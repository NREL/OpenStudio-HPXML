require_relative 'xmlhelper'

'''

Example Usage:

-----------------
Reading from file
-----------------

hpxml = HPXML.new(hpxml_path: ...)

# Singleton elements
puts hpxml.building_construction.number_of_bedrooms

# Array elements
hpxml.walls.each do |wall|
  puts wall.area
end
puts hpxml.walls[0].area

---------------------
Creating from scratch
---------------------

hpxml = HPXML.new()

# Singleton elements
hpxml.set_clothes_washer(:id => "MyClothesWasher",
                         :modified_energy_factor => 0.83)
if not hpxml.clothes_washer.nil?
  puts hpxml.clothes_washer.to_s
end

# Array elements
hpxml.walls.add(:id => "WallNorth", :area => 500)
hpxml.walls.add(:id => "WallSouth", :area => 500)
hpxml.walls.delete_at(1)

'''

class HPXML < Object
  def initialize(hpxml_path: nil, collapse_enclosure: true)
    @doc = nil
    @hpxml_path = hpxml_path
    from_hpxml(hpxml_path)
    if collapse_enclosure
      _collapse_enclosure_surfaces()
    end
  end

  def set_header(**kwargs)
    @header = Header.new(**kwargs)
  end

  def set_site(**kwargs)
    @site = Site.new(**kwargs)
  end

  def set_building_occupancy(**kwargs)
    @building_occupancy = BuildingOccupancy.new(**kwargs)
  end

  def set_building_construction(**kwargs)
    @building_construction = BuildingConstruction.new(**kwargs)
  end

  def set_climate_and_risk_zones(**kwargs)
    @climate_and_risk_zones = ClimateandRiskZones.new(**kwargs)
  end

  def set_hvac_control(**kwargs)
    @hvac_control = HVACControl.new(**kwargs)
  end

  def set_hot_water_distribution(**kwargs)
    @hot_water_distribution = HotWaterDistribution.new(**kwargs)
  end

  def set_solar_thermal_system(**kwargs)
    @solar_thermal_system = SolarThermalSystem.new(**kwargs)
  end

  def set_clothes_washer(**kwargs)
    @clothes_washer = ClothesWasher.new(**kwargs)
  end

  def set_clothes_dryer(**kwargs)
    @clothes_dryer = ClothesDryer.new(**kwargs)
  end

  def set_dishwasher(**kwargs)
    @dishwasher = Dishwasher.new(**kwargs)
  end

  def set_refrigerator(**kwargs)
    @refrigerator = Refrigerator.new(**kwargs)
  end

  def set_cooking_range(**kwargs)
    @cooking_range = CookingRange.new(**kwargs)
  end

  def set_oven(**kwargs)
    @oven = Oven.new(**kwargs)
  end

  def set_lighting(**kwargs)
    @lighting = Lighting.new(**kwargs)
  end

  def set_misc_loads_schedule(**kwargs)
    @misc_loads_schedule = MiscLoadsSchedule.new(**kwargs)
  end

  def to_rexml()
    @doc = _create_rexml_document()
    @header.to_rexml(@doc)
    @site.to_rexml(@doc)
    @neighbor_buildings.to_rexml(@doc)
    @building_occupancy.to_rexml(@doc)
    @building_construction.to_rexml(@doc)
    @climate_and_risk_zones.to_rexml(@doc)
    @air_infiltration_measurements.to_rexml(@doc)
    @attics.to_rexml(@doc)
    @foundations.to_rexml(@doc)
    @roofs.to_rexml(@doc)
    @rim_joists.to_rexml(@doc)
    @walls.to_rexml(@doc)
    @foundation_walls.to_rexml(@doc)
    @frame_floors.to_rexml(@doc)
    @slabs.to_rexml(@doc)
    @windows.to_rexml(@doc)
    @skylights.to_rexml(@doc)
    @doors.to_rexml(@doc)
    @heating_systems.to_rexml(@doc)
    @cooling_systems.to_rexml(@doc)
    @heat_pumps.to_rexml(@doc)
    @hvac_control.to_rexml(@doc)
    @hvac_distributions.to_rexml(@doc)
    @ventilation_fans.to_rexml(@doc)
    @water_heating_systems.to_rexml(@doc)
    @hot_water_distribution.to_rexml(@doc)
    @water_fixtures.to_rexml(@doc)
    @solar_thermal_system.to_rexml(@doc)
    @pv_systems.to_rexml(@doc)
    @clothes_washer.to_rexml(@doc)
    @clothes_dryer.to_rexml(@doc)
    @dishwasher.to_rexml(@doc)
    @refrigerator.to_rexml(@doc)
    @cooking_range.to_rexml(@doc)
    @oven.to_rexml(@doc)
    @lighting.to_rexml(@doc)
    @ceiling_fans.to_rexml(@doc)
    @plug_loads.to_rexml(@doc)
    @misc_loads_schedule.to_rexml(@doc)
    return @doc
  end

  def from_hpxml(hpxml_path)
    hpxml = nil
    if not hpxml_path.nil?
      @doc = XMLHelper.parse_file(hpxml_path)
      hpxml = @doc.elements['/HPXML']
    end
    @header = Header.new(hpxml)
    @site = Site.new(hpxml)
    @neighbor_buildings = NeighborBuildings.new(hpxml)
    @building_occupancy = BuildingOccupancy.new(hpxml)
    @building_construction = BuildingConstruction.new(hpxml)
    @climate_and_risk_zones = ClimateandRiskZones.new(hpxml)
    @air_infiltration_measurements = AirInfiltrationMeasurements.new(hpxml)
    @attics = Attics.new(hpxml)
    @foundations = Foundations.new(hpxml)
    @roofs = Roofs.new(hpxml)
    @rim_joists = RimJoists.new(hpxml)
    @walls = Walls.new(hpxml)
    @foundation_walls = FoundationWalls.new(hpxml)
    @frame_floors = FrameFloors.new(hpxml)
    @slabs = Slabs.new(hpxml)
    @windows = Windows.new(hpxml)
    @skylights = Skylights.new(hpxml)
    @doors = Doors.new(hpxml)
    @heating_systems = HeatingSystems.new(hpxml)
    @cooling_systems = CoolingSystems.new(hpxml)
    @heat_pumps = HeatPumps.new(hpxml)
    @hvac_control = HVACControl.new(hpxml)
    @hvac_distributions = HVACDistributions.new(hpxml)
    @ventilation_fans = VentilationFans.new(hpxml)
    @water_heating_systems = WaterHeatingSystems.new(hpxml)
    @hot_water_distribution = HotWaterDistribution.new(hpxml)
    @water_fixtures = WaterFixtures.new(hpxml)
    @solar_thermal_system = SolarThermalSystem.new(hpxml)
    @pv_systems = PVSystems.new(hpxml)
    @clothes_washer = ClothesWasher.new(hpxml)
    @clothes_dryer = ClothesDryer.new(hpxml)
    @dishwasher = Dishwasher.new(hpxml)
    @refrigerator = Refrigerator.new(hpxml)
    @cooking_range = CookingRange.new(hpxml)
    @oven = Oven.new(hpxml)
    @lighting = Lighting.new(hpxml)
    @ceiling_fans = CeilingFans.new(hpxml)
    @plug_loads = PlugLoads.new(hpxml)
    @misc_loads_schedule = MiscLoadsSchedule.new(hpxml)
  end

  class BaseElement
    def initialize(hpxml_obj = nil, **kwargs)
      if not hpxml_obj.nil?
        # Set values from HPXML object
        from_hpxml(hpxml_obj)
      else
        # Set values from **kwargs
        kwargs.each do |k, v|
          self.send(k.to_s + "=", v)
        end
      end
    end

    def to_h
      h = {}
      self.class::ATTRS.each do |attribute|
        h[attribute] = self.send(attribute)
      end
      return h
    end

    def to_s
      return to_h.to_s
    end

    def nil?
      # Returns true if all attributes are nil
      to_h.each do |k, v|
        return false if not v.nil?
      end
      return true
    end
  end

  class BaseArrayElement < Array
    def initialize(hpxml_obj = nil)
      if not hpxml_obj.nil?
        # Set values from HPXML object
        from_hpxml(hpxml_obj)
      end
    end

    def to_rexml(doc)
      self.each do |child|
        child.to_rexml(doc)
      end
    end
  end

  class Header < BaseElement
    ATTRS = [:xml_type, :xml_generated_by, :created_date_and_time, :transaction,
             :software_program_used, :software_program_version, :eri_calculation_version,
             :eri_design, :timestep, :building_id, :event_type, :state_code]
    attr_accessor(*ATTRS)

    def to_rexml(doc)
      return if self.nil?

      hpxml = doc.elements["/HPXML"]
      header = XMLHelper.add_element(hpxml, "XMLTransactionHeaderInformation")
      XMLHelper.add_element(header, "XMLType", @xml_type)
      XMLHelper.add_element(header, "XMLGeneratedBy", @xml_generated_by)
      if not @created_date_and_time.nil?
        XMLHelper.add_element(header, "CreatedDateAndTime", @created_date_and_time)
      else
        XMLHelper.add_element(header, "CreatedDateAndTime", Time.now.strftime("%Y-%m-%dT%H:%M:%S%:z"))
      end
      XMLHelper.add_element(header, "Transaction", @transaction)

      software_info = XMLHelper.add_element(hpxml, "SoftwareInfo")
      XMLHelper.add_element(software_info, "SoftwareProgramUsed", @software_program_used) unless @software_program_used.nil?
      XMLHelper.add_element(software_info, "SoftwareProgramVersion", software_program_version) unless software_program_version.nil?
      _add_extension(parent: software_info,
                     extensions: { "ERICalculation/Version" => @eri_calculation_version,
                                   "ERICalculation/Design" => @eri_design,
                                   "SimulationControl/Timestep" => _to_integer_or_nil(@timestep) })

      building = XMLHelper.add_element(hpxml, "Building")
      building_building_id = XMLHelper.add_element(building, "BuildingID")
      XMLHelper.add_attribute(building_building_id, "id", @building_id)
      project_status = XMLHelper.add_element(building, "ProjectStatus")
      XMLHelper.add_element(project_status, "EventType", @event_type)
    end

    def from_hpxml(hpxml)
      return if hpxml.nil?

      @xml_type = XMLHelper.get_value(hpxml, "XMLTransactionHeaderInformation/XMLType")
      @xml_generated_by = XMLHelper.get_value(hpxml, "XMLTransactionHeaderInformation/XMLGeneratedBy")
      @created_date_and_time = XMLHelper.get_value(hpxml, "XMLTransactionHeaderInformation/CreatedDateAndTime")
      @transaction = XMLHelper.get_value(hpxml, "XMLTransactionHeaderInformation/Transaction")
      @software_program_used = XMLHelper.get_value(hpxml, "SoftwareInfo/SoftwareProgramUsed")
      @software_program_version = XMLHelper.get_value(hpxml, "SoftwareInfo/SoftwareProgramVersion")
      @eri_calculation_version = XMLHelper.get_value(hpxml, "SoftwareInfo/extension/ERICalculation/Version")
      @eri_design = XMLHelper.get_value(hpxml, "SoftwareInfo/extension/ERICalculation/Design")
      @timestep = _to_integer_or_nil(XMLHelper.get_value(hpxml, "SoftwareInfo/extension/SimulationControl/Timestep"))
      @building_id = _get_id(hpxml, "Building/BuildingID")
      @event_type = XMLHelper.get_value(hpxml, "Building/ProjectStatus/EventType")
      @state_code = XMLHelper.get_value(hpxml, "Building/Site/Address/StateCode")
    end
  end

  class Site < BaseElement
    ATTRS = [:surroundings, :orientation_of_front_of_home, :fuels, :shelter_coefficient]
    attr_accessor(*ATTRS)

    def to_rexml(doc)
      return if self.nil?

      site = XMLHelper.create_elements_as_needed(doc, ["HPXML", "Building", "BuildingDetails", "BuildingSummary", "Site"])
      if not @fuels.empty?
        fuel_types_available = XMLHelper.add_element(site, "FuelTypesAvailable")
        @fuels.each do |fuel|
          XMLHelper.add_element(fuel_types_available, "Fuel", fuel)
        end
      end
      _add_extension(parent: site,
                     extensions: { "ShelterCoefficient" => _to_float_or_nil(@shelter_coefficient) })
    end

    def from_hpxml(hpxml)
      return if hpxml.nil?

      site = hpxml.elements["Building/BuildingDetails/BuildingSummary/Site"]
      return if site.nil?

      @surroundings = XMLHelper.get_value(site, "Surroundings")
      @orientation_of_front_of_home = XMLHelper.get_value(site, "OrientationOfFrontOfHome")
      @fuels = XMLHelper.get_values(site, "FuelTypesAvailable/Fuel")
      @shelter_coefficient = _to_float_or_nil(XMLHelper.get_value(site, "extension/ShelterCoefficient"))
    end
  end

  class NeighborBuildings < BaseArrayElement
    def add(**kwargs)
      self << NeighborBuilding.new(**kwargs)
    end

    def from_hpxml(hpxml)
      return if hpxml.nil?

      hpxml.elements.each("Building/BuildingDetails/BuildingSummary/Site/extension/Neighbors/NeighborBuilding") do |neighbor_building|
        self << NeighborBuilding.new(neighbor_building)
      end
    end
  end

  class NeighborBuilding < BaseElement
    ATTRS = [:azimuth, :distance, :height]
    attr_accessor(*ATTRS)

    def to_rexml(doc)
      return if self.nil?
      neighbors = XMLHelper.create_elements_as_needed(doc, ["HPXML", "Building", "BuildingDetails", "BuildingSummary", "Site", "extension", "Neighbors"])
      neighbor_building = XMLHelper.add_element(neighbors, "NeighborBuilding")
      XMLHelper.add_element(neighbor_building, "Azimuth", Integer(@azimuth)) unless @azimuth.nil?
      XMLHelper.add_element(neighbor_building, "Distance", Float(@distance)) unless @distance.nil?
      XMLHelper.add_element(neighbor_building, "Height", Float(@height)) unless @height.nil?
    end

    def from_hpxml(neighbor_building)
      return if neighbor_building.nil?

      @azimuth = _to_integer_or_nil(XMLHelper.get_value(neighbor_building, "Azimuth"))
      @distance = _to_float_or_nil(XMLHelper.get_value(neighbor_building, "Distance"))
      @height = _to_float_or_nil(XMLHelper.get_value(neighbor_building, "Height"))
    end
  end

  class BuildingOccupancy < BaseElement
    ATTRS = [:number_of_residents]
    attr_accessor(*ATTRS)

    def to_rexml(doc)
      return if self.nil?
      building_occupancy = XMLHelper.create_elements_as_needed(doc, ["HPXML", "Building", "BuildingDetails", "BuildingSummary", "BuildingOccupancy"])
      XMLHelper.add_element(building_occupancy, "NumberofResidents", Float(@number_of_residents)) unless @number_of_residents.nil?
    end

    def from_hpxml(hpxml)
      return if hpxml.nil?

      building_occupancy = hpxml.elements["Building/BuildingDetails/BuildingSummary/BuildingOccupancy"]
      return if building_occupancy.nil?

      @number_of_residents = _to_float_or_nil(XMLHelper.get_value(building_occupancy, "NumberofResidents"))
    end
  end

  class BuildingConstruction < BaseElement
    ATTRS = [:year_built, :number_of_conditioned_floors, :number_of_conditioned_floors_above_grade,
             :average_ceiling_height, :number_of_bedrooms, :number_of_bathrooms,
             :conditioned_floor_area, :conditioned_building_volume, :use_only_ideal_air_system,
             :residential_facility_type, :fraction_of_operable_window_area]
    attr_accessor(*ATTRS)

    def to_rexml(doc)
      return if self.nil?
      building_construction = XMLHelper.create_elements_as_needed(doc, ["HPXML", "Building", "BuildingDetails", "BuildingSummary", "BuildingConstruction"])
      XMLHelper.add_element(building_construction, "NumberofConditionedFloors", Integer(@number_of_conditioned_floors)) unless @number_of_conditioned_floors.nil?
      XMLHelper.add_element(building_construction, "NumberofConditionedFloorsAboveGrade", Integer(@number_of_conditioned_floors_above_grade)) unless @number_of_conditioned_floors_above_grade.nil?
      XMLHelper.add_element(building_construction, "NumberofBedrooms", Integer(@number_of_bedrooms)) unless @number_of_bedrooms.nil?
      XMLHelper.add_element(building_construction, "NumberofBathrooms", Integer(@number_of_bathrooms)) unless @number_of_bathrooms.nil?
      XMLHelper.add_element(building_construction, "ConditionedFloorArea", Float(@conditioned_floor_area)) unless @conditioned_floor_area.nil?
      XMLHelper.add_element(building_construction, "ConditionedBuildingVolume", Float(@conditioned_building_volume)) unless @conditioned_building_volume.nil?
      _add_extension(parent: building_construction,
                     extensions: { "FractionofOperableWindowArea" => _to_float_or_nil(@fraction_of_operable_window_area),
                                   "UseOnlyIdealAirSystem" => _to_bool_or_nil(@use_only_ideal_air_system) })
    end

    def from_hpxml(hpxml)
      return if hpxml.nil?

      building_construction = hpxml.elements["Building/BuildingDetails/BuildingSummary/BuildingConstruction"]
      return if building_construction.nil?

      @year_built = _to_integer_or_nil(XMLHelper.get_value(building_construction, "YearBuilt"))
      @number_of_conditioned_floors = _to_integer_or_nil(XMLHelper.get_value(building_construction, "NumberofConditionedFloors"))
      @number_of_conditioned_floors_above_grade = _to_integer_or_nil(XMLHelper.get_value(building_construction, "NumberofConditionedFloorsAboveGrade"))
      @average_ceiling_height = _to_float_or_nil(XMLHelper.get_value(building_construction, "AverageCeilingHeight"))
      @number_of_bedrooms = _to_integer_or_nil(XMLHelper.get_value(building_construction, "NumberofBedrooms"))
      @number_of_bathrooms = _to_integer_or_nil(XMLHelper.get_value(building_construction, "NumberofBathrooms"))
      @conditioned_floor_area = _to_float_or_nil(XMLHelper.get_value(building_construction, "ConditionedFloorArea"))
      @conditioned_building_volume = _to_float_or_nil(XMLHelper.get_value(building_construction, "ConditionedBuildingVolume"))
      @use_only_ideal_air_system = _to_bool_or_nil(XMLHelper.get_value(building_construction, "extension/UseOnlyIdealAirSystem"))
      @residential_facility_type = XMLHelper.get_value(building_construction, "ResidentialFacilityType")
      @fraction_of_operable_window_area = _to_float_or_nil(XMLHelper.get_value(building_construction, "extension/FractionofOperableWindowArea"))
    end
  end

  class ClimateandRiskZones < BaseElement
    ATTRS = [:iecc2006, :iecc2012, :weather_station_id, :weather_station_name, :weather_station_wmo,
             :weather_station_epw_filename]
    attr_accessor(*ATTRS)

    def to_rexml(doc)
      return if self.nil?
      climate_and_risk_zones = XMLHelper.create_elements_as_needed(doc, ["HPXML", "Building", "BuildingDetails", "ClimateandRiskZones"])

      climate_zones = { 2006 => @iecc2006,
                        2012 => @iecc2012 }
      climate_zones.each do |year, zone|
        next if zone.nil?

        climate_zone_iecc = XMLHelper.add_element(climate_and_risk_zones, "ClimateZoneIECC")
        XMLHelper.add_element(climate_zone_iecc, "Year", Integer(year)) unless year.nil?
        XMLHelper.add_element(climate_zone_iecc, "ClimateZone", zone) unless zone.nil?
      end

      if not @weather_station_id.nil?
        weather_station = XMLHelper.add_element(climate_and_risk_zones, "WeatherStation")
        sys_id = XMLHelper.add_element(weather_station, "SystemIdentifier")
        XMLHelper.add_attribute(sys_id, "id", @weather_station_id)
        XMLHelper.add_element(weather_station, "Name", @weather_station_name) unless @weather_station_name.nil?
        XMLHelper.add_element(weather_station, "WMO", @weather_station_wmo) unless @weather_station_wmo.nil?
        _add_extension(parent: weather_station,
                       extensions: { "EPWFileName" => @weather_station_epw_filename })
      end
    end

    def from_hpxml(hpxml)
      return if hpxml.nil?

      climate_and_risk_zones = hpxml.elements["Building/BuildingDetails/ClimateandRiskZones"]
      return if climate_and_risk_zones.nil?

      @iecc2006 = XMLHelper.get_value(climate_and_risk_zones, "ClimateZoneIECC[Year=2006]/ClimateZone")
      @iecc2012 = XMLHelper.get_value(climate_and_risk_zones, "ClimateZoneIECC[Year=2012]/ClimateZone")
      weather_station = climate_and_risk_zones.elements["WeatherStation"]
      if not weather_station.nil?
        @weather_station_id = _get_id(weather_station)
        @weather_station_name = XMLHelper.get_value(weather_station, "Name")
        @weather_station_wmo = XMLHelper.get_value(weather_station, "WMO")
        @weather_station_epw_filename = XMLHelper.get_value(weather_station, "extension/EPWFileName")
      end
    end
  end

  class AirInfiltrationMeasurements < BaseArrayElement
    def add(**kwargs)
      self << AirInfiltrationMeasurement.new(**kwargs)
    end

    def from_hpxml(hpxml)
      return if hpxml.nil?

      hpxml.elements.each("Building/BuildingDetails/Enclosure/AirInfiltration/AirInfiltrationMeasurement") do |air_infiltration_measurement|
        self << AirInfiltrationMeasurement.new(air_infiltration_measurement)
      end
    end
  end

  class AirInfiltrationMeasurement < BaseElement
    ATTRS = [:id, :house_pressure, :unit_of_measure, :air_leakage, :effective_leakage_area,
             :infiltration_volume, :constant_ach_natural, :leakiness_description]
    attr_accessor(*ATTRS)

    def to_rexml(doc)
      return if self.nil?
      air_infiltration = XMLHelper.create_elements_as_needed(doc, ["HPXML", "Building", "BuildingDetails", "Enclosure", "AirInfiltration"])
      air_infiltration_measurement = XMLHelper.add_element(air_infiltration, "AirInfiltrationMeasurement")
      sys_id = XMLHelper.add_element(air_infiltration_measurement, "SystemIdentifier")
      XMLHelper.add_attribute(sys_id, "id", @id)
      XMLHelper.add_element(air_infiltration_measurement, "HousePressure", Float(@house_pressure)) unless @house_pressure.nil?
      if not @unit_of_measure.nil? and not @air_leakage.nil?
        building_air_leakage = XMLHelper.add_element(air_infiltration_measurement, "BuildingAirLeakage")
        XMLHelper.add_element(building_air_leakage, "UnitofMeasure", @unit_of_measure)
        XMLHelper.add_element(building_air_leakage, "AirLeakage", Float(@air_leakage))
      end
      XMLHelper.add_element(air_infiltration_measurement, "EffectiveLeakageArea", Float(@effective_leakage_area)) unless @effective_leakage_area.nil?
      XMLHelper.add_element(air_infiltration_measurement, "InfiltrationVolume", Float(@infiltration_volume)) unless @infiltration_volume.nil?
      _add_extension(parent: air_infiltration_measurement,
                     extensions: { "ConstantACHnatural" => _to_float_or_nil(@constant_ach_natural) })
    end

    def from_hpxml(air_infiltration_measurement)
      return if air_infiltration_measurement.nil?

      @id = _get_id(air_infiltration_measurement)
      @house_pressure = _to_float_or_nil(XMLHelper.get_value(air_infiltration_measurement, "HousePressure"))
      @unit_of_measure = XMLHelper.get_value(air_infiltration_measurement, "BuildingAirLeakage/UnitofMeasure")
      @air_leakage = _to_float_or_nil(XMLHelper.get_value(air_infiltration_measurement, "BuildingAirLeakage/AirLeakage"))
      @effective_leakage_area = _to_float_or_nil(XMLHelper.get_value(air_infiltration_measurement, "EffectiveLeakageArea"))
      @infiltration_volume = _to_float_or_nil(XMLHelper.get_value(air_infiltration_measurement, "InfiltrationVolume"))
      @constant_ach_natural = _to_float_or_nil(XMLHelper.get_value(air_infiltration_measurement, "extension/ConstantACHnatural"))
      @leakiness_description = XMLHelper.get_value(air_infiltration_measurement, "LeakinessDescription")
    end
  end

  class Attics < BaseArrayElement
    def add(**kwargs)
      self << Attic.new(**kwargs)
    end

    def from_hpxml(hpxml)
      return if hpxml.nil?

      hpxml.elements.each("Building/BuildingDetails/Enclosure/Attics/Attic") do |attic|
        self << Attic.new(attic)
      end
    end
  end

  class Attic < BaseElement
    ATTRS = [:id, :attic_type, :vented_attic_sla, :vented_attic_constant_ach,
             :attached_to_roofs, :attached_to_frame_floors]
    attr_accessor(*ATTRS)

    def to_rexml(doc)
      return if self.nil?
      attics = XMLHelper.create_elements_as_needed(doc, ["HPXML", "Building", "BuildingDetails", "Enclosure", "Attics"])
      attic = XMLHelper.add_element(attics, "Attic")
      sys_id = XMLHelper.add_element(attic, "SystemIdentifier")
      XMLHelper.add_attribute(sys_id, "id", @id)
      if not @attic_type.nil?
        attic_type_e = XMLHelper.add_element(attic, "AtticType")
        if @attic_type == "UnventedAttic"
          attic_type_attic = XMLHelper.add_element(attic_type_e, "Attic")
          XMLHelper.add_element(attic_type_attic, "Vented", false)
        elsif @attic_type == "VentedAttic"
          attic_type_attic = XMLHelper.add_element(attic_type_e, "Attic")
          XMLHelper.add_element(attic_type_attic, "Vented", true)
          if not @vented_attic_sla.nil?
            ventilation_rate = XMLHelper.add_element(attic, "VentilationRate")
            XMLHelper.add_element(ventilation_rate, "UnitofMeasure", "SLA")
            XMLHelper.add_element(ventilation_rate, "Value", Float(@vented_attic_sla))
          end
          if not @vented_attic_constant_ach.nil?
            XMLHelper.add_element(attic, "extension/ConstantACHnatural", Float(@vented_attic_constant_ach))
          end
        elsif @attic_type == "FlatRoof" or @attic_type == "CathedralCeiling"
          XMLHelper.add_element(attic_type_e, @attic_type)
        else
          fail "Unhandled attic type '#{@attic_type}'."
        end
      end
    end

    def from_hpxml(attic)
      return if attic.nil?

      @id = _get_id(attic)
      if XMLHelper.has_element(attic, "AtticType/Attic[Vented='false']")
        @attic_type = "UnventedAttic"
      elsif XMLHelper.has_element(attic, "AtticType/Attic[Vented='true']")
        @attic_type = "VentedAttic"
      elsif XMLHelper.has_element(attic, "AtticType/Attic[Conditioned='true']")
        @attic_type = "ConditionedAttic"
      elsif XMLHelper.has_element(attic, "AtticType/FlatRoof")
        @attic_type = "FlatRoof"
      elsif XMLHelper.has_element(attic, "AtticType/CathedralCeiling")
        @attic_type = "CathedralCeiling"
      end
      @vented_attic_sla = _to_float_or_nil(XMLHelper.get_value(attic, "[AtticType/Attic[Vented='true']]VentilationRate[UnitofMeasure='SLA']/Value"))
      @vented_attic_constant_ach = _to_float_or_nil(XMLHelper.get_value(attic, "[AtticType/Attic[Vented='true']]extension/ConstantACHnatural"))
      @attached_to_roofs = []
      attic.elements.each("AttachedToRoof") do |roof|
        @attached_to_roofs << _get_idref(roof)
      end
      @attached_to_frame_floors = []
      attic.elements.each("AttachedToFrameFloor") do |frame_floor|
        @attached_to_frame_floors << _get_idref(frame_floor)
      end
    end
  end

  class Foundations < BaseArrayElement
    def add(**kwargs)
      self << Foundation.new(**kwargs)
    end

    def from_hpxml(hpxml)
      return if hpxml.nil?

      hpxml.elements.each("Building/BuildingDetails/Enclosure/Foundations/Foundation") do |foundation|
        self << Foundation.new(foundation)
      end
    end
  end

  class Foundation < BaseElement
    ATTRS = [:id, :foundation_type, :vented_crawlspace_sla, :unconditioned_basement_thermal_boundary,
             :attached_to_slabs, :attached_to_frame_floors, :attached_to_foundation_walls]
    attr_accessor(*ATTRS)

    def to_rexml(doc)
      return if self.nil?
      foundations = XMLHelper.create_elements_as_needed(doc, ["HPXML", "Building", "BuildingDetails", "Enclosure", "Foundations"])
      foundation = XMLHelper.add_element(foundations, "Foundation")
      sys_id = XMLHelper.add_element(foundation, "SystemIdentifier")
      XMLHelper.add_attribute(sys_id, "id", @id)
      if not @foundation_type.nil?
        foundation_type_e = XMLHelper.add_element(foundation, "FoundationType")
        if ["SlabOnGrade", "Ambient"].include? @foundation_type
          XMLHelper.add_element(foundation_type_e, @foundation_type)
        elsif @foundation_type == "ConditionedBasement"
          basement = XMLHelper.add_element(foundation_type_e, "Basement")
          XMLHelper.add_element(basement, "Conditioned", true)
        elsif @foundation_type == "UnconditionedBasement"
          basement = XMLHelper.add_element(foundation_type_e, "Basement")
          XMLHelper.add_element(basement, "Conditioned", false)
          XMLHelper.add_element(foundation, "ThermalBoundary", @unconditioned_basement_thermal_boundary) unless @unconditioned_basement_thermal_boundary.nil?
        elsif @foundation_type == "VentedCrawlspace"
          crawlspace = XMLHelper.add_element(foundation_type_e, "Crawlspace")
          XMLHelper.add_element(crawlspace, "Vented", true)
          if not @vented_crawlspace_sla.nil?
            ventilation_rate = XMLHelper.add_element(foundation, "VentilationRate")
            XMLHelper.add_element(ventilation_rate, "UnitofMeasure", "SLA")
            XMLHelper.add_element(ventilation_rate, "Value", Float(@vented_crawlspace_sla))
          end
        elsif @foundation_type == "UnventedCrawlspace"
          crawlspace = XMLHelper.add_element(foundation_type_e, "Crawlspace")
          XMLHelper.add_element(crawlspace, "Vented", false)
        else
          fail "Unhandled foundation type '#{@foundation_type}'."
        end
      end
    end

    def from_hpxml(foundation)
      return if foundation.nil?

      @id = _get_id(foundation)
      if XMLHelper.has_element(foundation, "FoundationType/SlabOnGrade")
        @foundation_type = "SlabOnGrade"
      elsif XMLHelper.has_element(foundation, "FoundationType/Basement[Conditioned='false']")
        @foundation_type = "UnconditionedBasement"
      elsif XMLHelper.has_element(foundation, "FoundationType/Basement[Conditioned='true']")
        @foundation_type = "ConditionedBasement"
      elsif XMLHelper.has_element(foundation, "FoundationType/Crawlspace[Vented='false']")
        @foundation_type = "UnventedCrawlspace"
      elsif XMLHelper.has_element(foundation, "FoundationType/Crawlspace[Vented='true']")
        @foundation_type = "VentedCrawlspace"
      elsif XMLHelper.has_element(foundation, "FoundationType/Ambient")
        @foundation_type = "Ambient"
      end
      @vented_crawlspace_sla = _to_float_or_nil(XMLHelper.get_value(foundation, "[FoundationType/Crawlspace[Vented='true']]VentilationRate[UnitofMeasure='SLA']/Value"))
      @unconditioned_basement_thermal_boundary = XMLHelper.get_value(foundation, "[FoundationType/Basement[Conditioned='false']]ThermalBoundary")
      @attached_to_slabs = []
      foundation.elements.each("AttachedToSlab") do |slab|
        @attached_to_slabs << _get_idref(slab)
      end
      @attached_to_frame_floors = []
      foundation.elements.each("AttachedToFrameFloor") do |frame_floor|
        @attached_to_frame_floors << _get_idref(frame_floor)
      end
      @attached_to_foundation_walls = []
      foundation.elements.each("AttachedToFoundationWall") do |foundation_wall|
        @attached_to_foundation_walls << _get_idref(foundation_wall)
      end
    end
  end

  class Roofs < BaseArrayElement
    def add(**kwargs)
      self << Roof.new(**kwargs)
    end

    def from_hpxml(hpxml)
      return if hpxml.nil?

      hpxml.elements.each("Building/BuildingDetails/Enclosure/Roofs/Roof") do |roof|
        self << Roof.new(roof)
      end
    end
  end

  class Roof < BaseElement
    ATTRS = [:id, :exterior_adjacent_to, :interior_adjacent_to, :area, :azimuth, :roof_type,
             :roof_color, :solar_absorptance, :emittance, :pitch, :radiant_barrier,
             :insulation_id, :insulation_assembly_r_value, :insulation_cavity_r_value,
             :insulation_continuous_r_value]
    attr_accessor(*ATTRS)

    def to_rexml(doc)
      return if self.nil?
      roofs = XMLHelper.create_elements_as_needed(doc, ["HPXML", "Building", "BuildingDetails", "Enclosure", "Roofs"])
      roof = XMLHelper.add_element(roofs, "Roof")
      sys_id = XMLHelper.add_element(roof, "SystemIdentifier")
      XMLHelper.add_attribute(sys_id, "id", @id)
      XMLHelper.add_element(roof, "InteriorAdjacentTo", @interior_adjacent_to) unless @interior_adjacent_to.nil?
      XMLHelper.add_element(roof, "Area", Float(@area)) unless @area.nil?
      XMLHelper.add_element(roof, "Azimuth", Integer(@azimuth)) unless @azimuth.nil?
      XMLHelper.add_element(roof, "SolarAbsorptance", Float(@solar_absorptance)) unless @solar_absorptance.nil?
      XMLHelper.add_element(roof, "Emittance", Float(@emittance)) unless @emittance.nil?
      XMLHelper.add_element(roof, "Pitch", Float(@pitch)) unless @pitch.nil?
      XMLHelper.add_element(roof, "RadiantBarrier", Boolean(@radiant_barrier)) unless @radiant_barrier.nil?
      insulation = XMLHelper.add_element(roof, "Insulation")
      sys_id = XMLHelper.add_element(insulation, "SystemIdentifier")
      if not @insulation_id.nil?
        XMLHelper.add_attribute(sys_id, "id", @insulation_id)
      else
        XMLHelper.add_attribute(sys_id, "id", @id + "Insulation")
      end
      XMLHelper.add_element(insulation, "AssemblyEffectiveRValue", Float(@insulation_assembly_r_value)) unless @insulation_assembly_r_value.nil?
    end

    def from_hpxml(roof)
      return if roof.nil?

      @id = _get_id(roof)
      @interior_adjacent_to = XMLHelper.get_value(roof, "InteriorAdjacentTo")
      @area = _to_float_or_nil(XMLHelper.get_value(roof, "Area"))
      @azimuth = _to_integer_or_nil(XMLHelper.get_value(roof, "Azimuth"))
      @roof_type = XMLHelper.get_value(roof, "RoofType")
      @roof_color = XMLHelper.get_value(roof, "RoofColor")
      @solar_absorptance = _to_float_or_nil(XMLHelper.get_value(roof, "SolarAbsorptance"))
      @emittance = _to_float_or_nil(XMLHelper.get_value(roof, "Emittance"))
      @pitch = _to_float_or_nil(XMLHelper.get_value(roof, "Pitch"))
      @radiant_barrier = _to_bool_or_nil(XMLHelper.get_value(roof, "RadiantBarrier"))
      insulation = roof.elements["Insulation"]
      if not insulation.nil?
        insulation_id = _get_id(insulation)
        @insulation_assembly_r_value = _to_float_or_nil(XMLHelper.get_value(insulation, "AssemblyEffectiveRValue"))
        @insulation_cavity_r_value = _to_float_or_nil(XMLHelper.get_value(insulation, "Layer[InstallationType='cavity']/NominalRValue"))
        @insulation_continuous_r_value = _to_float_or_nil(XMLHelper.get_value(insulation, "Layer[InstallationType='continuous']/NominalRValue"))
      end
    end

    def exterior_adjacent_to
      return "outside"
    end
  end

  class RimJoists < BaseArrayElement
    def add(**kwargs)
      self << RimJoist.new(**kwargs)
    end

    def from_hpxml(hpxml)
      return if hpxml.nil?

      hpxml.elements.each("Building/BuildingDetails/Enclosure/RimJoists/RimJoist") do |rim_joist|
        self << RimJoist.new(rim_joist)
      end
    end
  end

  class RimJoist < BaseElement
    ATTRS = [:id, :exterior_adjacent_to, :interior_adjacent_to, :area, :azimuth, :solar_absorptance,
             :emittance, :insulation_id, :insulation_assembly_r_value]
    attr_accessor(*ATTRS)

    def to_rexml(doc)
      return if self.nil?
      rim_joists = XMLHelper.create_elements_as_needed(doc, ["HPXML", "Building", "BuildingDetails", "Enclosure", "RimJoists"])
      rim_joist = XMLHelper.add_element(rim_joists, "RimJoist")
      sys_id = XMLHelper.add_element(rim_joist, "SystemIdentifier")
      XMLHelper.add_attribute(sys_id, "id", @id)
      XMLHelper.add_element(rim_joist, "ExteriorAdjacentTo", @exterior_adjacent_to) unless @exterior_adjacent_to.nil?
      XMLHelper.add_element(rim_joist, "InteriorAdjacentTo", @interior_adjacent_to) unless @interior_adjacent_to.nil?
      XMLHelper.add_element(rim_joist, "Area", Float(@area)) unless @area.nil?
      XMLHelper.add_element(rim_joist, "Azimuth", Integer(@azimuth)) unless @azimuth.nil?
      XMLHelper.add_element(rim_joist, "SolarAbsorptance", Float(@solar_absorptance)) unless @solar_absorptance.nil?
      XMLHelper.add_element(rim_joist, "Emittance", Float(@emittance)) unless @emittance.nil?
      insulation = XMLHelper.add_element(rim_joist, "Insulation")
      sys_id = XMLHelper.add_element(insulation, "SystemIdentifier")
      if not @insulation_id.nil?
        XMLHelper.add_attribute(sys_id, "id", @insulation_id)
      else
        XMLHelper.add_attribute(sys_id, "id", @id + "Insulation")
      end
      XMLHelper.add_element(insulation, "AssemblyEffectiveRValue", Float(@insulation_assembly_r_value)) unless @insulation_assembly_r_value.nil?
    end

    def from_hpxml(rim_joist)
      return if rim_joist.nil?

      @id = _get_id(rim_joist)
      @exterior_adjacent_to = XMLHelper.get_value(rim_joist, "ExteriorAdjacentTo")
      @interior_adjacent_to = XMLHelper.get_value(rim_joist, "InteriorAdjacentTo")
      @area = _to_float_or_nil(XMLHelper.get_value(rim_joist, "Area"))
      @azimuth = _to_integer_or_nil(XMLHelper.get_value(rim_joist, "Azimuth"))
      @solar_absorptance = _to_float_or_nil(XMLHelper.get_value(rim_joist, "SolarAbsorptance"))
      @emittance = _to_float_or_nil(XMLHelper.get_value(rim_joist, "Emittance"))
      insulation = rim_joist.elements["Insulation"]
      if not insulation.nil?
        insulation_id = _get_id(insulation)
        @insulation_assembly_r_value = _to_float_or_nil(XMLHelper.get_value(insulation, "AssemblyEffectiveRValue"))
      end
    end
  end

  class Walls < BaseArrayElement
    def add(**kwargs)
      self << Wall.new(**kwargs)
    end

    def from_hpxml(hpxml)
      return if hpxml.nil?

      hpxml.elements.each("Building/BuildingDetails/Enclosure/Walls/Wall") do |wall|
        self << Wall.new(wall)
      end
    end
  end

  class Wall < BaseElement
    ATTRS = [:id, :exterior_adjacent_to, :interior_adjacent_to, :wall_type, :optimum_value_engineering,
             :area, :orientation, :azimuth, :siding, :solar_absorptance, :emittance, :insulation_id,
             :insulation_assembly_r_value, :insulation_cavity_r_value, :insulation_continuous_r_value]
    attr_accessor(*ATTRS)

    def to_rexml(doc)
      return if self.nil?
      walls = XMLHelper.create_elements_as_needed(doc, ["HPXML", "Building", "BuildingDetails", "Enclosure", "Walls"])
      wall = XMLHelper.add_element(walls, "Wall")
      sys_id = XMLHelper.add_element(wall, "SystemIdentifier")
      XMLHelper.add_attribute(sys_id, "id", @id)
      XMLHelper.add_element(wall, "ExteriorAdjacentTo", @exterior_adjacent_to) unless @exterior_adjacent_to.nil?
      XMLHelper.add_element(wall, "InteriorAdjacentTo", @interior_adjacent_to) unless @interior_adjacent_to.nil?
      if not @wall_type.nil?
        wall_type_e = XMLHelper.add_element(wall, "WallType")
        XMLHelper.add_element(wall_type_e, @wall_type)
      end
      XMLHelper.add_element(wall, "Area", Float(@area)) unless @area.nil?
      XMLHelper.add_element(wall, "Azimuth", Integer(@azimuth)) unless @azimuth.nil?
      XMLHelper.add_element(wall, "SolarAbsorptance", Float(@solar_absorptance)) unless @solar_absorptance.nil?
      XMLHelper.add_element(wall, "Emittance", Float(@emittance)) unless @emittance.nil?
      insulation = XMLHelper.add_element(wall, "Insulation")
      sys_id = XMLHelper.add_element(insulation, "SystemIdentifier")
      if not @insulation_id.nil?
        XMLHelper.add_attribute(sys_id, "id", @insulation_id)
      else
        XMLHelper.add_attribute(sys_id, "id", @id + "Insulation")
      end
      XMLHelper.add_element(insulation, "AssemblyEffectiveRValue", Float(@insulation_assembly_r_value))
    end

    def from_hpxml(wall)
      return if wall.nil?

      @id = _get_id(wall)
      @exterior_adjacent_to = XMLHelper.get_value(wall, "ExteriorAdjacentTo")
      @interior_adjacent_to = XMLHelper.get_value(wall, "InteriorAdjacentTo")
      @wall_type = XMLHelper.get_child_name(wall, "WallType")
      @optimum_value_engineering = _to_bool_or_nil(XMLHelper.get_value(wall, "WallType/WoodStud/OptimumValueEngineering"))
      @area = _to_float_or_nil(XMLHelper.get_value(wall, "Area"))
      @orientation = XMLHelper.get_value(wall, "Orientation")
      @azimuth = _to_integer_or_nil(XMLHelper.get_value(wall, "Azimuth"))
      @siding = XMLHelper.get_value(wall, "Siding")
      @solar_absorptance = _to_float_or_nil(XMLHelper.get_value(wall, "SolarAbsorptance"))
      @emittance = _to_float_or_nil(XMLHelper.get_value(wall, "Emittance"))
      insulation = wall.elements["Insulation"]
      if not insulation.nil?
        insulation_id = _get_id(insulation)
        @insulation_assembly_r_value = _to_float_or_nil(XMLHelper.get_value(insulation, "AssemblyEffectiveRValue"))
        @insulation_cavity_r_value = _to_float_or_nil(XMLHelper.get_value(insulation, "Layer[InstallationType='cavity']/NominalRValue"))
        @insulation_continuous_r_value = _to_float_or_nil(XMLHelper.get_value(insulation, "Layer[InstallationType='continuous']/NominalRValue"))
      end
    end
  end

  class FoundationWalls < BaseArrayElement
    def add(**kwargs)
      self << FoundationWall.new(**kwargs)
    end

    def from_hpxml(hpxml)
      return if hpxml.nil?

      hpxml.elements.each("Building/BuildingDetails/Enclosure/FoundationWalls/FoundationWall") do |foundation_wall|
        self << FoundationWall.new(foundation_wall)
      end
    end
  end

  class FoundationWall < BaseElement
    ATTRS = [:id, :exterior_adjacent_to, :interior_adjacent_to, :height, :area, :azimuth, :thickness,
             :depth_below_grade, :insulation_id, :insulation_r_value, :insulation_interior_r_value,
             :insulation_interior_distance_to_top, :insulation_interior_distance_to_bottom,
             :insulation_exterior_r_value, :insulation_exterior_distance_to_top,
             :insulation_exterior_distance_to_bottom, :insulation_assembly_r_value]
    attr_accessor(*ATTRS)

    def to_rexml(doc)
      return if self.nil?
      foundation_walls = XMLHelper.create_elements_as_needed(doc, ["HPXML", "Building", "BuildingDetails", "Enclosure", "FoundationWalls"])
      foundation_wall = XMLHelper.add_element(foundation_walls, "FoundationWall")
      sys_id = XMLHelper.add_element(foundation_wall, "SystemIdentifier")
      XMLHelper.add_attribute(sys_id, "id", @id)
      XMLHelper.add_element(foundation_wall, "ExteriorAdjacentTo", @exterior_adjacent_to) unless @exterior_adjacent_to.nil?
      XMLHelper.add_element(foundation_wall, "InteriorAdjacentTo", @interior_adjacent_to) unless @interior_adjacent_to.nil?
      XMLHelper.add_element(foundation_wall, "Height", Float(@height)) unless @height.nil?
      XMLHelper.add_element(foundation_wall, "Area", Float(@area)) unless @area.nil?
      XMLHelper.add_element(foundation_wall, "Azimuth", Integer(@azimuth)) unless @azimuth.nil?
      XMLHelper.add_element(foundation_wall, "Thickness", Float(@thickness)) unless @thickness.nil?
      XMLHelper.add_element(foundation_wall, "DepthBelowGrade", Float(@depth_below_grade)) unless @depth_below_grade.nil?
      insulation = XMLHelper.add_element(foundation_wall, "Insulation")
      sys_id = XMLHelper.add_element(insulation, "SystemIdentifier")
      if not @insulation_id.nil?
        XMLHelper.add_attribute(sys_id, "id", @insulation_id)
      else
        XMLHelper.add_attribute(sys_id, "id", @id + "Insulation")
      end
      XMLHelper.add_element(insulation, "AssemblyEffectiveRValue", Float(@insulation_assembly_r_value)) unless @insulation_assembly_r_value.nil?
      if not @insulation_exterior_r_value.nil?
        layer = XMLHelper.add_element(insulation, "Layer")
        XMLHelper.add_element(layer, "InstallationType", "continuous - exterior")
        XMLHelper.add_element(layer, "NominalRValue", Float(@insulation_exterior_r_value))
        _add_extension(parent: layer,
                       extensions: { "DistanceToTopOfInsulation" => _to_float_or_nil(@insulation_exterior_distance_to_top),
                                     "DistanceToBottomOfInsulation" => _to_float_or_nil(@insulation_exterior_distance_to_bottom) })
      end
      if not @insulation_interior_r_value.nil?
        layer = XMLHelper.add_element(insulation, "Layer")
        XMLHelper.add_element(layer, "InstallationType", "continuous - interior")
        XMLHelper.add_element(layer, "NominalRValue", Float(@insulation_interior_r_value))
        _add_extension(parent: layer,
                       extensions: { "DistanceToTopOfInsulation" => _to_float_or_nil(@insulation_interior_distance_to_top),
                                     "DistanceToBottomOfInsulation" => _to_float_or_nil(@insulation_interior_distance_to_bottom) })
      end
    end

    def from_hpxml(foundation_wall)
      return if foundation_wall.nil?

      @id = _get_id(foundation_wall)
      @exterior_adjacent_to = XMLHelper.get_value(foundation_wall, "ExteriorAdjacentTo")
      @interior_adjacent_to = XMLHelper.get_value(foundation_wall, "InteriorAdjacentTo")
      @height = _to_float_or_nil(XMLHelper.get_value(foundation_wall, "Height"))
      @area = _to_float_or_nil(XMLHelper.get_value(foundation_wall, "Area"))
      @azimuth = _to_integer_or_nil(XMLHelper.get_value(foundation_wall, "Azimuth"))
      @thickness = _to_float_or_nil(XMLHelper.get_value(foundation_wall, "Thickness"))
      @depth_below_grade = _to_float_or_nil(XMLHelper.get_value(foundation_wall, "DepthBelowGrade"))
      insulation = foundation_wall.elements["Insulation"]
      if not insulation.nil?
        insulation_id = _get_id(insulation)
        @insulation_r_value = _to_float_or_nil(XMLHelper.get_value(insulation, "Layer[InstallationType='continuous']/NominalRValue"))
        @insulation_interior_r_value = _to_float_or_nil(XMLHelper.get_value(insulation, "Layer[InstallationType='continuous - interior']/NominalRValue"))
        @insulation_interior_distance_to_top = _to_float_or_nil(XMLHelper.get_value(insulation, "Layer[InstallationType='continuous - interior']/extension/DistanceToTopOfInsulation"))
        @insulation_interior_distance_to_bottom = _to_float_or_nil(XMLHelper.get_value(insulation, "Layer[InstallationType='continuous - interior']/extension/DistanceToBottomOfInsulation"))
        @insulation_exterior_r_value = _to_float_or_nil(XMLHelper.get_value(insulation, "Layer[InstallationType='continuous - exterior']/NominalRValue"))
        @insulation_exterior_distance_to_top = _to_float_or_nil(XMLHelper.get_value(insulation, "Layer[InstallationType='continuous - exterior']/extension/DistanceToTopOfInsulation"))
        @insulation_exterior_distance_to_bottom = _to_float_or_nil(XMLHelper.get_value(insulation, "Layer[InstallationType='continuous - exterior']/extension/DistanceToBottomOfInsulation"))
        @insulation_assembly_r_value = _to_float_or_nil(XMLHelper.get_value(insulation, "AssemblyEffectiveRValue"))
      end
    end
  end

  class FrameFloors < BaseArrayElement
    def add(**kwargs)
      self << FrameFloor.new(**kwargs)
    end

    def from_hpxml(hpxml)
      return if hpxml.nil?

      hpxml.elements.each("Building/BuildingDetails/Enclosure/FrameFloors/FrameFloor") do |frame_floor|
        self << FrameFloor.new(frame_floor)
      end
    end
  end

  class FrameFloor < BaseElement
    ATTRS = [:id, :exterior_adjacent_to, :interior_adjacent_to, :area, :insulation_id,
             :insulation_assembly_r_value, :insulation_cavity_r_value, :insulation_continuous_r_value]
    attr_accessor(*ATTRS)

    def to_rexml(doc)
      return if self.nil?
      frame_floors = XMLHelper.create_elements_as_needed(doc, ["HPXML", "Building", "BuildingDetails", "Enclosure", "FrameFloors"])
      frame_floor = XMLHelper.add_element(frame_floors, "FrameFloor")
      sys_id = XMLHelper.add_element(frame_floor, "SystemIdentifier")
      XMLHelper.add_attribute(sys_id, "id", @id)
      XMLHelper.add_element(frame_floor, "ExteriorAdjacentTo", @exterior_adjacent_to) unless @exterior_adjacent_to.nil?
      XMLHelper.add_element(frame_floor, "InteriorAdjacentTo", @interior_adjacent_to) unless @interior_adjacent_to.nil?
      XMLHelper.add_element(frame_floor, "Area", Float(@area)) unless @area.nil?
      insulation = XMLHelper.add_element(frame_floor, "Insulation")
      sys_id = XMLHelper.add_element(insulation, "SystemIdentifier")
      if not @insulation_id.nil?
        XMLHelper.add_attribute(sys_id, "id", @insulation_id)
      else
        XMLHelper.add_attribute(sys_id, "id", @id + "Insulation")
      end
      XMLHelper.add_element(insulation, "AssemblyEffectiveRValue", Float(@insulation_assembly_r_value)) unless @insulation_assembly_r_value.nil?
    end

    def from_hpxml(frame_floor)
      return if frame_floor.nil?

      @id = _get_id(frame_floor)
      @exterior_adjacent_to = XMLHelper.get_value(frame_floor, "ExteriorAdjacentTo")
      @interior_adjacent_to = XMLHelper.get_value(frame_floor, "InteriorAdjacentTo")
      @area = _to_float_or_nil(XMLHelper.get_value(frame_floor, "Area"))
      insulation = frame_floor.elements["Insulation"]
      if not insulation.nil?
        insulation_id = _get_id(insulation)
        @insulation_assembly_r_value = _to_float_or_nil(XMLHelper.get_value(insulation, "AssemblyEffectiveRValue"))
        @insulation_cavity_r_value = _to_float_or_nil(XMLHelper.get_value(insulation, "Layer[InstallationType='cavity']/NominalRValue"))
        @insulation_continuous_r_value = _to_float_or_nil(XMLHelper.get_value(insulation, "Layer[InstallationType='continuous']/NominalRValue"))
      end
    end

    def is_ceiling
      if ["attic - vented", "attic - unvented"].include? @interior_adjacent_to
        return true
      elsif ["attic - vented", "attic - unvented", "other housing unit above"].include? @exterior_adjacent_to
        return true
      end

      return false
    end

    def is_floor
      !is_ceiling
    end
  end

  class Slabs < BaseArrayElement
    def add(**kwargs)
      self << Slab.new(**kwargs)
    end

    def from_hpxml(hpxml)
      return if hpxml.nil?

      hpxml.elements.each("Building/BuildingDetails/Enclosure/Slabs/Slab") do |slab|
        self << Slab.new(slab)
      end
    end
  end

  class Slab < BaseElement
    ATTRS = [:id, :interior_adjacent_to, :exterior_adjacent_to, :area, :thickness, :exposed_perimeter,
             :perimeter_insulation_depth, :under_slab_insulation_width,
             :under_slab_insulation_spans_entire_slab, :depth_below_grade, :carpet_fraction,
             :carpet_r_value, :perimeter_insulation_id, :perimeter_insulation_r_value,
             :under_slab_insulation_id, :under_slab_insulation_r_value]
    attr_accessor(*ATTRS)

    def to_rexml(doc)
      return if self.nil?
      slabs = XMLHelper.create_elements_as_needed(doc, ["HPXML", "Building", "BuildingDetails", "Enclosure", "Slabs"])
      slab = XMLHelper.add_element(slabs, "Slab")
      sys_id = XMLHelper.add_element(slab, "SystemIdentifier")
      XMLHelper.add_attribute(sys_id, "id", @id)
      XMLHelper.add_element(slab, "InteriorAdjacentTo", @interior_adjacent_to) unless @interior_adjacent_to.nil?
      XMLHelper.add_element(slab, "Area", Float(@area)) unless @area.nil?
      XMLHelper.add_element(slab, "Thickness", Float(@thickness)) unless @thickness.nil?
      XMLHelper.add_element(slab, "ExposedPerimeter", Float(@exposed_perimeter)) unless @exposed_perimeter.nil?
      XMLHelper.add_element(slab, "PerimeterInsulationDepth", Float(@perimeter_insulation_depth)) unless @perimeter_insulation_depth.nil?
      XMLHelper.add_element(slab, "UnderSlabInsulationWidth", Float(@under_slab_insulation_width)) unless @under_slab_insulation_width.nil?
      XMLHelper.add_element(slab, "UnderSlabInsulationSpansEntireSlab", Boolean(@under_slab_insulation_spans_entire_slab)) unless @under_slab_insulation_spans_entire_slab.nil?
      XMLHelper.add_element(slab, "DepthBelowGrade", Float(@depth_below_grade)) unless @depth_below_grade.nil?
      insulation = XMLHelper.add_element(slab, "PerimeterInsulation")
      sys_id = XMLHelper.add_element(insulation, "SystemIdentifier")
      if not @perimeter_insulation_id.nil?
        XMLHelper.add_attribute(sys_id, "id", @perimeter_insulation_id)
      else
        XMLHelper.add_attribute(sys_id, "id", @id + "PerimeterInsulation")
      end
      layer = XMLHelper.add_element(insulation, "Layer")
      XMLHelper.add_element(layer, "InstallationType", "continuous")
      XMLHelper.add_element(layer, "NominalRValue", Float(@perimeter_insulation_r_value)) unless @perimeter_insulation_r_value.nil?
      insulation = XMLHelper.add_element(slab, "UnderSlabInsulation")
      sys_id = XMLHelper.add_element(insulation, "SystemIdentifier")
      if not @under_slab_insulation_id.nil?
        XMLHelper.add_attribute(sys_id, "id", @under_slab_insulation_id)
      else
        XMLHelper.add_attribute(sys_id, "id", @id + "UnderSlabInsulation")
      end
      layer = XMLHelper.add_element(insulation, "Layer")
      XMLHelper.add_element(layer, "InstallationType", "continuous")
      XMLHelper.add_element(layer, "NominalRValue", Float(@under_slab_insulation_r_value)) unless @under_slab_insulation_r_value.nil?
      _add_extension(parent: slab,
                     extensions: { "CarpetFraction" => _to_float_or_nil(@carpet_fraction),
                                   "CarpetRValue" => _to_float_or_nil(@carpet_r_value) })
    end

    def from_hpxml(slab)
      return if slab.nil?

      @id = _get_id(slab)
      @interior_adjacent_to = XMLHelper.get_value(slab, "InteriorAdjacentTo")
      @area = _to_float_or_nil(XMLHelper.get_value(slab, "Area"))
      @thickness = _to_float_or_nil(XMLHelper.get_value(slab, "Thickness"))
      @exposed_perimeter = _to_float_or_nil(XMLHelper.get_value(slab, "ExposedPerimeter"))
      @perimeter_insulation_depth = _to_float_or_nil(XMLHelper.get_value(slab, "PerimeterInsulationDepth"))
      @under_slab_insulation_width = _to_float_or_nil(XMLHelper.get_value(slab, "UnderSlabInsulationWidth"))
      @under_slab_insulation_spans_entire_slab = _to_bool_or_nil(XMLHelper.get_value(slab, "UnderSlabInsulationSpansEntireSlab"))
      @depth_below_grade = _to_float_or_nil(XMLHelper.get_value(slab, "DepthBelowGrade"))
      @carpet_fraction = _to_float_or_nil(XMLHelper.get_value(slab, "extension/CarpetFraction"))
      @carpet_r_value = _to_float_or_nil(XMLHelper.get_value(slab, "extension/CarpetRValue"))
      perimeter_insulation = slab.elements["PerimeterInsulation"]
      if not perimeter_insulation.nil?
        perimeter_insulation_id = _get_id(perimeter_insulation)
        @perimeter_insulation_r_value = _to_float_or_nil(XMLHelper.get_value(perimeter_insulation, "Layer[InstallationType='continuous']/NominalRValue"))
      end
      under_slab_insulation = slab.elements["UnderSlabInsulation"]
      if not under_slab_insulation.nil?
        under_slab_insulation_id = _get_id(under_slab_insulation)
        @under_slab_insulation_r_value = _to_float_or_nil(XMLHelper.get_value(under_slab_insulation, "Layer[InstallationType='continuous']/NominalRValue"))
      end
    end

    def exterior_adjacent_to
      return "outside" # FIXME: Switch to ground?
    end
  end

  class Windows < BaseArrayElement
    def add(**kwargs)
      self << Window.new(**kwargs)
    end

    def from_hpxml(hpxml)
      return if hpxml.nil?

      hpxml.elements.each("Building/BuildingDetails/Enclosure/Windows/Window") do |window|
        self << Window.new(window)
      end
    end
  end

  class Window < BaseElement
    ATTRS = [:id, :area, :azimuth, :orientation, :frame_type, :aluminum_thermal_break, :glass_layers,
             :glass_type, :gas_fill, :ufactor, :shgc, :interior_shading_factor_summer,
             :interior_shading_factor_winter, :exterior_shading, :overhangs_depth,
             :overhangs_distance_to_top_of_window, :overhangs_distance_to_bottom_of_window,
             :wall_idref]
    attr_accessor(*ATTRS)

    def to_rexml(doc)
      return if self.nil?
      windows = XMLHelper.create_elements_as_needed(doc, ["HPXML", "Building", "BuildingDetails", "Enclosure", "Windows"])
      window = XMLHelper.add_element(windows, "Window")
      sys_id = XMLHelper.add_element(window, "SystemIdentifier")
      XMLHelper.add_attribute(sys_id, "id", @id)
      XMLHelper.add_element(window, "Area", Float(@area)) unless @area.nil?
      XMLHelper.add_element(window, "Azimuth", Integer(@azimuth)) unless @azimuth.nil?
      XMLHelper.add_element(window, "UFactor", Float(@ufactor)) unless @ufactor.nil?
      XMLHelper.add_element(window, "SHGC", Float(@shgc)) unless @shgc.nil?
      if not @interior_shading_factor_summer.nil? or not @interior_shading_factor_winter.nil?
        interior_shading = XMLHelper.add_element(window, "InteriorShading")
        sys_id = XMLHelper.add_element(interior_shading, "SystemIdentifier")
        XMLHelper.add_attribute(sys_id, "id", "#{id}InteriorShading")
        XMLHelper.add_element(interior_shading, "SummerShadingCoefficient", Float(@interior_shading_factor_summer)) unless @interior_shading_factor_summer.nil?
        XMLHelper.add_element(interior_shading, "WinterShadingCoefficient", Float(@interior_shading_factor_winter)) unless @interior_shading_factor_winter.nil?
      end
      if not @overhangs_depth.nil? or not @overhangs_distance_to_top_of_window.nil? or not @overhangs_distance_to_bottom_of_window.nil?
        overhangs = XMLHelper.add_element(window, "Overhangs")
        XMLHelper.add_element(overhangs, "Depth", Float(@overhangs_depth)) unless @overhangs_depth.nil?
        XMLHelper.add_element(overhangs, "DistanceToTopOfWindow", Float(@overhangs_distance_to_top_of_window)) unless @overhangs_distance_to_top_of_window.nil?
        XMLHelper.add_element(overhangs, "DistanceToBottomOfWindow", Float(@overhangs_distance_to_bottom_of_window)) unless @overhangs_distance_to_bottom_of_window.nil?
      end
      if not @wall_idref.nil?
        attached_to_wall = XMLHelper.add_element(window, "AttachedToWall")
        XMLHelper.add_attribute(attached_to_wall, "idref", @wall_idref)
      end
    end

    def from_hpxml(window)
      return if window.nil?

      @id = _get_id(window)
      @area = _to_float_or_nil(XMLHelper.get_value(window, "Area"))
      @azimuth = _to_integer_or_nil(XMLHelper.get_value(window, "Azimuth"))
      @orientation = XMLHelper.get_value(window, "Orientation")
      @frame_type = XMLHelper.get_child_name(window, "FrameType")
      @aluminum_thermal_break = _to_bool_or_nil(XMLHelper.get_value(window, "FrameType/Aluminum/ThermalBreak"))
      @glass_layers = XMLHelper.get_value(window, "GlassLayers")
      @glass_type = XMLHelper.get_value(window, "GlassType")
      @gas_fill = XMLHelper.get_value(window, "GasFill")
      @ufactor = _to_float_or_nil(XMLHelper.get_value(window, "UFactor"))
      @shgc = _to_float_or_nil(XMLHelper.get_value(window, "SHGC"))
      @interior_shading_factor_summer = _to_float_or_nil(XMLHelper.get_value(window, "InteriorShading/SummerShadingCoefficient"))
      @interior_shading_factor_winter = _to_float_or_nil(XMLHelper.get_value(window, "InteriorShading/WinterShadingCoefficient"))
      @exterior_shading = XMLHelper.get_value(window, "ExteriorShading/Type")
      @overhangs_depth = _to_float_or_nil(XMLHelper.get_value(window, "Overhangs/Depth"))
      @overhangs_distance_to_top_of_window = _to_float_or_nil(XMLHelper.get_value(window, "Overhangs/DistanceToTopOfWindow"))
      @overhangs_distance_to_bottom_of_window = _to_float_or_nil(XMLHelper.get_value(window, "Overhangs/DistanceToBottomOfWindow"))
      @wall_idref = _get_idref(window.elements["AttachedToWall"])
    end
  end

  class Skylights < BaseArrayElement
    def add(**kwargs)
      self << Skylight.new(**kwargs)
    end

    def from_hpxml(hpxml)
      return if hpxml.nil?

      hpxml.elements.each("Building/BuildingDetails/Enclosure/Skylights/Skylight") do |skylight|
        self << Skylight.new(skylight)
      end
    end
  end

  class Skylight < BaseElement
    ATTRS = [:id, :area, :azimuth, :orientation, :frame_type, :aluminum_thermal_break, :glass_layers,
             :glass_type, :gas_fill, :ufactor, :shgc, :exterior_shading, :roof_idref]
    attr_accessor(*ATTRS)

    def to_rexml(doc)
      return if self.nil?
      skylights = XMLHelper.create_elements_as_needed(doc, ["HPXML", "Building", "BuildingDetails", "Enclosure", "Skylights"])
      skylight = XMLHelper.add_element(skylights, "Skylight")
      sys_id = XMLHelper.add_element(skylight, "SystemIdentifier")
      XMLHelper.add_attribute(sys_id, "id", @id)
      XMLHelper.add_element(skylight, "Area", Float(@area)) unless @area.nil?
      XMLHelper.add_element(skylight, "Azimuth", Integer(@azimuth)) unless @azimuth.nil?
      XMLHelper.add_element(skylight, "UFactor", Float(@ufactor)) unless @ufactor.nil?
      XMLHelper.add_element(skylight, "SHGC", Float(@shgc)) unless @shgc.nil?
      if not @roof_idref.nil?
        attached_to_roof = XMLHelper.add_element(skylight, "AttachedToRoof")
        XMLHelper.add_attribute(attached_to_roof, "idref", @roof_idref)
      end
    end

    def from_hpxml(skylight)
      return if skylight.nil?

      @id = _get_id(skylight)
      @area = _to_float_or_nil(XMLHelper.get_value(skylight, "Area"))
      @azimuth = _to_integer_or_nil(XMLHelper.get_value(skylight, "Azimuth"))
      @orientation = XMLHelper.get_value(skylight, "Orientation")
      @frame_type = XMLHelper.get_child_name(skylight, "FrameType")
      @aluminum_thermal_break = _to_bool_or_nil(XMLHelper.get_value(skylight, "FrameType/Aluminum/ThermalBreak"))
      @glass_layers = XMLHelper.get_value(skylight, "GlassLayers")
      @glass_type = XMLHelper.get_value(skylight, "GlassType")
      @gas_fill = XMLHelper.get_value(skylight, "GasFill")
      @ufactor = _to_float_or_nil(XMLHelper.get_value(skylight, "UFactor"))
      @shgc = _to_float_or_nil(XMLHelper.get_value(skylight, "SHGC"))
      @exterior_shading = XMLHelper.get_value(skylight, "ExteriorShading/Type")
      @roof_idref = _get_idref(skylight.elements["AttachedToRoof"])
    end
  end

  class Doors < BaseArrayElement
    def add(**kwargs)
      self << Door.new(**kwargs)
    end

    def from_hpxml(hpxml)
      return if hpxml.nil?

      hpxml.elements.each("Building/BuildingDetails/Enclosure/Doors/Door") do |door|
        self << Door.new(door)
      end
    end
  end

  class Door < BaseElement
    ATTRS = [:id, :wall_idref, :area, :azimuth, :r_value]
    attr_accessor(*ATTRS)

    def to_rexml(doc)
      return if self.nil?
      doors = XMLHelper.create_elements_as_needed(doc, ["HPXML", "Building", "BuildingDetails", "Enclosure", "Doors"])
      door = XMLHelper.add_element(doors, "Door")
      sys_id = XMLHelper.add_element(door, "SystemIdentifier")
      XMLHelper.add_attribute(sys_id, "id", @id)
      if not @wall_idref.nil?
        attached_to_wall = XMLHelper.add_element(door, "AttachedToWall")
        XMLHelper.add_attribute(attached_to_wall, "idref", @wall_idref)
      end
      XMLHelper.add_element(door, "Area", Float(@area)) unless @area.nil?
      XMLHelper.add_element(door, "Azimuth", Integer(@azimuth)) unless @azimuth.nil?
      XMLHelper.add_element(door, "RValue", Float(@r_value)) unless @r_value.nil?
    end

    def from_hpxml(door)
      return if door.nil?

      @id = _get_id(door)
      @wall_idref = _get_idref(door.elements["AttachedToWall"])
      @area = _to_float_or_nil(XMLHelper.get_value(door, "Area"))
      @azimuth = _to_integer_or_nil(XMLHelper.get_value(door, "Azimuth"))
      @r_value = _to_float_or_nil(XMLHelper.get_value(door, "RValue"))
    end
  end

  class HeatingSystems < BaseArrayElement
    def add(**kwargs)
      self << HeatingSystem.new(**kwargs)
    end

    def from_hpxml(hpxml)
      return if hpxml.nil?

      hpxml.elements.each("Building/BuildingDetails/Systems/HVAC/HVACPlant/HeatingSystem") do |heating_system|
        self << HeatingSystem.new(heating_system)
      end
    end
  end

  class HeatingSystem < BaseElement
    ATTRS = [:id, :distribution_system_idref, :year_installed, :heating_system_type,
             :heating_system_fuel, :heating_capacity, :heating_efficiency_afue,
             :heating_efficiency_percent, :fraction_heat_load_served, :electric_auxiliary_energy,
             :heating_cfm, :energy_star, :seed_id]
    attr_accessor(*ATTRS)

    def to_rexml(doc)
      return if self.nil?
      hvac_plant = XMLHelper.create_elements_as_needed(doc, ["HPXML", "Building", "BuildingDetails", "Systems", "HVAC", "HVACPlant"])
      heating_system = XMLHelper.add_element(hvac_plant, "HeatingSystem")
      sys_id = XMLHelper.add_element(heating_system, "SystemIdentifier")
      XMLHelper.add_attribute(sys_id, "id", @id)
      if not @distribution_system_idref.nil?
        distribution_system = XMLHelper.add_element(heating_system, "DistributionSystem")
        XMLHelper.add_attribute(distribution_system, "idref", @distribution_system_idref)
      end
      if not @heating_system_type.nil?
        heating_system_type_e = XMLHelper.add_element(heating_system, "HeatingSystemType")
        XMLHelper.add_element(heating_system_type_e, @heating_system_type)
      end
      XMLHelper.add_element(heating_system, "HeatingSystemFuel", @heating_system_fuel) unless @heating_system_fuel.nil?
      XMLHelper.add_element(heating_system, "HeatingCapacity", Float(@heating_capacity)) unless @heating_capacity.nil?

      efficiency_units = nil
      efficiency_value = nil
      if ["Furnace", "WallFurnace", "Boiler"].include? @heating_system_type
        efficiency_units = "AFUE"
        efficiency_value = @heating_efficiency_afue
      elsif ["ElectricResistance", "Stove", "PortableHeater"].include? @heating_system_type
        efficiency_units = "Percent"
        efficiency_value = @heating_efficiency_percent
      end
      if not efficiency_value.nil?
        annual_efficiency = XMLHelper.add_element(heating_system, "AnnualHeatingEfficiency")
        XMLHelper.add_element(annual_efficiency, "Units", efficiency_units)
        XMLHelper.add_element(annual_efficiency, "Value", Float(efficiency_value))
      end

      XMLHelper.add_element(heating_system, "FractionHeatLoadServed", Float(@fraction_heat_load_served)) unless @fraction_heat_load_served.nil?
      XMLHelper.add_element(heating_system, "ElectricAuxiliaryEnergy", Float(@electric_auxiliary_energy)) unless @electric_auxiliary_energy.nil?
      _add_extension(parent: heating_system,
                     extensions: { "HeatingFlowRate" => _to_float_or_nil(@heating_cfm),
                                   "SeedId" => @seed_id })
    end

    def from_hpxml(heating_system)
      return if heating_system.nil?

      @id = _get_id(heating_system)
      @distribution_system_idref = _get_idref(heating_system.elements["DistributionSystem"])
      @year_installed = _to_integer_or_nil(XMLHelper.get_value(heating_system, "YearInstalled"))
      @heating_system_type = XMLHelper.get_child_name(heating_system, "HeatingSystemType")
      @heating_system_fuel = XMLHelper.get_value(heating_system, "HeatingSystemFuel")
      @heating_capacity = _to_float_or_nil(XMLHelper.get_value(heating_system, "HeatingCapacity"))
      @heating_efficiency_afue = _to_float_or_nil(XMLHelper.get_value(heating_system, "[HeatingSystemType[Furnace | WallFurnace | Boiler]]AnnualHeatingEfficiency[Units='AFUE']/Value"))
      @heating_efficiency_percent = _to_float_or_nil(XMLHelper.get_value(heating_system, "[HeatingSystemType[ElectricResistance | Stove | PortableHeater]]AnnualHeatingEfficiency[Units='Percent']/Value"))
      @fraction_heat_load_served = _to_float_or_nil(XMLHelper.get_value(heating_system, "FractionHeatLoadServed"))
      @electric_auxiliary_energy = _to_float_or_nil(XMLHelper.get_value(heating_system, "ElectricAuxiliaryEnergy"))
      @heating_cfm = _to_float_or_nil(XMLHelper.get_value(heating_system, "extension/HeatingFlowRate"))
      @energy_star = XMLHelper.get_values(heating_system, "ThirdPartyCertification").include?("Energy Star")
      @seed_id = XMLHelper.get_value(heating_system, "extension/SeedId")
    end
  end

  class CoolingSystems < BaseArrayElement
    def add(**kwargs)
      self << CoolingSystem.new(**kwargs)
    end

    def from_hpxml(hpxml)
      return if hpxml.nil?

      hpxml.elements.each("Building/BuildingDetails/Systems/HVAC/HVACPlant/CoolingSystem") do |cooling_system|
        self << CoolingSystem.new(cooling_system)
      end
    end
  end

  class CoolingSystem < BaseElement
    ATTRS = [:id, :distribution_system_idref, :year_installed, :cooling_system_type,
             :cooling_system_fuel, :cooling_capacity, :compressor_type, :fraction_cool_load_served,
             :cooling_efficiency_seer, :cooling_efficiency_eer, :cooling_shr, :cooling_cfm,
             :energy_star, :seed_id]
    attr_accessor(*ATTRS)

    def to_rexml(doc)
      return if self.nil?
      hvac_plant = XMLHelper.create_elements_as_needed(doc, ["HPXML", "Building", "BuildingDetails", "Systems", "HVAC", "HVACPlant"])
      cooling_system = XMLHelper.add_element(hvac_plant, "CoolingSystem")
      sys_id = XMLHelper.add_element(cooling_system, "SystemIdentifier")
      XMLHelper.add_attribute(sys_id, "id", @id)
      if not @distribution_system_idref.nil?
        distribution_system = XMLHelper.add_element(cooling_system, "DistributionSystem")
        XMLHelper.add_attribute(distribution_system, "idref", @distribution_system_idref)
      end
      XMLHelper.add_element(cooling_system, "CoolingSystemType", @cooling_system_type) unless @cooling_system_type.nil?
      XMLHelper.add_element(cooling_system, "CoolingSystemFuel", @cooling_system_fuel) unless @cooling_system_fuel.nil?
      XMLHelper.add_element(cooling_system, "CoolingCapacity", Float(@cooling_capacity)) unless @cooling_capacity.nil?
      XMLHelper.add_element(cooling_system, "CompressorType", @compressor_type) unless @compressor_type.nil?
      XMLHelper.add_element(cooling_system, "FractionCoolLoadServed", Float(@fraction_cool_load_served)) unless @fraction_cool_load_served.nil?

      efficiency_units = nil
      efficiency_value = nil
      if ["central air conditioner"].include? @cooling_system_type
        efficiency_units = "SEER"
        efficiency_value = @cooling_efficiency_seer
      elsif ["room air conditioner"].include? @cooling_system_type
        efficiency_units = "EER"
        efficiency_value = @cooling_efficiency_eer
      end
      if not efficiency_value.nil?
        annual_efficiency = XMLHelper.add_element(cooling_system, "AnnualCoolingEfficiency")
        XMLHelper.add_element(annual_efficiency, "Units", efficiency_units)
        XMLHelper.add_element(annual_efficiency, "Value", Float(efficiency_value))
      end

      XMLHelper.add_element(cooling_system, "SensibleHeatFraction", Float(@cooling_shr)) unless @cooling_shr.nil?
      _add_extension(parent: cooling_system,
                     extensions: { "CoolingFlowRate" => _to_float_or_nil(@cooling_cfm),
                                   "SeedId" => @seed_id })
    end

    def from_hpxml(cooling_system)
      return if cooling_system.nil?

      @id = _get_id(cooling_system)
      @distribution_system_idref = _get_idref(cooling_system.elements["DistributionSystem"])
      @year_installed = _to_integer_or_nil(XMLHelper.get_value(cooling_system, "YearInstalled"))
      @cooling_system_type = XMLHelper.get_value(cooling_system, "CoolingSystemType")
      @cooling_system_fuel = XMLHelper.get_value(cooling_system, "CoolingSystemFuel")
      @cooling_capacity = _to_float_or_nil(XMLHelper.get_value(cooling_system, "CoolingCapacity"))
      @compressor_type = XMLHelper.get_value(cooling_system, "CompressorType")
      @fraction_cool_load_served = _to_float_or_nil(XMLHelper.get_value(cooling_system, "FractionCoolLoadServed"))
      @cooling_efficiency_seer = _to_float_or_nil(XMLHelper.get_value(cooling_system, "[CoolingSystemType='central air conditioner']AnnualCoolingEfficiency[Units='SEER']/Value"))
      @cooling_efficiency_eer = _to_float_or_nil(XMLHelper.get_value(cooling_system, "[CoolingSystemType='room air conditioner']AnnualCoolingEfficiency[Units='EER']/Value"))
      @cooling_shr = _to_float_or_nil(XMLHelper.get_value(cooling_system, "SensibleHeatFraction"))
      @cooling_cfm = _to_float_or_nil(XMLHelper.get_value(cooling_system, "extension/CoolingFlowRate"))
      @energy_star = XMLHelper.get_values(cooling_system, "ThirdPartyCertification").include?("Energy Star")
      @seed_id = XMLHelper.get_value(cooling_system, "extension/SeedId")
    end
  end

  class HeatPumps < BaseArrayElement
    def add(**kwargs)
      self << HeatPump.new(**kwargs)
    end

    def from_hpxml(hpxml)
      return if hpxml.nil?

      hpxml.elements.each("Building/BuildingDetails/Systems/HVAC/HVACPlant/HeatPump") do |heat_pump|
        self << HeatPump.new(heat_pump)
      end
    end
  end

  class HeatPump < BaseElement
    ATTRS = [:id, :distribution_system_idref, :year_installed, :heat_pump_type, :heat_pump_fuel,
             :heating_capacity, :heating_capacity_17F, :cooling_capacity, :compressor_type,
             :cooling_shr, :backup_heating_fuel, :backup_heating_capacity,
             :backup_heating_efficiency_percent, :backup_heating_efficiency_afue,
             :backup_heating_switchover_temp, :fraction_heat_load_served, :fraction_cool_load_served,
             :cooling_efficiency_seer, :cooling_efficiency_eer, :heating_efficiency_hspf,
             :heating_efficiency_cop, :energy_star, :seed_id]
    attr_accessor(*ATTRS)

    def to_rexml(doc)
      return if self.nil?
      hvac_plant = XMLHelper.create_elements_as_needed(doc, ["HPXML", "Building", "BuildingDetails", "Systems", "HVAC", "HVACPlant"])
      heat_pump = XMLHelper.add_element(hvac_plant, "HeatPump")
      sys_id = XMLHelper.add_element(heat_pump, "SystemIdentifier")
      XMLHelper.add_attribute(sys_id, "id", @id)
      if not @distribution_system_idref.nil?
        distribution_system = XMLHelper.add_element(heat_pump, "DistributionSystem")
        XMLHelper.add_attribute(distribution_system, "idref", @distribution_system_idref)
      end
      XMLHelper.add_element(heat_pump, "HeatPumpType", @heat_pump_type) unless @heat_pump_type.nil?
      XMLHelper.add_element(heat_pump, "HeatPumpFuel", @heat_pump_fuel) unless @heat_pump_fuel.nil?
      XMLHelper.add_element(heat_pump, "HeatingCapacity", Float(@heating_capacity)) unless @heating_capacity.nil?
      XMLHelper.add_element(heat_pump, "HeatingCapacity17F", Float(@heating_capacity_17F)) unless @heating_capacity_17F.nil?
      XMLHelper.add_element(heat_pump, "CoolingCapacity", Float(@cooling_capacity)) unless @cooling_capacity.nil?
      XMLHelper.add_element(heat_pump, "CompressorType", @compressor_type) unless @compressor_type.nil?
      XMLHelper.add_element(heat_pump, "CoolingSensibleHeatFraction", Float(@cooling_shr)) unless @cooling_shr.nil?
      if not @backup_heating_fuel.nil?
        XMLHelper.add_element(heat_pump, "BackupSystemFuel", @backup_heating_fuel)
        efficiencies = { "Percent" => @backup_heating_efficiency_percent,
                         "AFUE" => @backup_heating_efficiency_afue }
        efficiencies.each do |units, value|
          next if value.nil?

          backup_eff = XMLHelper.add_element(heat_pump, "BackupAnnualHeatingEfficiency")
          XMLHelper.add_element(backup_eff, "Units", units)
          XMLHelper.add_element(backup_eff, "Value", Float(value))
        end
        XMLHelper.add_element(heat_pump, "BackupHeatingCapacity", Float(@backup_heating_capacity)) unless @backup_heating_capacity.nil?
        XMLHelper.add_element(heat_pump, "BackupHeatingSwitchoverTemperature", Float(@backup_heating_switchover_temp)) unless @backup_heating_switchover_temp.nil?
      end
      XMLHelper.add_element(heat_pump, "FractionHeatLoadServed", Float(@fraction_heat_load_served)) unless @fraction_heat_load_served.nil?
      XMLHelper.add_element(heat_pump, "FractionCoolLoadServed", Float(@fraction_cool_load_served)) unless @fraction_cool_load_served.nil?

      clg_efficiency_units = nil
      clg_efficiency_value = nil
      htg_efficiency_units = nil
      htg_efficiency_value = nil
      if ["air-to-air", "mini-split"].include? @heat_pump_type
        clg_efficiency_units = "SEER"
        clg_efficiency_value = @cooling_efficiency_seer
        htg_efficiency_units = "HSPF"
        htg_efficiency_value = @heating_efficiency_hspf
      elsif ["ground-to-air"].include? @heat_pump_type
        clg_efficiency_units = "EER"
        clg_efficiency_value = @cooling_efficiency_eer
        htg_efficiency_units = "COP"
        htg_efficiency_value = @heating_efficiency_cop
      end
      if not clg_efficiency_value.nil?
        annual_efficiency = XMLHelper.add_element(heat_pump, "AnnualCoolingEfficiency")
        XMLHelper.add_element(annual_efficiency, "Units", clg_efficiency_units)
        XMLHelper.add_element(annual_efficiency, "Value", Float(clg_efficiency_value))
      end
      if not htg_efficiency_value.nil?
        annual_efficiency = XMLHelper.add_element(heat_pump, "AnnualHeatingEfficiency")
        XMLHelper.add_element(annual_efficiency, "Units", htg_efficiency_units)
        XMLHelper.add_element(annual_efficiency, "Value", Float(htg_efficiency_value))
      end

      _add_extension(parent: heat_pump,
                     extensions: { "SeedId" => @seed_id })
    end

    def from_hpxml(heat_pump)
      return if heat_pump.nil?

      @id = _get_id(heat_pump)
      @distribution_system_idref = _get_idref(heat_pump.elements["DistributionSystem"])
      @year_installed = _to_integer_or_nil(XMLHelper.get_value(heat_pump, "YearInstalled"))
      @heat_pump_type = XMLHelper.get_value(heat_pump, "HeatPumpType")
      @heat_pump_fuel = XMLHelper.get_value(heat_pump, "HeatPumpFuel")
      @heating_capacity = _to_float_or_nil(XMLHelper.get_value(heat_pump, "HeatingCapacity"))
      @heating_capacity_17F = _to_float_or_nil(XMLHelper.get_value(heat_pump, "HeatingCapacity17F"))
      @cooling_capacity = _to_float_or_nil(XMLHelper.get_value(heat_pump, "CoolingCapacity"))
      @compressor_type = XMLHelper.get_value(heat_pump, "CompressorType")
      @cooling_shr = _to_float_or_nil(XMLHelper.get_value(heat_pump, "CoolingSensibleHeatFraction"))
      @backup_heating_fuel = XMLHelper.get_value(heat_pump, "BackupSystemFuel")
      @backup_heating_capacity = _to_float_or_nil(XMLHelper.get_value(heat_pump, "BackupHeatingCapacity"))
      @backup_heating_efficiency_percent = _to_float_or_nil(XMLHelper.get_value(heat_pump, "BackupAnnualHeatingEfficiency[Units='Percent']/Value"))
      @backup_heating_efficiency_afue = _to_float_or_nil(XMLHelper.get_value(heat_pump, "BackupAnnualHeatingEfficiency[Units='AFUE']/Value"))
      @backup_heating_switchover_temp = _to_float_or_nil(XMLHelper.get_value(heat_pump, "BackupHeatingSwitchoverTemperature"))
      @fraction_heat_load_served = _to_float_or_nil(XMLHelper.get_value(heat_pump, "FractionHeatLoadServed"))
      @fraction_cool_load_served = _to_float_or_nil(XMLHelper.get_value(heat_pump, "FractionCoolLoadServed"))
      @cooling_efficiency_seer = _to_float_or_nil(XMLHelper.get_value(heat_pump, "[HeatPumpType='air-to-air' or HeatPumpType='mini-split']AnnualCoolingEfficiency[Units='SEER']/Value"))
      @cooling_efficiency_eer = _to_float_or_nil(XMLHelper.get_value(heat_pump, "[HeatPumpType='ground-to-air']AnnualCoolingEfficiency[Units='EER']/Value"))
      @heating_efficiency_hspf = _to_float_or_nil(XMLHelper.get_value(heat_pump, "[HeatPumpType='air-to-air' or HeatPumpType='mini-split']AnnualHeatingEfficiency[Units='HSPF']/Value"))
      @heating_efficiency_cop = _to_float_or_nil(XMLHelper.get_value(heat_pump, "[HeatPumpType='ground-to-air']AnnualHeatingEfficiency[Units='COP']/Value"))
      @energy_star = XMLHelper.get_values(heat_pump, "ThirdPartyCertification").include?("Energy Star")
      @seed_id = XMLHelper.get_value(heat_pump, "extension/SeedId")
    end
  end

  class HVACControl < BaseElement
    ATTRS = [:id, :control_type, :heating_setpoint_temp, :heating_setback_temp,
             :heating_setback_hours_per_week, :heating_setback_start_hour, :cooling_setpoint_temp,
             :cooling_setup_temp, :cooling_setup_hours_per_week, :cooling_setup_start_hour,
             :ceiling_fan_cooling_setpoint_temp_offset]
    attr_accessor(*ATTRS)

    def to_rexml(doc)
      return if self.nil?
      hvac = XMLHelper.create_elements_as_needed(doc, ["HPXML", "Building", "BuildingDetails", "Systems", "HVAC"])
      hvac_control = XMLHelper.add_element(hvac, "HVACControl")
      sys_id = XMLHelper.add_element(hvac_control, "SystemIdentifier")
      XMLHelper.add_attribute(sys_id, "id", @id)
      XMLHelper.add_element(hvac_control, "ControlType", @control_type) unless @control_type.nil?
      XMLHelper.add_element(hvac_control, "SetpointTempHeatingSeason", Float(@heating_setpoint_temp)) unless @heating_setpoint_temp.nil?
      XMLHelper.add_element(hvac_control, "SetbackTempHeatingSeason", Float(@heating_setback_temp)) unless @heating_setback_temp.nil?
      XMLHelper.add_element(hvac_control, "TotalSetbackHoursperWeekHeating", Integer(@heating_setback_hours_per_week)) unless @heating_setback_hours_per_week.nil?
      XMLHelper.add_element(hvac_control, "SetupTempCoolingSeason", Float(@cooling_setup_temp)) unless @cooling_setup_temp.nil?
      XMLHelper.add_element(hvac_control, "SetpointTempCoolingSeason", Float(@cooling_setpoint_temp)) unless @cooling_setpoint_temp.nil?
      XMLHelper.add_element(hvac_control, "TotalSetupHoursperWeekCooling", Integer(@cooling_setup_hours_per_week)) unless @cooling_setup_hours_per_week.nil?
      _add_extension(parent: hvac_control,
                     extensions: { "SetbackStartHourHeating" => _to_integer_or_nil(@heating_setback_start_hour),
                                   "SetupStartHourCooling" => _to_integer_or_nil(@cooling_setup_start_hour),
                                   "CeilingFanSetpointTempCoolingSeasonOffset" => _to_float_or_nil(@ceiling_fan_cooling_setpoint_temp_offset) })
    end

    def from_hpxml(hpxml)
      return if hpxml.nil?

      hvac_control = hpxml.elements["Building/BuildingDetails/Systems/HVAC/HVACControl"]
      return if hvac_control.nil?

      @id = _get_id(hvac_control)
      @control_type = XMLHelper.get_value(hvac_control, "ControlType")
      @heating_setpoint_temp = _to_float_or_nil(XMLHelper.get_value(hvac_control, "SetpointTempHeatingSeason"))
      @heating_setback_temp = _to_float_or_nil(XMLHelper.get_value(hvac_control, "SetbackTempHeatingSeason"))
      @heating_setback_hours_per_week = _to_integer_or_nil(XMLHelper.get_value(hvac_control, "TotalSetbackHoursperWeekHeating"))
      @heating_setback_start_hour = _to_integer_or_nil(XMLHelper.get_value(hvac_control, "extension/SetbackStartHourHeating"))
      @cooling_setpoint_temp = _to_float_or_nil(XMLHelper.get_value(hvac_control, "SetpointTempCoolingSeason"))
      @cooling_setup_temp = _to_float_or_nil(XMLHelper.get_value(hvac_control, "SetupTempCoolingSeason"))
      @cooling_setup_hours_per_week = _to_integer_or_nil(XMLHelper.get_value(hvac_control, "TotalSetupHoursperWeekCooling"))
      @cooling_setup_start_hour = _to_integer_or_nil(XMLHelper.get_value(hvac_control, "extension/SetupStartHourCooling"))
      @ceiling_fan_cooling_setpoint_temp_offset = _to_float_or_nil(XMLHelper.get_value(hvac_control, "extension/CeilingFanSetpointTempCoolingSeasonOffset"))
    end
  end

  class HVACDistributions < BaseArrayElement
    def add(**kwargs)
      self << HVACDistribution.new(**kwargs)
    end

    def from_hpxml(hpxml)
      return if hpxml.nil?

      hpxml.elements.each("Building/BuildingDetails/Systems/HVAC/HVACDistribution") do |hvac_distribution|
        self << HVACDistribution.new(hvac_distribution)
      end
    end
  end

  class HVACDistribution < BaseElement
    def initialize(*args)
      @duct_leakage_measurements = DuctLeakageMeasurements.new if @duct_leakage_measurements.nil?
      @ducts = Ducts.new if @ducts.nil?
      super(*args)
    end
    ATTRS = [:id, :distribution_system_type, :distribution_system_type, :annual_heating_dse,
             :annual_cooling_dse, :duct_system_sealed]
    attr_accessor(*ATTRS)
    attr_reader(:duct_leakage_measurements, :ducts)

    def to_rexml(doc)
      return if self.nil?
      hvac = XMLHelper.create_elements_as_needed(doc, ["HPXML", "Building", "BuildingDetails", "Systems", "HVAC"])
      hvac_distribution = XMLHelper.add_element(hvac, "HVACDistribution")
      sys_id = XMLHelper.add_element(hvac_distribution, "SystemIdentifier")
      XMLHelper.add_attribute(sys_id, "id", @id)
      distribution_system_type_e = XMLHelper.add_element(hvac_distribution, "DistributionSystemType")
      if ["AirDistribution", "HydronicDistribution"].include? @distribution_system_type
        XMLHelper.add_element(distribution_system_type_e, @distribution_system_type)
      elsif ["DSE"].include? distribution_system_type
        XMLHelper.add_element(distribution_system_type_e, "Other", @distribution_system_type)
        XMLHelper.add_element(hvac_distribution, "AnnualHeatingDistributionSystemEfficiency", Float(@annual_heating_dse)) unless @annual_heating_dse.nil?
        XMLHelper.add_element(hvac_distribution, "AnnualCoolingDistributionSystemEfficiency", Float(@annual_cooling_dse)) unless @annual_cooling_dse.nil?
      else
        fail "Unexpected distribution_system_type '#{@distribution_system_type}'."
      end

      air_distribution = hvac_distribution.elements["DistributionSystemType/AirDistribution"]
      return if air_distribution.nil?

      @duct_leakage_measurements.to_rexml(air_distribution)
      @ducts.to_rexml(air_distribution)
    end

    def from_hpxml(hvac_distribution)
      return if hvac_distribution.nil?

      @id = _get_id(hvac_distribution)
      @distribution_system_type = XMLHelper.get_child_name(hvac_distribution, "DistributionSystemType")
      if @distribution_system_type == "Other"
        @distribution_system_type = XMLHelper.get_value(hvac_distribution.elements["DistributionSystemType"], "Other")
      end
      @annual_heating_dse = _to_float_or_nil(XMLHelper.get_value(hvac_distribution, "AnnualHeatingDistributionSystemEfficiency"))
      @annual_cooling_dse = _to_float_or_nil(XMLHelper.get_value(hvac_distribution, "AnnualCoolingDistributionSystemEfficiency"))
      @duct_system_sealed = _to_bool_or_nil(XMLHelper.get_value(hvac_distribution, "HVACDistributionImprovement/DuctSystemSealed"))

      @duct_leakage_measurements.from_hpxml(hvac_distribution)
      @ducts.from_hpxml(hvac_distribution)
    end
  end

<<<<<<< HEAD
  def self.add_site(hpxml:,
                    fuels: [],
                    shelter_coefficient: nil)
    site = XMLHelper.create_elements_as_needed(hpxml, ["Building", "BuildingDetails", "BuildingSummary", "Site"])
    unless fuels.empty?
      fuel_types_available = XMLHelper.add_element(site, "FuelTypesAvailable")
      fuels.each do |fuel|
        XMLHelper.add_element(fuel_types_available, "Fuel", fuel)
      end
    end
    add_extension(parent: site,
                  extensions: { "ShelterCoefficient" => to_float_or_nil(shelter_coefficient) })

    return site
  end

  def self.get_site_values(site:)
    return nil if site.nil?

    vals = {}
    vals[:surroundings] = XMLHelper.get_value(site, "Surroundings")
    vals[:orientation_of_front_of_home] = XMLHelper.get_value(site, "OrientationOfFrontOfHome")
    vals[:fuels] = XMLHelper.get_values(site, "FuelTypesAvailable/Fuel")
    vals[:shelter_coefficient] = to_float_or_nil(XMLHelper.get_value(site, "extension/ShelterCoefficient"))
    return vals
  end

  def self.add_site_neighbor(hpxml:,
                             azimuth:,
                             distance:,
                             height: nil)
    neighbors = XMLHelper.create_elements_as_needed(hpxml, ["Building", "BuildingDetails", "BuildingSummary", "Site", "extension", "Neighbors"])
    neighbor_building = XMLHelper.add_element(neighbors, "NeighborBuilding")
    XMLHelper.add_element(neighbor_building, "Azimuth", Integer(azimuth))
    XMLHelper.add_element(neighbor_building, "Distance", Float(distance))
    XMLHelper.add_element(neighbor_building, "Height", Float(height)) unless height.nil?

    return neighbor_building
  end

  def self.get_neighbor_building_values(neighbor_building:)
    return nil if neighbor_building.nil?

    vals = {}
    vals[:azimuth] = to_integer_or_nil(XMLHelper.get_value(neighbor_building, "Azimuth"))
    vals[:distance] = to_float_or_nil(XMLHelper.get_value(neighbor_building, "Distance"))
    vals[:height] = to_float_or_nil(XMLHelper.get_value(neighbor_building, "Height"))
    return vals
  end

  def self.add_building_occupancy(hpxml:,
                                  number_of_residents: nil,
                                  schedules_output_path: nil,
                                  schedules_column_name: nil)
    building_occupancy = XMLHelper.create_elements_as_needed(hpxml, ["Building", "BuildingDetails", "BuildingSummary", "BuildingOccupancy"])
    XMLHelper.add_element(building_occupancy, "NumberofResidents", Float(number_of_residents)) unless number_of_residents.nil?
    add_extension(parent: building_occupancy,
                  extensions: { "SchedulesOutputPath": schedules_output_path,
                                "SchedulesColumnName": schedules_column_name })

    return building_occupancy
  end

  def self.get_building_occupancy_values(building_occupancy:)
    return nil if building_occupancy.nil?

    vals = {}
    vals[:number_of_residents] = to_float_or_nil(XMLHelper.get_value(building_occupancy, "NumberofResidents"))
    vals[:schedules_output_path] = XMLHelper.get_value(building_occupancy, "extension/SchedulesOutputPath")
    vals[:schedules_column_name] = XMLHelper.get_value(building_occupancy, "extension/SchedulesColumnName")
    return vals
  end

  def self.add_building_construction(hpxml:,
                                     number_of_conditioned_floors:,
                                     number_of_conditioned_floors_above_grade:,
                                     number_of_bedrooms:,
                                     number_of_bathrooms: nil,
                                     conditioned_floor_area:,
                                     conditioned_building_volume:,
                                     fraction_of_operable_window_area: nil,
                                     use_only_ideal_air_system: nil)
    building_construction = XMLHelper.create_elements_as_needed(hpxml, ["Building", "BuildingDetails", "BuildingSummary", "BuildingConstruction"])
    XMLHelper.add_element(building_construction, "NumberofConditionedFloors", Integer(number_of_conditioned_floors))
    XMLHelper.add_element(building_construction, "NumberofConditionedFloorsAboveGrade", Integer(number_of_conditioned_floors_above_grade))
    XMLHelper.add_element(building_construction, "NumberofBedrooms", Integer(number_of_bedrooms))
    XMLHelper.add_element(building_construction, "NumberofBathrooms", Integer(number_of_bathrooms)) unless number_of_bathrooms.nil?
    XMLHelper.add_element(building_construction, "ConditionedFloorArea", Float(conditioned_floor_area))
    XMLHelper.add_element(building_construction, "ConditionedBuildingVolume", Float(conditioned_building_volume))
    add_extension(parent: building_construction,
                  extensions: { "FractionofOperableWindowArea" => to_float_or_nil(fraction_of_operable_window_area),
                                "UseOnlyIdealAirSystem" => to_bool_or_nil(use_only_ideal_air_system) })

    return building_construction
  end

  def self.get_building_construction_values(building_construction:)
    return nil if building_construction.nil?

    vals = {}
    vals[:year_built] = to_integer_or_nil(XMLHelper.get_value(building_construction, "YearBuilt"))
    vals[:number_of_conditioned_floors] = to_integer_or_nil(XMLHelper.get_value(building_construction, "NumberofConditionedFloors"))
    vals[:number_of_conditioned_floors_above_grade] = to_integer_or_nil(XMLHelper.get_value(building_construction, "NumberofConditionedFloorsAboveGrade"))
    vals[:average_ceiling_height] = to_float_or_nil(XMLHelper.get_value(building_construction, "AverageCeilingHeight"))
    vals[:number_of_bedrooms] = to_integer_or_nil(XMLHelper.get_value(building_construction, "NumberofBedrooms"))
    vals[:number_of_bathrooms] = to_integer_or_nil(XMLHelper.get_value(building_construction, "NumberofBathrooms"))
    vals[:conditioned_floor_area] = to_float_or_nil(XMLHelper.get_value(building_construction, "ConditionedFloorArea"))
    vals[:conditioned_building_volume] = to_float_or_nil(XMLHelper.get_value(building_construction, "ConditionedBuildingVolume"))
    vals[:use_only_ideal_air_system] = to_bool_or_nil(XMLHelper.get_value(building_construction, "extension/UseOnlyIdealAirSystem"))
    vals[:residential_facility_type] = XMLHelper.get_value(building_construction, "ResidentialFacilityType")
    vals[:fraction_of_operable_window_area] = to_float_or_nil(XMLHelper.get_value(building_construction, "extension/FractionofOperableWindowArea"))
    return vals
=======
  class DuctLeakageMeasurements < BaseArrayElement
    def add(**kwargs)
      self << DuctLeakageMeasurement.new(**kwargs)
    end

    def from_hpxml(hvac_distribution)
      return if hvac_distribution.nil?

      hvac_distribution.elements.each("DistributionSystemType/AirDistribution/DuctLeakageMeasurement") do |duct_leakage_measurement|
        self << DuctLeakageMeasurement.new(duct_leakage_measurement)
      end
    end
>>>>>>> e1c57fd4
  end

  class DuctLeakageMeasurement < BaseElement
    ATTRS = [:duct_type, :duct_leakage_test_method, :duct_leakage_units, :duct_leakage_value,
             :duct_leakage_total_or_to_outside]
    attr_accessor(*ATTRS)

    def to_rexml(air_distribution)
      duct_leakage_measurement_el = XMLHelper.add_element(air_distribution, "DuctLeakageMeasurement")
      XMLHelper.add_element(duct_leakage_measurement_el, "DuctType", @duct_type)
      if not @duct_leakage_value.nil?
        duct_leakage_el = XMLHelper.add_element(duct_leakage_measurement_el, "DuctLeakage")
        XMLHelper.add_element(duct_leakage_el, "Units", @duct_leakage_units)
        XMLHelper.add_element(duct_leakage_el, "Value", Float(@duct_leakage_value))
        XMLHelper.add_element(duct_leakage_el, "TotalOrToOutside", "to outside")
      end
    end

    def from_hpxml(duct_leakage_measurement)
      return if duct_leakage_measurement.nil?

      @duct_type = XMLHelper.get_value(duct_leakage_measurement, "DuctType")
      @duct_leakage_test_method = XMLHelper.get_value(duct_leakage_measurement, "DuctLeakageTestMethod")
      @duct_leakage_units = XMLHelper.get_value(duct_leakage_measurement, "DuctLeakage/Units")
      @duct_leakage_value = _to_float_or_nil(XMLHelper.get_value(duct_leakage_measurement, "DuctLeakage/Value"))
      @duct_leakage_total_or_to_outside = XMLHelper.get_value(duct_leakage_measurement, "DuctLeakage/TotalOrToOutside")
    end
  end

  class Ducts < BaseArrayElement
    def add(**kwargs)
      self << Duct.new(**kwargs)
    end

    def from_hpxml(hvac_distribution)
      return if hvac_distribution.nil?

      hvac_distribution.elements.each("DistributionSystemType/AirDistribution/Ducts") do |duct|
        self << Duct.new(duct)
      end
    end
  end

  class Duct < BaseElement
    ATTRS = [:duct_type, :duct_insulation_r_value, :duct_insulation_material, :duct_location,
             :duct_fraction_area, :duct_surface_area]
    attr_accessor(*ATTRS)

    def to_rexml(air_distribution)
      ducts_el = XMLHelper.add_element(air_distribution, "Ducts")
      XMLHelper.add_element(ducts_el, "DuctType", @duct_type) unless @duct_type.nil?
      XMLHelper.add_element(ducts_el, "DuctInsulationRValue", Float(@duct_insulation_r_value)) unless @duct_insulation_r_value.nil?
      XMLHelper.add_element(ducts_el, "DuctLocation", @duct_location) unless @duct_location.nil?
      XMLHelper.add_element(ducts_el, "DuctSurfaceArea", Float(@duct_surface_area)) unless @duct_surface_area.nil?
    end

    def from_hpxml(duct)
      return if duct.nil?

      @duct_type = XMLHelper.get_value(duct, "DuctType")
      @duct_insulation_r_value = _to_float_or_nil(XMLHelper.get_value(duct, "DuctInsulationRValue"))
      @duct_insulation_material = XMLHelper.get_child_name(duct, "DuctInsulationMaterial")
      @duct_location = XMLHelper.get_value(duct, "DuctLocation")
      @duct_fraction_area = _to_float_or_nil(XMLHelper.get_value(duct, "FractionDuctArea"))
      @duct_surface_area = _to_float_or_nil(XMLHelper.get_value(duct, "DuctSurfaceArea"))
    end
  end

  class VentilationFans < BaseArrayElement
    def add(**kwargs)
      self << VentilationFan.new(**kwargs)
    end

    def from_hpxml(hpxml)
      return if hpxml.nil?

      hpxml.elements.each("Building/BuildingDetails/Systems/MechanicalVentilation/VentilationFans/VentilationFan") do |ventilation_fan|
        self << VentilationFan.new(ventilation_fan)
      end
    end
  end

  class VentilationFan < BaseElement
    ATTRS = [:id, :fan_type, :rated_flow_rate, :tested_flow_rate, :hours_in_operation,
             :used_for_whole_building_ventilation, :used_for_seasonal_cooling_load_reduction,
             :total_recovery_efficiency, :total_recovery_efficiency_adjusted,
             :sensible_recovery_efficiency, :sensible_recovery_efficiency_adjusted,
             :fan_power, :distribution_system_idref]
    attr_accessor(*ATTRS)

    def to_rexml(doc)
      return if self.nil?
      ventilation_fans = XMLHelper.create_elements_as_needed(doc, ["HPXML", "Building", "BuildingDetails", "Systems", "MechanicalVentilation", "VentilationFans"])
      ventilation_fan = XMLHelper.add_element(ventilation_fans, "VentilationFan")
      sys_id = XMLHelper.add_element(ventilation_fan, "SystemIdentifier")
      XMLHelper.add_attribute(sys_id, "id", @id)
      XMLHelper.add_element(ventilation_fan, "FanType", @fan_type) unless @fan_type.nil?
      XMLHelper.add_element(ventilation_fan, "RatedFlowRate", Float(@rated_flow_rate)) unless @rated_flow_rate.nil?
      XMLHelper.add_element(ventilation_fan, "TestedFlowRate", Float(@tested_flow_rate)) unless @tested_flow_rate.nil?
      XMLHelper.add_element(ventilation_fan, "HoursInOperation", Float(@hours_in_operation)) unless @hours_in_operation.nil?
      XMLHelper.add_element(ventilation_fan, "UsedForWholeBuildingVentilation", Boolean(@used_for_whole_building_ventilation)) unless @used_for_whole_building_ventilation.nil?
      XMLHelper.add_element(ventilation_fan, "UsedForSeasonalCoolingLoadReduction", Boolean(@used_for_seasonal_cooling_load_reduction)) unless @used_for_seasonal_cooling_load_reduction.nil?
      XMLHelper.add_element(ventilation_fan, "TotalRecoveryEfficiency", Float(@total_recovery_efficiency)) unless @total_recovery_efficiency.nil?
      XMLHelper.add_element(ventilation_fan, "SensibleRecoveryEfficiency", Float(@sensible_recovery_efficiency)) unless @sensible_recovery_efficiency.nil?
      XMLHelper.add_element(ventilation_fan, "AdjustedTotalRecoveryEfficiency", Float(@total_recovery_efficiency_adjusted)) unless @total_recovery_efficiency_adjusted.nil?
      XMLHelper.add_element(ventilation_fan, "AdjustedSensibleRecoveryEfficiency", Float(@sensible_recovery_efficiency_adjusted)) unless @sensible_recovery_efficiency_adjusted.nil?
      XMLHelper.add_element(ventilation_fan, "FanPower", Float(@fan_power)) unless @fan_power.nil?
      if not @distribution_system_idref.nil?
        attached_to_hvac_distribution_system = XMLHelper.add_element(ventilation_fan, "AttachedToHVACDistributionSystem")
        XMLHelper.add_attribute(attached_to_hvac_distribution_system, "idref", @distribution_system_idref)
      end
    end

    def from_hpxml(ventilation_fan)
      return if ventilation_fan.nil?

      @id = _get_id(ventilation_fan)
      @fan_type = XMLHelper.get_value(ventilation_fan, "FanType")
      @rated_flow_rate = _to_float_or_nil(XMLHelper.get_value(ventilation_fan, "RatedFlowRate"))
      @tested_flow_rate = _to_float_or_nil(XMLHelper.get_value(ventilation_fan, "TestedFlowRate"))
      @hours_in_operation = _to_float_or_nil(XMLHelper.get_value(ventilation_fan, "HoursInOperation"))
      @used_for_whole_building_ventilation = _to_bool_or_nil(XMLHelper.get_value(ventilation_fan, "UsedForWholeBuildingVentilation"))
      @used_for_seasonal_cooling_load_reduction = _to_bool_or_nil(XMLHelper.get_value(ventilation_fan, "UsedForSeasonalCoolingLoadReduction"))
      @total_recovery_efficiency = _to_float_or_nil(XMLHelper.get_value(ventilation_fan, "TotalRecoveryEfficiency"))
      @total_recovery_efficiency_adjusted = _to_float_or_nil(XMLHelper.get_value(ventilation_fan, "AdjustedTotalRecoveryEfficiency"))
      @sensible_recovery_efficiency = _to_float_or_nil(XMLHelper.get_value(ventilation_fan, "SensibleRecoveryEfficiency"))
      @sensible_recovery_efficiency_adjusted = _to_float_or_nil(XMLHelper.get_value(ventilation_fan, "AdjustedSensibleRecoveryEfficiency"))
      @fan_power = _to_float_or_nil(XMLHelper.get_value(ventilation_fan, "FanPower"))
      @distribution_system_idref = _get_idref(ventilation_fan.elements["AttachedToHVACDistributionSystem"])
    end
  end

  class WaterHeatingSystems < BaseArrayElement
    def add(**kwargs)
      self << WaterHeatingSystem.new(**kwargs)
    end

    def from_hpxml(hpxml)
      return if hpxml.nil?

      hpxml.elements.each("Building/BuildingDetails/Systems/WaterHeating/WaterHeatingSystem") do |water_heating_system|
        self << WaterHeatingSystem.new(water_heating_system)
      end
    end
  end

  class WaterHeatingSystem < BaseElement
    ATTRS = [:id, :year_installed, :fuel_type, :water_heater_type, :location, :performance_adjustment,
             :tank_volume, :fraction_dhw_load_served, :heating_capacity, :energy_factor,
             :uniform_energy_factor, :recovery_efficiency, :uses_desuperheater, :jacket_r_value,
             :related_hvac, :energy_star, :standby_loss, :temperature]
    attr_accessor(*ATTRS)

    def to_rexml(doc)
      return if self.nil?
      water_heating = XMLHelper.create_elements_as_needed(doc, ["HPXML", "Building", "BuildingDetails", "Systems", "WaterHeating"])
      water_heating_system = XMLHelper.add_element(water_heating, "WaterHeatingSystem")
      sys_id = XMLHelper.add_element(water_heating_system, "SystemIdentifier")
      XMLHelper.add_attribute(sys_id, "id", @id)
      XMLHelper.add_element(water_heating_system, "FuelType", @fuel_type) unless @fuel_type.nil?
      XMLHelper.add_element(water_heating_system, "WaterHeaterType", @water_heater_type) unless @water_heater_type.nil?
      XMLHelper.add_element(water_heating_system, "Location", @location) unless @location.nil?
      XMLHelper.add_element(water_heating_system, "PerformanceAdjustment", Float(@performance_adjustment)) unless @performance_adjustment.nil?
      XMLHelper.add_element(water_heating_system, "TankVolume", Float(@tank_volume)) unless @tank_volume.nil?
      XMLHelper.add_element(water_heating_system, "FractionDHWLoadServed", Float(@fraction_dhw_load_served)) unless @fraction_dhw_load_served.nil?
      XMLHelper.add_element(water_heating_system, "HeatingCapacity", Float(@heating_capacity)) unless @heating_capacity.nil?
      XMLHelper.add_element(water_heating_system, "EnergyFactor", Float(@energy_factor)) unless @energy_factor.nil?
      XMLHelper.add_element(water_heating_system, "UniformEnergyFactor", Float(@uniform_energy_factor)) unless @uniform_energy_factor.nil?
      XMLHelper.add_element(water_heating_system, "RecoveryEfficiency", Float(@recovery_efficiency)) unless @recovery_efficiency.nil?
      if not @jacket_r_value.nil?
        water_heater_insulation = XMLHelper.add_element(water_heating_system, "WaterHeaterInsulation")
        jacket = XMLHelper.add_element(water_heater_insulation, "Jacket")
        XMLHelper.add_element(jacket, "JacketRValue", @jacket_r_value)
      end
      XMLHelper.add_element(water_heating_system, "StandbyLoss", Float(@standby_loss)) unless @standby_loss.nil?
      XMLHelper.add_element(water_heating_system, "HotWaterTemperature", Float(@temperature)) unless @temperature.nil?
      XMLHelper.add_element(water_heating_system, "UsesDesuperheater", Boolean(@uses_desuperheater)) unless @uses_desuperheater.nil?
      if not @related_hvac.nil?
        related_hvac_el = XMLHelper.add_element(water_heating_system, "RelatedHVACSystem")
        XMLHelper.add_attribute(related_hvac_el, "idref", @related_hvac)
      end
    end

    def from_hpxml(water_heating_system)
      return if water_heating_system.nil?

      @id = _get_id(water_heating_system)
      @year_installed = _to_integer_or_nil(XMLHelper.get_value(water_heating_system, "YearInstalled"))
      @fuel_type = XMLHelper.get_value(water_heating_system, "FuelType")
      @water_heater_type = XMLHelper.get_value(water_heating_system, "WaterHeaterType")
      @location = XMLHelper.get_value(water_heating_system, "Location")
      @performance_adjustment = _to_float_or_nil(XMLHelper.get_value(water_heating_system, "PerformanceAdjustment"))
      @tank_volume = _to_float_or_nil(XMLHelper.get_value(water_heating_system, "TankVolume"))
      @fraction_dhw_load_served = _to_float_or_nil(XMLHelper.get_value(water_heating_system, "FractionDHWLoadServed"))
      @heating_capacity = _to_float_or_nil(XMLHelper.get_value(water_heating_system, "HeatingCapacity"))
      @energy_factor = _to_float_or_nil(XMLHelper.get_value(water_heating_system, "EnergyFactor"))
      @uniform_energy_factor = _to_float_or_nil(XMLHelper.get_value(water_heating_system, "UniformEnergyFactor"))
      @recovery_efficiency = _to_float_or_nil(XMLHelper.get_value(water_heating_system, "RecoveryEfficiency"))
      @uses_desuperheater = _to_bool_or_nil(XMLHelper.get_value(water_heating_system, "UsesDesuperheater"))
      @jacket_r_value = _to_float_or_nil(XMLHelper.get_value(water_heating_system, "WaterHeaterInsulation/Jacket/JacketRValue"))
      @related_hvac = _get_idref(water_heating_system.elements["RelatedHVACSystem"])
      @energy_star = XMLHelper.get_values(water_heating_system, "ThirdPartyCertification").include?("Energy Star")
      @standby_loss = _to_float_or_nil(XMLHelper.get_value(water_heating_system, "StandbyLoss"))
      @temperature = _to_float_or_nil(XMLHelper.get_value(water_heating_system, "HotWaterTemperature"))
    end
  end

  class HotWaterDistribution < BaseElement
    ATTRS = [:id, :system_type, :pipe_r_value, :standard_piping_length, :recirculation_control_type,
             :recirculation_piping_length, :recirculation_branch_piping_length,
             :recirculation_pump_power, :dwhr_facilities_connected, :dwhr_equal_flow,
             :dwhr_efficiency]
    attr_accessor(*ATTRS)

    def to_rexml(doc)
      return if self.nil?
      water_heating = XMLHelper.create_elements_as_needed(doc, ["HPXML", "Building", "BuildingDetails", "Systems", "WaterHeating"])
      hot_water_distribution = XMLHelper.add_element(water_heating, "HotWaterDistribution")
      sys_id = XMLHelper.add_element(hot_water_distribution, "SystemIdentifier")
      XMLHelper.add_attribute(sys_id, "id", @id)
      if not @system_type.nil?
        system_type_e = XMLHelper.add_element(hot_water_distribution, "SystemType")
        if @system_type == "Standard"
          standard = XMLHelper.add_element(system_type_e, @system_type)
          XMLHelper.add_element(standard, "PipingLength", Float(@standard_piping_length)) unless @standard_piping_length.nil?
        elsif system_type == "Recirculation"
          recirculation = XMLHelper.add_element(system_type_e, @system_type)
          XMLHelper.add_element(recirculation, "ControlType", @recirculation_control_type) unless @recirculation_control_type.nil?
          XMLHelper.add_element(recirculation, "RecirculationPipingLoopLength", Float(@recirculation_piping_length)) unless @recirculation_piping_length.nil?
          XMLHelper.add_element(recirculation, "BranchPipingLoopLength", Float(@recirculation_branch_piping_length)) unless @recirculation_branch_piping_length.nil?
          XMLHelper.add_element(recirculation, "PumpPower", Float(@recirculation_pump_power)) unless @recirculation_pump_power.nil?
        else
          fail "Unhandled hot water distribution type '#{@system_type}'."
        end
      end
      if not @pipe_r_value.nil?
        pipe_insulation = XMLHelper.add_element(hot_water_distribution, "PipeInsulation")
        XMLHelper.add_element(pipe_insulation, "PipeRValue", Float(@pipe_r_value))
      end
      if not @dwhr_facilities_connected.nil? or not @dwhr_equal_flow.nil? or not @dwhr_efficiency.nil?
        drain_water_heat_recovery = XMLHelper.add_element(hot_water_distribution, "DrainWaterHeatRecovery")
        XMLHelper.add_element(drain_water_heat_recovery, "FacilitiesConnected", @dwhr_facilities_connected) unless @dwhr_facilities_connected.nil?
        XMLHelper.add_element(drain_water_heat_recovery, "EqualFlow", Boolean(@dwhr_equal_flow)) unless @dwhr_equal_flow.nil?
        XMLHelper.add_element(drain_water_heat_recovery, "Efficiency", Float(@dwhr_efficiency)) unless @dwhr_efficiency.nil?
      end
    end

    def from_hpxml(hpxml)
      return if hpxml.nil?

      hot_water_distribution = hpxml.elements["Building/BuildingDetails/Systems/WaterHeating/HotWaterDistribution"]
      return if hot_water_distribution.nil?

      @id = _get_id(hot_water_distribution)
      @system_type = XMLHelper.get_child_name(hot_water_distribution, "SystemType")
      @pipe_r_value = _to_float_or_nil(XMLHelper.get_value(hot_water_distribution, "PipeInsulation/PipeRValue"))
      @standard_piping_length = _to_float_or_nil(XMLHelper.get_value(hot_water_distribution, "SystemType/Standard/PipingLength"))
      @recirculation_control_type = XMLHelper.get_value(hot_water_distribution, "SystemType/Recirculation/ControlType")
      @recirculation_piping_length = _to_float_or_nil(XMLHelper.get_value(hot_water_distribution, "SystemType/Recirculation/RecirculationPipingLoopLength"))
      @recirculation_branch_piping_length = _to_float_or_nil(XMLHelper.get_value(hot_water_distribution, "SystemType/Recirculation/BranchPipingLoopLength"))
      @recirculation_pump_power = _to_float_or_nil(XMLHelper.get_value(hot_water_distribution, "SystemType/Recirculation/PumpPower"))
      @dwhr_facilities_connected = XMLHelper.get_value(hot_water_distribution, "DrainWaterHeatRecovery/FacilitiesConnected")
      @dwhr_equal_flow = _to_bool_or_nil(XMLHelper.get_value(hot_water_distribution, "DrainWaterHeatRecovery/EqualFlow"))
      @dwhr_efficiency = _to_float_or_nil(XMLHelper.get_value(hot_water_distribution, "DrainWaterHeatRecovery/Efficiency"))
    end
  end

  class WaterFixtures < BaseArrayElement
    def add(**kwargs)
      self << WaterFixture.new(**kwargs)
    end

    def from_hpxml(hpxml)
      return if hpxml.nil?

      hpxml.elements.each("Building/BuildingDetails/Systems/WaterHeating/WaterFixture") do |water_fixture|
        self << WaterFixture.new(water_fixture)
      end
    end
  end

  class WaterFixture < BaseElement
    ATTRS = [:id, :water_fixture_type, :low_flow]
    attr_accessor(*ATTRS)

    def to_rexml(doc)
      return if self.nil?
      water_heating = XMLHelper.create_elements_as_needed(doc, ["HPXML", "Building", "BuildingDetails", "Systems", "WaterHeating"])
      water_fixture = XMLHelper.add_element(water_heating, "WaterFixture")
      sys_id = XMLHelper.add_element(water_fixture, "SystemIdentifier")
      XMLHelper.add_attribute(sys_id, "id", @id)
      XMLHelper.add_element(water_fixture, "WaterFixtureType", @water_fixture_type) unless @water_fixture_type.nil?
      XMLHelper.add_element(water_fixture, "LowFlow", Boolean(@low_flow)) unless @low_flow.nil?
    end

    def from_hpxml(water_fixture)
      return if water_fixture.nil?

      @id = _get_id(water_fixture)
      @water_fixture_type = XMLHelper.get_value(water_fixture, "WaterFixtureType")
      @low_flow = _to_bool_or_nil(XMLHelper.get_value(water_fixture, "LowFlow"))
    end
  end

  class SolarThermalSystem < BaseElement
    ATTRS = [:id, :system_type, :collector_area, :collector_loop_type, :collector_azimuth,
             :collector_type, :collector_tilt, :collector_frta, :collector_frul, :storage_volume,
             :water_heating_system_idref, :solar_fraction]
    attr_accessor(*ATTRS)

    def to_rexml(doc)
      return if self.nil?
      solar_thermal = XMLHelper.create_elements_as_needed(doc, ["HPXML", "Building", "BuildingDetails", "Systems", "SolarThermal"])
      solar_thermal_system = XMLHelper.add_element(solar_thermal, "SolarThermalSystem")
      sys_id = XMLHelper.add_element(solar_thermal_system, "SystemIdentifier")
      XMLHelper.add_attribute(sys_id, "id", @id)
      XMLHelper.add_element(solar_thermal_system, "SystemType", @system_type) unless @system_type.nil?
      XMLHelper.add_element(solar_thermal_system, "CollectorArea", Float(@collector_area)) unless @collector_area.nil?
      XMLHelper.add_element(solar_thermal_system, "CollectorLoopType", @collector_loop_type) unless @collector_loop_type.nil?
      XMLHelper.add_element(solar_thermal_system, "CollectorType", @collector_type) unless @collector_type.nil?
      XMLHelper.add_element(solar_thermal_system, "CollectorAzimuth", Integer(@collector_azimuth)) unless @collector_azimuth.nil?
      XMLHelper.add_element(solar_thermal_system, "CollectorTilt", Float(@collector_tilt)) unless @collector_tilt.nil?
      XMLHelper.add_element(solar_thermal_system, "CollectorRatedOpticalEfficiency", Float(@collector_frta)) unless @collector_frta.nil?
      XMLHelper.add_element(solar_thermal_system, "CollectorRatedThermalLosses", Float(@collector_frul)) unless @collector_frul.nil?
      XMLHelper.add_element(solar_thermal_system, "StorageVolume", Float(@storage_volume)) unless @storage_volume.nil?
      if not @water_heating_system_idref.nil?
        connected_to = XMLHelper.add_element(solar_thermal_system, "ConnectedTo")
        XMLHelper.add_attribute(connected_to, "idref", @water_heating_system_idref)
      end
      XMLHelper.add_element(solar_thermal_system, "SolarFraction", Float(@solar_fraction)) unless @solar_fraction.nil?
    end

    def from_hpxml(hpxml)
      return if hpxml.nil?

      solar_thermal_system = hpxml.elements["Building/BuildingDetails/Systems/SolarThermal/SolarThermalSystem"]
      return if solar_thermal_system.nil?

      @id = _get_id(solar_thermal_system)
      @system_type = XMLHelper.get_value(solar_thermal_system, "SystemType")
      @collector_area = _to_float_or_nil(XMLHelper.get_value(solar_thermal_system, "CollectorArea"))
      @collector_loop_type = XMLHelper.get_value(solar_thermal_system, "CollectorLoopType")
      @collector_azimuth = _to_integer_or_nil(XMLHelper.get_value(solar_thermal_system, "CollectorAzimuth"))
      @collector_type = XMLHelper.get_value(solar_thermal_system, "CollectorType")
      @collector_tilt = _to_float_or_nil(XMLHelper.get_value(solar_thermal_system, "CollectorTilt"))
      @collector_frta = _to_float_or_nil(XMLHelper.get_value(solar_thermal_system, "CollectorRatedOpticalEfficiency"))
      @collector_frul = _to_float_or_nil(XMLHelper.get_value(solar_thermal_system, "CollectorRatedThermalLosses"))
      @storage_volume = _to_float_or_nil(XMLHelper.get_value(solar_thermal_system, "StorageVolume"))
      @water_heating_system_idref = _get_idref(solar_thermal_system.elements["ConnectedTo"])
      @solar_fraction = _to_float_or_nil(XMLHelper.get_value(solar_thermal_system, "SolarFraction"))
    end
  end

  class PVSystems < BaseArrayElement
    def add(**kwargs)
      self << PVSystem.new(**kwargs)
    end

    def from_hpxml(hpxml)
      return if hpxml.nil?

      hpxml.elements.each("Building/BuildingDetails/Systems/Photovoltaics/PVSystem") do |pv_system|
        self << PVSystem.new(pv_system)
      end
    end
  end

  class PVSystem < BaseElement
    ATTRS = [:id, :location, :module_type, :tracking, :array_orientation, :array_azimuth, :array_tilt,
             :max_power_output, :inverter_efficiency, :system_losses_fraction, :number_of_panels,
             :year_modules_manufactured]
    attr_accessor(*ATTRS)

    def to_rexml(doc)
      return if self.nil?
      photovoltaics = XMLHelper.create_elements_as_needed(doc, ["HPXML", "Building", "BuildingDetails", "Systems", "Photovoltaics"])
      pv_system = XMLHelper.add_element(photovoltaics, "PVSystem")
      sys_id = XMLHelper.add_element(pv_system, "SystemIdentifier")
      XMLHelper.add_attribute(sys_id, "id", @id)
      XMLHelper.add_element(pv_system, "Location", @location) unless @location.nil?
      XMLHelper.add_element(pv_system, "ModuleType", @module_type) unless @module_type.nil?
      XMLHelper.add_element(pv_system, "Tracking", @tracking) unless @tracking.nil?
      XMLHelper.add_element(pv_system, "ArrayAzimuth", Integer(@array_azimuth)) unless @array_azimuth.nil?
      XMLHelper.add_element(pv_system, "ArrayTilt", Float(@array_tilt)) unless @array_tilt.nil?
      XMLHelper.add_element(pv_system, "MaxPowerOutput", Float(@max_power_output)) unless @max_power_output.nil?
      XMLHelper.add_element(pv_system, "InverterEfficiency", Float(@inverter_efficiency)) unless @inverter_efficiency.nil?
      XMLHelper.add_element(pv_system, "SystemLossesFraction", Float(@system_losses_fraction)) unless @system_losses_fraction.nil?
    end

    def from_hpxml(pv_system)
      return if pv_system.nil?

      @id = _get_id(pv_system)
      @location = XMLHelper.get_value(pv_system, "Location")
      @module_type = XMLHelper.get_value(pv_system, "ModuleType")
      @tracking = XMLHelper.get_value(pv_system, "Tracking")
      @array_orientation = XMLHelper.get_value(pv_system, "ArrayOrientation")
      @array_azimuth = _to_integer_or_nil(XMLHelper.get_value(pv_system, "ArrayAzimuth"))
      @array_tilt = _to_float_or_nil(XMLHelper.get_value(pv_system, "ArrayTilt"))
      @max_power_output = _to_float_or_nil(XMLHelper.get_value(pv_system, "MaxPowerOutput"))
      @inverter_efficiency = _to_float_or_nil(XMLHelper.get_value(pv_system, "InverterEfficiency"))
      @system_losses_fraction = _to_float_or_nil(XMLHelper.get_value(pv_system, "SystemLossesFraction"))
      @number_of_panels = _to_integer_or_nil(XMLHelper.get_value(pv_system, "NumberOfPanels"))
      @year_modules_manufactured = _to_integer_or_nil(XMLHelper.get_value(pv_system, "YearModulesManufactured"))
    end
  end

  class ClothesWasher < BaseElement
    ATTRS = [:id, :location, :modified_energy_factor, :integrated_modified_energy_factor,
             :rated_annual_kwh, :label_electric_rate, :label_gas_rate, :label_annual_gas_cost,
             :capacity]
    attr_accessor(*ATTRS)

    def to_rexml(doc)
      return if self.nil?
      appliances = XMLHelper.create_elements_as_needed(doc, ["HPXML", "Building", "BuildingDetails", "Appliances"])
      clothes_washer = XMLHelper.add_element(appliances, "ClothesWasher")
      sys_id = XMLHelper.add_element(clothes_washer, "SystemIdentifier")
      XMLHelper.add_attribute(sys_id, "id", @id)
      XMLHelper.add_element(clothes_washer, "Location", @location) unless @location.nil?
      XMLHelper.add_element(clothes_washer, "ModifiedEnergyFactor", Float(@modified_energy_factor)) unless @modified_energy_factor.nil?
      XMLHelper.add_element(clothes_washer, "IntegratedModifiedEnergyFactor", Float(@integrated_modified_energy_factor)) unless @integrated_modified_energy_factor.nil?
      XMLHelper.add_element(clothes_washer, "RatedAnnualkWh", Float(@rated_annual_kwh)) unless @rated_annual_kwh.nil?
      XMLHelper.add_element(clothes_washer, "LabelElectricRate", Float(@label_electric_rate)) unless @label_electric_rate.nil?
      XMLHelper.add_element(clothes_washer, "LabelGasRate", Float(@label_gas_rate)) unless @label_gas_rate.nil?
      XMLHelper.add_element(clothes_washer, "LabelAnnualGasCost", Float(@label_annual_gas_cost)) unless @label_annual_gas_cost.nil?
      XMLHelper.add_element(clothes_washer, "Capacity", Float(@capacity)) unless @capacity.nil?
    end

    def from_hpxml(hpxml)
      return if hpxml.nil?

      clothes_washer = hpxml.elements["Building/BuildingDetails/Appliances/ClothesWasher"]
      return if clothes_washer.nil?

      @id = _get_id(clothes_washer)
      @location = XMLHelper.get_value(clothes_washer, "Location")
      @modified_energy_factor = _to_float_or_nil(XMLHelper.get_value(clothes_washer, "ModifiedEnergyFactor"))
      @integrated_modified_energy_factor = _to_float_or_nil(XMLHelper.get_value(clothes_washer, "IntegratedModifiedEnergyFactor"))
      @rated_annual_kwh = _to_float_or_nil(XMLHelper.get_value(clothes_washer, "RatedAnnualkWh"))
      @label_electric_rate = _to_float_or_nil(XMLHelper.get_value(clothes_washer, "LabelElectricRate"))
      @label_gas_rate = _to_float_or_nil(XMLHelper.get_value(clothes_washer, "LabelGasRate"))
      @label_annual_gas_cost = _to_float_or_nil(XMLHelper.get_value(clothes_washer, "LabelAnnualGasCost"))
      @capacity = _to_float_or_nil(XMLHelper.get_value(clothes_washer, "Capacity"))
    end
  end

  class ClothesDryer < BaseElement
    ATTRS = [:id, :location, :fuel_type, :energy_factor, :combined_energy_factor, :control_type]
    attr_accessor(*ATTRS)

    def to_rexml(doc)
      return if self.nil?
      appliances = XMLHelper.create_elements_as_needed(doc, ["HPXML", "Building", "BuildingDetails", "Appliances"])
      clothes_dryer = XMLHelper.add_element(appliances, "ClothesDryer")
      sys_id = XMLHelper.add_element(clothes_dryer, "SystemIdentifier")
      XMLHelper.add_attribute(sys_id, "id", @id)
      XMLHelper.add_element(clothes_dryer, "Location", @location) unless @location.nil?
      XMLHelper.add_element(clothes_dryer, "FuelType", @fuel_type) unless @fuel_type.nil?
      XMLHelper.add_element(clothes_dryer, "EnergyFactor", Float(@energy_factor)) unless @energy_factor.nil?
      XMLHelper.add_element(clothes_dryer, "CombinedEnergyFactor", Float(@combined_energy_factor)) unless @combined_energy_factor.nil?
      XMLHelper.add_element(clothes_dryer, "ControlType", @control_type) unless @control_type.nil?
    end

    def from_hpxml(hpxml)
      return if hpxml.nil?

      clothes_dryer = hpxml.elements["Building/BuildingDetails/Appliances/ClothesDryer"]
      return if clothes_dryer.nil?

      @id = _get_id(clothes_dryer)
      @location = XMLHelper.get_value(clothes_dryer, "Location")
      @fuel_type = XMLHelper.get_value(clothes_dryer, "FuelType")
      @energy_factor = _to_float_or_nil(XMLHelper.get_value(clothes_dryer, "EnergyFactor"))
      @combined_energy_factor = _to_float_or_nil(XMLHelper.get_value(clothes_dryer, "CombinedEnergyFactor"))
      @control_type = XMLHelper.get_value(clothes_dryer, "ControlType")
    end
  end

  class Dishwasher < BaseElement
    ATTRS = [:id, :energy_factor, :rated_annual_kwh, :place_setting_capacity]
    attr_accessor(*ATTRS)

    def to_rexml(doc)
      return if self.nil?
      appliances = XMLHelper.create_elements_as_needed(doc, ["HPXML", "Building", "BuildingDetails", "Appliances"])
      dishwasher = XMLHelper.add_element(appliances, "Dishwasher")
      sys_id = XMLHelper.add_element(dishwasher, "SystemIdentifier")
      XMLHelper.add_attribute(sys_id, "id", @id)
      XMLHelper.add_element(dishwasher, "EnergyFactor", Float(@energy_factor)) unless @energy_factor.nil?
      XMLHelper.add_element(dishwasher, "RatedAnnualkWh", Float(@rated_annual_kwh)) unless @rated_annual_kwh.nil?
      XMLHelper.add_element(dishwasher, "PlaceSettingCapacity", Integer(@place_setting_capacity)) unless @place_setting_capacity.nil?
    end

    def from_hpxml(hpxml)
      return if hpxml.nil?

      dishwasher = hpxml.elements["Building/BuildingDetails/Appliances/Dishwasher"]
      return if dishwasher.nil?

      @id = _get_id(dishwasher)
      @energy_factor = _to_float_or_nil(XMLHelper.get_value(dishwasher, "EnergyFactor"))
      @rated_annual_kwh = _to_float_or_nil(XMLHelper.get_value(dishwasher, "RatedAnnualkWh"))
      @place_setting_capacity = _to_integer_or_nil(XMLHelper.get_value(dishwasher, "PlaceSettingCapacity"))
    end
  end

  class Refrigerator < BaseElement
    ATTRS = [:id, :location, :rated_annual_kwh, :adjusted_annual_kwh]
    attr_accessor(*ATTRS)

    def to_rexml(doc)
      return if self.nil?
      appliances = XMLHelper.create_elements_as_needed(doc, ["HPXML", "Building", "BuildingDetails", "Appliances"])
      refrigerator = XMLHelper.add_element(appliances, "Refrigerator")
      sys_id = XMLHelper.add_element(refrigerator, "SystemIdentifier")
      XMLHelper.add_attribute(sys_id, "id", @id)
      XMLHelper.add_element(refrigerator, "Location", @location) unless @location.nil?
      XMLHelper.add_element(refrigerator, "RatedAnnualkWh", Float(@rated_annual_kwh)) unless @rated_annual_kwh.nil?
      _add_extension(parent: refrigerator,
                     extensions: { "AdjustedAnnualkWh" => _to_float_or_nil(@adjusted_annual_kwh) })
    end

    def from_hpxml(hpxml)
      return if hpxml.nil?

      refrigerator = hpxml.elements["Building/BuildingDetails/Appliances/Refrigerator"]
      return if refrigerator.nil?

      @id = _get_id(refrigerator)
      @location = XMLHelper.get_value(refrigerator, "Location")
      @rated_annual_kwh = _to_float_or_nil(XMLHelper.get_value(refrigerator, "RatedAnnualkWh"))
      @adjusted_annual_kwh = _to_float_or_nil(XMLHelper.get_value(refrigerator, "extension/AdjustedAnnualkWh"))
    end
  end

  class CookingRange < BaseElement
    ATTRS = [:id, :fuel_type, :is_induction]
    attr_accessor(*ATTRS)

    def to_rexml(doc)
      return if self.nil?
      appliances = XMLHelper.create_elements_as_needed(doc, ["HPXML", "Building", "BuildingDetails", "Appliances"])
      cooking_range = XMLHelper.add_element(appliances, "CookingRange")
      sys_id = XMLHelper.add_element(cooking_range, "SystemIdentifier")
      XMLHelper.add_attribute(sys_id, "id", @id)
      XMLHelper.add_element(cooking_range, "FuelType", @fuel_type) unless @fuel_type.nil?
      XMLHelper.add_element(cooking_range, "IsInduction", Boolean(@is_induction)) unless @is_induction.nil?
    end

    def from_hpxml(hpxml)
      return if hpxml.nil?

      cooking_range = hpxml.elements["Building/BuildingDetails/Appliances/CookingRange"]
      return if cooking_range.nil?

      @id = _get_id(cooking_range)
      @fuel_type = XMLHelper.get_value(cooking_range, "FuelType")
      @is_induction = _to_bool_or_nil(XMLHelper.get_value(cooking_range, "IsInduction"))
    end
  end

  class Oven < BaseElement
    ATTRS = [:id, :is_convection]
    attr_accessor(*ATTRS)

    def to_rexml(doc)
      return if self.nil?
      appliances = XMLHelper.create_elements_as_needed(doc, ["HPXML", "Building", "BuildingDetails", "Appliances"])
      oven = XMLHelper.add_element(appliances, "Oven")
      sys_id = XMLHelper.add_element(oven, "SystemIdentifier")
      XMLHelper.add_attribute(sys_id, "id", @id)
      XMLHelper.add_element(oven, "IsConvection", Boolean(@is_convection)) unless @is_convection.nil?
    end

    def from_hpxml(hpxml)
      return if hpxml.nil?

      oven = hpxml.elements["Building/BuildingDetails/Appliances/Oven"]
      return if oven.nil?

      @id = _get_id(oven)
      @is_convection = _to_bool_or_nil(XMLHelper.get_value(oven, "IsConvection"))
    end
  end

  class Lighting < BaseElement
    ATTRS = [:fraction_tier_i_interior, :fraction_tier_i_exterior, :fraction_tier_i_garage,
             :fraction_tier_ii_interior, :fraction_tier_ii_exterior, :fraction_tier_ii_garage]
    attr_accessor(*ATTRS)

    def to_rexml(doc)
      return if self.nil?
      if not @fraction_tier_i_interior.nil?
        lighting = XMLHelper.create_elements_as_needed(doc, ["HPXML", "Building", "BuildingDetails", "Lighting"])
        lighting_group = XMLHelper.add_element(lighting, "LightingGroup")
        sys_id = XMLHelper.add_element(lighting_group, "SystemIdentifier")
        XMLHelper.add_attribute(sys_id, "id", "Lighting_TierI_Interior")
        XMLHelper.add_element(lighting_group, "Location", "interior")
        XMLHelper.add_element(lighting_group, "FractionofUnitsInLocation", Float(@fraction_tier_i_interior))
        XMLHelper.add_element(lighting_group, "ThirdPartyCertification", "ERI Tier I")
      end

      if not @fraction_tier_i_exterior.nil?
        lighting = XMLHelper.create_elements_as_needed(doc, ["HPXML", "Building", "BuildingDetails", "Lighting"])
        lighting_group = XMLHelper.add_element(lighting, "LightingGroup")
        sys_id = XMLHelper.add_element(lighting_group, "SystemIdentifier")
        XMLHelper.add_attribute(sys_id, "id", "Lighting_TierI_Exterior")
        XMLHelper.add_element(lighting_group, "Location", "exterior")
        XMLHelper.add_element(lighting_group, "FractionofUnitsInLocation", Float(@fraction_tier_i_exterior))
        XMLHelper.add_element(lighting_group, "ThirdPartyCertification", "ERI Tier I")
      end

      if not @fraction_tier_i_garage.nil?
        lighting = XMLHelper.create_elements_as_needed(doc, ["HPXML", "Building", "BuildingDetails", "Lighting"])
        lighting_group = XMLHelper.add_element(lighting, "LightingGroup")
        sys_id = XMLHelper.add_element(lighting_group, "SystemIdentifier")
        XMLHelper.add_attribute(sys_id, "id", "Lighting_TierI_Garage")
        XMLHelper.add_element(lighting_group, "Location", "garage")
        XMLHelper.add_element(lighting_group, "FractionofUnitsInLocation", Float(@fraction_tier_i_garage))
        XMLHelper.add_element(lighting_group, "ThirdPartyCertification", "ERI Tier I")
      end

      if not @fraction_tier_ii_interior.nil?
        lighting = XMLHelper.create_elements_as_needed(doc, ["HPXML", "Building", "BuildingDetails", "Lighting"])
        lighting_group = XMLHelper.add_element(lighting, "LightingGroup")
        sys_id = XMLHelper.add_element(lighting_group, "SystemIdentifier")
        XMLHelper.add_attribute(sys_id, "id", "Lighting_TierII_Interior")
        XMLHelper.add_element(lighting_group, "Location", "interior")
        XMLHelper.add_element(lighting_group, "FractionofUnitsInLocation", Float(@fraction_tier_ii_interior))
        XMLHelper.add_element(lighting_group, "ThirdPartyCertification", "ERI Tier II")
      end

      if not @fraction_tier_ii_exterior.nil?
        lighting = XMLHelper.create_elements_as_needed(doc, ["HPXML", "Building", "BuildingDetails", "Lighting"])
        lighting_group = XMLHelper.add_element(lighting, "LightingGroup")
        sys_id = XMLHelper.add_element(lighting_group, "SystemIdentifier")
        XMLHelper.add_attribute(sys_id, "id", "Lighting_TierII_Exterior")
        XMLHelper.add_element(lighting_group, "Location", "exterior")
        XMLHelper.add_element(lighting_group, "FractionofUnitsInLocation", Float(@fraction_tier_ii_exterior))
        XMLHelper.add_element(lighting_group, "ThirdPartyCertification", "ERI Tier II")
      end

      if not @fraction_tier_ii_garage.nil?
        lighting = XMLHelper.create_elements_as_needed(doc, ["HPXML", "Building", "BuildingDetails", "Lighting"])
        lighting_group = XMLHelper.add_element(lighting, "LightingGroup")
        sys_id = XMLHelper.add_element(lighting_group, "SystemIdentifier")
        XMLHelper.add_attribute(sys_id, "id", "Lighting_TierII_Garage")
        XMLHelper.add_element(lighting_group, "Location", "garage")
        XMLHelper.add_element(lighting_group, "FractionofUnitsInLocation", Float(@fraction_tier_ii_garage))
        XMLHelper.add_element(lighting_group, "ThirdPartyCertification", "ERI Tier II")
      end
    end

    def from_hpxml(hpxml)
      return if hpxml.nil?

      lighting = hpxml.elements["Building/BuildingDetails/Lighting"]
      return if lighting.nil?

      @fraction_tier_i_interior = _to_float_or_nil(XMLHelper.get_value(lighting, "LightingGroup[ThirdPartyCertification='ERI Tier I' and Location='interior']/FractionofUnitsInLocation"))
      @fraction_tier_i_exterior = _to_float_or_nil(XMLHelper.get_value(lighting, "LightingGroup[ThirdPartyCertification='ERI Tier I' and Location='exterior']/FractionofUnitsInLocation"))
      @fraction_tier_i_garage = _to_float_or_nil(XMLHelper.get_value(lighting, "LightingGroup[ThirdPartyCertification='ERI Tier I' and Location='garage']/FractionofUnitsInLocation"))
      @fraction_tier_ii_interior = _to_float_or_nil(XMLHelper.get_value(lighting, "LightingGroup[ThirdPartyCertification='ERI Tier II' and Location='interior']/FractionofUnitsInLocation"))
      @fraction_tier_ii_exterior = _to_float_or_nil(XMLHelper.get_value(lighting, "LightingGroup[ThirdPartyCertification='ERI Tier II' and Location='exterior']/FractionofUnitsInLocation"))
      @fraction_tier_ii_garage = _to_float_or_nil(XMLHelper.get_value(lighting, "LightingGroup[ThirdPartyCertification='ERI Tier II' and Location='garage']/FractionofUnitsInLocation"))
    end
  end

  class CeilingFans < BaseArrayElement
    def add(**kwargs)
      self << CeilingFan.new(**kwargs)
    end

    def from_hpxml(hpxml)
      return if hpxml.nil?

      hpxml.elements.each("Building/BuildingDetails/Lighting/CeilingFan") do |ceiling_fan|
        self << CeilingFan.new(ceiling_fan)
      end
    end
  end

  class CeilingFan < BaseElement
    ATTRS = [:id, :efficiency, :quantity]
    attr_accessor(*ATTRS)

    def to_rexml(doc)
      return if self.nil?
      lighting = XMLHelper.create_elements_as_needed(doc, ["HPXML", "Building", "BuildingDetails", "Lighting"])
      ceiling_fan = XMLHelper.add_element(lighting, "CeilingFan")
      sys_id = XMLHelper.add_element(ceiling_fan, "SystemIdentifier")
      XMLHelper.add_attribute(sys_id, "id", @id)
      if not @efficiency.nil?
        airflow = XMLHelper.add_element(ceiling_fan, "Airflow")
        XMLHelper.add_element(airflow, "FanSpeed", "medium")
        XMLHelper.add_element(airflow, "Efficiency", Float(@efficiency))
      end
      XMLHelper.add_element(ceiling_fan, "Quantity", Integer(@quantity)) unless @quantity.nil?
    end

    def from_hpxml(ceiling_fan)
      @id = _get_id(ceiling_fan)
      @efficiency = _to_float_or_nil(XMLHelper.get_value(ceiling_fan, "Airflow[FanSpeed='medium']/Efficiency"))
      @quantity = _to_integer_or_nil(XMLHelper.get_value(ceiling_fan, "Quantity"))
    end
  end

  class PlugLoads < BaseArrayElement
    def add(**kwargs)
      self << PlugLoad.new(**kwargs)
    end

    def from_hpxml(hpxml)
      return if hpxml.nil?

      hpxml.elements.each("Building/BuildingDetails/MiscLoads/PlugLoad") do |plug_load|
        self << PlugLoad.new(plug_load)
      end
    end
  end

  class PlugLoad < BaseElement
    ATTRS = [:id, :plug_load_type, :kWh_per_year, :frac_sensible, :frac_latent]
    attr_accessor(*ATTRS)

    def to_rexml(doc)
      return if self.nil?
      misc_loads = XMLHelper.create_elements_as_needed(doc, ["HPXML", "Building", "BuildingDetails", "MiscLoads"])
      plug_load = XMLHelper.add_element(misc_loads, "PlugLoad")
      sys_id = XMLHelper.add_element(plug_load, "SystemIdentifier")
      XMLHelper.add_attribute(sys_id, "id", @id)
      XMLHelper.add_element(plug_load, "PlugLoadType", @plug_load_type) unless @plug_load_type.nil?
      if not @kWh_per_year.nil?
        load = XMLHelper.add_element(plug_load, "Load")
        XMLHelper.add_element(load, "Units", "kWh/year")
        XMLHelper.add_element(load, "Value", Float(@kWh_per_year))
      end
      _add_extension(parent: plug_load,
                     extensions: { "FracSensible" => _to_float_or_nil(@frac_sensible),
                                   "FracLatent" => _to_float_or_nil(@frac_latent) })
    end

    def from_hpxml(plug_load)
      @id = _get_id(plug_load)
      @plug_load_type = XMLHelper.get_value(plug_load, "PlugLoadType")
      @kWh_per_year = _to_float_or_nil(XMLHelper.get_value(plug_load, "Load[Units='kWh/year']/Value"))
      @frac_sensible = _to_float_or_nil(XMLHelper.get_value(plug_load, "extension/FracSensible"))
      @frac_latent = _to_float_or_nil(XMLHelper.get_value(plug_load, "extension/FracLatent"))
    end
  end

  class MiscLoadsSchedule < BaseElement
    ATTRS = [:weekday_fractions, :weekend_fractions, :monthly_multipliers]
    attr_accessor(*ATTRS)

    def to_rexml(doc)
      return if self.nil?
      misc_loads = XMLHelper.create_elements_as_needed(doc, ["HPXML", "Building", "BuildingDetails", "MiscLoads"])
      _add_extension(parent: misc_loads,
                     extensions: { "WeekdayScheduleFractions" => @weekday_fractions,
                                   "WeekendScheduleFractions" => @weekend_fractions,
                                   "MonthlyScheduleMultipliers" => @monthly_multipliers })
    end

    def from_hpxml(hpxml)
      return if hpxml.nil?

      misc_loads = hpxml.elements["Building/BuildingDetails/MiscLoads"]
      return if misc_loads.nil?

      @weekday_fractions = XMLHelper.get_value(misc_loads, "extension/WeekdayScheduleFractions")
      @weekend_fractions = XMLHelper.get_value(misc_loads, "extension/WeekendScheduleFractions")
      @monthly_multipliers = XMLHelper.get_value(misc_loads, "extension/MonthlyScheduleMultipliers")
    end
  end

  def _create_rexml_document()
    doc = XMLHelper.create_doc(version = "1.0", encoding = "UTF-8")
    hpxml = XMLHelper.add_element(doc, "HPXML")
    XMLHelper.add_attribute(hpxml, "xmlns", "http://hpxmlonline.com/2019/10")
    XMLHelper.add_attribute(hpxml, "xmlns:xsi", "http://www.w3.org/2001/XMLSchema-instance")
    XMLHelper.add_attribute(hpxml, "xsi:schemaLocation", "http://hpxmlonline.com/2019/10")
    XMLHelper.add_attribute(hpxml, "schemaVersion", "3.0")
    return doc
  end

  def _collapse_enclosure_surfaces()
    # Collapses like surfaces into a single surface with, e.g., aggregate surface area.
    # This can significantly speed up performance for HPXML files with lots of individual
    # surfaces (e.g., windows).

    surf_types = { :roofs => @roofs,
                   :walls => @walls,
                   :rim_joists => @rim_joists,
                   :foundation_walls => @foundation_walls,
                   :frame_floors => @frame_floors,
                   :slabs => @slabs,
                   :windows => @windows,
                   :skylights => @skylights,
                   :doors => @doors }

    attrs_to_ignore = [:id,
                       :insulation_id,
                       :perimeter_insulation_id,
                       :under_slab_insulation_id,
                       :area,
                       :exposed_perimeter]

    # Look for pairs of surfaces that can be collapsed
    surf_types.each do |surf_type, surfaces|
      for i in 0..surfaces.size - 1
        surf = surfaces[i]
        next if surf.nil?

        for j in (surfaces.size - 1).downto(i + 1)
          surf2 = surfaces[j]
          next if surf2.nil?

          match = true
          surf.class::ATTRS.each do |attribute|
            next if attrs_to_ignore.include? attribute
            next if surf_type == :foundation_walls and attribute == :azimuth # Azimuth of foundation walls is irrelevant
            next if surf.send(attribute) == surf2.send(attribute)

            match = false
          end
          next unless match

          # Update Area/ExposedPerimeter
          surf.area += surf2.area
          if surf_type == :slabs
            surf.exposed_perimeter += surf2.exposed_perimeter
          end

          # Update subsurface idrefs as appropriate
          if [:walls, :foundation_walls].include? surf_type
            [:windows, :doors].each do |subsurf_type|
              surf_types[subsurf_type].each do |subsurf, idx|
                next unless subsurf.wall_idref == surf2.id

                subsurf.wall_idref = surf.id
              end
            end
          elsif [:roofs].include? surf_type
            [:skylights].each do |subsurf_type|
              surf_types[subsurf_type].each do |subsurf|
                next unless subsurf.roof_idref == surf2.id

                subsurf.roof_idref = surf.id
              end
            end
          end

          # Remove old surface
          surfaces.delete_at(j)
        end
<<<<<<< HEAD
      elsif attic_type == "FlatRoof" or attic_type == "CathedralCeiling"
        XMLHelper.add_element(attic_type_e, attic_type)
      else
        fail "Unhandled attic type '#{attic_type}'."
      end
    end

    return attic
  end

  def self.get_attic_values(attic:)
    return nil if attic.nil?

    vals = {}
    vals[:id] = get_id(attic)
    if XMLHelper.has_element(attic, "AtticType/Attic[Vented='false']")
      vals[:attic_type] = "UnventedAttic"
    elsif XMLHelper.has_element(attic, "AtticType/Attic[Vented='true']")
      vals[:attic_type] = "VentedAttic"
    elsif XMLHelper.has_element(attic, "AtticType/Attic[Conditioned='true']")
      vals[:attic_type] = "ConditionedAttic"
    elsif XMLHelper.has_element(attic, "AtticType/FlatRoof")
      vals[:attic_type] = "FlatRoof"
    elsif XMLHelper.has_element(attic, "AtticType/CathedralCeiling")
      vals[:attic_type] = "CathedralCeiling"
    end
    vals[:vented_attic_sla] = to_float_or_nil(XMLHelper.get_value(attic, "[AtticType/Attic[Vented='true']]VentilationRate[UnitofMeasure='SLA']/Value"))
    vals[:vented_attic_constant_ach] = to_float_or_nil(XMLHelper.get_value(attic, "[AtticType/Attic[Vented='true']]extension/ConstantACHnatural"))
    return vals
  end

  def self.add_foundation(hpxml:,
                          id:,
                          foundation_type:,
                          vented_crawlspace_sla: nil,
                          unconditioned_basement_thermal_boundary: nil)
    foundations = XMLHelper.create_elements_as_needed(hpxml, ["Building", "BuildingDetails", "Enclosure", "Foundations"])
    foundation = XMLHelper.add_element(foundations, "Foundation")
    sys_id = XMLHelper.add_element(foundation, "SystemIdentifier")
    XMLHelper.add_attribute(sys_id, "id", id)
    unless foundation_type.nil?
      foundation_type_e = XMLHelper.add_element(foundation, "FoundationType")
      if ["SlabOnGrade", "Ambient"].include? foundation_type
        XMLHelper.add_element(foundation_type_e, foundation_type)
      elsif foundation_type == "ConditionedBasement"
        basement = XMLHelper.add_element(foundation_type_e, "Basement")
        XMLHelper.add_element(basement, "Conditioned", true)
      elsif foundation_type == "UnconditionedBasement"
        basement = XMLHelper.add_element(foundation_type_e, "Basement")
        XMLHelper.add_element(basement, "Conditioned", false)
        XMLHelper.add_element(foundation, "ThermalBoundary", unconditioned_basement_thermal_boundary)
      elsif foundation_type == "VentedCrawlspace"
        crawlspace = XMLHelper.add_element(foundation_type_e, "Crawlspace")
        XMLHelper.add_element(crawlspace, "Vented", true)
        if not vented_crawlspace_sla.nil?
          ventilation_rate = XMLHelper.add_element(foundation, "VentilationRate")
          XMLHelper.add_element(ventilation_rate, "UnitofMeasure", "SLA")
          XMLHelper.add_element(ventilation_rate, "Value", Float(vented_crawlspace_sla))
        end
      elsif foundation_type == "UnventedCrawlspace"
        crawlspace = XMLHelper.add_element(foundation_type_e, "Crawlspace")
        XMLHelper.add_element(crawlspace, "Vented", false)
      else
        fail "Unhandled foundation type '#{foundation_type}'."
      end
    end

    return foundation
  end

  def self.get_foundation_values(foundation:)
    return nil if foundation.nil?

    vals = {}
    vals[:id] = get_id(foundation)
    if XMLHelper.has_element(foundation, "FoundationType/SlabOnGrade")
      vals[:foundation_type] = "SlabOnGrade"
    elsif XMLHelper.has_element(foundation, "FoundationType/Basement[Conditioned='false']")
      vals[:foundation_type] = "UnconditionedBasement"
    elsif XMLHelper.has_element(foundation, "FoundationType/Basement[Conditioned='true']")
      vals[:foundation_type] = "ConditionedBasement"
    elsif XMLHelper.has_element(foundation, "FoundationType/Crawlspace[Vented='false']")
      vals[:foundation_type] = "UnventedCrawlspace"
    elsif XMLHelper.has_element(foundation, "FoundationType/Crawlspace[Vented='true']")
      vals[:foundation_type] = "VentedCrawlspace"
    elsif XMLHelper.has_element(foundation, "FoundationType/Ambient")
      vals[:foundation_type] = "Ambient"
    end
    vals[:vented_crawlspace_sla] = to_float_or_nil(XMLHelper.get_value(foundation, "[FoundationType/Crawlspace[Vented='true']]VentilationRate[UnitofMeasure='SLA']/Value"))
    vals[:unconditioned_basement_thermal_boundary] = XMLHelper.get_value(foundation, "[FoundationType/Basement[Conditioned='false']]ThermalBoundary")
    return vals
  end

  def self.add_roof(hpxml:,
                    id:,
                    interior_adjacent_to:,
                    area:,
                    azimuth: nil,
                    solar_absorptance:,
                    emittance:,
                    pitch:,
                    radiant_barrier:,
                    insulation_id: nil,
                    insulation_assembly_r_value:)
    roofs = XMLHelper.create_elements_as_needed(hpxml, ["Building", "BuildingDetails", "Enclosure", "Roofs"])
    roof = XMLHelper.add_element(roofs, "Roof")
    sys_id = XMLHelper.add_element(roof, "SystemIdentifier")
    XMLHelper.add_attribute(sys_id, "id", id)
    XMLHelper.add_element(roof, "InteriorAdjacentTo", interior_adjacent_to)
    XMLHelper.add_element(roof, "Area", Float(area))
    XMLHelper.add_element(roof, "Azimuth", Integer(azimuth)) unless azimuth.nil?
    XMLHelper.add_element(roof, "SolarAbsorptance", Float(solar_absorptance))
    XMLHelper.add_element(roof, "Emittance", Float(emittance))
    XMLHelper.add_element(roof, "Pitch", Float(pitch))
    XMLHelper.add_element(roof, "RadiantBarrier", Boolean(radiant_barrier))
    insulation = XMLHelper.add_element(roof, "Insulation")
    sys_id = XMLHelper.add_element(insulation, "SystemIdentifier")
    unless insulation_id.nil?
      XMLHelper.add_attribute(sys_id, "id", insulation_id)
    else
      XMLHelper.add_attribute(sys_id, "id", id + "Insulation")
    end
    XMLHelper.add_element(insulation, "AssemblyEffectiveRValue", Float(insulation_assembly_r_value))

    return roof
  end

  def self.get_roof_values(roof:)
    return nil if roof.nil?

    vals = {}
    vals[:id] = get_id(roof)
    vals[:exterior_adjacent_to] = "outside"
    vals[:interior_adjacent_to] = XMLHelper.get_value(roof, "InteriorAdjacentTo")
    vals[:area] = to_float_or_nil(XMLHelper.get_value(roof, "Area"))
    vals[:azimuth] = to_integer_or_nil(XMLHelper.get_value(roof, "Azimuth"))
    vals[:roof_type] = XMLHelper.get_value(roof, "RoofType")
    vals[:roof_color] = XMLHelper.get_value(roof, "RoofColor")
    vals[:solar_absorptance] = to_float_or_nil(XMLHelper.get_value(roof, "SolarAbsorptance"))
    vals[:emittance] = to_float_or_nil(XMLHelper.get_value(roof, "Emittance"))
    vals[:pitch] = to_float_or_nil(XMLHelper.get_value(roof, "Pitch"))
    vals[:radiant_barrier] = to_bool_or_nil(XMLHelper.get_value(roof, "RadiantBarrier"))
    insulation = roof.elements["Insulation"]
    if not insulation.nil?
      vals[:insulation_id] = get_id(insulation)
      vals[:insulation_assembly_r_value] = to_float_or_nil(XMLHelper.get_value(insulation, "AssemblyEffectiveRValue"))
      vals[:insulation_cavity_r_value] = to_float_or_nil(XMLHelper.get_value(insulation, "Layer[InstallationType='cavity']/NominalRValue"))
      vals[:insulation_continuous_r_value] = to_float_or_nil(XMLHelper.get_value(insulation, "Layer[InstallationType='continuous']/NominalRValue"))
    end
    return vals
  end

  def self.add_rim_joist(hpxml:,
                         id:,
                         exterior_adjacent_to:,
                         interior_adjacent_to:,
                         area:,
                         azimuth: nil,
                         solar_absorptance:,
                         emittance:,
                         insulation_id: nil,
                         insulation_assembly_r_value:)
    rim_joists = XMLHelper.create_elements_as_needed(hpxml, ["Building", "BuildingDetails", "Enclosure", "RimJoists"])
    rim_joist = XMLHelper.add_element(rim_joists, "RimJoist")
    sys_id = XMLHelper.add_element(rim_joist, "SystemIdentifier")
    XMLHelper.add_attribute(sys_id, "id", id)
    XMLHelper.add_element(rim_joist, "ExteriorAdjacentTo", exterior_adjacent_to)
    XMLHelper.add_element(rim_joist, "InteriorAdjacentTo", interior_adjacent_to)
    XMLHelper.add_element(rim_joist, "Area", Float(area))
    XMLHelper.add_element(rim_joist, "Azimuth", Integer(azimuth)) unless azimuth.nil?
    XMLHelper.add_element(rim_joist, "SolarAbsorptance", Float(solar_absorptance))
    XMLHelper.add_element(rim_joist, "Emittance", Float(emittance))
    insulation = XMLHelper.add_element(rim_joist, "Insulation")
    sys_id = XMLHelper.add_element(insulation, "SystemIdentifier")
    unless insulation_id.nil?
      XMLHelper.add_attribute(sys_id, "id", insulation_id)
    else
      XMLHelper.add_attribute(sys_id, "id", id + "Insulation")
    end
    XMLHelper.add_element(insulation, "AssemblyEffectiveRValue", Float(insulation_assembly_r_value))

    return rim_joist
  end

  def self.get_rim_joist_values(rim_joist:)
    return nil if rim_joist.nil?

    vals = {}
    vals[:id] = get_id(rim_joist)
    vals[:exterior_adjacent_to] = XMLHelper.get_value(rim_joist, "ExteriorAdjacentTo")
    vals[:interior_adjacent_to] = XMLHelper.get_value(rim_joist, "InteriorAdjacentTo")
    vals[:area] = to_float_or_nil(XMLHelper.get_value(rim_joist, "Area"))
    vals[:azimuth] = to_integer_or_nil(XMLHelper.get_value(rim_joist, "Azimuth"))
    vals[:solar_absorptance] = to_float_or_nil(XMLHelper.get_value(rim_joist, "SolarAbsorptance"))
    vals[:emittance] = to_float_or_nil(XMLHelper.get_value(rim_joist, "Emittance"))
    insulation = rim_joist.elements["Insulation"]
    if not insulation.nil?
      vals[:insulation_id] = get_id(insulation)
      vals[:insulation_assembly_r_value] = to_float_or_nil(XMLHelper.get_value(insulation, "AssemblyEffectiveRValue"))
    end
    return vals
  end

  def self.add_wall(hpxml:,
                    id:,
                    exterior_adjacent_to:,
                    interior_adjacent_to:,
                    wall_type:,
                    area:,
                    azimuth: nil,
                    solar_absorptance:,
                    emittance:,
                    insulation_id: nil,
                    insulation_assembly_r_value:)
    walls = XMLHelper.create_elements_as_needed(hpxml, ["Building", "BuildingDetails", "Enclosure", "Walls"])
    wall = XMLHelper.add_element(walls, "Wall")
    sys_id = XMLHelper.add_element(wall, "SystemIdentifier")
    XMLHelper.add_attribute(sys_id, "id", id)
    XMLHelper.add_element(wall, "ExteriorAdjacentTo", exterior_adjacent_to)
    XMLHelper.add_element(wall, "InteriorAdjacentTo", interior_adjacent_to)
    wall_type_e = XMLHelper.add_element(wall, "WallType")
    XMLHelper.add_element(wall_type_e, wall_type)
    XMLHelper.add_element(wall, "Area", Float(area))
    XMLHelper.add_element(wall, "Azimuth", Integer(azimuth)) unless azimuth.nil?
    XMLHelper.add_element(wall, "SolarAbsorptance", Float(solar_absorptance))
    XMLHelper.add_element(wall, "Emittance", Float(emittance))
    insulation = XMLHelper.add_element(wall, "Insulation")
    sys_id = XMLHelper.add_element(insulation, "SystemIdentifier")
    unless insulation_id.nil?
      XMLHelper.add_attribute(sys_id, "id", insulation_id)
    else
      XMLHelper.add_attribute(sys_id, "id", id + "Insulation")
    end
    XMLHelper.add_element(insulation, "AssemblyEffectiveRValue", Float(insulation_assembly_r_value))

    return wall
  end

  def self.get_wall_values(wall:)
    return nil if wall.nil?

    vals = {}
    vals[:id] = get_id(wall)
    vals[:exterior_adjacent_to] = XMLHelper.get_value(wall, "ExteriorAdjacentTo")
    vals[:interior_adjacent_to] = XMLHelper.get_value(wall, "InteriorAdjacentTo")
    vals[:wall_type] = XMLHelper.get_child_name(wall, "WallType")
    vals[:optimum_value_engineering] = to_bool_or_nil(XMLHelper.get_value(wall, "WallType/WoodStud/OptimumValueEngineering"))
    vals[:area] = to_float_or_nil(XMLHelper.get_value(wall, "Area"))
    vals[:orientation] = XMLHelper.get_value(wall, "Orientation")
    vals[:azimuth] = to_integer_or_nil(XMLHelper.get_value(wall, "Azimuth"))
    vals[:siding] = XMLHelper.get_value(wall, "Siding")
    vals[:solar_absorptance] = to_float_or_nil(XMLHelper.get_value(wall, "SolarAbsorptance"))
    vals[:emittance] = to_float_or_nil(XMLHelper.get_value(wall, "Emittance"))
    insulation = wall.elements["Insulation"]
    if not insulation.nil?
      vals[:insulation_id] = get_id(insulation)
      vals[:insulation_assembly_r_value] = to_float_or_nil(XMLHelper.get_value(insulation, "AssemblyEffectiveRValue"))
      vals[:insulation_cavity_r_value] = to_float_or_nil(XMLHelper.get_value(insulation, "Layer[InstallationType='cavity']/NominalRValue"))
      vals[:insulation_continuous_r_value] = to_float_or_nil(XMLHelper.get_value(insulation, "Layer[InstallationType='continuous']/NominalRValue"))
    end
    return vals
  end

  def self.add_foundation_wall(hpxml:,
                               id:,
                               exterior_adjacent_to:,
                               interior_adjacent_to:,
                               height:,
                               area:,
                               azimuth: nil,
                               thickness:,
                               depth_below_grade:,
                               insulation_id: nil,
                               insulation_interior_r_value: nil,
                               insulation_interior_distance_to_top: nil,
                               insulation_interior_distance_to_bottom: nil,
                               insulation_exterior_r_value: nil,
                               insulation_exterior_distance_to_top: nil,
                               insulation_exterior_distance_to_bottom: nil,
                               insulation_assembly_r_value: nil)
    foundation_walls = XMLHelper.create_elements_as_needed(hpxml, ["Building", "BuildingDetails", "Enclosure", "FoundationWalls"])
    foundation_wall = XMLHelper.add_element(foundation_walls, "FoundationWall")
    sys_id = XMLHelper.add_element(foundation_wall, "SystemIdentifier")
    XMLHelper.add_attribute(sys_id, "id", id)
    XMLHelper.add_element(foundation_wall, "ExteriorAdjacentTo", exterior_adjacent_to)
    XMLHelper.add_element(foundation_wall, "InteriorAdjacentTo", interior_adjacent_to)
    XMLHelper.add_element(foundation_wall, "Height", Float(height))
    XMLHelper.add_element(foundation_wall, "Area", Float(area))
    XMLHelper.add_element(foundation_wall, "Azimuth", Integer(azimuth)) unless azimuth.nil?
    XMLHelper.add_element(foundation_wall, "Thickness", Float(thickness))
    XMLHelper.add_element(foundation_wall, "DepthBelowGrade", Float(depth_below_grade))
    insulation = XMLHelper.add_element(foundation_wall, "Insulation")
    sys_id = XMLHelper.add_element(insulation, "SystemIdentifier")
    unless insulation_id.nil?
      XMLHelper.add_attribute(sys_id, "id", insulation_id)
    else
      XMLHelper.add_attribute(sys_id, "id", id + "Insulation")
    end
    XMLHelper.add_element(insulation, "AssemblyEffectiveRValue", Float(insulation_assembly_r_value)) unless insulation_assembly_r_value.nil?
    unless insulation_exterior_r_value.nil?
      layer = XMLHelper.add_element(insulation, "Layer")
      XMLHelper.add_element(layer, "InstallationType", "continuous - exterior")
      XMLHelper.add_element(layer, "NominalRValue", Float(insulation_exterior_r_value))
      add_extension(parent: layer,
                    extensions: { "DistanceToTopOfInsulation" => to_float_or_nil(insulation_exterior_distance_to_top),
                                  "DistanceToBottomOfInsulation" => to_float_or_nil(insulation_exterior_distance_to_bottom) })
    end
    unless insulation_interior_r_value.nil?
      layer = XMLHelper.add_element(insulation, "Layer")
      XMLHelper.add_element(layer, "InstallationType", "continuous - interior")
      XMLHelper.add_element(layer, "NominalRValue", Float(insulation_interior_r_value))
      add_extension(parent: layer,
                    extensions: { "DistanceToTopOfInsulation" => to_float_or_nil(insulation_interior_distance_to_top),
                                  "DistanceToBottomOfInsulation" => to_float_or_nil(insulation_interior_distance_to_bottom) })
    end

    return foundation_wall
  end

  def self.get_foundation_wall_values(foundation_wall:)
    return nil if foundation_wall.nil?

    vals = {}
    vals[:id] = get_id(foundation_wall)
    vals[:exterior_adjacent_to] = XMLHelper.get_value(foundation_wall, "ExteriorAdjacentTo")
    vals[:interior_adjacent_to] = XMLHelper.get_value(foundation_wall, "InteriorAdjacentTo")
    vals[:height] = to_float_or_nil(XMLHelper.get_value(foundation_wall, "Height"))
    vals[:area] = to_float_or_nil(XMLHelper.get_value(foundation_wall, "Area"))
    vals[:azimuth] = to_integer_or_nil(XMLHelper.get_value(foundation_wall, "Azimuth"))
    vals[:thickness] = to_float_or_nil(XMLHelper.get_value(foundation_wall, "Thickness"))
    vals[:depth_below_grade] = to_float_or_nil(XMLHelper.get_value(foundation_wall, "DepthBelowGrade"))
    insulation = foundation_wall.elements["Insulation"]
    if not insulation.nil?
      vals[:insulation_id] = get_id(insulation)
      vals[:insulation_r_value] = to_float_or_nil(XMLHelper.get_value(insulation, "Layer[InstallationType='continuous']/NominalRValue"))
      vals[:insulation_interior_r_value] = to_float_or_nil(XMLHelper.get_value(insulation, "Layer[InstallationType='continuous - interior']/NominalRValue"))
      vals[:insulation_interior_distance_to_top] = to_float_or_nil(XMLHelper.get_value(insulation, "Layer[InstallationType='continuous - interior']/extension/DistanceToTopOfInsulation"))
      vals[:insulation_interior_distance_to_bottom] = to_float_or_nil(XMLHelper.get_value(insulation, "Layer[InstallationType='continuous - interior']/extension/DistanceToBottomOfInsulation"))
      vals[:insulation_exterior_r_value] = to_float_or_nil(XMLHelper.get_value(insulation, "Layer[InstallationType='continuous - exterior']/NominalRValue"))
      vals[:insulation_exterior_distance_to_top] = to_float_or_nil(XMLHelper.get_value(insulation, "Layer[InstallationType='continuous - exterior']/extension/DistanceToTopOfInsulation"))
      vals[:insulation_exterior_distance_to_bottom] = to_float_or_nil(XMLHelper.get_value(insulation, "Layer[InstallationType='continuous - exterior']/extension/DistanceToBottomOfInsulation"))
      vals[:insulation_assembly_r_value] = to_float_or_nil(XMLHelper.get_value(insulation, "AssemblyEffectiveRValue"))
    end
    return vals
  end

  def self.add_framefloor(hpxml:,
                          id:,
                          exterior_adjacent_to:,
                          interior_adjacent_to:,
                          area:,
                          insulation_id: nil,
                          insulation_assembly_r_value:)
    framefloors = XMLHelper.create_elements_as_needed(hpxml, ["Building", "BuildingDetails", "Enclosure", "FrameFloors"])
    framefloor = XMLHelper.add_element(framefloors, "FrameFloor")
    sys_id = XMLHelper.add_element(framefloor, "SystemIdentifier")
    XMLHelper.add_attribute(sys_id, "id", id)
    XMLHelper.add_element(framefloor, "ExteriorAdjacentTo", exterior_adjacent_to)
    XMLHelper.add_element(framefloor, "InteriorAdjacentTo", interior_adjacent_to)
    XMLHelper.add_element(framefloor, "Area", Float(area))
    insulation = XMLHelper.add_element(framefloor, "Insulation")
    sys_id = XMLHelper.add_element(insulation, "SystemIdentifier")
    unless insulation_id.nil?
      XMLHelper.add_attribute(sys_id, "id", insulation_id)
    else
      XMLHelper.add_attribute(sys_id, "id", id + "Insulation")
    end
    XMLHelper.add_element(insulation, "AssemblyEffectiveRValue", Float(insulation_assembly_r_value))

    return framefloor
  end

  def self.get_framefloor_values(framefloor:)
    return nil if framefloor.nil?

    vals = {}
    vals[:id] = get_id(framefloor)
    vals[:exterior_adjacent_to] = XMLHelper.get_value(framefloor, "ExteriorAdjacentTo")
    vals[:interior_adjacent_to] = XMLHelper.get_value(framefloor, "InteriorAdjacentTo")
    vals[:area] = to_float_or_nil(XMLHelper.get_value(framefloor, "Area"))
    insulation = framefloor.elements["Insulation"]
    if not insulation.nil?
      vals[:insulation_id] = get_id(insulation)
      vals[:insulation_assembly_r_value] = to_float_or_nil(XMLHelper.get_value(insulation, "AssemblyEffectiveRValue"))
      vals[:insulation_cavity_r_value] = to_float_or_nil(XMLHelper.get_value(insulation, "Layer[InstallationType='cavity']/NominalRValue"))
      vals[:insulation_continuous_r_value] = to_float_or_nil(XMLHelper.get_value(insulation, "Layer[InstallationType='continuous']/NominalRValue"))
    end
    return vals
  end

  def self.add_slab(hpxml:,
                    id:,
                    interior_adjacent_to:,
                    area:,
                    thickness:,
                    exposed_perimeter:,
                    perimeter_insulation_depth:,
                    under_slab_insulation_width: nil,
                    under_slab_insulation_spans_entire_slab: nil,
                    depth_below_grade: nil,
                    carpet_fraction:,
                    carpet_r_value:,
                    perimeter_insulation_id: nil,
                    perimeter_insulation_r_value:,
                    under_slab_insulation_id: nil,
                    under_slab_insulation_r_value:)
    slabs = foundation_walls = XMLHelper.create_elements_as_needed(hpxml, ["Building", "BuildingDetails", "Enclosure", "Slabs"])
    slab = XMLHelper.add_element(slabs, "Slab")
    sys_id = XMLHelper.add_element(slab, "SystemIdentifier")
    XMLHelper.add_attribute(sys_id, "id", id)
    XMLHelper.add_element(slab, "InteriorAdjacentTo", interior_adjacent_to)
    XMLHelper.add_element(slab, "Area", Float(area))
    XMLHelper.add_element(slab, "Thickness", Float(thickness))
    XMLHelper.add_element(slab, "ExposedPerimeter", Float(exposed_perimeter))
    XMLHelper.add_element(slab, "PerimeterInsulationDepth", Float(perimeter_insulation_depth))
    XMLHelper.add_element(slab, "UnderSlabInsulationWidth", Float(under_slab_insulation_width)) unless under_slab_insulation_width.nil?
    XMLHelper.add_element(slab, "UnderSlabInsulationSpansEntireSlab", Boolean(under_slab_insulation_spans_entire_slab)) unless under_slab_insulation_spans_entire_slab.nil?
    XMLHelper.add_element(slab, "DepthBelowGrade", Float(depth_below_grade)) unless depth_below_grade.nil?
    insulation = XMLHelper.add_element(slab, "PerimeterInsulation")
    sys_id = XMLHelper.add_element(insulation, "SystemIdentifier")
    unless perimeter_insulation_id.nil?
      XMLHelper.add_attribute(sys_id, "id", perimeter_insulation_id)
    else
      XMLHelper.add_attribute(sys_id, "id", id + "PerimeterInsulation")
    end
    layer = XMLHelper.add_element(insulation, "Layer")
    XMLHelper.add_element(layer, "InstallationType", "continuous")
    XMLHelper.add_element(layer, "NominalRValue", Float(perimeter_insulation_r_value))
    insulation = XMLHelper.add_element(slab, "UnderSlabInsulation")
    sys_id = XMLHelper.add_element(insulation, "SystemIdentifier")
    unless under_slab_insulation_id.nil?
      XMLHelper.add_attribute(sys_id, "id", under_slab_insulation_id)
    else
      XMLHelper.add_attribute(sys_id, "id", id + "UnderSlabInsulation")
    end
    layer = XMLHelper.add_element(insulation, "Layer")
    XMLHelper.add_element(layer, "InstallationType", "continuous")
    XMLHelper.add_element(layer, "NominalRValue", Float(under_slab_insulation_r_value))
    add_extension(parent: slab,
                  extensions: { "CarpetFraction" => to_float_or_nil(carpet_fraction),
                                "CarpetRValue" => to_float_or_nil(carpet_r_value) })

    return slab
  end

  def self.get_slab_values(slab:)
    return nil if slab.nil?

    vals = {}
    vals[:id] = get_id(slab)
    vals[:interior_adjacent_to] = XMLHelper.get_value(slab, "InteriorAdjacentTo")
    vals[:exterior_adjacent_to] = "outside"
    vals[:area] = to_float_or_nil(XMLHelper.get_value(slab, "Area"))
    vals[:thickness] = to_float_or_nil(XMLHelper.get_value(slab, "Thickness"))
    vals[:exposed_perimeter] = to_float_or_nil(XMLHelper.get_value(slab, "ExposedPerimeter"))
    vals[:perimeter_insulation_depth] = to_float_or_nil(XMLHelper.get_value(slab, "PerimeterInsulationDepth"))
    vals[:under_slab_insulation_width] = to_float_or_nil(XMLHelper.get_value(slab, "UnderSlabInsulationWidth"))
    vals[:under_slab_insulation_spans_entire_slab] = to_bool_or_nil(XMLHelper.get_value(slab, "UnderSlabInsulationSpansEntireSlab"))
    vals[:depth_below_grade] = to_float_or_nil(XMLHelper.get_value(slab, "DepthBelowGrade"))
    vals[:carpet_fraction] = to_float_or_nil(XMLHelper.get_value(slab, "extension/CarpetFraction"))
    vals[:carpet_r_value] = to_float_or_nil(XMLHelper.get_value(slab, "extension/CarpetRValue"))
    perimeter_insulation = slab.elements["PerimeterInsulation"]
    if not perimeter_insulation.nil?
      vals[:perimeter_insulation_id] = get_id(perimeter_insulation)
      vals[:perimeter_insulation_r_value] = to_float_or_nil(XMLHelper.get_value(perimeter_insulation, "Layer[InstallationType='continuous']/NominalRValue"))
    end
    under_slab_insulation = slab.elements["UnderSlabInsulation"]
    if not under_slab_insulation.nil?
      vals[:under_slab_insulation_id] = get_id(under_slab_insulation)
      vals[:under_slab_insulation_r_value] = to_float_or_nil(XMLHelper.get_value(under_slab_insulation, "Layer[InstallationType='continuous']/NominalRValue"))
    end
    return vals
  end

  def self.add_window(hpxml:,
                      id:,
                      area:,
                      azimuth:,
                      ufactor:,
                      shgc:,
                      overhangs_depth: nil,
                      overhangs_distance_to_top_of_window: nil,
                      overhangs_distance_to_bottom_of_window: nil,
                      interior_shading_factor_summer: nil,
                      interior_shading_factor_winter: nil,
                      wall_idref:)
    windows = XMLHelper.create_elements_as_needed(hpxml, ["Building", "BuildingDetails", "Enclosure", "Windows"])
    window = XMLHelper.add_element(windows, "Window")
    sys_id = XMLHelper.add_element(window, "SystemIdentifier")
    XMLHelper.add_attribute(sys_id, "id", id)
    XMLHelper.add_element(window, "Area", Float(area))
    XMLHelper.add_element(window, "Azimuth", Integer(azimuth))
    XMLHelper.add_element(window, "UFactor", Float(ufactor))
    XMLHelper.add_element(window, "SHGC", Float(shgc))
    if not interior_shading_factor_summer.nil? or not interior_shading_factor_winter.nil?
      interior_shading = XMLHelper.add_element(window, "InteriorShading")
      sys_id = XMLHelper.add_element(interior_shading, "SystemIdentifier")
      XMLHelper.add_attribute(sys_id, "id", "#{id}InteriorShading")
      XMLHelper.add_element(interior_shading, "SummerShadingCoefficient", Float(interior_shading_factor_summer)) unless interior_shading_factor_summer.nil?
      XMLHelper.add_element(interior_shading, "WinterShadingCoefficient", Float(interior_shading_factor_winter)) unless interior_shading_factor_winter.nil?
    end
    if not overhangs_depth.nil? or not overhangs_distance_to_top_of_window.nil? or not overhangs_distance_to_bottom_of_window.nil?
      overhangs = XMLHelper.add_element(window, "Overhangs")
      XMLHelper.add_element(overhangs, "Depth", Float(overhangs_depth))
      XMLHelper.add_element(overhangs, "DistanceToTopOfWindow", Float(overhangs_distance_to_top_of_window))
      XMLHelper.add_element(overhangs, "DistanceToBottomOfWindow", Float(overhangs_distance_to_bottom_of_window))
    end
    attached_to_wall = XMLHelper.add_element(window, "AttachedToWall")
    XMLHelper.add_attribute(attached_to_wall, "idref", wall_idref)

    return window
  end

  def self.get_window_values(window:)
    return nil if window.nil?

    vals = {}
    vals[:id] = get_id(window)
    vals[:area] = to_float_or_nil(XMLHelper.get_value(window, "Area"))
    vals[:azimuth] = to_integer_or_nil(XMLHelper.get_value(window, "Azimuth"))
    vals[:orientation] = XMLHelper.get_value(window, "Orientation")
    vals[:frame_type] = XMLHelper.get_child_name(window, "FrameType")
    vals[:aluminum_thermal_break] = to_bool_or_nil(XMLHelper.get_value(window, "FrameType/Aluminum/ThermalBreak"))
    vals[:glass_layers] = XMLHelper.get_value(window, "GlassLayers")
    vals[:glass_type] = XMLHelper.get_value(window, "GlassType")
    vals[:gas_fill] = XMLHelper.get_value(window, "GasFill")
    vals[:ufactor] = to_float_or_nil(XMLHelper.get_value(window, "UFactor"))
    vals[:shgc] = to_float_or_nil(XMLHelper.get_value(window, "SHGC"))
    vals[:interior_shading_factor_summer] = to_float_or_nil(XMLHelper.get_value(window, "InteriorShading/SummerShadingCoefficient"))
    vals[:interior_shading_factor_winter] = to_float_or_nil(XMLHelper.get_value(window, "InteriorShading/WinterShadingCoefficient"))
    vals[:exterior_shading] = XMLHelper.get_value(window, "ExteriorShading/Type")
    vals[:overhangs_depth] = to_float_or_nil(XMLHelper.get_value(window, "Overhangs/Depth"))
    vals[:overhangs_distance_to_top_of_window] = to_float_or_nil(XMLHelper.get_value(window, "Overhangs/DistanceToTopOfWindow"))
    vals[:overhangs_distance_to_bottom_of_window] = to_float_or_nil(XMLHelper.get_value(window, "Overhangs/DistanceToBottomOfWindow"))
    vals[:wall_idref] = get_idref(window, "AttachedToWall")
    return vals
  end

  def self.add_skylight(hpxml:,
                        id:,
                        area:,
                        azimuth:,
                        ufactor:,
                        shgc:,
                        roof_idref:)
    skylights = XMLHelper.create_elements_as_needed(hpxml, ["Building", "BuildingDetails", "Enclosure", "Skylights"])
    skylight = XMLHelper.add_element(skylights, "Skylight")
    sys_id = XMLHelper.add_element(skylight, "SystemIdentifier")
    XMLHelper.add_attribute(sys_id, "id", id)
    XMLHelper.add_element(skylight, "Area", Float(area))
    XMLHelper.add_element(skylight, "Azimuth", Integer(azimuth))
    XMLHelper.add_element(skylight, "UFactor", Float(ufactor))
    XMLHelper.add_element(skylight, "SHGC", Float(shgc))
    attached_to_roof = XMLHelper.add_element(skylight, "AttachedToRoof")
    XMLHelper.add_attribute(attached_to_roof, "idref", roof_idref)

    return skylight
  end

  def self.get_skylight_values(skylight:)
    return nil if skylight.nil?

    vals = {}
    vals[:id] = get_id(skylight)
    vals[:area] = to_float_or_nil(XMLHelper.get_value(skylight, "Area"))
    vals[:azimuth] = to_integer_or_nil(XMLHelper.get_value(skylight, "Azimuth"))
    vals[:orientation] = XMLHelper.get_value(skylight, "Orientation")
    vals[:frame_type] = XMLHelper.get_child_name(skylight, "FrameType")
    vals[:aluminum_thermal_break] = to_bool_or_nil(XMLHelper.get_value(skylight, "FrameType/Aluminum/ThermalBreak"))
    vals[:glass_layers] = XMLHelper.get_value(skylight, "GlassLayers")
    vals[:glass_type] = XMLHelper.get_value(skylight, "GlassType")
    vals[:gas_fill] = XMLHelper.get_value(skylight, "GasFill")
    vals[:ufactor] = to_float_or_nil(XMLHelper.get_value(skylight, "UFactor"))
    vals[:shgc] = to_float_or_nil(XMLHelper.get_value(skylight, "SHGC"))
    vals[:exterior_shading] = XMLHelper.get_value(skylight, "ExteriorShading/Type")
    vals[:roof_idref] = get_idref(skylight, "AttachedToRoof")
    return vals
  end

  def self.add_door(hpxml:,
                    id:,
                    wall_idref:,
                    area:,
                    azimuth:,
                    r_value:)
    doors = XMLHelper.create_elements_as_needed(hpxml, ["Building", "BuildingDetails", "Enclosure", "Doors"])
    door = XMLHelper.add_element(doors, "Door")
    sys_id = XMLHelper.add_element(door, "SystemIdentifier")
    XMLHelper.add_attribute(sys_id, "id", id)
    attached_to_wall = XMLHelper.add_element(door, "AttachedToWall")
    XMLHelper.add_attribute(attached_to_wall, "idref", wall_idref)
    XMLHelper.add_element(door, "Area", Float(area))
    XMLHelper.add_element(door, "Azimuth", Integer(azimuth))
    XMLHelper.add_element(door, "RValue", Float(r_value))

    return door
  end

  def self.get_door_values(door:)
    return nil if door.nil?

    vals = {}
    vals[:id] = get_id(door)
    vals[:wall_idref] = get_idref(door, "AttachedToWall")
    vals[:area] = to_float_or_nil(XMLHelper.get_value(door, "Area"))
    vals[:azimuth] = to_integer_or_nil(XMLHelper.get_value(door, "Azimuth"))
    vals[:r_value] = to_float_or_nil(XMLHelper.get_value(door, "RValue"))
    return vals
  end

  def self.add_heating_system(hpxml:,
                              id:,
                              distribution_system_idref: nil,
                              heating_system_type:,
                              heating_system_fuel:,
                              heating_capacity:,
                              heating_efficiency_afue: nil,
                              heating_efficiency_percent: nil,
                              fraction_heat_load_served:,
                              electric_auxiliary_energy: nil,
                              heating_cfm: nil)
    hvac_plant = XMLHelper.create_elements_as_needed(hpxml, ["Building", "BuildingDetails", "Systems", "HVAC", "HVACPlant"])
    heating_system = XMLHelper.add_element(hvac_plant, "HeatingSystem")
    sys_id = XMLHelper.add_element(heating_system, "SystemIdentifier")
    XMLHelper.add_attribute(sys_id, "id", id)
    unless distribution_system_idref.nil?
      distribution_system = XMLHelper.add_element(heating_system, "DistributionSystem")
      XMLHelper.add_attribute(distribution_system, "idref", distribution_system_idref)
    end
    heating_system_type_e = XMLHelper.add_element(heating_system, "HeatingSystemType")
    XMLHelper.add_element(heating_system_type_e, heating_system_type)
    XMLHelper.add_element(heating_system, "HeatingSystemFuel", heating_system_fuel)
    XMLHelper.add_element(heating_system, "HeatingCapacity", Float(heating_capacity))

    efficiency_units = nil
    efficiency_value = nil
    if ["Furnace", "WallFurnace", "Boiler"].include? heating_system_type
      efficiency_units = "AFUE"
      efficiency_value = heating_efficiency_afue
    elsif ["ElectricResistance", "Stove", "PortableHeater"].include? heating_system_type
      efficiency_units = "Percent"
      efficiency_value = heating_efficiency_percent
    end
    if not efficiency_value.nil?
      annual_efficiency = XMLHelper.add_element(heating_system, "AnnualHeatingEfficiency")
      XMLHelper.add_element(annual_efficiency, "Units", efficiency_units)
      XMLHelper.add_element(annual_efficiency, "Value", Float(efficiency_value))
    end

    XMLHelper.add_element(heating_system, "FractionHeatLoadServed", Float(fraction_heat_load_served))
    XMLHelper.add_element(heating_system, "ElectricAuxiliaryEnergy", Float(electric_auxiliary_energy)) unless electric_auxiliary_energy.nil?
    add_extension(parent: heating_system,
                  extensions: { "HeatingFlowRate" => to_float_or_nil(heating_cfm) })

    return heating_system
  end

  def self.get_heating_system_values(heating_system:)
    return nil if heating_system.nil?

    vals = {}
    vals[:id] = get_id(heating_system)
    vals[:distribution_system_idref] = get_idref(heating_system, "DistributionSystem")
    vals[:year_installed] = to_integer_or_nil(XMLHelper.get_value(heating_system, "YearInstalled"))
    vals[:heating_system_type] = XMLHelper.get_child_name(heating_system, "HeatingSystemType")
    vals[:heating_system_fuel] = XMLHelper.get_value(heating_system, "HeatingSystemFuel")
    vals[:heating_capacity] = to_float_or_nil(XMLHelper.get_value(heating_system, "HeatingCapacity"))
    vals[:heating_efficiency_afue] = to_float_or_nil(XMLHelper.get_value(heating_system, "[HeatingSystemType[Furnace | WallFurnace | Boiler]]AnnualHeatingEfficiency[Units='AFUE']/Value"))
    vals[:heating_efficiency_percent] = to_float_or_nil(XMLHelper.get_value(heating_system, "[HeatingSystemType[ElectricResistance | Stove | PortableHeater]]AnnualHeatingEfficiency[Units='Percent']/Value"))
    vals[:fraction_heat_load_served] = to_float_or_nil(XMLHelper.get_value(heating_system, "FractionHeatLoadServed"))
    vals[:electric_auxiliary_energy] = to_float_or_nil(XMLHelper.get_value(heating_system, "ElectricAuxiliaryEnergy"))
    vals[:heating_cfm] = to_float_or_nil(XMLHelper.get_value(heating_system, "extension/HeatingFlowRate"))
    vals[:energy_star] = XMLHelper.get_values(heating_system, "ThirdPartyCertification").include?("Energy Star")
    return vals
  end

  def self.add_cooling_system(hpxml:,
                              id:,
                              distribution_system_idref: nil,
                              cooling_system_type:,
                              cooling_system_fuel:,
                              compressor_type: nil,
                              cooling_capacity: nil,
                              fraction_cool_load_served:,
                              cooling_efficiency_seer: nil,
                              cooling_efficiency_eer: nil,
                              cooling_shr: nil,
                              cooling_cfm: nil)
    hvac_plant = XMLHelper.create_elements_as_needed(hpxml, ["Building", "BuildingDetails", "Systems", "HVAC", "HVACPlant"])
    cooling_system = XMLHelper.add_element(hvac_plant, "CoolingSystem")
    sys_id = XMLHelper.add_element(cooling_system, "SystemIdentifier")
    XMLHelper.add_attribute(sys_id, "id", id)
    unless distribution_system_idref.nil?
      distribution_system = XMLHelper.add_element(cooling_system, "DistributionSystem")
      XMLHelper.add_attribute(distribution_system, "idref", distribution_system_idref)
    end
    XMLHelper.add_element(cooling_system, "CoolingSystemType", cooling_system_type)
    XMLHelper.add_element(cooling_system, "CoolingSystemFuel", cooling_system_fuel)
    XMLHelper.add_element(cooling_system, "CoolingCapacity", Float(cooling_capacity)) unless cooling_capacity.nil?
    XMLHelper.add_element(cooling_system, "CompressorType", compressor_type) unless compressor_type.nil?
    XMLHelper.add_element(cooling_system, "FractionCoolLoadServed", Float(fraction_cool_load_served))

    efficiency_units = nil
    efficiency_value = nil
    if ["central air conditioner"].include? cooling_system_type
      efficiency_units = "SEER"
      efficiency_value = cooling_efficiency_seer
    elsif ["room air conditioner"].include? cooling_system_type
      efficiency_units = "EER"
      efficiency_value = cooling_efficiency_eer
    end
    if not efficiency_value.nil?
      annual_efficiency = XMLHelper.add_element(cooling_system, "AnnualCoolingEfficiency")
      XMLHelper.add_element(annual_efficiency, "Units", efficiency_units)
      XMLHelper.add_element(annual_efficiency, "Value", Float(efficiency_value))
    end

    XMLHelper.add_element(cooling_system, "SensibleHeatFraction", Float(cooling_shr)) unless cooling_shr.nil?
    add_extension(parent: cooling_system,
                  extensions: { "CoolingFlowRate" => to_float_or_nil(cooling_cfm) })

    return cooling_system
  end

  def self.get_cooling_system_values(cooling_system:)
    return nil if cooling_system.nil?

    vals = {}
    vals[:id] = get_id(cooling_system)
    vals[:distribution_system_idref] = get_idref(cooling_system, "DistributionSystem")
    vals[:year_installed] = to_integer_or_nil(XMLHelper.get_value(cooling_system, "YearInstalled"))
    vals[:cooling_system_type] = XMLHelper.get_value(cooling_system, "CoolingSystemType")
    vals[:cooling_system_fuel] = XMLHelper.get_value(cooling_system, "CoolingSystemFuel")
    vals[:cooling_capacity] = to_float_or_nil(XMLHelper.get_value(cooling_system, "CoolingCapacity"))
    vals[:compressor_type] = XMLHelper.get_value(cooling_system, "CompressorType")
    vals[:fraction_cool_load_served] = to_float_or_nil(XMLHelper.get_value(cooling_system, "FractionCoolLoadServed"))
    vals[:cooling_efficiency_seer] = to_float_or_nil(XMLHelper.get_value(cooling_system, "[CoolingSystemType='central air conditioner']AnnualCoolingEfficiency[Units='SEER']/Value"))
    vals[:cooling_efficiency_eer] = to_float_or_nil(XMLHelper.get_value(cooling_system, "[CoolingSystemType='room air conditioner']AnnualCoolingEfficiency[Units='EER']/Value"))
    vals[:cooling_shr] = to_float_or_nil(XMLHelper.get_value(cooling_system, "SensibleHeatFraction"))
    vals[:cooling_cfm] = to_float_or_nil(XMLHelper.get_value(cooling_system, "extension/CoolingFlowRate"))
    vals[:energy_star] = XMLHelper.get_values(cooling_system, "ThirdPartyCertification").include?("Energy Star")
    return vals
  end

  def self.add_heat_pump(hpxml:,
                         id:,
                         distribution_system_idref: nil,
                         heat_pump_type:,
                         heat_pump_fuel:,
                         compressor_type: nil,
                         heating_capacity: nil,
                         heating_capacity_17F: nil,
                         cooling_capacity:,
                         cooling_shr: nil,
                         backup_heating_fuel: nil,
                         backup_heating_capacity: nil,
                         backup_heating_efficiency_percent: nil,
                         backup_heating_efficiency_afue: nil,
                         backup_heating_switchover_temp: nil,
                         fraction_heat_load_served:,
                         fraction_cool_load_served:,
                         cooling_efficiency_seer: nil,
                         cooling_efficiency_eer: nil,
                         heating_efficiency_hspf: nil,
                         heating_efficiency_cop: nil)
    hvac_plant = XMLHelper.create_elements_as_needed(hpxml, ["Building", "BuildingDetails", "Systems", "HVAC", "HVACPlant"])
    heat_pump = XMLHelper.add_element(hvac_plant, "HeatPump")
    sys_id = XMLHelper.add_element(heat_pump, "SystemIdentifier")
    XMLHelper.add_attribute(sys_id, "id", id)
    unless distribution_system_idref.nil?
      distribution_system = XMLHelper.add_element(heat_pump, "DistributionSystem")
      XMLHelper.add_attribute(distribution_system, "idref", distribution_system_idref)
    end
    XMLHelper.add_element(heat_pump, "HeatPumpType", heat_pump_type)
    XMLHelper.add_element(heat_pump, "HeatPumpFuel", heat_pump_fuel)
    XMLHelper.add_element(heat_pump, "HeatingCapacity", Float(heating_capacity)) unless heating_capacity.nil?
    XMLHelper.add_element(heat_pump, "HeatingCapacity17F", Float(heating_capacity_17F)) unless heating_capacity_17F.nil?
    XMLHelper.add_element(heat_pump, "CoolingCapacity", Float(cooling_capacity))
    XMLHelper.add_element(heat_pump, "CompressorType", compressor_type) unless compressor_type.nil?
    XMLHelper.add_element(heat_pump, "CoolingSensibleHeatFraction", Float(cooling_shr)) unless cooling_shr.nil?
    if not backup_heating_fuel.nil?
      XMLHelper.add_element(heat_pump, "BackupSystemFuel", backup_heating_fuel)
      efficiencies = { "Percent" => backup_heating_efficiency_percent,
                       "AFUE" => backup_heating_efficiency_afue }
      efficiencies.each do |units, value|
        next if value.nil?

        backup_eff = XMLHelper.add_element(heat_pump, "BackupAnnualHeatingEfficiency")
        XMLHelper.add_element(backup_eff, "Units", units)
        XMLHelper.add_element(backup_eff, "Value", Float(value))
      end
      XMLHelper.add_element(heat_pump, "BackupHeatingCapacity", Float(backup_heating_capacity))
      XMLHelper.add_element(heat_pump, "BackupHeatingSwitchoverTemperature", Float(backup_heating_switchover_temp)) unless backup_heating_switchover_temp.nil?
    end
    XMLHelper.add_element(heat_pump, "FractionHeatLoadServed", Float(fraction_heat_load_served))
    XMLHelper.add_element(heat_pump, "FractionCoolLoadServed", Float(fraction_cool_load_served))

    clg_efficiency_units = nil
    clg_efficiency_value = nil
    htg_efficiency_units = nil
    htg_efficiency_value = nil
    if ["air-to-air", "mini-split"].include? heat_pump_type
      clg_efficiency_units = "SEER"
      clg_efficiency_value = cooling_efficiency_seer
      htg_efficiency_units = "HSPF"
      htg_efficiency_value = heating_efficiency_hspf
    elsif ["ground-to-air"].include? heat_pump_type
      clg_efficiency_units = "EER"
      clg_efficiency_value = cooling_efficiency_eer
      htg_efficiency_units = "COP"
      htg_efficiency_value = heating_efficiency_cop
    end
    if not clg_efficiency_value.nil?
      annual_efficiency = XMLHelper.add_element(heat_pump, "AnnualCoolingEfficiency")
      XMLHelper.add_element(annual_efficiency, "Units", clg_efficiency_units)
      XMLHelper.add_element(annual_efficiency, "Value", Float(clg_efficiency_value))
    end
    if not htg_efficiency_value.nil?
      annual_efficiency = XMLHelper.add_element(heat_pump, "AnnualHeatingEfficiency")
      XMLHelper.add_element(annual_efficiency, "Units", htg_efficiency_units)
      XMLHelper.add_element(annual_efficiency, "Value", Float(htg_efficiency_value))
    end

    return heat_pump
  end

  def self.get_heat_pump_values(heat_pump:)
    return nil if heat_pump.nil?

    vals = {}
    vals[:id] = get_id(heat_pump)
    vals[:distribution_system_idref] = get_idref(heat_pump, "DistributionSystem")
    vals[:year_installed] = to_integer_or_nil(XMLHelper.get_value(heat_pump, "YearInstalled"))
    vals[:heat_pump_type] = XMLHelper.get_value(heat_pump, "HeatPumpType")
    vals[:heat_pump_fuel] = XMLHelper.get_value(heat_pump, "HeatPumpFuel")
    vals[:heating_capacity] = to_float_or_nil(XMLHelper.get_value(heat_pump, "HeatingCapacity"))
    vals[:heating_capacity_17F] = to_float_or_nil(XMLHelper.get_value(heat_pump, "HeatingCapacity17F"))
    vals[:cooling_capacity] = to_float_or_nil(XMLHelper.get_value(heat_pump, "CoolingCapacity"))
    vals[:compressor_type] = XMLHelper.get_value(heat_pump, "CompressorType")
    vals[:cooling_shr] = to_float_or_nil(XMLHelper.get_value(heat_pump, "CoolingSensibleHeatFraction"))
    vals[:backup_heating_fuel] = XMLHelper.get_value(heat_pump, "BackupSystemFuel")
    vals[:backup_heating_capacity] = to_float_or_nil(XMLHelper.get_value(heat_pump, "BackupHeatingCapacity"))
    vals[:backup_heating_efficiency_percent] = to_float_or_nil(XMLHelper.get_value(heat_pump, "BackupAnnualHeatingEfficiency[Units='Percent']/Value"))
    vals[:backup_heating_efficiency_afue] = to_float_or_nil(XMLHelper.get_value(heat_pump, "BackupAnnualHeatingEfficiency[Units='AFUE']/Value"))
    vals[:backup_heating_switchover_temp] = to_float_or_nil(XMLHelper.get_value(heat_pump, "BackupHeatingSwitchoverTemperature"))
    vals[:fraction_heat_load_served] = to_float_or_nil(XMLHelper.get_value(heat_pump, "FractionHeatLoadServed"))
    vals[:fraction_cool_load_served] = to_float_or_nil(XMLHelper.get_value(heat_pump, "FractionCoolLoadServed"))
    vals[:cooling_efficiency_seer] = to_float_or_nil(XMLHelper.get_value(heat_pump, "[HeatPumpType='air-to-air' or HeatPumpType='mini-split']AnnualCoolingEfficiency[Units='SEER']/Value"))
    vals[:cooling_efficiency_eer] = to_float_or_nil(XMLHelper.get_value(heat_pump, "[HeatPumpType='ground-to-air']AnnualCoolingEfficiency[Units='EER']/Value"))
    vals[:heating_efficiency_hspf] = to_float_or_nil(XMLHelper.get_value(heat_pump, "[HeatPumpType='air-to-air' or HeatPumpType='mini-split']AnnualHeatingEfficiency[Units='HSPF']/Value"))
    vals[:heating_efficiency_cop] = to_float_or_nil(XMLHelper.get_value(heat_pump, "[HeatPumpType='ground-to-air']AnnualHeatingEfficiency[Units='COP']/Value"))
    vals[:energy_star] = XMLHelper.get_values(heat_pump, "ThirdPartyCertification").include?("Energy Star")
    return vals
  end

  def self.add_hvac_control(hpxml:,
                            id:,
                            control_type: nil,
                            heating_setpoint_temp: nil,
                            heating_setback_temp: nil,
                            heating_setback_hours_per_week: nil,
                            heating_setback_start_hour: nil,
                            cooling_setpoint_temp: nil,
                            cooling_setup_temp: nil,
                            cooling_setup_hours_per_week: nil,
                            cooling_setup_start_hour: nil,
                            ceiling_fan_cooling_setpoint_temp_offset: nil)
    hvac = XMLHelper.create_elements_as_needed(hpxml, ["Building", "BuildingDetails", "Systems", "HVAC"])
    hvac_control = XMLHelper.add_element(hvac, "HVACControl")
    sys_id = XMLHelper.add_element(hvac_control, "SystemIdentifier")
    XMLHelper.add_attribute(sys_id, "id", id)
    XMLHelper.add_element(hvac_control, "ControlType", control_type) unless control_type.nil?
    XMLHelper.add_element(hvac_control, "SetpointTempHeatingSeason", Float(heating_setpoint_temp)) unless heating_setpoint_temp.nil?
    XMLHelper.add_element(hvac_control, "SetbackTempHeatingSeason", Float(heating_setback_temp)) unless heating_setback_temp.nil?
    XMLHelper.add_element(hvac_control, "TotalSetbackHoursperWeekHeating", Integer(heating_setback_hours_per_week)) unless heating_setback_hours_per_week.nil?
    XMLHelper.add_element(hvac_control, "SetupTempCoolingSeason", Float(cooling_setup_temp)) unless cooling_setup_temp.nil?
    XMLHelper.add_element(hvac_control, "SetpointTempCoolingSeason", Float(cooling_setpoint_temp)) unless cooling_setpoint_temp.nil?
    XMLHelper.add_element(hvac_control, "TotalSetupHoursperWeekCooling", Integer(cooling_setup_hours_per_week)) unless cooling_setup_hours_per_week.nil?
    add_extension(parent: hvac_control,
                  extensions: { "SetbackStartHourHeating" => to_integer_or_nil(heating_setback_start_hour),
                                "SetupStartHourCooling" => to_integer_or_nil(cooling_setup_start_hour),
                                "CeilingFanSetpointTempCoolingSeasonOffset" => to_float_or_nil(ceiling_fan_cooling_setpoint_temp_offset) })

    return hvac_control
  end

  def self.get_hvac_control_values(hvac_control:)
    return nil if hvac_control.nil?

    vals = {}
    vals[:id] = get_id(hvac_control)
    vals[:control_type] = XMLHelper.get_value(hvac_control, "ControlType")
    vals[:heating_setpoint_temp] = to_float_or_nil(XMLHelper.get_value(hvac_control, "SetpointTempHeatingSeason"))
    vals[:heating_setback_temp] = to_float_or_nil(XMLHelper.get_value(hvac_control, "SetbackTempHeatingSeason"))
    vals[:heating_setback_hours_per_week] = to_integer_or_nil(XMLHelper.get_value(hvac_control, "TotalSetbackHoursperWeekHeating"))
    vals[:heating_setback_start_hour] = to_integer_or_nil(XMLHelper.get_value(hvac_control, "extension/SetbackStartHourHeating"))
    vals[:cooling_setpoint_temp] = to_float_or_nil(XMLHelper.get_value(hvac_control, "SetpointTempCoolingSeason"))
    vals[:cooling_setup_temp] = to_float_or_nil(XMLHelper.get_value(hvac_control, "SetupTempCoolingSeason"))
    vals[:cooling_setup_hours_per_week] = to_integer_or_nil(XMLHelper.get_value(hvac_control, "TotalSetupHoursperWeekCooling"))
    vals[:cooling_setup_start_hour] = to_integer_or_nil(XMLHelper.get_value(hvac_control, "extension/SetupStartHourCooling"))
    vals[:ceiling_fan_cooling_setpoint_temp_offset] = to_float_or_nil(XMLHelper.get_value(hvac_control, "extension/CeilingFanSetpointTempCoolingSeasonOffset"))
    return vals
  end

  def self.add_hvac_distribution(hpxml:,
                                 id:,
                                 distribution_system_type:,
                                 annual_heating_dse: nil,
                                 annual_cooling_dse: nil)
    hvac = XMLHelper.create_elements_as_needed(hpxml, ["Building", "BuildingDetails", "Systems", "HVAC"])
    hvac_distribution = XMLHelper.add_element(hvac, "HVACDistribution")
    sys_id = XMLHelper.add_element(hvac_distribution, "SystemIdentifier")
    XMLHelper.add_attribute(sys_id, "id", id)
    distribution_system_type_e = XMLHelper.add_element(hvac_distribution, "DistributionSystemType")
    if ["AirDistribution", "HydronicDistribution"].include? distribution_system_type
      XMLHelper.add_element(distribution_system_type_e, distribution_system_type)
    elsif ["DSE"].include? distribution_system_type
      XMLHelper.add_element(distribution_system_type_e, "Other", distribution_system_type)
      XMLHelper.add_element(hvac_distribution, "AnnualHeatingDistributionSystemEfficiency", Float(annual_heating_dse)) unless annual_heating_dse.nil?
      XMLHelper.add_element(hvac_distribution, "AnnualCoolingDistributionSystemEfficiency", Float(annual_cooling_dse)) unless annual_cooling_dse.nil?
    else
      fail "Unexpected distribution_system_type '#{distribution_system_type}'."
    end

    return hvac_distribution
  end

  def self.get_hvac_distribution_values(hvac_distribution:)
    return nil if hvac_distribution.nil?

    vals = {}
    vals[:id] = get_id(hvac_distribution)
    vals[:distribution_system_type] = XMLHelper.get_child_name(hvac_distribution, "DistributionSystemType")
    if vals[:distribution_system_type] == "Other"
      vals[:distribution_system_type] = XMLHelper.get_value(hvac_distribution.elements["DistributionSystemType"], "Other")
    end
    vals[:annual_heating_dse] = to_float_or_nil(XMLHelper.get_value(hvac_distribution, "AnnualHeatingDistributionSystemEfficiency"))
    vals[:annual_cooling_dse] = to_float_or_nil(XMLHelper.get_value(hvac_distribution, "AnnualCoolingDistributionSystemEfficiency"))
    vals[:duct_system_sealed] = to_bool_or_nil(XMLHelper.get_value(hvac_distribution, "HVACDistributionImprovement/DuctSystemSealed"))
    return vals
  end

  def self.add_duct_leakage_measurement(air_distribution:,
                                        duct_type:,
                                        duct_leakage_units:,
                                        duct_leakage_value:)
    duct_leakage_measurement = XMLHelper.add_element(air_distribution, "DuctLeakageMeasurement")
    XMLHelper.add_element(duct_leakage_measurement, "DuctType", duct_type)
    duct_leakage = XMLHelper.add_element(duct_leakage_measurement, "DuctLeakage")
    XMLHelper.add_element(duct_leakage, "Units", duct_leakage_units)
    XMLHelper.add_element(duct_leakage, "Value", Float(duct_leakage_value))
    XMLHelper.add_element(duct_leakage, "TotalOrToOutside", "to outside")

    return duct_leakage_measurement
  end

  def self.get_duct_leakage_measurement_values(duct_leakage_measurement:)
    return nil if duct_leakage_measurement.nil?

    vals = {}
    vals[:duct_type] = XMLHelper.get_value(duct_leakage_measurement, "DuctType")
    vals[:duct_leakage_test_method] = XMLHelper.get_value(duct_leakage_measurement, "DuctLeakageTestMethod")
    vals[:duct_leakage_units] = XMLHelper.get_value(duct_leakage_measurement, "DuctLeakage/Units")
    vals[:duct_leakage_value] = to_float_or_nil(XMLHelper.get_value(duct_leakage_measurement, "DuctLeakage/Value"))
    vals[:duct_leakage_total_or_to_outside] = XMLHelper.get_value(duct_leakage_measurement, "DuctLeakage/TotalOrToOutside")
    return vals
  end

  def self.add_ducts(air_distribution:,
                     duct_type:,
                     duct_insulation_r_value:,
                     duct_location:,
                     duct_surface_area:)
    ducts = XMLHelper.add_element(air_distribution, "Ducts")
    XMLHelper.add_element(ducts, "DuctType", duct_type)
    XMLHelper.add_element(ducts, "DuctInsulationRValue", Float(duct_insulation_r_value))
    XMLHelper.add_element(ducts, "DuctLocation", duct_location)
    XMLHelper.add_element(ducts, "DuctSurfaceArea", Float(duct_surface_area))

    return ducts
  end

  def self.get_ducts_values(ducts:)
    return nil if ducts.nil?

    vals = {}
    vals[:duct_type] = XMLHelper.get_value(ducts, "DuctType")
    vals[:duct_insulation_r_value] = to_float_or_nil(XMLHelper.get_value(ducts, "DuctInsulationRValue"))
    vals[:duct_insulation_material] = XMLHelper.get_child_name(ducts, "DuctInsulationMaterial")
    vals[:duct_location] = XMLHelper.get_value(ducts, "DuctLocation")
    vals[:duct_fraction_area] = to_float_or_nil(XMLHelper.get_value(ducts, "FractionDuctArea"))
    vals[:duct_surface_area] = to_float_or_nil(XMLHelper.get_value(ducts, "DuctSurfaceArea"))
    return vals
  end

  def self.add_ventilation_fan(hpxml:,
                               id:,
                               fan_type: nil,
                               rated_flow_rate: nil,
                               tested_flow_rate: nil,
                               hours_in_operation: nil,
                               used_for_whole_building_ventilation: nil,
                               used_for_seasonal_cooling_load_reduction: nil,
                               total_recovery_efficiency: nil,
                               total_recovery_efficiency_adjusted: nil,
                               sensible_recovery_efficiency: nil,
                               sensible_recovery_efficiency_adjusted: nil,
                               fan_power: nil,
                               distribution_system_idref: nil)
    ventilation_fans = XMLHelper.create_elements_as_needed(hpxml, ["Building", "BuildingDetails", "Systems", "MechanicalVentilation", "VentilationFans"])
    ventilation_fan = XMLHelper.add_element(ventilation_fans, "VentilationFan")
    sys_id = XMLHelper.add_element(ventilation_fan, "SystemIdentifier")
    XMLHelper.add_attribute(sys_id, "id", id)
    XMLHelper.add_element(ventilation_fan, "FanType", fan_type) unless fan_type.nil?
    XMLHelper.add_element(ventilation_fan, "RatedFlowRate", Float(rated_flow_rate)) unless rated_flow_rate.nil?
    XMLHelper.add_element(ventilation_fan, "TestedFlowRate", Float(tested_flow_rate)) unless tested_flow_rate.nil?
    XMLHelper.add_element(ventilation_fan, "HoursInOperation", Float(hours_in_operation)) unless hours_in_operation.nil?
    XMLHelper.add_element(ventilation_fan, "UsedForWholeBuildingVentilation", Boolean(used_for_whole_building_ventilation)) unless used_for_whole_building_ventilation.nil?
    XMLHelper.add_element(ventilation_fan, "UsedForSeasonalCoolingLoadReduction", Boolean(used_for_seasonal_cooling_load_reduction)) unless used_for_seasonal_cooling_load_reduction.nil?
    XMLHelper.add_element(ventilation_fan, "TotalRecoveryEfficiency", Float(total_recovery_efficiency)) unless total_recovery_efficiency.nil?
    XMLHelper.add_element(ventilation_fan, "SensibleRecoveryEfficiency", Float(sensible_recovery_efficiency)) unless sensible_recovery_efficiency.nil?
    XMLHelper.add_element(ventilation_fan, "AdjustedTotalRecoveryEfficiency", Float(total_recovery_efficiency_adjusted)) unless total_recovery_efficiency_adjusted.nil?
    XMLHelper.add_element(ventilation_fan, "AdjustedSensibleRecoveryEfficiency", Float(sensible_recovery_efficiency_adjusted)) unless sensible_recovery_efficiency_adjusted.nil?
    XMLHelper.add_element(ventilation_fan, "FanPower", Float(fan_power)) unless fan_power.nil?
    unless distribution_system_idref.nil?
      attached_to_hvac_distribution_system = XMLHelper.add_element(ventilation_fan, "AttachedToHVACDistributionSystem")
      XMLHelper.add_attribute(attached_to_hvac_distribution_system, "idref", distribution_system_idref)
    end

    return ventilation_fan
  end

  def self.get_ventilation_fan_values(ventilation_fan:)
    return nil if ventilation_fan.nil?

    vals = {}
    vals[:id] = get_id(ventilation_fan)
    vals[:fan_type] = XMLHelper.get_value(ventilation_fan, "FanType")
    vals[:rated_flow_rate] = to_float_or_nil(XMLHelper.get_value(ventilation_fan, "RatedFlowRate"))
    vals[:tested_flow_rate] = to_float_or_nil(XMLHelper.get_value(ventilation_fan, "TestedFlowRate"))
    vals[:hours_in_operation] = to_float_or_nil(XMLHelper.get_value(ventilation_fan, "HoursInOperation"))
    vals[:used_for_whole_building_ventilation] = to_bool_or_nil(XMLHelper.get_value(ventilation_fan, "UsedForWholeBuildingVentilation"))
    vals[:used_for_seasonal_cooling_load_reduction] = to_bool_or_nil(XMLHelper.get_value(ventilation_fan, "UsedForSeasonalCoolingLoadReduction"))
    vals[:total_recovery_efficiency] = to_float_or_nil(XMLHelper.get_value(ventilation_fan, "TotalRecoveryEfficiency"))
    vals[:total_recovery_efficiency_adjusted] = to_float_or_nil(XMLHelper.get_value(ventilation_fan, "AdjustedTotalRecoveryEfficiency"))
    vals[:sensible_recovery_efficiency] = to_float_or_nil(XMLHelper.get_value(ventilation_fan, "SensibleRecoveryEfficiency"))
    vals[:sensible_recovery_efficiency_adjusted] = to_float_or_nil(XMLHelper.get_value(ventilation_fan, "AdjustedSensibleRecoveryEfficiency"))
    vals[:fan_power] = to_float_or_nil(XMLHelper.get_value(ventilation_fan, "FanPower"))
    vals[:distribution_system_idref] = get_idref(ventilation_fan, "AttachedToHVACDistributionSystem")
    return vals
  end

  def self.add_water_heating_system(hpxml:,
                                    id:,
                                    fuel_type: nil,
                                    water_heater_type:,
                                    location:,
                                    performance_adjustment: nil,
                                    tank_volume: nil,
                                    fraction_dhw_load_served:,
                                    heating_capacity: nil,
                                    energy_factor: nil,
                                    uniform_energy_factor: nil,
                                    recovery_efficiency: nil,
                                    uses_desuperheater: nil,
                                    jacket_r_value: nil,
                                    temperature: nil,
                                    related_hvac: nil,
                                    standby_loss: nil)
    water_heating = XMLHelper.create_elements_as_needed(hpxml, ["Building", "BuildingDetails", "Systems", "WaterHeating"])
    water_heating_system = XMLHelper.add_element(water_heating, "WaterHeatingSystem")
    sys_id = XMLHelper.add_element(water_heating_system, "SystemIdentifier")
    XMLHelper.add_attribute(sys_id, "id", id)
    XMLHelper.add_element(water_heating_system, "FuelType", fuel_type) unless fuel_type.nil?
    XMLHelper.add_element(water_heating_system, "WaterHeaterType", water_heater_type)
    XMLHelper.add_element(water_heating_system, "Location", location)
    XMLHelper.add_element(water_heating_system, "PerformanceAdjustment", Float(performance_adjustment)) unless performance_adjustment.nil?
    XMLHelper.add_element(water_heating_system, "TankVolume", Float(tank_volume)) unless tank_volume.nil?
    XMLHelper.add_element(water_heating_system, "FractionDHWLoadServed", Float(fraction_dhw_load_served))
    XMLHelper.add_element(water_heating_system, "HeatingCapacity", Float(heating_capacity)) unless heating_capacity.nil?
    XMLHelper.add_element(water_heating_system, "EnergyFactor", Float(energy_factor)) unless energy_factor.nil?
    XMLHelper.add_element(water_heating_system, "UniformEnergyFactor", Float(uniform_energy_factor)) unless uniform_energy_factor.nil?
    XMLHelper.add_element(water_heating_system, "RecoveryEfficiency", Float(recovery_efficiency)) unless recovery_efficiency.nil?
    unless jacket_r_value.nil?
      water_heater_insulation = XMLHelper.add_element(water_heating_system, "WaterHeaterInsulation")
      jacket = XMLHelper.add_element(water_heater_insulation, "Jacket")
      XMLHelper.add_element(jacket, "JacketRValue", jacket_r_value)
    end
    XMLHelper.add_element(water_heating_system, "StandbyLoss", Float(standby_loss)) unless standby_loss.nil?
    XMLHelper.add_element(water_heating_system, "HotWaterTemperature", Float(temperature)) unless temperature.nil?
    XMLHelper.add_element(water_heating_system, "UsesDesuperheater", Boolean(uses_desuperheater)) unless uses_desuperheater.nil?
    unless related_hvac.nil?
      related_hvac_el = XMLHelper.add_element(water_heating_system, "RelatedHVACSystem")
      XMLHelper.add_attribute(related_hvac_el, "idref", related_hvac)
    end

    return water_heating_system
  end

  def self.get_water_heating_system_values(water_heating_system:)
    return nil if water_heating_system.nil?

    vals = {}
    vals[:id] = get_id(water_heating_system)
    vals[:year_installed] = to_integer_or_nil(XMLHelper.get_value(water_heating_system, "YearInstalled"))
    vals[:fuel_type] = XMLHelper.get_value(water_heating_system, "FuelType")
    vals[:water_heater_type] = XMLHelper.get_value(water_heating_system, "WaterHeaterType")
    vals[:location] = XMLHelper.get_value(water_heating_system, "Location")
    vals[:performance_adjustment] = to_float_or_nil(XMLHelper.get_value(water_heating_system, "PerformanceAdjustment"))
    vals[:tank_volume] = to_float_or_nil(XMLHelper.get_value(water_heating_system, "TankVolume"))
    vals[:fraction_dhw_load_served] = to_float_or_nil(XMLHelper.get_value(water_heating_system, "FractionDHWLoadServed"))
    vals[:heating_capacity] = to_float_or_nil(XMLHelper.get_value(water_heating_system, "HeatingCapacity"))
    vals[:energy_factor] = to_float_or_nil(XMLHelper.get_value(water_heating_system, "EnergyFactor"))
    vals[:uniform_energy_factor] = to_float_or_nil(XMLHelper.get_value(water_heating_system, "UniformEnergyFactor"))
    vals[:recovery_efficiency] = to_float_or_nil(XMLHelper.get_value(water_heating_system, "RecoveryEfficiency"))
    vals[:uses_desuperheater] = to_bool_or_nil(XMLHelper.get_value(water_heating_system, "UsesDesuperheater"))
    vals[:jacket_r_value] = to_float_or_nil(XMLHelper.get_value(water_heating_system, "WaterHeaterInsulation/Jacket/JacketRValue"))
    vals[:related_hvac] = get_idref(water_heating_system, "RelatedHVACSystem")
    vals[:energy_star] = XMLHelper.get_values(water_heating_system, "ThirdPartyCertification").include?("Energy Star")
    vals[:standby_loss] = to_float_or_nil(XMLHelper.get_value(water_heating_system, "StandbyLoss"))
    vals[:temperature] = to_float_or_nil(XMLHelper.get_value(water_heating_system, "HotWaterTemperature"))
    return vals
  end

  def self.add_hot_water_distribution(hpxml:,
                                      id:,
                                      system_type:,
                                      pipe_r_value:,
                                      standard_piping_length: nil,
                                      recirculation_control_type: nil,
                                      recirculation_piping_length: nil,
                                      recirculation_branch_piping_length: nil,
                                      recirculation_pump_power: nil,
                                      dwhr_facilities_connected: nil,
                                      dwhr_equal_flow: nil,
                                      dwhr_efficiency: nil)
    water_heating = XMLHelper.create_elements_as_needed(hpxml, ["Building", "BuildingDetails", "Systems", "WaterHeating"])
    hot_water_distribution = XMLHelper.add_element(water_heating, "HotWaterDistribution")
    sys_id = XMLHelper.add_element(hot_water_distribution, "SystemIdentifier")
    XMLHelper.add_attribute(sys_id, "id", id)
    system_type_e = XMLHelper.add_element(hot_water_distribution, "SystemType")
    if system_type == "Standard"
      standard = XMLHelper.add_element(system_type_e, system_type)
      XMLHelper.add_element(standard, "PipingLength", Float(standard_piping_length))
    elsif system_type == "Recirculation"
      recirculation = XMLHelper.add_element(system_type_e, system_type)
      XMLHelper.add_element(recirculation, "ControlType", recirculation_control_type)
      XMLHelper.add_element(recirculation, "RecirculationPipingLoopLength", Float(recirculation_piping_length))
      XMLHelper.add_element(recirculation, "BranchPipingLoopLength", Float(recirculation_branch_piping_length))
      XMLHelper.add_element(recirculation, "PumpPower", Float(recirculation_pump_power))
    else
      fail "Unhandled hot water distribution type '#{system_type}'."
    end
    pipe_insulation = XMLHelper.add_element(hot_water_distribution, "PipeInsulation")
    XMLHelper.add_element(pipe_insulation, "PipeRValue", Float(pipe_r_value))
    if not dwhr_facilities_connected.nil? or not dwhr_equal_flow.nil? or not dwhr_efficiency.nil?
      drain_water_heat_recovery = XMLHelper.add_element(hot_water_distribution, "DrainWaterHeatRecovery")
      XMLHelper.add_element(drain_water_heat_recovery, "FacilitiesConnected", dwhr_facilities_connected)
      XMLHelper.add_element(drain_water_heat_recovery, "EqualFlow", Boolean(dwhr_equal_flow))
      XMLHelper.add_element(drain_water_heat_recovery, "Efficiency", Float(dwhr_efficiency))
    end

    return hot_water_distribution
  end

  def self.get_hot_water_distribution_values(hot_water_distribution:)
    return nil if hot_water_distribution.nil?

    vals = {}
    vals[:id] = get_id(hot_water_distribution)
    vals[:system_type] = XMLHelper.get_child_name(hot_water_distribution, "SystemType")
    vals[:pipe_r_value] = to_float_or_nil(XMLHelper.get_value(hot_water_distribution, "PipeInsulation/PipeRValue"))
    vals[:standard_piping_length] = to_float_or_nil(XMLHelper.get_value(hot_water_distribution, "SystemType/Standard/PipingLength"))
    vals[:recirculation_control_type] = XMLHelper.get_value(hot_water_distribution, "SystemType/Recirculation/ControlType")
    vals[:recirculation_piping_length] = to_float_or_nil(XMLHelper.get_value(hot_water_distribution, "SystemType/Recirculation/RecirculationPipingLoopLength"))
    vals[:recirculation_branch_piping_length] = to_float_or_nil(XMLHelper.get_value(hot_water_distribution, "SystemType/Recirculation/BranchPipingLoopLength"))
    vals[:recirculation_pump_power] = to_float_or_nil(XMLHelper.get_value(hot_water_distribution, "SystemType/Recirculation/PumpPower"))
    vals[:dwhr_facilities_connected] = XMLHelper.get_value(hot_water_distribution, "DrainWaterHeatRecovery/FacilitiesConnected")
    vals[:dwhr_equal_flow] = to_bool_or_nil(XMLHelper.get_value(hot_water_distribution, "DrainWaterHeatRecovery/EqualFlow"))
    vals[:dwhr_efficiency] = to_float_or_nil(XMLHelper.get_value(hot_water_distribution, "DrainWaterHeatRecovery/Efficiency"))
    return vals
  end

  def self.add_water_fixture(hpxml:,
                             id:,
                             water_fixture_type:,
                             low_flow:)
    water_heating = XMLHelper.create_elements_as_needed(hpxml, ["Building", "BuildingDetails", "Systems", "WaterHeating"])
    water_fixture = XMLHelper.add_element(water_heating, "WaterFixture")
    sys_id = XMLHelper.add_element(water_fixture, "SystemIdentifier")
    XMLHelper.add_attribute(sys_id, "id", id)
    XMLHelper.add_element(water_fixture, "WaterFixtureType", water_fixture_type)
    XMLHelper.add_element(water_fixture, "LowFlow", Boolean(low_flow))

    return water_fixture
  end

  def self.get_water_fixture_values(water_fixture:)
    return nil if water_fixture.nil?

    vals = {}
    vals[:id] = get_id(water_fixture)
    vals[:water_fixture_type] = XMLHelper.get_value(water_fixture, "WaterFixtureType")
    vals[:low_flow] = to_bool_or_nil(XMLHelper.get_value(water_fixture, "LowFlow"))
    return vals
  end

  def self.add_solar_thermal_system(hpxml:,
                                    id:,
                                    system_type:,
                                    collector_area: nil,
                                    collector_loop_type: nil,
                                    collector_azimuth: nil,
                                    collector_type: nil,
                                    collector_tilt: nil,
                                    collector_frta: nil,
                                    collector_frul: nil,
                                    storage_volume: nil,
                                    water_heating_system_idref:,
                                    solar_fraction: nil)

    solar_thermal = XMLHelper.create_elements_as_needed(hpxml, ["Building", "BuildingDetails", "Systems", "SolarThermal"])
    solar_thermal_system = XMLHelper.add_element(solar_thermal, "SolarThermalSystem")
    sys_id = XMLHelper.add_element(solar_thermal_system, "SystemIdentifier")
    XMLHelper.add_attribute(sys_id, "id", id)
    XMLHelper.add_element(solar_thermal_system, "SystemType", system_type)
    XMLHelper.add_element(solar_thermal_system, "CollectorArea", Float(collector_area)) unless collector_area.nil?
    XMLHelper.add_element(solar_thermal_system, "CollectorLoopType", collector_loop_type) unless collector_loop_type.nil?
    XMLHelper.add_element(solar_thermal_system, "CollectorType", collector_type) unless collector_type.nil?
    XMLHelper.add_element(solar_thermal_system, "CollectorAzimuth", Integer(collector_azimuth)) unless collector_azimuth.nil?
    XMLHelper.add_element(solar_thermal_system, "CollectorTilt", Float(collector_tilt)) unless collector_tilt.nil?
    XMLHelper.add_element(solar_thermal_system, "CollectorRatedOpticalEfficiency", Float(collector_frta)) unless collector_frta.nil?
    XMLHelper.add_element(solar_thermal_system, "CollectorRatedThermalLosses", Float(collector_frul)) unless collector_frul.nil?
    XMLHelper.add_element(solar_thermal_system, "StorageVolume", Float(storage_volume)) unless storage_volume.nil?
    connected_to = XMLHelper.add_element(solar_thermal_system, "ConnectedTo")
    XMLHelper.add_attribute(connected_to, "idref", water_heating_system_idref)
    XMLHelper.add_element(solar_thermal_system, "SolarFraction", Float(solar_fraction)) unless solar_fraction.nil?

    return solar_thermal_system
  end

  def self.get_solar_thermal_system_values(solar_thermal_system:)
    return nil if solar_thermal_system.nil?

    vals = {}
    vals[:id] = get_id(solar_thermal_system)
    vals[:system_type] = XMLHelper.get_value(solar_thermal_system, "SystemType")
    vals[:collector_area] = to_float_or_nil(XMLHelper.get_value(solar_thermal_system, "CollectorArea"))
    vals[:collector_loop_type] = XMLHelper.get_value(solar_thermal_system, "CollectorLoopType")
    vals[:collector_azimuth] = to_integer_or_nil(XMLHelper.get_value(solar_thermal_system, "CollectorAzimuth"))
    vals[:collector_type] = XMLHelper.get_value(solar_thermal_system, "CollectorType")
    vals[:collector_tilt] = to_float_or_nil(XMLHelper.get_value(solar_thermal_system, "CollectorTilt"))
    vals[:collector_frta] = to_float_or_nil(XMLHelper.get_value(solar_thermal_system, "CollectorRatedOpticalEfficiency"))
    vals[:collector_frul] = to_float_or_nil(XMLHelper.get_value(solar_thermal_system, "CollectorRatedThermalLosses"))
    vals[:storage_volume] = to_float_or_nil(XMLHelper.get_value(solar_thermal_system, "StorageVolume"))
    vals[:water_heating_system_idref] = get_idref(solar_thermal_system, "ConnectedTo")
    vals[:solar_fraction] = to_float_or_nil(XMLHelper.get_value(solar_thermal_system, "SolarFraction"))
    return vals
  end

  def self.add_pv_system(hpxml:,
                         id:,
                         location:,
                         module_type:,
                         tracking:,
                         array_azimuth:,
                         array_tilt:,
                         max_power_output:,
                         inverter_efficiency:,
                         system_losses_fraction:)
    photovoltaics = XMLHelper.create_elements_as_needed(hpxml, ["Building", "BuildingDetails", "Systems", "Photovoltaics"])
    pv_system = XMLHelper.add_element(photovoltaics, "PVSystem")
    sys_id = XMLHelper.add_element(pv_system, "SystemIdentifier")
    XMLHelper.add_attribute(sys_id, "id", id)
    XMLHelper.add_element(pv_system, "Location", location)
    XMLHelper.add_element(pv_system, "ModuleType", module_type)
    XMLHelper.add_element(pv_system, "Tracking", tracking)
    XMLHelper.add_element(pv_system, "ArrayAzimuth", Integer(array_azimuth))
    XMLHelper.add_element(pv_system, "ArrayTilt", Float(array_tilt))
    XMLHelper.add_element(pv_system, "MaxPowerOutput", Float(max_power_output))
    XMLHelper.add_element(pv_system, "InverterEfficiency", Float(inverter_efficiency))
    XMLHelper.add_element(pv_system, "SystemLossesFraction", Float(system_losses_fraction))

    return pv_system
  end

  def self.get_pv_system_values(pv_system:)
    return nil if pv_system.nil?

    vals = {}
    vals[:id] = get_id(pv_system)
    vals[:location] = XMLHelper.get_value(pv_system, "Location")
    vals[:module_type] = XMLHelper.get_value(pv_system, "ModuleType")
    vals[:tracking] = XMLHelper.get_value(pv_system, "Tracking")
    vals[:array_orientation] = XMLHelper.get_value(pv_system, "ArrayOrientation")
    vals[:array_azimuth] = to_integer_or_nil(XMLHelper.get_value(pv_system, "ArrayAzimuth"))
    vals[:array_tilt] = to_float_or_nil(XMLHelper.get_value(pv_system, "ArrayTilt"))
    vals[:max_power_output] = to_float_or_nil(XMLHelper.get_value(pv_system, "MaxPowerOutput"))
    vals[:inverter_efficiency] = to_float_or_nil(XMLHelper.get_value(pv_system, "InverterEfficiency"))
    vals[:system_losses_fraction] = to_float_or_nil(XMLHelper.get_value(pv_system, "SystemLossesFraction"))
    vals[:number_of_panels] = to_integer_or_nil(XMLHelper.get_value(pv_system, "NumberOfPanels"))
    vals[:year_modules_manufactured] = to_integer_or_nil(XMLHelper.get_value(pv_system, "YearModulesManufactured"))
    return vals
  end

  def self.add_clothes_washer(hpxml:,
                              id:,
                              location:,
                              modified_energy_factor: nil,
                              integrated_modified_energy_factor: nil,
                              rated_annual_kwh:,
                              label_electric_rate:,
                              label_gas_rate:,
                              label_annual_gas_cost:,
                              capacity:)
    appliances = XMLHelper.create_elements_as_needed(hpxml, ["Building", "BuildingDetails", "Appliances"])
    clothes_washer = XMLHelper.add_element(appliances, "ClothesWasher")
    sys_id = XMLHelper.add_element(clothes_washer, "SystemIdentifier")
    XMLHelper.add_attribute(sys_id, "id", id)
    XMLHelper.add_element(clothes_washer, "Location", location)
    if not modified_energy_factor.nil?
      XMLHelper.add_element(clothes_washer, "ModifiedEnergyFactor", Float(modified_energy_factor))
    elsif not integrated_modified_energy_factor.nil?
      XMLHelper.add_element(clothes_washer, "IntegratedModifiedEnergyFactor", Float(integrated_modified_energy_factor))
    else
      fail "Either modified_energy_factor or integrated_modified_energy_factor must be provided."
    end
    XMLHelper.add_element(clothes_washer, "RatedAnnualkWh", Float(rated_annual_kwh))
    XMLHelper.add_element(clothes_washer, "LabelElectricRate", Float(label_electric_rate))
    XMLHelper.add_element(clothes_washer, "LabelGasRate", Float(label_gas_rate))
    XMLHelper.add_element(clothes_washer, "LabelAnnualGasCost", Float(label_annual_gas_cost))
    XMLHelper.add_element(clothes_washer, "Capacity", Float(capacity))

    return clothes_washer
  end

  def self.get_clothes_washer_values(clothes_washer:)
    return nil if clothes_washer.nil?

    vals = {}
    vals[:id] = get_id(clothes_washer)
    vals[:location] = XMLHelper.get_value(clothes_washer, "Location")
    vals[:modified_energy_factor] = to_float_or_nil(XMLHelper.get_value(clothes_washer, "ModifiedEnergyFactor"))
    vals[:integrated_modified_energy_factor] = to_float_or_nil(XMLHelper.get_value(clothes_washer, "IntegratedModifiedEnergyFactor"))
    vals[:rated_annual_kwh] = to_float_or_nil(XMLHelper.get_value(clothes_washer, "RatedAnnualkWh"))
    vals[:label_electric_rate] = to_float_or_nil(XMLHelper.get_value(clothes_washer, "LabelElectricRate"))
    vals[:label_gas_rate] = to_float_or_nil(XMLHelper.get_value(clothes_washer, "LabelGasRate"))
    vals[:label_annual_gas_cost] = to_float_or_nil(XMLHelper.get_value(clothes_washer, "LabelAnnualGasCost"))
    vals[:capacity] = to_float_or_nil(XMLHelper.get_value(clothes_washer, "Capacity"))
    return vals
  end

  def self.add_clothes_dryer(hpxml:,
                             id:,
                             location:,
                             fuel_type:,
                             energy_factor: nil,
                             combined_energy_factor: nil,
                             control_type:)
    appliances = XMLHelper.create_elements_as_needed(hpxml, ["Building", "BuildingDetails", "Appliances"])
    clothes_dryer = XMLHelper.add_element(appliances, "ClothesDryer")
    sys_id = XMLHelper.add_element(clothes_dryer, "SystemIdentifier")
    XMLHelper.add_attribute(sys_id, "id", id)
    XMLHelper.add_element(clothes_dryer, "Location", location)
    XMLHelper.add_element(clothes_dryer, "FuelType", fuel_type)
    if not energy_factor.nil?
      XMLHelper.add_element(clothes_dryer, "EnergyFactor", Float(energy_factor))
    elsif not combined_energy_factor.nil?
      XMLHelper.add_element(clothes_dryer, "CombinedEnergyFactor", Float(combined_energy_factor))
    else
      fail "Either energy_factor or combined_energy_factor must be provided."
    end
    XMLHelper.add_element(clothes_dryer, "ControlType", control_type)

    return clothes_dryer
  end

  def self.get_clothes_dryer_values(clothes_dryer:)
    return nil if clothes_dryer.nil?

    vals = {}
    vals[:id] = get_id(clothes_dryer)
    vals[:location] = XMLHelper.get_value(clothes_dryer, "Location")
    vals[:fuel_type] = XMLHelper.get_value(clothes_dryer, "FuelType")
    vals[:energy_factor] = to_float_or_nil(XMLHelper.get_value(clothes_dryer, "EnergyFactor"))
    vals[:combined_energy_factor] = to_float_or_nil(XMLHelper.get_value(clothes_dryer, "CombinedEnergyFactor"))
    vals[:control_type] = XMLHelper.get_value(clothes_dryer, "ControlType")
    return vals
  end

  def self.add_dishwasher(hpxml:,
                          id:,
                          energy_factor: nil,
                          rated_annual_kwh: nil,
                          place_setting_capacity:)
    appliances = XMLHelper.create_elements_as_needed(hpxml, ["Building", "BuildingDetails", "Appliances"])
    dishwasher = XMLHelper.add_element(appliances, "Dishwasher")
    sys_id = XMLHelper.add_element(dishwasher, "SystemIdentifier")
    XMLHelper.add_attribute(sys_id, "id", id)
    if not energy_factor.nil?
      XMLHelper.add_element(dishwasher, "EnergyFactor", Float(energy_factor))
    elsif not rated_annual_kwh.nil?
      XMLHelper.add_element(dishwasher, "RatedAnnualkWh", Float(rated_annual_kwh))
    else
      fail "Either energy_factor or rated_annual_kwh must be provided."
    end
    XMLHelper.add_element(dishwasher, "PlaceSettingCapacity", Integer(place_setting_capacity)) unless place_setting_capacity.nil?

    return dishwasher
  end

  def self.get_dishwasher_values(dishwasher:)
    return nil if dishwasher.nil?

    vals = {}
    vals[:id] = get_id(dishwasher)
    vals[:energy_factor] = to_float_or_nil(XMLHelper.get_value(dishwasher, "EnergyFactor"))
    vals[:rated_annual_kwh] = to_float_or_nil(XMLHelper.get_value(dishwasher, "RatedAnnualkWh"))
    vals[:place_setting_capacity] = to_integer_or_nil(XMLHelper.get_value(dishwasher, "PlaceSettingCapacity"))
    return vals
  end

  def self.add_refrigerator(hpxml:,
                            id:,
                            location:,
                            rated_annual_kwh: nil,
                            adjusted_annual_kwh: nil,
                            schedules_output_path: nil,
                            schedules_column_name: nil)
    appliances = XMLHelper.create_elements_as_needed(hpxml, ["Building", "BuildingDetails", "Appliances"])
    refrigerator = XMLHelper.add_element(appliances, "Refrigerator")
    sys_id = XMLHelper.add_element(refrigerator, "SystemIdentifier")
    XMLHelper.add_attribute(sys_id, "id", id)
    XMLHelper.add_element(refrigerator, "Location", location)
    XMLHelper.add_element(refrigerator, "RatedAnnualkWh", Float(rated_annual_kwh)) unless rated_annual_kwh.nil?
    add_extension(parent: refrigerator,
                  extensions: { "AdjustedAnnualkWh": to_float_or_nil(adjusted_annual_kwh),
                                "SchedulesOutputPath": schedules_output_path,
                                "SchedulesColumnName": schedules_column_name })

    return refrigerator
  end

  def self.get_refrigerator_values(refrigerator:)
    return nil if refrigerator.nil?

    vals = {}
    vals[:id] = get_id(refrigerator)
    vals[:location] = XMLHelper.get_value(refrigerator, "Location")
    vals[:rated_annual_kwh] = to_float_or_nil(XMLHelper.get_value(refrigerator, "RatedAnnualkWh"))
    vals[:adjusted_annual_kwh] = to_float_or_nil(XMLHelper.get_value(refrigerator, "extension/AdjustedAnnualkWh"))
    vals[:schedules_output_path] = XMLHelper.get_value(refrigerator, "extension/SchedulesOutputPath")
    vals[:schedules_column_name] = XMLHelper.get_value(refrigerator, "extension/SchedulesColumnName")
    return vals
  end

  def self.add_cooking_range(hpxml:,
                             id:,
                             fuel_type:,
                             is_induction:)
    appliances = XMLHelper.create_elements_as_needed(hpxml, ["Building", "BuildingDetails", "Appliances"])
    cooking_range = XMLHelper.add_element(appliances, "CookingRange")
    sys_id = XMLHelper.add_element(cooking_range, "SystemIdentifier")
    XMLHelper.add_attribute(sys_id, "id", id)
    XMLHelper.add_element(cooking_range, "FuelType", fuel_type)
    XMLHelper.add_element(cooking_range, "IsInduction", Boolean(is_induction))

    return cooking_range
  end

  def self.get_cooking_range_values(cooking_range:)
    return nil if cooking_range.nil?

    vals = {}
    vals[:id] = get_id(cooking_range)
    vals[:fuel_type] = XMLHelper.get_value(cooking_range, "FuelType")
    vals[:is_induction] = to_bool_or_nil(XMLHelper.get_value(cooking_range, "IsInduction"))
    return vals
  end

  def self.add_oven(hpxml:,
                    id:,
                    is_convection:)
    appliances = XMLHelper.create_elements_as_needed(hpxml, ["Building", "BuildingDetails", "Appliances"])
    oven = XMLHelper.add_element(appliances, "Oven")
    sys_id = XMLHelper.add_element(oven, "SystemIdentifier")
    XMLHelper.add_attribute(sys_id, "id", id)
    XMLHelper.add_element(oven, "IsConvection", Boolean(is_convection))

    return oven
  end

  def self.get_oven_values(oven:)
    return nil if oven.nil?

    vals = {}
    vals[:id] = get_id(oven)
    vals[:is_convection] = to_bool_or_nil(XMLHelper.get_value(oven, "IsConvection"))
    return vals
  end

  def self.add_lighting(hpxml:,
                        fraction_tier_i_interior:,
                        fraction_tier_i_exterior:,
                        fraction_tier_i_garage:,
                        fraction_tier_ii_interior:,
                        fraction_tier_ii_exterior:,
                        fraction_tier_ii_garage:)
    lighting = XMLHelper.create_elements_as_needed(hpxml, ["Building", "BuildingDetails", "Lighting"])

    lighting_group = XMLHelper.add_element(lighting, "LightingGroup")
    sys_id = XMLHelper.add_element(lighting_group, "SystemIdentifier")
    XMLHelper.add_attribute(sys_id, "id", "Lighting_TierI_Interior")
    XMLHelper.add_element(lighting_group, "Location", "interior")
    XMLHelper.add_element(lighting_group, "FractionofUnitsInLocation", Float(fraction_tier_i_interior))
    XMLHelper.add_element(lighting_group, "ThirdPartyCertification", "ERI Tier I")

    lighting_group = XMLHelper.add_element(lighting, "LightingGroup")
    sys_id = XMLHelper.add_element(lighting_group, "SystemIdentifier")
    XMLHelper.add_attribute(sys_id, "id", "Lighting_TierI_Exterior")
    XMLHelper.add_element(lighting_group, "Location", "exterior")
    XMLHelper.add_element(lighting_group, "FractionofUnitsInLocation", Float(fraction_tier_i_exterior))
    XMLHelper.add_element(lighting_group, "ThirdPartyCertification", "ERI Tier I")

    lighting_group = XMLHelper.add_element(lighting, "LightingGroup")
    sys_id = XMLHelper.add_element(lighting_group, "SystemIdentifier")
    XMLHelper.add_attribute(sys_id, "id", "Lighting_TierI_Garage")
    XMLHelper.add_element(lighting_group, "Location", "garage")
    XMLHelper.add_element(lighting_group, "FractionofUnitsInLocation", Float(fraction_tier_i_garage))
    XMLHelper.add_element(lighting_group, "ThirdPartyCertification", "ERI Tier I")

    lighting_group = XMLHelper.add_element(lighting, "LightingGroup")
    sys_id = XMLHelper.add_element(lighting_group, "SystemIdentifier")
    XMLHelper.add_attribute(sys_id, "id", "Lighting_TierII_Interior")
    XMLHelper.add_element(lighting_group, "Location", "interior")
    XMLHelper.add_element(lighting_group, "FractionofUnitsInLocation", Float(fraction_tier_ii_interior))
    XMLHelper.add_element(lighting_group, "ThirdPartyCertification", "ERI Tier II")

    lighting_group = XMLHelper.add_element(lighting, "LightingGroup")
    sys_id = XMLHelper.add_element(lighting_group, "SystemIdentifier")
    XMLHelper.add_attribute(sys_id, "id", "Lighting_TierII_Exterior")
    XMLHelper.add_element(lighting_group, "Location", "exterior")
    XMLHelper.add_element(lighting_group, "FractionofUnitsInLocation", Float(fraction_tier_ii_exterior))
    XMLHelper.add_element(lighting_group, "ThirdPartyCertification", "ERI Tier II")

    lighting_group = XMLHelper.add_element(lighting, "LightingGroup")
    sys_id = XMLHelper.add_element(lighting_group, "SystemIdentifier")
    XMLHelper.add_attribute(sys_id, "id", "Lighting_TierII_Garage")
    XMLHelper.add_element(lighting_group, "Location", "garage")
    XMLHelper.add_element(lighting_group, "FractionofUnitsInLocation", Float(fraction_tier_ii_garage))
    XMLHelper.add_element(lighting_group, "ThirdPartyCertification", "ERI Tier II")

    return lighting_group
  end

  def self.get_lighting_values(lighting:)
    return nil if lighting.nil?

    vals = {}
    vals[:fraction_tier_i_interior] = to_float_or_nil(XMLHelper.get_value(lighting, "LightingGroup[ThirdPartyCertification='ERI Tier I' and Location='interior']/FractionofUnitsInLocation"))
    vals[:fraction_tier_i_exterior] = to_float_or_nil(XMLHelper.get_value(lighting, "LightingGroup[ThirdPartyCertification='ERI Tier I' and Location='exterior']/FractionofUnitsInLocation"))
    vals[:fraction_tier_i_garage] = to_float_or_nil(XMLHelper.get_value(lighting, "LightingGroup[ThirdPartyCertification='ERI Tier I' and Location='garage']/FractionofUnitsInLocation"))
    vals[:fraction_tier_ii_interior] = to_float_or_nil(XMLHelper.get_value(lighting, "LightingGroup[ThirdPartyCertification='ERI Tier II' and Location='interior']/FractionofUnitsInLocation"))
    vals[:fraction_tier_ii_exterior] = to_float_or_nil(XMLHelper.get_value(lighting, "LightingGroup[ThirdPartyCertification='ERI Tier II' and Location='exterior']/FractionofUnitsInLocation"))
    vals[:fraction_tier_ii_garage] = to_float_or_nil(XMLHelper.get_value(lighting, "LightingGroup[ThirdPartyCertification='ERI Tier II' and Location='garage']/FractionofUnitsInLocation"))
    return vals
  end

  def self.add_ceiling_fan(hpxml:,
                           id:,
                           efficiency: nil,
                           quantity: nil)
    lighting = XMLHelper.create_elements_as_needed(hpxml, ["Building", "BuildingDetails", "Lighting"])
    ceiling_fan = XMLHelper.add_element(lighting, "CeilingFan")
    sys_id = XMLHelper.add_element(ceiling_fan, "SystemIdentifier")
    XMLHelper.add_attribute(sys_id, "id", id)
    if not efficiency.nil?
      airflow = XMLHelper.add_element(ceiling_fan, "Airflow")
      XMLHelper.add_element(airflow, "FanSpeed", "medium")
      XMLHelper.add_element(airflow, "Efficiency", Float(efficiency))
    end
    XMLHelper.add_element(ceiling_fan, "Quantity", Integer(quantity)) unless quantity.nil?

    return ceiling_fan
  end

  def self.get_ceiling_fan_values(ceiling_fan:)
    return nil if ceiling_fan.nil?

    vals = {}
    vals[:id] = get_id(ceiling_fan)
    vals[:efficiency] = to_float_or_nil(XMLHelper.get_value(ceiling_fan, "Airflow[FanSpeed='medium']/Efficiency"))
    vals[:quantity] = to_integer_or_nil(XMLHelper.get_value(ceiling_fan, "Quantity"))
    return vals
  end

  def self.add_plug_load(hpxml:,
                         id:,
                         plug_load_type: nil,
                         kWh_per_year: nil,
                         frac_sensible: nil,
                         frac_latent: nil)
    misc_loads = XMLHelper.create_elements_as_needed(hpxml, ["Building", "BuildingDetails", "MiscLoads"])
    plug_load = XMLHelper.add_element(misc_loads, "PlugLoad")
    sys_id = XMLHelper.add_element(plug_load, "SystemIdentifier")
    XMLHelper.add_attribute(sys_id, "id", id)
    XMLHelper.add_element(plug_load, "PlugLoadType", plug_load_type) unless plug_load_type.nil?
    if not kWh_per_year.nil?
      load = XMLHelper.add_element(plug_load, "Load")
      XMLHelper.add_element(load, "Units", "kWh/year")
      XMLHelper.add_element(load, "Value", Float(kWh_per_year))
    end
    add_extension(parent: plug_load,
                  extensions: { "FracSensible" => to_float_or_nil(frac_sensible),
                                "FracLatent" => to_float_or_nil(frac_latent) })

    return plug_load
  end

  def self.get_plug_load_values(plug_load:)
    return nil if plug_load.nil?

    vals = {}
    vals[:id] = get_id(plug_load)
    vals[:plug_load_type] = XMLHelper.get_value(plug_load, "PlugLoadType")
    vals[:kWh_per_year] = to_float_or_nil(XMLHelper.get_value(plug_load, "Load[Units='kWh/year']/Value"))
    vals[:frac_sensible] = to_float_or_nil(XMLHelper.get_value(plug_load, "extension/FracSensible"))
    vals[:frac_latent] = to_float_or_nil(XMLHelper.get_value(plug_load, "extension/FracLatent"))
    return vals
  end

  def self.add_misc_loads_schedule(hpxml:,
                                   weekday_fractions: nil,
                                   weekend_fractions: nil,
                                   monthly_multipliers: nil)
    misc_loads = XMLHelper.create_elements_as_needed(hpxml, ["Building", "BuildingDetails", "MiscLoads"])
    add_extension(parent: misc_loads,
                  extensions: { "WeekdayScheduleFractions" => weekday_fractions,
                                "WeekendScheduleFractions" => weekend_fractions,
                                "MonthlyScheduleMultipliers" => monthly_multipliers })

    return misc_loads
  end

  def self.get_misc_loads_schedule_values(misc_loads:)
    return nil if misc_loads.nil?

    vals = {}
    vals[:weekday_fractions] = XMLHelper.get_value(misc_loads, "extension/WeekdayScheduleFractions")
    vals[:weekend_fractions] = XMLHelper.get_value(misc_loads, "extension/WeekendScheduleFractions")
    vals[:monthly_multipliers] = XMLHelper.get_value(misc_loads, "extension/MonthlyScheduleMultipliers")
    return vals
  end

  private

  def self.add_extension(parent:,
                         extensions: {})
    extension = nil
    unless extensions.empty?
      extensions.each do |name, value|
        next if value.nil?

        extension = parent.elements["extension"]
        if extension.nil?
          extension = XMLHelper.add_element(parent, "extension")
        end
        XMLHelper.add_element(extension, "#{name}", value) unless value.nil?
=======
>>>>>>> e1c57fd4
      end
    end
  end

  attr_reader(:header, :site, :neighbor_buildings, :building_occupancy, :building_construction,
              :climate_and_risk_zones, :air_infiltration_measurements, :attics, :foundations,
              :roofs, :rim_joists, :walls, :foundation_walls, :frame_floors, :slabs, :windows,
              :skylights, :doors, :heating_systems, :cooling_systems, :heat_pumps, :hvac_control,
              :hvac_distributions, :ventilation_fans, :water_heating_systems, :hot_water_distribution,
              :water_fixtures, :solar_thermal_system, :pv_systems, :clothes_washer, :clothes_dryer,
              :dishwasher, :refrigerator, :cooking_range, :oven, :lighting, :ceiling_fans,
              :plug_loads, :misc_loads_schedule, :doc)
end

# Helper methods

def _add_extension(parent:,
                   extensions: {})
  extension = nil
  if not extensions.empty?
    extensions.each do |name, value|
      next if value.nil?

      extension = parent.elements["extension"]
      if extension.nil?
        extension = XMLHelper.add_element(parent, "extension")
      end
      XMLHelper.add_element(extension, "#{name}", value) unless value.nil?
    end
  end

  return extension
end

def _get_id(parent, element_name = "SystemIdentifier")
  return parent.elements[element_name].attributes["id"]
end

def _get_idref(element)
  return if element.nil?

  return element.attributes["idref"]
end

def _to_float_or_nil(value)
  return nil if value.nil?

  return Float(value)
end

def _to_integer_or_nil(value)
  return nil if value.nil?

  return Integer(Float(value))
end

def _to_bool_or_nil(value)
  return nil if value.nil?

  return Boolean(value)
end

# TODO: Move into appropriate class above
def is_thermal_boundary(surface)
  def is_adjacent_to_conditioned(adjacent_to)
    if ["living space", "basement - conditioned"].include? adjacent_to
      return true
    end

    return false
  end

  if surface.exterior_adjacent_to.start_with? "other housing unit"
    return false # adiabatic
  end

  interior_conditioned = is_adjacent_to_conditioned(surface.interior_adjacent_to)
  exterior_conditioned = is_adjacent_to_conditioned(surface.exterior_adjacent_to)
  return (interior_conditioned != exterior_conditioned)
end<|MERGE_RESOLUTION|>--- conflicted
+++ resolved
@@ -357,6 +357,7 @@
 
     def to_rexml(doc)
       return if self.nil?
+
       neighbors = XMLHelper.create_elements_as_needed(doc, ["HPXML", "Building", "BuildingDetails", "BuildingSummary", "Site", "extension", "Neighbors"])
       neighbor_building = XMLHelper.add_element(neighbors, "NeighborBuilding")
       XMLHelper.add_element(neighbor_building, "Azimuth", Integer(@azimuth)) unless @azimuth.nil?
@@ -374,13 +375,17 @@
   end
 
   class BuildingOccupancy < BaseElement
-    ATTRS = [:number_of_residents]
-    attr_accessor(*ATTRS)
-
-    def to_rexml(doc)
-      return if self.nil?
+    ATTRS = [:number_of_residents, :schedules_output_path, :schedules_column_name]
+    attr_accessor(*ATTRS)
+
+    def to_rexml(doc)
+      return if self.nil?
+
       building_occupancy = XMLHelper.create_elements_as_needed(doc, ["HPXML", "Building", "BuildingDetails", "BuildingSummary", "BuildingOccupancy"])
       XMLHelper.add_element(building_occupancy, "NumberofResidents", Float(@number_of_residents)) unless @number_of_residents.nil?
+      _add_extension(parent: building_occupancy,
+                     extensions: { "SchedulesOutputPath": schedules_output_path,
+                                   "SchedulesColumnName": schedules_column_name })
     end
 
     def from_hpxml(hpxml)
@@ -390,6 +395,8 @@
       return if building_occupancy.nil?
 
       @number_of_residents = _to_float_or_nil(XMLHelper.get_value(building_occupancy, "NumberofResidents"))
+      @schedules_output_path = XMLHelper.get_value(building_occupancy, "extension/SchedulesOutputPath")
+      @schedules_column_name = XMLHelper.get_value(building_occupancy, "extension/SchedulesColumnName")
     end
   end
 
@@ -402,6 +409,7 @@
 
     def to_rexml(doc)
       return if self.nil?
+
       building_construction = XMLHelper.create_elements_as_needed(doc, ["HPXML", "Building", "BuildingDetails", "BuildingSummary", "BuildingConstruction"])
       XMLHelper.add_element(building_construction, "NumberofConditionedFloors", Integer(@number_of_conditioned_floors)) unless @number_of_conditioned_floors.nil?
       XMLHelper.add_element(building_construction, "NumberofConditionedFloorsAboveGrade", Integer(@number_of_conditioned_floors_above_grade)) unless @number_of_conditioned_floors_above_grade.nil?
@@ -441,6 +449,7 @@
 
     def to_rexml(doc)
       return if self.nil?
+
       climate_and_risk_zones = XMLHelper.create_elements_as_needed(doc, ["HPXML", "Building", "BuildingDetails", "ClimateandRiskZones"])
 
       climate_zones = { 2006 => @iecc2006,
@@ -503,6 +512,7 @@
 
     def to_rexml(doc)
       return if self.nil?
+
       air_infiltration = XMLHelper.create_elements_as_needed(doc, ["HPXML", "Building", "BuildingDetails", "Enclosure", "AirInfiltration"])
       air_infiltration_measurement = XMLHelper.add_element(air_infiltration, "AirInfiltrationMeasurement")
       sys_id = XMLHelper.add_element(air_infiltration_measurement, "SystemIdentifier")
@@ -554,6 +564,7 @@
 
     def to_rexml(doc)
       return if self.nil?
+
       attics = XMLHelper.create_elements_as_needed(doc, ["HPXML", "Building", "BuildingDetails", "Enclosure", "Attics"])
       attic = XMLHelper.add_element(attics, "Attic")
       sys_id = XMLHelper.add_element(attic, "SystemIdentifier")
@@ -631,6 +642,7 @@
 
     def to_rexml(doc)
       return if self.nil?
+
       foundations = XMLHelper.create_elements_as_needed(doc, ["HPXML", "Building", "BuildingDetails", "Enclosure", "Foundations"])
       foundation = XMLHelper.add_element(foundations, "Foundation")
       sys_id = XMLHelper.add_element(foundation, "SystemIdentifier")
@@ -720,6 +732,7 @@
 
     def to_rexml(doc)
       return if self.nil?
+
       roofs = XMLHelper.create_elements_as_needed(doc, ["HPXML", "Building", "BuildingDetails", "Enclosure", "Roofs"])
       roof = XMLHelper.add_element(roofs, "Roof")
       sys_id = XMLHelper.add_element(roof, "SystemIdentifier")
@@ -789,6 +802,7 @@
 
     def to_rexml(doc)
       return if self.nil?
+
       rim_joists = XMLHelper.create_elements_as_needed(doc, ["HPXML", "Building", "BuildingDetails", "Enclosure", "RimJoists"])
       rim_joist = XMLHelper.add_element(rim_joists, "RimJoist")
       sys_id = XMLHelper.add_element(rim_joist, "SystemIdentifier")
@@ -849,6 +863,7 @@
 
     def to_rexml(doc)
       return if self.nil?
+
       walls = XMLHelper.create_elements_as_needed(doc, ["HPXML", "Building", "BuildingDetails", "Enclosure", "Walls"])
       wall = XMLHelper.add_element(walls, "Wall")
       sys_id = XMLHelper.add_element(wall, "SystemIdentifier")
@@ -921,6 +936,7 @@
 
     def to_rexml(doc)
       return if self.nil?
+
       foundation_walls = XMLHelper.create_elements_as_needed(doc, ["HPXML", "Building", "BuildingDetails", "Enclosure", "FoundationWalls"])
       foundation_wall = XMLHelper.add_element(foundation_walls, "FoundationWall")
       sys_id = XMLHelper.add_element(foundation_wall, "SystemIdentifier")
@@ -1005,6 +1021,7 @@
 
     def to_rexml(doc)
       return if self.nil?
+
       frame_floors = XMLHelper.create_elements_as_needed(doc, ["HPXML", "Building", "BuildingDetails", "Enclosure", "FrameFloors"])
       frame_floor = XMLHelper.add_element(frame_floors, "FrameFloor")
       sys_id = XMLHelper.add_element(frame_floor, "SystemIdentifier")
@@ -1077,6 +1094,7 @@
 
     def to_rexml(doc)
       return if self.nil?
+
       slabs = XMLHelper.create_elements_as_needed(doc, ["HPXML", "Building", "BuildingDetails", "Enclosure", "Slabs"])
       slab = XMLHelper.add_element(slabs, "Slab")
       sys_id = XMLHelper.add_element(slab, "SystemIdentifier")
@@ -1169,6 +1187,7 @@
 
     def to_rexml(doc)
       return if self.nil?
+
       windows = XMLHelper.create_elements_as_needed(doc, ["HPXML", "Building", "BuildingDetails", "Enclosure", "Windows"])
       window = XMLHelper.add_element(windows, "Window")
       sys_id = XMLHelper.add_element(window, "SystemIdentifier")
@@ -1241,6 +1260,7 @@
 
     def to_rexml(doc)
       return if self.nil?
+
       skylights = XMLHelper.create_elements_as_needed(doc, ["HPXML", "Building", "BuildingDetails", "Enclosure", "Skylights"])
       skylight = XMLHelper.add_element(skylights, "Skylight")
       sys_id = XMLHelper.add_element(skylight, "SystemIdentifier")
@@ -1294,6 +1314,7 @@
 
     def to_rexml(doc)
       return if self.nil?
+
       doors = XMLHelper.create_elements_as_needed(doc, ["HPXML", "Building", "BuildingDetails", "Enclosure", "Doors"])
       door = XMLHelper.add_element(doors, "Door")
       sys_id = XMLHelper.add_element(door, "SystemIdentifier")
@@ -1341,6 +1362,7 @@
 
     def to_rexml(doc)
       return if self.nil?
+
       hvac_plant = XMLHelper.create_elements_as_needed(doc, ["HPXML", "Building", "BuildingDetails", "Systems", "HVAC", "HVACPlant"])
       heating_system = XMLHelper.add_element(hvac_plant, "HeatingSystem")
       sys_id = XMLHelper.add_element(heating_system, "SystemIdentifier")
@@ -1420,6 +1442,7 @@
 
     def to_rexml(doc)
       return if self.nil?
+
       hvac_plant = XMLHelper.create_elements_as_needed(doc, ["HPXML", "Building", "BuildingDetails", "Systems", "HVAC", "HVACPlant"])
       cooling_system = XMLHelper.add_element(hvac_plant, "CoolingSystem")
       sys_id = XMLHelper.add_element(cooling_system, "SystemIdentifier")
@@ -1501,6 +1524,7 @@
 
     def to_rexml(doc)
       return if self.nil?
+
       hvac_plant = XMLHelper.create_elements_as_needed(doc, ["HPXML", "Building", "BuildingDetails", "Systems", "HVAC", "HVACPlant"])
       heat_pump = XMLHelper.add_element(hvac_plant, "HeatPump")
       sys_id = XMLHelper.add_element(heat_pump, "SystemIdentifier")
@@ -1601,6 +1625,7 @@
 
     def to_rexml(doc)
       return if self.nil?
+
       hvac = XMLHelper.create_elements_as_needed(doc, ["HPXML", "Building", "BuildingDetails", "Systems", "HVAC"])
       hvac_control = XMLHelper.add_element(hvac, "HVACControl")
       sys_id = XMLHelper.add_element(hvac_control, "SystemIdentifier")
@@ -1665,6 +1690,7 @@
 
     def to_rexml(doc)
       return if self.nil?
+
       hvac = XMLHelper.create_elements_as_needed(doc, ["HPXML", "Building", "BuildingDetails", "Systems", "HVAC"])
       hvac_distribution = XMLHelper.add_element(hvac, "HVACDistribution")
       sys_id = XMLHelper.add_element(hvac_distribution, "SystemIdentifier")
@@ -1704,120 +1730,6 @@
     end
   end
 
-<<<<<<< HEAD
-  def self.add_site(hpxml:,
-                    fuels: [],
-                    shelter_coefficient: nil)
-    site = XMLHelper.create_elements_as_needed(hpxml, ["Building", "BuildingDetails", "BuildingSummary", "Site"])
-    unless fuels.empty?
-      fuel_types_available = XMLHelper.add_element(site, "FuelTypesAvailable")
-      fuels.each do |fuel|
-        XMLHelper.add_element(fuel_types_available, "Fuel", fuel)
-      end
-    end
-    add_extension(parent: site,
-                  extensions: { "ShelterCoefficient" => to_float_or_nil(shelter_coefficient) })
-
-    return site
-  end
-
-  def self.get_site_values(site:)
-    return nil if site.nil?
-
-    vals = {}
-    vals[:surroundings] = XMLHelper.get_value(site, "Surroundings")
-    vals[:orientation_of_front_of_home] = XMLHelper.get_value(site, "OrientationOfFrontOfHome")
-    vals[:fuels] = XMLHelper.get_values(site, "FuelTypesAvailable/Fuel")
-    vals[:shelter_coefficient] = to_float_or_nil(XMLHelper.get_value(site, "extension/ShelterCoefficient"))
-    return vals
-  end
-
-  def self.add_site_neighbor(hpxml:,
-                             azimuth:,
-                             distance:,
-                             height: nil)
-    neighbors = XMLHelper.create_elements_as_needed(hpxml, ["Building", "BuildingDetails", "BuildingSummary", "Site", "extension", "Neighbors"])
-    neighbor_building = XMLHelper.add_element(neighbors, "NeighborBuilding")
-    XMLHelper.add_element(neighbor_building, "Azimuth", Integer(azimuth))
-    XMLHelper.add_element(neighbor_building, "Distance", Float(distance))
-    XMLHelper.add_element(neighbor_building, "Height", Float(height)) unless height.nil?
-
-    return neighbor_building
-  end
-
-  def self.get_neighbor_building_values(neighbor_building:)
-    return nil if neighbor_building.nil?
-
-    vals = {}
-    vals[:azimuth] = to_integer_or_nil(XMLHelper.get_value(neighbor_building, "Azimuth"))
-    vals[:distance] = to_float_or_nil(XMLHelper.get_value(neighbor_building, "Distance"))
-    vals[:height] = to_float_or_nil(XMLHelper.get_value(neighbor_building, "Height"))
-    return vals
-  end
-
-  def self.add_building_occupancy(hpxml:,
-                                  number_of_residents: nil,
-                                  schedules_output_path: nil,
-                                  schedules_column_name: nil)
-    building_occupancy = XMLHelper.create_elements_as_needed(hpxml, ["Building", "BuildingDetails", "BuildingSummary", "BuildingOccupancy"])
-    XMLHelper.add_element(building_occupancy, "NumberofResidents", Float(number_of_residents)) unless number_of_residents.nil?
-    add_extension(parent: building_occupancy,
-                  extensions: { "SchedulesOutputPath": schedules_output_path,
-                                "SchedulesColumnName": schedules_column_name })
-
-    return building_occupancy
-  end
-
-  def self.get_building_occupancy_values(building_occupancy:)
-    return nil if building_occupancy.nil?
-
-    vals = {}
-    vals[:number_of_residents] = to_float_or_nil(XMLHelper.get_value(building_occupancy, "NumberofResidents"))
-    vals[:schedules_output_path] = XMLHelper.get_value(building_occupancy, "extension/SchedulesOutputPath")
-    vals[:schedules_column_name] = XMLHelper.get_value(building_occupancy, "extension/SchedulesColumnName")
-    return vals
-  end
-
-  def self.add_building_construction(hpxml:,
-                                     number_of_conditioned_floors:,
-                                     number_of_conditioned_floors_above_grade:,
-                                     number_of_bedrooms:,
-                                     number_of_bathrooms: nil,
-                                     conditioned_floor_area:,
-                                     conditioned_building_volume:,
-                                     fraction_of_operable_window_area: nil,
-                                     use_only_ideal_air_system: nil)
-    building_construction = XMLHelper.create_elements_as_needed(hpxml, ["Building", "BuildingDetails", "BuildingSummary", "BuildingConstruction"])
-    XMLHelper.add_element(building_construction, "NumberofConditionedFloors", Integer(number_of_conditioned_floors))
-    XMLHelper.add_element(building_construction, "NumberofConditionedFloorsAboveGrade", Integer(number_of_conditioned_floors_above_grade))
-    XMLHelper.add_element(building_construction, "NumberofBedrooms", Integer(number_of_bedrooms))
-    XMLHelper.add_element(building_construction, "NumberofBathrooms", Integer(number_of_bathrooms)) unless number_of_bathrooms.nil?
-    XMLHelper.add_element(building_construction, "ConditionedFloorArea", Float(conditioned_floor_area))
-    XMLHelper.add_element(building_construction, "ConditionedBuildingVolume", Float(conditioned_building_volume))
-    add_extension(parent: building_construction,
-                  extensions: { "FractionofOperableWindowArea" => to_float_or_nil(fraction_of_operable_window_area),
-                                "UseOnlyIdealAirSystem" => to_bool_or_nil(use_only_ideal_air_system) })
-
-    return building_construction
-  end
-
-  def self.get_building_construction_values(building_construction:)
-    return nil if building_construction.nil?
-
-    vals = {}
-    vals[:year_built] = to_integer_or_nil(XMLHelper.get_value(building_construction, "YearBuilt"))
-    vals[:number_of_conditioned_floors] = to_integer_or_nil(XMLHelper.get_value(building_construction, "NumberofConditionedFloors"))
-    vals[:number_of_conditioned_floors_above_grade] = to_integer_or_nil(XMLHelper.get_value(building_construction, "NumberofConditionedFloorsAboveGrade"))
-    vals[:average_ceiling_height] = to_float_or_nil(XMLHelper.get_value(building_construction, "AverageCeilingHeight"))
-    vals[:number_of_bedrooms] = to_integer_or_nil(XMLHelper.get_value(building_construction, "NumberofBedrooms"))
-    vals[:number_of_bathrooms] = to_integer_or_nil(XMLHelper.get_value(building_construction, "NumberofBathrooms"))
-    vals[:conditioned_floor_area] = to_float_or_nil(XMLHelper.get_value(building_construction, "ConditionedFloorArea"))
-    vals[:conditioned_building_volume] = to_float_or_nil(XMLHelper.get_value(building_construction, "ConditionedBuildingVolume"))
-    vals[:use_only_ideal_air_system] = to_bool_or_nil(XMLHelper.get_value(building_construction, "extension/UseOnlyIdealAirSystem"))
-    vals[:residential_facility_type] = XMLHelper.get_value(building_construction, "ResidentialFacilityType")
-    vals[:fraction_of_operable_window_area] = to_float_or_nil(XMLHelper.get_value(building_construction, "extension/FractionofOperableWindowArea"))
-    return vals
-=======
   class DuctLeakageMeasurements < BaseArrayElement
     def add(**kwargs)
       self << DuctLeakageMeasurement.new(**kwargs)
@@ -1830,7 +1742,6 @@
         self << DuctLeakageMeasurement.new(duct_leakage_measurement)
       end
     end
->>>>>>> e1c57fd4
   end
 
   class DuctLeakageMeasurement < BaseElement
@@ -1923,6 +1834,7 @@
 
     def to_rexml(doc)
       return if self.nil?
+
       ventilation_fans = XMLHelper.create_elements_as_needed(doc, ["HPXML", "Building", "BuildingDetails", "Systems", "MechanicalVentilation", "VentilationFans"])
       ventilation_fan = XMLHelper.add_element(ventilation_fans, "VentilationFan")
       sys_id = XMLHelper.add_element(ventilation_fan, "SystemIdentifier")
@@ -1986,6 +1898,7 @@
 
     def to_rexml(doc)
       return if self.nil?
+
       water_heating = XMLHelper.create_elements_as_needed(doc, ["HPXML", "Building", "BuildingDetails", "Systems", "WaterHeating"])
       water_heating_system = XMLHelper.add_element(water_heating, "WaterHeatingSystem")
       sys_id = XMLHelper.add_element(water_heating_system, "SystemIdentifier")
@@ -2047,6 +1960,7 @@
 
     def to_rexml(doc)
       return if self.nil?
+
       water_heating = XMLHelper.create_elements_as_needed(doc, ["HPXML", "Building", "BuildingDetails", "Systems", "WaterHeating"])
       hot_water_distribution = XMLHelper.add_element(water_heating, "HotWaterDistribution")
       sys_id = XMLHelper.add_element(hot_water_distribution, "SystemIdentifier")
@@ -2118,6 +2032,7 @@
 
     def to_rexml(doc)
       return if self.nil?
+
       water_heating = XMLHelper.create_elements_as_needed(doc, ["HPXML", "Building", "BuildingDetails", "Systems", "WaterHeating"])
       water_fixture = XMLHelper.add_element(water_heating, "WaterFixture")
       sys_id = XMLHelper.add_element(water_fixture, "SystemIdentifier")
@@ -2143,6 +2058,7 @@
 
     def to_rexml(doc)
       return if self.nil?
+
       solar_thermal = XMLHelper.create_elements_as_needed(doc, ["HPXML", "Building", "BuildingDetails", "Systems", "SolarThermal"])
       solar_thermal_system = XMLHelper.add_element(solar_thermal, "SolarThermalSystem")
       sys_id = XMLHelper.add_element(solar_thermal_system, "SystemIdentifier")
@@ -2206,6 +2122,7 @@
 
     def to_rexml(doc)
       return if self.nil?
+
       photovoltaics = XMLHelper.create_elements_as_needed(doc, ["HPXML", "Building", "BuildingDetails", "Systems", "Photovoltaics"])
       pv_system = XMLHelper.add_element(photovoltaics, "PVSystem")
       sys_id = XMLHelper.add_element(pv_system, "SystemIdentifier")
@@ -2246,6 +2163,7 @@
 
     def to_rexml(doc)
       return if self.nil?
+
       appliances = XMLHelper.create_elements_as_needed(doc, ["HPXML", "Building", "BuildingDetails", "Appliances"])
       clothes_washer = XMLHelper.add_element(appliances, "ClothesWasher")
       sys_id = XMLHelper.add_element(clothes_washer, "SystemIdentifier")
@@ -2284,6 +2202,7 @@
 
     def to_rexml(doc)
       return if self.nil?
+
       appliances = XMLHelper.create_elements_as_needed(doc, ["HPXML", "Building", "BuildingDetails", "Appliances"])
       clothes_dryer = XMLHelper.add_element(appliances, "ClothesDryer")
       sys_id = XMLHelper.add_element(clothes_dryer, "SystemIdentifier")
@@ -2316,6 +2235,7 @@
 
     def to_rexml(doc)
       return if self.nil?
+
       appliances = XMLHelper.create_elements_as_needed(doc, ["HPXML", "Building", "BuildingDetails", "Appliances"])
       dishwasher = XMLHelper.add_element(appliances, "Dishwasher")
       sys_id = XMLHelper.add_element(dishwasher, "SystemIdentifier")
@@ -2339,11 +2259,12 @@
   end
 
   class Refrigerator < BaseElement
-    ATTRS = [:id, :location, :rated_annual_kwh, :adjusted_annual_kwh]
-    attr_accessor(*ATTRS)
-
-    def to_rexml(doc)
-      return if self.nil?
+    ATTRS = [:id, :location, :rated_annual_kwh, :adjusted_annual_kwh, :schedules_output_path, :schedules_column_name]
+    attr_accessor(*ATTRS)
+
+    def to_rexml(doc)
+      return if self.nil?
+
       appliances = XMLHelper.create_elements_as_needed(doc, ["HPXML", "Building", "BuildingDetails", "Appliances"])
       refrigerator = XMLHelper.add_element(appliances, "Refrigerator")
       sys_id = XMLHelper.add_element(refrigerator, "SystemIdentifier")
@@ -2351,7 +2272,9 @@
       XMLHelper.add_element(refrigerator, "Location", @location) unless @location.nil?
       XMLHelper.add_element(refrigerator, "RatedAnnualkWh", Float(@rated_annual_kwh)) unless @rated_annual_kwh.nil?
       _add_extension(parent: refrigerator,
-                     extensions: { "AdjustedAnnualkWh" => _to_float_or_nil(@adjusted_annual_kwh) })
+                     extensions: { "AdjustedAnnualkWh" => _to_float_or_nil(@adjusted_annual_kwh),
+                                   "SchedulesOutputPath": schedules_output_path,
+                                   "SchedulesColumnName": schedules_column_name })
     end
 
     def from_hpxml(hpxml)
@@ -2364,6 +2287,8 @@
       @location = XMLHelper.get_value(refrigerator, "Location")
       @rated_annual_kwh = _to_float_or_nil(XMLHelper.get_value(refrigerator, "RatedAnnualkWh"))
       @adjusted_annual_kwh = _to_float_or_nil(XMLHelper.get_value(refrigerator, "extension/AdjustedAnnualkWh"))
+      @schedules_output_path = XMLHelper.get_value(refrigerator, "extension/SchedulesOutputPath")
+      @schedules_column_name = XMLHelper.get_value(refrigerator, "extension/SchedulesColumnName")
     end
   end
 
@@ -2373,6 +2298,7 @@
 
     def to_rexml(doc)
       return if self.nil?
+
       appliances = XMLHelper.create_elements_as_needed(doc, ["HPXML", "Building", "BuildingDetails", "Appliances"])
       cooking_range = XMLHelper.add_element(appliances, "CookingRange")
       sys_id = XMLHelper.add_element(cooking_range, "SystemIdentifier")
@@ -2399,6 +2325,7 @@
 
     def to_rexml(doc)
       return if self.nil?
+
       appliances = XMLHelper.create_elements_as_needed(doc, ["HPXML", "Building", "BuildingDetails", "Appliances"])
       oven = XMLHelper.add_element(appliances, "Oven")
       sys_id = XMLHelper.add_element(oven, "SystemIdentifier")
@@ -2424,6 +2351,7 @@
 
     def to_rexml(doc)
       return if self.nil?
+
       if not @fraction_tier_i_interior.nil?
         lighting = XMLHelper.create_elements_as_needed(doc, ["HPXML", "Building", "BuildingDetails", "Lighting"])
         lighting_group = XMLHelper.add_element(lighting, "LightingGroup")
@@ -2520,6 +2448,7 @@
 
     def to_rexml(doc)
       return if self.nil?
+
       lighting = XMLHelper.create_elements_as_needed(doc, ["HPXML", "Building", "BuildingDetails", "Lighting"])
       ceiling_fan = XMLHelper.add_element(lighting, "CeilingFan")
       sys_id = XMLHelper.add_element(ceiling_fan, "SystemIdentifier")
@@ -2559,6 +2488,7 @@
 
     def to_rexml(doc)
       return if self.nil?
+
       misc_loads = XMLHelper.create_elements_as_needed(doc, ["HPXML", "Building", "BuildingDetails", "MiscLoads"])
       plug_load = XMLHelper.add_element(misc_loads, "PlugLoad")
       sys_id = XMLHelper.add_element(plug_load, "SystemIdentifier")
@@ -2589,6 +2519,7 @@
 
     def to_rexml(doc)
       return if self.nil?
+
       misc_loads = XMLHelper.create_elements_as_needed(doc, ["HPXML", "Building", "BuildingDetails", "MiscLoads"])
       _add_extension(parent: misc_loads,
                      extensions: { "WeekdayScheduleFractions" => @weekday_fractions,
@@ -2688,1677 +2619,6 @@
           # Remove old surface
           surfaces.delete_at(j)
         end
-<<<<<<< HEAD
-      elsif attic_type == "FlatRoof" or attic_type == "CathedralCeiling"
-        XMLHelper.add_element(attic_type_e, attic_type)
-      else
-        fail "Unhandled attic type '#{attic_type}'."
-      end
-    end
-
-    return attic
-  end
-
-  def self.get_attic_values(attic:)
-    return nil if attic.nil?
-
-    vals = {}
-    vals[:id] = get_id(attic)
-    if XMLHelper.has_element(attic, "AtticType/Attic[Vented='false']")
-      vals[:attic_type] = "UnventedAttic"
-    elsif XMLHelper.has_element(attic, "AtticType/Attic[Vented='true']")
-      vals[:attic_type] = "VentedAttic"
-    elsif XMLHelper.has_element(attic, "AtticType/Attic[Conditioned='true']")
-      vals[:attic_type] = "ConditionedAttic"
-    elsif XMLHelper.has_element(attic, "AtticType/FlatRoof")
-      vals[:attic_type] = "FlatRoof"
-    elsif XMLHelper.has_element(attic, "AtticType/CathedralCeiling")
-      vals[:attic_type] = "CathedralCeiling"
-    end
-    vals[:vented_attic_sla] = to_float_or_nil(XMLHelper.get_value(attic, "[AtticType/Attic[Vented='true']]VentilationRate[UnitofMeasure='SLA']/Value"))
-    vals[:vented_attic_constant_ach] = to_float_or_nil(XMLHelper.get_value(attic, "[AtticType/Attic[Vented='true']]extension/ConstantACHnatural"))
-    return vals
-  end
-
-  def self.add_foundation(hpxml:,
-                          id:,
-                          foundation_type:,
-                          vented_crawlspace_sla: nil,
-                          unconditioned_basement_thermal_boundary: nil)
-    foundations = XMLHelper.create_elements_as_needed(hpxml, ["Building", "BuildingDetails", "Enclosure", "Foundations"])
-    foundation = XMLHelper.add_element(foundations, "Foundation")
-    sys_id = XMLHelper.add_element(foundation, "SystemIdentifier")
-    XMLHelper.add_attribute(sys_id, "id", id)
-    unless foundation_type.nil?
-      foundation_type_e = XMLHelper.add_element(foundation, "FoundationType")
-      if ["SlabOnGrade", "Ambient"].include? foundation_type
-        XMLHelper.add_element(foundation_type_e, foundation_type)
-      elsif foundation_type == "ConditionedBasement"
-        basement = XMLHelper.add_element(foundation_type_e, "Basement")
-        XMLHelper.add_element(basement, "Conditioned", true)
-      elsif foundation_type == "UnconditionedBasement"
-        basement = XMLHelper.add_element(foundation_type_e, "Basement")
-        XMLHelper.add_element(basement, "Conditioned", false)
-        XMLHelper.add_element(foundation, "ThermalBoundary", unconditioned_basement_thermal_boundary)
-      elsif foundation_type == "VentedCrawlspace"
-        crawlspace = XMLHelper.add_element(foundation_type_e, "Crawlspace")
-        XMLHelper.add_element(crawlspace, "Vented", true)
-        if not vented_crawlspace_sla.nil?
-          ventilation_rate = XMLHelper.add_element(foundation, "VentilationRate")
-          XMLHelper.add_element(ventilation_rate, "UnitofMeasure", "SLA")
-          XMLHelper.add_element(ventilation_rate, "Value", Float(vented_crawlspace_sla))
-        end
-      elsif foundation_type == "UnventedCrawlspace"
-        crawlspace = XMLHelper.add_element(foundation_type_e, "Crawlspace")
-        XMLHelper.add_element(crawlspace, "Vented", false)
-      else
-        fail "Unhandled foundation type '#{foundation_type}'."
-      end
-    end
-
-    return foundation
-  end
-
-  def self.get_foundation_values(foundation:)
-    return nil if foundation.nil?
-
-    vals = {}
-    vals[:id] = get_id(foundation)
-    if XMLHelper.has_element(foundation, "FoundationType/SlabOnGrade")
-      vals[:foundation_type] = "SlabOnGrade"
-    elsif XMLHelper.has_element(foundation, "FoundationType/Basement[Conditioned='false']")
-      vals[:foundation_type] = "UnconditionedBasement"
-    elsif XMLHelper.has_element(foundation, "FoundationType/Basement[Conditioned='true']")
-      vals[:foundation_type] = "ConditionedBasement"
-    elsif XMLHelper.has_element(foundation, "FoundationType/Crawlspace[Vented='false']")
-      vals[:foundation_type] = "UnventedCrawlspace"
-    elsif XMLHelper.has_element(foundation, "FoundationType/Crawlspace[Vented='true']")
-      vals[:foundation_type] = "VentedCrawlspace"
-    elsif XMLHelper.has_element(foundation, "FoundationType/Ambient")
-      vals[:foundation_type] = "Ambient"
-    end
-    vals[:vented_crawlspace_sla] = to_float_or_nil(XMLHelper.get_value(foundation, "[FoundationType/Crawlspace[Vented='true']]VentilationRate[UnitofMeasure='SLA']/Value"))
-    vals[:unconditioned_basement_thermal_boundary] = XMLHelper.get_value(foundation, "[FoundationType/Basement[Conditioned='false']]ThermalBoundary")
-    return vals
-  end
-
-  def self.add_roof(hpxml:,
-                    id:,
-                    interior_adjacent_to:,
-                    area:,
-                    azimuth: nil,
-                    solar_absorptance:,
-                    emittance:,
-                    pitch:,
-                    radiant_barrier:,
-                    insulation_id: nil,
-                    insulation_assembly_r_value:)
-    roofs = XMLHelper.create_elements_as_needed(hpxml, ["Building", "BuildingDetails", "Enclosure", "Roofs"])
-    roof = XMLHelper.add_element(roofs, "Roof")
-    sys_id = XMLHelper.add_element(roof, "SystemIdentifier")
-    XMLHelper.add_attribute(sys_id, "id", id)
-    XMLHelper.add_element(roof, "InteriorAdjacentTo", interior_adjacent_to)
-    XMLHelper.add_element(roof, "Area", Float(area))
-    XMLHelper.add_element(roof, "Azimuth", Integer(azimuth)) unless azimuth.nil?
-    XMLHelper.add_element(roof, "SolarAbsorptance", Float(solar_absorptance))
-    XMLHelper.add_element(roof, "Emittance", Float(emittance))
-    XMLHelper.add_element(roof, "Pitch", Float(pitch))
-    XMLHelper.add_element(roof, "RadiantBarrier", Boolean(radiant_barrier))
-    insulation = XMLHelper.add_element(roof, "Insulation")
-    sys_id = XMLHelper.add_element(insulation, "SystemIdentifier")
-    unless insulation_id.nil?
-      XMLHelper.add_attribute(sys_id, "id", insulation_id)
-    else
-      XMLHelper.add_attribute(sys_id, "id", id + "Insulation")
-    end
-    XMLHelper.add_element(insulation, "AssemblyEffectiveRValue", Float(insulation_assembly_r_value))
-
-    return roof
-  end
-
-  def self.get_roof_values(roof:)
-    return nil if roof.nil?
-
-    vals = {}
-    vals[:id] = get_id(roof)
-    vals[:exterior_adjacent_to] = "outside"
-    vals[:interior_adjacent_to] = XMLHelper.get_value(roof, "InteriorAdjacentTo")
-    vals[:area] = to_float_or_nil(XMLHelper.get_value(roof, "Area"))
-    vals[:azimuth] = to_integer_or_nil(XMLHelper.get_value(roof, "Azimuth"))
-    vals[:roof_type] = XMLHelper.get_value(roof, "RoofType")
-    vals[:roof_color] = XMLHelper.get_value(roof, "RoofColor")
-    vals[:solar_absorptance] = to_float_or_nil(XMLHelper.get_value(roof, "SolarAbsorptance"))
-    vals[:emittance] = to_float_or_nil(XMLHelper.get_value(roof, "Emittance"))
-    vals[:pitch] = to_float_or_nil(XMLHelper.get_value(roof, "Pitch"))
-    vals[:radiant_barrier] = to_bool_or_nil(XMLHelper.get_value(roof, "RadiantBarrier"))
-    insulation = roof.elements["Insulation"]
-    if not insulation.nil?
-      vals[:insulation_id] = get_id(insulation)
-      vals[:insulation_assembly_r_value] = to_float_or_nil(XMLHelper.get_value(insulation, "AssemblyEffectiveRValue"))
-      vals[:insulation_cavity_r_value] = to_float_or_nil(XMLHelper.get_value(insulation, "Layer[InstallationType='cavity']/NominalRValue"))
-      vals[:insulation_continuous_r_value] = to_float_or_nil(XMLHelper.get_value(insulation, "Layer[InstallationType='continuous']/NominalRValue"))
-    end
-    return vals
-  end
-
-  def self.add_rim_joist(hpxml:,
-                         id:,
-                         exterior_adjacent_to:,
-                         interior_adjacent_to:,
-                         area:,
-                         azimuth: nil,
-                         solar_absorptance:,
-                         emittance:,
-                         insulation_id: nil,
-                         insulation_assembly_r_value:)
-    rim_joists = XMLHelper.create_elements_as_needed(hpxml, ["Building", "BuildingDetails", "Enclosure", "RimJoists"])
-    rim_joist = XMLHelper.add_element(rim_joists, "RimJoist")
-    sys_id = XMLHelper.add_element(rim_joist, "SystemIdentifier")
-    XMLHelper.add_attribute(sys_id, "id", id)
-    XMLHelper.add_element(rim_joist, "ExteriorAdjacentTo", exterior_adjacent_to)
-    XMLHelper.add_element(rim_joist, "InteriorAdjacentTo", interior_adjacent_to)
-    XMLHelper.add_element(rim_joist, "Area", Float(area))
-    XMLHelper.add_element(rim_joist, "Azimuth", Integer(azimuth)) unless azimuth.nil?
-    XMLHelper.add_element(rim_joist, "SolarAbsorptance", Float(solar_absorptance))
-    XMLHelper.add_element(rim_joist, "Emittance", Float(emittance))
-    insulation = XMLHelper.add_element(rim_joist, "Insulation")
-    sys_id = XMLHelper.add_element(insulation, "SystemIdentifier")
-    unless insulation_id.nil?
-      XMLHelper.add_attribute(sys_id, "id", insulation_id)
-    else
-      XMLHelper.add_attribute(sys_id, "id", id + "Insulation")
-    end
-    XMLHelper.add_element(insulation, "AssemblyEffectiveRValue", Float(insulation_assembly_r_value))
-
-    return rim_joist
-  end
-
-  def self.get_rim_joist_values(rim_joist:)
-    return nil if rim_joist.nil?
-
-    vals = {}
-    vals[:id] = get_id(rim_joist)
-    vals[:exterior_adjacent_to] = XMLHelper.get_value(rim_joist, "ExteriorAdjacentTo")
-    vals[:interior_adjacent_to] = XMLHelper.get_value(rim_joist, "InteriorAdjacentTo")
-    vals[:area] = to_float_or_nil(XMLHelper.get_value(rim_joist, "Area"))
-    vals[:azimuth] = to_integer_or_nil(XMLHelper.get_value(rim_joist, "Azimuth"))
-    vals[:solar_absorptance] = to_float_or_nil(XMLHelper.get_value(rim_joist, "SolarAbsorptance"))
-    vals[:emittance] = to_float_or_nil(XMLHelper.get_value(rim_joist, "Emittance"))
-    insulation = rim_joist.elements["Insulation"]
-    if not insulation.nil?
-      vals[:insulation_id] = get_id(insulation)
-      vals[:insulation_assembly_r_value] = to_float_or_nil(XMLHelper.get_value(insulation, "AssemblyEffectiveRValue"))
-    end
-    return vals
-  end
-
-  def self.add_wall(hpxml:,
-                    id:,
-                    exterior_adjacent_to:,
-                    interior_adjacent_to:,
-                    wall_type:,
-                    area:,
-                    azimuth: nil,
-                    solar_absorptance:,
-                    emittance:,
-                    insulation_id: nil,
-                    insulation_assembly_r_value:)
-    walls = XMLHelper.create_elements_as_needed(hpxml, ["Building", "BuildingDetails", "Enclosure", "Walls"])
-    wall = XMLHelper.add_element(walls, "Wall")
-    sys_id = XMLHelper.add_element(wall, "SystemIdentifier")
-    XMLHelper.add_attribute(sys_id, "id", id)
-    XMLHelper.add_element(wall, "ExteriorAdjacentTo", exterior_adjacent_to)
-    XMLHelper.add_element(wall, "InteriorAdjacentTo", interior_adjacent_to)
-    wall_type_e = XMLHelper.add_element(wall, "WallType")
-    XMLHelper.add_element(wall_type_e, wall_type)
-    XMLHelper.add_element(wall, "Area", Float(area))
-    XMLHelper.add_element(wall, "Azimuth", Integer(azimuth)) unless azimuth.nil?
-    XMLHelper.add_element(wall, "SolarAbsorptance", Float(solar_absorptance))
-    XMLHelper.add_element(wall, "Emittance", Float(emittance))
-    insulation = XMLHelper.add_element(wall, "Insulation")
-    sys_id = XMLHelper.add_element(insulation, "SystemIdentifier")
-    unless insulation_id.nil?
-      XMLHelper.add_attribute(sys_id, "id", insulation_id)
-    else
-      XMLHelper.add_attribute(sys_id, "id", id + "Insulation")
-    end
-    XMLHelper.add_element(insulation, "AssemblyEffectiveRValue", Float(insulation_assembly_r_value))
-
-    return wall
-  end
-
-  def self.get_wall_values(wall:)
-    return nil if wall.nil?
-
-    vals = {}
-    vals[:id] = get_id(wall)
-    vals[:exterior_adjacent_to] = XMLHelper.get_value(wall, "ExteriorAdjacentTo")
-    vals[:interior_adjacent_to] = XMLHelper.get_value(wall, "InteriorAdjacentTo")
-    vals[:wall_type] = XMLHelper.get_child_name(wall, "WallType")
-    vals[:optimum_value_engineering] = to_bool_or_nil(XMLHelper.get_value(wall, "WallType/WoodStud/OptimumValueEngineering"))
-    vals[:area] = to_float_or_nil(XMLHelper.get_value(wall, "Area"))
-    vals[:orientation] = XMLHelper.get_value(wall, "Orientation")
-    vals[:azimuth] = to_integer_or_nil(XMLHelper.get_value(wall, "Azimuth"))
-    vals[:siding] = XMLHelper.get_value(wall, "Siding")
-    vals[:solar_absorptance] = to_float_or_nil(XMLHelper.get_value(wall, "SolarAbsorptance"))
-    vals[:emittance] = to_float_or_nil(XMLHelper.get_value(wall, "Emittance"))
-    insulation = wall.elements["Insulation"]
-    if not insulation.nil?
-      vals[:insulation_id] = get_id(insulation)
-      vals[:insulation_assembly_r_value] = to_float_or_nil(XMLHelper.get_value(insulation, "AssemblyEffectiveRValue"))
-      vals[:insulation_cavity_r_value] = to_float_or_nil(XMLHelper.get_value(insulation, "Layer[InstallationType='cavity']/NominalRValue"))
-      vals[:insulation_continuous_r_value] = to_float_or_nil(XMLHelper.get_value(insulation, "Layer[InstallationType='continuous']/NominalRValue"))
-    end
-    return vals
-  end
-
-  def self.add_foundation_wall(hpxml:,
-                               id:,
-                               exterior_adjacent_to:,
-                               interior_adjacent_to:,
-                               height:,
-                               area:,
-                               azimuth: nil,
-                               thickness:,
-                               depth_below_grade:,
-                               insulation_id: nil,
-                               insulation_interior_r_value: nil,
-                               insulation_interior_distance_to_top: nil,
-                               insulation_interior_distance_to_bottom: nil,
-                               insulation_exterior_r_value: nil,
-                               insulation_exterior_distance_to_top: nil,
-                               insulation_exterior_distance_to_bottom: nil,
-                               insulation_assembly_r_value: nil)
-    foundation_walls = XMLHelper.create_elements_as_needed(hpxml, ["Building", "BuildingDetails", "Enclosure", "FoundationWalls"])
-    foundation_wall = XMLHelper.add_element(foundation_walls, "FoundationWall")
-    sys_id = XMLHelper.add_element(foundation_wall, "SystemIdentifier")
-    XMLHelper.add_attribute(sys_id, "id", id)
-    XMLHelper.add_element(foundation_wall, "ExteriorAdjacentTo", exterior_adjacent_to)
-    XMLHelper.add_element(foundation_wall, "InteriorAdjacentTo", interior_adjacent_to)
-    XMLHelper.add_element(foundation_wall, "Height", Float(height))
-    XMLHelper.add_element(foundation_wall, "Area", Float(area))
-    XMLHelper.add_element(foundation_wall, "Azimuth", Integer(azimuth)) unless azimuth.nil?
-    XMLHelper.add_element(foundation_wall, "Thickness", Float(thickness))
-    XMLHelper.add_element(foundation_wall, "DepthBelowGrade", Float(depth_below_grade))
-    insulation = XMLHelper.add_element(foundation_wall, "Insulation")
-    sys_id = XMLHelper.add_element(insulation, "SystemIdentifier")
-    unless insulation_id.nil?
-      XMLHelper.add_attribute(sys_id, "id", insulation_id)
-    else
-      XMLHelper.add_attribute(sys_id, "id", id + "Insulation")
-    end
-    XMLHelper.add_element(insulation, "AssemblyEffectiveRValue", Float(insulation_assembly_r_value)) unless insulation_assembly_r_value.nil?
-    unless insulation_exterior_r_value.nil?
-      layer = XMLHelper.add_element(insulation, "Layer")
-      XMLHelper.add_element(layer, "InstallationType", "continuous - exterior")
-      XMLHelper.add_element(layer, "NominalRValue", Float(insulation_exterior_r_value))
-      add_extension(parent: layer,
-                    extensions: { "DistanceToTopOfInsulation" => to_float_or_nil(insulation_exterior_distance_to_top),
-                                  "DistanceToBottomOfInsulation" => to_float_or_nil(insulation_exterior_distance_to_bottom) })
-    end
-    unless insulation_interior_r_value.nil?
-      layer = XMLHelper.add_element(insulation, "Layer")
-      XMLHelper.add_element(layer, "InstallationType", "continuous - interior")
-      XMLHelper.add_element(layer, "NominalRValue", Float(insulation_interior_r_value))
-      add_extension(parent: layer,
-                    extensions: { "DistanceToTopOfInsulation" => to_float_or_nil(insulation_interior_distance_to_top),
-                                  "DistanceToBottomOfInsulation" => to_float_or_nil(insulation_interior_distance_to_bottom) })
-    end
-
-    return foundation_wall
-  end
-
-  def self.get_foundation_wall_values(foundation_wall:)
-    return nil if foundation_wall.nil?
-
-    vals = {}
-    vals[:id] = get_id(foundation_wall)
-    vals[:exterior_adjacent_to] = XMLHelper.get_value(foundation_wall, "ExteriorAdjacentTo")
-    vals[:interior_adjacent_to] = XMLHelper.get_value(foundation_wall, "InteriorAdjacentTo")
-    vals[:height] = to_float_or_nil(XMLHelper.get_value(foundation_wall, "Height"))
-    vals[:area] = to_float_or_nil(XMLHelper.get_value(foundation_wall, "Area"))
-    vals[:azimuth] = to_integer_or_nil(XMLHelper.get_value(foundation_wall, "Azimuth"))
-    vals[:thickness] = to_float_or_nil(XMLHelper.get_value(foundation_wall, "Thickness"))
-    vals[:depth_below_grade] = to_float_or_nil(XMLHelper.get_value(foundation_wall, "DepthBelowGrade"))
-    insulation = foundation_wall.elements["Insulation"]
-    if not insulation.nil?
-      vals[:insulation_id] = get_id(insulation)
-      vals[:insulation_r_value] = to_float_or_nil(XMLHelper.get_value(insulation, "Layer[InstallationType='continuous']/NominalRValue"))
-      vals[:insulation_interior_r_value] = to_float_or_nil(XMLHelper.get_value(insulation, "Layer[InstallationType='continuous - interior']/NominalRValue"))
-      vals[:insulation_interior_distance_to_top] = to_float_or_nil(XMLHelper.get_value(insulation, "Layer[InstallationType='continuous - interior']/extension/DistanceToTopOfInsulation"))
-      vals[:insulation_interior_distance_to_bottom] = to_float_or_nil(XMLHelper.get_value(insulation, "Layer[InstallationType='continuous - interior']/extension/DistanceToBottomOfInsulation"))
-      vals[:insulation_exterior_r_value] = to_float_or_nil(XMLHelper.get_value(insulation, "Layer[InstallationType='continuous - exterior']/NominalRValue"))
-      vals[:insulation_exterior_distance_to_top] = to_float_or_nil(XMLHelper.get_value(insulation, "Layer[InstallationType='continuous - exterior']/extension/DistanceToTopOfInsulation"))
-      vals[:insulation_exterior_distance_to_bottom] = to_float_or_nil(XMLHelper.get_value(insulation, "Layer[InstallationType='continuous - exterior']/extension/DistanceToBottomOfInsulation"))
-      vals[:insulation_assembly_r_value] = to_float_or_nil(XMLHelper.get_value(insulation, "AssemblyEffectiveRValue"))
-    end
-    return vals
-  end
-
-  def self.add_framefloor(hpxml:,
-                          id:,
-                          exterior_adjacent_to:,
-                          interior_adjacent_to:,
-                          area:,
-                          insulation_id: nil,
-                          insulation_assembly_r_value:)
-    framefloors = XMLHelper.create_elements_as_needed(hpxml, ["Building", "BuildingDetails", "Enclosure", "FrameFloors"])
-    framefloor = XMLHelper.add_element(framefloors, "FrameFloor")
-    sys_id = XMLHelper.add_element(framefloor, "SystemIdentifier")
-    XMLHelper.add_attribute(sys_id, "id", id)
-    XMLHelper.add_element(framefloor, "ExteriorAdjacentTo", exterior_adjacent_to)
-    XMLHelper.add_element(framefloor, "InteriorAdjacentTo", interior_adjacent_to)
-    XMLHelper.add_element(framefloor, "Area", Float(area))
-    insulation = XMLHelper.add_element(framefloor, "Insulation")
-    sys_id = XMLHelper.add_element(insulation, "SystemIdentifier")
-    unless insulation_id.nil?
-      XMLHelper.add_attribute(sys_id, "id", insulation_id)
-    else
-      XMLHelper.add_attribute(sys_id, "id", id + "Insulation")
-    end
-    XMLHelper.add_element(insulation, "AssemblyEffectiveRValue", Float(insulation_assembly_r_value))
-
-    return framefloor
-  end
-
-  def self.get_framefloor_values(framefloor:)
-    return nil if framefloor.nil?
-
-    vals = {}
-    vals[:id] = get_id(framefloor)
-    vals[:exterior_adjacent_to] = XMLHelper.get_value(framefloor, "ExteriorAdjacentTo")
-    vals[:interior_adjacent_to] = XMLHelper.get_value(framefloor, "InteriorAdjacentTo")
-    vals[:area] = to_float_or_nil(XMLHelper.get_value(framefloor, "Area"))
-    insulation = framefloor.elements["Insulation"]
-    if not insulation.nil?
-      vals[:insulation_id] = get_id(insulation)
-      vals[:insulation_assembly_r_value] = to_float_or_nil(XMLHelper.get_value(insulation, "AssemblyEffectiveRValue"))
-      vals[:insulation_cavity_r_value] = to_float_or_nil(XMLHelper.get_value(insulation, "Layer[InstallationType='cavity']/NominalRValue"))
-      vals[:insulation_continuous_r_value] = to_float_or_nil(XMLHelper.get_value(insulation, "Layer[InstallationType='continuous']/NominalRValue"))
-    end
-    return vals
-  end
-
-  def self.add_slab(hpxml:,
-                    id:,
-                    interior_adjacent_to:,
-                    area:,
-                    thickness:,
-                    exposed_perimeter:,
-                    perimeter_insulation_depth:,
-                    under_slab_insulation_width: nil,
-                    under_slab_insulation_spans_entire_slab: nil,
-                    depth_below_grade: nil,
-                    carpet_fraction:,
-                    carpet_r_value:,
-                    perimeter_insulation_id: nil,
-                    perimeter_insulation_r_value:,
-                    under_slab_insulation_id: nil,
-                    under_slab_insulation_r_value:)
-    slabs = foundation_walls = XMLHelper.create_elements_as_needed(hpxml, ["Building", "BuildingDetails", "Enclosure", "Slabs"])
-    slab = XMLHelper.add_element(slabs, "Slab")
-    sys_id = XMLHelper.add_element(slab, "SystemIdentifier")
-    XMLHelper.add_attribute(sys_id, "id", id)
-    XMLHelper.add_element(slab, "InteriorAdjacentTo", interior_adjacent_to)
-    XMLHelper.add_element(slab, "Area", Float(area))
-    XMLHelper.add_element(slab, "Thickness", Float(thickness))
-    XMLHelper.add_element(slab, "ExposedPerimeter", Float(exposed_perimeter))
-    XMLHelper.add_element(slab, "PerimeterInsulationDepth", Float(perimeter_insulation_depth))
-    XMLHelper.add_element(slab, "UnderSlabInsulationWidth", Float(under_slab_insulation_width)) unless under_slab_insulation_width.nil?
-    XMLHelper.add_element(slab, "UnderSlabInsulationSpansEntireSlab", Boolean(under_slab_insulation_spans_entire_slab)) unless under_slab_insulation_spans_entire_slab.nil?
-    XMLHelper.add_element(slab, "DepthBelowGrade", Float(depth_below_grade)) unless depth_below_grade.nil?
-    insulation = XMLHelper.add_element(slab, "PerimeterInsulation")
-    sys_id = XMLHelper.add_element(insulation, "SystemIdentifier")
-    unless perimeter_insulation_id.nil?
-      XMLHelper.add_attribute(sys_id, "id", perimeter_insulation_id)
-    else
-      XMLHelper.add_attribute(sys_id, "id", id + "PerimeterInsulation")
-    end
-    layer = XMLHelper.add_element(insulation, "Layer")
-    XMLHelper.add_element(layer, "InstallationType", "continuous")
-    XMLHelper.add_element(layer, "NominalRValue", Float(perimeter_insulation_r_value))
-    insulation = XMLHelper.add_element(slab, "UnderSlabInsulation")
-    sys_id = XMLHelper.add_element(insulation, "SystemIdentifier")
-    unless under_slab_insulation_id.nil?
-      XMLHelper.add_attribute(sys_id, "id", under_slab_insulation_id)
-    else
-      XMLHelper.add_attribute(sys_id, "id", id + "UnderSlabInsulation")
-    end
-    layer = XMLHelper.add_element(insulation, "Layer")
-    XMLHelper.add_element(layer, "InstallationType", "continuous")
-    XMLHelper.add_element(layer, "NominalRValue", Float(under_slab_insulation_r_value))
-    add_extension(parent: slab,
-                  extensions: { "CarpetFraction" => to_float_or_nil(carpet_fraction),
-                                "CarpetRValue" => to_float_or_nil(carpet_r_value) })
-
-    return slab
-  end
-
-  def self.get_slab_values(slab:)
-    return nil if slab.nil?
-
-    vals = {}
-    vals[:id] = get_id(slab)
-    vals[:interior_adjacent_to] = XMLHelper.get_value(slab, "InteriorAdjacentTo")
-    vals[:exterior_adjacent_to] = "outside"
-    vals[:area] = to_float_or_nil(XMLHelper.get_value(slab, "Area"))
-    vals[:thickness] = to_float_or_nil(XMLHelper.get_value(slab, "Thickness"))
-    vals[:exposed_perimeter] = to_float_or_nil(XMLHelper.get_value(slab, "ExposedPerimeter"))
-    vals[:perimeter_insulation_depth] = to_float_or_nil(XMLHelper.get_value(slab, "PerimeterInsulationDepth"))
-    vals[:under_slab_insulation_width] = to_float_or_nil(XMLHelper.get_value(slab, "UnderSlabInsulationWidth"))
-    vals[:under_slab_insulation_spans_entire_slab] = to_bool_or_nil(XMLHelper.get_value(slab, "UnderSlabInsulationSpansEntireSlab"))
-    vals[:depth_below_grade] = to_float_or_nil(XMLHelper.get_value(slab, "DepthBelowGrade"))
-    vals[:carpet_fraction] = to_float_or_nil(XMLHelper.get_value(slab, "extension/CarpetFraction"))
-    vals[:carpet_r_value] = to_float_or_nil(XMLHelper.get_value(slab, "extension/CarpetRValue"))
-    perimeter_insulation = slab.elements["PerimeterInsulation"]
-    if not perimeter_insulation.nil?
-      vals[:perimeter_insulation_id] = get_id(perimeter_insulation)
-      vals[:perimeter_insulation_r_value] = to_float_or_nil(XMLHelper.get_value(perimeter_insulation, "Layer[InstallationType='continuous']/NominalRValue"))
-    end
-    under_slab_insulation = slab.elements["UnderSlabInsulation"]
-    if not under_slab_insulation.nil?
-      vals[:under_slab_insulation_id] = get_id(under_slab_insulation)
-      vals[:under_slab_insulation_r_value] = to_float_or_nil(XMLHelper.get_value(under_slab_insulation, "Layer[InstallationType='continuous']/NominalRValue"))
-    end
-    return vals
-  end
-
-  def self.add_window(hpxml:,
-                      id:,
-                      area:,
-                      azimuth:,
-                      ufactor:,
-                      shgc:,
-                      overhangs_depth: nil,
-                      overhangs_distance_to_top_of_window: nil,
-                      overhangs_distance_to_bottom_of_window: nil,
-                      interior_shading_factor_summer: nil,
-                      interior_shading_factor_winter: nil,
-                      wall_idref:)
-    windows = XMLHelper.create_elements_as_needed(hpxml, ["Building", "BuildingDetails", "Enclosure", "Windows"])
-    window = XMLHelper.add_element(windows, "Window")
-    sys_id = XMLHelper.add_element(window, "SystemIdentifier")
-    XMLHelper.add_attribute(sys_id, "id", id)
-    XMLHelper.add_element(window, "Area", Float(area))
-    XMLHelper.add_element(window, "Azimuth", Integer(azimuth))
-    XMLHelper.add_element(window, "UFactor", Float(ufactor))
-    XMLHelper.add_element(window, "SHGC", Float(shgc))
-    if not interior_shading_factor_summer.nil? or not interior_shading_factor_winter.nil?
-      interior_shading = XMLHelper.add_element(window, "InteriorShading")
-      sys_id = XMLHelper.add_element(interior_shading, "SystemIdentifier")
-      XMLHelper.add_attribute(sys_id, "id", "#{id}InteriorShading")
-      XMLHelper.add_element(interior_shading, "SummerShadingCoefficient", Float(interior_shading_factor_summer)) unless interior_shading_factor_summer.nil?
-      XMLHelper.add_element(interior_shading, "WinterShadingCoefficient", Float(interior_shading_factor_winter)) unless interior_shading_factor_winter.nil?
-    end
-    if not overhangs_depth.nil? or not overhangs_distance_to_top_of_window.nil? or not overhangs_distance_to_bottom_of_window.nil?
-      overhangs = XMLHelper.add_element(window, "Overhangs")
-      XMLHelper.add_element(overhangs, "Depth", Float(overhangs_depth))
-      XMLHelper.add_element(overhangs, "DistanceToTopOfWindow", Float(overhangs_distance_to_top_of_window))
-      XMLHelper.add_element(overhangs, "DistanceToBottomOfWindow", Float(overhangs_distance_to_bottom_of_window))
-    end
-    attached_to_wall = XMLHelper.add_element(window, "AttachedToWall")
-    XMLHelper.add_attribute(attached_to_wall, "idref", wall_idref)
-
-    return window
-  end
-
-  def self.get_window_values(window:)
-    return nil if window.nil?
-
-    vals = {}
-    vals[:id] = get_id(window)
-    vals[:area] = to_float_or_nil(XMLHelper.get_value(window, "Area"))
-    vals[:azimuth] = to_integer_or_nil(XMLHelper.get_value(window, "Azimuth"))
-    vals[:orientation] = XMLHelper.get_value(window, "Orientation")
-    vals[:frame_type] = XMLHelper.get_child_name(window, "FrameType")
-    vals[:aluminum_thermal_break] = to_bool_or_nil(XMLHelper.get_value(window, "FrameType/Aluminum/ThermalBreak"))
-    vals[:glass_layers] = XMLHelper.get_value(window, "GlassLayers")
-    vals[:glass_type] = XMLHelper.get_value(window, "GlassType")
-    vals[:gas_fill] = XMLHelper.get_value(window, "GasFill")
-    vals[:ufactor] = to_float_or_nil(XMLHelper.get_value(window, "UFactor"))
-    vals[:shgc] = to_float_or_nil(XMLHelper.get_value(window, "SHGC"))
-    vals[:interior_shading_factor_summer] = to_float_or_nil(XMLHelper.get_value(window, "InteriorShading/SummerShadingCoefficient"))
-    vals[:interior_shading_factor_winter] = to_float_or_nil(XMLHelper.get_value(window, "InteriorShading/WinterShadingCoefficient"))
-    vals[:exterior_shading] = XMLHelper.get_value(window, "ExteriorShading/Type")
-    vals[:overhangs_depth] = to_float_or_nil(XMLHelper.get_value(window, "Overhangs/Depth"))
-    vals[:overhangs_distance_to_top_of_window] = to_float_or_nil(XMLHelper.get_value(window, "Overhangs/DistanceToTopOfWindow"))
-    vals[:overhangs_distance_to_bottom_of_window] = to_float_or_nil(XMLHelper.get_value(window, "Overhangs/DistanceToBottomOfWindow"))
-    vals[:wall_idref] = get_idref(window, "AttachedToWall")
-    return vals
-  end
-
-  def self.add_skylight(hpxml:,
-                        id:,
-                        area:,
-                        azimuth:,
-                        ufactor:,
-                        shgc:,
-                        roof_idref:)
-    skylights = XMLHelper.create_elements_as_needed(hpxml, ["Building", "BuildingDetails", "Enclosure", "Skylights"])
-    skylight = XMLHelper.add_element(skylights, "Skylight")
-    sys_id = XMLHelper.add_element(skylight, "SystemIdentifier")
-    XMLHelper.add_attribute(sys_id, "id", id)
-    XMLHelper.add_element(skylight, "Area", Float(area))
-    XMLHelper.add_element(skylight, "Azimuth", Integer(azimuth))
-    XMLHelper.add_element(skylight, "UFactor", Float(ufactor))
-    XMLHelper.add_element(skylight, "SHGC", Float(shgc))
-    attached_to_roof = XMLHelper.add_element(skylight, "AttachedToRoof")
-    XMLHelper.add_attribute(attached_to_roof, "idref", roof_idref)
-
-    return skylight
-  end
-
-  def self.get_skylight_values(skylight:)
-    return nil if skylight.nil?
-
-    vals = {}
-    vals[:id] = get_id(skylight)
-    vals[:area] = to_float_or_nil(XMLHelper.get_value(skylight, "Area"))
-    vals[:azimuth] = to_integer_or_nil(XMLHelper.get_value(skylight, "Azimuth"))
-    vals[:orientation] = XMLHelper.get_value(skylight, "Orientation")
-    vals[:frame_type] = XMLHelper.get_child_name(skylight, "FrameType")
-    vals[:aluminum_thermal_break] = to_bool_or_nil(XMLHelper.get_value(skylight, "FrameType/Aluminum/ThermalBreak"))
-    vals[:glass_layers] = XMLHelper.get_value(skylight, "GlassLayers")
-    vals[:glass_type] = XMLHelper.get_value(skylight, "GlassType")
-    vals[:gas_fill] = XMLHelper.get_value(skylight, "GasFill")
-    vals[:ufactor] = to_float_or_nil(XMLHelper.get_value(skylight, "UFactor"))
-    vals[:shgc] = to_float_or_nil(XMLHelper.get_value(skylight, "SHGC"))
-    vals[:exterior_shading] = XMLHelper.get_value(skylight, "ExteriorShading/Type")
-    vals[:roof_idref] = get_idref(skylight, "AttachedToRoof")
-    return vals
-  end
-
-  def self.add_door(hpxml:,
-                    id:,
-                    wall_idref:,
-                    area:,
-                    azimuth:,
-                    r_value:)
-    doors = XMLHelper.create_elements_as_needed(hpxml, ["Building", "BuildingDetails", "Enclosure", "Doors"])
-    door = XMLHelper.add_element(doors, "Door")
-    sys_id = XMLHelper.add_element(door, "SystemIdentifier")
-    XMLHelper.add_attribute(sys_id, "id", id)
-    attached_to_wall = XMLHelper.add_element(door, "AttachedToWall")
-    XMLHelper.add_attribute(attached_to_wall, "idref", wall_idref)
-    XMLHelper.add_element(door, "Area", Float(area))
-    XMLHelper.add_element(door, "Azimuth", Integer(azimuth))
-    XMLHelper.add_element(door, "RValue", Float(r_value))
-
-    return door
-  end
-
-  def self.get_door_values(door:)
-    return nil if door.nil?
-
-    vals = {}
-    vals[:id] = get_id(door)
-    vals[:wall_idref] = get_idref(door, "AttachedToWall")
-    vals[:area] = to_float_or_nil(XMLHelper.get_value(door, "Area"))
-    vals[:azimuth] = to_integer_or_nil(XMLHelper.get_value(door, "Azimuth"))
-    vals[:r_value] = to_float_or_nil(XMLHelper.get_value(door, "RValue"))
-    return vals
-  end
-
-  def self.add_heating_system(hpxml:,
-                              id:,
-                              distribution_system_idref: nil,
-                              heating_system_type:,
-                              heating_system_fuel:,
-                              heating_capacity:,
-                              heating_efficiency_afue: nil,
-                              heating_efficiency_percent: nil,
-                              fraction_heat_load_served:,
-                              electric_auxiliary_energy: nil,
-                              heating_cfm: nil)
-    hvac_plant = XMLHelper.create_elements_as_needed(hpxml, ["Building", "BuildingDetails", "Systems", "HVAC", "HVACPlant"])
-    heating_system = XMLHelper.add_element(hvac_plant, "HeatingSystem")
-    sys_id = XMLHelper.add_element(heating_system, "SystemIdentifier")
-    XMLHelper.add_attribute(sys_id, "id", id)
-    unless distribution_system_idref.nil?
-      distribution_system = XMLHelper.add_element(heating_system, "DistributionSystem")
-      XMLHelper.add_attribute(distribution_system, "idref", distribution_system_idref)
-    end
-    heating_system_type_e = XMLHelper.add_element(heating_system, "HeatingSystemType")
-    XMLHelper.add_element(heating_system_type_e, heating_system_type)
-    XMLHelper.add_element(heating_system, "HeatingSystemFuel", heating_system_fuel)
-    XMLHelper.add_element(heating_system, "HeatingCapacity", Float(heating_capacity))
-
-    efficiency_units = nil
-    efficiency_value = nil
-    if ["Furnace", "WallFurnace", "Boiler"].include? heating_system_type
-      efficiency_units = "AFUE"
-      efficiency_value = heating_efficiency_afue
-    elsif ["ElectricResistance", "Stove", "PortableHeater"].include? heating_system_type
-      efficiency_units = "Percent"
-      efficiency_value = heating_efficiency_percent
-    end
-    if not efficiency_value.nil?
-      annual_efficiency = XMLHelper.add_element(heating_system, "AnnualHeatingEfficiency")
-      XMLHelper.add_element(annual_efficiency, "Units", efficiency_units)
-      XMLHelper.add_element(annual_efficiency, "Value", Float(efficiency_value))
-    end
-
-    XMLHelper.add_element(heating_system, "FractionHeatLoadServed", Float(fraction_heat_load_served))
-    XMLHelper.add_element(heating_system, "ElectricAuxiliaryEnergy", Float(electric_auxiliary_energy)) unless electric_auxiliary_energy.nil?
-    add_extension(parent: heating_system,
-                  extensions: { "HeatingFlowRate" => to_float_or_nil(heating_cfm) })
-
-    return heating_system
-  end
-
-  def self.get_heating_system_values(heating_system:)
-    return nil if heating_system.nil?
-
-    vals = {}
-    vals[:id] = get_id(heating_system)
-    vals[:distribution_system_idref] = get_idref(heating_system, "DistributionSystem")
-    vals[:year_installed] = to_integer_or_nil(XMLHelper.get_value(heating_system, "YearInstalled"))
-    vals[:heating_system_type] = XMLHelper.get_child_name(heating_system, "HeatingSystemType")
-    vals[:heating_system_fuel] = XMLHelper.get_value(heating_system, "HeatingSystemFuel")
-    vals[:heating_capacity] = to_float_or_nil(XMLHelper.get_value(heating_system, "HeatingCapacity"))
-    vals[:heating_efficiency_afue] = to_float_or_nil(XMLHelper.get_value(heating_system, "[HeatingSystemType[Furnace | WallFurnace | Boiler]]AnnualHeatingEfficiency[Units='AFUE']/Value"))
-    vals[:heating_efficiency_percent] = to_float_or_nil(XMLHelper.get_value(heating_system, "[HeatingSystemType[ElectricResistance | Stove | PortableHeater]]AnnualHeatingEfficiency[Units='Percent']/Value"))
-    vals[:fraction_heat_load_served] = to_float_or_nil(XMLHelper.get_value(heating_system, "FractionHeatLoadServed"))
-    vals[:electric_auxiliary_energy] = to_float_or_nil(XMLHelper.get_value(heating_system, "ElectricAuxiliaryEnergy"))
-    vals[:heating_cfm] = to_float_or_nil(XMLHelper.get_value(heating_system, "extension/HeatingFlowRate"))
-    vals[:energy_star] = XMLHelper.get_values(heating_system, "ThirdPartyCertification").include?("Energy Star")
-    return vals
-  end
-
-  def self.add_cooling_system(hpxml:,
-                              id:,
-                              distribution_system_idref: nil,
-                              cooling_system_type:,
-                              cooling_system_fuel:,
-                              compressor_type: nil,
-                              cooling_capacity: nil,
-                              fraction_cool_load_served:,
-                              cooling_efficiency_seer: nil,
-                              cooling_efficiency_eer: nil,
-                              cooling_shr: nil,
-                              cooling_cfm: nil)
-    hvac_plant = XMLHelper.create_elements_as_needed(hpxml, ["Building", "BuildingDetails", "Systems", "HVAC", "HVACPlant"])
-    cooling_system = XMLHelper.add_element(hvac_plant, "CoolingSystem")
-    sys_id = XMLHelper.add_element(cooling_system, "SystemIdentifier")
-    XMLHelper.add_attribute(sys_id, "id", id)
-    unless distribution_system_idref.nil?
-      distribution_system = XMLHelper.add_element(cooling_system, "DistributionSystem")
-      XMLHelper.add_attribute(distribution_system, "idref", distribution_system_idref)
-    end
-    XMLHelper.add_element(cooling_system, "CoolingSystemType", cooling_system_type)
-    XMLHelper.add_element(cooling_system, "CoolingSystemFuel", cooling_system_fuel)
-    XMLHelper.add_element(cooling_system, "CoolingCapacity", Float(cooling_capacity)) unless cooling_capacity.nil?
-    XMLHelper.add_element(cooling_system, "CompressorType", compressor_type) unless compressor_type.nil?
-    XMLHelper.add_element(cooling_system, "FractionCoolLoadServed", Float(fraction_cool_load_served))
-
-    efficiency_units = nil
-    efficiency_value = nil
-    if ["central air conditioner"].include? cooling_system_type
-      efficiency_units = "SEER"
-      efficiency_value = cooling_efficiency_seer
-    elsif ["room air conditioner"].include? cooling_system_type
-      efficiency_units = "EER"
-      efficiency_value = cooling_efficiency_eer
-    end
-    if not efficiency_value.nil?
-      annual_efficiency = XMLHelper.add_element(cooling_system, "AnnualCoolingEfficiency")
-      XMLHelper.add_element(annual_efficiency, "Units", efficiency_units)
-      XMLHelper.add_element(annual_efficiency, "Value", Float(efficiency_value))
-    end
-
-    XMLHelper.add_element(cooling_system, "SensibleHeatFraction", Float(cooling_shr)) unless cooling_shr.nil?
-    add_extension(parent: cooling_system,
-                  extensions: { "CoolingFlowRate" => to_float_or_nil(cooling_cfm) })
-
-    return cooling_system
-  end
-
-  def self.get_cooling_system_values(cooling_system:)
-    return nil if cooling_system.nil?
-
-    vals = {}
-    vals[:id] = get_id(cooling_system)
-    vals[:distribution_system_idref] = get_idref(cooling_system, "DistributionSystem")
-    vals[:year_installed] = to_integer_or_nil(XMLHelper.get_value(cooling_system, "YearInstalled"))
-    vals[:cooling_system_type] = XMLHelper.get_value(cooling_system, "CoolingSystemType")
-    vals[:cooling_system_fuel] = XMLHelper.get_value(cooling_system, "CoolingSystemFuel")
-    vals[:cooling_capacity] = to_float_or_nil(XMLHelper.get_value(cooling_system, "CoolingCapacity"))
-    vals[:compressor_type] = XMLHelper.get_value(cooling_system, "CompressorType")
-    vals[:fraction_cool_load_served] = to_float_or_nil(XMLHelper.get_value(cooling_system, "FractionCoolLoadServed"))
-    vals[:cooling_efficiency_seer] = to_float_or_nil(XMLHelper.get_value(cooling_system, "[CoolingSystemType='central air conditioner']AnnualCoolingEfficiency[Units='SEER']/Value"))
-    vals[:cooling_efficiency_eer] = to_float_or_nil(XMLHelper.get_value(cooling_system, "[CoolingSystemType='room air conditioner']AnnualCoolingEfficiency[Units='EER']/Value"))
-    vals[:cooling_shr] = to_float_or_nil(XMLHelper.get_value(cooling_system, "SensibleHeatFraction"))
-    vals[:cooling_cfm] = to_float_or_nil(XMLHelper.get_value(cooling_system, "extension/CoolingFlowRate"))
-    vals[:energy_star] = XMLHelper.get_values(cooling_system, "ThirdPartyCertification").include?("Energy Star")
-    return vals
-  end
-
-  def self.add_heat_pump(hpxml:,
-                         id:,
-                         distribution_system_idref: nil,
-                         heat_pump_type:,
-                         heat_pump_fuel:,
-                         compressor_type: nil,
-                         heating_capacity: nil,
-                         heating_capacity_17F: nil,
-                         cooling_capacity:,
-                         cooling_shr: nil,
-                         backup_heating_fuel: nil,
-                         backup_heating_capacity: nil,
-                         backup_heating_efficiency_percent: nil,
-                         backup_heating_efficiency_afue: nil,
-                         backup_heating_switchover_temp: nil,
-                         fraction_heat_load_served:,
-                         fraction_cool_load_served:,
-                         cooling_efficiency_seer: nil,
-                         cooling_efficiency_eer: nil,
-                         heating_efficiency_hspf: nil,
-                         heating_efficiency_cop: nil)
-    hvac_plant = XMLHelper.create_elements_as_needed(hpxml, ["Building", "BuildingDetails", "Systems", "HVAC", "HVACPlant"])
-    heat_pump = XMLHelper.add_element(hvac_plant, "HeatPump")
-    sys_id = XMLHelper.add_element(heat_pump, "SystemIdentifier")
-    XMLHelper.add_attribute(sys_id, "id", id)
-    unless distribution_system_idref.nil?
-      distribution_system = XMLHelper.add_element(heat_pump, "DistributionSystem")
-      XMLHelper.add_attribute(distribution_system, "idref", distribution_system_idref)
-    end
-    XMLHelper.add_element(heat_pump, "HeatPumpType", heat_pump_type)
-    XMLHelper.add_element(heat_pump, "HeatPumpFuel", heat_pump_fuel)
-    XMLHelper.add_element(heat_pump, "HeatingCapacity", Float(heating_capacity)) unless heating_capacity.nil?
-    XMLHelper.add_element(heat_pump, "HeatingCapacity17F", Float(heating_capacity_17F)) unless heating_capacity_17F.nil?
-    XMLHelper.add_element(heat_pump, "CoolingCapacity", Float(cooling_capacity))
-    XMLHelper.add_element(heat_pump, "CompressorType", compressor_type) unless compressor_type.nil?
-    XMLHelper.add_element(heat_pump, "CoolingSensibleHeatFraction", Float(cooling_shr)) unless cooling_shr.nil?
-    if not backup_heating_fuel.nil?
-      XMLHelper.add_element(heat_pump, "BackupSystemFuel", backup_heating_fuel)
-      efficiencies = { "Percent" => backup_heating_efficiency_percent,
-                       "AFUE" => backup_heating_efficiency_afue }
-      efficiencies.each do |units, value|
-        next if value.nil?
-
-        backup_eff = XMLHelper.add_element(heat_pump, "BackupAnnualHeatingEfficiency")
-        XMLHelper.add_element(backup_eff, "Units", units)
-        XMLHelper.add_element(backup_eff, "Value", Float(value))
-      end
-      XMLHelper.add_element(heat_pump, "BackupHeatingCapacity", Float(backup_heating_capacity))
-      XMLHelper.add_element(heat_pump, "BackupHeatingSwitchoverTemperature", Float(backup_heating_switchover_temp)) unless backup_heating_switchover_temp.nil?
-    end
-    XMLHelper.add_element(heat_pump, "FractionHeatLoadServed", Float(fraction_heat_load_served))
-    XMLHelper.add_element(heat_pump, "FractionCoolLoadServed", Float(fraction_cool_load_served))
-
-    clg_efficiency_units = nil
-    clg_efficiency_value = nil
-    htg_efficiency_units = nil
-    htg_efficiency_value = nil
-    if ["air-to-air", "mini-split"].include? heat_pump_type
-      clg_efficiency_units = "SEER"
-      clg_efficiency_value = cooling_efficiency_seer
-      htg_efficiency_units = "HSPF"
-      htg_efficiency_value = heating_efficiency_hspf
-    elsif ["ground-to-air"].include? heat_pump_type
-      clg_efficiency_units = "EER"
-      clg_efficiency_value = cooling_efficiency_eer
-      htg_efficiency_units = "COP"
-      htg_efficiency_value = heating_efficiency_cop
-    end
-    if not clg_efficiency_value.nil?
-      annual_efficiency = XMLHelper.add_element(heat_pump, "AnnualCoolingEfficiency")
-      XMLHelper.add_element(annual_efficiency, "Units", clg_efficiency_units)
-      XMLHelper.add_element(annual_efficiency, "Value", Float(clg_efficiency_value))
-    end
-    if not htg_efficiency_value.nil?
-      annual_efficiency = XMLHelper.add_element(heat_pump, "AnnualHeatingEfficiency")
-      XMLHelper.add_element(annual_efficiency, "Units", htg_efficiency_units)
-      XMLHelper.add_element(annual_efficiency, "Value", Float(htg_efficiency_value))
-    end
-
-    return heat_pump
-  end
-
-  def self.get_heat_pump_values(heat_pump:)
-    return nil if heat_pump.nil?
-
-    vals = {}
-    vals[:id] = get_id(heat_pump)
-    vals[:distribution_system_idref] = get_idref(heat_pump, "DistributionSystem")
-    vals[:year_installed] = to_integer_or_nil(XMLHelper.get_value(heat_pump, "YearInstalled"))
-    vals[:heat_pump_type] = XMLHelper.get_value(heat_pump, "HeatPumpType")
-    vals[:heat_pump_fuel] = XMLHelper.get_value(heat_pump, "HeatPumpFuel")
-    vals[:heating_capacity] = to_float_or_nil(XMLHelper.get_value(heat_pump, "HeatingCapacity"))
-    vals[:heating_capacity_17F] = to_float_or_nil(XMLHelper.get_value(heat_pump, "HeatingCapacity17F"))
-    vals[:cooling_capacity] = to_float_or_nil(XMLHelper.get_value(heat_pump, "CoolingCapacity"))
-    vals[:compressor_type] = XMLHelper.get_value(heat_pump, "CompressorType")
-    vals[:cooling_shr] = to_float_or_nil(XMLHelper.get_value(heat_pump, "CoolingSensibleHeatFraction"))
-    vals[:backup_heating_fuel] = XMLHelper.get_value(heat_pump, "BackupSystemFuel")
-    vals[:backup_heating_capacity] = to_float_or_nil(XMLHelper.get_value(heat_pump, "BackupHeatingCapacity"))
-    vals[:backup_heating_efficiency_percent] = to_float_or_nil(XMLHelper.get_value(heat_pump, "BackupAnnualHeatingEfficiency[Units='Percent']/Value"))
-    vals[:backup_heating_efficiency_afue] = to_float_or_nil(XMLHelper.get_value(heat_pump, "BackupAnnualHeatingEfficiency[Units='AFUE']/Value"))
-    vals[:backup_heating_switchover_temp] = to_float_or_nil(XMLHelper.get_value(heat_pump, "BackupHeatingSwitchoverTemperature"))
-    vals[:fraction_heat_load_served] = to_float_or_nil(XMLHelper.get_value(heat_pump, "FractionHeatLoadServed"))
-    vals[:fraction_cool_load_served] = to_float_or_nil(XMLHelper.get_value(heat_pump, "FractionCoolLoadServed"))
-    vals[:cooling_efficiency_seer] = to_float_or_nil(XMLHelper.get_value(heat_pump, "[HeatPumpType='air-to-air' or HeatPumpType='mini-split']AnnualCoolingEfficiency[Units='SEER']/Value"))
-    vals[:cooling_efficiency_eer] = to_float_or_nil(XMLHelper.get_value(heat_pump, "[HeatPumpType='ground-to-air']AnnualCoolingEfficiency[Units='EER']/Value"))
-    vals[:heating_efficiency_hspf] = to_float_or_nil(XMLHelper.get_value(heat_pump, "[HeatPumpType='air-to-air' or HeatPumpType='mini-split']AnnualHeatingEfficiency[Units='HSPF']/Value"))
-    vals[:heating_efficiency_cop] = to_float_or_nil(XMLHelper.get_value(heat_pump, "[HeatPumpType='ground-to-air']AnnualHeatingEfficiency[Units='COP']/Value"))
-    vals[:energy_star] = XMLHelper.get_values(heat_pump, "ThirdPartyCertification").include?("Energy Star")
-    return vals
-  end
-
-  def self.add_hvac_control(hpxml:,
-                            id:,
-                            control_type: nil,
-                            heating_setpoint_temp: nil,
-                            heating_setback_temp: nil,
-                            heating_setback_hours_per_week: nil,
-                            heating_setback_start_hour: nil,
-                            cooling_setpoint_temp: nil,
-                            cooling_setup_temp: nil,
-                            cooling_setup_hours_per_week: nil,
-                            cooling_setup_start_hour: nil,
-                            ceiling_fan_cooling_setpoint_temp_offset: nil)
-    hvac = XMLHelper.create_elements_as_needed(hpxml, ["Building", "BuildingDetails", "Systems", "HVAC"])
-    hvac_control = XMLHelper.add_element(hvac, "HVACControl")
-    sys_id = XMLHelper.add_element(hvac_control, "SystemIdentifier")
-    XMLHelper.add_attribute(sys_id, "id", id)
-    XMLHelper.add_element(hvac_control, "ControlType", control_type) unless control_type.nil?
-    XMLHelper.add_element(hvac_control, "SetpointTempHeatingSeason", Float(heating_setpoint_temp)) unless heating_setpoint_temp.nil?
-    XMLHelper.add_element(hvac_control, "SetbackTempHeatingSeason", Float(heating_setback_temp)) unless heating_setback_temp.nil?
-    XMLHelper.add_element(hvac_control, "TotalSetbackHoursperWeekHeating", Integer(heating_setback_hours_per_week)) unless heating_setback_hours_per_week.nil?
-    XMLHelper.add_element(hvac_control, "SetupTempCoolingSeason", Float(cooling_setup_temp)) unless cooling_setup_temp.nil?
-    XMLHelper.add_element(hvac_control, "SetpointTempCoolingSeason", Float(cooling_setpoint_temp)) unless cooling_setpoint_temp.nil?
-    XMLHelper.add_element(hvac_control, "TotalSetupHoursperWeekCooling", Integer(cooling_setup_hours_per_week)) unless cooling_setup_hours_per_week.nil?
-    add_extension(parent: hvac_control,
-                  extensions: { "SetbackStartHourHeating" => to_integer_or_nil(heating_setback_start_hour),
-                                "SetupStartHourCooling" => to_integer_or_nil(cooling_setup_start_hour),
-                                "CeilingFanSetpointTempCoolingSeasonOffset" => to_float_or_nil(ceiling_fan_cooling_setpoint_temp_offset) })
-
-    return hvac_control
-  end
-
-  def self.get_hvac_control_values(hvac_control:)
-    return nil if hvac_control.nil?
-
-    vals = {}
-    vals[:id] = get_id(hvac_control)
-    vals[:control_type] = XMLHelper.get_value(hvac_control, "ControlType")
-    vals[:heating_setpoint_temp] = to_float_or_nil(XMLHelper.get_value(hvac_control, "SetpointTempHeatingSeason"))
-    vals[:heating_setback_temp] = to_float_or_nil(XMLHelper.get_value(hvac_control, "SetbackTempHeatingSeason"))
-    vals[:heating_setback_hours_per_week] = to_integer_or_nil(XMLHelper.get_value(hvac_control, "TotalSetbackHoursperWeekHeating"))
-    vals[:heating_setback_start_hour] = to_integer_or_nil(XMLHelper.get_value(hvac_control, "extension/SetbackStartHourHeating"))
-    vals[:cooling_setpoint_temp] = to_float_or_nil(XMLHelper.get_value(hvac_control, "SetpointTempCoolingSeason"))
-    vals[:cooling_setup_temp] = to_float_or_nil(XMLHelper.get_value(hvac_control, "SetupTempCoolingSeason"))
-    vals[:cooling_setup_hours_per_week] = to_integer_or_nil(XMLHelper.get_value(hvac_control, "TotalSetupHoursperWeekCooling"))
-    vals[:cooling_setup_start_hour] = to_integer_or_nil(XMLHelper.get_value(hvac_control, "extension/SetupStartHourCooling"))
-    vals[:ceiling_fan_cooling_setpoint_temp_offset] = to_float_or_nil(XMLHelper.get_value(hvac_control, "extension/CeilingFanSetpointTempCoolingSeasonOffset"))
-    return vals
-  end
-
-  def self.add_hvac_distribution(hpxml:,
-                                 id:,
-                                 distribution_system_type:,
-                                 annual_heating_dse: nil,
-                                 annual_cooling_dse: nil)
-    hvac = XMLHelper.create_elements_as_needed(hpxml, ["Building", "BuildingDetails", "Systems", "HVAC"])
-    hvac_distribution = XMLHelper.add_element(hvac, "HVACDistribution")
-    sys_id = XMLHelper.add_element(hvac_distribution, "SystemIdentifier")
-    XMLHelper.add_attribute(sys_id, "id", id)
-    distribution_system_type_e = XMLHelper.add_element(hvac_distribution, "DistributionSystemType")
-    if ["AirDistribution", "HydronicDistribution"].include? distribution_system_type
-      XMLHelper.add_element(distribution_system_type_e, distribution_system_type)
-    elsif ["DSE"].include? distribution_system_type
-      XMLHelper.add_element(distribution_system_type_e, "Other", distribution_system_type)
-      XMLHelper.add_element(hvac_distribution, "AnnualHeatingDistributionSystemEfficiency", Float(annual_heating_dse)) unless annual_heating_dse.nil?
-      XMLHelper.add_element(hvac_distribution, "AnnualCoolingDistributionSystemEfficiency", Float(annual_cooling_dse)) unless annual_cooling_dse.nil?
-    else
-      fail "Unexpected distribution_system_type '#{distribution_system_type}'."
-    end
-
-    return hvac_distribution
-  end
-
-  def self.get_hvac_distribution_values(hvac_distribution:)
-    return nil if hvac_distribution.nil?
-
-    vals = {}
-    vals[:id] = get_id(hvac_distribution)
-    vals[:distribution_system_type] = XMLHelper.get_child_name(hvac_distribution, "DistributionSystemType")
-    if vals[:distribution_system_type] == "Other"
-      vals[:distribution_system_type] = XMLHelper.get_value(hvac_distribution.elements["DistributionSystemType"], "Other")
-    end
-    vals[:annual_heating_dse] = to_float_or_nil(XMLHelper.get_value(hvac_distribution, "AnnualHeatingDistributionSystemEfficiency"))
-    vals[:annual_cooling_dse] = to_float_or_nil(XMLHelper.get_value(hvac_distribution, "AnnualCoolingDistributionSystemEfficiency"))
-    vals[:duct_system_sealed] = to_bool_or_nil(XMLHelper.get_value(hvac_distribution, "HVACDistributionImprovement/DuctSystemSealed"))
-    return vals
-  end
-
-  def self.add_duct_leakage_measurement(air_distribution:,
-                                        duct_type:,
-                                        duct_leakage_units:,
-                                        duct_leakage_value:)
-    duct_leakage_measurement = XMLHelper.add_element(air_distribution, "DuctLeakageMeasurement")
-    XMLHelper.add_element(duct_leakage_measurement, "DuctType", duct_type)
-    duct_leakage = XMLHelper.add_element(duct_leakage_measurement, "DuctLeakage")
-    XMLHelper.add_element(duct_leakage, "Units", duct_leakage_units)
-    XMLHelper.add_element(duct_leakage, "Value", Float(duct_leakage_value))
-    XMLHelper.add_element(duct_leakage, "TotalOrToOutside", "to outside")
-
-    return duct_leakage_measurement
-  end
-
-  def self.get_duct_leakage_measurement_values(duct_leakage_measurement:)
-    return nil if duct_leakage_measurement.nil?
-
-    vals = {}
-    vals[:duct_type] = XMLHelper.get_value(duct_leakage_measurement, "DuctType")
-    vals[:duct_leakage_test_method] = XMLHelper.get_value(duct_leakage_measurement, "DuctLeakageTestMethod")
-    vals[:duct_leakage_units] = XMLHelper.get_value(duct_leakage_measurement, "DuctLeakage/Units")
-    vals[:duct_leakage_value] = to_float_or_nil(XMLHelper.get_value(duct_leakage_measurement, "DuctLeakage/Value"))
-    vals[:duct_leakage_total_or_to_outside] = XMLHelper.get_value(duct_leakage_measurement, "DuctLeakage/TotalOrToOutside")
-    return vals
-  end
-
-  def self.add_ducts(air_distribution:,
-                     duct_type:,
-                     duct_insulation_r_value:,
-                     duct_location:,
-                     duct_surface_area:)
-    ducts = XMLHelper.add_element(air_distribution, "Ducts")
-    XMLHelper.add_element(ducts, "DuctType", duct_type)
-    XMLHelper.add_element(ducts, "DuctInsulationRValue", Float(duct_insulation_r_value))
-    XMLHelper.add_element(ducts, "DuctLocation", duct_location)
-    XMLHelper.add_element(ducts, "DuctSurfaceArea", Float(duct_surface_area))
-
-    return ducts
-  end
-
-  def self.get_ducts_values(ducts:)
-    return nil if ducts.nil?
-
-    vals = {}
-    vals[:duct_type] = XMLHelper.get_value(ducts, "DuctType")
-    vals[:duct_insulation_r_value] = to_float_or_nil(XMLHelper.get_value(ducts, "DuctInsulationRValue"))
-    vals[:duct_insulation_material] = XMLHelper.get_child_name(ducts, "DuctInsulationMaterial")
-    vals[:duct_location] = XMLHelper.get_value(ducts, "DuctLocation")
-    vals[:duct_fraction_area] = to_float_or_nil(XMLHelper.get_value(ducts, "FractionDuctArea"))
-    vals[:duct_surface_area] = to_float_or_nil(XMLHelper.get_value(ducts, "DuctSurfaceArea"))
-    return vals
-  end
-
-  def self.add_ventilation_fan(hpxml:,
-                               id:,
-                               fan_type: nil,
-                               rated_flow_rate: nil,
-                               tested_flow_rate: nil,
-                               hours_in_operation: nil,
-                               used_for_whole_building_ventilation: nil,
-                               used_for_seasonal_cooling_load_reduction: nil,
-                               total_recovery_efficiency: nil,
-                               total_recovery_efficiency_adjusted: nil,
-                               sensible_recovery_efficiency: nil,
-                               sensible_recovery_efficiency_adjusted: nil,
-                               fan_power: nil,
-                               distribution_system_idref: nil)
-    ventilation_fans = XMLHelper.create_elements_as_needed(hpxml, ["Building", "BuildingDetails", "Systems", "MechanicalVentilation", "VentilationFans"])
-    ventilation_fan = XMLHelper.add_element(ventilation_fans, "VentilationFan")
-    sys_id = XMLHelper.add_element(ventilation_fan, "SystemIdentifier")
-    XMLHelper.add_attribute(sys_id, "id", id)
-    XMLHelper.add_element(ventilation_fan, "FanType", fan_type) unless fan_type.nil?
-    XMLHelper.add_element(ventilation_fan, "RatedFlowRate", Float(rated_flow_rate)) unless rated_flow_rate.nil?
-    XMLHelper.add_element(ventilation_fan, "TestedFlowRate", Float(tested_flow_rate)) unless tested_flow_rate.nil?
-    XMLHelper.add_element(ventilation_fan, "HoursInOperation", Float(hours_in_operation)) unless hours_in_operation.nil?
-    XMLHelper.add_element(ventilation_fan, "UsedForWholeBuildingVentilation", Boolean(used_for_whole_building_ventilation)) unless used_for_whole_building_ventilation.nil?
-    XMLHelper.add_element(ventilation_fan, "UsedForSeasonalCoolingLoadReduction", Boolean(used_for_seasonal_cooling_load_reduction)) unless used_for_seasonal_cooling_load_reduction.nil?
-    XMLHelper.add_element(ventilation_fan, "TotalRecoveryEfficiency", Float(total_recovery_efficiency)) unless total_recovery_efficiency.nil?
-    XMLHelper.add_element(ventilation_fan, "SensibleRecoveryEfficiency", Float(sensible_recovery_efficiency)) unless sensible_recovery_efficiency.nil?
-    XMLHelper.add_element(ventilation_fan, "AdjustedTotalRecoveryEfficiency", Float(total_recovery_efficiency_adjusted)) unless total_recovery_efficiency_adjusted.nil?
-    XMLHelper.add_element(ventilation_fan, "AdjustedSensibleRecoveryEfficiency", Float(sensible_recovery_efficiency_adjusted)) unless sensible_recovery_efficiency_adjusted.nil?
-    XMLHelper.add_element(ventilation_fan, "FanPower", Float(fan_power)) unless fan_power.nil?
-    unless distribution_system_idref.nil?
-      attached_to_hvac_distribution_system = XMLHelper.add_element(ventilation_fan, "AttachedToHVACDistributionSystem")
-      XMLHelper.add_attribute(attached_to_hvac_distribution_system, "idref", distribution_system_idref)
-    end
-
-    return ventilation_fan
-  end
-
-  def self.get_ventilation_fan_values(ventilation_fan:)
-    return nil if ventilation_fan.nil?
-
-    vals = {}
-    vals[:id] = get_id(ventilation_fan)
-    vals[:fan_type] = XMLHelper.get_value(ventilation_fan, "FanType")
-    vals[:rated_flow_rate] = to_float_or_nil(XMLHelper.get_value(ventilation_fan, "RatedFlowRate"))
-    vals[:tested_flow_rate] = to_float_or_nil(XMLHelper.get_value(ventilation_fan, "TestedFlowRate"))
-    vals[:hours_in_operation] = to_float_or_nil(XMLHelper.get_value(ventilation_fan, "HoursInOperation"))
-    vals[:used_for_whole_building_ventilation] = to_bool_or_nil(XMLHelper.get_value(ventilation_fan, "UsedForWholeBuildingVentilation"))
-    vals[:used_for_seasonal_cooling_load_reduction] = to_bool_or_nil(XMLHelper.get_value(ventilation_fan, "UsedForSeasonalCoolingLoadReduction"))
-    vals[:total_recovery_efficiency] = to_float_or_nil(XMLHelper.get_value(ventilation_fan, "TotalRecoveryEfficiency"))
-    vals[:total_recovery_efficiency_adjusted] = to_float_or_nil(XMLHelper.get_value(ventilation_fan, "AdjustedTotalRecoveryEfficiency"))
-    vals[:sensible_recovery_efficiency] = to_float_or_nil(XMLHelper.get_value(ventilation_fan, "SensibleRecoveryEfficiency"))
-    vals[:sensible_recovery_efficiency_adjusted] = to_float_or_nil(XMLHelper.get_value(ventilation_fan, "AdjustedSensibleRecoveryEfficiency"))
-    vals[:fan_power] = to_float_or_nil(XMLHelper.get_value(ventilation_fan, "FanPower"))
-    vals[:distribution_system_idref] = get_idref(ventilation_fan, "AttachedToHVACDistributionSystem")
-    return vals
-  end
-
-  def self.add_water_heating_system(hpxml:,
-                                    id:,
-                                    fuel_type: nil,
-                                    water_heater_type:,
-                                    location:,
-                                    performance_adjustment: nil,
-                                    tank_volume: nil,
-                                    fraction_dhw_load_served:,
-                                    heating_capacity: nil,
-                                    energy_factor: nil,
-                                    uniform_energy_factor: nil,
-                                    recovery_efficiency: nil,
-                                    uses_desuperheater: nil,
-                                    jacket_r_value: nil,
-                                    temperature: nil,
-                                    related_hvac: nil,
-                                    standby_loss: nil)
-    water_heating = XMLHelper.create_elements_as_needed(hpxml, ["Building", "BuildingDetails", "Systems", "WaterHeating"])
-    water_heating_system = XMLHelper.add_element(water_heating, "WaterHeatingSystem")
-    sys_id = XMLHelper.add_element(water_heating_system, "SystemIdentifier")
-    XMLHelper.add_attribute(sys_id, "id", id)
-    XMLHelper.add_element(water_heating_system, "FuelType", fuel_type) unless fuel_type.nil?
-    XMLHelper.add_element(water_heating_system, "WaterHeaterType", water_heater_type)
-    XMLHelper.add_element(water_heating_system, "Location", location)
-    XMLHelper.add_element(water_heating_system, "PerformanceAdjustment", Float(performance_adjustment)) unless performance_adjustment.nil?
-    XMLHelper.add_element(water_heating_system, "TankVolume", Float(tank_volume)) unless tank_volume.nil?
-    XMLHelper.add_element(water_heating_system, "FractionDHWLoadServed", Float(fraction_dhw_load_served))
-    XMLHelper.add_element(water_heating_system, "HeatingCapacity", Float(heating_capacity)) unless heating_capacity.nil?
-    XMLHelper.add_element(water_heating_system, "EnergyFactor", Float(energy_factor)) unless energy_factor.nil?
-    XMLHelper.add_element(water_heating_system, "UniformEnergyFactor", Float(uniform_energy_factor)) unless uniform_energy_factor.nil?
-    XMLHelper.add_element(water_heating_system, "RecoveryEfficiency", Float(recovery_efficiency)) unless recovery_efficiency.nil?
-    unless jacket_r_value.nil?
-      water_heater_insulation = XMLHelper.add_element(water_heating_system, "WaterHeaterInsulation")
-      jacket = XMLHelper.add_element(water_heater_insulation, "Jacket")
-      XMLHelper.add_element(jacket, "JacketRValue", jacket_r_value)
-    end
-    XMLHelper.add_element(water_heating_system, "StandbyLoss", Float(standby_loss)) unless standby_loss.nil?
-    XMLHelper.add_element(water_heating_system, "HotWaterTemperature", Float(temperature)) unless temperature.nil?
-    XMLHelper.add_element(water_heating_system, "UsesDesuperheater", Boolean(uses_desuperheater)) unless uses_desuperheater.nil?
-    unless related_hvac.nil?
-      related_hvac_el = XMLHelper.add_element(water_heating_system, "RelatedHVACSystem")
-      XMLHelper.add_attribute(related_hvac_el, "idref", related_hvac)
-    end
-
-    return water_heating_system
-  end
-
-  def self.get_water_heating_system_values(water_heating_system:)
-    return nil if water_heating_system.nil?
-
-    vals = {}
-    vals[:id] = get_id(water_heating_system)
-    vals[:year_installed] = to_integer_or_nil(XMLHelper.get_value(water_heating_system, "YearInstalled"))
-    vals[:fuel_type] = XMLHelper.get_value(water_heating_system, "FuelType")
-    vals[:water_heater_type] = XMLHelper.get_value(water_heating_system, "WaterHeaterType")
-    vals[:location] = XMLHelper.get_value(water_heating_system, "Location")
-    vals[:performance_adjustment] = to_float_or_nil(XMLHelper.get_value(water_heating_system, "PerformanceAdjustment"))
-    vals[:tank_volume] = to_float_or_nil(XMLHelper.get_value(water_heating_system, "TankVolume"))
-    vals[:fraction_dhw_load_served] = to_float_or_nil(XMLHelper.get_value(water_heating_system, "FractionDHWLoadServed"))
-    vals[:heating_capacity] = to_float_or_nil(XMLHelper.get_value(water_heating_system, "HeatingCapacity"))
-    vals[:energy_factor] = to_float_or_nil(XMLHelper.get_value(water_heating_system, "EnergyFactor"))
-    vals[:uniform_energy_factor] = to_float_or_nil(XMLHelper.get_value(water_heating_system, "UniformEnergyFactor"))
-    vals[:recovery_efficiency] = to_float_or_nil(XMLHelper.get_value(water_heating_system, "RecoveryEfficiency"))
-    vals[:uses_desuperheater] = to_bool_or_nil(XMLHelper.get_value(water_heating_system, "UsesDesuperheater"))
-    vals[:jacket_r_value] = to_float_or_nil(XMLHelper.get_value(water_heating_system, "WaterHeaterInsulation/Jacket/JacketRValue"))
-    vals[:related_hvac] = get_idref(water_heating_system, "RelatedHVACSystem")
-    vals[:energy_star] = XMLHelper.get_values(water_heating_system, "ThirdPartyCertification").include?("Energy Star")
-    vals[:standby_loss] = to_float_or_nil(XMLHelper.get_value(water_heating_system, "StandbyLoss"))
-    vals[:temperature] = to_float_or_nil(XMLHelper.get_value(water_heating_system, "HotWaterTemperature"))
-    return vals
-  end
-
-  def self.add_hot_water_distribution(hpxml:,
-                                      id:,
-                                      system_type:,
-                                      pipe_r_value:,
-                                      standard_piping_length: nil,
-                                      recirculation_control_type: nil,
-                                      recirculation_piping_length: nil,
-                                      recirculation_branch_piping_length: nil,
-                                      recirculation_pump_power: nil,
-                                      dwhr_facilities_connected: nil,
-                                      dwhr_equal_flow: nil,
-                                      dwhr_efficiency: nil)
-    water_heating = XMLHelper.create_elements_as_needed(hpxml, ["Building", "BuildingDetails", "Systems", "WaterHeating"])
-    hot_water_distribution = XMLHelper.add_element(water_heating, "HotWaterDistribution")
-    sys_id = XMLHelper.add_element(hot_water_distribution, "SystemIdentifier")
-    XMLHelper.add_attribute(sys_id, "id", id)
-    system_type_e = XMLHelper.add_element(hot_water_distribution, "SystemType")
-    if system_type == "Standard"
-      standard = XMLHelper.add_element(system_type_e, system_type)
-      XMLHelper.add_element(standard, "PipingLength", Float(standard_piping_length))
-    elsif system_type == "Recirculation"
-      recirculation = XMLHelper.add_element(system_type_e, system_type)
-      XMLHelper.add_element(recirculation, "ControlType", recirculation_control_type)
-      XMLHelper.add_element(recirculation, "RecirculationPipingLoopLength", Float(recirculation_piping_length))
-      XMLHelper.add_element(recirculation, "BranchPipingLoopLength", Float(recirculation_branch_piping_length))
-      XMLHelper.add_element(recirculation, "PumpPower", Float(recirculation_pump_power))
-    else
-      fail "Unhandled hot water distribution type '#{system_type}'."
-    end
-    pipe_insulation = XMLHelper.add_element(hot_water_distribution, "PipeInsulation")
-    XMLHelper.add_element(pipe_insulation, "PipeRValue", Float(pipe_r_value))
-    if not dwhr_facilities_connected.nil? or not dwhr_equal_flow.nil? or not dwhr_efficiency.nil?
-      drain_water_heat_recovery = XMLHelper.add_element(hot_water_distribution, "DrainWaterHeatRecovery")
-      XMLHelper.add_element(drain_water_heat_recovery, "FacilitiesConnected", dwhr_facilities_connected)
-      XMLHelper.add_element(drain_water_heat_recovery, "EqualFlow", Boolean(dwhr_equal_flow))
-      XMLHelper.add_element(drain_water_heat_recovery, "Efficiency", Float(dwhr_efficiency))
-    end
-
-    return hot_water_distribution
-  end
-
-  def self.get_hot_water_distribution_values(hot_water_distribution:)
-    return nil if hot_water_distribution.nil?
-
-    vals = {}
-    vals[:id] = get_id(hot_water_distribution)
-    vals[:system_type] = XMLHelper.get_child_name(hot_water_distribution, "SystemType")
-    vals[:pipe_r_value] = to_float_or_nil(XMLHelper.get_value(hot_water_distribution, "PipeInsulation/PipeRValue"))
-    vals[:standard_piping_length] = to_float_or_nil(XMLHelper.get_value(hot_water_distribution, "SystemType/Standard/PipingLength"))
-    vals[:recirculation_control_type] = XMLHelper.get_value(hot_water_distribution, "SystemType/Recirculation/ControlType")
-    vals[:recirculation_piping_length] = to_float_or_nil(XMLHelper.get_value(hot_water_distribution, "SystemType/Recirculation/RecirculationPipingLoopLength"))
-    vals[:recirculation_branch_piping_length] = to_float_or_nil(XMLHelper.get_value(hot_water_distribution, "SystemType/Recirculation/BranchPipingLoopLength"))
-    vals[:recirculation_pump_power] = to_float_or_nil(XMLHelper.get_value(hot_water_distribution, "SystemType/Recirculation/PumpPower"))
-    vals[:dwhr_facilities_connected] = XMLHelper.get_value(hot_water_distribution, "DrainWaterHeatRecovery/FacilitiesConnected")
-    vals[:dwhr_equal_flow] = to_bool_or_nil(XMLHelper.get_value(hot_water_distribution, "DrainWaterHeatRecovery/EqualFlow"))
-    vals[:dwhr_efficiency] = to_float_or_nil(XMLHelper.get_value(hot_water_distribution, "DrainWaterHeatRecovery/Efficiency"))
-    return vals
-  end
-
-  def self.add_water_fixture(hpxml:,
-                             id:,
-                             water_fixture_type:,
-                             low_flow:)
-    water_heating = XMLHelper.create_elements_as_needed(hpxml, ["Building", "BuildingDetails", "Systems", "WaterHeating"])
-    water_fixture = XMLHelper.add_element(water_heating, "WaterFixture")
-    sys_id = XMLHelper.add_element(water_fixture, "SystemIdentifier")
-    XMLHelper.add_attribute(sys_id, "id", id)
-    XMLHelper.add_element(water_fixture, "WaterFixtureType", water_fixture_type)
-    XMLHelper.add_element(water_fixture, "LowFlow", Boolean(low_flow))
-
-    return water_fixture
-  end
-
-  def self.get_water_fixture_values(water_fixture:)
-    return nil if water_fixture.nil?
-
-    vals = {}
-    vals[:id] = get_id(water_fixture)
-    vals[:water_fixture_type] = XMLHelper.get_value(water_fixture, "WaterFixtureType")
-    vals[:low_flow] = to_bool_or_nil(XMLHelper.get_value(water_fixture, "LowFlow"))
-    return vals
-  end
-
-  def self.add_solar_thermal_system(hpxml:,
-                                    id:,
-                                    system_type:,
-                                    collector_area: nil,
-                                    collector_loop_type: nil,
-                                    collector_azimuth: nil,
-                                    collector_type: nil,
-                                    collector_tilt: nil,
-                                    collector_frta: nil,
-                                    collector_frul: nil,
-                                    storage_volume: nil,
-                                    water_heating_system_idref:,
-                                    solar_fraction: nil)
-
-    solar_thermal = XMLHelper.create_elements_as_needed(hpxml, ["Building", "BuildingDetails", "Systems", "SolarThermal"])
-    solar_thermal_system = XMLHelper.add_element(solar_thermal, "SolarThermalSystem")
-    sys_id = XMLHelper.add_element(solar_thermal_system, "SystemIdentifier")
-    XMLHelper.add_attribute(sys_id, "id", id)
-    XMLHelper.add_element(solar_thermal_system, "SystemType", system_type)
-    XMLHelper.add_element(solar_thermal_system, "CollectorArea", Float(collector_area)) unless collector_area.nil?
-    XMLHelper.add_element(solar_thermal_system, "CollectorLoopType", collector_loop_type) unless collector_loop_type.nil?
-    XMLHelper.add_element(solar_thermal_system, "CollectorType", collector_type) unless collector_type.nil?
-    XMLHelper.add_element(solar_thermal_system, "CollectorAzimuth", Integer(collector_azimuth)) unless collector_azimuth.nil?
-    XMLHelper.add_element(solar_thermal_system, "CollectorTilt", Float(collector_tilt)) unless collector_tilt.nil?
-    XMLHelper.add_element(solar_thermal_system, "CollectorRatedOpticalEfficiency", Float(collector_frta)) unless collector_frta.nil?
-    XMLHelper.add_element(solar_thermal_system, "CollectorRatedThermalLosses", Float(collector_frul)) unless collector_frul.nil?
-    XMLHelper.add_element(solar_thermal_system, "StorageVolume", Float(storage_volume)) unless storage_volume.nil?
-    connected_to = XMLHelper.add_element(solar_thermal_system, "ConnectedTo")
-    XMLHelper.add_attribute(connected_to, "idref", water_heating_system_idref)
-    XMLHelper.add_element(solar_thermal_system, "SolarFraction", Float(solar_fraction)) unless solar_fraction.nil?
-
-    return solar_thermal_system
-  end
-
-  def self.get_solar_thermal_system_values(solar_thermal_system:)
-    return nil if solar_thermal_system.nil?
-
-    vals = {}
-    vals[:id] = get_id(solar_thermal_system)
-    vals[:system_type] = XMLHelper.get_value(solar_thermal_system, "SystemType")
-    vals[:collector_area] = to_float_or_nil(XMLHelper.get_value(solar_thermal_system, "CollectorArea"))
-    vals[:collector_loop_type] = XMLHelper.get_value(solar_thermal_system, "CollectorLoopType")
-    vals[:collector_azimuth] = to_integer_or_nil(XMLHelper.get_value(solar_thermal_system, "CollectorAzimuth"))
-    vals[:collector_type] = XMLHelper.get_value(solar_thermal_system, "CollectorType")
-    vals[:collector_tilt] = to_float_or_nil(XMLHelper.get_value(solar_thermal_system, "CollectorTilt"))
-    vals[:collector_frta] = to_float_or_nil(XMLHelper.get_value(solar_thermal_system, "CollectorRatedOpticalEfficiency"))
-    vals[:collector_frul] = to_float_or_nil(XMLHelper.get_value(solar_thermal_system, "CollectorRatedThermalLosses"))
-    vals[:storage_volume] = to_float_or_nil(XMLHelper.get_value(solar_thermal_system, "StorageVolume"))
-    vals[:water_heating_system_idref] = get_idref(solar_thermal_system, "ConnectedTo")
-    vals[:solar_fraction] = to_float_or_nil(XMLHelper.get_value(solar_thermal_system, "SolarFraction"))
-    return vals
-  end
-
-  def self.add_pv_system(hpxml:,
-                         id:,
-                         location:,
-                         module_type:,
-                         tracking:,
-                         array_azimuth:,
-                         array_tilt:,
-                         max_power_output:,
-                         inverter_efficiency:,
-                         system_losses_fraction:)
-    photovoltaics = XMLHelper.create_elements_as_needed(hpxml, ["Building", "BuildingDetails", "Systems", "Photovoltaics"])
-    pv_system = XMLHelper.add_element(photovoltaics, "PVSystem")
-    sys_id = XMLHelper.add_element(pv_system, "SystemIdentifier")
-    XMLHelper.add_attribute(sys_id, "id", id)
-    XMLHelper.add_element(pv_system, "Location", location)
-    XMLHelper.add_element(pv_system, "ModuleType", module_type)
-    XMLHelper.add_element(pv_system, "Tracking", tracking)
-    XMLHelper.add_element(pv_system, "ArrayAzimuth", Integer(array_azimuth))
-    XMLHelper.add_element(pv_system, "ArrayTilt", Float(array_tilt))
-    XMLHelper.add_element(pv_system, "MaxPowerOutput", Float(max_power_output))
-    XMLHelper.add_element(pv_system, "InverterEfficiency", Float(inverter_efficiency))
-    XMLHelper.add_element(pv_system, "SystemLossesFraction", Float(system_losses_fraction))
-
-    return pv_system
-  end
-
-  def self.get_pv_system_values(pv_system:)
-    return nil if pv_system.nil?
-
-    vals = {}
-    vals[:id] = get_id(pv_system)
-    vals[:location] = XMLHelper.get_value(pv_system, "Location")
-    vals[:module_type] = XMLHelper.get_value(pv_system, "ModuleType")
-    vals[:tracking] = XMLHelper.get_value(pv_system, "Tracking")
-    vals[:array_orientation] = XMLHelper.get_value(pv_system, "ArrayOrientation")
-    vals[:array_azimuth] = to_integer_or_nil(XMLHelper.get_value(pv_system, "ArrayAzimuth"))
-    vals[:array_tilt] = to_float_or_nil(XMLHelper.get_value(pv_system, "ArrayTilt"))
-    vals[:max_power_output] = to_float_or_nil(XMLHelper.get_value(pv_system, "MaxPowerOutput"))
-    vals[:inverter_efficiency] = to_float_or_nil(XMLHelper.get_value(pv_system, "InverterEfficiency"))
-    vals[:system_losses_fraction] = to_float_or_nil(XMLHelper.get_value(pv_system, "SystemLossesFraction"))
-    vals[:number_of_panels] = to_integer_or_nil(XMLHelper.get_value(pv_system, "NumberOfPanels"))
-    vals[:year_modules_manufactured] = to_integer_or_nil(XMLHelper.get_value(pv_system, "YearModulesManufactured"))
-    return vals
-  end
-
-  def self.add_clothes_washer(hpxml:,
-                              id:,
-                              location:,
-                              modified_energy_factor: nil,
-                              integrated_modified_energy_factor: nil,
-                              rated_annual_kwh:,
-                              label_electric_rate:,
-                              label_gas_rate:,
-                              label_annual_gas_cost:,
-                              capacity:)
-    appliances = XMLHelper.create_elements_as_needed(hpxml, ["Building", "BuildingDetails", "Appliances"])
-    clothes_washer = XMLHelper.add_element(appliances, "ClothesWasher")
-    sys_id = XMLHelper.add_element(clothes_washer, "SystemIdentifier")
-    XMLHelper.add_attribute(sys_id, "id", id)
-    XMLHelper.add_element(clothes_washer, "Location", location)
-    if not modified_energy_factor.nil?
-      XMLHelper.add_element(clothes_washer, "ModifiedEnergyFactor", Float(modified_energy_factor))
-    elsif not integrated_modified_energy_factor.nil?
-      XMLHelper.add_element(clothes_washer, "IntegratedModifiedEnergyFactor", Float(integrated_modified_energy_factor))
-    else
-      fail "Either modified_energy_factor or integrated_modified_energy_factor must be provided."
-    end
-    XMLHelper.add_element(clothes_washer, "RatedAnnualkWh", Float(rated_annual_kwh))
-    XMLHelper.add_element(clothes_washer, "LabelElectricRate", Float(label_electric_rate))
-    XMLHelper.add_element(clothes_washer, "LabelGasRate", Float(label_gas_rate))
-    XMLHelper.add_element(clothes_washer, "LabelAnnualGasCost", Float(label_annual_gas_cost))
-    XMLHelper.add_element(clothes_washer, "Capacity", Float(capacity))
-
-    return clothes_washer
-  end
-
-  def self.get_clothes_washer_values(clothes_washer:)
-    return nil if clothes_washer.nil?
-
-    vals = {}
-    vals[:id] = get_id(clothes_washer)
-    vals[:location] = XMLHelper.get_value(clothes_washer, "Location")
-    vals[:modified_energy_factor] = to_float_or_nil(XMLHelper.get_value(clothes_washer, "ModifiedEnergyFactor"))
-    vals[:integrated_modified_energy_factor] = to_float_or_nil(XMLHelper.get_value(clothes_washer, "IntegratedModifiedEnergyFactor"))
-    vals[:rated_annual_kwh] = to_float_or_nil(XMLHelper.get_value(clothes_washer, "RatedAnnualkWh"))
-    vals[:label_electric_rate] = to_float_or_nil(XMLHelper.get_value(clothes_washer, "LabelElectricRate"))
-    vals[:label_gas_rate] = to_float_or_nil(XMLHelper.get_value(clothes_washer, "LabelGasRate"))
-    vals[:label_annual_gas_cost] = to_float_or_nil(XMLHelper.get_value(clothes_washer, "LabelAnnualGasCost"))
-    vals[:capacity] = to_float_or_nil(XMLHelper.get_value(clothes_washer, "Capacity"))
-    return vals
-  end
-
-  def self.add_clothes_dryer(hpxml:,
-                             id:,
-                             location:,
-                             fuel_type:,
-                             energy_factor: nil,
-                             combined_energy_factor: nil,
-                             control_type:)
-    appliances = XMLHelper.create_elements_as_needed(hpxml, ["Building", "BuildingDetails", "Appliances"])
-    clothes_dryer = XMLHelper.add_element(appliances, "ClothesDryer")
-    sys_id = XMLHelper.add_element(clothes_dryer, "SystemIdentifier")
-    XMLHelper.add_attribute(sys_id, "id", id)
-    XMLHelper.add_element(clothes_dryer, "Location", location)
-    XMLHelper.add_element(clothes_dryer, "FuelType", fuel_type)
-    if not energy_factor.nil?
-      XMLHelper.add_element(clothes_dryer, "EnergyFactor", Float(energy_factor))
-    elsif not combined_energy_factor.nil?
-      XMLHelper.add_element(clothes_dryer, "CombinedEnergyFactor", Float(combined_energy_factor))
-    else
-      fail "Either energy_factor or combined_energy_factor must be provided."
-    end
-    XMLHelper.add_element(clothes_dryer, "ControlType", control_type)
-
-    return clothes_dryer
-  end
-
-  def self.get_clothes_dryer_values(clothes_dryer:)
-    return nil if clothes_dryer.nil?
-
-    vals = {}
-    vals[:id] = get_id(clothes_dryer)
-    vals[:location] = XMLHelper.get_value(clothes_dryer, "Location")
-    vals[:fuel_type] = XMLHelper.get_value(clothes_dryer, "FuelType")
-    vals[:energy_factor] = to_float_or_nil(XMLHelper.get_value(clothes_dryer, "EnergyFactor"))
-    vals[:combined_energy_factor] = to_float_or_nil(XMLHelper.get_value(clothes_dryer, "CombinedEnergyFactor"))
-    vals[:control_type] = XMLHelper.get_value(clothes_dryer, "ControlType")
-    return vals
-  end
-
-  def self.add_dishwasher(hpxml:,
-                          id:,
-                          energy_factor: nil,
-                          rated_annual_kwh: nil,
-                          place_setting_capacity:)
-    appliances = XMLHelper.create_elements_as_needed(hpxml, ["Building", "BuildingDetails", "Appliances"])
-    dishwasher = XMLHelper.add_element(appliances, "Dishwasher")
-    sys_id = XMLHelper.add_element(dishwasher, "SystemIdentifier")
-    XMLHelper.add_attribute(sys_id, "id", id)
-    if not energy_factor.nil?
-      XMLHelper.add_element(dishwasher, "EnergyFactor", Float(energy_factor))
-    elsif not rated_annual_kwh.nil?
-      XMLHelper.add_element(dishwasher, "RatedAnnualkWh", Float(rated_annual_kwh))
-    else
-      fail "Either energy_factor or rated_annual_kwh must be provided."
-    end
-    XMLHelper.add_element(dishwasher, "PlaceSettingCapacity", Integer(place_setting_capacity)) unless place_setting_capacity.nil?
-
-    return dishwasher
-  end
-
-  def self.get_dishwasher_values(dishwasher:)
-    return nil if dishwasher.nil?
-
-    vals = {}
-    vals[:id] = get_id(dishwasher)
-    vals[:energy_factor] = to_float_or_nil(XMLHelper.get_value(dishwasher, "EnergyFactor"))
-    vals[:rated_annual_kwh] = to_float_or_nil(XMLHelper.get_value(dishwasher, "RatedAnnualkWh"))
-    vals[:place_setting_capacity] = to_integer_or_nil(XMLHelper.get_value(dishwasher, "PlaceSettingCapacity"))
-    return vals
-  end
-
-  def self.add_refrigerator(hpxml:,
-                            id:,
-                            location:,
-                            rated_annual_kwh: nil,
-                            adjusted_annual_kwh: nil,
-                            schedules_output_path: nil,
-                            schedules_column_name: nil)
-    appliances = XMLHelper.create_elements_as_needed(hpxml, ["Building", "BuildingDetails", "Appliances"])
-    refrigerator = XMLHelper.add_element(appliances, "Refrigerator")
-    sys_id = XMLHelper.add_element(refrigerator, "SystemIdentifier")
-    XMLHelper.add_attribute(sys_id, "id", id)
-    XMLHelper.add_element(refrigerator, "Location", location)
-    XMLHelper.add_element(refrigerator, "RatedAnnualkWh", Float(rated_annual_kwh)) unless rated_annual_kwh.nil?
-    add_extension(parent: refrigerator,
-                  extensions: { "AdjustedAnnualkWh": to_float_or_nil(adjusted_annual_kwh),
-                                "SchedulesOutputPath": schedules_output_path,
-                                "SchedulesColumnName": schedules_column_name })
-
-    return refrigerator
-  end
-
-  def self.get_refrigerator_values(refrigerator:)
-    return nil if refrigerator.nil?
-
-    vals = {}
-    vals[:id] = get_id(refrigerator)
-    vals[:location] = XMLHelper.get_value(refrigerator, "Location")
-    vals[:rated_annual_kwh] = to_float_or_nil(XMLHelper.get_value(refrigerator, "RatedAnnualkWh"))
-    vals[:adjusted_annual_kwh] = to_float_or_nil(XMLHelper.get_value(refrigerator, "extension/AdjustedAnnualkWh"))
-    vals[:schedules_output_path] = XMLHelper.get_value(refrigerator, "extension/SchedulesOutputPath")
-    vals[:schedules_column_name] = XMLHelper.get_value(refrigerator, "extension/SchedulesColumnName")
-    return vals
-  end
-
-  def self.add_cooking_range(hpxml:,
-                             id:,
-                             fuel_type:,
-                             is_induction:)
-    appliances = XMLHelper.create_elements_as_needed(hpxml, ["Building", "BuildingDetails", "Appliances"])
-    cooking_range = XMLHelper.add_element(appliances, "CookingRange")
-    sys_id = XMLHelper.add_element(cooking_range, "SystemIdentifier")
-    XMLHelper.add_attribute(sys_id, "id", id)
-    XMLHelper.add_element(cooking_range, "FuelType", fuel_type)
-    XMLHelper.add_element(cooking_range, "IsInduction", Boolean(is_induction))
-
-    return cooking_range
-  end
-
-  def self.get_cooking_range_values(cooking_range:)
-    return nil if cooking_range.nil?
-
-    vals = {}
-    vals[:id] = get_id(cooking_range)
-    vals[:fuel_type] = XMLHelper.get_value(cooking_range, "FuelType")
-    vals[:is_induction] = to_bool_or_nil(XMLHelper.get_value(cooking_range, "IsInduction"))
-    return vals
-  end
-
-  def self.add_oven(hpxml:,
-                    id:,
-                    is_convection:)
-    appliances = XMLHelper.create_elements_as_needed(hpxml, ["Building", "BuildingDetails", "Appliances"])
-    oven = XMLHelper.add_element(appliances, "Oven")
-    sys_id = XMLHelper.add_element(oven, "SystemIdentifier")
-    XMLHelper.add_attribute(sys_id, "id", id)
-    XMLHelper.add_element(oven, "IsConvection", Boolean(is_convection))
-
-    return oven
-  end
-
-  def self.get_oven_values(oven:)
-    return nil if oven.nil?
-
-    vals = {}
-    vals[:id] = get_id(oven)
-    vals[:is_convection] = to_bool_or_nil(XMLHelper.get_value(oven, "IsConvection"))
-    return vals
-  end
-
-  def self.add_lighting(hpxml:,
-                        fraction_tier_i_interior:,
-                        fraction_tier_i_exterior:,
-                        fraction_tier_i_garage:,
-                        fraction_tier_ii_interior:,
-                        fraction_tier_ii_exterior:,
-                        fraction_tier_ii_garage:)
-    lighting = XMLHelper.create_elements_as_needed(hpxml, ["Building", "BuildingDetails", "Lighting"])
-
-    lighting_group = XMLHelper.add_element(lighting, "LightingGroup")
-    sys_id = XMLHelper.add_element(lighting_group, "SystemIdentifier")
-    XMLHelper.add_attribute(sys_id, "id", "Lighting_TierI_Interior")
-    XMLHelper.add_element(lighting_group, "Location", "interior")
-    XMLHelper.add_element(lighting_group, "FractionofUnitsInLocation", Float(fraction_tier_i_interior))
-    XMLHelper.add_element(lighting_group, "ThirdPartyCertification", "ERI Tier I")
-
-    lighting_group = XMLHelper.add_element(lighting, "LightingGroup")
-    sys_id = XMLHelper.add_element(lighting_group, "SystemIdentifier")
-    XMLHelper.add_attribute(sys_id, "id", "Lighting_TierI_Exterior")
-    XMLHelper.add_element(lighting_group, "Location", "exterior")
-    XMLHelper.add_element(lighting_group, "FractionofUnitsInLocation", Float(fraction_tier_i_exterior))
-    XMLHelper.add_element(lighting_group, "ThirdPartyCertification", "ERI Tier I")
-
-    lighting_group = XMLHelper.add_element(lighting, "LightingGroup")
-    sys_id = XMLHelper.add_element(lighting_group, "SystemIdentifier")
-    XMLHelper.add_attribute(sys_id, "id", "Lighting_TierI_Garage")
-    XMLHelper.add_element(lighting_group, "Location", "garage")
-    XMLHelper.add_element(lighting_group, "FractionofUnitsInLocation", Float(fraction_tier_i_garage))
-    XMLHelper.add_element(lighting_group, "ThirdPartyCertification", "ERI Tier I")
-
-    lighting_group = XMLHelper.add_element(lighting, "LightingGroup")
-    sys_id = XMLHelper.add_element(lighting_group, "SystemIdentifier")
-    XMLHelper.add_attribute(sys_id, "id", "Lighting_TierII_Interior")
-    XMLHelper.add_element(lighting_group, "Location", "interior")
-    XMLHelper.add_element(lighting_group, "FractionofUnitsInLocation", Float(fraction_tier_ii_interior))
-    XMLHelper.add_element(lighting_group, "ThirdPartyCertification", "ERI Tier II")
-
-    lighting_group = XMLHelper.add_element(lighting, "LightingGroup")
-    sys_id = XMLHelper.add_element(lighting_group, "SystemIdentifier")
-    XMLHelper.add_attribute(sys_id, "id", "Lighting_TierII_Exterior")
-    XMLHelper.add_element(lighting_group, "Location", "exterior")
-    XMLHelper.add_element(lighting_group, "FractionofUnitsInLocation", Float(fraction_tier_ii_exterior))
-    XMLHelper.add_element(lighting_group, "ThirdPartyCertification", "ERI Tier II")
-
-    lighting_group = XMLHelper.add_element(lighting, "LightingGroup")
-    sys_id = XMLHelper.add_element(lighting_group, "SystemIdentifier")
-    XMLHelper.add_attribute(sys_id, "id", "Lighting_TierII_Garage")
-    XMLHelper.add_element(lighting_group, "Location", "garage")
-    XMLHelper.add_element(lighting_group, "FractionofUnitsInLocation", Float(fraction_tier_ii_garage))
-    XMLHelper.add_element(lighting_group, "ThirdPartyCertification", "ERI Tier II")
-
-    return lighting_group
-  end
-
-  def self.get_lighting_values(lighting:)
-    return nil if lighting.nil?
-
-    vals = {}
-    vals[:fraction_tier_i_interior] = to_float_or_nil(XMLHelper.get_value(lighting, "LightingGroup[ThirdPartyCertification='ERI Tier I' and Location='interior']/FractionofUnitsInLocation"))
-    vals[:fraction_tier_i_exterior] = to_float_or_nil(XMLHelper.get_value(lighting, "LightingGroup[ThirdPartyCertification='ERI Tier I' and Location='exterior']/FractionofUnitsInLocation"))
-    vals[:fraction_tier_i_garage] = to_float_or_nil(XMLHelper.get_value(lighting, "LightingGroup[ThirdPartyCertification='ERI Tier I' and Location='garage']/FractionofUnitsInLocation"))
-    vals[:fraction_tier_ii_interior] = to_float_or_nil(XMLHelper.get_value(lighting, "LightingGroup[ThirdPartyCertification='ERI Tier II' and Location='interior']/FractionofUnitsInLocation"))
-    vals[:fraction_tier_ii_exterior] = to_float_or_nil(XMLHelper.get_value(lighting, "LightingGroup[ThirdPartyCertification='ERI Tier II' and Location='exterior']/FractionofUnitsInLocation"))
-    vals[:fraction_tier_ii_garage] = to_float_or_nil(XMLHelper.get_value(lighting, "LightingGroup[ThirdPartyCertification='ERI Tier II' and Location='garage']/FractionofUnitsInLocation"))
-    return vals
-  end
-
-  def self.add_ceiling_fan(hpxml:,
-                           id:,
-                           efficiency: nil,
-                           quantity: nil)
-    lighting = XMLHelper.create_elements_as_needed(hpxml, ["Building", "BuildingDetails", "Lighting"])
-    ceiling_fan = XMLHelper.add_element(lighting, "CeilingFan")
-    sys_id = XMLHelper.add_element(ceiling_fan, "SystemIdentifier")
-    XMLHelper.add_attribute(sys_id, "id", id)
-    if not efficiency.nil?
-      airflow = XMLHelper.add_element(ceiling_fan, "Airflow")
-      XMLHelper.add_element(airflow, "FanSpeed", "medium")
-      XMLHelper.add_element(airflow, "Efficiency", Float(efficiency))
-    end
-    XMLHelper.add_element(ceiling_fan, "Quantity", Integer(quantity)) unless quantity.nil?
-
-    return ceiling_fan
-  end
-
-  def self.get_ceiling_fan_values(ceiling_fan:)
-    return nil if ceiling_fan.nil?
-
-    vals = {}
-    vals[:id] = get_id(ceiling_fan)
-    vals[:efficiency] = to_float_or_nil(XMLHelper.get_value(ceiling_fan, "Airflow[FanSpeed='medium']/Efficiency"))
-    vals[:quantity] = to_integer_or_nil(XMLHelper.get_value(ceiling_fan, "Quantity"))
-    return vals
-  end
-
-  def self.add_plug_load(hpxml:,
-                         id:,
-                         plug_load_type: nil,
-                         kWh_per_year: nil,
-                         frac_sensible: nil,
-                         frac_latent: nil)
-    misc_loads = XMLHelper.create_elements_as_needed(hpxml, ["Building", "BuildingDetails", "MiscLoads"])
-    plug_load = XMLHelper.add_element(misc_loads, "PlugLoad")
-    sys_id = XMLHelper.add_element(plug_load, "SystemIdentifier")
-    XMLHelper.add_attribute(sys_id, "id", id)
-    XMLHelper.add_element(plug_load, "PlugLoadType", plug_load_type) unless plug_load_type.nil?
-    if not kWh_per_year.nil?
-      load = XMLHelper.add_element(plug_load, "Load")
-      XMLHelper.add_element(load, "Units", "kWh/year")
-      XMLHelper.add_element(load, "Value", Float(kWh_per_year))
-    end
-    add_extension(parent: plug_load,
-                  extensions: { "FracSensible" => to_float_or_nil(frac_sensible),
-                                "FracLatent" => to_float_or_nil(frac_latent) })
-
-    return plug_load
-  end
-
-  def self.get_plug_load_values(plug_load:)
-    return nil if plug_load.nil?
-
-    vals = {}
-    vals[:id] = get_id(plug_load)
-    vals[:plug_load_type] = XMLHelper.get_value(plug_load, "PlugLoadType")
-    vals[:kWh_per_year] = to_float_or_nil(XMLHelper.get_value(plug_load, "Load[Units='kWh/year']/Value"))
-    vals[:frac_sensible] = to_float_or_nil(XMLHelper.get_value(plug_load, "extension/FracSensible"))
-    vals[:frac_latent] = to_float_or_nil(XMLHelper.get_value(plug_load, "extension/FracLatent"))
-    return vals
-  end
-
-  def self.add_misc_loads_schedule(hpxml:,
-                                   weekday_fractions: nil,
-                                   weekend_fractions: nil,
-                                   monthly_multipliers: nil)
-    misc_loads = XMLHelper.create_elements_as_needed(hpxml, ["Building", "BuildingDetails", "MiscLoads"])
-    add_extension(parent: misc_loads,
-                  extensions: { "WeekdayScheduleFractions" => weekday_fractions,
-                                "WeekendScheduleFractions" => weekend_fractions,
-                                "MonthlyScheduleMultipliers" => monthly_multipliers })
-
-    return misc_loads
-  end
-
-  def self.get_misc_loads_schedule_values(misc_loads:)
-    return nil if misc_loads.nil?
-
-    vals = {}
-    vals[:weekday_fractions] = XMLHelper.get_value(misc_loads, "extension/WeekdayScheduleFractions")
-    vals[:weekend_fractions] = XMLHelper.get_value(misc_loads, "extension/WeekendScheduleFractions")
-    vals[:monthly_multipliers] = XMLHelper.get_value(misc_loads, "extension/MonthlyScheduleMultipliers")
-    return vals
-  end
-
-  private
-
-  def self.add_extension(parent:,
-                         extensions: {})
-    extension = nil
-    unless extensions.empty?
-      extensions.each do |name, value|
-        next if value.nil?
-
-        extension = parent.elements["extension"]
-        if extension.nil?
-          extension = XMLHelper.add_element(parent, "extension")
-        end
-        XMLHelper.add_element(extension, "#{name}", value) unless value.nil?
-=======
->>>>>>> e1c57fd4
       end
     end
   end
