--- conflicted
+++ resolved
@@ -448,12 +448,8 @@
       <sch:assert role='ERROR' test='count(h:HeatingSystemFuel) = 1'>Expected 1 element(s) for xpath: HeatingSystemFuel</sch:assert>
       <sch:assert role='ERROR' test='h:HeatingSystemFuel[text()="electricity"] or not(h:HeatingSystemFuel)'>Expected HeatingSystemFuel to be 'electricity'</sch:assert>
       <sch:assert role='ERROR' test='count(h:HeatingCapacity) &lt;= 1'>Expected 0 or 1 element(s) for xpath: HeatingCapacity</sch:assert>
-<<<<<<< HEAD
       <sch:assert role='ERROR' test='count(h:AnnualHeatingEfficiency[h:Units="Percent"]/h:Value) &lt;= 1'>Expected 0 or 1 element(s) for xpath: AnnualHeatingEfficiency[Units="Percent"]/Value</sch:assert>
-=======
-      <sch:assert role='ERROR' test='count(h:AnnualHeatingEfficiency[h:Units="Percent"]/h:Value) = 1'>Expected 1 element(s) for xpath: AnnualHeatingEfficiency[Units="Percent"]/Value</sch:assert>
       <sch:assert role='ERROR' test='number(h:AnnualHeatingEfficiency[h:Units="Percent"]/h:Value) &lt;= 1 or not(h:AnnualHeatingEfficiency[h:Units="Percent"]/h:Value)'>Expected AnnualHeatingEfficiency[Units="Percent"]/Value to be less than or equal to 1</sch:assert>
->>>>>>> f8c45258
     </sch:rule>
   </sch:pattern>
   
@@ -465,12 +461,8 @@
       <sch:assert role='ERROR' test='count(h:HeatingSystemFuel) = 1'>Expected 1 element(s) for xpath: HeatingSystemFuel</sch:assert>
       <sch:assert role='ERROR' test='h:HeatingSystemFuel[text()="electricity" or text()="natural gas" or text()="fuel oil" or text()="fuel oil 1" or text()="fuel oil 2" or text()="fuel oil 4" or text()="fuel oil 5/6" or text()="diesel" or text()="propane" or text()="kerosene" or text()="coal" or text()="coke" or text()="bituminous coal" or text()="wood" or text()="wood pellets"] or not(h:HeatingSystemFuel)'>Expected HeatingSystemFuel to be 'electricity' or 'natural gas' or 'fuel oil' or 'fuel oil 1' or 'fuel oil 2' or 'fuel oil 4' or 'fuel oil 5/6' or 'diesel' or 'propane' or 'kerosene' or 'coal' or 'coke' or 'bituminous coal' or 'wood' or 'wood pellets'</sch:assert>
       <sch:assert role='ERROR' test='count(h:HeatingCapacity) &lt;= 1'>Expected 0 or 1 element(s) for xpath: HeatingCapacity</sch:assert>
-<<<<<<< HEAD
       <sch:assert role='ERROR' test='count(h:AnnualHeatingEfficiency[h:Units="AFUE"]/h:Value) + count(h:YearInstalled) &gt;= 1'>Expected 1 or more element(s) for xpath: AnnualHeatingEfficiency[Units="AFUE"]/Value | YearInstalled</sch:assert>
-=======
-      <sch:assert role='ERROR' test='count(h:AnnualHeatingEfficiency[h:Units="AFUE"]/h:Value) = 1'>Expected 1 element(s) for xpath: AnnualHeatingEfficiency[Units="AFUE"]/Value</sch:assert>
       <sch:assert role='ERROR' test='number(h:AnnualHeatingEfficiency[h:Units="AFUE"]/h:Value) &lt;= 1 or not(h:AnnualHeatingEfficiency[h:Units="AFUE"]/h:Value)'>Expected AnnualHeatingEfficiency[Units="AFUE"]/Value to be less than or equal to 1</sch:assert>
->>>>>>> f8c45258
       <sch:assert role='ERROR' test='count(h:extension/h:FanPowerWattsPerCFM) &lt;= 1'>Expected 0 or 1 element(s) for xpath: extension/FanPowerWattsPerCFM</sch:assert>
       <sch:assert role='ERROR' test='number(h:extension/h:FanPowerWattsPerCFM) &gt;= 0 or not(h:extension/h:FanPowerWattsPerCFM)'>Expected extension/FanPowerWattsPerCFM to be greater than or equal to 0</sch:assert>
       <sch:assert role='ERROR' test='count(h:extension/h:AirflowDefectRatio) &lt;= 1'>Expected 0 or 1 element(s) for xpath: extension/AirflowDefectRatio</sch:assert>
@@ -485,12 +477,8 @@
       <sch:assert role='ERROR' test='count(h:HeatingSystemFuel) = 1'>Expected 1 element(s) for xpath: HeatingSystemFuel</sch:assert>
       <sch:assert role='ERROR' test='h:HeatingSystemFuel[text()="electricity" or text()="natural gas" or text()="fuel oil" or text()="fuel oil 1" or text()="fuel oil 2" or text()="fuel oil 4" or text()="fuel oil 5/6" or text()="diesel" or text()="propane" or text()="kerosene" or text()="coal" or text()="coke" or text()="bituminous coal" or text()="wood" or text()="wood pellets"] or not(h:HeatingSystemFuel)'>Expected HeatingSystemFuel to be 'electricity' or 'natural gas' or 'fuel oil' or 'fuel oil 1' or 'fuel oil 2' or 'fuel oil 4' or 'fuel oil 5/6' or 'diesel' or 'propane' or 'kerosene' or 'coal' or 'coke' or 'bituminous coal' or 'wood' or 'wood pellets'</sch:assert>
       <sch:assert role='ERROR' test='count(h:HeatingCapacity) &lt;= 1'>Expected 0 or 1 element(s) for xpath: HeatingCapacity</sch:assert>
-<<<<<<< HEAD
       <sch:assert role='ERROR' test='count(h:AnnualHeatingEfficiency[h:Units="AFUE"]/h:Value) + count(h:YearInstalled) &gt;= 1'>Expected 1 or more element(s) for xpath: AnnualHeatingEfficiency[Units="AFUE"]/Value | YearInstalled</sch:assert>
-=======
-      <sch:assert role='ERROR' test='count(h:AnnualHeatingEfficiency[h:Units="AFUE"]/h:Value) = 1'>Expected 1 element(s) for xpath: AnnualHeatingEfficiency[Units="AFUE"]/Value</sch:assert>
       <sch:assert role='ERROR' test='number(h:AnnualHeatingEfficiency[h:Units="AFUE"]/h:Value) &lt;= 1 or not(h:AnnualHeatingEfficiency[h:Units="AFUE"]/h:Value)'>Expected AnnualHeatingEfficiency[Units="AFUE"]/Value to be less than or equal to 1</sch:assert>
->>>>>>> f8c45258
       <sch:assert role='ERROR' test='count(h:extension/h:FanPowerWatts) &lt;= 1'>Expected 0 or 1 element(s) for xpath: extension/FanPowerWatts</sch:assert>
       <sch:assert role='ERROR' test='number(h:extension/h:FanPowerWatts) &gt;= 0 or not(h:extension/h:FanPowerWatts)'>Expected extension/FanPowerWatts to be greater than or equal to 0</sch:assert>
     </sch:rule>
@@ -517,12 +505,8 @@
       <sch:assert role='ERROR' test='count(h:DistributionSystem) = 1'>Expected 1 element(s) for xpath: DistributionSystem</sch:assert>
       <sch:assert role='ERROR' test='count(h:HeatingSystemFuel) = 1'>Expected 1 element(s) for xpath: HeatingSystemFuel</sch:assert>
       <sch:assert role='ERROR' test='h:HeatingSystemFuel[text()="electricity" or text()="natural gas" or text()="fuel oil" or text()="fuel oil 1" or text()="fuel oil 2" or text()="fuel oil 4" or text()="fuel oil 5/6" or text()="diesel" or text()="propane" or text()="kerosene" or text()="coal" or text()="coke" or text()="bituminous coal" or text()="wood" or text()="wood pellets"] or not(h:HeatingSystemFuel)'>Expected HeatingSystemFuel to be 'electricity' or 'natural gas' or 'fuel oil' or 'fuel oil 1' or 'fuel oil 2' or 'fuel oil 4' or 'fuel oil 5/6' or 'diesel' or 'propane' or 'kerosene' or 'coal' or 'coke' or 'bituminous coal' or 'wood' or 'wood pellets'</sch:assert>
-<<<<<<< HEAD
       <sch:assert role='ERROR' test='count(h:AnnualHeatingEfficiency[h:Units="AFUE"]/h:Value) + count(h:YearInstalled) &gt;= 1'>Expected 1 or more element(s) for xpath: AnnualHeatingEfficiency[Units="AFUE"]/Value | YearInstalled</sch:assert>
-=======
-      <sch:assert role='ERROR' test='count(h:AnnualHeatingEfficiency[h:Units="AFUE"]/h:Value) = 1'>Expected 1 element(s) for xpath: AnnualHeatingEfficiency[Units="AFUE"]/Value</sch:assert>
       <sch:assert role='ERROR' test='number(h:AnnualHeatingEfficiency[h:Units="AFUE"]/h:Value) &lt;= 1 or not(h:AnnualHeatingEfficiency[h:Units="AFUE"]/h:Value)'>Expected AnnualHeatingEfficiency[Units="AFUE"]/Value to be less than or equal to 1</sch:assert>
->>>>>>> f8c45258
     </sch:rule>
   </sch:pattern>
 
@@ -570,12 +554,8 @@
       <sch:assert role='ERROR' test='count(h:HeatingSystemFuel) = 1'>Expected 1 element(s) for xpath: HeatingSystemFuel</sch:assert>
       <sch:assert role='ERROR' test='h:HeatingSystemFuel[text()="electricity" or text()="natural gas" or text()="fuel oil" or text()="fuel oil 1" or text()="fuel oil 2" or text()="fuel oil 4" or text()="fuel oil 5/6" or text()="diesel" or text()="propane" or text()="kerosene" or text()="coal" or text()="coke" or text()="bituminous coal" or text()="wood" or text()="wood pellets"] or not(h:HeatingSystemFuel)'>Expected HeatingSystemFuel to be 'electricity' or 'natural gas' or 'fuel oil' or 'fuel oil 1' or 'fuel oil 2' or 'fuel oil 4' or 'fuel oil 5/6' or 'diesel' or 'propane' or 'kerosene' or 'coal' or 'coke' or 'bituminous coal' or 'wood' or 'wood pellets'</sch:assert>
       <sch:assert role='ERROR' test='count(h:HeatingCapacity) &lt;= 1'>Expected 0 or 1 element(s) for xpath: HeatingCapacity</sch:assert>
-<<<<<<< HEAD
       <sch:assert role='ERROR' test='count(h:AnnualHeatingEfficiency[h:Units="Percent"]/h:Value) &lt;= 1'>Expected 0 or 1 element(s) for xpath: AnnualHeatingEfficiency[Units="Percent"]/Value</sch:assert>
-=======
-      <sch:assert role='ERROR' test='count(h:AnnualHeatingEfficiency[h:Units="Percent"]/h:Value) = 1'>Expected 1 element(s) for xpath: AnnualHeatingEfficiency[Units="Percent"]/Value</sch:assert>
       <sch:assert role='ERROR' test='number(h:AnnualHeatingEfficiency[h:Units="Percent"]/h:Value) &lt;= 1 or not(h:AnnualHeatingEfficiency[h:Units="Percent"]/h:Value)'>Expected AnnualHeatingEfficiency[Units="Percent"]/Value to be less than or equal to 1</sch:assert>
->>>>>>> f8c45258
       <sch:assert role='ERROR' test='count(h:extension/h:FanPowerWatts) &lt;= 1'>Expected 0 or 1 element(s) for xpath: extension/FanPowerWatts</sch:assert>
       <sch:assert role='ERROR' test='number(h:extension/h:FanPowerWatts) &gt;= 0 or not(h:extension/h:FanPowerWatts)'>Expected extension/FanPowerWatts to be greater than or equal to 0</sch:assert>
     </sch:rule>
