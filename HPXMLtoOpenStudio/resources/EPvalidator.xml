--- conflicted
+++ resolved
@@ -138,13 +138,8 @@
   
   <sch:pattern name='[BuildingConstruction]'>
     <sch:rule context='/h:HPXML/h:Building/h:BuildingDetails/h:BuildingSummary/h:BuildingConstruction'>
-<<<<<<< HEAD
       <sch:assert role='ERROR' test='count(h:ResidentialFacilityType) = 1'>Expected 1 element(s) for xpath: ResidentialFacilityType</sch:assert>
-      <sch:assert role='ERROR' test='not(h:ResidentialFacilityType) or contains("_single-family detached_ _single-family attached_ _apartment unit_ _manufactured home_", concat("_", h:ResidentialFacilityType, "_"))'>Expected ResidentialFacilityType to be 'single-family detached' or 'single-family attached' or 'apartment unit' or 'manufactured home'</sch:assert>
-=======
-      <sch:assert role='ERROR' test='count(h:ResidentialFacilityType) = 1'>Expected 1 element(s) for xpath: ResidentialFacilityType</sch:assert> <!-- See [ResidentialFacilityType] -->
       <sch:assert role='ERROR' test='h:ResidentialFacilityType[text()="single-family detached" or text()="single-family attached" or text()="apartment unit" or text()="manufactured home"] or not(h:ResidentialFacilityType)'>Expected ResidentialFacilityType to be 'single-family detached' or 'single-family attached' or 'apartment unit' or 'manufactured home'</sch:assert>
->>>>>>> a663e670
       <sch:assert role='ERROR' test='count(h:NumberofConditionedFloors) = 1'>Expected 1 element(s) for xpath: NumberofConditionedFloors</sch:assert>
       <sch:assert role='ERROR' test='count(h:NumberofConditionedFloorsAboveGrade) = 1'>Expected 1 element(s) for xpath: NumberofConditionedFloorsAboveGrade</sch:assert>
       <sch:assert role='ERROR' test='count(h:NumberofBedrooms) = 1'>Expected 1 element(s) for xpath: NumberofBedrooms</sch:assert>
