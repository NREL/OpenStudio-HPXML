--- conflicted
+++ resolved
@@ -5,22 +5,13 @@
   
   <sch:pattern name='[Root]'>
     <sch:rule context='/h:HPXML'>
-<<<<<<< HEAD
-      <sch:assert role='ERROR' test='count(h:XMLTransactionHeaderInformation) = 1'>Expected 1 element(s) for xpath: XMLTransactionHeaderInformation</sch:assert> <!-- See [XMLTransaction] -->
+      <sch:assert role='ERROR' test='count(h:XMLTransactionHeaderInformation) = 1'>Expected 1 element(s) for xpath: XMLTransactionHeaderInformation</sch:assert> <!-- See [XMLTransactionHeaderInformation] -->
       <sch:assert role='ERROR' test='count(h:SoftwareInfo/h:extension/h:SimulationControl) &lt;= 1'>Expected 0 or 1 element(s) for xpath: SoftwareInfo/extension/SimulationControl</sch:assert> <!-- See [SimulationControl] -->
+      <sch:assert role='ERROR' test='count(h:SoftwareInfo/h:extension/h:HVACSizingControl) &lt;= 1'>Expected 0 or 1 element(s) for xpath: SoftwareInfo/extension/HVACSizingControl</sch:assert> <!-- See [HVACSizingControl] -->
       <sch:assert role='ERROR' test='count(h:Building) = 1'>Expected 1 element(s) for xpath: Building</sch:assert>
       <sch:assert role='ERROR' test='count(h:Building/h:BuildingID) = 1'>Expected 1 element(s) for xpath: Building/BuildingID</sch:assert>
       <sch:assert role='ERROR' test='count(h:Building/h:ProjectStatus/h:EventType) = 1'>Expected 1 element(s) for xpath: Building/ProjectStatus/EventType</sch:assert>
       <sch:assert role='ERROR' test='count(h:Building/h:BuildingDetails) = 1'>Expected 1 element(s) for xpath: Building/BuildingDetails</sch:assert> <!-- See [BuildingDetails] -->
-=======
-      <sch:assert test='count(h:XMLTransactionHeaderInformation) = 1'>Expected 1 element(s) for xpath: XMLTransactionHeaderInformation</sch:assert> <!-- See [XMLTransactionHeaderInformation] -->
-      <sch:assert test='count(h:SoftwareInfo/h:extension/h:SimulationControl) &lt;= 1'>Expected 0 or 1 element(s) for xpath: SoftwareInfo/extension/SimulationControl</sch:assert> <!-- See [SimulationControl] -->
-      <sch:assert test='count(h:SoftwareInfo/h:extension/h:HVACSizingControl) &lt;= 1'>Expected 0 or 1 element(s) for xpath: SoftwareInfo/extension/HVACSizingControl</sch:assert> <!-- See [HVACSizingControl] -->
-      <sch:assert test='count(h:Building) = 1'>Expected 1 element(s) for xpath: Building</sch:assert>
-      <sch:assert test='count(h:Building/h:BuildingID) = 1'>Expected 1 element(s) for xpath: Building/BuildingID</sch:assert>
-      <sch:assert test='count(h:Building/h:ProjectStatus/h:EventType) = 1'>Expected 1 element(s) for xpath: Building/ProjectStatus/EventType</sch:assert>
-      <sch:assert test='count(h:Building/h:BuildingDetails) = 1'>Expected 1 element(s) for xpath: Building/BuildingDetails</sch:assert> <!-- See [BuildingDetails] -->
->>>>>>> 0b80315b
     </sch:rule>
   </sch:pattern>
   
@@ -35,48 +26,35 @@
 
   <sch:pattern name='[SimulationControl]'>
     <sch:rule context='/h:HPXML/h:SoftwareInfo/h:extension/h:SimulationControl'>
-<<<<<<< HEAD
       <sch:assert role='ERROR' test='count(h:Timestep) &lt;= 1'>Expected 0 or 1 element(s) for xpath: Timestep</sch:assert> <!-- minutes; must be a divisor of 60 -->
-      <sch:assert role='ERROR' test='(count(h:BeginMonth) = 0 and count(h:BeginDayOfMonth) = 0) or (count(h:BeginMonth) = 1 and count(h:BeginDayOfMonth) = 1)'>Expected 0 or 2 element(s) for xpath: BeginMonth | BeginDayOfMonth</sch:assert> <!-- integer -->
-      <sch:assert role='ERROR' test='(count(h:EndMonth) = 0 and count(h:EndDayOfMonth) = 0) or (count(h:EndMonth) = 1 and count(h:EndDayOfMonth) = 1)'>Expected 0 or 2 element(s) for xpath: EndMonth | EndDayOfMonth</sch:assert> <!-- integer -->
+      <sch:assert role='ERROR' test='(count(h:BeginMonth) + count(h:BeginDayOfMonth) = 0) or (count(h:BeginMonth) + count(h:BeginDayOfMonth) = 2)'>Expected 0 or 2 element(s) for xpath: BeginMonth | BeginDayOfMonth</sch:assert> <!-- integer -->
+      <sch:assert role='ERROR' test='(count(h:EndMonth) + count(h:EndDayOfMonth) = 0) or (count(h:EndMonth) + count(h:EndDayOfMonth) = 2)'>Expected 0 or 2 element(s) for xpath: EndMonth | EndDayOfMonth</sch:assert> <!-- integer -->
       <sch:assert role='ERROR' test='count(h:DaylightSaving) &lt;= 1'>Expected 0 or 1 element(s) for xpath: DaylightSaving</sch:assert> <!-- See [DaylightSaving] -->
-=======
-      <sch:assert test='count(h:Timestep) &lt;= 1'>Expected 0 or 1 element(s) for xpath: Timestep</sch:assert> <!-- minutes; must be a divisor of 60 -->
-      <sch:assert test='(count(h:BeginMonth) + count(h:BeginDayOfMonth) = 0) or (count(h:BeginMonth) + count(h:BeginDayOfMonth) = 2)'>Expected 0 or 2 element(s) for xpath: BeginMonth | BeginDayOfMonth</sch:assert> <!-- integer -->
-      <sch:assert test='(count(h:EndMonth) + count(h:EndDayOfMonth) = 0) or (count(h:EndMonth) + count(h:EndDayOfMonth) = 2)'>Expected 0 or 2 element(s) for xpath: EndMonth | EndDayOfMonth</sch:assert> <!-- integer -->
-      <sch:assert test='count(h:DaylightSaving) &lt;= 1'>Expected 0 or 1 element(s) for xpath: DaylightSaving</sch:assert> <!-- See [DaylightSaving] -->
->>>>>>> 0b80315b
     </sch:rule>
   </sch:pattern>
 
   <sch:pattern name='[HVACSizingControl]'>
     <sch:rule context='/h:HPXML/h:SoftwareInfo/h:extension/h:HVACSizingControl'>
-      <sch:assert test='count(h:AllowIncreasedFixedCapacities) &lt;= 1'>Expected 0 or 1 element(s) for xpath: AllowIncreasedFixedCapacities</sch:assert> <!-- boolean -->
-      <sch:assert test='count(h:UseMaxLoadForHeatPumps) &lt;= 1'>Expected 0 or 1 element(s) for xpath: UseMaxLoadForHeatPumps</sch:assert> <!-- boolean -->
+      <sch:assert role='ERROR' test='count(h:AllowIncreasedFixedCapacities) &lt;= 1'>Expected 0 or 1 element(s) for xpath: AllowIncreasedFixedCapacities</sch:assert> <!-- boolean -->
+      <sch:assert role='ERROR' test='count(h:UseMaxLoadForHeatPumps) &lt;= 1'>Expected 0 or 1 element(s) for xpath: UseMaxLoadForHeatPumps</sch:assert> <!-- boolean -->
     </sch:rule>
   </sch:pattern>
 
   <sch:pattern name='[DaylightSaving]'>
     <sch:rule context='/h:HPXML/h:SoftwareInfo/h:extension/h:SimulationControl/h:DaylightSaving'>
-<<<<<<< HEAD
       <sch:assert role='ERROR' test='count(h:Enabled) = 1'>Expected 1 element(s) for xpath: Enabled</sch:assert>
-      <sch:assert role='ERROR' test='(count(h:BeginMonth) = 0 and count(h:BeginDayOfMonth) = 0 and count(h:EndMonth) = 0 and count(h:EndDayOfMonth) = 0) or (count(h:BeginMonth) = 1 and count(h:BeginDayOfMonth) = 1 and count(h:EndMonth) = 1 and count(h:EndDayOfMonth) = 1)'>Expected 0 or 4 element(s) for xpath: BeginMonth | BeginDayOfMonth | EndMonth | EndDayOfMonth</sch:assert> <!-- integer -->
-=======
-      <sch:assert test='count(h:Enabled) = 1'>Expected 1 element(s) for xpath: Enabled</sch:assert>
-      <sch:assert test='(count(h:BeginMonth) + count(h:BeginDayOfMonth) + count(h:EndMonth) + count(h:EndDayOfMonth) = 0) or (count(h:BeginMonth) + count(h:BeginDayOfMonth) + count(h:EndMonth) + count(h:EndDayOfMonth) = 4)'>Expected 0 or 4 element(s) for xpath: BeginMonth | BeginDayOfMonth | EndMonth | EndDayOfMonth</sch:assert> <!-- integer -->
->>>>>>> 0b80315b
+      <sch:assert role='ERROR' test='(count(h:BeginMonth) + count(h:BeginDayOfMonth) + count(h:EndMonth) + count(h:EndDayOfMonth) = 0) or (count(h:BeginMonth) + count(h:BeginDayOfMonth) + count(h:EndMonth) + count(h:EndDayOfMonth) = 4)'>Expected 0 or 4 element(s) for xpath: BeginMonth | BeginDayOfMonth | EndMonth | EndDayOfMonth</sch:assert> <!-- integer -->
     </sch:rule>
   </sch:pattern>
   
   <sch:pattern name='[BuildingDetails]'>
     <sch:rule context='/h:HPXML/h:Building/h:BuildingDetails'>
-<<<<<<< HEAD
       <sch:assert role='ERROR' test='count(h:BuildingSummary/h:Site) &lt;= 1'>Expected 0 or 1 element(s) for xpath: BuildingSummary/Site</sch:assert> <!-- See [Site] -->
       <sch:assert role='ERROR' test='count(h:BuildingSummary/h:BuildingOccupancy) &lt;= 1'>Expected 0 or 1 element(s) for xpath: BuildingSummary/BuildingOccupancy</sch:assert> <!-- See [BuildingOccupancy]-->
       <sch:assert role='ERROR' test='count(h:BuildingSummary/h:BuildingConstruction) = 1'>Expected 1 element(s) for xpath: BuildingSummary/BuildingConstruction</sch:assert> <!-- See [BuildingConstruction] -->
-      <sch:assert role='ERROR' test='count(h:ClimateandRiskZones/h:ClimateZoneIECC) &lt;= 1'>Expected 0 or 1 element(s) for xpath: ClimateandRiskZones/ClimateZoneIECC</sch:assert> <!-- See [ClimateZone] -->
+      <sch:assert role='ERROR' test='count(h:ClimateandRiskZones/h:ClimateZoneIECC) &lt;= 1'>Expected 0 or 1 element(s) for xpath: ClimateandRiskZones/ClimateZoneIECC</sch:assert> <!-- See [ClimateZoneIECC] -->
       <sch:assert role='ERROR' test='count(h:ClimateandRiskZones/h:WeatherStation) = 1'>Expected 1 element(s) for xpath: ClimateandRiskZones/WeatherStation</sch:assert> <!-- See [WeatherStation] -->
-      <sch:assert role='ERROR' test='count(h:Enclosure/h:AirInfiltration/h:AirInfiltrationMeasurement/h:BuildingAirLeakage/h:UnitofMeasure[text()="ACH" or text()="CFM" or text()="ACHnatural"]) = 1'>Expected 1 element(s) for xpath: Enclosure/AirInfiltration/AirInfiltrationMeasurement/BuildingAirLeakage/UnitofMeasure[text()="ACH" or text()="CFM" or text()="ACHnatural"]</sch:assert> <!-- see [AirInfiltrationUnit=ACHorCFM] or [AirInfiltrationUnit=ACHnatural] -->
+      <sch:assert role='ERROR' test='count(h:Enclosure/h:AirInfiltration/h:AirInfiltrationMeasurement/h:BuildingAirLeakage/h:UnitofMeasure[text()="ACH" or text()="CFM" or text()="ACHnatural"]) = 1'>Expected 1 element(s) for xpath: Enclosure/AirInfiltration/AirInfiltrationMeasurement/BuildingAirLeakage/UnitofMeasure[text()="ACH" or text()="CFM" or text()="ACHnatural"]</sch:assert> <!-- see [AirInfiltrationUnits=ACHorCFM] or [AirInfiltrationUnits=ACHnatural] -->
       <sch:assert role='ERROR' test='count(h:Enclosure/h:Roofs/h:Roof) &gt;= 0'>Expected 0 or more element(s) for xpath: Enclosure/Roofs/Roof</sch:assert> <!-- see [Roof] -->
       <sch:assert role='ERROR' test='count(h:Enclosure/h:Walls/h:Wall) &gt;= 1'>Expected 1 or more element(s) for xpath: Enclosure/Walls/Wall</sch:assert> <!-- see [Wall] -->
       <sch:assert role='ERROR' test='count(h:Enclosure/h:RimJoists/h:RimJoist) &gt;= 0'>Expected 0 or more element(s) for xpath: Enclosure/RimJoists/RimJoist</sch:assert> <!-- see [RimJoist] -->
@@ -92,8 +70,7 @@
       <sch:assert role='ERROR' test='count(h:Systems/h:HVAC/h:HVACControl) &lt;= 1'>Expected 0 or 1 element(s) for xpath: Systems/HVAC/HVACControl</sch:assert> <!-- see [HVACControl] -->
       <sch:assert role='ERROR' test='count(h:Systems/h:HVAC/h:HVACDistribution) &gt;= 0'>Expected 0 or more element(s) for xpath: Systems/HVAC/HVACDistribution</sch:assert> <!-- see [HVACDistribution] -->
       <sch:assert role='ERROR' test='count(h:Systems/h:MechanicalVentilation/h:VentilationFans/h:VentilationFan[h:UsedForWholeBuildingVentilation="true"]) &gt;= 0'>Expected 0 or more element(s) for xpath: Systems/MechanicalVentilation/VentilationFans/VentilationFan[UsedForWholeBuildingVentilation="true"]</sch:assert> <!-- See [MechanicalVentilation] -->
-      <sch:assert role='ERROR' test='count(h:Systems/h:MechanicalVentilation/h:VentilationFans/h:VentilationFan[h:UsedForLocalVentilation="true" and h:FanLocation="kitchen"]) &gt;= 0'>Expected 0 or more element(s) for xpath: Systems/MechanicalVentilation/VentilationFans/VentilationFan[UsedForLocalVentilation="true" and FanLocation="kitchen"]</sch:assert> <!-- See [KitchenRangeFan] -->
-      <sch:assert role='ERROR' test='count(h:Systems/h:MechanicalVentilation/h:VentilationFans/h:VentilationFan[h:UsedForLocalVentilation="true" and h:FanLocation="bath"]) &gt;= 0'>Expected 0 or more element(s) for xpath: Systems/MechanicalVentilation/VentilationFans/VentilationFan[UsedForLocalVentilation="true" and FanLocation="bath"]</sch:assert> <!-- See [BathFan] -->
+      <sch:assert role='ERROR' test='count(h:Systems/h:MechanicalVentilation/h:VentilationFans/h:VentilationFan[h:UsedForLocalVentilation="true"]) &gt;= 0'>Expected 0 or more element(s) for xpath: Systems/MechanicalVentilation/VentilationFans/VentilationFan[UsedForLocalVentilation="true"]</sch:assert> <!-- See [LocalVentilation] -->
       <sch:assert role='ERROR' test='count(h:Systems/h:MechanicalVentilation/h:VentilationFans/h:VentilationFan[h:UsedForSeasonalCoolingLoadReduction="true"]) &gt;= 0'>Expected 0 or more element(s) for xpath: Systems/MechanicalVentilation/VentilationFans/VentilationFan[UsedForSeasonalCoolingLoadReduction="true"]</sch:assert> <!-- See [WholeHouseFan] -->
       <sch:assert role='ERROR' test='count(h:Systems/h:WaterHeating/h:WaterHeatingSystem) &gt;= 0'>Expected 0 or more element(s) for xpath: Systems/WaterHeating/WaterHeatingSystem</sch:assert> <!-- See [WaterHeatingSystem] -->
       <sch:assert role='ERROR' test='count(h:Systems/h:WaterHeating/h:HotWaterDistribution) &lt;= 1'>Expected 0 or 1 element(s) for xpath: Systems/WaterHeating/HotWaterDistribution</sch:assert> <!-- See [HotWaterDistribution] -->
@@ -119,62 +96,6 @@
       <sch:assert role='ERROR' test='count(h:MiscLoads/h:FuelLoad[h:FuelLoadType[text()="grill"]]) &lt;= 1'>Expected 0 or 1 element(s) for xpath: MiscLoads/FuelLoad[FuelLoadType[text()="grill"]]</sch:assert> <!-- See [FuelLoad] -->
       <sch:assert role='ERROR' test='count(h:MiscLoads/h:FuelLoad[h:FuelLoadType[text()="lighting"]]) &lt;= 1'>Expected 0 or 1 element(s) for xpath: MiscLoads/FuelLoad[FuelLoadType[text()="lighting"]]</sch:assert> <!-- See [FuelLoad] -->
       <sch:assert role='ERROR' test='count(h:MiscLoads/h:FuelLoad[h:FuelLoadType[text()="fireplace"]]) &lt;= 1'>Expected 0 or 1 element(s) for xpath: MiscLoads/FuelLoad[FuelLoadType[text()="fireplace"]]</sch:assert> <!-- See [FuelLoad] -->
-      <!-- Warnings -->
-      <sch:report role='WARN' test='count(h:Appliances/h:ClothesWasher) = 0'>No clothes washer specified, the model will not include clothes washer energy use.</sch:report>
-      <sch:report role='WARN' test='count(h:Appliances/h:ClothesDryer) = 0'>No clothes dryer specified, the model will not include clothes dryer energy use.</sch:report>
-      <sch:report role='WARN' test='count(h:Appliances/h:Dishwasher) = 0'>No dishwasher specified, the model will not include dishwasher energy use.</sch:report>
-      <sch:report role='WARN' test='count(h:Appliances/h:Refrigerator) = 0'>No refrigerator specified, the model will not include refrigerator energy use.</sch:report>
-      <sch:report role='WARN' test='count(h:Appliances/h:CookingRange) = 0'>No cooking range specified, the model will not include cooking range/oven energy use.</sch:report>
-      <sch:report role='WARN' test='count(h:Systems/h:WaterHeating/h:WaterHeatingSystem) = 0'>No water heater specified, the model will not include water heating energy use.</sch:report>
-=======
-      <sch:assert test='count(h:BuildingSummary/h:Site) &lt;= 1'>Expected 0 or 1 element(s) for xpath: BuildingSummary/Site</sch:assert> <!-- See [Site] -->
-      <sch:assert test='count(h:BuildingSummary/h:BuildingOccupancy) &lt;= 1'>Expected 0 or 1 element(s) for xpath: BuildingSummary/BuildingOccupancy</sch:assert> <!-- See [BuildingOccupancy]-->
-      <sch:assert test='count(h:BuildingSummary/h:BuildingConstruction) = 1'>Expected 1 element(s) for xpath: BuildingSummary/BuildingConstruction</sch:assert> <!-- See [BuildingConstruction] -->
-      <sch:assert test='count(h:ClimateandRiskZones/h:ClimateZoneIECC) &lt;= 1'>Expected 0 or 1 element(s) for xpath: ClimateandRiskZones/ClimateZoneIECC</sch:assert> <!-- See [ClimateZoneIECC] -->
-      <sch:assert test='count(h:ClimateandRiskZones/h:WeatherStation) = 1'>Expected 1 element(s) for xpath: ClimateandRiskZones/WeatherStation</sch:assert> <!-- See [WeatherStation] -->
-      <sch:assert test='count(h:Enclosure/h:AirInfiltration/h:AirInfiltrationMeasurement/h:BuildingAirLeakage/h:UnitofMeasure[text()="ACH" or text()="CFM" or text()="ACHnatural"]) = 1'>Expected 1 element(s) for xpath: Enclosure/AirInfiltration/AirInfiltrationMeasurement/BuildingAirLeakage/UnitofMeasure[text()="ACH" or text()="CFM" or text()="ACHnatural"]</sch:assert> <!-- see [AirInfiltrationUnits=ACHorCFM] or [AirInfiltrationUnits=ACHnatural] -->
-      <sch:assert test='count(h:Enclosure/h:Roofs/h:Roof) &gt;= 0'>Expected 0 or more element(s) for xpath: Enclosure/Roofs/Roof</sch:assert> <!-- see [Roof] -->
-      <sch:assert test='count(h:Enclosure/h:Walls/h:Wall) &gt;= 1'>Expected 1 or more element(s) for xpath: Enclosure/Walls/Wall</sch:assert> <!-- see [Wall] -->
-      <sch:assert test='count(h:Enclosure/h:RimJoists/h:RimJoist) &gt;= 0'>Expected 0 or more element(s) for xpath: Enclosure/RimJoists/RimJoist</sch:assert> <!-- see [RimJoist] -->
-      <sch:assert test='count(h:Enclosure/h:FoundationWalls/h:FoundationWall) &gt;= 0'>Expected 0 or more element(s) for xpath: Enclosure/FoundationWalls/FoundationWall</sch:assert> <!-- see [FoundationWall] -->
-      <sch:assert test='count(h:Enclosure/h:FrameFloors/h:FrameFloor) &gt;= 0'>Expected 0 or more element(s) for xpath: Enclosure/FrameFloors/FrameFloor</sch:assert> <!-- see [FrameFloor] -->
-      <sch:assert test='count(h:Enclosure/h:Slabs/h:Slab) &gt;= 0'>Expected 0 or more element(s) for xpath: Enclosure/Slabs/Slab</sch:assert> <!-- see [Slab] -->
-      <sch:assert test='count(h:Enclosure/h:Windows/h:Window) &gt;= 0'>Expected 0 or more element(s) for xpath: Enclosure/Windows/Window</sch:assert> <!-- see [Window] -->
-      <sch:assert test='count(h:Enclosure/h:Skylights/h:Skylight) &gt;= 0'>Expected 0 or more element(s) for xpath: Enclosure/Skylights/Skylight</sch:assert> <!-- see [Skylight] -->
-      <sch:assert test='count(h:Enclosure/h:Doors/h:Door) &gt;= 0'>Expected 0 or more element(s) for xpath: Enclosure/Doors/Door</sch:assert> <!-- see [Door] -->
-      <sch:assert test='count(h:Systems/h:HVAC/h:HVACPlant/h:HeatingSystem) &gt;= 0'>Expected 0 or more element(s) for xpath: Systems/HVAC/HVACPlant/HeatingSystem</sch:assert> <!-- see [HeatingSystem] -->
-      <sch:assert test='count(h:Systems/h:HVAC/h:HVACPlant/h:CoolingSystem) &gt;= 0'>Expected 0 or more element(s) for xpath: Systems/HVAC/HVACPlant/CoolingSystem</sch:assert> <!-- see [CoolingSystem] -->
-      <sch:assert test='count(h:Systems/h:HVAC/h:HVACPlant/h:HeatPump) &gt;= 0'>Expected 0 or more element(s) for xpath: Systems/HVAC/HVACPlant/HeatPump</sch:assert> <!-- see [HeatPump] -->
-      <sch:assert test='count(h:Systems/h:HVAC/h:HVACControl) &lt;= 1'>Expected 0 or 1 element(s) for xpath: Systems/HVAC/HVACControl</sch:assert> <!-- see [HVACControl] -->
-      <sch:assert test='count(h:Systems/h:HVAC/h:HVACDistribution) &gt;= 0'>Expected 0 or more element(s) for xpath: Systems/HVAC/HVACDistribution</sch:assert> <!-- see [HVACDistribution] -->
-      <sch:assert test='count(h:Systems/h:MechanicalVentilation/h:VentilationFans/h:VentilationFan[h:UsedForWholeBuildingVentilation="true"]) &gt;= 0'>Expected 0 or more element(s) for xpath: Systems/MechanicalVentilation/VentilationFans/VentilationFan[UsedForWholeBuildingVentilation="true"]</sch:assert> <!-- See [MechanicalVentilation] -->
-      <sch:assert test='count(h:Systems/h:MechanicalVentilation/h:VentilationFans/h:VentilationFan[h:UsedForLocalVentilation="true"]) &gt;= 0'>Expected 0 or more element(s) for xpath: Systems/MechanicalVentilation/VentilationFans/VentilationFan[UsedForLocalVentilation="true"]</sch:assert> <!-- See [LocalVentilation] -->
-      <sch:assert test='count(h:Systems/h:MechanicalVentilation/h:VentilationFans/h:VentilationFan[h:UsedForSeasonalCoolingLoadReduction="true"]) &gt;= 0'>Expected 0 or more element(s) for xpath: Systems/MechanicalVentilation/VentilationFans/VentilationFan[UsedForSeasonalCoolingLoadReduction="true"]</sch:assert> <!-- See [WholeHouseFan] -->
-      <sch:assert test='count(h:Systems/h:WaterHeating/h:WaterHeatingSystem) &gt;= 0'>Expected 0 or more element(s) for xpath: Systems/WaterHeating/WaterHeatingSystem</sch:assert> <!-- See [WaterHeatingSystem] -->
-      <sch:assert test='count(h:Systems/h:WaterHeating/h:HotWaterDistribution) &lt;= 1'>Expected 0 or 1 element(s) for xpath: Systems/WaterHeating/HotWaterDistribution</sch:assert> <!-- See [HotWaterDistribution] -->
-      <sch:assert test='count(h:Systems/h:WaterHeating/h:WaterFixture) &gt;= 0'>Expected 0 or more element(s) for xpath: Systems/WaterHeating/WaterFixture</sch:assert> <!-- See [WaterFixture] -->
-      <sch:assert test='count(h:Systems/h:SolarThermal/h:SolarThermalSystem) &lt;= 1'>Expected 0 or 1 element(s) for xpath: Systems/SolarThermal/SolarThermalSystem</sch:assert> <!-- See [SolarThermalSystem] -->
-      <sch:assert test='count(h:Systems/h:Photovoltaics/h:PVSystem) &gt;= 0'>Expected 0 or more element(s) for xpath: Systems/Photovoltaics/PVSystem</sch:assert> <!-- See [PVSystem] -->
-      <sch:assert test='count(h:Appliances/h:ClothesWasher) &lt;= 1'>Expected 0 or 1 element(s) for xpath: Appliances/ClothesWasher</sch:assert> <!-- See [ClothesWasher] -->
-      <sch:assert test='count(h:Appliances/h:ClothesDryer) &lt;= 1'>Expected 0 or 1 element(s) for xpath: Appliances/ClothesDryer</sch:assert> <!-- See [ClothesDryer] -->
-      <sch:assert test='count(h:Appliances/h:Dishwasher) &lt;= 1'>Expected 0 or 1 element(s) for xpath: Appliances/Dishwasher</sch:assert> <!-- See [Dishwasher] -->
-      <sch:assert test='count(h:Appliances/h:Refrigerator) &gt;= 0'>Expected 0 or more element(s) for xpath: Appliances/Refrigerator</sch:assert> <!-- See [Refrigerator] -->
-      <sch:assert test='count(h:Appliances/h:Freezer) &gt;= 0'>Expected 0 or more element(s) for xpath: Appliances/Freezer</sch:assert> <!-- See [Freezer] -->
-      <sch:assert test='count(h:Appliances/h:Dehumidifier) &lt;= 1'>Expected 0 or 1 element(s) for xpath: Appliances/Dehumidifier</sch:assert> <!-- See [Dehumidifier] -->
-      <sch:assert test='count(h:Appliances/h:CookingRange) &lt;= 1'>Expected 0 or 1 element(s) for xpath: Appliances/CookingRange</sch:assert> <!-- See [CookingRange] -->
-      <sch:assert test='count(h:Appliances/h:Oven) &lt;= 1'>Expected 0 or 1 element(s) for xpath: Appliances/Oven</sch:assert> <!-- See [Oven] -->
-      <sch:assert test='count(h:Lighting) &lt;= 1'>Expected 0 or 1 element(s) for xpath: Lighting</sch:assert> <!-- See [Lighting] -->
-      <sch:assert test='count(h:Lighting/h:CeilingFan) &lt;= 1'>Expected 0 or 1 element(s) for xpath: Lighting/CeilingFan</sch:assert> <!-- See [CeilingFan] -->
-      <sch:assert test='count(h:Pools/h:Pool) &lt;= 1'>Expected 0 or 1 element(s) for xpath: Pools/Pool</sch:assert> <!-- See [Pool] -->
-      <sch:assert test='count(h:HotTubs/h:HotTub) &lt;= 1'>Expected 0 or 1 element(s) for xpath: HotTubs/HotTub</sch:assert> <!-- See [HotTub] -->
-      <sch:assert test='count(h:MiscLoads/h:PlugLoad[h:PlugLoadType[text()="other"]]) = 1'>Expected 1 element(s) for xpath: MiscLoads/PlugLoad[PlugLoadType[text()="other"]]</sch:assert> <!-- See [PlugLoad] -->
-      <sch:assert test='count(h:MiscLoads/h:PlugLoad[h:PlugLoadType[text()="TV other"]]) = 1'>Expected 1 element(s) for xpath: MiscLoads/PlugLoad[PlugLoadType[text()="TV other"]]</sch:assert> <!-- See [PlugLoad] -->
-      <sch:assert test='count(h:MiscLoads/h:PlugLoad[h:PlugLoadType[text()="electric vehicle charging"]]) &lt;= 1'>Expected 0 or 1 element(s) for xpath: MiscLoads/PlugLoad[PlugLoadType[text()="electric vehicle charging"]]</sch:assert> <!-- See [PlugLoad] -->
-      <sch:assert test='count(h:MiscLoads/h:PlugLoad[h:PlugLoadType[text()="well pump"]]) &lt;= 1'>Expected 0 or 1 element(s) for xpath: MiscLoads/PlugLoad[PlugLoadType[text()="well pump"]]</sch:assert> <!-- See [PlugLoad] -->
-      <sch:assert test='count(h:MiscLoads/h:FuelLoad[h:FuelLoadType[text()="grill"]]) &lt;= 1'>Expected 0 or 1 element(s) for xpath: MiscLoads/FuelLoad[FuelLoadType[text()="grill"]]</sch:assert> <!-- See [FuelLoad] -->
-      <sch:assert test='count(h:MiscLoads/h:FuelLoad[h:FuelLoadType[text()="lighting"]]) &lt;= 1'>Expected 0 or 1 element(s) for xpath: MiscLoads/FuelLoad[FuelLoadType[text()="lighting"]]</sch:assert> <!-- See [FuelLoad] -->
-      <sch:assert test='count(h:MiscLoads/h:FuelLoad[h:FuelLoadType[text()="fireplace"]]) &lt;= 1'>Expected 0 or 1 element(s) for xpath: MiscLoads/FuelLoad[FuelLoadType[text()="fireplace"]]</sch:assert> <!-- See [FuelLoad] -->
->>>>>>> 0b80315b
     </sch:rule>
   </sch:pattern>  
   
@@ -260,31 +181,17 @@
 
   <sch:pattern name='[Roof]'>
     <sch:rule context='/h:HPXML/h:Building/h:BuildingDetails/h:Enclosure/h:Roofs/h:Roof'>
-<<<<<<< HEAD
-      <sch:assert role='ERROR' test='count(h:SystemIdentifier) = 1'>Expected 1 element(s) for xpath: SystemIdentifier</sch:assert>
-      <sch:assert role='ERROR' test='count(h:InteriorAdjacentTo[text()="attic - vented" or text()="attic - unvented" or text()="living space" or text()="garage"]) = 1'>Expected 1 element(s) for xpath: InteriorAdjacentTo[text()="attic - vented" or text()="attic - unvented" or text()="living space" or text()="garage"]</sch:assert> <!-- See [VentedAttic] -->
+      <sch:assert role='ERROR' test='count(h:SystemIdentifier) = 1'>Expected 1 element(s) for xpath: SystemIdentifier</sch:assert>
+      <sch:assert role='ERROR' test='count(h:InteriorAdjacentTo[text()="attic - vented" or text()="attic - unvented" or text()="living space" or text()="garage"]) = 1'>Expected 1 element(s) for xpath: InteriorAdjacentTo[text()="attic - vented" or text()="attic - unvented" or text()="living space" or text()="garage"]</sch:assert> <!-- See [RoofType=AdjacentToVentedAttic] -->
       <sch:assert role='ERROR' test='count(h:Area) = 1'>Expected 1 element(s) for xpath: Area</sch:assert>
       <sch:assert role='ERROR' test='count(h:Azimuth) &lt;= 1'>Expected 0 or 1 element(s) for xpath: Azimuth</sch:assert>
-      <sch:assert role='ERROR' test='count(h:RoofType) &lt;= 1'>Expected 0 or 1 element(s) for xpath: RoofType</sch:assert> <!-- See [RoofType] -->
+      <sch:assert role='ERROR' test='not(h:RoofType) or count(h:RoofType[text()="asphalt or fiberglass shingles" or text()="wood shingles or shakes" or text()="slate or tile shingles" or text()="metal surfacing"]) = 1'>Expected 1 element(s) for xpath: [not(RoofType)] | RoofType[text()="asphalt or fiberglass shingles" or text()="wood shingles or shakes" or text()="slate or tile shingles" or text()="metal surfacing"]</sch:assert>
       <sch:assert role='ERROR' test='count(h:SolarAbsorptance) + count(h:RoofColor) &gt;= 1'>Expected 1 or more element(s) for xpath: SolarAbsorptance | RoofColor</sch:assert>
       <sch:assert role='ERROR' test='count(h:Emittance) = 1'>Expected 1 element(s) for xpath: Emittance</sch:assert>
       <sch:assert role='ERROR' test='count(h:Pitch) = 1'>Expected 1 element(s) for xpath: Pitch</sch:assert>
       <sch:assert role='ERROR' test='count(h:RadiantBarrier) = 1'>Expected 1 element(s) for xpath: RadiantBarrier</sch:assert> <!-- See [RadiantBarrier] -->
       <sch:assert role='ERROR' test='count(h:Insulation/h:SystemIdentifier) = 1'>Expected 1 element(s) for xpath: Insulation/SystemIdentifier</sch:assert>
       <sch:assert role='ERROR' test='count(h:Insulation/h:AssemblyEffectiveRValue) = 1'>Expected 1 element(s) for xpath: Insulation/AssemblyEffectiveRValue</sch:assert>
-=======
-      <sch:assert test='count(h:SystemIdentifier) = 1'>Expected 1 element(s) for xpath: SystemIdentifier</sch:assert>
-      <sch:assert test='count(h:InteriorAdjacentTo[text()="attic - vented" or text()="attic - unvented" or text()="living space" or text()="garage"]) = 1'>Expected 1 element(s) for xpath: InteriorAdjacentTo[text()="attic - vented" or text()="attic - unvented" or text()="living space" or text()="garage"]</sch:assert> <!-- See [RoofType=AdjacentToVentedAttic] -->
-      <sch:assert test='count(h:Area) = 1'>Expected 1 element(s) for xpath: Area</sch:assert>
-      <sch:assert test='count(h:Azimuth) &lt;= 1'>Expected 0 or 1 element(s) for xpath: Azimuth</sch:assert>
-      <sch:assert test='not(h:RoofType) or count(h:RoofType[text()="asphalt or fiberglass shingles" or text()="wood shingles or shakes" or text()="slate or tile shingles" or text()="metal surfacing"]) = 1'>Expected 1 element(s) for xpath: [not(RoofType)] | RoofType[text()="asphalt or fiberglass shingles" or text()="wood shingles or shakes" or text()="slate or tile shingles" or text()="metal surfacing"]</sch:assert>
-      <sch:assert test='count(h:SolarAbsorptance) + count(h:RoofColor) &gt;= 1'>Expected 1 or more element(s) for xpath: SolarAbsorptance | RoofColor</sch:assert>
-      <sch:assert test='count(h:Emittance) = 1'>Expected 1 element(s) for xpath: Emittance</sch:assert>
-      <sch:assert test='count(h:Pitch) = 1'>Expected 1 element(s) for xpath: Pitch</sch:assert>
-      <sch:assert test='count(h:RadiantBarrier) = 1'>Expected 1 element(s) for xpath: RadiantBarrier</sch:assert> <!-- See [RadiantBarrier] -->
-      <sch:assert test='count(h:Insulation/h:SystemIdentifier) = 1'>Expected 1 element(s) for xpath: Insulation/SystemIdentifier</sch:assert>
-      <sch:assert test='count(h:Insulation/h:AssemblyEffectiveRValue) = 1'>Expected 1 element(s) for xpath: Insulation/AssemblyEffectiveRValue</sch:assert>
->>>>>>> 0b80315b
     </sch:rule>
   </sch:pattern>
 
@@ -351,10 +258,9 @@
 
   <sch:pattern name='[FoundationWall]'>
     <sch:rule context='/h:HPXML/h:Building/h:BuildingDetails/h:Enclosure/h:FoundationWalls/h:FoundationWall'>
-<<<<<<< HEAD
       <sch:assert role='ERROR' test='count(h:SystemIdentifier) = 1'>Expected 1 element(s) for xpath: SystemIdentifier</sch:assert>
       <sch:assert role='ERROR' test='count(h:ExteriorAdjacentTo[text()="ground" or text()="basement - conditioned" or text()="basement - unconditioned" or text()="crawlspace - vented" or text()="crawlspace - unvented" or text()="garage" or text()="other housing unit" or text()="other heated space" or text()="other multifamily buffer space" or text()="other non-freezing space"]) = 1'>Expected 1 element(s) for xpath: ExteriorAdjacentTo[text()="ground" or text()="basement - conditioned" or text()="basement - unconditioned" or text()="crawlspace - vented" or text()="crawlspace - unvented" or text()="garage" or text()="other housing unit" or text()="other heated space" or text()="other multifamily buffer space" or text()="other non-freezing space"]</sch:assert>
-      <sch:assert role='ERROR' test='count(h:InteriorAdjacentTo[text()="basement - conditioned" or text()="basement - unconditioned" or text()="crawlspace - vented" or text()="crawlspace - unvented" or text()="garage"]) = 1'>Expected 1 element(s) for xpath: InteriorAdjacentTo[text()="basement - conditioned" or text()="basement - unconditioned" or text()="crawlspace - vented" or text()="crawlspace - unvented" or text()="garage"]</sch:assert> <!-- See [VentedCrawlspace] -->
+      <sch:assert role='ERROR' test='count(h:InteriorAdjacentTo[text()="basement - conditioned" or text()="basement - unconditioned" or text()="crawlspace - vented" or text()="crawlspace - unvented" or text()="garage"]) = 1'>Expected 1 element(s) for xpath: InteriorAdjacentTo[text()="basement - conditioned" or text()="basement - unconditioned" or text()="crawlspace - vented" or text()="crawlspace - unvented" or text()="garage"]</sch:assert> <!-- See [FoundationWallType=AdjacentToVentedCrawl] -->
       <sch:assert role='ERROR' test='count(h:Height) = 1'>Expected 1 element(s) for xpath: Height</sch:assert>
       <sch:assert role='ERROR' test='count(h:Area) = 1'>Expected 1 element(s) for xpath: Area</sch:assert>
       <sch:assert role='ERROR' test='count(h:Azimuth) &lt;= 1'>Expected 0 or 1 element(s) for xpath: Azimuth</sch:assert>
@@ -362,22 +268,8 @@
       <sch:assert role='ERROR' test='count(h:DepthBelowGrade) = 1'>Expected 1 element(s) for xpath: DepthBelowGrade</sch:assert>
       <sch:assert role='ERROR' test='count(h:Insulation/h:SystemIdentifier) = 1'>Expected 1 element(s) for xpath: Insulation/SystemIdentifier</sch:assert>
       <!-- Insulation: either specify interior and exterior layers OR assembly R-value: -->
-      <sch:assert role='ERROR' test='count(h:Insulation/h:Layer[h:InstallationType[text()="continuous - interior"]]) + count(h:Insulation/h:AssemblyEffectiveRValue) = 1'>Expected 1 element(s) for xpath: Insulation/Layer[InstallationType[text()="continuous - interior"]] | Insulation/AssemblyEffectiveRValue</sch:assert> <!-- See [FoundationWallInsLayer] -->
-      <sch:assert role='ERROR' test='count(h:Insulation/h:Layer[h:InstallationType[text()="continuous - exterior"]]) + count(h:Insulation/h:AssemblyEffectiveRValue) = 1'>Expected 1 element(s) for xpath: Insulation/Layer[InstallationType[text()="continuous - exterior"]] | Insulation/AssemblyEffectiveRValue</sch:assert> <!-- See [FoundationWallInsLayer] -->
-=======
-      <sch:assert test='count(h:SystemIdentifier) = 1'>Expected 1 element(s) for xpath: SystemIdentifier</sch:assert>
-      <sch:assert test='count(h:ExteriorAdjacentTo[text()="ground" or text()="basement - conditioned" or text()="basement - unconditioned" or text()="crawlspace - vented" or text()="crawlspace - unvented" or text()="garage" or text()="other housing unit" or text()="other heated space" or text()="other multifamily buffer space" or text()="other non-freezing space"]) = 1'>Expected 1 element(s) for xpath: ExteriorAdjacentTo[text()="ground" or text()="basement - conditioned" or text()="basement - unconditioned" or text()="crawlspace - vented" or text()="crawlspace - unvented" or text()="garage" or text()="other housing unit" or text()="other heated space" or text()="other multifamily buffer space" or text()="other non-freezing space"]</sch:assert>
-      <sch:assert test='count(h:InteriorAdjacentTo[text()="basement - conditioned" or text()="basement - unconditioned" or text()="crawlspace - vented" or text()="crawlspace - unvented" or text()="garage"]) = 1'>Expected 1 element(s) for xpath: InteriorAdjacentTo[text()="basement - conditioned" or text()="basement - unconditioned" or text()="crawlspace - vented" or text()="crawlspace - unvented" or text()="garage"]</sch:assert> <!-- See [FoundationWallType=AdjacentToVentedCrawl] -->
-      <sch:assert test='count(h:Height) = 1'>Expected 1 element(s) for xpath: Height</sch:assert>
-      <sch:assert test='count(h:Area) = 1'>Expected 1 element(s) for xpath: Area</sch:assert>
-      <sch:assert test='count(h:Azimuth) &lt;= 1'>Expected 0 or 1 element(s) for xpath: Azimuth</sch:assert>
-      <sch:assert test='count(h:Thickness) = 1'>Expected 1 element(s) for xpath: Thickness</sch:assert>
-      <sch:assert test='count(h:DepthBelowGrade) = 1'>Expected 1 element(s) for xpath: DepthBelowGrade</sch:assert>
-      <sch:assert test='count(h:Insulation/h:SystemIdentifier) = 1'>Expected 1 element(s) for xpath: Insulation/SystemIdentifier</sch:assert>
-      <!-- Insulation: either specify interior and exterior layers OR assembly R-value: -->
-      <sch:assert test='count(h:Insulation/h:Layer[h:InstallationType[text()="continuous - interior"]]) + count(h:Insulation/h:AssemblyEffectiveRValue) = 1'>Expected 1 element(s) for xpath: Insulation/Layer[InstallationType[text()="continuous - interior"]] | Insulation/AssemblyEffectiveRValue</sch:assert> <!-- See [FoundationWallInsulationLayer] -->
-      <sch:assert test='count(h:Insulation/h:Layer[h:InstallationType[text()="continuous - exterior"]]) + count(h:Insulation/h:AssemblyEffectiveRValue) = 1'>Expected 1 element(s) for xpath: Insulation/Layer[InstallationType[text()="continuous - exterior"]] | Insulation/AssemblyEffectiveRValue</sch:assert> <!-- See [FoundationWallInsulationLayer] -->
->>>>>>> 0b80315b
+      <sch:assert role='ERROR' test='count(h:Insulation/h:Layer[h:InstallationType[text()="continuous - interior"]]) + count(h:Insulation/h:AssemblyEffectiveRValue) = 1'>Expected 1 element(s) for xpath: Insulation/Layer[InstallationType[text()="continuous - interior"]] | Insulation/AssemblyEffectiveRValue</sch:assert> <!-- See [FoundationWallInsulationLayer] -->
+      <sch:assert role='ERROR' test='count(h:Insulation/h:Layer[h:InstallationType[text()="continuous - exterior"]]) + count(h:Insulation/h:AssemblyEffectiveRValue) = 1'>Expected 1 element(s) for xpath: Insulation/Layer[InstallationType[text()="continuous - exterior"]] | Insulation/AssemblyEffectiveRValue</sch:assert> <!-- See [FoundationWallInsulationLayer] -->
     </sch:rule>
   </sch:pattern>
 
@@ -397,21 +289,12 @@
 
   <sch:pattern name='[FrameFloor]'>
     <sch:rule context='/h:HPXML/h:Building/h:BuildingDetails/h:Enclosure/h:FrameFloors/h:FrameFloor'>
-<<<<<<< HEAD
-      <sch:assert role='ERROR' test='count(h:SystemIdentifier) = 1'>Expected 1 element(s) for xpath: SystemIdentifier</sch:assert>
-      <sch:assert role='ERROR' test='count(h:ExteriorAdjacentTo[text()="outside" or text()="attic - vented" or text()="attic - unvented" or text()="basement - conditioned" or text()="basement - unconditioned" or text()="crawlspace - vented" or text()="crawlspace - unvented" or text()="garage" or text()="other housing unit" or text()="other heated space" or text()="other multifamily buffer space" or text()="other non-freezing space"]) = 1'>Expected 1 element(s) for xpath: ExteriorAdjacentTo[text()="outside" or text()="attic - vented" or text()="attic - unvented" or text()="basement - conditioned" or text()="basement - unconditioned" or text()="crawlspace - vented" or text()="crawlspace - unvented" or text()="garage" or text()="other housing unit" or text()="other heated space" or text()="other multifamily buffer space" or text()="other non-freezing space"]</sch:assert> <!-- See [FrameFloorAdjacentToOther] -->
+      <sch:assert role='ERROR' test='count(h:SystemIdentifier) = 1'>Expected 1 element(s) for xpath: SystemIdentifier</sch:assert>
+      <sch:assert role='ERROR' test='count(h:ExteriorAdjacentTo[text()="outside" or text()="attic - vented" or text()="attic - unvented" or text()="basement - conditioned" or text()="basement - unconditioned" or text()="crawlspace - vented" or text()="crawlspace - unvented" or text()="garage" or text()="other housing unit" or text()="other heated space" or text()="other multifamily buffer space" or text()="other non-freezing space"]) = 1'>Expected 1 element(s) for xpath: ExteriorAdjacentTo[text()="outside" or text()="attic - vented" or text()="attic - unvented" or text()="basement - conditioned" or text()="basement - unconditioned" or text()="crawlspace - vented" or text()="crawlspace - unvented" or text()="garage" or text()="other housing unit" or text()="other heated space" or text()="other multifamily buffer space" or text()="other non-freezing space"]</sch:assert> <!-- See [FrameFloorType=AdjacentToOther] -->
       <sch:assert role='ERROR' test='count(h:InteriorAdjacentTo[text()="living space" or text()="attic - vented" or text()="attic - unvented" or text()="basement - conditioned" or text()="basement - unconditioned" or text()="crawlspace - vented" or text()="crawlspace - unvented" or text()="garage"]) = 1'>Expected 1 element(s) for xpath: InteriorAdjacentTo[text()="living space" or text()="attic - vented" or text()="attic - unvented" or text()="basement - conditioned" or text()="basement - unconditioned" or text()="crawlspace - vented" or text()="crawlspace - unvented" or text()="garage"]</sch:assert>
       <sch:assert role='ERROR' test='count(h:Area) = 1'>Expected 1 element(s) for xpath: Area</sch:assert>
       <sch:assert role='ERROR' test='count(h:Insulation/h:SystemIdentifier) = 1'>Expected 1 element(s) for xpath: Insulation/SystemIdentifier</sch:assert>
       <sch:assert role='ERROR' test='count(h:Insulation/h:AssemblyEffectiveRValue) = 1'>Expected 1 element(s) for xpath: Insulation/AssemblyEffectiveRValue</sch:assert>
-=======
-      <sch:assert test='count(h:SystemIdentifier) = 1'>Expected 1 element(s) for xpath: SystemIdentifier</sch:assert>
-      <sch:assert test='count(h:ExteriorAdjacentTo[text()="outside" or text()="attic - vented" or text()="attic - unvented" or text()="basement - conditioned" or text()="basement - unconditioned" or text()="crawlspace - vented" or text()="crawlspace - unvented" or text()="garage" or text()="other housing unit" or text()="other heated space" or text()="other multifamily buffer space" or text()="other non-freezing space"]) = 1'>Expected 1 element(s) for xpath: ExteriorAdjacentTo[text()="outside" or text()="attic - vented" or text()="attic - unvented" or text()="basement - conditioned" or text()="basement - unconditioned" or text()="crawlspace - vented" or text()="crawlspace - unvented" or text()="garage" or text()="other housing unit" or text()="other heated space" or text()="other multifamily buffer space" or text()="other non-freezing space"]</sch:assert> <!-- See [FrameFloorType=AdjacentToOther] -->
-      <sch:assert test='count(h:InteriorAdjacentTo[text()="living space" or text()="attic - vented" or text()="attic - unvented" or text()="basement - conditioned" or text()="basement - unconditioned" or text()="crawlspace - vented" or text()="crawlspace - unvented" or text()="garage"]) = 1'>Expected 1 element(s) for xpath: InteriorAdjacentTo[text()="living space" or text()="attic - vented" or text()="attic - unvented" or text()="basement - conditioned" or text()="basement - unconditioned" or text()="crawlspace - vented" or text()="crawlspace - unvented" or text()="garage"]</sch:assert>
-      <sch:assert test='count(h:Area) = 1'>Expected 1 element(s) for xpath: Area</sch:assert>
-      <sch:assert test='count(h:Insulation/h:SystemIdentifier) = 1'>Expected 1 element(s) for xpath: Insulation/SystemIdentifier</sch:assert>
-      <sch:assert test='count(h:Insulation/h:AssemblyEffectiveRValue) = 1'>Expected 1 element(s) for xpath: Insulation/AssemblyEffectiveRValue</sch:assert>
->>>>>>> 0b80315b
     </sch:rule>
   </sch:pattern>
 
@@ -442,7 +325,6 @@
 
   <sch:pattern name='[Window]'>
     <sch:rule context='/h:HPXML/h:Building/h:BuildingDetails/h:Enclosure/h:Windows/h:Window'>
-<<<<<<< HEAD
       <sch:assert role='ERROR' test='count(h:SystemIdentifier) = 1'>Expected 1 element(s) for xpath: SystemIdentifier</sch:assert>
       <sch:assert role='ERROR' test='count(h:Area) = 1'>Expected 1 element(s) for xpath: Area</sch:assert>
       <sch:assert role='ERROR' test='count(h:Azimuth) = 1'>Expected 1 element(s) for xpath: Azimuth</sch:assert>
@@ -450,21 +332,9 @@
       <sch:assert role='ERROR' test='count(h:SHGC) = 1'>Expected 1 element(s) for xpath: SHGC</sch:assert>
       <sch:assert role='ERROR' test='count(h:InteriorShading/h:SummerShadingCoefficient) &lt;= 1'>Expected 0 or 1 element(s) for xpath: InteriorShading/SummerShadingCoefficient</sch:assert>
       <sch:assert role='ERROR' test='count(h:InteriorShading/h:WinterShadingCoefficient) &lt;= 1'>Expected 0 or 1 element(s) for xpath: InteriorShading/WinterShadingCoefficient</sch:assert>
-      <sch:assert role='ERROR' test='count(h:Overhangs) &lt;= 1'>Expected 0 or 1 element(s) for xpath: Overhangs</sch:assert> <!-- See [WindowOverhang] -->
+      <sch:assert role='ERROR' test='count(h:Overhangs) &lt;= 1'>Expected 0 or 1 element(s) for xpath: Overhangs</sch:assert> <!-- See [WindowOverhangs] -->
       <sch:assert role='ERROR' test='count(h:FractionOperable) &lt;= 1'>Expected 0 or 1 element(s) for xpath: FractionOperable</sch:assert>
       <sch:assert role='ERROR' test='count(h:AttachedToWall) = 1'>Expected 1 element(s) for xpath: AttachedToWall</sch:assert>
-=======
-      <sch:assert test='count(h:SystemIdentifier) = 1'>Expected 1 element(s) for xpath: SystemIdentifier</sch:assert>
-      <sch:assert test='count(h:Area) = 1'>Expected 1 element(s) for xpath: Area</sch:assert>
-      <sch:assert test='count(h:Azimuth) = 1'>Expected 1 element(s) for xpath: Azimuth</sch:assert>
-      <sch:assert test='count(h:UFactor) = 1'>Expected 1 element(s) for xpath: UFactor</sch:assert>
-      <sch:assert test='count(h:SHGC) = 1'>Expected 1 element(s) for xpath: SHGC</sch:assert>
-      <sch:assert test='count(h:InteriorShading/h:SummerShadingCoefficient) &lt;= 1'>Expected 0 or 1 element(s) for xpath: InteriorShading/SummerShadingCoefficient</sch:assert>
-      <sch:assert test='count(h:InteriorShading/h:WinterShadingCoefficient) &lt;= 1'>Expected 0 or 1 element(s) for xpath: InteriorShading/WinterShadingCoefficient</sch:assert>
-      <sch:assert test='count(h:Overhangs) &lt;= 1'>Expected 0 or 1 element(s) for xpath: Overhangs</sch:assert> <!-- See [WindowOverhangs] -->
-      <sch:assert test='count(h:FractionOperable) &lt;= 1'>Expected 0 or 1 element(s) for xpath: FractionOperable</sch:assert>
-      <sch:assert test='count(h:AttachedToWall) = 1'>Expected 1 element(s) for xpath: AttachedToWall</sch:assert>
->>>>>>> 0b80315b
     </sch:rule>
   </sch:pattern>
 
@@ -501,17 +371,10 @@
 
   <sch:pattern name='[HeatingSystem]'>
     <sch:rule context='/h:HPXML/h:Building/h:BuildingDetails/h:Systems/h:HVAC/h:HVACPlant/h:HeatingSystem'>
-<<<<<<< HEAD
       <sch:assert role='ERROR' test='count(h:SystemIdentifier) = 1'>Expected 1 element(s) for xpath: SystemIdentifier</sch:assert>
       <sch:assert role='ERROR' test='count(../../h:HVACControl) = 1'>Expected 1 element(s) for xpath: ../../HVACControl</sch:assert> <!-- See [HVACControl] -->
-      <sch:assert role='ERROR' test='count(h:HeatingSystemType[h:ElectricResistance | h:Furnace | h:WallFurnace | h:FloorFurnace | h:Boiler | h:Stove | h:PortableHeater | h:FixedHeater | h:Fireplace]) = 1'>Expected 1 element(s) for xpath: HeatingSystemType[ElectricResistance | Furnace | WallFurnace | FloorFurnace | Boiler | Stove | PortableHeater | FixedHeater | Fireplace]</sch:assert> <!-- See [HeatingType=Resistance] or [HeatingType=Furnace] or [HeatingType=WallFurnace] or [HeatingType=FloorFurnace] or [HeatingType=Boiler] or [HeatingType=Stove] or [HeatingType=PortableHeater] or [HeatingType=FixedHeater] or [HeatingType=Fireplace] -->
+      <sch:assert role='ERROR' test='count(h:HeatingSystemType[h:ElectricResistance | h:Furnace | h:WallFurnace | h:FloorFurnace | h:Boiler | h:Stove | h:PortableHeater | h:FixedHeater | h:Fireplace]) = 1'>Expected 1 element(s) for xpath: HeatingSystemType[ElectricResistance | Furnace | WallFurnace | FloorFurnace | Boiler | Stove | PortableHeater | FixedHeater | Fireplace]</sch:assert> <!-- See [HeatingSystemType=Resistance] or [HeatingSystemType=Furnace] or [HeatingSystemType=WallFurnace] or [HeatingSystemType=FloorFurnace] or [HeatingSystemType=Boiler] or [HeatingSystemType=Stove] or [HeatingSystemType=PortableHeater] or [HeatingSystemType=FixedHeater] or [HeatingSystemType=Fireplace] -->
       <sch:assert role='ERROR' test='count(h:FractionHeatLoadServed) = 1'>Expected 1 element(s) for xpath: FractionHeatLoadServed</sch:assert>
-=======
-      <sch:assert test='count(h:SystemIdentifier) = 1'>Expected 1 element(s) for xpath: SystemIdentifier</sch:assert>
-      <sch:assert test='count(../../h:HVACControl) = 1'>Expected 1 element(s) for xpath: ../../HVACControl</sch:assert> <!-- See [HVACControl] -->
-      <sch:assert test='count(h:HeatingSystemType[h:ElectricResistance | h:Furnace | h:WallFurnace | h:FloorFurnace | h:Boiler | h:Stove | h:PortableHeater | h:FixedHeater | h:Fireplace]) = 1'>Expected 1 element(s) for xpath: HeatingSystemType[ElectricResistance | Furnace | WallFurnace | FloorFurnace | Boiler | Stove | PortableHeater | FixedHeater | Fireplace]</sch:assert> <!-- See [HeatingSystemType=Resistance] or [HeatingSystemType=Furnace] or [HeatingSystemType=WallFurnace] or [HeatingSystemType=FloorFurnace] or [HeatingSystemType=Boiler] or [HeatingSystemType=Stove] or [HeatingSystemType=PortableHeater] or [HeatingSystemType=FixedHeater] or [HeatingSystemType=Fireplace] -->
-      <sch:assert test='count(h:FractionHeatLoadServed) = 1'>Expected 1 element(s) for xpath: FractionHeatLoadServed</sch:assert>
->>>>>>> 0b80315b
     </sch:rule>
   </sch:pattern>
 
@@ -557,17 +420,10 @@
 
   <sch:pattern name='[HeatingSystemType=Boiler]'>
     <sch:rule context='/h:HPXML/h:Building/h:BuildingDetails/h:Systems/h:HVAC/h:HVACPlant/h:HeatingSystem[h:HeatingSystemType/h:Boiler]'>
-<<<<<<< HEAD
-      <sch:assert role='ERROR' test='count(h:IsSharedSystem) &lt;= 1'>Expected 0 or 1 element(s) for xpath: IsSharedSystem</sch:assert> <!-- See [BoilerType=InUnit] or [BoilerType=Shared] -->
+      <sch:assert role='ERROR' test='count(h:IsSharedSystem) &lt;= 1'>Expected 0 or 1 element(s) for xpath: IsSharedSystem</sch:assert> <!-- See [HeatingSystemType=InUnitBoiler] or [HeatingSystemType=SharedBoiler] -->
       <sch:assert role='ERROR' test='count(h:DistributionSystem) = 1'>Expected 1 element(s) for xpath: DistributionSystem</sch:assert>
       <sch:assert role='ERROR' test='count(h:HeatingSystemFuel[text()="natural gas" or text()="fuel oil" or text()="fuel oil 1" or text()="fuel oil 2" or text()="fuel oil 4" or text()="fuel oil 5/6" or text()="diesel" or text()="propane" or text()="kerosene" or text()="coal" or text()="coke" or text()="bituminous coal" or text()="anthracite coal" or text()="electricity" or text()="wood" or text()="wood pellets"]) = 1'>Expected 1 element(s) for xpath: HeatingSystemFuel[text()="natural gas" or text()="fuel oil" or text()="fuel oil 1" or text()="fuel oil 2" or text()="fuel oil 4" or text()="fuel oil 5/6" or text()="diesel" or text()="propane" or text()="kerosene" or text()="coal" or text()="coke" or text()="bituminous coal" or text()="anthracite coal" or text()="electricity" or text()="wood" or text()="wood pellets"]</sch:assert>
       <sch:assert role='ERROR' test='count(h:AnnualHeatingEfficiency[h:Units="AFUE"]/h:Value) = 1'>Expected 1 element(s) for xpath: AnnualHeatingEfficiency[Units="AFUE"]/Value</sch:assert>
-=======
-      <sch:assert test='count(h:IsSharedSystem) &lt;= 1'>Expected 0 or 1 element(s) for xpath: IsSharedSystem</sch:assert> <!-- See [HeatingSystemType=InUnitBoiler] or [HeatingSystemType=SharedBoiler] -->
-      <sch:assert test='count(h:DistributionSystem) = 1'>Expected 1 element(s) for xpath: DistributionSystem</sch:assert>
-      <sch:assert test='count(h:HeatingSystemFuel[text()="natural gas" or text()="fuel oil" or text()="fuel oil 1" or text()="fuel oil 2" or text()="fuel oil 4" or text()="fuel oil 5/6" or text()="diesel" or text()="propane" or text()="kerosene" or text()="coal" or text()="coke" or text()="bituminous coal" or text()="anthracite coal" or text()="electricity" or text()="wood" or text()="wood pellets"]) = 1'>Expected 1 element(s) for xpath: HeatingSystemFuel[text()="natural gas" or text()="fuel oil" or text()="fuel oil 1" or text()="fuel oil 2" or text()="fuel oil 4" or text()="fuel oil 5/6" or text()="diesel" or text()="propane" or text()="kerosene" or text()="coal" or text()="coke" or text()="bituminous coal" or text()="anthracite coal" or text()="electricity" or text()="wood" or text()="wood pellets"]</sch:assert>
-      <sch:assert test='count(h:AnnualHeatingEfficiency[h:Units="AFUE"]/h:Value) = 1'>Expected 1 element(s) for xpath: AnnualHeatingEfficiency[Units="AFUE"]/Value</sch:assert>
->>>>>>> 0b80315b
     </sch:rule>
   </sch:pattern>
 
@@ -581,17 +437,10 @@
 
   <sch:pattern name='[HeatingSystemType=SharedBoiler]'>
     <sch:rule context='/h:HPXML/h:Building/h:BuildingDetails/h:Systems/h:HVAC/h:HVACPlant/h:HeatingSystem[h:HeatingSystemType/h:Boiler and h:IsSharedSystem="true"]'>
-<<<<<<< HEAD
       <sch:assert role='ERROR' test='count(../../../../h:BuildingSummary/h:BuildingConstruction[h:ResidentialFacilityType[text()="single-family attached" or text()="apartment unit"]]) = 1'>Expected 1 element(s) for xpath: ../../../../BuildingSummary/BuildingConstruction[ResidentialFacilityType[text()="single-family attached" or text()="apartment unit"]]</sch:assert>
-      <sch:assert role='ERROR' test='count(../../h:HVACDistribution/h:DistributionSystemType/h:HydronicDistribution/h:HydronicDistributionType[text()="radiator" or text()="baseboard" or text()="radiant floor" or text()="radiant ceiling"]) + count(../../h:HVACDistribution/h:DistributionSystemType/h:HydronicAndAirDistribution/h:HydronicAndAirDistributionType[text()="fan coil" or text()="water loop heat pump"]) = 1'>Expected 1 element(s) for xpath: ../../HVACDistribution/DistributionSystemType/HydronicDistribution/HydronicDistributionType[text()="radiator" or text()="baseboard" or text()="radiant floor" or text()="radiant ceiling"] | ../../HVACDistribution/DistributionSystemType/HydronicAndAirDistribution/HydronicAndAirDistributionType[text()="fan coil" or text()="water loop heat pump"]</sch:assert> <!-- See [HVACDistribution] or [SharedBoilerType=FanCoil] or [SharedBoilerType=WLHP] -->
+      <sch:assert role='ERROR' test='count(../../h:HVACDistribution/h:DistributionSystemType/h:HydronicDistribution/h:HydronicDistributionType[text()="radiator" or text()="baseboard" or text()="radiant floor" or text()="radiant ceiling"]) + count(../../h:HVACDistribution/h:DistributionSystemType/h:HydronicAndAirDistribution/h:HydronicAndAirDistributionType[text()="fan coil" or text()="water loop heat pump"]) = 1'>Expected 1 element(s) for xpath: ../../HVACDistribution/DistributionSystemType/HydronicDistribution/HydronicDistributionType[text()="radiator" or text()="baseboard" or text()="radiant floor" or text()="radiant ceiling"] | ../../HVACDistribution/DistributionSystemType/HydronicAndAirDistribution/HydronicAndAirDistributionType[text()="fan coil" or text()="water loop heat pump"]</sch:assert> <!-- See [HVACDistribution] or [HeatingSystemType=SharedBoilerWthFanCoil] or [HeatingSystemType=SharedBoilerWithWLHP] -->
       <sch:assert role='ERROR' test='count(h:NumberofUnitsServed) = 1'>Expected 1 element(s) for xpath: NumberofUnitsServed</sch:assert>
       <sch:assert role='ERROR' test='count(h:ElectricAuxiliaryEnergy) + count(h:extension/h:SharedLoopWatts) &lt;= 1'>Expected 0 or 1 element(s) for xpath: ElectricAuxiliaryEnergy | extension/SharedLoopWatts</sch:assert>
-=======
-      <sch:assert test='count(../../../../h:BuildingSummary/h:BuildingConstruction[h:ResidentialFacilityType[text()="single-family attached" or text()="apartment unit"]]) = 1'>Expected 1 element(s) for xpath: ../../../../BuildingSummary/BuildingConstruction[ResidentialFacilityType[text()="single-family attached" or text()="apartment unit"]]</sch:assert>
-      <sch:assert test='count(../../h:HVACDistribution/h:DistributionSystemType/h:HydronicDistribution/h:HydronicDistributionType[text()="radiator" or text()="baseboard" or text()="radiant floor" or text()="radiant ceiling"]) + count(../../h:HVACDistribution/h:DistributionSystemType/h:HydronicAndAirDistribution/h:HydronicAndAirDistributionType[text()="fan coil" or text()="water loop heat pump"]) = 1'>Expected 1 element(s) for xpath: ../../HVACDistribution/DistributionSystemType/HydronicDistribution/HydronicDistributionType[text()="radiator" or text()="baseboard" or text()="radiant floor" or text()="radiant ceiling"] | ../../HVACDistribution/DistributionSystemType/HydronicAndAirDistribution/HydronicAndAirDistributionType[text()="fan coil" or text()="water loop heat pump"]</sch:assert> <!-- See [HVACDistribution] or [HeatingSystemType=SharedBoilerWthFanCoil] or [HeatingSystemType=SharedBoilerWithWLHP] -->
-      <sch:assert test='count(h:NumberofUnitsServed) = 1'>Expected 1 element(s) for xpath: NumberofUnitsServed</sch:assert>
-      <sch:assert test='count(h:ElectricAuxiliaryEnergy) + count(h:extension/h:SharedLoopWatts) &lt;= 1'>Expected 0 or 1 element(s) for xpath: ElectricAuxiliaryEnergy | extension/SharedLoopWatts</sch:assert>
->>>>>>> 0b80315b
     </sch:rule>
   </sch:pattern>
 
@@ -649,19 +498,11 @@
 
   <sch:pattern name='[CoolingSystem]'>
     <sch:rule context='/h:HPXML/h:Building/h:BuildingDetails/h:Systems/h:HVAC/h:HVACPlant/h:CoolingSystem'>
-<<<<<<< HEAD
       <sch:assert role='ERROR' test='count(h:SystemIdentifier) = 1'>Expected 1 element(s) for xpath: SystemIdentifier</sch:assert>
       <sch:assert role='ERROR' test='count(../../h:HVACControl) = 1'>Expected 1 element(s) for xpath: ../../HVACControl</sch:assert> <!-- See [HVACControl] -->
-      <sch:assert role='ERROR' test='count(h:CoolingSystemType[text()="central air conditioner" or text()="room air conditioner" or text()="evaporative cooler" or text()="mini-split" or text()="chiller" or text()="cooling tower"]) = 1'>Expected 1 element(s) for xpath: CoolingSystemType[text()="central air conditioner" or text()="room air conditioner" or text()="evaporative cooler" or text()="mini-split"]</sch:assert> <!-- See [CoolingType=CentralAC] or [CoolingType=RoomAC] or [CoolingType=EvapCooler] or [CoolingType=MiniSplitAC] or [CoolingType=SharedChiller] or [CoolingType=SharedCoolingTowerWLHP] -->
+      <sch:assert role='ERROR' test='count(h:CoolingSystemType[text()="central air conditioner" or text()="room air conditioner" or text()="evaporative cooler" or text()="mini-split" or text()="chiller" or text()="cooling tower"]) = 1'>Expected 1 element(s) for xpath: CoolingSystemType[text()="central air conditioner" or text()="room air conditioner" or text()="evaporative cooler" or text()="mini-split"]</sch:assert> <!-- See [CoolingSystemType=CentralAC] or [CoolingSystemType=RoomAC] or [CoolingSystemType=EvapCooler] or [CoolingSystemType=MiniSplitAC] or [CoolingSystemType=SharedChiller] or [CoolingSystemType=SharedCoolingTowerWLHP] -->
       <sch:assert role='ERROR' test='count(h:CoolingSystemFuel[text()="electricity"]) = 1'>Expected 1 element(s) for xpath: CoolingSystemFuel[text()="electricity"]</sch:assert>
       <sch:assert role='ERROR' test='count(h:FractionCoolLoadServed) = 1'>Expected 1 element(s) for xpath: FractionCoolLoadServed</sch:assert>
-=======
-      <sch:assert test='count(h:SystemIdentifier) = 1'>Expected 1 element(s) for xpath: SystemIdentifier</sch:assert>
-      <sch:assert test='count(../../h:HVACControl) = 1'>Expected 1 element(s) for xpath: ../../HVACControl</sch:assert> <!-- See [HVACControl] -->
-      <sch:assert test='count(h:CoolingSystemType[text()="central air conditioner" or text()="room air conditioner" or text()="evaporative cooler" or text()="mini-split" or text()="chiller" or text()="cooling tower"]) = 1'>Expected 1 element(s) for xpath: CoolingSystemType[text()="central air conditioner" or text()="room air conditioner" or text()="evaporative cooler" or text()="mini-split"]</sch:assert> <!-- See [CoolingSystemType=CentralAC] or [CoolingSystemType=RoomAC] or [CoolingSystemType=EvapCooler] or [CoolingSystemType=MiniSplitAC] or [CoolingSystemType=SharedChiller] or [CoolingSystemType=SharedCoolingTowerWLHP] -->
-      <sch:assert test='count(h:CoolingSystemFuel[text()="electricity"]) = 1'>Expected 1 element(s) for xpath: CoolingSystemFuel[text()="electricity"]</sch:assert>
-      <sch:assert test='count(h:FractionCoolLoadServed) = 1'>Expected 1 element(s) for xpath: FractionCoolLoadServed</sch:assert>
->>>>>>> 0b80315b
     </sch:rule>
   </sch:pattern>
 
@@ -676,12 +517,6 @@
     </sch:rule>
   </sch:pattern>
 
-  <sch:pattern name='[CentralACCompressorType]'>
-    <sch:rule context='/h:HPXML/h:Building/h:BuildingDetails/h:Systems/h:HVAC/h:HVACPlant/h:CoolingSystem[h:CoolingSystemType="central air conditioner"]/h:CompressorType'>
-      <sch:assert role='ERROR' test='contains("_single stage_ _two stage_ _variable speed_", concat("_", text(), "_"))'>Expected "text()" for xpath: "single stage", "two stage", or "variable speed"</sch:assert>
-    </sch:rule>
-  </sch:pattern>
-
   <sch:pattern name='[CoolingSystemType=RoomAC]'>
     <sch:rule context='/h:HPXML/h:Building/h:BuildingDetails/h:Systems/h:HVAC/h:HVACPlant/h:CoolingSystem[h:CoolingSystemType="room air conditioner"]'>
       <sch:assert role='ERROR' test='count(h:DistributionSystem) = 0'>Expected 0 element(s) for xpath: DistributionSystem</sch:assert>
@@ -711,25 +546,14 @@
 
   <sch:pattern name='[CoolingSystemType=SharedChiller]'>
     <sch:rule context='/h:HPXML/h:Building/h:BuildingDetails/h:Systems/h:HVAC/h:HVACPlant/h:CoolingSystem[h:CoolingSystemType="chiller"]'>
-<<<<<<< HEAD
       <sch:assert role='ERROR' test='count(../../../../h:BuildingSummary/h:BuildingConstruction[h:ResidentialFacilityType[text()="single-family attached" or text()="apartment unit"]]) = 1'>Expected 1 element(s) for xpath: ../../../../BuildingSummary/BuildingConstruction[ResidentialFacilityType[text()="single-family attached" or text()="apartment unit"]]</sch:assert>
-      <sch:assert role='ERROR' test='count(../../h:HVACDistribution/h:DistributionSystemType/h:HydronicDistribution/h:HydronicDistributionType[text()="radiator" or text()="baseboard" or text()="radiant floor" or text()="radiant ceiling"]) + count(../../h:HVACDistribution/h:DistributionSystemType/h:HydronicAndAirDistribution/h:HydronicAndAirDistributionType[text()="fan coil" or text()="water loop heat pump"]) = 1'>Expected 1 element(s) for xpath: ../../HVACDistribution/DistributionSystemType/HydronicDistribution/HydronicDistributionType[text()="radiator" or text()="baseboard" or text()="radiant floor" or text()="radiant ceiling"] | ../../HVACDistribution/DistributionSystemType/HydronicAndAirDistribution/HydronicAndAirDistributionType[text()="fan coil" or text()="water loop heat pump"]</sch:assert> <!-- See [HVACDistribution] or [SharedChillerType=FanCoil] or [SharedChillerType=WLHP] -->
+      <sch:assert role='ERROR' test='count(../../h:HVACDistribution/h:DistributionSystemType/h:HydronicDistribution/h:HydronicDistributionType[text()="radiator" or text()="baseboard" or text()="radiant floor" or text()="radiant ceiling"]) + count(../../h:HVACDistribution/h:DistributionSystemType/h:HydronicAndAirDistribution/h:HydronicAndAirDistributionType[text()="fan coil" or text()="water loop heat pump"]) = 1'>Expected 1 element(s) for xpath: ../../HVACDistribution/DistributionSystemType/HydronicDistribution/HydronicDistributionType[text()="radiator" or text()="baseboard" or text()="radiant floor" or text()="radiant ceiling"] | ../../HVACDistribution/DistributionSystemType/HydronicAndAirDistribution/HydronicAndAirDistributionType[text()="fan coil" or text()="water loop heat pump"]</sch:assert> <!-- See [HVACDistribution] or [CoolingSystemType=SharedChillerWithFanCoil] or [CoolingSystemType=SharedChillerWithWLHP] -->
       <sch:assert role='ERROR' test='count(h:DistributionSystem) = 1'>Expected 1 element(s) for xpath: DistributionSystem</sch:assert>
       <sch:assert role='ERROR' test='count(h:IsSharedSystem[text()="true"]) = 1'>Expected 1 element(s) for xpath: IsSharedSystem[text()="true"]</sch:assert>
       <sch:assert role='ERROR' test='count(h:NumberofUnitsServed) = 1'>Expected 1 element(s) for xpath: NumberofUnitsServed</sch:assert>
       <sch:assert role='ERROR' test='count(h:CoolingCapacity) = 1'>Expected 1 element(s) for xpath: CoolingCapacity</sch:assert>
       <sch:assert role='ERROR' test='count(h:AnnualCoolingEfficiency[h:Units="kW/ton"]/h:Value) = 1'>Expected 1 element(s) for xpath: AnnualCoolingEfficiency[Units="kW/ton"]/Value</sch:assert>
       <sch:assert role='ERROR' test='count(h:extension/h:SharedLoopWatts) = 1'>Expected 1 element(s) for xpath: extension/SharedLoopWatts</sch:assert>
-=======
-      <sch:assert test='count(../../../../h:BuildingSummary/h:BuildingConstruction[h:ResidentialFacilityType[text()="single-family attached" or text()="apartment unit"]]) = 1'>Expected 1 element(s) for xpath: ../../../../BuildingSummary/BuildingConstruction[ResidentialFacilityType[text()="single-family attached" or text()="apartment unit"]]</sch:assert>
-      <sch:assert test='count(../../h:HVACDistribution/h:DistributionSystemType/h:HydronicDistribution/h:HydronicDistributionType[text()="radiator" or text()="baseboard" or text()="radiant floor" or text()="radiant ceiling"]) + count(../../h:HVACDistribution/h:DistributionSystemType/h:HydronicAndAirDistribution/h:HydronicAndAirDistributionType[text()="fan coil" or text()="water loop heat pump"]) = 1'>Expected 1 element(s) for xpath: ../../HVACDistribution/DistributionSystemType/HydronicDistribution/HydronicDistributionType[text()="radiator" or text()="baseboard" or text()="radiant floor" or text()="radiant ceiling"] | ../../HVACDistribution/DistributionSystemType/HydronicAndAirDistribution/HydronicAndAirDistributionType[text()="fan coil" or text()="water loop heat pump"]</sch:assert> <!-- See [HVACDistribution] or [CoolingSystemType=SharedChillerWithFanCoil] or [CoolingSystemType=SharedChillerWithWLHP] -->
-      <sch:assert test='count(h:DistributionSystem) = 1'>Expected 1 element(s) for xpath: DistributionSystem</sch:assert>
-      <sch:assert test='count(h:IsSharedSystem[text()="true"]) = 1'>Expected 1 element(s) for xpath: IsSharedSystem[text()="true"]</sch:assert>
-      <sch:assert test='count(h:NumberofUnitsServed) = 1'>Expected 1 element(s) for xpath: NumberofUnitsServed</sch:assert>
-      <sch:assert test='count(h:CoolingCapacity) = 1'>Expected 1 element(s) for xpath: CoolingCapacity</sch:assert>
-      <sch:assert test='count(h:AnnualCoolingEfficiency[h:Units="kW/ton"]/h:Value) = 1'>Expected 1 element(s) for xpath: AnnualCoolingEfficiency[Units="kW/ton"]/Value</sch:assert>
-      <sch:assert test='count(h:extension/h:SharedLoopWatts) = 1'>Expected 1 element(s) for xpath: extension/SharedLoopWatts</sch:assert>
->>>>>>> 0b80315b
     </sch:rule>
   </sch:pattern>
 
@@ -761,35 +585,16 @@
 
   <sch:pattern name='[HeatPump]'>
     <sch:rule context='/h:HPXML/h:Building/h:BuildingDetails/h:Systems/h:HVAC/h:HVACPlant/h:HeatPump'>
-<<<<<<< HEAD
       <sch:assert role='ERROR' test='count(h:SystemIdentifier) = 1'>Expected 1 element(s) for xpath: SystemIdentifier</sch:assert>
       <sch:assert role='ERROR' test='count(../../h:HVACControl) = 1'>Expected 1 element(s) for xpath: ../../HVACControl</sch:assert> <!-- See [HVACControl] -->
-      <sch:assert role='ERROR' test='count(h:HeatPumpType[text()="air-to-air" or text()="mini-split" or text()="ground-to-air"]) = 1'>Expected 1 element(s) for xpath: HeatPumpType[text()="air-to-air" or text()="mini-split" or text()="ground-to-air"]</sch:assert> <!-- See [HeatPumpType=ASHP] or [HeatPumpType=MSHP] or [HeatPumpType=GSHP] -->
+      <sch:assert role='ERROR' test='count(h:HeatPumpType[text()="air-to-air" or text()="mini-split" or text()="ground-to-air"]) = 1'>Expected 1 element(s) for xpath: HeatPumpType[text()="air-to-air" or text()="mini-split" or text()="ground-to-air"]</sch:assert> <!-- See [HeatPumpType=AirSource] or [HeatPumpType=MiniSplit] or [HeatPumpType=GroundSource] -->
       <sch:assert role='ERROR' test='count(h:HeatPumpFuel[text()="electricity"]) = 1'>Expected 1 element(s) for xpath: HeatPumpFuel[text()="electricity"]</sch:assert>
       <sch:assert role='ERROR' test='count(h:HeatingCapacity) &lt;= 1'>Expected 0 or 1 element(s) for xpath: HeatingCapacity</sch:assert>
       <sch:assert role='ERROR' test='count(h:CoolingCapacity) &lt;= 1'>Expected 0 or 1 element(s) for xpath: CoolingCapacity</sch:assert>
       <sch:assert role='ERROR' test='count(h:CoolingSensibleHeatFraction) &lt;= 1'>Expected 0 or 1 element(s) for xpath: CoolingSensibleHeatFraction</sch:assert>
-      <sch:assert role='ERROR' test='count(h:BackupSystemFuel) &lt;= 1'>Expected 0 or 1 element(s) for xpath: BackupSystemFuel</sch:assert> <!-- See [HeatPumpBackup] and [HeatPumpBackupSystemFuel] -->
+      <sch:assert role='ERROR' test='not(h:BackupSystemFuel) or count(h:BackupSystemFuel[text()="electricity" or text()="natural gas" or text()="fuel oil" or text()="fuel oil 1" or text()="fuel oil 2" or text()="fuel oil 4" or text()="fuel oil 5/6" or text()="diesel" or text()="propane" or text()="kerosene" or text()="wood" or text()="wood pellets"]) = 1'>Expected 1 element(s) for xpath: [not(BackupSystemFuel)] | BackupSystemFuel[text()="electricity" or text()="natural gas" or text()="fuel oil" or text()="fuel oil 1" or text()="fuel oil 2" or text()="fuel oil 4" or text()="fuel oil 5/6" or text()="diesel" or text()="propane" or text()="kerosene" or text()="wood" or text()="wood pellets"]</sch:assert> <!-- See [HeatPumpBackup] -->
       <sch:assert role='ERROR' test='count(h:FractionHeatLoadServed) = 1'>Expected 1 element(s) for xpath: FractionHeatLoadServed</sch:assert>
       <sch:assert role='ERROR' test='count(h:FractionCoolLoadServed) = 1'>Expected 1 element(s) for xpath: FractionCoolLoadServed</sch:assert>
-    </sch:rule>
-  </sch:pattern>
-
-  <sch:pattern name='[HeatPumpBackupSystemFuel]'>
-    <sch:rule context='/h:HPXML/h:Building/h:BuildingDetails/h:Systems/h:HVAC/h:HVACPlant/h:HeatPump/h:BackupSystemFuel'>
-      <sch:assert role='ERROR' test='contains("_electricity_ _natural gas_ _fuel oil_ _fuel oil 1_ _fuel oil 2_ _fuel oil 4_ _fuel oil 5/6_ _diesel_ _propane_ _kerosene_ _wood_ _wood pellets_", concat("_", text(), "_"))'>Expected "text()" for xpath: "electricity", "natural gas", "fuel oil", "fuel oil 1", "fuel oil 2", "fuel oil 4", "fuel oil 5/6", "diesel", "propane", "kerosene", "wood", or "wood pellets"</sch:assert>
-=======
-      <sch:assert test='count(h:SystemIdentifier) = 1'>Expected 1 element(s) for xpath: SystemIdentifier</sch:assert>
-      <sch:assert test='count(../../h:HVACControl) = 1'>Expected 1 element(s) for xpath: ../../HVACControl</sch:assert> <!-- See [HVACControl] -->
-      <sch:assert test='count(h:HeatPumpType[text()="air-to-air" or text()="mini-split" or text()="ground-to-air"]) = 1'>Expected 1 element(s) for xpath: HeatPumpType[text()="air-to-air" or text()="mini-split" or text()="ground-to-air"]</sch:assert> <!-- See [HeatPumpType=AirSource] or [HeatPumpType=MiniSplit] or [HeatPumpType=GroundSource] -->
-      <sch:assert test='count(h:HeatPumpFuel[text()="electricity"]) = 1'>Expected 1 element(s) for xpath: HeatPumpFuel[text()="electricity"]</sch:assert>
-      <sch:assert test='count(h:HeatingCapacity) &lt;= 1'>Expected 0 or 1 element(s) for xpath: HeatingCapacity</sch:assert>
-      <sch:assert test='count(h:CoolingCapacity) &lt;= 1'>Expected 0 or 1 element(s) for xpath: CoolingCapacity</sch:assert>
-      <sch:assert test='count(h:CoolingSensibleHeatFraction) &lt;= 1'>Expected 0 or 1 element(s) for xpath: CoolingSensibleHeatFraction</sch:assert>
-      <sch:assert test='not(h:BackupSystemFuel) or count(h:BackupSystemFuel[text()="electricity" or text()="natural gas" or text()="fuel oil" or text()="fuel oil 1" or text()="fuel oil 2" or text()="fuel oil 4" or text()="fuel oil 5/6" or text()="diesel" or text()="propane" or text()="kerosene" or text()="wood" or text()="wood pellets"]) = 1'>Expected 1 element(s) for xpath: [not(BackupSystemFuel)] | BackupSystemFuel[text()="electricity" or text()="natural gas" or text()="fuel oil" or text()="fuel oil 1" or text()="fuel oil 2" or text()="fuel oil 4" or text()="fuel oil 5/6" or text()="diesel" or text()="propane" or text()="kerosene" or text()="wood" or text()="wood pellets"]</sch:assert> <!-- See [HeatPumpBackup] -->
-      <sch:assert test='count(h:FractionHeatLoadServed) = 1'>Expected 1 element(s) for xpath: FractionHeatLoadServed</sch:assert>
-      <sch:assert test='count(h:FractionCoolLoadServed) = 1'>Expected 1 element(s) for xpath: FractionCoolLoadServed</sch:assert>
->>>>>>> 0b80315b
     </sch:rule>
   </sch:pattern>
 
@@ -804,12 +609,6 @@
     </sch:rule>
   </sch:pattern>
 
-  <sch:pattern name='[ASHPCompressorType]'>
-    <sch:rule context='/h:HPXML/h:Building/h:BuildingDetails/h:Systems/h:HVAC/h:HVACPlant/h:HeatPump[h:HeatPumpType="air-to-air"]/h:CompressorType'>
-      <sch:assert role='ERROR' test='contains("_single stage_ _two stage_ _variable speed_", concat("_", text(), "_"))'>Expected "text()" for xpath: "single stage", "two stage", or "variable speed"</sch:assert>
-    </sch:rule>
-  </sch:pattern>
-
   <sch:pattern name='[HeatPumpType=MiniSplit]'>
     <sch:rule context='/h:HPXML/h:Building/h:BuildingDetails/h:Systems/h:HVAC/h:HVACPlant/h:HeatPump[h:HeatPumpType="mini-split"]'>
       <sch:assert role='ERROR' test='count(../../h:HVACDistribution/h:DistributionSystemType/h:AirDistribution) + count(../../h:HVACDistribution/h:DistributionSystemType/h:Other[text()="DSE"]) &gt;= 0'>Expected 0 or more element(s) for xpath: ../../HVACDistribution/DistributionSystemType/AirDistribution | ../../HVACDistribution/DistributionSystemType/Other[text()="DSE"]</sch:assert> <!-- See [HVACDistribution] -->
@@ -822,25 +621,14 @@
 
   <sch:pattern name='[HeatPumpType=GroundSource]'>
     <sch:rule context='/h:HPXML/h:Building/h:BuildingDetails/h:Systems/h:HVAC/h:HVACPlant/h:HeatPump[h:HeatPumpType="ground-to-air"]'>
-<<<<<<< HEAD
       <sch:assert role='ERROR' test='count(../../h:HVACDistribution/h:DistributionSystemType/h:AirDistribution) + count(../../h:HVACDistribution/h:DistributionSystemType/h:Other[text()="DSE"]) &gt;= 1'>Expected 1 or more element(s) for xpath: ../../HVACDistribution/DistributionSystemType/AirDistribution | ../../HVACDistribution/DistributionSystemType/Other[text()="DSE"]</sch:assert> <!-- See [HVACDistribution] -->
-      <sch:assert role='ERROR' test='count(h:IsSharedSystem) &lt;= 1'>Expected 0 or 1 element(s) for xpath: IsSharedSystem</sch:assert> <!-- See [GSHPType=SharedLoop] -->
+      <sch:assert role='ERROR' test='count(h:IsSharedSystem) &lt;= 1'>Expected 0 or 1 element(s) for xpath: IsSharedSystem</sch:assert> <!-- See [HeatPumpType=GroundSourceWithSharedLoop] -->
       <sch:assert role='ERROR' test='count(h:DistributionSystem) = 1'>Expected 1 element(s) for xpath: DistributionSystem</sch:assert>
       <sch:assert role='ERROR' test='count(h:BackupHeatingSwitchoverTemperature) = 0'>Expected 0 element(s) for xpath: BackupHeatingSwitchoverTemperature</sch:assert>
       <sch:assert role='ERROR' test='count(h:AnnualCoolingEfficiency[h:Units="EER"]/h:Value) = 1'>Expected 1 element(s) for xpath: AnnualCoolingEfficiency[Units="EER"]/Value</sch:assert>
       <sch:assert role='ERROR' test='count(h:AnnualHeatingEfficiency[h:Units="COP"]/h:Value) = 1'>Expected 1 element(s) for xpath: AnnualHeatingEfficiency[Units="COP"]/Value</sch:assert>
       <sch:assert role='ERROR' test='count(h:extension/h:PumpPowerWattsPerTon) &lt;= 1'>Expected 0 or 1 element(s) for xpath: extension/PumpPowerWattsPerTon</sch:assert>
       <sch:assert role='ERROR' test='count(h:extension/h:FanPowerWattsPerCFM) &lt;= 1'>Expected 0 or 1 element(s) for xpath: extension/FanPowerWattsPerCFM</sch:assert>
-=======
-      <sch:assert test='count(../../h:HVACDistribution/h:DistributionSystemType/h:AirDistribution) + count(../../h:HVACDistribution/h:DistributionSystemType/h:Other[text()="DSE"]) &gt;= 1'>Expected 1 or more element(s) for xpath: ../../HVACDistribution/DistributionSystemType/AirDistribution | ../../HVACDistribution/DistributionSystemType/Other[text()="DSE"]</sch:assert> <!-- See [HVACDistribution] -->
-      <sch:assert test='count(h:IsSharedSystem) &lt;= 1'>Expected 0 or 1 element(s) for xpath: IsSharedSystem</sch:assert> <!-- See [HeatPumpType=GroundSourceWithSharedLoop] -->
-      <sch:assert test='count(h:DistributionSystem) = 1'>Expected 1 element(s) for xpath: DistributionSystem</sch:assert>
-      <sch:assert test='count(h:BackupHeatingSwitchoverTemperature) = 0'>Expected 0 element(s) for xpath: BackupHeatingSwitchoverTemperature</sch:assert>
-      <sch:assert test='count(h:AnnualCoolingEfficiency[h:Units="EER"]/h:Value) = 1'>Expected 1 element(s) for xpath: AnnualCoolingEfficiency[Units="EER"]/Value</sch:assert>
-      <sch:assert test='count(h:AnnualHeatingEfficiency[h:Units="COP"]/h:Value) = 1'>Expected 1 element(s) for xpath: AnnualHeatingEfficiency[Units="COP"]/Value</sch:assert>
-      <sch:assert test='count(h:extension/h:PumpPowerWattsPerTon) &lt;= 1'>Expected 0 or 1 element(s) for xpath: extension/PumpPowerWattsPerTon</sch:assert>
-      <sch:assert test='count(h:extension/h:FanPowerWattsPerCFM) &lt;= 1'>Expected 0 or 1 element(s) for xpath: extension/FanPowerWattsPerCFM</sch:assert>
->>>>>>> 0b80315b
     </sch:rule>
   </sch:pattern>
 
@@ -887,13 +675,8 @@
 
   <sch:pattern name='[HVACDistribution]'>
     <sch:rule context='/h:HPXML/h:Building/h:BuildingDetails/h:Systems/h:HVAC/h:HVACDistribution'>
-<<<<<<< HEAD
-      <sch:assert role='ERROR' test='count(h:SystemIdentifier) = 1'>Expected 1 element(s) for xpath: SystemIdentifier</sch:assert>
-      <sch:assert role='ERROR' test='count(h:DistributionSystemType[h:AirDistribution | h:HydronicDistribution | h:HydronicAndAirDistribution | h:Other[text()="DSE"]]) = 1'>Expected 1 element(s) for xpath: DistributionSystemType[AirDistribution | HydronicDistribution | HydronicAndAirDistribution | Other[text()="DSE"]]</sch:assert> <!-- See [HVACDistType=Air] or [HVACDistType=Hydronic] or [HVACDistType=HydronicAndAir] or [HVACDistType=DSE] -->
-=======
-      <sch:assert test='count(h:SystemIdentifier) = 1'>Expected 1 element(s) for xpath: SystemIdentifier</sch:assert>
-      <sch:assert test='count(h:DistributionSystemType[h:AirDistribution | h:HydronicDistribution | h:HydronicAndAirDistribution | h:Other[text()="DSE"]]) = 1'>Expected 1 element(s) for xpath: DistributionSystemType[AirDistribution | HydronicDistribution | HydronicAndAirDistribution | Other[text()="DSE"]]</sch:assert> <!-- See [HVACDistributionType=Air] or [HVACDistributionType=Hydronic] or [HVACDistributionType=HydronicAndAir] or [HVACDistributionType=DSE] -->
->>>>>>> 0b80315b
+      <sch:assert role='ERROR' test='count(h:SystemIdentifier) = 1'>Expected 1 element(s) for xpath: SystemIdentifier</sch:assert>
+      <sch:assert role='ERROR' test='count(h:DistributionSystemType[h:AirDistribution | h:HydronicDistribution | h:HydronicAndAirDistribution | h:Other[text()="DSE"]]) = 1'>Expected 1 element(s) for xpath: DistributionSystemType[AirDistribution | HydronicDistribution | HydronicAndAirDistribution | Other[text()="DSE"]]</sch:assert> <!-- See [HVACDistributionType=Air] or [HVACDistributionType=Hydronic] or [HVACDistributionType=HydronicAndAir] or [HVACDistributionType=DSE] -->
     </sch:rule>
   </sch:pattern>
 
@@ -942,20 +725,12 @@
 
   <sch:pattern name='[MechanicalVentilation]'>
     <sch:rule context='/h:HPXML/h:Building/h:BuildingDetails/h:Systems/h:MechanicalVentilation/h:VentilationFans/h:VentilationFan[h:UsedForWholeBuildingVentilation="true"]'>
-<<<<<<< HEAD
-      <sch:assert role='ERROR' test='count(h:SystemIdentifier) = 1'>Expected 1 element(s) for xpath: SystemIdentifier</sch:assert>
-      <sch:assert role='ERROR' test='count(h:FanType[text()="energy recovery ventilator" or text()="heat recovery ventilator" or text()="exhaust only" or text()="supply only" or text()="balanced" or text()="central fan integrated supply"]) = 1'>Expected 1 element(s) for xpath: FanType[text()="energy recovery ventilator" or text()="heat recovery ventilator" or text()="exhaust only" or text()="supply only" or text()="balanced" or text()="central fan integrated supply"]</sch:assert> <!-- See [MechVentType=HRV] or [MechVentType=ERV] or [MechVentType=CFIS] -->
+      <sch:assert role='ERROR' test='count(h:SystemIdentifier) = 1'>Expected 1 element(s) for xpath: SystemIdentifier</sch:assert>
+      <sch:assert role='ERROR' test='count(h:IsSharedSystem) &lt;= 1'>Expected 0 or 1 element(s) for xpath: IsSharedSystem</sch:assert> <!-- See [MechanicalVentilationType=Shared] -->
+      <sch:assert role='ERROR' test='count(h:FanType[text()="energy recovery ventilator" or text()="heat recovery ventilator" or text()="exhaust only" or text()="supply only" or text()="balanced" or text()="central fan integrated supply"]) = 1'>Expected 1 element(s) for xpath: FanType[text()="energy recovery ventilator" or text()="heat recovery ventilator" or text()="exhaust only" or text()="supply only" or text()="balanced" or text()="central fan integrated supply"]</sch:assert> <!-- See [MechanicalVentilationType=HRV] or [MechanicalVentilationType=ERV] or [MechanicalVentilationType=CFIS] -->
       <sch:assert role='ERROR' test='count(h:TestedFlowRate) + count(h:RatedFlowRate) &gt;= 1'>Expected 1 or more element(s) for xpath: TestedFlowRate | RatedFlowRate</sch:assert>
       <sch:assert role='ERROR' test='count(h:HoursInOperation) = 1'>Expected 1 element(s) for xpath: HoursInOperation</sch:assert>
       <sch:assert role='ERROR' test='count(h:FanPower) = 1'>Expected 1 element(s) for xpath: FanPower</sch:assert>
-=======
-      <sch:assert test='count(h:SystemIdentifier) = 1'>Expected 1 element(s) for xpath: SystemIdentifier</sch:assert>
-      <sch:assert test='count(h:IsSharedSystem) &lt;= 1'>Expected 0 or 1 element(s) for xpath: IsSharedSystem</sch:assert> <!-- See [MechanicalVentilationType=Shared] -->
-      <sch:assert test='count(h:FanType[text()="energy recovery ventilator" or text()="heat recovery ventilator" or text()="exhaust only" or text()="supply only" or text()="balanced" or text()="central fan integrated supply"]) = 1'>Expected 1 element(s) for xpath: FanType[text()="energy recovery ventilator" or text()="heat recovery ventilator" or text()="exhaust only" or text()="supply only" or text()="balanced" or text()="central fan integrated supply"]</sch:assert> <!-- See [MechanicalVentilationType=HRV] or [MechanicalVentilationType=ERV] or [MechanicalVentilationType=CFIS] -->
-      <sch:assert test='count(h:TestedFlowRate) + count(h:RatedFlowRate) &gt;= 1'>Expected 1 or more element(s) for xpath: TestedFlowRate | RatedFlowRate</sch:assert>
-      <sch:assert test='count(h:HoursInOperation) = 1'>Expected 1 element(s) for xpath: HoursInOperation</sch:assert>
-      <sch:assert test='count(h:FanPower) = 1'>Expected 1 element(s) for xpath: FanPower</sch:assert>
->>>>>>> 0b80315b
     </sch:rule>
   </sch:pattern>
 
@@ -974,76 +749,50 @@
 
   <sch:pattern name='[MechanicalVentilationType=CFIS]'>
     <sch:rule context='/h:HPXML/h:Building/h:BuildingDetails/h:Systems/h:MechanicalVentilation/h:VentilationFans/h:VentilationFan[h:UsedForWholeBuildingVentilation="true" and h:FanType="central fan integrated supply"]'>
-<<<<<<< HEAD
       <sch:assert role='ERROR' test='count(h:AttachedToHVACDistributionSystem) = 1'>Expected 1 element(s) for xpath: AttachedToHVACDistributionSystem</sch:assert>
-    </sch:rule>
-  </sch:pattern>
-
-  <sch:pattern name='[KitchenRangeFan]'>
-    <sch:rule context='/h:HPXML/h:Building/h:BuildingDetails/h:Systems/h:MechanicalVentilation/h:VentilationFans/h:VentilationFan[h:UsedForLocalVentilation="true" and h:FanLocation="kitchen"]'>
+      <sch:assert role='ERROR' test='count(h:IsSharedSystem[text()="true"]) = 0'>Expected 0 element(s) for xpath: IsSharedSystem[text()="true"]</sch:assert>
+    </sch:rule>
+  </sch:pattern>
+
+  <sch:pattern name='[MechanicalVentilationType=Shared]'>
+    <sch:rule context='/h:HPXML/h:Building/h:BuildingDetails/h:Systems/h:MechanicalVentilation/h:VentilationFans/h:VentilationFan[h:UsedForWholeBuildingVentilation="true" and h:IsSharedSystem="true"]'>
+      <sch:assert role='ERROR' test='count(h:FractionRecirculation[number(text()) &gt;= 0 and number(text()) &lt;= 1]) = 1'>Expected 1 element(s) for xpath: FractionRecirculation[number(text()) &gt;= 0 and number(text()) &lt;= 1]</sch:assert>
+      <sch:assert role='ERROR' test='count(h:extension/h:InUnitFlowRate) = 1'>Expected 1 element(s) for xpath: extension/InUnitFlowRate</sch:assert>
+      <sch:assert role='ERROR' test='count(h:extension/h:PreHeating) &lt;= 1'>Expected 0 or 1 element(s) for xpath: extension/PreHeating</sch:assert> <!-- See [MechanicalVentilationType=SharedWithPreHeating] -->
+      <sch:assert role='ERROR' test='count(h:extension/h:PreCooling) &lt;= 1'>Expected 0 or 1 element(s) for xpath: extension/PreCooling</sch:assert> <!-- See [MechanicalVentilationType=SharedWithPreCooling] -->
+    </sch:rule>
+  </sch:pattern>
+
+  <sch:pattern name='[MechanicalVentilationType=SharedWithPreHeating]'>
+    <sch:rule context='/h:HPXML/h:Building/h:BuildingDetails/h:Systems/h:MechanicalVentilation/h:VentilationFans/h:VentilationFan[h:UsedForWholeBuildingVentilation="true" and h:IsSharedSystem="true"]/h:extension/h:PreHeating'>
+      <sch:assert role='ERROR' test='count(../../h:FanType[text()="exhaust only"]) = 0'>Expected 0 element(s) for xpath: ../../FanType[text()="exhaust only"]</sch:assert>
+      <sch:assert role='ERROR' test='count(h:Fuel[text()="natural gas" or text()="fuel oil" or text()="fuel oil 1" or text()="fuel oil 2" or text()="fuel oil 4" or text()="fuel oil 5/6" or text()="diesel" or text()="propane" or text()="kerosene" or text()="coal" or text()="coke" or text()="bituminous coal" or text()="anthracite coal" or text()="electricity" or text()="wood" or text()="wood pellets"]) = 1'>Expected 1 element(s) for xpath: Fuel[text()="natural gas" or text()="fuel oil" or text()="fuel oil 1" or text()="fuel oil 2" or text()="fuel oil 4" or text()="fuel oil 5/6" or text()="diesel" or text()="propane" or text()="kerosene" or text()="coal" or text()="coke" or text()="bituminous coal" or text()="anthracite coal" or text()="electricity" or text()="wood" or text()="wood pellets"]</sch:assert>
+      <sch:assert role='ERROR' test='count(h:AnnualHeatingEfficiency[Units="COP"]/h:Value) = 1'>Expected 1 element(s) for xpath: AnnualHeatingEfficiency[Units="COP"]/Value</sch:assert>
+      <sch:assert role='ERROR' test='count(h:FractionVentilationHeatLoadServed[number(text()) &gt;= 0 and number(text()) &lt;= 1]) = 1'>Expected 1 element(s) for xpath: FractionVentilationHeatLoadServed[number(text()) &gt;= 0 and number(text()) &lt;= 1]</sch:assert>
+    </sch:rule>
+  </sch:pattern>
+
+  <sch:pattern name='[MechanicalVentilationType=SharedWithPreCooling]'>
+    <sch:rule context='/h:HPXML/h:Building/h:BuildingDetails/h:Systems/h:MechanicalVentilation/h:VentilationFans/h:VentilationFan[h:UsedForWholeBuildingVentilation="true" and h:IsSharedSystem="true"]/h:extension/h:PreCooling'>
+      <sch:assert role='ERROR' test='count(../../h:FanType[text()="exhaust only"]) = 0'>Expected 0 element(s) for xpath: ../../FanType[text()="exhaust only"]</sch:assert>
+      <sch:assert role='ERROR' test='count(h:Fuel[text()="electricity"]) = 1'>Expected 1 element(s) for xpath: Fuel[text()="electricity"]</sch:assert>
+      <sch:assert role='ERROR' test='count(h:AnnualCoolingEfficiency[Units="COP"]/h:Value) = 1'>Expected 1 element(s) for xpath: AnnualCoolingEfficiency[Units="COP"]/Value</sch:assert>
+      <sch:assert role='ERROR' test='count(h:FractionVentilationCoolLoadServed[number(text()) &gt;= 0 and number(text()) &lt;= 1]) = 1'>Expected 1 element(s) for xpath: FractionVentilationCoolLoadServed[number(text()) &gt;= 0 and number(text()) &lt;= 1]</sch:assert>
+    </sch:rule>
+  </sch:pattern>
+
+  <sch:pattern name='[LocalVentilation]'>
+    <sch:rule context='/h:HPXML/h:Building/h:BuildingDetails/h:Systems/h:MechanicalVentilation/h:VentilationFans/h:VentilationFan[h:UsedForLocalVentilation="true"]'>
       <sch:assert role='ERROR' test='count(h:SystemIdentifier) = 1'>Expected 1 element(s) for xpath: SystemIdentifier</sch:assert>
       <sch:assert role='ERROR' test='count(h:Quantity) &lt;= 1'>Expected 0 or 1 element(s) for xpath: Quantity</sch:assert>
       <sch:assert role='ERROR' test='count(h:RatedFlowRate) &lt;= 1'>Expected 0 or 1 element(s) for xpath: RatedFlowRate</sch:assert>
       <sch:assert role='ERROR' test='count(h:HoursInOperation) &lt;= 1'>Expected 0 or 1 element(s) for xpath: HoursInOperation</sch:assert>
+      <sch:assert role='ERROR' test='count(h:FanLocation[text()="kitchen" or text()="bath"]) &lt;= 1'>Expected 0 or 1 element(s) for xpath: FanLocation[text()="kitchen" or text()="bath"]</sch:assert>
       <sch:assert role='ERROR' test='count(h:FanPower) &lt;= 1'>Expected 0 or 1 element(s) for xpath: FanPower</sch:assert>
       <sch:assert role='ERROR' test='count(h:extension/h:StartHour) &lt;= 1'>Expected 0 or 1 element(s) for xpath: extension/StartHour</sch:assert> <!-- 0 = midnight. 12 = noon -->
     </sch:rule>
   </sch:pattern>
 
-  <sch:pattern name='[BathFan]'>
-    <sch:rule context='/h:HPXML/h:Building/h:BuildingDetails/h:Systems/h:MechanicalVentilation/h:VentilationFans/h:VentilationFan[h:UsedForLocalVentilation="true" and h:FanLocation="bath"]'>
-      <sch:assert role='ERROR' test='count(h:SystemIdentifier) = 1'>Expected 1 element(s) for xpath: SystemIdentifier</sch:assert>
-      <sch:assert role='ERROR' test='count(h:Quantity) &lt;= 1'>Expected 0 or 1 element(s) for xpath: Quantity</sch:assert>
-      <sch:assert role='ERROR' test='count(h:RatedFlowRate) &lt;= 1'>Expected 0 or 1 element(s) for xpath: RatedFlowRate</sch:assert>
-      <sch:assert role='ERROR' test='count(h:HoursInOperation) &lt;= 1'>Expected 0 or 1 element(s) for xpath: HoursInOperation</sch:assert>
-      <sch:assert role='ERROR' test='count(h:FanPower) &lt;= 1'>Expected 0 or 1 element(s) for xpath: FanPower</sch:assert>
-      <sch:assert role='ERROR' test='count(h:extension/h:StartHour) &lt;= 1'>Expected 0 or 1 element(s) for xpath: extension/StartHour</sch:assert> <!-- 0 = midnight. 12 = noon -->
-=======
-      <sch:assert test='count(h:AttachedToHVACDistributionSystem) = 1'>Expected 1 element(s) for xpath: AttachedToHVACDistributionSystem</sch:assert>
-      <sch:assert test='count(h:IsSharedSystem[text()="true"]) = 0'>Expected 0 element(s) for xpath: IsSharedSystem[text()="true"]</sch:assert>
-    </sch:rule>
-  </sch:pattern>
-
-  <sch:pattern name='[MechanicalVentilationType=Shared]'>
-    <sch:rule context='/h:HPXML/h:Building/h:BuildingDetails/h:Systems/h:MechanicalVentilation/h:VentilationFans/h:VentilationFan[h:UsedForWholeBuildingVentilation="true" and h:IsSharedSystem="true"]'>
-      <sch:assert test='count(h:FractionRecirculation[number(text()) &gt;= 0 and number(text()) &lt;= 1]) = 1'>Expected 1 element(s) for xpath: FractionRecirculation[number(text()) &gt;= 0 and number(text()) &lt;= 1]</sch:assert>
-      <sch:assert test='count(h:extension/h:InUnitFlowRate) = 1'>Expected 1 element(s) for xpath: extension/InUnitFlowRate</sch:assert>
-      <sch:assert test='count(h:extension/h:PreHeating) &lt;= 1'>Expected 0 or 1 element(s) for xpath: extension/PreHeating</sch:assert> <!-- See [MechanicalVentilationType=SharedWithPreHeating] -->
-      <sch:assert test='count(h:extension/h:PreCooling) &lt;= 1'>Expected 0 or 1 element(s) for xpath: extension/PreCooling</sch:assert> <!-- See [MechanicalVentilationType=SharedWithPreCooling] -->
-    </sch:rule>
-  </sch:pattern>
-
-  <sch:pattern name='[MechanicalVentilationType=SharedWithPreHeating]'>
-    <sch:rule context='/h:HPXML/h:Building/h:BuildingDetails/h:Systems/h:MechanicalVentilation/h:VentilationFans/h:VentilationFan[h:UsedForWholeBuildingVentilation="true" and h:IsSharedSystem="true"]/h:extension/h:PreHeating'>
-      <sch:assert test='count(../../h:FanType[text()="exhaust only"]) = 0'>Expected 0 element(s) for xpath: ../../FanType[text()="exhaust only"]</sch:assert>
-      <sch:assert test='count(h:Fuel[text()="natural gas" or text()="fuel oil" or text()="fuel oil 1" or text()="fuel oil 2" or text()="fuel oil 4" or text()="fuel oil 5/6" or text()="diesel" or text()="propane" or text()="kerosene" or text()="coal" or text()="coke" or text()="bituminous coal" or text()="anthracite coal" or text()="electricity" or text()="wood" or text()="wood pellets"]) = 1'>Expected 1 element(s) for xpath: Fuel[text()="natural gas" or text()="fuel oil" or text()="fuel oil 1" or text()="fuel oil 2" or text()="fuel oil 4" or text()="fuel oil 5/6" or text()="diesel" or text()="propane" or text()="kerosene" or text()="coal" or text()="coke" or text()="bituminous coal" or text()="anthracite coal" or text()="electricity" or text()="wood" or text()="wood pellets"]</sch:assert>
-      <sch:assert test='count(h:AnnualHeatingEfficiency[Units="COP"]/h:Value) = 1'>Expected 1 element(s) for xpath: AnnualHeatingEfficiency[Units="COP"]/Value</sch:assert>
-      <sch:assert test='count(h:FractionVentilationHeatLoadServed[number(text()) &gt;= 0 and number(text()) &lt;= 1]) = 1'>Expected 1 element(s) for xpath: FractionVentilationHeatLoadServed[number(text()) &gt;= 0 and number(text()) &lt;= 1]</sch:assert>
-    </sch:rule>
-  </sch:pattern>
-
-  <sch:pattern name='[MechanicalVentilationType=SharedWithPreCooling]'>
-    <sch:rule context='/h:HPXML/h:Building/h:BuildingDetails/h:Systems/h:MechanicalVentilation/h:VentilationFans/h:VentilationFan[h:UsedForWholeBuildingVentilation="true" and h:IsSharedSystem="true"]/h:extension/h:PreCooling'>
-      <sch:assert test='count(../../h:FanType[text()="exhaust only"]) = 0'>Expected 0 element(s) for xpath: ../../FanType[text()="exhaust only"]</sch:assert>
-      <sch:assert test='count(h:Fuel[text()="electricity"]) = 1'>Expected 1 element(s) for xpath: Fuel[text()="electricity"]</sch:assert>
-      <sch:assert test='count(h:AnnualCoolingEfficiency[Units="COP"]/h:Value) = 1'>Expected 1 element(s) for xpath: AnnualCoolingEfficiency[Units="COP"]/Value</sch:assert>
-      <sch:assert test='count(h:FractionVentilationCoolLoadServed[number(text()) &gt;= 0 and number(text()) &lt;= 1]) = 1'>Expected 1 element(s) for xpath: FractionVentilationCoolLoadServed[number(text()) &gt;= 0 and number(text()) &lt;= 1]</sch:assert>
-    </sch:rule>
-  </sch:pattern>
-
-  <sch:pattern name='[LocalVentilation]'>
-    <sch:rule context='/h:HPXML/h:Building/h:BuildingDetails/h:Systems/h:MechanicalVentilation/h:VentilationFans/h:VentilationFan[h:UsedForLocalVentilation="true"]'>
-      <sch:assert test='count(h:SystemIdentifier) = 1'>Expected 1 element(s) for xpath: SystemIdentifier</sch:assert>
-      <sch:assert test='count(h:Quantity) &lt;= 1'>Expected 0 or 1 element(s) for xpath: Quantity</sch:assert>
-      <sch:assert test='count(h:RatedFlowRate) &lt;= 1'>Expected 0 or 1 element(s) for xpath: RatedFlowRate</sch:assert>
-      <sch:assert test='count(h:HoursInOperation) &lt;= 1'>Expected 0 or 1 element(s) for xpath: HoursInOperation</sch:assert>
-      <sch:assert test='count(h:FanLocation[text()="kitchen" or text()="bath"]) &lt;= 1'>Expected 0 or 1 element(s) for xpath: FanLocation[text()="kitchen" or text()="bath"]</sch:assert>
-      <sch:assert test='count(h:FanPower) &lt;= 1'>Expected 0 or 1 element(s) for xpath: FanPower</sch:assert>
-      <sch:assert test='count(h:extension/h:StartHour) &lt;= 1'>Expected 0 or 1 element(s) for xpath: extension/StartHour</sch:assert> <!-- 0 = midnight. 12 = noon -->
->>>>>>> 0b80315b
-    </sch:rule>
-  </sch:pattern>
-
   <sch:pattern name='[WholeHouseFan]'>
     <sch:rule context='/h:HPXML/h:Building/h:BuildingDetails/h:Systems/h:MechanicalVentilation/h:VentilationFans/h:VentilationFan[h:UsedForSeasonalCoolingLoadReduction="true"]'>
       <sch:assert role='ERROR' test='count(h:SystemIdentifier) = 1'>Expected 1 element(s) for xpath: SystemIdentifier</sch:assert>
@@ -1054,33 +803,15 @@
 
   <sch:pattern name='[WaterHeatingSystem]'>
     <sch:rule context='/h:HPXML/h:Building/h:BuildingDetails/h:Systems/h:WaterHeating/h:WaterHeatingSystem'>
-<<<<<<< HEAD
       <sch:assert role='ERROR' test='count(../h:HotWaterDistribution) = 1'>Expected 1 element(s) for xpath: ../HotWaterDistribution</sch:assert> <!-- See [HotWaterDistribution] -->
       <sch:assert role='ERROR' test='count(../h:WaterFixture) &gt;= 1'>Expected 1 or more element(s) for xpath: ../WaterFixture</sch:assert> <!-- See [WaterFixture] -->
       <sch:assert role='ERROR' test='count(h:SystemIdentifier) = 1'>Expected 1 element(s) for xpath: SystemIdentifier</sch:assert>
-      <sch:assert role='ERROR' test='count(h:IsSharedSystem) &lt;= 1'>Expected 0 or 1 element(s) for xpath: IsSharedSystem</sch:assert> <!-- See [WaterHeatingSystem=Shared] -->
-      <sch:assert role='ERROR' test='count(h:WaterHeaterType[text()="storage water heater" or text()="instantaneous water heater" or text()="heat pump water heater" or text()="space-heating boiler with storage tank" or text()="space-heating boiler with tankless coil"]) = 1'>Expected 1 element(s) for xpath: WaterHeaterType[text()="storage water heater" or text()="instantaneous water heater" or text()="heat pump water heater" or text()="space-heating boiler with storage tank" or text()="space-heating boiler with tankless coil"]</sch:assert> <!-- See [WHType=Tank] or [WHType=Tankless] or [WHType=HeatPump] or [WHType=Indirect] or [WHType=CombiTankless] -->
-      <sch:assert role='ERROR' test='count(h:Location) &lt;= 1'>Expected 0 or 1 element(s) for xpath: Location</sch:assert> <!-- See [WaterHeatingSystemLocation] -->
+      <sch:assert role='ERROR' test='count(h:IsSharedSystem) &lt;= 1'>Expected 0 or 1 element(s) for xpath: IsSharedSystem</sch:assert> <!-- See [WaterHeatingSystemType=Shared] -->
+      <sch:assert role='ERROR' test='count(h:WaterHeaterType[text()="storage water heater" or text()="instantaneous water heater" or text()="heat pump water heater" or text()="space-heating boiler with storage tank" or text()="space-heating boiler with tankless coil"]) = 1'>Expected 1 element(s) for xpath: WaterHeaterType[text()="storage water heater" or text()="instantaneous water heater" or text()="heat pump water heater" or text()="space-heating boiler with storage tank" or text()="space-heating boiler with tankless coil"]</sch:assert> <!-- See [WaterHeatingSystemType=Tank] or [WaterHeatingSystemType=Tankless] or [WaterHeatingSystemType=HeatPump] or [WaterHeatingSystemType=CombiIndirect] or [WaterHeatingSystemType=CombiTanklessCoil] -->
+      <sch:assert role='ERROR' test='not(h:Location) or count(h:Location[text()="living space" or text()="basement - unconditioned" or text()="basement - conditioned" or text()="attic - unvented" or text()="attic - vented" or text()="garage" or text()="crawlspace - unvented" or text()="crawlspace - vented" or text()="other exterior" or text()="other housing unit" or text()="other heated space" or text()="other multifamily buffer space" or text()="other non-freezing space"]) = 1'>Expected 1 element(s) for xpath: [not(Location)] | Location[text()="living space" or text()="basement - unconditioned" or text()="basement - conditioned" or text()="attic - unvented" or text()="attic - vented" or text()="garage" or text()="crawlspace - unvented" or text()="crawlspace - vented" or text()="other exterior" or text()="other housing unit" or text()="other heated space" or text()="other multifamily buffer space" or text()="other non-freezing space"]</sch:assert>
       <sch:assert role='ERROR' test='count(h:FractionDHWLoadServed) = 1'>Expected 1 element(s) for xpath: FractionDHWLoadServed</sch:assert>
       <sch:assert role='ERROR' test='count(h:HotWaterTemperature) &lt;= 1'>Expected 0 or 1 element(s) for xpath: HotWaterTemperature</sch:assert>
       <sch:assert role='ERROR' test='count(h:UsesDesuperheater) &lt;= 1'>Expected 0 or 1 element(s) for xpath: UsesDesuperheater</sch:assert> <!-- See [Desuperheater] -->
-    </sch:rule>
-  </sch:pattern>
-
-  <sch:pattern name='[WaterHeatingSystemLocation]'>
-    <sch:rule context='/h:HPXML/h:Building/h:BuildingDetails/h:Systems/h:WaterHeating/h:WaterHeatingSystem/h:Location'>
-      <sch:assert role='ERROR' test='contains("_living space_ _basement - unconditioned_ _basement - conditioned_ _attic - unvented_ _attic - vented_ _garage_ _crawlspace - unvented_ _crawlspace - vented_ _other exterior_ _other housing unit_ _other heated space_ _other multifamily buffer space_ _other non-freezing space_", concat("_", text(), "_"))'>Expected "text()" for xpath: "living space", "basement - unconditioned", "basement - conditioned", "attic - unvented", "attic - vented", "garage", "crawlspace - unvented", "crawlspace - vented", "other exterior", "other housing unit", "other heated space", "other multifamily buffer space", or "other non-freezing space"</sch:assert>
-=======
-      <sch:assert test='count(../h:HotWaterDistribution) = 1'>Expected 1 element(s) for xpath: ../HotWaterDistribution</sch:assert> <!-- See [HotWaterDistribution] -->
-      <sch:assert test='count(../h:WaterFixture) &gt;= 1'>Expected 1 or more element(s) for xpath: ../WaterFixture</sch:assert> <!-- See [WaterFixture] -->
-      <sch:assert test='count(h:SystemIdentifier) = 1'>Expected 1 element(s) for xpath: SystemIdentifier</sch:assert>
-      <sch:assert test='count(h:IsSharedSystem) &lt;= 1'>Expected 0 or 1 element(s) for xpath: IsSharedSystem</sch:assert> <!-- See [WaterHeatingSystemType=Shared] -->
-      <sch:assert test='count(h:WaterHeaterType[text()="storage water heater" or text()="instantaneous water heater" or text()="heat pump water heater" or text()="space-heating boiler with storage tank" or text()="space-heating boiler with tankless coil"]) = 1'>Expected 1 element(s) for xpath: WaterHeaterType[text()="storage water heater" or text()="instantaneous water heater" or text()="heat pump water heater" or text()="space-heating boiler with storage tank" or text()="space-heating boiler with tankless coil"]</sch:assert> <!-- See [WaterHeatingSystemType=Tank] or [WaterHeatingSystemType=Tankless] or [WaterHeatingSystemType=HeatPump] or [WaterHeatingSystemType=CombiIndirect] or [WaterHeatingSystemType=CombiTanklessCoil] -->
-      <sch:assert test='not(h:Location) or count(h:Location[text()="living space" or text()="basement - unconditioned" or text()="basement - conditioned" or text()="attic - unvented" or text()="attic - vented" or text()="garage" or text()="crawlspace - unvented" or text()="crawlspace - vented" or text()="other exterior" or text()="other housing unit" or text()="other heated space" or text()="other multifamily buffer space" or text()="other non-freezing space"]) = 1'>Expected 1 element(s) for xpath: [not(Location)] | Location[text()="living space" or text()="basement - unconditioned" or text()="basement - conditioned" or text()="attic - unvented" or text()="attic - vented" or text()="garage" or text()="crawlspace - unvented" or text()="crawlspace - vented" or text()="other exterior" or text()="other housing unit" or text()="other heated space" or text()="other multifamily buffer space" or text()="other non-freezing space"]</sch:assert>
-      <sch:assert test='count(h:FractionDHWLoadServed) = 1'>Expected 1 element(s) for xpath: FractionDHWLoadServed</sch:assert>
-      <sch:assert test='count(h:HotWaterTemperature) &lt;= 1'>Expected 0 or 1 element(s) for xpath: HotWaterTemperature</sch:assert>
-      <sch:assert test='count(h:UsesDesuperheater) &lt;= 1'>Expected 0 or 1 element(s) for xpath: UsesDesuperheater</sch:assert> <!-- See [Desuperheater] -->
->>>>>>> 0b80315b
     </sch:rule>
   </sch:pattern>
 
@@ -1136,30 +867,17 @@
 
   <sch:pattern name='[Desuperheater]'>
     <sch:rule context='/h:HPXML/h:Building/h:BuildingDetails/h:Systems/h:WaterHeating/h:WaterHeatingSystem[h:UsesDesuperheater="true"]'>
-<<<<<<< HEAD
-      <sch:assert role='ERROR' test='count(h:WaterHeaterType[text()="storage water heater" or text()="instantaneous water heater" or text()="heat pump water heater"]) = 1'>Expected 1 element(s) for xpath: WaterHeaterType[text()="storage water heater" or text()="instantaneous water heater" or text()="heat pump water heater"]</sch:assert> <!-- Desuperheater is supported with storage water heater, tankless water heater and heat pump water heater -->
       <sch:assert role='ERROR' test='count(h:RelatedHVACSystem) = 1'>Expected 1 element(s) for xpath: RelatedHVACSystem</sch:assert> <!-- HeatPump or CoolingSystem -->
-=======
-      <sch:assert test='count(h:RelatedHVACSystem) = 1'>Expected 1 element(s) for xpath: RelatedHVACSystem</sch:assert> <!-- HeatPump or CoolingSystem -->
->>>>>>> 0b80315b
     </sch:rule>
   </sch:pattern>
 
   <sch:pattern name='[HotWaterDistribution]'>
     <sch:rule context='/h:HPXML/h:Building/h:BuildingDetails/h:Systems/h:WaterHeating/h:HotWaterDistribution'>
-<<<<<<< HEAD
-      <sch:assert role='ERROR' test='count(h:SystemIdentifier) = 1'>Expected 1 element(s) for xpath: SystemIdentifier</sch:assert>
-      <sch:assert role='ERROR' test='count(h:SystemType/h:Standard) + count(h:SystemType/h:Recirculation) = 1'>Expected 1 element(s) for xpath: SystemType/Standard | SystemType/Recirculation</sch:assert> <!-- See [HWDistType=Standard] or [HWDistType=Recirculation] -->
+      <sch:assert role='ERROR' test='count(h:SystemIdentifier) = 1'>Expected 1 element(s) for xpath: SystemIdentifier</sch:assert>
+      <sch:assert role='ERROR' test='count(h:SystemType/h:Standard) + count(h:SystemType/h:Recirculation) = 1'>Expected 1 element(s) for xpath: SystemType/Standard | SystemType/Recirculation</sch:assert> <!-- See [HotWaterDistributionType=Standard] or [HotWaterDistributionType=Recirculation] -->
       <sch:assert role='ERROR' test='count(h:PipeInsulation/h:PipeRValue) = 1'>Expected 1 element(s) for xpath: PipeInsulation/PipeRValue</sch:assert>
       <sch:assert role='ERROR' test='count(h:DrainWaterHeatRecovery) &lt;= 1'>Expected 0 or 1 element(s) for xpath: DrainWaterHeatRecovery</sch:assert> <!-- See [DrainWaterHeatRecovery] -->
-      <sch:assert role='ERROR' test='count(h:extension/h:SharedRecirculation) &lt;= 1'>Expected 0 or 1 element(s) for xpath: extension/SharedRecirculation</sch:assert> <!-- See [SharedRecirculation] --> 
-=======
-      <sch:assert test='count(h:SystemIdentifier) = 1'>Expected 1 element(s) for xpath: SystemIdentifier</sch:assert>
-      <sch:assert test='count(h:SystemType/h:Standard) + count(h:SystemType/h:Recirculation) = 1'>Expected 1 element(s) for xpath: SystemType/Standard | SystemType/Recirculation</sch:assert> <!-- See [HotWaterDistributionType=Standard] or [HotWaterDistributionType=Recirculation] -->
-      <sch:assert test='count(h:PipeInsulation/h:PipeRValue) = 1'>Expected 1 element(s) for xpath: PipeInsulation/PipeRValue</sch:assert>
-      <sch:assert test='count(h:DrainWaterHeatRecovery) &lt;= 1'>Expected 0 or 1 element(s) for xpath: DrainWaterHeatRecovery</sch:assert> <!-- See [DrainWaterHeatRecovery] -->
-      <sch:assert test='count(h:extension/h:SharedRecirculation) &lt;= 1'>Expected 0 or 1 element(s) for xpath: extension/SharedRecirculation</sch:assert> <!-- See [HotWaterDistributionType=SharedRecirculation] --> 
->>>>>>> 0b80315b
+      <sch:assert role='ERROR' test='count(h:extension/h:SharedRecirculation) &lt;= 1'>Expected 0 or 1 element(s) for xpath: extension/SharedRecirculation</sch:assert> <!-- See [HotWaterDistributionType=SharedRecirculation] --> 
     </sch:rule>
   </sch:pattern>
 
@@ -1180,10 +898,10 @@
 
   <sch:pattern name='[HotWaterDistributionType=SharedRecirculation]'>
     <sch:rule context='/h:HPXML/h:Building/h:BuildingDetails/h:Systems/h:WaterHeating/h:HotWaterDistribution[h:extension/h:SharedRecirculation]'>
-      <sch:assert test='count(../../../h:BuildingSummary/h:BuildingConstruction[h:ResidentialFacilityType[text()="single-family attached" or text()="apartment unit"]]) = 1'>Expected 1 element(s) for xpath: ../../../BuildingSummary/BuildingConstruction[ResidentialFacilityType[text()="single-family attached" or text()="apartment unit"]]</sch:assert>
-      <sch:assert test='count(h:extension/h:SharedRecirculation/h:NumberofUnitsServed) = 1'>Expected 1 element(s) for xpath: extension/SharedRecirculation/NumberofUnitsServed</sch:assert>
-      <sch:assert test='count(h:extension/h:SharedRecirculation/h:PumpPower) &lt;= 1'>Expected 0 or 1 element(s) for xpath: extension/SharedRecirculation/PumpPower</sch:assert>
-      <sch:assert test='count(h:extension/h:SharedRecirculation/h:ControlType[text()="manual demand control" or text()="presence sensor demand control" or text()="timer" or text()="no control"]) = 1'>Expected 1 element(s) for xpath: extension/SharedRecirculation/ControlType[text()="manual demand control" or text()="presence sensor demand control" or text()="timer" or text()="no control"]</sch:assert>
+      <sch:assert role='ERROR' test='count(../../../h:BuildingSummary/h:BuildingConstruction[h:ResidentialFacilityType[text()="single-family attached" or text()="apartment unit"]]) = 1'>Expected 1 element(s) for xpath: ../../../BuildingSummary/BuildingConstruction[ResidentialFacilityType[text()="single-family attached" or text()="apartment unit"]]</sch:assert>
+      <sch:assert role='ERROR' test='count(h:extension/h:SharedRecirculation/h:NumberofUnitsServed) = 1'>Expected 1 element(s) for xpath: extension/SharedRecirculation/NumberofUnitsServed</sch:assert>
+      <sch:assert role='ERROR' test='count(h:extension/h:SharedRecirculation/h:PumpPower) &lt;= 1'>Expected 0 or 1 element(s) for xpath: extension/SharedRecirculation/PumpPower</sch:assert>
+      <sch:assert role='ERROR' test='count(h:extension/h:SharedRecirculation/h:ControlType[text()="manual demand control" or text()="presence sensor demand control" or text()="timer" or text()="no control"]) = 1'>Expected 1 element(s) for xpath: extension/SharedRecirculation/ControlType[text()="manual demand control" or text()="presence sensor demand control" or text()="timer" or text()="no control"]</sch:assert>
     </sch:rule>
   </sch:pattern>
 
@@ -1195,17 +913,6 @@
     </sch:rule>
   </sch:pattern>
 
-<<<<<<< HEAD
-  <sch:pattern name='[SharedRecirculation]'>
-    <sch:rule context='/h:HPXML/h:Building/h:BuildingDetails/h:Systems/h:WaterHeating/h:HotWaterDistribution[h:extension/h:SharedRecirculation]'>
-      <sch:assert role='ERROR' test='count(h:extension/h:SharedRecirculation/h:NumberofUnitsServed) = 1'>Expected 1 element(s) for xpath: extension/SharedRecirculation/NumberofUnitsServed</sch:assert>
-      <sch:assert role='ERROR' test='count(h:extension/h:SharedRecirculation/h:PumpPower) &lt;= 1'>Expected 0 or 1 element(s) for xpath: extension/SharedRecirculation/PumpPower</sch:assert>
-      <sch:assert role='ERROR' test='count(h:extension/h:SharedRecirculation/h:ControlType[text()="manual demand control" or text()="presence sensor demand control" or text()="timer" or text()="no control"]) = 1'>Expected 1 element(s) for xpath: extension/SharedRecirculation/ControlType[text()="manual demand control" or text()="presence sensor demand control" or text()="timer" or text()="no control"]</sch:assert>
-    </sch:rule>
-  </sch:pattern>
-
-=======
->>>>>>> 0b80315b
   <sch:pattern name='[WaterFixture]'>
     <sch:rule context='/h:HPXML/h:Building/h:BuildingDetails/h:Systems/h:WaterHeating/h:WaterFixture'>
       <sch:assert role='ERROR' test='count(../h:HotWaterDistribution) = 1'>Expected 1 element(s) for xpath: ../HotWaterDistribution</sch:assert> <!-- See [HotWaterDistribution] -->
@@ -1218,15 +925,9 @@
 
   <sch:pattern name='[SolarThermalSystem]'>
     <sch:rule context='/h:HPXML/h:Building/h:BuildingDetails/h:Systems/h:SolarThermal/h:SolarThermalSystem'>
-<<<<<<< HEAD
       <sch:assert role='ERROR' test='count(h:SystemIdentifier) = 1'>Expected 1 element(s) for xpath: SystemIdentifier</sch:assert>
       <sch:assert role='ERROR' test='count(h:SystemType[text()="hot water"]) = 1'>Expected 1 element(s) for xpath: SystemType[text()="hot water"]</sch:assert>
-      <sch:assert role='ERROR' test='count(h:CollectorArea) + count(h:SolarFraction) = 1'>Expected 1 element(s) for xpath: CollectorArea | SolarFraction</sch:assert> <!-- See [SolarThermal=Detailed] or [SolarThermal=Simple] -->
-=======
-      <sch:assert test='count(h:SystemIdentifier) = 1'>Expected 1 element(s) for xpath: SystemIdentifier</sch:assert>
-      <sch:assert test='count(h:SystemType[text()="hot water"]) = 1'>Expected 1 element(s) for xpath: SystemType[text()="hot water"]</sch:assert>
-      <sch:assert test='count(h:CollectorArea) + count(h:SolarFraction) = 1'>Expected 1 element(s) for xpath: CollectorArea | SolarFraction</sch:assert> <!-- See [SolarThermalSystemType=Detailed] or [SolarThermalSystemType=Simple] -->
->>>>>>> 0b80315b
+      <sch:assert role='ERROR' test='count(h:CollectorArea) + count(h:SolarFraction) = 1'>Expected 1 element(s) for xpath: CollectorArea | SolarFraction</sch:assert> <!-- See [SolarThermalSystemType=Detailed] or [SolarThermalSystemType=Simple] -->
     </sch:rule>
   </sch:pattern>
 
@@ -1251,9 +952,8 @@
 
   <sch:pattern name='[PVSystem]'>
     <sch:rule context='/h:HPXML/h:Building/h:BuildingDetails/h:Systems/h:Photovoltaics/h:PVSystem'>
-<<<<<<< HEAD
-      <sch:assert role='ERROR' test='count(h:SystemIdentifier) = 1'>Expected 1 element(s) for xpath: SystemIdentifier</sch:assert>
-      <sch:assert role='ERROR' test='count(h:IsSharedSystem) = 1'>Expected 1 element(s) for xpath: IsSharedSystem</sch:assert> <!-- See [PVSystem=Shared] -->
+      <sch:assert role='ERROR' test='count(h:SystemIdentifier) = 1'>Expected 1 element(s) for xpath: SystemIdentifier</sch:assert>
+      <sch:assert role='ERROR' test='count(h:IsSharedSystem) &lt;= 1'>Expected 0 or 1 element(s) for xpath: IsSharedSystem</sch:assert> <!-- See [PVSystemType=Shared] -->
       <sch:assert role='ERROR' test='count(h:Location[text()="ground" or text()="roof"]) = 1'>Expected 1 element(s) for xpath: Location[text()="ground" or text()="roof"]</sch:assert>
       <sch:assert role='ERROR' test='count(h:ModuleType[text()="standard" or text()="premium" or text()="thin film"]) = 1'>Expected 1 element(s) for xpath: ModuleType[text()="standard" or text()="premium" or text()="thin film"]</sch:assert>
       <sch:assert role='ERROR' test='count(h:Tracking[text()="fixed" or text()="1-axis" or text()="1-axis backtracked" or text()="2-axis"]) = 1'>Expected 1 element(s) for xpath: Tracking[text()="fixed" or text()="1-axis" or text()="1-axis backtracked" or text()="2-axis"]</sch:assert>
@@ -1262,18 +962,6 @@
       <sch:assert role='ERROR' test='count(h:MaxPowerOutput) = 1'>Expected 1 element(s) for xpath: MaxPowerOutput</sch:assert>
       <sch:assert role='ERROR' test='count(h:InverterEfficiency) &lt;= 1'>Expected 0 or 1 element(s) for xpath: InverterEfficiency</sch:assert>
       <sch:assert role='ERROR' test='count(h:SystemLossesFraction) + count(h:YearModulesManufactured) &gt;= 0'>Expected 0 or more element(s) for xpath: SystemLossesFraction | YearModulesManufactured</sch:assert>
-=======
-      <sch:assert test='count(h:SystemIdentifier) = 1'>Expected 1 element(s) for xpath: SystemIdentifier</sch:assert>
-      <sch:assert test='count(h:IsSharedSystem) &lt;= 1'>Expected 0 or 1 element(s) for xpath: IsSharedSystem</sch:assert> <!-- See [PVSystemType=Shared] -->
-      <sch:assert test='count(h:Location[text()="ground" or text()="roof"]) = 1'>Expected 1 element(s) for xpath: Location[text()="ground" or text()="roof"]</sch:assert>
-      <sch:assert test='count(h:ModuleType[text()="standard" or text()="premium" or text()="thin film"]) = 1'>Expected 1 element(s) for xpath: ModuleType[text()="standard" or text()="premium" or text()="thin film"]</sch:assert>
-      <sch:assert test='count(h:Tracking[text()="fixed" or text()="1-axis" or text()="1-axis backtracked" or text()="2-axis"]) = 1'>Expected 1 element(s) for xpath: Tracking[text()="fixed" or text()="1-axis" or text()="1-axis backtracked" or text()="2-axis"]</sch:assert>
-      <sch:assert test='count(h:ArrayAzimuth) = 1'>Expected 1 element(s) for xpath: ArrayAzimuth</sch:assert>
-      <sch:assert test='count(h:ArrayTilt) = 1'>Expected 1 element(s) for xpath: ArrayTilt</sch:assert>
-      <sch:assert test='count(h:MaxPowerOutput) = 1'>Expected 1 element(s) for xpath: MaxPowerOutput</sch:assert>
-      <sch:assert test='count(h:InverterEfficiency) &lt;= 1'>Expected 0 or 1 element(s) for xpath: InverterEfficiency</sch:assert>
-      <sch:assert test='count(h:SystemLossesFraction) + count(h:YearModulesManufactured) &gt;= 0'>Expected 0 or more element(s) for xpath: SystemLossesFraction | YearModulesManufactured</sch:assert>
->>>>>>> 0b80315b
     </sch:rule>
   </sch:pattern>
 
@@ -1286,39 +974,23 @@
 
   <sch:pattern name='[ClothesWasher]'>
     <sch:rule context='/h:HPXML/h:Building/h:BuildingDetails/h:Appliances/h:ClothesWasher'>
-<<<<<<< HEAD
       <sch:assert role='ERROR' test='count(../../h:Systems/h:WaterHeating/h:HotWaterDistribution) = 1'>Expected 1 element(s) for xpath: ../../Systems/WaterHeating/HotWaterDistribution</sch:assert> <!-- See [HotWaterDistribution] -->
       <sch:assert role='ERROR' test='count(h:SystemIdentifier) = 1'>Expected 1 element(s) for xpath: SystemIdentifier</sch:assert>
-      <sch:assert role='ERROR' test='count(h:IsSharedAppliance) &lt;= 1'>Expected 0 or 1 element(s) for xpath: IsSharedAppliance</sch:assert> <!-- See [ClothesWasher=Shared] -->
-      <sch:assert role='ERROR' test='count(h:Location) &lt;= 1'>Expected 0 or 1 element(s) for xpath: Location</sch:assert> <!-- See [ClothesWasherLocation] -->
-      <sch:assert role='ERROR' test='count(h:ModifiedEnergyFactor) + count(h:IntegratedModifiedEnergyFactor) &lt;= 1'>Expected 0 or 1 element(s) for xpath: ModifiedEnergyFactor | IntegratedModifiedEnergyFactor</sch:assert>
-      <sch:assert role='ERROR' test='(count(h:ModifiedEnergyFactor) + count(h:IntegratedModifiedEnergyFactor) + count(h:RatedAnnualkWh) + count(h:LabelElectricRate) + count(h:LabelGasRate) + count(h:LabelAnnualGasCost) + count(h:LabelUsage) + count(h:Capacity) = 0) or (count(h:ModifiedEnergyFactor) + count(h:IntegratedModifiedEnergyFactor) + count(h:RatedAnnualkWh) + count(h:LabelElectricRate) + count(h:LabelGasRate) + count(h:LabelAnnualGasCost) + count(h:LabelUsage) + count(h:Capacity) = 7)'>Expected 0 or 7 element(s) for xpath: ModifiedEnergyFactor | IntegratedModifiedEnergyFactor | RatedAnnualkWh | LabelElectricRate | LabelGasRate | LabelAnnualGasCost | LabelUsage | Capacity</sch:assert>
+      <sch:assert role='ERROR' test='count(h:IsSharedAppliance) &lt;= 1'>Expected 0 or 1 element(s) for xpath: IsSharedAppliance</sch:assert> <!-- See [ClothesWasherType=Shared] -->
+      <sch:assert role='ERROR' test='not(h:Location) or count(h:Location[text()="living space" or text()="basement - conditioned" or text()="basement - unconditioned" or text()="garage" or text()="other housing unit" or text()="other heated space" or text()="other multifamily buffer space" or text()="other non-freezing space"]) = 1'>Expected 1 element(s) for xpath: [not(Location)] | Location[text()="living space" or text()="basement - conditioned" or text()="basement - unconditioned" or text()="garage" or text()="other housing unit" or text()="other heated space" or text()="other multifamily buffer space" or text()="other non-freezing space"]</sch:assert>
+      <sch:assert role='ERROR' test='count(h:ModifiedEnergyFactor) + count(h:IntegratedModifiedEnergyFactor) &lt;= 1'>Expected 0 or 1 element(s) for xpath: ModifiedEnergyFactor | IntegratedModifiedEnergyFactor</sch:assert> <!-- See [ClothesWasherType=Detailed] -->
       <sch:assert role='ERROR' test='count(h:extension/h:UsageMultiplier) &lt;= 1'>Expected 0 or 1 element(s) for xpath: extension/UsageMultiplier</sch:assert>
-    </sch:rule>
-  </sch:pattern>
-
-  <sch:pattern name='[ClothesWasherLocation]'>
-    <sch:rule context='/h:HPXML/h:Building/h:BuildingDetails/h:Appliances/h:ClothesWasher/h:Location'>
-      <sch:assert role='ERROR' test='contains("_living space_ _basement - unconditioned_ _basement - conditioned_ _attic - unvented_ _attic - vented_ _garage_ _crawlspace - unvented_ _crawlspace - vented_ _other exterior_ _other housing unit_ _other heated space_ _other multifamily buffer space_ _other non-freezing space_", concat("_", text(), "_"))'>Expected "text()" for xpath: "living space", "basement - unconditioned", "basement - conditioned", "attic - unvented", "attic - vented", "garage", "crawlspace - unvented", "crawlspace - vented", "other exterior", "other housing unit", "other heated space", "other multifamily buffer space", or "other non-freezing space"</sch:assert>
-=======
-      <sch:assert test='count(../../h:Systems/h:WaterHeating/h:HotWaterDistribution) = 1'>Expected 1 element(s) for xpath: ../../Systems/WaterHeating/HotWaterDistribution</sch:assert> <!-- See [HotWaterDistribution] -->
-      <sch:assert test='count(h:SystemIdentifier) = 1'>Expected 1 element(s) for xpath: SystemIdentifier</sch:assert>
-      <sch:assert test='count(h:IsSharedAppliance) &lt;= 1'>Expected 0 or 1 element(s) for xpath: IsSharedAppliance</sch:assert> <!-- See [ClothesWasherType=Shared] -->
-      <sch:assert test='not(h:Location) or count(h:Location[text()="living space" or text()="basement - conditioned" or text()="basement - unconditioned" or text()="garage" or text()="other housing unit" or text()="other heated space" or text()="other multifamily buffer space" or text()="other non-freezing space"]) = 1'>Expected 1 element(s) for xpath: [not(Location)] | Location[text()="living space" or text()="basement - conditioned" or text()="basement - unconditioned" or text()="garage" or text()="other housing unit" or text()="other heated space" or text()="other multifamily buffer space" or text()="other non-freezing space"]</sch:assert>
-      <sch:assert test='count(h:ModifiedEnergyFactor) + count(h:IntegratedModifiedEnergyFactor) &lt;= 1'>Expected 0 or 1 element(s) for xpath: ModifiedEnergyFactor | IntegratedModifiedEnergyFactor</sch:assert> <!-- See [ClothesWasherType=Detailed] -->
-      <sch:assert test='count(h:extension/h:UsageMultiplier) &lt;= 1'>Expected 0 or 1 element(s) for xpath: extension/UsageMultiplier</sch:assert>
->>>>>>> 0b80315b
     </sch:rule>
   </sch:pattern>
 
   <sch:pattern name='[ClothesWasherType=Detailed]'>
     <sch:rule context='/h:HPXML/h:Building/h:BuildingDetails/h:Appliances/h:ClothesWasher[h:ModifiedEnergyFactor | h:IntegratedModifiedEnergyFactor]'>
-      <sch:assert test='count(h:RatedAnnualkWh) = 1'>Expected 1 element(s) for xpath: RatedAnnualkWh</sch:assert>
-      <sch:assert test='count(h:LabelElectricRate) = 1'>Expected 1 element(s) for xpath: LabelElectricRate</sch:assert>
-      <sch:assert test='count(h:LabelGasRate) = 1'>Expected 1 element(s) for xpath: LabelGasRate</sch:assert>
-      <sch:assert test='count(h:LabelAnnualGasCost) = 1'>Expected 1 element(s) for xpath: LabelAnnualGasCost</sch:assert>
-      <sch:assert test='count(h:LabelUsage) = 1'>Expected 1 element(s) for xpath: LabelUsage</sch:assert>
-      <sch:assert test='count(h:Capacity) = 1'>Expected 1 element(s) for xpath: Capacity</sch:assert>
+      <sch:assert role='ERROR' test='count(h:RatedAnnualkWh) = 1'>Expected 1 element(s) for xpath: RatedAnnualkWh</sch:assert>
+      <sch:assert role='ERROR' test='count(h:LabelElectricRate) = 1'>Expected 1 element(s) for xpath: LabelElectricRate</sch:assert>
+      <sch:assert role='ERROR' test='count(h:LabelGasRate) = 1'>Expected 1 element(s) for xpath: LabelGasRate</sch:assert>
+      <sch:assert role='ERROR' test='count(h:LabelAnnualGasCost) = 1'>Expected 1 element(s) for xpath: LabelAnnualGasCost</sch:assert>
+      <sch:assert role='ERROR' test='count(h:LabelUsage) = 1'>Expected 1 element(s) for xpath: LabelUsage</sch:assert>
+      <sch:assert role='ERROR' test='count(h:Capacity) = 1'>Expected 1 element(s) for xpath: Capacity</sch:assert>
     </sch:rule>
   </sch:pattern>
 
@@ -1332,36 +1004,19 @@
 
   <sch:pattern name='[ClothesDryer]'>
     <sch:rule context='/h:HPXML/h:Building/h:BuildingDetails/h:Appliances/h:ClothesDryer'>
-<<<<<<< HEAD
       <sch:assert role='ERROR' test='count(../h:ClothesWasher) = 1'>Expected 1 element(s) for xpath: ../ClothesWasher</sch:assert>
       <sch:assert role='ERROR' test='count(h:SystemIdentifier) = 1'>Expected 1 element(s) for xpath: SystemIdentifier</sch:assert>
-      <sch:assert role='ERROR' test='count(h:IsSharedAppliance) &lt;= 1'>Expected 0 or 1 element(s) for xpath: IsSharedAppliance</sch:assert> <!-- See [ClothesDryer=Shared] -->
-      <sch:assert role='ERROR' test='count(h:Location) &lt;= 1'>Expected 0 or 1 element(s) for xpath: Location</sch:assert> <!-- See [ClothesDryerLocation] -->
+      <sch:assert role='ERROR' test='count(h:IsSharedAppliance) &lt;= 1'>Expected 0 or 1 element(s) for xpath: IsSharedAppliance</sch:assert> <!-- See [ClothesDryerType=Shared] -->
+      <sch:assert role='ERROR' test='not(h:Location) or count(h:Location[text()="living space" or text()="basement - conditioned" or text()="basement - unconditioned" or text()="garage" or text()="other housing unit" or text()="other heated space" or text()="other multifamily buffer space" or text()="other non-freezing space"]) = 1'>Expected 1 element(s) for xpath: [not(Location)] | Location[text()="living space" or text()="basement - conditioned" or text()="basement - unconditioned" or text()="garage" or text()="other housing unit" or text()="other heated space" or text()="other multifamily buffer space" or text()="other non-freezing space"]</sch:assert>
       <sch:assert role='ERROR' test='count(h:FuelType[text()="natural gas" or text()="fuel oil" or text()="fuel oil 1" or text()="fuel oil 2" or text()="fuel oil 4" or text()="fuel oil 5/6" or text()="diesel" or text()="propane" or text()="kerosene" or text()="coal" or text()="coke" or text()="bituminous coal" or text()="anthracite coal" or text()="electricity" or text()="wood" or text()="wood pellets"]) = 1'>Expected 1 element(s) for xpath: FuelType[text()="natural gas" or text()="fuel oil" or text()="fuel oil 1" or text()="fuel oil 2" or text()="fuel oil 4" or text()="fuel oil 5/6" or text()="diesel" or text()="propane" or text()="kerosene" or text()="coal" or text()="coke" or text()="bituminous coal" or text()="anthracite coal" or text()="electricity" or text()="wood" or text()="wood pellets"]</sch:assert>
-      <sch:assert role='ERROR' test='count(h:EnergyFactor) + count(h:CombinedEnergyFactor) &lt;= 1'>Expected 0 or 1 element(s) for xpath: EnergyFactor | CombinedEnergyFactor</sch:assert>
-      <sch:assert role='ERROR' test='(count(h:EnergyFactor) + count(h:CombinedEnergyFactor) + count(h:ControlType) = 0) or (count(h:EnergyFactor) + count(h:CombinedEnergyFactor) + count(h:ControlType) = 2)'>Expected 0 or 2 element(s) for xpath: EnergyFactor | CombinedEnergyFactor | ControlType</sch:assert>
+      <sch:assert role='ERROR' test='count(h:EnergyFactor) + count(h:CombinedEnergyFactor) &lt;= 1'>Expected 0 or 1 element(s) for xpath: EnergyFactor | CombinedEnergyFactor</sch:assert> <!-- See [ClothesDryerType=Detailed] -->
       <sch:assert role='ERROR' test='count(h:extension/h:UsageMultiplier) &lt;= 1'>Expected 0 or 1 element(s) for xpath: extension/UsageMultiplier</sch:assert>
-    </sch:rule>
-  </sch:pattern>
-
-  <sch:pattern name='[ClothesDryerLocation]'>
-    <sch:rule context='/h:HPXML/h:Building/h:BuildingDetails/h:Appliances/h:ClothesDryer/h:Location'>
-      <sch:assert role='ERROR' test='contains("_living space_ _basement - unconditioned_ _basement - conditioned_ _attic - unvented_ _attic - vented_ _garage_ _crawlspace - unvented_ _crawlspace - vented_ _other exterior_ _other housing unit_ _other heated space_ _other multifamily buffer space_ _other non-freezing space_", concat("_", text(), "_"))'>Expected "text()" for xpath: "living space", "basement - unconditioned", "basement - conditioned", "attic - unvented", "attic - vented", "garage", "crawlspace - unvented", "crawlspace - vented", "other exterior", "other housing unit", "other heated space", "other multifamily buffer space", or "other non-freezing space"</sch:assert>
-=======
-      <sch:assert test='count(../h:ClothesWasher) = 1'>Expected 1 element(s) for xpath: ../ClothesWasher</sch:assert>
-      <sch:assert test='count(h:SystemIdentifier) = 1'>Expected 1 element(s) for xpath: SystemIdentifier</sch:assert>
-      <sch:assert test='count(h:IsSharedAppliance) &lt;= 1'>Expected 0 or 1 element(s) for xpath: IsSharedAppliance</sch:assert> <!-- See [ClothesDryerType=Shared] -->
-      <sch:assert test='not(h:Location) or count(h:Location[text()="living space" or text()="basement - conditioned" or text()="basement - unconditioned" or text()="garage" or text()="other housing unit" or text()="other heated space" or text()="other multifamily buffer space" or text()="other non-freezing space"]) = 1'>Expected 1 element(s) for xpath: [not(Location)] | Location[text()="living space" or text()="basement - conditioned" or text()="basement - unconditioned" or text()="garage" or text()="other housing unit" or text()="other heated space" or text()="other multifamily buffer space" or text()="other non-freezing space"]</sch:assert>
-      <sch:assert test='count(h:FuelType[text()="natural gas" or text()="fuel oil" or text()="fuel oil 1" or text()="fuel oil 2" or text()="fuel oil 4" or text()="fuel oil 5/6" or text()="diesel" or text()="propane" or text()="kerosene" or text()="coal" or text()="coke" or text()="bituminous coal" or text()="anthracite coal" or text()="electricity" or text()="wood" or text()="wood pellets"]) = 1'>Expected 1 element(s) for xpath: FuelType[text()="natural gas" or text()="fuel oil" or text()="fuel oil 1" or text()="fuel oil 2" or text()="fuel oil 4" or text()="fuel oil 5/6" or text()="diesel" or text()="propane" or text()="kerosene" or text()="coal" or text()="coke" or text()="bituminous coal" or text()="anthracite coal" or text()="electricity" or text()="wood" or text()="wood pellets"]</sch:assert>
-      <sch:assert test='count(h:EnergyFactor) + count(h:CombinedEnergyFactor) &lt;= 1'>Expected 0 or 1 element(s) for xpath: EnergyFactor | CombinedEnergyFactor</sch:assert> <!-- See [ClothesDryerType=Detailed] -->
-      <sch:assert test='count(h:extension/h:UsageMultiplier) &lt;= 1'>Expected 0 or 1 element(s) for xpath: extension/UsageMultiplier</sch:assert>
->>>>>>> 0b80315b
     </sch:rule>
   </sch:pattern>
 
   <sch:pattern name='[ClothesDryerType=Detailed]'>
     <sch:rule context='/h:HPXML/h:Building/h:BuildingDetails/h:Appliances/h:ClothesDryer[h:EnergyFactor | h:CombinedEnergyFactor]'>
-      <sch:assert test='count(h:ControlType) = 1'>Expected 1 element(s) for xpath: ControlType</sch:assert>
+      <sch:assert role='ERROR' test='count(h:ControlType) = 1'>Expected 1 element(s) for xpath: ControlType</sch:assert>
     </sch:rule>
   </sch:pattern>
 
@@ -1373,36 +1028,21 @@
 
   <sch:pattern name='[Dishwasher]'>
     <sch:rule context='/h:HPXML/h:Building/h:BuildingDetails/h:Appliances/h:Dishwasher'>
-<<<<<<< HEAD
-      <sch:assert role='ERROR' test='count(h:SystemIdentifier) = 1'>Expected 1 element(s) for xpath: SystemIdentifier</sch:assert>
-      <sch:assert role='ERROR' test='count(h:IsSharedAppliance) &lt;= 1'>Expected 0 or 1 element(s) for xpath: IsSharedAppliance</sch:assert> <!-- See [Dishwasher=Shared] -->
-      <sch:assert role='ERROR' test='count(h:Location) &lt;= 1'>Expected 0 or 1 element(s) for xpath: Location</sch:assert> <!-- See [DishwasherLocation] -->
-      <sch:assert role='ERROR' test='count(h:RatedAnnualkWh) + count(h:EnergyFactor) &lt;= 1'>Expected 0 or 1 element(s) for xpath: RatedAnnualkWh | EnergyFactor</sch:assert>
-      <sch:assert role='ERROR' test='(count(h:RatedAnnualkWh) + count(h:EnergyFactor) + count(h:LabelElectricRate) + count(h:LabelGasRate) + count(h:LabelAnnualGasCost) + count(h:LabelUsage) + count(h:PlaceSettingCapacity) = 0) or (count(h:RatedAnnualkWh) + count(h:EnergyFactor) + count(h:LabelElectricRate) + count(h:LabelGasRate) + count(h:LabelAnnualGasCost) + count(h:LabelUsage) + count(h:PlaceSettingCapacity) = 6)'>Expected 0 or 6 element(s) for xpath: RatedAnnualkWh | EnergyFactor | LabelElectricRate | LabelGasRate | LabelAnnualGasCost | LabelUsage | PlaceSettingCapacity</sch:assert>
+      <sch:assert role='ERROR' test='count(h:SystemIdentifier) = 1'>Expected 1 element(s) for xpath: SystemIdentifier</sch:assert>
+      <sch:assert role='ERROR' test='count(h:IsSharedAppliance) &lt;= 1'>Expected 0 or 1 element(s) for xpath: IsSharedAppliance</sch:assert> <!-- See [DishwasherType=Shared] -->
+      <sch:assert role='ERROR' test='not(h:Location) or count(h:Location[text()="living space" or text()="basement - conditioned" or text()="basement - unconditioned" or text()="garage" or text()="other housing unit" or text()="other heated space" or text()="other multifamily buffer space" or text()="other non-freezing space"]) = 1'>Expected 1 element(s) for xpath: [not(Location)] | Location[text()="living space" or text()="basement - conditioned" or text()="basement - unconditioned" or text()="garage" or text()="other housing unit" or text()="other heated space" or text()="other multifamily buffer space" or text()="other non-freezing space"]</sch:assert>
+      <sch:assert role='ERROR' test='count(h:RatedAnnualkWh) + count(h:EnergyFactor) &lt;= 1'>Expected 0 or 1 element(s) for xpath: RatedAnnualkWh | EnergyFactor</sch:assert> <!-- See [DishwasherType=Detailed] -->
       <sch:assert role='ERROR' test='count(h:extension/h:UsageMultiplier) &lt;= 1'>Expected 0 or 1 element(s) for xpath: extension/UsageMultiplier</sch:assert>
-    </sch:rule>
-  </sch:pattern>
-
-  <sch:pattern name='[DishwasherLocation]'>
-    <sch:rule context='/h:HPXML/h:Building/h:BuildingDetails/h:Appliances/h:Dishwasher/h:Location'>
-      <sch:assert role='ERROR' test='contains("_living space_ _basement - unconditioned_ _basement - conditioned_ _attic - unvented_ _attic - vented_ _garage_ _crawlspace - unvented_ _crawlspace - vented_ _other exterior_ _other housing unit_ _other heated space_ _other multifamily buffer space_ _other non-freezing space_", concat("_", text(), "_"))'>Expected "text()" for xpath: "living space", "basement - unconditioned", "basement - conditioned", "attic - unvented", "attic - vented", "garage", "crawlspace - unvented", "crawlspace - vented", "other exterior", "other housing unit", "other heated space", "other multifamily buffer space", or "other non-freezing space"</sch:assert>
-=======
-      <sch:assert test='count(h:SystemIdentifier) = 1'>Expected 1 element(s) for xpath: SystemIdentifier</sch:assert>
-      <sch:assert test='count(h:IsSharedAppliance) &lt;= 1'>Expected 0 or 1 element(s) for xpath: IsSharedAppliance</sch:assert> <!-- See [DishwasherType=Shared] -->
-      <sch:assert test='not(h:Location) or count(h:Location[text()="living space" or text()="basement - conditioned" or text()="basement - unconditioned" or text()="garage" or text()="other housing unit" or text()="other heated space" or text()="other multifamily buffer space" or text()="other non-freezing space"]) = 1'>Expected 1 element(s) for xpath: [not(Location)] | Location[text()="living space" or text()="basement - conditioned" or text()="basement - unconditioned" or text()="garage" or text()="other housing unit" or text()="other heated space" or text()="other multifamily buffer space" or text()="other non-freezing space"]</sch:assert>
-      <sch:assert test='count(h:RatedAnnualkWh) + count(h:EnergyFactor) &lt;= 1'>Expected 0 or 1 element(s) for xpath: RatedAnnualkWh | EnergyFactor</sch:assert> <!-- See [DishwasherType=Detailed] -->
-      <sch:assert test='count(h:extension/h:UsageMultiplier) &lt;= 1'>Expected 0 or 1 element(s) for xpath: extension/UsageMultiplier</sch:assert>
->>>>>>> 0b80315b
     </sch:rule>
   </sch:pattern>
 
   <sch:pattern name='[DishwasherType=Detailed]'>
     <sch:rule context='/h:HPXML/h:Building/h:BuildingDetails/h:Appliances/h:Dishwasher[h:RatedAnnualkWh | h:EnergyFactor]'>
-      <sch:assert test='count(h:LabelElectricRate) = 1'>Expected 1 element(s) for xpath: LabelElectricRate</sch:assert>
-      <sch:assert test='count(h:LabelGasRate) = 1'>Expected 1 element(s) for xpath: LabelGasRate</sch:assert>
-      <sch:assert test='count(h:LabelAnnualGasCost) = 1'>Expected 1 element(s) for xpath: LabelAnnualGasCost</sch:assert>
-      <sch:assert test='count(h:LabelUsage) = 1'>Expected 1 element(s) for xpath: LabelUsage</sch:assert>
-      <sch:assert test='count(h:PlaceSettingCapacity) = 1'>Expected 1 element(s) for xpath: PlaceSettingCapacity</sch:assert>
+      <sch:assert role='ERROR' test='count(h:LabelElectricRate) = 1'>Expected 1 element(s) for xpath: LabelElectricRate</sch:assert>
+      <sch:assert role='ERROR' test='count(h:LabelGasRate) = 1'>Expected 1 element(s) for xpath: LabelGasRate</sch:assert>
+      <sch:assert role='ERROR' test='count(h:LabelAnnualGasCost) = 1'>Expected 1 element(s) for xpath: LabelAnnualGasCost</sch:assert>
+      <sch:assert role='ERROR' test='count(h:LabelUsage) = 1'>Expected 1 element(s) for xpath: LabelUsage</sch:assert>
+      <sch:assert role='ERROR' test='count(h:PlaceSettingCapacity) = 1'>Expected 1 element(s) for xpath: PlaceSettingCapacity</sch:assert>
     </sch:rule>
   </sch:pattern>
 
@@ -1416,9 +1056,8 @@
 
   <sch:pattern name='[Refrigerator]'>
     <sch:rule context='/h:HPXML/h:Building/h:BuildingDetails/h:Appliances/h:Refrigerator'>
-<<<<<<< HEAD
-      <sch:assert role='ERROR' test='count(h:SystemIdentifier) = 1'>Expected 1 element(s) for xpath: SystemIdentifier</sch:assert>
-      <sch:assert role='ERROR' test='count(h:Location) &lt;= 1'>Expected 0 or 1 element(s) for xpath: Location</sch:assert> <!-- See [RefrigeratorLocation] -->
+      <sch:assert role='ERROR' test='count(h:SystemIdentifier) = 1'>Expected 1 element(s) for xpath: SystemIdentifier</sch:assert>
+      <sch:assert role='ERROR' test='not(h:Location) or count(h:Location[text()="living space" or text()="basement - conditioned" or text()="basement - unconditioned" or text()="garage" or text()="other housing unit" or text()="other heated space" or text()="other multifamily buffer space" or text()="other non-freezing space"]) = 1'>Expected 1 element(s) for xpath: [not(Location)] | Location[text()="living space" or text()="basement - conditioned" or text()="basement - unconditioned" or text()="garage" or text()="other housing unit" or text()="other heated space" or text()="other multifamily buffer space" or text()="other non-freezing space"]</sch:assert>
       <sch:assert role='ERROR' test='count(h:RatedAnnualkWh) + count(h:extension/h:AdjustedAnnualkWh) &gt;= 0'>Expected 0 or more element(s) for xpath: RatedAnnualkWh | extension/AdjustedAnnualkWh</sch:assert>
       <sch:assert role='ERROR' test='count(h:PrimaryIndicator) &lt;= 1'>Expected 0 or 1 element(s) for xpath: PrimaryIndicator</sch:assert>
       <sch:assert role='ERROR' test='count(h:extension/h:UsageMultiplier) &lt;= 1'>Expected 0 or 1 element(s) for xpath: extension/UsageMultiplier</sch:assert>
@@ -1431,24 +1070,13 @@
   <sch:pattern name='[RefrigeratorLocation]'>
     <sch:rule context='/h:HPXML/h:Building/h:BuildingDetails/h:Appliances/h:Refrigerator/h:Location'>
       <sch:assert role='ERROR' test='contains("_living space_ _basement - unconditioned_ _basement - conditioned_ _attic - unvented_ _attic - vented_ _garage_ _crawlspace - unvented_ _crawlspace - vented_ _other exterior_ _other housing unit_ _other heated space_ _other multifamily buffer space_ _other non-freezing space_", concat("_", text(), "_"))'>Expected "text()" for xpath: "living space", "basement - unconditioned", "basement - conditioned", "attic - unvented", "attic - vented", "garage", "crawlspace - unvented", "crawlspace - vented", "other exterior", "other housing unit", "other heated space", "other multifamily buffer space", or "other non-freezing space"</sch:assert>
-=======
-      <sch:assert test='count(h:SystemIdentifier) = 1'>Expected 1 element(s) for xpath: SystemIdentifier</sch:assert>
-      <sch:assert test='not(h:Location) or count(h:Location[text()="living space" or text()="basement - conditioned" or text()="basement - unconditioned" or text()="garage" or text()="other housing unit" or text()="other heated space" or text()="other multifamily buffer space" or text()="other non-freezing space"]) = 1'>Expected 1 element(s) for xpath: [not(Location)] | Location[text()="living space" or text()="basement - conditioned" or text()="basement - unconditioned" or text()="garage" or text()="other housing unit" or text()="other heated space" or text()="other multifamily buffer space" or text()="other non-freezing space"]</sch:assert>
-      <sch:assert test='count(h:RatedAnnualkWh) + count(h:extension/h:AdjustedAnnualkWh) &gt;= 0'>Expected 0 or more element(s) for xpath: RatedAnnualkWh | extension/AdjustedAnnualkWh</sch:assert>
-      <sch:assert test='count(h:PrimaryIndicator) &lt;= 1'>Expected 0 or 1 element(s) for xpath: PrimaryIndicator</sch:assert>
-      <sch:assert test='count(h:extension/h:UsageMultiplier) &lt;= 1'>Expected 0 or 1 element(s) for xpath: extension/UsageMultiplier</sch:assert>
-      <sch:assert test='count(h:extension/h:WeekdayScheduleFractions) &lt;= 1'>Expected 0 or 1 element(s) for xpath: extension/WeekdayScheduleFractions</sch:assert>
-      <sch:assert test='count(h:extension/h:WeekendScheduleFractions) &lt;= 1'>Expected 0 or 1 element(s) for xpath: extension/WeekendScheduleFractions</sch:assert>
-      <sch:assert test='count(h:extension/h:MonthlyScheduleMultipliers) &lt;= 1'>Expected 0 or 1 element(s) for xpath: extension/MonthlyScheduleMultipliers</sch:assert>
->>>>>>> 0b80315b
     </sch:rule>
   </sch:pattern>
 
   <sch:pattern name='[Freezer]'>
     <sch:rule context='/h:HPXML/h:Building/h:BuildingDetails/h:Appliances/h:Freezer'>
-<<<<<<< HEAD
-      <sch:assert role='ERROR' test='count(h:SystemIdentifier) = 1'>Expected 1 element(s) for xpath: SystemIdentifier</sch:assert>
-      <sch:assert role='ERROR' test='count(h:Location) &lt;= 1'>Expected 0 or 1 element(s) for xpath: Location</sch:assert> <!-- See [FreezerLocation] -->
+      <sch:assert role='ERROR' test='count(h:SystemIdentifier) = 1'>Expected 1 element(s) for xpath: SystemIdentifier</sch:assert>
+      <sch:assert role='ERROR' test='not(h:Location) or count(h:Location[text()="living space" or text()="basement - conditioned" or text()="basement - unconditioned" or text()="garage" or text()="other housing unit" or text()="other heated space" or text()="other multifamily buffer space" or text()="other non-freezing space"]) = 1'>Expected 1 element(s) for xpath: [not(Location)] | Location[text()="living space" or text()="basement - conditioned" or text()="basement - unconditioned" or text()="garage" or text()="other housing unit" or text()="other heated space" or text()="other multifamily buffer space" or text()="other non-freezing space"]</sch:assert>
       <sch:assert role='ERROR' test='count(h:RatedAnnualkWh) + count(h:extension/h:AdjustedAnnualkWh) &gt;= 0'>Expected 0 or more element(s) for xpath: RatedAnnualkWh | extension/AdjustedAnnualkWh</sch:assert>
       <sch:assert role='ERROR' test='count(h:extension/h:UsageMultiplier) &lt;= 1'>Expected 0 or 1 element(s) for xpath: extension/UsageMultiplier</sch:assert>
       <sch:assert role='ERROR' test='count(h:extension/h:WeekdayScheduleFractions) &lt;= 1'>Expected 0 or 1 element(s) for xpath: extension/WeekdayScheduleFractions</sch:assert>
@@ -1460,15 +1088,6 @@
   <sch:pattern name='[FreezerLocation]'>
     <sch:rule context='/h:HPXML/h:Building/h:BuildingDetails/h:Appliances/h:Freezer/h:Location'>
       <sch:assert role='ERROR' test='contains("_living space_ _basement - unconditioned_ _basement - conditioned_ _attic - unvented_ _attic - vented_ _garage_ _crawlspace - unvented_ _crawlspace - vented_ _other exterior_ _other housing unit_ _other heated space_ _other multifamily buffer space_ _other non-freezing space_", concat("_", text(), "_"))'>Expected "text()" for xpath: "living space", "basement - unconditioned", "basement - conditioned", "attic - unvented", "attic - vented", "garage", "crawlspace - unvented", "crawlspace - vented", "other exterior", "other housing unit", "other heated space", "other multifamily buffer space", or "other non-freezing space"</sch:assert>
-=======
-      <sch:assert test='count(h:SystemIdentifier) = 1'>Expected 1 element(s) for xpath: SystemIdentifier</sch:assert>
-      <sch:assert test='not(h:Location) or count(h:Location[text()="living space" or text()="basement - conditioned" or text()="basement - unconditioned" or text()="garage" or text()="other housing unit" or text()="other heated space" or text()="other multifamily buffer space" or text()="other non-freezing space"]) = 1'>Expected 1 element(s) for xpath: [not(Location)] | Location[text()="living space" or text()="basement - conditioned" or text()="basement - unconditioned" or text()="garage" or text()="other housing unit" or text()="other heated space" or text()="other multifamily buffer space" or text()="other non-freezing space"]</sch:assert>
-      <sch:assert test='count(h:RatedAnnualkWh) + count(h:extension/h:AdjustedAnnualkWh) &gt;= 0'>Expected 0 or more element(s) for xpath: RatedAnnualkWh | extension/AdjustedAnnualkWh</sch:assert>
-      <sch:assert test='count(h:extension/h:UsageMultiplier) &lt;= 1'>Expected 0 or 1 element(s) for xpath: extension/UsageMultiplier</sch:assert>
-      <sch:assert test='count(h:extension/h:WeekdayScheduleFractions) &lt;= 1'>Expected 0 or 1 element(s) for xpath: extension/WeekdayScheduleFractions</sch:assert>
-      <sch:assert test='count(h:extension/h:WeekendScheduleFractions) &lt;= 1'>Expected 0 or 1 element(s) for xpath: extension/WeekendScheduleFractions</sch:assert>
-      <sch:assert test='count(h:extension/h:MonthlyScheduleMultipliers) &lt;= 1'>Expected 0 or 1 element(s) for xpath: extension/MonthlyScheduleMultipliers</sch:assert>
->>>>>>> 0b80315b
     </sch:rule>
   </sch:pattern>
 
@@ -1484,10 +1103,9 @@
 
   <sch:pattern name='[CookingRange]'>
     <sch:rule context='/h:HPXML/h:Building/h:BuildingDetails/h:Appliances/h:CookingRange'>
-<<<<<<< HEAD
       <sch:assert role='ERROR' test='count(../h:Oven) = 1'>Expected 1 element(s) for xpath: ../Oven</sch:assert> <!-- See [Oven] -->
       <sch:assert role='ERROR' test='count(h:SystemIdentifier) = 1'>Expected 1 element(s) for xpath: SystemIdentifier</sch:assert>
-      <sch:assert role='ERROR' test='count(h:Location) &lt;= 1'>Expected 0 or 1 element(s) for xpath: Location</sch:assert> <!-- See [CookingRangeLocation] -->
+      <sch:assert role='ERROR' test='not(h:Location) or count(h:Location[text()="living space" or text()="basement - conditioned" or text()="basement - unconditioned" or text()="garage" or text()="other housing unit" or text()="other heated space" or text()="other multifamily buffer space" or text()="other non-freezing space"]) = 1'>Expected 1 element(s) for xpath: [not(Location)] | Location[text()="living space" or text()="basement - conditioned" or text()="basement - unconditioned" or text()="garage" or text()="other housing unit" or text()="other heated space" or text()="other multifamily buffer space" or text()="other non-freezing space"]</sch:assert>
       <sch:assert role='ERROR' test='count(h:FuelType[text()="natural gas" or text()="fuel oil" or text()="fuel oil 1" or text()="fuel oil 2" or text()="fuel oil 4" or text()="fuel oil 5/6" or text()="diesel" or text()="propane" or text()="kerosene" or text()="coal" or text()="coke" or text()="bituminous coal" or text()="anthracite coal" or text()="electricity" or text()="wood" or text()="wood pellets"]) = 1'>Expected 1 element(s) for xpath: FuelType[text()="natural gas" or text()="fuel oil" or text()="fuel oil 1" or text()="fuel oil 2" or text()="fuel oil 4" or text()="fuel oil 5/6" or text()="diesel" or text()="propane" or text()="kerosene" or text()="coal" or text()="coke" or text()="bituminous coal" or text()="anthracite coal" or text()="electricity" or text()="wood" or text()="wood pellets"]</sch:assert>
       <sch:assert role='ERROR' test='count(h:IsInduction) &lt;= 1'>Expected 0 or 1 element(s) for xpath: IsInduction</sch:assert>
       <sch:assert role='ERROR' test='count(h:extension/h:UsageMultiplier) &lt;= 1'>Expected 0 or 1 element(s) for xpath: extension/UsageMultiplier</sch:assert>
@@ -1500,17 +1118,6 @@
   <sch:pattern name='[CookingRangeLocation]'>
     <sch:rule context='/h:HPXML/h:Building/h:BuildingDetails/h:Appliances/h:CookingRange/h:Location'>
       <sch:assert role='ERROR' test='contains("_living space_ _basement - unconditioned_ _basement - conditioned_ _attic - unvented_ _attic - vented_ _garage_ _crawlspace - unvented_ _crawlspace - vented_ _other exterior_ _other housing unit_ _other heated space_ _other multifamily buffer space_ _other non-freezing space_", concat("_", text(), "_"))'>Expected "text()" for xpath: "living space", "basement - unconditioned", "basement - conditioned", "attic - unvented", "attic - vented", "garage", "crawlspace - unvented", "crawlspace - vented", "other exterior", "other housing unit", "other heated space", "other multifamily buffer space", or "other non-freezing space"</sch:assert>
-=======
-      <sch:assert test='count(../h:Oven) = 1'>Expected 1 element(s) for xpath: ../Oven</sch:assert> <!-- See [Oven] -->
-      <sch:assert test='count(h:SystemIdentifier) = 1'>Expected 1 element(s) for xpath: SystemIdentifier</sch:assert>
-      <sch:assert test='not(h:Location) or count(h:Location[text()="living space" or text()="basement - conditioned" or text()="basement - unconditioned" or text()="garage" or text()="other housing unit" or text()="other heated space" or text()="other multifamily buffer space" or text()="other non-freezing space"]) = 1'>Expected 1 element(s) for xpath: [not(Location)] | Location[text()="living space" or text()="basement - conditioned" or text()="basement - unconditioned" or text()="garage" or text()="other housing unit" or text()="other heated space" or text()="other multifamily buffer space" or text()="other non-freezing space"]</sch:assert>
-      <sch:assert test='count(h:FuelType[text()="natural gas" or text()="fuel oil" or text()="fuel oil 1" or text()="fuel oil 2" or text()="fuel oil 4" or text()="fuel oil 5/6" or text()="diesel" or text()="propane" or text()="kerosene" or text()="coal" or text()="coke" or text()="bituminous coal" or text()="anthracite coal" or text()="electricity" or text()="wood" or text()="wood pellets"]) = 1'>Expected 1 element(s) for xpath: FuelType[text()="natural gas" or text()="fuel oil" or text()="fuel oil 1" or text()="fuel oil 2" or text()="fuel oil 4" or text()="fuel oil 5/6" or text()="diesel" or text()="propane" or text()="kerosene" or text()="coal" or text()="coke" or text()="bituminous coal" or text()="anthracite coal" or text()="electricity" or text()="wood" or text()="wood pellets"]</sch:assert>
-      <sch:assert test='count(h:IsInduction) &lt;= 1'>Expected 0 or 1 element(s) for xpath: IsInduction</sch:assert>
-      <sch:assert test='count(h:extension/h:UsageMultiplier) &lt;= 1'>Expected 0 or 1 element(s) for xpath: extension/UsageMultiplier</sch:assert>
-      <sch:assert test='count(h:extension/h:WeekdayScheduleFractions) &lt;= 1'>Expected 0 or 1 element(s) for xpath: extension/WeekdayScheduleFractions</sch:assert>
-      <sch:assert test='count(h:extension/h:WeekendScheduleFractions) &lt;= 1'>Expected 0 or 1 element(s) for xpath: extension/WeekendScheduleFractions</sch:assert>
-      <sch:assert test='count(h:extension/h:MonthlyScheduleMultipliers) &lt;= 1'>Expected 0 or 1 element(s) for xpath: extension/MonthlyScheduleMultipliers</sch:assert>
->>>>>>> 0b80315b
     </sch:rule>
   </sch:pattern>
 
@@ -1558,19 +1165,11 @@
 
   <sch:pattern name='[ExteriorHolidayLighting]'>
     <sch:rule context='/h:HPXML/h:Building/h:BuildingDetails/h:Lighting/h:extension/h:ExteriorHolidayLighting'>
-<<<<<<< HEAD
       <sch:assert role='ERROR' test='count(h:Load[h:Units="kWh/day"]/h:Value) &lt;= 1'>Expected 0 or 1 element(s) for xpath: Load[Units="kWh/day"]/Value</sch:assert>
-      <sch:assert role='ERROR' test='(count(h:PeriodBeginMonth) = 0 and count(h:PeriodBeginDayOfMonth) = 0) or (count(h:PeriodBeginMonth) = 1 and count(h:PeriodBeginDayOfMonth) = 1)'>Expected 0 or 2 element(s) for xpath: PeriodBeginMonth | PeriodBeginDayOfMonth</sch:assert> <!-- integer -->
-      <sch:assert role='ERROR' test='(count(h:PeriodEndMonth) = 0 and count(h:PeriodEndDayOfMonth) = 0) or (count(h:PeriodEndMonth) = 1 and count(h:PeriodEndDayOfMonth) = 1)'>Expected 0 or 2 element(s) for xpath: PeriodEndMonth | PeriodEndDayOfMonth</sch:assert> <!-- integer -->
+      <sch:assert role='ERROR' test='(count(h:PeriodBeginMonth) + count(h:PeriodBeginDayOfMonth) = 0) or (count(h:PeriodBeginMonth) + count(h:PeriodBeginDayOfMonth) = 2)'>Expected 0 or 2 element(s) for xpath: PeriodBeginMonth | PeriodBeginDayOfMonth</sch:assert> <!-- integer -->
+      <sch:assert role='ERROR' test='(count(h:PeriodEndMonth) + count(h:PeriodEndDayOfMonth) = 0) or (count(h:PeriodEndMonth) + count(h:PeriodEndDayOfMonth) = 2)'>Expected 0 or 2 element(s) for xpath: PeriodEndMonth | PeriodEndDayOfMonth</sch:assert> <!-- integer -->
       <sch:assert role='ERROR' test='count(h:WeekdayScheduleFractions) &lt;= 1'>Expected 0 or 1 element(s) for xpath: WeekdayScheduleFractions</sch:assert>
       <sch:assert role='ERROR' test='count(h:WeekendScheduleFractions) &lt;= 1'>Expected 0 or 1 element(s) for xpath: WeekendScheduleFractions</sch:assert>
-=======
-      <sch:assert test='count(h:Load[h:Units="kWh/day"]/h:Value) &lt;= 1'>Expected 0 or 1 element(s) for xpath: Load[Units="kWh/day"]/Value</sch:assert>
-      <sch:assert test='(count(h:PeriodBeginMonth) + count(h:PeriodBeginDayOfMonth) = 0) or (count(h:PeriodBeginMonth) + count(h:PeriodBeginDayOfMonth) = 2)'>Expected 0 or 2 element(s) for xpath: PeriodBeginMonth | PeriodBeginDayOfMonth</sch:assert> <!-- integer -->
-      <sch:assert test='(count(h:PeriodEndMonth) + count(h:PeriodEndDayOfMonth) = 0) or (count(h:PeriodEndMonth) + count(h:PeriodEndDayOfMonth) = 2)'>Expected 0 or 2 element(s) for xpath: PeriodEndMonth | PeriodEndDayOfMonth</sch:assert> <!-- integer -->
-      <sch:assert test='count(h:WeekdayScheduleFractions) &lt;= 1'>Expected 0 or 1 element(s) for xpath: WeekdayScheduleFractions</sch:assert>
-      <sch:assert test='count(h:WeekendScheduleFractions) &lt;= 1'>Expected 0 or 1 element(s) for xpath: WeekendScheduleFractions</sch:assert>
->>>>>>> 0b80315b
     </sch:rule>
   </sch:pattern>
 
