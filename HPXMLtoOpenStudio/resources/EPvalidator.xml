--- conflicted
+++ resolved
@@ -978,10 +978,7 @@
       <sch:assert role='ERROR' test='count(h:SystemIdentifier) = 1'>Expected 1 element(s) for xpath: SystemIdentifier</sch:assert> <!-- See [HVACControl=Heating] and/or [HVACControl=Cooling] -->
       <sch:assert role='ERROR' test='count(h:extension/h:OnOffThermostatDeadband) &lt;= 1'>Expected 0 or 1 element(s) for xpath: extension/OnOffThermostatDeadband</sch:assert> <!-- deg F, specify a positive value of deadband between setpoint and cutout temperature to model on/off thermostat behavior. The same value applies to both heating and cooling. -->
       <sch:assert role='ERROR' test='number(h:extension/h:OnOffThermostatDeadband) &gt; 0 or not(h:extension/h:OnOffThermostatDeadband)'>Expected extension/OnOffThermostatDeadband to be greater than 0</sch:assert>
-<<<<<<< HEAD
       <sch:assert role='ERROR' test='count(h:extension/h:TwospeedRealisticStaging) &lt;= 1'>Expected 0 or 1 element(s) for xpath: extension/TwospeedRealisticStaging</sch:assert> <!-- See [TwospeedRealisticStaging=true] -->
-=======
->>>>>>> 417186b4
     </sch:rule>
   </sch:pattern>
 
