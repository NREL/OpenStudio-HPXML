--- conflicted
+++ resolved
@@ -397,10 +397,7 @@
       <sch:assert role='ERROR' test='count(h:HeatingCapacity) &lt;= 1'>Expected 0 or 1 element(s) for xpath: HeatingCapacity</sch:assert>
       <sch:assert role='ERROR' test='count(h:AnnualHeatingEfficiency[h:Units="AFUE"]/h:Value) = 1'>Expected 1 element(s) for xpath: AnnualHeatingEfficiency[Units="AFUE"]/Value</sch:assert>
       <sch:assert role='ERROR' test='count(h:extension/h:FanPowerWattsPerCFM) &lt;= 1'>Expected 0 or 1 element(s) for xpath: extension/FanPowerWattsPerCFM</sch:assert>
-<<<<<<< HEAD
       <sch:assert role='ERROR' test='count(h:extension/h:AirflowDefectRatio) + count(h:extension/h:AirflowCFMPerTon) &lt;= 1'>Expected 0 or 1 element(s) for xpath: extension/AirflowDefectRatio | extension/AirflowCFMPerTon</sch:assert>
-=======
->>>>>>> 257476fa
     </sch:rule>
   </sch:pattern>
 
@@ -531,11 +528,8 @@
       <sch:assert role='ERROR' test='count(h:AnnualCoolingEfficiency[h:Units="SEER"]/h:Value) = 1'>Expected 1 element(s) for xpath: AnnualCoolingEfficiency[Units="SEER"]/Value</sch:assert>
       <sch:assert role='ERROR' test='count(h:SensibleHeatFraction) &lt;= 1'>Expected 0 or 1 element(s) for xpath: SensibleHeatFraction</sch:assert>
       <sch:assert role='ERROR' test='count(h:extension/h:FanPowerWattsPerCFM) &lt;= 1'>Expected 0 or 1 element(s) for xpath: extension/FanPowerWattsPerCFM</sch:assert>
-<<<<<<< HEAD
       <sch:assert role='ERROR' test='count(h:extension/h:AirflowDefectRatio) + count(h:extension/h:AirflowCFMPerTon) &lt;= 1'>Expected 0 or 1 element(s) for xpath: extension/AirflowDefectRatio | extension/AirflowCFMPerTon</sch:assert>
       <sch:assert role='ERROR' test='count(h:extension/h:ChargeDefectRatio) &lt;= 1'>Expected 0 or 1 element(s) for xpath: extension/ChargeDefectRatio</sch:assert>
-=======
->>>>>>> 257476fa
     </sch:rule>
   </sch:pattern>
 
@@ -565,11 +559,8 @@
       <sch:assert role='ERROR' test='count(h:AnnualCoolingEfficiency[h:Units="SEER"]/h:Value) = 1'>Expected 1 element(s) for xpath: AnnualCoolingEfficiency[Units="SEER"]/Value</sch:assert>
       <sch:assert role='ERROR' test='count(h:SensibleHeatFraction) &lt;= 1'>Expected 0 or 1 element(s) for xpath: SensibleHeatFraction</sch:assert>
       <sch:assert role='ERROR' test='count(h:extension/h:FanPowerWattsPerCFM) &lt;= 1'>Expected 0 or 1 element(s) for xpath: extension/FanPowerWattsPerCFM</sch:assert>
-<<<<<<< HEAD
       <sch:assert role='ERROR' test='count(h:extension/h:AirflowDefectRatio) + count(h:extension/h:AirflowCFMPerTon) &lt;= 1'>Expected 0 or 1 element(s) for xpath: extension/AirflowDefectRatio | extension/AirflowCFMPerTon</sch:assert>
       <sch:assert role='ERROR' test='count(h:extension/h:ChargeDefectRatio) &lt;= 1'>Expected 0 or 1 element(s) for xpath: extension/ChargeDefectRatio</sch:assert>
-=======
->>>>>>> 257476fa
     </sch:rule>
   </sch:pattern>
 
@@ -640,11 +631,8 @@
       <sch:assert role='ERROR' test='count(h:AnnualHeatingEfficiency[h:Units="HSPF"]/h:Value) = 1'>Expected 1 element(s) for xpath: AnnualHeatingEfficiency[Units="HSPF"]/Value</sch:assert>
       <sch:assert role='ERROR' test='count(h:HeatingCapacity17F) &lt;= 1'>Expected 0 or 1 element(s) for xpath: HeatingCapacity17F</sch:assert>
       <sch:assert role='ERROR' test='count(h:extension/h:FanPowerWattsPerCFM) &lt;= 1'>Expected 0 or 1 element(s) for xpath: extension/FanPowerWattsPerCFM</sch:assert>
-<<<<<<< HEAD
       <sch:assert role='ERROR' test='count(h:extension/h:AirflowDefectRatio) + count(h:extension/h:AirflowCFMPerTon) &lt;= 1'>Expected 0 or 1 element(s) for xpath: extension/AirflowDefectRatio | extension/AirflowCFMPerTon</sch:assert>
       <sch:assert role='ERROR' test='count(h:extension/h:ChargeDefectRatio) &lt;= 1'>Expected 0 or 1 element(s) for xpath: extension/ChargeDefectRatio</sch:assert>
-=======
->>>>>>> 257476fa
     </sch:rule>
   </sch:pattern>
 
@@ -656,11 +644,8 @@
       <sch:assert role='ERROR' test='count(h:AnnualHeatingEfficiency[h:Units="HSPF"]/h:Value) = 1'>Expected 1 element(s) for xpath: AnnualHeatingEfficiency[Units="HSPF"]/Value</sch:assert>
       <sch:assert role='ERROR' test='count(h:HeatingCapacity17F) &lt;= 1'>Expected 0 or 1 element(s) for xpath: HeatingCapacity17F</sch:assert>
       <sch:assert role='ERROR' test='count(h:extension/h:FanPowerWattsPerCFM) &lt;= 1'>Expected 0 or 1 element(s) for xpath: extension/FanPowerWattsPerCFM</sch:assert>
-<<<<<<< HEAD
       <sch:assert role='ERROR' test='count(h:extension/h:AirflowDefectRatio) + count(h:extension/h:AirflowCFMPerTon) &lt;= 1'>Expected 0 or 1 element(s) for xpath: extension/AirflowDefectRatio | extension/AirflowCFMPerTon</sch:assert>
       <sch:assert role='ERROR' test='count(h:extension/h:ChargeDefectRatio) &lt;= 1'>Expected 0 or 1 element(s) for xpath: extension/ChargeDefectRatio</sch:assert>
-=======
->>>>>>> 257476fa
     </sch:rule>
   </sch:pattern>
 
