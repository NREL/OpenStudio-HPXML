--- conflicted
+++ resolved
@@ -96,22 +96,17 @@
       <sch:assert role='ERROR' test='count(h:MiscLoads/h:FuelLoad[h:FuelLoadType[text()="grill"]]) &lt;= 1'>Expected 0 or 1 element(s) for xpath: MiscLoads/FuelLoad[FuelLoadType[text()="grill"]]</sch:assert> <!-- See [FuelLoad] -->
       <sch:assert role='ERROR' test='count(h:MiscLoads/h:FuelLoad[h:FuelLoadType[text()="lighting"]]) &lt;= 1'>Expected 0 or 1 element(s) for xpath: MiscLoads/FuelLoad[FuelLoadType[text()="lighting"]]</sch:assert> <!-- See [FuelLoad] -->
       <sch:assert role='ERROR' test='count(h:MiscLoads/h:FuelLoad[h:FuelLoadType[text()="fireplace"]]) &lt;= 1'>Expected 0 or 1 element(s) for xpath: MiscLoads/FuelLoad[FuelLoadType[text()="fireplace"]]</sch:assert> <!-- See [FuelLoad] -->
-<<<<<<< HEAD
       <!-- Warnings -->
       <sch:report role='WARN' test='count(h:Appliances/h:ClothesWasher) = 0'>No clothes washer specified, the model will not include clothes washer energy use.</sch:report>
       <sch:report role='WARN' test='count(h:Appliances/h:ClothesDryer) = 0'>No clothes dryer specified, the model will not include clothes dryer energy use.</sch:report>
       <sch:report role='WARN' test='count(h:Appliances/h:Dishwasher) = 0'>No dishwasher specified, the model will not include dishwasher energy use.</sch:report>
       <sch:report role='WARN' test='count(h:Appliances/h:Refrigerator) = 0'>No refrigerator specified, the model will not include refrigerator energy use.</sch:report>
       <sch:report role='WARN' test='count(h:Appliances/h:CookingRange) = 0'>No cooking range specified, the model will not include cooking range/oven energy use.</sch:report>
-      <sch:report role='WARN' test='count(h:Systems/h:WaterHeating/h:WaterHeatingSystem) = 0'>No water heater specified, the model will not include water heating energy use.</sch:report>
-=======
->>>>>>> 64b2d468
-    </sch:rule>
+      <sch:report role='WARN' test='count(h:Systems/h:WaterHeating/h:WaterHeatingSystem) = 0'>No water heater specified, the model will not include water heating energy use.</sch:report>    </sch:rule>
   </sch:pattern>  
   
   <sch:pattern name='[Site]'>
     <sch:rule context='/h:HPXML/h:Building/h:BuildingDetails/h:BuildingSummary/h:Site'>
-<<<<<<< HEAD
       <sch:assert role='ERROR' test='count(h:SiteType) &lt;= 1'>Expected 0 or 1 element(s) for xpath: SiteType</sch:assert> <!-- See [SiteType] -->
       <sch:assert role='ERROR' test='count(h:extension/h:ShelterCoefficient) &lt;= 1'>Expected 0 or 1 element(s) for xpath: extension/ShelterCoefficient</sch:assert>
       <sch:assert role='ERROR' test='count(h:extension/h:Neighbors) &lt;= 1'>Expected 0 or 1 element(s) for xpath: extension/Neighbors</sch:assert> <!-- See [Neighbors] -->
@@ -121,11 +116,6 @@
   <sch:pattern name='[SiteType]'>
     <sch:rule context='/h:HPXML/h:Building/h:BuildingDetails/h:BuildingSummary/h:Site/h:SiteType'>
       <sch:assert role='ERROR' test='contains("_urban_ _suburban_ _rural_", concat("_", text(), "_"))'>Expected "text()" for xpath: "urban", "suburban", or "rural"</sch:assert>
-=======
-      <sch:assert role='ERROR' test='not(h:SiteType) or count(h:SiteType[text()="urban" or text()="suburban" or text()="rural"]) = 1'>Expected 1 element(s) for xpath: [not(SiteType)] | SiteType[text()="urban" or text()="suburban" or text()="rural"]</sch:assert>
-      <sch:assert role='ERROR' test='count(h:extension/h:ShelterCoefficient) &lt;= 1'>Expected 0 or 1 element(s) for xpath: extension/ShelterCoefficient</sch:assert>
-      <sch:assert role='ERROR' test='count(h:extension/h:Neighbors) &lt;= 1'>Expected 0 or 1 element(s) for xpath: extension/Neighbors</sch:assert> <!-- See [Neighbors] -->
->>>>>>> 64b2d468
     </sch:rule>
   </sch:pattern>
 
@@ -201,11 +191,7 @@
       <sch:assert role='ERROR' test='count(h:InteriorAdjacentTo[text()="attic - vented" or text()="attic - unvented" or text()="living space" or text()="garage"]) = 1'>Expected 1 element(s) for xpath: InteriorAdjacentTo[text()="attic - vented" or text()="attic - unvented" or text()="living space" or text()="garage"]</sch:assert> <!-- See [RoofType=AdjacentToVentedAttic] -->
       <sch:assert role='ERROR' test='count(h:Area) = 1'>Expected 1 element(s) for xpath: Area</sch:assert>
       <sch:assert role='ERROR' test='count(h:Azimuth) &lt;= 1'>Expected 0 or 1 element(s) for xpath: Azimuth</sch:assert>
-<<<<<<< HEAD
       <sch:assert role='ERROR' test='count(h:RoofType) &lt;= 1'>Expected 0 or 1 element(s) for xpath: RoofType</sch:assert> <!-- See [RoofType] -->
-=======
-      <sch:assert role='ERROR' test='not(h:RoofType) or count(h:RoofType[text()="asphalt or fiberglass shingles" or text()="wood shingles or shakes" or text()="slate or tile shingles" or text()="metal surfacing"]) = 1'>Expected 1 element(s) for xpath: [not(RoofType)] | RoofType[text()="asphalt or fiberglass shingles" or text()="wood shingles or shakes" or text()="slate or tile shingles" or text()="metal surfacing"]</sch:assert>
->>>>>>> 64b2d468
       <sch:assert role='ERROR' test='count(h:SolarAbsorptance) + count(h:RoofColor) &gt;= 1'>Expected 1 or more element(s) for xpath: SolarAbsorptance | RoofColor</sch:assert>
       <sch:assert role='ERROR' test='count(h:Emittance) = 1'>Expected 1 element(s) for xpath: Emittance</sch:assert>
       <sch:assert role='ERROR' test='count(h:Pitch) = 1'>Expected 1 element(s) for xpath: Pitch</sch:assert>
@@ -241,24 +227,17 @@
       <sch:assert role='ERROR' test='count(h:WallType[h:WoodStud | h:DoubleWoodStud | h:ConcreteMasonryUnit | h:StructurallyInsulatedPanel | h:InsulatedConcreteForms | h:SteelFrame | h:SolidConcrete | h:StructuralBrick | h:StrawBale | h:Stone | h:LogWall | h:Adobe]) = 1'>Expected 1 element(s) for xpath: WallType[WoodStud | DoubleWoodStud | ConcreteMasonryUnit | StructurallyInsulatedPanel | InsulatedConcreteForms | SteelFrame | SolidConcrete | StructuralBrick | StrawBale | Stone | LogWall | Adobe]</sch:assert>
       <sch:assert role='ERROR' test='count(h:Area) = 1'>Expected 1 element(s) for xpath: Area</sch:assert>
       <sch:assert role='ERROR' test='count(h:Azimuth) &lt;= 1'>Expected 0 or 1 element(s) for xpath: Azimuth</sch:assert>
-<<<<<<< HEAD
       <sch:assert role='ERROR' test='count(h:Siding) &lt;= 1'>Expected 0 or 1 element(s) for xpath: Siding</sch:assert> <!-- [WallSiding] -->
-=======
-      <sch:assert role='ERROR' test='not(h:Siding) or count(h:Siding[text()="wood siding" or text()="vinyl siding" or text()="stucco" or text()="fiber cement siding" or text()="brick veneer" or text()="aluminum siding"]) = 1'>Expected 1 element(s) for xpath: [not(Siding)] | Siding[text()="wood siding" or text()="vinyl siding" or text()="stucco" or text()="fiber cement siding" or text()="brick veneer" or text()="aluminum siding"]</sch:assert>
->>>>>>> 64b2d468
       <sch:assert role='ERROR' test='count(h:SolarAbsorptance) + count(h:Color) &gt;= 1'>Expected 1 or more element(s) for xpath: SolarAbsorptance | Color</sch:assert>
       <sch:assert role='ERROR' test='count(h:Emittance) = 1'>Expected 1 element(s) for xpath: Emittance</sch:assert>
       <sch:assert role='ERROR' test='count(h:Insulation/h:SystemIdentifier) = 1'>Expected 1 element(s) for xpath: Insulation/SystemIdentifier</sch:assert>
       <sch:assert role='ERROR' test='count(h:Insulation/h:AssemblyEffectiveRValue) = 1'>Expected 1 element(s) for xpath: Insulation/AssemblyEffectiveRValue</sch:assert>
-<<<<<<< HEAD
     </sch:rule>
   </sch:pattern>
 
   <sch:pattern name='[WallSiding]'>
     <sch:rule context='/h:HPXML/h:Building/h:BuildingDetails/h:Enclosure/h:Walls/h:Wall/h:Siding'>
       <sch:assert role='ERROR' test='contains("_wood siding_ _vinyl siding_ _stucco_ _fiber cement siding_ _brick veneer_ _aluminum siding_", concat("_", text(), "_"))'>Expected "text()" for xpath: "wood siding", "vinyl siding", "stucco", "fiber cement siding", "brick veneer", or "aluminum siding"</sch:assert>
-=======
->>>>>>> 64b2d468
     </sch:rule>
   </sch:pattern>
 
@@ -269,24 +248,17 @@
       <sch:assert role='ERROR' test='count(h:InteriorAdjacentTo[text()="living space" or text()="attic - vented" or text()="attic - unvented" or text()="basement - conditioned" or text()="basement - unconditioned" or text()="crawlspace - vented" or text()="crawlspace - unvented" or text()="garage"]) = 1'>Expected 1 element(s) for xpath: InteriorAdjacentTo[text()="living space" or text()="attic - vented" or text()="attic - unvented" or text()="basement - conditioned" or text()="basement - unconditioned" or text()="crawlspace - vented" or text()="crawlspace - unvented" or text()="garage"]</sch:assert>
       <sch:assert role='ERROR' test='count(h:Area) = 1'>Expected 1 element(s) for xpath: Area</sch:assert>
       <sch:assert role='ERROR' test='count(h:Azimuth) &lt;= 1'>Expected 0 or 1 element(s) for xpath: Azimuth</sch:assert>
-<<<<<<< HEAD
       <sch:assert role='ERROR' test='count(h:Siding) &lt;= 1'>Expected 0 or 1 element(s) for xpath: Siding</sch:assert> <!-- See [RimJoistSiding] -->
-=======
-      <sch:assert role='ERROR' test='not(h:Siding) or count(h:Siding[text()="wood siding" or text()="vinyl siding" or text()="stucco" or text()="fiber cement siding" or text()="brick veneer" or text()="aluminum siding"]) = 1'>Expected 1 element(s) for xpath: [not(Siding)] | Siding[text()="wood siding" or text()="vinyl siding" or text()="stucco" or text()="fiber cement siding" or text()="brick veneer" or text()="aluminum siding"]</sch:assert>
->>>>>>> 64b2d468
       <sch:assert role='ERROR' test='count(h:SolarAbsorptance) + count(h:Color) &gt;= 1'>Expected 1 or more element(s) for xpath: SolarAbsorptance | Color</sch:assert>
       <sch:assert role='ERROR' test='count(h:Emittance) = 1'>Expected 1 element(s) for xpath: Emittance</sch:assert>
       <sch:assert role='ERROR' test='count(h:Insulation/h:SystemIdentifier) = 1'>Expected 1 element(s) for xpath: Insulation/SystemIdentifier</sch:assert>
       <sch:assert role='ERROR' test='count(h:Insulation/h:AssemblyEffectiveRValue) = 1'>Expected 1 element(s) for xpath: Insulation/AssemblyEffectiveRValue</sch:assert>
-<<<<<<< HEAD
     </sch:rule>
   </sch:pattern>
 
   <sch:pattern name='[RimJoistSiding]'>
     <sch:rule context='/h:HPXML/h:Building/h:BuildingDetails/h:Enclosure/h:RimJoists/h:RimJoist/h:Siding'>
       <sch:assert role='ERROR' test='contains("_wood siding_ _vinyl siding_ _stucco_ _fiber cement siding_ _brick veneer_ _aluminum siding_", concat("_", text(), "_"))'>Expected "text()" for xpath: "wood siding", "vinyl siding", "stucco", "fiber cement siding", "brick veneer", or "aluminum siding"</sch:assert>
-=======
->>>>>>> 64b2d468
     </sch:rule>
   </sch:pattern>
 
@@ -545,7 +517,6 @@
       <sch:assert role='ERROR' test='count(../../h:HVACDistribution/h:DistributionSystemType/h:AirDistribution) + count(../../h:HVACDistribution/h:DistributionSystemType/h:Other[text()="DSE"]) &gt;= 1'>Expected 1 or more element(s) for xpath: ../../HVACDistribution/DistributionSystemType/AirDistribution | ../../HVACDistribution/DistributionSystemType/Other[text()="DSE"]</sch:assert> <!-- See [HVACDistribution] -->
       <sch:assert role='ERROR' test='count(h:DistributionSystem) = 1'>Expected 1 element(s) for xpath: DistributionSystem</sch:assert>
       <sch:assert role='ERROR' test='count(h:CoolingCapacity) &lt;= 1'>Expected 0 or 1 element(s) for xpath: CoolingCapacity</sch:assert>
-<<<<<<< HEAD
       <sch:assert role='ERROR' test='count(h:CompressorType) &lt;= 1'>Expected 0 or 1 element(s) for xpath: CompressorType</sch:assert> <!-- See [CentralACCompressorType] -->
       <sch:assert role='ERROR' test='count(h:AnnualCoolingEfficiency[h:Units="SEER"]/h:Value) = 1'>Expected 1 element(s) for xpath: AnnualCoolingEfficiency[Units="SEER"]/Value</sch:assert>
       <sch:assert role='ERROR' test='count(h:SensibleHeatFraction) &lt;= 1'>Expected 0 or 1 element(s) for xpath: SensibleHeatFraction</sch:assert>
@@ -555,11 +526,6 @@
   <sch:pattern name='[CentralACCompressorType]'>
     <sch:rule context='/h:HPXML/h:Building/h:BuildingDetails/h:Systems/h:HVAC/h:HVACPlant/h:CoolingSystem[h:CoolingSystemType="central air conditioner"]/h:CompressorType'>
       <sch:assert role='ERROR' test='contains("_single stage_ _two stage_ _variable speed_", concat("_", text(), "_"))'>Expected "text()" for xpath: "single stage", "two stage", or "variable speed"</sch:assert>
-=======
-      <sch:assert role='ERROR' test='not(h:CompressorType) or count(h:CompressorType[text()="single stage" or text()="two stage" or text()="variable speed"]) = 1'>Expected 1 element(s) for xpath: [not(CompressorType)] | CompressorType[text()="single stage" or text()="two stage" or text()="variable speed"]</sch:assert>
-      <sch:assert role='ERROR' test='count(h:AnnualCoolingEfficiency[h:Units="SEER"]/h:Value) = 1'>Expected 1 element(s) for xpath: AnnualCoolingEfficiency[Units="SEER"]/Value</sch:assert>
-      <sch:assert role='ERROR' test='count(h:SensibleHeatFraction) &lt;= 1'>Expected 0 or 1 element(s) for xpath: SensibleHeatFraction</sch:assert>
->>>>>>> 64b2d468
     </sch:rule>
   </sch:pattern>
 
@@ -638,7 +604,6 @@
       <sch:assert role='ERROR' test='count(h:HeatingCapacity) &lt;= 1'>Expected 0 or 1 element(s) for xpath: HeatingCapacity</sch:assert>
       <sch:assert role='ERROR' test='count(h:CoolingCapacity) &lt;= 1'>Expected 0 or 1 element(s) for xpath: CoolingCapacity</sch:assert>
       <sch:assert role='ERROR' test='count(h:CoolingSensibleHeatFraction) &lt;= 1'>Expected 0 or 1 element(s) for xpath: CoolingSensibleHeatFraction</sch:assert>
-<<<<<<< HEAD
       <sch:assert role='ERROR' test='count(h:BackupSystemFuel) &lt;= 1'>Expected 0 or 1 element(s) for xpath: BackupSystemFuel</sch:assert> <!-- See [HeatPumpBackup] and [HeatPumpBackupSystemFuel]-->
       <sch:assert role='ERROR' test='count(h:FractionHeatLoadServed) = 1'>Expected 1 element(s) for xpath: FractionHeatLoadServed</sch:assert>
       <sch:assert role='ERROR' test='count(h:FractionCoolLoadServed) = 1'>Expected 1 element(s) for xpath: FractionCoolLoadServed</sch:assert>
@@ -648,11 +613,6 @@
   <sch:pattern name='[HeatPumpBackupSystemFuel]'>
     <sch:rule context='/h:HPXML/h:Building/h:BuildingDetails/h:Systems/h:HVAC/h:HVACPlant/h:HeatPump/h:BackupSystemFuel'>
       <sch:assert role='ERROR' test='contains("_electricity_ _natural gas_ _fuel oil_ _fuel oil 1_ _fuel oil 2_ _fuel oil 4_ _fuel oil 5/6_ _diesel_ _propane_ _kerosene_ _wood_ _wood pellets_", concat("_", text(), "_"))'>Expected "text()" for xpath: "electricity", "natural gas", "fuel oil", "fuel oil 1", "fuel oil 2", "fuel oil 4", "fuel oil 5/6", "diesel", "propane", "kerosene", "wood", or "wood pellets"</sch:assert>
-=======
-      <sch:assert role='ERROR' test='not(h:BackupSystemFuel) or count(h:BackupSystemFuel[text()="electricity" or text()="natural gas" or text()="fuel oil" or text()="fuel oil 1" or text()="fuel oil 2" or text()="fuel oil 4" or text()="fuel oil 5/6" or text()="diesel" or text()="propane" or text()="kerosene" or text()="wood" or text()="wood pellets"]) = 1'>Expected 1 element(s) for xpath: [not(BackupSystemFuel)] | BackupSystemFuel[text()="electricity" or text()="natural gas" or text()="fuel oil" or text()="fuel oil 1" or text()="fuel oil 2" or text()="fuel oil 4" or text()="fuel oil 5/6" or text()="diesel" or text()="propane" or text()="kerosene" or text()="wood" or text()="wood pellets"]</sch:assert> <!-- See [HeatPumpBackup] -->
-      <sch:assert role='ERROR' test='count(h:FractionHeatLoadServed) = 1'>Expected 1 element(s) for xpath: FractionHeatLoadServed</sch:assert>
-      <sch:assert role='ERROR' test='count(h:FractionCoolLoadServed) = 1'>Expected 1 element(s) for xpath: FractionCoolLoadServed</sch:assert>
->>>>>>> 64b2d468
     </sch:rule>
   </sch:pattern>
 
@@ -660,11 +620,7 @@
     <sch:rule context='/h:HPXML/h:Building/h:BuildingDetails/h:Systems/h:HVAC/h:HVACPlant/h:HeatPump[h:HeatPumpType="air-to-air"]'>
       <sch:assert role='ERROR' test='count(../../h:HVACDistribution/h:DistributionSystemType/h:AirDistribution) + count(../../h:HVACDistribution/h:DistributionSystemType/h:Other[text()="DSE"]) &gt;= 1'>Expected 1 or more element(s) for xpath: ../../HVACDistribution/DistributionSystemType/AirDistribution | ../../HVACDistribution/DistributionSystemType/Other[text()="DSE"]</sch:assert> <!-- See [HVACDistribution] -->
       <sch:assert role='ERROR' test='count(h:DistributionSystem) = 1'>Expected 1 element(s) for xpath: DistributionSystem</sch:assert>
-<<<<<<< HEAD
       <sch:assert role='ERROR' test='count(h:CompressorType) &lt;= 1'>Expected 0 or 1 element(s) for xpath: CompressorType</sch:assert> <!-- [ASHPCompressorType] -->
-=======
-      <sch:assert role='ERROR' test='not(h:CompressorType) or count(h:CompressorType[text()="single stage" or text()="two stage" or text()="variable speed"]) = 1'>Expected 1 element(s) for xpath: [not(CompressorType)] | CompressorType[text()="single stage" or text()="two stage" or text()="variable speed"]</sch:assert>
->>>>>>> 64b2d468
       <sch:assert role='ERROR' test='count(h:AnnualCoolingEfficiency[h:Units="SEER"]/h:Value) = 1'>Expected 1 element(s) for xpath: AnnualCoolingEfficiency[Units="SEER"]/Value</sch:assert>
       <sch:assert role='ERROR' test='count(h:AnnualHeatingEfficiency[h:Units="HSPF"]/h:Value) = 1'>Expected 1 element(s) for xpath: AnnualHeatingEfficiency[Units="HSPF"]/Value</sch:assert>
       <sch:assert role='ERROR' test='count(h:HeatingCapacity17F) &lt;= 1'>Expected 0 or 1 element(s) for xpath: HeatingCapacity17F</sch:assert>
@@ -876,7 +832,6 @@
       <sch:assert role='ERROR' test='count(h:SystemIdentifier) = 1'>Expected 1 element(s) for xpath: SystemIdentifier</sch:assert>
       <sch:assert role='ERROR' test='count(h:IsSharedSystem) &lt;= 1'>Expected 0 or 1 element(s) for xpath: IsSharedSystem</sch:assert> <!-- See [WaterHeatingSystemType=Shared] -->
       <sch:assert role='ERROR' test='count(h:WaterHeaterType[text()="storage water heater" or text()="instantaneous water heater" or text()="heat pump water heater" or text()="space-heating boiler with storage tank" or text()="space-heating boiler with tankless coil"]) = 1'>Expected 1 element(s) for xpath: WaterHeaterType[text()="storage water heater" or text()="instantaneous water heater" or text()="heat pump water heater" or text()="space-heating boiler with storage tank" or text()="space-heating boiler with tankless coil"]</sch:assert> <!-- See [WaterHeatingSystemType=Tank] or [WaterHeatingSystemType=Tankless] or [WaterHeatingSystemType=HeatPump] or [WaterHeatingSystemType=CombiIndirect] or [WaterHeatingSystemType=CombiTanklessCoil] -->
-<<<<<<< HEAD
       <sch:assert role='ERROR' test='count(h:Location) &lt;= 1'>Expected 0 or 1 element(s) for xpath: Location</sch:assert> <!-- See [WaterHeatingSystemLocation] -->
       <sch:assert role='ERROR' test='count(h:FractionDHWLoadServed) = 1'>Expected 1 element(s) for xpath: FractionDHWLoadServed</sch:assert>
       <sch:assert role='ERROR' test='count(h:HotWaterTemperature) &lt;= 1'>Expected 0 or 1 element(s) for xpath: HotWaterTemperature</sch:assert>
@@ -887,12 +842,6 @@
   <sch:pattern name='[WaterHeatingSystemLocation]'>
     <sch:rule context='/h:HPXML/h:Building/h:BuildingDetails/h:Systems/h:WaterHeating/h:WaterHeatingSystem/h:Location'>
       <sch:assert role='ERROR' test='contains("_living space_ _basement - unconditioned_ _basement - conditioned_ _attic - unvented_ _attic - vented_ _garage_ _crawlspace - unvented_ _crawlspace - vented_ _other exterior_ _other housing unit_ _other heated space_ _other multifamily buffer space_ _other non-freezing space_", concat("_", text(), "_"))'>Expected "text()" for xpath: "living space", "basement - unconditioned", "basement - conditioned", "attic - unvented", "attic - vented", "garage", "crawlspace - unvented", "crawlspace - vented", "other exterior", "other housing unit", "other heated space", "other multifamily buffer space", or "other non-freezing space"</sch:assert>
-=======
-      <sch:assert role='ERROR' test='not(h:Location) or count(h:Location[text()="living space" or text()="basement - unconditioned" or text()="basement - conditioned" or text()="attic - unvented" or text()="attic - vented" or text()="garage" or text()="crawlspace - unvented" or text()="crawlspace - vented" or text()="other exterior" or text()="other housing unit" or text()="other heated space" or text()="other multifamily buffer space" or text()="other non-freezing space"]) = 1'>Expected 1 element(s) for xpath: [not(Location)] | Location[text()="living space" or text()="basement - unconditioned" or text()="basement - conditioned" or text()="attic - unvented" or text()="attic - vented" or text()="garage" or text()="crawlspace - unvented" or text()="crawlspace - vented" or text()="other exterior" or text()="other housing unit" or text()="other heated space" or text()="other multifamily buffer space" or text()="other non-freezing space"]</sch:assert>
-      <sch:assert role='ERROR' test='count(h:FractionDHWLoadServed) = 1'>Expected 1 element(s) for xpath: FractionDHWLoadServed</sch:assert>
-      <sch:assert role='ERROR' test='count(h:HotWaterTemperature) &lt;= 1'>Expected 0 or 1 element(s) for xpath: HotWaterTemperature</sch:assert>
-      <sch:assert role='ERROR' test='count(h:UsesDesuperheater) &lt;= 1'>Expected 0 or 1 element(s) for xpath: UsesDesuperheater</sch:assert> <!-- See [Desuperheater] -->
->>>>>>> 64b2d468
     </sch:rule>
   </sch:pattern>
 
@@ -1058,7 +1007,6 @@
       <sch:assert role='ERROR' test='count(../../h:Systems/h:WaterHeating/h:HotWaterDistribution) = 1'>Expected 1 element(s) for xpath: ../../Systems/WaterHeating/HotWaterDistribution</sch:assert> <!-- See [HotWaterDistribution] -->
       <sch:assert role='ERROR' test='count(h:SystemIdentifier) = 1'>Expected 1 element(s) for xpath: SystemIdentifier</sch:assert>
       <sch:assert role='ERROR' test='count(h:IsSharedAppliance) &lt;= 1'>Expected 0 or 1 element(s) for xpath: IsSharedAppliance</sch:assert> <!-- See [ClothesWasherType=Shared] -->
-<<<<<<< HEAD
       <sch:assert role='ERROR' test='count(h:Location) &lt;= 1'>Expected 0 or 1 element(s) for xpath: Location</sch:assert> <!-- See [ClothesWasherLocation] -->
       <sch:assert role='ERROR' test='count(h:ModifiedEnergyFactor) + count(h:IntegratedModifiedEnergyFactor) &lt;= 1'>Expected 0 or 1 element(s) for xpath: ModifiedEnergyFactor | IntegratedModifiedEnergyFactor</sch:assert> <!-- See [ClothesWasherType=Detailed] -->
       <sch:assert role='ERROR' test='count(h:extension/h:UsageMultiplier) &lt;= 1'>Expected 0 or 1 element(s) for xpath: extension/UsageMultiplier</sch:assert>
@@ -1068,11 +1016,6 @@
   <sch:pattern name='[ClothesWasherLocation]'>
     <sch:rule context='/h:HPXML/h:Building/h:BuildingDetails/h:Appliances/h:ClothesWasher/h:Location'>
       <sch:assert role='ERROR' test='contains("_living space_ _basement - unconditioned_ _basement - conditioned_ _attic - unvented_ _attic - vented_ _garage_ _crawlspace - unvented_ _crawlspace - vented_ _other exterior_ _other housing unit_ _other heated space_ _other multifamily buffer space_ _other non-freezing space_", concat("_", text(), "_"))'>Expected "text()" for xpath: "living space", "basement - unconditioned", "basement - conditioned", "attic - unvented", "attic - vented", "garage", "crawlspace - unvented", "crawlspace - vented", "other exterior", "other housing unit", "other heated space", "other multifamily buffer space", or "other non-freezing space"</sch:assert>
-=======
-      <sch:assert role='ERROR' test='not(h:Location) or count(h:Location[text()="living space" or text()="basement - conditioned" or text()="basement - unconditioned" or text()="garage" or text()="other housing unit" or text()="other heated space" or text()="other multifamily buffer space" or text()="other non-freezing space"]) = 1'>Expected 1 element(s) for xpath: [not(Location)] | Location[text()="living space" or text()="basement - conditioned" or text()="basement - unconditioned" or text()="garage" or text()="other housing unit" or text()="other heated space" or text()="other multifamily buffer space" or text()="other non-freezing space"]</sch:assert>
-      <sch:assert role='ERROR' test='count(h:ModifiedEnergyFactor) + count(h:IntegratedModifiedEnergyFactor) &lt;= 1'>Expected 0 or 1 element(s) for xpath: ModifiedEnergyFactor | IntegratedModifiedEnergyFactor</sch:assert> <!-- See [ClothesWasherType=Detailed] -->
-      <sch:assert role='ERROR' test='count(h:extension/h:UsageMultiplier) &lt;= 1'>Expected 0 or 1 element(s) for xpath: extension/UsageMultiplier</sch:assert>
->>>>>>> 64b2d468
     </sch:rule>
   </sch:pattern>
 
@@ -1100,7 +1043,6 @@
       <sch:assert role='ERROR' test='count(../h:ClothesWasher) = 1'>Expected 1 element(s) for xpath: ../ClothesWasher</sch:assert>
       <sch:assert role='ERROR' test='count(h:SystemIdentifier) = 1'>Expected 1 element(s) for xpath: SystemIdentifier</sch:assert>
       <sch:assert role='ERROR' test='count(h:IsSharedAppliance) &lt;= 1'>Expected 0 or 1 element(s) for xpath: IsSharedAppliance</sch:assert> <!-- See [ClothesDryerType=Shared] -->
-<<<<<<< HEAD
       <sch:assert role='ERROR' test='count(h:Location) &lt;= 1'>Expected 0 or 1 element(s) for xpath: Location</sch:assert> <!-- See [ClothesDryerLocation] -->
       <sch:assert role='ERROR' test='count(h:FuelType[text()="natural gas" or text()="fuel oil" or text()="fuel oil 1" or text()="fuel oil 2" or text()="fuel oil 4" or text()="fuel oil 5/6" or text()="diesel" or text()="propane" or text()="kerosene" or text()="coal" or text()="coke" or text()="bituminous coal" or text()="anthracite coal" or text()="electricity" or text()="wood" or text()="wood pellets"]) = 1'>Expected 1 element(s) for xpath: FuelType[text()="natural gas" or text()="fuel oil" or text()="fuel oil 1" or text()="fuel oil 2" or text()="fuel oil 4" or text()="fuel oil 5/6" or text()="diesel" or text()="propane" or text()="kerosene" or text()="coal" or text()="coke" or text()="bituminous coal" or text()="anthracite coal" or text()="electricity" or text()="wood" or text()="wood pellets"]</sch:assert>
       <sch:assert role='ERROR' test='count(h:EnergyFactor) + count(h:CombinedEnergyFactor) &lt;= 1'>Expected 0 or 1 element(s) for xpath: EnergyFactor | CombinedEnergyFactor</sch:assert> <!-- See [ClothesDryerType=Detailed] -->
@@ -1111,12 +1053,6 @@
   <sch:pattern name='[ClothesDryerLocation]'>
     <sch:rule context='/h:HPXML/h:Building/h:BuildingDetails/h:Appliances/h:ClothesDryer/h:Location'>
       <sch:assert role='ERROR' test='contains("_living space_ _basement - unconditioned_ _basement - conditioned_ _attic - unvented_ _attic - vented_ _garage_ _crawlspace - unvented_ _crawlspace - vented_ _other exterior_ _other housing unit_ _other heated space_ _other multifamily buffer space_ _other non-freezing space_", concat("_", text(), "_"))'>Expected "text()" for xpath: "living space", "basement - unconditioned", "basement - conditioned", "attic - unvented", "attic - vented", "garage", "crawlspace - unvented", "crawlspace - vented", "other exterior", "other housing unit", "other heated space", "other multifamily buffer space", or "other non-freezing space"</sch:assert>
-=======
-      <sch:assert role='ERROR' test='not(h:Location) or count(h:Location[text()="living space" or text()="basement - conditioned" or text()="basement - unconditioned" or text()="garage" or text()="other housing unit" or text()="other heated space" or text()="other multifamily buffer space" or text()="other non-freezing space"]) = 1'>Expected 1 element(s) for xpath: [not(Location)] | Location[text()="living space" or text()="basement - conditioned" or text()="basement - unconditioned" or text()="garage" or text()="other housing unit" or text()="other heated space" or text()="other multifamily buffer space" or text()="other non-freezing space"]</sch:assert>
-      <sch:assert role='ERROR' test='count(h:FuelType[text()="natural gas" or text()="fuel oil" or text()="fuel oil 1" or text()="fuel oil 2" or text()="fuel oil 4" or text()="fuel oil 5/6" or text()="diesel" or text()="propane" or text()="kerosene" or text()="coal" or text()="coke" or text()="bituminous coal" or text()="anthracite coal" or text()="electricity" or text()="wood" or text()="wood pellets"]) = 1'>Expected 1 element(s) for xpath: FuelType[text()="natural gas" or text()="fuel oil" or text()="fuel oil 1" or text()="fuel oil 2" or text()="fuel oil 4" or text()="fuel oil 5/6" or text()="diesel" or text()="propane" or text()="kerosene" or text()="coal" or text()="coke" or text()="bituminous coal" or text()="anthracite coal" or text()="electricity" or text()="wood" or text()="wood pellets"]</sch:assert>
-      <sch:assert role='ERROR' test='count(h:EnergyFactor) + count(h:CombinedEnergyFactor) &lt;= 1'>Expected 0 or 1 element(s) for xpath: EnergyFactor | CombinedEnergyFactor</sch:assert> <!-- See [ClothesDryerType=Detailed] -->
-      <sch:assert role='ERROR' test='count(h:extension/h:UsageMultiplier) &lt;= 1'>Expected 0 or 1 element(s) for xpath: extension/UsageMultiplier</sch:assert>
->>>>>>> 64b2d468
     </sch:rule>
   </sch:pattern>
 
@@ -1136,7 +1072,6 @@
     <sch:rule context='/h:HPXML/h:Building/h:BuildingDetails/h:Appliances/h:Dishwasher'>
       <sch:assert role='ERROR' test='count(h:SystemIdentifier) = 1'>Expected 1 element(s) for xpath: SystemIdentifier</sch:assert>
       <sch:assert role='ERROR' test='count(h:IsSharedAppliance) &lt;= 1'>Expected 0 or 1 element(s) for xpath: IsSharedAppliance</sch:assert> <!-- See [DishwasherType=Shared] -->
-<<<<<<< HEAD
       <sch:assert role='ERROR' test='count(h:Location) &lt;= 1'>Expected 0 or 1 element(s) for xpath: Location</sch:assert> <!-- See [DishwasherLocation] -->
       <sch:assert role='ERROR' test='count(h:RatedAnnualkWh) + count(h:EnergyFactor) &lt;= 1'>Expected 0 or 1 element(s) for xpath: RatedAnnualkWh | EnergyFactor</sch:assert> <!-- See [DishwasherType=Detailed] -->
       <sch:assert role='ERROR' test='count(h:extension/h:UsageMultiplier) &lt;= 1'>Expected 0 or 1 element(s) for xpath: extension/UsageMultiplier</sch:assert>
@@ -1146,11 +1081,6 @@
   <sch:pattern name='[DishwasherLocation]'>
     <sch:rule context='/h:HPXML/h:Building/h:BuildingDetails/h:Appliances/h:Dishwasher/h:Location'>
       <sch:assert role='ERROR' test='contains("_living space_ _basement - unconditioned_ _basement - conditioned_ _attic - unvented_ _attic - vented_ _garage_ _crawlspace - unvented_ _crawlspace - vented_ _other exterior_ _other housing unit_ _other heated space_ _other multifamily buffer space_ _other non-freezing space_", concat("_", text(), "_"))'>Expected "text()" for xpath: "living space", "basement - unconditioned", "basement - conditioned", "attic - unvented", "attic - vented", "garage", "crawlspace - unvented", "crawlspace - vented", "other exterior", "other housing unit", "other heated space", "other multifamily buffer space", or "other non-freezing space"</sch:assert>
-=======
-      <sch:assert role='ERROR' test='not(h:Location) or count(h:Location[text()="living space" or text()="basement - conditioned" or text()="basement - unconditioned" or text()="garage" or text()="other housing unit" or text()="other heated space" or text()="other multifamily buffer space" or text()="other non-freezing space"]) = 1'>Expected 1 element(s) for xpath: [not(Location)] | Location[text()="living space" or text()="basement - conditioned" or text()="basement - unconditioned" or text()="garage" or text()="other housing unit" or text()="other heated space" or text()="other multifamily buffer space" or text()="other non-freezing space"]</sch:assert>
-      <sch:assert role='ERROR' test='count(h:RatedAnnualkWh) + count(h:EnergyFactor) &lt;= 1'>Expected 0 or 1 element(s) for xpath: RatedAnnualkWh | EnergyFactor</sch:assert> <!-- See [DishwasherType=Detailed] -->
-      <sch:assert role='ERROR' test='count(h:extension/h:UsageMultiplier) &lt;= 1'>Expected 0 or 1 element(s) for xpath: extension/UsageMultiplier</sch:assert>
->>>>>>> 64b2d468
     </sch:rule>
   </sch:pattern>
 
@@ -1175,51 +1105,37 @@
   <sch:pattern name='[Refrigerator]'>
     <sch:rule context='/h:HPXML/h:Building/h:BuildingDetails/h:Appliances/h:Refrigerator'>
       <sch:assert role='ERROR' test='count(h:SystemIdentifier) = 1'>Expected 1 element(s) for xpath: SystemIdentifier</sch:assert>
-<<<<<<< HEAD
       <sch:assert role='ERROR' test='count(h:Location) &lt;= 1'>Expected 0 or 1 element(s) for xpath: Location</sch:assert> <!-- See [RefrigeratorLocation] -->
-=======
-      <sch:assert role='ERROR' test='not(h:Location) or count(h:Location[text()="living space" or text()="basement - conditioned" or text()="basement - unconditioned" or text()="garage" or text()="other housing unit" or text()="other heated space" or text()="other multifamily buffer space" or text()="other non-freezing space"]) = 1'>Expected 1 element(s) for xpath: [not(Location)] | Location[text()="living space" or text()="basement - conditioned" or text()="basement - unconditioned" or text()="garage" or text()="other housing unit" or text()="other heated space" or text()="other multifamily buffer space" or text()="other non-freezing space"]</sch:assert>
->>>>>>> 64b2d468
       <sch:assert role='ERROR' test='count(h:RatedAnnualkWh) + count(h:extension/h:AdjustedAnnualkWh) &gt;= 0'>Expected 0 or more element(s) for xpath: RatedAnnualkWh | extension/AdjustedAnnualkWh</sch:assert>
       <sch:assert role='ERROR' test='count(h:PrimaryIndicator) &lt;= 1'>Expected 0 or 1 element(s) for xpath: PrimaryIndicator</sch:assert>
       <sch:assert role='ERROR' test='count(h:extension/h:UsageMultiplier) &lt;= 1'>Expected 0 or 1 element(s) for xpath: extension/UsageMultiplier</sch:assert>
       <sch:assert role='ERROR' test='count(h:extension/h:WeekdayScheduleFractions) &lt;= 1'>Expected 0 or 1 element(s) for xpath: extension/WeekdayScheduleFractions</sch:assert>
       <sch:assert role='ERROR' test='count(h:extension/h:WeekendScheduleFractions) &lt;= 1'>Expected 0 or 1 element(s) for xpath: extension/WeekendScheduleFractions</sch:assert>
       <sch:assert role='ERROR' test='count(h:extension/h:MonthlyScheduleMultipliers) &lt;= 1'>Expected 0 or 1 element(s) for xpath: extension/MonthlyScheduleMultipliers</sch:assert>
-<<<<<<< HEAD
     </sch:rule>
   </sch:pattern>
 
   <sch:pattern name='[RefrigeratorLocation]'>
     <sch:rule context='/h:HPXML/h:Building/h:BuildingDetails/h:Appliances/h:Refrigerator/h:Location'>
       <sch:assert role='ERROR' test='contains("_living space_ _basement - unconditioned_ _basement - conditioned_ _attic - unvented_ _attic - vented_ _garage_ _crawlspace - unvented_ _crawlspace - vented_ _other exterior_ _other housing unit_ _other heated space_ _other multifamily buffer space_ _other non-freezing space_", concat("_", text(), "_"))'>Expected "text()" for xpath: "living space", "basement - unconditioned", "basement - conditioned", "attic - unvented", "attic - vented", "garage", "crawlspace - unvented", "crawlspace - vented", "other exterior", "other housing unit", "other heated space", "other multifamily buffer space", or "other non-freezing space"</sch:assert>
-=======
->>>>>>> 64b2d468
     </sch:rule>
   </sch:pattern>
 
   <sch:pattern name='[Freezer]'>
     <sch:rule context='/h:HPXML/h:Building/h:BuildingDetails/h:Appliances/h:Freezer'>
       <sch:assert role='ERROR' test='count(h:SystemIdentifier) = 1'>Expected 1 element(s) for xpath: SystemIdentifier</sch:assert>
-<<<<<<< HEAD
       <sch:assert role='ERROR' test='count(h:Location) &lt;= 1'>Expected 0 or 1 element(s) for xpath: Location</sch:assert> <!-- See [FreezerLocation] -->
-=======
-      <sch:assert role='ERROR' test='not(h:Location) or count(h:Location[text()="living space" or text()="basement - conditioned" or text()="basement - unconditioned" or text()="garage" or text()="other housing unit" or text()="other heated space" or text()="other multifamily buffer space" or text()="other non-freezing space"]) = 1'>Expected 1 element(s) for xpath: [not(Location)] | Location[text()="living space" or text()="basement - conditioned" or text()="basement - unconditioned" or text()="garage" or text()="other housing unit" or text()="other heated space" or text()="other multifamily buffer space" or text()="other non-freezing space"]</sch:assert>
->>>>>>> 64b2d468
       <sch:assert role='ERROR' test='count(h:RatedAnnualkWh) + count(h:extension/h:AdjustedAnnualkWh) &gt;= 0'>Expected 0 or more element(s) for xpath: RatedAnnualkWh | extension/AdjustedAnnualkWh</sch:assert>
       <sch:assert role='ERROR' test='count(h:extension/h:UsageMultiplier) &lt;= 1'>Expected 0 or 1 element(s) for xpath: extension/UsageMultiplier</sch:assert>
       <sch:assert role='ERROR' test='count(h:extension/h:WeekdayScheduleFractions) &lt;= 1'>Expected 0 or 1 element(s) for xpath: extension/WeekdayScheduleFractions</sch:assert>
       <sch:assert role='ERROR' test='count(h:extension/h:WeekendScheduleFractions) &lt;= 1'>Expected 0 or 1 element(s) for xpath: extension/WeekendScheduleFractions</sch:assert>
       <sch:assert role='ERROR' test='count(h:extension/h:MonthlyScheduleMultipliers) &lt;= 1'>Expected 0 or 1 element(s) for xpath: extension/MonthlyScheduleMultipliers</sch:assert>
-<<<<<<< HEAD
     </sch:rule>
   </sch:pattern>
 
   <sch:pattern name='[FreezerLocation]'>
     <sch:rule context='/h:HPXML/h:Building/h:BuildingDetails/h:Appliances/h:Freezer/h:Location'>
       <sch:assert role='ERROR' test='contains("_living space_ _basement - unconditioned_ _basement - conditioned_ _attic - unvented_ _attic - vented_ _garage_ _crawlspace - unvented_ _crawlspace - vented_ _other exterior_ _other housing unit_ _other heated space_ _other multifamily buffer space_ _other non-freezing space_", concat("_", text(), "_"))'>Expected "text()" for xpath: "living space", "basement - unconditioned", "basement - conditioned", "attic - unvented", "attic - vented", "garage", "crawlspace - unvented", "crawlspace - vented", "other exterior", "other housing unit", "other heated space", "other multifamily buffer space", or "other non-freezing space"</sch:assert>
-=======
->>>>>>> 64b2d468
     </sch:rule>
   </sch:pattern>
 
@@ -1237,26 +1153,19 @@
     <sch:rule context='/h:HPXML/h:Building/h:BuildingDetails/h:Appliances/h:CookingRange'>
       <sch:assert role='ERROR' test='count(../h:Oven) = 1'>Expected 1 element(s) for xpath: ../Oven</sch:assert> <!-- See [Oven] -->
       <sch:assert role='ERROR' test='count(h:SystemIdentifier) = 1'>Expected 1 element(s) for xpath: SystemIdentifier</sch:assert>
-<<<<<<< HEAD
       <sch:assert role='ERROR' test='count(h:Location) &lt;= 1'>Expected 0 or 1 element(s) for xpath: Location</sch:assert> <!-- See [CookingRangeLocation] -->
-=======
-      <sch:assert role='ERROR' test='not(h:Location) or count(h:Location[text()="living space" or text()="basement - conditioned" or text()="basement - unconditioned" or text()="garage" or text()="other housing unit" or text()="other heated space" or text()="other multifamily buffer space" or text()="other non-freezing space"]) = 1'>Expected 1 element(s) for xpath: [not(Location)] | Location[text()="living space" or text()="basement - conditioned" or text()="basement - unconditioned" or text()="garage" or text()="other housing unit" or text()="other heated space" or text()="other multifamily buffer space" or text()="other non-freezing space"]</sch:assert>
->>>>>>> 64b2d468
       <sch:assert role='ERROR' test='count(h:FuelType[text()="natural gas" or text()="fuel oil" or text()="fuel oil 1" or text()="fuel oil 2" or text()="fuel oil 4" or text()="fuel oil 5/6" or text()="diesel" or text()="propane" or text()="kerosene" or text()="coal" or text()="coke" or text()="bituminous coal" or text()="anthracite coal" or text()="electricity" or text()="wood" or text()="wood pellets"]) = 1'>Expected 1 element(s) for xpath: FuelType[text()="natural gas" or text()="fuel oil" or text()="fuel oil 1" or text()="fuel oil 2" or text()="fuel oil 4" or text()="fuel oil 5/6" or text()="diesel" or text()="propane" or text()="kerosene" or text()="coal" or text()="coke" or text()="bituminous coal" or text()="anthracite coal" or text()="electricity" or text()="wood" or text()="wood pellets"]</sch:assert>
       <sch:assert role='ERROR' test='count(h:IsInduction) &lt;= 1'>Expected 0 or 1 element(s) for xpath: IsInduction</sch:assert>
       <sch:assert role='ERROR' test='count(h:extension/h:UsageMultiplier) &lt;= 1'>Expected 0 or 1 element(s) for xpath: extension/UsageMultiplier</sch:assert>
       <sch:assert role='ERROR' test='count(h:extension/h:WeekdayScheduleFractions) &lt;= 1'>Expected 0 or 1 element(s) for xpath: extension/WeekdayScheduleFractions</sch:assert>
       <sch:assert role='ERROR' test='count(h:extension/h:WeekendScheduleFractions) &lt;= 1'>Expected 0 or 1 element(s) for xpath: extension/WeekendScheduleFractions</sch:assert>
       <sch:assert role='ERROR' test='count(h:extension/h:MonthlyScheduleMultipliers) &lt;= 1'>Expected 0 or 1 element(s) for xpath: extension/MonthlyScheduleMultipliers</sch:assert>
-<<<<<<< HEAD
     </sch:rule>
   </sch:pattern>
 
   <sch:pattern name='[CookingRangeLocation]'>
     <sch:rule context='/h:HPXML/h:Building/h:BuildingDetails/h:Appliances/h:CookingRange/h:Location'>
       <sch:assert role='ERROR' test='contains("_living space_ _basement - unconditioned_ _basement - conditioned_ _attic - unvented_ _attic - vented_ _garage_ _crawlspace - unvented_ _crawlspace - vented_ _other exterior_ _other housing unit_ _other heated space_ _other multifamily buffer space_ _other non-freezing space_", concat("_", text(), "_"))'>Expected "text()" for xpath: "living space", "basement - unconditioned", "basement - conditioned", "attic - unvented", "attic - vented", "garage", "crawlspace - unvented", "crawlspace - vented", "other exterior", "other housing unit", "other heated space", "other multifamily buffer space", or "other non-freezing space"</sch:assert>
-=======
->>>>>>> 64b2d468
     </sch:rule>
   </sch:pattern>
 
