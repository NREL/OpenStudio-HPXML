--- conflicted
+++ resolved
@@ -27,8 +27,8 @@
   <sch:pattern name='[SimulationControl]'>
     <sch:rule context='/h:HPXML/h:SoftwareInfo/h:extension/h:SimulationControl'>
       <sch:assert role='ERROR' test='count(h:Timestep) &lt;= 1'>Expected 0 or 1 element(s) for xpath: Timestep</sch:assert> <!-- minutes; must be a divisor of 60 -->
-      <sch:assert role='ERROR' test='(count(h:BeginMonth) + count(h:BeginDayOfMonth) = 0) or (count(h:BeginMonth) + count(h:BeginDayOfMonth) = 2)'>Expected 0 or 2 element(s) for xpath: BeginMonth | BeginDayOfMonth</sch:assert> <!-- integer -->
-      <sch:assert role='ERROR' test='(count(h:EndMonth) + count(h:EndDayOfMonth) = 0) or (count(h:EndMonth) + count(h:EndDayOfMonth) = 2)'>Expected 0 or 2 element(s) for xpath: EndMonth | EndDayOfMonth</sch:assert> <!-- integer -->
+      <sch:assert role='ERROR' test='count(h:BeginMonth) + count(h:BeginDayOfMonth) = 0 or count(h:BeginMonth) + count(h:BeginDayOfMonth) = 2'>Expected 0 or 2 element(s) for xpath: BeginMonth | BeginDayOfMonth</sch:assert> <!-- integer -->
+      <sch:assert role='ERROR' test='count(h:EndMonth) + count(h:EndDayOfMonth) = 0 or count(h:EndMonth) + count(h:EndDayOfMonth) = 2'>Expected 0 or 2 element(s) for xpath: EndMonth | EndDayOfMonth</sch:assert> <!-- integer -->
       <sch:assert role='ERROR' test='count(h:CalendarYear) &lt;= 1'>Expected 0 or 1 element(s) for xpath: CalendarYear</sch:assert> <!-- integer -->
       <sch:assert role='ERROR' test='count(h:DaylightSaving) &lt;= 1'>Expected 0 or 1 element(s) for xpath: DaylightSaving</sch:assert> <!-- See [DaylightSaving] -->
     </sch:rule>
@@ -44,7 +44,7 @@
   <sch:pattern name='[DaylightSaving]'>
     <sch:rule context='/h:HPXML/h:SoftwareInfo/h:extension/h:SimulationControl/h:DaylightSaving'>
       <sch:assert role='ERROR' test='count(h:Enabled) = 1'>Expected 1 element(s) for xpath: Enabled</sch:assert>
-      <sch:assert role='ERROR' test='(count(h:BeginMonth) + count(h:BeginDayOfMonth) + count(h:EndMonth) + count(h:EndDayOfMonth) = 0) or (count(h:BeginMonth) + count(h:BeginDayOfMonth) + count(h:EndMonth) + count(h:EndDayOfMonth) = 4)'>Expected 0 or 4 element(s) for xpath: BeginMonth | BeginDayOfMonth | EndMonth | EndDayOfMonth</sch:assert> <!-- integer -->
+      <sch:assert role='ERROR' test='count(h:BeginMonth) + count(h:BeginDayOfMonth) + count(h:EndMonth) + count(h:EndDayOfMonth) = 0 or count(h:BeginMonth) + count(h:BeginDayOfMonth) + count(h:EndMonth) + count(h:EndDayOfMonth) = 4'>Expected 0 or 4 element(s) for xpath: BeginMonth | BeginDayOfMonth | EndMonth | EndDayOfMonth</sch:assert> <!-- integer -->
     </sch:rule>
   </sch:pattern>
   
@@ -109,19 +109,10 @@
   
   <sch:pattern name='[Site]'>
     <sch:rule context='/h:HPXML/h:Building/h:BuildingDetails/h:BuildingSummary/h:Site'>
-<<<<<<< HEAD
-      <sch:assert role='ERROR' test='count(h:SiteType) &lt;= 1'>Expected 0 or 1 element(s) for xpath: SiteType</sch:assert> <!-- See [SiteType] -->
-=======
-      <sch:assert role='ERROR' test='count(h:SiteType[text()="urban" or text()="suburban" or text()="rural"]) &lt;= 1'>Expected 0 or 1 element(s) for xpath: SiteType[text()="urban" or text()="suburban" or text()="rural"]</sch:assert>
->>>>>>> 97a27236
+      <sch:assert role='ERROR' test='count(h:SiteType) &lt;= 1'>Expected 0 or 1 element(s) for xpath: SiteType</sch:assert>
+      <!-- <sch:assert role='ERROR' test='not(h:SiteType) or contains("_urban_ _suburban_ _rural_", concat("_", h:SiteType, "_"))'>Expected value to be 'urban' or 'suburban' or 'rural'</sch:assert> -->
       <sch:assert role='ERROR' test='count(h:extension/h:ShelterCoefficient) &lt;= 1'>Expected 0 or 1 element(s) for xpath: extension/ShelterCoefficient</sch:assert>
       <sch:assert role='ERROR' test='count(h:extension/h:Neighbors) &lt;= 1'>Expected 0 or 1 element(s) for xpath: extension/Neighbors</sch:assert> <!-- See [Neighbors] -->
-    </sch:rule>
-  </sch:pattern>
-
-  <sch:pattern name='[SiteType]'>
-    <sch:rule context='/h:HPXML/h:Building/h:BuildingDetails/h:BuildingSummary/h:Site/h:SiteType'>
-      <sch:assert role='ERROR' test='contains("_urban_ _suburban_ _rural_", concat("_", text(), "_"))'>Expected value to be 'urban' or 'suburban' or 'rural'</sch:assert>
     </sch:rule>
   </sch:pattern>
 
@@ -148,6 +139,7 @@
   <sch:pattern name='[BuildingConstruction]'>
     <sch:rule context='/h:HPXML/h:Building/h:BuildingDetails/h:BuildingSummary/h:BuildingConstruction'>
       <sch:assert role='ERROR' test='count(h:ResidentialFacilityType) = 1'>Expected 1 element(s) for xpath: ResidentialFacilityType</sch:assert> <!-- See [ResidentialFacilityType] -->
+      <sch:assert role='ERROR' test='not(h:ResidentialFacilityType) or contains("_single-family detached_ _single-family attached_ _apartment unit_ _manufactured home_", concat("_", h:ResidentialFacilityType, "_"))'>Expected value to be 'single-family detached' or 'single-family attached' or 'apartment unit' or 'manufactured home'</sch:assert>
       <sch:assert role='ERROR' test='count(h:NumberofConditionedFloors) = 1'>Expected 1 element(s) for xpath: NumberofConditionedFloors</sch:assert>
       <sch:assert role='ERROR' test='count(h:NumberofConditionedFloorsAboveGrade) = 1'>Expected 1 element(s) for xpath: NumberofConditionedFloorsAboveGrade</sch:assert>
       <sch:assert role='ERROR' test='count(h:NumberofBedrooms) = 1'>Expected 1 element(s) for xpath: NumberofBedrooms</sch:assert>
@@ -156,22 +148,13 @@
       <sch:assert role='ERROR' test='count(h:ConditionedBuildingVolume) + count(h:AverageCeilingHeight) &gt;= 1'>Expected 1 or more element(s) for xpath: ConditionedBuildingVolume | AverageCeilingHeight</sch:assert>
       <sch:assert role='ERROR' test='count(h:extension/h:HasFlueOrChimney) &lt;= 1'>Expected 0 or 1 element(s) for xpath: extension/HasFlueOrChimney</sch:assert>
     </sch:rule>
-    <!-- FIXME: Does the following rules need to be wrapped in separate patterns for consistency? -->
-    <!-- [ResidentialFacilityType] -->
-    <sch:rule context='/h:HPXML/h:Building/h:BuildingDetails/h:BuildingSummary/h:BuildingConstruction/h:ResidentialFacilityType'>
-      <sch:assert role='ERROR' test='contains("_single-family detached_ _single-family attached_ _apartment unit_ _manufactured home_", concat("_", text(), "_"))'>Expected value to be 'single-family detached' or 'single-family attached' or 'apartment unit' or 'manufactured home'</sch:assert>
-    </sch:rule>
   </sch:pattern>
 
   <sch:pattern name='[ClimateZoneIECC]'>
     <sch:rule context='/h:HPXML/h:Building/h:BuildingDetails/h:ClimateandRiskZones/h:ClimateZoneIECC'>
       <sch:assert role='ERROR' test='count(h:Year) = 1'>Expected 1 element(s) for xpath: Year</sch:assert>
-      <sch:assert role='ERROR' test='count(h:ClimateZone) = 1'>Expected 1 element(s) for xpath: ClimateZone</sch:assert> <!-- See [IECCClimateZone] -->
-    </sch:rule>
-    <!-- FIXME: Does the following rules need to be wrapped in separate patterns for consistency? -->
-    <!-- [IECCClimateZone] -->
-    <sch:rule context='/h:HPXML/h:Building/h:BuildingDetails/h:ClimateandRiskZones/h:ClimateZoneIECC/h:ClimateZone'>
-      <sch:assert role='ERROR' test='contains("_1A_ _1B_ _1C_ _2A_ _2B_ _2C_ _3A_ _3B_ _3C_ _4A_ _4B_ _4C_ _5A_ _5B_ _5C_ _6A_ _6B_ _6C_ _7_ _8_", concat("_", text(), "_"))'>Expected value to be '1A' or '1B' or '1C' or '2A' or '2B' or '2C' or '3A' or '3B' or '3C' or '4A' or '4B' or '4C' or '5A' or '5B' or '5C' or '6A' or '6B' or '6C' or '7' or '8'</sch:assert>
+      <sch:assert role='ERROR' test='count(h:ClimateZone) = 1'>Expected 1 element(s) for xpath: ClimateZone</sch:assert>
+      <sch:assert role='ERROR' test='not(h:ClimateZone) or contains("_1A_ _1B_ _1C_ _2A_ _2B_ _2C_ _3A_ _3B_ _3C_ _4A_ _4B_ _4C_ _5A_ _5B_ _5C_ _6A_ _6B_ _6C_ _7_ _8_", concat("_", h:ClimateZone, "_"))'>Expected value to be '1A' or '1B' or '1C' or '2A' or '2B' or '2C' or '3A' or '3B' or '3C' or '4A' or '4B' or '4C' or '5A' or '5B' or '5C' or '6A' or '6B' or '6C' or '7' or '8'</sch:assert>
     </sch:rule>
   </sch:pattern>
 
@@ -204,10 +187,12 @@
   <sch:pattern name='[Roof]'>
     <sch:rule context='/h:HPXML/h:Building/h:BuildingDetails/h:Enclosure/h:Roofs/h:Roof'>
       <sch:assert role='ERROR' test='count(h:SystemIdentifier) = 1'>Expected 1 element(s) for xpath: SystemIdentifier</sch:assert>
-      <sch:assert role='ERROR' test='count(h:InteriorAdjacentTo) = 1'>Expected 1 element(s) for xpath: InteriorAdjacentTo</sch:assert> <!-- See [RoofInteriorAdjacentTo] and [RoofType=AdjacentToVentedAttic] -->
+      <sch:assert role='ERROR' test='count(h:InteriorAdjacentTo) = 1'>Expected 1 element(s) for xpath: InteriorAdjacentTo</sch:assert> <!-- See [RoofType=AdjacentToVentedAttic] -->
+      <sch:assert role='ERROR' test='not(h:InteriorAdjacentTo) or contains("_attic - vented_ _attic - unvented_ _living space_ _garage_", concat("_", h:InteriorAdjacentTo, "_"))'>Expected value to be 'attic - vented' or 'attic - unvented' or 'living space' or 'garage'</sch:assert>
       <sch:assert role='ERROR' test='count(h:Area) = 1'>Expected 1 element(s) for xpath: Area</sch:assert>
       <sch:assert role='ERROR' test='count(h:Azimuth) &lt;= 1'>Expected 0 or 1 element(s) for xpath: Azimuth</sch:assert>
-      <sch:assert role='ERROR' test='count(h:RoofType) &lt;= 1'>Expected 0 or 1 element(s) for xpath: RoofType</sch:assert> <!-- See [RoofType] -->
+      <sch:assert role='ERROR' test='count(h:RoofType) &lt;= 1'>Expected 0 or 1 element(s) for xpath: RoofType</sch:assert>
+      <sch:assert role='ERROR' test='not(h:RoofType) or contains("_asphalt or fiberglass shingles_ _wood shingles or shakes_ _slate or tile shingles_ _metal surfacing_", concat("_", h:RoofType, "_"))'>Expected value to be 'asphalt or fiberglass shingles' or 'wood shingles or shakes' or 'slate or tile shingles' or 'metal surfacing'</sch:assert>
       <sch:assert role='ERROR' test='count(h:SolarAbsorptance) + count(h:RoofColor) &gt;= 1'>Expected 1 or more element(s) for xpath: SolarAbsorptance | RoofColor</sch:assert>
       <sch:assert role='ERROR' test='count(h:Emittance) = 1'>Expected 1 element(s) for xpath: Emittance</sch:assert>
       <sch:assert role='ERROR' test='count(h:Pitch) = 1'>Expected 1 element(s) for xpath: Pitch</sch:assert>
@@ -215,15 +200,6 @@
       <sch:assert role='ERROR' test='count(h:Insulation/h:SystemIdentifier) = 1'>Expected 1 element(s) for xpath: Insulation/SystemIdentifier</sch:assert>
       <sch:assert role='ERROR' test='count(h:Insulation/h:AssemblyEffectiveRValue) = 1'>Expected 1 element(s) for xpath: Insulation/AssemblyEffectiveRValue</sch:assert>
     </sch:rule>
-    <!-- FIXME: Does the following rules need to be wrapped in separate patterns for consistency? -->
-    <!-- [RoofInteriorAdjacentTo] -->
-    <sch:rule context='/h:HPXML/h:Building/h:BuildingDetails/h:Enclosure/h:Roofs/h:Roof/h:InteriorAdjacentTo'>
-      <sch:assert role='ERROR' test='contains("_attic - vented_ _attic - unvented_ _living space_ _garage_", concat("_", text(), "_"))'>Expected value to be 'attic - vented' or 'attic - unvented' or 'living space' or 'garage'</sch:assert>
-    </sch:rule>
-    <!-- [RoofType] -->
-    <sch:rule context='/h:HPXML/h:Building/h:BuildingDetails/h:Enclosure/h:Roofs/h:Roof/h:RoofType'>
-      <sch:assert role='ERROR' test='contains("_asphalt or fiberglass shingles_ _wood shingles or shakes_ _slate or tile shingles_ _metal surfacing_", concat("_", text(), "_"))'>Expected value to be 'asphalt or fiberglass shingles' or 'wood shingles or shakes' or 'slate or tile shingles' or 'metal surfacing'</sch:assert>
-    </sch:rule>
   </sch:pattern>
 
   <sch:pattern name='[RoofType=AdjacentToVentedAttic]'>
@@ -241,66 +217,47 @@
   <sch:pattern name='[Wall]'>
     <sch:rule context='/h:HPXML/h:Building/h:BuildingDetails/h:Enclosure/h:Walls/h:Wall'>
       <sch:assert role='ERROR' test='count(h:SystemIdentifier) = 1'>Expected 1 element(s) for xpath: SystemIdentifier</sch:assert>
-      <sch:assert role='ERROR' test='count(h:ExteriorAdjacentTo) = 1'>Expected 1 element(s) for xpath: ExteriorAdjacentTo</sch:assert> <!-- See [WallExteriorAdjacentTo] -->
-      <sch:assert role='ERROR' test='count(h:InteriorAdjacentTo) = 1'>Expected 1 element(s) for xpath: InteriorAdjacentTo</sch:assert> <!-- See [WallInteriorAdjacentTo] -->
+      <sch:assert role='ERROR' test='count(h:ExteriorAdjacentTo) = 1'>Expected 1 element(s) for xpath: ExteriorAdjacentTo</sch:assert>
+      <sch:assert role='ERROR' test='not(h:ExteriorAdjacentTo) or contains("_outside_ _attic - vented_ _attic - unvented_ _basement - conditioned_ _basement - unconditioned_ _crawlspace - vented_ _crawlspace - unvented_ _garage_ _other housing unit_ _other heated space_ _other multifamily buffer space_ _other non-freezing space_", concat("_", h:ExteriorAdjacentTo, "_"))'>Expected value to be 'outside' or 'attic - vented' or 'attic - unvented' or 'basement - conditioned' or 'basement - unconditioned' or 'crawlspace - vented' or 'crawlspace - unvented' or 'garage' or 'other housing unit' or 'other heated space' or 'other multifamily buffer space' or 'other non-freezing space'</sch:assert>
+      <sch:assert role='ERROR' test='count(h:InteriorAdjacentTo) = 1'>Expected 1 element(s) for xpath: InteriorAdjacentTo</sch:assert>
+      <sch:assert role='ERROR' test='not(h:InteriorAdjacentTo) or contains("_living space_ _attic - vented_ _attic - unvented_ _basement - conditioned_ _basement - unconditioned_ _crawlspace - vented_ _crawlspace - unvented_ _garage_", concat("_", h:InteriorAdjacentTo, "_"))'>Expected value to be 'living space' or 'attic - vented' or 'attic - unvented' or 'basement - conditioned' or 'basement - unconditioned' or 'crawlspace - vented' or 'crawlspace - unvented' or 'garage'</sch:assert>
       <sch:assert role='ERROR' test='count(h:WallType[h:WoodStud | h:DoubleWoodStud | h:ConcreteMasonryUnit | h:StructurallyInsulatedPanel | h:InsulatedConcreteForms | h:SteelFrame | h:SolidConcrete | h:StructuralBrick | h:StrawBale | h:Stone | h:LogWall | h:Adobe]) = 1'>Expected 1 element(s) for xpath: WallType[WoodStud | DoubleWoodStud | ConcreteMasonryUnit | StructurallyInsulatedPanel | InsulatedConcreteForms | SteelFrame | SolidConcrete | StructuralBrick | StrawBale | Stone | LogWall | Adobe]</sch:assert>
       <sch:assert role='ERROR' test='count(h:Area) = 1'>Expected 1 element(s) for xpath: Area</sch:assert>
       <sch:assert role='ERROR' test='count(h:Azimuth) &lt;= 1'>Expected 0 or 1 element(s) for xpath: Azimuth</sch:assert>
-      <sch:assert role='ERROR' test='count(h:Siding) &lt;= 1'>Expected 0 or 1 element(s) for xpath: Siding</sch:assert> <!-- See [Siding] -->
+      <sch:assert role='ERROR' test='count(h:Siding) &lt;= 1'>Expected 0 or 1 element(s) for xpath: Siding</sch:assert>
+      <sch:assert role='ERROR' test='not(h:Siding) or contains("_wood siding_ _vinyl siding_ _stucco_ _fiber cement siding_ _brick veneer_ _aluminum siding_", concat("_", h:Siding, "_"))'>Expected value to be 'wood siding' or 'vinyl siding' or 'stucco' or 'fiber cement siding' or 'brick veneer' or 'aluminum siding'</sch:assert>
       <sch:assert role='ERROR' test='count(h:SolarAbsorptance) + count(h:Color) &gt;= 1'>Expected 1 or more element(s) for xpath: SolarAbsorptance | Color</sch:assert>
       <sch:assert role='ERROR' test='count(h:Emittance) = 1'>Expected 1 element(s) for xpath: Emittance</sch:assert>
       <sch:assert role='ERROR' test='count(h:Insulation/h:SystemIdentifier) = 1'>Expected 1 element(s) for xpath: Insulation/SystemIdentifier</sch:assert>
       <sch:assert role='ERROR' test='count(h:Insulation/h:AssemblyEffectiveRValue) = 1'>Expected 1 element(s) for xpath: Insulation/AssemblyEffectiveRValue</sch:assert>
     </sch:rule>
-    <!-- FIXME: Does the following rules need to be wrapped in separate patterns for consistency? -->
-    <!-- [WallExteriorAdjacentTo] -->
-    <sch:rule context='/h:HPXML/h:Building/h:BuildingDetails/h:Enclosure/h:Walls/h:Wall/h:ExteriorAdjacentTo'>
-      <sch:assert role='ERROR' test='contains("_outside_ _attic - vented_ _attic - unvented_ _basement - conditioned_ _basement - unconditioned_ _crawlspace - vented_ _crawlspace - unvented_ _garage_ _other housing unit_ _other heated space_ _other multifamily buffer space_ _other non-freezing space_", concat("_", text(), "_"))'>Expected value to be 'outside' or 'attic - vented' or 'attic - unvented' or 'basement - conditioned' or 'basement - unconditioned' or 'crawlspace - vented' or 'crawlspace - unvented' or 'garage' or 'other housing unit' or 'other heated space' or 'other multifamily buffer space' or 'other non-freezing space'</sch:assert>
-    </sch:rule>
-    <!-- [WallInteriorAdjacentTo] -->
-    <sch:rule context='/h:HPXML/h:Building/h:BuildingDetails/h:Enclosure/h:Walls/h:Wall/h:InteriorAdjacentTo'>
-      <sch:assert role='ERROR' test='contains("_living space_ _attic - vented_ _attic - unvented_ _basement - conditioned_ _basement - unconditioned_ _crawlspace - vented_ _crawlspace - unvented_ _garage_", concat("_", text(), "_"))'>Expected value to be 'living space' or 'attic - vented' or 'attic - unvented' or 'basement - conditioned' or 'basement - unconditioned' or 'crawlspace - vented' or 'crawlspace - unvented' or 'garage'</sch:assert>
-    </sch:rule>
   </sch:pattern>
 
   <sch:pattern name='[RimJoist]'>
     <sch:rule context='/h:HPXML/h:Building/h:BuildingDetails/h:Enclosure/h:RimJoists/h:RimJoist'>
       <sch:assert role='ERROR' test='count(h:SystemIdentifier) = 1'>Expected 1 element(s) for xpath: SystemIdentifier</sch:assert>
-      <sch:assert role='ERROR' test='count(h:ExteriorAdjacentTo) = 1'>Expected 1 element(s) for xpath: ExteriorAdjacentTo</sch:assert> <!-- See [RimJoistExteriorAdjacentTo] -->
-      <sch:assert role='ERROR' test='count(h:InteriorAdjacentTo) = 1'>Expected 1 element(s) for xpath: InteriorAdjacentTo</sch:assert> <!-- See [RimJoistInteriorAdjacentTo] -->
+      <sch:assert role='ERROR' test='count(h:ExteriorAdjacentTo) = 1'>Expected 1 element(s) for xpath: ExteriorAdjacentTo</sch:assert>
+      <sch:assert role='ERROR' test='not(h:ExteriorAdjacentTo) or contains("_outside_ _attic - vented_ _attic - unvented_ _basement - conditioned_ _basement - unconditioned_ _crawlspace - vented_ _crawlspace - unvented_ _garage_ _other housing unit_ _other heated space_ _other multifamily buffer space_ _other non-freezing space_", concat("_", h:ExteriorAdjacentTo, "_"))'>Expected value to be 'outside' or 'attic - vented' or 'attic - unvented' or 'basement - conditioned' or 'basement - unconditioned' or 'crawlspace - vented' or 'crawlspace - unvented' or 'garage' or 'other housing unit' or 'other heated space' or 'other multifamily buffer space' or 'other non-freezing space'</sch:assert>
+      <sch:assert role='ERROR' test='count(h:InteriorAdjacentTo) = 1'>Expected 1 element(s) for xpath: InteriorAdjacentTo</sch:assert>
+      <sch:assert role='ERROR' test='not(h:InteriorAdjacentTo) or contains("_living space_ _attic - vented_ _attic - unvented_ _basement - conditioned_ _basement - unconditioned_ _crawlspace - vented_ _crawlspace - unvented_ _garage_", concat("_", h:InteriorAdjacentTo, "_"))'>Expected value to be 'living space' or 'attic - vented' or 'attic - unvented' or 'basement - conditioned' or 'basement - unconditioned' or 'crawlspace - vented' or 'crawlspace - unvented' or 'garage'</sch:assert>
       <sch:assert role='ERROR' test='count(h:Area) = 1'>Expected 1 element(s) for xpath: Area</sch:assert>
       <sch:assert role='ERROR' test='count(h:Azimuth) &lt;= 1'>Expected 0 or 1 element(s) for xpath: Azimuth</sch:assert>
       <sch:assert role='ERROR' test='count(h:Siding) &lt;= 1'>Expected 0 or 1 element(s) for xpath: Siding</sch:assert> <!-- See [Siding] -->
+      <sch:assert role='ERROR' test='not(h:Siding) or contains("_wood siding_ _vinyl siding_ _stucco_ _fiber cement siding_ _brick veneer_ _aluminum siding_", concat("_", h:Siding, "_"))'>Expected value to be 'wood siding' or 'vinyl siding' or 'stucco' or 'fiber cement siding' or 'brick veneer' or 'aluminum siding'</sch:assert>
       <sch:assert role='ERROR' test='count(h:SolarAbsorptance) + count(h:Color) &gt;= 1'>Expected 1 or more element(s) for xpath: SolarAbsorptance | Color</sch:assert>
       <sch:assert role='ERROR' test='count(h:Emittance) = 1'>Expected 1 element(s) for xpath: Emittance</sch:assert>
       <sch:assert role='ERROR' test='count(h:Insulation/h:SystemIdentifier) = 1'>Expected 1 element(s) for xpath: Insulation/SystemIdentifier</sch:assert>
       <sch:assert role='ERROR' test='count(h:Insulation/h:AssemblyEffectiveRValue) = 1'>Expected 1 element(s) for xpath: Insulation/AssemblyEffectiveRValue</sch:assert>
     </sch:rule>
-    <!-- FIXME: Does the following rules need to be wrapped in separate patterns for consistency? -->
-    <!-- [RimJoistExteriorAdjacentTo] -->
-    <sch:rule context='/h:HPXML/h:Building/h:BuildingDetails/h:Enclosure/h:RimJoists/h:RimJoist/h:ExteriorAdjacentTo'>
-      <sch:assert role='ERROR' test='contains("_outside_ _attic - vented_ _attic - unvented_ _basement - conditioned_ _basement - unconditioned_ _crawlspace - vented_ _crawlspace - unvented_ _garage_ _other housing unit_ _other heated space_ _other multifamily buffer space_ _other non-freezing space_", concat("_", text(), "_"))'>Expected value to be 'outside' or 'attic - vented' or 'attic - unvented' or 'basement - conditioned' or 'basement - unconditioned' or 'crawlspace - vented' or 'crawlspace - unvented' or 'garage' or 'other housing unit' or 'other heated space' or 'other multifamily buffer space' or 'other non-freezing space'</sch:assert>
-    </sch:rule>
-    <!-- [RimJoistInteriorAdjacentTo] -->
-    <sch:rule context='/h:HPXML/h:Building/h:BuildingDetails/h:Enclosure/h:RimJoists/h:RimJoist/h:InteriorAdjacentTo'>
-      <sch:assert role='ERROR' test='contains("_living space_ _attic - vented_ _attic - unvented_ _basement - conditioned_ _basement - unconditioned_ _crawlspace - vented_ _crawlspace - unvented_ _garage_", concat("_", text(), "_"))'>Expected value to be 'living space' or 'attic - vented' or 'attic - unvented' or 'basement - conditioned' or 'basement - unconditioned' or 'crawlspace - vented' or 'crawlspace - unvented' or 'garage'</sch:assert>
-    </sch:rule>
-  </sch:pattern>
-
-  <sch:pattern name='[Siding]'>
-    <sch:rule context='/h:HPXML/h:Building/h:BuildingDetails/h:Enclosure/h:Walls/h:Wall/h:Siding'>
-      <sch:assert role='ERROR' test='contains("_wood siding_ _vinyl siding_ _stucco_ _fiber cement siding_ _brick veneer_ _aluminum siding_", concat("_", text(), "_"))'>Expected value to be 'wood siding' or 'vinyl siding' or 'stucco' or 'fiber cement siding' or 'brick veneer' or 'aluminum siding'</sch:assert>
-    </sch:rule>
-    <sch:rule context='/h:HPXML/h:Building/h:BuildingDetails/h:Enclosure/h:RimJoists/h:RimJoist/h:Siding'>
-      <sch:assert role='ERROR' test='contains("_wood siding_ _vinyl siding_ _stucco_ _fiber cement siding_ _brick veneer_ _aluminum siding_", concat("_", text(), "_"))'>Expected value to be 'wood siding' or 'vinyl siding' or 'stucco' or 'fiber cement siding' or 'brick veneer' or 'aluminum siding'</sch:assert>
-    </sch:rule>
   </sch:pattern>
 
   <sch:pattern name='[FoundationWall]'>
     <sch:rule context='/h:HPXML/h:Building/h:BuildingDetails/h:Enclosure/h:FoundationWalls/h:FoundationWall'>
       <sch:assert role='ERROR' test='count(h:SystemIdentifier) = 1'>Expected 1 element(s) for xpath: SystemIdentifier</sch:assert>
-      <sch:assert role='ERROR' test='count(h:ExteriorAdjacentTo) = 1'>Expected 1 element(s) for xpath: ExteriorAdjacentTo</sch:assert> <!-- See [FoundationExteriorAdjacentTo] -->
-      <sch:assert role='ERROR' test='count(h:InteriorAdjacentTo) = 1'>Expected 1 element(s) for xpath: InteriorAdjacentTo</sch:assert> <!-- See [FoundationInteriorAdjacentTo] and [FoundationWallType=AdjacentToVentedCrawl] -->
+      <sch:assert role='ERROR' test='count(h:ExteriorAdjacentTo) = 1'>Expected 1 element(s) for xpath: ExteriorAdjacentTo</sch:assert>
+      <sch:assert role='ERROR' test='not(h:ExteriorAdjacentTo) or contains("_ground_ _basement - conditioned_ _basement - unconditioned_ _crawlspace - vented_ _crawlspace - unvented_ _garage_ _other housing unit_ _other heated space_ _other multifamily buffer space_ _other non-freezing space_", concat("_", h:ExteriorAdjacentTo, "_"))'>Expected value to be 'ground' or 'basement - conditioned' or 'basement - unconditioned' or 'crawlspace - vented' or 'crawlspace - unvented' or 'garage' or 'other housing unit' or 'other heated space' or 'other multifamily buffer space' or 'other non-freezing space'</sch:assert>
+      <sch:assert role='ERROR' test='count(h:InteriorAdjacentTo) = 1'>Expected 1 element(s) for xpath: InteriorAdjacentTo</sch:assert> <!-- [FoundationWallType=AdjacentToVentedCrawl] -->
+      <sch:assert role='ERROR' test='not(h:InteriorAdjacentTo) or contains("_basement - conditioned_ _basement - unconditioned_ _crawlspace - vented_ _crawlspace - unvented_ _garage_", concat("_", h:InteriorAdjacentTo, "_"))'>Expected value to be 'basement - conditioned' or 'basement - unconditioned' or 'crawlspace - vented' or 'crawlspace - unvented' or 'garage'</sch:assert>
       <sch:assert role='ERROR' test='count(h:Height) = 1'>Expected 1 element(s) for xpath: Height</sch:assert>
       <sch:assert role='ERROR' test='count(h:Area) = 1'>Expected 1 element(s) for xpath: Area</sch:assert>
       <sch:assert role='ERROR' test='count(h:Azimuth) &lt;= 1'>Expected 0 or 1 element(s) for xpath: Azimuth</sch:assert>
@@ -311,15 +268,6 @@
       <sch:assert role='ERROR' test='count(h:Insulation/h:Layer[h:InstallationType[text()="continuous - interior"]]) + count(h:Insulation/h:AssemblyEffectiveRValue) = 1'>Expected 1 element(s) for xpath: Insulation/Layer[InstallationType[text()="continuous - interior"]] | Insulation/AssemblyEffectiveRValue</sch:assert> <!-- See [FoundationWallInsulationLayer] -->
       <sch:assert role='ERROR' test='count(h:Insulation/h:Layer[h:InstallationType[text()="continuous - exterior"]]) + count(h:Insulation/h:AssemblyEffectiveRValue) = 1'>Expected 1 element(s) for xpath: Insulation/Layer[InstallationType[text()="continuous - exterior"]] | Insulation/AssemblyEffectiveRValue</sch:assert> <!-- See [FoundationWallInsulationLayer] -->
     </sch:rule>
-    <!-- FIXME: Does the following rules need to be wrapped in separate patterns for consistency? -->
-    <!-- [FoundationWallExteriorAdjacentTo] -->
-    <sch:rule context='/h:HPXML/h:Building/h:BuildingDetails/h:Enclosure/h:FoundationWalls/h:FoundationWall/h:ExteriorAdjacentTo'>
-      <sch:assert role='ERROR' test='contains("_ground_ _basement - conditioned_ _basement - unconditioned_ _crawlspace - vented_ _crawlspace - unvented_ _garage_ _other housing unit_ _other heated space_ _other multifamily buffer space_ _other non-freezing space_", concat("_", text(), "_"))'>Expected value to be 'ground' or 'basement - conditioned' or 'basement - unconditioned' or 'crawlspace - vented' or 'crawlspace - unvented' or 'garage' or 'other housing unit' or 'other heated space' or 'other multifamily buffer space' or 'other non-freezing space'</sch:assert>
-    </sch:rule>
-    <!-- [FoundationWallInteriorAdjacentTo] -->
-    <sch:rule context='/h:HPXML/h:Building/h:BuildingDetails/h:Enclosure/h:FoundationWalls/h:FoundationWall/h:InteriorAdjacentTo'>
-      <sch:assert role='ERROR' test='contains("_basement - conditioned_ _basement - unconditioned_ _crawlspace - vented_ _crawlspace - unvented_ _garage_", concat("_", text(), "_"))'>Expected value to be 'basement - conditioned' or 'basement - unconditioned' or 'crawlspace - vented' or 'crawlspace - unvented' or 'garage'</sch:assert>
-    </sch:rule>
   </sch:pattern>
 
   <sch:pattern name='[FoundationWallType=AdjacentToVentedCrawl]'>
@@ -339,21 +287,14 @@
   <sch:pattern name='[FrameFloor]'>
     <sch:rule context='/h:HPXML/h:Building/h:BuildingDetails/h:Enclosure/h:FrameFloors/h:FrameFloor'>
       <sch:assert role='ERROR' test='count(h:SystemIdentifier) = 1'>Expected 1 element(s) for xpath: SystemIdentifier</sch:assert>
-      <sch:assert role='ERROR' test='count(h:ExteriorAdjacentTo) = 1'>Expected 1 element(s) for xpath: ExteriorAdjacentTo</sch:assert> <!-- See [FrameFloorExteriorAdjacentTo] and [FrameFloorType=AdjacentToOther] -->
-      <sch:assert role='ERROR' test='count(h:InteriorAdjacentTo) = 1'>Expected 1 element(s) for xpath: InteriorAdjacentTo</sch:assert> <!-- See [FrameFloorInteriorAdjacentTo] -->
+      <sch:assert role='ERROR' test='count(h:ExteriorAdjacentTo) = 1'>Expected 1 element(s) for xpath: ExteriorAdjacentTo</sch:assert> <!-- [FrameFloorType=AdjacentToOther] -->
+      <sch:assert role='ERROR' test='not(h:ExteriorAdjacentTo) or contains("_outside_ _attic - vented_ _attic - unvented_ _basement - conditioned_ _basement - unconditioned_ _crawlspace - vented_ _crawlspace - unvented_ _garage_ _other housing unit_ _other heated space_ _other multifamily buffer space_ _other non-freezing space_", concat("_", h:ExteriorAdjacentTo, "_"))'>Expected value to be 'outside' or 'attic - vented' or 'attic - unvented' or 'basement - conditioned' or 'basement - unconditioned' or 'crawlspace - vented' or 'crawlspace - unvented' or 'garage' or 'other housing unit' or 'other heated space' or 'other multifamily buffer space' or 'other non-freezing space'</sch:assert>
+      <sch:assert role='ERROR' test='count(h:InteriorAdjacentTo) = 1'>Expected 1 element(s) for xpath: InteriorAdjacentTo</sch:assert>
+      <sch:assert role='ERROR' test='not(h:InteriorAdjacentTo) or contains("_living space_ _attic - vented_ _attic - unvented_ _basement - conditioned_ _basement - unconditioned_ _crawlspace - vented_ _crawlspace - unvented_ _garage_", concat("_", h:InteriorAdjacentTo, "_"))'>Expected value to be 'living space' or 'attic - vented' or 'attic - unvented' or 'basement - conditioned' or 'basement - unconditioned' or 'crawlspace - vented' or 'crawlspace - unvented' or 'garage'</sch:assert>
       <sch:assert role='ERROR' test='count(h:Area) = 1'>Expected 1 element(s) for xpath: Area</sch:assert>
       <sch:assert role='ERROR' test='count(h:Insulation/h:SystemIdentifier) = 1'>Expected 1 element(s) for xpath: Insulation/SystemIdentifier</sch:assert>
       <sch:assert role='ERROR' test='count(h:Insulation/h:AssemblyEffectiveRValue) = 1'>Expected 1 element(s) for xpath: Insulation/AssemblyEffectiveRValue</sch:assert>
     </sch:rule>
-    <!-- FIXME: Does the following rules need to be wrapped in separate patterns for consistency? -->
-    <!-- [FrameFloorExteriorAdjacentTo] -->
-    <sch:rule context='/h:HPXML/h:Building/h:BuildingDetails/h:Enclosure/h:FrameFloors/h:FrameFloor/h:ExteriorAdjacentTo'>
-      <sch:assert role='ERROR' test='contains("_outside_ _attic - vented_ _attic - unvented_ _basement - conditioned_ _basement - unconditioned_ _crawlspace - vented_ _crawlspace - unvented_ _garage_ _other housing unit_ _other heated space_ _other multifamily buffer space_ _other non-freezing space_", concat("_", text(), "_"))'>Expected value to be 'outside' or 'attic - vented' or 'attic - unvented' or 'basement - conditioned' or 'basement - unconditioned' or 'crawlspace - vented' or 'crawlspace - unvented' or 'garage' or 'other housing unit' or 'other heated space' or 'other multifamily buffer space' or 'other non-freezing space'</sch:assert>
-    </sch:rule>
-    <!-- [FrameFloorInteriorAdjacentTo] -->
-    <sch:rule context='/h:HPXML/h:Building/h:BuildingDetails/h:Enclosure/h:FrameFloors/h:FrameFloor/h:InteriorAdjacentTo'>
-      <sch:assert role='ERROR' test='contains("_living space_ _attic - vented_ _attic - unvented_ _basement - conditioned_ _basement - unconditioned_ _crawlspace - vented_ _crawlspace - unvented_ _garage_", concat("_", text(), "_"))'>Expected value to be 'living space' or 'attic - vented' or 'attic - unvented' or 'basement - conditioned' or 'basement - unconditioned' or 'crawlspace - vented' or 'crawlspace - unvented' or 'garage'</sch:assert>
-    </sch:rule>
   </sch:pattern>
 
   <sch:pattern name='[FrameFloorType=AdjacentToOther]'>
@@ -366,6 +307,7 @@
     <sch:rule context='/h:HPXML/h:Building/h:BuildingDetails/h:Enclosure/h:Slabs/h:Slab'>
       <sch:assert role='ERROR' test='count(h:SystemIdentifier) = 1'>Expected 1 element(s) for xpath: SystemIdentifier</sch:assert>
       <sch:assert role='ERROR' test='count(h:InteriorAdjacentTo) = 1'>Expected 1 element(s) for xpath: InteriorAdjacentTo</sch:assert> <!-- See [SlabInteriorAdjacentTo] -->
+      <sch:assert role='ERROR' test='not(h:InteriorAdjacentTo) or contains("_living space_ _basement - conditioned_ _basement - unconditioned_ _crawlspace - vented_ _crawlspace - unvented_ _garage_", concat("_", h:InteriorAdjacentTo, "_"))'>Expected value to be 'living space' or 'basement - conditioned' or 'basement - unconditioned' or 'crawlspace - vented' or 'crawlspace - unvented' or 'garage'</sch:assert>
       <sch:assert role='ERROR' test='count(h:Area) = 1'>Expected 1 element(s) for xpath: Area</sch:assert>
       <sch:assert role='ERROR' test='count(h:Thickness) = 1'>Expected 1 element(s) for xpath: Thickness</sch:assert> <!-- Use zero for dirt floor -->
       <sch:assert role='ERROR' test='count(h:ExposedPerimeter) = 1'>Expected 1 element(s) for xpath: ExposedPerimeter</sch:assert>
@@ -379,10 +321,6 @@
       <sch:assert role='ERROR' test='count(h:extension/h:CarpetFraction) = 1'>Expected 1 element(s) for xpath: extension/CarpetFraction</sch:assert> <!-- 0 - 1 -->
       <sch:assert role='ERROR' test='count(h:extension/h:CarpetRValue) = 1'>Expected 1 element(s) for xpath: extension/CarpetRValue</sch:assert>
     </sch:rule>
-    <!-- [SlabInteriorAdjacentTo] -->
-    <sch:rule context='/h:HPXML/h:Building/h:BuildingDetails/h:Enclosure/h:Slabs/h:Slab/h:InteriorAdjacentTo'>
-      <sch:assert role='ERROR' test='contains("_living space_ _basement - conditioned_ _basement - unconditioned_ _crawlspace - vented_ _crawlspace - unvented_ _garage_", concat("_", text(), "_"))'>Expected value to be 'living space' or 'basement - conditioned' or 'basement - unconditioned' or 'crawlspace - vented' or 'crawlspace - unvented' or 'garage'</sch:assert>
-    </sch:rule>
   </sch:pattern>
 
   <sch:pattern name='[Window]'>
@@ -443,7 +381,8 @@
   <sch:pattern name='[HeatingSystemType=Resistance]'>
     <sch:rule context='/h:HPXML/h:Building/h:BuildingDetails/h:Systems/h:HVAC/h:HVACPlant/h:HeatingSystem[h:HeatingSystemType/h:ElectricResistance]'>
       <sch:assert role='ERROR' test='count(h:DistributionSystem) = 0'>Expected 0 element(s) for xpath: DistributionSystem</sch:assert>
-      <sch:assert role='ERROR' test='count(h:HeatingSystemFuel) = 1'>Expected 1 element(s) for xpath: HeatingSystemFuel</sch:assert> <!-- See [HeatingSystemFuel] -->
+      <sch:assert role='ERROR' test='count(h:HeatingSystemFuel) = 1'>Expected 1 element(s) for xpath: HeatingSystemFuel</sch:assert>
+      <sch:assert role='ERROR' test='not(h:HeatingSystemFuel) or contains("_electricity_", concat("_", h:HeatingSystemFuel, "_"))'>Expected value to be 'electricity'</sch:assert>
       <sch:assert role='ERROR' test='count(h:HeatingCapacity) &lt;= 1'>Expected 0 or 1 element(s) for xpath: HeatingCapacity</sch:assert>
       <sch:assert role='ERROR' test='count(h:AnnualHeatingEfficiency[h:Units="Percent"]/h:Value) = 1'>Expected 1 element(s) for xpath: AnnualHeatingEfficiency[Units="Percent"]/Value</sch:assert>
     </sch:rule>
@@ -453,7 +392,8 @@
     <sch:rule context='/h:HPXML/h:Building/h:BuildingDetails/h:Systems/h:HVAC/h:HVACPlant/h:HeatingSystem[h:HeatingSystemType/h:Furnace]'>
       <sch:assert role='ERROR' test='count(../../h:HVACDistribution/h:DistributionSystemType/h:AirDistribution) + count(../../h:HVACDistribution/h:DistributionSystemType/h:Other[text()="DSE"]) &gt;= 1'>Expected 1 or more element(s) for xpath: ../../HVACDistribution/DistributionSystemType/AirDistribution | ../../HVACDistribution/DistributionSystemType/Other[text()="DSE"]</sch:assert> <!-- See [HVACDistribution] -->
       <sch:assert role='ERROR' test='count(h:DistributionSystem) = 1'>Expected 1 element(s) for xpath: DistributionSystem</sch:assert>
-      <sch:assert role='ERROR' test='count(h:HeatingSystemFuel) = 1'>Expected 1 element(s) for xpath: HeatingSystemFuel</sch:assert> <!-- See [HeatingSystemFuel] -->
+      <sch:assert role='ERROR' test='count(h:HeatingSystemFuel) = 1'>Expected 1 element(s) for xpath: HeatingSystemFuel</sch:assert>
+      <sch:assert role='ERROR' test='not(h:HeatingSystemFuel) or contains("_electricity_ _natural gas_ _fuel oil_ _fuel oil 1_ _fuel oil 2_ _fuel oil 4_ _fuel oil 5/6_ _diesel_ _propane_ _kerosene_ _coal_ _coke_ _bituminous coal_ _wood_ _wood pellets_", concat("_", h:HeatingSystemFuel, "_"))'>Expected value to be 'electricity' or 'natural gas' or 'fuel oil' or 'fuel oil 1' or 'fuel oil 2' or 'fuel oil 4' or 'fuel oil 5/6' or 'diesel' or 'propane' or 'kerosene' or 'coal' or 'coke' or 'bituminous coal' or 'wood' or 'wood pellets'</sch:assert>
       <sch:assert role='ERROR' test='count(h:HeatingCapacity) &lt;= 1'>Expected 0 or 1 element(s) for xpath: HeatingCapacity</sch:assert>
       <sch:assert role='ERROR' test='count(h:AnnualHeatingEfficiency[h:Units="AFUE"]/h:Value) = 1'>Expected 1 element(s) for xpath: AnnualHeatingEfficiency[Units="AFUE"]/Value</sch:assert>
       <sch:assert role='ERROR' test='count(h:ElectricAuxiliaryEnergy) &lt;= 1'>Expected 0 or 1 element(s) for xpath: ElectricAuxiliaryEnergy</sch:assert>
@@ -463,7 +403,8 @@
   <sch:pattern name='[HeatingSystemType=WallFurnace]'>
     <sch:rule context='/h:HPXML/h:Building/h:BuildingDetails/h:Systems/h:HVAC/h:HVACPlant/h:HeatingSystem[h:HeatingSystemType/h:WallFurnace]'>
       <sch:assert role='ERROR' test='count(h:DistributionSystem) = 0'>Expected 0 element(s) for xpath: DistributionSystem</sch:assert>
-      <sch:assert role='ERROR' test='count(h:HeatingSystemFuel) = 1'>Expected 1 element(s) for xpath: HeatingSystemFuel</sch:assert> <!-- See [HeatingSystemFuel] -->
+      <sch:assert role='ERROR' test='count(h:HeatingSystemFuel) = 1'>Expected 1 element(s) for xpath: HeatingSystemFuel</sch:assert>
+      <sch:assert role='ERROR' test='not(h:HeatingSystemFuel) or contains("_electricity_ _natural gas_ _fuel oil_ _fuel oil 1_ _fuel oil 2_ _fuel oil 4_ _fuel oil 5/6_ _diesel_ _propane_ _kerosene_ _coal_ _coke_ _bituminous coal_ _wood_ _wood pellets_", concat("_", h:HeatingSystemFuel, "_"))'>Expected value to be 'electricity' or 'natural gas' or 'fuel oil' or 'fuel oil 1' or 'fuel oil 2' or 'fuel oil 4' or 'fuel oil 5/6' or 'diesel' or 'propane' or 'kerosene' or 'coal' or 'coke' or 'bituminous coal' or 'wood' or 'wood pellets'</sch:assert>
       <sch:assert role='ERROR' test='count(h:HeatingCapacity) &lt;= 1'>Expected 0 or 1 element(s) for xpath: HeatingCapacity</sch:assert>
       <sch:assert role='ERROR' test='count(h:AnnualHeatingEfficiency[h:Units="AFUE"]/h:Value) = 1'>Expected 1 element(s) for xpath: AnnualHeatingEfficiency[Units="AFUE"]/Value</sch:assert>
       <sch:assert role='ERROR' test='count(h:ElectricAuxiliaryEnergy) &lt;= 1'>Expected 0 or 1 element(s) for xpath: ElectricAuxiliaryEnergy</sch:assert>
@@ -473,7 +414,8 @@
   <sch:pattern name='[HeatingSystemType=FloorFurnace]'>
     <sch:rule context='/h:HPXML/h:Building/h:BuildingDetails/h:Systems/h:HVAC/h:HVACPlant/h:HeatingSystem[h:HeatingSystemType/h:FloorFurnace]'>
       <sch:assert role='ERROR' test='count(h:DistributionSystem) = 0'>Expected 0 element(s) for xpath: DistributionSystem</sch:assert>
-      <sch:assert role='ERROR' test='count(h:HeatingSystemFuel) = 1'>Expected 1 element(s) for xpath: HeatingSystemFuel</sch:assert> <!-- See [HeatingSystemFuel] -->
+      <sch:assert role='ERROR' test='count(h:HeatingSystemFuel) = 1'>Expected 1 element(s) for xpath: HeatingSystemFuel</sch:assert>
+      <sch:assert role='ERROR' test='not(h:HeatingSystemFuel) or contains("_electricity_ _natural gas_ _fuel oil_ _fuel oil 1_ _fuel oil 2_ _fuel oil 4_ _fuel oil 5/6_ _diesel_ _propane_ _kerosene_ _coal_ _coke_ _bituminous coal_ _wood_ _wood pellets_", concat("_", h:HeatingSystemFuel, "_"))'>Expected value to be 'electricity' or 'natural gas' or 'fuel oil' or 'fuel oil 1' or 'fuel oil 2' or 'fuel oil 4' or 'fuel oil 5/6' or 'diesel' or 'propane' or 'kerosene' or 'coal' or 'coke' or 'bituminous coal' or 'wood' or 'wood pellets'</sch:assert>
       <sch:assert role='ERROR' test='count(h:HeatingCapacity) &lt;= 1'>Expected 0 or 1 element(s) for xpath: HeatingCapacity</sch:assert>
       <sch:assert role='ERROR' test='count(h:AnnualHeatingEfficiency[h:Units="AFUE"]/h:Value) = 1'>Expected 1 element(s) for xpath: AnnualHeatingEfficiency[Units="AFUE"]/Value</sch:assert>
       <sch:assert role='ERROR' test='count(h:ElectricAuxiliaryEnergy) &lt;= 1'>Expected 0 or 1 element(s) for xpath: ElectricAuxiliaryEnergy</sch:assert>
@@ -484,7 +426,8 @@
     <sch:rule context='/h:HPXML/h:Building/h:BuildingDetails/h:Systems/h:HVAC/h:HVACPlant/h:HeatingSystem[h:HeatingSystemType/h:Boiler]'>
       <sch:assert role='ERROR' test='count(h:IsSharedSystem) &lt;= 1'>Expected 0 or 1 element(s) for xpath: IsSharedSystem</sch:assert> <!-- See [HeatingSystemType=InUnitBoiler] or [HeatingSystemType=SharedBoiler] -->
       <sch:assert role='ERROR' test='count(h:DistributionSystem) = 1'>Expected 1 element(s) for xpath: DistributionSystem</sch:assert>
-      <sch:assert role='ERROR' test='count(h:HeatingSystemFuel) = 1'>Expected 1 element(s) for xpath: HeatingSystemFuel</sch:assert> <!-- See [HeatingSystemFuel] -->
+      <sch:assert role='ERROR' test='count(h:HeatingSystemFuel) = 1'>Expected 1 element(s) for xpath: HeatingSystemFuel</sch:assert>
+      <sch:assert role='ERROR' test='not(h:HeatingSystemFuel) or contains("_electricity_ _natural gas_ _fuel oil_ _fuel oil 1_ _fuel oil 2_ _fuel oil 4_ _fuel oil 5/6_ _diesel_ _propane_ _kerosene_ _coal_ _coke_ _bituminous coal_ _wood_ _wood pellets_", concat("_", h:HeatingSystemFuel, "_"))'>Expected value to be 'electricity' or 'natural gas' or 'fuel oil' or 'fuel oil 1' or 'fuel oil 2' or 'fuel oil 4' or 'fuel oil 5/6' or 'diesel' or 'propane' or 'kerosene' or 'coal' or 'coke' or 'bituminous coal' or 'wood' or 'wood pellets'</sch:assert>
       <sch:assert role='ERROR' test='count(h:AnnualHeatingEfficiency[h:Units="AFUE"]/h:Value) = 1'>Expected 1 element(s) for xpath: AnnualHeatingEfficiency[Units="AFUE"]/Value</sch:assert>
     </sch:rule>
   </sch:pattern>
@@ -521,7 +464,8 @@
   <sch:pattern name='[HeatingSystemType=Stove]'>
     <sch:rule context='/h:HPXML/h:Building/h:BuildingDetails/h:Systems/h:HVAC/h:HVACPlant/h:HeatingSystem[h:HeatingSystemType/h:Stove]'>
       <sch:assert role='ERROR' test='count(h:DistributionSystem) = 0'>Expected 0 element(s) for xpath: DistributionSystem</sch:assert>
-      <sch:assert role='ERROR' test='count(h:HeatingSystemFuel) = 1'>Expected 1 element(s) for xpath: HeatingSystemFuel</sch:assert> <!-- See [HeatingSystemFuel] -->
+      <sch:assert role='ERROR' test='count(h:HeatingSystemFuel) = 1'>Expected 1 element(s) for xpath: HeatingSystemFuel</sch:assert>
+      <sch:assert role='ERROR' test='not(h:HeatingSystemFuel) or contains("_electricity_ _natural gas_ _fuel oil_ _fuel oil 1_ _fuel oil 2_ _fuel oil 4_ _fuel oil 5/6_ _diesel_ _propane_ _kerosene_ _coal_ _coke_ _bituminous coal_ _wood_ _wood pellets_", concat("_", h:HeatingSystemFuel, "_"))'>Expected value to be 'electricity' or 'natural gas' or 'fuel oil' or 'fuel oil 1' or 'fuel oil 2' or 'fuel oil 4' or 'fuel oil 5/6' or 'diesel' or 'propane' or 'kerosene' or 'coal' or 'coke' or 'bituminous coal' or 'wood' or 'wood pellets'</sch:assert>
       <sch:assert role='ERROR' test='count(h:HeatingCapacity) &lt;= 1'>Expected 0 or 1 element(s) for xpath: HeatingCapacity</sch:assert>
       <sch:assert role='ERROR' test='count(h:AnnualHeatingEfficiency[h:Units="Percent"]/h:Value) = 1'>Expected 1 element(s) for xpath: AnnualHeatingEfficiency[Units="Percent"]/Value</sch:assert>
       <sch:assert role='ERROR' test='count(h:ElectricAuxiliaryEnergy) &lt;= 1'>Expected 0 or 1 element(s) for xpath: ElectricAuxiliaryEnergy</sch:assert>
@@ -531,7 +475,8 @@
   <sch:pattern name='[HeatingSystemType=PortableHeater]'>
     <sch:rule context='/h:HPXML/h:Building/h:BuildingDetails/h:Systems/h:HVAC/h:HVACPlant/h:HeatingSystem[h:HeatingSystemType/h:PortableHeater]'>
       <sch:assert role='ERROR' test='count(h:DistributionSystem) = 0'>Expected 0 element(s) for xpath: DistributionSystem</sch:assert>
-      <sch:assert role='ERROR' test='count(h:HeatingSystemFuel) = 1'>Expected 1 element(s) for xpath: HeatingSystemFuel</sch:assert> <!-- See [HeatingSystemFuel] -->
+      <sch:assert role='ERROR' test='count(h:HeatingSystemFuel) = 1'>Expected 1 element(s) for xpath: HeatingSystemFuel</sch:assert>
+      <sch:assert role='ERROR' test='not(h:HeatingSystemFuel) or contains("_electricity_ _natural gas_ _fuel oil_ _fuel oil 1_ _fuel oil 2_ _fuel oil 4_ _fuel oil 5/6_ _diesel_ _propane_ _kerosene_ _coal_ _coke_ _bituminous coal_ _wood_ _wood pellets_", concat("_", h:HeatingSystemFuel, "_"))'>Expected value to be 'electricity' or 'natural gas' or 'fuel oil' or 'fuel oil 1' or 'fuel oil 2' or 'fuel oil 4' or 'fuel oil 5/6' or 'diesel' or 'propane' or 'kerosene' or 'coal' or 'coke' or 'bituminous coal' or 'wood' or 'wood pellets'</sch:assert>
       <sch:assert role='ERROR' test='count(h:HeatingCapacity) &lt;= 1'>Expected 0 or 1 element(s) for xpath: HeatingCapacity</sch:assert>
       <sch:assert role='ERROR' test='count(h:AnnualHeatingEfficiency[h:Units="Percent"]/h:Value) = 1'>Expected 1 element(s) for xpath: AnnualHeatingEfficiency[Units="Percent"]/Value</sch:assert>
       <sch:assert role='ERROR' test='count(h:ElectricAuxiliaryEnergy) &lt;= 1'>Expected 0 or 1 element(s) for xpath: ElectricAuxiliaryEnergy</sch:assert>
@@ -541,7 +486,8 @@
   <sch:pattern name='[HeatingSystemType=FixedHeater]'>
     <sch:rule context='/h:HPXML/h:Building/h:BuildingDetails/h:Systems/h:HVAC/h:HVACPlant/h:HeatingSystem[h:HeatingSystemType/h:FixedHeater]'>
       <sch:assert role='ERROR' test='count(h:DistributionSystem) = 0'>Expected 0 element(s) for xpath: DistributionSystem</sch:assert>
-      <sch:assert role='ERROR' test='count(h:HeatingSystemFuel) = 1'>Expected 1 element(s) for xpath: HeatingSystemFuel</sch:assert> <!-- See [HeatingSystemFuel] -->
+      <sch:assert role='ERROR' test='count(h:HeatingSystemFuel) = 1'>Expected 1 element(s) for xpath: HeatingSystemFuel</sch:assert>
+      <sch:assert role='ERROR' test='not(h:HeatingSystemFuel) or contains("_electricity_ _natural gas_ _fuel oil_ _fuel oil 1_ _fuel oil 2_ _fuel oil 4_ _fuel oil 5/6_ _diesel_ _propane_ _kerosene_ _coal_ _coke_ _bituminous coal_ _wood_ _wood pellets_", concat("_", h:HeatingSystemFuel, "_"))'>Expected value to be 'electricity' or 'natural gas' or 'fuel oil' or 'fuel oil 1' or 'fuel oil 2' or 'fuel oil 4' or 'fuel oil 5/6' or 'diesel' or 'propane' or 'kerosene' or 'coal' or 'coke' or 'bituminous coal' or 'wood' or 'wood pellets'</sch:assert>
       <sch:assert role='ERROR' test='count(h:HeatingCapacity) &lt;= 1'>Expected 0 or 1 element(s) for xpath: HeatingCapacity</sch:assert>
       <sch:assert role='ERROR' test='count(h:AnnualHeatingEfficiency[h:Units="Percent"]/h:Value) = 1'>Expected 1 element(s) for xpath: AnnualHeatingEfficiency[Units="Percent"]/Value</sch:assert>
       <sch:assert role='ERROR' test='count(h:ElectricAuxiliaryEnergy) &lt;= 1'>Expected 0 or 1 element(s) for xpath: ElectricAuxiliaryEnergy</sch:assert>
@@ -551,58 +497,23 @@
   <sch:pattern name='[HeatingSystemType=Fireplace]'>
     <sch:rule context='/h:HPXML/h:Building/h:BuildingDetails/h:Systems/h:HVAC/h:HVACPlant/h:HeatingSystem[h:HeatingSystemType/h:Fireplace]'>
       <sch:assert role='ERROR' test='count(h:DistributionSystem) = 0'>Expected 0 element(s) for xpath: DistributionSystem</sch:assert>
-      <sch:assert role='ERROR' test='count(h:HeatingSystemFuel) = 1'>Expected 1 element(s) for xpath: HeatingSystemFuel</sch:assert> <!-- See [HeatingSystemFuel] -->
+      <sch:assert role='ERROR' test='count(h:HeatingSystemFuel) = 1'>Expected 1 element(s) for xpath: HeatingSystemFuel</sch:assert>
+      <sch:assert role='ERROR' test='not(h:HeatingSystemFuel) or contains("_electricity_ _natural gas_ _fuel oil_ _fuel oil 1_ _fuel oil 2_ _fuel oil 4_ _fuel oil 5/6_ _diesel_ _propane_ _kerosene_ _coal_ _coke_ _bituminous coal_ _wood_ _wood pellets_", concat("_", h:HeatingSystemFuel, "_"))'>Expected value to be 'electricity' or 'natural gas' or 'fuel oil' or 'fuel oil 1' or 'fuel oil 2' or 'fuel oil 4' or 'fuel oil 5/6' or 'diesel' or 'propane' or 'kerosene' or 'coal' or 'coke' or 'bituminous coal' or 'wood' or 'wood pellets'</sch:assert>
       <sch:assert role='ERROR' test='count(h:HeatingCapacity) &lt;= 1'>Expected 0 or 1 element(s) for xpath: HeatingCapacity</sch:assert>
       <sch:assert role='ERROR' test='count(h:AnnualHeatingEfficiency[h:Units="Percent"]/h:Value) = 1'>Expected 1 element(s) for xpath: AnnualHeatingEfficiency[Units="Percent"]/Value</sch:assert>
       <sch:assert role='ERROR' test='count(h:ElectricAuxiliaryEnergy) &lt;= 1'>Expected 0 or 1 element(s) for xpath: ElectricAuxiliaryEnergy</sch:assert>
     </sch:rule>
   </sch:pattern>
 
-  <sch:pattern name='[HeatingSystemFuel]'>
-    <sch:rule context='/h:HPXML/h:Building/h:BuildingDetails/h:Systems/h:HVAC/h:HVACPlant/h:HeatingSystem[h:HeatingSystemType/h:ElectricResistance]/h:HeatingSystemFuel'>
-      <sch:assert role='ERROR' test='contains("_electricity_", concat("_", text(), "_"))'>Expected value to be 'electricity'</sch:assert>
-    </sch:rule>
-    <sch:rule context='/h:HPXML/h:Building/h:BuildingDetails/h:Systems/h:HVAC/h:HVACPlant/h:HeatingSystem[h:HeatingSystemType/h:Furnace]/h:HeatingSystemFuel'>
-      <sch:assert role='ERROR' test='contains("_electricity_ _natural gas_ _fuel oil_ _fuel oil 1_ _fuel oil 2_ _fuel oil 4_ _fuel oil 5/6_ _diesel_ _propane_ _kerosene_ _coal_ _coke_ _bituminous coal_ _wood_ _wood pellets_", concat("_", text(), "_"))'>Expected value to be 'electricity' or 'natural gas' or 'fuel oil' or 'fuel oil 1' or 'fuel oil 2' or 'fuel oil 4' or 'fuel oil 5/6' or 'diesel' or 'propane' or 'kerosene' or 'coal' or 'coke' or 'bituminous coal' or 'wood' or 'wood pellets'</sch:assert>
-    </sch:rule>
-    <sch:rule context='/h:HPXML/h:Building/h:BuildingDetails/h:Systems/h:HVAC/h:HVACPlant/h:HeatingSystem[h:HeatingSystemType/h:WallFurnace]/h:HeatingSystemFuel'>
-      <sch:assert role='ERROR' test='contains("_electricity_ _natural gas_ _fuel oil_ _fuel oil 1_ _fuel oil 2_ _fuel oil 4_ _fuel oil 5/6_ _diesel_ _propane_ _kerosene_ _coal_ _coke_ _bituminous coal_ _wood_ _wood pellets_", concat("_", text(), "_"))'>Expected value to be 'electricity' or 'natural gas' or 'fuel oil' or 'fuel oil 1' or 'fuel oil 2' or 'fuel oil 4' or 'fuel oil 5/6' or 'diesel' or 'propane' or 'kerosene' or 'coal' or 'coke' or 'bituminous coal' or 'wood' or 'wood pellets'</sch:assert>
-    </sch:rule>
-    <sch:rule context='/h:HPXML/h:Building/h:BuildingDetails/h:Systems/h:HVAC/h:HVACPlant/h:HeatingSystem[h:HeatingSystemType/h:FloorFurnace]/h:HeatingSystemFuel'>
-      <sch:assert role='ERROR' test='contains("_electricity_ _natural gas_ _fuel oil_ _fuel oil 1_ _fuel oil 2_ _fuel oil 4_ _fuel oil 5/6_ _diesel_ _propane_ _kerosene_ _coal_ _coke_ _bituminous coal_ _wood_ _wood pellets_", concat("_", text(), "_"))'>Expected value to be 'electricity' or 'natural gas' or 'fuel oil' or 'fuel oil 1' or 'fuel oil 2' or 'fuel oil 4' or 'fuel oil 5/6' or 'diesel' or 'propane' or 'kerosene' or 'coal' or 'coke' or 'bituminous coal' or 'wood' or 'wood pellets'</sch:assert>
-    </sch:rule>
-    <sch:rule context='/h:HPXML/h:Building/h:BuildingDetails/h:Systems/h:HVAC/h:HVACPlant/h:HeatingSystem[h:HeatingSystemType/h:Boiler]/h:HeatingSystemFuel'>
-      <sch:assert role='ERROR' test='contains("_electricity_ _natural gas_ _fuel oil_ _fuel oil 1_ _fuel oil 2_ _fuel oil 4_ _fuel oil 5/6_ _diesel_ _propane_ _kerosene_ _coal_ _coke_ _bituminous coal_ _wood_ _wood pellets_", concat("_", text(), "_"))'>Expected value to be 'electricity' or 'natural gas' or 'fuel oil' or 'fuel oil 1' or 'fuel oil 2' or 'fuel oil 4' or 'fuel oil 5/6' or 'diesel' or 'propane' or 'kerosene' or 'coal' or 'coke' or 'bituminous coal' or 'wood' or 'wood pellets'</sch:assert>
-    </sch:rule>
-    <sch:rule context='/h:HPXML/h:Building/h:BuildingDetails/h:Systems/h:HVAC/h:HVACPlant/h:HeatingSystem[h:HeatingSystemType/h:Stove]/h:HeatingSystemFuel'>
-      <sch:assert role='ERROR' test='contains("_electricity_ _natural gas_ _fuel oil_ _fuel oil 1_ _fuel oil 2_ _fuel oil 4_ _fuel oil 5/6_ _diesel_ _propane_ _kerosene_ _coal_ _coke_ _bituminous coal_ _wood_ _wood pellets_", concat("_", text(), "_"))'>Expected value to be 'electricity' or 'natural gas' or 'fuel oil' or 'fuel oil 1' or 'fuel oil 2' or 'fuel oil 4' or 'fuel oil 5/6' or 'diesel' or 'propane' or 'kerosene' or 'coal' or 'coke' or 'bituminous coal' or 'wood' or 'wood pellets'</sch:assert>
-    </sch:rule>
-    <sch:rule context='/h:HPXML/h:Building/h:BuildingDetails/h:Systems/h:HVAC/h:HVACPlant/h:HeatingSystem[h:HeatingSystemType/h:PortableHeater]/h:HeatingSystemFuel'>
-      <sch:assert role='ERROR' test='contains("_electricity_ _natural gas_ _fuel oil_ _fuel oil 1_ _fuel oil 2_ _fuel oil 4_ _fuel oil 5/6_ _diesel_ _propane_ _kerosene_ _coal_ _coke_ _bituminous coal_ _wood_ _wood pellets_", concat("_", text(), "_"))'>Expected value to be 'electricity' or 'natural gas' or 'fuel oil' or 'fuel oil 1' or 'fuel oil 2' or 'fuel oil 4' or 'fuel oil 5/6' or 'diesel' or 'propane' or 'kerosene' or 'coal' or 'coke' or 'bituminous coal' or 'wood' or 'wood pellets'</sch:assert>
-    </sch:rule>
-    <sch:rule context='/h:HPXML/h:Building/h:BuildingDetails/h:Systems/h:HVAC/h:HVACPlant/h:HeatingSystem[h:HeatingSystemType/h:FixedHeater]/h:HeatingSystemFuel'>
-      <sch:assert role='ERROR' test='contains("_electricity_ _natural gas_ _fuel oil_ _fuel oil 1_ _fuel oil 2_ _fuel oil 4_ _fuel oil 5/6_ _diesel_ _propane_ _kerosene_ _coal_ _coke_ _bituminous coal_ _wood_ _wood pellets_", concat("_", text(), "_"))'>Expected value to be 'electricity' or 'natural gas' or 'fuel oil' or 'fuel oil 1' or 'fuel oil 2' or 'fuel oil 4' or 'fuel oil 5/6' or 'diesel' or 'propane' or 'kerosene' or 'coal' or 'coke' or 'bituminous coal' or 'wood' or 'wood pellets'</sch:assert>
-    </sch:rule>
-    <sch:rule context='/h:HPXML/h:Building/h:BuildingDetails/h:Systems/h:HVAC/h:HVACPlant/h:HeatingSystem[h:HeatingSystemType/h:Fireplace]/h:HeatingSystemFuel'>
-      <sch:assert role='ERROR' test='contains("_electricity_ _natural gas_ _fuel oil_ _fuel oil 1_ _fuel oil 2_ _fuel oil 4_ _fuel oil 5/6_ _diesel_ _propane_ _kerosene_ _coal_ _coke_ _bituminous coal_ _wood_ _wood pellets_", concat("_", text(), "_"))'>Expected value to be 'electricity' or 'natural gas' or 'fuel oil' or 'fuel oil 1' or 'fuel oil 2' or 'fuel oil 4' or 'fuel oil 5/6' or 'diesel' or 'propane' or 'kerosene' or 'coal' or 'coke' or 'bituminous coal' or 'wood' or 'wood pellets'</sch:assert>
-    </sch:rule>
-  </sch:pattern>
-
   <sch:pattern name='[CoolingSystem]'>
     <sch:rule context='/h:HPXML/h:Building/h:BuildingDetails/h:Systems/h:HVAC/h:HVACPlant/h:CoolingSystem'>
       <sch:assert role='ERROR' test='count(h:SystemIdentifier) = 1'>Expected 1 element(s) for xpath: SystemIdentifier</sch:assert>
       <sch:assert role='ERROR' test='count(../../h:HVACControl) = 1'>Expected 1 element(s) for xpath: ../../HVACControl</sch:assert> <!-- See [HVACControl] -->
-      <sch:assert role='ERROR' test='count(h:CoolingSystemType) = 1'>Expected 1 element(s) for xpath: CoolingSystemType</sch:assert> <!-- See [CoolingSystemType] and [CoolingSystemType=CentralAC] or [CoolingSystemType=RoomAC] or [CoolingSystemType=EvapCooler] or [CoolingSystemType=MiniSplitAC] or [CoolingSystemType=SharedChiller] or [CoolingSystemType=SharedCoolingTowerWLHP] -->
-      <sch:assert role='ERROR' test='count(h:CoolingSystemFuel) = 1'>Expected 1 element(s) for xpath: CoolingSystemFuel</sch:assert> <!-- See [CoolingSystemFuel] -->
+      <sch:assert role='ERROR' test='count(h:CoolingSystemType) = 1'>Expected 1 element(s) for xpath: CoolingSystemType</sch:assert> <!-- See [CoolingSystemType=CentralAC] or [CoolingSystemType=RoomAC] or [CoolingSystemType=EvapCooler] or [CoolingSystemType=MiniSplitAC] or [CoolingSystemType=SharedChiller] or [CoolingSystemType=SharedCoolingTowerWLHP] -->
+      <sch:assert role='ERROR' test='not(h:CoolingSystemType) or contains("_central air conditioner_ _room air conditioner_ _evaporative cooler_ _mini-split_ _chiller_ _cooling tower_", concat("_", h:CoolingSystemType, "_"))'>Expected value to be 'central air conditioner' or 'room air conditioner' or 'evaporative cooler' or 'mini-split' or 'chiller' or 'cooling tower'</sch:assert>
+      <sch:assert role='ERROR' test='count(h:CoolingSystemFuel) = 1'>Expected 1 element(s) for xpath: CoolingSystemFuel</sch:assert>
+      <sch:assert role='ERROR' test='not(h:CoolingSystemFuel) or contains("_electricity_", concat("_", h:CoolingSystemFuel, "_"))'>Expected value to be 'electricity'</sch:assert>
       <sch:assert role='ERROR' test='count(h:FractionCoolLoadServed) = 1'>Expected 1 element(s) for xpath: FractionCoolLoadServed</sch:assert>
-    </sch:rule>
-    <!-- [CoolingSystemType] -->
-    <sch:rule context='/h:HPXML/h:Building/h:BuildingDetails/h:Systems/h:HVAC/h:HVACPlant/h:CoolingSystem/h:CoolingSystemType'>
-      <sch:assert role='ERROR' test='contains("_central air conditioner_ _room air conditioner_ _evaporative cooler_ _mini-split_ _chiller_ _cooling tower_", concat("_", text(), "_"))'>Expected value to be 'central air conditioner' or 'room air conditioner' or 'evaporative cooler' or 'mini-split' or 'chiller' or 'cooling tower'</sch:assert>
-    </sch:rule>
-    <!-- [CoolingSystemFuel] -->
-    <sch:rule context='/h:HPXML/h:Building/h:BuildingDetails/h:Systems/h:HVAC/h:HVACPlant/h:CoolingSystem/h:CoolingSystemFuel'>
-      <sch:assert role='ERROR' test='contains("_electricity_", concat("_", text(), "_"))'>Expected value to be 'electricity'</sch:assert>
     </sch:rule>
   </sch:pattern>
 
@@ -611,17 +522,10 @@
       <sch:assert role='ERROR' test='count(../../h:HVACDistribution/h:DistributionSystemType/h:AirDistribution) + count(../../h:HVACDistribution/h:DistributionSystemType/h:Other[text()="DSE"]) &gt;= 1'>Expected 1 or more element(s) for xpath: ../../HVACDistribution/DistributionSystemType/AirDistribution | ../../HVACDistribution/DistributionSystemType/Other[text()="DSE"]</sch:assert> <!-- See [HVACDistribution] -->
       <sch:assert role='ERROR' test='count(h:DistributionSystem) = 1'>Expected 1 element(s) for xpath: DistributionSystem</sch:assert>
       <sch:assert role='ERROR' test='count(h:CoolingCapacity) &lt;= 1'>Expected 0 or 1 element(s) for xpath: CoolingCapacity</sch:assert>
-<<<<<<< HEAD
-      <sch:assert role='ERROR' test='count(h:CompressorType) &lt;= 1'>Expected 0 or 1 element(s) for xpath: CompressorType</sch:assert> <!-- See [CentralACCompressorType] -->
-=======
-      <sch:assert role='ERROR' test='count(h:CompressorType[text()="single stage" or text()="two stage" or text()="variable speed"]) &lt;= 1'>Expected 0 or 1 element(s) for xpath: CompressorType[text()="single stage" or text()="two stage" or text()="variable speed"]</sch:assert>
->>>>>>> 97a27236
+      <sch:assert role='ERROR' test='count(h:CompressorType) &lt;= 1'>Expected 0 or 1 element(s) for xpath: CompressorType</sch:assert>
+      <sch:assert role='ERROR' test='not(h:CompressorType) or contains("_single stage_ _two stage_ _variable speed_", concat("_", h:CompressorType, "_"))'>Expected value to be 'single stage' or 'two stage' or 'variable speed'</sch:assert>
       <sch:assert role='ERROR' test='count(h:AnnualCoolingEfficiency[h:Units="SEER"]/h:Value) = 1'>Expected 1 element(s) for xpath: AnnualCoolingEfficiency[Units="SEER"]/Value</sch:assert>
       <sch:assert role='ERROR' test='count(h:SensibleHeatFraction) &lt;= 1'>Expected 0 or 1 element(s) for xpath: SensibleHeatFraction</sch:assert>
-    </sch:rule>
-    <!-- [CentralACCompressorType] -->
-    <sch:rule context='/h:HPXML/h:Building/h:BuildingDetails/h:Systems/h:HVAC/h:HVACPlant/h:CoolingSystem[h:CoolingSystemType="central air conditioner"]/h:CompressorType'>
-      <sch:assert role='ERROR' test='contains("_single stage_ _two stage_ _variable speed_", concat("_", text(), "_"))'>Expected value to be 'single stage' or 'two stage' or 'variable speed'</sch:assert>
     </sch:rule>
   </sch:pattern>
 
@@ -695,26 +599,17 @@
     <sch:rule context='/h:HPXML/h:Building/h:BuildingDetails/h:Systems/h:HVAC/h:HVACPlant/h:HeatPump'>
       <sch:assert role='ERROR' test='count(h:SystemIdentifier) = 1'>Expected 1 element(s) for xpath: SystemIdentifier</sch:assert>
       <sch:assert role='ERROR' test='count(../../h:HVACControl) = 1'>Expected 1 element(s) for xpath: ../../HVACControl</sch:assert> <!-- See [HVACControl] -->
-      <sch:assert role='ERROR' test='count(h:HeatPumpType) = 1'>Expected 1 element(s) for xpath: HeatPumpType</sch:assert> <!-- See [HeatPumpType] and [HeatPumpType=AirSource] or [HeatPumpType=MiniSplit] or [HeatPumpType=GroundSource] -->
-      <sch:assert role='ERROR' test='count(h:HeatPumpFuel) = 1'>Expected 1 element(s) for xpath: HeatPumpFuel</sch:assert> <!-- See [HeatPumpFuel] -->
+      <sch:assert role='ERROR' test='count(h:HeatPumpType) = 1'>Expected 1 element(s) for xpath: HeatPumpType</sch:assert> <!-- See [HeatPumpType=AirSource] or [HeatPumpType=MiniSplit] or [HeatPumpType=GroundSource] -->
+      <sch:assert role='ERROR' test='not(h:HeatPumpType) or contains("_air-to-air_ _mini-split_ _ground-to-air_", concat("_", h:HeatPumpType, "_"))'>Expected value to be 'air-to-air' or 'mini-split' or 'ground-to-air'</sch:assert>
+      <sch:assert role='ERROR' test='count(h:HeatPumpFuel) = 1'>Expected 1 element(s) for xpath: HeatPumpFuel</sch:assert>
+      <sch:assert role='ERROR' test='not(h:HeatPumpFuel) or contains("_electricity_", concat("_", h:HeatPumpFuel, "_"))'>Expected value to be 'electricity'</sch:assert>
       <sch:assert role='ERROR' test='count(h:HeatingCapacity) &lt;= 1'>Expected 0 or 1 element(s) for xpath: HeatingCapacity</sch:assert>
       <sch:assert role='ERROR' test='count(h:CoolingCapacity) &lt;= 1'>Expected 0 or 1 element(s) for xpath: CoolingCapacity</sch:assert>
       <sch:assert role='ERROR' test='count(h:CoolingSensibleHeatFraction) &lt;= 1'>Expected 0 or 1 element(s) for xpath: CoolingSensibleHeatFraction</sch:assert>
-      <sch:assert role='ERROR' test='count(h:BackupSystemFuel) &lt;= 1'>Expected 0 or 1 element(s) for xpath: BackupSystemFuel</sch:assert> <!-- See [HeatPumpBackup] and [BackupSystemFuel] -->
+      <sch:assert role='ERROR' test='count(h:BackupSystemFuel) &lt;= 1'>Expected 0 or 1 element(s) for xpath: BackupSystemFuel</sch:assert> <!-- See [HeatPumpBackup] -->
+      <sch:assert role='ERROR' test='not(h:BackupSystemFuel) or contains("_electricity_ _natural gas_ _fuel oil_ _fuel oil 1_ _fuel oil 2_ _fuel oil 4_ _fuel oil 5/6_ _diesel_ _propane_ _kerosene_ _coal_ _coke_ _bituminous coal_ _wood_ _wood pellets_", concat("_", h:BackupSystemFuel, "_"))'>Expected value to be 'electricity' or 'natural gas' or 'fuel oil' or 'fuel oil 1' or 'fuel oil 2' or 'fuel oil 4' or 'fuel oil 5/6' or 'diesel' or 'propane' or 'kerosene' or 'coal' or 'coke' or 'bituminous coal' or 'wood' or 'wood pellets'</sch:assert>
       <sch:assert role='ERROR' test='count(h:FractionHeatLoadServed) = 1'>Expected 1 element(s) for xpath: FractionHeatLoadServed</sch:assert>
       <sch:assert role='ERROR' test='count(h:FractionCoolLoadServed) = 1'>Expected 1 element(s) for xpath: FractionCoolLoadServed</sch:assert>
-    </sch:rule>
-    <!-- [HeatPumpType] -->
-    <sch:rule context='/h:HPXML/h:Building/h:BuildingDetails/h:Systems/h:HVAC/h:HVACPlant/h:HeatPump/h:HeatPumpType'>
-      <sch:assert role='ERROR' test='contains("_air-to-air_ _mini-split_ _ground-to-air_", concat("_", text(), "_"))'>Expected value to be 'air-to-air' or 'mini-split' or 'ground-to-air'</sch:assert>
-    </sch:rule>
-    <!-- [HeatPumpFuel] -->
-    <sch:rule context='/h:HPXML/h:Building/h:BuildingDetails/h:Systems/h:HVAC/h:HVACPlant/h:HeatPump/h:HeatPumpFuel'>
-      <sch:assert role='ERROR' test='contains("_electricity_", concat("_", text(), "_"))'>Expected value to be 'electricity'</sch:assert>
-    </sch:rule>
-    <!-- [BackupSystemFuel] -->
-    <sch:rule context='/h:HPXML/h:Building/h:BuildingDetails/h:Systems/h:HVAC/h:HVACPlant/h:HeatPump/h:BackupSystemFuel'>
-      <sch:assert role='ERROR' test='contains("_electricity_ _natural gas_ _fuel oil_ _fuel oil 1_ _fuel oil 2_ _fuel oil 4_ _fuel oil 5/6_ _diesel_ _propane_ _kerosene_ _coal_ _coke_ _bituminous coal_ _wood_ _wood pellets_", concat("_", text(), "_"))'>Expected value to be 'electricity' or 'natural gas' or 'fuel oil' or 'fuel oil 1' or 'fuel oil 2' or 'fuel oil 4' or 'fuel oil 5/6' or 'diesel' or 'propane' or 'kerosene' or 'coal' or 'coke' or 'bituminous coal' or 'wood' or 'wood pellets'</sch:assert>
     </sch:rule>
   </sch:pattern>
 
@@ -722,18 +617,11 @@
     <sch:rule context='/h:HPXML/h:Building/h:BuildingDetails/h:Systems/h:HVAC/h:HVACPlant/h:HeatPump[h:HeatPumpType="air-to-air"]'>
       <sch:assert role='ERROR' test='count(../../h:HVACDistribution/h:DistributionSystemType/h:AirDistribution) + count(../../h:HVACDistribution/h:DistributionSystemType/h:Other[text()="DSE"]) &gt;= 1'>Expected 1 or more element(s) for xpath: ../../HVACDistribution/DistributionSystemType/AirDistribution | ../../HVACDistribution/DistributionSystemType/Other[text()="DSE"]</sch:assert> <!-- See [HVACDistribution] -->
       <sch:assert role='ERROR' test='count(h:DistributionSystem) = 1'>Expected 1 element(s) for xpath: DistributionSystem</sch:assert>
-<<<<<<< HEAD
-      <sch:assert role='ERROR' test='count(h:CompressorType) &lt;= 1'>Expected 0 or 1 element(s) for xpath: CompressorType</sch:assert> <!-- See [ASHPCompressorType] -->
-=======
-      <sch:assert role='ERROR' test='count(h:CompressorType[text()="single stage" or text()="two stage" or text()="variable speed"]) &lt;= 1'>Expected 0 or 1 element(s) for xpath: CompressorType[text()="single stage" or text()="two stage" or text()="variable speed"]</sch:assert>
->>>>>>> 97a27236
+      <sch:assert role='ERROR' test='count(h:CompressorType) &lt;= 1'>Expected 0 or 1 element(s) for xpath: CompressorType</sch:assert>
+      <sch:assert role='ERROR' test='not(h:CompressorType) or contains("_single stage_ _two stage_ _variable speed_", concat("_", h:CompressorType, "_"))'>Expected value to be 'single stage' or 'two stage' or 'variable speed'</sch:assert>
       <sch:assert role='ERROR' test='count(h:AnnualCoolingEfficiency[h:Units="SEER"]/h:Value) = 1'>Expected 1 element(s) for xpath: AnnualCoolingEfficiency[Units="SEER"]/Value</sch:assert>
       <sch:assert role='ERROR' test='count(h:AnnualHeatingEfficiency[h:Units="HSPF"]/h:Value) = 1'>Expected 1 element(s) for xpath: AnnualHeatingEfficiency[Units="HSPF"]/Value</sch:assert>
       <sch:assert role='ERROR' test='count(h:HeatingCapacity17F) &lt;= 1'>Expected 0 or 1 element(s) for xpath: HeatingCapacity17F</sch:assert>
-    </sch:rule>
-    <!-- [ASHPCompressorType] -->
-    <sch:rule context='/h:HPXML/h:Building/h:BuildingDetails/h:Systems/h:HVAC/h:HVACPlant/h:HeatPump[h:HeatPumpType="air-to-air"]/h:CompressorType'>
-      <sch:assert role='ERROR' test='contains("_single stage_ _two stage_ _variable speed_", concat("_", text(), "_"))'>Expected value to be 'single stage' or 'two stage' or 'variable speed'</sch:assert>
     </sch:rule>
   </sch:pattern>
 
@@ -821,13 +709,15 @@
 
   <sch:pattern name='[HVACDistributionType=Hydronic]'>
     <sch:rule context='/h:HPXML/h:Building/h:BuildingDetails/h:Systems/h:HVAC/h:HVACDistribution/h:DistributionSystemType/h:HydronicDistribution'>
-      <sch:assert role='ERROR' test='count(h:HydronicDistributionType) = 1'>Expected 1 element(s) for xpath: HydronicDistributionType</sch:assert> <!-- See [HVACDistributionType] -->
+      <sch:assert role='ERROR' test='count(h:HydronicDistributionType) = 1'>Expected 1 element(s) for xpath: HydronicDistributionType</sch:assert>
+      <sch:assert role='ERROR' test='not(h:HydronicDistributionType) or contains("_radiator_ _baseboard_ _radiant floor_ _radiant ceiling_", concat("_", h:HydronicDistributionType, "_"))'>Expected value to be 'radiator' or 'baseboard' or 'radiant floor' or 'radiant ceiling'</sch:assert>
     </sch:rule>
   </sch:pattern>
 
   <sch:pattern name='[HVACDistributionType=HydronicAndAir]'>
     <sch:rule context='/h:HPXML/h:Building/h:BuildingDetails/h:Systems/h:HVAC/h:HVACDistribution/h:DistributionSystemType/h:HydronicAndAirDistribution'>
-      <sch:assert role='ERROR' test='count(h:HydronicAndAirDistributionType) = 1'>Expected 1 element(s) for xpath: HydronicAndAirDistributionType</sch:assert> <!-- See [HVACDistributionType] -->
+      <sch:assert role='ERROR' test='count(h:HydronicAndAirDistributionType) = 1'>Expected 1 element(s) for xpath: HydronicAndAirDistributionType</sch:assert>
+      <sch:assert role='ERROR' test='not(h:HydronicAndAirDistributionType) or contains("_fan coil_ _water loop heat pump_", concat("_", h:HydronicAndAirDistributionType, "_"))'>Expected value to be 'fan coil' or 'water loop heat pump'</sch:assert>
       <sch:assert role='ERROR' test='count(../../h:ConditionedFloorAreaServed) = 1'>Expected 1 element(s) for xpath: ../../ConditionedFloorAreaServed</sch:assert>
       <sch:assert role='ERROR' test='count(h:DuctLeakageMeasurement[h:DuctType="supply"]/h:DuctLeakage[(h:Units="CFM25" or h:Units="Percent") and h:TotalOrToOutside="to outside"]/h:Value) &lt;= 1'>Expected 0 or 1 element(s) for xpath: DuctLeakageMeasurement[DuctType="supply"]/DuctLeakage[(Units="CFM25" or Units="Percent") and TotalOrToOutside="to outside"]/Value</sch:assert>
       <sch:assert role='ERROR' test='count(h:DuctLeakageMeasurement[h:DuctType="return"]/h:DuctLeakage[(h:Units="CFM25" or h:Units="Percent") and h:TotalOrToOutside="to outside"]/h:Value) &lt;= 1'>Expected 0 or 1 element(s) for xpath: DuctLeakageMeasurement[DuctType="return"]/DuctLeakage[(Units="CFM25" or Units="Percent") and TotalOrToOutside="to outside"]/Value</sch:assert>
@@ -837,15 +727,6 @@
     </sch:rule>
   </sch:pattern>
 
-  <sch:pattern name='[HVACDistributionType]'>
-    <sch:rule context='/h:HPXML/h:Building/h:BuildingDetails/h:Systems/h:HVAC/h:HVACDistribution/h:DistributionSystemType/h:HydronicDistribution/h:HydronicDistributionType'>
-      <sch:assert role='ERROR' test='contains("_radiator_ _baseboard_ _radiant floor_ _radiant ceiling_", concat("_", text(), "_"))'>Expected value to be 'radiator' or 'baseboard' or 'radiant floor' or 'radiant ceiling'</sch:assert>
-    </sch:rule>
-    <sch:rule context='/h:HPXML/h:Building/h:BuildingDetails/h:Systems/h:HVAC/h:HVACDistribution/h:DistributionSystemType/h:HydronicAndAirDistribution/h:HydronicAndAirDistributionType'>
-      <sch:assert role='ERROR' test='contains("_fan coil_ _water loop heat pump_", concat("_", text(), "_"))'>Expected value to be 'fan coil' or 'water loop heat pump'</sch:assert>
-    </sch:rule>
-  </sch:pattern>
-
   <sch:pattern name='[HVACDistributionType=DSE]'>
     <sch:rule context='/h:HPXML/h:Building/h:BuildingDetails/h:Systems/h:HVAC/h:HVACDistribution[h:DistributionSystemType[h:Other[text()="DSE"]]]'>
       <sch:assert role='ERROR' test='count(h:AnnualHeatingDistributionSystemEfficiency) = 1'>Expected 1 element(s) for xpath: AnnualHeatingDistributionSystemEfficiency</sch:assert>
@@ -856,11 +737,8 @@
   <sch:pattern name='[HVACDuct]'>
     <sch:rule context='/h:HPXML/h:Building/h:BuildingDetails/h:Systems/h:HVAC/h:HVACDistribution/h:DistributionSystemType/h:AirDistribution/h:Ducts[h:DuctType="supply" or h:DuctType="return"]'>
       <sch:assert role='ERROR' test='count(h:DuctInsulationRValue) = 1'>Expected 1 element(s) for xpath: DuctInsulationRValue</sch:assert>
-      <sch:assert role='ERROR' test='(count(h:DuctSurfaceArea) + count(h:DuctLocation) = 0 or count(h:DuctSurfaceArea) + count(h:DuctLocation) = 2)'>Expected 0 or 2 element(s) for xpath: DuctSurfaceArea | DuctLocation</sch:assert> <!-- See [DuctLocation] -->
-    </sch:rule>
-    <!-- [DuctLocation] -->
-    <sch:rule context='/h:HPXML/h:Building/h:BuildingDetails/h:Systems/h:HVAC/h:HVACDistribution/h:DistributionSystemType/h:AirDistribution/h:Ducts[h:DuctType="supply" or h:DuctType="return"]/h:DuctLocation'>
-      <sch:assert role='ERROR' test='contains("_living space_ _basement - conditioned_ _basement - unconditioned_ _crawlspace - vented_ _crawlspace - unvented_ _attic - vented_ _attic - unvented_ _garage_ _exterior wall_ _under slab_ _roof deck_ _outside_ _other housing unit_ _other heated space_ _other multifamily buffer space_ _other non-freezing space_", concat("_", text(), "_"))'>Expected value to be 'living space' or 'basement - conditioned' or 'basement - unconditioned' or 'crawlspace - vented' or 'crawlspace - unvented' or 'attic - vented' or 'attic - unvented' or 'garage' or 'exterior wall' or 'under slab' or 'roof deck' or 'outside' or 'other housing unit' or 'other heated space' or 'other multifamily buffer space' or 'other non-freezing space'</sch:assert>
+      <sch:assert role='ERROR' test='count(h:DuctSurfaceArea) + count(h:DuctLocation) = 0 or count(h:DuctSurfaceArea) + count(h:DuctLocation) = 2'>Expected 0 or 2 element(s) for xpath: DuctSurfaceArea | DuctLocation</sch:assert>
+      <sch:assert role='ERROR' test='not(h:DuctLocation) or contains("_living space_ _basement - conditioned_ _basement - unconditioned_ _crawlspace - vented_ _crawlspace - unvented_ _attic - vented_ _attic - unvented_ _garage_ _exterior wall_ _under slab_ _roof deck_ _outside_ _other housing unit_ _other heated space_ _other multifamily buffer space_ _other non-freezing space_", concat("_", h:DuctLocation, "_"))'>Expected value to be 'living space' or 'basement - conditioned' or 'basement - unconditioned' or 'crawlspace - vented' or 'crawlspace - unvented' or 'attic - vented' or 'attic - unvented' or 'garage' or 'exterior wall' or 'under slab' or 'roof deck' or 'outside' or 'other housing unit' or 'other heated space' or 'other multifamily buffer space' or 'other non-freezing space'</sch:assert>
     </sch:rule>
   </sch:pattern>
 
@@ -868,14 +746,11 @@
     <sch:rule context='/h:HPXML/h:Building/h:BuildingDetails/h:Systems/h:MechanicalVentilation/h:VentilationFans/h:VentilationFan[h:UsedForWholeBuildingVentilation="true"]'>
       <sch:assert role='ERROR' test='count(h:SystemIdentifier) = 1'>Expected 1 element(s) for xpath: SystemIdentifier</sch:assert>
       <sch:assert role='ERROR' test='count(h:IsSharedSystem) &lt;= 1'>Expected 0 or 1 element(s) for xpath: IsSharedSystem</sch:assert> <!-- See [MechanicalVentilationType=Shared] -->
-      <sch:assert role='ERROR' test='count(h:FanType) = 1'>Expected 1 element(s) for xpath: FanType</sch:assert> <!-- See [MechanicalVentilationFanType] and [MechanicalVentilationType=HRV] or [MechanicalVentilationType=ERV] or [MechanicalVentilationType=CFIS] -->
+      <sch:assert role='ERROR' test='count(h:FanType) = 1'>Expected 1 element(s) for xpath: FanType</sch:assert> <!-- See [MechanicalVentilationType=HRV] or [MechanicalVentilationType=ERV] or [MechanicalVentilationType=CFIS] -->
+      <sch:assert role='ERROR' test='not(h:FanType) or contains("_energy recovery ventilator_ _heat recovery ventilator_ _exhaust only_ _supply only_ _balanced_ _central fan integrated supply_", concat("_", h:FanType, "_"))'>Expected value to be 'energy recovery ventilator' or 'heat recovery ventilator' or 'exhaust only' or 'supply only' or 'balanced' or 'central fan integrated supply'</sch:assert>
       <sch:assert role='ERROR' test='count(h:TestedFlowRate) + count(h:RatedFlowRate) &gt;= 1'>Expected 1 or more element(s) for xpath: TestedFlowRate | RatedFlowRate</sch:assert>
       <sch:assert role='ERROR' test='count(h:HoursInOperation) = 1'>Expected 1 element(s) for xpath: HoursInOperation</sch:assert>
       <sch:assert role='ERROR' test='count(h:FanPower) = 1'>Expected 1 element(s) for xpath: FanPower</sch:assert>
-    </sch:rule>
-    <!-- [MechanicalVentilationFanType] -->
-    <sch:rule context='/h:HPXML/h:Building/h:BuildingDetails/h:Systems/h:MechanicalVentilation/h:VentilationFans/h:VentilationFan[h:UsedForWholeBuildingVentilation="true"]/h:FanType'>
-      <sch:assert role='ERROR' test='contains("_energy recovery ventilator_ _heat recovery ventilator_ _exhaust only_ _supply only_ _balanced_ _central fan integrated supply_", concat("_", text(), "_"))'>Expected value to be 'energy recovery ventilator' or 'heat recovery ventilator' or 'exhaust only' or 'supply only' or 'balanced' or 'central fan integrated supply'</sch:assert>
     </sch:rule>
   </sch:pattern>
 
@@ -911,7 +786,8 @@
   <sch:pattern name='[MechanicalVentilationType=SharedWithPreHeating]'>
     <sch:rule context='/h:HPXML/h:Building/h:BuildingDetails/h:Systems/h:MechanicalVentilation/h:VentilationFans/h:VentilationFan[h:UsedForWholeBuildingVentilation="true" and h:IsSharedSystem="true"]/h:extension/h:PreHeating'>
       <sch:assert role='ERROR' test='count(../../h:FanType[text()="exhaust only"]) = 0'>Expected 0 element(s) for xpath: ../../FanType[text()="exhaust only"]</sch:assert>
-      <sch:assert role='ERROR' test='count(h:Fuel) = 1'>Expected 1 element(s) for xpath: Fuel</sch:assert> <!-- See [MechanicalVentilationFuel] -->
+      <sch:assert role='ERROR' test='count(h:Fuel) = 1'>Expected 1 element(s) for xpath: Fuel</sch:assert>
+      <sch:assert role='ERROR' test='not(h:Fuel) or contains("_natural gas_ _fuel oil_ _fuel oil 1_ _fuel oil 2_ _fuel oil 4_ _fuel oil 5/6_ _diesel_ _propane_ _kerosene_ _coal_ _coke_ _bituminous coal_ _anthracite coal_ _electricity_ _wood_ _wood pellets_", concat("_", h:Fuel, "_"))'>Expected value to be 'natural gas' or 'fuel oil' or 'fuel oil 1' or 'fuel oil 2' or 'fuel oil 4' or 'fuel oil 5/6' or 'diesel' or 'propane' or 'kerosene' or 'coal' or 'coke' or 'bituminous coal' or 'anthracite coal' or 'electricity' or 'wood' or 'wood pellets'</sch:assert>
       <sch:assert role='ERROR' test='count(h:AnnualHeatingEfficiency[Units="COP"]/h:Value) = 1'>Expected 1 element(s) for xpath: AnnualHeatingEfficiency[Units="COP"]/Value</sch:assert>
       <sch:assert role='ERROR' test='count(h:FractionVentilationHeatLoadServed[number(text()) &gt;= 0 and number(text()) &lt;= 1]) = 1'>Expected 1 element(s) for xpath: FractionVentilationHeatLoadServed[number(text()) &gt;= 0 and number(text()) &lt;= 1]</sch:assert>
     </sch:rule>
@@ -920,18 +796,10 @@
   <sch:pattern name='[MechanicalVentilationType=SharedWithPreCooling]'>
     <sch:rule context='/h:HPXML/h:Building/h:BuildingDetails/h:Systems/h:MechanicalVentilation/h:VentilationFans/h:VentilationFan[h:UsedForWholeBuildingVentilation="true" and h:IsSharedSystem="true"]/h:extension/h:PreCooling'>
       <sch:assert role='ERROR' test='count(../../h:FanType[text()="exhaust only"]) = 0'>Expected 0 element(s) for xpath: ../../FanType[text()="exhaust only"]</sch:assert>
-      <sch:assert role='ERROR' test='count(h:Fuel) = 1'>Expected 1 element(s) for xpath: Fuel</sch:assert> <!-- See [MechanicalVentilationFuel] -->
+      <sch:assert role='ERROR' test='count(h:Fuel) = 1'>Expected 1 element(s) for xpath: Fuel</sch:assert>
+      <sch:assert role='ERROR' test='not(h:Fuel) or contains("_electricity_", concat("_", h:Fuel, "_"))'>Expected value to be 'electricity'</sch:assert>
       <sch:assert role='ERROR' test='count(h:AnnualCoolingEfficiency[Units="COP"]/h:Value) = 1'>Expected 1 element(s) for xpath: AnnualCoolingEfficiency[Units="COP"]/Value</sch:assert>
       <sch:assert role='ERROR' test='count(h:FractionVentilationCoolLoadServed[number(text()) &gt;= 0 and number(text()) &lt;= 1]) = 1'>Expected 1 element(s) for xpath: FractionVentilationCoolLoadServed[number(text()) &gt;= 0 and number(text()) &lt;= 1]</sch:assert>
-    </sch:rule>
-  </sch:pattern>
-
-  <sch:pattern name='[MechanicalVentilationFuel]'>
-    <sch:rule context='/h:HPXML/h:Building/h:BuildingDetails/h:Systems/h:MechanicalVentilation/h:VentilationFans/h:VentilationFan[h:UsedForWholeBuildingVentilation="true" and h:IsSharedSystem="true"]/h:extension/h:PreHeating/h:Fuel'>
-      <sch:assert role='ERROR' test='contains("_natural gas_ _fuel oil_ _fuel oil 1_ _fuel oil 2_ _fuel oil 4_ _fuel oil 5/6_ _diesel_ _propane_ _kerosene_ _coal_ _coke_ _bituminous coal_ _anthracite coal_ _electricity_ _wood_ _wood pellets_", concat("_", text(), "_"))'>Expected value to be 'natural gas' or 'fuel oil' or 'fuel oil 1' or 'fuel oil 2' or 'fuel oil 4' or 'fuel oil 5/6' or 'diesel' or 'propane' or 'kerosene' or 'coal' or 'coke' or 'bituminous coal' or 'anthracite coal' or 'electricity' or 'wood' or 'wood pellets'</sch:assert>
-    </sch:rule>
-    <sch:rule context='/h:HPXML/h:Building/h:BuildingDetails/h:Systems/h:MechanicalVentilation/h:VentilationFans/h:VentilationFan[h:UsedForWholeBuildingVentilation="true" and h:IsSharedSystem="true"]/h:extension/h:PreCooling/h:Fuel'>
-      <sch:assert role='ERROR' test='contains("_electricity_", concat("_", text(), "_"))'>Expected value to be 'electricity'</sch:assert>
     </sch:rule>
   </sch:pattern>
 
@@ -941,13 +809,10 @@
       <sch:assert role='ERROR' test='count(h:Quantity) &lt;= 1'>Expected 0 or 1 element(s) for xpath: Quantity</sch:assert>
       <sch:assert role='ERROR' test='count(h:RatedFlowRate) &lt;= 1'>Expected 0 or 1 element(s) for xpath: RatedFlowRate</sch:assert>
       <sch:assert role='ERROR' test='count(h:HoursInOperation) &lt;= 1'>Expected 0 or 1 element(s) for xpath: HoursInOperation</sch:assert>
-      <sch:assert role='ERROR' test='count(h:FanLocation) &lt;= 1'>Expected 0 or 1 element(s) for xpath: FanLocation</sch:assert> <!-- See [LocalVentilationFanLocation] -->
+      <sch:assert role='ERROR' test='count(h:FanLocation) &lt;= 1'>Expected 0 or 1 element(s) for xpath: FanLocation</sch:assert>
+      <sch:assert role='ERROR' test='not(h:FanLocation) or contains("_kitchen_ _bath_", concat("_", h:FanLocation, "_"))'>Expected value to be 'kitchen' or 'bath'</sch:assert>
       <sch:assert role='ERROR' test='count(h:FanPower) &lt;= 1'>Expected 0 or 1 element(s) for xpath: FanPower</sch:assert>
       <sch:assert role='ERROR' test='count(h:extension/h:StartHour) &lt;= 1'>Expected 0 or 1 element(s) for xpath: extension/StartHour</sch:assert> <!-- 0 = midnight. 12 = noon -->
-    </sch:rule>
-    <!-- [LocalVentilationFanLocation] -->
-    <sch:rule context='/h:HPXML/h:Building/h:BuildingDetails/h:Systems/h:MechanicalVentilation/h:VentilationFans/h:VentilationFan[h:UsedForLocalVentilation="true"]/h:FanLocation'>
-      <sch:assert role='ERROR' test='contains("_kitchen_ _bath_", concat("_", text(), "_"))'>Expected value to be 'kitchen' or 'bath'</sch:assert>
     </sch:rule>
   </sch:pattern>
 
@@ -965,19 +830,13 @@
       <sch:assert role='ERROR' test='count(../h:WaterFixture) &gt;= 1'>Expected 1 or more element(s) for xpath: ../WaterFixture</sch:assert> <!-- See [WaterFixture] -->
       <sch:assert role='ERROR' test='count(h:SystemIdentifier) = 1'>Expected 1 element(s) for xpath: SystemIdentifier</sch:assert>
       <sch:assert role='ERROR' test='count(h:IsSharedSystem) &lt;= 1'>Expected 0 or 1 element(s) for xpath: IsSharedSystem</sch:assert> <!-- See [WaterHeatingSystemType=Shared] -->
-      <sch:assert role='ERROR' test='count(h:WaterHeaterType) = 1'>Expected 1 element(s) for xpath: WaterHeaterType</sch:assert> <!-- See [WaterHeaterType] and [WaterHeatingSystemType=Tank] or [WaterHeatingSystemType=Tankless] or [WaterHeatingSystemType=HeatPump] or [WaterHeatingSystemType=CombiIndirect] or [WaterHeatingSystemType=CombiTanklessCoil] -->
-      <sch:assert role='ERROR' test='count(h:Location) &lt;= 1'>Expected 0 or 1 element(s) for xpath: Location</sch:assert> <!-- See [WaterHeatingSystemLocation] -->
+      <sch:assert role='ERROR' test='count(h:WaterHeaterType) = 1'>Expected 1 element(s) for xpath: WaterHeaterType</sch:assert> <!-- See [WaterHeatingSystemType=Tank] or [WaterHeatingSystemType=Tankless] or [WaterHeatingSystemType=HeatPump] or [WaterHeatingSystemType=CombiIndirect] or [WaterHeatingSystemType=CombiTanklessCoil] -->
+      <sch:assert role='ERROR' test='not(h:WaterHeaterType) or contains("_storage water heater_ _instantaneous water heater_ _heat pump water heater_ _space-heating boiler with storage tank_ _space-heating boiler with tankless coil_", concat("_", h:WaterHeaterType, "_"))'>Expected value to be 'storage water heater' or 'instantaneous water heater' or 'heat pump water heater' or 'space-heating boiler with storage tank' or 'space-heating boiler with tankless coil'</sch:assert>
+      <sch:assert role='ERROR' test='count(h:Location) &lt;= 1'>Expected 0 or 1 element(s) for xpath: Location</sch:assert>
+      <sch:assert role='ERROR' test='not(h:Location) or contains("_living space_ _basement - unconditioned_ _basement - conditioned_ _attic - unvented_ _attic - vented_ _garage_ _crawlspace - unvented_ _crawlspace - vented_ _other exterior_ _other housing unit_ _other heated space_ _other multifamily buffer space_ _other non-freezing space_", concat("_", h:Location, "_"))'>Expected value to be 'living space' or 'basement - unconditioned' or 'basement - conditioned' or 'attic - unvented' or 'attic - vented' or 'garage' or 'crawlspace - unvented' or 'crawlspace - vented' or 'other exterior' or 'other housing unit' or 'other heated space' or 'other multifamily buffer space' or 'other non-freezing space'</sch:assert>
       <sch:assert role='ERROR' test='count(h:FractionDHWLoadServed) = 1'>Expected 1 element(s) for xpath: FractionDHWLoadServed</sch:assert>
       <sch:assert role='ERROR' test='count(h:HotWaterTemperature) &lt;= 1'>Expected 0 or 1 element(s) for xpath: HotWaterTemperature</sch:assert>
       <sch:assert role='ERROR' test='count(h:UsesDesuperheater) &lt;= 1'>Expected 0 or 1 element(s) for xpath: UsesDesuperheater</sch:assert> <!-- See [Desuperheater] -->
-    </sch:rule>
-    <!-- [WaterHeaterType] -->
-    <sch:rule context='/h:HPXML/h:Building/h:BuildingDetails/h:Systems/h:WaterHeating/h:WaterHeatingSystem/h:WaterHeaterType'>
-      <sch:assert role='ERROR' test='contains("_storage water heater_ _instantaneous water heater_ _heat pump water heater_ _space-heating boiler with storage tank_ _space-heating boiler with tankless coil_", concat("_", text(), "_"))'>Expected value to be 'storage water heater' or 'instantaneous water heater' or 'heat pump water heater' or 'space-heating boiler with storage tank' or 'space-heating boiler with tankless coil'</sch:assert>
-    </sch:rule>
-    <!-- [WaterHeatingSystemLocation] -->
-    <sch:rule context='/h:HPXML/h:Building/h:BuildingDetails/h:Systems/h:WaterHeating/h:WaterHeatingSystem/h:Location'>
-      <sch:assert role='ERROR' test='contains("_living space_ _basement - unconditioned_ _basement - conditioned_ _attic - unvented_ _attic - vented_ _garage_ _crawlspace - unvented_ _crawlspace - vented_ _other exterior_ _other housing unit_ _other heated space_ _other multifamily buffer space_ _other non-freezing space_", concat("_", text(), "_"))'>Expected value to be 'living space' or 'basement - unconditioned' or 'basement - conditioned' or 'attic - unvented' or 'attic - vented' or 'garage' or 'crawlspace - unvented' or 'crawlspace - vented' or 'other exterior' or 'other housing unit' or 'other heated space' or 'other multifamily buffer space' or 'other non-freezing space'</sch:assert>
     </sch:rule>
   </sch:pattern>
 
@@ -990,7 +849,8 @@
 
   <sch:pattern name='[WaterHeatingSystemType=Tank]'>
     <sch:rule context='/h:HPXML/h:Building/h:BuildingDetails/h:Systems/h:WaterHeating/h:WaterHeatingSystem[h:WaterHeaterType="storage water heater"]'>
-      <sch:assert role='ERROR' test='count(h:FuelType) = 1'>Expected 1 element(s) for xpath: FuelType</sch:assert> <!-- See [WaterHeatingSystemFuelType] -->
+      <sch:assert role='ERROR' test='count(h:FuelType) = 1'>Expected 1 element(s) for xpath: FuelType</sch:assert>
+      <sch:assert role='ERROR' test='not(h:FuelType) or contains("_natural gas_ _fuel oil_ _fuel oil 1_ _fuel oil 2_ _fuel oil 4_ _fuel oil 5/6_ _diesel_ _propane_ _kerosene_ _coal_ _coke_ _bituminous coal_ _anthracite coal_ _electricity_ _wood_ _wood pellets_", concat("_", h:FuelType, "_"))'>Expected value to be 'natural gas' or 'fuel oil' or 'fuel oil 1' or 'fuel oil 2' or 'fuel oil 4' or 'fuel oil 5/6' or 'diesel' or 'propane' or 'kerosene' or 'coal' or 'coke' or 'bituminous coal' or 'anthracite coal' or 'electricity' or 'wood' or 'wood pellets'</sch:assert>
       <sch:assert role='ERROR' test='count(h:TankVolume) &lt;= 1'>Expected 0 or 1 element(s) for xpath: TankVolume</sch:assert>
       <sch:assert role='ERROR' test='count(h:HeatingCapacity) &lt;= 1'>Expected 0 or 1 element(s) for xpath: HeatingCapacity</sch:assert>
       <sch:assert role='ERROR' test='count(h:EnergyFactor) + count(h:UniformEnergyFactor) = 1'>Expected 1 element(s) for xpath: EnergyFactor | UniformEnergyFactor</sch:assert>
@@ -1001,18 +861,10 @@
 
   <sch:pattern name='[WaterHeatingSystemType=Tankless]'>
     <sch:rule context='/h:HPXML/h:Building/h:BuildingDetails/h:Systems/h:WaterHeating/h:WaterHeatingSystem[h:WaterHeaterType="instantaneous water heater"]'>
-      <sch:assert role='ERROR' test='count(h:FuelType) = 1'>Expected 1 element(s) for xpath: FuelType</sch:assert> <!-- See [WaterHeatingSystemFuelType] -->
+      <sch:assert role='ERROR' test='count(h:FuelType) = 1'>Expected 1 element(s) for xpath: FuelType</sch:assert>
+      <sch:assert role='ERROR' test='not(h:FuelType) or contains("_natural gas_ _fuel oil_ _fuel oil 1_ _fuel oil 2_ _fuel oil 4_ _fuel oil 5/6_ _diesel_ _propane_ _kerosene_ _coal_ _coke_ _bituminous coal_ _anthracite coal_ _electricity_ _wood_ _wood pellets_", concat("_", h:FuelType, "_"))'>Expected value to be 'natural gas' or 'fuel oil' or 'fuel oil 1' or 'fuel oil 2' or 'fuel oil 4' or 'fuel oil 5/6' or 'diesel' or 'propane' or 'kerosene' or 'coal' or 'coke' or 'bituminous coal' or 'anthracite coal' or 'electricity' or 'wood' or 'wood pellets'</sch:assert>
       <sch:assert role='ERROR' test='count(h:PerformanceAdjustment) &lt;= 1'>Expected 0 or 1 element(s) for xpath: PerformanceAdjustment</sch:assert> <!-- Uses ERI assumption for tankless cycling derate if not provided -->
       <sch:assert role='ERROR' test='count(h:EnergyFactor) + count(h:UniformEnergyFactor) = 1'>Expected 1 element(s) for xpath: EnergyFactor | UniformEnergyFactor</sch:assert>
-    </sch:rule>
-  </sch:pattern>
-
-  <sch:pattern name='[WaterHeatingSystemFuelType]'>
-    <sch:rule context='/h:HPXML/h:Building/h:BuildingDetails/h:Systems/h:WaterHeating/h:WaterHeatingSystem[h:WaterHeaterType="storage water heater"]/h:FuelType'>
-      <sch:assert role='ERROR' test='contains("_natural gas_ _fuel oil_ _fuel oil 1_ _fuel oil 2_ _fuel oil 4_ _fuel oil 5/6_ _diesel_ _propane_ _kerosene_ _coal_ _coke_ _bituminous coal_ _anthracite coal_ _electricity_ _wood_ _wood pellets_", concat("_", text(), "_"))'>Expected value to be 'natural gas' or 'fuel oil' or 'fuel oil 1' or 'fuel oil 2' or 'fuel oil 4' or 'fuel oil 5/6' or 'diesel' or 'propane' or 'kerosene' or 'coal' or 'coke' or 'bituminous coal' or 'anthracite coal' or 'electricity' or 'wood' or 'wood pellets'</sch:assert>
-    </sch:rule>
-    <sch:rule context='/h:HPXML/h:Building/h:BuildingDetails/h:Systems/h:WaterHeating/h:WaterHeatingSystem[h:WaterHeaterType="instantaneous water heater"]/h:FuelType'>
-      <sch:assert role='ERROR' test='contains("_natural gas_ _fuel oil_ _fuel oil 1_ _fuel oil 2_ _fuel oil 4_ _fuel oil 5/6_ _diesel_ _propane_ _kerosene_ _coal_ _coke_ _bituminous coal_ _anthracite coal_ _electricity_ _wood_ _wood pellets_", concat("_", text(), "_"))'>Expected value to be 'natural gas' or 'fuel oil' or 'fuel oil 1' or 'fuel oil 2' or 'fuel oil 4' or 'fuel oil 5/6' or 'diesel' or 'propane' or 'kerosene' or 'coal' or 'coke' or 'bituminous coal' or 'anthracite coal' or 'electricity' or 'wood' or 'wood pellets'</sch:assert>
     </sch:rule>
   </sch:pattern>
 
@@ -1066,7 +918,8 @@
 
   <sch:pattern name='[HotWaterDistributionType=Recirculation]'>
     <sch:rule context='/h:HPXML/h:Building/h:BuildingDetails/h:Systems/h:WaterHeating/h:HotWaterDistribution/h:SystemType/h:Recirculation'>
-      <sch:assert role='ERROR' test='count(h:ControlType) = 1'>Expected 1 element(s) for xpath: ControlType</sch:assert> <!-- See [HotWaterDistributionControlType] -->
+      <sch:assert role='ERROR' test='count(h:ControlType) = 1'>Expected 1 element(s) for xpath: ControlType</sch:assert>
+      <sch:assert role='ERROR' test='not(h:ControlType) or contains("_manual demand control_ _presence sensor demand control_ _temperature_ _timer_ _no control_", concat("_", h:ControlType, "_"))'>Expected value to be 'manual demand control' or 'presence sensor demand control' or 'temperature' or 'timer' or 'no control'</sch:assert>
       <sch:assert role='ERROR' test='count(h:RecirculationPipingLoopLength) &lt;= 1'>Expected 0 or 1 element(s) for xpath: RecirculationPipingLoopLength</sch:assert>
       <sch:assert role='ERROR' test='count(h:BranchPipingLoopLength) &lt;= 1'>Expected 0 or 1 element(s) for xpath: BranchPipingLoopLength</sch:assert>
       <sch:assert role='ERROR' test='count(h:PumpPower) &lt;= 1'>Expected 0 or 1 element(s) for xpath: PumpPower</sch:assert>
@@ -1078,19 +931,11 @@
       <sch:assert role='ERROR' test='count(../../../h:BuildingSummary/h:BuildingConstruction[h:ResidentialFacilityType[text()="single-family attached" or text()="apartment unit"]]) = 1'>Expected 1 element(s) for xpath: ../../../BuildingSummary/BuildingConstruction[ResidentialFacilityType[text()="single-family attached" or text()="apartment unit"]]</sch:assert>
       <sch:assert role='ERROR' test='count(h:extension/h:SharedRecirculation/h:NumberofUnitsServed) = 1'>Expected 1 element(s) for xpath: extension/SharedRecirculation/NumberofUnitsServed</sch:assert>
       <sch:assert role='ERROR' test='count(h:extension/h:SharedRecirculation/h:PumpPower) &lt;= 1'>Expected 0 or 1 element(s) for xpath: extension/SharedRecirculation/PumpPower</sch:assert>
-      <sch:assert role='ERROR' test='count(h:extension/h:SharedRecirculation/h:ControlType) = 1'>Expected 1 element(s) for xpath: extension/SharedRecirculation/ControlType</sch:assert> <!-- See [HotWaterDistributionControlType] -->
-    </sch:rule>
-  </sch:pattern>
-
-  <sch:pattern name='[HotWaterDistributionControlType]'>
-    <sch:rule context='/h:HPXML/h:Building/h:BuildingDetails/h:Systems/h:WaterHeating/h:HotWaterDistribution/h:SystemType/h:Recirculation/h:ControlType'>
-      <sch:assert role='ERROR' test='contains("_manual demand control_ _presence sensor demand control_ _temperature_ _timer_ _no control_", concat("_", text(), "_"))'>Expected value to be 'manual demand control' or 'presence sensor demand control' or 'temperature' or 'timer' or 'no control'</sch:assert>
-    </sch:rule>
-    <sch:rule context='/h:HPXML/h:Building/h:BuildingDetails/h:Systems/h:WaterHeating/h:HotWaterDistribution[h:extension/h:SharedRecirculation]/h:extension/h:SharedRecirculation/h:ControlType'>
-      <sch:assert role='ERROR' test='contains("_manual demand control_ _presence sensor demand control_ _timer_ _no control_", concat("_", text(), "_"))'>Expected value to be 'manual demand control' or 'presence sensor demand control' or 'timer' or 'no control'</sch:assert>
-    </sch:rule>
-  </sch:pattern>
-  
+      <sch:assert role='ERROR' test='count(h:extension/h:SharedRecirculation/h:ControlType) = 1'>Expected 1 element(s) for xpath: extension/SharedRecirculation/ControlType</sch:assert>
+      <sch:assert role='ERROR' test='not(h:extension/h:SharedRecirculation/h:ControlType) or contains("_manual demand control_ _presence sensor demand control_ _timer_ _no control_", concat("_", h:extension/h:SharedRecirculation/h:ControlType, "_"))'>Expected value to be 'manual demand control' or 'presence sensor demand control' or 'timer' or 'no control'</sch:assert>
+    </sch:rule>
+  </sch:pattern>
+
   <sch:pattern name='[DrainWaterHeatRecovery]'>
     <sch:rule context='/h:HPXML/h:Building/h:BuildingDetails/h:Systems/h:WaterHeating/h:HotWaterDistribution/h:DrainWaterHeatRecovery'>
       <sch:assert role='ERROR' test='count(h:FacilitiesConnected) = 1'>Expected 1 element(s) for xpath: FacilitiesConnected</sch:assert>
@@ -1103,32 +948,28 @@
     <sch:rule context='/h:HPXML/h:Building/h:BuildingDetails/h:Systems/h:WaterHeating/h:WaterFixture'>
       <sch:assert role='ERROR' test='count(../h:HotWaterDistribution) = 1'>Expected 1 element(s) for xpath: ../HotWaterDistribution</sch:assert> <!-- See [HotWaterDistribution] -->
       <sch:assert role='ERROR' test='count(h:SystemIdentifier) = 1'>Expected 1 element(s) for xpath: SystemIdentifier</sch:assert>
-      <sch:assert role='ERROR' test='count(h:WaterFixtureType) = 1'>Expected 1 element(s) for xpath: WaterFixtureType</sch:assert> <!-- See [WaterFixtureType] -->
+      <sch:assert role='ERROR' test='count(h:WaterFixtureType) = 1'>Expected 1 element(s) for xpath: WaterFixtureType</sch:assert>
+      <sch:assert role='ERROR' test='not(h:WaterFixtureType) or contains("_shower head_ _faucet_", concat("_", h:WaterFixtureType, "_"))'>Expected value to be 'shower head' or 'faucet'</sch:assert>
       <sch:assert role='ERROR' test='count(h:LowFlow) = 1'>Expected 1 element(s) for xpath: LowFlow</sch:assert>
       <sch:assert role='ERROR' test='count(../h:extension/h:WaterFixturesUsageMultiplier) &lt;= 1'>Expected 0 or 1 element(s) for xpath: ../extension/WaterFixturesUsageMultiplier</sch:assert>
     </sch:rule>
-    <!-- [WaterFixtureType] -->
-    <sch:rule context='/h:HPXML/h:Building/h:BuildingDetails/h:Systems/h:WaterHeating/h:WaterFixture/h:WaterFixtureType'>
-      <sch:assert role='ERROR' test='contains("_shower head_ _faucet_", concat("_", text(), "_"))'>Expected value to be 'shower head' or 'faucet'</sch:assert>
-    </sch:rule>
   </sch:pattern>
 
   <sch:pattern name='[SolarThermalSystem]'>
     <sch:rule context='/h:HPXML/h:Building/h:BuildingDetails/h:Systems/h:SolarThermal/h:SolarThermalSystem'>
       <sch:assert role='ERROR' test='count(h:SystemIdentifier) = 1'>Expected 1 element(s) for xpath: SystemIdentifier</sch:assert>
-      <sch:assert role='ERROR' test='count(h:SystemType) = 1'>Expected 1 element(s) for xpath: SystemType</sch:assert> <!-- See [SolarThermalSystemType] -->
+      <sch:assert role='ERROR' test='count(h:SystemType) = 1'>Expected 1 element(s) for xpath: SystemType</sch:assert>
+      <sch:assert role='ERROR' test='not(h:SystemType) or contains("_hot water_", concat("_", h:SystemType, "_"))'>Expected value to be 'hot water'</sch:assert>
       <sch:assert role='ERROR' test='count(h:CollectorArea) + count(h:SolarFraction) = 1'>Expected 1 element(s) for xpath: CollectorArea | SolarFraction</sch:assert> <!-- See [SolarThermalSystemType=Detailed] or [SolarThermalSystemType=Simple] -->
-    </sch:rule>
-    <!-- [SolarThermalSystemType] -->
-    <sch:rule context='/h:HPXML/h:Building/h:BuildingDetails/h:Systems/h:SolarThermal/h:SolarThermalSystem/h:SystemType'>
-      <sch:assert role='ERROR' test='contains("_hot water_", concat("_", text(), "_"))'>Expected value to be 'hot water'</sch:assert>
     </sch:rule>
   </sch:pattern>
 
   <sch:pattern name='[SolarThermalSystemType=Detailed]'>
     <sch:rule context='/h:HPXML/h:Building/h:BuildingDetails/h:Systems/h:SolarThermal/h:SolarThermalSystem[h:CollectorArea]'>
-      <sch:assert role='ERROR' test='count(h:CollectorLoopType) = 1'>Expected 1 element(s) for xpath: CollectorLoopType</sch:assert> <!-- See [SolarThermalSystemTypeDetailedCollectorLoopType] -->
-      <sch:assert role='ERROR' test='count(h:CollectorType) = 1'>Expected 1 element(s) for xpath: CollectorType</sch:assert> <!-- See [SolarThermalSystemTypeDetailedCollectorType] -->
+      <sch:assert role='ERROR' test='count(h:CollectorLoopType) = 1'>Expected 1 element(s) for xpath: CollectorLoopType</sch:assert>
+      <sch:assert role='ERROR' test='not(h:CollectorLoopType) or contains("_liquid indirect_ _liquid direct_ _passive thermosyphon_", concat("_", h:CollectorLoopType, "_"))'>Expected value to be 'liquid indirect' or 'liquid direct' or 'passive thermosyphon'</sch:assert>
+      <sch:assert role='ERROR' test='count(h:CollectorType) = 1'>Expected 1 element(s) for xpath: CollectorType</sch:assert>
+      <sch:assert role='ERROR' test='not(h:CollectorType) or contains("_single glazing black_ _double glazing black_ _evacuated tube_ _integrated collector storage_", concat("_", h:CollectorType, "_"))'>Expected value to be 'single glazing black' or 'double glazing black' or 'evacuated tube' or 'integrated collector storage'</sch:assert>
       <sch:assert role='ERROR' test='count(h:CollectorAzimuth) = 1'>Expected 1 element(s) for xpath: CollectorAzimuth</sch:assert>
       <sch:assert role='ERROR' test='count(h:CollectorTilt) = 1'>Expected 1 element(s) for xpath: CollectorTilt</sch:assert>
       <sch:assert role='ERROR' test='count(h:CollectorRatedOpticalEfficiency) = 1'>Expected 1 element(s) for xpath: CollectorRatedOpticalEfficiency</sch:assert>
@@ -1136,14 +977,6 @@
       <sch:assert role='ERROR' test='count(h:StorageVolume) &lt;= 1'>Expected 0 or 1 element(s) for xpath: StorageVolume</sch:assert>
       <sch:assert role='ERROR' test='count(h:ConnectedTo) = 1'>Expected 1 element(s) for xpath: ConnectedTo</sch:assert> <!-- WaterHeatingSystem (any type but space-heating boiler) -->
     </sch:rule>
-    <!-- [SolarThermalSystemTypeDetailedCollectorLoopType] -->
-    <sch:rule context='/h:HPXML/h:Building/h:BuildingDetails/h:Systems/h:SolarThermal/h:SolarThermalSystem[h:CollectorArea]/h:CollectorLoopType'>
-      <sch:assert role='ERROR' test='contains("_liquid indirect_ _liquid direct_ _passive thermosyphon_", concat("_", text(), "_"))'>Expected value to be 'liquid indirect' or 'liquid direct' or 'passive thermosyphon'</sch:assert>
-    </sch:rule>
-    <!-- [SolarThermalSystemTypeDetailedCollectorType] -->
-    <sch:rule context='/h:HPXML/h:Building/h:BuildingDetails/h:Systems/h:SolarThermal/h:SolarThermalSystem[h:CollectorArea]/h:CollectorType'>
-      <sch:assert role='ERROR' test='contains("_single glazing black_ _double glazing black_ _evacuated tube_ _integrated collector storage_", concat("_", text(), "_"))'>Expected value to be 'single glazing black' or 'double glazing black' or 'evacuated tube' or 'integrated collector storage'</sch:assert>
-    </sch:rule>
   </sch:pattern>
 
   <sch:pattern name='[SolarThermalSystemType=Simple]'>
@@ -1156,27 +989,18 @@
     <sch:rule context='/h:HPXML/h:Building/h:BuildingDetails/h:Systems/h:Photovoltaics/h:PVSystem'>
       <sch:assert role='ERROR' test='count(h:SystemIdentifier) = 1'>Expected 1 element(s) for xpath: SystemIdentifier</sch:assert>
       <sch:assert role='ERROR' test='count(h:IsSharedSystem) &lt;= 1'>Expected 0 or 1 element(s) for xpath: IsSharedSystem</sch:assert> <!-- See [PVSystemType=Shared] -->
-      <sch:assert role='ERROR' test='count(h:Location) = 1'>Expected 1 element(s) for xpath: Location</sch:assert> <!-- See [PVSystemLocation] -->
-      <sch:assert role='ERROR' test='count(h:ModuleType) = 1'>Expected 1 element(s) for xpath: ModuleType</sch:assert> <!-- See [PVSystemModuleType] -->
-      <sch:assert role='ERROR' test='count(h:Tracking) = 1'>Expected 1 element(s) for xpath: Tracking</sch:assert> <!-- See [PVSystemTracking] -->
+      <sch:assert role='ERROR' test='count(h:Location) = 1'>Expected 1 element(s) for xpath: Location</sch:assert>
+      <sch:assert role='ERROR' test='not(h:Location) or contains("_ground_ _roof_", concat("_", h:Location, "_"))'>Expected value to be 'ground' or 'roof'</sch:assert>
+      <sch:assert role='ERROR' test='count(h:ModuleType) = 1'>Expected 1 element(s) for xpath: ModuleType</sch:assert>
+      <sch:assert role='ERROR' test='not(h:ModuleType) or contains("_standard_ _premium_ _thin film_", concat("_", h:ModuleType, "_"))'>Expected value to be 'standard' or 'premium' or 'thin film'</sch:assert>
+      <sch:assert role='ERROR' test='count(h:Tracking) = 1'>Expected 1 element(s) for xpath: Tracking</sch:assert>
+      <sch:assert role='ERROR' test='not(h:Tracking) or contains("_fixed_ _1-axis_ _1-axis backtracked_ _2-axis_", concat("_", h:Tracking, "_"))'>Expected value to be 'fixed' or '1-axis' or '1-axis backtracked' or '2-axis'</sch:assert>
       <sch:assert role='ERROR' test='count(h:ArrayAzimuth) = 1'>Expected 1 element(s) for xpath: ArrayAzimuth</sch:assert>
       <sch:assert role='ERROR' test='count(h:ArrayTilt) = 1'>Expected 1 element(s) for xpath: ArrayTilt</sch:assert>
       <sch:assert role='ERROR' test='count(h:MaxPowerOutput) = 1'>Expected 1 element(s) for xpath: MaxPowerOutput</sch:assert>
       <sch:assert role='ERROR' test='count(h:InverterEfficiency) &lt;= 1'>Expected 0 or 1 element(s) for xpath: InverterEfficiency</sch:assert>
       <sch:assert role='ERROR' test='count(h:SystemLossesFraction) + count(h:YearModulesManufactured) &gt;= 0'>Expected 0 or more element(s) for xpath: SystemLossesFraction | YearModulesManufactured</sch:assert>
     </sch:rule>
-    <!-- [PVSystemLocation] -->
-    <sch:rule context='/h:HPXML/h:Building/h:BuildingDetails/h:Systems/h:Photovoltaics/h:PVSystem/h:Location'>
-      <sch:assert role='ERROR' test='contains("_ground_ _roof_", concat("_", text(), "_"))'>Expected value to be 'ground' or 'roof'</sch:assert>
-    </sch:rule>
-    <!-- [PVSystemModuleType] -->
-    <sch:rule context='/h:HPXML/h:Building/h:BuildingDetails/h:Systems/h:Photovoltaics/h:PVSystem/h:ModuleType'>
-      <sch:assert role='ERROR' test='contains("_standard_ _premium_ _thin film_", concat("_", text(), "_"))'>Expected value to be 'standard' or 'premium' or 'thin film'</sch:assert>
-    </sch:rule>
-    <!-- [PVSystemTracking] -->
-    <sch:rule context='/h:HPXML/h:Building/h:BuildingDetails/h:Systems/h:Photovoltaics/h:PVSystem/h:Tracking'>
-      <sch:assert role='ERROR' test='contains("_fixed_ _1-axis_ _1-axis backtracked_ _2-axis_", concat("_", text(), "_"))'>Expected value to be 'fixed' or '1-axis' or '1-axis backtracked' or '2-axis'</sch:assert>
-    </sch:rule>
   </sch:pattern>
 
   <sch:pattern name='[PVSystemType=Shared]'>
@@ -1191,7 +1015,8 @@
       <sch:assert role='ERROR' test='count(../../h:Systems/h:WaterHeating/h:HotWaterDistribution) = 1'>Expected 1 element(s) for xpath: ../../Systems/WaterHeating/HotWaterDistribution</sch:assert> <!-- See [HotWaterDistribution] -->
       <sch:assert role='ERROR' test='count(h:SystemIdentifier) = 1'>Expected 1 element(s) for xpath: SystemIdentifier</sch:assert>
       <sch:assert role='ERROR' test='count(h:IsSharedAppliance) &lt;= 1'>Expected 0 or 1 element(s) for xpath: IsSharedAppliance</sch:assert> <!-- See [ClothesWasherType=Shared] -->
-      <sch:assert role='ERROR' test='count(h:Location) &lt;= 1'>Expected 0 or 1 element(s) for xpath: Location</sch:assert> <!-- See [ApplianceLocation] -->
+      <sch:assert role='ERROR' test='count(h:Location) &lt;= 1'>Expected 0 or 1 element(s) for xpath: Location</sch:assert>
+      <sch:assert role='ERROR' test='not(h:Location) or contains("_living space_ _basement - unconditioned_ _basement - conditioned_ _attic - unvented_ _attic - vented_ _garage_ _crawlspace - unvented_ _crawlspace - vented_ _other exterior_ _other housing unit_ _other heated space_ _other multifamily buffer space_ _other non-freezing space_", concat("_", h:Location, "_"))'>Expected value to be 'living space' or 'basement - unconditioned' or 'basement - conditioned' or 'attic - unvented' or 'attic - vented' or 'garage' or 'crawlspace - unvented' or 'crawlspace - vented' or 'other exterior' or 'other housing unit' or 'other heated space' or 'other multifamily buffer space' or 'other non-freezing space'</sch:assert>
       <sch:assert role='ERROR' test='count(h:ModifiedEnergyFactor) + count(h:IntegratedModifiedEnergyFactor) &lt;= 1'>Expected 0 or 1 element(s) for xpath: ModifiedEnergyFactor | IntegratedModifiedEnergyFactor</sch:assert> <!-- See [ClothesWasherType=Detailed] -->
       <sch:assert role='ERROR' test='count(h:extension/h:UsageMultiplier) &lt;= 1'>Expected 0 or 1 element(s) for xpath: extension/UsageMultiplier</sch:assert>
     </sch:rule>
@@ -1221,8 +1046,10 @@
       <sch:assert role='ERROR' test='count(../h:ClothesWasher) = 1'>Expected 1 element(s) for xpath: ../ClothesWasher</sch:assert>
       <sch:assert role='ERROR' test='count(h:SystemIdentifier) = 1'>Expected 1 element(s) for xpath: SystemIdentifier</sch:assert>
       <sch:assert role='ERROR' test='count(h:IsSharedAppliance) &lt;= 1'>Expected 0 or 1 element(s) for xpath: IsSharedAppliance</sch:assert> <!-- See [ClothesDryerType=Shared] -->
-      <sch:assert role='ERROR' test='count(h:Location) &lt;= 1'>Expected 0 or 1 element(s) for xpath: Location</sch:assert> <!-- See [ApplianceLocation] -->
-      <sch:assert role='ERROR' test='count(h:FuelType) = 1'>Expected 1 element(s) for xpath: FuelType</sch:assert> <!-- See [FuelType] -->
+      <sch:assert role='ERROR' test='count(h:Location) &lt;= 1'>Expected 0 or 1 element(s) for xpath: Location</sch:assert>
+      <sch:assert role='ERROR' test='not(h:Location) or contains("_living space_ _basement - unconditioned_ _basement - conditioned_ _attic - unvented_ _attic - vented_ _garage_ _crawlspace - unvented_ _crawlspace - vented_ _other exterior_ _other housing unit_ _other heated space_ _other multifamily buffer space_ _other non-freezing space_", concat("_", h:Location, "_"))'>Expected value to be 'living space' or 'basement - unconditioned' or 'basement - conditioned' or 'attic - unvented' or 'attic - vented' or 'garage' or 'crawlspace - unvented' or 'crawlspace - vented' or 'other exterior' or 'other housing unit' or 'other heated space' or 'other multifamily buffer space' or 'other non-freezing space'</sch:assert>
+      <sch:assert role='ERROR' test='count(h:FuelType) = 1'>Expected 1 element(s) for xpath: FuelType</sch:assert>
+      <sch:assert role='ERROR' test='not(h:FuelType) or contains("_natural gas_ _fuel oil_ _fuel oil 1_ _fuel oil 2_ _fuel oil 4_ _fuel oil 5/6_ _diesel_ _propane_ _kerosene_ _coal_ _coke_ _bituminous coal_ _anthracite coal_ _electricity_ _wood_ _wood pellets_", concat("_", h:FuelType, "_"))'>Expected value to be 'natural gas' or 'fuel oil' or 'fuel oil 1' or 'fuel oil 2' or 'fuel oil 4' or 'fuel oil 5/6' or 'diesel' or 'propane' or 'kerosene' or 'coal' or 'coke' or 'bituminous coal' or 'anthracite coal' or 'electricity' or 'wood' or 'wood pellets'</sch:assert>
       <sch:assert role='ERROR' test='count(h:EnergyFactor) + count(h:CombinedEnergyFactor) &lt;= 1'>Expected 0 or 1 element(s) for xpath: EnergyFactor | CombinedEnergyFactor</sch:assert> <!-- See [ClothesDryerType=Detailed] -->
       <sch:assert role='ERROR' test='count(h:extension/h:UsageMultiplier) &lt;= 1'>Expected 0 or 1 element(s) for xpath: extension/UsageMultiplier</sch:assert>
       <sch:assert role='ERROR' test='count(h:extension/h:IsVented) &lt;= 1'>Expected 0 or 1 element(s) for xpath: extension/IsVented</sch:assert> <!-- See [ClothesDryerType=Vented] -->
@@ -1251,7 +1078,8 @@
     <sch:rule context='/h:HPXML/h:Building/h:BuildingDetails/h:Appliances/h:Dishwasher'>
       <sch:assert role='ERROR' test='count(h:SystemIdentifier) = 1'>Expected 1 element(s) for xpath: SystemIdentifier</sch:assert>
       <sch:assert role='ERROR' test='count(h:IsSharedAppliance) &lt;= 1'>Expected 0 or 1 element(s) for xpath: IsSharedAppliance</sch:assert> <!-- See [DishwasherType=Shared] -->
-      <sch:assert role='ERROR' test='count(h:Location) &lt;= 1'>Expected 0 or 1 element(s) for xpath: Location</sch:assert> <!-- See [ApplianceLocation] -->
+      <sch:assert role='ERROR' test='count(h:Location) &lt;= 1'>Expected 0 or 1 element(s) for xpath: Location</sch:assert>
+      <sch:assert role='ERROR' test='not(h:Location) or contains("_living space_ _basement - unconditioned_ _basement - conditioned_ _attic - unvented_ _attic - vented_ _garage_ _crawlspace - unvented_ _crawlspace - vented_ _other exterior_ _other housing unit_ _other heated space_ _other multifamily buffer space_ _other non-freezing space_", concat("_", h:Location, "_"))'>Expected value to be 'living space' or 'basement - unconditioned' or 'basement - conditioned' or 'attic - unvented' or 'attic - vented' or 'garage' or 'crawlspace - unvented' or 'crawlspace - vented' or 'other exterior' or 'other housing unit' or 'other heated space' or 'other multifamily buffer space' or 'other non-freezing space'</sch:assert>
       <sch:assert role='ERROR' test='count(h:RatedAnnualkWh) + count(h:EnergyFactor) &lt;= 1'>Expected 0 or 1 element(s) for xpath: RatedAnnualkWh | EnergyFactor</sch:assert> <!-- See [DishwasherType=Detailed] -->
       <sch:assert role='ERROR' test='count(h:extension/h:UsageMultiplier) &lt;= 1'>Expected 0 or 1 element(s) for xpath: extension/UsageMultiplier</sch:assert>
     </sch:rule>
@@ -1278,7 +1106,8 @@
   <sch:pattern name='[Refrigerator]'>
     <sch:rule context='/h:HPXML/h:Building/h:BuildingDetails/h:Appliances/h:Refrigerator'>
       <sch:assert role='ERROR' test='count(h:SystemIdentifier) = 1'>Expected 1 element(s) for xpath: SystemIdentifier</sch:assert>
-      <sch:assert role='ERROR' test='count(h:Location) &lt;= 1'>Expected 0 or 1 element(s) for xpath: Location</sch:assert> <!-- See [ApplianceLocation] -->
+      <sch:assert role='ERROR' test='count(h:Location) &lt;= 1'>Expected 0 or 1 element(s) for xpath: Location</sch:assert>
+      <sch:assert role='ERROR' test='not(h:Location) or contains("_living space_ _basement - unconditioned_ _basement - conditioned_ _attic - unvented_ _attic - vented_ _garage_ _crawlspace - unvented_ _crawlspace - vented_ _other exterior_ _other housing unit_ _other heated space_ _other multifamily buffer space_ _other non-freezing space_", concat("_", h:Location, "_"))'>Expected value to be 'living space' or 'basement - unconditioned' or 'basement - conditioned' or 'attic - unvented' or 'attic - vented' or 'garage' or 'crawlspace - unvented' or 'crawlspace - vented' or 'other exterior' or 'other housing unit' or 'other heated space' or 'other multifamily buffer space' or 'other non-freezing space'</sch:assert>
       <sch:assert role='ERROR' test='count(h:RatedAnnualkWh) + count(h:extension/h:AdjustedAnnualkWh) &gt;= 0'>Expected 0 or more element(s) for xpath: RatedAnnualkWh | extension/AdjustedAnnualkWh</sch:assert>
       <sch:assert role='ERROR' test='count(h:PrimaryIndicator) &lt;= 1'>Expected 0 or 1 element(s) for xpath: PrimaryIndicator</sch:assert>
       <sch:assert role='ERROR' test='count(h:extension/h:UsageMultiplier) &lt;= 1'>Expected 0 or 1 element(s) for xpath: extension/UsageMultiplier</sch:assert>
@@ -1291,7 +1120,8 @@
   <sch:pattern name='[Freezer]'>
     <sch:rule context='/h:HPXML/h:Building/h:BuildingDetails/h:Appliances/h:Freezer'>
       <sch:assert role='ERROR' test='count(h:SystemIdentifier) = 1'>Expected 1 element(s) for xpath: SystemIdentifier</sch:assert>
-      <sch:assert role='ERROR' test='count(h:Location) &lt;= 1'>Expected 0 or 1 element(s) for xpath: Location</sch:assert> <!-- See [ApplianceLocation] -->
+      <sch:assert role='ERROR' test='count(h:Location) &lt;= 1'>Expected 0 or 1 element(s) for xpath: Location</sch:assert>
+      <sch:assert role='ERROR' test='not(h:Location) or contains("_living space_ _basement - unconditioned_ _basement - conditioned_ _attic - unvented_ _attic - vented_ _garage_ _crawlspace - unvented_ _crawlspace - vented_ _other exterior_ _other housing unit_ _other heated space_ _other multifamily buffer space_ _other non-freezing space_", concat("_", h:Location, "_"))'>Expected value to be 'living space' or 'basement - unconditioned' or 'basement - conditioned' or 'attic - unvented' or 'attic - vented' or 'garage' or 'crawlspace - unvented' or 'crawlspace - vented' or 'other exterior' or 'other housing unit' or 'other heated space' or 'other multifamily buffer space' or 'other non-freezing space'</sch:assert>
       <sch:assert role='ERROR' test='count(h:RatedAnnualkWh) + count(h:extension/h:AdjustedAnnualkWh) &gt;= 0'>Expected 0 or more element(s) for xpath: RatedAnnualkWh | extension/AdjustedAnnualkWh</sch:assert>
       <sch:assert role='ERROR' test='count(h:extension/h:UsageMultiplier) &lt;= 1'>Expected 0 or 1 element(s) for xpath: extension/UsageMultiplier</sch:assert>
       <sch:assert role='ERROR' test='count(h:extension/h:WeekdayScheduleFractions) &lt;= 1'>Expected 0 or 1 element(s) for xpath: extension/WeekdayScheduleFractions</sch:assert>
@@ -1314,8 +1144,10 @@
     <sch:rule context='/h:HPXML/h:Building/h:BuildingDetails/h:Appliances/h:CookingRange'>
       <sch:assert role='ERROR' test='count(../h:Oven) = 1'>Expected 1 element(s) for xpath: ../Oven</sch:assert> <!-- See [Oven] -->
       <sch:assert role='ERROR' test='count(h:SystemIdentifier) = 1'>Expected 1 element(s) for xpath: SystemIdentifier</sch:assert>
-      <sch:assert role='ERROR' test='count(h:Location) &lt;= 1'>Expected 0 or 1 element(s) for xpath: Location</sch:assert> <!-- See [ApplianceLocation] -->
-      <sch:assert role='ERROR' test='count(h:FuelType) = 1'>Expected 1 element(s) for xpath: FuelType</sch:assert> <!-- See [FuelType] -->
+      <sch:assert role='ERROR' test='count(h:Location) &lt;= 1'>Expected 0 or 1 element(s) for xpath: Location</sch:assert>
+      <sch:assert role='ERROR' test='not(h:Location) or contains("_living space_ _basement - unconditioned_ _basement - conditioned_ _attic - unvented_ _attic - vented_ _garage_ _crawlspace - unvented_ _crawlspace - vented_ _other exterior_ _other housing unit_ _other heated space_ _other multifamily buffer space_ _other non-freezing space_", concat("_", h:Location, "_"))'>Expected value to be 'living space' or 'basement - unconditioned' or 'basement - conditioned' or 'attic - unvented' or 'attic - vented' or 'garage' or 'crawlspace - unvented' or 'crawlspace - vented' or 'other exterior' or 'other housing unit' or 'other heated space' or 'other multifamily buffer space' or 'other non-freezing space'</sch:assert>
+      <sch:assert role='ERROR' test='count(h:FuelType) = 1'>Expected 1 element(s) for xpath: FuelType</sch:assert>
+      <sch:assert role='ERROR' test='not(h:FuelType) or contains("_natural gas_ _fuel oil_ _fuel oil 1_ _fuel oil 2_ _fuel oil 4_ _fuel oil 5/6_ _diesel_ _propane_ _kerosene_ _coal_ _coke_ _bituminous coal_ _anthracite coal_ _electricity_ _wood_ _wood pellets_", concat("_", h:FuelType, "_"))'>Expected value to be 'natural gas' or 'fuel oil' or 'fuel oil 1' or 'fuel oil 2' or 'fuel oil 4' or 'fuel oil 5/6' or 'diesel' or 'propane' or 'kerosene' or 'coal' or 'coke' or 'bituminous coal' or 'anthracite coal' or 'electricity' or 'wood' or 'wood pellets'</sch:assert>
       <sch:assert role='ERROR' test='count(h:IsInduction) &lt;= 1'>Expected 0 or 1 element(s) for xpath: IsInduction</sch:assert>
       <sch:assert role='ERROR' test='count(h:extension/h:UsageMultiplier) &lt;= 1'>Expected 0 or 1 element(s) for xpath: extension/UsageMultiplier</sch:assert>
       <sch:assert role='ERROR' test='count(h:extension/h:WeekdayScheduleFractions) &lt;= 1'>Expected 0 or 1 element(s) for xpath: extension/WeekdayScheduleFractions</sch:assert>
@@ -1329,27 +1161,6 @@
       <sch:assert role='ERROR' test='count(../h:CookingRange) = 1'>Expected 1 element(s) for xpath: ../CookingRange</sch:assert> <!-- See [CookingRange] -->
       <sch:assert role='ERROR' test='count(h:SystemIdentifier) = 1'>Expected 1 element(s) for xpath: SystemIdentifier</sch:assert>
       <sch:assert role='ERROR' test='count(h:IsConvection) &lt;= 1'>Expected 0 or 1 element(s) for xpath: IsConvection</sch:assert>
-    </sch:rule>
-  </sch:pattern>
-
-  <sch:pattern name='[ApplianceLocation]'>
-    <sch:rule context='/h:HPXML/h:Building/h:BuildingDetails/h:Appliances/h:ClothesWasher/h:Location'>
-      <sch:assert role='ERROR' test='contains("_living space_ _basement - unconditioned_ _basement - conditioned_ _attic - unvented_ _attic - vented_ _garage_ _crawlspace - unvented_ _crawlspace - vented_ _other exterior_ _other housing unit_ _other heated space_ _other multifamily buffer space_ _other non-freezing space_", concat("_", text(), "_"))'>Expected value to be 'living space' or 'basement - unconditioned' or 'basement - conditioned' or 'attic - unvented' or 'attic - vented' or 'garage' or 'crawlspace - unvented' or 'crawlspace - vented' or 'other exterior' or 'other housing unit' or 'other heated space' or 'other multifamily buffer space' or 'other non-freezing space'</sch:assert>
-    </sch:rule>
-    <sch:rule context='/h:HPXML/h:Building/h:BuildingDetails/h:Appliances/h:ClothesDryer/h:Location'>
-      <sch:assert role='ERROR' test='contains("_living space_ _basement - unconditioned_ _basement - conditioned_ _attic - unvented_ _attic - vented_ _garage_ _crawlspace - unvented_ _crawlspace - vented_ _other exterior_ _other housing unit_ _other heated space_ _other multifamily buffer space_ _other non-freezing space_", concat("_", text(), "_"))'>Expected value to be 'living space' or 'basement - unconditioned' or 'basement - conditioned' or 'attic - unvented' or 'attic - vented' or 'garage' or 'crawlspace - unvented' or 'crawlspace - vented' or 'other exterior' or 'other housing unit' or 'other heated space' or 'other multifamily buffer space' or 'other non-freezing space'</sch:assert>
-    </sch:rule>
-    <sch:rule context='/h:HPXML/h:Building/h:BuildingDetails/h:Appliances/h:Dishwasher/h:Location'>
-      <sch:assert role='ERROR' test='contains("_living space_ _basement - unconditioned_ _basement - conditioned_ _attic - unvented_ _attic - vented_ _garage_ _crawlspace - unvented_ _crawlspace - vented_ _other exterior_ _other housing unit_ _other heated space_ _other multifamily buffer space_ _other non-freezing space_", concat("_", text(), "_"))'>Expected value to be 'living space' or 'basement - unconditioned' or 'basement - conditioned' or 'attic - unvented' or 'attic - vented' or 'garage' or 'crawlspace - unvented' or 'crawlspace - vented' or 'other exterior' or 'other housing unit' or 'other heated space' or 'other multifamily buffer space' or 'other non-freezing space'</sch:assert>
-    </sch:rule>
-    <sch:rule context='/h:HPXML/h:Building/h:BuildingDetails/h:Appliances/h:Refrigerator/h:Location'>
-      <sch:assert role='ERROR' test='contains("_living space_ _basement - unconditioned_ _basement - conditioned_ _attic - unvented_ _attic - vented_ _garage_ _crawlspace - unvented_ _crawlspace - vented_ _other exterior_ _other housing unit_ _other heated space_ _other multifamily buffer space_ _other non-freezing space_", concat("_", text(), "_"))'>Expected value to be 'living space' or 'basement - unconditioned' or 'basement - conditioned' or 'attic - unvented' or 'attic - vented' or 'garage' or 'crawlspace - unvented' or 'crawlspace - vented' or 'other exterior' or 'other housing unit' or 'other heated space' or 'other multifamily buffer space' or 'other non-freezing space'</sch:assert>
-    </sch:rule>
-    <sch:rule context='/h:HPXML/h:Building/h:BuildingDetails/h:Appliances/h:Freezer/h:Location'>
-      <sch:assert role='ERROR' test='contains("_living space_ _basement - unconditioned_ _basement - conditioned_ _attic - unvented_ _attic - vented_ _garage_ _crawlspace - unvented_ _crawlspace - vented_ _other exterior_ _other housing unit_ _other heated space_ _other multifamily buffer space_ _other non-freezing space_", concat("_", text(), "_"))'>Expected value to be 'living space' or 'basement - unconditioned' or 'basement - conditioned' or 'attic - unvented' or 'attic - vented' or 'garage' or 'crawlspace - unvented' or 'crawlspace - vented' or 'other exterior' or 'other housing unit' or 'other heated space' or 'other multifamily buffer space' or 'other non-freezing space'</sch:assert>
-    </sch:rule>
-    <sch:rule context='/h:HPXML/h:Building/h:BuildingDetails/h:Appliances/h:CookingRange/h:Location'>
-      <sch:assert role='ERROR' test='contains("_living space_ _basement - unconditioned_ _basement - conditioned_ _attic - unvented_ _attic - vented_ _garage_ _crawlspace - unvented_ _crawlspace - vented_ _other exterior_ _other housing unit_ _other heated space_ _other multifamily buffer space_ _other non-freezing space_", concat("_", text(), "_"))'>Expected value to be 'living space' or 'basement - unconditioned' or 'basement - conditioned' or 'attic - unvented' or 'attic - vented' or 'garage' or 'crawlspace - unvented' or 'crawlspace - vented' or 'other exterior' or 'other housing unit' or 'other heated space' or 'other multifamily buffer space' or 'other non-freezing space'</sch:assert>
     </sch:rule>
   </sch:pattern>
 
@@ -1390,8 +1201,8 @@
   <sch:pattern name='[ExteriorHolidayLighting]'>
     <sch:rule context='/h:HPXML/h:Building/h:BuildingDetails/h:Lighting/h:extension/h:ExteriorHolidayLighting'>
       <sch:assert role='ERROR' test='count(h:Load[h:Units="kWh/day"]/h:Value) &lt;= 1'>Expected 0 or 1 element(s) for xpath: Load[Units="kWh/day"]/Value</sch:assert>
-      <sch:assert role='ERROR' test='(count(h:PeriodBeginMonth) + count(h:PeriodBeginDayOfMonth) = 0) or (count(h:PeriodBeginMonth) + count(h:PeriodBeginDayOfMonth) = 2)'>Expected 0 or 2 element(s) for xpath: PeriodBeginMonth | PeriodBeginDayOfMonth</sch:assert> <!-- integer -->
-      <sch:assert role='ERROR' test='(count(h:PeriodEndMonth) + count(h:PeriodEndDayOfMonth) = 0) or (count(h:PeriodEndMonth) + count(h:PeriodEndDayOfMonth) = 2)'>Expected 0 or 2 element(s) for xpath: PeriodEndMonth | PeriodEndDayOfMonth</sch:assert> <!-- integer -->
+      <sch:assert role='ERROR' test='count(h:PeriodBeginMonth) + count(h:PeriodBeginDayOfMonth) = 0 or count(h:PeriodBeginMonth) + count(h:PeriodBeginDayOfMonth) = 2'>Expected 0 or 2 element(s) for xpath: PeriodBeginMonth | PeriodBeginDayOfMonth</sch:assert> <!-- integer -->
+      <sch:assert role='ERROR' test='count(h:PeriodEndMonth) + count(h:PeriodEndDayOfMonth) = 0 or count(h:PeriodEndMonth) + count(h:PeriodEndDayOfMonth) = 2'>Expected 0 or 2 element(s) for xpath: PeriodEndMonth | PeriodEndDayOfMonth</sch:assert> <!-- integer -->
       <sch:assert role='ERROR' test='count(h:WeekdayScheduleFractions) &lt;= 1'>Expected 0 or 1 element(s) for xpath: WeekdayScheduleFractions</sch:assert>
       <sch:assert role='ERROR' test='count(h:WeekendScheduleFractions) &lt;= 1'>Expected 0 or 1 element(s) for xpath: WeekendScheduleFractions</sch:assert>
     </sch:rule>
@@ -1427,17 +1238,14 @@
   <sch:pattern name='[PoolHeater]'>
     <sch:rule context='/h:HPXML/h:Building/h:BuildingDetails/h:Pools/h:Pool/h:Heater'>
       <sch:assert role='ERROR' test='count(h:SystemIdentifier) = 1'>Expected 1 element(s) for xpath: SystemIdentifier</sch:assert>
-      <sch:assert role='ERROR' test='count(h:Type) = 1'>Expected 1 element(s) for xpath: Type</sch:assert> <!-- See [PoolHeaterType] -->
+      <sch:assert role='ERROR' test='count(h:Type) = 1'>Expected 1 element(s) for xpath: Type</sch:assert>
+      <sch:assert role='ERROR' test='not(h:Type) or contains("_gas fired_ _electric resistance_ _heat pump_", concat("_", h:Type, "_"))'>Expected value to be 'gas fired' or 'electric resistance' or 'heat pump'</sch:assert>
       <sch:assert role='ERROR' test='count(h:Load[h:Units="kWh/year" or h:Units="therm/year"]/h:Value) &lt;= 1'>Expected 0 or 1 element(s) for xpath: Load[Units="kWh/year" or Units="therm/year"]/Value</sch:assert>
       <sch:assert role='ERROR' test='count(h:extension/h:UsageMultiplier) &lt;= 1'>Expected 0 or 1 element(s) for xpath: extension/UsageMultiplier</sch:assert>
       <sch:assert role='ERROR' test='count(h:extension/h:WeekdayScheduleFractions) &lt;= 1'>Expected 0 or 1 element(s) for xpath: extension/WeekdayScheduleFractions</sch:assert>
       <sch:assert role='ERROR' test='count(h:extension/h:WeekendScheduleFractions) &lt;= 1'>Expected 0 or 1 element(s) for xpath: extension/WeekendScheduleFractions</sch:assert>
       <sch:assert role='ERROR' test='count(h:extension/h:MonthlyScheduleMultipliers) &lt;= 1'>Expected 0 or 1 element(s) for xpath: extension/MonthlyScheduleMultipliers</sch:assert>
     </sch:rule>
-    <!-- [PoolHeaterType] -->
-    <sch:rule context='/h:HPXML/h:Building/h:BuildingDetails/h:Pools/h:Pool/h:Heater/h:Type'>
-      <sch:assert role='ERROR' test='contains("_gas fired_ _electric resistance_ _heat pump_", concat("_", text(), "_"))'>Expected value to be 'gas fired' or 'electric resistance' or 'heat pump'</sch:assert>
-    </sch:rule>
   </sch:pattern>
 
   <sch:pattern name='[HotTub]'>
@@ -1462,23 +1270,21 @@
   <sch:pattern name='[HotTubHeater]'>
     <sch:rule context='/h:HPXML/h:Building/h:BuildingDetails/h:HotTubs/h:HotTub/h:Heater'>
       <sch:assert role='ERROR' test='count(h:SystemIdentifier) = 1'>Expected 1 element(s) for xpath: SystemIdentifier</sch:assert>
-      <sch:assert role='ERROR' test='count(h:Type) = 1'>Expected 1 element(s) for xpath: Type</sch:assert> <!-- See [HotTubHeaterType] -->
+      <sch:assert role='ERROR' test='count(h:Type) = 1'>Expected 1 element(s) for xpath: Type</sch:assert>
+      <sch:assert role='ERROR' test='not(h:Type) or contains("_gas fired_ _electric resistance_ _heat pump_", concat("_", h:Type, "_"))'>Expected value to be 'gas fired' or 'electric resistance' or 'heat pump'</sch:assert>
       <sch:assert role='ERROR' test='count(h:Load[h:Units="kWh/year" or h:Units="therm/year"]/h:Value) &lt;= 1'>Expected 0 or 1 element(s) for xpath: Load[Units="kWh/year" or Units="therm/year"]/Value</sch:assert>
       <sch:assert role='ERROR' test='count(h:extension/h:UsageMultiplier) &lt;= 1'>Expected 0 or 1 element(s) for xpath: extension/UsageMultiplier</sch:assert>
       <sch:assert role='ERROR' test='count(h:extension/h:WeekdayScheduleFractions) &lt;= 1'>Expected 0 or 1 element(s) for xpath: extension/WeekdayScheduleFractions</sch:assert>
       <sch:assert role='ERROR' test='count(h:extension/h:WeekendScheduleFractions) &lt;= 1'>Expected 0 or 1 element(s) for xpath: extension/WeekendScheduleFractions</sch:assert>
       <sch:assert role='ERROR' test='count(h:extension/h:MonthlyScheduleMultipliers) &lt;= 1'>Expected 0 or 1 element(s) for xpath: extension/MonthlyScheduleMultipliers</sch:assert>
     </sch:rule>
-    <!-- [HotTubHeaterType] -->
-    <sch:rule context='/h:HPXML/h:Building/h:BuildingDetails/h:HotTubs/h:HotTub/h:Heater/h:Type'>
-      <sch:assert role='ERROR' test='contains("_gas fired_ _electric resistance_ _heat pump_", concat("_", text(), "_"))'>Expected value to be 'gas fired' or 'electric resistance' or 'heat pump'</sch:assert>
-    </sch:rule>
   </sch:pattern>
 
   <sch:pattern name='[PlugLoad]'>
     <sch:rule context='/h:HPXML/h:Building/h:BuildingDetails/h:MiscLoads/h:PlugLoad[h:PlugLoadType="other" or h:PlugLoadType="TV other" or h:PlugLoadType="electric vehicle charging" or h:PlugLoadType="well pump"]'>
       <sch:assert role='ERROR' test='count(h:SystemIdentifier) = 1'>Expected 1 element(s) for xpath: SystemIdentifier</sch:assert>
-      <sch:assert role='ERROR' test='count(h:Location) &lt;= 1'>Expected 0 or 1 element(s) for xpath: Location</sch:assert> <!-- See [PlugLoadFuelLoadLocation] -->
+      <sch:assert role='ERROR' test='count(h:Location) &lt;= 1'>Expected 0 or 1 element(s) for xpath: Location</sch:assert>
+      <sch:assert role='ERROR' test='not(h:Location) or contains("_interior_ _exterior_", concat("_", h:Location, "_"))'>Expected value to be 'interior' or 'exterior'</sch:assert>
       <sch:assert role='ERROR' test='count(h:Load[h:Units="kWh/year"]/h:Value) &lt;= 1'>Expected 0 or 1 element(s) for xpath: Load[Units="kWh/year"]/Value</sch:assert>
       <sch:assert role='ERROR' test='count(h:extension/h:FracSensible) &lt;= 1'>Expected 0 or 1 element(s) for xpath: extension/FracSensible</sch:assert>
       <sch:assert role='ERROR' test='count(h:extension/h:FracLatent) &lt;= 1'>Expected 0 or 1 element(s) for xpath: extension/FracLatent</sch:assert>
@@ -1492,34 +1298,15 @@
   <sch:pattern name='[FuelLoad]'>
     <sch:rule context='/h:HPXML/h:Building/h:BuildingDetails/h:MiscLoads/h:FuelLoad[h:FuelLoadType="grill" or h:FuelLoadType="lighting" or h:FuelLoadType="fireplace"]'>
       <sch:assert role='ERROR' test='count(h:SystemIdentifier) = 1'>Expected 1 element(s) for xpath: SystemIdentifier</sch:assert>
-      <sch:assert role='ERROR' test='count(h:Location) &lt;= 1'>Expected 0 or 1 element(s) for xpath: Location</sch:assert> <!-- See [PlugLoadFuelLoadLocation] -->
+      <sch:assert role='ERROR' test='count(h:Location) &lt;= 1'>Expected 0 or 1 element(s) for xpath: Location</sch:assert>
+      <sch:assert role='ERROR' test='not(h:Location) or contains("_interior_ _exterior_", concat("_", h:Location, "_"))'>Expected value to be 'interior' or 'exterior'</sch:assert>
       <sch:assert role='ERROR' test='count(h:Load[h:Units="therm/year"]/h:Value) &lt;= 1'>Expected 0 or 1 element(s) for xpath: Load[Units="therm/year"]/Value</sch:assert>
-      <sch:assert role='ERROR' test='count(h:FuelType) = 1'>Expected 1 element(s) for xpath: FuelType</sch:assert> <!-- See [FuelType] -->
+      <sch:assert role='ERROR' test='count(h:FuelType) = 1'>Expected 1 element(s) for xpath: FuelType</sch:assert>
+      <sch:assert role='ERROR' test='not(h:FuelType) or contains("_natural gas_ _fuel oil_ _fuel oil 1_ _fuel oil 2_ _fuel oil 4_ _fuel oil 5/6_ _diesel_ _propane_ _kerosene_ _coal_ _coke_ _bituminous coal_ _anthracite coal_ _wood_ _wood pellets_", concat("_", h:FuelType, "_"))'>Expected value to be 'natural gas' or 'fuel oil' or 'fuel oil 1' or 'fuel oil 2' or 'fuel oil 4' or 'fuel oil 5/6' or 'diesel' or 'propane' or 'kerosene' or 'coal' or 'coke' or 'bituminous coal' or 'anthracite coal' or 'wood' or 'wood pellets'</sch:assert>
       <sch:assert role='ERROR' test='count(h:extension/h:UsageMultiplier) &lt;= 1'>Expected 0 or 1 element(s) for xpath: extension/UsageMultiplier</sch:assert>
       <sch:assert role='ERROR' test='count(h:extension/h:WeekdayScheduleFractions) &lt;= 1'>Expected 0 or 1 element(s) for xpath: extension/WeekdayScheduleFractions</sch:assert>
       <sch:assert role='ERROR' test='count(h:extension/h:WeekendScheduleFractions) &lt;= 1'>Expected 0 or 1 element(s) for xpath: extension/WeekendScheduleFractions</sch:assert>
       <sch:assert role='ERROR' test='count(h:extension/h:MonthlyScheduleMultipliers) &lt;= 1'>Expected 0 or 1 element(s) for xpath: extension/MonthlyScheduleMultipliers</sch:assert>
     </sch:rule>
   </sch:pattern>
-
-  <sch:pattern name='[PlugLoadFuelLoadLocation]'>
-    <sch:rule context='/h:HPXML/h:Building/h:BuildingDetails/h:MiscLoads/h:PlugLoad[h:PlugLoadType="other" or h:PlugLoadType="TV other" or h:PlugLoadType="electric vehicle charging" or h:PlugLoadType="well pump"]/h:Location'>
-      <sch:assert role='ERROR' test='contains("_interior_ _exterior_", concat("_", text(), "_"))'>Expected value to be 'interior' or 'exterior'</sch:assert>
-    </sch:rule>
-    <sch:rule context='/h:HPXML/h:Building/h:BuildingDetails/h:MiscLoads/h:FuelLoad[h:FuelLoadType="grill" or h:FuelLoadType="lighting" or h:FuelLoadType="fireplace"]/h:Location'>
-      <sch:assert role='ERROR' test='contains("_interior_ _exterior_", concat("_", text(), "_"))'>Expected value to be 'interior' or 'exterior'</sch:assert>
-    </sch:rule>
-  </sch:pattern>
-
-  <sch:pattern name='[FuelType]'>
-    <sch:rule context='/h:HPXML/h:Building/h:BuildingDetails/h:Appliances/h:ClothesDryer/h:FuelType'>
-      <sch:assert role='ERROR' test='contains("_natural gas_ _fuel oil_ _fuel oil 1_ _fuel oil 2_ _fuel oil 4_ _fuel oil 5/6_ _diesel_ _propane_ _kerosene_ _coal_ _coke_ _bituminous coal_ _anthracite coal_ _electricity_ _wood_ _wood pellets_", concat("_", text(), "_"))'>Expected value to be 'natural gas' or 'fuel oil' or 'fuel oil 1' or 'fuel oil 2' or 'fuel oil 4' or 'fuel oil 5/6' or 'diesel' or 'propane' or 'kerosene' or 'coal' or 'coke' or 'bituminous coal' or 'anthracite coal' or 'electricity' or 'wood' or 'wood pellets'</sch:assert>
-    </sch:rule>
-    <sch:rule context='/h:HPXML/h:Building/h:BuildingDetails/h:Appliances/h:CookingRange/h:FuelType'>
-      <sch:assert role='ERROR' test='contains("_natural gas_ _fuel oil_ _fuel oil 1_ _fuel oil 2_ _fuel oil 4_ _fuel oil 5/6_ _diesel_ _propane_ _kerosene_ _coal_ _coke_ _bituminous coal_ _anthracite coal_ _electricity_ _wood_ _wood pellets_", concat("_", text(), "_"))'>Expected value to be 'natural gas' or 'fuel oil' or 'fuel oil 1' or 'fuel oil 2' or 'fuel oil 4' or 'fuel oil 5/6' or 'diesel' or 'propane' or 'kerosene' or 'coal' or 'coke' or 'bituminous coal' or 'anthracite coal' or 'electricity' or 'wood' or 'wood pellets'</sch:assert>
-    </sch:rule>
-    <sch:rule context='/h:HPXML/h:Building/h:BuildingDetails/h:MiscLoads/h:FuelLoad[h:FuelLoadType="grill" or h:FuelLoadType="lighting" or h:FuelLoadType="fireplace"]/h:FuelType'>
-      <sch:assert role='ERROR' test='contains("_natural gas_ _fuel oil_ _fuel oil 1_ _fuel oil 2_ _fuel oil 4_ _fuel oil 5/6_ _diesel_ _propane_ _kerosene_ _coal_ _coke_ _bituminous coal_ _anthracite coal_ _wood_ _wood pellets_", concat("_", text(), "_"))'>Expected value to be 'natural gas' or 'fuel oil' or 'fuel oil 1' or 'fuel oil 2' or 'fuel oil 4' or 'fuel oil 5/6' or 'diesel' or 'propane' or 'kerosene' or 'coal' or 'coke' or 'bituminous coal' or 'anthracite coal' or 'wood' or 'wood pellets'</sch:assert>
-    </sch:rule>
-  </sch:pattern>
 </sch:schema>