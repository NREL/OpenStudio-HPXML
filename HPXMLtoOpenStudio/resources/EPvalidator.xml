--- conflicted
+++ resolved
@@ -5,16 +5,6 @@
   
   <sch:pattern name='[Root]'>
     <sch:rule context='/h:HPXML'>
-<<<<<<< HEAD
-      <sch:assert test='count(h:XMLTransactionHeaderInformation) = 1'>Expected 1 element(s) for xpath: XMLTransactionHeaderInformation</sch:assert> <!-- See [XMLTransaction] -->
-      <sch:assert test='count(h:SoftwareInfo/h:extension/h:SimulationControl) &lt;= 1'>Expected 0 or 1 element(s) for xpath: SoftwareInfo/extension/SimulationControl</sch:assert> <!-- See [SimulationControl] -->
-      <sch:assert test='count(h:SoftwareInfo/h:extension/h:HVACSizingControl) &lt;= 1'>Expected 0 or 1 element(s) for xpath: SoftwareInfo/extension/HVACSizingControl</sch:assert> <!-- See [HVACSizingControl] -->
-      <sch:assert test='count(h:SoftwareInfo/h:extension/h:OccupancySchedulesCSVPath) &lt;= 1'>Expected 0 or 1 element(s) for xpath: SoftwareInfo/extension/OccupancySchedulesCSVPath</sch:assert>
-      <sch:assert test='count(h:Building) = 1'>Expected 1 element(s) for xpath: Building</sch:assert>
-      <sch:assert test='count(h:Building/h:BuildingID) = 1'>Expected 1 element(s) for xpath: Building/BuildingID</sch:assert>
-      <sch:assert test='count(h:Building/h:ProjectStatus/h:EventType) = 1'>Expected 1 element(s) for xpath: Building/ProjectStatus/EventType</sch:assert>
-      <sch:assert test='count(h:Building/h:BuildingDetails) = 1'>Expected 1 element(s) for xpath: Building/BuildingDetails</sch:assert> <!-- See [BuildingDetails] -->
-=======
       <sch:assert role='ERROR' test='count(h:XMLTransactionHeaderInformation) = 1'>Expected 1 element(s) for xpath: XMLTransactionHeaderInformation</sch:assert> <!-- See [XMLTransactionHeaderInformation] -->
       <sch:assert role='ERROR' test='count(h:SoftwareInfo/h:extension/h:SimulationControl) &lt;= 1'>Expected 0 or 1 element(s) for xpath: SoftwareInfo/extension/SimulationControl</sch:assert> <!-- See [SimulationControl] -->
       <sch:assert role='ERROR' test='count(h:SoftwareInfo/h:extension/h:HVACSizingControl) &lt;= 1'>Expected 0 or 1 element(s) for xpath: SoftwareInfo/extension/HVACSizingControl</sch:assert> <!-- See [HVACSizingControl] -->
@@ -22,7 +12,6 @@
       <sch:assert role='ERROR' test='count(h:Building/h:BuildingID) = 1'>Expected 1 element(s) for xpath: Building/BuildingID</sch:assert>
       <sch:assert role='ERROR' test='count(h:Building/h:ProjectStatus/h:EventType) = 1'>Expected 1 element(s) for xpath: Building/ProjectStatus/EventType</sch:assert>
       <sch:assert role='ERROR' test='count(h:Building/h:BuildingDetails) = 1'>Expected 1 element(s) for xpath: Building/BuildingDetails</sch:assert> <!-- See [BuildingDetails] -->
->>>>>>> 829c73f4
     </sch:rule>
   </sch:pattern>
   
