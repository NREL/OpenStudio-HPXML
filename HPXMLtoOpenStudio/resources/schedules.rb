# frozen_string_literal: true

# Annual constant schedule.
class ScheduleConstant
  # @param model [OpenStudio::Model::Model] OpenStudio Model object
  # @param sch_name [String] name that is assigned to the OpenStudio Schedule object
  # @param val [Double] the constant schedule value
  # @param schedule_type_limits_name [String] data type for the values contained in the schedule
  # @param unavailable_periods [HPXML::UnavailablePeriods] HPXML UnavailablePeriods object
  def initialize(model, sch_name, val = 1.0, schedule_type_limits_name = nil, unavailable_periods: [])
    year = model.getYearDescription.assumedYear
    @schedule = create_schedule(model, sch_name, val, year, schedule_type_limits_name, unavailable_periods)
  end

<<<<<<< HEAD
  # Return the constant OpenStudio Schedule object.
  #
  # @return [OpenStudio::Model::ScheduleConstant or OpenStudio::Model::ScheduleRuleset] the OpenStudio Schedule object with constant schedule
  def schedule
    return @schedule
  end
=======
  attr_accessor(:schedule)
>>>>>>> 96b31f5e

  private

  # Create the constant OpenStudio Schedule object.
  #
  # @param model [OpenStudio::Model::Model] OpenStudio Model object
  # @param sch_name [String] name that is assigned to the OpenStudio Schedule object
  # @param val [Double] the constant schedule value
  # @param year [Integer] the calendar year
  # @param schedule_type_limits_name [String] data type for the values contained in the schedule
  # @param unavailable_periods [HPXML::UnavailablePeriods] HPXML UnavailablePeriods object
  # @return [OpenStudio::Model::ScheduleConstant or OpenStudio::Model::ScheduleRuleset] the OpenStudio Schedule object with constant schedule
  def create_schedule(model, sch_name, val, year, schedule_type_limits_name, unavailable_periods)
    if unavailable_periods.empty?
      if val == 1.0 && (schedule_type_limits_name.nil? || schedule_type_limits_name == Constants.ScheduleTypeLimitsOnOff)
        schedule = model.alwaysOnDiscreteSchedule
      elsif val == 0.0 && (schedule_type_limits_name.nil? || schedule_type_limits_name == Constants.ScheduleTypeLimitsOnOff)
        schedule = model.alwaysOffDiscreteSchedule
      else
        schedule = OpenStudio::Model::ScheduleConstant.new(model)
        schedule.setName(sch_name)
        schedule.setValue(val)

        Schedule.set_schedule_type_limits(model, schedule, schedule_type_limits_name)
      end
    else
      schedule = OpenStudio::Model::ScheduleRuleset.new(model)
      schedule.setName(sch_name)
      schedule.defaultDaySchedule.setName(sch_name + ' default day')

      default_day_sch = schedule.defaultDaySchedule
      default_day_sch.clearValues
      default_day_sch.addValue(OpenStudio::Time.new(0, 24, 0, 0), val)

      Schedule.set_unavailable_periods(schedule, sch_name, unavailable_periods, year)

      Schedule.set_schedule_type_limits(model, schedule, schedule_type_limits_name)
    end

    return schedule
  end
end

# Annual schedule defined by 12 24-hour values for weekdays and weekends.
class HourlyByMonthSchedule
  # @param model [OpenStudio::Model::Model] OpenStudio Model object
  # @param sch_name [String] name that is assigned to the OpenStudio Schedule object
  # @param weekday_month_by_hour_values [Array<Array<Double>>] a 12-element array of 24-element arrays of numbers
  # @param weekday_month_by_hour_values [Array<Array<Double>>] a 12-element array of 24-element arrays of numbers
  # @param schedule_type_limits_name [String] data type for the values contained in the schedule
  # @param normalize_values [Boolean] whether to divide schedule values by the max value
  # @param unavailable_periods [HPXML::UnavailablePeriods] HPXML UnavailablePeriods object
  def initialize(model, sch_name, weekday_month_by_hour_values, weekend_month_by_hour_values,
                 schedule_type_limits_name = nil, normalize_values = true, unavailable_periods: nil)
    year = model.getYearDescription.assumedYear
    @weekday_month_by_hour_values = validate_values(weekday_month_by_hour_values, 12, 24)
    @weekend_month_by_hour_values = validate_values(weekend_month_by_hour_values, 12, 24)
    if normalize_values
      @maxval = calc_max_val()
    else
      @maxval = 1.0
    end
    @schedule = create_schedule(model, sch_name, year, schedule_type_limits_name, unavailable_periods)
  end

<<<<<<< HEAD
  # Return the hourly-by-month OpenStudio Schedule object.
  #
  # @return [OpenStudio::Model::ScheduleRuleset] the OpenStudio Schedule object with hourly-by-month schedule
  def schedule
    return @schedule
  end

  # Return the schedule max value.
  #
  # @return [Double] the max hourly schedule value
  def maxval
    return @maxval
=======
  attr_accessor(:schedule, :maxval)

  # TODO
  #
  # @param val [TODO] TODO
  # @return [TODO] TODO
  def calc_design_level(val)
    return val * 1000
>>>>>>> 96b31f5e
  end

  private

  # Ensure that defined schedule value arrays are the correct lengths.
  #
  # @param vals [Array<Array<Double>>] a num_outer_values-element array of num_inner_values-element arrays of numbers
  # @param num_outer_values [Integer] expected number of values in the outer array
  # @param num_inner_values [Integer] expected number of values in the inner arrays
  # @return [Array<Array<Double>>] a num_outer_values-element array of num_inner_values-element arrays of numbers
  def validate_values(vals, num_outer_values, num_inner_values)
    err_msg = "A #{num_outer_values}-element array with #{num_inner_values}-element arrays of numbers must be entered for the schedule."
    if not vals.is_a?(Array)
      fail err_msg
    end

    begin
      if vals.length != num_outer_values
        fail err_msg
      end

      vals.each do |val|
        if not val.is_a?(Array)
          fail err_msg
        end
        if val.length != num_inner_values
          fail err_msg
        end
      end
    rescue
      fail err_msg
    end
    return vals
  end

  # Get the max weekday/weekend schedule value.
  #
  # @return [Double] the max hourly schedule value
  def calc_max_val()
    maxval = [@weekday_month_by_hour_values.flatten.max, @weekend_month_by_hour_values.flatten.max].max
    if maxval == 0.0
      maxval = 1.0 # Prevent divide by zero
    end
    return maxval
  end

  # Create the ruleset OpenStudio Schedule object.
  #
  # @param model [OpenStudio::Model::Model] OpenStudio Model object
  # @param sch_name [String] name that is assigned to the OpenStudio Schedule object
  # @param year [Integer] the calendar year
  # @param schedule_type_limits_name [String] data type for the values contained in the schedule
  # @param unavailable_periods [HPXML::UnavailablePeriods] HPXML UnavailablePeriods object
  # @return [OpenStudio::Model::Ruleset] the OpenStudio Schedule object with rules
  def create_schedule(model, sch_name, year, schedule_type_limits_name, unavailable_periods)
    day_startm = Schedule.day_start_months(year)
    day_endm = Schedule.day_end_months(year)

    time = []
    for h in 1..24
      time[h] = OpenStudio::Time.new(0, h, 0, 0)
    end

    schedule = OpenStudio::Model::ScheduleRuleset.new(model)
    schedule.setName(sch_name)
    schedule.defaultDaySchedule.setName(sch_name + ' default day')

    prev_wkdy_vals = nil
    prev_wkdy_rule = nil
    prev_wknd_vals = nil
    prev_wknd_rule = nil
    for m in 1..12
      date_s = OpenStudio::Date::fromDayOfYear(day_startm[m - 1], year)
      date_e = OpenStudio::Date::fromDayOfYear(day_endm[m - 1], year)

      wkdy_vals = []
      wknd_vals = []
      for h in 1..24
        wkdy_vals[h] = (@weekday_month_by_hour_values[m - 1][h - 1]) / @maxval
        wknd_vals[h] = (@weekend_month_by_hour_values[m - 1][h - 1]) / @maxval
      end

      if (wkdy_vals == prev_wkdy_vals) && (wknd_vals == prev_wknd_vals)
        # Extend end date of current rule(s)
        prev_wkdy_rule.setEndDate(date_e) unless prev_wkdy_rule.nil?
        prev_wknd_rule.setEndDate(date_e) unless prev_wknd_rule.nil?
      elsif wkdy_vals == wknd_vals
        # Alldays
        wkdy_rule = OpenStudio::Model::ScheduleRule.new(schedule)
        wkdy_rule.setName(sch_name + " #{Schedule.allday_name} ruleset#{m}")
        wkdy = wkdy_rule.daySchedule
        wkdy.setName(sch_name + " #{Schedule.allday_name}#{m}")
        previous_value = wkdy_vals[1]
        for h in 1..24
          next if (h != 24) && (wkdy_vals[h + 1] == previous_value)

          wkdy.addValue(time[h], previous_value)
          previous_value = wkdy_vals[h + 1]
        end
        Schedule.set_weekday_rule(wkdy_rule)
        Schedule.set_weekend_rule(wkdy_rule)
        wkdy_rule.setStartDate(date_s)
        wkdy_rule.setEndDate(date_e)
        prev_wkdy_rule = wkdy_rule
        prev_wknd_rule = nil
      else
        # Weekdays
        wkdy_rule = OpenStudio::Model::ScheduleRule.new(schedule)
        wkdy_rule.setName(sch_name + " #{Schedule.weekday_name} ruleset#{m}")
        wkdy = wkdy_rule.daySchedule
        wkdy.setName(sch_name + " #{Schedule.weekday_name}#{m}")
        previous_value = wkdy_vals[1]
        for h in 1..24
          next if (h != 24) && (wkdy_vals[h + 1] == previous_value)

          wkdy.addValue(time[h], previous_value)
          previous_value = wkdy_vals[h + 1]
        end
        Schedule.set_weekday_rule(wkdy_rule)
        wkdy_rule.setStartDate(date_s)
        wkdy_rule.setEndDate(date_e)
        prev_wkdy_rule = wkdy_rule

        # Weekends
        wknd_rule = OpenStudio::Model::ScheduleRule.new(schedule)
        wknd_rule.setName(sch_name + " #{Schedule.weekend_name} ruleset#{m}")
        wknd = wknd_rule.daySchedule
        wknd.setName(sch_name + " #{Schedule.weekend_name}#{m}")
        previous_value = wknd_vals[1]
        for h in 1..24
          next if (h != 24) && (wknd_vals[h + 1] == previous_value)

          wknd.addValue(time[h], previous_value)
          previous_value = wknd_vals[h + 1]
        end
        Schedule.set_weekend_rule(wknd_rule)
        wknd_rule.setStartDate(date_s)
        wknd_rule.setEndDate(date_e)
        prev_wknd_rule = wknd_rule
      end

      prev_wkdy_vals = wkdy_vals
      prev_wknd_vals = wknd_vals
    end

    Schedule.set_unavailable_periods(schedule, sch_name, unavailable_periods, year)

    Schedule.set_schedule_type_limits(model, schedule, schedule_type_limits_name)

    return schedule
  end
end

# Annual schedule defined by 365 24-hour values for weekdays and weekends.
class HourlyByDaySchedule
  # @param model [OpenStudio::Model::Model] OpenStudio Model object
  # @param sch_name [String] name that is assigned to the OpenStudio Schedule object
  # @param weekday_day_by_hour_values [Array<Array<Double>>] a 365-element array of 24-element arrays of numbers
  # @param weekend_day_by_hour_values [Array<Array<Double>>] a 365-element array of 24-element arrays of numbers
  # @param normalize_values [Boolean] whether to divide schedule values by the max value
  # @param unavailable_periods [HPXML::UnavailablePeriods] HPXML UnavailablePeriods object
  def initialize(model, sch_name, weekday_day_by_hour_values, weekend_day_by_hour_values,
                 schedule_type_limits_name = nil, normalize_values = true, unavailable_periods: nil)
    year = model.getYearDescription.assumedYear
    num_days = Constants.NumDaysInYear(year)
    @weekday_day_by_hour_values = validate_values(weekday_day_by_hour_values, num_days, 24)
    @weekend_day_by_hour_values = validate_values(weekend_day_by_hour_values, num_days, 24)
    if normalize_values
      @maxval = calc_max_val()
    else
      @maxval = 1.0
    end
    @schedule = create_schedule(model, sch_name, year, num_days, schedule_type_limits_name, unavailable_periods)
  end

<<<<<<< HEAD
  # Return the hourly-by-day OpenStudio Schedule object.
  #
  # @return [OpenStudio::Model::ScheduleRuleset] the OpenStudio Schedule object with hourly-by-day schedule
  def schedule
    return @schedule
  end

  # Return the schedule max value.
  #
  # @return [Double] the max hourly schedule value
  def maxval
    return @maxval
=======
  attr_accessor(:schedule, :maxval)

  # TODO
  #
  # @param val [TODO] TODO
  # @return [TODO] TODO
  def calc_design_level(val)
    return val * 1000
>>>>>>> 96b31f5e
  end

  private

  # Ensure that defined schedule value arrays are the correct lengths.
  #
  # @param vals [Array<Array<Double>>] a num_outer_values-element array of num_inner_values-element arrays of numbers
  # @param num_outer_values [Integer] expected number of values in the outer array
  # @param num_inner_values [Integer] expected number of values in the inner arrays
  # @return [Array<Array<Double>>] a num_outer_values-element array of num_inner_values-element arrays of numbers
  def validate_values(vals, num_outer_values, num_inner_values)
    err_msg = "A #{num_outer_values}-element array with #{num_inner_values}-element arrays of numbers must be entered for the schedule."
    if not vals.is_a?(Array)
      fail err_msg
    end

    begin
      if vals.length != num_outer_values
        fail err_msg
      end

      vals.each do |val|
        if not val.is_a?(Array)
          fail err_msg
        end
        if val.length != num_inner_values
          fail err_msg
        end
      end
    rescue
      fail err_msg
    end
    return vals
  end

  # Get the max weekday/weekend schedule value.
  #
  # @return [Double] the max hourly schedule value
  def calc_max_val()
    maxval = [@weekday_day_by_hour_values.flatten.max, @weekend_day_by_hour_values.flatten.max].max
    if maxval == 0.0
      maxval = 1.0 # Prevent divide by zero
    end
    return maxval
  end

  # Create the ruleset OpenStudio Schedule object.
  #
  # @param model [OpenStudio::Model::Model] OpenStudio Model object
  # @param sch_name [String] name that is assigned to the OpenStudio Schedule object
  # @param year [Integer] the calendar year
  # @param num_days [Integer] the number of days in the calendar year
  # @param schedule_type_limits_name [String] data type for the values contained in the schedule
  # @param unavailable_periods [HPXML::UnavailablePeriods] HPXML UnavailablePeriods object
  # @return [OpenStudio::Model::Ruleset] the OpenStudio Schedule object with rules
  def create_schedule(model, sch_name, year, num_days, schedule_type_limits_name, unavailable_periods)
    time = []
    for h in 1..24
      time[h] = OpenStudio::Time.new(0, h, 0, 0)
    end

    schedule = OpenStudio::Model::ScheduleRuleset.new(model)
    schedule.setName(sch_name)
    schedule.defaultDaySchedule.setName(sch_name + ' default day')

    prev_wkdy_vals = nil
    prev_wkdy_rule = nil
    prev_wknd_vals = nil
    prev_wknd_rule = nil
    for d in 1..num_days
      date_s = OpenStudio::Date::fromDayOfYear(d, year)
      date_e = OpenStudio::Date::fromDayOfYear(d, year)

      wkdy_vals = []
      wknd_vals = []
      for h in 1..24
        wkdy_vals[h] = (@weekday_day_by_hour_values[d - 1][h - 1]) / @maxval
        wknd_vals[h] = (@weekend_day_by_hour_values[d - 1][h - 1]) / @maxval
      end

      if (wkdy_vals == prev_wkdy_vals) && (wknd_vals == prev_wknd_vals)
        # Extend end date of current rule(s)
        prev_wkdy_rule.setEndDate(date_e) unless prev_wkdy_rule.nil?
        prev_wknd_rule.setEndDate(date_e) unless prev_wknd_rule.nil?
      elsif wkdy_vals == wknd_vals
        # Alldays
        wkdy_rule = OpenStudio::Model::ScheduleRule.new(schedule)
        wkdy_rule.setName(sch_name + " #{Schedule.allday_name} ruleset#{d}")
        wkdy = wkdy_rule.daySchedule
        wkdy.setName(sch_name + " #{Schedule.allday_name}#{d}")
        previous_value = wkdy_vals[1]
        for h in 1..24
          next if (h != 24) && (wkdy_vals[h + 1] == previous_value)

          wkdy.addValue(time[h], previous_value)
          previous_value = wkdy_vals[h + 1]
        end
        Schedule.set_weekday_rule(wkdy_rule)
        Schedule.set_weekend_rule(wkdy_rule)
        wkdy_rule.setStartDate(date_s)
        wkdy_rule.setEndDate(date_e)
        prev_wkdy_rule = wkdy_rule
        prev_wknd_rule = nil
      else
        # Weekdays
        wkdy_rule = OpenStudio::Model::ScheduleRule.new(schedule)
        wkdy_rule.setName(sch_name + " #{Schedule.weekday_name} ruleset#{d}")
        wkdy = wkdy_rule.daySchedule
        wkdy.setName(sch_name + " #{Schedule.weekday_name}#{d}")
        previous_value = wkdy_vals[1]
        for h in 1..24
          next if (h != 24) && (wkdy_vals[h + 1] == previous_value)

          wkdy.addValue(time[h], previous_value)
          previous_value = wkdy_vals[h + 1]
        end
        Schedule.set_weekday_rule(wkdy_rule)
        wkdy_rule.setStartDate(date_s)
        wkdy_rule.setEndDate(date_e)
        prev_wkdy_rule = wkdy_rule

        # Weekends
        wknd_rule = OpenStudio::Model::ScheduleRule.new(schedule)
        wknd_rule.setName(sch_name + " #{Schedule.weekend_name} ruleset#{d}")
        wknd = wknd_rule.daySchedule
        wknd.setName(sch_name + " #{Schedule.weekend_name}#{d}")
        previous_value = wknd_vals[1]
        for h in 1..24
          next if (h != 24) && (wknd_vals[h + 1] == previous_value)

          wknd.addValue(time[h], previous_value)
          previous_value = wknd_vals[h + 1]
        end
        Schedule.set_weekend_rule(wknd_rule)
        wknd_rule.setStartDate(date_s)
        wknd_rule.setEndDate(date_e)
        prev_wknd_rule = wknd_rule
      end

      prev_wkdy_vals = wkdy_vals
      prev_wknd_vals = wknd_vals
    end

    Schedule.set_unavailable_periods(schedule, sch_name, unavailable_periods, year)

    Schedule.set_schedule_type_limits(model, schedule, schedule_type_limits_name)

    return schedule
  end
end

# Annual schedule defined by 24 weekday hourly values, 24 weekend hourly values, and 12 monthly values.
class MonthWeekdayWeekendSchedule
  # @param model [OpenStudio::Model::Model] OpenStudio Model object
  # @param sch_name [String] name that is assigned to the OpenStudio Schedule object
  # @param weekday_hourly_values [String or Array<Double>] a comma-separated string of 24 numbers or a 24-element array of numbers
  # @param weekend_hourly_values [String or Array<Double>] a comma-separated string of 24 numbers or a 24-element array of numbers
  # @param monthly_values [String or Array<Double>] a comma-separated string of 12 numbers or a 12-element array of numbers
  # @param schedule_type_limits_name [String] data type for the values contained in the schedule
  # @param normalize_values [Boolean] whether to divide schedule values by the max value
  # @param begin_month [Integer] TODO
  # @param begin_day [Integer] TODO
  # @param end_month [Integer] TODO
  # @param end_day [Integer] TODO
  # @param unavailable_periods [HPXML::UnavailablePeriods] HPXML UnavailablePeriods object
  def initialize(model, sch_name, weekday_hourly_values, weekend_hourly_values, monthly_values,
                 schedule_type_limits_name = nil, normalize_values = true, begin_month = 1,
                 begin_day = 1, end_month = 12, end_day = 31, unavailable_periods: nil)
    year = model.getYearDescription.assumedYear
    @weekday_hourly_values = Schedule.validate_values(weekday_hourly_values, 24, 'weekday')
    @weekend_hourly_values = Schedule.validate_values(weekend_hourly_values, 24, 'weekend')
    @monthly_values = Schedule.validate_values(monthly_values, 12, 'monthly')
    if normalize_values
      @weekday_hourly_values = normalize_sum_to_one(@weekday_hourly_values)
      @weekend_hourly_values = normalize_sum_to_one(@weekend_hourly_values)
      @monthly_values = normalize_avg_to_one(@monthly_values)
      @maxval = calc_max_val()
      @schadjust = calc_sch_adjust()
    else
      @maxval = 1.0
      @schadjust = 1.0
    end
    @schedule = create_schedule(model, sch_name, year, begin_month, begin_day, end_month, end_day,
                                schedule_type_limits_name, unavailable_periods)
  end

<<<<<<< HEAD
  # Calculate the design level from daily kWh.
=======
  attr_accessor(:schedule)

  # TODO
>>>>>>> 96b31f5e
  #
  # @param daily_kwh [Double] daily energy use (kWh)
  # @return [Double] design level used to represent maximum input (W)
  def calc_design_level_from_daily_kwh(daily_kwh)
    design_level_kw = daily_kwh * @maxval * @schadjust
    return UnitConversions.convert(design_level_kw, 'kW', 'W')
  end

  # Calculate the design level from daily therm.
  #
  # @param daily_therm [Double] daily energy use (therm)
  # @return [Double] design level used to represent maximum input (W)
  def calc_design_level_from_daily_therm(daily_therm)
    return calc_design_level_from_daily_kwh(UnitConversions.convert(daily_therm, 'therm', 'kWh'))
  end

  # Calculate the water design level from daily use.
  #
  # @param daily_water [Double] daily water use (gal/day)
  # @return [Double] design level used to represent maximum input (m3/s)
  def calc_design_level_from_daily_gpm(daily_water)
    water_gpm = daily_water * @maxval * @schadjust / 60.0
    return UnitConversions.convert(water_gpm, 'gal/min', 'm^3/s')
  end

<<<<<<< HEAD
  # Return the month-weekday-weekend OpenStudio Schedule object.
  #
  # @return [OpenStudio::Model::ScheduleRuleset] the OpenStudio Schedule object with month-weekday-weekend schedule
  def schedule
    return @schedule
  end

=======
>>>>>>> 96b31f5e
  private

  # Divide each value in the array by the sum of all values in the array.
  #
  # @param values [Array<Double>] an array of numbers
  # @return [Array<Double>] normalized values that sum to one
  def normalize_sum_to_one(values)
    sum = values.reduce(:+).to_f
    if sum == 0.0
      return values
    end

    return values.map { |val| val / sum }
  end

  # Divide each value in the array by the average all values in the array.
  #
  # @param values [Array<Double>] an array of numbers
  # @return [Array<Double>] normalized values that average to one
  def normalize_avg_to_one(values)
    avg = values.reduce(:+).to_f / values.size
    if avg == 0.0
      return values
    end

    return values.map { |val| val / avg }
  end

  # Get the max weekday/weekend schedule value.
  #
  # @return [Double] the max hourly schedule value
  def calc_max_val()
    if @weekday_hourly_values.max > @weekend_hourly_values.max
      maxval = @monthly_values.max * @weekday_hourly_values.max
    else
      maxval = @monthly_values.max * @weekend_hourly_values.max
    end
    if maxval == 0.0
      maxval = 1.0 # Prevent divide by zero
    end
    return maxval
  end

  # TODO
  #
  # @return [TODO] TODO
  def calc_sch_adjust()
    # if sum != 1, normalize to get correct max val
    sum_wkdy = 0
    sum_wknd = 0
    @weekday_hourly_values.each do |v|
      sum_wkdy += v
    end
    @weekend_hourly_values.each do |v|
      sum_wknd += v
    end
    if sum_wkdy < sum_wknd
      return 1 / sum_wknd
    end

    return 1 / sum_wkdy
  end

  # Create the constant OpenStudio Schedule object.
  #
  # @param model [OpenStudio::Model::Model] OpenStudio Model object
  # @param sch_name [String] name that is assigned to the OpenStudio Schedule object
  # @param year [Integer] the calendar year
  # @param begin_month [TODO] TODO
  # @param begin_day [TODO] TODO
  # @param end_month [TODO] TODO
  # @param end_day [TODO] TODO
  # @param schedule_type_limits_name [String] data type for the values contained in the schedule
  # @param unavailable_periods [HPXML::UnavailablePeriods] HPXML UnavailablePeriods object
  # @return [OpenStudio::Model::ScheduleRuleset] the OpenStudio Schedule object with rules
  def create_schedule(model, sch_name, year, begin_month, begin_day, end_month, end_day,
                      schedule_type_limits_name, unavailable_periods)
    month_num_days = Constants.NumDaysInMonths(year)
    month_num_days[end_month - 1] = end_day

    day_startm = Schedule.day_start_months(year)
    day_startm[begin_month - 1] += begin_day - 1
    day_endm = [Schedule.day_start_months(year), month_num_days].transpose.map { |i| i.reduce(:+) - 1 }

    time = []
    for h in 1..24
      time[h] = OpenStudio::Time.new(0, h, 0, 0)
    end

    schedule = OpenStudio::Model::ScheduleRuleset.new(model)
    schedule.setName(sch_name)
    schedule.defaultDaySchedule.setName(sch_name + ' default day')

    prev_wkdy_vals = nil
    prev_wkdy_rule = nil
    prev_wknd_vals = nil
    prev_wknd_rule = nil
    periods = []
    if begin_month <= end_month # contiguous period
      periods << [begin_month, end_month]
    else # non-contiguous period
      periods << [1, end_month]
      periods << [begin_month, 12]
    end

    periods.each do |period|
      for m in period[0]..period[1]
        date_s = OpenStudio::Date::fromDayOfYear(day_startm[m - 1], year)
        date_e = OpenStudio::Date::fromDayOfYear(day_endm[m - 1], year)

        wkdy_vals = []
        wknd_vals = []
        for h in 1..24
          wkdy_vals[h] = (@monthly_values[m - 1] * @weekday_hourly_values[h - 1]) / @maxval
          wknd_vals[h] = (@monthly_values[m - 1] * @weekend_hourly_values[h - 1]) / @maxval
        end

        if (wkdy_vals == prev_wkdy_vals) && (wknd_vals == prev_wknd_vals)
          # Extend end date of current rule(s)
          prev_wkdy_rule.setEndDate(date_e) unless prev_wkdy_rule.nil?
          prev_wknd_rule.setEndDate(date_e) unless prev_wknd_rule.nil?
        elsif wkdy_vals == wknd_vals
          # Alldays
          wkdy_rule = OpenStudio::Model::ScheduleRule.new(schedule)
          wkdy_rule.setName(sch_name + " #{Schedule.allday_name} ruleset#{m}")
          wkdy = wkdy_rule.daySchedule
          wkdy.setName(sch_name + " #{Schedule.allday_name}#{m}")
          previous_value = wkdy_vals[1]
          for h in 1..24
            next if (h != 24) && (wkdy_vals[h + 1] == previous_value)

            wkdy.addValue(time[h], previous_value)
            previous_value = wkdy_vals[h + 1]
          end
          Schedule.set_weekday_rule(wkdy_rule)
          Schedule.set_weekend_rule(wkdy_rule)
          wkdy_rule.setStartDate(date_s)
          wkdy_rule.setEndDate(date_e)
          prev_wkdy_rule = wkdy_rule
          prev_wknd_rule = nil
        else
          # Weekdays
          wkdy_rule = OpenStudio::Model::ScheduleRule.new(schedule)
          wkdy_rule.setName(sch_name + " #{Schedule.weekday_name} ruleset#{m}")
          wkdy = wkdy_rule.daySchedule
          wkdy.setName(sch_name + " #{Schedule.weekday_name}#{m}")
          previous_value = wkdy_vals[1]
          for h in 1..24
            next if (h != 24) && (wkdy_vals[h + 1] == previous_value)

            wkdy.addValue(time[h], previous_value)
            previous_value = wkdy_vals[h + 1]
          end
          Schedule.set_weekday_rule(wkdy_rule)
          wkdy_rule.setStartDate(date_s)
          wkdy_rule.setEndDate(date_e)
          prev_wkdy_rule = wkdy_rule

          # Weekends
          wknd_rule = OpenStudio::Model::ScheduleRule.new(schedule)
          wknd_rule.setName(sch_name + " #{Schedule.weekend_name} ruleset#{m}")
          wknd = wknd_rule.daySchedule
          wknd.setName(sch_name + " #{Schedule.weekend_name}#{m}")
          previous_value = wknd_vals[1]
          for h in 1..24
            next if (h != 24) && (wknd_vals[h + 1] == previous_value)

            wknd.addValue(time[h], previous_value)
            previous_value = wknd_vals[h + 1]
          end
          Schedule.set_weekend_rule(wknd_rule)
          wknd_rule.setStartDate(date_s)
          wknd_rule.setEndDate(date_e)
          prev_wknd_rule = wknd_rule
        end

        prev_wkdy_vals = wkdy_vals
        prev_wknd_vals = wknd_vals
      end
    end

    Schedule.set_unavailable_periods(schedule, sch_name, unavailable_periods, year)

    Schedule.set_schedule_type_limits(model, schedule, schedule_type_limits_name)

    return schedule
  end
end

# TODO
module Schedule
  # TODO
  #
  # @return [String] name for the allday schedule
  def self.allday_name
    return 'allday'
  end

  # TODO
  #
  # @return [String] name for the weekday schedule
  def self.weekday_name
    return 'weekday'
  end

  # TODO
  #
  # @return [String] name for the weekend schedule
  def self.weekend_name
    return 'weekend'
  end

  # Get the total number of full load hours for this schedule.
  #
  # @param modelYear [Integer] the calendar year
  # @param schedule [OpenStudio::Model::ScheduleInterval or OpenStudio::Model::ScheduleConstant or OpenStudio::Model::ScheduleRuleset] the OpenStudio Schedule object
  # @return [Double] annual equivalent full load hours
  def self.annual_equivalent_full_load_hrs(modelYear, schedule)
    if schedule.to_ScheduleInterval.is_initialized
      timeSeries = schedule.to_ScheduleInterval.get.timeSeries
      annual_flh = timeSeries.averageValue * 8760
      return annual_flh
    end

    if schedule.to_ScheduleConstant.is_initialized
      annual_flh = schedule.to_ScheduleConstant.get.value * Constants.NumHoursInYear(modelYear)
      return annual_flh
    end

    if not schedule.to_ScheduleRuleset.is_initialized
      return
    end

    schedule = schedule.to_ScheduleRuleset.get

    # Define the start and end date
    year_start_date = OpenStudio::Date.new(OpenStudio::MonthOfYear.new('January'), 1, modelYear)
    year_end_date = OpenStudio::Date.new(OpenStudio::MonthOfYear.new('December'), 31, modelYear)

    # Get the ordered list of all the day schedules
    # that are used by this schedule ruleset
    day_schs = schedule.getDaySchedules(year_start_date, year_end_date)

    # Get a 365-value array of which schedule is used on each day of the year,
    day_schs_used_each_day = schedule.getActiveRuleIndices(year_start_date, year_end_date)
    if !day_schs_used_each_day.length == 365
      fail "#{schedule.name} does not have 365 daily schedules accounted for, cannot accurately calculate annual EFLH."
    end

    # Create a map that shows how many days each schedule is used
    day_sch_freq = day_schs_used_each_day.group_by { |n| n }

    # Build a hash that maps schedule day index to schedule day
    schedule_index_to_day = {}
    for i in 0..(day_schs.length - 1)
      schedule_index_to_day[day_schs_used_each_day[i]] = day_schs[i]
    end

    # Loop through each of the schedules that is used, figure out the
    # full load hours for that day, then multiply this by the number
    # of days that day schedule applies and add this to the total.
    annual_flh = 0
    max_daily_flh = 0
    default_day_sch = schedule.defaultDaySchedule
    day_sch_freq.each do |freq|
      sch_index = freq[0]
      number_of_days_sch_used = freq[1].size

      # Get the day schedule at this index
      day_sch = nil
      if sch_index == -1 # If index = -1, this day uses the default day schedule (not a rule)
        day_sch = default_day_sch
      else
        day_sch = schedule_index_to_day[sch_index]
      end

      # Determine the full load hours for just one day
      daily_flh = 0
      values = day_sch.values
      times = day_sch.times

      previous_time_decimal = 0
      for i in 0..(times.length - 1)
        time_days = times[i].days
        time_hours = times[i].hours
        time_minutes = times[i].minutes
        time_seconds = times[i].seconds
        time_decimal = (time_days * 24.0) + time_hours + (time_minutes / 60.0) + (time_seconds / 3600.0)
        duration_of_value = time_decimal - previous_time_decimal
        daily_flh += values[i] * duration_of_value
        previous_time_decimal = time_decimal
      end

      # Multiply the daily EFLH by the number
      # of days this schedule is used per year
      # and add this to the overall total
      annual_flh += daily_flh * number_of_days_sch_used
    end

    # Check if the max daily EFLH is more than 24,
    # which would indicate that this isn't a
    # fractional schedule.
    if max_daily_flh > 24
      fail "#{schedule.name} has more than 24 EFLH in one day schedule, indicating that it is not a fractional schedule."
    end

    return annual_flh
  end

  # Set the lower/upper limit values and numeric type for the given schedule type limits.
  #
  # @param model [OpenStudio::Model::Model] OpenStudio Model object
  # @param schedule [OpenStudio::Model::ScheduleInterval or OpenStudio::Model::ScheduleConstant or OpenStudio::Model::ScheduleRuleset] the OpenStudio Schedule object
  # @param schedule_type_limits_name [String] data type for the values contained in the schedule
  # @return [void]
  def self.set_schedule_type_limits(model, schedule, schedule_type_limits_name)
    return if schedule_type_limits_name.nil?

    schedule_type_limits = model.getScheduleTypeLimitss.find { |stl| stl.name.to_s == schedule_type_limits_name }
    if schedule_type_limits.nil?
      schedule_type_limits = OpenStudio::Model::ScheduleTypeLimits.new(model)
      schedule_type_limits.setName(schedule_type_limits_name)
      if schedule_type_limits_name == Constants.ScheduleTypeLimitsFraction
        schedule_type_limits.setLowerLimitValue(0)
        schedule_type_limits.setUpperLimitValue(1)
        schedule_type_limits.setNumericType('Continuous')
      elsif schedule_type_limits_name == Constants.ScheduleTypeLimitsOnOff
        schedule_type_limits.setLowerLimitValue(0)
        schedule_type_limits.setUpperLimitValue(1)
        schedule_type_limits.setNumericType('Discrete')
      elsif schedule_type_limits_name == Constants.ScheduleTypeLimitsTemperature
        schedule_type_limits.setNumericType('Continuous')
      end
    end

    schedule.setScheduleTypeLimits(schedule_type_limits)
  end

  # Apply true for all weekday days of an OpenStudio ScheduleRule object.
  #
  # @param rule [OpenStudio::Model::ScheduleRule] an OpenStudio ScheduleRule object
  # @return [void]
  def self.set_weekday_rule(rule)
    rule.setApplyMonday(true)
    rule.setApplyTuesday(true)
    rule.setApplyWednesday(true)
    rule.setApplyThursday(true)
    rule.setApplyFriday(true)
  end

  # Apply true for all weekend days of an OpenStudio ScheduleRule object.
  #
  # @param rule [OpenStudio::Model::ScheduleRule] an OpenStudio ScheduleRule object
  # @return [void]
  def self.set_weekend_rule(rule)
    rule.setApplySaturday(true)
    rule.setApplySunday(true)
  end

  # TODO
  #
  # @param runner [OpenStudio::Measure::OSRunner] OpenStudio Runner object
  # @param schedule_name [TODO] TODO
  # @param unavailable_periods [HPXML::UnavailablePeriods] HPXML UnavailablePeriods object
  # @return [TODO] TODO
  def self.get_unavailable_periods(runner, schedule_name, unavailable_periods)
    return unavailable_periods.select { |p| Schedule.unavailable_period_applies(runner, schedule_name, p.column_name) }
  end

  # TODO
  #
  # @param schedule [TODO] TODO
  # @param sch_name [String] name that is assigned to the OpenStudio Schedule object
  # @param unavailable_periods [HPXML::UnavailablePeriods] HPXML UnavailablePeriods object
  # @param year [Integer] the calendar year
  # @return [TODO] TODO
  def self.set_unavailable_periods(schedule, sch_name, unavailable_periods, year)
    return if unavailable_periods.nil?

    # Add off rule(s), will override previous rules
    unavailable_periods.each_with_index do |period, i|
      # Special Values
      # FUTURE: Assign an object type to the schedules and use that to determine what
      # kind of schedule each is, rather than looking at object names. That would
      # be more robust. See https://github.com/NREL/OpenStudio-HPXML/issues/1450.
      if sch_name.include? Constants.ObjectNameWaterHeaterSetpoint
        # Water heater setpoint
        # Temperature of tank < 2C indicates of possibility of freeze.
        value = 2.0
      elsif sch_name.include? Constants.ObjectNameNaturalVentilation
        if period.natvent_availability == HPXML::ScheduleRegular
          next # don't change the natural ventilation availability schedule
        elsif period.natvent_availability == HPXML::ScheduleAvailable
          value = 1.0
        elsif period.natvent_availability == HPXML::ScheduleUnavailable
          value = 0.0
        end
      else
        value = 0.0
      end

      day_s = Schedule.get_day_num_from_month_day(year, period.begin_month, period.begin_day)
      day_e = Schedule.get_day_num_from_month_day(year, period.end_month, period.end_day)

      date_s = OpenStudio::Date::fromDayOfYear(day_s, year)
      date_e = OpenStudio::Date::fromDayOfYear(day_e, year)

      begin_day_schedule = schedule.getDaySchedules(date_s, date_s)[0]
      end_day_schedule = schedule.getDaySchedules(date_e, date_e)[0]

      outage_days = day_e - day_s
      if outage_days == 0 # outage is less than 1 calendar day (need 1 outage rule)
        out = Schedule.create_unavailable_period_rule(schedule, sch_name, i, date_s, date_e)
        Schedule.set_unavailable_period_values(out, begin_day_schedule, period.begin_hour, period.end_hour, value)
      else # outage is at least 1 calendar day
        if period.begin_hour == 0 && period.end_hour == 24 # 1 outage rule
          out = Schedule.create_unavailable_period_rule(schedule, sch_name, i, date_s, date_e)
          out.addValue(OpenStudio::Time.new(0, 24, 0, 0), value)
        elsif (period.begin_hour == 0 && period.end_hour != 24) || (period.begin_hour != 0 && period.end_hour == 24) # 2 outage rules
          if period.begin_hour == 0 && period.end_hour != 24
            # last day
            out = Schedule.create_unavailable_period_rule(schedule, sch_name, i, date_e, date_e)
            Schedule.set_unavailable_period_values(out, end_day_schedule, 0, period.end_hour, value)

            # all other days
            date_e2 = OpenStudio::Date::fromDayOfYear(day_e - 1, year)
            out = Schedule.create_unavailable_period_rule(schedule, sch_name, i, date_s, date_e2)
            out.addValue(OpenStudio::Time.new(0, 24, 0, 0), value)
          elsif period.begin_hour != 0 && period.end_hour == 24
            # first day
            out = Schedule.create_unavailable_period_rule(schedule, sch_name, i, date_s, date_s)
            Schedule.set_unavailable_period_values(out, begin_day_schedule, period.begin_hour, 24, value)

            # all other days
            date_s2 = OpenStudio::Date::fromDayOfYear(day_s + 1, year)
            out = Schedule.create_unavailable_period_rule(schedule, sch_name, i, date_s2, date_e)
            out.addValue(OpenStudio::Time.new(0, 24, 0, 0), value)
          end
        else # 3 outage rules
          # first day
          out = Schedule.create_unavailable_period_rule(schedule, sch_name, i, date_s, date_s)
          Schedule.set_unavailable_period_values(out, begin_day_schedule, period.begin_hour, 24, value)

          # all other days
          date_s2 = OpenStudio::Date::fromDayOfYear(day_s + 1, year)
          date_e2 = OpenStudio::Date::fromDayOfYear(day_e - 1, year)
          out = Schedule.create_unavailable_period_rule(schedule, sch_name, i, date_s2, date_e2)
          out.addValue(OpenStudio::Time.new(0, 24, 0, 0), value)

          # last day
          out = Schedule.create_unavailable_period_rule(schedule, sch_name, i, date_e, date_e)
          Schedule.set_unavailable_period_values(out, end_day_schedule, 0, period.end_hour, value)
        end
      end
    end
  end

  # TODO
  #
  # @param schedule [TODO] TODO
  # @param sch_name [String] name that is assigned to the OpenStudio Schedule object
  # @param i [TODO] TODO
  # @param date_s [TODO] TODO
  # @param date_e [TODO] TODO
  # @return [TODO] TODO
  def self.create_unavailable_period_rule(schedule, sch_name, i, date_s, date_e)
    out_rule = OpenStudio::Model::ScheduleRule.new(schedule)
    out_rule.setName(sch_name + " unavailable period ruleset#{i}")
    out_sch = out_rule.daySchedule
    out_sch.setName(sch_name + " unavailable period#{i}")
    out_rule.setStartDate(date_s)
    out_rule.setEndDate(date_e)
    Schedule.set_weekday_rule(out_rule)
    Schedule.set_weekend_rule(out_rule)
    return out_sch
  end

  # TODO
  #
  # @param out [TODO] TODO
  # @param day_schedule [TODO] TODO
  # @param begin_hour [TODO] TODO
  # @param end_hour [TODO] TODO
  # @param value [TODO] TODO
  # @return [TODO] TODO
  def self.set_unavailable_period_values(out, day_schedule, begin_hour, end_hour, value)
    for h in 0..23
      time = OpenStudio::Time.new(0, h + 1, 0, 0)
      if (h < begin_hour) || (h >= end_hour)
        out.addValue(time, day_schedule.getValue(time))
      else
        out.addValue(time, value)
      end
    end
  end

  # TODO
  #
  # @return [String] 24 comma-separated weekday fractions
  def self.OccupantsWeekdayFractions
    return '0.035, 0.035, 0.035, 0.035, 0.035, 0.059, 0.082, 0.055, 0.027, 0.014, 0.014, 0.014, 0.014, 0.014, 0.019, 0.027, 0.041, 0.055, 0.068, 0.082, 0.082, 0.070, 0.053, 0.035'
  end

  # TODO
  #
  # @return [String] 24 comma-separated weekend fractions
  def self.OccupantsWeekendFractions
    return '0.035, 0.035, 0.035, 0.035, 0.035, 0.059, 0.082, 0.055, 0.027, 0.014, 0.014, 0.014, 0.014, 0.014, 0.019, 0.027, 0.041, 0.055, 0.068, 0.082, 0.082, 0.070, 0.053, 0.035'
  end

  # TODO
  #
  # @return [String] 12 comma-separated monthly multipliers
  def self.OccupantsMonthlyMultipliers
    return '1.0, 1.0, 1.0, 1.0, 1.0, 1.0, 1.0, 1.0, 1.0, 1.0, 1.0, 1.0'
  end

  # TODO
  #
  # @return [String] 24 comma-separated weekday fractions
  def self.LightingInteriorWeekdayFractions
    return '0.012, 0.010, 0.010, 0.010, 0.011, 0.018, 0.030, 0.038, 0.041, 0.041, 0.039, 0.037, 0.036, 0.035, 0.037, 0.041, 0.050, 0.065, 0.086, 0.106, 0.110, 0.079, 0.040, 0.018'
  end

  # TODO
  #
  # @return [String] 24 comma-separated weekend fractions
  def self.LightingInteriorWeekendFractions
    return '0.012, 0.010, 0.010, 0.010, 0.011, 0.018, 0.030, 0.038, 0.041, 0.041, 0.039, 0.037, 0.036, 0.035, 0.037, 0.041, 0.050, 0.065, 0.086, 0.106, 0.110, 0.079, 0.040, 0.018'
  end

  # TODO
  #
  # @return [String] 24 comma-separated weekday fractions
  def self.LightingExteriorWeekdayFractions
    return '0.040, 0.037, 0.037, 0.035, 0.035, 0.039, 0.044, 0.041, 0.031, 0.025, 0.024, 0.024, 0.025, 0.028, 0.030, 0.035, 0.044, 0.056, 0.064, 0.068, 0.070, 0.065, 0.056, 0.047'
  end

  # TODO
  #
  # @return [String] 24 comma-separated weekend fractions
  def self.LightingExteriorWeekendFractions
    return '0.040, 0.037, 0.037, 0.035, 0.035, 0.039, 0.044, 0.041, 0.031, 0.025, 0.024, 0.024, 0.025, 0.028, 0.030, 0.035, 0.044, 0.056, 0.064, 0.068, 0.070, 0.065, 0.056, 0.047'
  end

  # TODO
  #
  # @return [String] 24 comma-separated weekday fractions
  def self.LightingGarageWeekdayFractions
    return '0.023, 0.019, 0.015, 0.017, 0.021, 0.031, 0.042, 0.041, 0.034, 0.029, 0.027, 0.025, 0.021, 0.021, 0.021, 0.026, 0.031, 0.044, 0.084, 0.117, 0.113, 0.096, 0.063, 0.039'
  end

  # TODO
  #
  # @return [String] 24 comma-separated weekend fractions
  def self.LightingGarageWeekendFractions
    return '0.023, 0.019, 0.015, 0.017, 0.021, 0.031, 0.042, 0.041, 0.034, 0.029, 0.027, 0.025, 0.021, 0.021, 0.021, 0.026, 0.031, 0.044, 0.084, 0.117, 0.113, 0.096, 0.063, 0.039'
  end

  # TODO
  #
  # @return [String] 12 comma-separated monthly multipliers
  def self.LightingMonthlyMultipliers
    return '1.19, 1.11, 1.02, 0.93, 0.84, 0.80, 0.82, 0.88, 0.98, 1.07, 1.16, 1.20'
  end

  # TODO
  #
  # @return [String] 24 comma-separated weekday fractions
  def self.LightingExteriorHolidayWeekdayFractions
    return '0.0, 0.0, 0.0, 0.0, 0.0, 0.0, 0.0, 0.0, 0.0, 0.0, 0.0, 0.0, 0.0, 0.0, 0.0, 0.0, 0.008, 0.098, 0.168, 0.194, 0.284, 0.192, 0.037, 0.019'
  end

  # TODO
  #
  # @return [String] 24 comma-separated weekend fractions
  def self.LightingExteriorHolidayWeekendFractions
    return '0.0, 0.0, 0.0, 0.0, 0.0, 0.0, 0.0, 0.0, 0.0, 0.0, 0.0, 0.0, 0.0, 0.0, 0.0, 0.0, 0.008, 0.098, 0.168, 0.194, 0.284, 0.192, 0.037, 0.019'
  end

  # TODO
  #
  # @return [String] 12 comma-separated monthly multipliers
  def self.LightingExteriorHolidayMonthlyMultipliers
    return '1.248, 1.257, 0.993, 0.989, 0.993, 0.827, 0.821, 0.821, 0.827, 0.99, 0.987, 1.248'
  end

  # TODO
  #
  # @return [String] 24 comma-separated weekday fractions
  def self.CookingRangeWeekdayFractions
    return '0.008, 0.008, 0.008, 0.008, 0.008, 0.015, 0.023, 0.039, 0.046, 0.046, 0.046, 0.054, 0.062, 0.046, 0.039, 0.054, 0.076, 0.134, 0.114, 0.058, 0.039, 0.031, 0.023, 0.015'
  end

  # TODO
  #
  # @return [String] 24 comma-separated weekend fractions
  def self.CookingRangeWeekendFractions
    return '0.008, 0.008, 0.008, 0.008, 0.008, 0.015, 0.023, 0.039, 0.046, 0.046, 0.046, 0.054, 0.062, 0.046, 0.039, 0.054, 0.076, 0.134, 0.114, 0.058, 0.039, 0.031, 0.023, 0.015'
  end

  # TODO
  #
  # @return [String] 12 comma-separated monthly multipliers
  def self.CookingRangeMonthlyMultipliers
    return '1.0, 1.0, 1.0, 1.0, 1.0, 1.0, 1.0, 1.0, 1.0, 1.0, 1.0, 1.0'
  end

  # TODO
  #
  # @return [String] 24 comma-separated weekday fractions
  def self.DishwasherWeekdayFractions
    return '0.015, 0.007, 0.005, 0.003, 0.003, 0.010, 0.020, 0.031, 0.058, 0.065, 0.056, 0.048, 0.042, 0.046, 0.036, 0.038, 0.038, 0.049, 0.087, 0.111, 0.090, 0.067, 0.044, 0.031'
  end

  # TODO
  #
  # @return [String] 24 comma-separated weekend fractions
  def self.DishwasherWeekendFractions
    return '0.015, 0.007, 0.005, 0.003, 0.003, 0.010, 0.020, 0.031, 0.058, 0.065, 0.056, 0.048, 0.042, 0.046, 0.036, 0.038, 0.038, 0.049, 0.087, 0.111, 0.090, 0.067, 0.044, 0.031'
  end

  # TODO
  #
  # @return [String] 12 comma-separated monthly multipliers
  def self.DishwasherMonthlyMultipliers
    return '1.0, 1.0, 1.0, 1.0, 1.0, 1.0, 1.0, 1.0, 1.0, 1.0, 1.0, 1.0'
  end

  # TODO
  #
  # @return [String] 24 comma-separated weekday fractions
  def self.ClothesWasherWeekdayFractions
    return '0.009, 0.007, 0.004, 0.004, 0.007, 0.011, 0.022, 0.049, 0.073, 0.086, 0.084, 0.075, 0.067, 0.060, 0.049, 0.051, 0.050, 0.049, 0.049, 0.049, 0.049, 0.047, 0.032, 0.017'
  end

  # TODO
  #
  # @return [String] 24 comma-separated weekend fractions
  def self.ClothesWasherWeekendFractions
    return '0.009, 0.007, 0.004, 0.004, 0.007, 0.011, 0.022, 0.049, 0.073, 0.086, 0.084, 0.075, 0.067, 0.060, 0.049, 0.051, 0.050, 0.049, 0.049, 0.049, 0.049, 0.047, 0.032, 0.017'
  end

  # TODO
  #
  # @return [String] 12 comma-separated monthly multipliers
  def self.ClothesWasherMonthlyMultipliers
    return '1.0, 1.0, 1.0, 1.0, 1.0, 1.0, 1.0, 1.0, 1.0, 1.0, 1.0, 1.0'
  end

  # TODO
  #
  # @return [String] 24 comma-separated weekday fractions
  def self.ClothesDryerWeekdayFractions
    return '0.010, 0.006, 0.004, 0.002, 0.004, 0.006, 0.016, 0.032, 0.048, 0.068, 0.078, 0.081, 0.074, 0.067, 0.058, 0.061, 0.055, 0.054, 0.051, 0.051, 0.052, 0.054, 0.044, 0.024'
  end

  # TODO
  #
  # @return [String] 24 comma-separated weekend fractions
  def self.ClothesDryerWeekendFractions
    return '0.010, 0.006, 0.004, 0.002, 0.004, 0.006, 0.016, 0.032, 0.048, 0.068, 0.078, 0.081, 0.074, 0.067, 0.058, 0.061, 0.055, 0.054, 0.051, 0.051, 0.052, 0.054, 0.044, 0.024'
  end

  # TODO
  #
  # @return [String] 12 comma-separated monthly multipliers
  def self.ClothesDryerMonthlyMultipliers
    return '1.0, 1.0, 1.0, 1.0, 1.0, 1.0, 1.0, 1.0, 1.0, 1.0, 1.0, 1.0'
  end

  # TODO
  #
  # @return [String] 24 comma-separated weekday fractions
  def self.FixturesWeekdayFractions
    return '0.012, 0.006, 0.004, 0.005, 0.010, 0.034, 0.078, 0.086, 0.080, 0.067, 0.056, 0.047, 0.040, 0.035, 0.033, 0.031, 0.038, 0.051, 0.060, 0.060, 0.055, 0.048, 0.038, 0.026'
  end

  # TODO
  #
  # @return [String] 24 comma-separated weekend fractions
  def self.FixturesWeekendFractions
    return '0.012, 0.006, 0.004, 0.005, 0.010, 0.034, 0.078, 0.086, 0.080, 0.067, 0.056, 0.047, 0.040, 0.035, 0.033, 0.031, 0.038, 0.051, 0.060, 0.060, 0.055, 0.048, 0.038, 0.026'
  end

  # TODO
  #
  # @return [String] 12 comma-separated monthly multipliers
  def self.FixturesMonthlyMultipliers
    return '1.0, 1.0, 1.0, 1.0, 1.0, 1.0, 1.0, 1.0, 1.0, 1.0, 1.0, 1.0'
  end

  # TODO
  #
  # @return [String] 24 comma-separated weekday fractions
  def self.GeneralWaterUseWeekdayFractions
    return '0.023, 0.021, 0.021, 0.025, 0.027, 0.038, 0.044, 0.039, 0.037, 0.037, 0.034, 0.035, 0.035, 0.035, 0.039, 0.043, 0.051, 0.064, 0.065, 0.072, 0.073, 0.063, 0.045, 0.034'
  end

  # TODO
  #
  # @return [String] 24 comma-separated weekend fractions
  def self.GeneralWaterUseWeekendFractions
    return '0.023, 0.021, 0.021, 0.025, 0.027, 0.038, 0.044, 0.039, 0.037, 0.037, 0.034, 0.035, 0.035, 0.035, 0.039, 0.043, 0.051, 0.064, 0.065, 0.072, 0.073, 0.063, 0.045, 0.034'
  end

  # TODO
  #
  # @return [String] 12 comma-separated monthly multipliers
  def self.GeneralWaterUseMonthlyMultipliers
    return '1.0, 1.0, 1.0, 1.0, 1.0, 1.0, 1.0, 1.0, 1.0, 1.0, 1.0, 1.0'
  end

  # TODO
  #
  # @return [String] 24 comma-separated weekday fractions
  def self.RecirculationPumpWithoutControlWeekdayFractions
    return '0.042, 0.042, 0.042, 0.042, 0.042, 0.042, 0.042, 0.042, 0.042, 0.042, 0.042, 0.042, 0.042, 0.042, 0.042, 0.042, 0.042, 0.042, 0.042, 0.042, 0.042, 0.042, 0.042, 0.042'
  end

  # TODO
  #
  # @return [String] 24 comma-separated weekend fractions
  def self.RecirculationPumpWithoutControlWeekendFractions
    return '0.042, 0.042, 0.042, 0.042, 0.042, 0.042, 0.042, 0.042, 0.042, 0.042, 0.042, 0.042, 0.042, 0.042, 0.042, 0.042, 0.042, 0.042, 0.042, 0.042, 0.042, 0.042, 0.042, 0.042'
  end

  # TODO
  #
  # @return [String] 24 comma-separated weekday fractions
  def self.RecirculationPumpDemandControlledWeekdayFractions
    return '0.012, 0.006, 0.004, 0.005, 0.010, 0.034, 0.078, 0.086, 0.080, 0.067, 0.056, 0.047, 0.040, 0.035, 0.033, 0.031, 0.038, 0.051, 0.060, 0.060, 0.055, 0.048, 0.038, 0.026'
  end

  # TODO
  #
  # @return [String] 24 comma-separated weekend fractions
  def self.RecirculationPumpDemandControlledWeekendFractions
    return '0.012, 0.006, 0.004, 0.005, 0.010, 0.034, 0.078, 0.086, 0.080, 0.067, 0.056, 0.047, 0.040, 0.035, 0.033, 0.031, 0.038, 0.051, 0.060, 0.060, 0.055, 0.048, 0.038, 0.026'
  end

  # TODO
  #
  # @return [String] 24 comma-separated weekday fractions
  def self.RecirculationPumpTemperatureControlledWeekdayFractions
    return '0.067, 0.072, 0.074, 0.073, 0.069, 0.048, 0.011, 0.003, 0.009, 0.020, 0.030, 0.037, 0.043, 0.047, 0.050, 0.051, 0.044, 0.034, 0.026, 0.026, 0.030, 0.036, 0.045, 0.055'
  end

  # TODO
  #
  # @return [String] 24 comma-separated weekend fractions
  def self.RecirculationPumpTemperatureControlledWeekendFractions
    return '0.067, 0.072, 0.074, 0.073, 0.069, 0.048, 0.011, 0.003, 0.009, 0.020, 0.030, 0.037, 0.043, 0.047, 0.050, 0.051, 0.044, 0.034, 0.026, 0.026, 0.030, 0.036, 0.045, 0.055'
  end

  # TODO
  #
  # @return [String] 12 comma-separated monthly multipliers
  def self.RecirculationPumpMonthlyMultipliers
    return '1.0, 1.0, 1.0, 1.0, 1.0, 1.0, 1.0, 1.0, 1.0, 1.0, 1.0, 1.0'
  end

  # TODO
  #
  # @return [String] 24 comma-separated weekday fractions
  def self.RefrigeratorWeekdayFractions
    return '0.040, 0.039, 0.038, 0.037, 0.036, 0.036, 0.038, 0.040, 0.041, 0.041, 0.040, 0.040, 0.042, 0.042, 0.042, 0.041, 0.044, 0.048, 0.050, 0.048, 0.047, 0.046, 0.044, 0.041'
  end

  # TODO
  #
  # @return [String] 24 comma-separated weekend fractions
  def self.RefrigeratorWeekendFractions
    return '0.040, 0.039, 0.038, 0.037, 0.036, 0.036, 0.038, 0.040, 0.041, 0.041, 0.040, 0.040, 0.042, 0.042, 0.042, 0.041, 0.044, 0.048, 0.050, 0.048, 0.047, 0.046, 0.044, 0.041'
  end

  # TODO
  #
  # @return [String] 12 comma-separated monthly multipliers
  def self.RefrigeratorMonthlyMultipliers
    return '0.837, 0.835, 1.084, 1.084, 1.084, 1.096, 1.096, 1.096, 1.096, 0.931, 0.925, 0.837'
  end

  # TODO
  #
  # @return [String] 24 comma-separated constant coefficients
  def self.RefrigeratorConstantCoefficients
    return '-0.487, -0.340, -0.370, -0.361, -0.515, -0.684, -0.471, -0.159, -0.079, -0.417, -0.411, -0.386, -0.240, -0.314, -0.160, -0.121, -0.469, -0.412, -0.091, 0.077, -0.118, -0.247, -0.445, -0.544' # Table C.3(2) Daily Refrigerator Coefficient Schedules
  end

  # TODO
  #
  # @return [String] 24 comma-separated temperature coefficients
  def self.RefrigeratorTemperatureCoefficients
    return '0.019, 0.016, 0.017, 0.016, 0.018, 0.021, 0.019, 0.015, 0.015, 0.019, 0.018, 0.018, 0.016, 0.017, 0.015, 0.015, 0.020, 0.020, 0.017, 0.014, 0.016, 0.017, 0.019, 0.020' # Table C.3(2) Daily Refrigerator Coefficient Schedules
  end

  # TODO
  #
  # @return [String] 24 comma-separated weekday fractions
  def self.ExtraRefrigeratorWeekdayFractions
    return '0.040, 0.039, 0.038, 0.037, 0.036, 0.036, 0.038, 0.040, 0.041, 0.041, 0.040, 0.040, 0.042, 0.042, 0.042, 0.041, 0.044, 0.048, 0.050, 0.048, 0.047, 0.046, 0.044, 0.041'
  end

  # TODO
  #
  # @return [String] 24 comma-separated weekend fractions
  def self.ExtraRefrigeratorWeekendFractions
    return '0.040, 0.039, 0.038, 0.037, 0.036, 0.036, 0.038, 0.040, 0.041, 0.041, 0.040, 0.040, 0.042, 0.042, 0.042, 0.041, 0.044, 0.048, 0.050, 0.048, 0.047, 0.046, 0.044, 0.041'
  end

  # TODO
  #
  # @return [String] 12 comma-separated monthly multipliers
  def self.ExtraRefrigeratorMonthlyMultipliers
    return '0.837, 0.835, 1.084, 1.084, 1.084, 1.096, 1.096, 1.096, 1.096, 0.931, 0.925, 0.837'
  end

  # TODO
  #
  # @return [TODO] TODO
  def self.ExtraRefrigeratorConstantCoefficients
    return '-0.487, -0.340, -0.370, -0.361, -0.515, -0.684, -0.471, -0.159, -0.079, -0.417, -0.411, -0.386, -0.240, -0.314, -0.160, -0.121, -0.469, -0.412, -0.091, -0.077, -0.118, -0.247, -0.445, -0.544'
  end

  # TODO
  #
  # @return [TODO] TODO
  def self.ExtraRefrigeratorTemperatureCoefficients
    return '0.019, 0.016, 0.017, 0.016, 0.018, 0.021, 0.019, 0.015, 0.015, 0.019, 0.018, 0.018, 0.016, 0.017, 0.015, 0.015, 0.020, 0.020, 0.017, 0.014, 0.016, 0.017, 0.019, 0.020'
  end

  # TODO
  #
  # @return [String] 24 comma-separated weekday fractions
  def self.FreezerWeekdayFractions
    return '0.040, 0.039, 0.038, 0.037, 0.036, 0.036, 0.038, 0.040, 0.041, 0.041, 0.040, 0.040, 0.042, 0.042, 0.042, 0.041, 0.044, 0.048, 0.050, 0.048, 0.047, 0.046, 0.044, 0.041'
  end

  # TODO
  #
  # @return [String] 24 comma-separated weekend fractions
  def self.FreezerWeekendFractions
    return '0.040, 0.039, 0.038, 0.037, 0.036, 0.036, 0.038, 0.040, 0.041, 0.041, 0.040, 0.040, 0.042, 0.042, 0.042, 0.041, 0.044, 0.048, 0.050, 0.048, 0.047, 0.046, 0.044, 0.041'
  end

  # TODO
  #
  # @return [String] 12 comma-separated monthly multipliers
  def self.FreezerMonthlyMultipliers
    return '0.837, 0.835, 1.084, 1.084, 1.084, 1.096, 1.096, 1.096, 1.096, 0.931, 0.925, 0.837'
  end

  # TODO
  #
  # @return [String] 24 comma-separated weekday fractions
  def self.CeilingFanWeekdayFractions
    return '0.057, 0.057, 0.057, 0.057, 0.057, 0.057, 0.057, 0.024, 0.024, 0.024, 0.024, 0.024, 0.024, 0.024, 0.024, 0.024, 0.024, 0.024, 0.052, 0.057, 0.057, 0.057, 0.057, 0.057'
  end

  # TODO
  #
  # @return [String] 24 comma-separated weekend fractions
  def self.CeilingFanWeekendFractions
    return '0.057, 0.057, 0.057, 0.057, 0.057, 0.057, 0.057, 0.024, 0.024, 0.024, 0.024, 0.024, 0.024, 0.024, 0.024, 0.024, 0.024, 0.024, 0.052, 0.057, 0.057, 0.057, 0.057, 0.057'
  end

  # TODO
  #
<<<<<<< HEAD
  # @param weather [WeatherProcess] Weather object
  # @return [String] 12 comma-separated monthly multipliers
=======
  # @param weather [WeatherFile] Weather object containing EPW information
  # @return [TODO] TODO
>>>>>>> 96b31f5e
  def self.CeilingFanMonthlyMultipliers(weather:)
    return HVAC.get_default_ceiling_fan_months(weather).join(', ')
  end

  # TODO
  #
  # @return [String] 24 comma-separated weekday fractions
  def self.PlugLoadsOtherWeekdayFractions
    return '0.036, 0.036, 0.036, 0.036, 0.036, 0.036, 0.038, 0.041, 0.042, 0.042, 0.042, 0.042, 0.042, 0.042, 0.042, 0.044, 0.047, 0.050, 0.051, 0.050, 0.048, 0.044, 0.040, 0.037'
  end

  # TODO
  #
  # @return [String] 24 comma-separated weekend fractions
  def self.PlugLoadsOtherWeekendFractions
    return '0.036, 0.036, 0.036, 0.036, 0.036, 0.036, 0.038, 0.041, 0.042, 0.042, 0.042, 0.042, 0.042, 0.042, 0.042, 0.044, 0.047, 0.050, 0.051, 0.050, 0.048, 0.044, 0.040, 0.037'
  end

  # TODO
  #
  # @return [String] 12 comma-separated monthly multipliers
  def self.PlugLoadsOtherMonthlyMultipliers
    return '1.0, 1.0, 1.0, 1.0, 1.0, 1.0, 1.0, 1.0, 1.0, 1.0, 1.0, 1.0'
  end

  # TODO
  #
  # @return [String] 24 comma-separated weekday fractions
  def self.PlugLoadsTVWeekdayFractions
    return '0.014, 0.007, 0.004, 0.003, 0.004, 0.006, 0.010, 0.015, 0.020, 0.025, 0.028, 0.031, 0.033, 0.038, 0.042, 0.046, 0.054, 0.062, 0.080, 0.110, 0.132, 0.125, 0.077, 0.034'
  end

  # TODO
  #
  # @return [String] 24 comma-separated weekend fractions
  def self.PlugLoadsTVWeekendFractions
    return '0.014, 0.007, 0.004, 0.003, 0.004, 0.006, 0.010, 0.015, 0.020, 0.025, 0.028, 0.031, 0.033, 0.038, 0.042, 0.046, 0.054, 0.062, 0.080, 0.110, 0.132, 0.125, 0.077, 0.034'
  end

  # TODO
  #
  # @return [String] 12 comma-separated monthly multipliers
  def self.PlugLoadsTVMonthlyMultipliers
    return '1.0, 1.0, 1.0, 1.0, 1.0, 1.0, 1.0, 1.0, 1.0, 1.0, 1.0, 1.0'
  end

  # TODO
  #
  # @return [String] 24 comma-separated weekday fractions
  def self.PlugLoadsVehicleWeekdayFractions
    return '0.042, 0.042, 0.042, 0.042, 0.042, 0.042, 0.042, 0.042, 0.042, 0.042, 0.042, 0.042, 0.042, 0.042, 0.042, 0.042, 0.042, 0.042, 0.042, 0.042, 0.042, 0.042, 0.042, 0.042'
  end

  # TODO
  #
  # @return [String] 24 comma-separated weekend fractions
  def self.PlugLoadsVehicleWeekendFractions
    return '0.042, 0.042, 0.042, 0.042, 0.042, 0.042, 0.042, 0.042, 0.042, 0.042, 0.042, 0.042, 0.042, 0.042, 0.042, 0.042, 0.042, 0.042, 0.042, 0.042, 0.042, 0.042, 0.042, 0.042'
  end

  # TODO
  #
  # @return [String] 12 comma-separated monthly multipliers
  def self.PlugLoadsVehicleMonthlyMultipliers
    return '1.0, 1.0, 1.0, 1.0, 1.0, 1.0, 1.0, 1.0, 1.0, 1.0, 1.0, 1.0'
  end

  # TODO
  #
  # @return [String] 24 comma-separated weekday fractions
  def self.PlugLoadsWellPumpWeekdayFractions
    return '0.044, 0.023, 0.019, 0.015, 0.016, 0.018, 0.026, 0.033, 0.033, 0.032, 0.033, 0.033, 0.032, 0.032, 0.032, 0.033, 0.045, 0.057, 0.066, 0.076, 0.081, 0.086, 0.075, 0.065'
  end

  # TODO
  #
  # @return [String] 24 comma-separated weekend fractions
  def self.PlugLoadsWellPumpWeekendFractions
    return '0.044, 0.023, 0.019, 0.015, 0.016, 0.018, 0.026, 0.033, 0.033, 0.032, 0.033, 0.033, 0.032, 0.032, 0.032, 0.033, 0.045, 0.057, 0.066, 0.076, 0.081, 0.086, 0.075, 0.065'
  end

  # TODO
  #
  # @return [String] 12 comma-separated monthly multipliers
  def self.PlugLoadsWellPumpMonthlyMultipliers
    return '1.0, 1.0, 1.0, 1.0, 1.0, 1.0, 1.0, 1.0, 1.0, 1.0, 1.0, 1.0'
  end

  # TODO
  #
  # @return [String] 24 comma-separated weekday fractions
  def self.FuelLoadsGrillWeekdayFractions
    return '0.004, 0.001, 0.001, 0.002, 0.007, 0.012, 0.029, 0.046, 0.044, 0.041, 0.044, 0.046, 0.042, 0.038, 0.049, 0.059, 0.110, 0.161, 0.115, 0.070, 0.044, 0.019, 0.013, 0.007'
  end

  # TODO
  #
  # @return [String] 24 comma-separated weekend fractions
  def self.FuelLoadsGrillWeekendFractions
    return '0.004, 0.001, 0.001, 0.002, 0.007, 0.012, 0.029, 0.046, 0.044, 0.041, 0.044, 0.046, 0.042, 0.038, 0.049, 0.059, 0.110, 0.161, 0.115, 0.070, 0.044, 0.019, 0.013, 0.007'
  end

  # TODO
  #
  # @return [String] 12 comma-separated monthly multipliers
  def self.FuelLoadsGrillMonthlyMultipliers
    return '1.0, 1.0, 1.0, 1.0, 1.0, 1.0, 1.0, 1.0, 1.0, 1.0, 1.0, 1.0'
  end

  # TODO
  #
  # @return [String] 24 comma-separated weekday fractions
  def self.FuelLoadsLightingWeekdayFractions
    return '0.044, 0.023, 0.019, 0.015, 0.016, 0.018, 0.026, 0.033, 0.033, 0.032, 0.033, 0.033, 0.032, 0.032, 0.032, 0.033, 0.045, 0.057, 0.066, 0.076, 0.081, 0.086, 0.075, 0.065'
  end

  # TODO
  #
  # @return [String] 24 comma-separated weekend fractions
  def self.FuelLoadsLightingWeekendFractions
    return '0.044, 0.023, 0.019, 0.015, 0.016, 0.018, 0.026, 0.033, 0.033, 0.032, 0.033, 0.033, 0.032, 0.032, 0.032, 0.033, 0.045, 0.057, 0.066, 0.076, 0.081, 0.086, 0.075, 0.065'
  end

  # TODO
  #
  # @return [String] 12 comma-separated monthly multipliers
  def self.FuelLoadsLightingMonthlyMultipliers
    return '1.0, 1.0, 1.0, 1.0, 1.0, 1.0, 1.0, 1.0, 1.0, 1.0, 1.0, 1.0'
  end

  # TODO
  #
  # @return [String] 24 comma-separated weekday fractions
  def self.FuelLoadsFireplaceWeekdayFractions
    return '0.044, 0.023, 0.019, 0.015, 0.016, 0.018, 0.026, 0.033, 0.033, 0.032, 0.033, 0.033, 0.032, 0.032, 0.032, 0.033, 0.045, 0.057, 0.066, 0.076, 0.081, 0.086, 0.075, 0.065'
  end

  # TODO
  #
  # @return [String] 24 comma-separated weekend fractions
  def self.FuelLoadsFireplaceWeekendFractions
    return '0.044, 0.023, 0.019, 0.015, 0.016, 0.018, 0.026, 0.033, 0.033, 0.032, 0.033, 0.033, 0.032, 0.032, 0.032, 0.033, 0.045, 0.057, 0.066, 0.076, 0.081, 0.086, 0.075, 0.065'
  end

  # TODO
  #
  # @return [String] 12 comma-separated monthly multipliers
  def self.FuelLoadsFireplaceMonthlyMultipliers
    return '1.0, 1.0, 1.0, 1.0, 1.0, 1.0, 1.0, 1.0, 1.0, 1.0, 1.0, 1.0'
  end

  # TODO
  #
  # @return [String] 24 comma-separated weekday fractions
  def self.PoolPumpWeekdayFractions
    return '0.003, 0.003, 0.003, 0.004, 0.008, 0.015, 0.026, 0.044, 0.084, 0.121, 0.127, 0.121, 0.120, 0.090, 0.075, 0.061, 0.037, 0.023, 0.013, 0.008, 0.004, 0.003, 0.003, 0.003'
  end

  # TODO
  #
  # @return [String] 24 comma-separated weekend fractions
  def self.PoolPumpWeekendFractions
    return '0.003, 0.003, 0.003, 0.004, 0.008, 0.015, 0.026, 0.044, 0.084, 0.121, 0.127, 0.121, 0.120, 0.090, 0.075, 0.061, 0.037, 0.023, 0.013, 0.008, 0.004, 0.003, 0.003, 0.003'
  end

  # TODO
  #
  # @return [String] 12 comma-separated monthly multipliers
  def self.PoolPumpMonthlyMultipliers
    return '1.154, 1.161, 1.013, 1.010, 1.013, 0.888, 0.883, 0.883, 0.888, 0.978, 0.974, 1.154'
  end

  # TODO
  #
  # @return [String] 24 comma-separated weekday fractions
  def self.PoolHeaterWeekdayFractions
    return '0.003, 0.003, 0.003, 0.004, 0.008, 0.015, 0.026, 0.044, 0.084, 0.121, 0.127, 0.121, 0.120, 0.090, 0.075, 0.061, 0.037, 0.023, 0.013, 0.008, 0.004, 0.003, 0.003, 0.003'
  end

  # TODO
  #
  # @return [String] 24 comma-separated weekend fractions
  def self.PoolHeaterWeekendFractions
    return '0.003, 0.003, 0.003, 0.004, 0.008, 0.015, 0.026, 0.044, 0.084, 0.121, 0.127, 0.121, 0.120, 0.090, 0.075, 0.061, 0.037, 0.023, 0.013, 0.008, 0.004, 0.003, 0.003, 0.003'
  end

  # TODO
  #
  # @return [String] 12 comma-separated monthly multipliers
  def self.PoolHeaterMonthlyMultipliers
    return '1.154, 1.161, 1.013, 1.010, 1.013, 0.888, 0.883, 0.883, 0.888, 0.978, 0.974, 1.154'
  end

  # TODO
  #
  # @return [String] 24 comma-separated weekday fractions
  def self.PermanentSpaPumpWeekdayFractions
    return '0.024, 0.029, 0.024, 0.029, 0.047, 0.067, 0.057, 0.024, 0.024, 0.019, 0.015, 0.014, 0.014, 0.014, 0.024, 0.058, 0.126, 0.122, 0.068, 0.061, 0.051, 0.043, 0.024, 0.024'
  end

  # TODO
  #
  # @return [String] 24 comma-separated weekend fractions
  def self.PermanentSpaPumpWeekendFractions
    return '0.024, 0.029, 0.024, 0.029, 0.047, 0.067, 0.057, 0.024, 0.024, 0.019, 0.015, 0.014, 0.014, 0.014, 0.024, 0.058, 0.126, 0.122, 0.068, 0.061, 0.051, 0.043, 0.024, 0.024'
  end

  # TODO
  #
  # @return [String] 12 comma-separated monthly multipliers
  def self.PermanentSpaPumpMonthlyMultipliers
    return '0.921, 0.928, 0.921, 0.915, 0.921, 1.160, 1.158, 1.158, 1.160, 0.921, 0.915, 0.921'
  end

  # TODO
  #
  # @return [String] 24 comma-separated weekday fractions
  def self.PermanentSpaHeaterWeekdayFractions
    return '0.024, 0.029, 0.024, 0.029, 0.047, 0.067, 0.057, 0.024, 0.024, 0.019, 0.015, 0.014, 0.014, 0.014, 0.024, 0.058, 0.126, 0.122, 0.068, 0.061, 0.051, 0.043, 0.024, 0.024'
  end

  # TODO
  #
  # @return [String] 24 comma-separated weekend fractions
  def self.PermanentSpaHeaterWeekendFractions
    return '0.024, 0.029, 0.024, 0.029, 0.047, 0.067, 0.057, 0.024, 0.024, 0.019, 0.015, 0.014, 0.014, 0.014, 0.024, 0.058, 0.126, 0.122, 0.068, 0.061, 0.051, 0.043, 0.024, 0.024'
  end

  # TODO
  #
  # @return [String] 12 comma-separated monthly multipliers
  def self.PermanentSpaHeaterMonthlyMultipliers
    return '0.837, 0.835, 1.084, 1.084, 1.084, 1.096, 1.096, 1.096, 1.096, 0.931, 0.925, 0.837'
  end

  # TODO
  #
  # @param year [Integer] the calendar year
  # @param month [TODO] TODO
  # @param day [TODO] TODO
  # @return [TODO] TODO
  def self.get_day_num_from_month_day(year, month, day)
    # Returns a value between 1 and 365 (or 366 for a leap year)
    # Returns e.g. 32 for month=2 and day=1 (Feb 1)
    month_num_days = Constants.NumDaysInMonths(year)
    day_num = day
    for m in 0..month - 2
      day_num += month_num_days[m]
    end
    return day_num
  end

  # TODO
  #
  # @param year [Integer] the calendar year
  # @param start_month [TODO] TODO
  # @param start_day [TODO] TODO
  # @param end_month [TODO] TODO
  # @param end_day [TODO] TODO
  # @return [TODO] TODO
  def self.get_daily_season(year, start_month, start_day, end_month, end_day)
    start_day_num = get_day_num_from_month_day(year, start_month, start_day)
    end_day_num = get_day_num_from_month_day(year, end_month, end_day)

    season = Array.new(Constants.NumDaysInYear(year), 0)
    if end_day_num >= start_day_num
      season.fill(1, start_day_num - 1, end_day_num - start_day_num + 1) # Fill between start/end days
    else # Wrap around year
      season.fill(1, start_day_num - 1) # Fill between start day and end of year
      season.fill(1, 0, end_day_num) # Fill between start of year and end day
    end
    return season
  end

  # TODO
  #
  # @param year [Integer] the calendar year
  # @param months [TODO] TODO
  # @return [TODO] TODO
  def self.months_to_days(year, months)
    month_num_days = Constants.NumDaysInMonths(year)
    days = []
    for m in 0..11
      days.concat([months[m]] * month_num_days[m])
    end
    return days
  end

  # TODO
  #
  # @param year [Integer] the calendar year
  # @return [TODO] TODO
  def self.day_start_months(year)
    month_num_days = Constants.NumDaysInMonths(year)
    return month_num_days.each_with_index.map { |_n, i| get_day_num_from_month_day(year, i + 1, 1) }
  end

  # TODO
  #
  # @param year [Integer] the calendar year
  # @return [TODO] TODO
  def self.day_end_months(year)
    month_num_days = Constants.NumDaysInMonths(year)
    return month_num_days.each_with_index.map { |n, i| get_day_num_from_month_day(year, i + 1, n) }
  end

  # TODO
  #
  # @param model [OpenStudio::Model::Model] OpenStudio Model object
  # @param values [TODO] TODO
  # @return [TODO] TODO
  def self.create_ruleset_from_daily_season(model, values)
    s = OpenStudio::Model::ScheduleRuleset.new(model)
    year = model.getYearDescription.assumedYear
    start_value = values[0]
    start_date = OpenStudio::Date::fromDayOfYear(1, year)
    values.each_with_index do |value, i|
      i += 1
      next unless value != start_value || i == values.length

      rule = OpenStudio::Model::ScheduleRule.new(s)
      set_weekday_rule(rule)
      set_weekend_rule(rule)
      i += 1 if i == values.length
      end_date = OpenStudio::Date::fromDayOfYear(i - 1, year)
      rule.setStartDate(start_date)
      rule.setEndDate(end_date)
      day_schedule = rule.daySchedule
      day_schedule.addValue(OpenStudio::Time.new(0, 24, 0, 0), start_value)
      break if i == values.length + 1

      start_date = OpenStudio::Date::fromDayOfYear(i, year)
      start_value = value
    end
    return s
  end

  # TODO
  #
  # @param date_time_range [TODO] TODO
  # @return [TODO] TODO
  def self.parse_date_time_range(date_time_range)
    begin_end_dates = date_time_range.split('-').map { |v| v.strip }
    if begin_end_dates.size != 2
      fail "Invalid date format specified for '#{date_time_range}'."
    end

    begin_values = begin_end_dates[0].split(' ').map { |v| v.strip }
    end_values = begin_end_dates[1].split(' ').map { |v| v.strip }

    if !(begin_values.size == 2 || begin_values.size == 3) || !(end_values.size == 2 || end_values.size == 3)
      fail "Invalid date format specified for '#{date_time_range}'."
    end

    require 'date'
    begin_month = Date::ABBR_MONTHNAMES.index(begin_values[0].capitalize)
    end_month = Date::ABBR_MONTHNAMES.index(end_values[0].capitalize)
    begin_day = begin_values[1].to_i
    end_day = end_values[1].to_i
    if begin_values.size == 3
      begin_hour = begin_values[2].to_i
    end
    if end_values.size == 3
      end_hour = end_values[2].to_i
    end
    if begin_month.nil? || end_month.nil? || begin_day == 0 || end_day == 0
      fail "Invalid date format specified for '#{date_time_range}'."
    end

    return begin_month, begin_day, begin_hour, end_month, end_day, end_hour
  end

  # TODO
  #
  # @param months [TODO] TODO
  # @param year [Integer] the calendar year
  # @return [TODO] TODO
  def self.get_begin_and_end_dates_from_monthly_array(months, year)
    num_days_in_month = Constants.NumDaysInMonths(year)

    if months.uniq.size == 1 && months[0] == 1 # Year-round
      return 1, 1, 12, num_days_in_month[11]
    elsif months.uniq.size == 1 && months[0] == 0 # Never
      return
    elsif months[0] == 1 && months[11] == 1 # Wrap around year
      begin_month = 12 - months.reverse.index(0) + 1
      end_month = months.index(0)
    else
      begin_month = months.index(1) + 1
      end_month = 12 - months.reverse.index(1)
    end

    begin_day = 1
    end_day = num_days_in_month[end_month - 1]

    return begin_month, begin_day, end_month, end_day
  end

  # TODO
  #
  # @return [TODO] TODO
  def self.get_unavailable_periods_csv_data
    unavailable_periods_csv = File.join(File.dirname(__FILE__), 'data', 'unavailable_periods.csv')
    if not File.exist?(unavailable_periods_csv)
      fail 'Could not find unavailable_periods.csv'
    end

    require 'csv'
    unavailable_periods_csv_data = CSV.open(unavailable_periods_csv, headers: :first_row).map(&:to_h)

    return unavailable_periods_csv_data
  end

  # TODO
  #
  # @param runner [OpenStudio::Measure::OSRunner] OpenStudio Runner object
  # @param schedule_name [TODO] TODO
  # @param col_name [TODO] TODO
  # @return [TODO] TODO
  def self.unavailable_period_applies(runner, schedule_name, col_name)
    if @unavailable_periods_csv_data.nil?
      @unavailable_periods_csv_data = get_unavailable_periods_csv_data
    end
    @unavailable_periods_csv_data.each do |csv_row|
      next if csv_row['Schedule Name'] != schedule_name

      if not csv_row.keys.include? col_name
        fail "Could not find column='#{col_name}' in unavailable_periods.csv."
      end

      begin
        applies = Integer(csv_row[col_name])
      rescue
        fail "Value is not a valid integer for row='#{schedule_name}' and column='#{col_name}' in unavailable_periods.csv."
      end
      if applies == 1
        if not runner.nil?
          if schedule_name == SchedulesFile::Columns[:HVAC].name
            runner.registerWarning('It is not possible to eliminate all HVAC energy use (e.g. crankcase/defrost energy) in EnergyPlus during an unavailable period.')
          elsif schedule_name == SchedulesFile::Columns[:WaterHeater].name
            runner.registerWarning('It is not possible to eliminate all DHW energy use (e.g. water heater parasitics) in EnergyPlus during an unavailable period.')
          end
        end
        return true
      elsif applies == 0
        return false
      end
    end

    fail "Could not find row='#{schedule_name}' in unavailable_periods.csv"
  end

  # Ensure that the defined schedule value array (or string of numbers) is the correct length.
  #
  # @param values [Array<Double> or String] a num_values-element array of numbers or a comma-seperated string of numbers
  # @param num_values [Integer] expected number of values in the outer array
  # @param sch_name [String] name that is assigned to the OpenStudio Schedule object
  # @return [Array<Double>] a num_values-element array of numbers
  def self.validate_values(values, num_values, sch_name)
    err_msg = "A comma-separated string of #{num_values} numbers must be entered for the #{sch_name} schedule."
    if values.is_a?(Array)
      if values.length != num_values
        fail err_msg
      end

      values.each do |val|
        if not valid_float?(val)
          fail err_msg
        end
      end
      floats = values.map { |i| i.to_f }
    elsif values.is_a?(String)
      begin
        vals = values.split(',')
        vals.each do |val|
          if not valid_float?(val)
            fail err_msg
          end
        end
        floats = vals.map { |i| i.to_f }
        if floats.length != num_values
          fail err_msg
        end
      rescue
        fail err_msg
      end
    else
      fail err_msg
    end
    return floats
  end

  # Check whether string is a valid float.
  #
  # @param str [String] string representation of a possible float
  # @return [Boolean] true if valid float
  def self.valid_float?(str)
    !!Float(str) rescue false
  end
end

# Wrapper for detailed schedule CSVs.
class SchedulesFile
  # Struct for storing schedule CSV column information.
  class Column
    # @param name [String] the column header of the detailed schedule
    # @param used_by_unavailable_periods [Boolean] affected by unavailable periods
    # @param can_be_stochastic [Boolean] detailed stochastic occupancy schedule can be automatically generated
    # @param type [Symbol] units
    def initialize(name, used_by_unavailable_periods, can_be_stochastic, type)
      @name = name
      @used_by_unavailable_periods = used_by_unavailable_periods
      @can_be_stochastic = can_be_stochastic
      @type = type
    end
    attr_accessor(:name, :used_by_unavailable_periods, :can_be_stochastic, :type)
  end

  # Define all schedule columns
  # Columns may be used for A) detailed schedule CSVs (e.g., occupants), B) unavailable
  # periods CSV (e.g., hvac), and/or C) EnergyPlus-specific schedules (e.g., battery_charging).
  Columns = {
    Occupants: Column.new('occupants', true, true, :frac),
    LightingInterior: Column.new('lighting_interior', true, true, :frac),
    LightingExterior: Column.new('lighting_exterior', true, false, :frac),
    LightingGarage: Column.new('lighting_garage', true, true, :frac),
    LightingExteriorHoliday: Column.new('lighting_exterior_holiday', true, false, :frac),
    CookingRange: Column.new('cooking_range', true, true, :frac),
    Refrigerator: Column.new('refrigerator', true, false, :frac),
    ExtraRefrigerator: Column.new('extra_refrigerator', true, false, :frac),
    Freezer: Column.new('freezer', true, false, :frac),
    Dishwasher: Column.new('dishwasher', true, true, :frac),
    ClothesWasher: Column.new('clothes_washer', true, true, :frac),
    ClothesDryer: Column.new('clothes_dryer', true, true, :frac),
    CeilingFan: Column.new('ceiling_fan', true, true, :frac),
    PlugLoadsOther: Column.new('plug_loads_other', true, true, :frac),
    PlugLoadsTV: Column.new('plug_loads_tv', true, true, :frac),
    PlugLoadsVehicle: Column.new('plug_loads_vehicle', true, false, :frac),
    PlugLoadsWellPump: Column.new('plug_loads_well_pump', true, false, :frac),
    FuelLoadsGrill: Column.new('fuel_loads_grill', true, false, :frac),
    FuelLoadsLighting: Column.new('fuel_loads_lighting', true, false, :frac),
    FuelLoadsFireplace: Column.new('fuel_loads_fireplace', true, false, :frac),
    PoolPump: Column.new('pool_pump', true, false, :frac),
    PoolHeater: Column.new('pool_heater', true, false, :frac),
    PermanentSpaPump: Column.new('permanent_spa_pump', true, false, :frac),
    PermanentSpaHeater: Column.new('permanent_spa_heater', true, false, :frac),
    HotWaterDishwasher: Column.new('hot_water_dishwasher', false, true, :frac),
    HotWaterClothesWasher: Column.new('hot_water_clothes_washer', false, true, :frac),
    HotWaterFixtures: Column.new('hot_water_fixtures', true, true, :frac),
    HotWaterRecirculationPump: Column.new('hot_water_recirculation_pump', true, false, :frac),
    GeneralWaterUse: Column.new('general_water_use', true, false, :frac),
    Sleeping: Column.new('sleeping', false, false, nil),
    HeatingSetpoint: Column.new('heating_setpoint', false, false, :setpoint),
    CoolingSetpoint: Column.new('cooling_setpoint', false, false, :setpoint),
    WaterHeaterSetpoint: Column.new('water_heater_setpoint', false, false, :setpoint),
    WaterHeaterOperatingMode: Column.new('water_heater_operating_mode', false, false, :zero_or_one),
    Battery: Column.new('battery', false, false, :neg_one_to_one),
    BatteryCharging: Column.new('battery_charging', false, false, nil),
    BatteryDischarging: Column.new('battery_discharging', false, false, nil),
    HVAC: Column.new('hvac', true, false, nil),
    HVACMaximumPowerRatio: Column.new('hvac_maximum_power_ratio', false, false, :frac),
    WaterHeater: Column.new('water_heater', true, false, nil),
    Dehumidifier: Column.new('dehumidifier', true, false, nil),
    KitchenFan: Column.new('kitchen_fan', true, false, nil),
    BathFan: Column.new('bath_fan', true, false, nil),
    HouseFan: Column.new('house_fan', true, false, nil),
    WholeHouseFan: Column.new('whole_house_fan', true, false, nil),
  }

  # @param runner [OpenStudio::Measure::OSRunner] OpenStudio Runner object
  # @param schedules_paths [Array<String>] array of file paths pointing to detailed schedule CSVs
  # @param year [Integer] the calendar year
  # @param unavailable_periods [HPXML::UnavailablePeriods] HPXML UnavailablePeriods object
  # @param output_path [String] the file path for which to export a single detailed schedule CSV file and also reference from OpenStudio ScheduleFile objects
  def initialize(runner: nil,
                 schedules_paths:,
                 year:,
                 unavailable_periods: [],
                 output_path:,
                 offset_db: nil)
    return if schedules_paths.empty?

    @year = year
    import(schedules_paths)
    create_battery_charging_discharging_schedules
    expand_schedules
    @tmp_schedules = Marshal.load(Marshal.dump(@schedules)) # make a deep copy because we use unmodified schedules downstream
    set_unavailable_periods(runner, unavailable_periods)
    convert_setpoints(offset_db)
    @output_schedules_path = output_path
    export()
  end

<<<<<<< HEAD
  # Check if any detailed schedules are referenced.
=======
  attr_accessor(:schedules, :tmp_schedules)

  # TODO
>>>>>>> 96b31f5e
  #
  # @return [Boolean] true if SchedulesFile was instantiated without any schedule file paths
  def nil?
    if @schedules.nil?
      return true
    end

    return false
  end

  # Check whether the detailed schedules include a specific column.
  #
  # @param col_name [String] the column header of the detailed schedule
  # @return [Boolean] true if schedules include the provided column name.
  def includes_col_name(col_name)
    if @schedules.keys.include?(col_name)
      return true
    end

    return false
  end

  # Assemble schedules from all detailed schedule CSVs into a hash.
  #
  # @param schedules_paths [Array<String>] array of file paths pointing to detailed schedule CSVs
  # @return [void]
  def import(schedules_paths)
    num_hrs_in_year = Constants.NumHoursInYear(@year)
    @schedules = {}
    schedules_paths.each do |schedules_path|
      columns = CSV.read(schedules_path).transpose
      columns.each do |col|
        col_name = col[0]
        column = Columns.values.find { |c| c.name == col_name }

        values = col[1..-1].reject { |v| v.nil? }

        begin
          values = values.map { |v| Float(v) }
        rescue ArgumentError
          fail "Schedule value must be numeric for column '#{col_name}'. [context: #{schedules_path}]"
        end

        if @schedules.keys.include? col_name
          fail "Schedule column name '#{col_name}' is duplicated. [context: #{schedules_path}]"
        end

        if column.type == :frac
          if values.max > 1.01 || values.max < 0.99 # Allow some imprecision
            fail "Schedule max value for column '#{col_name}' must be 1. [context: #{schedules_path}]"
          end
        end

        if column.type == :frac
          if values.min < 0
            fail "Schedule min value for column '#{col_name}' must be non-negative. [context: #{schedules_path}]"
          end
        end

        if column.type == :neg_one_to_one
          if values.min < -1
            fail "Schedule value for column '#{col_name}' must be greater than or equal to -1. [context: #{schedules_path}]"
          end
          if values.max > 1
            fail "Schedule value for column '#{col_name}' must be less than or equal to 1. [context: #{schedules_path}]"
          end
        end

        if column.type == :zero_or_one
          if values.any? { |v| v != 0 && v != 1 }
            fail "Schedule value for column '#{col_name}' must be either 0 or 1. [context: #{schedules_path}]"
          end
        end

        valid_minutes_per_item = [1, 2, 3, 4, 5, 6, 10, 12, 15, 20, 30, 60]
        valid_num_rows = valid_minutes_per_item.map { |min_per_item| (60.0 * num_hrs_in_year / min_per_item).to_i }
        unless valid_num_rows.include? values.length
          fail "Schedule has invalid number of rows (#{values.length}) for column '#{col_name}'. Must be one of: #{valid_num_rows.reverse.join(', ')}. [context: #{@schedules_path}]"
        end

        @schedules[col_name] = values
      end
    end
  end

  # Export a single detailed schedule CSV file.
  #
  # @return [Boolean] true if schedule is exported
  def export()
    return false if @output_schedules_path.nil?

    CSV.open(@output_schedules_path, 'wb') do |csv|
      csv << @tmp_schedules.keys
      rows = @tmp_schedules.values.transpose
      rows.each do |row|
        csv << row
      end
    end

    return true
  end

  # Return the hash of (unmodified) detailed schedule values.
  #
<<<<<<< HEAD
  # @return [Hash] the (unmodified) detailed schedules
  def schedules
    return @schedules
  end

  # Return the hash of (actual) detailed schedule values.
  # These are the schedules referenced by OpenStudio ScheduleFile objects.
  #
  # @return [Hash] the (actual) detailed schedules
  def tmp_schedules
    return @tmp_schedules
  end

  # Get the column index from the schedules hash to be referenced by OpenStudio ScheduleFile objects.
  #
  # @param col_name [String] the column header of the detailed schedule
  # @return [Integer] the column index of the hash
=======
  # @param col_name [TODO] TODO
  # @return [TODO] TODO
>>>>>>> 96b31f5e
  def get_col_index(col_name:)
    headers = @tmp_schedules.keys

    col_num = headers.index(col_name)
    return col_num
  end

  # Create a new OpenStudio ScheduleFile object for a column name if one doesn't already exist.
  #
  # @param model [OpenStudio::Model::Model] OpenStudio Model object
  # @param col_name [String] the column header of the detailed schedule
  # @param rows_to_skip [Integer] number of metadata rows (column headers) in detailed schedule CSV
  # @param schedule_type_limits_name [String] data type for the values contained in the schedule
  # @return [OpenStudio::Model::ScheduleFile] an OpenStudio ScheduleFile object
  def create_schedule_file(model, col_name:, rows_to_skip: 1,
                           schedule_type_limits_name: nil)
    model.getScheduleFiles.each do |schedule_file|
      next if schedule_file.name.to_s != col_name

      return schedule_file
    end

    if @schedules[col_name].nil?
      return
    end

    col_index = get_col_index(col_name: col_name)
    num_hrs_in_year = Constants.NumHoursInYear(@year)
    schedule_length = @schedules[col_name].length
    min_per_item = 60.0 / (schedule_length / num_hrs_in_year)

    file_path = File.dirname(@output_schedules_path)
    workflow_json = model.workflowJSON
    file_paths = workflow_json.filePaths.map(&:to_s)
    workflow_json.addFilePath(file_path) unless file_paths.include?(file_path)

    schedule_file = OpenStudio::Model::ScheduleFile.new(model, File.basename(@output_schedules_path))
    schedule_file.setName(col_name)
    schedule_file.setColumnNumber(col_index + 1)
    schedule_file.setRowstoSkipatTop(rows_to_skip)
    schedule_file.setNumberofHoursofData(num_hrs_in_year.to_i)
    schedule_file.setMinutesperItem(min_per_item.to_i)
    schedule_file.setTranslateFileWithRelativePath(true)

    Schedule.set_schedule_type_limits(model, schedule_file, schedule_type_limits_name)

    return schedule_file
  end

  # The equivalent number of hours in the year, if the schedule was at full load (1.0).
  #
  # @param col_name [TODO] TODO
  # @param schedules [TODO] TODO
  # @return [TODO] TODO
  def annual_equivalent_full_load_hrs(col_name:,
                                      schedules: nil)

    ann_equiv_full_load_hrs = period_equivalent_full_load_hrs(col_name: col_name, schedules: schedules)

    return ann_equiv_full_load_hrs
  end

  # The equivalent number of hours in the period, if the schedule was at full load (1.0).
  #
  # @param col_name [TODO] TODO
  # @param schedules [TODO] TODO
  # @param period [TODO] TODO
  # @return [TODO] TODO
  def period_equivalent_full_load_hrs(col_name:,
                                      schedules: nil,
                                      period: nil)
    if schedules.nil?
      schedules = @schedules # the schedules before unavailable periods are applied
    end

    if schedules[col_name].nil?
      return
    end

    num_hrs_in_year = Constants.NumHoursInYear(@year)
    schedule_length = schedules[col_name].length
    min_per_item = 60.0 / (schedule_length / num_hrs_in_year)

    equiv_full_load_hrs = 0.0
    if not period.nil?
      n_steps = schedules[schedules.keys[0]].length
      num_days_in_year = Constants.NumDaysInYear(@year)
      steps_in_day = n_steps / num_days_in_year
      steps_in_hour = steps_in_day / 24

      begin_day_num = Schedule.get_day_num_from_month_day(@year, period.begin_month, period.begin_day)
      end_day_num = Schedule.get_day_num_from_month_day(@year, period.end_month, period.end_day)

      begin_hour = 0
      end_hour = 24

      begin_hour = period.begin_hour if not period.begin_hour.nil?
      end_hour = period.end_hour if not period.end_hour.nil?

      if end_day_num >= begin_day_num
        start_ix = (begin_day_num - 1) * steps_in_day + (begin_hour * steps_in_hour)
        end_ix = (end_day_num - begin_day_num + 1) * steps_in_day - ((24 - end_hour + begin_hour) * steps_in_hour)
        equiv_full_load_hrs += schedules[col_name][start_ix..end_ix].sum / (60.0 / min_per_item)
      else # Wrap around year
        start_ix = (begin_day_num - 1) * steps_in_day + (begin_hour * steps_in_hour)
        end_ix = -1
        equiv_full_load_hrs += schedules[col_name][start_ix..end_ix].sum / (60.0 / min_per_item)

        start_ix = 0
        end_ix = (end_day_num - 1) * steps_in_day + (end_hour * steps_in_hour)
        equiv_full_load_hrs += schedules[col_name][start_ix..end_ix].sum / (60.0 / min_per_item)
      end
    else # Annual
      equiv_full_load_hrs += schedules[col_name].sum / (60.0 / min_per_item)
    end

    return equiv_full_load_hrs
  end

  # The power in watts the equipment needs to consume so that, if it were to run annual_equivalent_full_load_hrs hours,
  # it would consume the annual_kwh energy in the year. Essentially, returns the watts for the equipment when schedule
  # is at 1.0, so that, for the given schedule values, the equipment will consume annual_kwh energy in a year.
  #
  # @param col_name [TODO] TODO
  # @param annual_kwh [TODO] TODO
  # @return [TODO] TODO
  def calc_design_level_from_annual_kwh(col_name:,
                                        annual_kwh:)
    if @schedules[col_name].nil?
      return
    end

    ann_equiv_full_load_hrs = annual_equivalent_full_load_hrs(col_name: col_name)
    return 0 if ann_equiv_full_load_hrs == 0

    design_level = annual_kwh * 1000.0 / ann_equiv_full_load_hrs # W

    return design_level
  end

  # Similar to ann_equiv_full_load_hrs, but for thermal energy.
  #
  # @param col_name [TODO] TODO
  # @param annual_therm [TODO] TODO
  # @return [TODO] TODO
  def calc_design_level_from_annual_therm(col_name:,
                                          annual_therm:)
    if @schedules[col_name].nil?
      return
    end

    annual_kwh = UnitConversions.convert(annual_therm, 'therm', 'kWh')
    design_level = calc_design_level_from_annual_kwh(col_name: col_name, annual_kwh: annual_kwh)

    return design_level
  end

  # Similar to the calc_design_level_from_annual_kwh, but use daily_kwh instead of annual_kwh to calculate the design level.
  #
  # @param col_name [TODO] TODO
  # @param daily_kwh [TODO] TODO
  # @return [TODO] TODO
  def calc_design_level_from_daily_kwh(col_name:,
                                       daily_kwh:)
    if @schedules[col_name].nil?
      return
    end

    full_load_hrs = annual_equivalent_full_load_hrs(col_name: col_name)
    return 0 if full_load_hrs == 0

    num_days_in_year = Constants.NumDaysInYear(@year)
    daily_full_load_hrs = full_load_hrs / num_days_in_year
    design_level = UnitConversions.convert(daily_kwh / daily_full_load_hrs, 'kW', 'W')

    return design_level
  end

  # Similar to calc_design_level_from_daily_kwh but for water usage.
  #
  # @param col_name [TODO] TODO
  # @param daily_water [TODO] TODO
  # @return [TODO] TODO
  def calc_peak_flow_from_daily_gpm(col_name:,
                                    daily_water:)
    if @schedules[col_name].nil?
      return
    end

    ann_equiv_full_load_hrs = annual_equivalent_full_load_hrs(col_name: col_name)
    return 0 if ann_equiv_full_load_hrs == 0

    num_days_in_year = Constants.NumDaysInYear(@year)
    daily_full_load_hrs = ann_equiv_full_load_hrs / num_days_in_year
    peak_flow = daily_water / daily_full_load_hrs # gallons_per_hour
    peak_flow /= 60 # convert to gallons per minute
    peak_flow = UnitConversions.convert(peak_flow, 'gal/min', 'm^3/s') # convert to m^3/s
    return peak_flow
  end

  # Create a column of zeroes or ones for, e.g., vacancy periods or power outage periods.
  #
  # @param col_name [TODO] TODO
  # @param periods [TODO] TODO
  # @return [void]
  def create_column_values_from_periods(col_name, periods)
    n_steps = @tmp_schedules[@tmp_schedules.keys[0]].length
    num_days_in_year = Constants.NumDaysInYear(@year)
    steps_in_day = n_steps / num_days_in_year
    steps_in_hour = steps_in_day / 24

    if @tmp_schedules[col_name].nil?
      @tmp_schedules[col_name] = Array.new(n_steps, 0)
    end

    periods.each do |period|
      begin_day_num = Schedule.get_day_num_from_month_day(@year, period.begin_month, period.begin_day)
      end_day_num = Schedule.get_day_num_from_month_day(@year, period.end_month, period.end_day)

      begin_hour = 0
      end_hour = 24

      begin_hour = period.begin_hour if not period.begin_hour.nil?
      end_hour = period.end_hour if not period.end_hour.nil?

      if end_day_num >= begin_day_num
        @tmp_schedules[col_name].fill(1.0, (begin_day_num - 1) * steps_in_day + (begin_hour * steps_in_hour), (end_day_num - begin_day_num + 1) * steps_in_day - ((24 - end_hour + begin_hour) * steps_in_hour)) # Fill between begin/end days
      else # Wrap around year
        @tmp_schedules[col_name].fill(1.0, (begin_day_num - 1) * steps_in_day + (begin_hour * steps_in_hour)) # Fill between begin day and end of year
        @tmp_schedules[col_name].fill(1.0, 0, (end_day_num - 1) * steps_in_day + (end_hour * steps_in_hour)) # Fill between begin of year and end day
      end
    end
  end

  # Expand schedules with fewer elements such that all the schedules have the same number of elements.
  #
  # @return [void]
  def expand_schedules
    max_size = @schedules.map { |_k, v| v.size }.uniq.max
    @schedules.each do |col, values|
      if values.size < max_size
        @schedules[col] = values.map { |v| [v] * (max_size / values.size) }.flatten
      end
    end
  end

  # TODO
  #
  # @param runner [OpenStudio::Measure::OSRunner] OpenStudio Runner object
  # @param unavailable_periods [HPXML::UnavailablePeriods] HPXML UnavailablePeriods object
  # @return [void]
  def set_unavailable_periods(runner, unavailable_periods)
    if @unavailable_periods_csv_data.nil?
      @unavailable_periods_csv_data = Schedule.get_unavailable_periods_csv_data
    end
    column_names = @unavailable_periods_csv_data[0].keys[1..-1]
    column_names.each do |column_name|
      create_column_values_from_periods(column_name, unavailable_periods.select { |p| p.column_name == column_name })
      next if @tmp_schedules[column_name].all? { |i| i == 0 }

      @tmp_schedules.keys.each do |schedule_name|
        next if column_names.include? schedule_name

        schedule_name2 = schedule_name
        if [SchedulesFile::Columns[:HotWaterDishwasher].name].include?(schedule_name)
          schedule_name2 = SchedulesFile::Columns[:Dishwasher].name
        elsif [SchedulesFile::Columns[:HotWaterClothesWasher].name].include?(schedule_name)
          schedule_name2 = SchedulesFile::Columns[:ClothesWasher].name
        elsif [SchedulesFile::Columns[:HeatingSetpoint].name, SchedulesFile::Columns[:CoolingSetpoint].name].include?(schedule_name)
          schedule_name2 = SchedulesFile::Columns[:HVAC].name
        elsif [SchedulesFile::Columns[:WaterHeaterSetpoint].name].include?(schedule_name)
          schedule_name2 = SchedulesFile::Columns[:WaterHeater].name
        end

        # Skip those unaffected
        next unless Schedule.unavailable_period_applies(runner, schedule_name2, column_name)

        @tmp_schedules[column_name].each_with_index do |_ts, i|
          if schedule_name == SchedulesFile::Columns[:WaterHeaterSetpoint].name
            # Temperature of tank < 2C indicates of possibility of freeze.
            @tmp_schedules[schedule_name][i] = UnitConversions.convert(2.0, 'C', 'F') if @tmp_schedules[column_name][i] == 1.0
          elsif ![SchedulesFile::Columns[:HeatingSetpoint].name, SchedulesFile::Columns[:CoolingSetpoint].name].include?(schedule_name)
            @tmp_schedules[schedule_name][i] *= (1.0 - @tmp_schedules[column_name][i])
          end
        end
      end
    end
  end

  # TODO
  #
<<<<<<< HEAD
  # @return [void]
  def convert_setpoints
=======
  # @param offset_db [Float] On-off thermostat deadband
  # @return [TODO] TODO
  def convert_setpoints(offset_db)
>>>>>>> 96b31f5e
    setpoint_col_names = Columns.values.select { |c| c.type == :setpoint }.map { |c| c.name }
    return if @tmp_schedules.keys.none? { |k| setpoint_col_names.include?(k) }

    col_names = @tmp_schedules.keys

    offset_db_c = UnitConversions.convert(offset_db.to_f / 2.0, 'deltaF', 'deltaC')
    @tmp_schedules[col_names[0]].each_with_index do |_ts, i|
      setpoint_col_names.each do |setpoint_col_name|
        next unless col_names.include?(setpoint_col_name)

        @tmp_schedules[setpoint_col_name][i] = UnitConversions.convert(@tmp_schedules[setpoint_col_name][i], 'f', 'c').round(4)
        next if offset_db_c == 0.0

        @tmp_schedules[setpoint_col_name][i] = (@tmp_schedules[setpoint_col_name][i] - offset_db_c).round(4) if (setpoint_col_name == SchedulesFile::Columns[:HeatingSetpoint].name)
        @tmp_schedules[setpoint_col_name][i] = (@tmp_schedules[setpoint_col_name][i] + offset_db_c).round(4) if (setpoint_col_name == SchedulesFile::Columns[:CoolingSetpoint].name)
      end
    end
  end

  # TODO
  #
  # @return [void]
  def create_battery_charging_discharging_schedules
    battery_col_name = Columns[:Battery].name
    return if !@schedules.keys.include?(battery_col_name)

    @schedules[SchedulesFile::Columns[:BatteryCharging].name] = Array.new(@schedules[battery_col_name].size, 0)
    @schedules[SchedulesFile::Columns[:BatteryDischarging].name] = Array.new(@schedules[battery_col_name].size, 0)
    @schedules[battery_col_name].each_with_index do |_ts, i|
      if @schedules[battery_col_name][i] > 0
        @schedules[SchedulesFile::Columns[:BatteryCharging].name][i] = @schedules[battery_col_name][i]
      elsif @schedules[battery_col_name][i] < 0
        @schedules[SchedulesFile::Columns[:BatteryDischarging].name][i] = -1 * @schedules[battery_col_name][i]
      end
    end
    @schedules.delete(battery_col_name)
  end
end<|MERGE_RESOLUTION|>--- conflicted
+++ resolved
@@ -12,16 +12,7 @@
     @schedule = create_schedule(model, sch_name, val, year, schedule_type_limits_name, unavailable_periods)
   end
 
-<<<<<<< HEAD
-  # Return the constant OpenStudio Schedule object.
-  #
-  # @return [OpenStudio::Model::ScheduleConstant or OpenStudio::Model::ScheduleRuleset] the OpenStudio Schedule object with constant schedule
-  def schedule
-    return @schedule
-  end
-=======
   attr_accessor(:schedule)
->>>>>>> 96b31f5e
 
   private
 
@@ -87,30 +78,7 @@
     @schedule = create_schedule(model, sch_name, year, schedule_type_limits_name, unavailable_periods)
   end
 
-<<<<<<< HEAD
-  # Return the hourly-by-month OpenStudio Schedule object.
-  #
-  # @return [OpenStudio::Model::ScheduleRuleset] the OpenStudio Schedule object with hourly-by-month schedule
-  def schedule
-    return @schedule
-  end
-
-  # Return the schedule max value.
-  #
-  # @return [Double] the max hourly schedule value
-  def maxval
-    return @maxval
-=======
   attr_accessor(:schedule, :maxval)
-
-  # TODO
-  #
-  # @param val [TODO] TODO
-  # @return [TODO] TODO
-  def calc_design_level(val)
-    return val * 1000
->>>>>>> 96b31f5e
-  end
 
   private
 
@@ -285,30 +253,7 @@
     @schedule = create_schedule(model, sch_name, year, num_days, schedule_type_limits_name, unavailable_periods)
   end
 
-<<<<<<< HEAD
-  # Return the hourly-by-day OpenStudio Schedule object.
-  #
-  # @return [OpenStudio::Model::ScheduleRuleset] the OpenStudio Schedule object with hourly-by-day schedule
-  def schedule
-    return @schedule
-  end
-
-  # Return the schedule max value.
-  #
-  # @return [Double] the max hourly schedule value
-  def maxval
-    return @maxval
-=======
   attr_accessor(:schedule, :maxval)
-
-  # TODO
-  #
-  # @param val [TODO] TODO
-  # @return [TODO] TODO
-  def calc_design_level(val)
-    return val * 1000
->>>>>>> 96b31f5e
-  end
 
   private
 
@@ -494,13 +439,9 @@
                                 schedule_type_limits_name, unavailable_periods)
   end
 
-<<<<<<< HEAD
+  attr_accessor(:schedule)
+
   # Calculate the design level from daily kWh.
-=======
-  attr_accessor(:schedule)
-
-  # TODO
->>>>>>> 96b31f5e
   #
   # @param daily_kwh [Double] daily energy use (kWh)
   # @return [Double] design level used to represent maximum input (W)
@@ -526,16 +467,6 @@
     return UnitConversions.convert(water_gpm, 'gal/min', 'm^3/s')
   end
 
-<<<<<<< HEAD
-  # Return the month-weekday-weekend OpenStudio Schedule object.
-  #
-  # @return [OpenStudio::Model::ScheduleRuleset] the OpenStudio Schedule object with month-weekday-weekend schedule
-  def schedule
-    return @schedule
-  end
-
-=======
->>>>>>> 96b31f5e
   private
 
   # Divide each value in the array by the sum of all values in the array.
@@ -1405,13 +1336,8 @@
 
   # TODO
   #
-<<<<<<< HEAD
-  # @param weather [WeatherProcess] Weather object
-  # @return [String] 12 comma-separated monthly multipliers
-=======
-  # @param weather [WeatherFile] Weather object containing EPW information
-  # @return [TODO] TODO
->>>>>>> 96b31f5e
+  # @param weather [WeatherProcess] Weather object containing EPW information
+  # @return [String] 12 comma-separated monthly multipliers
   def self.CeilingFanMonthlyMultipliers(weather:)
     return HVAC.get_default_ceiling_fan_months(weather).join(', ')
   end
@@ -2005,13 +1931,9 @@
     export()
   end
 
-<<<<<<< HEAD
+  attr_accessor(:schedules, :tmp_schedules)
+
   # Check if any detailed schedules are referenced.
-=======
-  attr_accessor(:schedules, :tmp_schedules)
-
-  # TODO
->>>>>>> 96b31f5e
   #
   # @return [Boolean] true if SchedulesFile was instantiated without any schedule file paths
   def nil?
@@ -2114,30 +2036,10 @@
     return true
   end
 
-  # Return the hash of (unmodified) detailed schedule values.
-  #
-<<<<<<< HEAD
-  # @return [Hash] the (unmodified) detailed schedules
-  def schedules
-    return @schedules
-  end
-
-  # Return the hash of (actual) detailed schedule values.
-  # These are the schedules referenced by OpenStudio ScheduleFile objects.
-  #
-  # @return [Hash] the (actual) detailed schedules
-  def tmp_schedules
-    return @tmp_schedules
-  end
-
   # Get the column index from the schedules hash to be referenced by OpenStudio ScheduleFile objects.
   #
   # @param col_name [String] the column header of the detailed schedule
   # @return [Integer] the column index of the hash
-=======
-  # @param col_name [TODO] TODO
-  # @return [TODO] TODO
->>>>>>> 96b31f5e
   def get_col_index(col_name:)
     headers = @tmp_schedules.keys
 
@@ -2429,14 +2331,9 @@
 
   # TODO
   #
-<<<<<<< HEAD
+  # @param offset_db [Float] On-off thermostat deadband
   # @return [void]
-  def convert_setpoints
-=======
-  # @param offset_db [Float] On-off thermostat deadband
-  # @return [TODO] TODO
   def convert_setpoints(offset_db)
->>>>>>> 96b31f5e
     setpoint_col_names = Columns.values.select { |c| c.type == :setpoint }.map { |c| c.name }
     return if @tmp_schedules.keys.none? { |k| setpoint_col_names.include?(k) }
 
