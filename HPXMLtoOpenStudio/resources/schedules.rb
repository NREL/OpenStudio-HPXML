# frozen_string_literal: true

# Annual constant schedule
class ScheduleConstant
  # TODO
  #
  # @param model [OpenStudio::Model::Model] OpenStudio Model object
  # @param sch_name [TODO] TODO
  # @param val [TODO] TODO
  # @param schedule_type_limits_name [TODO] TODO
  # @param unavailable_periods [TODO] TODO
  # @return [TODO] TODO
  def initialize(model, sch_name, val = 1.0, schedule_type_limits_name = nil, unavailable_periods: [])
    year = model.getYearDescription.assumedYear
    @schedule = create_schedule(model, sch_name, val, year, schedule_type_limits_name, unavailable_periods)
  end

  # TODO
  #
  # @return [TODO] TODO
  def schedule
    return @schedule
  end

  private

  # TODO
  #
  # @param model [OpenStudio::Model::Model] OpenStudio Model object
  # @param sch_name [TODO] TODO
  # @param val [TODO] TODO
  # @param year [TODO] TODO
  # @param schedule_type_limits_name [TODO] TODO
  # @param unavailable_periods [TODO] TODO
  # @return [TODO] TODO
  def create_schedule(model, sch_name, val, year, schedule_type_limits_name, unavailable_periods)
    if unavailable_periods.empty?
      if val == 1.0 && (schedule_type_limits_name.nil? || schedule_type_limits_name == Constants.ScheduleTypeLimitsOnOff)
        schedule = model.alwaysOnDiscreteSchedule
      elsif val == 0.0 && (schedule_type_limits_name.nil? || schedule_type_limits_name == Constants.ScheduleTypeLimitsOnOff)
        schedule = model.alwaysOffDiscreteSchedule
      else
        schedule = OpenStudio::Model::ScheduleConstant.new(model)
        schedule.setName(sch_name)
        schedule.setValue(val)

        Schedule.set_schedule_type_limits(model, schedule, schedule_type_limits_name)
      end
    else
      schedule = OpenStudio::Model::ScheduleRuleset.new(model)
      schedule.setName(sch_name)
      schedule.defaultDaySchedule.setName(sch_name + ' default day')

      default_day_sch = schedule.defaultDaySchedule
      default_day_sch.clearValues
      default_day_sch.addValue(OpenStudio::Time.new(0, 24, 0, 0), val)

      Schedule.set_unavailable_periods(schedule, sch_name, unavailable_periods, year)

      Schedule.set_schedule_type_limits(model, schedule, schedule_type_limits_name)
    end

    return schedule
  end
end

# Annual schedule defined by 12 24-hour values for weekdays and weekends.
class HourlyByMonthSchedule
  # weekday_month_by_hour_values must be a 12-element array of 24-element arrays of numbers.
  # weekend_month_by_hour_values must be a 12-element array of 24-element arrays of numbers.
  #
  # @param model [OpenStudio::Model::Model] OpenStudio Model object
  # @param sch_name [TODO] TODO
  # @param weekday_month_by_hour_values [TODO] TODO
  # @param weekday_month_by_hour_values [TODO] TODO
  # @param weekend_month_by_hour_values [TODO] TODO
  # @param normalize_values [TODO] TODO
  # @param unavailable_periods [TODO] TODO
  # @return [TODO] TODO
  def initialize(model, sch_name, weekday_month_by_hour_values, weekend_month_by_hour_values,
                 schedule_type_limits_name = nil, normalize_values = true, unavailable_periods: nil)
    year = model.getYearDescription.assumedYear
    @weekday_month_by_hour_values = validate_values(weekday_month_by_hour_values, 12, 24)
    @weekend_month_by_hour_values = validate_values(weekend_month_by_hour_values, 12, 24)
    if normalize_values
      @maxval = calc_max_val()
    else
      @maxval = 1.0
    end
    @schedule = create_schedule(model, sch_name, year, schedule_type_limits_name, unavailable_periods)
  end

  # TODO
  #
  # @param val [TODO] TODO
  # @return [TODO] TODO
  def calc_design_level(val)
    return val * 1000
  end

  # TODO
  #
  # @return [TODO] TODO
  def schedule
    return @schedule
  end

  # TODO
  #
  # @return [TODO] TODO
  def maxval
    return @maxval
  end

  private

  # TODO
  #
  # @param vals [TODO] TODO
  # @param num_outter_values [TODO] TODO
  # @param num_inner_values [TODO] TODO
  # @return [TODO] TODO
  def validate_values(vals, num_outter_values, num_inner_values)
    err_msg = "A #{num_outter_values}-element array with #{num_inner_values}-element arrays of numbers must be entered for the schedule."
    if not vals.is_a?(Array)
      fail err_msg
    end

    begin
      if vals.length != num_outter_values
        fail err_msg
      end

      vals.each do |val|
        if not val.is_a?(Array)
          fail err_msg
        end
        if val.length != num_inner_values
          fail err_msg
        end
      end
    rescue
      fail err_msg
    end
    return vals
  end

  # TODO
  #
  # @return [TODO] TODO
  def calc_max_val()
    maxval = [@weekday_month_by_hour_values.flatten.max, @weekend_month_by_hour_values.flatten.max].max
    if maxval == 0.0
      maxval = 1.0 # Prevent divide by zero
    end
    return maxval
  end

  # TODO
  #
  # @param model [OpenStudio::Model::Model] OpenStudio Model object
  # @param sch_name [TODO] TODO
  # @param year [TODO] TODO
  # @param schedule_type_limits_name [TODO] TODO
  # @param unavailable_periods [TODO] TODO
  # @return [TODO] TODO
  def create_schedule(model, sch_name, year, schedule_type_limits_name, unavailable_periods)
    day_startm = Schedule.day_start_months(year)
    day_endm = Schedule.day_end_months(year)

    time = []
    for h in 1..24
      time[h] = OpenStudio::Time.new(0, h, 0, 0)
    end

    schedule = OpenStudio::Model::ScheduleRuleset.new(model)
    schedule.setName(sch_name)
    schedule.defaultDaySchedule.setName(sch_name + ' default day')

    prev_wkdy_vals = nil
    prev_wkdy_rule = nil
    prev_wknd_vals = nil
    prev_wknd_rule = nil
    for m in 1..12
      date_s = OpenStudio::Date::fromDayOfYear(day_startm[m - 1], year)
      date_e = OpenStudio::Date::fromDayOfYear(day_endm[m - 1], year)

      wkdy_vals = []
      wknd_vals = []
      for h in 1..24
        wkdy_vals[h] = (@weekday_month_by_hour_values[m - 1][h - 1]) / @maxval
        wknd_vals[h] = (@weekend_month_by_hour_values[m - 1][h - 1]) / @maxval
      end

      if (wkdy_vals == prev_wkdy_vals) && (wknd_vals == prev_wknd_vals)
        # Extend end date of current rule(s)
        prev_wkdy_rule.setEndDate(date_e) unless prev_wkdy_rule.nil?
        prev_wknd_rule.setEndDate(date_e) unless prev_wknd_rule.nil?
      elsif wkdy_vals == wknd_vals
        # Alldays
        wkdy_rule = OpenStudio::Model::ScheduleRule.new(schedule)
        wkdy_rule.setName(sch_name + " #{Schedule.allday_name} ruleset#{m}")
        wkdy = wkdy_rule.daySchedule
        wkdy.setName(sch_name + " #{Schedule.allday_name}#{m}")
        previous_value = wkdy_vals[1]
        for h in 1..24
          next if (h != 24) && (wkdy_vals[h + 1] == previous_value)

          wkdy.addValue(time[h], previous_value)
          previous_value = wkdy_vals[h + 1]
        end
        Schedule.set_weekday_rule(wkdy_rule)
        Schedule.set_weekend_rule(wkdy_rule)
        wkdy_rule.setStartDate(date_s)
        wkdy_rule.setEndDate(date_e)
        prev_wkdy_rule = wkdy_rule
        prev_wknd_rule = nil
      else
        # Weekdays
        wkdy_rule = OpenStudio::Model::ScheduleRule.new(schedule)
        wkdy_rule.setName(sch_name + " #{Schedule.weekday_name} ruleset#{m}")
        wkdy = wkdy_rule.daySchedule
        wkdy.setName(sch_name + " #{Schedule.weekday_name}#{m}")
        previous_value = wkdy_vals[1]
        for h in 1..24
          next if (h != 24) && (wkdy_vals[h + 1] == previous_value)

          wkdy.addValue(time[h], previous_value)
          previous_value = wkdy_vals[h + 1]
        end
        Schedule.set_weekday_rule(wkdy_rule)
        wkdy_rule.setStartDate(date_s)
        wkdy_rule.setEndDate(date_e)
        prev_wkdy_rule = wkdy_rule

        # Weekends
        wknd_rule = OpenStudio::Model::ScheduleRule.new(schedule)
        wknd_rule.setName(sch_name + " #{Schedule.weekend_name} ruleset#{m}")
        wknd = wknd_rule.daySchedule
        wknd.setName(sch_name + " #{Schedule.weekend_name}#{m}")
        previous_value = wknd_vals[1]
        for h in 1..24
          next if (h != 24) && (wknd_vals[h + 1] == previous_value)

          wknd.addValue(time[h], previous_value)
          previous_value = wknd_vals[h + 1]
        end
        Schedule.set_weekend_rule(wknd_rule)
        wknd_rule.setStartDate(date_s)
        wknd_rule.setEndDate(date_e)
        prev_wknd_rule = wknd_rule
      end

      prev_wkdy_vals = wkdy_vals
      prev_wknd_vals = wknd_vals
    end

    Schedule.set_unavailable_periods(schedule, sch_name, unavailable_periods, year)

    Schedule.set_schedule_type_limits(model, schedule, schedule_type_limits_name)

    return schedule
  end
end

# Annual schedule defined by 365 24-hour values for weekdays and weekends.
class HourlyByDaySchedule
  # weekday_day_by_hour_values must be a 365-element array of 24-element arrays of numbers.
  # weekend_day_by_hour_values must be a 365-element array of 24-element arrays of numbers.
  #
  # @param model [OpenStudio::Model::Model] OpenStudio Model object
  # @param sch_name [TODO] TODO
  # @param weekday_day_by_hour_values [TODO] TODO
  # @param weekend_day_by_hour_values [TODO] TODO
  # @param normalize_values [TODO] TODO
  # @param unavailable_periods [TODO] TODO
  # @return [TODO] TODO
  def initialize(model, sch_name, weekday_day_by_hour_values, weekend_day_by_hour_values,
                 schedule_type_limits_name = nil, normalize_values = true, unavailable_periods: nil)
    year = model.getYearDescription.assumedYear
    num_days = Constants.NumDaysInYear(year)
    @weekday_day_by_hour_values = validate_values(weekday_day_by_hour_values, num_days, 24)
    @weekend_day_by_hour_values = validate_values(weekend_day_by_hour_values, num_days, 24)
    if normalize_values
      @maxval = calc_max_val()
    else
      @maxval = 1.0
    end
    @schedule = create_schedule(model, sch_name, year, num_days, schedule_type_limits_name, unavailable_periods)
  end

  # TODO
  #
  # @param val [TODO] TODO
  # @return [TODO] TODO
  def calc_design_level(val)
    return val * 1000
  end

  # TODO
  #
  # @return [TODO] TODO
  def schedule
    return @schedule
  end

  # TODO
  #
  # @return [TODO] TODO
  def maxval
    return @maxval
  end

  private

  # TODO
  #
  # @param vals [TODO] TODO
  # @param num_outter_values [TODO] TODO
  # @param num_inner_values [TODO] TODO
  # @return [TODO] TODO
  def validate_values(vals, num_outter_values, num_inner_values)
    err_msg = "A #{num_outter_values}-element array with #{num_inner_values}-element arrays of numbers must be entered for the schedule."
    if not vals.is_a?(Array)
      fail err_msg
    end

    begin
      if vals.length != num_outter_values
        fail err_msg
      end

      vals.each do |val|
        if not val.is_a?(Array)
          fail err_msg
        end
        if val.length != num_inner_values
          fail err_msg
        end
      end
    rescue
      fail err_msg
    end
    return vals
  end

  # TODO
  #
  # @return [TODO] TODO
  def calc_max_val()
    maxval = [@weekday_day_by_hour_values.flatten.max, @weekend_day_by_hour_values.flatten.max].max
    if maxval == 0.0
      maxval = 1.0 # Prevent divide by zero
    end
    return maxval
  end

  # TODO
  #
  # @param model [OpenStudio::Model::Model] OpenStudio Model object
  # @param sch_name [TODO] TODO
  # @param year [TODO] TODO
  # @param num_days [TODO] TODO
  # @param schedule_type_limits_name [TODO] TODO
  # @param unavailable_periods [TODO] TODO
  # @return [TODO] TODO
  def create_schedule(model, sch_name, year, num_days, schedule_type_limits_name, unavailable_periods)
    time = []
    for h in 1..24
      time[h] = OpenStudio::Time.new(0, h, 0, 0)
    end

    schedule = OpenStudio::Model::ScheduleRuleset.new(model)
    schedule.setName(sch_name)
    schedule.defaultDaySchedule.setName(sch_name + ' default day')

    prev_wkdy_vals = nil
    prev_wkdy_rule = nil
    prev_wknd_vals = nil
    prev_wknd_rule = nil
    for d in 1..num_days
      date_s = OpenStudio::Date::fromDayOfYear(d, year)
      date_e = OpenStudio::Date::fromDayOfYear(d, year)

      wkdy_vals = []
      wknd_vals = []
      for h in 1..24
        wkdy_vals[h] = (@weekday_day_by_hour_values[d - 1][h - 1]) / @maxval
        wknd_vals[h] = (@weekend_day_by_hour_values[d - 1][h - 1]) / @maxval
      end

      if (wkdy_vals == prev_wkdy_vals) && (wknd_vals == prev_wknd_vals)
        # Extend end date of current rule(s)
        prev_wkdy_rule.setEndDate(date_e) unless prev_wkdy_rule.nil?
        prev_wknd_rule.setEndDate(date_e) unless prev_wknd_rule.nil?
      elsif wkdy_vals == wknd_vals
        # Alldays
        wkdy_rule = OpenStudio::Model::ScheduleRule.new(schedule)
        wkdy_rule.setName(sch_name + " #{Schedule.allday_name} ruleset#{d}")
        wkdy = wkdy_rule.daySchedule
        wkdy.setName(sch_name + " #{Schedule.allday_name}#{d}")
        previous_value = wkdy_vals[1]
        for h in 1..24
          next if (h != 24) && (wkdy_vals[h + 1] == previous_value)

          wkdy.addValue(time[h], previous_value)
          previous_value = wkdy_vals[h + 1]
        end
        Schedule.set_weekday_rule(wkdy_rule)
        Schedule.set_weekend_rule(wkdy_rule)
        wkdy_rule.setStartDate(date_s)
        wkdy_rule.setEndDate(date_e)
        prev_wkdy_rule = wkdy_rule
        prev_wknd_rule = nil
      else
        # Weekdays
        wkdy_rule = OpenStudio::Model::ScheduleRule.new(schedule)
        wkdy_rule.setName(sch_name + " #{Schedule.weekday_name} ruleset#{d}")
        wkdy = wkdy_rule.daySchedule
        wkdy.setName(sch_name + " #{Schedule.weekday_name}#{d}")
        previous_value = wkdy_vals[1]
        for h in 1..24
          next if (h != 24) && (wkdy_vals[h + 1] == previous_value)

          wkdy.addValue(time[h], previous_value)
          previous_value = wkdy_vals[h + 1]
        end
        Schedule.set_weekday_rule(wkdy_rule)
        wkdy_rule.setStartDate(date_s)
        wkdy_rule.setEndDate(date_e)
        prev_wkdy_rule = wkdy_rule

        # Weekends
        wknd_rule = OpenStudio::Model::ScheduleRule.new(schedule)
        wknd_rule.setName(sch_name + " #{Schedule.weekend_name} ruleset#{d}")
        wknd = wknd_rule.daySchedule
        wknd.setName(sch_name + " #{Schedule.weekend_name}#{d}")
        previous_value = wknd_vals[1]
        for h in 1..24
          next if (h != 24) && (wknd_vals[h + 1] == previous_value)

          wknd.addValue(time[h], previous_value)
          previous_value = wknd_vals[h + 1]
        end
        Schedule.set_weekend_rule(wknd_rule)
        wknd_rule.setStartDate(date_s)
        wknd_rule.setEndDate(date_e)
        prev_wknd_rule = wknd_rule
      end

      prev_wkdy_vals = wkdy_vals
      prev_wknd_vals = wknd_vals
    end

    Schedule.set_unavailable_periods(schedule, sch_name, unavailable_periods, year)

    Schedule.set_schedule_type_limits(model, schedule, schedule_type_limits_name)

    return schedule
  end
end

# Annual schedule defined by 24 weekday hourly values, 24 weekend hourly values, and 12 monthly values
class MonthWeekdayWeekendSchedule
  # weekday_hourly_values can either be a comma-separated string of 24 numbers or a 24-element array of numbers.
  # weekend_hourly_values can either be a comma-separated string of 24 numbers or a 24-element array of numbers.
  # monthly_values can either be a comma-separated string of 12 numbers or a 12-element array of numbers.
  #
  # @param model [OpenStudio::Model::Model] OpenStudio Model object
  # @param sch_name [TODO] TODO
  # @param weekday_hourly_values [TODO] TODO
  # @param weekend_hourly_values [TODO] TODO
  # @param monthly_values [TODO] TODO
  # @param schedule_type_limits_name [TODO] TODO
  # @param normalize_values [TODO] TODO
  # @param begin_month [TODO] TODO
  # @param begin_day [TODO] TODO
  # @param end_month [TODO] TODO
  # @param end_day [TODO] TODO
  # @param unavailable_periods [TODO] TODO
  # @return [TODO] TODO
  def initialize(model, sch_name, weekday_hourly_values, weekend_hourly_values, monthly_values,
                 schedule_type_limits_name = nil, normalize_values = true, begin_month = 1,
                 begin_day = 1, end_month = 12, end_day = 31, unavailable_periods: nil)
    year = model.getYearDescription.assumedYear
    @weekday_hourly_values = Schedule.validate_values(weekday_hourly_values, 24, 'weekday')
    @weekend_hourly_values = Schedule.validate_values(weekend_hourly_values, 24, 'weekend')
    @monthly_values = Schedule.validate_values(monthly_values, 12, 'monthly')
    if normalize_values
      @weekday_hourly_values = normalize_sum_to_one(@weekday_hourly_values)
      @weekend_hourly_values = normalize_sum_to_one(@weekend_hourly_values)
      @monthly_values = normalize_avg_to_one(@monthly_values)
      @maxval = calc_max_val()
      @schadjust = calc_sch_adjust()
    else
      @maxval = 1.0
      @schadjust = 1.0
    end
    @schedule = create_schedule(model, sch_name, year, begin_month, begin_day, end_month, end_day,
                                schedule_type_limits_name, unavailable_periods)
  end

  # TODO
  #
  # @param daily_kwh [TODO] TODO
  # @return [TODO] TODO
  def calc_design_level_from_daily_kwh(daily_kwh)
    design_level_kw = daily_kwh * @maxval * @schadjust
    return UnitConversions.convert(design_level_kw, 'kW', 'W')
  end

  # TODO
  #
  # @param daily_therm [TODO] TODO
  # @return [TODO] TODO
  def calc_design_level_from_daily_therm(daily_therm)
    return calc_design_level_from_daily_kwh(UnitConversions.convert(daily_therm, 'therm', 'kWh'))
  end

  # TODO
  #
  # @param daily_water [TODO] TODO
  # @return [TODO] TODO
  def calc_design_level_from_daily_gpm(daily_water)
    water_gpm = daily_water * @maxval * @schadjust / 60.0
    return UnitConversions.convert(water_gpm, 'gal/min', 'm^3/s')
  end

  # TODO
  #
  # @return [TODO] TODO
  def schedule
    return @schedule
  end

  private

  # TODO
  #
  # @param values [TODO] TODO
  # @return [TODO] TODO
  def normalize_sum_to_one(values)
    sum = values.reduce(:+).to_f
    if sum == 0.0
      return values
    end

    return values.map { |val| val / sum }
  end

  # TODO
  #
  # @param values [TODO] TODO
  # @return [TODO] TODO
  def normalize_avg_to_one(values)
    avg = values.reduce(:+).to_f / values.size
    if avg == 0.0
      return values
    end

    return values.map { |val| val / avg }
  end

  # TODO
  #
  # @return [TODO] TODO
  def calc_max_val()
    if @weekday_hourly_values.max > @weekend_hourly_values.max
      maxval = @monthly_values.max * @weekday_hourly_values.max
    else
      maxval = @monthly_values.max * @weekend_hourly_values.max
    end
    if maxval == 0.0
      maxval = 1.0 # Prevent divide by zero
    end
    return maxval
  end

  # TODO
  #
  # @return [TODO] TODO
  def calc_sch_adjust()
    # if sum != 1, normalize to get correct max val
    sum_wkdy = 0
    sum_wknd = 0
    @weekday_hourly_values.each do |v|
      sum_wkdy += v
    end
    @weekend_hourly_values.each do |v|
      sum_wknd += v
    end
    if sum_wkdy < sum_wknd
      return 1 / sum_wknd
    end

    return 1 / sum_wkdy
  end

  # TODO
  #
  # @param model [OpenStudio::Model::Model] OpenStudio Model object
  # @param sch_name [TODO] TODO
  # @param year [TODO] TODO
  # @param begin_month [TODO] TODO
  # @param begin_day [TODO] TODO
  # @param end_month [TODO] TODO
  # @param end_day [TODO] TODO
  # @param schedule_type_limits_name [TODO] TODO
  # @param unavailable_periods [TODO] TODO
  # @return [TODO] TODO
  def create_schedule(model, sch_name, year, begin_month, begin_day, end_month, end_day,
                      schedule_type_limits_name, unavailable_periods)
    month_num_days = Constants.NumDaysInMonths(year)
    month_num_days[end_month - 1] = end_day

    day_startm = Schedule.day_start_months(year)
    day_startm[begin_month - 1] += begin_day - 1
    day_endm = [Schedule.day_start_months(year), month_num_days].transpose.map { |i| i.reduce(:+) - 1 }

    time = []
    for h in 1..24
      time[h] = OpenStudio::Time.new(0, h, 0, 0)
    end

    schedule = OpenStudio::Model::ScheduleRuleset.new(model)
    schedule.setName(sch_name)
    schedule.defaultDaySchedule.setName(sch_name + ' default day')

    prev_wkdy_vals = nil
    prev_wkdy_rule = nil
    prev_wknd_vals = nil
    prev_wknd_rule = nil
    periods = []
    if begin_month <= end_month # contiguous period
      periods << [begin_month, end_month]
    else # non-contiguous period
      periods << [1, end_month]
      periods << [begin_month, 12]
    end

    periods.each do |period|
      for m in period[0]..period[1]
        date_s = OpenStudio::Date::fromDayOfYear(day_startm[m - 1], year)
        date_e = OpenStudio::Date::fromDayOfYear(day_endm[m - 1], year)

        wkdy_vals = []
        wknd_vals = []
        for h in 1..24
          wkdy_vals[h] = (@monthly_values[m - 1] * @weekday_hourly_values[h - 1]) / @maxval
          wknd_vals[h] = (@monthly_values[m - 1] * @weekend_hourly_values[h - 1]) / @maxval
        end

        if (wkdy_vals == prev_wkdy_vals) && (wknd_vals == prev_wknd_vals)
          # Extend end date of current rule(s)
          prev_wkdy_rule.setEndDate(date_e) unless prev_wkdy_rule.nil?
          prev_wknd_rule.setEndDate(date_e) unless prev_wknd_rule.nil?
        elsif wkdy_vals == wknd_vals
          # Alldays
          wkdy_rule = OpenStudio::Model::ScheduleRule.new(schedule)
          wkdy_rule.setName(sch_name + " #{Schedule.allday_name} ruleset#{m}")
          wkdy = wkdy_rule.daySchedule
          wkdy.setName(sch_name + " #{Schedule.allday_name}#{m}")
          previous_value = wkdy_vals[1]
          for h in 1..24
            next if (h != 24) && (wkdy_vals[h + 1] == previous_value)

            wkdy.addValue(time[h], previous_value)
            previous_value = wkdy_vals[h + 1]
          end
          Schedule.set_weekday_rule(wkdy_rule)
          Schedule.set_weekend_rule(wkdy_rule)
          wkdy_rule.setStartDate(date_s)
          wkdy_rule.setEndDate(date_e)
          prev_wkdy_rule = wkdy_rule
          prev_wknd_rule = nil
        else
          # Weekdays
          wkdy_rule = OpenStudio::Model::ScheduleRule.new(schedule)
          wkdy_rule.setName(sch_name + " #{Schedule.weekday_name} ruleset#{m}")
          wkdy = wkdy_rule.daySchedule
          wkdy.setName(sch_name + " #{Schedule.weekday_name}#{m}")
          previous_value = wkdy_vals[1]
          for h in 1..24
            next if (h != 24) && (wkdy_vals[h + 1] == previous_value)

            wkdy.addValue(time[h], previous_value)
            previous_value = wkdy_vals[h + 1]
          end
          Schedule.set_weekday_rule(wkdy_rule)
          wkdy_rule.setStartDate(date_s)
          wkdy_rule.setEndDate(date_e)
          prev_wkdy_rule = wkdy_rule

          # Weekends
          wknd_rule = OpenStudio::Model::ScheduleRule.new(schedule)
          wknd_rule.setName(sch_name + " #{Schedule.weekend_name} ruleset#{m}")
          wknd = wknd_rule.daySchedule
          wknd.setName(sch_name + " #{Schedule.weekend_name}#{m}")
          previous_value = wknd_vals[1]
          for h in 1..24
            next if (h != 24) && (wknd_vals[h + 1] == previous_value)

            wknd.addValue(time[h], previous_value)
            previous_value = wknd_vals[h + 1]
          end
          Schedule.set_weekend_rule(wknd_rule)
          wknd_rule.setStartDate(date_s)
          wknd_rule.setEndDate(date_e)
          prev_wknd_rule = wknd_rule
        end

        prev_wkdy_vals = wkdy_vals
        prev_wknd_vals = wknd_vals
      end
    end

    Schedule.set_unavailable_periods(schedule, sch_name, unavailable_periods, year)

    Schedule.set_schedule_type_limits(model, schedule, schedule_type_limits_name)

    return schedule
  end
end

# TODO
class Schedule
  # TODO
  #
  # @return [TODO] TODO
  def self.allday_name
    return 'allday'
  end

  # TODO
  #
  # @return [TODO] TODO
  def self.weekday_name
    return 'weekday'
  end

  # TODO
  #
  # @return [TODO] TODO
  def self.weekend_name
    return 'weekend'
  end

  # return [Double] The total number of full load hours for this schedule.
  #
  # @param modelYear [TODO] TODO
  # @param schedule [TODO] TODO
  # @return [TODO] TODO
  def self.annual_equivalent_full_load_hrs(modelYear, schedule)
    if schedule.to_ScheduleInterval.is_initialized
      timeSeries = schedule.to_ScheduleInterval.get.timeSeries
      annual_flh = timeSeries.averageValue * 8760
      return annual_flh
    end

    if schedule.to_ScheduleConstant.is_initialized
      annual_flh = schedule.to_ScheduleConstant.get.value * Constants.NumHoursInYear(modelYear)
      return annual_flh
    end

    if not schedule.to_ScheduleRuleset.is_initialized
      return
    end

    schedule = schedule.to_ScheduleRuleset.get

    # Define the start and end date
    year_start_date = OpenStudio::Date.new(OpenStudio::MonthOfYear.new('January'), 1, modelYear)
    year_end_date = OpenStudio::Date.new(OpenStudio::MonthOfYear.new('December'), 31, modelYear)

    # Get the ordered list of all the day schedules
    # that are used by this schedule ruleset
    day_schs = schedule.getDaySchedules(year_start_date, year_end_date)

    # Get a 365-value array of which schedule is used on each day of the year,
    day_schs_used_each_day = schedule.getActiveRuleIndices(year_start_date, year_end_date)
    if !day_schs_used_each_day.length == 365
      fail "#{schedule.name} does not have 365 daily schedules accounted for, cannot accurately calculate annual EFLH."
    end

    # Create a map that shows how many days each schedule is used
    day_sch_freq = day_schs_used_each_day.group_by { |n| n }

    # Build a hash that maps schedule day index to schedule day
    schedule_index_to_day = {}
    for i in 0..(day_schs.length - 1)
      schedule_index_to_day[day_schs_used_each_day[i]] = day_schs[i]
    end

    # Loop through each of the schedules that is used, figure out the
    # full load hours for that day, then multiply this by the number
    # of days that day schedule applies and add this to the total.
    annual_flh = 0
    max_daily_flh = 0
    default_day_sch = schedule.defaultDaySchedule
    day_sch_freq.each do |freq|
      sch_index = freq[0]
      number_of_days_sch_used = freq[1].size

      # Get the day schedule at this index
      day_sch = nil
      if sch_index == -1 # If index = -1, this day uses the default day schedule (not a rule)
        day_sch = default_day_sch
      else
        day_sch = schedule_index_to_day[sch_index]
      end

      # Determine the full load hours for just one day
      daily_flh = 0
      values = day_sch.values
      times = day_sch.times

      previous_time_decimal = 0
      for i in 0..(times.length - 1)
        time_days = times[i].days
        time_hours = times[i].hours
        time_minutes = times[i].minutes
        time_seconds = times[i].seconds
        time_decimal = (time_days * 24.0) + time_hours + (time_minutes / 60.0) + (time_seconds / 3600.0)
        duration_of_value = time_decimal - previous_time_decimal
        daily_flh += values[i] * duration_of_value
        previous_time_decimal = time_decimal
      end

      # Multiply the daily EFLH by the number
      # of days this schedule is used per year
      # and add this to the overall total
      annual_flh += daily_flh * number_of_days_sch_used
    end

    # Check if the max daily EFLH is more than 24,
    # which would indicate that this isn't a
    # fractional schedule.
    if max_daily_flh > 24
      fail "#{schedule.name} has more than 24 EFLH in one day schedule, indicating that it is not a fractional schedule."
    end

    return annual_flh
  end

  # TODO
  #
  # @param model [OpenStudio::Model::Model] OpenStudio Model object
  # @param schedule [TODO] TODO
  # @param schedule_type_limits_name [TODO] TODO
  # @return [TODO] TODO
  def self.set_schedule_type_limits(model, schedule, schedule_type_limits_name)
    return if schedule_type_limits_name.nil?

    schedule_type_limits = model.getScheduleTypeLimitss.find { |stl| stl.name.to_s == schedule_type_limits_name }
    if schedule_type_limits.nil?
      schedule_type_limits = OpenStudio::Model::ScheduleTypeLimits.new(model)
      schedule_type_limits.setName(schedule_type_limits_name)
      if schedule_type_limits_name == Constants.ScheduleTypeLimitsFraction
        schedule_type_limits.setLowerLimitValue(0)
        schedule_type_limits.setUpperLimitValue(1)
        schedule_type_limits.setNumericType('Continuous')
      elsif schedule_type_limits_name == Constants.ScheduleTypeLimitsOnOff
        schedule_type_limits.setLowerLimitValue(0)
        schedule_type_limits.setUpperLimitValue(1)
        schedule_type_limits.setNumericType('Discrete')
      elsif schedule_type_limits_name == Constants.ScheduleTypeLimitsTemperature
        schedule_type_limits.setNumericType('Continuous')
      end
    end

    schedule.setScheduleTypeLimits(schedule_type_limits)
  end

  # TODO
  #
  # @param rule [TODO] TODO
  # @return [TODO] TODO
  def self.set_weekday_rule(rule)
    rule.setApplyMonday(true)
    rule.setApplyTuesday(true)
    rule.setApplyWednesday(true)
    rule.setApplyThursday(true)
    rule.setApplyFriday(true)
  end

  # TODO
  #
  # @param rule [TODO] TODO
  # @return [TODO] TODO
  def self.set_weekend_rule(rule)
    rule.setApplySaturday(true)
    rule.setApplySunday(true)
  end

  # TODO
  #
  # @param runner [OpenStudio::Measure::OSRunner] OpenStudio Runner object
  # @param schedule_name [TODO] TODO
  # @param unavailable_periods [TODO] TODO
  # @return [TODO] TODO
  def self.get_unavailable_periods(runner, schedule_name, unavailable_periods)
    return unavailable_periods.select { |p| Schedule.unavailable_period_applies(runner, schedule_name, p.column_name) }
  end

  # TODO
  #
  # @param schedule [TODO] TODO
  # @param sch_name [TODO] TODO
  # @param unavailable_periods [TODO] TODO
  # @param year [TODO] TODO
  # @return [TODO] TODO
  def self.set_unavailable_periods(schedule, sch_name, unavailable_periods, year)
    return if unavailable_periods.nil?

    # Add off rule(s), will override previous rules
    unavailable_periods.each_with_index do |period, i|
      # Special Values
      # FUTURE: Assign an object type to the schedules and use that to determine what
      # kind of schedule each is, rather than looking at object names. That would
      # be more robust. See https://github.com/NREL/OpenStudio-HPXML/issues/1450.
      if sch_name.include? Constants.ObjectNameWaterHeaterSetpoint
        # Water heater setpoint
        # Temperature of tank < 2C indicates of possibility of freeze.
        value = 2.0
      elsif sch_name.include? Constants.ObjectNameNaturalVentilation
        if period.natvent_availability == HPXML::ScheduleRegular
          next # don't change the natural ventilation availability schedule
        elsif period.natvent_availability == HPXML::ScheduleAvailable
          value = 1.0
        elsif period.natvent_availability == HPXML::ScheduleUnavailable
          value = 0.0
        end
      else
        value = 0.0
      end

      day_s = Schedule.get_day_num_from_month_day(year, period.begin_month, period.begin_day)
      day_e = Schedule.get_day_num_from_month_day(year, period.end_month, period.end_day)

      date_s = OpenStudio::Date::fromDayOfYear(day_s, year)
      date_e = OpenStudio::Date::fromDayOfYear(day_e, year)

      begin_day_schedule = schedule.getDaySchedules(date_s, date_s)[0]
      end_day_schedule = schedule.getDaySchedules(date_e, date_e)[0]

      outage_days = day_e - day_s
      if outage_days == 0 # outage is less than 1 calendar day (need 1 outage rule)
        out = Schedule.create_unavailable_period_rule(schedule, sch_name, i, date_s, date_e)
        Schedule.set_unavailable_period_values(out, begin_day_schedule, period.begin_hour, period.end_hour, value)
      else # outage is at least 1 calendar day
        if period.begin_hour == 0 && period.end_hour == 24 # 1 outage rule
          out = Schedule.create_unavailable_period_rule(schedule, sch_name, i, date_s, date_e)
          out.addValue(OpenStudio::Time.new(0, 24, 0, 0), value)
        elsif (period.begin_hour == 0 && period.end_hour != 24) || (period.begin_hour != 0 && period.end_hour == 24) # 2 outage rules
          if period.begin_hour == 0 && period.end_hour != 24
            # last day
            out = Schedule.create_unavailable_period_rule(schedule, sch_name, i, date_e, date_e)
            Schedule.set_unavailable_period_values(out, end_day_schedule, 0, period.end_hour, value)

            # all other days
            date_e2 = OpenStudio::Date::fromDayOfYear(day_e - 1, year)
            out = Schedule.create_unavailable_period_rule(schedule, sch_name, i, date_s, date_e2)
            out.addValue(OpenStudio::Time.new(0, 24, 0, 0), value)
          elsif period.begin_hour != 0 && period.end_hour == 24
            # first day
            out = Schedule.create_unavailable_period_rule(schedule, sch_name, i, date_s, date_s)
            Schedule.set_unavailable_period_values(out, begin_day_schedule, period.begin_hour, 24, value)

            # all other days
            date_s2 = OpenStudio::Date::fromDayOfYear(day_s + 1, year)
            out = Schedule.create_unavailable_period_rule(schedule, sch_name, i, date_s2, date_e)
            out.addValue(OpenStudio::Time.new(0, 24, 0, 0), value)
          end
        else # 3 outage rules
          # first day
          out = Schedule.create_unavailable_period_rule(schedule, sch_name, i, date_s, date_s)
          Schedule.set_unavailable_period_values(out, begin_day_schedule, period.begin_hour, 24, value)

          # all other days
          date_s2 = OpenStudio::Date::fromDayOfYear(day_s + 1, year)
          date_e2 = OpenStudio::Date::fromDayOfYear(day_e - 1, year)
          out = Schedule.create_unavailable_period_rule(schedule, sch_name, i, date_s2, date_e2)
          out.addValue(OpenStudio::Time.new(0, 24, 0, 0), value)

          # last day
          out = Schedule.create_unavailable_period_rule(schedule, sch_name, i, date_e, date_e)
          Schedule.set_unavailable_period_values(out, end_day_schedule, 0, period.end_hour, value)
        end
      end
    end
  end

  # TODO
  #
  # @param schedule [TODO] TODO
  # @param sch_name [TODO] TODO
  # @param i [TODO] TODO
  # @param date_s [TODO] TODO
  # @param date_e [TODO] TODO
  # @return [TODO] TODO
  def self.create_unavailable_period_rule(schedule, sch_name, i, date_s, date_e)
    out_rule = OpenStudio::Model::ScheduleRule.new(schedule)
    out_rule.setName(sch_name + " unavailable period ruleset#{i}")
    out_sch = out_rule.daySchedule
    out_sch.setName(sch_name + " unavailable period#{i}")
    out_rule.setStartDate(date_s)
    out_rule.setEndDate(date_e)
    Schedule.set_weekday_rule(out_rule)
    Schedule.set_weekend_rule(out_rule)
    return out_sch
  end

  # TODO
  #
  # @param out [TODO] TODO
  # @param day_schedule [TODO] TODO
  # @param begin_hour [TODO] TODO
  # @param end_hour [TODO] TODO
  # @param value [TODO] TODO
  # @return [TODO] TODO
  def self.set_unavailable_period_values(out, day_schedule, begin_hour, end_hour, value)
    for h in 0..23
      time = OpenStudio::Time.new(0, h + 1, 0, 0)
      if (h < begin_hour) || (h >= end_hour)
        out.addValue(time, day_schedule.getValue(time))
      else
        out.addValue(time, value)
      end
    end
  end

  # TODO
  #
  # @return [TODO] TODO
  def self.OccupantsWeekdayFractions
    return '0.035, 0.035, 0.035, 0.035, 0.035, 0.059, 0.082, 0.055, 0.027, 0.014, 0.014, 0.014, 0.014, 0.014, 0.019, 0.027, 0.041, 0.055, 0.068, 0.082, 0.082, 0.070, 0.053, 0.035'
  end

  # TODO
  #
  # @return [TODO] TODO
  def self.OccupantsWeekendFractions
    return '0.035, 0.035, 0.035, 0.035, 0.035, 0.059, 0.082, 0.055, 0.027, 0.014, 0.014, 0.014, 0.014, 0.014, 0.019, 0.027, 0.041, 0.055, 0.068, 0.082, 0.082, 0.070, 0.053, 0.035'
  end

  # TODO
  #
  # @return [TODO] TODO
  def self.OccupantsMonthlyMultipliers
    return '1.0, 1.0, 1.0, 1.0, 1.0, 1.0, 1.0, 1.0, 1.0, 1.0, 1.0, 1.0'
  end

  # TODO
  #
  # @return [TODO] TODO
  def self.LightingInteriorWeekdayFractions
    return '0.012, 0.010, 0.010, 0.010, 0.011, 0.018, 0.030, 0.038, 0.041, 0.041, 0.039, 0.037, 0.036, 0.035, 0.037, 0.041, 0.050, 0.065, 0.086, 0.106, 0.110, 0.079, 0.040, 0.018'
  end

  # TODO
  #
  # @return [TODO] TODO
  def self.LightingInteriorWeekendFractions
    return '0.012, 0.010, 0.010, 0.010, 0.011, 0.018, 0.030, 0.038, 0.041, 0.041, 0.039, 0.037, 0.036, 0.035, 0.037, 0.041, 0.050, 0.065, 0.086, 0.106, 0.110, 0.079, 0.040, 0.018'
  end

  # TODO
  #
  # @return [TODO] TODO
  def self.LightingExteriorWeekdayFractions
    return '0.040, 0.037, 0.037, 0.035, 0.035, 0.039, 0.044, 0.041, 0.031, 0.025, 0.024, 0.024, 0.025, 0.028, 0.030, 0.035, 0.044, 0.056, 0.064, 0.068, 0.070, 0.065, 0.056, 0.047'
  end

  # TODO
  #
  # @return [TODO] TODO
  def self.LightingExteriorWeekendFractions
    return '0.040, 0.037, 0.037, 0.035, 0.035, 0.039, 0.044, 0.041, 0.031, 0.025, 0.024, 0.024, 0.025, 0.028, 0.030, 0.035, 0.044, 0.056, 0.064, 0.068, 0.070, 0.065, 0.056, 0.047'
  end

  # TODO
  #
  # @return [TODO] TODO
  def self.LightingGarageWeekdayFractions
    return '0.023, 0.019, 0.015, 0.017, 0.021, 0.031, 0.042, 0.041, 0.034, 0.029, 0.027, 0.025, 0.021, 0.021, 0.021, 0.026, 0.031, 0.044, 0.084, 0.117, 0.113, 0.096, 0.063, 0.039'
  end

  # TODO
  #
  # @return [TODO] TODO
  def self.LightingGarageWeekendFractions
    return '0.023, 0.019, 0.015, 0.017, 0.021, 0.031, 0.042, 0.041, 0.034, 0.029, 0.027, 0.025, 0.021, 0.021, 0.021, 0.026, 0.031, 0.044, 0.084, 0.117, 0.113, 0.096, 0.063, 0.039'
  end

  # TODO
  #
  # @return [TODO] TODO
  def self.LightingMonthlyMultipliers
    return '1.19, 1.11, 1.02, 0.93, 0.84, 0.80, 0.82, 0.88, 0.98, 1.07, 1.16, 1.20'
  end

  # TODO
  #
  # @return [TODO] TODO
  def self.LightingExteriorHolidayWeekdayFractions
    return '0.0, 0.0, 0.0, 0.0, 0.0, 0.0, 0.0, 0.0, 0.0, 0.0, 0.0, 0.0, 0.0, 0.0, 0.0, 0.0, 0.008, 0.098, 0.168, 0.194, 0.284, 0.192, 0.037, 0.019'
  end

  # TODO
  #
  # @return [TODO] TODO
  def self.LightingExteriorHolidayWeekendFractions
    return '0.0, 0.0, 0.0, 0.0, 0.0, 0.0, 0.0, 0.0, 0.0, 0.0, 0.0, 0.0, 0.0, 0.0, 0.0, 0.0, 0.008, 0.098, 0.168, 0.194, 0.284, 0.192, 0.037, 0.019'
  end

  # TODO
  #
  # @return [TODO] TODO
  def self.LightingExteriorHolidayMonthlyMultipliers
    return '1.248, 1.257, 0.993, 0.989, 0.993, 0.827, 0.821, 0.821, 0.827, 0.99, 0.987, 1.248'
  end

  # TODO
  #
  # @return [TODO] TODO
  def self.CookingRangeWeekdayFractions
    return '0.008, 0.008, 0.008, 0.008, 0.008, 0.015, 0.023, 0.039, 0.046, 0.046, 0.046, 0.054, 0.062, 0.046, 0.039, 0.054, 0.076, 0.134, 0.114, 0.058, 0.039, 0.031, 0.023, 0.015'
  end

  # TODO
  #
  # @return [TODO] TODO
  def self.CookingRangeWeekendFractions
    return '0.008, 0.008, 0.008, 0.008, 0.008, 0.015, 0.023, 0.039, 0.046, 0.046, 0.046, 0.054, 0.062, 0.046, 0.039, 0.054, 0.076, 0.134, 0.114, 0.058, 0.039, 0.031, 0.023, 0.015'
  end

  # TODO
  #
  # @return [TODO] TODO
  def self.CookingRangeMonthlyMultipliers
    return '1.0, 1.0, 1.0, 1.0, 1.0, 1.0, 1.0, 1.0, 1.0, 1.0, 1.0, 1.0'
  end

  # TODO
  #
  # @return [TODO] TODO
  def self.DishwasherWeekdayFractions
    return '0.015, 0.007, 0.005, 0.003, 0.003, 0.010, 0.020, 0.031, 0.058, 0.065, 0.056, 0.048, 0.042, 0.046, 0.036, 0.038, 0.038, 0.049, 0.087, 0.111, 0.090, 0.067, 0.044, 0.031'
  end

  # TODO
  #
  # @return [TODO] TODO
  def self.DishwasherWeekendFractions
    return '0.015, 0.007, 0.005, 0.003, 0.003, 0.010, 0.020, 0.031, 0.058, 0.065, 0.056, 0.048, 0.042, 0.046, 0.036, 0.038, 0.038, 0.049, 0.087, 0.111, 0.090, 0.067, 0.044, 0.031'
  end

  # TODO
  #
  # @return [TODO] TODO
  def self.DishwasherMonthlyMultipliers
    return '1.0, 1.0, 1.0, 1.0, 1.0, 1.0, 1.0, 1.0, 1.0, 1.0, 1.0, 1.0'
  end

  # TODO
  #
  # @return [TODO] TODO
  def self.ClothesWasherWeekdayFractions
    return '0.009, 0.007, 0.004, 0.004, 0.007, 0.011, 0.022, 0.049, 0.073, 0.086, 0.084, 0.075, 0.067, 0.060, 0.049, 0.051, 0.050, 0.049, 0.049, 0.049, 0.049, 0.047, 0.032, 0.017'
  end

  # TODO
  #
  # @return [TODO] TODO
  def self.ClothesWasherWeekendFractions
    return '0.009, 0.007, 0.004, 0.004, 0.007, 0.011, 0.022, 0.049, 0.073, 0.086, 0.084, 0.075, 0.067, 0.060, 0.049, 0.051, 0.050, 0.049, 0.049, 0.049, 0.049, 0.047, 0.032, 0.017'
  end

  # TODO
  #
  # @return [TODO] TODO
  def self.ClothesWasherMonthlyMultipliers
    return '1.0, 1.0, 1.0, 1.0, 1.0, 1.0, 1.0, 1.0, 1.0, 1.0, 1.0, 1.0'
  end

  # TODO
  #
  # @return [TODO] TODO
  def self.ClothesDryerWeekdayFractions
    return '0.010, 0.006, 0.004, 0.002, 0.004, 0.006, 0.016, 0.032, 0.048, 0.068, 0.078, 0.081, 0.074, 0.067, 0.058, 0.061, 0.055, 0.054, 0.051, 0.051, 0.052, 0.054, 0.044, 0.024'
  end

  # TODO
  #
  # @return [TODO] TODO
  def self.ClothesDryerWeekendFractions
    return '0.010, 0.006, 0.004, 0.002, 0.004, 0.006, 0.016, 0.032, 0.048, 0.068, 0.078, 0.081, 0.074, 0.067, 0.058, 0.061, 0.055, 0.054, 0.051, 0.051, 0.052, 0.054, 0.044, 0.024'
  end

  # TODO
  #
  # @return [TODO] TODO
  def self.ClothesDryerMonthlyMultipliers
    return '1.0, 1.0, 1.0, 1.0, 1.0, 1.0, 1.0, 1.0, 1.0, 1.0, 1.0, 1.0'
  end

  # TODO
  #
  # @return [TODO] TODO
  def self.FixturesWeekdayFractions
    return '0.012, 0.006, 0.004, 0.005, 0.010, 0.034, 0.078, 0.086, 0.080, 0.067, 0.056, 0.047, 0.040, 0.035, 0.033, 0.031, 0.038, 0.051, 0.060, 0.060, 0.055, 0.048, 0.038, 0.026'
  end

  # TODO
  #
  # @return [TODO] TODO
  def self.FixturesWeekendFractions
    return '0.012, 0.006, 0.004, 0.005, 0.010, 0.034, 0.078, 0.086, 0.080, 0.067, 0.056, 0.047, 0.040, 0.035, 0.033, 0.031, 0.038, 0.051, 0.060, 0.060, 0.055, 0.048, 0.038, 0.026'
  end

  # TODO
  #
  # @return [TODO] TODO
  def self.FixturesMonthlyMultipliers
    return '1.0, 1.0, 1.0, 1.0, 1.0, 1.0, 1.0, 1.0, 1.0, 1.0, 1.0, 1.0'
  end

  # TODO
  #
  # @return [TODO] TODO
  def self.GeneralWaterUseWeekdayFractions
    return '0.023, 0.021, 0.021, 0.025, 0.027, 0.038, 0.044, 0.039, 0.037, 0.037, 0.034, 0.035, 0.035, 0.035, 0.039, 0.043, 0.051, 0.064, 0.065, 0.072, 0.073, 0.063, 0.045, 0.034'
  end

  # TODO
  #
  # @return [TODO] TODO
  def self.GeneralWaterUseWeekendFractions
    return '0.023, 0.021, 0.021, 0.025, 0.027, 0.038, 0.044, 0.039, 0.037, 0.037, 0.034, 0.035, 0.035, 0.035, 0.039, 0.043, 0.051, 0.064, 0.065, 0.072, 0.073, 0.063, 0.045, 0.034'
  end

  # TODO
  #
  # @return [TODO] TODO
  def self.GeneralWaterUseMonthlyMultipliers
    return '1.0, 1.0, 1.0, 1.0, 1.0, 1.0, 1.0, 1.0, 1.0, 1.0, 1.0, 1.0'
  end

  # TODO
  #
  # @return [TODO] TODO
  def self.RecirculationPumpWithoutControlWeekdayFractions
    return '0.042, 0.042, 0.042, 0.042, 0.042, 0.042, 0.042, 0.042, 0.042, 0.042, 0.042, 0.042, 0.042, 0.042, 0.042, 0.042, 0.042, 0.042, 0.042, 0.042, 0.042, 0.042, 0.042, 0.042'
  end

  # TODO
  #
  # @return [TODO] TODO
  def self.RecirculationPumpWithoutControlWeekendFractions
    return '0.042, 0.042, 0.042, 0.042, 0.042, 0.042, 0.042, 0.042, 0.042, 0.042, 0.042, 0.042, 0.042, 0.042, 0.042, 0.042, 0.042, 0.042, 0.042, 0.042, 0.042, 0.042, 0.042, 0.042'
  end

  # TODO
  #
  # @return [TODO] TODO
  def self.RecirculationPumpDemandControlledWeekdayFractions
    return '0.012, 0.006, 0.004, 0.005, 0.010, 0.034, 0.078, 0.086, 0.080, 0.067, 0.056, 0.047, 0.040, 0.035, 0.033, 0.031, 0.038, 0.051, 0.060, 0.060, 0.055, 0.048, 0.038, 0.026'
  end

  # TODO
  #
  # @return [TODO] TODO
  def self.RecirculationPumpDemandControlledWeekendFractions
    return '0.012, 0.006, 0.004, 0.005, 0.010, 0.034, 0.078, 0.086, 0.080, 0.067, 0.056, 0.047, 0.040, 0.035, 0.033, 0.031, 0.038, 0.051, 0.060, 0.060, 0.055, 0.048, 0.038, 0.026'
  end

  # TODO
  #
  # @return [TODO] TODO
  def self.RecirculationPumpTemperatureControlledWeekdayFractions
    return '0.067, 0.072, 0.074, 0.073, 0.069, 0.048, 0.011, 0.003, 0.009, 0.020, 0.030, 0.037, 0.043, 0.047, 0.050, 0.051, 0.044, 0.034, 0.026, 0.026, 0.030, 0.036, 0.045, 0.055'
  end

  # TODO
  #
  # @return [TODO] TODO
  def self.RecirculationPumpTemperatureControlledWeekendFractions
    return '0.067, 0.072, 0.074, 0.073, 0.069, 0.048, 0.011, 0.003, 0.009, 0.020, 0.030, 0.037, 0.043, 0.047, 0.050, 0.051, 0.044, 0.034, 0.026, 0.026, 0.030, 0.036, 0.045, 0.055'
  end

  # TODO
  #
  # @return [TODO] TODO
  def self.RecirculationPumpMonthlyMultipliers
    return '1.0, 1.0, 1.0, 1.0, 1.0, 1.0, 1.0, 1.0, 1.0, 1.0, 1.0, 1.0'
  end

  # TODO
  #
  # @return [TODO] TODO
  def self.RefrigeratorWeekdayFractions
    return '0.040, 0.039, 0.038, 0.037, 0.036, 0.036, 0.038, 0.040, 0.041, 0.041, 0.040, 0.040, 0.042, 0.042, 0.042, 0.041, 0.044, 0.048, 0.050, 0.048, 0.047, 0.046, 0.044, 0.041'
  end

  # TODO
  #
  # @return [TODO] TODO
  def self.RefrigeratorWeekendFractions
    return '0.040, 0.039, 0.038, 0.037, 0.036, 0.036, 0.038, 0.040, 0.041, 0.041, 0.040, 0.040, 0.042, 0.042, 0.042, 0.041, 0.044, 0.048, 0.050, 0.048, 0.047, 0.046, 0.044, 0.041'
  end

  # TODO
  #
  # @return [TODO] TODO
  def self.RefrigeratorMonthlyMultipliers
    return '0.837, 0.835, 1.084, 1.084, 1.084, 1.096, 1.096, 1.096, 1.096, 0.931, 0.925, 0.837'
  end

  # TODO
  #
  # @return [TODO] TODO
  def self.RefrigeratorConstantCoefficients
    return '-0.487, -0.340, -0.370, -0.361, -0.515, -0.684, -0.471, -0.159, -0.079, -0.417, -0.411, -0.386, -0.240, -0.314, -0.160, -0.121, -0.469, -0.412, -0.091, 0.077, -0.118, -0.247, -0.445, -0.544' # Table C.3(2) Daily Refrigerator Coefficient Schedules
  end

  # TODO
  #
  # @return [TODO] TODO
  def self.RefrigeratorTemperatureCoefficients
    return '0.019, 0.016, 0.017, 0.016, 0.018, 0.021, 0.019, 0.015, 0.015, 0.019, 0.018, 0.018, 0.016, 0.017, 0.015, 0.015, 0.020, 0.020, 0.017, 0.014, 0.016, 0.017, 0.019, 0.020' # Table C.3(2) Daily Refrigerator Coefficient Schedules
  end

  # TODO
  #
  # @return [TODO] TODO
  def self.ExtraRefrigeratorWeekdayFractions
    return '0.040, 0.039, 0.038, 0.037, 0.036, 0.036, 0.038, 0.040, 0.041, 0.041, 0.040, 0.040, 0.042, 0.042, 0.042, 0.041, 0.044, 0.048, 0.050, 0.048, 0.047, 0.046, 0.044, 0.041'
  end

  # TODO
  #
  # @return [TODO] TODO
  def self.ExtraRefrigeratorWeekendFractions
    return '0.040, 0.039, 0.038, 0.037, 0.036, 0.036, 0.038, 0.040, 0.041, 0.041, 0.040, 0.040, 0.042, 0.042, 0.042, 0.041, 0.044, 0.048, 0.050, 0.048, 0.047, 0.046, 0.044, 0.041'
  end

  # TODO
  #
  # @return [TODO] TODO
  def self.ExtraRefrigeratorMonthlyMultipliers
    return '0.837, 0.835, 1.084, 1.084, 1.084, 1.096, 1.096, 1.096, 1.096, 0.931, 0.925, 0.837'
  end

  # TODO
  #
  # @return [TODO] TODO
  def self.ExtraRefrigeratorConstantCoefficients
    return '-0.487, -0.340, -0.370, -0.361, -0.515, -0.684, -0.471, -0.159, -0.079, -0.417, -0.411, -0.386, -0.240, -0.314, -0.160, -0.121, -0.469, -0.412, -0.091, -0.077, -0.118, -0.247, -0.445, -0.544'
  end

  # TODO
  #
  # @return [TODO] TODO
  def self.ExtraRefrigeratorTemperatureCoefficients
    return '0.019, 0.016, 0.017, 0.016, 0.018, 0.021, 0.019, 0.015, 0.015, 0.019, 0.018, 0.018, 0.016, 0.017, 0.015, 0.015, 0.020, 0.020, 0.017, 0.014, 0.016, 0.017, 0.019, 0.020'
  end

  # TODO
  #
  # @return [TODO] TODO
  def self.FreezerWeekdayFractions
    return '0.040, 0.039, 0.038, 0.037, 0.036, 0.036, 0.038, 0.040, 0.041, 0.041, 0.040, 0.040, 0.042, 0.042, 0.042, 0.041, 0.044, 0.048, 0.050, 0.048, 0.047, 0.046, 0.044, 0.041'
  end

  # TODO
  #
  # @return [TODO] TODO
  def self.FreezerWeekendFractions
    return '0.040, 0.039, 0.038, 0.037, 0.036, 0.036, 0.038, 0.040, 0.041, 0.041, 0.040, 0.040, 0.042, 0.042, 0.042, 0.041, 0.044, 0.048, 0.050, 0.048, 0.047, 0.046, 0.044, 0.041'
  end

  # TODO
  #
  # @return [TODO] TODO
  def self.FreezerMonthlyMultipliers
    return '0.837, 0.835, 1.084, 1.084, 1.084, 1.096, 1.096, 1.096, 1.096, 0.931, 0.925, 0.837'
  end

  # TODO
  #
  # @return [TODO] TODO
  def self.CeilingFanWeekdayFractions
    return '0.057, 0.057, 0.057, 0.057, 0.057, 0.057, 0.057, 0.024, 0.024, 0.024, 0.024, 0.024, 0.024, 0.024, 0.024, 0.024, 0.024, 0.024, 0.052, 0.057, 0.057, 0.057, 0.057, 0.057'
  end

  # TODO
  #
  # @return [TODO] TODO
  def self.CeilingFanWeekendFractions
    return '0.057, 0.057, 0.057, 0.057, 0.057, 0.057, 0.057, 0.024, 0.024, 0.024, 0.024, 0.024, 0.024, 0.024, 0.024, 0.024, 0.024, 0.024, 0.052, 0.057, 0.057, 0.057, 0.057, 0.057'
  end

  # TODO
  #
  # @param weather [WeatherProcess] Weather object
  # @return [TODO] TODO
  def self.CeilingFanMonthlyMultipliers(weather:)
    return HVAC.get_default_ceiling_fan_months(weather).join(', ')
  end

  # TODO
  #
  # @return [TODO] TODO
  def self.PlugLoadsOtherWeekdayFractions
    return '0.036, 0.036, 0.036, 0.036, 0.036, 0.036, 0.038, 0.041, 0.042, 0.042, 0.042, 0.042, 0.042, 0.042, 0.042, 0.044, 0.047, 0.050, 0.051, 0.050, 0.048, 0.044, 0.040, 0.037'
  end

  # TODO
  #
  # @return [TODO] TODO
  def self.PlugLoadsOtherWeekendFractions
    return '0.036, 0.036, 0.036, 0.036, 0.036, 0.036, 0.038, 0.041, 0.042, 0.042, 0.042, 0.042, 0.042, 0.042, 0.042, 0.044, 0.047, 0.050, 0.051, 0.050, 0.048, 0.044, 0.040, 0.037'
  end

  # TODO
  #
  # @return [TODO] TODO
  def self.PlugLoadsOtherMonthlyMultipliers
    return '1.0, 1.0, 1.0, 1.0, 1.0, 1.0, 1.0, 1.0, 1.0, 1.0, 1.0, 1.0'
  end

  # TODO
  #
  # @return [TODO] TODO
  def self.PlugLoadsTVWeekdayFractions
    return '0.014, 0.007, 0.004, 0.003, 0.004, 0.006, 0.010, 0.015, 0.020, 0.025, 0.028, 0.031, 0.033, 0.038, 0.042, 0.046, 0.054, 0.062, 0.080, 0.110, 0.132, 0.125, 0.077, 0.034'
  end

  # TODO
  #
  # @return [TODO] TODO
  def self.PlugLoadsTVWeekendFractions
    return '0.014, 0.007, 0.004, 0.003, 0.004, 0.006, 0.010, 0.015, 0.020, 0.025, 0.028, 0.031, 0.033, 0.038, 0.042, 0.046, 0.054, 0.062, 0.080, 0.110, 0.132, 0.125, 0.077, 0.034'
  end

  # TODO
  #
  # @return [TODO] TODO
  def self.PlugLoadsTVMonthlyMultipliers
    return '1.0, 1.0, 1.0, 1.0, 1.0, 1.0, 1.0, 1.0, 1.0, 1.0, 1.0, 1.0'
  end

  # TODO
  #
  # @return [TODO] TODO
  def self.PlugLoadsVehicleWeekdayFractions
    return '0.042, 0.042, 0.042, 0.042, 0.042, 0.042, 0.042, 0.042, 0.042, 0.042, 0.042, 0.042, 0.042, 0.042, 0.042, 0.042, 0.042, 0.042, 0.042, 0.042, 0.042, 0.042, 0.042, 0.042'
  end

  # TODO
  #
  # @return [TODO] TODO
  def self.PlugLoadsVehicleWeekendFractions
    return '0.042, 0.042, 0.042, 0.042, 0.042, 0.042, 0.042, 0.042, 0.042, 0.042, 0.042, 0.042, 0.042, 0.042, 0.042, 0.042, 0.042, 0.042, 0.042, 0.042, 0.042, 0.042, 0.042, 0.042'
  end

  # TODO
  #
  # @return [TODO] TODO
  def self.PlugLoadsVehicleMonthlyMultipliers
    return '1.0, 1.0, 1.0, 1.0, 1.0, 1.0, 1.0, 1.0, 1.0, 1.0, 1.0, 1.0'
  end

  # TODO
  #
  # @return [TODO] TODO
  def self.PlugLoadsWellPumpWeekdayFractions
    return '0.044, 0.023, 0.019, 0.015, 0.016, 0.018, 0.026, 0.033, 0.033, 0.032, 0.033, 0.033, 0.032, 0.032, 0.032, 0.033, 0.045, 0.057, 0.066, 0.076, 0.081, 0.086, 0.075, 0.065'
  end

  # TODO
  #
  # @return [TODO] TODO
  def self.PlugLoadsWellPumpWeekendFractions
    return '0.044, 0.023, 0.019, 0.015, 0.016, 0.018, 0.026, 0.033, 0.033, 0.032, 0.033, 0.033, 0.032, 0.032, 0.032, 0.033, 0.045, 0.057, 0.066, 0.076, 0.081, 0.086, 0.075, 0.065'
  end

  # TODO
  #
  # @return [TODO] TODO
  def self.PlugLoadsWellPumpMonthlyMultipliers
    return '1.0, 1.0, 1.0, 1.0, 1.0, 1.0, 1.0, 1.0, 1.0, 1.0, 1.0, 1.0'
  end

  # TODO
  #
  # @return [TODO] TODO
  def self.FuelLoadsGrillWeekdayFractions
    return '0.004, 0.001, 0.001, 0.002, 0.007, 0.012, 0.029, 0.046, 0.044, 0.041, 0.044, 0.046, 0.042, 0.038, 0.049, 0.059, 0.110, 0.161, 0.115, 0.070, 0.044, 0.019, 0.013, 0.007'
  end

  # TODO
  #
  # @return [TODO] TODO
  def self.FuelLoadsGrillWeekendFractions
    return '0.004, 0.001, 0.001, 0.002, 0.007, 0.012, 0.029, 0.046, 0.044, 0.041, 0.044, 0.046, 0.042, 0.038, 0.049, 0.059, 0.110, 0.161, 0.115, 0.070, 0.044, 0.019, 0.013, 0.007'
  end

  # TODO
  #
  # @return [TODO] TODO
  def self.FuelLoadsGrillMonthlyMultipliers
    return '1.0, 1.0, 1.0, 1.0, 1.0, 1.0, 1.0, 1.0, 1.0, 1.0, 1.0, 1.0'
  end

  # TODO
  #
  # @return [TODO] TODO
  def self.FuelLoadsLightingWeekdayFractions
    return '0.044, 0.023, 0.019, 0.015, 0.016, 0.018, 0.026, 0.033, 0.033, 0.032, 0.033, 0.033, 0.032, 0.032, 0.032, 0.033, 0.045, 0.057, 0.066, 0.076, 0.081, 0.086, 0.075, 0.065'
  end

  # TODO
  #
  # @return [TODO] TODO
  def self.FuelLoadsLightingWeekendFractions
    return '0.044, 0.023, 0.019, 0.015, 0.016, 0.018, 0.026, 0.033, 0.033, 0.032, 0.033, 0.033, 0.032, 0.032, 0.032, 0.033, 0.045, 0.057, 0.066, 0.076, 0.081, 0.086, 0.075, 0.065'
  end

  # TODO
  #
  # @return [TODO] TODO
  def self.FuelLoadsLightingMonthlyMultipliers
    return '1.0, 1.0, 1.0, 1.0, 1.0, 1.0, 1.0, 1.0, 1.0, 1.0, 1.0, 1.0'
  end

  # TODO
  #
  # @return [TODO] TODO
  def self.FuelLoadsFireplaceWeekdayFractions
    return '0.044, 0.023, 0.019, 0.015, 0.016, 0.018, 0.026, 0.033, 0.033, 0.032, 0.033, 0.033, 0.032, 0.032, 0.032, 0.033, 0.045, 0.057, 0.066, 0.076, 0.081, 0.086, 0.075, 0.065'
  end

  # TODO
  #
  # @return [TODO] TODO
  def self.FuelLoadsFireplaceWeekendFractions
    return '0.044, 0.023, 0.019, 0.015, 0.016, 0.018, 0.026, 0.033, 0.033, 0.032, 0.033, 0.033, 0.032, 0.032, 0.032, 0.033, 0.045, 0.057, 0.066, 0.076, 0.081, 0.086, 0.075, 0.065'
  end

  # TODO
  #
  # @return [TODO] TODO
  def self.FuelLoadsFireplaceMonthlyMultipliers
    return '1.0, 1.0, 1.0, 1.0, 1.0, 1.0, 1.0, 1.0, 1.0, 1.0, 1.0, 1.0'
  end

  # TODO
  #
  # @return [TODO] TODO
  def self.PoolPumpWeekdayFractions
    return '0.003, 0.003, 0.003, 0.004, 0.008, 0.015, 0.026, 0.044, 0.084, 0.121, 0.127, 0.121, 0.120, 0.090, 0.075, 0.061, 0.037, 0.023, 0.013, 0.008, 0.004, 0.003, 0.003, 0.003'
  end

  # TODO
  #
  # @return [TODO] TODO
  def self.PoolPumpWeekendFractions
    return '0.003, 0.003, 0.003, 0.004, 0.008, 0.015, 0.026, 0.044, 0.084, 0.121, 0.127, 0.121, 0.120, 0.090, 0.075, 0.061, 0.037, 0.023, 0.013, 0.008, 0.004, 0.003, 0.003, 0.003'
  end

  # TODO
  #
  # @return [TODO] TODO
  def self.PoolPumpMonthlyMultipliers
    return '1.154, 1.161, 1.013, 1.010, 1.013, 0.888, 0.883, 0.883, 0.888, 0.978, 0.974, 1.154'
  end

  # TODO
  #
  # @return [TODO] TODO
  def self.PoolHeaterWeekdayFractions
    return '0.003, 0.003, 0.003, 0.004, 0.008, 0.015, 0.026, 0.044, 0.084, 0.121, 0.127, 0.121, 0.120, 0.090, 0.075, 0.061, 0.037, 0.023, 0.013, 0.008, 0.004, 0.003, 0.003, 0.003'
  end

  # TODO
  #
  # @return [TODO] TODO
  def self.PoolHeaterWeekendFractions
    return '0.003, 0.003, 0.003, 0.004, 0.008, 0.015, 0.026, 0.044, 0.084, 0.121, 0.127, 0.121, 0.120, 0.090, 0.075, 0.061, 0.037, 0.023, 0.013, 0.008, 0.004, 0.003, 0.003, 0.003'
  end

  # TODO
  #
  # @return [TODO] TODO
  def self.PoolHeaterMonthlyMultipliers
    return '1.154, 1.161, 1.013, 1.010, 1.013, 0.888, 0.883, 0.883, 0.888, 0.978, 0.974, 1.154'
  end

  # TODO
  #
  # @return [TODO] TODO
  def self.PermanentSpaPumpWeekdayFractions
    return '0.024, 0.029, 0.024, 0.029, 0.047, 0.067, 0.057, 0.024, 0.024, 0.019, 0.015, 0.014, 0.014, 0.014, 0.024, 0.058, 0.126, 0.122, 0.068, 0.061, 0.051, 0.043, 0.024, 0.024'
  end

  # TODO
  #
  # @return [TODO] TODO
  def self.PermanentSpaPumpWeekendFractions
    return '0.024, 0.029, 0.024, 0.029, 0.047, 0.067, 0.057, 0.024, 0.024, 0.019, 0.015, 0.014, 0.014, 0.014, 0.024, 0.058, 0.126, 0.122, 0.068, 0.061, 0.051, 0.043, 0.024, 0.024'
  end

  # TODO
  #
  # @return [TODO] TODO
  def self.PermanentSpaPumpMonthlyMultipliers
    return '0.921, 0.928, 0.921, 0.915, 0.921, 1.160, 1.158, 1.158, 1.160, 0.921, 0.915, 0.921'
  end

  # TODO
  #
  # @return [TODO] TODO
  def self.PermanentSpaHeaterWeekdayFractions
    return '0.024, 0.029, 0.024, 0.029, 0.047, 0.067, 0.057, 0.024, 0.024, 0.019, 0.015, 0.014, 0.014, 0.014, 0.024, 0.058, 0.126, 0.122, 0.068, 0.061, 0.051, 0.043, 0.024, 0.024'
  end

  # TODO
  #
  # @return [TODO] TODO
  def self.PermanentSpaHeaterWeekendFractions
    return '0.024, 0.029, 0.024, 0.029, 0.047, 0.067, 0.057, 0.024, 0.024, 0.019, 0.015, 0.014, 0.014, 0.014, 0.024, 0.058, 0.126, 0.122, 0.068, 0.061, 0.051, 0.043, 0.024, 0.024'
  end

  # TODO
  #
  # @return [TODO] TODO
  def self.PermanentSpaHeaterMonthlyMultipliers
    return '0.837, 0.835, 1.084, 1.084, 1.084, 1.096, 1.096, 1.096, 1.096, 0.931, 0.925, 0.837'
  end

  # TODO
  #
  # @param year [TODO] TODO
  # @param month [TODO] TODO
  # @param day [TODO] TODO
  # @return [TODO] TODO
  def self.get_day_num_from_month_day(year, month, day)
    # Returns a value between 1 and 365 (or 366 for a leap year)
    # Returns e.g. 32 for month=2 and day=1 (Feb 1)
    month_num_days = Constants.NumDaysInMonths(year)
    day_num = day
    for m in 0..month - 2
      day_num += month_num_days[m]
    end
    return day_num
  end

  # TODO
  #
  # @param year [TODO] TODO
  # @param start_month [TODO] TODO
  # @param start_day [TODO] TODO
  # @param end_month [TODO] TODO
  # @param end_day [TODO] TODO
  # @return [TODO] TODO
  def self.get_daily_season(year, start_month, start_day, end_month, end_day)
    start_day_num = get_day_num_from_month_day(year, start_month, start_day)
    end_day_num = get_day_num_from_month_day(year, end_month, end_day)

    season = Array.new(Constants.NumDaysInYear(year), 0)
    if end_day_num >= start_day_num
      season.fill(1, start_day_num - 1, end_day_num - start_day_num + 1) # Fill between start/end days
    else # Wrap around year
      season.fill(1, start_day_num - 1) # Fill between start day and end of year
      season.fill(1, 0, end_day_num) # Fill between start of year and end day
    end
    return season
  end

  # TODO
  #
  # @param year [TODO] TODO
  # @param months [TODO] TODO
  # @return [TODO] TODO
  def self.months_to_days(year, months)
    month_num_days = Constants.NumDaysInMonths(year)
    days = []
    for m in 0..11
      days.concat([months[m]] * month_num_days[m])
    end
    return days
  end

  # TODO
  #
  # @param year [TODO] TODO
  # @return [TODO] TODO
  def self.day_start_months(year)
    month_num_days = Constants.NumDaysInMonths(year)
    return month_num_days.each_with_index.map { |_n, i| get_day_num_from_month_day(year, i + 1, 1) }
  end

  # TODO
  #
  # @param year [TODO] TODO
  # @return [TODO] TODO
  def self.day_end_months(year)
    month_num_days = Constants.NumDaysInMonths(year)
    return month_num_days.each_with_index.map { |n, i| get_day_num_from_month_day(year, i + 1, n) }
  end

  # TODO
  #
  # @param model [OpenStudio::Model::Model] OpenStudio Model object
  # @param values [TODO] TODO
  # @return [TODO] TODO
  def self.create_ruleset_from_daily_season(model, values)
    s = OpenStudio::Model::ScheduleRuleset.new(model)
    year = model.getYearDescription.assumedYear
    start_value = values[0]
    start_date = OpenStudio::Date::fromDayOfYear(1, year)
    values.each_with_index do |value, i|
      i += 1
      next unless value != start_value || i == values.length

      rule = OpenStudio::Model::ScheduleRule.new(s)
      set_weekday_rule(rule)
      set_weekend_rule(rule)
      i += 1 if i == values.length
      end_date = OpenStudio::Date::fromDayOfYear(i - 1, year)
      rule.setStartDate(start_date)
      rule.setEndDate(end_date)
      day_schedule = rule.daySchedule
      day_schedule.addValue(OpenStudio::Time.new(0, 24, 0, 0), start_value)
      break if i == values.length + 1

      start_date = OpenStudio::Date::fromDayOfYear(i, year)
      start_value = value
    end
    return s
  end

  # TODO
  #
  # @param date_time_range [TODO] TODO
  # @return [TODO] TODO
  def self.parse_date_time_range(date_time_range)
    begin_end_dates = date_time_range.split('-').map { |v| v.strip }
    if begin_end_dates.size != 2
      fail "Invalid date format specified for '#{date_time_range}'."
    end

    begin_values = begin_end_dates[0].split(' ').map { |v| v.strip }
    end_values = begin_end_dates[1].split(' ').map { |v| v.strip }

    if !(begin_values.size == 2 || begin_values.size == 3) || !(end_values.size == 2 || end_values.size == 3)
      fail "Invalid date format specified for '#{date_time_range}'."
    end

    require 'date'
    begin_month = Date::ABBR_MONTHNAMES.index(begin_values[0].capitalize)
    end_month = Date::ABBR_MONTHNAMES.index(end_values[0].capitalize)
    begin_day = begin_values[1].to_i
    end_day = end_values[1].to_i
    if begin_values.size == 3
      begin_hour = begin_values[2].to_i
    end
    if end_values.size == 3
      end_hour = end_values[2].to_i
    end
    if begin_month.nil? || end_month.nil? || begin_day == 0 || end_day == 0
      fail "Invalid date format specified for '#{date_time_range}'."
    end

    return begin_month, begin_day, begin_hour, end_month, end_day, end_hour
  end

  # TODO
  #
  # @param months [TODO] TODO
  # @param year [TODO] TODO
  # @return [TODO] TODO
  def self.get_begin_and_end_dates_from_monthly_array(months, year)
    num_days_in_month = Constants.NumDaysInMonths(year)

    if months.uniq.size == 1 && months[0] == 1 # Year-round
      return 1, 1, 12, num_days_in_month[11]
    elsif months.uniq.size == 1 && months[0] == 0 # Never
      return
    elsif months[0] == 1 && months[11] == 1 # Wrap around year
      begin_month = 12 - months.reverse.index(0) + 1
      end_month = months.index(0)
    else
      begin_month = months.index(1) + 1
      end_month = 12 - months.reverse.index(1)
    end

    begin_day = 1
    end_day = num_days_in_month[end_month - 1]

    return begin_month, begin_day, end_month, end_day
  end

  # TODO
  #
  # @return [TODO] TODO
  def self.get_unavailable_periods_csv_data
    unavailable_periods_csv = File.join(File.dirname(__FILE__), 'data', 'unavailable_periods.csv')
    if not File.exist?(unavailable_periods_csv)
      fail 'Could not find unavailable_periods.csv'
    end

    require 'csv'
    unavailable_periods_csv_data = CSV.open(unavailable_periods_csv, headers: :first_row).map(&:to_h)

    return unavailable_periods_csv_data
  end

  # TODO
  #
  # @param runner [OpenStudio::Measure::OSRunner] OpenStudio Runner object
  # @param schedule_name [TODO] TODO
  # @param col_name [TODO] TODO
  # @return [TODO] TODO
  def self.unavailable_period_applies(runner, schedule_name, col_name)
    if @unavailable_periods_csv_data.nil?
      @unavailable_periods_csv_data = get_unavailable_periods_csv_data
    end
    @unavailable_periods_csv_data.each do |csv_row|
      next if csv_row['Schedule Name'] != schedule_name

      if not csv_row.keys.include? col_name
        fail "Could not find column='#{col_name}' in unavailable_periods.csv."
      end

      begin
        applies = Integer(csv_row[col_name])
      rescue
        fail "Value is not a valid integer for row='#{schedule_name}' and column='#{col_name}' in unavailable_periods.csv."
      end
      if applies == 1
        if not runner.nil?
          if schedule_name == SchedulesFile::Columns[:HVAC].name
            runner.registerWarning('It is not possible to eliminate all HVAC energy use (e.g. crankcase/defrost energy) in EnergyPlus during an unavailable period.')
          elsif schedule_name == SchedulesFile::Columns[:WaterHeater].name
            runner.registerWarning('It is not possible to eliminate all DHW energy use (e.g. water heater parasitics) in EnergyPlus during an unavailable period.')
          end
        end
        return true
      elsif applies == 0
        return false
      end
    end

    fail "Could not find row='#{schedule_name}' in unavailable_periods.csv"
  end

  # TODO
  #
  # @param values [TODO] TODO
  # @param num_values [TODO] TODO
  # @param sch_name [TODO] TODO
  # @return [TODO] TODO
  def self.validate_values(values, num_values, sch_name)
    err_msg = "A comma-separated string of #{num_values} numbers must be entered for the #{sch_name} schedule."
    if values.is_a?(Array)
      if values.length != num_values
        fail err_msg
      end

      values.each do |val|
        if not valid_float?(val)
          fail err_msg
        end
      end
      floats = values.map { |i| i.to_f }
    elsif values.is_a?(String)
      begin
        vals = values.split(',')
        vals.each do |val|
          if not valid_float?(val)
            fail err_msg
          end
        end
        floats = vals.map { |i| i.to_f }
        if floats.length != num_values
          fail err_msg
        end
      rescue
        fail err_msg
      end
    else
      fail err_msg
    end
    return floats
  end

  # TODO
  #
  # @param str [TODO] TODO
  # @return [TODO] TODO
  def self.valid_float?(str)
    !!Float(str) rescue false
  end
end

# TODO
class SchedulesFile
  # TODO
  class Column
    # TODO
    #
    # @param name [TODO] TODO
    # @param used_by_unavailable_periods [TODO] TODO
    # @param can_be_stochastic [TODO] TODO
    # @param type [TODO] TODO
    # @return [TODO] TODO
    def initialize(name, used_by_unavailable_periods, can_be_stochastic, type)
      @name = name
      @used_by_unavailable_periods = used_by_unavailable_periods
      @can_be_stochastic = can_be_stochastic
      @type = type
    end
    attr_accessor(:name, :used_by_unavailable_periods, :can_be_stochastic, :type)
  end

  # Define all schedule columns
  # Columns may be used for A) detailed schedule CSVs (e.g., occupants), B) unavailable
  # periods CSV (e.g., hvac), and/or C) EnergyPlus-specific schedules (e.g., battery_charging).
  Columns = {
    Occupants: Column.new('occupants', true, true, :frac),
    LightingInterior: Column.new('lighting_interior', true, true, :frac),
    LightingExterior: Column.new('lighting_exterior', true, false, :frac),
    LightingGarage: Column.new('lighting_garage', true, true, :frac),
    LightingExteriorHoliday: Column.new('lighting_exterior_holiday', true, false, :frac),
    CookingRange: Column.new('cooking_range', true, true, :frac),
    Refrigerator: Column.new('refrigerator', true, false, :frac),
    ExtraRefrigerator: Column.new('extra_refrigerator', true, false, :frac),
    Freezer: Column.new('freezer', true, false, :frac),
    Dishwasher: Column.new('dishwasher', true, true, :frac),
    ClothesWasher: Column.new('clothes_washer', true, true, :frac),
    ClothesDryer: Column.new('clothes_dryer', true, true, :frac),
    CeilingFan: Column.new('ceiling_fan', true, true, :frac),
    PlugLoadsOther: Column.new('plug_loads_other', true, true, :frac),
    PlugLoadsTV: Column.new('plug_loads_tv', true, true, :frac),
    PlugLoadsVehicle: Column.new('plug_loads_vehicle', true, false, :frac),
    PlugLoadsWellPump: Column.new('plug_loads_well_pump', true, false, :frac),
    FuelLoadsGrill: Column.new('fuel_loads_grill', true, false, :frac),
    FuelLoadsLighting: Column.new('fuel_loads_lighting', true, false, :frac),
    FuelLoadsFireplace: Column.new('fuel_loads_fireplace', true, false, :frac),
    PoolPump: Column.new('pool_pump', true, false, :frac),
    PoolHeater: Column.new('pool_heater', true, false, :frac),
    PermanentSpaPump: Column.new('permanent_spa_pump', true, false, :frac),
    PermanentSpaHeater: Column.new('permanent_spa_heater', true, false, :frac),
    HotWaterDishwasher: Column.new('hot_water_dishwasher', false, true, :frac),
    HotWaterClothesWasher: Column.new('hot_water_clothes_washer', false, true, :frac),
    HotWaterFixtures: Column.new('hot_water_fixtures', true, true, :frac),
    HotWaterRecirculationPump: Column.new('hot_water_recirculation_pump', true, false, :frac),
    GeneralWaterUse: Column.new('general_water_use', true, false, :frac),
    Sleeping: Column.new('sleeping', false, false, nil),
    HeatingSetpoint: Column.new('heating_setpoint', false, false, :setpoint),
    CoolingSetpoint: Column.new('cooling_setpoint', false, false, :setpoint),
    WaterHeaterSetpoint: Column.new('water_heater_setpoint', false, false, :setpoint),
    WaterHeaterOperatingMode: Column.new('water_heater_operating_mode', false, false, :zero_or_one),
    Battery: Column.new('battery', false, false, :neg_one_to_one),
    BatteryCharging: Column.new('battery_charging', false, false, nil),
    BatteryDischarging: Column.new('battery_discharging', false, false, nil),
    HVAC: Column.new('hvac', true, false, nil),
    HVACMaximumPowerRatio: Column.new('hvac_maximum_power_ratio', false, false, :frac),
    WaterHeater: Column.new('water_heater', true, false, nil),
    Dehumidifier: Column.new('dehumidifier', true, false, nil),
    KitchenFan: Column.new('kitchen_fan', true, false, nil),
    BathFan: Column.new('bath_fan', true, false, nil),
    HouseFan: Column.new('house_fan', true, false, nil),
    WholeHouseFan: Column.new('whole_house_fan', true, false, nil),
  }

  # TODO
  #
  # @param runner [OpenStudio::Measure::OSRunner] OpenStudio Runner object
  # @param schedules_paths [TODO] TODO
  # @param year [TODO] TODO
  # @param unavailable_periods [TODO] TODO
  # @param output_path [TODO] TODO
  # @return [TODO] TODO
  def initialize(runner: nil,
                 schedules_paths:,
                 year:,
                 unavailable_periods: [],
                 output_path:,
                 offset_db: nil)
    return if schedules_paths.empty?

    @year = year
    import(schedules_paths)
    create_battery_charging_discharging_schedules
    expand_schedules
    @tmp_schedules = Marshal.load(Marshal.dump(@schedules))
    set_unavailable_periods(runner, unavailable_periods)
    convert_setpoints(offset_db)
    @output_schedules_path = output_path
    export()
  end

  # TODO
  #
  # @return [TODO] TODO
  def nil?
    if @schedules.nil?
      return true
    end

    return false
  end

  # TODO
  #
  # @param col_name [TODO] TODO
  # @return [TODO] TODO
  def includes_col_name(col_name)
    if @schedules.keys.include?(col_name)
      return true
    end

    return false
  end

  # TODO
  #
  # @param schedules_paths [TODO] TODO
  # @return [TODO] TODO
  def import(schedules_paths)
    num_hrs_in_year = Constants.NumHoursInYear(@year)
    @schedules = {}
    schedules_paths.each do |schedules_path|
      columns = CSV.read(schedules_path).transpose
      columns.each do |col|
        col_name = col[0]
        column = Columns.values.find { |c| c.name == col_name }

        values = col[1..-1].reject { |v| v.nil? }

        begin
          values = values.map { |v| Float(v) }
        rescue ArgumentError
          fail "Schedule value must be numeric for column '#{col_name}'. [context: #{schedules_path}]"
        end

        if @schedules.keys.include? col_name
          fail "Schedule column name '#{col_name}' is duplicated. [context: #{schedules_path}]"
        end

        if column.type == :frac
          if values.max > 1.01 || values.max < 0.99 # Allow some imprecision
            fail "Schedule max value for column '#{col_name}' must be 1. [context: #{schedules_path}]"
          end
        end

        if column.type == :frac
          if values.min < 0
            fail "Schedule min value for column '#{col_name}' must be non-negative. [context: #{schedules_path}]"
          end
        end

        if column.type == :neg_one_to_one
          if values.min < -1
            fail "Schedule value for column '#{col_name}' must be greater than or equal to -1. [context: #{schedules_path}]"
          end
          if values.max > 1
            fail "Schedule value for column '#{col_name}' must be less than or equal to 1. [context: #{schedules_path}]"
          end
        end

        if column.type == :zero_or_one
          if values.any? { |v| v != 0 && v != 1 }
            fail "Schedule value for column '#{col_name}' must be either 0 or 1. [context: #{schedules_path}]"
          end
        end

        valid_minutes_per_item = [1, 2, 3, 4, 5, 6, 10, 12, 15, 20, 30, 60]
        valid_num_rows = valid_minutes_per_item.map { |min_per_item| (60.0 * num_hrs_in_year / min_per_item).to_i }
        unless valid_num_rows.include? values.length
          fail "Schedule has invalid number of rows (#{values.length}) for column '#{col_name}'. Must be one of: #{valid_num_rows.reverse.join(', ')}. [context: #{@schedules_path}]"
        end

        @schedules[col_name] = values
      end
    end
  end

  # TODO
  #
  # @return [TODO] TODO
  def export()
    return false if @output_schedules_path.nil?

    CSV.open(@output_schedules_path, 'wb') do |csv|
      csv << @tmp_schedules.keys
      rows = @tmp_schedules.values.transpose
      rows.each do |row|
        csv << row
      end
    end

    return true
  end

  # TODO
  #
  # @return [TODO] TODO
  def schedules
    return @schedules
  end

  # TODO
  #
  # @return [TODO] TODO
  def tmp_schedules
    return @tmp_schedules
  end

  # TODO
  #
  # @param col_name [TODO] TODO
  # @return [TODO] TODO
  def get_col_index(col_name:)
    headers = @tmp_schedules.keys

    col_num = headers.index(col_name)
    return col_num
  end

  # TODO
  #
  # @param model [OpenStudio::Model::Model] OpenStudio Model object
  # @param col_name [TODO] TODO
  # @param rows_to_skip [TODO] TODO
  # @param schedule_type_limits_name [TODO] TODO
  # @return [TODO] TODO
  def create_schedule_file(model, col_name:, rows_to_skip: 1,
                           schedule_type_limits_name: nil)
    model.getScheduleFiles.each do |schedule_file|
      next if schedule_file.name.to_s != col_name

      return schedule_file
    end

    if @schedules[col_name].nil?
      return
    end

    col_index = get_col_index(col_name: col_name)
    num_hrs_in_year = Constants.NumHoursInYear(@year)
    schedule_length = @schedules[col_name].length
    min_per_item = 60.0 / (schedule_length / num_hrs_in_year)

    file_path = File.dirname(@output_schedules_path)
    workflow_json = model.workflowJSON
    file_paths = workflow_json.filePaths.map(&:to_s)
    workflow_json.addFilePath(file_path) unless file_paths.include?(file_path)

    schedule_file = OpenStudio::Model::ScheduleFile.new(model, File.basename(@output_schedules_path))
    schedule_file.setName(col_name)
    schedule_file.setColumnNumber(col_index + 1)
    schedule_file.setRowstoSkipatTop(rows_to_skip)
    schedule_file.setNumberofHoursofData(num_hrs_in_year.to_i)
    schedule_file.setMinutesperItem(min_per_item.to_i)
    schedule_file.setTranslateFileWithRelativePath(true)

    Schedule.set_schedule_type_limits(model, schedule_file, schedule_type_limits_name)

    return schedule_file
  end

  # the equivalent number of hours in the year, if the schedule was at full load (1.0)
  #
  # @param col_name [TODO] TODO
  # @param schedules [TODO] TODO
  # @return [TODO] TODO
  def annual_equivalent_full_load_hrs(col_name:,
                                      schedules: nil)

    ann_equiv_full_load_hrs = period_equivalent_full_load_hrs(col_name: col_name, schedules: schedules)

    return ann_equiv_full_load_hrs
  end

  # the equivalent number of hours in the period, if the schedule was at full load (1.0)
  #
  # @param col_name [TODO] TODO
  # @param schedules [TODO] TODO
  # @param period [TODO] TODO
  # @return [TODO] TODO
  def period_equivalent_full_load_hrs(col_name:,
                                      schedules: nil,
                                      period: nil)
    if schedules.nil?
      schedules = @schedules # the schedules before unavailable periods are applied
    end

    if schedules[col_name].nil?
      return
    end

    num_hrs_in_year = Constants.NumHoursInYear(@year)
    schedule_length = schedules[col_name].length
    min_per_item = 60.0 / (schedule_length / num_hrs_in_year)

    equiv_full_load_hrs = 0.0
    if not period.nil?
      n_steps = schedules[schedules.keys[0]].length
      num_days_in_year = Constants.NumDaysInYear(@year)
      steps_in_day = n_steps / num_days_in_year
      steps_in_hour = steps_in_day / 24

      begin_day_num = Schedule.get_day_num_from_month_day(@year, period.begin_month, period.begin_day)
      end_day_num = Schedule.get_day_num_from_month_day(@year, period.end_month, period.end_day)

      begin_hour = 0
      end_hour = 24

      begin_hour = period.begin_hour if not period.begin_hour.nil?
      end_hour = period.end_hour if not period.end_hour.nil?

      if end_day_num >= begin_day_num
        start_ix = (begin_day_num - 1) * steps_in_day + (begin_hour * steps_in_hour)
        end_ix = (end_day_num - begin_day_num + 1) * steps_in_day - ((24 - end_hour + begin_hour) * steps_in_hour)
        equiv_full_load_hrs += schedules[col_name][start_ix..end_ix].sum / (60.0 / min_per_item)
      else # Wrap around year
        start_ix = (begin_day_num - 1) * steps_in_day + (begin_hour * steps_in_hour)
        end_ix = -1
        equiv_full_load_hrs += schedules[col_name][start_ix..end_ix].sum / (60.0 / min_per_item)

        start_ix = 0
        end_ix = (end_day_num - 1) * steps_in_day + (end_hour * steps_in_hour)
        equiv_full_load_hrs += schedules[col_name][start_ix..end_ix].sum / (60.0 / min_per_item)
      end
    else # Annual
      equiv_full_load_hrs += schedules[col_name].sum / (60.0 / min_per_item)
    end

    return equiv_full_load_hrs
  end

  # the power in watts the equipment needs to consume so that, if it were to run annual_equivalent_full_load_hrs hours,
  # it would consume the annual_kwh energy in the year. Essentially, returns the watts for the equipment when schedule
  # is at 1.0, so that, for the given schedule values, the equipment will consume annual_kwh energy in a year.
  #
  # @param col_name [TODO] TODO
  # @param annual_kwh [TODO] TODO
  # @return [TODO] TODO
  def calc_design_level_from_annual_kwh(col_name:,
                                        annual_kwh:)
    if @schedules[col_name].nil?
      return
    end

    ann_equiv_full_load_hrs = annual_equivalent_full_load_hrs(col_name: col_name)
    return 0 if ann_equiv_full_load_hrs == 0

    design_level = annual_kwh * 1000.0 / ann_equiv_full_load_hrs # W

    return design_level
  end

  # Similar to ann_equiv_full_load_hrs, but for thermal energy
  #
  # @param col_name [TODO] TODO
  # @param annual_therm [TODO] TODO
  # @return [TODO] TODO
  def calc_design_level_from_annual_therm(col_name:,
                                          annual_therm:)
    if @schedules[col_name].nil?
      return
    end

    annual_kwh = UnitConversions.convert(annual_therm, 'therm', 'kWh')
    design_level = calc_design_level_from_annual_kwh(col_name: col_name, annual_kwh: annual_kwh)

    return design_level
  end

  # similar to the calc_design_level_from_annual_kwh, but use daily_kwh instead of annual_kwh to calculate the design
  # level
  #
  # @param col_name [TODO] TODO
  # @param daily_kwh [TODO] TODO
  # @return [TODO] TODO
  def calc_design_level_from_daily_kwh(col_name:,
                                       daily_kwh:)
    if @schedules[col_name].nil?
      return
    end

    full_load_hrs = annual_equivalent_full_load_hrs(col_name: col_name)
    return 0 if full_load_hrs == 0

    num_days_in_year = Constants.NumDaysInYear(@year)
    daily_full_load_hrs = full_load_hrs / num_days_in_year
    design_level = UnitConversions.convert(daily_kwh / daily_full_load_hrs, 'kW', 'W')

    return design_level
  end

  # similar to calc_design_level_from_daily_kwh but for water usage
  #
  # @param col_name [TODO] TODO
  # @param daily_water [TODO] TODO
  # @return [TODO] TODO
  def calc_peak_flow_from_daily_gpm(col_name:,
                                    daily_water:)
    if @schedules[col_name].nil?
      return
    end

    ann_equiv_full_load_hrs = annual_equivalent_full_load_hrs(col_name: col_name)
    return 0 if ann_equiv_full_load_hrs == 0

    num_days_in_year = Constants.NumDaysInYear(@year)
    daily_full_load_hrs = ann_equiv_full_load_hrs / num_days_in_year
    peak_flow = daily_water / daily_full_load_hrs # gallons_per_hour
    peak_flow /= 60 # convert to gallons per minute
    peak_flow = UnitConversions.convert(peak_flow, 'gal/min', 'm^3/s') # convert to m^3/s
    return peak_flow
  end

  # TODO
  #
  # @param col_name [TODO] TODO
  # @param periods [TODO] TODO
  # @return [TODO] TODO
  def create_column_values_from_periods(col_name, periods)
    # Create a column of zeroes or ones for, e.g., vacancy periods or power outage periods
    n_steps = @tmp_schedules[@tmp_schedules.keys[0]].length
    num_days_in_year = Constants.NumDaysInYear(@year)
    steps_in_day = n_steps / num_days_in_year
    steps_in_hour = steps_in_day / 24

    if @tmp_schedules[col_name].nil?
      @tmp_schedules[col_name] = Array.new(n_steps, 0)
    end

    periods.each do |period|
      begin_day_num = Schedule.get_day_num_from_month_day(@year, period.begin_month, period.begin_day)
      end_day_num = Schedule.get_day_num_from_month_day(@year, period.end_month, period.end_day)

      begin_hour = 0
      end_hour = 24

      begin_hour = period.begin_hour if not period.begin_hour.nil?
      end_hour = period.end_hour if not period.end_hour.nil?

      if end_day_num >= begin_day_num
        @tmp_schedules[col_name].fill(1.0, (begin_day_num - 1) * steps_in_day + (begin_hour * steps_in_hour), (end_day_num - begin_day_num + 1) * steps_in_day - ((24 - end_hour + begin_hour) * steps_in_hour)) # Fill between begin/end days
      else # Wrap around year
        @tmp_schedules[col_name].fill(1.0, (begin_day_num - 1) * steps_in_day + (begin_hour * steps_in_hour)) # Fill between begin day and end of year
        @tmp_schedules[col_name].fill(1.0, 0, (end_day_num - 1) * steps_in_day + (end_hour * steps_in_hour)) # Fill between begin of year and end day
      end
    end
  end

  # TODO
  #
  # @return [TODO] TODO
  def expand_schedules
    # Expand schedules with fewer elements such that all the schedules have the same number of elements
    max_size = @schedules.map { |_k, v| v.size }.uniq.max
    @schedules.each do |col, values|
      if values.size < max_size
        @schedules[col] = values.map { |v| [v] * (max_size / values.size) }.flatten
      end
    end
  end

  # TODO
  #
  # @param runner [OpenStudio::Measure::OSRunner] OpenStudio Runner object
  # @param unavailable_periods [TODO] TODO
  # @return [TODO] TODO
  def set_unavailable_periods(runner, unavailable_periods)
    if @unavailable_periods_csv_data.nil?
      @unavailable_periods_csv_data = Schedule.get_unavailable_periods_csv_data
    end
    column_names = @unavailable_periods_csv_data[0].keys[1..-1]
    column_names.each do |column_name|
      create_column_values_from_periods(column_name, unavailable_periods.select { |p| p.column_name == column_name })
      next if @tmp_schedules[column_name].all? { |i| i == 0 }

      @tmp_schedules.keys.each do |schedule_name|
        next if column_names.include? schedule_name

        schedule_name2 = schedule_name
        if [SchedulesFile::Columns[:HotWaterDishwasher].name].include?(schedule_name)
          schedule_name2 = SchedulesFile::Columns[:Dishwasher].name
        elsif [SchedulesFile::Columns[:HotWaterClothesWasher].name].include?(schedule_name)
          schedule_name2 = SchedulesFile::Columns[:ClothesWasher].name
        elsif [SchedulesFile::Columns[:HeatingSetpoint].name, SchedulesFile::Columns[:CoolingSetpoint].name].include?(schedule_name)
          schedule_name2 = SchedulesFile::Columns[:HVAC].name
        elsif [SchedulesFile::Columns[:WaterHeaterSetpoint].name].include?(schedule_name)
          schedule_name2 = SchedulesFile::Columns[:WaterHeater].name
        end

        # Skip those unaffected
        next unless Schedule.unavailable_period_applies(runner, schedule_name2, column_name)

        @tmp_schedules[column_name].each_with_index do |_ts, i|
          if schedule_name == SchedulesFile::Columns[:WaterHeaterSetpoint].name
            # Temperature of tank < 2C indicates of possibility of freeze.
            @tmp_schedules[schedule_name][i] = UnitConversions.convert(2.0, 'C', 'F') if @tmp_schedules[column_name][i] == 1.0
          elsif ![SchedulesFile::Columns[:HeatingSetpoint].name, SchedulesFile::Columns[:CoolingSetpoint].name].include?(schedule_name)
            @tmp_schedules[schedule_name][i] *= (1.0 - @tmp_schedules[column_name][i])
          end
        end
      end
    end
  end

<<<<<<< HEAD
  def convert_setpoints(offset_db)
=======
  # TODO
  #
  # @return [TODO] TODO
  def convert_setpoints
>>>>>>> 6446d6e3
    setpoint_col_names = Columns.values.select { |c| c.type == :setpoint }.map { |c| c.name }
    return if @tmp_schedules.keys.none? { |k| setpoint_col_names.include?(k) }

    col_names = @tmp_schedules.keys

    offset_db_c = UnitConversions.convert(offset_db.to_f / 2.0, 'deltaF', 'deltaC')
    @tmp_schedules[col_names[0]].each_with_index do |_ts, i|
      setpoint_col_names.each do |setpoint_col_name|
        next unless col_names.include?(setpoint_col_name)

        @tmp_schedules[setpoint_col_name][i] = UnitConversions.convert(@tmp_schedules[setpoint_col_name][i], 'f', 'c').round(4)
        next if offset_db_c == 0.0

        @tmp_schedules[setpoint_col_name][i] = (@tmp_schedules[setpoint_col_name][i] - offset_db_c).round(4) if (setpoint_col_name == SchedulesFile::Columns[:HeatingSetpoint].name)
        @tmp_schedules[setpoint_col_name][i] = (@tmp_schedules[setpoint_col_name][i] + offset_db_c).round(4) if (setpoint_col_name == SchedulesFile::Columns[:CoolingSetpoint].name)
      end
    end
  end

  # TODO
  #
  # @return [TODO] TODO
  def create_battery_charging_discharging_schedules
    battery_col_name = Columns[:Battery].name
    return if !@schedules.keys.include?(battery_col_name)

    @schedules[SchedulesFile::Columns[:BatteryCharging].name] = Array.new(@schedules[battery_col_name].size, 0)
    @schedules[SchedulesFile::Columns[:BatteryDischarging].name] = Array.new(@schedules[battery_col_name].size, 0)
    @schedules[battery_col_name].each_with_index do |_ts, i|
      if @schedules[battery_col_name][i] > 0
        @schedules[SchedulesFile::Columns[:BatteryCharging].name][i] = @schedules[battery_col_name][i]
      elsif @schedules[battery_col_name][i] < 0
        @schedules[SchedulesFile::Columns[:BatteryDischarging].name][i] = -1 * @schedules[battery_col_name][i]
      end
    end
    @schedules.delete(battery_col_name)
  end
end<|MERGE_RESOLUTION|>--- conflicted
+++ resolved
@@ -2416,14 +2416,11 @@
     end
   end
 
-<<<<<<< HEAD
+  # TODO
+  #
+  # @param offset_db [Float] On-off thermostat deadband
+  # @return [TODO] TODO
   def convert_setpoints(offset_db)
-=======
-  # TODO
-  #
-  # @return [TODO] TODO
-  def convert_setpoints
->>>>>>> 6446d6e3
     setpoint_col_names = Columns.values.select { |c| c.type == :setpoint }.map { |c| c.name }
     return if @tmp_schedules.keys.none? { |k| setpoint_col_names.include?(k) }
 
