# frozen_string_literal: true

# Annual constant schedule object.
class ScheduleConstant
  # @param model [OpenStudio::Model::Model] OpenStudio Model object
  # @param sch_name [String] name that is assigned to the OpenStudio Schedule object
  # @param val [Double] the constant schedule value
  # @param schedule_type_limits_name [String] data type for the values contained in the schedule
  # @param unavailable_periods [HPXML::UnavailablePeriods] Object that defines periods for, e.g., power outages or vacancies
  def initialize(model, sch_name, val = 1.0, schedule_type_limits_name = nil, unavailable_periods: [])
    year = model.getYearDescription.assumedYear
    @schedule = create_schedule(model, sch_name, val, year, schedule_type_limits_name, unavailable_periods)
  end

  attr_accessor(:schedule)

  private

  # Create the constant OpenStudio Schedule object.
  #
  # @param model [OpenStudio::Model::Model] OpenStudio Model object
  # @param sch_name [String] name that is assigned to the OpenStudio Schedule object
  # @param val [Double] the constant schedule value
  # @param year [Integer] the calendar year
  # @param schedule_type_limits_name [String] data type for the values contained in the schedule
  # @param unavailable_periods [HPXML::UnavailablePeriods] Object that defines periods for, e.g., power outages or vacancies
  # @return [OpenStudio::Model::ScheduleConstant or OpenStudio::Model::ScheduleRuleset] the OpenStudio Schedule object with constant schedule
  def create_schedule(model, sch_name, val, year, schedule_type_limits_name, unavailable_periods)
    if unavailable_periods.empty?
      if val == 1.0 && (schedule_type_limits_name.nil? || schedule_type_limits_name == EPlus::ScheduleTypeLimitsOnOff)
        schedule = model.alwaysOnDiscreteSchedule
      elsif val == 0.0 && (schedule_type_limits_name.nil? || schedule_type_limits_name == EPlus::ScheduleTypeLimitsOnOff)
        schedule = model.alwaysOffDiscreteSchedule
      else
        schedule = OpenStudio::Model::ScheduleConstant.new(model)
        schedule.setName(sch_name)
        schedule.setValue(val)

        Schedule.set_schedule_type_limits(model, schedule, schedule_type_limits_name)
      end
    else
      schedule = OpenStudio::Model::ScheduleRuleset.new(model)
      schedule.setName(sch_name)
      schedule.defaultDaySchedule.setName(sch_name + ' default day')

      default_day_sch = schedule.defaultDaySchedule
      default_day_sch.clearValues
      default_day_sch.addValue(OpenStudio::Time.new(0, 24, 0, 0), val)

      Schedule.set_unavailable_periods(schedule, sch_name, unavailable_periods, year)

      Schedule.set_schedule_type_limits(model, schedule, schedule_type_limits_name)
    end

    return schedule
  end
end

# Annual schedule object defined by 12 24-hour values for weekdays and weekends.
class HourlyByMonthSchedule
  # @param model [OpenStudio::Model::Model] OpenStudio Model object
  # @param sch_name [String] name that is assigned to the OpenStudio Schedule object
  # @param weekday_month_by_hour_values [Array<Array<Double>>] a 12-element array of 24-element arrays of numbers
  # @param weekday_month_by_hour_values [Array<Array<Double>>] a 12-element array of 24-element arrays of numbers
  # @param schedule_type_limits_name [String] data type for the values contained in the schedule
  # @param normalize_values [Boolean] whether to divide schedule values by the max value
  # @param unavailable_periods [HPXML::UnavailablePeriods] Object that defines periods for, e.g., power outages or vacancies
  def initialize(model, sch_name, weekday_month_by_hour_values, weekend_month_by_hour_values,
                 schedule_type_limits_name = nil, normalize_values = true, unavailable_periods: nil)
    year = model.getYearDescription.assumedYear
    @weekday_month_by_hour_values = validate_values(weekday_month_by_hour_values, 12, 24)
    @weekend_month_by_hour_values = validate_values(weekend_month_by_hour_values, 12, 24)
    if normalize_values
      @maxval = calc_max_val()
    else
      @maxval = 1.0
    end
    @schedule = create_schedule(model, sch_name, year, schedule_type_limits_name, unavailable_periods)
  end

  attr_accessor(:schedule, :maxval)

  private

  # Ensure that defined schedule value arrays are the correct lengths.
  #
  # @param vals [Array<Array<Double>>] a num_outer_values-element array of num_inner_values-element arrays of numbers
  # @param num_outer_values [Integer] expected number of values in the outer array
  # @param num_inner_values [Integer] expected number of values in the inner arrays
  # @return [Array<Array<Double>>] a num_outer_values-element array of num_inner_values-element arrays of numbers
  def validate_values(vals, num_outer_values, num_inner_values)
    err_msg = "A #{num_outer_values}-element array with #{num_inner_values}-element arrays of numbers must be entered for the schedule."
    if not vals.is_a?(Array)
      fail err_msg
    end

    begin
      if vals.length != num_outer_values
        fail err_msg
      end

      vals.each do |val|
        if not val.is_a?(Array)
          fail err_msg
        end
        if val.length != num_inner_values
          fail err_msg
        end
      end
    rescue
      fail err_msg
    end
    return vals
  end

  # Get the max weekday/weekend schedule value.
  #
  # @return [Double] the max hourly schedule value
  def calc_max_val()
    maxval = [@weekday_month_by_hour_values.flatten.max, @weekend_month_by_hour_values.flatten.max].max
    if maxval == 0.0
      maxval = 1.0 # Prevent divide by zero
    end
    return maxval
  end

  # Create the ruleset OpenStudio Schedule object.
  #
  # @param model [OpenStudio::Model::Model] OpenStudio Model object
  # @param sch_name [String] name that is assigned to the OpenStudio Schedule object
  # @param year [Integer] the calendar year
  # @param schedule_type_limits_name [String] data type for the values contained in the schedule
  # @param unavailable_periods [HPXML::UnavailablePeriods] Object that defines periods for, e.g., power outages or vacancies
  # @return [OpenStudio::Model::Ruleset] the OpenStudio Schedule object with rules
  def create_schedule(model, sch_name, year, schedule_type_limits_name, unavailable_periods)
    day_startm = Calendar.day_start_months(year)
    day_endm = Calendar.day_end_months(year)

    time = []
    for h in 1..24
      time[h] = OpenStudio::Time.new(0, h, 0, 0)
    end

    schedule = OpenStudio::Model::ScheduleRuleset.new(model)
    schedule.setName(sch_name)
    schedule.defaultDaySchedule.setName(sch_name + ' default day')

    prev_wkdy_vals = nil
    prev_wkdy_rule = nil
    prev_wknd_vals = nil
    prev_wknd_rule = nil
    for m in 1..12
      date_s = OpenStudio::Date::fromDayOfYear(day_startm[m - 1], year)
      date_e = OpenStudio::Date::fromDayOfYear(day_endm[m - 1], year)

      wkdy_vals = []
      wknd_vals = []
      for h in 1..24
        wkdy_vals[h] = (@weekday_month_by_hour_values[m - 1][h - 1]) / @maxval
        wknd_vals[h] = (@weekend_month_by_hour_values[m - 1][h - 1]) / @maxval
      end

      if (wkdy_vals == prev_wkdy_vals) && (wknd_vals == prev_wknd_vals)
        # Extend end date of current rule(s)
        prev_wkdy_rule.setEndDate(date_e) unless prev_wkdy_rule.nil?
        prev_wknd_rule.setEndDate(date_e) unless prev_wknd_rule.nil?
      elsif wkdy_vals == wknd_vals
        # Alldays
        wkdy_rule = OpenStudio::Model::ScheduleRule.new(schedule)
        wkdy_rule.setName(sch_name + " #{Schedule.allday_name} ruleset#{m}")
        wkdy = wkdy_rule.daySchedule
        wkdy.setName(sch_name + " #{Schedule.allday_name}#{m}")
        previous_value = wkdy_vals[1]
        for h in 1..24
          next if (h != 24) && (wkdy_vals[h + 1] == previous_value)

          wkdy.addValue(time[h], previous_value)
          previous_value = wkdy_vals[h + 1]
        end
        Schedule.set_weekday_rule(wkdy_rule)
        Schedule.set_weekend_rule(wkdy_rule)
        wkdy_rule.setStartDate(date_s)
        wkdy_rule.setEndDate(date_e)
        prev_wkdy_rule = wkdy_rule
        prev_wknd_rule = nil
      else
        # Weekdays
        wkdy_rule = OpenStudio::Model::ScheduleRule.new(schedule)
        wkdy_rule.setName(sch_name + " #{Schedule.weekday_name} ruleset#{m}")
        wkdy = wkdy_rule.daySchedule
        wkdy.setName(sch_name + " #{Schedule.weekday_name}#{m}")
        previous_value = wkdy_vals[1]
        for h in 1..24
          next if (h != 24) && (wkdy_vals[h + 1] == previous_value)

          wkdy.addValue(time[h], previous_value)
          previous_value = wkdy_vals[h + 1]
        end
        Schedule.set_weekday_rule(wkdy_rule)
        wkdy_rule.setStartDate(date_s)
        wkdy_rule.setEndDate(date_e)
        prev_wkdy_rule = wkdy_rule

        # Weekends
        wknd_rule = OpenStudio::Model::ScheduleRule.new(schedule)
        wknd_rule.setName(sch_name + " #{Schedule.weekend_name} ruleset#{m}")
        wknd = wknd_rule.daySchedule
        wknd.setName(sch_name + " #{Schedule.weekend_name}#{m}")
        previous_value = wknd_vals[1]
        for h in 1..24
          next if (h != 24) && (wknd_vals[h + 1] == previous_value)

          wknd.addValue(time[h], previous_value)
          previous_value = wknd_vals[h + 1]
        end
        Schedule.set_weekend_rule(wknd_rule)
        wknd_rule.setStartDate(date_s)
        wknd_rule.setEndDate(date_e)
        prev_wknd_rule = wknd_rule
      end

      prev_wkdy_vals = wkdy_vals
      prev_wknd_vals = wknd_vals
    end

    Schedule.set_unavailable_periods(schedule, sch_name, unavailable_periods, year)

    Schedule.set_schedule_type_limits(model, schedule, schedule_type_limits_name)

    return schedule
  end
end

# Annual schedule object defined by 365 24-hour values for weekdays and weekends.
class HourlyByDaySchedule
  # @param model [OpenStudio::Model::Model] OpenStudio Model object
  # @param sch_name [String] name that is assigned to the OpenStudio Schedule object
  # @param weekday_day_by_hour_values [Array<Array<Double>>] a 365-element array of 24-element arrays of numbers
  # @param weekend_day_by_hour_values [Array<Array<Double>>] a 365-element array of 24-element arrays of numbers
  # @param normalize_values [Boolean] whether to divide schedule values by the max value
  # @param unavailable_periods [HPXML::UnavailablePeriods] Object that defines periods for, e.g., power outages or vacancies
  def initialize(model, sch_name, weekday_day_by_hour_values, weekend_day_by_hour_values,
                 schedule_type_limits_name = nil, normalize_values = true, unavailable_periods: nil)
    year = model.getYearDescription.assumedYear
    num_days = Calendar.num_days_in_year(year)
    @weekday_day_by_hour_values = validate_values(weekday_day_by_hour_values, num_days, 24)
    @weekend_day_by_hour_values = validate_values(weekend_day_by_hour_values, num_days, 24)
    if normalize_values
      @maxval = calc_max_val()
    else
      @maxval = 1.0
    end
    @schedule = create_schedule(model, sch_name, year, num_days, schedule_type_limits_name, unavailable_periods)
  end

  attr_accessor(:schedule, :maxval)

  private

  # Ensure that defined schedule value arrays are the correct lengths.
  #
  # @param vals [Array<Array<Double>>] a num_outer_values-element array of num_inner_values-element arrays of numbers
  # @param num_outer_values [Integer] expected number of values in the outer array
  # @param num_inner_values [Integer] expected number of values in the inner arrays
  # @return [Array<Array<Double>>] a num_outer_values-element array of num_inner_values-element arrays of numbers
  def validate_values(vals, num_outer_values, num_inner_values)
    err_msg = "A #{num_outer_values}-element array with #{num_inner_values}-element arrays of numbers must be entered for the schedule."
    if not vals.is_a?(Array)
      fail err_msg
    end

    begin
      if vals.length != num_outer_values
        fail err_msg
      end

      vals.each do |val|
        if not val.is_a?(Array)
          fail err_msg
        end
        if val.length != num_inner_values
          fail err_msg
        end
      end
    rescue
      fail err_msg
    end
    return vals
  end

  # Get the max weekday/weekend schedule value.
  #
  # @return [Double] the max hourly schedule value
  def calc_max_val()
    maxval = [@weekday_day_by_hour_values.flatten.max, @weekend_day_by_hour_values.flatten.max].max
    if maxval == 0.0
      maxval = 1.0 # Prevent divide by zero
    end
    return maxval
  end

  # Create the ruleset OpenStudio Schedule object.
  #
  # @param model [OpenStudio::Model::Model] OpenStudio Model object
  # @param sch_name [String] name that is assigned to the OpenStudio Schedule object
  # @param year [Integer] the calendar year
  # @param num_days [Integer] the number of days in the calendar year
  # @param schedule_type_limits_name [String] data type for the values contained in the schedule
  # @param unavailable_periods [HPXML::UnavailablePeriods] Object that defines periods for, e.g., power outages or vacancies
  # @return [OpenStudio::Model::Ruleset] the OpenStudio Schedule object with rules
  def create_schedule(model, sch_name, year, num_days, schedule_type_limits_name, unavailable_periods)
    time = []
    for h in 1..24
      time[h] = OpenStudio::Time.new(0, h, 0, 0)
    end

    schedule = OpenStudio::Model::ScheduleRuleset.new(model)
    schedule.setName(sch_name)
    schedule.defaultDaySchedule.setName(sch_name + ' default day')

    prev_wkdy_vals = nil
    prev_wkdy_rule = nil
    prev_wknd_vals = nil
    prev_wknd_rule = nil
    for d in 1..num_days
      date_s = OpenStudio::Date::fromDayOfYear(d, year)
      date_e = OpenStudio::Date::fromDayOfYear(d, year)

      wkdy_vals = []
      wknd_vals = []
      for h in 1..24
        wkdy_vals[h] = (@weekday_day_by_hour_values[d - 1][h - 1]) / @maxval
        wknd_vals[h] = (@weekend_day_by_hour_values[d - 1][h - 1]) / @maxval
      end

      if (wkdy_vals == prev_wkdy_vals) && (wknd_vals == prev_wknd_vals)
        # Extend end date of current rule(s)
        prev_wkdy_rule.setEndDate(date_e) unless prev_wkdy_rule.nil?
        prev_wknd_rule.setEndDate(date_e) unless prev_wknd_rule.nil?
      elsif wkdy_vals == wknd_vals
        # Alldays
        wkdy_rule = OpenStudio::Model::ScheduleRule.new(schedule)
        wkdy_rule.setName(sch_name + " #{Schedule.allday_name} ruleset#{d}")
        wkdy = wkdy_rule.daySchedule
        wkdy.setName(sch_name + " #{Schedule.allday_name}#{d}")
        previous_value = wkdy_vals[1]
        for h in 1..24
          next if (h != 24) && (wkdy_vals[h + 1] == previous_value)

          wkdy.addValue(time[h], previous_value)
          previous_value = wkdy_vals[h + 1]
        end
        Schedule.set_weekday_rule(wkdy_rule)
        Schedule.set_weekend_rule(wkdy_rule)
        wkdy_rule.setStartDate(date_s)
        wkdy_rule.setEndDate(date_e)
        prev_wkdy_rule = wkdy_rule
        prev_wknd_rule = nil
      else
        # Weekdays
        wkdy_rule = OpenStudio::Model::ScheduleRule.new(schedule)
        wkdy_rule.setName(sch_name + " #{Schedule.weekday_name} ruleset#{d}")
        wkdy = wkdy_rule.daySchedule
        wkdy.setName(sch_name + " #{Schedule.weekday_name}#{d}")
        previous_value = wkdy_vals[1]
        for h in 1..24
          next if (h != 24) && (wkdy_vals[h + 1] == previous_value)

          wkdy.addValue(time[h], previous_value)
          previous_value = wkdy_vals[h + 1]
        end
        Schedule.set_weekday_rule(wkdy_rule)
        wkdy_rule.setStartDate(date_s)
        wkdy_rule.setEndDate(date_e)
        prev_wkdy_rule = wkdy_rule

        # Weekends
        wknd_rule = OpenStudio::Model::ScheduleRule.new(schedule)
        wknd_rule.setName(sch_name + " #{Schedule.weekend_name} ruleset#{d}")
        wknd = wknd_rule.daySchedule
        wknd.setName(sch_name + " #{Schedule.weekend_name}#{d}")
        previous_value = wknd_vals[1]
        for h in 1..24
          next if (h != 24) && (wknd_vals[h + 1] == previous_value)

          wknd.addValue(time[h], previous_value)
          previous_value = wknd_vals[h + 1]
        end
        Schedule.set_weekend_rule(wknd_rule)
        wknd_rule.setStartDate(date_s)
        wknd_rule.setEndDate(date_e)
        prev_wknd_rule = wknd_rule
      end

      prev_wkdy_vals = wkdy_vals
      prev_wknd_vals = wknd_vals
    end

    Schedule.set_unavailable_periods(schedule, sch_name, unavailable_periods, year)

    Schedule.set_schedule_type_limits(model, schedule, schedule_type_limits_name)

    return schedule
  end
end

# Annual schedule object defined by 24 weekday hourly values, 24 weekend hourly values, and 12 monthly values.
class MonthWeekdayWeekendSchedule
  # @param model [OpenStudio::Model::Model] OpenStudio Model object
  # @param sch_name [String] name that is assigned to the OpenStudio Schedule object
  # @param weekday_hourly_values [String or Array<Double>] a comma-separated string of 24 numbers or a 24-element array of numbers
  # @param weekend_hourly_values [String or Array<Double>] a comma-separated string of 24 numbers or a 24-element array of numbers
  # @param monthly_values [String or Array<Double>] a comma-separated string of 12 numbers or a 12-element array of numbers
  # @param schedule_type_limits_name [String] data type for the values contained in the schedule
  # @param normalize_values [Boolean] whether to divide schedule values by the max value
  # @param begin_month [Integer] the begin month of the year
  # @param begin_day [Integer] the begin day of the begin month
  # @param end_month [Integer] the end month of the year
  # @param end_day [Integer] the end day of the end month
  # @param unavailable_periods [HPXML::UnavailablePeriods] Object that defines periods for, e.g., power outages or vacancies
  def initialize(model, sch_name, weekday_hourly_values, weekend_hourly_values, monthly_values,
                 schedule_type_limits_name = nil, normalize_values = true, begin_month = 1,
                 begin_day = 1, end_month = 12, end_day = 31, unavailable_periods: nil)
    year = model.getYearDescription.assumedYear
    @weekday_hourly_values = Schedule.validate_values(weekday_hourly_values, 24, 'weekday')
    @weekend_hourly_values = Schedule.validate_values(weekend_hourly_values, 24, 'weekend')
    @monthly_values = Schedule.validate_values(monthly_values, 12, 'monthly')
    if normalize_values
      @weekday_hourly_values = normalize_sum_to_one(@weekday_hourly_values)
      @weekend_hourly_values = normalize_sum_to_one(@weekend_hourly_values)
      @monthly_values = normalize_avg_to_one(@monthly_values)
      @maxval = calc_max_val()
      @schadjust = calc_sch_adjust()
    else
      @maxval = 1.0
      @schadjust = 1.0
    end
    @schedule = create_schedule(model, sch_name, year, begin_month, begin_day, end_month, end_day,
                                schedule_type_limits_name, unavailable_periods)
  end

  attr_accessor(:schedule)

  # Calculate the design level from daily kWh.
  #
  # @param daily_kwh [Double] daily energy use (kWh)
  # @return [Double] design level used to represent maximum input (W)
  def calc_design_level_from_daily_kwh(daily_kwh)
    design_level_kw = daily_kwh * @maxval * @schadjust
    return UnitConversions.convert(design_level_kw, 'kW', 'W')
  end

  # Calculate the design level from daily therm.
  #
  # @param daily_therm [Double] daily energy use (therm)
  # @return [Double] design level used to represent maximum input (W)
  def calc_design_level_from_daily_therm(daily_therm)
    return calc_design_level_from_daily_kwh(UnitConversions.convert(daily_therm, 'therm', 'kWh'))
  end

  # Calculate the water design level from daily use.
  #
  # @param daily_water [Double] daily water use (gal/day)
  # @return [Double] design level used to represent maximum input (m3/s)
  def calc_design_level_from_daily_gpm(daily_water)
    water_gpm = daily_water * @maxval * @schadjust / 60.0
    return UnitConversions.convert(water_gpm, 'gal/min', 'm^3/s')
  end

  private

  # Divide each value in the array by the sum of all values in the array.
  #
  # @param values [Array<Double>] an array of numbers
  # @return [Array<Double>] normalized values that sum to one
  def normalize_sum_to_one(values)
    sum = values.sum.to_f
    if sum == 0.0
      return values
    end

    return values.map { |val| val / sum }
  end

  # Divide each value in the array by the average all values in the array.
  #
  # @param values [Array<Double>] an array of numbers
  # @return [Array<Double>] normalized values that average to one
  def normalize_avg_to_one(values)
    avg = values.sum.to_f / values.size
    if avg == 0.0
      return values
    end

    return values.map { |val| val / avg }
  end

  # Get the max weekday/weekend schedule value.
  #
  # @return [Double] the max hourly schedule value
  def calc_max_val()
    if @weekday_hourly_values.max > @weekend_hourly_values.max
      maxval = @monthly_values.max * @weekday_hourly_values.max
    else
      maxval = @monthly_values.max * @weekend_hourly_values.max
    end
    if maxval == 0.0
      maxval = 1.0 # Prevent divide by zero
    end
    return maxval
  end

  # If sum != 1, normalize to get correct max val.
  #
  # @return [Double] the calculated schedule adjustment
  def calc_sch_adjust()
    sum_wkdy = 0
    sum_wknd = 0
    @weekday_hourly_values.each do |v|
      sum_wkdy += v
    end
    @weekend_hourly_values.each do |v|
      sum_wknd += v
    end
    if sum_wkdy < sum_wknd
      return 1 / sum_wknd
    end

    return 1 / sum_wkdy
  end

  # Create the constant OpenStudio Schedule object.
  #
  # @param model [OpenStudio::Model::Model] OpenStudio Model object
  # @param sch_name [String] name that is assigned to the OpenStudio Schedule object
  # @param year [Integer] the calendar year
  # @param begin_month [Integer] the begin month of the year
  # @param begin_day [Integer] the begin day of the begin month
  # @param end_month [Integer] the end month of the year
  # @param end_day [Integer] the end day of the end month
  # @param schedule_type_limits_name [String] data type for the values contained in the schedule
  # @param unavailable_periods [HPXML::UnavailablePeriods] Object that defines periods for, e.g., power outages or vacancies
  # @return [OpenStudio::Model::ScheduleRuleset] the OpenStudio Schedule object with rules
  def create_schedule(model, sch_name, year, begin_month, begin_day, end_month, end_day,
                      schedule_type_limits_name, unavailable_periods)
    month_num_days = Calendar.num_days_in_months(year)
    month_num_days[end_month - 1] = end_day

    day_startm = Calendar.day_start_months(year)
    day_startm[begin_month - 1] += begin_day - 1
    day_endm = [Calendar.day_start_months(year), month_num_days].transpose.map { |i| i.sum - 1 }

    time = []
    for h in 1..24
      time[h] = OpenStudio::Time.new(0, h, 0, 0)
    end

    schedule = OpenStudio::Model::ScheduleRuleset.new(model)
    schedule.setName(sch_name)
    schedule.defaultDaySchedule.setName(sch_name + ' default day')

    prev_wkdy_vals = nil
    prev_wkdy_rule = nil
    prev_wknd_vals = nil
    prev_wknd_rule = nil
    periods = []
    if begin_month <= end_month # contiguous period
      periods << [begin_month, end_month]
    else # non-contiguous period
      periods << [1, end_month]
      periods << [begin_month, 12]
    end

    periods.each do |period|
      for m in period[0]..period[1]
        date_s = OpenStudio::Date::fromDayOfYear(day_startm[m - 1], year)
        date_e = OpenStudio::Date::fromDayOfYear(day_endm[m - 1], year)

        wkdy_vals = []
        wknd_vals = []
        for h in 1..24
          wkdy_vals[h] = (@monthly_values[m - 1] * @weekday_hourly_values[h - 1]) / @maxval
          wknd_vals[h] = (@monthly_values[m - 1] * @weekend_hourly_values[h - 1]) / @maxval
        end

        if (wkdy_vals == prev_wkdy_vals) && (wknd_vals == prev_wknd_vals)
          # Extend end date of current rule(s)
          prev_wkdy_rule.setEndDate(date_e) unless prev_wkdy_rule.nil?
          prev_wknd_rule.setEndDate(date_e) unless prev_wknd_rule.nil?
        elsif wkdy_vals == wknd_vals
          # Alldays
          wkdy_rule = OpenStudio::Model::ScheduleRule.new(schedule)
          wkdy_rule.setName(sch_name + " #{Schedule.allday_name} ruleset#{m}")
          wkdy = wkdy_rule.daySchedule
          wkdy.setName(sch_name + " #{Schedule.allday_name}#{m}")
          previous_value = wkdy_vals[1]
          for h in 1..24
            next if (h != 24) && (wkdy_vals[h + 1] == previous_value)

            wkdy.addValue(time[h], previous_value)
            previous_value = wkdy_vals[h + 1]
          end
          Schedule.set_weekday_rule(wkdy_rule)
          Schedule.set_weekend_rule(wkdy_rule)
          wkdy_rule.setStartDate(date_s)
          wkdy_rule.setEndDate(date_e)
          prev_wkdy_rule = wkdy_rule
          prev_wknd_rule = nil
        else
          # Weekdays
          wkdy_rule = OpenStudio::Model::ScheduleRule.new(schedule)
          wkdy_rule.setName(sch_name + " #{Schedule.weekday_name} ruleset#{m}")
          wkdy = wkdy_rule.daySchedule
          wkdy.setName(sch_name + " #{Schedule.weekday_name}#{m}")
          previous_value = wkdy_vals[1]
          for h in 1..24
            next if (h != 24) && (wkdy_vals[h + 1] == previous_value)

            wkdy.addValue(time[h], previous_value)
            previous_value = wkdy_vals[h + 1]
          end
          Schedule.set_weekday_rule(wkdy_rule)
          wkdy_rule.setStartDate(date_s)
          wkdy_rule.setEndDate(date_e)
          prev_wkdy_rule = wkdy_rule

          # Weekends
          wknd_rule = OpenStudio::Model::ScheduleRule.new(schedule)
          wknd_rule.setName(sch_name + " #{Schedule.weekend_name} ruleset#{m}")
          wknd = wknd_rule.daySchedule
          wknd.setName(sch_name + " #{Schedule.weekend_name}#{m}")
          previous_value = wknd_vals[1]
          for h in 1..24
            next if (h != 24) && (wknd_vals[h + 1] == previous_value)

            wknd.addValue(time[h], previous_value)
            previous_value = wknd_vals[h + 1]
          end
          Schedule.set_weekend_rule(wknd_rule)
          wknd_rule.setStartDate(date_s)
          wknd_rule.setEndDate(date_e)
          prev_wknd_rule = wknd_rule
        end

        prev_wkdy_vals = wkdy_vals
        prev_wknd_vals = wknd_vals
      end
    end

    Schedule.set_unavailable_periods(schedule, sch_name, unavailable_periods, year)

    Schedule.set_schedule_type_limits(model, schedule, schedule_type_limits_name)

    return schedule
  end
end

# Collection of helper methods related to schedules.
module Schedule
  # Used to describe a OpenStudio Schedule Rule that applies to both weekdays and weekends.
  #
  # @return [String] name for the allday schedule
  def self.allday_name
    return 'allday'
  end

  # Used to describe a OpenStudio Schedule Rule that applies only to weekdays.
  #
  # @return [String] name for the weekday schedule
  def self.weekday_name
    return 'weekday'
  end

  # Used to describe a OpenStudio Schedule Rule that applies only to weekends.
  #
  # @return [String] name for the weekend schedule
  def self.weekend_name
    return 'weekend'
  end

  # Get the total number of full load hours for this schedule.
  #
  # @param modelYear [Integer] the calendar year
  # @param schedule [OpenStudio::Model::ScheduleInterval or OpenStudio::Model::ScheduleConstant or OpenStudio::Model::ScheduleRuleset] the OpenStudio Schedule object
  # @return [Double] annual equivalent full load hours
  def self.annual_equivalent_full_load_hrs(modelYear, schedule)
    if schedule.to_ScheduleInterval.is_initialized
      timeSeries = schedule.to_ScheduleInterval.get.timeSeries
      annual_flh = timeSeries.averageValue * 8760
      return annual_flh
    end

    if schedule.to_ScheduleConstant.is_initialized
      annual_flh = schedule.to_ScheduleConstant.get.value * Calendar.num_hours_in_year(modelYear)
      return annual_flh
    end

    if not schedule.to_ScheduleRuleset.is_initialized
      return
    end

    schedule = schedule.to_ScheduleRuleset.get

    # Define the start and end date
    year_start_date = OpenStudio::Date.new(OpenStudio::MonthOfYear.new('January'), 1, modelYear)
    year_end_date = OpenStudio::Date.new(OpenStudio::MonthOfYear.new('December'), 31, modelYear)

    # Get the ordered list of all the day schedules
    # that are used by this schedule ruleset
    day_schs = schedule.getDaySchedules(year_start_date, year_end_date)

    # Get a 365-value array of which schedule is used on each day of the year,
    day_schs_used_each_day = schedule.getActiveRuleIndices(year_start_date, year_end_date)
    if !day_schs_used_each_day.length == 365
      fail "#{schedule.name} does not have 365 daily schedules accounted for, cannot accurately calculate annual EFLH."
    end

    # Create a map that shows how many days each schedule is used
    day_sch_freq = day_schs_used_each_day.group_by { |n| n }

    # Build a hash that maps schedule day index to schedule day
    schedule_index_to_day = {}
    for i in 0..(day_schs.length - 1)
      schedule_index_to_day[day_schs_used_each_day[i]] = day_schs[i]
    end

    # Loop through each of the schedules that is used, figure out the
    # full load hours for that day, then multiply this by the number
    # of days that day schedule applies and add this to the total.
    annual_flh = 0
    max_daily_flh = 0
    default_day_sch = schedule.defaultDaySchedule
    day_sch_freq.each do |freq|
      sch_index = freq[0]
      number_of_days_sch_used = freq[1].size

      # Get the day schedule at this index
      day_sch = nil
      if sch_index == -1 # If index = -1, this day uses the default day schedule (not a rule)
        day_sch = default_day_sch
      else
        day_sch = schedule_index_to_day[sch_index]
      end

      # Determine the full load hours for just one day
      daily_flh = 0
      values = day_sch.values
      times = day_sch.times

      previous_time_decimal = 0
      for i in 0..(times.length - 1)
        time_days = times[i].days
        time_hours = times[i].hours
        time_minutes = times[i].minutes
        time_seconds = times[i].seconds
        time_decimal = (time_days * 24.0) + time_hours + (time_minutes / 60.0) + (time_seconds / 3600.0)
        duration_of_value = time_decimal - previous_time_decimal
        daily_flh += values[i] * duration_of_value
        previous_time_decimal = time_decimal
      end

      # Multiply the daily EFLH by the number
      # of days this schedule is used per year
      # and add this to the overall total
      annual_flh += daily_flh * number_of_days_sch_used
    end

    # Check if the max daily EFLH is more than 24,
    # which would indicate that this isn't a
    # fractional schedule.
    if max_daily_flh > 24
      fail "#{schedule.name} has more than 24 EFLH in one day schedule, indicating that it is not a fractional schedule."
    end

    return annual_flh
  end

  # Set the lower/upper limit values and numeric type for the given schedule type limits.
  #
  # @param model [OpenStudio::Model::Model] OpenStudio Model object
  # @param schedule [OpenStudio::Model::ScheduleInterval or OpenStudio::Model::ScheduleConstant or OpenStudio::Model::ScheduleRuleset] the OpenStudio Schedule object
  # @param schedule_type_limits_name [String] data type for the values contained in the schedule
  # @return [nil]
  def self.set_schedule_type_limits(model, schedule, schedule_type_limits_name)
    return if schedule_type_limits_name.nil?

    schedule_type_limits = model.getScheduleTypeLimitss.find { |stl| stl.name.to_s == schedule_type_limits_name }
    if schedule_type_limits.nil?
      schedule_type_limits = OpenStudio::Model::ScheduleTypeLimits.new(model)
      schedule_type_limits.setName(schedule_type_limits_name)
      if schedule_type_limits_name == EPlus::ScheduleTypeLimitsFraction
        schedule_type_limits.setLowerLimitValue(0)
        schedule_type_limits.setUpperLimitValue(1)
        schedule_type_limits.setNumericType('Continuous')
      elsif schedule_type_limits_name == EPlus::ScheduleTypeLimitsOnOff
        schedule_type_limits.setLowerLimitValue(0)
        schedule_type_limits.setUpperLimitValue(1)
        schedule_type_limits.setNumericType('Discrete')
      elsif schedule_type_limits_name == EPlus::ScheduleTypeLimitsTemperature
        schedule_type_limits.setNumericType('Continuous')
      end
    end

    schedule.setScheduleTypeLimits(schedule_type_limits)
  end

  # Apply true for all weekday days of an OpenStudio ScheduleRule object.
  #
  # @param rule [OpenStudio::Model::ScheduleRule] an OpenStudio ScheduleRule object
  # @return [nil]
  def self.set_weekday_rule(rule)
    rule.setApplyMonday(true)
    rule.setApplyTuesday(true)
    rule.setApplyWednesday(true)
    rule.setApplyThursday(true)
    rule.setApplyFriday(true)
  end

  # Apply true for all weekend days of an OpenStudio ScheduleRule object.
  #
  # @param rule [OpenStudio::Model::ScheduleRule] an OpenStudio ScheduleRule object
  # @return [nil]
  def self.set_weekend_rule(rule)
    rule.setApplySaturday(true)
    rule.setApplySunday(true)
  end

  # Downselect the unavailable periods to only those that apply to the given schedule.
  #
  # @param runner [OpenStudio::Measure::OSRunner] Object typically used to display warnings
  # @param schedule_name [String] the column header of the detailed schedule
  # @param unavailable_periods [HPXML::UnavailablePeriods] Object that defines periods for, e.g., power outages or vacancies
  # @return [HPXML::UnavailablePeriods] the subset of unavailable period objects for which the ColumnName applies to the provided schedule name
  def self.get_unavailable_periods(runner, schedule_name, unavailable_periods)
    return unavailable_periods.select { |p| Schedule.unavailable_period_applies(runner, schedule_name, p.column_name) }
  end

  # Add unavailable period rules to the OpenStudio Schedule object.
  #
  # @param schedule [OpenStudio::Model::ScheduleRuleset] the OpenStudio Schedule object for which to set unavailable period rules
  # @param sch_name [String] name that is assigned to the OpenStudio Schedule object
  # @param unavailable_periods [HPXML::UnavailablePeriods] Object that defines periods for, e.g., power outages or vacancies
  # @param year [Integer] the calendar year
  # @return [nil]
  def self.set_unavailable_periods(schedule, sch_name, unavailable_periods, year)
    return if unavailable_periods.nil?

    # Add off rule(s), will override previous rules
    unavailable_periods.each_with_index do |period, i|
      # Special Values
      # FUTURE: Assign an object type to the schedules and use that to determine what
      # kind of schedule each is, rather than looking at object names. That would
      # be more robust. See https://github.com/NREL/OpenStudio-HPXML/issues/1450.
      if sch_name.include? Constants::ObjectTypeWaterHeaterSetpoint
        # Water heater setpoint
        # Temperature of tank < 2C indicates of possibility of freeze.
        value = 2.0
      elsif sch_name.include? Constants::ObjectTypeNaturalVentilation
        if period.natvent_availability == HPXML::ScheduleRegular
          next # don't change the natural ventilation availability schedule
        elsif period.natvent_availability == HPXML::ScheduleAvailable
          value = 1.0
        elsif period.natvent_availability == HPXML::ScheduleUnavailable
          value = 0.0
        end
      else
        value = 0.0
      end

      day_s = Calendar.get_day_num_from_month_day(year, period.begin_month, period.begin_day)
      day_e = Calendar.get_day_num_from_month_day(year, period.end_month, period.end_day)

      date_s = OpenStudio::Date::fromDayOfYear(day_s, year)
      date_e = OpenStudio::Date::fromDayOfYear(day_e, year)

      begin_day_schedule = schedule.getDaySchedules(date_s, date_s)[0]
      end_day_schedule = schedule.getDaySchedules(date_e, date_e)[0]

      outage_days = day_e - day_s
      if outage_days == 0 # outage is less than 1 calendar day (need 1 outage rule)
        out = Schedule.create_unavailable_period_rule(schedule, sch_name, i, date_s, date_e)
        Schedule.set_unavailable_period_values(out, begin_day_schedule, period.begin_hour, period.end_hour, value)
      else # outage is at least 1 calendar day
        if period.begin_hour == 0 && period.end_hour == 24 # 1 outage rule
          out = Schedule.create_unavailable_period_rule(schedule, sch_name, i, date_s, date_e)
          out.addValue(OpenStudio::Time.new(0, 24, 0, 0), value)
        elsif (period.begin_hour == 0 && period.end_hour != 24) || (period.begin_hour != 0 && period.end_hour == 24) # 2 outage rules
          if period.begin_hour == 0 && period.end_hour != 24
            # last day
            out = Schedule.create_unavailable_period_rule(schedule, sch_name, i, date_e, date_e)
            Schedule.set_unavailable_period_values(out, end_day_schedule, 0, period.end_hour, value)

            # all other days
            date_e2 = OpenStudio::Date::fromDayOfYear(day_e - 1, year)
            out = Schedule.create_unavailable_period_rule(schedule, sch_name, i, date_s, date_e2)
            out.addValue(OpenStudio::Time.new(0, 24, 0, 0), value)
          elsif period.begin_hour != 0 && period.end_hour == 24
            # first day
            out = Schedule.create_unavailable_period_rule(schedule, sch_name, i, date_s, date_s)
            Schedule.set_unavailable_period_values(out, begin_day_schedule, period.begin_hour, 24, value)

            # all other days
            date_s2 = OpenStudio::Date::fromDayOfYear(day_s + 1, year)
            out = Schedule.create_unavailable_period_rule(schedule, sch_name, i, date_s2, date_e)
            out.addValue(OpenStudio::Time.new(0, 24, 0, 0), value)
          end
        else # 3 outage rules
          # first day
          out = Schedule.create_unavailable_period_rule(schedule, sch_name, i, date_s, date_s)
          Schedule.set_unavailable_period_values(out, begin_day_schedule, period.begin_hour, 24, value)

          # all other days
          date_s2 = OpenStudio::Date::fromDayOfYear(day_s + 1, year)
          date_e2 = OpenStudio::Date::fromDayOfYear(day_e - 1, year)
          out = Schedule.create_unavailable_period_rule(schedule, sch_name, i, date_s2, date_e2)
          out.addValue(OpenStudio::Time.new(0, 24, 0, 0), value)

          # last day
          out = Schedule.create_unavailable_period_rule(schedule, sch_name, i, date_e, date_e)
          Schedule.set_unavailable_period_values(out, end_day_schedule, 0, period.end_hour, value)
        end
      end
    end
  end

  # Create an unavailable period rule from start date to end date.
  #
  # @param schedule [OpenStudio::Model::ScheduleRuleset] the OpenStudio Schedule object for which to set unavailable period rules
  # @param sch_name [String] name that is assigned to the OpenStudio Schedule object
  # @param i [Integer] the index of the applicable unavailable period
  # @param date_s [OpenStudio::Date] unavailable period rule start date
  # @param date_e [OpenStudio::Date] unavailable period rule end date
  # @return [OpenStudio::Model::ScheduleDay] OpenStudio Schedule Day object connected to the unavailable period rule
  def self.create_unavailable_period_rule(schedule, sch_name, i, date_s, date_e)
    out_rule = OpenStudio::Model::ScheduleRule.new(schedule)
    out_rule.setName(sch_name + " unavailable period ruleset#{i}")
    out_sch = out_rule.daySchedule
    out_sch.setName(sch_name + " unavailable period#{i}")
    out_rule.setStartDate(date_s)
    out_rule.setEndDate(date_e)
    Schedule.set_weekday_rule(out_rule)
    Schedule.set_weekend_rule(out_rule)
    return out_sch
  end

  # Set the unavailable period values for the hours of the day which it applies.
  #
  # @param out [OpenStudio::Model::ScheduleDay] OpenStudio Schedule Day object connected to the unavailable period rule
  # @param day_schedule [OpenStudio::Model::ScheduleDay] the OpenStudio Schedule Day object before applying the unavailable period
  # @param begin_hour [Integer] hour of the day that the unavailable period begins
  # @param end_hour [Integer] hour of the day that the unavailable period ends
  # @param value [Double] the value to set on the day schedule that means unavailable
  # @return [nil]
  def self.set_unavailable_period_values(out, day_schedule, begin_hour, end_hour, value)
    for h in 0..23
      time = OpenStudio::Time.new(0, h + 1, 0, 0)
      if (h < begin_hour) || (h >= end_hour)
        out.addValue(time, day_schedule.getValue(time))
      else
        out.addValue(time, value)
      end
    end
  end

  # Create an OpenStudio Schedule object based on a 365-element (or 366 for a leap year) daily season array.
  #
  # @param model [OpenStudio::Model::Model] OpenStudio Model object
  # @param values [Array<Double>] array of daily sequential load fractions
  # @return [OpenStudio::Model::ScheduleRuleset] the OpenStudio Schedule object with rules
  def self.create_ruleset_from_daily_season(model, values)
    s = OpenStudio::Model::ScheduleRuleset.new(model)
    year = model.getYearDescription.assumedYear
    start_value = values[0]
    start_date = OpenStudio::Date::fromDayOfYear(1, year)
    values.each_with_index do |value, i|
      i += 1
      next unless value != start_value || i == values.length

      rule = OpenStudio::Model::ScheduleRule.new(s)
      set_weekday_rule(rule)
      set_weekend_rule(rule)
      i += 1 if i == values.length
      end_date = OpenStudio::Date::fromDayOfYear(i - 1, year)
      rule.setStartDate(start_date)
      rule.setEndDate(end_date)
      day_schedule = rule.daySchedule
      day_schedule.addValue(OpenStudio::Time.new(0, 24, 0, 0), start_value)
      break if i == values.length + 1

      start_date = OpenStudio::Date::fromDayOfYear(i, year)
      start_value = value
    end
    return s
  end

  # Return a array of maps that reflect the contents of the unavailable_periods.csv file.
  #
  # @return [Array<Hash>] array with maps for components that are affected by unavailable period types
  def self.get_unavailable_periods_csv_data
    unavailable_periods_csv = File.join(File.dirname(__FILE__), 'data', 'unavailable_periods.csv')
    if not File.exist?(unavailable_periods_csv)
      fail 'Could not find unavailable_periods.csv'
    end

    require 'csv'
    unavailable_periods_csv_data = CSV.open(unavailable_periods_csv, headers: :first_row).map(&:to_h)

    return unavailable_periods_csv_data
  end

  # Determine whether an unavailable period applies to a given detailed schedule.
  #
  # @param runner [OpenStudio::Measure::OSRunner] Object typically used to display warnings
  # @param schedule_name [String] the column header of the detailed schedule
  # @param col_name [String] the unavailable period type
  # @return [Boolean] true if the unavailable period type applies to the detailed schedule
  def self.unavailable_period_applies(runner, schedule_name, col_name)
    if @unavailable_periods_csv_data.nil?
      @unavailable_periods_csv_data = get_unavailable_periods_csv_data
    end
    @unavailable_periods_csv_data.each do |csv_row|
      next if csv_row['Schedule Name'] != schedule_name

      if not csv_row.keys.include? col_name
        fail "Could not find column='#{col_name}' in unavailable_periods.csv."
      end

      begin
        applies = Integer(csv_row[col_name])
      rescue
        fail "Value is not a valid integer for row='#{schedule_name}' and column='#{col_name}' in unavailable_periods.csv."
      end
      if applies == 1
        if not runner.nil?
          if schedule_name == SchedulesFile::Columns[:HVAC].name
            runner.registerWarning('It is not possible to eliminate all HVAC energy use (e.g. crankcase/defrost energy) in EnergyPlus during an unavailable period.')
          elsif schedule_name == SchedulesFile::Columns[:WaterHeater].name
            runner.registerWarning('It is not possible to eliminate all DHW energy use (e.g. water heater parasitics) in EnergyPlus during an unavailable period.')
          end
        end
        return true
      elsif applies == 0
        return false
      end
    end

    runner.registerWarning("Could not find row='#{schedule_name}' in unavailable_periods.csv; it will not be affected by the '#{col_name}' unavailable period.")
    return false
  end

  # Ensure that the defined schedule value array (or string of numbers) is the correct length.
  #
  # @param values [Array<Double> or Array<String> or String] a num_values-element array of numbers or a comma-separated string of numbers
  # @param num_values [Integer] expected number of values in the outer array
  # @param sch_name [String] name that is assigned to the OpenStudio Schedule object
  # @return [Array<Double>] a num_values-element array of numbers
  def self.validate_values(values, num_values, sch_name)
    err_msg = "A comma-separated string of #{num_values} numbers must be entered for the #{sch_name} schedule."

    # Check whether string is a valid float.
    #
    # @param str [String] string representation of a possible float
    # @return [Boolean] true if valid float
    def self.valid_float?(str)
      !!Float(str) rescue false
    end

    if values.is_a?(Array)
      if values.length != num_values
        fail err_msg
      end

      values.each do |val|
        if not valid_float?(val)
          fail err_msg
        end
      end
      floats = values.map { |i| i.to_f }
    elsif values.is_a?(String)
      begin
        vals = values.split(',')
        vals.each do |val|
          if not valid_float?(val)
            fail err_msg
          end
        end
        floats = vals.map { |i| i.to_f }
        if floats.length != num_values
          fail err_msg
        end
      rescue
        fail err_msg
      end
    else
      fail err_msg
    end
    return floats
  end
end

# Object that contains information for detailed schedule CSVs.
class SchedulesFile
  # Struct for storing schedule CSV column information.
  class Column
    # @param name [String] the column header of the detailed schedule
    # @param used_by_unavailable_periods [Boolean] affected by unavailable periods
    # @param can_be_stochastic [Boolean] detailed stochastic occupancy schedule can be automatically generated
    # @param type [Symbol] units
    def initialize(name, used_by_unavailable_periods, can_be_stochastic, type)
      @name = name
      @used_by_unavailable_periods = used_by_unavailable_periods
      @can_be_stochastic = can_be_stochastic
      @type = type
    end
    attr_accessor(:name, :used_by_unavailable_periods, :can_be_stochastic, :type)
  end

  # Define all schedule columns
  # Columns may be used for A) detailed schedule CSVs (e.g., occupants), B) unavailable
  # periods CSV (e.g., hvac), and/or C) EnergyPlus-specific schedules (e.g., battery_charging).
  Columns = {
    Occupants: Column.new('occupants', true, true, :frac),
    PresentOccupants: Column.new('present_occupants', true, true, :int),
    LightingInterior: Column.new('lighting_interior', true, true, :frac),
    LightingExterior: Column.new('lighting_exterior', true, false, :frac),
    LightingGarage: Column.new('lighting_garage', true, true, :frac),
    LightingExteriorHoliday: Column.new('lighting_exterior_holiday', true, false, :frac),
    CookingRange: Column.new('cooking_range', true, true, :frac),
    Refrigerator: Column.new('refrigerator', true, false, :frac),
    ExtraRefrigerator: Column.new('extra_refrigerator', true, false, :frac),
    Freezer: Column.new('freezer', true, false, :frac),
    Dishwasher: Column.new('dishwasher', true, true, :frac),
    ClothesWasher: Column.new('clothes_washer', true, true, :frac),
    ClothesDryer: Column.new('clothes_dryer', true, true, :frac),
    CeilingFan: Column.new('ceiling_fan', true, true, :frac),
    PlugLoadsOther: Column.new('plug_loads_other', true, true, :frac),
    PlugLoadsTV: Column.new('plug_loads_tv', true, true, :frac),
    PlugLoadsVehicle: Column.new('plug_loads_vehicle', true, false, :frac),
    PlugLoadsWellPump: Column.new('plug_loads_well_pump', true, false, :frac),
    FuelLoadsGrill: Column.new('fuel_loads_grill', true, false, :frac),
    FuelLoadsLighting: Column.new('fuel_loads_lighting', true, false, :frac),
    FuelLoadsFireplace: Column.new('fuel_loads_fireplace', true, false, :frac),
    PoolPump: Column.new('pool_pump', true, false, :frac),
    PoolHeater: Column.new('pool_heater', true, false, :frac),
    PermanentSpaPump: Column.new('permanent_spa_pump', true, false, :frac),
    PermanentSpaHeater: Column.new('permanent_spa_heater', true, false, :frac),
    HotWaterDishwasher: Column.new('hot_water_dishwasher', false, true, :frac),
    HotWaterClothesWasher: Column.new('hot_water_clothes_washer', false, true, :frac),
    HotWaterFixtures: Column.new('hot_water_fixtures', true, true, :frac),
    HotWaterRecirculationPump: Column.new('hot_water_recirculation_pump', true, false, :frac),
    GeneralWaterUse: Column.new('general_water_use', true, false, :frac),
    Sleeping: Column.new('sleeping', false, false, nil),
    HeatingSetpoint: Column.new('heating_setpoint', false, false, :setpoint),
    CoolingSetpoint: Column.new('cooling_setpoint', false, false, :setpoint),
    WaterHeaterSetpoint: Column.new('water_heater_setpoint', false, false, :setpoint),
    WaterHeaterOperatingMode: Column.new('water_heater_operating_mode', false, false, :zero_or_one),
    Battery: Column.new('battery', false, false, :neg_one_to_one),
    BatteryCharging: Column.new('battery_charging', true, false, nil),
    BatteryDischarging: Column.new('battery_discharging', true, false, nil),
    EVBattery: Column.new('ev_battery', false, false, :neg_one_to_one),
<<<<<<< HEAD
    EVBatteryCharging: Column.new('ev_battery_charging', false, true, nil),
    EVBatteryDischarging: Column.new('ev_battery_discharging', false, true, nil),
=======
    EVBatteryCharging: Column.new('ev_battery_charging', true, false, nil),
    EVBatteryDischarging: Column.new('ev_battery_discharging', true, false, nil),
>>>>>>> 8cc6c937
    HVAC: Column.new('hvac', true, false, nil),
    HVACMaximumPowerRatio: Column.new('hvac_maximum_power_ratio', false, false, :frac),
    WaterHeater: Column.new('water_heater', true, false, nil),
    Dehumidifier: Column.new('dehumidifier', true, false, nil),
    KitchenFan: Column.new('kitchen_fan', true, false, nil),
    BathFan: Column.new('bath_fan', true, false, nil),
    HouseFan: Column.new('house_fan', true, false, nil),
    WholeHouseFan: Column.new('whole_house_fan', true, false, nil),
  }

  # @param runner [OpenStudio::Measure::OSRunner] Object typically used to display warnings
  # @param schedules_paths [Array<String>] array of file paths pointing to detailed schedule CSVs
  # @param year [Integer] the calendar year
  # @param unavailable_periods [HPXML::UnavailablePeriods] Object that defines periods for, e.g., power outages or vacancies
  # @param output_path [String] the file path for which to export a single detailed schedule CSV file and also reference from OpenStudio ScheduleFile objects
  def initialize(runner: nil,
                 schedules_paths:,
                 year:,
                 unavailable_periods: [],
                 output_path:,
                 offset_db: nil)
    return if schedules_paths.empty?

    @year = year
    @runner = runner
    import(schedules_paths)
    create_battery_charging_discharging_schedules
    expand_schedules
    @tmp_schedules = Marshal.load(Marshal.dump(@schedules)) # make a deep copy because we use unmodified schedules downstream
    set_unavailable_periods(runner, unavailable_periods)
    convert_setpoints(offset_db)
    @output_schedules_path = output_path
    export()
  end

  attr_accessor(:schedules, :tmp_schedules)

  # Check if any detailed schedules are referenced.
  #
  # @return [Boolean] true if SchedulesFile was instantiated without any schedule file paths
  def nil?
    if @schedules.nil?
      return true
    end

    return false
  end

  # Check whether the detailed schedules include a specific column.
  #
  # @param col_name [String] the column header of the detailed schedule
  # @return [Boolean] true if schedules include the provided column name.
  def includes_col_name(col_name)
    if @schedules.keys.include?(col_name)
      return true
    end

    return false
  end

  # Assemble schedules from all detailed schedule CSVs into a hash.
  #
  # @param schedules_paths [Array<String>] array of file paths pointing to detailed schedule CSVs
  # @return [nil]
  def import(schedules_paths)
    num_hrs_in_year = Calendar.num_hours_in_year(@year)
    @schedules = {}
    col2path = {}
    schedules_paths.each do |schedules_path|
      columns = CSV.read(schedules_path).transpose
      columns.each do |col|
        col_name = col[0]
        column = Columns.values.find { |c| c.name == col_name }

        values = col[1..-1].reject { |v| v.nil? }

        begin
          values = values.map { |v| Float(v) }
        rescue ArgumentError
          fail "Schedule value must be numeric for column '#{col_name}'. [context: #{schedules_path}]"
        end

        if @schedules.keys.include? col_name
          if col2path[col_name] == schedules_path
            fail "Schedule column name '#{col_name}' is duplicated. [context: #{schedules_path}]"
          else
            @runner.registerWarning("Schedule column name '#{col_name}' already exist in #{col2path[col_name]}. Overwriting with #{schedules_path}.")
          end
        end

        if column.type == :frac
          if values.max > 1.01 || values.max < 0.99 # Allow some imprecision
            fail "Schedule max value for column '#{col_name}' must be 1. [context: #{schedules_path}]"
          end
        end

        if column.type == :frac
          if values.min < 0
            fail "Schedule min value for column '#{col_name}' must be non-negative. [context: #{schedules_path}]"
          end
        end

        if column.type == :neg_one_to_one
          if values.min < -1
            fail "Schedule value for column '#{col_name}' must be greater than or equal to -1. [context: #{schedules_path}]"
          end
          if values.max > 1
            fail "Schedule value for column '#{col_name}' must be less than or equal to 1. [context: #{schedules_path}]"
          end
        end

        if column.type == :zero_or_one
          if values.any? { |v| v != 0 && v != 1 }
            fail "Schedule value for column '#{col_name}' must be either 0 or 1. [context: #{schedules_path}]"
          end
        end

        valid_minutes_per_item = [1, 2, 3, 4, 5, 6, 10, 12, 15, 20, 30, 60]
        valid_num_rows = valid_minutes_per_item.map { |min_per_item| (60.0 * num_hrs_in_year / min_per_item).to_i }
        unless valid_num_rows.include? values.length
          fail "Schedule has invalid number of rows (#{values.length}) for column '#{col_name}'. Must be one of: #{valid_num_rows.reverse.join(', ')}. [context: #{@schedules_path}]"
        end
        @schedules[col_name] = values
        col2path[col_name] = schedules_path
      end
    end
  end

  # Export a single detailed schedule CSV file.
  #
  # @return [Boolean] true if schedule is exported
  def export()
    return false if @output_schedules_path.nil?

    CSV.open(@output_schedules_path, 'wb') do |csv|
      csv << @tmp_schedules.keys
      rows = @tmp_schedules.values.transpose
      rows.each do |row|
        csv << row
      end
    end

    return true
  end

  # Get the column index from the schedules hash to be referenced by OpenStudio ScheduleFile objects.
  #
  # @param col_name [String] the column header of the detailed schedule
  # @return [Integer] the column index of the hash
  def get_col_index(col_name:)
    headers = @tmp_schedules.keys

    col_num = headers.index(col_name)
    return col_num
  end

  # Create a new OpenStudio ScheduleFile object for a column name if one doesn't already exist.
  #
  # @param model [OpenStudio::Model::Model] OpenStudio Model object
  # @param col_name [String] the column header of the detailed schedule
  # @param rows_to_skip [Integer] number of metadata rows (column headers) in detailed schedule CSV
  # @param schedule_type_limits_name [String] data type for the values contained in the schedule
  # @return [OpenStudio::Model::ScheduleFile] an OpenStudio ScheduleFile object
  def create_schedule_file(model, col_name:, rows_to_skip: 1,
                           schedule_type_limits_name: nil)
    model.getScheduleFiles.each do |schedule_file|
      next if schedule_file.name.to_s != col_name

      return schedule_file
    end

    if @schedules[col_name].nil?
      return
    end

    col_index = get_col_index(col_name: col_name)
    num_hrs_in_year = Calendar.num_hours_in_year(@year)
    schedule_length = @schedules[col_name].length
    min_per_item = 60.0 / (schedule_length / num_hrs_in_year)

    file_path = File.dirname(@output_schedules_path)
    workflow_json = model.workflowJSON
    file_paths = workflow_json.filePaths.map(&:to_s)
    workflow_json.addFilePath(file_path) unless file_paths.include?(file_path)

    schedule_file = OpenStudio::Model::ScheduleFile.new(model, File.basename(@output_schedules_path))
    schedule_file.setName(col_name)
    schedule_file.setColumnNumber(col_index + 1)
    schedule_file.setRowstoSkipatTop(rows_to_skip)
    schedule_file.setNumberofHoursofData(num_hrs_in_year.to_i)
    schedule_file.setMinutesperItem(min_per_item.to_i)
    schedule_file.setTranslateFileWithRelativePath(true)

    Schedule.set_schedule_type_limits(model, schedule_file, schedule_type_limits_name)

    return schedule_file
  end

  # The equivalent number of hours in the year, if the schedule was at full load (1.0).
  #
  # @param col_name [String] the column header of the detailed schedule
  # @param schedules [Hash] schedules from all detailed schedule CSVs
  # @return [Double] total number of full load hours for the year
  def annual_equivalent_full_load_hrs(col_name:,
                                      schedules: nil)

    ann_equiv_full_load_hrs = period_equivalent_full_load_hrs(col_name: col_name, schedules: schedules)

    return ann_equiv_full_load_hrs
  end

  # The equivalent number of hours in the period, if the schedule was at full load (1.0).
  #
  # @param col_name [String] the column header of the detailed schedule
  # @param schedules [Hash] schedules from all detailed schedule CSVs
  # @param period [HPXM::UnavailablePeriod] Object that defines begin/end month/day/hour for, e.g., a power outage or vacancy
  # @return [Double] total number of full load hours for the period
  def period_equivalent_full_load_hrs(col_name:,
                                      schedules: nil,
                                      period: nil)
    if schedules.nil?
      schedules = @schedules # the schedules before unavailable periods are applied
    end

    if schedules[col_name].nil?
      return
    end

    num_hrs_in_year = Calendar.num_hours_in_year(@year)
    schedule_length = schedules[col_name].length
    min_per_item = 60.0 / (schedule_length / num_hrs_in_year)

    equiv_full_load_hrs = 0.0
    if not period.nil?
      n_steps = schedules[schedules.keys[0]].length
      num_days_in_year = Calendar.num_days_in_year(@year)
      steps_in_day = n_steps / num_days_in_year
      steps_in_hour = steps_in_day / 24

      begin_day_num = Calendar.get_day_num_from_month_day(@year, period.begin_month, period.begin_day)
      end_day_num = Calendar.get_day_num_from_month_day(@year, period.end_month, period.end_day)

      begin_hour = 0
      end_hour = 24

      begin_hour = period.begin_hour if not period.begin_hour.nil?
      end_hour = period.end_hour if not period.end_hour.nil?

      if end_day_num >= begin_day_num
        start_ix = (begin_day_num - 1) * steps_in_day + (begin_hour * steps_in_hour)
        end_ix = (end_day_num - begin_day_num + 1) * steps_in_day - ((24 - end_hour + begin_hour) * steps_in_hour)
        equiv_full_load_hrs += schedules[col_name][start_ix..end_ix].sum / (60.0 / min_per_item)
      else # Wrap around year
        start_ix = (begin_day_num - 1) * steps_in_day + (begin_hour * steps_in_hour)
        end_ix = -1
        equiv_full_load_hrs += schedules[col_name][start_ix..end_ix].sum / (60.0 / min_per_item)

        start_ix = 0
        end_ix = (end_day_num - 1) * steps_in_day + (end_hour * steps_in_hour)
        equiv_full_load_hrs += schedules[col_name][start_ix..end_ix].sum / (60.0 / min_per_item)
      end
    else # Annual
      equiv_full_load_hrs += schedules[col_name].sum / (60.0 / min_per_item)
    end

    return equiv_full_load_hrs
  end

  # The power in watts the equipment needs to consume so that, if it were to run annual_equivalent_full_load_hrs hours,
  # it would consume the annual_kwh energy in the year. Essentially, returns the watts for the equipment when schedule
  # is at 1.0, so that, for the given schedule values, the equipment will consume annual_kwh energy in a year.
  #
  # @param col_name [String] the column header of the detailed schedule
  # @param annual_kwh [Double] annual consumption in a year (kWh)
  # @return [Double] design level used to represent maximum input (W)
  def calc_design_level_from_annual_kwh(col_name:,
                                        annual_kwh:)
    if @schedules[col_name].nil?
      return
    end

    ann_equiv_full_load_hrs = annual_equivalent_full_load_hrs(col_name: col_name)
    return 0 if ann_equiv_full_load_hrs == 0

    design_level = annual_kwh * 1000.0 / ann_equiv_full_load_hrs # W

    return design_level
  end

  # Similar to ann_equiv_full_load_hrs, but for thermal energy.
  #
  # @param col_name [String] the column header of the detailed schedule
  # @param annual_therm [Double] annual consumption in a year (therm)
  # @return [Double] design level used to represent maximum input (W)
  def calc_design_level_from_annual_therm(col_name:,
                                          annual_therm:)
    if @schedules[col_name].nil?
      return
    end

    annual_kwh = UnitConversions.convert(annual_therm, 'therm', 'kWh')
    design_level = calc_design_level_from_annual_kwh(col_name: col_name, annual_kwh: annual_kwh)

    return design_level
  end

  # Similar to the calc_design_level_from_annual_kwh, but use daily_kwh instead of annual_kwh to calculate the design level.
  #
  # @param col_name [String] the column header of the detailed schedule
  # @param daily_kwh [Double] daily energy use (kWh)
  # @return [Double] design level used to represent maximum input (W)
  def calc_design_level_from_daily_kwh(col_name:,
                                       daily_kwh:)
    if @schedules[col_name].nil?
      return
    end

    full_load_hrs = annual_equivalent_full_load_hrs(col_name: col_name)
    return 0 if full_load_hrs == 0

    num_days_in_year = Calendar.num_days_in_year(@year)
    daily_full_load_hrs = full_load_hrs / num_days_in_year
    design_level = UnitConversions.convert(daily_kwh / daily_full_load_hrs, 'kW', 'W')

    return design_level
  end

  # Similar to calc_design_level_from_daily_kwh but for water usage.
  #
  # @param col_name [String] the column header of the detailed schedule
  # @param daily_water [Double] daily water use (gal/day)
  # @return [Double] peak flow used to represent maximum input (m^3/s)
  def calc_peak_flow_from_daily_gpm(col_name:,
                                    daily_water:)
    if @schedules[col_name].nil?
      return
    end

    ann_equiv_full_load_hrs = annual_equivalent_full_load_hrs(col_name: col_name)
    return 0 if ann_equiv_full_load_hrs == 0

    num_days_in_year = Calendar.num_days_in_year(@year)
    daily_full_load_hrs = ann_equiv_full_load_hrs / num_days_in_year
    peak_flow = daily_water / daily_full_load_hrs # gallons_per_hour
    peak_flow /= 60 # convert to gallons per minute
    peak_flow = UnitConversions.convert(peak_flow, 'gal/min', 'm^3/s') # convert to m^3/s
    return peak_flow
  end

  # Create a column of zeroes or ones for, e.g., vacancy periods or power outage periods.
  #
  # @param col_name [String] the column header of the detailed schedule
  # @param periods [HPXML::UnavailablePeriods] Object that defines periods for, e.g., power outages or vacancies
  # @return [nil]
  def create_column_values_from_periods(col_name, periods)
    n_steps = @tmp_schedules[@tmp_schedules.keys[0]].length
    num_days_in_year = Calendar.num_days_in_year(@year)
    steps_in_day = n_steps / num_days_in_year
    steps_in_hour = steps_in_day / 24

    if @tmp_schedules[col_name].nil?
      @tmp_schedules[col_name] = Array.new(n_steps, 0)
    end

    periods.each do |period|
      begin_day_num = Calendar.get_day_num_from_month_day(@year, period.begin_month, period.begin_day)
      end_day_num = Calendar.get_day_num_from_month_day(@year, period.end_month, period.end_day)

      begin_hour = 0
      end_hour = 24

      begin_hour = period.begin_hour if not period.begin_hour.nil?
      end_hour = period.end_hour if not period.end_hour.nil?

      if end_day_num >= begin_day_num
        @tmp_schedules[col_name].fill(1.0, (begin_day_num - 1) * steps_in_day + (begin_hour * steps_in_hour), (end_day_num - begin_day_num + 1) * steps_in_day - ((24 - end_hour + begin_hour) * steps_in_hour)) # Fill between begin/end days
      else # Wrap around year
        @tmp_schedules[col_name].fill(1.0, (begin_day_num - 1) * steps_in_day + (begin_hour * steps_in_hour)) # Fill between begin day and end of year
        @tmp_schedules[col_name].fill(1.0, 0, (end_day_num - 1) * steps_in_day + (end_hour * steps_in_hour)) # Fill between begin of year and end day
      end
    end
  end

  # Expand schedules with fewer elements such that all the schedules have the same number of elements.
  #
  # @return [nil]
  def expand_schedules
    max_size = @schedules.map { |_k, v| v.size }.uniq.max
    @schedules.each do |col, values|
      if values.size < max_size
        @schedules[col] = values.map { |v| [v] * (max_size / values.size) }.flatten
      end
    end
  end

  # Modify the detailed schedules hash referenced by EnergyPlus with appropriate unavailable period values.
  #
  # @param runner [OpenStudio::Measure::OSRunner] Object typically used to display warnings
  # @param unavailable_periods [HPXML::UnavailablePeriods] Object that defines periods for, e.g., power outages or vacancies
  # @return [nil]
  def set_unavailable_periods(runner, unavailable_periods)
    if @unavailable_periods_csv_data.nil?
      @unavailable_periods_csv_data = Schedule.get_unavailable_periods_csv_data
    end
    column_names = @unavailable_periods_csv_data[0].keys[1..-1]
    column_names.each do |column_name|
      create_column_values_from_periods(column_name, unavailable_periods.select { |p| p.column_name == column_name })
      next if @tmp_schedules[column_name].all? { |i| i == 0 }

      @tmp_schedules.keys.each do |schedule_name|
        next if column_names.include? schedule_name

        schedule_name2 = schedule_name
        if [SchedulesFile::Columns[:HotWaterDishwasher].name].include?(schedule_name)
          schedule_name2 = SchedulesFile::Columns[:Dishwasher].name
        elsif [SchedulesFile::Columns[:HotWaterClothesWasher].name].include?(schedule_name)
          schedule_name2 = SchedulesFile::Columns[:ClothesWasher].name
        elsif [SchedulesFile::Columns[:HeatingSetpoint].name, SchedulesFile::Columns[:CoolingSetpoint].name].include?(schedule_name)
          schedule_name2 = SchedulesFile::Columns[:HVAC].name
        elsif [SchedulesFile::Columns[:WaterHeaterSetpoint].name].include?(schedule_name)
          schedule_name2 = SchedulesFile::Columns[:WaterHeater].name
        end

        # Skip those unaffected
        next unless Schedule.unavailable_period_applies(runner, schedule_name2, column_name)

        @tmp_schedules[column_name].each_with_index do |_ts, i|
          if schedule_name == SchedulesFile::Columns[:WaterHeaterSetpoint].name
            # Temperature of tank < 2C indicates of possibility of freeze.
            @tmp_schedules[schedule_name][i] = UnitConversions.convert(2.0, 'C', 'F') if @tmp_schedules[column_name][i] == 1.0
          elsif ![SchedulesFile::Columns[:HeatingSetpoint].name, SchedulesFile::Columns[:CoolingSetpoint].name].include?(schedule_name)
            @tmp_schedules[schedule_name][i] *= (1.0 - @tmp_schedules[column_name][i])
          end
        end
      end
    end
  end

  # Convert detailed setpoint schedule values from F to C.
  #
  # @param offset_db [Float] On-off thermostat deadband
  # @return [nil]
  def convert_setpoints(offset_db)
    setpoint_col_names = Columns.values.select { |c| c.type == :setpoint }.map { |c| c.name }
    return if @tmp_schedules.keys.none? { |k| setpoint_col_names.include?(k) }

    col_names = @tmp_schedules.keys

    offset_db_c = UnitConversions.convert(offset_db.to_f / 2.0, 'deltaF', 'deltaC')
    @tmp_schedules[col_names[0]].each_with_index do |_ts, i|
      setpoint_col_names.each do |setpoint_col_name|
        next unless col_names.include?(setpoint_col_name)

        @tmp_schedules[setpoint_col_name][i] = UnitConversions.convert(@tmp_schedules[setpoint_col_name][i], 'f', 'c').round(4)
        next if offset_db_c == 0.0

        @tmp_schedules[setpoint_col_name][i] = (@tmp_schedules[setpoint_col_name][i] - offset_db_c).round(4) if (setpoint_col_name == SchedulesFile::Columns[:HeatingSetpoint].name)
        @tmp_schedules[setpoint_col_name][i] = (@tmp_schedules[setpoint_col_name][i] + offset_db_c).round(4) if (setpoint_col_name == SchedulesFile::Columns[:CoolingSetpoint].name)
      end
    end
  end

  # Create separate charging (positive) and discharging (negative) detailed schedules from the battery schedule.
  #
  # @return [nil]
  def create_battery_charging_discharging_schedules
    battery_col_name = Columns[:Battery].name
    ev_battery_col_name = Columns[:EVBattery].name

    return if !@schedules.keys.include?(battery_col_name) && !@schedules.keys.include?(ev_battery_col_name)

    if @schedules.keys.include?(battery_col_name)
      charging_col = SchedulesFile::Columns[:BatteryCharging].name
      discharging_col = SchedulesFile::Columns[:BatteryDischarging].name
      split_signed_column(battery_col_name, charging_col, discharging_col)
    end
    if @schedules.keys.include?(ev_battery_col_name)
      charging_col = SchedulesFile::Columns[:EVBatteryCharging].name
      discharging_col = SchedulesFile::Columns[:EVBatteryDischarging].name
      split_signed_column(ev_battery_col_name, charging_col, discharging_col)
    end
  end

  # Splits a single column from the @schedules object into two columns, one populated with the positive values and zeros, and one with the negative values and zeros, then deletes the original column.
  #
  # @param column [String] Column name in the @schedules object
  # @param positive_col [String] Name of new positive column in the @schedules object
  # @param negative_col [String] Name of new negative column in the @schedules object
  #
  # @return [nil]
  def split_signed_column(column, positive_col, negative_col)
    @schedules[positive_col] = Array.new(@schedules[column].size, 0)
    @schedules[negative_col] = Array.new(@schedules[column].size, 0)
    @schedules[column].each_with_index do |_ts, i|
      if @schedules[column][i] > 0
        @schedules[positive_col][i] = @schedules[column][i]
      elsif @schedules[column][i] < 0
        @schedules[negative_col][i] = -1 * @schedules[column][i]
      end
    end
    @schedules.delete(column)
  end
end<|MERGE_RESOLUTION|>--- conflicted
+++ resolved
@@ -1158,13 +1158,8 @@
     BatteryCharging: Column.new('battery_charging', true, false, nil),
     BatteryDischarging: Column.new('battery_discharging', true, false, nil),
     EVBattery: Column.new('ev_battery', false, false, :neg_one_to_one),
-<<<<<<< HEAD
-    EVBatteryCharging: Column.new('ev_battery_charging', false, true, nil),
-    EVBatteryDischarging: Column.new('ev_battery_discharging', false, true, nil),
-=======
     EVBatteryCharging: Column.new('ev_battery_charging', true, false, nil),
     EVBatteryDischarging: Column.new('ev_battery_discharging', true, false, nil),
->>>>>>> 8cc6c937
     HVAC: Column.new('hvac', true, false, nil),
     HVACMaximumPowerRatio: Column.new('hvac_maximum_power_ratio', false, false, :frac),
     WaterHeater: Column.new('water_heater', true, false, nil),
