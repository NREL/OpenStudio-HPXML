--- conflicted
+++ resolved
@@ -1896,16 +1896,11 @@
     WaterHeaterSetpoint: Column.new('water_heater_setpoint', false, false, :setpoint),
     WaterHeaterOperatingMode: Column.new('water_heater_operating_mode', false, false, :zero_or_one),
     Battery: Column.new('battery', false, false, :neg_one_to_one),
-<<<<<<< HEAD
-    BatteryCharging: Column.new('battery_charging', false, false, nil),
-    BatteryDischarging: Column.new('battery_discharging', false, false, nil),
-    EVBattery: Column.new('ev_battery', false, false, :neg_one_to_one),
-    EVBatteryCharging: Column.new('ev_battery_charging', false, false, nil),
-    EVBatteryDischarging: Column.new('ev_battery_discharging', false, false, nil),
-=======
     BatteryCharging: Column.new('battery_charging', true, false, nil),
     BatteryDischarging: Column.new('battery_discharging', true, false, nil),
->>>>>>> 2132765c
+    EVBattery: Column.new('ev_battery', false, false, :neg_one_to_one),
+    EVBatteryCharging: Column.new('ev_battery_charging', true, false, nil),
+    EVBatteryDischarging: Column.new('ev_battery_discharging', true, false, nil),
     HVAC: Column.new('hvac', true, false, nil),
     HVACMaximumPowerRatio: Column.new('hvac_maximum_power_ratio', false, false, :frac),
     WaterHeater: Column.new('water_heater', true, false, nil),
