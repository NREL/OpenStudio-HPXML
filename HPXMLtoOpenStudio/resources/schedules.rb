--- conflicted
+++ resolved
@@ -1256,7 +1256,34 @@
     return begin_month, begin_day, end_month, end_day
   end
 
-<<<<<<< HEAD
+  def self.get_schedules_affected
+    affected_csv = File.join(File.dirname(__FILE__), 'data', 'schedules_affected.csv')
+    if not File.exist?(affected_csv)
+      fail 'Could not find schedules_affected.csv'
+    end
+
+    require 'csv'
+    schedules_affected = CSV.open(affected_csv, headers: :first_row).map(&:to_h)
+
+    return schedules_affected
+  end
+
+  def self.affected_by_off_period(col_name, off_type, schedules_affected = nil)
+    schedules_affected = get_schedules_affected if schedules_affected.nil?
+    schedules_affected.each do |schedule_affected|
+      next if schedule_affected['Schedule Name'] != col_name
+
+      affected = schedule_affected[off_type].downcase.to_s
+      if affected == 'true'
+        return true
+      elsif affected == 'false'
+        return false
+      end
+    end
+
+    fail "Could not find #{col_name} in schedules_affected.csv"
+  end
+
   def self.validate_values(values, num_values, sch_name)
     err_msg = "A comma-separated string of #{num_values} numbers must be entered for the #{sch_name} schedule."
     if values.is_a?(Array)
@@ -1293,34 +1320,6 @@
 
   def self.valid_float?(str)
     !!Float(str) rescue false
-=======
-  def self.get_schedules_affected
-    affected_csv = File.join(File.dirname(__FILE__), 'data', 'schedules_affected.csv')
-    if not File.exist?(affected_csv)
-      fail 'Could not find schedules_affected.csv'
-    end
-
-    require 'csv'
-    schedules_affected = CSV.open(affected_csv, headers: :first_row).map(&:to_h)
-
-    return schedules_affected
-  end
-
-  def self.affected_by_off_period(col_name, off_type, schedules_affected = nil)
-    schedules_affected = get_schedules_affected if schedules_affected.nil?
-    schedules_affected.each do |schedule_affected|
-      next if schedule_affected['Schedule Name'] != col_name
-
-      affected = schedule_affected[off_type].downcase.to_s
-      if affected == 'true'
-        return true
-      elsif affected == 'false'
-        return false
-      end
-    end
-
-    fail "Could not find #{col_name} in schedules_affected.csv"
->>>>>>> 2e59af0b
   end
 end
 
