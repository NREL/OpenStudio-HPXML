# frozen_string_literal: true

# Annual schedule defined by 12 24-hour values for weekdays and weekends.
class HourlyByMonthSchedule
  # weekday_month_by_hour_values must be a 12-element array of 24-element arrays of numbers.
  # weekend_month_by_hour_values must be a 12-element array of 24-element arrays of numbers.
  def initialize(model, sch_name, weekday_month_by_hour_values, weekend_month_by_hour_values,
                 schedule_type_limits_name = nil, normalize_values = true)
    @model = model
    @year = model.getYearDescription.assumedYear
    @sch_name = sch_name
    @schedule = nil
    @weekday_month_by_hour_values = validateValues(weekday_month_by_hour_values, 12, 24)
    @weekend_month_by_hour_values = validateValues(weekend_month_by_hour_values, 12, 24)
    @schedule_type_limits_name = schedule_type_limits_name

    if normalize_values
      @maxval = calcMaxval()
    else
      @maxval = 1.0
    end
    @schedule = createSchedule()
  end

  def calcDesignLevel(val)
    return val * 1000
  end

  def schedule
    return @schedule
  end

  def maxval
    return @maxval
  end

  private

  def validateValues(vals, num_outter_values, num_inner_values)
    err_msg = "A #{num_outter_values}-element array with #{num_inner_values}-element arrays of numbers must be entered for the schedule."
    if not vals.is_a?(Array)
      fail err_msg
    end

    begin
      if vals.length != num_outter_values
        fail err_msg
      end

      vals.each do |val|
        if not val.is_a?(Array)
          fail err_msg
        end
        if val.length != num_inner_values
          fail err_msg
        end
      end
    rescue
      fail err_msg
    end
    return vals
  end

  def calcMaxval()
    maxval = [@weekday_month_by_hour_values.flatten.max, @weekend_month_by_hour_values.flatten.max].max
    if maxval == 0.0
      maxval = 1.0 # Prevent divide by zero
    end
    return maxval
  end

  def createSchedule()
    day_startm = Schedule.day_start_months(@year)
    day_endm = Schedule.day_end_months(@year)

    time = []
    for h in 1..24
      time[h] = OpenStudio::Time.new(0, h, 0, 0)
    end

    schedule = OpenStudio::Model::ScheduleRuleset.new(@model)
    schedule.setName(@sch_name)

    prev_wkdy_vals = nil
    prev_wkdy_rule = nil
    prev_wknd_vals = nil
    prev_wknd_rule = nil
    for m in 1..12
      date_s = OpenStudio::Date::fromDayOfYear(day_startm[m - 1], @year)
      date_e = OpenStudio::Date::fromDayOfYear(day_endm[m - 1], @year)

      wkdy_vals = []
      wknd_vals = []
      for h in 1..24
        wkdy_vals[h] = (@weekday_month_by_hour_values[m - 1][h - 1]) / @maxval
        wknd_vals[h] = (@weekend_month_by_hour_values[m - 1][h - 1]) / @maxval
      end

      if (wkdy_vals == prev_wkdy_vals) && (wknd_vals == prev_wknd_vals)
        # Extend end date of current rule(s)
        prev_wkdy_rule.setEndDate(date_e) unless prev_wkdy_rule.nil?
        prev_wknd_rule.setEndDate(date_e) unless prev_wknd_rule.nil?
      elsif wkdy_vals == wknd_vals
        # Alldays
        wkdy_rule = OpenStudio::Model::ScheduleRule.new(schedule)
        wkdy_rule.setName(@sch_name + " #{Schedule.allday_name} ruleset#{m}")
        wkdy = wkdy_rule.daySchedule
        wkdy.setName(@sch_name + " #{Schedule.allday_name}#{m}")
        previous_value = wkdy_vals[1]
        for h in 1..24
          next if (h != 24) && (wkdy_vals[h + 1] == previous_value)

          wkdy.addValue(time[h], previous_value)
          previous_value = wkdy_vals[h + 1]
        end
        Schedule.set_weekday_rule(wkdy_rule)
        Schedule.set_weekend_rule(wkdy_rule)
        wkdy_rule.setStartDate(date_s)
        wkdy_rule.setEndDate(date_e)
        prev_wkdy_rule = wkdy_rule
        prev_wknd_rule = nil
      else
        # Weekdays
        wkdy_rule = OpenStudio::Model::ScheduleRule.new(schedule)
        wkdy_rule.setName(@sch_name + " #{Schedule.weekday_name} ruleset#{m}")
        wkdy = wkdy_rule.daySchedule
        wkdy.setName(@sch_name + " #{Schedule.weekday_name}#{m}")
        previous_value = wkdy_vals[1]
        for h in 1..24
          next if (h != 24) && (wkdy_vals[h + 1] == previous_value)

          wkdy.addValue(time[h], previous_value)
          previous_value = wkdy_vals[h + 1]
        end
        Schedule.set_weekday_rule(wkdy_rule)
        wkdy_rule.setStartDate(date_s)
        wkdy_rule.setEndDate(date_e)
        prev_wkdy_rule = wkdy_rule

        # Weekends
        wknd_rule = OpenStudio::Model::ScheduleRule.new(schedule)
        wknd_rule.setName(@sch_name + " #{Schedule.weekend_name} ruleset#{m}")
        wknd = wknd_rule.daySchedule
        wknd.setName(@sch_name + " #{Schedule.weekend_name}#{m}")
        previous_value = wknd_vals[1]
        for h in 1..24
          next if (h != 24) && (wknd_vals[h + 1] == previous_value)

          wknd.addValue(time[h], previous_value)
          previous_value = wknd_vals[h + 1]
        end
        Schedule.set_weekend_rule(wknd_rule)
        wknd_rule.setStartDate(date_s)
        wknd_rule.setEndDate(date_e)
        prev_wknd_rule = wknd_rule
      end

      prev_wkdy_vals = wkdy_vals
      prev_wknd_vals = wknd_vals
    end

    Schedule.set_schedule_type_limits(@model, schedule, @schedule_type_limits_name)

    return schedule
  end
end

# Annual schedule defined by 365 24-hour values for weekdays and weekends.
class HourlyByDaySchedule
  # weekday_day_by_hour_values must be a 365-element array of 24-element arrays of numbers.
  # weekend_day_by_hour_values must be a 365-element array of 24-element arrays of numbers.
  def initialize(model, sch_name, weekday_day_by_hour_values, weekend_day_by_hour_values,
                 schedule_type_limits_name = nil, normalize_values = true)
    @model = model
    @year = model.getYearDescription.assumedYear
    @sch_name = sch_name
    @schedule = nil
    @num_days = Constants.NumDaysInYear(@year)
    @weekday_day_by_hour_values = validateValues(weekday_day_by_hour_values, @num_days, 24)
    @weekend_day_by_hour_values = validateValues(weekend_day_by_hour_values, @num_days, 24)
    @schedule_type_limits_name = schedule_type_limits_name

    if normalize_values
      @maxval = calcMaxval()
    else
      @maxval = 1.0
    end
    @schedule = createSchedule()
  end

  def calcDesignLevel(val)
    return val * 1000
  end

  def schedule
    return @schedule
  end

  def maxval
    return @maxval
  end

  private

  def validateValues(vals, num_outter_values, num_inner_values)
    err_msg = "A #{num_outter_values}-element array with #{num_inner_values}-element arrays of numbers must be entered for the schedule."
    if not vals.is_a?(Array)
      fail err_msg
    end

    begin
      if vals.length != num_outter_values
        fail err_msg
      end

      vals.each do |val|
        if not val.is_a?(Array)
          fail err_msg
        end
        if val.length != num_inner_values
          fail err_msg
        end
      end
    rescue
      fail err_msg
    end
    return vals
  end

  def calcMaxval()
    maxval = [@weekday_month_by_hour_values.flatten.max, @weekend_month_by_hour_values.flatten.max].max
    if maxval == 0.0
      maxval = 1.0 # Prevent divide by zero
    end
    return maxval
  end

  def createSchedule()
    time = []
    for h in 1..24
      time[h] = OpenStudio::Time.new(0, h, 0, 0)
    end

    schedule = OpenStudio::Model::ScheduleRuleset.new(@model)
    schedule.setName(@sch_name)

    prev_wkdy_vals = nil
    prev_wkdy_rule = nil
    prev_wknd_vals = nil
    prev_wknd_rule = nil
    for d in 1..@num_days
      date_s = OpenStudio::Date::fromDayOfYear(d, @year)
      date_e = OpenStudio::Date::fromDayOfYear(d, @year)

      wkdy_vals = []
      wknd_vals = []
      for h in 1..24
        wkdy_vals[h] = (@weekday_day_by_hour_values[d - 1][h - 1]) / @maxval
        wknd_vals[h] = (@weekend_day_by_hour_values[d - 1][h - 1]) / @maxval
      end

      if (wkdy_vals == prev_wkdy_vals) && (wknd_vals == prev_wknd_vals)
        # Extend end date of current rule(s)
        prev_wkdy_rule.setEndDate(date_e) unless prev_wkdy_rule.nil?
        prev_wknd_rule.setEndDate(date_e) unless prev_wknd_rule.nil?
      elsif wkdy_vals == wknd_vals
        # Alldays
        wkdy_rule = OpenStudio::Model::ScheduleRule.new(schedule)
        wkdy_rule.setName(@sch_name + " #{Schedule.allday_name} ruleset#{d}")
        wkdy = wkdy_rule.daySchedule
        wkdy.setName(@sch_name + " #{Schedule.allday_name}#{d}")
        previous_value = wkdy_vals[1]
        for h in 1..24
          next if (h != 24) && (wkdy_vals[h + 1] == previous_value)

          wkdy.addValue(time[h], previous_value)
          previous_value = wkdy_vals[h + 1]
        end
        Schedule.set_weekday_rule(wkdy_rule)
        Schedule.set_weekend_rule(wkdy_rule)
        wkdy_rule.setStartDate(date_s)
        wkdy_rule.setEndDate(date_e)
        prev_wkdy_rule = wkdy_rule
        prev_wknd_rule = nil
      else
        # Weekdays
        wkdy_rule = OpenStudio::Model::ScheduleRule.new(schedule)
        wkdy_rule.setName(@sch_name + " #{Schedule.weekday_name} ruleset#{d}")
        wkdy = wkdy_rule.daySchedule
        wkdy.setName(@sch_name + " #{Schedule.weekday_name}#{d}")
        previous_value = wkdy_vals[1]
        for h in 1..24
          next if (h != 24) && (wkdy_vals[h + 1] == previous_value)

          wkdy.addValue(time[h], previous_value)
          previous_value = wkdy_vals[h + 1]
        end
        Schedule.set_weekday_rule(wkdy_rule)
        wkdy_rule.setStartDate(date_s)
        wkdy_rule.setEndDate(date_e)
        prev_wkdy_rule = wkdy_rule

        # Weekends
        wknd_rule = OpenStudio::Model::ScheduleRule.new(schedule)
        wknd_rule.setName(@sch_name + " #{Schedule.weekend_name} ruleset#{d}")
        wknd = wknd_rule.daySchedule
        wknd.setName(@sch_name + " #{Schedule.weekend_name}#{d}")
        previous_value = wknd_vals[1]
        for h in 1..24
          next if (h != 24) && (wknd_vals[h + 1] == previous_value)

          wknd.addValue(time[h], previous_value)
          previous_value = wknd_vals[h + 1]
        end
        Schedule.set_weekend_rule(wknd_rule)
        wknd_rule.setStartDate(date_s)
        wknd_rule.setEndDate(date_e)
        prev_wknd_rule = wknd_rule
      end

      prev_wkdy_vals = wkdy_vals
      prev_wknd_vals = wknd_vals
    end

    Schedule.set_schedule_type_limits(@model, schedule, @schedule_type_limits_name)

    return schedule
  end
end

# Annual schedule defined by 24 weekday hourly values, 24 weekend hourly values, and 12 monthly values
class MonthWeekdayWeekendSchedule
  # weekday_hourly_values can either be a comma-separated string of 24 numbers or a 24-element array of numbers.
  # weekend_hourly_values can either be a comma-separated string of 24 numbers or a 24-element array of numbers.
  # monthly_values can either be a comma-separated string of 12 numbers or a 12-element array of numbers.
  def initialize(model, sch_name, weekday_hourly_values, weekend_hourly_values, monthly_values,
                 schedule_type_limits_name = nil, normalize_values = true, begin_month = 1,
                 begin_day = 1, end_month = 12, end_day = 31)
    @model = model
    @year = model.getYearDescription.assumedYear
    @sch_name = sch_name
    @schedule = nil
    @weekday_hourly_values = validateValues(weekday_hourly_values, 24, 'weekday')
    @weekend_hourly_values = validateValues(weekend_hourly_values, 24, 'weekend')
    @monthly_values = validateValues(monthly_values, 12, 'monthly')
    @schedule_type_limits_name = schedule_type_limits_name
    @begin_month = begin_month
    @begin_day = begin_day
    @end_month = end_month
    @end_day = end_day

    if normalize_values
      @weekday_hourly_values = normalizeSumToOne(@weekday_hourly_values)
      @weekend_hourly_values = normalizeSumToOne(@weekend_hourly_values)
      @monthly_values = normalizeAvgToOne(@monthly_values)
      @maxval = calcMaxval()
      @schadjust = calcSchadjust()
    else
      @maxval = 1.0
      @schadjust = 1.0
    end
    @schedule = createSchedule()
  end

  def calcDesignLevelFromDailykWh(daily_kwh)
    design_level_kw = daily_kwh * @maxval * @schadjust
    return UnitConversions.convert(design_level_kw, 'kW', 'W')
  end

  def calcDesignLevelFromDailyTherm(daily_therm)
    return calcDesignLevelFromDailykWh(UnitConversions.convert(daily_therm, 'therm', 'kWh'))
  end

  def calcPeakFlowFromDailygpm(daily_water)
    water_gpm = daily_water * @maxval * @schadjust / 60.0
    return UnitConversions.convert(water_gpm, 'gal/min', 'm^3/s')
  end

  def schedule
    return @schedule
  end

  private

  def validateValues(values, num_values, sch_name)
    err_msg = "A comma-separated string of #{num_values} numbers must be entered for the #{sch_name} schedule."
    if values.is_a?(Array)
      if values.length != num_values
        fail err_msg
      end

      values.each do |val|
        if not valid_float?(val)
          fail err_msg
        end
      end
      floats = values.map { |i| i.to_f }
    elsif values.is_a?(String)
      begin
        vals = values.split(',')
        vals.each do |val|
          if not valid_float?(val)
            fail err_msg
          end
        end
        floats = vals.map { |i| i.to_f }
        if floats.length != num_values
          fail err_msg
        end
      rescue
        fail err_msg
      end
    else
      fail err_msg
    end
    return floats
  end

  def valid_float?(str)
    !!Float(str) rescue false
  end

  def normalizeSumToOne(values)
    sum = values.reduce(:+).to_f
    if sum == 0.0
      return values
    end

    return values.map { |val| val / sum }
  end

  def normalizeAvgToOne(values)
    avg = values.reduce(:+).to_f / values.size
    if avg == 0.0
      return values
    end

    return values.map { |val| val / avg }
  end

  def calcMaxval()
    if @weekday_hourly_values.max > @weekend_hourly_values.max
      maxval = @monthly_values.max * @weekday_hourly_values.max
    else
      maxval = @monthly_values.max * @weekend_hourly_values.max
    end
    if maxval == 0.0
      maxval = 1.0 # Prevent divide by zero
    end
    return maxval
  end

  def calcSchadjust()
    # if sum != 1, normalize to get correct max val
    sum_wkdy = 0
    sum_wknd = 0
    @weekday_hourly_values.each do |v|
      sum_wkdy += v
    end
    @weekend_hourly_values.each do |v|
      sum_wknd += v
    end
    if sum_wkdy < sum_wknd
      return 1 / sum_wknd
    end

    return 1 / sum_wkdy
  end

  def createSchedule()
    month_num_days = Constants.NumDaysInMonths(@year)
    month_num_days[@end_month - 1] = @end_day

    day_startm = Schedule.day_start_months(@year)
    day_startm[@begin_month - 1] += @begin_day - 1
    day_endm = [Schedule.day_start_months(@year), month_num_days].transpose.map { |i| i.reduce(:+) - 1 }

    time = []
    for h in 1..24
      time[h] = OpenStudio::Time.new(0, h, 0, 0)
    end

    schedule = OpenStudio::Model::ScheduleRuleset.new(@model)
    schedule.setName(@sch_name)

    prev_wkdy_vals = nil
    prev_wkdy_rule = nil
    prev_wknd_vals = nil
    prev_wknd_rule = nil
    periods = []
    if @begin_month <= @end_month # contiguous period
      periods << [@begin_month, @end_month]
    else # non-contiguous period
      periods << [1, @end_month]
      periods << [@begin_month, 12]
    end

    periods.each do |period|
      for m in period[0]..period[1]
        date_s = OpenStudio::Date::fromDayOfYear(day_startm[m - 1], @year)
        date_e = OpenStudio::Date::fromDayOfYear(day_endm[m - 1], @year)

        wkdy_vals = []
        wknd_vals = []
        for h in 1..24
          wkdy_vals[h] = (@monthly_values[m - 1] * @weekday_hourly_values[h - 1]) / @maxval
          wknd_vals[h] = (@monthly_values[m - 1] * @weekend_hourly_values[h - 1]) / @maxval
        end

        if (wkdy_vals == prev_wkdy_vals) && (wknd_vals == prev_wknd_vals)
          # Extend end date of current rule(s)
          prev_wkdy_rule.setEndDate(date_e) unless prev_wkdy_rule.nil?
          prev_wknd_rule.setEndDate(date_e) unless prev_wknd_rule.nil?
        elsif wkdy_vals == wknd_vals
          # Alldays
          wkdy_rule = OpenStudio::Model::ScheduleRule.new(schedule)
          wkdy_rule.setName(@sch_name + " #{Schedule.allday_name} ruleset#{m}")
          wkdy = wkdy_rule.daySchedule
          wkdy.setName(@sch_name + " #{Schedule.allday_name}#{m}")
          previous_value = wkdy_vals[1]
          for h in 1..24
            next if (h != 24) && (wkdy_vals[h + 1] == previous_value)

            wkdy.addValue(time[h], previous_value)
            previous_value = wkdy_vals[h + 1]
          end
          Schedule.set_weekday_rule(wkdy_rule)
          Schedule.set_weekend_rule(wkdy_rule)
          wkdy_rule.setStartDate(date_s)
          wkdy_rule.setEndDate(date_e)
          prev_wkdy_rule = wkdy_rule
          prev_wknd_rule = nil
        else
          # Weekdays
          wkdy_rule = OpenStudio::Model::ScheduleRule.new(schedule)
          wkdy_rule.setName(@sch_name + " #{Schedule.weekday_name} ruleset#{m}")
          wkdy = wkdy_rule.daySchedule
          wkdy.setName(@sch_name + " #{Schedule.weekday_name}#{m}")
          previous_value = wkdy_vals[1]
          for h in 1..24
            next if (h != 24) && (wkdy_vals[h + 1] == previous_value)

            wkdy.addValue(time[h], previous_value)
            previous_value = wkdy_vals[h + 1]
          end
          Schedule.set_weekday_rule(wkdy_rule)
          wkdy_rule.setStartDate(date_s)
          wkdy_rule.setEndDate(date_e)
          prev_wkdy_rule = wkdy_rule

          # Weekends
          wknd_rule = OpenStudio::Model::ScheduleRule.new(schedule)
          wknd_rule.setName(@sch_name + " #{Schedule.weekend_name} ruleset#{m}")
          wknd = wknd_rule.daySchedule
          wknd.setName(@sch_name + " #{Schedule.weekend_name}#{m}")
          previous_value = wknd_vals[1]
          for h in 1..24
            next if (h != 24) && (wknd_vals[h + 1] == previous_value)

            wknd.addValue(time[h], previous_value)
            previous_value = wknd_vals[h + 1]
          end
          Schedule.set_weekend_rule(wknd_rule)
          wknd_rule.setStartDate(date_s)
          wknd_rule.setEndDate(date_e)
          prev_wknd_rule = wknd_rule
        end

        prev_wkdy_vals = wkdy_vals
        prev_wknd_vals = wknd_vals
      end
    end

    Schedule.set_schedule_type_limits(@model, schedule, @schedule_type_limits_name)

    return schedule
  end
end

class Schedule
  def self.allday_name
    return 'allday'
  end

  def self.weekday_name
    return 'weekday'
  end

  def self.weekend_name
    return 'weekend'
  end

  # return [Double] The total number of full load hours for this schedule.
  def self.annual_equivalent_full_load_hrs(modelYear, schedule)
    if schedule.to_ScheduleInterval.is_initialized
      timeSeries = schedule.to_ScheduleInterval.get.timeSeries
      annual_flh = timeSeries.averageValue * 8760
      return annual_flh
    end

    if not schedule.to_ScheduleRuleset.is_initialized
      return
    end

    schedule = schedule.to_ScheduleRuleset.get

    # Define the start and end date
    year_start_date = OpenStudio::Date.new(OpenStudio::MonthOfYear.new('January'), 1, modelYear)
    year_end_date = OpenStudio::Date.new(OpenStudio::MonthOfYear.new('December'), 31, modelYear)

    # Get the ordered list of all the day schedules
    # that are used by this schedule ruleset
    day_schs = schedule.getDaySchedules(year_start_date, year_end_date)

    # Get a 365-value array of which schedule is used on each day of the year,
    day_schs_used_each_day = schedule.getActiveRuleIndices(year_start_date, year_end_date)
    if !day_schs_used_each_day.length == 365
      OpenStudio::logFree(OpenStudio::Error, 'openstudio.standards.ScheduleRuleset', "#{schedule.name} does not have 365 daily schedules accounted for, cannot accurately calculate annual EFLH.")
      return 0
    end

    # Create a map that shows how many days each schedule is used
    day_sch_freq = day_schs_used_each_day.group_by { |n| n }

    # Build a hash that maps schedule day index to schedule day
    schedule_index_to_day = {}
    for i in 0..(day_schs.length - 1)
      schedule_index_to_day[day_schs_used_each_day[i]] = day_schs[i]
    end

    # Loop through each of the schedules that is used, figure out the
    # full load hours for that day, then multiply this by the number
    # of days that day schedule applies and add this to the total.
    annual_flh = 0
    max_daily_flh = 0
    default_day_sch = schedule.defaultDaySchedule
    day_sch_freq.each do |freq|
      sch_index = freq[0]
      number_of_days_sch_used = freq[1].size

      # Get the day schedule at this index
      day_sch = nil
      if sch_index == -1 # If index = -1, this day uses the default day schedule (not a rule)
        day_sch = default_day_sch
      else
        day_sch = schedule_index_to_day[sch_index]
      end

      # Determine the full load hours for just one day
      daily_flh = 0
      values = day_sch.values
      times = day_sch.times

      previous_time_decimal = 0
      for i in 0..(times.length - 1)
        time_days = times[i].days
        time_hours = times[i].hours
        time_minutes = times[i].minutes
        time_seconds = times[i].seconds
        time_decimal = (time_days * 24.0) + time_hours + (time_minutes / 60.0) + (time_seconds / 3600.0)
        duration_of_value = time_decimal - previous_time_decimal
        daily_flh += values[i] * duration_of_value
        previous_time_decimal = time_decimal
      end

      # Multiply the daily EFLH by the number
      # of days this schedule is used per year
      # and add this to the overall total
      annual_flh += daily_flh * number_of_days_sch_used
    end

    # Warn if the max daily EFLH is more than 24,
    # which would indicate that this isn't a
    # fractional schedule.
    if max_daily_flh > 24
      OpenStudio::logFree(OpenStudio::Warn, 'openstudio.standards.ScheduleRuleset', "#{schedule.name} has more than 24 EFLH in one day schedule, indicating that it is not a fractional schedule.")
    end

    return annual_flh
  end

  def self.set_schedule_type_limits(model, schedule, schedule_type_limits_name)
    return if schedule_type_limits_name.nil?

    schedule_type_limits = nil
    model.getScheduleTypeLimitss.each do |stl|
      next if stl.name.to_s != schedule_type_limits_name

      schedule_type_limits = stl
      break
    end

    if schedule_type_limits.nil?
      schedule_type_limits = OpenStudio::Model::ScheduleTypeLimits.new(model)
      schedule_type_limits.setName(schedule_type_limits_name)
      if schedule_type_limits_name == Constants.ScheduleTypeLimitsFraction
        schedule_type_limits.setLowerLimitValue(0)
        schedule_type_limits.setUpperLimitValue(1)
        schedule_type_limits.setNumericType('Continuous')
      elsif schedule_type_limits_name == Constants.ScheduleTypeLimitsOnOff
        schedule_type_limits.setLowerLimitValue(0)
        schedule_type_limits.setUpperLimitValue(1)
        schedule_type_limits.setNumericType('Discrete')
      elsif schedule_type_limits_name == Constants.ScheduleTypeLimitsTemperature
        schedule_type_limits.setNumericType('Continuous')
      end
    end

    schedule.setScheduleTypeLimits(schedule_type_limits)
  end

  def self.set_weekday_rule(rule)
    rule.setApplyMonday(true)
    rule.setApplyTuesday(true)
    rule.setApplyWednesday(true)
    rule.setApplyThursday(true)
    rule.setApplyFriday(true)
  end

  def self.set_weekend_rule(rule)
    rule.setApplySaturday(true)
    rule.setApplySunday(true)
  end

  def self.OccupantsWeekdayFractions
    return '0.061, 0.061, 0.061, 0.061, 0.061, 0.061, 0.061, 0.053, 0.025, 0.015, 0.015, 0.015, 0.015, 0.015, 0.015, 0.015, 0.018, 0.033, 0.054, 0.054, 0.054, 0.061, 0.061, 0.061'
  end

  def self.OccupantsWeekendFractions
    return '0.061, 0.061, 0.061, 0.061, 0.061, 0.061, 0.061, 0.053, 0.025, 0.015, 0.015, 0.015, 0.015, 0.015, 0.015, 0.015, 0.018, 0.033, 0.054, 0.054, 0.054, 0.061, 0.061, 0.061'
  end

  def self.OccupantsMonthlyMultipliers
    return '1.0, 1.0, 1.0, 1.0, 1.0, 1.0, 1.0, 1.0, 1.0, 1.0, 1.0, 1.0'
  end

  def self.LightingExteriorWeekdayFractions
    # Schedules from T24 2016 Residential ACM Appendix C Table 8 Exterior Lighting Hourly Multiplier (Weekdays and weekends)
    return '0.046, 0.046, 0.046, 0.046, 0.046, 0.037, 0.035, 0.034, 0.033, 0.028, 0.022, 0.015, 0.012, 0.011, 0.011, 0.012, 0.019, 0.037, 0.049, 0.065, 0.091, 0.105, 0.091, 0.063'
  end

  def self.LightingExteriorWeekendFractions
    return '0.046, 0.046, 0.045, 0.045, 0.046, 0.045, 0.044, 0.041, 0.036, 0.03, 0.024, 0.016, 0.012, 0.011, 0.011, 0.012, 0.019, 0.038, 0.048, 0.06, 0.083, 0.098, 0.085, 0.059'
  end

  def self.LightingExteriorMonthlyMultipliers
    return '1.248, 1.257, 0.993, 0.989, 0.993, 0.827, 0.821, 0.821, 0.827, 0.99, 0.987, 1.248'
  end

  def self.LightingExteriorHolidayWeekdayFractions
    return '0.0, 0.0, 0.0, 0.0, 0.0, 0.0, 0.0, 0.0, 0.0, 0.0, 0.0, 0.0, 0.0, 0.0, 0.0, 0.0, 0.008, 0.098, 0.168, 0.194, 0.284, 0.192, 0.037, 0.019'
  end

  def self.LightingExteriorHolidayWeekendFractions
    return '0.0, 0.0, 0.0, 0.0, 0.0, 0.0, 0.0, 0.0, 0.0, 0.0, 0.0, 0.0, 0.0, 0.0, 0.0, 0.0, 0.008, 0.098, 0.168, 0.194, 0.284, 0.192, 0.037, 0.019'
  end

  def self.LightingExteriorHolidayMonthlyMultipliers
    return '1.248, 1.257, 0.993, 0.989, 0.993, 0.827, 0.821, 0.821, 0.827, 0.99, 0.987, 1.248'
  end

  def self.CookingRangeWeekdayFractions
    return '0.007, 0.007, 0.004, 0.004, 0.007, 0.011, 0.025, 0.042, 0.046, 0.048, 0.042, 0.050, 0.057, 0.046, 0.057, 0.044, 0.092, 0.150, 0.117, 0.060, 0.035, 0.025, 0.016, 0.011'
  end

  def self.CookingRangeWeekendFractions
    return '0.007, 0.007, 0.004, 0.004, 0.007, 0.011, 0.025, 0.042, 0.046, 0.048, 0.042, 0.050, 0.057, 0.046, 0.057, 0.044, 0.092, 0.150, 0.117, 0.060, 0.035, 0.025, 0.016, 0.011'
  end

  def self.CookingRangeMonthlyMultipliers
    return '1.097, 1.097, 0.991, 0.987, 0.991, 0.890, 0.896, 0.896, 0.890, 1.085, 1.085, 1.097'
  end

  def self.DishwasherWeekdayFractions
    return '0.015, 0.007, 0.005, 0.003, 0.003, 0.010, 0.020, 0.031, 0.058, 0.065, 0.056, 0.048, 0.041, 0.046, 0.036, 0.038, 0.038, 0.049, 0.087, 0.111, 0.090, 0.067, 0.044, 0.031'
  end

  def self.DishwasherWeekendFractions
    return '0.015, 0.007, 0.005, 0.003, 0.003, 0.010, 0.020, 0.031, 0.058, 0.065, 0.056, 0.048, 0.041, 0.046, 0.036, 0.038, 0.038, 0.049, 0.087, 0.111, 0.090, 0.067, 0.044, 0.031'
  end

  def self.DishwasherMonthlyMultipliers
    return '1.097, 1.097, 0.991, 0.987, 0.991, 0.890, 0.896, 0.896, 0.890, 1.085, 1.085, 1.097'
  end

  def self.ClothesWasherWeekdayFractions
    return '0.009, 0.007, 0.004, 0.004, 0.007, 0.011, 0.022, 0.049, 0.073, 0.086, 0.084, 0.075, 0.067, 0.060, 0.049, 0.052, 0.050, 0.049, 0.049, 0.049, 0.049, 0.047, 0.032, 0.017'
  end

  def self.ClothesWasherWeekendFractions
    return '0.009, 0.007, 0.004, 0.004, 0.007, 0.011, 0.022, 0.049, 0.073, 0.086, 0.084, 0.075, 0.067, 0.060, 0.049, 0.052, 0.050, 0.049, 0.049, 0.049, 0.049, 0.047, 0.032, 0.017'
  end

  def self.ClothesWasherMonthlyMultipliers
    return '1.011, 1.002, 1.022, 1.020, 1.022, 0.996, 0.999, 0.999, 0.996, 0.964, 0.959, 1.011'
  end

  def self.ClothesDryerWeekdayFractions
    return '0.010, 0.006, 0.004, 0.002, 0.004, 0.006, 0.016, 0.032, 0.048, 0.068, 0.078, 0.081, 0.074, 0.067, 0.057, 0.061, 0.055, 0.054, 0.051, 0.051, 0.052, 0.054, 0.044, 0.024'
  end

  def self.ClothesDryerWeekendFractions
    return '0.010, 0.006, 0.004, 0.002, 0.004, 0.006, 0.016, 0.032, 0.048, 0.068, 0.078, 0.081, 0.074, 0.067, 0.057, 0.061, 0.055, 0.054, 0.051, 0.051, 0.052, 0.054, 0.044, 0.024'
  end

  def self.ClothesDryerMonthlyMultipliers
    return '1.0, 1.0, 1.0, 1.0, 1.0, 1.0, 1.0, 1.0, 1.0, 1.0, 1.0, 1.0'
  end

  def self.FixturesWeekdayFractions
    return '0.012, 0.006, 0.004, 0.005, 0.010, 0.034, 0.078, 0.087, 0.080, 0.067, 0.056, 0.047, 0.040, 0.035, 0.033, 0.031, 0.039, 0.051, 0.060, 0.060, 0.055, 0.048, 0.038, 0.026'
  end

  def self.FixturesWeekendFractions
    return '0.012, 0.006, 0.004, 0.005, 0.010, 0.034, 0.078, 0.087, 0.080, 0.067, 0.056, 0.047, 0.040, 0.035, 0.033, 0.031, 0.039, 0.051, 0.060, 0.060, 0.055, 0.048, 0.038, 0.026'
  end

  def self.FixturesMonthlyMultipliers
    return '1.0, 1.0, 1.0, 1.0, 1.0, 1.0, 1.0, 1.0, 1.0, 1.0, 1.0, 1.0'
  end

  def self.RefrigeratorWeekdayFractions
    return '0.040, 0.039, 0.038, 0.037, 0.036, 0.036, 0.038, 0.040, 0.041, 0.041, 0.040, 0.040, 0.042, 0.042, 0.042, 0.041, 0.044, 0.048, 0.050, 0.048, 0.047, 0.046, 0.044, 0.041'
  end

  def self.RefrigeratorWeekendFractions
    return '0.040, 0.039, 0.038, 0.037, 0.036, 0.036, 0.038, 0.040, 0.041, 0.041, 0.040, 0.040, 0.042, 0.042, 0.042, 0.041, 0.044, 0.048, 0.050, 0.048, 0.047, 0.046, 0.044, 0.041'
  end

  def self.RefrigeratorMonthlyMultipliers
    return '0.837, 0.835, 1.084, 1.084, 1.084, 1.096, 1.096, 1.096, 1.096, 0.931, 0.925, 0.837'
  end

  def self.ExtraRefrigeratorWeekdayFractions
    return '0.040, 0.039, 0.038, 0.037, 0.036, 0.036, 0.038, 0.040, 0.041, 0.041, 0.040, 0.040, 0.042, 0.042, 0.042, 0.041, 0.044, 0.048, 0.050, 0.048, 0.047, 0.046, 0.044, 0.041'
  end

  def self.ExtraRefrigeratorWeekendFractions
    return '0.040, 0.039, 0.038, 0.037, 0.036, 0.036, 0.038, 0.040, 0.041, 0.041, 0.040, 0.040, 0.042, 0.042, 0.042, 0.041, 0.044, 0.048, 0.050, 0.048, 0.047, 0.046, 0.044, 0.041'
  end

  def self.ExtraRefrigeratorMonthlyMultipliers
    return '0.837, 0.835, 1.084, 1.084, 1.084, 1.096, 1.096, 1.096, 1.096, 0.931, 0.925, 0.837'
  end

  def self.FreezerWeekdayFractions
    return '0.040, 0.039, 0.038, 0.037, 0.036, 0.036, 0.038, 0.040, 0.041, 0.041, 0.040, 0.040, 0.042, 0.042, 0.042, 0.041, 0.044, 0.048, 0.050, 0.048, 0.047, 0.046, 0.044, 0.041'
  end

  def self.FreezerWeekendFractions
    return '0.040, 0.039, 0.038, 0.037, 0.036, 0.036, 0.038, 0.040, 0.041, 0.041, 0.040, 0.040, 0.042, 0.042, 0.042, 0.041, 0.044, 0.048, 0.050, 0.048, 0.047, 0.046, 0.044, 0.041'
  end

  def self.FreezerMonthlyMultipliers
    return '0.837, 0.835, 1.084, 1.084, 1.084, 1.096, 1.096, 1.096, 1.096, 0.931, 0.925, 0.837'
  end

  def self.CeilingFanWeekdayFractions
    return '0.057, 0.057, 0.057, 0.057, 0.057, 0.057, 0.057, 0.024, 0.024, 0.024, 0.024, 0.024, 0.024, 0.024, 0.024, 0.024, 0.024, 0.024, 0.057, 0.057, 0.057, 0.057, 0.057, 0.057'
  end

  def self.CeilingFanWeekendFractions
    return '0.057, 0.057, 0.057, 0.057, 0.057, 0.057, 0.057, 0.024, 0.024, 0.024, 0.024, 0.024, 0.024, 0.024, 0.024, 0.024, 0.024, 0.024, 0.057, 0.057, 0.057, 0.057, 0.057, 0.057'
  end

  def self.CeilingFanMonthlyMultipliers(weather:)
    return HVAC.get_default_ceiling_fan_months(weather).join(', ')
  end

  def self.PlugLoadsOtherWeekdayFractions
    return '0.035, 0.033, 0.032, 0.031, 0.032, 0.033, 0.037, 0.042, 0.043, 0.043, 0.043, 0.044, 0.045, 0.045, 0.044, 0.046, 0.048, 0.052, 0.053, 0.05, 0.047, 0.045, 0.04, 0.036'
  end

  def self.PlugLoadsOtherWeekendFractions
    return '0.035, 0.033, 0.032, 0.031, 0.032, 0.033, 0.037, 0.042, 0.043, 0.043, 0.043, 0.044, 0.045, 0.045, 0.044, 0.046, 0.048, 0.052, 0.053, 0.05, 0.047, 0.045, 0.04, 0.036'
  end

  def self.PlugLoadsOtherMonthlyMultipliers
    return '1.248, 1.257, 0.993, 0.989, 0.993, 0.827, 0.821, 0.821, 0.827, 0.99, 0.987, 1.248'
  end

  def self.PlugLoadsTVWeekdayFractions
    return '0.037, 0.018, 0.009, 0.007, 0.011, 0.018, 0.029, 0.040, 0.049, 0.058, 0.065, 0.072, 0.076, 0.086, 0.091, 0.102, 0.127, 0.156, 0.210, 0.294, 0.363, 0.344, 0.208, 0.090'
  end

  def self.PlugLoadsTVWeekendFractions
    return '0.044, 0.022, 0.012, 0.008, 0.011, 0.014, 0.024, 0.043, 0.071, 0.094, 0.112, 0.123, 0.132, 0.156, 0.178, 0.196, 0.206, 0.213, 0.251, 0.330, 0.388, 0.358, 0.226, 0.103'
  end

  def self.PlugLoadsTVMonthlyMultipliers
    return '1.137, 1.129, 0.961, 0.969, 0.961, 0.993, 0.996, 0.96, 0.993, 0.867, 0.86, 1.137'
  end

  def self.PlugLoadsVehicleWeekdayFractions
    return '0.042, 0.042, 0.042, 0.042, 0.042, 0.042, 0.042, 0.042, 0.042, 0.042, 0.042, 0.042, 0.042, 0.042, 0.042, 0.042, 0.042, 0.042, 0.042, 0.042, 0.042, 0.042, 0.042, 0.042'
  end

  def self.PlugLoadsVehicleWeekendFractions
    return '0.042, 0.042, 0.042, 0.042, 0.042, 0.042, 0.042, 0.042, 0.042, 0.042, 0.042, 0.042, 0.042, 0.042, 0.042, 0.042, 0.042, 0.042, 0.042, 0.042, 0.042, 0.042, 0.042, 0.042'
  end

  def self.PlugLoadsVehicleMonthlyMultipliers
    return '1.0, 1.0, 1.0, 1.0, 1.0, 1.0, 1.0, 1.0, 1.0, 1.0, 1.0, 1.0'
  end

  def self.PlugLoadsWellPumpWeekdayFractions
    return '0.044, 0.023, 0.019, 0.015, 0.016, 0.018, 0.026, 0.033, 0.033, 0.032, 0.033, 0.033, 0.032, 0.032, 0.032, 0.033, 0.045, 0.057, 0.066, 0.076, 0.081, 0.086, 0.075, 0.065'
  end

  def self.PlugLoadsWellPumpWeekendFractions
    return '0.044, 0.023, 0.019, 0.015, 0.016, 0.018, 0.026, 0.033, 0.033, 0.032, 0.033, 0.033, 0.032, 0.032, 0.032, 0.033, 0.045, 0.057, 0.066, 0.076, 0.081, 0.086, 0.075, 0.065'
  end

  def self.PlugLoadsWellPumpMonthlyMultipliers
    return '1.154, 1.161, 1.013, 1.010, 1.013, 0.888, 0.883, 0.883, 0.888, 0.978, 0.974, 1.154'
  end

  def self.FuelLoadsGrillWeekdayFractions
    return '0.004, 0.001, 0.001, 0.002, 0.007, 0.012, 0.029, 0.046, 0.044, 0.041, 0.044, 0.046, 0.042, 0.038, 0.049, 0.059, 0.110, 0.161, 0.115, 0.070, 0.044, 0.019, 0.013, 0.007'
  end

  def self.FuelLoadsGrillWeekendFractions
    return '0.004, 0.001, 0.001, 0.002, 0.007, 0.012, 0.029, 0.046, 0.044, 0.041, 0.044, 0.046, 0.042, 0.038, 0.049, 0.059, 0.110, 0.161, 0.115, 0.070, 0.044, 0.019, 0.013, 0.007'
  end

  def self.FuelLoadsGrillMonthlyMultipliers
    return '1.097, 1.097, 0.991, 0.987, 0.991, 0.890, 0.896, 0.896, 0.890, 1.085, 1.085, 1.097'
  end

  def self.FuelLoadsLightingWeekdayFractions
    return '0.044, 0.023, 0.019, 0.015, 0.016, 0.018, 0.026, 0.033, 0.033, 0.032, 0.033, 0.033, 0.032, 0.032, 0.032, 0.033, 0.045, 0.057, 0.066, 0.076, 0.081, 0.086, 0.075, 0.065'
  end

  def self.FuelLoadsLightingWeekendFractions
    return '0.044, 0.023, 0.019, 0.015, 0.016, 0.018, 0.026, 0.033, 0.033, 0.032, 0.033, 0.033, 0.032, 0.032, 0.032, 0.033, 0.045, 0.057, 0.066, 0.076, 0.081, 0.086, 0.075, 0.065'
  end

  def self.FuelLoadsLightingMonthlyMultipliers
    return '1.154, 1.161, 1.013, 1.010, 1.013, 0.888, 0.883, 0.883, 0.888, 0.978, 0.974, 1.154'
  end

  def self.FuelLoadsFireplaceWeekdayFractions
    return '0.044, 0.023, 0.019, 0.015, 0.016, 0.018, 0.026, 0.033, 0.033, 0.032, 0.033, 0.033, 0.032, 0.032, 0.032, 0.033, 0.045, 0.057, 0.066, 0.076, 0.081, 0.086, 0.075, 0.065'
  end

  def self.FuelLoadsFireplaceWeekendFractions
    return '0.044, 0.023, 0.019, 0.015, 0.016, 0.018, 0.026, 0.033, 0.033, 0.032, 0.033, 0.033, 0.032, 0.032, 0.032, 0.033, 0.045, 0.057, 0.066, 0.076, 0.081, 0.086, 0.075, 0.065'
  end

  def self.FuelLoadsFireplaceMonthlyMultipliers
    return '1.154, 1.161, 1.013, 1.010, 1.013, 0.888, 0.883, 0.883, 0.888, 0.978, 0.974, 1.154'
  end

  def self.PoolPumpWeekdayFractions
    return '0.003, 0.003, 0.003, 0.004, 0.008, 0.015, 0.026, 0.044, 0.084, 0.121, 0.127, 0.121, 0.120, 0.090, 0.075, 0.061, 0.037, 0.023, 0.013, 0.008, 0.004, 0.003, 0.003, 0.003'
  end

  def self.PoolPumpWeekendFractions
    return '0.003, 0.003, 0.003, 0.004, 0.008, 0.015, 0.026, 0.044, 0.084, 0.121, 0.127, 0.121, 0.120, 0.090, 0.075, 0.061, 0.037, 0.023, 0.013, 0.008, 0.004, 0.003, 0.003, 0.003'
  end

  def self.PoolPumpMonthlyMultipliers
    return '1.154, 1.161, 1.013, 1.010, 1.013, 0.888, 0.883, 0.883, 0.888, 0.978, 0.974, 1.154'
  end

  def self.PoolHeaterWeekdayFractions
    return '0.003, 0.003, 0.003, 0.004, 0.008, 0.015, 0.026, 0.044, 0.084, 0.121, 0.127, 0.121, 0.120, 0.090, 0.075, 0.061, 0.037, 0.023, 0.013, 0.008, 0.004, 0.003, 0.003, 0.003'
  end

  def self.PoolHeaterWeekendFractions
    return '0.003, 0.003, 0.003, 0.004, 0.008, 0.015, 0.026, 0.044, 0.084, 0.121, 0.127, 0.121, 0.120, 0.090, 0.075, 0.061, 0.037, 0.023, 0.013, 0.008, 0.004, 0.003, 0.003, 0.003'
  end

  def self.PoolHeaterMonthlyMultipliers
    return '1.154, 1.161, 1.013, 1.010, 1.013, 0.888, 0.883, 0.883, 0.888, 0.978, 0.974, 1.154'
  end

  def self.HotTubPumpWeekdayFractions
    return '0.024, 0.029, 0.024, 0.029, 0.047, 0.067, 0.057, 0.024, 0.024, 0.019, 0.015, 0.014, 0.014, 0.014, 0.024, 0.058, 0.126, 0.122, 0.068, 0.061, 0.051, 0.043, 0.024, 0.024'
  end

  def self.HotTubPumpWeekendFractions
    return '0.024, 0.029, 0.024, 0.029, 0.047, 0.067, 0.057, 0.024, 0.024, 0.019, 0.015, 0.014, 0.014, 0.014, 0.024, 0.058, 0.126, 0.122, 0.068, 0.061, 0.051, 0.043, 0.024, 0.024'
  end

  def self.HotTubPumpMonthlyMultipliers
    return '0.921, 0.928, 0.921, 0.915, 0.921, 1.160, 1.158, 1.158, 1.160, 0.921, 0.915, 0.921'
  end

  def self.HotTubHeaterWeekdayFractions
    return '0.024, 0.029, 0.024, 0.029, 0.047, 0.067, 0.057, 0.024, 0.024, 0.019, 0.015, 0.014, 0.014, 0.014, 0.024, 0.058, 0.126, 0.122, 0.068, 0.061, 0.051, 0.043, 0.024, 0.024'
  end

  def self.HotTubHeaterWeekendFractions
    return '0.024, 0.029, 0.024, 0.029, 0.047, 0.067, 0.057, 0.024, 0.024, 0.019, 0.015, 0.014, 0.014, 0.014, 0.024, 0.058, 0.126, 0.122, 0.068, 0.061, 0.051, 0.043, 0.024, 0.024'
  end

  def self.HotTubHeaterMonthlyMultipliers
    return '0.837, 0.835, 1.084, 1.084, 1.084, 1.096, 1.096, 1.096, 1.096, 0.931, 0.925, 0.837'
  end

  def self.get_day_num_from_month_day(year, month, day)
    # Returns a value between 1 and 365 (or 366 for a leap year)
    # Returns e.g. 32 for month=2 and day=1 (Feb 1)
    month_num_days = Constants.NumDaysInMonths(year)
    day_num = day
    for m in 0..month - 2
      day_num += month_num_days[m]
    end
    return day_num
  end

  def self.get_daily_season(year, start_month, start_day, end_month, end_day)
    start_day_num = get_day_num_from_month_day(year, start_month, start_day)
    end_day_num = get_day_num_from_month_day(year, end_month, end_day)

    season = Array.new(Constants.NumDaysInYear(year), 0)
    if end_day_num >= start_day_num
      season.fill(1, start_day_num - 1, end_day_num - start_day_num + 1) # Fill between start/end days
    else # Wrap around year
      season.fill(1, start_day_num - 1) # Fill between start day and end of year
      season.fill(1, 0, end_day_num) # Fill between start of year and end day
    end
    return season
  end

  def self.months_to_days(year, months)
    month_num_days = Constants.NumDaysInMonths(year)
    days = []
    for m in 0..11
      days.concat([months[m]] * month_num_days[m])
    end
    return days
  end

  def self.day_start_months(year)
    month_num_days = Constants.NumDaysInMonths(year)
    return month_num_days.each_with_index.map { |_n, i| get_day_num_from_month_day(year, i + 1, 1) }
  end

  def self.day_end_months(year)
    month_num_days = Constants.NumDaysInMonths(year)
    return month_num_days.each_with_index.map { |n, i| get_day_num_from_month_day(year, i + 1, n) }
  end

  def self.create_ruleset_from_daily_season(model, values)
    s = OpenStudio::Model::ScheduleRuleset.new(model)
    year = model.getYearDescription.assumedYear
    start_value = values[0]
    start_date = OpenStudio::Date::fromDayOfYear(1, year)
    values.each_with_index do |value, i|
      i += 1
      next unless value != start_value || i == values.length

      rule = OpenStudio::Model::ScheduleRule.new(s)
      set_weekday_rule(rule)
      set_weekend_rule(rule)
      i += 1 if i == values.length
      end_date = OpenStudio::Date::fromDayOfYear(i - 1, year)
      rule.setStartDate(start_date)
      rule.setEndDate(end_date)
      day_schedule = rule.daySchedule
      day_schedule.addValue(OpenStudio::Time.new(0, 24, 0, 0), start_value)
      break if i == values.length + 1

      start_date = OpenStudio::Date::fromDayOfYear(i, year)
      start_value = value
    end
    return s
  end

  def self.parse_date_range(date_range)
    begin_end_dates = date_range.split('-').map { |v| v.strip }
    if begin_end_dates.size != 2
      fail "Invalid date format specified for '#{date_range}'."
    end

    begin_values = begin_end_dates[0].split(' ').map { |v| v.strip }
    end_values = begin_end_dates[1].split(' ').map { |v| v.strip }

    if (begin_values.size != 2) || (end_values.size != 2)
      fail "Invalid date format specified for '#{date_range}'."
    end

    require 'date'
    begin_month = Date::ABBR_MONTHNAMES.index(begin_values[0].capitalize)
    end_month = Date::ABBR_MONTHNAMES.index(end_values[0].capitalize)
    begin_day = begin_values[1].to_i
    end_day = end_values[1].to_i
    if begin_month.nil? || end_month.nil? || begin_day == 0 || end_day == 0
      fail "Invalid date format specified for '#{date_range}'."
    end

    return begin_month, begin_day, end_month, end_day
  end

  def self.get_begin_and_end_dates_from_monthly_array(months, year)
    if months[0] == 1 && months[11] == 1 # Wrap around year
      begin_month = 12 - months.reverse.index(0) + 1
      end_month = months.index(0)
    else
      begin_month = months.index(1) + 1
      end_month = 12 - months.reverse.index(1)
    end

    num_days_in_month = Constants.NumDaysInMonths(year)

    begin_day = 1
    end_day = num_days_in_month[end_month - 1]

    return begin_month, begin_day, end_month, end_day
  end

  def self.schedules_file_includes_col_name(schedules_file, col_name)
    schedules_file_includes_col_name = false
    if not schedules_file.nil?
      if schedules_file.schedules.keys.include?(col_name)
        schedules_file_includes_col_name = true
      end
    end
    return schedules_file_includes_col_name
  end
end

class SchedulesFile
  # Constants
  ColumnOccupants = 'occupants'
  ColumnLightingInterior = 'lighting_interior'
  ColumnLightingExterior = 'lighting_exterior'
  ColumnLightingGarage = 'lighting_garage'
  ColumnLightingExteriorHoliday = 'lighting_exterior_holiday'
  ColumnCookingRange = 'cooking_range'
  ColumnRefrigerator = 'refrigerator'
  ColumnExtraRefrigerator = 'extra_refrigerator'
  ColumnFreezer = 'freezer'
  ColumnDishwasher = 'dishwasher'
  ColumnClothesWasher = 'clothes_washer'
  ColumnClothesDryer = 'clothes_dryer'
  ColumnCeilingFan = 'ceiling_fan'
  ColumnPlugLoadsOther = 'plug_loads_other'
  ColumnPlugLoadsTV = 'plug_loads_tv'
  ColumnPlugLoadsVehicle = 'plug_loads_vehicle'
  ColumnPlugLoadsWellPump = 'plug_loads_well_pump'
  ColumnFuelLoadsGrill = 'fuel_loads_grill'
  ColumnFuelLoadsLighting = 'fuel_loads_lighting'
  ColumnFuelLoadsFireplace = 'fuel_loads_fireplace'
  ColumnPoolPump = 'pool_pump'
  ColumnPoolHeater = 'pool_heater'
  ColumnHotTubPump = 'hot_tub_pump'
  ColumnHotTubHeater = 'hot_tub_heater'
  ColumnHotWaterDishwasher = 'hot_water_dishwasher'
  ColumnHotWaterClothesWasher = 'hot_water_clothes_washer'
  ColumnHotWaterFixtures = 'hot_water_fixtures'
  ColumnVacancy = 'vacancy'
  ColumnSleeping = 'sleeping'
  ColumnHeatingSetpoint = 'heating_setpoint'
  ColumnCoolingSetpoint = 'cooling_setpoint'
  ColumnWaterHeaterSetpoint = 'water_heater_setpoint'
  ColumnWaterHeaterOperatingMode = 'water_heater_operating_mode'
  ColumnBattery = 'battery'
  ColumnBatteryCharging = 'battery_charging'
  ColumnBatteryDischarging = 'battery_discharging'

  def initialize(runner: nil,
                 model: nil,
                 schedules_paths:,
                 offset_db: nil)
    return if schedules_paths.empty?

    @runner = runner
    @model = model
    @schedules_paths = schedules_paths

    import()
    battery_schedules
    @tmp_schedules = Marshal.load(Marshal.dump(@schedules))

    set_vacancy
    convert_setpoints(offset_db)

    tmpdir = Dir.tmpdir
    tmpdir = ENV['LOCAL_SCRATCH'] if ENV.keys.include?('LOCAL_SCRATCH')
    tmpfile = Tempfile.new(['schedules', '.csv'], tmpdir)
    tmp_schedules_path = tmpfile.path.to_s

    export(tmp_schedules_path)

    get_external_file(tmp_schedules_path)
  end

  def nil?
    if @schedules.nil?
      return true
    end

    return false
  end

  def import()
    @schedules = {}
    @schedules_paths.each do |schedules_path|
      columns = CSV.read(schedules_path).transpose
      columns.each do |col|
        col_name = col[0]

        values = col[1..-1].reject { |v| v.nil? }

        begin
          values = values.map { |v| Float(v) }
        rescue ArgumentError
          fail "Schedule value must be numeric for column '#{col_name}'. [context: #{schedules_path}]"
        end

        if @schedules.keys.include? col_name
          fail "Schedule column name '#{col_name}' is duplicated. [context: #{schedules_path}]"
        end

        @schedules[col_name] = values
      end
    end
  end

  def validate_schedules(year:)
    @year = year
    num_hrs_in_year = Constants.NumHoursInYear(@year)

    @schedules_paths.each do |schedules_path|
      columns = CSV.read(schedules_path).transpose
      columns.each do |col|
        col_name = col[0]
        values = col[1..-1].reject { |v| v.nil? }
        values = values.map { |v| Float(v) }
        schedule_length = values.length

        if max_value_one[col_name]
          if values.max > 1
            fail "Schedule max value for column '#{col_name}' must be 1. [context: #{schedules_path}]"
          end
        end

        if min_value_zero[col_name]
          if values.min < 0
            fail "Schedule min value for column '#{col_name}' must be non-negative. [context: #{schedules_path}]"
          end
        end

        if min_value_neg_one[col_name]
          if values.min < -1
            fail "Schedule min value for column '#{col_name}' must be -1. [context: #{schedules_path}]"
          end
        end

        if only_zeros_and_ones[col_name]
          if values.any? { |v| v != 0 && v != 1 }
            fail "Schedule value for column '#{col_name}' must be either 0 or 1. [context: #{schedules_path}]"
          end
        end

        valid_minutes_per_item = [1, 2, 3, 4, 5, 6, 10, 12, 15, 20, 30, 60]
        valid_num_rows = valid_minutes_per_item.map { |min_per_item| (60.0 * num_hrs_in_year / min_per_item).to_i }
        unless valid_num_rows.include? schedule_length
          fail "Schedule has invalid number of rows (#{schedule_length}) for column '#{col_name}'. Must be one of: #{valid_num_rows.reverse.join(', ')}. [context: #{@schedules_path}]"
        end
      end
    end
  end

  def export(tmp_schedules_path)
    return false if tmp_schedules_path.nil?

    CSV.open(tmp_schedules_path, 'wb') do |csv|
      csv << @tmp_schedules.keys
      rows = @tmp_schedules.values.transpose
      rows.each do |row|
        csv << row
      end
    end

    return true
  end

  def schedules
    return @schedules
  end

  def tmp_schedules
    return @tmp_schedules
  end

  def external_file
    return @external_file
  end

  def get_col_index(col_name:)
    headers = @tmp_schedules.keys

    col_num = headers.index(col_name)
    return col_num
  end

  def create_schedule_file(col_name:,
                           rows_to_skip: 1)
    @model.getScheduleFiles.each do |schedule_file|
      next if schedule_file.name.to_s != col_name

      return schedule_file
    end

    if @schedules[col_name].nil?
      return
    end

    col_index = get_col_index(col_name: col_name)
    num_hrs_in_year = Constants.NumHoursInYear(@year)
    schedule_length = @schedules[col_name].length
    min_per_item = 60.0 / (schedule_length / num_hrs_in_year)

    schedule_file = OpenStudio::Model::ScheduleFile.new(@external_file)
    schedule_file.setName(col_name)
    schedule_file.setColumnNumber(col_index + 1)
    schedule_file.setRowstoSkipatTop(rows_to_skip)
    schedule_file.setNumberofHoursofData(num_hrs_in_year.to_i)
    schedule_file.setMinutesperItem(min_per_item.to_i)

    return schedule_file
  end

  # the equivalent number of hours in the year, if the schedule was at full load (1.0)
  def annual_equivalent_full_load_hrs(col_name:,
                                      schedules: nil)
    if @schedules[col_name].nil?
      return
    end

    if schedules.nil?
      schedules = @schedules # the schedules before vacancy is applied
    end

    num_hrs_in_year = Constants.NumHoursInYear(@year)
    schedule_length = schedules[col_name].length
    min_per_item = 60.0 / (schedule_length / num_hrs_in_year)
    ann_equiv_full_load_hrs = schedules[col_name].reduce(:+) / (60.0 / min_per_item)

    return ann_equiv_full_load_hrs
  end

  # the power in watts the equipment needs to consume so that, if it were to run annual_equivalent_full_load_hrs hours,
  # it would consume the annual_kwh energy in the year. Essentially, returns the watts for the equipment when schedule
  # is at 1.0, so that, for the given schedule values, the equipment will consume annual_kwh energy in a year.
  def calc_design_level_from_annual_kwh(col_name:,
                                        annual_kwh:)
    if @schedules[col_name].nil?
      return
    end

    ann_equiv_full_load_hrs = annual_equivalent_full_load_hrs(col_name: col_name)
    design_level = annual_kwh * 1000.0 / ann_equiv_full_load_hrs # W

    return design_level
  end

  # Similar to ann_equiv_full_load_hrs, but for thermal energy
  def calc_design_level_from_annual_therm(col_name:,
                                          annual_therm:)
    if @schedules[col_name].nil?
      return
    end

    annual_kwh = UnitConversions.convert(annual_therm, 'therm', 'kWh')
    design_level = calc_design_level_from_annual_kwh(col_name: col_name, annual_kwh: annual_kwh)

    return design_level
  end

  # similar to the calc_design_level_from_annual_kwh, but use daily_kwh instead of annual_kwh to calculate the design
  # level
  def calc_design_level_from_daily_kwh(col_name:,
                                       daily_kwh:)
    if @schedules[col_name].nil?
      return
    end

    full_load_hrs = annual_equivalent_full_load_hrs(col_name: col_name)
    num_days_in_year = Constants.NumDaysInYear(@year)
    daily_full_load_hrs = full_load_hrs / num_days_in_year
    design_level = UnitConversions.convert(daily_kwh / daily_full_load_hrs, 'kW', 'W')

    return design_level
  end

  # similar to calc_design_level_from_daily_kwh but for water usage
  def calc_peak_flow_from_daily_gpm(col_name:,
                                    daily_water:)
    if @schedules[col_name].nil?
      return
    end

    ann_equiv_full_load_hrs = annual_equivalent_full_load_hrs(col_name: col_name)
    num_days_in_year = Constants.NumDaysInYear(@year)
    daily_full_load_hrs = ann_equiv_full_load_hrs / num_days_in_year
    peak_flow = daily_water / daily_full_load_hrs # gallons_per_hour
    peak_flow /= 60 # convert to gallons per minute
    peak_flow = UnitConversions.convert(peak_flow, 'gal/min', 'm^3/s') # convert to m^3/s
    return peak_flow
  end

  def get_external_file(tmp_schedules_path)
    if File.exist? tmp_schedules_path
      @external_file = OpenStudio::Model::ExternalFile::getExternalFile(@model, tmp_schedules_path)
      if @external_file.is_initialized
        @external_file = @external_file.get
        # ExternalFile creates a new file, so delete our temporary one immediately if we can
        begin
          File.delete(tmp_schedules_path)
        rescue
        end
      else
        fail "Could not get external file for path '#{tmp_schedules_path}'."
      end
    end
  end

  def set_vacancy
    return unless @tmp_schedules.keys.include? ColumnVacancy
    return if @tmp_schedules[ColumnVacancy].all? { |i| i == 0 }

<<<<<<< HEAD
    col_names = SchedulesFile.ColumnNames

    for i in 0..@tmp_schedules[col_names[0]].size - 1
      col_names.each do |col_name|
=======
    @tmp_schedules[ColumnVacancy].each_with_index do |_ts, i|
      @tmp_schedules.keys.each do |col_name|
        next if col_name == ColumnVacancy
>>>>>>> 8a01111b
        next unless affected_by_vacancy[col_name] # skip those unaffected by vacancy

        @tmp_schedules[col_name][i] *= (1.0 - @tmp_schedules[ColumnVacancy][i])
      end
   end
  end

  def convert_setpoints(offset_db)
    return if @tmp_schedules.keys.none? { |k| SchedulesFile.SetpointColumnNames.include?(k) }

    col_names = @tmp_schedules.keys

    offset_db_c = UnitConversions.convert(offset_db.to_f / 2.0, 'deltaF', 'deltaC')

    for i in 0..@tmp_schedules[col_names[0]].size - 1
      SchedulesFile.SetpointColumnNames.each do |setpoint_col_name|
        next unless col_names.include?(setpoint_col_name)

        @tmp_schedules[setpoint_col_name][i] = UnitConversions.convert(@tmp_schedules[setpoint_col_name][i], 'f', 'c')
        next if offset_db_c == 0.0

        if setpoint_col_name == ColumnHeatingSetpoint
          @tmp_schedules[setpoint_col_name][i] = @tmp_schedules[setpoint_col_name][i] - offset_db_c
        elsif setpoint_col_name == ColumnCoolingSetpoint
          @tmp_schedules[setpoint_col_name][i] = @tmp_schedules[setpoint_col_name][i] + offset_db_c
        end
      end
    end
  end

  def battery_schedules
    return if !@schedules.keys.include?(SchedulesFile::ColumnBattery)

    @schedules[SchedulesFile::ColumnBatteryCharging] = Array.new(@schedules[SchedulesFile::ColumnBattery].size, 0)
    @schedules[SchedulesFile::ColumnBatteryDischarging] = Array.new(@schedules[SchedulesFile::ColumnBattery].size, 0)
    @schedules[SchedulesFile::ColumnBattery].each_with_index do |_ts, i|
      if @schedules[SchedulesFile::ColumnBattery][i] > 0
        @schedules[SchedulesFile::ColumnBatteryCharging][i] = @schedules[SchedulesFile::ColumnBattery][i]
      elsif @schedules[SchedulesFile::ColumnBattery][i] < 0
        @schedules[SchedulesFile::ColumnBatteryDischarging][i] = -1 * @schedules[SchedulesFile::ColumnBattery][i]
      end
    end
    @schedules.delete(SchedulesFile::ColumnBattery)
  end

  def self.ColumnNames
    return SchedulesFile.OccupancyColumnNames + SchedulesFile.HVACSetpointColumnNames + SchedulesFile.WaterHeaterColumnNames + SchedulesFile.BatteryColumnNames
  end

  def self.OccupancyColumnNames
    return [
      ColumnOccupants,
      ColumnLightingInterior,
      ColumnLightingExterior,
      ColumnLightingGarage,
      ColumnLightingExteriorHoliday,
      ColumnCookingRange,
      ColumnRefrigerator,
      ColumnExtraRefrigerator,
      ColumnFreezer,
      ColumnDishwasher,
      ColumnClothesWasher,
      ColumnClothesDryer,
      ColumnCeilingFan,
      ColumnPlugLoadsOther,
      ColumnPlugLoadsTV,
      ColumnPlugLoadsVehicle,
      ColumnPlugLoadsWellPump,
      ColumnFuelLoadsGrill,
      ColumnFuelLoadsLighting,
      ColumnFuelLoadsFireplace,
      ColumnPoolPump,
      ColumnPoolHeater,
      ColumnHotTubPump,
      ColumnHotTubHeater,
      ColumnHotWaterDishwasher,
      ColumnHotWaterClothesWasher,
      ColumnHotWaterFixtures
    ]
  end

  def self.HVACSetpointColumnNames
    return [
      ColumnHeatingSetpoint,
      ColumnCoolingSetpoint
    ]
  end

  def self.WaterHeaterColumnNames
    return [
      ColumnWaterHeaterSetpoint,
      ColumnWaterHeaterOperatingMode
    ]
  end

  def self.SetpointColumnNames
    return [
      ColumnHeatingSetpoint,
      ColumnCoolingSetpoint,
      ColumnWaterHeaterSetpoint
    ]
  end

  def self.OperatingModeColumnNames
    return [
      ColumnWaterHeaterOperatingMode
    ]
  end

  def self.BatteryColumnNames
    return [
      ColumnBattery,
      ColumnBatteryCharging,
      ColumnBatteryDischarging
    ]
  end

  def affected_by_vacancy
    affected_by_vacancy = {}
    column_names = SchedulesFile.ColumnNames
    column_names.each do |column_name|
      affected_by_vacancy[column_name] = true
      next unless ([ColumnRefrigerator,
                    ColumnExtraRefrigerator,
                    ColumnFreezer,
                    ColumnPoolPump,
                    ColumnPoolHeater,
                    ColumnHotTubPump,
                    ColumnHotTubHeater,
                    ColumnSleeping] + SchedulesFile.HVACSetpointColumnNames + SchedulesFile.WaterHeaterColumnNames + SchedulesFile.BatteryColumnNames).include? column_name

      affected_by_vacancy[column_name] = false
    end
    return affected_by_vacancy
  end

  def max_value_one
    max_value_one = {}
    column_names = SchedulesFile.ColumnNames
    column_names.each do |column_name|
      max_value_one[column_name] = true
      if SchedulesFile.SetpointColumnNames.include?(column_name) || SchedulesFile.OperatingModeColumnNames.include?(column_name)
        max_value_one[column_name] = false
      end
    end
    return max_value_one
  end

  def min_value_zero
    min_value_zero = {}
    column_names = SchedulesFile.ColumnNames
    column_names.each do |column_name|
      min_value_zero[column_name] = true
      if SchedulesFile.SetpointColumnNames.include?(column_name) || SchedulesFile.OperatingModeColumnNames.include?(column_name) || SchedulesFile.BatteryColumnNames.include?(column_name)
        min_value_zero[column_name] = false
      end
    end
    return min_value_zero
  end

  def min_value_neg_one
    min_value_neg_one = {}
    column_names = SchedulesFile.ColumnNames
    column_names.each do |column_name|
      min_value_neg_one[column_name] = false
      if column_name == SchedulesFile::ColumnBattery
        min_value_neg_one[column_name] = true
      end
    end
    return min_value_neg_one
  end

  def only_zeros_and_ones
    only_zeros_and_ones = { SchedulesFile::ColumnVacancy => true }
    column_names = SchedulesFile.ColumnNames
    column_names.each do |column_name|
      only_zeros_and_ones[column_name] = false
      if SchedulesFile.OperatingModeColumnNames.include?(column_name)
        only_zeros_and_ones[column_name] = true
      end
    end
    return only_zeros_and_ones
  end
end<|MERGE_RESOLUTION|>--- conflicted
+++ resolved
@@ -1424,16 +1424,11 @@
     return unless @tmp_schedules.keys.include? ColumnVacancy
     return if @tmp_schedules[ColumnVacancy].all? { |i| i == 0 }
 
-<<<<<<< HEAD
     col_names = SchedulesFile.ColumnNames
 
     for i in 0..@tmp_schedules[col_names[0]].size - 1
       col_names.each do |col_name|
-=======
-    @tmp_schedules[ColumnVacancy].each_with_index do |_ts, i|
-      @tmp_schedules.keys.each do |col_name|
         next if col_name == ColumnVacancy
->>>>>>> 8a01111b
         next unless affected_by_vacancy[col_name] # skip those unaffected by vacancy
 
         @tmp_schedules[col_name][i] *= (1.0 - @tmp_schedules[ColumnVacancy][i])
