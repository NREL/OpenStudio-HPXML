# frozen_string_literal: true

# Annual schedule defined by 12 24-hour values for weekdays and weekends.
class HourlyByMonthSchedule
  # weekday_month_by_hour_values must be a 12-element array of 24-element arrays of numbers.
  # weekend_month_by_hour_values must be a 12-element array of 24-element arrays of numbers.
  def initialize(model, sch_name, weekday_month_by_hour_values, weekend_month_by_hour_values,
                 schedule_type_limits_name = nil, normalize_values = true)
    @model = model
    @year = model.getYearDescription.assumedYear
    @sch_name = sch_name
    @schedule = nil
    @weekday_month_by_hour_values = validateValues(weekday_month_by_hour_values, 12, 24)
    @weekend_month_by_hour_values = validateValues(weekend_month_by_hour_values, 12, 24)
    @schedule_type_limits_name = schedule_type_limits_name

    if normalize_values
      @maxval = calcMaxval()
    else
      @maxval = 1.0
    end
    @schedule = createSchedule()
  end

  def calcDesignLevel(val)
    return val * 1000
  end

  def schedule
    return @schedule
  end

  def maxval
    return @maxval
  end

  private

  def validateValues(vals, num_outter_values, num_inner_values)
    err_msg = "A #{num_outter_values}-element array with #{num_inner_values}-element arrays of numbers must be entered for the schedule."
    if not vals.is_a?(Array)
      fail err_msg
    end

    begin
      if vals.length != num_outter_values
        fail err_msg
      end

      vals.each do |val|
        if not val.is_a?(Array)
          fail err_msg
        end
        if val.length != num_inner_values
          fail err_msg
        end
      end
    rescue
      fail err_msg
    end
    return vals
  end

  def calcMaxval()
    maxval = [@weekday_month_by_hour_values.flatten.max, @weekend_month_by_hour_values.flatten.max].max
    if maxval == 0.0
      maxval = 1.0 # Prevent divide by zero
    end
    return maxval
  end

  def createSchedule()
    day_startm = Schedule.day_start_months(@year)
    day_endm = Schedule.day_end_months(@year)

    time = []
    for h in 1..24
      time[h] = OpenStudio::Time.new(0, h, 0, 0)
    end

    schedule = OpenStudio::Model::ScheduleRuleset.new(@model)
    schedule.setName(@sch_name)

    prev_wkdy_vals = nil
    prev_wkdy_rule = nil
    prev_wknd_vals = nil
    prev_wknd_rule = nil
    for m in 1..12
      date_s = OpenStudio::Date::fromDayOfYear(day_startm[m - 1], @year)
      date_e = OpenStudio::Date::fromDayOfYear(day_endm[m - 1], @year)

      wkdy_vals = []
      wknd_vals = []
      for h in 1..24
        wkdy_vals[h] = (@weekday_month_by_hour_values[m - 1][h - 1]) / @maxval
        wknd_vals[h] = (@weekend_month_by_hour_values[m - 1][h - 1]) / @maxval
      end

      if (wkdy_vals == prev_wkdy_vals) && (wknd_vals == prev_wknd_vals)
        # Extend end date of current rule(s)
        prev_wkdy_rule.setEndDate(date_e) unless prev_wkdy_rule.nil?
        prev_wknd_rule.setEndDate(date_e) unless prev_wknd_rule.nil?
      elsif wkdy_vals == wknd_vals
        # Alldays
        wkdy_rule = OpenStudio::Model::ScheduleRule.new(schedule)
        wkdy_rule.setName(@sch_name + " #{Schedule.allday_name} ruleset#{m}")
        wkdy = wkdy_rule.daySchedule
        wkdy.setName(@sch_name + " #{Schedule.allday_name}#{m}")
        previous_value = wkdy_vals[1]
        for h in 1..24
          next if (h != 24) && (wkdy_vals[h + 1] == previous_value)

          wkdy.addValue(time[h], previous_value)
          previous_value = wkdy_vals[h + 1]
        end
        Schedule.set_weekday_rule(wkdy_rule)
        Schedule.set_weekend_rule(wkdy_rule)
        wkdy_rule.setStartDate(date_s)
        wkdy_rule.setEndDate(date_e)
        prev_wkdy_rule = wkdy_rule
        prev_wknd_rule = nil
      else
        # Weekdays
        wkdy_rule = OpenStudio::Model::ScheduleRule.new(schedule)
        wkdy_rule.setName(@sch_name + " #{Schedule.weekday_name} ruleset#{m}")
        wkdy = wkdy_rule.daySchedule
        wkdy.setName(@sch_name + " #{Schedule.weekday_name}#{m}")
        previous_value = wkdy_vals[1]
        for h in 1..24
          next if (h != 24) && (wkdy_vals[h + 1] == previous_value)

          wkdy.addValue(time[h], previous_value)
          previous_value = wkdy_vals[h + 1]
        end
        Schedule.set_weekday_rule(wkdy_rule)
        wkdy_rule.setStartDate(date_s)
        wkdy_rule.setEndDate(date_e)
        prev_wkdy_rule = wkdy_rule

        # Weekends
        wknd_rule = OpenStudio::Model::ScheduleRule.new(schedule)
        wknd_rule.setName(@sch_name + " #{Schedule.weekend_name} ruleset#{m}")
        wknd = wknd_rule.daySchedule
        wknd.setName(@sch_name + " #{Schedule.weekend_name}#{m}")
        previous_value = wknd_vals[1]
        for h in 1..24
          next if (h != 24) && (wknd_vals[h + 1] == previous_value)

          wknd.addValue(time[h], previous_value)
          previous_value = wknd_vals[h + 1]
        end
        Schedule.set_weekend_rule(wknd_rule)
        wknd_rule.setStartDate(date_s)
        wknd_rule.setEndDate(date_e)
        prev_wknd_rule = wknd_rule
      end

      prev_wkdy_vals = wkdy_vals
      prev_wknd_vals = wknd_vals
    end

    Schedule.set_schedule_type_limits(@model, schedule, @schedule_type_limits_name)

    return schedule
  end
end

# Annual schedule defined by 365 24-hour values for weekdays and weekends.
class HourlyByDaySchedule
  # weekday_day_by_hour_values must be a 365-element array of 24-element arrays of numbers.
  # weekend_day_by_hour_values must be a 365-element array of 24-element arrays of numbers.
  def initialize(model, sch_name, weekday_day_by_hour_values, weekend_day_by_hour_values,
                 schedule_type_limits_name = nil, normalize_values = true)
    @model = model
    @year = model.getYearDescription.assumedYear
    @sch_name = sch_name
    @schedule = nil
    @num_days = Constants.NumDaysInYear(@year)
    @weekday_day_by_hour_values = validateValues(weekday_day_by_hour_values, @num_days, 24)
    @weekend_day_by_hour_values = validateValues(weekend_day_by_hour_values, @num_days, 24)
    @schedule_type_limits_name = schedule_type_limits_name

    if normalize_values
      @maxval = calcMaxval()
    else
      @maxval = 1.0
    end
    @schedule = createSchedule()
  end

  def calcDesignLevel(val)
    return val * 1000
  end

  def schedule
    return @schedule
  end

  def maxval
    return @maxval
  end

  private

  def validateValues(vals, num_outter_values, num_inner_values)
    err_msg = "A #{num_outter_values}-element array with #{num_inner_values}-element arrays of numbers must be entered for the schedule."
    if not vals.is_a?(Array)
      fail err_msg
    end

    begin
      if vals.length != num_outter_values
        fail err_msg
      end

      vals.each do |val|
        if not val.is_a?(Array)
          fail err_msg
        end
        if val.length != num_inner_values
          fail err_msg
        end
      end
    rescue
      fail err_msg
    end
    return vals
  end

  def calcMaxval()
    maxval = [@weekday_month_by_hour_values.flatten.max, @weekend_month_by_hour_values.flatten.max].max
    if maxval == 0.0
      maxval = 1.0 # Prevent divide by zero
    end
    return maxval
  end

  def createSchedule()
    time = []
    for h in 1..24
      time[h] = OpenStudio::Time.new(0, h, 0, 0)
    end

    schedule = OpenStudio::Model::ScheduleRuleset.new(@model)
    schedule.setName(@sch_name)

    prev_wkdy_vals = nil
    prev_wkdy_rule = nil
    prev_wknd_vals = nil
    prev_wknd_rule = nil
    for d in 1..@num_days
      date_s = OpenStudio::Date::fromDayOfYear(d, @year)
      date_e = OpenStudio::Date::fromDayOfYear(d, @year)

      wkdy_vals = []
      wknd_vals = []
      for h in 1..24
        wkdy_vals[h] = (@weekday_day_by_hour_values[d - 1][h - 1]) / @maxval
        wknd_vals[h] = (@weekend_day_by_hour_values[d - 1][h - 1]) / @maxval
      end

      if (wkdy_vals == prev_wkdy_vals) && (wknd_vals == prev_wknd_vals)
        # Extend end date of current rule(s)
        prev_wkdy_rule.setEndDate(date_e) unless prev_wkdy_rule.nil?
        prev_wknd_rule.setEndDate(date_e) unless prev_wknd_rule.nil?
      elsif wkdy_vals == wknd_vals
        # Alldays
        wkdy_rule = OpenStudio::Model::ScheduleRule.new(schedule)
        wkdy_rule.setName(@sch_name + " #{Schedule.allday_name} ruleset#{d}")
        wkdy = wkdy_rule.daySchedule
        wkdy.setName(@sch_name + " #{Schedule.allday_name}#{d}")
        previous_value = wkdy_vals[1]
        for h in 1..24
          next if (h != 24) && (wkdy_vals[h + 1] == previous_value)

          wkdy.addValue(time[h], previous_value)
          previous_value = wkdy_vals[h + 1]
        end
        Schedule.set_weekday_rule(wkdy_rule)
        Schedule.set_weekend_rule(wkdy_rule)
        wkdy_rule.setStartDate(date_s)
        wkdy_rule.setEndDate(date_e)
        prev_wkdy_rule = wkdy_rule
        prev_wknd_rule = nil
      else
        # Weekdays
        wkdy_rule = OpenStudio::Model::ScheduleRule.new(schedule)
        wkdy_rule.setName(@sch_name + " #{Schedule.weekday_name} ruleset#{d}")
        wkdy = wkdy_rule.daySchedule
        wkdy.setName(@sch_name + " #{Schedule.weekday_name}#{d}")
        previous_value = wkdy_vals[1]
        for h in 1..24
          next if (h != 24) && (wkdy_vals[h + 1] == previous_value)

          wkdy.addValue(time[h], previous_value)
          previous_value = wkdy_vals[h + 1]
        end
        Schedule.set_weekday_rule(wkdy_rule)
        wkdy_rule.setStartDate(date_s)
        wkdy_rule.setEndDate(date_e)
        prev_wkdy_rule = wkdy_rule

        # Weekends
        wknd_rule = OpenStudio::Model::ScheduleRule.new(schedule)
        wknd_rule.setName(@sch_name + " #{Schedule.weekend_name} ruleset#{d}")
        wknd = wknd_rule.daySchedule
        wknd.setName(@sch_name + " #{Schedule.weekend_name}#{d}")
        previous_value = wknd_vals[1]
        for h in 1..24
          next if (h != 24) && (wknd_vals[h + 1] == previous_value)

          wknd.addValue(time[h], previous_value)
          previous_value = wknd_vals[h + 1]
        end
        Schedule.set_weekend_rule(wknd_rule)
        wknd_rule.setStartDate(date_s)
        wknd_rule.setEndDate(date_e)
        prev_wknd_rule = wknd_rule
      end

      prev_wkdy_vals = wkdy_vals
      prev_wknd_vals = wknd_vals
    end

    Schedule.set_schedule_type_limits(@model, schedule, @schedule_type_limits_name)

    return schedule
  end
end

# Annual schedule defined by 24 weekday hourly values, 24 weekend hourly values, and 12 monthly values
class MonthWeekdayWeekendSchedule
  # weekday_hourly_values can either be a comma-separated string of 24 numbers or a 24-element array of numbers.
  # weekend_hourly_values can either be a comma-separated string of 24 numbers or a 24-element array of numbers.
  # monthly_values can either be a comma-separated string of 12 numbers or a 12-element array of numbers.
  def initialize(model, sch_name, weekday_hourly_values, weekend_hourly_values, monthly_values,
                 schedule_type_limits_name = nil, normalize_values = true, begin_month = 1,
                 begin_day = 1, end_month = 12, end_day = 31)
    @model = model
    @year = model.getYearDescription.assumedYear
    @sch_name = sch_name
    @schedule = nil
    @weekday_hourly_values = validateValues(weekday_hourly_values, 24, 'weekday')
    @weekend_hourly_values = validateValues(weekend_hourly_values, 24, 'weekend')
    @monthly_values = validateValues(monthly_values, 12, 'monthly')
    @schedule_type_limits_name = schedule_type_limits_name
    @begin_month = begin_month
    @begin_day = begin_day
    @end_month = end_month
    @end_day = end_day

    if normalize_values
      @weekday_hourly_values = normalizeSumToOne(@weekday_hourly_values)
      @weekend_hourly_values = normalizeSumToOne(@weekend_hourly_values)
      @monthly_values = normalizeAvgToOne(@monthly_values)
      @maxval = calcMaxval()
      @schadjust = calcSchadjust()
    else
      @maxval = 1.0
      @schadjust = 1.0
    end
    @schedule = createSchedule()
  end

  def calcDesignLevelFromDailykWh(daily_kwh)
    design_level_kw = daily_kwh * @maxval * @schadjust
    return UnitConversions.convert(design_level_kw, 'kW', 'W')
  end

  def calcDesignLevelFromDailyTherm(daily_therm)
    return calcDesignLevelFromDailykWh(UnitConversions.convert(daily_therm, 'therm', 'kWh'))
  end

  def calcPeakFlowFromDailygpm(daily_water)
    water_gpm = daily_water * @maxval * @schadjust / 60.0
    return UnitConversions.convert(water_gpm, 'gal/min', 'm^3/s')
  end

  def schedule
    return @schedule
  end

  private

  def validateValues(values, num_values, sch_name)
    err_msg = "A comma-separated string of #{num_values} numbers must be entered for the #{sch_name} schedule."
    if values.is_a?(Array)
      if values.length != num_values
        fail err_msg
      end

      values.each do |val|
        if not valid_float?(val)
          fail err_msg
        end
      end
      floats = values.map { |i| i.to_f }
    elsif values.is_a?(String)
      begin
        vals = values.split(',')
        vals.each do |val|
          if not valid_float?(val)
            fail err_msg
          end
        end
        floats = vals.map { |i| i.to_f }
        if floats.length != num_values
          fail err_msg
        end
      rescue
        fail err_msg
      end
    else
      fail err_msg
    end
    return floats
  end

  def valid_float?(str)
    !!Float(str) rescue false
  end

  def normalizeSumToOne(values)
    sum = values.reduce(:+).to_f
    if sum == 0.0
      return values
    end

    return values.map { |val| val / sum }
  end

  def normalizeAvgToOne(values)
    avg = values.reduce(:+).to_f / values.size
    if avg == 0.0
      return values
    end

    return values.map { |val| val / avg }
  end

  def calcMaxval()
    if @weekday_hourly_values.max > @weekend_hourly_values.max
      maxval = @monthly_values.max * @weekday_hourly_values.max
    else
      maxval = @monthly_values.max * @weekend_hourly_values.max
    end
    if maxval == 0.0
      maxval = 1.0 # Prevent divide by zero
    end
    return maxval
  end

  def calcSchadjust()
    # if sum != 1, normalize to get correct max val
    sum_wkdy = 0
    sum_wknd = 0
    @weekday_hourly_values.each do |v|
      sum_wkdy += v
    end
    @weekend_hourly_values.each do |v|
      sum_wknd += v
    end
    if sum_wkdy < sum_wknd
      return 1 / sum_wknd
    end

    return 1 / sum_wkdy
  end

  def createSchedule()
    month_num_days = Constants.NumDaysInMonths(@year)
    month_num_days[@end_month - 1] = @end_day

    day_startm = Schedule.day_start_months(@year)
    day_startm[@begin_month - 1] += @begin_day - 1
    day_endm = [Schedule.day_start_months(@year), month_num_days].transpose.map { |i| i.reduce(:+) - 1 }

    time = []
    for h in 1..24
      time[h] = OpenStudio::Time.new(0, h, 0, 0)
    end

    schedule = OpenStudio::Model::ScheduleRuleset.new(@model)
    schedule.setName(@sch_name)

    prev_wkdy_vals = nil
    prev_wkdy_rule = nil
    prev_wknd_vals = nil
    prev_wknd_rule = nil
    periods = []
    if @begin_month <= @end_month # contiguous period
      periods << [@begin_month, @end_month]
    else # non-contiguous period
      periods << [1, @end_month]
      periods << [@begin_month, 12]
    end

    periods.each do |period|
      for m in period[0]..period[1]
        date_s = OpenStudio::Date::fromDayOfYear(day_startm[m - 1], @year)
        date_e = OpenStudio::Date::fromDayOfYear(day_endm[m - 1], @year)

        wkdy_vals = []
        wknd_vals = []
        for h in 1..24
          wkdy_vals[h] = (@monthly_values[m - 1] * @weekday_hourly_values[h - 1]) / @maxval
          wknd_vals[h] = (@monthly_values[m - 1] * @weekend_hourly_values[h - 1]) / @maxval
        end

        if (wkdy_vals == prev_wkdy_vals) && (wknd_vals == prev_wknd_vals)
          # Extend end date of current rule(s)
          prev_wkdy_rule.setEndDate(date_e) unless prev_wkdy_rule.nil?
          prev_wknd_rule.setEndDate(date_e) unless prev_wknd_rule.nil?
        elsif wkdy_vals == wknd_vals
          # Alldays
          wkdy_rule = OpenStudio::Model::ScheduleRule.new(schedule)
          wkdy_rule.setName(@sch_name + " #{Schedule.allday_name} ruleset#{m}")
          wkdy = wkdy_rule.daySchedule
          wkdy.setName(@sch_name + " #{Schedule.allday_name}#{m}")
          previous_value = wkdy_vals[1]
          for h in 1..24
            next if (h != 24) && (wkdy_vals[h + 1] == previous_value)

            wkdy.addValue(time[h], previous_value)
            previous_value = wkdy_vals[h + 1]
          end
          Schedule.set_weekday_rule(wkdy_rule)
          Schedule.set_weekend_rule(wkdy_rule)
          wkdy_rule.setStartDate(date_s)
          wkdy_rule.setEndDate(date_e)
          prev_wkdy_rule = wkdy_rule
          prev_wknd_rule = nil
        else
          # Weekdays
          wkdy_rule = OpenStudio::Model::ScheduleRule.new(schedule)
          wkdy_rule.setName(@sch_name + " #{Schedule.weekday_name} ruleset#{m}")
          wkdy = wkdy_rule.daySchedule
          wkdy.setName(@sch_name + " #{Schedule.weekday_name}#{m}")
          previous_value = wkdy_vals[1]
          for h in 1..24
            next if (h != 24) && (wkdy_vals[h + 1] == previous_value)

            wkdy.addValue(time[h], previous_value)
            previous_value = wkdy_vals[h + 1]
          end
          Schedule.set_weekday_rule(wkdy_rule)
          wkdy_rule.setStartDate(date_s)
          wkdy_rule.setEndDate(date_e)
          prev_wkdy_rule = wkdy_rule

          # Weekends
          wknd_rule = OpenStudio::Model::ScheduleRule.new(schedule)
          wknd_rule.setName(@sch_name + " #{Schedule.weekend_name} ruleset#{m}")
          wknd = wknd_rule.daySchedule
          wknd.setName(@sch_name + " #{Schedule.weekend_name}#{m}")
          previous_value = wknd_vals[1]
          for h in 1..24
            next if (h != 24) && (wknd_vals[h + 1] == previous_value)

            wknd.addValue(time[h], previous_value)
            previous_value = wknd_vals[h + 1]
          end
          Schedule.set_weekend_rule(wknd_rule)
          wknd_rule.setStartDate(date_s)
          wknd_rule.setEndDate(date_e)
          prev_wknd_rule = wknd_rule
        end

        prev_wkdy_vals = wkdy_vals
        prev_wknd_vals = wknd_vals
      end
    end

    Schedule.set_schedule_type_limits(@model, schedule, @schedule_type_limits_name)

    return schedule
  end
end

class Schedule
  def self.allday_name
    return 'allday'
  end

  def self.weekday_name
    return 'weekday'
  end

  def self.weekend_name
    return 'weekend'
  end

  # return [Double] The total number of full load hours for this schedule.
  def self.annual_equivalent_full_load_hrs(modelYear, schedule)
    if schedule.to_ScheduleInterval.is_initialized
      timeSeries = schedule.to_ScheduleInterval.get.timeSeries
      annual_flh = timeSeries.averageValue * 8760
      return annual_flh
    end

    if not schedule.to_ScheduleRuleset.is_initialized
      return
    end

    schedule = schedule.to_ScheduleRuleset.get

    # Define the start and end date
    year_start_date = OpenStudio::Date.new(OpenStudio::MonthOfYear.new('January'), 1, modelYear)
    year_end_date = OpenStudio::Date.new(OpenStudio::MonthOfYear.new('December'), 31, modelYear)

    # Get the ordered list of all the day schedules
    # that are used by this schedule ruleset
    day_schs = schedule.getDaySchedules(year_start_date, year_end_date)

    # Get a 365-value array of which schedule is used on each day of the year,
    day_schs_used_each_day = schedule.getActiveRuleIndices(year_start_date, year_end_date)
    if !day_schs_used_each_day.length == 365
      OpenStudio::logFree(OpenStudio::Error, 'openstudio.standards.ScheduleRuleset', "#{schedule.name} does not have 365 daily schedules accounted for, cannot accurately calculate annual EFLH.")
      return 0
    end

    # Create a map that shows how many days each schedule is used
    day_sch_freq = day_schs_used_each_day.group_by { |n| n }

    # Build a hash that maps schedule day index to schedule day
    schedule_index_to_day = {}
    for i in 0..(day_schs.length - 1)
      schedule_index_to_day[day_schs_used_each_day[i]] = day_schs[i]
    end

    # Loop through each of the schedules that is used, figure out the
    # full load hours for that day, then multiply this by the number
    # of days that day schedule applies and add this to the total.
    annual_flh = 0
    max_daily_flh = 0
    default_day_sch = schedule.defaultDaySchedule
    day_sch_freq.each do |freq|
      sch_index = freq[0]
      number_of_days_sch_used = freq[1].size

      # Get the day schedule at this index
      day_sch = nil
      if sch_index == -1 # If index = -1, this day uses the default day schedule (not a rule)
        day_sch = default_day_sch
      else
        day_sch = schedule_index_to_day[sch_index]
      end

      # Determine the full load hours for just one day
      daily_flh = 0
      values = day_sch.values
      times = day_sch.times

      previous_time_decimal = 0
      for i in 0..(times.length - 1)
        time_days = times[i].days
        time_hours = times[i].hours
        time_minutes = times[i].minutes
        time_seconds = times[i].seconds
        time_decimal = (time_days * 24.0) + time_hours + (time_minutes / 60.0) + (time_seconds / 3600.0)
        duration_of_value = time_decimal - previous_time_decimal
        daily_flh += values[i] * duration_of_value
        previous_time_decimal = time_decimal
      end

      # Multiply the daily EFLH by the number
      # of days this schedule is used per year
      # and add this to the overall total
      annual_flh += daily_flh * number_of_days_sch_used
    end

    # Warn if the max daily EFLH is more than 24,
    # which would indicate that this isn't a
    # fractional schedule.
    if max_daily_flh > 24
      OpenStudio::logFree(OpenStudio::Warn, 'openstudio.standards.ScheduleRuleset', "#{schedule.name} has more than 24 EFLH in one day schedule, indicating that it is not a fractional schedule.")
    end

    return annual_flh
  end

  def self.set_schedule_type_limits(model, schedule, schedule_type_limits_name)
    return if schedule_type_limits_name.nil?

    schedule_type_limits = nil
    model.getScheduleTypeLimitss.each do |stl|
      next if stl.name.to_s != schedule_type_limits_name

      schedule_type_limits = stl
      break
    end

    if schedule_type_limits.nil?
      schedule_type_limits = OpenStudio::Model::ScheduleTypeLimits.new(model)
      schedule_type_limits.setName(schedule_type_limits_name)
      if schedule_type_limits_name == Constants.ScheduleTypeLimitsFraction
        schedule_type_limits.setLowerLimitValue(0)
        schedule_type_limits.setUpperLimitValue(1)
        schedule_type_limits.setNumericType('Continuous')
      elsif schedule_type_limits_name == Constants.ScheduleTypeLimitsOnOff
        schedule_type_limits.setLowerLimitValue(0)
        schedule_type_limits.setUpperLimitValue(1)
        schedule_type_limits.setNumericType('Discrete')
      elsif schedule_type_limits_name == Constants.ScheduleTypeLimitsTemperature
        schedule_type_limits.setNumericType('Continuous')
      end
    end

    schedule.setScheduleTypeLimits(schedule_type_limits)
  end

  def self.set_weekday_rule(rule)
    rule.setApplyMonday(true)
    rule.setApplyTuesday(true)
    rule.setApplyWednesday(true)
    rule.setApplyThursday(true)
    rule.setApplyFriday(true)
  end

  def self.set_weekend_rule(rule)
    rule.setApplySaturday(true)
    rule.setApplySunday(true)
  end

  def self.OccupantsWeekdayFractions
    return '0.061, 0.061, 0.061, 0.061, 0.061, 0.061, 0.061, 0.053, 0.025, 0.015, 0.015, 0.015, 0.015, 0.015, 0.015, 0.015, 0.018, 0.033, 0.054, 0.054, 0.054, 0.061, 0.061, 0.061'
  end

  def self.OccupantsWeekendFractions
    return '0.061, 0.061, 0.061, 0.061, 0.061, 0.061, 0.061, 0.053, 0.025, 0.015, 0.015, 0.015, 0.015, 0.015, 0.015, 0.015, 0.018, 0.033, 0.054, 0.054, 0.054, 0.061, 0.061, 0.061'
  end

  def self.OccupantsMonthlyMultipliers
    return '1.0, 1.0, 1.0, 1.0, 1.0, 1.0, 1.0, 1.0, 1.0, 1.0, 1.0, 1.0'
  end

  def self.LightingExteriorWeekdayFractions
    # Schedules from T24 2016 Residential ACM Appendix C Table 8 Exterior Lighting Hourly Multiplier (Weekdays and weekends)
    return '0.046, 0.046, 0.046, 0.046, 0.046, 0.037, 0.035, 0.034, 0.033, 0.028, 0.022, 0.015, 0.012, 0.011, 0.011, 0.012, 0.019, 0.037, 0.049, 0.065, 0.091, 0.105, 0.091, 0.063'
  end

  def self.LightingExteriorWeekendFractions
    return '0.046, 0.046, 0.045, 0.045, 0.046, 0.045, 0.044, 0.041, 0.036, 0.03, 0.024, 0.016, 0.012, 0.011, 0.011, 0.012, 0.019, 0.038, 0.048, 0.06, 0.083, 0.098, 0.085, 0.059'
  end

  def self.LightingExteriorMonthlyMultipliers
    return '1.248, 1.257, 0.993, 0.989, 0.993, 0.827, 0.821, 0.821, 0.827, 0.99, 0.987, 1.248'
  end

  def self.LightingExteriorHolidayWeekdayFractions
    return '0.0, 0.0, 0.0, 0.0, 0.0, 0.0, 0.0, 0.0, 0.0, 0.0, 0.0, 0.0, 0.0, 0.0, 0.0, 0.0, 0.008, 0.098, 0.168, 0.194, 0.284, 0.192, 0.037, 0.019'
  end

  def self.LightingExteriorHolidayWeekendFractions
    return '0.0, 0.0, 0.0, 0.0, 0.0, 0.0, 0.0, 0.0, 0.0, 0.0, 0.0, 0.0, 0.0, 0.0, 0.0, 0.0, 0.008, 0.098, 0.168, 0.194, 0.284, 0.192, 0.037, 0.019'
  end

  def self.LightingExteriorHolidayMonthlyMultipliers
    return '1.248, 1.257, 0.993, 0.989, 0.993, 0.827, 0.821, 0.821, 0.827, 0.99, 0.987, 1.248'
  end

  def self.CookingRangeWeekdayFractions
    return '0.007, 0.007, 0.004, 0.004, 0.007, 0.011, 0.025, 0.042, 0.046, 0.048, 0.042, 0.050, 0.057, 0.046, 0.057, 0.044, 0.092, 0.150, 0.117, 0.060, 0.035, 0.025, 0.016, 0.011'
  end

  def self.CookingRangeWeekendFractions
    return '0.007, 0.007, 0.004, 0.004, 0.007, 0.011, 0.025, 0.042, 0.046, 0.048, 0.042, 0.050, 0.057, 0.046, 0.057, 0.044, 0.092, 0.150, 0.117, 0.060, 0.035, 0.025, 0.016, 0.011'
  end

  def self.CookingRangeMonthlyMultipliers
    return '1.097, 1.097, 0.991, 0.987, 0.991, 0.890, 0.896, 0.896, 0.890, 1.085, 1.085, 1.097'
  end

  def self.DishwasherWeekdayFractions
    return '0.015, 0.007, 0.005, 0.003, 0.003, 0.010, 0.020, 0.031, 0.058, 0.065, 0.056, 0.048, 0.041, 0.046, 0.036, 0.038, 0.038, 0.049, 0.087, 0.111, 0.090, 0.067, 0.044, 0.031'
  end

  def self.DishwasherWeekendFractions
    return '0.015, 0.007, 0.005, 0.003, 0.003, 0.010, 0.020, 0.031, 0.058, 0.065, 0.056, 0.048, 0.041, 0.046, 0.036, 0.038, 0.038, 0.049, 0.087, 0.111, 0.090, 0.067, 0.044, 0.031'
  end

  def self.DishwasherMonthlyMultipliers
    return '1.097, 1.097, 0.991, 0.987, 0.991, 0.890, 0.896, 0.896, 0.890, 1.085, 1.085, 1.097'
  end

  def self.ClothesWasherWeekdayFractions
    return '0.009, 0.007, 0.004, 0.004, 0.007, 0.011, 0.022, 0.049, 0.073, 0.086, 0.084, 0.075, 0.067, 0.060, 0.049, 0.052, 0.050, 0.049, 0.049, 0.049, 0.049, 0.047, 0.032, 0.017'
  end

  def self.ClothesWasherWeekendFractions
    return '0.009, 0.007, 0.004, 0.004, 0.007, 0.011, 0.022, 0.049, 0.073, 0.086, 0.084, 0.075, 0.067, 0.060, 0.049, 0.052, 0.050, 0.049, 0.049, 0.049, 0.049, 0.047, 0.032, 0.017'
  end

  def self.ClothesWasherMonthlyMultipliers
    return '1.011, 1.002, 1.022, 1.020, 1.022, 0.996, 0.999, 0.999, 0.996, 0.964, 0.959, 1.011'
  end

  def self.ClothesDryerWeekdayFractions
    return '0.010, 0.006, 0.004, 0.002, 0.004, 0.006, 0.016, 0.032, 0.048, 0.068, 0.078, 0.081, 0.074, 0.067, 0.057, 0.061, 0.055, 0.054, 0.051, 0.051, 0.052, 0.054, 0.044, 0.024'
  end

  def self.ClothesDryerWeekendFractions
    return '0.010, 0.006, 0.004, 0.002, 0.004, 0.006, 0.016, 0.032, 0.048, 0.068, 0.078, 0.081, 0.074, 0.067, 0.057, 0.061, 0.055, 0.054, 0.051, 0.051, 0.052, 0.054, 0.044, 0.024'
  end

  def self.ClothesDryerMonthlyMultipliers
    return '1.0, 1.0, 1.0, 1.0, 1.0, 1.0, 1.0, 1.0, 1.0, 1.0, 1.0, 1.0'
  end

  def self.FixturesWeekdayFractions
    return '0.012, 0.006, 0.004, 0.005, 0.010, 0.034, 0.078, 0.087, 0.080, 0.067, 0.056, 0.047, 0.040, 0.035, 0.033, 0.031, 0.039, 0.051, 0.060, 0.060, 0.055, 0.048, 0.038, 0.026'
  end

  def self.FixturesWeekendFractions
    return '0.012, 0.006, 0.004, 0.005, 0.010, 0.034, 0.078, 0.087, 0.080, 0.067, 0.056, 0.047, 0.040, 0.035, 0.033, 0.031, 0.039, 0.051, 0.060, 0.060, 0.055, 0.048, 0.038, 0.026'
  end

  def self.FixturesMonthlyMultipliers
    return '1.0, 1.0, 1.0, 1.0, 1.0, 1.0, 1.0, 1.0, 1.0, 1.0, 1.0, 1.0'
  end

  def self.RefrigeratorWeekdayFractions
    return '0.040, 0.039, 0.038, 0.037, 0.036, 0.036, 0.038, 0.040, 0.041, 0.041, 0.040, 0.040, 0.042, 0.042, 0.042, 0.041, 0.044, 0.048, 0.050, 0.048, 0.047, 0.046, 0.044, 0.041'
  end

  def self.RefrigeratorWeekendFractions
    return '0.040, 0.039, 0.038, 0.037, 0.036, 0.036, 0.038, 0.040, 0.041, 0.041, 0.040, 0.040, 0.042, 0.042, 0.042, 0.041, 0.044, 0.048, 0.050, 0.048, 0.047, 0.046, 0.044, 0.041'
  end

  def self.RefrigeratorMonthlyMultipliers
    return '0.837, 0.835, 1.084, 1.084, 1.084, 1.096, 1.096, 1.096, 1.096, 0.931, 0.925, 0.837'
  end

  def self.ExtraRefrigeratorWeekdayFractions
    return '0.040, 0.039, 0.038, 0.037, 0.036, 0.036, 0.038, 0.040, 0.041, 0.041, 0.040, 0.040, 0.042, 0.042, 0.042, 0.041, 0.044, 0.048, 0.050, 0.048, 0.047, 0.046, 0.044, 0.041'
  end

  def self.ExtraRefrigeratorWeekendFractions
    return '0.040, 0.039, 0.038, 0.037, 0.036, 0.036, 0.038, 0.040, 0.041, 0.041, 0.040, 0.040, 0.042, 0.042, 0.042, 0.041, 0.044, 0.048, 0.050, 0.048, 0.047, 0.046, 0.044, 0.041'
  end

  def self.ExtraRefrigeratorMonthlyMultipliers
    return '0.837, 0.835, 1.084, 1.084, 1.084, 1.096, 1.096, 1.096, 1.096, 0.931, 0.925, 0.837'
  end

  def self.FreezerWeekdayFractions
    return '0.040, 0.039, 0.038, 0.037, 0.036, 0.036, 0.038, 0.040, 0.041, 0.041, 0.040, 0.040, 0.042, 0.042, 0.042, 0.041, 0.044, 0.048, 0.050, 0.048, 0.047, 0.046, 0.044, 0.041'
  end

  def self.FreezerWeekendFractions
    return '0.040, 0.039, 0.038, 0.037, 0.036, 0.036, 0.038, 0.040, 0.041, 0.041, 0.040, 0.040, 0.042, 0.042, 0.042, 0.041, 0.044, 0.048, 0.050, 0.048, 0.047, 0.046, 0.044, 0.041'
  end

  def self.FreezerMonthlyMultipliers
    return '0.837, 0.835, 1.084, 1.084, 1.084, 1.096, 1.096, 1.096, 1.096, 0.931, 0.925, 0.837'
  end

  def self.CeilingFanWeekdayFractions
    return '0.057, 0.057, 0.057, 0.057, 0.057, 0.057, 0.057, 0.024, 0.024, 0.024, 0.024, 0.024, 0.024, 0.024, 0.024, 0.024, 0.024, 0.024, 0.057, 0.057, 0.057, 0.057, 0.057, 0.057'
  end

  def self.CeilingFanWeekendFractions
    return '0.057, 0.057, 0.057, 0.057, 0.057, 0.057, 0.057, 0.024, 0.024, 0.024, 0.024, 0.024, 0.024, 0.024, 0.024, 0.024, 0.024, 0.024, 0.057, 0.057, 0.057, 0.057, 0.057, 0.057'
  end

  def self.CeilingFanMonthlyMultipliers(weather:)
    return HVAC.get_default_ceiling_fan_months(weather).join(', ')
  end

  def self.PlugLoadsOtherWeekdayFractions
    return '0.035, 0.033, 0.032, 0.031, 0.032, 0.033, 0.037, 0.042, 0.043, 0.043, 0.043, 0.044, 0.045, 0.045, 0.044, 0.046, 0.048, 0.052, 0.053, 0.05, 0.047, 0.045, 0.04, 0.036'
  end

  def self.PlugLoadsOtherWeekendFractions
    return '0.035, 0.033, 0.032, 0.031, 0.032, 0.033, 0.037, 0.042, 0.043, 0.043, 0.043, 0.044, 0.045, 0.045, 0.044, 0.046, 0.048, 0.052, 0.053, 0.05, 0.047, 0.045, 0.04, 0.036'
  end

  def self.PlugLoadsOtherMonthlyMultipliers
    return '1.248, 1.257, 0.993, 0.989, 0.993, 0.827, 0.821, 0.821, 0.827, 0.99, 0.987, 1.248'
  end

  def self.PlugLoadsTVWeekdayFractions
    return '0.037, 0.018, 0.009, 0.007, 0.011, 0.018, 0.029, 0.040, 0.049, 0.058, 0.065, 0.072, 0.076, 0.086, 0.091, 0.102, 0.127, 0.156, 0.210, 0.294, 0.363, 0.344, 0.208, 0.090'
  end

  def self.PlugLoadsTVWeekendFractions
    return '0.044, 0.022, 0.012, 0.008, 0.011, 0.014, 0.024, 0.043, 0.071, 0.094, 0.112, 0.123, 0.132, 0.156, 0.178, 0.196, 0.206, 0.213, 0.251, 0.330, 0.388, 0.358, 0.226, 0.103'
  end

  def self.PlugLoadsTVMonthlyMultipliers
    return '1.137, 1.129, 0.961, 0.969, 0.961, 0.993, 0.996, 0.96, 0.993, 0.867, 0.86, 1.137'
  end

  def self.PlugLoadsVehicleWeekdayFractions
    return '0.042, 0.042, 0.042, 0.042, 0.042, 0.042, 0.042, 0.042, 0.042, 0.042, 0.042, 0.042, 0.042, 0.042, 0.042, 0.042, 0.042, 0.042, 0.042, 0.042, 0.042, 0.042, 0.042, 0.042'
  end

  def self.PlugLoadsVehicleWeekendFractions
    return '0.042, 0.042, 0.042, 0.042, 0.042, 0.042, 0.042, 0.042, 0.042, 0.042, 0.042, 0.042, 0.042, 0.042, 0.042, 0.042, 0.042, 0.042, 0.042, 0.042, 0.042, 0.042, 0.042, 0.042'
  end

  def self.PlugLoadsVehicleMonthlyMultipliers
    return '1.0, 1.0, 1.0, 1.0, 1.0, 1.0, 1.0, 1.0, 1.0, 1.0, 1.0, 1.0'
  end

  def self.PlugLoadsWellPumpWeekdayFractions
    return '0.044, 0.023, 0.019, 0.015, 0.016, 0.018, 0.026, 0.033, 0.033, 0.032, 0.033, 0.033, 0.032, 0.032, 0.032, 0.033, 0.045, 0.057, 0.066, 0.076, 0.081, 0.086, 0.075, 0.065'
  end

  def self.PlugLoadsWellPumpWeekendFractions
    return '0.044, 0.023, 0.019, 0.015, 0.016, 0.018, 0.026, 0.033, 0.033, 0.032, 0.033, 0.033, 0.032, 0.032, 0.032, 0.033, 0.045, 0.057, 0.066, 0.076, 0.081, 0.086, 0.075, 0.065'
  end

  def self.PlugLoadsWellPumpMonthlyMultipliers
    return '1.154, 1.161, 1.013, 1.010, 1.013, 0.888, 0.883, 0.883, 0.888, 0.978, 0.974, 1.154'
  end

  def self.FuelLoadsGrillWeekdayFractions
    return '0.004, 0.001, 0.001, 0.002, 0.007, 0.012, 0.029, 0.046, 0.044, 0.041, 0.044, 0.046, 0.042, 0.038, 0.049, 0.059, 0.110, 0.161, 0.115, 0.070, 0.044, 0.019, 0.013, 0.007'
  end

  def self.FuelLoadsGrillWeekendFractions
    return '0.004, 0.001, 0.001, 0.002, 0.007, 0.012, 0.029, 0.046, 0.044, 0.041, 0.044, 0.046, 0.042, 0.038, 0.049, 0.059, 0.110, 0.161, 0.115, 0.070, 0.044, 0.019, 0.013, 0.007'
  end

  def self.FuelLoadsGrillMonthlyMultipliers
    return '1.097, 1.097, 0.991, 0.987, 0.991, 0.890, 0.896, 0.896, 0.890, 1.085, 1.085, 1.097'
  end

  def self.FuelLoadsLightingWeekdayFractions
    return '0.044, 0.023, 0.019, 0.015, 0.016, 0.018, 0.026, 0.033, 0.033, 0.032, 0.033, 0.033, 0.032, 0.032, 0.032, 0.033, 0.045, 0.057, 0.066, 0.076, 0.081, 0.086, 0.075, 0.065'
  end

  def self.FuelLoadsLightingWeekendFractions
    return '0.044, 0.023, 0.019, 0.015, 0.016, 0.018, 0.026, 0.033, 0.033, 0.032, 0.033, 0.033, 0.032, 0.032, 0.032, 0.033, 0.045, 0.057, 0.066, 0.076, 0.081, 0.086, 0.075, 0.065'
  end

  def self.FuelLoadsLightingMonthlyMultipliers
    return '1.154, 1.161, 1.013, 1.010, 1.013, 0.888, 0.883, 0.883, 0.888, 0.978, 0.974, 1.154'
  end

  def self.FuelLoadsFireplaceWeekdayFractions
    return '0.044, 0.023, 0.019, 0.015, 0.016, 0.018, 0.026, 0.033, 0.033, 0.032, 0.033, 0.033, 0.032, 0.032, 0.032, 0.033, 0.045, 0.057, 0.066, 0.076, 0.081, 0.086, 0.075, 0.065'
  end

  def self.FuelLoadsFireplaceWeekendFractions
    return '0.044, 0.023, 0.019, 0.015, 0.016, 0.018, 0.026, 0.033, 0.033, 0.032, 0.033, 0.033, 0.032, 0.032, 0.032, 0.033, 0.045, 0.057, 0.066, 0.076, 0.081, 0.086, 0.075, 0.065'
  end

  def self.FuelLoadsFireplaceMonthlyMultipliers
    return '1.154, 1.161, 1.013, 1.010, 1.013, 0.888, 0.883, 0.883, 0.888, 0.978, 0.974, 1.154'
  end

  def self.PoolPumpWeekdayFractions
    return '0.003, 0.003, 0.003, 0.004, 0.008, 0.015, 0.026, 0.044, 0.084, 0.121, 0.127, 0.121, 0.120, 0.090, 0.075, 0.061, 0.037, 0.023, 0.013, 0.008, 0.004, 0.003, 0.003, 0.003'
  end

  def self.PoolPumpWeekendFractions
    return '0.003, 0.003, 0.003, 0.004, 0.008, 0.015, 0.026, 0.044, 0.084, 0.121, 0.127, 0.121, 0.120, 0.090, 0.075, 0.061, 0.037, 0.023, 0.013, 0.008, 0.004, 0.003, 0.003, 0.003'
  end

  def self.PoolPumpMonthlyMultipliers
    return '1.154, 1.161, 1.013, 1.010, 1.013, 0.888, 0.883, 0.883, 0.888, 0.978, 0.974, 1.154'
  end

  def self.PoolHeaterWeekdayFractions
    return '0.003, 0.003, 0.003, 0.004, 0.008, 0.015, 0.026, 0.044, 0.084, 0.121, 0.127, 0.121, 0.120, 0.090, 0.075, 0.061, 0.037, 0.023, 0.013, 0.008, 0.004, 0.003, 0.003, 0.003'
  end

  def self.PoolHeaterWeekendFractions
    return '0.003, 0.003, 0.003, 0.004, 0.008, 0.015, 0.026, 0.044, 0.084, 0.121, 0.127, 0.121, 0.120, 0.090, 0.075, 0.061, 0.037, 0.023, 0.013, 0.008, 0.004, 0.003, 0.003, 0.003'
  end

  def self.PoolHeaterMonthlyMultipliers
    return '1.154, 1.161, 1.013, 1.010, 1.013, 0.888, 0.883, 0.883, 0.888, 0.978, 0.974, 1.154'
  end

  def self.HotTubPumpWeekdayFractions
    return '0.024, 0.029, 0.024, 0.029, 0.047, 0.067, 0.057, 0.024, 0.024, 0.019, 0.015, 0.014, 0.014, 0.014, 0.024, 0.058, 0.126, 0.122, 0.068, 0.061, 0.051, 0.043, 0.024, 0.024'
  end

  def self.HotTubPumpWeekendFractions
    return '0.024, 0.029, 0.024, 0.029, 0.047, 0.067, 0.057, 0.024, 0.024, 0.019, 0.015, 0.014, 0.014, 0.014, 0.024, 0.058, 0.126, 0.122, 0.068, 0.061, 0.051, 0.043, 0.024, 0.024'
  end

  def self.HotTubPumpMonthlyMultipliers
    return '0.921, 0.928, 0.921, 0.915, 0.921, 1.160, 1.158, 1.158, 1.160, 0.921, 0.915, 0.921'
  end

  def self.HotTubHeaterWeekdayFractions
    return '0.024, 0.029, 0.024, 0.029, 0.047, 0.067, 0.057, 0.024, 0.024, 0.019, 0.015, 0.014, 0.014, 0.014, 0.024, 0.058, 0.126, 0.122, 0.068, 0.061, 0.051, 0.043, 0.024, 0.024'
  end

  def self.HotTubHeaterWeekendFractions
    return '0.024, 0.029, 0.024, 0.029, 0.047, 0.067, 0.057, 0.024, 0.024, 0.019, 0.015, 0.014, 0.014, 0.014, 0.024, 0.058, 0.126, 0.122, 0.068, 0.061, 0.051, 0.043, 0.024, 0.024'
  end

  def self.HotTubHeaterMonthlyMultipliers
    return '0.837, 0.835, 1.084, 1.084, 1.084, 1.096, 1.096, 1.096, 1.096, 0.931, 0.925, 0.837'
  end

  def self.get_day_num_from_month_day(year, month, day)
    # Returns a value between 1 and 365 (or 366 for a leap year)
    # Returns e.g. 32 for month=2 and day=1 (Feb 1)
    month_num_days = Constants.NumDaysInMonths(year)
    day_num = day
    for m in 0..month - 2
      day_num += month_num_days[m]
    end
    return day_num
  end

  def self.get_daily_season(year, start_month, start_day, end_month, end_day)
    start_day_num = get_day_num_from_month_day(year, start_month, start_day)
    end_day_num = get_day_num_from_month_day(year, end_month, end_day)

    season = Array.new(Constants.NumDaysInYear(year), 0)
    if end_day_num >= start_day_num
      season.fill(1, start_day_num - 1, end_day_num - start_day_num + 1) # Fill between start/end days
    else # Wrap around year
      season.fill(1, start_day_num - 1) # Fill between start day and end of year
      season.fill(1, 0, end_day_num) # Fill between start of year and end day
    end
    return season
  end

  def self.months_to_days(year, months)
    month_num_days = Constants.NumDaysInMonths(year)
    days = []
    for m in 0..11
      days.concat([months[m]] * month_num_days[m])
    end
    return days
  end

  def self.day_start_months(year)
    month_num_days = Constants.NumDaysInMonths(year)
    return month_num_days.each_with_index.map { |n, i| get_day_num_from_month_day(year, i + 1, 1) }
  end

  def self.day_end_months(year)
    month_num_days = Constants.NumDaysInMonths(year)
    return month_num_days.each_with_index.map { |n, i| get_day_num_from_month_day(year, i + 1, n) }
  end

  def self.create_ruleset_from_daily_season(model, values)
    s = OpenStudio::Model::ScheduleRuleset.new(model)
    year = model.getYearDescription.assumedYear
    start_value = values[0]
    start_date = OpenStudio::Date::fromDayOfYear(1, year)
    values.each_with_index do |value, i|
      i += 1
      next unless value != start_value || i == values.length

      rule = OpenStudio::Model::ScheduleRule.new(s)
      set_weekday_rule(rule)
      set_weekend_rule(rule)
      i += 1 if i == values.length
      end_date = OpenStudio::Date::fromDayOfYear(i - 1, year)
      rule.setStartDate(start_date)
      rule.setEndDate(end_date)
      day_schedule = rule.daySchedule
      day_schedule.addValue(OpenStudio::Time.new(0, 24, 0, 0), start_value)
      break if i == values.length + 1

      start_date = OpenStudio::Date::fromDayOfYear(i, year)
      start_value = value
    end
    return s
  end

  def self.parse_date_range(date_range)
    begin_end_dates = date_range.split('-').map { |v| v.strip }
    if begin_end_dates.size != 2
      fail "Invalid date format specified for '#{date_range}'."
    end

    begin_values = begin_end_dates[0].split(' ').map { |v| v.strip }
    end_values = begin_end_dates[1].split(' ').map { |v| v.strip }

    if (begin_values.size != 2) || (end_values.size != 2)
      fail "Invalid date format specified for '#{date_range}'."
    end

    require 'date'
    begin_month = Date::ABBR_MONTHNAMES.index(begin_values[0].capitalize)
    end_month = Date::ABBR_MONTHNAMES.index(end_values[0].capitalize)
    begin_day = begin_values[1].to_i
    end_day = end_values[1].to_i
    if begin_month.nil? || end_month.nil? || begin_day == 0 || end_day == 0
      fail "Invalid date format specified for '#{date_range}'."
    end

    return begin_month, begin_day, end_month, end_day
  end

  def self.schedules_file_includes_col_name(schedules_file, col_name)
    schedules_file_includes_col_name = false
    if not schedules_file.nil?
      if schedules_file.schedules.keys.include?(col_name)
        schedules_file_includes_col_name = true
      end
    end
    return schedules_file_includes_col_name
  end
end

class SchedulesFile
  # Constants
  ColumnOccupants = 'occupants'
  ColumnLightingInterior = 'lighting_interior'
  ColumnLightingExterior = 'lighting_exterior'
  ColumnLightingGarage = 'lighting_garage'
  ColumnLightingExteriorHoliday = 'lighting_exterior_holiday'
  ColumnCookingRange = 'cooking_range'
  ColumnRefrigerator = 'refrigerator'
  ColumnExtraRefrigerator = 'extra_refrigerator'
  ColumnFreezer = 'freezer'
  ColumnDishwasher = 'dishwasher'
  ColumnClothesWasher = 'clothes_washer'
  ColumnClothesDryer = 'clothes_dryer'
  ColumnCeilingFan = 'ceiling_fan'
  ColumnPlugLoadsOther = 'plug_loads_other'
  ColumnPlugLoadsTV = 'plug_loads_tv'
  ColumnPlugLoadsVehicle = 'plug_loads_vehicle'
  ColumnPlugLoadsWellPump = 'plug_loads_well_pump'
  ColumnFuelLoadsGrill = 'fuel_loads_grill'
  ColumnFuelLoadsLighting = 'fuel_loads_lighting'
  ColumnFuelLoadsFireplace = 'fuel_loads_fireplace'
  ColumnPoolPump = 'pool_pump'
  ColumnPoolHeater = 'pool_heater'
  ColumnHotTubPump = 'hot_tub_pump'
  ColumnHotTubHeater = 'hot_tub_heater'
  ColumnHotWaterDishwasher = 'hot_water_dishwasher'
  ColumnHotWaterClothesWasher = 'hot_water_clothes_washer'
  ColumnHotWaterFixtures = 'hot_water_fixtures'
  ColumnVacancy = 'vacancy'

  def initialize(runner: nil,
                 model: nil,
                 schedules_paths:,
                 col_names:,
                 schedule_min_val: 0,
                 schedule_max_val: 1)
    return if schedules_paths.nil?

    @runner = runner
    @model = model
    @schedules_paths = schedules_paths.split(',')
    @schedule_min_val = schedule_min_val
    @schedule_max_val = schedule_max_val

<<<<<<< HEAD
    import(col_names: col_names)
=======
    import(col_names: SchedulesFile.ColumnNames.keys)
>>>>>>> 11426558

    @tmp_schedules = Marshal.load(Marshal.dump(@schedules))
    set_vacancy

    tmpfile = Tempfile.new(['schedules', '.csv'])
    @tmp_schedules_path = tmpfile.path.to_s
    export

    get_external_file
  end

  def nil?
    if @schedules.nil?
      return true
    end

    return false
  end

  def import(col_names:)
    @schedules = {}
    @schedules_paths.each do |schedules_path|
      columns = CSV.read(schedules_path).transpose
      columns.each do |col|
        col_name = col[0]
        unless col_names.include? col_name
          fail "Schedule column name '#{col_name}' is invalid. [context: #{schedules_path}]"
        end

        values = col[1..-1].reject { |v| v.nil? }

        begin
          values = values.map { |v| Float(v) }
        rescue ArgumentError
          fail "Schedule value must be numeric for column '#{col_name}'. [context: #{schedules_path}]"
        end

        @schedules[col_name] = values
      end
    end
  end

  def validate_schedules(year:)
    @year = year
    num_hrs_in_year = Constants.NumHoursInYear(@year)

    @schedules_paths.each do |schedules_path|
      columns = CSV.read(schedules_path).transpose
      columns.each do |col|
        col_name = col[0]
        values = col[1..-1].reject { |v| v.nil? }
        values = values.map { |v| Float(v) }
        schedule_length = values.length

        if not @schedule_max_val.nil?
          if values.max > @schedule_max_val
            fail "Schedule max value for column '#{col_name}' must be less than or equal to #{@schedule_max_val}. [context: #{schedules_path}]"
          end
        end

        if not @schedule_min_val.nil?
          if values.min < @schedule_min_val
            fail "Schedule min value for column '#{col_name}' must be greater than or equal to #{@schedule_min_val}. [context: #{schedules_path}]"
          end
        end

        valid_minutes_per_item = [1, 2, 3, 4, 5, 6, 10, 12, 15, 20, 30, 60]
        valid_num_rows = valid_minutes_per_item.map { |min_per_item| (60.0 * num_hrs_in_year / min_per_item).to_i }
        unless valid_num_rows.include? schedule_length
          fail "Schedule has invalid number of rows (#{schedule_length}) for column '#{col_name}'. Must be one of: #{valid_num_rows.reverse.join(', ')}. [context: #{@schedules_path}]"
        end
      end
    end
  end

  def export
    return false if @tmp_schedules_path.nil?

    CSV.open(@tmp_schedules_path, 'wb') do |csv|
      csv << @tmp_schedules.keys
      rows = @tmp_schedules.values.transpose
      rows.each do |row|
        csv << row
      end
    end

    return true
  end

  def schedules
    return @schedules
  end

  def tmp_schedules
    return @tmp_schedules
  end

  def external_file
    return @external_file
  end

  def get_col_index(col_name:)
    headers = []
    @schedules_paths.each do |schedules_path|
      next if schedules_path.nil?

      headers += CSV.open(schedules_path, 'r') { |csv| csv.first }
    end
    col_num = headers.index(col_name)
    return col_num
  end

  def create_schedule_file(col_name:,
                           rows_to_skip: 1)
    @model.getScheduleFiles.each do |schedule_file|
      next if schedule_file.name.to_s != col_name

      return schedule_file
    end

    if @schedules[col_name].nil?
      return
    end

    col_index = get_col_index(col_name: col_name)
    num_hrs_in_year = Constants.NumHoursInYear(@year)
    schedule_length = @schedules[col_name].length
    min_per_item = 60.0 / (schedule_length / num_hrs_in_year)

    schedule_file = OpenStudio::Model::ScheduleFile.new(@external_file)
    schedule_file.setName(col_name)
    schedule_file.setColumnNumber(col_index + 1)
    schedule_file.setRowstoSkipatTop(rows_to_skip)
    schedule_file.setNumberofHoursofData(num_hrs_in_year.to_i)
    schedule_file.setMinutesperItem(min_per_item.to_i)

    return schedule_file
  end

  # the equivalent number of hours in the year, if the schedule was at full load (1.0)
  def annual_equivalent_full_load_hrs(col_name:,
                                      schedules: nil)
    if @schedules[col_name].nil?
      return
    end

    if schedules.nil?
      schedules = @schedules # the schedules before vacancy is applied
    end

    num_hrs_in_year = Constants.NumHoursInYear(@year)
    schedule_length = schedules[col_name].length
    min_per_item = 60.0 / (schedule_length / num_hrs_in_year)
    ann_equiv_full_load_hrs = schedules[col_name].reduce(:+) / (60.0 / min_per_item)

    return ann_equiv_full_load_hrs
  end

  # the power in watts the equipment needs to consume so that, if it were to run annual_equivalent_full_load_hrs hours,
  # it would consume the annual_kwh energy in the year. Essentially, returns the watts for the equipment when schedule
  # is at 1.0, so that, for the given schedule values, the equipment will consume annual_kwh energy in a year.
  def calc_design_level_from_annual_kwh(col_name:,
                                        annual_kwh:)
    if @schedules[col_name].nil?
      return
    end

    ann_equiv_full_load_hrs = annual_equivalent_full_load_hrs(col_name: col_name)
    design_level = annual_kwh * 1000.0 / ann_equiv_full_load_hrs # W

    return design_level
  end

  # Similar to ann_equiv_full_load_hrs, but for thermal energy
  def calc_design_level_from_annual_therm(col_name:,
                                          annual_therm:)
    if @schedules[col_name].nil?
      return
    end

    annual_kwh = UnitConversions.convert(annual_therm, 'therm', 'kWh')
    design_level = calc_design_level_from_annual_kwh(col_name: col_name, annual_kwh: annual_kwh)

    return design_level
  end

  # similar to the calc_design_level_from_annual_kwh, but use daily_kwh instead of annual_kwh to calculate the design
  # level
  def calc_design_level_from_daily_kwh(col_name:,
                                       daily_kwh:)
    if @schedules[col_name].nil?
      return
    end

    full_load_hrs = annual_equivalent_full_load_hrs(col_name: col_name)
    num_days_in_year = Constants.NumDaysInYear(@year)
    daily_full_load_hrs = full_load_hrs / num_days_in_year
    design_level = UnitConversions.convert(daily_kwh / daily_full_load_hrs, 'kW', 'W')

    return design_level
  end

  # similar to calc_design_level_from_daily_kwh but for water usage
  def calc_peak_flow_from_daily_gpm(col_name:,
                                    daily_water:)
    if @schedules[col_name].nil?
      return
    end

    ann_equiv_full_load_hrs = annual_equivalent_full_load_hrs(col_name: col_name)
    num_days_in_year = Constants.NumDaysInYear(@year)
    daily_full_load_hrs = ann_equiv_full_load_hrs / num_days_in_year
    peak_flow = daily_water / daily_full_load_hrs # gallons_per_hour
    peak_flow /= 60 # convert to gallons per minute
    peak_flow = UnitConversions.convert(peak_flow, 'gal/min', 'm^3/s') # convert to m^3/s
    return peak_flow
  end

  def get_external_file
    if File.exist? @tmp_schedules_path
      @external_file = OpenStudio::Model::ExternalFile::getExternalFile(@model, @tmp_schedules_path)
      if @external_file.is_initialized
        @external_file = @external_file.get
      end
    end
  end

  def set_vacancy
    return unless @tmp_schedules.keys.include? 'vacancy'
    return if @tmp_schedules['vacancy'].all? { |i| i == 0 }

    col_names = SchedulesFile.ColumnNames

    @tmp_schedules[col_names.keys[0]].each_with_index do |ts, i|
      col_names.keys.each do |col_name|
        next if col_names[col_name].nil?
        next unless col_names[col_name] # skip those unaffected by vacancy

        @tmp_schedules[col_name][i] *= (1.0 - @tmp_schedules['vacancy'][i])
      end
    end
  end

  def self.ColumnNames
    # col_name => affected_by_vacancy
    return {
      ColumnOccupants => true,
      ColumnLightingInterior => true,
      ColumnLightingExterior => true,
      ColumnLightingGarage => true,
      ColumnLightingExteriorHoliday => true,
      ColumnCookingRange => true,
      ColumnRefrigerator => false,
      ColumnExtraRefrigerator => false,
      ColumnFreezer => false,
      ColumnDishwasher => true,
      ColumnClothesWasher => true,
      ColumnClothesDryer => true,
      ColumnCeilingFan => true,
      ColumnPlugLoadsOther => true,
      ColumnPlugLoadsTV => true,
      ColumnPlugLoadsVehicle => true,
      ColumnPlugLoadsWellPump => true,
      ColumnFuelLoadsGrill => true,
      ColumnFuelLoadsLighting => true,
      ColumnFuelLoadsFireplace => true,
      ColumnPoolPump => false,
      ColumnPoolHeater => false,
      ColumnHotTubPump => false,
      ColumnHotTubHeater => false,
      ColumnHotWaterDishwasher => true,
      ColumnHotWaterClothesWasher => true,
      ColumnHotWaterFixtures => true,
      ColumnVacancy => nil,
    }
  end
end<|MERGE_RESOLUTION|>--- conflicted
+++ resolved
@@ -1135,6 +1135,8 @@
   ColumnHotWaterClothesWasher = 'hot_water_clothes_washer'
   ColumnHotWaterFixtures = 'hot_water_fixtures'
   ColumnVacancy = 'vacancy'
+  ColumnWaterHeaterSetpoint = 'water_heater_setpoint'
+  ColumnWaterHeaterOperatingMode = 'water_heater_operating_mode'
 
   def initialize(runner: nil,
                  model: nil,
@@ -1150,11 +1152,7 @@
     @schedule_min_val = schedule_min_val
     @schedule_max_val = schedule_max_val
 
-<<<<<<< HEAD
     import(col_names: col_names)
-=======
-    import(col_names: SchedulesFile.ColumnNames.keys)
->>>>>>> 11426558
 
     @tmp_schedules = Marshal.load(Marshal.dump(@schedules))
     set_vacancy
