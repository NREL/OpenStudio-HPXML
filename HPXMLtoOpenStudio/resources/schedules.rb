--- conflicted
+++ resolved
@@ -1660,15 +1660,6 @@
     end
   end
 
-<<<<<<< HEAD
-  def set_vacancy(vacancy_periods)
-    create_column_values_from_periods(ColumnVacancy, vacancy_periods)
-    return if @tmp_schedules[ColumnVacancy].all? { |i| i == 0 }
-
-    @tmp_schedules[ColumnVacancy].each_with_index do |_ts, i|
-      @tmp_schedules.keys.each do |col_name|
-        next unless SchedulesFile.affected_by_vacancy[col_name] # skip those unaffected by vacancy
-=======
   def set_unavailable_periods(unavailable_periods)
     if @unavailable_periods_csv_data.nil?
       @unavailable_periods_csv_data = Schedule.get_unavailable_periods_csv_data
@@ -1693,7 +1684,6 @@
         elsif [SchedulesFile::ColumnWaterHeaterSetpoint].include?(schedule_name)
           schedule_name2 = SchedulesFile::ColumnWaterHeater
         end
->>>>>>> 574d9a08
 
         # Skip those unaffected
         next unless Schedule.unavailable_period_applies(schedule_name2, column_name)
