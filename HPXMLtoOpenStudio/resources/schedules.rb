# frozen_string_literal: true

# Annual constant schedule
class ScheduleConstant
  def initialize(model, sch_name, val = 1.0, schedule_type_limits_name = nil, unavailable_periods: [])
    year = model.getYearDescription.assumedYear
    @schedule = create_schedule(model, sch_name, val, year, schedule_type_limits_name, unavailable_periods)
  end

  def schedule
    return @schedule
  end

  private

  def create_schedule(model, sch_name, val, year, schedule_type_limits_name, unavailable_periods)
    if unavailable_periods.empty?
      if val == 1.0 && (schedule_type_limits_name.nil? || schedule_type_limits_name == Constants.ScheduleTypeLimitsOnOff)
        schedule = model.alwaysOnDiscreteSchedule
      elsif val == 0.0 && (schedule_type_limits_name.nil? || schedule_type_limits_name == Constants.ScheduleTypeLimitsOnOff)
        schedule = model.alwaysOffDiscreteSchedule
      else
        schedule = OpenStudio::Model::ScheduleConstant.new(model)
        schedule.setName(sch_name)
        schedule.setValue(val)

        Schedule.set_schedule_type_limits(model, schedule, schedule_type_limits_name)
      end
    else
      schedule = OpenStudio::Model::ScheduleRuleset.new(model)
      schedule.setName(sch_name)
      schedule.defaultDaySchedule.setName(sch_name + ' default day')

      default_day_sch = schedule.defaultDaySchedule
      default_day_sch.clearValues
      default_day_sch.addValue(OpenStudio::Time.new(0, 24, 0, 0), val)

      Schedule.set_unavailable_periods(schedule, sch_name, unavailable_periods, year)

      Schedule.set_schedule_type_limits(model, schedule, schedule_type_limits_name)
    end

    return schedule
  end
end

# Annual schedule defined by 12 24-hour values for weekdays and weekends.
class HourlyByMonthSchedule
  # weekday_month_by_hour_values must be a 12-element array of 24-element arrays of numbers.
  # weekend_month_by_hour_values must be a 12-element array of 24-element arrays of numbers.
  def initialize(model, sch_name, weekday_month_by_hour_values, weekend_month_by_hour_values,
                 schedule_type_limits_name = nil, normalize_values = true, unavailable_periods: nil)
    year = model.getYearDescription.assumedYear
    @weekday_month_by_hour_values = validate_values(weekday_month_by_hour_values, 12, 24)
    @weekend_month_by_hour_values = validate_values(weekend_month_by_hour_values, 12, 24)
    if normalize_values
      @maxval = calc_max_val()
    else
      @maxval = 1.0
    end
    @schedule = create_schedule(model, sch_name, year, schedule_type_limits_name, unavailable_periods)
  end

  def calc_design_level(val)
    return val * 1000
  end

  def schedule
    return @schedule
  end

  def maxval
    return @maxval
  end

  private

  def validate_values(vals, num_outter_values, num_inner_values)
    err_msg = "A #{num_outter_values}-element array with #{num_inner_values}-element arrays of numbers must be entered for the schedule."
    if not vals.is_a?(Array)
      fail err_msg
    end

    begin
      if vals.length != num_outter_values
        fail err_msg
      end

      vals.each do |val|
        if not val.is_a?(Array)
          fail err_msg
        end
        if val.length != num_inner_values
          fail err_msg
        end
      end
    rescue
      fail err_msg
    end
    return vals
  end

  def calc_max_val()
    maxval = [@weekday_month_by_hour_values.flatten.max, @weekend_month_by_hour_values.flatten.max].max
    if maxval == 0.0
      maxval = 1.0 # Prevent divide by zero
    end
    return maxval
  end

  def create_schedule(model, sch_name, year, schedule_type_limits_name, unavailable_periods)
    day_startm = Schedule.day_start_months(year)
    day_endm = Schedule.day_end_months(year)

    time = []
    for h in 1..24
      time[h] = OpenStudio::Time.new(0, h, 0, 0)
    end

    schedule = OpenStudio::Model::ScheduleRuleset.new(model)
    schedule.setName(sch_name)
    schedule.defaultDaySchedule.setName(sch_name + ' default day')

    prev_wkdy_vals = nil
    prev_wkdy_rule = nil
    prev_wknd_vals = nil
    prev_wknd_rule = nil
    for m in 1..12
      date_s = OpenStudio::Date::fromDayOfYear(day_startm[m - 1], year)
      date_e = OpenStudio::Date::fromDayOfYear(day_endm[m - 1], year)

      wkdy_vals = []
      wknd_vals = []
      for h in 1..24
        wkdy_vals[h] = (@weekday_month_by_hour_values[m - 1][h - 1]) / @maxval
        wknd_vals[h] = (@weekend_month_by_hour_values[m - 1][h - 1]) / @maxval
      end

      if (wkdy_vals == prev_wkdy_vals) && (wknd_vals == prev_wknd_vals)
        # Extend end date of current rule(s)
        prev_wkdy_rule.setEndDate(date_e) unless prev_wkdy_rule.nil?
        prev_wknd_rule.setEndDate(date_e) unless prev_wknd_rule.nil?
      elsif wkdy_vals == wknd_vals
        # Alldays
        wkdy_rule = OpenStudio::Model::ScheduleRule.new(schedule)
        wkdy_rule.setName(sch_name + " #{Schedule.allday_name} ruleset#{m}")
        wkdy = wkdy_rule.daySchedule
        wkdy.setName(sch_name + " #{Schedule.allday_name}#{m}")
        previous_value = wkdy_vals[1]
        for h in 1..24
          next if (h != 24) && (wkdy_vals[h + 1] == previous_value)

          wkdy.addValue(time[h], previous_value)
          previous_value = wkdy_vals[h + 1]
        end
        Schedule.set_weekday_rule(wkdy_rule)
        Schedule.set_weekend_rule(wkdy_rule)
        wkdy_rule.setStartDate(date_s)
        wkdy_rule.setEndDate(date_e)
        prev_wkdy_rule = wkdy_rule
        prev_wknd_rule = nil
      else
        # Weekdays
        wkdy_rule = OpenStudio::Model::ScheduleRule.new(schedule)
        wkdy_rule.setName(sch_name + " #{Schedule.weekday_name} ruleset#{m}")
        wkdy = wkdy_rule.daySchedule
        wkdy.setName(sch_name + " #{Schedule.weekday_name}#{m}")
        previous_value = wkdy_vals[1]
        for h in 1..24
          next if (h != 24) && (wkdy_vals[h + 1] == previous_value)

          wkdy.addValue(time[h], previous_value)
          previous_value = wkdy_vals[h + 1]
        end
        Schedule.set_weekday_rule(wkdy_rule)
        wkdy_rule.setStartDate(date_s)
        wkdy_rule.setEndDate(date_e)
        prev_wkdy_rule = wkdy_rule

        # Weekends
        wknd_rule = OpenStudio::Model::ScheduleRule.new(schedule)
        wknd_rule.setName(sch_name + " #{Schedule.weekend_name} ruleset#{m}")
        wknd = wknd_rule.daySchedule
        wknd.setName(sch_name + " #{Schedule.weekend_name}#{m}")
        previous_value = wknd_vals[1]
        for h in 1..24
          next if (h != 24) && (wknd_vals[h + 1] == previous_value)

          wknd.addValue(time[h], previous_value)
          previous_value = wknd_vals[h + 1]
        end
        Schedule.set_weekend_rule(wknd_rule)
        wknd_rule.setStartDate(date_s)
        wknd_rule.setEndDate(date_e)
        prev_wknd_rule = wknd_rule
      end

      prev_wkdy_vals = wkdy_vals
      prev_wknd_vals = wknd_vals
    end

    Schedule.set_unavailable_periods(schedule, sch_name, unavailable_periods, year)

    Schedule.set_schedule_type_limits(model, schedule, schedule_type_limits_name)

    return schedule
  end
end

# Annual schedule defined by 365 24-hour values for weekdays and weekends.
class HourlyByDaySchedule
  # weekday_day_by_hour_values must be a 365-element array of 24-element arrays of numbers.
  # weekend_day_by_hour_values must be a 365-element array of 24-element arrays of numbers.
  def initialize(model, sch_name, weekday_day_by_hour_values, weekend_day_by_hour_values,
                 schedule_type_limits_name = nil, normalize_values = true, unavailable_periods: nil)
    year = model.getYearDescription.assumedYear
    num_days = Constants.NumDaysInYear(year)
    @weekday_day_by_hour_values = validate_values(weekday_day_by_hour_values, num_days, 24)
    @weekend_day_by_hour_values = validate_values(weekend_day_by_hour_values, num_days, 24)
    if normalize_values
      @maxval = calc_max_val()
    else
      @maxval = 1.0
    end
    @schedule = create_schedule(model, sch_name, year, num_days, schedule_type_limits_name, unavailable_periods)
  end

  def calc_design_level(val)
    return val * 1000
  end

  def schedule
    return @schedule
  end

  def maxval
    return @maxval
  end

  private

  def validate_values(vals, num_outter_values, num_inner_values)
    err_msg = "A #{num_outter_values}-element array with #{num_inner_values}-element arrays of numbers must be entered for the schedule."
    if not vals.is_a?(Array)
      fail err_msg
    end

    begin
      if vals.length != num_outter_values
        fail err_msg
      end

      vals.each do |val|
        if not val.is_a?(Array)
          fail err_msg
        end
        if val.length != num_inner_values
          fail err_msg
        end
      end
    rescue
      fail err_msg
    end
    return vals
  end

  def calc_max_val()
    maxval = [@weekday_day_by_hour_values.flatten.max, @weekend_day_by_hour_values.flatten.max].max
    if maxval == 0.0
      maxval = 1.0 # Prevent divide by zero
    end
    return maxval
  end

  def create_schedule(model, sch_name, year, num_days, schedule_type_limits_name, unavailable_periods)
    time = []
    for h in 1..24
      time[h] = OpenStudio::Time.new(0, h, 0, 0)
    end

    schedule = OpenStudio::Model::ScheduleRuleset.new(model)
    schedule.setName(sch_name)
    schedule.defaultDaySchedule.setName(sch_name + ' default day')

    prev_wkdy_vals = nil
    prev_wkdy_rule = nil
    prev_wknd_vals = nil
    prev_wknd_rule = nil
    for d in 1..num_days
      date_s = OpenStudio::Date::fromDayOfYear(d, year)
      date_e = OpenStudio::Date::fromDayOfYear(d, year)

      wkdy_vals = []
      wknd_vals = []
      for h in 1..24
        wkdy_vals[h] = (@weekday_day_by_hour_values[d - 1][h - 1]) / @maxval
        wknd_vals[h] = (@weekend_day_by_hour_values[d - 1][h - 1]) / @maxval
      end

      if (wkdy_vals == prev_wkdy_vals) && (wknd_vals == prev_wknd_vals)
        # Extend end date of current rule(s)
        prev_wkdy_rule.setEndDate(date_e) unless prev_wkdy_rule.nil?
        prev_wknd_rule.setEndDate(date_e) unless prev_wknd_rule.nil?
      elsif wkdy_vals == wknd_vals
        # Alldays
        wkdy_rule = OpenStudio::Model::ScheduleRule.new(schedule)
        wkdy_rule.setName(sch_name + " #{Schedule.allday_name} ruleset#{d}")
        wkdy = wkdy_rule.daySchedule
        wkdy.setName(sch_name + " #{Schedule.allday_name}#{d}")
        previous_value = wkdy_vals[1]
        for h in 1..24
          next if (h != 24) && (wkdy_vals[h + 1] == previous_value)

          wkdy.addValue(time[h], previous_value)
          previous_value = wkdy_vals[h + 1]
        end
        Schedule.set_weekday_rule(wkdy_rule)
        Schedule.set_weekend_rule(wkdy_rule)
        wkdy_rule.setStartDate(date_s)
        wkdy_rule.setEndDate(date_e)
        prev_wkdy_rule = wkdy_rule
        prev_wknd_rule = nil
      else
        # Weekdays
        wkdy_rule = OpenStudio::Model::ScheduleRule.new(schedule)
        wkdy_rule.setName(sch_name + " #{Schedule.weekday_name} ruleset#{d}")
        wkdy = wkdy_rule.daySchedule
        wkdy.setName(sch_name + " #{Schedule.weekday_name}#{d}")
        previous_value = wkdy_vals[1]
        for h in 1..24
          next if (h != 24) && (wkdy_vals[h + 1] == previous_value)

          wkdy.addValue(time[h], previous_value)
          previous_value = wkdy_vals[h + 1]
        end
        Schedule.set_weekday_rule(wkdy_rule)
        wkdy_rule.setStartDate(date_s)
        wkdy_rule.setEndDate(date_e)
        prev_wkdy_rule = wkdy_rule

        # Weekends
        wknd_rule = OpenStudio::Model::ScheduleRule.new(schedule)
        wknd_rule.setName(sch_name + " #{Schedule.weekend_name} ruleset#{d}")
        wknd = wknd_rule.daySchedule
        wknd.setName(sch_name + " #{Schedule.weekend_name}#{d}")
        previous_value = wknd_vals[1]
        for h in 1..24
          next if (h != 24) && (wknd_vals[h + 1] == previous_value)

          wknd.addValue(time[h], previous_value)
          previous_value = wknd_vals[h + 1]
        end
        Schedule.set_weekend_rule(wknd_rule)
        wknd_rule.setStartDate(date_s)
        wknd_rule.setEndDate(date_e)
        prev_wknd_rule = wknd_rule
      end

      prev_wkdy_vals = wkdy_vals
      prev_wknd_vals = wknd_vals
    end

    Schedule.set_unavailable_periods(schedule, sch_name, unavailable_periods, year)

    Schedule.set_schedule_type_limits(model, schedule, schedule_type_limits_name)

    return schedule
  end
end

# Annual schedule defined by 24 weekday hourly values, 24 weekend hourly values, and 12 monthly values
class MonthWeekdayWeekendSchedule
  # weekday_hourly_values can either be a comma-separated string of 24 numbers or a 24-element array of numbers.
  # weekend_hourly_values can either be a comma-separated string of 24 numbers or a 24-element array of numbers.
  # monthly_values can either be a comma-separated string of 12 numbers or a 12-element array of numbers.
  def initialize(model, sch_name, weekday_hourly_values, weekend_hourly_values, monthly_values,
                 schedule_type_limits_name = nil, normalize_values = true, begin_month = 1,
                 begin_day = 1, end_month = 12, end_day = 31, unavailable_periods: nil)
    year = model.getYearDescription.assumedYear
    @weekday_hourly_values = Schedule.validate_values(weekday_hourly_values, 24, 'weekday')
    @weekend_hourly_values = Schedule.validate_values(weekend_hourly_values, 24, 'weekend')
    @monthly_values = Schedule.validate_values(monthly_values, 12, 'monthly')
    if normalize_values
      @weekday_hourly_values = normalize_sum_to_one(@weekday_hourly_values)
      @weekend_hourly_values = normalize_sum_to_one(@weekend_hourly_values)
      @monthly_values = normalize_avg_to_one(@monthly_values)
      @maxval = calc_max_val()
      @schadjust = calc_sch_adjust()
    else
      @maxval = 1.0
      @schadjust = 1.0
    end
    @schedule = create_schedule(model, sch_name, year, begin_month, begin_day, end_month, end_day,
                                schedule_type_limits_name, unavailable_periods)
  end

  def calc_design_level_from_daily_kwh(daily_kwh)
    design_level_kw = daily_kwh * @maxval * @schadjust
    return UnitConversions.convert(design_level_kw, 'kW', 'W')
  end

  def calc_design_level_from_daily_therm(daily_therm)
    return calc_design_level_from_daily_kwh(UnitConversions.convert(daily_therm, 'therm', 'kWh'))
  end

  def calc_design_level_from_daily_gpm(daily_water)
    water_gpm = daily_water * @maxval * @schadjust / 60.0
    return UnitConversions.convert(water_gpm, 'gal/min', 'm^3/s')
  end

  def schedule
    return @schedule
  end

  private

  def normalize_sum_to_one(values)
    sum = values.reduce(:+).to_f
    if sum == 0.0
      return values
    end

    return values.map { |val| val / sum }
  end

  def normalize_avg_to_one(values)
    avg = values.reduce(:+).to_f / values.size
    if avg == 0.0
      return values
    end

    return values.map { |val| val / avg }
  end

  def calc_max_val()
    if @weekday_hourly_values.max > @weekend_hourly_values.max
      maxval = @monthly_values.max * @weekday_hourly_values.max
    else
      maxval = @monthly_values.max * @weekend_hourly_values.max
    end
    if maxval == 0.0
      maxval = 1.0 # Prevent divide by zero
    end
    return maxval
  end

  def calc_sch_adjust()
    # if sum != 1, normalize to get correct max val
    sum_wkdy = 0
    sum_wknd = 0
    @weekday_hourly_values.each do |v|
      sum_wkdy += v
    end
    @weekend_hourly_values.each do |v|
      sum_wknd += v
    end
    if sum_wkdy < sum_wknd
      return 1 / sum_wknd
    end

    return 1 / sum_wkdy
  end

  def create_schedule(model, sch_name, year, begin_month, begin_day, end_month, end_day,
                      schedule_type_limits_name, unavailable_periods)
    month_num_days = Constants.NumDaysInMonths(year)
    month_num_days[end_month - 1] = end_day

    day_startm = Schedule.day_start_months(year)
    day_startm[begin_month - 1] += begin_day - 1
    day_endm = [Schedule.day_start_months(year), month_num_days].transpose.map { |i| i.reduce(:+) - 1 }

    time = []
    for h in 1..24
      time[h] = OpenStudio::Time.new(0, h, 0, 0)
    end

    schedule = OpenStudio::Model::ScheduleRuleset.new(model)
    schedule.setName(sch_name)
    schedule.defaultDaySchedule.setName(sch_name + ' default day')

    prev_wkdy_vals = nil
    prev_wkdy_rule = nil
    prev_wknd_vals = nil
    prev_wknd_rule = nil
    periods = []
    if begin_month <= end_month # contiguous period
      periods << [begin_month, end_month]
    else # non-contiguous period
      periods << [1, end_month]
      periods << [begin_month, 12]
    end

    periods.each do |period|
      for m in period[0]..period[1]
        date_s = OpenStudio::Date::fromDayOfYear(day_startm[m - 1], year)
        date_e = OpenStudio::Date::fromDayOfYear(day_endm[m - 1], year)

        wkdy_vals = []
        wknd_vals = []
        for h in 1..24
          wkdy_vals[h] = (@monthly_values[m - 1] * @weekday_hourly_values[h - 1]) / @maxval
          wknd_vals[h] = (@monthly_values[m - 1] * @weekend_hourly_values[h - 1]) / @maxval
        end

        if (wkdy_vals == prev_wkdy_vals) && (wknd_vals == prev_wknd_vals)
          # Extend end date of current rule(s)
          prev_wkdy_rule.setEndDate(date_e) unless prev_wkdy_rule.nil?
          prev_wknd_rule.setEndDate(date_e) unless prev_wknd_rule.nil?
        elsif wkdy_vals == wknd_vals
          # Alldays
          wkdy_rule = OpenStudio::Model::ScheduleRule.new(schedule)
          wkdy_rule.setName(sch_name + " #{Schedule.allday_name} ruleset#{m}")
          wkdy = wkdy_rule.daySchedule
          wkdy.setName(sch_name + " #{Schedule.allday_name}#{m}")
          previous_value = wkdy_vals[1]
          for h in 1..24
            next if (h != 24) && (wkdy_vals[h + 1] == previous_value)

            wkdy.addValue(time[h], previous_value)
            previous_value = wkdy_vals[h + 1]
          end
          Schedule.set_weekday_rule(wkdy_rule)
          Schedule.set_weekend_rule(wkdy_rule)
          wkdy_rule.setStartDate(date_s)
          wkdy_rule.setEndDate(date_e)
          prev_wkdy_rule = wkdy_rule
          prev_wknd_rule = nil
        else
          # Weekdays
          wkdy_rule = OpenStudio::Model::ScheduleRule.new(schedule)
          wkdy_rule.setName(sch_name + " #{Schedule.weekday_name} ruleset#{m}")
          wkdy = wkdy_rule.daySchedule
          wkdy.setName(sch_name + " #{Schedule.weekday_name}#{m}")
          previous_value = wkdy_vals[1]
          for h in 1..24
            next if (h != 24) && (wkdy_vals[h + 1] == previous_value)

            wkdy.addValue(time[h], previous_value)
            previous_value = wkdy_vals[h + 1]
          end
          Schedule.set_weekday_rule(wkdy_rule)
          wkdy_rule.setStartDate(date_s)
          wkdy_rule.setEndDate(date_e)
          prev_wkdy_rule = wkdy_rule

          # Weekends
          wknd_rule = OpenStudio::Model::ScheduleRule.new(schedule)
          wknd_rule.setName(sch_name + " #{Schedule.weekend_name} ruleset#{m}")
          wknd = wknd_rule.daySchedule
          wknd.setName(sch_name + " #{Schedule.weekend_name}#{m}")
          previous_value = wknd_vals[1]
          for h in 1..24
            next if (h != 24) && (wknd_vals[h + 1] == previous_value)

            wknd.addValue(time[h], previous_value)
            previous_value = wknd_vals[h + 1]
          end
          Schedule.set_weekend_rule(wknd_rule)
          wknd_rule.setStartDate(date_s)
          wknd_rule.setEndDate(date_e)
          prev_wknd_rule = wknd_rule
        end

        prev_wkdy_vals = wkdy_vals
        prev_wknd_vals = wknd_vals
      end
    end

    Schedule.set_unavailable_periods(schedule, sch_name, unavailable_periods, year)

    Schedule.set_schedule_type_limits(model, schedule, schedule_type_limits_name)

    return schedule
  end
end

class Schedule
  def self.allday_name
    return 'allday'
  end

  def self.weekday_name
    return 'weekday'
  end

  def self.weekend_name
    return 'weekend'
  end

  # return [Double] The total number of full load hours for this schedule.
  def self.annual_equivalent_full_load_hrs(modelYear, schedule)
    if schedule.to_ScheduleInterval.is_initialized
      timeSeries = schedule.to_ScheduleInterval.get.timeSeries
      annual_flh = timeSeries.averageValue * 8760
      return annual_flh
    end

    if schedule.to_ScheduleConstant.is_initialized
      annual_flh = schedule.to_ScheduleConstant.get.value * Constants.NumHoursInYear(modelYear)
      return annual_flh
    end

    if not schedule.to_ScheduleRuleset.is_initialized
      return
    end

    schedule = schedule.to_ScheduleRuleset.get

    # Define the start and end date
    year_start_date = OpenStudio::Date.new(OpenStudio::MonthOfYear.new('January'), 1, modelYear)
    year_end_date = OpenStudio::Date.new(OpenStudio::MonthOfYear.new('December'), 31, modelYear)

    # Get the ordered list of all the day schedules
    # that are used by this schedule ruleset
    day_schs = schedule.getDaySchedules(year_start_date, year_end_date)

    # Get a 365-value array of which schedule is used on each day of the year,
    day_schs_used_each_day = schedule.getActiveRuleIndices(year_start_date, year_end_date)
    if !day_schs_used_each_day.length == 365
      fail "#{schedule.name} does not have 365 daily schedules accounted for, cannot accurately calculate annual EFLH."
    end

    # Create a map that shows how many days each schedule is used
    day_sch_freq = day_schs_used_each_day.group_by { |n| n }

    # Build a hash that maps schedule day index to schedule day
    schedule_index_to_day = {}
    for i in 0..(day_schs.length - 1)
      schedule_index_to_day[day_schs_used_each_day[i]] = day_schs[i]
    end

    # Loop through each of the schedules that is used, figure out the
    # full load hours for that day, then multiply this by the number
    # of days that day schedule applies and add this to the total.
    annual_flh = 0
    max_daily_flh = 0
    default_day_sch = schedule.defaultDaySchedule
    day_sch_freq.each do |freq|
      sch_index = freq[0]
      number_of_days_sch_used = freq[1].size

      # Get the day schedule at this index
      day_sch = nil
      if sch_index == -1 # If index = -1, this day uses the default day schedule (not a rule)
        day_sch = default_day_sch
      else
        day_sch = schedule_index_to_day[sch_index]
      end

      # Determine the full load hours for just one day
      daily_flh = 0
      values = day_sch.values
      times = day_sch.times

      previous_time_decimal = 0
      for i in 0..(times.length - 1)
        time_days = times[i].days
        time_hours = times[i].hours
        time_minutes = times[i].minutes
        time_seconds = times[i].seconds
        time_decimal = (time_days * 24.0) + time_hours + (time_minutes / 60.0) + (time_seconds / 3600.0)
        duration_of_value = time_decimal - previous_time_decimal
        daily_flh += values[i] * duration_of_value
        previous_time_decimal = time_decimal
      end

      # Multiply the daily EFLH by the number
      # of days this schedule is used per year
      # and add this to the overall total
      annual_flh += daily_flh * number_of_days_sch_used
    end

    # Check if the max daily EFLH is more than 24,
    # which would indicate that this isn't a
    # fractional schedule.
    if max_daily_flh > 24
      fail "#{schedule.name} has more than 24 EFLH in one day schedule, indicating that it is not a fractional schedule."
    end

    return annual_flh
  end

  def self.set_schedule_type_limits(model, schedule, schedule_type_limits_name)
    return if schedule_type_limits_name.nil?

    schedule_type_limits = model.getScheduleTypeLimitss.find { |stl| stl.name.to_s == schedule_type_limits_name }
    if schedule_type_limits.nil?
      schedule_type_limits = OpenStudio::Model::ScheduleTypeLimits.new(model)
      schedule_type_limits.setName(schedule_type_limits_name)
      if schedule_type_limits_name == Constants.ScheduleTypeLimitsFraction
        schedule_type_limits.setLowerLimitValue(0)
        schedule_type_limits.setUpperLimitValue(1)
        schedule_type_limits.setNumericType('Continuous')
      elsif schedule_type_limits_name == Constants.ScheduleTypeLimitsOnOff
        schedule_type_limits.setLowerLimitValue(0)
        schedule_type_limits.setUpperLimitValue(1)
        schedule_type_limits.setNumericType('Discrete')
      elsif schedule_type_limits_name == Constants.ScheduleTypeLimitsTemperature
        schedule_type_limits.setNumericType('Continuous')
      end
    end

    schedule.setScheduleTypeLimits(schedule_type_limits)
  end

  def self.set_weekday_rule(rule)
    rule.setApplyMonday(true)
    rule.setApplyTuesday(true)
    rule.setApplyWednesday(true)
    rule.setApplyThursday(true)
    rule.setApplyFriday(true)
  end

  def self.set_weekend_rule(rule)
    rule.setApplySaturday(true)
    rule.setApplySunday(true)
  end

  def self.get_unavailable_periods(runner, schedule_name, unavailable_periods)
    return unavailable_periods.select { |p| Schedule.unavailable_period_applies(runner, schedule_name, p.column_name) }
  end

  def self.set_unavailable_periods(schedule, sch_name, unavailable_periods, year)
    return if unavailable_periods.nil?

    # Add off rule(s), will override previous rules
    unavailable_periods.each_with_index do |period, i|
      # Special Values
      # FUTURE: Assign an object type to the schedules and use that to determine what
      # kind of schedule each is, rather than looking at object names. That would
      # be more robust. See https://github.com/NREL/OpenStudio-HPXML/issues/1450.
      if sch_name.include? Constants.ObjectNameWaterHeaterSetpoint
        # Water heater setpoint
        # Temperature of tank < 2C indicates of possibility of freeze.
        value = 2.0
      elsif sch_name.include? Constants.ObjectNameNaturalVentilation
        if period.natvent_availability == HPXML::ScheduleRegular
          next # don't change the natural ventilation availability schedule
        elsif period.natvent_availability == HPXML::ScheduleAvailable
          value = 1.0
        elsif period.natvent_availability == HPXML::ScheduleUnavailable
          value = 0.0
        end
      else
        value = 0.0
      end

      day_s = Schedule.get_day_num_from_month_day(year, period.begin_month, period.begin_day)
      day_e = Schedule.get_day_num_from_month_day(year, period.end_month, period.end_day)

      date_s = OpenStudio::Date::fromDayOfYear(day_s, year)
      date_e = OpenStudio::Date::fromDayOfYear(day_e, year)

      begin_day_schedule = schedule.getDaySchedules(date_s, date_s)[0]
      end_day_schedule = schedule.getDaySchedules(date_e, date_e)[0]

      outage_days = day_e - day_s
      if outage_days == 0 # outage is less than 1 calendar day (need 1 outage rule)
        out = Schedule.create_unavailable_period_rule(schedule, sch_name, i, date_s, date_e)
        Schedule.set_unavailable_period_values(out, begin_day_schedule, period.begin_hour, period.end_hour, value)
      else # outage is at least 1 calendar day
        if period.begin_hour == 0 && period.end_hour == 24 # 1 outage rule
          out = Schedule.create_unavailable_period_rule(schedule, sch_name, i, date_s, date_e)
          out.addValue(OpenStudio::Time.new(0, 24, 0, 0), value)
        elsif (period.begin_hour == 0 && period.end_hour != 24) || (period.begin_hour != 0 && period.end_hour == 24) # 2 outage rules
          if period.begin_hour == 0 && period.end_hour != 24
            # last day
            out = Schedule.create_unavailable_period_rule(schedule, sch_name, i, date_e, date_e)
            Schedule.set_unavailable_period_values(out, end_day_schedule, 0, period.end_hour, value)

            # all other days
            date_e2 = OpenStudio::Date::fromDayOfYear(day_e - 1, year)
            out = Schedule.create_unavailable_period_rule(schedule, sch_name, i, date_s, date_e2)
            out.addValue(OpenStudio::Time.new(0, 24, 0, 0), value)
          elsif period.begin_hour != 0 && period.end_hour == 24
            # first day
            out = Schedule.create_unavailable_period_rule(schedule, sch_name, i, date_s, date_s)
            Schedule.set_unavailable_period_values(out, begin_day_schedule, period.begin_hour, 24, value)

            # all other days
            date_s2 = OpenStudio::Date::fromDayOfYear(day_s + 1, year)
            out = Schedule.create_unavailable_period_rule(schedule, sch_name, i, date_s2, date_e)
            out.addValue(OpenStudio::Time.new(0, 24, 0, 0), value)
          end
        else # 3 outage rules
          # first day
          out = Schedule.create_unavailable_period_rule(schedule, sch_name, i, date_s, date_s)
          Schedule.set_unavailable_period_values(out, begin_day_schedule, period.begin_hour, 24, value)

          # all other days
          date_s2 = OpenStudio::Date::fromDayOfYear(day_s + 1, year)
          date_e2 = OpenStudio::Date::fromDayOfYear(day_e - 1, year)
          out = Schedule.create_unavailable_period_rule(schedule, sch_name, i, date_s2, date_e2)
          out.addValue(OpenStudio::Time.new(0, 24, 0, 0), value)

          # last day
          out = Schedule.create_unavailable_period_rule(schedule, sch_name, i, date_e, date_e)
          Schedule.set_unavailable_period_values(out, end_day_schedule, 0, period.end_hour, value)
        end
      end
    end
  end

  def self.create_unavailable_period_rule(schedule, sch_name, i, date_s, date_e)
    out_rule = OpenStudio::Model::ScheduleRule.new(schedule)
    out_rule.setName(sch_name + " unavailable period ruleset#{i}")
    out_sch = out_rule.daySchedule
    out_sch.setName(sch_name + " unavailable period#{i}")
    out_rule.setStartDate(date_s)
    out_rule.setEndDate(date_e)
    Schedule.set_weekday_rule(out_rule)
    Schedule.set_weekend_rule(out_rule)
    return out_sch
  end

  def self.set_unavailable_period_values(out, day_schedule, begin_hour, end_hour, value)
    for h in 0..23
      time = OpenStudio::Time.new(0, h + 1, 0, 0)
      if (h < begin_hour) || (h >= end_hour)
        out.addValue(time, day_schedule.getValue(time))
      else
        out.addValue(time, value)
      end
    end
  end

  def self.OccupantsWeekdayFractions
    return '0.035, 0.035, 0.035, 0.035, 0.035, 0.059, 0.082, 0.055, 0.027, 0.014, 0.014, 0.014, 0.014, 0.014, 0.019, 0.027, 0.041, 0.055, 0.068, 0.082, 0.082, 0.070, 0.053, 0.035'
  end

  def self.OccupantsWeekendFractions
    return '0.035, 0.035, 0.035, 0.035, 0.035, 0.059, 0.082, 0.055, 0.027, 0.014, 0.014, 0.014, 0.014, 0.014, 0.019, 0.027, 0.041, 0.055, 0.068, 0.082, 0.082, 0.070, 0.053, 0.035'
  end

  def self.OccupantsMonthlyMultipliers
    return '1.0, 1.0, 1.0, 1.0, 1.0, 1.0, 1.0, 1.0, 1.0, 1.0, 1.0, 1.0'
  end

  def self.LightingInteriorWeekdayFractions
    return '0.012, 0.010, 0.010, 0.010, 0.011, 0.018, 0.030, 0.038, 0.041, 0.041, 0.039, 0.037, 0.036, 0.035, 0.037, 0.041, 0.050, 0.065, 0.086, 0.106, 0.110, 0.079, 0.040, 0.018'
  end

  def self.LightingInteriorWeekendFractions
    return '0.012, 0.010, 0.010, 0.010, 0.011, 0.018, 0.030, 0.038, 0.041, 0.041, 0.039, 0.037, 0.036, 0.035, 0.037, 0.041, 0.050, 0.065, 0.086, 0.106, 0.110, 0.079, 0.040, 0.018'
  end

  def self.LightingExteriorWeekdayFractions
    return '0.040, 0.037, 0.037, 0.035, 0.035, 0.039, 0.044, 0.041, 0.031, 0.025, 0.024, 0.024, 0.025, 0.028, 0.030, 0.035, 0.044, 0.056, 0.064, 0.068, 0.070, 0.065, 0.056, 0.047'
  end

  def self.LightingExteriorWeekendFractions
    return '0.040, 0.037, 0.037, 0.035, 0.035, 0.039, 0.044, 0.041, 0.031, 0.025, 0.024, 0.024, 0.025, 0.028, 0.030, 0.035, 0.044, 0.056, 0.064, 0.068, 0.070, 0.065, 0.056, 0.047'
  end

  def self.LightingGarageWeekdayFractions
    return '0.023, 0.019, 0.015, 0.017, 0.021, 0.031, 0.042, 0.041, 0.034, 0.029, 0.027, 0.025, 0.021, 0.021, 0.021, 0.026, 0.031, 0.044, 0.084, 0.117, 0.113, 0.096, 0.063, 0.039'
  end

  def self.LightingGarageWeekendFractions
    return '0.023, 0.019, 0.015, 0.017, 0.021, 0.031, 0.042, 0.041, 0.034, 0.029, 0.027, 0.025, 0.021, 0.021, 0.021, 0.026, 0.031, 0.044, 0.084, 0.117, 0.113, 0.096, 0.063, 0.039'
  end

  def self.LightingMonthlyMultipliers
    return '1.19, 1.11, 1.02, 0.93, 0.84, 0.80, 0.82, 0.88, 0.98, 1.07, 1.16, 1.20'
  end

  def self.LightingExteriorHolidayWeekdayFractions
    return '0.0, 0.0, 0.0, 0.0, 0.0, 0.0, 0.0, 0.0, 0.0, 0.0, 0.0, 0.0, 0.0, 0.0, 0.0, 0.0, 0.008, 0.098, 0.168, 0.194, 0.284, 0.192, 0.037, 0.019'
  end

  def self.LightingExteriorHolidayWeekendFractions
    return '0.0, 0.0, 0.0, 0.0, 0.0, 0.0, 0.0, 0.0, 0.0, 0.0, 0.0, 0.0, 0.0, 0.0, 0.0, 0.0, 0.008, 0.098, 0.168, 0.194, 0.284, 0.192, 0.037, 0.019'
  end

  def self.LightingExteriorHolidayMonthlyMultipliers
    return '1.248, 1.257, 0.993, 0.989, 0.993, 0.827, 0.821, 0.821, 0.827, 0.99, 0.987, 1.248'
  end

  def self.CookingRangeWeekdayFractions
    return '0.008, 0.008, 0.008, 0.008, 0.008, 0.015, 0.023, 0.039, 0.046, 0.046, 0.046, 0.054, 0.062, 0.046, 0.039, 0.054, 0.076, 0.134, 0.114, 0.058, 0.039, 0.031, 0.023, 0.015'
  end

  def self.CookingRangeWeekendFractions
    return '0.008, 0.008, 0.008, 0.008, 0.008, 0.015, 0.023, 0.039, 0.046, 0.046, 0.046, 0.054, 0.062, 0.046, 0.039, 0.054, 0.076, 0.134, 0.114, 0.058, 0.039, 0.031, 0.023, 0.015'
  end

  def self.CookingRangeMonthlyMultipliers
    return '1.0, 1.0, 1.0, 1.0, 1.0, 1.0, 1.0, 1.0, 1.0, 1.0, 1.0, 1.0'
  end

  def self.DishwasherWeekdayFractions
    return '0.015, 0.007, 0.005, 0.003, 0.003, 0.010, 0.020, 0.031, 0.058, 0.065, 0.056, 0.048, 0.042, 0.046, 0.036, 0.038, 0.038, 0.049, 0.087, 0.111, 0.090, 0.067, 0.044, 0.031'
  end

  def self.DishwasherWeekendFractions
    return '0.015, 0.007, 0.005, 0.003, 0.003, 0.010, 0.020, 0.031, 0.058, 0.065, 0.056, 0.048, 0.042, 0.046, 0.036, 0.038, 0.038, 0.049, 0.087, 0.111, 0.090, 0.067, 0.044, 0.031'
  end

  def self.DishwasherMonthlyMultipliers
    return '1.0, 1.0, 1.0, 1.0, 1.0, 1.0, 1.0, 1.0, 1.0, 1.0, 1.0, 1.0'
  end

  def self.ClothesWasherWeekdayFractions
    return '0.009, 0.007, 0.004, 0.004, 0.007, 0.011, 0.022, 0.049, 0.073, 0.086, 0.084, 0.075, 0.067, 0.060, 0.049, 0.051, 0.050, 0.049, 0.049, 0.049, 0.049, 0.047, 0.032, 0.017'
  end

  def self.ClothesWasherWeekendFractions
    return '0.009, 0.007, 0.004, 0.004, 0.007, 0.011, 0.022, 0.049, 0.073, 0.086, 0.084, 0.075, 0.067, 0.060, 0.049, 0.051, 0.050, 0.049, 0.049, 0.049, 0.049, 0.047, 0.032, 0.017'
  end

  def self.ClothesWasherMonthlyMultipliers
    return '1.0, 1.0, 1.0, 1.0, 1.0, 1.0, 1.0, 1.0, 1.0, 1.0, 1.0, 1.0'
  end

  def self.ClothesDryerWeekdayFractions
    return '0.010, 0.006, 0.004, 0.002, 0.004, 0.006, 0.016, 0.032, 0.048, 0.068, 0.078, 0.081, 0.074, 0.067, 0.058, 0.061, 0.055, 0.054, 0.051, 0.051, 0.052, 0.054, 0.044, 0.024'
  end

  def self.ClothesDryerWeekendFractions
    return '0.010, 0.006, 0.004, 0.002, 0.004, 0.006, 0.016, 0.032, 0.048, 0.068, 0.078, 0.081, 0.074, 0.067, 0.058, 0.061, 0.055, 0.054, 0.051, 0.051, 0.052, 0.054, 0.044, 0.024'
  end

  def self.ClothesDryerMonthlyMultipliers
    return '1.0, 1.0, 1.0, 1.0, 1.0, 1.0, 1.0, 1.0, 1.0, 1.0, 1.0, 1.0'
  end

  def self.FixturesWeekdayFractions
    return '0.012, 0.006, 0.004, 0.005, 0.010, 0.034, 0.078, 0.086, 0.080, 0.067, 0.056, 0.047, 0.040, 0.035, 0.033, 0.031, 0.038, 0.051, 0.060, 0.060, 0.055, 0.048, 0.038, 0.026'
  end

  def self.FixturesWeekendFractions
    return '0.012, 0.006, 0.004, 0.005, 0.010, 0.034, 0.078, 0.086, 0.080, 0.067, 0.056, 0.047, 0.040, 0.035, 0.033, 0.031, 0.038, 0.051, 0.060, 0.060, 0.055, 0.048, 0.038, 0.026'
  end

  def self.FixturesMonthlyMultipliers
    return '1.0, 1.0, 1.0, 1.0, 1.0, 1.0, 1.0, 1.0, 1.0, 1.0, 1.0, 1.0'
  end

  def self.GeneralWaterUseWeekdayFractions
    return '0.023, 0.021, 0.021, 0.025, 0.027, 0.038, 0.044, 0.039, 0.037, 0.037, 0.034, 0.035, 0.035, 0.035, 0.039, 0.043, 0.051, 0.064, 0.065, 0.072, 0.073, 0.063, 0.045, 0.034'
  end

  def self.GeneralWaterUseWeekendFractions
    return '0.023, 0.021, 0.021, 0.025, 0.027, 0.038, 0.044, 0.039, 0.037, 0.037, 0.034, 0.035, 0.035, 0.035, 0.039, 0.043, 0.051, 0.064, 0.065, 0.072, 0.073, 0.063, 0.045, 0.034'
  end

  def self.GeneralWaterUseMonthlyMultipliers
    return '1.0, 1.0, 1.0, 1.0, 1.0, 1.0, 1.0, 1.0, 1.0, 1.0, 1.0, 1.0'
  end

  def self.RecirculationPumpWithoutControlWeekdayFractions
    return '0.042, 0.042, 0.042, 0.042, 0.042, 0.042, 0.042, 0.042, 0.042, 0.042, 0.042, 0.042, 0.042, 0.042, 0.042, 0.042, 0.042, 0.042, 0.042, 0.042, 0.042, 0.042, 0.042, 0.042'
  end

  def self.RecirculationPumpWithoutControlWeekendFractions
    return '0.042, 0.042, 0.042, 0.042, 0.042, 0.042, 0.042, 0.042, 0.042, 0.042, 0.042, 0.042, 0.042, 0.042, 0.042, 0.042, 0.042, 0.042, 0.042, 0.042, 0.042, 0.042, 0.042, 0.042'
  end

  def self.RecirculationPumpDemandControlledWeekdayFractions
    return '0.012, 0.006, 0.004, 0.005, 0.010, 0.034, 0.078, 0.086, 0.080, 0.067, 0.056, 0.047, 0.040, 0.035, 0.033, 0.031, 0.038, 0.051, 0.060, 0.060, 0.055, 0.048, 0.038, 0.026'
  end

  def self.RecirculationPumpDemandControlledWeekendFractions
    return '0.012, 0.006, 0.004, 0.005, 0.010, 0.034, 0.078, 0.086, 0.080, 0.067, 0.056, 0.047, 0.040, 0.035, 0.033, 0.031, 0.038, 0.051, 0.060, 0.060, 0.055, 0.048, 0.038, 0.026'
  end

  def self.RecirculationPumpTemperatureControlledWeekdayFractions
    return '0.067, 0.072, 0.074, 0.073, 0.069, 0.048, 0.011, 0.003, 0.009, 0.020, 0.030, 0.037, 0.043, 0.047, 0.050, 0.051, 0.044, 0.034, 0.026, 0.026, 0.030, 0.036, 0.045, 0.055'
  end

  def self.RecirculationPumpTemperatureControlledWeekendFractions
    return '0.067, 0.072, 0.074, 0.073, 0.069, 0.048, 0.011, 0.003, 0.009, 0.020, 0.030, 0.037, 0.043, 0.047, 0.050, 0.051, 0.044, 0.034, 0.026, 0.026, 0.030, 0.036, 0.045, 0.055'
  end

  def self.RecirculationPumpMonthlyMultipliers
    return '1.0, 1.0, 1.0, 1.0, 1.0, 1.0, 1.0, 1.0, 1.0, 1.0, 1.0, 1.0'
  end

  def self.RefrigeratorWeekdayFractions
    return '0.040, 0.039, 0.038, 0.037, 0.036, 0.036, 0.038, 0.040, 0.041, 0.041, 0.040, 0.040, 0.042, 0.042, 0.042, 0.041, 0.044, 0.048, 0.050, 0.048, 0.047, 0.046, 0.044, 0.041'
  end

  def self.RefrigeratorWeekendFractions
    return '0.040, 0.039, 0.038, 0.037, 0.036, 0.036, 0.038, 0.040, 0.041, 0.041, 0.040, 0.040, 0.042, 0.042, 0.042, 0.041, 0.044, 0.048, 0.050, 0.048, 0.047, 0.046, 0.044, 0.041'
  end

  def self.RefrigeratorMonthlyMultipliers
    return '0.837, 0.835, 1.084, 1.084, 1.084, 1.096, 1.096, 1.096, 1.096, 0.931, 0.925, 0.837'
  end

  def self.RefrigeratorConstantCoefficients
    return '-0.487, -0.340, -0.370, -0.361, -0.515, -0.684, -0.471, -0.159, -0.079, -0.417, -0.411, -0.386, -0.240, -0.314, -0.160, -0.121, -0.469, -0.412, -0.091, 0.077, -0.118, -0.247, -0.445, -0.544' # Table C.3(2) Daily Refrigerator Coefficient Schedules
  end

  def self.RefrigeratorTemperatureCoefficients
    return '0.019, 0.016, 0.017, 0.016, 0.018, 0.021, 0.019, 0.015, 0.015, 0.019, 0.018, 0.018, 0.016, 0.017, 0.015, 0.015, 0.020, 0.020, 0.017, 0.014, 0.016, 0.017, 0.019, 0.020' # Table C.3(2) Daily Refrigerator Coefficient Schedules
  end

  def self.ExtraRefrigeratorWeekdayFractions
    return '0.040, 0.039, 0.038, 0.037, 0.036, 0.036, 0.038, 0.040, 0.041, 0.041, 0.040, 0.040, 0.042, 0.042, 0.042, 0.041, 0.044, 0.048, 0.050, 0.048, 0.047, 0.046, 0.044, 0.041'
  end

  def self.ExtraRefrigeratorWeekendFractions
    return '0.040, 0.039, 0.038, 0.037, 0.036, 0.036, 0.038, 0.040, 0.041, 0.041, 0.040, 0.040, 0.042, 0.042, 0.042, 0.041, 0.044, 0.048, 0.050, 0.048, 0.047, 0.046, 0.044, 0.041'
  end

  def self.ExtraRefrigeratorMonthlyMultipliers
    return '0.837, 0.835, 1.084, 1.084, 1.084, 1.096, 1.096, 1.096, 1.096, 0.931, 0.925, 0.837'
  end

  def self.ExtraRefrigeratorConstantCoefficients
    return '-0.487, -0.340, -0.370, -0.361, -0.515, -0.684, -0.471, -0.159, -0.079, -0.417, -0.411, -0.386, -0.240, -0.314, -0.160, -0.121, -0.469, -0.412, -0.091, -0.077, -0.118, -0.247, -0.445, -0.544'
  end

  def self.ExtraRefrigeratorTemperatureCoefficients
    return '0.019, 0.016, 0.017, 0.016, 0.018, 0.021, 0.019, 0.015, 0.015, 0.019, 0.018, 0.018, 0.016, 0.017, 0.015, 0.015, 0.020, 0.020, 0.017, 0.014, 0.016, 0.017, 0.019, 0.020'
  end

  def self.FreezerWeekdayFractions
    return '0.040, 0.039, 0.038, 0.037, 0.036, 0.036, 0.038, 0.040, 0.041, 0.041, 0.040, 0.040, 0.042, 0.042, 0.042, 0.041, 0.044, 0.048, 0.050, 0.048, 0.047, 0.046, 0.044, 0.041'
  end

  def self.FreezerWeekendFractions
    return '0.040, 0.039, 0.038, 0.037, 0.036, 0.036, 0.038, 0.040, 0.041, 0.041, 0.040, 0.040, 0.042, 0.042, 0.042, 0.041, 0.044, 0.048, 0.050, 0.048, 0.047, 0.046, 0.044, 0.041'
  end

  def self.FreezerMonthlyMultipliers
    return '0.837, 0.835, 1.084, 1.084, 1.084, 1.096, 1.096, 1.096, 1.096, 0.931, 0.925, 0.837'
  end

  def self.CeilingFanWeekdayFractions
    return '0.057, 0.057, 0.057, 0.057, 0.057, 0.057, 0.057, 0.024, 0.024, 0.024, 0.024, 0.024, 0.024, 0.024, 0.024, 0.024, 0.024, 0.024, 0.052, 0.057, 0.057, 0.057, 0.057, 0.057'
  end

  def self.CeilingFanWeekendFractions
    return '0.057, 0.057, 0.057, 0.057, 0.057, 0.057, 0.057, 0.024, 0.024, 0.024, 0.024, 0.024, 0.024, 0.024, 0.024, 0.024, 0.024, 0.024, 0.052, 0.057, 0.057, 0.057, 0.057, 0.057'
  end

  def self.CeilingFanMonthlyMultipliers(weather:)
    return HVAC.get_default_ceiling_fan_months(weather).join(', ')
  end

  def self.PlugLoadsOtherWeekdayFractions
    return '0.036, 0.036, 0.036, 0.036, 0.036, 0.036, 0.038, 0.041, 0.042, 0.042, 0.042, 0.042, 0.042, 0.042, 0.042, 0.044, 0.047, 0.050, 0.051, 0.050, 0.048, 0.044, 0.040, 0.037'
  end

  def self.PlugLoadsOtherWeekendFractions
    return '0.036, 0.036, 0.036, 0.036, 0.036, 0.036, 0.038, 0.041, 0.042, 0.042, 0.042, 0.042, 0.042, 0.042, 0.042, 0.044, 0.047, 0.050, 0.051, 0.050, 0.048, 0.044, 0.040, 0.037'
  end

  def self.PlugLoadsOtherMonthlyMultipliers
    return '1.0, 1.0, 1.0, 1.0, 1.0, 1.0, 1.0, 1.0, 1.0, 1.0, 1.0, 1.0'
  end

  def self.PlugLoadsTVWeekdayFractions
    return '0.014, 0.007, 0.004, 0.003, 0.004, 0.006, 0.010, 0.015, 0.020, 0.025, 0.028, 0.031, 0.033, 0.038, 0.042, 0.046, 0.054, 0.062, 0.080, 0.110, 0.132, 0.125, 0.077, 0.034'
  end

  def self.PlugLoadsTVWeekendFractions
    return '0.014, 0.007, 0.004, 0.003, 0.004, 0.006, 0.010, 0.015, 0.020, 0.025, 0.028, 0.031, 0.033, 0.038, 0.042, 0.046, 0.054, 0.062, 0.080, 0.110, 0.132, 0.125, 0.077, 0.034'
  end

  def self.PlugLoadsTVMonthlyMultipliers
    return '1.0, 1.0, 1.0, 1.0, 1.0, 1.0, 1.0, 1.0, 1.0, 1.0, 1.0, 1.0'
  end

  def self.PlugLoadsVehicleWeekdayFractions
    return '0.042, 0.042, 0.042, 0.042, 0.042, 0.042, 0.042, 0.042, 0.042, 0.042, 0.042, 0.042, 0.042, 0.042, 0.042, 0.042, 0.042, 0.042, 0.042, 0.042, 0.042, 0.042, 0.042, 0.042'
  end

  def self.PlugLoadsVehicleWeekendFractions
    return '0.042, 0.042, 0.042, 0.042, 0.042, 0.042, 0.042, 0.042, 0.042, 0.042, 0.042, 0.042, 0.042, 0.042, 0.042, 0.042, 0.042, 0.042, 0.042, 0.042, 0.042, 0.042, 0.042, 0.042'
  end

  def self.PlugLoadsVehicleMonthlyMultipliers
    return '1.0, 1.0, 1.0, 1.0, 1.0, 1.0, 1.0, 1.0, 1.0, 1.0, 1.0, 1.0'
  end

  def self.PlugLoadsWellPumpWeekdayFractions
    return '0.044, 0.023, 0.019, 0.015, 0.016, 0.018, 0.026, 0.033, 0.033, 0.032, 0.033, 0.033, 0.032, 0.032, 0.032, 0.033, 0.045, 0.057, 0.066, 0.076, 0.081, 0.086, 0.075, 0.065'
  end

  def self.PlugLoadsWellPumpWeekendFractions
    return '0.044, 0.023, 0.019, 0.015, 0.016, 0.018, 0.026, 0.033, 0.033, 0.032, 0.033, 0.033, 0.032, 0.032, 0.032, 0.033, 0.045, 0.057, 0.066, 0.076, 0.081, 0.086, 0.075, 0.065'
  end

  def self.PlugLoadsWellPumpMonthlyMultipliers
    return '1.0, 1.0, 1.0, 1.0, 1.0, 1.0, 1.0, 1.0, 1.0, 1.0, 1.0, 1.0'
  end

  def self.FuelLoadsGrillWeekdayFractions
    return '0.004, 0.001, 0.001, 0.002, 0.007, 0.012, 0.029, 0.046, 0.044, 0.041, 0.044, 0.046, 0.042, 0.038, 0.049, 0.059, 0.110, 0.161, 0.115, 0.070, 0.044, 0.019, 0.013, 0.007'
  end

  def self.FuelLoadsGrillWeekendFractions
    return '0.004, 0.001, 0.001, 0.002, 0.007, 0.012, 0.029, 0.046, 0.044, 0.041, 0.044, 0.046, 0.042, 0.038, 0.049, 0.059, 0.110, 0.161, 0.115, 0.070, 0.044, 0.019, 0.013, 0.007'
  end

  def self.FuelLoadsGrillMonthlyMultipliers
    return '1.0, 1.0, 1.0, 1.0, 1.0, 1.0, 1.0, 1.0, 1.0, 1.0, 1.0, 1.0'
  end

  def self.FuelLoadsLightingWeekdayFractions
    return '0.044, 0.023, 0.019, 0.015, 0.016, 0.018, 0.026, 0.033, 0.033, 0.032, 0.033, 0.033, 0.032, 0.032, 0.032, 0.033, 0.045, 0.057, 0.066, 0.076, 0.081, 0.086, 0.075, 0.065'
  end

  def self.FuelLoadsLightingWeekendFractions
    return '0.044, 0.023, 0.019, 0.015, 0.016, 0.018, 0.026, 0.033, 0.033, 0.032, 0.033, 0.033, 0.032, 0.032, 0.032, 0.033, 0.045, 0.057, 0.066, 0.076, 0.081, 0.086, 0.075, 0.065'
  end

  def self.FuelLoadsLightingMonthlyMultipliers
    return '1.0, 1.0, 1.0, 1.0, 1.0, 1.0, 1.0, 1.0, 1.0, 1.0, 1.0, 1.0'
  end

  def self.FuelLoadsFireplaceWeekdayFractions
    return '0.044, 0.023, 0.019, 0.015, 0.016, 0.018, 0.026, 0.033, 0.033, 0.032, 0.033, 0.033, 0.032, 0.032, 0.032, 0.033, 0.045, 0.057, 0.066, 0.076, 0.081, 0.086, 0.075, 0.065'
  end

  def self.FuelLoadsFireplaceWeekendFractions
    return '0.044, 0.023, 0.019, 0.015, 0.016, 0.018, 0.026, 0.033, 0.033, 0.032, 0.033, 0.033, 0.032, 0.032, 0.032, 0.033, 0.045, 0.057, 0.066, 0.076, 0.081, 0.086, 0.075, 0.065'
  end

  def self.FuelLoadsFireplaceMonthlyMultipliers
    return '1.0, 1.0, 1.0, 1.0, 1.0, 1.0, 1.0, 1.0, 1.0, 1.0, 1.0, 1.0'
  end

  def self.PoolPumpWeekdayFractions
    return '0.003, 0.003, 0.003, 0.004, 0.008, 0.015, 0.026, 0.044, 0.084, 0.121, 0.127, 0.121, 0.120, 0.090, 0.075, 0.061, 0.037, 0.023, 0.013, 0.008, 0.004, 0.003, 0.003, 0.003'
  end

  def self.PoolPumpWeekendFractions
    return '0.003, 0.003, 0.003, 0.004, 0.008, 0.015, 0.026, 0.044, 0.084, 0.121, 0.127, 0.121, 0.120, 0.090, 0.075, 0.061, 0.037, 0.023, 0.013, 0.008, 0.004, 0.003, 0.003, 0.003'
  end

  def self.PoolPumpMonthlyMultipliers
    return '1.154, 1.161, 1.013, 1.010, 1.013, 0.888, 0.883, 0.883, 0.888, 0.978, 0.974, 1.154'
  end

  def self.PoolHeaterWeekdayFractions
    return '0.003, 0.003, 0.003, 0.004, 0.008, 0.015, 0.026, 0.044, 0.084, 0.121, 0.127, 0.121, 0.120, 0.090, 0.075, 0.061, 0.037, 0.023, 0.013, 0.008, 0.004, 0.003, 0.003, 0.003'
  end

  def self.PoolHeaterWeekendFractions
    return '0.003, 0.003, 0.003, 0.004, 0.008, 0.015, 0.026, 0.044, 0.084, 0.121, 0.127, 0.121, 0.120, 0.090, 0.075, 0.061, 0.037, 0.023, 0.013, 0.008, 0.004, 0.003, 0.003, 0.003'
  end

  def self.PoolHeaterMonthlyMultipliers
    return '1.154, 1.161, 1.013, 1.010, 1.013, 0.888, 0.883, 0.883, 0.888, 0.978, 0.974, 1.154'
  end

  def self.PermanentSpaPumpWeekdayFractions
    return '0.024, 0.029, 0.024, 0.029, 0.047, 0.067, 0.057, 0.024, 0.024, 0.019, 0.015, 0.014, 0.014, 0.014, 0.024, 0.058, 0.126, 0.122, 0.068, 0.061, 0.051, 0.043, 0.024, 0.024'
  end

  def self.PermanentSpaPumpWeekendFractions
    return '0.024, 0.029, 0.024, 0.029, 0.047, 0.067, 0.057, 0.024, 0.024, 0.019, 0.015, 0.014, 0.014, 0.014, 0.024, 0.058, 0.126, 0.122, 0.068, 0.061, 0.051, 0.043, 0.024, 0.024'
  end

  def self.PermanentSpaPumpMonthlyMultipliers
    return '0.921, 0.928, 0.921, 0.915, 0.921, 1.160, 1.158, 1.158, 1.160, 0.921, 0.915, 0.921'
  end

  def self.PermanentSpaHeaterWeekdayFractions
    return '0.024, 0.029, 0.024, 0.029, 0.047, 0.067, 0.057, 0.024, 0.024, 0.019, 0.015, 0.014, 0.014, 0.014, 0.024, 0.058, 0.126, 0.122, 0.068, 0.061, 0.051, 0.043, 0.024, 0.024'
  end

  def self.PermanentSpaHeaterWeekendFractions
    return '0.024, 0.029, 0.024, 0.029, 0.047, 0.067, 0.057, 0.024, 0.024, 0.019, 0.015, 0.014, 0.014, 0.014, 0.024, 0.058, 0.126, 0.122, 0.068, 0.061, 0.051, 0.043, 0.024, 0.024'
  end

  def self.PermanentSpaHeaterMonthlyMultipliers
    return '0.837, 0.835, 1.084, 1.084, 1.084, 1.096, 1.096, 1.096, 1.096, 0.931, 0.925, 0.837'
  end

  def self.get_day_num_from_month_day(year, month, day)
    # Returns a value between 1 and 365 (or 366 for a leap year)
    # Returns e.g. 32 for month=2 and day=1 (Feb 1)
    month_num_days = Constants.NumDaysInMonths(year)
    day_num = day
    for m in 0..month - 2
      day_num += month_num_days[m]
    end
    return day_num
  end

  def self.get_daily_season(year, start_month, start_day, end_month, end_day)
    start_day_num = get_day_num_from_month_day(year, start_month, start_day)
    end_day_num = get_day_num_from_month_day(year, end_month, end_day)

    season = Array.new(Constants.NumDaysInYear(year), 0)
    if end_day_num >= start_day_num
      season.fill(1, start_day_num - 1, end_day_num - start_day_num + 1) # Fill between start/end days
    else # Wrap around year
      season.fill(1, start_day_num - 1) # Fill between start day and end of year
      season.fill(1, 0, end_day_num) # Fill between start of year and end day
    end
    return season
  end

  def self.months_to_days(year, months)
    month_num_days = Constants.NumDaysInMonths(year)
    days = []
    for m in 0..11
      days.concat([months[m]] * month_num_days[m])
    end
    return days
  end

  def self.day_start_months(year)
    month_num_days = Constants.NumDaysInMonths(year)
    return month_num_days.each_with_index.map { |_n, i| get_day_num_from_month_day(year, i + 1, 1) }
  end

  def self.day_end_months(year)
    month_num_days = Constants.NumDaysInMonths(year)
    return month_num_days.each_with_index.map { |n, i| get_day_num_from_month_day(year, i + 1, n) }
  end

  def self.create_ruleset_from_daily_season(model, values)
    s = OpenStudio::Model::ScheduleRuleset.new(model)
    year = model.getYearDescription.assumedYear
    start_value = values[0]
    start_date = OpenStudio::Date::fromDayOfYear(1, year)
    values.each_with_index do |value, i|
      i += 1
      next unless value != start_value || i == values.length

      rule = OpenStudio::Model::ScheduleRule.new(s)
      set_weekday_rule(rule)
      set_weekend_rule(rule)
      i += 1 if i == values.length
      end_date = OpenStudio::Date::fromDayOfYear(i - 1, year)
      rule.setStartDate(start_date)
      rule.setEndDate(end_date)
      day_schedule = rule.daySchedule
      day_schedule.addValue(OpenStudio::Time.new(0, 24, 0, 0), start_value)
      break if i == values.length + 1

      start_date = OpenStudio::Date::fromDayOfYear(i, year)
      start_value = value
    end
    return s
  end

  def self.parse_date_time_range(date_time_range)
    begin_end_dates = date_time_range.split('-').map { |v| v.strip }
    if begin_end_dates.size != 2
      fail "Invalid date format specified for '#{date_time_range}'."
    end

    begin_values = begin_end_dates[0].split(' ').map { |v| v.strip }
    end_values = begin_end_dates[1].split(' ').map { |v| v.strip }

    if !(begin_values.size == 2 || begin_values.size == 3) || !(end_values.size == 2 || end_values.size == 3)
      fail "Invalid date format specified for '#{date_time_range}'."
    end

    require 'date'
    begin_month = Date::ABBR_MONTHNAMES.index(begin_values[0].capitalize)
    end_month = Date::ABBR_MONTHNAMES.index(end_values[0].capitalize)
    begin_day = begin_values[1].to_i
    end_day = end_values[1].to_i
    if begin_values.size == 3
      begin_hour = begin_values[2].to_i
    end
    if end_values.size == 3
      end_hour = end_values[2].to_i
    end
    if begin_month.nil? || end_month.nil? || begin_day == 0 || end_day == 0
      fail "Invalid date format specified for '#{date_time_range}'."
    end

    return begin_month, begin_day, begin_hour, end_month, end_day, end_hour
  end

  def self.get_begin_and_end_dates_from_monthly_array(months, year)
    num_days_in_month = Constants.NumDaysInMonths(year)

    if months.uniq.size == 1 && months[0] == 1 # Year-round
      return 1, 1, 12, num_days_in_month[11]
    elsif months.uniq.size == 1 && months[0] == 0 # Never
      return
    elsif months[0] == 1 && months[11] == 1 # Wrap around year
      begin_month = 12 - months.reverse.index(0) + 1
      end_month = months.index(0)
    else
      begin_month = months.index(1) + 1
      end_month = 12 - months.reverse.index(1)
    end

    begin_day = 1
    end_day = num_days_in_month[end_month - 1]

    return begin_month, begin_day, end_month, end_day
  end

  def self.get_unavailable_periods_csv_data
    unavailable_periods_csv = File.join(File.dirname(__FILE__), 'data', 'unavailable_periods.csv')
    if not File.exist?(unavailable_periods_csv)
      fail 'Could not find unavailable_periods.csv'
    end

    require 'csv'
    unavailable_periods_csv_data = CSV.open(unavailable_periods_csv, headers: :first_row).map(&:to_h)

    return unavailable_periods_csv_data
  end

  def self.unavailable_period_applies(runner, schedule_name, col_name)
    if @unavailable_periods_csv_data.nil?
      @unavailable_periods_csv_data = get_unavailable_periods_csv_data
    end
    @unavailable_periods_csv_data.each do |csv_row|
      next if csv_row['Schedule Name'] != schedule_name

      if not csv_row.keys.include? col_name
        fail "Could not find column='#{col_name}' in unavailable_periods.csv."
      end

      begin
        applies = Integer(csv_row[col_name])
      rescue
        fail "Value is not a valid integer for row='#{schedule_name}' and column='#{col_name}' in unavailable_periods.csv."
      end
      if applies == 1
        if not runner.nil?
          if schedule_name == SchedulesFile::Columns[:HVAC].name
            runner.registerWarning('It is not possible to eliminate all HVAC energy use (e.g. crankcase/defrost energy) in EnergyPlus during an unavailable period.')
          elsif schedule_name == SchedulesFile::Columns[:WaterHeater].name
            runner.registerWarning('It is not possible to eliminate all water heater energy use (e.g. parasitics) in EnergyPlus during an unavailable period.')
          end
        end
        return true
      elsif applies == 0
        return false
      end
    end

    fail "Could not find row='#{schedule_name}' in unavailable_periods.csv"
  end

  def self.validate_values(values, num_values, sch_name)
    err_msg = "A comma-separated string of #{num_values} numbers must be entered for the #{sch_name} schedule."
    if values.is_a?(Array)
      if values.length != num_values
        fail err_msg
      end

      values.each do |val|
        if not valid_float?(val)
          fail err_msg
        end
      end
      floats = values.map { |i| i.to_f }
    elsif values.is_a?(String)
      begin
        vals = values.split(',')
        vals.each do |val|
          if not valid_float?(val)
            fail err_msg
          end
        end
        floats = vals.map { |i| i.to_f }
        if floats.length != num_values
          fail err_msg
        end
      rescue
        fail err_msg
      end
    else
      fail err_msg
    end
    return floats
  end

  def self.valid_float?(str)
    !!Float(str) rescue false
  end
end

class SchedulesFile
  class Column
    def initialize(name, used_by_unavailable_periods, can_be_stochastic, type)
      @name = name
      @used_by_unavailable_periods = used_by_unavailable_periods
      @can_be_stochastic = can_be_stochastic
      @type = type
    end
    attr_accessor(:name, :used_by_unavailable_periods, :can_be_stochastic, :type)
  end

  # Define all schedule columns
  # Columns may be used for A) detailed schedule CSVs (e.g., occupants), B) unavailable
  # periods CSV (e.g., hvac), and/or C) EnergyPlus-specific schedules (e.g., battery_charging).
  Columns = {
    Occupants: Column.new('occupants', true, true, :frac),
    LightingInterior: Column.new('lighting_interior', true, true, :frac),
    LightingExterior: Column.new('lighting_exterior', true, false, :frac),
    LightingGarage: Column.new('lighting_garage', true, true, :frac),
    LightingExteriorHoliday: Column.new('lighting_exterior_holiday', true, false, :frac),
    CookingRange: Column.new('cooking_range', true, true, :frac),
    Refrigerator: Column.new('refrigerator', true, false, :frac),
    ExtraRefrigerator: Column.new('extra_refrigerator', true, false, :frac),
    Freezer: Column.new('freezer', true, false, :frac),
    Dishwasher: Column.new('dishwasher', true, true, :frac),
    ClothesWasher: Column.new('clothes_washer', true, true, :frac),
    ClothesDryer: Column.new('clothes_dryer', true, true, :frac),
    CeilingFan: Column.new('ceiling_fan', true, true, :frac),
    PlugLoadsOther: Column.new('plug_loads_other', true, true, :frac),
    PlugLoadsTV: Column.new('plug_loads_tv', true, true, :frac),
    PlugLoadsVehicle: Column.new('plug_loads_vehicle', true, false, :frac),
    PlugLoadsWellPump: Column.new('plug_loads_well_pump', true, false, :frac),
    FuelLoadsGrill: Column.new('fuel_loads_grill', true, false, :frac),
    FuelLoadsLighting: Column.new('fuel_loads_lighting', true, false, :frac),
    FuelLoadsFireplace: Column.new('fuel_loads_fireplace', true, false, :frac),
    PoolPump: Column.new('pool_pump', true, false, :frac),
    PoolHeater: Column.new('pool_heater', true, false, :frac),
    PermanentSpaPump: Column.new('permanent_spa_pump', true, false, :frac),
    PermanentSpaHeater: Column.new('permanent_spa_heater', true, false, :frac),
    HotWaterDishwasher: Column.new('hot_water_dishwasher', false, true, :frac),
    HotWaterClothesWasher: Column.new('hot_water_clothes_washer', false, true, :frac),
    HotWaterFixtures: Column.new('hot_water_fixtures', true, true, :frac),
    HotWaterRecirculationPump: Column.new('hot_water_recirculation_pump', true, false, :frac),
    GeneralWaterUse: Column.new('general_water_use', true, false, :frac),
    Sleeping: Column.new('sleeping', false, false, nil),
    HeatingSetpoint: Column.new('heating_setpoint', false, false, :setpoint),
    CoolingSetpoint: Column.new('cooling_setpoint', false, false, :setpoint),
    WaterHeaterSetpoint: Column.new('water_heater_setpoint', false, false, :setpoint),
    WaterHeaterOperatingMode: Column.new('water_heater_operating_mode', false, false, :zero_or_one),
    Battery: Column.new('battery', false, false, :neg_one_to_one),
    BatteryCharging: Column.new('battery_charging', false, false, nil),
    BatteryDischarging: Column.new('battery_discharging', false, false, nil),
    HVAC: Column.new('hvac', true, false, nil),
    HVACMaximumPowerRatio: Column.new('hvac_maximum_power_ratio', false, false, :frac),
    WaterHeater: Column.new('water_heater', true, false, nil),
    Dehumidifier: Column.new('dehumidifier', true, false, nil),
    KitchenFan: Column.new('kitchen_fan', true, false, nil),
    BathFan: Column.new('bath_fan', true, false, nil),
    HouseFan: Column.new('house_fan', true, false, nil),
    WholeHouseFan: Column.new('whole_house_fan', true, false, nil),
  }

  def initialize(runner: nil,
                 schedules_paths:,
                 year:,
                 unavailable_periods: [],
                 output_path:,
                 offset_db: nil)
    return if schedules_paths.empty?

    @year = year
    import(schedules_paths)
    create_battery_charging_discharging_schedules
    expand_schedules
    @tmp_schedules = Marshal.load(Marshal.dump(@schedules))
<<<<<<< HEAD
    set_unavailable_periods(unavailable_periods)
    convert_setpoints(offset_db)
=======
    set_unavailable_periods(runner, unavailable_periods)
    convert_setpoints
>>>>>>> ff718623
    @output_schedules_path = output_path
    export()
  end

  def nil?
    if @schedules.nil?
      return true
    end

    return false
  end

  def includes_col_name(col_name)
    if @schedules.keys.include?(col_name)
      return true
    end

    return false
  end

  def import(schedules_paths)
    num_hrs_in_year = Constants.NumHoursInYear(@year)
    @schedules = {}
    schedules_paths.each do |schedules_path|
      columns = CSV.read(schedules_path).transpose
      columns.each do |col|
        col_name = col[0]
        column = Columns.values.find { |c| c.name == col_name }

        values = col[1..-1].reject { |v| v.nil? }

        begin
          values = values.map { |v| Float(v) }
        rescue ArgumentError
          fail "Schedule value must be numeric for column '#{col_name}'. [context: #{schedules_path}]"
        end

        if @schedules.keys.include? col_name
          fail "Schedule column name '#{col_name}' is duplicated. [context: #{schedules_path}]"
        end

        if column.type == :frac
          if values.max > 1.01 || values.max < 0.99 # Allow some imprecision
            fail "Schedule max value for column '#{col_name}' must be 1. [context: #{schedules_path}]"
          end
        end

        if column.type == :frac
          if values.min < 0
            fail "Schedule min value for column '#{col_name}' must be non-negative. [context: #{schedules_path}]"
          end
        end

        if column.type == :neg_one_to_one
          if values.min < -1
            fail "Schedule value for column '#{col_name}' must be greater than or equal to -1. [context: #{schedules_path}]"
          end
          if values.max > 1
            fail "Schedule value for column '#{col_name}' must be less than or equal to 1. [context: #{schedules_path}]"
          end
        end

        if column.type == :zero_or_one
          if values.any? { |v| v != 0 && v != 1 }
            fail "Schedule value for column '#{col_name}' must be either 0 or 1. [context: #{schedules_path}]"
          end
        end

        valid_minutes_per_item = [1, 2, 3, 4, 5, 6, 10, 12, 15, 20, 30, 60]
        valid_num_rows = valid_minutes_per_item.map { |min_per_item| (60.0 * num_hrs_in_year / min_per_item).to_i }
        unless valid_num_rows.include? values.length
          fail "Schedule has invalid number of rows (#{values.length}) for column '#{col_name}'. Must be one of: #{valid_num_rows.reverse.join(', ')}. [context: #{@schedules_path}]"
        end

        @schedules[col_name] = values
      end
    end
  end

  def export()
    return false if @output_schedules_path.nil?

    CSV.open(@output_schedules_path, 'wb') do |csv|
      csv << @tmp_schedules.keys
      rows = @tmp_schedules.values.transpose
      rows.each do |row|
        csv << row
      end
    end

    return true
  end

  def schedules
    return @schedules
  end

  def tmp_schedules
    return @tmp_schedules
  end

  def get_col_index(col_name:)
    headers = @tmp_schedules.keys

    col_num = headers.index(col_name)
    return col_num
  end

  def create_schedule_file(model, col_name:, rows_to_skip: 1,
                           schedule_type_limits_name: nil)
    model.getScheduleFiles.each do |schedule_file|
      next if schedule_file.name.to_s != col_name

      return schedule_file
    end

    if @schedules[col_name].nil?
      return
    end

    col_index = get_col_index(col_name: col_name)
    num_hrs_in_year = Constants.NumHoursInYear(@year)
    schedule_length = @schedules[col_name].length
    min_per_item = 60.0 / (schedule_length / num_hrs_in_year)

    file_path = File.dirname(@output_schedules_path)
    workflow_json = model.workflowJSON
    file_paths = workflow_json.filePaths.map(&:to_s)
    workflow_json.addFilePath(file_path) unless file_paths.include?(file_path)

    schedule_file = OpenStudio::Model::ScheduleFile.new(model, File.basename(@output_schedules_path))
    schedule_file.setName(col_name)
    schedule_file.setColumnNumber(col_index + 1)
    schedule_file.setRowstoSkipatTop(rows_to_skip)
    schedule_file.setNumberofHoursofData(num_hrs_in_year.to_i)
    schedule_file.setMinutesperItem(min_per_item.to_i)
    schedule_file.setTranslateFileWithRelativePath(true)

    Schedule.set_schedule_type_limits(model, schedule_file, schedule_type_limits_name)

    return schedule_file
  end

  # the equivalent number of hours in the year, if the schedule was at full load (1.0)
  def annual_equivalent_full_load_hrs(col_name:,
                                      schedules: nil)

    ann_equiv_full_load_hrs = period_equivalent_full_load_hrs(col_name: col_name, schedules: schedules)

    return ann_equiv_full_load_hrs
  end

  # the equivalent number of hours in the period, if the schedule was at full load (1.0)
  def period_equivalent_full_load_hrs(col_name:,
                                      schedules: nil,
                                      period: nil)
    if schedules.nil?
      schedules = @schedules # the schedules before unavailable periods are applied
    end

    if schedules[col_name].nil?
      return
    end

    num_hrs_in_year = Constants.NumHoursInYear(@year)
    schedule_length = schedules[col_name].length
    min_per_item = 60.0 / (schedule_length / num_hrs_in_year)

    equiv_full_load_hrs = 0.0
    if not period.nil?
      n_steps = schedules[schedules.keys[0]].length
      num_days_in_year = Constants.NumDaysInYear(@year)
      steps_in_day = n_steps / num_days_in_year
      steps_in_hour = steps_in_day / 24

      begin_day_num = Schedule.get_day_num_from_month_day(@year, period.begin_month, period.begin_day)
      end_day_num = Schedule.get_day_num_from_month_day(@year, period.end_month, period.end_day)

      begin_hour = 0
      end_hour = 24

      begin_hour = period.begin_hour if not period.begin_hour.nil?
      end_hour = period.end_hour if not period.end_hour.nil?

      if end_day_num >= begin_day_num
        start_ix = (begin_day_num - 1) * steps_in_day + (begin_hour * steps_in_hour)
        end_ix = (end_day_num - begin_day_num + 1) * steps_in_day - ((24 - end_hour + begin_hour) * steps_in_hour)
        equiv_full_load_hrs += schedules[col_name][start_ix..end_ix].sum / (60.0 / min_per_item)
      else # Wrap around year
        start_ix = (begin_day_num - 1) * steps_in_day + (begin_hour * steps_in_hour)
        end_ix = -1
        equiv_full_load_hrs += schedules[col_name][start_ix..end_ix].sum / (60.0 / min_per_item)

        start_ix = 0
        end_ix = (end_day_num - 1) * steps_in_day + (end_hour * steps_in_hour)
        equiv_full_load_hrs += schedules[col_name][start_ix..end_ix].sum / (60.0 / min_per_item)
      end
    else # Annual
      equiv_full_load_hrs += schedules[col_name].sum / (60.0 / min_per_item)
    end

    return equiv_full_load_hrs
  end

  # the power in watts the equipment needs to consume so that, if it were to run annual_equivalent_full_load_hrs hours,
  # it would consume the annual_kwh energy in the year. Essentially, returns the watts for the equipment when schedule
  # is at 1.0, so that, for the given schedule values, the equipment will consume annual_kwh energy in a year.
  def calc_design_level_from_annual_kwh(col_name:,
                                        annual_kwh:)
    if @schedules[col_name].nil?
      return
    end

    ann_equiv_full_load_hrs = annual_equivalent_full_load_hrs(col_name: col_name)
    return 0 if ann_equiv_full_load_hrs == 0

    design_level = annual_kwh * 1000.0 / ann_equiv_full_load_hrs # W

    return design_level
  end

  # Similar to ann_equiv_full_load_hrs, but for thermal energy
  def calc_design_level_from_annual_therm(col_name:,
                                          annual_therm:)
    if @schedules[col_name].nil?
      return
    end

    annual_kwh = UnitConversions.convert(annual_therm, 'therm', 'kWh')
    design_level = calc_design_level_from_annual_kwh(col_name: col_name, annual_kwh: annual_kwh)

    return design_level
  end

  # similar to the calc_design_level_from_annual_kwh, but use daily_kwh instead of annual_kwh to calculate the design
  # level
  def calc_design_level_from_daily_kwh(col_name:,
                                       daily_kwh:)
    if @schedules[col_name].nil?
      return
    end

    full_load_hrs = annual_equivalent_full_load_hrs(col_name: col_name)
    return 0 if full_load_hrs == 0

    num_days_in_year = Constants.NumDaysInYear(@year)
    daily_full_load_hrs = full_load_hrs / num_days_in_year
    design_level = UnitConversions.convert(daily_kwh / daily_full_load_hrs, 'kW', 'W')

    return design_level
  end

  # similar to calc_design_level_from_daily_kwh but for water usage
  def calc_peak_flow_from_daily_gpm(col_name:,
                                    daily_water:)
    if @schedules[col_name].nil?
      return
    end

    ann_equiv_full_load_hrs = annual_equivalent_full_load_hrs(col_name: col_name)
    return 0 if ann_equiv_full_load_hrs == 0

    num_days_in_year = Constants.NumDaysInYear(@year)
    daily_full_load_hrs = ann_equiv_full_load_hrs / num_days_in_year
    peak_flow = daily_water / daily_full_load_hrs # gallons_per_hour
    peak_flow /= 60 # convert to gallons per minute
    peak_flow = UnitConversions.convert(peak_flow, 'gal/min', 'm^3/s') # convert to m^3/s
    return peak_flow
  end

  def create_column_values_from_periods(col_name, periods)
    # Create a column of zeroes or ones for, e.g., vacancy periods or power outage periods
    n_steps = @tmp_schedules[@tmp_schedules.keys[0]].length
    num_days_in_year = Constants.NumDaysInYear(@year)
    steps_in_day = n_steps / num_days_in_year
    steps_in_hour = steps_in_day / 24

    if @tmp_schedules[col_name].nil?
      @tmp_schedules[col_name] = Array.new(n_steps, 0)
    end

    periods.each do |period|
      begin_day_num = Schedule.get_day_num_from_month_day(@year, period.begin_month, period.begin_day)
      end_day_num = Schedule.get_day_num_from_month_day(@year, period.end_month, period.end_day)

      begin_hour = 0
      end_hour = 24

      begin_hour = period.begin_hour if not period.begin_hour.nil?
      end_hour = period.end_hour if not period.end_hour.nil?

      if end_day_num >= begin_day_num
        @tmp_schedules[col_name].fill(1.0, (begin_day_num - 1) * steps_in_day + (begin_hour * steps_in_hour), (end_day_num - begin_day_num + 1) * steps_in_day - ((24 - end_hour + begin_hour) * steps_in_hour)) # Fill between begin/end days
      else # Wrap around year
        @tmp_schedules[col_name].fill(1.0, (begin_day_num - 1) * steps_in_day + (begin_hour * steps_in_hour)) # Fill between begin day and end of year
        @tmp_schedules[col_name].fill(1.0, 0, (end_day_num - 1) * steps_in_day + (end_hour * steps_in_hour)) # Fill between begin of year and end day
      end
    end
  end

  def expand_schedules
    # Expand schedules with fewer elements such that all the schedules have the same number of elements
    max_size = @schedules.map { |_k, v| v.size }.uniq.max
    @schedules.each do |col, values|
      if values.size < max_size
        @schedules[col] = values.map { |v| [v] * (max_size / values.size) }.flatten
      end
    end
  end

  def set_unavailable_periods(runner, unavailable_periods)
    if @unavailable_periods_csv_data.nil?
      @unavailable_periods_csv_data = Schedule.get_unavailable_periods_csv_data
    end
    column_names = @unavailable_periods_csv_data[0].keys[1..-1]
    column_names.each do |column_name|
      create_column_values_from_periods(column_name, unavailable_periods.select { |p| p.column_name == column_name })
      next if @tmp_schedules[column_name].all? { |i| i == 0 }

      @tmp_schedules.keys.each do |schedule_name|
        next if column_names.include? schedule_name

        schedule_name2 = schedule_name
        if [SchedulesFile::Columns[:HotWaterDishwasher].name].include?(schedule_name)
          schedule_name2 = SchedulesFile::Columns[:Dishwasher].name
        elsif [SchedulesFile::Columns[:HotWaterClothesWasher].name].include?(schedule_name)
          schedule_name2 = SchedulesFile::Columns[:ClothesWasher].name
        elsif [SchedulesFile::Columns[:HeatingSetpoint].name, SchedulesFile::Columns[:CoolingSetpoint].name].include?(schedule_name)
          schedule_name2 = SchedulesFile::Columns[:HVAC].name
        elsif [SchedulesFile::Columns[:WaterHeaterSetpoint].name].include?(schedule_name)
          schedule_name2 = SchedulesFile::Columns[:WaterHeater].name
        end

        # Skip those unaffected
        next unless Schedule.unavailable_period_applies(runner, schedule_name2, column_name)

        @tmp_schedules[column_name].each_with_index do |_ts, i|
          if schedule_name == SchedulesFile::Columns[:WaterHeaterSetpoint].name
            # Temperature of tank < 2C indicates of possibility of freeze.
            @tmp_schedules[schedule_name][i] = UnitConversions.convert(2.0, 'C', 'F') if @tmp_schedules[column_name][i] == 1.0
          elsif ![SchedulesFile::Columns[:HeatingSetpoint].name, SchedulesFile::Columns[:CoolingSetpoint].name].include?(schedule_name)
            @tmp_schedules[schedule_name][i] *= (1.0 - @tmp_schedules[column_name][i])
          end
        end
      end
    end
  end

<<<<<<< HEAD
  def convert_setpoints(offset_db)
    return if @tmp_schedules.keys.none? { |k| SchedulesFile.SetpointColumnNames.include?(k) }

    col_names = @tmp_schedules.keys

    offset_db_c = UnitConversions.convert(offset_db.to_f / 2.0, 'deltaF', 'deltaC')
=======
  def convert_setpoints
    setpoint_col_names = Columns.values.select { |c| c.type == :setpoint }.map { |c| c.name }
    return if @tmp_schedules.keys.none? { |k| setpoint_col_names.include?(k) }

    col_names = @tmp_schedules.keys

    @tmp_schedules[col_names[0]].each_with_index do |_ts, i|
      setpoint_col_names.each do |setpoint_col_name|
        next unless col_names.include?(setpoint_col_name)
>>>>>>> ff718623

    SchedulesFile.SetpointColumnNames.each do |setpoint_col_name|
      next unless col_names.include?(setpoint_col_name)

      @tmp_schedules[setpoint_col_name].each_with_index do |setpoint_value, i|
        @tmp_schedules[setpoint_col_name][i] = UnitConversions.convert(setpoint_value, 'f', 'c').round(4)
        next if offset_db_c == 0.0

        @tmp_schedules[setpoint_col_name][i] = (@tmp_schedules[setpoint_col_name][i] - offset_db_c).round(4) if (setpoint_col_name == ColumnHeatingSetpoint)
        @tmp_schedules[setpoint_col_name][i] = (@tmp_schedules[setpoint_col_name][i] + offset_db_c).round(4) if (setpoint_col_name == ColumnCoolingSetpoint)
      end
    end
  end

  def create_battery_charging_discharging_schedules
    battery_col_name = Columns[:Battery].name
    return if !@schedules.keys.include?(battery_col_name)

    @schedules[SchedulesFile::Columns[:BatteryCharging].name] = Array.new(@schedules[battery_col_name].size, 0)
    @schedules[SchedulesFile::Columns[:BatteryDischarging].name] = Array.new(@schedules[battery_col_name].size, 0)
    @schedules[battery_col_name].each_with_index do |_ts, i|
      if @schedules[battery_col_name][i] > 0
        @schedules[SchedulesFile::Columns[:BatteryCharging].name][i] = @schedules[battery_col_name][i]
      elsif @schedules[battery_col_name][i] < 0
        @schedules[SchedulesFile::Columns[:BatteryDischarging].name][i] = -1 * @schedules[battery_col_name][i]
      end
    end
    @schedules.delete(battery_col_name)
  end
end<|MERGE_RESOLUTION|>--- conflicted
+++ resolved
@@ -1454,13 +1454,8 @@
     create_battery_charging_discharging_schedules
     expand_schedules
     @tmp_schedules = Marshal.load(Marshal.dump(@schedules))
-<<<<<<< HEAD
-    set_unavailable_periods(unavailable_periods)
+    set_unavailable_periods(runner, unavailable_periods)
     convert_setpoints(offset_db)
-=======
-    set_unavailable_periods(runner, unavailable_periods)
-    convert_setpoints
->>>>>>> ff718623
     @output_schedules_path = output_path
     export()
   end
@@ -1809,34 +1804,22 @@
     end
   end
 
-<<<<<<< HEAD
   def convert_setpoints(offset_db)
-    return if @tmp_schedules.keys.none? { |k| SchedulesFile.SetpointColumnNames.include?(k) }
-
-    col_names = @tmp_schedules.keys
-
-    offset_db_c = UnitConversions.convert(offset_db.to_f / 2.0, 'deltaF', 'deltaC')
-=======
-  def convert_setpoints
     setpoint_col_names = Columns.values.select { |c| c.type == :setpoint }.map { |c| c.name }
     return if @tmp_schedules.keys.none? { |k| setpoint_col_names.include?(k) }
 
     col_names = @tmp_schedules.keys
 
+    offset_db_c = UnitConversions.convert(offset_db.to_f / 2.0, 'deltaF', 'deltaC')
     @tmp_schedules[col_names[0]].each_with_index do |_ts, i|
       setpoint_col_names.each do |setpoint_col_name|
         next unless col_names.include?(setpoint_col_name)
->>>>>>> ff718623
-
-    SchedulesFile.SetpointColumnNames.each do |setpoint_col_name|
-      next unless col_names.include?(setpoint_col_name)
-
-      @tmp_schedules[setpoint_col_name].each_with_index do |setpoint_value, i|
-        @tmp_schedules[setpoint_col_name][i] = UnitConversions.convert(setpoint_value, 'f', 'c').round(4)
+
+        @tmp_schedules[setpoint_col_name][i] = UnitConversions.convert(@tmp_schedules[setpoint_col_name][i], 'f', 'c').round(4)
         next if offset_db_c == 0.0
 
-        @tmp_schedules[setpoint_col_name][i] = (@tmp_schedules[setpoint_col_name][i] - offset_db_c).round(4) if (setpoint_col_name == ColumnHeatingSetpoint)
-        @tmp_schedules[setpoint_col_name][i] = (@tmp_schedules[setpoint_col_name][i] + offset_db_c).round(4) if (setpoint_col_name == ColumnCoolingSetpoint)
+        @tmp_schedules[setpoint_col_name][i] = (@tmp_schedules[setpoint_col_name][i] - offset_db_c).round(4) if (setpoint_col_name == SchedulesFile::Columns[:HeatingSetpoint].name)
+        @tmp_schedules[setpoint_col_name][i] = (@tmp_schedules[setpoint_col_name][i] + offset_db_c).round(4) if (setpoint_col_name == SchedulesFile::Columns[:CoolingSetpoint].name)
       end
     end
   end
