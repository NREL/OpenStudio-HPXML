--- conflicted
+++ resolved
@@ -945,7 +945,6 @@
     rule.setApplySunday(true)
   end
 
-<<<<<<< HEAD
   def self.OccupantsWeekdayFractions
     return '1.00000, 1.00000, 1.00000, 1.00000, 1.00000, 1.00000, 1.00000, 0.88310, 0.40861, 0.24189, 0.24189, 0.24189, 0.24189, 0.24189, 0.24189, 0.24189, 0.29498, 0.55310, 0.89693, 0.89693, 0.89693, 1.00000, 1.00000, 1.00000'
   end
@@ -1174,284 +1173,7 @@
   def self.HotTubHeaterMonthlyMultipliers
     return '0.837, 0.835, 1.084, 1.084, 1.084, 1.096, 1.096, 1.096, 1.096, 0.931, 0.925, 0.837'
   end
-end
-
-class SchedulesFile
-  def initialize(runner:,
-                 model:,
-                 schedules_path:,
-                 col_names:,
-                 **remainder)
-
-    @validated = true
-    @runner = runner
-    @model = model
-    @schedules_path = schedules_path
-    @external_file = get_external_file
-    import(col_names: col_names)
-  end
-
-  def validated?
-    return @validated
-  end
-
-  def schedules
-    return @schedules
-  end
-
-  def get_col_index(col_name:)
-    headers = CSV.open(@schedules_path, 'r') { |csv| csv.first }
-    col_num = headers.index(col_name)
-    return col_num
-  end
-
-  def get_col_name(col_index:)
-    headers = CSV.open(@schedules_path, 'r') { |csv| csv.first }
-    col_name = headers[col_index]
-    return col_name
-  end
-
-  def create_schedule_file(col_name:,
-                           rows_to_skip: 1)
-    @model.getScheduleFiles.each do |schedule_file|
-      next if schedule_file.name.to_s != col_name
-
-      return schedule_file
-    end
-
-    if @schedules[col_name].nil?
-      @runner.registerError("Could not find the '#{col_name}' schedule.")
-      return false
-    end
-
-    col_index = get_col_index(col_name: col_name)
-    year_description = @model.getYearDescription
-    num_hrs_in_year = Constants.NumHoursInYear(year_description.isLeapYear)
-    schedule_length = @schedules[col_name].length
-    min_per_item = 60.0 / (schedule_length / num_hrs_in_year)
-
-    schedule_file = OpenStudio::Model::ScheduleFile.new(@external_file)
-    schedule_file.setName(col_name)
-    schedule_file.setColumnNumber(col_index + 1)
-    schedule_file.setRowstoSkipatTop(rows_to_skip)
-    schedule_file.setNumberofHoursofData(num_hrs_in_year.to_i)
-    schedule_file.setMinutesperItem(min_per_item.to_i)
-
-    return schedule_file
-  end
-
-  # the equivalent number of hours in the year, if the schedule was at full load (1.0)
-  def annual_equivalent_full_load_hrs(col_name:)
-    # import(col_names: [col_name])
-
-    year_description = @model.getYearDescription
-    num_hrs_in_year = Constants.NumHoursInYear(year_description.isLeapYear)
-    schedule_length = @schedules[col_name].length
-    min_per_item = 60.0 / (schedule_length / num_hrs_in_year)
-
-    ann_equiv_full_load_hrs = @schedules[col_name].reduce(:+) / (60.0 / min_per_item)
-
-    return ann_equiv_full_load_hrs
-  end
-
-  # the power in watts the equipment needs to consume so that, if it were to run annual_equivalent_full_load_hrs hours,
-  # it would consume the annual_kwh energy in the year. Essentially, returns the watts for the equipment when schedule
-  # is at 1.0, so that, for the given schedule values, the equipment will consume annual_kwh energy in a year.
-  def calc_design_level_from_annual_kwh(col_name:,
-                                        annual_kwh:)
-
-    ann_equiv_full_load_hrs = annual_equivalent_full_load_hrs(col_name: col_name)
-    design_level = annual_kwh * 1000.0 / ann_equiv_full_load_hrs # W
-
-    return design_level
-  end
-
-  # Similar to ann_equiv_full_load_hrs, but for thermal energy
-  def calc_design_level_from_annual_therm(col_name:,
-                                          annual_therm:)
-
-    annual_kwh = UnitConversions.convert(annual_therm, 'therm', 'kWh')
-    design_level = calc_design_level_from_annual_kwh(col_name: col_name, annual_kwh: annual_kwh)
-
-    return design_level
-  end
-
-  # similar to the calc_design_level_from_annual_kwh, but use daily_kwh instead of annual_kwh to calculate the design
-  # level
-  def calc_design_level_from_daily_kwh(col_name:,
-                                       daily_kwh:)
-    full_load_hrs = annual_equivalent_full_load_hrs(col_name: col_name)
-    year_description = @model.getYearDescription
-    num_days_in_year = Constants.NumDaysInYear(year_description.isLeapYear)
-    daily_full_load_hrs = full_load_hrs / num_days_in_year
-    design_level = UnitConversions.convert(daily_kwh / daily_full_load_hrs, 'kW', 'W')
-
-    return design_level
-  end
-
-  # thermal equivalent of calc_design_level_from_daily_kwh
-  def calc_design_level_from_daily_therm(col_name:,
-                                         daily_therm:)
-    daily_kwh = UnitConversions.convert(daily_therm, 'therm', 'kWh')
-    design_level = calc_design_level_from_daily_kwh(col_name: col_name, daily_kwh: daily_kwh)
-    return design_level
-  end
-
-  # similar to calc_design_level_from_daily_kwh but for water usage
-  def calc_peak_flow_from_daily_gpm(col_name:, daily_water:)
-    ann_equiv_full_load_hrs = annual_equivalent_full_load_hrs(col_name: col_name)
-    year_description = @model.getYearDescription
-    num_days_in_year = Constants.NumDaysInYear(year_description.isLeapYear)
-    daily_full_load_hrs = ann_equiv_full_load_hrs / num_days_in_year
-    peak_flow = daily_water / daily_full_load_hrs # gallons_per_hour
-    peak_flow /= 60 # convert to gallons per minute
-    peak_flow = UnitConversions.convert(peak_flow, 'gal/min', 'm^3/s') # convert to m^3/s
-    return peak_flow
-  end
-
-  # get daily gallons from the peak flow rate
-  def calc_daily_gpm_from_peak_flow(col_name:, peak_flow:)
-    ann_equiv_full_load_hrs = annual_equivalent_full_load_hrs(col_name: col_name)
-    year_description = @model.getYearDescription
-    num_days_in_year = Constants.NumDaysInYear(year_description.isLeapYear)
-    peak_flow = UnitConversions.convert(peak_flow, 'm^3/s', 'gal/min')
-    daily_gallons = (ann_equiv_full_load_hrs * 60 * peak_flow) / num_days_in_year
-    return daily_gallons
-  end
-
-  def validate_schedule(col_name:,
-                        values:)
-
-    year_description = @model.getYearDescription
-    num_hrs_in_year = Constants.NumHoursInYear(year_description.isLeapYear)
-    schedule_length = values.length
-
-    if values.max > 1
-      @runner.registerError("The max value of schedule '#{col_name}' is greater than 1.")
-      @validated = false
-    end
-
-    min_per_item = 60.0 / (schedule_length / num_hrs_in_year)
-    unless [1, 2, 3, 4, 5, 6, 10, 12, 15, 20, 30, 60].include? min_per_item
-      @runner.registerError("Calculated an invalid schedule min_per_item=#{min_per_item}.")
-      @validated = false
-    end
-  end
-
-  def external_file
-    return @external_file
-  end
-
-  def get_external_file
-    if File.exist? @schedules_path
-      external_file = OpenStudio::Model::ExternalFile::getExternalFile(@model, @schedules_path)
-      if external_file.is_initialized
-        external_file = external_file.get
-      end
-    end
-    return external_file
-  end
-
-  def set_vacancy
-    return unless @schedules.keys.include? 'vacancy'
-    return if @schedules['vacancy'].all? { |i| i == 0 }
-
-    col_names = ScheduleGenerator.col_names
-
-    @schedules[col_names.keys[0]].each_with_index do |ts, i|
-      col_names.keys.each do |col_name|
-        next unless col_names[col_name] # skip those unaffected by vacancy
-
-        @schedules[col_name][i] *= (1.0 - @schedules['vacancy'][i])
-      end
-    end
-
-    update(col_names: col_names.keys)
-  end
-
-  def set_outage(outage_start_date:,
-                 outage_end_date:)
-
-    minutes_per_step = 60
-    if @model.getSimulationControl.timestep.is_initialized
-      minutes_per_step = 60 / @model.getSimulationControl.timestep.get.numberOfTimestepsPerHour
-    end
-
-    col_names = ScheduleGenerator.col_names
-
-    sec_per_step = minutes_per_step * 60.0
-    col_names.each do |col_name, val|
-      next if col_name == 'occupants'
-      next if val.nil?
-
-      ts = Time.new(outage_start_date.year, 'Jan', 1)
-      @schedules[col_name].each_with_index do |step, i|
-        if outage_start_date <= ts && ts < outage_end_date # in the outage period
-          @schedules[col_name][i] = 0.0
-        end
-        ts += sec_per_step
-      end
-    end
-
-    update(col_names: col_names.keys)
-  end
-
-  def import(col_names:)
-    @schedules = {}
-    col_names += ['vacancy']
-    columns = CSV.read(@schedules_path).transpose
-    columns.each do |col|
-      next if not col_names.include? col[0]
-
-      values = col[1..-1].reject { |v| v.nil? }
-      values = values.map { |v| v.to_f }
-      validate_schedule(col_name: col[0], values: values)
-      @schedules[col[0]] = values
-    end
-  end
-
-  def export
-    return false if @schedules_path.nil?
-
-    CSV.open(@schedules_path, 'wb') do |csv|
-      csv << @schedules.keys
-      rows = @schedules.values.transpose
-      rows.each do |row|
-        csv << row
-      end
-    end
-
-    return true
-  end
-
-  def update(col_names:)
-    return false if @schedules_path.nil?
-
-    # need to update schedules csv in generated_files folder (alongside run folder) since this is what the simulation points to
-    begin
-      schedules_path = File.expand_path(File.join(File.dirname(@schedules_path), '../generated_files', File.basename(@schedules_path))) # called from cli
-      columns = CSV.read(schedules_path).transpose
-    rescue
-      schedules_path = File.expand_path(File.join(File.dirname(@schedules_path), '../../../files', File.basename(@schedules_path))) # testing
-      columns = CSV.read(schedules_path).transpose
-    end
-
-    col_names.each do |col_name|
-      col_num = get_col_index(col_name: col_name)
-      columns.each_with_index do |col, i|
-        next unless i == col_num
-
-        columns[i][1..-1] = @schedules[col_name]
-      end
-    end
-
-    rows = columns.transpose
-    CSV.open(schedules_path, 'wb') do |csv|
-      rows.each do |row|
-        csv << row
-      end
-    end
-=======
+
   def self.get_num_days_per_month(model)
     month_num_days = [31, 28, 31, 30, 31, 30, 31, 31, 30, 31, 30, 31]
     month_num_days[1] += 1 if (!model.nil? && model.getYearDescription.isLeapYear)
@@ -1529,6 +1251,283 @@
       start_value = value
     end
     return s
->>>>>>> 7f5e307a
+  end
+end
+
+class SchedulesFile
+  def initialize(runner:,
+                 model:,
+                 schedules_path:,
+                 col_names:,
+                 **remainder)
+
+    @validated = true
+    @runner = runner
+    @model = model
+    @schedules_path = schedules_path
+    @external_file = get_external_file
+    import(col_names: col_names)
+  end
+
+  def validated?
+    return @validated
+  end
+
+  def schedules
+    return @schedules
+  end
+
+  def get_col_index(col_name:)
+    headers = CSV.open(@schedules_path, 'r') { |csv| csv.first }
+    col_num = headers.index(col_name)
+    return col_num
+  end
+
+  def get_col_name(col_index:)
+    headers = CSV.open(@schedules_path, 'r') { |csv| csv.first }
+    col_name = headers[col_index]
+    return col_name
+  end
+
+  def create_schedule_file(col_name:,
+                           rows_to_skip: 1)
+    @model.getScheduleFiles.each do |schedule_file|
+      next if schedule_file.name.to_s != col_name
+
+      return schedule_file
+    end
+
+    if @schedules[col_name].nil?
+      @runner.registerError("Could not find the '#{col_name}' schedule.")
+      return false
+    end
+
+    col_index = get_col_index(col_name: col_name)
+    year_description = @model.getYearDescription
+    num_hrs_in_year = Constants.NumHoursInYear(year_description.isLeapYear)
+    schedule_length = @schedules[col_name].length
+    min_per_item = 60.0 / (schedule_length / num_hrs_in_year)
+
+    schedule_file = OpenStudio::Model::ScheduleFile.new(@external_file)
+    schedule_file.setName(col_name)
+    schedule_file.setColumnNumber(col_index + 1)
+    schedule_file.setRowstoSkipatTop(rows_to_skip)
+    schedule_file.setNumberofHoursofData(num_hrs_in_year.to_i)
+    schedule_file.setMinutesperItem(min_per_item.to_i)
+
+    return schedule_file
+  end
+
+  # the equivalent number of hours in the year, if the schedule was at full load (1.0)
+  def annual_equivalent_full_load_hrs(col_name:)
+    # import(col_names: [col_name])
+
+    year_description = @model.getYearDescription
+    num_hrs_in_year = Constants.NumHoursInYear(year_description.isLeapYear)
+    schedule_length = @schedules[col_name].length
+    min_per_item = 60.0 / (schedule_length / num_hrs_in_year)
+
+    ann_equiv_full_load_hrs = @schedules[col_name].reduce(:+) / (60.0 / min_per_item)
+
+    return ann_equiv_full_load_hrs
+  end
+
+  # the power in watts the equipment needs to consume so that, if it were to run annual_equivalent_full_load_hrs hours,
+  # it would consume the annual_kwh energy in the year. Essentially, returns the watts for the equipment when schedule
+  # is at 1.0, so that, for the given schedule values, the equipment will consume annual_kwh energy in a year.
+  def calc_design_level_from_annual_kwh(col_name:,
+                                        annual_kwh:)
+
+    ann_equiv_full_load_hrs = annual_equivalent_full_load_hrs(col_name: col_name)
+    design_level = annual_kwh * 1000.0 / ann_equiv_full_load_hrs # W
+
+    return design_level
+  end
+
+  # Similar to ann_equiv_full_load_hrs, but for thermal energy
+  def calc_design_level_from_annual_therm(col_name:,
+                                          annual_therm:)
+
+    annual_kwh = UnitConversions.convert(annual_therm, 'therm', 'kWh')
+    design_level = calc_design_level_from_annual_kwh(col_name: col_name, annual_kwh: annual_kwh)
+
+    return design_level
+  end
+
+  # similar to the calc_design_level_from_annual_kwh, but use daily_kwh instead of annual_kwh to calculate the design
+  # level
+  def calc_design_level_from_daily_kwh(col_name:,
+                                       daily_kwh:)
+    full_load_hrs = annual_equivalent_full_load_hrs(col_name: col_name)
+    year_description = @model.getYearDescription
+    num_days_in_year = Constants.NumDaysInYear(year_description.isLeapYear)
+    daily_full_load_hrs = full_load_hrs / num_days_in_year
+    design_level = UnitConversions.convert(daily_kwh / daily_full_load_hrs, 'kW', 'W')
+
+    return design_level
+  end
+
+  # thermal equivalent of calc_design_level_from_daily_kwh
+  def calc_design_level_from_daily_therm(col_name:,
+                                         daily_therm:)
+    daily_kwh = UnitConversions.convert(daily_therm, 'therm', 'kWh')
+    design_level = calc_design_level_from_daily_kwh(col_name: col_name, daily_kwh: daily_kwh)
+    return design_level
+  end
+
+  # similar to calc_design_level_from_daily_kwh but for water usage
+  def calc_peak_flow_from_daily_gpm(col_name:, daily_water:)
+    ann_equiv_full_load_hrs = annual_equivalent_full_load_hrs(col_name: col_name)
+    year_description = @model.getYearDescription
+    num_days_in_year = Constants.NumDaysInYear(year_description.isLeapYear)
+    daily_full_load_hrs = ann_equiv_full_load_hrs / num_days_in_year
+    peak_flow = daily_water / daily_full_load_hrs # gallons_per_hour
+    peak_flow /= 60 # convert to gallons per minute
+    peak_flow = UnitConversions.convert(peak_flow, 'gal/min', 'm^3/s') # convert to m^3/s
+    return peak_flow
+  end
+
+  # get daily gallons from the peak flow rate
+  def calc_daily_gpm_from_peak_flow(col_name:, peak_flow:)
+    ann_equiv_full_load_hrs = annual_equivalent_full_load_hrs(col_name: col_name)
+    year_description = @model.getYearDescription
+    num_days_in_year = Constants.NumDaysInYear(year_description.isLeapYear)
+    peak_flow = UnitConversions.convert(peak_flow, 'm^3/s', 'gal/min')
+    daily_gallons = (ann_equiv_full_load_hrs * 60 * peak_flow) / num_days_in_year
+    return daily_gallons
+  end
+
+  def validate_schedule(col_name:,
+                        values:)
+
+    year_description = @model.getYearDescription
+    num_hrs_in_year = Constants.NumHoursInYear(year_description.isLeapYear)
+    schedule_length = values.length
+
+    if values.max > 1
+      @runner.registerError("The max value of schedule '#{col_name}' is greater than 1.")
+      @validated = false
+    end
+
+    min_per_item = 60.0 / (schedule_length / num_hrs_in_year)
+    unless [1, 2, 3, 4, 5, 6, 10, 12, 15, 20, 30, 60].include? min_per_item
+      @runner.registerError("Calculated an invalid schedule min_per_item=#{min_per_item}.")
+      @validated = false
+    end
+  end
+
+  def external_file
+    return @external_file
+  end
+
+  def get_external_file
+    if File.exist? @schedules_path
+      external_file = OpenStudio::Model::ExternalFile::getExternalFile(@model, @schedules_path)
+      if external_file.is_initialized
+        external_file = external_file.get
+      end
+    end
+    return external_file
+  end
+
+  def set_vacancy
+    return unless @schedules.keys.include? 'vacancy'
+    return if @schedules['vacancy'].all? { |i| i == 0 }
+
+    col_names = ScheduleGenerator.col_names
+
+    @schedules[col_names.keys[0]].each_with_index do |ts, i|
+      col_names.keys.each do |col_name|
+        next unless col_names[col_name] # skip those unaffected by vacancy
+
+        @schedules[col_name][i] *= (1.0 - @schedules['vacancy'][i])
+      end
+    end
+
+    update(col_names: col_names.keys)
+  end
+
+  def set_outage(outage_start_date:,
+                 outage_end_date:)
+
+    minutes_per_step = 60
+    if @model.getSimulationControl.timestep.is_initialized
+      minutes_per_step = 60 / @model.getSimulationControl.timestep.get.numberOfTimestepsPerHour
+    end
+
+    col_names = ScheduleGenerator.col_names
+
+    sec_per_step = minutes_per_step * 60.0
+    col_names.each do |col_name, val|
+      next if col_name == 'occupants'
+      next if val.nil?
+
+      ts = Time.new(outage_start_date.year, 'Jan', 1)
+      @schedules[col_name].each_with_index do |step, i|
+        if outage_start_date <= ts && ts < outage_end_date # in the outage period
+          @schedules[col_name][i] = 0.0
+        end
+        ts += sec_per_step
+      end
+    end
+
+    update(col_names: col_names.keys)
+  end
+
+  def import(col_names:)
+    @schedules = {}
+    col_names += ['vacancy']
+    columns = CSV.read(@schedules_path).transpose
+    columns.each do |col|
+      next if not col_names.include? col[0]
+
+      values = col[1..-1].reject { |v| v.nil? }
+      values = values.map { |v| v.to_f }
+      validate_schedule(col_name: col[0], values: values)
+      @schedules[col[0]] = values
+    end
+  end
+
+  def export
+    return false if @schedules_path.nil?
+
+    CSV.open(@schedules_path, 'wb') do |csv|
+      csv << @schedules.keys
+      rows = @schedules.values.transpose
+      rows.each do |row|
+        csv << row
+      end
+    end
+
+    return true
+  end
+
+  def update(col_names:)
+    return false if @schedules_path.nil?
+
+    # need to update schedules csv in generated_files folder (alongside run folder) since this is what the simulation points to
+    begin
+      schedules_path = File.expand_path(File.join(File.dirname(@schedules_path), '../generated_files', File.basename(@schedules_path))) # called from cli
+      columns = CSV.read(schedules_path).transpose
+    rescue
+      schedules_path = File.expand_path(File.join(File.dirname(@schedules_path), '../../../files', File.basename(@schedules_path))) # testing
+      columns = CSV.read(schedules_path).transpose
+    end
+
+    col_names.each do |col_name|
+      col_num = get_col_index(col_name: col_name)
+      columns.each_with_index do |col, i|
+        next unless i == col_num
+
+        columns[i][1..-1] = @schedules[col_name]
+      end
+    end
+
+    rows = columns.transpose
+    CSV.open(schedules_path, 'wb') do |csv|
+      rows.each do |row|
+        csv << row
+      end
+    end
   end
 end