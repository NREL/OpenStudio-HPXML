# frozen_string_literal: true

# Annual constant schedule
class ScheduleConstant
  def initialize(model, sch_name, val = 1.0, schedule_type_limits_name = nil, unavailable_periods: [])
    year = model.getYearDescription.assumedYear
    @schedule = create_schedule(model, sch_name, val, year, schedule_type_limits_name, unavailable_periods)
  end

  def schedule
    return @schedule
  end

  private

  def create_schedule(model, sch_name, val, year, schedule_type_limits_name, unavailable_periods)
    if unavailable_periods.empty?
      if val == 1.0 && (schedule_type_limits_name.nil? || schedule_type_limits_name == Constants.ScheduleTypeLimitsOnOff)
        schedule = model.alwaysOnDiscreteSchedule
      elsif val == 0.0 && (schedule_type_limits_name.nil? || schedule_type_limits_name == Constants.ScheduleTypeLimitsOnOff)
        schedule = model.alwaysOffDiscreteSchedule
      else
        schedule = OpenStudio::Model::ScheduleConstant.new(model)
        schedule.setName(sch_name)
        schedule.setValue(val)

        Schedule.set_schedule_type_limits(model, schedule, schedule_type_limits_name)
      end
    else
      schedule = OpenStudio::Model::ScheduleRuleset.new(model)
      schedule.setName(sch_name)
      schedule.defaultDaySchedule.setName(sch_name + ' default day')

      default_day_sch = schedule.defaultDaySchedule
      default_day_sch.clearValues
      default_day_sch.addValue(OpenStudio::Time.new(0, 24, 0, 0), val)

      Schedule.set_unavailable_periods(schedule, sch_name, unavailable_periods, year)

      Schedule.set_schedule_type_limits(model, schedule, schedule_type_limits_name)
    end

    return schedule
  end
end

# Annual schedule defined by 12 24-hour values for weekdays and weekends.
class HourlyByMonthSchedule
  # weekday_month_by_hour_values must be a 12-element array of 24-element arrays of numbers.
  # weekend_month_by_hour_values must be a 12-element array of 24-element arrays of numbers.
  def initialize(model, sch_name, weekday_month_by_hour_values, weekend_month_by_hour_values,
                 schedule_type_limits_name = nil, normalize_values = true, unavailable_periods: nil)
    year = model.getYearDescription.assumedYear
    @weekday_month_by_hour_values = validate_values(weekday_month_by_hour_values, 12, 24)
    @weekend_month_by_hour_values = validate_values(weekend_month_by_hour_values, 12, 24)
    if normalize_values
      @maxval = calc_max_val()
    else
      @maxval = 1.0
    end
    @schedule = create_schedule(model, sch_name, year, schedule_type_limits_name, unavailable_periods)
  end

  def calc_design_level(val)
    return val * 1000
  end

  def schedule
    return @schedule
  end

  def maxval
    return @maxval
  end

  private

  def validate_values(vals, num_outter_values, num_inner_values)
    err_msg = "A #{num_outter_values}-element array with #{num_inner_values}-element arrays of numbers must be entered for the schedule."
    if not vals.is_a?(Array)
      fail err_msg
    end

    begin
      if vals.length != num_outter_values
        fail err_msg
      end

      vals.each do |val|
        if not val.is_a?(Array)
          fail err_msg
        end
        if val.length != num_inner_values
          fail err_msg
        end
      end
    rescue
      fail err_msg
    end
    return vals
  end

  def calc_max_val()
    maxval = [@weekday_month_by_hour_values.flatten.max, @weekend_month_by_hour_values.flatten.max].max
    if maxval == 0.0
      maxval = 1.0 # Prevent divide by zero
    end
    return maxval
  end

  def create_schedule(model, sch_name, year, schedule_type_limits_name, unavailable_periods)
    day_startm = Schedule.day_start_months(year)
    day_endm = Schedule.day_end_months(year)

    time = []
    for h in 1..24
      time[h] = OpenStudio::Time.new(0, h, 0, 0)
    end

    schedule = OpenStudio::Model::ScheduleRuleset.new(model)
    schedule.setName(sch_name)
    schedule.defaultDaySchedule.setName(sch_name + ' default day')

    prev_wkdy_vals = nil
    prev_wkdy_rule = nil
    prev_wknd_vals = nil
    prev_wknd_rule = nil
    for m in 1..12
      date_s = OpenStudio::Date::fromDayOfYear(day_startm[m - 1], year)
      date_e = OpenStudio::Date::fromDayOfYear(day_endm[m - 1], year)

      wkdy_vals = []
      wknd_vals = []
      for h in 1..24
        wkdy_vals[h] = (@weekday_month_by_hour_values[m - 1][h - 1]) / @maxval
        wknd_vals[h] = (@weekend_month_by_hour_values[m - 1][h - 1]) / @maxval
      end

      if (wkdy_vals == prev_wkdy_vals) && (wknd_vals == prev_wknd_vals)
        # Extend end date of current rule(s)
        prev_wkdy_rule.setEndDate(date_e) unless prev_wkdy_rule.nil?
        prev_wknd_rule.setEndDate(date_e) unless prev_wknd_rule.nil?
      elsif wkdy_vals == wknd_vals
        # Alldays
        wkdy_rule = OpenStudio::Model::ScheduleRule.new(schedule)
        wkdy_rule.setName(sch_name + " #{Schedule.allday_name} ruleset#{m}")
        wkdy = wkdy_rule.daySchedule
        wkdy.setName(sch_name + " #{Schedule.allday_name}#{m}")
        previous_value = wkdy_vals[1]
        for h in 1..24
          next if (h != 24) && (wkdy_vals[h + 1] == previous_value)

          wkdy.addValue(time[h], previous_value)
          previous_value = wkdy_vals[h + 1]
        end
        Schedule.set_weekday_rule(wkdy_rule)
        Schedule.set_weekend_rule(wkdy_rule)
        wkdy_rule.setStartDate(date_s)
        wkdy_rule.setEndDate(date_e)
        prev_wkdy_rule = wkdy_rule
        prev_wknd_rule = nil
      else
        # Weekdays
        wkdy_rule = OpenStudio::Model::ScheduleRule.new(schedule)
        wkdy_rule.setName(sch_name + " #{Schedule.weekday_name} ruleset#{m}")
        wkdy = wkdy_rule.daySchedule
        wkdy.setName(sch_name + " #{Schedule.weekday_name}#{m}")
        previous_value = wkdy_vals[1]
        for h in 1..24
          next if (h != 24) && (wkdy_vals[h + 1] == previous_value)

          wkdy.addValue(time[h], previous_value)
          previous_value = wkdy_vals[h + 1]
        end
        Schedule.set_weekday_rule(wkdy_rule)
        wkdy_rule.setStartDate(date_s)
        wkdy_rule.setEndDate(date_e)
        prev_wkdy_rule = wkdy_rule

        # Weekends
        wknd_rule = OpenStudio::Model::ScheduleRule.new(schedule)
        wknd_rule.setName(sch_name + " #{Schedule.weekend_name} ruleset#{m}")
        wknd = wknd_rule.daySchedule
        wknd.setName(sch_name + " #{Schedule.weekend_name}#{m}")
        previous_value = wknd_vals[1]
        for h in 1..24
          next if (h != 24) && (wknd_vals[h + 1] == previous_value)

          wknd.addValue(time[h], previous_value)
          previous_value = wknd_vals[h + 1]
        end
        Schedule.set_weekend_rule(wknd_rule)
        wknd_rule.setStartDate(date_s)
        wknd_rule.setEndDate(date_e)
        prev_wknd_rule = wknd_rule
      end

      prev_wkdy_vals = wkdy_vals
      prev_wknd_vals = wknd_vals
    end

    Schedule.set_unavailable_periods(schedule, sch_name, unavailable_periods, year)

    Schedule.set_schedule_type_limits(model, schedule, schedule_type_limits_name)

    return schedule
  end
end

# Annual schedule defined by 365 24-hour values for weekdays and weekends.
class HourlyByDaySchedule
  # weekday_day_by_hour_values must be a 365-element array of 24-element arrays of numbers.
  # weekend_day_by_hour_values must be a 365-element array of 24-element arrays of numbers.
  def initialize(model, sch_name, weekday_day_by_hour_values, weekend_day_by_hour_values,
                 schedule_type_limits_name = nil, normalize_values = true, unavailable_periods: nil)
    year = model.getYearDescription.assumedYear
    num_days = Constants.NumDaysInYear(year)
    @weekday_day_by_hour_values = validate_values(weekday_day_by_hour_values, num_days, 24)
    @weekend_day_by_hour_values = validate_values(weekend_day_by_hour_values, num_days, 24)
    if normalize_values
      @maxval = calc_max_val()
    else
      @maxval = 1.0
    end
    @schedule = create_schedule(model, sch_name, year, num_days, schedule_type_limits_name, unavailable_periods)
  end

  def calc_design_level(val)
    return val * 1000
  end

  def schedule
    return @schedule
  end

  def maxval
    return @maxval
  end

  private

  def validate_values(vals, num_outter_values, num_inner_values)
    err_msg = "A #{num_outter_values}-element array with #{num_inner_values}-element arrays of numbers must be entered for the schedule."
    if not vals.is_a?(Array)
      fail err_msg
    end

    begin
      if vals.length != num_outter_values
        fail err_msg
      end

      vals.each do |val|
        if not val.is_a?(Array)
          fail err_msg
        end
        if val.length != num_inner_values
          fail err_msg
        end
      end
    rescue
      fail err_msg
    end
    return vals
  end

  def calc_max_val()
    maxval = [@weekday_day_by_hour_values.flatten.max, @weekend_day_by_hour_values.flatten.max].max
    if maxval == 0.0
      maxval = 1.0 # Prevent divide by zero
    end
    return maxval
  end

  def create_schedule(model, sch_name, year, num_days, schedule_type_limits_name, unavailable_periods)
    time = []
    for h in 1..24
      time[h] = OpenStudio::Time.new(0, h, 0, 0)
    end

    schedule = OpenStudio::Model::ScheduleRuleset.new(model)
    schedule.setName(sch_name)
    schedule.defaultDaySchedule.setName(sch_name + ' default day')

    prev_wkdy_vals = nil
    prev_wkdy_rule = nil
    prev_wknd_vals = nil
    prev_wknd_rule = nil
    for d in 1..num_days
      date_s = OpenStudio::Date::fromDayOfYear(d, year)
      date_e = OpenStudio::Date::fromDayOfYear(d, year)

      wkdy_vals = []
      wknd_vals = []
      for h in 1..24
        wkdy_vals[h] = (@weekday_day_by_hour_values[d - 1][h - 1]) / @maxval
        wknd_vals[h] = (@weekend_day_by_hour_values[d - 1][h - 1]) / @maxval
      end

      if (wkdy_vals == prev_wkdy_vals) && (wknd_vals == prev_wknd_vals)
        # Extend end date of current rule(s)
        prev_wkdy_rule.setEndDate(date_e) unless prev_wkdy_rule.nil?
        prev_wknd_rule.setEndDate(date_e) unless prev_wknd_rule.nil?
      elsif wkdy_vals == wknd_vals
        # Alldays
        wkdy_rule = OpenStudio::Model::ScheduleRule.new(schedule)
        wkdy_rule.setName(sch_name + " #{Schedule.allday_name} ruleset#{d}")
        wkdy = wkdy_rule.daySchedule
        wkdy.setName(sch_name + " #{Schedule.allday_name}#{d}")
        previous_value = wkdy_vals[1]
        for h in 1..24
          next if (h != 24) && (wkdy_vals[h + 1] == previous_value)

          wkdy.addValue(time[h], previous_value)
          previous_value = wkdy_vals[h + 1]
        end
        Schedule.set_weekday_rule(wkdy_rule)
        Schedule.set_weekend_rule(wkdy_rule)
        wkdy_rule.setStartDate(date_s)
        wkdy_rule.setEndDate(date_e)
        prev_wkdy_rule = wkdy_rule
        prev_wknd_rule = nil
      else
        # Weekdays
        wkdy_rule = OpenStudio::Model::ScheduleRule.new(schedule)
        wkdy_rule.setName(sch_name + " #{Schedule.weekday_name} ruleset#{d}")
        wkdy = wkdy_rule.daySchedule
        wkdy.setName(sch_name + " #{Schedule.weekday_name}#{d}")
        previous_value = wkdy_vals[1]
        for h in 1..24
          next if (h != 24) && (wkdy_vals[h + 1] == previous_value)

          wkdy.addValue(time[h], previous_value)
          previous_value = wkdy_vals[h + 1]
        end
        Schedule.set_weekday_rule(wkdy_rule)
        wkdy_rule.setStartDate(date_s)
        wkdy_rule.setEndDate(date_e)
        prev_wkdy_rule = wkdy_rule

        # Weekends
        wknd_rule = OpenStudio::Model::ScheduleRule.new(schedule)
        wknd_rule.setName(sch_name + " #{Schedule.weekend_name} ruleset#{d}")
        wknd = wknd_rule.daySchedule
        wknd.setName(sch_name + " #{Schedule.weekend_name}#{d}")
        previous_value = wknd_vals[1]
        for h in 1..24
          next if (h != 24) && (wknd_vals[h + 1] == previous_value)

          wknd.addValue(time[h], previous_value)
          previous_value = wknd_vals[h + 1]
        end
        Schedule.set_weekend_rule(wknd_rule)
        wknd_rule.setStartDate(date_s)
        wknd_rule.setEndDate(date_e)
        prev_wknd_rule = wknd_rule
      end

      prev_wkdy_vals = wkdy_vals
      prev_wknd_vals = wknd_vals
    end

    Schedule.set_unavailable_periods(schedule, sch_name, unavailable_periods, year)

    Schedule.set_schedule_type_limits(model, schedule, schedule_type_limits_name)

    return schedule
  end
end

# Annual schedule defined by 24 weekday hourly values, 24 weekend hourly values, and 12 monthly values
class MonthWeekdayWeekendSchedule
  # weekday_hourly_values can either be a comma-separated string of 24 numbers or a 24-element array of numbers.
  # weekend_hourly_values can either be a comma-separated string of 24 numbers or a 24-element array of numbers.
  # monthly_values can either be a comma-separated string of 12 numbers or a 12-element array of numbers.
  def initialize(model, sch_name, weekday_hourly_values, weekend_hourly_values, monthly_values,
                 schedule_type_limits_name = nil, normalize_values = true, begin_month = 1,
                 begin_day = 1, end_month = 12, end_day = 31, unavailable_periods: nil)
    year = model.getYearDescription.assumedYear
    @weekday_hourly_values = Schedule.validate_values(weekday_hourly_values, 24, 'weekday')
    @weekend_hourly_values = Schedule.validate_values(weekend_hourly_values, 24, 'weekend')
    @monthly_values = Schedule.validate_values(monthly_values, 12, 'monthly')
    if normalize_values
      @weekday_hourly_values = normalize_sum_to_one(@weekday_hourly_values)
      @weekend_hourly_values = normalize_sum_to_one(@weekend_hourly_values)
      @monthly_values = normalize_avg_to_one(@monthly_values)
      @maxval = calc_max_val()
      @schadjust = calc_sch_adjust()
    else
      @maxval = 1.0
      @schadjust = 1.0
    end
    @schedule = create_schedule(model, sch_name, year, begin_month, begin_day, end_month, end_day,
                                schedule_type_limits_name, unavailable_periods)
  end

  def calc_design_level_from_daily_kwh(daily_kwh)
    design_level_kw = daily_kwh * @maxval * @schadjust
    return UnitConversions.convert(design_level_kw, 'kW', 'W')
  end

  def calc_design_level_from_daily_therm(daily_therm)
    return calc_design_level_from_daily_kwh(UnitConversions.convert(daily_therm, 'therm', 'kWh'))
  end

  def calc_design_level_from_daily_gpm(daily_water)
    water_gpm = daily_water * @maxval * @schadjust / 60.0
    return UnitConversions.convert(water_gpm, 'gal/min', 'm^3/s')
  end

  def schedule
    return @schedule
  end

  private

  def normalize_sum_to_one(values)
    sum = values.reduce(:+).to_f
    if sum == 0.0
      return values
    end

    return values.map { |val| val / sum }
  end

  def normalize_avg_to_one(values)
    avg = values.reduce(:+).to_f / values.size
    if avg == 0.0
      return values
    end

    return values.map { |val| val / avg }
  end

  def calc_max_val()
    if @weekday_hourly_values.max > @weekend_hourly_values.max
      maxval = @monthly_values.max * @weekday_hourly_values.max
    else
      maxval = @monthly_values.max * @weekend_hourly_values.max
    end
    if maxval == 0.0
      maxval = 1.0 # Prevent divide by zero
    end
    return maxval
  end

  def calc_sch_adjust()
    # if sum != 1, normalize to get correct max val
    sum_wkdy = 0
    sum_wknd = 0
    @weekday_hourly_values.each do |v|
      sum_wkdy += v
    end
    @weekend_hourly_values.each do |v|
      sum_wknd += v
    end
    if sum_wkdy < sum_wknd
      return 1 / sum_wknd
    end

    return 1 / sum_wkdy
  end

  def create_schedule(model, sch_name, year, begin_month, begin_day, end_month, end_day,
                      schedule_type_limits_name, unavailable_periods)
    month_num_days = Constants.NumDaysInMonths(year)
    month_num_days[end_month - 1] = end_day

    day_startm = Schedule.day_start_months(year)
    day_startm[begin_month - 1] += begin_day - 1
    day_endm = [Schedule.day_start_months(year), month_num_days].transpose.map { |i| i.reduce(:+) - 1 }

    time = []
    for h in 1..24
      time[h] = OpenStudio::Time.new(0, h, 0, 0)
    end

    schedule = OpenStudio::Model::ScheduleRuleset.new(model)
    schedule.setName(sch_name)
    schedule.defaultDaySchedule.setName(sch_name + ' default day')

    prev_wkdy_vals = nil
    prev_wkdy_rule = nil
    prev_wknd_vals = nil
    prev_wknd_rule = nil
    periods = []
    if begin_month <= end_month # contiguous period
      periods << [begin_month, end_month]
    else # non-contiguous period
      periods << [1, end_month]
      periods << [begin_month, 12]
    end

    periods.each do |period|
      for m in period[0]..period[1]
        date_s = OpenStudio::Date::fromDayOfYear(day_startm[m - 1], year)
        date_e = OpenStudio::Date::fromDayOfYear(day_endm[m - 1], year)

        wkdy_vals = []
        wknd_vals = []
        for h in 1..24
          wkdy_vals[h] = (@monthly_values[m - 1] * @weekday_hourly_values[h - 1]) / @maxval
          wknd_vals[h] = (@monthly_values[m - 1] * @weekend_hourly_values[h - 1]) / @maxval
        end

        if (wkdy_vals == prev_wkdy_vals) && (wknd_vals == prev_wknd_vals)
          # Extend end date of current rule(s)
          prev_wkdy_rule.setEndDate(date_e) unless prev_wkdy_rule.nil?
          prev_wknd_rule.setEndDate(date_e) unless prev_wknd_rule.nil?
        elsif wkdy_vals == wknd_vals
          # Alldays
          wkdy_rule = OpenStudio::Model::ScheduleRule.new(schedule)
          wkdy_rule.setName(sch_name + " #{Schedule.allday_name} ruleset#{m}")
          wkdy = wkdy_rule.daySchedule
          wkdy.setName(sch_name + " #{Schedule.allday_name}#{m}")
          previous_value = wkdy_vals[1]
          for h in 1..24
            next if (h != 24) && (wkdy_vals[h + 1] == previous_value)

            wkdy.addValue(time[h], previous_value)
            previous_value = wkdy_vals[h + 1]
          end
          Schedule.set_weekday_rule(wkdy_rule)
          Schedule.set_weekend_rule(wkdy_rule)
          wkdy_rule.setStartDate(date_s)
          wkdy_rule.setEndDate(date_e)
          prev_wkdy_rule = wkdy_rule
          prev_wknd_rule = nil
        else
          # Weekdays
          wkdy_rule = OpenStudio::Model::ScheduleRule.new(schedule)
          wkdy_rule.setName(sch_name + " #{Schedule.weekday_name} ruleset#{m}")
          wkdy = wkdy_rule.daySchedule
          wkdy.setName(sch_name + " #{Schedule.weekday_name}#{m}")
          previous_value = wkdy_vals[1]
          for h in 1..24
            next if (h != 24) && (wkdy_vals[h + 1] == previous_value)

            wkdy.addValue(time[h], previous_value)
            previous_value = wkdy_vals[h + 1]
          end
          Schedule.set_weekday_rule(wkdy_rule)
          wkdy_rule.setStartDate(date_s)
          wkdy_rule.setEndDate(date_e)
          prev_wkdy_rule = wkdy_rule

          # Weekends
          wknd_rule = OpenStudio::Model::ScheduleRule.new(schedule)
          wknd_rule.setName(sch_name + " #{Schedule.weekend_name} ruleset#{m}")
          wknd = wknd_rule.daySchedule
          wknd.setName(sch_name + " #{Schedule.weekend_name}#{m}")
          previous_value = wknd_vals[1]
          for h in 1..24
            next if (h != 24) && (wknd_vals[h + 1] == previous_value)

            wknd.addValue(time[h], previous_value)
            previous_value = wknd_vals[h + 1]
          end
          Schedule.set_weekend_rule(wknd_rule)
          wknd_rule.setStartDate(date_s)
          wknd_rule.setEndDate(date_e)
          prev_wknd_rule = wknd_rule
        end

        prev_wkdy_vals = wkdy_vals
        prev_wknd_vals = wknd_vals
      end
    end

    Schedule.set_unavailable_periods(schedule, sch_name, unavailable_periods, year)

    Schedule.set_schedule_type_limits(model, schedule, schedule_type_limits_name)

    return schedule
  end
end

class Schedule
  def self.allday_name
    return 'allday'
  end

  def self.weekday_name
    return 'weekday'
  end

  def self.weekend_name
    return 'weekend'
  end

  # return [Double] The total number of full load hours for this schedule.
  def self.annual_equivalent_full_load_hrs(modelYear, schedule)
    if schedule.to_ScheduleInterval.is_initialized
      timeSeries = schedule.to_ScheduleInterval.get.timeSeries
      annual_flh = timeSeries.averageValue * 8760
      return annual_flh
    end

    if schedule.to_ScheduleConstant.is_initialized
      annual_flh = schedule.to_ScheduleConstant.get.value * Constants.NumHoursInYear(modelYear)
      return annual_flh
    end

    if not schedule.to_ScheduleRuleset.is_initialized
      return
    end

    schedule = schedule.to_ScheduleRuleset.get

    # Define the start and end date
    year_start_date = OpenStudio::Date.new(OpenStudio::MonthOfYear.new('January'), 1, modelYear)
    year_end_date = OpenStudio::Date.new(OpenStudio::MonthOfYear.new('December'), 31, modelYear)

    # Get the ordered list of all the day schedules
    # that are used by this schedule ruleset
    day_schs = schedule.getDaySchedules(year_start_date, year_end_date)

    # Get a 365-value array of which schedule is used on each day of the year,
    day_schs_used_each_day = schedule.getActiveRuleIndices(year_start_date, year_end_date)
    if !day_schs_used_each_day.length == 365
      fail "#{schedule.name} does not have 365 daily schedules accounted for, cannot accurately calculate annual EFLH."
    end

    # Create a map that shows how many days each schedule is used
    day_sch_freq = day_schs_used_each_day.group_by { |n| n }

    # Build a hash that maps schedule day index to schedule day
    schedule_index_to_day = {}
    for i in 0..(day_schs.length - 1)
      schedule_index_to_day[day_schs_used_each_day[i]] = day_schs[i]
    end

    # Loop through each of the schedules that is used, figure out the
    # full load hours for that day, then multiply this by the number
    # of days that day schedule applies and add this to the total.
    annual_flh = 0
    max_daily_flh = 0
    default_day_sch = schedule.defaultDaySchedule
    day_sch_freq.each do |freq|
      sch_index = freq[0]
      number_of_days_sch_used = freq[1].size

      # Get the day schedule at this index
      day_sch = nil
      if sch_index == -1 # If index = -1, this day uses the default day schedule (not a rule)
        day_sch = default_day_sch
      else
        day_sch = schedule_index_to_day[sch_index]
      end

      # Determine the full load hours for just one day
      daily_flh = 0
      values = day_sch.values
      times = day_sch.times

      previous_time_decimal = 0
      for i in 0..(times.length - 1)
        time_days = times[i].days
        time_hours = times[i].hours
        time_minutes = times[i].minutes
        time_seconds = times[i].seconds
        time_decimal = (time_days * 24.0) + time_hours + (time_minutes / 60.0) + (time_seconds / 3600.0)
        duration_of_value = time_decimal - previous_time_decimal
        daily_flh += values[i] * duration_of_value
        previous_time_decimal = time_decimal
      end

      # Multiply the daily EFLH by the number
      # of days this schedule is used per year
      # and add this to the overall total
      annual_flh += daily_flh * number_of_days_sch_used
    end

    # Check if the max daily EFLH is more than 24,
    # which would indicate that this isn't a
    # fractional schedule.
    if max_daily_flh > 24
      fail "#{schedule.name} has more than 24 EFLH in one day schedule, indicating that it is not a fractional schedule."
    end

    return annual_flh
  end

  def self.set_schedule_type_limits(model, schedule, schedule_type_limits_name)
    return if schedule_type_limits_name.nil?

    schedule_type_limits = model.getScheduleTypeLimitss.find { |stl| stl.name.to_s == schedule_type_limits_name }
    if schedule_type_limits.nil?
      schedule_type_limits = OpenStudio::Model::ScheduleTypeLimits.new(model)
      schedule_type_limits.setName(schedule_type_limits_name)
      if schedule_type_limits_name == Constants.ScheduleTypeLimitsFraction
        schedule_type_limits.setLowerLimitValue(0)
        schedule_type_limits.setUpperLimitValue(1)
        schedule_type_limits.setNumericType('Continuous')
      elsif schedule_type_limits_name == Constants.ScheduleTypeLimitsOnOff
        schedule_type_limits.setLowerLimitValue(0)
        schedule_type_limits.setUpperLimitValue(1)
        schedule_type_limits.setNumericType('Discrete')
      elsif schedule_type_limits_name == Constants.ScheduleTypeLimitsTemperature
        schedule_type_limits.setNumericType('Continuous')
      end
    end

    schedule.setScheduleTypeLimits(schedule_type_limits)
  end

  def self.set_weekday_rule(rule)
    rule.setApplyMonday(true)
    rule.setApplyTuesday(true)
    rule.setApplyWednesday(true)
    rule.setApplyThursday(true)
    rule.setApplyFriday(true)
  end

  def self.set_weekend_rule(rule)
    rule.setApplySaturday(true)
    rule.setApplySunday(true)
  end

  def self.get_unavailable_periods(runner, schedule_name, unavailable_periods)
    return unavailable_periods.select { |p| Schedule.unavailable_period_applies(runner, schedule_name, p.column_name) }
  end

  def self.set_unavailable_periods(schedule, sch_name, unavailable_periods, year)
    return if unavailable_periods.nil?

    # Add off rule(s), will override previous rules
    unavailable_periods.each_with_index do |period, i|
      # Special Values
      # FUTURE: Assign an object type to the schedules and use that to determine what
      # kind of schedule each is, rather than looking at object names. That would
      # be more robust. See https://github.com/NREL/OpenStudio-HPXML/issues/1450.
      if sch_name.include? Constants.ObjectNameWaterHeaterSetpoint
        # Water heater setpoint
        # Temperature of tank < 2C indicates of possibility of freeze.
        value = 2.0
      elsif sch_name.include? Constants.ObjectNameNaturalVentilation
        if period.natvent_availability == HPXML::ScheduleRegular
          next # don't change the natural ventilation availability schedule
        elsif period.natvent_availability == HPXML::ScheduleAvailable
          value = 1.0
        elsif period.natvent_availability == HPXML::ScheduleUnavailable
          value = 0.0
        end
      else
        value = 0.0
      end

      day_s = Schedule.get_day_num_from_month_day(year, period.begin_month, period.begin_day)
      day_e = Schedule.get_day_num_from_month_day(year, period.end_month, period.end_day)

      date_s = OpenStudio::Date::fromDayOfYear(day_s, year)
      date_e = OpenStudio::Date::fromDayOfYear(day_e, year)

      begin_day_schedule = schedule.getDaySchedules(date_s, date_s)[0]
      end_day_schedule = schedule.getDaySchedules(date_e, date_e)[0]

      outage_days = day_e - day_s
      if outage_days == 0 # outage is less than 1 calendar day (need 1 outage rule)
        out = Schedule.create_unavailable_period_rule(schedule, sch_name, i, date_s, date_e)
        Schedule.set_unavailable_period_values(out, begin_day_schedule, period.begin_hour, period.end_hour, value)
      else # outage is at least 1 calendar day
        if period.begin_hour == 0 && period.end_hour == 24 # 1 outage rule
          out = Schedule.create_unavailable_period_rule(schedule, sch_name, i, date_s, date_e)
          out.addValue(OpenStudio::Time.new(0, 24, 0, 0), value)
        elsif (period.begin_hour == 0 && period.end_hour != 24) || (period.begin_hour != 0 && period.end_hour == 24) # 2 outage rules
          if period.begin_hour == 0 && period.end_hour != 24
            # last day
            out = Schedule.create_unavailable_period_rule(schedule, sch_name, i, date_e, date_e)
            Schedule.set_unavailable_period_values(out, end_day_schedule, 0, period.end_hour, value)

            # all other days
            date_e2 = OpenStudio::Date::fromDayOfYear(day_e - 1, year)
            out = Schedule.create_unavailable_period_rule(schedule, sch_name, i, date_s, date_e2)
            out.addValue(OpenStudio::Time.new(0, 24, 0, 0), value)
          elsif period.begin_hour != 0 && period.end_hour == 24
            # first day
            out = Schedule.create_unavailable_period_rule(schedule, sch_name, i, date_s, date_s)
            Schedule.set_unavailable_period_values(out, begin_day_schedule, period.begin_hour, 24, value)

            # all other days
            date_s2 = OpenStudio::Date::fromDayOfYear(day_s + 1, year)
            out = Schedule.create_unavailable_period_rule(schedule, sch_name, i, date_s2, date_e)
            out.addValue(OpenStudio::Time.new(0, 24, 0, 0), value)
          end
        else # 3 outage rules
          # first day
          out = Schedule.create_unavailable_period_rule(schedule, sch_name, i, date_s, date_s)
          Schedule.set_unavailable_period_values(out, begin_day_schedule, period.begin_hour, 24, value)

          # all other days
          date_s2 = OpenStudio::Date::fromDayOfYear(day_s + 1, year)
          date_e2 = OpenStudio::Date::fromDayOfYear(day_e - 1, year)
          out = Schedule.create_unavailable_period_rule(schedule, sch_name, i, date_s2, date_e2)
          out.addValue(OpenStudio::Time.new(0, 24, 0, 0), value)

          # last day
          out = Schedule.create_unavailable_period_rule(schedule, sch_name, i, date_e, date_e)
          Schedule.set_unavailable_period_values(out, end_day_schedule, 0, period.end_hour, value)
        end
      end
    end
  end

  def self.create_unavailable_period_rule(schedule, sch_name, i, date_s, date_e)
    out_rule = OpenStudio::Model::ScheduleRule.new(schedule)
    out_rule.setName(sch_name + " unavailable period ruleset#{i}")
    out_sch = out_rule.daySchedule
    out_sch.setName(sch_name + " unavailable period#{i}")
    out_rule.setStartDate(date_s)
    out_rule.setEndDate(date_e)
    Schedule.set_weekday_rule(out_rule)
    Schedule.set_weekend_rule(out_rule)
    return out_sch
  end

  def self.set_unavailable_period_values(out, day_schedule, begin_hour, end_hour, value)
    for h in 0..23
      time = OpenStudio::Time.new(0, h + 1, 0, 0)
      if (h < begin_hour) || (h >= end_hour)
        out.addValue(time, day_schedule.getValue(time))
      else
        out.addValue(time, value)
      end
    end
  end

  def self.OccupantsWeekdayFractions
    return '0.035, 0.035, 0.035, 0.035, 0.035, 0.059, 0.082, 0.055, 0.027, 0.014, 0.014, 0.014, 0.014, 0.014, 0.019, 0.027, 0.041, 0.055, 0.068, 0.082, 0.082, 0.070, 0.053, 0.035'
  end

  def self.OccupantsWeekendFractions
    return '0.035, 0.035, 0.035, 0.035, 0.035, 0.059, 0.082, 0.055, 0.027, 0.014, 0.014, 0.014, 0.014, 0.014, 0.019, 0.027, 0.041, 0.055, 0.068, 0.082, 0.082, 0.070, 0.053, 0.035'
  end

  def self.OccupantsMonthlyMultipliers
    return '1.0, 1.0, 1.0, 1.0, 1.0, 1.0, 1.0, 1.0, 1.0, 1.0, 1.0, 1.0'
  end

  def self.LightingInteriorWeekdayFractions
    return '0.012, 0.010, 0.010, 0.010, 0.011, 0.018, 0.030, 0.038, 0.041, 0.041, 0.039, 0.037, 0.036, 0.035, 0.037, 0.041, 0.050, 0.065, 0.086, 0.106, 0.110, 0.079, 0.040, 0.018'
  end

  def self.LightingInteriorWeekendFractions
    return '0.012, 0.010, 0.010, 0.010, 0.011, 0.018, 0.030, 0.038, 0.041, 0.041, 0.039, 0.037, 0.036, 0.035, 0.037, 0.041, 0.050, 0.065, 0.086, 0.106, 0.110, 0.079, 0.040, 0.018'
  end

  def self.LightingExteriorWeekdayFractions
    return '0.040, 0.037, 0.037, 0.035, 0.035, 0.039, 0.044, 0.041, 0.031, 0.025, 0.024, 0.024, 0.025, 0.028, 0.030, 0.035, 0.044, 0.056, 0.064, 0.068, 0.070, 0.065, 0.056, 0.047'
  end

  def self.LightingExteriorWeekendFractions
    return '0.040, 0.037, 0.037, 0.035, 0.035, 0.039, 0.044, 0.041, 0.031, 0.025, 0.024, 0.024, 0.025, 0.028, 0.030, 0.035, 0.044, 0.056, 0.064, 0.068, 0.070, 0.065, 0.056, 0.047'
  end

  def self.LightingGarageWeekdayFractions
    return '0.023, 0.019, 0.015, 0.017, 0.021, 0.031, 0.042, 0.041, 0.034, 0.029, 0.027, 0.025, 0.021, 0.021, 0.021, 0.026, 0.031, 0.044, 0.084, 0.117, 0.113, 0.096, 0.063, 0.039'
  end

  def self.LightingGarageWeekendFractions
    return '0.023, 0.019, 0.015, 0.017, 0.021, 0.031, 0.042, 0.041, 0.034, 0.029, 0.027, 0.025, 0.021, 0.021, 0.021, 0.026, 0.031, 0.044, 0.084, 0.117, 0.113, 0.096, 0.063, 0.039'
  end

  def self.LightingMonthlyMultipliers
    return '1.19, 1.11, 1.02, 0.93, 0.84, 0.80, 0.82, 0.88, 0.98, 1.07, 1.16, 1.20'
  end

  def self.LightingExteriorHolidayWeekdayFractions
    return '0.0, 0.0, 0.0, 0.0, 0.0, 0.0, 0.0, 0.0, 0.0, 0.0, 0.0, 0.0, 0.0, 0.0, 0.0, 0.0, 0.008, 0.098, 0.168, 0.194, 0.284, 0.192, 0.037, 0.019'
  end

  def self.LightingExteriorHolidayWeekendFractions
    return '0.0, 0.0, 0.0, 0.0, 0.0, 0.0, 0.0, 0.0, 0.0, 0.0, 0.0, 0.0, 0.0, 0.0, 0.0, 0.0, 0.008, 0.098, 0.168, 0.194, 0.284, 0.192, 0.037, 0.019'
  end

  def self.LightingExteriorHolidayMonthlyMultipliers
    return '1.248, 1.257, 0.993, 0.989, 0.993, 0.827, 0.821, 0.821, 0.827, 0.99, 0.987, 1.248'
  end

  def self.CookingRangeWeekdayFractions
    return '0.008, 0.008, 0.008, 0.008, 0.008, 0.015, 0.023, 0.039, 0.046, 0.046, 0.046, 0.054, 0.062, 0.046, 0.039, 0.054, 0.076, 0.134, 0.114, 0.058, 0.039, 0.031, 0.023, 0.015'
  end

  def self.CookingRangeWeekendFractions
    return '0.008, 0.008, 0.008, 0.008, 0.008, 0.015, 0.023, 0.039, 0.046, 0.046, 0.046, 0.054, 0.062, 0.046, 0.039, 0.054, 0.076, 0.134, 0.114, 0.058, 0.039, 0.031, 0.023, 0.015'
  end

  def self.CookingRangeMonthlyMultipliers
    return '1.0, 1.0, 1.0, 1.0, 1.0, 1.0, 1.0, 1.0, 1.0, 1.0, 1.0, 1.0'
  end

  def self.DishwasherWeekdayFractions
    return '0.015, 0.007, 0.005, 0.003, 0.003, 0.010, 0.020, 0.031, 0.058, 0.065, 0.056, 0.048, 0.042, 0.046, 0.036, 0.038, 0.038, 0.049, 0.087, 0.111, 0.090, 0.067, 0.044, 0.031'
  end

  def self.DishwasherWeekendFractions
    return '0.015, 0.007, 0.005, 0.003, 0.003, 0.010, 0.020, 0.031, 0.058, 0.065, 0.056, 0.048, 0.042, 0.046, 0.036, 0.038, 0.038, 0.049, 0.087, 0.111, 0.090, 0.067, 0.044, 0.031'
  end

  def self.DishwasherMonthlyMultipliers
    return '1.0, 1.0, 1.0, 1.0, 1.0, 1.0, 1.0, 1.0, 1.0, 1.0, 1.0, 1.0'
  end

  def self.ClothesWasherWeekdayFractions
    return '0.009, 0.007, 0.004, 0.004, 0.007, 0.011, 0.022, 0.049, 0.073, 0.086, 0.084, 0.075, 0.067, 0.060, 0.049, 0.051, 0.050, 0.049, 0.049, 0.049, 0.049, 0.047, 0.032, 0.017'
  end

  def self.ClothesWasherWeekendFractions
    return '0.009, 0.007, 0.004, 0.004, 0.007, 0.011, 0.022, 0.049, 0.073, 0.086, 0.084, 0.075, 0.067, 0.060, 0.049, 0.051, 0.050, 0.049, 0.049, 0.049, 0.049, 0.047, 0.032, 0.017'
  end

  def self.ClothesWasherMonthlyMultipliers
    return '1.0, 1.0, 1.0, 1.0, 1.0, 1.0, 1.0, 1.0, 1.0, 1.0, 1.0, 1.0'
  end

  def self.ClothesDryerWeekdayFractions
    return '0.010, 0.006, 0.004, 0.002, 0.004, 0.006, 0.016, 0.032, 0.048, 0.068, 0.078, 0.081, 0.074, 0.067, 0.058, 0.061, 0.055, 0.054, 0.051, 0.051, 0.052, 0.054, 0.044, 0.024'
  end

  def self.ClothesDryerWeekendFractions
    return '0.010, 0.006, 0.004, 0.002, 0.004, 0.006, 0.016, 0.032, 0.048, 0.068, 0.078, 0.081, 0.074, 0.067, 0.058, 0.061, 0.055, 0.054, 0.051, 0.051, 0.052, 0.054, 0.044, 0.024'
  end

  def self.ClothesDryerMonthlyMultipliers
    return '1.0, 1.0, 1.0, 1.0, 1.0, 1.0, 1.0, 1.0, 1.0, 1.0, 1.0, 1.0'
  end

  def self.FixturesWeekdayFractions
    return '0.012, 0.006, 0.004, 0.005, 0.010, 0.034, 0.078, 0.086, 0.080, 0.067, 0.056, 0.047, 0.040, 0.035, 0.033, 0.031, 0.038, 0.051, 0.060, 0.060, 0.055, 0.048, 0.038, 0.026'
  end

  def self.FixturesWeekendFractions
    return '0.012, 0.006, 0.004, 0.005, 0.010, 0.034, 0.078, 0.086, 0.080, 0.067, 0.056, 0.047, 0.040, 0.035, 0.033, 0.031, 0.038, 0.051, 0.060, 0.060, 0.055, 0.048, 0.038, 0.026'
  end

  def self.FixturesMonthlyMultipliers
    return '1.0, 1.0, 1.0, 1.0, 1.0, 1.0, 1.0, 1.0, 1.0, 1.0, 1.0, 1.0'
  end

  def self.GeneralWaterUseWeekdayFractions
    return '0.023, 0.021, 0.021, 0.025, 0.027, 0.038, 0.044, 0.039, 0.037, 0.037, 0.034, 0.035, 0.035, 0.035, 0.039, 0.043, 0.051, 0.064, 0.065, 0.072, 0.073, 0.063, 0.045, 0.034'
  end

  def self.GeneralWaterUseWeekendFractions
    return '0.023, 0.021, 0.021, 0.025, 0.027, 0.038, 0.044, 0.039, 0.037, 0.037, 0.034, 0.035, 0.035, 0.035, 0.039, 0.043, 0.051, 0.064, 0.065, 0.072, 0.073, 0.063, 0.045, 0.034'
  end

  def self.GeneralWaterUseMonthlyMultipliers
    return '1.0, 1.0, 1.0, 1.0, 1.0, 1.0, 1.0, 1.0, 1.0, 1.0, 1.0, 1.0'
  end

  def self.RecirculationPumpWithoutControlWeekdayFractions
    return '0.042, 0.042, 0.042, 0.042, 0.042, 0.042, 0.042, 0.042, 0.042, 0.042, 0.042, 0.042, 0.042, 0.042, 0.042, 0.042, 0.042, 0.042, 0.042, 0.042, 0.042, 0.042, 0.042, 0.042'
  end

  def self.RecirculationPumpWithoutControlWeekendFractions
    return '0.042, 0.042, 0.042, 0.042, 0.042, 0.042, 0.042, 0.042, 0.042, 0.042, 0.042, 0.042, 0.042, 0.042, 0.042, 0.042, 0.042, 0.042, 0.042, 0.042, 0.042, 0.042, 0.042, 0.042'
  end

  def self.RecirculationPumpDemandControlledWeekdayFractions
    return '0.012, 0.006, 0.004, 0.005, 0.010, 0.034, 0.078, 0.086, 0.080, 0.067, 0.056, 0.047, 0.040, 0.035, 0.033, 0.031, 0.038, 0.051, 0.060, 0.060, 0.055, 0.048, 0.038, 0.026'
  end

  def self.RecirculationPumpDemandControlledWeekendFractions
    return '0.012, 0.006, 0.004, 0.005, 0.010, 0.034, 0.078, 0.086, 0.080, 0.067, 0.056, 0.047, 0.040, 0.035, 0.033, 0.031, 0.038, 0.051, 0.060, 0.060, 0.055, 0.048, 0.038, 0.026'
  end

  def self.RecirculationPumpTemperatureControlledWeekdayFractions
    return '0.067, 0.072, 0.074, 0.073, 0.069, 0.048, 0.011, 0.003, 0.009, 0.020, 0.030, 0.037, 0.043, 0.047, 0.050, 0.051, 0.044, 0.034, 0.026, 0.026, 0.030, 0.036, 0.045, 0.055'
  end

  def self.RecirculationPumpTemperatureControlledWeekendFractions
    return '0.067, 0.072, 0.074, 0.073, 0.069, 0.048, 0.011, 0.003, 0.009, 0.020, 0.030, 0.037, 0.043, 0.047, 0.050, 0.051, 0.044, 0.034, 0.026, 0.026, 0.030, 0.036, 0.045, 0.055'
  end

  def self.RecirculationPumpMonthlyMultipliers
    return '1.0, 1.0, 1.0, 1.0, 1.0, 1.0, 1.0, 1.0, 1.0, 1.0, 1.0, 1.0'
  end

  def self.RefrigeratorWeekdayFractions
    return '0.040, 0.039, 0.038, 0.037, 0.036, 0.036, 0.038, 0.040, 0.041, 0.041, 0.040, 0.040, 0.042, 0.042, 0.042, 0.041, 0.044, 0.048, 0.050, 0.048, 0.047, 0.046, 0.044, 0.041'
  end

  def self.RefrigeratorWeekendFractions
    return '0.040, 0.039, 0.038, 0.037, 0.036, 0.036, 0.038, 0.040, 0.041, 0.041, 0.040, 0.040, 0.042, 0.042, 0.042, 0.041, 0.044, 0.048, 0.050, 0.048, 0.047, 0.046, 0.044, 0.041'
  end

  def self.RefrigeratorMonthlyMultipliers
    return '0.837, 0.835, 1.084, 1.084, 1.084, 1.096, 1.096, 1.096, 1.096, 0.931, 0.925, 0.837'
  end

  def self.RefrigeratorConstantCoefficients
    return '-0.487, -0.340, -0.370, -0.361, -0.515, -0.684, -0.471, -0.159, -0.079, -0.417, -0.411, -0.386, -0.240, -0.314, -0.160, -0.121, -0.469, -0.412, -0.091, 0.077, -0.118, -0.247, -0.445, -0.544' # Table C.3(2) Daily Refrigerator Coefficient Schedules
  end

  def self.RefrigeratorTemperatureCoefficients
    return '0.019, 0.016, 0.017, 0.016, 0.018, 0.021, 0.019, 0.015, 0.015, 0.019, 0.018, 0.018, 0.016, 0.017, 0.015, 0.015, 0.020, 0.020, 0.017, 0.014, 0.016, 0.017, 0.019, 0.020' # Table C.3(2) Daily Refrigerator Coefficient Schedules
  end

  def self.ExtraRefrigeratorWeekdayFractions
    return '0.040, 0.039, 0.038, 0.037, 0.036, 0.036, 0.038, 0.040, 0.041, 0.041, 0.040, 0.040, 0.042, 0.042, 0.042, 0.041, 0.044, 0.048, 0.050, 0.048, 0.047, 0.046, 0.044, 0.041'
  end

  def self.ExtraRefrigeratorWeekendFractions
    return '0.040, 0.039, 0.038, 0.037, 0.036, 0.036, 0.038, 0.040, 0.041, 0.041, 0.040, 0.040, 0.042, 0.042, 0.042, 0.041, 0.044, 0.048, 0.050, 0.048, 0.047, 0.046, 0.044, 0.041'
  end

  def self.ExtraRefrigeratorMonthlyMultipliers
    return '0.837, 0.835, 1.084, 1.084, 1.084, 1.096, 1.096, 1.096, 1.096, 0.931, 0.925, 0.837'
  end

  def self.ExtraRefrigeratorConstantCoefficients
    return '-0.487, -0.340, -0.370, -0.361, -0.515, -0.684, -0.471, -0.159, -0.079, -0.417, -0.411, -0.386, -0.240, -0.314, -0.160, -0.121, -0.469, -0.412, -0.091, -0.077, -0.118, -0.247, -0.445, -0.544'
  end

  def self.ExtraRefrigeratorTemperatureCoefficients
    return '0.019, 0.016, 0.017, 0.016, 0.018, 0.021, 0.019, 0.015, 0.015, 0.019, 0.018, 0.018, 0.016, 0.017, 0.015, 0.015, 0.020, 0.020, 0.017, 0.014, 0.016, 0.017, 0.019, 0.020'
  end

  def self.FreezerWeekdayFractions
    return '0.040, 0.039, 0.038, 0.037, 0.036, 0.036, 0.038, 0.040, 0.041, 0.041, 0.040, 0.040, 0.042, 0.042, 0.042, 0.041, 0.044, 0.048, 0.050, 0.048, 0.047, 0.046, 0.044, 0.041'
  end

  def self.FreezerWeekendFractions
    return '0.040, 0.039, 0.038, 0.037, 0.036, 0.036, 0.038, 0.040, 0.041, 0.041, 0.040, 0.040, 0.042, 0.042, 0.042, 0.041, 0.044, 0.048, 0.050, 0.048, 0.047, 0.046, 0.044, 0.041'
  end

  def self.FreezerMonthlyMultipliers
    return '0.837, 0.835, 1.084, 1.084, 1.084, 1.096, 1.096, 1.096, 1.096, 0.931, 0.925, 0.837'
  end

  def self.CeilingFanWeekdayFractions
    return '0.057, 0.057, 0.057, 0.057, 0.057, 0.057, 0.057, 0.024, 0.024, 0.024, 0.024, 0.024, 0.024, 0.024, 0.024, 0.024, 0.024, 0.024, 0.052, 0.057, 0.057, 0.057, 0.057, 0.057'
  end

  def self.CeilingFanWeekendFractions
    return '0.057, 0.057, 0.057, 0.057, 0.057, 0.057, 0.057, 0.024, 0.024, 0.024, 0.024, 0.024, 0.024, 0.024, 0.024, 0.024, 0.024, 0.024, 0.052, 0.057, 0.057, 0.057, 0.057, 0.057'
  end

  def self.CeilingFanMonthlyMultipliers(weather:)
    return HVAC.get_default_ceiling_fan_months(weather).join(', ')
  end

  def self.PlugLoadsOtherWeekdayFractions
    return '0.036, 0.036, 0.036, 0.036, 0.036, 0.036, 0.038, 0.041, 0.042, 0.042, 0.042, 0.042, 0.042, 0.042, 0.042, 0.044, 0.047, 0.050, 0.051, 0.050, 0.048, 0.044, 0.040, 0.037'
  end

  def self.PlugLoadsOtherWeekendFractions
    return '0.036, 0.036, 0.036, 0.036, 0.036, 0.036, 0.038, 0.041, 0.042, 0.042, 0.042, 0.042, 0.042, 0.042, 0.042, 0.044, 0.047, 0.050, 0.051, 0.050, 0.048, 0.044, 0.040, 0.037'
  end

  def self.PlugLoadsOtherMonthlyMultipliers
    return '1.0, 1.0, 1.0, 1.0, 1.0, 1.0, 1.0, 1.0, 1.0, 1.0, 1.0, 1.0'
  end

  def self.PlugLoadsTVWeekdayFractions
    return '0.014, 0.007, 0.004, 0.003, 0.004, 0.006, 0.010, 0.015, 0.020, 0.025, 0.028, 0.031, 0.033, 0.038, 0.042, 0.046, 0.054, 0.062, 0.080, 0.110, 0.132, 0.125, 0.077, 0.034'
  end

  def self.PlugLoadsTVWeekendFractions
    return '0.014, 0.007, 0.004, 0.003, 0.004, 0.006, 0.010, 0.015, 0.020, 0.025, 0.028, 0.031, 0.033, 0.038, 0.042, 0.046, 0.054, 0.062, 0.080, 0.110, 0.132, 0.125, 0.077, 0.034'
  end

  def self.PlugLoadsTVMonthlyMultipliers
    return '1.0, 1.0, 1.0, 1.0, 1.0, 1.0, 1.0, 1.0, 1.0, 1.0, 1.0, 1.0'
  end

  def self.PlugLoadsVehicleWeekdayFractions
    return '0.042, 0.042, 0.042, 0.042, 0.042, 0.042, 0.042, 0.042, 0.042, 0.042, 0.042, 0.042, 0.042, 0.042, 0.042, 0.042, 0.042, 0.042, 0.042, 0.042, 0.042, 0.042, 0.042, 0.042'
  end

  def self.PlugLoadsVehicleWeekendFractions
    return '0.042, 0.042, 0.042, 0.042, 0.042, 0.042, 0.042, 0.042, 0.042, 0.042, 0.042, 0.042, 0.042, 0.042, 0.042, 0.042, 0.042, 0.042, 0.042, 0.042, 0.042, 0.042, 0.042, 0.042'
  end

  def self.PlugLoadsVehicleMonthlyMultipliers
    return '1.0, 1.0, 1.0, 1.0, 1.0, 1.0, 1.0, 1.0, 1.0, 1.0, 1.0, 1.0'
  end

  def self.PlugLoadsWellPumpWeekdayFractions
    return '0.044, 0.023, 0.019, 0.015, 0.016, 0.018, 0.026, 0.033, 0.033, 0.032, 0.033, 0.033, 0.032, 0.032, 0.032, 0.033, 0.045, 0.057, 0.066, 0.076, 0.081, 0.086, 0.075, 0.065'
  end

  def self.PlugLoadsWellPumpWeekendFractions
    return '0.044, 0.023, 0.019, 0.015, 0.016, 0.018, 0.026, 0.033, 0.033, 0.032, 0.033, 0.033, 0.032, 0.032, 0.032, 0.033, 0.045, 0.057, 0.066, 0.076, 0.081, 0.086, 0.075, 0.065'
  end

  def self.PlugLoadsWellPumpMonthlyMultipliers
    return '1.0, 1.0, 1.0, 1.0, 1.0, 1.0, 1.0, 1.0, 1.0, 1.0, 1.0, 1.0'
  end

  def self.FuelLoadsGrillWeekdayFractions
    return '0.004, 0.001, 0.001, 0.002, 0.007, 0.012, 0.029, 0.046, 0.044, 0.041, 0.044, 0.046, 0.042, 0.038, 0.049, 0.059, 0.110, 0.161, 0.115, 0.070, 0.044, 0.019, 0.013, 0.007'
  end

  def self.FuelLoadsGrillWeekendFractions
    return '0.004, 0.001, 0.001, 0.002, 0.007, 0.012, 0.029, 0.046, 0.044, 0.041, 0.044, 0.046, 0.042, 0.038, 0.049, 0.059, 0.110, 0.161, 0.115, 0.070, 0.044, 0.019, 0.013, 0.007'
  end

  def self.FuelLoadsGrillMonthlyMultipliers
    return '1.0, 1.0, 1.0, 1.0, 1.0, 1.0, 1.0, 1.0, 1.0, 1.0, 1.0, 1.0'
  end

  def self.FuelLoadsLightingWeekdayFractions
    return '0.044, 0.023, 0.019, 0.015, 0.016, 0.018, 0.026, 0.033, 0.033, 0.032, 0.033, 0.033, 0.032, 0.032, 0.032, 0.033, 0.045, 0.057, 0.066, 0.076, 0.081, 0.086, 0.075, 0.065'
  end

  def self.FuelLoadsLightingWeekendFractions
    return '0.044, 0.023, 0.019, 0.015, 0.016, 0.018, 0.026, 0.033, 0.033, 0.032, 0.033, 0.033, 0.032, 0.032, 0.032, 0.033, 0.045, 0.057, 0.066, 0.076, 0.081, 0.086, 0.075, 0.065'
  end

  def self.FuelLoadsLightingMonthlyMultipliers
    return '1.0, 1.0, 1.0, 1.0, 1.0, 1.0, 1.0, 1.0, 1.0, 1.0, 1.0, 1.0'
  end

  def self.FuelLoadsFireplaceWeekdayFractions
    return '0.044, 0.023, 0.019, 0.015, 0.016, 0.018, 0.026, 0.033, 0.033, 0.032, 0.033, 0.033, 0.032, 0.032, 0.032, 0.033, 0.045, 0.057, 0.066, 0.076, 0.081, 0.086, 0.075, 0.065'
  end

  def self.FuelLoadsFireplaceWeekendFractions
    return '0.044, 0.023, 0.019, 0.015, 0.016, 0.018, 0.026, 0.033, 0.033, 0.032, 0.033, 0.033, 0.032, 0.032, 0.032, 0.033, 0.045, 0.057, 0.066, 0.076, 0.081, 0.086, 0.075, 0.065'
  end

  def self.FuelLoadsFireplaceMonthlyMultipliers
    return '1.0, 1.0, 1.0, 1.0, 1.0, 1.0, 1.0, 1.0, 1.0, 1.0, 1.0, 1.0'
  end

  def self.PoolPumpWeekdayFractions
    return '0.003, 0.003, 0.003, 0.004, 0.008, 0.015, 0.026, 0.044, 0.084, 0.121, 0.127, 0.121, 0.120, 0.090, 0.075, 0.061, 0.037, 0.023, 0.013, 0.008, 0.004, 0.003, 0.003, 0.003'
  end

  def self.PoolPumpWeekendFractions
    return '0.003, 0.003, 0.003, 0.004, 0.008, 0.015, 0.026, 0.044, 0.084, 0.121, 0.127, 0.121, 0.120, 0.090, 0.075, 0.061, 0.037, 0.023, 0.013, 0.008, 0.004, 0.003, 0.003, 0.003'
  end

  def self.PoolPumpMonthlyMultipliers
    return '1.154, 1.161, 1.013, 1.010, 1.013, 0.888, 0.883, 0.883, 0.888, 0.978, 0.974, 1.154'
  end

  def self.PoolHeaterWeekdayFractions
    return '0.003, 0.003, 0.003, 0.004, 0.008, 0.015, 0.026, 0.044, 0.084, 0.121, 0.127, 0.121, 0.120, 0.090, 0.075, 0.061, 0.037, 0.023, 0.013, 0.008, 0.004, 0.003, 0.003, 0.003'
  end

  def self.PoolHeaterWeekendFractions
    return '0.003, 0.003, 0.003, 0.004, 0.008, 0.015, 0.026, 0.044, 0.084, 0.121, 0.127, 0.121, 0.120, 0.090, 0.075, 0.061, 0.037, 0.023, 0.013, 0.008, 0.004, 0.003, 0.003, 0.003'
  end

  def self.PoolHeaterMonthlyMultipliers
    return '1.154, 1.161, 1.013, 1.010, 1.013, 0.888, 0.883, 0.883, 0.888, 0.978, 0.974, 1.154'
  end

  def self.PermanentSpaPumpWeekdayFractions
    return '0.024, 0.029, 0.024, 0.029, 0.047, 0.067, 0.057, 0.024, 0.024, 0.019, 0.015, 0.014, 0.014, 0.014, 0.024, 0.058, 0.126, 0.122, 0.068, 0.061, 0.051, 0.043, 0.024, 0.024'
  end

  def self.PermanentSpaPumpWeekendFractions
    return '0.024, 0.029, 0.024, 0.029, 0.047, 0.067, 0.057, 0.024, 0.024, 0.019, 0.015, 0.014, 0.014, 0.014, 0.024, 0.058, 0.126, 0.122, 0.068, 0.061, 0.051, 0.043, 0.024, 0.024'
  end

  def self.PermanentSpaPumpMonthlyMultipliers
    return '0.921, 0.928, 0.921, 0.915, 0.921, 1.160, 1.158, 1.158, 1.160, 0.921, 0.915, 0.921'
  end

  def self.PermanentSpaHeaterWeekdayFractions
    return '0.024, 0.029, 0.024, 0.029, 0.047, 0.067, 0.057, 0.024, 0.024, 0.019, 0.015, 0.014, 0.014, 0.014, 0.024, 0.058, 0.126, 0.122, 0.068, 0.061, 0.051, 0.043, 0.024, 0.024'
  end

  def self.PermanentSpaHeaterWeekendFractions
    return '0.024, 0.029, 0.024, 0.029, 0.047, 0.067, 0.057, 0.024, 0.024, 0.019, 0.015, 0.014, 0.014, 0.014, 0.024, 0.058, 0.126, 0.122, 0.068, 0.061, 0.051, 0.043, 0.024, 0.024'
  end

  def self.PermanentSpaHeaterMonthlyMultipliers
    return '0.837, 0.835, 1.084, 1.084, 1.084, 1.096, 1.096, 1.096, 1.096, 0.931, 0.925, 0.837'
  end

  def self.get_day_num_from_month_day(year, month, day)
    # Returns a value between 1 and 365 (or 366 for a leap year)
    # Returns e.g. 32 for month=2 and day=1 (Feb 1)
    month_num_days = Constants.NumDaysInMonths(year)
    day_num = day
    for m in 0..month - 2
      day_num += month_num_days[m]
    end
    return day_num
  end

  def self.get_daily_season(year, start_month, start_day, end_month, end_day)
    start_day_num = get_day_num_from_month_day(year, start_month, start_day)
    end_day_num = get_day_num_from_month_day(year, end_month, end_day)

    season = Array.new(Constants.NumDaysInYear(year), 0)
    if end_day_num >= start_day_num
      season.fill(1, start_day_num - 1, end_day_num - start_day_num + 1) # Fill between start/end days
    else # Wrap around year
      season.fill(1, start_day_num - 1) # Fill between start day and end of year
      season.fill(1, 0, end_day_num) # Fill between start of year and end day
    end
    return season
  end

  def self.months_to_days(year, months)
    month_num_days = Constants.NumDaysInMonths(year)
    days = []
    for m in 0..11
      days.concat([months[m]] * month_num_days[m])
    end
    return days
  end

  def self.day_start_months(year)
    month_num_days = Constants.NumDaysInMonths(year)
    return month_num_days.each_with_index.map { |_n, i| get_day_num_from_month_day(year, i + 1, 1) }
  end

  def self.day_end_months(year)
    month_num_days = Constants.NumDaysInMonths(year)
    return month_num_days.each_with_index.map { |n, i| get_day_num_from_month_day(year, i + 1, n) }
  end

  def self.create_ruleset_from_daily_season(model, values)
    s = OpenStudio::Model::ScheduleRuleset.new(model)
    year = model.getYearDescription.assumedYear
    start_value = values[0]
    start_date = OpenStudio::Date::fromDayOfYear(1, year)
    values.each_with_index do |value, i|
      i += 1
      next unless value != start_value || i == values.length

      rule = OpenStudio::Model::ScheduleRule.new(s)
      set_weekday_rule(rule)
      set_weekend_rule(rule)
      i += 1 if i == values.length
      end_date = OpenStudio::Date::fromDayOfYear(i - 1, year)
      rule.setStartDate(start_date)
      rule.setEndDate(end_date)
      day_schedule = rule.daySchedule
      day_schedule.addValue(OpenStudio::Time.new(0, 24, 0, 0), start_value)
      break if i == values.length + 1

      start_date = OpenStudio::Date::fromDayOfYear(i, year)
      start_value = value
    end
    return s
  end

  def self.parse_date_time_range(date_time_range)
    begin_end_dates = date_time_range.split('-').map { |v| v.strip }
    if begin_end_dates.size != 2
      fail "Invalid date format specified for '#{date_time_range}'."
    end

    begin_values = begin_end_dates[0].split(' ').map { |v| v.strip }
    end_values = begin_end_dates[1].split(' ').map { |v| v.strip }

    if !(begin_values.size == 2 || begin_values.size == 3) || !(end_values.size == 2 || end_values.size == 3)
      fail "Invalid date format specified for '#{date_time_range}'."
    end

    require 'date'
    begin_month = Date::ABBR_MONTHNAMES.index(begin_values[0].capitalize)
    end_month = Date::ABBR_MONTHNAMES.index(end_values[0].capitalize)
    begin_day = begin_values[1].to_i
    end_day = end_values[1].to_i
    if begin_values.size == 3
      begin_hour = begin_values[2].to_i
    end
    if end_values.size == 3
      end_hour = end_values[2].to_i
    end
    if begin_month.nil? || end_month.nil? || begin_day == 0 || end_day == 0
      fail "Invalid date format specified for '#{date_time_range}'."
    end

    return begin_month, begin_day, begin_hour, end_month, end_day, end_hour
  end

  def self.get_begin_and_end_dates_from_monthly_array(months, year)
    num_days_in_month = Constants.NumDaysInMonths(year)

    if months.uniq.size == 1 && months[0] == 1 # Year-round
      return 1, 1, 12, num_days_in_month[11]
    elsif months.uniq.size == 1 && months[0] == 0 # Never
      return
    elsif months[0] == 1 && months[11] == 1 # Wrap around year
      begin_month = 12 - months.reverse.index(0) + 1
      end_month = months.index(0)
    else
      begin_month = months.index(1) + 1
      end_month = 12 - months.reverse.index(1)
    end

    begin_day = 1
    end_day = num_days_in_month[end_month - 1]

    return begin_month, begin_day, end_month, end_day
  end

  def self.get_unavailable_periods_csv_data
    unavailable_periods_csv = File.join(File.dirname(__FILE__), 'data', 'unavailable_periods.csv')
    if not File.exist?(unavailable_periods_csv)
      fail 'Could not find unavailable_periods.csv'
    end

    require 'csv'
    unavailable_periods_csv_data = CSV.open(unavailable_periods_csv, headers: :first_row).map(&:to_h)

    return unavailable_periods_csv_data
  end

  def self.unavailable_period_applies(runner, schedule_name, col_name)
    if @unavailable_periods_csv_data.nil?
      @unavailable_periods_csv_data = get_unavailable_periods_csv_data
    end
    @unavailable_periods_csv_data.each do |csv_row|
      next if csv_row['Schedule Name'] != schedule_name

      if not csv_row.keys.include? col_name
        fail "Could not find column='#{col_name}' in unavailable_periods.csv."
      end

      begin
        applies = Integer(csv_row[col_name])
      rescue
        fail "Value is not a valid integer for row='#{schedule_name}' and column='#{col_name}' in unavailable_periods.csv."
      end
      if applies == 1
        if not runner.nil?
          if schedule_name == SchedulesFile::Columns[:HVAC].name
            runner.registerWarning('It is not possible to eliminate all HVAC energy use (e.g. crankcase/defrost energy) in EnergyPlus during an unavailable period.')
          elsif schedule_name == SchedulesFile::Columns[:WaterHeater].name
            runner.registerWarning('It is not possible to eliminate all water heater energy use (e.g. parasitics) in EnergyPlus during an unavailable period.')
          end
        end
        return true
      elsif applies == 0
        return false
      end
    end

    fail "Could not find row='#{schedule_name}' in unavailable_periods.csv"
  end

  def self.validate_values(values, num_values, sch_name)
    err_msg = "A comma-separated string of #{num_values} numbers must be entered for the #{sch_name} schedule."
    if values.is_a?(Array)
      if values.length != num_values
        fail err_msg
      end

      values.each do |val|
        if not valid_float?(val)
          fail err_msg
        end
      end
      floats = values.map { |i| i.to_f }
    elsif values.is_a?(String)
      begin
        vals = values.split(',')
        vals.each do |val|
          if not valid_float?(val)
            fail err_msg
          end
        end
        floats = vals.map { |i| i.to_f }
        if floats.length != num_values
          fail err_msg
        end
      rescue
        fail err_msg
      end
    else
      fail err_msg
    end
    return floats
  end

  def self.valid_float?(str)
    !!Float(str) rescue false
  end
end

class SchedulesFile
<<<<<<< HEAD
  # Constants
  ColumnOccupants = 'occupants'
  ColumnLightingInterior = 'lighting_interior'
  ColumnLightingExterior = 'lighting_exterior'
  ColumnLightingGarage = 'lighting_garage'
  ColumnLightingExteriorHoliday = 'lighting_exterior_holiday'
  ColumnCookingRange = 'cooking_range'
  ColumnRefrigerator = 'refrigerator'
  ColumnExtraRefrigerator = 'extra_refrigerator'
  ColumnFreezer = 'freezer'
  ColumnDishwasher = 'dishwasher'
  ColumnClothesWasher = 'clothes_washer'
  ColumnClothesDryer = 'clothes_dryer'
  ColumnCeilingFan = 'ceiling_fan'
  ColumnPlugLoadsOther = 'plug_loads_other'
  ColumnPlugLoadsTV = 'plug_loads_tv'
  ColumnPlugLoadsVehicle = 'plug_loads_vehicle'
  ColumnPlugLoadsWellPump = 'plug_loads_well_pump'
  ColumnFuelLoadsGrill = 'fuel_loads_grill'
  ColumnFuelLoadsLighting = 'fuel_loads_lighting'
  ColumnFuelLoadsFireplace = 'fuel_loads_fireplace'
  ColumnPoolPump = 'pool_pump'
  ColumnPoolHeater = 'pool_heater'
  ColumnPermanentSpaPump = 'permanent_spa_pump'
  ColumnPermanentSpaHeater = 'permanent_spa_heater'
  ColumnHotWaterDishwasher = 'hot_water_dishwasher'
  ColumnHotWaterClothesWasher = 'hot_water_clothes_washer'
  ColumnHotWaterFixtures = 'hot_water_fixtures'
  ColumnGeneralWaterUse = 'general_water_use'
  ColumnHotWaterRecirculationPump = 'hot_water_recirculation_pump'
  ColumnSleeping = 'sleeping'
  ColumnHeatingSetpoint = 'heating_setpoint'
  ColumnCoolingSetpoint = 'cooling_setpoint'
  ColumnWaterHeaterSetpoint = 'water_heater_setpoint'
  ColumnWaterHeaterOperatingMode = 'water_heater_operating_mode'
  ColumnBattery = 'battery'
  ColumnBatteryCharging = 'battery_charging'
  ColumnBatteryDischarging = 'battery_discharging'
  ColumnHVAC = 'hvac'
  ColumnHVACMaximumPowerRatio = 'hvac_maximum_power_ratio'
  ColumnWaterHeater = 'water_heater'
  ColumnDehumidifier = 'dehumidifier'
  ColumnKitchenFan = 'kitchen_fan'
  ColumnBathFan = 'bath_fan'
  ColumnHouseFan = 'house_fan'
  ColumnWholeHouseFan = 'whole_house_fan'
=======
  class Column
    def initialize(name, used_by_unavailable_periods, can_be_stochastic, type)
      @name = name
      @used_by_unavailable_periods = used_by_unavailable_periods
      @can_be_stochastic = can_be_stochastic
      @type = type
    end
    attr_accessor(:name, :used_by_unavailable_periods, :can_be_stochastic, :type)
  end

  # Define all schedule columns
  # Columns may be used for A) detailed schedule CSVs (e.g., occupants), B) unavailable
  # periods CSV (e.g., hvac), and/or C) EnergyPlus-specific schedules (e.g., battery_charging).
  Columns = {
    Occupants: Column.new('occupants', true, true, :frac),
    LightingInterior: Column.new('lighting_interior', true, true, :frac),
    LightingExterior: Column.new('lighting_exterior', true, false, :frac),
    LightingGarage: Column.new('lighting_garage', true, true, :frac),
    LightingExteriorHoliday: Column.new('lighting_exterior_holiday', true, false, :frac),
    CookingRange: Column.new('cooking_range', true, true, :frac),
    Refrigerator: Column.new('refrigerator', true, false, :frac),
    ExtraRefrigerator: Column.new('extra_refrigerator', true, false, :frac),
    Freezer: Column.new('freezer', true, false, :frac),
    Dishwasher: Column.new('dishwasher', true, true, :frac),
    ClothesWasher: Column.new('clothes_washer', true, true, :frac),
    ClothesDryer: Column.new('clothes_dryer', true, true, :frac),
    CeilingFan: Column.new('ceiling_fan', true, true, :frac),
    PlugLoadsOther: Column.new('plug_loads_other', true, true, :frac),
    PlugLoadsTV: Column.new('plug_loads_tv', true, true, :frac),
    PlugLoadsVehicle: Column.new('plug_loads_vehicle', true, false, :frac),
    PlugLoadsWellPump: Column.new('plug_loads_well_pump', true, false, :frac),
    FuelLoadsGrill: Column.new('fuel_loads_grill', true, false, :frac),
    FuelLoadsLighting: Column.new('fuel_loads_lighting', true, false, :frac),
    FuelLoadsFireplace: Column.new('fuel_loads_fireplace', true, false, :frac),
    PoolPump: Column.new('pool_pump', true, false, :frac),
    PoolHeater: Column.new('pool_heater', true, false, :frac),
    PermanentSpaPump: Column.new('permanent_spa_pump', true, false, :frac),
    PermanentSpaHeater: Column.new('permanent_spa_heater', true, false, :frac),
    HotWaterDishwasher: Column.new('hot_water_dishwasher', false, true, :frac),
    HotWaterClothesWasher: Column.new('hot_water_clothes_washer', false, true, :frac),
    HotWaterFixtures: Column.new('hot_water_fixtures', true, true, :frac),
    HotWaterRecirculationPump: Column.new('hot_water_recirculation_pump', true, false, :frac),
    GeneralWaterUse: Column.new('general_water_use', true, false, :frac),
    Sleeping: Column.new('sleeping', false, false, nil),
    HeatingSetpoint: Column.new('heating_setpoint', false, false, :setpoint),
    CoolingSetpoint: Column.new('cooling_setpoint', false, false, :setpoint),
    WaterHeaterSetpoint: Column.new('water_heater_setpoint', false, false, :setpoint),
    WaterHeaterOperatingMode: Column.new('water_heater_operating_mode', false, false, :zero_or_one),
    Battery: Column.new('battery', false, false, :neg_one_to_one),
    BatteryCharging: Column.new('battery_charging', false, false, nil),
    BatteryDischarging: Column.new('battery_discharging', false, false, nil),
    HVAC: Column.new('hvac', true, false, nil),
    WaterHeater: Column.new('water_heater', true, false, nil),
    Dehumidifier: Column.new('dehumidifier', true, false, nil),
    KitchenFan: Column.new('kitchen_fan', true, false, nil),
    BathFan: Column.new('bath_fan', true, false, nil),
    HouseFan: Column.new('house_fan', true, false, nil),
    WholeHouseFan: Column.new('whole_house_fan', true, false, nil),
  }
>>>>>>> 54df288a

  def initialize(runner: nil,
                 schedules_paths:,
                 year:,
                 unavailable_periods: [],
                 output_path:)
    return if schedules_paths.empty?

    @year = year
    import(schedules_paths)
    create_battery_charging_discharging_schedules
    expand_schedules
    @tmp_schedules = Marshal.load(Marshal.dump(@schedules))
    set_unavailable_periods(runner, unavailable_periods)
    convert_setpoints
    @output_schedules_path = output_path
    export()
  end

  def nil?
    if @schedules.nil?
      return true
    end

    return false
  end

  def includes_col_name(col_name)
    if @schedules.keys.include?(col_name)
      return true
    end

    return false
  end

  def import(schedules_paths)
    num_hrs_in_year = Constants.NumHoursInYear(@year)
    @schedules = {}
    schedules_paths.each do |schedules_path|
      columns = CSV.read(schedules_path).transpose
      columns.each do |col|
        col_name = col[0]
        column = Columns.values.find { |c| c.name == col_name }

        values = col[1..-1].reject { |v| v.nil? }

        begin
          values = values.map { |v| Float(v) }
        rescue ArgumentError
          fail "Schedule value must be numeric for column '#{col_name}'. [context: #{schedules_path}]"
        end

        if @schedules.keys.include? col_name
          fail "Schedule column name '#{col_name}' is duplicated. [context: #{schedules_path}]"
        end

        if column.type == :frac
          if values.max > 1.01 || values.max < 0.99 # Allow some imprecision
            fail "Schedule max value for column '#{col_name}' must be 1. [context: #{schedules_path}]"
          end
        end

        if column.type == :frac
          if values.min < 0
            fail "Schedule min value for column '#{col_name}' must be non-negative. [context: #{schedules_path}]"
          end
        end

        if column.type == :neg_one_to_one
          if values.min < -1
            fail "Schedule value for column '#{col_name}' must be greater than or equal to -1. [context: #{schedules_path}]"
          end
          if values.max > 1
            fail "Schedule value for column '#{col_name}' must be less than or equal to 1. [context: #{schedules_path}]"
          end
        end

        if column.type == :zero_or_one
          if values.any? { |v| v != 0 && v != 1 }
            fail "Schedule value for column '#{col_name}' must be either 0 or 1. [context: #{schedules_path}]"
          end
        end

        valid_minutes_per_item = [1, 2, 3, 4, 5, 6, 10, 12, 15, 20, 30, 60]
        valid_num_rows = valid_minutes_per_item.map { |min_per_item| (60.0 * num_hrs_in_year / min_per_item).to_i }
        unless valid_num_rows.include? values.length
          fail "Schedule has invalid number of rows (#{values.length}) for column '#{col_name}'. Must be one of: #{valid_num_rows.reverse.join(', ')}. [context: #{@schedules_path}]"
        end

        @schedules[col_name] = values
      end
    end
  end

  def export()
    return false if @output_schedules_path.nil?

    CSV.open(@output_schedules_path, 'wb') do |csv|
      csv << @tmp_schedules.keys
      rows = @tmp_schedules.values.transpose
      rows.each do |row|
        csv << row
      end
    end

    return true
  end

  def schedules
    return @schedules
  end

  def tmp_schedules
    return @tmp_schedules
  end

  def get_col_index(col_name:)
    headers = @tmp_schedules.keys

    col_num = headers.index(col_name)
    return col_num
  end

  def create_schedule_file(model, col_name:, rows_to_skip: 1,
                           schedule_type_limits_name: nil)
    model.getScheduleFiles.each do |schedule_file|
      next if schedule_file.name.to_s != col_name

      return schedule_file
    end

    if @schedules[col_name].nil?
      return
    end

    col_index = get_col_index(col_name: col_name)
    num_hrs_in_year = Constants.NumHoursInYear(@year)
    schedule_length = @schedules[col_name].length
    min_per_item = 60.0 / (schedule_length / num_hrs_in_year)

    file_path = File.dirname(@output_schedules_path)
    workflow_json = model.workflowJSON
    file_paths = workflow_json.filePaths.map(&:to_s)
    workflow_json.addFilePath(file_path) unless file_paths.include?(file_path)

    schedule_file = OpenStudio::Model::ScheduleFile.new(model, File.basename(@output_schedules_path))
    schedule_file.setName(col_name)
    schedule_file.setColumnNumber(col_index + 1)
    schedule_file.setRowstoSkipatTop(rows_to_skip)
    schedule_file.setNumberofHoursofData(num_hrs_in_year.to_i)
    schedule_file.setMinutesperItem(min_per_item.to_i)
    schedule_file.setTranslateFileWithRelativePath(true)

    Schedule.set_schedule_type_limits(model, schedule_file, schedule_type_limits_name)

    return schedule_file
  end

  # the equivalent number of hours in the year, if the schedule was at full load (1.0)
  def annual_equivalent_full_load_hrs(col_name:,
                                      schedules: nil)

    ann_equiv_full_load_hrs = period_equivalent_full_load_hrs(col_name: col_name, schedules: schedules)

    return ann_equiv_full_load_hrs
  end

  # the equivalent number of hours in the period, if the schedule was at full load (1.0)
  def period_equivalent_full_load_hrs(col_name:,
                                      schedules: nil,
                                      period: nil)
    if schedules.nil?
      schedules = @schedules # the schedules before unavailable periods are applied
    end

    if schedules[col_name].nil?
      return
    end

    num_hrs_in_year = Constants.NumHoursInYear(@year)
    schedule_length = schedules[col_name].length
    min_per_item = 60.0 / (schedule_length / num_hrs_in_year)

    equiv_full_load_hrs = 0.0
    if not period.nil?
      n_steps = schedules[schedules.keys[0]].length
      num_days_in_year = Constants.NumDaysInYear(@year)
      steps_in_day = n_steps / num_days_in_year
      steps_in_hour = steps_in_day / 24

      begin_day_num = Schedule.get_day_num_from_month_day(@year, period.begin_month, period.begin_day)
      end_day_num = Schedule.get_day_num_from_month_day(@year, period.end_month, period.end_day)

      begin_hour = 0
      end_hour = 24

      begin_hour = period.begin_hour if not period.begin_hour.nil?
      end_hour = period.end_hour if not period.end_hour.nil?

      if end_day_num >= begin_day_num
        start_ix = (begin_day_num - 1) * steps_in_day + (begin_hour * steps_in_hour)
        end_ix = (end_day_num - begin_day_num + 1) * steps_in_day - ((24 - end_hour + begin_hour) * steps_in_hour)
        equiv_full_load_hrs += schedules[col_name][start_ix..end_ix].sum / (60.0 / min_per_item)
      else # Wrap around year
        start_ix = (begin_day_num - 1) * steps_in_day + (begin_hour * steps_in_hour)
        end_ix = -1
        equiv_full_load_hrs += schedules[col_name][start_ix..end_ix].sum / (60.0 / min_per_item)

        start_ix = 0
        end_ix = (end_day_num - 1) * steps_in_day + (end_hour * steps_in_hour)
        equiv_full_load_hrs += schedules[col_name][start_ix..end_ix].sum / (60.0 / min_per_item)
      end
    else # Annual
      equiv_full_load_hrs += schedules[col_name].sum / (60.0 / min_per_item)
    end

    return equiv_full_load_hrs
  end

  # the power in watts the equipment needs to consume so that, if it were to run annual_equivalent_full_load_hrs hours,
  # it would consume the annual_kwh energy in the year. Essentially, returns the watts for the equipment when schedule
  # is at 1.0, so that, for the given schedule values, the equipment will consume annual_kwh energy in a year.
  def calc_design_level_from_annual_kwh(col_name:,
                                        annual_kwh:)
    if @schedules[col_name].nil?
      return
    end

    ann_equiv_full_load_hrs = annual_equivalent_full_load_hrs(col_name: col_name)
    return 0 if ann_equiv_full_load_hrs == 0

    design_level = annual_kwh * 1000.0 / ann_equiv_full_load_hrs # W

    return design_level
  end

  # Similar to ann_equiv_full_load_hrs, but for thermal energy
  def calc_design_level_from_annual_therm(col_name:,
                                          annual_therm:)
    if @schedules[col_name].nil?
      return
    end

    annual_kwh = UnitConversions.convert(annual_therm, 'therm', 'kWh')
    design_level = calc_design_level_from_annual_kwh(col_name: col_name, annual_kwh: annual_kwh)

    return design_level
  end

  # similar to the calc_design_level_from_annual_kwh, but use daily_kwh instead of annual_kwh to calculate the design
  # level
  def calc_design_level_from_daily_kwh(col_name:,
                                       daily_kwh:)
    if @schedules[col_name].nil?
      return
    end

    full_load_hrs = annual_equivalent_full_load_hrs(col_name: col_name)
    return 0 if full_load_hrs == 0

    num_days_in_year = Constants.NumDaysInYear(@year)
    daily_full_load_hrs = full_load_hrs / num_days_in_year
    design_level = UnitConversions.convert(daily_kwh / daily_full_load_hrs, 'kW', 'W')

    return design_level
  end

  # similar to calc_design_level_from_daily_kwh but for water usage
  def calc_peak_flow_from_daily_gpm(col_name:,
                                    daily_water:)
    if @schedules[col_name].nil?
      return
    end

    ann_equiv_full_load_hrs = annual_equivalent_full_load_hrs(col_name: col_name)
    return 0 if ann_equiv_full_load_hrs == 0

    num_days_in_year = Constants.NumDaysInYear(@year)
    daily_full_load_hrs = ann_equiv_full_load_hrs / num_days_in_year
    peak_flow = daily_water / daily_full_load_hrs # gallons_per_hour
    peak_flow /= 60 # convert to gallons per minute
    peak_flow = UnitConversions.convert(peak_flow, 'gal/min', 'm^3/s') # convert to m^3/s
    return peak_flow
  end

  def create_column_values_from_periods(col_name, periods)
    # Create a column of zeroes or ones for, e.g., vacancy periods or power outage periods
    n_steps = @tmp_schedules[@tmp_schedules.keys[0]].length
    num_days_in_year = Constants.NumDaysInYear(@year)
    steps_in_day = n_steps / num_days_in_year
    steps_in_hour = steps_in_day / 24

    if @tmp_schedules[col_name].nil?
      @tmp_schedules[col_name] = Array.new(n_steps, 0)
    end

    periods.each do |period|
      begin_day_num = Schedule.get_day_num_from_month_day(@year, period.begin_month, period.begin_day)
      end_day_num = Schedule.get_day_num_from_month_day(@year, period.end_month, period.end_day)

      begin_hour = 0
      end_hour = 24

      begin_hour = period.begin_hour if not period.begin_hour.nil?
      end_hour = period.end_hour if not period.end_hour.nil?

      if end_day_num >= begin_day_num
        @tmp_schedules[col_name].fill(1.0, (begin_day_num - 1) * steps_in_day + (begin_hour * steps_in_hour), (end_day_num - begin_day_num + 1) * steps_in_day - ((24 - end_hour + begin_hour) * steps_in_hour)) # Fill between begin/end days
      else # Wrap around year
        @tmp_schedules[col_name].fill(1.0, (begin_day_num - 1) * steps_in_day + (begin_hour * steps_in_hour)) # Fill between begin day and end of year
        @tmp_schedules[col_name].fill(1.0, 0, (end_day_num - 1) * steps_in_day + (end_hour * steps_in_hour)) # Fill between begin of year and end day
      end
    end
  end

  def expand_schedules
    # Expand schedules with fewer elements such that all the schedules have the same number of elements
    max_size = @schedules.map { |_k, v| v.size }.uniq.max
    @schedules.each do |col, values|
      if values.size < max_size
        @schedules[col] = values.map { |v| [v] * (max_size / values.size) }.flatten
      end
    end
  end

  def set_unavailable_periods(runner, unavailable_periods)
    if @unavailable_periods_csv_data.nil?
      @unavailable_periods_csv_data = Schedule.get_unavailable_periods_csv_data
    end
    column_names = @unavailable_periods_csv_data[0].keys[1..-1]
    column_names.each do |column_name|
      create_column_values_from_periods(column_name, unavailable_periods.select { |p| p.column_name == column_name })
      next if @tmp_schedules[column_name].all? { |i| i == 0 }

      @tmp_schedules.keys.each do |schedule_name|
        next if column_names.include? schedule_name

        schedule_name2 = schedule_name
        if [SchedulesFile::Columns[:HotWaterDishwasher].name].include?(schedule_name)
          schedule_name2 = SchedulesFile::Columns[:Dishwasher].name
        elsif [SchedulesFile::Columns[:HotWaterClothesWasher].name].include?(schedule_name)
          schedule_name2 = SchedulesFile::Columns[:ClothesWasher].name
        elsif [SchedulesFile::Columns[:HeatingSetpoint].name, SchedulesFile::Columns[:CoolingSetpoint].name].include?(schedule_name)
          schedule_name2 = SchedulesFile::Columns[:HVAC].name
        elsif [SchedulesFile::Columns[:WaterHeaterSetpoint].name].include?(schedule_name)
          schedule_name2 = SchedulesFile::Columns[:WaterHeater].name
        end

        # Skip those unaffected
        next unless Schedule.unavailable_period_applies(runner, schedule_name2, column_name)

        @tmp_schedules[column_name].each_with_index do |_ts, i|
          if schedule_name == SchedulesFile::Columns[:WaterHeaterSetpoint].name
            # Temperature of tank < 2C indicates of possibility of freeze.
            @tmp_schedules[schedule_name][i] = UnitConversions.convert(2.0, 'C', 'F') if @tmp_schedules[column_name][i] == 1.0
          elsif ![SchedulesFile::Columns[:HeatingSetpoint].name, SchedulesFile::Columns[:CoolingSetpoint].name].include?(schedule_name)
            @tmp_schedules[schedule_name][i] *= (1.0 - @tmp_schedules[column_name][i])
          end
        end
      end
    end
  end

  def convert_setpoints
    setpoint_col_names = Columns.values.select { |c| c.type == :setpoint }.map { |c| c.name }
    return if @tmp_schedules.keys.none? { |k| setpoint_col_names.include?(k) }

    col_names = @tmp_schedules.keys

    @tmp_schedules[col_names[0]].each_with_index do |_ts, i|
      setpoint_col_names.each do |setpoint_col_name|
        next unless col_names.include?(setpoint_col_name)

        @tmp_schedules[setpoint_col_name][i] = UnitConversions.convert(@tmp_schedules[setpoint_col_name][i], 'f', 'c').round(4)
      end
    end
  end

  def create_battery_charging_discharging_schedules
    battery_col_name = Columns[:Battery].name
    return if !@schedules.keys.include?(battery_col_name)

    @schedules[SchedulesFile::Columns[:BatteryCharging].name] = Array.new(@schedules[battery_col_name].size, 0)
    @schedules[SchedulesFile::Columns[:BatteryDischarging].name] = Array.new(@schedules[battery_col_name].size, 0)
    @schedules[battery_col_name].each_with_index do |_ts, i|
      if @schedules[battery_col_name][i] > 0
        @schedules[SchedulesFile::Columns[:BatteryCharging].name][i] = @schedules[battery_col_name][i]
      elsif @schedules[battery_col_name][i] < 0
        @schedules[SchedulesFile::Columns[:BatteryDischarging].name][i] = -1 * @schedules[battery_col_name][i]
      end
    end
    @schedules.delete(battery_col_name)
  end
end<|MERGE_RESOLUTION|>--- conflicted
+++ resolved
@@ -1380,54 +1380,6 @@
 end
 
 class SchedulesFile
-<<<<<<< HEAD
-  # Constants
-  ColumnOccupants = 'occupants'
-  ColumnLightingInterior = 'lighting_interior'
-  ColumnLightingExterior = 'lighting_exterior'
-  ColumnLightingGarage = 'lighting_garage'
-  ColumnLightingExteriorHoliday = 'lighting_exterior_holiday'
-  ColumnCookingRange = 'cooking_range'
-  ColumnRefrigerator = 'refrigerator'
-  ColumnExtraRefrigerator = 'extra_refrigerator'
-  ColumnFreezer = 'freezer'
-  ColumnDishwasher = 'dishwasher'
-  ColumnClothesWasher = 'clothes_washer'
-  ColumnClothesDryer = 'clothes_dryer'
-  ColumnCeilingFan = 'ceiling_fan'
-  ColumnPlugLoadsOther = 'plug_loads_other'
-  ColumnPlugLoadsTV = 'plug_loads_tv'
-  ColumnPlugLoadsVehicle = 'plug_loads_vehicle'
-  ColumnPlugLoadsWellPump = 'plug_loads_well_pump'
-  ColumnFuelLoadsGrill = 'fuel_loads_grill'
-  ColumnFuelLoadsLighting = 'fuel_loads_lighting'
-  ColumnFuelLoadsFireplace = 'fuel_loads_fireplace'
-  ColumnPoolPump = 'pool_pump'
-  ColumnPoolHeater = 'pool_heater'
-  ColumnPermanentSpaPump = 'permanent_spa_pump'
-  ColumnPermanentSpaHeater = 'permanent_spa_heater'
-  ColumnHotWaterDishwasher = 'hot_water_dishwasher'
-  ColumnHotWaterClothesWasher = 'hot_water_clothes_washer'
-  ColumnHotWaterFixtures = 'hot_water_fixtures'
-  ColumnGeneralWaterUse = 'general_water_use'
-  ColumnHotWaterRecirculationPump = 'hot_water_recirculation_pump'
-  ColumnSleeping = 'sleeping'
-  ColumnHeatingSetpoint = 'heating_setpoint'
-  ColumnCoolingSetpoint = 'cooling_setpoint'
-  ColumnWaterHeaterSetpoint = 'water_heater_setpoint'
-  ColumnWaterHeaterOperatingMode = 'water_heater_operating_mode'
-  ColumnBattery = 'battery'
-  ColumnBatteryCharging = 'battery_charging'
-  ColumnBatteryDischarging = 'battery_discharging'
-  ColumnHVAC = 'hvac'
-  ColumnHVACMaximumPowerRatio = 'hvac_maximum_power_ratio'
-  ColumnWaterHeater = 'water_heater'
-  ColumnDehumidifier = 'dehumidifier'
-  ColumnKitchenFan = 'kitchen_fan'
-  ColumnBathFan = 'bath_fan'
-  ColumnHouseFan = 'house_fan'
-  ColumnWholeHouseFan = 'whole_house_fan'
-=======
   class Column
     def initialize(name, used_by_unavailable_periods, can_be_stochastic, type)
       @name = name
@@ -1480,6 +1432,7 @@
     BatteryCharging: Column.new('battery_charging', false, false, nil),
     BatteryDischarging: Column.new('battery_discharging', false, false, nil),
     HVAC: Column.new('hvac', true, false, nil),
+    HVACMaximumPowerRatio: Column.new('hvac_maximum_power_ratio', false, false, :frac),
     WaterHeater: Column.new('water_heater', true, false, nil),
     Dehumidifier: Column.new('dehumidifier', true, false, nil),
     KitchenFan: Column.new('kitchen_fan', true, false, nil),
@@ -1487,7 +1440,6 @@
     HouseFan: Column.new('house_fan', true, false, nil),
     WholeHouseFan: Column.new('whole_house_fan', true, false, nil),
   }
->>>>>>> 54df288a
 
   def initialize(runner: nil,
                  schedules_paths:,
