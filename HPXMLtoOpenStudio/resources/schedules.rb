--- conflicted
+++ resolved
@@ -1485,16 +1485,12 @@
     schedule_length = @schedules[col_name].length
     min_per_item = 60.0 / (schedule_length / num_hrs_in_year)
 
-<<<<<<< HEAD
     file_path = File.dirname(@output_schedules_path)
-    workflow_json = @model.workflowJSON
+    workflow_json = model.workflowJSON
     file_paths = workflow_json.filePaths.map(&:to_s)
     workflow_json.addFilePath(file_path) unless file_paths.include?(file_path)
 
-    schedule_file = OpenStudio::Model::ScheduleFile.new(@model, File.basename(@output_schedules_path))
-=======
-    schedule_file = OpenStudio::Model::ScheduleFile.new(model, @output_schedules_path)
->>>>>>> 4d634565
+    schedule_file = OpenStudio::Model::ScheduleFile.new(model, File.basename(@output_schedules_path))
     schedule_file.setName(col_name)
     schedule_file.setColumnNumber(col_index + 1)
     schedule_file.setRowstoSkipatTop(rows_to_skip)
