--- conflicted
+++ resolved
@@ -1380,54 +1380,6 @@
 end
 
 class SchedulesFile
-<<<<<<< HEAD
-  # Constants
-  ColumnOccupants = 'occupants'
-  ColumnLightingInterior = 'lighting_interior'
-  ColumnLightingExterior = 'lighting_exterior'
-  ColumnLightingGarage = 'lighting_garage'
-  ColumnLightingExteriorHoliday = 'lighting_exterior_holiday'
-  ColumnCookingRange = 'cooking_range'
-  ColumnRefrigerator = 'refrigerator'
-  ColumnExtraRefrigerator = 'extra_refrigerator'
-  ColumnFreezer = 'freezer'
-  ColumnDishwasher = 'dishwasher'
-  ColumnClothesWasher = 'clothes_washer'
-  ColumnClothesDryer = 'clothes_dryer'
-  ColumnCeilingFan = 'ceiling_fan'
-  ColumnPlugLoadsOther = 'plug_loads_other'
-  ColumnPlugLoadsTV = 'plug_loads_tv'
-  ColumnPlugLoadsVehicle = 'plug_loads_vehicle'
-  ColumnPlugLoadsWellPump = 'plug_loads_well_pump'
-  ColumnFuelLoadsGrill = 'fuel_loads_grill'
-  ColumnFuelLoadsLighting = 'fuel_loads_lighting'
-  ColumnFuelLoadsFireplace = 'fuel_loads_fireplace'
-  ColumnPoolPump = 'pool_pump'
-  ColumnPoolHeater = 'pool_heater'
-  ColumnPermanentSpaPump = 'permanent_spa_pump'
-  ColumnPermanentSpaHeater = 'permanent_spa_heater'
-  ColumnHotWaterDishwasher = 'hot_water_dishwasher'
-  ColumnHotWaterClothesWasher = 'hot_water_clothes_washer'
-  ColumnHotWaterFixtures = 'hot_water_fixtures'
-  ColumnSleeping = 'sleeping'
-  ColumnHeatingSetpoint = 'heating_setpoint'
-  ColumnCoolingSetpoint = 'cooling_setpoint'
-  ColumnWaterHeaterSetpoint = 'water_heater_setpoint'
-  ColumnWaterHeaterOperatingMode = 'water_heater_operating_mode'
-  ColumnBattery = 'battery'
-  ColumnBatteryCharging = 'battery_charging'
-  ColumnBatteryDischarging = 'battery_discharging'
-  ColumnEVBattery = 'ev_battery'
-  ColumnEVBatteryCharging = 'ev_battery_charging'
-  ColumnEVBatteryDischarging = 'ev_battery_discharging'
-  ColumnHVAC = 'hvac'
-  ColumnWaterHeater = 'water_heater'
-  ColumnDehumidifier = 'dehumidifier'
-  ColumnKitchenFan = 'kitchen_fan'
-  ColumnBathFan = 'bath_fan'
-  ColumnHouseFan = 'house_fan'
-  ColumnWholeHouseFan = 'whole_house_fan'
-=======
   class Column
     def initialize(name, used_by_unavailable_periods, can_be_stochastic, type)
       @name = name
@@ -1479,6 +1431,9 @@
     Battery: Column.new('battery', false, false, :neg_one_to_one),
     BatteryCharging: Column.new('battery_charging', false, false, nil),
     BatteryDischarging: Column.new('battery_discharging', false, false, nil),
+    EVBattery: Column.new('ev_battery', false, false, :neg_one_to_one),
+    EVBatteryCharging: Column.new('ev_battery_charging', false, false, nil),
+    EVBatteryDischarging: Column.new('ev_battery_discharging', false, false, nil),
     HVAC: Column.new('hvac', true, false, nil),
     WaterHeater: Column.new('water_heater', true, false, nil),
     Dehumidifier: Column.new('dehumidifier', true, false, nil),
@@ -1487,7 +1442,6 @@
     HouseFan: Column.new('house_fan', true, false, nil),
     WholeHouseFan: Column.new('whole_house_fan', true, false, nil),
   }
->>>>>>> 26fdf9c4
 
   def initialize(runner: nil,
                  schedules_paths:,
@@ -1824,12 +1778,6 @@
 
       @tmp_schedules.keys.each do |schedule_name|
         next if column_names.include? schedule_name
-<<<<<<< HEAD
-        next if SchedulesFile.OperatingModeColumnNames.include?(schedule_name)
-        next if SchedulesFile.BatteryColumnNames.include?(schedule_name)
-        next if SchedulesFile.EVBatteryColumnNames.include?(schedule_name)
-=======
->>>>>>> 26fdf9c4
 
         schedule_name2 = schedule_name
         if [SchedulesFile::Columns[:HotWaterDishwasher].name].include?(schedule_name)
@@ -1872,15 +1820,21 @@
     end
   end
 
-<<<<<<< HEAD
-  def battery_schedules
-    return if (!@schedules.keys.include?(SchedulesFile::ColumnBattery) && !@schedules.keys.include?(SchedulesFile::ColumnEVBattery))
-
-    if @schedules.keys.include?(SchedulesFile::ColumnBattery)
-      split_signed_column(SchedulesFile::ColumnBattery, SchedulesFile::ColumnBatteryCharging, SchedulesFile::ColumnBatteryDischarging)
-    end
-    if @schedules.keys.include?(SchedulesFile::ColumnEVBattery)
-      split_signed_column(SchedulesFile::ColumnEVBattery, SchedulesFile::ColumnEVBatteryCharging, SchedulesFile::ColumnEVBatteryDischarging)
+  def create_battery_charging_discharging_schedules
+    battery_col_name = Columns[:Battery].name
+    ev_battery_col_name = Columns[:EVBattery].name
+
+    return if !@schedules.keys.include?(battery_col_name) && !@schedules.keys.include?(ev_battery_col_name)
+
+    if @schedules.keys.include?(battery_col_name)
+      charging_col = SchedulesFile::Columns[:BatteryCharging].name
+      discharging_col = SchedulesFile::Columns[:BatteryDischarging].name
+      split_signed_column(battery_col_name, charging_col, discharging_col)
+    end
+    if @schedules.keys.include?(ev_battery_col_name)
+      charging_col = SchedulesFile::Columns[:EVBatteryCharging].name
+      discharging_col = SchedulesFile::Columns[:EVBatteryDischarging].name
+      split_signed_column(ev_battery_col_name, charging_col, discharging_col)
     end
   end
 
@@ -1897,145 +1851,4 @@
     end
     @schedules.delete(column)
   end
-
-  def self.ColumnNames
-    return SchedulesFile.OccupancyColumnNames + SchedulesFile.HVACSetpointColumnNames + SchedulesFile.WaterHeaterColumnNames + SchedulesFile.BatteryColumnNames + SchedulesFile.EVBatteryColumnNames
-  end
-
-  def self.OccupancyColumnNames
-    return [
-      ColumnOccupants,
-      ColumnLightingInterior,
-      ColumnLightingExterior,
-      ColumnLightingGarage,
-      ColumnLightingExteriorHoliday,
-      ColumnCookingRange,
-      ColumnRefrigerator,
-      ColumnExtraRefrigerator,
-      ColumnFreezer,
-      ColumnDishwasher,
-      ColumnClothesWasher,
-      ColumnClothesDryer,
-      ColumnCeilingFan,
-      ColumnPlugLoadsOther,
-      ColumnPlugLoadsTV,
-      ColumnPlugLoadsVehicle,
-      ColumnPlugLoadsWellPump,
-      ColumnFuelLoadsGrill,
-      ColumnFuelLoadsLighting,
-      ColumnFuelLoadsFireplace,
-      ColumnPoolPump,
-      ColumnPoolHeater,
-      ColumnPermanentSpaPump,
-      ColumnPermanentSpaHeater,
-      ColumnHotWaterDishwasher,
-      ColumnHotWaterClothesWasher,
-      ColumnHotWaterFixtures
-    ]
-  end
-
-  def self.HVACSetpointColumnNames
-    return [
-      ColumnHeatingSetpoint,
-      ColumnCoolingSetpoint
-    ]
-  end
-
-  def self.WaterHeaterColumnNames
-    return [
-      ColumnWaterHeaterSetpoint,
-      ColumnWaterHeaterOperatingMode
-    ]
-  end
-
-  def self.SetpointColumnNames
-    return [
-      ColumnHeatingSetpoint,
-      ColumnCoolingSetpoint,
-      ColumnWaterHeaterSetpoint
-    ]
-  end
-
-  def self.OperatingModeColumnNames
-    return [
-      ColumnWaterHeaterOperatingMode
-    ]
-  end
-
-  def self.BatteryColumnNames
-    return [
-      ColumnBattery,
-      ColumnBatteryCharging,
-      ColumnBatteryDischarging
-    ]
-  end
-
-  def self.EVBatteryColumnNames
-    return [
-      ColumnEVBattery,
-      ColumnEVBatteryCharging,
-      ColumnEVBatteryDischarging
-    ]
-  end
-
-  def max_value_one
-    max_value_one = {}
-    column_names = SchedulesFile.ColumnNames
-    column_names.each do |column_name|
-      max_value_one[column_name] = true
-      if SchedulesFile.SetpointColumnNames.include?(column_name) || SchedulesFile.OperatingModeColumnNames.include?(column_name) || SchedulesFile.BatteryColumnNames.include?(column_name)
-        max_value_one[column_name] = false
-      end
-    end
-    return max_value_one
-  end
-
-  def min_value_zero
-    min_value_zero = {}
-    column_names = SchedulesFile.ColumnNames
-    column_names.each do |column_name|
-      min_value_zero[column_name] = true
-      if SchedulesFile.SetpointColumnNames.include?(column_name) || SchedulesFile.OperatingModeColumnNames.include?(column_name) || SchedulesFile.BatteryColumnNames.include?(column_name) || SchedulesFile.EVBatteryColumnNames.include?(column_name)
-        min_value_zero[column_name] = false
-      end
-    end
-    return min_value_zero
-  end
-
-  def value_neg_one_to_one
-    value_neg_one_to_one = {}
-    column_names = SchedulesFile.ColumnNames
-    column_names.each do |column_name|
-      value_neg_one_to_one[column_name] = false
-      if column_name == SchedulesFile::ColumnBattery
-        value_neg_one_to_one[column_name] = true
-      end
-    end
-    return value_neg_one_to_one
-  end
-
-  def only_zeros_and_ones
-    only_zeros_and_ones = {}
-    column_names = SchedulesFile.ColumnNames
-    column_names.each do |column_name|
-      only_zeros_and_ones[column_name] = false
-      if SchedulesFile.OperatingModeColumnNames.include?(column_name)
-        only_zeros_and_ones[column_name] = true
-=======
-  def create_battery_charging_discharging_schedules
-    battery_col_name = Columns[:Battery].name
-    return if !@schedules.keys.include?(battery_col_name)
-
-    @schedules[SchedulesFile::Columns[:BatteryCharging].name] = Array.new(@schedules[battery_col_name].size, 0)
-    @schedules[SchedulesFile::Columns[:BatteryDischarging].name] = Array.new(@schedules[battery_col_name].size, 0)
-    @schedules[battery_col_name].each_with_index do |_ts, i|
-      if @schedules[battery_col_name][i] > 0
-        @schedules[SchedulesFile::Columns[:BatteryCharging].name][i] = @schedules[battery_col_name][i]
-      elsif @schedules[battery_col_name][i] < 0
-        @schedules[SchedulesFile::Columns[:BatteryDischarging].name][i] = -1 * @schedules[battery_col_name][i]
->>>>>>> 26fdf9c4
-      end
-    end
-    @schedules.delete(battery_col_name)
-  end
 end