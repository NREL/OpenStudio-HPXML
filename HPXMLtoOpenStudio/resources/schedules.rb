--- conflicted
+++ resolved
@@ -175,11 +175,7 @@
     @model = model
     @sch_name = sch_name
     @schedule = nil
-<<<<<<< HEAD
-    @num_days = Constants.YearNumDays(model)
-=======
     @num_days = Schedule.get_num_days_in_year(model)
->>>>>>> 87c1eecc
     @weekday_day_by_hour_values = validateValues(weekday_day_by_hour_values, @num_days, 24)
     @weekend_day_by_hour_values = validateValues(weekend_day_by_hour_values, @num_days, 24)
     @schedule_type_limits_name = schedule_type_limits_name
