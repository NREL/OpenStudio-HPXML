--- conflicted
+++ resolved
@@ -353,7 +353,35 @@
     return fan
   end
 
-<<<<<<< HEAD
+  # Adds a PlantLoop object to the OpenStudio model.
+  #
+  # @param model [OpenStudio::Model::Model] OpenStudio Model object
+  # @param name [String] Name for the OpenStudio object
+  # @param fluid_type [String] Fluid type (Eplus::FluidXXX)
+  # @param glycol_concentration [Integer] Percent glycol concentration, only used if fluid is propylene glycol
+  # @param volume [Double] Volume of the entire loop, both demand and supply side (m^3)
+  # @param min_temp [Double] Minimum loop temperature (C)
+  # @param max_temp [Double] Maximum loop temperature (C)
+  # @param max_flow_rate [Double] Maximum loop flow rate (m^3/s)
+  # @return [OpenStudio::Model::PlantLoop] The model object
+  def self.add_plant_loop(model, name:, fluid_type: EPlus::FluidWater, glycol_concentration: 50, volume: nil, min_temp: nil, max_temp: nil, max_flow_rate: nil)
+    plant_loop = OpenStudio::Model::PlantLoop.new(model)
+    plant_loop.setName(name)
+    plant_loop.setFluidType(fluid_type)
+    if fluid_type == EPlus::FluidPropyleneGlycol
+      plant_loop.setGlycolConcentration(glycol_concentration)
+    end
+    plant_loop.setMinimumLoopTemperature(min_temp) unless min_temp.nil?
+    plant_loop.setMaximumLoopTemperature(max_temp) unless max_temp.nil?
+    plant_loop.setMaximumLoopFlowRate(max_flow_rate) unless max_flow_rate.nil?
+    if not volume.nil?
+      plant_loop.setPlantLoopVolume(volume)
+    else
+      plant_loop.autocalculatePlantLoopVolume()
+    end
+    return plant_loop
+  end
+
   # Adds a PumpConstantSpeed object to the OpenStudio model.
   #
   # @param model [OpenStudio::Model::Model] OpenStudio Model object
@@ -371,35 +399,6 @@
     pump.setFractionofMotorInefficienciestoFluidStream(0.2)
     pump.setPumpControlType('Intermittent')
     return pump
-=======
-  # Adds a PlantLoop object to the OpenStudio model.
-  #
-  # @param model [OpenStudio::Model::Model] OpenStudio Model object
-  # @param name [String] Name for the OpenStudio object
-  # @param fluid_type [String] Fluid type (Eplus::FluidXXX)
-  # @param glycol_concentration [Integer] Percent glycol concentration, only used if fluid is propylene glycol
-  # @param volume [Double] Volume of the entire loop, both demand and supply side (m^3)
-  # @param min_temp [Double] Minimum loop temperature (C)
-  # @param max_temp [Double] Maximum loop temperature (C)
-  # @param max_flow_rate [Double] Maximum loop flow rate (m^3/s)
-  # @return [OpenStudio::Model::PlantLoop] The model object
-  def self.add_plant_loop(model, name:, fluid_type: EPlus::FluidWater, glycol_concentration: 50, volume: nil, min_temp: nil, max_temp: nil, max_flow_rate: nil)
-    plant_loop = OpenStudio::Model::PlantLoop.new(model)
-    plant_loop.setName(name)
-    plant_loop.setFluidType(fluid_type)
-    if fluid_type == EPlus::FluidPropyleneGlycol
-      plant_loop.setGlycolConcentration(glycol_concentration)
-    end
-    plant_loop.setMinimumLoopTemperature(min_temp) unless min_temp.nil?
-    plant_loop.setMaximumLoopTemperature(max_temp) unless max_temp.nil?
-    plant_loop.setMaximumLoopFlowRate(max_flow_rate) unless max_flow_rate.nil?
-    if not volume.nil?
-      plant_loop.setPlantLoopVolume(volume)
-    else
-      plant_loop.autocalculatePlantLoopVolume()
-    end
-    return plant_loop
->>>>>>> 9373f610
   end
 
   # Adds a PumpVariableSpeed object to the OpenStudio model.
