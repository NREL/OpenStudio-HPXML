<?xml version="1.0" encoding="UTF-8"?>
<sch:schema xmlns:sch='http://purl.oclc.org/dsdl/schematron'>
  <sch:title>HPXML Schematron Validator: EnergyPlus Simulation</sch:title>
  <sch:ns uri='http://hpxmlonline.com/2019/10' prefix='h'/>
  
  <sch:pattern>
    <sch:title>[Root]</sch:title>
    <sch:rule context='/h:HPXML'>
      <sch:assert role='ERROR' test='count(h:SoftwareInfo) &lt;= 1'>Expected 0 or 1 element(s) for xpath: SoftwareInfo</sch:assert> <!-- See [SoftwareInfo] -->
      <sch:assert role='ERROR' test='count(h:Building) &gt;= 1'>Expected 1 or more element(s) for xpath: Building</sch:assert> <!-- See [Building] -->
    </sch:rule>
  </sch:pattern>
  
  <sch:pattern>
    <sch:title>[SoftwareInfo]</sch:title>
    <sch:rule context='/h:HPXML/h:SoftwareInfo'>
      <sch:assert role='ERROR' test='count(h:extension/h:SimulationControl) &lt;= 1'>Expected 0 or 1 element(s) for xpath: extension/SimulationControl</sch:assert> <!-- See [SimulationControl] -->
      <sch:assert role='ERROR' test='count(h:extension/h:HVACSizingControl) &lt;= 1'>Expected 0 or 1 element(s) for xpath: extension/HVACSizingControl</sch:assert> <!-- See [HVACSizingControl] -->
      <sch:assert role='ERROR' test='count(h:extension/h:ShadingControl) &lt;= 1'>Expected 0 or 1 element(s) for xpath: extension/ShadingControl</sch:assert> <!-- See [ShadingControl] -->
      <sch:assert role='ERROR' test='count(h:extension/h:SchedulesFilePath) &gt;= 0'>Expected 0 or more element(s) for xpath: extension/SchedulesFilePath</sch:assert>
      <sch:assert role='ERROR' test='count(h:extension/h:NaturalVentilationAvailabilityDaysperWeek) &lt;= 1'>Expected 0 or 1 element(s) for xpath: extension/NaturalVentilationAvailabilityDaysperWeek</sch:assert>
      <sch:assert role='ERROR' test='number(h:extension/h:NaturalVentilationAvailabilityDaysperWeek) &gt;= 0 or not(h:extension/h:NaturalVentilationAvailabilityDaysperWeek)'>Expected extension/NaturalVentilationAvailabilityDaysperWeek to be greater than or equal to 0</sch:assert>
      <sch:assert role='ERROR' test='number(h:extension/h:NaturalVentilationAvailabilityDaysperWeek) &lt;= 7 or not(h:extension/h:NaturalVentilationAvailabilityDaysperWeek)'>Expected extension/NaturalVentilationAvailabilityDaysperWeek to be less than or equal to 7</sch:assert>
      <sch:assert role='ERROR' test='count(h:extension/h:EmissionsScenarios/h:EmissionsScenario) &gt;= 0'>Expected 0 or more element(s) for xpath: extension/EmissionsScenarios/EmissionsScenario</sch:assert> <!-- See [EmissionsScenario] -->
      <sch:assert role='ERROR' test='count(h:extension/h:UtilityBillScenarios/h:UtilityBillScenario) &gt;= 0'>Expected 0 or more element(s) for xpath: extension/UtilityBillScenarios/UtilityBillScenario</sch:assert> <!-- See [UtilityBillScenario] -->
      <sch:assert role='ERROR' test='count(h:extension/h:UnavailablePeriods/h:UnavailablePeriod) &gt;= 0'>Expected 0 or more element(s) for xpath: extension/UnavailablePeriods/UnavailablePeriod</sch:assert> <!-- See [UnavailablePeriod] -->
      <!-- Warnings -->
      <sch:report role='WARN' test='count(h:extension/h:UnavailablePeriods) &gt; 0'>It is not possible to eliminate all HVAC/DHW energy use (e.g. crankcase/defrost energy, water heater parasitics) in EnergyPlus during an unavailable period.</sch:report>
    </sch:rule>
  </sch:pattern>
  
  <sch:pattern>
    <sch:title>[SimulationControl]</sch:title>
    <sch:rule context='/h:HPXML/h:SoftwareInfo/h:extension/h:SimulationControl'>
      <sch:assert role='ERROR' test='count(h:Timestep) &lt;= 1'>Expected 0 or 1 element(s) for xpath: Timestep</sch:assert> <!-- minutes; must be a divisor of 60 -->
      <sch:assert role='ERROR' test='60 mod number(h:Timestep) = 0 or not(h:Timestep)'>Expected Timestep to be 60, 30, 20, 15, 12, 10, 6, 5, 4, 3, 2, or 1</sch:assert>
      <sch:assert role='ERROR' test='count(h:BeginMonth) + count(h:BeginDayOfMonth) = 0 or count(h:BeginMonth) + count(h:BeginDayOfMonth) = 2'>Expected 0 or 2 element(s) for xpath: BeginMonth | BeginDayOfMonth</sch:assert>
      <sch:assert role='ERROR' test='count(h:EndMonth) + count(h:EndDayOfMonth) = 0 or count(h:EndMonth) + count(h:EndDayOfMonth) = 2'>Expected 0 or 2 element(s) for xpath: EndMonth | EndDayOfMonth</sch:assert>
      <sch:assert role='ERROR' test='count(h:CalendarYear) &lt;= 1'>Expected 0 or 1 element(s) for xpath: CalendarYear</sch:assert> <!-- integer -->
      <sch:assert role='ERROR' test='number(h:CalendarYear) &gt;= 1600 or not(h:CalendarYear)'>Expected CalendarYear to be greater than or equal to 1600</sch:assert>
      <sch:assert role='ERROR' test='number(h:CalendarYear) &lt;= 9999 or not(h:CalendarYear)'>Expected CalendarYear to be less than or equal to 9999</sch:assert>
      <sch:assert role='ERROR' test='count(h:TemperatureCapacitanceMultiplier) &lt;= 1'>Expected 0 or 1 element(s) for xpath: TemperatureCapacitanceMultiplier</sch:assert>
    </sch:rule>
  </sch:pattern>
  
  <sch:pattern>
    <sch:title>[HVACSizingControl]</sch:title>
    <sch:rule context='/h:HPXML/h:SoftwareInfo/h:extension/h:HVACSizingControl'>
      <sch:assert role='ERROR' test='count(h:AllowIncreasedFixedCapacities) &lt;= 1'>Expected 0 or 1 element(s) for xpath: AllowIncreasedFixedCapacities</sch:assert>
      <sch:assert role='ERROR' test='count(h:HeatPumpSizingMethodology) &lt;= 1'>Expected 0 or 1 element(s) for xpath: HeatPumpSizingMethodology</sch:assert>
      <sch:assert role='ERROR' test='h:HeatPumpSizingMethodology[text()="ACCA" or text()="HERS" or text()="MaxLoad"] or not(h:HeatPumpSizingMethodology)'>Expected HeatPumpSizingMethodology to be 'ACCA' or 'HERS' or 'MaxLoad'</sch:assert>
      <sch:assert role='ERROR' test='count(h:ManualJInputs/h:HeatingDesignTemperature) &lt;= 1'>Expected 0 or 1 element(s) for xpath: ManualJInputs/WinterDesignTemperature</sch:assert>
      <sch:assert role='ERROR' test='count(h:ManualJInputs/h:CoolingDesignTemperature) &lt;= 1'>Expected 0 or 1 element(s) for xpath: ManualJInputs/SummerDesignTemperature</sch:assert>
      <sch:assert role='ERROR' test='count(h:ManualJInputs/h:HeatingSetpoint) &lt;= 1'>Expected 0 or 1 element(s) for xpath: ManualJInputs/HeatingSetpoint</sch:assert>
      <sch:assert role='ERROR' test='count(h:ManualJInputs/h:CoolingSetpoint) &lt;= 1'>Expected 0 or 1 element(s) for xpath: ManualJInputs/CoolingSetpoint</sch:assert>
      <sch:assert role='ERROR' test='count(h:ManualJInputs/h:HumiditySetpoint) &lt;= 1'>Expected 0 or 1 element(s) for xpath: ManualJInputs/HumiditySetpoint</sch:assert>
      <sch:assert role='ERROR' test='number(h:ManualJInputs/h:HumiditySetpoint) &gt; 0 or not(h:ManualJInputs/h:HumiditySetpoint)'>Expected ManualJInputs/HumiditySetpoint to be greater than 0</sch:assert>
      <sch:assert role='ERROR' test='number(h:ManualJInputs/h:HumiditySetpoint) &lt; 1 or not(h:ManualJInputs/h:HumiditySetpoint)'>Expected ManualJInputs/HumiditySetpoint to be less than 1</sch:assert>
      <sch:assert role='ERROR' test='count(h:ManualJInputs/h:InternalLoadsSensible) &lt;= 1'>Expected 0 or 1 element(s) for xpath: ManualJInputs/InternalLoadsSensible</sch:assert>
      <sch:assert role='ERROR' test='count(h:ManualJInputs/h:InternalLoadsLatent) &lt;= 1'>Expected 0 or 1 element(s) for xpath: ManualJInputs/InternalLoadsLatent</sch:assert>
      <sch:assert role='ERROR' test='count(h:ManualJInputs/h:NumberofOccupants) &lt;= 1'>Expected 0 or 1 element(s) for xpath: ManualJInputs/NumberofOccupants</sch:assert>
    </sch:rule>
  </sch:pattern>

  <sch:pattern>
    <sch:title>[ShadingControl]</sch:title>
    <sch:rule context='/h:HPXML/h:SoftwareInfo/h:extension/h:ShadingControl'>
      <sch:assert role='ERROR' test='count(h:SummerBeginMonth) = 1'>Expected 1 element(s) for xpath: SummerBeginMonth</sch:assert> <!-- integer -->
      <sch:assert role='ERROR' test='count(h:SummerBeginDayOfMonth) = 1'>Expected 1 element(s) for xpath: SummerBeginDayOfMonth</sch:assert> <!-- integer -->
      <sch:assert role='ERROR' test='count(h:SummerEndMonth) = 1'>Expected 1 element(s) for xpath: SummerEndMonth</sch:assert> <!-- integer -->
      <sch:assert role='ERROR' test='count(h:SummerEndDayOfMonth) = 1'>Expected 1 element(s) for xpath: SummerEndDayOfMonth</sch:assert> <!-- integer -->
    </sch:rule>
  </sch:pattern>

  <sch:pattern>
    <sch:title>[EmissionsScenario]</sch:title>
    <sch:rule context='/h:HPXML/h:SoftwareInfo/h:extension/h:EmissionsScenarios/h:EmissionsScenario'>
      <sch:assert role='ERROR' test='count(h:Name) = 1'>Expected 1 element(s) for xpath: Name</sch:assert>
      <sch:assert role='ERROR' test='count(h:EmissionsType) = 1'>Expected 1 element(s) for xpath: EmissionsType</sch:assert>
      <sch:assert role='ERROR' test='count(h:EmissionsFactor[h:FuelType="electricity"]) = 1'>Expected 1 element(s) for xpath: EmissionsFactor[FuelType="electricity"]</sch:assert> <!-- See [EmissionsFactor=Electricity] -->
      <sch:assert role='ERROR' test='count(h:EmissionsFactor[h:FuelType="natural gas"]) &lt;= 1'>Expected 0 or 1 element(s) for xpath: EmissionsFactor[FuelType="natural gas"]</sch:assert> <!-- See [EmissionsFactor=Fuel] -->
      <sch:assert role='ERROR' test='count(h:EmissionsFactor[h:FuelType="propane"]) &lt;= 1'>Expected 0 or 1 element(s) for xpath: EmissionsFactor[FuelType="propane"]</sch:assert> <!-- See [EmissionsFactor=Fuel] -->
      <sch:assert role='ERROR' test='count(h:EmissionsFactor[h:FuelType="fuel oil"]) &lt;= 1'>Expected 0 or 1 element(s) for xpath: EmissionsFactor[FuelType="fuel oil"]</sch:assert> <!-- See [EmissionsFactor=Fuel] -->
      <sch:assert role='ERROR' test='count(h:EmissionsFactor[h:FuelType="coal"]) &lt;= 1'>Expected 0 or 1 element(s) for xpath: EmissionsFactor[FuelType="coal"]</sch:assert> <!-- See [EmissionsFactor=Fuel] -->
      <sch:assert role='ERROR' test='count(h:EmissionsFactor[h:FuelType="wood"]) &lt;= 1'>Expected 0 or 1 element(s) for xpath: EmissionsFactor[FuelType="wood"]</sch:assert> <!-- See [EmissionsFactor=Fuel] -->
      <sch:assert role='ERROR' test='count(h:EmissionsFactor[h:FuelType="wood pellets"]) &lt;= 1'>Expected 0 or 1 element(s) for xpath: EmissionsFactor[FuelType="wood pellets"]</sch:assert> <!-- See [EmissionsFactor=Fuel] -->
    </sch:rule>
  </sch:pattern>

  <sch:pattern>
    <sch:title>[EmissionsFactor=Electricity]</sch:title>
    <sch:rule context='/h:HPXML/h:SoftwareInfo/h:extension/h:EmissionsScenarios/h:EmissionsScenario/h:EmissionsFactor[h:FuelType="electricity"]'>
      <sch:assert role='ERROR' test='count(h:Units[text()="lb/MWh" or text()="kg/MWh"]) = 1'>Expected 1 element(s) for xpath: Units[text()="lb/MWh" or text()="kg/MWh"]</sch:assert>
      <sch:assert role='ERROR' test='count(h:ScheduleFilePath) + count(h:Value) = 1'>Expected 1 element(s) for xpath: ScheduleFilePath | Value</sch:assert> <!-- See [EmissionsFactor=ElectricitySchedule] -->
    </sch:rule>
  </sch:pattern>

  <sch:pattern>
    <sch:title>[EmissionsFactor=ElectricitySchedule]</sch:title>
    <sch:rule context='/h:HPXML/h:SoftwareInfo/h:extension/h:EmissionsScenarios/h:EmissionsScenario/h:EmissionsFactor[h:FuelType="electricity" and h:ScheduleFilePath]'>
      <sch:assert role='ERROR' test='count(h:NumberofHeaderRows) &lt;= 1'>Expected 0 or 1 element(s) for xpath: NumberofHeaderRows</sch:assert>
      <sch:assert role='ERROR' test='number(h:NumberofHeaderRows) &gt;= 0 or not(h:NumberofHeaderRows)'>Expected NumberofHeaderRows to be greater than or equal to 0</sch:assert>
      <sch:assert role='ERROR' test='count(h:ColumnNumber) &lt;= 1'>Expected 0 or 1 element(s) for xpath: ColumnNumber</sch:assert>
      <sch:assert role='ERROR' test='number(h:ColumnNumber) &gt;= 1 or not(h:ColumnNumber)'>Expected ColumnNumber to be greater than or equal to 1</sch:assert>
    </sch:rule>
  </sch:pattern>

  <sch:pattern>
    <sch:title>[EmissionsFactor=Fuel]</sch:title>
    <sch:rule context='/h:HPXML/h:SoftwareInfo/h:extension/h:EmissionsScenarios/h:EmissionsScenario/h:EmissionsFactor[h:FuelType!="electricity"]'>
      <sch:assert role='ERROR' test='count(h:Units[text()="lb/MBtu" or text()="kg/MBtu"]) = 1'>Expected 1 element(s) for xpath: Units[text()="lb/MBtu" or text()="kg/MBtu"]</sch:assert>
      <sch:assert role='ERROR' test='count(h:Value) = 1'>Expected 1 element(s) for xpath: Value</sch:assert>
    </sch:rule>
  </sch:pattern>

  <sch:pattern>
    <sch:title>[UtilityBillScenario]</sch:title>
    <sch:rule context='/h:HPXML/h:SoftwareInfo/h:extension/h:UtilityBillScenarios/h:UtilityBillScenario'>
      <sch:assert role='ERROR' test='count(h:Name) = 1'>Expected 1 element(s) for xpath: Name</sch:assert>
      <sch:assert role='ERROR' test='count(h:UtilityRate[h:FuelType="electricity"]) &lt;= 1'>Expected 0 or 1 element(s) for xpath: UtilityRate[FuelType="electricity"]</sch:assert> <!-- See [UtilityRate=Electricity] -->
      <sch:assert role='ERROR' test='count(h:UtilityRate[h:FuelType="natural gas"]) &lt;= 1'>Expected 0 or 1 element(s) for xpath: UtilityRate[FuelType="natural gas"]</sch:assert> <!-- See [UtilityRate=OtherFuel] -->
      <sch:assert role='ERROR' test='count(h:UtilityRate[h:FuelType="propane"]) &lt;= 1'>Expected 0 or 1 element(s) for xpath: UtilityRate[FuelType="propane"]</sch:assert> <!-- See [UtilityRate=OtherFuel] -->
      <sch:assert role='ERROR' test='count(h:UtilityRate[h:FuelType="fuel oil"]) &lt;= 1'>Expected 0 or 1 element(s) for xpath: UtilityRate[FuelType="fuel oil"]</sch:assert> <!-- See [UtilityRate=OtherFuel] -->
      <sch:assert role='ERROR' test='count(h:UtilityRate[h:FuelType="coal"]) &lt;= 1'>Expected 0 or 1 element(s) for xpath: UtilityRate[FuelType="coal"]</sch:assert> <!-- See [UtilityRate=OtherFuel] -->
      <sch:assert role='ERROR' test='count(h:UtilityRate[h:FuelType="wood"]) &lt;= 1'>Expected 0 or 1 element(s) for xpath: UtilityRate[FuelType="wood"]</sch:assert> <!-- See [UtilityRate=OtherFuel] -->
      <sch:assert role='ERROR' test='count(h:UtilityRate[h:FuelType="wood pellets"]) &lt;= 1'>Expected 0 or 1 element(s) for xpath: UtilityRate[FuelType="wood pellets"]</sch:assert> <!-- See [UtilityRate=OtherFuel] -->
      <sch:assert role='ERROR' test='count(h:PVCompensation) &lt;= 1'>Expected 0 or 1 element(s) for xpath: PVCompensation</sch:assert> <!-- See [PVCompensation] -->
    </sch:rule>
  </sch:pattern>

  <sch:pattern>
    <sch:title>[UtilityRate=Electricity]</sch:title>
    <sch:rule context='/h:HPXML/h:SoftwareInfo/h:extension/h:UtilityBillScenarios/h:UtilityBillScenario/h:UtilityRate[h:FuelType="electricity"]'>
      <sch:assert role='ERROR' test='count(h:FixedCharge) + count(h:TariffFilePath) &lt;= 1'>Expected 0 or 1 element(s) for xpath: FixedCharge | TariffFilePath</sch:assert>
      <sch:assert role='ERROR' test='count(h:MarginalRate) + count(h:TariffFilePath) &lt;= 1'>Expected 0 or 1 element(s) for xpath: MarginalRate | TariffFilePath</sch:assert>
    </sch:rule>
  </sch:pattern>

  <sch:pattern>
    <sch:title>[UtilityRate=Fuel]</sch:title>
    <sch:rule context='/h:HPXML/h:SoftwareInfo/h:extension/h:UtilityBillScenarios/h:UtilityBillScenario/h:UtilityRate[h:FuelType!="electricity"]'>
      <sch:assert role='ERROR' test='count(h:FixedCharge) &lt;= 1'>Expected 0 or 1 element(s) for xpath: FixedCharge</sch:assert>
      <sch:assert role='ERROR' test='count(h:MarginalRate) &lt;= 1'>Expected 0 or 1 element(s) for xpath: MarginalRate</sch:assert>
    </sch:rule>
  </sch:pattern>

  <sch:pattern>
    <sch:title>[PVCompensation]</sch:title>
    <sch:rule context='/h:HPXML/h:SoftwareInfo/h:extension/h:UtilityBillScenarios/h:UtilityBillScenario/h:PVCompensation'>
      <sch:assert role='ERROR' test='count(h:CompensationType[h:NetMetering | h:FeedInTariff]) = 1'>Expected 1 element(s) for xpath: CompensationType[NetMetering | FeedInTariff]</sch:assert> <!-- See [PVCompensationType=NetMetering] or [PVCompensationType=FeedInTariff] -->
      <sch:assert role='ERROR' test='count(h:MonthlyGridConnectionFee[h:Units="$/kW" or h:Units="$"]/h:Value) &lt;= 1'>Expected 0 or 1 element(s) for xpath: MonthlyGridConnectionFee[Units="$/kW" or Units="$"]/Value</sch:assert>
    </sch:rule>
  </sch:pattern>

  <sch:pattern>
    <sch:title>[PVCompensationType=NetMetering]</sch:title>
    <sch:rule context='/h:HPXML/h:SoftwareInfo/h:extension/h:UtilityBillScenarios/h:UtilityBillScenario/h:PVCompensation/h:CompensationType/h:NetMetering'>
      <sch:assert role='ERROR' test='count(h:AnnualExcessSellbackRateType) &lt;= 1'>Expected 0 or 1 element(s) for xpath: AnnualExcessSellbackRateType</sch:assert> <!-- See [PVCompensationType=NetMeteringWithUserExcessSellbackRate] -->
      <sch:assert role='ERROR' test='h:AnnualExcessSellbackRateType[text()="User-Specified" or text()="Retail Electricity Cost"] or not(h:AnnualExcessSellbackRateType)'>Expected AnnualExcessSellbackRateType to be 'User-Specified' or 'Retail Electricity Cost'</sch:assert>
    </sch:rule>
  </sch:pattern>

  <sch:pattern>
    <sch:title>[PVCompensationType=NetMeteringWithUserExcessSellbackRate]</sch:title>
    <sch:rule context='/h:HPXML/h:SoftwareInfo/h:extension/h:UtilityBillScenarios/h:UtilityBillScenario/h:PVCompensation/h:CompensationType/h:NetMetering[h:AnnualExcessSellbackRateType="User-Specified"]'>
      <sch:assert role='ERROR' test='count(h:AnnualExcessSellbackRate) &lt;= 1'>Expected 0 or 1 element(s) for xpath: AnnualExcessSellbackRate</sch:assert>
    </sch:rule>
  </sch:pattern>

  <sch:pattern>
    <sch:title>[PVCompensationType=FeedInTariff]</sch:title>
    <sch:rule context='/h:HPXML/h:SoftwareInfo/h:extension/h:UtilityBillScenarios/h:UtilityBillScenario/h:PVCompensation/h:CompensationType/h:FeedInTariff'>
      <sch:assert role='ERROR' test='count(h:FeedInTariffRate) &lt;= 1'>Expected 0 or 1 element(s) for xpath: FeedInTariffRate</sch:assert>
    </sch:rule>
  </sch:pattern>

  <sch:pattern>
    <sch:title>[UnavailablePeriod]</sch:title>
    <sch:rule context='/h:HPXML/h:SoftwareInfo/h:extension/h:UnavailablePeriods/h:UnavailablePeriod'>
      <sch:assert role='ERROR' test='count(h:ColumnName) = 1'>Expected 1 element(s) for xpath: ColumnName</sch:assert>
      <sch:assert role='ERROR' test='count(h:BeginMonth) = 1'>Expected 1 element(s) for xpath: BeginMonth</sch:assert>
      <sch:assert role='ERROR' test='count(h:BeginDayOfMonth) = 1'>Expected 1 element(s) for xpath: BeginDayOfMonth</sch:assert>
      <sch:assert role='ERROR' test='count(h:BeginHourOfDay) &lt;= 1'>Expected 0 or 1 element(s) for xpath: BeginHourOfDay</sch:assert>
      <sch:assert role='ERROR' test='number(h:BeginHourOfDay) &gt;= 0 or not(h:BeginHourOfDay)'>Expected BeginHourOfDay to be greater than or equal to 0</sch:assert>
      <sch:assert role='ERROR' test='number(h:BeginHourOfDay) &lt;= 23 or not(h:BeginHourOfDay)'>Expected BeginHourOfDay to be less than or equal to 23</sch:assert>
      <sch:assert role='ERROR' test='count(h:EndMonth) = 1'>Expected 1 element(s) for xpath: EndMonth</sch:assert>
      <sch:assert role='ERROR' test='count(h:EndDayOfMonth) = 1'>Expected 1 element(s) for xpath: EndDayOfMonth</sch:assert>
      <sch:assert role='ERROR' test='count(h:EndHourOfDay) &lt;= 1'>Expected 0 or 1 element(s) for xpath: EndHourOfDay</sch:assert>
      <sch:assert role='ERROR' test='number(h:EndHourOfDay) &gt;= 1 or not(h:EndHourOfDay)'>Expected EndHourOfDay to be greater than or equal to 1</sch:assert>
      <sch:assert role='ERROR' test='number(h:EndHourOfDay) &lt;= 24 or not(h:EndHourOfDay)'>Expected EndHourOfDay to be less than or equal to 24</sch:assert>
      <sch:assert role='ERROR' test='count(h:NaturalVentilation) &lt;= 1'>Expected 0 or 1 element(s) for xpath: NaturalVentilation</sch:assert>
      <sch:assert role='ERROR' test='h:NaturalVentilation[text()="regular schedule" or text()="always available" or text()="always unavailable"] or not(h:NaturalVentilation)'>Expected NaturalVentilation to be 'regular schedule' or 'always available' or 'always unavailable'</sch:assert>
    </sch:rule>
  </sch:pattern>

  <sch:pattern>
    <sch:title>[Building]</sch:title>
    <sch:rule context='/h:HPXML/h:Building'>
      <sch:assert role='ERROR' test='count(h:Site) &lt;= 1'>Expected 0 or 1 element(s) for xpath: Site</sch:assert> <!-- See [BuildingSite] -->
      <sch:assert role='ERROR' test='count(h:BuildingDetails) = 1'>Expected 1 element(s) for xpath: BuildingDetails</sch:assert> <!-- See [BuildingDetails] -->
    </sch:rule>
  </sch:pattern>

  <sch:pattern>
    <sch:title>[BuildingSite]</sch:title>
    <sch:rule context='/h:HPXML/h:Building/h:Site'>
      <sch:assert role='ERROR' test='count(h:Address/h:StateCode) &lt;= 1'>Expected 0 or 1 element(s) for xpath: Address/StateCode</sch:assert>
      <sch:assert role='ERROR' test='count(h:Address/h:ZipCode) &lt;= 1'>Expected 0 or 1 element(s) for xpath: Address/ZipCode</sch:assert>
      <sch:assert role='ERROR' test='count(h:TimeZone/h:UTCOffset) &lt;= 1'>Expected 0 or 1 element(s) for xpath: TimeZone/UTCOffset</sch:assert>
      <sch:assert role='ERROR' test='count(h:TimeZone/h:DSTObserved) &lt;= 1'>Expected 0 or 1 element(s) for xpath: TimeZone/DSTObserved</sch:assert> <!-- See [DaylightSaving] -->
    </sch:rule>
  </sch:pattern>

  <sch:pattern>
    <sch:title>[DaylightSaving]</sch:title>
    <sch:rule context='/h:HPXML/h:Building/h:Site/h:TimeZone[h:DSTObserved="true"]'>
      <sch:assert role='ERROR' test='count(h:extension/h:DSTBeginMonth) + count(h:extension/h:DSTBeginDayOfMonth) + count(h:extension/h:DSTEndMonth) + count(h:extension/h:DSTEndDayOfMonth) = 0 or count(h:extension/h:DSTBeginMonth) + count(h:extension/h:DSTBeginDayOfMonth) + count(h:extension/h:DSTEndMonth) + count(h:extension/h:DSTEndDayOfMonth) = 4'>Expected 0 or 4 element(s) for xpath: extension/DSTBeginMonth | extension/DSTBeginDayOfMonth | extension/DSTEndMonth | extension/DSTEndDayOfMonth</sch:assert> <!-- integer -->
    </sch:rule>
  </sch:pattern>

  <sch:pattern>
    <sch:title>[BuildingDetails]</sch:title>
    <sch:rule context='/h:HPXML/h:Building/h:BuildingDetails'>
      <sch:assert role='ERROR' test='count(h:BuildingSummary/h:Site) &lt;= 1'>Expected 0 or 1 element(s) for xpath: BuildingSummary/Site</sch:assert> <!-- See [Site] -->
      <sch:assert role='ERROR' test='count(h:BuildingSummary/h:BuildingOccupancy) &lt;= 1'>Expected 0 or 1 element(s) for xpath: BuildingSummary/BuildingOccupancy</sch:assert> <!-- See [BuildingOccupancy]-->
      <sch:assert role='ERROR' test='count(h:BuildingSummary/h:BuildingConstruction) = 1'>Expected 1 element(s) for xpath: BuildingSummary/BuildingConstruction</sch:assert> <!-- See [BuildingConstruction] -->
      <sch:assert role='ERROR' test='count(h:ClimateandRiskZones/h:ClimateZoneIECC) &lt;= 1'>Expected 0 or 1 element(s) for xpath: ClimateandRiskZones/ClimateZoneIECC</sch:assert> <!-- See [ClimateZoneIECC] -->
      <sch:assert role='ERROR' test='count(h:ClimateandRiskZones/h:WeatherStation) = 1'>Expected 1 element(s) for xpath: ClimateandRiskZones/WeatherStation</sch:assert> <!-- See [WeatherStation] -->
      <sch:assert role='ERROR' test='count(h:Enclosure/h:AirInfiltration/h:AirInfiltrationMeasurement[h:BuildingAirLeakage/h:AirLeakage | h:EffectiveLeakageArea]) = 1'>Expected 1 element(s) for xpath: Enclosure/AirInfiltration/AirInfiltrationMeasurement[BuildingAirLeakage/AirLeakage | EffectiveLeakageArea]</sch:assert> <!-- see [AirInfiltrationMeasurement] -->
      <sch:assert role='ERROR' test='count(h:Enclosure/h:Roofs/h:Roof) &gt;= 0'>Expected 0 or more element(s) for xpath: Enclosure/Roofs/Roof</sch:assert> <!-- see [Roof] -->
      <sch:assert role='ERROR' test='count(h:Enclosure/h:RimJoists/h:RimJoist) &gt;= 0'>Expected 0 or more element(s) for xpath: Enclosure/RimJoists/RimJoist</sch:assert> <!-- see [RimJoist] -->
      <sch:assert role='ERROR' test='count(h:Enclosure/h:Walls/h:Wall) &gt;= 1'>Expected 1 or more element(s) for xpath: Enclosure/Walls/Wall</sch:assert> <!-- see [Wall] -->
      <sch:assert role='ERROR' test='count(h:Enclosure/h:FoundationWalls/h:FoundationWall) &gt;= 0'>Expected 0 or more element(s) for xpath: Enclosure/FoundationWalls/FoundationWall</sch:assert> <!-- see [FoundationWall] -->
      <sch:assert role='ERROR' test='count(h:Enclosure/h:Floors/h:Floor) &gt;= 0'>Expected 0 or more element(s) for xpath: Enclosure/Floors/Floor</sch:assert> <!-- see [Floor] -->
      <sch:assert role='ERROR' test='count(h:Enclosure/h:Slabs/h:Slab) &gt;= 0'>Expected 0 or more element(s) for xpath: Enclosure/Slabs/Slab</sch:assert> <!-- see [Slab] -->
      <sch:assert role='ERROR' test='count(h:Enclosure/h:Windows/h:Window) &gt;= 0'>Expected 0 or more element(s) for xpath: Enclosure/Windows/Window</sch:assert> <!-- see [Window] -->
      <sch:assert role='ERROR' test='count(h:Enclosure/h:Skylights/h:Skylight) &gt;= 0'>Expected 0 or more element(s) for xpath: Enclosure/Skylights/Skylight</sch:assert> <!-- see [Skylight] -->
      <sch:assert role='ERROR' test='count(h:Enclosure/h:Doors/h:Door) &gt;= 0'>Expected 0 or more element(s) for xpath: Enclosure/Doors/Door</sch:assert> <!-- see [Door] -->
      <sch:assert role='ERROR' test='count(h:Enclosure/h:extension/h:PartitionWallMass) &lt;= 1'>Expected 0 or 1 element(s) for xpath: Enclosure/extension/PartitionWallMass</sch:assert> <!-- see [PartitionWallMass] -->
      <sch:assert role='ERROR' test='count(h:Enclosure/h:extension/h:FurnitureMass) &lt;= 1'>Expected 0 or 1 element(s) for xpath: Enclosure/extension/FurnitureMass</sch:assert> <!-- see [FurnitureMass] -->
      <sch:assert role='ERROR' test='count(h:Systems/h:HVAC/h:HVACPlant/h:HeatingSystem) &gt;= 0'>Expected 0 or more element(s) for xpath: Systems/HVAC/HVACPlant/HeatingSystem</sch:assert> <!-- see [HeatingSystem] -->
      <sch:assert role='ERROR' test='count(h:Systems/h:HVAC/h:HVACPlant/h:CoolingSystem) &gt;= 0'>Expected 0 or more element(s) for xpath: Systems/HVAC/HVACPlant/CoolingSystem</sch:assert> <!-- see [CoolingSystem] -->
      <sch:assert role='ERROR' test='count(h:Systems/h:HVAC/h:HVACPlant/h:HeatPump) &gt;= 0'>Expected 0 or more element(s) for xpath: Systems/HVAC/HVACPlant/HeatPump</sch:assert> <!-- see [HeatPump] -->
      <sch:assert role='ERROR' test='count(h:Systems/h:HVAC/h:HVACControl) &lt;= 1'>Expected 0 or 1 element(s) for xpath: Systems/HVAC/HVACControl</sch:assert> <!-- See [HVACControl=Heating] and/or [HVACControl=Cooling] -->
      <sch:assert role='ERROR' test='count(h:Systems/h:HVAC/h:HVACDistribution) &gt;= 0'>Expected 0 or more element(s) for xpath: Systems/HVAC/HVACDistribution</sch:assert> <!-- see [HVACDistribution] -->
      <sch:assert role='ERROR' test='count(h:Systems/h:MechanicalVentilation/h:VentilationFans/h:VentilationFan) &gt;= 0'>Expected 0 or more element(s) for xpath: Systems/MechanicalVentilation/VentilationFans/VentilationFan</sch:assert> <!-- See [VentilationFan] -->
      <sch:assert role='ERROR' test='count(h:Systems/h:WaterHeating/h:WaterHeatingSystem) &gt;= 0'>Expected 0 or more element(s) for xpath: Systems/WaterHeating/WaterHeatingSystem</sch:assert> <!-- See [WaterHeatingSystem] -->
      <sch:assert role='ERROR' test='count(h:Systems/h:WaterHeating/h:HotWaterDistribution) &lt;= 1'>Expected 0 or 1 element(s) for xpath: Systems/WaterHeating/HotWaterDistribution</sch:assert> <!-- See [HotWaterDistribution] -->
      <sch:assert role='ERROR' test='count(h:Systems/h:WaterHeating/h:WaterFixture) &gt;= 0'>Expected 0 or more element(s) for xpath: Systems/WaterHeating/WaterFixture</sch:assert> <!-- See [WaterFixture] -->
      <sch:assert role='ERROR' test='count(h:Systems/h:SolarThermal/h:SolarThermalSystem) &lt;= 1'>Expected 0 or 1 element(s) for xpath: Systems/SolarThermal/SolarThermalSystem</sch:assert> <!-- See [SolarThermalSystem] -->
      <sch:assert role='ERROR' test='count(h:Systems/h:Photovoltaics/h:PVSystem) &gt;= 0'>Expected 0 or more element(s) for xpath: Systems/Photovoltaics/PVSystem</sch:assert> <!-- See [PVSystem] -->
      <sch:assert role='ERROR' test='count(h:Systems/h:Batteries/h:Battery) &lt;= 1'>Expected 0 or 1 element(s) for xpath: Systems/Batteries/Battery</sch:assert> <!-- See [Battery] -->
      <sch:assert role='ERROR' test='count(h:Systems/h:extension/h:Generators/h:Generator) &gt;= 0'>Expected 0 or more element(s) for xpath: Systems/extension/Generators/Generator</sch:assert> <!-- See [Generator] -->
      <sch:assert role='ERROR' test='count(h:Appliances/h:ClothesWasher) &lt;= 1'>Expected 0 or 1 element(s) for xpath: Appliances/ClothesWasher</sch:assert> <!-- See [ClothesWasher] -->
      <sch:assert role='ERROR' test='count(h:Appliances/h:ClothesDryer) &lt;= 1'>Expected 0 or 1 element(s) for xpath: Appliances/ClothesDryer</sch:assert> <!-- See [ClothesDryer] -->
      <sch:assert role='ERROR' test='count(h:Appliances/h:Dishwasher) &lt;= 1'>Expected 0 or 1 element(s) for xpath: Appliances/Dishwasher</sch:assert> <!-- See [Dishwasher] -->
      <sch:assert role='ERROR' test='count(h:Appliances/h:Refrigerator) &gt;= 0'>Expected 0 or more element(s) for xpath: Appliances/Refrigerator</sch:assert> <!-- See [Refrigerator] -->
      <sch:assert role='ERROR' test='count(h:Appliances/h:Freezer) &gt;= 0'>Expected 0 or more element(s) for xpath: Appliances/Freezer</sch:assert> <!-- See [Freezer] -->
      <sch:assert role='ERROR' test='count(h:Appliances/h:Dehumidifier) &gt;= 0'>Expected 0 or more element(s) for xpath: Appliances/Dehumidifier</sch:assert> <!-- See [Dehumidifier] -->
      <sch:assert role='ERROR' test='count(h:Appliances/h:CookingRange) &lt;= 1'>Expected 0 or 1 element(s) for xpath: Appliances/CookingRange</sch:assert> <!-- See [CookingRange] -->
      <sch:assert role='ERROR' test='count(h:Appliances/h:Oven) &lt;= 1'>Expected 0 or 1 element(s) for xpath: Appliances/Oven</sch:assert> <!-- See [Oven] -->
      <sch:assert role='ERROR' test='count(h:Lighting) &lt;= 1'>Expected 0 or 1 element(s) for xpath: Lighting</sch:assert> <!-- See [Lighting] -->
      <sch:assert role='ERROR' test='count(h:Lighting/h:CeilingFan) &lt;= 1'>Expected 0 or 1 element(s) for xpath: Lighting/CeilingFan</sch:assert> <!-- See [CeilingFan] -->
      <sch:assert role='ERROR' test='count(h:Pools/h:Pool) &lt;= 1'>Expected 0 or 1 element(s) for xpath: Pools/Pool</sch:assert> <!-- See [Pool] -->
      <sch:assert role='ERROR' test='count(h:HotTubs/h:HotTub) &lt;= 1'>Expected 0 or 1 element(s) for xpath: HotTubs/HotTub</sch:assert> <!-- See [HotTub] -->
      <sch:assert role='ERROR' test='count(h:MiscLoads/h:PlugLoad[h:PlugLoadType[text()="other"]]) = 1'>Expected 1 element(s) for xpath: MiscLoads/PlugLoad[PlugLoadType[text()="other"]]</sch:assert> <!-- See [PlugLoad] -->
      <sch:assert role='ERROR' test='count(h:MiscLoads/h:PlugLoad[h:PlugLoadType[text()="TV other"]]) &lt;= 1'>Expected 0 or 1 element(s) for xpath: MiscLoads/PlugLoad[PlugLoadType[text()="TV other"]]</sch:assert> <!-- See [PlugLoad] -->
      <sch:assert role='ERROR' test='count(h:MiscLoads/h:PlugLoad[h:PlugLoadType[text()="electric vehicle charging"]]) &lt;= 1'>Expected 0 or 1 element(s) for xpath: MiscLoads/PlugLoad[PlugLoadType[text()="electric vehicle charging"]]</sch:assert> <!-- See [PlugLoad] -->
      <sch:assert role='ERROR' test='count(h:MiscLoads/h:PlugLoad[h:PlugLoadType[text()="well pump"]]) &lt;= 1'>Expected 0 or 1 element(s) for xpath: MiscLoads/PlugLoad[PlugLoadType[text()="well pump"]]</sch:assert> <!-- See [PlugLoad] -->
      <sch:assert role='ERROR' test='count(h:MiscLoads/h:FuelLoad[h:FuelLoadType[text()="grill"]]) &lt;= 1'>Expected 0 or 1 element(s) for xpath: MiscLoads/FuelLoad[FuelLoadType[text()="grill"]]</sch:assert> <!-- See [FuelLoad] -->
      <sch:assert role='ERROR' test='count(h:MiscLoads/h:FuelLoad[h:FuelLoadType[text()="lighting"]]) &lt;= 1'>Expected 0 or 1 element(s) for xpath: MiscLoads/FuelLoad[FuelLoadType[text()="lighting"]]</sch:assert> <!-- See [FuelLoad] -->
      <sch:assert role='ERROR' test='count(h:MiscLoads/h:FuelLoad[h:FuelLoadType[text()="fireplace"]]) &lt;= 1'>Expected 0 or 1 element(s) for xpath: MiscLoads/FuelLoad[FuelLoadType[text()="fireplace"]]</sch:assert> <!-- See [FuelLoad] -->
      <!-- Count Checks -->
      <sch:assert role='ERROR' test='count(h:Systems/h:HVAC/h:HVACPlant/h:HeatPump/h:BackupSystem) &lt;= 1'>Expected 0 or 1 element(s) for xpath: HeatPump/BackupSystem</sch:assert>
      <!-- Sum Checks -->
      <sch:assert role='ERROR' test='sum(h:Systems/h:HVAC/h:HVACPlant/*/h:FractionHeatLoadServed) &lt;= 1.01'>Expected sum(FractionHeatLoadServed) to be less than or equal to 1</sch:assert>
      <sch:assert role='ERROR' test='sum(h:Systems/h:HVAC/h:HVACPlant/*/h:FractionCoolLoadServed) &lt;= 1.01'>Expected sum(FractionCoolLoadServed) to be less than or equal to 1</sch:assert>
      <sch:assert role='ERROR' test='sum(h:Appliances/h:Dehumidifier/h:FractionDehumidificationLoadServed) &lt;= 1.01'>Expected sum(FractionDehumidificationLoadServed) to be less than or equal to 1</sch:assert>
      <sch:assert role='ERROR' test='(sum(h:Systems/h:WaterHeating/h:WaterHeatingSystem/h:FractionDHWLoadServed) &lt;= 1.01 and sum(h:Systems/h:WaterHeating/h:WaterHeatingSystem/h:FractionDHWLoadServed) &gt;= 0.99) or count(h:Systems/h:WaterHeating/h:WaterHeatingSystem/h:FractionDHWLoadServed) = 0'>Expected sum(FractionDHWLoadServed) to be 1</sch:assert>
      <!-- Warnings -->
      <sch:report role='WARN' test='count(h:Enclosure/h:Windows/h:Window) = 0'>No windows specified, the model will not include window heat transfer.</sch:report>
      <sch:report role='WARN' test='sum(h:Systems/h:HVAC/h:HVACPlant/*/h:FractionHeatLoadServed) + sum(h:Systems/h:HVAC/h:HVACPlant/*/h:IntegratedHeatingSystemFractionHeatLoadServed) = 0'>No space heating specified, the model will not include space heating energy use.</sch:report>
      <sch:report role='WARN' test='sum(h:Systems/h:HVAC/h:HVACPlant/*/h:FractionCoolLoadServed) = 0'>No space cooling specified, the model will not include space cooling energy use.</sch:report>
      <sch:report role='WARN' test='sum(h:Systems/h:WaterHeating/h:WaterHeatingSystem/h:FractionDHWLoadServed) = 0'>No water heating specified, the model will not include water heating energy use.</sch:report>
      <sch:report role='WARN' test='count(h:Appliances/h:ClothesWasher) = 0'>No clothes washer specified, the model will not include clothes washer energy use.</sch:report>
      <sch:report role='WARN' test='count(h:Appliances/h:ClothesDryer) = 0'>No clothes dryer specified, the model will not include clothes dryer energy use.</sch:report>
      <sch:report role='WARN' test='count(h:Appliances/h:Dishwasher) = 0'>No dishwasher specified, the model will not include dishwasher energy use.</sch:report>
      <sch:report role='WARN' test='count(h:Appliances/h:Refrigerator) = 0'>No refrigerator specified, the model will not include refrigerator energy use.</sch:report>
      <sch:report role='WARN' test='count(h:Appliances/h:CookingRange) = 0'>No cooking range specified, the model will not include cooking range/oven energy use.</sch:report>
      <sch:report role='WARN' test='count(h:Lighting/h:LightingGroup[h:Location="interior"]) = 0'>No interior lighting specified, the model will not include interior lighting energy use.</sch:report>
      <sch:report role='WARN' test='count(h:Lighting/h:LightingGroup[h:Location="exterior"]) = 0'>No exterior lighting specified, the model will not include exterior lighting energy use.</sch:report>
      <sch:report role='WARN' test='count(h:Lighting/h:LightingGroup[h:Location="garage"]) = 0 and count(h:Enclosure/h:Walls/h:Wall[h:InteriorAdjacentTo="garage" or h:ExteriorAdjacentTo="garage"]) &gt; 0'>No garage lighting specified, the model will not include garage lighting energy use.</sch:report>
    </sch:rule>
  </sch:pattern>  
  
  <sch:pattern>
    <sch:title>[Site]</sch:title>
    <sch:rule context='/h:HPXML/h:Building/h:BuildingDetails/h:BuildingSummary/h:Site'>
      <sch:assert role='ERROR' test='count(h:SiteType) &lt;= 1'>Expected 0 or 1 element(s) for xpath: SiteType</sch:assert>
      <sch:assert role='ERROR' test='count(h:ShieldingofHome) &lt;= 1'>Expected 0 or 1 element(s) for xpath: ShieldingofHome</sch:assert>
      <sch:assert role='ERROR' test='count(h:extension/h:GroundConductivity) &lt;= 1'>Expected 0 or 1 element(s) for xpath: extension/GroundConductivity</sch:assert>
      <sch:assert role='ERROR' test='number(h:extension/h:GroundConductivity) &gt; 0 or not(h:extension/h:GroundConductivity)'>Expected extension/GroundConductivity to be greater than 0</sch:assert>
      <sch:assert role='ERROR' test='count(h:extension/h:Neighbors) &lt;= 1'>Expected 0 or 1 element(s) for xpath: extension/Neighbors</sch:assert> <!-- See [Neighbors] -->
    </sch:rule>
  </sch:pattern>

  <sch:pattern>
    <sch:title>[Neighbors]</sch:title>
    <sch:rule context='/h:HPXML/h:Building/h:BuildingDetails/h:BuildingSummary/h:Site/h:extension/h:Neighbors'>
      <sch:assert role='ERROR' test='count(h:NeighborBuilding) &gt;= 1'>Expected 1 or more element(s) for xpath: NeighborBuilding</sch:assert> <!-- See [NeighborBuilding] -->
    </sch:rule>
  </sch:pattern>

  <sch:pattern>
    <sch:title>[NeighborBuilding]</sch:title>
    <sch:rule context='/h:HPXML/h:Building/h:BuildingDetails/h:BuildingSummary/h:Site/h:extension/h:Neighbors/h:NeighborBuilding'>
      <sch:assert role='ERROR' test='count(h:Azimuth) + count(h:Orientation) &gt;= 1'>Expected 1 or more element(s) for xpath: Azimuth | Orientation</sch:assert>
      <sch:assert role='ERROR' test='count(h:Distance) = 1'>Expected 1 element(s) for xpath: Distance</sch:assert> <!-- ft -->
      <sch:assert role='ERROR' test='count(h:Height) &lt;= 1'>Expected 0 or 1 element(s) for xpath: Height</sch:assert> <!-- ft; if omitted, the neighbor is the same height as the main building -->
    </sch:rule>
  </sch:pattern>

  <sch:pattern>
    <sch:title>[BuildingOccupancy]</sch:title>
    <sch:rule context='/h:HPXML/h:Building/h:BuildingDetails/h:BuildingSummary/h:BuildingOccupancy'>
      <sch:assert role='ERROR' test='count(h:NumberofResidents) &lt;= 1'>Expected 0 or 1 element(s) for xpath: NumberofResidents</sch:assert>
      <sch:assert role='ERROR' test='count(h:extension/h:WeekdayScheduleFractions) &lt;= 1'>Expected 0 or 1 element(s) for xpath: extension/WeekdayScheduleFractions</sch:assert>
      <sch:assert role='ERROR' test='count(h:extension/h:WeekendScheduleFractions) &lt;= 1'>Expected 0 or 1 element(s) for xpath: extension/WeekendScheduleFractions</sch:assert>
      <sch:assert role='ERROR' test='count(h:extension/h:MonthlyScheduleMultipliers) &lt;= 1'>Expected 0 or 1 element(s) for xpath: extension/MonthlyScheduleMultipliers</sch:assert>
    </sch:rule>
  </sch:pattern>

  <sch:pattern>
    <sch:title>[BuildingConstruction]</sch:title>
    <sch:rule context='/h:HPXML/h:Building/h:BuildingDetails/h:BuildingSummary/h:BuildingConstruction'>
      <sch:assert role='ERROR' test='count(h:ResidentialFacilityType) = 1'>Expected 1 element(s) for xpath: ResidentialFacilityType</sch:assert> <!-- See [BuildingType=SFAorMF] -->
      <sch:assert role='ERROR' test='h:ResidentialFacilityType[text()="single-family detached" or text()="single-family attached" or text()="apartment unit" or text()="manufactured home"] or not(h:ResidentialFacilityType)'>Expected ResidentialFacilityType to be 'single-family detached' or 'single-family attached' or 'apartment unit' or 'manufactured home'</sch:assert>
      <sch:assert role='ERROR' test='count(h:NumberofConditionedFloors) = 1'>Expected 1 element(s) for xpath: NumberofConditionedFloors</sch:assert>
      <sch:assert role='ERROR' test='count(h:NumberofConditionedFloorsAboveGrade) = 1'>Expected 1 element(s) for xpath: NumberofConditionedFloorsAboveGrade</sch:assert>
      <sch:assert role='ERROR' test='number(h:NumberofConditionedFloors) &gt;= number(h:NumberofConditionedFloorsAboveGrade) or not(h:NumberofConditionedFloors) or not(h:NumberofConditionedFloorsAboveGrade)'>Expected NumberofConditionedFloors to be greater than or equal to NumberofConditionedFloorsAboveGrade</sch:assert>
      <sch:assert role='ERROR' test='count(h:NumberofBedrooms) = 1'>Expected 1 element(s) for xpath: NumberofBedrooms</sch:assert>
      <sch:assert role='ERROR' test='count(h:NumberofBathrooms) &lt;= 1'>Expected 0 or 1 element(s) for xpath: NumberofBathrooms</sch:assert>
      <sch:assert role='ERROR' test='count(h:ConditionedFloorArea) = 1'>Expected 1 element(s) for xpath: ConditionedFloorArea</sch:assert>
      <sch:assert role='ERROR' test='number(h:ConditionedFloorArea) &gt;= (sum(../../h:Enclosure/h:Slabs/h:Slab[h:InteriorAdjacentTo="living space" or h:InteriorAdjacentTo="basement - conditioned"]/h:Area) + sum(../../h:Enclosure/h:Floors/h:Floor[h:InteriorAdjacentTo="living space" and not(h:ExteriorAdjacentTo="attic - vented" or h:ExteriorAdjacentTo="attic - unvented" or ((h:ExteriorAdjacentTo="other housing unit" or h:ExteriorAdjacentTo="other heated space" or h:ExteriorAdjacentTo="other multifamily buffer space" or h:ExteriorAdjacentTo="other non-freezing space") and h:FloorOrCeiling="ceiling"))]/h:Area) - 1) or not(h:ConditionedFloorArea)'>Expected ConditionedFloorArea to be greater than or equal to the sum of conditioned slab/floor areas.</sch:assert>
      <sch:assert role='ERROR' test='count(h:ConditionedBuildingVolume) + count(h:AverageCeilingHeight) &gt;= 0'>Expected 0 or more element(s) for xpath: ConditionedBuildingVolume | AverageCeilingHeight</sch:assert>
      <sch:assert role='ERROR' test='count(h:extension/h:HasFlueOrChimney) &lt;= 1'>Expected 0 or 1 element(s) for xpath: extension/HasFlueOrChimney</sch:assert>
    </sch:rule>
  </sch:pattern>
  
  <sch:pattern>
    <sch:title>[BuildingType=SFAorMF]</sch:title>
    <sch:rule context='/h:HPXML/h:Building/h:BuildingDetails/h:BuildingSummary/h:BuildingConstruction/h:ResidentialFacilityType[text()="single-family attached" or text()="apartment unit"]'>
      <!-- Warnings -->
      <sch:report role='WARN' test='count(//h:ExteriorAdjacentTo[text()="other housing unit" or text()="other heated space" or text()="other multifamily buffer space" or text()="other non-freezing space"]) = 0'>ResidentialFacilityType is single-family attached or apartment unit, but no attached surfaces were found. This may result in erroneous results (e.g., for infiltration).</sch:report>
    </sch:rule>
  </sch:pattern>

  <sch:pattern>
    <sch:title>[ClimateZoneIECC]</sch:title>
    <sch:rule context='/h:HPXML/h:Building/h:BuildingDetails/h:ClimateandRiskZones/h:ClimateZoneIECC'>
      <sch:assert role='ERROR' test='count(h:Year) = 1'>Expected 1 element(s) for xpath: Year</sch:assert>
      <sch:assert role='ERROR' test='count(h:ClimateZone) = 1'>Expected 1 element(s) for xpath: ClimateZone</sch:assert>
    </sch:rule>
  </sch:pattern>

  <sch:pattern>
    <sch:title>[WeatherStation]</sch:title>
    <sch:rule context='/h:HPXML/h:Building/h:BuildingDetails/h:ClimateandRiskZones/h:WeatherStation'>
      <sch:assert role='ERROR' test='count(h:extension/h:EPWFilePath) = 1'>Expected 1 element(s) for xpath: extension/EPWFilePath</sch:assert>
    </sch:rule>
  </sch:pattern>

  <sch:pattern>
    <sch:title>[AirInfiltrationMeasurement]</sch:title>
    <sch:rule context='/h:HPXML/h:Building/h:BuildingDetails/h:Enclosure/h:AirInfiltration/h:AirInfiltrationMeasurement[h:BuildingAirLeakage/h:AirLeakage | h:EffectiveLeakageArea]'>
      <sch:assert role='ERROR' test='h:BuildingAirLeakage/h:UnitofMeasure[text()="ACH" or text()="ACHnatural" or text()="CFM" or text()="CFMnatural"] or not(h:BuildingAirLeakage/h:UnitofMeasure)'>Expected BuildingAirLeakage/UnitofMeasure to be 'ACH' or 'ACHnatural' or 'CFM' or 'CFMnatural'</sch:assert>
      <sch:assert role='ERROR' test='count(h:InfiltrationVolume) &lt;= 1'>Expected 0 or 1 element(s) for xpath: InfiltrationVolume</sch:assert>
      <sch:assert role='ERROR' test='count(h:InfiltrationHeight) &lt;= 1'>Expected 0 or 1 element(s) for xpath: InfiltrationHeight</sch:assert>
      <sch:assert role='ERROR' test='number(h:InfiltrationHeight) &gt; 0 or not(h:InfiltrationHeight)'>Expected InfiltrationHeight to be greater than 0</sch:assert>
    </sch:rule>
  </sch:pattern>

  <sch:pattern>
    <sch:title>[AirInfiltrationMeasurement=SFAorMultifamily]</sch:title>
    <sch:rule context='/h:HPXML/h:Building/h:BuildingDetails[h:BuildingSummary/h:BuildingConstruction/h:ResidentialFacilityType[text()="single-family attached" or text()="apartment unit"]]/h:Enclosure/h:AirInfiltration/h:AirInfiltrationMeasurement[h:BuildingAirLeakage/h:AirLeakage | h:EffectiveLeakageArea]'>
      <sch:assert role='ERROR' test='count(h:TypeOfInfiltrationLeakage) = 1'>Expected 1 element(s) for xpath: TypeOfInfiltrationLeakage</sch:assert>
      <sch:assert role='ERROR' test='h:TypeOfInfiltrationLeakage[text()="unit total" or text()="unit exterior only"] or not(h:TypeOfInfiltrationLeakage)'>Expected TypeOfInfiltrationLeakage to be 'unit total' or 'unit exterior only'</sch:assert>
      <sch:assert role='ERROR' test='count(h:extension/h:Aext) &lt;= 1'>Expected 0 or 1 element(s) for xpath: extension/Aext</sch:assert>
      <sch:assert role='ERROR' test='number(h:extension/h:Aext) &gt; 0 or not(h:extension/h:Aext)'>Expected extension/Aext to be greater than 0</sch:assert>      
    </sch:rule>
  </sch:pattern>

  <sch:pattern>
    <sch:title>[AirInfiltrationMeasurement=ACHorCFM]</sch:title>
    <sch:rule context='/h:HPXML/h:Building/h:BuildingDetails/h:Enclosure/h:AirInfiltration/h:AirInfiltrationMeasurement[h:BuildingAirLeakage/h:UnitofMeasure[text()="ACH" or text()="CFM"]]'>
      <sch:assert role='ERROR' test='count(h:HousePressure) = 1'>Expected 1 element(s) for xpath: HousePressure</sch:assert>
    </sch:rule>
  </sch:pattern>

  <sch:pattern>
    <sch:title>[Roof]</sch:title>
    <sch:rule context='/h:HPXML/h:Building/h:BuildingDetails/h:Enclosure/h:Roofs/h:Roof'>
      <sch:assert role='ERROR' test='count(h:InteriorAdjacentTo) = 1'>Expected 1 element(s) for xpath: InteriorAdjacentTo</sch:assert> <!-- See [RoofType=AdjacentToVentedAttic] -->
      <sch:assert role='ERROR' test='h:InteriorAdjacentTo[text()="attic - vented" or text()="attic - unvented" or text()="living space" or text()="garage"] or not(h:InteriorAdjacentTo)'>Expected InteriorAdjacentTo to be 'attic - vented' or 'attic - unvented' or 'living space' or 'garage'</sch:assert>
      <sch:assert role='ERROR' test='count(h:Area) = 1'>Expected 1 element(s) for xpath: Area</sch:assert>
      <sch:assert role='ERROR' test='count(h:Azimuth) + count(h:Orientation) &gt;= 0'>Expected 0 or more element(s) for xpath: Azimuth | Orientation</sch:assert>
      <sch:assert role='ERROR' test='count(h:RoofType) &lt;= 1'>Expected 0 or 1 element(s) for xpath: RoofType</sch:assert>
      <sch:assert role='ERROR' test='h:RoofType[text()="asphalt or fiberglass shingles" or text()="wood shingles or shakes" or text()="shingles" or text()="slate or tile shingles" or text()="metal surfacing" or text()="plastic/rubber/synthetic sheeting" or text()="expanded polystyrene sheathing" or text()="concrete" or text()="cool roof"] or not(h:RoofType)'>Expected RoofType to be 'asphalt or fiberglass shingles' or 'wood shingles or shakes' or 'shingles' or 'slate or tile shingles' or 'metal surfacing' or 'plastic/rubber/synthetic sheeting' or 'expanded polystyrene sheathing' or 'concrete' or 'cool roof'</sch:assert>
      <sch:assert role='ERROR' test='count(h:RoofColor) + count(h:SolarAbsorptance) &gt;= 0'>Expected 0 or more element(s) for xpath: RoofColor | SolarAbsorptance</sch:assert>
      <sch:assert role='ERROR' test='count(h:Emittance) &lt;= 1'>Expected 0 or 1 element(s) for xpath: Emittance</sch:assert>
      <sch:assert role='ERROR' test='count(h:InteriorFinish/h:Type) &lt;= 1'>Expected 0 or 1 element(s) for xpath: InteriorFinish/Type</sch:assert>
      <sch:assert role='ERROR' test='h:InteriorFinish/h:Type[text()="gypsum board" or text()="gypsum composite board" or text()="plaster" or text()="wood" or text()="none"] or not(h:InteriorFinish/h:Type)'>Expected InteriorFinish/Type to be 'gypsum board' or 'gypsum composite board' or 'plaster' or 'wood' or 'none'</sch:assert>
      <sch:assert role='ERROR' test='count(h:InteriorFinish/h:Thickness) &lt;= 1'>Expected 0 or 1 element(s) for xpath: InteriorFinish/Thickness</sch:assert>
      <sch:assert role='ERROR' test='count(h:Pitch) = 1'>Expected 1 element(s) for xpath: Pitch</sch:assert>
      <sch:assert role='ERROR' test='count(h:RadiantBarrier) &lt;= 1'>Expected 0 or 1 element(s) for xpath: RadiantBarrier</sch:assert> <!-- See [RadiantBarrier] -->
      <sch:assert role='ERROR' test='count(h:Insulation/h:AssemblyEffectiveRValue) = 1'>Expected 1 element(s) for xpath: Insulation/AssemblyEffectiveRValue</sch:assert>
    </sch:rule>
  </sch:pattern>

  <sch:pattern>
    <sch:title>[RoofType=AdjacentToVentedAttic]</sch:title>
    <sch:rule context='/h:HPXML/h:Building/h:BuildingDetails/h:Enclosure/h:Roofs/h:Roof[h:InteriorAdjacentTo="attic - vented"]'>
      <sch:assert role='ERROR' test='count(../../h:Attics/h:Attic[h:AtticType/h:Attic[h:Vented="true"]]/h:VentilationRate[h:UnitofMeasure="SLA" or h:UnitofMeasure="ACHnatural"]/h:Value) &lt;= 1'>Expected 0 or 1 element(s) for xpath: ../../Attics/Attic[AtticType/Attic[Vented="true"]]/VentilationRate[UnitofMeasure="SLA" or UnitofMeasure="ACHnatural"]/Value</sch:assert>
    </sch:rule>
  </sch:pattern>
  
  <sch:pattern>
    <sch:title>[RadiantBarrier]</sch:title>
    <sch:rule context='/h:HPXML/h:Building/h:BuildingDetails/h:Enclosure/h:Roofs/h:Roof[h:RadiantBarrier="true"]'>
      <sch:assert role='ERROR' test='count(h:RadiantBarrierGrade) &lt;= 1'>Expected 0 or 1 element(s) for xpath: RadiantBarrierGrade</sch:assert>
    </sch:rule>
  </sch:pattern>

  <sch:pattern>
    <sch:title>[RimJoist]</sch:title>
    <sch:rule context='/h:HPXML/h:Building/h:BuildingDetails/h:Enclosure/h:RimJoists/h:RimJoist'>
      <sch:assert role='ERROR' test='count(h:ExteriorAdjacentTo) = 1'>Expected 1 element(s) for xpath: ExteriorAdjacentTo</sch:assert>
      <sch:assert role='ERROR' test='h:ExteriorAdjacentTo[text()="outside" or text()="attic - vented" or text()="attic - unvented" or text()="basement - conditioned" or text()="basement - unconditioned" or text()="crawlspace - vented" or text()="crawlspace - unvented" or text()="crawlspace - conditioned" or text()="garage" or text()="other housing unit" or text()="other heated space" or text()="other multifamily buffer space" or text()="other non-freezing space"] or not(h:ExteriorAdjacentTo)'>Expected ExteriorAdjacentTo to be 'outside' or 'attic - vented' or 'attic - unvented' or 'basement - conditioned' or 'basement - unconditioned' or 'crawlspace - vented' or 'crawlspace - unvented' or 'crawlspace - conditioned' or 'garage' or 'other housing unit' or 'other heated space' or 'other multifamily buffer space' or 'other non-freezing space'</sch:assert>
      <sch:assert role='ERROR' test='count(h:InteriorAdjacentTo) = 1'>Expected 1 element(s) for xpath: InteriorAdjacentTo</sch:assert>
      <sch:assert role='ERROR' test='h:InteriorAdjacentTo[text()="living space" or text()="attic - vented" or text()="attic - unvented" or text()="basement - conditioned" or text()="basement - unconditioned" or text()="crawlspace - vented" or text()="crawlspace - unvented" or text()="crawlspace - conditioned" or text()="garage"] or not(h:InteriorAdjacentTo)'>Expected InteriorAdjacentTo to be 'living space' or 'attic - vented' or 'attic - unvented' or 'basement - conditioned' or 'basement - unconditioned' or 'crawlspace - vented' or 'crawlspace - unvented' or 'crawlspace - conditioned' or 'garage'</sch:assert>
      <sch:assert role='ERROR' test='count(h:Area) = 1'>Expected 1 element(s) for xpath: Area</sch:assert>
      <sch:assert role='ERROR' test='count(h:Azimuth) + count(h:Orientation) &gt;= 0'>Expected 0 or more element(s) for xpath: Azimuth | Orientation</sch:assert>
      <sch:assert role='ERROR' test='count(h:Siding) &lt;= 1'>Expected 0 or 1 element(s) for xpath: Siding</sch:assert> <!-- See [Siding] -->
      <sch:assert role='ERROR' test='h:Siding[text()="wood siding" or text()="vinyl siding" or text()="stucco" or text()="fiber cement siding" or text()="brick veneer" or text()="aluminum siding" or text()="masonite siding" or text()="composite shingle siding" or text()="asbestos siding" or text()="synthetic stucco" or text()="none"] or not(h:Siding)'>Expected Siding to be 'wood siding' or 'vinyl siding' or 'stucco' or 'fiber cement siding' or 'brick veneer' or 'aluminum siding' or 'masonite siding' or 'composite shingle siding' or 'asbestos siding' or 'synthetic stucco' or 'none'</sch:assert>
      <sch:assert role='ERROR' test='count(h:Color) + count(h:SolarAbsorptance) &gt;= 0'>Expected 0 or more element(s) for xpath: Color | SolarAbsorptance</sch:assert>
      <sch:assert role='ERROR' test='count(h:Emittance) &lt;= 1'>Expected 0 or 1 element(s) for xpath: Emittance</sch:assert>
      <sch:assert role='ERROR' test='count(h:Insulation/h:AssemblyEffectiveRValue) = 1'>Expected 1 element(s) for xpath: Insulation/AssemblyEffectiveRValue</sch:assert>
    </sch:rule>
  </sch:pattern>

  <sch:pattern>
    <sch:title>[Wall]</sch:title>
    <sch:rule context='/h:HPXML/h:Building/h:BuildingDetails/h:Enclosure/h:Walls/h:Wall'>
      <sch:assert role='ERROR' test='count(h:ExteriorAdjacentTo) = 1'>Expected 1 element(s) for xpath: ExteriorAdjacentTo</sch:assert>
      <sch:assert role='ERROR' test='h:ExteriorAdjacentTo[text()="outside" or text()="attic - vented" or text()="attic - unvented" or text()="basement - conditioned" or text()="basement - unconditioned" or text()="crawlspace - vented" or text()="crawlspace - unvented" or text()="crawlspace - conditioned" or text()="garage" or text()="other housing unit" or text()="other heated space" or text()="other multifamily buffer space" or text()="other non-freezing space"] or not(h:ExteriorAdjacentTo)'>Expected ExteriorAdjacentTo to be 'outside' or 'attic - vented' or 'attic - unvented' or 'basement - conditioned' or 'basement - unconditioned' or 'crawlspace - vented' or 'crawlspace - unvented' or 'crawlspace - conditioned' or 'garage' or 'other housing unit' or 'other heated space' or 'other multifamily buffer space' or 'other non-freezing space'</sch:assert>
      <sch:assert role='ERROR' test='count(h:InteriorAdjacentTo) = 1'>Expected 1 element(s) for xpath: InteriorAdjacentTo</sch:assert>
      <sch:assert role='ERROR' test='h:InteriorAdjacentTo[text()="living space" or text()="attic - vented" or text()="attic - unvented" or text()="basement - conditioned" or text()="basement - unconditioned" or text()="crawlspace - vented" or text()="crawlspace - unvented" or text()="crawlspace - conditioned" or text()="garage"] or not(h:InteriorAdjacentTo)'>Expected InteriorAdjacentTo to be 'living space' or 'attic - vented' or 'attic - unvented' or 'basement - conditioned' or 'basement - unconditioned' or 'crawlspace - vented' or 'crawlspace - unvented' or 'crawlspace - conditioned' or 'garage'</sch:assert>
      <sch:assert role='ERROR' test='count(h:WallType[h:WoodStud | h:DoubleWoodStud | h:ConcreteMasonryUnit | h:StructuralInsulatedPanel | h:InsulatedConcreteForms | h:SteelFrame | h:SolidConcrete | h:StructuralBrick | h:StrawBale | h:Stone | h:LogWall | h:Adobe]) = 1'>Expected 1 element(s) for xpath: WallType[WoodStud | DoubleWoodStud | ConcreteMasonryUnit | StructuralInsulatedPanel | InsulatedConcreteForms | SteelFrame | SolidConcrete | StructuralBrick | StrawBale | Stone | LogWall | Adobe]</sch:assert>
      <sch:assert role='ERROR' test='count(h:Area) = 1'>Expected 1 element(s) for xpath: Area</sch:assert>
      <sch:assert role='ERROR' test='count(h:Azimuth) + count(h:Orientation) &gt;= 0'>Expected 0 or more element(s) for xpath: Azimuth | Orientation</sch:assert>
      <sch:assert role='ERROR' test='count(h:Siding) &lt;= 1'>Expected 0 or 1 element(s) for xpath: Siding</sch:assert>
      <sch:assert role='ERROR' test='h:Siding[text()="wood siding" or text()="vinyl siding" or text()="stucco" or text()="fiber cement siding" or text()="brick veneer" or text()="aluminum siding" or text()="masonite siding" or text()="composite shingle siding" or text()="asbestos siding" or text()="synthetic stucco" or text()="none"] or not(h:Siding)'>Expected Siding to be 'wood siding' or 'vinyl siding' or 'stucco' or 'fiber cement siding' or 'brick veneer' or 'aluminum siding' or 'masonite siding' or 'composite shingle siding' or 'asbestos siding' or 'synthetic stucco' or 'none'</sch:assert>
      <sch:assert role='ERROR' test='count(h:Color) + count(h:SolarAbsorptance) &gt;= 0'>Expected 0 or more element(s) for xpath: Color | SolarAbsorptance</sch:assert>
      <sch:assert role='ERROR' test='count(h:Emittance) &lt;= 1'>Expected 0 or 1 element(s) for xpath: Emittance</sch:assert>
      <sch:assert role='ERROR' test='count(h:InteriorFinish/h:Type) &lt;= 1'>Expected 0 or 1 element(s) for xpath: InteriorFinish/Type</sch:assert>
      <sch:assert role='ERROR' test='h:InteriorFinish/h:Type[text()="gypsum board" or text()="gypsum composite board" or text()="plaster" or text()="wood" or text()="none"] or not(h:InteriorFinish/h:Type)'>Expected InteriorFinish/Type to be 'gypsum board' or 'gypsum composite board' or 'plaster' or 'wood' or 'none'</sch:assert>
      <sch:assert role='ERROR' test='count(h:InteriorFinish/h:Thickness) &lt;= 1'>Expected 0 or 1 element(s) for xpath: InteriorFinish/Thickness</sch:assert>
      <sch:assert role='ERROR' test='count(h:Insulation/h:AssemblyEffectiveRValue) = 1'>Expected 1 element(s) for xpath: Insulation/AssemblyEffectiveRValue</sch:assert>
    </sch:rule>
  </sch:pattern>

  <sch:pattern>
    <sch:title>[FoundationWall]</sch:title>
    <sch:rule context='/h:HPXML/h:Building/h:BuildingDetails/h:Enclosure/h:FoundationWalls/h:FoundationWall'>
      <sch:assert role='ERROR' test='count(h:ExteriorAdjacentTo) = 1'>Expected 1 element(s) for xpath: ExteriorAdjacentTo</sch:assert>
      <sch:assert role='ERROR' test='h:ExteriorAdjacentTo[text()="ground" or text()="basement - conditioned" or text()="basement - unconditioned" or text()="crawlspace - vented" or text()="crawlspace - unvented" or text()="crawlspace - conditioned" or text()="garage" or text()="other housing unit" or text()="other heated space" or text()="other multifamily buffer space" or text()="other non-freezing space"] or not(h:ExteriorAdjacentTo)'>Expected ExteriorAdjacentTo to be 'ground' or 'basement - conditioned' or 'basement - unconditioned' or 'crawlspace - vented' or 'crawlspace - unvented' or 'crawlspace - conditioned' or 'garage' or 'other housing unit' or 'other heated space' or 'other multifamily buffer space' or 'other non-freezing space'</sch:assert>
      <sch:assert role='ERROR' test='count(h:InteriorAdjacentTo) = 1'>Expected 1 element(s) for xpath: InteriorAdjacentTo</sch:assert> <!-- [FoundationWallType=AdjacentToVentedCrawl] -->
      <sch:assert role='ERROR' test='h:InteriorAdjacentTo[text()="basement - conditioned" or text()="basement - unconditioned" or text()="crawlspace - vented" or text()="crawlspace - unvented" or text()="crawlspace - conditioned" or text()="garage"] or not(h:InteriorAdjacentTo)'>Expected InteriorAdjacentTo to be 'basement - conditioned' or 'basement - unconditioned' or 'crawlspace - vented' or 'crawlspace - unvented' or 'crawlspace - conditioned' or 'garage'</sch:assert>
      <sch:assert role='ERROR' test='count(h:Type) &lt;= 1'>Expected 0 or 1 element(s) for xpath: Type</sch:assert>
      <sch:assert role='ERROR' test='h:Type[text()="solid concrete" or text()="concrete block" or text()="concrete block foam core" or text()="concrete block vermiculite core" or text()="concrete block perlite core" or text()="concrete block solid core" or text()="double brick" or text()="wood"] or not(h:Type)'>Expected Type to be 'solid concrete' or 'concrete block' or 'concrete block foam core' or 'concrete block vermiculite core' or 'concrete block perlite core' or 'concrete block solid core' or 'double brick' or 'wood'</sch:assert>
      <sch:assert role='ERROR' test='count(h:Height) = 1'>Expected 1 element(s) for xpath: Height</sch:assert>
      <sch:assert role='ERROR' test='count(h:Area) + count(h:Length) &gt;= 1'>Expected 1 or more element(s) for xpath: Area | Length</sch:assert>
      <sch:assert role='ERROR' test='count(h:Azimuth) + count(h:Orientation) &gt;= 0'>Expected 0 or more element(s) for xpath: Azimuth | Orientation</sch:assert>
      <sch:assert role='ERROR' test='count(h:Thickness) &lt;= 1'>Expected 0 or 1 element(s) for xpath: Thickness</sch:assert>
      <sch:assert role='ERROR' test='number(h:Thickness) &gt; 0 or not(h:Thickness)'>Expected Thickness to be greater than 0</sch:assert>
      <sch:assert role='ERROR' test='count(h:InteriorFinish/h:Type) &lt;= 1'>Expected 0 or 1 element(s) for xpath: InteriorFinish/Type</sch:assert>
      <sch:assert role='ERROR' test='h:InteriorFinish/h:Type[text()="gypsum board" or text()="gypsum composite board" or text()="plaster" or text()="wood" or text()="none"] or not(h:InteriorFinish/h:Type)'>Expected InteriorFinish/Type to be 'gypsum board' or 'gypsum composite board' or 'plaster' or 'wood' or 'none'</sch:assert>
      <sch:assert role='ERROR' test='count(h:InteriorFinish/h:Thickness) &lt;= 1'>Expected 0 or 1 element(s) for xpath: InteriorFinish/Thickness</sch:assert>
      <sch:assert role='ERROR' test='count(h:DepthBelowGrade) = 1'>Expected 1 element(s) for xpath: DepthBelowGrade</sch:assert>
      <sch:assert role='ERROR' test='number(h:DepthBelowGrade) &lt;= number(h:Height) or not(h:DepthBelowGrade) or not(h:Height)'>Expected DepthBelowGrade to be less than or equal to Height</sch:assert>
      <!-- Insulation: either specify interior and exterior layers OR assembly R-value: -->
      <sch:assert role='ERROR' test='count(h:Insulation/h:Layer[h:InstallationType[text()="continuous - interior"]]) + count(h:Insulation/h:AssemblyEffectiveRValue) = 1'>Expected 1 element(s) for xpath: Insulation/Layer[InstallationType[text()="continuous - interior"]] | Insulation/AssemblyEffectiveRValue</sch:assert> <!-- See [FoundationWallInsulationLayer] -->
      <sch:assert role='ERROR' test='count(h:Insulation/h:Layer[h:InstallationType[text()="continuous - exterior"]]) + count(h:Insulation/h:AssemblyEffectiveRValue) = 1'>Expected 1 element(s) for xpath: Insulation/Layer[InstallationType[text()="continuous - exterior"]] | Insulation/AssemblyEffectiveRValue</sch:assert> <!-- See [FoundationWallInsulationLayer] -->
      <!-- Warnings -->
      <sch:report role='WARN' test='number(h:Thickness) &lt; 1 and number(h:Thickness) &gt; 0'>Thickness is less than 1 inch; this may indicate incorrect units.</sch:report>
      <sch:report role='WARN' test='number(h:Thickness) &gt; 12'>Thickness is greater than 12 inches; this may indicate incorrect units.</sch:report>
    </sch:rule>
  </sch:pattern>

  <sch:pattern>
    <sch:title>[FoundationWallType=AdjacentToVentedCrawl]</sch:title>
    <sch:rule context='/h:HPXML/h:Building/h:BuildingDetails/h:Enclosure/h:FoundationWalls/h:FoundationWall[h:InteriorAdjacentTo="crawlspace - vented"]'>
      <sch:assert role='ERROR' test='count(../../h:Foundations/h:Foundation[h:FoundationType/h:Crawlspace[h:Vented="true"]]/h:VentilationRate[h:UnitofMeasure="SLA"]/h:Value) &lt;= 1'>Expected 0 or 1 element(s) for xpath: ../../Foundations/Foundation[FoundationType/Crawlspace[Vented="true"]]/VentilationRate[UnitofMeasure="SLA"]/Value</sch:assert>
    </sch:rule>
  </sch:pattern>

  <sch:pattern>
    <sch:title>[FoundationWallInsulationLayer]</sch:title>
    <sch:rule context='/h:HPXML/h:Building/h:BuildingDetails/h:Enclosure/h:FoundationWalls/h:FoundationWall/h:Insulation/h:Layer[h:InstallationType="continuous - exterior" or h:InstallationType="continuous - interior"]'>
      <sch:assert role='ERROR' test='count(h:NominalRValue) = 1'>Expected 1 element(s) for xpath: NominalRValue</sch:assert>
      <sch:assert role='ERROR' test='count(h:DistanceToTopOfInsulation) &lt;= 1'>Expected 0 or 1 element(s) for xpath: DistanceToTopOfInsulation</sch:assert>
      <sch:assert role='ERROR' test='count(h:DistanceToBottomOfInsulation) &lt;= 1'>Expected 0 or 1 element(s) for xpath: DistanceToBottomOfInsulation</sch:assert>
      <sch:assert role='ERROR' test='number(h:DistanceToBottomOfInsulation) &gt;= number(h:DistanceToTopOfInsulation) or not(h:DistanceToBottomOfInsulation) or not(h:DistanceToTopOfInsulation)'>Expected DistanceToBottomOfInsulation to be greater than or equal to DistanceToTopOfInsulation</sch:assert>
      <sch:assert role='ERROR' test='number(h:DistanceToBottomOfInsulation) &lt;= number(../../h:Height) or not(h:DistanceToBottomOfInsulation) or not(../../h:Height)'>Expected DistanceToBottomOfInsulation to be less than or equal to ../../Height</sch:assert>
    </sch:rule>
  </sch:pattern>

  <sch:pattern>
    <sch:title>[Floor]</sch:title>
    <sch:rule context='/h:HPXML/h:Building/h:BuildingDetails/h:Enclosure/h:Floors/h:Floor'>
      <sch:assert role='ERROR' test='count(h:ExteriorAdjacentTo) = 1'>Expected 1 element(s) for xpath: ExteriorAdjacentTo</sch:assert> <!-- [FloorType=AdjacentToOther] -->
      <sch:assert role='ERROR' test='h:ExteriorAdjacentTo[text()="outside" or text()="attic - vented" or text()="attic - unvented" or text()="basement - conditioned" or text()="basement - unconditioned" or text()="crawlspace - vented" or text()="crawlspace - unvented" or text()="crawlspace - conditioned" or text()="garage" or text()="other housing unit" or text()="other heated space" or text()="other multifamily buffer space" or text()="other non-freezing space"] or not(h:ExteriorAdjacentTo)'>Expected ExteriorAdjacentTo to be 'outside' or 'attic - vented' or 'attic - unvented' or 'basement - conditioned' or 'basement - unconditioned' or 'crawlspace - vented' or 'crawlspace - unvented' or 'crawlspace - conditioned' or 'garage' or 'other housing unit' or 'other heated space' or 'other multifamily buffer space' or 'other non-freezing space'</sch:assert>
      <sch:assert role='ERROR' test='count(h:InteriorAdjacentTo) = 1'>Expected 1 element(s) for xpath: InteriorAdjacentTo</sch:assert>
      <sch:assert role='ERROR' test='h:InteriorAdjacentTo[text()="living space" or text()="attic - vented" or text()="attic - unvented" or text()="basement - conditioned" or text()="basement - unconditioned" or text()="crawlspace - vented" or text()="crawlspace - unvented" or text()="crawlspace - conditioned" or text()="garage"] or not(h:InteriorAdjacentTo)'>Expected InteriorAdjacentTo to be 'living space' or 'attic - vented' or 'attic - unvented' or 'basement - conditioned' or 'basement - unconditioned' or 'crawlspace - vented' or 'crawlspace - unvented' or 'crawlspace - conditioned' or 'garage'</sch:assert>
      <sch:assert role='ERROR' test='count(h:FloorType[h:WoodFrame | h:StructuralInsulatedPanel | h:SteelFrame | h:SolidConcrete]) = 1'>Expected 1 element(s) for xpath: FloorType[WoodFrame | StructuralInsulatedPanel | SteelFrame | SolidConcrete]</sch:assert>
      <sch:assert role='ERROR' test='count(h:Area) = 1'>Expected 1 element(s) for xpath: Area</sch:assert>
      <sch:assert role='ERROR' test='count(h:InteriorFinish/h:Type) &lt;= 1'>Expected 0 or 1 element(s) for xpath: InteriorFinish/Type</sch:assert>
      <sch:assert role='ERROR' test='h:InteriorFinish/h:Type[text()="gypsum board" or text()="gypsum composite board" or text()="plaster" or text()="wood" or text()="none"] or not(h:InteriorFinish/h:Type)'>Expected InteriorFinish/Type to be 'gypsum board' or 'gypsum composite board' or 'plaster' or 'wood' or 'none'</sch:assert>
      <sch:assert role='ERROR' test='count(h:InteriorFinish/h:Thickness) &lt;= 1'>Expected 0 or 1 element(s) for xpath: InteriorFinish/Thickness</sch:assert>
      <sch:assert role='ERROR' test='count(h:Insulation/h:AssemblyEffectiveRValue) = 1'>Expected 1 element(s) for xpath: Insulation/AssemblyEffectiveRValue</sch:assert>
    </sch:rule>
  </sch:pattern>

  <sch:pattern>
    <sch:title>[FloorType=AdjacentToOther]</sch:title>
    <sch:rule context='/h:HPXML/h:Building/h:BuildingDetails/h:Enclosure/h:Floors/h:Floor[h:ExteriorAdjacentTo[text()="other housing unit" or text()="other heated space" or text()="other multifamily buffer space" or text()="other non-freezing space"]]'>
      <sch:assert role='ERROR' test='count(h:FloorOrCeiling[text()="floor" or text()="ceiling"]) = 1'>Expected 1 element(s) for xpath: FloorOrCeiling[text()="floor" or text()="ceiling"]</sch:assert>
    </sch:rule>
  </sch:pattern>

  <sch:pattern>
    <sch:title>[Slab]</sch:title>
    <sch:rule context='/h:HPXML/h:Building/h:BuildingDetails/h:Enclosure/h:Slabs/h:Slab'>
      <sch:assert role='ERROR' test='count(h:InteriorAdjacentTo) = 1'>Expected 1 element(s) for xpath: InteriorAdjacentTo</sch:assert> <!-- See [SlabInteriorAdjacentTo] -->
      <sch:assert role='ERROR' test='h:InteriorAdjacentTo[text()="living space" or text()="basement - conditioned" or text()="basement - unconditioned" or text()="crawlspace - vented" or text()="crawlspace - unvented" or text()="crawlspace - conditioned" or text()="garage"] or not(h:InteriorAdjacentTo)'>Expected InteriorAdjacentTo to be 'living space' or 'basement - conditioned' or 'basement - unconditioned' or 'crawlspace - vented' or 'crawlspace - unvented' or 'crawlspace - conditioned' or 'garage'</sch:assert>
      <sch:assert role='ERROR' test='count(h:Area) = 1'>Expected 1 element(s) for xpath: Area</sch:assert>
      <sch:assert role='ERROR' test='count(h:Thickness) &lt;= 1'>Expected 0 or 1 element(s) for xpath: Thickness</sch:assert> <!-- Use zero for dirt floor -->
      <sch:assert role='ERROR' test='count(h:ExposedPerimeter) = 1'>Expected 1 element(s) for xpath: ExposedPerimeter</sch:assert>
      <sch:assert role='ERROR' test='count(h:DepthBelowGrade) + count(h:InteriorAdjacentTo[text()!="living space" and text()!="garage"]) &gt;= 1'>Expected 1 or more element(s) for xpath: DepthBelowGrade | InteriorAdjacentTo[text()!="living space" and text()!="garage"]</sch:assert> <!-- DepthBelowGrade only required when InteriorAdjacentTo is "living space" or "garage" -->
      <sch:assert role='ERROR' test='count(h:PerimeterInsulation/h:Layer/h:NominalRValue) = 1'>Expected 1 element(s) for xpath: PerimeterInsulation/Layer/NominalRValue</sch:assert>
      <sch:assert role='ERROR' test='count(h:PerimeterInsulation/h:Layer/h:InsulationDepth) = 1'>Expected 1 element(s) for xpath: PerimeterInsulation/Layer/InsulationDepth</sch:assert>
      <sch:assert role='ERROR' test='count(h:UnderSlabInsulation/h:Layer/h:NominalRValue) = 1'>Expected 1 element(s) for xpath: UnderSlabInsulation/Layer/NominalRValue</sch:assert>
      <sch:assert role='ERROR' test='count(h:UnderSlabInsulation/h:Layer/h:InsulationWidth) + count(h:UnderSlabInsulation/h:Layer/h:InsulationSpansEntireSlab[text()="true"]) = 1'>Expected 1 element(s) for xpath: UnderSlabInsulation/Layer/InsulationWidth | UnderSlabInsulation/Layer/InsulationSpansEntireSlab[text()="true"]</sch:assert>
      <sch:assert role='ERROR' test='count(h:extension/h:CarpetFraction) &lt;= 1'>Expected 0 or 1 element(s) for xpath: extension/CarpetFraction</sch:assert> <!-- 0 - 1 -->
      <sch:assert role='ERROR' test='count(h:extension/h:CarpetRValue) &lt;= 1'>Expected 0 or 1 element(s) for xpath: extension/CarpetRValue</sch:assert>
      <!-- Warnings -->
      <sch:report role='WARN' test='number(h:ExposedPerimeter) = 0'>Slab has zero exposed perimeter, this may indicate an input error.</sch:report>
      <sch:report role='WARN' test='number(h:Thickness) &lt; 1 and number(h:Thickness) &gt; 0'>Thickness is less than 1 inch; this may indicate incorrect units.</sch:report>
      <sch:report role='WARN' test='number(h:Thickness) &gt; 12'>Thickness is greater than 12 inches; this may indicate incorrect units.</sch:report>
    </sch:rule>
  </sch:pattern>

  <sch:pattern>
    <sch:title>[Window]</sch:title>
    <sch:rule context='/h:HPXML/h:Building/h:BuildingDetails/h:Enclosure/h:Windows/h:Window'>
      <sch:assert role='ERROR' test='count(h:Area) = 1'>Expected 1 element(s) for xpath: Area</sch:assert>
      <sch:assert role='ERROR' test='count(h:Azimuth) + count(h:Orientation) &gt;= 1'>Expected 1 or more element(s) for xpath: Azimuth | Orientation</sch:assert>
      <sch:assert role='ERROR' test='count(h:UFactor) + count(h:GlassLayers) &gt;= 1'>Expected 1 or more element(s) for xpath: UFactor | GlassLayers</sch:assert> <!-- See [Window=PhysicalProperties] -->
      <sch:assert role='ERROR' test='count(h:SHGC) + count(h:GlassLayers) &gt;= 1'>Expected 1 or more element(s) for xpath: SHGC | GlassLayers</sch:assert> <!-- See [Window=PhysicalProperties] -->
      <sch:assert role='ERROR' test='h:GlassLayers[text()="single-pane" or text()="double-pane" or text()="triple-pane" or text()="glass block"] or not(h:GlassLayers) or h:UFactor'>Expected GlassLayers to be 'single-pane' or 'double-pane' or 'triple-pane' or 'glass block'</sch:assert>
      <sch:assert role='ERROR' test='count(h:ExteriorShading/h:SummerShadingCoefficient) &lt;= 1'>Expected 0 or 1 element(s) for xpath: ExteriorShading/SummerShadingCoefficient</sch:assert>
      <sch:assert role='ERROR' test='count(h:ExteriorShading/h:WinterShadingCoefficient) &lt;= 1'>Expected 0 or 1 element(s) for xpath: ExteriorShading/WinterShadingCoefficient</sch:assert>
      <sch:assert role='ERROR' test='count(h:InteriorShading/h:SummerShadingCoefficient) &lt;= 1'>Expected 0 or 1 element(s) for xpath: InteriorShading/SummerShadingCoefficient</sch:assert>
      <sch:assert role='ERROR' test='count(h:InteriorShading/h:WinterShadingCoefficient) &lt;= 1'>Expected 0 or 1 element(s) for xpath: InteriorShading/WinterShadingCoefficient</sch:assert>
      <sch:assert role='ERROR' test='count(h:StormWindow) &lt;= 1'>Expected 0 or 1 element(s) for xpath: StormWindow</sch:assert> <!-- See [WindowStorm] -->
      <sch:assert role='ERROR' test='count(h:Overhangs) &lt;= 1'>Expected 0 or 1 element(s) for xpath: Overhangs</sch:assert> <!-- See [WindowOverhangs] -->
      <sch:assert role='ERROR' test='count(h:FractionOperable) &lt;= 1'>Expected 0 or 1 element(s) for xpath: FractionOperable</sch:assert>
      <sch:assert role='ERROR' test='count(h:AttachedToWall) = 1'>Expected 1 element(s) for xpath: AttachedToWall</sch:assert>
    </sch:rule>
  </sch:pattern>
  
  <sch:pattern>
    <sch:title>[Window=PhysicalProperties]</sch:title>
    <sch:rule context='/h:HPXML/h:Building/h:BuildingDetails/h:Enclosure/h:Windows/h:Window[not(h:UFactor) and h:GlassLayers[text()="single-pane" or text()="double-pane" or text()="triple-pane"]]'>
      <sch:assert role='ERROR' test='count(h:FrameType[h:Aluminum | h:Fiberglass | h:Metal | h:Vinyl | h:Wood]) = 1'>Expected 1 element(s) for xpath: FrameType[Aluminum | Fiberglass | Metal | Vinyl | Wood]</sch:assert> <!-- See [Window=MetalFrame] -->
      <sch:assert role='ERROR' test='count(h:GlassType) &lt;= 1'>Expected 0 or 1 element(s) for xpath: GlassType</sch:assert>
      <sch:assert role='ERROR' test='h:GlassType[text()="clear" or text()="low-e" or text()="tinted" or text()="tinted/reflective" or text()="reflective"] or not(h:GlassType)'>Expected GlassType to be 'clear' or 'low-e' or 'tinted' or 'tinted/reflective' or 'reflective'</sch:assert>
      <sch:assert role='ERROR' test='count(h:GasFill) &lt;= 1'>Expected 0 or 1 element(s) for xpath: GasFill</sch:assert>
      <sch:assert role='ERROR' test='h:GasFill[text()="air" or text()="argon" or text()="krypton" or text()="xenon" or text()="nitrogen" or text()="other"] or not(h:GasFill)'>Expected GasFill to be 'air' or 'argon' or 'krypton' or 'xenon' or 'nitrogen' or 'other'</sch:assert>
    </sch:rule>
  </sch:pattern>

  <sch:pattern>
    <sch:title>[Window=MetalFrame]</sch:title>
    <sch:rule context='/h:HPXML/h:Building/h:BuildingDetails/h:Enclosure/h:Windows/h:Window/h:FrameType/h:Metal | /h:HPXML/h:Building/h:BuildingDetails/h:Enclosure/h:Windows/h:Window/h:FrameType/h:Aluminum'>
      <sch:assert role='ERROR' test='count(h:ThermalBreak) &lt;= 1'>Expected 0 or 1 element(s) for xpath: ThermalBreak</sch:assert>
    </sch:rule>
  </sch:pattern>

  <sch:pattern>
    <sch:title>[WindowStorm]</sch:title>
    <sch:rule context='/h:HPXML/h:Building/h:BuildingDetails/h:Enclosure/h:Windows/h:Window/h:StormWindow'>
      <sch:assert role='ERROR' test='count(h:GlassType) &lt;= 1'>Expected 0 or 1 element(s) for xpath: GlassType</sch:assert>
      <sch:assert role='ERROR' test='h:GlassType[text()="clear" or text()="low-e"] or not(h:GlassType)'>Expected GlassType to be 'clear' or 'low-e'</sch:assert>
    </sch:rule>
  </sch:pattern>

  <sch:pattern>
    <sch:title>[WindowOverhangs]</sch:title>
    <sch:rule context='/h:HPXML/h:Building/h:BuildingDetails/h:Enclosure/h:Windows/h:Window/h:Overhangs'>
      <sch:assert role='ERROR' test='count(h:Depth) = 1'>Expected 1 element(s) for xpath: Depth</sch:assert> <!-- See [WindowOverhangs=Present] -->
      <!-- Warnings -->
      <sch:report role='WARN' test='number(h:Depth) &gt; 72'>Depth is greater than 72 feet; this may indicate incorrect units.</sch:report>
    </sch:rule>
  </sch:pattern>

  <sch:pattern>
    <sch:title>[WindowOverhangs=Present]</sch:title>
    <sch:rule context='/h:HPXML/h:Building/h:BuildingDetails/h:Enclosure/h:Windows/h:Window/h:Overhangs[number(h:Depth) > 0]'>
      <sch:assert role='ERROR' test='count(h:DistanceToTopOfWindow) = 1'>Expected 1 element(s) for xpath: DistanceToTopOfWindow</sch:assert>
      <sch:assert role='ERROR' test='count(h:DistanceToBottomOfWindow) = 1'>Expected 1 element(s) for xpath: DistanceToBottomOfWindow</sch:assert>
      <sch:assert role='ERROR' test='number(h:DistanceToBottomOfWindow) &gt; number(h:DistanceToTopOfWindow) or not(h:DistanceToBottomOfWindow) or not(h:DistanceToTopOfWindow)'>Expected DistanceToBottomOfWindow to be greater than DistanceToTopOfWindow</sch:assert>
      <!-- Warnings -->
      <sch:report role='WARN' test='number(h:DistanceToTopOfWindow) &gt; 12'>DistanceToTopOfWindow is greater than 12 feet; this may indicate incorrect units.</sch:report>
    </sch:rule>
  </sch:pattern>

  <sch:pattern>
    <sch:title>[Skylight]</sch:title>
    <sch:rule context='/h:HPXML/h:Building/h:BuildingDetails/h:Enclosure/h:Skylights/h:Skylight'>
      <sch:assert role='ERROR' test='count(h:Area) = 1'>Expected 1 element(s) for xpath: Area</sch:assert>
      <sch:assert role='ERROR' test='count(h:Azimuth) + count(h:Orientation) &gt;= 1'>Expected 1 or more element(s) for xpath: Azimuth | Orientation</sch:assert>
      <sch:assert role='ERROR' test='count(h:UFactor) + count(h:GlassLayers) &gt;= 1'>Expected 1 or more element(s) for xpath: UFactor | GlassLayers</sch:assert> <!-- See [Skylight=PhysicalProperties] -->
      <sch:assert role='ERROR' test='count(h:SHGC) + count(h:GlassLayers) &gt;= 1'>Expected 1 or more element(s) for xpath: SHGC | GlassLayers</sch:assert> <!-- See [Skylight=PhysicalProperties] -->
      <sch:assert role='ERROR' test='h:GlassLayers[text()="single-pane" or text()="double-pane" or text()="triple-pane" or text()="glass block"] or not(h:GlassLayers) or h:UFactor'>Expected GlassLayers to be 'single-pane' or 'double-pane' or 'triple-pane' or 'glass block'</sch:assert>
      <sch:assert role='ERROR' test='count(h:ExteriorShading/h:SummerShadingCoefficient) &lt;= 1'>Expected 0 or 1 element(s) for xpath: ExteriorShading/SummerShadingCoefficient</sch:assert>
      <sch:assert role='ERROR' test='count(h:ExteriorShading/h:WinterShadingCoefficient) &lt;= 1'>Expected 0 or 1 element(s) for xpath: ExteriorShading/WinterShadingCoefficient</sch:assert>
      <sch:assert role='ERROR' test='count(h:InteriorShading/h:SummerShadingCoefficient) &lt;= 1'>Expected 0 or 1 element(s) for xpath: InteriorShading/SummerShadingCoefficient</sch:assert>
      <sch:assert role='ERROR' test='count(h:InteriorShading/h:WinterShadingCoefficient) &lt;= 1'>Expected 0 or 1 element(s) for xpath: InteriorShading/WinterShadingCoefficient</sch:assert>
      <sch:assert role='ERROR' test='count(h:StormWindow) &lt;= 1'>Expected 0 or 1 element(s) for xpath: StormWindow</sch:assert> <!-- See [SkylightStorm] -->
      <sch:assert role='ERROR' test='count(h:AttachedToRoof) = 1'>Expected 1 element(s) for xpath: AttachedToRoof</sch:assert>
    </sch:rule>
  </sch:pattern>

  <sch:pattern>
    <sch:title>[Skylight=PhysicalProperties]</sch:title>
    <sch:rule context='/h:HPXML/h:Building/h:BuildingDetails/h:Enclosure/h:Skylights/h:Skylight[not(h:UFactor) and h:GlassLayers[text()="single-pane" or text()="double-pane" or text()="triple-pane"]]'>
      <sch:assert role='ERROR' test='count(h:FrameType[h:Aluminum | h:Fiberglass | h:Metal | h:Vinyl | h:Wood]) = 1'>Expected 1 element(s) for xpath: FrameType[Aluminum | Fiberglass | Metal | Vinyl | Wood]</sch:assert> <!-- See [Skylight=MetalFrame] -->
      <sch:assert role='ERROR' test='count(h:GlassType) &lt;= 1'>Expected 0 or 1 element(s) for xpath: GlassType</sch:assert>
      <sch:assert role='ERROR' test='h:GlassType[text()="clear" or text()="low-e" or text()="tinted" or text()="tinted/reflective" or text()="reflective"] or not(h:GlassType)'>Expected GlassType to be 'clear' or 'low-e' or 'tinted' or 'tinted/reflective' or 'reflective'</sch:assert>
      <sch:assert role='ERROR' test='count(h:GasFill) &lt;= 1'>Expected 0 or 1 element(s) for xpath: GasFill</sch:assert>
      <sch:assert role='ERROR' test='h:GasFill[text()="air" or text()="argon" or text()="krypton" or text()="xenon" or text()="nitrogen" or text()="other"] or not(h:GasFill)'>Expected GasFill to be 'air' or 'argon' or 'krypton' or 'xenon' or 'nitrogen' or 'other'</sch:assert>
    </sch:rule>
  </sch:pattern>

  <sch:pattern>
    <sch:title>[Skylight=MetalFrame]</sch:title>
    <sch:rule context='/h:HPXML/h:Building/h:BuildingDetails/h:Enclosure/h:Skylights/h:Skylight/h:FrameType/h:Metal | /h:HPXML/h:Building/h:BuildingDetails/h:Enclosure/h:Skylights/h:Skylight/h:FrameType/h:Aluminum'>
      <sch:assert role='ERROR' test='count(h:ThermalBreak) &lt;= 1'>Expected 0 or 1 element(s) for xpath: ThermalBreak</sch:assert>
    </sch:rule>
  </sch:pattern>

  <sch:pattern>
    <sch:title>[SkylightStorm]</sch:title>
    <sch:rule context='/h:HPXML/h:Building/h:BuildingDetails/h:Enclosure/h:Skylights/h:Skylight/h:StormWindow'>
      <sch:assert role='ERROR' test='count(h:GlassType) &lt;= 1'>Expected 0 or 1 element(s) for xpath: GlassType</sch:assert>
      <sch:assert role='ERROR' test='h:GlassType[text()="clear" or text()="low-e"] or not(h:GlassType)'>Expected GlassType to be 'clear' or 'low-e'</sch:assert>
    </sch:rule>
  </sch:pattern>

  <sch:pattern>
    <sch:title>[Door]</sch:title>
    <sch:rule context='/h:HPXML/h:Building/h:BuildingDetails/h:Enclosure/h:Doors/h:Door'>
      <sch:assert role='ERROR' test='count(h:AttachedToWall) = 1'>Expected 1 element(s) for xpath: AttachedToWall</sch:assert>
      <sch:assert role='ERROR' test='count(h:Area) = 1'>Expected 1 element(s) for xpath: Area</sch:assert>
      <sch:assert role='ERROR' test='count(h:Azimuth) + count(h:Orientation) &gt;= 0'>Expected 0 or more element(s) for xpath: Azimuth | Orientation</sch:assert>
      <sch:assert role='ERROR' test='count(h:RValue) = 1'>Expected 1 element(s) for xpath: RValue</sch:assert>
    </sch:rule>
  </sch:pattern>
  
  <sch:pattern>
    <sch:title>[PartitionWallMass]</sch:title>
    <sch:rule context='/h:HPXML/h:Building/h:BuildingDetails/h:Enclosure/h:extension/h:PartitionWallMass'>
      <sch:assert role='ERROR' test='count(h:AreaFraction) &lt;= 1'>Expected 0 or 1 element(s) for xpath: AreaFraction</sch:assert>
      <sch:assert role='ERROR' test='number(h:AreaFraction) &gt;= 0 or not(h:AreaFraction)'>Expected AreaFraction to be greater than or equal to 0</sch:assert>
      <sch:assert role='ERROR' test='count(h:InteriorFinish/h:Type) &lt;= 1'>Expected 0 or 1 element(s) for xpath: InteriorFinish/Type</sch:assert>
      <sch:assert role='ERROR' test='h:InteriorFinish/h:Type[text()="gypsum board" or text()="gypsum composite board" or text()="plaster" or text()="wood" or text()="none"] or not(h:InteriorFinish/h:Type)'>Expected InteriorFinish/Type to be 'gypsum board' or 'gypsum composite board' or 'plaster' or 'wood' or 'none'</sch:assert>
      <sch:assert role='ERROR' test='count(h:InteriorFinish/h:Thickness) &lt;= 1'>Expected 0 or 1 element(s) for xpath: InteriorFinish/Thickness</sch:assert>
    </sch:rule>
  </sch:pattern>
  
  <sch:pattern>
    <sch:title>[FurnitureMass]</sch:title>
    <sch:rule context='/h:HPXML/h:Building/h:BuildingDetails/h:Enclosure/h:extension/h:FurnitureMass'>
      <sch:assert role='ERROR' test='count(h:AreaFraction) &lt;= 1'>Expected 0 or 1 element(s) for xpath: AreaFraction</sch:assert>
      <sch:assert role='ERROR' test='number(h:AreaFraction) &gt;= 0 or not(h:AreaFraction)'>Expected AreaFraction to be greater than or equal to 0</sch:assert>
      <sch:assert role='ERROR' test='count(h:Type) &lt;= 1'>Expected 0 or 1 element(s) for xpath: Type</sch:assert>
      <sch:assert role='ERROR' test='h:Type[text()="light-weight" or text()="heavy-weight"] or not(h:Type)'>Expected Type to be 'light-weight' or 'heavy-weight'</sch:assert>
    </sch:rule>
  </sch:pattern>
  
  <sch:pattern>
    <sch:title>[HeatingSystem]</sch:title>
    <sch:rule context='/h:HPXML/h:Building/h:BuildingDetails/h:Systems/h:HVAC/h:HVACPlant/h:HeatingSystem'>
      <sch:assert role='ERROR' test='count(../../h:HVACControl) = 1'>Expected 1 element(s) for xpath: ../../HVACControl</sch:assert> <!-- See [HVACControl=Heating] -->
      <sch:assert role='ERROR' test='count(h:HeatingSystemType[h:ElectricResistance | h:Furnace | h:WallFurnace | h:FloorFurnace | h:Boiler | h:Stove | h:PortableHeater | h:FixedHeater | h:Fireplace]) = 1'>Expected 1 element(s) for xpath: HeatingSystemType[ElectricResistance | Furnace | WallFurnace | FloorFurnace | Boiler | Stove | PortableHeater | FixedHeater | Fireplace]</sch:assert> <!-- See [HeatingSystemType=Resistance] or [HeatingSystemType=Furnace] or [HeatingSystemType=WallFurnace] or [HeatingSystemType=FloorFurnace] or [HeatingSystemType=Boiler] or [HeatingSystemType=Stove] or [HeatingSystemType=PortableHeater] or [HeatingSystemType=FixedHeater] or [HeatingSystemType=Fireplace] -->
      <sch:assert role='ERROR' test='count(h:FractionHeatLoadServed) = 1 or count(../h:HeatPump/h:BackupSystem) &gt;= 1'>Expected 1 element(s) for xpath: FractionHeatLoadServed</sch:assert> <!-- See [HeatingSystem=HeatPumpBackup] -->
    </sch:rule>
  </sch:pattern>

  <sch:pattern>
    <sch:title>[HeatingSystemType=Resistance]</sch:title>
    <sch:rule context='/h:HPXML/h:Building/h:BuildingDetails/h:Systems/h:HVAC/h:HVACPlant/h:HeatingSystem[h:HeatingSystemType/h:ElectricResistance]'>
      <sch:assert role='ERROR' test='count(h:DistributionSystem) = 0'>Expected 0 element(s) for xpath: DistributionSystem</sch:assert>
      <sch:assert role='ERROR' test='count(h:HeatingSystemFuel) = 1'>Expected 1 element(s) for xpath: HeatingSystemFuel</sch:assert>
      <sch:assert role='ERROR' test='h:HeatingSystemFuel[text()="electricity"] or not(h:HeatingSystemFuel)'>Expected HeatingSystemFuel to be 'electricity'</sch:assert>
      <sch:assert role='ERROR' test='count(h:HeatingCapacity) &lt;= 1'>Expected 0 or 1 element(s) for xpath: HeatingCapacity</sch:assert>
      <sch:assert role='ERROR' test='count(h:AnnualHeatingEfficiency[h:Units="Percent"]/h:Value) = 1'>Expected 1 element(s) for xpath: AnnualHeatingEfficiency[Units="Percent"]/Value</sch:assert>
      <sch:assert role='ERROR' test='number(h:AnnualHeatingEfficiency[h:Units="Percent"]/h:Value) &lt;= 1 or not(h:AnnualHeatingEfficiency[h:Units="Percent"]/h:Value)'>Expected AnnualHeatingEfficiency[Units="Percent"]/Value to be less than or equal to 1</sch:assert>
      <!-- Warnings -->
      <sch:report role='WARN' test='number(h:AnnualHeatingEfficiency[h:Units="Percent"]/h:Value) &lt; 0.95'>Percent efficiency should typically be greater than or equal to 0.95.</sch:report>
      <sch:report role='WARN' test='number(h:HeatingCapacity) &lt;= 1000 and number(h:HeatingCapacity) &gt; 0 and h:HeatingCapacity'>Heating capacity should typically be greater than or equal to 1000 Btu/hr.</sch:report>
    </sch:rule>
  </sch:pattern>
  
  <sch:pattern>
    <sch:title>[HeatingSystemType=Furnace]</sch:title>
    <sch:rule context='/h:HPXML/h:Building/h:BuildingDetails/h:Systems/h:HVAC/h:HVACPlant/h:HeatingSystem[h:HeatingSystemType/h:Furnace]'>
      <sch:assert role='ERROR' test='count(../../h:HVACDistribution/h:DistributionSystemType/h:AirDistribution/h:AirDistributionType[text()="regular velocity" or text()="gravity"]) + count(../../h:HVACDistribution/h:DistributionSystemType/h:Other[text()="DSE"]) &gt;= 1'>Expected 1 or more element(s) for xpath: ../../HVACDistribution/DistributionSystemType/AirDistribution/AirDistributionType[text()="regular velocity" or text()="gravity"] | ../../HVACDistribution/DistributionSystemType/Other[text()="DSE"]</sch:assert> <!-- See [HVACDistribution] -->
      <sch:assert role='ERROR' test='count(h:DistributionSystem) = 1'>Expected 1 element(s) for xpath: DistributionSystem</sch:assert>
      <sch:assert role='ERROR' test='count(h:HeatingSystemType/h:Furnace/h:PilotLight) &lt;= 1'>Expected 0 or 1 element(s) for xpath: HeatingSystemType/Furnace/PilotLight</sch:assert> <!-- See [HeatingSystem=HasPilotLight] -->
      <sch:assert role='ERROR' test='count(h:HeatingSystemFuel) = 1'>Expected 1 element(s) for xpath: HeatingSystemFuel</sch:assert>
      <sch:assert role='ERROR' test='h:HeatingSystemFuel[text()="electricity" or text()="natural gas" or text()="fuel oil" or text()="fuel oil 1" or text()="fuel oil 2" or text()="fuel oil 4" or text()="fuel oil 5/6" or text()="diesel" or text()="propane" or text()="kerosene" or text()="coal" or text()="coke" or text()="bituminous coal" or text()="wood" or text()="wood pellets"] or not(h:HeatingSystemFuel)'>Expected HeatingSystemFuel to be 'electricity' or 'natural gas' or 'fuel oil' or 'fuel oil 1' or 'fuel oil 2' or 'fuel oil 4' or 'fuel oil 5/6' or 'diesel' or 'propane' or 'kerosene' or 'coal' or 'coke' or 'bituminous coal' or 'wood' or 'wood pellets'</sch:assert>
      <sch:assert role='ERROR' test='count(h:HeatingCapacity) &lt;= 1'>Expected 0 or 1 element(s) for xpath: HeatingCapacity</sch:assert>
      <sch:assert role='ERROR' test='count(h:AnnualHeatingEfficiency[h:Units="AFUE"]/h:Value) = 1'>Expected 1 element(s) for xpath: AnnualHeatingEfficiency[Units="AFUE"]/Value</sch:assert>
      <sch:assert role='ERROR' test='number(h:AnnualHeatingEfficiency[h:Units="AFUE"]/h:Value) &lt;= 1 or not(h:AnnualHeatingEfficiency[h:Units="AFUE"]/h:Value)'>Expected AnnualHeatingEfficiency[Units="AFUE"]/Value to be less than or equal to 1</sch:assert>
      <sch:assert role='ERROR' test='count(h:extension/h:FanPowerWattsPerCFM) &lt;= 1'>Expected 0 or 1 element(s) for xpath: extension/FanPowerWattsPerCFM</sch:assert>
      <sch:assert role='ERROR' test='number(h:extension/h:FanPowerWattsPerCFM) &gt;= 0 or not(h:extension/h:FanPowerWattsPerCFM)'>Expected extension/FanPowerWattsPerCFM to be greater than or equal to 0</sch:assert>
      <sch:assert role='ERROR' test='count(h:extension/h:AirflowDefectRatio) &lt;= 1'>Expected 0 or 1 element(s) for xpath: extension/AirflowDefectRatio</sch:assert> <!-- See [AirflowDefectRatio] -->
      <sch:assert role='ERROR' test='number(h:extension/h:AirflowDefectRatio) &gt;= -0.9 or not(h:extension/h:AirflowDefectRatio)'>Expected extension/AirflowDefectRatio to be greater than or equal to -0.9</sch:assert>
      <sch:assert role='ERROR' test='number(h:extension/h:AirflowDefectRatio) &lt;= 9 or not(h:extension/h:AirflowDefectRatio)'>Expected extension/AirflowDefectRatio to be less than or equal to 9</sch:assert>
      <!-- Warnings -->
      <sch:report role='WARN' test='number(h:AnnualHeatingEfficiency[h:Units="AFUE"]/h:Value) &lt; 0.5'>AFUE should typically be greater than or equal to 0.5.</sch:report>
      <sch:report role='WARN' test='number(h:HeatingCapacity) &lt;= 1000 and number(h:HeatingCapacity) &gt; 0 and h:HeatingCapacity'>Heating capacity should typically be greater than or equal to 1000 Btu/hr.</sch:report>
    </sch:rule>
  </sch:pattern>

  <sch:pattern>
    <sch:title>[HeatingSystemType=WallFurnace]</sch:title>
    <sch:rule context='/h:HPXML/h:Building/h:BuildingDetails/h:Systems/h:HVAC/h:HVACPlant/h:HeatingSystem[h:HeatingSystemType/h:WallFurnace]'>
      <sch:assert role='ERROR' test='count(h:DistributionSystem) = 0'>Expected 0 element(s) for xpath: DistributionSystem</sch:assert>
      <sch:assert role='ERROR' test='count(h:HeatingSystemType/h:WallFurnace/h:PilotLight) &lt;= 1'>Expected 0 or 1 element(s) for xpath: HeatingSystemType/WallFurnace/PilotLight</sch:assert> <!-- See [HeatingSystem=HasPilotLight] -->
      <sch:assert role='ERROR' test='count(h:HeatingSystemFuel) = 1'>Expected 1 element(s) for xpath: HeatingSystemFuel</sch:assert>
      <sch:assert role='ERROR' test='h:HeatingSystemFuel[text()="electricity" or text()="natural gas" or text()="fuel oil" or text()="fuel oil 1" or text()="fuel oil 2" or text()="fuel oil 4" or text()="fuel oil 5/6" or text()="diesel" or text()="propane" or text()="kerosene" or text()="coal" or text()="coke" or text()="bituminous coal" or text()="wood" or text()="wood pellets"] or not(h:HeatingSystemFuel)'>Expected HeatingSystemFuel to be 'electricity' or 'natural gas' or 'fuel oil' or 'fuel oil 1' or 'fuel oil 2' or 'fuel oil 4' or 'fuel oil 5/6' or 'diesel' or 'propane' or 'kerosene' or 'coal' or 'coke' or 'bituminous coal' or 'wood' or 'wood pellets'</sch:assert>
      <sch:assert role='ERROR' test='count(h:HeatingCapacity) &lt;= 1'>Expected 0 or 1 element(s) for xpath: HeatingCapacity</sch:assert>
      <sch:assert role='ERROR' test='count(h:AnnualHeatingEfficiency[h:Units="AFUE"]/h:Value) = 1'>Expected 1 element(s) for xpath: AnnualHeatingEfficiency[Units="AFUE"]/Value</sch:assert>
      <sch:assert role='ERROR' test='number(h:AnnualHeatingEfficiency[h:Units="AFUE"]/h:Value) &lt;= 1 or not(h:AnnualHeatingEfficiency[h:Units="AFUE"]/h:Value)'>Expected AnnualHeatingEfficiency[Units="AFUE"]/Value to be less than or equal to 1</sch:assert>
      <sch:assert role='ERROR' test='count(h:extension/h:FanPowerWatts) &lt;= 1'>Expected 0 or 1 element(s) for xpath: extension/FanPowerWatts</sch:assert>
      <sch:assert role='ERROR' test='number(h:extension/h:FanPowerWatts) &gt;= 0 or not(h:extension/h:FanPowerWatts)'>Expected extension/FanPowerWatts to be greater than or equal to 0</sch:assert>
      <!-- Warnings -->
      <sch:report role='WARN' test='number(h:AnnualHeatingEfficiency[h:Units="AFUE"]/h:Value) &lt; 0.5'>AFUE should typically be greater than or equal to 0.5.</sch:report>
      <sch:report role='WARN' test='number(h:HeatingCapacity) &lt;= 1000 and number(h:HeatingCapacity) &gt; 0 and h:HeatingCapacity'>Heating capacity should typically be greater than or equal to 1000 Btu/hr.</sch:report>
    </sch:rule>
  </sch:pattern>

  <sch:pattern>
    <sch:title>[HeatingSystemType=FloorFurnace]</sch:title>
    <sch:rule context='/h:HPXML/h:Building/h:BuildingDetails/h:Systems/h:HVAC/h:HVACPlant/h:HeatingSystem[h:HeatingSystemType/h:FloorFurnace]'>
      <sch:assert role='ERROR' test='count(h:DistributionSystem) = 0'>Expected 0 element(s) for xpath: DistributionSystem</sch:assert>
      <sch:assert role='ERROR' test='count(h:HeatingSystemType/h:FloorFurnace/h:PilotLight) &lt;= 1'>Expected 0 or 1 element(s) for xpath: HeatingSystemType/FloorFurnace/PilotLight</sch:assert> <!-- See [HeatingSystem=HasPilotLight] -->
      <sch:assert role='ERROR' test='count(h:HeatingSystemFuel) = 1'>Expected 1 element(s) for xpath: HeatingSystemFuel</sch:assert>
      <sch:assert role='ERROR' test='h:HeatingSystemFuel[text()="electricity" or text()="natural gas" or text()="fuel oil" or text()="fuel oil 1" or text()="fuel oil 2" or text()="fuel oil 4" or text()="fuel oil 5/6" or text()="diesel" or text()="propane" or text()="kerosene" or text()="coal" or text()="coke" or text()="bituminous coal" or text()="wood" or text()="wood pellets"] or not(h:HeatingSystemFuel)'>Expected HeatingSystemFuel to be 'electricity' or 'natural gas' or 'fuel oil' or 'fuel oil 1' or 'fuel oil 2' or 'fuel oil 4' or 'fuel oil 5/6' or 'diesel' or 'propane' or 'kerosene' or 'coal' or 'coke' or 'bituminous coal' or 'wood' or 'wood pellets'</sch:assert>
      <sch:assert role='ERROR' test='count(h:HeatingCapacity) &lt;= 1'>Expected 0 or 1 element(s) for xpath: HeatingCapacity</sch:assert>
      <sch:assert role='ERROR' test='count(h:AnnualHeatingEfficiency[h:Units="AFUE"]/h:Value) = 1'>Expected 1 element(s) for xpath: AnnualHeatingEfficiency[Units="AFUE"]/Value</sch:assert>
      <sch:assert role='ERROR' test='number(h:AnnualHeatingEfficiency[h:Units="AFUE"]/h:Value) &lt;= 1 or not(h:AnnualHeatingEfficiency[h:Units="AFUE"]/h:Value)'>Expected AnnualHeatingEfficiency[Units="AFUE"]/Value to be less than or equal to 1</sch:assert>
      <sch:assert role='ERROR' test='count(h:extension/h:FanPowerWatts) &lt;= 1'>Expected 0 or 1 element(s) for xpath: extension/FanPowerWatts</sch:assert>
      <sch:assert role='ERROR' test='number(h:extension/h:FanPowerWatts) &gt;= 0 or not(h:extension/h:FanPowerWatts)'>Expected extension/FanPowerWatts to be greater than or equal to 0</sch:assert>
      <!-- Warnings -->
      <sch:report role='WARN' test='number(h:AnnualHeatingEfficiency[h:Units="AFUE"]/h:Value) &lt; 0.5'>AFUE should typically be greater than or equal to 0.5.</sch:report>
      <sch:report role='WARN' test='number(h:HeatingCapacity) &lt;= 1000 and number(h:HeatingCapacity) &gt; 0 and h:HeatingCapacity'>Heating capacity should typically be greater than or equal to 1000 Btu/hr.</sch:report>
    </sch:rule>
  </sch:pattern>

  <sch:pattern>
    <sch:title>[HeatingSystemType=Boiler]</sch:title>
    <sch:rule context='/h:HPXML/h:Building/h:BuildingDetails/h:Systems/h:HVAC/h:HVACPlant/h:HeatingSystem[h:HeatingSystemType/h:Boiler]'>
      <sch:assert role='ERROR' test='count(h:IsSharedSystem) &lt;= 1'>Expected 0 or 1 element(s) for xpath: IsSharedSystem</sch:assert> <!-- See [HeatingSystemType=InUnitBoiler] or [HeatingSystemType=SharedBoiler] -->
      <sch:assert role='ERROR' test='count(h:DistributionSystem) = 1'>Expected 1 element(s) for xpath: DistributionSystem</sch:assert>
      <sch:assert role='ERROR' test='count(h:HeatingSystemType/h:Boiler/h:PilotLight) &lt;= 1'>Expected 0 or 1 element(s) for xpath: HeatingSystemType/Boiler/PilotLight</sch:assert> <!-- See [HeatingSystem=HasPilotLight] -->
      <sch:assert role='ERROR' test='count(h:HeatingSystemFuel) = 1'>Expected 1 element(s) for xpath: HeatingSystemFuel</sch:assert>
      <sch:assert role='ERROR' test='h:HeatingSystemFuel[text()="electricity" or text()="natural gas" or text()="fuel oil" or text()="fuel oil 1" or text()="fuel oil 2" or text()="fuel oil 4" or text()="fuel oil 5/6" or text()="diesel" or text()="propane" or text()="kerosene" or text()="coal" or text()="coke" or text()="bituminous coal" or text()="wood" or text()="wood pellets"] or not(h:HeatingSystemFuel)'>Expected HeatingSystemFuel to be 'electricity' or 'natural gas' or 'fuel oil' or 'fuel oil 1' or 'fuel oil 2' or 'fuel oil 4' or 'fuel oil 5/6' or 'diesel' or 'propane' or 'kerosene' or 'coal' or 'coke' or 'bituminous coal' or 'wood' or 'wood pellets'</sch:assert>
      <sch:assert role='ERROR' test='count(h:AnnualHeatingEfficiency[h:Units="AFUE"]/h:Value) = 1'>Expected 1 element(s) for xpath: AnnualHeatingEfficiency[Units="AFUE"]/Value</sch:assert>
      <sch:assert role='ERROR' test='number(h:AnnualHeatingEfficiency[h:Units="AFUE"]/h:Value) &lt;= 1 or not(h:AnnualHeatingEfficiency[h:Units="AFUE"]/h:Value)'>Expected AnnualHeatingEfficiency[Units="AFUE"]/Value to be less than or equal to 1</sch:assert>
      <!-- Warnings -->
      <sch:report role='WARN' test='number(h:AnnualHeatingEfficiency[h:Units="AFUE"]/h:Value) &lt; 0.5'>AFUE should typically be greater than or equal to 0.5.</sch:report>
    </sch:rule>
  </sch:pattern>

  <sch:pattern>
    <sch:title>[HeatingSystemType=InUnitBoiler]</sch:title>
    <sch:rule context='/h:HPXML/h:Building/h:BuildingDetails/h:Systems/h:HVAC/h:HVACPlant/h:HeatingSystem[h:HeatingSystemType/h:Boiler and (not(h:IsSharedSystem) or h:IsSharedSystem="false")]'>
      <sch:assert role='ERROR' test='count(../../h:HVACDistribution/h:DistributionSystemType/h:HydronicDistribution/h:HydronicDistributionType[text()="radiator" or text()="baseboard" or text()="radiant floor" or text()="radiant ceiling"]) + count(../../h:HVACDistribution/h:DistributionSystemType/h:Other[text()="DSE"]) &gt;= 1'>Expected 1 or more element(s) for xpath: ../../HVACDistribution/DistributionSystemType/HydronicDistribution/HydronicDistributionType[text()="radiator" or text()="baseboard" or text()="radiant floor" or text()="radiant ceiling"] | ../../HVACDistribution/DistributionSystemType/Other[text()="DSE"]</sch:assert> <!-- See [HVACDistribution] -->
      <sch:assert role='ERROR' test='count(h:HeatingCapacity) &lt;= 1'>Expected 0 or 1 element(s) for xpath: HeatingCapacity</sch:assert>
      <sch:assert role='ERROR' test='count(h:ElectricAuxiliaryEnergy) &lt;= 1'>Expected 0 or 1 element(s) for xpath: ElectricAuxiliaryEnergy</sch:assert>
      <!-- Warnings -->
      <sch:report role='WARN' test='number(h:HeatingCapacity) &lt;= 1000 and number(h:HeatingCapacity) &gt; 0 and h:HeatingCapacity'>Heating capacity should typically be greater than or equal to 1000 Btu/hr.</sch:report>
    </sch:rule>
  </sch:pattern>

  <sch:pattern>
    <sch:title>[HeatingSystemType=SharedBoiler]</sch:title>
    <sch:rule context='/h:HPXML/h:Building/h:BuildingDetails/h:Systems/h:HVAC/h:HVACPlant/h:HeatingSystem[h:HeatingSystemType/h:Boiler and h:IsSharedSystem="true"]'>
      <sch:assert role='ERROR' test='count(../../../../h:BuildingSummary/h:BuildingConstruction[h:ResidentialFacilityType[text()="single-family attached" or text()="apartment unit"]]) = 1'>Expected 1 element(s) for xpath: ../../../../BuildingSummary/BuildingConstruction[ResidentialFacilityType[text()="single-family attached" or text()="apartment unit"]]</sch:assert>
      <sch:assert role='ERROR' test='count(../../h:HVACDistribution/h:DistributionSystemType/h:HydronicDistribution/h:HydronicDistributionType[text()="radiator" or text()="baseboard" or text()="radiant floor" or text()="radiant ceiling" or text()="water loop"]) + count(../../h:HVACDistribution/h:DistributionSystemType/h:AirDistribution/h:AirDistributionType[text()="fan coil"]) &gt;= 1'>Expected 1 or more element(s) for xpath: ../../HVACDistribution/DistributionSystemType/HydronicDistribution/HydronicDistributionType[text()="radiator" or text()="baseboard" or text()="radiant floor" or text()="radiant ceiling" or text()="water loop"] | ../../HVACDistribution/DistributionSystemType/AirDistribution/AirDistributionType[text()="fan coil"]</sch:assert> <!-- See [HVACDistribution] or [HeatingSystemType=SharedBoilerWthFanCoil] or [HeatingSystemType=SharedBoilerWithWLHP] -->
      <sch:assert role='ERROR' test='count(h:NumberofUnitsServed) = 1'>Expected 1 element(s) for xpath: NumberofUnitsServed</sch:assert>
      <sch:assert role='ERROR' test='number(h:NumberofUnitsServed) &gt; 1 or not(h:NumberofUnitsServed)'>Expected NumberofUnitsServed to be greater than 1</sch:assert>
      <sch:assert role='ERROR' test='count(h:ElectricAuxiliaryEnergy) + count(h:extension/h:SharedLoopWatts) &lt;= 1'>Expected 0 or 1 element(s) for xpath: ElectricAuxiliaryEnergy | extension/SharedLoopWatts</sch:assert>
      <sch:assert role='ERROR' test='number(h:extension/h:SharedLoopWatts) &gt;= 0 or not(h:extension/h:SharedLoopWatts)'>Expected extension/SharedLoopWatts to be greater than or equal to 0</sch:assert>
    </sch:rule>
  </sch:pattern>

  <sch:pattern>
    <sch:title>[HeatingSystemType=SharedBoilerWthFanCoil]</sch:title>
    <sch:rule context='/h:HPXML/h:Building/h:BuildingDetails/h:Systems/h:HVAC/h:HVACPlant/h:HeatingSystem[h:HeatingSystemType/h:Boiler and h:IsSharedSystem="true" and ../../h:HVACDistribution/h:DistributionSystemType/h:AirDistribution/h:AirDistributionType[text()="fan coil"]]'>
      <sch:assert role='ERROR' test='count(h:ElectricAuxiliaryEnergy) + count(h:extension/h:FanCoilWatts) &lt;= 1'>Expected 0 or 1 element(s) for xpath: ElectricAuxiliaryEnergy | extension/FanCoilWatts</sch:assert>
      <sch:assert role='ERROR' test='number(h:extension/h:FanCoilWatts) &gt;= 0 or not(h:extension/h:FanCoilWatts)'>Expected extension/FanCoilWatts to be greater than or equal to 0</sch:assert>
    </sch:rule>
  </sch:pattern>
  
  <sch:pattern>
    <sch:title>[HeatingSystemType=SharedBoilerWithWLHP]</sch:title>
    <sch:rule context='/h:HPXML/h:Building/h:BuildingDetails/h:Systems/h:HVAC/h:HVACPlant/h:HeatingSystem[h:HeatingSystemType/h:Boiler and h:IsSharedSystem="true" and ../../h:HVACDistribution/h:DistributionSystemType/h:HydronicDistribution/h:HydronicDistributionType[text()="water loop"]]'>
      <sch:assert role='ERROR' test='count(../h:HeatPump[h:HeatPumpType="water-loop-to-air"]/h:HeatingCapacity) &lt;= 1'>Expected 0 or 1 element(s) for xpath: ../HeatPump[HeatPumpType="water-loop-to-air"]/HeatingCapacity</sch:assert>
      <sch:assert role='ERROR' test='count(../h:HeatPump[h:HeatPumpType="water-loop-to-air"]/h:AnnualHeatingEfficiency[h:Units="COP"]/h:Value) = 1'>Expected 1 element(s) for xpath: ../HeatPump[HeatPumpType="water-loop-to-air"]/AnnualHeatingEfficiency[Units="COP"]/Value</sch:assert>
    </sch:rule>
  </sch:pattern>

  <sch:pattern>
    <sch:title>[HeatingSystemType=Stove]</sch:title>
    <sch:rule context='/h:HPXML/h:Building/h:BuildingDetails/h:Systems/h:HVAC/h:HVACPlant/h:HeatingSystem[h:HeatingSystemType/h:Stove]'>
      <sch:assert role='ERROR' test='count(h:DistributionSystem) = 0'>Expected 0 element(s) for xpath: DistributionSystem</sch:assert>
      <sch:assert role='ERROR' test='count(h:HeatingSystemType/h:Stove/h:PilotLight) &lt;= 1'>Expected 0 or 1 element(s) for xpath: HeatingSystemType/Stove/PilotLight</sch:assert> <!-- See [HeatingSystem=HasPilotLight] -->
      <sch:assert role='ERROR' test='count(h:HeatingSystemFuel) = 1'>Expected 1 element(s) for xpath: HeatingSystemFuel</sch:assert>
      <sch:assert role='ERROR' test='h:HeatingSystemFuel[text()="electricity" or text()="natural gas" or text()="fuel oil" or text()="fuel oil 1" or text()="fuel oil 2" or text()="fuel oil 4" or text()="fuel oil 5/6" or text()="diesel" or text()="propane" or text()="kerosene" or text()="coal" or text()="coke" or text()="bituminous coal" or text()="wood" or text()="wood pellets"] or not(h:HeatingSystemFuel)'>Expected HeatingSystemFuel to be 'electricity' or 'natural gas' or 'fuel oil' or 'fuel oil 1' or 'fuel oil 2' or 'fuel oil 4' or 'fuel oil 5/6' or 'diesel' or 'propane' or 'kerosene' or 'coal' or 'coke' or 'bituminous coal' or 'wood' or 'wood pellets'</sch:assert>
      <sch:assert role='ERROR' test='count(h:HeatingCapacity) &lt;= 1'>Expected 0 or 1 element(s) for xpath: HeatingCapacity</sch:assert>
      <sch:assert role='ERROR' test='count(h:AnnualHeatingEfficiency[h:Units="Percent"]/h:Value) = 1'>Expected 1 element(s) for xpath: AnnualHeatingEfficiency[Units="Percent"]/Value</sch:assert>
      <sch:assert role='ERROR' test='number(h:AnnualHeatingEfficiency[h:Units="Percent"]/h:Value) &lt;= 1 or not(h:AnnualHeatingEfficiency[h:Units="Percent"]/h:Value)'>Expected AnnualHeatingEfficiency[Units="Percent"]/Value to be less than or equal to 1</sch:assert>
      <sch:assert role='ERROR' test='count(h:extension/h:FanPowerWatts) &lt;= 1'>Expected 0 or 1 element(s) for xpath: extension/FanPowerWatts</sch:assert>
      <sch:assert role='ERROR' test='number(h:extension/h:FanPowerWatts) &gt;= 0 or not(h:extension/h:FanPowerWatts)'>Expected extension/FanPowerWatts to be greater than or equal to 0</sch:assert>
      <!-- Warnings -->
      <sch:report role='WARN' test='number(h:AnnualHeatingEfficiency[h:Units="Percent"]/h:Value) &lt; 0.5'>Percent efficiency should typically be greater than or equal to 0.5.</sch:report>
      <sch:report role='WARN' test='number(h:HeatingCapacity) &lt;= 1000 and number(h:HeatingCapacity) &gt; 0 and h:HeatingCapacity'>Heating capacity should typically be greater than or equal to 1000 Btu/hr.</sch:report>
    </sch:rule>
  </sch:pattern>

  <sch:pattern>
    <sch:title>[HeatingSystemType=PortableHeater]</sch:title>
    <sch:rule context='/h:HPXML/h:Building/h:BuildingDetails/h:Systems/h:HVAC/h:HVACPlant/h:HeatingSystem[h:HeatingSystemType/h:PortableHeater]'>
      <sch:assert role='ERROR' test='count(h:DistributionSystem) = 0'>Expected 0 element(s) for xpath: DistributionSystem</sch:assert>
      <sch:assert role='ERROR' test='count(h:HeatingSystemFuel) = 1'>Expected 1 element(s) for xpath: HeatingSystemFuel</sch:assert>
      <sch:assert role='ERROR' test='h:HeatingSystemFuel[text()="electricity" or text()="natural gas" or text()="fuel oil" or text()="fuel oil 1" or text()="fuel oil 2" or text()="fuel oil 4" or text()="fuel oil 5/6" or text()="diesel" or text()="propane" or text()="kerosene" or text()="coal" or text()="coke" or text()="bituminous coal" or text()="wood" or text()="wood pellets"] or not(h:HeatingSystemFuel)'>Expected HeatingSystemFuel to be 'electricity' or 'natural gas' or 'fuel oil' or 'fuel oil 1' or 'fuel oil 2' or 'fuel oil 4' or 'fuel oil 5/6' or 'diesel' or 'propane' or 'kerosene' or 'coal' or 'coke' or 'bituminous coal' or 'wood' or 'wood pellets'</sch:assert>
      <sch:assert role='ERROR' test='count(h:HeatingCapacity) &lt;= 1'>Expected 0 or 1 element(s) for xpath: HeatingCapacity</sch:assert>
      <sch:assert role='ERROR' test='count(h:AnnualHeatingEfficiency[h:Units="Percent"]/h:Value) = 1'>Expected 1 element(s) for xpath: AnnualHeatingEfficiency[Units="Percent"]/Value</sch:assert>
      <sch:assert role='ERROR' test='number(h:AnnualHeatingEfficiency[h:Units="Percent"]/h:Value) &lt;= 1 or not(h:AnnualHeatingEfficiency[h:Units="Percent"]/h:Value)'>Expected AnnualHeatingEfficiency[Units="Percent"]/Value to be less than or equal to 1</sch:assert>
      <sch:assert role='ERROR' test='count(h:extension/h:FanPowerWatts) &lt;= 1'>Expected 0 or 1 element(s) for xpath: extension/FanPowerWatts</sch:assert>
      <sch:assert role='ERROR' test='number(h:extension/h:FanPowerWatts) &gt;= 0 or not(h:extension/h:FanPowerWatts)'>Expected extension/FanPowerWatts to be greater than or equal to 0</sch:assert>
      <!-- Warnings -->
      <sch:report role='WARN' test='number(h:AnnualHeatingEfficiency[h:Units="Percent"]/h:Value) &lt; 0.5'>Percent efficiency should typically be greater than or equal to 0.5.</sch:report>
      <sch:report role='WARN' test='number(h:HeatingCapacity) &lt;= 1000 and number(h:HeatingCapacity) &gt; 0 and h:HeatingCapacity'>Heating capacity should typically be greater than or equal to 1000 Btu/hr.</sch:report>
    </sch:rule>
  </sch:pattern>

  <sch:pattern>
    <sch:title>[HeatingSystemType=FixedHeater]</sch:title>
    <sch:rule context='/h:HPXML/h:Building/h:BuildingDetails/h:Systems/h:HVAC/h:HVACPlant/h:HeatingSystem[h:HeatingSystemType/h:FixedHeater]'>
      <sch:assert role='ERROR' test='count(h:DistributionSystem) = 0'>Expected 0 element(s) for xpath: DistributionSystem</sch:assert>
      <sch:assert role='ERROR' test='count(h:HeatingSystemFuel) = 1'>Expected 1 element(s) for xpath: HeatingSystemFuel</sch:assert>
      <sch:assert role='ERROR' test='h:HeatingSystemFuel[text()="electricity" or text()="natural gas" or text()="fuel oil" or text()="fuel oil 1" or text()="fuel oil 2" or text()="fuel oil 4" or text()="fuel oil 5/6" or text()="diesel" or text()="propane" or text()="kerosene" or text()="coal" or text()="coke" or text()="bituminous coal" or text()="wood" or text()="wood pellets"] or not(h:HeatingSystemFuel)'>Expected HeatingSystemFuel to be 'electricity' or 'natural gas' or 'fuel oil' or 'fuel oil 1' or 'fuel oil 2' or 'fuel oil 4' or 'fuel oil 5/6' or 'diesel' or 'propane' or 'kerosene' or 'coal' or 'coke' or 'bituminous coal' or 'wood' or 'wood pellets'</sch:assert>
      <sch:assert role='ERROR' test='count(h:HeatingCapacity) &lt;= 1'>Expected 0 or 1 element(s) for xpath: HeatingCapacity</sch:assert>
      <sch:assert role='ERROR' test='count(h:AnnualHeatingEfficiency[h:Units="Percent"]/h:Value) = 1'>Expected 1 element(s) for xpath: AnnualHeatingEfficiency[Units="Percent"]/Value</sch:assert>
      <sch:assert role='ERROR' test='number(h:AnnualHeatingEfficiency[h:Units="Percent"]/h:Value) &lt;= 1 or not(h:AnnualHeatingEfficiency[h:Units="Percent"]/h:Value)'>Expected AnnualHeatingEfficiency[Units="Percent"]/Value to be less than or equal to 1</sch:assert>
      <sch:assert role='ERROR' test='count(h:extension/h:FanPowerWatts) &lt;= 1'>Expected 0 or 1 element(s) for xpath: extension/FanPowerWatts</sch:assert>
      <sch:assert role='ERROR' test='number(h:extension/h:FanPowerWatts) &gt;= 0 or not(h:extension/h:FanPowerWatts)'>Expected extension/FanPowerWatts to be greater than or equal to 0</sch:assert>
      <!-- Warnings -->
      <sch:report role='WARN' test='number(h:AnnualHeatingEfficiency[h:Units="Percent"]/h:Value) &lt; 0.5'>Percent efficiency should typically be greater than or equal to 0.5.</sch:report>
      <sch:report role='WARN' test='number(h:HeatingCapacity) &lt;= 1000 and number(h:HeatingCapacity) &gt; 0 and h:HeatingCapacity'>Heating capacity should typically be greater than or equal to 1000 Btu/hr.</sch:report>
    </sch:rule>
  </sch:pattern>

  <sch:pattern>
    <sch:title>[HeatingSystemType=Fireplace]</sch:title>
    <sch:rule context='/h:HPXML/h:Building/h:BuildingDetails/h:Systems/h:HVAC/h:HVACPlant/h:HeatingSystem[h:HeatingSystemType/h:Fireplace]'>
      <sch:assert role='ERROR' test='count(h:DistributionSystem) = 0'>Expected 0 element(s) for xpath: DistributionSystem</sch:assert>
      <sch:assert role='ERROR' test='count(h:HeatingSystemType/h:Fireplace/h:PilotLight) &lt;= 1'>Expected 0 or 1 element(s) for xpath: HeatingSystemType/Fireplace/PilotLight</sch:assert> <!-- See [HeatingSystem=HasPilotLight] -->
      <sch:assert role='ERROR' test='count(h:HeatingSystemFuel) = 1'>Expected 1 element(s) for xpath: HeatingSystemFuel</sch:assert>
      <sch:assert role='ERROR' test='h:HeatingSystemFuel[text()="electricity" or text()="natural gas" or text()="fuel oil" or text()="fuel oil 1" or text()="fuel oil 2" or text()="fuel oil 4" or text()="fuel oil 5/6" or text()="diesel" or text()="propane" or text()="kerosene" or text()="coal" or text()="coke" or text()="bituminous coal" or text()="wood" or text()="wood pellets"] or not(h:HeatingSystemFuel)'>Expected HeatingSystemFuel to be 'electricity' or 'natural gas' or 'fuel oil' or 'fuel oil 1' or 'fuel oil 2' or 'fuel oil 4' or 'fuel oil 5/6' or 'diesel' or 'propane' or 'kerosene' or 'coal' or 'coke' or 'bituminous coal' or 'wood' or 'wood pellets'</sch:assert>
      <sch:assert role='ERROR' test='count(h:HeatingCapacity) &lt;= 1'>Expected 0 or 1 element(s) for xpath: HeatingCapacity</sch:assert>
      <sch:assert role='ERROR' test='count(h:AnnualHeatingEfficiency[h:Units="Percent"]/h:Value) = 1'>Expected 1 element(s) for xpath: AnnualHeatingEfficiency[Units="Percent"]/Value</sch:assert>
      <sch:assert role='ERROR' test='number(h:AnnualHeatingEfficiency[h:Units="Percent"]/h:Value) &lt;= 1 or not(h:AnnualHeatingEfficiency[h:Units="Percent"]/h:Value)'>Expected AnnualHeatingEfficiency[Units="Percent"]/Value to be less than or equal to 1</sch:assert>
      <sch:assert role='ERROR' test='count(h:extension/h:FanPowerWatts) &lt;= 1'>Expected 0 or 1 element(s) for xpath: extension/FanPowerWatts</sch:assert>
      <sch:assert role='ERROR' test='number(h:extension/h:FanPowerWatts) &gt;= 0 or not(h:extension/h:FanPowerWatts)'>Expected extension/FanPowerWatts to be greater than or equal to 0</sch:assert>
      <sch:report role='WARN' test='number(h:HeatingCapacity) &lt;= 1000 and number(h:HeatingCapacity) &gt; 0 and h:HeatingCapacity'>Heating capacity should typically be greater than or equal to 1000 Btu/hr.</sch:report>
    </sch:rule>
  </sch:pattern>

  <sch:pattern>
    <sch:title>[HeatingSystem=HasPilotLight]</sch:title>
    <sch:rule context='/h:HPXML/h:Building/h:BuildingDetails/h:Systems/h:HVAC/h:HVACPlant/h:HeatingSystem/h:HeatingSystemType/*[h:PilotLight="true"]'>
      <sch:assert role='ERROR' test='count(../../h:HeatingSystemFuel[text()!="electricity"]) = 1'>Expected 1 element(s) for xpath: ../../HeatingSystemFuel[text()!="electricity"]</sch:assert>
      <sch:assert role='ERROR' test='count(h:extension/h:PilotLightBtuh) &lt;= 1'>Expected 0 or 1 element(s) for xpath: extension/PilotLightBtuh</sch:assert>
    </sch:rule>
  </sch:pattern>
  
  <sch:pattern>
    <sch:title>[CoolingSystem]</sch:title>
    <sch:rule context='/h:HPXML/h:Building/h:BuildingDetails/h:Systems/h:HVAC/h:HVACPlant/h:CoolingSystem'>
      <sch:assert role='ERROR' test='count(../../h:HVACControl) = 1'>Expected 1 element(s) for xpath: ../../HVACControl</sch:assert> <!-- See [HVACControl=Cooling] -->
      <sch:assert role='ERROR' test='count(h:CoolingSystemType) = 1'>Expected 1 element(s) for xpath: CoolingSystemType</sch:assert> <!-- See [CoolingSystemType=CentralAC] or [CoolingSystemType=PTACorRoomAC] or [CoolingSystemType=EvapCooler] or [CoolingSystemType=MiniSplitAC] or [CoolingSystemType=SharedChiller] or [CoolingSystemType=SharedCoolingTowerWLHP] -->
      <sch:assert role='ERROR' test='h:CoolingSystemType[text()="central air conditioner" or text()="room air conditioner" or text()="evaporative cooler" or text()="mini-split" or text()="chiller" or text()="cooling tower" or text()="packaged terminal air conditioner"] or not(h:CoolingSystemType)'>Expected CoolingSystemType to be 'central air conditioner' or 'room air conditioner' or 'evaporative cooler' or 'mini-split' or 'chiller' or 'cooling tower' or 'packaged terminal air conditioner'</sch:assert>
      <sch:assert role='ERROR' test='count(h:CoolingSystemFuel) = 1'>Expected 1 element(s) for xpath: CoolingSystemFuel</sch:assert>
      <sch:assert role='ERROR' test='h:CoolingSystemFuel[text()="electricity"] or not(h:CoolingSystemFuel)'>Expected CoolingSystemFuel to be 'electricity'</sch:assert>
      <sch:assert role='ERROR' test='count(h:FractionCoolLoadServed) = 1'>Expected 1 element(s) for xpath: FractionCoolLoadServed</sch:assert>
    </sch:rule>
  </sch:pattern>

  <sch:pattern>
    <sch:title>[CoolingSystemType=CentralAC]</sch:title>
    <sch:rule context='/h:HPXML/h:Building/h:BuildingDetails/h:Systems/h:HVAC/h:HVACPlant/h:CoolingSystem[h:CoolingSystemType="central air conditioner"]'>
      <sch:assert role='ERROR' test='count(../../h:HVACDistribution/h:DistributionSystemType/h:AirDistribution/h:AirDistributionType[text()="regular velocity"]) + count(../../h:HVACDistribution/h:DistributionSystemType/h:Other[text()="DSE"]) &gt;= 1'>Expected 1 or more element(s) for xpath: ../../HVACDistribution/DistributionSystemType/AirDistribution/AirDistributionType[text()="regular velocity"] | ../../HVACDistribution/DistributionSystemType/Other[text()="DSE"]</sch:assert> <!-- See [HVACDistribution] -->
      <sch:assert role='ERROR' test='count(h:DistributionSystem) = 1'>Expected 1 element(s) for xpath: DistributionSystem</sch:assert>
      <sch:assert role='ERROR' test='count(h:CoolingCapacity) &lt;= 1'>Expected 0 or 1 element(s) for xpath: CoolingCapacity</sch:assert>
      <sch:assert role='ERROR' test='count(h:CompressorType) &lt;= 1'>Expected 0 or 1 element(s) for xpath: CompressorType</sch:assert>
      <sch:assert role='ERROR' test='h:CompressorType[text()="single stage" or text()="two stage" or text()="variable speed"] or not(h:CompressorType)'>Expected CompressorType to be 'single stage' or 'two stage' or 'variable speed'</sch:assert>
      <sch:assert role='ERROR' test='count(h:AnnualCoolingEfficiency[h:Units="SEER" or h:Units="SEER2"]/h:Value) = 1'>Expected 1 element(s) for xpath: AnnualCoolingEfficiency[Units="SEER" or Units="SEER2"]/Value</sch:assert>
      <sch:assert role='ERROR' test='count(h:SensibleHeatFraction) &lt;= 1'>Expected 0 or 1 element(s) for xpath: SensibleHeatFraction</sch:assert>
      <sch:assert role='ERROR' test='count(h:IntegratedHeatingSystemFuel) = 0'>Expected 0 element(s) for xpath: IntegratedHeatingSystemFuel</sch:assert>
      <sch:assert role='ERROR' test='count(h:extension/h:FanPowerWattsPerCFM) &lt;= 1'>Expected 0 or 1 element(s) for xpath: extension/FanPowerWattsPerCFM</sch:assert>
      <sch:assert role='ERROR' test='number(h:extension/h:FanPowerWattsPerCFM) &gt;= 0 or not(h:extension/h:FanPowerWattsPerCFM)'>Expected extension/FanPowerWattsPerCFM to be greater than or equal to 0</sch:assert>
      <sch:assert role='ERROR' test='count(h:extension/h:AirflowDefectRatio) &lt;= 1'>Expected 0 or 1 element(s) for xpath: extension/AirflowDefectRatio</sch:assert> <!-- See [AirflowDefectRatio] -->
      <sch:assert role='ERROR' test='number(h:extension/h:AirflowDefectRatio) &gt;= -0.9 or not(h:extension/h:AirflowDefectRatio)'>Expected extension/AirflowDefectRatio to be greater than or equal to -0.9</sch:assert>
      <sch:assert role='ERROR' test='number(h:extension/h:AirflowDefectRatio) &lt;= 9 or not(h:extension/h:AirflowDefectRatio)'>Expected extension/AirflowDefectRatio to be less than or equal to 9</sch:assert>
      <sch:assert role='ERROR' test='count(h:extension/h:ChargeDefectRatio) &lt;= 1'>Expected 0 or 1 element(s) for xpath: extension/ChargeDefectRatio</sch:assert>
      <sch:assert role='ERROR' test='number(h:extension/h:ChargeDefectRatio) &gt;= -0.9 or not(h:extension/h:ChargeDefectRatio)'>Expected extension/ChargeDefectRatio to be greater than or equal to -0.9</sch:assert>
      <sch:assert role='ERROR' test='number(h:extension/h:ChargeDefectRatio) &lt;= 9 or not(h:extension/h:ChargeDefectRatio)'>Expected extension/ChargeDefectRatio to be less than or equal to 9</sch:assert>
      <!-- Warnings -->
      <sch:report role='WARN' test='number(h:AnnualCoolingEfficiency[h:Units="SEER"]/h:Value) &lt; 8'>SEER should typically be greater than or equal to 8.</sch:report>
      <sch:report role='WARN' test='number(h:AnnualCoolingEfficiency[h:Units="SEER2"]/h:Value) &lt; 8'>SEER2 should typically be greater than or equal to 8.</sch:report>
      <sch:report role='WARN' test='number(h:CoolingCapacity) &lt;= 1000 and number(h:CoolingCapacity) &gt; 0 and h:CoolingCapacity'>Cooling capacity should typically be greater than or equal to 1000 Btu/hr.</sch:report>
    </sch:rule>
  </sch:pattern>

  <sch:pattern>
    <sch:title>[CoolingSystemType=PTACorRoomAC]</sch:title>
    <sch:rule context='/h:HPXML/h:Building/h:BuildingDetails/h:Systems/h:HVAC/h:HVACPlant/h:CoolingSystem[h:CoolingSystemType="room air conditioner" or h:CoolingSystemType="packaged terminal air conditioner"]'>
      <sch:assert role='ERROR' test='count(h:DistributionSystem) = 0'>Expected 0 element(s) for xpath: DistributionSystem</sch:assert>
      <sch:assert role='ERROR' test='count(h:CoolingCapacity) &lt;= 1'>Expected 0 or 1 element(s) for xpath: CoolingCapacity</sch:assert>
      <sch:assert role='ERROR' test='count(h:AnnualCoolingEfficiency[h:Units="EER" or h:Units="CEER"]/h:Value) = 1'>Expected 1 element(s) for xpath: AnnualCoolingEfficiency[Units="EER" or Units="CEER"]/Value</sch:assert>
      <sch:assert role='ERROR' test='count(h:SensibleHeatFraction) &lt;= 1'>Expected 0 or 1 element(s) for xpath: SensibleHeatFraction</sch:assert>
      <sch:assert role='ERROR' test='count(h:IntegratedHeatingSystemFuel) &lt;= 1'>Expected 0 or 1 element(s) for xpath: IntegratedHeatingSystemFuel</sch:assert>
      <sch:assert role='ERROR' test='h:IntegratedHeatingSystemFuel[text()="electricity" or text()="natural gas" or text()="fuel oil" or text()="fuel oil 1" or text()="fuel oil 2" or text()="fuel oil 4" or text()="fuel oil 5/6" or text()="diesel" or text()="propane" or text()="kerosene" or text()="coal" or text()="coke" or text()="bituminous coal" or text()="wood" or text()="wood pellets"] or not(h:IntegratedHeatingSystemFuel)'>Expected IntegratedHeatingSystemFuel to be 'electricity' or 'natural gas' or 'fuel oil' or 'fuel oil 1' or 'fuel oil 2' or 'fuel oil 4' or 'fuel oil 5/6' or 'diesel' or 'propane' or 'kerosene' or 'coal' or 'coke' or 'bituminous coal' or 'wood' or 'wood pellets'</sch:assert>
      <!-- Warnings -->
      <sch:report role='WARN' test='number(h:AnnualCoolingEfficiency[h:Units="EER"]/h:Value) &lt; 8'>EER should typically be greater than or equal to 8.</sch:report>
      <sch:report role='WARN' test='number(h:AnnualCoolingEfficiency[h:Units="CEER"]/h:Value) &lt; 8'>CEER should typically be greater than or equal to 8.</sch:report>
      <sch:report role='WARN' test='number(h:CoolingCapacity) &lt;= 1000 and number(h:CoolingCapacity) &gt; 0 and h:CoolingCapacity'>Cooling capacity should typically be greater than or equal to 1000 Btu/hr.</sch:report>
    </sch:rule>
  </sch:pattern>

  <sch:pattern>
    <sch:title>[CoolingSystemType=HasIntegratedHeatingSystem]</sch:title>
    <sch:rule context='/h:HPXML/h:Building/h:BuildingDetails/h:Systems/h:HVAC/h:HVACPlant/h:CoolingSystem[h:IntegratedHeatingSystemFuel]'>
      <sch:assert role='ERROR' test='count(h:IntegratedHeatingSystemFractionHeatLoadServed) = 1'>Expected 1 element(s) for xpath: IntegratedHeatingSystemFractionHeatLoadServed</sch:assert>
      <sch:assert role='ERROR' test='count(h:IntegratedHeatingSystemCapacity) &lt;= 1'>Expected 0 or 1 element(s) for xpath: IntegratedHeatingSystemCapacity</sch:assert>
      <sch:assert role='ERROR' test='count(h:IntegratedHeatingSystemAnnualEfficiency[h:Units="Percent"]) = 1'>Expected 1 element(s) for xpath: IntegratedHeatingSystemAnnualEfficiency[Units="Percent"]</sch:assert>
      <sch:assert role='ERROR' test='number(h:IntegratedHeatingSystemAnnualEfficiency[h:Units="Percent"]/h:Value) &lt;= 1 or not(h:IntegratedHeatingSystemAnnualEfficiency[h:Units="Percent"]/h:Value)'>Expected IntegratedHeatingSystemAnnualEfficiency[Units="Percent"]/Value to be less than or equal to 1</sch:assert>
      <!-- Warnings -->
      <sch:report role='WARN' test='number(h:IntegratedHeatingSystemAnnualEfficiency[h:Units="Percent"]/h:Value) &lt; 0.5'>Percent efficiency should typically be greater than or equal to 0.5.</sch:report>
      <sch:report role='WARN' test='number(h:IntegratedHeatingSystemCapacity) &lt;= 1000 and number(h:IntegratedHeatingSystemCapacity) &gt; 0 and h:IntegratedHeatingSystemCapacity'>Integrated Heating capacity should typically be greater than or equal to 1000 Btu/hr.</sch:report>
    </sch:rule>
  </sch:pattern>

  <sch:pattern>
    <sch:title>[CoolingSystemType=EvapCooler]</sch:title>
    <sch:rule context='/h:HPXML/h:Building/h:BuildingDetails/h:Systems/h:HVAC/h:HVACPlant/h:CoolingSystem[h:CoolingSystemType="evaporative cooler"]'>
      <sch:assert role='ERROR' test='count(../../h:HVACDistribution/h:DistributionSystemType/h:AirDistribution/h:AirDistributionType[text()="regular velocity"]) + count(../../h:HVACDistribution/h:DistributionSystemType/h:Other[text()="DSE"]) &gt;= 0'>Expected 0 or more element(s) for xpath: ../../HVACDistribution/DistributionSystemType/AirDistribution/AirDistributionType[text()="regular velocity"] | ../../HVACDistribution/DistributionSystemType/Other[text()="DSE"]</sch:assert> <!-- See [HVACDistribution] -->
      <sch:assert role='ERROR' test='count(h:DistributionSystem) &lt;= 1'>Expected 0 or 1 element(s) for xpath: DistributionSystem</sch:assert>
      <sch:assert role='ERROR' test='count(h:CoolingCapacity) &lt;= 1'>Expected 0 or 1 element(s) for xpath: CoolingCapacity</sch:assert>
      <sch:assert role='ERROR' test='count(h:IntegratedHeatingSystemFuel) = 0'>Expected 0 element(s) for xpath: IntegratedHeatingSystemFuel</sch:assert>
      <!-- Warnings -->
      <sch:report role='WARN' test='number(h:CoolingCapacity) &lt;= 1000 and number(h:CoolingCapacity) &gt; 0 and h:CoolingCapacity'>Cooling capacity should typically be greater than or equal to 1000 Btu/hr.</sch:report>
    </sch:rule>
  </sch:pattern>

  <sch:pattern>
    <sch:title>[CoolingSystemType=MiniSplitAC]</sch:title>
    <sch:rule context='/h:HPXML/h:Building/h:BuildingDetails/h:Systems/h:HVAC/h:HVACPlant/h:CoolingSystem[h:CoolingSystemType="mini-split"]'>
      <sch:assert role='ERROR' test='count(../../h:HVACDistribution/h:DistributionSystemType/h:AirDistribution/h:AirDistributionType[text()="regular velocity"]) + count(../../h:HVACDistribution/h:DistributionSystemType/h:Other[text()="DSE"]) &gt;= 0'>Expected 0 or more element(s) for xpath: ../../HVACDistribution/DistributionSystemType/AirDistribution/AirDistributionType[text()="regular velocity"] | ../../HVACDistribution/DistributionSystemType/Other[text()="DSE"]</sch:assert> <!-- See [HVACDistribution] -->
      <sch:assert role='ERROR' test='count(h:DistributionSystem) &lt;= 1'>Expected 0 or 1 element(s) for xpath: DistributionSystem</sch:assert>
      <sch:assert role='ERROR' test='count(h:CoolingCapacity) &lt;= 1'>Expected 0 or 1 element(s) for xpath: CoolingCapacity</sch:assert>
      <sch:assert role='ERROR' test='count(h:AnnualCoolingEfficiency[h:Units="SEER" or h:Units="SEER2"]/h:Value) = 1'>Expected 1 element(s) for xpath: AnnualCoolingEfficiency[Units="SEER" or Units="SEER2"]/Value</sch:assert>
      <sch:assert role='ERROR' test='count(h:SensibleHeatFraction) &lt;= 1'>Expected 0 or 1 element(s) for xpath: SensibleHeatFraction</sch:assert>
      <sch:assert role='ERROR' test='count(h:IntegratedHeatingSystemFuel) = 0'>Expected 0 element(s) for xpath: IntegratedHeatingSystemFuel</sch:assert>
      <sch:assert role='ERROR' test='count(h:extension/h:FanPowerWattsPerCFM) &lt;= 1'>Expected 0 or 1 element(s) for xpath: extension/FanPowerWattsPerCFM</sch:assert>
      <sch:assert role='ERROR' test='number(h:extension/h:FanPowerWattsPerCFM) &gt;= 0 or not(h:extension/h:FanPowerWattsPerCFM)'>Expected extension/FanPowerWattsPerCFM to be greater than or equal to 0</sch:assert>
      <sch:assert role='ERROR' test='count(h:extension/h:AirflowDefectRatio) &lt;= 1'>Expected 0 or 1 element(s) for xpath: extension/AirflowDefectRatio</sch:assert> <!-- See [AirflowDefectRatio] -->
      <sch:assert role='ERROR' test='number(h:extension/h:AirflowDefectRatio) &gt;= -0.9 or not(h:extension/h:AirflowDefectRatio)'>Expected extension/AirflowDefectRatio to be greater than or equal to -0.9</sch:assert>
      <sch:assert role='ERROR' test='number(h:extension/h:AirflowDefectRatio) &lt;= 9 or not(h:extension/h:AirflowDefectRatio)'>Expected extension/AirflowDefectRatio to be less than or equal to 9</sch:assert>
      <sch:assert role='ERROR' test='count(h:extension/h:ChargeDefectRatio) &lt;= 1'>Expected 0 or 1 element(s) for xpath: extension/ChargeDefectRatio</sch:assert>
      <sch:assert role='ERROR' test='number(h:extension/h:ChargeDefectRatio) &gt;= -0.9 or not(h:extension/h:ChargeDefectRatio)'>Expected extension/ChargeDefectRatio to be greater than or equal to -0.9</sch:assert>
      <sch:assert role='ERROR' test='number(h:extension/h:ChargeDefectRatio) &lt;= 9 or not(h:extension/h:ChargeDefectRatio)'>Expected extension/ChargeDefectRatio to be less than or equal to 9</sch:assert>
      <!-- Warnings -->
      <sch:report role='WARN' test='number(h:AnnualCoolingEfficiency[h:Units="SEER"]/h:Value) &lt; 8'>SEER should typically be greater than or equal to 8.</sch:report>
      <sch:report role='WARN' test='number(h:AnnualCoolingEfficiency[h:Units="SEER2"]/h:Value) &lt; 8'>SEER2 should typically be greater than or equal to 8.</sch:report>
      <sch:report role='WARN' test='number(h:CoolingCapacity) &lt;= 1000 and number(h:CoolingCapacity) &gt; 0 and h:CoolingCapacity'>Cooling capacity should typically be greater than or equal to 1000 Btu/hr.</sch:report>
    </sch:rule>
  </sch:pattern>

  <sch:pattern>
    <sch:title>[CoolingSystemType=SharedChiller]</sch:title>
    <sch:rule context='/h:HPXML/h:Building/h:BuildingDetails/h:Systems/h:HVAC/h:HVACPlant/h:CoolingSystem[h:CoolingSystemType="chiller"]'>
      <sch:assert role='ERROR' test='count(../../../../h:BuildingSummary/h:BuildingConstruction[h:ResidentialFacilityType[text()="single-family attached" or text()="apartment unit"]]) = 1'>Expected 1 element(s) for xpath: ../../../../BuildingSummary/BuildingConstruction[ResidentialFacilityType[text()="single-family attached" or text()="apartment unit"]]</sch:assert>
      <sch:assert role='ERROR' test='count(../../h:HVACDistribution/h:DistributionSystemType/h:HydronicDistribution/h:HydronicDistributionType[text()="radiator" or text()="baseboard" or text()="radiant floor" or text()="radiant ceiling" or text()="water loop"]) + count(../../h:HVACDistribution/h:DistributionSystemType/h:AirDistribution/h:AirDistributionType[text()="fan coil"]) &gt;= 1'>Expected 1 or more element(s) for xpath: ../../HVACDistribution/DistributionSystemType/HydronicDistribution/HydronicDistributionType[text()="radiator" or text()="baseboard" or text()="radiant floor" or text()="radiant ceiling" or text()="water loop"] | ../../HVACDistribution/DistributionSystemType/AirDistribution/AirDistributionType[text()="fan coil"]</sch:assert> <!-- See [HVACDistribution] or [CoolingSystemType=SharedChillerWithFanCoil] or [CoolingSystemType=SharedChillerWithWLHP] -->
      <sch:assert role='ERROR' test='count(h:DistributionSystem) = 1'>Expected 1 element(s) for xpath: DistributionSystem</sch:assert>
      <sch:assert role='ERROR' test='count(h:IsSharedSystem[text()="true"]) = 1'>Expected 1 element(s) for xpath: IsSharedSystem[text()="true"]</sch:assert>
      <sch:assert role='ERROR' test='count(h:NumberofUnitsServed) = 1'>Expected 1 element(s) for xpath: NumberofUnitsServed</sch:assert>
      <sch:assert role='ERROR' test='number(h:NumberofUnitsServed) &gt; 1 or not(h:NumberofUnitsServed)'>Expected NumberofUnitsServed to be greater than 1</sch:assert>
      <sch:assert role='ERROR' test='count(h:CoolingCapacity) = 1'>Expected 1 element(s) for xpath: CoolingCapacity</sch:assert>
      <sch:assert role='ERROR' test='count(h:AnnualCoolingEfficiency[h:Units="kW/ton"]/h:Value) = 1'>Expected 1 element(s) for xpath: AnnualCoolingEfficiency[Units="kW/ton"]/Value</sch:assert>
      <sch:assert role='ERROR' test='count(h:IntegratedHeatingSystemFuel) = 0'>Expected 0 element(s) for xpath: IntegratedHeatingSystemFuel</sch:assert>
      <sch:assert role='ERROR' test='count(h:extension/h:SharedLoopWatts) = 1'>Expected 1 element(s) for xpath: extension/SharedLoopWatts</sch:assert>
      <sch:assert role='ERROR' test='number(h:extension/h:SharedLoopWatts) &gt;= 0 or not(h:extension/h:SharedLoopWatts)'>Expected extension/SharedLoopWatts to be greater than or equal to 0</sch:assert>
      <!-- Warnings -->
      <sch:report role='WARN' test='number(h:CoolingCapacity) &lt;= 1000 and number(h:CoolingCapacity) &gt; 0 and h:CoolingCapacity'>Cooling capacity should typically be greater than or equal to 1000 Btu/hr.</sch:report>
    </sch:rule>
  </sch:pattern>

  <sch:pattern>
    <sch:title>[CoolingSystemType=SharedChillerWithFanCoil]</sch:title>
    <sch:rule context='/h:HPXML/h:Building/h:BuildingDetails/h:Systems/h:HVAC/h:HVACPlant/h:CoolingSystem[h:CoolingSystemType="chiller" and ../../h:HVACDistribution/h:DistributionSystemType/h:AirDistribution/h:AirDistributionType[text()="fan coil"]]'>
      <sch:assert role='ERROR' test='count(h:extension/h:FanCoilWatts) = 1'>Expected 1 element(s) for xpath: extension/FanCoilWatts</sch:assert>
      <sch:assert role='ERROR' test='number(h:extension/h:FanCoilWatts) &gt;= 0 or not(h:extension/h:FanCoilWatts)'>Expected extension/FanCoilWatts to be greater than or equal to 0</sch:assert>
    </sch:rule>
  </sch:pattern>

  <sch:pattern>
    <sch:title>[CoolingSystemType=SharedChillerWithWLHP]</sch:title>
    <sch:rule context='/h:HPXML/h:Building/h:BuildingDetails/h:Systems/h:HVAC/h:HVACPlant/h:CoolingSystem[h:CoolingSystemType="chiller" and ../../h:HVACDistribution/h:DistributionSystemType/h:HydronicDistribution/h:HydronicDistributionType[text()="water loop"]]'>
      <sch:assert role='ERROR' test='count(../h:HeatPump[h:HeatPumpType="water-loop-to-air"]/h:CoolingCapacity) = 1'>Expected 1 element(s) for xpath: ../HeatPump[HeatPumpType="water-loop-to-air"]/CoolingCapacity</sch:assert>
      <sch:assert role='ERROR' test='count(../h:HeatPump[h:HeatPumpType="water-loop-to-air"]/h:AnnualCoolingEfficiency[h:Units="EER"]/h:Value) = 1'>Expected 1 element(s) for xpath: ../HeatPump[HeatPumpType="water-loop-to-air"]/AnnualCoolingEfficiency[Units="EER"]/Value</sch:assert>
    </sch:rule>
  </sch:pattern>

  <sch:pattern>
    <sch:title>[CoolingSystemType=SharedCoolingTowerWLHP]</sch:title>
    <sch:rule context='/h:HPXML/h:Building/h:BuildingDetails/h:Systems/h:HVAC/h:HVACPlant/h:CoolingSystem[h:CoolingSystemType="cooling tower"]'>
      <sch:assert role='ERROR' test='count(../../../../h:BuildingSummary/h:BuildingConstruction[h:ResidentialFacilityType[text()="single-family attached" or text()="apartment unit"]]) = 1'>Expected 1 element(s) for xpath: ../../../../BuildingSummary/BuildingConstruction[ResidentialFacilityType[text()="single-family attached" or text()="apartment unit"]]</sch:assert>
      <sch:assert role='ERROR' test='count(../../h:HVACDistribution/h:DistributionSystemType/h:HydronicDistribution/h:HydronicDistributionType[text()="water loop"]) &gt;= 1'>Expected 1 or more element(s) for xpath: ../../HVACDistribution/DistributionSystemType/HydronicDistribution/HydronicDistributionType[text()="water loop"]</sch:assert> <!-- See [HVACDistribution] -->
      <sch:assert role='ERROR' test='count(h:DistributionSystem) = 1'>Expected 1 element(s) for xpath: DistributionSystem</sch:assert>
      <sch:assert role='ERROR' test='count(h:IsSharedSystem[text()="true"]) = 1'>Expected 1 element(s) for xpath: IsSharedSystem[text()="true"]</sch:assert>
      <sch:assert role='ERROR' test='count(h:NumberofUnitsServed) = 1'>Expected 1 element(s) for xpath: NumberofUnitsServed</sch:assert>
      <sch:assert role='ERROR' test='number(h:NumberofUnitsServed) &gt; 1 or not(h:NumberofUnitsServed)'>Expected NumberofUnitsServed to be greater than 1</sch:assert>
      <sch:assert role='ERROR' test='count(h:IntegratedHeatingSystemFuel) = 0'>Expected 0 element(s) for xpath: IntegratedHeatingSystemFuel</sch:assert>
      <sch:assert role='ERROR' test='count(h:extension/h:SharedLoopWatts) = 1'>Expected 1 element(s) for xpath: extension/SharedLoopWatts</sch:assert>
      <sch:assert role='ERROR' test='number(h:extension/h:SharedLoopWatts) &gt;= 0 or not(h:extension/h:SharedLoopWatts)'>Expected extension/SharedLoopWatts to be greater than or equal to 0</sch:assert>
      <sch:assert role='ERROR' test='count(../h:HeatPump[h:HeatPumpType="water-loop-to-air"]/h:CoolingCapacity) = 1'>Expected 1 element(s) for xpath: ../HeatPump[HeatPumpType="water-loop-to-air"]/CoolingCapacity</sch:assert>
      <sch:assert role='ERROR' test='count(../h:HeatPump[h:HeatPumpType="water-loop-to-air"]/h:AnnualCoolingEfficiency[h:Units="EER"]/h:Value) = 1'>Expected 1 element(s) for xpath: ../HeatPump[HeatPumpType="water-loop-to-air"]/AnnualCoolingEfficiency[Units="EER"]/Value</sch:assert>
    </sch:rule>
  </sch:pattern>

  <sch:pattern>
    <sch:title>[HeatPump]</sch:title>
    <sch:rule context='/h:HPXML/h:Building/h:BuildingDetails/h:Systems/h:HVAC/h:HVACPlant/h:HeatPump'>
      <sch:assert role='ERROR' test='count(../../h:HVACControl) = 1'>Expected 1 element(s) for xpath: ../../HVACControl</sch:assert> <!-- See [HVACControl=Heating] and/or [HVACControl=Cooling] -->
      <sch:assert role='ERROR' test='count(h:HeatPumpType) = 1'>Expected 1 element(s) for xpath: HeatPumpType</sch:assert> <!-- See [HeatPumpType=AirSource] or [HeatPumpType=MiniSplit] or [HeatPumpType=GroundSource] or [HeatPumpType=WaterLoop] or [HeatPumpType=PTHPorRoomACwithReverseCycle] -->
      <sch:assert role='ERROR' test='h:HeatPumpType[text()="air-to-air" or text()="mini-split" or text()="ground-to-air" or text()="water-loop-to-air" or text()="packaged terminal heat pump" or text()="room air conditioner with reverse cycle"] or not(h:HeatPumpType)'>Expected HeatPumpType to be 'air-to-air' or 'mini-split' or 'ground-to-air' or 'water-loop-to-air' or 'packaged terminal heat pump' or 'room air conditioner with reverse cycle'</sch:assert>
      <sch:assert role='ERROR' test='count(h:HeatPumpFuel) = 1'>Expected 1 element(s) for xpath: HeatPumpFuel</sch:assert>
      <sch:assert role='ERROR' test='h:HeatPumpFuel[text()="electricity"] or not(h:HeatPumpFuel)'>Expected HeatPumpFuel to be 'electricity'</sch:assert>
      <sch:assert role='ERROR' test='count(h:BackupType) &lt;= 1'>Expected 0 or 1 element(s) for xpath: BackupType</sch:assert> <!-- See [HeatPumpBackup] or [HeatPumpBackup=Integrated] or [HeatPumpBackup=Separate] -->
      <sch:assert role='ERROR' test='h:BackupType[text()="integrated" or text()="separate"] or not(h:BackupType)'>Expected BackupType to be 'integrated' or 'separate'</sch:assert>
    </sch:rule>
  </sch:pattern>

  <sch:pattern>
    <sch:title>[HeatPumpType=AirSource]</sch:title>
    <sch:rule context='/h:HPXML/h:Building/h:BuildingDetails/h:Systems/h:HVAC/h:HVACPlant/h:HeatPump[h:HeatPumpType="air-to-air"]'>
      <sch:assert role='ERROR' test='count(../../h:HVACDistribution/h:DistributionSystemType/h:AirDistribution/h:AirDistributionType[text()="regular velocity"]) + count(../../h:HVACDistribution/h:DistributionSystemType/h:Other[text()="DSE"]) &gt;= 1'>Expected 1 or more element(s) for xpath: ../../HVACDistribution/DistributionSystemType/AirDistribution/AirDistributionType[text()="regular velocity"] | ../../HVACDistribution/DistributionSystemType/Other[text()="DSE"]</sch:assert> <!-- See [HVACDistribution] -->
      <sch:assert role='ERROR' test='count(h:DistributionSystem) = 1'>Expected 1 element(s) for xpath: DistributionSystem</sch:assert>
      <sch:assert role='ERROR' test='count(h:HeatingCapacity) &lt;= 1'>Expected 0 or 1 element(s) for xpath: HeatingCapacity</sch:assert>
      <sch:assert role='ERROR' test='count(h:HeatingCapacity17F) &lt;= 1'>Expected 0 or 1 element(s) for xpath: HeatingCapacity17F</sch:assert>
      <sch:assert role='ERROR' test='number(h:HeatingCapacity17F) &lt;= number(h:HeatingCapacity) or not(h:HeatingCapacity17F) or not(h:HeatingCapacity)'>Expected HeatingCapacity17F to be less than or equal to HeatingCapacity</sch:assert>
      <sch:assert role='ERROR' test='count(h:CoolingCapacity) &lt;= 1'>Expected 0 or 1 element(s) for xpath: CoolingCapacity</sch:assert>
      <sch:assert role='ERROR' test='count(h:CompressorType) &lt;= 1'>Expected 0 or 1 element(s) for xpath: CompressorType</sch:assert>
      <sch:assert role='ERROR' test='h:CompressorType[text()="single stage" or text()="two stage" or text()="variable speed"] or not(h:CompressorType)'>Expected CompressorType to be 'single stage' or 'two stage' or 'variable speed'</sch:assert>
      <sch:assert role='ERROR' test='count(h:CompressorLockoutTemperature) &lt;= 1'>Expected 0 or 1 element(s) for xpath: CompressorLockoutTemperature</sch:assert>
      <sch:assert role='ERROR' test='count(h:CoolingSensibleHeatFraction) &lt;= 1'>Expected 0 or 1 element(s) for xpath: CoolingSensibleHeatFraction</sch:assert>
      <sch:assert role='ERROR' test='count(h:FractionHeatLoadServed) = 1'>Expected 1 element(s) for xpath: FractionHeatLoadServed</sch:assert>
      <sch:assert role='ERROR' test='count(h:FractionCoolLoadServed) = 1'>Expected 1 element(s) for xpath: FractionCoolLoadServed</sch:assert>
      <sch:assert role='ERROR' test='count(h:AnnualCoolingEfficiency[h:Units="SEER" or h:Units="SEER2"]/h:Value) = 1'>Expected 1 element(s) for xpath: AnnualCoolingEfficiency[Units="SEER" or Units="SEER2"]/Value</sch:assert>
      <sch:assert role='ERROR' test='count(h:AnnualHeatingEfficiency[h:Units="HSPF" or h:Units="HSPF2"]/h:Value) = 1'>Expected 1 element(s) for xpath: AnnualHeatingEfficiency[Units="HSPF" or Units="HSPF2"]/Value</sch:assert>
      <sch:assert role='ERROR' test='count(h:extension/h:FanPowerWattsPerCFM) &lt;= 1'>Expected 0 or 1 element(s) for xpath: extension/FanPowerWattsPerCFM</sch:assert>
      <sch:assert role='ERROR' test='number(h:extension/h:FanPowerWattsPerCFM) &gt;= 0 or not(h:extension/h:FanPowerWattsPerCFM)'>Expected extension/FanPowerWattsPerCFM to be greater than or equal to 0</sch:assert>
      <sch:assert role='ERROR' test='count(h:extension/h:AirflowDefectRatio) &lt;= 1'>Expected 0 or 1 element(s) for xpath: extension/AirflowDefectRatio</sch:assert> <!-- See [AirflowDefectRatio] -->
      <sch:assert role='ERROR' test='number(h:extension/h:AirflowDefectRatio) &gt;= -0.9 or not(h:extension/h:AirflowDefectRatio)'>Expected extension/AirflowDefectRatio to be greater than or equal to -0.9</sch:assert>
      <sch:assert role='ERROR' test='number(h:extension/h:AirflowDefectRatio) &lt;= 9 or not(h:extension/h:AirflowDefectRatio)'>Expected extension/AirflowDefectRatio to be less than or equal to 9</sch:assert>
      <sch:assert role='ERROR' test='count(h:extension/h:ChargeDefectRatio) &lt;= 1'>Expected 0 or 1 element(s) for xpath: extension/ChargeDefectRatio</sch:assert>
      <sch:assert role='ERROR' test='number(h:extension/h:ChargeDefectRatio) &gt;= -0.9 or not(h:extension/h:ChargeDefectRatio)'>Expected extension/ChargeDefectRatio to be greater than or equal to -0.9</sch:assert>
      <sch:assert role='ERROR' test='number(h:extension/h:ChargeDefectRatio) &lt;= 9 or not(h:extension/h:ChargeDefectRatio)'>Expected extension/ChargeDefectRatio to be less than or equal to 9</sch:assert>
      <!-- Warnings -->
      <sch:report role='WARN' test='number(h:AnnualCoolingEfficiency[h:Units="SEER"]/h:Value) &lt; 8'>SEER should typically be greater than or equal to 8.</sch:report>
      <sch:report role='WARN' test='number(h:AnnualCoolingEfficiency[h:Units="SEER2"]/h:Value) &lt; 8'>SEER2 should typically be greater than or equal to 8.</sch:report>
      <sch:report role='WARN' test='number(h:AnnualHeatingEfficiency[h:Units="HSPF"]/h:Value) &lt; 6'>HSPF should typically be greater than or equal to 6.</sch:report>
      <sch:report role='WARN' test='number(h:AnnualHeatingEfficiency[h:Units="HSPF2"]/h:Value) &lt; 6'>HSPF2 should typically be greater than or equal to 6.</sch:report>
      <sch:report role='WARN' test='number(h:HeatingCapacity) &lt;= 1000 and number(h:HeatingCapacity) &gt; 0 and h:HeatingCapacity'>Heating capacity should typically be greater than or equal to 1000 Btu/hr.</sch:report>
      <sch:report role='WARN' test='number(h:CoolingCapacity) &lt;= 1000 and number(h:CoolingCapacity) &gt; 0 and h:CoolingCapacity'>Cooling capacity should typically be greater than or equal to 1000 Btu/hr.</sch:report>
    </sch:rule>
  </sch:pattern>

  <sch:pattern>
    <sch:title>[HeatPumpType=MiniSplit]</sch:title>
    <sch:rule context='/h:HPXML/h:Building/h:BuildingDetails/h:Systems/h:HVAC/h:HVACPlant/h:HeatPump[h:HeatPumpType="mini-split"]'>
      <sch:assert role='ERROR' test='count(../../h:HVACDistribution/h:DistributionSystemType/h:AirDistribution/h:AirDistributionType[text()="regular velocity"]) + count(../../h:HVACDistribution/h:DistributionSystemType/h:Other[text()="DSE"]) &gt;= 0'>Expected 0 or more element(s) for xpath: ../../HVACDistribution/DistributionSystemType/AirDistribution/AirDistributionType[text()="regular velocity"] | ../../HVACDistribution/DistributionSystemType/Other[text()="DSE"]</sch:assert> <!-- See [HVACDistribution] -->
      <sch:assert role='ERROR' test='count(h:DistributionSystem) &lt;= 1'>Expected 0 or 1 element(s) for xpath: DistributionSystem</sch:assert>
      <sch:assert role='ERROR' test='count(h:HeatingCapacity) &lt;= 1'>Expected 0 or 1 element(s) for xpath: HeatingCapacity</sch:assert>
      <sch:assert role='ERROR' test='count(h:HeatingCapacity17F) &lt;= 1'>Expected 0 or 1 element(s) for xpath: HeatingCapacity17F</sch:assert>
      <sch:assert role='ERROR' test='number(h:HeatingCapacity17F) &lt;= number(h:HeatingCapacity) or not(h:HeatingCapacity17F) or not(h:HeatingCapacity)'>Expected HeatingCapacity17F to be less than or equal to HeatingCapacity</sch:assert>
      <sch:assert role='ERROR' test='count(h:CoolingCapacity) &lt;= 1'>Expected 0 or 1 element(s) for xpath: CoolingCapacity</sch:assert>
      <sch:assert role='ERROR' test='count(h:CompressorLockoutTemperature) &lt;= 1'>Expected 0 or 1 element(s) for xpath: CompressorLockoutTemperature</sch:assert>
      <sch:assert role='ERROR' test='count(h:CoolingSensibleHeatFraction) &lt;= 1'>Expected 0 or 1 element(s) for xpath: CoolingSensibleHeatFraction</sch:assert>
      <sch:assert role='ERROR' test='count(h:FractionHeatLoadServed) = 1'>Expected 1 element(s) for xpath: FractionHeatLoadServed</sch:assert>
      <sch:assert role='ERROR' test='count(h:FractionCoolLoadServed) = 1'>Expected 1 element(s) for xpath: FractionCoolLoadServed</sch:assert>
      <sch:assert role='ERROR' test='count(h:AnnualCoolingEfficiency[h:Units="SEER" or h:Units="SEER2"]/h:Value) = 1'>Expected 1 element(s) for xpath: AnnualCoolingEfficiency[Units="SEER" or Units="SEER2"]/Value</sch:assert>
      <sch:assert role='ERROR' test='count(h:AnnualHeatingEfficiency[h:Units="HSPF" or h:Units="HSPF2"]/h:Value) = 1'>Expected 1 element(s) for xpath: AnnualHeatingEfficiency[Units="HSPF" or Units="HSPF2"]/Value</sch:assert>
      <sch:assert role='ERROR' test='count(h:extension/h:FanPowerWattsPerCFM) &lt;= 1'>Expected 0 or 1 element(s) for xpath: extension/FanPowerWattsPerCFM</sch:assert>
      <sch:assert role='ERROR' test='number(h:extension/h:FanPowerWattsPerCFM) &gt;= 0 or not(h:extension/h:FanPowerWattsPerCFM)'>Expected extension/FanPowerWattsPerCFM to be greater than or equal to 0</sch:assert>
      <sch:assert role='ERROR' test='count(h:extension/h:AirflowDefectRatio) &lt;= 1'>Expected 0 or 1 element(s) for xpath: extension/AirflowDefectRatio</sch:assert> <!-- See [AirflowDefectRatio] -->
      <sch:assert role='ERROR' test='number(h:extension/h:AirflowDefectRatio) &gt;= -0.9 or not(h:extension/h:AirflowDefectRatio)'>Expected extension/AirflowDefectRatio to be greater than or equal to -0.9</sch:assert>
      <sch:assert role='ERROR' test='number(h:extension/h:AirflowDefectRatio) &lt;= 9 or not(h:extension/h:AirflowDefectRatio)'>Expected extension/AirflowDefectRatio to be less than or equal to 9</sch:assert>
      <sch:assert role='ERROR' test='count(h:extension/h:ChargeDefectRatio) &lt;= 1'>Expected 0 or 1 element(s) for xpath: extension/ChargeDefectRatio</sch:assert>
      <sch:assert role='ERROR' test='number(h:extension/h:ChargeDefectRatio) &gt;= -0.9 or not(h:extension/h:ChargeDefectRatio)'>Expected extension/ChargeDefectRatio to be greater than or equal to -0.9</sch:assert>
      <sch:assert role='ERROR' test='number(h:extension/h:ChargeDefectRatio) &lt;= 9 or not(h:extension/h:ChargeDefectRatio)'>Expected extension/ChargeDefectRatio to be less than or equal to 9</sch:assert>
      <!-- Warnings -->
      <sch:report role='WARN' test='number(h:AnnualCoolingEfficiency[h:Units="SEER"]/h:Value) &lt; 8'>SEER should typically be greater than or equal to 8.</sch:report>
      <sch:report role='WARN' test='number(h:AnnualCoolingEfficiency[h:Units="SEER2"]/h:Value) &lt; 8'>SEER2 should typically be greater than or equal to 8.</sch:report>
      <sch:report role='WARN' test='number(h:AnnualHeatingEfficiency[h:Units="HSPF"]/h:Value) &lt; 6'>HSPF should typically be greater than or equal to 6.</sch:report>
      <sch:report role='WARN' test='number(h:AnnualHeatingEfficiency[h:Units="HSPF2"]/h:Value) &lt; 6'>HSPF2 should typically be greater than or equal to 6.</sch:report>
      <sch:report role='WARN' test='number(h:HeatingCapacity) &lt;= 1000 and number(h:HeatingCapacity) &gt; 0 and h:HeatingCapacity'>Heating capacity should typically be greater than or equal to 1000 Btu/hr.</sch:report>
      <sch:report role='WARN' test='number(h:CoolingCapacity) &lt;= 1000 and number(h:CoolingCapacity) &gt; 0 and h:CoolingCapacity'>Cooling capacity should typically be greater than or equal to 1000 Btu/hr.</sch:report>
    </sch:rule>
  </sch:pattern>

  <sch:pattern>
    <sch:title>[HeatPumpType=GroundSource]</sch:title>
    <sch:rule context='/h:HPXML/h:Building/h:BuildingDetails/h:Systems/h:HVAC/h:HVACPlant/h:HeatPump[h:HeatPumpType="ground-to-air"]'>
      <sch:assert role='ERROR' test='count(../../h:HVACDistribution/h:DistributionSystemType/h:AirDistribution/h:AirDistributionType[text()="regular velocity"]) + count(../../h:HVACDistribution/h:DistributionSystemType/h:Other[text()="DSE"]) &gt;= 1'>Expected 1 or more element(s) for xpath: ../../HVACDistribution/DistributionSystemType/AirDistribution/AirDistributionType[text()="regular velocity"] | ../../HVACDistribution/DistributionSystemType/Other[text()="DSE"]</sch:assert> <!-- See [HVACDistribution] -->
      <sch:assert role='ERROR' test='count(h:IsSharedSystem) &lt;= 1'>Expected 0 or 1 element(s) for xpath: IsSharedSystem</sch:assert> <!-- See [HeatPumpType=GroundSourceWithSharedLoop] -->
      <sch:assert role='ERROR' test='count(h:DistributionSystem) = 1'>Expected 1 element(s) for xpath: DistributionSystem</sch:assert>
      <sch:assert role='ERROR' test='count(h:BackupHeatingSwitchoverTemperature) = 0'>Expected 0 element(s) for xpath: BackupHeatingSwitchoverTemperature</sch:assert>
      <sch:assert role='ERROR' test='count(h:HeatingCapacity) &lt;= 1'>Expected 0 or 1 element(s) for xpath: HeatingCapacity</sch:assert>
      <sch:assert role='ERROR' test='count(h:CoolingCapacity) &lt;= 1'>Expected 0 or 1 element(s) for xpath: CoolingCapacity</sch:assert>
      <sch:assert role='ERROR' test='count(h:CoolingSensibleHeatFraction) &lt;= 1'>Expected 0 or 1 element(s) for xpath: CoolingSensibleHeatFraction</sch:assert>
      <sch:assert role='ERROR' test='count(h:FractionHeatLoadServed) = 1'>Expected 1 element(s) for xpath: FractionHeatLoadServed</sch:assert>
      <sch:assert role='ERROR' test='count(h:FractionCoolLoadServed) = 1'>Expected 1 element(s) for xpath: FractionCoolLoadServed</sch:assert>
      <sch:assert role='ERROR' test='count(h:AnnualCoolingEfficiency[h:Units="EER"]/h:Value) = 1'>Expected 1 element(s) for xpath: AnnualCoolingEfficiency[Units="EER"]/Value</sch:assert>
      <sch:assert role='ERROR' test='count(h:AnnualHeatingEfficiency[h:Units="COP"]/h:Value) = 1'>Expected 1 element(s) for xpath: AnnualHeatingEfficiency[Units="COP"]/Value</sch:assert>
      <sch:assert role='ERROR' test='count(h:extension/h:PumpPowerWattsPerTon) &lt;= 1'>Expected 0 or 1 element(s) for xpath: extension/PumpPowerWattsPerTon</sch:assert>
      <sch:assert role='ERROR' test='number(h:extension/h:PumpPowerWattsPerTon) &gt;= 0 or not(h:extension/h:PumpPowerWattsPerTon)'>Expected extension/PumpPowerWattsPerTon to be greater than or equal to 0</sch:assert>
      <sch:assert role='ERROR' test='count(h:extension/h:FanPowerWattsPerCFM) &lt;= 1'>Expected 0 or 1 element(s) for xpath: extension/FanPowerWattsPerCFM</sch:assert>
      <sch:assert role='ERROR' test='number(h:extension/h:FanPowerWattsPerCFM) &gt;= 0 or not(h:extension/h:FanPowerWattsPerCFM)'>Expected extension/FanPowerWattsPerCFM to be greater than or equal to 0</sch:assert>
      <sch:assert role='ERROR' test='count(h:extension/h:AirflowDefectRatio) &lt;= 1'>Expected 0 or 1 element(s) for xpath: extension/AirflowDefectRatio</sch:assert> <!-- See [AirflowDefectRatio] -->
      <sch:assert role='ERROR' test='number(h:extension/h:AirflowDefectRatio) &gt;= -0.9 or not(h:extension/h:AirflowDefectRatio)'>Expected extension/AirflowDefectRatio to be greater than or equal to -0.9</sch:assert>
      <sch:assert role='ERROR' test='number(h:extension/h:AirflowDefectRatio) &lt;= 9 or not(h:extension/h:AirflowDefectRatio)'>Expected extension/AirflowDefectRatio to be less than or equal to 9</sch:assert>
      <sch:assert role='ERROR' test='count(h:extension/h:ChargeDefectRatio) &lt;= 1'>Expected 0 or 1 element(s) for xpath: extension/ChargeDefectRatio</sch:assert>
      <sch:assert role='ERROR' test='number(h:extension/h:ChargeDefectRatio) &gt;= -0.9 or not(h:extension/h:ChargeDefectRatio)'>Expected extension/ChargeDefectRatio to be greater than or equal to -0.9</sch:assert>
      <sch:assert role='ERROR' test='number(h:extension/h:ChargeDefectRatio) &lt;= 9 or not(h:extension/h:ChargeDefectRatio)'>Expected extension/ChargeDefectRatio to be less than or equal to 9</sch:assert>
      <!-- Warnings -->
      <sch:report role='WARN' test='number(h:AnnualCoolingEfficiency[h:Units="EER"]/h:Value) &lt; 8'>EER should typically be greater than or equal to 8.</sch:report>
      <sch:report role='WARN' test='number(h:AnnualHeatingEfficiency[h:Units="COP"]/h:Value) &lt; 2'>COP should typically be greater than or equal to 2.</sch:report>
      <sch:report role='WARN' test='number(h:HeatingCapacity) &lt;= 1000 and number(h:HeatingCapacity) &gt; 0 and h:HeatingCapacity'>Heating capacity should typically be greater than or equal to 1000 Btu/hr.</sch:report>
      <sch:report role='WARN' test='number(h:CoolingCapacity) &lt;= 1000 and number(h:CoolingCapacity) &gt; 0 and h:CoolingCapacity'>Cooling capacity should typically be greater than or equal to 1000 Btu/hr.</sch:report>
    </sch:rule>
  </sch:pattern>
  
  <sch:pattern>
    <sch:title>[HeatPumpType=GroundSourceWithSharedLoop]</sch:title>
    <sch:rule context='/h:HPXML/h:Building/h:BuildingDetails/h:Systems/h:HVAC/h:HVACPlant/h:HeatPump[h:HeatPumpType="ground-to-air" and h:IsSharedSystem="true"]'>
      <sch:assert role='ERROR' test='count(../../../../h:BuildingSummary/h:BuildingConstruction[h:ResidentialFacilityType[text()="single-family attached" or text()="apartment unit"]]) = 1'>Expected 1 element(s) for xpath: ../../../../BuildingSummary/BuildingConstruction[ResidentialFacilityType[text()="single-family attached" or text()="apartment unit"]]</sch:assert>
      <sch:assert role='ERROR' test='count(h:NumberofUnitsServed) = 1'>Expected 1 element(s) for xpath: NumberofUnitsServed</sch:assert>
      <sch:assert role='ERROR' test='number(h:NumberofUnitsServed) &gt; 1 or not(h:NumberofUnitsServed)'>Expected NumberofUnitsServed to be greater than 1</sch:assert>
      <sch:assert role='ERROR' test='count(h:extension/h:SharedLoopWatts) = 1'>Expected 1 element(s) for xpath: extension/SharedLoopWatts</sch:assert>
      <sch:assert role='ERROR' test='number(h:extension/h:SharedLoopWatts) &gt;= 0 or not(h:extension/h:SharedLoopWatts)'>Expected extension/SharedLoopWatts to be greater than or equal to 0</sch:assert>
    </sch:rule>
  </sch:pattern>

  <sch:pattern>
    <sch:title>[HeatPumpType=WaterLoop]</sch:title>
    <sch:rule context='/h:HPXML/h:Building/h:BuildingDetails/h:Systems/h:HVAC/h:HVACPlant/h:HeatPump[h:HeatPumpType="water-loop-to-air"]'>
      <sch:assert role='ERROR' test='count(../../h:HVACDistribution/h:DistributionSystemType/h:AirDistribution/h:AirDistributionType[text()="regular velocity"]) + count(../../h:HVACDistribution/h:DistributionSystemType/h:Other[text()="DSE"]) &gt;= 1'>Expected 1 or more element(s) for xpath: ../../HVACDistribution/DistributionSystemType/AirDistribution/AirDistributionType[text()="regular velocity"] | ../../HVACDistribution/DistributionSystemType/Other[text()="DSE"]</sch:assert> <!-- See [HVACDistribution] -->
      <sch:assert role='ERROR' test='count(../h:HeatingSystem[h:HeatingSystemType/h:Boiler and h:IsSharedSystem="true"]) + count(../h:CoolingSystem[(h:CoolingSystemType="chiller" or h:CoolingSystemType="cooling tower") and h:IsSharedSystem="true"]) &gt;= 1'>Expected 1 or more element(s) for xpath: ../HeatingSystem[HeatingSystemType/Boiler and IsSharedSystem="true"] | ../CoolingSystem[(CoolingSystemType="chiller" or CoolingSystemType="cooling tower") and IsSharedSystem="true"]</sch:assert>
      <sch:assert role='ERROR' test='count(../../h:HVACDistribution/h:DistributionSystemType/h:HydronicDistribution/h:HydronicDistributionType[text()="water loop"]) &gt;= 1'>Expected 1 or more element(s) for xpath: ../../HVACDistribution/DistributionSystemType/HydronicDistribution[HydronicDistributionType="water loop"]</sch:assert>
    </sch:rule>
  </sch:pattern>

  <sch:pattern>
    <sch:title>[HeatPumpType=PTHPorRoomACwithReverseCycle]</sch:title>
    <sch:rule context='/h:HPXML/h:Building/h:BuildingDetails/h:Systems/h:HVAC/h:HVACPlant/h:HeatPump[h:HeatPumpType="packaged terminal heat pump" or h:HeatPumpType="room air conditioner with reverse cycle"]'>
      <sch:assert role='ERROR' test='count(h:DistributionSystem) = 0'>Expected 0 element(s) for xpath: DistributionSystem</sch:assert>
      <sch:assert role='ERROR' test='count(h:HeatingCapacity) &lt;= 1'>Expected 0 or 1 element(s) for xpath: HeatingCapacity</sch:assert>
      <sch:assert role='ERROR' test='count(h:CoolingCapacity) &lt;= 1'>Expected 0 or 1 element(s) for xpath: CoolingCapacity</sch:assert>
      <sch:assert role='ERROR' test='count(h:CompressorLockoutTemperature) &lt;= 1'>Expected 0 or 1 element(s) for xpath: CompressorLockoutTemperature</sch:assert>
      <sch:assert role='ERROR' test='count(h:AnnualCoolingEfficiency[h:Units="EER" or h:Units="CEER"]/h:Value) = 1'>Expected 1 element(s) for xpath: AnnualCoolingEfficiency[Units="EER" or Units="CEER"]/Value</sch:assert>
      <sch:assert role='ERROR' test='count(h:AnnualHeatingEfficiency[h:Units="COP"]/h:Value) = 1'>Expected 1 element(s) for xpath: AnnualHeatingEfficiency[Units="COP"]/Value</sch:assert>
      <sch:assert role='ERROR' test='count(h:CoolingSensibleHeatFraction) &lt;= 1'>Expected 0 or 1 element(s) for xpath: CoolingSensibleHeatFraction</sch:assert>
      <sch:assert role='ERROR' test='count(h:FractionHeatLoadServed) = 1'>Expected 1 element(s) for xpath: FractionHeatLoadServed</sch:assert>
      <sch:assert role='ERROR' test='count(h:FractionCoolLoadServed) = 1'>Expected 1 element(s) for xpath: FractionCoolLoadServed</sch:assert>
      <!-- Warnings -->
      <sch:report role='WARN' test='number(h:HeatingCapacity) &lt;= 1000 and number(h:HeatingCapacity) &gt; 0 and h:HeatingCapacity'>Heating capacity should typically be greater than or equal to 1000 Btu/hr.</sch:report>
      <sch:report role='WARN' test='number(h:CoolingCapacity) &lt;= 1000 and number(h:CoolingCapacity) &gt; 0 and h:CoolingCapacity'>Cooling capacity should typically be greater than or equal to 1000 Btu/hr.</sch:report>
    </sch:rule>
  </sch:pattern>
  
  <sch:pattern>
    <sch:title>[HeatPumpBackup=Integrated]</sch:title>
    <sch:rule context='/h:HPXML/h:Building/h:BuildingDetails/h:Systems/h:HVAC/h:HVACPlant/h:HeatPump[h:BackupType="integrated" or h:BackupSystemFuel]'>
      <sch:assert role='ERROR' test='count(h:BackupType[text()="integrated"]) = 1'>Expected 1 element(s) for xpath: BackupType[text()="integrated"]</sch:assert>
      <sch:assert role='ERROR' test='count(h:BackupSystemFuel) = 1'>Expected 1 element(s) for xpath: BackupSystemFuel</sch:assert>
      <sch:assert role='ERROR' test='h:BackupSystemFuel[text()="electricity" or text()="natural gas" or text()="fuel oil" or text()="fuel oil 1" or text()="fuel oil 2" or text()="fuel oil 4" or text()="fuel oil 5/6" or text()="diesel" or text()="propane" or text()="kerosene" or text()="coal" or text()="coke" or text()="bituminous coal" or text()="wood" or text()="wood pellets"] or not(h:BackupSystemFuel)'>Expected BackupSystemFuel to be 'electricity' or 'natural gas' or 'fuel oil' or 'fuel oil 1' or 'fuel oil 2' or 'fuel oil 4' or 'fuel oil 5/6' or 'diesel' or 'propane' or 'kerosene' or 'coal' or 'coke' or 'bituminous coal' or 'wood' or 'wood pellets'</sch:assert>
      <sch:assert role='ERROR' test='count(h:BackupAnnualHeatingEfficiency[h:Units="Percent" or h:Units="AFUE"]/h:Value) = 1'>Expected 1 element(s) for xpath: BackupAnnualHeatingEfficiency[Units="Percent" or Units="AFUE"]/Value</sch:assert>
      <sch:assert role='ERROR' test='number(h:BackupAnnualHeatingEfficiency[h:Units="Percent" or h:Units="AFUE"]/h:Value) &lt;= 1 or not(h:BackupAnnualHeatingEfficiency[h:Units="Percent" or h:Units="AFUE"]/h:Value)'>Expected BackupAnnualHeatingEfficiency[Units="Percent" or Units="AFUE"]/Value to be less than or equal to 1</sch:assert>
      <sch:assert role='ERROR' test='count(h:BackupHeatingCapacity) &lt;= 1'>Expected 0 or 1 element(s) for xpath: BackupHeatingCapacity</sch:assert>
      <!-- Warnings -->
      <sch:report role='WARN' test='number(h:BackupAnnualHeatingEfficiency[h:Units="Percent"]/h:Value) &lt; 0.5'>Percent efficiency should typically be greater than or equal to 0.5.</sch:report>
      <sch:report role='WARN' test='number(h:BackupAnnualHeatingEfficiency[h:Units="AFUE"]/h:Value) &lt; 0.5'>AFUE should typically be greater than or equal to 0.5.</sch:report>
      <sch:report role='WARN' test='number(h:BackupHeatingCapacity) &lt;= 1000 and number(h:BackupHeatingCapacity) &gt; 0 and h:BackupHeatingCapacity'>Backup heating capacity should typically be greater than or equal to 1000 Btu/hr.</sch:report>
    </sch:rule>
  </sch:pattern>

  <sch:pattern>
    <sch:title>[HeatPumpBackup=Separate]</sch:title>
    <sch:rule context='/h:HPXML/h:Building/h:BuildingDetails/h:Systems/h:HVAC/h:HVACPlant/h:HeatPump[h:BackupType="separate" or h:BackupSystem]'>
      <sch:assert role='ERROR' test='sum(../*/h:FractionHeatLoadServed) &lt;= 1.01 and sum(../*/h:FractionHeatLoadServed) &gt;= 0.99'>Expected sum(FractionHeatLoadServed) to be 1</sch:assert>
      <sch:assert role='ERROR' test='count(h:BackupType[text()="separate"]) = 1'>Expected 1 element(s) for xpath: BackupType[text()="separate"]</sch:assert>
      <sch:assert role='ERROR' test='count(h:BackupSystem) = 1'>Expected 1 element(s) for xpath: BackupSystem</sch:assert>
    </sch:rule>
  </sch:pattern>

  <sch:pattern>
    <sch:title>[HeatPumpBackup]</sch:title>
    <sch:rule context='/h:HPXML/h:Building/h:BuildingDetails/h:Systems/h:HVAC/h:HVACPlant/h:HeatPump[h:BackupType]'>
      <sch:assert role='ERROR' test='count(h:BackupHeatingSwitchoverTemperature) + count(h:CompressorLockoutTemperature) &lt;= 1'>Expected 0 or 1 element(s) for xpath: BackupHeatingSwitchoverTemperature | CompressorLockoutTemperature</sch:assert>
      <sch:assert role='ERROR' test='count(h:BackupHeatingSwitchoverTemperature) + count(h:BackupHeatingLockoutTemperature) &lt;= 1'>Expected 0 or 1 element(s) for xpath: BackupHeatingSwitchoverTemperature | BackupHeatingLockoutTemperature</sch:assert>
      <sch:assert role='ERROR' test='number(h:CompressorLockoutTemperature) &lt; number(h:BackupHeatingLockoutTemperature) or not(h:CompressorLockoutTemperature) or not (h:BackupHeatingLockoutTemperature)'>Expected CompressorLockoutTemperature to be less than BackupHeatingLockoutTemperature</sch:assert>
      <!-- Warnings -->
      <sch:report role='WARN' test='number(h:BackupHeatingSwitchoverTemperature) &lt; 30'>BackupHeatingSwitchoverTemperature is below 30 deg-F; this may result in significant unmet hours if the heat pump does not have sufficient capacity.</sch:report>
      <sch:report role='WARN' test='number(h:BackupHeatingLockoutTemperature) &lt; 30'>BackupHeatingLockoutTemperature is below 30 deg-F; this may result in significant unmet hours if the heat pump does not have sufficient capacity.</sch:report>
    </sch:rule>
  </sch:pattern>

  <sch:pattern>
<<<<<<< HEAD
    <sch:title>[HVACControl]</sch:title>
    <sch:rule context='/h:HPXML/h:Building/h:BuildingDetails/h:Systems/h:HVAC/h:HVACControl'>
      <sch:assert role='ERROR' test='count(h:extension/h:OnOffThermostatDeadbandTemperature) &lt;= 1'>Expected 0 or 1 element(s) for xpath: extension/OnOffThermostatDeadbandTemperature</sch:assert> <!-- deg F, specify a positive value of deadband between setpoint and cutout temperature to model on/off thermostat behavior. The same value applies to both heating and cooling. See [HVACControl=DeadbandControl] -->
      <sch:assert role='ERROR' test='number(h:extension/h:OnOffThermostatDeadbandTemperature) &gt;= 0 or not(h:extension/h:OnOffThermostatDeadbandTemperature)'>Expected extension/OnOffThermostatDeadbandTemperature to be greater than or equal to 0</sch:assert>
    </sch:rule>
  </sch:pattern>
  
  <sch:pattern>
    <sch:title>[HVACControl=DeadbandControl]</sch:title>
    <sch:rule context='/h:HPXML/h:Building/h:BuildingDetails/h:Systems/h:HVAC/h:HVACControl[number(h:extension/h:OnOffThermostatDeadbandTemperature) &gt; 0]'>
      <sch:assert role='ERROR' test='count(../h:HVACPlant/h:CoolingSystem[h:FractionCoolLoadServed > 0]) + count(../h:HVACPlant/h:HeatPump[h:FractionCoolLoadServed > 0]) &lt;= 1'>Expected at maximum one cooling system</sch:assert>
      <sch:assert role='ERROR' test='count(../h:HVACPlant/h:HeatingSystem[h:FractionHeatLoadServed > 0]) + count(../h:HVACPlant/h:HeatPump[h:FractionHeatLoadServed > 0]) &lt;= 1'>Expected at maximum one heating system</sch:assert>
      <sch:assert role='ERROR' test='../h:HVACPlant/h:CoolingSystem/h:CoolingSystemType[text()="central air conditioner" or text()="room air conditioner" or text()="packaged terminal air conditioner"] or ../h:HVACPlant/h:HeatPump/h:HeatPumpType[text() = "air-to-air"] or count(../h:HVACPlant/*/h:FractionCoolLoadServed) = 0'>Unexpected cooling system types, only support single speed dx systems</sch:assert>
      <sch:assert role='ERROR' test='sum(../h:HVACPlant/*/h:FractionHeatLoadServed) &gt;= 0.99 or count(../h:HVACPlant/*/h:FractionHeatLoadServed) = 0'>Expected sum(FractionHeatLoadServed) to be equal to 1</sch:assert>
      <sch:assert role='ERROR' test='sum(../h:HVACPlant/*/h:FractionCoolLoadServed) &gt;= 0.99 or count(../h:HVACPlant/*/h:FractionCoolLoadServed) = 0'>Expected sum(FractionCoolLoadServed) to be equal to 1</sch:assert>
      <sch:report role='WARN' test='number(../../../../../h:SoftwareInfo/h:extension/h:SimulationControl/h:Timestep) &gt; 1'>Timestep should be 1; simulation will continue without deadband control.</sch:report>
      <sch:report role='WARN' test='number(../../../../../h:SoftwareInfo/h:extension/h:SimulationControl/h:TemperatureCapacitanceMultiplier) &lt;= 1'>TemperatureCapacitanceMultiplier should typically be greater than 1.</sch:report>
      <sch:report role='WARN' test='count(../h:HVACPlant/*/h:CompressorType[text()="two stage" or text()="variable speed"]) &gt; 0'>Expected single speed DX systems to be modeled; simulation will continue without deadband control.</sch:report>
    </sch:rule>
  </sch:pattern>
=======
    <sch:title>[AirflowDefectRatio]</sch:title>
    <sch:rule context='/h:HPXML/h:Building/h:BuildingDetails/h:Systems/h:HVAC/h:HVACPlant/*[not(h:DistributionSystem)]'>
      <sch:assert role='ERROR' test='number(h:extension/h:AirflowDefectRatio) = 0 or not(h:extension/h:AirflowDefectRatio)'>Expected extension/AirflowDefectRatio to be 0</sch:assert>
    </sch:rule>
  </sch:pattern>      
>>>>>>> b3a44abe

  <sch:pattern>
    <sch:title>[HVACControl=Heating]</sch:title>
    <sch:rule context='/h:HPXML/h:Building/h:BuildingDetails/h:Systems/h:HVAC/h:HVACControl[sum(../h:HVACPlant/*/h:FractionHeatLoadServed) > 0]'>
      <sch:assert role='ERROR' test='count(h:SetpointTempHeatingSeason) + count(h:extension/h:WeekdaySetpointTempsHeatingSeason) &lt;= 1'>Expected 0 or 1 element(s) for xpath: SetpointTempHeatingSeason | extension/WeekdaySetpointTempsHeatingSeason</sch:assert>
      <sch:assert role='ERROR' test='count(h:SetpointTempHeatingSeason) + count(h:extension/h:WeekendSetpointTempsHeatingSeason) &lt;= 1'>Expected 0 or 1 element(s) for xpath: SetpointTempHeatingSeason | extension/WeekendSetpointTempsHeatingSeason</sch:assert>
      <sch:assert role='ERROR' test='count(h:SetbackTempHeatingSeason) + count(h:extension/h:WeekdaySetpointTempsHeatingSeason) &lt;= 1'>Expected 0 or 1 element(s) for xpath: SetbackTempHeatingSeason | extension/WeekdaySetpointTempsHeatingSeason</sch:assert> <!-- See [HVACControl=HeatingSetback] -->
      <sch:assert role='ERROR' test='count(h:SetbackTempHeatingSeason) + count(h:extension/h:WeekendSetpointTempsHeatingSeason) &lt;= 1'>Expected 0 or 1 element(s) for xpath: SetbackTempHeatingSeason | extension/WeekendSetpointTempsHeatingSeason</sch:assert> <!-- See [HVACControl=HeatingSetback] -->
      <sch:assert role='ERROR' test='count(h:HeatingSeason) &lt;= 1'>Expected 0 or 1 element(s) for xpath: Heating</sch:assert> <!-- See [HVACControl=HeatingSeason] -->
      <!-- Warnings -->
      <sch:report role='WARN' test='number(h:SetpointTempHeatingSeason) &lt; 58'>Heating setpoint should typically be greater than or equal to 58 deg-F.</sch:report>
      <sch:report role='WARN' test='number(h:SetpointTempHeatingSeason) &gt; 76'>Heating setpoint should typically be less than or equal to 76 deg-F.</sch:report>
    </sch:rule>
  </sch:pattern>

  <sch:pattern>
    <sch:title>[HVACControl=HeatingSetback]</sch:title>
    <sch:rule context='/h:HPXML/h:Building/h:BuildingDetails/h:Systems/h:HVAC/h:HVACControl[h:SetbackTempHeatingSeason]'>
      <sch:assert role='ERROR' test='count(h:TotalSetbackHoursperWeekHeating) = 1'>Expected 1 element(s) for xpath: TotalSetbackHoursperWeekHeating</sch:assert>
      <sch:assert role='ERROR' test='count(h:extension/h:SetbackStartHourHeating) &lt;= 1'>Expected 0 or 1 element(s) for xpath: extension/SetbackStartHourHeating</sch:assert> <!-- 0 = midnight. 12 = noon -->
      <sch:assert role='ERROR' test='number(h:extension/h:SetbackStartHourHeating) &gt;= 0 or not(h:extension/h:SetbackStartHourHeating)'>Expected extension/SetbackStartHourHeating to be greater than or equal to 0</sch:assert>
      <sch:assert role='ERROR' test='number(h:extension/h:SetbackStartHourHeating) &lt;= 23 or not(h:extension/h:SetbackStartHourHeating)'>Expected extension/SetbackStartHourHeating to be less than or equal to 23</sch:assert>
    </sch:rule>
  </sch:pattern>

  <sch:pattern>
    <sch:title>[HVACControl=HeatingSeason]</sch:title>
    <sch:rule context='/h:HPXML/h:Building/h:BuildingDetails/h:Systems/h:HVAC/h:HVACControl/h:HeatingSeason'>
      <sch:assert role='ERROR' test='count(h:BeginMonth) = 1'>Expected 1 element(s) for xpath: BeginMonth</sch:assert> <!-- integer -->
      <sch:assert role='ERROR' test='count(h:BeginDayOfMonth) = 1'>Expected 1 element(s) for xpath: BeginDayOfMonth</sch:assert> <!-- integer -->
      <sch:assert role='ERROR' test='count(h:EndMonth) = 1'>Expected 1 element(s) for xpath: EndMonth</sch:assert> <!-- integer -->
      <sch:assert role='ERROR' test='count(h:EndDayOfMonth) = 1'>Expected 1 element(s) for xpath: EndDayOfMonth</sch:assert> <!-- integer -->
    </sch:rule>
  </sch:pattern>

  <sch:pattern>
    <sch:title>[HVACControl=Cooling]</sch:title>
    <sch:rule context='/h:HPXML/h:Building/h:BuildingDetails/h:Systems/h:HVAC/h:HVACControl[sum(../h:HVACPlant/*/h:FractionCoolLoadServed) > 0]'>
      <sch:assert role='ERROR' test='count(h:SetpointTempCoolingSeason) + count(h:extension/h:WeekdaySetpointTempsCoolingSeason) &lt;= 1'>Expected 0 or 1 element(s) for xpath: SetpointTempCoolingSeason | extension/WeekdaySetpointTempsCoolingSeason</sch:assert>
      <sch:assert role='ERROR' test='count(h:SetpointTempCoolingSeason) + count(h:extension/h:WeekendSetpointTempsCoolingSeason) &lt;= 1'>Expected 0 or 1 element(s) for xpath: SetpointTempCoolingSeason | extension/WeekendSetpointTempsCoolingSeason</sch:assert>
      <sch:assert role='ERROR' test='count(h:SetupTempCoolingSeason) + count(h:extension/h:WeekdaySetpointTempsCoolingSeason) &lt;= 1'>Expected 0 or 1 element(s) for xpath: SetupTempCoolingSeason | extension/WeekdaySetpointTempsCoolingSeason</sch:assert> <!-- See [HVACControl=CoolingSetup] -->
      <sch:assert role='ERROR' test='count(h:SetupTempCoolingSeason) + count(h:extension/h:WeekendSetpointTempsCoolingSeason) &lt;= 1'>Expected 0 or 1 element(s) for xpath: SetupTempCoolingSeason | extension/WeekendSetpointTempsCoolingSeason</sch:assert> <!-- See [HVACControl=CoolingSetup] -->
      <sch:assert role='ERROR' test='count(h:extension/h:CeilingFanSetpointTempCoolingSeasonOffset) &lt;= 1'>Expected 0 or 1 element(s) for xpath: extension/CeilingFanSetpointTempCoolingSeasonOffset</sch:assert> <!-- deg F -->
      <sch:assert role='ERROR' test='count(h:CoolingSeason) &lt;= 1'>Expected 0 or 1 element(s) for xpath: Cooling</sch:assert> <!-- See [HVACControl=CoolingSeason] -->
      <!-- Warnings -->
      <sch:report role='WARN' test='number(h:SetpointTempCoolingSeason) &lt; 68'>Cooling setpoint should typically be greater than or equal to 68 deg-F.</sch:report>
      <sch:report role='WARN' test='number(h:SetpointTempCoolingSeason) &gt; 86'>Cooling setpoint should typically be less than or equal to 86 deg-F.</sch:report>
    </sch:rule>
  </sch:pattern>

  <sch:pattern>
    <sch:title>[HVACControl=CoolingSetup]</sch:title>
    <sch:rule context='/h:HPXML/h:Building/h:BuildingDetails/h:Systems/h:HVAC/h:HVACControl[h:SetupTempCoolingSeason]'>
      <sch:assert role='ERROR' test='count(h:TotalSetupHoursperWeekCooling) = 1'>Expected 1 element(s) for xpath: TotalSetupHoursperWeekCooling</sch:assert>
      <sch:assert role='ERROR' test='count(h:extension/h:SetupStartHourCooling) &lt;= 1'>Expected 0 or 1 element(s) for xpath: extension/SetupStartHourCooling</sch:assert> <!-- 0 = midnight. 12 = noon -->
      <sch:assert role='ERROR' test='number(h:extension/h:SetupStartHourCooling) &gt;= 0 or not(h:extension/h:SetupStartHourCooling)'>Expected extension/SetupStartHourCooling to be greater than or equal to 0</sch:assert>
      <sch:assert role='ERROR' test='number(h:extension/h:SetupStartHourCooling) &lt;= 23 or not(h:extension/h:SetupStartHourCooling)'>Expected extension/SetupStartHourCooling to be less than or equal to 23</sch:assert>
    </sch:rule>
  </sch:pattern>

  <sch:pattern>
    <sch:title>[HVACControl=CoolingSeason]</sch:title>
    <sch:rule context='/h:HPXML/h:Building/h:BuildingDetails/h:Systems/h:HVAC/h:HVACControl/h:CoolingSeason'>      
      <sch:assert role='ERROR' test='count(h:BeginMonth) = 1'>Expected 1 element(s) for xpath: BeginMonth</sch:assert> <!-- integer -->
      <sch:assert role='ERROR' test='count(h:BeginDayOfMonth) = 1'>Expected 1 element(s) for xpath: BeginDayOfMonth</sch:assert> <!-- integer -->
      <sch:assert role='ERROR' test='count(h:EndMonth) = 1'>Expected 1 element(s) for xpath: EndMonth</sch:assert> <!-- integer -->
      <sch:assert role='ERROR' test='count(h:EndDayOfMonth) = 1'>Expected 1 element(s) for xpath: EndDayOfMonth</sch:assert> <!-- integer -->
    </sch:rule>
  </sch:pattern>

  <sch:pattern>
    <sch:title>[HVACDistribution]</sch:title>
    <sch:rule context='/h:HPXML/h:Building/h:BuildingDetails/h:Systems/h:HVAC/h:HVACDistribution'>
      <sch:assert role='ERROR' test='count(h:DistributionSystemType[h:AirDistribution | h:HydronicDistribution | h:Other[text()="DSE"]]) = 1'>Expected 1 element(s) for xpath: DistributionSystemType[AirDistribution | HydronicDistribution | Other[text()="DSE"]]</sch:assert> <!-- See [HVACDistributionType=Air] or [HVACDistributionType=Hydronic] or [HVACDistributionType=DSE] -->
    </sch:rule>
  </sch:pattern>

  <sch:pattern>
    <sch:title>[HVACDistributionType=Air]</sch:title>
    <sch:rule context='/h:HPXML/h:Building/h:BuildingDetails/h:Systems/h:HVAC/h:HVACDistribution/h:DistributionSystemType/h:AirDistribution'>
      <sch:assert role='ERROR' test='count(h:AirDistributionType) = 1'>Expected 1 element(s) for xpath: AirDistributionType</sch:assert>
      <sch:assert role='ERROR' test='h:AirDistributionType[text()="regular velocity" or text()="gravity" or text()="fan coil"] or not(h:AirDistributionType)'>Expected AirDistributionType to be 'regular velocity' or 'gravity' or 'fan coil'</sch:assert> <!-- See [AirDistributionType=RegularVelocityOrGravity] or [AirDistributionType=FanCoil] -->
      <sch:assert role='ERROR' test='count(h:Ducts) &gt;= 0'>Expected 0 or more element(s) for xpath: Ducts</sch:assert> <!-- See [HVACDuct] -->
      <!-- Sum Checks -->
      <sch:assert role='ERROR' test='(sum(h:Ducts[h:DuctType="supply"]/h:FractionDuctArea) &gt;= 0.99 and sum(h:Ducts[h:DuctType="supply"]/h:FractionDuctArea) &lt;= 1.01) or count(h:Ducts[h:DuctType="supply"]/h:FractionDuctArea) = 0'>Expected sum(Ducts/FractionDuctArea) for DuctType="supply" to be 1</sch:assert>
      <sch:assert role='ERROR' test='(sum(h:Ducts[h:DuctType="return"]/h:FractionDuctArea) &gt;= 0.99 and sum(h:Ducts[h:DuctType="return"]/h:FractionDuctArea) &lt;= 1.01) or count(h:Ducts[h:DuctType="return"]/h:FractionDuctArea) = 0'>Expected sum(Ducts/FractionDuctArea) for DuctType="return" to be 1</sch:assert>
      <!-- Warnings -->
      <sch:report role='WARN' test='sum(h:DuctLeakageMeasurement/h:DuctLeakage[h:Units="CFM25" and h:TotalOrToOutside="to outside"]/h:Value) &gt; 0.04 * number(../../../../../h:BuildingSummary/h:BuildingConstruction/h:ConditionedFloorArea) and sum(h:Ducts[h:DuctLocation[text()!="living space" and text()!="basement - conditioned" and text()!="crawlspace - conditioned"]]/h:FractionDuctArea) = 0 and sum(h:Ducts[h:DuctLocation[text()!="living space" and text()!="basement - conditioned" and text()!="crawlspace - conditioned"]]/h:DuctSurfaceArea) = 0 and count(h:Ducts[h:FractionDuctArea | h:DuctSurfaceArea]) &gt; 0'>Ducts are entirely within conditioned space but there is moderate leakage to the outside. Leakage to the outside is typically zero or near-zero in these situations, consider revising leakage values. Leakage will be modeled as heat lost to the ambient environment.</sch:report>
      <sch:report role='WARN' test='sum(h:DuctLeakageMeasurement/h:DuctLeakage[h:Units="CFM50" and h:TotalOrToOutside="to outside"]/h:Value) &gt; 0.06 * number(../../../../../h:BuildingSummary/h:BuildingConstruction/h:ConditionedFloorArea) and sum(h:Ducts[h:DuctLocation[text()!="living space" and text()!="basement - conditioned" and text()!="crawlspace - conditioned"]]/h:FractionDuctArea) = 0 and sum(h:Ducts[h:DuctLocation[text()!="living space" and text()!="basement - conditioned" and text()!="crawlspace - conditioned"]]/h:DuctSurfaceArea) = 0 and count(h:Ducts[h:FractionDuctArea | h:DuctSurfaceArea]) &gt; 0'>Ducts are entirely within conditioned space but there is moderate leakage to the outside. Leakage to the outside is typically zero or near-zero in these situations, consider revising leakage values. Leakage will be modeled as heat lost to the ambient environment.</sch:report>
      <sch:report role='WARN' test='sum(h:DuctLeakageMeasurement/h:DuctLeakage[h:Units="Percent" and h:TotalOrToOutside="to outside"]/h:Value) &gt; 0.05 and sum(h:Ducts[h:DuctLocation[text()!="living space" and text()!="basement - conditioned" and text()!="crawlspace - conditioned"]]/h:FractionDuctArea) = 0 and sum(h:Ducts[h:DuctLocation[text()!="living space" and text()!="basement - conditioned" and text()!="crawlspace - conditioned"]]/h:DuctSurfaceArea) = 0 and count(h:Ducts[h:FractionDuctArea | h:DuctSurfaceArea]) &gt; 0'>Ducts are entirely within conditioned space but there is moderate leakage to the outside. Leakage to the outside is typically zero or near-zero in these situations, consider revising leakage values. Leakage will be modeled as heat lost to the ambient environment.</sch:report>
    </sch:rule>
  </sch:pattern>
  
  <sch:pattern>
    <sch:title>[AirDistributionType=RegularVelocityOrGravity]</sch:title>
    <sch:rule context='/h:HPXML/h:Building/h:BuildingDetails/h:Systems/h:HVAC/h:HVACDistribution/h:DistributionSystemType/h:AirDistribution[h:AirDistributionType[text()="regular velocity" or text()="gravity"]]'>
      <sch:assert role='ERROR' test='count(h:DuctLeakageMeasurement[h:DuctType="supply"]/h:DuctLeakage[(h:Units="CFM25" or h:Units="CFM50" or h:Units="Percent") and h:TotalOrToOutside="to outside"]) = 1'>Expected 1 element(s) for xpath: DuctLeakageMeasurement[DuctType="supply"]/DuctLeakage[(Units="CFM25" or Units="CFM50" or Units="Percent") and TotalOrToOutside="to outside"]</sch:assert> <!-- See [DuctLeakage=CFM] or [DuctLeakage=Percent] -->
      <sch:assert role='ERROR' test='count(h:DuctLeakageMeasurement[h:DuctType="return"]/h:DuctLeakage[(h:Units="CFM25" or h:Units="CFM50" or h:Units="Percent") and h:TotalOrToOutside="to outside"]) = 1'>Expected 1 element(s) for xpath: DuctLeakageMeasurement[DuctType="return"]/DuctLeakage[(Units="CFM25" or Units="CFM50" or Units="Percent") and TotalOrToOutside="to outside"]</sch:assert> <!-- See [DuctLeakage=CFM] or [DuctLeakage=Percent] -->
    </sch:rule>
  </sch:pattern>

  <sch:pattern>
    <sch:title>[AirDistributionType=FanCoil]</sch:title>
    <sch:rule context='/h:HPXML/h:Building/h:BuildingDetails/h:Systems/h:HVAC/h:HVACDistribution/h:DistributionSystemType/h:AirDistribution[h:AirDistributionType[text()="fan coil"]]'>
      <sch:assert role='ERROR' test='count(h:DuctLeakageMeasurement[h:DuctType="supply"]/h:DuctLeakage[(h:Units="CFM25" or h:Units="CFM50" or h:Units="Percent") and h:TotalOrToOutside="to outside"]) &lt;= 1'>Expected 0 or 1 element(s) for xpath: DuctLeakageMeasurement[DuctType="supply"]/DuctLeakage[(Units="CFM25" or Units="CFM50" or Units="Percent") and TotalOrToOutside="to outside"]</sch:assert> <!-- See [DuctLeakage=CFM] or [DuctLeakage=Percent] -->
      <sch:assert role='ERROR' test='count(h:DuctLeakageMeasurement[h:DuctType="return"]/h:DuctLeakage[(h:Units="CFM25" or h:Units="CFM50" or h:Units="Percent") and h:TotalOrToOutside="to outside"]) &lt;= 1'>Expected 0 or 1 element(s) for xpath: DuctLeakageMeasurement[DuctType="return"]/DuctLeakage[(Units="CFM25" or Units="CFM50" or Units="Percent") and TotalOrToOutside="to outside"]</sch:assert> <!-- See [DuctLeakage=CFM] or [DuctLeakage=Percent] -->
    </sch:rule>
  </sch:pattern>

  <sch:pattern>
    <sch:title>[DuctLeakage=CFM]</sch:title>
    <sch:rule context='/h:HPXML/h:Building/h:BuildingDetails/h:Systems/h:HVAC/h:HVACDistribution/h:DistributionSystemType/h:AirDistribution/h:DuctLeakageMeasurement/h:DuctLeakage[h:Units="CFM25" or h:Units="CFM50"]'>
      <sch:assert role='ERROR' test='count(h:Value) = 1'>Expected 1 element(s) for xpath: Value</sch:assert>
      <sch:assert role='ERROR' test='number(h:Value) &gt;= 0 or not(h:Value)'>Expected Value to be greater than or equal to 0</sch:assert>
    </sch:rule>
  </sch:pattern>

  <sch:pattern>
    <sch:title>[DuctLeakage=Percent]</sch:title>
    <sch:rule context='/h:HPXML/h:Building/h:BuildingDetails/h:Systems/h:HVAC/h:HVACDistribution/h:DistributionSystemType/h:AirDistribution/h:DuctLeakageMeasurement/h:DuctLeakage[h:Units="Percent"]'>
      <sch:assert role='ERROR' test='count(h:Value) = 1'>Expected 1 element(s) for xpath: Value</sch:assert>
      <sch:assert role='ERROR' test='number(h:Value) &gt;= 0 or not(h:Value)'>Expected Value to be greater than or equal to 0</sch:assert>
      <sch:assert role='ERROR' test='number(h:Value) &lt; 1 or not(h:Value)'>Expected Value to be less than 1</sch:assert>
    </sch:rule>
  </sch:pattern>

  <sch:pattern>
    <sch:title>[HVACDistributionType=Hydronic]</sch:title>
    <sch:rule context='/h:HPXML/h:Building/h:BuildingDetails/h:Systems/h:HVAC/h:HVACDistribution/h:DistributionSystemType/h:HydronicDistribution'>
      <sch:assert role='ERROR' test='count(h:HydronicDistributionType) = 1'>Expected 1 element(s) for xpath: HydronicDistributionType</sch:assert>
      <sch:assert role='ERROR' test='h:HydronicDistributionType[text()="radiator" or text()="baseboard" or text()="radiant floor" or text()="radiant ceiling" or text()="water loop"] or not(h:HydronicDistributionType)'>Expected HydronicDistributionType to be 'radiator' or 'baseboard' or 'radiant floor' or 'radiant ceiling' or 'water loop'</sch:assert>
    </sch:rule>
  </sch:pattern>

  <sch:pattern>
    <sch:title>[HVACDistributionType=DSE]</sch:title>
    <sch:rule context='/h:HPXML/h:Building/h:BuildingDetails/h:Systems/h:HVAC/h:HVACDistribution[h:DistributionSystemType[h:Other[text()="DSE"]]]'>
      <sch:assert role='ERROR' test='count(h:AnnualHeatingDistributionSystemEfficiency) = 1'>Expected 1 element(s) for xpath: AnnualHeatingDistributionSystemEfficiency</sch:assert>
      <sch:assert role='ERROR' test='count(h:AnnualCoolingDistributionSystemEfficiency) = 1'>Expected 1 element(s) for xpath: AnnualCoolingDistributionSystemEfficiency</sch:assert>
      <!-- Warnings -->
      <sch:report role='WARN' test='number(h:AnnualHeatingDistributionSystemEfficiency) &lt; 0.5'>Heating DSE should typically be greater than or equal to 0.5.</sch:report>
      <sch:report role='WARN' test='number(h:AnnualCoolingDistributionSystemEfficiency) &lt; 0.5'>Cooling DSE should typically be greater than or equal to 0.5.</sch:report>
    </sch:rule>
  </sch:pattern>

  <sch:pattern>
    <sch:title>[HVACDuct]</sch:title>
    <sch:rule context='/h:HPXML/h:Building/h:BuildingDetails/h:Systems/h:HVAC/h:HVACDistribution/h:DistributionSystemType/h:AirDistribution/h:Ducts'>
      <sch:assert role='ERROR' test='count(h:DuctType) = 1'>Expected 1 element(s) for xpath: DuctType</sch:assert>
      <sch:assert role='ERROR' test='h:DuctType[text()="supply" or text()="return"] or not(h:DuctType)'>Expected DuctType to be 'supply' or 'return'</sch:assert>
      <sch:assert role='ERROR' test='count(h:DuctInsulationRValue) = 1'>Expected 1 element(s) for xpath: DuctInsulationRValue</sch:assert>
      <sch:assert role='ERROR' test='count(h:DuctLocation) &lt;= 1'>Expected 0 or 1 element(s) for xpath: DuctLocation</sch:assert> <!-- See [HVACDuct=WithLocation] or [HVACDuct=WithoutLocation] -->
      <sch:assert role='ERROR' test='h:DuctLocation[text()="living space" or text()="basement - conditioned" or text()="basement - unconditioned" or text()="crawlspace - vented" or text()="crawlspace - unvented" or text()="crawlspace - conditioned" or text()="attic - vented" or text()="attic - unvented" or text()="garage" or text()="exterior wall" or text()="under slab" or text()="roof deck" or text()="outside" or text()="other housing unit" or text()="other heated space" or text()="other multifamily buffer space" or text()="other non-freezing space"] or not(h:DuctLocation)'>Expected DuctLocation to be 'living space' or 'basement - conditioned' or 'basement - unconditioned' or 'crawlspace - vented' or 'crawlspace - unvented' or 'crawlspace - conditioned' or 'attic - vented' or 'attic - unvented' or 'garage' or 'exterior wall' or 'under slab' or 'roof deck' or 'outside' or 'other housing unit' or 'other heated space' or 'other multifamily buffer space' or 'other non-freezing space'</sch:assert>
      <sch:assert role='ERROR' test='count(h:extension/h:DuctSurfaceAreaMultiplier) &lt;= 1'>Expected 0 or 1 element(s) for xpath: extension/DuctSurfaceAreaMultiplier</sch:assert>
      <sch:assert role='ERROR' test='number(h:extension/h:DuctSurfaceAreaMultiplier) &gt;= 0 or not(h:extension/h:DuctSurfaceAreaMultiplier)'>Expected extension/DuctSurfaceAreaMultiplier to be greater than or equal to 0</sch:assert>
    </sch:rule>
  </sch:pattern>

  <sch:pattern>
    <sch:title>[HVACDuct=WithLocation]</sch:title>
    <sch:rule context='/h:HPXML/h:Building/h:BuildingDetails/h:Systems/h:HVAC/h:HVACDistribution/h:DistributionSystemType/h:AirDistribution/h:Ducts[h:DuctLocation]'>
      <sch:assert role='ERROR' test='count(h:FractionDuctArea) + count(h:DuctSurfaceArea) &gt;= 1'>Expected 1 or more element(s) for xpath: FractionDuctArea | DuctSurfaceArea</sch:assert> <!-- See [HVACDuct=SurfaceAreaDefaulted] -->
    </sch:rule>
  </sch:pattern>

  <sch:pattern>
    <sch:title>[HVACDuct=WithoutLocation]</sch:title>
    <sch:rule context='/h:HPXML/h:Building/h:BuildingDetails/h:Systems/h:HVAC/h:HVACDistribution/h:DistributionSystemType/h:AirDistribution/h:Ducts[not(h:DuctLocation)]'>
      <sch:assert role='ERROR' test='count(h:FractionDuctArea) + count(h:DuctSurfaceArea) = 0'>Expected 0 element(s) for xpath: FractionDuctArea | DuctSurfaceArea</sch:assert> <!-- See [HVACDuct=SurfaceAreaDefaulted] -->
    </sch:rule>
  </sch:pattern>

  <sch:pattern>
    <sch:title>[HVACDuct=SurfaceAreaDefaulted]</sch:title>
    <sch:rule context='/h:HPXML/h:Building/h:BuildingDetails/h:Systems/h:HVAC/h:HVACDistribution/h:DistributionSystemType/h:AirDistribution/h:Ducts[not(h:DuctSurfaceArea)]'>
      <sch:assert role='ERROR' test='count(../h:NumberofReturnRegisters) &lt;= 1'>Expected 0 or 1 element(s) for xpath: ../NumberofReturnRegisters</sch:assert>
      <sch:assert role='ERROR' test='count(../../../h:ConditionedFloorAreaServed) = 1'>Expected 1 element(s) for xpath: ../../../ConditionedFloorAreaServed</sch:assert>
    </sch:rule>
  </sch:pattern>

  <sch:pattern>
    <sch:title>[VentilationFan]</sch:title>
    <sch:rule context='/h:HPXML/h:Building/h:BuildingDetails/h:Systems/h:MechanicalVentilation/h:VentilationFans/h:VentilationFan'>
      <sch:assert role='ERROR' test='count(h:UsedForWholeBuildingVentilation[text()="true"]) + count(h:UsedForLocalVentilation[text()="true"]) + count(h:UsedForSeasonalCoolingLoadReduction[text()="true"]) + count(h:UsedForGarageVentilation[text()="true"]) = 1'>Expected 1 element(s) for xpath: UsedForWholeBuildingVentilation[text()="true"] | UsedForLocalVentilation[text()="true"] | UsedForSeasonalCoolingLoadReduction[text()="true"] | UsedForGarageVentilation[text()="true"]</sch:assert> <!-- See [MechanicalVentilation] or [LocalVentilation] or [WholeHouseFan] or [GarageVentilation] -->
    </sch:rule>
  </sch:pattern>

  <sch:pattern>
    <sch:title>[MechanicalVentilation]</sch:title>
    <sch:rule context='/h:HPXML/h:Building/h:BuildingDetails/h:Systems/h:MechanicalVentilation/h:VentilationFans/h:VentilationFan[h:UsedForWholeBuildingVentilation="true"]'>
      <sch:assert role='ERROR' test='count(h:IsSharedSystem) &lt;= 1'>Expected 0 or 1 element(s) for xpath: IsSharedSystem</sch:assert> <!-- See [MechanicalVentilationType=Shared] -->
      <sch:assert role='ERROR' test='count(h:FanType) = 1'>Expected 1 element(s) for xpath: FanType</sch:assert> <!-- See [MechanicalVentilationType=ExhaustSupplyBalanced] or [MechanicalVentilationType=HRV] or [MechanicalVentilationType=ERV] or [MechanicalVentilationType=CFIS] -->
      <sch:assert role='ERROR' test='h:FanType[text()="energy recovery ventilator" or text()="heat recovery ventilator" or text()="exhaust only" or text()="supply only" or text()="balanced" or text()="central fan integrated supply"] or not(h:FanType)'>Expected FanType to be 'energy recovery ventilator' or 'heat recovery ventilator' or 'exhaust only' or 'supply only' or 'balanced' or 'central fan integrated supply'</sch:assert>
      <sch:assert role='ERROR' test='count(h:RatedFlowRate) + count(h:CalculatedFlowRate) + count(h:TestedFlowRate) + count(h:DeliveredVentilation) &gt;= 0'>Expected 0 or more element(s) for xpath: RatedFlowRate | CalculatedFlowRate | TestedFlowRate | DeliveredVentilation</sch:assert>
      <sch:assert role='ERROR' test='count(h:HoursInOperation) &lt;= 1'>Expected 0 or 1 element(s) for xpath: HoursInOperation</sch:assert>
      <sch:assert role='ERROR' test='count(h:FanPower) &lt;= 1'>Expected 0 or 1 element(s) for xpath: FanPower</sch:assert>
    </sch:rule>
  </sch:pattern>

  <sch:pattern>
    <sch:title>[MechanicalVentilationType=ExhaustSupplyBalanced]</sch:title>
    <sch:rule context='/h:HPXML/h:Building/h:BuildingDetails/h:Systems/h:MechanicalVentilation/h:VentilationFans/h:VentilationFan[h:UsedForWholeBuildingVentilation="true" and (h:FanType="exhaust only" or h:FanType="supply only" or h:FanType="balanced")]'>
      <sch:assert role='ERROR' test='count(h:TotalRecoveryEfficiency) + count(h:AdjustedTotalRecoveryEfficiency) = 0'>Expected 0 element(s) for xpath: TotalRecoveryEfficiency | AdjustedTotalRecoveryEfficiency</sch:assert>
      <sch:assert role='ERROR' test='count(h:SensibleRecoveryEfficiency) + count(h:AdjustedSensibleRecoveryEfficiency) = 0'>Expected 0 element(s) for xpath: SensibleRecoveryEfficiency | AdjustedSensibleRecoveryEfficiency</sch:assert>
    </sch:rule>
  </sch:pattern>

  <sch:pattern>
    <sch:title>[MechanicalVentilationType=HRV]</sch:title>
    <sch:rule context='/h:HPXML/h:Building/h:BuildingDetails/h:Systems/h:MechanicalVentilation/h:VentilationFans/h:VentilationFan[h:UsedForWholeBuildingVentilation="true" and h:FanType="heat recovery ventilator"]'>
      <sch:assert role='ERROR' test='count(h:AdjustedTotalRecoveryEfficiency) + count(h:TotalRecoveryEfficiency) = 0'>Expected 0 element(s) for xpath: AdjustedTotalRecoveryEfficiency | TotalRecoveryEfficiency</sch:assert>
      <sch:assert role='ERROR' test='count(h:AdjustedSensibleRecoveryEfficiency) + count(h:SensibleRecoveryEfficiency) = 1'>Expected 1 element(s) for xpath: AdjustedSensibleRecoveryEfficiency | SensibleRecoveryEfficiency</sch:assert>
    </sch:rule>
  </sch:pattern>

  <sch:pattern>
    <sch:title>[MechanicalVentilationType=ERV]</sch:title>
    <sch:rule context='/h:HPXML/h:Building/h:BuildingDetails/h:Systems/h:MechanicalVentilation/h:VentilationFans/h:VentilationFan[h:UsedForWholeBuildingVentilation="true" and h:FanType="energy recovery ventilator"]'>
      <sch:assert role='ERROR' test='count(h:AdjustedTotalRecoveryEfficiency) + count(h:TotalRecoveryEfficiency) = 1'>Expected 1 element(s) for xpath: AdjustedTotalRecoveryEfficiency | TotalRecoveryEfficiency</sch:assert>
      <sch:assert role='ERROR' test='count(h:AdjustedSensibleRecoveryEfficiency) + count(h:SensibleRecoveryEfficiency) = 1'>Expected 1 element(s) for xpath: AdjustedSensibleRecoveryEfficiency | SensibleRecoveryEfficiency</sch:assert>
      <!-- Warnings -->
      <sch:report role='WARN' test='number(h:AdjustedTotalRecoveryEfficiency) &lt; 0.5*number(h:AdjustedSensibleRecoveryEfficiency)'>Adjusted total recovery efficiency should typically be at least half of the adjusted sensible recovery efficiency.</sch:report>
      <sch:report role='WARN' test='number(h:TotalRecoveryEfficiency) &lt; 0.5*number(h:SensibleRecoveryEfficiency)'>Total recovery efficiency should typically be at least half of the sensible recovery efficiency.</sch:report>
    </sch:rule>
  </sch:pattern>

  <sch:pattern>
    <sch:title>[MechanicalVentilationType=CFIS]</sch:title>
    <sch:rule context='/h:HPXML/h:Building/h:BuildingDetails/h:Systems/h:MechanicalVentilation/h:VentilationFans/h:VentilationFan[h:UsedForWholeBuildingVentilation="true" and h:FanType="central fan integrated supply"]'>
      <sch:assert role='ERROR' test='count(h:TotalRecoveryEfficiency) + count(h:AdjustedTotalRecoveryEfficiency) = 0'>Expected 0 element(s) for xpath: TotalRecoveryEfficiency | AdjustedTotalRecoveryEfficiency</sch:assert>
      <sch:assert role='ERROR' test='count(h:SensibleRecoveryEfficiency) + count(h:AdjustedSensibleRecoveryEfficiency) = 0'>Expected 0 element(s) for xpath: SensibleRecoveryEfficiency | AdjustedSensibleRecoveryEfficiency</sch:assert>
      <sch:assert role='ERROR' test='count(h:CFISControls/h:AdditionalRuntimeOperatingMode) &lt;= 1'>Expected 0 or 1 element(s) for xpath: CFISControls/AdditionalRuntimeOperatingMode</sch:assert>
      <sch:assert role='ERROR' test='h:CFISControls/h:AdditionalRuntimeOperatingMode[text()="air handler fan" or text()="supplemental fan"] or not(h:CFISControls/h:AdditionalRuntimeOperatingMode)'>Expected CFISControls/AdditionalRuntimeOperatingMode to be 'air handler fan' or 'supplemental fan'</sch:assert> <!-- See [MechanicalVentilationType=CFISWithSupplementalFan] -->
      <sch:assert role='ERROR' test='count(h:AttachedToHVACDistributionSystem) = 1'>Expected 1 element(s) for xpath: AttachedToHVACDistributionSystem</sch:assert>
      <sch:assert role='ERROR' test='count(h:IsSharedSystem[text()="true"]) = 0'>Expected 0 element(s) for xpath: IsSharedSystem[text()="true"]</sch:assert>
      <sch:assert role='ERROR' test='count(h:extension/h:VentilationOnlyModeAirflowFraction) &lt;= 1'>Expected 0 or 1 element(s) for xpath: extension/VentilationOnlyModeAirflowFraction</sch:assert>
      <sch:assert role='ERROR' test='number(h:extension/h:VentilationOnlyModeAirflowFraction) &gt;= 0 or not(h:extension/h:VentilationOnlyModeAirflowFraction)'>Expected extension/VentilationOnlyModeAirflowFraction to be greater than or equal to 0</sch:assert>
      <sch:assert role='ERROR' test='number(h:extension/h:VentilationOnlyModeAirflowFraction) &lt;= 1 or not(h:extension/h:VentilationOnlyModeAirflowFraction)'>Expected extension/VentilationOnlyModeAirflowFraction to be less than or equal to 1</sch:assert>
    </sch:rule>
  </sch:pattern>

  <sch:pattern>
    <sch:title>[MechanicalVentilationType=CFISWithSupplementalFan]</sch:title>
    <sch:rule context='/h:HPXML/h:Building/h:BuildingDetails/h:Systems/h:MechanicalVentilation/h:VentilationFans/h:VentilationFan[h:UsedForWholeBuildingVentilation="true" and h:FanType="central fan integrated supply"]/h:CFISControls[h:AdditionalRuntimeOperatingMode="supplemental fan"]'>
      <sch:assert role='ERROR' test='count(h:SupplementalFan) = 1'>Expected 1 element(s) for xpath: SupplementalFan</sch:assert>
    </sch:rule>
  </sch:pattern>

  <sch:pattern>
    <sch:title>[MechanicalVentilationType=Shared]</sch:title>
    <sch:rule context='/h:HPXML/h:Building/h:BuildingDetails/h:Systems/h:MechanicalVentilation/h:VentilationFans/h:VentilationFan[h:UsedForWholeBuildingVentilation="true" and h:IsSharedSystem="true"]'>
      <sch:assert role='ERROR' test='count(h:FractionRecirculation) = 1'>Expected 1 element(s) for xpath: FractionRecirculation</sch:assert>
      <sch:assert role='ERROR' test='count(h:extension/h:InUnitFlowRate) = 1'>Expected 1 element(s) for xpath: extension/InUnitFlowRate</sch:assert>
      <sch:assert role='ERROR' test='number(h:RatedFlowRate) &gt; number(h:extension/h:InUnitFlowRate) or not(h:RatedFlowRate) or not(h:extension/h:InUnitFlowRate)'>Expected RatedFlowRate to be greater than extension/InUnitFlowRate</sch:assert>
      <sch:assert role='ERROR' test='number(h:CalculatedFlowRate) &gt; number(h:extension/h:InUnitFlowRate) or not(h:CalculatedFlowRate) or not(h:extension/h:InUnitFlowRate)'>Expected CalculatedFlowRate to be greater than extension/InUnitFlowRate</sch:assert>
      <sch:assert role='ERROR' test='number(h:TestedFlowRate) &gt; number(h:extension/h:InUnitFlowRate) or not(h:TestedFlowRate) or not(h:extension/h:InUnitFlowRate)'>Expected TestedFlowRate to be greater than extension/InUnitFlowRate</sch:assert>
      <sch:assert role='ERROR' test='number(h:DeliveredVentilation) &gt; number(h:extension/h:InUnitFlowRate) or not(h:DeliveredVentilation) or not(h:extension/h:InUnitFlowRate)'>Expected DeliveredVentilation to be greater than extension/InUnitFlowRate</sch:assert>
      <sch:assert role='ERROR' test='count(h:extension/h:PreHeating) &lt;= 1'>Expected 0 or 1 element(s) for xpath: extension/PreHeating</sch:assert> <!-- See [MechanicalVentilationType=SharedWithPreHeating] -->
      <sch:assert role='ERROR' test='count(h:extension/h:PreCooling) &lt;= 1'>Expected 0 or 1 element(s) for xpath: extension/PreCooling</sch:assert> <!-- See [MechanicalVentilationType=SharedWithPreCooling] -->
    </sch:rule>
  </sch:pattern>

  <sch:pattern>
    <sch:title>[MechanicalVentilationType=SharedWithPreHeating]</sch:title>
    <sch:rule context='/h:HPXML/h:Building/h:BuildingDetails/h:Systems/h:MechanicalVentilation/h:VentilationFans/h:VentilationFan[h:UsedForWholeBuildingVentilation="true" and h:IsSharedSystem="true"]/h:extension/h:PreHeating'>
      <sch:assert role='ERROR' test='count(../../h:FanType[text()="exhaust only"]) = 0'>Expected 0 element(s) for xpath: ../../FanType[text()="exhaust only"]</sch:assert>
      <sch:assert role='ERROR' test='count(h:Fuel) = 1'>Expected 1 element(s) for xpath: Fuel</sch:assert>
      <sch:assert role='ERROR' test='h:Fuel[text()="natural gas" or text()="fuel oil" or text()="fuel oil 1" or text()="fuel oil 2" or text()="fuel oil 4" or text()="fuel oil 5/6" or text()="diesel" or text()="propane" or text()="kerosene" or text()="coal" or text()="coke" or text()="bituminous coal" or text()="anthracite coal" or text()="electricity" or text()="wood" or text()="wood pellets"] or not(h:Fuel)'>Expected Fuel to be 'natural gas' or 'fuel oil' or 'fuel oil 1' or 'fuel oil 2' or 'fuel oil 4' or 'fuel oil 5/6' or 'diesel' or 'propane' or 'kerosene' or 'coal' or 'coke' or 'bituminous coal' or 'anthracite coal' or 'electricity' or 'wood' or 'wood pellets'</sch:assert>
      <sch:assert role='ERROR' test='count(h:AnnualHeatingEfficiency[h:Units="COP"]/h:Value) = 1'>Expected 1 element(s) for xpath: AnnualHeatingEfficiency[Units="COP"]/Value</sch:assert>
      <sch:assert role='ERROR' test='count(h:FractionVentilationHeatLoadServed) = 1'>Expected 1 element(s) for xpath: FractionVentilationHeatLoadServed</sch:assert>
      <sch:assert role='ERROR' test='number(h:FractionVentilationHeatLoadServed) &gt;= 0 or not(h:FractionVentilationHeatLoadServed)'>Expected FractionVentilationHeatLoadServed to be greater than or equal to 0</sch:assert>
      <sch:assert role='ERROR' test='number(h:FractionVentilationHeatLoadServed) &lt;= 1 or not(h:FractionVentilationHeatLoadServed)'>Expected FractionVentilationHeatLoadServed to be less than or equal to 1</sch:assert>
    </sch:rule>
  </sch:pattern>

  <sch:pattern>
    <sch:title>[MechanicalVentilationType=SharedWithPreCooling]</sch:title>
    <sch:rule context='/h:HPXML/h:Building/h:BuildingDetails/h:Systems/h:MechanicalVentilation/h:VentilationFans/h:VentilationFan[h:UsedForWholeBuildingVentilation="true" and h:IsSharedSystem="true"]/h:extension/h:PreCooling'>
      <sch:assert role='ERROR' test='count(../../h:FanType[text()="exhaust only"]) = 0'>Expected 0 element(s) for xpath: ../../FanType[text()="exhaust only"]</sch:assert>
      <sch:assert role='ERROR' test='count(h:Fuel) = 1'>Expected 1 element(s) for xpath: Fuel</sch:assert>
      <sch:assert role='ERROR' test='h:Fuel[text()="electricity"] or not(h:Fuel)'>Expected Fuel to be 'electricity'</sch:assert>
      <sch:assert role='ERROR' test='count(h:AnnualCoolingEfficiency[h:Units="COP"]/h:Value) = 1'>Expected 1 element(s) for xpath: AnnualCoolingEfficiency[Units="COP"]/Value</sch:assert>
      <sch:assert role='ERROR' test='count(h:FractionVentilationCoolLoadServed) = 1'>Expected 1 element(s) for xpath: FractionVentilationCoolLoadServed</sch:assert>
      <sch:assert role='ERROR' test='number(h:FractionVentilationCoolLoadServed) &gt;= 0 or not(h:FractionVentilationCoolLoadServed)'>Expected FractionVentilationCoolLoadServed to be greater than or equal to 0</sch:assert>
      <sch:assert role='ERROR' test='number(h:FractionVentilationCoolLoadServed) &lt;= 1 or not(h:FractionVentilationCoolLoadServed)'>Expected FractionVentilationCoolLoadServed to be less than or equal to 1</sch:assert>
    </sch:rule>
  </sch:pattern>

  <sch:pattern>
    <sch:title>[LocalVentilation]</sch:title>
    <sch:rule context='/h:HPXML/h:Building/h:BuildingDetails/h:Systems/h:MechanicalVentilation/h:VentilationFans/h:VentilationFan[h:UsedForLocalVentilation="true"]'>
      <sch:assert role='ERROR' test='count(h:Count) &lt;= 1'>Expected 0 or 1 element(s) for xpath: Count</sch:assert>
      <sch:assert role='ERROR' test='count(h:RatedFlowRate) + count(h:CalculatedFlowRate) + count(h:TestedFlowRate) + count(h:DeliveredVentilation) &gt;= 0'>Expected 0 or more element(s) for xpath: RatedFlowRate | CalculatedFlowRate | TestedFlowRate | DeliveredVentilation</sch:assert>
      <sch:assert role='ERROR' test='count(h:HoursInOperation) &lt;= 1'>Expected 0 or 1 element(s) for xpath: HoursInOperation</sch:assert>
      <sch:assert role='ERROR' test='count(h:FanLocation) = 1'>Expected 1 element(s) for xpath: FanLocation</sch:assert>
      <sch:assert role='ERROR' test='h:FanLocation[text()="kitchen" or text()="bath"] or not(h:FanLocation)'>Expected FanLocation to be 'kitchen' or 'bath'</sch:assert>
      <sch:assert role='ERROR' test='count(h:FanPower) &lt;= 1'>Expected 0 or 1 element(s) for xpath: FanPower</sch:assert>
      <sch:assert role='ERROR' test='count(h:extension/h:StartHour) &lt;= 1'>Expected 0 or 1 element(s) for xpath: extension/StartHour</sch:assert>
      <sch:assert role='ERROR' test='number(h:extension/h:StartHour) &gt;= 0 or not(h:extension/h:StartHour)'>Expected extension/StartHour to be greater than or equal to 0</sch:assert>
      <sch:assert role='ERROR' test='number(h:extension/h:StartHour) &lt;= 23 or not(h:extension/h:StartHour)'>Expected extension/StartHour to be less than or equal to 23</sch:assert>
    </sch:rule>
  </sch:pattern>

  <sch:pattern>
    <sch:title>[WholeHouseFan]</sch:title>
    <sch:rule context='/h:HPXML/h:Building/h:BuildingDetails/h:Systems/h:MechanicalVentilation/h:VentilationFans/h:VentilationFan[h:UsedForSeasonalCoolingLoadReduction="true"]'>
      <sch:assert role='ERROR' test='count(h:RatedFlowRate) + count(h:CalculatedFlowRate) + count(h:TestedFlowRate) + count(h:DeliveredVentilation) &gt;= 0'>Expected 0 or more element(s) for xpath: RatedFlowRate | CalculatedFlowRate | TestedFlowRate | DeliveredVentilation</sch:assert>
      <sch:assert role='ERROR' test='count(h:FanPower) &lt;= 1'>Expected 0 or 1 element(s) for xpath: FanPower</sch:assert>
    </sch:rule>
  </sch:pattern>

  <sch:pattern>
    <sch:title>[GarageVentilation]</sch:title>
    <sch:rule context='/h:HPXML/h:Building/h:BuildingDetails/h:Systems/h:MechanicalVentilation/h:VentilationFans/h:VentilationFan[h:UsedForGarageVentilation="true"]'>
      <!-- Warnings -->
      <sch:report role='WARN' test='true()'>Ventilation fans for the garage are not currently modeled.</sch:report>
    </sch:rule>
  </sch:pattern>

  <sch:pattern>
    <sch:title>[WaterHeatingSystem]</sch:title>
    <sch:rule context='/h:HPXML/h:Building/h:BuildingDetails/h:Systems/h:WaterHeating/h:WaterHeatingSystem'>
      <sch:assert role='ERROR' test='count(../h:HotWaterDistribution) = 1'>Expected 1 element(s) for xpath: ../HotWaterDistribution</sch:assert> <!-- See [HotWaterDistribution] -->
      <sch:assert role='ERROR' test='count(../h:WaterFixture) &gt;= 1'>Expected 1 or more element(s) for xpath: ../WaterFixture</sch:assert> <!-- See [WaterFixture] -->
      <sch:assert role='ERROR' test='count(h:IsSharedSystem) &lt;= 1'>Expected 0 or 1 element(s) for xpath: IsSharedSystem</sch:assert> <!-- See [WaterHeatingSystemType=Shared] -->
      <sch:assert role='ERROR' test='count(h:WaterHeaterType) = 1'>Expected 1 element(s) for xpath: WaterHeaterType</sch:assert> <!-- See [WaterHeatingSystemType=Tank] or [WaterHeatingSystemType=Tankless] or [WaterHeatingSystemType=HeatPump] or [WaterHeatingSystemType=CombiIndirect] or [WaterHeatingSystemType=CombiTanklessCoil] -->
      <sch:assert role='ERROR' test='h:WaterHeaterType[text()="storage water heater" or text()="instantaneous water heater" or text()="heat pump water heater" or text()="space-heating boiler with storage tank" or text()="space-heating boiler with tankless coil"] or not(h:WaterHeaterType)'>Expected WaterHeaterType to be 'storage water heater' or 'instantaneous water heater' or 'heat pump water heater' or 'space-heating boiler with storage tank' or 'space-heating boiler with tankless coil'</sch:assert>
      <sch:assert role='ERROR' test='count(h:Location) &lt;= 1'>Expected 0 or 1 element(s) for xpath: Location</sch:assert>
      <sch:assert role='ERROR' test='h:Location[text()="living space" or text()="basement - unconditioned" or text()="basement - conditioned" or text()="attic - unvented" or text()="attic - vented" or text()="garage" or text()="crawlspace - unvented" or text()="crawlspace - vented" or text()="crawlspace - conditioned" or text()="other exterior" or text()="other housing unit" or text()="other heated space" or text()="other multifamily buffer space" or text()="other non-freezing space"] or not(h:Location)'>Expected Location to be 'living space' or 'basement - unconditioned' or 'basement - conditioned' or 'attic - unvented' or 'attic - vented' or 'garage' or 'crawlspace - unvented' or 'crawlspace - vented' or 'crawlspace - conditioned' or 'other exterior' or 'other housing unit' or 'other heated space' or 'other multifamily buffer space' or 'other non-freezing space'</sch:assert>
      <sch:assert role='ERROR' test='count(h:FractionDHWLoadServed) = 1'>Expected 1 element(s) for xpath: FractionDHWLoadServed</sch:assert>
      <sch:assert role='ERROR' test='count(h:HotWaterTemperature) &lt;= 1'>Expected 0 or 1 element(s) for xpath: HotWaterTemperature</sch:assert>
      <sch:assert role='ERROR' test='count(h:UsesDesuperheater) &lt;= 1'>Expected 0 or 1 element(s) for xpath: UsesDesuperheater</sch:assert> <!-- See [Desuperheater] -->
      <!-- Warnings -->
      <sch:report role='WARN' test='number(h:HotWaterTemperature) &lt; 110'>Hot water setpoint should typically be greater than or equal to 110 deg-F.</sch:report>
    </sch:rule>
  </sch:pattern>

  <sch:pattern>
    <sch:title>[WaterHeatingSystemType=Shared]</sch:title>
    <sch:rule context='/h:HPXML/h:Building/h:BuildingDetails/h:Systems/h:WaterHeating/h:WaterHeatingSystem[h:IsSharedSystem="true"]'>
      <sch:assert role='ERROR' test='count(../../../h:BuildingSummary/h:BuildingConstruction[h:ResidentialFacilityType[text()="single-family attached" or text()="apartment unit"]]) = 1'>Expected 1 element(s) for xpath: ../../../BuildingSummary/BuildingConstruction[ResidentialFacilityType[text()="single-family attached" or text()="apartment unit"]]</sch:assert>
      <sch:assert role='ERROR' test='count(h:NumberofUnitsServed) = 1'>Expected 1 element(s) for xpath: NumberofUnitsServed</sch:assert>
      <sch:assert role='ERROR' test='number(h:NumberofUnitsServed) &gt; 1 or not(h:NumberofUnitsServed)'>Expected NumberofUnitsServed to be greater than 1</sch:assert>
    </sch:rule>
  </sch:pattern>

  <sch:pattern>
    <sch:title>[WaterHeatingSystemType=Tank]</sch:title>
    <sch:rule context='/h:HPXML/h:Building/h:BuildingDetails/h:Systems/h:WaterHeating/h:WaterHeatingSystem[h:WaterHeaterType="storage water heater"]'>
      <sch:assert role='ERROR' test='count(h:FuelType) = 1'>Expected 1 element(s) for xpath: FuelType</sch:assert>
      <sch:assert role='ERROR' test='h:FuelType[text()="natural gas" or text()="fuel oil" or text()="fuel oil 1" or text()="fuel oil 2" or text()="fuel oil 4" or text()="fuel oil 5/6" or text()="diesel" or text()="propane" or text()="kerosene" or text()="coal" or text()="coke" or text()="bituminous coal" or text()="anthracite coal" or text()="electricity" or text()="wood" or text()="wood pellets"] or not(h:FuelType)'>Expected FuelType to be 'natural gas' or 'fuel oil' or 'fuel oil 1' or 'fuel oil 2' or 'fuel oil 4' or 'fuel oil 5/6' or 'diesel' or 'propane' or 'kerosene' or 'coal' or 'coke' or 'bituminous coal' or 'anthracite coal' or 'electricity' or 'wood' or 'wood pellets'</sch:assert>
      <sch:assert role='ERROR' test='count(h:TankVolume) &lt;= 1'>Expected 0 or 1 element(s) for xpath: TankVolume</sch:assert>
      <sch:assert role='ERROR' test='count(h:HeatingCapacity) &lt;= 1'>Expected 0 or 1 element(s) for xpath: HeatingCapacity</sch:assert>
      <sch:assert role='ERROR' test='count(h:UniformEnergyFactor) + count(h:EnergyFactor) = 1'>Expected 1 element(s) for xpath: UniformEnergyFactor | EnergyFactor</sch:assert>
      <sch:assert role='ERROR' test='number(h:UniformEnergyFactor) &lt; 1 or not(h:UniformEnergyFactor)'>Expected UniformEnergyFactor to be less than 1</sch:assert>
      <sch:assert role='ERROR' test='number(h:EnergyFactor) &lt; 1 or not(h:EnergyFactor)'>Expected EnergyFactor to be less than 1</sch:assert>
      <sch:assert role='ERROR' test='count(h:UsageBin) + count(h:FirstHourRating) &gt;= 0'>Expected 0 or more element(s) for xpath: UsageBin | FirstHourRating</sch:assert>
      <sch:assert role='ERROR' test='count(h:RecoveryEfficiency) &lt;= 1'>Expected 0 or 1 element(s) for xpath: RecoveryEfficiency</sch:assert>
      <sch:assert role='ERROR' test='number(h:RecoveryEfficiency) &gt; number(h:EnergyFactor) or not(h:RecoveryEfficiency) or not (h:EnergyFactor)'>Expected RecoveryEfficiency to be greater than EnergyFactor</sch:assert>
      <sch:assert role='ERROR' test='number(h:RecoveryEfficiency) &gt; number(h:UniformEnergyFactor) or not(h:RecoveryEfficiency) or not (h:UniformEnergyFactor)'>Expected RecoveryEfficiency to be greater than UniformEnergyFactor</sch:assert>
      <sch:assert role='ERROR' test='count(h:WaterHeaterInsulation/h:Jacket/h:JacketRValue) &lt;= 1'>Expected 0 or 1 element(s) for xpath: WaterHeaterInsulation/Jacket/JacketRValue</sch:assert>
      <sch:assert role='ERROR' test='count(h:extension/h:TankModelType) &lt;= 1'>Expected 0 or 1 element(s) for xpath: extension/TankModelType</sch:assert>
      <sch:assert role='ERROR' test='h:extension/h:TankModelType[text()="mixed" or text()="stratified"] or not(h:extension/h:TankModelType)'>Expected extension/TankModelType to be 'mixed' or 'stratified'</sch:assert>
      <!-- Warnings -->
      <sch:report role='WARN' test='number(h:UniformEnergyFactor) &lt; 0.45'>UniformEnergyFactor should typically be greater than or equal to 0.45.</sch:report>
      <sch:report role='WARN' test='number(h:EnergyFactor) &lt; 0.45'>EnergyFactor should typically be greater than or equal to 0.45.</sch:report>
      <sch:report role='WARN' test='number(h:HeatingCapacity) &lt;= 1000 and number(h:HeatingCapacity) &gt; 0'>Heating capacity should typically be greater than or equal to 1000 Btu/hr.</sch:report>
    </sch:rule>
  </sch:pattern>

  <sch:pattern>
    <sch:title>[WaterHeatingSystemType=Tankless]</sch:title>
    <sch:rule context='/h:HPXML/h:Building/h:BuildingDetails/h:Systems/h:WaterHeating/h:WaterHeatingSystem[h:WaterHeaterType="instantaneous water heater"]'>
      <sch:assert role='ERROR' test='count(h:FuelType) = 1'>Expected 1 element(s) for xpath: FuelType</sch:assert>
      <sch:assert role='ERROR' test='h:FuelType[text()="natural gas" or text()="fuel oil" or text()="fuel oil 1" or text()="fuel oil 2" or text()="fuel oil 4" or text()="fuel oil 5/6" or text()="diesel" or text()="propane" or text()="kerosene" or text()="coal" or text()="coke" or text()="bituminous coal" or text()="anthracite coal" or text()="electricity" or text()="wood" or text()="wood pellets"] or not(h:FuelType)'>Expected FuelType to be 'natural gas' or 'fuel oil' or 'fuel oil 1' or 'fuel oil 2' or 'fuel oil 4' or 'fuel oil 5/6' or 'diesel' or 'propane' or 'kerosene' or 'coal' or 'coke' or 'bituminous coal' or 'anthracite coal' or 'electricity' or 'wood' or 'wood pellets'</sch:assert>
      <sch:assert role='ERROR' test='count(h:PerformanceAdjustment) &lt;= 1'>Expected 0 or 1 element(s) for xpath: PerformanceAdjustment</sch:assert>
      <sch:assert role='ERROR' test='count(h:UniformEnergyFactor) + count(h:EnergyFactor) = 1'>Expected 1 element(s) for xpath: UniformEnergyFactor | EnergyFactor</sch:assert>
      <sch:assert role='ERROR' test='number(h:UniformEnergyFactor) &lt; 1 or not(h:UniformEnergyFactor)'>Expected UniformEnergyFactor to be less than 1</sch:assert>
      <sch:assert role='ERROR' test='number(h:EnergyFactor) &lt; 1 or not(h:EnergyFactor)'>Expected EnergyFactor to be less than 1</sch:assert>
      <!-- Warnings -->
      <sch:report role='WARN' test='number(h:UniformEnergyFactor) &lt; 0.45'>UniformEnergyFactor should typically be greater than or equal to 0.45.</sch:report>
      <sch:report role='WARN' test='number(h:EnergyFactor) &lt; 0.45'>EnergyFactor should typically be greater than or equal to 0.45.</sch:report>
    </sch:rule>
  </sch:pattern>

  <sch:pattern>
    <sch:title>[WaterHeatingSystemType=HeatPump]</sch:title>
    <sch:rule context='/h:HPXML/h:Building/h:BuildingDetails/h:Systems/h:WaterHeating/h:WaterHeatingSystem[h:WaterHeaterType="heat pump water heater"]'>
      <sch:assert role='ERROR' test='count(h:FuelType[text()="electricity"]) = 1'>Expected 1 element(s) for xpath: FuelType[text()="electricity"]</sch:assert>
      <sch:assert role='ERROR' test='count(h:TankVolume) = 1'>Expected 1 element(s) for xpath: TankVolume</sch:assert>
      <sch:assert role='ERROR' test='count(h:UniformEnergyFactor) + count(h:EnergyFactor) = 1'>Expected 1 element(s) for xpath: UniformEnergyFactor | EnergyFactor</sch:assert>
      <sch:assert role='ERROR' test='count(h:HPWHOperatingMode) &lt;= 1'>Expected 0 or 1 element(s) for xpath: HPWHOperatingMode</sch:assert>
      <sch:assert role='ERROR' test='h:HPWHOperatingMode[text()="hybrid/auto" or text()="heat pump only"] or not(h:HPWHOperatingMode)'>Expected HPWHOperatingMode to be 'hybrid/auto' or 'heat pump only'</sch:assert>
      <sch:assert role='ERROR' test='count(h:UsageBin) + count(h:FirstHourRating) &gt;= 0'>Expected 0 or more element(s) for xpath: UsageBin | FirstHourRating</sch:assert>
      <sch:assert role='ERROR' test='number(h:UniformEnergyFactor) &gt; 1 or not(h:UniformEnergyFactor)'>Expected UniformEnergyFactor to be greater than 1</sch:assert>
      <sch:assert role='ERROR' test='number(h:EnergyFactor) &gt; 1 or not(h:EnergyFactor)'>Expected EnergyFactor to be greater than 1</sch:assert>
      <sch:assert role='ERROR' test='count(h:WaterHeaterInsulation/h:Jacket/h:JacketRValue) &lt;= 1'>Expected 0 or 1 element(s) for xpath: WaterHeaterInsulation/Jacket/JacketRValue</sch:assert>
    </sch:rule>
  </sch:pattern>

  <sch:pattern>
    <sch:title>[WaterHeatingSystemType=CombiIndirect]</sch:title>
    <sch:rule context='/h:HPXML/h:Building/h:BuildingDetails/h:Systems/h:WaterHeating/h:WaterHeatingSystem[h:WaterHeaterType="space-heating boiler with storage tank"]'>
      <sch:assert role='ERROR' test='count(h:RelatedHVACSystem) = 1'>Expected 1 element(s) for xpath: RelatedHVACSystem</sch:assert> <!-- HeatingSystem (boiler) -->
      <sch:assert role='ERROR' test='count(h:TankVolume) = 1'>Expected 1 element(s) for xpath: TankVolume</sch:assert>
      <sch:assert role='ERROR' test='count(h:WaterHeaterInsulation/h:Jacket/h:JacketRValue) &lt;= 1'>Expected 0 or 1 element(s) for xpath: WaterHeaterInsulation/Jacket/JacketRValue</sch:assert>
      <sch:assert role='ERROR' test='count(h:StandbyLoss[h:Units="F/hr"]/h:Value) &lt;= 1'>Expected 0 or 1 element(s) for xpath: StandbyLoss[Units="F/hr"]/Value</sch:assert>
    </sch:rule>
  </sch:pattern>

  <sch:pattern>
    <sch:title>[WaterHeatingSystemType=CombiTanklessCoil]</sch:title>
    <sch:rule context='/h:HPXML/h:Building/h:BuildingDetails/h:Systems/h:WaterHeating/h:WaterHeatingSystem[h:WaterHeaterType="space-heating boiler with tankless coil"]'>
      <sch:assert role='ERROR' test='count(h:RelatedHVACSystem) = 1'>Expected 1 element(s) for xpath: RelatedHVACSystem</sch:assert> <!-- HeatingSystem (boiler) -->
    </sch:rule>
  </sch:pattern>

  <sch:pattern>
    <sch:title>[Desuperheater]</sch:title>
    <sch:rule context='/h:HPXML/h:Building/h:BuildingDetails/h:Systems/h:WaterHeating/h:WaterHeatingSystem[h:UsesDesuperheater="true"]'>
      <sch:assert role='ERROR' test='count(h:RelatedHVACSystem) = 1'>Expected 1 element(s) for xpath: RelatedHVACSystem</sch:assert> <!-- HeatPump or CoolingSystem -->
    </sch:rule>
  </sch:pattern>

  <sch:pattern>
    <sch:title>[HotWaterDistribution]</sch:title>
    <sch:rule context='/h:HPXML/h:Building/h:BuildingDetails/h:Systems/h:WaterHeating/h:HotWaterDistribution'>
      <sch:assert role='ERROR' test='count(h:SystemType/h:Standard) + count(h:SystemType/h:Recirculation) = 1'>Expected 1 element(s) for xpath: SystemType/Standard | SystemType/Recirculation</sch:assert> <!-- See [HotWaterDistributionType=Standard] or [HotWaterDistributionType=Recirculation] -->
      <sch:assert role='ERROR' test='count(h:PipeInsulation/h:PipeRValue) &lt;= 1'>Expected 0 or 1 element(s) for xpath: PipeInsulation/PipeRValue</sch:assert>
      <sch:assert role='ERROR' test='count(h:DrainWaterHeatRecovery) &lt;= 1'>Expected 0 or 1 element(s) for xpath: DrainWaterHeatRecovery</sch:assert> <!-- See [DrainWaterHeatRecovery] -->
      <sch:assert role='ERROR' test='count(h:extension/h:SharedRecirculation) &lt;= 1'>Expected 0 or 1 element(s) for xpath: extension/SharedRecirculation</sch:assert> <!-- See [HotWaterDistributionType=SharedRecirculation] --> 
    </sch:rule>
  </sch:pattern>

  <sch:pattern>
    <sch:title>[HotWaterDistributionType=Standard]</sch:title>
    <sch:rule context='/h:HPXML/h:Building/h:BuildingDetails/h:Systems/h:WaterHeating/h:HotWaterDistribution/h:SystemType/h:Standard'>
      <sch:assert role='ERROR' test='count(h:PipingLength) &lt;= 1'>Expected 0 or 1 element(s) for xpath: PipingLength</sch:assert>
    </sch:rule>
  </sch:pattern>

  <sch:pattern>
    <sch:title>[HotWaterDistributionType=Recirculation]</sch:title>
    <sch:rule context='/h:HPXML/h:Building/h:BuildingDetails/h:Systems/h:WaterHeating/h:HotWaterDistribution/h:SystemType/h:Recirculation'>
      <sch:assert role='ERROR' test='count(h:ControlType) = 1'>Expected 1 element(s) for xpath: ControlType</sch:assert>
      <sch:assert role='ERROR' test='h:ControlType[text()="manual demand control" or text()="presence sensor demand control" or text()="temperature" or text()="timer" or text()="no control"] or not(h:ControlType)'>Expected ControlType to be 'manual demand control' or 'presence sensor demand control' or 'temperature' or 'timer' or 'no control'</sch:assert>
      <sch:assert role='ERROR' test='count(h:RecirculationPipingLoopLength) &lt;= 1'>Expected 0 or 1 element(s) for xpath: RecirculationPipingLoopLength</sch:assert>
      <sch:assert role='ERROR' test='count(h:BranchPipingLength) &lt;= 1'>Expected 0 or 1 element(s) for xpath: BranchPipingLength</sch:assert>
      <sch:assert role='ERROR' test='count(h:PumpPower) &lt;= 1'>Expected 0 or 1 element(s) for xpath: PumpPower</sch:assert>
    </sch:rule>
  </sch:pattern>

  <sch:pattern>
    <sch:title>[HotWaterDistributionType=SharedRecirculation]</sch:title>
    <sch:rule context='/h:HPXML/h:Building/h:BuildingDetails/h:Systems/h:WaterHeating/h:HotWaterDistribution/h:extension/h:SharedRecirculation'>
      <sch:assert role='ERROR' test='count(../../../../../h:BuildingSummary/h:BuildingConstruction[h:ResidentialFacilityType[text()="single-family attached" or text()="apartment unit"]]) = 1'>Expected 1 element(s) for xpath: ../../../../../BuildingSummary/BuildingConstruction[ResidentialFacilityType[text()="single-family attached" or text()="apartment unit"]]</sch:assert>
      <sch:assert role='ERROR' test='count(../../h:SystemType/h:Standard) = 1'>Expected 1 element(s) for xpath: ../../SystemType/Standard</sch:assert>
      <sch:assert role='ERROR' test='count(h:NumberofUnitsServed) = 1'>Expected 1 element(s) for xpath: NumberofUnitsServed</sch:assert>
      <sch:assert role='ERROR' test='number(h:NumberofUnitsServed) &gt; 1 or not(h:NumberofUnitsServed)'>Expected NumberofUnitsServed to be greater than 1</sch:assert>
      <sch:assert role='ERROR' test='count(h:PumpPower) &lt;= 1'>Expected 0 or 1 element(s) for xpath: PumpPower</sch:assert>
      <sch:assert role='ERROR' test='count(h:ControlType) = 1'>Expected 1 element(s) for xpath: ControlType</sch:assert>
      <sch:assert role='ERROR' test='h:ControlType[text()="manual demand control" or text()="presence sensor demand control" or text()="temperature" or text()="timer" or text()="no control"] or not(h:ControlType)'>Expected ControlType to be 'manual demand control' or 'presence sensor demand control' or 'temperature' or 'timer' or 'no control'</sch:assert>
    </sch:rule>
  </sch:pattern>

  <sch:pattern>
    <sch:title>[DrainWaterHeatRecovery]</sch:title>
    <sch:rule context='/h:HPXML/h:Building/h:BuildingDetails/h:Systems/h:WaterHeating/h:HotWaterDistribution/h:DrainWaterHeatRecovery'>
      <sch:assert role='ERROR' test='count(h:FacilitiesConnected) = 1'>Expected 1 element(s) for xpath: FacilitiesConnected</sch:assert>
      <sch:assert role='ERROR' test='count(h:EqualFlow) = 1'>Expected 1 element(s) for xpath: EqualFlow</sch:assert>
      <sch:assert role='ERROR' test='count(h:Efficiency) = 1'>Expected 1 element(s) for xpath: Efficiency</sch:assert>
    </sch:rule>
  </sch:pattern>

  <sch:pattern>
    <sch:title>[WaterFixture]</sch:title>
    <sch:rule context='/h:HPXML/h:Building/h:BuildingDetails/h:Systems/h:WaterHeating/h:WaterFixture'>
      <sch:assert role='ERROR' test='count(../h:HotWaterDistribution) = 1'>Expected 1 element(s) for xpath: ../HotWaterDistribution</sch:assert> <!-- See [HotWaterDistribution] -->
      <sch:assert role='ERROR' test='count(h:WaterFixtureType) = 1'>Expected 1 element(s) for xpath: WaterFixtureType</sch:assert>
      <sch:assert role='ERROR' test='h:WaterFixtureType[text()="shower head" or text()="faucet"] or not(h:WaterFixtureType)'>Expected WaterFixtureType to be 'shower head' or 'faucet'</sch:assert>
      <sch:assert role='ERROR' test='count(h:LowFlow) = 1'>Expected 1 element(s) for xpath: LowFlow</sch:assert>
      <sch:assert role='ERROR' test='count(../h:extension/h:WaterFixturesUsageMultiplier) &lt;= 1'>Expected 0 or 1 element(s) for xpath: ../extension/WaterFixturesUsageMultiplier</sch:assert>
      <sch:assert role='ERROR' test='count(../h:extension/h:WaterFixturesWeekdayScheduleFractions) &lt;= 1'>Expected 0 or 1 element(s) for xpath: ../extension/WaterFixturesWeekdayScheduleFractions</sch:assert>
      <sch:assert role='ERROR' test='count(../h:extension/h:WaterFixturesWeekendScheduleFractions) &lt;= 1'>Expected 0 or 1 element(s) for xpath: ../extension/WaterFixturesWeekendScheduleFractions</sch:assert>
      <sch:assert role='ERROR' test='count(../h:extension/h:WaterFixturesMonthlyScheduleMultipliers) &lt;= 1'>Expected 0 or 1 element(s) for xpath: ../extension/WaterFixturesMonthlyScheduleMultipliers</sch:assert>
    </sch:rule>
  </sch:pattern>

  <sch:pattern>
    <sch:title>[SolarThermalSystem]</sch:title>
    <sch:rule context='/h:HPXML/h:Building/h:BuildingDetails/h:Systems/h:SolarThermal/h:SolarThermalSystem'>
      <sch:assert role='ERROR' test='count(h:SystemType) = 1'>Expected 1 element(s) for xpath: SystemType</sch:assert>
      <sch:assert role='ERROR' test='h:SystemType[text()="hot water"] or not(h:SystemType)'>Expected SystemType to be 'hot water'</sch:assert>
      <sch:assert role='ERROR' test='count(h:CollectorArea) + count(h:SolarFraction) = 1'>Expected 1 element(s) for xpath: CollectorArea | SolarFraction</sch:assert> <!-- See [SolarThermalSystemType=Detailed] or [SolarThermalSystemType=Simple] -->
      <sch:assert role='ERROR' test='number(h:SolarFraction) &lt; 1 or not(h:SolarFraction)'>Expected SolarFraction to be less than 1</sch:assert>
    </sch:rule>
  </sch:pattern>

  <sch:pattern>
    <sch:title>[SolarThermalSystemType=Detailed]</sch:title>
    <sch:rule context='/h:HPXML/h:Building/h:BuildingDetails/h:Systems/h:SolarThermal/h:SolarThermalSystem[h:CollectorArea]'>
      <sch:assert role='ERROR' test='count(h:CollectorLoopType) = 1'>Expected 1 element(s) for xpath: CollectorLoopType</sch:assert>
      <sch:assert role='ERROR' test='h:CollectorLoopType[text()="liquid indirect" or text()="liquid direct" or text()="passive thermosyphon"] or not(h:CollectorLoopType)'>Expected CollectorLoopType to be 'liquid indirect' or 'liquid direct' or 'passive thermosyphon'</sch:assert>
      <sch:assert role='ERROR' test='count(h:CollectorType) = 1'>Expected 1 element(s) for xpath: CollectorType</sch:assert>
      <sch:assert role='ERROR' test='h:CollectorType[text()="single glazing black" or text()="double glazing black" or text()="evacuated tube" or text()="integrated collector storage"] or not(h:CollectorType)'>Expected CollectorType to be 'single glazing black' or 'double glazing black' or 'evacuated tube' or 'integrated collector storage'</sch:assert>
      <sch:assert role='ERROR' test='count(h:CollectorAzimuth) + count(h:CollectorOrientation) &gt;= 1'>Expected 1 or more element(s) for xpath: CollectorAzimuth | CollectorOrientation</sch:assert>
      <sch:assert role='ERROR' test='count(h:CollectorTilt) = 1'>Expected 1 element(s) for xpath: CollectorTilt</sch:assert>
      <sch:assert role='ERROR' test='count(h:CollectorRatedOpticalEfficiency) = 1'>Expected 1 element(s) for xpath: CollectorRatedOpticalEfficiency</sch:assert>
      <sch:assert role='ERROR' test='count(h:CollectorRatedThermalLosses) = 1'>Expected 1 element(s) for xpath: CollectorRatedThermalLosses</sch:assert>
      <sch:assert role='ERROR' test='count(h:StorageVolume) &lt;= 1'>Expected 0 or 1 element(s) for xpath: StorageVolume</sch:assert>
      <sch:assert role='ERROR' test='count(h:ConnectedTo) = 1'>Expected 1 element(s) for xpath: ConnectedTo</sch:assert> <!-- WaterHeatingSystem (any type but space-heating boiler) -->
    </sch:rule>
  </sch:pattern>

  <sch:pattern>
    <sch:title>[SolarThermalSystemType=Simple]</sch:title>
    <sch:rule context='/h:HPXML/h:Building/h:BuildingDetails/h:Systems/h:SolarThermal/h:SolarThermalSystem[h:SolarFraction]'>
      <sch:assert role='ERROR' test='count(h:ConnectedTo) &lt;= 1'>Expected 0 or 1 element(s) for xpath: ConnectedTo</sch:assert> <!-- WaterHeatingSystem (any type) -->
    </sch:rule>
  </sch:pattern>

  <sch:pattern>
    <sch:title>[PVSystem]</sch:title>
    <sch:rule context='/h:HPXML/h:Building/h:BuildingDetails/h:Systems/h:Photovoltaics/h:PVSystem'>
      <sch:assert role='ERROR' test='count(h:IsSharedSystem) &lt;= 1'>Expected 0 or 1 element(s) for xpath: IsSharedSystem</sch:assert> <!-- See [PVSystemType=Shared] -->
      <sch:assert role='ERROR' test='count(h:Location) &lt;= 1'>Expected 0 or 1 element(s) for xpath: Location</sch:assert>
      <sch:assert role='ERROR' test='h:Location[text()="ground" or text()="roof"] or not(h:Location)'>Expected Location to be 'ground' or 'roof'</sch:assert>
      <sch:assert role='ERROR' test='count(h:ModuleType) &lt;= 1'>Expected 0 or 1 element(s) for xpath: ModuleType</sch:assert>
      <sch:assert role='ERROR' test='h:ModuleType[text()="standard" or text()="premium" or text()="thin film"] or not(h:ModuleType)'>Expected ModuleType to be 'standard' or 'premium' or 'thin film'</sch:assert>
      <sch:assert role='ERROR' test='count(h:Tracking) &lt;= 1'>Expected 0 or 1 element(s) for xpath: Tracking</sch:assert>
      <sch:assert role='ERROR' test='h:Tracking[text()="fixed" or text()="1-axis" or text()="1-axis backtracked" or text()="2-axis"] or not(h:Tracking)'>Expected Tracking to be 'fixed' or '1-axis' or '1-axis backtracked' or '2-axis'</sch:assert>
      <sch:assert role='ERROR' test='count(h:ArrayAzimuth) + count(h:ArrayOrientation) &gt;= 1'>Expected 1 or more element(s) for xpath: ArrayAzimuth | ArrayOrientation</sch:assert>
      <sch:assert role='ERROR' test='count(h:ArrayTilt) = 1'>Expected 1 element(s) for xpath: ArrayTilt</sch:assert>
      <sch:assert role='ERROR' test='count(h:MaxPowerOutput) = 1'>Expected 1 element(s) for xpath: MaxPowerOutput</sch:assert>
      <sch:assert role='ERROR' test='count(h:SystemLossesFraction) + count(h:YearModulesManufactured) &gt;= 0'>Expected 0 or more element(s) for xpath: SystemLossesFraction | YearModulesManufactured</sch:assert>
      <sch:assert role='ERROR' test='count(h:AttachedToInverter) = 1'>Expected 1 element(s) for xpath: AttachedToInverter</sch:assert> <!-- See [Inverter] -->
      <!-- Warnings -->
      <sch:report role='WARN' test='number(h:MaxPowerOutput) &lt;= 500 and number(h:MaxPowerOutput) &gt; 0'>Max power output should typically be greater than or equal to 500 W.</sch:report>
    </sch:rule>
  </sch:pattern>

  <sch:pattern>
    <sch:title>[PVSystemType=Shared]</sch:title>
    <sch:rule context='/h:HPXML/h:Building/h:BuildingDetails/h:Systems/h:Photovoltaics/h:PVSystem[h:IsSharedSystem="true"]'>
      <sch:assert role='ERROR' test='count(../../../h:BuildingSummary/h:BuildingConstruction[h:ResidentialFacilityType[text()="single-family attached" or text()="apartment unit"]]) = 1'>Expected 1 element(s) for xpath: ../../../BuildingSummary/BuildingConstruction[ResidentialFacilityType[text()="single-family attached" or text()="apartment unit"]]</sch:assert>
      <sch:assert role='ERROR' test='count(h:extension/h:NumberofBedroomsServed) = 1'>Expected 1 element(s) for xpath: extension/NumberofBedroomsServed</sch:assert>
      <sch:assert role='ERROR' test='number(h:extension/h:NumberofBedroomsServed) &gt; number(../../../h:BuildingSummary/h:BuildingConstruction/h:NumberofBedrooms) or not(h:extension/h:NumberofBedroomsServed) or not(../../../h:BuildingSummary/h:BuildingConstruction/h:NumberofBedrooms)'>Expected extension/NumberofBedroomsServed to be greater than ../../../BuildingSummary/BuildingConstruction/NumberofBedrooms</sch:assert>
    </sch:rule>
  </sch:pattern>

  <sch:pattern>
    <sch:title>[Inverter]</sch:title>
    <sch:rule context='/h:HPXML/h:Building/h:BuildingDetails/h:Systems/h:Photovoltaics/h:Inverter'>
      <sch:assert role='ERROR' test='count(h:InverterEfficiency) &lt;= 1'>Expected 0 or 1 element(s) for xpath: InverterEfficiency</sch:assert>
    </sch:rule>
  </sch:pattern>

  <sch:pattern>
    <sch:title>[Battery]</sch:title>
    <sch:rule context='/h:HPXML/h:Building/h:BuildingDetails/h:Systems/h:Batteries/h:Battery'>
      <sch:assert role='ERROR' test='count(h:BatteryType[text()="Li-ion"]) = 1'>Expected 1 element(s) for xpath: BatteryType[text()="Li-ion"]</sch:assert>
      <sch:assert role='ERROR' test='count(h:Location) &lt;= 1'>Expected 0 or 1 element(s) for xpath: Location</sch:assert>
      <sch:assert role='ERROR' test='h:Location[text()="living space" or text()="basement - conditioned" or text()="basement - unconditioned" or text()="crawlspace - vented" or text()="crawlspace - unvented" or text()="crawlspace - conditioned" or text()="attic - vented" or text()="attic - unvented" or text()="garage" or text()="outside"] or not(h:Location)'>Expected Location to be 'living space' or 'basement - conditioned' or 'basement - unconditioned' or 'crawlspace - vented' or 'crawlspace - unvented' or 'crawlspace - conditioned' or 'attic - vented' or 'attic - unvented' or 'garage' or 'outside'</sch:assert>
      <sch:assert role='ERROR' test='count(h:NominalCapacity[h:Units="kWh" or h:Units="Ah"]/h:Value) &gt;= 0'>Expected 0 or more element(s) for xpath: NominalCapacity[Units="kWh" or Units="Ah"]/Value</sch:assert>
      <sch:assert role='ERROR' test='count(h:UsableCapacity[h:Units="kWh" or h:Units="Ah"]/h:Value) &gt;= 0'>Expected 0 or more element(s) for xpath: UsableCapacity[Units="kWh" or Units="Ah"]/Value</sch:assert>
      <sch:assert role='ERROR' test='number(h:UsableCapacity[h:Units="kWh"]/h:Value) &lt; number(h:NominalCapacity[h:Units="kWh"]/h:Value) or not(h:UsableCapacity[h:Units="kWh"]/h:Value) or not(h:NominalCapacity[h:Units="kWh"]/h:Value)'>Expected UsableCapacity to be less than NominalCapacity</sch:assert>
      <sch:assert role='ERROR' test='number(h:UsableCapacity[h:Units="Ah"]/h:Value) &lt; number(h:NominalCapacity[h:Units="Ah"]/h:Value) or not(h:UsableCapacity[h:Units="Ah"]/h:Value) or not(h:NominalCapacity[h:Units="Ah"]/h:Value)'>Expected UsableCapacity to be less than NominalCapacity</sch:assert>
      <sch:assert role='ERROR' test='count(h:RatedPowerOutput) &lt;= 1'>Expected 0 or 1 element(s) for xpath: RatedPowerOutput</sch:assert>
      <sch:assert role='ERROR' test='count(h:NominalVoltage) &lt;= 1'>Expected 0 or 1 element(s) for xpath: NominalVoltage</sch:assert>
      <sch:assert role='ERROR' test='count(h:RoundTripEfficiency) &lt;= 1'>Expected 0 or 1 element(s) for xpath: RoundTripEfficiency</sch:assert>
      <sch:assert role='ERROR' test='count(h:extension/h:LifetimeModel) = 0'>Expected 0 element(s) for xpath: extension/LifetimeModel</sch:assert> <!-- Temporarily disabled -->
      <sch:assert role='ERROR' test='h:extension/h:LifetimeModel[text()="None" or text()="KandlerSmith"] or not(h:extension/h:LifetimeModel)'>Expected extension/LifetimeModel to be 'None' or 'KandlerSmith'</sch:assert>
      <!-- Warnings -->
      <sch:report role='WARN' test='number(h:RatedPowerOutput) &lt;= 1000 and number(h:RatedPowerOutput) &gt; 0'>Rated power output should typically be greater than or equal to 1000 W.</sch:report>
    </sch:rule>
  </sch:pattern>

  <sch:pattern>
    <sch:title>[Generator]</sch:title>
    <sch:rule context='/h:HPXML/h:Building/h:BuildingDetails/h:Systems/h:extension/h:Generators/h:Generator'>
      <sch:assert role='ERROR' test='count(h:IsSharedSystem) &lt;= 1'>Expected 0 or 1 element(s) for xpath: IsSharedSystem</sch:assert> <!-- See [GeneratorType=Shared] -->
      <sch:assert role='ERROR' test='count(h:FuelType) = 1'>Expected 1 element(s) for xpath: FuelType</sch:assert>
      <sch:assert role='ERROR' test='h:FuelType[text()="natural gas" or text()="fuel oil" or text()="fuel oil 1" or text()="fuel oil 2" or text()="fuel oil 4" or text()="fuel oil 5/6" or text()="diesel" or text()="propane" or text()="kerosene" or text()="coal" or text()="coke" or text()="bituminous coal" or text()="anthracite coal" or text()="wood" or text()="wood pellets"] or not(h:FuelType)'>Expected FuelType to be 'natural gas' or 'fuel oil' or 'fuel oil 1' or 'fuel oil 2' or 'fuel oil 4' or 'fuel oil 5/6' or 'diesel' or 'propane' or 'kerosene' or 'coal' or 'coke' or 'bituminous coal' or 'anthracite coal' or 'wood' or 'wood pellets'</sch:assert>
      <sch:assert role='ERROR' test='count(h:AnnualConsumptionkBtu) = 1'>Expected 1 element(s) for xpath: AnnualConsumptionkBtu</sch:assert>
      <sch:assert role='ERROR' test='number(h:AnnualConsumptionkBtu) &gt; 0 or not(h:AnnualConsumptionkBtu)'>Expected AnnualConsumptionkBtu to be greater than 0</sch:assert>
      <sch:assert role='ERROR' test='count(h:AnnualOutputkWh) = 1'>Expected 1 element(s) for xpath: AnnualOutputkWh</sch:assert>
      <sch:assert role='ERROR' test='number(h:AnnualOutputkWh) &gt; 0 or not(h:AnnualOutputkWh)'>Expected AnnualOutputkWh to be greater than 0</sch:assert>
      <sch:assert role='ERROR' test='number(h:AnnualConsumptionkBtu) &gt; (number(h:AnnualOutputkWh) * 3.412) or not(h:AnnualConsumptionkBtu) or not(h:AnnualOutputkWh)'>Expected AnnualConsumptionkBtu to be greater than AnnualOutputkWh*3412</sch:assert>
    </sch:rule>
  </sch:pattern>

  <sch:pattern>
    <sch:title>[GeneratorType=Shared]</sch:title>
    <sch:rule context='/h:HPXML/h:Building/h:BuildingDetails/h:Systems/h:extension/h:Generators/h:Generator[h:IsSharedSystem="true"]'>
      <sch:assert role='ERROR' test='count(../../../../h:BuildingSummary/h:BuildingConstruction[h:ResidentialFacilityType[text()="single-family attached" or text()="apartment unit"]]) = 1'>Expected 1 element(s) for xpath: ../../../BuildingSummary/BuildingConstruction[ResidentialFacilityType[text()="single-family attached" or text()="apartment unit"]]</sch:assert>
      <sch:assert role='ERROR' test='count(h:NumberofBedroomsServed) = 1'>Expected 1 element(s) for xpath: NumberofBedroomsServed</sch:assert>
      <sch:assert role='ERROR' test='number(h:NumberofBedroomsServed) &gt; number(../../../../h:BuildingSummary/h:BuildingConstruction/h:NumberofBedrooms) or not(h:NumberofBedroomsServed) or not(../../../../h:BuildingSummary/h:BuildingConstruction/h:NumberofBedrooms)'>Expected NumberofBedroomsServed to be greater than ../../../../BuildingSummary/BuildingConstruction/NumberofBedrooms</sch:assert>
    </sch:rule>
  </sch:pattern>

  <sch:pattern>
    <sch:title>[ClothesWasher]</sch:title>
    <sch:rule context='/h:HPXML/h:Building/h:BuildingDetails/h:Appliances/h:ClothesWasher'>
      <sch:assert role='ERROR' test='count(../../h:Systems/h:WaterHeating/h:HotWaterDistribution) = 1'>Expected 1 element(s) for xpath: ../../Systems/WaterHeating/HotWaterDistribution</sch:assert> <!-- See [HotWaterDistribution] -->
      <sch:assert role='ERROR' test='count(h:IsSharedAppliance) &lt;= 1'>Expected 0 or 1 element(s) for xpath: IsSharedAppliance</sch:assert> <!-- See [ClothesWasherType=Shared] -->
      <sch:assert role='ERROR' test='count(h:Location) &lt;= 1'>Expected 0 or 1 element(s) for xpath: Location</sch:assert>
      <sch:assert role='ERROR' test='h:Location[text()="living space" or text()="basement - unconditioned" or text()="basement - conditioned" or text()="attic - unvented" or text()="attic - vented" or text()="garage" or text()="crawlspace - unvented" or text()="crawlspace - vented" or text()="crawlspace - conditioned" or text()="other housing unit" or text()="other heated space" or text()="other multifamily buffer space" or text()="other non-freezing space"] or not(h:Location)'>Expected Location to be 'living space' or 'basement - unconditioned' or 'basement - conditioned' or 'attic - unvented' or 'attic - vented' or 'garage' or 'crawlspace - unvented' or 'crawlspace - vented' or 'crawlspace - conditioned' or 'other housing unit' or 'other heated space' or 'other multifamily buffer space' or 'other non-freezing space'</sch:assert>
      <sch:assert role='ERROR' test='count(h:IntegratedModifiedEnergyFactor) + count(h:ModifiedEnergyFactor) &lt;= 1'>Expected 0 or 1 element(s) for xpath: IntegratedModifiedEnergyFactor | ModifiedEnergyFactor</sch:assert> <!-- See [ClothesWasherType=Detailed] -->
      <sch:assert role='ERROR' test='count(h:extension/h:UsageMultiplier) &lt;= 1'>Expected 0 or 1 element(s) for xpath: extension/UsageMultiplier</sch:assert>
      <sch:assert role='ERROR' test='count(h:extension/h:WeekdayScheduleFractions) &lt;= 1'>Expected 0 or 1 element(s) for xpath: extension/WeekdayScheduleFractions</sch:assert>
      <sch:assert role='ERROR' test='count(h:extension/h:WeekendScheduleFractions) &lt;= 1'>Expected 0 or 1 element(s) for xpath: extension/WeekendScheduleFractions</sch:assert>
      <sch:assert role='ERROR' test='count(h:extension/h:MonthlyScheduleMultipliers) &lt;= 1'>Expected 0 or 1 element(s) for xpath: extension/MonthlyScheduleMultipliers</sch:assert>
    </sch:rule>
  </sch:pattern>

  <sch:pattern>
    <sch:title>[ClothesWasherType=Detailed]</sch:title>
    <sch:rule context='/h:HPXML/h:Building/h:BuildingDetails/h:Appliances/h:ClothesWasher[h:IntegratedModifiedEnergyFactor | h:ModifiedEnergyFactor]'>
      <sch:assert role='ERROR' test='count(h:RatedAnnualkWh) = 1'>Expected 1 element(s) for xpath: RatedAnnualkWh</sch:assert>
      <sch:assert role='ERROR' test='count(h:LabelElectricRate) = 1'>Expected 1 element(s) for xpath: LabelElectricRate</sch:assert>
      <sch:assert role='ERROR' test='count(h:LabelGasRate) = 1'>Expected 1 element(s) for xpath: LabelGasRate</sch:assert>
      <sch:assert role='ERROR' test='count(h:LabelAnnualGasCost) = 1'>Expected 1 element(s) for xpath: LabelAnnualGasCost</sch:assert>
      <sch:assert role='ERROR' test='count(h:LabelUsage) = 1'>Expected 1 element(s) for xpath: LabelUsage</sch:assert>
      <sch:assert role='ERROR' test='count(h:Capacity) = 1'>Expected 1 element(s) for xpath: Capacity</sch:assert>
    </sch:rule>
  </sch:pattern>

  <sch:pattern>
    <sch:title>[ClothesWasherType=Shared]</sch:title>
    <sch:rule context='/h:HPXML/h:Building/h:BuildingDetails/h:Appliances/h:ClothesWasher[h:IsSharedAppliance="true"]'>
      <sch:assert role='ERROR' test='count(../../h:BuildingSummary/h:BuildingConstruction[h:ResidentialFacilityType[text()="single-family attached" or text()="apartment unit"]]) = 1'>Expected 1 element(s) for xpath: ../../BuildingSummary/BuildingConstruction[ResidentialFacilityType[text()="single-family attached" or text()="apartment unit"]]</sch:assert>
      <sch:assert role='ERROR' test='count(h:AttachedToWaterHeatingSystem) + count(h:AttachedToHotWaterDistribution) = 1'>Expected 1 element(s) for xpath: AttachedToWaterHeatingSystem | AttachedToHotWaterDistribution</sch:assert>
    </sch:rule>
  </sch:pattern>

  <sch:pattern>
    <sch:title>[ClothesDryer]</sch:title>
    <sch:rule context='/h:HPXML/h:Building/h:BuildingDetails/h:Appliances/h:ClothesDryer'>
      <sch:assert role='ERROR' test='count(../h:ClothesWasher) = 1'>Expected 1 element(s) for xpath: ../ClothesWasher</sch:assert>
      <sch:assert role='ERROR' test='count(h:IsSharedAppliance) &lt;= 1'>Expected 0 or 1 element(s) for xpath: IsSharedAppliance</sch:assert> <!-- See [ClothesDryerType=Shared] -->
      <sch:assert role='ERROR' test='count(h:Location) &lt;= 1'>Expected 0 or 1 element(s) for xpath: Location</sch:assert>
      <sch:assert role='ERROR' test='h:Location[text()="living space" or text()="basement - unconditioned" or text()="basement - conditioned" or text()="attic - unvented" or text()="attic - vented" or text()="garage" or text()="crawlspace - unvented" or text()="crawlspace - vented" or text()="crawlspace - conditioned" or text()="other housing unit" or text()="other heated space" or text()="other multifamily buffer space" or text()="other non-freezing space"] or not(h:Location)'>Expected Location to be 'living space' or 'basement - unconditioned' or 'basement - conditioned' or 'attic - unvented' or 'attic - vented' or 'garage' or 'crawlspace - unvented' or 'crawlspace - vented' or 'crawlspace - conditioned' or 'other housing unit' or 'other heated space' or 'other multifamily buffer space' or 'other non-freezing space'</sch:assert>
      <sch:assert role='ERROR' test='count(h:FuelType) = 1'>Expected 1 element(s) for xpath: FuelType</sch:assert>
      <sch:assert role='ERROR' test='h:FuelType[text()="natural gas" or text()="fuel oil" or text()="fuel oil 1" or text()="fuel oil 2" or text()="fuel oil 4" or text()="fuel oil 5/6" or text()="diesel" or text()="propane" or text()="kerosene" or text()="coal" or text()="coke" or text()="bituminous coal" or text()="anthracite coal" or text()="electricity" or text()="wood" or text()="wood pellets"] or not(h:FuelType)'>Expected FuelType to be 'natural gas' or 'fuel oil' or 'fuel oil 1' or 'fuel oil 2' or 'fuel oil 4' or 'fuel oil 5/6' or 'diesel' or 'propane' or 'kerosene' or 'coal' or 'coke' or 'bituminous coal' or 'anthracite coal' or 'electricity' or 'wood' or 'wood pellets'</sch:assert>
      <sch:assert role='ERROR' test='count(h:CombinedEnergyFactor) + count(h:EnergyFactor) &lt;= 1'>Expected 0 or 1 element(s) for xpath: CombinedEnergyFactor | EnergyFactor</sch:assert>
      <sch:assert role='ERROR' test='count(h:Vented) &lt;= 1'>Expected 0 or 1 element(s) for xpath: Vented</sch:assert> <!-- See [ClothesDryerType=Vented] -->
      <sch:assert role='ERROR' test='count(h:extension/h:UsageMultiplier) &lt;= 1'>Expected 0 or 1 element(s) for xpath: extension/UsageMultiplier</sch:assert>
      <sch:assert role='ERROR' test='count(h:extension/h:WeekdayScheduleFractions) &lt;= 1'>Expected 0 or 1 element(s) for xpath: extension/WeekdayScheduleFractions</sch:assert>
      <sch:assert role='ERROR' test='count(h:extension/h:WeekendScheduleFractions) &lt;= 1'>Expected 0 or 1 element(s) for xpath: extension/WeekendScheduleFractions</sch:assert>
      <sch:assert role='ERROR' test='count(h:extension/h:MonthlyScheduleMultipliers) &lt;= 1'>Expected 0 or 1 element(s) for xpath: extension/MonthlyScheduleMultipliers</sch:assert>
    </sch:rule>
  </sch:pattern>

  <sch:pattern>
    <sch:title>[ClothesDryerType=Shared]</sch:title>
    <sch:rule context='/h:HPXML/h:Building/h:BuildingDetails/h:Appliances/h:ClothesDryer[h:IsSharedAppliance="true"]'>
      <sch:assert role='ERROR' test='count(../../h:BuildingSummary/h:BuildingConstruction[h:ResidentialFacilityType[text()="single-family attached" or text()="apartment unit"]]) = 1'>Expected 1 element(s) for xpath: ../../BuildingSummary/BuildingConstruction[ResidentialFacilityType[text()="single-family attached" or text()="apartment unit"]]</sch:assert>
    </sch:rule>
  </sch:pattern>

  <sch:pattern>
    <sch:title>[ClothesDryerType=Vented]</sch:title>
    <sch:rule context='/h:HPXML/h:Building/h:BuildingDetails/h:Appliances/h:ClothesDryer[h:Vented="true"]'>
      <sch:assert role='ERROR' test='count(h:VentedFlowRate) &lt;= 1'>Expected 0 or 1 element(s) for xpath: VentedFlowRate</sch:assert>
    </sch:rule>
  </sch:pattern>

  <sch:pattern>
    <sch:title>[Dishwasher]</sch:title>
    <sch:rule context='/h:HPXML/h:Building/h:BuildingDetails/h:Appliances/h:Dishwasher'>
      <sch:assert role='ERROR' test='count(h:IsSharedAppliance) &lt;= 1'>Expected 0 or 1 element(s) for xpath: IsSharedAppliance</sch:assert> <!-- See [DishwasherType=Shared] -->
      <sch:assert role='ERROR' test='count(h:Location) &lt;= 1'>Expected 0 or 1 element(s) for xpath: Location</sch:assert>
      <sch:assert role='ERROR' test='h:Location[text()="living space" or text()="basement - unconditioned" or text()="basement - conditioned" or text()="attic - unvented" or text()="attic - vented" or text()="garage" or text()="crawlspace - unvented" or text()="crawlspace - vented" or text()="crawlspace - conditioned" or text()="other housing unit" or text()="other heated space" or text()="other multifamily buffer space" or text()="other non-freezing space"] or not(h:Location)'>Expected Location to be 'living space' or 'basement - unconditioned' or 'basement - conditioned' or 'attic - unvented' or 'attic - vented' or 'garage' or 'crawlspace - unvented' or 'crawlspace - vented' or 'crawlspace - conditioned' or 'other housing unit' or 'other heated space' or 'other multifamily buffer space' or 'other non-freezing space'</sch:assert>
      <sch:assert role='ERROR' test='count(h:RatedAnnualkWh) + count(h:EnergyFactor) &lt;= 1'>Expected 0 or 1 element(s) for xpath: RatedAnnualkWh | EnergyFactor</sch:assert> <!-- See [DishwasherType=Detailed] -->
      <sch:assert role='ERROR' test='count(h:extension/h:UsageMultiplier) &lt;= 1'>Expected 0 or 1 element(s) for xpath: extension/UsageMultiplier</sch:assert>
      <sch:assert role='ERROR' test='count(h:extension/h:WeekdayScheduleFractions) &lt;= 1'>Expected 0 or 1 element(s) for xpath: extension/WeekdayScheduleFractions</sch:assert>
      <sch:assert role='ERROR' test='count(h:extension/h:WeekendScheduleFractions) &lt;= 1'>Expected 0 or 1 element(s) for xpath: extension/WeekendScheduleFractions</sch:assert>
      <sch:assert role='ERROR' test='count(h:extension/h:MonthlyScheduleMultipliers) &lt;= 1'>Expected 0 or 1 element(s) for xpath: extension/MonthlyScheduleMultipliers</sch:assert>
    </sch:rule>
  </sch:pattern>

  <sch:pattern>
    <sch:title>[DishwasherType=Detailed]</sch:title>
    <sch:rule context='/h:HPXML/h:Building/h:BuildingDetails/h:Appliances/h:Dishwasher[h:RatedAnnualkWh | h:EnergyFactor]'>
      <sch:assert role='ERROR' test='count(h:LabelElectricRate) = 1'>Expected 1 element(s) for xpath: LabelElectricRate</sch:assert>
      <sch:assert role='ERROR' test='count(h:LabelGasRate) = 1'>Expected 1 element(s) for xpath: LabelGasRate</sch:assert>
      <sch:assert role='ERROR' test='count(h:LabelAnnualGasCost) = 1'>Expected 1 element(s) for xpath: LabelAnnualGasCost</sch:assert>
      <sch:assert role='ERROR' test='count(h:LabelUsage) = 1'>Expected 1 element(s) for xpath: LabelUsage</sch:assert>
      <sch:assert role='ERROR' test='count(h:PlaceSettingCapacity) = 1'>Expected 1 element(s) for xpath: PlaceSettingCapacity</sch:assert>
    </sch:rule>
  </sch:pattern>

  <sch:pattern>
    <sch:title>[DishwasherType=Shared]</sch:title>
    <sch:rule context='/h:HPXML/h:Building/h:BuildingDetails/h:Appliances/h:Dishwasher[h:IsSharedAppliance="true"]'>
      <sch:assert role='ERROR' test='count(../../h:BuildingSummary/h:BuildingConstruction[h:ResidentialFacilityType[text()="single-family attached" or text()="apartment unit"]]) = 1'>Expected 1 element(s) for xpath: ../../BuildingSummary/BuildingConstruction[ResidentialFacilityType[text()="single-family attached" or text()="apartment unit"]]</sch:assert>
      <sch:assert role='ERROR' test='count(h:AttachedToWaterHeatingSystem) + count(h:AttachedToHotWaterDistribution) = 1'>Expected 1 element(s) for xpath: AttachedToWaterHeatingSystem | AttachedToHotWaterDistribution</sch:assert>
    </sch:rule>
  </sch:pattern>

  <sch:pattern>
    <sch:title>[Refrigerator]</sch:title>
    <sch:rule context='/h:HPXML/h:Building/h:BuildingDetails/h:Appliances/h:Refrigerator'>
      <sch:assert role='ERROR' test='count(h:Location) &lt;= 1'>Expected 0 or 1 element(s) for xpath: Location</sch:assert>
      <sch:assert role='ERROR' test='h:Location[text()="living space" or text()="basement - unconditioned" or text()="basement - conditioned" or text()="attic - unvented" or text()="attic - vented" or text()="garage" or text()="crawlspace - unvented" or text()="crawlspace - vented" or text()="crawlspace - conditioned" or text()="other housing unit" or text()="other heated space" or text()="other multifamily buffer space" or text()="other non-freezing space"] or not(h:Location)'>Expected Location to be 'living space' or 'basement - unconditioned' or 'basement - conditioned' or 'attic - unvented' or 'attic - vented' or 'garage' or 'crawlspace - unvented' or 'crawlspace - vented' or 'crawlspace - conditioned' or 'other housing unit' or 'other heated space' or 'other multifamily buffer space' or 'other non-freezing space'</sch:assert>
      <sch:assert role='ERROR' test='count(h:RatedAnnualkWh) &lt;= 1'>Expected 0 or 1 element(s) for xpath: RatedAnnualkWh</sch:assert>
      <sch:assert role='ERROR' test='count(h:PrimaryIndicator) &lt;= 1'>Expected 0 or 1 element(s) for xpath: PrimaryIndicator</sch:assert>
      <sch:assert role='ERROR' test='count(h:extension/h:UsageMultiplier) &lt;= 1'>Expected 0 or 1 element(s) for xpath: extension/UsageMultiplier</sch:assert>
      <sch:assert role='ERROR' test='count(h:extension/h:WeekdayScheduleFractions) &lt;= 1'>Expected 0 or 1 element(s) for xpath: extension/WeekdayScheduleFractions</sch:assert>
      <sch:assert role='ERROR' test='count(h:extension/h:WeekendScheduleFractions) &lt;= 1'>Expected 0 or 1 element(s) for xpath: extension/WeekendScheduleFractions</sch:assert>
      <sch:assert role='ERROR' test='count(h:extension/h:MonthlyScheduleMultipliers) &lt;= 1'>Expected 0 or 1 element(s) for xpath: extension/MonthlyScheduleMultipliers</sch:assert>
    </sch:rule>
  </sch:pattern>

  <sch:pattern>
    <sch:title>[Freezer]</sch:title>
    <sch:rule context='/h:HPXML/h:Building/h:BuildingDetails/h:Appliances/h:Freezer'>
      <sch:assert role='ERROR' test='count(h:Location) &lt;= 1'>Expected 0 or 1 element(s) for xpath: Location</sch:assert>
      <sch:assert role='ERROR' test='h:Location[text()="living space" or text()="basement - unconditioned" or text()="basement - conditioned" or text()="attic - unvented" or text()="attic - vented" or text()="garage" or text()="crawlspace - unvented" or text()="crawlspace - vented" or text()="crawlspace - conditioned" or text()="other housing unit" or text()="other heated space" or text()="other multifamily buffer space" or text()="other non-freezing space"] or not(h:Location)'>Expected Location to be 'living space' or 'basement - unconditioned' or 'basement - conditioned' or 'attic - unvented' or 'attic - vented' or 'garage' or 'crawlspace - unvented' or 'crawlspace - vented' or 'crawlspace - conditioned' or 'other housing unit' or 'other heated space' or 'other multifamily buffer space' or 'other non-freezing space'</sch:assert>
      <sch:assert role='ERROR' test='count(h:RatedAnnualkWh) &lt;= 1'>Expected 0 or 1 element(s) for xpath: RatedAnnualkWh</sch:assert>
      <sch:assert role='ERROR' test='count(h:extension/h:UsageMultiplier) &lt;= 1'>Expected 0 or 1 element(s) for xpath: extension/UsageMultiplier</sch:assert>
      <sch:assert role='ERROR' test='count(h:extension/h:WeekdayScheduleFractions) &lt;= 1'>Expected 0 or 1 element(s) for xpath: extension/WeekdayScheduleFractions</sch:assert>
      <sch:assert role='ERROR' test='count(h:extension/h:WeekendScheduleFractions) &lt;= 1'>Expected 0 or 1 element(s) for xpath: extension/WeekendScheduleFractions</sch:assert>
      <sch:assert role='ERROR' test='count(h:extension/h:MonthlyScheduleMultipliers) &lt;= 1'>Expected 0 or 1 element(s) for xpath: extension/MonthlyScheduleMultipliers</sch:assert>
    </sch:rule>
  </sch:pattern>

  <sch:pattern>
    <sch:title>[Dehumidifier]</sch:title>
    <sch:rule context='/h:HPXML/h:Building/h:BuildingDetails/h:Appliances/h:Dehumidifier'>
      <sch:assert role='ERROR' test='count(h:Type) = 1'>Expected 1 element(s) for xpath: Type</sch:assert>
      <sch:assert role='ERROR' test='h:Type[text()="portable" or text()="whole-home"] or not(h:Type)'>Expected Type to be 'portable' or 'whole-home'</sch:assert>
      <sch:assert role='ERROR' test='count(h:Location) = 1'>Expected 1 element(s) for xpath: Location</sch:assert>
      <sch:assert role='ERROR' test='h:Location[text()="living space"] or not(h:Location)'>Expected Location to be 'living space'</sch:assert>
      <sch:assert role='ERROR' test='count(h:Capacity) = 1'>Expected 1 element(s) for xpath: Capacity</sch:assert> <!-- pints/day -->
      <sch:assert role='ERROR' test='count(h:IntegratedEnergyFactor) + count(h:EnergyFactor) = 1'>Expected 1 element(s) for xpath: IntegratedEnergyFactor | EnergyFactor</sch:assert> <!-- liters/kWh -->
      <sch:assert role='ERROR' test='count(h:DehumidistatSetpoint) = 1'>Expected 1 element(s) for xpath: DehumidistatSetpoint</sch:assert> <!-- RH, fraction -->
      <sch:assert role='ERROR' test='count(h:FractionDehumidificationLoadServed) = 1'>Expected 1 element(s) for xpath: FractionDehumidificationLoadServed</sch:assert>
    </sch:rule>
  </sch:pattern>

  <sch:pattern>
    <sch:title>[CookingRange]</sch:title>
    <sch:rule context='/h:HPXML/h:Building/h:BuildingDetails/h:Appliances/h:CookingRange'>
      <sch:assert role='ERROR' test='count(../h:Oven) = 1'>Expected 1 element(s) for xpath: ../Oven</sch:assert> <!-- See [Oven] -->
      <sch:assert role='ERROR' test='count(h:Location) &lt;= 1'>Expected 0 or 1 element(s) for xpath: Location</sch:assert>
      <sch:assert role='ERROR' test='h:Location[text()="living space" or text()="basement - unconditioned" or text()="basement - conditioned" or text()="attic - unvented" or text()="attic - vented" or text()="garage" or text()="crawlspace - unvented" or text()="crawlspace - vented" or text()="crawlspace - conditioned" or text()="other housing unit" or text()="other heated space" or text()="other multifamily buffer space" or text()="other non-freezing space"] or not(h:Location)'>Expected Location to be 'living space' or 'basement - unconditioned' or 'basement - conditioned' or 'attic - unvented' or 'attic - vented' or 'garage' or 'crawlspace - unvented' or 'crawlspace - vented' or 'crawlspace - conditioned' or 'other housing unit' or 'other heated space' or 'other multifamily buffer space' or 'other non-freezing space'</sch:assert>
      <sch:assert role='ERROR' test='count(h:FuelType) = 1'>Expected 1 element(s) for xpath: FuelType</sch:assert>
      <sch:assert role='ERROR' test='h:FuelType[text()="natural gas" or text()="fuel oil" or text()="fuel oil 1" or text()="fuel oil 2" or text()="fuel oil 4" or text()="fuel oil 5/6" or text()="diesel" or text()="propane" or text()="kerosene" or text()="coal" or text()="coke" or text()="bituminous coal" or text()="anthracite coal" or text()="electricity" or text()="wood" or text()="wood pellets"] or not(h:FuelType)'>Expected FuelType to be 'natural gas' or 'fuel oil' or 'fuel oil 1' or 'fuel oil 2' or 'fuel oil 4' or 'fuel oil 5/6' or 'diesel' or 'propane' or 'kerosene' or 'coal' or 'coke' or 'bituminous coal' or 'anthracite coal' or 'electricity' or 'wood' or 'wood pellets'</sch:assert>
      <sch:assert role='ERROR' test='count(h:IsInduction) &lt;= 1'>Expected 0 or 1 element(s) for xpath: IsInduction</sch:assert>
      <sch:assert role='ERROR' test='count(h:extension/h:UsageMultiplier) &lt;= 1'>Expected 0 or 1 element(s) for xpath: extension/UsageMultiplier</sch:assert>
      <sch:assert role='ERROR' test='count(h:extension/h:WeekdayScheduleFractions) &lt;= 1'>Expected 0 or 1 element(s) for xpath: extension/WeekdayScheduleFractions</sch:assert>
      <sch:assert role='ERROR' test='count(h:extension/h:WeekendScheduleFractions) &lt;= 1'>Expected 0 or 1 element(s) for xpath: extension/WeekendScheduleFractions</sch:assert>
      <sch:assert role='ERROR' test='count(h:extension/h:MonthlyScheduleMultipliers) &lt;= 1'>Expected 0 or 1 element(s) for xpath: extension/MonthlyScheduleMultipliers</sch:assert>
    </sch:rule>
  </sch:pattern>

  <sch:pattern>
    <sch:title>[Oven]</sch:title>
    <sch:rule context='/h:HPXML/h:Building/h:BuildingDetails/h:Appliances/h:Oven'>
      <sch:assert role='ERROR' test='count(../h:CookingRange) = 1'>Expected 1 element(s) for xpath: ../CookingRange</sch:assert> <!-- See [CookingRange] -->
      <sch:assert role='ERROR' test='count(h:IsConvection) &lt;= 1'>Expected 0 or 1 element(s) for xpath: IsConvection</sch:assert>
    </sch:rule>
  </sch:pattern>

  <sch:pattern>
    <sch:title>[Lighting]</sch:title>
    <sch:rule context='/h:HPXML/h:Building/h:BuildingDetails/h:Lighting'>
      <sch:assert role='ERROR' test='count(h:LightingGroup[h:Location="interior"]) &gt;= 0'>Expected 0 or more element(s) for xpath: LightingGroup[Location="interior"]</sch:assert> <!-- See [LightingGroup=Interior] -->
      <sch:assert role='ERROR' test='count(h:LightingGroup[h:Location="exterior"]) &gt;= 0'>Expected 0 or more element(s) for xpath: LightingGroup[Location="exterior"]</sch:assert> <!-- See [LightingGroup=Exterior] -->
      <sch:assert role='ERROR' test='count(h:LightingGroup[h:Location="garage"]) &gt;= 0'>Expected 0 or more element(s) for xpath: LightingGroup[Location="garage"]</sch:assert> <!-- See [LightingGroup=Garage] -->
      <sch:assert role='ERROR' test='count(h:extension/h:InteriorUsageMultiplier) &lt;= 1'>Expected 0 or 1 element(s) for xpath: extension/InteriorUsageMultiplier</sch:assert>
      <sch:assert role='ERROR' test='count(h:extension/h:GarageUsageMultiplier) &lt;= 1'>Expected 0 or 1 element(s) for xpath: extension/GarageUsageMultiplier</sch:assert>
      <sch:assert role='ERROR' test='count(h:extension/h:ExteriorUsageMultiplier) &lt;= 1'>Expected 0 or 1 element(s) for xpath: extension/ExteriorUsageMultiplier</sch:assert>
      <sch:assert role='ERROR' test='count(h:extension/h:InteriorWeekdayScheduleFractions) &lt;= 1'>Expected 0 or 1 element(s) for xpath: extension/InteriorWeekdayScheduleFractions</sch:assert>
      <sch:assert role='ERROR' test='count(h:extension/h:InteriorWeekendScheduleFractions) &lt;= 1'>Expected 0 or 1 element(s) for xpath: extension/InteriorWeekendScheduleFractions</sch:assert>
      <sch:assert role='ERROR' test='count(h:extension/h:InteriorMonthlyScheduleMultipliers) &lt;= 1'>Expected 0 or 1 element(s) for xpath: extension/InteriorMonthlyScheduleMultipliers</sch:assert>
      <sch:assert role='ERROR' test='count(h:extension/h:GarageWeekdayScheduleFractions) &lt;= 1'>Expected 0 or 1 element(s) for xpath: extension/GarageWeekdayScheduleFractions</sch:assert>
      <sch:assert role='ERROR' test='count(h:extension/h:GarageWeekendScheduleFractions) &lt;= 1'>Expected 0 or 1 element(s) for xpath: extension/GarageWeekendScheduleFractions</sch:assert>
      <sch:assert role='ERROR' test='count(h:extension/h:GarageMonthlyScheduleMultipliers) &lt;= 1'>Expected 0 or 1 element(s) for xpath: extension/GarageMonthlyScheduleMultipliers</sch:assert>
      <sch:assert role='ERROR' test='count(h:extension/h:ExteriorWeekdayScheduleFractions) &lt;= 1'>Expected 0 or 1 element(s) for xpath: extension/ExteriorWeekdayScheduleFractions</sch:assert>
      <sch:assert role='ERROR' test='count(h:extension/h:ExteriorWeekendScheduleFractions) &lt;= 1'>Expected 0 or 1 element(s) for xpath: extension/ExteriorWeekendScheduleFractions</sch:assert>
      <sch:assert role='ERROR' test='count(h:extension/h:ExteriorMonthlyScheduleMultipliers) &lt;= 1'>Expected 0 or 1 element(s) for xpath: extension/ExteriorMonthlyScheduleMultipliers</sch:assert>
      <sch:assert role='ERROR' test='count(h:extension/h:ExteriorHolidayLighting) &lt;= 1'>Expected 0 or 1 element(s) for xpath: extension/ExteriorHolidayLighting</sch:assert> <!-- See [ExteriorHolidayLighting] -->
      <!-- Sum Checks -->
      <sch:assert role='ERROR' test='sum(h:LightingGroup[h:Location="interior"]/h:FractionofUnitsInLocation) &lt;= 1.01'>Expected sum(LightingGroup/FractionofUnitsInLocation) for Location="interior" to be less than or equal to 1</sch:assert>
      <sch:assert role='ERROR' test='sum(h:LightingGroup[h:Location="exterior"]/h:FractionofUnitsInLocation) &lt;= 1.01'>Expected sum(LightingGroup/FractionofUnitsInLocation) for Location="exterior" to be less than or equal to 1</sch:assert>
      <sch:assert role='ERROR' test='sum(h:LightingGroup[h:Location="garage"]/h:FractionofUnitsInLocation) &lt;= 1.01'>Expected sum(LightingGroup/FractionofUnitsInLocation) for Location="garage" to be less than or equal to 1</sch:assert>
    </sch:rule>
  </sch:pattern>

  <sch:pattern>
    <sch:title>[LightingGroup=Interior]</sch:title>
    <sch:rule context='/h:HPXML/h:Building/h:BuildingDetails/h:Lighting/h:LightingGroup[h:Location="interior"]'>
      <sch:assert role='ERROR' test='count(../h:LightingGroup[h:LightingType[h:LightEmittingDiode] and h:Location="interior"]/h:FractionofUnitsInLocation) + count(h:Load[h:Units="kWh/year"]/h:Value) = 1'>Expected 1 element(s) for xpath: ../LightingGroup[LightingType[LightEmittingDiode] and Location="interior"]/FractionofUnitsInLocation | Load[Units="kWh/year"]/Value</sch:assert>
      <sch:assert role='ERROR' test='count(../h:LightingGroup[h:LightingType[h:CompactFluorescent] and h:Location="interior"]/h:FractionofUnitsInLocation) + count(h:Load[h:Units="kWh/year"]/h:Value) = 1'>Expected 1 element(s) for xpath: ../LightingGroup[LightingType[CompactFluorescent] and Location="interior"]/FractionofUnitsInLocation | Load[Units="kWh/year"]/Value</sch:assert>
      <sch:assert role='ERROR' test='count(../h:LightingGroup[h:LightingType[h:FluorescentTube] and h:Location="interior"]/h:FractionofUnitsInLocation) + count(h:Load[h:Units="kWh/year"]/h:Value) = 1'>Expected 1 element(s) for xpath: ../LightingGroup[LightingType[FluorescentTube] and Location="interior"]/FractionofUnitsInLocation | Load[Units="kWh/year"]/Value</sch:assert>
    </sch:rule>
  </sch:pattern>

  <sch:pattern>
    <sch:title>[LightingGroup=Exterior]</sch:title>
    <sch:rule context='/h:HPXML/h:Building/h:BuildingDetails/h:Lighting/h:LightingGroup[h:Location="exterior"]'>
      <sch:assert role='ERROR' test='count(../h:LightingGroup[h:LightingType[h:LightEmittingDiode] and h:Location="exterior"]/h:FractionofUnitsInLocation) + count(h:Load[h:Units="kWh/year"]/h:Value) = 1'>Expected 1 element(s) for xpath: ../LightingGroup[LightingType[LightEmittingDiode] and Location="exterior"]/FractionofUnitsInLocation | Load[Units="kWh/year"]/Value</sch:assert>
      <sch:assert role='ERROR' test='count(../h:LightingGroup[h:LightingType[h:CompactFluorescent] and h:Location="exterior"]/h:FractionofUnitsInLocation) + count(h:Load[h:Units="kWh/year"]/h:Value) = 1'>Expected 1 element(s) for xpath: ../LightingGroup[LightingType[CompactFluorescent] and Location="exterior"]/FractionofUnitsInLocation | Load[Units="kWh/year"]/Value</sch:assert>
      <sch:assert role='ERROR' test='count(../h:LightingGroup[h:LightingType[h:FluorescentTube] and h:Location="exterior"]/h:FractionofUnitsInLocation) + count(h:Load[h:Units="kWh/year"]/h:Value) = 1'>Expected 1 element(s) for xpath: ../LightingGroup[LightingType[FluorescentTube] and Location="exterior"]/FractionofUnitsInLocation | Load[Units="kWh/year"]/Value</sch:assert>
    </sch:rule>
  </sch:pattern>

  <sch:pattern>
    <sch:title>[LightingGroup=Garage]</sch:title>
    <sch:rule context='/h:HPXML/h:Building/h:BuildingDetails/h:Lighting/h:LightingGroup[h:Location="garage"]'>
      <sch:assert role='ERROR' test='count(../h:LightingGroup[h:LightingType[h:LightEmittingDiode] and h:Location="garage"]/h:FractionofUnitsInLocation) + count(h:Load[h:Units="kWh/year"]/h:Value) = 1'>Expected 1 element(s) for xpath: ../LightingGroup[LightingType[LightEmittingDiode] and Location="garage"]/FractionofUnitsInLocation | Load[Units="kWh/year"]/Value</sch:assert>
      <sch:assert role='ERROR' test='count(../h:LightingGroup[h:LightingType[h:CompactFluorescent] and h:Location="garage"]/h:FractionofUnitsInLocation) + count(h:Load[h:Units="kWh/year"]/h:Value) = 1'>Expected 1 element(s) for xpath: ../LightingGroup[LightingType[CompactFluorescent] and Location="garage"]/FractionofUnitsInLocation | Load[Units="kWh/year"]/Value</sch:assert>
      <sch:assert role='ERROR' test='count(../h:LightingGroup[h:LightingType[h:FluorescentTube] and h:Location="garage"]/h:FractionofUnitsInLocation) + count(h:Load[h:Units="kWh/year"]/h:Value) = 1'>Expected 1 element(s) for xpath: ../LightingGroup[LightingType[FluorescentTube] and Location="garage"]/FractionofUnitsInLocation | Load[Units="kWh/year"]/Value</sch:assert>
    </sch:rule>
  </sch:pattern>

  <sch:pattern>
    <sch:title>[ExteriorHolidayLighting]</sch:title>
    <sch:rule context='/h:HPXML/h:Building/h:BuildingDetails/h:Lighting/h:extension/h:ExteriorHolidayLighting'>
      <sch:assert role='ERROR' test='count(h:Load[h:Units="kWh/day"]/h:Value) &lt;= 1'>Expected 0 or 1 element(s) for xpath: Load[Units="kWh/day"]/Value</sch:assert>
      <sch:assert role='ERROR' test='count(h:PeriodBeginMonth) + count(h:PeriodBeginDayOfMonth) = 0 or count(h:PeriodBeginMonth) + count(h:PeriodBeginDayOfMonth) = 2'>Expected 0 or 2 element(s) for xpath: PeriodBeginMonth | PeriodBeginDayOfMonth</sch:assert> <!-- integer -->
      <sch:assert role='ERROR' test='count(h:PeriodEndMonth) + count(h:PeriodEndDayOfMonth) = 0 or count(h:PeriodEndMonth) + count(h:PeriodEndDayOfMonth) = 2'>Expected 0 or 2 element(s) for xpath: PeriodEndMonth | PeriodEndDayOfMonth</sch:assert> <!-- integer -->
      <sch:assert role='ERROR' test='count(h:WeekdayScheduleFractions) &lt;= 1'>Expected 0 or 1 element(s) for xpath: WeekdayScheduleFractions</sch:assert>
      <sch:assert role='ERROR' test='count(h:WeekendScheduleFractions) &lt;= 1'>Expected 0 or 1 element(s) for xpath: WeekendScheduleFractions</sch:assert>
    </sch:rule>
  </sch:pattern>

  <sch:pattern>
    <sch:title>[CeilingFan]</sch:title>
    <sch:rule context='/h:HPXML/h:Building/h:BuildingDetails/h:Lighting/h:CeilingFan'>
      <sch:assert role='ERROR' test='count(h:Airflow[h:FanSpeed="medium"]/h:Efficiency) &lt;= 1'>Expected 0 or 1 element(s) for xpath: Airflow[FanSpeed="medium"]/Efficiency</sch:assert>
      <sch:assert role='ERROR' test='count(h:Count) &lt;= 1'>Expected 0 or 1 element(s) for xpath: Count</sch:assert>
      <sch:assert role='ERROR' test='count(h:extension/h:WeekdayScheduleFractions) &lt;= 1'>Expected 0 or 1 element(s) for xpath: extension/WeekdayScheduleFractions</sch:assert>
      <sch:assert role='ERROR' test='count(h:extension/h:WeekendScheduleFractions) &lt;= 1'>Expected 0 or 1 element(s) for xpath: extension/WeekendScheduleFractions</sch:assert>
      <sch:assert role='ERROR' test='count(h:extension/h:MonthlyScheduleMultipliers) &lt;= 1'>Expected 0 or 1 element(s) for xpath: extension/MonthlyScheduleMultipliers</sch:assert>
    </sch:rule>
  </sch:pattern>

  <sch:pattern>
    <sch:title>[Pool]</sch:title>
    <sch:rule context='/h:HPXML/h:Building/h:BuildingDetails/h:Pools/h:Pool'>
      <sch:assert role='ERROR' test='count(h:Type) = 1'>Expected 1 element(s) for xpath: Type</sch:assert>
      <sch:assert role='ERROR' test='count(h:PoolPumps/h:PoolPump) &lt;= 1'>Expected 0 or 1 element(s) for xpath: PoolPumps/PoolPump</sch:assert> <!-- See [PoolPump] -->
      <sch:assert role='ERROR' test='count(h:Heater) &lt;= 1'>Expected 0 or 1 element(s) for xpath: Heater</sch:assert> <!-- See [PoolHeater] -->
    </sch:rule>
  </sch:pattern>

  <sch:pattern>
    <sch:title>[PoolPump]</sch:title>
    <sch:rule context='/h:HPXML/h:Building/h:BuildingDetails/h:Pools/h:Pool/h:PoolPumps/h:PoolPump'>
      <sch:assert role='ERROR' test='count(h:Type) = 1'>Expected 1 element(s) for xpath: Type</sch:assert>
      <sch:assert role='ERROR' test='count(h:Load[h:Units="kWh/year"]/h:Value) &lt;= 1'>Expected 0 or 1 element(s) for xpath: Load[Units="kWh/year"]/Value</sch:assert>
      <sch:assert role='ERROR' test='count(h:extension/h:UsageMultiplier) &lt;= 1'>Expected 0 or 1 element(s) for xpath: extension/UsageMultiplier</sch:assert>
      <sch:assert role='ERROR' test='count(h:extension/h:WeekdayScheduleFractions) &lt;= 1'>Expected 0 or 1 element(s) for xpath: extension/WeekdayScheduleFractions</sch:assert>
      <sch:assert role='ERROR' test='count(h:extension/h:WeekendScheduleFractions) &lt;= 1'>Expected 0 or 1 element(s) for xpath: extension/WeekendScheduleFractions</sch:assert>
      <sch:assert role='ERROR' test='count(h:extension/h:MonthlyScheduleMultipliers) &lt;= 1'>Expected 0 or 1 element(s) for xpath: extension/MonthlyScheduleMultipliers</sch:assert>
    </sch:rule>
  </sch:pattern>
  
  <sch:pattern>
    <sch:title>[PoolHeater]</sch:title>
    <sch:rule context='/h:HPXML/h:Building/h:BuildingDetails/h:Pools/h:Pool/h:Heater'>
      <sch:assert role='ERROR' test='count(h:Type) = 1'>Expected 1 element(s) for xpath: Type</sch:assert>
      <sch:assert role='ERROR' test='h:Type[text()="none" or text()="gas fired" or text()="electric resistance" or text()="heat pump"] or not(h:Type)'>Expected Type to be 'gas fired' or 'electric resistance' or 'heat pump'</sch:assert>
      <sch:assert role='ERROR' test='count(h:Load[h:Units="kWh/year" or h:Units="therm/year"]/h:Value) &lt;= 1'>Expected 0 or 1 element(s) for xpath: Load[Units="kWh/year" or Units="therm/year"]/Value</sch:assert>
      <sch:assert role='ERROR' test='count(h:extension/h:UsageMultiplier) &lt;= 1'>Expected 0 or 1 element(s) for xpath: extension/UsageMultiplier</sch:assert>
      <sch:assert role='ERROR' test='count(h:extension/h:WeekdayScheduleFractions) &lt;= 1'>Expected 0 or 1 element(s) for xpath: extension/WeekdayScheduleFractions</sch:assert>
      <sch:assert role='ERROR' test='count(h:extension/h:WeekendScheduleFractions) &lt;= 1'>Expected 0 or 1 element(s) for xpath: extension/WeekendScheduleFractions</sch:assert>
      <sch:assert role='ERROR' test='count(h:extension/h:MonthlyScheduleMultipliers) &lt;= 1'>Expected 0 or 1 element(s) for xpath: extension/MonthlyScheduleMultipliers</sch:assert>
    </sch:rule>
  </sch:pattern>

  <sch:pattern>
    <sch:title>[HotTub]</sch:title>
    <sch:rule context='/h:HPXML/h:Building/h:BuildingDetails/h:HotTubs/h:HotTub'>
      <sch:assert role='ERROR' test='count(h:Type) = 1'>Expected 1 element(s) for xpath: Type</sch:assert>
      <sch:assert role='ERROR' test='count(h:HotTubPumps/h:HotTubPump) &lt;= 1'>Expected 0 or 1 element(s) for xpath: HotTubPumps/HotTubPump</sch:assert> <!-- See [HotTubPump] -->
      <sch:assert role='ERROR' test='count(h:Heater) &lt;= 1'>Expected 0 or 1 element(s) for xpath: Heater</sch:assert> <!-- See [HotTubHeater] -->
    </sch:rule>
  </sch:pattern>

  <sch:pattern>
    <sch:title>[HotTubPump]</sch:title>
    <sch:rule context='/h:HPXML/h:Building/h:BuildingDetails/h:HotTubs/h:HotTub/h:HotTubPumps/h:HotTubPump'>
      <sch:assert role='ERROR' test='count(h:Type) = 1'>Expected 1 element(s) for xpath: Type</sch:assert>
      <sch:assert role='ERROR' test='count(h:Load[h:Units="kWh/year"]/h:Value) &lt;= 1'>Expected 0 or 1 element(s) for xpath: Load[Units="kWh/year"]/Value</sch:assert>
      <sch:assert role='ERROR' test='count(h:extension/h:UsageMultiplier) &lt;= 1'>Expected 0 or 1 element(s) for xpath: extension/UsageMultiplier</sch:assert>
      <sch:assert role='ERROR' test='count(h:extension/h:WeekdayScheduleFractions) &lt;= 1'>Expected 0 or 1 element(s) for xpath: extension/WeekdayScheduleFractions</sch:assert>
      <sch:assert role='ERROR' test='count(h:extension/h:WeekendScheduleFractions) &lt;= 1'>Expected 0 or 1 element(s) for xpath: extension/WeekendScheduleFractions</sch:assert>
      <sch:assert role='ERROR' test='count(h:extension/h:MonthlyScheduleMultipliers) &lt;= 1'>Expected 0 or 1 element(s) for xpath: extension/MonthlyScheduleMultipliers</sch:assert>
    </sch:rule>
  </sch:pattern>

  <sch:pattern>
    <sch:title>[HotTubHeater]</sch:title>
    <sch:rule context='/h:HPXML/h:Building/h:BuildingDetails/h:HotTubs/h:HotTub/h:Heater'>
      <sch:assert role='ERROR' test='count(h:Type) = 1'>Expected 1 element(s) for xpath: Type</sch:assert>
      <sch:assert role='ERROR' test='h:Type[text()="none" or text()="gas fired" or text()="electric resistance" or text()="heat pump"] or not(h:Type)'>Expected Type to be 'gas fired' or 'electric resistance' or 'heat pump'</sch:assert>
      <sch:assert role='ERROR' test='count(h:Load[h:Units="kWh/year" or h:Units="therm/year"]/h:Value) &lt;= 1'>Expected 0 or 1 element(s) for xpath: Load[Units="kWh/year" or Units="therm/year"]/Value</sch:assert>
      <sch:assert role='ERROR' test='count(h:extension/h:UsageMultiplier) &lt;= 1'>Expected 0 or 1 element(s) for xpath: extension/UsageMultiplier</sch:assert>
      <sch:assert role='ERROR' test='count(h:extension/h:WeekdayScheduleFractions) &lt;= 1'>Expected 0 or 1 element(s) for xpath: extension/WeekdayScheduleFractions</sch:assert>
      <sch:assert role='ERROR' test='count(h:extension/h:WeekendScheduleFractions) &lt;= 1'>Expected 0 or 1 element(s) for xpath: extension/WeekendScheduleFractions</sch:assert>
      <sch:assert role='ERROR' test='count(h:extension/h:MonthlyScheduleMultipliers) &lt;= 1'>Expected 0 or 1 element(s) for xpath: extension/MonthlyScheduleMultipliers</sch:assert>
    </sch:rule>
  </sch:pattern>

  <sch:pattern>
    <sch:title>[PlugLoad]</sch:title>
    <sch:rule context='/h:HPXML/h:Building/h:BuildingDetails/h:MiscLoads/h:PlugLoad[h:PlugLoadType="other" or h:PlugLoadType="TV other" or h:PlugLoadType="electric vehicle charging" or h:PlugLoadType="well pump"]'>
      <sch:assert role='ERROR' test='count(h:Load[h:Units="kWh/year"]/h:Value) &lt;= 1'>Expected 0 or 1 element(s) for xpath: Load[Units="kWh/year"]/Value</sch:assert>
      <sch:assert role='ERROR' test='count(h:extension/h:FracSensible) &lt;= 1'>Expected 0 or 1 element(s) for xpath: extension/FracSensible</sch:assert>
      <sch:assert role='ERROR' test='number(h:extension/h:FracSensible) &gt;= 0 or not(h:extension/h:FracSensible)'>Expected extension/FracSensible to be greater than or equal to 0</sch:assert>
      <sch:assert role='ERROR' test='count(h:extension/h:FracLatent) &lt;= 1'>Expected 0 or 1 element(s) for xpath: extension/FracLatent</sch:assert>
      <sch:assert role='ERROR' test='number(h:extension/h:FracLatent) &gt;= 0 or not(h:extension/h:FracLatent)'>Expected extension/FracLatent to be greater than or equal to 0</sch:assert>
      <sch:assert role='ERROR' test='(number(h:extension/h:FracSensible) + number(h:extension/h:FracLatent)) &lt;= 1 or not(h:extension/h:FracSensible) or not(h:extension/h:FracLatent)'>Expected sum of extension/FracSensible and extension/FracLatent to be less than or equal to 1</sch:assert>
      <sch:assert role='ERROR' test='count(h:extension/h:UsageMultiplier) &lt;= 1'>Expected 0 or 1 element(s) for xpath: extension/UsageMultiplier</sch:assert>
      <sch:assert role='ERROR' test='count(h:extension/h:WeekdayScheduleFractions) &lt;= 1'>Expected 0 or 1 element(s) for xpath: extension/WeekdayScheduleFractions</sch:assert>
      <sch:assert role='ERROR' test='count(h:extension/h:WeekendScheduleFractions) &lt;= 1'>Expected 0 or 1 element(s) for xpath: extension/WeekendScheduleFractions</sch:assert>
      <sch:assert role='ERROR' test='count(h:extension/h:MonthlyScheduleMultipliers) &lt;= 1'>Expected 0 or 1 element(s) for xpath: extension/MonthlyScheduleMultipliers</sch:assert>
    </sch:rule>
  </sch:pattern>

  <sch:pattern>
    <sch:title>[FuelLoad]</sch:title>
    <sch:rule context='/h:HPXML/h:Building/h:BuildingDetails/h:MiscLoads/h:FuelLoad[h:FuelLoadType="grill" or h:FuelLoadType="lighting" or h:FuelLoadType="fireplace"]'>
      <sch:assert role='ERROR' test='count(h:Load[h:Units="therm/year"]/h:Value) &lt;= 1'>Expected 0 or 1 element(s) for xpath: Load[Units="therm/year"]/Value</sch:assert>
      <sch:assert role='ERROR' test='count(h:FuelType) = 1'>Expected 1 element(s) for xpath: FuelType</sch:assert>
      <sch:assert role='ERROR' test='h:FuelType[text()="natural gas" or text()="fuel oil" or text()="fuel oil 1" or text()="fuel oil 2" or text()="fuel oil 4" or text()="fuel oil 5/6" or text()="diesel" or text()="propane" or text()="kerosene" or text()="coal" or text()="coke" or text()="bituminous coal" or text()="anthracite coal" or text()="wood" or text()="wood pellets"] or not(h:FuelType)'>Expected FuelType to be 'natural gas' or 'fuel oil' or 'fuel oil 1' or 'fuel oil 2' or 'fuel oil 4' or 'fuel oil 5/6' or 'diesel' or 'propane' or 'kerosene' or 'coal' or 'coke' or 'bituminous coal' or 'anthracite coal' or 'wood' or 'wood pellets'</sch:assert>
      <sch:assert role='ERROR' test='count(h:extension/h:FracSensible) &lt;= 1'>Expected 0 or 1 element(s) for xpath: extension/FracSensible</sch:assert>
      <sch:assert role='ERROR' test='number(h:extension/h:FracSensible) &gt;= 0 or not(h:extension/h:FracSensible)'>Expected extension/FracSensible to be greater than or equal to 0</sch:assert>
      <sch:assert role='ERROR' test='count(h:extension/h:FracLatent) &lt;= 1'>Expected 0 or 1 element(s) for xpath: extension/FracLatent</sch:assert>
      <sch:assert role='ERROR' test='number(h:extension/h:FracLatent) &gt;= 0 or not(h:extension/h:FracLatent)'>Expected extension/FracLatent to be greater than or equal to 0</sch:assert>
      <sch:assert role='ERROR' test='(number(h:extension/h:FracSensible) + number(h:extension/h:FracLatent)) &lt;= 1 or not(h:extension/h:FracSensible) or not(h:extension/h:FracLatent)'>Expected sum of extension/FracSensible and extension/FracLatent to be less than or equal to 1</sch:assert>
      <sch:assert role='ERROR' test='count(h:extension/h:UsageMultiplier) &lt;= 1'>Expected 0 or 1 element(s) for xpath: extension/UsageMultiplier</sch:assert>
      <sch:assert role='ERROR' test='count(h:extension/h:WeekdayScheduleFractions) &lt;= 1'>Expected 0 or 1 element(s) for xpath: extension/WeekdayScheduleFractions</sch:assert>
      <sch:assert role='ERROR' test='count(h:extension/h:WeekendScheduleFractions) &lt;= 1'>Expected 0 or 1 element(s) for xpath: extension/WeekendScheduleFractions</sch:assert>
      <sch:assert role='ERROR' test='count(h:extension/h:MonthlyScheduleMultipliers) &lt;= 1'>Expected 0 or 1 element(s) for xpath: extension/MonthlyScheduleMultipliers</sch:assert>
    </sch:rule>
  </sch:pattern>
  
  <!-- Rules below check that the different space types are appropriately enclosed by surfaces -->

  <sch:pattern>
    <sch:title>[AdjacentSurfaces=ConditionedSpace]</sch:title>
    <sch:rule context='/h:HPXML/h:Building/h:BuildingDetails/h:Enclosure[*/*[h:InteriorAdjacentTo="living space"]]'>
      <sch:assert role='ERROR' test='count(h:Roofs/h:Roof[h:InteriorAdjacentTo="living space"]) + count(h:Floors/h:Floor[h:InteriorAdjacentTo="living space" and (h:ExteriorAdjacentTo="attic - vented" or h:ExteriorAdjacentTo="attic - unvented" or ((h:ExteriorAdjacentTo="other housing unit" or h:ExteriorAdjacentTo="other heated space" or h:ExteriorAdjacentTo="other multifamily buffer space" or h:ExteriorAdjacentTo="other non-freezing space") and h:FloorOrCeiling="ceiling"))]) &gt;= 1'>There must be at least one ceiling/roof adjacent to conditioned space.</sch:assert>
      <sch:assert role='ERROR' test='count(h:Walls/h:Wall[h:InteriorAdjacentTo="living space" and h:ExteriorAdjacentTo="outside"]) &gt;= 1'>There must be at least one exterior wall adjacent to conditioned space.</sch:assert>
      <sch:assert role='ERROR' test='count(h:Slabs/h:Slab[h:InteriorAdjacentTo="living space" or contains(h:InteriorAdjacentTo, "conditioned")]) + count(h:Floors/h:Floor[h:InteriorAdjacentTo="living space" and not(h:ExteriorAdjacentTo="attic - vented" or h:ExteriorAdjacentTo="attic - unvented" or ((h:ExteriorAdjacentTo="other housing unit" or h:ExteriorAdjacentTo="other heated space" or h:ExteriorAdjacentTo="other multifamily buffer space" or h:ExteriorAdjacentTo="other non-freezing space") and h:FloorOrCeiling="ceiling"))]) &gt;= 1'>There must be at least one floor/slab adjacent to conditioned space.</sch:assert>
    </sch:rule>
  </sch:pattern>

  <sch:pattern>
    <sch:title>[AdjacentSurfaces=ConditionedBasement]</sch:title>
    <sch:rule context='/h:HPXML/h:Building/h:BuildingDetails/h:Enclosure[*/*[h:InteriorAdjacentTo="basement - conditioned" or h:ExteriorAdjacentTo="basement - conditioned"]]'>
      <sch:assert role='ERROR' test='count(h:FoundationWalls/h:FoundationWall[h:InteriorAdjacentTo="basement - conditioned" and h:ExteriorAdjacentTo="ground"]) &gt;= 1'>There must be at least one exterior foundation wall adjacent to "basement - conditioned".</sch:assert>
      <sch:assert role='ERROR' test='count(h:Slabs/h:Slab[h:InteriorAdjacentTo="basement - conditioned"]) &gt;= 1'>There must be at least one slab adjacent to "basement - conditioned".</sch:assert>
    </sch:rule>
  </sch:pattern>

  <sch:pattern>
    <sch:title>[AdjacentSurfaces=UnconditionedBasement]</sch:title>
    <sch:rule context='/h:HPXML/h:Building/h:BuildingDetails/h:Enclosure[*/*[h:InteriorAdjacentTo="basement - unconditioned" or h:ExteriorAdjacentTo="basement - unconditioned"]]'>
      <sch:assert role='ERROR' test='count(h:Floors/h:Floor[h:InteriorAdjacentTo="living space" and h:ExteriorAdjacentTo="basement - unconditioned"]) &gt;= 1'>There must be at least one ceiling adjacent to "basement - unconditioned".</sch:assert>
      <sch:assert role='ERROR' test='count(h:FoundationWalls/h:FoundationWall[h:InteriorAdjacentTo="basement - unconditioned" and h:ExteriorAdjacentTo="ground"]) &gt;= 1'>There must be at least one exterior foundation wall adjacent to "basement - unconditioned".</sch:assert>
      <sch:assert role='ERROR' test='count(h:Slabs/h:Slab[h:InteriorAdjacentTo="basement - unconditioned"]) &gt;= 1'>There must be at least one slab adjacent to "basement - unconditioned".</sch:assert>
    </sch:rule>
  </sch:pattern>

  <sch:pattern>
    <sch:title>[AdjacentSurfaces=VentedCrawlspace]</sch:title>
    <sch:rule context='/h:HPXML/h:Building/h:BuildingDetails/h:Enclosure[*/*[h:InteriorAdjacentTo="crawlspace - vented" or h:ExteriorAdjacentTo="crawlspace - vented"]]'>
      <sch:assert role='ERROR' test='count(h:Floors/h:Floor[h:InteriorAdjacentTo="living space" and h:ExteriorAdjacentTo="crawlspace - vented"]) &gt;= 1'>There must be at least one ceiling adjacent to "crawlspace - vented".</sch:assert>
      <sch:assert role='ERROR' test='count(h:FoundationWalls/h:FoundationWall[h:InteriorAdjacentTo="crawlspace - vented" and h:ExteriorAdjacentTo="ground"]) &gt;= 1'>There must be at least one exterior foundation wall adjacent to "crawlspace - vented".</sch:assert>
      <sch:assert role='ERROR' test='count(h:Slabs/h:Slab[h:InteriorAdjacentTo="crawlspace - vented"]) &gt;= 1'>There must be at least one slab adjacent to "crawlspace - vented".</sch:assert>
    </sch:rule>
  </sch:pattern>

  <sch:pattern>
    <sch:title>[AdjacentSurfaces=UnventedCrawlspace]</sch:title>
    <sch:rule context='/h:HPXML/h:Building/h:BuildingDetails/h:Enclosure[*/*[h:InteriorAdjacentTo="crawlspace - unvented" or h:ExteriorAdjacentTo="crawlspace - unvented"]]'>
      <sch:assert role='ERROR' test='count(h:Floors/h:Floor[h:InteriorAdjacentTo="living space" and h:ExteriorAdjacentTo="crawlspace - unvented"]) &gt;= 1'>There must be at least one ceiling adjacent to "crawlspace - unvented".</sch:assert>
      <sch:assert role='ERROR' test='count(h:FoundationWalls/h:FoundationWall[h:InteriorAdjacentTo="crawlspace - unvented" and h:ExteriorAdjacentTo="ground"]) &gt;= 1'>There must be at least one exterior foundation wall adjacent to "crawlspace - unvented".</sch:assert>
      <sch:assert role='ERROR' test='count(h:Slabs/h:Slab[h:InteriorAdjacentTo="crawlspace - unvented"]) &gt;= 1'>There must be at least one slab adjacent to "crawlspace - unvented".</sch:assert>
    </sch:rule>
  </sch:pattern>

  <sch:pattern>
    <sch:title>[AdjacentSurfaces=ConditionedCrawlspace]</sch:title>
    <sch:rule context='/h:HPXML/h:Building/h:BuildingDetails/h:Enclosure[*/*[h:InteriorAdjacentTo="crawlspace - conditioned" or h:ExteriorAdjacentTo="crawlspace - conditioned"]]'>
      <sch:assert role='ERROR' test='count(h:FoundationWalls/h:FoundationWall[h:InteriorAdjacentTo="crawlspace - conditioned" and h:ExteriorAdjacentTo="ground"]) &gt;= 1'>There must be at least one exterior foundation wall adjacent to "crawlspace - conditioned".</sch:assert>
      <sch:assert role='ERROR' test='count(h:Slabs/h:Slab[h:InteriorAdjacentTo="crawlspace - conditioned"]) &gt;= 1'>There must be at least one slab adjacent to "crawlspace - conditioned".</sch:assert>
    </sch:rule>
  </sch:pattern>

  <sch:pattern>
    <sch:title>[AdjacentSurfaces=Garage]</sch:title>
    <sch:rule context='/h:HPXML/h:Building/h:BuildingDetails/h:Enclosure[*/*[h:InteriorAdjacentTo="garage" or h:ExteriorAdjacentTo="garage"]]'>
      <sch:assert role='ERROR' test='count(h:Roofs/h:Roof[h:InteriorAdjacentTo="garage"]) + count(h:Floors/h:Floor[h:InteriorAdjacentTo="garage" or h:ExteriorAdjacentTo="garage"]) &gt;= 1'>There must be at least one roof/ceiling adjacent to "garage".</sch:assert>
      <sch:assert role='ERROR' test='count(h:Walls/h:Wall[h:InteriorAdjacentTo="garage" and h:ExteriorAdjacentTo="outside"]) + count(h:FoundationWalls/h:FoundationWall[h:InteriorAdjacentTo="garage" and h:ExteriorAdjacentTo="ground"]) &gt;= 1'>There must be at least one exterior wall/foundation wall adjacent to "garage".</sch:assert>
      <sch:assert role='ERROR' test='count(h:Slabs/h:Slab[h:InteriorAdjacentTo="garage"]) &gt;= 1'>There must be at least one slab adjacent to "garage".</sch:assert>
    </sch:rule>
  </sch:pattern>

  <sch:pattern>
    <sch:title>[AdjacentSurfaces=VentedAttic]</sch:title>
    <sch:rule context='/h:HPXML/h:Building/h:BuildingDetails/h:Enclosure[*/*[h:InteriorAdjacentTo="attic - vented" or h:ExteriorAdjacentTo="attic - vented"]]'>
      <sch:assert role='ERROR' test='count(h:Roofs/h:Roof[h:InteriorAdjacentTo="attic - vented"]) &gt;= 1'>There must be at least one roof adjacent to "attic - vented".</sch:assert>
      <sch:assert role='ERROR' test='count(h:Floors/h:Floor[h:InteriorAdjacentTo="attic - vented" or h:ExteriorAdjacentTo="attic - vented"]) &gt;= 1'>There must be at least one floor adjacent to "attic - vented".</sch:assert>
    </sch:rule>
  </sch:pattern>

  <sch:pattern>
    <sch:title>[AdjacentSurfaces=UnventedAttic]</sch:title>
    <sch:rule context='/h:HPXML/h:Building/h:BuildingDetails/h:Enclosure[*/*[h:InteriorAdjacentTo="attic - unvented" or h:ExteriorAdjacentTo="attic - unvented"]]'>
      <sch:assert role='ERROR' test='count(h:Roofs/h:Roof[h:InteriorAdjacentTo="attic - unvented"]) &gt;= 1'>There must be at least one roof adjacent to "attic - unvented".</sch:assert>
      <sch:assert role='ERROR' test='count(h:Floors/h:Floor[h:InteriorAdjacentTo="attic - unvented" or h:ExteriorAdjacentTo="attic - unvented"]) &gt;= 1'>There must be at least one floor adjacent to "attic - unvented".</sch:assert>
    </sch:rule>
  </sch:pattern>
  
  <!-- Rules below check that the specified appliance, water heater, or duct location exists in the building -->
  
  <sch:pattern>
    <sch:title>[LocationCheck=ConditionedBasement]</sch:title>
    <sch:rule context='/h:HPXML/h:Building/h:BuildingDetails[h:Appliances/*[h:Location="basement - conditioned"] | h:Systems/*/*[h:Location="basement - conditioned"] | h:Systems/*/*/*/*/*[h:DuctLocation="basement - conditioned"]]'>
      <sch:assert role='ERROR' test='count(h:Enclosure/*/*[h:InteriorAdjacentTo="basement - conditioned" or h:ExteriorAdjacentTo="basement - conditioned"]) &gt;= 1'>A location is specified as "basement - conditioned" but no surfaces were found adjacent to this space type.</sch:assert>
    </sch:rule>
  </sch:pattern>

  <sch:pattern>
    <sch:title>[LocationCheck=UnconditionedBasement]</sch:title>
    <sch:rule context='/h:HPXML/h:Building/h:BuildingDetails[h:Appliances/*[h:Location="basement - unconditioned"] | h:Systems/*/*[h:Location="basement - unconditioned"] | h:Systems/*/*/*/*/*[h:DuctLocation="basement - unconditioned"]]'>
      <sch:assert role='ERROR' test='count(h:Enclosure/*/*[h:InteriorAdjacentTo="basement - unconditioned" or h:ExteriorAdjacentTo="basement - unconditioned"]) &gt;= 1'>A location is specified as "basement - unconditioned" but no surfaces were found adjacent to this space type.</sch:assert>
    </sch:rule>
  </sch:pattern>

  <sch:pattern>
    <sch:title>[LocationCheck=VentedCrawlspace]</sch:title>
    <sch:rule context='/h:HPXML/h:Building/h:BuildingDetails[h:Appliances/*[h:Location="crawlspace - vented"] | h:Systems/*/*[h:Location="crawlspace - vented"] | h:Systems/*/*/*/*/*[h:DuctLocation="crawlspace - vented"]]'>
      <sch:assert role='ERROR' test='count(h:Enclosure/*/*[h:InteriorAdjacentTo="crawlspace - vented" or h:ExteriorAdjacentTo="crawlspace - vented"]) &gt;= 1'>A location is specified as "crawlspace - vented" but no surfaces were found adjacent to this space type.</sch:assert>
    </sch:rule>
  </sch:pattern>

  <sch:pattern>
    <sch:title>[LocationCheck=UnventedCrawlspace]</sch:title>
    <sch:rule context='/h:HPXML/h:Building/h:BuildingDetails[h:Appliances/*[h:Location="crawlspace - unvented"] | h:Systems/*/*[h:Location="crawlspace - unvented"] | h:Systems/*/*/*/*/*[h:DuctLocation="crawlspace - unvented"]]'>
      <sch:assert role='ERROR' test='count(h:Enclosure/*/*[h:InteriorAdjacentTo="crawlspace - unvented" or h:ExteriorAdjacentTo="crawlspace - unvented"]) &gt;= 1'>A location is specified as "crawlspace - unvented" but no surfaces were found adjacent to this space type.</sch:assert>
    </sch:rule>
  </sch:pattern>

  <sch:pattern>
    <sch:title>[LocationCheck=ConditionedCrawlspace]</sch:title>
    <sch:rule context='/h:HPXML/h:Building/h:BuildingDetails[h:Appliances/*[h:Location="crawlspace - conditioned"] | h:Systems/*/*[h:Location="crawlspace - conditioned"] | h:Systems/*/*/*/*/*[h:DuctLocation="crawlspace - conditioned"]]'>
      <sch:assert role='ERROR' test='count(h:Enclosure/*/*[h:InteriorAdjacentTo="crawlspace - conditioned" or h:ExteriorAdjacentTo="crawlspace - conditioned"]) &gt;= 1'>A location is specified as "crawlspace - conditioned" but no surfaces were found adjacent to this space type.</sch:assert>
    </sch:rule>
  </sch:pattern>

  <sch:pattern>
    <sch:title>[LocationCheck=Garage]</sch:title>
    <sch:rule context='/h:HPXML/h:Building/h:BuildingDetails[h:Appliances/*[h:Location="garage"] | h:Systems/*/*[h:Location="garage"] | h:Systems/*/*/*/*/*[h:DuctLocation="garage"]]'>
      <sch:assert role='ERROR' test='count(h:Enclosure/*/*[h:InteriorAdjacentTo="garage" or h:ExteriorAdjacentTo="garage"]) &gt;= 1'>A location is specified as "garage" but no surfaces were found adjacent to this space type.</sch:assert>
    </sch:rule>
  </sch:pattern>

  <sch:pattern>
    <sch:title>[LocationCheck=VentedAttic]</sch:title>
    <sch:rule context='/h:HPXML/h:Building/h:BuildingDetails[h:Appliances/*[h:Location="attic - vented"] | h:Systems/*/*[h:Location="attic - vented"] | h:Systems/*/*/*/*/*[h:DuctLocation="attic - vented"]]'>
      <sch:assert role='ERROR' test='count(h:Enclosure/*/*[h:InteriorAdjacentTo="attic - vented" or h:ExteriorAdjacentTo="attic - vented"]) &gt;= 1'>A location is specified as "attic - vented" but no surfaces were found adjacent to this space type.</sch:assert>
    </sch:rule>
  </sch:pattern>

  <sch:pattern>
    <sch:title>[LocationCheck=UnventedAttic]</sch:title>
    <sch:rule context='/h:HPXML/h:Building/h:BuildingDetails[h:Appliances/*[h:Location="attic - unvented"] | h:Systems/*/*[h:Location="attic - unvented"] | h:Systems/*/*/*/*/*[h:DuctLocation="attic - unvented"]]'>
      <sch:assert role='ERROR' test='count(h:Enclosure/*/*[h:InteriorAdjacentTo="attic - unvented" or h:ExteriorAdjacentTo="attic - unvented"]) &gt;= 1'>A location is specified as "attic - unvented" but no surfaces were found adjacent to this space type.</sch:assert>
    </sch:rule>
  </sch:pattern>
  
  <!-- Rules below check for the appropriate building type when there are objects referencing SFA/MF locations -->
  
  <sch:pattern>
    <sch:title>[BuildingTypeCheck=OtherHousingUnit]</sch:title>
    <sch:rule context='/h:HPXML/h:Building/h:BuildingDetails[h:Appliances/*[h:Location="other housing unit"] | h:Systems/*/*[h:Location="other housing unit"] | h:Systems/*/*/*/*/*[h:DuctLocation="other housing unit"] | h:Enclosure[*/*[h:InteriorAdjacentTo="other housing unit" or h:ExteriorAdjacentTo="other housing unit"]]]'>
      <sch:assert role='ERROR' test='h:BuildingSummary/h:BuildingConstruction/h:ResidentialFacilityType[text()="single-family attached" or text()="apartment unit"] or not(h:BuildingSummary/h:BuildingConstruction/h:ResidentialFacilityType)'>There are references to "other housing unit" but ResidentialFacilityType is not "single-family attached" or "apartment unit".</sch:assert>
    </sch:rule>
  </sch:pattern>

  <sch:pattern>
    <sch:title>[BuildingTypeCheck=OtherHeatedSpace]</sch:title>
    <sch:rule context='/h:HPXML/h:Building/h:BuildingDetails[h:Appliances/*[h:Location="other heated space"] | h:Systems/*/*[h:Location="other heated space"] | h:Systems/*/*/*/*/*[h:DuctLocation="other heated space"] | h:Enclosure[*/*[h:InteriorAdjacentTo="other heated space" or h:ExteriorAdjacentTo="other heated space"]]]'>
      <sch:assert role='ERROR' test='h:BuildingSummary/h:BuildingConstruction/h:ResidentialFacilityType[text()="single-family attached" or text()="apartment unit"] or not(h:BuildingSummary/h:BuildingConstruction/h:ResidentialFacilityType)'>There are references to "other heated space" but ResidentialFacilityType is not "single-family attached" or "apartment unit".</sch:assert>
    </sch:rule>
  </sch:pattern>

  <sch:pattern>
    <sch:title>[BuildingTypeCheck=OtherMultifamilyBufferSpace]</sch:title>
    <sch:rule context='/h:HPXML/h:Building/h:BuildingDetails[h:Appliances/*[h:Location="other multifamily buffer space"] | h:Systems/*/*[h:Location="other multifamily buffer space"] | h:Systems/*/*/*/*/*[h:DuctLocation="other multifamily buffer space"] | h:Enclosure[*/*[h:InteriorAdjacentTo="other multifamily buffer space" or h:ExteriorAdjacentTo="other multifamily buffer space"]]]'>
      <sch:assert role='ERROR' test='h:BuildingSummary/h:BuildingConstruction/h:ResidentialFacilityType[text()="single-family attached" or text()="apartment unit"] or not(h:BuildingSummary/h:BuildingConstruction/h:ResidentialFacilityType)'>There are references to "other multifamily buffer space" but ResidentialFacilityType is not "single-family attached" or "apartment unit".</sch:assert>
    </sch:rule>
  </sch:pattern>

  <sch:pattern>
    <sch:title>[BuildingTypeCheck=OtherNonFreezingSpace]</sch:title>
    <sch:rule context='/h:HPXML/h:Building/h:BuildingDetails[h:Appliances/*[h:Location="other non-freezing space"] | h:Systems/*/*[h:Location="other non-freezing space"] | h:Systems/*/*/*/*/*[h:DuctLocation="other non-freezing space"] | h:Enclosure[*/*[h:InteriorAdjacentTo="other non-freezing space" or h:ExteriorAdjacentTo="other non-freezing space"]]]'>
      <sch:assert role='ERROR' test='h:BuildingSummary/h:BuildingConstruction/h:ResidentialFacilityType[text()="single-family attached" or text()="apartment unit"] or not(h:BuildingSummary/h:BuildingConstruction/h:ResidentialFacilityType)'>There are references to "other non-freezing space" but ResidentialFacilityType is not "single-family attached" or "apartment unit".</sch:assert>
    </sch:rule>
  </sch:pattern>

</sch:schema><|MERGE_RESOLUTION|>--- conflicted
+++ resolved
@@ -1255,7 +1255,13 @@
   </sch:pattern>
 
   <sch:pattern>
-<<<<<<< HEAD
+    <sch:title>[AirflowDefectRatio]</sch:title>
+    <sch:rule context='/h:HPXML/h:Building/h:BuildingDetails/h:Systems/h:HVAC/h:HVACPlant/*[not(h:DistributionSystem)]'>
+      <sch:assert role='ERROR' test='number(h:extension/h:AirflowDefectRatio) = 0 or not(h:extension/h:AirflowDefectRatio)'>Expected extension/AirflowDefectRatio to be 0</sch:assert>
+    </sch:rule>
+  </sch:pattern>      
+
+  <sch:pattern>
     <sch:title>[HVACControl]</sch:title>
     <sch:rule context='/h:HPXML/h:Building/h:BuildingDetails/h:Systems/h:HVAC/h:HVACControl'>
       <sch:assert role='ERROR' test='count(h:extension/h:OnOffThermostatDeadbandTemperature) &lt;= 1'>Expected 0 or 1 element(s) for xpath: extension/OnOffThermostatDeadbandTemperature</sch:assert> <!-- deg F, specify a positive value of deadband between setpoint and cutout temperature to model on/off thermostat behavior. The same value applies to both heating and cooling. See [HVACControl=DeadbandControl] -->
@@ -1276,13 +1282,6 @@
       <sch:report role='WARN' test='count(../h:HVACPlant/*/h:CompressorType[text()="two stage" or text()="variable speed"]) &gt; 0'>Expected single speed DX systems to be modeled; simulation will continue without deadband control.</sch:report>
     </sch:rule>
   </sch:pattern>
-=======
-    <sch:title>[AirflowDefectRatio]</sch:title>
-    <sch:rule context='/h:HPXML/h:Building/h:BuildingDetails/h:Systems/h:HVAC/h:HVACPlant/*[not(h:DistributionSystem)]'>
-      <sch:assert role='ERROR' test='number(h:extension/h:AirflowDefectRatio) = 0 or not(h:extension/h:AirflowDefectRatio)'>Expected extension/AirflowDefectRatio to be 0</sch:assert>
-    </sch:rule>
-  </sch:pattern>      
->>>>>>> b3a44abe
 
   <sch:pattern>
     <sch:title>[HVACControl=Heating]</sch:title>
