<?xml version="1.0" encoding="UTF-8"?>
<sch:schema xmlns:sch='http://purl.oclc.org/dsdl/schematron'>
  <sch:title>HPXML Schematron Validator: EnergyPlus Simulation</sch:title>
  <sch:ns uri='http://hpxmlonline.com/2023/09' prefix='h'/>

  <sch:pattern>
    <sch:title>[Root]</sch:title>
    <sch:rule context='/h:HPXML'>
      <sch:assert role='ERROR' test='count(h:SoftwareInfo) &lt;= 1'>Expected 0 or 1 element(s) for xpath: SoftwareInfo</sch:assert> <!-- See [SoftwareInfo] -->
      <sch:assert role='ERROR' test='count(h:Building) &gt;= 1'>Expected 1 or more element(s) for xpath: Building</sch:assert> <!-- See [Building] -->
    </sch:rule>
  </sch:pattern>

  <sch:pattern>
    <sch:title>[SoftwareInfo]</sch:title>
    <sch:rule context='/h:HPXML/h:SoftwareInfo'>
      <sch:assert role='ERROR' test='count(h:extension/h:SimulationControl) &lt;= 1'>Expected 0 or 1 element(s) for xpath: extension/SimulationControl</sch:assert> <!-- See [SimulationControl] -->
      <sch:assert role='ERROR' test='count(h:extension/h:EmissionsScenarios/h:EmissionsScenario) &gt;= 0'>Expected 0 or more element(s) for xpath: extension/EmissionsScenarios/EmissionsScenario</sch:assert> <!-- See [EmissionsScenario] -->
      <sch:assert role='ERROR' test='count(h:extension/h:UtilityBillScenarios/h:UtilityBillScenario) &gt;= 0'>Expected 0 or more element(s) for xpath: extension/UtilityBillScenarios/UtilityBillScenario</sch:assert> <!-- See [UtilityBillScenario] -->
      <sch:assert role='ERROR' test='count(h:extension/h:UnavailablePeriods/h:UnavailablePeriod) &gt;= 0'>Expected 0 or more element(s) for xpath: extension/UnavailablePeriods/UnavailablePeriod</sch:assert> <!-- See [UnavailablePeriod] -->
      <sch:assert role='ERROR' test='count(h:extension/h:WholeSFAorMFBuildingSimulation) &lt;= 1'>Expected 0 or 1 element(s) for xpath: extension/WholeSFAorMFBuildingSimulation</sch:assert>
      <!-- Moved multiple inputs to allow variation across MF dwelling units; see https://github.com/NREL/OpenStudio-HPXML/pull/1478 -->
      <sch:assert role='ERROR' test='count(h:extension/h:SchedulesFilePath) = 0'>extension/SchedulesFilePath has been replaced by /HPXML/Building/BuildingDetails/BuildingSummary/extension/SchedulesFilePath</sch:assert>
      <sch:assert role='ERROR' test='count(h:extension/h:HVACSizingControl) = 0'>extension/HVACSizingControl has been replaced by /HPXML/Building/BuildingDetails/BuildingSummary/extension/HVACSizingControl</sch:assert>
      <sch:assert role='ERROR' test='count(h:extension/h:ShadingControl) = 0'>extension/ShadingControl has been replaced by /HPXML/Building/BuildingDetails/BuildingSummary/extension/ShadingControl</sch:assert>
      <sch:assert role='ERROR' test='count(h:extension/h:NaturalVentilationAvailabilityDaysperWeek) = 0'>extension/NaturalVentilationAvailabilityDaysperWeek has been replaced by /HPXML/Building/BuildingDetails/BuildingSummary/extension/NaturalVentilationAvailabilityDaysperWeek</sch:assert>
    </sch:rule>
  </sch:pattern>

  <sch:pattern>
    <sch:title>[SimulationControl]</sch:title>
    <sch:rule context='/h:HPXML/h:SoftwareInfo/h:extension/h:SimulationControl'>
      <sch:assert role='ERROR' test='count(h:Timestep) &lt;= 1'>Expected 0 or 1 element(s) for xpath: Timestep</sch:assert>
      <sch:assert role='ERROR' test='60 mod number(h:Timestep) = 0 or not(h:Timestep)'>Expected Timestep to be 60, 30, 20, 15, 12, 10, 6, 5, 4, 3, 2, or 1</sch:assert>
      <sch:assert role='ERROR' test='count(h:BeginMonth) + count(h:BeginDayOfMonth) = 0 or count(h:BeginMonth) + count(h:BeginDayOfMonth) = 2'>Expected 0 or 2 element(s) for xpath: BeginMonth | BeginDayOfMonth</sch:assert>
      <sch:assert role='ERROR' test='count(h:EndMonth) + count(h:EndDayOfMonth) = 0 or count(h:EndMonth) + count(h:EndDayOfMonth) = 2'>Expected 0 or 2 element(s) for xpath: EndMonth | EndDayOfMonth</sch:assert>
      <sch:assert role='ERROR' test='count(h:CalendarYear) &lt;= 1'>Expected 0 or 1 element(s) for xpath: CalendarYear</sch:assert>
      <sch:assert role='ERROR' test='number(h:CalendarYear) &gt;= 1600 or not(h:CalendarYear)'>Expected CalendarYear to be greater than or equal to 1600</sch:assert>
      <sch:assert role='ERROR' test='number(h:CalendarYear) &lt;= 9999 or not(h:CalendarYear)'>Expected CalendarYear to be less than or equal to 9999</sch:assert>
      <sch:assert role='ERROR' test='count(h:AdvancedResearchFeatures) &lt;= 1'>Expected 0 or 1 element(s) for xpath: AdvancedResearchFeatures</sch:assert> <!-- See [AdvancedResearchFeatures] -->
      <!-- Moved/deprecated DaylightSaving input; see https://github.com/NREL/OpenStudio-HPXML/pull/1165 -->
      <sch:assert role='ERROR' test='count(h:DaylightSaving/h:Enabled) = 0'>DaylightSaving/Enabled has been replaced by /HPXML/Building/Site/TimeZone/DSTObserved</sch:assert>
      <sch:assert role='ERROR' test='count(h:DaylightSaving/h:BeginMonth) = 0'>DaylightSaving/BeginMonth has been replaced by /HPXML/Building/Site/TimeZone/extension/DSTBeginMonth</sch:assert>
      <sch:assert role='ERROR' test='count(h:DaylightSaving/h:BeginDayOfMonth) = 0'>DaylightSaving/BeginDayOfMonth has been replaced by /HPXML/Building/Site/TimeZone/extension/DSTBeginDayOfMonth</sch:assert>
      <sch:assert role='ERROR' test='count(h:DaylightSaving/h:EndMonth) = 0'>DaylightSaving/EndMonth has been replaced by /HPXML/Building/Site/TimeZone/extension/DSTEndMonth</sch:assert>
      <sch:assert role='ERROR' test='count(h:DaylightSaving/h:EndDayOfMonth) = 0'>DaylightSaving/EndDayOfMonth has been replaced by /HPXML/Building/Site/TimeZone/extension/DSTEndDayOfMonth</sch:assert>
      <!-- Moved/deprecated TemperatureCapacitanceMultiplier input; see https://github.com/NREL/OpenStudio-HPXML/pull/1674 -->
      <sch:assert role='ERROR' test='count(h:TemperatureCapacitanceMultiplier) = 0'>TemperatureCapacitanceMultiplier has been replaced by AdvancedResearchFeatures/TemperatureCapacitanceMultiplier</sch:assert>
    </sch:rule>
  </sch:pattern>

  <sch:pattern>
    <sch:title>[AdvancedResearchFeatures]</sch:title>
    <sch:rule context='/h:HPXML/h:SoftwareInfo/h:extension/h:SimulationControl/h:AdvancedResearchFeatures'>
      <sch:assert role='ERROR' test='count(h:TemperatureCapacitanceMultiplier) &lt;= 1'>Expected 0 or 1 element(s) for xpath: TemperatureCapacitanceMultiplier</sch:assert>
      <sch:assert role='ERROR' test='count(h:DefrostModelType) &lt;= 1'>Expected 0 or 1 element(s) for xpath: DefrostModelType</sch:assert>
      <sch:assert role='ERROR' test='h:DefrostModelType[text()="standard" or text()="advanced"] or not(h:DefrostModelType)'>Expected DefrostModelType to be 'standard' or 'advanced'</sch:assert>
      <sch:assert role='ERROR' test='count(h:OnOffThermostatDeadbandTemperature) &lt;= 1'>Expected 0 or 1 element(s) for xpath: OnOffThermostatDeadbandTemperature</sch:assert> <!-- See [OnOffThermostatDeadbandTemperature] -->
      <sch:assert role='ERROR' test='number(h:OnOffThermostatDeadbandTemperature) &gt; 0 or not(h:OnOffThermostatDeadbandTemperature)'>Expected OnOffThermostatDeadbandTemperature to be greater than 0</sch:assert>
      <sch:assert role='ERROR' test='count(h:HeatPumpBackupCapacityIncrement) &lt;= 1'>Expected 0 or 1 element(s) for xpath: HeatPumpBackupCapacityIncrement</sch:assert>
      <sch:assert role='ERROR' test='number(h:HeatPumpBackupCapacityIncrement) &gt; 0 or not (h:HeatPumpBackupCapacityIncrement)'>HeatPumpBackupCapacityIncrement should be greater than 0.0</sch:assert>
    </sch:rule>
  </sch:pattern>

  <sch:pattern>
    <sch:title>[OnOffThermostatDeadbandTemperature]</sch:title>
    <sch:rule context='/h:HPXML[h:SoftwareInfo/h:extension/h:SimulationControl/h:AdvancedResearchFeatures/h:OnOffThermostatDeadbandTemperature]/h:Building/h:BuildingDetails'>
      <sch:assert role='ERROR' test='count(h:Systems/h:HVAC/h:HVACPlant/h:CoolingSystem[h:FractionCoolLoadServed > 0]) + count(h:Systems/h:HVAC/h:HVACPlant/h:HeatPump[h:FractionCoolLoadServed > 0]) &lt;= 1'>Expected at maximum one cooling system for each Building</sch:assert>
      <sch:assert role='ERROR' test='count(h:Systems/h:HVAC/h:HVACPlant/h:HeatingSystem[h:FractionHeatLoadServed > 0]) + count(h:Systems/h:HVAC/h:HVACPlant/h:HeatPump[h:FractionHeatLoadServed > 0]) &lt;= 1'>Expected at maximum one heating system for each Building</sch:assert>
      <sch:assert role='ERROR' test='sum(h:Systems/h:HVAC/h:HVACPlant/*/h:FractionHeatLoadServed) &gt;= 0.99 or count(h:Systems/h:HVAC/h:HVACPlant/*/h:FractionHeatLoadServed) = 0'>Expected sum(FractionHeatLoadServed) to be equal to 1</sch:assert>
      <sch:assert role='ERROR' test='sum(h:Systems/h:HVAC/h:HVACPlant/*/h:FractionCoolLoadServed) &gt;= 0.99 or count(h:Systems/h:HVAC/h:HVACPlant/*/h:FractionCoolLoadServed) = 0'>Expected sum(FractionCoolLoadServed) to be equal to 1</sch:assert>
      <sch:assert role='ERROR' test='number(../../h:SoftwareInfo/h:extension/h:SimulationControl/h:Timestep) = 1'>Expected ../../SoftwareInfo/extension/SimulationControl/Timestep to be 1.0</sch:assert>
      <!-- Warnings -->
      <sch:report role='WARN' test='number(../../h:SoftwareInfo/h:extension/h:SimulationControl/h:AdvancedResearchFeatures/h:TemperatureCapacitanceMultiplier) &lt;= 1'>TemperatureCapacitanceMultiplier should typically be greater than 1.</sch:report>
    </sch:rule>
  </sch:pattern>

  <sch:pattern>
    <sch:title>[HeatPumpBackupCapacityIncrement]</sch:title>
    <sch:rule context='/h:HPXML/h:SoftwareInfo/h:extension/h:SimulationControl/h:AdvancedResearchFeatures/h:HeatPumpBackupCapacityIncrement'>
      <sch:assert role='ERROR' test='number(../../h:Timestep) = 1'>Expected ../../Timestep to be 1.0</sch:assert>
    </sch:rule>
  </sch:pattern>

  <sch:pattern>
    <sch:title>[EmissionsScenario]</sch:title>
    <sch:rule context='/h:HPXML/h:SoftwareInfo/h:extension/h:EmissionsScenarios/h:EmissionsScenario'>
      <sch:assert role='ERROR' test='count(h:Name) = 1'>Expected 1 element(s) for xpath: Name</sch:assert>
      <sch:assert role='ERROR' test='count(h:EmissionsType) = 1'>Expected 1 element(s) for xpath: EmissionsType</sch:assert>
      <sch:assert role='ERROR' test='count(h:EmissionsFactor[h:FuelType="electricity"]) = 1'>Expected 1 element(s) for xpath: EmissionsFactor[FuelType="electricity"]</sch:assert> <!-- See [EmissionsFactor=Electricity] -->
      <sch:assert role='ERROR' test='count(h:EmissionsFactor[h:FuelType="natural gas"]) &lt;= 1'>Expected 0 or 1 element(s) for xpath: EmissionsFactor[FuelType="natural gas"]</sch:assert> <!-- See [EmissionsFactor=Fuel] -->
      <sch:assert role='ERROR' test='count(h:EmissionsFactor[h:FuelType="propane"]) &lt;= 1'>Expected 0 or 1 element(s) for xpath: EmissionsFactor[FuelType="propane"]</sch:assert> <!-- See [EmissionsFactor=Fuel] -->
      <sch:assert role='ERROR' test='count(h:EmissionsFactor[h:FuelType="fuel oil"]) &lt;= 1'>Expected 0 or 1 element(s) for xpath: EmissionsFactor[FuelType="fuel oil"]</sch:assert> <!-- See [EmissionsFactor=Fuel] -->
      <sch:assert role='ERROR' test='count(h:EmissionsFactor[h:FuelType="coal"]) &lt;= 1'>Expected 0 or 1 element(s) for xpath: EmissionsFactor[FuelType="coal"]</sch:assert> <!-- See [EmissionsFactor=Fuel] -->
      <sch:assert role='ERROR' test='count(h:EmissionsFactor[h:FuelType="wood"]) &lt;= 1'>Expected 0 or 1 element(s) for xpath: EmissionsFactor[FuelType="wood"]</sch:assert> <!-- See [EmissionsFactor=Fuel] -->
      <sch:assert role='ERROR' test='count(h:EmissionsFactor[h:FuelType="wood pellets"]) &lt;= 1'>Expected 0 or 1 element(s) for xpath: EmissionsFactor[FuelType="wood pellets"]</sch:assert> <!-- See [EmissionsFactor=Fuel] -->
    </sch:rule>
  </sch:pattern>

  <sch:pattern>
    <sch:title>[EmissionsFactor=Electricity]</sch:title>
    <sch:rule context='/h:HPXML/h:SoftwareInfo/h:extension/h:EmissionsScenarios/h:EmissionsScenario/h:EmissionsFactor[h:FuelType="electricity"]'>
      <sch:assert role='ERROR' test='count(h:Units[text()="lb/MWh" or text()="kg/MWh"]) = 1'>Expected 1 element(s) for xpath: Units[text()="lb/MWh" or text()="kg/MWh"]</sch:assert>
      <sch:assert role='ERROR' test='count(h:ScheduleFilePath) + count(h:Value) = 1'>Expected 1 element(s) for xpath: ScheduleFilePath | Value</sch:assert> <!-- See [EmissionsFactor=ElectricitySchedule] -->
    </sch:rule>
  </sch:pattern>

  <sch:pattern>
    <sch:title>[EmissionsFactor=ElectricitySchedule]</sch:title>
    <sch:rule context='/h:HPXML/h:SoftwareInfo/h:extension/h:EmissionsScenarios/h:EmissionsScenario/h:EmissionsFactor[h:FuelType="electricity" and h:ScheduleFilePath]'>
      <sch:assert role='ERROR' test='count(h:NumberofHeaderRows) &lt;= 1'>Expected 0 or 1 element(s) for xpath: NumberofHeaderRows</sch:assert>
      <sch:assert role='ERROR' test='number(h:NumberofHeaderRows) &gt;= 0 or not(h:NumberofHeaderRows)'>Expected NumberofHeaderRows to be greater than or equal to 0</sch:assert>
      <sch:assert role='ERROR' test='count(h:ColumnNumber) &lt;= 1'>Expected 0 or 1 element(s) for xpath: ColumnNumber</sch:assert>
      <sch:assert role='ERROR' test='number(h:ColumnNumber) &gt;= 1 or not(h:ColumnNumber)'>Expected ColumnNumber to be greater than or equal to 1</sch:assert>
    </sch:rule>
  </sch:pattern>

  <sch:pattern>
    <sch:title>[EmissionsFactor=Fuel]</sch:title>
    <sch:rule context='/h:HPXML/h:SoftwareInfo/h:extension/h:EmissionsScenarios/h:EmissionsScenario/h:EmissionsFactor[h:FuelType!="electricity"]'>
      <sch:assert role='ERROR' test='count(h:Units[text()="lb/MBtu" or text()="kg/MBtu"]) = 1'>Expected 1 element(s) for xpath: Units[text()="lb/MBtu" or text()="kg/MBtu"]</sch:assert>
      <sch:assert role='ERROR' test='count(h:Value) = 1'>Expected 1 element(s) for xpath: Value</sch:assert>
    </sch:rule>
  </sch:pattern>

  <sch:pattern>
    <sch:title>[UtilityBillScenario]</sch:title>
    <sch:rule context='/h:HPXML/h:SoftwareInfo/h:extension/h:UtilityBillScenarios/h:UtilityBillScenario'>
      <sch:assert role='ERROR' test='count(h:Name) = 1'>Expected 1 element(s) for xpath: Name</sch:assert>
      <sch:assert role='ERROR' test='count(h:UtilityRate[h:FuelType="electricity"]) &lt;= 1'>Expected 0 or 1 element(s) for xpath: UtilityRate[FuelType="electricity"]</sch:assert> <!-- See [UtilityRate=Electricity] -->
      <sch:assert role='ERROR' test='count(h:UtilityRate[h:FuelType="natural gas"]) &lt;= 1'>Expected 0 or 1 element(s) for xpath: UtilityRate[FuelType="natural gas"]</sch:assert> <!-- See [UtilityRate=OtherFuel] -->
      <sch:assert role='ERROR' test='count(h:UtilityRate[h:FuelType="propane"]) &lt;= 1'>Expected 0 or 1 element(s) for xpath: UtilityRate[FuelType="propane"]</sch:assert> <!-- See [UtilityRate=OtherFuel] -->
      <sch:assert role='ERROR' test='count(h:UtilityRate[h:FuelType="fuel oil"]) &lt;= 1'>Expected 0 or 1 element(s) for xpath: UtilityRate[FuelType="fuel oil"]</sch:assert> <!-- See [UtilityRate=OtherFuel] -->
      <sch:assert role='ERROR' test='count(h:UtilityRate[h:FuelType="coal"]) &lt;= 1'>Expected 0 or 1 element(s) for xpath: UtilityRate[FuelType="coal"]</sch:assert> <!-- See [UtilityRate=OtherFuel] -->
      <sch:assert role='ERROR' test='count(h:UtilityRate[h:FuelType="wood"]) &lt;= 1'>Expected 0 or 1 element(s) for xpath: UtilityRate[FuelType="wood"]</sch:assert> <!-- See [UtilityRate=OtherFuel] -->
      <sch:assert role='ERROR' test='count(h:UtilityRate[h:FuelType="wood pellets"]) &lt;= 1'>Expected 0 or 1 element(s) for xpath: UtilityRate[FuelType="wood pellets"]</sch:assert> <!-- See [UtilityRate=OtherFuel] -->
      <sch:assert role='ERROR' test='count(h:PVCompensation) &lt;= 1'>Expected 0 or 1 element(s) for xpath: PVCompensation</sch:assert> <!-- See [PVCompensation] -->
    </sch:rule>
  </sch:pattern>

  <sch:pattern>
    <sch:title>[UtilityRate=Electricity]</sch:title>
    <sch:rule context='/h:HPXML/h:SoftwareInfo/h:extension/h:UtilityBillScenarios/h:UtilityBillScenario/h:UtilityRate[h:FuelType="electricity"]'>
      <sch:assert role='ERROR' test='count(h:FixedCharge) + count(h:TariffFilePath) &lt;= 1'>Expected 0 or 1 element(s) for xpath: FixedCharge | TariffFilePath</sch:assert>
      <sch:assert role='ERROR' test='count(h:MarginalRate) + count(h:TariffFilePath) &lt;= 1'>Expected 0 or 1 element(s) for xpath: MarginalRate | TariffFilePath</sch:assert>
    </sch:rule>
  </sch:pattern>

  <sch:pattern>
    <sch:title>[UtilityRate=Fuel]</sch:title>
    <sch:rule context='/h:HPXML/h:SoftwareInfo/h:extension/h:UtilityBillScenarios/h:UtilityBillScenario/h:UtilityRate[h:FuelType!="electricity"]'>
      <sch:assert role='ERROR' test='count(h:FixedCharge) &lt;= 1'>Expected 0 or 1 element(s) for xpath: FixedCharge</sch:assert>
      <sch:assert role='ERROR' test='count(h:MarginalRate) &lt;= 1'>Expected 0 or 1 element(s) for xpath: MarginalRate</sch:assert>
    </sch:rule>
  </sch:pattern>

  <sch:pattern>
    <sch:title>[PVCompensation]</sch:title>
    <sch:rule context='/h:HPXML/h:SoftwareInfo/h:extension/h:UtilityBillScenarios/h:UtilityBillScenario/h:PVCompensation'>
      <sch:assert role='ERROR' test='count(h:CompensationType[h:NetMetering | h:FeedInTariff]) = 1'>Expected 1 element(s) for xpath: CompensationType[NetMetering | FeedInTariff]</sch:assert> <!-- See [PVCompensationType=NetMetering] or [PVCompensationType=FeedInTariff] -->
      <sch:assert role='ERROR' test='count(h:MonthlyGridConnectionFee[h:Units="$/kW" or h:Units="$"]/h:Value) &lt;= 1'>Expected 0 or 1 element(s) for xpath: MonthlyGridConnectionFee[Units="$/kW" or Units="$"]/Value</sch:assert>
    </sch:rule>
  </sch:pattern>

  <sch:pattern>
    <sch:title>[PVCompensationType=NetMetering]</sch:title>
    <sch:rule context='/h:HPXML/h:SoftwareInfo/h:extension/h:UtilityBillScenarios/h:UtilityBillScenario/h:PVCompensation/h:CompensationType/h:NetMetering'>
      <sch:assert role='ERROR' test='count(h:AnnualExcessSellbackRateType) &lt;= 1'>Expected 0 or 1 element(s) for xpath: AnnualExcessSellbackRateType</sch:assert> <!-- See [PVCompensationType=NetMeteringWithUserExcessSellbackRate] -->
      <sch:assert role='ERROR' test='h:AnnualExcessSellbackRateType[text()="User-Specified" or text()="Retail Electricity Cost"] or not(h:AnnualExcessSellbackRateType)'>Expected AnnualExcessSellbackRateType to be 'User-Specified' or 'Retail Electricity Cost'</sch:assert>
    </sch:rule>
  </sch:pattern>

  <sch:pattern>
    <sch:title>[PVCompensationType=NetMeteringWithUserExcessSellbackRate]</sch:title>
    <sch:rule context='/h:HPXML/h:SoftwareInfo/h:extension/h:UtilityBillScenarios/h:UtilityBillScenario/h:PVCompensation/h:CompensationType/h:NetMetering[h:AnnualExcessSellbackRateType="User-Specified"]'>
      <sch:assert role='ERROR' test='count(h:AnnualExcessSellbackRate) &lt;= 1'>Expected 0 or 1 element(s) for xpath: AnnualExcessSellbackRate</sch:assert>
    </sch:rule>
  </sch:pattern>

  <sch:pattern>
    <sch:title>[PVCompensationType=FeedInTariff]</sch:title>
    <sch:rule context='/h:HPXML/h:SoftwareInfo/h:extension/h:UtilityBillScenarios/h:UtilityBillScenario/h:PVCompensation/h:CompensationType/h:FeedInTariff'>
      <sch:assert role='ERROR' test='count(h:FeedInTariffRate) &lt;= 1'>Expected 0 or 1 element(s) for xpath: FeedInTariffRate</sch:assert>
    </sch:rule>
  </sch:pattern>

  <sch:pattern>
    <sch:title>[UnavailablePeriod]</sch:title>
    <sch:rule context='/h:HPXML/h:SoftwareInfo/h:extension/h:UnavailablePeriods/h:UnavailablePeriod'>
      <sch:assert role='ERROR' test='count(h:ColumnName) = 1'>Expected 1 element(s) for xpath: ColumnName</sch:assert>
      <sch:assert role='ERROR' test='count(h:BeginMonth) = 1'>Expected 1 element(s) for xpath: BeginMonth</sch:assert>
      <sch:assert role='ERROR' test='count(h:BeginDayOfMonth) = 1'>Expected 1 element(s) for xpath: BeginDayOfMonth</sch:assert>
      <sch:assert role='ERROR' test='count(h:BeginHourOfDay) &lt;= 1'>Expected 0 or 1 element(s) for xpath: BeginHourOfDay</sch:assert>
      <sch:assert role='ERROR' test='number(h:BeginHourOfDay) &gt;= 0 or not(h:BeginHourOfDay)'>Expected BeginHourOfDay to be greater than or equal to 0</sch:assert>
      <sch:assert role='ERROR' test='number(h:BeginHourOfDay) &lt;= 23 or not(h:BeginHourOfDay)'>Expected BeginHourOfDay to be less than or equal to 23</sch:assert>
      <sch:assert role='ERROR' test='count(h:EndMonth) = 1'>Expected 1 element(s) for xpath: EndMonth</sch:assert>
      <sch:assert role='ERROR' test='count(h:EndDayOfMonth) = 1'>Expected 1 element(s) for xpath: EndDayOfMonth</sch:assert>
      <sch:assert role='ERROR' test='count(h:EndHourOfDay) &lt;= 1'>Expected 0 or 1 element(s) for xpath: EndHourOfDay</sch:assert>
      <sch:assert role='ERROR' test='number(h:EndHourOfDay) &gt;= 1 or not(h:EndHourOfDay)'>Expected EndHourOfDay to be greater than or equal to 1</sch:assert>
      <sch:assert role='ERROR' test='number(h:EndHourOfDay) &lt;= 24 or not(h:EndHourOfDay)'>Expected EndHourOfDay to be less than or equal to 24</sch:assert>
      <sch:assert role='ERROR' test='count(h:NaturalVentilation) &lt;= 1'>Expected 0 or 1 element(s) for xpath: NaturalVentilation</sch:assert>
      <sch:assert role='ERROR' test='h:NaturalVentilation[text()="regular schedule" or text()="always available" or text()="always unavailable"] or not(h:NaturalVentilation)'>Expected NaturalVentilation to be 'regular schedule' or 'always available' or 'always unavailable'</sch:assert>
    </sch:rule>
  </sch:pattern>

  <sch:pattern>
    <sch:title>[Building]</sch:title>
    <sch:rule context='/h:HPXML/h:Building'>
      <sch:assert role='ERROR' test='count(h:Site) &lt;= 1'>Expected 0 or 1 element(s) for xpath: Site</sch:assert> <!-- See [BuildingSite] -->
      <sch:assert role='ERROR' test='count(h:BuildingDetails) = 1'>Expected 1 element(s) for xpath: BuildingDetails</sch:assert> <!-- See [BuildingDetails] -->
    </sch:rule>
  </sch:pattern>

  <sch:pattern>
    <sch:title>[BuildingSite]</sch:title>
    <sch:rule context='/h:HPXML/h:Building/h:Site'>
      <sch:assert role='ERROR' test='count(h:Address/h:CityMunicipality) &lt;= 1'>Expected 0 or 1 element(s) for xpath: Address/CityMunicipality</sch:assert>
      <sch:assert role='ERROR' test='count(h:Address/h:StateCode) &lt;= 1'>Expected 0 or 1 element(s) for xpath: Address/StateCode</sch:assert>
      <sch:assert role='ERROR' test='count(h:Address/h:ZipCode) + count(../h:BuildingDetails/h:ClimateandRiskZones/h:WeatherStation/h:extension/h:EPWFilePath) &gt;= 1'>Expected 1 or more element(s) for xpath: Address/ZipCode | ../BuildingDetails/ClimateandRiskZones/WeatherStation/extension/EPWFilePath</sch:assert>
      <sch:assert role='ERROR' test='count(h:GeoLocation/h:Latitude) &lt;= 1'>Expected 0 or 1 element(s) for xpath: GeoLocation/Latitude</sch:assert>
      <sch:assert role='ERROR' test='count(h:GeoLocation/h:Longitude) &lt;= 1'>Expected 0 or 1 element(s) for xpath: GeoLocation/Longitude</sch:assert>
      <sch:assert role='ERROR' test='count(h:Elevation) &lt;= 1'>Expected 0 or 1 element(s) for xpath: Elevation</sch:assert>
      <sch:assert role='ERROR' test='count(h:TimeZone/h:UTCOffset) &lt;= 1'>Expected 0 or 1 element(s) for xpath: TimeZone/UTCOffset</sch:assert>
      <sch:assert role='ERROR' test='count(h:TimeZone/h:DSTObserved) &lt;= 1'>Expected 0 or 1 element(s) for xpath: TimeZone/DSTObserved</sch:assert> <!-- See [DaylightSaving] -->
    </sch:rule>
  </sch:pattern>

  <sch:pattern>
    <sch:title>[DaylightSaving]</sch:title>
    <sch:rule context='/h:HPXML/h:Building/h:Site/h:TimeZone[h:DSTObserved="true"]'>
      <sch:assert role='ERROR' test='count(h:extension/h:DSTBeginMonth) + count(h:extension/h:DSTBeginDayOfMonth) + count(h:extension/h:DSTEndMonth) + count(h:extension/h:DSTEndDayOfMonth) = 0 or count(h:extension/h:DSTBeginMonth) + count(h:extension/h:DSTBeginDayOfMonth) + count(h:extension/h:DSTEndMonth) + count(h:extension/h:DSTEndDayOfMonth) = 4'>Expected 0 or 4 element(s) for xpath: extension/DSTBeginMonth | extension/DSTBeginDayOfMonth | extension/DSTEndMonth | extension/DSTEndDayOfMonth</sch:assert>
    </sch:rule>
  </sch:pattern>

  <sch:pattern>
    <sch:title>[BuildingDetails]</sch:title>
    <sch:rule context='/h:HPXML/h:Building/h:BuildingDetails'>
      <sch:assert role='ERROR' test='count(h:BuildingSummary/h:Site) &lt;= 1'>Expected 0 or 1 element(s) for xpath: BuildingSummary/Site</sch:assert> <!-- See [Site] -->
      <sch:assert role='ERROR' test='count(h:BuildingSummary/h:BuildingOccupancy) &lt;= 1'>Expected 0 or 1 element(s) for xpath: BuildingSummary/BuildingOccupancy</sch:assert> <!-- See [BuildingOccupancy]-->
      <sch:assert role='ERROR' test='count(h:BuildingSummary/h:BuildingConstruction) = 1'>Expected 1 element(s) for xpath: BuildingSummary/BuildingConstruction</sch:assert> <!-- See [BuildingConstruction] -->
      <sch:assert role='ERROR' test='count(h:ClimateandRiskZones/h:ClimateZoneIECC) &lt;= 1'>Expected 0 or 1 element(s) for xpath: ClimateandRiskZones/ClimateZoneIECC</sch:assert> <!-- See [ClimateZoneIECC] -->
      <sch:assert role='ERROR' test='count(h:Zones) &lt;= 1'>Expected 0 or 1 element(s) for xpath: Zones</sch:assert> <!-- See [Zones] -->
      <sch:assert role='ERROR' test='count(h:Enclosure/h:Attics/h:Attic) &gt;= 0'>Expected 0 or more element(s) for xpath: Enclosure/Attics/Attic</sch:assert> <!-- See [VentedAttic] or [UnventedAttic] -->
      <sch:assert role='ERROR' test='count(h:Enclosure/h:Foundations/h:Foundation) &gt;= 0'>Expected 0 or more element(s) for xpath: Enclosure/Foundations/Foundation</sch:assert> <!-- See [VentedCrawl] or [UnventedCrawl] or [UncondBasement] or [ManufacturedHomeBelly] -->
      <sch:assert role='ERROR' test='count(h:Enclosure/h:AirInfiltration/h:extension/h:HasFlueOrChimneyInConditionedSpace) &lt;= 1'>Expected 0 or 1 element(s) for xpath: Enclosure/AirInfiltration/extension/HasFlueOrChimneyInConditionedSpace</sch:assert>
      <sch:assert role='ERROR' test='count(h:Enclosure/h:AirInfiltration/h:AirInfiltrationMeasurement[h:BuildingAirLeakage/h:AirLeakage | h:EffectiveLeakageArea | h:LeakinessDescription]) = 1'>Expected 1 element(s) for xpath: Enclosure/AirInfiltration/AirInfiltrationMeasurement[BuildingAirLeakage/AirLeakage | EffectiveLeakageArea | LeakinessDescription]</sch:assert> <!-- See [AirInfiltrationMeasurement] -->
      <sch:assert role='ERROR' test='count(h:Enclosure/h:Roofs/h:Roof) &gt;= 0'>Expected 0 or more element(s) for xpath: Enclosure/Roofs/Roof</sch:assert> <!-- See [Roof] -->
      <sch:assert role='ERROR' test='count(h:Enclosure/h:RimJoists/h:RimJoist) &gt;= 0'>Expected 0 or more element(s) for xpath: Enclosure/RimJoists/RimJoist</sch:assert> <!-- See [RimJoist] -->
      <sch:assert role='ERROR' test='count(h:Enclosure/h:Walls/h:Wall) &gt;= 1'>Expected 1 or more element(s) for xpath: Enclosure/Walls/Wall</sch:assert> <!-- See [Wall] -->
      <sch:assert role='ERROR' test='count(h:Enclosure/h:FoundationWalls/h:FoundationWall) &gt;= 0'>Expected 0 or more element(s) for xpath: Enclosure/FoundationWalls/FoundationWall</sch:assert> <!-- See [FoundationWall] -->
      <sch:assert role='ERROR' test='count(h:Enclosure/h:Floors/h:Floor) &gt;= 0'>Expected 0 or more element(s) for xpath: Enclosure/Floors/Floor</sch:assert> <!-- See [Floor] -->
      <sch:assert role='ERROR' test='count(h:Enclosure/h:Slabs/h:Slab) &gt;= 0'>Expected 0 or more element(s) for xpath: Enclosure/Slabs/Slab</sch:assert> <!-- See [Slab] -->
      <sch:assert role='ERROR' test='count(h:Enclosure/h:Windows/h:Window) &gt;= 0'>Expected 0 or more element(s) for xpath: Enclosure/Windows/Window</sch:assert> <!-- See [Window] -->
      <sch:assert role='ERROR' test='count(h:Enclosure/h:Skylights/h:Skylight) &gt;= 0'>Expected 0 or more element(s) for xpath: Enclosure/Skylights/Skylight</sch:assert> <!-- See [Skylight] -->
      <sch:assert role='ERROR' test='count(h:Enclosure/h:Doors/h:Door) &gt;= 0'>Expected 0 or more element(s) for xpath: Enclosure/Doors/Door</sch:assert> <!-- See [Door] -->
      <sch:assert role='ERROR' test='count(h:Enclosure/h:extension/h:PartitionWallMass) &lt;= 1'>Expected 0 or 1 element(s) for xpath: Enclosure/extension/PartitionWallMass</sch:assert> <!-- See [PartitionWallMass] -->
      <sch:assert role='ERROR' test='count(h:Enclosure/h:extension/h:FurnitureMass) &lt;= 1'>Expected 0 or 1 element(s) for xpath: Enclosure/extension/FurnitureMass</sch:assert> <!-- See [FurnitureMass] -->
      <sch:assert role='ERROR' test='count(h:Systems/h:HVAC/h:HVACPlant/h:HeatingSystem) &gt;= 0'>Expected 0 or more element(s) for xpath: Systems/HVAC/HVACPlant/HeatingSystem</sch:assert> <!-- See [HeatingSystem] -->
      <sch:assert role='ERROR' test='count(h:Systems/h:HVAC/h:HVACPlant/h:CoolingSystem) &gt;= 0'>Expected 0 or more element(s) for xpath: Systems/HVAC/HVACPlant/CoolingSystem</sch:assert> <!-- See [CoolingSystem] -->
      <sch:assert role='ERROR' test='count(h:Systems/h:HVAC/h:HVACPlant/h:HeatPump) &gt;= 0'>Expected 0 or more element(s) for xpath: Systems/HVAC/HVACPlant/HeatPump</sch:assert> <!-- See [HeatPump] -->
      <sch:assert role='ERROR' test='count(h:Systems/h:HVAC/h:HVACControl) &lt;= 1'>Expected 0 or 1 element(s) for xpath: Systems/HVAC/HVACControl</sch:assert> <!-- See [HVACControl=Heating] and/or [HVACControl=Cooling] -->
      <sch:assert role='ERROR' test='count(h:Systems/h:HVAC/h:HVACDistribution) &gt;= 0'>Expected 0 or more element(s) for xpath: Systems/HVAC/HVACDistribution</sch:assert> <!-- See [HVACDistribution] -->
      <sch:assert role='ERROR' test='count(h:Systems/h:MechanicalVentilation/h:VentilationFans/h:VentilationFan) &gt;= 0'>Expected 0 or more element(s) for xpath: Systems/MechanicalVentilation/VentilationFans/VentilationFan</sch:assert> <!-- See [VentilationFan] -->
      <sch:assert role='ERROR' test='count(h:Systems/h:WaterHeating/h:WaterHeatingSystem) &gt;= 0'>Expected 0 or more element(s) for xpath: Systems/WaterHeating/WaterHeatingSystem</sch:assert> <!-- See [WaterHeatingSystem] -->
      <sch:assert role='ERROR' test='count(h:Systems/h:WaterHeating/h:HotWaterDistribution) &lt;= 1'>Expected 0 or 1 element(s) for xpath: Systems/WaterHeating/HotWaterDistribution</sch:assert> <!-- See [HotWaterDistribution] -->
      <sch:assert role='ERROR' test='count(h:Systems/h:WaterHeating/h:WaterFixture) &gt;= 0'>Expected 0 or more element(s) for xpath: Systems/WaterHeating/WaterFixture</sch:assert> <!-- See [WaterFixture] -->
      <sch:assert role='ERROR' test='count(h:Systems/h:SolarThermal/h:SolarThermalSystem) &lt;= 1'>Expected 0 or 1 element(s) for xpath: Systems/SolarThermal/SolarThermalSystem</sch:assert> <!-- See [SolarThermalSystem] -->
      <sch:assert role='ERROR' test='count(h:Systems/h:Photovoltaics/h:PVSystem) &gt;= 0'>Expected 0 or more element(s) for xpath: Systems/Photovoltaics/PVSystem</sch:assert> <!-- See [PVSystem] -->
      <sch:assert role='ERROR' test='count(h:Systems/h:Batteries/h:Battery) &lt;= 1'>Expected 0 or 1 element(s) for xpath: Systems/Batteries/Battery</sch:assert> <!-- See [Battery] -->
      <sch:assert role='ERROR' test='count(h:Systems/h:Vehicles/h:Vehicle) &gt;= 0'>Expected 0 or more element(s) for xpath: Systems/Vehicles/Vehicle</sch:assert> <!-- See [Vehicle] -->
      <sch:assert role='ERROR' test='count(h:Systems/h:ElectricVehicleChargers/h:ElectricVehicleCharger) &gt;= 0'>Expected 0 or more element(s) for xpath: Systems/ElectricVehicleChargers/ElectricVehicleCharger</sch:assert> <!-- See [ElectricVehicleCharger] -->
      <sch:assert role='ERROR' test='count(h:Systems/h:extension/h:Generators/h:Generator) &gt;= 0'>Expected 0 or more element(s) for xpath: Systems/extension/Generators/Generator</sch:assert> <!-- See [Generator] -->
      <sch:assert role='ERROR' test='count(h:Appliances/h:ClothesWasher) &lt;= 1'>Expected 0 or 1 element(s) for xpath: Appliances/ClothesWasher</sch:assert> <!-- See [ClothesWasher] -->
      <sch:assert role='ERROR' test='count(h:Appliances/h:ClothesDryer) &lt;= 1'>Expected 0 or 1 element(s) for xpath: Appliances/ClothesDryer</sch:assert> <!-- See [ClothesDryer] -->
      <sch:assert role='ERROR' test='count(h:Appliances/h:Dishwasher) &lt;= 1'>Expected 0 or 1 element(s) for xpath: Appliances/Dishwasher</sch:assert> <!-- See [Dishwasher] -->
      <sch:assert role='ERROR' test='count(h:Appliances/h:Refrigerator) &gt;= 0'>Expected 0 or more element(s) for xpath: Appliances/Refrigerator</sch:assert> <!-- See [Refrigerator] -->
      <sch:assert role='ERROR' test='count(h:Appliances/h:Freezer) &gt;= 0'>Expected 0 or more element(s) for xpath: Appliances/Freezer</sch:assert> <!-- See [Freezer] -->
      <sch:assert role='ERROR' test='count(h:Appliances/h:Dehumidifier) &gt;= 0'>Expected 0 or more element(s) for xpath: Appliances/Dehumidifier</sch:assert> <!-- See [Dehumidifier] -->
      <sch:assert role='ERROR' test='count(h:Appliances/h:CookingRange) &lt;= 1'>Expected 0 or 1 element(s) for xpath: Appliances/CookingRange</sch:assert> <!-- See [CookingRange] -->
      <sch:assert role='ERROR' test='count(h:Appliances/h:Oven) &lt;= 1'>Expected 0 or 1 element(s) for xpath: Appliances/Oven</sch:assert> <!-- See [Oven] -->
      <sch:assert role='ERROR' test='count(h:Lighting) &lt;= 1'>Expected 0 or 1 element(s) for xpath: Lighting</sch:assert> <!-- See [Lighting] -->
      <sch:assert role='ERROR' test='count(h:Lighting/h:CeilingFan) &lt;= 1'>Expected 0 or 1 element(s) for xpath: Lighting/CeilingFan</sch:assert> <!-- See [CeilingFan] -->
      <sch:assert role='ERROR' test='count(h:Pools/h:Pool) &lt;= 1'>Expected 0 or 1 element(s) for xpath: Pools/Pool</sch:assert> <!-- See [Pool] -->
      <sch:assert role='ERROR' test='count(h:Spas/h:PermanentSpa) &lt;= 1'>Expected 0 or 1 element(s) for xpath: Spas/PermanentSpa</sch:assert> <!-- See [PermanentSpa] -->
      <sch:assert role='ERROR' test='count(h:MiscLoads/h:PlugLoad[h:PlugLoadType[text()="other"]]) = 1'>Expected 1 element(s) for xpath: MiscLoads/PlugLoad[PlugLoadType[text()="other"]]</sch:assert> <!-- See [PlugLoad] -->
      <sch:assert role='ERROR' test='count(h:MiscLoads/h:PlugLoad[h:PlugLoadType[text()="TV other"]]) &lt;= 1'>Expected 0 or 1 element(s) for xpath: MiscLoads/PlugLoad[PlugLoadType[text()="TV other"]]</sch:assert> <!-- See [PlugLoad] -->
      <sch:assert role='ERROR' test='count(h:MiscLoads/h:PlugLoad[h:PlugLoadType[text()="electric vehicle charging"]]) &lt;= 1'>Expected 0 or 1 element(s) for xpath: MiscLoads/PlugLoad[PlugLoadType[text()="electric vehicle charging"]]</sch:assert> <!-- See [PlugLoad] -->
      <sch:assert role='ERROR' test='count(h:MiscLoads/h:PlugLoad[h:PlugLoadType[text()="well pump"]]) &lt;= 1'>Expected 0 or 1 element(s) for xpath: MiscLoads/PlugLoad[PlugLoadType[text()="well pump"]]</sch:assert> <!-- See [PlugLoad] -->
      <sch:assert role='ERROR' test='count(h:MiscLoads/h:FuelLoad[h:FuelLoadType[text()="grill"]]) &lt;= 1'>Expected 0 or 1 element(s) for xpath: MiscLoads/FuelLoad[FuelLoadType[text()="grill"]]</sch:assert> <!-- See [FuelLoad] -->
      <sch:assert role='ERROR' test='count(h:MiscLoads/h:FuelLoad[h:FuelLoadType[text()="lighting"]]) &lt;= 1'>Expected 0 or 1 element(s) for xpath: MiscLoads/FuelLoad[FuelLoadType[text()="lighting"]]</sch:assert> <!-- See [FuelLoad] -->
      <sch:assert role='ERROR' test='count(h:MiscLoads/h:FuelLoad[h:FuelLoadType[text()="fireplace"]]) &lt;= 1'>Expected 0 or 1 element(s) for xpath: MiscLoads/FuelLoad[FuelLoadType[text()="fireplace"]]</sch:assert> <!-- See [FuelLoad] -->
      <!-- Count Checks -->
      <sch:assert role='ERROR' test='count(h:Systems/h:HVAC/h:HVACPlant/h:HeatPump/h:BackupSystem) &lt;= 1'>Expected 0 or 1 element(s) for xpath: HeatPump/BackupSystem</sch:assert>
      <!-- Sum Checks -->
      <sch:assert role='ERROR' test='sum(h:Systems/h:HVAC/h:HVACPlant/*/h:FractionHeatLoadServed) &lt;= 1.01'>Expected sum(FractionHeatLoadServed) to be less than or equal to 1</sch:assert>
      <sch:assert role='ERROR' test='sum(h:Systems/h:HVAC/h:HVACPlant/*/h:FractionCoolLoadServed) &lt;= 1.01'>Expected sum(FractionCoolLoadServed) to be less than or equal to 1</sch:assert>
      <sch:assert role='ERROR' test='sum(h:Appliances/h:Dehumidifier/h:FractionDehumidificationLoadServed) &lt;= 1.01'>Expected sum(FractionDehumidificationLoadServed) to be less than or equal to 1</sch:assert>
      <sch:assert role='ERROR' test='(sum(h:Systems/h:WaterHeating/h:WaterHeatingSystem/h:FractionDHWLoadServed) &lt;= 1.01 and sum(h:Systems/h:WaterHeating/h:WaterHeatingSystem/h:FractionDHWLoadServed) &gt;= 0.99) or count(h:Systems/h:WaterHeating/h:WaterHeatingSystem/h:FractionDHWLoadServed) = 0'>Expected sum(FractionDHWLoadServed) to be 1</sch:assert>
      <sch:assert role='ERROR' test='sum(h:Zones/h:Zone[h:ZoneType="conditioned"]/h:Spaces/h:Space/h:FloorArea) &gt;= 0.99 * number(h:BuildingSummary/h:BuildingConstruction/h:ConditionedFloorArea) or not(h:Zones/h:Zone[h:ZoneType="conditioned"]/h:Spaces/h:Space/h:FloorArea) or not(h:BuildingSummary/h:BuildingConstruction/h:ConditionedFloorArea)'>Expected sum(Zones/Zone[ZoneType="conditioned"]/Spaces/Space/FloorArea) to be equal to BuildingSummary/BuildingConstruction/ConditionedFloorArea</sch:assert>
      <sch:assert role='ERROR' test='sum(h:Zones/h:Zone[h:ZoneType="conditioned"]/h:Spaces/h:Space/h:FloorArea) &lt;= 1.01 * number(h:BuildingSummary/h:BuildingConstruction/h:ConditionedFloorArea) or not(h:Zones/h:Zone[h:ZoneType="conditioned"]/h:Spaces/h:Space/h:FloorArea) or not(h:BuildingSummary/h:BuildingConstruction/h:ConditionedFloorArea)'>Expected sum(Zones/Zone[ZoneType="conditioned"]/Spaces/Space/FloorArea) to be equal to BuildingSummary/BuildingConstruction/ConditionedFloorArea</sch:assert>

      <!-- Warnings -->
      <sch:report role='WARN' test='count(h:Zones/h:Zone[h:ZoneType="conditioned"]) &gt; 1'>While multiple conditioned zones are specified, the EnergyPlus model will only include a single conditioned thermal zone.</sch:report>
      <sch:report role='WARN' test='count(h:Enclosure/h:Windows/h:Window) = 0'>No windows specified, the model will not include window heat transfer.</sch:report>
      <sch:report role='WARN' test='sum(h:Systems/h:HVAC/h:HVACPlant/*/h:FractionHeatLoadServed) + sum(h:Systems/h:HVAC/h:HVACPlant/*/h:IntegratedHeatingSystemFractionHeatLoadServed) = 0'>No space heating specified, the model will not include space heating energy use.</sch:report>
      <sch:report role='WARN' test='sum(h:Systems/h:HVAC/h:HVACPlant/*/h:FractionCoolLoadServed) = 0'>No space cooling specified, the model will not include space cooling energy use.</sch:report>
      <sch:report role='WARN' test='sum(h:Systems/h:WaterHeating/h:WaterHeatingSystem/h:FractionDHWLoadServed) = 0'>No water heating specified, the model will not include water heating energy use.</sch:report>
      <sch:report role='WARN' test='count(h:Systems/h:Vehicles/h:Vehicle[h:VehicleType/h:PlugInHybridElectricVehicle]) &gt; 0'>Vehicle type 'PlugInHybridElectricVehicle' is not currently handled, the vehicle will not be modeled.</sch:report>
      <sch:report role='WARN' test='count(h:Systems/h:Vehicles/h:Vehicle[h:VehicleType/h:HybridElectricVehicle]) &gt; 0'>Vehicle type 'HybridElectricVehicle' is not currently handled, the vehicle will not be modeled.</sch:report>
      <sch:report role='WARN' test='count(h:Systems/h:Vehicles/h:Vehicle[h:VehicleType/h:InternalCombustionEngine]) &gt; 0'>Vehicle type 'InternalCombustionEngine' is not currently handled, the vehicle will not be modeled.</sch:report>
      <sch:report role='WARN' test='count(h:Systems/h:Vehicles/h:Vehicle[h:VehicleType/h:FuelCellElectricVehicle]) &gt; 0'>Vehicle type 'FuelCellElectricVehicle' is not currently handled, the vehicle will not be modeled.</sch:report>
      <sch:report role='WARN' test='count(h:Systems/h:Vehicles/h:Vehicle[h:VehicleType/h:Other]) &gt; 0'>Vehicle type 'Other' is not currently handled, the vehicle will not be modeled.</sch:report>
      <sch:report role='WARN' test='count(h:Appliances/h:ClothesWasher) = 0'>No clothes washer specified, the model will not include clothes washer energy use.</sch:report>
      <sch:report role='WARN' test='count(h:Appliances/h:ClothesDryer) = 0'>No clothes dryer specified, the model will not include clothes dryer energy use.</sch:report>
      <sch:report role='WARN' test='count(h:Appliances/h:Dishwasher) = 0'>No dishwasher specified, the model will not include dishwasher energy use.</sch:report>
      <sch:report role='WARN' test='count(h:Appliances/h:Refrigerator) = 0'>No refrigerator specified, the model will not include refrigerator energy use.</sch:report>
      <sch:report role='WARN' test='count(h:Appliances/h:CookingRange) = 0'>No cooking range specified, the model will not include cooking range/oven energy use.</sch:report>
      <sch:report role='WARN' test='count(h:Lighting/h:LightingGroup[h:Location="interior"]) = 0'>No interior lighting specified, the model will not include interior lighting energy use.</sch:report>
      <sch:report role='WARN' test='count(h:Lighting/h:LightingGroup[h:Location="exterior"]) = 0'>No exterior lighting specified, the model will not include exterior lighting energy use.</sch:report>
      <sch:report role='WARN' test='count(h:Lighting/h:LightingGroup[h:Location="garage"]) = 0 and count(h:Enclosure/h:Walls/h:Wall[h:InteriorAdjacentTo="garage" or h:ExteriorAdjacentTo="garage"]) &gt; 0'>No garage lighting specified, the model will not include garage lighting energy use.</sch:report>
      <sch:report role='WARN' test='count(h:MiscLoads/h:PlugLoad[h:PlugLoadType[text()="sauna"]]) &gt; 0'>Plug load type 'sauna' is not currently handled, the plug load will not be modeled.</sch:report>
      <sch:report role='WARN' test='count(h:MiscLoads/h:PlugLoad[h:PlugLoadType[text()="aquarium"]]) &gt; 0'>Plug load type 'aquarium' is not currently handled, the plug load will not be modeled.</sch:report>
      <sch:report role='WARN' test='count(h:MiscLoads/h:PlugLoad[h:PlugLoadType[text()="water bed"]]) &gt; 0'>Plug load type 'water bed' is not currently handled, the plug load will not be modeled.</sch:report>
      <sch:report role='WARN' test='count(h:MiscLoads/h:PlugLoad[h:PlugLoadType[text()="space heater"]]) &gt; 0'>Plug load type 'space heater' is not currently handled, the plug load will not be modeled.</sch:report>
      <sch:report role='WARN' test='count(h:MiscLoads/h:PlugLoad[h:PlugLoadType[text()="computer"]]) &gt; 0'>Plug load type 'computer' is not currently handled, the plug load will not be modeled.</sch:report>
      <sch:report role='WARN' test='count(h:MiscLoads/h:PlugLoad[h:PlugLoadType[text()="TV CRT"]]) &gt; 0'>Plug load type 'TV CRT' is not currently handled, the plug load will not be modeled.</sch:report>
      <sch:report role='WARN' test='count(h:MiscLoads/h:PlugLoad[h:PlugLoadType[text()="TV plasma"]]) &gt; 0'>Plug load type 'TV plasma' is not currently handled, the plug load will not be modeled.</sch:report>
      <sch:report role='WARN' test='count(h:MiscLoads/h:FuelLoad[h:FuelLoadType[text()="other"]]) &gt; 0'>Fuel load type 'other' is not currently handled, the fuel load will not be modeled.</sch:report>
      <sch:report role='WARN' test='count(h:Spas/h:PortableSpa) &gt; 0'>Portable spa is not currently handled, the portable spa will not be modeled.</sch:report>
    </sch:rule>
  </sch:pattern>

  <sch:pattern>
    <sch:title>[BuildingSummary]</sch:title>
    <sch:rule context='/h:HPXML/h:Building/h:BuildingDetails/h:BuildingSummary'>
      <sch:assert role='ERROR' test='count(h:extension/h:SchedulesFilePath) &gt;= 0'>Expected 0 or more element(s) for xpath: extension/SchedulesFilePath</sch:assert>
      <sch:assert role='ERROR' test='count(h:extension/h:HVACSizingControl) &lt;= 1'>Expected 0 or 1 element(s) for xpath: extension/HVACSizingControl</sch:assert> <!-- See [HVACSizingControl] -->
      <sch:assert role='ERROR' test='count(h:extension/h:ShadingControl) &lt;= 1'>Expected 0 or 1 element(s) for xpath: extension/ShadingControl</sch:assert> <!-- See [ShadingControl] -->
      <sch:assert role='ERROR' test='count(h:extension/h:NaturalVentilationAvailabilityDaysperWeek) &lt;= 1'>Expected 0 or 1 element(s) for xpath: extension/NaturalVentilationAvailabilityDaysperWeek</sch:assert>
      <sch:assert role='ERROR' test='number(h:extension/h:NaturalVentilationAvailabilityDaysperWeek) &gt;= 0 or not(h:extension/h:NaturalVentilationAvailabilityDaysperWeek)'>Expected extension/NaturalVentilationAvailabilityDaysperWeek to be greater than or equal to 0</sch:assert>
      <sch:assert role='ERROR' test='number(h:extension/h:NaturalVentilationAvailabilityDaysperWeek) &lt;= 7 or not(h:extension/h:NaturalVentilationAvailabilityDaysperWeek)'>Expected extension/NaturalVentilationAvailabilityDaysperWeek to be less than or equal to 7</sch:assert>
    </sch:rule>
  </sch:pattern>

  <sch:pattern>
    <sch:title>[HVACSizingControl]</sch:title>
    <sch:rule context='/h:HPXML/h:Building/h:BuildingDetails/h:BuildingSummary/h:extension/h:HVACSizingControl'>
      <sch:assert role='ERROR' test='count(h:HeatPumpSizingMethodology) &lt;= 1'>Expected 0 or 1 element(s) for xpath: HeatPumpSizingMethodology</sch:assert>
      <sch:assert role='ERROR' test='h:HeatPumpSizingMethodology[text()="ACCA" or text()="HERS" or text()="MaxLoad"] or not(h:HeatPumpSizingMethodology)'>Expected HeatPumpSizingMethodology to be 'ACCA' or 'HERS' or 'MaxLoad'</sch:assert>
      <sch:assert role='ERROR' test='count(h:HeatPumpBackupSizingMethodology) &lt;= 1'>Expected 0 or 1 element(s) for xpath: HeatPumpBackupSizingMethodology</sch:assert>
      <sch:assert role='ERROR' test='h:HeatPumpBackupSizingMethodology[text()="emergency" or text()="supplemental"] or not(h:HeatPumpBackupSizingMethodology)'>Expected HeatPumpBackupSizingMethodology to be 'emergency' or 'supplemental'</sch:assert>
      <sch:assert role='ERROR' test='count(h:AllowIncreasedFixedCapacities) &lt;= 1'>Expected 0 or 1 element(s) for xpath: AllowIncreasedFixedCapacities</sch:assert>
      <sch:assert role='ERROR' test='count(h:ManualJInputs/h:HeatingDesignTemperature) &lt;= 1'>Expected 0 or 1 element(s) for xpath: ManualJInputs/WinterDesignTemperature</sch:assert>
      <sch:assert role='ERROR' test='count(h:ManualJInputs/h:CoolingDesignTemperature) &lt;= 1'>Expected 0 or 1 element(s) for xpath: ManualJInputs/SummerDesignTemperature</sch:assert>
      <sch:assert role='ERROR' test='count(h:ManualJInputs/h:DailyTemperatureRange) &lt;= 1'>Expected 0 or 1 element(s) for xpath: ManualJInputs/DailyTemperatureRange</sch:assert>
      <sch:assert role='ERROR' test='h:ManualJInputs/h:DailyTemperatureRange[text()="low" or text()="medium" or text()="high"] or not(h:ManualJInputs/h:DailyTemperatureRange)'>Expected ManualJInputs/DailyTemperatureRange to be 'low' or 'medium' or 'high'</sch:assert>
      <sch:assert role='ERROR' test='count(h:ManualJInputs/h:HumidityDifference) &lt;= 1'>Expected 0 or 1 element(s) for xpath: ManualJInputs/HumidityDifference</sch:assert>
      <sch:assert role='ERROR' test='count(h:ManualJInputs/h:HeatingSetpoint) &lt;= 1'>Expected 0 or 1 element(s) for xpath: ManualJInputs/HeatingSetpoint</sch:assert>
      <sch:assert role='ERROR' test='count(h:ManualJInputs/h:CoolingSetpoint) &lt;= 1'>Expected 0 or 1 element(s) for xpath: ManualJInputs/CoolingSetpoint</sch:assert>
      <sch:assert role='ERROR' test='count(h:ManualJInputs/h:HumiditySetpoint) &lt;= 1'>Expected 0 or 1 element(s) for xpath: ManualJInputs/HumiditySetpoint</sch:assert>
      <sch:assert role='ERROR' test='number(h:ManualJInputs/h:HumiditySetpoint) &gt; 0 or not(h:ManualJInputs/h:HumiditySetpoint)'>Expected ManualJInputs/HumiditySetpoint to be greater than 0</sch:assert>
      <sch:assert role='ERROR' test='number(h:ManualJInputs/h:HumiditySetpoint) &lt; 1 or not(h:ManualJInputs/h:HumiditySetpoint)'>Expected ManualJInputs/HumiditySetpoint to be less than 1</sch:assert>
      <sch:assert role='ERROR' test='count(h:ManualJInputs/h:InternalLoadsSensible) &lt;= 1'>Expected 0 or 1 element(s) for xpath: ManualJInputs/InternalLoadsSensible</sch:assert>
      <sch:assert role='ERROR' test='number(h:ManualJInputs/h:InternalLoadsSensible) &gt;= 0 or not(h:ManualJInputs/h:InternalLoadsSensible)'>Expected ManualJInputs/InternalLoadsSensible to be greater than or equal to 0</sch:assert>
      <sch:assert role='ERROR' test='count(h:ManualJInputs/h:InternalLoadsLatent) &lt;= 1'>Expected 0 or 1 element(s) for xpath: ManualJInputs/InternalLoadsLatent</sch:assert>
      <sch:assert role='ERROR' test='number(h:ManualJInputs/h:InternalLoadsLatent) &gt;= 0 or not(h:ManualJInputs/h:InternalLoadsLatent)'>Expected ManualJInputs/InternalLoadsLatent to be greater than or equal to 0</sch:assert>
      <sch:assert role='ERROR' test='count(h:ManualJInputs/h:NumberofOccupants) &lt;= 1'>Expected 0 or 1 element(s) for xpath: ManualJInputs/NumberofOccupants</sch:assert>
      <sch:assert role='ERROR' test='number(h:ManualJInputs/h:NumberofOccupants) &gt;= 0 or not(h:ManualJInputs/h:NumberofOccupants)'>Expected ManualJInputs/NumberofOccupants to be greater than or equal to 0</sch:assert>
      <sch:assert role='ERROR' test='count(h:ManualJInputs/h:InfiltrationShieldingClass) &lt;= 1'>Expected 0 or 1 element(s) for xpath: ManualJInputs/InfiltrationShieldingClass</sch:assert>
      <sch:assert role='ERROR' test='number(h:ManualJInputs/h:InfiltrationShieldingClass) &gt;= 1 or not(h:ManualJInputs/h:InfiltrationShieldingClass)'>Expected ManualJInputs/InfiltrationShieldingClass to be greater than or equal to 1</sch:assert>
      <sch:assert role='ERROR' test='number(h:ManualJInputs/h:InfiltrationShieldingClass) &lt;= 5 or not(h:ManualJInputs/h:InfiltrationShieldingClass)'>Expected ManualJInputs/InfiltrationShieldingClass to be less than or equal to 5</sch:assert>
      <sch:assert role='ERROR' test='count(h:ManualJInputs/h:InfiltrationMethod) &lt;= 1'>Expected 0 or 1 element(s) for xpath: ManualJInputs/InfiltrationMethod</sch:assert> <!-- See [ManualJInfiltrationMethod=DefaultInfiltrationTable] or [ManualJInfiltrationMethod=BlowerDoor] -->
      <sch:assert role='ERROR' test='h:ManualJInputs/h:InfiltrationMethod[text()="default infiltration table" or text()="blower door"] or not(h:ManualJInputs/h:InfiltrationMethod)'>Expected InfiltrationMethod/DailyTemperatureRange to be 'default infiltration table' or 'blower door'</sch:assert>
      <!-- Moved/deprecated UseMaxLoadForHeatPumps input; see https://github.com/NREL/OpenStudio-HPXML/pull/1039 -->
      <sch:assert role='ERROR' test='count(h:UseMaxLoadForHeatPumps) = 0'>UseMaxLoadForHeatPumps has been replaced by HeatPumpSizingMethodology</sch:assert>
    </sch:rule>
  </sch:pattern>

  <sch:pattern>
    <sch:title>[ManualJInfiltrationMethod=DefaultInfiltrationTable]</sch:title>
    <sch:rule context='/h:HPXML/h:Building/h:BuildingDetails[h:BuildingSummary/h:extension/h:HVACSizingControl/h:ManualJInputs/h:InfiltrationMethod="default infiltration table"]'>
      <sch:assert role='ERROR' test='count(h:Enclosure/h:AirInfiltration/h:AirInfiltrationMeasurement[h:LeakinessDescription]) = 1'>Expected 1 element(s) for xpath: Enclosure/AirInfiltration/AirInfiltrationMeasurement[LeakinessDescription]</sch:assert>
    </sch:rule>
  </sch:pattern>

  <sch:pattern>
    <sch:title>[ManualJInfiltrationMethod=BlowerDoor]</sch:title>
    <sch:rule context='/h:HPXML/h:Building/h:BuildingDetails[h:BuildingSummary/h:extension/h:HVACSizingControl/h:ManualJInputs/h:InfiltrationMethod="blower door"]'>
      <sch:assert role='ERROR' test='count(h:Enclosure/h:AirInfiltration/h:AirInfiltrationMeasurement[h:BuildingAirLeakage/h:AirLeakage | h:EffectiveLeakageArea]) = 1'>Expected 1 element(s) for xpath: Enclosure/AirInfiltration/AirInfiltrationMeasurement[BuildingAirLeakage/h:AirLeakage | EffectiveLeakageArea]</sch:assert>
    </sch:rule>
  </sch:pattern>

  <sch:pattern>
    <sch:title>[ShadingControl]</sch:title>
    <sch:rule context='/h:HPXML/h:Building/h:BuildingDetails/h:BuildingSummary/h:extension/h:ShadingControl'>
      <sch:assert role='ERROR' test='count(h:SummerBeginMonth) = 1'>Expected 1 element(s) for xpath: SummerBeginMonth</sch:assert>
      <sch:assert role='ERROR' test='count(h:SummerBeginDayOfMonth) = 1'>Expected 1 element(s) for xpath: SummerBeginDayOfMonth</sch:assert>
      <sch:assert role='ERROR' test='count(h:SummerEndMonth) = 1'>Expected 1 element(s) for xpath: SummerEndMonth</sch:assert>
      <sch:assert role='ERROR' test='count(h:SummerEndDayOfMonth) = 1'>Expected 1 element(s) for xpath: SummerEndDayOfMonth</sch:assert>
    </sch:rule>
  </sch:pattern>

  <sch:pattern>
    <sch:title>[Site]</sch:title>
    <sch:rule context='/h:HPXML/h:Building/h:BuildingDetails/h:BuildingSummary/h:Site'>
      <sch:assert role='ERROR' test='count(h:SiteType) &lt;= 1'>Expected 0 or 1 element(s) for xpath: SiteType</sch:assert>
      <sch:assert role='ERROR' test='count(h:ShieldingofHome) &lt;= 1'>Expected 0 or 1 element(s) for xpath: ShieldingofHome</sch:assert>
      <sch:assert role='ERROR' test='h:ShieldingofHome[text()="well-shielded" or text()="normal" or text()="exposed"] or not(h:ShieldingofHome)'>Expected ShieldingofHome to be 'well-shielded' or 'normal' or 'exposed'</sch:assert>
      <sch:assert role='ERROR' test='count(h:Soil) &lt;= 1'>Expected 0 or 1 element(s) for xpath: Soil</sch:assert> <!-- See [Soil] -->
      <sch:assert role='ERROR' test='count(h:extension/h:Neighbors) &lt;= 1'>Expected 0 or 1 element(s) for xpath: extension/Neighbors</sch:assert> <!-- See [Neighbors] -->
      <!-- Moved/deprecated ShelterCoefficient input; see https://github.com/NREL/OpenStudio-HPXML/pull/653 -->
      <sch:assert role='ERROR' test='count(h:extension/h:ShelterCoefficient) = 0'>extension/ShelterCoefficient has been replaced by ShieldingofHome</sch:assert>
      <!-- Moved/deprecated extension/GroundConductivity input; see https://github.com/NREL/OpenStudio-HPXML/pull/1391 -->
      <sch:assert role='ERROR' test='count(h:extension/h:GroundConductivity) = 0'>extension/GroundConductivity has been replaced by Soil/Conductivity</sch:assert>
    </sch:rule>
  </sch:pattern>

  <sch:pattern>
    <sch:title>[Soil]</sch:title>
    <sch:rule context='/h:HPXML/h:Building/h:BuildingDetails/h:BuildingSummary/h:Site/h:Soil'>
      <sch:assert role='ERROR' test='count(h:SoilType) &lt;= 1'>Expected 0 or 1 element(s) for xpath: SoilType</sch:assert>
      <sch:assert role='ERROR' test='h:SoilType[text()="sand" or text()="silt" or text()="clay" or text()="loam" or text()="gravel" or text()="unknown"] or not(h:SoilType)'>Expected SoilType to be 'sand' or 'silt' or 'clay' or 'loam' or 'gravel' or 'unknown'</sch:assert>
      <sch:assert role='ERROR' test='count(h:MoistureType) &lt;= 1'>Expected 0 or 1 element(s) for xpath: MoistureType</sch:assert>
      <sch:assert role='ERROR' test='h:MoistureType[text()="dry" or text()="wet" or text()="mixed"] or not(h:MoistureType)'>Expected MoistureType to be 'dry' or 'wet' or 'mixed'</sch:assert>
      <sch:assert role='ERROR' test='count(h:Conductivity) &lt;= 1'>Expected 0 or 1 element(s) for xpath: Conductivity</sch:assert>
      <sch:assert role='ERROR' test='count(h:extension/h:Diffusivity) &lt;= 1'>Expected 0 or 1 element(s) for xpath: extension/Diffusivity</sch:assert>
      <sch:assert role='ERROR' test='number(h:extension/h:Diffusivity) &gt; 0 or not(h:extension/h:Diffusivity)'>Expected extension/Diffusivity to be greater than 0</sch:assert>
    </sch:rule>
  </sch:pattern>

  <sch:pattern>
    <sch:title>[Neighbors]</sch:title>
    <sch:rule context='/h:HPXML/h:Building/h:BuildingDetails/h:BuildingSummary/h:Site/h:extension/h:Neighbors'>
      <sch:assert role='ERROR' test='count(h:NeighborBuilding) &gt;= 1'>Expected 1 or more element(s) for xpath: NeighborBuilding</sch:assert> <!-- See [NeighborBuilding] -->
    </sch:rule>
  </sch:pattern>

  <sch:pattern>
    <sch:title>[NeighborBuilding]</sch:title>
    <sch:rule context='/h:HPXML/h:Building/h:BuildingDetails/h:BuildingSummary/h:Site/h:extension/h:Neighbors/h:NeighborBuilding'>
      <sch:assert role='ERROR' test='count(h:Azimuth) + count(h:Orientation) &gt;= 1'>Expected 1 or more element(s) for xpath: Azimuth | Orientation</sch:assert>
      <sch:assert role='ERROR' test='count(h:Distance) = 1'>Expected 1 element(s) for xpath: Distance</sch:assert>
      <sch:assert role='ERROR' test='count(h:Height) &lt;= 1'>Expected 0 or 1 element(s) for xpath: Height</sch:assert>
    </sch:rule>
  </sch:pattern>

  <sch:pattern>
    <sch:title>[BuildingOccupancy]</sch:title>
    <sch:rule context='/h:HPXML/h:Building/h:BuildingDetails/h:BuildingSummary/h:BuildingOccupancy'>
      <sch:assert role='ERROR' test='count(h:NumberofResidents) &lt;= 1'>Expected 0 or 1 element(s) for xpath: NumberofResidents</sch:assert>
      <sch:assert role='ERROR' test='count(h:extension/h:WeekdayScheduleFractions) &lt;= 1'>Expected 0 or 1 element(s) for xpath: extension/WeekdayScheduleFractions</sch:assert>
      <sch:assert role='ERROR' test='count(h:extension/h:WeekendScheduleFractions) &lt;= 1'>Expected 0 or 1 element(s) for xpath: extension/WeekendScheduleFractions</sch:assert>
      <sch:assert role='ERROR' test='count(h:extension/h:MonthlyScheduleMultipliers) &lt;= 1'>Expected 0 or 1 element(s) for xpath: extension/MonthlyScheduleMultipliers</sch:assert>
      <sch:assert role='ERROR' test='count(h:extension/h:GeneralWaterUseUsageMultiplier) &lt;= 1'>Expected 0 or 1 element(s) for xpath: extension/GeneralWaterUseUsageMultiplier</sch:assert>
      <sch:assert role='ERROR' test='number(h:extension/h:GeneralWaterUseUsageMultiplier) &gt;= 0 or not(h:extension/h:GeneralWaterUseUsageMultiplier)'>Expected extension/GeneralWaterUseUsageMultiplier to be greater than or equal to 0</sch:assert>
      <sch:assert role='ERROR' test='count(h:extension/h:GeneralWaterUseWeekdayScheduleFractions) &lt;= 1'>Expected 0 or 1 element(s) for xpath: extension/GeneralWaterUseWeekdayScheduleFractions</sch:assert>
      <sch:assert role='ERROR' test='count(h:extension/h:GeneralWaterUseWeekendScheduleFractions) &lt;= 1'>Expected 0 or 1 element(s) for xpath: extension/GeneralWaterUseWeekendScheduleFractions</sch:assert>
      <sch:assert role='ERROR' test='count(h:extension/h:GeneralWaterUseMonthlyScheduleMultipliers) &lt;= 1'>Expected 0 or 1 element(s) for xpath: extension/GeneralWaterUseMonthlyScheduleMultipliers</sch:assert>
    </sch:rule>
  </sch:pattern>

  <sch:pattern>
    <sch:title>[BuildingConstruction]</sch:title>
    <sch:rule context='/h:HPXML/h:Building/h:BuildingDetails/h:BuildingSummary/h:BuildingConstruction'>
      <sch:assert role='ERROR' test='count(h:YearBuilt) &lt;= 1'>Expected 0 or 1 element(s) for xpath: YearBuilt</sch:assert>
      <sch:assert role='ERROR' test='count(h:ResidentialFacilityType) = 1'>Expected 1 element(s) for xpath: ResidentialFacilityType</sch:assert> <!-- See [BuildingType=SFAorMF] -->
      <sch:assert role='ERROR' test='h:ResidentialFacilityType[text()="single-family detached" or text()="single-family attached" or text()="apartment unit" or text()="manufactured home"] or not(h:ResidentialFacilityType)'>Expected ResidentialFacilityType to be 'single-family detached' or 'single-family attached' or 'apartment unit' or 'manufactured home'</sch:assert>
      <sch:assert role='ERROR' test='count(h:UnitHeightAboveGrade) &lt;= 1'>Expected 0 or 1 element(s) for xpath: UnitHeightAboveGrade</sch:assert>
      <sch:assert role='ERROR' test='count(h:NumberofUnits) &lt;= 1'>Expected 0 or 1 element(s) for xpath: NumberofUnits</sch:assert>
      <sch:assert role='ERROR' test='count(h:NumberofConditionedFloors) = 1'>Expected 1 element(s) for xpath: NumberofConditionedFloors</sch:assert>
      <sch:assert role='ERROR' test='count(h:NumberofConditionedFloorsAboveGrade) = 1'>Expected 1 element(s) for xpath: NumberofConditionedFloorsAboveGrade</sch:assert>
      <!-- We are more strict than HPXML schema for NumberofConditionedFloorsAboveGrade; see https://github.com/NREL/OpenStudio-HPXML/issues/1755 -->
      <sch:assert role='ERROR' test='number(h:NumberofConditionedFloorsAboveGrade) &gt; 0 or not(h:NumberofConditionedFloorsAboveGrade)'>Expected NumberofConditionedFloorsAboveGrade to be greater than 0</sch:assert>
      <sch:assert role='ERROR' test='number(h:NumberofConditionedFloors) &gt;= number(h:NumberofConditionedFloorsAboveGrade) or not(h:NumberofConditionedFloors) or not(h:NumberofConditionedFloorsAboveGrade)'>Expected NumberofConditionedFloors to be greater than or equal to NumberofConditionedFloorsAboveGrade</sch:assert>
      <sch:assert role='ERROR' test='count(h:AverageCeilingHeight) &lt;= 1'>Expected 0 or 1 element(s) for xpath: AverageCeilingHeight</sch:assert>
      <sch:assert role='ERROR' test='count(h:NumberofBedrooms) = 1'>Expected 1 element(s) for xpath: NumberofBedrooms</sch:assert>
      <sch:assert role='ERROR' test='count(h:NumberofBathrooms) &lt;= 1'>Expected 0 or 1 element(s) for xpath: NumberofBathrooms</sch:assert>
      <sch:assert role='ERROR' test='count(h:ConditionedFloorArea) = 1'>Expected 1 element(s) for xpath: ConditionedFloorArea</sch:assert>
      <sch:assert role='ERROR' test='number(h:ConditionedFloorArea) &gt;= (sum(../../h:Enclosure/h:Slabs/h:Slab[h:InteriorAdjacentTo="conditioned space" or h:InteriorAdjacentTo="basement - conditioned"]/h:Area) + sum(../../h:Enclosure/h:Floors/h:Floor[h:InteriorAdjacentTo="conditioned space" and not(h:ExteriorAdjacentTo="attic - vented" or h:ExteriorAdjacentTo="attic - unvented" or ((h:ExteriorAdjacentTo="other housing unit" or h:ExteriorAdjacentTo="other heated space" or h:ExteriorAdjacentTo="other multifamily buffer space" or h:ExteriorAdjacentTo="other non-freezing space") and h:FloorOrCeiling="ceiling"))]/h:Area) - 1) or not(h:ConditionedFloorArea)'>Expected ConditionedFloorArea to be greater than or equal to the sum of conditioned slab/floor areas.</sch:assert>
      <sch:assert role='ERROR' test='count(h:ConditionedBuildingVolume) &lt;= 1'>Expected 0 or 1 element(s) for xpath: ConditionedBuildingVolume</sch:assert>
      <!-- Moved/deprecated HasFlueOrChimney input; see https://github.com/NREL/OpenStudio-HPXML/pull/1379 -->
      <sch:assert role='ERROR' test='count(h:extension/h:HasFlueOrChimney) = 0'>extension/HasFlueOrChimney has been replaced by /HPXML/Building/BuildingDetails/Enclosure/AirInfiltration/extension/HasFlueOrChimneyInConditionedSpace</sch:assert>
      <!-- Warnings -->
      <sch:report role='WARN' test='number(h:NumberofUnits) &gt; 1'>NumberofUnits is greater than 1, indicating that the HPXML Building represents multiple dwelling units; simulation outputs will reflect this unit multiplier.</sch:report>
    </sch:rule>
  </sch:pattern>

  <sch:pattern>
    <sch:title>[BuildingType=SFAorMF]</sch:title>
    <sch:rule context='/h:HPXML/h:Building/h:BuildingDetails/h:BuildingSummary/h:BuildingConstruction/h:ResidentialFacilityType[text()="single-family attached" or text()="apartment unit"]'>
      <!-- Warnings -->
      <sch:report role='WARN' test='count(//h:ExteriorAdjacentTo[text()="other housing unit" or text()="other heated space" or text()="other multifamily buffer space" or text()="other non-freezing space"]) = 0'>ResidentialFacilityType is single-family attached or apartment unit, but no attached surfaces were found. This may result in erroneous results (e.g., for infiltration).</sch:report>
    </sch:rule>
  </sch:pattern>

  <sch:pattern>
    <sch:title>[ClimateZoneIECC]</sch:title>
    <sch:rule context='/h:HPXML/h:Building/h:BuildingDetails/h:ClimateandRiskZones/h:ClimateZoneIECC'>
      <sch:assert role='ERROR' test='count(h:Year) = 1'>Expected 1 element(s) for xpath: Year</sch:assert>
      <sch:assert role='ERROR' test='count(h:ClimateZone) = 1'>Expected 1 element(s) for xpath: ClimateZone</sch:assert>
    </sch:rule>
  </sch:pattern>

  <sch:pattern>
    <sch:title>[Zones]</sch:title>
    <sch:rule context='/h:HPXML/h:Building/h:BuildingDetails/h:Zones'>
      <sch:assert role='ERROR' test='count(h:Zone) &gt;= 1'>Expected 1 or more element(s) for xpath: Zone</sch:assert> <!-- See [Zone] and [HasCondZones=HeatingSystem] and and [HasCondZones=CoolingSystem] and [HasCondZones=HeatPump] and [HasCondZones=Surface] -->
    </sch:rule>
  </sch:pattern>

  <sch:pattern>
    <sch:title>[Zone]</sch:title>
    <sch:rule context='/h:HPXML/h:Building/h:BuildingDetails/h:Zones/h:Zone'>
      <sch:assert role='ERROR' test='count(h:ZoneType) = 1'>Expected 1 element(s) for xpath: ZoneType</sch:assert>
      <sch:assert role='ERROR' test='count(h:Spaces/h:Space) &gt;= 1'>Expected 1 or more element(s) for xpath: Spaces/Space</sch:assert> <!-- See [Space=Conditioned] -->
    </sch:rule>
  </sch:pattern>

  <sch:pattern>
    <sch:title>[HasCondZones=HeatingSystem]</sch:title>
    <sch:rule context='/h:HPXML/h:Building/h:BuildingDetails[h:Zones/h:Zone[h:ZoneType="conditioned"]]/h:Systems/h:HVAC/h:HVACPlant/h:HeatingSystem'>
      <sch:assert role='ERROR' test='count(h:AttachedToZone) = 1'>Expected 1 element(s) for xpath: AttachedToZone</sch:assert>
    </sch:rule>
  </sch:pattern>

  <sch:pattern>
    <sch:title>[HasCondZones=CoolingSystem]</sch:title>
    <sch:rule context='/h:HPXML/h:Building/h:BuildingDetails[h:Zones/h:Zone[h:ZoneType="conditioned"]]/h:Systems/h:HVAC/h:HVACPlant/h:CoolingSystem'>
      <sch:assert role='ERROR' test='count(h:AttachedToZone) = 1'>Expected 1 element(s) for xpath: AttachedToZone</sch:assert>
    </sch:rule>
  </sch:pattern>

  <sch:pattern>
    <sch:title>[HasCondZones=HeatPump]</sch:title>
    <sch:rule context='/h:HPXML/h:Building/h:BuildingDetails[h:Zones/h:Zone[h:ZoneType="conditioned"]]/h:Systems/h:HVAC/h:HVACPlant/h:HeatPump'>
      <sch:assert role='ERROR' test='count(h:AttachedToZone) = 1'>Expected 1 element(s) for xpath: AttachedToZone</sch:assert>
    </sch:rule>
  </sch:pattern>

  <sch:pattern>
    <sch:title>[HasCondZones=Surface]</sch:title>
    <sch:rule context='/h:HPXML/h:Building/h:BuildingDetails[h:Zones/h:Zone[h:ZoneType="conditioned"]]/h:Enclosure/*/*[contains(h:InteriorAdjacentTo, "conditioned") and (not(h:ExteriorAdjacentTo) or h:ExteriorAdjacentTo!="other housing unit")]'>
      <sch:assert role='ERROR' test='count(h:AttachedToSpace) = 1'>Expected 1 element(s) for xpath: AttachedToSpace</sch:assert>
    </sch:rule>
  </sch:pattern>

  <sch:pattern>
    <sch:title>[Space=Conditioned]</sch:title>
    <sch:rule context='/h:HPXML/h:Building/h:BuildingDetails/h:Zones/h:Zone[h:ZoneType="conditioned"]/h:Spaces/h:Space'>
      <sch:assert role='ERROR' test='count(h:FloorArea) = 1'>Expected 1 element(s) for xpath: FloorArea</sch:assert>
      <sch:assert role='ERROR' test='count(h:extension/h:ManualJInputs/h:InternalLoadsSensible) &lt;= 1'>Expected 0 or 1 element(s) for xpath: extension/ManualJInputs/InternalLoadsSensible</sch:assert>
      <sch:assert role='ERROR' test='number(h:extension/h:ManualJInputs/h:InternalLoadsSensible) &gt;= 0 or not(h:extension/h:ManualJInputs/h:InternalLoadsSensible)'>Expected extension/ManualJInputs/InternalLoadsSensible to be greater than or equal to 0</sch:assert>
      <sch:assert role='ERROR' test='count(../*/h:extension/h:ManualJInputs/h:InternalLoadsSensible) = count(../h:Space) or count(../*/h:extension/h:ManualJInputs/h:InternalLoadsSensible) = 0'>Expected extension/ManualJInputs/InternalLoadsSensible for all Spaces or no Spaces</sch:assert>
      <sch:assert role='ERROR' test='count(h:extension/h:ManualJInputs/h:InternalLoadsLatent) &lt;= 1'>Expected 0 or 1 element(s) for xpath: extension/ManualJInputs/InternalLoadsLatent</sch:assert>
      <sch:assert role='ERROR' test='number(h:extension/h:ManualJInputs/h:InternalLoadsLatent) &gt;= 0 or not(h:extension/h:ManualJInputs/h:InternalLoadsLatent)'>Expected extension/ManualJInputs/InternalLoadsLatent to be greater than or equal to 0</sch:assert>
      <sch:assert role='ERROR' test='count(../*/h:extension/h:ManualJInputs/h:InternalLoadsLatent) = count(../h:Space) or count(../*/h:extension/h:ManualJInputs/h:InternalLoadsLatent) = 0'>Expected extension/ManualJInputs/InternalLoadsLatent for all Spaces or no Spaces</sch:assert>
      <sch:assert role='ERROR' test='count(h:extension/h:ManualJInputs/h:NumberofOccupants) &lt;= 1'>Expected 0 or 1 element(s) for xpath: extension/ManualJInputs/NumberofOccupants</sch:assert>
      <sch:assert role='ERROR' test='number(h:extension/h:ManualJInputs/h:NumberofOccupants) &gt;= 0 or not(h:extension/h:ManualJInputs/h:NumberofOccupants)'>Expected extension/ManualJInputs/NumberofOccupants to be greater than or equal to 0</sch:assert>
      <sch:assert role='ERROR' test='count(../*/h:extension/h:ManualJInputs/h:NumberofOccupants) = count(../h:Space) or count(../*/h:extension/h:ManualJInputs/h:NumberofOccupants) = 0'>Expected extension/ManualJInputs/NumberofOccupants for all Spaces or no Spaces</sch:assert>
      <sch:assert role='ERROR' test='count(h:extension/h:ManualJInputs/h:FenestrationLoadProcedure) &lt;= 1'>Expected 0 or 1 element(s) for xpath: extension/ManualJInputs/FenestrationLoadProcedure</sch:assert>
      <sch:assert role='ERROR' test='h:extension/h:ManualJInputs/h:FenestrationLoadProcedure[text()="standard" or text()="peak"] or not(h:extension/h:ManualJInputs/h:FenestrationLoadProcedure)'>Expected extension/ManualJInputs/FenestrationLoadProcedure to be 'standard' or 'peak'</sch:assert>
    </sch:rule>
  </sch:pattern>

  <sch:pattern>
    <sch:title>[AirInfiltrationMeasurement]</sch:title>
    <sch:rule context='/h:HPXML/h:Building/h:BuildingDetails/h:Enclosure/h:AirInfiltration/h:AirInfiltrationMeasurement[h:BuildingAirLeakage/h:AirLeakage | h:EffectiveLeakageArea | h:LeakinessDescription]'>
      <sch:assert role='ERROR' test='h:BuildingAirLeakage/h:UnitofMeasure[text()="ACH" or text()="ACHnatural" or text()="CFM" or text()="CFMnatural"] or not(h:BuildingAirLeakage/h:UnitofMeasure)'>Expected BuildingAirLeakage/UnitofMeasure to be 'ACH' or 'ACHnatural' or 'CFM' or 'CFMnatural'</sch:assert>
      <sch:assert role='ERROR' test='h:LeakinessDescription[text()="very tight" or text()="tight" or text()="average" or text()="leaky" or text()="very leaky"] or not(h:LeakinessDescription)'>Expected LeakinessDescription to be 'very tight' or 'tight' or 'average' or 'leaky' or 'very leaky'</sch:assert> <!-- See [LeakinessDescription] -->
      <sch:assert role='ERROR' test='count(h:InfiltrationVolume) &lt;= 1'>Expected 0 or 1 element(s) for xpath: InfiltrationVolume</sch:assert>
      <sch:assert role='ERROR' test='count(h:InfiltrationHeight) &lt;= 1'>Expected 0 or 1 element(s) for xpath: InfiltrationHeight</sch:assert>
    </sch:rule>
  </sch:pattern>

  <sch:pattern>
    <sch:title>[AirInfiltrationMeasurement=SFAorMultifamily]</sch:title>
    <sch:rule context='/h:HPXML/h:Building/h:BuildingDetails[h:BuildingSummary/h:BuildingConstruction/h:ResidentialFacilityType[text()="single-family attached" or text()="apartment unit"]]/h:Enclosure/h:AirInfiltration/h:AirInfiltrationMeasurement[h:BuildingAirLeakage/h:AirLeakage | h:EffectiveLeakageArea]'>
      <sch:assert role='ERROR' test='count(h:TypeOfInfiltrationLeakage) = 1'>Expected 1 element(s) for xpath: TypeOfInfiltrationLeakage</sch:assert>
      <sch:assert role='ERROR' test='h:TypeOfInfiltrationLeakage[text()="unit total" or text()="unit exterior only"] or not(h:TypeOfInfiltrationLeakage)'>Expected TypeOfInfiltrationLeakage to be 'unit total' or 'unit exterior only'</sch:assert>
      <sch:assert role='ERROR' test='count(h:extension/h:Aext) &lt;= 1'>Expected 0 or 1 element(s) for xpath: extension/Aext</sch:assert>
      <sch:assert role='ERROR' test='number(h:extension/h:Aext) &gt; 0 or not(h:extension/h:Aext)'>Expected extension/Aext to be greater than 0</sch:assert>
    </sch:rule>
  </sch:pattern>

  <sch:pattern>
    <sch:title>[AirInfiltrationMeasurement=ACHorCFM]</sch:title>
    <sch:rule context='/h:HPXML/h:Building/h:BuildingDetails/h:Enclosure/h:AirInfiltration/h:AirInfiltrationMeasurement[h:BuildingAirLeakage/h:UnitofMeasure[text()="ACH" or text()="CFM"]]'>
      <sch:assert role='ERROR' test='count(h:HousePressure) = 1'>Expected 1 element(s) for xpath: HousePressure</sch:assert>
    </sch:rule>
  </sch:pattern>

  <sch:pattern>
    <sch:title>[LeakinessDescription]</sch:title>
    <sch:rule context='/h:HPXML/h:Building/h:BuildingDetails[h:Enclosure/h:AirInfiltration/h:AirInfiltrationMeasurement/h:LeakinessDescription]'>
      <sch:assert role='ERROR' test='count(h:BuildingSummary/h:BuildingConstruction/h:YearBuilt) = 1'>Expected 1 element(s) for xpath: BuildingSummary/BuildingConstruction/YearBuilt</sch:assert>
    </sch:rule>
  </sch:pattern>

  <sch:pattern>
    <sch:title>[VentedAttic]</sch:title>
    <sch:rule context='/h:HPXML/h:Building/h:BuildingDetails/h:Enclosure/h:Attics/h:Attic[h:Vented="true"]'>
      <sch:assert role='ERROR' test='count(h:VentilationRate) &lt;= 1'>Expected 0 or 1 element(s) for xpath: VentilationRate</sch:assert> <!-- See [VentedAttic=VentilationRate] -->
    </sch:rule>
  </sch:pattern>

  <sch:pattern>
    <sch:title>[VentedAttic=VentilationRate]</sch:title>
    <sch:rule context='/h:HPXML/h:Building/h:BuildingDetails/h:Enclosure/h:Attics/h:Attic[h:Vented="true"]/h:VentilationRate'>
      <sch:assert role='ERROR' test='count(h:UnitofMeasure) = 1'>Expected 1 element(s) for xpath: UnitofMeasure</sch:assert>
      <sch:assert role='ERROR' test='h:UnitofMeasure[text()="SLA" or text()="ACHnatural"] or not (h:UnitofMeasure)'>Expected UnitofMeasure to be 'SLA' or 'ACHnatural'</sch:assert>
      <sch:assert role='ERROR' test='count(h:Value) = 1'>Expected 1 element(s) for xpath: Value</sch:assert>
    </sch:rule>
  </sch:pattern>

  <sch:pattern>
    <sch:title>[UnventedAttic]</sch:title>
    <sch:rule context='/h:HPXML/h:Building/h:BuildingDetails/h:Enclosure/h:Attics/h:Attic[h:Vented="false"]'>
      <sch:assert role='ERROR' test='count(h:WithinInfiltrationVolume) &lt;= 1'>Expected 0 or 1 element(s) for xpath: WithinInfiltrationVolume</sch:assert>
    </sch:rule>
  </sch:pattern>

  <sch:pattern>
    <sch:title>[VentedCrawl]</sch:title>
    <sch:rule context='/h:HPXML/h:Building/h:BuildingDetails/h:Enclosure/h:Foundations/h:Foundation[h:FoundationType/h:Crawlspace[h:Vented="true"]]'>
      <sch:assert role='ERROR' test='count(h:VentilationRate) &lt;= 1'>Expected 0 or 1 element(s) for xpath: VentilationRate</sch:assert> <!-- See [VentedCrawl=VentilationRate] -->
    </sch:rule>
  </sch:pattern>

  <sch:pattern>
    <sch:title>[VentedCrawl=VentilationRate]</sch:title>
    <sch:rule context='/h:HPXML/h:Building/h:BuildingDetails/h:Enclosure/h:Foundations/h:Foundation[h:FoundationType/h:Crawlspace[h:Vented="true"]]/h:VentilationRate'>
      <sch:assert role='ERROR' test='count(h:UnitofMeasure) = 1'>Expected 1 element(s) for xpath: UnitofMeasure</sch:assert>
      <sch:assert role='ERROR' test='h:UnitofMeasure[text()="SLA"] or not (h:UnitofMeasure)'>Expected UnitofMeasure to be 'SLA'</sch:assert>
      <sch:assert role='ERROR' test='count(h:Value) = 1'>Expected 1 element(s) for xpath: Value</sch:assert>
    </sch:rule>
  </sch:pattern>

  <sch:pattern>
    <sch:title>[UnventedCrawl]</sch:title>
    <sch:rule context='/h:HPXML/h:Building/h:BuildingDetails/h:Enclosure/h:Foundations/h:Foundation[h:FoundationType/h:Crawlspace[h:Vented="false"]]'>
      <sch:assert role='ERROR' test='count(h:WithinInfiltrationVolume) &lt;= 1'>Expected 0 or 1 element(s) for xpath: WithinInfiltrationVolume</sch:assert>
    </sch:rule>
  </sch:pattern>

  <sch:pattern>
    <sch:title>[UncondBasement]</sch:title>
    <sch:rule context='/h:HPXML/h:Building/h:BuildingDetails/h:Enclosure/h:Foundations/h:Foundation[h:FoundationType/h:Basement[h:Conditioned="false"]]'>
      <sch:assert role='ERROR' test='count(h:WithinInfiltrationVolume) &lt;= 1'>Expected 0 or 1 element(s) for xpath: WithinInfiltrationVolume</sch:assert>
    </sch:rule>
  </sch:pattern>

  <sch:pattern>
    <sch:title>[ManufacturedHomeBelly]</sch:title>
    <sch:rule context='/h:HPXML/h:Building/h:BuildingDetails/h:Enclosure/h:Foundations/h:Foundation/h:FoundationType/h:BellyAndWing'>
      <sch:assert role='ERROR' test='count(h:SkirtPresent) &lt;= 1'>Expected 0 or 1 element(s) for xpath: SkirtPresent</sch:assert>
    </sch:rule>
  </sch:pattern>

  <sch:pattern>
    <sch:title>[Roof]</sch:title>
    <sch:rule context='/h:HPXML/h:Building/h:BuildingDetails/h:Enclosure/h:Roofs/h:Roof'>
      <sch:assert role='ERROR' test='count(h:AttachedToSpace) &lt;= 1'>Expected 0 or 1 element(s) for xpath: AttachedToSpace</sch:assert>
      <sch:assert role='ERROR' test='count(h:InteriorAdjacentTo) = 1'>Expected 1 element(s) for xpath: InteriorAdjacentTo</sch:assert> <!-- See [RoofType=AdjacentToVentedAttic] or [RoofType=AdjacentToUnventedAttic] -->
      <sch:assert role='ERROR' test='h:InteriorAdjacentTo[text()="attic - vented" or text()="attic - unvented" or text()="conditioned space" or text()="garage"] or not(h:InteriorAdjacentTo)'>Expected InteriorAdjacentTo to be 'attic - vented' or 'attic - unvented' or 'conditioned space' or 'garage'</sch:assert>
      <sch:assert role='ERROR' test='count(h:Area) = 1'>Expected 1 element(s) for xpath: Area</sch:assert>
      <sch:assert role='ERROR' test='count(h:Azimuth) + count(h:Orientation) &gt;= 0'>Expected 0 or more element(s) for xpath: Azimuth | Orientation</sch:assert>
      <sch:assert role='ERROR' test='count(h:RoofType) &lt;= 1'>Expected 0 or 1 element(s) for xpath: RoofType</sch:assert>
      <sch:assert role='ERROR' test='h:RoofType[text()="asphalt or fiberglass shingles" or text()="wood shingles or shakes" or text()="shingles" or text()="slate or tile shingles" or text()="metal surfacing" or text()="plastic/rubber/synthetic sheeting" or text()="expanded polystyrene sheathing" or text()="concrete" or text()="cool roof"] or not(h:RoofType)'>Expected RoofType to be 'asphalt or fiberglass shingles' or 'wood shingles or shakes' or 'shingles' or 'slate or tile shingles' or 'metal surfacing' or 'plastic/rubber/synthetic sheeting' or 'expanded polystyrene sheathing' or 'concrete' or 'cool roof'</sch:assert>
      <sch:assert role='ERROR' test='count(h:RoofColor) + count(h:SolarAbsorptance) &gt;= 0'>Expected 0 or more element(s) for xpath: RoofColor | SolarAbsorptance</sch:assert>
      <sch:assert role='ERROR' test='count(h:Emittance) &lt;= 1'>Expected 0 or 1 element(s) for xpath: Emittance</sch:assert>
      <sch:assert role='ERROR' test='count(h:InteriorFinish/h:Type) &lt;= 1'>Expected 0 or 1 element(s) for xpath: InteriorFinish/Type</sch:assert>
      <sch:assert role='ERROR' test='h:InteriorFinish/h:Type[text()="gypsum board" or text()="gypsum composite board" or text()="plaster" or text()="wood" or text()="none"] or not(h:InteriorFinish/h:Type)'>Expected InteriorFinish/Type to be 'gypsum board' or 'gypsum composite board' or 'plaster' or 'wood' or 'none'</sch:assert>
      <sch:assert role='ERROR' test='count(h:InteriorFinish/h:Thickness) &lt;= 1'>Expected 0 or 1 element(s) for xpath: InteriorFinish/Thickness</sch:assert>
      <sch:assert role='ERROR' test='count(h:Pitch) = 1'>Expected 1 element(s) for xpath: Pitch</sch:assert>
      <sch:assert role='ERROR' test='count(h:RadiantBarrier) &lt;= 1'>Expected 0 or 1 element(s) for xpath: RadiantBarrier</sch:assert> <!-- See [Roof_RadiantBarrier] -->
      <sch:assert role='ERROR' test='count(h:Insulation/h:AssemblyEffectiveRValue) = 1'>Expected 1 element(s) for xpath: Insulation/AssemblyEffectiveRValue</sch:assert>
    </sch:rule>
  </sch:pattern>

  <sch:pattern>
    <sch:title>[Roof_RadiantBarrier]</sch:title>
    <sch:rule context='/h:HPXML/h:Building/h:BuildingDetails/h:Enclosure/h:Roofs/h:Roof[h:RadiantBarrier="true"]'>
      <sch:assert role='ERROR' test='count(h:RadiantBarrierGrade) &lt;= 1'>Expected 0 or 1 element(s) for xpath: RadiantBarrierGrade</sch:assert>
    </sch:rule>
  </sch:pattern>

  <sch:pattern>
    <sch:title>[RimJoist]</sch:title>
    <sch:rule context='/h:HPXML/h:Building/h:BuildingDetails/h:Enclosure/h:RimJoists/h:RimJoist'>
      <sch:assert role='ERROR' test='count(h:AttachedToSpace) &lt;= 1'>Expected 0 or 1 element(s) for xpath: AttachedToSpace</sch:assert>
      <sch:assert role='ERROR' test='count(h:ExteriorAdjacentTo) = 1'>Expected 1 element(s) for xpath: ExteriorAdjacentTo</sch:assert>
      <sch:assert role='ERROR' test='h:ExteriorAdjacentTo[text()="outside" or text()="attic - vented" or text()="attic - unvented" or text()="basement - conditioned" or text()="basement - unconditioned" or text()="crawlspace - vented" or text()="crawlspace - unvented" or text()="crawlspace - conditioned" or text()="garage" or text()="other housing unit" or text()="other heated space" or text()="other multifamily buffer space" or text()="other non-freezing space"] or not(h:ExteriorAdjacentTo)'>Expected ExteriorAdjacentTo to be 'outside' or 'attic - vented' or 'attic - unvented' or 'basement - conditioned' or 'basement - unconditioned' or 'crawlspace - vented' or 'crawlspace - unvented' or 'crawlspace - conditioned' or 'garage' or 'other housing unit' or 'other heated space' or 'other multifamily buffer space' or 'other non-freezing space'</sch:assert>
      <sch:assert role='ERROR' test='count(h:InteriorAdjacentTo) = 1'>Expected 1 element(s) for xpath: InteriorAdjacentTo</sch:assert>
      <sch:assert role='ERROR' test='h:InteriorAdjacentTo[text()="conditioned space" or text()="attic - vented" or text()="attic - unvented" or text()="basement - conditioned" or text()="basement - unconditioned" or text()="crawlspace - vented" or text()="crawlspace - unvented" or text()="crawlspace - conditioned" or text()="garage"] or not(h:InteriorAdjacentTo)'>Expected InteriorAdjacentTo to be 'conditioned space' or 'attic - vented' or 'attic - unvented' or 'basement - conditioned' or 'basement - unconditioned' or 'crawlspace - vented' or 'crawlspace - unvented' or 'crawlspace - conditioned' or 'garage'</sch:assert>
      <sch:assert role='ERROR' test='count(h:Area) = 1'>Expected 1 element(s) for xpath: Area</sch:assert>
      <sch:assert role='ERROR' test='count(h:Azimuth) + count(h:Orientation) &gt;= 0'>Expected 0 or more element(s) for xpath: Azimuth | Orientation</sch:assert>
      <sch:assert role='ERROR' test='count(h:Siding) &lt;= 1'>Expected 0 or 1 element(s) for xpath: Siding</sch:assert> <!-- See [Siding] -->
      <sch:assert role='ERROR' test='h:Siding[text()="wood siding" or text()="vinyl siding" or text()="stucco" or text()="fiber cement siding" or text()="brick veneer" or text()="aluminum siding" or text()="masonite siding" or text()="composite shingle siding" or text()="asbestos siding" or text()="synthetic stucco" or text()="none"] or not(h:Siding)'>Expected Siding to be 'wood siding' or 'vinyl siding' or 'stucco' or 'fiber cement siding' or 'brick veneer' or 'aluminum siding' or 'masonite siding' or 'composite shingle siding' or 'asbestos siding' or 'synthetic stucco' or 'none'</sch:assert>
      <sch:assert role='ERROR' test='count(h:Color) + count(h:SolarAbsorptance) &gt;= 0'>Expected 0 or more element(s) for xpath: Color | SolarAbsorptance</sch:assert>
      <sch:assert role='ERROR' test='count(h:Emittance) &lt;= 1'>Expected 0 or 1 element(s) for xpath: Emittance</sch:assert>
      <sch:assert role='ERROR' test='count(h:Insulation/h:AssemblyEffectiveRValue) = 1'>Expected 1 element(s) for xpath: Insulation/AssemblyEffectiveRValue</sch:assert>
    </sch:rule>
  </sch:pattern>

  <sch:pattern>
    <sch:title>[Wall]</sch:title>
    <sch:rule context='/h:HPXML/h:Building/h:BuildingDetails/h:Enclosure/h:Walls/h:Wall'>
      <sch:assert role='ERROR' test='count(h:AttachedToSpace) &lt;= 1'>Expected 0 or 1 element(s) for xpath: AttachedToSpace</sch:assert>
      <sch:assert role='ERROR' test='count(h:ExteriorAdjacentTo) = 1'>Expected 1 element(s) for xpath: ExteriorAdjacentTo</sch:assert>
      <sch:assert role='ERROR' test='h:ExteriorAdjacentTo[text()="outside" or text()="attic - vented" or text()="attic - unvented" or text()="basement - conditioned" or text()="basement - unconditioned" or text()="crawlspace - vented" or text()="crawlspace - unvented" or text()="crawlspace - conditioned" or text()="garage" or text()="other housing unit" or text()="other heated space" or text()="other multifamily buffer space" or text()="other non-freezing space"] or not(h:ExteriorAdjacentTo)'>Expected ExteriorAdjacentTo to be 'outside' or 'attic - vented' or 'attic - unvented' or 'basement - conditioned' or 'basement - unconditioned' or 'crawlspace - vented' or 'crawlspace - unvented' or 'crawlspace - conditioned' or 'garage' or 'other housing unit' or 'other heated space' or 'other multifamily buffer space' or 'other non-freezing space'</sch:assert>
      <sch:assert role='ERROR' test='count(h:InteriorAdjacentTo) = 1'>Expected 1 element(s) for xpath: InteriorAdjacentTo</sch:assert>
      <sch:assert role='ERROR' test='h:InteriorAdjacentTo[text()="conditioned space" or text()="attic - vented" or text()="attic - unvented" or text()="basement - conditioned" or text()="basement - unconditioned" or text()="crawlspace - vented" or text()="crawlspace - unvented" or text()="crawlspace - conditioned" or text()="garage"] or not(h:InteriorAdjacentTo)'>Expected InteriorAdjacentTo to be 'conditioned space' or 'attic - vented' or 'attic - unvented' or 'basement - conditioned' or 'basement - unconditioned' or 'crawlspace - vented' or 'crawlspace - unvented' or 'crawlspace - conditioned' or 'garage'</sch:assert>
      <sch:assert role='ERROR' test='count(h:WallType[h:WoodStud | h:DoubleWoodStud | h:ConcreteMasonryUnit | h:StructuralInsulatedPanel | h:InsulatedConcreteForms | h:SteelFrame | h:SolidConcrete | h:StructuralBrick | h:StrawBale | h:Stone | h:LogWall | h:Adobe]) = 1'>Expected 1 element(s) for xpath: WallType[WoodStud | DoubleWoodStud | ConcreteMasonryUnit | StructuralInsulatedPanel | InsulatedConcreteForms | SteelFrame | SolidConcrete | StructuralBrick | StrawBale | Stone | LogWall | Adobe]</sch:assert>
      <sch:assert role='ERROR' test='count(h:Area) = 1'>Expected 1 element(s) for xpath: Area</sch:assert>
      <sch:assert role='ERROR' test='count(h:Azimuth) + count(h:Orientation) &gt;= 0'>Expected 0 or more element(s) for xpath: Azimuth | Orientation</sch:assert>
      <sch:assert role='ERROR' test='count(h:Siding) &lt;= 1'>Expected 0 or 1 element(s) for xpath: Siding</sch:assert>
      <sch:assert role='ERROR' test='h:Siding[text()="wood siding" or text()="vinyl siding" or text()="stucco" or text()="fiber cement siding" or text()="brick veneer" or text()="aluminum siding" or text()="masonite siding" or text()="composite shingle siding" or text()="asbestos siding" or text()="synthetic stucco" or text()="none"] or not(h:Siding)'>Expected Siding to be 'wood siding' or 'vinyl siding' or 'stucco' or 'fiber cement siding' or 'brick veneer' or 'aluminum siding' or 'masonite siding' or 'composite shingle siding' or 'asbestos siding' or 'synthetic stucco' or 'none'</sch:assert>
      <sch:assert role='ERROR' test='count(h:Color) + count(h:SolarAbsorptance) &gt;= 0'>Expected 0 or more element(s) for xpath: Color | SolarAbsorptance</sch:assert>
      <sch:assert role='ERROR' test='count(h:Emittance) &lt;= 1'>Expected 0 or 1 element(s) for xpath: Emittance</sch:assert>
      <sch:assert role='ERROR' test='count(h:InteriorFinish/h:Type) &lt;= 1'>Expected 0 or 1 element(s) for xpath: InteriorFinish/Type</sch:assert>
      <sch:assert role='ERROR' test='h:InteriorFinish/h:Type[text()="gypsum board" or text()="gypsum composite board" or text()="plaster" or text()="wood" or text()="none"] or not(h:InteriorFinish/h:Type)'>Expected InteriorFinish/Type to be 'gypsum board' or 'gypsum composite board' or 'plaster' or 'wood' or 'none'</sch:assert>
      <sch:assert role='ERROR' test='count(h:InteriorFinish/h:Thickness) &lt;= 1'>Expected 0 or 1 element(s) for xpath: InteriorFinish/Thickness</sch:assert>
      <sch:assert role='ERROR' test='count(h:RadiantBarrier) &lt;= 1'>Expected 0 or 1 element(s) for xpath: RadiantBarrier</sch:assert> <!-- See [Wall_RadiantBarrier] -->
      <sch:assert role='ERROR' test='count(h:Insulation/h:AssemblyEffectiveRValue) = 1'>Expected 1 element(s) for xpath: Insulation/AssemblyEffectiveRValue</sch:assert>
    </sch:rule>
  </sch:pattern>

  <sch:pattern>
    <sch:title>[Wall_RadiantBarrier]</sch:title>
    <sch:rule context='/h:HPXML/h:Building/h:BuildingDetails/h:Enclosure/h:Walls/h:Wall[h:RadiantBarrier="true"]'>
      <sch:assert role='ERROR' test='count(h:RadiantBarrierGrade) &lt;= 1'>Expected 0 or 1 element(s) for xpath: RadiantBarrierGrade</sch:assert>
    </sch:rule>
  </sch:pattern>

  <sch:pattern>
    <sch:title>[FoundationWall]</sch:title>
    <sch:rule context='/h:HPXML/h:Building/h:BuildingDetails/h:Enclosure/h:FoundationWalls/h:FoundationWall'>
      <sch:assert role='ERROR' test='count(h:AttachedToSpace) &lt;= 1'>Expected 0 or 1 element(s) for xpath: AttachedToSpace</sch:assert>
      <sch:assert role='ERROR' test='count(h:ExteriorAdjacentTo) = 1'>Expected 1 element(s) for xpath: ExteriorAdjacentTo</sch:assert>
      <sch:assert role='ERROR' test='h:ExteriorAdjacentTo[text()="ground" or text()="basement - conditioned" or text()="basement - unconditioned" or text()="crawlspace - vented" or text()="crawlspace - unvented" or text()="crawlspace - conditioned" or text()="garage" or text()="other housing unit" or text()="other heated space" or text()="other multifamily buffer space" or text()="other non-freezing space"] or not(h:ExteriorAdjacentTo)'>Expected ExteriorAdjacentTo to be 'ground' or 'basement - conditioned' or 'basement - unconditioned' or 'crawlspace - vented' or 'crawlspace - unvented' or 'crawlspace - conditioned' or 'garage' or 'other housing unit' or 'other heated space' or 'other multifamily buffer space' or 'other non-freezing space'</sch:assert>
      <sch:assert role='ERROR' test='count(h:InteriorAdjacentTo) = 1'>Expected 1 element(s) for xpath: InteriorAdjacentTo</sch:assert> <!-- See [FoundationWallType=AdjacentToVentedCrawl] or [FoundationWallType=AdjacentToUnventedCrawl] or [FoundationWallType=AdjacentToUncondBasement] -->
      <sch:assert role='ERROR' test='h:InteriorAdjacentTo[text()="basement - conditioned" or text()="basement - unconditioned" or text()="crawlspace - vented" or text()="crawlspace - unvented" or text()="crawlspace - conditioned" or text()="garage"] or not(h:InteriorAdjacentTo)'>Expected InteriorAdjacentTo to be 'basement - conditioned' or 'basement - unconditioned' or 'crawlspace - vented' or 'crawlspace - unvented' or 'crawlspace - conditioned' or 'garage'</sch:assert>
      <sch:assert role='ERROR' test='count(h:Type) &lt;= 1'>Expected 0 or 1 element(s) for xpath: Type</sch:assert>
      <sch:assert role='ERROR' test='h:Type[text()="solid concrete" or text()="concrete block" or text()="concrete block foam core" or text()="concrete block vermiculite core" or text()="concrete block perlite core" or text()="concrete block solid core" or text()="double brick" or text()="wood"] or not(h:Type)'>Expected Type to be 'solid concrete' or 'concrete block' or 'concrete block foam core' or 'concrete block vermiculite core' or 'concrete block perlite core' or 'concrete block solid core' or 'double brick' or 'wood'</sch:assert>
      <sch:assert role='ERROR' test='count(h:Height) = 1'>Expected 1 element(s) for xpath: Height</sch:assert>
      <sch:assert role='ERROR' test='count(h:Area) + count(h:Length) &gt;= 1'>Expected 1 or more element(s) for xpath: Area | Length</sch:assert>
      <sch:assert role='ERROR' test='count(h:Azimuth) + count(h:Orientation) &gt;= 0'>Expected 0 or more element(s) for xpath: Azimuth | Orientation</sch:assert>
      <sch:assert role='ERROR' test='count(h:Thickness) &lt;= 1'>Expected 0 or 1 element(s) for xpath: Thickness</sch:assert>
      <sch:assert role='ERROR' test='number(h:Thickness) &gt; 0 or not(h:Thickness)'>Expected Thickness to be greater than 0</sch:assert>
      <sch:assert role='ERROR' test='count(h:InteriorFinish/h:Type) &lt;= 1'>Expected 0 or 1 element(s) for xpath: InteriorFinish/Type</sch:assert>
      <sch:assert role='ERROR' test='h:InteriorFinish/h:Type[text()="gypsum board" or text()="gypsum composite board" or text()="plaster" or text()="wood" or text()="none"] or not(h:InteriorFinish/h:Type)'>Expected InteriorFinish/Type to be 'gypsum board' or 'gypsum composite board' or 'plaster' or 'wood' or 'none'</sch:assert>
      <sch:assert role='ERROR' test='count(h:InteriorFinish/h:Thickness) &lt;= 1'>Expected 0 or 1 element(s) for xpath: InteriorFinish/Thickness</sch:assert>
      <sch:assert role='ERROR' test='count(h:DepthBelowGrade) = 1'>Expected 1 element(s) for xpath: DepthBelowGrade</sch:assert>
      <sch:assert role='ERROR' test='number(h:DepthBelowGrade) &lt;= number(h:Height) or not(h:DepthBelowGrade) or not(h:Height)'>Expected DepthBelowGrade to be less than or equal to Height</sch:assert>
      <!-- Insulation: either specify interior and exterior layers OR assembly R-value: -->
      <sch:assert role='ERROR' test='count(h:Insulation/h:Layer[h:InstallationType[text()="continuous - interior"]]) + count(h:Insulation/h:AssemblyEffectiveRValue) = 1'>Expected 1 element(s) for xpath: Insulation/Layer[InstallationType[text()="continuous - interior"]] | Insulation/AssemblyEffectiveRValue</sch:assert> <!-- See [FoundationWallInsulationLayer] -->
      <sch:assert role='ERROR' test='count(h:Insulation/h:Layer[h:InstallationType[text()="continuous - exterior"]]) + count(h:Insulation/h:AssemblyEffectiveRValue) = 1'>Expected 1 element(s) for xpath: Insulation/Layer[InstallationType[text()="continuous - exterior"]] | Insulation/AssemblyEffectiveRValue</sch:assert> <!-- See [FoundationWallInsulationLayer] -->
      <!-- Warnings -->
      <sch:report role='WARN' test='number(h:Thickness) &lt; 1 and number(h:Thickness) &gt; 0'>Thickness is less than 1 inch; this may indicate incorrect units.</sch:report>
      <sch:report role='WARN' test='number(h:Thickness) &gt; 12'>Thickness is greater than 12 inches; this may indicate incorrect units.</sch:report>
    </sch:rule>
  </sch:pattern>

  <sch:pattern>
    <sch:title>[FoundationWallInsulationLayer]</sch:title>
    <sch:rule context='/h:HPXML/h:Building/h:BuildingDetails/h:Enclosure/h:FoundationWalls/h:FoundationWall/h:Insulation/h:Layer[h:InstallationType="continuous - exterior" or h:InstallationType="continuous - interior"]'>
      <sch:assert role='ERROR' test='count(h:NominalRValue) = 1'>Expected 1 element(s) for xpath: NominalRValue</sch:assert>
      <sch:assert role='ERROR' test='count(h:DistanceToTopOfInsulation) &lt;= 1'>Expected 0 or 1 element(s) for xpath: DistanceToTopOfInsulation</sch:assert>
      <sch:assert role='ERROR' test='count(h:DistanceToBottomOfInsulation) &lt;= 1'>Expected 0 or 1 element(s) for xpath: DistanceToBottomOfInsulation</sch:assert>
      <sch:assert role='ERROR' test='number(h:DistanceToBottomOfInsulation) &gt;= number(h:DistanceToTopOfInsulation) or not(h:DistanceToBottomOfInsulation) or not(h:DistanceToTopOfInsulation)'>Expected DistanceToBottomOfInsulation to be greater than or equal to DistanceToTopOfInsulation</sch:assert>
      <sch:assert role='ERROR' test='number(h:DistanceToBottomOfInsulation) &lt;= number(../../h:Height) or not(h:DistanceToBottomOfInsulation) or not(../../h:Height)'>Expected DistanceToBottomOfInsulation to be less than or equal to ../../Height</sch:assert>
      <!-- Moved/deprecated extension/DistanceToTopOfInsulation & extension/DistanceToBottomOfInsulation inputs; see https://github.com/NREL/OpenStudio-HPXML/pull/894 -->
      <sch:assert role='ERROR' test='count(h:extension/h:DistanceToTopOfInsulation) = 0'>extension/DistanceToTopOfInsulation has been replaced by DistanceToTopOfInsulation</sch:assert>
      <sch:assert role='ERROR' test='count(h:extension/h:DistanceToBottomOfInsulation) = 0'>extension/DistanceToBottomOfInsulation has been replaced by DistanceToBottomOfInsulation</sch:assert>
    </sch:rule>
  </sch:pattern>

  <sch:pattern>
    <sch:title>[Floor]</sch:title>
    <sch:rule context='/h:HPXML/h:Building/h:BuildingDetails/h:Enclosure/h:Floors/h:Floor'>
      <sch:assert role='ERROR' test='count(h:AttachedToSpace) &lt;= 1'>Expected 0 or 1 element(s) for xpath: AttachedToSpace</sch:assert>
      <sch:assert role='ERROR' test='count(h:ExteriorAdjacentTo) = 1'>Expected 1 element(s) for xpath: ExteriorAdjacentTo</sch:assert> <!-- See [FloorType=AdjacentToOther] -->
      <sch:assert role='ERROR' test='h:ExteriorAdjacentTo[text()="outside" or text()="attic - vented" or text()="attic - unvented" or text()="basement - conditioned" or text()="basement - unconditioned" or text()="crawlspace - vented" or text()="crawlspace - unvented" or text()="crawlspace - conditioned" or text()="garage" or text()="other housing unit" or text()="other heated space" or text()="other multifamily buffer space" or text()="other non-freezing space" or text()="manufactured home underbelly"] or not(h:ExteriorAdjacentTo)'>Expected ExteriorAdjacentTo to be 'outside' or 'attic - vented' or 'attic - unvented' or 'basement - conditioned' or 'basement - unconditioned' or 'crawlspace - vented' or 'crawlspace - unvented' or 'crawlspace - conditioned' or 'garage' or 'other housing unit' or 'other heated space' or 'other multifamily buffer space' or 'other non-freezing space' or 'manufactured home underbelly'</sch:assert>
      <sch:assert role='ERROR' test='count(h:InteriorAdjacentTo) = 1'>Expected 1 element(s) for xpath: InteriorAdjacentTo</sch:assert>
      <sch:assert role='ERROR' test='h:InteriorAdjacentTo[text()="conditioned space" or text()="attic - vented" or text()="attic - unvented" or text()="basement - conditioned" or text()="basement - unconditioned" or text()="crawlspace - vented" or text()="crawlspace - unvented" or text()="crawlspace - conditioned" or text()="garage"] or not(h:InteriorAdjacentTo)'>Expected InteriorAdjacentTo to be 'conditioned space' or 'attic - vented' or 'attic - unvented' or 'basement - conditioned' or 'basement - unconditioned' or 'crawlspace - vented' or 'crawlspace - unvented' or 'crawlspace - conditioned' or 'garage'</sch:assert>
      <sch:assert role='ERROR' test='count(h:FloorType[h:WoodFrame | h:StructuralInsulatedPanel | h:SteelFrame | h:SolidConcrete]) = 1'>Expected 1 element(s) for xpath: FloorType[WoodFrame | StructuralInsulatedPanel | SteelFrame | SolidConcrete]</sch:assert>
      <sch:assert role='ERROR' test='count(h:Area) = 1'>Expected 1 element(s) for xpath: Area</sch:assert>
      <sch:assert role='ERROR' test='count(h:InteriorFinish/h:Type) &lt;= 1'>Expected 0 or 1 element(s) for xpath: InteriorFinish/Type</sch:assert>
      <sch:assert role='ERROR' test='h:InteriorFinish/h:Type[text()="gypsum board" or text()="gypsum composite board" or text()="plaster" or text()="wood" or text()="none"] or not(h:InteriorFinish/h:Type)'>Expected InteriorFinish/Type to be 'gypsum board' or 'gypsum composite board' or 'plaster' or 'wood' or 'none'</sch:assert>
      <sch:assert role='ERROR' test='count(h:InteriorFinish/h:Thickness) &lt;= 1'>Expected 0 or 1 element(s) for xpath: InteriorFinish/Thickness</sch:assert>
      <sch:assert role='ERROR' test='count(h:RadiantBarrier) &lt;= 1'>Expected 0 or 1 element(s) for xpath: RadiantBarrier</sch:assert> <!-- See [Floor_RadiantBarrier] -->
      <sch:assert role='ERROR' test='count(h:Insulation/h:AssemblyEffectiveRValue) = 1'>Expected 1 element(s) for xpath: Insulation/AssemblyEffectiveRValue</sch:assert>
      <!-- Moved/deprecated extension/OtherSpaceAboveOrBelow input; see https://github.com/NREL/OpenStudio-HPXML/pull/1203 -->
      <sch:assert role='ERROR' test='count(h:extension/h:OtherSpaceAboveOrBelow) = 0'>extension/OtherSpaceAboveOrBelow has been replaced by FloorOrCeiling</sch:assert>
    </sch:rule>
  </sch:pattern>

  <sch:pattern>
    <sch:title>[Floor_RadiantBarrier]</sch:title>
    <sch:rule context='/h:HPXML/h:Building/h:BuildingDetails/h:Enclosure/h:Floors/h:Floor[h:RadiantBarrier="true"]'>
      <sch:assert role='ERROR' test='count(h:RadiantBarrierGrade) &lt;= 1'>Expected 0 or 1 element(s) for xpath: RadiantBarrierGrade</sch:assert>
    </sch:rule>
  </sch:pattern>

  <sch:pattern>
    <sch:title>[FloorType=AdjacentToOther]</sch:title>
    <sch:rule context='/h:HPXML/h:Building/h:BuildingDetails/h:Enclosure/h:Floors/h:Floor[h:ExteriorAdjacentTo[text()="other housing unit" or text()="other heated space" or text()="other multifamily buffer space" or text()="other non-freezing space"]]'>
      <sch:assert role='ERROR' test='count(h:FloorOrCeiling[text()="floor" or text()="ceiling"]) = 1'>Expected 1 element(s) for xpath: FloorOrCeiling[text()="floor" or text()="ceiling"]</sch:assert>
    </sch:rule>
  </sch:pattern>

  <sch:pattern>
    <sch:title>[Slab]</sch:title>
    <sch:rule context='/h:HPXML/h:Building/h:BuildingDetails/h:Enclosure/h:Slabs/h:Slab'>
      <sch:assert role='ERROR' test='count(h:AttachedToSpace) &lt;= 1'>Expected 0 or 1 element(s) for xpath: AttachedToSpace</sch:assert>
      <sch:assert role='ERROR' test='count(h:InteriorAdjacentTo) = 1'>Expected 1 element(s) for xpath: InteriorAdjacentTo</sch:assert> <!-- See [SlabInteriorAdjacentTo] -->
      <sch:assert role='ERROR' test='h:InteriorAdjacentTo[text()="conditioned space" or text()="basement - conditioned" or text()="basement - unconditioned" or text()="crawlspace - vented" or text()="crawlspace - unvented" or text()="crawlspace - conditioned" or text()="garage"] or not(h:InteriorAdjacentTo)'>Expected InteriorAdjacentTo to be 'conditioned space' or 'basement - conditioned' or 'basement - unconditioned' or 'crawlspace - vented' or 'crawlspace - unvented' or 'crawlspace - conditioned' or 'garage'</sch:assert>
      <sch:assert role='ERROR' test='count(h:Area) = 1'>Expected 1 element(s) for xpath: Area</sch:assert>
      <sch:assert role='ERROR' test='count(h:Thickness) &lt;= 1'>Expected 0 or 1 element(s) for xpath: Thickness</sch:assert>
      <sch:assert role='ERROR' test='count(h:ExposedPerimeter) = 1'>Expected 1 element(s) for xpath: ExposedPerimeter</sch:assert>
      <sch:assert role='ERROR' test='count(h:DepthBelowGrade) &lt;= 1'>Expected 0 or 1 element(s) for xpath: DepthBelowGrade</sch:assert>
      <sch:assert role='ERROR' test='count(h:PerimeterInsulation/h:Layer/h:NominalRValue) = 1'>Expected 1 element(s) for xpath: PerimeterInsulation/Layer/NominalRValue</sch:assert>
      <sch:assert role='ERROR' test='count(h:PerimeterInsulation/h:Layer/h:InsulationDepth) = 1'>Expected 1 element(s) for xpath: PerimeterInsulation/Layer/InsulationDepth</sch:assert>
      <sch:assert role='ERROR' test='count(h:ExteriorHorizontalInsulation/h:Layer/h:NominalRValue) &lt;= 1'>Expected 0 or 1 element(s) for xpath: ExteriorHorizontalInsulation/Layer/NominalRValue</sch:assert>
      <sch:assert role='ERROR' test='count(h:ExteriorHorizontalInsulation/h:Layer/h:InsulationWidth) &lt;= 1'>Expected 0 or 1 element(s) for xpath: ExteriorHorizontalInsulation/Layer/InsulationWidth</sch:assert>
      <sch:assert role='ERROR' test='count(h:ExteriorHorizontalInsulation/h:Layer/h:InsulationDepthBelowGrade) &lt;= 1'>Expected 0 or 1 element(s) for xpath: ExteriorHorizontalInsulation/Layer/InsulationDepthBelowGrade</sch:assert>
      <sch:assert role='ERROR' test='count(h:UnderSlabInsulation/h:Layer/h:NominalRValue) = 1'>Expected 1 element(s) for xpath: UnderSlabInsulation/Layer/NominalRValue</sch:assert>
      <sch:assert role='ERROR' test='count(h:UnderSlabInsulation/h:Layer/h:InsulationWidth) + count(h:UnderSlabInsulation/h:Layer/h:InsulationSpansEntireSlab[text()="true"]) = 1'>Expected 1 element(s) for xpath: UnderSlabInsulation/Layer/InsulationWidth | UnderSlabInsulation/Layer/InsulationSpansEntireSlab[text()="true"]</sch:assert>
      <sch:assert role='ERROR' test='count(h:extension/h:GapInsulationRValue) &lt;= 1'>Expected 0 or 1 element(s) for xpath: extension/GapInsulationRValue</sch:assert>
      <sch:assert role='ERROR' test='count(h:extension/h:CarpetFraction) &lt;= 1'>Expected 0 or 1 element(s) for xpath: extension/CarpetFraction</sch:assert>
      <sch:assert role='ERROR' test='number(h:extension/h:CarpetFraction) &gt;= 0 or not(h:extension/h:CarpetFraction)'>Expected extension/CarpetFraction to be greater than or equal to 0</sch:assert>
      <sch:assert role='ERROR' test='number(h:extension/h:CarpetFraction) &lt;= 1 or not(h:extension/h:CarpetFraction)'>Expected extension/CarpetFraction to be less than or equal to 1</sch:assert>
      <sch:assert role='ERROR' test='count(h:extension/h:CarpetRValue) &lt;= 1'>Expected 0 or 1 element(s) for xpath: extension/CarpetRValue</sch:assert>
      <!-- Warnings -->
      <sch:report role='WARN' test='number(h:ExposedPerimeter) = 0'>Slab has zero exposed perimeter, this may indicate an input error.</sch:report>
      <sch:report role='WARN' test='number(h:ExposedPerimeter) &gt; 2*number(h:Area)'>Slab exposed perimeter is more than twice the slab area, this may indicate an input error.</sch:report>
      <sch:report role='WARN' test='number(h:Thickness) &lt; 1 and number(h:Thickness) &gt; 0'>Thickness is less than 1 inch; this may indicate incorrect units.</sch:report>
      <sch:report role='WARN' test='number(h:Thickness) &gt; 12'>Thickness is greater than 12 inches; this may indicate incorrect units.</sch:report>
      <sch:report role='WARN' test='number(h:ExteriorHorizontalInsulation/h:Layer/h:NominalRValue) &gt; 0 and number(h:PerimeterInsulation/h:Layer/h:NominalRValue)=0'> There is ExteriorHorizontalInsulation but no PerimeterInsulation, this may indicate an input error.</sch:report>
    </sch:rule>
  </sch:pattern>

  <sch:pattern>
    <sch:title>[Window]</sch:title>
    <sch:rule context='/h:HPXML/h:Building/h:BuildingDetails/h:Enclosure/h:Windows/h:Window'>
      <sch:assert role='ERROR' test='count(h:Area) = 1'>Expected 1 element(s) for xpath: Area</sch:assert>
      <sch:assert role='ERROR' test='count(h:Azimuth) + count(h:Orientation) &gt;= 1'>Expected 1 or more element(s) for xpath: Azimuth | Orientation</sch:assert>
      <sch:assert role='ERROR' test='count(h:UFactor) + count(h:GlassLayers) &gt;= 1'>Expected 1 or more element(s) for xpath: UFactor | GlassLayers</sch:assert> <!-- See [Window=PhysicalProperties] -->
      <sch:assert role='ERROR' test='count(h:SHGC) + count(h:GlassLayers) &gt;= 1'>Expected 1 or more element(s) for xpath: SHGC | GlassLayers</sch:assert> <!-- See [Window=PhysicalProperties] -->
      <sch:assert role='ERROR' test='h:GlassLayers[text()="single-pane" or text()="double-pane" or text()="triple-pane" or text()="glass block"] or not(h:GlassLayers) or h:UFactor'>Expected GlassLayers to be 'single-pane' or 'double-pane' or 'triple-pane' or 'glass block'</sch:assert>
      <sch:assert role='ERROR' test='count(h:ExteriorShading/h:Type) &lt;= 1'>Expected 0 or 1 element(s) for xpath: ExteriorShading/Type</sch:assert>
      <sch:assert role='ERROR' test='h:ExteriorShading/h:Type[text()="external overhangs" or text()="awnings" or text()="solar screens" or text()="solar film" or text()="deciduous tree" or text()="evergreen tree" or text()="building" or text()="other" or text()="none"] or not(h:ExteriorShading/h:Type)'>Expected ExteriorShading/Type to be 'external overhangs' or 'awnings' or 'solar screens' or 'solar film' or 'deciduous tree' or 'evergreen tree' or 'building' or 'other' or 'none'</sch:assert>
      <sch:assert role='ERROR' test='count(h:ExteriorShading/h:SummerFractionCovered) &lt;= 1'>Expected 0 or 1 element(s) for xpath: ExteriorShading/SummerFractionCovered</sch:assert>
      <sch:assert role='ERROR' test='count(h:ExteriorShading/h:WinterFractionCovered) &lt;= 1'>Expected 0 or 1 element(s) for xpath: ExteriorShading/WinterFractionCovered</sch:assert>
      <sch:assert role='ERROR' test='count(h:ExteriorShading/h:SummerShadingCoefficient) &lt;= 1'>Expected 0 or 1 element(s) for xpath: ExteriorShading/SummerShadingCoefficient</sch:assert>
      <sch:assert role='ERROR' test='count(h:ExteriorShading/h:WinterShadingCoefficient) &lt;= 1'>Expected 0 or 1 element(s) for xpath: ExteriorShading/WinterShadingCoefficient</sch:assert>
      <sch:assert role='ERROR' test='count(h:InteriorShading/h:Type) &lt;= 1'>Expected 0 or 1 element(s) for xpath: InteriorShading/Type</sch:assert>
      <sch:assert role='ERROR' test='h:InteriorShading/h:Type[text()="light blinds" or text()="medium blinds" or text()="dark blinds" or text()="light shades" or text()="medium shades" or text()="dark shades" or text()="light curtains" or text()="medium curtains" or text()="dark curtains" or text()="other" or text()="none"] or not(h:InteriorShading/h:Type)'>Expected InteriorShading/Type to be 'light blinds' or 'medium blinds' or 'dark blinds' or 'light shades' or 'medium shades' or 'dark shades' or 'light curtains' or 'medium curtains' or 'dark curtains' or 'other' or 'none'</sch:assert>
      <sch:assert role='ERROR' test='count(h:InteriorShading/h:BlindsSummerClosedOrOpen) &lt;= 1'>Expected 0 or 1 element(s) for xpath: InteriorShading/BlindsSummerClosedOrOpen</sch:assert>
      <sch:assert role='ERROR' test='h:InteriorShading/h:BlindsSummerClosedOrOpen[text()="closed" or text()="open" or text()="half open"] or not(h:InteriorShading/h:BlindsSummerClosedOrOpen)'>Expected InteriorShading/BlindsSummerClosedOrOpen to be 'closed' or 'open' or 'half open'</sch:assert>
      <sch:assert role='ERROR' test='count(h:InteriorShading/h:BlindsWinterClosedOrOpen) &lt;= 1'>Expected 0 or 1 element(s) for xpath: InteriorShading/BlindsWinterClosedOrOpen</sch:assert>
      <sch:assert role='ERROR' test='h:InteriorShading/h:BlindsWinterClosedOrOpen[text()="closed" or text()="open" or text()="half open"] or not(h:InteriorShading/h:BlindsWinterClosedOrOpen)'>Expected InteriorShading/BlindsWinterClosedOrOpen to be 'closed' or 'open' or 'half open'</sch:assert>
      <sch:assert role='ERROR' test='count(h:InteriorShading/h:SummerFractionCovered) &lt;= 1'>Expected 0 or 1 element(s) for xpath: InteriorShading/SummerFractionCovered</sch:assert>
      <sch:assert role='ERROR' test='count(h:InteriorShading/h:WinterFractionCovered) &lt;= 1'>Expected 0 or 1 element(s) for xpath: InteriorShading/WinterFractionCovered</sch:assert>
      <sch:assert role='ERROR' test='count(h:InteriorShading/h:SummerShadingCoefficient) &lt;= 1'>Expected 0 or 1 element(s) for xpath: InteriorShading/SummerShadingCoefficient</sch:assert>
      <sch:assert role='ERROR' test='count(h:InteriorShading/h:WinterShadingCoefficient) &lt;= 1'>Expected 0 or 1 element(s) for xpath: InteriorShading/WinterShadingCoefficient</sch:assert>
      <sch:assert role='ERROR' test='count(h:InsectScreen) &lt;= 1'>Expected 0 or 1 element(s) for xpath: InsectScreen</sch:assert> <!-- See [WindowInsectScreen] -->
      <sch:assert role='ERROR' test='count(h:StormWindow) &lt;= 1'>Expected 0 or 1 element(s) for xpath: StormWindow</sch:assert> <!-- See [WindowStorm] -->
      <sch:assert role='ERROR' test='count(h:Overhangs) &lt;= 1'>Expected 0 or 1 element(s) for xpath: Overhangs</sch:assert> <!-- See [WindowOverhangs] -->
      <sch:assert role='ERROR' test='count(h:FractionOperable) &lt;= 1'>Expected 0 or 1 element(s) for xpath: FractionOperable</sch:assert>
      <sch:assert role='ERROR' test='count(h:AttachedToWall) = 1'>Expected 1 element(s) for xpath: AttachedToWall</sch:assert>
      <!-- Warnings -->
      <sch:report role='WARN' test='h:ExteriorShading/h:Type[text()="external overhangs"] and count(h:Overhangs) &gt; 0'>Exterior shading type is 'external overhangs', but overhangs are explicitly defined; exterior shading type will be ignored.</sch:report>
      <sch:report role='WARN' test='h:ExteriorShading/h:Type[text()="awnings"] and count(h:Overhangs) &gt; 0'>Exterior shading type is 'external overhangs', but overhangs are explicitly defined; exterior shading type will be ignored.</sch:report>
      <sch:report role='WARN' test='h:ExteriorShading/h:Type[text()="building"] and count(../../../h:BuildingSummary/h:Site/h:extension/h:Neighbors/h:NeighborBuilding) &gt; 0'>Exterior shading type is 'building', but neighbor buildings are explicitly defined; exterior shading type will be ignored.</sch:report>
    </sch:rule>
  </sch:pattern>

  <sch:pattern>
    <sch:title>[Window=PhysicalProperties]</sch:title>
    <sch:rule context='/h:HPXML/h:Building/h:BuildingDetails/h:Enclosure/h:Windows/h:Window[not(h:UFactor) and h:GlassLayers[text()="single-pane" or text()="double-pane" or text()="triple-pane"]]'>
      <sch:assert role='ERROR' test='count(h:FrameType[h:Aluminum | h:Fiberglass | h:Metal | h:Vinyl | h:Wood]) = 1'>Expected 1 element(s) for xpath: FrameType[Aluminum | Fiberglass | Metal | Vinyl | Wood]</sch:assert> <!-- See [Window=MetalFrame] -->
      <sch:assert role='ERROR' test='count(h:GlassType) &lt;= 1'>Expected 0 or 1 element(s) for xpath: GlassType</sch:assert>
      <sch:assert role='ERROR' test='h:GlassType[text()="clear" or text()="low-e" or text()="low-e, high-solar-gain" or text()="low-e, low-solar-gain" or text()="tinted" or text()="tinted/reflective" or text()="reflective"] or not(h:GlassType)'>Expected GlassType to be 'clear' or 'low-e' or 'low-e, high-solar-gain' or 'low-e, low-solar-gain' or 'tinted' or 'tinted/reflective' or 'reflective'</sch:assert>
      <sch:assert role='ERROR' test='count(h:GasFill) &lt;= 1'>Expected 0 or 1 element(s) for xpath: GasFill</sch:assert>
      <sch:assert role='ERROR' test='h:GasFill[text()="air" or text()="argon" or text()="krypton" or text()="xenon" or text()="nitrogen" or text()="other"] or not(h:GasFill)'>Expected GasFill to be 'air' or 'argon' or 'krypton' or 'xenon' or 'nitrogen' or 'other'</sch:assert>
    </sch:rule>
  </sch:pattern>

  <sch:pattern>
    <sch:title>[Window=MetalFrame]</sch:title>
    <sch:rule context='/h:HPXML/h:Building/h:BuildingDetails/h:Enclosure/h:Windows/h:Window/h:FrameType/h:Metal | /h:HPXML/h:Building/h:BuildingDetails/h:Enclosure/h:Windows/h:Window/h:FrameType/h:Aluminum'>
      <sch:assert role='ERROR' test='count(h:ThermalBreak) &lt;= 1'>Expected 0 or 1 element(s) for xpath: ThermalBreak</sch:assert>
    </sch:rule>
  </sch:pattern>

  <sch:pattern>
    <sch:title>[WindowInsectScreen]</sch:title>
    <sch:rule context='/h:HPXML/h:Building/h:BuildingDetails/h:Enclosure/h:Windows/h:Window/h:InsectScreen'>
      <sch:assert role='ERROR' test='count(h:Location) &lt;= 1'>Expected 0 or 1 element(s) for xpath: Location</sch:assert>
      <sch:assert role='ERROR' test='h:Location[text()="interior" or text()="exterior"] or not(h:Location)'>Expected Location to be 'interior' or 'exterior'</sch:assert>
      <sch:assert role='ERROR' test='count(h:SummerFractionCovered) &lt;= 1'>Expected 0 or 1 element(s) for xpath: SummerFractionCovered</sch:assert>
      <sch:assert role='ERROR' test='count(h:WinterFractionCovered) &lt;= 1'>Expected 0 or 1 element(s) for xpath: WinterFractionCovered</sch:assert>
    </sch:rule>
  </sch:pattern>

  <sch:pattern>
    <sch:title>[WindowStorm]</sch:title>
    <sch:rule context='/h:HPXML/h:Building/h:BuildingDetails/h:Enclosure/h:Windows/h:Window/h:StormWindow'>
      <sch:assert role='ERROR' test='count(h:GlassType) &lt;= 1'>Expected 0 or 1 element(s) for xpath: GlassType</sch:assert>
      <sch:assert role='ERROR' test='h:GlassType[text()="clear" or text()="low-e"] or not(h:GlassType)'>Expected GlassType to be 'clear' or 'low-e'</sch:assert>
    </sch:rule>
  </sch:pattern>

  <sch:pattern>
    <sch:title>[WindowOverhangs]</sch:title>
    <sch:rule context='/h:HPXML/h:Building/h:BuildingDetails/h:Enclosure/h:Windows/h:Window/h:Overhangs'>
      <sch:assert role='ERROR' test='count(h:Depth) = 1'>Expected 1 element(s) for xpath: Depth</sch:assert> <!-- See [WindowOverhangs=Present] -->
      <!-- Warnings -->
      <sch:report role='WARN' test='number(h:Depth) &gt; 72'>Depth is greater than 72 feet; this may indicate incorrect units.</sch:report>
    </sch:rule>
  </sch:pattern>

  <sch:pattern>
    <sch:title>[WindowOverhangs=Present]</sch:title>
    <sch:rule context='/h:HPXML/h:Building/h:BuildingDetails/h:Enclosure/h:Windows/h:Window/h:Overhangs[number(h:Depth) > 0]'>
      <sch:assert role='ERROR' test='count(h:DistanceToTopOfWindow) = 1'>Expected 1 element(s) for xpath: DistanceToTopOfWindow</sch:assert>
      <sch:assert role='ERROR' test='count(h:DistanceToBottomOfWindow) = 1'>Expected 1 element(s) for xpath: DistanceToBottomOfWindow</sch:assert>
      <sch:assert role='ERROR' test='number(h:DistanceToBottomOfWindow) &gt; number(h:DistanceToTopOfWindow) or not(h:DistanceToBottomOfWindow) or not(h:DistanceToTopOfWindow)'>Expected DistanceToBottomOfWindow to be greater than DistanceToTopOfWindow</sch:assert>
      <!-- Warnings -->
      <sch:report role='WARN' test='number(h:DistanceToTopOfWindow) &gt; 12'>DistanceToTopOfWindow is greater than 12 feet; this may indicate incorrect units.</sch:report>
    </sch:rule>
  </sch:pattern>

  <sch:pattern>
    <sch:title>[Skylight]</sch:title>
    <sch:rule context='/h:HPXML/h:Building/h:BuildingDetails/h:Enclosure/h:Skylights/h:Skylight'>
      <sch:assert role='ERROR' test='count(h:Area) = 1'>Expected 1 element(s) for xpath: Area</sch:assert>
      <sch:assert role='ERROR' test='count(h:Azimuth) + count(h:Orientation) &gt;= 1'>Expected 1 or more element(s) for xpath: Azimuth | Orientation</sch:assert>
      <sch:assert role='ERROR' test='count(h:UFactor) + count(h:GlassLayers) &gt;= 1'>Expected 1 or more element(s) for xpath: UFactor | GlassLayers</sch:assert> <!-- See [Skylight=PhysicalProperties] -->
      <sch:assert role='ERROR' test='count(h:SHGC) + count(h:GlassLayers) &gt;= 1'>Expected 1 or more element(s) for xpath: SHGC | GlassLayers</sch:assert> <!-- See [Skylight=PhysicalProperties] -->
      <sch:assert role='ERROR' test='h:GlassLayers[text()="single-pane" or text()="double-pane" or text()="triple-pane" or text()="glass block"] or not(h:GlassLayers) or h:UFactor'>Expected GlassLayers to be 'single-pane' or 'double-pane' or 'triple-pane' or 'glass block'</sch:assert>
      <sch:assert role='ERROR' test='count(h:ExteriorShading/h:SummerShadingCoefficient) &lt;= 1'>Expected 0 or 1 element(s) for xpath: ExteriorShading/SummerShadingCoefficient</sch:assert>
      <sch:assert role='ERROR' test='count(h:ExteriorShading/h:WinterShadingCoefficient) &lt;= 1'>Expected 0 or 1 element(s) for xpath: ExteriorShading/WinterShadingCoefficient</sch:assert>
      <sch:assert role='ERROR' test='count(h:InteriorShading/h:SummerShadingCoefficient) &lt;= 1'>Expected 0 or 1 element(s) for xpath: InteriorShading/SummerShadingCoefficient</sch:assert>
      <sch:assert role='ERROR' test='count(h:InteriorShading/h:WinterShadingCoefficient) &lt;= 1'>Expected 0 or 1 element(s) for xpath: InteriorShading/WinterShadingCoefficient</sch:assert>
      <sch:assert role='ERROR' test='count(h:StormWindow) &lt;= 1'>Expected 0 or 1 element(s) for xpath: StormWindow</sch:assert> <!-- See [SkylightStorm] -->
      <sch:assert role='ERROR' test='count(h:AttachedToRoof) = 1'>Expected 1 element(s) for xpath: AttachedToRoof</sch:assert>
      <sch:assert role='ERROR' test='count(h:AttachedToFloor) &lt;= 1'>Expected 0 or 1 element(s) for xpath: AttachedToFloor</sch:assert>
      <sch:assert role='ERROR' test='count(h:extension/h:Curb) &lt;= 1'>Expected 0 or 1 element(s) for xpath: Curb</sch:assert> <!-- See [SkylightCurb] -->
      <sch:assert role='ERROR' test='count(h:extension/h:Shaft) &lt;= 1'>Expected 0 or 1 element(s) for xpath: Shaft</sch:assert> <!-- See [SkylightShaft] -->
    </sch:rule>
  </sch:pattern>

  <sch:pattern>
    <sch:title>[Skylight=PhysicalProperties]</sch:title>
    <sch:rule context='/h:HPXML/h:Building/h:BuildingDetails/h:Enclosure/h:Skylights/h:Skylight[not(h:UFactor) and h:GlassLayers[text()="single-pane" or text()="double-pane" or text()="triple-pane"]]'>
      <sch:assert role='ERROR' test='count(h:FrameType[h:Aluminum | h:Fiberglass | h:Metal | h:Vinyl | h:Wood]) = 1'>Expected 1 element(s) for xpath: FrameType[Aluminum | Fiberglass | Metal | Vinyl | Wood]</sch:assert> <!-- See [Skylight=MetalFrame] -->
      <sch:assert role='ERROR' test='count(h:GlassType) &lt;= 1'>Expected 0 or 1 element(s) for xpath: GlassType</sch:assert>
      <sch:assert role='ERROR' test='h:GlassType[text()="clear" or text()="low-e" or text()="low-e, high-solar-gain" or text()="low-e, low-solar-gain" or text()="tinted" or text()="tinted/reflective" or text()="reflective"] or not(h:GlassType)'>Expected GlassType to be 'clear' or 'low-e' or 'low-e, high-solar-gain' or 'low-e, low-solar-gain' or 'tinted' or 'tinted/reflective' or 'reflective'</sch:assert>
      <sch:assert role='ERROR' test='count(h:GasFill) &lt;= 1'>Expected 0 or 1 element(s) for xpath: GasFill</sch:assert>
      <sch:assert role='ERROR' test='h:GasFill[text()="air" or text()="argon" or text()="krypton" or text()="xenon" or text()="nitrogen" or text()="other"] or not(h:GasFill)'>Expected GasFill to be 'air' or 'argon' or 'krypton' or 'xenon' or 'nitrogen' or 'other'</sch:assert>
    </sch:rule>
  </sch:pattern>

  <sch:pattern>
    <sch:title>[Skylight=MetalFrame]</sch:title>
    <sch:rule context='/h:HPXML/h:Building/h:BuildingDetails/h:Enclosure/h:Skylights/h:Skylight/h:FrameType/h:Metal | /h:HPXML/h:Building/h:BuildingDetails/h:Enclosure/h:Skylights/h:Skylight/h:FrameType/h:Aluminum'>
      <sch:assert role='ERROR' test='count(h:ThermalBreak) &lt;= 1'>Expected 0 or 1 element(s) for xpath: ThermalBreak</sch:assert>
    </sch:rule>
  </sch:pattern>

  <sch:pattern>
    <sch:title>[SkylightStorm]</sch:title>
    <sch:rule context='/h:HPXML/h:Building/h:BuildingDetails/h:Enclosure/h:Skylights/h:Skylight/h:StormWindow'>
      <sch:assert role='ERROR' test='count(h:GlassType) &lt;= 1'>Expected 0 or 1 element(s) for xpath: GlassType</sch:assert>
      <sch:assert role='ERROR' test='h:GlassType[text()="clear" or text()="low-e"] or not(h:GlassType)'>Expected GlassType to be 'clear' or 'low-e'</sch:assert>
    </sch:rule>
  </sch:pattern>

  <sch:pattern>
    <sch:title>[SkylightCurb]</sch:title>
    <sch:rule context='/h:HPXML/h:Building/h:BuildingDetails/h:Enclosure/h:Skylights/h:Skylight/h:extension/h:Curb'>
      <sch:assert role='ERROR' test='count(h:Area) = 1'>Expected 1 element(s) for xpath: Area</sch:assert>
      <sch:assert role='ERROR' test='number(h:Area) &gt; 0 or not(h:Area)'>Expected Area to be greater than 0</sch:assert>
      <sch:assert role='ERROR' test='count(h:AssemblyEffectiveRValue) = 1'>Expected 1 element(s) for xpath: AssemblyEffectiveRValue</sch:assert>
      <sch:assert role='ERROR' test='number(h:AssemblyEffectiveRValue) &gt; 0 or not(h:AssemblyEffectiveRValue)'>Expected AssemblyEffectiveRValue to be greater than 0</sch:assert>
    </sch:rule>
  </sch:pattern>

  <sch:pattern>
    <sch:title>[SkylightShaft]</sch:title>
    <sch:rule context='/h:HPXML/h:Building/h:BuildingDetails/h:Enclosure/h:Skylights/h:Skylight/h:extension/h:Shaft'>
      <sch:assert role='ERROR' test='count(../../h:AttachedToFloor) = 1'>Expected 1 element(s) for xpath: ../../AttachedToFloor</sch:assert>
      <sch:assert role='ERROR' test='count(h:Area) = 1'>Expected 1 element(s) for xpath: Area</sch:assert>
      <sch:assert role='ERROR' test='number(h:Area) &gt; 0 or not(h:Area)'>Expected Area to be greater than 0</sch:assert>
      <sch:assert role='ERROR' test='count(h:AssemblyEffectiveRValue) = 1'>Expected 1 element(s) for xpath: AssemblyEffectiveRValue</sch:assert>
      <sch:assert role='ERROR' test='number(h:AssemblyEffectiveRValue) &gt; 0 or not(h:AssemblyEffectiveRValue)'>Expected AssemblyEffectiveRValue to be greater than 0</sch:assert>
    </sch:rule>
  </sch:pattern>

  <sch:pattern>
    <sch:title>[Door]</sch:title>
    <sch:rule context='/h:HPXML/h:Building/h:BuildingDetails/h:Enclosure/h:Doors/h:Door'>
      <sch:assert role='ERROR' test='count(h:AttachedToWall) = 1'>Expected 1 element(s) for xpath: AttachedToWall</sch:assert>
      <sch:assert role='ERROR' test='count(h:Area) = 1'>Expected 1 element(s) for xpath: Area</sch:assert>
      <sch:assert role='ERROR' test='count(h:Azimuth) + count(h:Orientation) &gt;= 0'>Expected 0 or more element(s) for xpath: Azimuth | Orientation</sch:assert>
      <sch:assert role='ERROR' test='count(h:RValue) = 1'>Expected 1 element(s) for xpath: RValue</sch:assert>
    </sch:rule>
  </sch:pattern>

  <sch:pattern>
    <sch:title>[PartitionWallMass]</sch:title>
    <sch:rule context='/h:HPXML/h:Building/h:BuildingDetails/h:Enclosure/h:extension/h:PartitionWallMass'>
      <sch:assert role='ERROR' test='count(h:AreaFraction) &lt;= 1'>Expected 0 or 1 element(s) for xpath: AreaFraction</sch:assert>
      <sch:assert role='ERROR' test='number(h:AreaFraction) &gt;= 0 or not(h:AreaFraction)'>Expected AreaFraction to be greater than or equal to 0</sch:assert>
      <sch:assert role='ERROR' test='count(h:InteriorFinish/h:Type) &lt;= 1'>Expected 0 or 1 element(s) for xpath: InteriorFinish/Type</sch:assert>
      <sch:assert role='ERROR' test='h:InteriorFinish/h:Type[text()="gypsum board" or text()="gypsum composite board" or text()="plaster" or text()="wood" or text()="none"] or not(h:InteriorFinish/h:Type)'>Expected InteriorFinish/Type to be 'gypsum board' or 'gypsum composite board' or 'plaster' or 'wood' or 'none'</sch:assert>
      <sch:assert role='ERROR' test='count(h:InteriorFinish/h:Thickness) &lt;= 1'>Expected 0 or 1 element(s) for xpath: InteriorFinish/Thickness</sch:assert>
    </sch:rule>
  </sch:pattern>

  <sch:pattern>
    <sch:title>[FurnitureMass]</sch:title>
    <sch:rule context='/h:HPXML/h:Building/h:BuildingDetails/h:Enclosure/h:extension/h:FurnitureMass'>
      <sch:assert role='ERROR' test='count(h:AreaFraction) &lt;= 1'>Expected 0 or 1 element(s) for xpath: AreaFraction</sch:assert>
      <sch:assert role='ERROR' test='number(h:AreaFraction) &gt;= 0 or not(h:AreaFraction)'>Expected AreaFraction to be greater than or equal to 0</sch:assert>
      <sch:assert role='ERROR' test='count(h:Type) &lt;= 1'>Expected 0 or 1 element(s) for xpath: Type</sch:assert>
      <sch:assert role='ERROR' test='h:Type[text()="light-weight" or text()="heavy-weight"] or not(h:Type)'>Expected Type to be 'light-weight' or 'heavy-weight'</sch:assert>
    </sch:rule>
  </sch:pattern>

  <sch:pattern>
    <sch:title>[HeatingSystem]</sch:title>
    <sch:rule context='/h:HPXML/h:Building/h:BuildingDetails/h:Systems/h:HVAC/h:HVACPlant/h:HeatingSystem'>
      <sch:assert role='ERROR' test='count(h:AttachedToZone) &lt;= 1'>Expected 0 or 1 element(s) for xpath: AttachedToZone</sch:assert>
      <sch:assert role='ERROR' test='count(../../h:HVACControl) = 1'>Expected 1 element(s) for xpath: ../../HVACControl</sch:assert> <!-- See [HVACControl=Heating] -->
      <sch:assert role='ERROR' test='count(h:HeatingSystemType[h:ElectricResistance | h:Furnace | h:WallFurnace | h:FloorFurnace | h:Boiler | h:Stove | h:SpaceHeater | h:Fireplace]) = 1'>Expected 1 element(s) for xpath: HeatingSystemType[ElectricResistance | Furnace | WallFurnace | FloorFurnace | Boiler | Stove | SpaceHeater | Fireplace]</sch:assert> <!-- See [HeatingSystemType=Resistance] or [HeatingSystemType=Furnace] or [HeatingSystemType=WallFurnace] or [HeatingSystemType=FloorFurnace] or [HeatingSystemType=InUnitBoiler] or [HeatingSystemType=SharedBoiler] or [HeatingSystemType=Stove] or [HeatingSystemType=SpaceHeater] or [HeatingSystemType=Fireplace] -->
      <sch:assert role='ERROR' test='count(h:extension/h:HeatingAutosizingFactor) &lt;= 1'>Expected 0 or 1 element(s) for xpath: extension/HeatingAutosizingFactor</sch:assert>
      <sch:assert role='ERROR' test='number(h:extension/h:HeatingAutosizingFactor) &gt; 0 or not (h:extension/h:HeatingAutosizingFactor)'>HeatingAutosizingFactor should be greater than 0.0</sch:assert>
      <sch:assert role='ERROR' test='count(h:extension/h:HeatingAutosizingLimit) &lt;= 1'>Expected 0 or 1 element(s) for xpath: extension/HeatingAutosizingLimit</sch:assert>
      <sch:assert role='ERROR' test='number(h:extension/h:HeatingAutosizingLimit) &gt; 0 or not (h:extension/h:HeatingAutosizingLimit)'>HeatingAutosizingLimit should be greater than 0.0</sch:assert>
    </sch:rule>
  </sch:pattern>

  <sch:pattern>
    <sch:title>[HeatingSystemType=Resistance]</sch:title>
    <sch:rule context='/h:HPXML/h:Building/h:BuildingDetails/h:Systems/h:HVAC/h:HVACPlant/h:HeatingSystem[h:HeatingSystemType/h:ElectricResistance]'>
      <sch:assert role='ERROR' test='count(h:DistributionSystem) = 0'>Expected 0 element(s) for xpath: DistributionSystem</sch:assert>
      <sch:assert role='ERROR' test='count(h:HeatingSystemType/h:ElectricResistance/h:ElectricDistribution) &lt;= 1'>Expected 0 or 1 element(s) for xpath: HeatingSystemType/ElectricResistance/ElectricDistribution</sch:assert>
      <sch:assert role='ERROR' test='h:HeatingSystemType/h:ElectricResistance/h:ElectricDistribution[text()="baseboard" or text()="radiant floor" or text()="radiant ceiling"] or not(h:HeatingSystemType/h:ElectricResistance/h:ElectricDistribution)'>Expected HeatingSystemType/ElectricResistance/ElectricDistribution to be 'baseboard' or 'radiant floor' or 'radiant ceiling'</sch:assert>
      <sch:assert role='ERROR' test='count(h:HeatingSystemFuel) = 1'>Expected 1 element(s) for xpath: HeatingSystemFuel</sch:assert>
      <sch:assert role='ERROR' test='h:HeatingSystemFuel[text()="electricity"] or not(h:HeatingSystemFuel)'>Expected HeatingSystemFuel to be 'electricity'</sch:assert>
      <sch:assert role='ERROR' test='count(h:HeatingCapacity) &lt;= 1'>Expected 0 or 1 element(s) for xpath: HeatingCapacity</sch:assert>
      <sch:assert role='ERROR' test='count(h:AnnualHeatingEfficiency[h:Units="Percent"]/h:Value) = 1'>Expected 1 element(s) for xpath: AnnualHeatingEfficiency[Units="Percent"]/Value</sch:assert>
      <sch:assert role='ERROR' test='number(h:AnnualHeatingEfficiency[h:Units="Percent"]/h:Value) &lt;= 1 or not(h:AnnualHeatingEfficiency[h:Units="Percent"]/h:Value)'>Expected AnnualHeatingEfficiency[Units="Percent"]/Value to be less than or equal to 1</sch:assert>
      <sch:assert role='ERROR' test='count(h:FractionHeatLoadServed) = 1 or count(../h:HeatPump/h:BackupSystem) &gt;= 1'>Expected 1 element(s) for xpath: FractionHeatLoadServed</sch:assert> <!-- See [HeatingSystem=HeatPumpBackup] -->
      <!-- Warnings -->
      <sch:report role='WARN' test='number(h:AnnualHeatingEfficiency[h:Units="Percent"]/h:Value) &lt; 0.95'>Percent efficiency should typically be greater than or equal to 0.95.</sch:report>
      <sch:report role='WARN' test='number(h:HeatingCapacity) &lt;= 1000 and number(h:HeatingCapacity) &gt; 0 and h:HeatingCapacity'>Heating capacity should typically be greater than or equal to 1000 Btu/hr.</sch:report>
    </sch:rule>
  </sch:pattern>

  <sch:pattern>
    <sch:title>[HeatingSystemType=Furnace]</sch:title>
    <sch:rule context='/h:HPXML/h:Building/h:BuildingDetails/h:Systems/h:HVAC/h:HVACPlant/h:HeatingSystem[h:HeatingSystemType/h:Furnace]'>
      <sch:assert role='ERROR' test='count(../../h:HVACDistribution/h:DistributionSystemType/h:AirDistribution/h:AirDistributionType[text()="regular velocity" or text()="gravity"]) + count(../../h:HVACDistribution/h:DistributionSystemType/h:Other[text()="DSE"]) &gt;= 1'>Expected 1 or more element(s) for xpath: ../../HVACDistribution/DistributionSystemType/AirDistribution/AirDistributionType[text()="regular velocity" or text()="gravity"] | ../../HVACDistribution/DistributionSystemType/Other[text()="DSE"]</sch:assert> <!-- See [HVACDistribution] -->
      <sch:assert role='ERROR' test='count(h:UnitLocation) &lt;= 1'>Expected 0 or 1 element(s) for xpath: UnitLocation</sch:assert>
      <sch:assert role='ERROR' test='h:UnitLocation[text()="conditioned space" or text()="basement - unconditioned" or text()="basement - conditioned" or text()="attic - unvented" or text()="attic - vented" or text()="garage" or text()="crawlspace - unvented" or text()="crawlspace - vented" or text()="crawlspace - conditioned" or text()="other exterior" or text()="other housing unit" or text()="other heated space" or text()="other multifamily buffer space" or text()="other non-freezing space" or text()="roof deck" or text()="unconditioned space" or text()="manufactured home belly"] or not(h:UnitLocation)'>Expected UnitLocation to be 'conditioned space' or 'basement - unconditioned' or 'basement - conditioned' or 'attic - unvented' or 'attic - vented' or 'garage' or 'crawlspace - unvented' or 'crawlspace - vented' or 'crawlspace - conditioned' or 'other exterior' or 'other housing unit' or 'other heated space' or 'other multifamily buffer space' or 'other non-freezing space' or 'roof deck' or 'unconditioned space' or 'manufactured home belly'</sch:assert>
      <sch:assert role='ERROR' test='count(h:DistributionSystem) = 1'>Expected 1 element(s) for xpath: DistributionSystem</sch:assert>
      <sch:assert role='ERROR' test='count(h:HeatingSystemType/h:Furnace/h:PilotLight) &lt;= 1'>Expected 0 or 1 element(s) for xpath: HeatingSystemType/Furnace/PilotLight</sch:assert> <!-- See [HeatingSystem=HasPilotLight] -->
      <sch:assert role='ERROR' test='count(h:HeatingSystemFuel) = 1'>Expected 1 element(s) for xpath: HeatingSystemFuel</sch:assert>
      <sch:assert role='ERROR' test='h:HeatingSystemFuel[text()="electricity" or text()="natural gas" or text()="fuel oil" or text()="fuel oil 1" or text()="fuel oil 2" or text()="fuel oil 4" or text()="fuel oil 5/6" or text()="diesel" or text()="propane" or text()="kerosene" or text()="coal" or text()="coke" or text()="bituminous coal" or text()="wood" or text()="wood pellets"] or not(h:HeatingSystemFuel)'>Expected HeatingSystemFuel to be 'electricity' or 'natural gas' or 'fuel oil' or 'fuel oil 1' or 'fuel oil 2' or 'fuel oil 4' or 'fuel oil 5/6' or 'diesel' or 'propane' or 'kerosene' or 'coal' or 'coke' or 'bituminous coal' or 'wood' or 'wood pellets'</sch:assert>
      <sch:assert role='ERROR' test='count(h:HeatingCapacity) &lt;= 1'>Expected 0 or 1 element(s) for xpath: HeatingCapacity</sch:assert>
      <sch:assert role='ERROR' test='count(h:AnnualHeatingEfficiency[h:Units="AFUE"]/h:Value) = 1'>Expected 1 element(s) for xpath: AnnualHeatingEfficiency[Units="AFUE"]/Value</sch:assert>
      <sch:assert role='ERROR' test='number(h:AnnualHeatingEfficiency[h:Units="AFUE"]/h:Value) &lt;= 1 or not(h:AnnualHeatingEfficiency[h:Units="AFUE"]/h:Value)'>Expected AnnualHeatingEfficiency[Units="AFUE"]/Value to be less than or equal to 1</sch:assert>
      <sch:assert role='ERROR' test='count(h:FractionHeatLoadServed) = 1 or count(../h:HeatPump/h:BackupSystem) &gt;= 1'>Expected 1 element(s) for xpath: FractionHeatLoadServed</sch:assert> <!-- See [HeatingSystem=HeatPumpBackup] -->
      <sch:assert role='ERROR' test='count(h:extension/h:FanPowerWattsPerCFM) &lt;= 1'>Expected 0 or 1 element(s) for xpath: extension/FanPowerWattsPerCFM</sch:assert>
      <sch:assert role='ERROR' test='number(h:extension/h:FanPowerWattsPerCFM) &gt;= 0 or not(h:extension/h:FanPowerWattsPerCFM)'>Expected extension/FanPowerWattsPerCFM to be greater than or equal to 0</sch:assert>
      <sch:assert role='ERROR' test='count(h:extension/h:FanMotorType) &lt;= 1'>Expected 0 or 1 element(s) for xpath: extension/FanMotorType</sch:assert>
      <sch:assert role='ERROR' test='h:extension/h:FanMotorType[text()="PSC" or text()="BPM"] or not(h:extension/h:FanMotorType)'>Expected extension/FanMotorType to be 'PSC' or 'BPM'</sch:assert>
      <sch:assert role='ERROR' test='count(h:extension/h:AirflowDefectRatio) &lt;= 1'>Expected 0 or 1 element(s) for xpath: extension/AirflowDefectRatio</sch:assert> <!-- See [AirflowDefectRatio] -->
      <sch:assert role='ERROR' test='number(h:extension/h:AirflowDefectRatio) &gt;= -0.9 or not(h:extension/h:AirflowDefectRatio)'>Expected extension/AirflowDefectRatio to be greater than or equal to -0.9</sch:assert>
      <sch:assert role='ERROR' test='number(h:extension/h:AirflowDefectRatio) &lt;= 9 or not(h:extension/h:AirflowDefectRatio)'>Expected extension/AirflowDefectRatio to be less than or equal to 9</sch:assert>
      <!-- Warnings -->
      <sch:report role='WARN' test='number(h:AnnualHeatingEfficiency[h:Units="AFUE"]/h:Value) &lt; 0.5'>AFUE should typically be greater than or equal to 0.5.</sch:report>
      <sch:report role='WARN' test='number(h:HeatingCapacity) &lt;= 1000 and number(h:HeatingCapacity) &gt; 0 and h:HeatingCapacity'>Heating capacity should typically be greater than or equal to 1000 Btu/hr.</sch:report>
    </sch:rule>
  </sch:pattern>

  <sch:pattern>
    <sch:title>[HeatingSystemType=WallFurnace]</sch:title>
    <sch:rule context='/h:HPXML/h:Building/h:BuildingDetails/h:Systems/h:HVAC/h:HVACPlant/h:HeatingSystem[h:HeatingSystemType/h:WallFurnace]'>
      <sch:assert role='ERROR' test='count(h:DistributionSystem) = 0'>Expected 0 element(s) for xpath: DistributionSystem</sch:assert>
      <sch:assert role='ERROR' test='count(h:HeatingSystemType/h:WallFurnace/h:PilotLight) &lt;= 1'>Expected 0 or 1 element(s) for xpath: HeatingSystemType/WallFurnace/PilotLight</sch:assert> <!-- See [HeatingSystem=HasPilotLight] -->
      <sch:assert role='ERROR' test='count(h:HeatingSystemFuel) = 1'>Expected 1 element(s) for xpath: HeatingSystemFuel</sch:assert>
      <sch:assert role='ERROR' test='h:HeatingSystemFuel[text()="electricity" or text()="natural gas" or text()="fuel oil" or text()="fuel oil 1" or text()="fuel oil 2" or text()="fuel oil 4" or text()="fuel oil 5/6" or text()="diesel" or text()="propane" or text()="kerosene" or text()="coal" or text()="coke" or text()="bituminous coal" or text()="wood" or text()="wood pellets"] or not(h:HeatingSystemFuel)'>Expected HeatingSystemFuel to be 'electricity' or 'natural gas' or 'fuel oil' or 'fuel oil 1' or 'fuel oil 2' or 'fuel oil 4' or 'fuel oil 5/6' or 'diesel' or 'propane' or 'kerosene' or 'coal' or 'coke' or 'bituminous coal' or 'wood' or 'wood pellets'</sch:assert>
      <sch:assert role='ERROR' test='count(h:HeatingCapacity) &lt;= 1'>Expected 0 or 1 element(s) for xpath: HeatingCapacity</sch:assert>
      <sch:assert role='ERROR' test='count(h:AnnualHeatingEfficiency[h:Units="AFUE"]/h:Value) = 1'>Expected 1 element(s) for xpath: AnnualHeatingEfficiency[Units="AFUE"]/Value</sch:assert>
      <sch:assert role='ERROR' test='number(h:AnnualHeatingEfficiency[h:Units="AFUE"]/h:Value) &lt;= 1 or not(h:AnnualHeatingEfficiency[h:Units="AFUE"]/h:Value)'>Expected AnnualHeatingEfficiency[Units="AFUE"]/Value to be less than or equal to 1</sch:assert>
      <sch:assert role='ERROR' test='count(h:FractionHeatLoadServed) = 1 or count(../h:HeatPump/h:BackupSystem) &gt;= 1'>Expected 1 element(s) for xpath: FractionHeatLoadServed</sch:assert> <!-- See [HeatingSystem=HeatPumpBackup] -->
      <sch:assert role='ERROR' test='count(h:extension/h:FanPowerWatts) &lt;= 1'>Expected 0 or 1 element(s) for xpath: extension/FanPowerWatts</sch:assert>
      <sch:assert role='ERROR' test='number(h:extension/h:FanPowerWatts) &gt;= 0 or not(h:extension/h:FanPowerWatts)'>Expected extension/FanPowerWatts to be greater than or equal to 0</sch:assert>
      <!-- Warnings -->
      <sch:report role='WARN' test='number(h:AnnualHeatingEfficiency[h:Units="AFUE"]/h:Value) &lt; 0.5'>AFUE should typically be greater than or equal to 0.5.</sch:report>
      <sch:report role='WARN' test='number(h:HeatingCapacity) &lt;= 1000 and number(h:HeatingCapacity) &gt; 0 and h:HeatingCapacity'>Heating capacity should typically be greater than or equal to 1000 Btu/hr.</sch:report>
    </sch:rule>
  </sch:pattern>

  <sch:pattern>
    <sch:title>[HeatingSystemType=FloorFurnace]</sch:title>
    <sch:rule context='/h:HPXML/h:Building/h:BuildingDetails/h:Systems/h:HVAC/h:HVACPlant/h:HeatingSystem[h:HeatingSystemType/h:FloorFurnace]'>
      <sch:assert role='ERROR' test='count(h:DistributionSystem) = 0'>Expected 0 element(s) for xpath: DistributionSystem</sch:assert>
      <sch:assert role='ERROR' test='count(h:HeatingSystemType/h:FloorFurnace/h:PilotLight) &lt;= 1'>Expected 0 or 1 element(s) for xpath: HeatingSystemType/FloorFurnace/PilotLight</sch:assert> <!-- See [HeatingSystem=HasPilotLight] -->
      <sch:assert role='ERROR' test='count(h:HeatingSystemFuel) = 1'>Expected 1 element(s) for xpath: HeatingSystemFuel</sch:assert>
      <sch:assert role='ERROR' test='h:HeatingSystemFuel[text()="electricity" or text()="natural gas" or text()="fuel oil" or text()="fuel oil 1" or text()="fuel oil 2" or text()="fuel oil 4" or text()="fuel oil 5/6" or text()="diesel" or text()="propane" or text()="kerosene" or text()="coal" or text()="coke" or text()="bituminous coal" or text()="wood" or text()="wood pellets"] or not(h:HeatingSystemFuel)'>Expected HeatingSystemFuel to be 'electricity' or 'natural gas' or 'fuel oil' or 'fuel oil 1' or 'fuel oil 2' or 'fuel oil 4' or 'fuel oil 5/6' or 'diesel' or 'propane' or 'kerosene' or 'coal' or 'coke' or 'bituminous coal' or 'wood' or 'wood pellets'</sch:assert>
      <sch:assert role='ERROR' test='count(h:HeatingCapacity) &lt;= 1'>Expected 0 or 1 element(s) for xpath: HeatingCapacity</sch:assert>
      <sch:assert role='ERROR' test='count(h:AnnualHeatingEfficiency[h:Units="AFUE"]/h:Value) = 1'>Expected 1 element(s) for xpath: AnnualHeatingEfficiency[Units="AFUE"]/Value</sch:assert>
      <sch:assert role='ERROR' test='number(h:AnnualHeatingEfficiency[h:Units="AFUE"]/h:Value) &lt;= 1 or not(h:AnnualHeatingEfficiency[h:Units="AFUE"]/h:Value)'>Expected AnnualHeatingEfficiency[Units="AFUE"]/Value to be less than or equal to 1</sch:assert>
      <sch:assert role='ERROR' test='count(h:FractionHeatLoadServed) = 1 or count(../h:HeatPump/h:BackupSystem) &gt;= 1'>Expected 1 element(s) for xpath: FractionHeatLoadServed</sch:assert> <!-- See [HeatingSystem=HeatPumpBackup] -->
      <sch:assert role='ERROR' test='count(h:extension/h:FanPowerWatts) &lt;= 1'>Expected 0 or 1 element(s) for xpath: extension/FanPowerWatts</sch:assert>
      <sch:assert role='ERROR' test='number(h:extension/h:FanPowerWatts) &gt;= 0 or not(h:extension/h:FanPowerWatts)'>Expected extension/FanPowerWatts to be greater than or equal to 0</sch:assert>
      <!-- Warnings -->
      <sch:report role='WARN' test='number(h:AnnualHeatingEfficiency[h:Units="AFUE"]/h:Value) &lt; 0.5'>AFUE should typically be greater than or equal to 0.5.</sch:report>
      <sch:report role='WARN' test='number(h:HeatingCapacity) &lt;= 1000 and number(h:HeatingCapacity) &gt; 0 and h:HeatingCapacity'>Heating capacity should typically be greater than or equal to 1000 Btu/hr.</sch:report>
    </sch:rule>
  </sch:pattern>

  <sch:pattern>
    <sch:title>[HeatingSystemType=InUnitBoiler]</sch:title>
    <sch:rule context='/h:HPXML/h:Building/h:BuildingDetails/h:Systems/h:HVAC/h:HVACPlant/h:HeatingSystem[h:HeatingSystemType/h:Boiler and (not(h:IsSharedSystem) or h:IsSharedSystem="false")]'>
      <sch:assert role='ERROR' test='count(../../h:HVACDistribution/h:DistributionSystemType/h:HydronicDistribution/h:HydronicDistributionType[text()="radiator" or text()="baseboard" or text()="radiant floor" or text()="radiant ceiling"]) + count(../../h:HVACDistribution/h:DistributionSystemType/h:Other[text()="DSE"]) &gt;= 1'>Expected 1 or more element(s) for xpath: ../../HVACDistribution/DistributionSystemType/HydronicDistribution/HydronicDistributionType[text()="radiator" or text()="baseboard" or text()="radiant floor" or text()="radiant ceiling"] | ../../HVACDistribution/DistributionSystemType/Other[text()="DSE"]</sch:assert> <!-- See [HVACDistribution] -->
      <sch:assert role='ERROR' test='count(h:UnitLocation) &lt;= 1'>Expected 0 or 1 element(s) for xpath: UnitLocation</sch:assert>
      <sch:assert role='ERROR' test='h:UnitLocation[text()="conditioned space" or text()="basement - unconditioned" or text()="basement - conditioned" or text()="attic - unvented" or text()="attic - vented" or text()="garage" or text()="crawlspace - unvented" or text()="crawlspace - vented" or text()="crawlspace - conditioned" or text()="other exterior" or text()="other housing unit" or text()="other heated space" or text()="other multifamily buffer space" or text()="other non-freezing space" or text()="roof deck" or text()="unconditioned space" or text()="manufactured home belly"] or not(h:UnitLocation)'>Expected UnitLocation to be 'conditioned space' or 'basement - unconditioned' or 'basement - conditioned' or 'attic - unvented' or 'attic - vented' or 'garage' or 'crawlspace - unvented' or 'crawlspace - vented' or 'crawlspace - conditioned' or 'other exterior' or 'other housing unit' or 'other heated space' or 'other multifamily buffer space' or 'other non-freezing space' or 'roof deck' or 'unconditioned space' or 'manufactured home belly'</sch:assert>
      <sch:assert role='ERROR' test='count(h:DistributionSystem) = 1'>Expected 1 element(s) for xpath: DistributionSystem</sch:assert>
      <sch:assert role='ERROR' test='count(h:HeatingSystemType/h:Boiler/h:PilotLight) &lt;= 1'>Expected 0 or 1 element(s) for xpath: HeatingSystemType/Boiler/PilotLight</sch:assert> <!-- See [HeatingSystem=HasPilotLight] -->
      <sch:assert role='ERROR' test='count(h:HeatingSystemFuel) = 1'>Expected 1 element(s) for xpath: HeatingSystemFuel</sch:assert>
      <sch:assert role='ERROR' test='h:HeatingSystemFuel[text()="electricity" or text()="natural gas" or text()="fuel oil" or text()="fuel oil 1" or text()="fuel oil 2" or text()="fuel oil 4" or text()="fuel oil 5/6" or text()="diesel" or text()="propane" or text()="kerosene" or text()="coal" or text()="coke" or text()="bituminous coal" or text()="wood" or text()="wood pellets"] or not(h:HeatingSystemFuel)'>Expected HeatingSystemFuel to be 'electricity' or 'natural gas' or 'fuel oil' or 'fuel oil 1' or 'fuel oil 2' or 'fuel oil 4' or 'fuel oil 5/6' or 'diesel' or 'propane' or 'kerosene' or 'coal' or 'coke' or 'bituminous coal' or 'wood' or 'wood pellets'</sch:assert>
      <sch:assert role='ERROR' test='count(h:HeatingCapacity) &lt;= 1'>Expected 0 or 1 element(s) for xpath: HeatingCapacity</sch:assert>
      <sch:assert role='ERROR' test='count(h:AnnualHeatingEfficiency[h:Units="AFUE"]/h:Value) = 1'>Expected 1 element(s) for xpath: AnnualHeatingEfficiency[Units="AFUE"]/Value</sch:assert>
      <sch:assert role='ERROR' test='number(h:AnnualHeatingEfficiency[h:Units="AFUE"]/h:Value) &lt;= 1 or not(h:AnnualHeatingEfficiency[h:Units="AFUE"]/h:Value)'>Expected AnnualHeatingEfficiency[Units="AFUE"]/Value to be less than or equal to 1</sch:assert>
      <sch:assert role='ERROR' test='count(h:FractionHeatLoadServed) = 1 or count(../h:HeatPump/h:BackupSystem) &gt;= 1'>Expected 1 element(s) for xpath: FractionHeatLoadServed</sch:assert> <!-- See [HeatingSystem=HeatPumpBackup] -->
      <sch:assert role='ERROR' test='count(h:ElectricAuxiliaryEnergy) &lt;= 1'>Expected 0 or 1 element(s) for xpath: ElectricAuxiliaryEnergy</sch:assert>
      <!-- Warnings -->
      <sch:report role='WARN' test='number(h:HeatingCapacity) &lt;= 1000 and number(h:HeatingCapacity) &gt; 0 and h:HeatingCapacity'>Heating capacity should typically be greater than or equal to 1000 Btu/hr.</sch:report>
      <sch:report role='WARN' test='number(h:AnnualHeatingEfficiency[h:Units="AFUE"]/h:Value) &lt; 0.5'>AFUE should typically be greater than or equal to 0.5.</sch:report>
    </sch:rule>
  </sch:pattern>

  <sch:pattern>
    <sch:title>[HeatingSystemType=SharedBoiler]</sch:title>
    <sch:rule context='/h:HPXML/h:Building/h:BuildingDetails/h:Systems/h:HVAC/h:HVACPlant/h:HeatingSystem[h:HeatingSystemType/h:Boiler and h:IsSharedSystem="true"]'>
      <sch:assert role='ERROR' test='count(../../../../h:BuildingSummary/h:BuildingConstruction[h:ResidentialFacilityType[text()="single-family attached" or text()="apartment unit"]]) = 1'>Expected 1 element(s) for xpath: ../../../../BuildingSummary/BuildingConstruction[ResidentialFacilityType[text()="single-family attached" or text()="apartment unit"]]</sch:assert>
      <sch:assert role='ERROR' test='count(../../h:HVACDistribution/h:DistributionSystemType/h:HydronicDistribution/h:HydronicDistributionType[text()="radiator" or text()="baseboard" or text()="radiant floor" or text()="radiant ceiling" or text()="water loop"]) + count(../../h:HVACDistribution/h:DistributionSystemType/h:AirDistribution/h:AirDistributionType[text()="fan coil"]) &gt;= 1'>Expected 1 or more element(s) for xpath: ../../HVACDistribution/DistributionSystemType/HydronicDistribution/HydronicDistributionType[text()="radiator" or text()="baseboard" or text()="radiant floor" or text()="radiant ceiling" or text()="water loop"] | ../../HVACDistribution/DistributionSystemType/AirDistribution/AirDistributionType[text()="fan coil"]</sch:assert> <!-- See [HVACDistribution] or [HeatingSystemType=SharedBoilerWthFanCoil] or [HeatingSystemType=SharedBoilerWithWLHP] -->
      <sch:assert role='ERROR' test='count(h:UnitLocation) &lt;= 1'>Expected 0 or 1 element(s) for xpath: UnitLocation</sch:assert>
      <sch:assert role='ERROR' test='h:UnitLocation[text()="conditioned space" or text()="basement - unconditioned" or text()="basement - conditioned" or text()="attic - unvented" or text()="attic - vented" or text()="garage" or text()="crawlspace - unvented" or text()="crawlspace - vented" or text()="crawlspace - conditioned" or text()="other exterior" or text()="other housing unit" or text()="other heated space" or text()="other multifamily buffer space" or text()="other non-freezing space" or text()="roof deck" or text()="unconditioned space" or text()="manufactured home belly"] or not(h:UnitLocation)'>Expected UnitLocation to be 'conditioned space' or 'basement - unconditioned' or 'basement - conditioned' or 'attic - unvented' or 'attic - vented' or 'garage' or 'crawlspace - unvented' or 'crawlspace - vented' or 'crawlspace - conditioned' or 'other exterior' or 'other housing unit' or 'other heated space' or 'other multifamily buffer space' or 'other non-freezing space' or 'roof deck' or 'unconditioned space' or 'manufactured home belly'</sch:assert>
      <sch:assert role='ERROR' test='count(h:DistributionSystem) = 1'>Expected 1 element(s) for xpath: DistributionSystem</sch:assert>
      <sch:assert role='ERROR' test='count(h:NumberofUnitsServed) = 1'>Expected 1 element(s) for xpath: NumberofUnitsServed</sch:assert>
      <sch:assert role='ERROR' test='number(h:NumberofUnitsServed) &gt; 1 or not(h:NumberofUnitsServed)'>Expected NumberofUnitsServed to be greater than 1</sch:assert>
      <sch:assert role='ERROR' test='count(h:HeatingSystemType/h:Boiler/h:PilotLight) &lt;= 1'>Expected 0 or 1 element(s) for xpath: HeatingSystemType/Boiler/PilotLight</sch:assert> <!-- See [HeatingSystem=HasPilotLight] -->
      <sch:assert role='ERROR' test='count(h:HeatingSystemFuel) = 1'>Expected 1 element(s) for xpath: HeatingSystemFuel</sch:assert>
      <sch:assert role='ERROR' test='h:HeatingSystemFuel[text()="electricity" or text()="natural gas" or text()="fuel oil" or text()="fuel oil 1" or text()="fuel oil 2" or text()="fuel oil 4" or text()="fuel oil 5/6" or text()="diesel" or text()="propane" or text()="kerosene" or text()="coal" or text()="coke" or text()="bituminous coal" or text()="wood" or text()="wood pellets"] or not(h:HeatingSystemFuel)'>Expected HeatingSystemFuel to be 'electricity' or 'natural gas' or 'fuel oil' or 'fuel oil 1' or 'fuel oil 2' or 'fuel oil 4' or 'fuel oil 5/6' or 'diesel' or 'propane' or 'kerosene' or 'coal' or 'coke' or 'bituminous coal' or 'wood' or 'wood pellets'</sch:assert>
      <sch:assert role='ERROR' test='count(h:AnnualHeatingEfficiency[h:Units="AFUE"]/h:Value) = 1'>Expected 1 element(s) for xpath: AnnualHeatingEfficiency[Units="AFUE"]/Value</sch:assert>
      <sch:assert role='ERROR' test='number(h:AnnualHeatingEfficiency[h:Units="AFUE"]/h:Value) &lt;= 1 or not(h:AnnualHeatingEfficiency[h:Units="AFUE"]/h:Value)'>Expected AnnualHeatingEfficiency[Units="AFUE"]/Value to be less than or equal to 1</sch:assert>
      <sch:assert role='ERROR' test='count(h:FractionHeatLoadServed) = 1 or count(../h:HeatPump/h:BackupSystem) &gt;= 1'>Expected 1 element(s) for xpath: FractionHeatLoadServed</sch:assert> <!-- See [HeatingSystem=HeatPumpBackup] -->
      <sch:assert role='ERROR' test='count(h:ElectricAuxiliaryEnergy) + count(h:extension/h:SharedLoopWatts) &lt;= 1'>Expected 0 or 1 element(s) for xpath: ElectricAuxiliaryEnergy | extension/SharedLoopWatts</sch:assert>
      <sch:assert role='ERROR' test='number(h:extension/h:SharedLoopWatts) &gt;= 0 or not(h:extension/h:SharedLoopWatts)'>Expected extension/SharedLoopWatts to be greater than or equal to 0</sch:assert>
      <!-- Warnings -->
      <sch:report role='WARN' test='number(h:AnnualHeatingEfficiency[h:Units="AFUE"]/h:Value) &lt; 0.5'>AFUE should typically be greater than or equal to 0.5.</sch:report>
    </sch:rule>
  </sch:pattern>

  <sch:pattern>
    <sch:title>[HeatingSystemType=SharedBoilerWthFanCoil]</sch:title>
    <sch:rule context='/h:HPXML/h:Building/h:BuildingDetails/h:Systems/h:HVAC/h:HVACPlant/h:HeatingSystem[h:HeatingSystemType/h:Boiler and h:IsSharedSystem="true" and ../../h:HVACDistribution/h:DistributionSystemType/h:AirDistribution/h:AirDistributionType[text()="fan coil"]]'>
      <sch:assert role='ERROR' test='count(h:ElectricAuxiliaryEnergy) + count(h:extension/h:FanCoilWatts) &lt;= 1'>Expected 0 or 1 element(s) for xpath: ElectricAuxiliaryEnergy | extension/FanCoilWatts</sch:assert>
      <sch:assert role='ERROR' test='number(h:extension/h:FanCoilWatts) &gt;= 0 or not(h:extension/h:FanCoilWatts)'>Expected extension/FanCoilWatts to be greater than or equal to 0</sch:assert>
    </sch:rule>
  </sch:pattern>

  <sch:pattern>
    <sch:title>[HeatingSystemType=SharedBoilerWithWLHP]</sch:title>
    <sch:rule context='/h:HPXML/h:Building/h:BuildingDetails/h:Systems/h:HVAC/h:HVACPlant/h:HeatingSystem[h:HeatingSystemType/h:Boiler and h:IsSharedSystem="true" and ../../h:HVACDistribution/h:DistributionSystemType/h:HydronicDistribution/h:HydronicDistributionType[text()="water loop"]]'>
      <sch:assert role='ERROR' test='count(../h:HeatPump[h:HeatPumpType="water-loop-to-air"]/h:HeatingCapacity) &lt;= 1'>Expected 0 or 1 element(s) for xpath: ../HeatPump[HeatPumpType="water-loop-to-air"]/HeatingCapacity</sch:assert>
      <sch:assert role='ERROR' test='count(../h:HeatPump[h:HeatPumpType="water-loop-to-air"]/h:AnnualHeatingEfficiency[h:Units="COP"]/h:Value) = 1'>Expected 1 element(s) for xpath: ../HeatPump[HeatPumpType="water-loop-to-air"]/AnnualHeatingEfficiency[Units="COP"]/Value</sch:assert>
    </sch:rule>
  </sch:pattern>

  <sch:pattern>
    <sch:title>[HeatingSystemType=Stove]</sch:title>
    <sch:rule context='/h:HPXML/h:Building/h:BuildingDetails/h:Systems/h:HVAC/h:HVACPlant/h:HeatingSystem[h:HeatingSystemType/h:Stove]'>
      <sch:assert role='ERROR' test='count(h:DistributionSystem) = 0'>Expected 0 element(s) for xpath: DistributionSystem</sch:assert>
      <sch:assert role='ERROR' test='count(h:HeatingSystemType/h:Stove/h:PilotLight) &lt;= 1'>Expected 0 or 1 element(s) for xpath: HeatingSystemType/Stove/PilotLight</sch:assert> <!-- See [HeatingSystem=HasPilotLight] -->
      <sch:assert role='ERROR' test='count(h:HeatingSystemFuel) = 1'>Expected 1 element(s) for xpath: HeatingSystemFuel</sch:assert>
      <sch:assert role='ERROR' test='h:HeatingSystemFuel[text()="electricity" or text()="natural gas" or text()="fuel oil" or text()="fuel oil 1" or text()="fuel oil 2" or text()="fuel oil 4" or text()="fuel oil 5/6" or text()="diesel" or text()="propane" or text()="kerosene" or text()="coal" or text()="coke" or text()="bituminous coal" or text()="wood" or text()="wood pellets"] or not(h:HeatingSystemFuel)'>Expected HeatingSystemFuel to be 'electricity' or 'natural gas' or 'fuel oil' or 'fuel oil 1' or 'fuel oil 2' or 'fuel oil 4' or 'fuel oil 5/6' or 'diesel' or 'propane' or 'kerosene' or 'coal' or 'coke' or 'bituminous coal' or 'wood' or 'wood pellets'</sch:assert>
      <sch:assert role='ERROR' test='count(h:HeatingCapacity) &lt;= 1'>Expected 0 or 1 element(s) for xpath: HeatingCapacity</sch:assert>
      <sch:assert role='ERROR' test='count(h:AnnualHeatingEfficiency[h:Units="Percent"]/h:Value) = 1'>Expected 1 element(s) for xpath: AnnualHeatingEfficiency[Units="Percent"]/Value</sch:assert>
      <sch:assert role='ERROR' test='number(h:AnnualHeatingEfficiency[h:Units="Percent"]/h:Value) &lt;= 1 or not(h:AnnualHeatingEfficiency[h:Units="Percent"]/h:Value)'>Expected AnnualHeatingEfficiency[Units="Percent"]/Value to be less than or equal to 1</sch:assert>
      <sch:assert role='ERROR' test='count(h:FractionHeatLoadServed) = 1 or count(../h:HeatPump/h:BackupSystem) &gt;= 1'>Expected 1 element(s) for xpath: FractionHeatLoadServed</sch:assert> <!-- See [HeatingSystem=HeatPumpBackup] -->
      <sch:assert role='ERROR' test='count(h:extension/h:FanPowerWatts) &lt;= 1'>Expected 0 or 1 element(s) for xpath: extension/FanPowerWatts</sch:assert>
      <sch:assert role='ERROR' test='number(h:extension/h:FanPowerWatts) &gt;= 0 or not(h:extension/h:FanPowerWatts)'>Expected extension/FanPowerWatts to be greater than or equal to 0</sch:assert>
      <!-- Warnings -->
      <sch:report role='WARN' test='number(h:AnnualHeatingEfficiency[h:Units="Percent"]/h:Value) &lt; 0.5'>Percent efficiency should typically be greater than or equal to 0.5.</sch:report>
      <sch:report role='WARN' test='number(h:HeatingCapacity) &lt;= 1000 and number(h:HeatingCapacity) &gt; 0 and h:HeatingCapacity'>Heating capacity should typically be greater than or equal to 1000 Btu/hr.</sch:report>
    </sch:rule>
  </sch:pattern>

  <sch:pattern>
    <sch:title>[HeatingSystemType=SpaceHeater]</sch:title>
    <sch:rule context='/h:HPXML/h:Building/h:BuildingDetails/h:Systems/h:HVAC/h:HVACPlant/h:HeatingSystem[h:HeatingSystemType/h:SpaceHeater]'>
      <sch:assert role='ERROR' test='count(h:DistributionSystem) = 0'>Expected 0 element(s) for xpath: DistributionSystem</sch:assert>
      <sch:assert role='ERROR' test='count(h:HeatingSystemFuel) = 1'>Expected 1 element(s) for xpath: HeatingSystemFuel</sch:assert>
      <sch:assert role='ERROR' test='h:HeatingSystemFuel[text()="electricity" or text()="natural gas" or text()="fuel oil" or text()="fuel oil 1" or text()="fuel oil 2" or text()="fuel oil 4" or text()="fuel oil 5/6" or text()="diesel" or text()="propane" or text()="kerosene" or text()="coal" or text()="coke" or text()="bituminous coal" or text()="wood" or text()="wood pellets"] or not(h:HeatingSystemFuel)'>Expected HeatingSystemFuel to be 'electricity' or 'natural gas' or 'fuel oil' or 'fuel oil 1' or 'fuel oil 2' or 'fuel oil 4' or 'fuel oil 5/6' or 'diesel' or 'propane' or 'kerosene' or 'coal' or 'coke' or 'bituminous coal' or 'wood' or 'wood pellets'</sch:assert>
      <sch:assert role='ERROR' test='count(h:HeatingCapacity) &lt;= 1'>Expected 0 or 1 element(s) for xpath: HeatingCapacity</sch:assert>
      <sch:assert role='ERROR' test='count(h:AnnualHeatingEfficiency[h:Units="Percent"]/h:Value) = 1'>Expected 1 element(s) for xpath: AnnualHeatingEfficiency[Units="Percent"]/Value</sch:assert>
      <sch:assert role='ERROR' test='number(h:AnnualHeatingEfficiency[h:Units="Percent"]/h:Value) &lt;= 1 or not(h:AnnualHeatingEfficiency[h:Units="Percent"]/h:Value)'>Expected AnnualHeatingEfficiency[Units="Percent"]/Value to be less than or equal to 1</sch:assert>
      <sch:assert role='ERROR' test='count(h:FractionHeatLoadServed) = 1 or count(../h:HeatPump/h:BackupSystem) &gt;= 1'>Expected 1 element(s) for xpath: FractionHeatLoadServed</sch:assert> <!-- See [HeatingSystem=HeatPumpBackup] -->
      <sch:assert role='ERROR' test='count(h:extension/h:FanPowerWatts) &lt;= 1'>Expected 0 or 1 element(s) for xpath: extension/FanPowerWatts</sch:assert>
      <sch:assert role='ERROR' test='number(h:extension/h:FanPowerWatts) &gt;= 0 or not(h:extension/h:FanPowerWatts)'>Expected extension/FanPowerWatts to be greater than or equal to 0</sch:assert>
      <!-- Warnings -->
      <sch:report role='WARN' test='number(h:AnnualHeatingEfficiency[h:Units="Percent"]/h:Value) &lt; 0.5'>Percent efficiency should typically be greater than or equal to 0.5.</sch:report>
      <sch:report role='WARN' test='number(h:HeatingCapacity) &lt;= 1000 and number(h:HeatingCapacity) &gt; 0 and h:HeatingCapacity'>Heating capacity should typically be greater than or equal to 1000 Btu/hr.</sch:report>
    </sch:rule>
  </sch:pattern>

  <sch:pattern>
    <sch:title>[HeatingSystemType=Fireplace]</sch:title>
    <sch:rule context='/h:HPXML/h:Building/h:BuildingDetails/h:Systems/h:HVAC/h:HVACPlant/h:HeatingSystem[h:HeatingSystemType/h:Fireplace]'>
      <sch:assert role='ERROR' test='count(h:DistributionSystem) = 0'>Expected 0 element(s) for xpath: DistributionSystem</sch:assert>
      <sch:assert role='ERROR' test='count(h:HeatingSystemType/h:Fireplace/h:PilotLight) &lt;= 1'>Expected 0 or 1 element(s) for xpath: HeatingSystemType/Fireplace/PilotLight</sch:assert> <!-- See [HeatingSystem=HasPilotLight] -->
      <sch:assert role='ERROR' test='count(h:HeatingSystemFuel) = 1'>Expected 1 element(s) for xpath: HeatingSystemFuel</sch:assert>
      <sch:assert role='ERROR' test='h:HeatingSystemFuel[text()="electricity" or text()="natural gas" or text()="fuel oil" or text()="fuel oil 1" or text()="fuel oil 2" or text()="fuel oil 4" or text()="fuel oil 5/6" or text()="diesel" or text()="propane" or text()="kerosene" or text()="coal" or text()="coke" or text()="bituminous coal" or text()="wood" or text()="wood pellets"] or not(h:HeatingSystemFuel)'>Expected HeatingSystemFuel to be 'electricity' or 'natural gas' or 'fuel oil' or 'fuel oil 1' or 'fuel oil 2' or 'fuel oil 4' or 'fuel oil 5/6' or 'diesel' or 'propane' or 'kerosene' or 'coal' or 'coke' or 'bituminous coal' or 'wood' or 'wood pellets'</sch:assert>
      <sch:assert role='ERROR' test='count(h:HeatingCapacity) &lt;= 1'>Expected 0 or 1 element(s) for xpath: HeatingCapacity</sch:assert>
      <sch:assert role='ERROR' test='count(h:AnnualHeatingEfficiency[h:Units="Percent"]/h:Value) = 1'>Expected 1 element(s) for xpath: AnnualHeatingEfficiency[Units="Percent"]/Value</sch:assert>
      <sch:assert role='ERROR' test='number(h:AnnualHeatingEfficiency[h:Units="Percent"]/h:Value) &lt;= 1 or not(h:AnnualHeatingEfficiency[h:Units="Percent"]/h:Value)'>Expected AnnualHeatingEfficiency[Units="Percent"]/Value to be less than or equal to 1</sch:assert>
      <sch:assert role='ERROR' test='count(h:FractionHeatLoadServed) = 1 or count(../h:HeatPump/h:BackupSystem) &gt;= 1'>Expected 1 element(s) for xpath: FractionHeatLoadServed</sch:assert> <!-- See [HeatingSystem=HeatPumpBackup] -->
      <sch:assert role='ERROR' test='count(h:extension/h:FanPowerWatts) &lt;= 1'>Expected 0 or 1 element(s) for xpath: extension/FanPowerWatts</sch:assert>
      <sch:assert role='ERROR' test='number(h:extension/h:FanPowerWatts) &gt;= 0 or not(h:extension/h:FanPowerWatts)'>Expected extension/FanPowerWatts to be greater than or equal to 0</sch:assert>
      <sch:report role='WARN' test='number(h:HeatingCapacity) &lt;= 1000 and number(h:HeatingCapacity) &gt; 0 and h:HeatingCapacity'>Heating capacity should typically be greater than or equal to 1000 Btu/hr.</sch:report>
    </sch:rule>
  </sch:pattern>

  <sch:pattern>
    <sch:title>[HeatingSystem=HasPilotLight]</sch:title>
    <sch:rule context='/h:HPXML/h:Building/h:BuildingDetails/h:Systems/h:HVAC/h:HVACPlant/h:HeatingSystem/h:HeatingSystemType/*[h:PilotLight="true"]'>
      <sch:assert role='ERROR' test='count(../../h:HeatingSystemFuel[text()!="electricity"]) = 1'>Expected 1 element(s) for xpath: ../../HeatingSystemFuel[text()!="electricity"]</sch:assert>
      <sch:assert role='ERROR' test='count(h:extension/h:PilotLightBtuh) &lt;= 1'>Expected 0 or 1 element(s) for xpath: extension/PilotLightBtuh</sch:assert>
    </sch:rule>
  </sch:pattern>

  <sch:pattern>
    <sch:title>[CoolingSystem]</sch:title>
    <sch:rule context='/h:HPXML/h:Building/h:BuildingDetails/h:Systems/h:HVAC/h:HVACPlant/h:CoolingSystem'>
      <sch:assert role='ERROR' test='count(h:AttachedToZone) &lt;= 1'>Expected 0 or 1 element(s) for xpath: AttachedToZone</sch:assert>
      <sch:assert role='ERROR' test='count(../../h:HVACControl) = 1'>Expected 1 element(s) for xpath: ../../HVACControl</sch:assert> <!-- See [HVACControl=Cooling] -->
      <sch:assert role='ERROR' test='count(h:CoolingSystemType) = 1'>Expected 1 element(s) for xpath: CoolingSystemType</sch:assert> <!-- See [CoolingSystemType=CentralAC] or [CoolingSystemType=PTACorRoomAC] or [CoolingSystemType=EvapCooler] or [CoolingSystemType=MiniSplitAC] or [CoolingSystemType=SharedChiller] or [CoolingSystemType=SharedCoolingTowerWLHP] -->
      <sch:assert role='ERROR' test='h:CoolingSystemType[text()="central air conditioner" or text()="room air conditioner" or text()="evaporative cooler" or text()="mini-split" or text()="chiller" or text()="cooling tower" or text()="packaged terminal air conditioner"] or not(h:CoolingSystemType)'>Expected CoolingSystemType to be 'central air conditioner' or 'room air conditioner' or 'evaporative cooler' or 'mini-split' or 'chiller' or 'cooling tower' or 'packaged terminal air conditioner'</sch:assert>
      <sch:assert role='ERROR' test='count(h:extension/h:CoolingAutosizingFactor) &lt;= 1'>Expected 0 or 1 element(s) for xpath: extension/CoolingAutosizingFactor</sch:assert>
      <sch:assert role='ERROR' test='number(h:extension/h:CoolingAutosizingFactor) &gt; 0 or not (h:extension/h:CoolingAutosizingFactor)'>CoolingAutosizingFactor should be greater than 0.0</sch:assert>
      <sch:assert role='ERROR' test='count(h:extension/h:CoolingAutosizingLimit) &lt;= 1'>Expected 0 or 1 element(s) for xpath: extension/CoolingAutosizingLimit</sch:assert>
      <sch:assert role='ERROR' test='number(h:extension/h:CoolingAutosizingLimit) &gt; 0 or not (h:extension/h:CoolingAutosizingLimit)'>CoolingAutosizingLimit should be greater than 0.0</sch:assert>
    </sch:rule>
  </sch:pattern>

  <sch:pattern>
    <sch:title>[CoolingSystemType=CentralAC]</sch:title>
    <sch:rule context='/h:HPXML/h:Building/h:BuildingDetails/h:Systems/h:HVAC/h:HVACPlant/h:CoolingSystem[h:CoolingSystemType="central air conditioner"]'>
      <sch:assert role='ERROR' test='count(../../h:HVACDistribution/h:DistributionSystemType/h:AirDistribution/h:AirDistributionType[text()="regular velocity"]) + count(../../h:HVACDistribution/h:DistributionSystemType/h:Other[text()="DSE"]) &gt;= 1'>Expected 1 or more element(s) for xpath: ../../HVACDistribution/DistributionSystemType/AirDistribution/AirDistributionType[text()="regular velocity"] | ../../HVACDistribution/DistributionSystemType/Other[text()="DSE"]</sch:assert> <!-- See [HVACDistribution] -->
      <sch:assert role='ERROR' test='count(h:UnitLocation) &lt;= 1'>Expected 0 or 1 element(s) for xpath: UnitLocation</sch:assert>
      <sch:assert role='ERROR' test='h:UnitLocation[text()="conditioned space" or text()="basement - unconditioned" or text()="basement - conditioned" or text()="attic - unvented" or text()="attic - vented" or text()="garage" or text()="crawlspace - unvented" or text()="crawlspace - vented" or text()="crawlspace - conditioned" or text()="other exterior" or text()="other housing unit" or text()="other heated space" or text()="other multifamily buffer space" or text()="other non-freezing space" or text()="roof deck" or text()="unconditioned space" or text()="manufactured home belly"] or not(h:UnitLocation)'>Expected UnitLocation to be 'conditioned space' or 'basement - unconditioned' or 'basement - conditioned' or 'attic - unvented' or 'attic - vented' or 'garage' or 'crawlspace - unvented' or 'crawlspace - vented' or 'crawlspace - conditioned' or 'other exterior' or 'other housing unit' or 'other heated space' or 'other multifamily buffer space' or 'other non-freezing space' or 'roof deck' or 'unconditioned space' or 'manufactured home belly'</sch:assert>
      <sch:assert role='ERROR' test='count(h:DistributionSystem) = 1'>Expected 1 element(s) for xpath: DistributionSystem</sch:assert>
      <sch:assert role='ERROR' test='count(h:CoolingSystemFuel) = 1'>Expected 1 element(s) for xpath: CoolingSystemFuel</sch:assert>
      <sch:assert role='ERROR' test='h:CoolingSystemFuel[text()="electricity"] or not(h:CoolingSystemFuel)'>Expected CoolingSystemFuel to be 'electricity'</sch:assert>
      <sch:assert role='ERROR' test='count(h:CoolingCapacity) &lt;= 1'>Expected 0 or 1 element(s) for xpath: CoolingCapacity</sch:assert>
      <sch:assert role='ERROR' test='count(h:CompressorType) = 1'>Expected 1 element(s) for xpath: CompressorType</sch:assert>
      <sch:assert role='ERROR' test='h:CompressorType[text()="single stage" or text()="two stage" or text()="variable speed"] or not(h:CompressorType)'>Expected CompressorType to be 'single stage' or 'two stage' or 'variable speed'</sch:assert>
      <sch:assert role='ERROR' test='count(h:FractionCoolLoadServed) = 1'>Expected 1 element(s) for xpath: FractionCoolLoadServed</sch:assert>
      <sch:assert role='ERROR' test='count(h:AnnualCoolingEfficiency[h:Units="SEER" or h:Units="SEER2"]/h:Value) = 1'>Expected 1 element(s) for xpath: AnnualCoolingEfficiency[Units="SEER" or Units="SEER2"]/Value</sch:assert>
      <sch:assert role='ERROR' test='count(h:AnnualCoolingEfficiency[h:Units="EER" or h:Units="EER2"]/h:Value) &lt;= 1'>Expected 0 or 1 element(s) for xpath: AnnualCoolingEfficiency[Units="EER" or Units="EER2"]/Value</sch:assert>
      <sch:assert role='ERROR' test='number(h:AnnualCoolingEfficiency[h:Units="EER"]/h:Value) &lt;= number(h:AnnualCoolingEfficiency[h:Units="SEER"]/h:Value) or not(h:AnnualCoolingEfficiency[h:Units="EER"]/h:Value) or not(h:AnnualCoolingEfficiency[h:Units="SEER"]/h:Value)'>Expected EER to be less than or equal to SEER.</sch:assert>
      <sch:assert role='ERROR' test='number(h:AnnualCoolingEfficiency[h:Units="EER2"]/h:Value) &lt;= number(h:AnnualCoolingEfficiency[h:Units="SEER2"]/h:Value) or not(h:AnnualCoolingEfficiency[h:Units="EER2"]/h:Value) or not(h:AnnualCoolingEfficiency[h:Units="SEER2"]/h:Value)'>Expected EER2 to be less than or equal to SEER2.</sch:assert>
      <sch:assert role='ERROR' test='count(h:SensibleHeatFraction) &lt;= 1'>Expected 0 or 1 element(s) for xpath: SensibleHeatFraction</sch:assert>
      <sch:assert role='ERROR' test='count(h:CoolingDetailedPerformanceData) &lt;= 1'>Expected 0 or 1 element(s) for xpath: CoolingDetailedPerformanceData</sch:assert> <!-- See [CoolingDetailedPerformanceData]-->
      <sch:assert role='ERROR' test='count(h:IntegratedHeatingSystemFuel) = 0'>Expected 0 element(s) for xpath: IntegratedHeatingSystemFuel</sch:assert>
      <sch:assert role='ERROR' test='count(h:extension/h:FanPowerWattsPerCFM) &lt;= 1'>Expected 0 or 1 element(s) for xpath: extension/FanPowerWattsPerCFM</sch:assert>
      <sch:assert role='ERROR' test='number(h:extension/h:FanPowerWattsPerCFM) &gt;= 0 or not(h:extension/h:FanPowerWattsPerCFM)'>Expected extension/FanPowerWattsPerCFM to be greater than or equal to 0</sch:assert>
      <sch:assert role='ERROR' test='count(h:extension/h:FanMotorType) &lt;= 1'>Expected 0 or 1 element(s) for xpath: extension/FanMotorType</sch:assert>
      <sch:assert role='ERROR' test='h:extension/h:FanMotorType[text()="PSC" or text()="BPM"] or not(h:extension/h:FanMotorType)'>Expected extension/FanMotorType to be 'PSC' or 'BPM'</sch:assert>
      <sch:assert role='ERROR' test='count(h:extension/h:AirflowDefectRatio) &lt;= 1'>Expected 0 or 1 element(s) for xpath: extension/AirflowDefectRatio</sch:assert> <!-- See [AirflowDefectRatio] -->
      <sch:assert role='ERROR' test='number(h:extension/h:AirflowDefectRatio) &gt;= -0.9 or not(h:extension/h:AirflowDefectRatio)'>Expected extension/AirflowDefectRatio to be greater than or equal to -0.9</sch:assert>
      <sch:assert role='ERROR' test='number(h:extension/h:AirflowDefectRatio) &lt;= 9 or not(h:extension/h:AirflowDefectRatio)'>Expected extension/AirflowDefectRatio to be less than or equal to 9</sch:assert>
      <sch:assert role='ERROR' test='count(h:extension/h:ChargeDefectRatio) &lt;= 1'>Expected 0 or 1 element(s) for xpath: extension/ChargeDefectRatio</sch:assert>
      <sch:assert role='ERROR' test='number(h:extension/h:ChargeDefectRatio) &gt;= -0.9 or not(h:extension/h:ChargeDefectRatio)'>Expected extension/ChargeDefectRatio to be greater than or equal to -0.9</sch:assert>
      <sch:assert role='ERROR' test='number(h:extension/h:ChargeDefectRatio) &lt;= 9 or not(h:extension/h:ChargeDefectRatio)'>Expected extension/ChargeDefectRatio to be less than or equal to 9</sch:assert>
      <sch:assert role='ERROR' test='count(h:extension/h:CrankcaseHeaterPowerWatts) &lt;= 1'>Expected 0 or 1 element(s) for xpath: extension/CrankcaseHeaterPowerWatts</sch:assert>
      <sch:assert role='ERROR' test='number(h:extension/h:CrankcaseHeaterPowerWatts) &gt;= 0.0 or not(h:extension/h:CrankcaseHeaterPowerWatts)'>Expected extension/CrankcaseHeaterPowerWatts to be greater than or equal to 0.0.</sch:assert>
      <!-- Warnings -->
      <sch:report role='WARN' test='number(h:AnnualCoolingEfficiency[h:Units="SEER"]/h:Value) &lt; 8'>SEER should typically be greater than or equal to 8.</sch:report>
      <sch:report role='WARN' test='number(h:AnnualCoolingEfficiency[h:Units="SEER2"]/h:Value) &lt; 8'>SEER2 should typically be greater than or equal to 8.</sch:report>
      <sch:report role='WARN' test='number(h:AnnualCoolingEfficiency[h:Units="EER"]/h:Value) &lt; 6'>EER should typically be greater than or equal to 6.</sch:report>
      <sch:report role='WARN' test='number(h:AnnualCoolingEfficiency[h:Units="EER2"]/h:Value) &lt; 6'>EER2 should typically be greater than or equal to 6.</sch:report>
      <sch:report role='WARN' test='number(h:CoolingCapacity) &lt;= 1000 and number(h:CoolingCapacity) &gt; 0 and h:CoolingCapacity'>Cooling capacity should typically be greater than or equal to 1000 Btu/hr.</sch:report>
    </sch:rule>
  </sch:pattern>

  <sch:pattern>
    <sch:title>[CoolingSystemType=PTACorRoomAC]</sch:title>
    <sch:rule context='/h:HPXML/h:Building/h:BuildingDetails/h:Systems/h:HVAC/h:HVACPlant/h:CoolingSystem[h:CoolingSystemType="room air conditioner" or h:CoolingSystemType="packaged terminal air conditioner"]'>
      <sch:assert role='ERROR' test='count(h:DistributionSystem) &lt;= 1'>Expected 0 or 1 element(s) for xpath: DistributionSystem</sch:assert>
      <sch:assert role='ERROR' test='count(h:CoolingSystemFuel) = 1'>Expected 1 element(s) for xpath: CoolingSystemFuel</sch:assert>
      <sch:assert role='ERROR' test='h:CoolingSystemFuel[text()="electricity"] or not(h:CoolingSystemFuel)'>Expected CoolingSystemFuel to be 'electricity'</sch:assert>
      <sch:assert role='ERROR' test='count(h:CoolingCapacity) &lt;= 1'>Expected 0 or 1 element(s) for xpath: CoolingCapacity</sch:assert>
      <sch:assert role='ERROR' test='count(h:FractionCoolLoadServed) = 1'>Expected 1 element(s) for xpath: FractionCoolLoadServed</sch:assert>
      <sch:assert role='ERROR' test='count(h:AnnualCoolingEfficiency[h:Units="EER" or h:Units="CEER"]/h:Value) = 1'>Expected 1 element(s) for xpath: AnnualCoolingEfficiency[Units="EER" or Units="CEER"]/Value</sch:assert>
      <sch:assert role='ERROR' test='count(h:SensibleHeatFraction) &lt;= 1'>Expected 0 or 1 element(s) for xpath: SensibleHeatFraction</sch:assert>
      <sch:assert role='ERROR' test='count(h:IntegratedHeatingSystemFuel) &lt;= 1'>Expected 0 or 1 element(s) for xpath: IntegratedHeatingSystemFuel</sch:assert>
      <sch:assert role='ERROR' test='h:IntegratedHeatingSystemFuel[text()="electricity" or text()="natural gas" or text()="fuel oil" or text()="fuel oil 1" or text()="fuel oil 2" or text()="fuel oil 4" or text()="fuel oil 5/6" or text()="diesel" or text()="propane" or text()="kerosene" or text()="coal" or text()="coke" or text()="bituminous coal" or text()="wood" or text()="wood pellets"] or not(h:IntegratedHeatingSystemFuel)'>Expected IntegratedHeatingSystemFuel to be 'electricity' or 'natural gas' or 'fuel oil' or 'fuel oil 1' or 'fuel oil 2' or 'fuel oil 4' or 'fuel oil 5/6' or 'diesel' or 'propane' or 'kerosene' or 'coal' or 'coke' or 'bituminous coal' or 'wood' or 'wood pellets'</sch:assert>
      <sch:assert role='ERROR' test='count(h:extension/h:CrankcaseHeaterPowerWatts) &lt;= 1'>Expected 0 or 1 element(s) for xpath: extension/CrankcaseHeaterPowerWatts</sch:assert>
      <sch:assert role='ERROR' test='number(h:extension/h:CrankcaseHeaterPowerWatts) &gt;= 0.0 or not(h:extension/h:CrankcaseHeaterPowerWatts)'>Expected extension/CrankcaseHeaterPowerWatts to be greater than or equal to 0.0.</sch:assert>
      <!-- Warnings -->
      <sch:report role='WARN' test='number(h:AnnualCoolingEfficiency[h:Units="EER"]/h:Value) &lt; 6'>EER should typically be greater than or equal to 6.</sch:report>
      <sch:report role='WARN' test='number(h:AnnualCoolingEfficiency[h:Units="CEER"]/h:Value) &lt; 8'>CEER should typically be greater than or equal to 8.</sch:report>
      <sch:report role='WARN' test='number(h:CoolingCapacity) &lt;= 1000 and number(h:CoolingCapacity) &gt; 0 and h:CoolingCapacity'>Cooling capacity should typically be greater than or equal to 1000 Btu/hr.</sch:report>
    </sch:rule>
  </sch:pattern>

  <sch:pattern>
    <sch:title>[CoolingSystemType=EvapCooler]</sch:title>
    <sch:rule context='/h:HPXML/h:Building/h:BuildingDetails/h:Systems/h:HVAC/h:HVACPlant/h:CoolingSystem[h:CoolingSystemType="evaporative cooler"]'>
      <sch:assert role='ERROR' test='count(../../h:HVACDistribution/h:DistributionSystemType/h:AirDistribution/h:AirDistributionType[text()="regular velocity"]) + count(../../h:HVACDistribution/h:DistributionSystemType/h:Other[text()="DSE"]) &gt;= 0'>Expected 0 or more element(s) for xpath: ../../HVACDistribution/DistributionSystemType/AirDistribution/AirDistributionType[text()="regular velocity"] | ../../HVACDistribution/DistributionSystemType/Other[text()="DSE"]</sch:assert> <!-- See [HVACDistribution] -->
      <sch:assert role='ERROR' test='count(h:DistributionSystem) &lt;= 1'>Expected 0 or 1 element(s) for xpath: DistributionSystem</sch:assert>
      <sch:assert role='ERROR' test='count(h:CoolingSystemFuel) = 1'>Expected 1 element(s) for xpath: CoolingSystemFuel</sch:assert>
      <sch:assert role='ERROR' test='h:CoolingSystemFuel[text()="electricity"] or not(h:CoolingSystemFuel)'>Expected CoolingSystemFuel to be 'electricity'</sch:assert>
      <sch:assert role='ERROR' test='count(h:CoolingCapacity) &lt;= 1'>Expected 0 or 1 element(s) for xpath: CoolingCapacity</sch:assert>
      <sch:assert role='ERROR' test='count(h:FractionCoolLoadServed) = 1'>Expected 1 element(s) for xpath: FractionCoolLoadServed</sch:assert>
      <sch:assert role='ERROR' test='count(h:IntegratedHeatingSystemFuel) = 0'>Expected 0 element(s) for xpath: IntegratedHeatingSystemFuel</sch:assert>
      <!-- Warnings -->
      <sch:report role='WARN' test='number(h:CoolingCapacity) &lt;= 1000 and number(h:CoolingCapacity) &gt; 0 and h:CoolingCapacity'>Cooling capacity should typically be greater than or equal to 1000 Btu/hr.</sch:report>
    </sch:rule>
  </sch:pattern>

  <sch:pattern>
    <sch:title>[CoolingSystemType=MiniSplitAC]</sch:title>
    <sch:rule context='/h:HPXML/h:Building/h:BuildingDetails/h:Systems/h:HVAC/h:HVACPlant/h:CoolingSystem[h:CoolingSystemType="mini-split"]'>
      <sch:assert role='ERROR' test='count(../../h:HVACDistribution/h:DistributionSystemType/h:AirDistribution/h:AirDistributionType[text()="regular velocity"]) + count(../../h:HVACDistribution/h:DistributionSystemType/h:Other[text()="DSE"]) &gt;= 0'>Expected 0 or more element(s) for xpath: ../../HVACDistribution/DistributionSystemType/AirDistribution/AirDistributionType[text()="regular velocity"] | ../../HVACDistribution/DistributionSystemType/Other[text()="DSE"]</sch:assert> <!-- See [HVACDistribution] -->
      <sch:assert role='ERROR' test='count(h:UnitLocation) &lt;= 1'>Expected 0 or 1 element(s) for xpath: UnitLocation</sch:assert>
      <sch:assert role='ERROR' test='h:UnitLocation[text()="conditioned space" or text()="basement - unconditioned" or text()="basement - conditioned" or text()="attic - unvented" or text()="attic - vented" or text()="garage" or text()="crawlspace - unvented" or text()="crawlspace - vented" or text()="crawlspace - conditioned" or text()="other exterior" or text()="other housing unit" or text()="other heated space" or text()="other multifamily buffer space" or text()="other non-freezing space" or text()="roof deck" or text()="unconditioned space" or text()="manufactured home belly"] or not(h:UnitLocation)'>Expected UnitLocation to be 'conditioned space' or 'basement - unconditioned' or 'basement - conditioned' or 'attic - unvented' or 'attic - vented' or 'garage' or 'crawlspace - unvented' or 'crawlspace - vented' or 'crawlspace - conditioned' or 'other exterior' or 'other housing unit' or 'other heated space' or 'other multifamily buffer space' or 'other non-freezing space' or 'roof deck' or 'unconditioned space' or 'manufactured home belly'</sch:assert>
      <sch:assert role='ERROR' test='count(h:DistributionSystem) &lt;= 1'>Expected 0 or 1 element(s) for xpath: DistributionSystem</sch:assert>
      <sch:assert role='ERROR' test='count(h:CoolingSystemFuel) = 1'>Expected 1 element(s) for xpath: CoolingSystemFuel</sch:assert>
      <sch:assert role='ERROR' test='h:CoolingSystemFuel[text()="electricity"] or not(h:CoolingSystemFuel)'>Expected CoolingSystemFuel to be 'electricity'</sch:assert>
      <sch:assert role='ERROR' test='count(h:CoolingCapacity) &lt;= 1'>Expected 0 or 1 element(s) for xpath: CoolingCapacity</sch:assert>
      <sch:assert role='ERROR' test='count(h:CompressorType) = 1'>Expected 1 element(s) for xpath: CompressorType</sch:assert>
      <sch:assert role='ERROR' test='h:CompressorType[text()="variable speed"] or not(h:CompressorType)'>Expected CompressorType to be 'variable speed'</sch:assert>
      <sch:assert role='ERROR' test='count(h:FractionCoolLoadServed) = 1'>Expected 1 element(s) for xpath: FractionCoolLoadServed</sch:assert>
      <sch:assert role='ERROR' test='count(h:AnnualCoolingEfficiency[h:Units="SEER" or h:Units="SEER2"]/h:Value) = 1'>Expected 1 element(s) for xpath: AnnualCoolingEfficiency[Units="SEER" or Units="SEER2"]/Value</sch:assert>
      <sch:assert role='ERROR' test='count(h:AnnualCoolingEfficiency[h:Units="EER" or h:Units="EER2"]/h:Value) &lt;= 1'>Expected 0 or 1 element(s) for xpath: AnnualCoolingEfficiency[Units="EER" or Units="EER2"]/Value</sch:assert>
      <sch:assert role='ERROR' test='number(h:AnnualCoolingEfficiency[h:Units="EER"]/h:Value) &lt;= number(h:AnnualCoolingEfficiency[h:Units="SEER"]/h:Value) or not(h:AnnualCoolingEfficiency[h:Units="EER"]/h:Value) or not(h:AnnualCoolingEfficiency[h:Units="SEER"]/h:Value)'>Expected EER to be less than or equal to SEER.</sch:assert>
      <sch:assert role='ERROR' test='number(h:AnnualCoolingEfficiency[h:Units="EER2"]/h:Value) &lt;= number(h:AnnualCoolingEfficiency[h:Units="SEER2"]/h:Value) or not(h:AnnualCoolingEfficiency[h:Units="EER2"]/h:Value) or not(h:AnnualCoolingEfficiency[h:Units="SEER2"]/h:Value)'>Expected EER2 to be less than or equal to SEER2.</sch:assert>
      <sch:assert role='ERROR' test='count(h:SensibleHeatFraction) &lt;= 1'>Expected 0 or 1 element(s) for xpath: SensibleHeatFraction</sch:assert>
      <sch:assert role='ERROR' test='count(h:CoolingDetailedPerformanceData) &lt;= 1'>Expected 0 or 1 element(s) for xpath: CoolingDetailedPerformanceData</sch:assert> <!-- See [CoolingDetailedPerformanceData]-->
      <sch:assert role='ERROR' test='count(h:IntegratedHeatingSystemFuel) = 0'>Expected 0 element(s) for xpath: IntegratedHeatingSystemFuel</sch:assert>
      <sch:assert role='ERROR' test='count(h:extension/h:FanPowerWattsPerCFM) &lt;= 1'>Expected 0 or 1 element(s) for xpath: extension/FanPowerWattsPerCFM</sch:assert>
      <sch:assert role='ERROR' test='number(h:extension/h:FanPowerWattsPerCFM) &gt;= 0 or not(h:extension/h:FanPowerWattsPerCFM)'>Expected extension/FanPowerWattsPerCFM to be greater than or equal to 0</sch:assert>
      <sch:assert role='ERROR' test='count(h:extension/h:FanMotorType) &lt;= 1'>Expected 0 or 1 element(s) for xpath: extension/FanMotorType</sch:assert>
      <sch:assert role='ERROR' test='h:extension/h:FanMotorType[text()="PSC" or text()="BPM"] or not(h:extension/h:FanMotorType)'>Expected extension/FanMotorType to be 'PSC' or 'BPM'</sch:assert>
      <sch:assert role='ERROR' test='count(h:extension/h:AirflowDefectRatio) &lt;= 1'>Expected 0 or 1 element(s) for xpath: extension/AirflowDefectRatio</sch:assert> <!-- See [AirflowDefectRatio] -->
      <sch:assert role='ERROR' test='number(h:extension/h:AirflowDefectRatio) &gt;= -0.9 or not(h:extension/h:AirflowDefectRatio)'>Expected extension/AirflowDefectRatio to be greater than or equal to -0.9</sch:assert>
      <sch:assert role='ERROR' test='number(h:extension/h:AirflowDefectRatio) &lt;= 9 or not(h:extension/h:AirflowDefectRatio)'>Expected extension/AirflowDefectRatio to be less than or equal to 9</sch:assert>
      <sch:assert role='ERROR' test='count(h:extension/h:ChargeDefectRatio) &lt;= 1'>Expected 0 or 1 element(s) for xpath: extension/ChargeDefectRatio</sch:assert>
      <sch:assert role='ERROR' test='number(h:extension/h:ChargeDefectRatio) &gt;= -0.9 or not(h:extension/h:ChargeDefectRatio)'>Expected extension/ChargeDefectRatio to be greater than or equal to -0.9</sch:assert>
      <sch:assert role='ERROR' test='number(h:extension/h:ChargeDefectRatio) &lt;= 9 or not(h:extension/h:ChargeDefectRatio)'>Expected extension/ChargeDefectRatio to be less than or equal to 9</sch:assert>
      <sch:assert role='ERROR' test='count(h:extension/h:CrankcaseHeaterPowerWatts) &lt;= 1'>Expected 0 or 1 element(s) for xpath: extension/CrankcaseHeaterPowerWatts</sch:assert>
      <sch:assert role='ERROR' test='number(h:extension/h:CrankcaseHeaterPowerWatts) &gt;= 0.0 or not(h:extension/h:CrankcaseHeaterPowerWatts)'>Expected extension/CrankcaseHeaterPowerWatts to be greater than or equal to 0.0.</sch:assert>
      <!-- Warnings -->
      <sch:report role='WARN' test='number(h:AnnualCoolingEfficiency[h:Units="SEER"]/h:Value) &lt; 8'>SEER should typically be greater than or equal to 8.</sch:report>
      <sch:report role='WARN' test='number(h:AnnualCoolingEfficiency[h:Units="SEER2"]/h:Value) &lt; 8'>SEER2 should typically be greater than or equal to 8.</sch:report>
      <sch:report role='WARN' test='number(h:AnnualCoolingEfficiency[h:Units="EER"]/h:Value) &lt; 6'>EER should typically be greater than or equal to 6.</sch:report>
      <sch:report role='WARN' test='number(h:AnnualCoolingEfficiency[h:Units="EER2"]/h:Value) &lt; 6'>EER2 should typically be greater than or equal to 6.</sch:report>
      <sch:report role='WARN' test='number(h:CoolingCapacity) &lt;= 1000 and number(h:CoolingCapacity) &gt; 0 and h:CoolingCapacity'>Cooling capacity should typically be greater than or equal to 1000 Btu/hr.</sch:report>
    </sch:rule>
  </sch:pattern>

  <sch:pattern>
    <sch:title>[CoolingSystemType=SharedChiller]</sch:title>
    <sch:rule context='/h:HPXML/h:Building/h:BuildingDetails/h:Systems/h:HVAC/h:HVACPlant/h:CoolingSystem[h:CoolingSystemType="chiller"]'>
      <sch:assert role='ERROR' test='count(../../../../h:BuildingSummary/h:BuildingConstruction[h:ResidentialFacilityType[text()="single-family attached" or text()="apartment unit"]]) = 1'>Expected 1 element(s) for xpath: ../../../../BuildingSummary/BuildingConstruction[ResidentialFacilityType[text()="single-family attached" or text()="apartment unit"]]</sch:assert>
      <sch:assert role='ERROR' test='count(../../h:HVACDistribution/h:DistributionSystemType/h:HydronicDistribution/h:HydronicDistributionType[text()="radiator" or text()="baseboard" or text()="radiant floor" or text()="radiant ceiling" or text()="water loop"]) + count(../../h:HVACDistribution/h:DistributionSystemType/h:AirDistribution/h:AirDistributionType[text()="fan coil"]) &gt;= 1'>Expected 1 or more element(s) for xpath: ../../HVACDistribution/DistributionSystemType/HydronicDistribution/HydronicDistributionType[text()="radiator" or text()="baseboard" or text()="radiant floor" or text()="radiant ceiling" or text()="water loop"] | ../../HVACDistribution/DistributionSystemType/AirDistribution/AirDistributionType[text()="fan coil"]</sch:assert> <!-- See [HVACDistribution] or [CoolingSystemType=SharedChillerWithFanCoil] or [CoolingSystemType=SharedChillerWithWLHP] -->
      <sch:assert role='ERROR' test='count(h:DistributionSystem) = 1'>Expected 1 element(s) for xpath: DistributionSystem</sch:assert>
      <sch:assert role='ERROR' test='count(h:IsSharedSystem[text()="true"]) = 1'>Expected 1 element(s) for xpath: IsSharedSystem[text()="true"]</sch:assert>
      <sch:assert role='ERROR' test='count(h:NumberofUnitsServed) = 1'>Expected 1 element(s) for xpath: NumberofUnitsServed</sch:assert>
      <sch:assert role='ERROR' test='number(h:NumberofUnitsServed) &gt; 1 or not(h:NumberofUnitsServed)'>Expected NumberofUnitsServed to be greater than 1</sch:assert>
      <sch:assert role='ERROR' test='count(h:CoolingSystemFuel) = 1'>Expected 1 element(s) for xpath: CoolingSystemFuel</sch:assert>
      <sch:assert role='ERROR' test='h:CoolingSystemFuel[text()="electricity"] or not(h:CoolingSystemFuel)'>Expected CoolingSystemFuel to be 'electricity'</sch:assert>
      <sch:assert role='ERROR' test='count(h:CoolingCapacity) = 1'>Expected 1 element(s) for xpath: CoolingCapacity</sch:assert>
      <sch:assert role='ERROR' test='count(h:FractionCoolLoadServed) = 1'>Expected 1 element(s) for xpath: FractionCoolLoadServed</sch:assert>
      <sch:assert role='ERROR' test='count(h:AnnualCoolingEfficiency[h:Units="kW/ton"]/h:Value) = 1'>Expected 1 element(s) for xpath: AnnualCoolingEfficiency[Units="kW/ton"]/Value</sch:assert>
      <sch:assert role='ERROR' test='count(h:IntegratedHeatingSystemFuel) = 0'>Expected 0 element(s) for xpath: IntegratedHeatingSystemFuel</sch:assert>
      <sch:assert role='ERROR' test='count(h:extension/h:SharedLoopWatts) = 1'>Expected 1 element(s) for xpath: extension/SharedLoopWatts</sch:assert>
      <sch:assert role='ERROR' test='number(h:extension/h:SharedLoopWatts) &gt;= 0 or not(h:extension/h:SharedLoopWatts)'>Expected extension/SharedLoopWatts to be greater than or equal to 0</sch:assert>
      <!-- Warnings -->
      <sch:report role='WARN' test='number(h:CoolingCapacity) &lt;= 1000 and number(h:CoolingCapacity) &gt; 0 and h:CoolingCapacity'>Cooling capacity should typically be greater than or equal to 1000 Btu/hr.</sch:report>
    </sch:rule>
  </sch:pattern>

  <sch:pattern>
    <sch:title>[CoolingSystemType=SharedChillerWithFanCoil]</sch:title>
    <sch:rule context='/h:HPXML/h:Building/h:BuildingDetails/h:Systems/h:HVAC/h:HVACPlant/h:CoolingSystem[h:CoolingSystemType="chiller" and ../../h:HVACDistribution/h:DistributionSystemType/h:AirDistribution/h:AirDistributionType[text()="fan coil"]]'>
      <sch:assert role='ERROR' test='count(h:extension/h:FanCoilWatts) = 1'>Expected 1 element(s) for xpath: extension/FanCoilWatts</sch:assert>
      <sch:assert role='ERROR' test='number(h:extension/h:FanCoilWatts) &gt;= 0 or not(h:extension/h:FanCoilWatts)'>Expected extension/FanCoilWatts to be greater than or equal to 0</sch:assert>
    </sch:rule>
  </sch:pattern>

  <sch:pattern>
    <sch:title>[CoolingSystemType=SharedChillerWithWLHP]</sch:title>
    <sch:rule context='/h:HPXML/h:Building/h:BuildingDetails/h:Systems/h:HVAC/h:HVACPlant/h:CoolingSystem[h:CoolingSystemType="chiller" and ../../h:HVACDistribution/h:DistributionSystemType/h:HydronicDistribution/h:HydronicDistributionType[text()="water loop"]]'>
      <sch:assert role='ERROR' test='count(../h:HeatPump[h:HeatPumpType="water-loop-to-air"]/h:CoolingCapacity) = 1'>Expected 1 element(s) for xpath: ../HeatPump[HeatPumpType="water-loop-to-air"]/CoolingCapacity</sch:assert>
      <sch:assert role='ERROR' test='count(../h:HeatPump[h:HeatPumpType="water-loop-to-air"]/h:AnnualCoolingEfficiency[h:Units="EER"]/h:Value) = 1'>Expected 1 element(s) for xpath: ../HeatPump[HeatPumpType="water-loop-to-air"]/AnnualCoolingEfficiency[Units="EER"]/Value</sch:assert>
    </sch:rule>
  </sch:pattern>

  <sch:pattern>
    <sch:title>[CoolingSystemType=SharedCoolingTowerWLHP]</sch:title>
    <sch:rule context='/h:HPXML/h:Building/h:BuildingDetails/h:Systems/h:HVAC/h:HVACPlant/h:CoolingSystem[h:CoolingSystemType="cooling tower"]'>
      <sch:assert role='ERROR' test='count(../../../../h:BuildingSummary/h:BuildingConstruction[h:ResidentialFacilityType[text()="single-family attached" or text()="apartment unit"]]) = 1'>Expected 1 element(s) for xpath: ../../../../BuildingSummary/BuildingConstruction[ResidentialFacilityType[text()="single-family attached" or text()="apartment unit"]]</sch:assert>
      <sch:assert role='ERROR' test='count(../../h:HVACDistribution/h:DistributionSystemType/h:HydronicDistribution/h:HydronicDistributionType[text()="water loop"]) &gt;= 1'>Expected 1 or more element(s) for xpath: ../../HVACDistribution/DistributionSystemType/HydronicDistribution/HydronicDistributionType[text()="water loop"]</sch:assert> <!-- See [HVACDistribution] -->
      <sch:assert role='ERROR' test='count(h:DistributionSystem) = 1'>Expected 1 element(s) for xpath: DistributionSystem</sch:assert>
      <sch:assert role='ERROR' test='count(h:IsSharedSystem[text()="true"]) = 1'>Expected 1 element(s) for xpath: IsSharedSystem[text()="true"]</sch:assert>
      <sch:assert role='ERROR' test='count(h:NumberofUnitsServed) = 1'>Expected 1 element(s) for xpath: NumberofUnitsServed</sch:assert>
      <sch:assert role='ERROR' test='number(h:NumberofUnitsServed) &gt; 1 or not(h:NumberofUnitsServed)'>Expected NumberofUnitsServed to be greater than 1</sch:assert>
      <sch:assert role='ERROR' test='count(h:CoolingSystemFuel) = 1'>Expected 1 element(s) for xpath: CoolingSystemFuel</sch:assert>
      <sch:assert role='ERROR' test='h:CoolingSystemFuel[text()="electricity"] or not(h:CoolingSystemFuel)'>Expected CoolingSystemFuel to be 'electricity'</sch:assert>
      <sch:assert role='ERROR' test='count(h:FractionCoolLoadServed) = 1'>Expected 1 element(s) for xpath: FractionCoolLoadServed</sch:assert>
      <sch:assert role='ERROR' test='count(h:IntegratedHeatingSystemFuel) = 0'>Expected 0 element(s) for xpath: IntegratedHeatingSystemFuel</sch:assert>
      <sch:assert role='ERROR' test='count(h:extension/h:SharedLoopWatts) = 1'>Expected 1 element(s) for xpath: extension/SharedLoopWatts</sch:assert>
      <sch:assert role='ERROR' test='number(h:extension/h:SharedLoopWatts) &gt;= 0 or not(h:extension/h:SharedLoopWatts)'>Expected extension/SharedLoopWatts to be greater than or equal to 0</sch:assert>
      <sch:assert role='ERROR' test='count(../h:HeatPump[h:HeatPumpType="water-loop-to-air"]/h:CoolingCapacity) = 1'>Expected 1 element(s) for xpath: ../HeatPump[HeatPumpType="water-loop-to-air"]/CoolingCapacity</sch:assert>
      <sch:assert role='ERROR' test='count(../h:HeatPump[h:HeatPumpType="water-loop-to-air"]/h:AnnualCoolingEfficiency[h:Units="EER"]/h:Value) = 1'>Expected 1 element(s) for xpath: ../HeatPump[HeatPumpType="water-loop-to-air"]/AnnualCoolingEfficiency[Units="EER"]/Value</sch:assert>
    </sch:rule>
  </sch:pattern>

  <sch:pattern>
    <sch:title>[CoolingSystem=HasIntegratedHeatingSystem]</sch:title>
    <sch:rule context='/h:HPXML/h:Building/h:BuildingDetails/h:Systems/h:HVAC/h:HVACPlant/h:CoolingSystem[h:IntegratedHeatingSystemFuel]'>
      <sch:assert role='ERROR' test='count(h:IntegratedHeatingSystemFractionHeatLoadServed) = 1'>Expected 1 element(s) for xpath: IntegratedHeatingSystemFractionHeatLoadServed</sch:assert>
      <sch:assert role='ERROR' test='count(h:IntegratedHeatingSystemCapacity) &lt;= 1'>Expected 0 or 1 element(s) for xpath: IntegratedHeatingSystemCapacity</sch:assert>
      <sch:assert role='ERROR' test='count(h:IntegratedHeatingSystemAnnualEfficiency[h:Units="Percent"]) = 1'>Expected 1 element(s) for xpath: IntegratedHeatingSystemAnnualEfficiency[Units="Percent"]</sch:assert>
      <sch:assert role='ERROR' test='number(h:IntegratedHeatingSystemAnnualEfficiency[h:Units="Percent"]/h:Value) &lt;= 1 or not(h:IntegratedHeatingSystemAnnualEfficiency[h:Units="Percent"]/h:Value)'>Expected IntegratedHeatingSystemAnnualEfficiency[Units="Percent"]/Value to be less than or equal to 1</sch:assert>
      <!-- Warnings -->
      <sch:report role='WARN' test='number(h:IntegratedHeatingSystemAnnualEfficiency[h:Units="Percent"]/h:Value) &lt; 0.5'>Percent efficiency should typically be greater than or equal to 0.5.</sch:report>
      <sch:report role='WARN' test='number(h:IntegratedHeatingSystemCapacity) &lt;= 1000 and number(h:IntegratedHeatingSystemCapacity) &gt; 0 and h:IntegratedHeatingSystemCapacity'>Integrated Heating capacity should typically be greater than or equal to 1000 Btu/hr.</sch:report>
    </sch:rule>
  </sch:pattern>

  <sch:pattern>
    <sch:title>[HeatPump]</sch:title>
    <sch:rule context='/h:HPXML/h:Building/h:BuildingDetails/h:Systems/h:HVAC/h:HVACPlant/h:HeatPump'>
      <sch:assert role='ERROR' test='count(h:AttachedToZone) &lt;= 1'>Expected 0 or 1 element(s) for xpath: AttachedToZone</sch:assert>
      <sch:assert role='ERROR' test='count(../../h:HVACControl) = 1'>Expected 1 element(s) for xpath: ../../HVACControl</sch:assert> <!-- See [HVACControl=Heating] and/or [HVACControl=Cooling] -->
      <sch:assert role='ERROR' test='count(h:HeatPumpType) = 1'>Expected 1 element(s) for xpath: HeatPumpType</sch:assert> <!-- See [HeatPumpType=AirSource] or [HeatPumpType=MiniSplit] or [HeatPumpType=GroundSource] or [HeatPumpType=WaterLoop] or [HeatPumpType=PTHPorRoomACwithReverseCycle] -->
      <sch:assert role='ERROR' test='h:HeatPumpType[text()="air-to-air" or text()="mini-split" or text()="ground-to-air" or text()="water-loop-to-air" or text()="packaged terminal heat pump" or text()="room air conditioner with reverse cycle"] or not(h:HeatPumpType)'>Expected HeatPumpType to be 'air-to-air' or 'mini-split' or 'ground-to-air' or 'water-loop-to-air' or 'packaged terminal heat pump' or 'room air conditioner with reverse cycle'</sch:assert>
      <sch:assert role='ERROR' test='count(h:extension/h:CoolingAutosizingFactor) &lt;= 1'>Expected 0 or 1 element(s) for xpath: extension/CoolingAutosizingFactor</sch:assert>
      <sch:assert role='ERROR' test='count(h:extension/h:HeatingAutosizingFactor) &lt;= 1'>Expected 0 or 1 element(s) for xpath: extension/HeatingAutosizingFactor</sch:assert>
      <sch:assert role='ERROR' test='number(h:extension/h:CoolingAutosizingFactor) &gt; 0 or not (h:extension/h:CoolingAutosizingFactor)'>CoolingAutosizingFactor should be greater than 0.0</sch:assert>
      <sch:assert role='ERROR' test='number(h:extension/h:HeatingAutosizingFactor) &gt; 0 or not (h:extension/h:HeatingAutosizingFactor)'>HeatingAutosizingFactor should be greater than 0.0</sch:assert>
      <sch:assert role='ERROR' test='count(h:extension/h:CoolingAutosizingLimit) &lt;= 1'>Expected 0 or 1 element(s) for xpath: extension/CoolingAutosizingLimit</sch:assert>
      <sch:assert role='ERROR' test='count(h:extension/h:HeatingAutosizingLimit) &lt;= 1'>Expected 0 or 1 element(s) for xpath: extension/HeatingAutosizingLimit</sch:assert>
      <sch:assert role='ERROR' test='number(h:extension/h:CoolingAutosizingLimit) &gt; 0 or not (h:extension/h:CoolingAutosizingLimit)'>CoolingAutosizingLimit should be greater than 0.0</sch:assert>
      <sch:assert role='ERROR' test='number(h:extension/h:HeatingAutosizingLimit) &gt; 0 or not (h:extension/h:HeatingAutosizingLimit)'>HeatingAutosizingLimit should be greater than 0.0</sch:assert>
    </sch:rule>
  </sch:pattern>

  <sch:pattern>
    <sch:title>[HeatPumpType=AirSource]</sch:title>
    <sch:rule context='/h:HPXML/h:Building/h:BuildingDetails/h:Systems/h:HVAC/h:HVACPlant/h:HeatPump[h:HeatPumpType="air-to-air"]'>
      <sch:assert role='ERROR' test='count(../../h:HVACDistribution/h:DistributionSystemType/h:AirDistribution/h:AirDistributionType[text()="regular velocity"]) + count(../../h:HVACDistribution/h:DistributionSystemType/h:Other[text()="DSE"]) &gt;= 1'>Expected 1 or more element(s) for xpath: ../../HVACDistribution/DistributionSystemType/AirDistribution/AirDistributionType[text()="regular velocity"] | ../../HVACDistribution/DistributionSystemType/Other[text()="DSE"]</sch:assert> <!-- See [HVACDistribution] -->
      <sch:assert role='ERROR' test='count(h:UnitLocation) &lt;= 1'>Expected 0 or 1 element(s) for xpath: UnitLocation</sch:assert>
      <sch:assert role='ERROR' test='h:UnitLocation[text()="conditioned space" or text()="basement - unconditioned" or text()="basement - conditioned" or text()="attic - unvented" or text()="attic - vented" or text()="garage" or text()="crawlspace - unvented" or text()="crawlspace - vented" or text()="crawlspace - conditioned" or text()="other exterior" or text()="other housing unit" or text()="other heated space" or text()="other multifamily buffer space" or text()="other non-freezing space" or text()="roof deck" or text()="unconditioned space" or text()="manufactured home belly"] or not(h:UnitLocation)'>Expected UnitLocation to be 'conditioned space' or 'basement - unconditioned' or 'basement - conditioned' or 'attic - unvented' or 'attic - vented' or 'garage' or 'crawlspace - unvented' or 'crawlspace - vented' or 'crawlspace - conditioned' or 'other exterior' or 'other housing unit' or 'other heated space' or 'other multifamily buffer space' or 'other non-freezing space' or 'roof deck' or 'unconditioned space' or 'manufactured home belly'</sch:assert>
      <sch:assert role='ERROR' test='count(h:DistributionSystem) = 1'>Expected 1 element(s) for xpath: DistributionSystem</sch:assert>
      <sch:assert role='ERROR' test='count(h:HeatPumpFuel) = 1'>Expected 1 element(s) for xpath: HeatPumpFuel</sch:assert>
      <sch:assert role='ERROR' test='h:HeatPumpFuel[text()="electricity"] or not(h:HeatPumpFuel)'>Expected HeatPumpFuel to be 'electricity'</sch:assert>
      <sch:assert role='ERROR' test='count(h:HeatingCapacity) &lt;= 1'>Expected 0 or 1 element(s) for xpath: HeatingCapacity</sch:assert>
      <!-- Moved/deprecated HeatingCapacityRetention input; see https://github.com/NREL/OpenStudio-HPXML/pull/1931 -->
      <sch:assert role='ERROR' test='count(h:extension/h:HeatingCapacityRetention) = 0'>extension/HeatingCapacityRetention has been replaced by extension/HeatingCapacityFraction17F</sch:assert>
      <sch:assert role='ERROR' test='count(h:extension/h:HeatingCapacityFraction17F) + count(h:HeatingCapacity17F) &lt;= 1'>Expected 0 or 1 element(s) for xpath: extension/HeatingCapacityFraction17F | HeatingCapacity17F</sch:assert> <!-- See [HeatPumpCapacityRetention] -->
      <sch:assert role='ERROR' test='number(h:extension/h:HeatingCapacityFraction17F) &lt; 1 or not(h:extension/h:HeatingCapacityFraction17F)'>Expected extension/HeatingCapacityFraction17F to be less than 1</sch:assert>
      <sch:assert role='ERROR' test='number(h:extension/h:HeatingCapacityFraction17F) &gt;= 0 or not(h:extension/h:HeatingCapacityFraction17F)'>Expected extension/HeatingCapacityFraction17F to be greater than or equal to 0</sch:assert>
      <sch:assert role='ERROR' test='number(h:HeatingCapacity17F) &lt;= number(h:HeatingCapacity) or not(h:HeatingCapacity17F) or not(h:HeatingCapacity)'>Expected HeatingCapacity17F to be less than or equal to HeatingCapacity</sch:assert>
      <sch:assert role='ERROR' test='count(h:CoolingCapacity) &lt;= 1'>Expected 0 or 1 element(s) for xpath: CoolingCapacity</sch:assert>
      <sch:assert role='ERROR' test='count(h:CompressorType) = 1'>Expected 1 element(s) for xpath: CompressorType</sch:assert>
      <sch:assert role='ERROR' test='h:CompressorType[text()="single stage" or text()="two stage" or text()="variable speed"] or not(h:CompressorType)'>Expected CompressorType to be 'single stage' or 'two stage' or 'variable speed'</sch:assert>
      <sch:assert role='ERROR' test='count(h:CompressorLockoutTemperature) &lt;= 1'>Expected 0 or 1 element(s) for xpath: CompressorLockoutTemperature</sch:assert>
      <sch:assert role='ERROR' test='count(h:CoolingSensibleHeatFraction) &lt;= 1'>Expected 0 or 1 element(s) for xpath: CoolingSensibleHeatFraction</sch:assert>
      <sch:assert role='ERROR' test='count(h:BackupType) &lt;= 1'>Expected 0 or 1 element(s) for xpath: BackupType</sch:assert> <!-- See [HeatPumpBackup] or [HeatPumpBackup=Integrated] or [HeatPumpBackup=Separate] -->
      <sch:assert role='ERROR' test='h:BackupType[text()="integrated" or text()="separate"] or not(h:BackupType)'>Expected BackupType to be 'integrated' or 'separate'</sch:assert>
      <sch:assert role='ERROR' test='count(h:FractionHeatLoadServed) = 1'>Expected 1 element(s) for xpath: FractionHeatLoadServed</sch:assert>
      <sch:assert role='ERROR' test='count(h:FractionCoolLoadServed) = 1'>Expected 1 element(s) for xpath: FractionCoolLoadServed</sch:assert>
      <sch:assert role='ERROR' test='count(h:AnnualCoolingEfficiency[h:Units="SEER" or h:Units="SEER2"]/h:Value) = 1'>Expected 1 element(s) for xpath: AnnualCoolingEfficiency[Units="SEER" or Units="SEER2"]/Value</sch:assert>
      <sch:assert role='ERROR' test='count(h:AnnualCoolingEfficiency[h:Units="EER" or h:Units="EER2"]/h:Value) &lt;= 1'>Expected 0 or 1 element(s) for xpath: AnnualCoolingEfficiency[Units="EER" or Units="EER2"]/Value</sch:assert>
      <sch:assert role='ERROR' test='number(h:AnnualCoolingEfficiency[h:Units="EER"]/h:Value) &lt;= number(h:AnnualCoolingEfficiency[h:Units="SEER"]/h:Value) or not(h:AnnualCoolingEfficiency[h:Units="EER"]/h:Value) or not(h:AnnualCoolingEfficiency[h:Units="SEER"]/h:Value)'>Expected EER to be less than or equal to SEER.</sch:assert>
      <sch:assert role='ERROR' test='number(h:AnnualCoolingEfficiency[h:Units="EER2"]/h:Value) &lt;= number(h:AnnualCoolingEfficiency[h:Units="SEER2"]/h:Value) or not(h:AnnualCoolingEfficiency[h:Units="EER2"]/h:Value) or not(h:AnnualCoolingEfficiency[h:Units="SEER2"]/h:Value)'>Expected EER2 to be less than or equal to SEER2.</sch:assert>
      <sch:assert role='ERROR' test='count(h:AnnualHeatingEfficiency[h:Units="HSPF" or h:Units="HSPF2"]/h:Value) = 1'>Expected 1 element(s) for xpath: AnnualHeatingEfficiency[Units="HSPF" or Units="HSPF2"]/Value</sch:assert>
      <sch:assert role='ERROR' test='count(h:CoolingDetailedPerformanceData) &lt;= 1'>Expected 0 or 1 element(s) for xpath: CoolingDetailedPerformanceData</sch:assert> <!-- See [CoolingDetailedPerformanceData] -->
      <sch:assert role='ERROR' test='count(h:HeatingDetailedPerformanceData) &lt;= 1'>Expected 0 or 1 element(s) for xpath: HeatingDetailedPerformanceData</sch:assert> <!-- See [HeatingDetailedPerformanceData] -->
      <sch:assert role='ERROR' test='count(h:extension/h:FanPowerWattsPerCFM) &lt;= 1'>Expected 0 or 1 element(s) for xpath: extension/FanPowerWattsPerCFM</sch:assert>
      <sch:assert role='ERROR' test='number(h:extension/h:FanPowerWattsPerCFM) &gt;= 0 or not(h:extension/h:FanPowerWattsPerCFM)'>Expected extension/FanPowerWattsPerCFM to be greater than or equal to 0</sch:assert>
      <sch:assert role='ERROR' test='count(h:extension/h:FanMotorType) &lt;= 1'>Expected 0 or 1 element(s) for xpath: extension/FanMotorType</sch:assert>
      <sch:assert role='ERROR' test='h:extension/h:FanMotorType[text()="PSC" or text()="BPM"] or not(h:extension/h:FanMotorType)'>Expected extension/FanMotorType to be 'PSC' or 'BPM'</sch:assert>
      <sch:assert role='ERROR' test='count(h:extension/h:AirflowDefectRatio) &lt;= 1'>Expected 0 or 1 element(s) for xpath: extension/AirflowDefectRatio</sch:assert> <!-- See [AirflowDefectRatio] -->
      <sch:assert role='ERROR' test='number(h:extension/h:AirflowDefectRatio) &gt;= -0.9 or not(h:extension/h:AirflowDefectRatio)'>Expected extension/AirflowDefectRatio to be greater than or equal to -0.9</sch:assert>
      <sch:assert role='ERROR' test='number(h:extension/h:AirflowDefectRatio) &lt;= 9 or not(h:extension/h:AirflowDefectRatio)'>Expected extension/AirflowDefectRatio to be less than or equal to 9</sch:assert>
      <sch:assert role='ERROR' test='count(h:extension/h:ChargeDefectRatio) &lt;= 1'>Expected 0 or 1 element(s) for xpath: extension/ChargeDefectRatio</sch:assert>
      <sch:assert role='ERROR' test='number(h:extension/h:ChargeDefectRatio) &gt;= -0.9 or not(h:extension/h:ChargeDefectRatio)'>Expected extension/ChargeDefectRatio to be greater than or equal to -0.9</sch:assert>
      <sch:assert role='ERROR' test='number(h:extension/h:ChargeDefectRatio) &lt;= 9 or not(h:extension/h:ChargeDefectRatio)'>Expected extension/ChargeDefectRatio to be less than or equal to 9</sch:assert>
      <sch:assert role='ERROR' test='count(h:extension/h:CrankcaseHeaterPowerWatts) &lt;= 1'>Expected 0 or 1 element(s) for xpath: extension/CrankcaseHeaterPowerWatts</sch:assert>
      <sch:assert role='ERROR' test='number(h:extension/h:CrankcaseHeaterPowerWatts) &gt;= 0.0 or not(h:extension/h:CrankcaseHeaterPowerWatts)'>Expected extension/CrankcaseHeaterPowerWatts to be greater than or equal to 0.0.</sch:assert>
      <sch:assert role='ERROR' test='count(h:extension/h:PanHeaterPowerWatts) &lt;= 1'>Expected 0 or 1 element(s) for xpath: extension/PanHeaterPowerWatts</sch:assert>
      <sch:assert role='ERROR' test='number(h:extension/h:PanHeaterPowerWatts) &gt;= 0.0 or not(h:extension/h:PanHeaterPowerWatts)'>Expected extension/PanHeaterPowerWatts to be greater than or equal to 0.0.</sch:assert>
      <sch:assert role='ERROR' test='count(h:extension/h:PanHeaterControlType) &lt;= 1'>Expected 0 or 1 element(s) for xpath: extension/PanHeaterControlType</sch:assert>
      <sch:assert role='ERROR' test='h:extension/h:PanHeaterControlType[text()="continuous" or text()="defrost mode"] or not(h:extension/h:PanHeaterControlType)'>Expected extension/PanHeaterControlType to be 'continuous' or 'defrost mode'</sch:assert>
      <!-- Warnings -->
      <sch:report role='WARN' test='number(h:AnnualCoolingEfficiency[h:Units="SEER"]/h:Value) &lt; 8'>SEER should typically be greater than or equal to 8.</sch:report>
      <sch:report role='WARN' test='number(h:AnnualCoolingEfficiency[h:Units="SEER2"]/h:Value) &lt; 8'>SEER2 should typically be greater than or equal to 8.</sch:report>
      <sch:report role='WARN' test='number(h:AnnualCoolingEfficiency[h:Units="EER"]/h:Value) &lt; 6'>EER should typically be greater than or equal to 6.</sch:report>
      <sch:report role='WARN' test='number(h:AnnualCoolingEfficiency[h:Units="EER2"]/h:Value) &lt; 6'>EER2 should typically be greater than or equal to 6.</sch:report>
      <sch:report role='WARN' test='number(h:AnnualHeatingEfficiency[h:Units="HSPF"]/h:Value) &lt; 6'>HSPF should typically be greater than or equal to 6.</sch:report>
      <sch:report role='WARN' test='number(h:AnnualHeatingEfficiency[h:Units="HSPF2"]/h:Value) &lt; 6'>HSPF2 should typically be greater than or equal to 6.</sch:report>
      <sch:report role='WARN' test='number(h:HeatingCapacity) &lt;= 1000 and number(h:HeatingCapacity) &gt; 0 and h:HeatingCapacity'>Heating capacity should typically be greater than or equal to 1000 Btu/hr.</sch:report>
      <sch:report role='WARN' test='number(h:CoolingCapacity) &lt;= 1000 and number(h:CoolingCapacity) &gt; 0 and h:CoolingCapacity'>Cooling capacity should typically be greater than or equal to 1000 Btu/hr.</sch:report>
    </sch:rule>
  </sch:pattern>

  <sch:pattern>
    <sch:title>[HeatPumpType=MiniSplit]</sch:title>
    <sch:rule context='/h:HPXML/h:Building/h:BuildingDetails/h:Systems/h:HVAC/h:HVACPlant/h:HeatPump[h:HeatPumpType="mini-split"]'>
      <sch:assert role='ERROR' test='count(../../h:HVACDistribution/h:DistributionSystemType/h:AirDistribution/h:AirDistributionType[text()="regular velocity"]) + count(../../h:HVACDistribution/h:DistributionSystemType/h:Other[text()="DSE"]) &gt;= 0'>Expected 0 or more element(s) for xpath: ../../HVACDistribution/DistributionSystemType/AirDistribution/AirDistributionType[text()="regular velocity"] | ../../HVACDistribution/DistributionSystemType/Other[text()="DSE"]</sch:assert> <!-- See [HVACDistribution] -->
      <sch:assert role='ERROR' test='count(h:UnitLocation) &lt;= 1'>Expected 0 or 1 element(s) for xpath: UnitLocation</sch:assert>
      <sch:assert role='ERROR' test='h:UnitLocation[text()="conditioned space" or text()="basement - unconditioned" or text()="basement - conditioned" or text()="attic - unvented" or text()="attic - vented" or text()="garage" or text()="crawlspace - unvented" or text()="crawlspace - vented" or text()="crawlspace - conditioned" or text()="other exterior" or text()="other housing unit" or text()="other heated space" or text()="other multifamily buffer space" or text()="other non-freezing space" or text()="roof deck" or text()="unconditioned space" or text()="manufactured home belly"] or not(h:UnitLocation)'>Expected UnitLocation to be 'conditioned space' or 'basement - unconditioned' or 'basement - conditioned' or 'attic - unvented' or 'attic - vented' or 'garage' or 'crawlspace - unvented' or 'crawlspace - vented' or 'crawlspace - conditioned' or 'other exterior' or 'other housing unit' or 'other heated space' or 'other multifamily buffer space' or 'other non-freezing space' or 'roof deck' or 'unconditioned space' or 'manufactured home belly'</sch:assert>
      <sch:assert role='ERROR' test='count(h:DistributionSystem) &lt;= 1'>Expected 0 or 1 element(s) for xpath: DistributionSystem</sch:assert>
      <sch:assert role='ERROR' test='count(h:HeatPumpFuel) = 1'>Expected 1 element(s) for xpath: HeatPumpFuel</sch:assert>
      <sch:assert role='ERROR' test='h:HeatPumpFuel[text()="electricity"] or not(h:HeatPumpFuel)'>Expected HeatPumpFuel to be 'electricity'</sch:assert>
      <sch:assert role='ERROR' test='count(h:HeatingCapacity) &lt;= 1'>Expected 0 or 1 element(s) for xpath: HeatingCapacity</sch:assert>
      <!-- Moved/deprecated HeatingCapacityRetention input; see https://github.com/NREL/OpenStudio-HPXML/pull/1931 -->
      <sch:assert role='ERROR' test='count(h:extension/h:HeatingCapacityRetention) = 0'>extension/HeatingCapacityRetention has been replaced by extension/HeatingCapacityFraction17F</sch:assert>
      <sch:assert role='ERROR' test='count(h:extension/h:HeatingCapacityFraction17F) + count(h:HeatingCapacity17F) &lt;= 1'>Expected 0 or 1 element(s) for xpath: extension/HeatingCapacityFraction17F | HeatingCapacity17F</sch:assert> <!-- See [HeatPumpCapacityRetention] -->
      <sch:assert role='ERROR' test='number(h:extension/h:HeatingCapacityFraction17F) &lt; 1 or not(h:extension/h:HeatingCapacityFraction17F)'>Expected extension/HeatingCapacityFraction17F to be less than 1</sch:assert>
      <sch:assert role='ERROR' test='number(h:extension/h:HeatingCapacityFraction17F) &gt;= 0 or not(h:extension/h:HeatingCapacityFraction17F)'>Expected extension/HeatingCapacityFraction17F to be greater than or equal to 0</sch:assert>
      <sch:assert role='ERROR' test='number(h:HeatingCapacity17F) &lt;= number(h:HeatingCapacity) or not(h:HeatingCapacity17F) or not(h:HeatingCapacity)'>Expected HeatingCapacity17F to be less than or equal to HeatingCapacity</sch:assert>
      <sch:assert role='ERROR' test='count(h:CoolingCapacity) &lt;= 1'>Expected 0 or 1 element(s) for xpath: CoolingCapacity</sch:assert>
      <sch:assert role='ERROR' test='count(h:CompressorType) = 1'>Expected 1 element(s) for xpath: CompressorType</sch:assert>
      <sch:assert role='ERROR' test='h:CompressorType[text()="variable speed"] or not(h:CompressorType)'>Expected CompressorType to be 'variable speed'</sch:assert>
      <sch:assert role='ERROR' test='count(h:CompressorLockoutTemperature) &lt;= 1'>Expected 0 or 1 element(s) for xpath: CompressorLockoutTemperature</sch:assert>
      <sch:assert role='ERROR' test='count(h:CoolingSensibleHeatFraction) &lt;= 1'>Expected 0 or 1 element(s) for xpath: CoolingSensibleHeatFraction</sch:assert>
      <sch:assert role='ERROR' test='count(h:BackupType) &lt;= 1'>Expected 0 or 1 element(s) for xpath: BackupType</sch:assert> <!-- See [HeatPumpBackup] or [HeatPumpBackup=Integrated] or [HeatPumpBackup=Separate] -->
      <sch:assert role='ERROR' test='h:BackupType[text()="integrated" or text()="separate"] or not(h:BackupType)'>Expected BackupType to be 'integrated' or 'separate'</sch:assert>
      <sch:assert role='ERROR' test='count(h:FractionHeatLoadServed) = 1'>Expected 1 element(s) for xpath: FractionHeatLoadServed</sch:assert>
      <sch:assert role='ERROR' test='count(h:FractionCoolLoadServed) = 1'>Expected 1 element(s) for xpath: FractionCoolLoadServed</sch:assert>
      <sch:assert role='ERROR' test='count(h:AnnualCoolingEfficiency[h:Units="SEER" or h:Units="SEER2"]/h:Value) = 1'>Expected 1 element(s) for xpath: AnnualCoolingEfficiency[Units="SEER" or Units="SEER2"]/Value</sch:assert>
      <sch:assert role='ERROR' test='count(h:AnnualCoolingEfficiency[h:Units="EER" or h:Units="EER2"]/h:Value) &lt;= 1'>Expected 0 or 1 element(s) for xpath: AnnualCoolingEfficiency[Units="EER" or Units="EER2"]/Value</sch:assert>
      <sch:assert role='ERROR' test='number(h:AnnualCoolingEfficiency[h:Units="EER"]/h:Value) &lt;= number(h:AnnualCoolingEfficiency[h:Units="SEER"]/h:Value) or not(h:AnnualCoolingEfficiency[h:Units="EER"]/h:Value) or not(h:AnnualCoolingEfficiency[h:Units="SEER"]/h:Value)'>Expected EER to be less than or equal to SEER.</sch:assert>
      <sch:assert role='ERROR' test='number(h:AnnualCoolingEfficiency[h:Units="EER2"]/h:Value) &lt;= number(h:AnnualCoolingEfficiency[h:Units="SEER2"]/h:Value) or not(h:AnnualCoolingEfficiency[h:Units="EER2"]/h:Value) or not(h:AnnualCoolingEfficiency[h:Units="SEER2"]/h:Value)'>Expected EER2 to be less than or equal to SEER2.</sch:assert>
      <sch:assert role='ERROR' test='count(h:AnnualHeatingEfficiency[h:Units="HSPF" or h:Units="HSPF2"]/h:Value) = 1'>Expected 1 element(s) for xpath: AnnualHeatingEfficiency[Units="HSPF" or Units="HSPF2"]/Value</sch:assert>
      <sch:assert role='ERROR' test='count(h:CoolingDetailedPerformanceData) &lt;= 1'>Expected 0 or 1 element(s) for xpath: CoolingDetailedPerformanceData</sch:assert> <!-- See [CoolingDetailedPerformanceData] -->
      <sch:assert role='ERROR' test='count(h:HeatingDetailedPerformanceData) &lt;= 1'>Expected 0 or 1 element(s) for xpath: HeatingDetailedPerformanceData</sch:assert> <!-- See [HeatingDetailedPerformanceData] -->
      <sch:assert role='ERROR' test='count(h:extension/h:FanPowerWattsPerCFM) &lt;= 1'>Expected 0 or 1 element(s) for xpath: extension/FanPowerWattsPerCFM</sch:assert>
      <sch:assert role='ERROR' test='number(h:extension/h:FanPowerWattsPerCFM) &gt;= 0 or not(h:extension/h:FanPowerWattsPerCFM)'>Expected extension/FanPowerWattsPerCFM to be greater than or equal to 0</sch:assert>
      <sch:assert role='ERROR' test='count(h:extension/h:FanMotorType) &lt;= 1'>Expected 0 or 1 element(s) for xpath: extension/FanMotorType</sch:assert>
      <sch:assert role='ERROR' test='h:extension/h:FanMotorType[text()="PSC" or text()="BPM"] or not(h:extension/h:FanMotorType)'>Expected extension/FanMotorType to be 'PSC' or 'BPM'</sch:assert>
      <sch:assert role='ERROR' test='count(h:extension/h:AirflowDefectRatio) &lt;= 1'>Expected 0 or 1 element(s) for xpath: extension/AirflowDefectRatio</sch:assert> <!-- See [AirflowDefectRatio] -->
      <sch:assert role='ERROR' test='number(h:extension/h:AirflowDefectRatio) &gt;= -0.9 or not(h:extension/h:AirflowDefectRatio)'>Expected extension/AirflowDefectRatio to be greater than or equal to -0.9</sch:assert>
      <sch:assert role='ERROR' test='number(h:extension/h:AirflowDefectRatio) &lt;= 9 or not(h:extension/h:AirflowDefectRatio)'>Expected extension/AirflowDefectRatio to be less than or equal to 9</sch:assert>
      <sch:assert role='ERROR' test='count(h:extension/h:ChargeDefectRatio) &lt;= 1'>Expected 0 or 1 element(s) for xpath: extension/ChargeDefectRatio</sch:assert>
      <sch:assert role='ERROR' test='number(h:extension/h:ChargeDefectRatio) &gt;= -0.9 or not(h:extension/h:ChargeDefectRatio)'>Expected extension/ChargeDefectRatio to be greater than or equal to -0.9</sch:assert>
      <sch:assert role='ERROR' test='number(h:extension/h:ChargeDefectRatio) &lt;= 9 or not(h:extension/h:ChargeDefectRatio)'>Expected extension/ChargeDefectRatio to be less than or equal to 9</sch:assert>
      <sch:assert role='ERROR' test='count(h:extension/h:CrankcaseHeaterPowerWatts) &lt;= 1'>Expected 0 or 1 element(s) for xpath: extension/CrankcaseHeaterPowerWatts</sch:assert>
      <sch:assert role='ERROR' test='number(h:extension/h:CrankcaseHeaterPowerWatts) &gt;= 0.0 or not(h:extension/h:CrankcaseHeaterPowerWatts)'>Expected extension/CrankcaseHeaterPowerWatts to be greater than or equal to 0.0.</sch:assert>
      <sch:assert role='ERROR' test='count(h:extension/h:PanHeaterPowerWatts) &lt;= 1'>Expected 0 or 1 element(s) for xpath: extension/PanHeaterPowerWatts</sch:assert>
      <sch:assert role='ERROR' test='number(h:extension/h:PanHeaterPowerWatts) &gt;= 0.0 or not(h:extension/h:PanHeaterPowerWatts)'>Expected extension/PanHeaterPowerWatts to be greater than or equal to 0.0.</sch:assert>
      <sch:assert role='ERROR' test='count(h:extension/h:PanHeaterControlType) &lt;= 1'>Expected 0 or 1 element(s) for xpath: extension/PanHeaterControlType</sch:assert>
      <sch:assert role='ERROR' test='h:extension/h:PanHeaterControlType[text()="continuous" or text()="defrost mode"] or not(h:extension/h:PanHeaterControlType)'>Expected extension/PanHeaterControlType to be 'continuous' or 'defrost mode'</sch:assert>
      <!-- Warnings -->
      <sch:report role='WARN' test='number(h:AnnualCoolingEfficiency[h:Units="SEER"]/h:Value) &lt; 8'>SEER should typically be greater than or equal to 8.</sch:report>
      <sch:report role='WARN' test='number(h:AnnualCoolingEfficiency[h:Units="SEER2"]/h:Value) &lt; 8'>SEER2 should typically be greater than or equal to 8.</sch:report>
      <sch:report role='WARN' test='number(h:AnnualHeatingEfficiency[h:Units="HSPF"]/h:Value) &lt; 6'>HSPF should typically be greater than or equal to 6.</sch:report>
      <sch:report role='WARN' test='number(h:AnnualHeatingEfficiency[h:Units="HSPF2"]/h:Value) &lt; 6'>HSPF2 should typically be greater than or equal to 6.</sch:report>
      <sch:report role='WARN' test='number(h:HeatingCapacity) &lt;= 1000 and number(h:HeatingCapacity) &gt; 0 and h:HeatingCapacity'>Heating capacity should typically be greater than or equal to 1000 Btu/hr.</sch:report>
      <sch:report role='WARN' test='number(h:CoolingCapacity) &lt;= 1000 and number(h:CoolingCapacity) &gt; 0 and h:CoolingCapacity'>Cooling capacity should typically be greater than or equal to 1000 Btu/hr.</sch:report>
    </sch:rule>
  </sch:pattern>

  <sch:pattern>
    <sch:title>[HeatPumpType=GroundSource]</sch:title>
    <sch:rule context='/h:HPXML/h:Building/h:BuildingDetails/h:Systems/h:HVAC/h:HVACPlant/h:HeatPump[h:HeatPumpType="ground-to-air"]'>
      <sch:assert role='ERROR' test='count(../../h:HVACDistribution/h:DistributionSystemType/h:AirDistribution/h:AirDistributionType[text()="regular velocity"]) + count(../../h:HVACDistribution/h:DistributionSystemType/h:Other[text()="DSE"]) &gt;= 1'>Expected 1 or more element(s) for xpath: ../../HVACDistribution/DistributionSystemType/AirDistribution/AirDistributionType[text()="regular velocity"] | ../../HVACDistribution/DistributionSystemType/Other[text()="DSE"]</sch:assert> <!-- See [HVACDistribution] -->
      <sch:assert role='ERROR' test='count(h:UnitLocation) &lt;= 1'>Expected 0 or 1 element(s) for xpath: UnitLocation</sch:assert>
      <sch:assert role='ERROR' test='h:UnitLocation[text()="conditioned space" or text()="basement - unconditioned" or text()="basement - conditioned" or text()="attic - unvented" or text()="attic - vented" or text()="garage" or text()="crawlspace - unvented" or text()="crawlspace - vented" or text()="crawlspace - conditioned" or text()="other exterior" or text()="other housing unit" or text()="other heated space" or text()="other multifamily buffer space" or text()="other non-freezing space" or text()="roof deck" or text()="unconditioned space" or text()="manufactured home belly"] or not(h:UnitLocation)'>Expected UnitLocation to be 'conditioned space' or 'basement - unconditioned' or 'basement - conditioned' or 'attic - unvented' or 'attic - vented' or 'garage' or 'crawlspace - unvented' or 'crawlspace - vented' or 'crawlspace - conditioned' or 'other exterior' or 'other housing unit' or 'other heated space' or 'other multifamily buffer space' or 'other non-freezing space' or 'roof deck' or 'unconditioned space' or 'manufactured home belly'</sch:assert>
      <sch:assert role='ERROR' test='count(h:DistributionSystem) = 1'>Expected 1 element(s) for xpath: DistributionSystem</sch:assert>
      <sch:assert role='ERROR' test='count(h:IsSharedSystem) &lt;= 1'>Expected 0 or 1 element(s) for xpath: IsSharedSystem</sch:assert> <!-- See [HeatPumpType=GroundSourceWithSharedLoop] -->
      <sch:assert role='ERROR' test='count(h:HeatPumpFuel) = 1'>Expected 1 element(s) for xpath: HeatPumpFuel</sch:assert>
      <sch:assert role='ERROR' test='h:HeatPumpFuel[text()="electricity"] or not(h:HeatPumpFuel)'>Expected HeatPumpFuel to be 'electricity'</sch:assert>
      <sch:assert role='ERROR' test='count(h:HeatingCapacity) &lt;= 1'>Expected 0 or 1 element(s) for xpath: HeatingCapacity</sch:assert>
      <sch:assert role='ERROR' test='count(h:CoolingCapacity) &lt;= 1'>Expected 0 or 1 element(s) for xpath: CoolingCapacity</sch:assert>
      <sch:assert role='ERROR' test='count(h:CoolingSensibleHeatFraction) &lt;= 1'>Expected 0 or 1 element(s) for xpath: CoolingSensibleHeatFraction</sch:assert>
      <sch:assert role='ERROR' test='count(h:BackupType) &lt;= 1'>Expected 0 or 1 element(s) for xpath: BackupType</sch:assert> <!-- See [HeatPumpBackup] or [HeatPumpBackup=Integrated] or [HeatPumpBackup=Separate] -->
      <sch:assert role='ERROR' test='h:BackupType[text()="integrated" or text()="separate"] or not(h:BackupType)'>Expected BackupType to be 'integrated' or 'separate'</sch:assert>
      <sch:assert role='ERROR' test='count(h:BackupHeatingSwitchoverTemperature) = 0'>Expected 0 element(s) for xpath: BackupHeatingSwitchoverTemperature</sch:assert>
      <sch:assert role='ERROR' test='count(h:FractionHeatLoadServed) = 1'>Expected 1 element(s) for xpath: FractionHeatLoadServed</sch:assert>
      <sch:assert role='ERROR' test='count(h:FractionCoolLoadServed) = 1'>Expected 1 element(s) for xpath: FractionCoolLoadServed</sch:assert>
      <sch:assert role='ERROR' test='count(h:AnnualCoolingEfficiency[h:Units="EER"]/h:Value) = 1'>Expected 1 element(s) for xpath: AnnualCoolingEfficiency[Units="EER"]/Value</sch:assert>
      <sch:assert role='ERROR' test='count(h:AnnualHeatingEfficiency[h:Units="COP"]/h:Value) = 1'>Expected 1 element(s) for xpath: AnnualHeatingEfficiency[Units="COP"]/Value</sch:assert>
      <sch:assert role='ERROR' test='count(h:AttachedToGeothermalLoop) &lt;= 1'>Expected 0 or 1 element(s) for xpath: AttachedToGeothermalLoop</sch:assert> <!-- See [GeothermalLoop] -->
      <sch:assert role='ERROR' test='count(h:extension/h:PumpPowerWattsPerTon) &lt;= 1'>Expected 0 or 1 element(s) for xpath: extension/PumpPowerWattsPerTon</sch:assert>
      <sch:assert role='ERROR' test='number(h:extension/h:PumpPowerWattsPerTon) &gt;= 0 or not(h:extension/h:PumpPowerWattsPerTon)'>Expected extension/PumpPowerWattsPerTon to be greater than or equal to 0</sch:assert>
      <sch:assert role='ERROR' test='count(h:extension/h:FanPowerWattsPerCFM) &lt;= 1'>Expected 0 or 1 element(s) for xpath: extension/FanPowerWattsPerCFM</sch:assert>
      <sch:assert role='ERROR' test='number(h:extension/h:FanPowerWattsPerCFM) &gt;= 0 or not(h:extension/h:FanPowerWattsPerCFM)'>Expected extension/FanPowerWattsPerCFM to be greater than or equal to 0</sch:assert>
      <sch:assert role='ERROR' test='count(h:extension/h:FanMotorType) &lt;= 1'>Expected 0 or 1 element(s) for xpath: extension/FanMotorType</sch:assert>
      <sch:assert role='ERROR' test='h:extension/h:FanMotorType[text()="PSC" or text()="BPM"] or not(h:extension/h:FanMotorType)'>Expected extension/FanMotorType to be 'PSC' or 'BPM'</sch:assert>
      <sch:assert role='ERROR' test='count(h:extension/h:AirflowDefectRatio) &lt;= 1'>Expected 0 or 1 element(s) for xpath: extension/AirflowDefectRatio</sch:assert> <!-- See [AirflowDefectRatio] -->
      <sch:assert role='ERROR' test='number(h:extension/h:AirflowDefectRatio) &gt;= -0.9 or not(h:extension/h:AirflowDefectRatio)'>Expected extension/AirflowDefectRatio to be greater than or equal to -0.9</sch:assert>
      <sch:assert role='ERROR' test='number(h:extension/h:AirflowDefectRatio) &lt;= 9 or not(h:extension/h:AirflowDefectRatio)'>Expected extension/AirflowDefectRatio to be less than or equal to 9</sch:assert>
      <sch:assert role='ERROR' test='count(h:extension/h:ChargeDefectRatio) &lt;= 1'>Expected 0 or 1 element(s) for xpath: extension/ChargeDefectRatio</sch:assert>
      <sch:assert role='ERROR' test='number(h:extension/h:ChargeDefectRatio) &gt;= -0.9 or not(h:extension/h:ChargeDefectRatio)'>Expected extension/ChargeDefectRatio to be greater than or equal to -0.9</sch:assert>
      <sch:assert role='ERROR' test='number(h:extension/h:ChargeDefectRatio) &lt;= 9 or not(h:extension/h:ChargeDefectRatio)'>Expected extension/ChargeDefectRatio to be less than or equal to 9</sch:assert>
      <!-- Warnings -->
      <sch:report role='WARN' test='number(h:AnnualCoolingEfficiency[h:Units="EER"]/h:Value) &lt; 6'>EER should typically be greater than or equal to 6.</sch:report>
      <sch:report role='WARN' test='number(h:AnnualHeatingEfficiency[h:Units="COP"]/h:Value) &lt; 2'>COP should typically be greater than or equal to 2.</sch:report>
      <sch:report role='WARN' test='number(h:HeatingCapacity) &lt;= 1000 and number(h:HeatingCapacity) &gt; 0 and h:HeatingCapacity'>Heating capacity should typically be greater than or equal to 1000 Btu/hr.</sch:report>
      <sch:report role='WARN' test='number(h:CoolingCapacity) &lt;= 1000 and number(h:CoolingCapacity) &gt; 0 and h:CoolingCapacity'>Cooling capacity should typically be greater than or equal to 1000 Btu/hr.</sch:report>
    </sch:rule>
  </sch:pattern>

  <sch:pattern>
    <sch:title>[HeatPumpType=GroundSourceWithSharedLoop]</sch:title>
    <sch:rule context='/h:HPXML/h:Building/h:BuildingDetails/h:Systems/h:HVAC/h:HVACPlant/h:HeatPump[h:HeatPumpType="ground-to-air" and h:IsSharedSystem="true"]'>
      <sch:assert role='ERROR' test='count(../../../../h:BuildingSummary/h:BuildingConstruction[h:ResidentialFacilityType[text()="single-family attached" or text()="apartment unit"]]) = 1'>Expected 1 element(s) for xpath: ../../../../BuildingSummary/BuildingConstruction[ResidentialFacilityType[text()="single-family attached" or text()="apartment unit"]]</sch:assert>
      <sch:assert role='ERROR' test='count(h:NumberofUnitsServed) = 1'>Expected 1 element(s) for xpath: NumberofUnitsServed</sch:assert>
      <sch:assert role='ERROR' test='number(h:NumberofUnitsServed) &gt; 1 or not(h:NumberofUnitsServed)'>Expected NumberofUnitsServed to be greater than 1</sch:assert>
      <sch:assert role='ERROR' test='count(h:extension/h:SharedLoopWatts) = 1'>Expected 1 element(s) for xpath: extension/SharedLoopWatts</sch:assert>
      <sch:assert role='ERROR' test='number(h:extension/h:SharedLoopWatts) &gt;= 0 or not(h:extension/h:SharedLoopWatts)'>Expected extension/SharedLoopWatts to be greater than or equal to 0</sch:assert>
    </sch:rule>
  </sch:pattern>

  <sch:pattern>
    <sch:title>[HeatPumpType=WaterLoop]</sch:title>
    <sch:rule context='/h:HPXML/h:Building/h:BuildingDetails/h:Systems/h:HVAC/h:HVACPlant/h:HeatPump[h:HeatPumpType="water-loop-to-air"]'>
      <sch:assert role='ERROR' test='count(../../h:HVACDistribution/h:DistributionSystemType/h:AirDistribution/h:AirDistributionType[text()="regular velocity"]) + count(../../h:HVACDistribution/h:DistributionSystemType/h:Other[text()="DSE"]) &gt;= 1'>Expected 1 or more element(s) for xpath: ../../HVACDistribution/DistributionSystemType/AirDistribution/AirDistributionType[text()="regular velocity"] | ../../HVACDistribution/DistributionSystemType/Other[text()="DSE"]</sch:assert> <!-- See [HVACDistribution] -->
      <sch:assert role='ERROR' test='count(../h:HeatingSystem[h:HeatingSystemType/h:Boiler and h:IsSharedSystem="true"]) + count(../h:CoolingSystem[(h:CoolingSystemType="chiller" or h:CoolingSystemType="cooling tower") and h:IsSharedSystem="true"]) &gt;= 1'>Expected 1 or more element(s) for xpath: ../HeatingSystem[HeatingSystemType/Boiler and IsSharedSystem="true"] | ../CoolingSystem[(CoolingSystemType="chiller" or CoolingSystemType="cooling tower") and IsSharedSystem="true"]</sch:assert>
      <sch:assert role='ERROR' test='count(../../h:HVACDistribution/h:DistributionSystemType/h:HydronicDistribution/h:HydronicDistributionType[text()="water loop"]) &gt;= 1'>Expected 1 or more element(s) for xpath: ../../HVACDistribution/DistributionSystemType/HydronicDistribution[HydronicDistributionType="water loop"]</sch:assert>
      <sch:assert role='ERROR' test='count(h:UnitLocation) &lt;= 1'>Expected 0 or 1 element(s) for xpath: UnitLocation</sch:assert>
      <sch:assert role='ERROR' test='h:UnitLocation[text()="conditioned space" or text()="basement - unconditioned" or text()="basement - conditioned" or text()="attic - unvented" or text()="attic - vented" or text()="garage" or text()="crawlspace - unvented" or text()="crawlspace - vented" or text()="crawlspace - conditioned" or text()="other exterior" or text()="other housing unit" or text()="other heated space" or text()="other multifamily buffer space" or text()="other non-freezing space" or text()="roof deck" or text()="unconditioned space" or text()="manufactured home belly"] or not(h:UnitLocation)'>Expected UnitLocation to be 'conditioned space' or 'basement - unconditioned' or 'basement - conditioned' or 'attic - unvented' or 'attic - vented' or 'garage' or 'crawlspace - unvented' or 'crawlspace - vented' or 'crawlspace - conditioned' or 'other exterior' or 'other housing unit' or 'other heated space' or 'other multifamily buffer space' or 'other non-freezing space' or 'roof deck' or 'unconditioned space' or 'manufactured home belly'</sch:assert>
      <sch:assert role='ERROR' test='count(h:HeatPumpFuel) = 1'>Expected 1 element(s) for xpath: HeatPumpFuel</sch:assert>
      <sch:assert role='ERROR' test='h:HeatPumpFuel[text()="electricity"] or not(h:HeatPumpFuel)'>Expected HeatPumpFuel to be 'electricity'</sch:assert>
      <sch:assert role='ERROR' test='count(h:BackupType) &lt;= 1'>Expected 0 or 1 element(s) for xpath: BackupType</sch:assert> <!-- See [HeatPumpBackup] or [HeatPumpBackup=Integrated] or [HeatPumpBackup=Separate] -->
      <sch:assert role='ERROR' test='h:BackupType[text()="integrated" or text()="separate"] or not(h:BackupType)'>Expected BackupType to be 'integrated' or 'separate'</sch:assert>
    </sch:rule>
  </sch:pattern>

  <sch:pattern>
    <sch:title>[HeatPumpType=PTHPorRoomACwithReverseCycle]</sch:title>
    <sch:rule context='/h:HPXML/h:Building/h:BuildingDetails/h:Systems/h:HVAC/h:HVACPlant/h:HeatPump[h:HeatPumpType="packaged terminal heat pump" or h:HeatPumpType="room air conditioner with reverse cycle"]'>
      <sch:assert role='ERROR' test='count(h:DistributionSystem) &lt;= 1'>Expected 0 or 1 element(s) for xpath: DistributionSystem</sch:assert>
      <sch:assert role='ERROR' test='count(h:HeatPumpFuel) = 1'>Expected 1 element(s) for xpath: HeatPumpFuel</sch:assert>
      <sch:assert role='ERROR' test='h:HeatPumpFuel[text()="electricity"] or not(h:HeatPumpFuel)'>Expected HeatPumpFuel to be 'electricity'</sch:assert>
      <sch:assert role='ERROR' test='count(h:HeatingCapacity) &lt;= 1'>Expected 0 or 1 element(s) for xpath: HeatingCapacity</sch:assert>
      <!-- Moved/deprecated HeatingCapacityRetention input; see https://github.com/NREL/OpenStudio-HPXML/pull/1931 -->
      <sch:assert role='ERROR' test='count(h:extension/h:HeatingCapacityRetention) = 0'>extension/HeatingCapacityRetention has been replaced by extension/HeatingCapacityFraction17F</sch:assert>
      <sch:assert role='ERROR' test='count(h:extension/h:HeatingCapacityFraction17F) + count(h:HeatingCapacity17F) &lt;= 1'>Expected 0 or 1 element(s) for xpath: extension/HeatingCapacityFraction17F | HeatingCapacity17F</sch:assert> <!-- See [HeatPumpCapacityRetention] -->
      <sch:assert role='ERROR' test='number(h:extension/h:HeatingCapacityFraction17F) &lt; 1 or not(h:extension/h:HeatingCapacityFraction17F)'>Expected extension/HeatingCapacityFraction17F to be less than 1</sch:assert>
      <sch:assert role='ERROR' test='number(h:extension/h:HeatingCapacityFraction17F) &gt;= 0 or not(h:extension/h:HeatingCapacityFraction17F)'>Expected extension/HeatingCapacityFraction17F to be greater than or equal to 0</sch:assert>
      <sch:assert role='ERROR' test='number(h:HeatingCapacity17F) &lt;= number(h:HeatingCapacity) or not(h:HeatingCapacity17F) or not(h:HeatingCapacity)'>Expected HeatingCapacity17F to be less than or equal to HeatingCapacity</sch:assert>
      <sch:assert role='ERROR' test='count(h:CoolingCapacity) &lt;= 1'>Expected 0 or 1 element(s) for xpath: CoolingCapacity</sch:assert>
      <sch:assert role='ERROR' test='count(h:CompressorLockoutTemperature) &lt;= 1'>Expected 0 or 1 element(s) for xpath: CompressorLockoutTemperature</sch:assert>
      <sch:assert role='ERROR' test='count(h:AnnualCoolingEfficiency[h:Units="EER" or h:Units="CEER"]/h:Value) = 1'>Expected 1 element(s) for xpath: AnnualCoolingEfficiency[Units="EER" or Units="CEER"]/Value</sch:assert>
      <sch:assert role='ERROR' test='count(h:AnnualHeatingEfficiency[h:Units="COP"]/h:Value) = 1'>Expected 1 element(s) for xpath: AnnualHeatingEfficiency[Units="COP"]/Value</sch:assert>
      <sch:assert role='ERROR' test='count(h:CoolingSensibleHeatFraction) &lt;= 1'>Expected 0 or 1 element(s) for xpath: CoolingSensibleHeatFraction</sch:assert>
      <sch:assert role='ERROR' test='count(h:BackupType) &lt;= 1'>Expected 0 or 1 element(s) for xpath: BackupType</sch:assert> <!-- See [HeatPumpBackup] or [HeatPumpBackup=Integrated] or [HeatPumpBackup=Separate] -->
      <sch:assert role='ERROR' test='h:BackupType[text()="integrated" or text()="separate"] or not(h:BackupType)'>Expected BackupType to be 'integrated' or 'separate'</sch:assert>
      <sch:assert role='ERROR' test='count(h:FractionHeatLoadServed) = 1'>Expected 1 element(s) for xpath: FractionHeatLoadServed</sch:assert>
      <sch:assert role='ERROR' test='count(h:FractionCoolLoadServed) = 1'>Expected 1 element(s) for xpath: FractionCoolLoadServed</sch:assert>
      <sch:assert role='ERROR' test='count(h:extension/h:CrankcaseHeaterPowerWatts) &lt;= 1'>Expected 0 or 1 element(s) for xpath: extension/CrankcaseHeaterPowerWatts</sch:assert>
      <sch:assert role='ERROR' test='number(h:extension/h:CrankcaseHeaterPowerWatts) &gt;= 0.0 or not(h:extension/h:CrankcaseHeaterPowerWatts)'>Expected extension/CrankcaseHeaterPowerWatts to be greater than or equal to 0.0.</sch:assert>
      <!-- Warnings -->
      <sch:report role='WARN' test='number(h:HeatingCapacity) &lt;= 1000 and number(h:HeatingCapacity) &gt; 0 and h:HeatingCapacity'>Heating capacity should typically be greater than or equal to 1000 Btu/hr.</sch:report>
      <sch:report role='WARN' test='number(h:CoolingCapacity) &lt;= 1000 and number(h:CoolingCapacity) &gt; 0 and h:CoolingCapacity'>Cooling capacity should typically be greater than or equal to 1000 Btu/hr.</sch:report>
    </sch:rule>
  </sch:pattern>

  <sch:pattern>
<<<<<<< HEAD
=======
    <sch:title>[HeatPumpCapacityRetention]</sch:title>
    <sch:rule context='/h:HPXML/h:Building/h:BuildingDetails/h:Systems/h:HVAC/h:HVACPlant/h:HeatPump/h:extension/h:HeatingCapacityRetention'>
      <sch:assert role='ERROR' test='count(h:Fraction) = 1'>Expected 1 element(s) for xpath: Fraction</sch:assert>
      <sch:assert role='ERROR' test='number(h:Fraction) &lt; 1 or not(h:Fraction)'>Expected Fraction to be less than 1</sch:assert>
      <sch:assert role='ERROR' test='number(h:Fraction) &gt;= 0 or not(h:Fraction)'>Expected Fraction to be greater than or equal to 0</sch:assert>
      <sch:assert role='ERROR' test='count(h:Temperature) = 1'>Expected 1 element(s) for xpath: Temperature</sch:assert>
      <sch:assert role='ERROR' test='number(h:Temperature) &lt;= 17 or not(h:Temperature)'>Expected Temperature to be less than or equal to 17</sch:assert>
    </sch:rule>
  </sch:pattern>

  <sch:pattern>
>>>>>>> 7cf1ee0f
    <sch:title>[HeatPumpBackup]</sch:title>
    <sch:rule context='/h:HPXML/h:Building/h:BuildingDetails/h:Systems/h:HVAC/h:HVACPlant/h:HeatPump[h:BackupType]'>
      <sch:assert role='ERROR' test='count(h:BackupHeatingSwitchoverTemperature) + count(h:CompressorLockoutTemperature) &lt;= 1'>Expected 0 or 1 element(s) for xpath: BackupHeatingSwitchoverTemperature | CompressorLockoutTemperature</sch:assert>
      <sch:assert role='ERROR' test='count(h:BackupHeatingSwitchoverTemperature) + count(h:BackupHeatingLockoutTemperature) &lt;= 1'>Expected 0 or 1 element(s) for xpath: BackupHeatingSwitchoverTemperature | BackupHeatingLockoutTemperature</sch:assert>
      <sch:assert role='ERROR' test='number(h:CompressorLockoutTemperature) &lt;= number(h:BackupHeatingLockoutTemperature) or not(h:CompressorLockoutTemperature) or not (h:BackupHeatingLockoutTemperature)'>Expected CompressorLockoutTemperature to be less than or equal to BackupHeatingLockoutTemperature</sch:assert>
      <!-- Warnings -->
      <sch:report role='WARN' test='number(h:BackupHeatingSwitchoverTemperature) &lt; 30'>BackupHeatingSwitchoverTemperature is below 30 deg-F; this may result in significant unmet hours if the heat pump does not have sufficient capacity.</sch:report>
      <sch:report role='WARN' test='number(h:BackupHeatingLockoutTemperature) &lt; 30'>BackupHeatingLockoutTemperature is below 30 deg-F; this may result in significant unmet hours if the heat pump does not have sufficient capacity.</sch:report>
    </sch:rule>
  </sch:pattern>

  <sch:pattern>
    <sch:title>[HeatPumpBackup=Integrated]</sch:title>
    <sch:rule context='/h:HPXML/h:Building/h:BuildingDetails/h:Systems/h:HVAC/h:HVACPlant/h:HeatPump[h:BackupType="integrated" or h:BackupSystemFuel]'>
      <sch:assert role='ERROR' test='count(h:BackupType[text()="integrated"]) = 1'>Expected 1 element(s) for xpath: BackupType[text()="integrated"]</sch:assert>
      <sch:assert role='ERROR' test='count(h:BackupSystemFuel) = 1'>Expected 1 element(s) for xpath: BackupSystemFuel</sch:assert>
      <sch:assert role='ERROR' test='h:BackupSystemFuel[text()="electricity" or text()="natural gas" or text()="fuel oil" or text()="fuel oil 1" or text()="fuel oil 2" or text()="fuel oil 4" or text()="fuel oil 5/6" or text()="diesel" or text()="propane" or text()="kerosene" or text()="coal" or text()="coke" or text()="bituminous coal" or text()="wood" or text()="wood pellets"] or not(h:BackupSystemFuel)'>Expected BackupSystemFuel to be 'electricity' or 'natural gas' or 'fuel oil' or 'fuel oil 1' or 'fuel oil 2' or 'fuel oil 4' or 'fuel oil 5/6' or 'diesel' or 'propane' or 'kerosene' or 'coal' or 'coke' or 'bituminous coal' or 'wood' or 'wood pellets'</sch:assert>
      <sch:assert role='ERROR' test='count(h:BackupAnnualHeatingEfficiency[h:Units="Percent" or h:Units="AFUE"]/h:Value) = 1'>Expected 1 element(s) for xpath: BackupAnnualHeatingEfficiency[Units="Percent" or Units="AFUE"]/Value</sch:assert>
      <sch:assert role='ERROR' test='number(h:BackupAnnualHeatingEfficiency[h:Units="Percent" or h:Units="AFUE"]/h:Value) &lt;= 1 or not(h:BackupAnnualHeatingEfficiency[h:Units="Percent" or h:Units="AFUE"]/h:Value)'>Expected BackupAnnualHeatingEfficiency[Units="Percent" or Units="AFUE"]/Value to be less than or equal to 1</sch:assert>
      <sch:assert role='ERROR' test='count(h:BackupHeatingCapacity) &lt;= 1'>Expected 0 or 1 element(s) for xpath: BackupHeatingCapacity</sch:assert>
      <sch:assert role='ERROR' test='count(h:extension/h:BackupHeatingAutosizingFactor) &lt;= 1'>Expected 0 or 1 element(s) for xpath: extension/BackupHeatingAutosizingFactor</sch:assert>
      <sch:assert role='ERROR' test='number(h:extension/h:BackupHeatingAutosizingFactor) &gt; 0 or not (h:extension/h:BackupHeatingAutosizingFactor)'>BackupHeatingAutosizingFactor should be greater than 0.0</sch:assert>
      <sch:assert role='ERROR' test='count(h:extension/h:BackupHeatingAutosizingLimit) &lt;= 1'>Expected 0 or 1 element(s) for xpath: extension/BackupHeatingAutosizingLimit</sch:assert>
      <sch:assert role='ERROR' test='number(h:extension/h:BackupHeatingAutosizingLimit) &gt; 0 or not (h:extension/h:BackupHeatingAutosizingLimit)'>BackupHeatingAutosizingLimit should be greater than 0.0</sch:assert>
      <!-- Warnings -->
      <sch:report role='WARN' test='number(h:BackupAnnualHeatingEfficiency[h:Units="Percent"]/h:Value) &lt; 0.5'>Percent efficiency should typically be greater than or equal to 0.5.</sch:report>
      <sch:report role='WARN' test='number(h:BackupAnnualHeatingEfficiency[h:Units="AFUE"]/h:Value) &lt; 0.5'>AFUE should typically be greater than or equal to 0.5.</sch:report>
      <sch:report role='WARN' test='number(h:BackupHeatingCapacity) &lt;= 1000 and number(h:BackupHeatingCapacity) &gt; 0 and h:BackupHeatingCapacity'>Backup heating capacity should typically be greater than or equal to 1000 Btu/hr.</sch:report>
    </sch:rule>
  </sch:pattern>

  <sch:pattern>
    <sch:title>[HeatPumpBackup=Separate]</sch:title>
    <sch:rule context='/h:HPXML/h:Building/h:BuildingDetails/h:Systems/h:HVAC/h:HVACPlant/h:HeatPump[h:BackupType="separate" or h:BackupSystem]'>
      <sch:assert role='ERROR' test='sum(../*/h:FractionHeatLoadServed) &lt;= 1.01 and sum(../*/h:FractionHeatLoadServed) &gt;= 0.99'>Expected sum(FractionHeatLoadServed) to be 1</sch:assert>
      <sch:assert role='ERROR' test='count(h:BackupType[text()="separate"]) = 1'>Expected 1 element(s) for xpath: BackupType[text()="separate"]</sch:assert>
      <sch:assert role='ERROR' test='count(h:BackupSystem) = 1'>Expected 1 element(s) for xpath: BackupSystem</sch:assert>
      <sch:assert role='ERROR' test='count(h:BackupSystemFuel) = 0'>Expected 0 element(s) for xpath: BackupSystemFuel</sch:assert>
      <sch:assert role='ERROR' test='count(h:BackupAnnualHeatingEfficiency) = 0'>Expected 0 element(s) for xpath: BackupAnnualHeatingEfficiency</sch:assert>
      <sch:assert role='ERROR' test='count(h:BackupHeatingCapacity) = 0'>Expected 0 element(s) for xpath: BackupHeatingCapacity</sch:assert>
      <sch:assert role='ERROR' test='count(h:extension/h:BackupHeatingAutosizingFactor) = 0'>Expected 0 element(s) for xpath: extension/BackupHeatingAutosizingFactor</sch:assert>
      <sch:assert role='ERROR' test='count(h:extension/h:BackupHeatingAutosizingLimit) = 0'>Expected 0 element(s) for xpath: extension/BackupHeatingAutosizingLimit</sch:assert>
    </sch:rule>
  </sch:pattern>

  <sch:pattern>
    <sch:title>[HeatingDetailedPerformanceData]</sch:title>
    <sch:rule context='/h:HPXML/h:Building/h:BuildingDetails/h:Systems/h:HVAC/h:HVACPlant/*/h:HeatingDetailedPerformanceData'>
      <sch:assert role='ERROR' test='count(../h:CompressorType[text()="variable speed"]) = 1'>Expected 1 element(s) for xpath: ../CompressorType[text()="variable speed"]</sch:assert>
      <sch:assert role='ERROR' test='count(h:PerformanceDataPoint[h:OutdoorTemperature=47 and h:CapacityDescription="minimum"]) = 1'>Expected 1 element(s) for xpath: PerformanceDataPoint[OutdoorTemperature=47 and CapacityDescription="minimum"]</sch:assert> <!-- See [PerformanceDataPoint] -->
      <sch:assert role='ERROR' test='count(h:PerformanceDataPoint[h:OutdoorTemperature=47 and h:CapacityDescription="nominal"]) = 1'>Expected 1 element(s) for xpath: PerformanceDataPoint[OutdoorTemperature=47 and CapacityDescription="nominal"]</sch:assert> <!-- See [PerformanceDataPoint] -->
      <sch:assert role='ERROR' test='count(h:PerformanceDataPoint[h:OutdoorTemperature=47 and h:CapacityDescription="maximum"]) = 1'>Expected 1 element(s) for xpath: PerformanceDataPoint[OutdoorTemperature=47 and CapacityDescription="maximum"]</sch:assert> <!-- See [PerformanceDataPoint] -->
      <sch:assert role='ERROR' test='count(h:PerformanceDataPoint[h:OutdoorTemperature=17 and h:CapacityDescription="minimum"]) = 1'>Expected 1 element(s) for xpath: PerformanceDataPoint[OutdoorTemperature=17 and CapacityDescription="minimum"]</sch:assert> <!-- See [PerformanceDataPoint] -->
      <sch:assert role='ERROR' test='count(h:PerformanceDataPoint[h:OutdoorTemperature=17 and h:CapacityDescription="nominal"]) = 1'>Expected 1 element(s) for xpath: PerformanceDataPoint[OutdoorTemperature=17 and CapacityDescription="nominal"]</sch:assert> <!-- See [PerformanceDataPoint] -->
      <sch:assert role='ERROR' test='count(h:PerformanceDataPoint[h:OutdoorTemperature=17 and h:CapacityDescription="maximum"]) = 1'>Expected 1 element(s) for xpath: PerformanceDataPoint[OutdoorTemperature=17 and CapacityDescription="maximum"]</sch:assert> <!-- See [PerformanceDataPoint] -->
      <sch:assert role='ERROR' test='count(h:PerformanceDataPoint[h:OutdoorTemperature=5 and h:CapacityDescription="minimum"]) = 1'>Expected 1 element(s) for xpath: PerformanceDataPoint[OutdoorTemperature=5 and CapacityDescription="minimum"]</sch:assert> <!-- See [PerformanceDataPoint] -->
      <sch:assert role='ERROR' test='count(h:PerformanceDataPoint[h:OutdoorTemperature=5 and h:CapacityDescription="nominal"]) &lt;= 1'>Expected 0 or 1 element(s) for xpath: PerformanceDataPoint[OutdoorTemperature=5 and CapacityDescription="nominal"]</sch:assert> <!-- See [PerformanceDataPoint] -->
      <sch:assert role='ERROR' test='count(h:PerformanceDataPoint[h:OutdoorTemperature=5 and h:CapacityDescription="maximum"]) = 1'>Expected 1 element(s) for xpath: PerformanceDataPoint[OutdoorTemperature=5 and CapacityDescription="maximum"]</sch:assert> <!-- See [PerformanceDataPoint] -->
      <sch:assert role='ERROR' test='count(h:PerformanceDataPoint[h:OutdoorTemperature &lt; 5 and h:CapacityDescription="minimum"]) &lt;= 1'>Expected 0 or 1 element(s) for xpath: PerformanceDataPoint[OutdoorTemperature&lt;5 and CapacityDescription="minimum"]</sch:assert> <!-- See [PerformanceDataPoint] -->
      <sch:assert role='ERROR' test='count(h:PerformanceDataPoint[h:OutdoorTemperature &lt; 5 and h:CapacityDescription="nominal"]) &lt;= 1'>Expected 0 or 1 element(s) for xpath: PerformanceDataPoint[OutdoorTemperature&lt;5 and CapacityDescription="nominal"]</sch:assert> <!-- See [PerformanceDataPoint] -->
      <sch:assert role='ERROR' test='count(h:PerformanceDataPoint[h:OutdoorTemperature &lt; 5 and h:CapacityDescription="maximum"]) &lt;= 1'>Expected 0 or 1 element(s) for xpath: PerformanceDataPoint[OutdoorTemperature&lt;5 and CapacityDescription="maximum"]</sch:assert> <!-- See [PerformanceDataPoint] -->
      <sch:assert role='ERROR' test='count(h:PerformanceDataPoint[(h:OutdoorTemperature &gt; 47) or (h:OutdoorTemperature &lt; 47 and h:OutdoorTemperature &gt; 17) or (h:OutdoorTemperature &lt; 17 and h:OutdoorTemperature &gt; 5)]) = 0'>Expected PerformanceDataPoint/OutdoorTemperature to be 47, 17, 5, or &lt;5</sch:assert>
    </sch:rule>
  </sch:pattern>

  <sch:pattern>
    <sch:title>[CoolingDetailedPerformanceData]</sch:title>
    <sch:rule context='/h:HPXML/h:Building/h:BuildingDetails/h:Systems/h:HVAC/h:HVACPlant/*/h:CoolingDetailedPerformanceData'>
      <sch:assert role='ERROR' test='count(../h:CompressorType[text()="variable speed"]) = 1'>Expected 1 element(s) for xpath: ../CompressorType[text()="variable speed"]</sch:assert>
      <sch:assert role='ERROR' test='count(h:PerformanceDataPoint[h:OutdoorTemperature &gt; 95 and h:CapacityDescription="minimum"]) &lt;= 1'>Expected 0 or 1 element(s) for xpath: PerformanceDataPoint[OutdoorTemperature&gt;95 and CapacityDescription="minimum"]</sch:assert> <!-- See [PerformanceDataPoint] -->
      <sch:assert role='ERROR' test='count(h:PerformanceDataPoint[h:OutdoorTemperature &gt; 95 and h:CapacityDescription="nominal"]) &lt;= 1'>Expected 0 or 1 element(s) for xpath: PerformanceDataPoint[OutdoorTemperature&gt;95 and CapacityDescription="nominal"]</sch:assert> <!-- See [PerformanceDataPoint] -->
      <sch:assert role='ERROR' test='count(h:PerformanceDataPoint[h:OutdoorTemperature &gt; 95 and h:CapacityDescription="maximum"]) &lt;= 1'>Expected 0 or 1 element(s) for xpath: PerformanceDataPoint[OutdoorTemperature&gt;95 and CapacityDescription="maximum"]</sch:assert> <!-- See [PerformanceDataPoint] -->
      <sch:assert role='ERROR' test='count(h:PerformanceDataPoint[h:OutdoorTemperature=95 and h:CapacityDescription="minimum"]) = 1'>Expected 1 element(s) for xpath: PerformanceDataPoint[OutdoorTemperature=95 and CapacityDescription="minimum"]</sch:assert> <!-- See [PerformanceDataPoint] -->
      <sch:assert role='ERROR' test='count(h:PerformanceDataPoint[h:OutdoorTemperature=95 and h:CapacityDescription="nominal"]) = 1'>Expected 1 element(s) for xpath: PerformanceDataPoint[OutdoorTemperature=95 and CapacityDescription="nominal"]</sch:assert> <!-- See [PerformanceDataPoint] -->
      <sch:assert role='ERROR' test='count(h:PerformanceDataPoint[h:OutdoorTemperature=95 and h:CapacityDescription="maximum"]) = 1'>Expected 1 element(s) for xpath: PerformanceDataPoint[OutdoorTemperature=95 and CapacityDescription="maximum"]</sch:assert> <!-- See [PerformanceDataPoint] -->
      <sch:assert role='ERROR' test='count(h:PerformanceDataPoint[h:OutdoorTemperature=82 and h:CapacityDescription="minimum"]) = 1'>Expected 1 element(s) for xpath: PerformanceDataPoint[OutdoorTemperature=82 and CapacityDescription="minimum"]</sch:assert> <!-- See [PerformanceDataPoint] -->
      <sch:assert role='ERROR' test='count(h:PerformanceDataPoint[h:OutdoorTemperature=82 and h:CapacityDescription="nominal"]) &lt;= 1'>Expected 0 or 1 element(s) for xpath: PerformanceDataPoint[OutdoorTemperature=82 and CapacityDescription="nominal"]</sch:assert> <!-- See [PerformanceDataPoint] -->
      <sch:assert role='ERROR' test='count(h:PerformanceDataPoint[h:OutdoorTemperature=82 and h:CapacityDescription="maximum"]) = 1'>Expected 1 element(s) for xpath: PerformanceDataPoint[OutdoorTemperature=82 and CapacityDescription="maximum"]</sch:assert> <!-- See [PerformanceDataPoint] -->
      <sch:assert role='ERROR' test='count(h:PerformanceDataPoint[(h:OutdoorTemperature &lt; 82) or (h:OutdoorTemperature &gt; 82 and h:OutdoorTemperature &lt; 95)]) = 0'>Expected PerformanceDataPoint/OutdoorTemperature to be 82, 95, or &gt;95</sch:assert>
    </sch:rule>
  </sch:pattern>

  <sch:pattern>
    <sch:title>[HeatingDetailedPerformanceDataPointCapacity]</sch:title>
    <sch:rule context='/h:HPXML/h:Building/h:BuildingDetails/h:Systems/h:HVAC/h:HVACPlant/*/h:HeatingDetailedPerformanceData/h:PerformanceDataPoint[number(h:OutdoorTemperature)=47 and h:CapacityDescription="nominal"]'>
      <sch:assert role='ERROR' test='(number(../../h:HeatingCapacity) &gt;= 0.99 * number(h:Capacity) or not (../../h:HeatingCapacity)) or not (h:Capacity)'>Expected ../../HeatingCapacity to be equal to Capacity</sch:assert>
      <sch:assert role='ERROR' test='(number(../../h:HeatingCapacity) &lt;= 1.01 * number(h:Capacity) or not (../../h:HeatingCapacity)) or not (h:Capacity)'>Expected ../../HeatingCapacity to be equal to Capacity</sch:assert>
      <sch:assert role='ERROR' test='number(h:CapacityFractionOfNominal) &gt;= 0.99 or not (h:CapacityFractionOfNominal)'>Expected CapacityFractionOfNominal to be 1.0</sch:assert>
      <sch:assert role='ERROR' test='number(h:CapacityFractionOfNominal) &lt;= 1.01 or not (h:CapacityFractionOfNominal)'>Expected CapacityFractionOfNominal to be 1.0</sch:assert>
    </sch:rule>
  </sch:pattern>

  <sch:pattern>
    <sch:title>[HeatingDetailedPerformanceDataPointCapacity17F]</sch:title>
    <sch:rule context='/h:HPXML/h:Building/h:BuildingDetails/h:Systems/h:HVAC/h:HVACPlant/*/h:HeatingDetailedPerformanceData/h:PerformanceDataPoint[number(h:OutdoorTemperature)=17 and h:CapacityDescription="nominal"]'>
      <sch:assert role='ERROR' test='(number(../../h:HeatingCapacity17F) &gt;= 0.99 * number(h:Capacity) or not (../../h:HeatingCapacity17F)) or not (h:Capacity)'>Expected ../../HeatingCapacity17F to be equal to Capacity</sch:assert>
      <sch:assert role='ERROR' test='(number(../../h:HeatingCapacity17F) &lt;= 1.01 * number(h:Capacity) or not (../../h:HeatingCapacity17F)) or not (h:Capacity)'>Expected ../../HeatingCapacity17F to be equal to Capacity</sch:assert>
    </sch:rule>
  </sch:pattern>

  <sch:pattern>
    <sch:title>[CoolingDetailedPerformanceDataPointCapacity]</sch:title>
    <sch:rule context='/h:HPXML/h:Building/h:BuildingDetails/h:Systems/h:HVAC/h:HVACPlant/*/h:CoolingDetailedPerformanceData/h:PerformanceDataPoint[number(h:OutdoorTemperature)=95 and h:CapacityDescription="nominal"]'>
      <sch:assert role='ERROR' test='(number(../../h:CoolingCapacity) &gt;= 0.99 * number(h:Capacity) or not (../../h:CoolingCapacity)) or not (h:Capacity)'>Expected ../../CoolingCapacity to be equal to Capacity</sch:assert>
      <sch:assert role='ERROR' test='(number(../../h:CoolingCapacity) &lt;= 1.01 * number(h:Capacity) or not (../../h:CoolingCapacity)) or not (h:Capacity)'>Expected ../../CoolingCapacity to be equal to Capacity</sch:assert>
      <sch:assert role='ERROR' test='number(h:CapacityFractionOfNominal) &gt;= 0.99 or not (h:CapacityFractionOfNominal)'>Expected CapacityFractionOfNominal to be 1.0</sch:assert>
      <sch:assert role='ERROR' test='number(h:CapacityFractionOfNominal) &lt;= 1.01 or not (h:CapacityFractionOfNominal)'>Expected CapacityFractionOfNominal to be 1.0</sch:assert>
    </sch:rule>
  </sch:pattern>

  <sch:pattern>
    <sch:title>[PerformanceDataPoint]</sch:title>
    <sch:rule context='/h:HPXML/h:Building/h:BuildingDetails/h:Systems/h:HVAC/h:HVACPlant/*/*/h:PerformanceDataPoint'>
      <sch:assert role='ERROR' test='count(h:Capacity) + count(h:CapacityFractionOfNominal) &gt;= 1'>Expected 1 or more element(s) for xpath: Capacity | CapacityFractionOfNominal</sch:assert>
      <sch:assert role='ERROR' test='number(h:Capacity) &gt;= 0 or not(h:Capacity)'>Expected Capacity to be greater than or equal to 0</sch:assert>
      <sch:assert role='ERROR' test='number(h:CapacityFractionOfNominal) &gt;= 0 or not(h:CapacityFractionOfNominal)'>Expected CapacityFractionOfNominal to be greater than or equal to 0</sch:assert>
      <sch:assert role='ERROR' test='count(h:Efficiency[h:Units="COP"]/h:Value) = 1'>Expected 1 element(s) for xpath: Efficiency[Units="COP"]/Value</sch:assert>
    </sch:rule>
  </sch:pattern>

  <sch:pattern>
    <sch:title>[GeothermalLoop]</sch:title>
    <sch:rule context='/h:HPXML/h:Building/h:BuildingDetails/h:Systems/h:HVAC/h:HVACPlant/h:GeothermalLoop'>
      <sch:assert role='ERROR' test='count(h:LoopConfiguration) = 1'>Expected 1 element(s) for xpath: LoopConfiguration</sch:assert>
      <sch:assert role='ERROR' test='h:LoopConfiguration[text()="vertical"] or not(h:LoopConfiguration)'>Expected LoopConfiguration to be 'vertical'</sch:assert>
      <sch:assert role='ERROR' test='count(h:LoopFlow) &lt;= 1'>Expected 0 or 1 element(s) for xpath: LoopFlow</sch:assert>
      <sch:assert role='ERROR' test='count(h:BoreholesOrTrenches/h:Count) &lt;= 1'>Expected 0 or 1 element(s) for xpath: BoreholesOrTrenches/Count</sch:assert>
      <sch:assert role='ERROR' test='number(h:BoreholesOrTrenches/h:Count) &gt;= 1 or not(h:BoreholesOrTrenches/h:Count)'>Expected BoreholesOrTrenches/Count to be greater than or equal to 1</sch:assert>
      <sch:assert role='ERROR' test='number(h:BoreholesOrTrenches/h:Count) &lt;= 10 or not(h:BoreholesOrTrenches/h:Count)'>Expected BoreholesOrTrenches/Count to be less than or equal to 10</sch:assert>
      <sch:assert role='ERROR' test='count(h:BoreholesOrTrenches/h:Length) &lt;= 1'>Expected 0 or 1 element(s) for xpath: BoreholesOrTrenches/Length</sch:assert>
      <sch:assert role='ERROR' test='number(h:BoreholesOrTrenches/h:Length) &gt;= 80 or not(h:BoreholesOrTrenches/h:Length)'>Expected BoreholesOrTrenches/Length to be greater than or equal to 80</sch:assert>
      <sch:assert role='ERROR' test='number(h:BoreholesOrTrenches/h:Length) &lt;= 500 or not(h:BoreholesOrTrenches/h:Length)'>Expected BoreholesOrTrenches/Length to be less than or equal to 500</sch:assert>
      <sch:assert role='ERROR' test='count(h:BoreholesOrTrenches/h:Spacing) &lt;= 1'>Expected 0 or 1 element(s) for xpath: BoreholesOrTrenches/Spacing</sch:assert>
      <sch:assert role='ERROR' test='count(h:BoreholesOrTrenches/h:Diameter) &lt;= 1'>Expected 0 or 1 element(s) for xpath: BoreholesOrTrenches/Diameter</sch:assert>
      <sch:assert role='ERROR' test='count(h:Grout/h:Type) + count(h:Grout/h:Conductivity) &gt;= 0'>Expected 0 or more element(s) for xpath: Grout/Type | Grout/Conductivity</sch:assert>
      <sch:assert role='ERROR' test='count(h:Pipe/h:Type) + count(h:Pipe/h:Conductivity) &gt;= 0'>Expected 0 or more element(s) for xpath: Pipe/Type | Pipe/Conductivity</sch:assert>
      <sch:assert role='ERROR' test='count(h:Pipe/h:Diameter) &lt;= 1'>Expected 0 or 1 element(s) for xpath: Pipe/Diameter</sch:assert>
      <sch:assert role='ERROR' test='number(h:Pipe/h:Diameter) = 0.75 or number(h:Pipe/h:Diameter) = 1.0 or number(h:Pipe/h:Diameter) = 1.25 or not(h:Pipe/h:Diameter)'>Expected Pipe/Diameter to be 0.75, 1.0, or 1.25</sch:assert>
      <sch:assert role='ERROR' test='count(h:Pipe/h:ShankSpacing) &lt;= 1'>Expected 0 or 1 element(s) for xpath: Pipe/ShankSpacing</sch:assert>
      <sch:assert role='ERROR' test='count(h:BoreholesOrTrenches/h:Count) + count(h:extension/h:BorefieldConfiguration[text()!="Rectangle"]) = 2 or not(h:extension/h:BorefieldConfiguration[text()!="Rectangle"])'>Expected BoreholesOrTrenches/Count when extension/BorefieldConfiguration is not 'Rectangle'</sch:assert>
      <sch:assert role='ERROR' test='h:extension/h:BorefieldConfiguration[text()="Rectangle" or text()="Open Rectangle" or text()="C" or text()="L" or text()="U" or text()="Lopsided U"] or not(h:extension/h:BorefieldConfiguration)'>Expected BorefieldConfiguration to be 'Rectangle' or 'Open Rectangle' or 'C' or 'L' or 'U' or 'Lopsided U'</sch:assert>
    </sch:rule>
  </sch:pattern>

  <sch:pattern>
    <sch:title>[AirflowDefectRatio]</sch:title>
    <sch:rule context='/h:HPXML/h:Building/h:BuildingDetails/h:Systems/h:HVAC/h:HVACPlant/*[not(h:DistributionSystem)]'>
      <sch:assert role='ERROR' test='number(h:extension/h:AirflowDefectRatio) = 0 or not(h:extension/h:AirflowDefectRatio)'>Expected extension/AirflowDefectRatio to be 0</sch:assert>
    </sch:rule>
  </sch:pattern>

  <sch:pattern>
    <sch:title>[HVACControl=Heating]</sch:title>
    <sch:rule context='/h:HPXML/h:Building/h:BuildingDetails/h:Systems/h:HVAC/h:HVACControl[sum(../h:HVACPlant/*/h:FractionHeatLoadServed) > 0]'>
      <sch:assert role='ERROR' test='count(h:SetpointTempHeatingSeason) + count(h:extension/h:WeekdaySetpointTempsHeatingSeason) &lt;= 1'>Expected 0 or 1 element(s) for xpath: SetpointTempHeatingSeason | extension/WeekdaySetpointTempsHeatingSeason</sch:assert>
      <sch:assert role='ERROR' test='count(h:SetpointTempHeatingSeason) + count(h:extension/h:WeekendSetpointTempsHeatingSeason) &lt;= 1'>Expected 0 or 1 element(s) for xpath: SetpointTempHeatingSeason | extension/WeekendSetpointTempsHeatingSeason</sch:assert>
      <sch:assert role='ERROR' test='count(h:SetbackTempHeatingSeason) + count(h:extension/h:WeekdaySetpointTempsHeatingSeason) &lt;= 1'>Expected 0 or 1 element(s) for xpath: SetbackTempHeatingSeason | extension/WeekdaySetpointTempsHeatingSeason</sch:assert> <!-- See [HVACControl=HeatingSetback] -->
      <sch:assert role='ERROR' test='count(h:SetbackTempHeatingSeason) + count(h:extension/h:WeekendSetpointTempsHeatingSeason) &lt;= 1'>Expected 0 or 1 element(s) for xpath: SetbackTempHeatingSeason | extension/WeekendSetpointTempsHeatingSeason</sch:assert> <!-- See [HVACControl=HeatingSetback] -->
      <sch:assert role='ERROR' test='count(h:HeatingSeason) &lt;= 1'>Expected 0 or 1 element(s) for xpath: Heating</sch:assert> <!-- See [HVACControl=HeatingSeason] -->
      <!-- Warnings -->
      <sch:report role='WARN' test='number(h:SetpointTempHeatingSeason) &lt; 58'>Heating setpoint should typically be greater than or equal to 58 deg-F.</sch:report>
      <sch:report role='WARN' test='number(h:SetpointTempHeatingSeason) &gt; 76'>Heating setpoint should typically be less than or equal to 76 deg-F.</sch:report>
    </sch:rule>
  </sch:pattern>

  <sch:pattern>
    <sch:title>[HVACControl=HeatingSetback]</sch:title>
    <sch:rule context='/h:HPXML/h:Building/h:BuildingDetails/h:Systems/h:HVAC/h:HVACControl[h:SetbackTempHeatingSeason]'>
      <sch:assert role='ERROR' test='count(h:TotalSetbackHoursperWeekHeating) = 1'>Expected 1 element(s) for xpath: TotalSetbackHoursperWeekHeating</sch:assert>
      <sch:assert role='ERROR' test='count(h:extension/h:SetbackStartHourHeating) &lt;= 1'>Expected 0 or 1 element(s) for xpath: extension/SetbackStartHourHeating</sch:assert>
      <sch:assert role='ERROR' test='number(h:extension/h:SetbackStartHourHeating) &gt;= 0 or not(h:extension/h:SetbackStartHourHeating)'>Expected extension/SetbackStartHourHeating to be greater than or equal to 0</sch:assert>
      <sch:assert role='ERROR' test='number(h:extension/h:SetbackStartHourHeating) &lt;= 23 or not(h:extension/h:SetbackStartHourHeating)'>Expected extension/SetbackStartHourHeating to be less than or equal to 23</sch:assert>
    </sch:rule>
  </sch:pattern>

  <sch:pattern>
    <sch:title>[HVACControl=HeatingSeason]</sch:title>
    <sch:rule context='/h:HPXML/h:Building/h:BuildingDetails/h:Systems/h:HVAC/h:HVACControl/h:HeatingSeason'>
      <sch:assert role='ERROR' test='count(h:BeginMonth) = 1'>Expected 1 element(s) for xpath: BeginMonth</sch:assert>
      <sch:assert role='ERROR' test='count(h:BeginDayOfMonth) = 1'>Expected 1 element(s) for xpath: BeginDayOfMonth</sch:assert>
      <sch:assert role='ERROR' test='count(h:EndMonth) = 1'>Expected 1 element(s) for xpath: EndMonth</sch:assert>
      <sch:assert role='ERROR' test='count(h:EndDayOfMonth) = 1'>Expected 1 element(s) for xpath: EndDayOfMonth</sch:assert>
    </sch:rule>
  </sch:pattern>

  <sch:pattern>
    <sch:title>[HVACControl=Cooling]</sch:title>
    <sch:rule context='/h:HPXML/h:Building/h:BuildingDetails/h:Systems/h:HVAC/h:HVACControl[sum(../h:HVACPlant/*/h:FractionCoolLoadServed) > 0]'>
      <sch:assert role='ERROR' test='count(h:SetpointTempCoolingSeason) + count(h:extension/h:WeekdaySetpointTempsCoolingSeason) &lt;= 1'>Expected 0 or 1 element(s) for xpath: SetpointTempCoolingSeason | extension/WeekdaySetpointTempsCoolingSeason</sch:assert>
      <sch:assert role='ERROR' test='count(h:SetpointTempCoolingSeason) + count(h:extension/h:WeekendSetpointTempsCoolingSeason) &lt;= 1'>Expected 0 or 1 element(s) for xpath: SetpointTempCoolingSeason | extension/WeekendSetpointTempsCoolingSeason</sch:assert>
      <sch:assert role='ERROR' test='count(h:SetupTempCoolingSeason) + count(h:extension/h:WeekdaySetpointTempsCoolingSeason) &lt;= 1'>Expected 0 or 1 element(s) for xpath: SetupTempCoolingSeason | extension/WeekdaySetpointTempsCoolingSeason</sch:assert> <!-- See [HVACControl=CoolingSetup] -->
      <sch:assert role='ERROR' test='count(h:SetupTempCoolingSeason) + count(h:extension/h:WeekendSetpointTempsCoolingSeason) &lt;= 1'>Expected 0 or 1 element(s) for xpath: SetupTempCoolingSeason | extension/WeekendSetpointTempsCoolingSeason</sch:assert> <!-- See [HVACControl=CoolingSetup] -->
      <sch:assert role='ERROR' test='count(h:extension/h:CeilingFanSetpointTempCoolingSeasonOffset) &lt;= 1'>Expected 0 or 1 element(s) for xpath: extension/CeilingFanSetpointTempCoolingSeasonOffset</sch:assert>
      <sch:assert role='ERROR' test='count(h:CoolingSeason) &lt;= 1'>Expected 0 or 1 element(s) for xpath: Cooling</sch:assert> <!-- See [HVACControl=CoolingSeason] -->
      <!-- Warnings -->
      <sch:report role='WARN' test='number(h:SetpointTempCoolingSeason) &lt; 68'>Cooling setpoint should typically be greater than or equal to 68 deg-F.</sch:report>
      <sch:report role='WARN' test='number(h:SetpointTempCoolingSeason) &gt; 86'>Cooling setpoint should typically be less than or equal to 86 deg-F.</sch:report>
    </sch:rule>
  </sch:pattern>

  <sch:pattern>
    <sch:title>[HVACControl=CoolingSetup]</sch:title>
    <sch:rule context='/h:HPXML/h:Building/h:BuildingDetails/h:Systems/h:HVAC/h:HVACControl[h:SetupTempCoolingSeason]'>
      <sch:assert role='ERROR' test='count(h:TotalSetupHoursperWeekCooling) = 1'>Expected 1 element(s) for xpath: TotalSetupHoursperWeekCooling</sch:assert>
      <sch:assert role='ERROR' test='count(h:extension/h:SetupStartHourCooling) &lt;= 1'>Expected 0 or 1 element(s) for xpath: extension/SetupStartHourCooling</sch:assert>
      <sch:assert role='ERROR' test='number(h:extension/h:SetupStartHourCooling) &gt;= 0 or not(h:extension/h:SetupStartHourCooling)'>Expected extension/SetupStartHourCooling to be greater than or equal to 0</sch:assert>
      <sch:assert role='ERROR' test='number(h:extension/h:SetupStartHourCooling) &lt;= 23 or not(h:extension/h:SetupStartHourCooling)'>Expected extension/SetupStartHourCooling to be less than or equal to 23</sch:assert>
    </sch:rule>
  </sch:pattern>

  <sch:pattern>
    <sch:title>[HVACControl=CoolingSeason]</sch:title>
    <sch:rule context='/h:HPXML/h:Building/h:BuildingDetails/h:Systems/h:HVAC/h:HVACControl/h:CoolingSeason'>
      <sch:assert role='ERROR' test='count(h:BeginMonth) = 1'>Expected 1 element(s) for xpath: BeginMonth</sch:assert>
      <sch:assert role='ERROR' test='count(h:BeginDayOfMonth) = 1'>Expected 1 element(s) for xpath: BeginDayOfMonth</sch:assert>
      <sch:assert role='ERROR' test='count(h:EndMonth) = 1'>Expected 1 element(s) for xpath: EndMonth</sch:assert>
      <sch:assert role='ERROR' test='count(h:EndDayOfMonth) = 1'>Expected 1 element(s) for xpath: EndDayOfMonth</sch:assert>
    </sch:rule>
  </sch:pattern>

  <sch:pattern>
    <sch:title>[HVACDistribution]</sch:title>
    <sch:rule context='/h:HPXML/h:Building/h:BuildingDetails/h:Systems/h:HVAC/h:HVACDistribution'>
      <sch:assert role='ERROR' test='count(h:DistributionSystemType[h:AirDistribution | h:HydronicDistribution | h:Other[text()="DSE"]]) = 1'>Expected 1 element(s) for xpath: DistributionSystemType[AirDistribution | HydronicDistribution | Other[text()="DSE"]]</sch:assert> <!-- See [HVACDistributionType=Air] or [HVACDistributionType=Hydronic] or [HVACDistributionType=DSE] -->
    </sch:rule>
  </sch:pattern>

  <sch:pattern>
    <sch:title>[HVACDistributionType=Air]</sch:title>
    <sch:rule context='/h:HPXML/h:Building/h:BuildingDetails/h:Systems/h:HVAC/h:HVACDistribution/h:DistributionSystemType/h:AirDistribution'>
      <sch:assert role='ERROR' test='count(h:AirDistributionType) = 1'>Expected 1 element(s) for xpath: AirDistributionType</sch:assert>
      <sch:assert role='ERROR' test='h:AirDistributionType[text()="regular velocity" or text()="gravity" or text()="fan coil"] or not(h:AirDistributionType)'>Expected AirDistributionType to be 'regular velocity' or 'gravity' or 'fan coil'</sch:assert> <!-- See [AirDistributionType=RegularVelocityOrGravity] or [AirDistributionType=FanCoil] -->
      <sch:assert role='ERROR' test='count(h:Ducts) &gt;= 0'>Expected 0 or more element(s) for xpath: Ducts</sch:assert> <!-- See [HVACDuct] -->
      <sch:assert role='ERROR' test='count(h:extension/h:ManualJInputs/h:BlowerFanHeatBtuh) &lt;= 1'>Expected 0 or 1 element(s) for xpath: extension/ManualJInputs/BlowerFanHeatBtuh</sch:assert>
      <sch:assert role='ERROR' test='number(h:extension/h:ManualJInputs/h:BlowerFanHeatBtuh) &gt;= 0 or not(h:extension/h:ManualJInputs/h:BlowerFanHeatBtuh)'>Expected extension/ManualJInputs/BlowerFanHeatBtuh to be greater than or equal to 0</sch:assert>
      <sch:assert role='ERROR' test='count(h:extension/h:ManualJInputs/h:DefaultTableDuctLoad) &gt;= 0'>Expected 0 or more element(s) for xpath: extension/ManualJInputs/DefaultTableDuctLoad</sch:assert> <!-- See ManualJInputs=DefaultTableDuctLoad -->
      <!-- Sum Checks -->
      <sch:assert role='ERROR' test='(sum(h:Ducts[h:DuctType="supply"]/h:FractionDuctArea) &gt;= 0.99 and sum(h:Ducts[h:DuctType="supply"]/h:FractionDuctArea) &lt;= 1.01) or count(h:Ducts[h:DuctType="supply"]/h:FractionDuctArea) = 0'>Expected sum(Ducts/FractionDuctArea) for DuctType="supply" to be 1</sch:assert>
      <sch:assert role='ERROR' test='(sum(h:Ducts[h:DuctType="return"]/h:FractionDuctArea) &gt;= 0.99 and sum(h:Ducts[h:DuctType="return"]/h:FractionDuctArea) &lt;= 1.01) or count(h:Ducts[h:DuctType="return"]/h:FractionDuctArea) = 0'>Expected sum(Ducts/FractionDuctArea) for DuctType="return" to be 1</sch:assert>
    </sch:rule>
  </sch:pattern>

  <sch:pattern>
    <sch:title>[ManualJInputs=DefaultTableDuctLoad]</sch:title>
    <sch:rule context='/h:HPXML/h:Building/h:BuildingDetails/h:Systems/h:HVAC/h:HVACDistribution/h:DistributionSystemType/h:AirDistribution/h:extension/h:ManualJInputs/h:DefaultTableDuctLoad'>
      <sch:assert role='ERROR' test='count(h:TableNumber) = 1'>Expected 1 element(s) for xpath: TableNumber</sch:assert>
      <sch:assert role='ERROR' test='h:TableNumber[text()="7A-R" or text()="7A-T" or text()="7B-R" or text()="7B-T" or text()="7A-AE" or text()="7B-AE" or text()="7C-AE" or text()="7C-R" or text()="7C-T" or text()="7D-R" or text()="7D-T" or text()="7E-R" or text()="7E-T" or text()="7F-R" or text()="7F-T" or text()="7G-R" or text()="7G-T" or text()="7H" or text()="7I" or text()="7D-AE" or text()="7J-1" or text()="7J-2" or text()="7K" or text()="7L" or text()="7M" or text()="7N" or text()="7O-1" or text()="7O-2" or text()="7O-3" or text()="7O-4" or text()="7P-1" or text()="7P-2" or text()="7P-3" or text()="7P-4"] or not(h:TableNumber)'>Expected TableNumber to be '7A-R' or '7A-T' or '7B-R' or '7B-T' or '7A-AE' or '7B-AE' or '7C-AE' or '7C-R' or '7C-T' or '7D-R' or '7D-T' or '7E-R' or '7E-T' or '7F-R' or '7F-T' or '7G-R' or '7G-T' or '7H' or '7I' or '7D-AE' or '7J-1' or '7J-2' or '7K' or '7L' or '7M' or '7N' or '7O-1' or '7O-2' or '7O-3' or '7O-4' or '7P-1' or '7P-2' or '7P-3' or '7P-4'</sch:assert>
      <sch:assert role='ERROR' test='count(h:LookupFloorArea) = 1'>Expected 1 element(s) for xpath: LookupFloorArea</sch:assert>
      <sch:assert role='ERROR' test='number(h:LookupFloorArea) &gt; 0 or not(h:LookupFloorArea)'>Expected LookupFloorArea to be greater than 0</sch:assert>
      <sch:assert role='ERROR' test='count(h:LeakageLevel) = 1'>Expected 1 element(s) for xpath: LeakageLevel</sch:assert>
      <sch:assert role='ERROR' test='h:LeakageLevel[text()="default not sealed" or text()="partially sealed" or text()="default sealed" or text()="notably sealed" or text()="extremely sealed"] or not(h:LeakageLevel)'>Expected LeakageLevel to be 'default not sealed' or 'partially sealed' or 'default sealed' or 'notably sealed' or 'extremely sealed'</sch:assert>
      <sch:assert role='ERROR' test='count(h:InsulationRValue) = 1'>Expected 1 element(s) for xpath: InsulationRValue</sch:assert>
      <sch:assert role='ERROR' test='number(h:InsulationRValue) &gt;= 2 or not(h:InsulationRValue)'>Expected InsulationRValue to be greater than 2</sch:assert>
      <sch:assert role='ERROR' test='count(h:SupplySurfaceArea) + count(h:DSF) &lt;= 1'>Expected 0 or 1 element(s) for xpath: SupplySurfaceArea | DSF</sch:assert>
      <sch:assert role='ERROR' test='number(h:SupplySurfaceArea) &gt;= 0 or not(h:SupplySurfaceArea)'>Expected SupplySurfaceArea to be greater than 0</sch:assert>
      <sch:assert role='ERROR' test='count(h:ReturnSurfaceArea) + count(h:DSF) &lt;= 1'>Expected 0 or 1 element(s) for xpath: ReturnSurfaceArea | DSF</sch:assert>
      <sch:assert role='ERROR' test='number(h:ReturnSurfaceArea) &gt;= 0 or not(h:ReturnSurfaceArea)'>Expected ReturnSurfaceArea to be greater than 0</sch:assert>
      <sch:assert role='ERROR' test='number(h:DSF) &gt;= 0 or not(h:DSF)'>Expected DSF to be greater than 0</sch:assert>
    </sch:rule>
  </sch:pattern>

  <sch:pattern>
    <sch:title>[AirDistributionType=RegularVelocityOrGravity]</sch:title>
    <sch:rule context='/h:HPXML/h:Building/h:BuildingDetails/h:Systems/h:HVAC/h:HVACDistribution/h:DistributionSystemType/h:AirDistribution[h:AirDistributionType[text()="regular velocity" or text()="gravity"]]'>
      <sch:assert role='ERROR' test='count(h:DuctLeakageMeasurement[h:DuctType="supply"]/h:DuctLeakage[(h:Units="CFM25" or h:Units="CFM50" or h:Units="Percent") and h:TotalOrToOutside="to outside"]) = 1'>Expected 1 element(s) for xpath: DuctLeakageMeasurement[DuctType="supply"]/DuctLeakage[(Units="CFM25" or Units="CFM50" or Units="Percent") and TotalOrToOutside="to outside"]</sch:assert> <!-- See [DuctLeakage=CFM] or [DuctLeakage=Percent] -->
      <sch:assert role='ERROR' test='count(h:DuctLeakageMeasurement[h:DuctType="return"]/h:DuctLeakage[(h:Units="CFM25" or h:Units="CFM50" or h:Units="Percent") and h:TotalOrToOutside="to outside"]) = 1'>Expected 1 element(s) for xpath: DuctLeakageMeasurement[DuctType="return"]/DuctLeakage[(Units="CFM25" or Units="CFM50" or Units="Percent") and TotalOrToOutside="to outside"]</sch:assert> <!-- See [DuctLeakage=CFM] or [DuctLeakage=Percent] -->
    </sch:rule>
  </sch:pattern>

  <sch:pattern>
    <sch:title>[AirDistributionType=FanCoil]</sch:title>
    <sch:rule context='/h:HPXML/h:Building/h:BuildingDetails/h:Systems/h:HVAC/h:HVACDistribution/h:DistributionSystemType/h:AirDistribution[h:AirDistributionType[text()="fan coil"]]'>
      <sch:assert role='ERROR' test='count(h:DuctLeakageMeasurement[h:DuctType="supply"]/h:DuctLeakage[(h:Units="CFM25" or h:Units="CFM50" or h:Units="Percent") and h:TotalOrToOutside="to outside"]) &lt;= 1'>Expected 0 or 1 element(s) for xpath: DuctLeakageMeasurement[DuctType="supply"]/DuctLeakage[(Units="CFM25" or Units="CFM50" or Units="Percent") and TotalOrToOutside="to outside"]</sch:assert> <!-- See [DuctLeakage=CFM] or [DuctLeakage=Percent] -->
      <sch:assert role='ERROR' test='count(h:DuctLeakageMeasurement[h:DuctType="return"]/h:DuctLeakage[(h:Units="CFM25" or h:Units="CFM50" or h:Units="Percent") and h:TotalOrToOutside="to outside"]) &lt;= 1'>Expected 0 or 1 element(s) for xpath: DuctLeakageMeasurement[DuctType="return"]/DuctLeakage[(Units="CFM25" or Units="CFM50" or Units="Percent") and TotalOrToOutside="to outside"]</sch:assert> <!-- See [DuctLeakage=CFM] or [DuctLeakage=Percent] -->
    </sch:rule>
  </sch:pattern>

  <sch:pattern>
    <sch:title>[DuctLeakage=CFM]</sch:title>
    <sch:rule context='/h:HPXML/h:Building/h:BuildingDetails/h:Systems/h:HVAC/h:HVACDistribution/h:DistributionSystemType/h:AirDistribution/h:DuctLeakageMeasurement/h:DuctLeakage[h:Units="CFM25" or h:Units="CFM50"]'>
      <sch:assert role='ERROR' test='count(h:Value) = 1'>Expected 1 element(s) for xpath: Value</sch:assert>
    </sch:rule>
  </sch:pattern>

  <sch:pattern>
    <sch:title>[DuctLeakage=Percent]</sch:title>
    <sch:rule context='/h:HPXML/h:Building/h:BuildingDetails/h:Systems/h:HVAC/h:HVACDistribution/h:DistributionSystemType/h:AirDistribution/h:DuctLeakageMeasurement/h:DuctLeakage[h:Units="Percent"]'>
      <sch:assert role='ERROR' test='count(h:Value) = 1'>Expected 1 element(s) for xpath: Value</sch:assert>
      <sch:assert role='ERROR' test='number(h:Value) &lt; 1 or not(h:Value)'>Expected Value to be less than 1</sch:assert>
    </sch:rule>
  </sch:pattern>

  <sch:pattern>
    <sch:title>[HVACDistributionType=Hydronic]</sch:title>
    <sch:rule context='/h:HPXML/h:Building/h:BuildingDetails/h:Systems/h:HVAC/h:HVACDistribution/h:DistributionSystemType/h:HydronicDistribution'>
      <sch:assert role='ERROR' test='count(h:HydronicDistributionType) = 1'>Expected 1 element(s) for xpath: HydronicDistributionType</sch:assert>
      <sch:assert role='ERROR' test='h:HydronicDistributionType[text()="radiator" or text()="baseboard" or text()="radiant floor" or text()="radiant ceiling" or text()="water loop"] or not(h:HydronicDistributionType)'>Expected HydronicDistributionType to be 'radiator' or 'baseboard' or 'radiant floor' or 'radiant ceiling' or 'water loop'</sch:assert>
      <sch:assert role='ERROR' test='count(h:extension/h:ManualJInputs/h:HotWaterPipingBtuh) &lt;= 1'>Expected 0 or 1 element(s) for xpath: extension/ManualJInputs/HotWaterPipingBtuh</sch:assert>
      <sch:assert role='ERROR' test='number(h:extension/h:ManualJInputs/h:HotWaterPipingBtuh) &gt;= 0 or not(h:extension/h:ManualJInputs/h:HotWaterPipingBtuh)'>Expected extension/ManualJInputs/HotWaterPipingBtuh to be greater than or equal to 0</sch:assert>
    </sch:rule>
  </sch:pattern>

  <sch:pattern>
    <sch:title>[HVACDistributionType=DSE]</sch:title>
    <sch:rule context='/h:HPXML/h:Building/h:BuildingDetails/h:Systems/h:HVAC/h:HVACDistribution[h:DistributionSystemType[h:Other[text()="DSE"]]]'>
      <sch:assert role='ERROR' test='count(h:AnnualHeatingDistributionSystemEfficiency) = 1'>Expected 1 element(s) for xpath: AnnualHeatingDistributionSystemEfficiency</sch:assert>
      <sch:assert role='ERROR' test='count(h:AnnualCoolingDistributionSystemEfficiency) = 1'>Expected 1 element(s) for xpath: AnnualCoolingDistributionSystemEfficiency</sch:assert>
      <!-- Warnings -->
      <sch:report role='WARN' test='number(h:AnnualHeatingDistributionSystemEfficiency) &lt; 0.5'>Heating DSE should typically be greater than or equal to 0.5.</sch:report>
      <sch:report role='WARN' test='number(h:AnnualCoolingDistributionSystemEfficiency) &lt; 0.5'>Cooling DSE should typically be greater than or equal to 0.5.</sch:report>
    </sch:rule>
  </sch:pattern>

  <sch:pattern>
    <sch:title>[HVACDuct]</sch:title>
    <sch:rule context='/h:HPXML/h:Building/h:BuildingDetails/h:Systems/h:HVAC/h:HVACDistribution/h:DistributionSystemType/h:AirDistribution/h:Ducts'>
      <sch:assert role='ERROR' test='count(h:DuctType) = 1'>Expected 1 element(s) for xpath: DuctType</sch:assert>
      <sch:assert role='ERROR' test='h:DuctType[text()="supply" or text()="return"] or not(h:DuctType)'>Expected DuctType to be 'supply' or 'return'</sch:assert>
      <sch:assert role='ERROR' test='count(h:DuctInsulationRValue) + count(h:DuctEffectiveRValue) &gt;= 1'>Expected 1 or more element(s) for xpath: DuctInsulationRValue | DuctEffectiveRValue</sch:assert>
      <sch:assert role='ERROR' test='count(h:DuctBuriedInsulationLevel) &lt;= 1'>Expected 0 or 1 element(s) for xpath: DuctBuriedInsulationLevel</sch:assert>
      <sch:assert role='ERROR' test='h:DuctBuriedInsulationLevel[text()="not buried" or text()="partially buried" or text()="fully buried" or text()="deeply buried"] or not(h:DuctBuriedInsulationLevel)'>Expected DuctBuriedInsulationLevel to be 'not buried' or 'partially buried' or 'fully buried' or 'deeply buried'</sch:assert>
      <sch:assert role='ERROR' test='count(h:DuctLocation) &lt;= 1'>Expected 0 or 1 element(s) for xpath: DuctLocation</sch:assert> <!-- See [HVACDuct=WithLocation] or [HVACDuct=WithoutLocation] -->
      <sch:assert role='ERROR' test='h:DuctLocation[text()="conditioned space" or text()="basement - conditioned" or text()="basement - unconditioned" or text()="crawlspace - vented" or text()="crawlspace - unvented" or text()="crawlspace - conditioned" or text()="attic - vented" or text()="attic - unvented" or text()="garage" or text()="exterior wall" or text()="under slab" or text()="roof deck" or text()="outside" or text()="other housing unit" or text()="other heated space" or text()="other multifamily buffer space" or text()="other non-freezing space" or text()="manufactured home belly"] or not(h:DuctLocation)'>Expected DuctLocation to be 'conditioned space' or 'basement - conditioned' or 'basement - unconditioned' or 'crawlspace - vented' or 'crawlspace - unvented' or 'crawlspace - conditioned' or 'attic - vented' or 'attic - unvented' or 'garage' or 'exterior wall' or 'under slab' or 'roof deck' or 'outside' or 'other housing unit' or 'other heated space' or 'other multifamily buffer space' or 'other non-freezing space' or 'manufactured home belly'</sch:assert>
      <sch:assert role='ERROR' test='count(h:DuctShape) + count(h:extension/DuctFractionRectangular) &gt;= 0'>Expected 0 or more element(s) for xpath: DuctShape | DuctFractionRectangular</sch:assert>
      <sch:assert role='ERROR' test='h:DuctShape[text()="rectangular" or text()="round" or text()="oval" or text()="other"] or not(h:DuctShape)'>Expected DuctShape to be 'rectangular' or 'round' or 'oval' or 'other'</sch:assert>
      <sch:assert role='ERROR' test='number(h:extension/h:DuctFractionRectangular) &gt;= 0 or not(h:extension/h:DuctFractionRectangular)'>Expected extension/DuctFractionRectangular to be greater than or equal to 0</sch:assert>
      <sch:assert role='ERROR' test='number(h:extension/h:DuctFractionRectangular) &lt;= 1 or not(h:extension/h:DuctFractionRectangular)'>Expected extension/DuctFractionRectangular to be less than or equal to 1</sch:assert>
      <sch:assert role='ERROR' test='count(h:extension/h:DuctSurfaceAreaMultiplier) &lt;= 1'>Expected 0 or 1 element(s) for xpath: extension/DuctSurfaceAreaMultiplier</sch:assert>
      <sch:assert role='ERROR' test='number(h:extension/h:DuctSurfaceAreaMultiplier) &gt;= 0 or not(h:extension/h:DuctSurfaceAreaMultiplier)'>Expected extension/DuctSurfaceAreaMultiplier to be greater than or equal to 0</sch:assert>
    </sch:rule>
  </sch:pattern>

  <sch:pattern>
    <sch:title>[HVACDuct=WithLocation]</sch:title>
    <sch:rule context='/h:HPXML/h:Building/h:BuildingDetails/h:Systems/h:HVAC/h:HVACDistribution/h:DistributionSystemType/h:AirDistribution/h:Ducts[h:DuctLocation]'>
      <sch:assert role='ERROR' test='count(h:FractionDuctArea) + count(h:DuctSurfaceArea) &gt;= 1'>Expected 1 or more element(s) for xpath: FractionDuctArea | DuctSurfaceArea</sch:assert> <!-- See [HVACDuct=SurfaceAreaDefaulted] -->
    </sch:rule>
  </sch:pattern>

  <sch:pattern>
    <sch:title>[HVACDuct=WithoutLocation]</sch:title>
    <sch:rule context='/h:HPXML/h:Building/h:BuildingDetails/h:Systems/h:HVAC/h:HVACDistribution/h:DistributionSystemType/h:AirDistribution/h:Ducts[not(h:DuctLocation)]'>
      <sch:assert role='ERROR' test='count(h:FractionDuctArea) + count(h:DuctSurfaceArea) = 0'>Expected 0 element(s) for xpath: FractionDuctArea | DuctSurfaceArea</sch:assert> <!-- See [HVACDuct=SurfaceAreaDefaulted] -->
    </sch:rule>
  </sch:pattern>

  <sch:pattern>
    <sch:title>[HVACDuct=SurfaceAreaDefaulted]</sch:title>
    <sch:rule context='/h:HPXML/h:Building/h:BuildingDetails/h:Systems/h:HVAC/h:HVACDistribution/h:DistributionSystemType/h:AirDistribution/h:Ducts[not(h:DuctSurfaceArea)]'>
      <sch:assert role='ERROR' test='count(../h:NumberofReturnRegisters) &lt;= 1'>Expected 0 or 1 element(s) for xpath: ../NumberofReturnRegisters</sch:assert>
      <sch:assert role='ERROR' test='count(../../../h:ConditionedFloorAreaServed) = 1'>Expected 1 element(s) for xpath: ../../../ConditionedFloorAreaServed</sch:assert>
    </sch:rule>
  </sch:pattern>

  <sch:pattern>
    <sch:title>[VentilationFan]</sch:title>
    <sch:rule context='/h:HPXML/h:Building/h:BuildingDetails/h:Systems/h:MechanicalVentilation/h:VentilationFans/h:VentilationFan'>
      <sch:assert role='ERROR' test='count(h:UsedForWholeBuildingVentilation[text()="true"]) + count(h:UsedForLocalVentilation[text()="true"]) + count(h:UsedForSeasonalCoolingLoadReduction[text()="true"]) + count(h:UsedForGarageVentilation[text()="true"]) = 1'>Expected 1 element(s) for xpath: UsedForWholeBuildingVentilation[text()="true"] | UsedForLocalVentilation[text()="true"] | UsedForSeasonalCoolingLoadReduction[text()="true"] | UsedForGarageVentilation[text()="true"]</sch:assert> <!-- See [MechanicalVentilation] or [LocalVentilation] or [WholeHouseFan] or [GarageVentilation] -->
    </sch:rule>
  </sch:pattern>

  <sch:pattern>
    <sch:title>[MechanicalVentilation]</sch:title>
    <sch:rule context='/h:HPXML/h:Building/h:BuildingDetails/h:Systems/h:MechanicalVentilation/h:VentilationFans/h:VentilationFan[h:UsedForWholeBuildingVentilation="true"]'>
      <sch:assert role='ERROR' test='count(h:FanType) = 1'>Expected 1 element(s) for xpath: FanType</sch:assert> <!-- See [MechanicalVentilationType=ExhaustOnly] or [MechanicalVentilationType=SupplyOnly] or [MechanicalVentilationType=Balanced] or [MechanicalVentilationType=HRV] or [MechanicalVentilationType=ERV] or [MechanicalVentilationType=CFIS] -->
      <sch:assert role='ERROR' test='h:FanType[text()="energy recovery ventilator" or text()="heat recovery ventilator" or text()="exhaust only" or text()="supply only" or text()="balanced" or text()="central fan integrated supply"] or not(h:FanType)'>Expected FanType to be 'energy recovery ventilator' or 'heat recovery ventilator' or 'exhaust only' or 'supply only' or 'balanced' or 'central fan integrated supply'</sch:assert>
    </sch:rule>
  </sch:pattern>

  <sch:pattern>
    <sch:title>[MechanicalVentilationType=ExhaustOnly]</sch:title>
    <sch:rule context='/h:HPXML/h:Building/h:BuildingDetails/h:Systems/h:MechanicalVentilation/h:VentilationFans/h:VentilationFan[h:UsedForWholeBuildingVentilation="true" and h:FanType="exhaust only"]'>
      <sch:assert role='ERROR' test='count(h:IsSharedSystem) &lt;= 1'>Expected 0 or 1 element(s) for xpath: IsSharedSystem</sch:assert> <!-- See [MechanicalVentilationType=Shared] -->
      <sch:assert role='ERROR' test='count(h:CFISControls) = 0'>Expected 0 element(s) for xpath: CFISControls</sch:assert>
      <sch:assert role='ERROR' test='count(h:RatedFlowRate) + count(h:CalculatedFlowRate) + count(h:TestedFlowRate) + count(h:DeliveredVentilation) &gt;= 0'>Expected 0 or more element(s) for xpath: RatedFlowRate | CalculatedFlowRate | TestedFlowRate | DeliveredVentilation</sch:assert>
      <sch:assert role='ERROR' test='count(h:HoursInOperation) &lt;= 1'>Expected 0 or 1 element(s) for xpath: HoursInOperation</sch:assert>
      <sch:assert role='ERROR' test='count(h:FanPower) &lt;= 1'>Expected 0 or 1 element(s) for xpath: FanPower</sch:assert>
      <sch:assert role='ERROR' test='count(h:TotalRecoveryEfficiency) + count(h:AdjustedTotalRecoveryEfficiency) = 0'>Expected 0 element(s) for xpath: TotalRecoveryEfficiency | AdjustedTotalRecoveryEfficiency</sch:assert>
      <sch:assert role='ERROR' test='count(h:SensibleRecoveryEfficiency) + count(h:AdjustedSensibleRecoveryEfficiency) = 0'>Expected 0 element(s) for xpath: SensibleRecoveryEfficiency | AdjustedSensibleRecoveryEfficiency</sch:assert>
    </sch:rule>
  </sch:pattern>

  <sch:pattern>
    <sch:title>[MechanicalVentilationType=SupplyOnly]</sch:title>
    <sch:rule context='/h:HPXML/h:Building/h:BuildingDetails/h:Systems/h:MechanicalVentilation/h:VentilationFans/h:VentilationFan[h:UsedForWholeBuildingVentilation="true" and h:FanType="supply only"]'>
      <sch:assert role='ERROR' test='count(h:IsSharedSystem) &lt;= 1'>Expected 0 or 1 element(s) for xpath: IsSharedSystem</sch:assert> <!-- See [MechanicalVentilationType=Shared] -->
      <sch:assert role='ERROR' test='count(h:CFISControls) = 0'>Expected 0 element(s) for xpath: CFISControls</sch:assert>
      <sch:assert role='ERROR' test='count(h:RatedFlowRate) + count(h:CalculatedFlowRate) + count(h:TestedFlowRate) + count(h:DeliveredVentilation) &gt;= 0'>Expected 0 or more element(s) for xpath: RatedFlowRate | CalculatedFlowRate | TestedFlowRate | DeliveredVentilation</sch:assert>
      <sch:assert role='ERROR' test='count(h:HoursInOperation) &lt;= 1'>Expected 0 or 1 element(s) for xpath: HoursInOperation</sch:assert>
      <sch:assert role='ERROR' test='count(h:FanPower) &lt;= 1'>Expected 0 or 1 element(s) for xpath: FanPower</sch:assert>
      <sch:assert role='ERROR' test='count(h:TotalRecoveryEfficiency) + count(h:AdjustedTotalRecoveryEfficiency) = 0'>Expected 0 element(s) for xpath: TotalRecoveryEfficiency | AdjustedTotalRecoveryEfficiency</sch:assert>
      <sch:assert role='ERROR' test='count(h:SensibleRecoveryEfficiency) + count(h:AdjustedSensibleRecoveryEfficiency) = 0'>Expected 0 element(s) for xpath: SensibleRecoveryEfficiency | AdjustedSensibleRecoveryEfficiency</sch:assert>
    </sch:rule>
  </sch:pattern>

  <sch:pattern>
    <sch:title>[MechanicalVentilationType=Balanced]</sch:title>
    <sch:rule context='/h:HPXML/h:Building/h:BuildingDetails/h:Systems/h:MechanicalVentilation/h:VentilationFans/h:VentilationFan[h:UsedForWholeBuildingVentilation="true" and h:FanType="balanced"]'>
      <sch:assert role='ERROR' test='count(h:IsSharedSystem) &lt;= 1'>Expected 0 or 1 element(s) for xpath: IsSharedSystem</sch:assert> <!-- See [MechanicalVentilationType=Shared] -->
      <sch:assert role='ERROR' test='count(h:CFISControls) = 0'>Expected 0 element(s) for xpath: CFISControls</sch:assert>
      <sch:assert role='ERROR' test='count(h:RatedFlowRate) + count(h:CalculatedFlowRate) + count(h:TestedFlowRate) + count(h:DeliveredVentilation) &gt;= 0'>Expected 0 or more element(s) for xpath: RatedFlowRate | CalculatedFlowRate | TestedFlowRate | DeliveredVentilation</sch:assert>
      <sch:assert role='ERROR' test='count(h:HoursInOperation) &lt;= 1'>Expected 0 or 1 element(s) for xpath: HoursInOperation</sch:assert>
      <sch:assert role='ERROR' test='count(h:FanPower) &lt;= 1'>Expected 0 or 1 element(s) for xpath: FanPower</sch:assert>
      <sch:assert role='ERROR' test='count(h:TotalRecoveryEfficiency) + count(h:AdjustedTotalRecoveryEfficiency) = 0'>Expected 0 element(s) for xpath: TotalRecoveryEfficiency | AdjustedTotalRecoveryEfficiency</sch:assert>
      <sch:assert role='ERROR' test='count(h:SensibleRecoveryEfficiency) + count(h:AdjustedSensibleRecoveryEfficiency) = 0'>Expected 0 element(s) for xpath: SensibleRecoveryEfficiency | AdjustedSensibleRecoveryEfficiency</sch:assert>
    </sch:rule>
  </sch:pattern>

  <sch:pattern>
    <sch:title>[MechanicalVentilationType=HRV]</sch:title>
    <sch:rule context='/h:HPXML/h:Building/h:BuildingDetails/h:Systems/h:MechanicalVentilation/h:VentilationFans/h:VentilationFan[h:UsedForWholeBuildingVentilation="true" and h:FanType="heat recovery ventilator"]'>
      <sch:assert role='ERROR' test='count(h:IsSharedSystem) &lt;= 1'>Expected 0 or 1 element(s) for xpath: IsSharedSystem</sch:assert> <!-- See [MechanicalVentilationType=Shared] -->
      <sch:assert role='ERROR' test='count(h:CFISControls) = 0'>Expected 0 element(s) for xpath: CFISControls</sch:assert>
      <sch:assert role='ERROR' test='count(h:RatedFlowRate) + count(h:CalculatedFlowRate) + count(h:TestedFlowRate) + count(h:DeliveredVentilation) &gt;= 0'>Expected 0 or more element(s) for xpath: RatedFlowRate | CalculatedFlowRate | TestedFlowRate | DeliveredVentilation</sch:assert>
      <sch:assert role='ERROR' test='count(h:HoursInOperation) &lt;= 1'>Expected 0 or 1 element(s) for xpath: HoursInOperation</sch:assert>
      <sch:assert role='ERROR' test='count(h:AdjustedTotalRecoveryEfficiency) + count(h:TotalRecoveryEfficiency) = 0'>Expected 0 element(s) for xpath: AdjustedTotalRecoveryEfficiency | TotalRecoveryEfficiency</sch:assert>
      <sch:assert role='ERROR' test='count(h:AdjustedSensibleRecoveryEfficiency) + count(h:SensibleRecoveryEfficiency) = 1'>Expected 1 element(s) for xpath: AdjustedSensibleRecoveryEfficiency | SensibleRecoveryEfficiency</sch:assert>
      <sch:assert role='ERROR' test='count(h:FanPower) &lt;= 1'>Expected 0 or 1 element(s) for xpath: FanPower</sch:assert>
    </sch:rule>
  </sch:pattern>

  <sch:pattern>
    <sch:title>[MechanicalVentilationType=ERV]</sch:title>
    <sch:rule context='/h:HPXML/h:Building/h:BuildingDetails/h:Systems/h:MechanicalVentilation/h:VentilationFans/h:VentilationFan[h:UsedForWholeBuildingVentilation="true" and h:FanType="energy recovery ventilator"]'>
      <sch:assert role='ERROR' test='count(h:IsSharedSystem) &lt;= 1'>Expected 0 or 1 element(s) for xpath: IsSharedSystem</sch:assert> <!-- See [MechanicalVentilationType=Shared] -->
      <sch:assert role='ERROR' test='count(h:CFISControls) = 0'>Expected 0 element(s) for xpath: CFISControls</sch:assert>
      <sch:assert role='ERROR' test='count(h:RatedFlowRate) + count(h:CalculatedFlowRate) + count(h:TestedFlowRate) + count(h:DeliveredVentilation) &gt;= 0'>Expected 0 or more element(s) for xpath: RatedFlowRate | CalculatedFlowRate | TestedFlowRate | DeliveredVentilation</sch:assert>
      <sch:assert role='ERROR' test='count(h:HoursInOperation) &lt;= 1'>Expected 0 or 1 element(s) for xpath: HoursInOperation</sch:assert>
      <sch:assert role='ERROR' test='count(h:AdjustedTotalRecoveryEfficiency) + count(h:TotalRecoveryEfficiency) = 1'>Expected 1 element(s) for xpath: AdjustedTotalRecoveryEfficiency | TotalRecoveryEfficiency</sch:assert>
      <sch:assert role='ERROR' test='count(h:AdjustedSensibleRecoveryEfficiency) + count(h:SensibleRecoveryEfficiency) = 1'>Expected 1 element(s) for xpath: AdjustedSensibleRecoveryEfficiency | SensibleRecoveryEfficiency</sch:assert>
      <sch:assert role='ERROR' test='count(h:FanPower) &lt;= 1'>Expected 0 or 1 element(s) for xpath: FanPower</sch:assert>
      <!-- Warnings -->
      <sch:report role='WARN' test='number(h:AdjustedTotalRecoveryEfficiency) &lt; 0.5*number(h:AdjustedSensibleRecoveryEfficiency)'>Adjusted total recovery efficiency should typically be at least half of the adjusted sensible recovery efficiency.</sch:report>
      <sch:report role='WARN' test='number(h:TotalRecoveryEfficiency) &lt; 0.5*number(h:SensibleRecoveryEfficiency)'>Total recovery efficiency should typically be at least half of the sensible recovery efficiency.</sch:report>
    </sch:rule>
  </sch:pattern>

  <sch:pattern>
    <sch:title>[MechanicalVentilationType=CFIS]</sch:title>
    <sch:rule context='/h:HPXML/h:Building/h:BuildingDetails/h:Systems/h:MechanicalVentilation/h:VentilationFans/h:VentilationFan[h:UsedForWholeBuildingVentilation="true" and h:FanType="central fan integrated supply"]'>
      <sch:assert role='ERROR' test='count(h:IsSharedSystem[text()="true"]) = 0'>Expected 0 element(s) for xpath: IsSharedSystem[text()="true"]</sch:assert>
      <sch:assert role='ERROR' test='count(h:CFISControls/h:HasOutdoorAirControl) &lt;= 1'>Expected 0 or 1 element(s) for xpath: CFISControls/HasOutdoorAirControl</sch:assert>
      <sch:assert role='ERROR' test='count(h:CFISControls/h:AdditionalRuntimeOperatingMode) &lt;= 1'>Expected 0 or 1 element(s) for xpath: CFISControls/AdditionalRuntimeOperatingMode</sch:assert>
      <sch:assert role='ERROR' test='h:CFISControls/h:AdditionalRuntimeOperatingMode[text()="air handler fan" or text()="supplemental fan" or text()="none"] or not(h:CFISControls/h:AdditionalRuntimeOperatingMode)'>Expected CFISControls/AdditionalRuntimeOperatingMode to be 'air handler fan' or 'supplemental fan' or 'none'</sch:assert> <!-- See [CFISAdditionalRuntimeMode=AirHandlerFan] or [CFISAdditionalRuntimeMode=SupplementalFan] or [CFISAdditionalRuntimeMode=None] -->
      <sch:assert role='ERROR' test='count(h:CFISControls/h:extension/h:ControlType) &lt;= 1'>Expected 0 or 1 element(s) for xpath: CFISControls/extension/ControlType</sch:assert>
      <sch:assert role='ERROR' test='h:CFISControls/h:extension/h:ControlType[text()="optimized" or text()="timer"] or not(h:CFISControls/h:extension/h:ControlType)'>Expected CFISControls/extension/ControlType to be 'optimized' or 'timer'</sch:assert> <!-- See CFISControlType=Timer -->
      <sch:assert role='ERROR' test='count(h:RatedFlowRate) + count(h:CalculatedFlowRate) + count(h:TestedFlowRate) + count(h:DeliveredVentilation) &gt;= 0'>Expected 0 or more element(s) for xpath: RatedFlowRate | CalculatedFlowRate | TestedFlowRate | DeliveredVentilation</sch:assert>
      <sch:assert role='ERROR' test='count(h:HoursInOperation) &lt;= 1'>Expected 0 or 1 element(s) for xpath: HoursInOperation</sch:assert>
      <sch:assert role='ERROR' test='count(h:TotalRecoveryEfficiency) + count(h:AdjustedTotalRecoveryEfficiency) = 0'>Expected 0 element(s) for xpath: TotalRecoveryEfficiency | AdjustedTotalRecoveryEfficiency</sch:assert>
      <sch:assert role='ERROR' test='count(h:SensibleRecoveryEfficiency) + count(h:AdjustedSensibleRecoveryEfficiency) = 0'>Expected 0 element(s) for xpath: SensibleRecoveryEfficiency | AdjustedSensibleRecoveryEfficiency</sch:assert>
      <sch:assert role='ERROR' test='count(h:AttachedToHVACDistributionSystem) = 1'>Expected 1 element(s) for xpath: AttachedToHVACDistributionSystem</sch:assert>
    </sch:rule>
  </sch:pattern>

  <sch:pattern>
    <sch:title>[CFISControlType=Timer]</sch:title>
    <sch:rule context='/h:HPXML/h:Building/h:BuildingDetails/h:Systems/h:MechanicalVentilation/h:VentilationFans/h:VentilationFan[h:UsedForWholeBuildingVentilation="true" and h:FanType="central fan integrated supply" and h:CFISControls/h:extension/h:ControlType="timer"]'>
      <sch:assert role='ERROR' test='h:CFISControls/h:AdditionalRuntimeOperatingMode[text()="air handler fan"]'>Expected CFISControls/AdditionalRuntimeOperatingMode to be 'air handler fan'</sch:assert>
    </sch:rule>
  </sch:pattern>

  <sch:pattern>
    <sch:title>[CFISAdditionalRuntimeMode=AirHandlerFan]</sch:title>
    <sch:rule context='/h:HPXML/h:Building/h:BuildingDetails/h:Systems/h:MechanicalVentilation/h:VentilationFans/h:VentilationFan[h:UsedForWholeBuildingVentilation="true" and h:FanType="central fan integrated supply" and h:CFISControls/h:AdditionalRuntimeOperatingMode="air handler fan"]'>
      <sch:assert role='ERROR' test='count(h:CFISControls/h:SupplementalFan) = 0'>Expected 0 element(s) for xpath: CFISControls/SupplementalFan</sch:assert>
      <sch:assert role='ERROR' test='count(h:CFISControls/h:extension/h:SupplementalFanRunsWithAirHandlerFan) = 0'>Expected 0 element(s) for xpath: CFISControls/extension/SupplementalFanRunsWithAirHandlerFan</sch:assert>
      <sch:assert role='ERROR' test='count(h:FanPower) &lt;= 1'>Expected 0 or 1 element(s) for xpath: FanPower</sch:assert>
      <sch:assert role='ERROR' test='count(h:extension/h:VentilationOnlyModeAirflowFraction) &lt;= 1'>Expected 0 or 1 element(s) for xpath: extension/VentilationOnlyModeAirflowFraction</sch:assert>
      <sch:assert role='ERROR' test='number(h:extension/h:VentilationOnlyModeAirflowFraction) &gt;= 0 or not(h:extension/h:VentilationOnlyModeAirflowFraction)'>Expected extension/VentilationOnlyModeAirflowFraction to be greater than or equal to 0</sch:assert>
      <sch:assert role='ERROR' test='number(h:extension/h:VentilationOnlyModeAirflowFraction) &lt;= 1 or not(h:extension/h:VentilationOnlyModeAirflowFraction)'>Expected extension/VentilationOnlyModeAirflowFraction to be less than or equal to 1</sch:assert>
    </sch:rule>
  </sch:pattern>

  <sch:pattern>
    <sch:title>[CFISAdditionalRuntimeMode=SupplementalFan]</sch:title>
    <sch:rule context='/h:HPXML/h:Building/h:BuildingDetails/h:Systems/h:MechanicalVentilation/h:VentilationFans/h:VentilationFan[h:UsedForWholeBuildingVentilation="true" and h:FanType="central fan integrated supply" and h:CFISControls/h:AdditionalRuntimeOperatingMode="supplemental fan"]'>
      <sch:assert role='ERROR' test='count(h:CFISControls/h:SupplementalFan) = 1'>Expected 1 element(s) for xpath: CFISControls/SupplementalFan</sch:assert>
      <sch:assert role='ERROR' test='count(h:CFISControls/h:extension/h:SupplementalFanRunsWithAirHandlerFan) &lt;= 1'>Expected 0 or 1 element(s) for xpath: CFISControls/extension/SupplementalFanRunsWithAirHandlerFan</sch:assert>
      <sch:assert role='ERROR' test='count(h:FanPower) = 0'>Expected 0 element(s) for xpath: FanPower</sch:assert>
      <sch:assert role='ERROR' test='count(h:extension/h:VentilationOnlyModeAirflowFraction) = 0'>Expected 0 element(s) for xpath: extension/VentilationOnlyModeAirflowFraction</sch:assert>
    </sch:rule>
  </sch:pattern>

  <sch:pattern>
    <sch:title>[CFISAdditionalRuntimeMode=None]</sch:title>
    <sch:rule context='/h:HPXML/h:Building/h:BuildingDetails/h:Systems/h:MechanicalVentilation/h:VentilationFans/h:VentilationFan[h:UsedForWholeBuildingVentilation="true" and h:FanType="central fan integrated supply" and h:CFISControls/h:AdditionalRuntimeOperatingMode="none"]'>
      <sch:assert role='ERROR' test='count(h:CFISControls/h:SupplementalFan) = 0'>Expected 0 element(s) for xpath: CFISControls/SupplementalFan</sch:assert>
      <sch:assert role='ERROR' test='count(h:CFISControls/h:extension/h:SupplementalFanRunsWithAirHandlerFan) = 0'>Expected 0 element(s) for xpath: CFISControls/extension/SupplementalFanRunsWithAirHandlerFan</sch:assert>
      <sch:assert role='ERROR' test='count(h:FanPower) = 0'>Expected 0 element(s) for xpath: FanPower</sch:assert>
      <sch:assert role='ERROR' test='count(h:extension/h:VentilationOnlyModeAirflowFraction) = 0'>Expected 0 element(s) for xpath: extension/VentilationOnlyModeAirflowFraction</sch:assert>
    </sch:rule>
  </sch:pattern>

  <sch:pattern>
    <sch:title>[MechanicalVentilationType=Shared]</sch:title>
    <sch:rule context='/h:HPXML/h:Building/h:BuildingDetails/h:Systems/h:MechanicalVentilation/h:VentilationFans/h:VentilationFan[h:UsedForWholeBuildingVentilation="true" and h:IsSharedSystem="true"]'>
      <sch:assert role='ERROR' test='count(h:FractionRecirculation) = 1'>Expected 1 element(s) for xpath: FractionRecirculation</sch:assert>
      <sch:assert role='ERROR' test='count(h:extension/h:InUnitFlowRate) = 1'>Expected 1 element(s) for xpath: extension/InUnitFlowRate</sch:assert>
      <sch:assert role='ERROR' test='number(h:RatedFlowRate) &gt; number(h:extension/h:InUnitFlowRate) or not(h:RatedFlowRate) or not(h:extension/h:InUnitFlowRate)'>Expected RatedFlowRate to be greater than extension/InUnitFlowRate</sch:assert>
      <sch:assert role='ERROR' test='number(h:CalculatedFlowRate) &gt; number(h:extension/h:InUnitFlowRate) or not(h:CalculatedFlowRate) or not(h:extension/h:InUnitFlowRate)'>Expected CalculatedFlowRate to be greater than extension/InUnitFlowRate</sch:assert>
      <sch:assert role='ERROR' test='number(h:TestedFlowRate) &gt; number(h:extension/h:InUnitFlowRate) or not(h:TestedFlowRate) or not(h:extension/h:InUnitFlowRate)'>Expected TestedFlowRate to be greater than extension/InUnitFlowRate</sch:assert>
      <sch:assert role='ERROR' test='number(h:DeliveredVentilation) &gt; number(h:extension/h:InUnitFlowRate) or not(h:DeliveredVentilation) or not(h:extension/h:InUnitFlowRate)'>Expected DeliveredVentilation to be greater than extension/InUnitFlowRate</sch:assert>
      <sch:assert role='ERROR' test='count(h:extension/h:PreHeating) &lt;= 1'>Expected 0 or 1 element(s) for xpath: extension/PreHeating</sch:assert> <!-- See [MechanicalVentilationType=SharedWithPreHeating] -->
      <sch:assert role='ERROR' test='count(h:extension/h:PreCooling) &lt;= 1'>Expected 0 or 1 element(s) for xpath: extension/PreCooling</sch:assert> <!-- See [MechanicalVentilationType=SharedWithPreCooling] -->
    </sch:rule>
  </sch:pattern>

  <sch:pattern>
    <sch:title>[MechanicalVentilationType=SharedWithPreHeating]</sch:title>
    <sch:rule context='/h:HPXML/h:Building/h:BuildingDetails/h:Systems/h:MechanicalVentilation/h:VentilationFans/h:VentilationFan[h:UsedForWholeBuildingVentilation="true" and h:IsSharedSystem="true"]/h:extension/h:PreHeating'>
      <sch:assert role='ERROR' test='count(../../h:FanType[text()="exhaust only"]) = 0'>Expected 0 element(s) for xpath: ../../FanType[text()="exhaust only"]</sch:assert>
      <sch:assert role='ERROR' test='count(h:Fuel) = 1'>Expected 1 element(s) for xpath: Fuel</sch:assert>
      <sch:assert role='ERROR' test='h:Fuel[text()="natural gas" or text()="fuel oil" or text()="fuel oil 1" or text()="fuel oil 2" or text()="fuel oil 4" or text()="fuel oil 5/6" or text()="diesel" or text()="propane" or text()="kerosene" or text()="coal" or text()="coke" or text()="bituminous coal" or text()="anthracite coal" or text()="electricity" or text()="wood" or text()="wood pellets"] or not(h:Fuel)'>Expected Fuel to be 'natural gas' or 'fuel oil' or 'fuel oil 1' or 'fuel oil 2' or 'fuel oil 4' or 'fuel oil 5/6' or 'diesel' or 'propane' or 'kerosene' or 'coal' or 'coke' or 'bituminous coal' or 'anthracite coal' or 'electricity' or 'wood' or 'wood pellets'</sch:assert>
      <sch:assert role='ERROR' test='count(h:AnnualHeatingEfficiency[h:Units="COP"]/h:Value) = 1'>Expected 1 element(s) for xpath: AnnualHeatingEfficiency[Units="COP"]/Value</sch:assert>
      <sch:assert role='ERROR' test='count(h:FractionVentilationHeatLoadServed) = 1'>Expected 1 element(s) for xpath: FractionVentilationHeatLoadServed</sch:assert>
      <sch:assert role='ERROR' test='number(h:FractionVentilationHeatLoadServed) &gt;= 0 or not(h:FractionVentilationHeatLoadServed)'>Expected FractionVentilationHeatLoadServed to be greater than or equal to 0</sch:assert>
      <sch:assert role='ERROR' test='number(h:FractionVentilationHeatLoadServed) &lt;= 1 or not(h:FractionVentilationHeatLoadServed)'>Expected FractionVentilationHeatLoadServed to be less than or equal to 1</sch:assert>
    </sch:rule>
  </sch:pattern>

  <sch:pattern>
    <sch:title>[MechanicalVentilationType=SharedWithPreCooling]</sch:title>
    <sch:rule context='/h:HPXML/h:Building/h:BuildingDetails/h:Systems/h:MechanicalVentilation/h:VentilationFans/h:VentilationFan[h:UsedForWholeBuildingVentilation="true" and h:IsSharedSystem="true"]/h:extension/h:PreCooling'>
      <sch:assert role='ERROR' test='count(../../h:FanType[text()="exhaust only"]) = 0'>Expected 0 element(s) for xpath: ../../FanType[text()="exhaust only"]</sch:assert>
      <sch:assert role='ERROR' test='count(h:Fuel) = 1'>Expected 1 element(s) for xpath: Fuel</sch:assert>
      <sch:assert role='ERROR' test='h:Fuel[text()="electricity"] or not(h:Fuel)'>Expected Fuel to be 'electricity'</sch:assert>
      <sch:assert role='ERROR' test='count(h:AnnualCoolingEfficiency[h:Units="COP"]/h:Value) = 1'>Expected 1 element(s) for xpath: AnnualCoolingEfficiency[Units="COP"]/Value</sch:assert>
      <sch:assert role='ERROR' test='count(h:FractionVentilationCoolLoadServed) = 1'>Expected 1 element(s) for xpath: FractionVentilationCoolLoadServed</sch:assert>
      <sch:assert role='ERROR' test='number(h:FractionVentilationCoolLoadServed) &gt;= 0 or not(h:FractionVentilationCoolLoadServed)'>Expected FractionVentilationCoolLoadServed to be greater than or equal to 0</sch:assert>
      <sch:assert role='ERROR' test='number(h:FractionVentilationCoolLoadServed) &lt;= 1 or not(h:FractionVentilationCoolLoadServed)'>Expected FractionVentilationCoolLoadServed to be less than or equal to 1</sch:assert>
    </sch:rule>
  </sch:pattern>

  <sch:pattern>
    <sch:title>[LocalVentilation]</sch:title>
    <sch:rule context='/h:HPXML/h:Building/h:BuildingDetails/h:Systems/h:MechanicalVentilation/h:VentilationFans/h:VentilationFan[h:UsedForLocalVentilation="true"]'>
      <sch:assert role='ERROR' test='count(h:Count) &lt;= 1'>Expected 0 or 1 element(s) for xpath: Count</sch:assert>
      <sch:assert role='ERROR' test='count(h:RatedFlowRate) + count(h:CalculatedFlowRate) + count(h:TestedFlowRate) + count(h:DeliveredVentilation) &gt;= 0'>Expected 0 or more element(s) for xpath: RatedFlowRate | CalculatedFlowRate | TestedFlowRate | DeliveredVentilation</sch:assert>
      <sch:assert role='ERROR' test='count(h:HoursInOperation) &lt;= 1'>Expected 0 or 1 element(s) for xpath: HoursInOperation</sch:assert>
      <sch:assert role='ERROR' test='count(h:FanLocation) = 1'>Expected 1 element(s) for xpath: FanLocation</sch:assert>
      <sch:assert role='ERROR' test='h:FanLocation[text()="kitchen" or text()="bath"] or not(h:FanLocation)'>Expected FanLocation to be 'kitchen' or 'bath'</sch:assert>
      <sch:assert role='ERROR' test='count(h:FanPower) &lt;= 1'>Expected 0 or 1 element(s) for xpath: FanPower</sch:assert>
      <sch:assert role='ERROR' test='count(h:extension/h:StartHour) &lt;= 1'>Expected 0 or 1 element(s) for xpath: extension/StartHour</sch:assert>
      <sch:assert role='ERROR' test='number(h:extension/h:StartHour) &gt;= 0 or not(h:extension/h:StartHour)'>Expected extension/StartHour to be greater than or equal to 0</sch:assert>
      <sch:assert role='ERROR' test='number(h:extension/h:StartHour) &lt;= 23 or not(h:extension/h:StartHour)'>Expected extension/StartHour to be less than or equal to 23</sch:assert>
    </sch:rule>
  </sch:pattern>

  <sch:pattern>
    <sch:title>[WholeHouseFan]</sch:title>
    <sch:rule context='/h:HPXML/h:Building/h:BuildingDetails/h:Systems/h:MechanicalVentilation/h:VentilationFans/h:VentilationFan[h:UsedForSeasonalCoolingLoadReduction="true"]'>
      <sch:assert role='ERROR' test='count(h:RatedFlowRate) + count(h:CalculatedFlowRate) + count(h:TestedFlowRate) + count(h:DeliveredVentilation) &gt;= 0'>Expected 0 or more element(s) for xpath: RatedFlowRate | CalculatedFlowRate | TestedFlowRate | DeliveredVentilation</sch:assert>
      <sch:assert role='ERROR' test='count(h:FanPower) &lt;= 1'>Expected 0 or 1 element(s) for xpath: FanPower</sch:assert>
    </sch:rule>
  </sch:pattern>

  <sch:pattern>
    <sch:title>[GarageVentilation]</sch:title>
    <sch:rule context='/h:HPXML/h:Building/h:BuildingDetails/h:Systems/h:MechanicalVentilation/h:VentilationFans/h:VentilationFan[h:UsedForGarageVentilation="true"]'>
      <!-- Warnings -->
      <sch:report role='WARN' test='true()'>Ventilation fans for the garage are not currently modeled.</sch:report>
    </sch:rule>
  </sch:pattern>

  <sch:pattern>
    <sch:title>[WaterHeatingSystem]</sch:title>
    <sch:rule context='/h:HPXML/h:Building/h:BuildingDetails/h:Systems/h:WaterHeating/h:WaterHeatingSystem'>
      <sch:assert role='ERROR' test='count(../h:HotWaterDistribution) = 1'>Expected 1 element(s) for xpath: ../HotWaterDistribution</sch:assert> <!-- See [HotWaterDistribution] -->
      <sch:assert role='ERROR' test='count(../h:WaterFixture) &gt;= 1'>Expected 1 or more element(s) for xpath: ../WaterFixture</sch:assert> <!-- See [WaterFixture] -->
      <sch:assert role='ERROR' test='count(h:WaterHeaterType) = 1'>Expected 1 element(s) for xpath: WaterHeaterType</sch:assert> <!-- See [WaterHeatingSystemType=Tank] or [WaterHeatingSystemType=Tankless] or [WaterHeatingSystemType=HeatPump] or [WaterHeatingSystemType=CombiIndirect] or [WaterHeatingSystemType=CombiTanklessCoil] -->
      <sch:assert role='ERROR' test='h:WaterHeaterType[text()="storage water heater" or text()="instantaneous water heater" or text()="heat pump water heater" or text()="space-heating boiler with storage tank" or text()="space-heating boiler with tankless coil"] or not(h:WaterHeaterType)'>Expected WaterHeaterType to be 'storage water heater' or 'instantaneous water heater' or 'heat pump water heater' or 'space-heating boiler with storage tank' or 'space-heating boiler with tankless coil'</sch:assert>
    </sch:rule>
  </sch:pattern>

  <sch:pattern>
    <sch:title>[WaterHeatingSystemType=Tank]</sch:title>
    <sch:rule context='/h:HPXML/h:Building/h:BuildingDetails/h:Systems/h:WaterHeating/h:WaterHeatingSystem[h:WaterHeaterType="storage water heater"]'>
      <sch:assert role='ERROR' test='count(h:FuelType) = 1'>Expected 1 element(s) for xpath: FuelType</sch:assert>
      <sch:assert role='ERROR' test='h:FuelType[text()="natural gas" or text()="fuel oil" or text()="fuel oil 1" or text()="fuel oil 2" or text()="fuel oil 4" or text()="fuel oil 5/6" or text()="diesel" or text()="propane" or text()="kerosene" or text()="coal" or text()="coke" or text()="bituminous coal" or text()="anthracite coal" or text()="electricity" or text()="wood" or text()="wood pellets"] or not(h:FuelType)'>Expected FuelType to be 'natural gas' or 'fuel oil' or 'fuel oil 1' or 'fuel oil 2' or 'fuel oil 4' or 'fuel oil 5/6' or 'diesel' or 'propane' or 'kerosene' or 'coal' or 'coke' or 'bituminous coal' or 'anthracite coal' or 'electricity' or 'wood' or 'wood pellets'</sch:assert>
      <sch:assert role='ERROR' test='count(h:Location) &lt;= 1'>Expected 0 or 1 element(s) for xpath: Location</sch:assert>
      <sch:assert role='ERROR' test='h:Location[text()="conditioned space" or text()="basement - unconditioned" or text()="basement - conditioned" or text()="attic - unvented" or text()="attic - vented" or text()="garage" or text()="crawlspace - unvented" or text()="crawlspace - vented" or text()="crawlspace - conditioned" or text()="other exterior" or text()="other housing unit" or text()="other heated space" or text()="other multifamily buffer space" or text()="other non-freezing space"] or not(h:Location)'>Expected Location to be 'conditioned space' or 'basement - unconditioned' or 'basement - conditioned' or 'attic - unvented' or 'attic - vented' or 'garage' or 'crawlspace - unvented' or 'crawlspace - vented' or 'crawlspace - conditioned' or 'other exterior' or 'other housing unit' or 'other heated space' or 'other multifamily buffer space' or 'other non-freezing space'</sch:assert>
      <sch:assert role='ERROR' test='count(h:IsSharedSystem) &lt;= 1'>Expected 0 or 1 element(s) for xpath: IsSharedSystem</sch:assert> <!-- See [WaterHeatingSystem=Shared] -->
      <sch:assert role='ERROR' test='count(h:TankVolume) &lt;= 1'>Expected 0 or 1 element(s) for xpath: TankVolume</sch:assert>
      <sch:assert role='ERROR' test='count(h:FractionDHWLoadServed) = 1'>Expected 1 element(s) for xpath: FractionDHWLoadServed</sch:assert>
      <sch:assert role='ERROR' test='count(h:HeatingCapacity) &lt;= 1'>Expected 0 or 1 element(s) for xpath: HeatingCapacity</sch:assert>
      <sch:assert role='ERROR' test='number(h:HeatingCapacity) &gt; 0 or not(h:HeatingCapacity)'>Expected HeatingCapacity to be greater than 0.</sch:assert>
      <sch:assert role='ERROR' test='count(h:UniformEnergyFactor) + count(h:EnergyFactor) = 1'>Expected 1 element(s) for xpath: UniformEnergyFactor | EnergyFactor</sch:assert>
      <sch:assert role='ERROR' test='number(h:UniformEnergyFactor) &lt; 1 or not(h:UniformEnergyFactor)'>Expected UniformEnergyFactor to be less than 1</sch:assert>
      <sch:assert role='ERROR' test='number(h:EnergyFactor) &lt; 1 or not(h:EnergyFactor)'>Expected EnergyFactor to be less than 1</sch:assert>
      <sch:assert role='ERROR' test='count(h:UsageBin) + count(h:FirstHourRating) &gt;= 0'>Expected 0 or more element(s) for xpath: UsageBin | FirstHourRating</sch:assert>
      <sch:assert role='ERROR' test='count(h:RecoveryEfficiency) &lt;= 1'>Expected 0 or 1 element(s) for xpath: RecoveryEfficiency</sch:assert>
      <sch:assert role='ERROR' test='number(h:RecoveryEfficiency) &gt; number(h:EnergyFactor) or not(h:RecoveryEfficiency) or not (h:EnergyFactor)'>Expected RecoveryEfficiency to be greater than EnergyFactor</sch:assert>
      <sch:assert role='ERROR' test='number(h:RecoveryEfficiency) &gt; number(h:UniformEnergyFactor) or not(h:RecoveryEfficiency) or not (h:UniformEnergyFactor)'>Expected RecoveryEfficiency to be greater than UniformEnergyFactor</sch:assert>
      <sch:assert role='ERROR' test='count(h:WaterHeaterInsulation/h:Jacket/h:JacketRValue) &lt;= 1'>Expected 0 or 1 element(s) for xpath: WaterHeaterInsulation/Jacket/JacketRValue</sch:assert>
      <sch:assert role='ERROR' test='count(h:HotWaterTemperature) &lt;= 1'>Expected 0 or 1 element(s) for xpath: HotWaterTemperature</sch:assert>
      <sch:assert role='ERROR' test='count(h:UsesDesuperheater) &lt;= 1'>Expected 0 or 1 element(s) for xpath: UsesDesuperheater</sch:assert> <!-- See [Desuperheater] -->
      <sch:assert role='ERROR' test='count(h:extension/h:TankModelType) &lt;= 1'>Expected 0 or 1 element(s) for xpath: extension/TankModelType</sch:assert>
      <sch:assert role='ERROR' test='h:extension/h:TankModelType[text()="mixed" or text()="stratified"] or not(h:extension/h:TankModelType)'>Expected extension/TankModelType to be 'mixed' or 'stratified'</sch:assert>
      <!-- Warnings -->
      <sch:report role='WARN' test='number(h:UniformEnergyFactor) &lt; 0.45'>UniformEnergyFactor should typically be greater than or equal to 0.45.</sch:report>
      <sch:report role='WARN' test='number(h:EnergyFactor) &lt; 0.45'>EnergyFactor should typically be greater than or equal to 0.45.</sch:report>
      <sch:report role='WARN' test='number(h:HeatingCapacity) &lt;= 1000 and number(h:HeatingCapacity) &gt; 0'>Heating capacity should typically be greater than or equal to 1000 Btu/hr.</sch:report>
      <sch:report role='WARN' test='number(h:HotWaterTemperature) &lt; 110'>Hot water setpoint should typically be greater than or equal to 110 deg-F.</sch:report>
    </sch:rule>
  </sch:pattern>

  <sch:pattern>
    <sch:title>[WaterHeatingSystemType=Tankless]</sch:title>
    <sch:rule context='/h:HPXML/h:Building/h:BuildingDetails/h:Systems/h:WaterHeating/h:WaterHeatingSystem[h:WaterHeaterType="instantaneous water heater"]'>
      <sch:assert role='ERROR' test='count(h:FuelType) = 1'>Expected 1 element(s) for xpath: FuelType</sch:assert>
      <sch:assert role='ERROR' test='h:FuelType[text()="natural gas" or text()="fuel oil" or text()="fuel oil 1" or text()="fuel oil 2" or text()="fuel oil 4" or text()="fuel oil 5/6" or text()="diesel" or text()="propane" or text()="kerosene" or text()="coal" or text()="coke" or text()="bituminous coal" or text()="anthracite coal" or text()="electricity" or text()="wood" or text()="wood pellets"] or not(h:FuelType)'>Expected FuelType to be 'natural gas' or 'fuel oil' or 'fuel oil 1' or 'fuel oil 2' or 'fuel oil 4' or 'fuel oil 5/6' or 'diesel' or 'propane' or 'kerosene' or 'coal' or 'coke' or 'bituminous coal' or 'anthracite coal' or 'electricity' or 'wood' or 'wood pellets'</sch:assert>
      <sch:assert role='ERROR' test='count(h:Location) &lt;= 1'>Expected 0 or 1 element(s) for xpath: Location</sch:assert>
      <sch:assert role='ERROR' test='h:Location[text()="conditioned space" or text()="basement - unconditioned" or text()="basement - conditioned" or text()="attic - unvented" or text()="attic - vented" or text()="garage" or text()="crawlspace - unvented" or text()="crawlspace - vented" or text()="crawlspace - conditioned" or text()="other exterior" or text()="other housing unit" or text()="other heated space" or text()="other multifamily buffer space" or text()="other non-freezing space"] or not(h:Location)'>Expected Location to be 'conditioned space' or 'basement - unconditioned' or 'basement - conditioned' or 'attic - unvented' or 'attic - vented' or 'garage' or 'crawlspace - unvented' or 'crawlspace - vented' or 'crawlspace - conditioned' or 'other exterior' or 'other housing unit' or 'other heated space' or 'other multifamily buffer space' or 'other non-freezing space'</sch:assert>
      <sch:assert role='ERROR' test='count(h:IsSharedSystem) &lt;= 1'>Expected 0 or 1 element(s) for xpath: IsSharedSystem</sch:assert> <!-- See [WaterHeatingSystem=Shared] -->
      <sch:assert role='ERROR' test='count(h:PerformanceAdjustment) &lt;= 1'>Expected 0 or 1 element(s) for xpath: PerformanceAdjustment</sch:assert>
      <sch:assert role='ERROR' test='count(h:FractionDHWLoadServed) = 1'>Expected 1 element(s) for xpath: FractionDHWLoadServed</sch:assert>
      <sch:assert role='ERROR' test='count(h:UniformEnergyFactor) + count(h:EnergyFactor) = 1'>Expected 1 element(s) for xpath: UniformEnergyFactor | EnergyFactor</sch:assert>
      <sch:assert role='ERROR' test='number(h:UniformEnergyFactor) &lt; 1 or not(h:UniformEnergyFactor)'>Expected UniformEnergyFactor to be less than 1</sch:assert>
      <sch:assert role='ERROR' test='number(h:EnergyFactor) &lt; 1 or not(h:EnergyFactor)'>Expected EnergyFactor to be less than 1</sch:assert>
      <sch:assert role='ERROR' test='count(h:HotWaterTemperature) &lt;= 1'>Expected 0 or 1 element(s) for xpath: HotWaterTemperature</sch:assert>
      <sch:assert role='ERROR' test='count(h:UsesDesuperheater) &lt;= 1'>Expected 0 or 1 element(s) for xpath: UsesDesuperheater</sch:assert> <!-- See [Desuperheater] -->
      <!-- Warnings -->
      <sch:report role='WARN' test='number(h:UniformEnergyFactor) &lt; 0.45'>UniformEnergyFactor should typically be greater than or equal to 0.45.</sch:report>
      <sch:report role='WARN' test='number(h:EnergyFactor) &lt; 0.45'>EnergyFactor should typically be greater than or equal to 0.45.</sch:report>
      <sch:report role='WARN' test='number(h:HotWaterTemperature) &lt; 110'>Hot water setpoint should typically be greater than or equal to 110 deg-F.</sch:report>
    </sch:rule>
  </sch:pattern>

  <sch:pattern>
    <sch:title>[WaterHeatingSystemType=HeatPump]</sch:title>
    <sch:rule context='/h:HPXML/h:Building/h:BuildingDetails/h:Systems/h:WaterHeating/h:WaterHeatingSystem[h:WaterHeaterType="heat pump water heater"]'>
      <sch:assert role='ERROR' test='count(h:FuelType[text()="electricity"]) = 1'>Expected 1 element(s) for xpath: FuelType[text()="electricity"]</sch:assert>
      <sch:assert role='ERROR' test='count(h:Location) &lt;= 1'>Expected 0 or 1 element(s) for xpath: Location</sch:assert>
      <sch:assert role='ERROR' test='h:Location[text()="conditioned space" or text()="basement - unconditioned" or text()="basement - conditioned" or text()="attic - unvented" or text()="attic - vented" or text()="garage" or text()="crawlspace - unvented" or text()="crawlspace - vented" or text()="crawlspace - conditioned" or text()="other exterior" or text()="other housing unit" or text()="other heated space" or text()="other multifamily buffer space" or text()="other non-freezing space"] or not(h:Location)'>Expected Location to be 'conditioned space' or 'basement - unconditioned' or 'basement - conditioned' or 'attic - unvented' or 'attic - vented' or 'garage' or 'crawlspace - unvented' or 'crawlspace - vented' or 'crawlspace - conditioned' or 'other exterior' or 'other housing unit' or 'other heated space' or 'other multifamily buffer space' or 'other non-freezing space'</sch:assert>
      <sch:assert role='ERROR' test='count(h:IsSharedSystem) &lt;= 1'>Expected 0 or 1 element(s) for xpath: IsSharedSystem</sch:assert> <!-- See [WaterHeatingSystem=Shared] -->
      <sch:assert role='ERROR' test='count(h:TankVolume) &lt;= 1'>Expected 0 or 1 element(s) for xpath: TankVolume</sch:assert>
      <sch:assert role='ERROR' test='count(h:FractionDHWLoadServed) = 1'>Expected 1 element(s) for xpath: FractionDHWLoadServed</sch:assert>
      <sch:assert role='ERROR' test='count(h:HeatingCapacity) &lt;= 1'>Expected 0 or 1 element(s) for xpath: HeatingCapacity</sch:assert>
      <sch:assert role='ERROR' test='number(h:HeatingCapacity) &gt; 0 or not(h:HeatingCapacity)'>Expected HeatingCapacity to be greater than 0.</sch:assert>
      <sch:assert role='ERROR' test='count(h:BackupHeatingCapacity) &lt;= 1'>Expected 0 or 1 element(s) for xpath: BackupHeatingCapacity</sch:assert>
      <sch:assert role='ERROR' test='count(h:UniformEnergyFactor) + count(h:EnergyFactor) = 1'>Expected 1 element(s) for xpath: UniformEnergyFactor | EnergyFactor</sch:assert>
      <sch:assert role='ERROR' test='number(h:UniformEnergyFactor) &gt; 1 or not(h:UniformEnergyFactor)'>Expected UniformEnergyFactor to be greater than 1</sch:assert>
      <sch:assert role='ERROR' test='number(h:EnergyFactor) &gt; 1 or not(h:EnergyFactor)'>Expected EnergyFactor to be greater than 1</sch:assert>
      <sch:assert role='ERROR' test='count(h:HPWHOperatingMode) &lt;= 1'>Expected 0 or 1 element(s) for xpath: HPWHOperatingMode</sch:assert>
      <sch:assert role='ERROR' test='h:HPWHOperatingMode[text()="hybrid/auto" or text()="heat pump only"] or not(h:HPWHOperatingMode)'>Expected HPWHOperatingMode to be 'hybrid/auto' or 'heat pump only'</sch:assert>
      <sch:assert role='ERROR' test='count(h:UsageBin) + count(h:FirstHourRating) &gt;= 0'>Expected 0 or more element(s) for xpath: UsageBin | FirstHourRating</sch:assert>
      <sch:assert role='ERROR' test='count(h:WaterHeaterInsulation/h:Jacket/h:JacketRValue) &lt;= 1'>Expected 0 or 1 element(s) for xpath: WaterHeaterInsulation/Jacket/JacketRValue</sch:assert>
      <sch:assert role='ERROR' test='count(h:HotWaterTemperature) &lt;= 1'>Expected 0 or 1 element(s) for xpath: HotWaterTemperature</sch:assert>
      <sch:assert role='ERROR' test='count(h:UsesDesuperheater) &lt;= 1'>Expected 0 or 1 element(s) for xpath: UsesDesuperheater</sch:assert> <!-- See [Desuperheater] -->
      <!-- Moved/deprecated extension/OperatingMode input; see https://github.com/NREL/OpenStudio-HPXML/pull/1289 -->
      <sch:assert role='ERROR' test='count(h:extension/h:OperatingMode) = 0'>extension/OperatingMode has been replaced by HPWHOperatingMode</sch:assert>
      <!-- Warnings -->
      <sch:report role='WARN' test='number(h:HotWaterTemperature) &lt; 110'>Hot water setpoint should typically be greater than or equal to 110 deg-F.</sch:report>
    </sch:rule>
  </sch:pattern>

  <sch:pattern>
    <sch:title>[WaterHeatingSystemType=CombiIndirect]</sch:title>
    <sch:rule context='/h:HPXML/h:Building/h:BuildingDetails/h:Systems/h:WaterHeating/h:WaterHeatingSystem[h:WaterHeaterType="space-heating boiler with storage tank"]'>
      <sch:assert role='ERROR' test='count(h:FuelType) = 0'>Expected 0 element(s) for xpath: FuelType</sch:assert>
      <sch:assert role='ERROR' test='count(h:Location) &lt;= 1'>Expected 0 or 1 element(s) for xpath: Location</sch:assert>
      <sch:assert role='ERROR' test='h:Location[text()="conditioned space" or text()="basement - unconditioned" or text()="basement - conditioned" or text()="attic - unvented" or text()="attic - vented" or text()="garage" or text()="crawlspace - unvented" or text()="crawlspace - vented" or text()="crawlspace - conditioned" or text()="other exterior" or text()="other housing unit" or text()="other heated space" or text()="other multifamily buffer space" or text()="other non-freezing space"] or not(h:Location)'>Expected Location to be 'conditioned space' or 'basement - unconditioned' or 'basement - conditioned' or 'attic - unvented' or 'attic - vented' or 'garage' or 'crawlspace - unvented' or 'crawlspace - vented' or 'crawlspace - conditioned' or 'other exterior' or 'other housing unit' or 'other heated space' or 'other multifamily buffer space' or 'other non-freezing space'</sch:assert>
      <sch:assert role='ERROR' test='count(h:IsSharedSystem) &lt;= 1'>Expected 0 or 1 element(s) for xpath: IsSharedSystem</sch:assert> <!-- See [WaterHeatingSystem=Shared] -->
      <sch:assert role='ERROR' test='count(h:TankVolume) &lt;= 1'>Expected 0 or 1 element(s) for xpath: TankVolume</sch:assert>
      <sch:assert role='ERROR' test='count(h:FractionDHWLoadServed) = 1'>Expected 1 element(s) for xpath: FractionDHWLoadServed</sch:assert>
      <sch:assert role='ERROR' test='count(h:HeatingCapacity) = 0'>Expected 0 element(s) for xpath: HeatingCapacity</sch:assert>
      <sch:assert role='ERROR' test='count(h:UniformEnergyFactor) = 0'>Expected 0 element(s) for xpath: UniformEnergyFactor</sch:assert>
      <sch:assert role='ERROR' test='count(h:EnergyFactor) = 0'>Expected 0 element(s) for xpath: EnergyFactor</sch:assert>
      <sch:assert role='ERROR' test='count(h:RecoveryEfficiency) = 0'>Expected 0 element(s) for xpath: RecoveryEfficiency</sch:assert>
      <sch:assert role='ERROR' test='count(h:WaterHeaterInsulation/h:Jacket/h:JacketRValue) &lt;= 1'>Expected 0 or 1 element(s) for xpath: WaterHeaterInsulation/Jacket/JacketRValue</sch:assert>
      <sch:assert role='ERROR' test='count(h:StandbyLoss[h:Units="F/hr"]/h:Value) &lt;= 1'>Expected 0 or 1 element(s) for xpath: StandbyLoss[Units="F/hr"]/Value</sch:assert>
      <sch:assert role='ERROR' test='count(h:HotWaterTemperature) &lt;= 1'>Expected 0 or 1 element(s) for xpath: HotWaterTemperature</sch:assert>
      <sch:assert role='ERROR' test='count(h:UsesDesuperheater[text()="true"]) = 0'>Expected 0 element(s) for xpath: UsesDesuperheater=true</sch:assert>
      <sch:assert role='ERROR' test='count(h:RelatedHVACSystem) = 1'>Expected 1 element(s) for xpath: RelatedHVACSystem</sch:assert> <!-- See [HeatingSystem] (boiler) -->
      <!-- Warnings -->
      <sch:report role='WARN' test='number(h:HotWaterTemperature) &lt; 110'>Hot water setpoint should typically be greater than or equal to 110 deg-F.</sch:report>
    </sch:rule>
  </sch:pattern>

  <sch:pattern>
    <sch:title>[WaterHeatingSystemType=CombiTanklessCoil]</sch:title>
    <sch:rule context='/h:HPXML/h:Building/h:BuildingDetails/h:Systems/h:WaterHeating/h:WaterHeatingSystem[h:WaterHeaterType="space-heating boiler with tankless coil"]'>
      <sch:assert role='ERROR' test='count(h:FuelType) = 0'>Expected 0 element(s) for xpath: FuelType</sch:assert>
      <sch:assert role='ERROR' test='count(h:Location) &lt;= 1'>Expected 0 or 1 element(s) for xpath: Location</sch:assert>
      <sch:assert role='ERROR' test='h:Location[text()="conditioned space" or text()="basement - unconditioned" or text()="basement - conditioned" or text()="attic - unvented" or text()="attic - vented" or text()="garage" or text()="crawlspace - unvented" or text()="crawlspace - vented" or text()="crawlspace - conditioned" or text()="other exterior" or text()="other housing unit" or text()="other heated space" or text()="other multifamily buffer space" or text()="other non-freezing space"] or not(h:Location)'>Expected Location to be 'conditioned space' or 'basement - unconditioned' or 'basement - conditioned' or 'attic - unvented' or 'attic - vented' or 'garage' or 'crawlspace - unvented' or 'crawlspace - vented' or 'crawlspace - conditioned' or 'other exterior' or 'other housing unit' or 'other heated space' or 'other multifamily buffer space' or 'other non-freezing space'</sch:assert>
      <sch:assert role='ERROR' test='count(h:IsSharedSystem) &lt;= 1'>Expected 0 or 1 element(s) for xpath: IsSharedSystem</sch:assert> <!-- See [WaterHeatingSystem=Shared] -->
      <sch:assert role='ERROR' test='count(h:TankVolume) = 0'>Expected 0 element(s) for xpath: TankVolume</sch:assert>
      <sch:assert role='ERROR' test='count(h:FractionDHWLoadServed) = 1'>Expected 1 element(s) for xpath: FractionDHWLoadServed</sch:assert>
      <sch:assert role='ERROR' test='count(h:HeatingCapacity) = 0'>Expected 0 element(s) for xpath: HeatingCapacity</sch:assert>
      <sch:assert role='ERROR' test='count(h:UniformEnergyFactor) = 0'>Expected 0 element(s) for xpath: UniformEnergyFactor</sch:assert>
      <sch:assert role='ERROR' test='count(h:EnergyFactor) = 0'>Expected 0 element(s) for xpath: EnergyFactor</sch:assert>
      <sch:assert role='ERROR' test='count(h:RecoveryEfficiency) = 0'>Expected 0 element(s) for xpath: RecoveryEfficiency</sch:assert>
      <sch:assert role='ERROR' test='count(h:WaterHeaterInsulation/h:Jacket/h:JacketRValue) = 0'>Expected 0 element(s) for xpath: WaterHeaterInsulation/Jacket/JacketRValue</sch:assert>
      <sch:assert role='ERROR' test='count(h:StandbyLoss[h:Units="F/hr"]/h:Value) = 0'>Expected 0 element(s) for xpath: StandbyLoss[Units="F/hr"]/Value</sch:assert>
      <sch:assert role='ERROR' test='count(h:HotWaterTemperature) &lt;= 1'>Expected 0 or 1 element(s) for xpath: HotWaterTemperature</sch:assert>
      <sch:assert role='ERROR' test='count(h:UsesDesuperheater[text()="true"]) = 0'>Expected 0 element(s) for xpath: UsesDesuperheater=true</sch:assert>
      <sch:assert role='ERROR' test='count(h:RelatedHVACSystem) = 1'>Expected 1 element(s) for xpath: RelatedHVACSystem</sch:assert> <!-- See [HeatingSystem] (boiler) -->
      <!-- Warnings -->
      <sch:report role='WARN' test='number(h:HotWaterTemperature) &lt; 110'>Hot water setpoint should typically be greater than or equal to 110 deg-F.</sch:report>
    </sch:rule>
  </sch:pattern>

  <sch:pattern>
    <sch:title>[WaterHeatingSystem=Shared]</sch:title>
    <sch:rule context='/h:HPXML/h:Building/h:BuildingDetails/h:Systems/h:WaterHeating/h:WaterHeatingSystem[h:IsSharedSystem="true"]'>
      <sch:assert role='ERROR' test='count(../../../h:BuildingSummary/h:BuildingConstruction[h:ResidentialFacilityType[text()="single-family attached" or text()="apartment unit"]]) = 1'>Expected 1 element(s) for xpath: ../../../BuildingSummary/BuildingConstruction[ResidentialFacilityType[text()="single-family attached" or text()="apartment unit"]]</sch:assert>
      <sch:assert role='ERROR' test='count(h:extension/h:NumberofBedroomsServed) = 1'>Expected 1 element(s) for xpath: extension/NumberofBedroomsServed</sch:assert>
      <sch:assert role='ERROR' test='number(h:extension/h:NumberofBedroomsServed) &gt; number(../../../h:BuildingSummary/h:BuildingConstruction/h:NumberofBedrooms) or not(h:extension/h:NumberofBedroomsServed) or not(../../../h:BuildingSummary/h:BuildingConstruction/h:NumberofBedrooms)'>Expected extension/NumberofBedroomsServed to be greater than ../../../BuildingSummary/BuildingConstruction/NumberofBedrooms</sch:assert>
    </sch:rule>
  </sch:pattern>

  <sch:pattern>
    <sch:title>[Desuperheater]</sch:title>
    <sch:rule context='/h:HPXML/h:Building/h:BuildingDetails/h:Systems/h:WaterHeating/h:WaterHeatingSystem[h:UsesDesuperheater="true"]'>
      <sch:assert role='ERROR' test='count(h:RelatedHVACSystem) = 1'>Expected 1 element(s) for xpath: RelatedHVACSystem</sch:assert> <!-- See [HeatPump] or [CoolingSystem] -->
    </sch:rule>
  </sch:pattern>

  <sch:pattern>
    <sch:title>[HotWaterDistribution]</sch:title>
    <sch:rule context='/h:HPXML/h:Building/h:BuildingDetails/h:Systems/h:WaterHeating/h:HotWaterDistribution'>
      <sch:assert role='ERROR' test='count(h:SystemType/h:Standard) + count(h:SystemType/h:Recirculation) = 1'>Expected 1 element(s) for xpath: SystemType/Standard | SystemType/Recirculation</sch:assert> <!-- See [HotWaterDistributionType=Standard] or [HotWaterDistributionType=Recirculation] -->
      <sch:assert role='ERROR' test='count(h:PipeInsulation/h:PipeRValue) &lt;= 1'>Expected 0 or 1 element(s) for xpath: PipeInsulation/PipeRValue</sch:assert>
      <sch:assert role='ERROR' test='count(h:DrainWaterHeatRecovery) &lt;= 1'>Expected 0 or 1 element(s) for xpath: DrainWaterHeatRecovery</sch:assert> <!-- See [DrainWaterHeatRecovery] -->
      <sch:assert role='ERROR' test='count(h:extension/h:SharedRecirculation) &lt;= 1'>Expected 0 or 1 element(s) for xpath: extension/SharedRecirculation</sch:assert> <!-- See [HotWaterDistributionType=SharedRecirculation] -->
    </sch:rule>
  </sch:pattern>

  <sch:pattern>
    <sch:title>[HotWaterDistributionType=Standard]</sch:title>
    <sch:rule context='/h:HPXML/h:Building/h:BuildingDetails/h:Systems/h:WaterHeating/h:HotWaterDistribution/h:SystemType/h:Standard'>
      <sch:assert role='ERROR' test='count(h:PipingLength) &lt;= 1'>Expected 0 or 1 element(s) for xpath: PipingLength</sch:assert>
    </sch:rule>
  </sch:pattern>

  <sch:pattern>
    <sch:title>[HotWaterDistributionType=Recirculation]</sch:title>
    <sch:rule context='/h:HPXML/h:Building/h:BuildingDetails/h:Systems/h:WaterHeating/h:HotWaterDistribution/h:SystemType/h:Recirculation'>
      <sch:assert role='ERROR' test='count(h:ControlType) = 1'>Expected 1 element(s) for xpath: ControlType</sch:assert>
      <sch:assert role='ERROR' test='h:ControlType[text()="manual demand control" or text()="presence sensor demand control" or text()="temperature" or text()="timer" or text()="no control"] or not(h:ControlType)'>Expected ControlType to be 'manual demand control' or 'presence sensor demand control' or 'temperature' or 'timer' or 'no control'</sch:assert>
      <sch:assert role='ERROR' test='count(h:RecirculationPipingLoopLength) &lt;= 1'>Expected 0 or 1 element(s) for xpath: RecirculationPipingLoopLength</sch:assert>
      <sch:assert role='ERROR' test='count(h:BranchPipingLength) &lt;= 1'>Expected 0 or 1 element(s) for xpath: BranchPipingLength</sch:assert>
      <sch:assert role='ERROR' test='count(h:PumpPower) &lt;= 1'>Expected 0 or 1 element(s) for xpath: PumpPower</sch:assert>
      <sch:assert role='ERROR' test='count(../../h:extension/h:RecirculationPumpWeekdayScheduleFractions) &lt;= 1'>Expected 0 or 1 element(s) for xpath: ../../extension/RecirculationPumpWeekdayScheduleFractions</sch:assert>
      <sch:assert role='ERROR' test='count(../../h:extension/h:RecirculationPumpWeekendScheduleFractions) &lt;= 1'>Expected 0 or 1 element(s) for xpath: ../../extension/RecirculationPumpWeekendScheduleFractions</sch:assert>
      <sch:assert role='ERROR' test='count(../../h:extension/h:RecirculationPumpMonthlyScheduleMultipliers) &lt;= 1'>Expected 0 or 1 element(s) for xpath: ../../extension/RecirculationPumpMonthlyScheduleMultipliers</sch:assert>
    </sch:rule>
  </sch:pattern>

  <sch:pattern>
    <sch:title>[HotWaterDistributionType=SharedRecirculation]</sch:title>
    <sch:rule context='/h:HPXML/h:Building/h:BuildingDetails/h:Systems/h:WaterHeating/h:HotWaterDistribution/h:extension/h:SharedRecirculation'>
      <sch:assert role='ERROR' test='count(../../../../../h:BuildingSummary/h:BuildingConstruction[h:ResidentialFacilityType[text()="single-family attached" or text()="apartment unit"]]) = 1'>Expected 1 element(s) for xpath: ../../../../../BuildingSummary/BuildingConstruction[ResidentialFacilityType[text()="single-family attached" or text()="apartment unit"]]</sch:assert>
      <sch:assert role='ERROR' test='count(../../h:SystemType/h:Standard) = 1'>Expected 1 element(s) for xpath: ../../SystemType/Standard</sch:assert>
      <sch:assert role='ERROR' test='count(h:NumberofBedroomsServed) = 1'>Expected 1 element(s) for xpath: NumberofBedroomsServed</sch:assert>
      <sch:assert role='ERROR' test='number(h:NumberofBedroomsServed) &gt; number(../../../../../h:BuildingSummary/h:BuildingConstruction/h:NumberofBedrooms) or not(h:NumberofBedroomsServed) or not(../../../../../h:BuildingSummary/h:BuildingConstruction/h:NumberofBedrooms)'>Expected NumberofBedroomsServed to be greater than ../../../../../BuildingSummary/BuildingConstruction/NumberofBedrooms</sch:assert>
      <sch:assert role='ERROR' test='count(h:PumpPower) &lt;= 1'>Expected 0 or 1 element(s) for xpath: PumpPower</sch:assert>
      <sch:assert role='ERROR' test='count(h:ControlType) = 1'>Expected 1 element(s) for xpath: ControlType</sch:assert>
      <sch:assert role='ERROR' test='h:ControlType[text()="manual demand control" or text()="presence sensor demand control" or text()="temperature" or text()="timer" or text()="no control"] or not(h:ControlType)'>Expected ControlType to be 'manual demand control' or 'presence sensor demand control' or 'temperature' or 'timer' or 'no control'</sch:assert>
      <sch:assert role='ERROR' test='count(../../h:extension/h:RecirculationPumpWeekdayScheduleFractions) &lt;= 1'>Expected 0 or 1 element(s) for xpath: ../../extension/RecirculationPumpWeekdayScheduleFractions</sch:assert>
      <sch:assert role='ERROR' test='count(../../h:extension/h:RecirculationPumpWeekendScheduleFractions) &lt;= 1'>Expected 0 or 1 element(s) for xpath: ../../extension/RecirculationPumpWeekendScheduleFractions</sch:assert>
      <sch:assert role='ERROR' test='count(../../h:extension/h:RecirculationPumpMonthlyScheduleMultipliers) &lt;= 1'>Expected 0 or 1 element(s) for xpath: ../../extension/RecirculationPumpMonthlyScheduleMultipliers</sch:assert>
    </sch:rule>
  </sch:pattern>

  <sch:pattern>
    <sch:title>[DrainWaterHeatRecovery]</sch:title>
    <sch:rule context='/h:HPXML/h:Building/h:BuildingDetails/h:Systems/h:WaterHeating/h:HotWaterDistribution/h:DrainWaterHeatRecovery'>
      <sch:assert role='ERROR' test='count(h:FacilitiesConnected) = 1'>Expected 1 element(s) for xpath: FacilitiesConnected</sch:assert>
      <sch:assert role='ERROR' test='count(h:EqualFlow) = 1'>Expected 1 element(s) for xpath: EqualFlow</sch:assert>
      <sch:assert role='ERROR' test='count(h:Efficiency) = 1'>Expected 1 element(s) for xpath: Efficiency</sch:assert>
    </sch:rule>
  </sch:pattern>

  <sch:pattern>
    <sch:title>[WaterFixture]</sch:title>
    <sch:rule context='/h:HPXML/h:Building/h:BuildingDetails/h:Systems/h:WaterHeating/h:WaterFixture'>
      <sch:assert role='ERROR' test='count(../h:HotWaterDistribution) = 1'>Expected 1 element(s) for xpath: ../HotWaterDistribution</sch:assert> <!-- See [HotWaterDistribution] -->
      <sch:assert role='ERROR' test='count(h:WaterFixtureType) = 1'>Expected 1 element(s) for xpath: WaterFixtureType</sch:assert>
      <sch:assert role='ERROR' test='h:WaterFixtureType[text()="shower head" or text()="faucet"] or not(h:WaterFixtureType)'>Expected WaterFixtureType to be 'shower head' or 'faucet'</sch:assert>
      <sch:assert role='ERROR' test='count(h:Count) &lt;= 1'>Expected 0 or 1 element(s) for xpath: Count</sch:assert>
      <sch:assert role='ERROR' test='count(h:LowFlow | h:FlowRate) &gt;= 1'>Expected 1 or more element(s) for xpath: LowFlow | FlowRate</sch:assert>
      <sch:assert role='ERROR' test='count(../h:extension/h:WaterFixturesUsageMultiplier) &lt;= 1'>Expected 0 or 1 element(s) for xpath: ../extension/WaterFixturesUsageMultiplier</sch:assert>
      <sch:assert role='ERROR' test='number(../h:extension/h:WaterFixturesUsageMultiplier) &gt;= 0 or not(../h:extension/h:WaterFixturesUsageMultiplier)'>Expected ../extension/WaterFixturesUsageMultiplier to be greater than or equal to 0</sch:assert>
      <sch:assert role='ERROR' test='count(../h:extension/h:WaterFixturesWeekdayScheduleFractions) &lt;= 1'>Expected 0 or 1 element(s) for xpath: ../extension/WaterFixturesWeekdayScheduleFractions</sch:assert>
      <sch:assert role='ERROR' test='count(../h:extension/h:WaterFixturesWeekendScheduleFractions) &lt;= 1'>Expected 0 or 1 element(s) for xpath: ../extension/WaterFixturesWeekendScheduleFractions</sch:assert>
      <sch:assert role='ERROR' test='count(../h:extension/h:WaterFixturesMonthlyScheduleMultipliers) &lt;= 1'>Expected 0 or 1 element(s) for xpath: ../extension/WaterFixturesMonthlyScheduleMultipliers</sch:assert>
    </sch:rule>
  </sch:pattern>

  <sch:pattern>
    <sch:title>[SolarThermalSystem]</sch:title>
    <sch:rule context='/h:HPXML/h:Building/h:BuildingDetails/h:Systems/h:SolarThermal/h:SolarThermalSystem'>
      <sch:assert role='ERROR' test='count(h:CollectorArea) + count(h:SolarFraction) = 1'>Expected 1 element(s) for xpath: CollectorArea | SolarFraction</sch:assert> <!-- See [SolarThermalSystemType=Detailed] or [SolarThermalSystemType=Simple] -->
    </sch:rule>
  </sch:pattern>

  <sch:pattern>
    <sch:title>[SolarThermalSystemType=Detailed]</sch:title>
    <sch:rule context='/h:HPXML/h:Building/h:BuildingDetails/h:Systems/h:SolarThermal/h:SolarThermalSystem[h:CollectorArea]'>
      <sch:assert role='ERROR' test='count(h:SystemType) = 1'>Expected 1 element(s) for xpath: SystemType</sch:assert>
      <sch:assert role='ERROR' test='h:SystemType[text()="hot water"] or not(h:SystemType)'>Expected SystemType to be 'hot water'</sch:assert>
      <sch:assert role='ERROR' test='count(h:CollectorLoopType) = 1'>Expected 1 element(s) for xpath: CollectorLoopType</sch:assert>
      <sch:assert role='ERROR' test='h:CollectorLoopType[text()="liquid indirect" or text()="liquid direct" or text()="passive thermosyphon"] or not(h:CollectorLoopType)'>Expected CollectorLoopType to be 'liquid indirect' or 'liquid direct' or 'passive thermosyphon'</sch:assert>
      <sch:assert role='ERROR' test='count(h:CollectorType) = 1'>Expected 1 element(s) for xpath: CollectorType</sch:assert>
      <sch:assert role='ERROR' test='h:CollectorType[text()="single glazing black" or text()="double glazing black" or text()="evacuated tube" or text()="integrated collector storage"] or not(h:CollectorType)'>Expected CollectorType to be 'single glazing black' or 'double glazing black' or 'evacuated tube' or 'integrated collector storage'</sch:assert>
      <sch:assert role='ERROR' test='count(h:CollectorAzimuth) + count(h:CollectorOrientation) &gt;= 1'>Expected 1 or more element(s) for xpath: CollectorAzimuth | CollectorOrientation</sch:assert>
      <sch:assert role='ERROR' test='count(h:CollectorTilt) = 1'>Expected 1 element(s) for xpath: CollectorTilt</sch:assert>
      <sch:assert role='ERROR' test='count(h:CollectorRatedOpticalEfficiency) = 1'>Expected 1 element(s) for xpath: CollectorRatedOpticalEfficiency</sch:assert>
      <sch:assert role='ERROR' test='count(h:CollectorRatedThermalLosses) = 1'>Expected 1 element(s) for xpath: CollectorRatedThermalLosses</sch:assert>
      <sch:assert role='ERROR' test='count(h:StorageVolume) &lt;= 1'>Expected 0 or 1 element(s) for xpath: StorageVolume</sch:assert>
      <sch:assert role='ERROR' test='count(h:ConnectedTo) = 1'>Expected 1 element(s) for xpath: ConnectedTo</sch:assert> <!-- See [WaterHeatingSystem] (any type but space-heating boiler) -->
    </sch:rule>
  </sch:pattern>

  <sch:pattern>
    <sch:title>[SolarThermalSystemType=Simple]</sch:title>
    <sch:rule context='/h:HPXML/h:Building/h:BuildingDetails/h:Systems/h:SolarThermal/h:SolarThermalSystem[h:SolarFraction]'>
      <sch:assert role='ERROR' test='count(h:SystemType) = 1'>Expected 1 element(s) for xpath: SystemType</sch:assert>
      <sch:assert role='ERROR' test='h:SystemType[text()="hot water"] or not(h:SystemType)'>Expected SystemType to be 'hot water'</sch:assert>
      <sch:assert role='ERROR' test='number(h:SolarFraction) &lt;= 0.99 or not(h:SolarFraction)'>Expected SolarFraction to be less than or equal to 0.99</sch:assert>
      <sch:assert role='ERROR' test='count(h:ConnectedTo) &lt;= 1'>Expected 0 or 1 element(s) for xpath: ConnectedTo</sch:assert> <!-- See [WaterHeatingSystem] (any type) -->
    </sch:rule>
  </sch:pattern>

  <sch:pattern>
    <sch:title>[PVSystem]</sch:title>
    <sch:rule context='/h:HPXML/h:Building/h:BuildingDetails/h:Systems/h:Photovoltaics/h:PVSystem'>
      <sch:assert role='ERROR' test='count(h:IsSharedSystem) &lt;= 1'>Expected 0 or 1 element(s) for xpath: IsSharedSystem</sch:assert> <!-- See [PVSystemType=Shared] -->
      <sch:assert role='ERROR' test='count(h:Location) &lt;= 1'>Expected 0 or 1 element(s) for xpath: Location</sch:assert>
      <sch:assert role='ERROR' test='h:Location[text()="ground" or text()="roof"] or not(h:Location)'>Expected Location to be 'ground' or 'roof'</sch:assert>
      <sch:assert role='ERROR' test='count(h:ModuleType) &lt;= 1'>Expected 0 or 1 element(s) for xpath: ModuleType</sch:assert>
      <sch:assert role='ERROR' test='h:ModuleType[text()="standard" or text()="premium" or text()="thin film"] or not(h:ModuleType)'>Expected ModuleType to be 'standard' or 'premium' or 'thin film'</sch:assert>
      <sch:assert role='ERROR' test='count(h:Tracking) &lt;= 1'>Expected 0 or 1 element(s) for xpath: Tracking</sch:assert>
      <sch:assert role='ERROR' test='h:Tracking[text()="fixed" or text()="1-axis" or text()="1-axis backtracked" or text()="2-axis"] or not(h:Tracking)'>Expected Tracking to be 'fixed' or '1-axis' or '1-axis backtracked' or '2-axis'</sch:assert>
      <sch:assert role='ERROR' test='count(h:ArrayAzimuth) + count(h:ArrayOrientation) &gt;= 1'>Expected 1 or more element(s) for xpath: ArrayAzimuth | ArrayOrientation</sch:assert>
      <sch:assert role='ERROR' test='count(h:ArrayTilt) = 1'>Expected 1 element(s) for xpath: ArrayTilt</sch:assert>
      <sch:assert role='ERROR' test='count(h:MaxPowerOutput) = 1'>Expected 1 element(s) for xpath: MaxPowerOutput</sch:assert>
      <sch:assert role='ERROR' test='count(h:SystemLossesFraction) + count(h:YearModulesManufactured) &gt;= 0'>Expected 0 or more element(s) for xpath: SystemLossesFraction | YearModulesManufactured</sch:assert>
      <sch:assert role='ERROR' test='count(h:AttachedToInverter) = 1'>Expected 1 element(s) for xpath: AttachedToInverter</sch:assert> <!-- See [Inverter] -->
      <!-- Warnings -->
      <sch:report role='WARN' test='number(h:MaxPowerOutput) &lt;= 500 and number(h:MaxPowerOutput) &gt; 0'>Max power output should typically be greater than or equal to 500 W.</sch:report>
    </sch:rule>
  </sch:pattern>

  <sch:pattern>
    <sch:title>[PVSystemType=Shared]</sch:title>
    <sch:rule context='/h:HPXML/h:Building/h:BuildingDetails/h:Systems/h:Photovoltaics/h:PVSystem[h:IsSharedSystem="true"]'>
      <sch:assert role='ERROR' test='count(../../../h:BuildingSummary/h:BuildingConstruction[h:ResidentialFacilityType[text()="single-family attached" or text()="apartment unit"]]) = 1'>Expected 1 element(s) for xpath: ../../../BuildingSummary/BuildingConstruction[ResidentialFacilityType[text()="single-family attached" or text()="apartment unit"]]</sch:assert>
      <sch:assert role='ERROR' test='count(h:extension/h:NumberofBedroomsServed) = 1'>Expected 1 element(s) for xpath: extension/NumberofBedroomsServed</sch:assert>
      <sch:assert role='ERROR' test='number(h:extension/h:NumberofBedroomsServed) &gt; number(../../../h:BuildingSummary/h:BuildingConstruction/h:NumberofBedrooms) or not(h:extension/h:NumberofBedroomsServed) or not(../../../h:BuildingSummary/h:BuildingConstruction/h:NumberofBedrooms)'>Expected extension/NumberofBedroomsServed to be greater than ../../../BuildingSummary/BuildingConstruction/NumberofBedrooms</sch:assert>
    </sch:rule>
  </sch:pattern>

  <sch:pattern>
    <sch:title>[Inverter]</sch:title>
    <sch:rule context='/h:HPXML/h:Building/h:BuildingDetails/h:Systems/h:Photovoltaics/h:Inverter'>
      <sch:assert role='ERROR' test='count(h:InverterEfficiency) &lt;= 1'>Expected 0 or 1 element(s) for xpath: InverterEfficiency</sch:assert>
    </sch:rule>
  </sch:pattern>

  <sch:pattern>
    <sch:title>[Battery]</sch:title>
    <sch:rule context='/h:HPXML/h:Building/h:BuildingDetails/h:Systems/h:Batteries/h:Battery'>
      <sch:assert role='ERROR' test='count(h:IsSharedSystem) &lt;= 1'>Expected 0 or 1 element(s) for xpath: IsSharedSystem</sch:assert> <!-- See [BatteryType=Shared] -->
      <sch:assert role='ERROR' test='count(h:BatteryType[text()="Li-ion"]) = 1'>Expected 1 element(s) for xpath: BatteryType[text()="Li-ion"]</sch:assert>
      <sch:assert role='ERROR' test='count(h:Location) &lt;= 1'>Expected 0 or 1 element(s) for xpath: Location</sch:assert>
      <sch:assert role='ERROR' test='h:Location[text()="conditioned space" or text()="basement - conditioned" or text()="basement - unconditioned" or text()="crawlspace - vented" or text()="crawlspace - unvented" or text()="crawlspace - conditioned" or text()="attic - vented" or text()="attic - unvented" or text()="garage" or text()="outside"] or not(h:Location)'>Expected Location to be 'conditioned space' or 'basement - conditioned' or 'basement - unconditioned' or 'crawlspace - vented' or 'crawlspace - unvented' or 'crawlspace - conditioned' or 'attic - vented' or 'attic - unvented' or 'garage' or 'outside'</sch:assert>
      <sch:assert role='ERROR' test='count(h:NominalCapacity[h:Units="kWh" or h:Units="Ah"]/h:Value) &gt;= 0'>Expected 0 or more element(s) for xpath: NominalCapacity[Units="kWh" or Units="Ah"]/Value</sch:assert>
      <sch:assert role='ERROR' test='count(h:UsableCapacity[h:Units="kWh" or h:Units="Ah"]/h:Value) &gt;= 0'>Expected 0 or more element(s) for xpath: UsableCapacity[Units="kWh" or Units="Ah"]/Value</sch:assert>
      <sch:assert role='ERROR' test='number(h:UsableCapacity[h:Units="kWh"]/h:Value) &lt; number(h:NominalCapacity[h:Units="kWh"]/h:Value) or not(h:UsableCapacity[h:Units="kWh"]/h:Value) or not(h:NominalCapacity[h:Units="kWh"]/h:Value)'>Expected UsableCapacity to be less than NominalCapacity</sch:assert>
      <sch:assert role='ERROR' test='number(h:UsableCapacity[h:Units="Ah"]/h:Value) &lt; number(h:NominalCapacity[h:Units="Ah"]/h:Value) or not(h:UsableCapacity[h:Units="Ah"]/h:Value) or not(h:NominalCapacity[h:Units="Ah"]/h:Value)'>Expected UsableCapacity to be less than NominalCapacity</sch:assert>
      <sch:assert role='ERROR' test='count(h:RatedPowerOutput) &lt;= 1'>Expected 0 or 1 element(s) for xpath: RatedPowerOutput</sch:assert>
      <sch:assert role='ERROR' test='count(h:NominalVoltage) &lt;= 1'>Expected 0 or 1 element(s) for xpath: NominalVoltage</sch:assert>
      <sch:assert role='ERROR' test='count(h:RoundTripEfficiency) &lt;= 1'>Expected 0 or 1 element(s) for xpath: RoundTripEfficiency</sch:assert>
      <sch:assert role='ERROR' test='count(h:extension/h:LifetimeModel) = 0'>Expected 0 element(s) for xpath: extension/LifetimeModel</sch:assert> <!-- Temporarily disabled -->
      <sch:assert role='ERROR' test='h:extension/h:LifetimeModel[text()="None" or text()="KandlerSmith"] or not(h:extension/h:LifetimeModel)'>Expected extension/LifetimeModel to be 'None' or 'KandlerSmith'</sch:assert>
      <!-- Warnings -->
      <sch:report role='WARN' test='number(h:RatedPowerOutput) &lt;= 1000 and number(h:RatedPowerOutput) &gt; 0'>Rated power output should typically be greater than or equal to 1000 W.</sch:report>
    </sch:rule>
  </sch:pattern>

  <sch:pattern>
    <sch:title>[BatteryType=Shared]</sch:title>
    <sch:rule context='/h:HPXML/h:Building/h:BuildingDetails/h:Systems/h:Batteries/h:Battery[h:IsSharedSystem="true"]'>
      <sch:assert role='ERROR' test='count(../../../h:BuildingSummary/h:BuildingConstruction[h:ResidentialFacilityType[text()="single-family attached" or text()="apartment unit"]]) = 1'>Expected 1 element(s) for xpath: ../../../BuildingSummary/BuildingConstruction[ResidentialFacilityType[text()="single-family attached" or text()="apartment unit"]]</sch:assert>
      <sch:assert role='ERROR' test='count(h:extension/h:NumberofBedroomsServed) = 1'>Expected 1 element(s) for xpath: extension/NumberofBedroomsServed</sch:assert>
      <sch:assert role='ERROR' test='number(h:extension/h:NumberofBedroomsServed) &gt; number(../../../h:BuildingSummary/h:BuildingConstruction/h:NumberofBedrooms) or not(h:extension/h:NumberofBedroomsServed) or not(../../../h:BuildingSummary/h:BuildingConstruction/h:NumberofBedrooms)'>Expected extension/NumberofBedroomsServed to be greater than ../../../BuildingSummary/BuildingConstruction/NumberofBedrooms</sch:assert>
    </sch:rule>
  </sch:pattern>

  <sch:pattern>
    <sch:title>[Vehicles]</sch:title>
    <sch:rule context='/h:HPXML/h:Building/h:BuildingDetails/h:Systems/h:Vehicles'>
     <sch:assert role='ERROR' test='count(h:Vehicle/h:VehicleType/h:BatteryElectricVehicle) &lt;= 1'>Expected 0 or 1 element(s) for xpath: Vehicle/VehicleType/BatteryElectricVehicle</sch:assert> <!-- Only 1 BEV allowed currently -->
    </sch:rule>
  </sch:pattern>

  <sch:pattern>
    <sch:title>[Vehicle]</sch:title>
    <sch:rule context='/h:HPXML/h:Building/h:BuildingDetails/h:Systems/h:Vehicles/h:Vehicle'>
      <sch:assert role='ERROR' test='count(h:VehicleType) = 1'>Expected 1 element(s) for xpath: VehicleType</sch:assert> <!-- See [VehicleType=BEV] -->
    </sch:rule>
  </sch:pattern>

  <sch:pattern>
    <sch:title>[VehicleType=BEV]</sch:title>
    <sch:rule context='/h:HPXML/h:Building/h:BuildingDetails/h:Systems/h:Vehicles/h:Vehicle/h:VehicleType/h:BatteryElectricVehicle'>
      <sch:assert role='ERROR' test='count(h:Battery/h:BatteryType[text()="Li-ion"]) &lt;= 1'>Expected 0 or 1 element(s) for xpath: Battery/BatteryType[text()="Li-ion"]</sch:assert>
      <sch:assert role='ERROR' test='h:Battery/h:BatteryType[text()="Li-ion"] or not(h:Battery/h:BatteryType)'>Expected Battery/BatteryType to be "Li-ion"</sch:assert>
      <sch:assert role='ERROR' test='count(h:Battery/h:NominalCapacity[h:Units="kWh" or h:Units="Ah"]/h:Value) &gt;= 0'>Expected 0 or more element(s) for xpath: Battery/NominalCapacity[Units="kWh" or Units="Ah"]/Value</sch:assert>
      <sch:assert role='ERROR' test='count(h:Battery/h:UsableCapacity[h:Units="kWh" or h:Units="Ah"]/h:Value) &gt;= 0'>Expected 0 or more element(s) for xpath: Battery/UsableCapacity[Units="kWh" or Units="Ah"]/Value</sch:assert>
      <sch:assert role='ERROR' test='number(h:Battery/h:UsableCapacity[h:Units="kWh"]/h:Value) &lt; number(h:Battery/h:NominalCapacity[h:Units="kWh"]/h:Value) or not(h:Battery/h:UsableCapacity[h:Units="kWh"]/h:Value) or not(h:Battery/h:NominalCapacity[h:Units="kWh"]/h:Value)'>Expected UsableCapacity to be less than NominalCapacity</sch:assert>
      <sch:assert role='ERROR' test='number(h:Battery/h:UsableCapacity[h:Units="Ah"]/h:Value) &lt; number(h:Battery/h:NominalCapacity[h:Units="Ah"]/h:Value) or not(h:Battery/h:UsableCapacity[h:Units="Ah"]/h:Value) or not(h:Battery/h:NominalCapacity[h:Units="Ah"]/h:Value)'>Expected UsableCapacity to be less than NominalCapacity</sch:assert>
      <sch:assert role='ERROR' test='count(h:Battery/h:NominalVoltage) &lt;= 1'>Expected 0 or 1 element(s) for xpath: Battery/NominalVoltage</sch:assert>
      <sch:assert role='ERROR' test='count(h:Battery/h:extension/h:LifetimeModel) = 0'>Expected 0 element(s) for xpath: Battery/extension/LifetimeModel</sch:assert> <!-- Temporarily disabled -->
      <sch:assert role='ERROR' test='h:Battery/h:extension/h:LifetimeModel[text()="None" or text()="KandlerSmith"] or not(h:Battery/h:extension/h:LifetimeModel)'>Expected Battery/extension/LifetimeModel to be 'None' or 'KandlerSmith'</sch:assert>
      <sch:assert role='ERROR' test='count(h:FractionChargedLocation[h:Location="Home"]/h:Percentage) &lt;= 1'>Expected 0 or 1 element(s) for xpath: FractionChargedLocation[Location="Home"]/Percentage</sch:assert>
      <sch:assert role='ERROR' test='count(h:ConnectedCharger) &lt;= 1'>Expected 0 or 1 element(s) for xpath: ConnectedCharger</sch:assert>
      <sch:assert role='ERROR' test='count(h:extension/h:WeekdayScheduleFractions) &lt;= 1'>Expected 0 or 1 element(s) for xpath: extension/WeekdayScheduleFractions</sch:assert>
      <sch:assert role='ERROR' test='count(h:extension/h:WeekendScheduleFractions) &lt;= 1'>Expected 0 or 1 element(s) for xpath: extension/WeekendScheduleFractions</sch:assert>
      <sch:assert role='ERROR' test='count(h:extension/h:MonthlyScheduleMultipliers) &lt;= 1'>Expected 0 or 1 element(s) for xpath: extension/MonthlyScheduleMultipliers</sch:assert>
      <sch:assert role='ERROR' test='count(../../h:MilesDrivenPerYear) &lt;= 1'>Expected 0 or 1 element(s) for xpath: ../../MilesDrivenPerYear</sch:assert>
      <sch:assert role='ERROR' test='count(../../h:HoursDrivenPerWeek) &lt;= 1'>Expected 0 or 1 element(s) for xpath: ../../HoursDrivenPerWeek</sch:assert>
      <sch:assert role='ERROR' test='count(../../h:FuelEconomyCombined/h:Value) &lt;= 1'>Expected 0 or 1 element(s) for xpath: ../../FuelEconomyCombined/Value</sch:assert>
      <sch:assert role='ERROR' test='../../h:FuelEconomyCombined[h:Units="kWh/mile" or h:Units="mile/kWh" or h:Units="mpge"] or not(../../h:FuelEconomyCombined/h:Units)'>Expected ../../FuelEconomyCombined/Units to be "kWh/mile" or "mile/kWh" or "mpge"</sch:assert>
      <!-- Warnings -->
      <sch:report role='WARN' test='count(../../../../../h:MiscLoads/h:PlugLoad[h:PlugLoadType[text()="electric vehicle charging"]]) &gt;= 1'>Electric vehicle charging was specified as both a PlugLoad and a Vehicle, the latter will be ignored.</sch:report>
      <sch:report role='WARN' test='count(h:ConnectedCharger) = 0'>Electric vehicle specified with no charger provided; home EV charging will not be modeled.</sch:report>
    </sch:rule>
  </sch:pattern>

    <sch:pattern>
    <sch:title>[ElectricVehicleCharger]</sch:title>
    <sch:rule context='/h:HPXML/h:Building/h:BuildingDetails/h:Systems/h:ElectricVehicleChargers/h:ElectricVehicleCharger'>
      <sch:assert role='ERROR' test='count(h:ChargingLevel) &lt;= 1'>Expected 0 or 1 element(s) for xpath: ChargingLevel</sch:assert>
      <sch:assert role='ERROR' test='count(h:ChargingPower) &lt;= 1'>Expected 0 or 1 element(s) for xpath: ChargingPower</sch:assert>
    </sch:rule>
  </sch:pattern>

  <sch:pattern>
    <sch:title>[Generator]</sch:title>
    <sch:rule context='/h:HPXML/h:Building/h:BuildingDetails/h:Systems/h:extension/h:Generators/h:Generator'>
      <sch:assert role='ERROR' test='count(h:IsSharedSystem) &lt;= 1'>Expected 0 or 1 element(s) for xpath: IsSharedSystem</sch:assert> <!-- See [GeneratorType=Shared] -->
      <sch:assert role='ERROR' test='count(h:FuelType) = 1'>Expected 1 element(s) for xpath: FuelType</sch:assert>
      <sch:assert role='ERROR' test='h:FuelType[text()="natural gas" or text()="fuel oil" or text()="fuel oil 1" or text()="fuel oil 2" or text()="fuel oil 4" or text()="fuel oil 5/6" or text()="diesel" or text()="propane" or text()="kerosene" or text()="coal" or text()="coke" or text()="bituminous coal" or text()="anthracite coal" or text()="wood" or text()="wood pellets"] or not(h:FuelType)'>Expected FuelType to be 'natural gas' or 'fuel oil' or 'fuel oil 1' or 'fuel oil 2' or 'fuel oil 4' or 'fuel oil 5/6' or 'diesel' or 'propane' or 'kerosene' or 'coal' or 'coke' or 'bituminous coal' or 'anthracite coal' or 'wood' or 'wood pellets'</sch:assert>
      <sch:assert role='ERROR' test='count(h:AnnualConsumptionkBtu) = 1'>Expected 1 element(s) for xpath: AnnualConsumptionkBtu</sch:assert>
      <sch:assert role='ERROR' test='number(h:AnnualConsumptionkBtu) &gt; 0 or not(h:AnnualConsumptionkBtu)'>Expected AnnualConsumptionkBtu to be greater than 0</sch:assert>
      <sch:assert role='ERROR' test='count(h:AnnualOutputkWh) = 1'>Expected 1 element(s) for xpath: AnnualOutputkWh</sch:assert>
      <sch:assert role='ERROR' test='number(h:AnnualOutputkWh) &gt; 0 or not(h:AnnualOutputkWh)'>Expected AnnualOutputkWh to be greater than 0</sch:assert>
      <sch:assert role='ERROR' test='number(h:AnnualConsumptionkBtu) &gt; (number(h:AnnualOutputkWh) * 3.412) or not(h:AnnualConsumptionkBtu) or not(h:AnnualOutputkWh)'>Expected AnnualConsumptionkBtu to be greater than AnnualOutputkWh*3412</sch:assert>
    </sch:rule>
  </sch:pattern>

  <sch:pattern>
    <sch:title>[GeneratorType=Shared]</sch:title>
    <sch:rule context='/h:HPXML/h:Building/h:BuildingDetails/h:Systems/h:extension/h:Generators/h:Generator[h:IsSharedSystem="true"]'>
      <sch:assert role='ERROR' test='count(../../../../h:BuildingSummary/h:BuildingConstruction[h:ResidentialFacilityType[text()="single-family attached" or text()="apartment unit"]]) = 1'>Expected 1 element(s) for xpath: ../../../BuildingSummary/BuildingConstruction[ResidentialFacilityType[text()="single-family attached" or text()="apartment unit"]]</sch:assert>
      <sch:assert role='ERROR' test='count(h:NumberofBedroomsServed) = 1'>Expected 1 element(s) for xpath: NumberofBedroomsServed</sch:assert>
      <sch:assert role='ERROR' test='number(h:NumberofBedroomsServed) &gt; number(../../../../h:BuildingSummary/h:BuildingConstruction/h:NumberofBedrooms) or not(h:NumberofBedroomsServed) or not(../../../../h:BuildingSummary/h:BuildingConstruction/h:NumberofBedrooms)'>Expected NumberofBedroomsServed to be greater than ../../../../BuildingSummary/BuildingConstruction/NumberofBedrooms</sch:assert>
    </sch:rule>
  </sch:pattern>

  <sch:pattern>
    <sch:title>[ClothesWasher]</sch:title>
    <sch:rule context='/h:HPXML/h:Building/h:BuildingDetails/h:Appliances/h:ClothesWasher'>
      <sch:assert role='ERROR' test='count(../../h:Systems/h:WaterHeating/h:HotWaterDistribution) = 1'>Expected 1 element(s) for xpath: ../../Systems/WaterHeating/HotWaterDistribution</sch:assert> <!-- See [HotWaterDistribution] -->
      <sch:assert role='ERROR' test='count(h:IsSharedAppliance) &lt;= 1'>Expected 0 or 1 element(s) for xpath: IsSharedAppliance</sch:assert> <!-- See [ClothesWasherType=Shared] -->
      <sch:assert role='ERROR' test='count(h:Location) &lt;= 1'>Expected 0 or 1 element(s) for xpath: Location</sch:assert>
      <sch:assert role='ERROR' test='h:Location[text()="conditioned space" or text()="basement - unconditioned" or text()="basement - conditioned" or text()="attic - unvented" or text()="attic - vented" or text()="garage" or text()="crawlspace - unvented" or text()="crawlspace - vented" or text()="crawlspace - conditioned" or text()="other housing unit" or text()="other heated space" or text()="other multifamily buffer space" or text()="other non-freezing space"] or not(h:Location)'>Expected Location to be 'conditioned space' or 'basement - unconditioned' or 'basement - conditioned' or 'attic - unvented' or 'attic - vented' or 'garage' or 'crawlspace - unvented' or 'crawlspace - vented' or 'crawlspace - conditioned' or 'other housing unit' or 'other heated space' or 'other multifamily buffer space' or 'other non-freezing space'</sch:assert>
      <sch:assert role='ERROR' test='count(h:IntegratedModifiedEnergyFactor) + count(h:ModifiedEnergyFactor) &lt;= 1'>Expected 0 or 1 element(s) for xpath: IntegratedModifiedEnergyFactor | ModifiedEnergyFactor</sch:assert> <!-- See [ClothesWasherType=Detailed] -->
      <sch:assert role='ERROR' test='count(h:extension/h:UsageMultiplier) &lt;= 1'>Expected 0 or 1 element(s) for xpath: extension/UsageMultiplier</sch:assert>
      <sch:assert role='ERROR' test='number(h:extension/h:UsageMultiplier) &gt;= 0 or not(h:extension/h:UsageMultiplier)'>Expected extension/UsageMultiplier to be greater than or equal to 0</sch:assert>
      <sch:assert role='ERROR' test='count(h:extension/h:WeekdayScheduleFractions) &lt;= 1'>Expected 0 or 1 element(s) for xpath: extension/WeekdayScheduleFractions</sch:assert>
      <sch:assert role='ERROR' test='count(h:extension/h:WeekendScheduleFractions) &lt;= 1'>Expected 0 or 1 element(s) for xpath: extension/WeekendScheduleFractions</sch:assert>
      <sch:assert role='ERROR' test='count(h:extension/h:MonthlyScheduleMultipliers) &lt;= 1'>Expected 0 or 1 element(s) for xpath: extension/MonthlyScheduleMultipliers</sch:assert>
    </sch:rule>
  </sch:pattern>

  <sch:pattern>
    <sch:title>[ClothesWasherType=Detailed]</sch:title>
    <sch:rule context='/h:HPXML/h:Building/h:BuildingDetails/h:Appliances/h:ClothesWasher[h:IntegratedModifiedEnergyFactor | h:ModifiedEnergyFactor]'>
      <sch:assert role='ERROR' test='count(h:RatedAnnualkWh) = 1'>Expected 1 element(s) for xpath: RatedAnnualkWh</sch:assert>
      <sch:assert role='ERROR' test='count(h:LabelElectricRate) = 1'>Expected 1 element(s) for xpath: LabelElectricRate</sch:assert>
      <sch:assert role='ERROR' test='count(h:LabelGasRate) = 1'>Expected 1 element(s) for xpath: LabelGasRate</sch:assert>
      <sch:assert role='ERROR' test='count(h:LabelAnnualGasCost) = 1'>Expected 1 element(s) for xpath: LabelAnnualGasCost</sch:assert>
      <sch:assert role='ERROR' test='count(h:LabelUsage) = 1'>Expected 1 element(s) for xpath: LabelUsage</sch:assert>
      <sch:assert role='ERROR' test='count(h:Capacity) = 1'>Expected 1 element(s) for xpath: Capacity</sch:assert>
    </sch:rule>
  </sch:pattern>

  <sch:pattern>
    <sch:title>[ClothesWasherType=Shared]</sch:title>
    <sch:rule context='/h:HPXML/h:Building/h:BuildingDetails/h:Appliances/h:ClothesWasher[h:IsSharedAppliance="true"]'>
      <sch:assert role='ERROR' test='count(../../h:BuildingSummary/h:BuildingConstruction[h:ResidentialFacilityType[text()="single-family attached" or text()="apartment unit"]]) = 1'>Expected 1 element(s) for xpath: ../../BuildingSummary/BuildingConstruction[ResidentialFacilityType[text()="single-family attached" or text()="apartment unit"]]</sch:assert>
      <sch:assert role='ERROR' test='count(h:AttachedToWaterHeatingSystem) + count(h:AttachedToHotWaterDistribution) = 1'>Expected 1 element(s) for xpath: AttachedToWaterHeatingSystem | AttachedToHotWaterDistribution</sch:assert>
    </sch:rule>
  </sch:pattern>

  <sch:pattern>
    <sch:title>[ClothesDryer]</sch:title>
    <sch:rule context='/h:HPXML/h:Building/h:BuildingDetails/h:Appliances/h:ClothesDryer'>
      <sch:assert role='ERROR' test='count(../h:ClothesWasher) = 1'>Expected 1 element(s) for xpath: ../ClothesWasher</sch:assert>
      <sch:assert role='ERROR' test='count(h:IsSharedAppliance) &lt;= 1'>Expected 0 or 1 element(s) for xpath: IsSharedAppliance</sch:assert> <!-- See [ClothesDryerType=Shared] -->
      <sch:assert role='ERROR' test='count(h:Location) &lt;= 1'>Expected 0 or 1 element(s) for xpath: Location</sch:assert>
      <sch:assert role='ERROR' test='h:Location[text()="conditioned space" or text()="basement - unconditioned" or text()="basement - conditioned" or text()="attic - unvented" or text()="attic - vented" or text()="garage" or text()="crawlspace - unvented" or text()="crawlspace - vented" or text()="crawlspace - conditioned" or text()="other housing unit" or text()="other heated space" or text()="other multifamily buffer space" or text()="other non-freezing space"] or not(h:Location)'>Expected Location to be 'conditioned space' or 'basement - unconditioned' or 'basement - conditioned' or 'attic - unvented' or 'attic - vented' or 'garage' or 'crawlspace - unvented' or 'crawlspace - vented' or 'crawlspace - conditioned' or 'other housing unit' or 'other heated space' or 'other multifamily buffer space' or 'other non-freezing space'</sch:assert>
      <sch:assert role='ERROR' test='count(h:FuelType) = 1'>Expected 1 element(s) for xpath: FuelType</sch:assert>
      <sch:assert role='ERROR' test='h:FuelType[text()="natural gas" or text()="fuel oil" or text()="fuel oil 1" or text()="fuel oil 2" or text()="fuel oil 4" or text()="fuel oil 5/6" or text()="diesel" or text()="propane" or text()="kerosene" or text()="coal" or text()="coke" or text()="bituminous coal" or text()="anthracite coal" or text()="electricity" or text()="wood" or text()="wood pellets"] or not(h:FuelType)'>Expected FuelType to be 'natural gas' or 'fuel oil' or 'fuel oil 1' or 'fuel oil 2' or 'fuel oil 4' or 'fuel oil 5/6' or 'diesel' or 'propane' or 'kerosene' or 'coal' or 'coke' or 'bituminous coal' or 'anthracite coal' or 'electricity' or 'wood' or 'wood pellets'</sch:assert>
      <sch:assert role='ERROR' test='count(h:CombinedEnergyFactor) + count(h:EnergyFactor) &lt;= 1'>Expected 0 or 1 element(s) for xpath: CombinedEnergyFactor | EnergyFactor</sch:assert>
      <sch:assert role='ERROR' test='count(h:Vented) &lt;= 1'>Expected 0 or 1 element(s) for xpath: Vented</sch:assert> <!-- See [ClothesDryerType=Vented] -->
      <sch:assert role='ERROR' test='count(h:extension/h:UsageMultiplier) &lt;= 1'>Expected 0 or 1 element(s) for xpath: extension/UsageMultiplier</sch:assert>
      <sch:assert role='ERROR' test='number(h:extension/h:UsageMultiplier) &gt;= 0 or not(h:extension/h:UsageMultiplier)'>Expected extension/UsageMultiplier to be greater than or equal to 0</sch:assert>
      <sch:assert role='ERROR' test='count(h:extension/h:WeekdayScheduleFractions) &lt;= 1'>Expected 0 or 1 element(s) for xpath: extension/WeekdayScheduleFractions</sch:assert>
      <sch:assert role='ERROR' test='count(h:extension/h:WeekendScheduleFractions) &lt;= 1'>Expected 0 or 1 element(s) for xpath: extension/WeekendScheduleFractions</sch:assert>
      <sch:assert role='ERROR' test='count(h:extension/h:MonthlyScheduleMultipliers) &lt;= 1'>Expected 0 or 1 element(s) for xpath: extension/MonthlyScheduleMultipliers</sch:assert>
      <!-- Moved/deprecated extension/IsVented and extension/VentedFlowRate inputs; see https://github.com/NREL/OpenStudio-HPXML/pull/751 -->
      <sch:assert role='ERROR' test='count(h:extension/h:IsVented) = 0'>extension/IsVented has been replaced by Vented</sch:assert>
      <sch:assert role='ERROR' test='count(h:extension/h:VentedFlowRate) = 0'>extension/VentedFlowRate has been replaced by VentedFlowRate</sch:assert>
    </sch:rule>
  </sch:pattern>

  <sch:pattern>
    <sch:title>[ClothesDryerType=Shared]</sch:title>
    <sch:rule context='/h:HPXML/h:Building/h:BuildingDetails/h:Appliances/h:ClothesDryer[h:IsSharedAppliance="true"]'>
      <sch:assert role='ERROR' test='count(../../h:BuildingSummary/h:BuildingConstruction[h:ResidentialFacilityType[text()="single-family attached" or text()="apartment unit"]]) = 1'>Expected 1 element(s) for xpath: ../../BuildingSummary/BuildingConstruction[ResidentialFacilityType[text()="single-family attached" or text()="apartment unit"]]</sch:assert>
    </sch:rule>
  </sch:pattern>

  <sch:pattern>
    <sch:title>[ClothesDryerType=Vented]</sch:title>
    <sch:rule context='/h:HPXML/h:Building/h:BuildingDetails/h:Appliances/h:ClothesDryer[h:Vented="true"]'>
      <sch:assert role='ERROR' test='count(h:VentedFlowRate) &lt;= 1'>Expected 0 or 1 element(s) for xpath: VentedFlowRate</sch:assert>
    </sch:rule>
  </sch:pattern>

  <sch:pattern>
    <sch:title>[Dishwasher]</sch:title>
    <sch:rule context='/h:HPXML/h:Building/h:BuildingDetails/h:Appliances/h:Dishwasher'>
      <sch:assert role='ERROR' test='count(h:IsSharedAppliance) &lt;= 1'>Expected 0 or 1 element(s) for xpath: IsSharedAppliance</sch:assert> <!-- See [DishwasherType=Shared] -->
      <sch:assert role='ERROR' test='count(h:Location) &lt;= 1'>Expected 0 or 1 element(s) for xpath: Location</sch:assert>
      <sch:assert role='ERROR' test='h:Location[text()="conditioned space" or text()="basement - unconditioned" or text()="basement - conditioned" or text()="attic - unvented" or text()="attic - vented" or text()="garage" or text()="crawlspace - unvented" or text()="crawlspace - vented" or text()="crawlspace - conditioned" or text()="other housing unit" or text()="other heated space" or text()="other multifamily buffer space" or text()="other non-freezing space"] or not(h:Location)'>Expected Location to be 'conditioned space' or 'basement - unconditioned' or 'basement - conditioned' or 'attic - unvented' or 'attic - vented' or 'garage' or 'crawlspace - unvented' or 'crawlspace - vented' or 'crawlspace - conditioned' or 'other housing unit' or 'other heated space' or 'other multifamily buffer space' or 'other non-freezing space'</sch:assert>
      <sch:assert role='ERROR' test='count(h:RatedAnnualkWh) + count(h:EnergyFactor) &lt;= 1'>Expected 0 or 1 element(s) for xpath: RatedAnnualkWh | EnergyFactor</sch:assert> <!-- See [DishwasherType=Detailed] -->
      <sch:assert role='ERROR' test='count(h:extension/h:UsageMultiplier) &lt;= 1'>Expected 0 or 1 element(s) for xpath: extension/UsageMultiplier</sch:assert>
      <sch:assert role='ERROR' test='number(h:extension/h:UsageMultiplier) &gt;= 0 or not(h:extension/h:UsageMultiplier)'>Expected extension/UsageMultiplier to be greater than or equal to 0</sch:assert>
      <sch:assert role='ERROR' test='count(h:extension/h:WeekdayScheduleFractions) &lt;= 1'>Expected 0 or 1 element(s) for xpath: extension/WeekdayScheduleFractions</sch:assert>
      <sch:assert role='ERROR' test='count(h:extension/h:WeekendScheduleFractions) &lt;= 1'>Expected 0 or 1 element(s) for xpath: extension/WeekendScheduleFractions</sch:assert>
      <sch:assert role='ERROR' test='count(h:extension/h:MonthlyScheduleMultipliers) &lt;= 1'>Expected 0 or 1 element(s) for xpath: extension/MonthlyScheduleMultipliers</sch:assert>
    </sch:rule>
  </sch:pattern>

  <sch:pattern>
    <sch:title>[DishwasherType=Detailed]</sch:title>
    <sch:rule context='/h:HPXML/h:Building/h:BuildingDetails/h:Appliances/h:Dishwasher[h:RatedAnnualkWh | h:EnergyFactor]'>
      <sch:assert role='ERROR' test='count(h:LabelElectricRate) = 1'>Expected 1 element(s) for xpath: LabelElectricRate</sch:assert>
      <sch:assert role='ERROR' test='count(h:LabelGasRate) = 1'>Expected 1 element(s) for xpath: LabelGasRate</sch:assert>
      <sch:assert role='ERROR' test='count(h:LabelAnnualGasCost) = 1'>Expected 1 element(s) for xpath: LabelAnnualGasCost</sch:assert>
      <sch:assert role='ERROR' test='count(h:LabelUsage) = 1'>Expected 1 element(s) for xpath: LabelUsage</sch:assert>
      <sch:assert role='ERROR' test='count(h:PlaceSettingCapacity) = 1'>Expected 1 element(s) for xpath: PlaceSettingCapacity</sch:assert>
    </sch:rule>
  </sch:pattern>

  <sch:pattern>
    <sch:title>[DishwasherType=Shared]</sch:title>
    <sch:rule context='/h:HPXML/h:Building/h:BuildingDetails/h:Appliances/h:Dishwasher[h:IsSharedAppliance="true"]'>
      <sch:assert role='ERROR' test='count(../../h:BuildingSummary/h:BuildingConstruction[h:ResidentialFacilityType[text()="single-family attached" or text()="apartment unit"]]) = 1'>Expected 1 element(s) for xpath: ../../BuildingSummary/BuildingConstruction[ResidentialFacilityType[text()="single-family attached" or text()="apartment unit"]]</sch:assert>
      <sch:assert role='ERROR' test='count(h:AttachedToWaterHeatingSystem) + count(h:AttachedToHotWaterDistribution) = 1'>Expected 1 element(s) for xpath: AttachedToWaterHeatingSystem | AttachedToHotWaterDistribution</sch:assert>
    </sch:rule>
  </sch:pattern>

  <sch:pattern>
    <sch:title>[Refrigerator]</sch:title>
    <sch:rule context='/h:HPXML/h:Building/h:BuildingDetails/h:Appliances/h:Refrigerator'>
      <sch:assert role='ERROR' test='count(h:Location) &lt;= 1'>Expected 0 or 1 element(s) for xpath: Location</sch:assert>
      <sch:assert role='ERROR' test='h:Location[text()="conditioned space" or text()="basement - unconditioned" or text()="basement - conditioned" or text()="attic - unvented" or text()="attic - vented" or text()="garage" or text()="crawlspace - unvented" or text()="crawlspace - vented" or text()="crawlspace - conditioned" or text()="other housing unit" or text()="other heated space" or text()="other multifamily buffer space" or text()="other non-freezing space"] or not(h:Location)'>Expected Location to be 'conditioned space' or 'basement - unconditioned' or 'basement - conditioned' or 'attic - unvented' or 'attic - vented' or 'garage' or 'crawlspace - unvented' or 'crawlspace - vented' or 'crawlspace - conditioned' or 'other housing unit' or 'other heated space' or 'other multifamily buffer space' or 'other non-freezing space'</sch:assert>
      <sch:assert role='ERROR' test='count(h:RatedAnnualkWh) &lt;= 1'>Expected 0 or 1 element(s) for xpath: RatedAnnualkWh</sch:assert>
      <sch:assert role='ERROR' test='count(h:PrimaryIndicator) &lt;= 1'>Expected 0 or 1 element(s) for xpath: PrimaryIndicator</sch:assert>
      <sch:assert role='ERROR' test='count(h:extension/h:UsageMultiplier) &lt;= 1'>Expected 0 or 1 element(s) for xpath: extension/UsageMultiplier</sch:assert>
      <sch:assert role='ERROR' test='number(h:extension/h:UsageMultiplier) &gt;= 0 or not(h:extension/h:UsageMultiplier)'>Expected extension/UsageMultiplier to be greater than or equal to 0</sch:assert>
      <sch:assert role='ERROR' test='count(h:extension/h:WeekdayScheduleFractions) &lt;= 1'>Expected 0 or 1 element(s) for xpath: extension/WeekdayScheduleFractions</sch:assert>
      <sch:assert role='ERROR' test='count(h:extension/h:WeekendScheduleFractions) &lt;= 1'>Expected 0 or 1 element(s) for xpath: extension/WeekendScheduleFractions</sch:assert>
      <sch:assert role='ERROR' test='count(h:extension/h:MonthlyScheduleMultipliers) &lt;= 1'>Expected 0 or 1 element(s) for xpath: extension/MonthlyScheduleMultipliers</sch:assert>
      <sch:assert role='ERROR' test='count(h:extension/h:ConstantScheduleCoefficients) &lt;= 1'>Expected 0 or 1 element(s) for xpath: extension/ConstantScheduleCoefficients</sch:assert>
      <sch:assert role='ERROR' test='count(h:extension/h:TemperatureScheduleCoefficients) &lt;= 1'>Expected 0 or 1 element(s) for xpath: extension/TemperatureScheduleCoefficients</sch:assert>
      <sch:assert role='ERROR' test='count(h:extension[h:WeekdayScheduleFractions | h:WeekendScheduleFractions | h:MonthlyScheduleMultipliers]) + count(h:extension[h:ConstantScheduleCoefficients | h:TemperatureScheduleCoefficients]) &lt;= 1'>Expected either schedule fractions/multipliers or schedule coefficients but not both.</sch:assert>
    </sch:rule>
  </sch:pattern>

  <sch:pattern>
    <sch:title>[Freezer]</sch:title>
    <sch:rule context='/h:HPXML/h:Building/h:BuildingDetails/h:Appliances/h:Freezer'>
      <sch:assert role='ERROR' test='count(h:Location) &lt;= 1'>Expected 0 or 1 element(s) for xpath: Location</sch:assert>
      <sch:assert role='ERROR' test='h:Location[text()="conditioned space" or text()="basement - unconditioned" or text()="basement - conditioned" or text()="attic - unvented" or text()="attic - vented" or text()="garage" or text()="crawlspace - unvented" or text()="crawlspace - vented" or text()="crawlspace - conditioned" or text()="other housing unit" or text()="other heated space" or text()="other multifamily buffer space" or text()="other non-freezing space"] or not(h:Location)'>Expected Location to be 'conditioned space' or 'basement - unconditioned' or 'basement - conditioned' or 'attic - unvented' or 'attic - vented' or 'garage' or 'crawlspace - unvented' or 'crawlspace - vented' or 'crawlspace - conditioned' or 'other housing unit' or 'other heated space' or 'other multifamily buffer space' or 'other non-freezing space'</sch:assert>
      <sch:assert role='ERROR' test='count(h:RatedAnnualkWh) &lt;= 1'>Expected 0 or 1 element(s) for xpath: RatedAnnualkWh</sch:assert>
      <sch:assert role='ERROR' test='count(h:extension/h:UsageMultiplier) &lt;= 1'>Expected 0 or 1 element(s) for xpath: extension/UsageMultiplier</sch:assert>
      <sch:assert role='ERROR' test='number(h:extension/h:UsageMultiplier) &gt;= 0 or not(h:extension/h:UsageMultiplier)'>Expected extension/UsageMultiplier to be greater than or equal to 0</sch:assert>
      <sch:assert role='ERROR' test='count(h:extension/h:WeekdayScheduleFractions) &lt;= 1'>Expected 0 or 1 element(s) for xpath: extension/WeekdayScheduleFractions</sch:assert>
      <sch:assert role='ERROR' test='count(h:extension/h:WeekendScheduleFractions) &lt;= 1'>Expected 0 or 1 element(s) for xpath: extension/WeekendScheduleFractions</sch:assert>
      <sch:assert role='ERROR' test='count(h:extension/h:MonthlyScheduleMultipliers) &lt;= 1'>Expected 0 or 1 element(s) for xpath: extension/MonthlyScheduleMultipliers</sch:assert>
      <sch:assert role='ERROR' test='count(h:extension/h:ConstantScheduleCoefficients) + count(h:extension/h:TemperatureScheduleCoefficients) = 0 or count(h:extension/h:ConstantScheduleCoefficients) + count(h:extension/h:TemperatureScheduleCoefficients) = 2'>Expected 0 or 2 element(s) for xpath: extension/ConstantScheduleCoefficients | extension/TemperatureScheduleCoefficients</sch:assert>
      <sch:assert role='ERROR' test='count(h:extension[h:WeekdayScheduleFractions | h:WeekendScheduleFractions | h:MonthlyScheduleMultipliers]) + count(h:extension[h:ConstantScheduleCoefficients | h:TemperatureScheduleCoefficients]) &lt;= 1'>Expected either schedule fractions/multipliers or schedule coefficients but not both.</sch:assert>
    </sch:rule>
  </sch:pattern>

  <sch:pattern>
    <sch:title>[Dehumidifier]</sch:title>
    <sch:rule context='/h:HPXML/h:Building/h:BuildingDetails/h:Appliances/h:Dehumidifier'>
      <sch:assert role='ERROR' test='count(h:Type) = 1'>Expected 1 element(s) for xpath: Type</sch:assert>
      <sch:assert role='ERROR' test='h:Type[text()="portable" or text()="whole-home"] or not(h:Type)'>Expected Type to be 'portable' or 'whole-home'</sch:assert>
      <sch:assert role='ERROR' test='count(h:Location) = 1'>Expected 1 element(s) for xpath: Location</sch:assert>
      <sch:assert role='ERROR' test='h:Location[text()="conditioned space"] or not(h:Location)'>Expected Location to be 'conditioned space'</sch:assert>
      <sch:assert role='ERROR' test='count(h:Capacity) = 1'>Expected 1 element(s) for xpath: Capacity</sch:assert>
      <sch:assert role='ERROR' test='count(h:IntegratedEnergyFactor) + count(h:EnergyFactor) = 1'>Expected 1 element(s) for xpath: IntegratedEnergyFactor | EnergyFactor</sch:assert>
      <sch:assert role='ERROR' test='count(h:DehumidistatSetpoint) = 1'>Expected 1 element(s) for xpath: DehumidistatSetpoint</sch:assert>
      <sch:assert role='ERROR' test='count(h:FractionDehumidificationLoadServed) = 1'>Expected 1 element(s) for xpath: FractionDehumidificationLoadServed</sch:assert>
    </sch:rule>
  </sch:pattern>

  <sch:pattern>
    <sch:title>[CookingRange]</sch:title>
    <sch:rule context='/h:HPXML/h:Building/h:BuildingDetails/h:Appliances/h:CookingRange'>
      <sch:assert role='ERROR' test='count(../h:Oven) = 1'>Expected 1 element(s) for xpath: ../Oven</sch:assert> <!-- See [Oven] -->
      <sch:assert role='ERROR' test='count(h:Location) &lt;= 1'>Expected 0 or 1 element(s) for xpath: Location</sch:assert>
      <sch:assert role='ERROR' test='h:Location[text()="conditioned space" or text()="basement - unconditioned" or text()="basement - conditioned" or text()="attic - unvented" or text()="attic - vented" or text()="garage" or text()="crawlspace - unvented" or text()="crawlspace - vented" or text()="crawlspace - conditioned" or text()="other housing unit" or text()="other heated space" or text()="other multifamily buffer space" or text()="other non-freezing space"] or not(h:Location)'>Expected Location to be 'conditioned space' or 'basement - unconditioned' or 'basement - conditioned' or 'attic - unvented' or 'attic - vented' or 'garage' or 'crawlspace - unvented' or 'crawlspace - vented' or 'crawlspace - conditioned' or 'other housing unit' or 'other heated space' or 'other multifamily buffer space' or 'other non-freezing space'</sch:assert>
      <sch:assert role='ERROR' test='count(h:FuelType) = 1'>Expected 1 element(s) for xpath: FuelType</sch:assert>
      <sch:assert role='ERROR' test='h:FuelType[text()="natural gas" or text()="fuel oil" or text()="fuel oil 1" or text()="fuel oil 2" or text()="fuel oil 4" or text()="fuel oil 5/6" or text()="diesel" or text()="propane" or text()="kerosene" or text()="coal" or text()="coke" or text()="bituminous coal" or text()="anthracite coal" or text()="electricity" or text()="wood" or text()="wood pellets"] or not(h:FuelType)'>Expected FuelType to be 'natural gas' or 'fuel oil' or 'fuel oil 1' or 'fuel oil 2' or 'fuel oil 4' or 'fuel oil 5/6' or 'diesel' or 'propane' or 'kerosene' or 'coal' or 'coke' or 'bituminous coal' or 'anthracite coal' or 'electricity' or 'wood' or 'wood pellets'</sch:assert>
      <sch:assert role='ERROR' test='count(h:IsInduction) &lt;= 1'>Expected 0 or 1 element(s) for xpath: IsInduction</sch:assert>
      <sch:assert role='ERROR' test='count(h:extension/h:UsageMultiplier) &lt;= 1'>Expected 0 or 1 element(s) for xpath: extension/UsageMultiplier</sch:assert>
      <sch:assert role='ERROR' test='number(h:extension/h:UsageMultiplier) &gt;= 0 or not(h:extension/h:UsageMultiplier)'>Expected extension/UsageMultiplier to be greater than or equal to 0</sch:assert>
      <sch:assert role='ERROR' test='count(h:extension/h:WeekdayScheduleFractions) &lt;= 1'>Expected 0 or 1 element(s) for xpath: extension/WeekdayScheduleFractions</sch:assert>
      <sch:assert role='ERROR' test='count(h:extension/h:WeekendScheduleFractions) &lt;= 1'>Expected 0 or 1 element(s) for xpath: extension/WeekendScheduleFractions</sch:assert>
      <sch:assert role='ERROR' test='count(h:extension/h:MonthlyScheduleMultipliers) &lt;= 1'>Expected 0 or 1 element(s) for xpath: extension/MonthlyScheduleMultipliers</sch:assert>
    </sch:rule>
  </sch:pattern>

  <sch:pattern>
    <sch:title>[Oven]</sch:title>
    <sch:rule context='/h:HPXML/h:Building/h:BuildingDetails/h:Appliances/h:Oven'>
      <sch:assert role='ERROR' test='count(../h:CookingRange) = 1'>Expected 1 element(s) for xpath: ../CookingRange</sch:assert> <!-- See [CookingRange] -->
      <sch:assert role='ERROR' test='count(h:IsConvection) &lt;= 1'>Expected 0 or 1 element(s) for xpath: IsConvection</sch:assert>
    </sch:rule>
  </sch:pattern>

  <sch:pattern>
    <sch:title>[Lighting]</sch:title>
    <sch:rule context='/h:HPXML/h:Building/h:BuildingDetails/h:Lighting'>
      <sch:assert role='ERROR' test='count(h:LightingGroup[h:Location="interior"]) &gt;= 0'>Expected 0 or more element(s) for xpath: LightingGroup[Location="interior"]</sch:assert> <!-- See [LightingGroup=Interior] -->
      <sch:assert role='ERROR' test='count(h:LightingGroup[h:Location="exterior"]) &gt;= 0'>Expected 0 or more element(s) for xpath: LightingGroup[Location="exterior"]</sch:assert> <!-- See [LightingGroup=Exterior] -->
      <sch:assert role='ERROR' test='count(h:LightingGroup[h:Location="garage"]) &gt;= 0'>Expected 0 or more element(s) for xpath: LightingGroup[Location="garage"]</sch:assert> <!-- See [LightingGroup=Garage] -->
      <sch:assert role='ERROR' test='count(h:extension/h:InteriorUsageMultiplier) &lt;= 1'>Expected 0 or 1 element(s) for xpath: extension/InteriorUsageMultiplier</sch:assert>
      <sch:assert role='ERROR' test='number(h:extension/h:InteriorUsageMultiplier) &gt;= 0 or not(h:extension/h:InteriorUsageMultiplier)'>Expected extension/InteriorUsageMultiplier to be greater than or equal to 0</sch:assert>
      <sch:assert role='ERROR' test='count(h:extension/h:GarageUsageMultiplier) &lt;= 1'>Expected 0 or 1 element(s) for xpath: extension/GarageUsageMultiplier</sch:assert>
      <sch:assert role='ERROR' test='number(h:extension/h:GarageUsageMultiplier) &gt;= 0 or not(h:extension/h:GarageUsageMultiplier)'>Expected extension/GarageUsageMultiplier to be greater than or equal to 0</sch:assert>
      <sch:assert role='ERROR' test='count(h:extension/h:ExteriorUsageMultiplier) &lt;= 1'>Expected 0 or 1 element(s) for xpath: extension/ExteriorUsageMultiplier</sch:assert>
      <sch:assert role='ERROR' test='number(h:extension/h:ExteriorUsageMultiplier) &gt;= 0 or not(h:extension/h:ExteriorUsageMultiplier)'>Expected extension/ExteriorUsageMultiplier to be greater than or equal to 0</sch:assert>
      <sch:assert role='ERROR' test='count(h:extension/h:InteriorWeekdayScheduleFractions) &lt;= 1'>Expected 0 or 1 element(s) for xpath: extension/InteriorWeekdayScheduleFractions</sch:assert>
      <sch:assert role='ERROR' test='count(h:extension/h:InteriorWeekendScheduleFractions) &lt;= 1'>Expected 0 or 1 element(s) for xpath: extension/InteriorWeekendScheduleFractions</sch:assert>
      <sch:assert role='ERROR' test='count(h:extension/h:InteriorMonthlyScheduleMultipliers) &lt;= 1'>Expected 0 or 1 element(s) for xpath: extension/InteriorMonthlyScheduleMultipliers</sch:assert>
      <sch:assert role='ERROR' test='count(h:extension/h:GarageWeekdayScheduleFractions) &lt;= 1'>Expected 0 or 1 element(s) for xpath: extension/GarageWeekdayScheduleFractions</sch:assert>
      <sch:assert role='ERROR' test='count(h:extension/h:GarageWeekendScheduleFractions) &lt;= 1'>Expected 0 or 1 element(s) for xpath: extension/GarageWeekendScheduleFractions</sch:assert>
      <sch:assert role='ERROR' test='count(h:extension/h:GarageMonthlyScheduleMultipliers) &lt;= 1'>Expected 0 or 1 element(s) for xpath: extension/GarageMonthlyScheduleMultipliers</sch:assert>
      <sch:assert role='ERROR' test='count(h:extension/h:ExteriorWeekdayScheduleFractions) &lt;= 1'>Expected 0 or 1 element(s) for xpath: extension/ExteriorWeekdayScheduleFractions</sch:assert>
      <sch:assert role='ERROR' test='count(h:extension/h:ExteriorWeekendScheduleFractions) &lt;= 1'>Expected 0 or 1 element(s) for xpath: extension/ExteriorWeekendScheduleFractions</sch:assert>
      <sch:assert role='ERROR' test='count(h:extension/h:ExteriorMonthlyScheduleMultipliers) &lt;= 1'>Expected 0 or 1 element(s) for xpath: extension/ExteriorMonthlyScheduleMultipliers</sch:assert>
      <sch:assert role='ERROR' test='count(h:extension/h:ExteriorHolidayLighting) &lt;= 1'>Expected 0 or 1 element(s) for xpath: extension/ExteriorHolidayLighting</sch:assert> <!-- See [ExteriorHolidayLighting] -->
      <!-- Sum Checks -->
      <sch:assert role='ERROR' test='sum(h:LightingGroup[h:Location="interior"]/h:FractionofUnitsInLocation) &lt;= 1.01'>Expected sum(LightingGroup/FractionofUnitsInLocation) for Location="interior" to be less than or equal to 1</sch:assert>
      <sch:assert role='ERROR' test='sum(h:LightingGroup[h:Location="exterior"]/h:FractionofUnitsInLocation) &lt;= 1.01'>Expected sum(LightingGroup/FractionofUnitsInLocation) for Location="exterior" to be less than or equal to 1</sch:assert>
      <sch:assert role='ERROR' test='sum(h:LightingGroup[h:Location="garage"]/h:FractionofUnitsInLocation) &lt;= 1.01'>Expected sum(LightingGroup/FractionofUnitsInLocation) for Location="garage" to be less than or equal to 1</sch:assert>
    </sch:rule>
  </sch:pattern>

  <sch:pattern>
    <sch:title>[LightingGroup=Interior]</sch:title>
    <sch:rule context='/h:HPXML/h:Building/h:BuildingDetails/h:Lighting/h:LightingGroup[h:Location="interior"]'>
      <sch:assert role='ERROR' test='count(../h:LightingGroup[h:LightingType[h:LightEmittingDiode] and h:Location="interior"]/h:FractionofUnitsInLocation) + count(h:Load[h:Units="kWh/year"]/h:Value) = 1'>Expected 1 element(s) for xpath: ../LightingGroup[LightingType[LightEmittingDiode] and Location="interior"]/FractionofUnitsInLocation | Load[Units="kWh/year"]/Value</sch:assert>
      <sch:assert role='ERROR' test='count(../h:LightingGroup[h:LightingType[h:CompactFluorescent] and h:Location="interior"]/h:FractionofUnitsInLocation) + count(h:Load[h:Units="kWh/year"]/h:Value) = 1'>Expected 1 element(s) for xpath: ../LightingGroup[LightingType[CompactFluorescent] and Location="interior"]/FractionofUnitsInLocation | Load[Units="kWh/year"]/Value</sch:assert>
      <sch:assert role='ERROR' test='count(../h:LightingGroup[h:LightingType[h:FluorescentTube] and h:Location="interior"]/h:FractionofUnitsInLocation) + count(h:Load[h:Units="kWh/year"]/h:Value) = 1'>Expected 1 element(s) for xpath: ../LightingGroup[LightingType[FluorescentTube] and Location="interior"]/FractionofUnitsInLocation | Load[Units="kWh/year"]/Value</sch:assert>
    </sch:rule>
  </sch:pattern>

  <sch:pattern>
    <sch:title>[LightingGroup=Exterior]</sch:title>
    <sch:rule context='/h:HPXML/h:Building/h:BuildingDetails/h:Lighting/h:LightingGroup[h:Location="exterior"]'>
      <sch:assert role='ERROR' test='count(../h:LightingGroup[h:LightingType[h:LightEmittingDiode] and h:Location="exterior"]/h:FractionofUnitsInLocation) + count(h:Load[h:Units="kWh/year"]/h:Value) = 1'>Expected 1 element(s) for xpath: ../LightingGroup[LightingType[LightEmittingDiode] and Location="exterior"]/FractionofUnitsInLocation | Load[Units="kWh/year"]/Value</sch:assert>
      <sch:assert role='ERROR' test='count(../h:LightingGroup[h:LightingType[h:CompactFluorescent] and h:Location="exterior"]/h:FractionofUnitsInLocation) + count(h:Load[h:Units="kWh/year"]/h:Value) = 1'>Expected 1 element(s) for xpath: ../LightingGroup[LightingType[CompactFluorescent] and Location="exterior"]/FractionofUnitsInLocation | Load[Units="kWh/year"]/Value</sch:assert>
      <sch:assert role='ERROR' test='count(../h:LightingGroup[h:LightingType[h:FluorescentTube] and h:Location="exterior"]/h:FractionofUnitsInLocation) + count(h:Load[h:Units="kWh/year"]/h:Value) = 1'>Expected 1 element(s) for xpath: ../LightingGroup[LightingType[FluorescentTube] and Location="exterior"]/FractionofUnitsInLocation | Load[Units="kWh/year"]/Value</sch:assert>
    </sch:rule>
  </sch:pattern>

  <sch:pattern>
    <sch:title>[LightingGroup=Garage]</sch:title>
    <sch:rule context='/h:HPXML/h:Building/h:BuildingDetails/h:Lighting/h:LightingGroup[h:Location="garage"]'>
      <sch:assert role='ERROR' test='count(../h:LightingGroup[h:LightingType[h:LightEmittingDiode] and h:Location="garage"]/h:FractionofUnitsInLocation) + count(h:Load[h:Units="kWh/year"]/h:Value) = 1'>Expected 1 element(s) for xpath: ../LightingGroup[LightingType[LightEmittingDiode] and Location="garage"]/FractionofUnitsInLocation | Load[Units="kWh/year"]/Value</sch:assert>
      <sch:assert role='ERROR' test='count(../h:LightingGroup[h:LightingType[h:CompactFluorescent] and h:Location="garage"]/h:FractionofUnitsInLocation) + count(h:Load[h:Units="kWh/year"]/h:Value) = 1'>Expected 1 element(s) for xpath: ../LightingGroup[LightingType[CompactFluorescent] and Location="garage"]/FractionofUnitsInLocation | Load[Units="kWh/year"]/Value</sch:assert>
      <sch:assert role='ERROR' test='count(../h:LightingGroup[h:LightingType[h:FluorescentTube] and h:Location="garage"]/h:FractionofUnitsInLocation) + count(h:Load[h:Units="kWh/year"]/h:Value) = 1'>Expected 1 element(s) for xpath: ../LightingGroup[LightingType[FluorescentTube] and Location="garage"]/FractionofUnitsInLocation | Load[Units="kWh/year"]/Value</sch:assert>
    </sch:rule>
  </sch:pattern>

  <sch:pattern>
    <sch:title>[ExteriorHolidayLighting]</sch:title>
    <sch:rule context='/h:HPXML/h:Building/h:BuildingDetails/h:Lighting/h:extension/h:ExteriorHolidayLighting'>
      <sch:assert role='ERROR' test='count(h:Load[h:Units="kWh/day"]/h:Value) &lt;= 1'>Expected 0 or 1 element(s) for xpath: Load[Units="kWh/day"]/Value</sch:assert>
      <sch:assert role='ERROR' test='count(h:PeriodBeginMonth) + count(h:PeriodBeginDayOfMonth) = 0 or count(h:PeriodBeginMonth) + count(h:PeriodBeginDayOfMonth) = 2'>Expected 0 or 2 element(s) for xpath: PeriodBeginMonth | PeriodBeginDayOfMonth</sch:assert>
      <sch:assert role='ERROR' test='count(h:PeriodEndMonth) + count(h:PeriodEndDayOfMonth) = 0 or count(h:PeriodEndMonth) + count(h:PeriodEndDayOfMonth) = 2'>Expected 0 or 2 element(s) for xpath: PeriodEndMonth | PeriodEndDayOfMonth</sch:assert>
      <sch:assert role='ERROR' test='count(h:WeekdayScheduleFractions) &lt;= 1'>Expected 0 or 1 element(s) for xpath: WeekdayScheduleFractions</sch:assert>
      <sch:assert role='ERROR' test='count(h:WeekendScheduleFractions) &lt;= 1'>Expected 0 or 1 element(s) for xpath: WeekendScheduleFractions</sch:assert>
    </sch:rule>
  </sch:pattern>

  <sch:pattern>
    <sch:title>[CeilingFan]</sch:title>
    <sch:rule context='/h:HPXML/h:Building/h:BuildingDetails/h:Lighting/h:CeilingFan'>
      <sch:assert role='ERROR' test='count(h:Airflow[h:FanSpeed="medium"]/h:Efficiency) &lt;= 1'>Expected 0 or 1 element(s) for xpath: Airflow[FanSpeed="medium"]/Efficiency</sch:assert>
      <sch:assert role='ERROR' test='count(h:Count) &lt;= 1'>Expected 0 or 1 element(s) for xpath: Count</sch:assert>
      <sch:assert role='ERROR' test='count(h:LabelEnergyUse) &lt;= 1'>Expected 0 or 1 element(s) for xpath: LabelEnergyUse</sch:assert>
      <sch:assert role='ERROR' test='count(h:extension/h:WeekdayScheduleFractions) &lt;= 1'>Expected 0 or 1 element(s) for xpath: extension/WeekdayScheduleFractions</sch:assert>
      <sch:assert role='ERROR' test='count(h:extension/h:WeekendScheduleFractions) &lt;= 1'>Expected 0 or 1 element(s) for xpath: extension/WeekendScheduleFractions</sch:assert>
      <sch:assert role='ERROR' test='count(h:extension/h:MonthlyScheduleMultipliers) &lt;= 1'>Expected 0 or 1 element(s) for xpath: extension/MonthlyScheduleMultipliers</sch:assert>
    </sch:rule>
  </sch:pattern>

  <sch:pattern>
    <sch:title>[Pool]</sch:title>
    <sch:rule context='/h:HPXML/h:Building/h:BuildingDetails/h:Pools/h:Pool'>
      <sch:assert role='ERROR' test='count(h:Type) = 1'>Expected 1 element(s) for xpath: Type</sch:assert>
      <sch:assert role='ERROR' test='count(h:Pumps/h:Pump) &lt;= 1'>Expected 0 or 1 element(s) for xpath: Pumps/Pump</sch:assert> <!-- See [PoolPump] -->
      <sch:assert role='ERROR' test='count(h:Heater) &lt;= 1'>Expected 0 or 1 element(s) for xpath: Heater</sch:assert> <!-- See [PoolHeater] -->
    </sch:rule>
  </sch:pattern>

  <sch:pattern>
    <sch:title>[PoolPump]</sch:title>
    <sch:rule context='/h:HPXML/h:Building/h:BuildingDetails/h:Pools/h:Pool/h:Pumps/h:Pump'>
      <sch:assert role='ERROR' test='count(h:Type) = 1'>Expected 1 element(s) for xpath: Type</sch:assert>
      <sch:assert role='ERROR' test='count(h:Load[h:Units="kWh/year"]/h:Value) &lt;= 1'>Expected 0 or 1 element(s) for xpath: Load[Units="kWh/year"]/Value</sch:assert>
      <sch:assert role='ERROR' test='count(h:extension/h:UsageMultiplier) &lt;= 1'>Expected 0 or 1 element(s) for xpath: extension/UsageMultiplier</sch:assert>
      <sch:assert role='ERROR' test='number(h:extension/h:UsageMultiplier) &gt;= 0 or not(h:extension/h:UsageMultiplier)'>Expected extension/UsageMultiplier to be greater than or equal to 0</sch:assert>
      <sch:assert role='ERROR' test='count(h:extension/h:WeekdayScheduleFractions) &lt;= 1'>Expected 0 or 1 element(s) for xpath: extension/WeekdayScheduleFractions</sch:assert>
      <sch:assert role='ERROR' test='count(h:extension/h:WeekendScheduleFractions) &lt;= 1'>Expected 0 or 1 element(s) for xpath: extension/WeekendScheduleFractions</sch:assert>
      <sch:assert role='ERROR' test='count(h:extension/h:MonthlyScheduleMultipliers) &lt;= 1'>Expected 0 or 1 element(s) for xpath: extension/MonthlyScheduleMultipliers</sch:assert>
    </sch:rule>
  </sch:pattern>

  <sch:pattern>
    <sch:title>[PoolHeater]</sch:title>
    <sch:rule context='/h:HPXML/h:Building/h:BuildingDetails/h:Pools/h:Pool/h:Heater'>
      <sch:assert role='ERROR' test='count(h:Type) = 1'>Expected 1 element(s) for xpath: Type</sch:assert>
      <sch:assert role='ERROR' test='h:Type[text()="none" or text()="gas fired" or text()="electric resistance" or text()="heat pump"] or not(h:Type)'>Expected Type to be 'gas fired' or 'electric resistance' or 'heat pump'</sch:assert>
      <sch:assert role='ERROR' test='count(h:Load[h:Units="kWh/year" or h:Units="therm/year"]/h:Value) &lt;= 1'>Expected 0 or 1 element(s) for xpath: Load[Units="kWh/year" or Units="therm/year"]/Value</sch:assert>
      <sch:assert role='ERROR' test='count(h:extension/h:UsageMultiplier) &lt;= 1'>Expected 0 or 1 element(s) for xpath: extension/UsageMultiplier</sch:assert>
      <sch:assert role='ERROR' test='number(h:extension/h:UsageMultiplier) &gt;= 0 or not(h:extension/h:UsageMultiplier)'>Expected extension/UsageMultiplier to be greater than or equal to 0</sch:assert>
      <sch:assert role='ERROR' test='count(h:extension/h:WeekdayScheduleFractions) &lt;= 1'>Expected 0 or 1 element(s) for xpath: extension/WeekdayScheduleFractions</sch:assert>
      <sch:assert role='ERROR' test='count(h:extension/h:WeekendScheduleFractions) &lt;= 1'>Expected 0 or 1 element(s) for xpath: extension/WeekendScheduleFractions</sch:assert>
      <sch:assert role='ERROR' test='count(h:extension/h:MonthlyScheduleMultipliers) &lt;= 1'>Expected 0 or 1 element(s) for xpath: extension/MonthlyScheduleMultipliers</sch:assert>
    </sch:rule>
  </sch:pattern>

  <sch:pattern>
    <sch:title>[PermanentSpa]</sch:title>
    <sch:rule context='/h:HPXML/h:Building/h:BuildingDetails/h:Spas/h:PermanentSpa'>
      <sch:assert role='ERROR' test='count(h:Type) = 1'>Expected 1 element(s) for xpath: Type</sch:assert>
      <sch:assert role='ERROR' test='count(h:Pumps/h:Pump) &lt;= 1'>Expected 0 or 1 element(s) for xpath: Pumps/Pump</sch:assert> <!-- See [PermanentSpaPump] -->
      <sch:assert role='ERROR' test='count(h:Heater) &lt;= 1'>Expected 0 or 1 element(s) for xpath: Heater</sch:assert> <!-- See [PermanentSpaHeater] -->
    </sch:rule>
  </sch:pattern>

  <sch:pattern>
    <sch:title>[PermanentSpaPump]</sch:title>
    <sch:rule context='/h:HPXML/h:Building/h:BuildingDetails/h:Spas/h:PermanentSpa/h:Pumps/h:Pump'>
      <sch:assert role='ERROR' test='count(h:Type) = 1'>Expected 1 element(s) for xpath: Type</sch:assert>
      <sch:assert role='ERROR' test='count(h:Load[h:Units="kWh/year"]/h:Value) &lt;= 1'>Expected 0 or 1 element(s) for xpath: Load[Units="kWh/year"]/Value</sch:assert>
      <sch:assert role='ERROR' test='count(h:extension/h:UsageMultiplier) &lt;= 1'>Expected 0 or 1 element(s) for xpath: extension/UsageMultiplier</sch:assert>
      <sch:assert role='ERROR' test='number(h:extension/h:UsageMultiplier) &gt;= 0 or not(h:extension/h:UsageMultiplier)'>Expected extension/UsageMultiplier to be greater than or equal to 0</sch:assert>
      <sch:assert role='ERROR' test='count(h:extension/h:WeekdayScheduleFractions) &lt;= 1'>Expected 0 or 1 element(s) for xpath: extension/WeekdayScheduleFractions</sch:assert>
      <sch:assert role='ERROR' test='count(h:extension/h:WeekendScheduleFractions) &lt;= 1'>Expected 0 or 1 element(s) for xpath: extension/WeekendScheduleFractions</sch:assert>
      <sch:assert role='ERROR' test='count(h:extension/h:MonthlyScheduleMultipliers) &lt;= 1'>Expected 0 or 1 element(s) for xpath: extension/MonthlyScheduleMultipliers</sch:assert>
    </sch:rule>
  </sch:pattern>

  <sch:pattern>
    <sch:title>[PermanentSpaHeater]</sch:title>
    <sch:rule context='/h:HPXML/h:Building/h:BuildingDetails/h:Spas/h:PermanentSpa/h:Heater'>
      <sch:assert role='ERROR' test='count(h:Type) = 1'>Expected 1 element(s) for xpath: Type</sch:assert>
      <sch:assert role='ERROR' test='h:Type[text()="none" or text()="gas fired" or text()="electric resistance" or text()="heat pump"] or not(h:Type)'>Expected Type to be 'gas fired' or 'electric resistance' or 'heat pump'</sch:assert>
      <sch:assert role='ERROR' test='count(h:Load[h:Units="kWh/year" or h:Units="therm/year"]/h:Value) &lt;= 1'>Expected 0 or 1 element(s) for xpath: Load[Units="kWh/year" or Units="therm/year"]/Value</sch:assert>
      <sch:assert role='ERROR' test='count(h:extension/h:UsageMultiplier) &lt;= 1'>Expected 0 or 1 element(s) for xpath: extension/UsageMultiplier</sch:assert>
      <sch:assert role='ERROR' test='number(h:extension/h:UsageMultiplier) &gt;= 0 or not(h:extension/h:UsageMultiplier)'>Expected extension/UsageMultiplier to be greater than or equal to 0</sch:assert>
      <sch:assert role='ERROR' test='count(h:extension/h:WeekdayScheduleFractions) &lt;= 1'>Expected 0 or 1 element(s) for xpath: extension/WeekdayScheduleFractions</sch:assert>
      <sch:assert role='ERROR' test='count(h:extension/h:WeekendScheduleFractions) &lt;= 1'>Expected 0 or 1 element(s) for xpath: extension/WeekendScheduleFractions</sch:assert>
      <sch:assert role='ERROR' test='count(h:extension/h:MonthlyScheduleMultipliers) &lt;= 1'>Expected 0 or 1 element(s) for xpath: extension/MonthlyScheduleMultipliers</sch:assert>
    </sch:rule>
  </sch:pattern>

  <sch:pattern>
    <sch:title>[PlugLoad]</sch:title>
    <sch:rule context='/h:HPXML/h:Building/h:BuildingDetails/h:MiscLoads/h:PlugLoad[h:PlugLoadType="other" or h:PlugLoadType="TV other" or h:PlugLoadType="electric vehicle charging" or h:PlugLoadType="well pump"]'>
      <sch:assert role='ERROR' test='count(h:Load[h:Units="kWh/year"]/h:Value) &lt;= 1'>Expected 0 or 1 element(s) for xpath: Load[Units="kWh/year"]/Value</sch:assert>
      <sch:assert role='ERROR' test='count(h:extension/h:FracSensible) + count(h:extension/h:FracLatent) = 0 or count(h:extension/h:FracSensible) + count(h:extension/h:FracLatent) = 2'>Expected 0 or 2 element(s) for xpath: extension/FracSensible | extension/FracLatent</sch:assert>
      <sch:assert role='ERROR' test='number(h:extension/h:FracSensible) &gt;= 0 or not(h:extension/h:FracSensible)'>Expected extension/FracSensible to be greater than or equal to 0</sch:assert>
      <sch:assert role='ERROR' test='number(h:extension/h:FracLatent) &gt;= 0 or not(h:extension/h:FracLatent)'>Expected extension/FracLatent to be greater than or equal to 0</sch:assert>
      <sch:assert role='ERROR' test='(number(h:extension/h:FracSensible) + number(h:extension/h:FracLatent)) &lt;= 1 or not(h:extension/h:FracSensible) or not(h:extension/h:FracLatent)'>Expected sum of extension/FracSensible and extension/FracLatent to be less than or equal to 1</sch:assert>
      <sch:assert role='ERROR' test='count(h:extension/h:UsageMultiplier) &lt;= 1'>Expected 0 or 1 element(s) for xpath: extension/UsageMultiplier</sch:assert>
      <sch:assert role='ERROR' test='number(h:extension/h:UsageMultiplier) &gt;= 0 or not(h:extension/h:UsageMultiplier)'>Expected extension/UsageMultiplier to be greater than or equal to 0</sch:assert>
      <sch:assert role='ERROR' test='count(h:extension/h:WeekdayScheduleFractions) &lt;= 1'>Expected 0 or 1 element(s) for xpath: extension/WeekdayScheduleFractions</sch:assert>
      <sch:assert role='ERROR' test='count(h:extension/h:WeekendScheduleFractions) &lt;= 1'>Expected 0 or 1 element(s) for xpath: extension/WeekendScheduleFractions</sch:assert>
      <sch:assert role='ERROR' test='count(h:extension/h:MonthlyScheduleMultipliers) &lt;= 1'>Expected 0 or 1 element(s) for xpath: extension/MonthlyScheduleMultipliers</sch:assert>
    </sch:rule>
  </sch:pattern>

  <sch:pattern>
    <sch:title>[FuelLoad]</sch:title>
    <sch:rule context='/h:HPXML/h:Building/h:BuildingDetails/h:MiscLoads/h:FuelLoad[h:FuelLoadType="grill" or h:FuelLoadType="lighting" or h:FuelLoadType="fireplace"]'>
      <sch:assert role='ERROR' test='count(h:Load[h:Units="therm/year"]/h:Value) &lt;= 1'>Expected 0 or 1 element(s) for xpath: Load[Units="therm/year"]/Value</sch:assert>
      <sch:assert role='ERROR' test='count(h:FuelType) = 1'>Expected 1 element(s) for xpath: FuelType</sch:assert>
      <sch:assert role='ERROR' test='h:FuelType[text()="natural gas" or text()="fuel oil" or text()="fuel oil 1" or text()="fuel oil 2" or text()="fuel oil 4" or text()="fuel oil 5/6" or text()="diesel" or text()="propane" or text()="kerosene" or text()="coal" or text()="coke" or text()="bituminous coal" or text()="anthracite coal" or text()="wood" or text()="wood pellets"] or not(h:FuelType)'>Expected FuelType to be 'natural gas' or 'fuel oil' or 'fuel oil 1' or 'fuel oil 2' or 'fuel oil 4' or 'fuel oil 5/6' or 'diesel' or 'propane' or 'kerosene' or 'coal' or 'coke' or 'bituminous coal' or 'anthracite coal' or 'wood' or 'wood pellets'</sch:assert>
      <sch:assert role='ERROR' test='count(h:extension/h:FracSensible) + count(h:extension/h:FracLatent) = 0 or count(h:extension/h:FracSensible) + count(h:extension/h:FracLatent) = 2'>Expected 0 or 2 element(s) for xpath: extension/FracSensible | extension/FracLatent</sch:assert>
      <sch:assert role='ERROR' test='number(h:extension/h:FracSensible) &gt;= 0 or not(h:extension/h:FracSensible)'>Expected extension/FracSensible to be greater than or equal to 0</sch:assert>
      <sch:assert role='ERROR' test='number(h:extension/h:FracLatent) &gt;= 0 or not(h:extension/h:FracLatent)'>Expected extension/FracLatent to be greater than or equal to 0</sch:assert>
      <sch:assert role='ERROR' test='(number(h:extension/h:FracSensible) + number(h:extension/h:FracLatent)) &lt;= 1 or not(h:extension/h:FracSensible) or not(h:extension/h:FracLatent)'>Expected sum of extension/FracSensible and extension/FracLatent to be less than or equal to 1</sch:assert>
      <sch:assert role='ERROR' test='count(h:extension/h:UsageMultiplier) &lt;= 1'>Expected 0 or 1 element(s) for xpath: extension/UsageMultiplier</sch:assert>
      <sch:assert role='ERROR' test='number(h:extension/h:UsageMultiplier) &gt;= 0 or not(h:extension/h:UsageMultiplier)'>Expected extension/UsageMultiplier to be greater than or equal to 0</sch:assert>
      <sch:assert role='ERROR' test='count(h:extension/h:WeekdayScheduleFractions) &lt;= 1'>Expected 0 or 1 element(s) for xpath: extension/WeekdayScheduleFractions</sch:assert>
      <sch:assert role='ERROR' test='count(h:extension/h:WeekendScheduleFractions) &lt;= 1'>Expected 0 or 1 element(s) for xpath: extension/WeekendScheduleFractions</sch:assert>
      <sch:assert role='ERROR' test='count(h:extension/h:MonthlyScheduleMultipliers) &lt;= 1'>Expected 0 or 1 element(s) for xpath: extension/MonthlyScheduleMultipliers</sch:assert>
    </sch:rule>
  </sch:pattern>

  <!-- Rules below check that the different space types are appropriately enclosed by surfaces -->

  <sch:pattern>
    <sch:title>[AdjacentSurfaces=ConditionedSpace]</sch:title>
    <sch:rule context='/h:HPXML/h:Building/h:BuildingDetails/h:Enclosure[*/*[h:InteriorAdjacentTo="conditioned space"]]'>
      <sch:assert role='ERROR' test='count(h:Roofs/h:Roof[h:InteriorAdjacentTo="conditioned space"]) + count(h:Floors/h:Floor[h:InteriorAdjacentTo="conditioned space" and (h:ExteriorAdjacentTo="attic - vented" or h:ExteriorAdjacentTo="attic - unvented" or ((h:ExteriorAdjacentTo="other housing unit" or h:ExteriorAdjacentTo="other heated space" or h:ExteriorAdjacentTo="other multifamily buffer space" or h:ExteriorAdjacentTo="other non-freezing space") and h:FloorOrCeiling="ceiling"))]) &gt;= 1'>There must be at least one ceiling or roof adjacent to conditioned space.</sch:assert>
      <sch:assert role='ERROR' test='count(h:Walls/h:Wall[h:InteriorAdjacentTo="conditioned space" and h:ExteriorAdjacentTo="outside"]) &gt;= 1'>There must be at least one exterior wall adjacent to conditioned space.</sch:assert>
      <sch:assert role='ERROR' test='count(h:Slabs/h:Slab[contains(h:InteriorAdjacentTo, "conditioned")]) + count(h:Floors/h:Floor[h:InteriorAdjacentTo="conditioned space" and not(h:ExteriorAdjacentTo="attic - vented" or h:ExteriorAdjacentTo="attic - unvented" or ((h:ExteriorAdjacentTo="other housing unit" or h:ExteriorAdjacentTo="other heated space" or h:ExteriorAdjacentTo="other multifamily buffer space" or h:ExteriorAdjacentTo="other non-freezing space") and h:FloorOrCeiling="ceiling"))]) &gt;= 1'>There must be at least one floor or slab adjacent to conditioned space.</sch:assert>
    </sch:rule>
  </sch:pattern>

  <sch:pattern>
    <sch:title>[AdjacentSurfaces=ConditionedBasement]</sch:title>
    <sch:rule context='/h:HPXML/h:Building/h:BuildingDetails/h:Enclosure[*/*[h:InteriorAdjacentTo="basement - conditioned" or h:ExteriorAdjacentTo="basement - conditioned"]]'>
      <sch:assert role='ERROR' test='count(h:FoundationWalls/h:FoundationWall[h:InteriorAdjacentTo="basement - conditioned" and h:ExteriorAdjacentTo="ground"]) + count(h:Walls/h:Wall[h:InteriorAdjacentTo="basement - conditioned" and h:ExteriorAdjacentTo="outside"]) &gt;= 1'>There must be at least one exterior wall or foundation wall adjacent to "basement - conditioned".</sch:assert>
      <sch:assert role='ERROR' test='count(h:Slabs/h:Slab[h:InteriorAdjacentTo="basement - conditioned"]) &gt;= 1'>There must be at least one slab adjacent to "basement - conditioned".</sch:assert>
    </sch:rule>
  </sch:pattern>

  <sch:pattern>
    <sch:title>[AdjacentSurfaces=UnconditionedBasement]</sch:title>
    <sch:rule context='/h:HPXML/h:Building/h:BuildingDetails/h:Enclosure[*/*[h:InteriorAdjacentTo="basement - unconditioned" or h:ExteriorAdjacentTo="basement - unconditioned"]]'>
      <sch:assert role='ERROR' test='count(h:Floors/h:Floor[h:InteriorAdjacentTo="conditioned space" and h:ExteriorAdjacentTo="basement - unconditioned"]) &gt;= 1'>There must be at least one ceiling adjacent to "basement - unconditioned".</sch:assert>
      <sch:assert role='ERROR' test='count(h:FoundationWalls/h:FoundationWall[h:InteriorAdjacentTo="basement - unconditioned" and h:ExteriorAdjacentTo="ground"]) + count(h:Walls/h:Wall[h:InteriorAdjacentTo="basement - unconditioned" and h:ExteriorAdjacentTo="outside"]) &gt;= 1'>There must be at least one exterior wall or foundation wall adjacent to "basement - unconditioned".</sch:assert>
      <sch:assert role='ERROR' test='count(h:Slabs/h:Slab[h:InteriorAdjacentTo="basement - unconditioned"]) &gt;= 1'>There must be at least one slab adjacent to "basement - unconditioned".</sch:assert>
    </sch:rule>
  </sch:pattern>

  <sch:pattern>
    <sch:title>[AdjacentSurfaces=VentedCrawlspace]</sch:title>
    <sch:rule context='/h:HPXML/h:Building/h:BuildingDetails/h:Enclosure[*/*[h:InteriorAdjacentTo="crawlspace - vented" or h:ExteriorAdjacentTo="crawlspace - vented"]]'>
      <sch:assert role='ERROR' test='count(h:Floors/h:Floor[h:InteriorAdjacentTo="conditioned space" and h:ExteriorAdjacentTo="crawlspace - vented"]) &gt;= 1'>There must be at least one ceiling adjacent to "crawlspace - vented".</sch:assert>
      <sch:assert role='ERROR' test='count(h:FoundationWalls/h:FoundationWall[h:InteriorAdjacentTo="crawlspace - vented" and h:ExteriorAdjacentTo="ground"]) + count(h:Walls/h:Wall[h:InteriorAdjacentTo="crawlspace - vented" and h:ExteriorAdjacentTo="outside"]) &gt;= 1'>There must be at least one exterior wall or foundation wall adjacent to "crawlspace - vented".</sch:assert>
      <sch:assert role='ERROR' test='count(h:Slabs/h:Slab[h:InteriorAdjacentTo="crawlspace - vented"]) &gt;= 1'>There must be at least one slab adjacent to "crawlspace - vented".</sch:assert>
    </sch:rule>
  </sch:pattern>

  <sch:pattern>
    <sch:title>[AdjacentSurfaces=UnventedCrawlspace]</sch:title>
    <sch:rule context='/h:HPXML/h:Building/h:BuildingDetails/h:Enclosure[*/*[h:InteriorAdjacentTo="crawlspace - unvented" or h:ExteriorAdjacentTo="crawlspace - unvented"]]'>
      <sch:assert role='ERROR' test='count(h:Floors/h:Floor[h:InteriorAdjacentTo="conditioned space" and h:ExteriorAdjacentTo="crawlspace - unvented"]) &gt;= 1'>There must be at least one ceiling adjacent to "crawlspace - unvented".</sch:assert>
      <sch:assert role='ERROR' test='count(h:FoundationWalls/h:FoundationWall[h:InteriorAdjacentTo="crawlspace - unvented" and h:ExteriorAdjacentTo="ground"]) + count(h:Walls/h:Wall[h:InteriorAdjacentTo="crawlspace - unvented" and h:ExteriorAdjacentTo="outside"]) &gt;= 1'>There must be at least one exterior wall or foundation wall adjacent to "crawlspace - unvented".</sch:assert>
      <sch:assert role='ERROR' test='count(h:Slabs/h:Slab[h:InteriorAdjacentTo="crawlspace - unvented"]) &gt;= 1'>There must be at least one slab adjacent to "crawlspace - unvented".</sch:assert>
    </sch:rule>
  </sch:pattern>

  <sch:pattern>
    <sch:title>[AdjacentSurfaces=ConditionedCrawlspace]</sch:title>
    <sch:rule context='/h:HPXML/h:Building/h:BuildingDetails/h:Enclosure[*/*[h:InteriorAdjacentTo="crawlspace - conditioned" or h:ExteriorAdjacentTo="crawlspace - conditioned"]]'>
      <sch:assert role='ERROR' test='count(h:FoundationWalls/h:FoundationWall[h:InteriorAdjacentTo="crawlspace - conditioned" and h:ExteriorAdjacentTo="ground"]) + count(h:Walls/h:Wall[h:InteriorAdjacentTo="crawlspace - conditioned" and h:ExteriorAdjacentTo="outside"]) &gt;= 1'>There must be at least one exterior wall or foundation wall adjacent to "crawlspace - conditioned".</sch:assert>
      <sch:assert role='ERROR' test='count(h:Slabs/h:Slab[h:InteriorAdjacentTo="crawlspace - conditioned"]) &gt;= 1'>There must be at least one slab adjacent to "crawlspace - conditioned".</sch:assert>
    </sch:rule>
  </sch:pattern>

  <sch:pattern>
    <sch:title>[AdjacentSurfaces=Garage]</sch:title>
    <sch:rule context='/h:HPXML/h:Building/h:BuildingDetails/h:Enclosure[*/*[h:InteriorAdjacentTo="garage" or h:ExteriorAdjacentTo="garage"]]'>
      <sch:assert role='ERROR' test='count(h:Roofs/h:Roof[h:InteriorAdjacentTo="garage"]) + count(h:Floors/h:Floor[h:InteriorAdjacentTo="garage" or h:ExteriorAdjacentTo="garage"]) &gt;= 1'>There must be at least one roof or ceiling adjacent to "garage".</sch:assert>
      <sch:assert role='ERROR' test='count(h:Walls/h:Wall[h:InteriorAdjacentTo="garage" and h:ExteriorAdjacentTo="outside"]) + count(h:FoundationWalls/h:FoundationWall[h:InteriorAdjacentTo="garage" and h:ExteriorAdjacentTo="ground"]) &gt;= 1'>There must be at least one exterior wall or foundation wall adjacent to "garage".</sch:assert>
      <sch:assert role='ERROR' test='count(h:Slabs/h:Slab[h:InteriorAdjacentTo="garage"]) &gt;= 1'>There must be at least one slab adjacent to "garage".</sch:assert>
    </sch:rule>
  </sch:pattern>

  <sch:pattern>
    <sch:title>[AdjacentSurfaces=VentedAttic]</sch:title>
    <sch:rule context='/h:HPXML/h:Building/h:BuildingDetails/h:Enclosure[*/*[h:InteriorAdjacentTo="attic - vented" or h:ExteriorAdjacentTo="attic - vented"]]'>
      <sch:assert role='ERROR' test='count(h:Roofs/h:Roof[h:InteriorAdjacentTo="attic - vented"]) &gt;= 1'>There must be at least one roof adjacent to "attic - vented".</sch:assert>
      <sch:assert role='ERROR' test='count(h:Floors/h:Floor[h:InteriorAdjacentTo="attic - vented" or h:ExteriorAdjacentTo="attic - vented"]) &gt;= 1'>There must be at least one floor adjacent to "attic - vented".</sch:assert>
    </sch:rule>
  </sch:pattern>

  <sch:pattern>
    <sch:title>[AdjacentSurfaces=UnventedAttic]</sch:title>
    <sch:rule context='/h:HPXML/h:Building/h:BuildingDetails/h:Enclosure[*/*[h:InteriorAdjacentTo="attic - unvented" or h:ExteriorAdjacentTo="attic - unvented"]]'>
      <sch:assert role='ERROR' test='count(h:Roofs/h:Roof[h:InteriorAdjacentTo="attic - unvented"]) &gt;= 1'>There must be at least one roof adjacent to "attic - unvented".</sch:assert>
      <sch:assert role='ERROR' test='count(h:Floors/h:Floor[h:InteriorAdjacentTo="attic - unvented" or h:ExteriorAdjacentTo="attic - unvented"]) &gt;= 1'>There must be at least one floor adjacent to "attic - unvented".</sch:assert>
    </sch:rule>
  </sch:pattern>

  <!-- Rules below check that the specified appliance, water heater, HVAC, or duct location exists in the building -->

  <sch:pattern>
    <sch:title>[LocationCheck=ConditionedBasement]</sch:title>
    <sch:rule context='/h:HPXML/h:Building/h:BuildingDetails[h:Appliances/*[h:Location="basement - conditioned"] | h:Systems/*/*[h:Location="basement - conditioned"] | h:Systems/*/*/*[h:UnitLocation="basement - conditioned"] | h:Systems/*/*/*/*/*[h:DuctLocation="basement - conditioned"]]'>
      <sch:assert role='ERROR' test='count(h:Enclosure/*/*[h:InteriorAdjacentTo="basement - conditioned" or h:ExteriorAdjacentTo="basement - conditioned"]) &gt;= 1'>A location is specified as "basement - conditioned" but no surfaces were found adjacent to this space type.</sch:assert>
    </sch:rule>
  </sch:pattern>

  <sch:pattern>
    <sch:title>[LocationCheck=UnconditionedBasement]</sch:title>
    <sch:rule context='/h:HPXML/h:Building/h:BuildingDetails[h:Appliances/*[h:Location="basement - unconditioned"] | h:Systems/*/*[h:Location="basement - unconditioned"] | h:Systems/*/*/*[h:UnitLocation="basement - unconditioned"] | h:Systems/*/*/*/*/*[h:DuctLocation="basement - unconditioned"]]'>
      <sch:assert role='ERROR' test='count(h:Enclosure/*/*[h:InteriorAdjacentTo="basement - unconditioned" or h:ExteriorAdjacentTo="basement - unconditioned"]) &gt;= 1'>A location is specified as "basement - unconditioned" but no surfaces were found adjacent to this space type.</sch:assert>
    </sch:rule>
  </sch:pattern>

  <sch:pattern>
    <sch:title>[LocationCheck=VentedCrawlspace]</sch:title>
    <sch:rule context='/h:HPXML/h:Building/h:BuildingDetails[h:Appliances/*[h:Location="crawlspace - vented"] | h:Systems/*/*[h:Location="crawlspace - vented"] | h:Systems/*/*/*[h:UnitLocation="crawlspace - vented"] | h:Systems/*/*/*/*/*[h:DuctLocation="crawlspace - vented"]]'>
      <sch:assert role='ERROR' test='count(h:Enclosure/*/*[h:InteriorAdjacentTo="crawlspace - vented" or h:ExteriorAdjacentTo="crawlspace - vented"]) &gt;= 1'>A location is specified as "crawlspace - vented" but no surfaces were found adjacent to this space type.</sch:assert>
    </sch:rule>
  </sch:pattern>

  <sch:pattern>
    <sch:title>[LocationCheck=UnventedCrawlspace]</sch:title>
    <sch:rule context='/h:HPXML/h:Building/h:BuildingDetails[h:Appliances/*[h:Location="crawlspace - unvented"] | h:Systems/*/*[h:Location="crawlspace - unvented"] | h:Systems/*/*/*[h:UnitLocation="crawlspace - unvented"] | h:Systems/*/*/*/*/*[h:DuctLocation="crawlspace - unvented"]]'>
      <sch:assert role='ERROR' test='count(h:Enclosure/*/*[h:InteriorAdjacentTo="crawlspace - unvented" or h:ExteriorAdjacentTo="crawlspace - unvented"]) &gt;= 1'>A location is specified as "crawlspace - unvented" but no surfaces were found adjacent to this space type.</sch:assert>
    </sch:rule>
  </sch:pattern>

  <sch:pattern>
    <sch:title>[LocationCheck=ConditionedCrawlspace]</sch:title>
    <sch:rule context='/h:HPXML/h:Building/h:BuildingDetails[h:Appliances/*[h:Location="crawlspace - conditioned"] | h:Systems/*/*[h:Location="crawlspace - conditioned"] | h:Systems/*/*/*[h:UnitLocation="crawlspace - conditioned"] | h:Systems/*/*/*/*/*[h:DuctLocation="crawlspace - conditioned"]]'>
      <sch:assert role='ERROR' test='count(h:Enclosure/*/*[h:InteriorAdjacentTo="crawlspace - conditioned" or h:ExteriorAdjacentTo="crawlspace - conditioned"]) &gt;= 1'>A location is specified as "crawlspace - conditioned" but no surfaces were found adjacent to this space type.</sch:assert>
    </sch:rule>
  </sch:pattern>

  <sch:pattern>
    <sch:title>[LocationCheck=Garage]</sch:title>
    <sch:rule context='/h:HPXML/h:Building/h:BuildingDetails[h:Appliances/*[h:Location="garage"] | h:Systems/*/*[h:Location="garage"] | h:Systems/*/*/*[h:UnitLocation="garage"] | h:Systems/*/*/*/*/*[h:DuctLocation="garage"]]'>
      <sch:assert role='ERROR' test='count(h:Enclosure/*/*[h:InteriorAdjacentTo="garage" or h:ExteriorAdjacentTo="garage"]) &gt;= 1'>A location is specified as "garage" but no surfaces were found adjacent to this space type.</sch:assert>
    </sch:rule>
  </sch:pattern>

  <sch:pattern>
    <sch:title>[LocationCheck=VentedAttic]</sch:title>
    <sch:rule context='/h:HPXML/h:Building/h:BuildingDetails[h:Appliances/*[h:Location="attic - vented"] | h:Systems/*/*[h:Location="attic - vented"] | h:Systems/*/*/*[h:UnitLocation="attic - vented"] | h:Systems/*/*/*/*/*[h:DuctLocation="attic - vented"]]'>
      <sch:assert role='ERROR' test='count(h:Enclosure/*/*[h:InteriorAdjacentTo="attic - vented" or h:ExteriorAdjacentTo="attic - vented"]) &gt;= 1'>A location is specified as "attic - vented" but no surfaces were found adjacent to this space type.</sch:assert>
    </sch:rule>
  </sch:pattern>

  <sch:pattern>
    <sch:title>[LocationCheck=UnventedAttic]</sch:title>
    <sch:rule context='/h:HPXML/h:Building/h:BuildingDetails[h:Appliances/*[h:Location="attic - unvented"] | h:Systems/*/*[h:Location="attic - unvented"] | h:Systems/*/*/*[h:UnitLocation="attic - unvented"] | h:Systems/*/*/*/*/*[h:DuctLocation="attic - unvented"]]'>
      <sch:assert role='ERROR' test='count(h:Enclosure/*/*[h:InteriorAdjacentTo="attic - unvented" or h:ExteriorAdjacentTo="attic - unvented"]) &gt;= 1'>A location is specified as "attic - unvented" but no surfaces were found adjacent to this space type.</sch:assert>
    </sch:rule>
  </sch:pattern>

  <sch:pattern>
    <sch:title>[LocationCheck=ManufacturedHomeBelly]</sch:title>
    <sch:rule context='/h:HPXML/h:Building/h:BuildingDetails[h:Appliances/*[h:Location="manufactured home belly"] | h:Systems/*/*[h:Location="manufactured home belly"] | h:Systems/*/*/*[h:UnitLocation="manufactured home belly"] | h:Systems/*/*/*/*/*[h:DuctLocation="manufactured home belly"]]'>
      <sch:assert role='ERROR' test='count(h:Enclosure/*/*[h:InteriorAdjacentTo="manufactured home underbelly" or h:ExteriorAdjacentTo="manufactured home underbelly"]) &gt;= 1'>A location is specified as "manufactured home belly" but no surfaces were found adjacent to the "manufactured home underbelly" space type.</sch:assert>
    </sch:rule>
  </sch:pattern>

  <!-- Rules below check for the appropriate building type when there are objects referencing SFA/MF locations -->

  <sch:pattern>
    <sch:title>[BuildingTypeCheck=OtherHousingUnit]</sch:title>
    <sch:rule context='/h:HPXML/h:Building/h:BuildingDetails[h:Appliances/*[h:Location="other housing unit"] | h:Systems/*/*[h:Location="other housing unit"] | h:Systems/*/*/*/*/*[h:DuctLocation="other housing unit"] | h:Enclosure[*/*[h:InteriorAdjacentTo="other housing unit" or h:ExteriorAdjacentTo="other housing unit"]]]'>
      <sch:assert role='ERROR' test='h:BuildingSummary/h:BuildingConstruction/h:ResidentialFacilityType[text()="single-family attached" or text()="apartment unit"] or not(h:BuildingSummary/h:BuildingConstruction/h:ResidentialFacilityType)'>There are references to "other housing unit" but ResidentialFacilityType is not "single-family attached" or "apartment unit".</sch:assert>
    </sch:rule>
  </sch:pattern>

  <sch:pattern>
    <sch:title>[BuildingTypeCheck=OtherHeatedSpace]</sch:title>
    <sch:rule context='/h:HPXML/h:Building/h:BuildingDetails[h:Appliances/*[h:Location="other heated space"] | h:Systems/*/*[h:Location="other heated space"] | h:Systems/*/*/*/*/*[h:DuctLocation="other heated space"] | h:Enclosure[*/*[h:InteriorAdjacentTo="other heated space" or h:ExteriorAdjacentTo="other heated space"]]]'>
      <sch:assert role='ERROR' test='h:BuildingSummary/h:BuildingConstruction/h:ResidentialFacilityType[text()="single-family attached" or text()="apartment unit"] or not(h:BuildingSummary/h:BuildingConstruction/h:ResidentialFacilityType)'>There are references to "other heated space" but ResidentialFacilityType is not "single-family attached" or "apartment unit".</sch:assert>
    </sch:rule>
  </sch:pattern>

  <sch:pattern>
    <sch:title>[BuildingTypeCheck=OtherMultifamilyBufferSpace]</sch:title>
    <sch:rule context='/h:HPXML/h:Building/h:BuildingDetails[h:Appliances/*[h:Location="other multifamily buffer space"] | h:Systems/*/*[h:Location="other multifamily buffer space"] | h:Systems/*/*/*/*/*[h:DuctLocation="other multifamily buffer space"] | h:Enclosure[*/*[h:InteriorAdjacentTo="other multifamily buffer space" or h:ExteriorAdjacentTo="other multifamily buffer space"]]]'>
      <sch:assert role='ERROR' test='h:BuildingSummary/h:BuildingConstruction/h:ResidentialFacilityType[text()="single-family attached" or text()="apartment unit"] or not(h:BuildingSummary/h:BuildingConstruction/h:ResidentialFacilityType)'>There are references to "other multifamily buffer space" but ResidentialFacilityType is not "single-family attached" or "apartment unit".</sch:assert>
    </sch:rule>
  </sch:pattern>

  <sch:pattern>
    <sch:title>[BuildingTypeCheck=OtherNonFreezingSpace]</sch:title>
    <sch:rule context='/h:HPXML/h:Building/h:BuildingDetails[h:Appliances/*[h:Location="other non-freezing space"] | h:Systems/*/*[h:Location="other non-freezing space"] | h:Systems/*/*/*/*/*[h:DuctLocation="other non-freezing space"] | h:Enclosure[*/*[h:InteriorAdjacentTo="other non-freezing space" or h:ExteriorAdjacentTo="other non-freezing space"]]]'>
      <sch:assert role='ERROR' test='h:BuildingSummary/h:BuildingConstruction/h:ResidentialFacilityType[text()="single-family attached" or text()="apartment unit"] or not(h:BuildingSummary/h:BuildingConstruction/h:ResidentialFacilityType)'>There are references to "other non-freezing space" but ResidentialFacilityType is not "single-family attached" or "apartment unit".</sch:assert>
    </sch:rule>
  </sch:pattern>

  <sch:pattern>
    <sch:title>[BuildingTypeCheck=ManufacturedHomeBelly]</sch:title>
    <sch:rule context='/h:HPXML/h:Building/h:BuildingDetails[h:Systems/*/*[h:Location="manufactured home belly"] | h:Systems/*/*/*/*/*[h:DuctLocation="manufactured home belly"] | h:Enclosure[*/*[h:InteriorAdjacentTo="manufactured home underbelly" or h:ExteriorAdjacentTo="manufactured home underbelly"]]]'>
      <sch:assert role='ERROR' test='h:BuildingSummary/h:BuildingConstruction/h:ResidentialFacilityType[text()="manufactured home"] or not(h:BuildingSummary/h:BuildingConstruction/h:ResidentialFacilityType)'>There are references to "manufactured home belly" or "manufactured home underbelly" but ResidentialFacilityType is not "manufactured home".</sch:assert>
    </sch:rule>
  </sch:pattern>

</sch:schema><|MERGE_RESOLUTION|>--- conflicted
+++ resolved
@@ -1685,20 +1685,6 @@
   </sch:pattern>
 
   <sch:pattern>
-<<<<<<< HEAD
-=======
-    <sch:title>[HeatPumpCapacityRetention]</sch:title>
-    <sch:rule context='/h:HPXML/h:Building/h:BuildingDetails/h:Systems/h:HVAC/h:HVACPlant/h:HeatPump/h:extension/h:HeatingCapacityRetention'>
-      <sch:assert role='ERROR' test='count(h:Fraction) = 1'>Expected 1 element(s) for xpath: Fraction</sch:assert>
-      <sch:assert role='ERROR' test='number(h:Fraction) &lt; 1 or not(h:Fraction)'>Expected Fraction to be less than 1</sch:assert>
-      <sch:assert role='ERROR' test='number(h:Fraction) &gt;= 0 or not(h:Fraction)'>Expected Fraction to be greater than or equal to 0</sch:assert>
-      <sch:assert role='ERROR' test='count(h:Temperature) = 1'>Expected 1 element(s) for xpath: Temperature</sch:assert>
-      <sch:assert role='ERROR' test='number(h:Temperature) &lt;= 17 or not(h:Temperature)'>Expected Temperature to be less than or equal to 17</sch:assert>
-    </sch:rule>
-  </sch:pattern>
-
-  <sch:pattern>
->>>>>>> 7cf1ee0f
     <sch:title>[HeatPumpBackup]</sch:title>
     <sch:rule context='/h:HPXML/h:Building/h:BuildingDetails/h:Systems/h:HVAC/h:HVACPlant/h:HeatPump[h:BackupType]'>
       <sch:assert role='ERROR' test='count(h:BackupHeatingSwitchoverTemperature) + count(h:CompressorLockoutTemperature) &lt;= 1'>Expected 0 or 1 element(s) for xpath: BackupHeatingSwitchoverTemperature | CompressorLockoutTemperature</sch:assert>
