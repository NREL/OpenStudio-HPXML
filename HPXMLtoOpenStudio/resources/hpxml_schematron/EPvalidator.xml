--- conflicted
+++ resolved
@@ -1191,11 +1191,7 @@
     <sch:rule context='/h:HPXML/h:Building/h:BuildingDetails/h:Systems/h:HVAC/h:HVACControl'>
       <sch:assert role='ERROR' test='count(h:extension/h:OnOffThermostatDeadbandTemperature) &lt;= 1'>Expected 0 or 1 element(s) for xpath: extension/OnOffThermostatDeadbandTemperature</sch:assert> <!-- deg F, specify a positive value of deadband between setpoint and cutout temperature to model on/off thermostat behavior. The same value applies to both heating and cooling. See [HVACControl=DeadbandControl] -->
       <sch:assert role='ERROR' test='number(h:extension/h:OnOffThermostatDeadbandTemperature) &gt;= 0 or not(h:extension/h:OnOffThermostatDeadbandTemperature)'>Expected extension/OnOffThermostatDeadbandTemperature to be greater than or equal to 0</sch:assert>
-<<<<<<< HEAD
       <sch:assert role='ERROR' test='count(h:extension/h:TwospeedRealisticStaging) &lt;= 1'>Expected 0 or 1 element(s) for xpath: extension/TwospeedRealisticStaging</sch:assert> <!-- See [TwospeedRealisticStaging=true] -->
-      <sch:report role='WARN' test='number(../../../../../h:SoftwareInfo/h:extension/h:SimulationControl/h:Timestep) &gt; 1 and (h:extension/h:OnOffThermostatDeadbandTemperature)'>Timestep should be 1 when extension/OnOffThermostatDeadbandTemperature exists</sch:report>
-      <sch:report role='WARN' test='number(../../../../../h:SoftwareInfo/h:extension/h:SimulationControl/h:TemperatureCapacitanceMultiplier) &lt;= 1 and (h:extension/h:OnOffThermostatDeadbandTemperature)'>TemperatureCapacitanceMultiplier should typically be greater than 1 when extension/OnOffThermostatDeadbandTemperature exists</sch:report>
-=======
     </sch:rule>
   </sch:pattern>
   
@@ -1206,7 +1202,13 @@
       <sch:assert role='ERROR' test='sum(../h:HVACPlant/*/h:FractionCoolLoadServed) &gt;= 0.99 or count(../h:HVACPlant/*/h:FractionCoolLoadServed) = 0'>Expected sum(FractionCoolLoadServed) to be equal to 1</sch:assert>
       <sch:report role='WARN' test='number(../../../../../h:SoftwareInfo/h:extension/h:SimulationControl/h:Timestep) &gt; 1'>Timestep should be 1; simulation will continue without deadband control.</sch:report>
       <sch:report role='WARN' test='number(../../../../../h:SoftwareInfo/h:extension/h:SimulationControl/h:TemperatureCapacitanceMultiplier) &lt;= 1'>TemperatureCapacitanceMultiplier should typically be greater than 1.</sch:report>
->>>>>>> 5318e1ed
+    </sch:rule>
+  </sch:pattern>
+
+  <sch:pattern>
+    <sch:title>[TwospeedRealisticStaging=true]</sch:title>
+    <sch:rule context='/h:HPXML/h:Building/h:BuildingDetails/h:Systems/h:HVAC/h:HVACControl/h:extension[h:TwospeedRealisticStaging="true"]'>
+      <sch:assert role='ERROR' test='count(h:OnOffThermostatDeadbandTemperature) = 1'>Expected 1 element(s) for xpath: OnOffThermostatDeadbandTemperature</sch:assert>
     </sch:rule>
   </sch:pattern>
 
@@ -1276,13 +1278,6 @@
       <sch:assert role='ERROR' test='count(h:BeginDayOfMonth) = 1'>Expected 1 element(s) for xpath: BeginDayOfMonth</sch:assert> <!-- integer -->
       <sch:assert role='ERROR' test='count(h:EndMonth) = 1'>Expected 1 element(s) for xpath: EndMonth</sch:assert> <!-- integer -->
       <sch:assert role='ERROR' test='count(h:EndDayOfMonth) = 1'>Expected 1 element(s) for xpath: EndDayOfMonth</sch:assert> <!-- integer -->
-    </sch:rule>
-  </sch:pattern>
-  
-  <sch:pattern>
-    <sch:title>[TwospeedRealisticStaging=true]</sch:title>
-    <sch:rule context='/h:HPXML/h:Building/h:BuildingDetails/h:Systems/h:HVAC/h:HVACControl/h:extension[h:TwospeedRealisticStaging="true"]'>
-      <sch:assert role='ERROR' test='count(h:OnOffThermostatDeadbandTemperature) = 1'>Expected 1 element(s) for xpath: OnOffThermostatDeadbandTemperature</sch:assert>
     </sch:rule>
   </sch:pattern>
 
