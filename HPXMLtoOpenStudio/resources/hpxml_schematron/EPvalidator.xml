--- conflicted
+++ resolved
@@ -1295,13 +1295,8 @@
   <sch:pattern>
     <sch:title>[PerformanceDataPoint]</sch:title>
     <sch:rule context='/h:HPXML/h:Building/h:BuildingDetails/h:Systems/h:HVAC/h:HVACPlant/*/*/h:PerformanceDataPoint'>
-<<<<<<< HEAD
-      <!-- FIXME: If Capacity is provided, need to make sure parent HVAC object as nominal capacity specified -->
-      <sch:assert role='ERROR' test='count(h:Capacity) + count(h:CapacityFractionOfNominal) &gt;= 1'>Expected 1 or more element(s) for xpath: Capacity | CapacityFractionOfNominal</sch:assert>
-=======
       <!-- FIXME: If Capacity is provided, do we need to make sure parent HVAC object has nominal capacity specified? -->
       <sch:assert role='ERROR' test='count(h:Capacity) = 1'>Expected 1 element(s) for xpath: Capacity</sch:assert>
->>>>>>> 280ed368
       <sch:assert role='ERROR' test='count(h:Efficiency[h:Units="COP"]/h:Value) = 1'>Expected 1 element(s) for xpath: Efficiency[Units="COP"]/Value</sch:assert>
     </sch:rule>
   </sch:pattern>
