<?xml version="1.0" encoding="UTF-8"?>
<sch:schema xmlns:sch='http://purl.oclc.org/dsdl/schematron'>
  <sch:title>HPXML Schematron Validator: EnergyPlus Simulation</sch:title>
  <sch:ns uri='http://hpxmlonline.com/2019/10' prefix='h'/>
  
  <sch:pattern>
    <sch:title>[Root]</sch:title>
    <sch:rule context='/h:HPXML'>
      <sch:assert role='ERROR' test='count(h:XMLTransactionHeaderInformation) = 1'>Expected 1 element(s) for xpath: XMLTransactionHeaderInformation</sch:assert> <!-- See [XMLTransactionHeaderInformation] -->
      <sch:assert role='ERROR' test='count(h:SoftwareInfo/h:extension/h:SimulationControl) &lt;= 1'>Expected 0 or 1 element(s) for xpath: SoftwareInfo/extension/SimulationControl</sch:assert> <!-- See [SimulationControl] -->
      <sch:assert role='ERROR' test='count(h:SoftwareInfo/h:extension/h:HVACSizingControl) &lt;= 1'>Expected 0 or 1 element(s) for xpath: SoftwareInfo/extension/HVACSizingControl</sch:assert> <!-- See [HVACSizingControl] -->
<<<<<<< HEAD
      <sch:assert role='ERROR' test='count(h:SoftwareInfo/h:extension/h:SchedulesFilePath) &gt;= 0'>Expected 0 or more element(s) for xpath: SoftwareInfo/extension/SchedulesFilePath</sch:assert>
=======
      <sch:assert role='ERROR' test='count(h:SoftwareInfo/h:extension/h:SchedulesFilePath) &lt;= 1'>Expected 0 or 1 element(s) for xpath: SoftwareInfo/extension/SchedulesFilePath</sch:assert>
      <sch:assert role='ERROR' test='count(h:SoftwareInfo/h:extension/h:EmissionsScenarios/h:EmissionsScenario) &gt;= 0'>Expected 0 or more element(s) for xpath: SoftwareInfo/extension/EmissionsScenarios/EmissionsScenario</sch:assert> <!-- See [EmissionsScenario] -->
>>>>>>> c72d748c
      <sch:assert role='ERROR' test='count(h:Building) &gt;= 1'>Expected 1 or more element(s) for xpath: Building</sch:assert> <!-- See [Building] -->
    </sch:rule>
  </sch:pattern>
  
  <sch:pattern>
    <sch:title>[Building]</sch:title>
    <sch:rule context='/h:HPXML/h:Building'>
      <sch:assert role='ERROR' test='count(h:ProjectStatus/h:EventType) = 1'>Expected 1 element(s) for xpath: Building/ProjectStatus/EventType</sch:assert>
      <sch:assert role='ERROR' test='count(h:BuildingDetails) = 1'>Expected 1 element(s) for xpath: Building/BuildingDetails</sch:assert> <!-- See [BuildingDetails] -->
    </sch:rule>
  </sch:pattern>
  
  <sch:pattern>
    <sch:title>[XMLTransactionHeaderInformation]</sch:title>
    <sch:rule context='/h:HPXML/h:XMLTransactionHeaderInformation'>
      <sch:assert role='ERROR' test='count(h:XMLType) = 1'>Expected 1 element(s) for xpath: XMLType</sch:assert>
      <sch:assert role='ERROR' test='count(h:XMLGeneratedBy) = 1'>Expected 1 element(s) for xpath: XMLGeneratedBy</sch:assert>
      <sch:assert role='ERROR' test='count(h:CreatedDateAndTime) = 1'>Expected 1 element(s) for xpath: CreatedDateAndTime</sch:assert>
      <sch:assert role='ERROR' test='count(h:Transaction) = 1'>Expected 1 element(s) for xpath: Transaction</sch:assert>
    </sch:rule>
  </sch:pattern>

  <sch:pattern>
    <sch:title>[SimulationControl]</sch:title>
    <sch:rule context='/h:HPXML/h:SoftwareInfo/h:extension/h:SimulationControl'>
      <sch:assert role='ERROR' test='count(h:Timestep) &lt;= 1'>Expected 0 or 1 element(s) for xpath: Timestep</sch:assert> <!-- minutes; must be a divisor of 60 -->
      <sch:assert role='ERROR' test='count(h:BeginMonth) + count(h:BeginDayOfMonth) = 0 or count(h:BeginMonth) + count(h:BeginDayOfMonth) = 2'>Expected 0 or 2 element(s) for xpath: BeginMonth | BeginDayOfMonth</sch:assert> <!-- integer -->
      <sch:assert role='ERROR' test='count(h:EndMonth) + count(h:EndDayOfMonth) = 0 or count(h:EndMonth) + count(h:EndDayOfMonth) = 2'>Expected 0 or 2 element(s) for xpath: EndMonth | EndDayOfMonth</sch:assert> <!-- integer -->
      <sch:assert role='ERROR' test='count(h:CalendarYear) &lt;= 1'>Expected 0 or 1 element(s) for xpath: CalendarYear</sch:assert> <!-- integer -->
      <sch:assert role='ERROR' test='number(h:CalendarYear) &gt;= 1600 or not(h:CalendarYear)'>Expected CalendarYear to be greater than or equal to 1600</sch:assert>
      <sch:assert role='ERROR' test='number(h:CalendarYear) &lt;= 9999 or not(h:CalendarYear)'>Expected CalendarYear to be less than or equal to 9999</sch:assert>
      <sch:assert role='ERROR' test='count(h:DaylightSaving) &lt;= 1'>Expected 0 or 1 element(s) for xpath: DaylightSaving</sch:assert> <!-- See [DaylightSaving] -->
    </sch:rule>
  </sch:pattern>

  <sch:pattern>
    <sch:title>[DaylightSaving]</sch:title>
    <sch:rule context='/h:HPXML/h:SoftwareInfo/h:extension/h:SimulationControl/h:DaylightSaving'>
      <sch:assert role='ERROR' test='count(h:Enabled) = 1'>Expected 1 element(s) for xpath: Enabled</sch:assert>
      <sch:assert role='ERROR' test='count(h:BeginMonth) + count(h:BeginDayOfMonth) + count(h:EndMonth) + count(h:EndDayOfMonth) = 0 or count(h:BeginMonth) + count(h:BeginDayOfMonth) + count(h:EndMonth) + count(h:EndDayOfMonth) = 4'>Expected 0 or 4 element(s) for xpath: BeginMonth | BeginDayOfMonth | EndMonth | EndDayOfMonth</sch:assert> <!-- integer -->
    </sch:rule>
  </sch:pattern>
  
  <sch:pattern>
    <sch:title>[HVACSizingControl]</sch:title>
    <sch:rule context='/h:HPXML/h:SoftwareInfo/h:extension/h:HVACSizingControl'>
      <sch:assert role='ERROR' test='count(h:AllowIncreasedFixedCapacities) &lt;= 1'>Expected 0 or 1 element(s) for xpath: AllowIncreasedFixedCapacities</sch:assert> <!-- boolean -->
      <sch:assert role='ERROR' test='count(h:UseMaxLoadForHeatPumps) &lt;= 1'>Expected 0 or 1 element(s) for xpath: UseMaxLoadForHeatPumps</sch:assert> <!-- boolean -->
    </sch:rule>
  </sch:pattern>

  <sch:pattern>
    <sch:title>[EmissionsScenario]</sch:title>
    <sch:rule context='/h:HPXML/h:SoftwareInfo/h:extension/h:EmissionsScenarios/h:EmissionsScenario'>
      <sch:assert role='ERROR' test='count(h:Name) = 1'>Expected 1 element(s) for xpath: Name</sch:assert>
      <sch:assert role='ERROR' test='count(h:EmissionsType) = 1'>Expected 1 element(s) for xpath: EmissionsType</sch:assert>
      <sch:assert role='ERROR' test='count(h:EmissionsFactor[h:FuelType="electricity"]) = 1'>Expected 1 element(s) for xpath: EmissionsFactor[FuelType="electricity"]</sch:assert> <!-- See [EmissionsFactor=Electricity] -->
      <sch:assert role='ERROR' test='count(h:EmissionsFactor[h:FuelType="natural gas"]) &lt;= 1'>Expected 0 or 1 element(s) for xpath: EmissionsFactor[FuelType="natural gas"]</sch:assert> <!-- See [EmissionsFactor=Fuel] -->
      <sch:assert role='ERROR' test='count(h:EmissionsFactor[h:FuelType="propane"]) &lt;= 1'>Expected 0 or 1 element(s) for xpath: EmissionsFactor[FuelType="propane"]</sch:assert> <!-- See [EmissionsFactor=Fuel] -->
      <sch:assert role='ERROR' test='count(h:EmissionsFactor[h:FuelType="fuel oil"]) &lt;= 1'>Expected 0 or 1 element(s) for xpath: EmissionsFactor[FuelType="fuel oil"]</sch:assert> <!-- See [EmissionsFactor=Fuel] -->
      <sch:assert role='ERROR' test='count(h:EmissionsFactor[h:FuelType="coal"]) &lt;= 1'>Expected 0 or 1 element(s) for xpath: EmissionsFactor[FuelType="coal"]</sch:assert> <!-- See [EmissionsFactor=Fuel] -->
      <sch:assert role='ERROR' test='count(h:EmissionsFactor[h:FuelType="wood"]) &lt;= 1'>Expected 0 or 1 element(s) for xpath: EmissionsFactor[FuelType="wood"]</sch:assert> <!-- See [EmissionsFactor=Fuel] -->
      <sch:assert role='ERROR' test='count(h:EmissionsFactor[h:FuelType="wood pellets"]) &lt;= 1'>Expected 0 or 1 element(s) for xpath: EmissionsFactor[FuelType="wood pellets"]</sch:assert> <!-- See [EmissionsFactor=Fuel] -->
    </sch:rule>
  </sch:pattern>

  <sch:pattern>
    <sch:title>[EmissionsFactor=Electricity]</sch:title>
    <sch:rule context='/h:HPXML/h:SoftwareInfo/h:extension/h:EmissionsScenarios/h:EmissionsScenario/h:EmissionsFactor[h:FuelType="electricity"]'>
      <sch:assert role='ERROR' test='count(h:Units[text()="lb/MWh" or text()="kg/MWh"]) = 1'>Expected 1 element(s) for xpath: Units[text()="lb/MWh" or text()="kg/MWh"]</sch:assert>
      <sch:assert role='ERROR' test='count(h:ScheduleFilePath) + count(h:Value) = 1'>Expected 1 element(s) for xpath: ScheduleFilePath | Value</sch:assert>
    </sch:rule>
  </sch:pattern>

  <sch:pattern>
    <sch:title>[EmissionsFactor=Fuel]</sch:title>
    <sch:rule context='/h:HPXML/h:SoftwareInfo/h:extension/h:EmissionsScenarios/h:EmissionsScenario/h:EmissionsFactor[h:FuelType!="electricity"]'>
      <sch:assert role='ERROR' test='count(h:Units[text()="lb/MBtu" or text()="kg/MBtu"]) = 1'>Expected 1 element(s) for xpath: Units[text()="lb/MBtu" or text()="kg/MBtu"]</sch:assert>
      <sch:assert role='ERROR' test='count(h:Value) = 1'>Expected 1 element(s) for xpath: Value</sch:assert>
    </sch:rule>
  </sch:pattern>

  <sch:pattern>
    <sch:title>[BuildingDetails]</sch:title>
    <sch:rule context='/h:HPXML/h:Building/h:BuildingDetails'>
      <sch:assert role='ERROR' test='count(h:BuildingSummary/h:Site) &lt;= 1'>Expected 0 or 1 element(s) for xpath: BuildingSummary/Site</sch:assert> <!-- See [Site] -->
      <sch:assert role='ERROR' test='count(h:BuildingSummary/h:BuildingOccupancy) &lt;= 1'>Expected 0 or 1 element(s) for xpath: BuildingSummary/BuildingOccupancy</sch:assert> <!-- See [BuildingOccupancy]-->
      <sch:assert role='ERROR' test='count(h:BuildingSummary/h:BuildingConstruction) = 1'>Expected 1 element(s) for xpath: BuildingSummary/BuildingConstruction</sch:assert> <!-- See [BuildingConstruction] -->
      <sch:assert role='ERROR' test='count(h:ClimateandRiskZones/h:ClimateZoneIECC) &lt;= 1'>Expected 0 or 1 element(s) for xpath: ClimateandRiskZones/ClimateZoneIECC</sch:assert> <!-- See [ClimateZoneIECC] -->
      <sch:assert role='ERROR' test='count(h:ClimateandRiskZones/h:WeatherStation) = 1'>Expected 1 element(s) for xpath: ClimateandRiskZones/WeatherStation</sch:assert> <!-- See [WeatherStation] -->
      <sch:assert role='ERROR' test='count(h:Enclosure/h:AirInfiltration/h:AirInfiltrationMeasurement/h:BuildingAirLeakage/h:UnitofMeasure[text()="ACH" or text()="CFM" or text()="ACHnatural"]) = 1'>Expected 1 element(s) for xpath: Enclosure/AirInfiltration/AirInfiltrationMeasurement/BuildingAirLeakage/UnitofMeasure[text()="ACH" or text()="CFM" or text()="ACHnatural"]</sch:assert> <!-- see [AirInfiltrationUnits=ACHorCFM] or [AirInfiltrationUnits=ACHnatural] -->
      <sch:assert role='ERROR' test='count(h:Enclosure/h:Roofs/h:Roof) &gt;= 0'>Expected 0 or more element(s) for xpath: Enclosure/Roofs/Roof</sch:assert> <!-- see [Roof] -->
      <sch:assert role='ERROR' test='count(h:Enclosure/h:RimJoists/h:RimJoist) &gt;= 0'>Expected 0 or more element(s) for xpath: Enclosure/RimJoists/RimJoist</sch:assert> <!-- see [RimJoist] -->
      <sch:assert role='ERROR' test='count(h:Enclosure/h:Walls/h:Wall) &gt;= 1'>Expected 1 or more element(s) for xpath: Enclosure/Walls/Wall</sch:assert> <!-- see [Wall] -->
      <sch:assert role='ERROR' test='count(h:Enclosure/h:FoundationWalls/h:FoundationWall) &gt;= 0'>Expected 0 or more element(s) for xpath: Enclosure/FoundationWalls/FoundationWall</sch:assert> <!-- see [FoundationWall] -->
      <sch:assert role='ERROR' test='count(h:Enclosure/h:FrameFloors/h:FrameFloor) &gt;= 0'>Expected 0 or more element(s) for xpath: Enclosure/FrameFloors/FrameFloor</sch:assert> <!-- see [FrameFloor] -->
      <sch:assert role='ERROR' test='count(h:Enclosure/h:Slabs/h:Slab) &gt;= 0'>Expected 0 or more element(s) for xpath: Enclosure/Slabs/Slab</sch:assert> <!-- see [Slab] -->
      <sch:assert role='ERROR' test='count(h:Enclosure/h:Windows/h:Window) &gt;= 0'>Expected 0 or more element(s) for xpath: Enclosure/Windows/Window</sch:assert> <!-- see [Window] -->
      <sch:assert role='ERROR' test='count(h:Enclosure/h:Skylights/h:Skylight) &gt;= 0'>Expected 0 or more element(s) for xpath: Enclosure/Skylights/Skylight</sch:assert> <!-- see [Skylight] -->
      <sch:assert role='ERROR' test='count(h:Enclosure/h:Doors/h:Door) &gt;= 0'>Expected 0 or more element(s) for xpath: Enclosure/Doors/Door</sch:assert> <!-- see [Door] -->
      <sch:assert role='ERROR' test='count(h:Enclosure/h:extension/h:PartitionWallMass) &lt;= 1'>Expected 0 or 1 element(s) for xpath: Enclosure/extension/PartitionWallMass</sch:assert> <!-- see [PartitionWallMass] -->
      <sch:assert role='ERROR' test='count(h:Enclosure/h:extension/h:FurnitureMass) &lt;= 1'>Expected 0 or 1 element(s) for xpath: Enclosure/extension/FurnitureMass</sch:assert> <!-- see [FurnitureMass] -->
      <sch:assert role='ERROR' test='count(h:Systems/h:HVAC/h:HVACPlant/h:HeatingSystem) &gt;= 0'>Expected 0 or more element(s) for xpath: Systems/HVAC/HVACPlant/HeatingSystem</sch:assert> <!-- see [HeatingSystem] -->
      <sch:assert role='ERROR' test='count(h:Systems/h:HVAC/h:HVACPlant/h:CoolingSystem) &gt;= 0'>Expected 0 or more element(s) for xpath: Systems/HVAC/HVACPlant/CoolingSystem</sch:assert> <!-- see [CoolingSystem] -->
      <sch:assert role='ERROR' test='count(h:Systems/h:HVAC/h:HVACPlant/h:HeatPump) &gt;= 0'>Expected 0 or more element(s) for xpath: Systems/HVAC/HVACPlant/HeatPump</sch:assert> <!-- see [HeatPump] -->
      <sch:assert role='ERROR' test='count(h:Systems/h:HVAC/h:HVACControl) &lt;= 1'>Expected 0 or 1 element(s) for xpath: Systems/HVAC/HVACControl</sch:assert> <!-- See [HVACControl=Heating] and/or [HVACControl=Cooling] -->
      <sch:assert role='ERROR' test='count(h:Systems/h:HVAC/h:HVACDistribution) &gt;= 0'>Expected 0 or more element(s) for xpath: Systems/HVAC/HVACDistribution</sch:assert> <!-- see [HVACDistribution] -->
      <sch:assert role='ERROR' test='count(h:Systems/h:MechanicalVentilation/h:VentilationFans/h:VentilationFan[h:UsedForWholeBuildingVentilation="true"]) &gt;= 0'>Expected 0 or more element(s) for xpath: Systems/MechanicalVentilation/VentilationFans/VentilationFan[UsedForWholeBuildingVentilation="true"]</sch:assert> <!-- See [MechanicalVentilation] -->
      <sch:assert role='ERROR' test='count(h:Systems/h:MechanicalVentilation/h:VentilationFans/h:VentilationFan[h:UsedForLocalVentilation="true"]) &gt;= 0'>Expected 0 or more element(s) for xpath: Systems/MechanicalVentilation/VentilationFans/VentilationFan[UsedForLocalVentilation="true"]</sch:assert> <!-- See [LocalVentilation] -->
      <sch:assert role='ERROR' test='count(h:Systems/h:MechanicalVentilation/h:VentilationFans/h:VentilationFan[h:UsedForSeasonalCoolingLoadReduction="true"]) &gt;= 0'>Expected 0 or more element(s) for xpath: Systems/MechanicalVentilation/VentilationFans/VentilationFan[UsedForSeasonalCoolingLoadReduction="true"]</sch:assert> <!-- See [WholeHouseFan] -->
      <sch:assert role='ERROR' test='count(h:Systems/h:WaterHeating/h:WaterHeatingSystem) &gt;= 0'>Expected 0 or more element(s) for xpath: Systems/WaterHeating/WaterHeatingSystem</sch:assert> <!-- See [WaterHeatingSystem] -->
      <sch:assert role='ERROR' test='count(h:Systems/h:WaterHeating/h:HotWaterDistribution) &lt;= 1'>Expected 0 or 1 element(s) for xpath: Systems/WaterHeating/HotWaterDistribution</sch:assert> <!-- See [HotWaterDistribution] -->
      <sch:assert role='ERROR' test='count(h:Systems/h:WaterHeating/h:WaterFixture) &gt;= 0'>Expected 0 or more element(s) for xpath: Systems/WaterHeating/WaterFixture</sch:assert> <!-- See [WaterFixture] -->
      <sch:assert role='ERROR' test='count(h:Systems/h:SolarThermal/h:SolarThermalSystem) &lt;= 1'>Expected 0 or 1 element(s) for xpath: Systems/SolarThermal/SolarThermalSystem</sch:assert> <!-- See [SolarThermalSystem] -->
      <sch:assert role='ERROR' test='count(h:Systems/h:Photovoltaics/h:PVSystem) &gt;= 0'>Expected 0 or more element(s) for xpath: Systems/Photovoltaics/PVSystem</sch:assert> <!-- See [PVSystem] -->
      <sch:assert role='ERROR' test='count(h:Systems/h:Batteries/h:Battery) &lt;= 1'>Expected 0 or 1 element(s) for xpath: Systems/Batteries/Battery</sch:assert> <!-- See [Battery] -->
      <sch:assert role='ERROR' test='count(h:Systems/h:extension/h:Generators/h:Generator) &gt;= 0'>Expected 0 or more element(s) for xpath: Systems/extension/Generators/Generator</sch:assert> <!-- See [Generator] -->
      <sch:assert role='ERROR' test='count(h:Appliances/h:ClothesWasher) &lt;= 1'>Expected 0 or 1 element(s) for xpath: Appliances/ClothesWasher</sch:assert> <!-- See [ClothesWasher] -->
      <sch:assert role='ERROR' test='count(h:Appliances/h:ClothesDryer) &lt;= 1'>Expected 0 or 1 element(s) for xpath: Appliances/ClothesDryer</sch:assert> <!-- See [ClothesDryer] -->
      <sch:assert role='ERROR' test='count(h:Appliances/h:Dishwasher) &lt;= 1'>Expected 0 or 1 element(s) for xpath: Appliances/Dishwasher</sch:assert> <!-- See [Dishwasher] -->
      <sch:assert role='ERROR' test='count(h:Appliances/h:Refrigerator) &gt;= 0'>Expected 0 or more element(s) for xpath: Appliances/Refrigerator</sch:assert> <!-- See [Refrigerator] -->
      <sch:assert role='ERROR' test='count(h:Appliances/h:Freezer) &gt;= 0'>Expected 0 or more element(s) for xpath: Appliances/Freezer</sch:assert> <!-- See [Freezer] -->
      <sch:assert role='ERROR' test='count(h:Appliances/h:Dehumidifier) &gt;= 0'>Expected 0 or more element(s) for xpath: Appliances/Dehumidifier</sch:assert> <!-- See [Dehumidifier] -->
      <sch:assert role='ERROR' test='count(h:Appliances/h:CookingRange) &lt;= 1'>Expected 0 or 1 element(s) for xpath: Appliances/CookingRange</sch:assert> <!-- See [CookingRange] -->
      <sch:assert role='ERROR' test='count(h:Appliances/h:Oven) &lt;= 1'>Expected 0 or 1 element(s) for xpath: Appliances/Oven</sch:assert> <!-- See [Oven] -->
      <sch:assert role='ERROR' test='count(h:Lighting) &lt;= 1'>Expected 0 or 1 element(s) for xpath: Lighting</sch:assert> <!-- See [Lighting] -->
      <sch:assert role='ERROR' test='count(h:Lighting/h:CeilingFan) &lt;= 1'>Expected 0 or 1 element(s) for xpath: Lighting/CeilingFan</sch:assert> <!-- See [CeilingFan] -->
      <sch:assert role='ERROR' test='count(h:Pools/h:Pool) &lt;= 1'>Expected 0 or 1 element(s) for xpath: Pools/Pool</sch:assert> <!-- See [Pool] -->
      <sch:assert role='ERROR' test='count(h:HotTubs/h:HotTub) &lt;= 1'>Expected 0 or 1 element(s) for xpath: HotTubs/HotTub</sch:assert> <!-- See [HotTub] -->
      <sch:assert role='ERROR' test='count(h:MiscLoads/h:PlugLoad[h:PlugLoadType[text()="other"]]) = 1'>Expected 1 element(s) for xpath: MiscLoads/PlugLoad[PlugLoadType[text()="other"]]</sch:assert> <!-- See [PlugLoad] -->
      <sch:assert role='ERROR' test='count(h:MiscLoads/h:PlugLoad[h:PlugLoadType[text()="TV other"]]) &lt;= 1'>Expected 0 or 1 element(s) for xpath: MiscLoads/PlugLoad[PlugLoadType[text()="TV other"]]</sch:assert> <!-- See [PlugLoad] -->
      <sch:assert role='ERROR' test='count(h:MiscLoads/h:PlugLoad[h:PlugLoadType[text()="electric vehicle charging"]]) &lt;= 1'>Expected 0 or 1 element(s) for xpath: MiscLoads/PlugLoad[PlugLoadType[text()="electric vehicle charging"]]</sch:assert> <!-- See [PlugLoad] -->
      <sch:assert role='ERROR' test='count(h:MiscLoads/h:PlugLoad[h:PlugLoadType[text()="well pump"]]) &lt;= 1'>Expected 0 or 1 element(s) for xpath: MiscLoads/PlugLoad[PlugLoadType[text()="well pump"]]</sch:assert> <!-- See [PlugLoad] -->
      <sch:assert role='ERROR' test='count(h:MiscLoads/h:FuelLoad[h:FuelLoadType[text()="grill"]]) &lt;= 1'>Expected 0 or 1 element(s) for xpath: MiscLoads/FuelLoad[FuelLoadType[text()="grill"]]</sch:assert> <!-- See [FuelLoad] -->
      <sch:assert role='ERROR' test='count(h:MiscLoads/h:FuelLoad[h:FuelLoadType[text()="lighting"]]) &lt;= 1'>Expected 0 or 1 element(s) for xpath: MiscLoads/FuelLoad[FuelLoadType[text()="lighting"]]</sch:assert> <!-- See [FuelLoad] -->
      <sch:assert role='ERROR' test='count(h:MiscLoads/h:FuelLoad[h:FuelLoadType[text()="fireplace"]]) &lt;= 1'>Expected 0 or 1 element(s) for xpath: MiscLoads/FuelLoad[FuelLoadType[text()="fireplace"]]</sch:assert> <!-- See [FuelLoad] -->
      <!-- Count Checks -->
      <sch:assert role='ERROR' test='count(h:Systems/h:HVAC/h:HVACPlant/h:HeatPump/h:BackupSystem) &lt;= 1'>Expected 0 or 1 element(s) for xpath: HeatPump/BackupSystem</sch:assert>
      <!-- Sum Checks -->
      <sch:assert role='ERROR' test='sum(h:Systems/h:HVAC/h:HVACPlant/*/h:FractionHeatLoadServed) &lt;= 1.01'>Expected sum(FractionHeatLoadServed) to be less than or equal to 1</sch:assert>
      <sch:assert role='ERROR' test='sum(h:Systems/h:HVAC/h:HVACPlant/*/h:FractionCoolLoadServed) &lt;= 1.01'>Expected sum(FractionCoolLoadServed) to be less than or equal to 1</sch:assert>
      <sch:assert role='ERROR' test='sum(h:Appliances/h:Dehumidifier/h:FractionDehumidificationLoadServed) &lt;= 1.01'>Expected sum(FractionDehumidificationLoadServed) to be less than or equal to 1</sch:assert>
      <sch:assert role='ERROR' test='(sum(h:Systems/h:WaterHeating/h:WaterHeatingSystem/h:FractionDHWLoadServed) &lt;= 1.01 and sum(h:Systems/h:WaterHeating/h:WaterHeatingSystem/h:FractionDHWLoadServed) &gt;= 0.99) or count(h:Systems/h:WaterHeating/h:WaterHeatingSystem/h:FractionDHWLoadServed) = 0'>Expected sum(FractionDHWLoadServed) to be 1</sch:assert>
      <!-- Warnings -->
      <sch:report role='WARN' test='count(h:Enclosure/h:Windows/h:Window) = 0'>No windows specified, the model will not include window heat transfer.</sch:report>
      <sch:report role='WARN' test='sum(h:Systems/h:HVAC/h:HVACPlant/*/h:FractionHeatLoadServed) = 0'>No space heating specified, the model will not include space heating energy use.</sch:report>
      <sch:report role='WARN' test='sum(h:Systems/h:HVAC/h:HVACPlant/*/h:FractionCoolLoadServed) = 0'>No space cooling specified, the model will not include space cooling energy use.</sch:report>
      <sch:report role='WARN' test='sum(h:Systems/h:WaterHeating/h:WaterHeatingSystem/h:FractionDHWLoadServed) = 0'>No water heating specified, the model will not include water heating energy use.</sch:report>
      <sch:report role='WARN' test='count(h:Systems/h:Photovoltaics/h:PVSystem) = 0 and count(h:Systems/h:Batteries/h:Battery) &gt;= 1'>Battery without PV specified; battery is assumed to operate as backup and will not be modeled.</sch:report>
      <sch:report role='WARN' test='count(h:Appliances/h:ClothesWasher) = 0'>No clothes washer specified, the model will not include clothes washer energy use.</sch:report>
      <sch:report role='WARN' test='count(h:Appliances/h:ClothesDryer) = 0'>No clothes dryer specified, the model will not include clothes dryer energy use.</sch:report>
      <sch:report role='WARN' test='count(h:Appliances/h:Dishwasher) = 0'>No dishwasher specified, the model will not include dishwasher energy use.</sch:report>
      <sch:report role='WARN' test='count(h:Appliances/h:Refrigerator) = 0'>No refrigerator specified, the model will not include refrigerator energy use.</sch:report>
      <sch:report role='WARN' test='count(h:Appliances/h:CookingRange) = 0'>No cooking range specified, the model will not include cooking range/oven energy use.</sch:report>
      <sch:report role='WARN' test='count(h:Lighting) = 0'>No lighting specified, the model will not include lighting energy use.</sch:report>
    </sch:rule>
  </sch:pattern>  
  
  <sch:pattern>
    <sch:title>[Site]</sch:title>
    <sch:rule context='/h:HPXML/h:Building/h:BuildingDetails/h:BuildingSummary/h:Site'>
      <sch:assert role='ERROR' test='count(h:SiteType) &lt;= 1'>Expected 0 or 1 element(s) for xpath: SiteType</sch:assert>
      <sch:assert role='ERROR' test='count(h:ShieldingofHome) &lt;= 1'>Expected 0 or 1 element(s) for xpath: ShieldingofHome</sch:assert>
      <sch:assert role='ERROR' test='count(h:extension/h:Neighbors) &lt;= 1'>Expected 0 or 1 element(s) for xpath: extension/Neighbors</sch:assert> <!-- See [Neighbors] -->
    </sch:rule>
  </sch:pattern>

  <sch:pattern>
    <sch:title>[Neighbors]</sch:title>
    <sch:rule context='/h:HPXML/h:Building/h:BuildingDetails/h:BuildingSummary/h:Site/h:extension/h:Neighbors'>
      <sch:assert role='ERROR' test='count(h:NeighborBuilding) &gt;= 1'>Expected 1 or more element(s) for xpath: NeighborBuilding</sch:assert> <!-- See [NeighborBuilding] -->
    </sch:rule>
  </sch:pattern>

  <sch:pattern>
    <sch:title>[NeighborBuilding]</sch:title>
    <sch:rule context='/h:HPXML/h:Building/h:BuildingDetails/h:BuildingSummary/h:Site/h:extension/h:Neighbors/h:NeighborBuilding'>
      <sch:assert role='ERROR' test='count(h:Azimuth) + count(h:Orientation) &gt;= 1'>Expected 1 or more element(s) for xpath: Azimuth | Orientation</sch:assert>
      <sch:assert role='ERROR' test='count(h:Distance) = 1'>Expected 1 element(s) for xpath: Distance</sch:assert> <!-- ft -->
      <sch:assert role='ERROR' test='count(h:Height) &lt;= 1'>Expected 0 or 1 element(s) for xpath: Height</sch:assert> <!-- ft; if omitted, the neighbor is the same height as the main building -->
    </sch:rule>
  </sch:pattern>

  <sch:pattern>
    <sch:title>[BuildingOccupancy]</sch:title>
    <sch:rule context='/h:HPXML/h:Building/h:BuildingDetails/h:BuildingSummary/h:BuildingOccupancy'>
      <sch:assert role='ERROR' test='count(h:NumberofResidents) &lt;= 1'>Expected 0 or 1 element(s) for xpath: NumberofResidents</sch:assert>
      <sch:assert role='ERROR' test='count(h:extension/h:WeekdayScheduleFractions) &lt;= 1'>Expected 0 or 1 element(s) for xpath: extension/WeekdayScheduleFractions</sch:assert>
      <sch:assert role='ERROR' test='count(h:extension/h:WeekendScheduleFractions) &lt;= 1'>Expected 0 or 1 element(s) for xpath: extension/WeekendScheduleFractions</sch:assert>
      <sch:assert role='ERROR' test='count(h:extension/h:MonthlyScheduleMultipliers) &lt;= 1'>Expected 0 or 1 element(s) for xpath: extension/MonthlyScheduleMultipliers</sch:assert>
    </sch:rule>
  </sch:pattern>
  
  <sch:pattern>
    <sch:title>[BuildingConstruction]</sch:title>
    <sch:rule context='/h:HPXML/h:Building/h:BuildingDetails/h:BuildingSummary/h:BuildingConstruction'>
      <sch:assert role='ERROR' test='count(h:ResidentialFacilityType) = 1'>Expected 1 element(s) for xpath: ResidentialFacilityType</sch:assert>
      <sch:assert role='ERROR' test='h:ResidentialFacilityType[text()="single-family detached" or text()="single-family attached" or text()="apartment unit" or text()="manufactured home"] or not(h:ResidentialFacilityType)'>Expected ResidentialFacilityType to be 'single-family detached' or 'single-family attached' or 'apartment unit' or 'manufactured home'</sch:assert>
      <sch:assert role='ERROR' test='count(h:NumberofConditionedFloors) = 1'>Expected 1 element(s) for xpath: NumberofConditionedFloors</sch:assert>
      <sch:assert role='ERROR' test='count(h:NumberofConditionedFloorsAboveGrade) = 1'>Expected 1 element(s) for xpath: NumberofConditionedFloorsAboveGrade</sch:assert>
      <sch:assert role='ERROR' test='number(h:NumberofConditionedFloors) &gt;= number(h:NumberofConditionedFloorsAboveGrade) or not(h:NumberofConditionedFloors) or not(h:NumberofConditionedFloorsAboveGrade)'>Expected NumberofConditionedFloors to be greater than or equal to NumberofConditionedFloorsAboveGrade</sch:assert>
      <sch:assert role='ERROR' test='count(h:NumberofBedrooms) = 1'>Expected 1 element(s) for xpath: NumberofBedrooms</sch:assert>
      <sch:assert role='ERROR' test='count(h:NumberofBathrooms) &lt;= 1'>Expected 0 or 1 element(s) for xpath: NumberofBathrooms</sch:assert>
      <sch:assert role='ERROR' test='count(h:ConditionedFloorArea) = 1'>Expected 1 element(s) for xpath: ConditionedFloorArea</sch:assert>
      <sch:assert role='ERROR' test='number(h:ConditionedFloorArea) &gt;= (sum(../../h:Enclosure/h:Slabs/h:Slab[h:InteriorAdjacentTo="living space" or h:InteriorAdjacentTo="basement - conditioned"]/h:Area) + sum(../../h:Enclosure/h:FrameFloors/h:FrameFloor[h:InteriorAdjacentTo="living space" and not(h:ExteriorAdjacentTo="attic - vented" or h:ExteriorAdjacentTo="attic - unvented" or ((h:ExteriorAdjacentTo="other housing unit" or h:ExteriorAdjacentTo="other heated space" or h:ExteriorAdjacentTo="other multifamily buffer space" or h:ExteriorAdjacentTo="other non-freezing space") and h:extension/h:OtherSpaceAboveOrBelow="above"))]/h:Area) - 1) or not(h:ConditionedFloorArea)'>Expected ConditionedFloorArea to be greater than or equal to the sum of conditioned slab/floor areas.</sch:assert>
      <sch:assert role='ERROR' test='count(h:ConditionedBuildingVolume) + count(h:AverageCeilingHeight) &gt;= 0'>Expected 0 or more element(s) for xpath: ConditionedBuildingVolume | AverageCeilingHeight</sch:assert>
      <sch:assert role='ERROR' test='count(h:extension/h:HasFlueOrChimney) &lt;= 1'>Expected 0 or 1 element(s) for xpath: extension/HasFlueOrChimney</sch:assert>
    </sch:rule>
  </sch:pattern>

  <sch:pattern>
    <sch:title>[ClimateZoneIECC]</sch:title>
    <sch:rule context='/h:HPXML/h:Building/h:BuildingDetails/h:ClimateandRiskZones/h:ClimateZoneIECC'>
      <sch:assert role='ERROR' test='count(h:Year) = 1'>Expected 1 element(s) for xpath: Year</sch:assert>
      <sch:assert role='ERROR' test='count(h:ClimateZone) = 1'>Expected 1 element(s) for xpath: ClimateZone</sch:assert>
      <sch:assert role='ERROR' test='h:ClimateZone[text()="1A" or text()="1B" or text()="1C" or text()="2A" or text()="2B" or text()="2C" or text()="3A" or text()="3B" or text()="3C" or text()="4A" or text()="4B" or text()="4C" or text()="5A" or text()="5B" or text()="5C" or text()="6A" or text()="6B" or text()="6C" or text()="7" or text()="8"] or not(h:ClimateZone)'>Expected ClimateZone to be '1A' or '1B' or '1C' or '2A' or '2B' or '2C' or '3A' or '3B' or '3C' or '4A' or '4B' or '4C' or '5A' or '5B' or '5C' or '6A' or '6B' or '6C' or '7' or '8'</sch:assert>
    </sch:rule>
  </sch:pattern>

  <sch:pattern>
    <sch:title>[WeatherStation]</sch:title>
    <sch:rule context='/h:HPXML/h:Building/h:BuildingDetails/h:ClimateandRiskZones/h:WeatherStation'>
      <sch:assert role='ERROR' test='count(h:Name) = 1'>Expected 1 element(s) for xpath: Name</sch:assert>
      <sch:assert role='ERROR' test='count(h:extension/h:EPWFilePath) = 1'>Expected 1 element(s) for xpath: extension/EPWFilePath</sch:assert>
    </sch:rule>
  </sch:pattern>

  <sch:pattern>
    <sch:title>[AirInfiltrationUnits=ACHorCFM]</sch:title>
    <sch:rule context='/h:HPXML/h:Building/h:BuildingDetails/h:Enclosure/h:AirInfiltration/h:AirInfiltrationMeasurement[h:BuildingAirLeakage/h:UnitofMeasure[text()="ACH" or text()="CFM"]]'>
      <sch:assert role='ERROR' test='count(h:HousePressure) = 1'>Expected 1 element(s) for xpath: HousePressure</sch:assert>
      <sch:assert role='ERROR' test='count(h:BuildingAirLeakage/h:AirLeakage) = 1'>Expected 1 element(s) for xpath: BuildingAirLeakage/AirLeakage</sch:assert>
      <sch:assert role='ERROR' test='count(h:InfiltrationVolume) &lt;= 1'>Expected 0 or 1 element(s) for xpath: InfiltrationVolume</sch:assert>
      <sch:assert role='ERROR' test='number(h:InfiltrationVolume) &gt;= number(../../../h:BuildingSummary/h:BuildingConstruction/h:ConditionedBuildingVolume) or not(h:InfiltrationVolume) or not(../../../h:BuildingSummary/h:BuildingConstruction/h:ConditionedBuildingVolume)'>Expected InfiltrationVolume to be greater than or equal to ../../../BuildingSummary/BuildingConstruction/ConditionedBuildingVolume</sch:assert>
      <sch:assert role='ERROR' test='count(h:InfiltrationHeight) &lt;= 1'>Expected 0 or 1 element(s) for xpath: InfiltrationHeight</sch:assert>
      <sch:assert role='ERROR' test='number(h:InfiltrationHeight) &gt; 0 or not(h:InfiltrationHeight)'>Expected InfiltrationHeight to be greater than 0</sch:assert>
    </sch:rule>
  </sch:pattern>

  <sch:pattern>
    <sch:title>[AirInfiltrationUnits=ACHnatural]</sch:title>
    <sch:rule context='/h:HPXML/h:Building/h:BuildingDetails/h:Enclosure/h:AirInfiltration/h:AirInfiltrationMeasurement[h:BuildingAirLeakage/h:UnitofMeasure[text()="ACHnatural"]]'>
      <sch:assert role='ERROR' test='count(h:HousePressure) = 0'>Expected 0 element(s) for xpath: HousePressure</sch:assert>
      <sch:assert role='ERROR' test='count(h:BuildingAirLeakage/h:AirLeakage) = 1'>Expected 1 element(s) for xpath: BuildingAirLeakage/AirLeakage</sch:assert>
      <sch:assert role='ERROR' test='count(h:InfiltrationVolume) &lt;= 1'>Expected 0 or 1 element(s) for xpath: InfiltrationVolume</sch:assert>
      <sch:assert role='ERROR' test='number(h:InfiltrationVolume) &gt;= number(../../../h:BuildingSummary/h:BuildingConstruction/h:ConditionedBuildingVolume) or not(h:InfiltrationVolume) or not(../../../h:BuildingSummary/h:BuildingConstruction/h:ConditionedBuildingVolume)'>Expected InfiltrationVolume to be greater than or equal to ../../../BuildingSummary/BuildingConstruction/ConditionedBuildingVolume</sch:assert>
      <sch:assert role='ERROR' test='count(h:InfiltrationHeight) &lt;= 1'>Expected 0 or 1 element(s) for xpath: InfiltrationHeight</sch:assert>
      <sch:assert role='ERROR' test='number(h:InfiltrationHeight) &gt; 0 or not(h:InfiltrationHeight)'>Expected InfiltrationHeight to be greater than 0</sch:assert>
    </sch:rule>
  </sch:pattern>

  <sch:pattern>
    <sch:title>[Roof]</sch:title>
    <sch:rule context='/h:HPXML/h:Building/h:BuildingDetails/h:Enclosure/h:Roofs/h:Roof'>
      <sch:assert role='ERROR' test='count(h:InteriorAdjacentTo) = 1'>Expected 1 element(s) for xpath: InteriorAdjacentTo</sch:assert> <!-- See [RoofType=AdjacentToVentedAttic] -->
      <sch:assert role='ERROR' test='h:InteriorAdjacentTo[text()="attic - vented" or text()="attic - unvented" or text()="living space" or text()="garage"] or not(h:InteriorAdjacentTo)'>Expected InteriorAdjacentTo to be 'attic - vented' or 'attic - unvented' or 'living space' or 'garage'</sch:assert>
      <sch:assert role='ERROR' test='count(h:Area) = 1'>Expected 1 element(s) for xpath: Area</sch:assert>
      <sch:assert role='ERROR' test='count(h:Azimuth) + count(h:Orientation) &gt;= 0'>Expected 0 or more element(s) for xpath: Azimuth | Orientation</sch:assert>
      <sch:assert role='ERROR' test='count(h:RoofType) &lt;= 1'>Expected 0 or 1 element(s) for xpath: RoofType</sch:assert>
      <sch:assert role='ERROR' test='h:RoofType[text()="asphalt or fiberglass shingles" or text()="wood shingles or shakes" or text()="shingles" or text()="slate or tile shingles" or text()="metal surfacing" or text()="plastic/rubber/synthetic sheeting" or text()="expanded polystyrene sheathing" or text()="concrete" or text()="cool roof"] or not(h:RoofType)'>Expected RoofType to be 'asphalt or fiberglass shingles' or 'wood shingles or shakes' or 'shingles' or 'slate or tile shingles' or 'metal surfacing' or 'plastic/rubber/synthetic sheeting' or 'expanded polystyrene sheathing' or 'concrete' or 'cool roof'</sch:assert>
      <sch:assert role='ERROR' test='count(h:RoofColor) + count(h:SolarAbsorptance) &gt;= 0'>Expected 0 or more element(s) for xpath: RoofColor | SolarAbsorptance</sch:assert>
      <sch:assert role='ERROR' test='count(h:Emittance) &lt;= 1'>Expected 0 or 1 element(s) for xpath: Emittance</sch:assert>
      <sch:assert role='ERROR' test='count(h:InteriorFinish/h:Type) &lt;= 1'>Expected 0 or 1 element(s) for xpath: InteriorFinish/Type</sch:assert>
      <sch:assert role='ERROR' test='h:InteriorFinish/h:Type[text()="gypsum board" or text()="gypsum composite board" or text()="plaster" or text()="wood" or text()="none"] or not(h:InteriorFinish/h:Type)'>Expected InteriorFinish/Type to be 'gypsum board' or 'gypsum composite board' or 'plaster' or 'wood' or 'none'</sch:assert>
      <sch:assert role='ERROR' test='count(h:InteriorFinish/h:Thickness) &lt;= 1'>Expected 0 or 1 element(s) for xpath: InteriorFinish/Thickness</sch:assert>
      <sch:assert role='ERROR' test='count(h:Pitch) = 1'>Expected 1 element(s) for xpath: Pitch</sch:assert>
      <sch:assert role='ERROR' test='count(h:RadiantBarrier) &lt;= 1'>Expected 0 or 1 element(s) for xpath: RadiantBarrier</sch:assert> <!-- See [RadiantBarrier] -->
      <sch:assert role='ERROR' test='count(h:Insulation/h:AssemblyEffectiveRValue) = 1'>Expected 1 element(s) for xpath: Insulation/AssemblyEffectiveRValue</sch:assert>
    </sch:rule>
  </sch:pattern>

  <sch:pattern>
    <sch:title>[RoofType=AdjacentToVentedAttic]</sch:title>
    <sch:rule context='/h:HPXML/h:Building/h:BuildingDetails/h:Enclosure/h:Roofs/h:Roof[h:InteriorAdjacentTo="attic - vented"]'>
      <sch:assert role='ERROR' test='count(../../h:Attics/h:Attic[h:AtticType/h:Attic[h:Vented="true"]]/h:VentilationRate[h:UnitofMeasure="SLA" or h:UnitofMeasure="ACHnatural"]/h:Value) &lt;= 1'>Expected 0 or 1 element(s) for xpath: ../../Attics/Attic[AtticType/Attic[Vented="true"]]/VentilationRate[UnitofMeasure="SLA" or UnitofMeasure="ACHnatural"]/Value</sch:assert>
    </sch:rule>
  </sch:pattern>
  
  <sch:pattern>
    <sch:title>[RadiantBarrier]</sch:title>
    <sch:rule context='/h:HPXML/h:Building/h:BuildingDetails/h:Enclosure/h:Roofs/h:Roof[h:RadiantBarrier="true"]'>
      <sch:assert role='ERROR' test='count(h:RadiantBarrierGrade) &lt;= 1'>Expected 0 or 1 element(s) for xpath: RadiantBarrierGrade</sch:assert>
    </sch:rule>
  </sch:pattern>

  <sch:pattern>
    <sch:title>[RimJoist]</sch:title>
    <sch:rule context='/h:HPXML/h:Building/h:BuildingDetails/h:Enclosure/h:RimJoists/h:RimJoist'>
      <sch:assert role='ERROR' test='count(h:ExteriorAdjacentTo) = 1'>Expected 1 element(s) for xpath: ExteriorAdjacentTo</sch:assert>
      <sch:assert role='ERROR' test='h:ExteriorAdjacentTo[text()="outside" or text()="attic - vented" or text()="attic - unvented" or text()="basement - conditioned" or text()="basement - unconditioned" or text()="crawlspace - vented" or text()="crawlspace - unvented" or text()="crawlspace - conditioned" or text()="garage" or text()="other housing unit" or text()="other heated space" or text()="other multifamily buffer space" or text()="other non-freezing space"] or not(h:ExteriorAdjacentTo)'>Expected ExteriorAdjacentTo to be 'outside' or 'attic - vented' or 'attic - unvented' or 'basement - conditioned' or 'basement - unconditioned' or 'crawlspace - vented' or 'crawlspace - unvented' or 'crawlspace - conditioned' or 'garage' or 'other housing unit' or 'other heated space' or 'other multifamily buffer space' or 'other non-freezing space'</sch:assert>
      <sch:assert role='ERROR' test='count(h:InteriorAdjacentTo) = 1'>Expected 1 element(s) for xpath: InteriorAdjacentTo</sch:assert>
      <sch:assert role='ERROR' test='h:InteriorAdjacentTo[text()="living space" or text()="attic - vented" or text()="attic - unvented" or text()="basement - conditioned" or text()="basement - unconditioned" or text()="crawlspace - vented" or text()="crawlspace - unvented" or text()="crawlspace - conditioned" or text()="garage"] or not(h:InteriorAdjacentTo)'>Expected InteriorAdjacentTo to be 'living space' or 'attic - vented' or 'attic - unvented' or 'basement - conditioned' or 'basement - unconditioned' or 'crawlspace - vented' or 'crawlspace - unvented' or 'crawlspace - conditioned' or 'garage'</sch:assert>
      <sch:assert role='ERROR' test='count(h:Area) = 1'>Expected 1 element(s) for xpath: Area</sch:assert>
      <sch:assert role='ERROR' test='count(h:Azimuth) + count(h:Orientation) &gt;= 0'>Expected 0 or more element(s) for xpath: Azimuth | Orientation</sch:assert>
      <sch:assert role='ERROR' test='count(h:Siding) &lt;= 1'>Expected 0 or 1 element(s) for xpath: Siding</sch:assert> <!-- See [Siding] -->
      <sch:assert role='ERROR' test='h:Siding[text()="wood siding" or text()="vinyl siding" or text()="stucco" or text()="fiber cement siding" or text()="brick veneer" or text()="aluminum siding" or text()="masonite siding" or text()="composite shingle siding" or text()="asbestos siding" or text()="synthetic stucco" or text()="none"] or not(h:Siding)'>Expected Siding to be 'wood siding' or 'vinyl siding' or 'stucco' or 'fiber cement siding' or 'brick veneer' or 'aluminum siding' or 'masonite siding' or 'composite shingle siding' or 'asbestos siding' or 'synthetic stucco' or 'none'</sch:assert>
      <sch:assert role='ERROR' test='count(h:Color) + count(h:SolarAbsorptance) &gt;= 0'>Expected 0 or more element(s) for xpath: Color | SolarAbsorptance</sch:assert>
      <sch:assert role='ERROR' test='count(h:Emittance) &lt;= 1'>Expected 0 or 1 element(s) for xpath: Emittance</sch:assert>
      <sch:assert role='ERROR' test='count(h:Insulation/h:AssemblyEffectiveRValue) = 1'>Expected 1 element(s) for xpath: Insulation/AssemblyEffectiveRValue</sch:assert>
    </sch:rule>
  </sch:pattern>

  <sch:pattern>
    <sch:title>[Wall]</sch:title>
    <sch:rule context='/h:HPXML/h:Building/h:BuildingDetails/h:Enclosure/h:Walls/h:Wall'>
      <sch:assert role='ERROR' test='count(h:ExteriorAdjacentTo) = 1'>Expected 1 element(s) for xpath: ExteriorAdjacentTo</sch:assert>
      <sch:assert role='ERROR' test='h:ExteriorAdjacentTo[text()="outside" or text()="attic - vented" or text()="attic - unvented" or text()="basement - conditioned" or text()="basement - unconditioned" or text()="crawlspace - vented" or text()="crawlspace - unvented" or text()="crawlspace - conditioned" or text()="garage" or text()="other housing unit" or text()="other heated space" or text()="other multifamily buffer space" or text()="other non-freezing space"] or not(h:ExteriorAdjacentTo)'>Expected ExteriorAdjacentTo to be 'outside' or 'attic - vented' or 'attic - unvented' or 'basement - conditioned' or 'basement - unconditioned' or 'crawlspace - vented' or 'crawlspace - unvented' or 'crawlspace - conditioned' or 'garage' or 'other housing unit' or 'other heated space' or 'other multifamily buffer space' or 'other non-freezing space'</sch:assert>
      <sch:assert role='ERROR' test='count(h:InteriorAdjacentTo) = 1'>Expected 1 element(s) for xpath: InteriorAdjacentTo</sch:assert>
      <sch:assert role='ERROR' test='h:InteriorAdjacentTo[text()="living space" or text()="attic - vented" or text()="attic - unvented" or text()="basement - conditioned" or text()="basement - unconditioned" or text()="crawlspace - vented" or text()="crawlspace - unvented" or text()="crawlspace - conditioned" or text()="garage"] or not(h:InteriorAdjacentTo)'>Expected InteriorAdjacentTo to be 'living space' or 'attic - vented' or 'attic - unvented' or 'basement - conditioned' or 'basement - unconditioned' or 'crawlspace - vented' or 'crawlspace - unvented' or 'crawlspace - conditioned' or 'garage'</sch:assert>
      <sch:assert role='ERROR' test='count(h:WallType[h:WoodStud | h:DoubleWoodStud | h:ConcreteMasonryUnit | h:StructurallyInsulatedPanel | h:InsulatedConcreteForms | h:SteelFrame | h:SolidConcrete | h:StructuralBrick | h:StrawBale | h:Stone | h:LogWall | h:Adobe]) = 1'>Expected 1 element(s) for xpath: WallType[WoodStud | DoubleWoodStud | ConcreteMasonryUnit | StructurallyInsulatedPanel | InsulatedConcreteForms | SteelFrame | SolidConcrete | StructuralBrick | StrawBale | Stone | LogWall | Adobe]</sch:assert>
      <sch:assert role='ERROR' test='count(h:Area) = 1'>Expected 1 element(s) for xpath: Area</sch:assert>
      <sch:assert role='ERROR' test='count(h:Azimuth) + count(h:Orientation) &gt;= 0'>Expected 0 or more element(s) for xpath: Azimuth | Orientation</sch:assert>
      <sch:assert role='ERROR' test='count(h:Siding) &lt;= 1'>Expected 0 or 1 element(s) for xpath: Siding</sch:assert>
      <sch:assert role='ERROR' test='h:Siding[text()="wood siding" or text()="vinyl siding" or text()="stucco" or text()="fiber cement siding" or text()="brick veneer" or text()="aluminum siding" or text()="masonite siding" or text()="composite shingle siding" or text()="asbestos siding" or text()="synthetic stucco" or text()="none"] or not(h:Siding)'>Expected Siding to be 'wood siding' or 'vinyl siding' or 'stucco' or 'fiber cement siding' or 'brick veneer' or 'aluminum siding' or 'masonite siding' or 'composite shingle siding' or 'asbestos siding' or 'synthetic stucco' or 'none'</sch:assert>
      <sch:assert role='ERROR' test='count(h:Color) + count(h:SolarAbsorptance) &gt;= 0'>Expected 0 or more element(s) for xpath: Color | SolarAbsorptance</sch:assert>
      <sch:assert role='ERROR' test='count(h:Emittance) &lt;= 1'>Expected 0 or 1 element(s) for xpath: Emittance</sch:assert>
      <sch:assert role='ERROR' test='count(h:InteriorFinish/h:Type) &lt;= 1'>Expected 0 or 1 element(s) for xpath: InteriorFinish/Type</sch:assert>
      <sch:assert role='ERROR' test='h:InteriorFinish/h:Type[text()="gypsum board" or text()="gypsum composite board" or text()="plaster" or text()="wood" or text()="none"] or not(h:InteriorFinish/h:Type)'>Expected InteriorFinish/Type to be 'gypsum board' or 'gypsum composite board' or 'plaster' or 'wood' or 'none'</sch:assert>
      <sch:assert role='ERROR' test='count(h:InteriorFinish/h:Thickness) &lt;= 1'>Expected 0 or 1 element(s) for xpath: InteriorFinish/Thickness</sch:assert>
      <sch:assert role='ERROR' test='count(h:Insulation/h:AssemblyEffectiveRValue) = 1'>Expected 1 element(s) for xpath: Insulation/AssemblyEffectiveRValue</sch:assert>
    </sch:rule>
  </sch:pattern>

  <sch:pattern>
    <sch:title>[FoundationWall]</sch:title>
    <sch:rule context='/h:HPXML/h:Building/h:BuildingDetails/h:Enclosure/h:FoundationWalls/h:FoundationWall'>
      <sch:assert role='ERROR' test='count(h:ExteriorAdjacentTo) = 1'>Expected 1 element(s) for xpath: ExteriorAdjacentTo</sch:assert>
      <sch:assert role='ERROR' test='h:ExteriorAdjacentTo[text()="ground" or text()="basement - conditioned" or text()="basement - unconditioned" or text()="crawlspace - vented" or text()="crawlspace - unvented" or text()="crawlspace - conditioned" or text()="garage" or text()="other housing unit" or text()="other heated space" or text()="other multifamily buffer space" or text()="other non-freezing space"] or not(h:ExteriorAdjacentTo)'>Expected ExteriorAdjacentTo to be 'ground' or 'basement - conditioned' or 'basement - unconditioned' or 'crawlspace - vented' or 'crawlspace - unvented' 'crawlspace - conditioned' or 'garage' or 'other housing unit' or 'other heated space' or 'other multifamily buffer space' or 'other non-freezing space'</sch:assert>
      <sch:assert role='ERROR' test='count(h:InteriorAdjacentTo) = 1'>Expected 1 element(s) for xpath: InteriorAdjacentTo</sch:assert> <!-- [FoundationWallType=AdjacentToVentedCrawl] -->
      <sch:assert role='ERROR' test='h:InteriorAdjacentTo[text()="basement - conditioned" or text()="basement - unconditioned" or text()="crawlspace - vented" or text()="crawlspace - unvented" or text()="crawlspace - conditioned" or text()="garage"] or not(h:InteriorAdjacentTo)'>Expected InteriorAdjacentTo to be 'basement - conditioned' or 'basement - unconditioned' or 'crawlspace - vented' or 'crawlspace - unvented' or 'crawlspace - conditioned' or 'garage'</sch:assert>
      <sch:assert role='ERROR' test='count(h:Type) &lt;= 1'>Expected 0 or 1 element(s) for xpath: Type</sch:assert>
      <sch:assert role='ERROR' test='h:Type[text()="solid concrete" or text()="concrete block" or text()="concrete block foam core" or text()="concrete block vermiculite core" or text()="concrete block perlite core" or text()="concrete block solid core" or text()="double brick" or text()="wood"] or not(h:Type)'>Expected Type to be 'solid concrete' or 'concrete block' or 'concrete block foam core' or 'concrete block vermiculite core' or 'concrete block perlite core' or 'concrete block solid core' or 'double brick' or 'wood'</sch:assert>
      <sch:assert role='ERROR' test='count(h:Height) = 1'>Expected 1 element(s) for xpath: Height</sch:assert>
      <sch:assert role='ERROR' test='count(h:Area) + count(h:Length) &gt;= 1'>Expected 1 or more element(s) for xpath: Area | Length</sch:assert>
      <sch:assert role='ERROR' test='count(h:Azimuth) + count(h:Orientation) &gt;= 0'>Expected 0 or more element(s) for xpath: Azimuth | Orientation</sch:assert>
      <sch:assert role='ERROR' test='count(h:Thickness) &lt;= 1'>Expected 0 or 1 element(s) for xpath: Thickness</sch:assert>
      <sch:assert role='ERROR' test='count(h:InteriorFinish/h:Type) &lt;= 1'>Expected 0 or 1 element(s) for xpath: InteriorFinish/Type</sch:assert>
      <sch:assert role='ERROR' test='h:InteriorFinish/h:Type[text()="gypsum board" or text()="gypsum composite board" or text()="plaster" or text()="wood" or text()="none"] or not(h:InteriorFinish/h:Type)'>Expected InteriorFinish/Type to be 'gypsum board' or 'gypsum composite board' or 'plaster' or 'wood' or 'none'</sch:assert>
      <sch:assert role='ERROR' test='count(h:InteriorFinish/h:Thickness) &lt;= 1'>Expected 0 or 1 element(s) for xpath: InteriorFinish/Thickness</sch:assert>
      <sch:assert role='ERROR' test='count(h:DepthBelowGrade) = 1'>Expected 1 element(s) for xpath: DepthBelowGrade</sch:assert>
      <sch:assert role='ERROR' test='number(h:DepthBelowGrade) &lt;= number(h:Height) or not(h:DepthBelowGrade) or not(h:Height)'>Expected DepthBelowGrade to be less than or equal to Height</sch:assert>
      <!-- Insulation: either specify interior and exterior layers OR assembly R-value: -->
      <sch:assert role='ERROR' test='count(h:Insulation/h:Layer[h:InstallationType[text()="continuous - interior"]]) + count(h:Insulation/h:AssemblyEffectiveRValue) = 1'>Expected 1 element(s) for xpath: Insulation/Layer[InstallationType[text()="continuous - interior"]] | Insulation/AssemblyEffectiveRValue</sch:assert> <!-- See [FoundationWallInsulationLayer] -->
      <sch:assert role='ERROR' test='count(h:Insulation/h:Layer[h:InstallationType[text()="continuous - exterior"]]) + count(h:Insulation/h:AssemblyEffectiveRValue) = 1'>Expected 1 element(s) for xpath: Insulation/Layer[InstallationType[text()="continuous - exterior"]] | Insulation/AssemblyEffectiveRValue</sch:assert> <!-- See [FoundationWallInsulationLayer] -->
    </sch:rule>
  </sch:pattern>

  <sch:pattern>
    <sch:title>[FoundationWallType=AdjacentToVentedCrawl]</sch:title>
    <sch:rule context='/h:HPXML/h:Building/h:BuildingDetails/h:Enclosure/h:FoundationWalls/h:FoundationWall[h:InteriorAdjacentTo="crawlspace - vented"]'>
      <sch:assert role='ERROR' test='count(../../h:Foundations/h:Foundation[h:FoundationType/h:Crawlspace[h:Vented="true"]]/h:VentilationRate[h:UnitofMeasure="SLA"]/h:Value) &lt;= 1'>Expected 0 or 1 element(s) for xpath: ../../Foundations/Foundation[FoundationType/Crawlspace[Vented="true"]]/VentilationRate[UnitofMeasure="SLA"]/Value</sch:assert>
    </sch:rule>
  </sch:pattern>

  <sch:pattern>
    <sch:title>[FoundationWallInsulationLayer]</sch:title>
    <sch:rule context='/h:HPXML/h:Building/h:BuildingDetails/h:Enclosure/h:FoundationWalls/h:FoundationWall/h:Insulation/h:Layer[h:InstallationType="continuous - exterior" or h:InstallationType="continuous - interior"]'>
      <sch:assert role='ERROR' test='count(h:NominalRValue) = 1'>Expected 1 element(s) for xpath: NominalRValue</sch:assert>
      <sch:assert role='ERROR' test='count(h:DistanceToTopOfInsulation) &lt;= 1'>Expected 0 or 1 element(s) for xpath: DistanceToTopOfInsulation</sch:assert>
      <sch:assert role='ERROR' test='count(h:DistanceToBottomOfInsulation) &lt;= 1'>Expected 0 or 1 element(s) for xpath: DistanceToBottomOfInsulation</sch:assert>
      <sch:assert role='ERROR' test='number(h:DistanceToBottomOfInsulation) &gt;= number(h:DistanceToTopOfInsulation) or not(h:DistanceToBottomOfInsulation) or not(h:DistanceToTopOfInsulation)'>Expected DistanceToBottomOfInsulation to be greater than or equal to DistanceToTopOfInsulation</sch:assert>
      <sch:assert role='ERROR' test='number(h:DistanceToBottomOfInsulation) &lt;= number(../../h:Height) or not(h:DistanceToBottomOfInsulation) or not(../../h:Height)'>Expected DistanceToBottomOfInsulation to be less than or equal to ../../Height</sch:assert>
    </sch:rule>
  </sch:pattern>

  <sch:pattern>
    <sch:title>[FrameFloor]</sch:title>
    <sch:rule context='/h:HPXML/h:Building/h:BuildingDetails/h:Enclosure/h:FrameFloors/h:FrameFloor'>
      <sch:assert role='ERROR' test='count(h:ExteriorAdjacentTo) = 1'>Expected 1 element(s) for xpath: ExteriorAdjacentTo</sch:assert> <!-- [FrameFloorType=AdjacentToOther] -->
      <sch:assert role='ERROR' test='h:ExteriorAdjacentTo[text()="outside" or text()="attic - vented" or text()="attic - unvented" or text()="basement - conditioned" or text()="basement - unconditioned" or text()="crawlspace - vented" or text()="crawlspace - unvented" or text()="crawlspace - conditioned" or text()="garage" or text()="other housing unit" or text()="other heated space" or text()="other multifamily buffer space" or text()="other non-freezing space"] or not(h:ExteriorAdjacentTo)'>Expected ExteriorAdjacentTo to be 'outside' or 'attic - vented' or 'attic - unvented' or 'basement - conditioned' or 'basement - unconditioned' or 'crawlspace - vented' or 'crawlspace - unvented' or 'crawlspace - conditioned' or 'garage' or 'other housing unit' or 'other heated space' or 'other multifamily buffer space' or 'other non-freezing space'</sch:assert>
      <sch:assert role='ERROR' test='count(h:InteriorAdjacentTo) = 1'>Expected 1 element(s) for xpath: InteriorAdjacentTo</sch:assert>
      <sch:assert role='ERROR' test='h:InteriorAdjacentTo[text()="living space" or text()="attic - vented" or text()="attic - unvented" or text()="basement - conditioned" or text()="basement - unconditioned" or text()="crawlspace - vented" or text()="crawlspace - unvented" or text()="crawlspace - conditioned" or text()="garage"] or not(h:InteriorAdjacentTo)'>Expected InteriorAdjacentTo to be 'living space' or 'attic - vented' or 'attic - unvented' or 'basement - conditioned' or 'basement - unconditioned' or 'crawlspace - vented' or 'crawlspace - unvented' or 'crawlspace - conditioned' or 'garage'</sch:assert>
      <sch:assert role='ERROR' test='count(h:Area) = 1'>Expected 1 element(s) for xpath: Area</sch:assert>
      <sch:assert role='ERROR' test='count(h:InteriorFinish/h:Type) &lt;= 1'>Expected 0 or 1 element(s) for xpath: InteriorFinish/Type</sch:assert>
      <sch:assert role='ERROR' test='h:InteriorFinish/h:Type[text()="gypsum board" or text()="gypsum composite board" or text()="plaster" or text()="wood" or text()="none"] or not(h:InteriorFinish/h:Type)'>Expected InteriorFinish/Type to be 'gypsum board' or 'gypsum composite board' or 'plaster' or 'wood' or 'none'</sch:assert>
      <sch:assert role='ERROR' test='count(h:InteriorFinish/h:Thickness) &lt;= 1'>Expected 0 or 1 element(s) for xpath: InteriorFinish/Thickness</sch:assert>
      <sch:assert role='ERROR' test='count(h:Insulation/h:AssemblyEffectiveRValue) = 1'>Expected 1 element(s) for xpath: Insulation/AssemblyEffectiveRValue</sch:assert>
    </sch:rule>
  </sch:pattern>

  <sch:pattern>
    <sch:title>[FrameFloorType=AdjacentToOther]</sch:title>
    <sch:rule context='/h:HPXML/h:Building/h:BuildingDetails/h:Enclosure/h:FrameFloors/h:FrameFloor[h:ExteriorAdjacentTo[text()="other housing unit" or text()="other heated space" or text()="other multifamily buffer space" or text()="other non-freezing space"]]'>
      <sch:assert role='ERROR' test='count(h:extension/h:OtherSpaceAboveOrBelow[text()="above" or text()="below"]) = 1'>Expected 1 element(s) for xpath: extension/OtherSpaceAboveOrBelow[text()="above" or text()="below"]</sch:assert>
    </sch:rule>
  </sch:pattern>

  <sch:pattern>
    <sch:title>[Slab]</sch:title>
    <sch:rule context='/h:HPXML/h:Building/h:BuildingDetails/h:Enclosure/h:Slabs/h:Slab'>
      <sch:assert role='ERROR' test='count(h:InteriorAdjacentTo) = 1'>Expected 1 element(s) for xpath: InteriorAdjacentTo</sch:assert> <!-- See [SlabInteriorAdjacentTo] -->
      <sch:assert role='ERROR' test='h:InteriorAdjacentTo[text()="living space" or text()="basement - conditioned" or text()="basement - unconditioned" or text()="crawlspace - vented" or text()="crawlspace - unvented" or text()="crawlspace - conditioned" or text()="garage"] or not(h:InteriorAdjacentTo)'>Expected InteriorAdjacentTo to be 'living space' or 'basement - conditioned' or 'basement - unconditioned' or 'crawlspace - vented' or 'crawlspace - unvented' or 'crawlspace - conditioned' or 'garage'</sch:assert>
      <sch:assert role='ERROR' test='count(h:Area) = 1'>Expected 1 element(s) for xpath: Area</sch:assert>
      <sch:assert role='ERROR' test='count(h:Thickness) &lt;= 1'>Expected 0 or 1 element(s) for xpath: Thickness</sch:assert> <!-- Use zero for dirt floor -->
      <sch:assert role='ERROR' test='count(h:ExposedPerimeter) = 1'>Expected 1 element(s) for xpath: ExposedPerimeter</sch:assert>
      <sch:assert role='ERROR' test='count(h:DepthBelowGrade) + count(h:InteriorAdjacentTo[text()!="living space" and text()!="garage"]) &gt;= 1'>Expected 1 or more element(s) for xpath: DepthBelowGrade | InteriorAdjacentTo[text()!="living space" and text()!="garage"]</sch:assert> <!-- DepthBelowGrade only required when InteriorAdjacentTo is "living space" or "garage" -->
      <sch:assert role='ERROR' test='count(h:PerimeterInsulation/h:Layer/h:NominalRValue) = 1'>Expected 1 element(s) for xpath: PerimeterInsulation/Layer/NominalRValue</sch:assert>
      <sch:assert role='ERROR' test='count(h:PerimeterInsulation/h:Layer/h:InsulationDepth) = 1'>Expected 1 element(s) for xpath: PerimeterInsulation/Layer/InsulationDepth</sch:assert>
      <sch:assert role='ERROR' test='count(h:UnderSlabInsulation/h:Layer/h:NominalRValue) = 1'>Expected 1 element(s) for xpath: UnderSlabInsulation/Layer/NominalRValue</sch:assert>
      <sch:assert role='ERROR' test='count(h:UnderSlabInsulation/h:Layer/h:InsulationWidth) + count(h:UnderSlabInsulation/h:Layer/h:InsulationSpansEntireSlab[text()="true"]) = 1'>Expected 1 element(s) for xpath: UnderSlabInsulation/Layer/InsulationWidth | UnderSlabInsulation/Layer/InsulationSpansEntireSlab[text()="true"]</sch:assert>
      <sch:assert role='ERROR' test='count(h:extension/h:CarpetFraction) &lt;= 1'>Expected 0 or 1 element(s) for xpath: extension/CarpetFraction</sch:assert> <!-- 0 - 1 -->
      <sch:assert role='ERROR' test='count(h:extension/h:CarpetRValue) &lt;= 1'>Expected 0 or 1 element(s) for xpath: extension/CarpetRValue</sch:assert>
      <!-- Warnings -->
      <sch:report role='WARN' test='number(h:ExposedPerimeter) = 0'>Slab has zero exposed perimeter, this may indicate an input error.</sch:report>
    </sch:rule>
  </sch:pattern>

  <sch:pattern>
    <sch:title>[Window]</sch:title>
    <sch:rule context='/h:HPXML/h:Building/h:BuildingDetails/h:Enclosure/h:Windows/h:Window'>
      <sch:assert role='ERROR' test='count(h:Area) = 1'>Expected 1 element(s) for xpath: Area</sch:assert>
      <sch:assert role='ERROR' test='count(h:Azimuth) + count(h:Orientation) &gt;= 1'>Expected 1 or more element(s) for xpath: Azimuth | Orientation</sch:assert>
      <sch:assert role='ERROR' test='count(h:UFactor) + count(h:GlassLayers) &gt;= 1'>Expected 1 or more element(s) for xpath: UFactor | GlassLayers</sch:assert> <!-- See [Window=PhysicalProperties] -->
      <sch:assert role='ERROR' test='count(h:SHGC) + count(h:GlassLayers) &gt;= 1'>Expected 1 or more element(s) for xpath: SHGC | GlassLayers</sch:assert> <!-- See [Window=PhysicalProperties] -->
      <sch:assert role='ERROR' test='h:GlassLayers[text()="single-pane" or text()="double-pane" or text()="triple-pane" or text()="glass block"] or not(h:GlassLayers) or h:UFactor'>Expected GlassLayers to be 'single-pane' or 'double-pane' or 'triple-pane' or 'glass block'</sch:assert>
      <sch:assert role='ERROR' test='count(h:ExteriorShading/h:SummerShadingCoefficient) &lt;= 1'>Expected 0 or 1 element(s) for xpath: ExteriorShading/SummerShadingCoefficient</sch:assert>
      <sch:assert role='ERROR' test='count(h:ExteriorShading/h:WinterShadingCoefficient) &lt;= 1'>Expected 0 or 1 element(s) for xpath: ExteriorShading/WinterShadingCoefficient</sch:assert>
      <sch:assert role='ERROR' test='count(h:InteriorShading/h:SummerShadingCoefficient) &lt;= 1'>Expected 0 or 1 element(s) for xpath: InteriorShading/SummerShadingCoefficient</sch:assert>
      <sch:assert role='ERROR' test='count(h:InteriorShading/h:WinterShadingCoefficient) &lt;= 1'>Expected 0 or 1 element(s) for xpath: InteriorShading/WinterShadingCoefficient</sch:assert>
      <sch:assert role='ERROR' test='count(h:Overhangs) &lt;= 1'>Expected 0 or 1 element(s) for xpath: Overhangs</sch:assert> <!-- See [WindowOverhangs] -->
      <sch:assert role='ERROR' test='count(h:FractionOperable) &lt;= 1'>Expected 0 or 1 element(s) for xpath: FractionOperable</sch:assert>
      <sch:assert role='ERROR' test='count(h:AttachedToWall) = 1'>Expected 1 element(s) for xpath: AttachedToWall</sch:assert>
    </sch:rule>
  </sch:pattern>
  
  <sch:pattern>
    <sch:title>[Window=PhysicalProperties]</sch:title>
    <sch:rule context='/h:HPXML/h:Building/h:BuildingDetails/h:Enclosure/h:Windows/h:Window[not(h:UFactor) and h:GlassLayers[text()="single-pane" or text()="double-pane" or text()="triple-pane"]]'>
      <sch:assert role='ERROR' test='count(h:FrameType[h:Aluminum | h:Fiberglass | h:Metal | h:Vinyl | h:Wood]) = 1'>Expected 1 element(s) for xpath: FrameType[Aluminum | Fiberglass | Metal | Vinyl | Wood]</sch:assert> <!-- See [Window=MetalFrame] -->
      <sch:assert role='ERROR' test='count(h:GlassType) &lt;= 1'>Expected 0 or 1 element(s) for xpath: GlassType</sch:assert>
      <sch:assert role='ERROR' test='h:GlassType[text()="clear" or text()="low-e" or text()="tinted" or text()="tinted/reflective" or text()="reflective"] or not(h:GlassType)'>Expected GlassType to be 'clear' or 'low-e' or 'tinted' or 'tinted/reflective' or 'reflective'</sch:assert>
      <sch:assert role='ERROR' test='count(h:GasFill) &lt;= 1'>Expected 0 or 1 element(s) for xpath: GasFill</sch:assert>
      <sch:assert role='ERROR' test='h:GasFill[text()="air" or text()="argon" or text()="krypton" or text()="xenon" or text()="nitrogen" or text()="other"] or not(h:GasFill)'>Expected GasFill to be 'air' or 'argon' or 'krypton' or 'xenon' or 'nitrogen' or 'other'</sch:assert>
    </sch:rule>
  </sch:pattern>

  <sch:pattern>
    <sch:title>[Window=MetalFrame]</sch:title>
    <sch:rule context='/h:HPXML/h:Building/h:BuildingDetails/h:Enclosure/h:Windows/h:Window/h:FrameType/h:Metal | /h:HPXML/h:Building/h:BuildingDetails/h:Enclosure/h:Windows/h:Window/h:FrameType/h:Aluminum'>
      <sch:assert role='ERROR' test='count(h:ThermalBreak) &lt;= 1'>Expected 0 or 1 element(s) for xpath: ThermalBreak</sch:assert>
    </sch:rule>
  </sch:pattern>

  <sch:pattern>
    <sch:title>[WindowOverhangs]</sch:title>
    <sch:rule context='/h:HPXML/h:Building/h:BuildingDetails/h:Enclosure/h:Windows/h:Window/h:Overhangs'>
      <sch:assert role='ERROR' test='count(h:Depth) = 1'>Expected 1 element(s) for xpath: Depth</sch:assert> <!-- See [WindowOverhangs=Present] -->
    </sch:rule>
  </sch:pattern>

  <sch:pattern>
    <sch:title>[WindowOverhangs=Present]</sch:title>
    <sch:rule context='/h:HPXML/h:Building/h:BuildingDetails/h:Enclosure/h:Windows/h:Window/h:Overhangs[number(h:Depth) > 0]'>
      <sch:assert role='ERROR' test='count(h:DistanceToTopOfWindow) = 1'>Expected 1 element(s) for xpath: DistanceToTopOfWindow</sch:assert>
      <sch:assert role='ERROR' test='count(h:DistanceToBottomOfWindow) = 1'>Expected 1 element(s) for xpath: DistanceToBottomOfWindow</sch:assert>
      <sch:assert role='ERROR' test='number(h:DistanceToBottomOfWindow) &gt; number(h:DistanceToTopOfWindow) or not(h:DistanceToBottomOfWindow) or not(h:DistanceToTopOfWindow)'>Expected DistanceToBottomOfWindow to be greater than DistanceToTopOfWindow</sch:assert>
    </sch:rule>
  </sch:pattern>

  <sch:pattern>
    <sch:title>[Skylight]</sch:title>
    <sch:rule context='/h:HPXML/h:Building/h:BuildingDetails/h:Enclosure/h:Skylights/h:Skylight'>
      <sch:assert role='ERROR' test='count(h:Area) = 1'>Expected 1 element(s) for xpath: Area</sch:assert>
      <sch:assert role='ERROR' test='count(h:Azimuth) + count(h:Orientation) &gt;= 1'>Expected 1 or more element(s) for xpath: Azimuth | Orientation</sch:assert>
      <sch:assert role='ERROR' test='count(h:UFactor) + count(h:GlassLayers) &gt;= 1'>Expected 1 or more element(s) for xpath: UFactor | GlassLayers</sch:assert> <!-- See [Skylight=PhysicalProperties] -->
      <sch:assert role='ERROR' test='count(h:SHGC) + count(h:GlassLayers) &gt;= 1'>Expected 1 or more element(s) for xpath: SHGC | GlassLayers</sch:assert> <!-- See [Skylight=PhysicalProperties] -->
      <sch:assert role='ERROR' test='h:GlassLayers[text()="single-pane" or text()="double-pane" or text()="triple-pane" or text()="glass block"] or not(h:GlassLayers) or h:UFactor'>Expected GlassLayers to be 'single-pane' or 'double-pane' or 'triple-pane' or 'glass block'</sch:assert>
      <sch:assert role='ERROR' test='count(h:ExteriorShading/h:SummerShadingCoefficient) &lt;= 1'>Expected 0 or 1 element(s) for xpath: ExteriorShading/SummerShadingCoefficient</sch:assert>
      <sch:assert role='ERROR' test='count(h:ExteriorShading/h:WinterShadingCoefficient) &lt;= 1'>Expected 0 or 1 element(s) for xpath: ExteriorShading/WinterShadingCoefficient</sch:assert>
      <sch:assert role='ERROR' test='count(h:InteriorShading/h:SummerShadingCoefficient) &lt;= 1'>Expected 0 or 1 element(s) for xpath: InteriorShading/SummerShadingCoefficient</sch:assert>
      <sch:assert role='ERROR' test='count(h:InteriorShading/h:WinterShadingCoefficient) &lt;= 1'>Expected 0 or 1 element(s) for xpath: InteriorShading/WinterShadingCoefficient</sch:assert>
      <sch:assert role='ERROR' test='count(h:AttachedToRoof) = 1'>Expected 1 element(s) for xpath: AttachedToRoof</sch:assert>
    </sch:rule>
  </sch:pattern>

  <sch:pattern>
    <sch:title>[Skylight=PhysicalProperties]</sch:title>
    <sch:rule context='/h:HPXML/h:Building/h:BuildingDetails/h:Enclosure/h:Skylights/h:Skylight[not(h:UFactor) and h:GlassLayers[text()="single-pane" or text()="double-pane" or text()="triple-pane"]]'>
      <sch:assert role='ERROR' test='count(h:FrameType[h:Aluminum | h:Fiberglass | h:Metal | h:Vinyl | h:Wood]) = 1'>Expected 1 element(s) for xpath: FrameType[Aluminum | Fiberglass | Metal | Vinyl | Wood]</sch:assert> <!-- See [Skylight=MetalFrame] -->
      <sch:assert role='ERROR' test='count(h:GlassType) &lt;= 1'>Expected 0 or 1 element(s) for xpath: GlassType</sch:assert>
      <sch:assert role='ERROR' test='h:GlassType[text()="clear" or text()="low-e" or text()="tinted" or text()="tinted/reflective" or text()="reflective"] or not(h:GlassType)'>Expected GlassType to be 'clear' or 'low-e' or 'tinted' or 'tinted/reflective' or 'reflective'</sch:assert>
      <sch:assert role='ERROR' test='count(h:GasFill) &lt;= 1'>Expected 0 or 1 element(s) for xpath: GasFill</sch:assert>
      <sch:assert role='ERROR' test='h:GasFill[text()="air" or text()="argon" or text()="krypton" or text()="xenon" or text()="nitrogen" or text()="other"] or not(h:GasFill)'>Expected GasFill to be 'air' or 'argon' or 'krypton' or 'xenon' or 'nitrogen' or 'other'</sch:assert>
    </sch:rule>
  </sch:pattern>

  <sch:pattern>
    <sch:title>[Skylight=MetalFrame]</sch:title>
    <sch:rule context='/h:HPXML/h:Building/h:BuildingDetails/h:Enclosure/h:Skylights/h:Skylight/h:FrameType/h:Metal | /h:HPXML/h:Building/h:BuildingDetails/h:Enclosure/h:Skylights/h:Skylight/h:FrameType/h:Aluminum'>
      <sch:assert role='ERROR' test='count(h:ThermalBreak) &lt;= 1'>Expected 0 or 1 element(s) for xpath: ThermalBreak</sch:assert>
    </sch:rule>
  </sch:pattern>

  <sch:pattern>
    <sch:title>[Door]</sch:title>
    <sch:rule context='/h:HPXML/h:Building/h:BuildingDetails/h:Enclosure/h:Doors/h:Door'>
      <sch:assert role='ERROR' test='count(h:AttachedToWall) = 1'>Expected 1 element(s) for xpath: AttachedToWall</sch:assert>
      <sch:assert role='ERROR' test='count(h:Area) = 1'>Expected 1 element(s) for xpath: Area</sch:assert>
      <sch:assert role='ERROR' test='count(h:Azimuth) + count(h:Orientation) &gt;= 0'>Expected 0 or more element(s) for xpath: Azimuth | Orientation</sch:assert>
      <sch:assert role='ERROR' test='count(h:RValue) = 1'>Expected 1 element(s) for xpath: RValue</sch:assert>
    </sch:rule>
  </sch:pattern>
  
  <sch:pattern>
    <sch:title>[PartitionWallMass]</sch:title>
    <sch:rule context='/h:HPXML/h:Building/h:BuildingDetails/h:Enclosure/h:extension/h:PartitionWallMass'>
      <sch:assert role='ERROR' test='count(h:AreaFraction) &lt;= 1'>Expected 0 or 1 element(s) for xpath: AreaFraction</sch:assert>
      <sch:assert role='ERROR' test='number(h:AreaFraction) &gt;= 0 or not(h:AreaFraction)'>Expected AreaFraction to be greater than or equal to 0</sch:assert>
      <sch:assert role='ERROR' test='count(h:InteriorFinish/h:Type) &lt;= 1'>Expected 0 or 1 element(s) for xpath: InteriorFinish/Type</sch:assert>
      <sch:assert role='ERROR' test='h:InteriorFinish/h:Type[text()="gypsum board" or text()="gypsum composite board" or text()="plaster" or text()="wood" or text()="none"] or not(h:InteriorFinish/h:Type)'>Expected InteriorFinish/Type to be 'gypsum board' or 'gypsum composite board' or 'plaster' or 'wood' or 'none'</sch:assert>
      <sch:assert role='ERROR' test='count(h:InteriorFinish/h:Thickness) &lt;= 1'>Expected 0 or 1 element(s) for xpath: InteriorFinish/Thickness</sch:assert>
    </sch:rule>
  </sch:pattern>
  
  <sch:pattern>
    <sch:title>[FurnitureMass]</sch:title>
    <sch:rule context='/h:HPXML/h:Building/h:BuildingDetails/h:Enclosure/h:extension/h:FurnitureMass'>
      <sch:assert role='ERROR' test='count(h:AreaFraction) &lt;= 1'>Expected 0 or 1 element(s) for xpath: AreaFraction</sch:assert>
      <sch:assert role='ERROR' test='number(h:AreaFraction) &gt;= 0 or not(h:AreaFraction)'>Expected AreaFraction to be greater than or equal to 0</sch:assert>
      <sch:assert role='ERROR' test='count(h:Type) &lt;= 1'>Expected 0 or 1 element(s) for xpath: Type</sch:assert>
      <sch:assert role='ERROR' test='h:Type[text()="light-weight" or text()="heavy-weight"] or not(h:Type)'>Expected Type to be 'light-weight' or 'heavy-weight'</sch:assert>
    </sch:rule>
  </sch:pattern>
  
  <sch:pattern>
    <sch:title>[HeatingSystem]</sch:title>
    <sch:rule context='/h:HPXML/h:Building/h:BuildingDetails/h:Systems/h:HVAC/h:HVACPlant/h:HeatingSystem'>
      <sch:assert role='ERROR' test='count(../../h:HVACControl) = 1'>Expected 1 element(s) for xpath: ../../HVACControl</sch:assert> <!-- See [HVACControl=Heating] -->
      <sch:assert role='ERROR' test='count(h:HeatingSystemType[h:ElectricResistance | h:Furnace | h:WallFurnace | h:FloorFurnace | h:Boiler | h:Stove | h:PortableHeater | h:FixedHeater | h:Fireplace | h:PackagedTerminalAirConditionerHeating]) = 1'>Expected 1 element(s) for xpath: HeatingSystemType[ElectricResistance | Furnace | WallFurnace | FloorFurnace | Boiler | Stove | PortableHeater | FixedHeater | Fireplace | PackagedTerminalAirConditionerHeating]</sch:assert> <!-- See [HeatingSystemType=Resistance] or [HeatingSystemType=Furnace] or [HeatingSystemType=WallFurnace] or [HeatingSystemType=FloorFurnace] or [HeatingSystemType=Boiler] or [HeatingSystemType=Stove] or [HeatingSystemType=PortableHeater] or [HeatingSystemType=FixedHeater] or [HeatingSystemType=Fireplace] or [HeatingSystemType=PTACHeating] -->
      <sch:assert role='ERROR' test='count(h:FractionHeatLoadServed) = 1 or count(../h:HeatPump/h:BackupSystem) &gt;= 1'>Expected 1 element(s) for xpath: FractionHeatLoadServed</sch:assert> <!-- See [HeatingSystem=HeatPumpBackup] -->
    </sch:rule>
  </sch:pattern>

  <sch:pattern>
    <sch:title>[HeatingSystemType=Resistance]</sch:title>
    <sch:rule context='/h:HPXML/h:Building/h:BuildingDetails/h:Systems/h:HVAC/h:HVACPlant/h:HeatingSystem[h:HeatingSystemType/h:ElectricResistance]'>
      <sch:assert role='ERROR' test='count(h:DistributionSystem) = 0'>Expected 0 element(s) for xpath: DistributionSystem</sch:assert>
      <sch:assert role='ERROR' test='count(h:HeatingSystemFuel) = 1'>Expected 1 element(s) for xpath: HeatingSystemFuel</sch:assert>
      <sch:assert role='ERROR' test='h:HeatingSystemFuel[text()="electricity"] or not(h:HeatingSystemFuel)'>Expected HeatingSystemFuel to be 'electricity'</sch:assert>
      <sch:assert role='ERROR' test='count(h:HeatingCapacity) &lt;= 1'>Expected 0 or 1 element(s) for xpath: HeatingCapacity</sch:assert>
      <sch:assert role='ERROR' test='count(h:AnnualHeatingEfficiency[h:Units="Percent"]/h:Value) &lt;= 1'>Expected 0 or 1 element(s) for xpath: AnnualHeatingEfficiency[Units="Percent"]/Value</sch:assert>
      <sch:assert role='ERROR' test='number(h:AnnualHeatingEfficiency[h:Units="Percent"]/h:Value) &lt;= 1 or not(h:AnnualHeatingEfficiency[h:Units="Percent"]/h:Value)'>Expected AnnualHeatingEfficiency[Units="Percent"]/Value to be less than or equal to 1</sch:assert>
      <!-- Warnings -->
      <sch:report role='WARN' test='number(h:AnnualHeatingEfficiency[h:Units="Percent"]/h:Value) &lt; 0.95'>Percent efficiency should typically be greater than or equal to 0.95.</sch:report>
      <sch:report role='WARN' test='number(h:HeatingCapacity) &lt;= 1000 and number(h:HeatingCapacity) &gt; 0 and h:HeatingCapacity'>Heating capacity should typically be greater than or equal to 1000 Btu/hr.</sch:report>
    </sch:rule>
  </sch:pattern>

  <sch:pattern>
    <sch:title>[HeatingSystemType=PTACHeating]</sch:title>
    <sch:rule context='/h:HPXML/h:Building/h:BuildingDetails/h:Systems/h:HVAC/h:HVACPlant/h:HeatingSystem[h:HeatingSystemType/h:PackagedTerminalAirConditionerHeating]'>
      <sch:assert role='ERROR' test='count(h:DistributionSystem) = 0'>Expected 0 element(s) for xpath: DistributionSystem</sch:assert> <!-- Future: allow ducted PTAC systems-->
      <sch:assert role='ERROR' test='count(h:HeatingSystemFuel) = 1'>Expected 1 element(s) for xpath: HeatingSystemFuel</sch:assert>
      <sch:assert role='ERROR' test='h:HeatingSystemFuel[text()="electricity"] or not(h:HeatingSystemFuel)'>Expected HeatingSystemFuel to be 'electricity'</sch:assert>
      <sch:assert role='ERROR' test='count(h:HeatingCapacity) &lt;= 1'>Expected 0 or 1 element(s) for xpath: HeatingCapacity</sch:assert>
      <sch:assert role='ERROR' test='count(h:AnnualHeatingEfficiency[h:Units="Percent"]/h:Value) &lt;= 1'>Expected 0 or 1 element(s) for xpath: AnnualHeatingEfficiency[Units="Percent"]/Value</sch:assert>
      <sch:assert role='ERROR' test='number(h:AnnualHeatingEfficiency[h:Units="Percent"]/h:Value) &lt;= 1 or not(h:AnnualHeatingEfficiency[h:Units="Percent"]/h:Value)'>Expected AnnualHeatingEfficiency[Units="Percent"]/Value to be less than or equal to 1</sch:assert>
      <sch:assert role='ERROR' test='count(../h:CoolingSystem/h:CoolingSystemType[text()="packaged terminal air conditioner"]) &gt;= 1'>Expected 1 or more element(s) for xpath: ../CoolingSystem/CoolingSystemType[text()="packaged terminal air conditioner"]</sch:assert>
      <!-- Warnings -->
      <sch:report role='WARN' test='number(h:HeatingCapacity) &lt;= 1000 and number(h:HeatingCapacity) &gt; 0 and h:HeatingCapacity'>Heating capacity should typically be greater than or equal to 1000 Btu/hr.</sch:report>
    </sch:rule>
  </sch:pattern>
  
  <sch:pattern>
    <sch:title>[HeatingSystemType=Furnace]</sch:title>
    <sch:rule context='/h:HPXML/h:Building/h:BuildingDetails/h:Systems/h:HVAC/h:HVACPlant/h:HeatingSystem[h:HeatingSystemType/h:Furnace]'>
      <sch:assert role='ERROR' test='count(../../h:HVACDistribution/h:DistributionSystemType/h:AirDistribution/h:AirDistributionType[text()="regular velocity" or text()="gravity"]) + count(../../h:HVACDistribution/h:DistributionSystemType/h:Other[text()="DSE"]) &gt;= 1'>Expected 1 or more element(s) for xpath: ../../HVACDistribution/DistributionSystemType/AirDistribution/AirDistributionType[text()="regular velocity" or text()="gravity"] | ../../HVACDistribution/DistributionSystemType/Other[text()="DSE"]</sch:assert> <!-- See [HVACDistribution] -->
      <sch:assert role='ERROR' test='count(h:DistributionSystem) = 1'>Expected 1 element(s) for xpath: DistributionSystem</sch:assert>
      <sch:assert role='ERROR' test='count(h:HeatingSystemFuel) = 1'>Expected 1 element(s) for xpath: HeatingSystemFuel</sch:assert>
      <sch:assert role='ERROR' test='h:HeatingSystemFuel[text()="electricity" or text()="natural gas" or text()="fuel oil" or text()="fuel oil 1" or text()="fuel oil 2" or text()="fuel oil 4" or text()="fuel oil 5/6" or text()="diesel" or text()="propane" or text()="kerosene" or text()="coal" or text()="coke" or text()="bituminous coal" or text()="wood" or text()="wood pellets"] or not(h:HeatingSystemFuel)'>Expected HeatingSystemFuel to be 'electricity' or 'natural gas' or 'fuel oil' or 'fuel oil 1' or 'fuel oil 2' or 'fuel oil 4' or 'fuel oil 5/6' or 'diesel' or 'propane' or 'kerosene' or 'coal' or 'coke' or 'bituminous coal' or 'wood' or 'wood pellets'</sch:assert>
      <sch:assert role='ERROR' test='count(h:HeatingCapacity) &lt;= 1'>Expected 0 or 1 element(s) for xpath: HeatingCapacity</sch:assert>
      <sch:assert role='ERROR' test='count(h:AnnualHeatingEfficiency[h:Units="AFUE"]/h:Value) + count(h:YearInstalled) &gt;= 1'>Expected 1 or more element(s) for xpath: AnnualHeatingEfficiency[Units="AFUE"]/Value | YearInstalled</sch:assert>
      <sch:assert role='ERROR' test='number(h:AnnualHeatingEfficiency[h:Units="AFUE"]/h:Value) &lt;= 1 or not(h:AnnualHeatingEfficiency[h:Units="AFUE"]/h:Value)'>Expected AnnualHeatingEfficiency[Units="AFUE"]/Value to be less than or equal to 1</sch:assert>
      <sch:assert role='ERROR' test='count(h:extension/h:FanPowerWattsPerCFM) &lt;= 1'>Expected 0 or 1 element(s) for xpath: extension/FanPowerWattsPerCFM</sch:assert>
      <sch:assert role='ERROR' test='number(h:extension/h:FanPowerWattsPerCFM) &gt;= 0 or not(h:extension/h:FanPowerWattsPerCFM)'>Expected extension/FanPowerWattsPerCFM to be greater than or equal to 0</sch:assert>
      <sch:assert role='ERROR' test='count(h:extension/h:AirflowDefectRatio) &lt;= 1'>Expected 0 or 1 element(s) for xpath: extension/AirflowDefectRatio</sch:assert>
      <sch:assert role='ERROR' test='number(h:extension/h:AirflowDefectRatio) &gt; -1 or not(h:extension/h:AirflowDefectRatio)'>Expected extension/AirflowDefectRatio to be greater than -1</sch:assert>
      <!-- Warnings -->
      <sch:report role='WARN' test='number(h:AnnualHeatingEfficiency[h:Units="AFUE"]/h:Value) &lt; 0.6'>AFUE should typically be greater than or equal to 0.6.</sch:report>
      <sch:report role='WARN' test='number(h:HeatingCapacity) &lt;= 1000 and number(h:HeatingCapacity) &gt; 0 and h:HeatingCapacity'>Heating capacity should typically be greater than or equal to 1000 Btu/hr.</sch:report>
    </sch:rule>
  </sch:pattern>

  <sch:pattern>
    <sch:title>[HeatingSystemType=WallFurnace]</sch:title>
    <sch:rule context='/h:HPXML/h:Building/h:BuildingDetails/h:Systems/h:HVAC/h:HVACPlant/h:HeatingSystem[h:HeatingSystemType/h:WallFurnace]'>
      <sch:assert role='ERROR' test='count(h:DistributionSystem) = 0'>Expected 0 element(s) for xpath: DistributionSystem</sch:assert>
      <sch:assert role='ERROR' test='count(h:HeatingSystemFuel) = 1'>Expected 1 element(s) for xpath: HeatingSystemFuel</sch:assert>
      <sch:assert role='ERROR' test='h:HeatingSystemFuel[text()="electricity" or text()="natural gas" or text()="fuel oil" or text()="fuel oil 1" or text()="fuel oil 2" or text()="fuel oil 4" or text()="fuel oil 5/6" or text()="diesel" or text()="propane" or text()="kerosene" or text()="coal" or text()="coke" or text()="bituminous coal" or text()="wood" or text()="wood pellets"] or not(h:HeatingSystemFuel)'>Expected HeatingSystemFuel to be 'electricity' or 'natural gas' or 'fuel oil' or 'fuel oil 1' or 'fuel oil 2' or 'fuel oil 4' or 'fuel oil 5/6' or 'diesel' or 'propane' or 'kerosene' or 'coal' or 'coke' or 'bituminous coal' or 'wood' or 'wood pellets'</sch:assert>
      <sch:assert role='ERROR' test='count(h:HeatingCapacity) &lt;= 1'>Expected 0 or 1 element(s) for xpath: HeatingCapacity</sch:assert>
      <sch:assert role='ERROR' test='count(h:AnnualHeatingEfficiency[h:Units="AFUE"]/h:Value) + count(h:YearInstalled) &gt;= 1'>Expected 1 or more element(s) for xpath: AnnualHeatingEfficiency[Units="AFUE"]/Value | YearInstalled</sch:assert>
      <sch:assert role='ERROR' test='number(h:AnnualHeatingEfficiency[h:Units="AFUE"]/h:Value) &lt;= 1 or not(h:AnnualHeatingEfficiency[h:Units="AFUE"]/h:Value)'>Expected AnnualHeatingEfficiency[Units="AFUE"]/Value to be less than or equal to 1</sch:assert>
      <sch:assert role='ERROR' test='count(h:extension/h:FanPowerWatts) &lt;= 1'>Expected 0 or 1 element(s) for xpath: extension/FanPowerWatts</sch:assert>
      <sch:assert role='ERROR' test='number(h:extension/h:FanPowerWatts) &gt;= 0 or not(h:extension/h:FanPowerWatts)'>Expected extension/FanPowerWatts to be greater than or equal to 0</sch:assert>
      <!-- Warnings -->
      <sch:report role='WARN' test='number(h:AnnualHeatingEfficiency[h:Units="AFUE"]/h:Value) &lt; 0.6'>AFUE should typically be greater than or equal to 0.6.</sch:report>
      <sch:report role='WARN' test='number(h:HeatingCapacity) &lt;= 1000 and number(h:HeatingCapacity) &gt; 0 and h:HeatingCapacity'>Heating capacity should typically be greater than or equal to 1000 Btu/hr.</sch:report>
    </sch:rule>
  </sch:pattern>

  <sch:pattern>
    <sch:title>[HeatingSystemType=FloorFurnace]</sch:title>
    <sch:rule context='/h:HPXML/h:Building/h:BuildingDetails/h:Systems/h:HVAC/h:HVACPlant/h:HeatingSystem[h:HeatingSystemType/h:FloorFurnace]'>
      <sch:assert role='ERROR' test='count(h:DistributionSystem) = 0'>Expected 0 element(s) for xpath: DistributionSystem</sch:assert>
      <sch:assert role='ERROR' test='count(h:HeatingSystemFuel) = 1'>Expected 1 element(s) for xpath: HeatingSystemFuel</sch:assert>
      <sch:assert role='ERROR' test='h:HeatingSystemFuel[text()="electricity" or text()="natural gas" or text()="fuel oil" or text()="fuel oil 1" or text()="fuel oil 2" or text()="fuel oil 4" or text()="fuel oil 5/6" or text()="diesel" or text()="propane" or text()="kerosene" or text()="coal" or text()="coke" or text()="bituminous coal" or text()="wood" or text()="wood pellets"] or not(h:HeatingSystemFuel)'>Expected HeatingSystemFuel to be 'electricity' or 'natural gas' or 'fuel oil' or 'fuel oil 1' or 'fuel oil 2' or 'fuel oil 4' or 'fuel oil 5/6' or 'diesel' or 'propane' or 'kerosene' or 'coal' or 'coke' or 'bituminous coal' or 'wood' or 'wood pellets'</sch:assert>
      <sch:assert role='ERROR' test='count(h:HeatingCapacity) &lt;= 1'>Expected 0 or 1 element(s) for xpath: HeatingCapacity</sch:assert>
      <sch:assert role='ERROR' test='count(h:AnnualHeatingEfficiency[h:Units="AFUE"]/h:Value) + count(h:YearInstalled) &gt;= 1'>Expected 1 or more element(s) for xpath: AnnualHeatingEfficiency[Units="AFUE"]/Value | YearInstalled</sch:assert>
      <sch:assert role='ERROR' test='number(h:AnnualHeatingEfficiency[h:Units="AFUE"]/h:Value) &lt;= 1 or not(h:AnnualHeatingEfficiency[h:Units="AFUE"]/h:Value)'>Expected AnnualHeatingEfficiency[Units="AFUE"]/Value to be less than or equal to 1</sch:assert>
      <sch:assert role='ERROR' test='count(h:extension/h:FanPowerWatts) &lt;= 1'>Expected 0 or 1 element(s) for xpath: extension/FanPowerWatts</sch:assert>
      <sch:assert role='ERROR' test='number(h:extension/h:FanPowerWatts) &gt;= 0 or not(h:extension/h:FanPowerWatts)'>Expected extension/FanPowerWatts to be greater than or equal to 0</sch:assert>
      <!-- Warnings -->
      <sch:report role='WARN' test='number(h:AnnualHeatingEfficiency[h:Units="AFUE"]/h:Value) &lt; 0.6'>AFUE should typically be greater than or equal to 0.6.</sch:report>
      <sch:report role='WARN' test='number(h:HeatingCapacity) &lt;= 1000 and number(h:HeatingCapacity) &gt; 0 and h:HeatingCapacity'>Heating capacity should typically be greater than or equal to 1000 Btu/hr.</sch:report>
    </sch:rule>
  </sch:pattern>

  <sch:pattern>
    <sch:title>[HeatingSystemType=Boiler]</sch:title>
    <sch:rule context='/h:HPXML/h:Building/h:BuildingDetails/h:Systems/h:HVAC/h:HVACPlant/h:HeatingSystem[h:HeatingSystemType/h:Boiler]'>
      <sch:assert role='ERROR' test='count(h:IsSharedSystem) &lt;= 1'>Expected 0 or 1 element(s) for xpath: IsSharedSystem</sch:assert> <!-- See [HeatingSystemType=InUnitBoiler] or [HeatingSystemType=SharedBoiler] -->
      <sch:assert role='ERROR' test='count(h:DistributionSystem) = 1'>Expected 1 element(s) for xpath: DistributionSystem</sch:assert>
      <sch:assert role='ERROR' test='count(h:HeatingSystemFuel) = 1'>Expected 1 element(s) for xpath: HeatingSystemFuel</sch:assert>
      <sch:assert role='ERROR' test='h:HeatingSystemFuel[text()="electricity" or text()="natural gas" or text()="fuel oil" or text()="fuel oil 1" or text()="fuel oil 2" or text()="fuel oil 4" or text()="fuel oil 5/6" or text()="diesel" or text()="propane" or text()="kerosene" or text()="coal" or text()="coke" or text()="bituminous coal" or text()="wood" or text()="wood pellets"] or not(h:HeatingSystemFuel)'>Expected HeatingSystemFuel to be 'electricity' or 'natural gas' or 'fuel oil' or 'fuel oil 1' or 'fuel oil 2' or 'fuel oil 4' or 'fuel oil 5/6' or 'diesel' or 'propane' or 'kerosene' or 'coal' or 'coke' or 'bituminous coal' or 'wood' or 'wood pellets'</sch:assert>
      <sch:assert role='ERROR' test='count(h:AnnualHeatingEfficiency[h:Units="AFUE"]/h:Value) + count(h:YearInstalled) &gt;= 1'>Expected 1 or more element(s) for xpath: AnnualHeatingEfficiency[Units="AFUE"]/Value | YearInstalled</sch:assert>
      <sch:assert role='ERROR' test='number(h:AnnualHeatingEfficiency[h:Units="AFUE"]/h:Value) &lt;= 1 or not(h:AnnualHeatingEfficiency[h:Units="AFUE"]/h:Value)'>Expected AnnualHeatingEfficiency[Units="AFUE"]/Value to be less than or equal to 1</sch:assert>
      <!-- Warnings -->
      <sch:report role='WARN' test='number(h:AnnualHeatingEfficiency[h:Units="AFUE"]/h:Value) &lt; 0.6'>AFUE should typically be greater than or equal to 0.6.</sch:report>
    </sch:rule>
  </sch:pattern>

  <sch:pattern>
    <sch:title>[HeatingSystemType=InUnitBoiler]</sch:title>
    <sch:rule context='/h:HPXML/h:Building/h:BuildingDetails/h:Systems/h:HVAC/h:HVACPlant/h:HeatingSystem[h:HeatingSystemType/h:Boiler and (not(h:IsSharedSystem) or h:IsSharedSystem="false")]'>
      <sch:assert role='ERROR' test='count(../../h:HVACDistribution/h:DistributionSystemType/h:HydronicDistribution/h:HydronicDistributionType[text()="radiator" or text()="baseboard" or text()="radiant floor" or text()="radiant ceiling"]) + count(../../h:HVACDistribution/h:DistributionSystemType/h:Other[text()="DSE"]) &gt;= 1'>Expected 1 or more element(s) for xpath: ../../HVACDistribution/DistributionSystemType/HydronicDistribution/HydronicDistributionType[text()="radiator" or text()="baseboard" or text()="radiant floor" or text()="radiant ceiling"] | ../../HVACDistribution/DistributionSystemType/Other[text()="DSE"]</sch:assert> <!-- See [HVACDistribution] -->
      <sch:assert role='ERROR' test='count(h:HeatingCapacity) &lt;= 1'>Expected 0 or 1 element(s) for xpath: HeatingCapacity</sch:assert>
      <sch:assert role='ERROR' test='count(h:ElectricAuxiliaryEnergy) &lt;= 1'>Expected 0 or 1 element(s) for xpath: ElectricAuxiliaryEnergy</sch:assert>
      <!-- Warnings -->
      <sch:report role='WARN' test='number(h:HeatingCapacity) &lt;= 1000 and number(h:HeatingCapacity) &gt; 0 and h:HeatingCapacity'>Heating capacity should typically be greater than or equal to 1000 Btu/hr.</sch:report>
    </sch:rule>
  </sch:pattern>

  <sch:pattern>
    <sch:title>[HeatingSystemType=SharedBoiler]</sch:title>
    <sch:rule context='/h:HPXML/h:Building/h:BuildingDetails/h:Systems/h:HVAC/h:HVACPlant/h:HeatingSystem[h:HeatingSystemType/h:Boiler and h:IsSharedSystem="true"]'>
      <sch:assert role='ERROR' test='count(../../../../h:BuildingSummary/h:BuildingConstruction[h:ResidentialFacilityType[text()="single-family attached" or text()="apartment unit"]]) = 1'>Expected 1 element(s) for xpath: ../../../../BuildingSummary/BuildingConstruction[ResidentialFacilityType[text()="single-family attached" or text()="apartment unit"]]</sch:assert>
      <sch:assert role='ERROR' test='count(../../h:HVACDistribution/h:DistributionSystemType/h:HydronicDistribution/h:HydronicDistributionType[text()="radiator" or text()="baseboard" or text()="radiant floor" or text()="radiant ceiling" or text()="water loop"]) + count(../../h:HVACDistribution/h:DistributionSystemType/h:AirDistribution/h:AirDistributionType[text()="fan coil"]) &gt;= 1'>Expected 1 or more element(s) for xpath: ../../HVACDistribution/DistributionSystemType/HydronicDistribution/HydronicDistributionType[text()="radiator" or text()="baseboard" or text()="radiant floor" or text()="radiant ceiling" or text()="water loop"] | ../../HVACDistribution/DistributionSystemType/AirDistribution/AirDistributionType[text()="fan coil"]</sch:assert> <!-- See [HVACDistribution] or [HeatingSystemType=SharedBoilerWthFanCoil] or [HeatingSystemType=SharedBoilerWithWLHP] -->
      <sch:assert role='ERROR' test='count(h:NumberofUnitsServed) = 1'>Expected 1 element(s) for xpath: NumberofUnitsServed</sch:assert>
      <sch:assert role='ERROR' test='number(h:NumberofUnitsServed) &gt; 1 or not(h:NumberofUnitsServed)'>Expected NumberofUnitsServed to be greater than 1</sch:assert>
      <sch:assert role='ERROR' test='count(h:ElectricAuxiliaryEnergy) + count(h:extension/h:SharedLoopWatts) &lt;= 1'>Expected 0 or 1 element(s) for xpath: ElectricAuxiliaryEnergy | extension/SharedLoopWatts</sch:assert>
      <sch:assert role='ERROR' test='number(h:extension/h:SharedLoopWatts) &gt;= 0 or not(h:extension/h:SharedLoopWatts)'>Expected extension/SharedLoopWatts to be greater than or equal to 0</sch:assert>
    </sch:rule>
  </sch:pattern>

  <sch:pattern>
    <sch:title>[HeatingSystemType=SharedBoilerWthFanCoil]</sch:title>
    <sch:rule context='/h:HPXML/h:Building/h:BuildingDetails/h:Systems/h:HVAC/h:HVACPlant/h:HeatingSystem[h:HeatingSystemType/h:Boiler and h:IsSharedSystem="true" and ../../h:HVACDistribution/h:DistributionSystemType/h:AirDistribution/h:AirDistributionType[text()="fan coil"]]'>
      <sch:assert role='ERROR' test='count(h:ElectricAuxiliaryEnergy) + count(h:extension/h:FanCoilWatts) &lt;= 1'>Expected 0 or 1 element(s) for xpath: ElectricAuxiliaryEnergy | extension/FanCoilWatts</sch:assert>
      <sch:assert role='ERROR' test='number(h:extension/h:FanCoilWatts) &gt;= 0 or not(h:extension/h:FanCoilWatts)'>Expected extension/FanCoilWatts to be greater than or equal to 0</sch:assert>
    </sch:rule>
  </sch:pattern>
  
  <sch:pattern>
    <sch:title>[HeatingSystemType=SharedBoilerWithWLHP]</sch:title>
    <sch:rule context='/h:HPXML/h:Building/h:BuildingDetails/h:Systems/h:HVAC/h:HVACPlant/h:HeatingSystem[h:HeatingSystemType/h:Boiler and h:IsSharedSystem="true" and ../../h:HVACDistribution/h:DistributionSystemType/h:HydronicDistribution/h:HydronicDistributionType[text()="water loop"]]'>
      <sch:assert role='ERROR' test='count(../h:HeatPump[h:HeatPumpType="water-loop-to-air"]/h:HeatingCapacity) &lt;= 1'>Expected 0 or 1 element(s) for xpath: ../HeatPump[HeatPumpType="water-loop-to-air"]/HeatingCapacity</sch:assert>
      <sch:assert role='ERROR' test='count(../h:HeatPump[h:HeatPumpType="water-loop-to-air"]/h:AnnualHeatingEfficiency[h:Units="COP"]/h:Value) = 1'>Expected 1 element(s) for xpath: ../HeatPump[HeatPumpType="water-loop-to-air"]/AnnualHeatingEfficiency[Units="COP"]/Value</sch:assert>
    </sch:rule>
  </sch:pattern>

  <sch:pattern>
    <sch:title>[HeatingSystemType=Stove]</sch:title>
    <sch:rule context='/h:HPXML/h:Building/h:BuildingDetails/h:Systems/h:HVAC/h:HVACPlant/h:HeatingSystem[h:HeatingSystemType/h:Stove]'>
      <sch:assert role='ERROR' test='count(h:DistributionSystem) = 0'>Expected 0 element(s) for xpath: DistributionSystem</sch:assert>
      <sch:assert role='ERROR' test='count(h:HeatingSystemFuel) = 1'>Expected 1 element(s) for xpath: HeatingSystemFuel</sch:assert>
      <sch:assert role='ERROR' test='h:HeatingSystemFuel[text()="electricity" or text()="natural gas" or text()="fuel oil" or text()="fuel oil 1" or text()="fuel oil 2" or text()="fuel oil 4" or text()="fuel oil 5/6" or text()="diesel" or text()="propane" or text()="kerosene" or text()="coal" or text()="coke" or text()="bituminous coal" or text()="wood" or text()="wood pellets"] or not(h:HeatingSystemFuel)'>Expected HeatingSystemFuel to be 'electricity' or 'natural gas' or 'fuel oil' or 'fuel oil 1' or 'fuel oil 2' or 'fuel oil 4' or 'fuel oil 5/6' or 'diesel' or 'propane' or 'kerosene' or 'coal' or 'coke' or 'bituminous coal' or 'wood' or 'wood pellets'</sch:assert>
      <sch:assert role='ERROR' test='count(h:HeatingCapacity) &lt;= 1'>Expected 0 or 1 element(s) for xpath: HeatingCapacity</sch:assert>
      <sch:assert role='ERROR' test='count(h:AnnualHeatingEfficiency[h:Units="Percent"]/h:Value) &lt;= 1'>Expected 0 or 1 element(s) for xpath: AnnualHeatingEfficiency[Units="Percent"]/Value</sch:assert>
      <sch:assert role='ERROR' test='number(h:AnnualHeatingEfficiency[h:Units="Percent"]/h:Value) &lt;= 1 or not(h:AnnualHeatingEfficiency[h:Units="Percent"]/h:Value)'>Expected AnnualHeatingEfficiency[Units="Percent"]/Value to be less than or equal to 1</sch:assert>
      <sch:assert role='ERROR' test='count(h:extension/h:FanPowerWatts) &lt;= 1'>Expected 0 or 1 element(s) for xpath: extension/FanPowerWatts</sch:assert>
      <sch:assert role='ERROR' test='number(h:extension/h:FanPowerWatts) &gt;= 0 or not(h:extension/h:FanPowerWatts)'>Expected extension/FanPowerWatts to be greater than or equal to 0</sch:assert>
      <!-- Warnings -->
      <sch:report role='WARN' test='number(h:AnnualHeatingEfficiency[h:Units="Percent"]/h:Value) &lt; 0.6'>Percent efficiency should typically be greater than or equal to 0.6.</sch:report>
      <sch:report role='WARN' test='number(h:HeatingCapacity) &lt;= 1000 and number(h:HeatingCapacity) &gt; 0 and h:HeatingCapacity'>Heating capacity should typically be greater than or equal to 1000 Btu/hr.</sch:report>
    </sch:rule>
  </sch:pattern>

  <sch:pattern>
    <sch:title>[HeatingSystemType=PortableHeater]</sch:title>
    <sch:rule context='/h:HPXML/h:Building/h:BuildingDetails/h:Systems/h:HVAC/h:HVACPlant/h:HeatingSystem[h:HeatingSystemType/h:PortableHeater]'>
      <sch:assert role='ERROR' test='count(h:DistributionSystem) = 0'>Expected 0 element(s) for xpath: DistributionSystem</sch:assert>
      <sch:assert role='ERROR' test='count(h:HeatingSystemFuel) = 1'>Expected 1 element(s) for xpath: HeatingSystemFuel</sch:assert>
      <sch:assert role='ERROR' test='h:HeatingSystemFuel[text()="electricity" or text()="natural gas" or text()="fuel oil" or text()="fuel oil 1" or text()="fuel oil 2" or text()="fuel oil 4" or text()="fuel oil 5/6" or text()="diesel" or text()="propane" or text()="kerosene" or text()="coal" or text()="coke" or text()="bituminous coal" or text()="wood" or text()="wood pellets"] or not(h:HeatingSystemFuel)'>Expected HeatingSystemFuel to be 'electricity' or 'natural gas' or 'fuel oil' or 'fuel oil 1' or 'fuel oil 2' or 'fuel oil 4' or 'fuel oil 5/6' or 'diesel' or 'propane' or 'kerosene' or 'coal' or 'coke' or 'bituminous coal' or 'wood' or 'wood pellets'</sch:assert>
      <sch:assert role='ERROR' test='count(h:HeatingCapacity) &lt;= 1'>Expected 0 or 1 element(s) for xpath: HeatingCapacity</sch:assert>
      <sch:assert role='ERROR' test='count(h:AnnualHeatingEfficiency[h:Units="Percent"]/h:Value) &lt;= 1'>Expected 0 or 1 element(s) for xpath: AnnualHeatingEfficiency[Units="Percent"]/Value</sch:assert>
      <sch:assert role='ERROR' test='number(h:AnnualHeatingEfficiency[h:Units="Percent"]/h:Value) &lt;= 1 or not(h:AnnualHeatingEfficiency[h:Units="Percent"]/h:Value)'>Expected AnnualHeatingEfficiency[Units="Percent"]/Value to be less than or equal to 1</sch:assert>
      <sch:assert role='ERROR' test='count(h:extension/h:FanPowerWatts) &lt;= 1'>Expected 0 or 1 element(s) for xpath: extension/FanPowerWatts</sch:assert>
      <sch:assert role='ERROR' test='number(h:extension/h:FanPowerWatts) &gt;= 0 or not(h:extension/h:FanPowerWatts)'>Expected extension/FanPowerWatts to be greater than or equal to 0</sch:assert>
      <!-- Warnings -->
      <sch:report role='WARN' test='number(h:AnnualHeatingEfficiency[h:Units="Percent"]/h:Value) &lt; 0.6'>Percent efficiency should typically be greater than or equal to 0.6.</sch:report>
      <sch:report role='WARN' test='number(h:HeatingCapacity) &lt;= 1000 and number(h:HeatingCapacity) &gt; 0 and h:HeatingCapacity'>Heating capacity should typically be greater than or equal to 1000 Btu/hr.</sch:report>
    </sch:rule>
  </sch:pattern>

  <sch:pattern>
    <sch:title>[HeatingSystemType=FixedHeater]</sch:title>
    <sch:rule context='/h:HPXML/h:Building/h:BuildingDetails/h:Systems/h:HVAC/h:HVACPlant/h:HeatingSystem[h:HeatingSystemType/h:FixedHeater]'>
      <sch:assert role='ERROR' test='count(h:DistributionSystem) = 0'>Expected 0 element(s) for xpath: DistributionSystem</sch:assert>
      <sch:assert role='ERROR' test='count(h:HeatingSystemFuel) = 1'>Expected 1 element(s) for xpath: HeatingSystemFuel</sch:assert>
      <sch:assert role='ERROR' test='h:HeatingSystemFuel[text()="electricity" or text()="natural gas" or text()="fuel oil" or text()="fuel oil 1" or text()="fuel oil 2" or text()="fuel oil 4" or text()="fuel oil 5/6" or text()="diesel" or text()="propane" or text()="kerosene" or text()="coal" or text()="coke" or text()="bituminous coal" or text()="wood" or text()="wood pellets"] or not(h:HeatingSystemFuel)'>Expected HeatingSystemFuel to be 'electricity' or 'natural gas' or 'fuel oil' or 'fuel oil 1' or 'fuel oil 2' or 'fuel oil 4' or 'fuel oil 5/6' or 'diesel' or 'propane' or 'kerosene' or 'coal' or 'coke' or 'bituminous coal' or 'wood' or 'wood pellets'</sch:assert>
      <sch:assert role='ERROR' test='count(h:HeatingCapacity) &lt;= 1'>Expected 0 or 1 element(s) for xpath: HeatingCapacity</sch:assert>
      <sch:assert role='ERROR' test='count(h:AnnualHeatingEfficiency[h:Units="Percent"]/h:Value) &lt;= 1'>Expected 0 or 1 element(s) for xpath: AnnualHeatingEfficiency[Units="Percent"]/Value</sch:assert>
      <sch:assert role='ERROR' test='number(h:AnnualHeatingEfficiency[h:Units="Percent"]/h:Value) &lt;= 1 or not(h:AnnualHeatingEfficiency[h:Units="Percent"]/h:Value)'>Expected AnnualHeatingEfficiency[Units="Percent"]/Value to be less than or equal to 1</sch:assert>
      <sch:assert role='ERROR' test='count(h:extension/h:FanPowerWatts) &lt;= 1'>Expected 0 or 1 element(s) for xpath: extension/FanPowerWatts</sch:assert>
      <sch:assert role='ERROR' test='number(h:extension/h:FanPowerWatts) &gt;= 0 or not(h:extension/h:FanPowerWatts)'>Expected extension/FanPowerWatts to be greater than or equal to 0</sch:assert>
      <!-- Warnings -->
      <sch:report role='WARN' test='number(h:AnnualHeatingEfficiency[h:Units="Percent"]/h:Value) &lt; 0.6'>Percent efficiency should typically be greater than or equal to 0.6.</sch:report>
      <sch:report role='WARN' test='number(h:HeatingCapacity) &lt;= 1000 and number(h:HeatingCapacity) &gt; 0 and h:HeatingCapacity'>Heating capacity should typically be greater than or equal to 1000 Btu/hr.</sch:report>
    </sch:rule>
  </sch:pattern>

  <sch:pattern>
    <sch:title>[HeatingSystemType=Fireplace]</sch:title>
    <sch:rule context='/h:HPXML/h:Building/h:BuildingDetails/h:Systems/h:HVAC/h:HVACPlant/h:HeatingSystem[h:HeatingSystemType/h:Fireplace]'>
      <sch:assert role='ERROR' test='count(h:DistributionSystem) = 0'>Expected 0 element(s) for xpath: DistributionSystem</sch:assert>
      <sch:assert role='ERROR' test='count(h:HeatingSystemFuel) = 1'>Expected 1 element(s) for xpath: HeatingSystemFuel</sch:assert>
      <sch:assert role='ERROR' test='h:HeatingSystemFuel[text()="electricity" or text()="natural gas" or text()="fuel oil" or text()="fuel oil 1" or text()="fuel oil 2" or text()="fuel oil 4" or text()="fuel oil 5/6" or text()="diesel" or text()="propane" or text()="kerosene" or text()="coal" or text()="coke" or text()="bituminous coal" or text()="wood" or text()="wood pellets"] or not(h:HeatingSystemFuel)'>Expected HeatingSystemFuel to be 'electricity' or 'natural gas' or 'fuel oil' or 'fuel oil 1' or 'fuel oil 2' or 'fuel oil 4' or 'fuel oil 5/6' or 'diesel' or 'propane' or 'kerosene' or 'coal' or 'coke' or 'bituminous coal' or 'wood' or 'wood pellets'</sch:assert>
      <sch:assert role='ERROR' test='count(h:HeatingCapacity) &lt;= 1'>Expected 0 or 1 element(s) for xpath: HeatingCapacity</sch:assert>
      <sch:assert role='ERROR' test='count(h:AnnualHeatingEfficiency[h:Units="Percent"]/h:Value) &lt;= 1'>Expected 0 or 1 element(s) for xpath: AnnualHeatingEfficiency[Units="Percent"]/Value</sch:assert>
      <sch:assert role='ERROR' test='number(h:AnnualHeatingEfficiency[h:Units="Percent"]/h:Value) &lt;= 1 or not(h:AnnualHeatingEfficiency[h:Units="Percent"]/h:Value)'>Expected AnnualHeatingEfficiency[Units="Percent"]/Value to be less than or equal to 1</sch:assert>
      <sch:assert role='ERROR' test='count(h:extension/h:FanPowerWatts) &lt;= 1'>Expected 0 or 1 element(s) for xpath: extension/FanPowerWatts</sch:assert>
      <sch:assert role='ERROR' test='number(h:extension/h:FanPowerWatts) &gt;= 0 or not(h:extension/h:FanPowerWatts)'>Expected extension/FanPowerWatts to be greater than or equal to 0</sch:assert>
      <sch:report role='WARN' test='number(h:HeatingCapacity) &lt;= 1000 and number(h:HeatingCapacity) &gt; 0 and h:HeatingCapacity'>Heating capacity should typically be greater than or equal to 1000 Btu/hr.</sch:report>
    </sch:rule>
  </sch:pattern>

  <sch:pattern>
    <sch:title>[CoolingSystem]</sch:title>
    <sch:rule context='/h:HPXML/h:Building/h:BuildingDetails/h:Systems/h:HVAC/h:HVACPlant/h:CoolingSystem'>
      <sch:assert role='ERROR' test='count(../../h:HVACControl) = 1'>Expected 1 element(s) for xpath: ../../HVACControl</sch:assert> <!-- See [HVACControl=Cooling] -->
      <sch:assert role='ERROR' test='count(h:CoolingSystemType) = 1'>Expected 1 element(s) for xpath: CoolingSystemType</sch:assert> <!-- See [CoolingSystemType=CentralAC] or [CoolingSystemType=RoomAC] or [CoolingSystemType=PTAC] or [CoolingSystemType=EvapCooler] or [CoolingSystemType=MiniSplitAC] or [CoolingSystemType=SharedChiller] or [CoolingSystemType=SharedCoolingTowerWLHP] -->
      <sch:assert role='ERROR' test='h:CoolingSystemType[text()="central air conditioner" or text()="room air conditioner" or text()="evaporative cooler" or text()="mini-split" or text()="chiller" or text()="cooling tower" or text()="packaged terminal air conditioner"] or not(h:CoolingSystemType)'>Expected CoolingSystemType to be 'central air conditioner' or 'room air conditioner' or 'evaporative cooler' or 'mini-split' or 'chiller' or 'cooling tower' or 'packaged terminal air conditioner'</sch:assert>
      <sch:assert role='ERROR' test='count(h:CoolingSystemFuel) = 1'>Expected 1 element(s) for xpath: CoolingSystemFuel</sch:assert>
      <sch:assert role='ERROR' test='h:CoolingSystemFuel[text()="electricity"] or not(h:CoolingSystemFuel)'>Expected CoolingSystemFuel to be 'electricity'</sch:assert>
      <sch:assert role='ERROR' test='count(h:FractionCoolLoadServed) = 1'>Expected 1 element(s) for xpath: FractionCoolLoadServed</sch:assert>
    </sch:rule>
  </sch:pattern>

  <sch:pattern>
    <sch:title>[CoolingSystemType=CentralAC]</sch:title>
    <sch:rule context='/h:HPXML/h:Building/h:BuildingDetails/h:Systems/h:HVAC/h:HVACPlant/h:CoolingSystem[h:CoolingSystemType="central air conditioner"]'>
      <sch:assert role='ERROR' test='count(../../h:HVACDistribution/h:DistributionSystemType/h:AirDistribution/h:AirDistributionType[text()="regular velocity"]) + count(../../h:HVACDistribution/h:DistributionSystemType/h:Other[text()="DSE"]) &gt;= 1'>Expected 1 or more element(s) for xpath: ../../HVACDistribution/DistributionSystemType/AirDistribution/AirDistributionType[text()="regular velocity"] | ../../HVACDistribution/DistributionSystemType/Other[text()="DSE"]</sch:assert> <!-- See [HVACDistribution] -->
      <sch:assert role='ERROR' test='count(h:DistributionSystem) = 1'>Expected 1 element(s) for xpath: DistributionSystem</sch:assert>
      <sch:assert role='ERROR' test='count(h:CoolingCapacity) &lt;= 1'>Expected 0 or 1 element(s) for xpath: CoolingCapacity</sch:assert>
      <sch:assert role='ERROR' test='count(h:CompressorType) &lt;= 1'>Expected 0 or 1 element(s) for xpath: CompressorType</sch:assert>
      <sch:assert role='ERROR' test='h:CompressorType[text()="single stage" or text()="two stage" or text()="variable speed"] or not(h:CompressorType)'>Expected CompressorType to be 'single stage' or 'two stage' or 'variable speed'</sch:assert>
      <sch:assert role='ERROR' test='count(h:AnnualCoolingEfficiency[h:Units="SEER"]/h:Value) + count(h:YearInstalled) &gt;= 1'>Expected 1 or more element(s) for xpath: AnnualCoolingEfficiency[Units="SEER"]/Value | YearInstalled</sch:assert>
      <sch:assert role='ERROR' test='count(h:SensibleHeatFraction) &lt;= 1'>Expected 0 or 1 element(s) for xpath: SensibleHeatFraction</sch:assert>
      <sch:assert role='ERROR' test='count(h:extension/h:FanPowerWattsPerCFM) &lt;= 1'>Expected 0 or 1 element(s) for xpath: extension/FanPowerWattsPerCFM</sch:assert>
      <sch:assert role='ERROR' test='number(h:extension/h:FanPowerWattsPerCFM) &gt;= 0 or not(h:extension/h:FanPowerWattsPerCFM)'>Expected extension/FanPowerWattsPerCFM to be greater than or equal to 0</sch:assert>
      <sch:assert role='ERROR' test='count(h:extension/h:AirflowDefectRatio) &lt;= 1'>Expected 0 or 1 element(s) for xpath: extension/AirflowDefectRatio</sch:assert>
      <sch:assert role='ERROR' test='number(h:extension/h:AirflowDefectRatio) &gt; -1 or not(h:extension/h:AirflowDefectRatio)'>Expected extension/AirflowDefectRatio to be greater than -1</sch:assert>
      <sch:assert role='ERROR' test='count(h:extension/h:ChargeDefectRatio) &lt;= 1'>Expected 0 or 1 element(s) for xpath: extension/ChargeDefectRatio</sch:assert>
      <sch:assert role='ERROR' test='number(h:extension/h:ChargeDefectRatio) &gt; -1 or not(h:extension/h:ChargeDefectRatio)'>Expected extension/ChargeDefectRatio to be greater than -1</sch:assert>
      <!-- Warnings -->
      <sch:report role='WARN' test='number(h:AnnualCoolingEfficiency[h:Units="SEER"]/h:Value) &lt; 8'>SEER should typically be greater than or equal to 8.</sch:report>
      <sch:report role='WARN' test='number(h:CoolingCapacity) &lt;= 1000 and number(h:CoolingCapacity) &gt; 0 and h:CoolingCapacity'>Cooling capacity should typically be greater than or equal to 1000 Btu/hr.</sch:report>
    </sch:rule>
  </sch:pattern>

  <sch:pattern>
    <sch:title>[CoolingSystemType=RoomAC]</sch:title>
    <sch:rule context='/h:HPXML/h:Building/h:BuildingDetails/h:Systems/h:HVAC/h:HVACPlant/h:CoolingSystem[h:CoolingSystemType="room air conditioner"]'>
      <sch:assert role='ERROR' test='count(h:DistributionSystem) = 0'>Expected 0 element(s) for xpath: DistributionSystem</sch:assert>
      <sch:assert role='ERROR' test='count(h:CoolingCapacity) &lt;= 1'>Expected 0 or 1 element(s) for xpath: CoolingCapacity</sch:assert>
      <sch:assert role='ERROR' test='count(h:AnnualCoolingEfficiency[h:Units="EER" or h:Units="CEER"]/h:Value) + count(h:YearInstalled) &gt;= 1'>Expected 1 or more element(s) for xpath: AnnualCoolingEfficiency[Units="EER" or Units="CEER"]/Value | YearInstalled</sch:assert>
      <sch:assert role='ERROR' test='count(h:SensibleHeatFraction) &lt;= 1'>Expected 0 or 1 element(s) for xpath: SensibleHeatFraction</sch:assert>
      <!-- Warnings -->
      <sch:report role='WARN' test='number(h:AnnualCoolingEfficiency[h:Units="EER"]/h:Value) &lt; 8'>EER should typically be greater than or equal to 8.</sch:report>
      <sch:report role='WARN' test='number(h:AnnualCoolingEfficiency[h:Units="CEER"]/h:Value) &lt; 8'>CEER should typically be greater than or equal to 8.</sch:report>
      <sch:report role='WARN' test='number(h:CoolingCapacity) &lt;= 1000 and number(h:CoolingCapacity) &gt; 0 and h:CoolingCapacity'>Cooling capacity should typically be greater than or equal to 1000 Btu/hr.</sch:report>
    </sch:rule>
  </sch:pattern>
  
  <sch:pattern>
    <sch:title>[CoolingSystemType=PTAC]</sch:title>
    <sch:rule context='/h:HPXML/h:Building/h:BuildingDetails/h:Systems/h:HVAC/h:HVACPlant/h:CoolingSystem[h:CoolingSystemType="packaged terminal air conditioner"]'>
      <sch:assert role='ERROR' test='count(h:DistributionSystem) = 0'>Expected 0 element(s) for xpath: DistributionSystem</sch:assert> <!-- Future: allow ducted PTAC systems-->
      <sch:assert role='ERROR' test='count(h:CoolingCapacity) &lt;= 1'>Expected 0 or 1 element(s) for xpath: CoolingCapacity</sch:assert>
      <sch:assert role='ERROR' test='count(h:AnnualCoolingEfficiency[h:Units="EER" or h:Units="CEER"]/h:Value) = 1'>Expected 1 for xpath: AnnualCoolingEfficiency[Units="EER" or Units="CEER"]/Value</sch:assert>
      <sch:assert role='ERROR' test='count(h:SensibleHeatFraction) &lt;= 1'>Expected 0 or 1 element(s) for xpath: SensibleHeatFraction</sch:assert>
      <!-- Warnings -->
      <sch:report role='WARN' test='number(h:CoolingCapacity) &lt;= 1000 and number(h:CoolingCapacity) &gt; 0 and h:CoolingCapacity'>Cooling capacity should typically be greater than or equal to 1000 Btu/hr.</sch:report>
    </sch:rule>
  </sch:pattern>

  <sch:pattern>
    <sch:title>[CoolingSystemType=EvapCooler]</sch:title>
    <sch:rule context='/h:HPXML/h:Building/h:BuildingDetails/h:Systems/h:HVAC/h:HVACPlant/h:CoolingSystem[h:CoolingSystemType="evaporative cooler"]'>
      <sch:assert role='ERROR' test='count(../../h:HVACDistribution/h:DistributionSystemType/h:AirDistribution/h:AirDistributionType[text()="regular velocity"]) + count(../../h:HVACDistribution/h:DistributionSystemType/h:Other[text()="DSE"]) &gt;= 0'>Expected 0 or more element(s) for xpath: ../../HVACDistribution/DistributionSystemType/AirDistribution/AirDistributionType[text()="regular velocity"] | ../../HVACDistribution/DistributionSystemType/Other[text()="DSE"]</sch:assert> <!-- See [HVACDistribution] -->
      <sch:assert role='ERROR' test='count(h:DistributionSystem) &lt;= 1'>Expected 0 or 1 element(s) for xpath: DistributionSystem</sch:assert>
      <sch:assert role='ERROR' test='count(h:CoolingCapacity) &lt;= 1'>Expected 0 or 1 element(s) for xpath: CoolingCapacity</sch:assert>
      <!-- Warnings -->
      <sch:report role='WARN' test='number(h:CoolingCapacity) &lt;= 1000 and number(h:CoolingCapacity) &gt; 0 and h:CoolingCapacity'>Cooling capacity should typically be greater than or equal to 1000 Btu/hr.</sch:report>
    </sch:rule>
  </sch:pattern>

  <sch:pattern>
    <sch:title>[CoolingSystemType=MiniSplitAC]</sch:title>
    <sch:rule context='/h:HPXML/h:Building/h:BuildingDetails/h:Systems/h:HVAC/h:HVACPlant/h:CoolingSystem[h:CoolingSystemType="mini-split"]'>
      <sch:assert role='ERROR' test='count(../../h:HVACDistribution/h:DistributionSystemType/h:AirDistribution/h:AirDistributionType[text()="regular velocity"]) + count(../../h:HVACDistribution/h:DistributionSystemType/h:Other[text()="DSE"]) &gt;= 0'>Expected 0 or more element(s) for xpath: ../../HVACDistribution/DistributionSystemType/AirDistribution/AirDistributionType[text()="regular velocity"] | ../../HVACDistribution/DistributionSystemType/Other[text()="DSE"]</sch:assert> <!-- See [HVACDistribution] -->
      <sch:assert role='ERROR' test='count(h:DistributionSystem) &lt;= 1'>Expected 0 or 1 element(s) for xpath: DistributionSystem</sch:assert>
      <sch:assert role='ERROR' test='count(h:CoolingCapacity) &lt;= 1'>Expected 0 or 1 element(s) for xpath: CoolingCapacity</sch:assert>
      <sch:assert role='ERROR' test='count(h:AnnualCoolingEfficiency[h:Units="SEER"]/h:Value) = 1'>Expected 1 element(s) for xpath: AnnualCoolingEfficiency[Units="SEER"]/Value</sch:assert>
      <sch:assert role='ERROR' test='count(h:SensibleHeatFraction) &lt;= 1'>Expected 0 or 1 element(s) for xpath: SensibleHeatFraction</sch:assert>
      <sch:assert role='ERROR' test='count(h:extension/h:FanPowerWattsPerCFM) &lt;= 1'>Expected 0 or 1 element(s) for xpath: extension/FanPowerWattsPerCFM</sch:assert>
      <sch:assert role='ERROR' test='number(h:extension/h:FanPowerWattsPerCFM) &gt;= 0 or not(h:extension/h:FanPowerWattsPerCFM)'>Expected extension/FanPowerWattsPerCFM to be greater than or equal to 0</sch:assert>
      <sch:assert role='ERROR' test='count(h:extension/h:AirflowDefectRatio) &lt;= 1'>Expected 0 or 1 element(s) for xpath: extension/AirflowDefectRatio</sch:assert>
      <sch:assert role='ERROR' test='number(h:extension/h:AirflowDefectRatio) &gt; -1 or not(h:extension/h:AirflowDefectRatio)'>Expected extension/AirflowDefectRatio to be greater than -1</sch:assert>
      <sch:assert role='ERROR' test='count(h:extension/h:ChargeDefectRatio) &lt;= 1'>Expected 0 or 1 element(s) for xpath: extension/ChargeDefectRatio</sch:assert>
      <sch:assert role='ERROR' test='number(h:extension/h:ChargeDefectRatio) &gt; -1 or not(h:extension/h:ChargeDefectRatio)'>Expected extension/ChargeDefectRatio to be greater than -1</sch:assert>
      <!-- Warnings -->
      <sch:report role='WARN' test='number(h:AnnualCoolingEfficiency[h:Units="SEER"]/h:Value) &lt; 8'>SEER should typically be greater than or equal to 8.</sch:report>
      <sch:report role='WARN' test='number(h:CoolingCapacity) &lt;= 1000 and number(h:CoolingCapacity) &gt; 0 and h:CoolingCapacity'>Cooling capacity should typically be greater than or equal to 1000 Btu/hr.</sch:report>
    </sch:rule>
  </sch:pattern>

  <sch:pattern>
    <sch:title>[CoolingSystemType=SharedChiller]</sch:title>
    <sch:rule context='/h:HPXML/h:Building/h:BuildingDetails/h:Systems/h:HVAC/h:HVACPlant/h:CoolingSystem[h:CoolingSystemType="chiller"]'>
      <sch:assert role='ERROR' test='count(../../../../h:BuildingSummary/h:BuildingConstruction[h:ResidentialFacilityType[text()="single-family attached" or text()="apartment unit"]]) = 1'>Expected 1 element(s) for xpath: ../../../../BuildingSummary/BuildingConstruction[ResidentialFacilityType[text()="single-family attached" or text()="apartment unit"]]</sch:assert>
      <sch:assert role='ERROR' test='count(../../h:HVACDistribution/h:DistributionSystemType/h:HydronicDistribution/h:HydronicDistributionType[text()="radiator" or text()="baseboard" or text()="radiant floor" or text()="radiant ceiling" or text()="water loop"]) + count(../../h:HVACDistribution/h:DistributionSystemType/h:AirDistribution/h:AirDistributionType[text()="fan coil"]) &gt;= 1'>Expected 1 or more element(s) for xpath: ../../HVACDistribution/DistributionSystemType/HydronicDistribution/HydronicDistributionType[text()="radiator" or text()="baseboard" or text()="radiant floor" or text()="radiant ceiling" or text()="water loop"] | ../../HVACDistribution/DistributionSystemType/AirDistribution/AirDistributionType[text()="fan coil"]</sch:assert> <!-- See [HVACDistribution] or [CoolingSystemType=SharedChillerWithFanCoil] or [CoolingSystemType=SharedChillerWithWLHP] -->
      <sch:assert role='ERROR' test='count(h:DistributionSystem) = 1'>Expected 1 element(s) for xpath: DistributionSystem</sch:assert>
      <sch:assert role='ERROR' test='count(h:IsSharedSystem[text()="true"]) = 1'>Expected 1 element(s) for xpath: IsSharedSystem[text()="true"]</sch:assert>
      <sch:assert role='ERROR' test='count(h:NumberofUnitsServed) = 1'>Expected 1 element(s) for xpath: NumberofUnitsServed</sch:assert>
      <sch:assert role='ERROR' test='number(h:NumberofUnitsServed) &gt; 1 or not(h:NumberofUnitsServed)'>Expected NumberofUnitsServed to be greater than 1</sch:assert>
      <sch:assert role='ERROR' test='count(h:CoolingCapacity) = 1'>Expected 1 element(s) for xpath: CoolingCapacity</sch:assert>
      <sch:assert role='ERROR' test='count(h:AnnualCoolingEfficiency[h:Units="kW/ton"]/h:Value) = 1'>Expected 1 element(s) for xpath: AnnualCoolingEfficiency[Units="kW/ton"]/Value</sch:assert>
      <sch:assert role='ERROR' test='count(h:extension/h:SharedLoopWatts) = 1'>Expected 1 element(s) for xpath: extension/SharedLoopWatts</sch:assert>
      <sch:assert role='ERROR' test='number(h:extension/h:SharedLoopWatts) &gt;= 0 or not(h:extension/h:SharedLoopWatts)'>Expected extension/SharedLoopWatts to be greater than or equal to 0</sch:assert>
      <!-- Warnings -->
      <sch:report role='WARN' test='number(h:CoolingCapacity) &lt;= 1000 and number(h:CoolingCapacity) &gt; 0 and h:CoolingCapacity'>Cooling capacity should typically be greater than or equal to 1000 Btu/hr.</sch:report>
    </sch:rule>
  </sch:pattern>

  <sch:pattern>
    <sch:title>[CoolingSystemType=SharedChillerWithFanCoil]</sch:title>
    <sch:rule context='/h:HPXML/h:Building/h:BuildingDetails/h:Systems/h:HVAC/h:HVACPlant/h:CoolingSystem[h:CoolingSystemType="chiller" and ../../h:HVACDistribution/h:DistributionSystemType/h:AirDistribution/h:AirDistributionType[text()="fan coil"]]'>
      <sch:assert role='ERROR' test='count(h:extension/h:FanCoilWatts) = 1'>Expected 1 element(s) for xpath: extension/FanCoilWatts</sch:assert>
      <sch:assert role='ERROR' test='number(h:extension/h:FanCoilWatts) &gt;= 0 or not(h:extension/h:FanCoilWatts)'>Expected extension/FanCoilWatts to be greater than or equal to 0</sch:assert>
    </sch:rule>
  </sch:pattern>

  <sch:pattern>
    <sch:title>[CoolingSystemType=SharedChillerWithWLHP]</sch:title>
    <sch:rule context='/h:HPXML/h:Building/h:BuildingDetails/h:Systems/h:HVAC/h:HVACPlant/h:CoolingSystem[h:CoolingSystemType="chiller" and ../../h:HVACDistribution/h:DistributionSystemType/h:HydronicDistribution/h:HydronicDistributionType[text()="water loop"]]'>
      <sch:assert role='ERROR' test='count(../h:HeatPump[h:HeatPumpType="water-loop-to-air"]/h:CoolingCapacity) = 1'>Expected 1 element(s) for xpath: ../HeatPump[HeatPumpType="water-loop-to-air"]/CoolingCapacity</sch:assert>
      <sch:assert role='ERROR' test='count(../h:HeatPump[h:HeatPumpType="water-loop-to-air"]/h:AnnualCoolingEfficiency[h:Units="EER"]/h:Value) = 1'>Expected 1 element(s) for xpath: ../HeatPump[HeatPumpType="water-loop-to-air"]/AnnualCoolingEfficiency[Units="EER"]/Value</sch:assert>
    </sch:rule>
  </sch:pattern>

  <sch:pattern>
    <sch:title>[CoolingSystemType=SharedCoolingTowerWLHP]</sch:title>
    <sch:rule context='/h:HPXML/h:Building/h:BuildingDetails/h:Systems/h:HVAC/h:HVACPlant/h:CoolingSystem[h:CoolingSystemType="cooling tower"]'>
      <sch:assert role='ERROR' test='count(../../../../h:BuildingSummary/h:BuildingConstruction[h:ResidentialFacilityType[text()="single-family attached" or text()="apartment unit"]]) = 1'>Expected 1 element(s) for xpath: ../../../../BuildingSummary/BuildingConstruction[ResidentialFacilityType[text()="single-family attached" or text()="apartment unit"]]</sch:assert>
      <sch:assert role='ERROR' test='count(../../h:HVACDistribution/h:DistributionSystemType/h:HydronicDistribution/h:HydronicDistributionType[text()="water loop"]) &gt;= 1'>Expected 1 or more element(s) for xpath: ../../HVACDistribution/DistributionSystemType/HydronicDistribution/HydronicDistributionType[text()="water loop"]</sch:assert> <!-- See [HVACDistribution] -->
      <sch:assert role='ERROR' test='count(h:DistributionSystem) = 1'>Expected 1 element(s) for xpath: DistributionSystem</sch:assert>
      <sch:assert role='ERROR' test='count(h:IsSharedSystem[text()="true"]) = 1'>Expected 1 element(s) for xpath: IsSharedSystem[text()="true"]</sch:assert>
      <sch:assert role='ERROR' test='count(h:NumberofUnitsServed) = 1'>Expected 1 element(s) for xpath: NumberofUnitsServed</sch:assert>
      <sch:assert role='ERROR' test='number(h:NumberofUnitsServed) &gt; 1 or not(h:NumberofUnitsServed)'>Expected NumberofUnitsServed to be greater than 1</sch:assert>
      <sch:assert role='ERROR' test='count(h:extension/h:SharedLoopWatts) = 1'>Expected 1 element(s) for xpath: extension/SharedLoopWatts</sch:assert>
      <sch:assert role='ERROR' test='number(h:extension/h:SharedLoopWatts) &gt;= 0 or not(h:extension/h:SharedLoopWatts)'>Expected extension/SharedLoopWatts to be greater than or equal to 0</sch:assert>
      <sch:assert role='ERROR' test='count(../h:HeatPump[h:HeatPumpType="water-loop-to-air"]/h:CoolingCapacity) = 1'>Expected 1 element(s) for xpath: ../HeatPump[HeatPumpType="water-loop-to-air"]/CoolingCapacity</sch:assert>
      <sch:assert role='ERROR' test='count(../h:HeatPump[h:HeatPumpType="water-loop-to-air"]/h:AnnualCoolingEfficiency[h:Units="EER"]/h:Value) = 1'>Expected 1 element(s) for xpath: ../HeatPump[HeatPumpType="water-loop-to-air"]/AnnualCoolingEfficiency[Units="EER"]/Value</sch:assert>
    </sch:rule>
  </sch:pattern>

  <sch:pattern>
    <sch:title>[HeatPump]</sch:title>
    <sch:rule context='/h:HPXML/h:Building/h:BuildingDetails/h:Systems/h:HVAC/h:HVACPlant/h:HeatPump'>
      <sch:assert role='ERROR' test='count(../../h:HVACControl) = 1'>Expected 1 element(s) for xpath: ../../HVACControl</sch:assert> <!-- See [HVACControl=Heating] and/or [HVACControl=Cooling] -->
      <sch:assert role='ERROR' test='count(h:HeatPumpType) = 1'>Expected 1 element(s) for xpath: HeatPumpType</sch:assert> <!-- See [HeatPumpType=AirSource] or [HeatPumpType=MiniSplit] or [HeatPumpType=GroundSource] or [HeatPumpType=WaterLoop] or [HeatPumpType=PTHP] -->
      <sch:assert role='ERROR' test='h:HeatPumpType[text()="air-to-air" or text()="mini-split" or text()="ground-to-air" or text()="water-loop-to-air" or text()="packaged terminal heat pump"] or not(h:HeatPumpType)'>Expected HeatPumpType to be 'air-to-air' or 'mini-split' or 'ground-to-air' or 'water-loop-to-air' or 'packaged terminal heat pump'</sch:assert>
      <sch:assert role='ERROR' test='count(h:HeatPumpFuel) = 1'>Expected 1 element(s) for xpath: HeatPumpFuel</sch:assert>
      <sch:assert role='ERROR' test='h:HeatPumpFuel[text()="electricity"] or not(h:HeatPumpFuel)'>Expected HeatPumpFuel to be 'electricity'</sch:assert>
      <sch:assert role='ERROR' test='count(h:BackupType) &lt;= 1'>Expected 0 or 1 element(s) for xpath: BackupType</sch:assert> <!-- See [HeatPumpBackup=Integrated] or [HeatPumpBackup=Separate] -->
      <sch:assert role='ERROR' test='h:BackupType[text()="integrated" or text()="separate"] or not(h:BackupType)'>Expected BackupType to be 'integrated' or 'separate'</sch:assert>
    </sch:rule>
  </sch:pattern>

  <sch:pattern>
    <sch:title>[HeatPumpType=AirSource]</sch:title>
    <sch:rule context='/h:HPXML/h:Building/h:BuildingDetails/h:Systems/h:HVAC/h:HVACPlant/h:HeatPump[h:HeatPumpType="air-to-air"]'>
      <sch:assert role='ERROR' test='count(../../h:HVACDistribution/h:DistributionSystemType/h:AirDistribution/h:AirDistributionType[text()="regular velocity"]) + count(../../h:HVACDistribution/h:DistributionSystemType/h:Other[text()="DSE"]) &gt;= 1'>Expected 1 or more element(s) for xpath: ../../HVACDistribution/DistributionSystemType/AirDistribution/AirDistributionType[text()="regular velocity"] | ../../HVACDistribution/DistributionSystemType/Other[text()="DSE"]</sch:assert> <!-- See [HVACDistribution] -->
      <sch:assert role='ERROR' test='count(h:DistributionSystem) = 1'>Expected 1 element(s) for xpath: DistributionSystem</sch:assert>
      <sch:assert role='ERROR' test='count(h:CompressorType) &lt;= 1'>Expected 0 or 1 element(s) for xpath: CompressorType</sch:assert>
      <sch:assert role='ERROR' test='h:CompressorType[text()="single stage" or text()="two stage" or text()="variable speed"] or not(h:CompressorType)'>Expected CompressorType to be 'single stage' or 'two stage' or 'variable speed'</sch:assert>
      <sch:assert role='ERROR' test='count(h:HeatingCapacity) &lt;= 1'>Expected 0 or 1 element(s) for xpath: HeatingCapacity</sch:assert>
      <sch:assert role='ERROR' test='count(h:HeatingCapacity17F) &lt;= 1'>Expected 0 or 1 element(s) for xpath: HeatingCapacity17F</sch:assert>
      <sch:assert role='ERROR' test='number(h:HeatingCapacity17F) &lt;= number(h:HeatingCapacity) or not(h:HeatingCapacity17F) or not(h:HeatingCapacity)'>Expected HeatingCapacity17F to be less than or equal to HeatingCapacity</sch:assert>
      <sch:assert role='ERROR' test='count(h:CoolingCapacity) &lt;= 1'>Expected 0 or 1 element(s) for xpath: CoolingCapacity</sch:assert>
      <sch:assert role='ERROR' test='count(h:CoolingSensibleHeatFraction) &lt;= 1'>Expected 0 or 1 element(s) for xpath: CoolingSensibleHeatFraction</sch:assert>
      <sch:assert role='ERROR' test='count(h:FractionHeatLoadServed) = 1'>Expected 1 element(s) for xpath: FractionHeatLoadServed</sch:assert>
      <sch:assert role='ERROR' test='count(h:FractionCoolLoadServed) = 1'>Expected 1 element(s) for xpath: FractionCoolLoadServed</sch:assert>
      <sch:assert role='ERROR' test='count(h:AnnualCoolingEfficiency[h:Units="SEER"]/h:Value) + count(h:YearInstalled) &gt;= 1'>Expected 1 or more element(s) for xpath: AnnualCoolingEfficiency[Units="SEER"]/Value | YearInstalled</sch:assert>
      <sch:assert role='ERROR' test='count(h:AnnualHeatingEfficiency[h:Units="HSPF"]/h:Value) + count(h:YearInstalled) &gt;= 1'>Expected 1 or more element(s) for xpath: AnnualHeatingEfficiency[Units="HSPF"]/Value | YearInstalled</sch:assert>
      <sch:assert role='ERROR' test='count(h:extension/h:FanPowerWattsPerCFM) &lt;= 1'>Expected 0 or 1 element(s) for xpath: extension/FanPowerWattsPerCFM</sch:assert>
      <sch:assert role='ERROR' test='number(h:extension/h:FanPowerWattsPerCFM) &gt;= 0 or not(h:extension/h:FanPowerWattsPerCFM)'>Expected extension/FanPowerWattsPerCFM to be greater than or equal to 0</sch:assert>
      <sch:assert role='ERROR' test='count(h:extension/h:AirflowDefectRatio) &lt;= 1'>Expected 0 or 1 element(s) for xpath: extension/AirflowDefectRatio</sch:assert>
      <sch:assert role='ERROR' test='number(h:extension/h:AirflowDefectRatio) &gt; -1 or not(h:extension/h:AirflowDefectRatio)'>Expected extension/AirflowDefectRatio to be greater than -1</sch:assert>
      <sch:assert role='ERROR' test='count(h:extension/h:ChargeDefectRatio) &lt;= 1'>Expected 0 or 1 element(s) for xpath: extension/ChargeDefectRatio</sch:assert>
      <sch:assert role='ERROR' test='number(h:extension/h:ChargeDefectRatio) &gt; -1 or not(h:extension/h:ChargeDefectRatio)'>Expected extension/ChargeDefectRatio to be greater than -1</sch:assert>
      <!-- Warnings -->
      <sch:report role='WARN' test='number(h:AnnualCoolingEfficiency[h:Units="SEER"]/h:Value) &lt; 8'>SEER should typically be greater than or equal to 8.</sch:report>
      <sch:report role='WARN' test='number(h:AnnualHeatingEfficiency[h:Units="HSPF"]/h:Value) &lt; 6'>HSPF should typically be greater than or equal to 6.</sch:report>
      <sch:report role='WARN' test='number(h:HeatingCapacity) &lt;= 1000 and number(h:HeatingCapacity) &gt; 0 and h:HeatingCapacity'>Heating capacity should typically be greater than or equal to 1000 Btu/hr.</sch:report>
      <sch:report role='WARN' test='number(h:CoolingCapacity) &lt;= 1000 and number(h:CoolingCapacity) &gt; 0 and h:CoolingCapacity'>Cooling capacity should typically be greater than or equal to 1000 Btu/hr.</sch:report>
    </sch:rule>
  </sch:pattern>

  <sch:pattern>
    <sch:title>[HeatPumpType=MiniSplit]</sch:title>
    <sch:rule context='/h:HPXML/h:Building/h:BuildingDetails/h:Systems/h:HVAC/h:HVACPlant/h:HeatPump[h:HeatPumpType="mini-split"]'>
      <sch:assert role='ERROR' test='count(../../h:HVACDistribution/h:DistributionSystemType/h:AirDistribution/h:AirDistributionType[text()="regular velocity"]) + count(../../h:HVACDistribution/h:DistributionSystemType/h:Other[text()="DSE"]) &gt;= 0'>Expected 0 or more element(s) for xpath: ../../HVACDistribution/DistributionSystemType/AirDistribution/AirDistributionType[text()="regular velocity"] | ../../HVACDistribution/DistributionSystemType/Other[text()="DSE"]</sch:assert> <!-- See [HVACDistribution] -->
      <sch:assert role='ERROR' test='count(h:DistributionSystem) &lt;= 1'>Expected 0 or 1 element(s) for xpath: DistributionSystem</sch:assert>
      <sch:assert role='ERROR' test='count(h:HeatingCapacity) &lt;= 1'>Expected 0 or 1 element(s) for xpath: HeatingCapacity</sch:assert>
      <sch:assert role='ERROR' test='count(h:HeatingCapacity17F) &lt;= 1'>Expected 0 or 1 element(s) for xpath: HeatingCapacity17F</sch:assert>
      <sch:assert role='ERROR' test='number(h:HeatingCapacity17F) &lt;= number(h:HeatingCapacity) or not(h:HeatingCapacity17F) or not(h:HeatingCapacity)'>Expected HeatingCapacity17F to be less than or equal to HeatingCapacity</sch:assert>
      <sch:assert role='ERROR' test='count(h:CoolingCapacity) &lt;= 1'>Expected 0 or 1 element(s) for xpath: CoolingCapacity</sch:assert>
      <sch:assert role='ERROR' test='count(h:CoolingSensibleHeatFraction) &lt;= 1'>Expected 0 or 1 element(s) for xpath: CoolingSensibleHeatFraction</sch:assert>
      <sch:assert role='ERROR' test='count(h:FractionHeatLoadServed) = 1'>Expected 1 element(s) for xpath: FractionHeatLoadServed</sch:assert>
      <sch:assert role='ERROR' test='count(h:FractionCoolLoadServed) = 1'>Expected 1 element(s) for xpath: FractionCoolLoadServed</sch:assert>
      <sch:assert role='ERROR' test='count(h:AnnualCoolingEfficiency[h:Units="SEER"]/h:Value) = 1'>Expected 1 element(s) for xpath: AnnualCoolingEfficiency[Units="SEER"]/Value</sch:assert>
      <sch:assert role='ERROR' test='count(h:AnnualHeatingEfficiency[h:Units="HSPF"]/h:Value) = 1'>Expected 1 element(s) for xpath: AnnualHeatingEfficiency[Units="HSPF"]/Value</sch:assert>
      <sch:assert role='ERROR' test='count(h:extension/h:FanPowerWattsPerCFM) &lt;= 1'>Expected 0 or 1 element(s) for xpath: extension/FanPowerWattsPerCFM</sch:assert>
      <sch:assert role='ERROR' test='number(h:extension/h:FanPowerWattsPerCFM) &gt;= 0 or not(h:extension/h:FanPowerWattsPerCFM)'>Expected extension/FanPowerWattsPerCFM to be greater than or equal to 0</sch:assert>
      <sch:assert role='ERROR' test='count(h:extension/h:AirflowDefectRatio) &lt;= 1'>Expected 0 or 1 element(s) for xpath: extension/AirflowDefectRatio</sch:assert>
      <sch:assert role='ERROR' test='number(h:extension/h:AirflowDefectRatio) &gt; -1 or not(h:extension/h:AirflowDefectRatio)'>Expected extension/AirflowDefectRatio to be greater than -1</sch:assert>
      <sch:assert role='ERROR' test='count(h:extension/h:ChargeDefectRatio) &lt;= 1'>Expected 0 or 1 element(s) for xpath: extension/ChargeDefectRatio</sch:assert>
      <sch:assert role='ERROR' test='number(h:extension/h:ChargeDefectRatio) &gt; -1 or not(h:extension/h:ChargeDefectRatio)'>Expected extension/ChargeDefectRatio to be greater than -1</sch:assert>
      <!-- Warnings -->
      <sch:report role='WARN' test='number(h:AnnualCoolingEfficiency[h:Units="SEER"]/h:Value) &lt; 8'>SEER should typically be greater than or equal to 8.</sch:report>
      <sch:report role='WARN' test='number(h:AnnualHeatingEfficiency[h:Units="HSPF"]/h:Value) &lt; 6'>HSPF should typically be greater than or equal to 6.</sch:report>
      <sch:report role='WARN' test='number(h:HeatingCapacity) &lt;= 1000 and number(h:HeatingCapacity) &gt; 0 and h:HeatingCapacity'>Heating capacity should typically be greater than or equal to 1000 Btu/hr.</sch:report>
      <sch:report role='WARN' test='number(h:CoolingCapacity) &lt;= 1000 and number(h:CoolingCapacity) &gt; 0 and h:CoolingCapacity'>Cooling capacity should typically be greater than or equal to 1000 Btu/hr.</sch:report>
    </sch:rule>
  </sch:pattern>

  <sch:pattern>
    <sch:title>[HeatPumpType=GroundSource]</sch:title>
    <sch:rule context='/h:HPXML/h:Building/h:BuildingDetails/h:Systems/h:HVAC/h:HVACPlant/h:HeatPump[h:HeatPumpType="ground-to-air"]'>
      <sch:assert role='ERROR' test='count(../../h:HVACDistribution/h:DistributionSystemType/h:AirDistribution/h:AirDistributionType[text()="regular velocity"]) + count(../../h:HVACDistribution/h:DistributionSystemType/h:Other[text()="DSE"]) &gt;= 1'>Expected 1 or more element(s) for xpath: ../../HVACDistribution/DistributionSystemType/AirDistribution/AirDistributionType[text()="regular velocity"] | ../../HVACDistribution/DistributionSystemType/Other[text()="DSE"]</sch:assert> <!-- See [HVACDistribution] -->
      <sch:assert role='ERROR' test='count(h:IsSharedSystem) &lt;= 1'>Expected 0 or 1 element(s) for xpath: IsSharedSystem</sch:assert> <!-- See [HeatPumpType=GroundSourceWithSharedLoop] -->
      <sch:assert role='ERROR' test='count(h:DistributionSystem) = 1'>Expected 1 element(s) for xpath: DistributionSystem</sch:assert>
      <sch:assert role='ERROR' test='count(h:BackupHeatingSwitchoverTemperature) = 0'>Expected 0 element(s) for xpath: BackupHeatingSwitchoverTemperature</sch:assert>
      <sch:assert role='ERROR' test='count(h:HeatingCapacity) &lt;= 1'>Expected 0 or 1 element(s) for xpath: HeatingCapacity</sch:assert>
      <sch:assert role='ERROR' test='count(h:CoolingCapacity) &lt;= 1'>Expected 0 or 1 element(s) for xpath: CoolingCapacity</sch:assert>
      <sch:assert role='ERROR' test='count(h:CoolingSensibleHeatFraction) &lt;= 1'>Expected 0 or 1 element(s) for xpath: CoolingSensibleHeatFraction</sch:assert>
      <sch:assert role='ERROR' test='count(h:FractionHeatLoadServed) = 1'>Expected 1 element(s) for xpath: FractionHeatLoadServed</sch:assert>
      <sch:assert role='ERROR' test='count(h:FractionCoolLoadServed) = 1'>Expected 1 element(s) for xpath: FractionCoolLoadServed</sch:assert>
      <sch:assert role='ERROR' test='count(h:AnnualCoolingEfficiency[h:Units="EER"]/h:Value) = 1'>Expected 1 element(s) for xpath: AnnualCoolingEfficiency[Units="EER"]/Value</sch:assert>
      <sch:assert role='ERROR' test='count(h:AnnualHeatingEfficiency[h:Units="COP"]/h:Value) = 1'>Expected 1 element(s) for xpath: AnnualHeatingEfficiency[Units="COP"]/Value</sch:assert>
      <sch:assert role='ERROR' test='count(h:extension/h:PumpPowerWattsPerTon) &lt;= 1'>Expected 0 or 1 element(s) for xpath: extension/PumpPowerWattsPerTon</sch:assert>
      <sch:assert role='ERROR' test='number(h:extension/h:PumpPowerWattsPerTon) &gt;= 0 or not(h:extension/h:PumpPowerWattsPerTon)'>Expected extension/PumpPowerWattsPerTon to be greater than or equal to 0</sch:assert>
      <sch:assert role='ERROR' test='count(h:extension/h:FanPowerWattsPerCFM) &lt;= 1'>Expected 0 or 1 element(s) for xpath: extension/FanPowerWattsPerCFM</sch:assert>
      <sch:assert role='ERROR' test='number(h:extension/h:FanPowerWattsPerCFM) &gt;= 0 or not(h:extension/h:FanPowerWattsPerCFM)'>Expected extension/FanPowerWattsPerCFM to be greater than or equal to 0</sch:assert>
      <sch:assert role='ERROR' test='count(h:extension/h:AirflowDefectRatio) &lt;= 1'>Expected 0 or 1 element(s) for xpath: extension/AirflowDefectRatio</sch:assert>
      <sch:assert role='ERROR' test='number(h:extension/h:AirflowDefectRatio) &gt; -1 or not(h:extension/h:AirflowDefectRatio)'>Expected extension/AirflowDefectRatio to be greater than -1</sch:assert>
      <sch:assert role='ERROR' test='count(h:extension/h:ChargeDefectRatio) &lt;= 1'>Expected 0 or 1 element(s) for xpath: extension/ChargeDefectRatio</sch:assert>
      <sch:assert role='ERROR' test='number(h:extension/h:ChargeDefectRatio) &gt; -1 or not(h:extension/h:ChargeDefectRatio)'>Expected extension/ChargeDefectRatio to be greater than -1</sch:assert>
      <!-- Warnings -->
      <sch:report role='WARN' test='number(h:AnnualCoolingEfficiency[h:Units="EER"]/h:Value) &lt; 8'>EER should typically be greater than or equal to 8.</sch:report>
      <sch:report role='WARN' test='number(h:AnnualHeatingEfficiency[h:Units="COP"]/h:Value) &lt; 2'>COP should typically be greater than or equal to 2.</sch:report>
      <sch:report role='WARN' test='number(h:HeatingCapacity) &lt;= 1000 and number(h:HeatingCapacity) &gt; 0 and h:HeatingCapacity'>Heating capacity should typically be greater than or equal to 1000 Btu/hr.</sch:report>
      <sch:report role='WARN' test='number(h:CoolingCapacity) &lt;= 1000 and number(h:CoolingCapacity) &gt; 0 and h:CoolingCapacity'>Cooling capacity should typically be greater than or equal to 1000 Btu/hr.</sch:report>
    </sch:rule>
  </sch:pattern>
  
  <sch:pattern>
    <sch:title>[HeatPumpType=GroundSourceWithSharedLoop]</sch:title>
    <sch:rule context='/h:HPXML/h:Building/h:BuildingDetails/h:Systems/h:HVAC/h:HVACPlant/h:HeatPump[h:HeatPumpType="ground-to-air" and h:IsSharedSystem="true"]'>
      <sch:assert role='ERROR' test='count(../../../../h:BuildingSummary/h:BuildingConstruction[h:ResidentialFacilityType[text()="single-family attached" or text()="apartment unit"]]) = 1'>Expected 1 element(s) for xpath: ../../../../BuildingSummary/BuildingConstruction[ResidentialFacilityType[text()="single-family attached" or text()="apartment unit"]]</sch:assert>
      <sch:assert role='ERROR' test='count(h:NumberofUnitsServed) = 1'>Expected 1 element(s) for xpath: NumberofUnitsServed</sch:assert>
      <sch:assert role='ERROR' test='number(h:NumberofUnitsServed) &gt; 1 or not(h:NumberofUnitsServed)'>Expected NumberofUnitsServed to be greater than 1</sch:assert>
      <sch:assert role='ERROR' test='count(h:extension/h:SharedLoopWatts) = 1'>Expected 1 element(s) for xpath: extension/SharedLoopWatts</sch:assert>
      <sch:assert role='ERROR' test='number(h:extension/h:SharedLoopWatts) &gt;= 0 or not(h:extension/h:SharedLoopWatts)'>Expected extension/SharedLoopWatts to be greater than or equal to 0</sch:assert>
    </sch:rule>
  </sch:pattern>

  <sch:pattern>
    <sch:title>[HeatPumpType=WaterLoop]</sch:title>
    <sch:rule context='/h:HPXML/h:Building/h:BuildingDetails/h:Systems/h:HVAC/h:HVACPlant/h:HeatPump[h:HeatPumpType="water-loop-to-air"]'>
      <sch:assert role='ERROR' test='count(../../h:HVACDistribution/h:DistributionSystemType/h:AirDistribution/h:AirDistributionType[text()="regular velocity"]) + count(../../h:HVACDistribution/h:DistributionSystemType/h:Other[text()="DSE"]) &gt;= 1'>Expected 1 or more element(s) for xpath: ../../HVACDistribution/DistributionSystemType/AirDistribution/AirDistributionType[text()="regular velocity"] | ../../HVACDistribution/DistributionSystemType/Other[text()="DSE"]</sch:assert> <!-- See [HVACDistribution] -->
      <sch:assert role='ERROR' test='count(../h:HeatingSystem[h:HeatingSystemType/h:Boiler and h:IsSharedSystem="true"]) + count(../h:CoolingSystem[(h:CoolingSystemType="chiller" or h:CoolingSystemType="cooling tower") and h:IsSharedSystem="true"]) &gt;= 1'>Expected 1 or more element(s) for xpath: ../HeatingSystem[HeatingSystemType/Boiler and IsSharedSystem="true"] | ../CoolingSystem[(CoolingSystemType="chiller" or CoolingSystemType="cooling tower") and IsSharedSystem="true"]</sch:assert>
      <sch:assert role='ERROR' test='count(../../h:HVACDistribution/h:DistributionSystemType/h:HydronicDistribution/h:HydronicDistributionType[text()="water loop"]) &gt;= 1'>Expected 1 or more element(s) for xpath: ../../HVACDistribution/DistributionSystemType/HydronicDistribution[HydronicDistributionType="water loop"]</sch:assert>
    </sch:rule>
  </sch:pattern>

  <sch:pattern>
    <sch:title>[HeatPumpType=PTHP]</sch:title>
    <sch:rule context='/h:HPXML/h:Building/h:BuildingDetails/h:Systems/h:HVAC/h:HVACPlant/h:HeatPump[h:HeatPumpType="packaged terminal heat pump"]'>
      <sch:assert role='ERROR' test='count(h:DistributionSystem) = 0'>Expected 0 element(s) for xpath: DistributionSystem</sch:assert>
      <sch:assert role='ERROR' test='count(h:HeatingCapacity) &lt;= 1'>Expected 0 or 1 element(s) for xpath: HeatingCapacity</sch:assert>
      <sch:assert role='ERROR' test='count(h:CoolingCapacity) &lt;= 1'>Expected 0 or 1 element(s) for xpath: CoolingCapacity</sch:assert>
      <sch:assert role='ERROR' test='count(h:AnnualCoolingEfficiency[h:Units="EER" or h:Units="CEER"]/h:Value) = 1'>Expected 1 element(s) for xpath: AnnualCoolingEfficiency[Units="EER" or Units="CEER"]/Value</sch:assert>
      <sch:assert role='ERROR' test='count(h:AnnualHeatingEfficiency[h:Units="COP"]/h:Value) = 1'>Expected 1 element(s) for xpath: AnnualHeatingEfficiency[Units="COP"]/Value</sch:assert>
      <sch:assert role='ERROR' test='count(h:CoolingSensibleHeatFraction) &lt;= 1'>Expected 0 or 1 element(s) for xpath: CoolingSensibleHeatFraction</sch:assert>
      <sch:assert role='ERROR' test='count(h:FractionHeatLoadServed) = 1'>Expected 1 element(s) for xpath: FractionHeatLoadServed</sch:assert>
      <sch:assert role='ERROR' test='count(h:FractionCoolLoadServed) = 1'>Expected 1 element(s) for xpath: FractionCoolLoadServed</sch:assert>
      <!-- Warnings -->
      <sch:report role='WARN' test='number(h:HeatingCapacity) &lt;= 1000 and number(h:HeatingCapacity) &gt; 0 and h:HeatingCapacity'>Heating capacity should typically be greater than or equal to 1000 Btu/hr.</sch:report>
      <sch:report role='WARN' test='number(h:CoolingCapacity) &lt;= 1000 and number(h:CoolingCapacity) &gt; 0 and h:CoolingCapacity'>Cooling capacity should typically be greater than or equal to 1000 Btu/hr.</sch:report>
    </sch:rule>
  </sch:pattern>
  
  <sch:pattern>
    <sch:title>[HeatPumpBackup=Integrated]</sch:title>
    <sch:rule context='/h:HPXML/h:Building/h:BuildingDetails/h:Systems/h:HVAC/h:HVACPlant/h:HeatPump[h:BackupType="integrated" or h:BackupSystemFuel]'>
      <sch:assert role='ERROR' test='count(h:BackupType[text()="integrated"]) = 1'>Expected 1 element(s) for xpath: BackupType[text()="integrated"]</sch:assert>
      <sch:assert role='ERROR' test='count(h:BackupSystemFuel) = 1'>Expected 1 element(s) for xpath: BackupSystemFuel</sch:assert>
      <sch:assert role='ERROR' test='h:BackupSystemFuel[text()="electricity" or text()="natural gas" or text()="fuel oil" or text()="fuel oil 1" or text()="fuel oil 2" or text()="fuel oil 4" or text()="fuel oil 5/6" or text()="diesel" or text()="propane" or text()="kerosene" or text()="coal" or text()="coke" or text()="bituminous coal" or text()="wood" or text()="wood pellets"] or not(h:BackupSystemFuel)'>Expected BackupSystemFuel to be 'electricity' or 'natural gas' or 'fuel oil' or 'fuel oil 1' or 'fuel oil 2' or 'fuel oil 4' or 'fuel oil 5/6' or 'diesel' or 'propane' or 'kerosene' or 'coal' or 'coke' or 'bituminous coal' or 'wood' or 'wood pellets'</sch:assert>
      <sch:assert role='ERROR' test='count(h:BackupAnnualHeatingEfficiency[h:Units="Percent" or h:Units="AFUE"]/h:Value) = 1'>Expected 1 element(s) for xpath: BackupAnnualHeatingEfficiency[Units="Percent" or Units="AFUE"]/Value</sch:assert>
      <sch:assert role='ERROR' test='number(h:BackupAnnualHeatingEfficiency[h:Units="Percent" or h:Units="AFUE"]/h:Value) &lt;= 1 or not(h:BackupAnnualHeatingEfficiency[h:Units="Percent" or h:Units="AFUE"]/h:Value)'>Expected BackupAnnualHeatingEfficiency[Units="Percent" or Units="AFUE"]/Value to be less than or equal to 1</sch:assert>
      <sch:assert role='ERROR' test='count(h:BackupHeatingCapacity) &lt;= 1'>Expected 0 or 1 element(s) for xpath: BackupHeatingCapacity</sch:assert>
      <sch:assert role='ERROR' test='count(h:HeatingCapacity) + count(h:BackupHeatingCapacity) = 0 or count(h:HeatingCapacity) + count(h:BackupHeatingCapacity) = 2'>Expected 0 or 2 element(s) for xpath: HeatingCapacity | BackupHeatingCapacity</sch:assert>
      <sch:assert role='ERROR' test='count(h:BackupHeatingSwitchoverTemperature) &lt;= 1'>Expected 0 or 1 element(s) for xpath: BackupHeatingSwitchoverTemperature</sch:assert>
      <!-- Warnings -->
      <sch:report role='WARN' test='number(h:BackupAnnualHeatingEfficiency[h:Units="Percent"]/h:Value) &lt; 0.6'>Percent efficiency should typically be greater than or equal to 0.6.</sch:report>
      <sch:report role='WARN' test='number(h:BackupAnnualHeatingEfficiency[h:Units="AFUE"]/h:Value) &lt; 0.6'>AFUE should typically be greater than or equal to 0.6.</sch:report>
      <sch:report role='WARN' test='number(h:BackupHeatingCapacity) &lt;= 1000 and number(h:BackupHeatingCapacity) &gt; 0 and h:BackupHeatingCapacity'>Backup heating capacity should typically be greater than or equal to 1000 Btu/hr.</sch:report>
    </sch:rule>
  </sch:pattern>

  <sch:pattern>
    <sch:title>[HeatPumpBackup=Separate]</sch:title>
    <sch:rule context='/h:HPXML/h:Building/h:BuildingDetails/h:Systems/h:HVAC/h:HVACPlant/h:HeatPump[h:BackupType="separate" or h:BackupSystem]'>
      <sch:assert role='ERROR' test='sum(../*/h:FractionHeatLoadServed) &lt;= 1.01 and sum(../*/h:FractionHeatLoadServed) &gt;= 0.99'>Expected sum(FractionHeatLoadServed) to be 1</sch:assert>
      <sch:assert role='ERROR' test='count(h:BackupType[text()="separate"]) = 1'>Expected 1 element(s) for xpath: BackupType[text()="separate"]</sch:assert>
      <sch:assert role='ERROR' test='count(h:BackupSystem) = 1'>Expected 1 element(s) for xpath: BackupSystem</sch:assert>
      <sch:assert role='ERROR' test='count(h:BackupHeatingSwitchoverTemperature) &lt;= 1'>Expected 0 or 1 element(s) for xpath: BackupHeatingSwitchoverTemperature</sch:assert>
    </sch:rule>
  </sch:pattern>

  <sch:pattern>
    <sch:title>[HVACControl=Heating]</sch:title>
    <sch:rule context='/h:HPXML/h:Building/h:BuildingDetails/h:Systems/h:HVAC/h:HVACControl[sum(../h:HVACPlant/*/h:FractionHeatLoadServed) > 0]'>
      <sch:assert role='ERROR' test='count(h:SetpointTempHeatingSeason) + count(h:extension/h:WeekdaySetpointTempsHeatingSeason) = 1'>Expected 1 element(s) for xpath: SetpointTempHeatingSeason | extension/WeekdaySetpointTempsHeatingSeason</sch:assert>
      <sch:assert role='ERROR' test='count(h:SetpointTempHeatingSeason) + count(h:extension/h:WeekendSetpointTempsHeatingSeason) = 1'>Expected 1 element(s) for xpath: SetpointTempHeatingSeason | extension/WeekendSetpointTempsHeatingSeason</sch:assert>
      <sch:assert role='ERROR' test='count(h:SetbackTempHeatingSeason) + count(h:extension/h:WeekdaySetpointTempsHeatingSeason) &lt;= 1'>Expected 0 or 1 element(s) for xpath: SetbackTempHeatingSeason | extension/WeekdaySetpointTempsHeatingSeason</sch:assert> <!-- See [HVACControl=HeatingSetback] -->
      <sch:assert role='ERROR' test='count(h:SetbackTempHeatingSeason) + count(h:extension/h:WeekendSetpointTempsHeatingSeason) &lt;= 1'>Expected 0 or 1 element(s) for xpath: SetbackTempHeatingSeason | extension/WeekendSetpointTempsHeatingSeason</sch:assert> <!-- See [HVACControl=HeatingSetback] -->
      <sch:assert role='ERROR' test='count(h:HeatingSeason) &lt;= 1'>Expected 0 or 1 element(s) for xpath: Heating</sch:assert> <!-- See [HVACControl=HeatingSeason] -->
      <!-- Warnings -->
      <sch:report role='WARN' test='number(h:SetpointTempHeatingSeason) &lt; 58'>Heating setpoint should typically be greater than or equal to 58 deg-F.</sch:report>
      <sch:report role='WARN' test='number(h:SetpointTempHeatingSeason) &gt; 76'>Heating setpoint should typically be less than or equal to 76 deg-F.</sch:report>
    </sch:rule>
  </sch:pattern>

  <sch:pattern>
    <sch:title>[HVACControl=HeatingSetback]</sch:title>
    <sch:rule context='/h:HPXML/h:Building/h:BuildingDetails/h:Systems/h:HVAC/h:HVACControl[h:SetbackTempHeatingSeason]'>
      <sch:assert role='ERROR' test='count(h:TotalSetbackHoursperWeekHeating) = 1'>Expected 1 element(s) for xpath: TotalSetbackHoursperWeekHeating</sch:assert>
      <sch:assert role='ERROR' test='count(h:extension/h:SetbackStartHourHeating) &lt;= 1'>Expected 0 or 1 element(s) for xpath: extension/SetbackStartHourHeating</sch:assert> <!-- 0 = midnight. 12 = noon -->
      <sch:assert role='ERROR' test='number(h:extension/h:SetbackStartHourHeating) &gt;= 0 or not(h:extension/h:SetbackStartHourHeating)'>Expected extension/SetbackStartHourHeating to be greater than or equal to 0</sch:assert>
      <sch:assert role='ERROR' test='number(h:extension/h:SetbackStartHourHeating) &lt;= 23 or not(h:extension/h:SetbackStartHourHeating)'>Expected extension/SetbackStartHourHeating to be less than or equal to 23</sch:assert>
    </sch:rule>
  </sch:pattern>

  <sch:pattern>
    <sch:title>[HVACControl=HeatingSeason]</sch:title>
    <sch:rule context='/h:HPXML/h:Building/h:BuildingDetails/h:Systems/h:HVAC/h:HVACControl/h:HeatingSeason'>
      <sch:assert role='ERROR' test='count(h:BeginMonth) = 1'>Expected 1 element(s) for xpath: BeginMonth</sch:assert> <!-- integer -->
      <sch:assert role='ERROR' test='count(h:BeginDayOfMonth) = 1'>Expected 1 element(s) for xpath: BeginDayOfMonth</sch:assert> <!-- integer -->
      <sch:assert role='ERROR' test='count(h:EndMonth) = 1'>Expected 1 element(s) for xpath: EndMonth</sch:assert> <!-- integer -->
      <sch:assert role='ERROR' test='count(h:EndDayOfMonth) = 1'>Expected 1 element(s) for xpath: EndDayOfMonth</sch:assert> <!-- integer -->
    </sch:rule>
  </sch:pattern>

  <sch:pattern>
    <sch:title>[HVACControl=Cooling]</sch:title>
    <sch:rule context='/h:HPXML/h:Building/h:BuildingDetails/h:Systems/h:HVAC/h:HVACControl[sum(../h:HVACPlant/*/h:FractionCoolLoadServed) > 0]'>
      <sch:assert role='ERROR' test='count(h:SetpointTempCoolingSeason) + count(h:extension/h:WeekdaySetpointTempsCoolingSeason) = 1'>Expected 1 element(s) for xpath: SetpointTempCoolingSeason | extension/WeekdaySetpointTempsCoolingSeason</sch:assert>
      <sch:assert role='ERROR' test='count(h:SetpointTempCoolingSeason) + count(h:extension/h:WeekendSetpointTempsCoolingSeason) = 1'>Expected 1 element(s) for xpath: SetpointTempCoolingSeason | extension/WeekendSetpointTempsCoolingSeason</sch:assert>
      <sch:assert role='ERROR' test='count(h:SetupTempCoolingSeason) + count(h:extension/h:WeekdaySetpointTempsCoolingSeason) &lt;= 1'>Expected 0 or 1 element(s) for xpath: SetupTempCoolingSeason | extension/WeekdaySetpointTempsCoolingSeason</sch:assert> <!-- See [HVACControl=CoolingSetup] -->
      <sch:assert role='ERROR' test='count(h:SetupTempCoolingSeason) + count(h:extension/h:WeekendSetpointTempsCoolingSeason) &lt;= 1'>Expected 0 or 1 element(s) for xpath: SetupTempCoolingSeason | extension/WeekendSetpointTempsCoolingSeason</sch:assert> <!-- See [HVACControl=CoolingSetup] -->
      <sch:assert role='ERROR' test='count(h:extension/h:CeilingFanSetpointTempCoolingSeasonOffset) &lt;= 1'>Expected 0 or 1 element(s) for xpath: extension/CeilingFanSetpointTempCoolingSeasonOffset</sch:assert> <!-- deg F -->
      <sch:assert role='ERROR' test='count(h:CoolingSeason) &lt;= 1'>Expected 0 or 1 element(s) for xpath: Cooling</sch:assert> <!-- See [HVACControl=CoolingSeason] -->
      <!-- Warnings -->
      <sch:report role='WARN' test='number(h:SetpointTempCoolingSeason) &lt; 68'>Cooling setpoint should typically be greater than or equal to 68 deg-F.</sch:report>
      <sch:report role='WARN' test='number(h:SetpointTempCoolingSeason) &gt; 86'>Cooling setpoint should typically be less than or equal to 86 deg-F.</sch:report>
    </sch:rule>
  </sch:pattern>

  <sch:pattern>
    <sch:title>[HVACControl=CoolingSetup]</sch:title>
    <sch:rule context='/h:HPXML/h:Building/h:BuildingDetails/h:Systems/h:HVAC/h:HVACControl[h:SetupTempCoolingSeason]'>
      <sch:assert role='ERROR' test='count(h:TotalSetupHoursperWeekCooling) = 1'>Expected 1 element(s) for xpath: TotalSetupHoursperWeekCooling</sch:assert>
      <sch:assert role='ERROR' test='count(h:extension/h:SetupStartHourCooling) &lt;= 1'>Expected 0 or 1 element(s) for xpath: extension/SetupStartHourCooling</sch:assert> <!-- 0 = midnight. 12 = noon -->
      <sch:assert role='ERROR' test='number(h:extension/h:SetupStartHourCooling) &gt;= 0 or not(h:extension/h:SetupStartHourCooling)'>Expected extension/SetupStartHourCooling to be greater than or equal to 0</sch:assert>
      <sch:assert role='ERROR' test='number(h:extension/h:SetupStartHourCooling) &lt;= 23 or not(h:extension/h:SetupStartHourCooling)'>Expected extension/SetupStartHourCooling to be less than or equal to 23</sch:assert>
    </sch:rule>
  </sch:pattern>

  <sch:pattern>
    <sch:title>[HVACControl=CoolingSeason]</sch:title>
    <sch:rule context='/h:HPXML/h:Building/h:BuildingDetails/h:Systems/h:HVAC/h:HVACControl/h:CoolingSeason'>      
      <sch:assert role='ERROR' test='count(h:BeginMonth) = 1'>Expected 1 element(s) for xpath: BeginMonth</sch:assert> <!-- integer -->
      <sch:assert role='ERROR' test='count(h:BeginDayOfMonth) = 1'>Expected 1 element(s) for xpath: BeginDayOfMonth</sch:assert> <!-- integer -->
      <sch:assert role='ERROR' test='count(h:EndMonth) = 1'>Expected 1 element(s) for xpath: EndMonth</sch:assert> <!-- integer -->
      <sch:assert role='ERROR' test='count(h:EndDayOfMonth) = 1'>Expected 1 element(s) for xpath: EndDayOfMonth</sch:assert> <!-- integer -->
    </sch:rule>
  </sch:pattern>

  <sch:pattern>
    <sch:title>[HVACDistribution]</sch:title>
    <sch:rule context='/h:HPXML/h:Building/h:BuildingDetails/h:Systems/h:HVAC/h:HVACDistribution'>
      <sch:assert role='ERROR' test='count(h:DistributionSystemType[h:AirDistribution | h:HydronicDistribution | h:Other[text()="DSE"]]) = 1'>Expected 1 element(s) for xpath: DistributionSystemType[AirDistribution | HydronicDistribution | Other[text()="DSE"]]</sch:assert> <!-- See [HVACDistributionType=Air] or [HVACDistributionType=Hydronic] or [HVACDistributionType=DSE] -->
    </sch:rule>
  </sch:pattern>

  <sch:pattern>
    <sch:title>[HVACDistributionType=Air]</sch:title>
    <sch:rule context='/h:HPXML/h:Building/h:BuildingDetails/h:Systems/h:HVAC/h:HVACDistribution/h:DistributionSystemType/h:AirDistribution'>
      <sch:assert role='ERROR' test='count(h:AirDistributionType) = 1'>Expected 1 element(s) for xpath: AirDistributionType</sch:assert>
      <sch:assert role='ERROR' test='h:AirDistributionType[text()="regular velocity" or text()="gravity" or text()="fan coil"] or not(h:AirDistributionType)'>Expected AirDistributionType to be 'regular velocity' or 'gravity' or 'fan coil'</sch:assert> <!-- See [AirDistributionType=RegularVelocityOrGravity] or [AirDistributionType=FanCoil] -->
      <sch:assert role='ERROR' test='count(h:Ducts) &gt;= 0'>Expected 0 or more element(s) for xpath: Ducts</sch:assert> <!-- See [HVACDuct] -->
      <!-- Sum Checks -->
      <sch:assert role='ERROR' test='(sum(h:Ducts[h:DuctType="supply"]/h:FractionDuctArea) &gt;= 0.99 and sum(h:Ducts[h:DuctType="supply"]/h:FractionDuctArea) &lt;= 1.01) or count(h:Ducts[h:DuctType="supply"]/h:FractionDuctArea) = 0'>Expected sum(Ducts/FractionDuctArea) for DuctType="supply" to be 1</sch:assert>
      <sch:assert role='ERROR' test='(sum(h:Ducts[h:DuctType="return"]/h:FractionDuctArea) &gt;= 0.99 and sum(h:Ducts[h:DuctType="return"]/h:FractionDuctArea) &lt;= 1.01) or count(h:Ducts[h:DuctType="return"]/h:FractionDuctArea) = 0'>Expected sum(Ducts/FractionDuctArea) for DuctType="return" to be 1</sch:assert>
      <!-- Warnings -->
      <sch:report role='WARN' test='sum(h:DuctLeakageMeasurement/h:DuctLeakage[h:Units="CFM25" and h:TotalOrToOutside="to outside"]/h:Value) &gt; 0.04 * number(../../../../../h:BuildingSummary/h:BuildingConstruction/h:ConditionedFloorArea) and sum(h:Ducts[h:DuctLocation[text()!="living space" and text()!="basement - conditioned" and text()!="crawlspace - conditioned"]]/h:FractionDuctArea) = 0 and sum(h:Ducts[h:DuctLocation[text()!="living space" and text()!="basement - conditioned" and text()!="crawlspace - conditioned"]]/h:DuctSurfaceArea) = 0 and count(h:Ducts[h:FractionDuctArea | h:DuctSurfaceArea]) &gt; 0'>Ducts are entirely within conditioned space but there is moderate leakage to the outside. Leakage to the outside is typically zero or near-zero in these situations, consider revising leakage values. Leakage will be modeled as heat lost to the ambient environment.</sch:report>
      <sch:report role='WARN' test='sum(h:DuctLeakageMeasurement/h:DuctLeakage[h:Units="CFM50" and h:TotalOrToOutside="to outside"]/h:Value) &gt; 0.06 * number(../../../../../h:BuildingSummary/h:BuildingConstruction/h:ConditionedFloorArea) and sum(h:Ducts[h:DuctLocation[text()!="living space" and text()!="basement - conditioned" and text()!="crawlspace - conditioned"]]/h:FractionDuctArea) = 0 and sum(h:Ducts[h:DuctLocation[text()!="living space" and text()!="basement - conditioned" and text()!="crawlspace - conditioned"]]/h:DuctSurfaceArea) = 0 and count(h:Ducts[h:FractionDuctArea | h:DuctSurfaceArea]) &gt; 0'>Ducts are entirely within conditioned space but there is moderate leakage to the outside. Leakage to the outside is typically zero or near-zero in these situations, consider revising leakage values. Leakage will be modeled as heat lost to the ambient environment.</sch:report>
      <sch:report role='WARN' test='sum(h:DuctLeakageMeasurement/h:DuctLeakage[h:Units="Percent" and h:TotalOrToOutside="to outside"]/h:Value) &gt; 0.05 and sum(h:Ducts[h:DuctLocation[text()!="living space" and text()!="basement - conditioned" and text()!="crawlspace - conditioned"]]/h:FractionDuctArea) = 0 and sum(h:Ducts[h:DuctLocation[text()!="living space" and text()!="basement - conditioned" and text()!="crawlspace - conditioned"]]/h:DuctSurfaceArea) = 0 and count(h:Ducts[h:FractionDuctArea | h:DuctSurfaceArea]) &gt; 0'>Ducts are entirely within conditioned space but there is moderate leakage to the outside. Leakage to the outside is typically zero or near-zero in these situations, consider revising leakage values. Leakage will be modeled as heat lost to the ambient environment.</sch:report>
    </sch:rule>
  </sch:pattern>
  
  <sch:pattern>
    <sch:title>[AirDistributionType=RegularVelocityOrGravity]</sch:title>
    <sch:rule context='/h:HPXML/h:Building/h:BuildingDetails/h:Systems/h:HVAC/h:HVACDistribution/h:DistributionSystemType/h:AirDistribution[h:AirDistributionType[text()="regular velocity" or text()="gravity"]]'>
      <sch:assert role='ERROR' test='count(h:DuctLeakageMeasurement[h:DuctType="supply"]/h:DuctLeakage[(h:Units="CFM25" or h:Units="CFM50" or h:Units="Percent") and h:TotalOrToOutside="to outside"]) = 1'>Expected 1 element(s) for xpath: DuctLeakageMeasurement[DuctType="supply"]/DuctLeakage[(Units="CFM25" or Units="CFM50" or Units="Percent") and TotalOrToOutside="to outside"]</sch:assert> <!-- See [DuctLeakage=CFM] or [DuctLeakage=Percent] -->
      <sch:assert role='ERROR' test='count(h:DuctLeakageMeasurement[h:DuctType="return"]/h:DuctLeakage[(h:Units="CFM25" or h:Units="CFM50" or h:Units="Percent") and h:TotalOrToOutside="to outside"]) = 1'>Expected 1 element(s) for xpath: DuctLeakageMeasurement[DuctType="return"]/DuctLeakage[(Units="CFM25" or Units="CFM50" or Units="Percent") and TotalOrToOutside="to outside"]</sch:assert> <!-- See [DuctLeakage=CFM] or [DuctLeakage=Percent] -->
    </sch:rule>
  </sch:pattern>

  <sch:pattern>
    <sch:title>[AirDistributionType=FanCoil]</sch:title>
    <sch:rule context='/h:HPXML/h:Building/h:BuildingDetails/h:Systems/h:HVAC/h:HVACDistribution/h:DistributionSystemType/h:AirDistribution[h:AirDistributionType[text()="fan coil"]]'>
      <sch:assert role='ERROR' test='count(h:DuctLeakageMeasurement[h:DuctType="supply"]/h:DuctLeakage[(h:Units="CFM25" or h:Units="CFM50" or h:Units="Percent") and h:TotalOrToOutside="to outside"]) &lt;= 1'>Expected 0 or 1 element(s) for xpath: DuctLeakageMeasurement[DuctType="supply"]/DuctLeakage[(Units="CFM25" or Units="CFM50" or Units="Percent") and TotalOrToOutside="to outside"]</sch:assert> <!-- See [DuctLeakage=CFM] or [DuctLeakage=Percent] -->
      <sch:assert role='ERROR' test='count(h:DuctLeakageMeasurement[h:DuctType="return"]/h:DuctLeakage[(h:Units="CFM25" or h:Units="CFM50" or h:Units="Percent") and h:TotalOrToOutside="to outside"]) &lt;= 1'>Expected 0 or 1 element(s) for xpath: DuctLeakageMeasurement[DuctType="return"]/DuctLeakage[(Units="CFM25" or Units="CFM50" or Units="Percent") and TotalOrToOutside="to outside"]</sch:assert> <!-- See [DuctLeakage=CFM] or [DuctLeakage=Percent] -->
    </sch:rule>
  </sch:pattern>

  <sch:pattern>
    <sch:title>[DuctLeakage=CFM]</sch:title>
    <sch:rule context='/h:HPXML/h:Building/h:BuildingDetails/h:Systems/h:HVAC/h:HVACDistribution/h:DistributionSystemType/h:AirDistribution/h:DuctLeakageMeasurement/h:DuctLeakage[h:Units="CFM25" or h:Units="CFM50"]'>
      <sch:assert role='ERROR' test='count(h:Value) = 1'>Expected 1 element(s) for xpath: Value</sch:assert>
      <sch:assert role='ERROR' test='number(h:Value) &gt;= 0 or not(h:Value)'>Expected Value to be greater than or equal to 0</sch:assert>
    </sch:rule>
  </sch:pattern>

  <sch:pattern>
    <sch:title>[DuctLeakage=Percent]</sch:title>
    <sch:rule context='/h:HPXML/h:Building/h:BuildingDetails/h:Systems/h:HVAC/h:HVACDistribution/h:DistributionSystemType/h:AirDistribution/h:DuctLeakageMeasurement/h:DuctLeakage[h:Units="Percent"]'>
      <sch:assert role='ERROR' test='count(h:Value) = 1'>Expected 1 element(s) for xpath: Value</sch:assert>
      <sch:assert role='ERROR' test='number(h:Value) &gt;= 0 or not(h:Value)'>Expected Value to be greater than or equal to 0</sch:assert>
      <sch:assert role='ERROR' test='number(h:Value) &lt; 1 or not(h:Value)'>Expected Value to be less than 1</sch:assert>
    </sch:rule>
  </sch:pattern>

  <sch:pattern>
    <sch:title>[HVACDistributionType=Hydronic]</sch:title>
    <sch:rule context='/h:HPXML/h:Building/h:BuildingDetails/h:Systems/h:HVAC/h:HVACDistribution/h:DistributionSystemType/h:HydronicDistribution'>
      <sch:assert role='ERROR' test='count(h:HydronicDistributionType) = 1'>Expected 1 element(s) for xpath: HydronicDistributionType</sch:assert>
      <sch:assert role='ERROR' test='h:HydronicDistributionType[text()="radiator" or text()="baseboard" or text()="radiant floor" or text()="radiant ceiling" or text()="water loop"] or not(h:HydronicDistributionType)'>Expected HydronicDistributionType to be 'radiator' or 'baseboard' or 'radiant floor' or 'radiant ceiling' or 'water loop'</sch:assert>
    </sch:rule>
  </sch:pattern>

  <sch:pattern>
    <sch:title>[HVACDistributionType=DSE]</sch:title>
    <sch:rule context='/h:HPXML/h:Building/h:BuildingDetails/h:Systems/h:HVAC/h:HVACDistribution[h:DistributionSystemType[h:Other[text()="DSE"]]]'>
      <sch:assert role='ERROR' test='count(h:AnnualHeatingDistributionSystemEfficiency) = 1'>Expected 1 element(s) for xpath: AnnualHeatingDistributionSystemEfficiency</sch:assert>
      <sch:assert role='ERROR' test='count(h:AnnualCoolingDistributionSystemEfficiency) = 1'>Expected 1 element(s) for xpath: AnnualCoolingDistributionSystemEfficiency</sch:assert>
      <!-- Warnings -->
      <sch:report role='WARN' test='number(h:AnnualHeatingDistributionSystemEfficiency) &lt; 0.5'>Heating DSE should typically be greater than or equal to 0.5.</sch:report>
      <sch:report role='WARN' test='number(h:AnnualCoolingDistributionSystemEfficiency) &lt; 0.5'>Cooling DSE should typically be greater than or equal to 0.5.</sch:report>
    </sch:rule>
  </sch:pattern>

  <sch:pattern>
    <sch:title>[HVACDuct]</sch:title>
    <sch:rule context='/h:HPXML/h:Building/h:BuildingDetails/h:Systems/h:HVAC/h:HVACDistribution/h:DistributionSystemType/h:AirDistribution/h:Ducts'>
      <sch:assert role='ERROR' test='count(h:DuctType) = 1'>Expected 1 element(s) for xpath: DuctType</sch:assert>
      <sch:assert role='ERROR' test='h:DuctType[text()="supply" or text()="return"] or not(h:DuctType)'>Expected DuctType to be 'supply' or 'return'</sch:assert>
      <sch:assert role='ERROR' test='count(h:DuctInsulationRValue) = 1'>Expected 1 element(s) for xpath: DuctInsulationRValue</sch:assert>
      <sch:assert role='ERROR' test='count(h:DuctLocation) &lt;= 1'>Expected 0 or 1 element(s) for xpath: DuctLocation</sch:assert> <!-- See [HVACDuct=WithLocation] or [HVACDuct=WithoutLocation] -->
      <sch:assert role='ERROR' test='h:DuctLocation[text()="living space" or text()="basement - conditioned" or text()="basement - unconditioned" or text()="crawlspace - vented" or text()="crawlspace - unvented" or text()="crawlspace - conditioned" or text()="attic - vented" or text()="attic - unvented" or text()="garage" or text()="exterior wall" or text()="under slab" or text()="roof deck" or text()="outside" or text()="other housing unit" or text()="other heated space" or text()="other multifamily buffer space" or text()="other non-freezing space"] or not(h:DuctLocation)'>Expected DuctLocation to be 'living space' or 'basement - conditioned' or 'basement - unconditioned' or 'crawlspace - vented' or 'crawlspace - unvented' or 'crawlspace - conditioned' or 'attic - vented' or 'attic - unvented' or 'garage' or 'exterior wall' or 'under slab' or 'roof deck' or 'outside' or 'other housing unit' or 'other heated space' or 'other multifamily buffer space' or 'other non-freezing space'</sch:assert>
    </sch:rule>
  </sch:pattern>

  <sch:pattern>
    <sch:title>[HVACDuct=WithLocation]</sch:title>
    <sch:rule context='/h:HPXML/h:Building/h:BuildingDetails/h:Systems/h:HVAC/h:HVACDistribution/h:DistributionSystemType/h:AirDistribution/h:Ducts[h:DuctLocation]'>
      <sch:assert role='ERROR' test='count(h:FractionDuctArea) + count(h:DuctSurfaceArea) &gt;= 1'>Expected 1 or more element(s) for xpath: FractionDuctArea | DuctSurfaceArea</sch:assert> <!-- See [HVACDuct=SurfaceAreaDefaulted] -->
    </sch:rule>
  </sch:pattern>

  <sch:pattern>
    <sch:title>[HVACDuct=WithoutLocation]</sch:title>
    <sch:rule context='/h:HPXML/h:Building/h:BuildingDetails/h:Systems/h:HVAC/h:HVACDistribution/h:DistributionSystemType/h:AirDistribution/h:Ducts[not(h:DuctLocation)]'>
      <sch:assert role='ERROR' test='count(h:FractionDuctArea) + count(h:DuctSurfaceArea) = 0'>Expected 0 element(s) for xpath: FractionDuctArea | DuctSurfaceArea</sch:assert> <!-- See [HVACDuct=SurfaceAreaDefaulted] -->
    </sch:rule>
  </sch:pattern>

  <sch:pattern>
    <sch:title>[HVACDuct=SurfaceAreaDefaulted]</sch:title>
    <sch:rule context='/h:HPXML/h:Building/h:BuildingDetails/h:Systems/h:HVAC/h:HVACDistribution/h:DistributionSystemType/h:AirDistribution/h:Ducts[not(h:DuctSurfaceArea)]'>
      <sch:assert role='ERROR' test='count(../h:NumberofReturnRegisters) &lt;= 1'>Expected 0 or 1 element(s) for xpath: ../NumberofReturnRegisters</sch:assert>
      <sch:assert role='ERROR' test='count(../../../h:ConditionedFloorAreaServed) = 1'>Expected 1 element(s) for xpath: ../../../ConditionedFloorAreaServed</sch:assert>
    </sch:rule>
  </sch:pattern>

  <sch:pattern>
    <sch:title>[MechanicalVentilation]</sch:title>
    <sch:rule context='/h:HPXML/h:Building/h:BuildingDetails/h:Systems/h:MechanicalVentilation/h:VentilationFans/h:VentilationFan[h:UsedForWholeBuildingVentilation="true"]'>
      <sch:assert role='ERROR' test='count(h:IsSharedSystem) &lt;= 1'>Expected 0 or 1 element(s) for xpath: IsSharedSystem</sch:assert> <!-- See [MechanicalVentilationType=Shared] -->
      <sch:assert role='ERROR' test='count(h:FanType) = 1'>Expected 1 element(s) for xpath: FanType</sch:assert> <!-- See [MechanicalVentilationType=HRV] or [MechanicalVentilationType=ERV] or [MechanicalVentilationType=CFIS] -->
      <sch:assert role='ERROR' test='h:FanType[text()="energy recovery ventilator" or text()="heat recovery ventilator" or text()="exhaust only" or text()="supply only" or text()="balanced" or text()="central fan integrated supply"] or not(h:FanType)'>Expected FanType to be 'energy recovery ventilator' or 'heat recovery ventilator' or 'exhaust only' or 'supply only' or 'balanced' or 'central fan integrated supply'</sch:assert>
      <sch:assert role='ERROR' test='count(h:RatedFlowRate) + count(h:CalculatedFlowRate) + count(h:TestedFlowRate) + count(h:DeliveredVentilation) &gt;= 0'>Expected 0 or more element(s) for xpath: RatedFlowRate | CalculatedFlowRate | TestedFlowRate | DeliveredVentilation</sch:assert>
      <sch:assert role='ERROR' test='count(h:HoursInOperation) &lt;= 1'>Expected 0 or 1 element(s) for xpath: HoursInOperation</sch:assert>
      <sch:assert role='ERROR' test='count(h:FanPower) &lt;= 1'>Expected 0 or 1 element(s) for xpath: FanPower</sch:assert>
    </sch:rule>
  </sch:pattern>

  <sch:pattern>
    <sch:title>[MechanicalVentilationType=HRV]</sch:title>
    <sch:rule context='/h:HPXML/h:Building/h:BuildingDetails/h:Systems/h:MechanicalVentilation/h:VentilationFans/h:VentilationFan[h:UsedForWholeBuildingVentilation="true" and h:FanType="heat recovery ventilator"]'>
      <sch:assert role='ERROR' test='count(h:SensibleRecoveryEfficiency) + count(h:AdjustedSensibleRecoveryEfficiency) = 1'>Expected 1 element(s) for xpath: SensibleRecoveryEfficiency | AdjustedSensibleRecoveryEfficiency</sch:assert>
    </sch:rule>
  </sch:pattern>

  <sch:pattern>
    <sch:title>[MechanicalVentilationType=ERV]</sch:title>
    <sch:rule context='/h:HPXML/h:Building/h:BuildingDetails/h:Systems/h:MechanicalVentilation/h:VentilationFans/h:VentilationFan[h:UsedForWholeBuildingVentilation="true" and h:FanType="energy recovery ventilator"]'>
      <sch:assert role='ERROR' test='count(h:TotalRecoveryEfficiency) + count(h:AdjustedTotalRecoveryEfficiency) = 1'>Expected 1 element(s) for xpath: TotalRecoveryEfficiency | AdjustedTotalRecoveryEfficiency</sch:assert>
      <sch:assert role='ERROR' test='count(h:SensibleRecoveryEfficiency) + count(h:AdjustedSensibleRecoveryEfficiency) = 1'>Expected 1 element(s) for xpath: SensibleRecoveryEfficiency | AdjustedSensibleRecoveryEfficiency</sch:assert>
    </sch:rule>
  </sch:pattern>

  <sch:pattern>
    <sch:title>[MechanicalVentilationType=CFIS]</sch:title>
    <sch:rule context='/h:HPXML/h:Building/h:BuildingDetails/h:Systems/h:MechanicalVentilation/h:VentilationFans/h:VentilationFan[h:UsedForWholeBuildingVentilation="true" and h:FanType="central fan integrated supply"]'>
      <sch:assert role='ERROR' test='count(h:AttachedToHVACDistributionSystem) = 1'>Expected 1 element(s) for xpath: AttachedToHVACDistributionSystem</sch:assert>
      <sch:assert role='ERROR' test='count(h:IsSharedSystem[text()="true"]) = 0'>Expected 0 element(s) for xpath: IsSharedSystem[text()="true"]</sch:assert>
    </sch:rule>
  </sch:pattern>

  <sch:pattern>
    <sch:title>[MechanicalVentilationType=Shared]</sch:title>
    <sch:rule context='/h:HPXML/h:Building/h:BuildingDetails/h:Systems/h:MechanicalVentilation/h:VentilationFans/h:VentilationFan[h:UsedForWholeBuildingVentilation="true" and h:IsSharedSystem="true"]'>
      <sch:assert role='ERROR' test='count(h:FractionRecirculation) = 1'>Expected 1 element(s) for xpath: FractionRecirculation</sch:assert>
      <sch:assert role='ERROR' test='count(h:extension/h:InUnitFlowRate) = 1'>Expected 1 element(s) for xpath: extension/InUnitFlowRate</sch:assert>
      <sch:assert role='ERROR' test='number(h:RatedFlowRate) &gt; number(h:extension/h:InUnitFlowRate) or not(h:RatedFlowRate) or not(h:extension/h:InUnitFlowRate)'>Expected RatedFlowRate to be greater than extension/InUnitFlowRate</sch:assert>
      <sch:assert role='ERROR' test='number(h:CalculatedFlowRate) &gt; number(h:extension/h:InUnitFlowRate) or not(h:CalculatedFlowRate) or not(h:extension/h:InUnitFlowRate)'>Expected CalculatedFlowRate to be greater than extension/InUnitFlowRate</sch:assert>
      <sch:assert role='ERROR' test='number(h:TestedFlowRate) &gt; number(h:extension/h:InUnitFlowRate) or not(h:TestedFlowRate) or not(h:extension/h:InUnitFlowRate)'>Expected TestedFlowRate to be greater than extension/InUnitFlowRate</sch:assert>
      <sch:assert role='ERROR' test='number(h:DeliveredVentilation) &gt; number(h:extension/h:InUnitFlowRate) or not(h:DeliveredVentilation) or not(h:extension/h:InUnitFlowRate)'>Expected DeliveredVentilation to be greater than extension/InUnitFlowRate</sch:assert>
      <sch:assert role='ERROR' test='count(h:extension/h:PreHeating) &lt;= 1'>Expected 0 or 1 element(s) for xpath: extension/PreHeating</sch:assert> <!-- See [MechanicalVentilationType=SharedWithPreHeating] -->
      <sch:assert role='ERROR' test='count(h:extension/h:PreCooling) &lt;= 1'>Expected 0 or 1 element(s) for xpath: extension/PreCooling</sch:assert> <!-- See [MechanicalVentilationType=SharedWithPreCooling] -->
    </sch:rule>
  </sch:pattern>

  <sch:pattern>
    <sch:title>[MechanicalVentilationType=SharedWithPreHeating]</sch:title>
    <sch:rule context='/h:HPXML/h:Building/h:BuildingDetails/h:Systems/h:MechanicalVentilation/h:VentilationFans/h:VentilationFan[h:UsedForWholeBuildingVentilation="true" and h:IsSharedSystem="true"]/h:extension/h:PreHeating'>
      <sch:assert role='ERROR' test='count(../../h:FanType[text()="exhaust only"]) = 0'>Expected 0 element(s) for xpath: ../../FanType[text()="exhaust only"]</sch:assert>
      <sch:assert role='ERROR' test='count(h:Fuel) = 1'>Expected 1 element(s) for xpath: Fuel</sch:assert>
      <sch:assert role='ERROR' test='h:Fuel[text()="natural gas" or text()="fuel oil" or text()="fuel oil 1" or text()="fuel oil 2" or text()="fuel oil 4" or text()="fuel oil 5/6" or text()="diesel" or text()="propane" or text()="kerosene" or text()="coal" or text()="coke" or text()="bituminous coal" or text()="anthracite coal" or text()="electricity" or text()="wood" or text()="wood pellets"] or not(h:Fuel)'>Expected Fuel to be 'natural gas' or 'fuel oil' or 'fuel oil 1' or 'fuel oil 2' or 'fuel oil 4' or 'fuel oil 5/6' or 'diesel' or 'propane' or 'kerosene' or 'coal' or 'coke' or 'bituminous coal' or 'anthracite coal' or 'electricity' or 'wood' or 'wood pellets'</sch:assert>
      <sch:assert role='ERROR' test='count(h:AnnualHeatingEfficiency[h:Units="COP"]/h:Value) = 1'>Expected 1 element(s) for xpath: AnnualHeatingEfficiency[Units="COP"]/Value</sch:assert>
      <sch:assert role='ERROR' test='count(h:FractionVentilationHeatLoadServed) = 1'>Expected 1 element(s) for xpath: FractionVentilationHeatLoadServed</sch:assert>
      <sch:assert role='ERROR' test='number(h:FractionVentilationHeatLoadServed) &gt;= 0 or not(h:FractionVentilationHeatLoadServed)'>Expected FractionVentilationHeatLoadServed to be greater than or equal to 0</sch:assert>
      <sch:assert role='ERROR' test='number(h:FractionVentilationHeatLoadServed) &lt;= 1 or not(h:FractionVentilationHeatLoadServed)'>Expected FractionVentilationHeatLoadServed to be less than or equal to 1</sch:assert>
    </sch:rule>
  </sch:pattern>

  <sch:pattern>
    <sch:title>[MechanicalVentilationType=SharedWithPreCooling]</sch:title>
    <sch:rule context='/h:HPXML/h:Building/h:BuildingDetails/h:Systems/h:MechanicalVentilation/h:VentilationFans/h:VentilationFan[h:UsedForWholeBuildingVentilation="true" and h:IsSharedSystem="true"]/h:extension/h:PreCooling'>
      <sch:assert role='ERROR' test='count(../../h:FanType[text()="exhaust only"]) = 0'>Expected 0 element(s) for xpath: ../../FanType[text()="exhaust only"]</sch:assert>
      <sch:assert role='ERROR' test='count(h:Fuel) = 1'>Expected 1 element(s) for xpath: Fuel</sch:assert>
      <sch:assert role='ERROR' test='h:Fuel[text()="electricity"] or not(h:Fuel)'>Expected Fuel to be 'electricity'</sch:assert>
      <sch:assert role='ERROR' test='count(h:AnnualCoolingEfficiency[h:Units="COP"]/h:Value) = 1'>Expected 1 element(s) for xpath: AnnualCoolingEfficiency[Units="COP"]/Value</sch:assert>
      <sch:assert role='ERROR' test='count(h:FractionVentilationCoolLoadServed) = 1'>Expected 1 element(s) for xpath: FractionVentilationCoolLoadServed</sch:assert>
      <sch:assert role='ERROR' test='number(h:FractionVentilationCoolLoadServed) &gt;= 0 or not(h:FractionVentilationCoolLoadServed)'>Expected FractionVentilationCoolLoadServed to be greater than or equal to 0</sch:assert>
      <sch:assert role='ERROR' test='number(h:FractionVentilationCoolLoadServed) &lt;= 1 or not(h:FractionVentilationCoolLoadServed)'>Expected FractionVentilationCoolLoadServed to be less than or equal to 1</sch:assert>
    </sch:rule>
  </sch:pattern>

  <sch:pattern>
    <sch:title>[LocalVentilation]</sch:title>
    <sch:rule context='/h:HPXML/h:Building/h:BuildingDetails/h:Systems/h:MechanicalVentilation/h:VentilationFans/h:VentilationFan[h:UsedForLocalVentilation="true"]'>
      <sch:assert role='ERROR' test='count(h:Quantity) &lt;= 1'>Expected 0 or 1 element(s) for xpath: Quantity</sch:assert>
      <sch:assert role='ERROR' test='count(h:RatedFlowRate) + count(h:CalculatedFlowRate) + count(h:TestedFlowRate) + count(h:DeliveredVentilation) &gt;= 0'>Expected 0 or more element(s) for xpath: RatedFlowRate | CalculatedFlowRate | TestedFlowRate | DeliveredVentilation</sch:assert>
      <sch:assert role='ERROR' test='count(h:HoursInOperation) &lt;= 1'>Expected 0 or 1 element(s) for xpath: HoursInOperation</sch:assert>
      <sch:assert role='ERROR' test='count(h:FanLocation) = 1'>Expected 1 element(s) for xpath: FanLocation</sch:assert>
      <sch:assert role='ERROR' test='h:FanLocation[text()="kitchen" or text()="bath"] or not(h:FanLocation)'>Expected FanLocation to be 'kitchen' or 'bath'</sch:assert>
      <sch:assert role='ERROR' test='count(h:FanPower) &lt;= 1'>Expected 0 or 1 element(s) for xpath: FanPower</sch:assert>
      <sch:assert role='ERROR' test='count(h:extension/h:StartHour) &lt;= 1'>Expected 0 or 1 element(s) for xpath: extension/StartHour</sch:assert>
      <sch:assert role='ERROR' test='number(h:extension/h:StartHour) &gt;= 0 or not(h:extension/h:StartHour)'>Expected extension/StartHour to be greater than or equal to 0</sch:assert>
      <sch:assert role='ERROR' test='number(h:extension/h:StartHour) &lt;= 23 or not(h:extension/h:StartHour)'>Expected extension/StartHour to be less than or equal to 23</sch:assert>
    </sch:rule>
  </sch:pattern>

  <sch:pattern>
    <sch:title>[WholeHouseFan]</sch:title>
    <sch:rule context='/h:HPXML/h:Building/h:BuildingDetails/h:Systems/h:MechanicalVentilation/h:VentilationFans/h:VentilationFan[h:UsedForSeasonalCoolingLoadReduction="true"]'>
      <sch:assert role='ERROR' test='count(h:RatedFlowRate) + count(h:CalculatedFlowRate) + count(h:TestedFlowRate) + count(h:DeliveredVentilation) &gt;= 0'>Expected 0 or more element(s) for xpath: RatedFlowRate | CalculatedFlowRate | TestedFlowRate | DeliveredVentilation</sch:assert>
      <sch:assert role='ERROR' test='count(h:FanPower) &lt;= 1'>Expected 0 or 1 element(s) for xpath: FanPower</sch:assert>
    </sch:rule>
  </sch:pattern>

  <sch:pattern>
    <sch:title>[WaterHeatingSystem]</sch:title>
    <sch:rule context='/h:HPXML/h:Building/h:BuildingDetails/h:Systems/h:WaterHeating/h:WaterHeatingSystem'>
      <sch:assert role='ERROR' test='count(../h:HotWaterDistribution) = 1'>Expected 1 element(s) for xpath: ../HotWaterDistribution</sch:assert> <!-- See [HotWaterDistribution] -->
      <sch:assert role='ERROR' test='count(../h:WaterFixture) &gt;= 1'>Expected 1 or more element(s) for xpath: ../WaterFixture</sch:assert> <!-- See [WaterFixture] -->
      <sch:assert role='ERROR' test='count(h:IsSharedSystem) &lt;= 1'>Expected 0 or 1 element(s) for xpath: IsSharedSystem</sch:assert> <!-- See [WaterHeatingSystemType=Shared] -->
      <sch:assert role='ERROR' test='count(h:WaterHeaterType) = 1'>Expected 1 element(s) for xpath: WaterHeaterType</sch:assert> <!-- See [WaterHeatingSystemType=Tank] or [WaterHeatingSystemType=Tankless] or [WaterHeatingSystemType=HeatPump] or [WaterHeatingSystemType=CombiIndirect] or [WaterHeatingSystemType=CombiTanklessCoil] -->
      <sch:assert role='ERROR' test='h:WaterHeaterType[text()="storage water heater" or text()="instantaneous water heater" or text()="heat pump water heater" or text()="space-heating boiler with storage tank" or text()="space-heating boiler with tankless coil"] or not(h:WaterHeaterType)'>Expected WaterHeaterType to be 'storage water heater' or 'instantaneous water heater' or 'heat pump water heater' or 'space-heating boiler with storage tank' or 'space-heating boiler with tankless coil'</sch:assert>
      <sch:assert role='ERROR' test='count(h:Location) &lt;= 1'>Expected 0 or 1 element(s) for xpath: Location</sch:assert>
      <sch:assert role='ERROR' test='h:Location[text()="living space" or text()="basement - unconditioned" or text()="basement - conditioned" or text()="attic - unvented" or text()="attic - vented" or text()="garage" or text()="crawlspace - unvented" or text()="crawlspace - vented" or text()="crawlspace - conditioned" or text()="other exterior" or text()="other housing unit" or text()="other heated space" or text()="other multifamily buffer space" or text()="other non-freezing space"] or not(h:Location)'>Expected Location to be 'living space' or 'basement - unconditioned' or 'basement - conditioned' or 'attic - unvented' or 'attic - vented' or 'garage' or 'crawlspace - unvented' or 'crawlspace - vented' or 'crawlspace - conditioned' or 'other exterior' or 'other housing unit' or 'other heated space' or 'other multifamily buffer space' or 'other non-freezing space'</sch:assert>
      <sch:assert role='ERROR' test='count(h:FractionDHWLoadServed) = 1'>Expected 1 element(s) for xpath: FractionDHWLoadServed</sch:assert>
      <sch:assert role='ERROR' test='count(h:HotWaterTemperature) &lt;= 1'>Expected 0 or 1 element(s) for xpath: HotWaterTemperature</sch:assert>
      <sch:assert role='ERROR' test='count(h:UsesDesuperheater) &lt;= 1'>Expected 0 or 1 element(s) for xpath: UsesDesuperheater</sch:assert> <!-- See [Desuperheater] -->
      <!-- Warnings -->
      <sch:report role='WARN' test='number(h:HotWaterTemperature) &lt; 110'>Hot water setpoint should typically be greater than or equal to 110 deg-F.</sch:report>
    </sch:rule>
  </sch:pattern>

  <sch:pattern>
    <sch:title>[WaterHeatingSystemType=Shared]</sch:title>
    <sch:rule context='/h:HPXML/h:Building/h:BuildingDetails/h:Systems/h:WaterHeating/h:WaterHeatingSystem[h:IsSharedSystem="true"]'>
      <sch:assert role='ERROR' test='count(../../../h:BuildingSummary/h:BuildingConstruction[h:ResidentialFacilityType[text()="single-family attached" or text()="apartment unit"]]) = 1'>Expected 1 element(s) for xpath: ../../../BuildingSummary/BuildingConstruction[ResidentialFacilityType[text()="single-family attached" or text()="apartment unit"]]</sch:assert>
      <sch:assert role='ERROR' test='count(h:NumberofUnitsServed) = 1'>Expected 1 element(s) for xpath: NumberofUnitsServed</sch:assert>
      <sch:assert role='ERROR' test='number(h:NumberofUnitsServed) &gt; 1 or not(h:NumberofUnitsServed)'>Expected NumberofUnitsServed to be greater than 1</sch:assert>
    </sch:rule>
  </sch:pattern>

  <sch:pattern>
    <sch:title>[WaterHeatingSystemType=Tank]</sch:title>
    <sch:rule context='/h:HPXML/h:Building/h:BuildingDetails/h:Systems/h:WaterHeating/h:WaterHeatingSystem[h:WaterHeaterType="storage water heater"]'>
      <sch:assert role='ERROR' test='count(h:FuelType) = 1'>Expected 1 element(s) for xpath: FuelType</sch:assert>
      <sch:assert role='ERROR' test='h:FuelType[text()="natural gas" or text()="fuel oil" or text()="fuel oil 1" or text()="fuel oil 2" or text()="fuel oil 4" or text()="fuel oil 5/6" or text()="diesel" or text()="propane" or text()="kerosene" or text()="coal" or text()="coke" or text()="bituminous coal" or text()="anthracite coal" or text()="electricity" or text()="wood" or text()="wood pellets"] or not(h:FuelType)'>Expected FuelType to be 'natural gas' or 'fuel oil' or 'fuel oil 1' or 'fuel oil 2' or 'fuel oil 4' or 'fuel oil 5/6' or 'diesel' or 'propane' or 'kerosene' or 'coal' or 'coke' or 'bituminous coal' or 'anthracite coal' or 'electricity' or 'wood' or 'wood pellets'</sch:assert>
      <sch:assert role='ERROR' test='count(h:TankVolume) &lt;= 1'>Expected 0 or 1 element(s) for xpath: TankVolume</sch:assert>
      <sch:assert role='ERROR' test='count(h:HeatingCapacity) &lt;= 1'>Expected 0 or 1 element(s) for xpath: HeatingCapacity</sch:assert>
      <sch:assert role='ERROR' test='count(h:UniformEnergyFactor) + count(h:EnergyFactor) + count(h:YearInstalled) &gt;= 1'>Expected 1 or more element(s) for xpath: UniformEnergyFactor | EnergyFactor | YearInstalled</sch:assert>
      <sch:assert role='ERROR' test='count(h:UniformEnergyFactor) + count(h:EnergyFactor) &lt;= 1'>Expected 0 or 1 element(s) for xpath: UniformEnergyFactor | EnergyFactor</sch:assert>
      <sch:assert role='ERROR' test='number(h:UniformEnergyFactor) &lt; 1 or not(h:UniformEnergyFactor)'>Expected UniformEnergyFactor to be less than 1</sch:assert>
      <sch:assert role='ERROR' test='number(h:EnergyFactor) &lt; 1 or not(h:EnergyFactor)'>Expected EnergyFactor to be less than 1</sch:assert>
      <sch:assert role='ERROR' test='count(h:UsageBin) + count(h:FirstHourRating) &gt;= 0'>Expected 0 or more element(s) for xpath: UsageBin | FirstHourRating</sch:assert>
      <sch:assert role='ERROR' test='count(h:RecoveryEfficiency) &lt;= 1'>Expected 0 or 1 element(s) for xpath: RecoveryEfficiency</sch:assert>
      <sch:assert role='ERROR' test='number(h:RecoveryEfficiency) &gt; number(h:EnergyFactor) or not(h:RecoveryEfficiency) or not (h:EnergyFactor)'>Expected RecoveryEfficiency to be greater than EnergyFactor</sch:assert>
      <sch:assert role='ERROR' test='number(h:RecoveryEfficiency) &gt; number(h:UniformEnergyFactor) or not(h:RecoveryEfficiency) or not (h:UniformEnergyFactor)'>Expected RecoveryEfficiency to be greater than UniformEnergyFactor</sch:assert>
      <sch:assert role='ERROR' test='count(h:WaterHeaterInsulation/h:Jacket/h:JacketRValue) &lt;= 1'>Expected 0 or 1 element(s) for xpath: WaterHeaterInsulation/Jacket/JacketRValue</sch:assert>
      <!-- Warnings -->
      <sch:report role='WARN' test='number(h:UniformEnergyFactor) &lt; 0.45'>UniformEnergyFactor should typically be greater than or equal to 0.45.</sch:report>
      <sch:report role='WARN' test='number(h:EnergyFactor) &lt; 0.45'>EnergyFactor should typically be greater than or equal to 0.45.</sch:report>
      <sch:report role='WARN' test='number(h:HeatingCapacity) &lt;= 1000 and number(h:HeatingCapacity) &gt; 0'>Heating capacity should typically be greater than or equal to 1000 Btu/hr.</sch:report>
    </sch:rule>
  </sch:pattern>

  <sch:pattern>
    <sch:title>[WaterHeatingSystemType=Tankless]</sch:title>
    <sch:rule context='/h:HPXML/h:Building/h:BuildingDetails/h:Systems/h:WaterHeating/h:WaterHeatingSystem[h:WaterHeaterType="instantaneous water heater"]'>
      <sch:assert role='ERROR' test='count(h:FuelType) = 1'>Expected 1 element(s) for xpath: FuelType</sch:assert>
      <sch:assert role='ERROR' test='h:FuelType[text()="natural gas" or text()="fuel oil" or text()="fuel oil 1" or text()="fuel oil 2" or text()="fuel oil 4" or text()="fuel oil 5/6" or text()="diesel" or text()="propane" or text()="kerosene" or text()="coal" or text()="coke" or text()="bituminous coal" or text()="anthracite coal" or text()="electricity" or text()="wood" or text()="wood pellets"] or not(h:FuelType)'>Expected FuelType to be 'natural gas' or 'fuel oil' or 'fuel oil 1' or 'fuel oil 2' or 'fuel oil 4' or 'fuel oil 5/6' or 'diesel' or 'propane' or 'kerosene' or 'coal' or 'coke' or 'bituminous coal' or 'anthracite coal' or 'electricity' or 'wood' or 'wood pellets'</sch:assert>
      <sch:assert role='ERROR' test='count(h:PerformanceAdjustment) &lt;= 1'>Expected 0 or 1 element(s) for xpath: PerformanceAdjustment</sch:assert>
      <sch:assert role='ERROR' test='count(h:UniformEnergyFactor) + count(h:EnergyFactor) = 1'>Expected 1 element(s) for xpath: UniformEnergyFactor | EnergyFactor</sch:assert>
      <sch:assert role='ERROR' test='number(h:UniformEnergyFactor) &lt; 1 or not(h:UniformEnergyFactor)'>Expected UniformEnergyFactor to be less than 1</sch:assert>
      <sch:assert role='ERROR' test='number(h:EnergyFactor) &lt; 1 or not(h:EnergyFactor)'>Expected EnergyFactor to be less than 1</sch:assert>
      <!-- Warnings -->
      <sch:report role='WARN' test='number(h:UniformEnergyFactor) &lt; 0.45'>UniformEnergyFactor should typically be greater than or equal to 0.45.</sch:report>
      <sch:report role='WARN' test='number(h:EnergyFactor) &lt; 0.45'>EnergyFactor should typically be greater than or equal to 0.45.</sch:report>
    </sch:rule>
  </sch:pattern>

  <sch:pattern>
    <sch:title>[WaterHeatingSystemType=HeatPump]</sch:title>
    <sch:rule context='/h:HPXML/h:Building/h:BuildingDetails/h:Systems/h:WaterHeating/h:WaterHeatingSystem[h:WaterHeaterType="heat pump water heater"]'>
      <sch:assert role='ERROR' test='count(h:FuelType[text()="electricity"]) = 1'>Expected 1 element(s) for xpath: FuelType[text()="electricity"]</sch:assert>
      <sch:assert role='ERROR' test='count(h:TankVolume) = 1'>Expected 1 element(s) for xpath: TankVolume</sch:assert>
      <sch:assert role='ERROR' test='count(h:UniformEnergyFactor) + count(h:EnergyFactor) = 1'>Expected 1 element(s) for xpath: UniformEnergyFactor | EnergyFactor</sch:assert>
      <sch:assert role='ERROR' test='count(h:UsageBin) + count(h:FirstHourRating) &gt;= 0'>Expected 0 or more element(s) for xpath: UsageBin | FirstHourRating</sch:assert>
      <sch:assert role='ERROR' test='number(h:UniformEnergyFactor) &gt; 1 or not(h:UniformEnergyFactor)'>Expected UniformEnergyFactor to be greater than 1</sch:assert>
      <sch:assert role='ERROR' test='number(h:EnergyFactor) &gt; 1 or not(h:EnergyFactor)'>Expected EnergyFactor to be greater than 1</sch:assert>
      <sch:assert role='ERROR' test='count(h:WaterHeaterInsulation/h:Jacket/h:JacketRValue) &lt;= 1'>Expected 0 or 1 element(s) for xpath: WaterHeaterInsulation/Jacket/JacketRValue</sch:assert>
    </sch:rule>
  </sch:pattern>

  <sch:pattern>
    <sch:title>[WaterHeatingSystemType=CombiIndirect]</sch:title>
    <sch:rule context='/h:HPXML/h:Building/h:BuildingDetails/h:Systems/h:WaterHeating/h:WaterHeatingSystem[h:WaterHeaterType="space-heating boiler with storage tank"]'>
      <sch:assert role='ERROR' test='count(h:RelatedHVACSystem) = 1'>Expected 1 element(s) for xpath: RelatedHVACSystem</sch:assert> <!-- HeatingSystem (boiler) -->
      <sch:assert role='ERROR' test='count(h:TankVolume) = 1'>Expected 1 element(s) for xpath: TankVolume</sch:assert>
      <sch:assert role='ERROR' test='count(h:WaterHeaterInsulation/h:Jacket/h:JacketRValue) &lt;= 1'>Expected 0 or 1 element(s) for xpath: WaterHeaterInsulation/Jacket/JacketRValue</sch:assert>
      <sch:assert role='ERROR' test='count(h:StandbyLoss) &lt;= 1'>Expected 0 or 1 element(s) for xpath: StandbyLoss</sch:assert>
    </sch:rule>
  </sch:pattern>

  <sch:pattern>
    <sch:title>[WaterHeatingSystemType=CombiTanklessCoil]</sch:title>
    <sch:rule context='/h:HPXML/h:Building/h:BuildingDetails/h:Systems/h:WaterHeating/h:WaterHeatingSystem[h:WaterHeaterType="space-heating boiler with tankless coil"]'>
      <sch:assert role='ERROR' test='count(h:RelatedHVACSystem) = 1'>Expected 1 element(s) for xpath: RelatedHVACSystem</sch:assert> <!-- HeatingSystem (boiler) -->
    </sch:rule>
  </sch:pattern>

  <sch:pattern>
    <sch:title>[Desuperheater]</sch:title>
    <sch:rule context='/h:HPXML/h:Building/h:BuildingDetails/h:Systems/h:WaterHeating/h:WaterHeatingSystem[h:UsesDesuperheater="true"]'>
      <sch:assert role='ERROR' test='count(h:RelatedHVACSystem) = 1'>Expected 1 element(s) for xpath: RelatedHVACSystem</sch:assert> <!-- HeatPump or CoolingSystem -->
    </sch:rule>
  </sch:pattern>

  <sch:pattern>
    <sch:title>[HotWaterDistribution]</sch:title>
    <sch:rule context='/h:HPXML/h:Building/h:BuildingDetails/h:Systems/h:WaterHeating/h:HotWaterDistribution'>
      <sch:assert role='ERROR' test='count(h:SystemType/h:Standard) + count(h:SystemType/h:Recirculation) = 1'>Expected 1 element(s) for xpath: SystemType/Standard | SystemType/Recirculation</sch:assert> <!-- See [HotWaterDistributionType=Standard] or [HotWaterDistributionType=Recirculation] -->
      <sch:assert role='ERROR' test='count(h:PipeInsulation/h:PipeRValue) &lt;= 1'>Expected 0 or 1 element(s) for xpath: PipeInsulation/PipeRValue</sch:assert>
      <sch:assert role='ERROR' test='count(h:DrainWaterHeatRecovery) &lt;= 1'>Expected 0 or 1 element(s) for xpath: DrainWaterHeatRecovery</sch:assert> <!-- See [DrainWaterHeatRecovery] -->
      <sch:assert role='ERROR' test='count(h:extension/h:SharedRecirculation) &lt;= 1'>Expected 0 or 1 element(s) for xpath: extension/SharedRecirculation</sch:assert> <!-- See [HotWaterDistributionType=SharedRecirculation] --> 
    </sch:rule>
  </sch:pattern>

  <sch:pattern>
    <sch:title>[HotWaterDistributionType=Standard]</sch:title>
    <sch:rule context='/h:HPXML/h:Building/h:BuildingDetails/h:Systems/h:WaterHeating/h:HotWaterDistribution/h:SystemType/h:Standard'>
      <sch:assert role='ERROR' test='count(h:PipingLength) &lt;= 1'>Expected 0 or 1 element(s) for xpath: PipingLength</sch:assert>
    </sch:rule>
  </sch:pattern>

  <sch:pattern>
    <sch:title>[HotWaterDistributionType=Recirculation]</sch:title>
    <sch:rule context='/h:HPXML/h:Building/h:BuildingDetails/h:Systems/h:WaterHeating/h:HotWaterDistribution/h:SystemType/h:Recirculation'>
      <sch:assert role='ERROR' test='count(h:ControlType) = 1'>Expected 1 element(s) for xpath: ControlType</sch:assert>
      <sch:assert role='ERROR' test='h:ControlType[text()="manual demand control" or text()="presence sensor demand control" or text()="temperature" or text()="timer" or text()="no control"] or not(h:ControlType)'>Expected ControlType to be 'manual demand control' or 'presence sensor demand control' or 'temperature' or 'timer' or 'no control'</sch:assert>
      <sch:assert role='ERROR' test='count(h:RecirculationPipingLoopLength) &lt;= 1'>Expected 0 or 1 element(s) for xpath: RecirculationPipingLoopLength</sch:assert>
      <sch:assert role='ERROR' test='count(h:BranchPipingLoopLength) &lt;= 1'>Expected 0 or 1 element(s) for xpath: BranchPipingLoopLength</sch:assert>
      <sch:assert role='ERROR' test='count(h:PumpPower) &lt;= 1'>Expected 0 or 1 element(s) for xpath: PumpPower</sch:assert>
    </sch:rule>
  </sch:pattern>

  <sch:pattern>
    <sch:title>[HotWaterDistributionType=SharedRecirculation]</sch:title>
    <sch:rule context='/h:HPXML/h:Building/h:BuildingDetails/h:Systems/h:WaterHeating/h:HotWaterDistribution/h:extension/h:SharedRecirculation'>
      <sch:assert role='ERROR' test='count(../../../../../h:BuildingSummary/h:BuildingConstruction[h:ResidentialFacilityType[text()="single-family attached" or text()="apartment unit"]]) = 1'>Expected 1 element(s) for xpath: ../../../../../BuildingSummary/BuildingConstruction[ResidentialFacilityType[text()="single-family attached" or text()="apartment unit"]]</sch:assert>
      <sch:assert role='ERROR' test='count(../../h:SystemType/h:Standard) = 1'>Expected 1 element(s) for xpath: ../../SystemType/Standard</sch:assert>
      <sch:assert role='ERROR' test='count(h:NumberofUnitsServed) = 1'>Expected 1 element(s) for xpath: NumberofUnitsServed</sch:assert>
      <sch:assert role='ERROR' test='number(h:NumberofUnitsServed) &gt; 1 or not(h:NumberofUnitsServed)'>Expected NumberofUnitsServed to be greater than 1</sch:assert>
      <sch:assert role='ERROR' test='count(h:PumpPower) &lt;= 1'>Expected 0 or 1 element(s) for xpath: PumpPower</sch:assert>
      <sch:assert role='ERROR' test='count(h:ControlType) = 1'>Expected 1 element(s) for xpath: ControlType</sch:assert>
      <sch:assert role='ERROR' test='h:ControlType[text()="manual demand control" or text()="presence sensor demand control" or text()="timer" or text()="no control"] or not(h:ControlType)'>Expected ControlType to be 'manual demand control' or 'presence sensor demand control' or 'timer' or 'no control'</sch:assert>
    </sch:rule>
  </sch:pattern>

  <sch:pattern>
    <sch:title>[DrainWaterHeatRecovery]</sch:title>
    <sch:rule context='/h:HPXML/h:Building/h:BuildingDetails/h:Systems/h:WaterHeating/h:HotWaterDistribution/h:DrainWaterHeatRecovery'>
      <sch:assert role='ERROR' test='count(h:FacilitiesConnected) = 1'>Expected 1 element(s) for xpath: FacilitiesConnected</sch:assert>
      <sch:assert role='ERROR' test='count(h:EqualFlow) = 1'>Expected 1 element(s) for xpath: EqualFlow</sch:assert>
      <sch:assert role='ERROR' test='count(h:Efficiency) = 1'>Expected 1 element(s) for xpath: Efficiency</sch:assert>
    </sch:rule>
  </sch:pattern>

  <sch:pattern>
    <sch:title>[WaterFixture]</sch:title>
    <sch:rule context='/h:HPXML/h:Building/h:BuildingDetails/h:Systems/h:WaterHeating/h:WaterFixture'>
      <sch:assert role='ERROR' test='count(../h:HotWaterDistribution) = 1'>Expected 1 element(s) for xpath: ../HotWaterDistribution</sch:assert> <!-- See [HotWaterDistribution] -->
      <sch:assert role='ERROR' test='count(h:WaterFixtureType) = 1'>Expected 1 element(s) for xpath: WaterFixtureType</sch:assert>
      <sch:assert role='ERROR' test='h:WaterFixtureType[text()="shower head" or text()="faucet"] or not(h:WaterFixtureType)'>Expected WaterFixtureType to be 'shower head' or 'faucet'</sch:assert>
      <sch:assert role='ERROR' test='count(h:LowFlow) = 1'>Expected 1 element(s) for xpath: LowFlow</sch:assert>
      <sch:assert role='ERROR' test='count(../h:extension/h:WaterFixturesUsageMultiplier) &lt;= 1'>Expected 0 or 1 element(s) for xpath: ../extension/WaterFixturesUsageMultiplier</sch:assert>
      <sch:assert role='ERROR' test='count(../h:extension/h:WaterFixturesWeekdayScheduleFractions) &lt;= 1'>Expected 0 or 1 element(s) for xpath: ../extension/WaterFixturesWeekdayScheduleFractions</sch:assert>
      <sch:assert role='ERROR' test='count(../h:extension/h:WaterFixturesWeekendScheduleFractions) &lt;= 1'>Expected 0 or 1 element(s) for xpath: ../extension/WaterFixturesWeekendScheduleFractions</sch:assert>
      <sch:assert role='ERROR' test='count(../h:extension/h:WaterFixturesMonthlyScheduleMultipliers) &lt;= 1'>Expected 0 or 1 element(s) for xpath: ../extension/WaterFixturesMonthlyScheduleMultipliers</sch:assert>
    </sch:rule>
  </sch:pattern>

  <sch:pattern>
    <sch:title>[SolarThermalSystem]</sch:title>
    <sch:rule context='/h:HPXML/h:Building/h:BuildingDetails/h:Systems/h:SolarThermal/h:SolarThermalSystem'>
      <sch:assert role='ERROR' test='count(h:SystemType) = 1'>Expected 1 element(s) for xpath: SystemType</sch:assert>
      <sch:assert role='ERROR' test='h:SystemType[text()="hot water"] or not(h:SystemType)'>Expected SystemType to be 'hot water'</sch:assert>
      <sch:assert role='ERROR' test='count(h:CollectorArea) + count(h:SolarFraction) = 1'>Expected 1 element(s) for xpath: CollectorArea | SolarFraction</sch:assert> <!-- See [SolarThermalSystemType=Detailed] or [SolarThermalSystemType=Simple] -->
      <sch:assert role='ERROR' test='number(h:SolarFraction) &lt; 1 or not(h:SolarFraction)'>Expected SolarFraction to be less than 1</sch:assert>
    </sch:rule>
  </sch:pattern>

  <sch:pattern>
    <sch:title>[SolarThermalSystemType=Detailed]</sch:title>
    <sch:rule context='/h:HPXML/h:Building/h:BuildingDetails/h:Systems/h:SolarThermal/h:SolarThermalSystem[h:CollectorArea]'>
      <sch:assert role='ERROR' test='count(h:CollectorLoopType) = 1'>Expected 1 element(s) for xpath: CollectorLoopType</sch:assert>
      <sch:assert role='ERROR' test='h:CollectorLoopType[text()="liquid indirect" or text()="liquid direct" or text()="passive thermosyphon"] or not(h:CollectorLoopType)'>Expected CollectorLoopType to be 'liquid indirect' or 'liquid direct' or 'passive thermosyphon'</sch:assert>
      <sch:assert role='ERROR' test='count(h:CollectorType) = 1'>Expected 1 element(s) for xpath: CollectorType</sch:assert>
      <sch:assert role='ERROR' test='h:CollectorType[text()="single glazing black" or text()="double glazing black" or text()="evacuated tube" or text()="integrated collector storage"] or not(h:CollectorType)'>Expected CollectorType to be 'single glazing black' or 'double glazing black' or 'evacuated tube' or 'integrated collector storage'</sch:assert>
      <sch:assert role='ERROR' test='count(h:CollectorAzimuth) + count(h:CollectorOrientation) &gt;= 1'>Expected 1 or more element(s) for xpath: CollectorAzimuth | CollectorOrientation</sch:assert>
      <sch:assert role='ERROR' test='count(h:CollectorTilt) = 1'>Expected 1 element(s) for xpath: CollectorTilt</sch:assert>
      <sch:assert role='ERROR' test='count(h:CollectorRatedOpticalEfficiency) = 1'>Expected 1 element(s) for xpath: CollectorRatedOpticalEfficiency</sch:assert>
      <sch:assert role='ERROR' test='count(h:CollectorRatedThermalLosses) = 1'>Expected 1 element(s) for xpath: CollectorRatedThermalLosses</sch:assert>
      <sch:assert role='ERROR' test='count(h:StorageVolume) &lt;= 1'>Expected 0 or 1 element(s) for xpath: StorageVolume</sch:assert>
      <sch:assert role='ERROR' test='count(h:ConnectedTo) = 1'>Expected 1 element(s) for xpath: ConnectedTo</sch:assert> <!-- WaterHeatingSystem (any type but space-heating boiler) -->
    </sch:rule>
  </sch:pattern>

  <sch:pattern>
    <sch:title>[SolarThermalSystemType=Simple]</sch:title>
    <sch:rule context='/h:HPXML/h:Building/h:BuildingDetails/h:Systems/h:SolarThermal/h:SolarThermalSystem[h:SolarFraction]'>
      <sch:assert role='ERROR' test='count(h:ConnectedTo) &lt;= 1'>Expected 0 or 1 element(s) for xpath: ConnectedTo</sch:assert> <!-- WaterHeatingSystem (any type) -->
    </sch:rule>
  </sch:pattern>

  <sch:pattern>
    <sch:title>[PVSystem]</sch:title>
    <sch:rule context='/h:HPXML/h:Building/h:BuildingDetails/h:Systems/h:Photovoltaics/h:PVSystem'>
      <sch:assert role='ERROR' test='count(h:IsSharedSystem) &lt;= 1'>Expected 0 or 1 element(s) for xpath: IsSharedSystem</sch:assert> <!-- See [PVSystemType=Shared] -->
      <sch:assert role='ERROR' test='count(h:Location) &lt;= 1'>Expected 0 or 1 element(s) for xpath: Location</sch:assert>
      <sch:assert role='ERROR' test='h:Location[text()="ground" or text()="roof"] or not(h:Location)'>Expected Location to be 'ground' or 'roof'</sch:assert>
      <sch:assert role='ERROR' test='count(h:ModuleType) &lt;= 1'>Expected 0 or 1 element(s) for xpath: ModuleType</sch:assert>
      <sch:assert role='ERROR' test='h:ModuleType[text()="standard" or text()="premium" or text()="thin film"] or not(h:ModuleType)'>Expected ModuleType to be 'standard' or 'premium' or 'thin film'</sch:assert>
      <sch:assert role='ERROR' test='count(h:Tracking) &lt;= 1'>Expected 0 or 1 element(s) for xpath: Tracking</sch:assert>
      <sch:assert role='ERROR' test='h:Tracking[text()="fixed" or text()="1-axis" or text()="1-axis backtracked" or text()="2-axis"] or not(h:Tracking)'>Expected Tracking to be 'fixed' or '1-axis' or '1-axis backtracked' or '2-axis'</sch:assert>
      <sch:assert role='ERROR' test='count(h:ArrayAzimuth) + count(h:ArrayOrientation) &gt;= 1'>Expected 1 or more element(s) for xpath: ArrayAzimuth | ArrayOrientation</sch:assert>
      <sch:assert role='ERROR' test='count(h:ArrayTilt) = 1'>Expected 1 element(s) for xpath: ArrayTilt</sch:assert>
      <sch:assert role='ERROR' test='count(h:MaxPowerOutput) = 1'>Expected 1 element(s) for xpath: MaxPowerOutput</sch:assert>
      <sch:assert role='ERROR' test='count(h:InverterEfficiency) &lt;= 1'>Expected 0 or 1 element(s) for xpath: InverterEfficiency</sch:assert>
      <sch:assert role='ERROR' test='count(h:SystemLossesFraction) + count(h:YearModulesManufactured) &gt;= 0'>Expected 0 or more element(s) for xpath: SystemLossesFraction | YearModulesManufactured</sch:assert>
      <!-- Warnings -->
      <sch:report role='WARN' test='number(h:MaxPowerOutput) &lt;= 500 and number(h:MaxPowerOutput) &gt; 0'>Max power output should typically be greater than or equal to 500 W.</sch:report>
    </sch:rule>
  </sch:pattern>

  <sch:pattern>
    <sch:title>[PVSystemType=Shared]</sch:title>
    <sch:rule context='/h:HPXML/h:Building/h:BuildingDetails/h:Systems/h:Photovoltaics/h:PVSystem[h:IsSharedSystem="true"]'>
      <sch:assert role='ERROR' test='count(../../../h:BuildingSummary/h:BuildingConstruction[h:ResidentialFacilityType[text()="single-family attached" or text()="apartment unit"]]) = 1'>Expected 1 element(s) for xpath: ../../../BuildingSummary/BuildingConstruction[ResidentialFacilityType[text()="single-family attached" or text()="apartment unit"]]</sch:assert>
      <sch:assert role='ERROR' test='count(h:extension/h:NumberofBedroomsServed) = 1'>Expected 1 element(s) for xpath: extension/NumberofBedroomsServed</sch:assert>
      <sch:assert role='ERROR' test='number(h:extension/h:NumberofBedroomsServed) &gt; number(../../../h:BuildingSummary/h:BuildingConstruction/h:NumberofBedrooms) or not(h:extension/h:NumberofBedroomsServed) or not(../../../h:BuildingSummary/h:BuildingConstruction/h:NumberofBedrooms)'>Expected extension/NumberofBedroomsServed to be greater than ../../../BuildingSummary/BuildingConstruction/NumberofBedrooms</sch:assert>
    </sch:rule>
  </sch:pattern>

  <sch:pattern>
    <sch:title>[Battery]</sch:title>
    <sch:rule context='/h:HPXML/h:Building/h:BuildingDetails/h:Systems/h:Batteries/h:Battery'>
      <sch:assert role='ERROR' test='count(h:BatteryType[text()="Li-ion"]) = 1'>Expected 1 element(s) for xpath: BatteryType[text()="Li-ion"]</sch:assert>
      <sch:assert role='ERROR' test='count(h:Location) &lt;= 1'>Expected 0 or 1 element(s) for xpath: Location</sch:assert>
      <sch:assert role='ERROR' test='h:Location[text()="living space" or text()="basement - conditioned" or text()="basement - unconditioned" or text()="crawlspace - vented" or text()="crawlspace - unvented" or text()="crawlspace - conditioned" or text()="attic - vented" or text()="attic - unvented" or text()="garage" or text()="outside"] or not(h:Location)'>Expected Location to be 'living space' or 'basement - conditioned' or 'basement - unconditioned' or 'crawlspace - vented' or 'crawlspace - unvented' or 'crawlspace - conditioned' or 'attic - vented' or 'attic - unvented' or 'garage' or 'outside'</sch:assert>
      <sch:assert role='ERROR' test='count(h:NominalCapacity[h:Units="kWh" or h:Units="Ah"]/Value) &gt;= 0'>Expected 0 or more element(s) for xpath: NominalCapacity[Units="kWh" or Units="Ah"]/Value</sch:assert>
      <sch:assert role='ERROR' test='count(h:RatedPowerOutput) &lt;= 1'>Expected 0 or 1 element(s) for xpath: RatedPowerOutput</sch:assert>
      <sch:assert role='ERROR' test='count(h:NominalVoltage) &lt;= 1'>Expected 0 or 1 element(s) for xpath: NominalVoltage</sch:assert>
      <sch:assert role='ERROR' test='count(h:extension/h:LifetimeModel) &lt;= 1'>Expected 0 or 1 element(s) for xpath: extension/LifetimeModel</sch:assert>
      <sch:assert role='ERROR' test='h:extension/h:LifetimeModel[text()="None" or text()="KandlerSmith"] or not(h:extension/h:LifetimeModel)'>Expected extension/LifetimeModel to be 'None' or 'KandlerSmith'</sch:assert>
      <!-- Warnings -->
      <sch:report role='WARN' test='number(h:RatedPowerOutput) &lt;= 1000 and number(h:RatedPowerOutput) &gt; 0'>Rated power output should typically be greater than or equal to 1000 W.</sch:report>
    </sch:rule>
  </sch:pattern>

  <sch:pattern>
    <sch:title>[Generator]</sch:title>
    <sch:rule context='/h:HPXML/h:Building/h:BuildingDetails/h:Systems/h:extension/h:Generators/h:Generator'>
      <sch:assert role='ERROR' test='count(h:IsSharedSystem) &lt;= 1'>Expected 0 or 1 element(s) for xpath: IsSharedSystem</sch:assert> <!-- See [GeneratorType=Shared] -->
      <sch:assert role='ERROR' test='count(h:FuelType) = 1'>Expected 1 element(s) for xpath: FuelType</sch:assert>
      <sch:assert role='ERROR' test='h:FuelType[text()="natural gas" or text()="fuel oil" or text()="fuel oil 1" or text()="fuel oil 2" or text()="fuel oil 4" or text()="fuel oil 5/6" or text()="diesel" or text()="propane" or text()="kerosene" or text()="coal" or text()="coke" or text()="bituminous coal" or text()="anthracite coal" or text()="wood" or text()="wood pellets"] or not(h:FuelType)'>Expected FuelType to be 'natural gas' or 'fuel oil' or 'fuel oil 1' or 'fuel oil 2' or 'fuel oil 4' or 'fuel oil 5/6' or 'diesel' or 'propane' or 'kerosene' or 'coal' or 'coke' or 'bituminous coal' or 'anthracite coal' or 'wood' or 'wood pellets'</sch:assert>
      <sch:assert role='ERROR' test='count(h:AnnualConsumptionkBtu) = 1'>Expected 1 element(s) for xpath: AnnualConsumptionkBtu</sch:assert>
      <sch:assert role='ERROR' test='number(h:AnnualConsumptionkBtu) &gt; 0 or not(h:AnnualConsumptionkBtu)'>Expected AnnualConsumptionkBtu to be greater than 0</sch:assert>
      <sch:assert role='ERROR' test='count(h:AnnualOutputkWh) = 1'>Expected 1 element(s) for xpath: AnnualOutputkWh</sch:assert>
      <sch:assert role='ERROR' test='number(h:AnnualOutputkWh) &gt; 0 or not(h:AnnualOutputkWh)'>Expected AnnualOutputkWh to be greater than 0</sch:assert>
      <sch:assert role='ERROR' test='number(h:AnnualConsumptionkBtu) &gt; (number(h:AnnualOutputkWh) * 3.412) or not(h:AnnualConsumptionkBtu) or not(h:AnnualOutputkWh)'>Expected AnnualConsumptionkBtu to be greater than AnnualOutputkWh*3412</sch:assert>
    </sch:rule>
  </sch:pattern>

  <sch:pattern>
    <sch:title>[GeneratorType=Shared]</sch:title>
    <sch:rule context='/h:HPXML/h:Building/h:BuildingDetails/h:Systems/h:extension/h:Generators/h:Generator[h:IsSharedSystem="true"]'>
      <sch:assert role='ERROR' test='count(../../../../h:BuildingSummary/h:BuildingConstruction[h:ResidentialFacilityType[text()="single-family attached" or text()="apartment unit"]]) = 1'>Expected 1 element(s) for xpath: ../../../BuildingSummary/BuildingConstruction[ResidentialFacilityType[text()="single-family attached" or text()="apartment unit"]]</sch:assert>
      <sch:assert role='ERROR' test='count(h:NumberofBedroomsServed) = 1'>Expected 1 element(s) for xpath: NumberofBedroomsServed</sch:assert>
      <sch:assert role='ERROR' test='number(h:NumberofBedroomsServed) &gt; number(../../../../h:BuildingSummary/h:BuildingConstruction/h:NumberofBedrooms) or not(h:NumberofBedroomsServed) or not(../../../../h:BuildingSummary/h:BuildingConstruction/h:NumberofBedrooms)'>Expected NumberofBedroomsServed to be greater than ../../../../BuildingSummary/BuildingConstruction/NumberofBedrooms</sch:assert>
    </sch:rule>
  </sch:pattern>

  <sch:pattern>
    <sch:title>[ClothesWasher]</sch:title>
    <sch:rule context='/h:HPXML/h:Building/h:BuildingDetails/h:Appliances/h:ClothesWasher'>
      <sch:assert role='ERROR' test='count(../../h:Systems/h:WaterHeating/h:HotWaterDistribution) = 1'>Expected 1 element(s) for xpath: ../../Systems/WaterHeating/HotWaterDistribution</sch:assert> <!-- See [HotWaterDistribution] -->
      <sch:assert role='ERROR' test='count(h:IsSharedAppliance) &lt;= 1'>Expected 0 or 1 element(s) for xpath: IsSharedAppliance</sch:assert> <!-- See [ClothesWasherType=Shared] -->
      <sch:assert role='ERROR' test='count(h:Location) &lt;= 1'>Expected 0 or 1 element(s) for xpath: Location</sch:assert>
      <sch:assert role='ERROR' test='h:Location[text()="living space" or text()="basement - unconditioned" or text()="basement - conditioned" or text()="attic - unvented" or text()="attic - vented" or text()="garage" or text()="crawlspace - unvented" or text()="crawlspace - vented" or text()="crawlspace - conditioned" or text()="other housing unit" or text()="other heated space" or text()="other multifamily buffer space" or text()="other non-freezing space"] or not(h:Location)'>Expected Location to be 'living space' or 'basement - unconditioned' or 'basement - conditioned' or 'attic - unvented' or 'attic - vented' or 'garage' or 'crawlspace - unvented' or 'crawlspace - vented' or 'crawlspace - conditioned' or 'other housing unit' or 'other heated space' or 'other multifamily buffer space' or 'other non-freezing space'</sch:assert>
      <sch:assert role='ERROR' test='count(h:IntegratedModifiedEnergyFactor) + count(h:ModifiedEnergyFactor) &lt;= 1'>Expected 0 or 1 element(s) for xpath: IntegratedModifiedEnergyFactor | ModifiedEnergyFactor</sch:assert> <!-- See [ClothesWasherType=Detailed] -->
      <sch:assert role='ERROR' test='count(h:extension/h:UsageMultiplier) &lt;= 1'>Expected 0 or 1 element(s) for xpath: extension/UsageMultiplier</sch:assert>
      <sch:assert role='ERROR' test='count(h:extension/h:WeekdayScheduleFractions) &lt;= 1'>Expected 0 or 1 element(s) for xpath: extension/WeekdayScheduleFractions</sch:assert>
      <sch:assert role='ERROR' test='count(h:extension/h:WeekendScheduleFractions) &lt;= 1'>Expected 0 or 1 element(s) for xpath: extension/WeekendScheduleFractions</sch:assert>
      <sch:assert role='ERROR' test='count(h:extension/h:MonthlyScheduleMultipliers) &lt;= 1'>Expected 0 or 1 element(s) for xpath: extension/MonthlyScheduleMultipliers</sch:assert>
    </sch:rule>
  </sch:pattern>

  <sch:pattern>
    <sch:title>[ClothesWasherType=Detailed]</sch:title>
    <sch:rule context='/h:HPXML/h:Building/h:BuildingDetails/h:Appliances/h:ClothesWasher[h:IntegratedModifiedEnergyFactor | h:ModifiedEnergyFactor]'>
      <sch:assert role='ERROR' test='count(h:RatedAnnualkWh) = 1'>Expected 1 element(s) for xpath: RatedAnnualkWh</sch:assert>
      <sch:assert role='ERROR' test='count(h:LabelElectricRate) = 1'>Expected 1 element(s) for xpath: LabelElectricRate</sch:assert>
      <sch:assert role='ERROR' test='count(h:LabelGasRate) = 1'>Expected 1 element(s) for xpath: LabelGasRate</sch:assert>
      <sch:assert role='ERROR' test='count(h:LabelAnnualGasCost) = 1'>Expected 1 element(s) for xpath: LabelAnnualGasCost</sch:assert>
      <sch:assert role='ERROR' test='count(h:LabelUsage) = 1'>Expected 1 element(s) for xpath: LabelUsage</sch:assert>
      <sch:assert role='ERROR' test='count(h:Capacity) = 1'>Expected 1 element(s) for xpath: Capacity</sch:assert>
    </sch:rule>
  </sch:pattern>

  <sch:pattern>
    <sch:title>[ClothesWasherType=Shared]</sch:title>
    <sch:rule context='/h:HPXML/h:Building/h:BuildingDetails/h:Appliances/h:ClothesWasher[h:IsSharedAppliance="true"]'>
      <sch:assert role='ERROR' test='count(../../h:BuildingSummary/h:BuildingConstruction[h:ResidentialFacilityType[text()="single-family attached" or text()="apartment unit"]]) = 1'>Expected 1 element(s) for xpath: ../../BuildingSummary/BuildingConstruction[ResidentialFacilityType[text()="single-family attached" or text()="apartment unit"]]</sch:assert>
      <sch:assert role='ERROR' test='count(h:AttachedToWaterHeatingSystem) = 1'>Expected 1 element(s) for xpath: AttachedToWaterHeatingSystem</sch:assert>
    </sch:rule>
  </sch:pattern>

  <sch:pattern>
    <sch:title>[ClothesDryer]</sch:title>
    <sch:rule context='/h:HPXML/h:Building/h:BuildingDetails/h:Appliances/h:ClothesDryer'>
      <sch:assert role='ERROR' test='count(../h:ClothesWasher) = 1'>Expected 1 element(s) for xpath: ../ClothesWasher</sch:assert>
      <sch:assert role='ERROR' test='count(h:IsSharedAppliance) &lt;= 1'>Expected 0 or 1 element(s) for xpath: IsSharedAppliance</sch:assert> <!-- See [ClothesDryerType=Shared] -->
      <sch:assert role='ERROR' test='count(h:Location) &lt;= 1'>Expected 0 or 1 element(s) for xpath: Location</sch:assert>
      <sch:assert role='ERROR' test='h:Location[text()="living space" or text()="basement - unconditioned" or text()="basement - conditioned" or text()="attic - unvented" or text()="attic - vented" or text()="garage" or text()="crawlspace - unvented" or text()="crawlspace - vented" or text()="crawlspace - conditioned" or text()="other housing unit" or text()="other heated space" or text()="other multifamily buffer space" or text()="other non-freezing space"] or not(h:Location)'>Expected Location to be 'living space' or 'basement - unconditioned' or 'basement - conditioned' or 'attic - unvented' or 'attic - vented' or 'garage' or 'crawlspace - unvented' or 'crawlspace - vented' or 'crawlspace - conditioned' or 'other housing unit' or 'other heated space' or 'other multifamily buffer space' or 'other non-freezing space'</sch:assert>
      <sch:assert role='ERROR' test='count(h:FuelType) = 1'>Expected 1 element(s) for xpath: FuelType</sch:assert>
      <sch:assert role='ERROR' test='h:FuelType[text()="natural gas" or text()="fuel oil" or text()="fuel oil 1" or text()="fuel oil 2" or text()="fuel oil 4" or text()="fuel oil 5/6" or text()="diesel" or text()="propane" or text()="kerosene" or text()="coal" or text()="coke" or text()="bituminous coal" or text()="anthracite coal" or text()="electricity" or text()="wood" or text()="wood pellets"] or not(h:FuelType)'>Expected FuelType to be 'natural gas' or 'fuel oil' or 'fuel oil 1' or 'fuel oil 2' or 'fuel oil 4' or 'fuel oil 5/6' or 'diesel' or 'propane' or 'kerosene' or 'coal' or 'coke' or 'bituminous coal' or 'anthracite coal' or 'electricity' or 'wood' or 'wood pellets'</sch:assert>
      <sch:assert role='ERROR' test='count(h:CombinedEnergyFactor) + count(h:EnergyFactor) &lt;= 1'>Expected 0 or 1 element(s) for xpath: CombinedEnergyFactor | EnergyFactor</sch:assert>
      <sch:assert role='ERROR' test='count(h:Vented) &lt;= 1'>Expected 0 or 1 element(s) for xpath: Vented</sch:assert> <!-- See [ClothesDryerType=Vented] -->
      <sch:assert role='ERROR' test='count(h:extension/h:UsageMultiplier) &lt;= 1'>Expected 0 or 1 element(s) for xpath: extension/UsageMultiplier</sch:assert>
      <sch:assert role='ERROR' test='count(h:extension/h:WeekdayScheduleFractions) &lt;= 1'>Expected 0 or 1 element(s) for xpath: extension/WeekdayScheduleFractions</sch:assert>
      <sch:assert role='ERROR' test='count(h:extension/h:WeekendScheduleFractions) &lt;= 1'>Expected 0 or 1 element(s) for xpath: extension/WeekendScheduleFractions</sch:assert>
      <sch:assert role='ERROR' test='count(h:extension/h:MonthlyScheduleMultipliers) &lt;= 1'>Expected 0 or 1 element(s) for xpath: extension/MonthlyScheduleMultipliers</sch:assert>
    </sch:rule>
  </sch:pattern>

  <sch:pattern>
    <sch:title>[ClothesDryerType=Shared]</sch:title>
    <sch:rule context='/h:HPXML/h:Building/h:BuildingDetails/h:Appliances/h:ClothesDryer[h:IsSharedAppliance="true"]'>
      <sch:assert role='ERROR' test='count(../../h:BuildingSummary/h:BuildingConstruction[h:ResidentialFacilityType[text()="single-family attached" or text()="apartment unit"]]) = 1'>Expected 1 element(s) for xpath: ../../BuildingSummary/BuildingConstruction[ResidentialFacilityType[text()="single-family attached" or text()="apartment unit"]]</sch:assert>
    </sch:rule>
  </sch:pattern>

  <sch:pattern>
    <sch:title>[ClothesDryerType=Vented]</sch:title>
    <sch:rule context='/h:HPXML/h:Building/h:BuildingDetails/h:Appliances/h:ClothesDryer[h:Vented="true"]'>
      <sch:assert role='ERROR' test='count(h:VentedFlowRate) &lt;= 1'>Expected 0 or 1 element(s) for xpath: VentedFlowRate</sch:assert>
    </sch:rule>
  </sch:pattern>

  <sch:pattern>
    <sch:title>[Dishwasher]</sch:title>
    <sch:rule context='/h:HPXML/h:Building/h:BuildingDetails/h:Appliances/h:Dishwasher'>
      <sch:assert role='ERROR' test='count(h:IsSharedAppliance) &lt;= 1'>Expected 0 or 1 element(s) for xpath: IsSharedAppliance</sch:assert> <!-- See [DishwasherType=Shared] -->
      <sch:assert role='ERROR' test='count(h:Location) &lt;= 1'>Expected 0 or 1 element(s) for xpath: Location</sch:assert>
      <sch:assert role='ERROR' test='h:Location[text()="living space" or text()="basement - unconditioned" or text()="basement - conditioned" or text()="attic - unvented" or text()="attic - vented" or text()="garage" or text()="crawlspace - unvented" or text()="crawlspace - vented" or text()="crawlspace - conditioned" or text()="other housing unit" or text()="other heated space" or text()="other multifamily buffer space" or text()="other non-freezing space"] or not(h:Location)'>Expected Location to be 'living space' or 'basement - unconditioned' or 'basement - conditioned' or 'attic - unvented' or 'attic - vented' or 'garage' or 'crawlspace - unvented' or 'crawlspace - vented' or 'crawlspace - conditioned' or 'other housing unit' or 'other heated space' or 'other multifamily buffer space' or 'other non-freezing space'</sch:assert>
      <sch:assert role='ERROR' test='count(h:RatedAnnualkWh) + count(h:EnergyFactor) &lt;= 1'>Expected 0 or 1 element(s) for xpath: RatedAnnualkWh | EnergyFactor</sch:assert> <!-- See [DishwasherType=Detailed] -->
      <sch:assert role='ERROR' test='count(h:extension/h:UsageMultiplier) &lt;= 1'>Expected 0 or 1 element(s) for xpath: extension/UsageMultiplier</sch:assert>
      <sch:assert role='ERROR' test='count(h:extension/h:WeekdayScheduleFractions) &lt;= 1'>Expected 0 or 1 element(s) for xpath: extension/WeekdayScheduleFractions</sch:assert>
      <sch:assert role='ERROR' test='count(h:extension/h:WeekendScheduleFractions) &lt;= 1'>Expected 0 or 1 element(s) for xpath: extension/WeekendScheduleFractions</sch:assert>
      <sch:assert role='ERROR' test='count(h:extension/h:MonthlyScheduleMultipliers) &lt;= 1'>Expected 0 or 1 element(s) for xpath: extension/MonthlyScheduleMultipliers</sch:assert>
    </sch:rule>
  </sch:pattern>

  <sch:pattern>
    <sch:title>[DishwasherType=Detailed]</sch:title>
    <sch:rule context='/h:HPXML/h:Building/h:BuildingDetails/h:Appliances/h:Dishwasher[h:RatedAnnualkWh | h:EnergyFactor]'>
      <sch:assert role='ERROR' test='count(h:LabelElectricRate) = 1'>Expected 1 element(s) for xpath: LabelElectricRate</sch:assert>
      <sch:assert role='ERROR' test='count(h:LabelGasRate) = 1'>Expected 1 element(s) for xpath: LabelGasRate</sch:assert>
      <sch:assert role='ERROR' test='count(h:LabelAnnualGasCost) = 1'>Expected 1 element(s) for xpath: LabelAnnualGasCost</sch:assert>
      <sch:assert role='ERROR' test='count(h:LabelUsage) = 1'>Expected 1 element(s) for xpath: LabelUsage</sch:assert>
      <sch:assert role='ERROR' test='count(h:PlaceSettingCapacity) = 1'>Expected 1 element(s) for xpath: PlaceSettingCapacity</sch:assert>
    </sch:rule>
  </sch:pattern>

  <sch:pattern>
    <sch:title>[DishwasherType=Shared]</sch:title>
    <sch:rule context='/h:HPXML/h:Building/h:BuildingDetails/h:Appliances/h:Dishwasher[h:IsSharedAppliance="true"]'>
      <sch:assert role='ERROR' test='count(../../h:BuildingSummary/h:BuildingConstruction[h:ResidentialFacilityType[text()="single-family attached" or text()="apartment unit"]]) = 1'>Expected 1 element(s) for xpath: ../../BuildingSummary/BuildingConstruction[ResidentialFacilityType[text()="single-family attached" or text()="apartment unit"]]</sch:assert>
      <sch:assert role='ERROR' test='count(h:AttachedToWaterHeatingSystem) = 1'>Expected 1 element(s) for xpath: AttachedToWaterHeatingSystem</sch:assert>
    </sch:rule>
  </sch:pattern>

  <sch:pattern>
    <sch:title>[Refrigerator]</sch:title>
    <sch:rule context='/h:HPXML/h:Building/h:BuildingDetails/h:Appliances/h:Refrigerator'>
      <sch:assert role='ERROR' test='count(h:Location) &lt;= 1'>Expected 0 or 1 element(s) for xpath: Location</sch:assert>
      <sch:assert role='ERROR' test='h:Location[text()="living space" or text()="basement - unconditioned" or text()="basement - conditioned" or text()="attic - unvented" or text()="attic - vented" or text()="garage" or text()="crawlspace - unvented" or text()="crawlspace - vented" or text()="crawlspace - conditioned" or text()="other housing unit" or text()="other heated space" or text()="other multifamily buffer space" or text()="other non-freezing space"] or not(h:Location)'>Expected Location to be 'living space' or 'basement - unconditioned' or 'basement - conditioned' or 'attic - unvented' or 'attic - vented' or 'garage' or 'crawlspace - unvented' or 'crawlspace - vented' or 'crawlspace - conditioned' or 'other housing unit' or 'other heated space' or 'other multifamily buffer space' or 'other non-freezing space'</sch:assert>
      <sch:assert role='ERROR' test='count(h:RatedAnnualkWh) &lt;= 1'>Expected 0 or 1 element(s) for xpath: RatedAnnualkWh</sch:assert>
      <sch:assert role='ERROR' test='count(h:PrimaryIndicator) &lt;= 1'>Expected 0 or 1 element(s) for xpath: PrimaryIndicator</sch:assert>
      <sch:assert role='ERROR' test='count(h:extension/h:UsageMultiplier) &lt;= 1'>Expected 0 or 1 element(s) for xpath: extension/UsageMultiplier</sch:assert>
      <sch:assert role='ERROR' test='count(h:extension/h:WeekdayScheduleFractions) &lt;= 1'>Expected 0 or 1 element(s) for xpath: extension/WeekdayScheduleFractions</sch:assert>
      <sch:assert role='ERROR' test='count(h:extension/h:WeekendScheduleFractions) &lt;= 1'>Expected 0 or 1 element(s) for xpath: extension/WeekendScheduleFractions</sch:assert>
      <sch:assert role='ERROR' test='count(h:extension/h:MonthlyScheduleMultipliers) &lt;= 1'>Expected 0 or 1 element(s) for xpath: extension/MonthlyScheduleMultipliers</sch:assert>
    </sch:rule>
  </sch:pattern>

  <sch:pattern>
    <sch:title>[Freezer]</sch:title>
    <sch:rule context='/h:HPXML/h:Building/h:BuildingDetails/h:Appliances/h:Freezer'>
      <sch:assert role='ERROR' test='count(h:Location) &lt;= 1'>Expected 0 or 1 element(s) for xpath: Location</sch:assert>
      <sch:assert role='ERROR' test='h:Location[text()="living space" or text()="basement - unconditioned" or text()="basement - conditioned" or text()="attic - unvented" or text()="attic - vented" or text()="garage" or text()="crawlspace - unvented" or text()="crawlspace - vented" or text()="crawlspace - conditioned" or text()="other housing unit" or text()="other heated space" or text()="other multifamily buffer space" or text()="other non-freezing space"] or not(h:Location)'>Expected Location to be 'living space' or 'basement - unconditioned' or 'basement - conditioned' or 'attic - unvented' or 'attic - vented' or 'garage' or 'crawlspace - unvented' or 'crawlspace - vented' or 'crawlspace - conditioned' or 'other housing unit' or 'other heated space' or 'other multifamily buffer space' or 'other non-freezing space'</sch:assert>
      <sch:assert role='ERROR' test='count(h:RatedAnnualkWh) &lt;= 1'>Expected 0 or 1 element(s) for xpath: RatedAnnualkWh</sch:assert>
      <sch:assert role='ERROR' test='count(h:extension/h:UsageMultiplier) &lt;= 1'>Expected 0 or 1 element(s) for xpath: extension/UsageMultiplier</sch:assert>
      <sch:assert role='ERROR' test='count(h:extension/h:WeekdayScheduleFractions) &lt;= 1'>Expected 0 or 1 element(s) for xpath: extension/WeekdayScheduleFractions</sch:assert>
      <sch:assert role='ERROR' test='count(h:extension/h:WeekendScheduleFractions) &lt;= 1'>Expected 0 or 1 element(s) for xpath: extension/WeekendScheduleFractions</sch:assert>
      <sch:assert role='ERROR' test='count(h:extension/h:MonthlyScheduleMultipliers) &lt;= 1'>Expected 0 or 1 element(s) for xpath: extension/MonthlyScheduleMultipliers</sch:assert>
    </sch:rule>
  </sch:pattern>

  <sch:pattern>
    <sch:title>[Dehumidifier]</sch:title>
    <sch:rule context='/h:HPXML/h:Building/h:BuildingDetails/h:Appliances/h:Dehumidifier'>
      <sch:assert role='ERROR' test='count(h:Type) = 1'>Expected 1 element(s) for xpath: Type</sch:assert>
      <sch:assert role='ERROR' test='h:Type[text()="portable" or text()="whole-home"] or not(h:Type)'>Expected Type to be 'portable' or 'whole-home'</sch:assert>
      <sch:assert role='ERROR' test='count(h:Location) = 1'>Expected 1 element(s) for xpath: Location</sch:assert>
      <sch:assert role='ERROR' test='h:Location[text()="living space"] or not(h:Location)'>Expected Location to be 'living space'</sch:assert>
      <sch:assert role='ERROR' test='count(h:Capacity) = 1'>Expected 1 element(s) for xpath: Capacity</sch:assert> <!-- pints/day -->
      <sch:assert role='ERROR' test='count(h:IntegratedEnergyFactor) + count(h:EnergyFactor) = 1'>Expected 1 element(s) for xpath: IntegratedEnergyFactor | EnergyFactor</sch:assert> <!-- liters/kWh -->
      <sch:assert role='ERROR' test='count(h:DehumidistatSetpoint) = 1'>Expected 1 element(s) for xpath: DehumidistatSetpoint</sch:assert> <!-- RH, fraction -->
      <sch:assert role='ERROR' test='count(h:FractionDehumidificationLoadServed) = 1'>Expected 1 element(s) for xpath: FractionDehumidificationLoadServed</sch:assert>
    </sch:rule>
  </sch:pattern>

  <sch:pattern>
    <sch:title>[CookingRange]</sch:title>
    <sch:rule context='/h:HPXML/h:Building/h:BuildingDetails/h:Appliances/h:CookingRange'>
      <sch:assert role='ERROR' test='count(../h:Oven) = 1'>Expected 1 element(s) for xpath: ../Oven</sch:assert> <!-- See [Oven] -->
      <sch:assert role='ERROR' test='count(h:Location) &lt;= 1'>Expected 0 or 1 element(s) for xpath: Location</sch:assert>
      <sch:assert role='ERROR' test='h:Location[text()="living space" or text()="basement - unconditioned" or text()="basement - conditioned" or text()="attic - unvented" or text()="attic - vented" or text()="garage" or text()="crawlspace - unvented" or text()="crawlspace - vented" or text()="crawlspace - conditioned" or text()="other housing unit" or text()="other heated space" or text()="other multifamily buffer space" or text()="other non-freezing space"] or not(h:Location)'>Expected Location to be 'living space' or 'basement - unconditioned' or 'basement - conditioned' or 'attic - unvented' or 'attic - vented' or 'garage' or 'crawlspace - unvented' or 'crawlspace - vented' or 'crawlspace - conditioned' or 'other housing unit' or 'other heated space' or 'other multifamily buffer space' or 'other non-freezing space'</sch:assert>
      <sch:assert role='ERROR' test='count(h:FuelType) = 1'>Expected 1 element(s) for xpath: FuelType</sch:assert>
      <sch:assert role='ERROR' test='h:FuelType[text()="natural gas" or text()="fuel oil" or text()="fuel oil 1" or text()="fuel oil 2" or text()="fuel oil 4" or text()="fuel oil 5/6" or text()="diesel" or text()="propane" or text()="kerosene" or text()="coal" or text()="coke" or text()="bituminous coal" or text()="anthracite coal" or text()="electricity" or text()="wood" or text()="wood pellets"] or not(h:FuelType)'>Expected FuelType to be 'natural gas' or 'fuel oil' or 'fuel oil 1' or 'fuel oil 2' or 'fuel oil 4' or 'fuel oil 5/6' or 'diesel' or 'propane' or 'kerosene' or 'coal' or 'coke' or 'bituminous coal' or 'anthracite coal' or 'electricity' or 'wood' or 'wood pellets'</sch:assert>
      <sch:assert role='ERROR' test='count(h:IsInduction) &lt;= 1'>Expected 0 or 1 element(s) for xpath: IsInduction</sch:assert>
      <sch:assert role='ERROR' test='count(h:extension/h:UsageMultiplier) &lt;= 1'>Expected 0 or 1 element(s) for xpath: extension/UsageMultiplier</sch:assert>
      <sch:assert role='ERROR' test='count(h:extension/h:WeekdayScheduleFractions) &lt;= 1'>Expected 0 or 1 element(s) for xpath: extension/WeekdayScheduleFractions</sch:assert>
      <sch:assert role='ERROR' test='count(h:extension/h:WeekendScheduleFractions) &lt;= 1'>Expected 0 or 1 element(s) for xpath: extension/WeekendScheduleFractions</sch:assert>
      <sch:assert role='ERROR' test='count(h:extension/h:MonthlyScheduleMultipliers) &lt;= 1'>Expected 0 or 1 element(s) for xpath: extension/MonthlyScheduleMultipliers</sch:assert>
    </sch:rule>
  </sch:pattern>

  <sch:pattern>
    <sch:title>[Oven]</sch:title>
    <sch:rule context='/h:HPXML/h:Building/h:BuildingDetails/h:Appliances/h:Oven'>
      <sch:assert role='ERROR' test='count(../h:CookingRange) = 1'>Expected 1 element(s) for xpath: ../CookingRange</sch:assert> <!-- See [CookingRange] -->
      <sch:assert role='ERROR' test='count(h:IsConvection) &lt;= 1'>Expected 0 or 1 element(s) for xpath: IsConvection</sch:assert>
    </sch:rule>
  </sch:pattern>

  <sch:pattern>
    <sch:title>[Lighting]</sch:title>
    <sch:rule context='/h:HPXML/h:Building/h:BuildingDetails/h:Lighting'>
      <sch:assert role='ERROR' test='count(h:LightingGroup[h:LightingType[h:LightEmittingDiode] and h:Location="interior"]) = 1'>Expected 1 element(s) for xpath: LightingGroup[LightingType[LightEmittingDiode] and Location[text()="interior"]]</sch:assert> <!-- See [LightingGroup] -->
      <sch:assert role='ERROR' test='count(h:LightingGroup[h:LightingType[h:LightEmittingDiode] and h:Location="exterior"]) = 1'>Expected 1 element(s) for xpath: LightingGroup[LightingType[LightEmittingDiode] and Location[text()="exterior"]]</sch:assert> <!-- See [LightingGroup] -->
      <sch:assert role='ERROR' test='count(h:LightingGroup[h:LightingType[h:LightEmittingDiode] and h:Location="garage"]) = 1'>Expected 1 element(s) for xpath: LightingGroup[LightingType[LightEmittingDiode] and Location[text()="garage"]]</sch:assert> <!-- See [LightingGroup] -->
      <sch:assert role='ERROR' test='count(h:LightingGroup[h:LightingType[h:CompactFluorescent] and h:Location="interior"]) = 1'>Expected 1 element(s) for xpath: LightingGroup[LightingType[CompactFluorescent] and Location[text()="interior"]]</sch:assert> <!-- See [LightingGroup] -->
      <sch:assert role='ERROR' test='count(h:LightingGroup[h:LightingType[h:CompactFluorescent] and h:Location="exterior"]) = 1'>Expected 1 element(s) for xpath: LightingGroup[LightingType[CompactFluorescent] and Location[text()="exterior"]]</sch:assert> <!-- See [LightingGroup] -->
      <sch:assert role='ERROR' test='count(h:LightingGroup[h:LightingType[h:CompactFluorescent] and h:Location="garage"]) = 1'>Expected 1 element(s) for xpath: LightingGroup[LightingType[CompactFluorescent] and Location[text()="garage"]]</sch:assert> <!-- See [LightingGroup] -->
      <sch:assert role='ERROR' test='count(h:LightingGroup[h:LightingType[h:FluorescentTube] and h:Location="interior"]) = 1'>Expected 1 element(s) for xpath: LightingGroup[LightingType[FluorescentTube] and Location[text()="interior"]]</sch:assert> <!-- See [LightingGroup] -->
      <sch:assert role='ERROR' test='count(h:LightingGroup[h:LightingType[h:FluorescentTube] and h:Location="exterior"]) = 1'>Expected 1 element(s) for xpath: LightingGroup[LightingType[FluorescentTube] and Location[text()="exterior"]]</sch:assert> <!-- See [LightingGroup] -->
      <sch:assert role='ERROR' test='count(h:LightingGroup[h:LightingType[h:FluorescentTube] and h:Location="garage"]) = 1'>Expected 1 element(s) for xpath: LightingGroup[LightingType[FluorescentTube] and Location[text()="garage"]]</sch:assert> <!-- See [LightingGroup] -->
      <sch:assert role='ERROR' test='count(h:extension/h:InteriorUsageMultiplier) &lt;= 1'>Expected 0 or 1 element(s) for xpath: extension/InteriorUsageMultiplier</sch:assert>
      <sch:assert role='ERROR' test='count(h:extension/h:GarageUsageMultiplier) &lt;= 1'>Expected 0 or 1 element(s) for xpath: extension/GarageUsageMultiplier</sch:assert>
      <sch:assert role='ERROR' test='count(h:extension/h:ExteriorUsageMultiplier) &lt;= 1'>Expected 0 or 1 element(s) for xpath: extension/ExteriorUsageMultiplier</sch:assert>
      <sch:assert role='ERROR' test='count(h:extension/h:InteriorWeekdayScheduleFractions) &lt;= 1'>Expected 0 or 1 element(s) for xpath: extension/InteriorWeekdayScheduleFractions</sch:assert>
      <sch:assert role='ERROR' test='count(h:extension/h:InteriorWeekendScheduleFractions) &lt;= 1'>Expected 0 or 1 element(s) for xpath: extension/InteriorWeekendScheduleFractions</sch:assert>
      <sch:assert role='ERROR' test='count(h:extension/h:InteriorMonthlyScheduleMultipliers) &lt;= 1'>Expected 0 or 1 element(s) for xpath: extension/InteriorMonthlyScheduleMultipliers</sch:assert>
      <sch:assert role='ERROR' test='count(h:extension/h:GarageWeekdayScheduleFractions) &lt;= 1'>Expected 0 or 1 element(s) for xpath: extension/GarageWeekdayScheduleFractions</sch:assert>
      <sch:assert role='ERROR' test='count(h:extension/h:GarageWeekendScheduleFractions) &lt;= 1'>Expected 0 or 1 element(s) for xpath: extension/GarageWeekendScheduleFractions</sch:assert>
      <sch:assert role='ERROR' test='count(h:extension/h:GarageMonthlyScheduleMultipliers) &lt;= 1'>Expected 0 or 1 element(s) for xpath: extension/GarageMonthlyScheduleMultipliers</sch:assert>
      <sch:assert role='ERROR' test='count(h:extension/h:ExteriorWeekdayScheduleFractions) &lt;= 1'>Expected 0 or 1 element(s) for xpath: extension/ExteriorWeekdayScheduleFractions</sch:assert>
      <sch:assert role='ERROR' test='count(h:extension/h:ExteriorWeekendScheduleFractions) &lt;= 1'>Expected 0 or 1 element(s) for xpath: extension/ExteriorWeekendScheduleFractions</sch:assert>
      <sch:assert role='ERROR' test='count(h:extension/h:ExteriorMonthlyScheduleMultipliers) &lt;= 1'>Expected 0 or 1 element(s) for xpath: extension/ExteriorMonthlyScheduleMultipliers</sch:assert>
      <sch:assert role='ERROR' test='count(h:extension/h:ExteriorHolidayLighting) &lt;= 1'>Expected 0 or 1 element(s) for xpath: extension/ExteriorHolidayLighting</sch:assert> <!-- See [ExteriorHolidayLighting] -->
      <!-- Sum Checks -->
      <sch:assert role='ERROR' test='sum(h:LightingGroup[h:Location="interior"]/h:FractionofUnitsInLocation) &lt;= 1.01'>Expected sum(LightingGroup/FractionofUnitsInLocation) for Location="interior" to be less than or equal to 1</sch:assert>
      <sch:assert role='ERROR' test='sum(h:LightingGroup[h:Location="exterior"]/h:FractionofUnitsInLocation) &lt;= 1.01'>Expected sum(LightingGroup/FractionofUnitsInLocation) for Location="exterior" to be less than or equal to 1</sch:assert>
      <sch:assert role='ERROR' test='sum(h:LightingGroup[h:Location="garage"]/h:FractionofUnitsInLocation) &lt;= 1.01'>Expected sum(LightingGroup/FractionofUnitsInLocation) for Location="garage" to be less than or equal to 1</sch:assert>
    </sch:rule>
  </sch:pattern>

  <sch:pattern>
    <sch:title>[LightingGroup]</sch:title>
    <sch:rule context='/h:HPXML/h:Building/h:BuildingDetails/h:Lighting/h:LightingGroup[h:LightingType[h:LightEmittingDiode | h:CompactFluorescent | h:FluorescentTube] and h:Location[text()="interior" or text()="exterior" or text()="garage"]]'>
      <sch:assert role='ERROR' test='count(h:FractionofUnitsInLocation) = 1'>Expected 1 element(s) for xpath: FractionofUnitsInLocation</sch:assert>
    </sch:rule>
  </sch:pattern>

  <sch:pattern>
    <sch:title>[ExteriorHolidayLighting]</sch:title>
    <sch:rule context='/h:HPXML/h:Building/h:BuildingDetails/h:Lighting/h:extension/h:ExteriorHolidayLighting'>
      <sch:assert role='ERROR' test='count(h:Load[h:Units="kWh/day"]/h:Value) &lt;= 1'>Expected 0 or 1 element(s) for xpath: Load[Units="kWh/day"]/Value</sch:assert>
      <sch:assert role='ERROR' test='count(h:PeriodBeginMonth) + count(h:PeriodBeginDayOfMonth) = 0 or count(h:PeriodBeginMonth) + count(h:PeriodBeginDayOfMonth) = 2'>Expected 0 or 2 element(s) for xpath: PeriodBeginMonth | PeriodBeginDayOfMonth</sch:assert> <!-- integer -->
      <sch:assert role='ERROR' test='count(h:PeriodEndMonth) + count(h:PeriodEndDayOfMonth) = 0 or count(h:PeriodEndMonth) + count(h:PeriodEndDayOfMonth) = 2'>Expected 0 or 2 element(s) for xpath: PeriodEndMonth | PeriodEndDayOfMonth</sch:assert> <!-- integer -->
      <sch:assert role='ERROR' test='count(h:WeekdayScheduleFractions) &lt;= 1'>Expected 0 or 1 element(s) for xpath: WeekdayScheduleFractions</sch:assert>
      <sch:assert role='ERROR' test='count(h:WeekendScheduleFractions) &lt;= 1'>Expected 0 or 1 element(s) for xpath: WeekendScheduleFractions</sch:assert>
    </sch:rule>
  </sch:pattern>

  <sch:pattern>
    <sch:title>[CeilingFan]</sch:title>
    <sch:rule context='/h:HPXML/h:Building/h:BuildingDetails/h:Lighting/h:CeilingFan'>
      <sch:assert role='ERROR' test='count(h:Airflow[h:FanSpeed="medium"]/h:Efficiency) &lt;= 1'>Expected 0 or 1 element(s) for xpath: Airflow[FanSpeed="medium"]/Efficiency</sch:assert>
      <sch:assert role='ERROR' test='count(h:Quantity) &lt;= 1'>Expected 0 or 1 element(s) for xpath: Quantity</sch:assert>
      <sch:assert role='ERROR' test='count(h:extension/h:WeekdayScheduleFractions) &lt;= 1'>Expected 0 or 1 element(s) for xpath: extension/WeekdayScheduleFractions</sch:assert>
      <sch:assert role='ERROR' test='count(h:extension/h:WeekendScheduleFractions) &lt;= 1'>Expected 0 or 1 element(s) for xpath: extension/WeekendScheduleFractions</sch:assert>
      <sch:assert role='ERROR' test='count(h:extension/h:MonthlyScheduleMultipliers) &lt;= 1'>Expected 0 or 1 element(s) for xpath: extension/MonthlyScheduleMultipliers</sch:assert>
    </sch:rule>
  </sch:pattern>

  <sch:pattern>
    <sch:title>[Pool]</sch:title>
    <sch:rule context='/h:HPXML/h:Building/h:BuildingDetails/h:Pools/h:Pool'>
      <sch:assert role='ERROR' test='count(h:Type) = 1'>Expected 1 element(s) for xpath: Type</sch:assert>
      <sch:assert role='ERROR' test='count(h:PoolPumps/h:PoolPump) &lt;= 1'>Expected 0 or 1 element(s) for xpath: PoolPumps/PoolPump</sch:assert> <!-- See [PoolPump] -->
      <sch:assert role='ERROR' test='count(h:Heater) &lt;= 1'>Expected 0 or 1 element(s) for xpath: Heater</sch:assert> <!-- See [PoolHeater] -->
    </sch:rule>
  </sch:pattern>

  <sch:pattern>
    <sch:title>[PoolPump]</sch:title>
    <sch:rule context='/h:HPXML/h:Building/h:BuildingDetails/h:Pools/h:Pool/h:PoolPumps/h:PoolPump'>
      <sch:assert role='ERROR' test='count(h:Type) = 1'>Expected 1 element(s) for xpath: Type</sch:assert>
      <sch:assert role='ERROR' test='count(h:Load[h:Units="kWh/year"]/h:Value) &lt;= 1'>Expected 0 or 1 element(s) for xpath: Load[Units="kWh/year"]/Value</sch:assert>
      <sch:assert role='ERROR' test='count(h:extension/h:UsageMultiplier) &lt;= 1'>Expected 0 or 1 element(s) for xpath: extension/UsageMultiplier</sch:assert>
      <sch:assert role='ERROR' test='count(h:extension/h:WeekdayScheduleFractions) &lt;= 1'>Expected 0 or 1 element(s) for xpath: extension/WeekdayScheduleFractions</sch:assert>
      <sch:assert role='ERROR' test='count(h:extension/h:WeekendScheduleFractions) &lt;= 1'>Expected 0 or 1 element(s) for xpath: extension/WeekendScheduleFractions</sch:assert>
      <sch:assert role='ERROR' test='count(h:extension/h:MonthlyScheduleMultipliers) &lt;= 1'>Expected 0 or 1 element(s) for xpath: extension/MonthlyScheduleMultipliers</sch:assert>
    </sch:rule>
  </sch:pattern>
  
  <sch:pattern>
    <sch:title>[PoolHeater]</sch:title>
    <sch:rule context='/h:HPXML/h:Building/h:BuildingDetails/h:Pools/h:Pool/h:Heater'>
      <sch:assert role='ERROR' test='count(h:Type) = 1'>Expected 1 element(s) for xpath: Type</sch:assert>
      <sch:assert role='ERROR' test='h:Type[text()="none" or text()="gas fired" or text()="electric resistance" or text()="heat pump"] or not(h:Type)'>Expected Type to be 'gas fired' or 'electric resistance' or 'heat pump'</sch:assert>
      <sch:assert role='ERROR' test='count(h:Load[h:Units="kWh/year" or h:Units="therm/year"]/h:Value) &lt;= 1'>Expected 0 or 1 element(s) for xpath: Load[Units="kWh/year" or Units="therm/year"]/Value</sch:assert>
      <sch:assert role='ERROR' test='count(h:extension/h:UsageMultiplier) &lt;= 1'>Expected 0 or 1 element(s) for xpath: extension/UsageMultiplier</sch:assert>
      <sch:assert role='ERROR' test='count(h:extension/h:WeekdayScheduleFractions) &lt;= 1'>Expected 0 or 1 element(s) for xpath: extension/WeekdayScheduleFractions</sch:assert>
      <sch:assert role='ERROR' test='count(h:extension/h:WeekendScheduleFractions) &lt;= 1'>Expected 0 or 1 element(s) for xpath: extension/WeekendScheduleFractions</sch:assert>
      <sch:assert role='ERROR' test='count(h:extension/h:MonthlyScheduleMultipliers) &lt;= 1'>Expected 0 or 1 element(s) for xpath: extension/MonthlyScheduleMultipliers</sch:assert>
    </sch:rule>
  </sch:pattern>

  <sch:pattern>
    <sch:title>[HotTub]</sch:title>
    <sch:rule context='/h:HPXML/h:Building/h:BuildingDetails/h:HotTubs/h:HotTub'>
      <sch:assert role='ERROR' test='count(h:Type) = 1'>Expected 1 element(s) for xpath: Type</sch:assert>
      <sch:assert role='ERROR' test='count(h:HotTubPumps/h:HotTubPump) &lt;= 1'>Expected 0 or 1 element(s) for xpath: HotTubPumps/HotTubPump</sch:assert> <!-- See [HotTubPump] -->
      <sch:assert role='ERROR' test='count(h:Heater) &lt;= 1'>Expected 0 or 1 element(s) for xpath: Heater</sch:assert> <!-- See [HotTubHeater] -->
    </sch:rule>
  </sch:pattern>

  <sch:pattern>
    <sch:title>[HotTubPump]</sch:title>
    <sch:rule context='/h:HPXML/h:Building/h:BuildingDetails/h:HotTubs/h:HotTub/h:HotTubPumps/h:HotTubPump'>
      <sch:assert role='ERROR' test='count(h:Type) = 1'>Expected 1 element(s) for xpath: Type</sch:assert>
      <sch:assert role='ERROR' test='count(h:Load[h:Units="kWh/year"]/h:Value) &lt;= 1'>Expected 0 or 1 element(s) for xpath: Load[Units="kWh/year"]/Value</sch:assert>
      <sch:assert role='ERROR' test='count(h:extension/h:UsageMultiplier) &lt;= 1'>Expected 0 or 1 element(s) for xpath: extension/UsageMultiplier</sch:assert>
      <sch:assert role='ERROR' test='count(h:extension/h:WeekdayScheduleFractions) &lt;= 1'>Expected 0 or 1 element(s) for xpath: extension/WeekdayScheduleFractions</sch:assert>
      <sch:assert role='ERROR' test='count(h:extension/h:WeekendScheduleFractions) &lt;= 1'>Expected 0 or 1 element(s) for xpath: extension/WeekendScheduleFractions</sch:assert>
      <sch:assert role='ERROR' test='count(h:extension/h:MonthlyScheduleMultipliers) &lt;= 1'>Expected 0 or 1 element(s) for xpath: extension/MonthlyScheduleMultipliers</sch:assert>
    </sch:rule>
  </sch:pattern>

  <sch:pattern>
    <sch:title>[HotTubHeater]</sch:title>
    <sch:rule context='/h:HPXML/h:Building/h:BuildingDetails/h:HotTubs/h:HotTub/h:Heater'>
      <sch:assert role='ERROR' test='count(h:Type) = 1'>Expected 1 element(s) for xpath: Type</sch:assert>
      <sch:assert role='ERROR' test='h:Type[text()="none" or text()="gas fired" or text()="electric resistance" or text()="heat pump"] or not(h:Type)'>Expected Type to be 'gas fired' or 'electric resistance' or 'heat pump'</sch:assert>
      <sch:assert role='ERROR' test='count(h:Load[h:Units="kWh/year" or h:Units="therm/year"]/h:Value) &lt;= 1'>Expected 0 or 1 element(s) for xpath: Load[Units="kWh/year" or Units="therm/year"]/Value</sch:assert>
      <sch:assert role='ERROR' test='count(h:extension/h:UsageMultiplier) &lt;= 1'>Expected 0 or 1 element(s) for xpath: extension/UsageMultiplier</sch:assert>
      <sch:assert role='ERROR' test='count(h:extension/h:WeekdayScheduleFractions) &lt;= 1'>Expected 0 or 1 element(s) for xpath: extension/WeekdayScheduleFractions</sch:assert>
      <sch:assert role='ERROR' test='count(h:extension/h:WeekendScheduleFractions) &lt;= 1'>Expected 0 or 1 element(s) for xpath: extension/WeekendScheduleFractions</sch:assert>
      <sch:assert role='ERROR' test='count(h:extension/h:MonthlyScheduleMultipliers) &lt;= 1'>Expected 0 or 1 element(s) for xpath: extension/MonthlyScheduleMultipliers</sch:assert>
    </sch:rule>
  </sch:pattern>

  <sch:pattern>
    <sch:title>[PlugLoad]</sch:title>
    <sch:rule context='/h:HPXML/h:Building/h:BuildingDetails/h:MiscLoads/h:PlugLoad[h:PlugLoadType="other" or h:PlugLoadType="TV other" or h:PlugLoadType="electric vehicle charging" or h:PlugLoadType="well pump"]'>
      <sch:assert role='ERROR' test='count(h:Load[h:Units="kWh/year"]/h:Value) &lt;= 1'>Expected 0 or 1 element(s) for xpath: Load[Units="kWh/year"]/Value</sch:assert>
      <sch:assert role='ERROR' test='count(h:extension/h:FracSensible) &lt;= 1'>Expected 0 or 1 element(s) for xpath: extension/FracSensible</sch:assert>
      <sch:assert role='ERROR' test='number(h:extension/h:FracSensible) &gt;= 0 or not(h:extension/h:FracSensible)'>Expected extension/FracSensible to be greater than or equal to 0</sch:assert>
      <sch:assert role='ERROR' test='count(h:extension/h:FracLatent) &lt;= 1'>Expected 0 or 1 element(s) for xpath: extension/FracLatent</sch:assert>
      <sch:assert role='ERROR' test='number(h:extension/h:FracLatent) &gt;= 0 or not(h:extension/h:FracLatent)'>Expected extension/FracLatent to be greater than or equal to 0</sch:assert>
      <sch:assert role='ERROR' test='(number(h:extension/h:FracSensible) + number(h:extension/h:FracLatent)) &lt;= 1 or not(h:extension/h:FracSensible) or not(h:extension/h:FracLatent)'>Expected sum of extension/FracSensible and extension/FracLatent to be less than or equal to 1</sch:assert>
      <sch:assert role='ERROR' test='count(h:extension/h:UsageMultiplier) &lt;= 1'>Expected 0 or 1 element(s) for xpath: extension/UsageMultiplier</sch:assert>
      <sch:assert role='ERROR' test='count(h:extension/h:WeekdayScheduleFractions) &lt;= 1'>Expected 0 or 1 element(s) for xpath: extension/WeekdayScheduleFractions</sch:assert>
      <sch:assert role='ERROR' test='count(h:extension/h:WeekendScheduleFractions) &lt;= 1'>Expected 0 or 1 element(s) for xpath: extension/WeekendScheduleFractions</sch:assert>
      <sch:assert role='ERROR' test='count(h:extension/h:MonthlyScheduleMultipliers) &lt;= 1'>Expected 0 or 1 element(s) for xpath: extension/MonthlyScheduleMultipliers</sch:assert>
    </sch:rule>
  </sch:pattern>

  <sch:pattern>
    <sch:title>[FuelLoad]</sch:title>
    <sch:rule context='/h:HPXML/h:Building/h:BuildingDetails/h:MiscLoads/h:FuelLoad[h:FuelLoadType="grill" or h:FuelLoadType="lighting" or h:FuelLoadType="fireplace"]'>
      <sch:assert role='ERROR' test='count(h:Load[h:Units="therm/year"]/h:Value) &lt;= 1'>Expected 0 or 1 element(s) for xpath: Load[Units="therm/year"]/Value</sch:assert>
      <sch:assert role='ERROR' test='count(h:FuelType) = 1'>Expected 1 element(s) for xpath: FuelType</sch:assert>
      <sch:assert role='ERROR' test='h:FuelType[text()="natural gas" or text()="fuel oil" or text()="fuel oil 1" or text()="fuel oil 2" or text()="fuel oil 4" or text()="fuel oil 5/6" or text()="diesel" or text()="propane" or text()="kerosene" or text()="coal" or text()="coke" or text()="bituminous coal" or text()="anthracite coal" or text()="wood" or text()="wood pellets"] or not(h:FuelType)'>Expected FuelType to be 'natural gas' or 'fuel oil' or 'fuel oil 1' or 'fuel oil 2' or 'fuel oil 4' or 'fuel oil 5/6' or 'diesel' or 'propane' or 'kerosene' or 'coal' or 'coke' or 'bituminous coal' or 'anthracite coal' or 'wood' or 'wood pellets'</sch:assert>
      <sch:assert role='ERROR' test='count(h:extension/h:FracSensible) &lt;= 1'>Expected 0 or 1 element(s) for xpath: extension/FracSensible</sch:assert>
      <sch:assert role='ERROR' test='number(h:extension/h:FracSensible) &gt;= 0 or not(h:extension/h:FracSensible)'>Expected extension/FracSensible to be greater than or equal to 0</sch:assert>
      <sch:assert role='ERROR' test='count(h:extension/h:FracLatent) &lt;= 1'>Expected 0 or 1 element(s) for xpath: extension/FracLatent</sch:assert>
      <sch:assert role='ERROR' test='number(h:extension/h:FracLatent) &gt;= 0 or not(h:extension/h:FracLatent)'>Expected extension/FracLatent to be greater than or equal to 0</sch:assert>
      <sch:assert role='ERROR' test='(number(h:extension/h:FracSensible) + number(h:extension/h:FracLatent)) &lt;= 1 or not(h:extension/h:FracSensible) or not(h:extension/h:FracLatent)'>Expected sum of extension/FracSensible and extension/FracLatent to be less than or equal to 1</sch:assert>
      <sch:assert role='ERROR' test='count(h:extension/h:UsageMultiplier) &lt;= 1'>Expected 0 or 1 element(s) for xpath: extension/UsageMultiplier</sch:assert>
      <sch:assert role='ERROR' test='count(h:extension/h:WeekdayScheduleFractions) &lt;= 1'>Expected 0 or 1 element(s) for xpath: extension/WeekdayScheduleFractions</sch:assert>
      <sch:assert role='ERROR' test='count(h:extension/h:WeekendScheduleFractions) &lt;= 1'>Expected 0 or 1 element(s) for xpath: extension/WeekendScheduleFractions</sch:assert>
      <sch:assert role='ERROR' test='count(h:extension/h:MonthlyScheduleMultipliers) &lt;= 1'>Expected 0 or 1 element(s) for xpath: extension/MonthlyScheduleMultipliers</sch:assert>
    </sch:rule>
  </sch:pattern>
  
  <!-- Rules below check that the different space types are appropriately enclosed by surfaces -->

  <sch:pattern>
    <sch:title>[AdjacentSurfaces=ConditionedSpace]</sch:title>
    <sch:rule context='/h:HPXML/h:Building/h:BuildingDetails/h:Enclosure[*/*[h:InteriorAdjacentTo="living space"]]'>
      <sch:assert role='ERROR' test='count(h:Roofs/h:Roof[h:InteriorAdjacentTo="living space"]) + count(h:FrameFloors/h:FrameFloor[h:InteriorAdjacentTo="living space" and (h:ExteriorAdjacentTo="attic - vented" or h:ExteriorAdjacentTo="attic - unvented" or ((h:ExteriorAdjacentTo="other housing unit" or h:ExteriorAdjacentTo="other heated space" or h:ExteriorAdjacentTo="other multifamily buffer space" or h:ExteriorAdjacentTo="other non-freezing space") and h:extension/h:OtherSpaceAboveOrBelow="above"))]) &gt;= 1'>There must be at least one ceiling/roof adjacent to conditioned space.</sch:assert>
      <sch:assert role='ERROR' test='count(h:Walls/h:Wall[h:InteriorAdjacentTo="living space" and h:ExteriorAdjacentTo="outside"]) &gt;= 1'>There must be at least one exterior wall adjacent to conditioned space.</sch:assert>
      <sch:assert role='ERROR' test='count(h:Slabs/h:Slab[h:InteriorAdjacentTo="living space" or contains(h:InteriorAdjacentTo, "conditioned")]) + count(h:FrameFloors/h:FrameFloor[h:InteriorAdjacentTo="living space" and not(h:ExteriorAdjacentTo="attic - vented" or h:ExteriorAdjacentTo="attic - unvented" or ((h:ExteriorAdjacentTo="other housing unit" or h:ExteriorAdjacentTo="other heated space" or h:ExteriorAdjacentTo="other multifamily buffer space" or h:ExteriorAdjacentTo="other non-freezing space") and h:extension/h:OtherSpaceAboveOrBelow="above"))]) &gt;= 1'>There must be at least one floor/slab adjacent to conditioned space.</sch:assert>
    </sch:rule>
  </sch:pattern>

  <sch:pattern>
    <sch:title>[AdjacentSurfaces=ConditionedBasement]</sch:title>
    <sch:rule context='/h:HPXML/h:Building/h:BuildingDetails/h:Enclosure[*/*[h:InteriorAdjacentTo="basement - conditioned" or h:ExteriorAdjacentTo="basement - conditioned"]]'>
      <sch:assert role='ERROR' test='count(h:FoundationWalls/h:FoundationWall[h:InteriorAdjacentTo="basement - conditioned" and h:ExteriorAdjacentTo="ground"]) &gt;= 1'>There must be at least one exterior foundation wall adjacent to "basement - conditioned".</sch:assert>
      <sch:assert role='ERROR' test='count(h:Slabs/h:Slab[h:InteriorAdjacentTo="basement - conditioned"]) &gt;= 1'>There must be at least one slab adjacent to "basement - conditioned".</sch:assert>
    </sch:rule>
  </sch:pattern>

  <sch:pattern>
    <sch:title>[AdjacentSurfaces=UnconditionedBasement]</sch:title>
    <sch:rule context='/h:HPXML/h:Building/h:BuildingDetails/h:Enclosure[*/*[h:InteriorAdjacentTo="basement - unconditioned" or h:ExteriorAdjacentTo="basement - unconditioned"]]'>
      <sch:assert role='ERROR' test='count(h:FrameFloors/h:FrameFloor[h:InteriorAdjacentTo="living space" and h:ExteriorAdjacentTo="basement - unconditioned"]) &gt;= 1'>There must be at least one ceiling adjacent to "basement - unconditioned".</sch:assert>
      <sch:assert role='ERROR' test='count(h:FoundationWalls/h:FoundationWall[h:InteriorAdjacentTo="basement - unconditioned" and h:ExteriorAdjacentTo="ground"]) &gt;= 1'>There must be at least one exterior foundation wall adjacent to "basement - unconditioned".</sch:assert>
      <sch:assert role='ERROR' test='count(h:Slabs/h:Slab[h:InteriorAdjacentTo="basement - unconditioned"]) &gt;= 1'>There must be at least one slab adjacent to "basement - unconditioned".</sch:assert>
    </sch:rule>
  </sch:pattern>

  <sch:pattern>
    <sch:title>[AdjacentSurfaces=VentedCrawlspace]</sch:title>
    <sch:rule context='/h:HPXML/h:Building/h:BuildingDetails/h:Enclosure[*/*[h:InteriorAdjacentTo="crawlspace - vented" or h:ExteriorAdjacentTo="crawlspace - vented"]]'>
      <sch:assert role='ERROR' test='count(h:FrameFloors/h:FrameFloor[h:InteriorAdjacentTo="living space" and h:ExteriorAdjacentTo="crawlspace - vented"]) &gt;= 1'>There must be at least one ceiling adjacent to "crawlspace - vented".</sch:assert>
      <sch:assert role='ERROR' test='count(h:FoundationWalls/h:FoundationWall[h:InteriorAdjacentTo="crawlspace - vented" and h:ExteriorAdjacentTo="ground"]) &gt;= 1'>There must be at least one exterior foundation wall adjacent to "crawlspace - vented".</sch:assert>
      <sch:assert role='ERROR' test='count(h:Slabs/h:Slab[h:InteriorAdjacentTo="crawlspace - vented"]) &gt;= 1'>There must be at least one slab adjacent to "crawlspace - vented".</sch:assert>
    </sch:rule>
  </sch:pattern>

  <sch:pattern>
    <sch:title>[AdjacentSurfaces=UnventedCrawlspace]</sch:title>
    <sch:rule context='/h:HPXML/h:Building/h:BuildingDetails/h:Enclosure[*/*[h:InteriorAdjacentTo="crawlspace - unvented" or h:ExteriorAdjacentTo="crawlspace - unvented"]]'>
      <sch:assert role='ERROR' test='count(h:FrameFloors/h:FrameFloor[h:InteriorAdjacentTo="living space" and h:ExteriorAdjacentTo="crawlspace - unvented"]) &gt;= 1'>There must be at least one ceiling adjacent to "crawlspace - unvented".</sch:assert>
      <sch:assert role='ERROR' test='count(h:FoundationWalls/h:FoundationWall[h:InteriorAdjacentTo="crawlspace - unvented" and h:ExteriorAdjacentTo="ground"]) &gt;= 1'>There must be at least one exterior foundation wall adjacent to "crawlspace - unvented".</sch:assert>
      <sch:assert role='ERROR' test='count(h:Slabs/h:Slab[h:InteriorAdjacentTo="crawlspace - unvented"]) &gt;= 1'>There must be at least one slab adjacent to "crawlspace - unvented".</sch:assert>
    </sch:rule>
  </sch:pattern>

  <sch:pattern>
    <sch:title>[AdjacentSurfaces=ConditionedCrawlspace]</sch:title>
    <sch:rule context='/h:HPXML/h:Building/h:BuildingDetails/h:Enclosure[*/*[h:InteriorAdjacentTo="crawlspace - conditioned" or h:ExteriorAdjacentTo="crawlspace - conditioned"]]'>
      <sch:assert role='ERROR' test='count(h:FoundationWalls/h:FoundationWall[h:InteriorAdjacentTo="crawlspace - conditioned" and h:ExteriorAdjacentTo="ground"]) &gt;= 1'>There must be at least one exterior foundation wall adjacent to "crawlspace - conditioned".</sch:assert>
      <sch:assert role='ERROR' test='count(h:Slabs/h:Slab[h:InteriorAdjacentTo="crawlspace - conditioned"]) &gt;= 1'>There must be at least one slab adjacent to "crawlspace - conditioned".</sch:assert>
    </sch:rule>
  </sch:pattern>

  <sch:pattern>
    <sch:title>[AdjacentSurfaces=Garage]</sch:title>
    <sch:rule context='/h:HPXML/h:Building/h:BuildingDetails/h:Enclosure[*/*[h:InteriorAdjacentTo="garage" or h:ExteriorAdjacentTo="garage"]]'>
      <sch:assert role='ERROR' test='count(h:Roofs/h:Roof[h:InteriorAdjacentTo="garage"]) + count(h:FrameFloors/h:FrameFloor[h:InteriorAdjacentTo="garage" or h:ExteriorAdjacentTo="garage"]) &gt;= 1'>There must be at least one roof/ceiling adjacent to "garage".</sch:assert>
      <sch:assert role='ERROR' test='count(h:Walls/h:Wall[h:InteriorAdjacentTo="garage" and h:ExteriorAdjacentTo="outside"]) + count(h:FoundationWalls/h:FoundationWall[h:InteriorAdjacentTo="garage" and h:ExteriorAdjacentTo="ground"]) &gt;= 1'>There must be at least one exterior wall/foundation wall adjacent to "garage".</sch:assert>
      <sch:assert role='ERROR' test='count(h:Slabs/h:Slab[h:InteriorAdjacentTo="garage"]) &gt;= 1'>There must be at least one slab adjacent to "garage".</sch:assert>
    </sch:rule>
  </sch:pattern>

  <sch:pattern>
    <sch:title>[AdjacentSurfaces=VentedAttic]</sch:title>
    <sch:rule context='/h:HPXML/h:Building/h:BuildingDetails/h:Enclosure[*/*[h:InteriorAdjacentTo="attic - vented" or h:ExteriorAdjacentTo="attic - vented"]]'>
      <sch:assert role='ERROR' test='count(h:Roofs/h:Roof[h:InteriorAdjacentTo="attic - vented"]) &gt;= 1'>There must be at least one roof adjacent to "attic - vented".</sch:assert>
      <sch:assert role='ERROR' test='count(h:FrameFloors/h:FrameFloor[h:InteriorAdjacentTo="attic - vented" or h:ExteriorAdjacentTo="attic - vented"]) &gt;= 1'>There must be at least one floor adjacent to "attic - vented".</sch:assert>
    </sch:rule>
  </sch:pattern>

  <sch:pattern>
    <sch:title>[AdjacentSurfaces=UnventedAttic]</sch:title>
    <sch:rule context='/h:HPXML/h:Building/h:BuildingDetails/h:Enclosure[*/*[h:InteriorAdjacentTo="attic - unvented" or h:ExteriorAdjacentTo="attic - unvented"]]'>
      <sch:assert role='ERROR' test='count(h:Roofs/h:Roof[h:InteriorAdjacentTo="attic - unvented"]) &gt;= 1'>There must be at least one roof adjacent to "attic - unvented".</sch:assert>
      <sch:assert role='ERROR' test='count(h:FrameFloors/h:FrameFloor[h:InteriorAdjacentTo="attic - unvented" or h:ExteriorAdjacentTo="attic - unvented"]) &gt;= 1'>There must be at least one floor adjacent to "attic - unvented".</sch:assert>
    </sch:rule>
  </sch:pattern>
  
  <!-- Rules below check that the specified appliance, water heater, or duct location exists in the building -->
  
  <sch:pattern>
    <sch:title>[LocationCheck=ConditionedBasement]</sch:title>
    <sch:rule context='/h:HPXML/h:Building/h:BuildingDetails[h:Appliances/*[h:Location="basement - conditioned"] | h:Systems/*/*[h:Location="basement - conditioned"] | h:Systems/*/*/*/*/*[h:DuctLocation="basement - conditioned"]]'>
      <sch:assert role='ERROR' test='count(h:Enclosure/*/*[h:InteriorAdjacentTo="basement - conditioned" or h:ExteriorAdjacentTo="basement - conditioned"]) &gt;= 1'>A location is specified as "basement - conditioned" but no surfaces were found adjacent to this space type.</sch:assert>
    </sch:rule>
  </sch:pattern>

  <sch:pattern>
    <sch:title>[LocationCheck=UnconditionedBasement]</sch:title>
    <sch:rule context='/h:HPXML/h:Building/h:BuildingDetails[h:Appliances/*[h:Location="basement - unconditioned"] | h:Systems/*/*[h:Location="basement - unconditioned"] | h:Systems/*/*/*/*/*[h:DuctLocation="basement - unconditioned"]]'>
      <sch:assert role='ERROR' test='count(h:Enclosure/*/*[h:InteriorAdjacentTo="basement - unconditioned" or h:ExteriorAdjacentTo="basement - unconditioned"]) &gt;= 1'>A location is specified as "basement - unconditioned" but no surfaces were found adjacent to this space type.</sch:assert>
    </sch:rule>
  </sch:pattern>

  <sch:pattern>
    <sch:title>[LocationCheck=VentedCrawlspace]</sch:title>
    <sch:rule context='/h:HPXML/h:Building/h:BuildingDetails[h:Appliances/*[h:Location="crawlspace - vented"] | h:Systems/*/*[h:Location="crawlspace - vented"] | h:Systems/*/*/*/*/*[h:DuctLocation="crawlspace - vented"]]'>
      <sch:assert role='ERROR' test='count(h:Enclosure/*/*[h:InteriorAdjacentTo="crawlspace - vented" or h:ExteriorAdjacentTo="crawlspace - vented"]) &gt;= 1'>A location is specified as "crawlspace - vented" but no surfaces were found adjacent to this space type.</sch:assert>
    </sch:rule>
  </sch:pattern>

  <sch:pattern>
    <sch:title>[LocationCheck=UnventedCrawlspace]</sch:title>
    <sch:rule context='/h:HPXML/h:Building/h:BuildingDetails[h:Appliances/*[h:Location="crawlspace - unvented"] | h:Systems/*/*[h:Location="crawlspace - unvented"] | h:Systems/*/*/*/*/*[h:DuctLocation="crawlspace - unvented"]]'>
      <sch:assert role='ERROR' test='count(h:Enclosure/*/*[h:InteriorAdjacentTo="crawlspace - unvented" or h:ExteriorAdjacentTo="crawlspace - unvented"]) &gt;= 1'>A location is specified as "crawlspace - unvented" but no surfaces were found adjacent to this space type.</sch:assert>
    </sch:rule>
  </sch:pattern>

  <sch:pattern>
    <sch:title>[LocationCheck=ConditionedCrawlspace]</sch:title>
    <sch:rule context='/h:HPXML/h:Building/h:BuildingDetails[h:Appliances/*[h:Location="crawlspace - conditioned"] | h:Systems/*/*[h:Location="crawlspace - conditioned"] | h:Systems/*/*/*/*/*[h:DuctLocation="crawlspace - conditioned"]]'>
      <sch:assert role='ERROR' test='count(h:Enclosure/*/*[h:InteriorAdjacentTo="crawlspace - conditioned" or h:ExteriorAdjacentTo="crawlspace - conditioned"]) &gt;= 1'>A location is specified as "crawlspace - conditioned" but no surfaces were found adjacent to this space type.</sch:assert>
    </sch:rule>
  </sch:pattern>

  <sch:pattern>
    <sch:title>[LocationCheck=Garage]</sch:title>
    <sch:rule context='/h:HPXML/h:Building/h:BuildingDetails[h:Appliances/*[h:Location="garage"] | h:Systems/*/*[h:Location="garage"] | h:Systems/*/*/*/*/*[h:DuctLocation="garage"]]'>
      <sch:assert role='ERROR' test='count(h:Enclosure/*/*[h:InteriorAdjacentTo="garage" or h:ExteriorAdjacentTo="garage"]) &gt;= 1'>A location is specified as "garage" but no surfaces were found adjacent to this space type.</sch:assert>
    </sch:rule>
  </sch:pattern>

  <sch:pattern>
    <sch:title>[LocationCheck=VentedAttic]</sch:title>
    <sch:rule context='/h:HPXML/h:Building/h:BuildingDetails[h:Appliances/*[h:Location="attic - vented"] | h:Systems/*/*[h:Location="attic - vented"] | h:Systems/*/*/*/*/*[h:DuctLocation="attic - vented"]]'>
      <sch:assert role='ERROR' test='count(h:Enclosure/*/*[h:InteriorAdjacentTo="attic - vented" or h:ExteriorAdjacentTo="attic - vented"]) &gt;= 1'>A location is specified as "attic - vented" but no surfaces were found adjacent to this space type.</sch:assert>
    </sch:rule>
  </sch:pattern>

  <sch:pattern>
    <sch:title>[LocationCheck=UnventedAttic]</sch:title>
    <sch:rule context='/h:HPXML/h:Building/h:BuildingDetails[h:Appliances/*[h:Location="attic - unvented"] | h:Systems/*/*[h:Location="attic - unvented"] | h:Systems/*/*/*/*/*[h:DuctLocation="attic - unvented"]]'>
      <sch:assert role='ERROR' test='count(h:Enclosure/*/*[h:InteriorAdjacentTo="attic - unvented" or h:ExteriorAdjacentTo="attic - unvented"]) &gt;= 1'>A location is specified as "attic - unvented" but no surfaces were found adjacent to this space type.</sch:assert>
    </sch:rule>
  </sch:pattern>
  
  <!-- Rules below check for the appropriate building type when there are objects referencing SFA/MF locations -->
  
  <sch:pattern>
    <sch:title>[BuildingTypeCheck=OtherHousingUnit]</sch:title>
    <sch:rule context='/h:HPXML/h:Building/h:BuildingDetails[h:Appliances/*[h:Location="other housing unit"] | h:Systems/*/*[h:Location="other housing unit"] | h:Systems/*/*/*/*/*[h:DuctLocation="other housing unit"] | h:Enclosure[*/*[h:InteriorAdjacentTo="other housing unit" or h:ExteriorAdjacentTo="other housing unit"]]]'>
      <sch:assert role='ERROR' test='h:BuildingSummary/h:BuildingConstruction/h:ResidentialFacilityType[text()="single-family attached" or text()="apartment unit"] or not(h:BuildingSummary/h:BuildingConstruction/h:ResidentialFacilityType)'>There are references to "other housing unit" but ResidentialFacilityType is not "single-family attached" or "apartment unit".</sch:assert>
    </sch:rule>
  </sch:pattern>

  <sch:pattern>
    <sch:title>[BuildingTypeCheck=OtherHeatedSpace]</sch:title>
    <sch:rule context='/h:HPXML/h:Building/h:BuildingDetails[h:Appliances/*[h:Location="other heated space"] | h:Systems/*/*[h:Location="other heated space"] | h:Systems/*/*/*/*/*[h:DuctLocation="other heated space"] | h:Enclosure[*/*[h:InteriorAdjacentTo="other heated space" or h:ExteriorAdjacentTo="other heated space"]]]'>
      <sch:assert role='ERROR' test='h:BuildingSummary/h:BuildingConstruction/h:ResidentialFacilityType[text()="single-family attached" or text()="apartment unit"] or not(h:BuildingSummary/h:BuildingConstruction/h:ResidentialFacilityType)'>There are references to "other heated space" but ResidentialFacilityType is not "single-family attached" or "apartment unit".</sch:assert>
    </sch:rule>
  </sch:pattern>

  <sch:pattern>
    <sch:title>[BuildingTypeCheck=OtherMultifamilyBufferSpace]</sch:title>
    <sch:rule context='/h:HPXML/h:Building/h:BuildingDetails[h:Appliances/*[h:Location="other multifamily buffer space"] | h:Systems/*/*[h:Location="other multifamily buffer space"] | h:Systems/*/*/*/*/*[h:DuctLocation="other multifamily buffer space"] | h:Enclosure[*/*[h:InteriorAdjacentTo="other multifamily buffer space" or h:ExteriorAdjacentTo="other multifamily buffer space"]]]'>
      <sch:assert role='ERROR' test='h:BuildingSummary/h:BuildingConstruction/h:ResidentialFacilityType[text()="single-family attached" or text()="apartment unit"] or not(h:BuildingSummary/h:BuildingConstruction/h:ResidentialFacilityType)'>There are references to "other multifamily buffer space" but ResidentialFacilityType is not "single-family attached" or "apartment unit".</sch:assert>
    </sch:rule>
  </sch:pattern>

  <sch:pattern>
    <sch:title>[BuildingTypeCheck=OtherNonFreezingSpace]</sch:title>
    <sch:rule context='/h:HPXML/h:Building/h:BuildingDetails[h:Appliances/*[h:Location="other non-freezing space"] | h:Systems/*/*[h:Location="other non-freezing space"] | h:Systems/*/*/*/*/*[h:DuctLocation="other non-freezing space"] | h:Enclosure[*/*[h:InteriorAdjacentTo="other non-freezing space" or h:ExteriorAdjacentTo="other non-freezing space"]]]'>
      <sch:assert role='ERROR' test='h:BuildingSummary/h:BuildingConstruction/h:ResidentialFacilityType[text()="single-family attached" or text()="apartment unit"] or not(h:BuildingSummary/h:BuildingConstruction/h:ResidentialFacilityType)'>There are references to "other non-freezing space" but ResidentialFacilityType is not "single-family attached" or "apartment unit".</sch:assert>
    </sch:rule>
  </sch:pattern>

</sch:schema><|MERGE_RESOLUTION|>--- conflicted
+++ resolved
@@ -9,12 +9,8 @@
       <sch:assert role='ERROR' test='count(h:XMLTransactionHeaderInformation) = 1'>Expected 1 element(s) for xpath: XMLTransactionHeaderInformation</sch:assert> <!-- See [XMLTransactionHeaderInformation] -->
       <sch:assert role='ERROR' test='count(h:SoftwareInfo/h:extension/h:SimulationControl) &lt;= 1'>Expected 0 or 1 element(s) for xpath: SoftwareInfo/extension/SimulationControl</sch:assert> <!-- See [SimulationControl] -->
       <sch:assert role='ERROR' test='count(h:SoftwareInfo/h:extension/h:HVACSizingControl) &lt;= 1'>Expected 0 or 1 element(s) for xpath: SoftwareInfo/extension/HVACSizingControl</sch:assert> <!-- See [HVACSizingControl] -->
-<<<<<<< HEAD
       <sch:assert role='ERROR' test='count(h:SoftwareInfo/h:extension/h:SchedulesFilePath) &gt;= 0'>Expected 0 or more element(s) for xpath: SoftwareInfo/extension/SchedulesFilePath</sch:assert>
-=======
-      <sch:assert role='ERROR' test='count(h:SoftwareInfo/h:extension/h:SchedulesFilePath) &lt;= 1'>Expected 0 or 1 element(s) for xpath: SoftwareInfo/extension/SchedulesFilePath</sch:assert>
       <sch:assert role='ERROR' test='count(h:SoftwareInfo/h:extension/h:EmissionsScenarios/h:EmissionsScenario) &gt;= 0'>Expected 0 or more element(s) for xpath: SoftwareInfo/extension/EmissionsScenarios/EmissionsScenario</sch:assert> <!-- See [EmissionsScenario] -->
->>>>>>> c72d748c
       <sch:assert role='ERROR' test='count(h:Building) &gt;= 1'>Expected 1 or more element(s) for xpath: Building</sch:assert> <!-- See [Building] -->
     </sch:rule>
   </sch:pattern>
