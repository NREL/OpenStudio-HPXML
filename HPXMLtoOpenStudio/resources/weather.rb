# frozen_string_literal: true

class WeatherHeader
  def initialize
  end
  ATTRS ||= [:City, :State, :Country, :DataSource, :Station, :Latitude, :Longitude, :Timezone, :Altitude, :LocalPressure, :RecordsPerHour]
  attr_accessor(*ATTRS)
end

class WeatherData
  def initialize
  end
  ATTRS ||= [:AnnualAvgDrybulb, :CDD50F, :CDD65F, :HDD50F, :HDD65F, :MonthlyAvgDrybulbs, :GroundMonthlyTemps, :WSF, :MonthlyAvgDailyHighDrybulbs, :MonthlyAvgDailyLowDrybulbs]
  attr_accessor(*ATTRS)
end

class WeatherDesign
  def initialize
  end
  ATTRS ||= [:HeatingDrybulb, :CoolingDrybulb, :CoolingWetbulb, :CoolingHumidityRatio, :DailyTemperatureRange]
  attr_accessor(*ATTRS)
end

class WeatherProcess
  def initialize(epw_path:, runner: nil)
    @header = WeatherHeader.new
    @data = WeatherData.new
    @design = WeatherDesign.new

    if not File.exist?(epw_path)
      fail "Cannot find weather file at #{epw_path}."
    end

    epw_file = OpenStudio::EpwFile.new(epw_path, true)

    process_epw(runner, epw_file)
  end

  attr_accessor(:header, :data, :design)

  private

  def process_epw(runner, epw_file)
    # Header info:
    @header.City = epw_file.city
    @header.State = epw_file.stateProvinceRegion
    @header.Country = epw_file.country
    @header.DataSource = epw_file.dataSource
    @header.Station = epw_file.wmoNumber
    @header.Latitude = epw_file.latitude
    @header.Longitude = epw_file.longitude
    @header.Timezone = epw_file.timeZone
    @header.Altitude = UnitConversions.convert(epw_file.elevation, 'm', 'ft')
    @header.LocalPressure = Math::exp(-0.0000368 * @header.Altitude) # atm
    @header.RecordsPerHour = epw_file.recordsPerHour
    if @header.RecordsPerHour != 1
      fail "Unexpected records per hour: #{@header.RecordsPerHour}."
    end

    epw_file_data = epw_file.data

    epwHasDesignData = get_design_info_from_epw(epw_file)

    # Timeseries data:
    rowdata = []
    dailydbs = []
    dailyhighdbs = []
    dailylowdbs = []
    monthdbs = []
    epw_file_data.each_with_index do |epwdata, rownum|
      rowdict = {}
      rowdict['month'] = epwdata.month
      rowdict['day'] = epwdata.day
      rowdict['hour'] = epwdata.hour
      begin
        rowdict['db'] = epwdata.dryBulbTemperature.get
      rescue
        fail "Cannot retrieve dryBulbTemperature from the EPW for hour #{rownum + 1}."
      end
      begin
        rowdict['rh'] = epwdata.relativeHumidity.get / 100.0
      rescue
        fail "Cannot retrieve relativeHumidity from the EPW for hour #{rownum + 1}."
      end
      begin
        rowdict['ws'] = epwdata.windSpeed.get
      rescue
        fail "Cannot retrieve windSpeed from the EPW for hour #{rownum + 1}."
      end
      monthdbs << [] if rowdict['day'] == 1
      monthdbs[rowdict['month'] - 1] << rowdict['db']

      rowdata << rowdict

      next unless (rownum + 1) % (24 * @header.RecordsPerHour) == 0

      db = []
      maxdb = rowdata[rowdata.length - (24 * @header.RecordsPerHour)]['db']
      mindb = rowdata[rowdata.length - (24 * @header.RecordsPerHour)]['db']
      rowdata[rowdata.length - (24 * @header.RecordsPerHour)..-1].each do |x|
        if x['db'] > maxdb
          maxdb = x['db']
        end
        if x['db'] < mindb
          mindb = x['db']
        end
        db << x['db']
      end

      dailydbs << db.sum(0.0) / (24.0 * @header.RecordsPerHour)
      dailyhighdbs << maxdb
      dailylowdbs << mindb
    end

    @data.AnnualAvgDrybulb = UnitConversions.convert(rowdata.map { |x| x['db'] }.sum(0.0) / rowdata.length, 'C', 'F')
    @data.MonthlyAvgDrybulbs = []
    for i in 1..12
      @data.MonthlyAvgDrybulbs << UnitConversions.convert(monthdbs[i - 1].sum / monthdbs[i - 1].length, 'C', 'F')
    end

    calc_heat_cool_degree_days(dailydbs)
    calc_avg_monthly_highs_lows(dailyhighdbs, dailylowdbs)
    calc_ground_temperatures
    @data.WSF = calc_ashrae_622_wsf(rowdata)

    if not epwHasDesignData
      if not runner.nil?
        runner.registerWarning('No design condition info found; calculating design conditions from EPW weather data.')
      end
      calc_design_info(rowdata)
      @design.DailyTemperatureRange = @data.MonthlyAvgDailyHighDrybulbs[7] - @data.MonthlyAvgDailyLowDrybulbs[7]
    end
  end

  def calc_heat_cool_degree_days(dailydbs)
    # Calculates and stores heating/cooling degree days
    @data.HDD65F = calc_degree_days(dailydbs, 65, true)
    @data.HDD50F = calc_degree_days(dailydbs, 50, true)
    @data.CDD65F = calc_degree_days(dailydbs, 65, false)
    @data.CDD50F = calc_degree_days(dailydbs, 50, false)
  end

  def calc_degree_days(daily_dbs, base_temp_f, is_heating)
    # Calculates and returns degree days from a base temperature for either heating or cooling
    base_temp_c = UnitConversions.convert(base_temp_f, 'F', 'C')

    deg_days = []
    if is_heating
      daily_dbs.each do |x|
        if x < base_temp_c
          deg_days << base_temp_c - x
        end
      end
    else
      daily_dbs.each do |x|
        if x > base_temp_c
          deg_days << x - base_temp_c
        end
      end
    end
    if deg_days.size == 0
      return 0.0
    end

    deg_days = deg_days.sum(0.0)
    return 1.8 * deg_days
  end

  def calc_avg_monthly_highs_lows(daily_high_dbs, daily_low_dbs)
    # Calculates and stores avg daily highs and lows for each month
    @data.MonthlyAvgDailyHighDrybulbs = []
    @data.MonthlyAvgDailyLowDrybulbs = []

    if daily_high_dbs.size == 365 # standard year
      month_num_days = Constants.NumDaysInMonths(1999)
    elsif daily_high_dbs.size == 366 # leap year
      month_num_days = Constants.NumDaysInMonths(2000)
    else
      fail "Unexpected number of days: #{daily_high_dbs.size}."
    end

    first_day = 0
    for month in 1..12
      ndays = month_num_days[month - 1] # Number of days in current month
      if month > 1
        first_day += month_num_days[month - 2] # Number of days in previous month
      end
      avg_high = daily_high_dbs[first_day, ndays].sum(0.0) / ndays.to_f
      avg_low = daily_low_dbs[first_day, ndays].sum(0.0) / ndays.to_f
      @data.MonthlyAvgDailyHighDrybulbs << UnitConversions.convert(avg_high, 'C', 'F')
      @data.MonthlyAvgDailyLowDrybulbs << UnitConversions.convert(avg_low, 'C', 'F')
    end
  end

  def calc_ashrae_622_wsf(rowdata)
    require 'csv'
    ashrae_csv = File.join(File.dirname(__FILE__), 'data', 'ashrae_622_wsf.csv')

    wsf = nil
    CSV.read(ashrae_csv, headers: false).each do |data|
      next unless data[0] == @header.Station

      wsf = Float(data[1]).round(2)
    end
    return wsf unless wsf.nil?

    # If not available in ashrae_622_wsf.csv...
    # Calculates the wSF value per report LBNL-5795E "Infiltration as Ventilation: Weather-Induced Dilution"

    # Constants
    c_d = 1.0       # unitless, discharge coefficient for ELA (at 4 Pa)
    t_indoor = 22.0 # C, indoor setpoint year-round
    n = 0.67        # unitless, pressure exponent
    s = 0.7         # unitless, shelter class 4 for 1-story with flue, enhanced model
    delta_p = 4.0   # Pa, pressure difference indoor-outdoor
    u_min = 1.0     # m/s, minimum windspeed per hour
    ela = 0.074     # m^2, effective leakage area (assumed)
    cfa = 185.0     # m^2, conditioned floor area
    h = 2.5         # m, single story height
    g = 0.48        # unitless, wind speed multiplier for 1-story, enhanced model
    c_s = 0.069     # (Pa/K)^n, stack coefficient, 1-story with flue, enhanced model
    c_w = 0.142     # (Pa*s^2/m^2)^n, wind coefficient, bsmt slab 1-story with flue, enhanced model
    roe = 1.2       # kg/m^3, air density (assumed at sea level)

    c = c_d * ela * (2 / roe)**0.5 * delta_p**(0.5 - n) # m^3/(s*Pa^n), flow coefficient

    taus = []
    prev_tau = 0.0
    for hr in 0..rowdata.size - 1
      q_s = c * c_s * (t_indoor - rowdata[hr]['db']).abs**n
      q_w = c * c_w * (s * g * [rowdata[hr]['ws'], u_min].max)**(2 * n)
      q_tot = (q_s**2 + q_w**2)**0.5
      ach = 3600.0 * q_tot / (h * cfa)
      taus << (1 - Math.exp(-ach)) / ach + prev_tau * Math.exp(-ach)
      prev_tau = taus[-1]
    end

    tau = taus.sum(0.0) / taus.size.to_f # Mean annual turnover time (hours)
    wsf = (cfa / ela) / (1000.0 * tau)

    return wsf.round(2)
  end

  def get_design_info_from_epw(epw_file)
    epw_design_conditions = epw_file.designConditions
    epwHasDesignData = false
    if epw_design_conditions.length > 0
      epwHasDesignData = true
      epw_design_conditions = epw_design_conditions[0]
      @design.HeatingDrybulb = UnitConversions.convert(epw_design_conditions.heatingDryBulb99, 'C', 'F')
      @design.CoolingDrybulb = UnitConversions.convert(epw_design_conditions.coolingDryBulb1, 'C', 'F')
      @design.CoolingWetbulb = UnitConversions.convert(epw_design_conditions.coolingMeanCoincidentWetBulb1, 'C', 'F')
<<<<<<< HEAD
      @design.CoolingWindspeed = epw_design_conditions.coolingMeanCoincidentWindSpeed0pt4
      @design.DailyTemperatureRange = UnitConversions.convert(epw_design_conditions.coolingDryBulbRange, 'deltaC', 'deltaF')
      @design.DehumidDrybulb = UnitConversions.convert(epw_design_conditions.coolingDehumidificationMeanCoincidentDryBulb2, 'C', 'F')
      dehum02per_dp = UnitConversions.convert(epw_design_conditions.coolingDehumidificationDewPoint2, 'C', 'F')
=======
      @design.DailyTemperatureRange = UnitConversions.convert(epw_design_conditions.coolingDryBulbRange, 'deltaC', 'deltaF')
>>>>>>> a7a86bc0
      std_press = Psychrometrics.Pstd_fZ(@header.Altitude)
      @design.CoolingHumidityRatio = Psychrometrics.w_fT_Twb_P(design.CoolingDrybulb, design.CoolingWetbulb, std_press)
    end
    return epwHasDesignData
  end

  def calc_design_info(rowdata)
    # Calculate design day info:
    # - Heating 99% drybulb
    # - Cooling 99% drybulb
    # - Cooling mean coincident wetbulb
    # - Cooling mean coincident humidity ratio

    std_press = Psychrometrics.Pstd_fZ(@header.Altitude)
    annual_hd_sorted_by_db = rowdata.sort_by { |x| x['db'] }

    # 1%/99%/2% values
    heat99per_db = annual_hd_sorted_by_db[88 * @header.RecordsPerHour]['db']
    cool01per_db = annual_hd_sorted_by_db[8673 * @header.RecordsPerHour]['db']

    # Mean coincident values for cooling
    cool_wetbulb = []
    for i in 0..(annual_hd_sorted_by_db.size - 1)
      next unless (annual_hd_sorted_by_db[i]['db'] > cool01per_db - 0.5) && (annual_hd_sorted_by_db[i]['db'] < cool01per_db + 0.5)

      wb = Psychrometrics.Twb_fT_R_P(UnitConversions.convert(annual_hd_sorted_by_db[i]['db'], 'C', 'F'), annual_hd_sorted_by_db[i]['rh'], std_press)
      cool_wetbulb << wb
    end
    cool_design_wb = cool_wetbulb.sum(0.0) / cool_wetbulb.size

    @design.CoolingDrybulb = UnitConversions.convert(cool01per_db, 'C', 'F')
    @design.CoolingWetbulb = cool_design_wb
    @design.CoolingHumidityRatio = Psychrometrics.w_fT_Twb_P(design.CoolingDrybulb, design.CoolingWetbulb, std_press)

    @design.HeatingDrybulb = UnitConversions.convert(heat99per_db, 'C', 'F')
  end

  def calc_ground_temperatures
    # Return monthly ground temperatures.

    amon = [15.0, 46.0, 74.0, 95.0, 135.0, 166.0, 196.0, 227.0, 258.0, 288.0, 319.0, 349.0]
    po = 0.6
    dif = 0.025
    p = UnitConversions.convert(1.0, 'yr', 'hr')

    beta = Math::sqrt(Math::PI / (p * dif)) * 10.0
    x = Math::exp(-beta)
    x2 = x * x
    s = Math::sin(beta)
    c = Math::cos(beta)
    y = (x2 - 2.0 * x * c + 1.0) / (2.0 * beta**2.0)
    gm = Math::sqrt(y)
    z = (1.0 - x * (c + s)) / (1.0 - x * (c - s))
    phi = Math::atan(z)
    bo = (data.MonthlyAvgDrybulbs.max - data.MonthlyAvgDrybulbs.min) * 0.5

    @data.GroundMonthlyTemps = []
    for i in 0..11
      theta = amon[i] * 24.0
      @data.GroundMonthlyTemps << UnitConversions.convert(data.AnnualAvgDrybulb - bo * Math::cos(2.0 * Math::PI / p * theta - po - phi) * gm + 460.0, 'R', 'F')
    end
  end

  def self.calc_mains_temperatures(avgOAT, maxDiffMonthlyAvgOAT, latitude)
    pi = Math::PI
    deg_rad = pi / 180
    mainsDailyTemps = Array.new(365, 0)
    mainsMonthlyTemps = Array.new(12, 0)
    mainsAvgTemp = 0

    tmains_ratio = 0.4 + 0.01 * (avgOAT - 44)
    tmains_lag = 35 - (avgOAT - 44)
    if latitude < 0
      sign = 1 # southern hemisphere
    else
      sign = -1
    end

    # Calculate daily and annual
    for d in 1..365
      mainsDailyTemps[d - 1] = avgOAT + 6 + tmains_ratio * maxDiffMonthlyAvgOAT / 2 * Math.sin(deg_rad * (0.986 * (d - 15 - tmains_lag) + sign * 90))
      mainsAvgTemp += mainsDailyTemps[d - 1] / 365.0
    end
    # Calculate monthly
    for m in 1..12
      mainsMonthlyTemps[m - 1] = avgOAT + 6 + tmains_ratio * maxDiffMonthlyAvgOAT / 2 * Math.sin(deg_rad * (0.986 * ((m * 30 - 15) - 15 - tmains_lag) + sign * 90))
    end
    return mainsAvgTemp, mainsMonthlyTemps, mainsDailyTemps
  end
end<|MERGE_RESOLUTION|>--- conflicted
+++ resolved
@@ -250,14 +250,7 @@
       @design.HeatingDrybulb = UnitConversions.convert(epw_design_conditions.heatingDryBulb99, 'C', 'F')
       @design.CoolingDrybulb = UnitConversions.convert(epw_design_conditions.coolingDryBulb1, 'C', 'F')
       @design.CoolingWetbulb = UnitConversions.convert(epw_design_conditions.coolingMeanCoincidentWetBulb1, 'C', 'F')
-<<<<<<< HEAD
-      @design.CoolingWindspeed = epw_design_conditions.coolingMeanCoincidentWindSpeed0pt4
       @design.DailyTemperatureRange = UnitConversions.convert(epw_design_conditions.coolingDryBulbRange, 'deltaC', 'deltaF')
-      @design.DehumidDrybulb = UnitConversions.convert(epw_design_conditions.coolingDehumidificationMeanCoincidentDryBulb2, 'C', 'F')
-      dehum02per_dp = UnitConversions.convert(epw_design_conditions.coolingDehumidificationDewPoint2, 'C', 'F')
-=======
-      @design.DailyTemperatureRange = UnitConversions.convert(epw_design_conditions.coolingDryBulbRange, 'deltaC', 'deltaF')
->>>>>>> a7a86bc0
       std_press = Psychrometrics.Pstd_fZ(@header.Altitude)
       @design.CoolingHumidityRatio = Psychrometrics.w_fT_Twb_P(design.CoolingDrybulb, design.CoolingWetbulb, std_press)
     end
