# frozen_string_literal: true

class WeatherHeader
  def initialize
  end
  ATTRS ||= [:City, :State, :Country, :DataSource, :Station, :Latitude, :Longitude, :Timezone, :Altitude, :LocalPressure, :RecordsPerHour]
  attr_accessor(*ATTRS)
end

class WeatherData
  def initialize
  end
<<<<<<< HEAD
  ATTRS ||= [:AnnualAvgDrybulb, :AnnualMinDrybulb, :AnnualMaxDrybulb, :CDD50F, :CDD65F, :HDD50F, :HDD65F, :MonthlyAvgDrybulbs, :GroundMonthlyTemps, :WSF, :MonthlyAvgDailyHighDrybulbs, :MonthlyAvgDailyLowDrybulbs]
=======
  ATTRS ||= [:AnnualAvgDrybulb, :CDD50F, :CDD65F, :HDD50F, :HDD65F, :MonthlyAvgDrybulbs, :GroundAnnualTemp, :GroundMonthlyTemps, :WSF,
             :MonthlyAvgDailyHighDrybulbs, :MonthlyAvgDailyLowDrybulbs, :MainsAnnualTemp, :MainsDailyTemps, :MainsMonthlyTemps]
>>>>>>> acf6f83a
  attr_accessor(*ATTRS)
end

class WeatherDesign
  def initialize
  end
  ATTRS ||= [:HeatingDrybulb, :CoolingDrybulb, :CoolingWetbulb, :CoolingHumidityRatio, :DailyTemperatureRange]
  attr_accessor(*ATTRS)
end

class WeatherProcess
  def initialize(epw_path:, runner:)
    @header = WeatherHeader.new
    @data = WeatherData.new
    @design = WeatherDesign.new

    if not File.exist?(epw_path)
      fail "Cannot find weather file at #{epw_path}."
    end

    epw_file = OpenStudio::EpwFile.new(epw_path, true)

    process_epw(runner, epw_file)
  end

  attr_accessor(:header, :data, :design)

  private

  def process_epw(runner, epw_file)
    # Header info:
    header.City = epw_file.city
    header.State = epw_file.stateProvinceRegion
    header.Country = epw_file.country
    header.DataSource = epw_file.dataSource
    header.Station = epw_file.wmoNumber
    header.Latitude = epw_file.latitude
    header.Longitude = epw_file.longitude
    header.Timezone = epw_file.timeZone
    header.Altitude = UnitConversions.convert(epw_file.elevation, 'm', 'ft')
    header.LocalPressure = Math::exp(-0.0000368 * header.Altitude) # atm
    header.RecordsPerHour = epw_file.recordsPerHour
    if header.RecordsPerHour != 1
      fail "Unexpected records per hour: #{header.RecordsPerHour}."
    end

    epw_file_data = epw_file.data

    epwHasDesignData = get_design_info_from_epw(epw_file)

    # Timeseries data:
    rowdata = []
    dailydbs = []
    dailyhighdbs = []
    dailylowdbs = []
    monthdbs = []
    epw_file_data.each_with_index do |epwdata, rownum|
      rowdict = {}
      rowdict['month'] = epwdata.month
      rowdict['day'] = epwdata.day
      rowdict['hour'] = epwdata.hour
      begin
        rowdict['db'] = epwdata.dryBulbTemperature.get
      rescue
        fail "Cannot retrieve dryBulbTemperature from the EPW for hour #{rownum + 1}."
      end
      begin
        rowdict['rh'] = epwdata.relativeHumidity.get / 100.0
      rescue
        fail "Cannot retrieve relativeHumidity from the EPW for hour #{rownum + 1}."
      end
      begin
        rowdict['ws'] = epwdata.windSpeed.get
      rescue
        fail "Cannot retrieve windSpeed from the EPW for hour #{rownum + 1}."
      end
      monthdbs << [] if rowdict['day'] == 1
      monthdbs[rowdict['month'] - 1] << rowdict['db']

      rowdata << rowdict

      next unless (rownum + 1) % (24 * header.RecordsPerHour) == 0

      db = []
      maxdb = rowdata[rowdata.length - (24 * header.RecordsPerHour)]['db']
      mindb = rowdata[rowdata.length - (24 * header.RecordsPerHour)]['db']
      rowdata[rowdata.length - (24 * header.RecordsPerHour)..-1].each do |x|
        if x['db'] > maxdb
          maxdb = x['db']
        end
        if x['db'] < mindb
          mindb = x['db']
        end
        db << x['db']
      end

      dailydbs << db.sum(0.0) / (24.0 * header.RecordsPerHour)
      dailyhighdbs << maxdb
      dailylowdbs << mindb
    end

<<<<<<< HEAD
    @data.AnnualAvgDrybulb = UnitConversions.convert(rowdata.map { |x| x['db'] }.sum(0.0) / rowdata.length, 'C', 'F')
    @data.AnnualMinDrybulb = UnitConversions.convert(rowdata.map { |x| x['db'] }.min, 'C', 'F')
    @data.AnnualMaxDrybulb = UnitConversions.convert(rowdata.map { |x| x['db'] }.max, 'C', 'F')
    @data.MonthlyAvgDrybulbs = []
=======
    data.AnnualAvgDrybulb = UnitConversions.convert(rowdata.map { |x| x['db'] }.sum(0.0) / rowdata.length, 'C', 'F')
    data.MonthlyAvgDrybulbs = []
>>>>>>> acf6f83a
    for i in 1..12
      data.MonthlyAvgDrybulbs << UnitConversions.convert(monthdbs[i - 1].sum / monthdbs[i - 1].length, 'C', 'F')
    end

    calc_heat_cool_degree_days(dailydbs)
    calc_avg_monthly_highs_lows(dailyhighdbs, dailylowdbs)
    calc_ground_temperatures
    calc_mains_temperatures(dailydbs.size)
    data.WSF = calc_ashrae_622_wsf(rowdata)

    if not epwHasDesignData
      if not runner.nil?
        runner.registerWarning('No design condition info found; calculating design conditions from EPW weather data.')
      end
      calc_design_info(runner, rowdata)
      design.DailyTemperatureRange = data.MonthlyAvgDailyHighDrybulbs[7] - data.MonthlyAvgDailyLowDrybulbs[7]
    end
  end

  def calc_heat_cool_degree_days(dailydbs)
    # Calculates and stores heating/cooling degree days
    data.HDD65F = calc_degree_days(dailydbs, 65, true)
    data.HDD50F = calc_degree_days(dailydbs, 50, true)
    data.CDD65F = calc_degree_days(dailydbs, 65, false)
    data.CDD50F = calc_degree_days(dailydbs, 50, false)
  end

  def calc_degree_days(daily_dbs, base_temp_f, is_heating)
    # Calculates and returns degree days from a base temperature for either heating or cooling
    base_temp_c = UnitConversions.convert(base_temp_f, 'F', 'C')

    deg_days = []
    if is_heating
      daily_dbs.each do |x|
        if x < base_temp_c
          deg_days << base_temp_c - x
        end
      end
    else
      daily_dbs.each do |x|
        if x > base_temp_c
          deg_days << x - base_temp_c
        end
      end
    end
    if deg_days.size == 0
      return 0.0
    end

    deg_days = deg_days.sum(0.0)
    return 1.8 * deg_days
  end

  def calc_avg_monthly_highs_lows(daily_high_dbs, daily_low_dbs)
    # Calculates and stores avg daily highs and lows for each month
    data.MonthlyAvgDailyHighDrybulbs = []
    data.MonthlyAvgDailyLowDrybulbs = []

    if daily_high_dbs.size == 365 # standard year
      month_num_days = Constants.NumDaysInMonths(1999)
    elsif daily_high_dbs.size == 366 # leap year
      month_num_days = Constants.NumDaysInMonths(2000)
    else
      fail "Unexpected number of days: #{daily_high_dbs.size}."
    end

    first_day = 0
    for month in 1..12
      ndays = month_num_days[month - 1] # Number of days in current month
      if month > 1
        first_day += month_num_days[month - 2] # Number of days in previous month
      end
      avg_high = daily_high_dbs[first_day, ndays].sum(0.0) / ndays.to_f
      avg_low = daily_low_dbs[first_day, ndays].sum(0.0) / ndays.to_f
      data.MonthlyAvgDailyHighDrybulbs << UnitConversions.convert(avg_high, 'C', 'F')
      data.MonthlyAvgDailyLowDrybulbs << UnitConversions.convert(avg_low, 'C', 'F')
    end
  end

  def calc_ashrae_622_wsf(rowdata)
    require 'csv'
    ashrae_csv = File.join(File.dirname(__FILE__), 'data', 'ashrae_622_wsf.csv')

    wsf = nil
    CSV.read(ashrae_csv, headers: false).each do |data|
      next unless data[0] == header.Station

      wsf = Float(data[1]).round(2)
    end
    return wsf unless wsf.nil?

    # If not available in ashrae_622_wsf.csv...
    # Calculates the wSF value per report LBNL-5795E "Infiltration as Ventilation: Weather-Induced Dilution"

    # Constants
    c_d = 1.0       # unitless, discharge coefficient for ELA (at 4 Pa)
    t_indoor = 22.0 # C, indoor setpoint year-round
    n = 0.67        # unitless, pressure exponent
    s = 0.7         # unitless, shelter class 4 for 1-story with flue, enhanced model
    delta_p = 4.0   # Pa, pressure difference indoor-outdoor
    u_min = 1.0     # m/s, minimum windspeed per hour
    ela = 0.074     # m^2, effective leakage area (assumed)
    cfa = 185.0     # m^2, conditioned floor area
    h = 2.5         # m, single story height
    g = 0.48        # unitless, wind speed multiplier for 1-story, enhanced model
    c_s = 0.069     # (Pa/K)^n, stack coefficient, 1-story with flue, enhanced model
    c_w = 0.142     # (Pa*s^2/m^2)^n, wind coefficient, bsmt slab 1-story with flue, enhanced model
    roe = 1.2       # kg/m^3, air density (assumed at sea level)

    c = c_d * ela * (2 / roe)**0.5 * delta_p**(0.5 - n) # m^3/(s*Pa^n), flow coefficient

    taus = []
    prev_tau = 0.0
    for hr in 0..rowdata.size - 1
      q_s = c * c_s * (t_indoor - rowdata[hr]['db']).abs**n
      q_w = c * c_w * (s * g * [rowdata[hr]['ws'], u_min].max)**(2 * n)
      q_tot = (q_s**2 + q_w**2)**0.5
      ach = 3600.0 * q_tot / (h * cfa)
      taus << (1 - Math.exp(-ach)) / ach + prev_tau * Math.exp(-ach)
      prev_tau = taus[-1]
    end

    tau = taus.sum(0.0) / taus.size.to_f # Mean annual turnover time (hours)
    wsf = (cfa / ela) / (1000.0 * tau)

    return wsf.round(2)
  end

  def get_design_info_from_epw(epw_file)
    epw_design_conditions = epw_file.designConditions
    epwHasDesignData = false
    if epw_design_conditions.length > 0
      epwHasDesignData = true
      epw_design_conditions = epw_design_conditions[0]
      design.HeatingDrybulb = UnitConversions.convert(epw_design_conditions.heatingDryBulb99, 'C', 'F')
      design.CoolingDrybulb = UnitConversions.convert(epw_design_conditions.coolingDryBulb1, 'C', 'F')
      design.CoolingWetbulb = UnitConversions.convert(epw_design_conditions.coolingMeanCoincidentWetBulb1, 'C', 'F')
      design.DailyTemperatureRange = UnitConversions.convert(epw_design_conditions.coolingDryBulbRange, 'deltaC', 'deltaF')
      std_press = Psychrometrics.Pstd_fZ(header.Altitude)
      design.CoolingHumidityRatio = Psychrometrics.w_fT_Twb_P(design.CoolingDrybulb, design.CoolingWetbulb, std_press)
    end
    return epwHasDesignData
  end

  def calc_design_info(runner, rowdata)
    # Calculate design day info:
    # - Heating 99% drybulb
    # - Cooling 99% drybulb
    # - Cooling mean coincident wetbulb
    # - Cooling mean coincident humidity ratio

    std_press = Psychrometrics.Pstd_fZ(header.Altitude)
    annual_hd_sorted_by_db = rowdata.sort_by { |x| x['db'] }

    # 1%/99%/2% values
    heat99per_db = annual_hd_sorted_by_db[88 * header.RecordsPerHour]['db']
    cool01per_db = annual_hd_sorted_by_db[8673 * header.RecordsPerHour]['db']

    # Mean coincident values for cooling
    cool_wetbulb = []
    for i in 0..(annual_hd_sorted_by_db.size - 1)
      next unless (annual_hd_sorted_by_db[i]['db'] > cool01per_db - 0.5) && (annual_hd_sorted_by_db[i]['db'] < cool01per_db + 0.5)

      wb = Psychrometrics.Twb_fT_R_P(runner, UnitConversions.convert(annual_hd_sorted_by_db[i]['db'], 'C', 'F'), annual_hd_sorted_by_db[i]['rh'], std_press)
      cool_wetbulb << wb
    end
    cool_design_wb = cool_wetbulb.sum(0.0) / cool_wetbulb.size

    design.CoolingDrybulb = UnitConversions.convert(cool01per_db, 'C', 'F')
    design.CoolingWetbulb = cool_design_wb
    design.CoolingHumidityRatio = Psychrometrics.w_fT_Twb_P(design.CoolingDrybulb, design.CoolingWetbulb, std_press)

    design.HeatingDrybulb = UnitConversions.convert(heat99per_db, 'C', 'F')
  end

  def calc_ground_temperatures
    # Return monthly ground temperatures.
    # This correlation is the same that is used in DOE-2's src\WTH.f file, subroutine GTEMP,
    # except that we have replaced the annual average ground temperature using Xing's model.

    amon = [15.0, 46.0, 74.0, 95.0, 135.0, 166.0, 196.0, 227.0, 258.0, 288.0, 319.0, 349.0]
    po = 0.6
    dif = 0.025
    p = UnitConversions.convert(1.0, 'yr', 'hr')

    beta = Math::sqrt(Math::PI / (p * dif)) * 10.0
    x = Math::exp(-beta)
    s = Math::sin(beta)
    c = Math::cos(beta)
    y = (x**2 - 2.0 * x * c + 1.0) / (2.0 * beta**2.0)
    gm = Math::sqrt(y)
    z = (1.0 - x * (c + s)) / (1.0 - x * (c - s))
    phi = Math::atan(z)
    bo = (data.MonthlyAvgDrybulbs.max - data.MonthlyAvgDrybulbs.min) * 0.5

    # The regression coefficients are from L. Xing's simplified design model ground temperatures (Appendix A-3) and the nearest TMY3 station's annual dry bulb.
    data.GroundAnnualTemp = UnitConversions.convert(0.91 * UnitConversions.convert(data.AnnualAvgDrybulb, 'F', 'C') + 1.82, 'C', 'F')

    data.GroundMonthlyTemps = []
    for i in 0..11
      theta = amon[i] * 24.0
      data.GroundMonthlyTemps << data.GroundAnnualTemp - bo * Math::cos(2.0 * Math::PI / p * theta - po - phi) * gm
    end
  end

  def calc_mains_temperatures(n_days)
    # Algorithm based on Burch & Christensen "Towards Development of an Algorithm for Mains Water Temperature"
    deg_rad = Math::PI / 180

    tmains_ratio = 0.4 + 0.01 * (data.AnnualAvgDrybulb - 44)
    tmains_lag = 35 - (data.AnnualAvgDrybulb - 44)
    if header.Latitude < 0
      sign = 1 # southern hemisphere
    else
      sign = -1
    end

    maxDiffMonthlyAvgOAT = data.MonthlyAvgDrybulbs.max - data.MonthlyAvgDrybulbs.min

    # Calculate daily and annual
    data.MainsDailyTemps = []
    for d in 1..n_days
      data.MainsDailyTemps << data.AnnualAvgDrybulb + 6 + tmains_ratio * maxDiffMonthlyAvgOAT / 2 * Math.sin(deg_rad * (0.986 * (d - 15 - tmains_lag) + sign * 90))
    end
    data.MainsAnnualTemp = data.MainsDailyTemps.sum / n_days

    # Calculate monthly
    data.MainsMonthlyTemps = []
    for m in 1..12
      data.MainsMonthlyTemps << data.AnnualAvgDrybulb + 6 + tmains_ratio * maxDiffMonthlyAvgOAT / 2 * Math.sin(deg_rad * (0.986 * ((m * 30 - 15) - 15 - tmains_lag) + sign * 90))
    end
  end
end<|MERGE_RESOLUTION|>--- conflicted
+++ resolved
@@ -10,12 +10,8 @@
 class WeatherData
   def initialize
   end
-<<<<<<< HEAD
-  ATTRS ||= [:AnnualAvgDrybulb, :AnnualMinDrybulb, :AnnualMaxDrybulb, :CDD50F, :CDD65F, :HDD50F, :HDD65F, :MonthlyAvgDrybulbs, :GroundMonthlyTemps, :WSF, :MonthlyAvgDailyHighDrybulbs, :MonthlyAvgDailyLowDrybulbs]
-=======
-  ATTRS ||= [:AnnualAvgDrybulb, :CDD50F, :CDD65F, :HDD50F, :HDD65F, :MonthlyAvgDrybulbs, :GroundAnnualTemp, :GroundMonthlyTemps, :WSF,
+  ATTRS ||= [:AnnualAvgDrybulb, :AnnualMinDrybulb, :AnnualMaxDrybulb, :CDD50F, :CDD65F, :HDD50F, :HDD65F, :MonthlyAvgDrybulbs, :GroundAnnualTemp, :GroundMonthlyTemps, :WSF,
              :MonthlyAvgDailyHighDrybulbs, :MonthlyAvgDailyLowDrybulbs, :MainsAnnualTemp, :MainsDailyTemps, :MainsMonthlyTemps]
->>>>>>> acf6f83a
   attr_accessor(*ATTRS)
 end
 
@@ -117,15 +113,10 @@
       dailylowdbs << mindb
     end
 
-<<<<<<< HEAD
-    @data.AnnualAvgDrybulb = UnitConversions.convert(rowdata.map { |x| x['db'] }.sum(0.0) / rowdata.length, 'C', 'F')
-    @data.AnnualMinDrybulb = UnitConversions.convert(rowdata.map { |x| x['db'] }.min, 'C', 'F')
-    @data.AnnualMaxDrybulb = UnitConversions.convert(rowdata.map { |x| x['db'] }.max, 'C', 'F')
-    @data.MonthlyAvgDrybulbs = []
-=======
     data.AnnualAvgDrybulb = UnitConversions.convert(rowdata.map { |x| x['db'] }.sum(0.0) / rowdata.length, 'C', 'F')
+    data.AnnualMinDrybulb = UnitConversions.convert(rowdata.map { |x| x['db'] }.min, 'C', 'F')
+    data.AnnualMaxDrybulb = UnitConversions.convert(rowdata.map { |x| x['db'] }.max, 'C', 'F')
     data.MonthlyAvgDrybulbs = []
->>>>>>> acf6f83a
     for i in 1..12
       data.MonthlyAvgDrybulbs << UnitConversions.convert(monthdbs[i - 1].sum / monthdbs[i - 1].length, 'C', 'F')
     end
