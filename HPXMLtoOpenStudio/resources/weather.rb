--- conflicted
+++ resolved
@@ -310,21 +310,12 @@
     @data.MonthlyAvgDailyHighDrybulbs = []
     @data.MonthlyAvgDailyLowDrybulbs = []
 
-    year_description = @model.getYearDescription
-    days_m = Constants.NumDaysInMonths(year_description.isLeapYear)
-
     first_day = 0
     for month in 1..12
-<<<<<<< HEAD
-      ndays = days_m[month - 1] # Number of days in current month
-      if month > 1
-        first_day += days_m[month - 2] # Number of days in previous month
-=======
       month_num_days = Schedule.get_num_days_per_month(@model)
       ndays = month_num_days[month - 1] # Number of days in current month
       if month > 1
         first_day += month_num_days[month - 2] # Number of days in previous month
->>>>>>> 7f5e307a
       end
       avg_high = daily_high_dbs[first_day, ndays].sum(0.0) / ndays.to_f
       avg_low = daily_low_dbs[first_day, ndays].sum(0.0) / ndays.to_f
