--- conflicted
+++ resolved
@@ -10,14 +10,9 @@
 class WeatherData
   def initialize
   end
-<<<<<<< HEAD
-  ATTRS ||= [:AnnualAvgDrybulb, :AnnualMinDrybulb, :AnnualMaxDrybulb, :CDD50F, :CDD65F, :HDD50F, :HDD65F, :MonthlyAvgDrybulbs, :GroundAnnualTemp, :GroundMonthlyTemps, :WSF,
-             :MonthlyAvgDailyHighDrybulbs, :MonthlyAvgDailyLowDrybulbs, :MainsAnnualTemp, :MainsDailyTemps, :MainsMonthlyTemps]
-=======
-  ATTRS ||= [:AnnualAvgDrybulb, :CDD50F, :CDD65F, :HDD50F, :HDD65F, :MonthlyAvgDrybulbs, :ShallowGroundAnnualTemp, :ShallowGroundMonthlyTemps,
+  ATTRS ||= [:AnnualAvgDrybulb, :AnnualMinDrybulb, :AnnualMaxDrybulb, :CDD50F, :CDD65F, :HDD50F, :HDD65F, :MonthlyAvgDrybulbs, :ShallowGroundAnnualTemp, :ShallowGroundMonthlyTemps,
              :DeepGroundAnnualTemp, :DeepGroundSurfTempAmp1, :DeepGroundSurfTempAmp2, :DeepGroundPhaseShiftTempAmp1, :DeepGroundPhaseShiftTempAmp2,
              :WSF, :MonthlyAvgDailyHighDrybulbs, :MonthlyAvgDailyLowDrybulbs, :MainsAnnualTemp, :MainsDailyTemps, :MainsMonthlyTemps]
->>>>>>> 5889de41
   attr_accessor(*ATTRS)
 end
 
