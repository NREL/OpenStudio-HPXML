# frozen_string_literal: true

class HPXMLDefaults
  # Note: Each HPXML object (e.g., HPXML::Wall) has an additional_properties
  # child object where custom information can be attached to the object without
  # being written to the HPXML file. This will allow the custom information to
  # be used by subsequent calculations/logic.

  def self.apply(runner, hpxml, hpxml_bldg, eri_version, weather, epw_file: nil, schedules_file: nil, convert_shared_systems: true)
    cfa = hpxml_bldg.building_construction.conditioned_floor_area
    nbeds = hpxml_bldg.building_construction.number_of_bedrooms
    ncfl = hpxml_bldg.building_construction.number_of_conditioned_floors
    ncfl_ag = hpxml_bldg.building_construction.number_of_conditioned_floors_above_grade
    has_uncond_bsmnt = hpxml_bldg.has_location(HPXML::LocationBasementUnconditioned)
    infil_measurement = Airflow.get_infiltration_measurement_of_interest(hpxml_bldg.air_infiltration_measurements)

    # Check for presence of fuels once
    has_fuel = hpxml_bldg.has_fuels(Constants.FossilFuels, hpxml.to_doc)

    apply_header(hpxml.header, epw_file)
    apply_building(hpxml_bldg, epw_file)
    apply_emissions_scenarios(hpxml.header, has_fuel)
    apply_utility_bill_scenarios(runner, hpxml.header, hpxml_bldg, has_fuel)
    apply_building_header(hpxml.header, hpxml_bldg, weather)
    apply_building_header_sizing(hpxml_bldg, weather, nbeds)
    apply_site(hpxml_bldg)
    apply_neighbor_buildings(hpxml_bldg)
    apply_building_occupancy(hpxml_bldg, schedules_file)
    apply_building_construction(hpxml_bldg, cfa, nbeds, infil_measurement)
    apply_climate_and_risk_zones(hpxml_bldg, epw_file)
    apply_infiltration(hpxml_bldg, infil_measurement)
    apply_attics(hpxml_bldg)
    apply_foundations(hpxml_bldg)
    apply_roofs(hpxml_bldg)
    apply_rim_joists(hpxml_bldg)
    apply_walls(hpxml_bldg)
    apply_foundation_walls(hpxml_bldg)
    apply_floors(hpxml_bldg)
    apply_slabs(hpxml_bldg)
    apply_windows(hpxml_bldg)
    apply_skylights(hpxml_bldg)
    apply_doors(hpxml_bldg)
    apply_partition_wall_mass(hpxml_bldg)
    apply_furniture_mass(hpxml_bldg)
    apply_hvac(runner, hpxml_bldg, weather, convert_shared_systems)
    apply_hvac_control(hpxml_bldg, schedules_file)
    apply_hvac_distribution(hpxml_bldg, ncfl, ncfl_ag)
    apply_hvac_location(hpxml_bldg)
    apply_ventilation_fans(hpxml_bldg, weather, cfa, nbeds)
    apply_water_heaters(hpxml_bldg, nbeds, eri_version, schedules_file)
    apply_flue_or_chimney(hpxml_bldg)
    apply_hot_water_distribution(hpxml_bldg, cfa, ncfl, has_uncond_bsmnt)
    apply_water_fixtures(hpxml_bldg, schedules_file)
    apply_solar_thermal_systems(hpxml_bldg)
    apply_appliances(hpxml_bldg, nbeds, eri_version, schedules_file)
    apply_lighting(hpxml_bldg, schedules_file)
    apply_ceiling_fans(hpxml_bldg, nbeds, weather, schedules_file)
    apply_pools_and_permanent_spas(hpxml_bldg, cfa, schedules_file)
    apply_plug_loads(hpxml_bldg, cfa, schedules_file)
    apply_fuel_loads(hpxml_bldg, cfa, schedules_file)
    apply_pv_systems(hpxml_bldg)
    apply_generators(hpxml_bldg)
    apply_batteries(hpxml_bldg)

    # Do HVAC sizing after all other defaults have been applied
    apply_hvac_sizing(hpxml_bldg, weather, cfa)
  end

  def self.get_default_azimuths(hpxml_bldg)
    def self.sanitize_azimuth(azimuth)
      # Ensure 0 <= orientation < 360
      while azimuth < 0
        azimuth += 360
      end
      while azimuth >= 360
        azimuth -= 360
      end
      return azimuth
    end

    # Returns a list of four azimuths (facing each direction). Determined based
    # on the primary azimuth, as defined by the azimuth with the largest surface
    # area, plus azimuths that are offset by 90/180/270 degrees. Used for
    # surfaces that may not have an azimuth defined (e.g., walls).
    azimuth_areas = {}
    (hpxml_bldg.roofs + hpxml_bldg.rim_joists + hpxml_bldg.walls + hpxml_bldg.foundation_walls +
     hpxml_bldg.windows + hpxml_bldg.skylights + hpxml_bldg.doors).each do |surface|
      az = surface.azimuth
      next if az.nil?

      azimuth_areas[az] = 0 if azimuth_areas[az].nil?
      azimuth_areas[az] += surface.area
    end
    if azimuth_areas.empty?
      primary_azimuth = 0
    else
      primary_azimuth = azimuth_areas.max_by { |_k, v| v }[0]
    end
    return [primary_azimuth,
            sanitize_azimuth(primary_azimuth + 90),
            sanitize_azimuth(primary_azimuth + 180),
            sanitize_azimuth(primary_azimuth + 270)].sort
  end

  private

  def self.apply_header(hpxml_header, epw_file)
    if hpxml_header.timestep.nil?
      hpxml_header.timestep = 60
      hpxml_header.timestep_isdefaulted = true
    end

    if hpxml_header.sim_begin_month.nil?
      hpxml_header.sim_begin_month = 1
      hpxml_header.sim_begin_month_isdefaulted = true
    end
    if hpxml_header.sim_begin_day.nil?
      hpxml_header.sim_begin_day = 1
      hpxml_header.sim_begin_day_isdefaulted = true
    end
    if hpxml_header.sim_end_month.nil?
      hpxml_header.sim_end_month = 12
      hpxml_header.sim_end_month_isdefaulted = true
    end
    if hpxml_header.sim_end_day.nil?
      hpxml_header.sim_end_day = 31
      hpxml_header.sim_end_day_isdefaulted = true
    end

    sim_calendar_year = Location.get_sim_calendar_year(hpxml_header.sim_calendar_year, epw_file)
    if not hpxml_header.sim_calendar_year.nil?
      if hpxml_header.sim_calendar_year != sim_calendar_year
        hpxml_header.sim_calendar_year = sim_calendar_year
        hpxml_header.sim_calendar_year_isdefaulted = true
      end
    else
      hpxml_header.sim_calendar_year = sim_calendar_year
      hpxml_header.sim_calendar_year_isdefaulted = true
    end

    if hpxml_header.temperature_capacitance_multiplier.nil?
      hpxml_header.temperature_capacitance_multiplier = 1.0
      hpxml_header.temperature_capacitance_multiplier_isdefaulted = true
    end

    hpxml_header.unavailable_periods.each do |unavailable_period|
      if unavailable_period.begin_hour.nil?
        unavailable_period.begin_hour = 0
        unavailable_period.begin_hour_isdefaulted = true
      end
      if unavailable_period.end_hour.nil?
        unavailable_period.end_hour = 24
        unavailable_period.end_hour_isdefaulted = true
      end
      if unavailable_period.natvent_availability.nil?
        unavailable_period.natvent_availability = HPXML::ScheduleRegular
        unavailable_period.natvent_availability_isdefaulted = true
      end
    end
  end

  def self.apply_building_header_sizing(hpxml_bldg, weather, nbeds)
    if hpxml_bldg.header.manualj_heating_design_temp.nil?
      hpxml_bldg.header.manualj_heating_design_temp = weather.design.HeatingDrybulb.round(2)
      hpxml_bldg.header.manualj_heating_design_temp_isdefaulted = true
    end

    if hpxml_bldg.header.manualj_cooling_design_temp.nil?
      hpxml_bldg.header.manualj_cooling_design_temp = weather.design.CoolingDrybulb.round(2)
      hpxml_bldg.header.manualj_cooling_design_temp_isdefaulted = true
    end

    if hpxml_bldg.header.manualj_heating_setpoint.nil?
      hpxml_bldg.header.manualj_heating_setpoint = 70.0 # deg-F, per Manual J
      hpxml_bldg.header.manualj_heating_setpoint_isdefaulted = true
    end

    if hpxml_bldg.header.manualj_cooling_setpoint.nil?
      hpxml_bldg.header.manualj_cooling_setpoint = 75.0 # deg-F, per Manual J
      hpxml_bldg.header.manualj_cooling_setpoint_isdefaulted = true
    end

    if hpxml_bldg.header.manualj_humidity_setpoint.nil?
      hpxml_bldg.header.manualj_humidity_setpoint = 0.5 # 50%
      if hpxml_bldg.dehumidifiers.size > 0
        hpxml_bldg.header.manualj_humidity_setpoint = [hpxml_bldg.header.manualj_humidity_setpoint, hpxml_bldg.dehumidifiers[0].rh_setpoint].min
      end
      hpxml_bldg.header.manualj_humidity_setpoint_isdefaulted = true
    end

    if hpxml_bldg.header.manualj_internal_loads_sensible.nil?
      if hpxml_bldg.refrigerators.size + hpxml_bldg.freezers.size <= 1
        hpxml_bldg.header.manualj_internal_loads_sensible = 2400.0 # Btuh, per Manual J
      else
        hpxml_bldg.header.manualj_internal_loads_sensible = 3600.0 # Btuh, per Manual J
      end
      hpxml_bldg.header.manualj_internal_loads_sensible_isdefaulted = true
    end

    if hpxml_bldg.header.manualj_internal_loads_latent.nil?
      hpxml_bldg.header.manualj_internal_loads_latent = 0.0 # Btuh
      hpxml_bldg.header.manualj_internal_loads_latent_isdefaulted = true
    end

    if hpxml_bldg.header.manualj_num_occupants.nil?
      hpxml_bldg.header.manualj_num_occupants = nbeds + 1 # Per Manual J
      hpxml_bldg.header.manualj_num_occupants_isdefaulted = true
    end
  end

  def self.apply_building_header(hpxml_header, hpxml_bldg, weather)
    if hpxml_bldg.header.natvent_days_per_week.nil?
      hpxml_bldg.header.natvent_days_per_week = 3
      hpxml_bldg.header.natvent_days_per_week_isdefaulted = true
    end

    if hpxml_bldg.header.heat_pump_sizing_methodology.nil? && (hpxml_bldg.heat_pumps.size > 0)
      hpxml_bldg.header.heat_pump_sizing_methodology = HPXML::HeatPumpSizingHERS
      hpxml_bldg.header.heat_pump_sizing_methodology_isdefaulted = true
    end

    if hpxml_bldg.header.allow_increased_fixed_capacities.nil?
      hpxml_bldg.header.allow_increased_fixed_capacities = false
      hpxml_bldg.header.allow_increased_fixed_capacities_isdefaulted = true
    end

    if hpxml_bldg.header.shading_summer_begin_month.nil? || hpxml_bldg.header.shading_summer_begin_day.nil? || hpxml_bldg.header.shading_summer_end_month.nil? || hpxml_bldg.header.shading_summer_end_day.nil?
      if not weather.nil?
        # Default based on Building America seasons
        _, default_cooling_months = HVAC.get_default_heating_and_cooling_seasons(weather)
        begin_month, begin_day, end_month, end_day = Schedule.get_begin_and_end_dates_from_monthly_array(default_cooling_months, hpxml_header.sim_calendar_year)
        if not begin_month.nil? # Check if no summer
          hpxml_bldg.header.shading_summer_begin_month = begin_month
          hpxml_bldg.header.shading_summer_begin_day = begin_day
          hpxml_bldg.header.shading_summer_end_month = end_month
          hpxml_bldg.header.shading_summer_end_day = end_day
          hpxml_bldg.header.shading_summer_begin_month_isdefaulted = true
          hpxml_bldg.header.shading_summer_begin_day_isdefaulted = true
          hpxml_bldg.header.shading_summer_end_month_isdefaulted = true
          hpxml_bldg.header.shading_summer_end_day_isdefaulted = true
        end
      end
    end
  end

  def self.apply_emissions_scenarios(hpxml_header, has_fuel)
    hpxml_header.emissions_scenarios.each do |scenario|
      # Electricity
      if not scenario.elec_schedule_filepath.nil?
        if scenario.elec_schedule_number_of_header_rows.nil?
          scenario.elec_schedule_number_of_header_rows = 0
          scenario.elec_schedule_number_of_header_rows_isdefaulted = true
        end
        if scenario.elec_schedule_column_number.nil?
          scenario.elec_schedule_column_number = 1
          scenario.elec_schedule_column_number_isdefaulted = true
        end
      end

      # Fossil fuels
      default_units = HPXML::EmissionsScenario::UnitsLbPerMBtu
      if scenario.emissions_type.downcase == 'co2e'
        natural_gas, propane, fuel_oil, coal, wood, wood_pellets = 147.3, 177.8, 195.9, nil, nil, nil
      elsif scenario.emissions_type.downcase == 'nox'
        natural_gas, propane, fuel_oil, coal, wood, wood_pellets = 0.0922, 0.1421, 0.1300, nil, nil, nil
      elsif scenario.emissions_type.downcase == 'so2'
        natural_gas, propane, fuel_oil, coal, wood, wood_pellets = 0.0006, 0.0002, 0.0015, nil, nil, nil
      else
        natural_gas, propane, fuel_oil, coal, wood, wood_pellets = nil, nil, nil, nil, nil, nil
      end
      if has_fuel[HPXML::FuelTypeNaturalGas]
        if (scenario.natural_gas_units.nil? || scenario.natural_gas_value.nil?) && (not natural_gas.nil?)
          scenario.natural_gas_units = default_units
          scenario.natural_gas_units_isdefaulted = true
          scenario.natural_gas_value = natural_gas
          scenario.natural_gas_value_isdefaulted = true
        end
      end
      if has_fuel[HPXML::FuelTypePropane]
        if (scenario.propane_units.nil? || scenario.propane_value.nil?) && (not propane.nil?)
          scenario.propane_units = default_units
          scenario.propane_units_isdefaulted = true
          scenario.propane_value = propane
          scenario.propane_value_isdefaulted = true
        end
      end
      if has_fuel[HPXML::FuelTypeOil]
        if (scenario.fuel_oil_units.nil? || scenario.fuel_oil_value.nil?) && (not fuel_oil.nil?)
          scenario.fuel_oil_units = default_units
          scenario.fuel_oil_units_isdefaulted = true
          scenario.fuel_oil_value = fuel_oil
          scenario.fuel_oil_value_isdefaulted = true
        end
      end
      if has_fuel[HPXML::FuelTypeCoal]
        if (scenario.coal_units.nil? || scenario.coal_value.nil?) && (not coal.nil?)
          scenario.coal_units = default_units
          scenario.coal_units_isdefaulted = true
          scenario.coal_value = coal
          scenario.coal_value_isdefaulted = true
        end
      end
      if has_fuel[HPXML::FuelTypeWoodCord]
        if (scenario.wood_units.nil? || scenario.wood_value.nil?) && (not wood.nil?)
          scenario.wood_units = default_units
          scenario.wood_units_isdefaulted = true
          scenario.wood_value = wood
          scenario.wood_value_isdefaulted = true
        end
      end
      next unless has_fuel[HPXML::FuelTypeWoodPellets]

      next unless (scenario.wood_pellets_units.nil? || scenario.wood_pellets_value.nil?) && (not wood_pellets.nil?)

      scenario.wood_pellets_units = default_units
      scenario.wood_pellets_units_isdefaulted = true
      scenario.wood_pellets_value = wood_pellets
      scenario.wood_pellets_value_isdefaulted = true
    end
  end

  def self.apply_utility_bill_scenarios(runner, hpxml_header, hpxml_bldg, has_fuel)
    hpxml_header.utility_bill_scenarios.each do |scenario|
      if scenario.elec_tariff_filepath.nil?
        if scenario.elec_fixed_charge.nil?
          scenario.elec_fixed_charge = 12.0 # https://www.nrdc.org/experts/samantha-williams/there-war-attrition-electricity-fixed-charges says $11.19/month in 2018
          scenario.elec_fixed_charge_isdefaulted = true
        end
        if scenario.elec_marginal_rate.nil?
          scenario.elec_marginal_rate, _ = UtilityBills.get_rates_from_eia_data(runner, hpxml_bldg.state_code, HPXML::FuelTypeElectricity, scenario.elec_fixed_charge)
          scenario.elec_marginal_rate_isdefaulted = true
        end
      end

      if has_fuel[HPXML::FuelTypeNaturalGas]
        if scenario.natural_gas_fixed_charge.nil?
          scenario.natural_gas_fixed_charge = 12.0 # https://www.aga.org/sites/default/files/aga_energy_analysis_-_natural_gas_utility_rate_structure.pdf says $11.25/month in 2015
          scenario.natural_gas_fixed_charge_isdefaulted = true
        end
        if scenario.natural_gas_marginal_rate.nil?
          scenario.natural_gas_marginal_rate, _ = UtilityBills.get_rates_from_eia_data(runner, hpxml_bldg.state_code, HPXML::FuelTypeNaturalGas, scenario.natural_gas_fixed_charge)
          scenario.natural_gas_marginal_rate_isdefaulted = true
        end
      end

      if has_fuel[HPXML::FuelTypePropane]
        if scenario.propane_fixed_charge.nil?
          scenario.propane_fixed_charge = 0.0
          scenario.propane_fixed_charge_isdefaulted = true
        end
        if scenario.propane_marginal_rate.nil?
          scenario.propane_marginal_rate, _ = UtilityBills.get_rates_from_eia_data(runner, hpxml_bldg.state_code, HPXML::FuelTypePropane, nil)
          scenario.propane_marginal_rate_isdefaulted = true
        end
      end

      if has_fuel[HPXML::FuelTypeOil]
        if scenario.fuel_oil_fixed_charge.nil?
          scenario.fuel_oil_fixed_charge = 0.0
          scenario.fuel_oil_fixed_charge_isdefaulted = true
        end
        if scenario.fuel_oil_marginal_rate.nil?
          scenario.fuel_oil_marginal_rate, _ = UtilityBills.get_rates_from_eia_data(runner, hpxml_bldg.state_code, HPXML::FuelTypeOil, nil)
          scenario.fuel_oil_marginal_rate_isdefaulted = true
        end
      end

      if has_fuel[HPXML::FuelTypeCoal]
        if scenario.coal_fixed_charge.nil?
          scenario.coal_fixed_charge = 0.0
          scenario.coal_fixed_charge_isdefaulted = true
        end
        if scenario.coal_marginal_rate.nil?
          scenario.coal_marginal_rate = 0.015
          scenario.coal_marginal_rate_isdefaulted = true
        end
      end

      if has_fuel[HPXML::FuelTypeWoodCord]
        if scenario.wood_fixed_charge.nil?
          scenario.wood_fixed_charge = 0.0
          scenario.wood_fixed_charge_isdefaulted = true
        end
        if scenario.wood_marginal_rate.nil?
          scenario.wood_marginal_rate = 0.015
          scenario.wood_marginal_rate_isdefaulted = true
        end
      end

      if has_fuel[HPXML::FuelTypeWoodPellets]
        if scenario.wood_pellets_fixed_charge.nil?
          scenario.wood_pellets_fixed_charge = 0.0
          scenario.wood_pellets_fixed_charge_isdefaulted = true
        end
        if scenario.wood_pellets_marginal_rate.nil?
          scenario.wood_pellets_marginal_rate = 0.015
          scenario.wood_pellets_marginal_rate_isdefaulted = true
        end
      end

      next unless hpxml_bldg.pv_systems.size > 0

      if scenario.pv_compensation_type.nil?
        scenario.pv_compensation_type = HPXML::PVCompensationTypeNetMetering
        scenario.pv_compensation_type_isdefaulted = true
      end

      if scenario.pv_compensation_type == HPXML::PVCompensationTypeNetMetering
        if scenario.pv_net_metering_annual_excess_sellback_rate_type.nil?
          scenario.pv_net_metering_annual_excess_sellback_rate_type = HPXML::PVAnnualExcessSellbackRateTypeUserSpecified
          scenario.pv_net_metering_annual_excess_sellback_rate_type_isdefaulted = true
        end
        if scenario.pv_net_metering_annual_excess_sellback_rate_type == HPXML::PVAnnualExcessSellbackRateTypeUserSpecified
          if scenario.pv_net_metering_annual_excess_sellback_rate.nil?
            scenario.pv_net_metering_annual_excess_sellback_rate = 0.03
            scenario.pv_net_metering_annual_excess_sellback_rate_isdefaulted = true
          end
        end
      elsif scenario.pv_compensation_type == HPXML::PVCompensationTypeFeedInTariff
        if scenario.pv_feed_in_tariff_rate.nil?
          scenario.pv_feed_in_tariff_rate = 0.12
          scenario.pv_feed_in_tariff_rate_isdefaulted = true
        end
      end

      if scenario.pv_monthly_grid_connection_fee_dollars_per_kw.nil? && scenario.pv_monthly_grid_connection_fee_dollars.nil?
        scenario.pv_monthly_grid_connection_fee_dollars = 0.0
        scenario.pv_monthly_grid_connection_fee_dollars_isdefaulted = true
      end
    end
  end

  def self.apply_building(hpxml_bldg, epw_file)
    if (not epw_file.nil?) && hpxml_bldg.state_code.nil?
      state_province_region = epw_file.stateProvinceRegion.upcase
      if /^[A-Z]{2}$/.match(state_province_region)
        hpxml_bldg.state_code = state_province_region
        hpxml_bldg.state_code_isdefaulted = true
      end
    end

    if (not epw_file.nil?) && hpxml_bldg.time_zone_utc_offset.nil?
      hpxml_bldg.time_zone_utc_offset = epw_file.timeZone
      hpxml_bldg.time_zone_utc_offset_isdefaulted = true
    end

    if hpxml_bldg.dst_enabled.nil?
      hpxml_bldg.dst_enabled = true # Assume DST since it occurs in most US locations
      hpxml_bldg.dst_enabled_isdefaulted = true
    end

    if hpxml_bldg.dst_enabled && (not epw_file.nil?)
      if hpxml_bldg.dst_begin_month.nil? || hpxml_bldg.dst_begin_day.nil? || hpxml_bldg.dst_end_month.nil? || hpxml_bldg.dst_end_day.nil?
        if epw_file.daylightSavingStartDate.is_initialized && epw_file.daylightSavingEndDate.is_initialized
          # Use weather file DST dates if available
          dst_start_date = epw_file.daylightSavingStartDate.get
          dst_end_date = epw_file.daylightSavingEndDate.get
          hpxml_bldg.dst_begin_month = dst_start_date.monthOfYear.value
          hpxml_bldg.dst_begin_day = dst_start_date.dayOfMonth
          hpxml_bldg.dst_end_month = dst_end_date.monthOfYear.value
          hpxml_bldg.dst_end_day = dst_end_date.dayOfMonth
        else
          # Roughly average US dates according to https://en.wikipedia.org/wiki/Daylight_saving_time_in_the_United_States
          hpxml_bldg.dst_begin_month = 3
          hpxml_bldg.dst_begin_day = 12
          hpxml_bldg.dst_end_month = 11
          hpxml_bldg.dst_end_day = 5
        end
        hpxml_bldg.dst_begin_month_isdefaulted = true
        hpxml_bldg.dst_begin_day_isdefaulted = true
        hpxml_bldg.dst_end_month_isdefaulted = true
        hpxml_bldg.dst_end_day_isdefaulted = true
      end
    end
  end

  def self.apply_site(hpxml_bldg)
    if hpxml_bldg.site.site_type.nil?
      hpxml_bldg.site.site_type = HPXML::SiteTypeSuburban
      hpxml_bldg.site.site_type_isdefaulted = true
    end

    if hpxml_bldg.site.shielding_of_home.nil?
      hpxml_bldg.site.shielding_of_home = HPXML::ShieldingNormal
      hpxml_bldg.site.shielding_of_home_isdefaulted = true
    end

    if hpxml_bldg.site.ground_conductivity.nil?
      hpxml_bldg.site.ground_conductivity = 1.0 # Btu/hr-ft-F
      hpxml_bldg.site.ground_conductivity_isdefaulted = true
    end

    hpxml_bldg.site.additional_properties.aim2_shelter_coeff = Airflow.get_aim2_shelter_coefficient(hpxml_bldg.site.shielding_of_home)
  end

  def self.apply_neighbor_buildings(hpxml_bldg)
    hpxml_bldg.neighbor_buildings.each do |neighbor_building|
      if neighbor_building.azimuth.nil?
        neighbor_building.azimuth = get_azimuth_from_orientation(neighbor_building.orientation)
        neighbor_building.azimuth_isdefaulted = true
      end
      if neighbor_building.orientation.nil?
        neighbor_building.orientation = get_orientation_from_azimuth(neighbor_building.azimuth)
        neighbor_building.orientation_isdefaulted = true
      end
    end
  end

  def self.apply_building_occupancy(hpxml_bldg, schedules_file)
    if hpxml_bldg.building_occupancy.number_of_residents.nil?
      hpxml_bldg.building_construction.additional_properties.adjusted_number_of_bedrooms = hpxml_bldg.building_construction.number_of_bedrooms
    else
      # Set adjusted number of bedrooms for operational calculation; this is an adjustment on
      # ANSI 301 or Building America equations, which are based on number of bedrooms.
      hpxml_bldg.building_construction.additional_properties.adjusted_number_of_bedrooms = get_nbeds_adjusted_for_operational_calculation(hpxml_bldg)
    end
    schedules_file_includes_occupants = (schedules_file.nil? ? false : schedules_file.includes_col_name(SchedulesFile::ColumnOccupants))
    if hpxml_bldg.building_occupancy.weekday_fractions.nil? && !schedules_file_includes_occupants
      hpxml_bldg.building_occupancy.weekday_fractions = Schedule.OccupantsWeekdayFractions
      hpxml_bldg.building_occupancy.weekday_fractions_isdefaulted = true
    end
    if hpxml_bldg.building_occupancy.weekend_fractions.nil? && !schedules_file_includes_occupants
      hpxml_bldg.building_occupancy.weekend_fractions = Schedule.OccupantsWeekendFractions
      hpxml_bldg.building_occupancy.weekend_fractions_isdefaulted = true
    end
    if hpxml_bldg.building_occupancy.monthly_multipliers.nil? && !schedules_file_includes_occupants
      hpxml_bldg.building_occupancy.monthly_multipliers = Schedule.OccupantsMonthlyMultipliers
      hpxml_bldg.building_occupancy.monthly_multipliers_isdefaulted = true
    end
  end

  def self.apply_building_construction(hpxml_bldg, cfa, nbeds, infil_measurement)
    cond_crawl_volume = hpxml_bldg.inferred_conditioned_crawlspace_volume()
    if hpxml_bldg.building_construction.conditioned_building_volume.nil? && hpxml_bldg.building_construction.average_ceiling_height.nil?
      if not infil_measurement.infiltration_volume.nil?
        hpxml_bldg.building_construction.average_ceiling_height = [infil_measurement.infiltration_volume / cfa, 8.0].min
      else
        hpxml_bldg.building_construction.average_ceiling_height = 8.0
      end
      hpxml_bldg.building_construction.average_ceiling_height_isdefaulted = true
      hpxml_bldg.building_construction.conditioned_building_volume = cfa * hpxml_bldg.building_construction.average_ceiling_height + cond_crawl_volume
      hpxml_bldg.building_construction.conditioned_building_volume_isdefaulted = true
    elsif hpxml_bldg.building_construction.conditioned_building_volume.nil?
      hpxml_bldg.building_construction.conditioned_building_volume = cfa * hpxml_bldg.building_construction.average_ceiling_height + cond_crawl_volume
      hpxml_bldg.building_construction.conditioned_building_volume_isdefaulted = true
    elsif hpxml_bldg.building_construction.average_ceiling_height.nil?
      hpxml_bldg.building_construction.average_ceiling_height = (hpxml_bldg.building_construction.conditioned_building_volume - cond_crawl_volume) / cfa
      hpxml_bldg.building_construction.average_ceiling_height_isdefaulted = true
    end
    if hpxml_bldg.building_construction.number_of_bathrooms.nil?
      hpxml_bldg.building_construction.number_of_bathrooms = Float(Waterheater.get_default_num_bathrooms(nbeds)).to_i
      hpxml_bldg.building_construction.number_of_bathrooms_isdefaulted = true
    end
    if hpxml_bldg.building_construction.number_of_units.nil?
      hpxml_bldg.building_construction.number_of_units = 1
      hpxml_bldg.building_construction.number_of_units_isdefaulted = true
    end
  end

  def self.apply_climate_and_risk_zones(hpxml_bldg, epw_file)
    if (not epw_file.nil?) && hpxml_bldg.climate_and_risk_zones.climate_zone_ieccs.empty?
      zone = Location.get_climate_zone_iecc(epw_file.wmoNumber)
      if not zone.nil?
        hpxml_bldg.climate_and_risk_zones.climate_zone_ieccs.add(zone: zone,
                                                                 year: 2006,
                                                                 zone_isdefaulted: true,
                                                                 year_isdefaulted: true)
      end
    end
  end

  def self.apply_infiltration(hpxml_bldg, infil_measurement)
    if infil_measurement.infiltration_volume.nil?
      infil_measurement.infiltration_volume = hpxml_bldg.building_construction.conditioned_building_volume
      infil_measurement.infiltration_volume_isdefaulted = true
    end
    if infil_measurement.infiltration_height.nil?
      infil_measurement.infiltration_height = hpxml_bldg.inferred_infiltration_height(infil_measurement.infiltration_volume)
      infil_measurement.infiltration_height_isdefaulted = true
    end
    if infil_measurement.a_ext.nil?
      if (infil_measurement.infiltration_type == HPXML::InfiltrationTypeUnitTotal) &&
         [HPXML::ResidentialTypeApartment, HPXML::ResidentialTypeSFA].include?(hpxml_bldg.building_construction.residential_facility_type)
        tot_cb_area, ext_cb_area = hpxml_bldg.compartmentalization_boundary_areas()
        infil_measurement.a_ext = (ext_cb_area / tot_cb_area).round(5)
        infil_measurement.a_ext_isdefaulted = true
      end
    end
  end

  def self.apply_attics(hpxml_bldg)
    return unless hpxml_bldg.has_location(HPXML::LocationAtticVented)

    vented_attics = hpxml_bldg.attics.select { |a| a.attic_type == HPXML::AtticTypeVented }
    if vented_attics.empty?
      hpxml_bldg.attics.add(id: 'VentedAttic',
                            attic_type: HPXML::AtticTypeVented)
      vented_attics << hpxml_bldg.attics[-1]
    end
    vented_attics.each do |vented_attic|
      next unless (vented_attic.vented_attic_sla.nil? && vented_attic.vented_attic_ach.nil?)

      vented_attic.vented_attic_sla = Airflow.get_default_vented_attic_sla()
      vented_attic.vented_attic_sla_isdefaulted = true
      break # EPvalidator.xml only allows a single ventilation rate
    end
  end

  def self.apply_foundations(hpxml_bldg)
    if hpxml_bldg.has_location(HPXML::LocationCrawlspaceVented)
      vented_crawls = hpxml_bldg.foundations.select { |f| f.foundation_type == HPXML::FoundationTypeCrawlspaceVented }
      if vented_crawls.empty?
        hpxml_bldg.foundations.add(id: 'VentedCrawlspace',
                                   foundation_type: HPXML::FoundationTypeCrawlspaceVented)
        vented_crawls << hpxml_bldg.foundations[-1]
      end
      vented_crawls.each do |vented_crawl|
        next unless vented_crawl.vented_crawlspace_sla.nil?

        vented_crawl.vented_crawlspace_sla = Airflow.get_default_vented_crawl_sla()
        vented_crawl.vented_crawlspace_sla_isdefaulted = true
        break # EPvalidator.xml only allows a single ventilation rate
      end
    end

    if hpxml_bldg.has_location(HPXML::LocationManufacturedHomeUnderBelly)
      belly_and_wing_foundations = hpxml_bldg.foundations.select { |f| f.foundation_type == HPXML::FoundationTypeBellyAndWing }
      if belly_and_wing_foundations.empty?
        hpxml_bldg.foundations.add(id: 'BellyAndWing',
                                   foundation_type: HPXML::FoundationTypeBellyAndWing)
        belly_and_wing_foundations << hpxml_bldg.foundations[-1]
      end
      belly_and_wing_foundations.each do |foundation|
        next unless foundation.belly_wing_skirt_present.nil?

        foundation.belly_wing_skirt_present_isdefaulted = true
        foundation.belly_wing_skirt_present = true
        break
      end
    end
  end

  def self.apply_roofs(hpxml_bldg)
    hpxml_bldg.roofs.each do |roof|
      if roof.azimuth.nil?
        roof.azimuth = get_azimuth_from_orientation(roof.orientation)
        roof.azimuth_isdefaulted = true
      end
      if roof.orientation.nil?
        roof.orientation = get_orientation_from_azimuth(roof.azimuth)
        roof.orientation_isdefaulted = true
      end
      if roof.roof_type.nil?
        roof.roof_type = HPXML::RoofTypeAsphaltShingles
        roof.roof_type_isdefaulted = true
      end
      if roof.emittance.nil?
        roof.emittance = 0.90
        roof.emittance_isdefaulted = true
      end
      if roof.radiant_barrier.nil?
        roof.radiant_barrier = false
        roof.radiant_barrier_isdefaulted = true
      end
      if roof.radiant_barrier && roof.radiant_barrier_grade.nil?
        roof.radiant_barrier_grade = 1
        roof.radiant_barrier_grade_isdefaulted = true
      end
      if roof.roof_color.nil? && roof.solar_absorptance.nil?
        roof.roof_color = HPXML::ColorMedium
        roof.roof_color_isdefaulted = true
      end
      if roof.roof_color.nil?
        roof.roof_color = Constructions.get_default_roof_color(roof.roof_type, roof.solar_absorptance)
        roof.roof_color_isdefaulted = true
      elsif roof.solar_absorptance.nil?
        roof.solar_absorptance = Constructions.get_default_roof_solar_absorptance(roof.roof_type, roof.roof_color)
        roof.solar_absorptance_isdefaulted = true
      end
      if roof.interior_finish_type.nil?
        if HPXML::conditioned_finished_locations.include? roof.interior_adjacent_to
          roof.interior_finish_type = HPXML::InteriorFinishGypsumBoard
        else
          roof.interior_finish_type = HPXML::InteriorFinishNone
        end
        roof.interior_finish_type_isdefaulted = true
      end
      next unless roof.interior_finish_thickness.nil?

      if roof.interior_finish_type != HPXML::InteriorFinishNone
        roof.interior_finish_thickness = 0.5
        roof.interior_finish_thickness_isdefaulted = true
      end
    end
  end

  def self.apply_rim_joists(hpxml_bldg)
    hpxml_bldg.rim_joists.each do |rim_joist|
      if rim_joist.azimuth.nil?
        rim_joist.azimuth = get_azimuth_from_orientation(rim_joist.orientation)
        rim_joist.azimuth_isdefaulted = true
      end
      if rim_joist.orientation.nil?
        rim_joist.orientation = get_orientation_from_azimuth(rim_joist.azimuth)
        rim_joist.orientation_isdefaulted = true
      end

      next unless rim_joist.is_exterior

      if rim_joist.emittance.nil?
        rim_joist.emittance = 0.90
        rim_joist.emittance_isdefaulted = true
      end
      if rim_joist.siding.nil?
        rim_joist.siding = HPXML::SidingTypeWood
        rim_joist.siding_isdefaulted = true
      end
      if rim_joist.color.nil? && rim_joist.solar_absorptance.nil?
        rim_joist.color = HPXML::ColorMedium
        rim_joist.color_isdefaulted = true
      end
      if rim_joist.color.nil?
        rim_joist.color = Constructions.get_default_wall_color(rim_joist.solar_absorptance)
        rim_joist.color_isdefaulted = true
      elsif rim_joist.solar_absorptance.nil?
        rim_joist.solar_absorptance = Constructions.get_default_wall_solar_absorptance(rim_joist.color)
        rim_joist.solar_absorptance_isdefaulted = true
      end
    end
  end

  def self.apply_walls(hpxml_bldg)
    hpxml_bldg.walls.each do |wall|
      if wall.azimuth.nil?
        wall.azimuth = get_azimuth_from_orientation(wall.orientation)
        wall.azimuth_isdefaulted = true
      end
      if wall.orientation.nil?
        wall.orientation = get_orientation_from_azimuth(wall.azimuth)
        wall.orientation_isdefaulted = true
      end

      if wall.is_exterior
        if wall.emittance.nil?
          wall.emittance = 0.90
          wall.emittance_isdefaulted = true
        end
        if wall.siding.nil?
          wall.siding = HPXML::SidingTypeWood
          wall.siding_isdefaulted = true
        end
        if wall.color.nil? && wall.solar_absorptance.nil?
          wall.color = HPXML::ColorMedium
          wall.color_isdefaulted = true
        end
        if wall.color.nil?
          wall.color = Constructions.get_default_wall_color(wall.solar_absorptance)
          wall.color_isdefaulted = true
        elsif wall.solar_absorptance.nil?
          wall.solar_absorptance = Constructions.get_default_wall_solar_absorptance(wall.color)
          wall.solar_absorptance_isdefaulted = true
        end
      end
      if wall.interior_finish_type.nil?
        if HPXML::conditioned_finished_locations.include? wall.interior_adjacent_to
          wall.interior_finish_type = HPXML::InteriorFinishGypsumBoard
        else
          wall.interior_finish_type = HPXML::InteriorFinishNone
        end
        wall.interior_finish_type_isdefaulted = true
      end
      next unless wall.interior_finish_thickness.nil?

      if wall.interior_finish_type != HPXML::InteriorFinishNone
        wall.interior_finish_thickness = 0.5
        wall.interior_finish_thickness_isdefaulted = true
      end
    end
  end

  def self.apply_foundation_walls(hpxml_bldg)
    hpxml_bldg.foundation_walls.each do |foundation_wall|
      if foundation_wall.type.nil?
        foundation_wall.type = HPXML::FoundationWallTypeSolidConcrete
        foundation_wall.type_isdefaulted = true
      end
      if foundation_wall.azimuth.nil?
        foundation_wall.azimuth = get_azimuth_from_orientation(foundation_wall.orientation)
        foundation_wall.azimuth_isdefaulted = true
      end
      if foundation_wall.orientation.nil?
        foundation_wall.orientation = get_orientation_from_azimuth(foundation_wall.azimuth)
        foundation_wall.orientation_isdefaulted = true
      end
      if foundation_wall.thickness.nil?
        foundation_wall.thickness = 8.0
        foundation_wall.thickness_isdefaulted = true
      end
      if foundation_wall.area.nil?
        foundation_wall.area = foundation_wall.length * foundation_wall.height
        foundation_wall.area_isdefaulted = true
      end
      if foundation_wall.interior_finish_type.nil?
        if HPXML::conditioned_finished_locations.include? foundation_wall.interior_adjacent_to
          foundation_wall.interior_finish_type = HPXML::InteriorFinishGypsumBoard
        else
          foundation_wall.interior_finish_type = HPXML::InteriorFinishNone
        end
        foundation_wall.interior_finish_type_isdefaulted = true
      end
      if foundation_wall.insulation_interior_distance_to_top.nil?
        foundation_wall.insulation_interior_distance_to_top = 0.0
        foundation_wall.insulation_interior_distance_to_top_isdefaulted = true
      end
      if foundation_wall.insulation_interior_distance_to_bottom.nil?
        foundation_wall.insulation_interior_distance_to_bottom = foundation_wall.height
        foundation_wall.insulation_interior_distance_to_bottom_isdefaulted = true
      end
      if foundation_wall.insulation_exterior_distance_to_top.nil?
        foundation_wall.insulation_exterior_distance_to_top = 0.0
        foundation_wall.insulation_exterior_distance_to_top_isdefaulted = true
      end
      if foundation_wall.insulation_exterior_distance_to_bottom.nil?
        foundation_wall.insulation_exterior_distance_to_bottom = foundation_wall.height
        foundation_wall.insulation_exterior_distance_to_bottom_isdefaulted = true
      end
      next unless foundation_wall.interior_finish_thickness.nil?

      if foundation_wall.interior_finish_type != HPXML::InteriorFinishNone
        foundation_wall.interior_finish_thickness = 0.5
        foundation_wall.interior_finish_thickness_isdefaulted = true
      end
    end
  end

  def self.apply_floors(hpxml_bldg)
    hpxml_bldg.floors.each do |floor|
      if floor.floor_or_ceiling.nil?
        if floor.is_ceiling
          floor.floor_or_ceiling = HPXML::FloorOrCeilingCeiling
          floor.floor_or_ceiling_isdefaulted = true
        elsif floor.is_floor
          floor.floor_or_ceiling = HPXML::FloorOrCeilingFloor
          floor.floor_or_ceiling_isdefaulted = true
        end
      end

      if floor.interior_finish_type.nil?
        if floor.is_floor
          floor.interior_finish_type = HPXML::InteriorFinishNone
        elsif HPXML::conditioned_finished_locations.include? floor.interior_adjacent_to
          floor.interior_finish_type = HPXML::InteriorFinishGypsumBoard
        else
          floor.interior_finish_type = HPXML::InteriorFinishNone
        end
        floor.interior_finish_type_isdefaulted = true
      end
      next unless floor.interior_finish_thickness.nil?

      if floor.interior_finish_type != HPXML::InteriorFinishNone
        floor.interior_finish_thickness = 0.5
        floor.interior_finish_thickness_isdefaulted = true
      end
    end
  end

  def self.apply_slabs(hpxml_bldg)
    hpxml_bldg.slabs.each do |slab|
      if slab.thickness.nil?
        crawl_slab = [HPXML::LocationCrawlspaceVented, HPXML::LocationCrawlspaceUnvented].include?(slab.interior_adjacent_to)
        slab.thickness = crawl_slab ? 0.0 : 4.0
        slab.thickness_isdefaulted = true
      end
      conditioned_slab = HPXML::conditioned_finished_locations.include?(slab.interior_adjacent_to)
      if slab.carpet_r_value.nil?
        slab.carpet_r_value = conditioned_slab ? 2.0 : 0.0
        slab.carpet_r_value_isdefaulted = true
      end
      if slab.carpet_fraction.nil?
        slab.carpet_fraction = conditioned_slab ? 0.8 : 0.0
        slab.carpet_fraction_isdefaulted = true
      end
      if slab.connected_foundation_walls.empty?
        if slab.depth_below_grade.nil?
          slab.depth_below_grade = 0.0
          slab.depth_below_grade_isdefaulted = true
        end
      else
        if !slab.depth_below_grade.nil?
          slab.depth_below_grade = nil # Ignore Slab/DepthBelowGrade; use values from adjacent foundation walls instead
        end
      end
    end
  end

  def self.apply_windows(hpxml_bldg)
    default_shade_summer, default_shade_winter = Constructions.get_default_interior_shading_factors()
    hpxml_bldg.windows.each do |window|
      if window.azimuth.nil?
        window.azimuth = get_azimuth_from_orientation(window.orientation)
        window.azimuth_isdefaulted = true
      end
      if window.orientation.nil?
        window.orientation = get_orientation_from_azimuth(window.azimuth)
        window.orientation_isdefaulted = true
      end
      if window.interior_shading_factor_summer.nil?
        window.interior_shading_factor_summer = default_shade_summer
        window.interior_shading_factor_summer_isdefaulted = true
      end
      if window.interior_shading_factor_winter.nil?
        window.interior_shading_factor_winter = default_shade_winter
        window.interior_shading_factor_winter_isdefaulted = true
      end
      if window.exterior_shading_factor_summer.nil?
        window.exterior_shading_factor_summer = 1.0
        window.exterior_shading_factor_summer_isdefaulted = true
      end
      if window.exterior_shading_factor_winter.nil?
        window.exterior_shading_factor_winter = 1.0
        window.exterior_shading_factor_winter_isdefaulted = true
      end
      if window.fraction_operable.nil?
        window.fraction_operable = Airflow.get_default_fraction_of_windows_operable()
        window.fraction_operable_isdefaulted = true
      end
      next unless window.ufactor.nil? || window.shgc.nil?

      # Frame/Glass provided instead, fill in more defaults as needed
      if window.glass_type.nil?
        window.glass_type = HPXML::WindowGlassTypeClear
        window.glass_type_isdefaulted = true
      end
      if window.thermal_break.nil? && [HPXML::WindowFrameTypeAluminum, HPXML::WindowFrameTypeMetal].include?(window.frame_type)
        if window.glass_layers == HPXML::WindowLayersSinglePane
          window.thermal_break = false
          window.thermal_break_isdefaulted = true
        elsif window.glass_layers == HPXML::WindowLayersDoublePane
          window.thermal_break = true
          window.thermal_break_isdefaulted = true
        end
      end
      if window.gas_fill.nil?
        if window.glass_layers == HPXML::WindowLayersDoublePane
          window.gas_fill = HPXML::WindowGasAir
          window.gas_fill_isdefaulted = true
        elsif window.glass_layers == HPXML::WindowLayersTriplePane
          window.gas_fill = HPXML::WindowGasArgon
          window.gas_fill_isdefaulted = true
        end
      end
      # Now lookup U/SHGC based on properties
      ufactor, shgc = Constructions.get_default_window_skylight_ufactor_shgc(window, 'window')
      if window.ufactor.nil?
        window.ufactor = ufactor
        window.ufactor_isdefaulted = true
      end
      if window.shgc.nil?
        window.shgc = shgc
        window.shgc_isdefaulted = true
      end
    end
  end

  def self.apply_skylights(hpxml_bldg)
    hpxml_bldg.skylights.each do |skylight|
      if skylight.azimuth.nil?
        skylight.azimuth = get_azimuth_from_orientation(skylight.orientation)
        skylight.azimuth_isdefaulted = true
      end
      if skylight.orientation.nil?
        skylight.orientation = get_orientation_from_azimuth(skylight.azimuth)
        skylight.orientation_isdefaulted = true
      end
      if skylight.interior_shading_factor_summer.nil?
        skylight.interior_shading_factor_summer = 1.0
        skylight.interior_shading_factor_summer_isdefaulted = true
      end
      if skylight.interior_shading_factor_winter.nil?
        skylight.interior_shading_factor_winter = 1.0
        skylight.interior_shading_factor_winter_isdefaulted = true
      end
      if skylight.exterior_shading_factor_summer.nil?
        skylight.exterior_shading_factor_summer = 1.0
        skylight.exterior_shading_factor_summer_isdefaulted = true
      end
      if skylight.exterior_shading_factor_winter.nil?
        skylight.exterior_shading_factor_winter = 1.0
        skylight.exterior_shading_factor_winter_isdefaulted = true
      end
      next unless skylight.ufactor.nil? || skylight.shgc.nil?

      # Frame/Glass provided instead, fill in more defaults as needed
      if skylight.glass_type.nil?
        skylight.glass_type = HPXML::WindowGlassTypeClear
        skylight.glass_type_isdefaulted = true
      end
      if skylight.thermal_break.nil? && [HPXML::WindowFrameTypeAluminum, HPXML::WindowFrameTypeMetal].include?(skylight.frame_type)
        if skylight.glass_layers == HPXML::WindowLayersSinglePane
          skylight.thermal_break = false
          skylight.thermal_break_isdefaulted = true
        elsif skylight.glass_layers == HPXML::WindowLayersDoublePane
          skylight.thermal_break = true
          skylight.thermal_break_isdefaulted = true
        end
      end
      if skylight.gas_fill.nil?
        if skylight.glass_layers == HPXML::WindowLayersDoublePane
          skylight.gas_fill = HPXML::WindowGasAir
          skylight.gas_fill_isdefaulted = true
        elsif skylight.glass_layers == HPXML::WindowLayersTriplePane
          skylight.gas_fill = HPXML::WindowGasArgon
          skylight.gas_fill_isdefaulted = true
        end
      end
      # Now lookup U/SHGC based on properties
      ufactor, shgc = Constructions.get_default_window_skylight_ufactor_shgc(skylight, 'skylight')
      if skylight.ufactor.nil?
        skylight.ufactor = ufactor
        skylight.ufactor_isdefaulted = true
      end
      if skylight.shgc.nil?
        skylight.shgc = shgc
        skylight.shgc_isdefaulted = true
      end
    end
  end

  def self.apply_doors(hpxml_bldg)
    hpxml_bldg.doors.each do |door|
      if door.azimuth.nil?
        door.azimuth = get_azimuth_from_orientation(door.orientation)
        door.azimuth_isdefaulted = true
      end
      if door.orientation.nil?
        door.orientation = get_orientation_from_azimuth(door.azimuth)
        door.orientation_isdefaulted = true
      end

      next unless door.azimuth.nil?

      if (not door.wall.nil?) && (not door.wall.azimuth.nil?)
        door.azimuth = door.wall.azimuth
      else
        primary_azimuth = get_default_azimuths(hpxml_bldg)[0]
        door.azimuth = primary_azimuth
        door.azimuth_isdefaulted = true
      end
    end
  end

  def self.apply_partition_wall_mass(hpxml_bldg)
    if hpxml_bldg.partition_wall_mass.area_fraction.nil?
      hpxml_bldg.partition_wall_mass.area_fraction = 1.0
      hpxml_bldg.partition_wall_mass.area_fraction_isdefaulted = true
    end
    if hpxml_bldg.partition_wall_mass.interior_finish_type.nil?
      hpxml_bldg.partition_wall_mass.interior_finish_type = HPXML::InteriorFinishGypsumBoard
      hpxml_bldg.partition_wall_mass.interior_finish_type_isdefaulted = true
    end
    if hpxml_bldg.partition_wall_mass.interior_finish_thickness.nil?
      hpxml_bldg.partition_wall_mass.interior_finish_thickness = 0.5
      hpxml_bldg.partition_wall_mass.interior_finish_thickness_isdefaulted = true
    end
  end

  def self.apply_furniture_mass(hpxml_bldg)
    if hpxml_bldg.furniture_mass.area_fraction.nil?
      hpxml_bldg.furniture_mass.area_fraction = 0.4
      hpxml_bldg.furniture_mass.area_fraction_isdefaulted = true
    end
    if hpxml_bldg.furniture_mass.type.nil?
      hpxml_bldg.furniture_mass.type = HPXML::FurnitureMassTypeLightWeight
      hpxml_bldg.furniture_mass.type_isdefaulted = true
    end
  end

  def self.apply_hvac(runner, hpxml_bldg, weather, convert_shared_systems)
    if convert_shared_systems
      HVAC.apply_shared_systems(hpxml_bldg)
    end

    # Convert negative values (e.g., -1) to nil as appropriate
    # This is needed to support autosizing in OS-ERI, where the capacities are required inputs
    hpxml_bldg.hvac_systems.each do |hvac_system|
      if hvac_system.respond_to?(:heating_capacity) && hvac_system.heating_capacity.to_f < 0
        hvac_system.heating_capacity = nil
      end
      if hvac_system.respond_to?(:cooling_capacity) && hvac_system.cooling_capacity.to_f < 0
        hvac_system.cooling_capacity = nil
      end
      if hvac_system.respond_to?(:heating_capacity_17F) && hvac_system.heating_capacity_17F.to_f < 0
        hvac_system.heating_capacity_17F = nil
      end
      if hvac_system.respond_to?(:backup_heating_capacity) && hvac_system.backup_heating_capacity.to_f < 0
        hvac_system.backup_heating_capacity = nil
      end
    end

    # Convert SEER2/HSPF2 to SEER/HSPF
    hpxml_bldg.cooling_systems.each do |cooling_system|
      next unless [HPXML::HVACTypeCentralAirConditioner,
                   HPXML::HVACTypeMiniSplitAirConditioner].include? cooling_system.cooling_system_type
      next unless cooling_system.cooling_efficiency_seer.nil?

      is_ducted = !cooling_system.distribution_system_idref.nil?
      cooling_system.cooling_efficiency_seer = HVAC.calc_seer_from_seer2(cooling_system.cooling_efficiency_seer2, is_ducted).round(2)
      cooling_system.cooling_efficiency_seer_isdefaulted = true
      cooling_system.cooling_efficiency_seer2 = nil
    end
    hpxml_bldg.heat_pumps.each do |heat_pump|
      next unless [HPXML::HVACTypeHeatPumpAirToAir,
                   HPXML::HVACTypeHeatPumpMiniSplit].include? heat_pump.heat_pump_type
      next unless heat_pump.cooling_efficiency_seer.nil?

      is_ducted = !heat_pump.distribution_system_idref.nil?
      heat_pump.cooling_efficiency_seer = HVAC.calc_seer_from_seer2(heat_pump.cooling_efficiency_seer2, is_ducted).round(2)
      heat_pump.cooling_efficiency_seer_isdefaulted = true
      heat_pump.cooling_efficiency_seer2 = nil
    end
    hpxml_bldg.heat_pumps.each do |heat_pump|
      next unless [HPXML::HVACTypeHeatPumpAirToAir,
                   HPXML::HVACTypeHeatPumpMiniSplit].include? heat_pump.heat_pump_type
      next unless heat_pump.heating_efficiency_hspf.nil?

      is_ducted = !heat_pump.distribution_system_idref.nil?
      heat_pump.heating_efficiency_hspf = HVAC.calc_hspf_from_hspf2(heat_pump.heating_efficiency_hspf2, is_ducted).round(2)
      heat_pump.heating_efficiency_hspf_isdefaulted = true
      heat_pump.heating_efficiency_hspf2 = nil
    end

    # Default AC/HP compressor type
    hpxml_bldg.cooling_systems.each do |cooling_system|
      next unless cooling_system.compressor_type.nil?

      cooling_system.compressor_type = HVAC.get_default_compressor_type(cooling_system.cooling_system_type, cooling_system.cooling_efficiency_seer)
      cooling_system.compressor_type_isdefaulted = true
    end
    hpxml_bldg.heat_pumps.each do |heat_pump|
      next unless heat_pump.compressor_type.nil?

      heat_pump.compressor_type = HVAC.get_default_compressor_type(heat_pump.heat_pump_type, heat_pump.cooling_efficiency_seer)
      heat_pump.compressor_type_isdefaulted = true
    end

    # Default HP heating capacity retention
    hpxml_bldg.heat_pumps.each do |heat_pump|
      next unless heat_pump.heating_capacity_retention_fraction.nil?
      next unless heat_pump.heating_capacity_17F.nil?
      next if [HPXML::HVACTypeHeatPumpGroundToAir, HPXML::HVACTypeHeatPumpWaterLoopToAir].include? heat_pump.heat_pump_type

      heat_pump.heating_capacity_retention_temp = 5.0
      if [HPXML::HVACCompressorTypeSingleStage, HPXML::HVACCompressorTypeTwoStage].include? heat_pump.compressor_type
        heat_pump.heating_capacity_retention_fraction = 0.425
      elsif [HPXML::HVACCompressorTypeVariableSpeed].include? heat_pump.compressor_type
        heat_pump.heating_capacity_retention_fraction = 0.5
      end
      heat_pump.heating_capacity_retention_fraction_isdefaulted = true
      heat_pump.heating_capacity_retention_temp_isdefaulted = true
    end

    # Default HP compressor lockout temp
    hpxml_bldg.heat_pumps.each do |heat_pump|
      next unless heat_pump.compressor_lockout_temp.nil?
      next unless heat_pump.backup_heating_switchover_temp.nil?
      next if heat_pump.heat_pump_type == HPXML::HVACTypeHeatPumpGroundToAir

      if heat_pump.backup_type == HPXML::HeatPumpBackupTypeIntegrated
        hp_backup_fuel = heat_pump.backup_heating_fuel
      elsif not heat_pump.backup_system.nil?
        hp_backup_fuel = heat_pump.backup_system.heating_system_fuel
      end

      if (not hp_backup_fuel.nil?) && (hp_backup_fuel != HPXML::FuelTypeElectricity)
        heat_pump.compressor_lockout_temp = 25.0 # deg-F
      else
        if heat_pump.heat_pump_type == HPXML::HVACTypeHeatPumpMiniSplit
          heat_pump.compressor_lockout_temp = -20.0 # deg-F
        else
          heat_pump.compressor_lockout_temp = 0.0 # deg-F
        end
      end
      heat_pump.compressor_lockout_temp_isdefaulted = true
    end

    # Default HP backup lockout temp
    hpxml_bldg.heat_pumps.each do |heat_pump|
      next if heat_pump.backup_type.nil?
      next unless heat_pump.backup_heating_lockout_temp.nil?
      next unless heat_pump.backup_heating_switchover_temp.nil?

      if heat_pump.backup_type == HPXML::HeatPumpBackupTypeIntegrated
        hp_backup_fuel = heat_pump.backup_heating_fuel
      else
        hp_backup_fuel = heat_pump.backup_system.heating_system_fuel
      end

      if hp_backup_fuel == HPXML::FuelTypeElectricity
        heat_pump.backup_heating_lockout_temp = 40.0 # deg-F
      else
        heat_pump.backup_heating_lockout_temp = 50.0 # deg-F
      end
      heat_pump.backup_heating_lockout_temp_isdefaulted = true
    end

    # Default boiler EAE
    hpxml_bldg.heating_systems.each do |heating_system|
      next unless heating_system.electric_auxiliary_energy.nil?

      heating_system.electric_auxiliary_energy_isdefaulted = true
      heating_system.electric_auxiliary_energy = HVAC.get_default_boiler_eae(heating_system)
      heating_system.shared_loop_watts = nil
      heating_system.shared_loop_motor_efficiency = nil
      heating_system.fan_coil_watts = nil
    end

    # Default AC/HP sensible heat ratio
    hpxml_bldg.cooling_systems.each do |cooling_system|
      next unless cooling_system.cooling_shr.nil?

      if cooling_system.cooling_system_type == HPXML::HVACTypeCentralAirConditioner
        if cooling_system.compressor_type == HPXML::HVACCompressorTypeSingleStage
          cooling_system.cooling_shr = 0.73
        elsif cooling_system.compressor_type == HPXML::HVACCompressorTypeTwoStage
          cooling_system.cooling_shr = 0.73
        elsif cooling_system.compressor_type == HPXML::HVACCompressorTypeVariableSpeed
          cooling_system.cooling_shr = 0.78
        end
        cooling_system.cooling_shr_isdefaulted = true
      elsif cooling_system.cooling_system_type == HPXML::HVACTypeRoomAirConditioner ||
            cooling_system.cooling_system_type == HPXML::HVACTypePTAC
        cooling_system.cooling_shr = 0.65
        cooling_system.cooling_shr_isdefaulted = true
      elsif cooling_system.cooling_system_type == HPXML::HVACTypeMiniSplitAirConditioner
        cooling_system.cooling_shr = 0.73
        cooling_system.cooling_shr_isdefaulted = true
      end
    end
    hpxml_bldg.heat_pumps.each do |heat_pump|
      next unless heat_pump.cooling_shr.nil?

      if heat_pump.heat_pump_type == HPXML::HVACTypeHeatPumpAirToAir
        if heat_pump.compressor_type == HPXML::HVACCompressorTypeSingleStage
          heat_pump.cooling_shr = 0.73
        elsif heat_pump.compressor_type == HPXML::HVACCompressorTypeTwoStage
          heat_pump.cooling_shr = 0.73
        elsif heat_pump.compressor_type == HPXML::HVACCompressorTypeVariableSpeed
          heat_pump.cooling_shr = 0.78
        end
        heat_pump.cooling_shr_isdefaulted = true
      elsif heat_pump.heat_pump_type == HPXML::HVACTypeHeatPumpMiniSplit
        heat_pump.cooling_shr = 0.73
        heat_pump.cooling_shr_isdefaulted = true
      elsif heat_pump.heat_pump_type == HPXML::HVACTypeHeatPumpGroundToAir
        heat_pump.cooling_shr = 0.73
        heat_pump.cooling_shr_isdefaulted = true
      elsif heat_pump.heat_pump_type == HPXML::HVACTypeHeatPumpPTHP ||
            heat_pump.heat_pump_type == HPXML::HVACTypeHeatPumpRoom
        heat_pump.cooling_shr = 0.65
        heat_pump.cooling_shr_isdefaulted = true
      end
    end

    # GSHP pump power
    hpxml_bldg.heat_pumps.each do |heat_pump|
      next unless heat_pump.heat_pump_type == HPXML::HVACTypeHeatPumpGroundToAir
      next unless heat_pump.pump_watts_per_ton.nil?

      heat_pump.pump_watts_per_ton = HVAC.get_default_gshp_pump_power()
      heat_pump.pump_watts_per_ton_isdefaulted = true
    end

    # Charge defect ratio
    hpxml_bldg.cooling_systems.each do |cooling_system|
      next unless [HPXML::HVACTypeCentralAirConditioner,
                   HPXML::HVACTypeMiniSplitAirConditioner].include? cooling_system.cooling_system_type
      next unless cooling_system.charge_defect_ratio.nil?

      cooling_system.charge_defect_ratio = 0.0
      cooling_system.charge_defect_ratio_isdefaulted = true
    end
    hpxml_bldg.heat_pumps.each do |heat_pump|
      next unless [HPXML::HVACTypeHeatPumpAirToAir,
                   HPXML::HVACTypeHeatPumpMiniSplit,
                   HPXML::HVACTypeHeatPumpGroundToAir].include? heat_pump.heat_pump_type
      next unless heat_pump.charge_defect_ratio.nil?

      heat_pump.charge_defect_ratio = 0.0
      heat_pump.charge_defect_ratio_isdefaulted = true
    end

    # Airflow defect ratio
    hpxml_bldg.heating_systems.each do |heating_system|
      next unless [HPXML::HVACTypeFurnace].include? heating_system.heating_system_type
      next unless heating_system.airflow_defect_ratio.nil?

      heating_system.airflow_defect_ratio = 0.0
      heating_system.airflow_defect_ratio_isdefaulted = true
    end
    hpxml_bldg.cooling_systems.each do |cooling_system|
      next unless [HPXML::HVACTypeCentralAirConditioner,
                   HPXML::HVACTypeMiniSplitAirConditioner].include? cooling_system.cooling_system_type
      next unless cooling_system.airflow_defect_ratio.nil?

      cooling_system.airflow_defect_ratio = 0.0
      cooling_system.airflow_defect_ratio_isdefaulted = true
    end
    hpxml_bldg.heat_pumps.each do |heat_pump|
      next unless [HPXML::HVACTypeHeatPumpAirToAir,
                   HPXML::HVACTypeHeatPumpGroundToAir,
                   HPXML::HVACTypeHeatPumpMiniSplit].include? heat_pump.heat_pump_type
      next unless heat_pump.airflow_defect_ratio.nil?

      heat_pump.airflow_defect_ratio = 0.0
      heat_pump.airflow_defect_ratio_isdefaulted = true
    end

    # Fan power
    psc_watts_per_cfm = 0.5 # W/cfm, PSC fan
    ecm_watts_per_cfm = 0.375 # W/cfm, ECM fan
    mini_split_ductless_watts_per_cfm = 0.07 # W/cfm
    mini_split_ducted_watts_per_cfm = 0.18 # W/cfm
    hpxml_bldg.heating_systems.each do |heating_system|
      if [HPXML::HVACTypeFurnace].include? heating_system.heating_system_type
        if heating_system.fan_watts_per_cfm.nil?
          if (not heating_system.distribution_system.nil?) && (heating_system.distribution_system.air_type == HPXML::AirTypeGravity)
            heating_system.fan_watts_per_cfm = 0.0
          elsif heating_system.heating_efficiency_afue > 0.9 # HEScore assumption
            heating_system.fan_watts_per_cfm = ecm_watts_per_cfm
          else
            heating_system.fan_watts_per_cfm = psc_watts_per_cfm
          end
          heating_system.fan_watts_per_cfm_isdefaulted = true
        end
      elsif [HPXML::HVACTypeStove].include? heating_system.heating_system_type
        if heating_system.fan_watts.nil?
          heating_system.fan_watts = 40.0 # W
          heating_system.fan_watts_isdefaulted = true
        end
      elsif [HPXML::HVACTypeWallFurnace,
             HPXML::HVACTypeFloorFurnace,
             HPXML::HVACTypeSpaceHeater,
             HPXML::HVACTypeFireplace].include? heating_system.heating_system_type
        if heating_system.fan_watts.nil?
          heating_system.fan_watts = 0.0 # W/cfm, assume no fan power
          heating_system.fan_watts_isdefaulted = true
        end
      end
    end
    hpxml_bldg.cooling_systems.each do |cooling_system|
      next unless cooling_system.fan_watts_per_cfm.nil?

      if (not cooling_system.attached_heating_system.nil?) && (not cooling_system.attached_heating_system.fan_watts_per_cfm.nil?)
        cooling_system.fan_watts_per_cfm = cooling_system.attached_heating_system.fan_watts_per_cfm
        cooling_system.fan_watts_per_cfm_isdefaulted = true
      elsif [HPXML::HVACTypeCentralAirConditioner].include? cooling_system.cooling_system_type
        if cooling_system.cooling_efficiency_seer > 13.5 # HEScore assumption
          cooling_system.fan_watts_per_cfm = ecm_watts_per_cfm
        else
          cooling_system.fan_watts_per_cfm = psc_watts_per_cfm
        end
        cooling_system.fan_watts_per_cfm_isdefaulted = true
      elsif [HPXML::HVACTypeMiniSplitAirConditioner].include? cooling_system.cooling_system_type
        if not cooling_system.distribution_system.nil?
          cooling_system.fan_watts_per_cfm = mini_split_ducted_watts_per_cfm
        else
          cooling_system.fan_watts_per_cfm = mini_split_ductless_watts_per_cfm
        end
        cooling_system.fan_watts_per_cfm_isdefaulted = true
      elsif [HPXML::HVACTypeEvaporativeCooler].include? cooling_system.cooling_system_type
        # Depends on airflow rate, so defaulted in hvac_sizing.rb
      end
    end
    hpxml_bldg.heat_pumps.each do |heat_pump|
      next unless heat_pump.fan_watts_per_cfm.nil?

      if [HPXML::HVACTypeHeatPumpAirToAir].include? heat_pump.heat_pump_type
        if heat_pump.heating_efficiency_hspf > 8.75 # HEScore assumption
          heat_pump.fan_watts_per_cfm = ecm_watts_per_cfm
        else
          heat_pump.fan_watts_per_cfm = psc_watts_per_cfm
        end
        heat_pump.fan_watts_per_cfm_isdefaulted = true
      elsif [HPXML::HVACTypeHeatPumpGroundToAir].include? heat_pump.heat_pump_type
        if heat_pump.heating_efficiency_cop > 8.75 / 3.2 # HEScore assumption
          heat_pump.fan_watts_per_cfm = ecm_watts_per_cfm
        else
          heat_pump.fan_watts_per_cfm = psc_watts_per_cfm
        end
        heat_pump.fan_watts_per_cfm_isdefaulted = true
      elsif [HPXML::HVACTypeHeatPumpMiniSplit].include? heat_pump.heat_pump_type
        if not heat_pump.distribution_system.nil?
          heat_pump.fan_watts_per_cfm = mini_split_ducted_watts_per_cfm
        else
          heat_pump.fan_watts_per_cfm = mini_split_ductless_watts_per_cfm
        end
        heat_pump.fan_watts_per_cfm_isdefaulted = true
      end
    end

    # Crankcase heater power [Watts]
    hpxml_bldg.cooling_systems.each do |cooling_system|
      next unless [HPXML::HVACTypeCentralAirConditioner, HPXML::HVACTypeMiniSplitAirConditioner, HPXML::HVACTypeRoomAirConditioner, HPXML::HVACTypePTAC].include? cooling_system.cooling_system_type
      next unless cooling_system.crankcase_heater_watts.nil?

      if [HPXML::HVACTypeRoomAirConditioner, HPXML::HVACTypePTAC].include? cooling_system.cooling_system_type
        cooling_system.crankcase_heater_watts = 0.0
      else
        cooling_system.crankcase_heater_watts = 50 # From RESNET Publication No. 002-2017
      end
      cooling_system.crankcase_heater_watts_isdefaulted = true
    end
    hpxml_bldg.heat_pumps.each do |heat_pump|
      next unless [HPXML::HVACTypeHeatPumpAirToAir, HPXML::HVACTypeHeatPumpMiniSplit, HPXML::HVACTypeHeatPumpPTHP, HPXML::HVACTypeHeatPumpRoom].include? heat_pump.heat_pump_type
      next unless heat_pump.crankcase_heater_watts.nil?

      if [HPXML::HVACTypeHeatPumpPTHP, HPXML::HVACTypeHeatPumpRoom].include? heat_pump.heat_pump_type
        heat_pump.crankcase_heater_watts = 0.0
      else
        heat_pump.crankcase_heater_watts = heat_pump.fraction_heat_load_served <= 0 ? 0.0 : 50 # From RESNET Publication No. 002-2017
      end
      heat_pump.crankcase_heater_watts_isdefaulted = true
    end

    # Pilot Light
    hpxml_bldg.heating_systems.each do |heating_system|
      next unless [HPXML::HVACTypeFurnace,
                   HPXML::HVACTypeWallFurnace,
                   HPXML::HVACTypeFloorFurnace,
                   HPXML::HVACTypeFireplace,
                   HPXML::HVACTypeStove,
                   HPXML::HVACTypeBoiler].include? heating_system.heating_system_type

      if heating_system.pilot_light.nil?
        heating_system.pilot_light = false
        heating_system.pilot_light_isdefaulted = true
      end
      if heating_system.pilot_light && heating_system.pilot_light_btuh.nil?
        heating_system.pilot_light_btuh = 500.0
        heating_system.pilot_light_btuh_isdefaulted = true
      end
    end

    # Detailed HVAC performance
    hpxml_bldg.cooling_systems.each do |cooling_system|
      clg_ap = cooling_system.additional_properties
      if [HPXML::HVACTypeCentralAirConditioner,
          HPXML::HVACTypeRoomAirConditioner,
          HPXML::HVACTypePTAC].include? cooling_system.cooling_system_type
        if [HPXML::HVACTypeRoomAirConditioner,
            HPXML::HVACTypePTAC].include? cooling_system.cooling_system_type
          use_eer = true
        else
          use_eer = false
        end
        # Note: We use HP cooling curve so that a central AC behaves the same.
        HVAC.set_num_speeds(cooling_system)
        HVAC.set_fan_power_rated(cooling_system) unless use_eer
        HVAC.set_cool_c_d(cooling_system, clg_ap.num_speeds)
        HVAC.set_cool_curves_central_air_source(cooling_system, use_eer)
        HVAC.set_cool_rated_shrs_gross(runner, cooling_system)
        HVAC.set_cool_rated_eirs(cooling_system) unless use_eer

      elsif [HPXML::HVACTypeMiniSplitAirConditioner].include? cooling_system.cooling_system_type
        num_speeds = 10
        HVAC.set_num_speeds(cooling_system)
        HVAC.set_fan_power_rated(cooling_system)

        HVAC.set_cool_c_d(cooling_system, num_speeds)
        HVAC.set_cool_curves_mshp(cooling_system, num_speeds)
        HVAC.set_cool_rated_shrs_gross(runner, cooling_system)
        HVAC.set_cool_rated_eirs_mshp(cooling_system, num_speeds)

        HVAC.set_mshp_downselected_speed_indices(cooling_system)

      elsif [HPXML::HVACTypeEvaporativeCooler].include? cooling_system.cooling_system_type
        clg_ap.effectiveness = 0.72 # Assumption from HEScore

      end
    end
    hpxml_bldg.heating_systems.each do |heating_system|
      next unless [HPXML::HVACTypeStove,
                   HPXML::HVACTypeSpaceHeater,
                   HPXML::HVACTypeWallFurnace,
                   HPXML::HVACTypeFloorFurnace,
                   HPXML::HVACTypeFireplace].include? heating_system.heating_system_type

      heating_system.additional_properties.heat_rated_cfm_per_ton = HVAC.get_default_heat_cfm_per_ton(1, true)
    end
    hpxml_bldg.heat_pumps.each do |heat_pump|
      hp_ap = heat_pump.additional_properties
      if [HPXML::HVACTypeHeatPumpAirToAir,
          HPXML::HVACTypeHeatPumpPTHP,
          HPXML::HVACTypeHeatPumpRoom].include? heat_pump.heat_pump_type
        if [HPXML::HVACTypeHeatPumpPTHP, HPXML::HVACTypeHeatPumpRoom].include? heat_pump.heat_pump_type
          use_eer_cop = true
        else
          use_eer_cop = false
        end
        HVAC.set_num_speeds(heat_pump)
        HVAC.set_fan_power_rated(heat_pump) unless use_eer_cop
        HVAC.set_heat_pump_temperatures(heat_pump, runner)

        HVAC.set_cool_c_d(heat_pump, hp_ap.num_speeds)
        HVAC.set_cool_curves_central_air_source(heat_pump, use_eer_cop)
        HVAC.set_cool_rated_shrs_gross(runner, heat_pump)
        HVAC.set_cool_rated_eirs(heat_pump) unless use_eer_cop

        HVAC.set_heat_c_d(heat_pump, hp_ap.num_speeds)
        HVAC.set_heat_curves_central_air_source(heat_pump, use_eer_cop)
        HVAC.set_heat_rated_eirs(heat_pump) unless use_eer_cop

      elsif [HPXML::HVACTypeHeatPumpMiniSplit].include? heat_pump.heat_pump_type
        num_speeds = 10
        HVAC.set_num_speeds(heat_pump)
        HVAC.set_fan_power_rated(heat_pump)
        HVAC.set_heat_pump_temperatures(heat_pump, runner)

        HVAC.set_cool_c_d(heat_pump, num_speeds)
        HVAC.set_cool_curves_mshp(heat_pump, num_speeds)
        HVAC.set_cool_rated_shrs_gross(runner, heat_pump)
        HVAC.set_cool_rated_eirs_mshp(heat_pump, num_speeds)

        HVAC.set_heat_c_d(heat_pump, num_speeds)
        HVAC.set_heat_curves_mshp(heat_pump, num_speeds)
        HVAC.set_heat_rated_eirs_mshp(heat_pump, num_speeds)

        HVAC.set_mshp_downselected_speed_indices(heat_pump)

      elsif [HPXML::HVACTypeHeatPumpGroundToAir].include? heat_pump.heat_pump_type
        HVAC.set_gshp_assumptions(heat_pump, weather)
        HVAC.set_curves_gshp(heat_pump)

      elsif [HPXML::HVACTypeHeatPumpWaterLoopToAir].include? heat_pump.heat_pump_type
        HVAC.set_heat_pump_temperatures(heat_pump, runner)

      end
    end
  end

  def self.apply_hvac_control(hpxml_bldg, schedules_file)
    hpxml_bldg.hvac_controls.each do |hvac_control|
      schedules_file_includes_heating_setpoint_temp = (schedules_file.nil? ? false : schedules_file.includes_col_name(SchedulesFile::ColumnHeatingSetpoint))
      if hvac_control.heating_setpoint_temp.nil? && hvac_control.weekday_heating_setpoints.nil? && !schedules_file_includes_heating_setpoint_temp
        # No heating setpoints; set a default heating setpoint for, e.g., natural ventilation
        htg_sp, _htg_setback_sp, _htg_setback_hrs_per_week, _htg_setback_start_hr = HVAC.get_default_heating_setpoint(HPXML::HVACControlTypeManual)
        hvac_control.heating_setpoint_temp = htg_sp
        hvac_control.heating_setpoint_temp_isdefaulted = true
      end

      schedules_file_includes_cooling_setpoint_temp = (schedules_file.nil? ? false : schedules_file.includes_col_name(SchedulesFile::ColumnCoolingSetpoint))
      if hvac_control.cooling_setpoint_temp.nil? && hvac_control.weekday_cooling_setpoints.nil? && !schedules_file_includes_cooling_setpoint_temp
        # No cooling setpoints; set a default cooling setpoint for, e.g., natural ventilation
        clg_sp, _clg_setup_sp, _clg_setup_hrs_per_week, _clg_setup_start_hr = HVAC.get_default_cooling_setpoint(HPXML::HVACControlTypeManual)
        hvac_control.cooling_setpoint_temp = clg_sp
        hvac_control.cooling_setpoint_temp_isdefaulted = true
      end

      if hvac_control.heating_setback_start_hour.nil? && (not hvac_control.heating_setback_temp.nil?) && !schedules_file_includes_heating_setpoint_temp
        hvac_control.heating_setback_start_hour = 23 # 11 pm
        hvac_control.heating_setback_start_hour_isdefaulted = true
      end

      if hvac_control.cooling_setup_start_hour.nil? && (not hvac_control.cooling_setup_temp.nil?) && !schedules_file_includes_cooling_setpoint_temp
        hvac_control.cooling_setup_start_hour = 9 # 9 am
        hvac_control.cooling_setup_start_hour_isdefaulted = true
      end

      if hvac_control.seasons_heating_begin_month.nil? || hvac_control.seasons_heating_begin_day.nil? ||
         hvac_control.seasons_heating_end_month.nil? || hvac_control.seasons_heating_end_day.nil?
        hvac_control.seasons_heating_begin_month = 1
        hvac_control.seasons_heating_begin_day = 1
        hvac_control.seasons_heating_end_month = 12
        hvac_control.seasons_heating_end_day = 31
        hvac_control.seasons_heating_begin_month_isdefaulted = true
        hvac_control.seasons_heating_begin_day_isdefaulted = true
        hvac_control.seasons_heating_end_month_isdefaulted = true
        hvac_control.seasons_heating_end_day_isdefaulted = true
      end

      next unless hvac_control.seasons_cooling_begin_month.nil? || hvac_control.seasons_cooling_begin_day.nil? ||
                  hvac_control.seasons_cooling_end_month.nil? || hvac_control.seasons_cooling_end_day.nil?

      hvac_control.seasons_cooling_begin_month = 1
      hvac_control.seasons_cooling_begin_day = 1
      hvac_control.seasons_cooling_end_month = 12
      hvac_control.seasons_cooling_end_day = 31
      hvac_control.seasons_cooling_begin_month_isdefaulted = true
      hvac_control.seasons_cooling_begin_day_isdefaulted = true
      hvac_control.seasons_cooling_end_month_isdefaulted = true
      hvac_control.seasons_cooling_end_day_isdefaulted = true
    end
  end

  def self.apply_hvac_distribution(hpxml_bldg, ncfl, ncfl_ag)
    hpxml_bldg.hvac_distributions.each do |hvac_distribution|
      next unless hvac_distribution.distribution_system_type == HPXML::HVACDistributionTypeAir
      next if hvac_distribution.ducts.empty?

      supply_ducts = hvac_distribution.ducts.select { |duct| duct.duct_type == HPXML::DuctTypeSupply }
      return_ducts = hvac_distribution.ducts.select { |duct| duct.duct_type == HPXML::DuctTypeReturn }

      # Default return registers
      if hvac_distribution.number_of_return_registers.nil? && (return_ducts.size > 0)
        hvac_distribution.number_of_return_registers = ncfl.ceil # Add 1 return register per conditioned floor if not provided
        hvac_distribution.number_of_return_registers_isdefaulted = true
      end

      cfa_served = hvac_distribution.conditioned_floor_area_served
      n_returns = hvac_distribution.number_of_return_registers

      if hvac_distribution.ducts[0].duct_location.nil?
        # Default both duct location(s) and duct surface area(s)
        [supply_ducts, return_ducts].each do |ducts|
          ducts.each do |duct|
            primary_duct_area, secondary_duct_area = HVAC.get_default_duct_surface_area(duct.duct_type, ncfl_ag, cfa_served, n_returns).map { |area| area / ducts.size }
            primary_duct_location, secondary_duct_location = HVAC.get_default_duct_locations(hpxml_bldg)
            if primary_duct_location.nil? # If a home doesn't have any unconditioned spaces, place all ducts in conditioned space.
              duct.duct_surface_area = primary_duct_area + secondary_duct_area
              duct.duct_surface_area_isdefaulted = true
              duct.duct_location = secondary_duct_location
              duct.duct_location_isdefaulted = true
            else
              duct.duct_surface_area = primary_duct_area
              duct.duct_surface_area_isdefaulted = true
              duct.duct_location = primary_duct_location
              duct.duct_location_isdefaulted = true

              if secondary_duct_area > 0
                hvac_distribution.ducts.add(id: "#{duct.id}_secondary",
                                            duct_type: duct.duct_type,
                                            duct_insulation_r_value: duct.duct_insulation_r_value,
                                            duct_location: secondary_duct_location,
                                            duct_location_isdefaulted: true,
                                            duct_surface_area: secondary_duct_area,
                                            duct_surface_area_isdefaulted: true)
              end
            end
          end
        end

      elsif hvac_distribution.ducts[0].duct_surface_area.nil?
        # Default duct surface area(s)
        [supply_ducts, return_ducts].each do |ducts|
          ducts.each do |duct|
            total_duct_area = HVAC.get_default_duct_surface_area(duct.duct_type, ncfl_ag, cfa_served, n_returns).sum()
            duct.duct_surface_area = total_duct_area * duct.duct_fraction_area
            duct.duct_surface_area_isdefaulted = true
          end
        end
      end

      # Calculate FractionDuctArea from DuctSurfaceArea
      supply_ducts = hvac_distribution.ducts.select { |duct| duct.duct_type == HPXML::DuctTypeSupply }
      return_ducts = hvac_distribution.ducts.select { |duct| duct.duct_type == HPXML::DuctTypeReturn }
      total_supply_area = supply_ducts.map { |d| d.duct_surface_area }.sum
      total_return_area = return_ducts.map { |d| d.duct_surface_area }.sum
      (supply_ducts + return_ducts).each do |duct|
        next unless duct.duct_fraction_area.nil?

        if duct.duct_type == HPXML::DuctTypeSupply
          if total_supply_area > 0
            duct.duct_fraction_area = (duct.duct_surface_area / total_supply_area).round(3)
          else
            duct.duct_fraction_area = (1.0 / supply_ducts.size).round(3) # Arbitrary
          end
          duct.duct_fraction_area_isdefaulted = true
        elsif duct.duct_type == HPXML::DuctTypeReturn
          if total_return_area > 0
            duct.duct_fraction_area = (duct.duct_surface_area / total_return_area).round(3)
          else
            duct.duct_fraction_area = (1.0 / return_ducts.size).round(3) # Arbitrary
          end
          duct.duct_fraction_area_isdefaulted = true
        end
      end

      hvac_distribution.ducts.each do |ducts|
        next unless ducts.duct_surface_area_multiplier.nil?

        ducts.duct_surface_area_multiplier = 1.0
        ducts.duct_surface_area_multiplier_isdefaulted = true
      end

      # Default buried insulation level
      hvac_distribution.ducts.each do |ducts|
        next unless ducts.duct_buried_insulation_level.nil?

        ducts.duct_buried_insulation_level = HPXML::DuctBuriedInsulationNone
        ducts.duct_buried_insulation_level_isdefaulted = true
      end

      # Default effective R-value
      hvac_distribution.ducts.each do |ducts|
        next unless ducts.duct_effective_r_value.nil?

        ducts.duct_effective_r_value = Airflow.get_duct_effective_r_value(ducts.duct_insulation_r_value, ducts.duct_type, ducts.duct_buried_insulation_level)
        ducts.duct_effective_r_value_isdefaulted = true
      end
    end
  end

  def self.apply_hvac_location(hpxml_bldg)
    # This needs to come after we have applied defaults for ducts
    hpxml_bldg.hvac_systems.each do |hvac_system|
      next unless hvac_system.location.nil?

      hvac_system.location_isdefaulted = true

      # Set default location based on distribution system
      dist_system = hvac_system.distribution_system
      if dist_system.nil?
        hvac_system.location = HPXML::LocationConditionedSpace
      else
        dist_type = dist_system.distribution_system_type
        if dist_type == HPXML::HVACDistributionTypeAir
          # Find largest unconditioned supply duct location
          uncond_duct_locations = {}
          dist_system.ducts.select { |d| d.duct_type == HPXML::DuctTypeSupply }.each do |d|
            next if HPXML::conditioned_locations_this_unit.include? d.duct_location
            next if [HPXML::LocationExteriorWall, HPXML::LocationUnderSlab].include? d.duct_location # air handler won't be here

            uncond_duct_locations[d.duct_location] = 0.0 if uncond_duct_locations[d.duct_location].nil?
            uncond_duct_locations[d.duct_location] += d.duct_surface_area
          end
          if uncond_duct_locations.empty?
            hvac_system.location = HPXML::LocationConditionedSpace
          else
            hvac_system.location = uncond_duct_locations.key(uncond_duct_locations.values.max)
            if hvac_system.location == HPXML::LocationOutside
              # DuctLocation "outside" needs to be converted to a valid UnitLocation enumeration
              hvac_system.location = HPXML::LocationOtherExterior
            end
          end
        elsif dist_type == HPXML::HVACDistributionTypeHydronic
          # Assume same default logic as a water heater
          hvac_system.location = Waterheater.get_default_location(hpxml_bldg, hpxml_bldg.climate_and_risk_zones.climate_zone_ieccs[0])
        elsif dist_type == HPXML::HVACDistributionTypeDSE
          # DSE=1 implies distribution system in conditioned space
          has_dse_of_one = true
          if (hvac_system.respond_to? :fraction_heat_load_served) && (dist_system.annual_heating_dse != 1)
            has_dse_of_one = false
          end
          if (hvac_system.respond_to? :fraction_cool_load_served) && (dist_system.annual_cooling_dse != 1)
            has_dse_of_one = false
          end
          if has_dse_of_one
            hvac_system.location = HPXML::LocationConditionedSpace
          else
            hvac_system.location = HPXML::LocationUnconditionedSpace
          end
        end
      end
    end
  end

  def self.apply_ventilation_fans(hpxml_bldg, weather, cfa, nbeds)
    # Default mech vent systems
    hpxml_bldg.ventilation_fans.each do |vent_fan|
      next unless vent_fan.used_for_whole_building_ventilation

      if vent_fan.is_shared_system.nil?
        vent_fan.is_shared_system = false
        vent_fan.is_shared_system_isdefaulted = true
      end
      if vent_fan.hours_in_operation.nil? && !vent_fan.is_cfis_supplemental_fan?
        vent_fan.hours_in_operation = (vent_fan.fan_type == HPXML::MechVentTypeCFIS) ? 8.0 : 24.0
        vent_fan.hours_in_operation_isdefaulted = true
      end
      if vent_fan.rated_flow_rate.nil? && vent_fan.tested_flow_rate.nil? && vent_fan.calculated_flow_rate.nil? && vent_fan.delivered_ventilation.nil?
        if hpxml_bldg.ventilation_fans.select { |vf| vf.used_for_whole_building_ventilation && !vf.is_cfis_supplemental_fan? }.size > 1
          fail 'Defaulting flow rates for multiple mechanical ventilation systems is currently not supported.'
        end

        vent_fan.rated_flow_rate = Airflow.get_default_mech_vent_flow_rate(hpxml_bldg, vent_fan, weather, cfa, nbeds).round(1)
        vent_fan.rated_flow_rate_isdefaulted = true
      end
      if vent_fan.fan_power.nil?
        vent_fan.fan_power = (vent_fan.flow_rate * Airflow.get_default_mech_vent_fan_power(vent_fan)).round(1)
        vent_fan.fan_power_isdefaulted = true
      end
      next unless vent_fan.fan_type == HPXML::MechVentTypeCFIS

      if vent_fan.cfis_vent_mode_airflow_fraction.nil?
        vent_fan.cfis_vent_mode_airflow_fraction = 1.0
        vent_fan.cfis_vent_mode_airflow_fraction_isdefaulted = true
      end
      if vent_fan.cfis_addtl_runtime_operating_mode.nil?
        vent_fan.cfis_addtl_runtime_operating_mode = HPXML::CFISModeAirHandler
        vent_fan.cfis_addtl_runtime_operating_mode_isdefaulted = true
      end
    end

    # Default kitchen fan
    hpxml_bldg.ventilation_fans.each do |vent_fan|
      next unless (vent_fan.used_for_local_ventilation && (vent_fan.fan_location == HPXML::LocationKitchen))

      if vent_fan.count.nil?
        vent_fan.count = 1
        vent_fan.count_isdefaulted = true
      end
      if vent_fan.rated_flow_rate.nil? && vent_fan.tested_flow_rate.nil? && vent_fan.calculated_flow_rate.nil? && vent_fan.delivered_ventilation.nil?
        vent_fan.rated_flow_rate = 100.0 # cfm, per BA HSP
        vent_fan.rated_flow_rate_isdefaulted = true
      end
      if vent_fan.hours_in_operation.nil?
        vent_fan.hours_in_operation = 1.0 # hrs/day, per BA HSP
        vent_fan.hours_in_operation_isdefaulted = true
      end
      if vent_fan.fan_power.nil?
        vent_fan.fan_power = 0.3 * vent_fan.flow_rate # W, per BA HSP
        vent_fan.fan_power_isdefaulted = true
      end
      if vent_fan.start_hour.nil?
        vent_fan.start_hour = 18 # 6 pm, per BA HSP
        vent_fan.start_hour_isdefaulted = true
      end
    end

    # Default bath fans
    hpxml_bldg.ventilation_fans.each do |vent_fan|
      next unless (vent_fan.used_for_local_ventilation && (vent_fan.fan_location == HPXML::LocationBath))

      if vent_fan.count.nil?
        vent_fan.count = hpxml_bldg.building_construction.number_of_bathrooms
        vent_fan.count_isdefaulted = true
      end
      if vent_fan.rated_flow_rate.nil? && vent_fan.tested_flow_rate.nil? && vent_fan.calculated_flow_rate.nil? && vent_fan.delivered_ventilation.nil?
        vent_fan.rated_flow_rate = 50.0 # cfm, per BA HSP
        vent_fan.rated_flow_rate_isdefaulted = true
      end
      if vent_fan.hours_in_operation.nil?
        vent_fan.hours_in_operation = 1.0 # hrs/day, per BA HSP
        vent_fan.hours_in_operation_isdefaulted = true
      end
      if vent_fan.fan_power.nil?
        vent_fan.fan_power = 0.3 * vent_fan.flow_rate # W, per BA HSP
        vent_fan.fan_power_isdefaulted = true
      end
      if vent_fan.start_hour.nil?
        vent_fan.start_hour = 7 # 7 am, per BA HSP
        vent_fan.start_hour_isdefaulted = true
      end
    end

    # Default whole house fan
    hpxml_bldg.ventilation_fans.each do |vent_fan|
      next unless vent_fan.used_for_seasonal_cooling_load_reduction

      if vent_fan.rated_flow_rate.nil? && vent_fan.tested_flow_rate.nil? && vent_fan.calculated_flow_rate.nil? && vent_fan.delivered_ventilation.nil?
        vent_fan.rated_flow_rate = cfa * 2.0
        vent_fan.rated_flow_rate_isdefaulted = true
      end
      if vent_fan.fan_power.nil?
        vent_fan.fan_power = 0.1 * vent_fan.flow_rate # W
        vent_fan.fan_power_isdefaulted = true
      end
    end
  end

  def self.apply_water_heaters(hpxml_bldg, nbeds, eri_version, schedules_file)
    hpxml_bldg.water_heating_systems.each do |water_heating_system|
      if water_heating_system.is_shared_system.nil?
        water_heating_system.is_shared_system = false
        water_heating_system.is_shared_system_isdefaulted = true
      end
      schedules_file_includes_water_heater_setpoint_temp = (schedules_file.nil? ? false : schedules_file.includes_col_name(SchedulesFile::ColumnWaterHeaterSetpoint))
      if water_heating_system.temperature.nil? && !schedules_file_includes_water_heater_setpoint_temp
        water_heating_system.temperature = Waterheater.get_default_hot_water_temperature(eri_version)
        water_heating_system.temperature_isdefaulted = true
      end
      if water_heating_system.performance_adjustment.nil?
        water_heating_system.performance_adjustment = Waterheater.get_default_performance_adjustment(water_heating_system)
        water_heating_system.performance_adjustment_isdefaulted = true
      end
      if (water_heating_system.water_heater_type == HPXML::WaterHeaterTypeCombiStorage) && water_heating_system.standby_loss_value.nil?
        # Use equation fit from AHRI database
        # calculate independent variable SurfaceArea/vol(physically linear to standby_loss/skin_u under test condition) to fit the linear equation from AHRI database
        act_vol = Waterheater.calc_storage_tank_actual_vol(water_heating_system.tank_volume, nil)
        surface_area = Waterheater.calc_tank_areas(act_vol)[0]
        sqft_by_gal = surface_area / act_vol # sqft/gal
        water_heating_system.standby_loss_value = (2.9721 * sqft_by_gal - 0.4732).round(3) # linear equation assuming a constant u, F/hr
        water_heating_system.standby_loss_value_isdefaulted = true
        water_heating_system.standby_loss_units = HPXML::UnitsDegFPerHour
        water_heating_system.standby_loss_units_isdefaulted = true
      end
      if (water_heating_system.water_heater_type == HPXML::WaterHeaterTypeStorage)
        if water_heating_system.heating_capacity.nil?
          water_heating_system.heating_capacity = (Waterheater.get_default_heating_capacity(water_heating_system.fuel_type, nbeds, hpxml_bldg.water_heating_systems.size, hpxml_bldg.building_construction.number_of_bathrooms) * 1000.0).round
          water_heating_system.heating_capacity_isdefaulted = true
        end
        if water_heating_system.tank_volume.nil?
          water_heating_system.tank_volume = Waterheater.get_default_tank_volume(water_heating_system.fuel_type, nbeds, hpxml_bldg.building_construction.number_of_bathrooms)
          water_heating_system.tank_volume_isdefaulted = true
        end
        if water_heating_system.recovery_efficiency.nil?
          water_heating_system.recovery_efficiency = Waterheater.get_default_recovery_efficiency(water_heating_system)
          water_heating_system.recovery_efficiency_isdefaulted = true
        end
        if water_heating_system.tank_model_type.nil?
          water_heating_system.tank_model_type = HPXML::WaterHeaterTankModelTypeMixed
          water_heating_system.tank_model_type_isdefaulted = true
        end
      end
      if (water_heating_system.water_heater_type == HPXML::WaterHeaterTypeHeatPump)
        schedules_file_includes_water_heater_operating_mode = (schedules_file.nil? ? false : schedules_file.includes_col_name(SchedulesFile::ColumnWaterHeaterOperatingMode))
        if water_heating_system.operating_mode.nil? && !schedules_file_includes_water_heater_operating_mode
          water_heating_system.operating_mode = HPXML::WaterHeaterOperatingModeHybridAuto
          water_heating_system.operating_mode_isdefaulted = true
        end
      end
      if water_heating_system.location.nil?
        water_heating_system.location = Waterheater.get_default_location(hpxml_bldg, hpxml_bldg.climate_and_risk_zones.climate_zone_ieccs[0])
        water_heating_system.location_isdefaulted = true
      end
      next unless water_heating_system.usage_bin.nil? && (not water_heating_system.uniform_energy_factor.nil?) # FHR & UsageBin only applies to UEF

      if not water_heating_system.first_hour_rating.nil?
        water_heating_system.usage_bin = Waterheater.get_usage_bin_from_first_hour_rating(water_heating_system.first_hour_rating)
      else
        water_heating_system.usage_bin = HPXML::WaterHeaterUsageBinMedium
      end
      water_heating_system.usage_bin_isdefaulted = true
    end
  end

  def self.apply_flue_or_chimney(hpxml_bldg)
    # This needs to come after we have applied defaults for HVAC/DHW systems
    if hpxml_bldg.air_infiltration.has_flue_or_chimney_in_conditioned_space.nil?
      hpxml_bldg.air_infiltration.has_flue_or_chimney_in_conditioned_space = get_default_flue_or_chimney_in_conditioned_space(hpxml_bldg)
      hpxml_bldg.air_infiltration.has_flue_or_chimney_in_conditioned_space_isdefaulted = true
    end
  end

  def self.apply_hot_water_distribution(hpxml_bldg, cfa, ncfl, has_uncond_bsmnt)
    return if hpxml_bldg.hot_water_distributions.size == 0

    hot_water_distribution = hpxml_bldg.hot_water_distributions[0]

    if hot_water_distribution.pipe_r_value.nil?
      hot_water_distribution.pipe_r_value = 0.0
      hot_water_distribution.pipe_r_value_isdefaulted = true
    end

    if hot_water_distribution.system_type == HPXML::DHWDistTypeStandard
      if hot_water_distribution.standard_piping_length.nil?
        hot_water_distribution.standard_piping_length = HotWaterAndAppliances.get_default_std_pipe_length(has_uncond_bsmnt, cfa, ncfl)
        hot_water_distribution.standard_piping_length_isdefaulted = true
      end
    elsif hot_water_distribution.system_type == HPXML::DHWDistTypeRecirc
      if hot_water_distribution.recirculation_piping_length.nil?
        hot_water_distribution.recirculation_piping_length = HotWaterAndAppliances.get_default_recirc_loop_length(HotWaterAndAppliances.get_default_std_pipe_length(has_uncond_bsmnt, cfa, ncfl))
        hot_water_distribution.recirculation_piping_length_isdefaulted = true
      end
      if hot_water_distribution.recirculation_branch_piping_length.nil?
        hot_water_distribution.recirculation_branch_piping_length = HotWaterAndAppliances.get_default_recirc_branch_loop_length()
        hot_water_distribution.recirculation_branch_piping_length_isdefaulted = true
      end
      if hot_water_distribution.recirculation_pump_power.nil?
        hot_water_distribution.recirculation_pump_power = HotWaterAndAppliances.get_default_recirc_pump_power()
        hot_water_distribution.recirculation_pump_power_isdefaulted = true
      end
    end

    if hot_water_distribution.has_shared_recirculation
      if hot_water_distribution.shared_recirculation_pump_power.nil?
        hot_water_distribution.shared_recirculation_pump_power = HotWaterAndAppliances.get_default_shared_recirc_pump_power()
        hot_water_distribution.shared_recirculation_pump_power_isdefaulted = true
      end
    end
  end

  def self.apply_water_fixtures(hpxml_bldg, schedules_file)
    return if hpxml_bldg.hot_water_distributions.size == 0

    hpxml_bldg.water_fixtures.each do |wf|
      next unless [HPXML::WaterFixtureTypeShowerhead, HPXML::WaterFixtureTypeFaucet].include? wf.water_fixture_type

      if wf.low_flow.nil?
        wf.low_flow = (wf.flow_rate <= 2.0)
        wf.low_flow_isdefaulted = true
      end
    end

    if hpxml_bldg.water_heating.water_fixtures_usage_multiplier.nil?
      hpxml_bldg.water_heating.water_fixtures_usage_multiplier = 1.0
      hpxml_bldg.water_heating.water_fixtures_usage_multiplier_isdefaulted = true
    end
    schedules_file_includes_fixtures = (schedules_file.nil? ? false : schedules_file.includes_col_name(SchedulesFile::ColumnHotWaterFixtures))
    if hpxml_bldg.water_heating.water_fixtures_weekday_fractions.nil? && !schedules_file_includes_fixtures
      hpxml_bldg.water_heating.water_fixtures_weekday_fractions = Schedule.FixturesWeekdayFractions
      hpxml_bldg.water_heating.water_fixtures_weekday_fractions_isdefaulted = true
    end
    if hpxml_bldg.water_heating.water_fixtures_weekend_fractions.nil? && !schedules_file_includes_fixtures
      hpxml_bldg.water_heating.water_fixtures_weekend_fractions = Schedule.FixturesWeekendFractions
      hpxml_bldg.water_heating.water_fixtures_weekend_fractions_isdefaulted = true
    end
    if hpxml_bldg.water_heating.water_fixtures_monthly_multipliers.nil? && !schedules_file_includes_fixtures
      hpxml_bldg.water_heating.water_fixtures_monthly_multipliers = Schedule.FixturesMonthlyMultipliers
      hpxml_bldg.water_heating.water_fixtures_monthly_multipliers_isdefaulted = true
    end
  end

  def self.apply_solar_thermal_systems(hpxml_bldg)
    hpxml_bldg.solar_thermal_systems.each do |solar_thermal_system|
      if solar_thermal_system.collector_azimuth.nil?
        solar_thermal_system.collector_azimuth = get_azimuth_from_orientation(solar_thermal_system.collector_orientation)
        solar_thermal_system.collector_azimuth_isdefaulted = true
      end
      if solar_thermal_system.collector_orientation.nil?
        solar_thermal_system.collector_orientation = get_orientation_from_azimuth(solar_thermal_system.collector_azimuth)
        solar_thermal_system.collector_orientation_isdefaulted = true
      end
      if solar_thermal_system.storage_volume.nil? && (not solar_thermal_system.collector_area.nil?) # Detailed solar water heater
        solar_thermal_system.storage_volume = Waterheater.calc_default_solar_thermal_system_storage_volume(solar_thermal_system.collector_area)
        solar_thermal_system.storage_volume_isdefaulted = true
      end
    end
  end

  def self.apply_pv_systems(hpxml_bldg)
    hpxml_bldg.pv_systems.each do |pv_system|
      if pv_system.array_azimuth.nil?
        pv_system.array_azimuth = get_azimuth_from_orientation(pv_system.array_orientation)
        pv_system.array_azimuth_isdefaulted = true
      end
      if pv_system.array_orientation.nil?
        pv_system.array_orientation = get_orientation_from_azimuth(pv_system.array_azimuth)
        pv_system.array_orientation_isdefaulted = true
      end
      if pv_system.is_shared_system.nil?
        pv_system.is_shared_system = false
        pv_system.is_shared_system_isdefaulted = true
      end
      if pv_system.location.nil?
        pv_system.location = HPXML::LocationRoof
        pv_system.location_isdefaulted = true
      end
      if pv_system.tracking.nil?
        pv_system.tracking = HPXML::PVTrackingTypeFixed
        pv_system.tracking_isdefaulted = true
      end
      if pv_system.module_type.nil?
        pv_system.module_type = HPXML::PVModuleTypeStandard
        pv_system.module_type_isdefaulted = true
      end
      if pv_system.system_losses_fraction.nil?
        pv_system.system_losses_fraction = PV.get_default_system_losses(pv_system.year_modules_manufactured)
        pv_system.system_losses_fraction_isdefaulted = true
      end
    end
    hpxml_bldg.inverters.each do |inverter|
      if inverter.inverter_efficiency.nil?
        inverter.inverter_efficiency = PV.get_default_inv_eff()
        inverter.inverter_efficiency_isdefaulted = true
      end
    end
  end

  def self.apply_generators(hpxml_bldg)
    hpxml_bldg.generators.each do |generator|
      if generator.is_shared_system.nil?
        generator.is_shared_system = false
        generator.is_shared_system_isdefaulted = true
      end
    end
  end

<<<<<<< HEAD
  def self.apply_batteries(hpxml)
    hpxml.batteries.each do |battery|
      if battery.is_ev == true
        default_values = Battery.get_ev_battery_default_values()
        self.apply_battery(battery, default_values)
      else
        default_values = Battery.get_battery_default_values(hpxml.has_location(HPXML::LocationGarage))
        if battery.location.nil?
          battery.location = default_values[:location]
          battery.location_isdefaulted = true
=======
  def self.apply_batteries(hpxml_bldg)
    default_values = Battery.get_battery_default_values(hpxml_bldg.has_location(HPXML::LocationGarage))
    hpxml_bldg.batteries.each do |battery|
      if battery.location.nil?
        battery.location = default_values[:location]
        battery.location_isdefaulted = true
      end
      # if battery.lifetime_model.nil?
      # battery.lifetime_model = default_values[:lifetime_model]
      # battery.lifetime_model_isdefaulted = true
      # end
      if battery.nominal_voltage.nil?
        battery.nominal_voltage = default_values[:nominal_voltage] # V
        battery.nominal_voltage_isdefaulted = true
      end
      if battery.round_trip_efficiency.nil?
        battery.round_trip_efficiency = default_values[:round_trip_efficiency]
        battery.round_trip_efficiency_isdefaulted = true
      end
      if battery.nominal_capacity_kwh.nil? && battery.nominal_capacity_ah.nil?
        # Calculate nominal capacity from usable capacity or rated power output if available
        if not battery.usable_capacity_kwh.nil?
          battery.nominal_capacity_kwh = (battery.usable_capacity_kwh / default_values[:usable_fraction]).round(2)
          battery.nominal_capacity_kwh_isdefaulted = true
        elsif not battery.usable_capacity_ah.nil?
          battery.nominal_capacity_ah = (battery.usable_capacity_ah / default_values[:usable_fraction]).round(2)
          battery.nominal_capacity_ah_isdefaulted = true
        elsif not battery.rated_power_output.nil?
          battery.nominal_capacity_kwh = (UnitConversions.convert(battery.rated_power_output, 'W', 'kW') / 0.5).round(2)
          battery.nominal_capacity_kwh_isdefaulted = true
        else
          battery.nominal_capacity_kwh = default_values[:nominal_capacity_kwh] # kWh
          battery.nominal_capacity_kwh_isdefaulted = true
>>>>>>> 4d634565
        end
        if battery.is_ev.nil?
          battery.is_ev = false
          battery.is_ev_isdefaulted = true
        end
        self.apply_battery(battery, default_values)
      end
    end
  end

  def self.apply_battery(battery, default_values)
    # if battery.lifetime_model.nil?
    # battery.lifetime_model = default_values[:lifetime_model]
    # battery.lifetime_model_isdefaulted = true
    # end
    if battery.nominal_voltage.nil?
      battery.nominal_voltage = default_values[:nominal_voltage] # V
      battery.nominal_voltage_isdefaulted = true
    end
    if battery.round_trip_efficiency.nil?
      battery.round_trip_efficiency = default_values[:round_trip_efficiency]
      battery.round_trip_efficiency_isdefaulted = true
    end
    if battery.nominal_capacity_kwh.nil? && battery.nominal_capacity_ah.nil?
      # Calculate nominal capacity from usable capacity or rated power output if available
      if not battery.usable_capacity_kwh.nil?
        battery.nominal_capacity_kwh = (battery.usable_capacity_kwh / default_values[:usable_fraction]).round(2)
        battery.nominal_capacity_kwh_isdefaulted = true
      elsif not battery.usable_capacity_ah.nil?
        battery.nominal_capacity_ah = (battery.usable_capacity_ah / default_values[:usable_fraction]).round(2)
        battery.nominal_capacity_ah_isdefaulted = true
      elsif not battery.rated_power_output.nil?
        battery.nominal_capacity_kwh = (UnitConversions.convert(battery.rated_power_output, 'W', 'kW') / 0.5).round(2)
        battery.nominal_capacity_kwh_isdefaulted = true
      else
        battery.nominal_capacity_kwh = default_values[:nominal_capacity_kwh] # kWh
        battery.nominal_capacity_kwh_isdefaulted = true
      end
    end
    if battery.usable_capacity_kwh.nil? && battery.usable_capacity_ah.nil?
      # Calculate usable capacity from nominal capacity
      if not battery.nominal_capacity_kwh.nil?
        battery.usable_capacity_kwh = (battery.nominal_capacity_kwh * default_values[:usable_fraction]).round(2)
        battery.usable_capacity_kwh_isdefaulted = true
      elsif not battery.nominal_capacity_ah.nil?
        battery.usable_capacity_ah = (battery.nominal_capacity_ah * default_values[:usable_fraction]).round(2)
        battery.usable_capacity_ah_isdefaulted = true
      end
    end
    return unless battery.rated_power_output.nil?

    # Calculate rated power from nominal capacity
    if not battery.nominal_capacity_kwh.nil?
      battery.rated_power_output = (UnitConversions.convert(battery.nominal_capacity_kwh, 'kWh', 'Wh') * 0.5).round(0)
    elsif not battery.nominal_capacity_ah.nil?
      battery.rated_power_output = (UnitConversions.convert(Battery.get_kWh_from_Ah(battery.nominal_capacity_ah, battery.nominal_voltage), 'kWh', 'Wh') * 0.5).round(0)
    end
    battery.rated_power_output_isdefaulted = true
  end

  def self.apply_appliances(hpxml_bldg, nbeds, eri_version, schedules_file)
    # Default clothes washer
    if hpxml_bldg.clothes_washers.size > 0
      clothes_washer = hpxml_bldg.clothes_washers[0]
      if clothes_washer.is_shared_appliance.nil?
        clothes_washer.is_shared_appliance = false
        clothes_washer.is_shared_appliance_isdefaulted = true
      end
      if clothes_washer.location.nil?
        clothes_washer.location = HPXML::LocationConditionedSpace
        clothes_washer.location_isdefaulted = true
      end
      if clothes_washer.rated_annual_kwh.nil?
        default_values = HotWaterAndAppliances.get_clothes_washer_default_values(eri_version)
        clothes_washer.integrated_modified_energy_factor = default_values[:integrated_modified_energy_factor]
        clothes_washer.integrated_modified_energy_factor_isdefaulted = true
        clothes_washer.rated_annual_kwh = default_values[:rated_annual_kwh]
        clothes_washer.rated_annual_kwh_isdefaulted = true
        clothes_washer.label_electric_rate = default_values[:label_electric_rate]
        clothes_washer.label_electric_rate_isdefaulted = true
        clothes_washer.label_gas_rate = default_values[:label_gas_rate]
        clothes_washer.label_gas_rate_isdefaulted = true
        clothes_washer.label_annual_gas_cost = default_values[:label_annual_gas_cost]
        clothes_washer.label_annual_gas_cost_isdefaulted = true
        clothes_washer.capacity = default_values[:capacity]
        clothes_washer.capacity_isdefaulted = true
        clothes_washer.label_usage = default_values[:label_usage]
        clothes_washer.label_usage_isdefaulted = true
      end
      if clothes_washer.usage_multiplier.nil?
        clothes_washer.usage_multiplier = 1.0
        clothes_washer.usage_multiplier_isdefaulted = true
      end
      schedules_file_includes_cw = (schedules_file.nil? ? false : schedules_file.includes_col_name(SchedulesFile::ColumnClothesWasher))
      if clothes_washer.weekday_fractions.nil? && !schedules_file_includes_cw
        clothes_washer.weekday_fractions = Schedule.ClothesWasherWeekdayFractions
        clothes_washer.weekday_fractions_isdefaulted = true
      end
      if clothes_washer.weekend_fractions.nil? && !schedules_file_includes_cw
        clothes_washer.weekend_fractions = Schedule.ClothesWasherWeekendFractions
        clothes_washer.weekend_fractions_isdefaulted = true
      end
      if clothes_washer.monthly_multipliers.nil? && !schedules_file_includes_cw
        clothes_washer.monthly_multipliers = Schedule.ClothesWasherMonthlyMultipliers
        clothes_washer.monthly_multipliers_isdefaulted = true
      end
    end

    # Default clothes dryer
    if hpxml_bldg.clothes_dryers.size > 0
      clothes_dryer = hpxml_bldg.clothes_dryers[0]
      if clothes_dryer.is_shared_appliance.nil?
        clothes_dryer.is_shared_appliance = false
        clothes_dryer.is_shared_appliance_isdefaulted = true
      end
      if clothes_dryer.location.nil?
        clothes_dryer.location = HPXML::LocationConditionedSpace
        clothes_dryer.location_isdefaulted = true
      end
      if clothes_dryer.combined_energy_factor.nil? && clothes_dryer.energy_factor.nil?
        default_values = HotWaterAndAppliances.get_clothes_dryer_default_values(eri_version, clothes_dryer.fuel_type)
        clothes_dryer.combined_energy_factor = default_values[:combined_energy_factor]
        clothes_dryer.combined_energy_factor_isdefaulted = true
      end
      if clothes_dryer.control_type.nil?
        default_values = HotWaterAndAppliances.get_clothes_dryer_default_values(eri_version, clothes_dryer.fuel_type)
        clothes_dryer.control_type = default_values[:control_type]
        clothes_dryer.control_type_isdefaulted = true
      end
      if clothes_dryer.usage_multiplier.nil?
        clothes_dryer.usage_multiplier = 1.0
        clothes_dryer.usage_multiplier_isdefaulted = true
      end
      if clothes_dryer.is_vented.nil?
        clothes_dryer.is_vented = true
        clothes_dryer.is_vented_isdefaulted = true
      end
      if clothes_dryer.is_vented && clothes_dryer.vented_flow_rate.nil?
        clothes_dryer.vented_flow_rate = 100.0
        clothes_dryer.vented_flow_rate_isdefaulted = true
      end
      schedules_file_includes_cd = (schedules_file.nil? ? false : schedules_file.includes_col_name(SchedulesFile::ColumnClothesDryer))
      if clothes_dryer.weekday_fractions.nil? && !schedules_file_includes_cd
        clothes_dryer.weekday_fractions = Schedule.ClothesDryerWeekdayFractions
        clothes_dryer.weekday_fractions_isdefaulted = true
      end
      if clothes_dryer.weekend_fractions.nil? && !schedules_file_includes_cd
        clothes_dryer.weekend_fractions = Schedule.ClothesDryerWeekendFractions
        clothes_dryer.weekend_fractions_isdefaulted = true
      end
      if clothes_dryer.monthly_multipliers.nil? && !schedules_file_includes_cd
        clothes_dryer.monthly_multipliers = Schedule.ClothesDryerMonthlyMultipliers
        clothes_dryer.monthly_multipliers_isdefaulted = true
      end
    end

    # Default dishwasher
    if hpxml_bldg.dishwashers.size > 0
      dishwasher = hpxml_bldg.dishwashers[0]
      if dishwasher.is_shared_appliance.nil?
        dishwasher.is_shared_appliance = false
        dishwasher.is_shared_appliance_isdefaulted = true
      end
      if dishwasher.location.nil?
        dishwasher.location = HPXML::LocationConditionedSpace
        dishwasher.location_isdefaulted = true
      end
      if dishwasher.place_setting_capacity.nil?
        default_values = HotWaterAndAppliances.get_dishwasher_default_values(eri_version)
        dishwasher.rated_annual_kwh = default_values[:rated_annual_kwh]
        dishwasher.rated_annual_kwh_isdefaulted = true
        dishwasher.label_electric_rate = default_values[:label_electric_rate]
        dishwasher.label_electric_rate_isdefaulted = true
        dishwasher.label_gas_rate = default_values[:label_gas_rate]
        dishwasher.label_gas_rate_isdefaulted = true
        dishwasher.label_annual_gas_cost = default_values[:label_annual_gas_cost]
        dishwasher.label_annual_gas_cost_isdefaulted = true
        dishwasher.label_usage = default_values[:label_usage]
        dishwasher.label_usage_isdefaulted = true
        dishwasher.place_setting_capacity = default_values[:place_setting_capacity]
        dishwasher.place_setting_capacity_isdefaulted = true
      end
      if dishwasher.usage_multiplier.nil?
        dishwasher.usage_multiplier = 1.0
        dishwasher.usage_multiplier_isdefaulted = true
      end
      schedules_file_includes_dw = (schedules_file.nil? ? false : schedules_file.includes_col_name(SchedulesFile::ColumnDishwasher))
      if dishwasher.weekday_fractions.nil? && !schedules_file_includes_dw
        dishwasher.weekday_fractions = Schedule.DishwasherWeekdayFractions
        dishwasher.weekday_fractions_isdefaulted = true
      end
      if dishwasher.weekend_fractions.nil? && !schedules_file_includes_dw
        dishwasher.weekend_fractions = Schedule.DishwasherWeekendFractions
        dishwasher.weekend_fractions_isdefaulted = true
      end
      if dishwasher.monthly_multipliers.nil? && !schedules_file_includes_dw
        dishwasher.monthly_multipliers = Schedule.DishwasherMonthlyMultipliers
        dishwasher.monthly_multipliers_isdefaulted = true
      end
    end

    # Default refrigerators
    if hpxml_bldg.refrigerators.size == 1
      hpxml_bldg.refrigerators[0].primary_indicator = true
      hpxml_bldg.refrigerators[0].primary_indicator_isdefaulted = true
    end
    hpxml_bldg.refrigerators.each do |refrigerator|
      if not refrigerator.primary_indicator # extra refrigerator
        if refrigerator.location.nil?
          refrigerator.location = HotWaterAndAppliances.get_default_extra_refrigerator_and_freezer_locations(hpxml_bldg)
          refrigerator.location_isdefaulted = true
        end
        if refrigerator.rated_annual_kwh.nil?
          default_values = HotWaterAndAppliances.get_extra_refrigerator_default_values
          refrigerator.rated_annual_kwh = default_values[:rated_annual_kwh]
          refrigerator.rated_annual_kwh_isdefaulted = true
        end
        schedules_file_includes_extrafridge = (schedules_file.nil? ? false : schedules_file.includes_col_name(SchedulesFile::ColumnExtraRefrigerator))
        if refrigerator.weekday_fractions.nil? && !schedules_file_includes_extrafridge
          refrigerator.weekday_fractions = Schedule.ExtraRefrigeratorWeekdayFractions
          refrigerator.weekday_fractions_isdefaulted = true
        end
        if refrigerator.weekend_fractions.nil? && !schedules_file_includes_extrafridge
          refrigerator.weekend_fractions = Schedule.ExtraRefrigeratorWeekendFractions
          refrigerator.weekend_fractions_isdefaulted = true
        end
        if refrigerator.monthly_multipliers.nil? && !schedules_file_includes_extrafridge
          refrigerator.monthly_multipliers = Schedule.ExtraRefrigeratorMonthlyMultipliers
          refrigerator.monthly_multipliers_isdefaulted = true
        end
      else # primary refrigerator
        if refrigerator.location.nil?
          refrigerator.location = HPXML::LocationConditionedSpace
          refrigerator.location_isdefaulted = true
        end
        if refrigerator.rated_annual_kwh.nil?
          default_values = HotWaterAndAppliances.get_refrigerator_default_values(nbeds)
          refrigerator.rated_annual_kwh = default_values[:rated_annual_kwh]
          refrigerator.rated_annual_kwh_isdefaulted = true
        end
        schedules_file_includes_fridge = (schedules_file.nil? ? false : schedules_file.includes_col_name(SchedulesFile::ColumnRefrigerator))
        if refrigerator.weekday_fractions.nil? && !schedules_file_includes_fridge
          refrigerator.weekday_fractions = Schedule.RefrigeratorWeekdayFractions
          refrigerator.weekday_fractions_isdefaulted = true
        end
        if refrigerator.weekend_fractions.nil? && !schedules_file_includes_fridge
          refrigerator.weekend_fractions = Schedule.RefrigeratorWeekendFractions
          refrigerator.weekend_fractions_isdefaulted = true
        end
        if refrigerator.monthly_multipliers.nil? && !schedules_file_includes_fridge
          refrigerator.monthly_multipliers = Schedule.RefrigeratorMonthlyMultipliers
          refrigerator.monthly_multipliers_isdefaulted = true
        end
      end
      if refrigerator.usage_multiplier.nil?
        refrigerator.usage_multiplier = 1.0
        refrigerator.usage_multiplier_isdefaulted = true
      end
    end

    # Default freezer
    hpxml_bldg.freezers.each do |freezer|
      if freezer.location.nil?
        freezer.location = HotWaterAndAppliances.get_default_extra_refrigerator_and_freezer_locations(hpxml_bldg)
        freezer.location_isdefaulted = true
      end
      if freezer.rated_annual_kwh.nil?
        default_values = HotWaterAndAppliances.get_freezer_default_values
        freezer.rated_annual_kwh = default_values[:rated_annual_kwh]
        freezer.rated_annual_kwh_isdefaulted = true
      end
      if freezer.usage_multiplier.nil?
        freezer.usage_multiplier = 1.0
        freezer.usage_multiplier_isdefaulted = true
      end
      schedules_file_includes_freezer = (schedules_file.nil? ? false : schedules_file.includes_col_name(SchedulesFile::ColumnFreezer))
      if freezer.weekday_fractions.nil? && !schedules_file_includes_freezer
        freezer.weekday_fractions = Schedule.FreezerWeekdayFractions
        freezer.weekday_fractions_isdefaulted = true
      end
      if freezer.weekend_fractions.nil? && !schedules_file_includes_freezer
        freezer.weekend_fractions = Schedule.FreezerWeekendFractions
        freezer.weekend_fractions_isdefaulted = true
      end
      if freezer.monthly_multipliers.nil? && !schedules_file_includes_freezer
        freezer.monthly_multipliers = Schedule.FreezerMonthlyMultipliers
        freezer.monthly_multipliers_isdefaulted = true
      end
    end

    # Default cooking range
    if hpxml_bldg.cooking_ranges.size > 0
      cooking_range = hpxml_bldg.cooking_ranges[0]
      if cooking_range.location.nil?
        cooking_range.location = HPXML::LocationConditionedSpace
        cooking_range.location_isdefaulted = true
      end
      if cooking_range.is_induction.nil?
        default_values = HotWaterAndAppliances.get_range_oven_default_values()
        cooking_range.is_induction = default_values[:is_induction]
        cooking_range.is_induction_isdefaulted = true
      end
      if cooking_range.usage_multiplier.nil?
        cooking_range.usage_multiplier = 1.0
        cooking_range.usage_multiplier_isdefaulted = true
      end
      schedules_file_includes_range = (schedules_file.nil? ? false : schedules_file.includes_col_name(SchedulesFile::ColumnCookingRange))
      if cooking_range.weekday_fractions.nil? && !schedules_file_includes_range
        cooking_range.weekday_fractions = Schedule.CookingRangeWeekdayFractions
        cooking_range.weekday_fractions_isdefaulted = true
      end
      if cooking_range.weekend_fractions.nil? && !schedules_file_includes_range
        cooking_range.weekend_fractions = Schedule.CookingRangeWeekendFractions
        cooking_range.weekend_fractions_isdefaulted = true
      end
      if cooking_range.monthly_multipliers.nil? && !schedules_file_includes_range
        cooking_range.monthly_multipliers = Schedule.CookingRangeMonthlyMultipliers
        cooking_range.monthly_multipliers_isdefaulted = true
      end
    end

    # Default oven
    if hpxml_bldg.ovens.size > 0
      oven = hpxml_bldg.ovens[0]
      if oven.is_convection.nil?
        default_values = HotWaterAndAppliances.get_range_oven_default_values()
        oven.is_convection = default_values[:is_convection]
        oven.is_convection_isdefaulted = true
      end
    end
  end

  def self.apply_lighting(hpxml_bldg, schedules_file)
    return if hpxml_bldg.lighting_groups.empty?

    if hpxml_bldg.lighting.interior_usage_multiplier.nil?
      hpxml_bldg.lighting.interior_usage_multiplier = 1.0
      hpxml_bldg.lighting.interior_usage_multiplier_isdefaulted = true
    end
    if hpxml_bldg.lighting.garage_usage_multiplier.nil?
      hpxml_bldg.lighting.garage_usage_multiplier = 1.0
      hpxml_bldg.lighting.garage_usage_multiplier_isdefaulted = true
    end
    if hpxml_bldg.lighting.exterior_usage_multiplier.nil?
      hpxml_bldg.lighting.exterior_usage_multiplier = 1.0
      hpxml_bldg.lighting.exterior_usage_multiplier_isdefaulted = true
    end
    # Schedules from T24 2016 Residential ACM Appendix C Table 8 Exterior Lighting Hourly Multiplier (Weekdays and weekends)
    default_exterior_lighting_weekday_fractions = Schedule.LightingExteriorWeekdayFractions
    default_exterior_lighting_weekend_fractions = Schedule.LightingExteriorWeekendFractions
    default_exterior_lighting_monthly_multipliers = Schedule.LightingExteriorMonthlyMultipliers
    if hpxml_bldg.has_location(HPXML::LocationGarage)
      schedules_file_includes_lighting_garage = (schedules_file.nil? ? false : schedules_file.includes_col_name(SchedulesFile::ColumnLightingGarage))
      if hpxml_bldg.lighting.garage_weekday_fractions.nil? && !schedules_file_includes_lighting_garage
        hpxml_bldg.lighting.garage_weekday_fractions = default_exterior_lighting_weekday_fractions
        hpxml_bldg.lighting.garage_weekday_fractions_isdefaulted = true
      end
      if hpxml_bldg.lighting.garage_weekend_fractions.nil? && !schedules_file_includes_lighting_garage
        hpxml_bldg.lighting.garage_weekend_fractions = default_exterior_lighting_weekend_fractions
        hpxml_bldg.lighting.garage_weekend_fractions_isdefaulted = true
      end
      if hpxml_bldg.lighting.garage_monthly_multipliers.nil? && !schedules_file_includes_lighting_garage
        hpxml_bldg.lighting.garage_monthly_multipliers = default_exterior_lighting_monthly_multipliers
        hpxml_bldg.lighting.garage_monthly_multipliers_isdefaulted = true
      end
    end
    schedules_file_includes_lighting_exterior = (schedules_file.nil? ? false : schedules_file.includes_col_name(SchedulesFile::ColumnLightingExterior))
    if hpxml_bldg.lighting.exterior_weekday_fractions.nil? && !schedules_file_includes_lighting_exterior
      hpxml_bldg.lighting.exterior_weekday_fractions = default_exterior_lighting_weekday_fractions
      hpxml_bldg.lighting.exterior_weekday_fractions_isdefaulted = true
    end
    if hpxml_bldg.lighting.exterior_weekend_fractions.nil? && !schedules_file_includes_lighting_exterior
      hpxml_bldg.lighting.exterior_weekend_fractions = default_exterior_lighting_weekend_fractions
      hpxml_bldg.lighting.exterior_weekend_fractions_isdefaulted = true
    end
    if hpxml_bldg.lighting.exterior_monthly_multipliers.nil? && !schedules_file_includes_lighting_exterior
      hpxml_bldg.lighting.exterior_monthly_multipliers = default_exterior_lighting_monthly_multipliers
      hpxml_bldg.lighting.exterior_monthly_multipliers_isdefaulted = true
    end
    if hpxml_bldg.lighting.holiday_exists
      if hpxml_bldg.lighting.holiday_kwh_per_day.nil?
        # From LA100 repo (2017)
        if hpxml_bldg.building_construction.residential_facility_type == HPXML::ResidentialTypeSFD
          hpxml_bldg.lighting.holiday_kwh_per_day = 1.1
        else # Multifamily and others
          hpxml_bldg.lighting.holiday_kwh_per_day = 0.55
        end
        hpxml_bldg.lighting.holiday_kwh_per_day_isdefaulted = true
      end
      if hpxml_bldg.lighting.holiday_period_begin_month.nil?
        hpxml_bldg.lighting.holiday_period_begin_month = 11
        hpxml_bldg.lighting.holiday_period_begin_month_isdefaulted = true
        hpxml_bldg.lighting.holiday_period_begin_day = 24
        hpxml_bldg.lighting.holiday_period_begin_day_isdefaulted = true
      end
      if hpxml_bldg.lighting.holiday_period_end_day.nil?
        hpxml_bldg.lighting.holiday_period_end_month = 1
        hpxml_bldg.lighting.holiday_period_end_month_isdefaulted = true
        hpxml_bldg.lighting.holiday_period_end_day = 6
        hpxml_bldg.lighting.holiday_period_end_day_isdefaulted = true
      end
      schedules_file_includes_lighting_holiday_exterior = (schedules_file.nil? ? false : schedules_file.includes_col_name(SchedulesFile::ColumnLightingExteriorHoliday))
      if hpxml_bldg.lighting.holiday_weekday_fractions.nil? && !schedules_file_includes_lighting_holiday_exterior
        hpxml_bldg.lighting.holiday_weekday_fractions = Schedule.LightingExteriorHolidayWeekdayFractions
        hpxml_bldg.lighting.holiday_weekday_fractions_isdefaulted = true
      end
      if hpxml_bldg.lighting.holiday_weekend_fractions.nil? && !schedules_file_includes_lighting_holiday_exterior
        hpxml_bldg.lighting.holiday_weekend_fractions = Schedule.LightingExteriorHolidayWeekendFractions
        hpxml_bldg.lighting.holiday_weekend_fractions_isdefaulted = true
      end
    end
  end

  def self.apply_ceiling_fans(hpxml_bldg, nbeds, weather, schedules_file)
    return if hpxml_bldg.ceiling_fans.size == 0

    ceiling_fan = hpxml_bldg.ceiling_fans[0]
    if ceiling_fan.efficiency.nil?
      medium_cfm = 3000.0
      ceiling_fan.efficiency = medium_cfm / HVAC.get_default_ceiling_fan_power()
      ceiling_fan.efficiency_isdefaulted = true
    end
    if ceiling_fan.count.nil?
      ceiling_fan.count = HVAC.get_default_ceiling_fan_quantity(nbeds)
      ceiling_fan.count_isdefaulted = true
    end
    schedules_file_includes_ceiling_fan = (schedules_file.nil? ? false : schedules_file.includes_col_name(SchedulesFile::ColumnCeilingFan))
    if ceiling_fan.weekday_fractions.nil? && !schedules_file_includes_ceiling_fan
      ceiling_fan.weekday_fractions = Schedule.CeilingFanWeekdayFractions
      ceiling_fan.weekday_fractions_isdefaulted = true
    end
    if ceiling_fan.weekend_fractions.nil? && !schedules_file_includes_ceiling_fan
      ceiling_fan.weekend_fractions = Schedule.CeilingFanWeekendFractions
      ceiling_fan.weekend_fractions_isdefaulted = true
    end
    if ceiling_fan.monthly_multipliers.nil? && !schedules_file_includes_ceiling_fan
      ceiling_fan.monthly_multipliers = Schedule.CeilingFanMonthlyMultipliers(weather: weather)
      ceiling_fan.monthly_multipliers_isdefaulted = true
    end
  end

  def self.apply_pools_and_permanent_spas(hpxml_bldg, cfa, schedules_file)
    nbeds = hpxml_bldg.building_construction.additional_properties.adjusted_number_of_bedrooms
    hpxml_bldg.pools.each do |pool|
      next if pool.type == HPXML::TypeNone

      if pool.pump_type != HPXML::TypeNone
        # Pump
        if pool.pump_kwh_per_year.nil?
          pool.pump_kwh_per_year = MiscLoads.get_pool_pump_default_values(cfa, nbeds)
          pool.pump_kwh_per_year_isdefaulted = true
        end
        if pool.pump_usage_multiplier.nil?
          pool.pump_usage_multiplier = 1.0
          pool.pump_usage_multiplier_isdefaulted = true
        end
        schedules_file_includes_pool_pump = (schedules_file.nil? ? false : schedules_file.includes_col_name(SchedulesFile::ColumnPoolPump))
        if pool.pump_weekday_fractions.nil? && !schedules_file_includes_pool_pump
          pool.pump_weekday_fractions = Schedule.PoolPumpWeekdayFractions
          pool.pump_weekday_fractions_isdefaulted = true
        end
        if pool.pump_weekend_fractions.nil? && !schedules_file_includes_pool_pump
          pool.pump_weekend_fractions = Schedule.PoolPumpWeekendFractions
          pool.pump_weekend_fractions_isdefaulted = true
        end
        if pool.pump_monthly_multipliers.nil? && !schedules_file_includes_pool_pump
          pool.pump_monthly_multipliers = Schedule.PoolPumpMonthlyMultipliers
          pool.pump_monthly_multipliers_isdefaulted = true
        end
      end

      next unless pool.heater_type != HPXML::TypeNone

      # Heater
      if pool.heater_load_value.nil?
        default_heater_load_units, default_heater_load_value = MiscLoads.get_pool_heater_default_values(cfa, nbeds, pool.heater_type)
        pool.heater_load_units = default_heater_load_units
        pool.heater_load_value = default_heater_load_value
        pool.heater_load_value_isdefaulted = true
      end
      if pool.heater_usage_multiplier.nil?
        pool.heater_usage_multiplier = 1.0
        pool.heater_usage_multiplier_isdefaulted = true
      end
      schedules_file_includes_pool_heater = (schedules_file.nil? ? false : schedules_file.includes_col_name(SchedulesFile::ColumnPoolHeater))
      if pool.heater_weekday_fractions.nil? && !schedules_file_includes_pool_heater
        pool.heater_weekday_fractions = Schedule.PoolHeaterWeekdayFractions
        pool.heater_weekday_fractions_isdefaulted = true
      end
      if pool.heater_weekend_fractions.nil? && !schedules_file_includes_pool_heater
        pool.heater_weekend_fractions = Schedule.PoolHeaterWeekendFractions
        pool.heater_weekend_fractions_isdefaulted = true
      end
      if pool.heater_monthly_multipliers.nil? && !schedules_file_includes_pool_heater
        pool.heater_monthly_multipliers = Schedule.PoolHeaterMonthlyMultipliers
        pool.heater_monthly_multipliers_isdefaulted = true
      end
    end

    hpxml_bldg.permanent_spas.each do |spa|
      next if spa.type == HPXML::TypeNone

      if spa.pump_type != HPXML::TypeNone
        # Pump
        if spa.pump_kwh_per_year.nil?
          spa.pump_kwh_per_year = MiscLoads.get_permanent_spa_pump_default_values(cfa, nbeds)
          spa.pump_kwh_per_year_isdefaulted = true
        end
        if spa.pump_usage_multiplier.nil?
          spa.pump_usage_multiplier = 1.0
          spa.pump_usage_multiplier_isdefaulted = true
        end
        schedules_file_includes_permanent_spa_pump = (schedules_file.nil? ? false : schedules_file.includes_col_name(SchedulesFile::ColumnPermanentSpaPump))
        if spa.pump_weekday_fractions.nil? && !schedules_file_includes_permanent_spa_pump
          spa.pump_weekday_fractions = Schedule.PermanentSpaPumpWeekdayFractions
          spa.pump_weekday_fractions_isdefaulted = true
        end
        if spa.pump_weekend_fractions.nil? && !schedules_file_includes_permanent_spa_pump
          spa.pump_weekend_fractions = Schedule.PermanentSpaPumpWeekendFractions
          spa.pump_weekend_fractions_isdefaulted = true
        end
        if spa.pump_monthly_multipliers.nil? && !schedules_file_includes_permanent_spa_pump
          spa.pump_monthly_multipliers = Schedule.PermanentSpaPumpMonthlyMultipliers
          spa.pump_monthly_multipliers_isdefaulted = true
        end
      end

      next unless spa.heater_type != HPXML::TypeNone

      # Heater
      if spa.heater_load_value.nil?
        default_heater_load_units, default_heater_load_value = MiscLoads.get_permanent_spa_heater_default_values(cfa, nbeds, spa.heater_type)
        spa.heater_load_units = default_heater_load_units
        spa.heater_load_value = default_heater_load_value
        spa.heater_load_value_isdefaulted = true
      end
      if spa.heater_usage_multiplier.nil?
        spa.heater_usage_multiplier = 1.0
        spa.heater_usage_multiplier_isdefaulted = true
      end
      schedules_file_includes_permanent_spa_heater = (schedules_file.nil? ? false : schedules_file.includes_col_name(SchedulesFile::ColumnPermanentSpaHeater))
      if spa.heater_weekday_fractions.nil? && !schedules_file_includes_permanent_spa_heater
        spa.heater_weekday_fractions = Schedule.PermanentSpaHeaterWeekdayFractions
        spa.heater_weekday_fractions_isdefaulted = true
      end
      if spa.heater_weekend_fractions.nil? && !schedules_file_includes_permanent_spa_heater
        spa.heater_weekend_fractions = Schedule.PermanentSpaHeaterWeekendFractions
        spa.heater_weekend_fractions_isdefaulted = true
      end
      if spa.heater_monthly_multipliers.nil? && !schedules_file_includes_permanent_spa_heater
        spa.heater_monthly_multipliers = Schedule.PermanentSpaHeaterMonthlyMultipliers
        spa.heater_monthly_multipliers_isdefaulted = true
      end
    end
  end

  def self.apply_plug_loads(hpxml_bldg, cfa, schedules_file)
    nbeds = hpxml_bldg.building_construction.additional_properties.adjusted_number_of_bedrooms
    hpxml_bldg.plug_loads.each do |plug_load|
      if plug_load.plug_load_type == HPXML::PlugLoadTypeOther
        default_annual_kwh, default_sens_frac, default_lat_frac = MiscLoads.get_residual_mels_default_values(cfa)
        if plug_load.kwh_per_year.nil?
          plug_load.kwh_per_year = default_annual_kwh
          plug_load.kwh_per_year_isdefaulted = true
        end
        if plug_load.frac_sensible.nil?
          plug_load.frac_sensible = default_sens_frac
          plug_load.frac_sensible_isdefaulted = true
        end
        if plug_load.frac_latent.nil?
          plug_load.frac_latent = default_lat_frac
          plug_load.frac_latent_isdefaulted = true
        end
        schedules_file_includes_plug_loads_other = (schedules_file.nil? ? false : schedules_file.includes_col_name(SchedulesFile::ColumnPlugLoadsOther))
        if plug_load.weekday_fractions.nil? && !schedules_file_includes_plug_loads_other
          plug_load.weekday_fractions = Schedule.PlugLoadsOtherWeekdayFractions
          plug_load.weekday_fractions_isdefaulted = true
        end
        if plug_load.weekend_fractions.nil? && !schedules_file_includes_plug_loads_other
          plug_load.weekend_fractions = Schedule.PlugLoadsOtherWeekendFractions
          plug_load.weekend_fractions_isdefaulted = true
        end
        if plug_load.monthly_multipliers.nil? && !schedules_file_includes_plug_loads_other
          plug_load.monthly_multipliers = Schedule.PlugLoadsOtherMonthlyMultipliers
          plug_load.monthly_multipliers_isdefaulted = true
        end
      elsif plug_load.plug_load_type == HPXML::PlugLoadTypeTelevision
        default_annual_kwh, default_sens_frac, default_lat_frac = MiscLoads.get_televisions_default_values(cfa, nbeds)
        if plug_load.kwh_per_year.nil?
          plug_load.kwh_per_year = default_annual_kwh
          plug_load.kwh_per_year_isdefaulted = true
        end
        if plug_load.frac_sensible.nil?
          plug_load.frac_sensible = default_sens_frac
          plug_load.frac_sensible_isdefaulted = true
        end
        if plug_load.frac_latent.nil?
          plug_load.frac_latent = default_lat_frac
          plug_load.frac_latent_isdefaulted = true
        end
        schedules_file_includes_plug_loads_tv = (schedules_file.nil? ? false : schedules_file.includes_col_name(SchedulesFile::ColumnPlugLoadsTV))
        if plug_load.weekday_fractions.nil? && !schedules_file_includes_plug_loads_tv
          plug_load.weekday_fractions = Schedule.PlugLoadsTVWeekdayFractions
          plug_load.weekday_fractions_isdefaulted = true
        end
        if plug_load.weekend_fractions.nil? && !schedules_file_includes_plug_loads_tv
          plug_load.weekend_fractions = Schedule.PlugLoadsTVWeekendFractions
          plug_load.weekend_fractions_isdefaulted = true
        end
        if plug_load.monthly_multipliers.nil? && !schedules_file_includes_plug_loads_tv
          plug_load.monthly_multipliers = Schedule.PlugLoadsTVMonthlyMultipliers
          plug_load.monthly_multipliers_isdefaulted = true
        end
      elsif plug_load.plug_load_type == HPXML::PlugLoadTypeElectricVehicleCharging
        default_annual_kwh = MiscLoads.get_electric_vehicle_charging_default_values
        if plug_load.kwh_per_year.nil?
          plug_load.kwh_per_year = default_annual_kwh
          plug_load.kwh_per_year_isdefaulted = true
        end
        if plug_load.frac_sensible.nil?
          plug_load.frac_sensible = 0.0
          plug_load.frac_sensible_isdefaulted = true
        end
        if plug_load.frac_latent.nil?
          plug_load.frac_latent = 0.0
          plug_load.frac_latent_isdefaulted = true
        end
        schedules_file_includes_plug_loads_vehicle = (schedules_file.nil? ? false : schedules_file.includes_col_name(SchedulesFile::ColumnPlugLoadsVehicle))
        if plug_load.weekday_fractions.nil? && !schedules_file_includes_plug_loads_vehicle
          plug_load.weekday_fractions = Schedule.PlugLoadsVehicleWeekdayFractions
          plug_load.weekday_fractions_isdefaulted = true
        end
        if plug_load.weekend_fractions.nil? && !schedules_file_includes_plug_loads_vehicle
          plug_load.weekend_fractions = Schedule.PlugLoadsVehicleWeekendFractions
          plug_load.weekend_fractions_isdefaulted = true
        end
        if plug_load.monthly_multipliers.nil? && !schedules_file_includes_plug_loads_vehicle
          plug_load.monthly_multipliers = Schedule.PlugLoadsVehicleMonthlyMultipliers
          plug_load.monthly_multipliers_isdefaulted = true
        end
      elsif plug_load.plug_load_type == HPXML::PlugLoadTypeWellPump
        default_annual_kwh = MiscLoads.get_well_pump_default_values(cfa, nbeds)
        if plug_load.kwh_per_year.nil?
          plug_load.kwh_per_year = default_annual_kwh
          plug_load.kwh_per_year_isdefaulted = true
        end
        if plug_load.frac_sensible.nil?
          plug_load.frac_sensible = 0.0
          plug_load.frac_sensible_isdefaulted = true
        end
        if plug_load.frac_latent.nil?
          plug_load.frac_latent = 0.0
          plug_load.frac_latent_isdefaulted = true
        end
        schedules_file_includes_plug_loads_well_pump = (schedules_file.nil? ? false : schedules_file.includes_col_name(SchedulesFile::ColumnPlugLoadsWellPump))
        if plug_load.weekday_fractions.nil? && !schedules_file_includes_plug_loads_well_pump
          plug_load.weekday_fractions = Schedule.PlugLoadsWellPumpWeekdayFractions
          plug_load.weekday_fractions_isdefaulted = true
        end
        if plug_load.weekend_fractions.nil? && !schedules_file_includes_plug_loads_well_pump
          plug_load.weekend_fractions = Schedule.PlugLoadsWellPumpWeekendFractions
          plug_load.weekend_fractions_isdefaulted = true
        end
        if plug_load.monthly_multipliers.nil? && !schedules_file_includes_plug_loads_well_pump
          plug_load.monthly_multipliers = Schedule.PlugLoadsWellPumpMonthlyMultipliers
          plug_load.monthly_multipliers_isdefaulted = true
        end
      end
      if plug_load.usage_multiplier.nil?
        plug_load.usage_multiplier = 1.0
        plug_load.usage_multiplier_isdefaulted = true
      end
    end
  end

  def self.apply_fuel_loads(hpxml_bldg, cfa, schedules_file)
    nbeds = hpxml_bldg.building_construction.additional_properties.adjusted_number_of_bedrooms
    hpxml_bldg.fuel_loads.each do |fuel_load|
      if fuel_load.fuel_load_type == HPXML::FuelLoadTypeGrill
        if fuel_load.therm_per_year.nil?
          fuel_load.therm_per_year = MiscLoads.get_gas_grill_default_values(cfa, nbeds)
          fuel_load.therm_per_year_isdefaulted = true
        end
        if fuel_load.frac_sensible.nil?
          fuel_load.frac_sensible = 0.0
          fuel_load.frac_sensible_isdefaulted = true
        end
        if fuel_load.frac_latent.nil?
          fuel_load.frac_latent = 0.0
          fuel_load.frac_latent_isdefaulted = true
        end
        schedules_file_includes_fuel_loads_grill = (schedules_file.nil? ? false : schedules_file.includes_col_name(SchedulesFile::ColumnFuelLoadsGrill))
        if fuel_load.weekday_fractions.nil? && !schedules_file_includes_fuel_loads_grill
          fuel_load.weekday_fractions = Schedule.FuelLoadsGrillWeekdayFractions
          fuel_load.weekday_fractions_isdefaulted = true
        end
        if fuel_load.weekend_fractions.nil? && !schedules_file_includes_fuel_loads_grill
          fuel_load.weekend_fractions = Schedule.FuelLoadsGrillWeekendFractions
          fuel_load.weekend_fractions_isdefaulted = true
        end
        if fuel_load.monthly_multipliers.nil? && !schedules_file_includes_fuel_loads_grill
          fuel_load.monthly_multipliers = Schedule.FuelLoadsGrillMonthlyMultipliers
          fuel_load.monthly_multipliers_isdefaulted = true
        end
      elsif fuel_load.fuel_load_type == HPXML::FuelLoadTypeLighting
        if fuel_load.therm_per_year.nil?
          fuel_load.therm_per_year = MiscLoads.get_gas_lighting_default_values(cfa, nbeds)
          fuel_load.therm_per_year_isdefaulted = true
        end
        if fuel_load.frac_sensible.nil?
          fuel_load.frac_sensible = 0.0
          fuel_load.frac_sensible_isdefaulted = true
        end
        if fuel_load.frac_latent.nil?
          fuel_load.frac_latent = 0.0
          fuel_load.frac_latent_isdefaulted = true
        end
        schedules_file_includes_fuel_loads_lighting = (schedules_file.nil? ? false : schedules_file.includes_col_name(SchedulesFile::ColumnFuelLoadsLighting))
        if fuel_load.weekday_fractions.nil? && !schedules_file_includes_fuel_loads_lighting
          fuel_load.weekday_fractions = Schedule.FuelLoadsLightingWeekdayFractions
          fuel_load.weekday_fractions_isdefaulted = true
        end
        if fuel_load.weekend_fractions.nil? && !schedules_file_includes_fuel_loads_lighting
          fuel_load.weekend_fractions = Schedule.FuelLoadsLightingWeekendFractions
          fuel_load.weekend_fractions_isdefaulted = true
        end
        if fuel_load.monthly_multipliers.nil? && !schedules_file_includes_fuel_loads_lighting
          fuel_load.monthly_multipliers = Schedule.FuelLoadsLightingMonthlyMultipliers
          fuel_load.monthly_multipliers_isdefaulted = true
        end
      elsif fuel_load.fuel_load_type == HPXML::FuelLoadTypeFireplace
        if fuel_load.therm_per_year.nil?
          fuel_load.therm_per_year = MiscLoads.get_gas_fireplace_default_values(cfa, nbeds)
          fuel_load.therm_per_year_isdefaulted = true
        end
        if fuel_load.frac_sensible.nil?
          fuel_load.frac_sensible = 0.5
          fuel_load.frac_sensible_isdefaulted = true
        end
        if fuel_load.frac_latent.nil?
          fuel_load.frac_latent = 0.1
          fuel_load.frac_latent_isdefaulted = true
        end
        schedules_file_includes_fuel_loads_fireplace = (schedules_file.nil? ? false : schedules_file.includes_col_name(SchedulesFile::ColumnFuelLoadsFireplace))
        if fuel_load.weekday_fractions.nil? && !schedules_file_includes_fuel_loads_fireplace
          fuel_load.weekday_fractions = Schedule.FuelLoadsFireplaceWeekdayFractions
          fuel_load.weekday_fractions_isdefaulted = true
        end
        if fuel_load.weekend_fractions.nil? && !schedules_file_includes_fuel_loads_fireplace
          fuel_load.weekend_fractions = Schedule.FuelLoadsFireplaceWeekendFractions
          fuel_load.weekend_fractions_isdefaulted = true
        end
        if fuel_load.monthly_multipliers.nil? && !schedules_file_includes_fuel_loads_fireplace
          fuel_load.monthly_multipliers = Schedule.FuelLoadsFireplaceMonthlyMultipliers
          fuel_load.monthly_multipliers_isdefaulted = true
        end
      end
      if fuel_load.usage_multiplier.nil?
        fuel_load.usage_multiplier = 1.0
        fuel_load.usage_multiplier_isdefaulted = true
      end
    end
  end

  def self.apply_hvac_sizing(hpxml_bldg, weather, cfa)
    hvac_systems = HVAC.get_hpxml_hvac_systems(hpxml_bldg)

    # Calculate building design loads and equipment capacities/airflows
    bldg_design_loads, all_hvac_sizing_values = HVACSizing.calculate(weather, hpxml_bldg, cfa, hvac_systems)

    hvacpl = hpxml_bldg.hvac_plant
    tol = 10 # Btuh

    # Assign heating design loads to HPXML object
    hvacpl.hdl_total = bldg_design_loads.Heat_Tot.round
    hvacpl.hdl_walls = bldg_design_loads.Heat_Walls.round
    hvacpl.hdl_ceilings = bldg_design_loads.Heat_Ceilings.round
    hvacpl.hdl_roofs = bldg_design_loads.Heat_Roofs.round
    hvacpl.hdl_floors = bldg_design_loads.Heat_Floors.round
    hvacpl.hdl_slabs = bldg_design_loads.Heat_Slabs.round
    hvacpl.hdl_windows = bldg_design_loads.Heat_Windows.round
    hvacpl.hdl_skylights = bldg_design_loads.Heat_Skylights.round
    hvacpl.hdl_doors = bldg_design_loads.Heat_Doors.round
    hvacpl.hdl_infilvent = bldg_design_loads.Heat_InfilVent.round
    hvacpl.hdl_ducts = bldg_design_loads.Heat_Ducts.round
    hdl_sum = (hvacpl.hdl_walls + hvacpl.hdl_ceilings + hvacpl.hdl_roofs +
               hvacpl.hdl_floors + hvacpl.hdl_slabs + hvacpl.hdl_windows +
               hvacpl.hdl_skylights + hvacpl.hdl_doors + hvacpl.hdl_infilvent +
               hvacpl.hdl_ducts)
    if (hdl_sum - hvacpl.hdl_total).abs > tol
      fail 'Heating design loads do not sum to total.'
    end

    # Assign cooling sensible design loads to HPXML object
    hvacpl.cdl_sens_total = bldg_design_loads.Cool_Sens.round
    hvacpl.cdl_sens_walls = bldg_design_loads.Cool_Walls.round
    hvacpl.cdl_sens_ceilings = bldg_design_loads.Cool_Ceilings.round
    hvacpl.cdl_sens_roofs = bldg_design_loads.Cool_Roofs.round
    hvacpl.cdl_sens_floors = bldg_design_loads.Cool_Floors.round
    hvacpl.cdl_sens_slabs = 0.0
    hvacpl.cdl_sens_windows = bldg_design_loads.Cool_Windows.round
    hvacpl.cdl_sens_skylights = bldg_design_loads.Cool_Skylights.round
    hvacpl.cdl_sens_doors = bldg_design_loads.Cool_Doors.round
    hvacpl.cdl_sens_infilvent = bldg_design_loads.Cool_InfilVent_Sens.round
    hvacpl.cdl_sens_ducts = bldg_design_loads.Cool_Ducts_Sens.round
    hvacpl.cdl_sens_intgains = bldg_design_loads.Cool_IntGains_Sens.round
    cdl_sens_sum = (hvacpl.cdl_sens_walls + hvacpl.cdl_sens_ceilings +
                    hvacpl.cdl_sens_roofs + hvacpl.cdl_sens_floors +
                    hvacpl.cdl_sens_slabs + hvacpl.cdl_sens_windows +
                    hvacpl.cdl_sens_skylights + hvacpl.cdl_sens_doors +
                    hvacpl.cdl_sens_infilvent + hvacpl.cdl_sens_ducts +
                    hvacpl.cdl_sens_intgains)
    if (cdl_sens_sum - hvacpl.cdl_sens_total).abs > tol
      fail 'Cooling sensible design loads do not sum to total.'
    end

    # Assign cooling latent design loads to HPXML object
    hvacpl.cdl_lat_total = bldg_design_loads.Cool_Lat.round
    hvacpl.cdl_lat_ducts = bldg_design_loads.Cool_Ducts_Lat.round
    hvacpl.cdl_lat_infilvent = bldg_design_loads.Cool_InfilVent_Lat.round
    hvacpl.cdl_lat_intgains = bldg_design_loads.Cool_IntGains_Lat.round
    cdl_lat_sum = (hvacpl.cdl_lat_ducts + hvacpl.cdl_lat_infilvent +
                   hvacpl.cdl_lat_intgains)
    if (cdl_lat_sum - hvacpl.cdl_lat_total).abs > tol
      fail 'Cooling latent design loads do not sum to total.'
    end

    # Assign sizing values to HPXML objects
    all_hvac_sizing_values.each do |hvac_system, hvac_sizing_values|
      htg_sys = hvac_system[:heating]
      clg_sys = hvac_system[:cooling]

      # Heating system
      if not htg_sys.nil?

        # Heating capacities
        if htg_sys.heating_capacity.nil? || ((htg_sys.heating_capacity - hvac_sizing_values.Heat_Capacity).abs >= 1.0)
          # Heating capacity @ 17F
          if htg_sys.is_a? HPXML::HeatPump
            if (not htg_sys.heating_capacity.nil?) && (not htg_sys.heating_capacity_17F.nil?)
              # Fixed value entered; scale w/ heating_capacity in case allow_increased_fixed_capacities=true
              htg_cap_17f = htg_sys.heating_capacity_17F * hvac_sizing_values.Heat_Capacity.round / htg_sys.heating_capacity
              if (htg_sys.heating_capacity_17F - htg_cap_17f).abs >= 1.0
                htg_sys.heating_capacity_17F = htg_cap_17f.round
                htg_sys.heating_capacity_17F_isdefaulted = true
              end
            end
          end
          htg_sys.heating_capacity = hvac_sizing_values.Heat_Capacity.round
          htg_sys.heating_capacity_isdefaulted = true
        end
        if htg_sys.is_a? HPXML::HeatPump
          if htg_sys.backup_type.nil?
            htg_sys.backup_heating_capacity = 0.0
          elsif htg_sys.backup_type == HPXML::HeatPumpBackupTypeIntegrated
            if htg_sys.backup_heating_capacity.nil? || ((htg_sys.backup_heating_capacity - hvac_sizing_values.Heat_Capacity_Supp).abs >= 1.0)
              htg_sys.backup_heating_capacity = hvac_sizing_values.Heat_Capacity_Supp.round
              htg_sys.backup_heating_capacity_isdefaulted = true
            end
          end
        end

        # Heating airflow
        if not (htg_sys.is_a?(HPXML::HeatingSystem) &&
                [HPXML::HVACTypeBoiler,
                 HPXML::HVACTypeElectricResistance].include?(htg_sys.heating_system_type))
          htg_sys.heating_airflow_cfm = hvac_sizing_values.Heat_Airflow.round
          htg_sys.heating_airflow_cfm_isdefaulted = true
        end

        # Heating GSHP loop
        if htg_sys.is_a? HPXML::HeatPump
          htg_sys.additional_properties.GSHP_Loop_flow = hvac_sizing_values.GSHP_Loop_flow
          htg_sys.additional_properties.GSHP_Bore_Depth = hvac_sizing_values.GSHP_Bore_Depth
          htg_sys.additional_properties.GSHP_Bore_Holes = hvac_sizing_values.GSHP_Bore_Holes
          htg_sys.additional_properties.GSHP_G_Functions = hvac_sizing_values.GSHP_G_Functions
        end
      end

      # Cooling system
      next if clg_sys.nil?

      # Cooling capacities
      if clg_sys.cooling_capacity.nil? || ((clg_sys.cooling_capacity - hvac_sizing_values.Cool_Capacity).abs >= 1.0)
        clg_sys.cooling_capacity = hvac_sizing_values.Cool_Capacity.round
        clg_sys.cooling_capacity_isdefaulted = true
      end
      # Integrated heating system capacities
      if (clg_sys.is_a? HPXML::CoolingSystem) && clg_sys.has_integrated_heating
        if clg_sys.integrated_heating_system_capacity.nil? || ((clg_sys.integrated_heating_system_capacity - hvac_sizing_values.Heat_Capacity).abs >= 1.0)
          clg_sys.integrated_heating_system_capacity = hvac_sizing_values.Heat_Capacity.round
          clg_sys.integrated_heating_system_capacity_isdefaulted = true
        end
        clg_sys.integrated_heating_system_airflow_cfm = hvac_sizing_values.Heat_Airflow.round
        clg_sys.integrated_heating_system_airflow_cfm_isdefaulted = true
      end
      clg_sys.additional_properties.cooling_capacity_sensible = hvac_sizing_values.Cool_Capacity_Sens.round

      # Cooling airflow
      clg_sys.cooling_airflow_cfm = hvac_sizing_values.Cool_Airflow.round
      clg_sys.cooling_airflow_cfm_isdefaulted = true
    end
  end

  def self.get_azimuth_from_orientation(orientation)
    return if orientation.nil?

    if orientation == HPXML::OrientationNorth
      return 0
    elsif orientation == HPXML::OrientationNortheast
      return 45
    elsif orientation == HPXML::OrientationEast
      return 90
    elsif orientation == HPXML::OrientationSoutheast
      return 135
    elsif orientation == HPXML::OrientationSouth
      return 180
    elsif orientation == HPXML::OrientationSouthwest
      return 225
    elsif orientation == HPXML::OrientationWest
      return 270
    elsif orientation == HPXML::OrientationNorthwest
      return 315
    end

    fail "Unexpected orientation: #{orientation}."
  end

  def self.get_orientation_from_azimuth(azimuth)
    return if azimuth.nil?

    if (azimuth >= 0.0 - 22.5 + 360.0) || (azimuth < 0.0 + 22.5)
      return HPXML::OrientationNorth
    elsif (azimuth >= 45.0 - 22.5) && (azimuth < 45.0 + 22.5)
      return HPXML::OrientationNortheast
    elsif (azimuth >= 90.0 - 22.5) && (azimuth < 90.0 + 22.5)
      return HPXML::OrientationEast
    elsif (azimuth >= 135.0 - 22.5) && (azimuth < 135.0 + 22.5)
      return HPXML::OrientationSoutheast
    elsif (azimuth >= 180.0 - 22.5) && (azimuth < 180.0 + 22.5)
      return HPXML::OrientationSouth
    elsif (azimuth >= 225.0 - 22.5) && (azimuth < 225.0 + 22.5)
      return HPXML::OrientationSouthwest
    elsif (azimuth >= 270.0 - 22.5) && (azimuth < 270.0 + 22.5)
      return HPXML::OrientationWest
    elsif (azimuth >= 315.0 - 22.5) && (azimuth < 315.0 + 22.5)
      return HPXML::OrientationNorthwest
    end
  end

  def self.get_nbeds_adjusted_for_operational_calculation(hpxml_bldg)
    n_occs = hpxml_bldg.building_occupancy.number_of_residents
    unit_type = hpxml_bldg.building_construction.residential_facility_type
    if [HPXML::ResidentialTypeApartment, HPXML::ResidentialTypeSFA].include? unit_type
      return -0.68 + 1.09 * n_occs
    elsif [HPXML::ResidentialTypeSFD, HPXML::ResidentialTypeManufactured].include? unit_type
      return -1.47 + 1.69 * n_occs
    else
      fail "Unexpected residential facility type: #{unit_type}."
    end
  end

  def self.get_default_flue_or_chimney_in_conditioned_space(hpxml_bldg)
    # Check for atmospheric heating system in conditioned space
    hpxml_bldg.heating_systems.each do |heating_system|
      next unless HPXML::conditioned_locations_this_unit.include? heating_system.location

      if [HPXML::HVACTypeFurnace,
          HPXML::HVACTypeBoiler,
          HPXML::HVACTypeWallFurnace,
          HPXML::HVACTypeFloorFurnace,
          HPXML::HVACTypeStove,
          HPXML::HVACTypeSpaceHeater].include? heating_system.heating_system_type
        if not heating_system.heating_efficiency_afue.nil?
          next if heating_system.heating_efficiency_afue >= 0.89
        elsif not heating_system.heating_efficiency_percent.nil?
          next if heating_system.heating_efficiency_percent >= 0.89
        end

        return true
      elsif [HPXML::HVACTypeFireplace].include? heating_system.heating_system_type
        next if heating_system.heating_system_fuel == HPXML::FuelTypeElectricity

        return true
      end
    end

    # Check for atmospheric water heater in conditioned space
    hpxml_bldg.water_heating_systems.each do |water_heating_system|
      next unless HPXML::conditioned_locations_this_unit.include? water_heating_system.location

      if not water_heating_system.energy_factor.nil?
        next if water_heating_system.energy_factor >= 0.63
      elsif not water_heating_system.uniform_energy_factor.nil?
        next if Waterheater.calc_ef_from_uef(water_heating_system) >= 0.63
      end

      return true
    end
    return false
  end
end<|MERGE_RESOLUTION|>--- conflicted
+++ resolved
@@ -2066,58 +2066,22 @@
     end
   end
 
-<<<<<<< HEAD
-  def self.apply_batteries(hpxml)
-    hpxml.batteries.each do |battery|
+  def self.apply_batteries(hpxml_bldg)
+    hpxml_bldg.batteries.each do |battery|
       if battery.is_ev == true
         default_values = Battery.get_ev_battery_default_values()
-        self.apply_battery(battery, default_values)
+        apply_battery(battery, default_values)
       else
-        default_values = Battery.get_battery_default_values(hpxml.has_location(HPXML::LocationGarage))
+        default_values = Battery.get_battery_default_values(hpxml_bldg.has_location(HPXML::LocationGarage))
         if battery.location.nil?
           battery.location = default_values[:location]
           battery.location_isdefaulted = true
-=======
-  def self.apply_batteries(hpxml_bldg)
-    default_values = Battery.get_battery_default_values(hpxml_bldg.has_location(HPXML::LocationGarage))
-    hpxml_bldg.batteries.each do |battery|
-      if battery.location.nil?
-        battery.location = default_values[:location]
-        battery.location_isdefaulted = true
-      end
-      # if battery.lifetime_model.nil?
-      # battery.lifetime_model = default_values[:lifetime_model]
-      # battery.lifetime_model_isdefaulted = true
-      # end
-      if battery.nominal_voltage.nil?
-        battery.nominal_voltage = default_values[:nominal_voltage] # V
-        battery.nominal_voltage_isdefaulted = true
-      end
-      if battery.round_trip_efficiency.nil?
-        battery.round_trip_efficiency = default_values[:round_trip_efficiency]
-        battery.round_trip_efficiency_isdefaulted = true
-      end
-      if battery.nominal_capacity_kwh.nil? && battery.nominal_capacity_ah.nil?
-        # Calculate nominal capacity from usable capacity or rated power output if available
-        if not battery.usable_capacity_kwh.nil?
-          battery.nominal_capacity_kwh = (battery.usable_capacity_kwh / default_values[:usable_fraction]).round(2)
-          battery.nominal_capacity_kwh_isdefaulted = true
-        elsif not battery.usable_capacity_ah.nil?
-          battery.nominal_capacity_ah = (battery.usable_capacity_ah / default_values[:usable_fraction]).round(2)
-          battery.nominal_capacity_ah_isdefaulted = true
-        elsif not battery.rated_power_output.nil?
-          battery.nominal_capacity_kwh = (UnitConversions.convert(battery.rated_power_output, 'W', 'kW') / 0.5).round(2)
-          battery.nominal_capacity_kwh_isdefaulted = true
-        else
-          battery.nominal_capacity_kwh = default_values[:nominal_capacity_kwh] # kWh
-          battery.nominal_capacity_kwh_isdefaulted = true
->>>>>>> 4d634565
         end
         if battery.is_ev.nil?
           battery.is_ev = false
           battery.is_ev_isdefaulted = true
         end
-        self.apply_battery(battery, default_values)
+        apply_battery(battery, default_values)
       end
     end
   end
