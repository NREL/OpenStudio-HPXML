# frozen_string_literal: true

class HPXMLDefaults
  # Note: Each HPXML object (e.g., HPXML::Wall) has an additional_properties
  # child object where custom information can be attached to the object without
  # being written to the HPXML file. This will allow the custom information to
  # be used by subsequent calculations/logic.

  def self.apply(runner, hpxml, hpxml_bldg, eri_version, weather, epw_file: nil, schedules_file: nil, convert_shared_systems: true)
    cfa = hpxml_bldg.building_construction.conditioned_floor_area
    nbeds = hpxml_bldg.building_construction.number_of_bedrooms
    ncfl = hpxml_bldg.building_construction.number_of_conditioned_floors
    ncfl_ag = hpxml_bldg.building_construction.number_of_conditioned_floors_above_grade
    has_uncond_bsmnt = hpxml_bldg.has_location(HPXML::LocationBasementUnconditioned)
    has_cond_bsmnt = hpxml_bldg.has_location(HPXML::LocationBasementConditioned)

    # Check for presence of fuels once
    has_fuel = hpxml_bldg.has_fuels(Constants.FossilFuels, hpxml.to_doc)

    apply_header(hpxml.header, epw_file)
    apply_building(hpxml_bldg, epw_file)
    apply_emissions_scenarios(hpxml.header, has_fuel)
    apply_utility_bill_scenarios(runner, hpxml.header, hpxml_bldg, has_fuel)
    apply_building_header(hpxml.header, hpxml_bldg, weather)
    apply_building_header_sizing(hpxml_bldg, weather, nbeds)
    apply_site(hpxml_bldg)
    apply_neighbor_buildings(hpxml_bldg)
    apply_building_occupancy(hpxml_bldg, schedules_file)
    apply_building_construction(hpxml_bldg, cfa, nbeds)
    apply_climate_and_risk_zones(hpxml_bldg, epw_file)
    apply_infiltration(hpxml_bldg)
    apply_attics(hpxml_bldg)
    apply_foundations(hpxml_bldg)
    apply_roofs(hpxml_bldg)
    apply_rim_joists(hpxml_bldg)
    apply_walls(hpxml_bldg)
    apply_foundation_walls(hpxml_bldg)
    apply_floors(hpxml_bldg)
    apply_slabs(hpxml_bldg)
    apply_windows(hpxml_bldg)
    apply_skylights(hpxml_bldg)
    apply_doors(hpxml_bldg)
    apply_partition_wall_mass(hpxml_bldg)
    apply_furniture_mass(hpxml_bldg)
    apply_hvac(runner, hpxml, hpxml_bldg, weather, convert_shared_systems)
    apply_hvac_control(hpxml_bldg, schedules_file, eri_version)
    apply_hvac_distribution(hpxml_bldg, ncfl, ncfl_ag)
    apply_hvac_location(hpxml_bldg)
    apply_ventilation_fans(hpxml_bldg, weather, cfa, nbeds, eri_version)
    apply_water_heaters(hpxml_bldg, nbeds, eri_version, schedules_file)
    apply_flue_or_chimney(hpxml_bldg)
    apply_hot_water_distribution(hpxml_bldg, cfa, ncfl, has_uncond_bsmnt, has_cond_bsmnt, schedules_file)
    apply_water_fixtures(hpxml_bldg, schedules_file)
    apply_solar_thermal_systems(hpxml_bldg)
    apply_appliances(hpxml_bldg, nbeds, eri_version, schedules_file)
    apply_lighting(hpxml_bldg, schedules_file)
    apply_ceiling_fans(hpxml_bldg, nbeds, weather, schedules_file)
    apply_pools_and_permanent_spas(hpxml_bldg, cfa, schedules_file)
    apply_plug_loads(hpxml_bldg, cfa, schedules_file)
    apply_fuel_loads(hpxml_bldg, cfa, schedules_file)
    apply_pv_systems(hpxml_bldg)
    apply_generators(hpxml_bldg)
    apply_batteries(hpxml_bldg)
    apply_vehicles(hpxml_bldg)

    # Do HVAC sizing after all other defaults have been applied
    apply_hvac_sizing(runner, hpxml_bldg, weather, cfa)

    # default detailed performance has to be after sizing to have autosized capacity information
    apply_detailed_performance_data_for_var_speed_systems(hpxml_bldg)
  end

  def self.get_default_azimuths(hpxml_bldg)
    def self.sanitize_azimuth(azimuth)
      # Ensure 0 <= orientation < 360
      while azimuth < 0
        azimuth += 360
      end
      while azimuth >= 360
        azimuth -= 360
      end
      return azimuth
    end

    # Returns a list of four azimuths (facing each direction). Determined based
    # on the primary azimuth, as defined by the azimuth with the largest surface
    # area, plus azimuths that are offset by 90/180/270 degrees. Used for
    # surfaces that may not have an azimuth defined (e.g., walls).
    azimuth_areas = {}
    (hpxml_bldg.roofs + hpxml_bldg.rim_joists + hpxml_bldg.walls + hpxml_bldg.foundation_walls +
     hpxml_bldg.windows + hpxml_bldg.skylights + hpxml_bldg.doors).each do |surface|
      az = surface.azimuth
      next if az.nil?

      azimuth_areas[az] = 0 if azimuth_areas[az].nil?
      azimuth_areas[az] += surface.area
    end
    if azimuth_areas.empty?
      primary_azimuth = 0
    else
      primary_azimuth = azimuth_areas.max_by { |_k, v| v }[0]
    end
    return [primary_azimuth,
            sanitize_azimuth(primary_azimuth + 90),
            sanitize_azimuth(primary_azimuth + 180),
            sanitize_azimuth(primary_azimuth + 270)].sort
  end

  private

  def self.apply_header(hpxml_header, epw_file)
    if hpxml_header.timestep.nil?
      hpxml_header.timestep = 60
      hpxml_header.timestep_isdefaulted = true
    end

    if hpxml_header.sim_begin_month.nil?
      hpxml_header.sim_begin_month = 1
      hpxml_header.sim_begin_month_isdefaulted = true
    end
    if hpxml_header.sim_begin_day.nil?
      hpxml_header.sim_begin_day = 1
      hpxml_header.sim_begin_day_isdefaulted = true
    end
    if hpxml_header.sim_end_month.nil?
      hpxml_header.sim_end_month = 12
      hpxml_header.sim_end_month_isdefaulted = true
    end
    if hpxml_header.sim_end_day.nil?
      hpxml_header.sim_end_day = 31
      hpxml_header.sim_end_day_isdefaulted = true
    end

    sim_calendar_year = Location.get_sim_calendar_year(hpxml_header.sim_calendar_year, epw_file)
    if not hpxml_header.sim_calendar_year.nil?
      if hpxml_header.sim_calendar_year != sim_calendar_year
        hpxml_header.sim_calendar_year = sim_calendar_year
        hpxml_header.sim_calendar_year_isdefaulted = true
      end
    else
      hpxml_header.sim_calendar_year = sim_calendar_year
      hpxml_header.sim_calendar_year_isdefaulted = true
    end

    if hpxml_header.temperature_capacitance_multiplier.nil?
      hpxml_header.temperature_capacitance_multiplier = 1.0
      hpxml_header.temperature_capacitance_multiplier_isdefaulted = true
    end

    hpxml_header.unavailable_periods.each do |unavailable_period|
      if unavailable_period.begin_hour.nil?
        unavailable_period.begin_hour = 0
        unavailable_period.begin_hour_isdefaulted = true
      end
      if unavailable_period.end_hour.nil?
        unavailable_period.end_hour = 24
        unavailable_period.end_hour_isdefaulted = true
      end
      if unavailable_period.natvent_availability.nil?
        unavailable_period.natvent_availability = HPXML::ScheduleRegular
        unavailable_period.natvent_availability_isdefaulted = true
      end
    end
  end

  def self.apply_building_header_sizing(hpxml_bldg, weather, nbeds)
    if hpxml_bldg.header.manualj_heating_design_temp.nil?
      hpxml_bldg.header.manualj_heating_design_temp = weather.design.HeatingDrybulb.round(2)
      hpxml_bldg.header.manualj_heating_design_temp_isdefaulted = true
    end

    if hpxml_bldg.header.manualj_cooling_design_temp.nil?
      hpxml_bldg.header.manualj_cooling_design_temp = weather.design.CoolingDrybulb.round(2)
      hpxml_bldg.header.manualj_cooling_design_temp_isdefaulted = true
    end

    if hpxml_bldg.header.manualj_heating_setpoint.nil?
      hpxml_bldg.header.manualj_heating_setpoint = 70.0 # deg-F, per Manual J
      hpxml_bldg.header.manualj_heating_setpoint_isdefaulted = true
    end

    if hpxml_bldg.header.manualj_cooling_setpoint.nil?
      hpxml_bldg.header.manualj_cooling_setpoint = 75.0 # deg-F, per Manual J
      hpxml_bldg.header.manualj_cooling_setpoint_isdefaulted = true
    end

    if hpxml_bldg.header.manualj_humidity_setpoint.nil?
      hpxml_bldg.header.manualj_humidity_setpoint = 0.5 # 50%
      if hpxml_bldg.dehumidifiers.size > 0
        hpxml_bldg.header.manualj_humidity_setpoint = [hpxml_bldg.header.manualj_humidity_setpoint, hpxml_bldg.dehumidifiers[0].rh_setpoint].min
      end
      hpxml_bldg.header.manualj_humidity_setpoint_isdefaulted = true
    end

    if hpxml_bldg.header.manualj_internal_loads_sensible.nil?
      if hpxml_bldg.refrigerators.size + hpxml_bldg.freezers.size <= 1
        hpxml_bldg.header.manualj_internal_loads_sensible = 2400.0 # Btuh, per Manual J
      else
        hpxml_bldg.header.manualj_internal_loads_sensible = 3600.0 # Btuh, per Manual J
      end
      hpxml_bldg.header.manualj_internal_loads_sensible_isdefaulted = true
    end

    if hpxml_bldg.header.manualj_internal_loads_latent.nil?
      hpxml_bldg.header.manualj_internal_loads_latent = 0.0 # Btuh
      hpxml_bldg.header.manualj_internal_loads_latent_isdefaulted = true
    end

    if hpxml_bldg.header.manualj_num_occupants.nil?
      hpxml_bldg.header.manualj_num_occupants = nbeds + 1 # Per Manual J
      hpxml_bldg.header.manualj_num_occupants_isdefaulted = true
    end
  end

  def self.apply_building_header(hpxml_header, hpxml_bldg, weather)
    if hpxml_bldg.header.natvent_days_per_week.nil?
      hpxml_bldg.header.natvent_days_per_week = 3
      hpxml_bldg.header.natvent_days_per_week_isdefaulted = true
    end

    if hpxml_bldg.header.heat_pump_sizing_methodology.nil? && (hpxml_bldg.heat_pumps.size > 0)
      hpxml_bldg.header.heat_pump_sizing_methodology = HPXML::HeatPumpSizingHERS
      hpxml_bldg.header.heat_pump_sizing_methodology_isdefaulted = true
    end

    if hpxml_bldg.header.heat_pump_backup_sizing_methodology.nil? && (hpxml_bldg.heat_pumps.size > 0)
      hpxml_bldg.header.heat_pump_backup_sizing_methodology = HPXML::HeatPumpBackupSizingEmergency
      hpxml_bldg.header.heat_pump_backup_sizing_methodology_isdefaulted = true
    end

    if hpxml_bldg.header.allow_increased_fixed_capacities.nil?
      hpxml_bldg.header.allow_increased_fixed_capacities = false
      hpxml_bldg.header.allow_increased_fixed_capacities_isdefaulted = true
    end

    if hpxml_bldg.header.shading_summer_begin_month.nil? || hpxml_bldg.header.shading_summer_begin_day.nil? || hpxml_bldg.header.shading_summer_end_month.nil? || hpxml_bldg.header.shading_summer_end_day.nil?
      if not weather.nil?
        # Default based on Building America seasons
        _, default_cooling_months = HVAC.get_default_heating_and_cooling_seasons(weather)
        begin_month, begin_day, end_month, end_day = Schedule.get_begin_and_end_dates_from_monthly_array(default_cooling_months, hpxml_header.sim_calendar_year)
        if not begin_month.nil? # Check if no summer
          hpxml_bldg.header.shading_summer_begin_month = begin_month
          hpxml_bldg.header.shading_summer_begin_day = begin_day
          hpxml_bldg.header.shading_summer_end_month = end_month
          hpxml_bldg.header.shading_summer_end_day = end_day
          hpxml_bldg.header.shading_summer_begin_month_isdefaulted = true
          hpxml_bldg.header.shading_summer_begin_day_isdefaulted = true
          hpxml_bldg.header.shading_summer_end_month_isdefaulted = true
          hpxml_bldg.header.shading_summer_end_day_isdefaulted = true
        end
      end
    end
  end

  def self.apply_emissions_scenarios(hpxml_header, has_fuel)
    hpxml_header.emissions_scenarios.each do |scenario|
      # Electricity
      if not scenario.elec_schedule_filepath.nil?
        if scenario.elec_schedule_number_of_header_rows.nil?
          scenario.elec_schedule_number_of_header_rows = 0
          scenario.elec_schedule_number_of_header_rows_isdefaulted = true
        end
        if scenario.elec_schedule_column_number.nil?
          scenario.elec_schedule_column_number = 1
          scenario.elec_schedule_column_number_isdefaulted = true
        end
      end

      # Fossil fuels
      default_units = HPXML::EmissionsScenario::UnitsLbPerMBtu
      if scenario.emissions_type.downcase == 'co2e'
        natural_gas, propane, fuel_oil, coal, wood, wood_pellets = 147.3, 177.8, 195.9, nil, nil, nil
      elsif scenario.emissions_type.downcase == 'nox'
        natural_gas, propane, fuel_oil, coal, wood, wood_pellets = 0.0922, 0.1421, 0.1300, nil, nil, nil
      elsif scenario.emissions_type.downcase == 'so2'
        natural_gas, propane, fuel_oil, coal, wood, wood_pellets = 0.0006, 0.0002, 0.0015, nil, nil, nil
      else
        natural_gas, propane, fuel_oil, coal, wood, wood_pellets = nil, nil, nil, nil, nil, nil
      end
      if has_fuel[HPXML::FuelTypeNaturalGas]
        if (scenario.natural_gas_units.nil? || scenario.natural_gas_value.nil?) && (not natural_gas.nil?)
          scenario.natural_gas_units = default_units
          scenario.natural_gas_units_isdefaulted = true
          scenario.natural_gas_value = natural_gas
          scenario.natural_gas_value_isdefaulted = true
        end
      end
      if has_fuel[HPXML::FuelTypePropane]
        if (scenario.propane_units.nil? || scenario.propane_value.nil?) && (not propane.nil?)
          scenario.propane_units = default_units
          scenario.propane_units_isdefaulted = true
          scenario.propane_value = propane
          scenario.propane_value_isdefaulted = true
        end
      end
      if has_fuel[HPXML::FuelTypeOil]
        if (scenario.fuel_oil_units.nil? || scenario.fuel_oil_value.nil?) && (not fuel_oil.nil?)
          scenario.fuel_oil_units = default_units
          scenario.fuel_oil_units_isdefaulted = true
          scenario.fuel_oil_value = fuel_oil
          scenario.fuel_oil_value_isdefaulted = true
        end
      end
      if has_fuel[HPXML::FuelTypeCoal]
        if (scenario.coal_units.nil? || scenario.coal_value.nil?) && (not coal.nil?)
          scenario.coal_units = default_units
          scenario.coal_units_isdefaulted = true
          scenario.coal_value = coal
          scenario.coal_value_isdefaulted = true
        end
      end
      if has_fuel[HPXML::FuelTypeWoodCord]
        if (scenario.wood_units.nil? || scenario.wood_value.nil?) && (not wood.nil?)
          scenario.wood_units = default_units
          scenario.wood_units_isdefaulted = true
          scenario.wood_value = wood
          scenario.wood_value_isdefaulted = true
        end
      end
      next unless has_fuel[HPXML::FuelTypeWoodPellets]

      next unless (scenario.wood_pellets_units.nil? || scenario.wood_pellets_value.nil?) && (not wood_pellets.nil?)

      scenario.wood_pellets_units = default_units
      scenario.wood_pellets_units_isdefaulted = true
      scenario.wood_pellets_value = wood_pellets
      scenario.wood_pellets_value_isdefaulted = true
    end
  end

  def self.apply_utility_bill_scenarios(runner, hpxml_header, hpxml_bldg, has_fuel)
    hpxml_header.utility_bill_scenarios.each do |scenario|
      if scenario.elec_tariff_filepath.nil?
        if scenario.elec_fixed_charge.nil?
          scenario.elec_fixed_charge = 12.0 # https://www.nrdc.org/experts/samantha-williams/there-war-attrition-electricity-fixed-charges says $11.19/month in 2018
          scenario.elec_fixed_charge_isdefaulted = true
        end
        if scenario.elec_marginal_rate.nil?
          scenario.elec_marginal_rate, _ = UtilityBills.get_rates_from_eia_data(runner, hpxml_bldg.state_code, HPXML::FuelTypeElectricity, scenario.elec_fixed_charge)
          scenario.elec_marginal_rate_isdefaulted = true
        end
      end

      if has_fuel[HPXML::FuelTypeNaturalGas]
        if scenario.natural_gas_fixed_charge.nil?
          scenario.natural_gas_fixed_charge = 12.0 # https://www.aga.org/sites/default/files/aga_energy_analysis_-_natural_gas_utility_rate_structure.pdf says $11.25/month in 2015
          scenario.natural_gas_fixed_charge_isdefaulted = true
        end
        if scenario.natural_gas_marginal_rate.nil?
          scenario.natural_gas_marginal_rate, _ = UtilityBills.get_rates_from_eia_data(runner, hpxml_bldg.state_code, HPXML::FuelTypeNaturalGas, scenario.natural_gas_fixed_charge)
          scenario.natural_gas_marginal_rate_isdefaulted = true
        end
      end

      if has_fuel[HPXML::FuelTypePropane]
        if scenario.propane_fixed_charge.nil?
          scenario.propane_fixed_charge = 0.0
          scenario.propane_fixed_charge_isdefaulted = true
        end
        if scenario.propane_marginal_rate.nil?
          scenario.propane_marginal_rate, _ = UtilityBills.get_rates_from_eia_data(runner, hpxml_bldg.state_code, HPXML::FuelTypePropane, nil)
          scenario.propane_marginal_rate_isdefaulted = true
        end
      end

      if has_fuel[HPXML::FuelTypeOil]
        if scenario.fuel_oil_fixed_charge.nil?
          scenario.fuel_oil_fixed_charge = 0.0
          scenario.fuel_oil_fixed_charge_isdefaulted = true
        end
        if scenario.fuel_oil_marginal_rate.nil?
          scenario.fuel_oil_marginal_rate, _ = UtilityBills.get_rates_from_eia_data(runner, hpxml_bldg.state_code, HPXML::FuelTypeOil, nil)
          scenario.fuel_oil_marginal_rate_isdefaulted = true
        end
      end

      if has_fuel[HPXML::FuelTypeCoal]
        if scenario.coal_fixed_charge.nil?
          scenario.coal_fixed_charge = 0.0
          scenario.coal_fixed_charge_isdefaulted = true
        end
        if scenario.coal_marginal_rate.nil?
          scenario.coal_marginal_rate = 0.015
          scenario.coal_marginal_rate_isdefaulted = true
        end
      end

      if has_fuel[HPXML::FuelTypeWoodCord]
        if scenario.wood_fixed_charge.nil?
          scenario.wood_fixed_charge = 0.0
          scenario.wood_fixed_charge_isdefaulted = true
        end
        if scenario.wood_marginal_rate.nil?
          scenario.wood_marginal_rate = 0.015
          scenario.wood_marginal_rate_isdefaulted = true
        end
      end

      if has_fuel[HPXML::FuelTypeWoodPellets]
        if scenario.wood_pellets_fixed_charge.nil?
          scenario.wood_pellets_fixed_charge = 0.0
          scenario.wood_pellets_fixed_charge_isdefaulted = true
        end
        if scenario.wood_pellets_marginal_rate.nil?
          scenario.wood_pellets_marginal_rate = 0.015
          scenario.wood_pellets_marginal_rate_isdefaulted = true
        end
      end

      next unless hpxml_bldg.pv_systems.size > 0

      if scenario.pv_compensation_type.nil?
        scenario.pv_compensation_type = HPXML::PVCompensationTypeNetMetering
        scenario.pv_compensation_type_isdefaulted = true
      end

      if scenario.pv_compensation_type == HPXML::PVCompensationTypeNetMetering
        if scenario.pv_net_metering_annual_excess_sellback_rate_type.nil?
          scenario.pv_net_metering_annual_excess_sellback_rate_type = HPXML::PVAnnualExcessSellbackRateTypeUserSpecified
          scenario.pv_net_metering_annual_excess_sellback_rate_type_isdefaulted = true
        end
        if scenario.pv_net_metering_annual_excess_sellback_rate_type == HPXML::PVAnnualExcessSellbackRateTypeUserSpecified
          if scenario.pv_net_metering_annual_excess_sellback_rate.nil?
            scenario.pv_net_metering_annual_excess_sellback_rate = 0.03
            scenario.pv_net_metering_annual_excess_sellback_rate_isdefaulted = true
          end
        end
      elsif scenario.pv_compensation_type == HPXML::PVCompensationTypeFeedInTariff
        if scenario.pv_feed_in_tariff_rate.nil?
          scenario.pv_feed_in_tariff_rate = 0.12
          scenario.pv_feed_in_tariff_rate_isdefaulted = true
        end
      end

      if scenario.pv_monthly_grid_connection_fee_dollars_per_kw.nil? && scenario.pv_monthly_grid_connection_fee_dollars.nil?
        scenario.pv_monthly_grid_connection_fee_dollars = 0.0
        scenario.pv_monthly_grid_connection_fee_dollars_isdefaulted = true
      end
    end
  end

  def self.apply_building(hpxml_bldg, epw_file)
    if (not epw_file.nil?) && hpxml_bldg.state_code.nil?
      state_province_region = epw_file.stateProvinceRegion.upcase
      if /^[A-Z]{2}$/.match(state_province_region)
        hpxml_bldg.state_code = state_province_region
        hpxml_bldg.state_code_isdefaulted = true
      end
    end

    if (not epw_file.nil?) && hpxml_bldg.time_zone_utc_offset.nil?
      hpxml_bldg.time_zone_utc_offset = epw_file.timeZone
      hpxml_bldg.time_zone_utc_offset_isdefaulted = true
    end

    if hpxml_bldg.site.soil_type.nil? && hpxml_bldg.site.ground_conductivity.nil? && hpxml_bldg.site.ground_diffusivity.nil?
      hpxml_bldg.site.soil_type = HPXML::SiteSoilTypeUnknown
      hpxml_bldg.site.soil_type_isdefaulted = true
    end

    if hpxml_bldg.site.moisture_type.nil? && hpxml_bldg.site.ground_conductivity.nil? && hpxml_bldg.site.ground_diffusivity.nil?
      hpxml_bldg.site.moisture_type = HPXML::SiteSoilMoistureTypeMixed
      hpxml_bldg.site.moisture_type_isdefaulted = true
    end

    # Conductivity/diffusivity values come from https://www.ncbi.nlm.nih.gov/pmc/articles/PMC4813881 (with the exception of "unknown")
    if hpxml_bldg.site.ground_conductivity.nil? && hpxml_bldg.site.ground_diffusivity.nil?
      if hpxml_bldg.site.soil_type == HPXML::SiteSoilTypeSand
        if hpxml_bldg.site.moisture_type == HPXML::SiteSoilMoistureTypeDry
          hpxml_bldg.site.ground_conductivity = 0.2311 # Btu/hr-ft-F
          hpxml_bldg.site.ground_diffusivity = 0.0097 # ft^2/hr
        elsif hpxml_bldg.site.moisture_type == HPXML::SiteSoilMoistureTypeWet
          hpxml_bldg.site.ground_conductivity = 1.3865 # Btu/hr-ft-F
          hpxml_bldg.site.ground_diffusivity = 0.0322 # ft^2/hr
        elsif hpxml_bldg.site.moisture_type == HPXML::SiteSoilMoistureTypeMixed
          hpxml_bldg.site.ground_conductivity = ((0.2311 + 1.3865) / 2.0).round(4) # Btu/hr-ft-F
          hpxml_bldg.site.ground_diffusivity = ((0.0097 + 0.0322) / 2.0).round(4) # ft^2/hr
        end
        hpxml_bldg.site.ground_conductivity_isdefaulted = true
        hpxml_bldg.site.ground_diffusivity_isdefaulted = true
      elsif hpxml_bldg.site.soil_type == HPXML::SiteSoilTypeSilt || hpxml_bldg.site.soil_type == HPXML::SiteSoilTypeClay
        if hpxml_bldg.site.moisture_type == HPXML::SiteSoilMoistureTypeDry
          hpxml_bldg.site.ground_conductivity = 0.2889 # Btu/hr-ft-F
          hpxml_bldg.site.ground_diffusivity = 0.0120 # ft^2/hr
        elsif hpxml_bldg.site.moisture_type == HPXML::SiteSoilMoistureTypeWet
          hpxml_bldg.site.ground_conductivity = 0.9821 # Btu/hr-ft-F
          hpxml_bldg.site.ground_diffusivity = 0.0194 # ft^2/hr
        elsif hpxml_bldg.site.moisture_type == HPXML::SiteSoilMoistureTypeMixed
          hpxml_bldg.site.ground_conductivity = ((0.2889 + 0.9821) / 2.0).round(4) # Btu/hr-ft-F
          hpxml_bldg.site.ground_diffusivity = ((0.0120 + 0.0194) / 2.0).round(4) # ft^2/hr
        end
        hpxml_bldg.site.ground_conductivity_isdefaulted = true
        hpxml_bldg.site.ground_diffusivity_isdefaulted = true
      elsif hpxml_bldg.site.soil_type == HPXML::SiteSoilTypeLoam
        hpxml_bldg.site.ground_conductivity = 1.2132 # Btu/hr-ft-F
        hpxml_bldg.site.ground_diffusivity = 0.0353 # ft^2/hr

        hpxml_bldg.site.ground_conductivity_isdefaulted = true
        hpxml_bldg.site.ground_diffusivity_isdefaulted = true
      elsif hpxml_bldg.site.soil_type == HPXML::SiteSoilTypeGravel
        if hpxml_bldg.site.moisture_type == HPXML::SiteSoilMoistureTypeDry
          hpxml_bldg.site.ground_conductivity = 0.2311 # Btu/hr-ft-F
          hpxml_bldg.site.ground_diffusivity = 0.0097 # ft^2/hr
        elsif hpxml_bldg.site.moisture_type == HPXML::SiteSoilMoistureTypeWet
          hpxml_bldg.site.ground_conductivity = 1.0399 # Btu/hr-ft-F
          hpxml_bldg.site.ground_diffusivity = 0.0291 # ft^2/hr
        elsif hpxml_bldg.site.moisture_type == HPXML::SiteSoilMoistureTypeMixed
          hpxml_bldg.site.ground_conductivity = ((0.2311 + 1.0399) / 2.0).round(4) # Btu/hr-ft-F
          hpxml_bldg.site.ground_diffusivity = ((0.0097 + 0.0291) / 2.0).round(4) # ft^2/hr
        end
        hpxml_bldg.site.ground_conductivity_isdefaulted = true
        hpxml_bldg.site.ground_diffusivity_isdefaulted = true
      elsif hpxml_bldg.site.soil_type == HPXML::SiteSoilTypeUnknown
        hpxml_bldg.site.ground_conductivity = 1.0
        hpxml_bldg.site.ground_diffusivity = 0.0208
        hpxml_bldg.site.ground_conductivity_isdefaulted = true
        hpxml_bldg.site.ground_diffusivity_isdefaulted = true
      end
    end
    if hpxml_bldg.site.ground_conductivity.nil? && !hpxml_bldg.site.ground_diffusivity.nil?
      # Divide diffusivity by 0.0208 to maintain 1/0.0208 relationship
      hpxml_bldg.site.ground_conductivity = hpxml_bldg.site.ground_diffusivity / 0.0208 # Btu/hr-ft-F
      hpxml_bldg.site.ground_conductivity_isdefaulted = true
    elsif !hpxml_bldg.site.ground_conductivity.nil? && hpxml_bldg.site.ground_diffusivity.nil?
      # Multiply conductivity by 0.0208 to maintain 1/0.0208 relationship
      hpxml_bldg.site.ground_diffusivity = hpxml_bldg.site.ground_conductivity * 0.0208 # ft^2/hr
      hpxml_bldg.site.ground_diffusivity_isdefaulted = true
    end

    if hpxml_bldg.dst_enabled.nil?
      hpxml_bldg.dst_enabled = true # Assume DST since it occurs in most US locations
      hpxml_bldg.dst_enabled_isdefaulted = true
    end

    if hpxml_bldg.dst_enabled && (not epw_file.nil?)
      if hpxml_bldg.dst_begin_month.nil? || hpxml_bldg.dst_begin_day.nil? || hpxml_bldg.dst_end_month.nil? || hpxml_bldg.dst_end_day.nil?
        if epw_file.daylightSavingStartDate.is_initialized && epw_file.daylightSavingEndDate.is_initialized
          # Use weather file DST dates if available
          dst_start_date = epw_file.daylightSavingStartDate.get
          dst_end_date = epw_file.daylightSavingEndDate.get
          hpxml_bldg.dst_begin_month = dst_start_date.monthOfYear.value
          hpxml_bldg.dst_begin_day = dst_start_date.dayOfMonth
          hpxml_bldg.dst_end_month = dst_end_date.monthOfYear.value
          hpxml_bldg.dst_end_day = dst_end_date.dayOfMonth
        else
          # Roughly average US dates according to https://en.wikipedia.org/wiki/Daylight_saving_time_in_the_United_States
          hpxml_bldg.dst_begin_month = 3
          hpxml_bldg.dst_begin_day = 12
          hpxml_bldg.dst_end_month = 11
          hpxml_bldg.dst_end_day = 5
        end
        hpxml_bldg.dst_begin_month_isdefaulted = true
        hpxml_bldg.dst_begin_day_isdefaulted = true
        hpxml_bldg.dst_end_month_isdefaulted = true
        hpxml_bldg.dst_end_day_isdefaulted = true
      end
    end
  end

  def self.apply_site(hpxml_bldg)
    if hpxml_bldg.site.site_type.nil?
      hpxml_bldg.site.site_type = HPXML::SiteTypeSuburban
      hpxml_bldg.site.site_type_isdefaulted = true
    end

    if hpxml_bldg.site.shielding_of_home.nil?
      hpxml_bldg.site.shielding_of_home = HPXML::ShieldingNormal
      hpxml_bldg.site.shielding_of_home_isdefaulted = true
    end

    if hpxml_bldg.site.ground_conductivity.nil?
      hpxml_bldg.site.ground_conductivity = 1.0 # Btu/hr-ft-F
      hpxml_bldg.site.ground_conductivity_isdefaulted = true
    end

    hpxml_bldg.site.additional_properties.aim2_shelter_coeff = Airflow.get_aim2_shelter_coefficient(hpxml_bldg.site.shielding_of_home)
  end

  def self.apply_neighbor_buildings(hpxml_bldg)
    hpxml_bldg.neighbor_buildings.each do |neighbor_building|
      if neighbor_building.azimuth.nil?
        neighbor_building.azimuth = get_azimuth_from_orientation(neighbor_building.orientation)
        neighbor_building.azimuth_isdefaulted = true
      end
      if neighbor_building.orientation.nil?
        neighbor_building.orientation = get_orientation_from_azimuth(neighbor_building.azimuth)
        neighbor_building.orientation_isdefaulted = true
      end
    end
  end

  def self.apply_building_occupancy(hpxml_bldg, schedules_file)
    if hpxml_bldg.building_occupancy.number_of_residents.nil?
      hpxml_bldg.building_construction.additional_properties.adjusted_number_of_bedrooms = hpxml_bldg.building_construction.number_of_bedrooms
    else
      # Set adjusted number of bedrooms for operational calculation; this is an adjustment on
      # ANSI 301 or Building America equations, which are based on number of bedrooms.
      hpxml_bldg.building_construction.additional_properties.adjusted_number_of_bedrooms = get_nbeds_adjusted_for_operational_calculation(hpxml_bldg)
    end
    schedules_file_includes_occupants = (schedules_file.nil? ? false : schedules_file.includes_col_name(SchedulesFile::Columns[:Occupants].name))
    if hpxml_bldg.building_occupancy.weekday_fractions.nil? && !schedules_file_includes_occupants
      hpxml_bldg.building_occupancy.weekday_fractions = Schedule.OccupantsWeekdayFractions
      hpxml_bldg.building_occupancy.weekday_fractions_isdefaulted = true
    end
    if hpxml_bldg.building_occupancy.weekend_fractions.nil? && !schedules_file_includes_occupants
      hpxml_bldg.building_occupancy.weekend_fractions = Schedule.OccupantsWeekendFractions
      hpxml_bldg.building_occupancy.weekend_fractions_isdefaulted = true
    end
    if hpxml_bldg.building_occupancy.monthly_multipliers.nil? && !schedules_file_includes_occupants
      hpxml_bldg.building_occupancy.monthly_multipliers = Schedule.OccupantsMonthlyMultipliers
      hpxml_bldg.building_occupancy.monthly_multipliers_isdefaulted = true
    end
    if hpxml_bldg.building_occupancy.general_water_use_usage_multiplier.nil?
      hpxml_bldg.building_occupancy.general_water_use_usage_multiplier = 1.0
      hpxml_bldg.building_occupancy.general_water_use_usage_multiplier_isdefaulted = true
    end
    schedules_file_includes_water = (schedules_file.nil? ? false : schedules_file.includes_col_name(SchedulesFile::Columns[:GeneralWaterUse].name))
    if hpxml_bldg.building_occupancy.general_water_use_weekday_fractions.nil? && !schedules_file_includes_water
      hpxml_bldg.building_occupancy.general_water_use_weekday_fractions = Schedule.GeneralWaterUseWeekdayFractions
      hpxml_bldg.building_occupancy.general_water_use_weekday_fractions_isdefaulted = true
    end
    if hpxml_bldg.building_occupancy.general_water_use_weekend_fractions.nil? && !schedules_file_includes_water
      hpxml_bldg.building_occupancy.general_water_use_weekend_fractions = Schedule.GeneralWaterUseWeekendFractions
      hpxml_bldg.building_occupancy.general_water_use_weekend_fractions_isdefaulted = true
    end
    if hpxml_bldg.building_occupancy.general_water_use_monthly_multipliers.nil? && !schedules_file_includes_water
      hpxml_bldg.building_occupancy.general_water_use_monthly_multipliers = Schedule.GeneralWaterUseMonthlyMultipliers
      hpxml_bldg.building_occupancy.general_water_use_monthly_multipliers_isdefaulted = true
    end
  end

  def self.apply_building_construction(hpxml_bldg, cfa, nbeds)
    cond_crawl_volume = hpxml_bldg.inferred_conditioned_crawlspace_volume()
    if hpxml_bldg.building_construction.conditioned_building_volume.nil? && hpxml_bldg.building_construction.average_ceiling_height.nil?
      hpxml_bldg.building_construction.average_ceiling_height = 8.0
      hpxml_bldg.building_construction.average_ceiling_height_isdefaulted = true
      hpxml_bldg.building_construction.conditioned_building_volume = (cfa * hpxml_bldg.building_construction.average_ceiling_height + cond_crawl_volume).round
      hpxml_bldg.building_construction.conditioned_building_volume_isdefaulted = true
    elsif hpxml_bldg.building_construction.conditioned_building_volume.nil?
      hpxml_bldg.building_construction.conditioned_building_volume = (cfa * hpxml_bldg.building_construction.average_ceiling_height + cond_crawl_volume).round
      hpxml_bldg.building_construction.conditioned_building_volume_isdefaulted = true
    elsif hpxml_bldg.building_construction.average_ceiling_height.nil?
      hpxml_bldg.building_construction.average_ceiling_height = ((hpxml_bldg.building_construction.conditioned_building_volume - cond_crawl_volume) / cfa).round(2)
      hpxml_bldg.building_construction.average_ceiling_height_isdefaulted = true
    end
    if hpxml_bldg.building_construction.number_of_bathrooms.nil?
      hpxml_bldg.building_construction.number_of_bathrooms = Float(Waterheater.get_default_num_bathrooms(nbeds)).to_i
      hpxml_bldg.building_construction.number_of_bathrooms_isdefaulted = true
    end
    if hpxml_bldg.building_construction.number_of_units.nil?
      hpxml_bldg.building_construction.number_of_units = 1
      hpxml_bldg.building_construction.number_of_units_isdefaulted = true
    end
  end

  def self.apply_climate_and_risk_zones(hpxml_bldg, epw_file)
    if (not epw_file.nil?) && hpxml_bldg.climate_and_risk_zones.climate_zone_ieccs.empty?
      zone = Location.get_climate_zone_iecc(epw_file.wmoNumber)
      if not zone.nil?
        hpxml_bldg.climate_and_risk_zones.climate_zone_ieccs.add(zone: zone,
                                                                 year: 2006,
                                                                 zone_isdefaulted: true,
                                                                 year_isdefaulted: true)
      end
    end
  end

  def self.apply_infiltration(hpxml_bldg)
    infil_measurement = Airflow.get_infiltration_measurement_of_interest(hpxml_bldg.air_infiltration_measurements)
    if infil_measurement.infiltration_volume.nil?
      infil_measurement.infiltration_volume = hpxml_bldg.building_construction.conditioned_building_volume
      infil_measurement.infiltration_volume_isdefaulted = true
    end
    if infil_measurement.infiltration_height.nil?
      infil_measurement.infiltration_height = hpxml_bldg.inferred_infiltration_height(infil_measurement.infiltration_volume)
      infil_measurement.infiltration_height_isdefaulted = true
    end
    if infil_measurement.a_ext.nil?
      if (infil_measurement.infiltration_type == HPXML::InfiltrationTypeUnitTotal) &&
         [HPXML::ResidentialTypeApartment, HPXML::ResidentialTypeSFA].include?(hpxml_bldg.building_construction.residential_facility_type)
        tot_cb_area, ext_cb_area = hpxml_bldg.compartmentalization_boundary_areas()
        infil_measurement.a_ext = (ext_cb_area / tot_cb_area).round(5)
        infil_measurement.a_ext_isdefaulted = true
      end
    end
  end

  def self.apply_attics(hpxml_bldg)
    return unless hpxml_bldg.has_location(HPXML::LocationAtticVented)

    vented_attics = hpxml_bldg.attics.select { |a| a.attic_type == HPXML::AtticTypeVented }
    if vented_attics.empty?
      hpxml_bldg.attics.add(id: 'VentedAttic',
                            attic_type: HPXML::AtticTypeVented)
      vented_attics << hpxml_bldg.attics[-1]
    end
    vented_attics.each do |vented_attic|
      next unless (vented_attic.vented_attic_sla.nil? && vented_attic.vented_attic_ach.nil?)

      vented_attic.vented_attic_sla = Airflow.get_default_vented_attic_sla()
      vented_attic.vented_attic_sla_isdefaulted = true
      break # EPvalidator.xml only allows a single ventilation rate
    end
  end

  def self.apply_foundations(hpxml_bldg)
    if hpxml_bldg.has_location(HPXML::LocationCrawlspaceVented)
      vented_crawls = hpxml_bldg.foundations.select { |f| f.foundation_type == HPXML::FoundationTypeCrawlspaceVented }
      if vented_crawls.empty?
        hpxml_bldg.foundations.add(id: 'VentedCrawlspace',
                                   foundation_type: HPXML::FoundationTypeCrawlspaceVented)
        vented_crawls << hpxml_bldg.foundations[-1]
      end
      vented_crawls.each do |vented_crawl|
        next unless vented_crawl.vented_crawlspace_sla.nil?

        vented_crawl.vented_crawlspace_sla = Airflow.get_default_vented_crawl_sla()
        vented_crawl.vented_crawlspace_sla_isdefaulted = true
        break # EPvalidator.xml only allows a single ventilation rate
      end
    end

    if hpxml_bldg.has_location(HPXML::LocationManufacturedHomeUnderBelly)
      belly_and_wing_foundations = hpxml_bldg.foundations.select { |f| f.foundation_type == HPXML::FoundationTypeBellyAndWing }
      if belly_and_wing_foundations.empty?
        hpxml_bldg.foundations.add(id: 'BellyAndWing',
                                   foundation_type: HPXML::FoundationTypeBellyAndWing)
        belly_and_wing_foundations << hpxml_bldg.foundations[-1]
      end
      belly_and_wing_foundations.each do |foundation|
        next unless foundation.belly_wing_skirt_present.nil?

        foundation.belly_wing_skirt_present_isdefaulted = true
        foundation.belly_wing_skirt_present = true
        break
      end
    end
  end

  def self.apply_roofs(hpxml_bldg)
    hpxml_bldg.roofs.each do |roof|
      if roof.azimuth.nil?
        roof.azimuth = get_azimuth_from_orientation(roof.orientation)
        roof.azimuth_isdefaulted = true
      end
      if roof.orientation.nil?
        roof.orientation = get_orientation_from_azimuth(roof.azimuth)
        roof.orientation_isdefaulted = true
      end
      if roof.roof_type.nil?
        roof.roof_type = HPXML::RoofTypeAsphaltShingles
        roof.roof_type_isdefaulted = true
      end
      if roof.emittance.nil?
        roof.emittance = 0.90
        roof.emittance_isdefaulted = true
      end
      if roof.radiant_barrier.nil?
        roof.radiant_barrier = false
        roof.radiant_barrier_isdefaulted = true
      end
      if roof.radiant_barrier && roof.radiant_barrier_grade.nil?
        roof.radiant_barrier_grade = 1
        roof.radiant_barrier_grade_isdefaulted = true
      end
      if roof.roof_color.nil? && roof.solar_absorptance.nil?
        roof.roof_color = HPXML::ColorMedium
        roof.roof_color_isdefaulted = true
      end
      if roof.roof_color.nil?
        roof.roof_color = Constructions.get_default_roof_color(roof.roof_type, roof.solar_absorptance)
        roof.roof_color_isdefaulted = true
      elsif roof.solar_absorptance.nil?
        roof.solar_absorptance = Constructions.get_default_roof_solar_absorptance(roof.roof_type, roof.roof_color)
        roof.solar_absorptance_isdefaulted = true
      end
      if roof.interior_finish_type.nil?
        if HPXML::conditioned_finished_locations.include? roof.interior_adjacent_to
          roof.interior_finish_type = HPXML::InteriorFinishGypsumBoard
        else
          roof.interior_finish_type = HPXML::InteriorFinishNone
        end
        roof.interior_finish_type_isdefaulted = true
      end
      next unless roof.interior_finish_thickness.nil?

      if roof.interior_finish_type != HPXML::InteriorFinishNone
        roof.interior_finish_thickness = 0.5
        roof.interior_finish_thickness_isdefaulted = true
      end
    end
  end

  def self.apply_rim_joists(hpxml_bldg)
    hpxml_bldg.rim_joists.each do |rim_joist|
      if rim_joist.azimuth.nil?
        rim_joist.azimuth = get_azimuth_from_orientation(rim_joist.orientation)
        rim_joist.azimuth_isdefaulted = true
      end
      if rim_joist.orientation.nil?
        rim_joist.orientation = get_orientation_from_azimuth(rim_joist.azimuth)
        rim_joist.orientation_isdefaulted = true
      end

      next unless rim_joist.is_exterior

      if rim_joist.emittance.nil?
        rim_joist.emittance = 0.90
        rim_joist.emittance_isdefaulted = true
      end
      if rim_joist.siding.nil?
        rim_joist.siding = HPXML::SidingTypeWood
        rim_joist.siding_isdefaulted = true
      end
      if rim_joist.color.nil? && rim_joist.solar_absorptance.nil?
        rim_joist.color = HPXML::ColorMedium
        rim_joist.color_isdefaulted = true
      end
      if rim_joist.color.nil?
        rim_joist.color = Constructions.get_default_wall_color(rim_joist.solar_absorptance)
        rim_joist.color_isdefaulted = true
      elsif rim_joist.solar_absorptance.nil?
        rim_joist.solar_absorptance = Constructions.get_default_wall_solar_absorptance(rim_joist.color)
        rim_joist.solar_absorptance_isdefaulted = true
      end
    end
  end

  def self.apply_walls(hpxml_bldg)
    hpxml_bldg.walls.each do |wall|
      if wall.azimuth.nil?
        wall.azimuth = get_azimuth_from_orientation(wall.orientation)
        wall.azimuth_isdefaulted = true
      end
      if wall.orientation.nil?
        wall.orientation = get_orientation_from_azimuth(wall.azimuth)
        wall.orientation_isdefaulted = true
      end

      if wall.is_exterior
        if wall.emittance.nil?
          wall.emittance = 0.90
          wall.emittance_isdefaulted = true
        end
        if wall.siding.nil?
          wall.siding = HPXML::SidingTypeWood
          wall.siding_isdefaulted = true
        end
        if wall.color.nil? && wall.solar_absorptance.nil?
          wall.color = HPXML::ColorMedium
          wall.color_isdefaulted = true
        end
        if wall.color.nil?
          wall.color = Constructions.get_default_wall_color(wall.solar_absorptance)
          wall.color_isdefaulted = true
        elsif wall.solar_absorptance.nil?
          wall.solar_absorptance = Constructions.get_default_wall_solar_absorptance(wall.color)
          wall.solar_absorptance_isdefaulted = true
        end
      end
      if wall.interior_finish_type.nil?
        if HPXML::conditioned_finished_locations.include? wall.interior_adjacent_to
          wall.interior_finish_type = HPXML::InteriorFinishGypsumBoard
        else
          wall.interior_finish_type = HPXML::InteriorFinishNone
        end
        wall.interior_finish_type_isdefaulted = true
      end
      next unless wall.interior_finish_thickness.nil?

      if wall.interior_finish_type != HPXML::InteriorFinishNone
        wall.interior_finish_thickness = 0.5
        wall.interior_finish_thickness_isdefaulted = true
      end
      if wall.radiant_barrier.nil?
        wall.radiant_barrier = false
        wall.radiant_barrier_isdefaulted = true
      end
      if wall.radiant_barrier && wall.radiant_barrier_grade.nil?
        wall.radiant_barrier_grade = 1
        wall.radiant_barrier_grade_isdefaulted = true
      end
    end
  end

  def self.apply_foundation_walls(hpxml_bldg)
    hpxml_bldg.foundation_walls.each do |foundation_wall|
      if foundation_wall.type.nil?
        foundation_wall.type = HPXML::FoundationWallTypeSolidConcrete
        foundation_wall.type_isdefaulted = true
      end
      if foundation_wall.azimuth.nil?
        foundation_wall.azimuth = get_azimuth_from_orientation(foundation_wall.orientation)
        foundation_wall.azimuth_isdefaulted = true
      end
      if foundation_wall.orientation.nil?
        foundation_wall.orientation = get_orientation_from_azimuth(foundation_wall.azimuth)
        foundation_wall.orientation_isdefaulted = true
      end
      if foundation_wall.thickness.nil?
        foundation_wall.thickness = 8.0
        foundation_wall.thickness_isdefaulted = true
      end
      if foundation_wall.area.nil?
        foundation_wall.area = foundation_wall.length * foundation_wall.height
        foundation_wall.area_isdefaulted = true
      end
      if foundation_wall.interior_finish_type.nil?
        if HPXML::conditioned_finished_locations.include? foundation_wall.interior_adjacent_to
          foundation_wall.interior_finish_type = HPXML::InteriorFinishGypsumBoard
        else
          foundation_wall.interior_finish_type = HPXML::InteriorFinishNone
        end
        foundation_wall.interior_finish_type_isdefaulted = true
      end
      if foundation_wall.insulation_interior_distance_to_top.nil?
        foundation_wall.insulation_interior_distance_to_top = 0.0
        foundation_wall.insulation_interior_distance_to_top_isdefaulted = true
      end
      if foundation_wall.insulation_interior_distance_to_bottom.nil?
        foundation_wall.insulation_interior_distance_to_bottom = foundation_wall.height
        foundation_wall.insulation_interior_distance_to_bottom_isdefaulted = true
      end
      if foundation_wall.insulation_exterior_distance_to_top.nil?
        foundation_wall.insulation_exterior_distance_to_top = 0.0
        foundation_wall.insulation_exterior_distance_to_top_isdefaulted = true
      end
      if foundation_wall.insulation_exterior_distance_to_bottom.nil?
        foundation_wall.insulation_exterior_distance_to_bottom = foundation_wall.height
        foundation_wall.insulation_exterior_distance_to_bottom_isdefaulted = true
      end
      next unless foundation_wall.interior_finish_thickness.nil?

      if foundation_wall.interior_finish_type != HPXML::InteriorFinishNone
        foundation_wall.interior_finish_thickness = 0.5
        foundation_wall.interior_finish_thickness_isdefaulted = true
      end
    end
  end

  def self.apply_floors(hpxml_bldg)
    hpxml_bldg.floors.each do |floor|
      if floor.floor_or_ceiling.nil?
        if floor.is_ceiling
          floor.floor_or_ceiling = HPXML::FloorOrCeilingCeiling
          floor.floor_or_ceiling_isdefaulted = true
        elsif floor.is_floor
          floor.floor_or_ceiling = HPXML::FloorOrCeilingFloor
          floor.floor_or_ceiling_isdefaulted = true
        end
      end

      if floor.interior_finish_type.nil?
        if floor.is_floor
          floor.interior_finish_type = HPXML::InteriorFinishNone
        elsif HPXML::conditioned_finished_locations.include? floor.interior_adjacent_to
          floor.interior_finish_type = HPXML::InteriorFinishGypsumBoard
        else
          floor.interior_finish_type = HPXML::InteriorFinishNone
        end
        floor.interior_finish_type_isdefaulted = true
      end
      next unless floor.interior_finish_thickness.nil?

      if floor.interior_finish_type != HPXML::InteriorFinishNone
        floor.interior_finish_thickness = 0.5
        floor.interior_finish_thickness_isdefaulted = true
      end
      if floor.radiant_barrier.nil?
        floor.radiant_barrier = false
        floor.radiant_barrier_isdefaulted = true
      end
      if floor.radiant_barrier && floor.radiant_barrier_grade.nil?
        floor.radiant_barrier_grade = 1
        floor.radiant_barrier_grade_isdefaulted = true
      end
    end
  end

  def self.apply_slabs(hpxml_bldg)
    hpxml_bldg.slabs.each do |slab|
      if slab.thickness.nil?
        crawl_slab = [HPXML::LocationCrawlspaceVented, HPXML::LocationCrawlspaceUnvented].include?(slab.interior_adjacent_to)
        slab.thickness = crawl_slab ? 0.0 : 4.0
        slab.thickness_isdefaulted = true
      end
      conditioned_slab = HPXML::conditioned_finished_locations.include?(slab.interior_adjacent_to)
      if slab.carpet_r_value.nil?
        slab.carpet_r_value = conditioned_slab ? 2.0 : 0.0
        slab.carpet_r_value_isdefaulted = true
      end
      if slab.carpet_fraction.nil?
        slab.carpet_fraction = conditioned_slab ? 0.8 : 0.0
        slab.carpet_fraction_isdefaulted = true
      end
      if slab.connected_foundation_walls.empty?
        if slab.depth_below_grade.nil?
          slab.depth_below_grade = 0.0
          slab.depth_below_grade_isdefaulted = true
        end
      else
        if !slab.depth_below_grade.nil?
          slab.depth_below_grade = nil # Ignore Slab/DepthBelowGrade; use values from adjacent foundation walls instead
        end
      end
    end
  end

  def self.apply_windows(hpxml_bldg)
    default_shade_summer, default_shade_winter = Constructions.get_default_interior_shading_factors()
    hpxml_bldg.windows.each do |window|
      if window.azimuth.nil?
        window.azimuth = get_azimuth_from_orientation(window.orientation)
        window.azimuth_isdefaulted = true
      end
      if window.orientation.nil?
        window.orientation = get_orientation_from_azimuth(window.azimuth)
        window.orientation_isdefaulted = true
      end
      if window.interior_shading_factor_summer.nil?
        window.interior_shading_factor_summer = default_shade_summer
        window.interior_shading_factor_summer_isdefaulted = true
      end
      if window.interior_shading_factor_winter.nil?
        window.interior_shading_factor_winter = default_shade_winter
        window.interior_shading_factor_winter_isdefaulted = true
      end
      if window.exterior_shading_factor_summer.nil?
        window.exterior_shading_factor_summer = 1.0
        window.exterior_shading_factor_summer_isdefaulted = true
      end
      if window.exterior_shading_factor_winter.nil?
        window.exterior_shading_factor_winter = 1.0
        window.exterior_shading_factor_winter_isdefaulted = true
      end
      if window.fraction_operable.nil?
        window.fraction_operable = Airflow.get_default_fraction_of_windows_operable()
        window.fraction_operable_isdefaulted = true
      end
      next unless window.ufactor.nil? || window.shgc.nil?

      # Frame/Glass provided instead, fill in more defaults as needed
      if window.glass_type.nil?
        window.glass_type = HPXML::WindowGlassTypeClear
        window.glass_type_isdefaulted = true
      end
      if window.thermal_break.nil? && [HPXML::WindowFrameTypeAluminum, HPXML::WindowFrameTypeMetal].include?(window.frame_type)
        if window.glass_layers == HPXML::WindowLayersSinglePane
          window.thermal_break = false
          window.thermal_break_isdefaulted = true
        elsif window.glass_layers == HPXML::WindowLayersDoublePane
          window.thermal_break = true
          window.thermal_break_isdefaulted = true
        end
      end
      if window.gas_fill.nil?
        if window.glass_layers == HPXML::WindowLayersDoublePane
          if [HPXML::WindowGlassTypeLowE,
              HPXML::WindowGlassTypeLowEHighSolarGain,
              HPXML::WindowGlassTypeLowELowSolarGain].include? window.glass_type
            window.gas_fill = HPXML::WindowGasArgon
            window.gas_fill_isdefaulted = true
          else
            window.gas_fill = HPXML::WindowGasAir
            window.gas_fill_isdefaulted = true
          end
        elsif window.glass_layers == HPXML::WindowLayersTriplePane
          window.gas_fill = HPXML::WindowGasArgon
          window.gas_fill_isdefaulted = true
        end
      end
      # Now lookup U/SHGC based on properties
      ufactor, shgc = Constructions.get_default_window_skylight_ufactor_shgc(window, 'window')
      if window.ufactor.nil?
        window.ufactor = ufactor
        window.ufactor_isdefaulted = true
      end
      if window.shgc.nil?
        window.shgc = shgc
        window.shgc_isdefaulted = true
      end
    end
  end

  def self.apply_skylights(hpxml_bldg)
    hpxml_bldg.skylights.each do |skylight|
      if skylight.azimuth.nil?
        skylight.azimuth = get_azimuth_from_orientation(skylight.orientation)
        skylight.azimuth_isdefaulted = true
      end
      if skylight.orientation.nil?
        skylight.orientation = get_orientation_from_azimuth(skylight.azimuth)
        skylight.orientation_isdefaulted = true
      end
      if skylight.interior_shading_factor_summer.nil?
        skylight.interior_shading_factor_summer = 1.0
        skylight.interior_shading_factor_summer_isdefaulted = true
      end
      if skylight.interior_shading_factor_winter.nil?
        skylight.interior_shading_factor_winter = 1.0
        skylight.interior_shading_factor_winter_isdefaulted = true
      end
      if skylight.exterior_shading_factor_summer.nil?
        skylight.exterior_shading_factor_summer = 1.0
        skylight.exterior_shading_factor_summer_isdefaulted = true
      end
      if skylight.exterior_shading_factor_winter.nil?
        skylight.exterior_shading_factor_winter = 1.0
        skylight.exterior_shading_factor_winter_isdefaulted = true
      end
      next unless skylight.ufactor.nil? || skylight.shgc.nil?

      # Frame/Glass provided instead, fill in more defaults as needed
      if skylight.glass_type.nil?
        skylight.glass_type = HPXML::WindowGlassTypeClear
        skylight.glass_type_isdefaulted = true
      end
      if skylight.thermal_break.nil? && [HPXML::WindowFrameTypeAluminum, HPXML::WindowFrameTypeMetal].include?(skylight.frame_type)
        if skylight.glass_layers == HPXML::WindowLayersSinglePane
          skylight.thermal_break = false
          skylight.thermal_break_isdefaulted = true
        elsif skylight.glass_layers == HPXML::WindowLayersDoublePane
          skylight.thermal_break = true
          skylight.thermal_break_isdefaulted = true
        end
      end
      if skylight.gas_fill.nil?
        if skylight.glass_layers == HPXML::WindowLayersDoublePane
          if [HPXML::WindowGlassTypeLowE,
              HPXML::WindowGlassTypeLowEHighSolarGain,
              HPXML::WindowGlassTypeLowELowSolarGain].include? skylight.glass_type
            skylight.gas_fill = HPXML::WindowGasArgon
            skylight.gas_fill_isdefaulted = true
          else
            skylight.gas_fill = HPXML::WindowGasAir
            skylight.gas_fill_isdefaulted = true
          end
        elsif skylight.glass_layers == HPXML::WindowLayersTriplePane
          skylight.gas_fill = HPXML::WindowGasArgon
          skylight.gas_fill_isdefaulted = true
        end
      end
      # Now lookup U/SHGC based on properties
      ufactor, shgc = Constructions.get_default_window_skylight_ufactor_shgc(skylight, 'skylight')
      if skylight.ufactor.nil?
        skylight.ufactor = ufactor
        skylight.ufactor_isdefaulted = true
      end
      if skylight.shgc.nil?
        skylight.shgc = shgc
        skylight.shgc_isdefaulted = true
      end
    end
  end

  def self.apply_doors(hpxml_bldg)
    hpxml_bldg.doors.each do |door|
      if door.azimuth.nil?
        door.azimuth = get_azimuth_from_orientation(door.orientation)
        door.azimuth_isdefaulted = true
      end
      if door.orientation.nil?
        door.orientation = get_orientation_from_azimuth(door.azimuth)
        door.orientation_isdefaulted = true
      end

      next unless door.azimuth.nil?

      if (not door.wall.nil?) && (not door.wall.azimuth.nil?)
        door.azimuth = door.wall.azimuth
      else
        primary_azimuth = get_default_azimuths(hpxml_bldg)[0]
        door.azimuth = primary_azimuth
        door.azimuth_isdefaulted = true
      end
    end
  end

  def self.apply_partition_wall_mass(hpxml_bldg)
    if hpxml_bldg.partition_wall_mass.area_fraction.nil?
      hpxml_bldg.partition_wall_mass.area_fraction = 1.0
      hpxml_bldg.partition_wall_mass.area_fraction_isdefaulted = true
    end
    if hpxml_bldg.partition_wall_mass.interior_finish_type.nil?
      hpxml_bldg.partition_wall_mass.interior_finish_type = HPXML::InteriorFinishGypsumBoard
      hpxml_bldg.partition_wall_mass.interior_finish_type_isdefaulted = true
    end
    if hpxml_bldg.partition_wall_mass.interior_finish_thickness.nil?
      hpxml_bldg.partition_wall_mass.interior_finish_thickness = 0.5
      hpxml_bldg.partition_wall_mass.interior_finish_thickness_isdefaulted = true
    end
  end

  def self.apply_furniture_mass(hpxml_bldg)
    if hpxml_bldg.furniture_mass.area_fraction.nil?
      hpxml_bldg.furniture_mass.area_fraction = 0.4
      hpxml_bldg.furniture_mass.area_fraction_isdefaulted = true
    end
    if hpxml_bldg.furniture_mass.type.nil?
      hpxml_bldg.furniture_mass.type = HPXML::FurnitureMassTypeLightWeight
      hpxml_bldg.furniture_mass.type_isdefaulted = true
    end
  end

  def self.apply_hvac(runner, hpxml, hpxml_bldg, weather, convert_shared_systems)
    if convert_shared_systems
      HVAC.apply_shared_systems(hpxml_bldg)
    end

    # Convert negative values (e.g., -1) to nil as appropriate
    # This is needed to support autosizing in OS-ERI, where the capacities are required inputs
    hpxml_bldg.hvac_systems.each do |hvac_system|
      if hvac_system.respond_to?(:heating_capacity) && hvac_system.heating_capacity.to_f < 0
        hvac_system.heating_capacity = nil
      end
      if hvac_system.respond_to?(:cooling_capacity) && hvac_system.cooling_capacity.to_f < 0
        hvac_system.cooling_capacity = nil
      end
      if hvac_system.respond_to?(:heating_capacity_17F) && hvac_system.heating_capacity_17F.to_f < 0
        hvac_system.heating_capacity_17F = nil
      end
      if hvac_system.respond_to?(:backup_heating_capacity) && hvac_system.backup_heating_capacity.to_f < 0
        hvac_system.backup_heating_capacity = nil
      end
    end

    # Convert SEER2/HSPF2 to SEER/HSPF
    hpxml_bldg.cooling_systems.each do |cooling_system|
      next unless [HPXML::HVACTypeCentralAirConditioner,
                   HPXML::HVACTypeMiniSplitAirConditioner].include? cooling_system.cooling_system_type
      next unless cooling_system.cooling_efficiency_seer.nil?

      is_ducted = !cooling_system.distribution_system_idref.nil?
      cooling_system.cooling_efficiency_seer = HVAC.calc_seer_from_seer2(cooling_system.cooling_efficiency_seer2, is_ducted).round(2)
      cooling_system.cooling_efficiency_seer_isdefaulted = true
      cooling_system.cooling_efficiency_seer2 = nil
    end
    hpxml_bldg.heat_pumps.each do |heat_pump|
      next unless [HPXML::HVACTypeHeatPumpAirToAir,
                   HPXML::HVACTypeHeatPumpMiniSplit].include? heat_pump.heat_pump_type
      next unless heat_pump.cooling_efficiency_seer.nil?

      is_ducted = !heat_pump.distribution_system_idref.nil?
      heat_pump.cooling_efficiency_seer = HVAC.calc_seer_from_seer2(heat_pump.cooling_efficiency_seer2, is_ducted).round(2)
      heat_pump.cooling_efficiency_seer_isdefaulted = true
      heat_pump.cooling_efficiency_seer2 = nil
    end
    hpxml_bldg.heat_pumps.each do |heat_pump|
      next unless [HPXML::HVACTypeHeatPumpAirToAir,
                   HPXML::HVACTypeHeatPumpMiniSplit].include? heat_pump.heat_pump_type
      next unless heat_pump.heating_efficiency_hspf.nil?

      is_ducted = !heat_pump.distribution_system_idref.nil?
      heat_pump.heating_efficiency_hspf = HVAC.calc_hspf_from_hspf2(heat_pump.heating_efficiency_hspf2, is_ducted).round(2)
      heat_pump.heating_efficiency_hspf_isdefaulted = true
      heat_pump.heating_efficiency_hspf2 = nil
    end

    # Default AC/HP compressor type
    hpxml_bldg.cooling_systems.each do |cooling_system|
      next unless cooling_system.compressor_type.nil?

      cooling_system.compressor_type = HVAC.get_default_compressor_type(cooling_system.cooling_system_type, cooling_system.cooling_efficiency_seer)
      cooling_system.compressor_type_isdefaulted = true
    end
    hpxml_bldg.heat_pumps.each do |heat_pump|
      next unless heat_pump.compressor_type.nil?

      heat_pump.compressor_type = HVAC.get_default_compressor_type(heat_pump.heat_pump_type, heat_pump.cooling_efficiency_seer)
      heat_pump.compressor_type_isdefaulted = true
    end

    # Default HP heating capacity retention
    hpxml_bldg.heat_pumps.each do |heat_pump|
      next unless heat_pump.heating_capacity_retention_fraction.nil?
      next unless heat_pump.heating_capacity_17F.nil?
      next if [HPXML::HVACTypeHeatPumpGroundToAir, HPXML::HVACTypeHeatPumpWaterLoopToAir].include? heat_pump.heat_pump_type
      next unless heat_pump.heating_detailed_performance_data.empty? # set after hvac sizing

      heat_pump.heating_capacity_retention_temp, heat_pump.heating_capacity_retention_fraction = HVAC.get_default_heating_capacity_retention(heat_pump.compressor_type, heat_pump.heating_efficiency_hspf)
      heat_pump.heating_capacity_retention_fraction_isdefaulted = true
      heat_pump.heating_capacity_retention_temp_isdefaulted = true
    end

    # Default HP compressor lockout temp
    hpxml_bldg.heat_pumps.each do |heat_pump|
      next unless heat_pump.compressor_lockout_temp.nil?
      next unless heat_pump.backup_heating_switchover_temp.nil?
      next if heat_pump.heat_pump_type == HPXML::HVACTypeHeatPumpGroundToAir

      if heat_pump.backup_type == HPXML::HeatPumpBackupTypeIntegrated
        hp_backup_fuel = heat_pump.backup_heating_fuel
      elsif not heat_pump.backup_system.nil?
        hp_backup_fuel = heat_pump.backup_system.heating_system_fuel
      end

      if (not hp_backup_fuel.nil?) && (hp_backup_fuel != HPXML::FuelTypeElectricity)
        # Fuel backup
        heat_pump.compressor_lockout_temp = 25.0 # deg-F
      else
        # Electric backup or no backup
        if heat_pump.compressor_type == HPXML::HVACCompressorTypeVariableSpeed
          heat_pump.compressor_lockout_temp = -20.0 # deg-F
        else
          heat_pump.compressor_lockout_temp = 0.0 # deg-F
        end
      end
      heat_pump.compressor_lockout_temp_isdefaulted = true
    end

    # Default HP backup lockout temp
    hpxml_bldg.heat_pumps.each do |heat_pump|
      next if heat_pump.backup_type.nil?
      next unless heat_pump.backup_heating_lockout_temp.nil?
      next unless heat_pump.backup_heating_switchover_temp.nil?

      if heat_pump.backup_type == HPXML::HeatPumpBackupTypeIntegrated
        hp_backup_fuel = heat_pump.backup_heating_fuel
      else
        hp_backup_fuel = heat_pump.backup_system.heating_system_fuel
      end

      if hp_backup_fuel == HPXML::FuelTypeElectricity
        heat_pump.backup_heating_lockout_temp = 40.0 # deg-F
      else
        heat_pump.backup_heating_lockout_temp = 50.0 # deg-F
      end
      heat_pump.backup_heating_lockout_temp_isdefaulted = true
    end

    # Default electric resistance distribution
    hpxml_bldg.heating_systems.each do |heating_system|
      next unless heating_system.heating_system_type == HPXML::HVACTypeElectricResistance
      next unless heating_system.electric_resistance_distribution.nil?

      heating_system.electric_resistance_distribution = HPXML::ElectricResistanceDistributionBaseboard
      heating_system.electric_resistance_distribution_isdefaulted = true
    end

    # Default boiler EAE
    hpxml_bldg.heating_systems.each do |heating_system|
      next unless heating_system.electric_auxiliary_energy.nil?

      heating_system.electric_auxiliary_energy_isdefaulted = true
      heating_system.electric_auxiliary_energy = HVAC.get_default_boiler_eae(heating_system)
      heating_system.shared_loop_watts = nil
      heating_system.shared_loop_motor_efficiency = nil
      heating_system.fan_coil_watts = nil
    end

    # Default AC/HP sensible heat ratio
    hpxml_bldg.cooling_systems.each do |cooling_system|
      next unless cooling_system.cooling_shr.nil?

      if cooling_system.cooling_system_type == HPXML::HVACTypeCentralAirConditioner
        if cooling_system.compressor_type == HPXML::HVACCompressorTypeSingleStage
          cooling_system.cooling_shr = 0.73
        elsif cooling_system.compressor_type == HPXML::HVACCompressorTypeTwoStage
          cooling_system.cooling_shr = 0.73
        elsif cooling_system.compressor_type == HPXML::HVACCompressorTypeVariableSpeed
          cooling_system.cooling_shr = 0.78
        end
        cooling_system.cooling_shr_isdefaulted = true
      elsif cooling_system.cooling_system_type == HPXML::HVACTypeRoomAirConditioner ||
            cooling_system.cooling_system_type == HPXML::HVACTypePTAC
        cooling_system.cooling_shr = 0.65
        cooling_system.cooling_shr_isdefaulted = true
      elsif cooling_system.cooling_system_type == HPXML::HVACTypeMiniSplitAirConditioner
        cooling_system.cooling_shr = 0.73
        cooling_system.cooling_shr_isdefaulted = true
      end
    end
    hpxml_bldg.heat_pumps.each do |heat_pump|
      next unless heat_pump.cooling_shr.nil?

      if heat_pump.heat_pump_type == HPXML::HVACTypeHeatPumpAirToAir
        if heat_pump.compressor_type == HPXML::HVACCompressorTypeSingleStage
          heat_pump.cooling_shr = 0.73
        elsif heat_pump.compressor_type == HPXML::HVACCompressorTypeTwoStage
          heat_pump.cooling_shr = 0.73
        elsif heat_pump.compressor_type == HPXML::HVACCompressorTypeVariableSpeed
          heat_pump.cooling_shr = 0.78
        end
        heat_pump.cooling_shr_isdefaulted = true
      elsif heat_pump.heat_pump_type == HPXML::HVACTypeHeatPumpMiniSplit
        heat_pump.cooling_shr = 0.73
        heat_pump.cooling_shr_isdefaulted = true
      elsif heat_pump.heat_pump_type == HPXML::HVACTypeHeatPumpGroundToAir
        heat_pump.cooling_shr = 0.73
        heat_pump.cooling_shr_isdefaulted = true
      elsif heat_pump.heat_pump_type == HPXML::HVACTypeHeatPumpPTHP ||
            heat_pump.heat_pump_type == HPXML::HVACTypeHeatPumpRoom
        heat_pump.cooling_shr = 0.65
        heat_pump.cooling_shr_isdefaulted = true
      end
    end

    # GSHP pump power
    hpxml_bldg.heat_pumps.each do |heat_pump|
      next unless heat_pump.heat_pump_type == HPXML::HVACTypeHeatPumpGroundToAir
      next unless heat_pump.pump_watts_per_ton.nil?

      heat_pump.pump_watts_per_ton = HVAC.get_default_gshp_pump_power()
      heat_pump.pump_watts_per_ton_isdefaulted = true
    end

    # Charge defect ratio
    hpxml_bldg.cooling_systems.each do |cooling_system|
      next unless [HPXML::HVACTypeCentralAirConditioner,
                   HPXML::HVACTypeMiniSplitAirConditioner].include? cooling_system.cooling_system_type
      next unless cooling_system.charge_defect_ratio.nil?

      cooling_system.charge_defect_ratio = 0.0
      cooling_system.charge_defect_ratio_isdefaulted = true
    end
    hpxml_bldg.heat_pumps.each do |heat_pump|
      next unless [HPXML::HVACTypeHeatPumpAirToAir,
                   HPXML::HVACTypeHeatPumpMiniSplit,
                   HPXML::HVACTypeHeatPumpGroundToAir].include? heat_pump.heat_pump_type
      next unless heat_pump.charge_defect_ratio.nil?

      heat_pump.charge_defect_ratio = 0.0
      heat_pump.charge_defect_ratio_isdefaulted = true
    end

    # Airflow defect ratio
    hpxml_bldg.heating_systems.each do |heating_system|
      next unless [HPXML::HVACTypeFurnace].include? heating_system.heating_system_type
      next unless heating_system.airflow_defect_ratio.nil?

      heating_system.airflow_defect_ratio = 0.0
      heating_system.airflow_defect_ratio_isdefaulted = true
    end
    hpxml_bldg.cooling_systems.each do |cooling_system|
      next unless [HPXML::HVACTypeCentralAirConditioner,
                   HPXML::HVACTypeMiniSplitAirConditioner].include? cooling_system.cooling_system_type
      next unless cooling_system.airflow_defect_ratio.nil?

      cooling_system.airflow_defect_ratio = 0.0
      cooling_system.airflow_defect_ratio_isdefaulted = true
    end
    hpxml_bldg.heat_pumps.each do |heat_pump|
      next unless [HPXML::HVACTypeHeatPumpAirToAir,
                   HPXML::HVACTypeHeatPumpGroundToAir,
                   HPXML::HVACTypeHeatPumpMiniSplit].include? heat_pump.heat_pump_type
      next unless heat_pump.airflow_defect_ratio.nil?

      heat_pump.airflow_defect_ratio = 0.0
      heat_pump.airflow_defect_ratio_isdefaulted = true
    end

    # Fan power
    psc_watts_per_cfm = 0.5 # W/cfm, PSC fan
    ecm_watts_per_cfm = 0.375 # W/cfm, ECM fan
    mini_split_ductless_watts_per_cfm = 0.07 # W/cfm
    mini_split_ducted_watts_per_cfm = 0.18 # W/cfm
    hpxml_bldg.heating_systems.each do |heating_system|
      if [HPXML::HVACTypeFurnace].include? heating_system.heating_system_type
        if heating_system.fan_watts_per_cfm.nil?
          if (not heating_system.distribution_system.nil?) && (heating_system.distribution_system.air_type == HPXML::AirTypeGravity)
            heating_system.fan_watts_per_cfm = 0.0
          elsif heating_system.heating_efficiency_afue > 0.9 # HEScore assumption
            heating_system.fan_watts_per_cfm = ecm_watts_per_cfm
          else
            heating_system.fan_watts_per_cfm = psc_watts_per_cfm
          end
          heating_system.fan_watts_per_cfm_isdefaulted = true
        end
      elsif [HPXML::HVACTypeStove].include? heating_system.heating_system_type
        if heating_system.fan_watts.nil?
          heating_system.fan_watts = 40.0 # W
          heating_system.fan_watts_isdefaulted = true
        end
      elsif [HPXML::HVACTypeWallFurnace,
             HPXML::HVACTypeFloorFurnace,
             HPXML::HVACTypeSpaceHeater,
             HPXML::HVACTypeFireplace].include? heating_system.heating_system_type
        if heating_system.fan_watts.nil?
          heating_system.fan_watts = 0.0 # W/cfm, assume no fan power
          heating_system.fan_watts_isdefaulted = true
        end
      end
    end
    hpxml_bldg.cooling_systems.each do |cooling_system|
      next unless cooling_system.fan_watts_per_cfm.nil?

      if (not cooling_system.attached_heating_system.nil?) && (not cooling_system.attached_heating_system.fan_watts_per_cfm.nil?)
        cooling_system.fan_watts_per_cfm = cooling_system.attached_heating_system.fan_watts_per_cfm
        cooling_system.fan_watts_per_cfm_isdefaulted = true
      elsif [HPXML::HVACTypeCentralAirConditioner].include? cooling_system.cooling_system_type
        if cooling_system.cooling_efficiency_seer > 13.5 # HEScore assumption
          cooling_system.fan_watts_per_cfm = ecm_watts_per_cfm
        else
          cooling_system.fan_watts_per_cfm = psc_watts_per_cfm
        end
        cooling_system.fan_watts_per_cfm_isdefaulted = true
      elsif [HPXML::HVACTypeMiniSplitAirConditioner].include? cooling_system.cooling_system_type
        if not cooling_system.distribution_system.nil?
          cooling_system.fan_watts_per_cfm = mini_split_ducted_watts_per_cfm
        else
          cooling_system.fan_watts_per_cfm = mini_split_ductless_watts_per_cfm
        end
        cooling_system.fan_watts_per_cfm_isdefaulted = true
      elsif [HPXML::HVACTypeEvaporativeCooler].include? cooling_system.cooling_system_type
        # Depends on airflow rate, so defaulted in hvac_sizing.rb
      end
    end
    hpxml_bldg.heat_pumps.each do |heat_pump|
      next unless heat_pump.fan_watts_per_cfm.nil?

      if [HPXML::HVACTypeHeatPumpAirToAir].include? heat_pump.heat_pump_type
        if heat_pump.heating_efficiency_hspf > 8.75 # HEScore assumption
          heat_pump.fan_watts_per_cfm = ecm_watts_per_cfm
        else
          heat_pump.fan_watts_per_cfm = psc_watts_per_cfm
        end
        heat_pump.fan_watts_per_cfm_isdefaulted = true
      elsif [HPXML::HVACTypeHeatPumpGroundToAir].include? heat_pump.heat_pump_type
        if heat_pump.heating_efficiency_cop > 8.75 / 3.2 # HEScore assumption
          heat_pump.fan_watts_per_cfm = ecm_watts_per_cfm
        else
          heat_pump.fan_watts_per_cfm = psc_watts_per_cfm
        end
        heat_pump.fan_watts_per_cfm_isdefaulted = true
      elsif [HPXML::HVACTypeHeatPumpMiniSplit].include? heat_pump.heat_pump_type
        if not heat_pump.distribution_system.nil?
          heat_pump.fan_watts_per_cfm = mini_split_ducted_watts_per_cfm
        else
          heat_pump.fan_watts_per_cfm = mini_split_ductless_watts_per_cfm
        end
        heat_pump.fan_watts_per_cfm_isdefaulted = true
      end
    end

    # Crankcase heater power [Watts]
    hpxml_bldg.cooling_systems.each do |cooling_system|
      next unless [HPXML::HVACTypeCentralAirConditioner, HPXML::HVACTypeMiniSplitAirConditioner, HPXML::HVACTypeRoomAirConditioner, HPXML::HVACTypePTAC].include? cooling_system.cooling_system_type
      next unless cooling_system.crankcase_heater_watts.nil?

      if [HPXML::HVACTypeRoomAirConditioner, HPXML::HVACTypePTAC].include? cooling_system.cooling_system_type
        cooling_system.crankcase_heater_watts = 0.0
      else
        cooling_system.crankcase_heater_watts = 50 # From RESNET Publication No. 002-2017
      end
      cooling_system.crankcase_heater_watts_isdefaulted = true
    end
    hpxml_bldg.heat_pumps.each do |heat_pump|
      next unless [HPXML::HVACTypeHeatPumpAirToAir, HPXML::HVACTypeHeatPumpMiniSplit, HPXML::HVACTypeHeatPumpPTHP, HPXML::HVACTypeHeatPumpRoom].include? heat_pump.heat_pump_type
      next unless heat_pump.crankcase_heater_watts.nil?

      if [HPXML::HVACTypeHeatPumpPTHP, HPXML::HVACTypeHeatPumpRoom].include? heat_pump.heat_pump_type
        heat_pump.crankcase_heater_watts = 0.0
      else
        heat_pump.crankcase_heater_watts = heat_pump.fraction_heat_load_served <= 0 ? 0.0 : 50 # From RESNET Publication No. 002-2017
      end
      heat_pump.crankcase_heater_watts_isdefaulted = true
    end

    # Pilot Light
    hpxml_bldg.heating_systems.each do |heating_system|
      next unless [HPXML::HVACTypeFurnace,
                   HPXML::HVACTypeWallFurnace,
                   HPXML::HVACTypeFloorFurnace,
                   HPXML::HVACTypeFireplace,
                   HPXML::HVACTypeStove,
                   HPXML::HVACTypeBoiler].include? heating_system.heating_system_type

      if heating_system.pilot_light.nil?
        heating_system.pilot_light = false
        heating_system.pilot_light_isdefaulted = true
      end
      if heating_system.pilot_light && heating_system.pilot_light_btuh.nil?
        heating_system.pilot_light_btuh = 500.0
        heating_system.pilot_light_btuh_isdefaulted = true
      end
    end

    # Detailed HVAC performance
    hpxml_bldg.cooling_systems.each do |cooling_system|
      clg_ap = cooling_system.additional_properties
      if [HPXML::HVACTypeCentralAirConditioner,
          HPXML::HVACTypeMiniSplitAirConditioner,
          HPXML::HVACTypeRoomAirConditioner,
          HPXML::HVACTypePTAC].include? cooling_system.cooling_system_type
        if [HPXML::HVACTypeRoomAirConditioner,
            HPXML::HVACTypePTAC].include? cooling_system.cooling_system_type
          use_eer = true
        else
          use_eer = false
        end
        # Note: We use HP cooling curve so that a central AC behaves the same.
        HVAC.set_fan_power_rated(cooling_system, use_eer)
        HVAC.set_cool_curves_central_air_source(runner, cooling_system, use_eer)

      elsif [HPXML::HVACTypeEvaporativeCooler].include? cooling_system.cooling_system_type
        clg_ap.effectiveness = 0.72 # Assumption from HEScore

      end
    end
    hpxml_bldg.heating_systems.each do |heating_system|
      next unless [HPXML::HVACTypeStove,
                   HPXML::HVACTypeSpaceHeater,
                   HPXML::HVACTypeWallFurnace,
                   HPXML::HVACTypeFloorFurnace,
                   HPXML::HVACTypeFireplace].include? heating_system.heating_system_type

      heating_system.additional_properties.heat_rated_cfm_per_ton = HVAC.get_default_heat_cfm_per_ton(HPXML::HVACCompressorTypeSingleStage, true)
    end
    hpxml_bldg.heat_pumps.each do |heat_pump|
      if [HPXML::HVACTypeHeatPumpAirToAir,
          HPXML::HVACTypeHeatPumpMiniSplit,
          HPXML::HVACTypeHeatPumpPTHP,
          HPXML::HVACTypeHeatPumpRoom].include? heat_pump.heat_pump_type
        if [HPXML::HVACTypeHeatPumpPTHP, HPXML::HVACTypeHeatPumpRoom].include? heat_pump.heat_pump_type
          use_eer_cop = true
        else
          use_eer_cop = false
        end
        HVAC.set_fan_power_rated(heat_pump, use_eer_cop)
        HVAC.set_heat_pump_temperatures(heat_pump, runner)
        HVAC.set_cool_curves_central_air_source(runner, heat_pump, use_eer_cop)
        HVAC.set_heat_curves_central_air_source(heat_pump, use_eer_cop)

      elsif [HPXML::HVACTypeHeatPumpGroundToAir].include? heat_pump.heat_pump_type
        if heat_pump.geothermal_loop.nil?
          if hpxml.buildings.size > 1
            bldg_idx = hpxml.buildings.index(hpxml_bldg)
            loop_id = "GeothermalLoop#{hpxml_bldg.geothermal_loops.size + 1}_#{bldg_idx + 1}"
          else
            loop_id = "GeothermalLoop#{hpxml_bldg.geothermal_loops.size + 1}"
          end
          hpxml_bldg.geothermal_loops.add(id: loop_id,
                                          loop_configuration: HPXML::GeothermalLoopLoopConfigurationVertical)
          heat_pump.geothermal_loop_idref = hpxml_bldg.geothermal_loops[-1].id
        end

        if heat_pump.geothermal_loop.pipe_diameter.nil?
          heat_pump.geothermal_loop.pipe_diameter = 1.25 # in
          heat_pump.geothermal_loop.pipe_diameter_isdefaulted = true
        end

        HVAC.set_gshp_assumptions(heat_pump, weather)
        HVAC.set_curves_gshp(heat_pump)

        if heat_pump.geothermal_loop.bore_spacing.nil?
          heat_pump.geothermal_loop.bore_spacing = 16.4 # ft, distance between bores
          heat_pump.geothermal_loop.bore_spacing_isdefaulted = true
        end

        if heat_pump.geothermal_loop.bore_diameter.nil?
          heat_pump.geothermal_loop.bore_diameter = 5.0 # in
          heat_pump.geothermal_loop.bore_diameter_isdefaulted = true
        end

        if heat_pump.geothermal_loop.grout_type.nil? && heat_pump.geothermal_loop.grout_conductivity.nil?
          heat_pump.geothermal_loop.grout_type = HPXML::GeothermalLoopGroutOrPipeTypeStandard
          heat_pump.geothermal_loop.grout_type_isdefaulted = true
        end

        if heat_pump.geothermal_loop.grout_conductivity.nil?
          if heat_pump.geothermal_loop.grout_type == HPXML::GeothermalLoopGroutOrPipeTypeStandard
            heat_pump.geothermal_loop.grout_conductivity = 0.75 # Btu/h-ft-R
          elsif heat_pump.geothermal_loop.grout_type == HPXML::GeothermalLoopGroutOrPipeTypeThermallyEnhanced
            heat_pump.geothermal_loop.grout_conductivity = 1.2 # Btu/h-ft-R
          end
          heat_pump.geothermal_loop.grout_conductivity_isdefaulted = true
        end

        if heat_pump.geothermal_loop.pipe_type.nil? && heat_pump.geothermal_loop.pipe_conductivity.nil?
          heat_pump.geothermal_loop.pipe_type = HPXML::GeothermalLoopGroutOrPipeTypeStandard
          heat_pump.geothermal_loop.pipe_type_isdefaulted = true
        end

        if heat_pump.geothermal_loop.pipe_conductivity.nil?
          if heat_pump.geothermal_loop.pipe_type == HPXML::GeothermalLoopGroutOrPipeTypeStandard
            heat_pump.geothermal_loop.pipe_conductivity = 0.23 # Btu/h-ft-R; Pipe thermal conductivity, default to high density polyethylene
          elsif heat_pump.geothermal_loop.pipe_type == HPXML::GeothermalLoopGroutOrPipeTypeThermallyEnhanced
            heat_pump.geothermal_loop.pipe_conductivity = 0.40 # Btu/h-ft-R; 0.7 W/m-K from https://www.dropbox.com/scl/fi/91yp8e9v34vdh1isvrfvy/GeoPerformX-Spec-Sheet.pdf?rlkey=kw7p01gs46z9lfjs78bo8aujq&dl=0
          end
          heat_pump.geothermal_loop.pipe_conductivity_isdefaulted = true
        end

        if heat_pump.geothermal_loop.shank_spacing.nil?
          hp_ap = heat_pump.additional_properties
          heat_pump.geothermal_loop.shank_spacing = hp_ap.u_tube_spacing + hp_ap.pipe_od # Distance from center of pipe to center of pipe
          heat_pump.geothermal_loop.shank_spacing_isdefaulted = true
        end
      elsif [HPXML::HVACTypeHeatPumpWaterLoopToAir].include? heat_pump.heat_pump_type
        HVAC.set_heat_pump_temperatures(heat_pump, runner)

      end
    end
  end

  def self.apply_detailed_performance_data_for_var_speed_systems(hpxml_bldg)
    (hpxml_bldg.cooling_systems + hpxml_bldg.heat_pumps).each do |hvac_system|
      is_hp = hvac_system.is_a? HPXML::HeatPump
      system_type = is_hp ? hvac_system.heat_pump_type : hvac_system.cooling_system_type
      next unless [HPXML::HVACTypeCentralAirConditioner,
                   HPXML::HVACTypeMiniSplitAirConditioner,
                   HPXML::HVACTypeHeatPumpAirToAir,
                   HPXML::HVACTypeHeatPumpMiniSplit].include? system_type

      next unless hvac_system.compressor_type == HPXML::HVACCompressorTypeVariableSpeed

      HVAC.drop_intermediate_speeds(hvac_system)

      hvac_ap = hvac_system.additional_properties
      if hvac_system.cooling_detailed_performance_data.empty?
        HVAC.set_cool_detailed_performance_data(hvac_system)
      else
        # process capacity fraction of nominal
        hvac_system.cooling_detailed_performance_data.each do |dp|
          next unless dp.capacity.nil?

          dp.capacity = (dp.capacity_fraction_of_nominal * hvac_system.cooling_capacity).round(3)
          dp.capacity_isdefaulted = true
        end

        # override some properties based on detailed performance data
        cool_rated_capacity = [hvac_system.cooling_capacity, 1.0].max
        cool_max_capacity = [hvac_system.cooling_detailed_performance_data.find { |dp| (dp.outdoor_temperature == HVAC::AirSourceCoolRatedODB) && (dp.capacity_description == HPXML::CapacityDescriptionMaximum) }.capacity, 1.0].max
        cool_min_capacity = [hvac_system.cooling_detailed_performance_data.find { |dp| (dp.outdoor_temperature == HVAC::AirSourceCoolRatedODB) && (dp.capacity_description == HPXML::CapacityDescriptionMinimum) }.capacity, 1.0].max
        hvac_ap.cool_capacity_ratios = [cool_min_capacity / cool_rated_capacity, cool_max_capacity / cool_rated_capacity]
        hvac_ap.cool_fan_speed_ratios = HVAC.calc_fan_speed_ratios(hvac_ap.cool_capacity_ratios, hvac_ap.cool_rated_cfm_per_ton, hvac_ap.cool_rated_airflow_rate)
      end
      if is_hp
        if hvac_system.heating_detailed_performance_data.empty?
          HVAC.set_heat_detailed_performance_data(hvac_system)
        else
          # process capacity fraction of nominal
          hvac_system.heating_detailed_performance_data.each do |dp|
            next unless dp.capacity.nil?

            dp.capacity = (dp.capacity_fraction_of_nominal * hvac_system.heating_capacity).round(3)
            dp.capacity_isdefaulted = true
          end

          if hvac_system.heating_capacity_retention_fraction.nil? && hvac_system.heating_capacity_17F.nil?
            # Calculate heating capacity retention at 5F outdoor drybulb
            target_odb = 5.0
            max_capacity_47 = hvac_system.heating_detailed_performance_data.find { |dp| dp.outdoor_temperature == HVAC::AirSourceHeatRatedODB && dp.capacity_description == HPXML::CapacityDescriptionMaximum }.capacity
            hvac_system.heating_capacity_retention_fraction = (HVAC.interpolate_to_odb_table_point(hvac_system.heating_detailed_performance_data, HPXML::CapacityDescriptionMaximum, target_odb, :capacity) / max_capacity_47).round(5)
            hvac_system.heating_capacity_retention_fraction = 0.0 if hvac_system.heating_capacity_retention_fraction < 0
            hvac_system.heating_capacity_retention_temp = target_odb
            hvac_system.heating_capacity_retention_fraction_isdefaulted = true
            hvac_system.heating_capacity_retention_temp_isdefaulted = true
          end
          # override some properties based on detailed performance data
          heat_rated_capacity = [hvac_system.heating_capacity, 1.0].max
          heat_max_capacity = [hvac_system.heating_detailed_performance_data.find { |dp| (dp.outdoor_temperature == HVAC::AirSourceHeatRatedODB) && (dp.capacity_description == HPXML::CapacityDescriptionMaximum) }.capacity, 1.0].max
          heat_min_capacity = [hvac_system.heating_detailed_performance_data.find { |dp| (dp.outdoor_temperature == HVAC::AirSourceHeatRatedODB) && (dp.capacity_description == HPXML::CapacityDescriptionMinimum) }.capacity, 1.0].max
          hvac_ap.heat_capacity_ratios = [heat_min_capacity / heat_rated_capacity, heat_max_capacity / heat_rated_capacity]
          hvac_ap.heat_fan_speed_ratios = HVAC.calc_fan_speed_ratios(hvac_ap.heat_capacity_ratios, hvac_ap.heat_rated_cfm_per_ton, hvac_ap.heat_rated_airflow_rate)
        end
      end
    end
  end

  def self.apply_hvac_control(hpxml_bldg, schedules_file, eri_version)
    hpxml_bldg.hvac_controls.each do |hvac_control|
      schedules_file_includes_heating_setpoint_temp = (schedules_file.nil? ? false : schedules_file.includes_col_name(SchedulesFile::Columns[:HeatingSetpoint].name))
      if hvac_control.heating_setpoint_temp.nil? && hvac_control.weekday_heating_setpoints.nil? && !schedules_file_includes_heating_setpoint_temp
        # No heating setpoints; set a default heating setpoint for, e.g., natural ventilation
        htg_weekday_setpoints, htg_weekend_setpoints = HVAC.get_default_heating_setpoint(HPXML::HVACControlTypeManual, eri_version)
        if htg_weekday_setpoints.split(', ').uniq.size == 1 && htg_weekend_setpoints.split(', ').uniq.size == 1 && htg_weekday_setpoints.split(', ').uniq == htg_weekend_setpoints.split(', ').uniq
          hvac_control.heating_setpoint_temp = htg_weekend_setpoints.split(', ').uniq[0].to_f
        else
          fail 'Unexpected heating setpoints.'
        end
        hvac_control.heating_setpoint_temp_isdefaulted = true
      end

      schedules_file_includes_cooling_setpoint_temp = (schedules_file.nil? ? false : schedules_file.includes_col_name(SchedulesFile::Columns[:CoolingSetpoint].name))
      if hvac_control.cooling_setpoint_temp.nil? && hvac_control.weekday_cooling_setpoints.nil? && !schedules_file_includes_cooling_setpoint_temp
        # No cooling setpoints; set a default cooling setpoint for, e.g., natural ventilation
        clg_weekday_setpoints, clg_weekend_setpoints = HVAC.get_default_cooling_setpoint(HPXML::HVACControlTypeManual, eri_version)
        if clg_weekday_setpoints.split(', ').uniq.size == 1 && clg_weekend_setpoints.split(', ').uniq.size == 1 && clg_weekday_setpoints.split(', ').uniq == clg_weekend_setpoints.split(', ').uniq
          hvac_control.cooling_setpoint_temp = clg_weekend_setpoints.split(', ').uniq[0].to_f
        else
          fail 'Unexpected cooling setpoints.'
        end
        hvac_control.cooling_setpoint_temp_isdefaulted = true
      end

      if hvac_control.heating_setback_start_hour.nil? && (not hvac_control.heating_setback_temp.nil?) && !schedules_file_includes_heating_setpoint_temp
        hvac_control.heating_setback_start_hour = 23 # 11 pm
        hvac_control.heating_setback_start_hour_isdefaulted = true
      end

      if hvac_control.cooling_setup_start_hour.nil? && (not hvac_control.cooling_setup_temp.nil?) && !schedules_file_includes_cooling_setpoint_temp
        hvac_control.cooling_setup_start_hour = 9 # 9 am
        hvac_control.cooling_setup_start_hour_isdefaulted = true
      end

      if hvac_control.seasons_heating_begin_month.nil? || hvac_control.seasons_heating_begin_day.nil? ||
         hvac_control.seasons_heating_end_month.nil? || hvac_control.seasons_heating_end_day.nil?
        hvac_control.seasons_heating_begin_month = 1
        hvac_control.seasons_heating_begin_day = 1
        hvac_control.seasons_heating_end_month = 12
        hvac_control.seasons_heating_end_day = 31
        hvac_control.seasons_heating_begin_month_isdefaulted = true
        hvac_control.seasons_heating_begin_day_isdefaulted = true
        hvac_control.seasons_heating_end_month_isdefaulted = true
        hvac_control.seasons_heating_end_day_isdefaulted = true
      end

      next unless hvac_control.seasons_cooling_begin_month.nil? || hvac_control.seasons_cooling_begin_day.nil? ||
                  hvac_control.seasons_cooling_end_month.nil? || hvac_control.seasons_cooling_end_day.nil?

      hvac_control.seasons_cooling_begin_month = 1
      hvac_control.seasons_cooling_begin_day = 1
      hvac_control.seasons_cooling_end_month = 12
      hvac_control.seasons_cooling_end_day = 31
      hvac_control.seasons_cooling_begin_month_isdefaulted = true
      hvac_control.seasons_cooling_begin_day_isdefaulted = true
      hvac_control.seasons_cooling_end_month_isdefaulted = true
      hvac_control.seasons_cooling_end_day_isdefaulted = true
    end
  end

  def self.apply_hvac_distribution(hpxml_bldg, ncfl, ncfl_ag)
    hpxml_bldg.hvac_distributions.each do |hvac_distribution|
      next unless hvac_distribution.distribution_system_type == HPXML::HVACDistributionTypeAir
      next if hvac_distribution.ducts.empty?

      supply_ducts = hvac_distribution.ducts.select { |duct| duct.duct_type == HPXML::DuctTypeSupply }
      return_ducts = hvac_distribution.ducts.select { |duct| duct.duct_type == HPXML::DuctTypeReturn }

      # Default return registers
      if hvac_distribution.number_of_return_registers.nil? && (return_ducts.size > 0)
        hvac_distribution.number_of_return_registers = ncfl.ceil # Add 1 return register per conditioned floor if not provided
        hvac_distribution.number_of_return_registers_isdefaulted = true
      end

      cfa_served = hvac_distribution.conditioned_floor_area_served
      n_returns = hvac_distribution.number_of_return_registers

      if hvac_distribution.ducts[0].duct_location.nil?
        # Default both duct location(s) and duct surface area(s)
        [supply_ducts, return_ducts].each do |ducts|
          ducts.each do |duct|
            primary_duct_area, secondary_duct_area = HVAC.get_default_duct_surface_area(duct.duct_type, ncfl_ag, cfa_served, n_returns).map { |area| area / ducts.size }
            primary_duct_location, secondary_duct_location = HVAC.get_default_duct_locations(hpxml_bldg)
            if primary_duct_location.nil? # If a home doesn't have any unconditioned spaces, place all ducts in conditioned space.
              duct.duct_surface_area = primary_duct_area + secondary_duct_area
              duct.duct_surface_area_isdefaulted = true
              duct.duct_location = secondary_duct_location
              duct.duct_location_isdefaulted = true
            else
              duct.duct_surface_area = primary_duct_area
              duct.duct_surface_area_isdefaulted = true
              duct.duct_location = primary_duct_location
              duct.duct_location_isdefaulted = true

              if secondary_duct_area > 0
                hvac_distribution.ducts.add(id: "#{duct.id}_secondary",
                                            duct_type: duct.duct_type,
                                            duct_insulation_r_value: duct.duct_insulation_r_value,
                                            duct_location: secondary_duct_location,
                                            duct_location_isdefaulted: true,
                                            duct_surface_area: secondary_duct_area,
                                            duct_surface_area_isdefaulted: true)
              end
            end
          end
        end

      elsif hvac_distribution.ducts[0].duct_surface_area.nil?
        # Default duct surface area(s)
        [supply_ducts, return_ducts].each do |ducts|
          ducts.each do |duct|
            total_duct_area = HVAC.get_default_duct_surface_area(duct.duct_type, ncfl_ag, cfa_served, n_returns).sum()
            duct.duct_surface_area = total_duct_area * duct.duct_fraction_area
            duct.duct_surface_area_isdefaulted = true
          end
        end
      end

      # Calculate FractionDuctArea from DuctSurfaceArea
      supply_ducts = hvac_distribution.ducts.select { |duct| duct.duct_type == HPXML::DuctTypeSupply }
      return_ducts = hvac_distribution.ducts.select { |duct| duct.duct_type == HPXML::DuctTypeReturn }
      total_supply_area = supply_ducts.map { |d| d.duct_surface_area }.sum
      total_return_area = return_ducts.map { |d| d.duct_surface_area }.sum
      (supply_ducts + return_ducts).each do |duct|
        next unless duct.duct_fraction_area.nil?

        if duct.duct_type == HPXML::DuctTypeSupply
          if total_supply_area > 0
            duct.duct_fraction_area = (duct.duct_surface_area / total_supply_area).round(3)
          else
            duct.duct_fraction_area = (1.0 / supply_ducts.size).round(3) # Arbitrary
          end
          duct.duct_fraction_area_isdefaulted = true
        elsif duct.duct_type == HPXML::DuctTypeReturn
          if total_return_area > 0
            duct.duct_fraction_area = (duct.duct_surface_area / total_return_area).round(3)
          else
            duct.duct_fraction_area = (1.0 / return_ducts.size).round(3) # Arbitrary
          end
          duct.duct_fraction_area_isdefaulted = true
        end
      end

      hvac_distribution.ducts.each do |ducts|
        next unless ducts.duct_surface_area_multiplier.nil?

        ducts.duct_surface_area_multiplier = 1.0
        ducts.duct_surface_area_multiplier_isdefaulted = true
      end

      # Default buried insulation level
      hvac_distribution.ducts.each do |ducts|
        next unless ducts.duct_buried_insulation_level.nil?

        ducts.duct_buried_insulation_level = HPXML::DuctBuriedInsulationNone
        ducts.duct_buried_insulation_level_isdefaulted = true
      end

      # Default effective R-value
      hvac_distribution.ducts.each do |ducts|
        next unless ducts.duct_effective_r_value.nil?

        ducts.duct_effective_r_value = Airflow.get_duct_effective_r_value(ducts.duct_insulation_r_value, ducts.duct_type, ducts.duct_buried_insulation_level)
        ducts.duct_effective_r_value_isdefaulted = true
      end
    end
  end

  def self.apply_hvac_location(hpxml_bldg)
    # This needs to come after we have applied defaults for ducts
    hpxml_bldg.hvac_systems.each do |hvac_system|
      next unless hvac_system.location.nil?

      hvac_system.location_isdefaulted = true

      # Set default location based on distribution system
      dist_system = hvac_system.distribution_system
      if dist_system.nil?
        hvac_system.location = HPXML::LocationConditionedSpace
      else
        dist_type = dist_system.distribution_system_type
        if dist_type == HPXML::HVACDistributionTypeAir
          # Find largest unconditioned supply duct location
          uncond_duct_locations = {}
          dist_system.ducts.select { |d| d.duct_type == HPXML::DuctTypeSupply }.each do |d|
            next if HPXML::conditioned_locations_this_unit.include? d.duct_location
            next if [HPXML::LocationExteriorWall, HPXML::LocationUnderSlab].include? d.duct_location # air handler won't be here

            uncond_duct_locations[d.duct_location] = 0.0 if uncond_duct_locations[d.duct_location].nil?
            uncond_duct_locations[d.duct_location] += d.duct_surface_area
          end
          if uncond_duct_locations.empty?
            hvac_system.location = HPXML::LocationConditionedSpace
          else
            hvac_system.location = uncond_duct_locations.key(uncond_duct_locations.values.max)
            if hvac_system.location == HPXML::LocationOutside
              # DuctLocation "outside" needs to be converted to a valid UnitLocation enumeration
              hvac_system.location = HPXML::LocationOtherExterior
            end
          end
        elsif dist_type == HPXML::HVACDistributionTypeHydronic
          # Assume same default logic as a water heater
          hvac_system.location = Waterheater.get_default_location(hpxml_bldg, hpxml_bldg.climate_and_risk_zones.climate_zone_ieccs[0])
        elsif dist_type == HPXML::HVACDistributionTypeDSE
          # DSE=1 implies distribution system in conditioned space
          has_dse_of_one = true
          if (hvac_system.respond_to? :fraction_heat_load_served) && (dist_system.annual_heating_dse != 1)
            has_dse_of_one = false
          end
          if (hvac_system.respond_to? :fraction_cool_load_served) && (dist_system.annual_cooling_dse != 1)
            has_dse_of_one = false
          end
          if has_dse_of_one
            hvac_system.location = HPXML::LocationConditionedSpace
          else
            hvac_system.location = HPXML::LocationUnconditionedSpace
          end
        end
      end
    end
  end

  def self.apply_ventilation_fans(hpxml_bldg, weather, cfa, nbeds, eri_version)
    # Default mech vent systems
    hpxml_bldg.ventilation_fans.each do |vent_fan|
      next unless vent_fan.used_for_whole_building_ventilation

      if vent_fan.is_shared_system.nil?
        vent_fan.is_shared_system = false
        vent_fan.is_shared_system_isdefaulted = true
      end
      if vent_fan.hours_in_operation.nil? && !vent_fan.is_cfis_supplemental_fan?
        vent_fan.hours_in_operation = (vent_fan.fan_type == HPXML::MechVentTypeCFIS) ? 8.0 : 24.0
        vent_fan.hours_in_operation_isdefaulted = true
      end
      if vent_fan.rated_flow_rate.nil? && vent_fan.tested_flow_rate.nil? && vent_fan.calculated_flow_rate.nil? && vent_fan.delivered_ventilation.nil?
        if hpxml_bldg.ventilation_fans.select { |vf| vf.used_for_whole_building_ventilation && !vf.is_cfis_supplemental_fan? }.size > 1
          fail 'Defaulting flow rates for multiple mechanical ventilation systems is currently not supported.'
        end

        vent_fan.rated_flow_rate = Airflow.get_default_mech_vent_flow_rate(hpxml_bldg, vent_fan, weather, cfa, nbeds).round(1)
        vent_fan.rated_flow_rate_isdefaulted = true
      end
      if vent_fan.fan_power.nil?
        vent_fan.fan_power = (vent_fan.flow_rate * Airflow.get_default_mech_vent_fan_power(vent_fan, eri_version)).round(1)
        vent_fan.fan_power_isdefaulted = true
      end
      next unless vent_fan.fan_type == HPXML::MechVentTypeCFIS

      if vent_fan.cfis_vent_mode_airflow_fraction.nil?
        vent_fan.cfis_vent_mode_airflow_fraction = 1.0
        vent_fan.cfis_vent_mode_airflow_fraction_isdefaulted = true
      end
      if vent_fan.cfis_addtl_runtime_operating_mode.nil?
        vent_fan.cfis_addtl_runtime_operating_mode = HPXML::CFISModeAirHandler
        vent_fan.cfis_addtl_runtime_operating_mode_isdefaulted = true
      end
    end

    # Default kitchen fan
    hpxml_bldg.ventilation_fans.each do |vent_fan|
      next unless (vent_fan.used_for_local_ventilation && (vent_fan.fan_location == HPXML::LocationKitchen))

      if vent_fan.count.nil?
        vent_fan.count = 1
        vent_fan.count_isdefaulted = true
      end
      if vent_fan.rated_flow_rate.nil? && vent_fan.tested_flow_rate.nil? && vent_fan.calculated_flow_rate.nil? && vent_fan.delivered_ventilation.nil?
        vent_fan.rated_flow_rate = 100.0 # cfm, per BA HSP
        vent_fan.rated_flow_rate_isdefaulted = true
      end
      if vent_fan.hours_in_operation.nil?
        vent_fan.hours_in_operation = 1.0 # hrs/day, per BA HSP
        vent_fan.hours_in_operation_isdefaulted = true
      end
      if vent_fan.fan_power.nil?
        vent_fan.fan_power = 0.3 * vent_fan.flow_rate # W, per BA HSP
        vent_fan.fan_power_isdefaulted = true
      end
      if vent_fan.start_hour.nil?
        vent_fan.start_hour = 18 # 6 pm, per BA HSP
        vent_fan.start_hour_isdefaulted = true
      end
    end

    # Default bath fans
    hpxml_bldg.ventilation_fans.each do |vent_fan|
      next unless (vent_fan.used_for_local_ventilation && (vent_fan.fan_location == HPXML::LocationBath))

      if vent_fan.count.nil?
        vent_fan.count = hpxml_bldg.building_construction.number_of_bathrooms
        vent_fan.count_isdefaulted = true
      end
      if vent_fan.rated_flow_rate.nil? && vent_fan.tested_flow_rate.nil? && vent_fan.calculated_flow_rate.nil? && vent_fan.delivered_ventilation.nil?
        vent_fan.rated_flow_rate = 50.0 # cfm, per BA HSP
        vent_fan.rated_flow_rate_isdefaulted = true
      end
      if vent_fan.hours_in_operation.nil?
        vent_fan.hours_in_operation = 1.0 # hrs/day, per BA HSP
        vent_fan.hours_in_operation_isdefaulted = true
      end
      if vent_fan.fan_power.nil?
        vent_fan.fan_power = 0.3 * vent_fan.flow_rate # W, per BA HSP
        vent_fan.fan_power_isdefaulted = true
      end
      if vent_fan.start_hour.nil?
        vent_fan.start_hour = 7 # 7 am, per BA HSP
        vent_fan.start_hour_isdefaulted = true
      end
    end

    # Default whole house fan
    hpxml_bldg.ventilation_fans.each do |vent_fan|
      next unless vent_fan.used_for_seasonal_cooling_load_reduction

      if vent_fan.rated_flow_rate.nil? && vent_fan.tested_flow_rate.nil? && vent_fan.calculated_flow_rate.nil? && vent_fan.delivered_ventilation.nil?
        vent_fan.rated_flow_rate = cfa * 2.0
        vent_fan.rated_flow_rate_isdefaulted = true
      end
      if vent_fan.fan_power.nil?
        vent_fan.fan_power = 0.1 * vent_fan.flow_rate # W
        vent_fan.fan_power_isdefaulted = true
      end
    end
  end

  def self.apply_water_heaters(hpxml_bldg, nbeds, eri_version, schedules_file)
    hpxml_bldg.water_heating_systems.each do |water_heating_system|
      if water_heating_system.is_shared_system.nil?
        water_heating_system.is_shared_system = false
        water_heating_system.is_shared_system_isdefaulted = true
      end
      schedules_file_includes_water_heater_setpoint_temp = (schedules_file.nil? ? false : schedules_file.includes_col_name(SchedulesFile::Columns[:WaterHeaterSetpoint].name))
      if water_heating_system.temperature.nil? && !schedules_file_includes_water_heater_setpoint_temp
        water_heating_system.temperature = Waterheater.get_default_hot_water_temperature(eri_version)
        water_heating_system.temperature_isdefaulted = true
      end
      if water_heating_system.performance_adjustment.nil?
        water_heating_system.performance_adjustment = Waterheater.get_default_performance_adjustment(water_heating_system)
        water_heating_system.performance_adjustment_isdefaulted = true
      end
      if (water_heating_system.water_heater_type == HPXML::WaterHeaterTypeCombiStorage) && water_heating_system.standby_loss_value.nil?
        # Use equation fit from AHRI database
        # calculate independent variable SurfaceArea/vol(physically linear to standby_loss/skin_u under test condition) to fit the linear equation from AHRI database
        act_vol = Waterheater.calc_storage_tank_actual_vol(water_heating_system.tank_volume, nil)
        surface_area = Waterheater.calc_tank_areas(act_vol)[0]
        sqft_by_gal = surface_area / act_vol # sqft/gal
        water_heating_system.standby_loss_value = (2.9721 * sqft_by_gal - 0.4732).round(3) # linear equation assuming a constant u, F/hr
        water_heating_system.standby_loss_value_isdefaulted = true
        water_heating_system.standby_loss_units = HPXML::UnitsDegFPerHour
        water_heating_system.standby_loss_units_isdefaulted = true
      end
      if (water_heating_system.water_heater_type == HPXML::WaterHeaterTypeStorage)
        if water_heating_system.heating_capacity.nil?
          water_heating_system.heating_capacity = (Waterheater.get_default_heating_capacity(water_heating_system.fuel_type, nbeds, hpxml_bldg.water_heating_systems.size, hpxml_bldg.building_construction.number_of_bathrooms) * 1000.0).round
          water_heating_system.heating_capacity_isdefaulted = true
        end
        if water_heating_system.tank_volume.nil?
          water_heating_system.tank_volume = Waterheater.get_default_tank_volume(water_heating_system.fuel_type, nbeds, hpxml_bldg.building_construction.number_of_bathrooms)
          water_heating_system.tank_volume_isdefaulted = true
        end
        if water_heating_system.recovery_efficiency.nil?
          water_heating_system.recovery_efficiency = Waterheater.get_default_recovery_efficiency(water_heating_system)
          water_heating_system.recovery_efficiency_isdefaulted = true
        end
        if water_heating_system.tank_model_type.nil?
          water_heating_system.tank_model_type = HPXML::WaterHeaterTankModelTypeMixed
          water_heating_system.tank_model_type_isdefaulted = true
        end
      end
      if (water_heating_system.water_heater_type == HPXML::WaterHeaterTypeHeatPump)
        schedules_file_includes_water_heater_operating_mode = (schedules_file.nil? ? false : schedules_file.includes_col_name(SchedulesFile::Columns[:WaterHeaterOperatingMode].name))
        if water_heating_system.operating_mode.nil? && !schedules_file_includes_water_heater_operating_mode
          water_heating_system.operating_mode = HPXML::WaterHeaterOperatingModeHybridAuto
          water_heating_system.operating_mode_isdefaulted = true
        end
      end
      if water_heating_system.location.nil?
        water_heating_system.location = Waterheater.get_default_location(hpxml_bldg, hpxml_bldg.climate_and_risk_zones.climate_zone_ieccs[0])
        water_heating_system.location_isdefaulted = true
      end
      next unless water_heating_system.usage_bin.nil? && (not water_heating_system.uniform_energy_factor.nil?) # FHR & UsageBin only applies to UEF

      if not water_heating_system.first_hour_rating.nil?
        water_heating_system.usage_bin = Waterheater.get_usage_bin_from_first_hour_rating(water_heating_system.first_hour_rating)
      else
        water_heating_system.usage_bin = HPXML::WaterHeaterUsageBinMedium
      end
      water_heating_system.usage_bin_isdefaulted = true
    end
  end

  def self.apply_flue_or_chimney(hpxml_bldg)
    # This needs to come after we have applied defaults for HVAC/DHW systems
    if hpxml_bldg.air_infiltration.has_flue_or_chimney_in_conditioned_space.nil?
      hpxml_bldg.air_infiltration.has_flue_or_chimney_in_conditioned_space = get_default_flue_or_chimney_in_conditioned_space(hpxml_bldg)
      hpxml_bldg.air_infiltration.has_flue_or_chimney_in_conditioned_space_isdefaulted = true
    end
  end

  def self.apply_hot_water_distribution(hpxml_bldg, cfa, ncfl, has_uncond_bsmnt, has_cond_bsmnt, schedules_file)
    return if hpxml_bldg.hot_water_distributions.size == 0

    hot_water_distribution = hpxml_bldg.hot_water_distributions[0]

    if hot_water_distribution.pipe_r_value.nil?
      hot_water_distribution.pipe_r_value = 0.0
      hot_water_distribution.pipe_r_value_isdefaulted = true
    end

    if hot_water_distribution.system_type == HPXML::DHWDistTypeStandard
      if hot_water_distribution.standard_piping_length.nil?
        hot_water_distribution.standard_piping_length = HotWaterAndAppliances.get_default_std_pipe_length(has_uncond_bsmnt, has_cond_bsmnt, cfa, ncfl)
        hot_water_distribution.standard_piping_length_isdefaulted = true
      end
    elsif hot_water_distribution.system_type == HPXML::DHWDistTypeRecirc
      if hot_water_distribution.recirculation_piping_length.nil?
        hot_water_distribution.recirculation_piping_length = HotWaterAndAppliances.get_default_recirc_loop_length(HotWaterAndAppliances.get_default_std_pipe_length(has_uncond_bsmnt, has_cond_bsmnt, cfa, ncfl))
        hot_water_distribution.recirculation_piping_length_isdefaulted = true
      end
      if hot_water_distribution.recirculation_branch_piping_length.nil?
        hot_water_distribution.recirculation_branch_piping_length = HotWaterAndAppliances.get_default_recirc_branch_loop_length()
        hot_water_distribution.recirculation_branch_piping_length_isdefaulted = true
      end
      if hot_water_distribution.recirculation_pump_power.nil?
        hot_water_distribution.recirculation_pump_power = HotWaterAndAppliances.get_default_recirc_pump_power()
        hot_water_distribution.recirculation_pump_power_isdefaulted = true
      end
    end

    if hot_water_distribution.has_shared_recirculation
      if hot_water_distribution.shared_recirculation_pump_power.nil?
        hot_water_distribution.shared_recirculation_pump_power = HotWaterAndAppliances.get_default_shared_recirc_pump_power()
        hot_water_distribution.shared_recirculation_pump_power_isdefaulted = true
      end
    end

    if hot_water_distribution.system_type == HPXML::DHWDistTypeRecirc || hot_water_distribution.has_shared_recirculation
      schedules_file_includes_recirculation_pump = (schedules_file.nil? ? false : schedules_file.includes_col_name(SchedulesFile::Columns[:HotWaterRecirculationPump].name))
      recirc_control_type = hot_water_distribution.has_shared_recirculation ? hot_water_distribution.shared_recirculation_control_type : hot_water_distribution.recirculation_control_type
      if [HPXML::DHWRecircControlTypeNone, HPXML::DHWRecircControlTypeTimer].include?(recirc_control_type)
        if hot_water_distribution.recirculation_pump_weekday_fractions.nil? && !schedules_file_includes_recirculation_pump
          hot_water_distribution.recirculation_pump_weekday_fractions = Schedule.RecirculationPumpWithoutControlWeekdayFractions
          hot_water_distribution.recirculation_pump_weekday_fractions_isdefaulted = true
        end
        if hot_water_distribution.recirculation_pump_weekend_fractions.nil? && !schedules_file_includes_recirculation_pump
          hot_water_distribution.recirculation_pump_weekend_fractions = Schedule.RecirculationPumpWithoutControlWeekendFractions
          hot_water_distribution.recirculation_pump_weekend_fractions_isdefaulted = true
        end
      elsif [HPXML::DHWRecircControlTypeSensor, HPXML::DHWRecircControlTypeManual].include?(recirc_control_type)
        if hot_water_distribution.recirculation_pump_weekday_fractions.nil? && !schedules_file_includes_recirculation_pump
          hot_water_distribution.recirculation_pump_weekday_fractions = Schedule.RecirculationPumpDemandControlledWeekdayFractions
          hot_water_distribution.recirculation_pump_weekday_fractions_isdefaulted = true
        end
        if hot_water_distribution.recirculation_pump_weekend_fractions.nil? && !schedules_file_includes_recirculation_pump
          hot_water_distribution.recirculation_pump_weekend_fractions = Schedule.RecirculationPumpDemandControlledWeekendFractions
          hot_water_distribution.recirculation_pump_weekend_fractions_isdefaulted = true
        end
      elsif [HPXML::DHWRecircControlTypeTemperature].include?(recirc_control_type)
        if hot_water_distribution.recirculation_pump_weekday_fractions.nil? && !schedules_file_includes_recirculation_pump
          hot_water_distribution.recirculation_pump_weekday_fractions = Schedule.RecirculationPumpTemperatureControlledWeekdayFractions
          hot_water_distribution.recirculation_pump_weekday_fractions_isdefaulted = true
        end
        if hot_water_distribution.recirculation_pump_weekend_fractions.nil? && !schedules_file_includes_recirculation_pump
          hot_water_distribution.recirculation_pump_weekend_fractions = Schedule.RecirculationPumpTemperatureControlledWeekendFractions
          hot_water_distribution.recirculation_pump_weekend_fractions_isdefaulted = true
        end
      end
      if hot_water_distribution.recirculation_pump_monthly_multipliers.nil? && !schedules_file_includes_recirculation_pump
        hot_water_distribution.recirculation_pump_monthly_multipliers = Schedule.RecirculationPumpMonthlyMultipliers
        hot_water_distribution.recirculation_pump_monthly_multipliers_isdefaulted = true
      end
    end
  end

  def self.apply_water_fixtures(hpxml_bldg, schedules_file)
    return if hpxml_bldg.hot_water_distributions.size == 0

    hpxml_bldg.water_fixtures.each do |wf|
      next unless [HPXML::WaterFixtureTypeShowerhead, HPXML::WaterFixtureTypeFaucet].include? wf.water_fixture_type

      if wf.low_flow.nil?
        wf.low_flow = (wf.flow_rate <= 2.0)
        wf.low_flow_isdefaulted = true
      end
    end

    if hpxml_bldg.water_heating.water_fixtures_usage_multiplier.nil?
      hpxml_bldg.water_heating.water_fixtures_usage_multiplier = 1.0
      hpxml_bldg.water_heating.water_fixtures_usage_multiplier_isdefaulted = true
    end
    schedules_file_includes_fixtures = (schedules_file.nil? ? false : schedules_file.includes_col_name(SchedulesFile::Columns[:HotWaterFixtures].name))
    if hpxml_bldg.water_heating.water_fixtures_weekday_fractions.nil? && !schedules_file_includes_fixtures
      hpxml_bldg.water_heating.water_fixtures_weekday_fractions = Schedule.FixturesWeekdayFractions
      hpxml_bldg.water_heating.water_fixtures_weekday_fractions_isdefaulted = true
    end
    if hpxml_bldg.water_heating.water_fixtures_weekend_fractions.nil? && !schedules_file_includes_fixtures
      hpxml_bldg.water_heating.water_fixtures_weekend_fractions = Schedule.FixturesWeekendFractions
      hpxml_bldg.water_heating.water_fixtures_weekend_fractions_isdefaulted = true
    end
    if hpxml_bldg.water_heating.water_fixtures_monthly_multipliers.nil? && !schedules_file_includes_fixtures
      hpxml_bldg.water_heating.water_fixtures_monthly_multipliers = Schedule.FixturesMonthlyMultipliers
      hpxml_bldg.water_heating.water_fixtures_monthly_multipliers_isdefaulted = true
    end
  end

  def self.apply_solar_thermal_systems(hpxml_bldg)
    hpxml_bldg.solar_thermal_systems.each do |solar_thermal_system|
      if solar_thermal_system.collector_azimuth.nil?
        solar_thermal_system.collector_azimuth = get_azimuth_from_orientation(solar_thermal_system.collector_orientation)
        solar_thermal_system.collector_azimuth_isdefaulted = true
      end
      if solar_thermal_system.collector_orientation.nil?
        solar_thermal_system.collector_orientation = get_orientation_from_azimuth(solar_thermal_system.collector_azimuth)
        solar_thermal_system.collector_orientation_isdefaulted = true
      end
      if solar_thermal_system.storage_volume.nil? && (not solar_thermal_system.collector_area.nil?) # Detailed solar water heater
        solar_thermal_system.storage_volume = Waterheater.calc_default_solar_thermal_system_storage_volume(solar_thermal_system.collector_area)
        solar_thermal_system.storage_volume_isdefaulted = true
      end
    end
  end

  def self.apply_pv_systems(hpxml_bldg)
    hpxml_bldg.pv_systems.each do |pv_system|
      if pv_system.array_azimuth.nil?
        pv_system.array_azimuth = get_azimuth_from_orientation(pv_system.array_orientation)
        pv_system.array_azimuth_isdefaulted = true
      end
      if pv_system.array_orientation.nil?
        pv_system.array_orientation = get_orientation_from_azimuth(pv_system.array_azimuth)
        pv_system.array_orientation_isdefaulted = true
      end
      if pv_system.is_shared_system.nil?
        pv_system.is_shared_system = false
        pv_system.is_shared_system_isdefaulted = true
      end
      if pv_system.location.nil?
        pv_system.location = HPXML::LocationRoof
        pv_system.location_isdefaulted = true
      end
      if pv_system.tracking.nil?
        pv_system.tracking = HPXML::PVTrackingTypeFixed
        pv_system.tracking_isdefaulted = true
      end
      if pv_system.module_type.nil?
        pv_system.module_type = HPXML::PVModuleTypeStandard
        pv_system.module_type_isdefaulted = true
      end
      if pv_system.system_losses_fraction.nil?
        pv_system.system_losses_fraction = PV.get_default_system_losses(pv_system.year_modules_manufactured)
        pv_system.system_losses_fraction_isdefaulted = true
      end
    end
    hpxml_bldg.inverters.each do |inverter|
      if inverter.inverter_efficiency.nil?
        inverter.inverter_efficiency = PV.get_default_inv_eff()
        inverter.inverter_efficiency_isdefaulted = true
      end
    end
  end

  def self.apply_generators(hpxml_bldg)
    hpxml_bldg.generators.each do |generator|
      if generator.is_shared_system.nil?
        generator.is_shared_system = false
        generator.is_shared_system_isdefaulted = true
      end
    end
  end

  def self.apply_vehicles(hpxml_bldg)
    hpxml_bldg.vehicles.each do |vehicle|
      next unless vehicle.id.include?('ElectricVehicle')

      default_values = ElectricVehicle.get_ev_battery_default_values()
      apply_battery(vehicle, default_values)

      ev_charger = nil
      if not vehicle.ev_charger_idref.nil?
        hpxml_bldg.ev_chargers.each do |charger|
          next unless vehicle.ev_charger_idref == charger.id

          ev_charger = charger
        end
      end
      next if ev_charger.nil?

      default_values = ElectricVehicle.get_ev_charger_default_values(hpxml_bldg.has_location(HPXML::LocationGarage))
      apply_ev_charger(ev_charger, default_values)
    end
  end

  def self.apply_ev_charger(ev_charger, default_values)
    if ev_charger.location.nil?
      ev_charger.location = default_values[:location]
      ev_charger.location_isdefaulted = true
    end
    if ev_charger.charging_power.nil?
      ev_charger.charging_power = default_values[:charging_power]
      ev_charger.charging_power_isdefaulted = true
    end
  end

  def self.apply_batteries(hpxml_bldg)
    hpxml_bldg.batteries.each do |battery|
      default_values = Battery.get_battery_default_values(hpxml_bldg.has_location(HPXML::LocationGarage))
      if battery.location.nil?
        battery.location = default_values[:location]
        battery.location_isdefaulted = true
      end
<<<<<<< HEAD
      apply_battery(battery, default_values)
    end
  end
=======
      if battery.is_shared_system.nil?
        battery.is_shared_system = false
        battery.is_shared_system_isdefaulted = true
      end
      # if battery.lifetime_model.nil?
      # battery.lifetime_model = default_values[:lifetime_model]
      # battery.lifetime_model_isdefaulted = true
      # end
      if battery.nominal_voltage.nil?
        battery.nominal_voltage = default_values[:nominal_voltage] # V
        battery.nominal_voltage_isdefaulted = true
      end
      if battery.round_trip_efficiency.nil?
        battery.round_trip_efficiency = default_values[:round_trip_efficiency]
        battery.round_trip_efficiency_isdefaulted = true
      end
      if battery.nominal_capacity_kwh.nil? && battery.nominal_capacity_ah.nil?
        # Calculate nominal capacity from usable capacity or rated power output if available
        if not battery.usable_capacity_kwh.nil?
          battery.nominal_capacity_kwh = (battery.usable_capacity_kwh / default_values[:usable_fraction]).round(2)
          battery.nominal_capacity_kwh_isdefaulted = true
        elsif not battery.usable_capacity_ah.nil?
          battery.nominal_capacity_ah = (battery.usable_capacity_ah / default_values[:usable_fraction]).round(2)
          battery.nominal_capacity_ah_isdefaulted = true
        elsif not battery.rated_power_output.nil?
          battery.nominal_capacity_kwh = (UnitConversions.convert(battery.rated_power_output, 'W', 'kW') / 0.5).round(2)
          battery.nominal_capacity_kwh_isdefaulted = true
        else
          battery.nominal_capacity_kwh = default_values[:nominal_capacity_kwh] # kWh
          battery.nominal_capacity_kwh_isdefaulted = true
        end
      end
      if battery.usable_capacity_kwh.nil? && battery.usable_capacity_ah.nil?
        # Calculate usable capacity from nominal capacity
        if not battery.nominal_capacity_kwh.nil?
          battery.usable_capacity_kwh = (battery.nominal_capacity_kwh * default_values[:usable_fraction]).round(2)
          battery.usable_capacity_kwh_isdefaulted = true
        elsif not battery.nominal_capacity_ah.nil?
          battery.usable_capacity_ah = (battery.nominal_capacity_ah * default_values[:usable_fraction]).round(2)
          battery.usable_capacity_ah_isdefaulted = true
        end
      end
      next unless battery.rated_power_output.nil?
>>>>>>> 26fdf9c4

  def self.apply_battery(battery, default_values)
    # if battery.lifetime_model.nil?
    #   battery.lifetime_model = default_values[:lifetime_model]
    #   battery.lifetime_model_isdefaulted = true
    # end
    if battery.nominal_voltage.nil?
      battery.nominal_voltage = default_values[:nominal_voltage] # V
      battery.nominal_voltage_isdefaulted = true
    end
    if battery.round_trip_efficiency.nil?
      battery.round_trip_efficiency = default_values[:round_trip_efficiency]
      battery.round_trip_efficiency_isdefaulted = true
    end
    if battery.nominal_capacity_kwh.nil? && battery.nominal_capacity_ah.nil?
      # Calculate nominal capacity from usable capacity or rated power output if available
      if not battery.usable_capacity_kwh.nil?
        battery.nominal_capacity_kwh = (battery.usable_capacity_kwh / default_values[:usable_fraction]).round(2)
        battery.nominal_capacity_kwh_isdefaulted = true
      elsif not battery.usable_capacity_ah.nil?
        battery.nominal_capacity_ah = (battery.usable_capacity_ah / default_values[:usable_fraction]).round(2)
        battery.nominal_capacity_ah_isdefaulted = true
      elsif not battery.rated_power_output.nil?
        battery.nominal_capacity_kwh = (UnitConversions.convert(battery.rated_power_output, 'W', 'kW') / 0.5).round(2)
        battery.nominal_capacity_kwh_isdefaulted = true
      else
        battery.nominal_capacity_kwh = default_values[:nominal_capacity_kwh] # kWh
        battery.nominal_capacity_kwh_isdefaulted = true
      end
    end
    if battery.usable_capacity_kwh.nil? && battery.usable_capacity_ah.nil?
      # Calculate usable capacity from nominal capacity
      if not battery.nominal_capacity_kwh.nil?
        battery.usable_capacity_kwh = (battery.nominal_capacity_kwh * default_values[:usable_fraction]).round(2)
        battery.usable_capacity_kwh_isdefaulted = true
      elsif not battery.nominal_capacity_ah.nil?
        battery.usable_capacity_ah = (battery.nominal_capacity_ah * default_values[:usable_fraction]).round(2)
        battery.usable_capacity_ah_isdefaulted = true
      end
    end
    return unless battery.rated_power_output.nil?

    # Calculate rated power from nominal capacity
    if not battery.nominal_capacity_kwh.nil?
      battery.rated_power_output = (UnitConversions.convert(battery.nominal_capacity_kwh, 'kWh', 'Wh') * 0.5).round(0)
    elsif not battery.nominal_capacity_ah.nil?
      battery.rated_power_output = (UnitConversions.convert(Battery.get_kWh_from_Ah(battery.nominal_capacity_ah, battery.nominal_voltage), 'kWh', 'Wh') * 0.5).round(0)
    end
    battery.rated_power_output_isdefaulted = true
  end

  def self.apply_appliances(hpxml_bldg, nbeds, eri_version, schedules_file)
    # Default clothes washer
    if hpxml_bldg.clothes_washers.size > 0
      clothes_washer = hpxml_bldg.clothes_washers[0]
      if clothes_washer.is_shared_appliance.nil?
        clothes_washer.is_shared_appliance = false
        clothes_washer.is_shared_appliance_isdefaulted = true
      end
      if clothes_washer.location.nil?
        clothes_washer.location = HPXML::LocationConditionedSpace
        clothes_washer.location_isdefaulted = true
      end
      if clothes_washer.rated_annual_kwh.nil?
        default_values = HotWaterAndAppliances.get_clothes_washer_default_values(eri_version)
        clothes_washer.integrated_modified_energy_factor = default_values[:integrated_modified_energy_factor]
        clothes_washer.integrated_modified_energy_factor_isdefaulted = true
        clothes_washer.rated_annual_kwh = default_values[:rated_annual_kwh]
        clothes_washer.rated_annual_kwh_isdefaulted = true
        clothes_washer.label_electric_rate = default_values[:label_electric_rate]
        clothes_washer.label_electric_rate_isdefaulted = true
        clothes_washer.label_gas_rate = default_values[:label_gas_rate]
        clothes_washer.label_gas_rate_isdefaulted = true
        clothes_washer.label_annual_gas_cost = default_values[:label_annual_gas_cost]
        clothes_washer.label_annual_gas_cost_isdefaulted = true
        clothes_washer.capacity = default_values[:capacity]
        clothes_washer.capacity_isdefaulted = true
        clothes_washer.label_usage = default_values[:label_usage]
        clothes_washer.label_usage_isdefaulted = true
      end
      if clothes_washer.usage_multiplier.nil?
        clothes_washer.usage_multiplier = 1.0
        clothes_washer.usage_multiplier_isdefaulted = true
      end
      schedules_file_includes_cw = (schedules_file.nil? ? false : schedules_file.includes_col_name(SchedulesFile::Columns[:ClothesWasher].name))
      if clothes_washer.weekday_fractions.nil? && !schedules_file_includes_cw
        clothes_washer.weekday_fractions = Schedule.ClothesWasherWeekdayFractions
        clothes_washer.weekday_fractions_isdefaulted = true
      end
      if clothes_washer.weekend_fractions.nil? && !schedules_file_includes_cw
        clothes_washer.weekend_fractions = Schedule.ClothesWasherWeekendFractions
        clothes_washer.weekend_fractions_isdefaulted = true
      end
      if clothes_washer.monthly_multipliers.nil? && !schedules_file_includes_cw
        clothes_washer.monthly_multipliers = Schedule.ClothesWasherMonthlyMultipliers
        clothes_washer.monthly_multipliers_isdefaulted = true
      end
    end

    # Default clothes dryer
    if hpxml_bldg.clothes_dryers.size > 0
      clothes_dryer = hpxml_bldg.clothes_dryers[0]
      if clothes_dryer.is_shared_appliance.nil?
        clothes_dryer.is_shared_appliance = false
        clothes_dryer.is_shared_appliance_isdefaulted = true
      end
      if clothes_dryer.location.nil?
        clothes_dryer.location = HPXML::LocationConditionedSpace
        clothes_dryer.location_isdefaulted = true
      end
      if clothes_dryer.combined_energy_factor.nil? && clothes_dryer.energy_factor.nil?
        default_values = HotWaterAndAppliances.get_clothes_dryer_default_values(eri_version, clothes_dryer.fuel_type)
        clothes_dryer.combined_energy_factor = default_values[:combined_energy_factor]
        clothes_dryer.combined_energy_factor_isdefaulted = true
      end
      if clothes_dryer.control_type.nil?
        default_values = HotWaterAndAppliances.get_clothes_dryer_default_values(eri_version, clothes_dryer.fuel_type)
        clothes_dryer.control_type = default_values[:control_type]
        clothes_dryer.control_type_isdefaulted = true
      end
      if clothes_dryer.usage_multiplier.nil?
        clothes_dryer.usage_multiplier = 1.0
        clothes_dryer.usage_multiplier_isdefaulted = true
      end
      if clothes_dryer.is_vented.nil?
        clothes_dryer.is_vented = true
        clothes_dryer.is_vented_isdefaulted = true
      end
      if clothes_dryer.is_vented && clothes_dryer.vented_flow_rate.nil?
        clothes_dryer.vented_flow_rate = 100.0
        clothes_dryer.vented_flow_rate_isdefaulted = true
      end
      schedules_file_includes_cd = (schedules_file.nil? ? false : schedules_file.includes_col_name(SchedulesFile::Columns[:ClothesDryer].name))
      if clothes_dryer.weekday_fractions.nil? && !schedules_file_includes_cd
        clothes_dryer.weekday_fractions = Schedule.ClothesDryerWeekdayFractions
        clothes_dryer.weekday_fractions_isdefaulted = true
      end
      if clothes_dryer.weekend_fractions.nil? && !schedules_file_includes_cd
        clothes_dryer.weekend_fractions = Schedule.ClothesDryerWeekendFractions
        clothes_dryer.weekend_fractions_isdefaulted = true
      end
      if clothes_dryer.monthly_multipliers.nil? && !schedules_file_includes_cd
        clothes_dryer.monthly_multipliers = Schedule.ClothesDryerMonthlyMultipliers
        clothes_dryer.monthly_multipliers_isdefaulted = true
      end
    end

    # Default dishwasher
    if hpxml_bldg.dishwashers.size > 0
      dishwasher = hpxml_bldg.dishwashers[0]
      if dishwasher.is_shared_appliance.nil?
        dishwasher.is_shared_appliance = false
        dishwasher.is_shared_appliance_isdefaulted = true
      end
      if dishwasher.location.nil?
        dishwasher.location = HPXML::LocationConditionedSpace
        dishwasher.location_isdefaulted = true
      end
      if dishwasher.place_setting_capacity.nil?
        default_values = HotWaterAndAppliances.get_dishwasher_default_values(eri_version)
        dishwasher.rated_annual_kwh = default_values[:rated_annual_kwh]
        dishwasher.rated_annual_kwh_isdefaulted = true
        dishwasher.label_electric_rate = default_values[:label_electric_rate]
        dishwasher.label_electric_rate_isdefaulted = true
        dishwasher.label_gas_rate = default_values[:label_gas_rate]
        dishwasher.label_gas_rate_isdefaulted = true
        dishwasher.label_annual_gas_cost = default_values[:label_annual_gas_cost]
        dishwasher.label_annual_gas_cost_isdefaulted = true
        dishwasher.label_usage = default_values[:label_usage]
        dishwasher.label_usage_isdefaulted = true
        dishwasher.place_setting_capacity = default_values[:place_setting_capacity]
        dishwasher.place_setting_capacity_isdefaulted = true
      end
      if dishwasher.usage_multiplier.nil?
        dishwasher.usage_multiplier = 1.0
        dishwasher.usage_multiplier_isdefaulted = true
      end
      schedules_file_includes_dw = (schedules_file.nil? ? false : schedules_file.includes_col_name(SchedulesFile::Columns[:Dishwasher].name))
      if dishwasher.weekday_fractions.nil? && !schedules_file_includes_dw
        dishwasher.weekday_fractions = Schedule.DishwasherWeekdayFractions
        dishwasher.weekday_fractions_isdefaulted = true
      end
      if dishwasher.weekend_fractions.nil? && !schedules_file_includes_dw
        dishwasher.weekend_fractions = Schedule.DishwasherWeekendFractions
        dishwasher.weekend_fractions_isdefaulted = true
      end
      if dishwasher.monthly_multipliers.nil? && !schedules_file_includes_dw
        dishwasher.monthly_multipliers = Schedule.DishwasherMonthlyMultipliers
        dishwasher.monthly_multipliers_isdefaulted = true
      end
    end

    # Default refrigerators
    if hpxml_bldg.refrigerators.size == 1
      hpxml_bldg.refrigerators[0].primary_indicator = true
      hpxml_bldg.refrigerators[0].primary_indicator_isdefaulted = true
    end
    hpxml_bldg.refrigerators.each do |refrigerator|
      schedules_includes_fractions_multipliers = (!refrigerator.weekday_fractions.nil? || !refrigerator.weekend_fractions.nil? || !refrigerator.monthly_multipliers.nil?)
      if not refrigerator.primary_indicator # extra refrigerator
        if refrigerator.location.nil?
          refrigerator.location = HotWaterAndAppliances.get_default_extra_refrigerator_and_freezer_locations(hpxml_bldg)
          refrigerator.location_isdefaulted = true
        end
        if refrigerator.rated_annual_kwh.nil?
          default_values = HotWaterAndAppliances.get_extra_refrigerator_default_values
          refrigerator.rated_annual_kwh = default_values[:rated_annual_kwh]
          refrigerator.rated_annual_kwh_isdefaulted = true
        end
        schedules_file_includes_extrafridge = (schedules_file.nil? ? false : schedules_file.includes_col_name(SchedulesFile::Columns[:ExtraRefrigerator].name))
        if !schedules_file_includes_extrafridge
          if schedules_includes_fractions_multipliers
            if refrigerator.weekday_fractions.nil?
              refrigerator.weekday_fractions = Schedule.ExtraRefrigeratorWeekdayFractions
              refrigerator.weekday_fractions_isdefaulted = true
            end
            if refrigerator.weekend_fractions.nil?
              refrigerator.weekend_fractions = Schedule.ExtraRefrigeratorWeekendFractions
              refrigerator.weekend_fractions_isdefaulted = true
            end
            if refrigerator.monthly_multipliers.nil?
              refrigerator.monthly_multipliers = Schedule.ExtraRefrigeratorMonthlyMultipliers
              refrigerator.monthly_multipliers_isdefaulted = true
            end
          else
            if refrigerator.constant_coefficients.nil?
              refrigerator.constant_coefficients = Schedule.ExtraRefrigeratorConstantCoefficients
              refrigerator.constant_coefficients_isdefaulted = true
            end
            if refrigerator.temperature_coefficients.nil?
              refrigerator.temperature_coefficients = Schedule.ExtraRefrigeratorTemperatureCoefficients
              refrigerator.temperature_coefficients_isdefaulted = true
            end
          end
        end
      else # primary refrigerator
        if refrigerator.location.nil?
          refrigerator.location = HPXML::LocationConditionedSpace
          refrigerator.location_isdefaulted = true
        end
        if refrigerator.rated_annual_kwh.nil?
          default_values = HotWaterAndAppliances.get_refrigerator_default_values(nbeds)
          refrigerator.rated_annual_kwh = default_values[:rated_annual_kwh]
          refrigerator.rated_annual_kwh_isdefaulted = true
        end
        schedules_file_includes_fridge = (schedules_file.nil? ? false : schedules_file.includes_col_name(SchedulesFile::Columns[:Refrigerator].name))
        if !schedules_file_includes_fridge
          if schedules_includes_fractions_multipliers
            if refrigerator.weekday_fractions.nil?
              refrigerator.weekday_fractions = Schedule.RefrigeratorWeekdayFractions
              refrigerator.weekday_fractions_isdefaulted = true
            end
            if refrigerator.weekend_fractions.nil?
              refrigerator.weekend_fractions = Schedule.RefrigeratorWeekendFractions
              refrigerator.weekend_fractions_isdefaulted = true
            end
            if refrigerator.monthly_multipliers.nil?
              refrigerator.monthly_multipliers = Schedule.RefrigeratorMonthlyMultipliers
              refrigerator.monthly_multipliers_isdefaulted = true
            end
          else
            if refrigerator.constant_coefficients.nil?
              refrigerator.constant_coefficients = Schedule.RefrigeratorConstantCoefficients
              refrigerator.constant_coefficients_isdefaulted = true
            end
            if refrigerator.temperature_coefficients.nil?
              refrigerator.temperature_coefficients = Schedule.RefrigeratorTemperatureCoefficients
              refrigerator.temperature_coefficients_isdefaulted = true
            end
          end
        end
      end
      if refrigerator.usage_multiplier.nil?
        refrigerator.usage_multiplier = 1.0
        refrigerator.usage_multiplier_isdefaulted = true
      end
    end

    # Default freezer
    hpxml_bldg.freezers.each do |freezer|
      if freezer.location.nil?
        freezer.location = HotWaterAndAppliances.get_default_extra_refrigerator_and_freezer_locations(hpxml_bldg)
        freezer.location_isdefaulted = true
      end
      if freezer.rated_annual_kwh.nil?
        default_values = HotWaterAndAppliances.get_freezer_default_values
        freezer.rated_annual_kwh = default_values[:rated_annual_kwh]
        freezer.rated_annual_kwh_isdefaulted = true
      end
      if freezer.usage_multiplier.nil?
        freezer.usage_multiplier = 1.0
        freezer.usage_multiplier_isdefaulted = true
      end
      schedules_includes_schedule_coefficients = (!freezer.constant_coefficients.nil? || !freezer.temperature_coefficients.nil?)
      schedules_file_includes_freezer = (schedules_file.nil? ? false : schedules_file.includes_col_name(SchedulesFile::Columns[:Freezer].name))
      next unless !schedules_includes_schedule_coefficients

      if freezer.weekday_fractions.nil? && !schedules_file_includes_freezer
        freezer.weekday_fractions = Schedule.FreezerWeekdayFractions
        freezer.weekday_fractions_isdefaulted = true
      end
      if freezer.weekend_fractions.nil? && !schedules_file_includes_freezer
        freezer.weekend_fractions = Schedule.FreezerWeekendFractions
        freezer.weekend_fractions_isdefaulted = true
      end
      if freezer.monthly_multipliers.nil? && !schedules_file_includes_freezer
        freezer.monthly_multipliers = Schedule.FreezerMonthlyMultipliers
        freezer.monthly_multipliers_isdefaulted = true
      end
    end

    # Default cooking range
    if hpxml_bldg.cooking_ranges.size > 0
      cooking_range = hpxml_bldg.cooking_ranges[0]
      if cooking_range.location.nil?
        cooking_range.location = HPXML::LocationConditionedSpace
        cooking_range.location_isdefaulted = true
      end
      if cooking_range.is_induction.nil?
        default_values = HotWaterAndAppliances.get_range_oven_default_values()
        cooking_range.is_induction = default_values[:is_induction]
        cooking_range.is_induction_isdefaulted = true
      end
      if cooking_range.usage_multiplier.nil?
        cooking_range.usage_multiplier = 1.0
        cooking_range.usage_multiplier_isdefaulted = true
      end
      schedules_file_includes_range = (schedules_file.nil? ? false : schedules_file.includes_col_name(SchedulesFile::Columns[:CookingRange].name))
      if cooking_range.weekday_fractions.nil? && !schedules_file_includes_range
        cooking_range.weekday_fractions = Schedule.CookingRangeWeekdayFractions
        cooking_range.weekday_fractions_isdefaulted = true
      end
      if cooking_range.weekend_fractions.nil? && !schedules_file_includes_range
        cooking_range.weekend_fractions = Schedule.CookingRangeWeekendFractions
        cooking_range.weekend_fractions_isdefaulted = true
      end
      if cooking_range.monthly_multipliers.nil? && !schedules_file_includes_range
        cooking_range.monthly_multipliers = Schedule.CookingRangeMonthlyMultipliers
        cooking_range.monthly_multipliers_isdefaulted = true
      end
    end

    # Default oven
    if hpxml_bldg.ovens.size > 0
      oven = hpxml_bldg.ovens[0]
      if oven.is_convection.nil?
        default_values = HotWaterAndAppliances.get_range_oven_default_values()
        oven.is_convection = default_values[:is_convection]
        oven.is_convection_isdefaulted = true
      end
    end
  end

  def self.apply_lighting(hpxml_bldg, schedules_file)
    return if hpxml_bldg.lighting_groups.empty?

    if hpxml_bldg.lighting.interior_usage_multiplier.nil?
      hpxml_bldg.lighting.interior_usage_multiplier = 1.0
      hpxml_bldg.lighting.interior_usage_multiplier_isdefaulted = true
    end
    if hpxml_bldg.lighting.garage_usage_multiplier.nil?
      hpxml_bldg.lighting.garage_usage_multiplier = 1.0
      hpxml_bldg.lighting.garage_usage_multiplier_isdefaulted = true
    end
    if hpxml_bldg.lighting.exterior_usage_multiplier.nil?
      hpxml_bldg.lighting.exterior_usage_multiplier = 1.0
      hpxml_bldg.lighting.exterior_usage_multiplier_isdefaulted = true
    end
    default_lighting_monthly_multipliers = Schedule.LightingMonthlyMultipliers
    schedules_file_includes_lighting_interior = (schedules_file.nil? ? false : schedules_file.includes_col_name(SchedulesFile::Columns[:LightingInterior].name))
    if hpxml_bldg.lighting.interior_weekday_fractions.nil? && !schedules_file_includes_lighting_interior
      hpxml_bldg.lighting.interior_weekday_fractions = Schedule.LightingInteriorWeekdayFractions
      hpxml_bldg.lighting.interior_weekday_fractions_isdefaulted = true
    end
    if hpxml_bldg.lighting.interior_weekend_fractions.nil? && !schedules_file_includes_lighting_interior
      hpxml_bldg.lighting.interior_weekend_fractions = Schedule.LightingInteriorWeekendFractions
      hpxml_bldg.lighting.interior_weekend_fractions_isdefaulted = true
    end
    if hpxml_bldg.lighting.interior_monthly_multipliers.nil? && !schedules_file_includes_lighting_interior
      hpxml_bldg.lighting.interior_monthly_multipliers = default_lighting_monthly_multipliers
      hpxml_bldg.lighting.interior_monthly_multipliers_isdefaulted = true
    end
    if hpxml_bldg.has_location(HPXML::LocationGarage)
      schedules_file_includes_lighting_garage = (schedules_file.nil? ? false : schedules_file.includes_col_name(SchedulesFile::Columns[:LightingGarage].name))
      if hpxml_bldg.lighting.garage_weekday_fractions.nil? && !schedules_file_includes_lighting_garage
        hpxml_bldg.lighting.garage_weekday_fractions = Schedule.LightingGarageWeekdayFractions
        hpxml_bldg.lighting.garage_weekday_fractions_isdefaulted = true
      end
      if hpxml_bldg.lighting.garage_weekend_fractions.nil? && !schedules_file_includes_lighting_garage
        hpxml_bldg.lighting.garage_weekend_fractions = Schedule.LightingGarageWeekendFractions
        hpxml_bldg.lighting.garage_weekend_fractions_isdefaulted = true
      end
      if hpxml_bldg.lighting.garage_monthly_multipliers.nil? && !schedules_file_includes_lighting_garage
        hpxml_bldg.lighting.garage_monthly_multipliers = default_lighting_monthly_multipliers
        hpxml_bldg.lighting.garage_monthly_multipliers_isdefaulted = true
      end
    end
    schedules_file_includes_lighting_exterior = (schedules_file.nil? ? false : schedules_file.includes_col_name(SchedulesFile::Columns[:LightingExterior].name))
    if hpxml_bldg.lighting.exterior_weekday_fractions.nil? && !schedules_file_includes_lighting_exterior
      hpxml_bldg.lighting.exterior_weekday_fractions = Schedule.LightingExteriorWeekdayFractions
      hpxml_bldg.lighting.exterior_weekday_fractions_isdefaulted = true
    end
    if hpxml_bldg.lighting.exterior_weekend_fractions.nil? && !schedules_file_includes_lighting_exterior
      hpxml_bldg.lighting.exterior_weekend_fractions = Schedule.LightingExteriorWeekendFractions
      hpxml_bldg.lighting.exterior_weekend_fractions_isdefaulted = true
    end
    if hpxml_bldg.lighting.exterior_monthly_multipliers.nil? && !schedules_file_includes_lighting_exterior
      hpxml_bldg.lighting.exterior_monthly_multipliers = default_lighting_monthly_multipliers
      hpxml_bldg.lighting.exterior_monthly_multipliers_isdefaulted = true
    end
    if hpxml_bldg.lighting.holiday_exists
      if hpxml_bldg.lighting.holiday_kwh_per_day.nil?
        # From LA100 repo (2017)
        if hpxml_bldg.building_construction.residential_facility_type == HPXML::ResidentialTypeSFD
          hpxml_bldg.lighting.holiday_kwh_per_day = 1.1
        else # Multifamily and others
          hpxml_bldg.lighting.holiday_kwh_per_day = 0.55
        end
        hpxml_bldg.lighting.holiday_kwh_per_day_isdefaulted = true
      end
      if hpxml_bldg.lighting.holiday_period_begin_month.nil?
        hpxml_bldg.lighting.holiday_period_begin_month = 11
        hpxml_bldg.lighting.holiday_period_begin_month_isdefaulted = true
        hpxml_bldg.lighting.holiday_period_begin_day = 24
        hpxml_bldg.lighting.holiday_period_begin_day_isdefaulted = true
      end
      if hpxml_bldg.lighting.holiday_period_end_day.nil?
        hpxml_bldg.lighting.holiday_period_end_month = 1
        hpxml_bldg.lighting.holiday_period_end_month_isdefaulted = true
        hpxml_bldg.lighting.holiday_period_end_day = 6
        hpxml_bldg.lighting.holiday_period_end_day_isdefaulted = true
      end
      schedules_file_includes_lighting_holiday_exterior = (schedules_file.nil? ? false : schedules_file.includes_col_name(SchedulesFile::Columns[:LightingExteriorHoliday].name))
      if hpxml_bldg.lighting.holiday_weekday_fractions.nil? && !schedules_file_includes_lighting_holiday_exterior
        hpxml_bldg.lighting.holiday_weekday_fractions = Schedule.LightingExteriorHolidayWeekdayFractions
        hpxml_bldg.lighting.holiday_weekday_fractions_isdefaulted = true
      end
      if hpxml_bldg.lighting.holiday_weekend_fractions.nil? && !schedules_file_includes_lighting_holiday_exterior
        hpxml_bldg.lighting.holiday_weekend_fractions = Schedule.LightingExteriorHolidayWeekendFractions
        hpxml_bldg.lighting.holiday_weekend_fractions_isdefaulted = true
      end
    end
  end

  def self.apply_ceiling_fans(hpxml_bldg, nbeds, weather, schedules_file)
    return if hpxml_bldg.ceiling_fans.size == 0

    ceiling_fan = hpxml_bldg.ceiling_fans[0]
    if ceiling_fan.efficiency.nil? && ceiling_fan.label_energy_use.nil?
      ceiling_fan.label_energy_use = HVAC.get_default_ceiling_fan_power()
      ceiling_fan.label_energy_use_isdefaulted = true
    end
    if ceiling_fan.count.nil?
      ceiling_fan.count = HVAC.get_default_ceiling_fan_quantity(nbeds)
      ceiling_fan.count_isdefaulted = true
    end
    schedules_file_includes_ceiling_fan = (schedules_file.nil? ? false : schedules_file.includes_col_name(SchedulesFile::Columns[:CeilingFan].name))
    if ceiling_fan.weekday_fractions.nil? && !schedules_file_includes_ceiling_fan
      ceiling_fan.weekday_fractions = Schedule.CeilingFanWeekdayFractions
      ceiling_fan.weekday_fractions_isdefaulted = true
    end
    if ceiling_fan.weekend_fractions.nil? && !schedules_file_includes_ceiling_fan
      ceiling_fan.weekend_fractions = Schedule.CeilingFanWeekendFractions
      ceiling_fan.weekend_fractions_isdefaulted = true
    end
    if ceiling_fan.monthly_multipliers.nil? && !schedules_file_includes_ceiling_fan
      ceiling_fan.monthly_multipliers = Schedule.CeilingFanMonthlyMultipliers(weather: weather)
      ceiling_fan.monthly_multipliers_isdefaulted = true
    end
  end

  def self.apply_pools_and_permanent_spas(hpxml_bldg, cfa, schedules_file)
    nbeds = hpxml_bldg.building_construction.additional_properties.adjusted_number_of_bedrooms
    hpxml_bldg.pools.each do |pool|
      next if pool.type == HPXML::TypeNone

      if pool.pump_type != HPXML::TypeNone
        # Pump
        if pool.pump_kwh_per_year.nil?
          pool.pump_kwh_per_year = MiscLoads.get_pool_pump_default_values(cfa, nbeds)
          pool.pump_kwh_per_year_isdefaulted = true
        end
        if pool.pump_usage_multiplier.nil?
          pool.pump_usage_multiplier = 1.0
          pool.pump_usage_multiplier_isdefaulted = true
        end
        schedules_file_includes_pool_pump = (schedules_file.nil? ? false : schedules_file.includes_col_name(SchedulesFile::Columns[:PoolPump].name))
        if pool.pump_weekday_fractions.nil? && !schedules_file_includes_pool_pump
          pool.pump_weekday_fractions = Schedule.PoolPumpWeekdayFractions
          pool.pump_weekday_fractions_isdefaulted = true
        end
        if pool.pump_weekend_fractions.nil? && !schedules_file_includes_pool_pump
          pool.pump_weekend_fractions = Schedule.PoolPumpWeekendFractions
          pool.pump_weekend_fractions_isdefaulted = true
        end
        if pool.pump_monthly_multipliers.nil? && !schedules_file_includes_pool_pump
          pool.pump_monthly_multipliers = Schedule.PoolPumpMonthlyMultipliers
          pool.pump_monthly_multipliers_isdefaulted = true
        end
      end

      next unless pool.heater_type != HPXML::TypeNone

      # Heater
      if pool.heater_load_value.nil?
        default_heater_load_units, default_heater_load_value = MiscLoads.get_pool_heater_default_values(cfa, nbeds, pool.heater_type)
        pool.heater_load_units = default_heater_load_units
        pool.heater_load_value = default_heater_load_value
        pool.heater_load_value_isdefaulted = true
      end
      if pool.heater_usage_multiplier.nil?
        pool.heater_usage_multiplier = 1.0
        pool.heater_usage_multiplier_isdefaulted = true
      end
      schedules_file_includes_pool_heater = (schedules_file.nil? ? false : schedules_file.includes_col_name(SchedulesFile::Columns[:PoolHeater].name))
      if pool.heater_weekday_fractions.nil? && !schedules_file_includes_pool_heater
        pool.heater_weekday_fractions = Schedule.PoolHeaterWeekdayFractions
        pool.heater_weekday_fractions_isdefaulted = true
      end
      if pool.heater_weekend_fractions.nil? && !schedules_file_includes_pool_heater
        pool.heater_weekend_fractions = Schedule.PoolHeaterWeekendFractions
        pool.heater_weekend_fractions_isdefaulted = true
      end
      if pool.heater_monthly_multipliers.nil? && !schedules_file_includes_pool_heater
        pool.heater_monthly_multipliers = Schedule.PoolHeaterMonthlyMultipliers
        pool.heater_monthly_multipliers_isdefaulted = true
      end
    end

    hpxml_bldg.permanent_spas.each do |spa|
      next if spa.type == HPXML::TypeNone

      if spa.pump_type != HPXML::TypeNone
        # Pump
        if spa.pump_kwh_per_year.nil?
          spa.pump_kwh_per_year = MiscLoads.get_permanent_spa_pump_default_values(cfa, nbeds)
          spa.pump_kwh_per_year_isdefaulted = true
        end
        if spa.pump_usage_multiplier.nil?
          spa.pump_usage_multiplier = 1.0
          spa.pump_usage_multiplier_isdefaulted = true
        end
        schedules_file_includes_permanent_spa_pump = (schedules_file.nil? ? false : schedules_file.includes_col_name(SchedulesFile::Columns[:PermanentSpaPump].name))
        if spa.pump_weekday_fractions.nil? && !schedules_file_includes_permanent_spa_pump
          spa.pump_weekday_fractions = Schedule.PermanentSpaPumpWeekdayFractions
          spa.pump_weekday_fractions_isdefaulted = true
        end
        if spa.pump_weekend_fractions.nil? && !schedules_file_includes_permanent_spa_pump
          spa.pump_weekend_fractions = Schedule.PermanentSpaPumpWeekendFractions
          spa.pump_weekend_fractions_isdefaulted = true
        end
        if spa.pump_monthly_multipliers.nil? && !schedules_file_includes_permanent_spa_pump
          spa.pump_monthly_multipliers = Schedule.PermanentSpaPumpMonthlyMultipliers
          spa.pump_monthly_multipliers_isdefaulted = true
        end
      end

      next unless spa.heater_type != HPXML::TypeNone

      # Heater
      if spa.heater_load_value.nil?
        default_heater_load_units, default_heater_load_value = MiscLoads.get_permanent_spa_heater_default_values(cfa, nbeds, spa.heater_type)
        spa.heater_load_units = default_heater_load_units
        spa.heater_load_value = default_heater_load_value
        spa.heater_load_value_isdefaulted = true
      end
      if spa.heater_usage_multiplier.nil?
        spa.heater_usage_multiplier = 1.0
        spa.heater_usage_multiplier_isdefaulted = true
      end
      schedules_file_includes_permanent_spa_heater = (schedules_file.nil? ? false : schedules_file.includes_col_name(SchedulesFile::Columns[:PermanentSpaHeater].name))
      if spa.heater_weekday_fractions.nil? && !schedules_file_includes_permanent_spa_heater
        spa.heater_weekday_fractions = Schedule.PermanentSpaHeaterWeekdayFractions
        spa.heater_weekday_fractions_isdefaulted = true
      end
      if spa.heater_weekend_fractions.nil? && !schedules_file_includes_permanent_spa_heater
        spa.heater_weekend_fractions = Schedule.PermanentSpaHeaterWeekendFractions
        spa.heater_weekend_fractions_isdefaulted = true
      end
      if spa.heater_monthly_multipliers.nil? && !schedules_file_includes_permanent_spa_heater
        spa.heater_monthly_multipliers = Schedule.PermanentSpaHeaterMonthlyMultipliers
        spa.heater_monthly_multipliers_isdefaulted = true
      end
    end
  end

  def self.apply_plug_loads(hpxml_bldg, cfa, schedules_file)
    nbeds = hpxml_bldg.building_construction.additional_properties.adjusted_number_of_bedrooms
    hpxml_bldg.plug_loads.each do |plug_load|
      if plug_load.plug_load_type == HPXML::PlugLoadTypeOther
        default_annual_kwh, default_sens_frac, default_lat_frac = MiscLoads.get_residual_mels_default_values(cfa)
        if plug_load.kwh_per_year.nil?
          plug_load.kwh_per_year = default_annual_kwh
          plug_load.kwh_per_year_isdefaulted = true
        end
        if plug_load.frac_sensible.nil?
          plug_load.frac_sensible = default_sens_frac
          plug_load.frac_sensible_isdefaulted = true
        end
        if plug_load.frac_latent.nil?
          plug_load.frac_latent = default_lat_frac
          plug_load.frac_latent_isdefaulted = true
        end
        schedules_file_includes_plug_loads_other = (schedules_file.nil? ? false : schedules_file.includes_col_name(SchedulesFile::Columns[:PlugLoadsOther].name))
        if plug_load.weekday_fractions.nil? && !schedules_file_includes_plug_loads_other
          plug_load.weekday_fractions = Schedule.PlugLoadsOtherWeekdayFractions
          plug_load.weekday_fractions_isdefaulted = true
        end
        if plug_load.weekend_fractions.nil? && !schedules_file_includes_plug_loads_other
          plug_load.weekend_fractions = Schedule.PlugLoadsOtherWeekendFractions
          plug_load.weekend_fractions_isdefaulted = true
        end
        if plug_load.monthly_multipliers.nil? && !schedules_file_includes_plug_loads_other
          plug_load.monthly_multipliers = Schedule.PlugLoadsOtherMonthlyMultipliers
          plug_load.monthly_multipliers_isdefaulted = true
        end
      elsif plug_load.plug_load_type == HPXML::PlugLoadTypeTelevision
        default_annual_kwh, default_sens_frac, default_lat_frac = MiscLoads.get_televisions_default_values(cfa, nbeds)
        if plug_load.kwh_per_year.nil?
          plug_load.kwh_per_year = default_annual_kwh
          plug_load.kwh_per_year_isdefaulted = true
        end
        if plug_load.frac_sensible.nil?
          plug_load.frac_sensible = default_sens_frac
          plug_load.frac_sensible_isdefaulted = true
        end
        if plug_load.frac_latent.nil?
          plug_load.frac_latent = default_lat_frac
          plug_load.frac_latent_isdefaulted = true
        end
        schedules_file_includes_plug_loads_tv = (schedules_file.nil? ? false : schedules_file.includes_col_name(SchedulesFile::Columns[:PlugLoadsTV].name))
        if plug_load.weekday_fractions.nil? && !schedules_file_includes_plug_loads_tv
          plug_load.weekday_fractions = Schedule.PlugLoadsTVWeekdayFractions
          plug_load.weekday_fractions_isdefaulted = true
        end
        if plug_load.weekend_fractions.nil? && !schedules_file_includes_plug_loads_tv
          plug_load.weekend_fractions = Schedule.PlugLoadsTVWeekendFractions
          plug_load.weekend_fractions_isdefaulted = true
        end
        if plug_load.monthly_multipliers.nil? && !schedules_file_includes_plug_loads_tv
          plug_load.monthly_multipliers = Schedule.PlugLoadsTVMonthlyMultipliers
          plug_load.monthly_multipliers_isdefaulted = true
        end
      elsif plug_load.plug_load_type == HPXML::PlugLoadTypeElectricVehicleCharging
        default_annual_kwh = MiscLoads.get_electric_vehicle_charging_default_values
        if plug_load.kwh_per_year.nil?
          plug_load.kwh_per_year = default_annual_kwh
          plug_load.kwh_per_year_isdefaulted = true
        end
        if plug_load.frac_sensible.nil?
          plug_load.frac_sensible = 0.0
          plug_load.frac_sensible_isdefaulted = true
        end
        if plug_load.frac_latent.nil?
          plug_load.frac_latent = 0.0
          plug_load.frac_latent_isdefaulted = true
        end
        schedules_file_includes_plug_loads_vehicle = (schedules_file.nil? ? false : schedules_file.includes_col_name(SchedulesFile::Columns[:PlugLoadsVehicle].name))
        if plug_load.weekday_fractions.nil? && !schedules_file_includes_plug_loads_vehicle
          plug_load.weekday_fractions = Schedule.PlugLoadsVehicleWeekdayFractions
          plug_load.weekday_fractions_isdefaulted = true
        end
        if plug_load.weekend_fractions.nil? && !schedules_file_includes_plug_loads_vehicle
          plug_load.weekend_fractions = Schedule.PlugLoadsVehicleWeekendFractions
          plug_load.weekend_fractions_isdefaulted = true
        end
        if plug_load.monthly_multipliers.nil? && !schedules_file_includes_plug_loads_vehicle
          plug_load.monthly_multipliers = Schedule.PlugLoadsVehicleMonthlyMultipliers
          plug_load.monthly_multipliers_isdefaulted = true
        end
      elsif plug_load.plug_load_type == HPXML::PlugLoadTypeWellPump
        default_annual_kwh = MiscLoads.get_well_pump_default_values(cfa, nbeds)
        if plug_load.kwh_per_year.nil?
          plug_load.kwh_per_year = default_annual_kwh
          plug_load.kwh_per_year_isdefaulted = true
        end
        if plug_load.frac_sensible.nil?
          plug_load.frac_sensible = 0.0
          plug_load.frac_sensible_isdefaulted = true
        end
        if plug_load.frac_latent.nil?
          plug_load.frac_latent = 0.0
          plug_load.frac_latent_isdefaulted = true
        end
        schedules_file_includes_plug_loads_well_pump = (schedules_file.nil? ? false : schedules_file.includes_col_name(SchedulesFile::Columns[:PlugLoadsWellPump].name))
        if plug_load.weekday_fractions.nil? && !schedules_file_includes_plug_loads_well_pump
          plug_load.weekday_fractions = Schedule.PlugLoadsWellPumpWeekdayFractions
          plug_load.weekday_fractions_isdefaulted = true
        end
        if plug_load.weekend_fractions.nil? && !schedules_file_includes_plug_loads_well_pump
          plug_load.weekend_fractions = Schedule.PlugLoadsWellPumpWeekendFractions
          plug_load.weekend_fractions_isdefaulted = true
        end
        if plug_load.monthly_multipliers.nil? && !schedules_file_includes_plug_loads_well_pump
          plug_load.monthly_multipliers = Schedule.PlugLoadsWellPumpMonthlyMultipliers
          plug_load.monthly_multipliers_isdefaulted = true
        end
      end
      if plug_load.usage_multiplier.nil?
        plug_load.usage_multiplier = 1.0
        plug_load.usage_multiplier_isdefaulted = true
      end
    end
  end

  def self.apply_fuel_loads(hpxml_bldg, cfa, schedules_file)
    nbeds = hpxml_bldg.building_construction.additional_properties.adjusted_number_of_bedrooms
    hpxml_bldg.fuel_loads.each do |fuel_load|
      if fuel_load.fuel_load_type == HPXML::FuelLoadTypeGrill
        if fuel_load.therm_per_year.nil?
          fuel_load.therm_per_year = MiscLoads.get_gas_grill_default_values(cfa, nbeds)
          fuel_load.therm_per_year_isdefaulted = true
        end
        if fuel_load.frac_sensible.nil?
          fuel_load.frac_sensible = 0.0
          fuel_load.frac_sensible_isdefaulted = true
        end
        if fuel_load.frac_latent.nil?
          fuel_load.frac_latent = 0.0
          fuel_load.frac_latent_isdefaulted = true
        end
        schedules_file_includes_fuel_loads_grill = (schedules_file.nil? ? false : schedules_file.includes_col_name(SchedulesFile::Columns[:FuelLoadsGrill].name))
        if fuel_load.weekday_fractions.nil? && !schedules_file_includes_fuel_loads_grill
          fuel_load.weekday_fractions = Schedule.FuelLoadsGrillWeekdayFractions
          fuel_load.weekday_fractions_isdefaulted = true
        end
        if fuel_load.weekend_fractions.nil? && !schedules_file_includes_fuel_loads_grill
          fuel_load.weekend_fractions = Schedule.FuelLoadsGrillWeekendFractions
          fuel_load.weekend_fractions_isdefaulted = true
        end
        if fuel_load.monthly_multipliers.nil? && !schedules_file_includes_fuel_loads_grill
          fuel_load.monthly_multipliers = Schedule.FuelLoadsGrillMonthlyMultipliers
          fuel_load.monthly_multipliers_isdefaulted = true
        end
      elsif fuel_load.fuel_load_type == HPXML::FuelLoadTypeLighting
        if fuel_load.therm_per_year.nil?
          fuel_load.therm_per_year = MiscLoads.get_gas_lighting_default_values(cfa, nbeds)
          fuel_load.therm_per_year_isdefaulted = true
        end
        if fuel_load.frac_sensible.nil?
          fuel_load.frac_sensible = 0.0
          fuel_load.frac_sensible_isdefaulted = true
        end
        if fuel_load.frac_latent.nil?
          fuel_load.frac_latent = 0.0
          fuel_load.frac_latent_isdefaulted = true
        end
        schedules_file_includes_fuel_loads_lighting = (schedules_file.nil? ? false : schedules_file.includes_col_name(SchedulesFile::Columns[:FuelLoadsLighting].name))
        if fuel_load.weekday_fractions.nil? && !schedules_file_includes_fuel_loads_lighting
          fuel_load.weekday_fractions = Schedule.FuelLoadsLightingWeekdayFractions
          fuel_load.weekday_fractions_isdefaulted = true
        end
        if fuel_load.weekend_fractions.nil? && !schedules_file_includes_fuel_loads_lighting
          fuel_load.weekend_fractions = Schedule.FuelLoadsLightingWeekendFractions
          fuel_load.weekend_fractions_isdefaulted = true
        end
        if fuel_load.monthly_multipliers.nil? && !schedules_file_includes_fuel_loads_lighting
          fuel_load.monthly_multipliers = Schedule.FuelLoadsLightingMonthlyMultipliers
          fuel_load.monthly_multipliers_isdefaulted = true
        end
      elsif fuel_load.fuel_load_type == HPXML::FuelLoadTypeFireplace
        if fuel_load.therm_per_year.nil?
          fuel_load.therm_per_year = MiscLoads.get_gas_fireplace_default_values(cfa, nbeds)
          fuel_load.therm_per_year_isdefaulted = true
        end
        if fuel_load.frac_sensible.nil?
          fuel_load.frac_sensible = 0.5
          fuel_load.frac_sensible_isdefaulted = true
        end
        if fuel_load.frac_latent.nil?
          fuel_load.frac_latent = 0.1
          fuel_load.frac_latent_isdefaulted = true
        end
        schedules_file_includes_fuel_loads_fireplace = (schedules_file.nil? ? false : schedules_file.includes_col_name(SchedulesFile::Columns[:FuelLoadsFireplace].name))
        if fuel_load.weekday_fractions.nil? && !schedules_file_includes_fuel_loads_fireplace
          fuel_load.weekday_fractions = Schedule.FuelLoadsFireplaceWeekdayFractions
          fuel_load.weekday_fractions_isdefaulted = true
        end
        if fuel_load.weekend_fractions.nil? && !schedules_file_includes_fuel_loads_fireplace
          fuel_load.weekend_fractions = Schedule.FuelLoadsFireplaceWeekendFractions
          fuel_load.weekend_fractions_isdefaulted = true
        end
        if fuel_load.monthly_multipliers.nil? && !schedules_file_includes_fuel_loads_fireplace
          fuel_load.monthly_multipliers = Schedule.FuelLoadsFireplaceMonthlyMultipliers
          fuel_load.monthly_multipliers_isdefaulted = true
        end
      end
      if fuel_load.usage_multiplier.nil?
        fuel_load.usage_multiplier = 1.0
        fuel_load.usage_multiplier_isdefaulted = true
      end
    end
  end

  def self.apply_hvac_sizing(runner, hpxml_bldg, weather, cfa)
    # Calculate building design loads and equipment capacities/airflows
    hvac_systems = HVAC.get_hpxml_hvac_systems(hpxml_bldg)
    HVACSizing.calculate(runner, weather, hpxml_bldg, cfa, hvac_systems)
  end

  def self.get_azimuth_from_orientation(orientation)
    return if orientation.nil?

    if orientation == HPXML::OrientationNorth
      return 0
    elsif orientation == HPXML::OrientationNortheast
      return 45
    elsif orientation == HPXML::OrientationEast
      return 90
    elsif orientation == HPXML::OrientationSoutheast
      return 135
    elsif orientation == HPXML::OrientationSouth
      return 180
    elsif orientation == HPXML::OrientationSouthwest
      return 225
    elsif orientation == HPXML::OrientationWest
      return 270
    elsif orientation == HPXML::OrientationNorthwest
      return 315
    end

    fail "Unexpected orientation: #{orientation}."
  end

  def self.get_orientation_from_azimuth(azimuth)
    return if azimuth.nil?

    if (azimuth >= 0.0 - 22.5 + 360.0) || (azimuth < 0.0 + 22.5)
      return HPXML::OrientationNorth
    elsif (azimuth >= 45.0 - 22.5) && (azimuth < 45.0 + 22.5)
      return HPXML::OrientationNortheast
    elsif (azimuth >= 90.0 - 22.5) && (azimuth < 90.0 + 22.5)
      return HPXML::OrientationEast
    elsif (azimuth >= 135.0 - 22.5) && (azimuth < 135.0 + 22.5)
      return HPXML::OrientationSoutheast
    elsif (azimuth >= 180.0 - 22.5) && (azimuth < 180.0 + 22.5)
      return HPXML::OrientationSouth
    elsif (azimuth >= 225.0 - 22.5) && (azimuth < 225.0 + 22.5)
      return HPXML::OrientationSouthwest
    elsif (azimuth >= 270.0 - 22.5) && (azimuth < 270.0 + 22.5)
      return HPXML::OrientationWest
    elsif (azimuth >= 315.0 - 22.5) && (azimuth < 315.0 + 22.5)
      return HPXML::OrientationNorthwest
    end
  end

  def self.get_nbeds_adjusted_for_operational_calculation(hpxml_bldg)
    n_occs = hpxml_bldg.building_occupancy.number_of_residents
    unit_type = hpxml_bldg.building_construction.residential_facility_type
    if [HPXML::ResidentialTypeApartment, HPXML::ResidentialTypeSFA].include? unit_type
      return -0.68 + 1.09 * n_occs
    elsif [HPXML::ResidentialTypeSFD, HPXML::ResidentialTypeManufactured].include? unit_type
      return -1.47 + 1.69 * n_occs
    else
      fail "Unexpected residential facility type: #{unit_type}."
    end
  end

  def self.get_default_flue_or_chimney_in_conditioned_space(hpxml_bldg)
    # Check for atmospheric heating system in conditioned space
    hpxml_bldg.heating_systems.each do |heating_system|
      next unless HPXML::conditioned_locations_this_unit.include? heating_system.location

      if [HPXML::HVACTypeFurnace,
          HPXML::HVACTypeBoiler,
          HPXML::HVACTypeWallFurnace,
          HPXML::HVACTypeFloorFurnace,
          HPXML::HVACTypeStove,
          HPXML::HVACTypeSpaceHeater].include? heating_system.heating_system_type
        if not heating_system.heating_efficiency_afue.nil?
          next if heating_system.heating_efficiency_afue >= 0.89
        elsif not heating_system.heating_efficiency_percent.nil?
          next if heating_system.heating_efficiency_percent >= 0.89
        end

        return true
      elsif [HPXML::HVACTypeFireplace].include? heating_system.heating_system_type
        next if heating_system.heating_system_fuel == HPXML::FuelTypeElectricity

        return true
      end
    end

    # Check for atmospheric water heater in conditioned space
    hpxml_bldg.water_heating_systems.each do |water_heating_system|
      next unless HPXML::conditioned_locations_this_unit.include? water_heating_system.location

      if not water_heating_system.energy_factor.nil?
        next if water_heating_system.energy_factor >= 0.63
      elsif not water_heating_system.uniform_energy_factor.nil?
        next if Waterheater.calc_ef_from_uef(water_heating_system) >= 0.63
      end

      return true
    end
    return false
  end
end<|MERGE_RESOLUTION|>--- conflicted
+++ resolved
@@ -2370,55 +2370,15 @@
         battery.location = default_values[:location]
         battery.location_isdefaulted = true
       end
-<<<<<<< HEAD
-      apply_battery(battery, default_values)
-    end
-  end
-=======
+
       if battery.is_shared_system.nil?
         battery.is_shared_system = false
         battery.is_shared_system_isdefaulted = true
       end
-      # if battery.lifetime_model.nil?
-      # battery.lifetime_model = default_values[:lifetime_model]
-      # battery.lifetime_model_isdefaulted = true
-      # end
-      if battery.nominal_voltage.nil?
-        battery.nominal_voltage = default_values[:nominal_voltage] # V
-        battery.nominal_voltage_isdefaulted = true
-      end
-      if battery.round_trip_efficiency.nil?
-        battery.round_trip_efficiency = default_values[:round_trip_efficiency]
-        battery.round_trip_efficiency_isdefaulted = true
-      end
-      if battery.nominal_capacity_kwh.nil? && battery.nominal_capacity_ah.nil?
-        # Calculate nominal capacity from usable capacity or rated power output if available
-        if not battery.usable_capacity_kwh.nil?
-          battery.nominal_capacity_kwh = (battery.usable_capacity_kwh / default_values[:usable_fraction]).round(2)
-          battery.nominal_capacity_kwh_isdefaulted = true
-        elsif not battery.usable_capacity_ah.nil?
-          battery.nominal_capacity_ah = (battery.usable_capacity_ah / default_values[:usable_fraction]).round(2)
-          battery.nominal_capacity_ah_isdefaulted = true
-        elsif not battery.rated_power_output.nil?
-          battery.nominal_capacity_kwh = (UnitConversions.convert(battery.rated_power_output, 'W', 'kW') / 0.5).round(2)
-          battery.nominal_capacity_kwh_isdefaulted = true
-        else
-          battery.nominal_capacity_kwh = default_values[:nominal_capacity_kwh] # kWh
-          battery.nominal_capacity_kwh_isdefaulted = true
-        end
-      end
-      if battery.usable_capacity_kwh.nil? && battery.usable_capacity_ah.nil?
-        # Calculate usable capacity from nominal capacity
-        if not battery.nominal_capacity_kwh.nil?
-          battery.usable_capacity_kwh = (battery.nominal_capacity_kwh * default_values[:usable_fraction]).round(2)
-          battery.usable_capacity_kwh_isdefaulted = true
-        elsif not battery.nominal_capacity_ah.nil?
-          battery.usable_capacity_ah = (battery.nominal_capacity_ah * default_values[:usable_fraction]).round(2)
-          battery.usable_capacity_ah_isdefaulted = true
-        end
-      end
-      next unless battery.rated_power_output.nil?
->>>>>>> 26fdf9c4
+
+      apply_battery(battery, default_values)
+    end
+  end
 
   def self.apply_battery(battery, default_values)
     # if battery.lifetime_model.nil?
