--- conflicted
+++ resolved
@@ -1321,7 +1321,6 @@
       end
     end
 
-<<<<<<< HEAD
     # Crankcase power [Watts]
     # Fixme: Need to handle the crankcase modeling for cooling only scenario
     hpxml.cooling_systems.each do |cooling_system|
@@ -1337,7 +1336,8 @@
 
       HVAC.set_crankcase_assumptions(heat_pump)
       heat_pump.crankcase_watts_isdefaulted = true
-=======
+    end
+
     # Pilot Light
     hpxml.heating_systems.each do |heating_system|
       next unless [HPXML::HVACTypeFurnace,
@@ -1355,7 +1355,6 @@
         heating_system.pilot_light_btuh = 500.0
         heating_system.pilot_light_btuh_isdefaulted = true
       end
->>>>>>> 9e4f7de2
     end
 
     # Detailed HVAC performance
