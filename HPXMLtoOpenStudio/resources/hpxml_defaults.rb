# frozen_string_literal: true

class HPXMLDefaults
  def self.apply(hpxml, cfa, nbeds, ncfl, ncfl_ag, has_uncond_bsmnt, eri_version, epw_file, runner)
    apply_header(hpxml, epw_file, runner)
    apply_site(hpxml)
    apply_building_occupancy(hpxml, nbeds)
    apply_building_construction(hpxml, cfa, nbeds)
    apply_attics(hpxml)
    apply_foundations(hpxml)
    apply_infiltration(hpxml)
    apply_roofs(hpxml)
    apply_walls(hpxml)
    apply_rim_joists(hpxml)
    apply_windows(hpxml)
    apply_skylights(hpxml)
    apply_hvac(hpxml)
    apply_hvac_distribution(hpxml, ncfl, ncfl_ag)
    apply_water_heaters(hpxml, nbeds, eri_version)
    apply_hot_water_distribution(hpxml, cfa, ncfl, has_uncond_bsmnt)
    apply_water_fixtures(hpxml)
    apply_solar_thermal_systems(hpxml)
    apply_ventilation_fans(hpxml)
    apply_ceiling_fans(hpxml, nbeds)
    apply_plug_loads(hpxml, cfa, nbeds)
    apply_fuel_loads(hpxml, cfa, nbeds)
    apply_pools_and_hot_tubs(hpxml, cfa, nbeds)
    apply_appliances(hpxml, nbeds, eri_version)
    apply_lighting(hpxml)
    apply_pv_systems(hpxml)
  end

  private

  def self.apply_header(hpxml, epw_file, runner)
    hpxml.header.timestep = 60 if hpxml.header.timestep.nil?

    hpxml.header.sim_begin_month = 1 if hpxml.header.sim_begin_month.nil?
    hpxml.header.sim_begin_day_of_month = 1 if hpxml.header.sim_begin_day_of_month.nil?
    hpxml.header.sim_end_month = 12 if hpxml.header.sim_end_month.nil?
    hpxml.header.sim_end_day_of_month = 31 if hpxml.header.sim_end_day_of_month.nil?
    if epw_file.startDateActualYear.is_initialized # AMY
      if not hpxml.header.sim_calendar_year.nil?
        runner.registerWarning("Overriding Calendar Year (#{hpxml.header.sim_calendar_year}) with AMY year (#{epw_file.startDateActualYear.get}).") if hpxml.header.sim_calendar_year != epw_file.startDateActualYear.get
      end
      hpxml.header.sim_calendar_year = epw_file.startDateActualYear.get
    else
      hpxml.header.sim_calendar_year = 2007 if hpxml.header.sim_calendar_year.nil? # For consistency with SAM utility bill calculations
    end

    hpxml.header.dst_enabled = true if hpxml.header.dst_enabled.nil? # Assume DST since it occurs in most US locations
    if hpxml.header.dst_enabled
      if hpxml.header.dst_begin_month.nil? || hpxml.header.dst_begin_day_of_month.nil? || hpxml.header.dst_end_month.nil? || hpxml.header.dst_end_day_of_month.nil?
        if epw_file.daylightSavingStartDate.is_initialized && epw_file.daylightSavingEndDate.is_initialized
          # Use weather file DST dates if available
          dst_start_date = epw_file.daylightSavingStartDate.get
          dst_end_date = epw_file.daylightSavingEndDate.get
          hpxml.header.dst_begin_month = dst_start_date.monthOfYear.value
          hpxml.header.dst_begin_day_of_month = dst_start_date.dayOfMonth
          hpxml.header.dst_end_month = dst_end_date.monthOfYear.value
          hpxml.header.dst_end_day_of_month = dst_end_date.dayOfMonth
        else
          # Roughly average US dates according to https://en.wikipedia.org/wiki/Daylight_saving_time_in_the_United_States
          hpxml.header.dst_begin_month = 3
          hpxml.header.dst_begin_day_of_month = 12
          hpxml.header.dst_end_month = 11
          hpxml.header.dst_end_day_of_month = 5
        end
      end
    end

    hpxml.header.allow_increased_fixed_capacities = false if hpxml.header.allow_increased_fixed_capacities.nil?
    hpxml.header.use_max_load_for_heat_pumps = true if hpxml.header.use_max_load_for_heat_pumps.nil?
  end

  def self.apply_site(hpxml)
    hpxml.site.site_type = HPXML::SiteTypeSuburban if hpxml.site.site_type.nil?
    hpxml.site.shelter_coefficient = Airflow.get_default_shelter_coefficient() if hpxml.site.shelter_coefficient.nil?
  end

  def self.apply_building_occupancy(hpxml, nbeds)
    hpxml.building_occupancy.number_of_residents = Geometry.get_occupancy_default_num(nbeds) if hpxml.building_occupancy.number_of_residents.nil?
  end

  def self.apply_building_construction(hpxml, cfa, nbeds)
    if hpxml.building_construction.conditioned_building_volume.nil?
      hpxml.building_construction.conditioned_building_volume = cfa * hpxml.building_construction.average_ceiling_height
    end
    hpxml.building_construction.number_of_bathrooms = Float(Waterheater.get_default_num_bathrooms(nbeds)).to_i if hpxml.building_construction.number_of_bathrooms.nil?
    if hpxml.building_construction.has_flue_or_chimney.nil?
      hpxml.building_construction.has_flue_or_chimney = false
      hpxml.heating_systems.each do |heating_system|
        if [HPXML::HVACTypeFurnace, HPXML::HVACTypeBoiler, HPXML::HVACTypeWallFurnace, HPXML::HVACTypeFloorFurnace, HPXML::HVACTypeStove, HPXML::HVACTypeFixedHeater].include? heating_system.heating_system_type
          if not heating_system.heating_efficiency_afue.nil?
            next if heating_system.heating_efficiency_afue >= 0.89
          elsif not heating_system.heating_efficiency_percent.nil?
            next if heating_system.heating_efficiency_percent >= 0.89
          end

          hpxml.building_construction.has_flue_or_chimney = true
        elsif [HPXML::HVACTypeFireplace].include? heating_system.heating_system_type
          next if heating_system.heating_system_fuel == HPXML::FuelTypeElectricity

          hpxml.building_construction.has_flue_or_chimney = true
        end
      end
      hpxml.water_heating_systems.each do |water_heating_system|
        if not water_heating_system.energy_factor.nil?
          next if water_heating_system.energy_factor >= 0.63
        elsif not water_heating_system.uniform_energy_factor.nil?
          next if Waterheater.calc_ef_from_uef(water_heating_system) >= 0.63
        end

        hpxml.building_construction.has_flue_or_chimney = true
      end
    end
  end

  def self.apply_attics(hpxml)
    return unless hpxml.has_space_type(HPXML::LocationAtticVented)

    vented_attic = nil
    hpxml.attics.each do |attic|
      next unless attic.attic_type == HPXML::AtticTypeVented

      vented_attic = attic
    end
    if vented_attic.nil?
      hpxml.attics.add(id: 'VentedAttic',
                       attic_type: HPXML::AtticTypeVented)
      vented_attic = hpxml.attics[-1]
    end
    if vented_attic.vented_attic_sla.nil? && vented_attic.vented_attic_ach.nil?
      vented_attic.vented_attic_sla = Airflow.get_default_vented_attic_sla()
    end
  end

  def self.apply_foundations(hpxml)
    return unless hpxml.has_space_type(HPXML::LocationCrawlspaceVented)

    vented_crawl = nil
    hpxml.foundations.each do |foundation|
      next unless foundation.foundation_type == HPXML::FoundationTypeCrawlspaceVented

      vented_crawl = foundation
    end
    if vented_crawl.nil?
      hpxml.foundations.add(id: 'VentedCrawlspace',
                            foundation_type: HPXML::FoundationTypeCrawlspaceVented)
      vented_crawl = hpxml.foundations[-1]
    end
    if vented_crawl.vented_crawlspace_sla.nil?
      vented_crawl.vented_crawlspace_sla = Airflow.get_default_vented_crawl_sla()
    end
  end

  def self.apply_infiltration(hpxml)
    measurements = []
    infil_volume = nil
    hpxml.air_infiltration_measurements.each do |measurement|
      is_ach = ((measurement.unit_of_measure == HPXML::UnitsACH) && !measurement.house_pressure.nil?)
      is_cfm = ((measurement.unit_of_measure == HPXML::UnitsCFM) && !measurement.house_pressure.nil?)
      is_nach = (measurement.unit_of_measure == HPXML::UnitsACHNatural)
      next unless (is_ach || is_cfm || is_nach)

      measurements << measurement
      next if measurement.infiltration_volume.nil?

      infil_volume = measurement.infiltration_volume
    end
    if infil_volume.nil?
      infil_volume = hpxml.building_construction.conditioned_building_volume
      measurements.each do |measurement|
        measurement.infiltration_volume = infil_volume
      end
    end
  end

  def self.apply_roofs(hpxml)
    hpxml.roofs.each do |roof|
      if roof.roof_type.nil?
        roof.roof_type = HPXML::RoofTypeAsphaltShingles
      end
      if roof.roof_color.nil?
        roof.roof_color = Constructions.get_default_roof_color(roof.roof_type, roof.solar_absorptance)
      elsif roof.solar_absorptance.nil?
        roof.solar_absorptance = Constructions.get_default_roof_solar_absorptance(roof.roof_type, roof.roof_color)
      end
    end
  end

  def self.apply_walls(hpxml)
    hpxml.walls.each do |wall|
      next unless wall.is_exterior

      if wall.siding.nil?
        wall.siding = HPXML::SidingTypeWood
      end
      if wall.color.nil?
        wall.color = Constructions.get_default_wall_color(wall.solar_absorptance)
      elsif wall.solar_absorptance.nil?
        wall.solar_absorptance = Constructions.get_default_wall_solar_absorptance(wall.color)
      end
    end
  end

  def self.apply_rim_joists(hpxml)
    hpxml.rim_joists.each do |rim_joist|
      next unless rim_joist.is_exterior

      if rim_joist.siding.nil?
        rim_joist.siding = HPXML::SidingTypeWood
      end
      if rim_joist.color.nil?
        rim_joist.color = Constructions.get_default_wall_color(rim_joist.solar_absorptance)
      elsif rim_joist.solar_absorptance.nil?
        rim_joist.solar_absorptance = Constructions.get_default_wall_solar_absorptance(rim_joist.color)
      end
    end
  end

  def self.apply_windows(hpxml)
    default_shade_summer, default_shade_winter = Constructions.get_default_interior_shading_factors()
    hpxml.windows.each do |window|
      if window.interior_shading_factor_summer.nil?
        window.interior_shading_factor_summer = default_shade_summer
      end
      if window.interior_shading_factor_winter.nil?
        window.interior_shading_factor_winter = default_shade_winter
      end
      if window.fraction_operable.nil?
        window.fraction_operable = Airflow.get_default_fraction_of_windows_operable()
      end
    end
  end

  def self.apply_skylights(hpxml)
    hpxml.skylights.each do |skylight|
      if skylight.interior_shading_factor_summer.nil?
        skylight.interior_shading_factor_summer = 1.0
      end
      if skylight.interior_shading_factor_winter.nil?
        skylight.interior_shading_factor_winter = 1.0
      end
    end
  end

  def self.apply_hvac(hpxml)
    # Default AC/HP compressor type
    hpxml.cooling_systems.each do |cooling_system|
      next unless cooling_system.compressor_type.nil?

      cooling_system.compressor_type = HVAC.get_default_compressor_type(cooling_system.cooling_system_type, cooling_system.cooling_efficiency_seer)
    end
    hpxml.heat_pumps.each do |heat_pump|
      next unless heat_pump.compressor_type.nil?

      heat_pump.compressor_type = HVAC.get_default_compressor_type(heat_pump.heat_pump_type, heat_pump.cooling_efficiency_seer)
    end

    # Default boiler EAE
    hpxml.heating_systems.each do |heating_system|
      heating_system.electric_auxiliary_energy = HVAC.get_default_boiler_eae(heating_system)
    end

    # Default AC/HP sensible heat ratio
    hpxml.cooling_systems.each do |cooling_system|
      next unless cooling_system.cooling_shr.nil?

      if cooling_system.cooling_system_type == HPXML::HVACTypeCentralAirConditioner
        if cooling_system.compressor_type == HPXML::HVACCompressorTypeSingleStage
          cooling_system.cooling_shr = 0.73
        elsif cooling_system.compressor_type == HPXML::HVACCompressorTypeTwoStage
          cooling_system.cooling_shr = 0.73
        elsif cooling_system.compressor_type == HPXML::HVACCompressorTypeVariableSpeed
          cooling_system.cooling_shr = 0.78
        end
      elsif cooling_system.cooling_system_type == HPXML::HVACTypeRoomAirConditioner
        cooling_system.cooling_shr = 0.65
      elsif cooling_system.cooling_system_type == HPXML::HVACTypeMiniSplitAirConditioner
        cooling_system.cooling_shr = 0.73
      end
    end
    hpxml.heat_pumps.each do |heat_pump|
      next unless heat_pump.cooling_shr.nil?

      if heat_pump.heat_pump_type == HPXML::HVACTypeHeatPumpAirToAir
        if heat_pump.compressor_type == HPXML::HVACCompressorTypeSingleStage
          heat_pump.cooling_shr = 0.73
        elsif heat_pump.compressor_type == HPXML::HVACCompressorTypeTwoStage
          heat_pump.cooling_shr = 0.724
        elsif heat_pump.compressor_type == HPXML::HVACCompressorTypeVariableSpeed
          heat_pump.cooling_shr = 0.78
        end
      elsif heat_pump.heat_pump_type == HPXML::HVACTypeHeatPumpMiniSplit
        heat_pump.cooling_shr = 0.73
      elsif heat_pump.heat_pump_type == HPXML::HVACTypeHeatPumpGroundToAir
        heat_pump.cooling_shr = 0.732
      end
    end

    # GSHP pump power
    hpxml.heat_pumps.each do |heat_pump|
      next unless heat_pump.heat_pump_type == HPXML::HVACTypeHeatPumpGroundToAir
      next unless heat_pump.pump_watts_per_ton.nil?

      heat_pump.pump_watts_per_ton = HVAC.get_default_gshp_pump_power()
    end
<<<<<<< HEAD

    # Charge defect ratio
    hpxml.cooling_systems.each do |cooling_system|
      next unless [HPXML::HVACTypeCentralAirConditioner,
                   HPXML::HVACTypeMiniSplitAirConditioner].include? cooling_system.cooling_system_type
      next unless cooling_system.charge_defect_ratio.nil?

      cooling_system.charge_defect_ratio = 0.0
    end
    hpxml.heat_pumps.each do |heat_pump|
      next unless [HPXML::HVACTypeHeatPumpAirToAir,
                   HPXML::HVACTypeHeatPumpMiniSplit].include? heat_pump.heat_pump_type
      next unless heat_pump.charge_defect_ratio.nil?

      heat_pump.charge_defect_ratio = 0.0
    end

=======

    # Charge defect ratio
    hpxml.cooling_systems.each do |cooling_system|
      next unless [HPXML::HVACTypeCentralAirConditioner,
                   HPXML::HVACTypeMiniSplitAirConditioner].include? cooling_system.cooling_system_type
      next unless cooling_system.charge_defect_ratio.nil?

      cooling_system.charge_defect_ratio = 0.0
    end
    hpxml.heat_pumps.each do |heat_pump|
      next unless [HPXML::HVACTypeHeatPumpAirToAir,
                   HPXML::HVACTypeHeatPumpMiniSplit].include? heat_pump.heat_pump_type
      next unless heat_pump.charge_defect_ratio.nil?

      heat_pump.charge_defect_ratio = 0.0
    end

>>>>>>> 0f0f39bf
    # Airflow defect ratio
    hpxml.heating_systems.each do |heating_system|
      next unless [HPXML::HVACTypeFurnace].include? heating_system.heating_system_type
      next unless heating_system.airflow_defect_ratio.nil? && heating_system.airflow_cfm_per_ton.nil?

      heating_system.airflow_defect_ratio = 0.0
    end
    hpxml.cooling_systems.each do |cooling_system|
      next unless [HPXML::HVACTypeCentralAirConditioner,
                   HPXML::HVACTypeMiniSplitAirConditioner].include? cooling_system.cooling_system_type
      next unless cooling_system.airflow_defect_ratio.nil? && cooling_system.airflow_cfm_per_ton.nil?

      cooling_system.airflow_defect_ratio = 0.0
    end
    hpxml.heat_pumps.each do |heat_pump|
      next unless [HPXML::HVACTypeHeatPumpAirToAir,
                   HPXML::HVACTypeHeatPumpGroundToAir,
                   HPXML::HVACTypeHeatPumpMiniSplit].include? heat_pump.heat_pump_type
      next unless heat_pump.airflow_defect_ratio.nil? && heat_pump.airflow_cfm_per_ton.nil?

      heat_pump.airflow_defect_ratio = 0.0
    end

    # Fan power
<<<<<<< HEAD
    hpxml.heating_systems.each do |heating_system|
      if [HPXML::HVACTypeFurnace].include? heating_system.heating_system_type
        if heating_system.fan_watts_per_cfm.nil?
          if not heating_system.attached_cooling_system.nil?
            heating_system.fan_watts_per_cfm = heating_system.attached_cooling_system.fan_watts_per_cfm
          end
          if heating_system.fan_watts_per_cfm.nil?
            heating_system.fan_watts_per_cfm = 0.5 # W/cfm
=======
    psc_watts_per_cfm = 0.5 # W/cfm, PSC fan
    ecm_watts_per_cfm = 0.375 # W/cfm, ECM fan
    mini_split_ducted_watts_per_cfm = 0.18 # W/cfm, ducted mini split
    mini_split_ductless_watts_per_cfm = 0.07 # W/cfm, ductless mini split
    hpxml.heating_systems.each do |heating_system|
      if [HPXML::HVACTypeFurnace].include? heating_system.heating_system_type
        if heating_system.fan_watts_per_cfm.nil?
          if (not heating_system.heating_efficiency_afue.nil?) && (heating_system.heating_efficiency_afue > 0.9) # HEScore assumption
            heating_system.fan_watts_per_cfm = ecm_watts_per_cfm
          elsif (not heating_system.heating_efficiency_percent.nil?) && (heating_system.heating_efficiency_percent > 0.9) # HEScore assumption
            heating_system.fan_watts_per_cfm = ecm_watts_per_cfm
          else
            heating_system.fan_watts_per_cfm = psc_watts_per_cfm
>>>>>>> 0f0f39bf
          end
        end
      elsif [HPXML::HVACTypeStove].include? heating_system.heating_system_type
        if heating_system.fan_watts.nil?
<<<<<<< HEAD
          heating_system.fan_watts = 40.0
=======
          heating_system.fan_watts = 40.0 # W
>>>>>>> 0f0f39bf
        end
      elsif [HPXML::HVACTypeWallFurnace,
             HPXML::HVACTypeFloorFurnace,
             HPXML::HVACTypePortableHeater,
             HPXML::HVACTypeFixedHeater,
             HPXML::HVACTypeFireplace].include? heating_system.heating_system_type
        if heating_system.fan_watts.nil?
<<<<<<< HEAD
          heating_system.fan_watts = 0.0 # Assume no fan power
        end
      end
    end
    hpxml.cooling_systems.each do |cooling_system|
      next unless cooling_system.fan_watts_per_cfm.nil?
      next unless [HPXML::HVACTypeCentralAirConditioner,
                   HPXML::HVACTypeMiniSplitAirConditioner].include? cooling_system.cooling_system_type

      if cooling_system.cooling_efficiency_seer <= 15
        cooling_system.fan_watts_per_cfm = 0.5 # W/cfm
      else
        cooling_system.fan_watts_per_cfm = 0.3 # W/cfm
      end
    end
=======
          heating_system.fan_watts = 0.0 # W/cfm, assume no fan power
        end
      end
    end
    hpxml.cooling_systems.each do |cooling_system|
      next unless cooling_system.fan_watts_per_cfm.nil?

      if not cooling_system.attached_heating_system.nil?
        # Note: Requires heating fan W/cfm to have already been defaulted as needed
        cooling_system.fan_watts_per_cfm = cooling_system.attached_heating_system.fan_watts_per_cfm
      elsif [HPXML::HVACTypeCentralAirConditioner].include? cooling_system.cooling_system_type
        if cooling_system.cooling_efficiency_seer > 13.5 # HEScore assumption
          cooling_system.fan_watts_per_cfm = ecm_watts_per_cfm
        else
          cooling_system.fan_watts_per_cfm = psc_watts_per_cfm
        end
      elsif [HPXML::HVACTypeMiniSplitAirConditioner].include? cooling_system.cooling_system_type
        if not cooling_system.distribution_system.nil?
          cooling_system.fan_watts_per_cfm = mini_split_ducted_watts_per_cfm
        else
          cooling_system.fan_watts_per_cfm = mini_split_ductless_watts_per_cfm
        end
      end
    end
>>>>>>> 0f0f39bf
    hpxml.heat_pumps.each do |heat_pump|
      next unless heat_pump.fan_watts_per_cfm.nil?

      if [HPXML::HVACTypeHeatPumpAirToAir].include? heat_pump.heat_pump_type
<<<<<<< HEAD
        if heat_pump.cooling_efficiency_seer <= 15
          heat_pump.fan_watts_per_cfm = 0.5 # W/cfm
        else
          heat_pump.fan_watts_per_cfm = 0.3 # W/cfm
        end
      elsif [HPXML::HVACTypeHeatPumpGroundToAir].include? heat_pump.heat_pump_type
        # Should this be 0.2 W/cfm per ANSI/RESNET/ICC 301-2019 Section 4.4.5? (or is 0.2 W/cfm
        # interpreted as the _additional_ fan power beyond that captured in the rating test?)
        heat_pump.fan_watts_per_cfm = 0.5 # W/cfm
      elsif [HPXML::HVACTypeHeatPumpMiniSplit].include? heat_pump.heat_pump_type
        if not heat_pump.distribution_system.nil?
          heat_pump.fan_watts_per_cfm = 0.18 # W/cfm, ducted
        else
          heat_pump.fan_watts_per_cfm = 0.07 # W/cfm, ductless
=======
        if heat_pump.heating_efficiency_hspf > 8.75 # HEScore assumption
          heat_pump.fan_watts_per_cfm = ecm_watts_per_cfm
        else
          heat_pump.fan_watts_per_cfm = psc_watts_per_cfm
        end
      elsif [HPXML::HVACTypeHeatPumpGroundToAir].include? heat_pump.heat_pump_type
        if heat_pump.heating_efficiency_cop > 8.75 / 3.2 # HEScore assumption
          heat_pump.fan_watts_per_cfm = ecm_watts_per_cfm
        else
          heat_pump.fan_watts_per_cfm = psc_watts_per_cfm
        end
      elsif [HPXML::HVACTypeHeatPumpMiniSplit].include? heat_pump.heat_pump_type
        if not heat_pump.distribution_system.nil?
          heat_pump.fan_watts_per_cfm = mini_split_ducted_watts_per_cfm
        else
          heat_pump.fan_watts_per_cfm = mini_split_ductless_watts_per_cfm
>>>>>>> 0f0f39bf
        end
      end
    end

    # HVAC capacities
    # Transition capacity elements from -1 to nil
    hpxml.heating_systems.each do |heating_system|
      if (not heating_system.heating_capacity.nil?) && (heating_system.heating_capacity < 0)
        heating_system.heating_capacity = nil
      end
    end
    hpxml.cooling_systems.each do |cooling_system|
      if (not cooling_system.cooling_capacity.nil?) && (cooling_system.cooling_capacity < 0)
        cooling_system.cooling_capacity = nil
      end
    end
    hpxml.heat_pumps.each do |heat_pump|
      if (not heat_pump.cooling_capacity.nil?) && (heat_pump.cooling_capacity < 0)
        heat_pump.cooling_capacity = nil
      end
      if (not heat_pump.heating_capacity.nil?) && (heat_pump.heating_capacity < 0)
        heat_pump.heating_capacity = nil
      end
      if (not heat_pump.heating_capacity_17F.nil?) && (heat_pump.heating_capacity_17F < 0)
        heat_pump.heating_capacity_17F = nil
      end
      if (not heat_pump.backup_heating_capacity.nil?) && (heat_pump.backup_heating_capacity < 0)
        heat_pump.backup_heating_capacity = nil
      end
      if heat_pump.cooling_capacity.nil? && (not heat_pump.heating_capacity.nil?)
        heat_pump.cooling_capacity = heat_pump.heating_capacity
      elsif heat_pump.heating_capacity.nil? && (not heat_pump.cooling_capacity.nil?)
        heat_pump.heating_capacity = heat_pump.cooling_capacity
      end
    end

    # TODO: Default HeatingCapacity17F?
  end

  def self.apply_hvac_distribution(hpxml, ncfl, ncfl_ag)
    # Check either all ducts have location and surface area or all ducts have no location and surface area
    n_ducts = 0
    n_ducts_to_be_defaulted = 0
    hpxml.hvac_distributions.each do |hvac_distribution|
      n_ducts += hvac_distribution.ducts.size
      n_ducts_to_be_defaulted += hvac_distribution.ducts.select { |duct| duct.duct_surface_area.nil? && duct.duct_location.nil? }.size
    end
    if n_ducts_to_be_defaulted > 0 && (n_ducts != n_ducts_to_be_defaulted)
      fail 'The location and surface area of all ducts must be provided or blank.'
    end

    hpxml.hvac_distributions.each do |hvac_distribution|
      next unless [HPXML::HVACDistributionTypeAir, HPXML::HVACDistributionTypeHydronicAndAir].include? hvac_distribution.distribution_system_type

      # Default return registers
      if hvac_distribution.number_of_return_registers.nil?
        hvac_distribution.number_of_return_registers = ncfl # Add 1 return register per conditioned floor if not provided
      end

      # Default ducts
      cfa_served = hvac_distribution.conditioned_floor_area_served
      n_returns = hvac_distribution.number_of_return_registers

      supply_ducts = hvac_distribution.ducts.select { |duct| duct.duct_type == HPXML::DuctTypeSupply }
      return_ducts = hvac_distribution.ducts.select { |duct| duct.duct_type == HPXML::DuctTypeReturn }
      [supply_ducts, return_ducts].each do |ducts|
        ducts.each do |duct|
          next unless duct.duct_surface_area.nil?

          primary_duct_area, secondary_duct_area = HVAC.get_default_duct_surface_area(duct.duct_type, ncfl_ag, cfa_served, n_returns).map { |area| area / ducts.size }
          primary_duct_location, secondary_duct_location = HVAC.get_default_duct_locations(hpxml)
          if primary_duct_location.nil? # If a home doesn't have any non-living spaces (outside living space), place all ducts in living space.
            duct.duct_surface_area = primary_duct_area + secondary_duct_area
            duct.duct_location = secondary_duct_location
          else
            duct.duct_surface_area = primary_duct_area
            duct.duct_location = primary_duct_location
            if secondary_duct_area > 0
              hvac_distribution.ducts.add(duct_type: duct.duct_type,
                                          duct_insulation_r_value: duct.duct_insulation_r_value,
                                          duct_location: secondary_duct_location,
                                          duct_surface_area: secondary_duct_area)
            end
          end
        end
      end
    end
  end

  def self.apply_water_heaters(hpxml, nbeds, eri_version)
    hpxml.water_heating_systems.each do |water_heating_system|
      if water_heating_system.is_shared_system.nil?
        water_heating_system.is_shared_system = false
      end
      if water_heating_system.temperature.nil?
        water_heating_system.temperature = Waterheater.get_default_hot_water_temperature(eri_version)
      end
      if water_heating_system.performance_adjustment.nil?
        water_heating_system.performance_adjustment = Waterheater.get_default_performance_adjustment(water_heating_system)
      end
      if (water_heating_system.water_heater_type == HPXML::WaterHeaterTypeCombiStorage) && water_heating_system.standby_loss.nil?
        # Use equation fit from AHRI database
        # calculate independent variable SurfaceArea/vol(physically linear to standby_loss/skin_u under test condition) to fit the linear equation from AHRI database
        act_vol = Waterheater.calc_storage_tank_actual_vol(water_heating_system.tank_volume, nil)
        surface_area = Waterheater.calc_tank_areas(act_vol)[0]
        sqft_by_gal = surface_area / act_vol # sqft/gal
        water_heating_system.standby_loss = (2.9721 * sqft_by_gal - 0.4732).round(3) # linear equation assuming a constant u, F/hr
      end
      if (water_heating_system.water_heater_type == HPXML::WaterHeaterTypeStorage)
        if water_heating_system.heating_capacity.nil?
          water_heating_system.heating_capacity = Waterheater.get_default_heating_capacity(water_heating_system.fuel_type, nbeds, hpxml.water_heating_systems.size, hpxml.building_construction.number_of_bathrooms) * 1000.0
        end
        if water_heating_system.tank_volume.nil?
          water_heating_system.tank_volume = Waterheater.get_default_tank_volume(water_heating_system.fuel_type, nbeds, hpxml.building_construction.number_of_bathrooms)
        end
        if water_heating_system.recovery_efficiency.nil?
          water_heating_system.recovery_efficiency = Waterheater.get_default_recovery_efficiency(water_heating_system)
        end
      end
      if water_heating_system.location.nil?
        water_heating_system.location = Waterheater.get_default_location(hpxml, hpxml.climate_and_risk_zones.iecc_zone)
      end
    end
  end

  def self.apply_hot_water_distribution(hpxml, cfa, ncfl, has_uncond_bsmnt)
    return if hpxml.hot_water_distributions.size == 0

    hot_water_distribution = hpxml.hot_water_distributions[0]
    if hot_water_distribution.system_type == HPXML::DHWDistTypeStandard
      if hot_water_distribution.standard_piping_length.nil?
        hot_water_distribution.standard_piping_length = HotWaterAndAppliances.get_default_std_pipe_length(has_uncond_bsmnt, cfa, ncfl)
      end
    elsif hot_water_distribution.system_type == HPXML::DHWDistTypeRecirc
      if hot_water_distribution.recirculation_piping_length.nil?
        hot_water_distribution.recirculation_piping_length = HotWaterAndAppliances.get_default_recirc_loop_length(HotWaterAndAppliances.get_default_std_pipe_length(has_uncond_bsmnt, cfa, ncfl))
      end
      if hot_water_distribution.recirculation_branch_piping_length.nil?
        hot_water_distribution.recirculation_branch_piping_length = HotWaterAndAppliances.get_default_recirc_branch_loop_length()
      end
      if hot_water_distribution.recirculation_pump_power.nil?
        hot_water_distribution.recirculation_pump_power = HotWaterAndAppliances.get_default_recirc_pump_power()
      end
    end

    if hot_water_distribution.has_shared_recirculation
      if hot_water_distribution.shared_recirculation_pump_power.nil?
        hot_water_distribution.shared_recirculation_pump_power = HotWaterAndAppliances.get_default_shared_recirc_pump_power()
      end
    end
  end

  def self.apply_water_fixtures(hpxml)
    if hpxml.water_heating.water_fixtures_usage_multiplier.nil?
      hpxml.water_heating.water_fixtures_usage_multiplier = 1.0
    end
  end

  def self.apply_solar_thermal_systems(hpxml)
    return if hpxml.solar_thermal_systems.size == 0

    solar_thermal_system = hpxml.solar_thermal_systems[0]
    collector_area = solar_thermal_system.collector_area

    if not collector_area.nil? # Detailed solar water heater
      if solar_thermal_system.storage_volume.nil?
        solar_thermal_system.storage_volume = Waterheater.calc_default_solar_thermal_system_storage_volume(collector_area)
      end
    end
  end

  def self.apply_ventilation_fans(hpxml)
    # Default mech vent systems
    hpxml.ventilation_fans.each do |vent_fan|
      next unless vent_fan.used_for_whole_building_ventilation
      next unless vent_fan.is_shared_system.nil?

      vent_fan.is_shared_system = false
    end

    # Default kitchen fan
    hpxml.ventilation_fans.each do |vent_fan|
      next unless (vent_fan.used_for_local_ventilation && (vent_fan.fan_location == HPXML::LocationKitchen))

      if vent_fan.quantity.nil?
        vent_fan.quantity = 1
      end
      if vent_fan.rated_flow_rate.nil?
        vent_fan.rated_flow_rate = 100.0 # cfm, per BA HSP
      end
      if vent_fan.hours_in_operation.nil?
        vent_fan.hours_in_operation = 1.0 # hrs/day, per BA HSP
      end
      if vent_fan.fan_power.nil?
        vent_fan.fan_power = 0.3 * vent_fan.rated_flow_rate # W, per BA HSP
      end
      if vent_fan.start_hour.nil?
        vent_fan.start_hour = 18 # 6 pm, per BA HSP
      end
    end

    # Default bath fans
    hpxml.ventilation_fans.each do |vent_fan|
      next unless (vent_fan.used_for_local_ventilation && (vent_fan.fan_location == HPXML::LocationBath))

      if vent_fan.quantity.nil?
        vent_fan.quantity = hpxml.building_construction.number_of_bathrooms
      end
      if vent_fan.rated_flow_rate.nil?
        vent_fan.rated_flow_rate = 50.0 # cfm, per BA HSP
      end
      if vent_fan.hours_in_operation.nil?
        vent_fan.hours_in_operation = 1.0 # hrs/day, per BA HSP
      end
      if vent_fan.fan_power.nil?
        vent_fan.fan_power = 0.3 * vent_fan.rated_flow_rate # W, per BA HSP
      end
      if vent_fan.start_hour.nil?
        vent_fan.start_hour = 7 # 7 am, per BA HSP
      end
    end
  end

  def self.apply_ceiling_fans(hpxml, nbeds)
    return if hpxml.ceiling_fans.size == 0

    ceiling_fan = hpxml.ceiling_fans[0]
    if ceiling_fan.efficiency.nil?
      medium_cfm = 3000.0
      ceiling_fan.efficiency = medium_cfm / HVAC.get_default_ceiling_fan_power()
    end
    if ceiling_fan.quantity.nil?
      ceiling_fan.quantity = HVAC.get_default_ceiling_fan_quantity(nbeds)
    end
  end

  def self.apply_plug_loads(hpxml, cfa, nbeds)
    hpxml.plug_loads.each do |plug_load|
      if plug_load.plug_load_type == HPXML::PlugLoadTypeOther
        default_annual_kwh, default_sens_frac, default_lat_frac = MiscLoads.get_residual_mels_default_values(cfa)
        if plug_load.kWh_per_year.nil?
          plug_load.kWh_per_year = default_annual_kwh
        end
        if plug_load.frac_sensible.nil?
          plug_load.frac_sensible = default_sens_frac
        end
        if plug_load.frac_latent.nil?
          plug_load.frac_latent = default_lat_frac
        end
        if plug_load.location.nil?
          plug_load.location = HPXML::LocationInterior
        end
        if plug_load.weekday_fractions.nil?
          plug_load.weekday_fractions = '0.035, 0.033, 0.032, 0.031, 0.032, 0.033, 0.037, 0.042, 0.043, 0.043, 0.043, 0.044, 0.045, 0.045, 0.044, 0.046, 0.048, 0.052, 0.053, 0.05, 0.047, 0.045, 0.04, 0.036'
        end
        if plug_load.weekend_fractions.nil?
          plug_load.weekend_fractions = '0.035, 0.033, 0.032, 0.031, 0.032, 0.033, 0.037, 0.042, 0.043, 0.043, 0.043, 0.044, 0.045, 0.045, 0.044, 0.046, 0.048, 0.052, 0.053, 0.05, 0.047, 0.045, 0.04, 0.036'
        end
        if plug_load.monthly_multipliers.nil?
          plug_load.monthly_multipliers = '1.248, 1.257, 0.993, 0.989, 0.993, 0.827, 0.821, 0.821, 0.827, 0.99, 0.987, 1.248'
        end
      elsif plug_load.plug_load_type == HPXML::PlugLoadTypeTelevision
        default_annual_kwh, default_sens_frac, default_lat_frac = MiscLoads.get_televisions_default_values(cfa, nbeds)
        if plug_load.kWh_per_year.nil?
          plug_load.kWh_per_year = default_annual_kwh
        end
        if plug_load.frac_sensible.nil?
          plug_load.frac_sensible = default_sens_frac
        end
        if plug_load.frac_latent.nil?
          plug_load.frac_latent = default_lat_frac
        end
        if plug_load.location.nil?
          plug_load.location = HPXML::LocationInterior
        end
        if plug_load.weekday_fractions.nil?
          plug_load.weekday_fractions = '0.037, 0.018, 0.009, 0.007, 0.011, 0.018, 0.029, 0.040, 0.049, 0.058, 0.065, 0.072, 0.076, 0.086, 0.091, 0.102, 0.127, 0.156, 0.210, 0.294, 0.363, 0.344, 0.208, 0.090'
        end
        if plug_load.weekend_fractions.nil?
          plug_load.weekend_fractions = '0.044, 0.022, 0.012, 0.008, 0.011, 0.014, 0.024, 0.043, 0.071, 0.094, 0.112, 0.123, 0.132, 0.156, 0.178, 0.196, 0.206, 0.213, 0.251, 0.330, 0.388, 0.358, 0.226, 0.103'
        end
        if plug_load.monthly_multipliers.nil?
          plug_load.monthly_multipliers = '1.137, 1.129, 0.961, 0.969, 0.961, 0.993, 0.996, 0.96, 0.993, 0.867, 0.86, 1.137'
        end
      elsif plug_load.plug_load_type == HPXML::PlugLoadTypeElectricVehicleCharging
        default_annual_kwh = MiscLoads.get_electric_vehicle_charging_default_values
        if plug_load.kWh_per_year.nil?
          plug_load.kWh_per_year = default_annual_kwh
        end
        if plug_load.frac_sensible.nil?
          plug_load.frac_sensible = 0.0
        end
        if plug_load.frac_latent.nil?
          plug_load.frac_latent = 0.0
        end
        if plug_load.location.nil?
          plug_load.location = HPXML::LocationExterior
        end
        if plug_load.weekday_fractions.nil?
          plug_load.weekday_fractions = '0.042, 0.042, 0.042, 0.042, 0.042, 0.042, 0.042, 0.042, 0.042, 0.042, 0.042, 0.042, 0.042, 0.042, 0.042, 0.042, 0.042, 0.042, 0.042, 0.042, 0.042, 0.042, 0.042, 0.042'
        end
        if plug_load.weekend_fractions.nil?
          plug_load.weekend_fractions = '0.042, 0.042, 0.042, 0.042, 0.042, 0.042, 0.042, 0.042, 0.042, 0.042, 0.042, 0.042, 0.042, 0.042, 0.042, 0.042, 0.042, 0.042, 0.042, 0.042, 0.042, 0.042, 0.042, 0.042'
        end
        if plug_load.monthly_multipliers.nil?
          plug_load.monthly_multipliers = '1, 1, 1, 1, 1, 1, 1, 1, 1, 1, 1, 1'
        end
      elsif plug_load.plug_load_type == HPXML::PlugLoadTypeWellPump
        default_annual_kwh = MiscLoads.get_well_pump_default_values(cfa, nbeds)
        if plug_load.kWh_per_year.nil?
          plug_load.kWh_per_year = default_annual_kwh
        end
        if plug_load.frac_sensible.nil?
          plug_load.frac_sensible = 0.0
        end
        if plug_load.frac_latent.nil?
          plug_load.frac_latent = 0.0
        end
        if plug_load.location.nil?
          plug_load.location = HPXML::LocationExterior
        end
        if plug_load.weekday_fractions.nil?
          plug_load.weekday_fractions = '0.044, 0.023, 0.019, 0.015, 0.016, 0.018, 0.026, 0.033, 0.033, 0.032, 0.033, 0.033, 0.032, 0.032, 0.032, 0.033, 0.045, 0.057, 0.066, 0.076, 0.081, 0.086, 0.075, 0.065'
        end
        if plug_load.weekend_fractions.nil?
          plug_load.weekend_fractions = '0.044, 0.023, 0.019, 0.015, 0.016, 0.018, 0.026, 0.033, 0.033, 0.032, 0.033, 0.033, 0.032, 0.032, 0.032, 0.033, 0.045, 0.057, 0.066, 0.076, 0.081, 0.086, 0.075, 0.065'
        end
        if plug_load.monthly_multipliers.nil?
          plug_load.monthly_multipliers = '1.154, 1.161, 1.013, 1.010, 1.013, 0.888, 0.883, 0.883, 0.888, 0.978, 0.974, 1.154'
        end
      end
      if plug_load.usage_multiplier.nil?
        plug_load.usage_multiplier = 1.0
      end
    end
  end

  def self.apply_fuel_loads(hpxml, cfa, nbeds)
    hpxml.fuel_loads.each do |fuel_load|
      if fuel_load.fuel_load_type == HPXML::FuelLoadTypeGrill
        if fuel_load.therm_per_year.nil?
          fuel_load.therm_per_year = MiscLoads.get_gas_grill_default_values(cfa, nbeds)
        end
        if fuel_load.frac_sensible.nil?
          fuel_load.frac_sensible = 0.0
        end
        if fuel_load.frac_latent.nil?
          fuel_load.frac_latent = 0.0
        end
        if fuel_load.location.nil?
          fuel_load.location = HPXML::LocationExterior
        end
        if fuel_load.weekday_fractions.nil?
          fuel_load.weekday_fractions = '0.004, 0.001, 0.001, 0.002, 0.007, 0.012, 0.029, 0.046, 0.044, 0.041, 0.044, 0.046, 0.042, 0.038, 0.049, 0.059, 0.110, 0.161, 0.115, 0.070, 0.044, 0.019, 0.013, 0.007'
        end
        if fuel_load.weekend_fractions.nil?
          fuel_load.weekend_fractions = '0.004, 0.001, 0.001, 0.002, 0.007, 0.012, 0.029, 0.046, 0.044, 0.041, 0.044, 0.046, 0.042, 0.038, 0.049, 0.059, 0.110, 0.161, 0.115, 0.070, 0.044, 0.019, 0.013, 0.007'
        end
        if fuel_load.monthly_multipliers.nil?
          fuel_load.monthly_multipliers = '1.097, 1.097, 0.991, 0.987, 0.991, 0.890, 0.896, 0.896, 0.890, 1.085, 1.085, 1.097'
        end
      elsif fuel_load.fuel_load_type == HPXML::FuelLoadTypeLighting
        if fuel_load.therm_per_year.nil?
          fuel_load.therm_per_year = MiscLoads.get_gas_lighting_default_values(cfa, nbeds)
        end
        if fuel_load.frac_sensible.nil?
          fuel_load.frac_sensible = 0.0
        end
        if fuel_load.frac_latent.nil?
          fuel_load.frac_latent = 0.0
        end
        if fuel_load.location.nil?
          fuel_load.location = HPXML::LocationExterior
        end
        if fuel_load.weekday_fractions.nil?
          fuel_load.weekday_fractions = '0.044, 0.023, 0.019, 0.015, 0.016, 0.018, 0.026, 0.033, 0.033, 0.032, 0.033, 0.033, 0.032, 0.032, 0.032, 0.033, 0.045, 0.057, 0.066, 0.076, 0.081, 0.086, 0.075, 0.065'
        end
        if fuel_load.weekend_fractions.nil?
          fuel_load.weekend_fractions = '0.044, 0.023, 0.019, 0.015, 0.016, 0.018, 0.026, 0.033, 0.033, 0.032, 0.033, 0.033, 0.032, 0.032, 0.032, 0.033, 0.045, 0.057, 0.066, 0.076, 0.081, 0.086, 0.075, 0.065'
        end
        if fuel_load.monthly_multipliers.nil?
          fuel_load.monthly_multipliers = '1.154, 1.161, 1.013, 1.010, 1.013, 0.888, 0.883, 0.883, 0.888, 0.978, 0.974, 1.154'
        end
      elsif fuel_load.fuel_load_type == HPXML::FuelLoadTypeFireplace
        if fuel_load.therm_per_year.nil?
          fuel_load.therm_per_year = MiscLoads.get_gas_fireplace_default_values(cfa, nbeds)
        end
        if fuel_load.frac_sensible.nil?
          fuel_load.frac_sensible = 0.5
        end
        if fuel_load.frac_latent.nil?
          fuel_load.frac_latent = 0.1
        end
        if fuel_load.location.nil?
          fuel_load.location = HPXML::LocationInterior
        end
        if fuel_load.weekday_fractions.nil?
          fuel_load.weekday_fractions = '0.044, 0.023, 0.019, 0.015, 0.016, 0.018, 0.026, 0.033, 0.033, 0.032, 0.033, 0.033, 0.032, 0.032, 0.032, 0.033, 0.045, 0.057, 0.066, 0.076, 0.081, 0.086, 0.075, 0.065'
        end
        if fuel_load.weekend_fractions.nil?
          fuel_load.weekend_fractions = '0.044, 0.023, 0.019, 0.015, 0.016, 0.018, 0.026, 0.033, 0.033, 0.032, 0.033, 0.033, 0.032, 0.032, 0.032, 0.033, 0.045, 0.057, 0.066, 0.076, 0.081, 0.086, 0.075, 0.065'
        end
        if fuel_load.monthly_multipliers.nil?
          fuel_load.monthly_multipliers = '1.154, 1.161, 1.013, 1.010, 1.013, 0.888, 0.883, 0.883, 0.888, 0.978, 0.974, 1.154'
        end
      end
      if fuel_load.usage_multiplier.nil?
        fuel_load.usage_multiplier = 1.0
      end
    end
  end

  def self.apply_pools_and_hot_tubs(hpxml, cfa, nbeds)
    hpxml.pools.each do |pool|
      if pool.pump_kwh_per_year.nil?
        pool.pump_kwh_per_year = MiscLoads.get_pool_pump_default_values(cfa, nbeds)
      end
      if pool.heater_load_value.nil?
        default_heater_load_units, default_heater_load_value = MiscLoads.get_pool_heater_default_values(cfa, nbeds, pool.heater_type)
        pool.heater_load_units = default_heater_load_units
        pool.heater_load_value = default_heater_load_value
      end
      if pool.heater_usage_multiplier.nil?
        pool.heater_usage_multiplier = 1.0
      end
      if pool.pump_usage_multiplier.nil?
        pool.pump_usage_multiplier = 1.0
      end
      if pool.pump_weekday_fractions.nil?
        pool.pump_weekday_fractions = '0.003, 0.003, 0.003, 0.004, 0.008, 0.015, 0.026, 0.044, 0.084, 0.121, 0.127, 0.121, 0.120, 0.090, 0.075, 0.061, 0.037, 0.023, 0.013, 0.008, 0.004, 0.003, 0.003, 0.003'
      end
      if pool.pump_weekend_fractions.nil?
        pool.pump_weekend_fractions = '0.003, 0.003, 0.003, 0.004, 0.008, 0.015, 0.026, 0.044, 0.084, 0.121, 0.127, 0.121, 0.120, 0.090, 0.075, 0.061, 0.037, 0.023, 0.013, 0.008, 0.004, 0.003, 0.003, 0.003'
      end
      if pool.pump_monthly_multipliers.nil?
        pool.pump_monthly_multipliers = '1.154, 1.161, 1.013, 1.010, 1.013, 0.888, 0.883, 0.883, 0.888, 0.978, 0.974, 1.154'
      end
      if pool.heater_weekday_fractions.nil?
        pool.heater_weekday_fractions = '0.003, 0.003, 0.003, 0.004, 0.008, 0.015, 0.026, 0.044, 0.084, 0.121, 0.127, 0.121, 0.120, 0.090, 0.075, 0.061, 0.037, 0.023, 0.013, 0.008, 0.004, 0.003, 0.003, 0.003'
      end
      if pool.heater_weekend_fractions.nil?
        pool.heater_weekend_fractions = '0.003, 0.003, 0.003, 0.004, 0.008, 0.015, 0.026, 0.044, 0.084, 0.121, 0.127, 0.121, 0.120, 0.090, 0.075, 0.061, 0.037, 0.023, 0.013, 0.008, 0.004, 0.003, 0.003, 0.003'
      end
      if pool.heater_monthly_multipliers.nil?
        pool.heater_monthly_multipliers = '1.154, 1.161, 1.013, 1.010, 1.013, 0.888, 0.883, 0.883, 0.888, 0.978, 0.974, 1.154'
      end
    end

    hpxml.hot_tubs.each do |hot_tub|
      if hot_tub.pump_kwh_per_year.nil?
        hot_tub.pump_kwh_per_year = MiscLoads.get_hot_tub_pump_default_values(cfa, nbeds)
      end
      if hot_tub.heater_load_value.nil?
        default_heater_load_units, default_heater_load_value = MiscLoads.get_hot_tub_heater_default_values(cfa, nbeds, hot_tub.heater_type)
        hot_tub.heater_load_units = default_heater_load_units
        hot_tub.heater_load_value = default_heater_load_value
      end
      if hot_tub.heater_usage_multiplier.nil?
        hot_tub.heater_usage_multiplier = 1.0
      end
      if hot_tub.pump_usage_multiplier.nil?
        hot_tub.pump_usage_multiplier = 1.0
      end
      if hot_tub.pump_weekday_fractions.nil?
        hot_tub.pump_weekday_fractions = '0.024, 0.029, 0.024, 0.029, 0.047, 0.067, 0.057, 0.024, 0.024, 0.019, 0.015, 0.014, 0.014, 0.014, 0.024, 0.058, 0.126, 0.122, 0.068, 0.061, 0.051, 0.043, 0.024, 0.024'
      end
      if hot_tub.pump_weekend_fractions.nil?
        hot_tub.pump_weekend_fractions = '0.024, 0.029, 0.024, 0.029, 0.047, 0.067, 0.057, 0.024, 0.024, 0.019, 0.015, 0.014, 0.014, 0.014, 0.024, 0.058, 0.126, 0.122, 0.068, 0.061, 0.051, 0.043, 0.024, 0.024'
      end
      if hot_tub.pump_monthly_multipliers.nil?
        hot_tub.pump_monthly_multipliers = '0.921, 0.928, 0.921, 0.915, 0.921, 1.160, 1.158, 1.158, 1.160, 0.921, 0.915, 0.921'
      end
      if hot_tub.heater_weekday_fractions.nil?
        hot_tub.heater_weekday_fractions = '0.024, 0.029, 0.024, 0.029, 0.047, 0.067, 0.057, 0.024, 0.024, 0.019, 0.015, 0.014, 0.014, 0.014, 0.024, 0.058, 0.126, 0.122, 0.068, 0.061, 0.051, 0.043, 0.024, 0.024'
      end
      if hot_tub.heater_weekend_fractions.nil?
        hot_tub.heater_weekend_fractions = '0.024, 0.029, 0.024, 0.029, 0.047, 0.067, 0.057, 0.024, 0.024, 0.019, 0.015, 0.014, 0.014, 0.014, 0.024, 0.058, 0.126, 0.122, 0.068, 0.061, 0.051, 0.043, 0.024, 0.024'
      end
      if hot_tub.heater_monthly_multipliers.nil?
        hot_tub.heater_monthly_multipliers = '0.837, 0.835, 1.084, 1.084, 1.084, 1.096, 1.096, 1.096, 1.096, 0.931, 0.925, 0.837'
      end
    end
  end

  def self.apply_appliances(hpxml, nbeds, eri_version)
    # Default clothes washer
    if hpxml.clothes_washers.size > 0
      clothes_washer = hpxml.clothes_washers[0]
      if clothes_washer.is_shared_appliance.nil?
        clothes_washer.is_shared_appliance = false
      end
      if clothes_washer.location.nil?
        clothes_washer.location = HPXML::LocationLivingSpace
      end
      if clothes_washer.rated_annual_kwh.nil?
        default_values = HotWaterAndAppliances.get_clothes_washer_default_values(eri_version)
        clothes_washer.integrated_modified_energy_factor = default_values[:integrated_modified_energy_factor]
        clothes_washer.rated_annual_kwh = default_values[:rated_annual_kwh]
        clothes_washer.label_electric_rate = default_values[:label_electric_rate]
        clothes_washer.label_gas_rate = default_values[:label_gas_rate]
        clothes_washer.label_annual_gas_cost = default_values[:label_annual_gas_cost]
        clothes_washer.capacity = default_values[:capacity]
        clothes_washer.label_usage = default_values[:label_usage]
      end
      if clothes_washer.usage_multiplier.nil?
        clothes_washer.usage_multiplier = 1.0
      end
    end

    # Default clothes dryer
    if hpxml.clothes_dryers.size > 0
      clothes_dryer = hpxml.clothes_dryers[0]
      if clothes_dryer.is_shared_appliance.nil?
        clothes_dryer.is_shared_appliance = false
      end
      if clothes_dryer.location.nil?
        clothes_dryer.location = HPXML::LocationLivingSpace
      end
      if clothes_dryer.control_type.nil?
        default_values = HotWaterAndAppliances.get_clothes_dryer_default_values(eri_version, clothes_dryer.fuel_type)
        clothes_dryer.control_type = default_values[:control_type]
        clothes_dryer.combined_energy_factor = default_values[:combined_energy_factor]
      end
      if clothes_dryer.usage_multiplier.nil?
        clothes_dryer.usage_multiplier = 1.0
      end
      if clothes_dryer.is_vented.nil?
        clothes_dryer.is_vented = true
      end
      if clothes_dryer.is_vented && clothes_dryer.vented_flow_rate.nil?
        clothes_dryer.vented_flow_rate = 100.0
      end
    end

    # Default dishwasher
    if hpxml.dishwashers.size > 0
      dishwasher = hpxml.dishwashers[0]
      if dishwasher.is_shared_appliance.nil?
        dishwasher.is_shared_appliance = false
      end
      if dishwasher.location.nil?
        dishwasher.location = HPXML::LocationLivingSpace
      end
      if dishwasher.place_setting_capacity.nil?
        default_values = HotWaterAndAppliances.get_dishwasher_default_values(eri_version)
        dishwasher.rated_annual_kwh = default_values[:rated_annual_kwh]
        dishwasher.label_electric_rate = default_values[:label_electric_rate]
        dishwasher.label_gas_rate = default_values[:label_gas_rate]
        dishwasher.label_annual_gas_cost = default_values[:label_annual_gas_cost]
        dishwasher.label_usage = default_values[:label_usage]
        dishwasher.place_setting_capacity = default_values[:place_setting_capacity]
      end
      if dishwasher.usage_multiplier.nil?
        dishwasher.usage_multiplier = 1.0
      end
    end

    # Default refrigerators
    if hpxml.refrigerators.size == 1
      hpxml.refrigerators[0].primary_indicator = true
    end
    hpxml.refrigerators.each do |refrigerator|
      if not refrigerator.primary_indicator # extra refrigerator
        if refrigerator.location.nil?
          refrigerator.location = HotWaterAndAppliances.get_default_extra_refrigerator_and_freezer_locations(hpxml)
        end
        if refrigerator.adjusted_annual_kwh.nil? && refrigerator.rated_annual_kwh.nil?
          default_values = HotWaterAndAppliances.get_extra_refrigerator_default_values
          refrigerator.rated_annual_kwh = default_values[:rated_annual_kwh]
        end
      else # primary refrigerator
        if refrigerator.location.nil?
          refrigerator.location = HPXML::LocationLivingSpace
        end
        if refrigerator.adjusted_annual_kwh.nil? && refrigerator.rated_annual_kwh.nil?
          default_values = HotWaterAndAppliances.get_refrigerator_default_values(nbeds)
          refrigerator.rated_annual_kwh = default_values[:rated_annual_kwh]
        end
      end
      if refrigerator.usage_multiplier.nil?
        refrigerator.usage_multiplier = 1.0
      end
      if refrigerator.weekday_fractions.nil?
        refrigerator.weekday_fractions = '0.040, 0.039, 0.038, 0.037, 0.036, 0.036, 0.038, 0.040, 0.041, 0.041, 0.040, 0.040, 0.042, 0.042, 0.042, 0.041, 0.044, 0.048, 0.050, 0.048, 0.047, 0.046, 0.044, 0.041'
      end
      if refrigerator.weekend_fractions.nil?
        refrigerator.weekend_fractions = '0.040, 0.039, 0.038, 0.037, 0.036, 0.036, 0.038, 0.040, 0.041, 0.041, 0.040, 0.040, 0.042, 0.042, 0.042, 0.041, 0.044, 0.048, 0.050, 0.048, 0.047, 0.046, 0.044, 0.041'
      end
      if refrigerator.monthly_multipliers.nil?
        refrigerator.monthly_multipliers = '0.837, 0.835, 1.084, 1.084, 1.084, 1.096, 1.096, 1.096, 1.096, 0.931, 0.925, 0.837'
      end
    end

    # Default freezer
    hpxml.freezers.each do |freezer|
      if freezer.location.nil?
        freezer.location = HotWaterAndAppliances.get_default_extra_refrigerator_and_freezer_locations(hpxml)
      end
      if freezer.adjusted_annual_kwh.nil? && freezer.rated_annual_kwh.nil?
        default_values = HotWaterAndAppliances.get_freezer_default_values
        freezer.rated_annual_kwh = default_values[:rated_annual_kwh]
      end
      if freezer.usage_multiplier.nil?
        freezer.usage_multiplier = 1.0
      end
      if freezer.weekday_fractions.nil?
        freezer.weekday_fractions = '0.040, 0.039, 0.038, 0.037, 0.036, 0.036, 0.038, 0.040, 0.041, 0.041, 0.040, 0.040, 0.042, 0.042, 0.042, 0.041, 0.044, 0.048, 0.050, 0.048, 0.047, 0.046, 0.044, 0.041'
      end
      if freezer.weekend_fractions.nil?
        freezer.weekend_fractions = '0.040, 0.039, 0.038, 0.037, 0.036, 0.036, 0.038, 0.040, 0.041, 0.041, 0.040, 0.040, 0.042, 0.042, 0.042, 0.041, 0.044, 0.048, 0.050, 0.048, 0.047, 0.046, 0.044, 0.041'
      end
      if freezer.monthly_multipliers.nil?
        freezer.monthly_multipliers = '0.837, 0.835, 1.084, 1.084, 1.084, 1.096, 1.096, 1.096, 1.096, 0.931, 0.925, 0.837'
      end
    end

    # Default cooking range
    if hpxml.cooking_ranges.size > 0
      cooking_range = hpxml.cooking_ranges[0]
      if cooking_range.location.nil?
        cooking_range.location = HPXML::LocationLivingSpace
      end
      if cooking_range.is_induction.nil?
        default_values = HotWaterAndAppliances.get_range_oven_default_values()
        cooking_range.is_induction = default_values[:is_induction]
      end
      if cooking_range.usage_multiplier.nil?
        cooking_range.usage_multiplier = 1.0
      end
      if cooking_range.weekday_fractions.nil?
        cooking_range.weekday_fractions = '0.007, 0.007, 0.004, 0.004, 0.007, 0.011, 0.025, 0.042, 0.046, 0.048, 0.042, 0.050, 0.057, 0.046, 0.057, 0.044, 0.092, 0.150, 0.117, 0.060, 0.035, 0.025, 0.016, 0.011'
      end
      if cooking_range.weekend_fractions.nil?
        cooking_range.weekend_fractions = '0.007, 0.007, 0.004, 0.004, 0.007, 0.011, 0.025, 0.042, 0.046, 0.048, 0.042, 0.050, 0.057, 0.046, 0.057, 0.044, 0.092, 0.150, 0.117, 0.060, 0.035, 0.025, 0.016, 0.011'
      end
      if cooking_range.monthly_multipliers.nil?
        cooking_range.monthly_multipliers = '1.097, 1.097, 0.991, 0.987, 0.991, 0.890, 0.896, 0.896, 0.890, 1.085, 1.085, 1.097'
      end
    end

    # Default oven
    if hpxml.ovens.size > 0
      oven = hpxml.ovens[0]
      if oven.is_convection.nil?
        default_values = HotWaterAndAppliances.get_range_oven_default_values()
        oven.is_convection = default_values[:is_convection]
      end
    end
  end

  def self.apply_lighting(hpxml)
    if hpxml.lighting.interior_usage_multiplier.nil?
      hpxml.lighting.interior_usage_multiplier = 1.0
    end
    if hpxml.lighting.garage_usage_multiplier.nil?
      hpxml.lighting.garage_usage_multiplier = 1.0
    end
    if hpxml.lighting.exterior_usage_multiplier.nil?
      hpxml.lighting.exterior_usage_multiplier = 1.0
    end
    # Schedules from T24 2016 Residential ACM Appendix C Table 8 Exterior Lighting Hourly Multiplier (Weekdays and weekends)
    default_exterior_lighting_weekday_fractions = '0.046, 0.046, 0.046, 0.046, 0.046, 0.037, 0.035, 0.034, 0.033, 0.028, 0.022, 0.015, 0.012, 0.011, 0.011, 0.012, 0.019, 0.037, 0.049, 0.065, 0.091, 0.105, 0.091, 0.063'
    default_exterior_lighting_weekend_fractions = '0.046, 0.046, 0.045, 0.045, 0.046, 0.045, 0.044, 0.041, 0.036, 0.03, 0.024, 0.016, 0.012, 0.011, 0.011, 0.012, 0.019, 0.038, 0.048, 0.06, 0.083, 0.098, 0.085, 0.059'
    default_exterior_lighting_monthly_multipliers = '1.248, 1.257, 0.993, 0.989, 0.993, 0.827, 0.821, 0.821, 0.827, 0.99, 0.987, 1.248'
    if hpxml.has_space_type(HPXML::LocationGarage)
      if hpxml.lighting.garage_weekday_fractions.nil?
        hpxml.lighting.garage_weekday_fractions = default_exterior_lighting_weekday_fractions
      end
      if hpxml.lighting.garage_weekend_fractions.nil?
        hpxml.lighting.garage_weekend_fractions = default_exterior_lighting_weekend_fractions
      end
      if hpxml.lighting.garage_monthly_multipliers.nil?
        hpxml.lighting.garage_monthly_multipliers = default_exterior_lighting_monthly_multipliers
      end
    end
    if hpxml.lighting.exterior_weekday_fractions.nil?
      hpxml.lighting.exterior_weekday_fractions = default_exterior_lighting_weekday_fractions
    end
    if hpxml.lighting.exterior_weekend_fractions.nil?
      hpxml.lighting.exterior_weekend_fractions = default_exterior_lighting_weekend_fractions
    end
    if hpxml.lighting.exterior_monthly_multipliers.nil?
      hpxml.lighting.exterior_monthly_multipliers = default_exterior_lighting_monthly_multipliers
    end
    if hpxml.lighting.holiday_exists
      if hpxml.lighting.holiday_kwh_per_day.nil?
        # From LA100 repo (2017)
        if hpxml.building_construction.residential_facility_type == HPXML::ResidentialTypeSFD
          hpxml.lighting.holiday_kwh_per_day = 1.1
        else # Multifamily and others
          hpxml.lighting.holiday_kwh_per_day = 0.55
        end
      end
      if hpxml.lighting.holiday_period_begin_month.nil?
        hpxml.lighting.holiday_period_begin_month = 11
        hpxml.lighting.holiday_period_begin_day_of_month = 24
      end
      if hpxml.lighting.holiday_period_end_day_of_month.nil?
        hpxml.lighting.holiday_period_end_month = 1
        hpxml.lighting.holiday_period_end_day_of_month = 6
      end
      if hpxml.lighting.holiday_weekday_fractions.nil?
        hpxml.lighting.holiday_weekday_fractions = '0.0, 0.0, 0.0, 0.0, 0.0, 0.0, 0.0, 0.0, 0.0, 0.0, 0.0, 0.0, 0.0, 0.0, 0.0, 0.0, 0.008, 0.098, 0.168, 0.194, 0.284, 0.192, 0.037, 0.019'
      end
      if hpxml.lighting.holiday_weekend_fractions.nil?
        hpxml.lighting.holiday_weekend_fractions = '0.0, 0.0, 0.0, 0.0, 0.0, 0.0, 0.0, 0.0, 0.0, 0.0, 0.0, 0.0, 0.0, 0.0, 0.0, 0.0, 0.008, 0.098, 0.168, 0.194, 0.284, 0.192, 0.037, 0.019'
      end
    end
  end

  def self.apply_pv_systems(hpxml)
    hpxml.pv_systems.each do |pv_system|
      if pv_system.is_shared_system.nil?
        pv_system.is_shared_system = false
      end
      if pv_system.inverter_efficiency.nil?
        pv_system.inverter_efficiency = PV.get_default_inv_eff()
      end
      if pv_system.system_losses_fraction.nil?
        pv_system.system_losses_fraction = PV.get_default_system_losses(pv_system.year_modules_manufactured)
      end
    end
  end
end<|MERGE_RESOLUTION|>--- conflicted
+++ resolved
@@ -306,7 +306,6 @@
 
       heat_pump.pump_watts_per_ton = HVAC.get_default_gshp_pump_power()
     end
-<<<<<<< HEAD
 
     # Charge defect ratio
     hpxml.cooling_systems.each do |cooling_system|
@@ -324,25 +323,6 @@
       heat_pump.charge_defect_ratio = 0.0
     end
 
-=======
-
-    # Charge defect ratio
-    hpxml.cooling_systems.each do |cooling_system|
-      next unless [HPXML::HVACTypeCentralAirConditioner,
-                   HPXML::HVACTypeMiniSplitAirConditioner].include? cooling_system.cooling_system_type
-      next unless cooling_system.charge_defect_ratio.nil?
-
-      cooling_system.charge_defect_ratio = 0.0
-    end
-    hpxml.heat_pumps.each do |heat_pump|
-      next unless [HPXML::HVACTypeHeatPumpAirToAir,
-                   HPXML::HVACTypeHeatPumpMiniSplit].include? heat_pump.heat_pump_type
-      next unless heat_pump.charge_defect_ratio.nil?
-
-      heat_pump.charge_defect_ratio = 0.0
-    end
-
->>>>>>> 0f0f39bf
     # Airflow defect ratio
     hpxml.heating_systems.each do |heating_system|
       next unless [HPXML::HVACTypeFurnace].include? heating_system.heating_system_type
@@ -367,16 +347,6 @@
     end
 
     # Fan power
-<<<<<<< HEAD
-    hpxml.heating_systems.each do |heating_system|
-      if [HPXML::HVACTypeFurnace].include? heating_system.heating_system_type
-        if heating_system.fan_watts_per_cfm.nil?
-          if not heating_system.attached_cooling_system.nil?
-            heating_system.fan_watts_per_cfm = heating_system.attached_cooling_system.fan_watts_per_cfm
-          end
-          if heating_system.fan_watts_per_cfm.nil?
-            heating_system.fan_watts_per_cfm = 0.5 # W/cfm
-=======
     psc_watts_per_cfm = 0.5 # W/cfm, PSC fan
     ecm_watts_per_cfm = 0.375 # W/cfm, ECM fan
     mini_split_ducted_watts_per_cfm = 0.18 # W/cfm, ducted mini split
@@ -390,16 +360,11 @@
             heating_system.fan_watts_per_cfm = ecm_watts_per_cfm
           else
             heating_system.fan_watts_per_cfm = psc_watts_per_cfm
->>>>>>> 0f0f39bf
           end
         end
       elsif [HPXML::HVACTypeStove].include? heating_system.heating_system_type
         if heating_system.fan_watts.nil?
-<<<<<<< HEAD
-          heating_system.fan_watts = 40.0
-=======
           heating_system.fan_watts = 40.0 # W
->>>>>>> 0f0f39bf
         end
       elsif [HPXML::HVACTypeWallFurnace,
              HPXML::HVACTypeFloorFurnace,
@@ -407,23 +372,6 @@
              HPXML::HVACTypeFixedHeater,
              HPXML::HVACTypeFireplace].include? heating_system.heating_system_type
         if heating_system.fan_watts.nil?
-<<<<<<< HEAD
-          heating_system.fan_watts = 0.0 # Assume no fan power
-        end
-      end
-    end
-    hpxml.cooling_systems.each do |cooling_system|
-      next unless cooling_system.fan_watts_per_cfm.nil?
-      next unless [HPXML::HVACTypeCentralAirConditioner,
-                   HPXML::HVACTypeMiniSplitAirConditioner].include? cooling_system.cooling_system_type
-
-      if cooling_system.cooling_efficiency_seer <= 15
-        cooling_system.fan_watts_per_cfm = 0.5 # W/cfm
-      else
-        cooling_system.fan_watts_per_cfm = 0.3 # W/cfm
-      end
-    end
-=======
           heating_system.fan_watts = 0.0 # W/cfm, assume no fan power
         end
       end
@@ -448,27 +396,10 @@
         end
       end
     end
->>>>>>> 0f0f39bf
     hpxml.heat_pumps.each do |heat_pump|
       next unless heat_pump.fan_watts_per_cfm.nil?
 
       if [HPXML::HVACTypeHeatPumpAirToAir].include? heat_pump.heat_pump_type
-<<<<<<< HEAD
-        if heat_pump.cooling_efficiency_seer <= 15
-          heat_pump.fan_watts_per_cfm = 0.5 # W/cfm
-        else
-          heat_pump.fan_watts_per_cfm = 0.3 # W/cfm
-        end
-      elsif [HPXML::HVACTypeHeatPumpGroundToAir].include? heat_pump.heat_pump_type
-        # Should this be 0.2 W/cfm per ANSI/RESNET/ICC 301-2019 Section 4.4.5? (or is 0.2 W/cfm
-        # interpreted as the _additional_ fan power beyond that captured in the rating test?)
-        heat_pump.fan_watts_per_cfm = 0.5 # W/cfm
-      elsif [HPXML::HVACTypeHeatPumpMiniSplit].include? heat_pump.heat_pump_type
-        if not heat_pump.distribution_system.nil?
-          heat_pump.fan_watts_per_cfm = 0.18 # W/cfm, ducted
-        else
-          heat_pump.fan_watts_per_cfm = 0.07 # W/cfm, ductless
-=======
         if heat_pump.heating_efficiency_hspf > 8.75 # HEScore assumption
           heat_pump.fan_watts_per_cfm = ecm_watts_per_cfm
         else
@@ -485,7 +416,6 @@
           heat_pump.fan_watts_per_cfm = mini_split_ducted_watts_per_cfm
         else
           heat_pump.fan_watts_per_cfm = mini_split_ductless_watts_per_cfm
->>>>>>> 0f0f39bf
         end
       end
     end
