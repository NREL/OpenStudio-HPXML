# frozen_string_literal: true

class HPXMLDefaults
  # Note: Each HPXML object (e.g., HPXML::Wall) has an additional_properties
  # child object where custom information can be attached to the object without
  # being written to the HPXML file. This will allow the custom information to
  # be used by subsequent calculations/logic.

  def self.apply(runner, hpxml, hpxml_bldg, eri_version, weather, epw_file: nil, schedules_file: nil, convert_shared_systems: true)
    cfa = hpxml_bldg.building_construction.conditioned_floor_area
    nbeds = hpxml_bldg.building_construction.number_of_bedrooms
    ncfl = hpxml_bldg.building_construction.number_of_conditioned_floors
    ncfl_ag = hpxml_bldg.building_construction.number_of_conditioned_floors_above_grade
    has_uncond_bsmnt = hpxml_bldg.has_location(HPXML::LocationBasementUnconditioned)
    infil_measurement = Airflow.get_infiltration_measurement_of_interest(hpxml_bldg.air_infiltration_measurements)

    # Check for presence of fuels once
    has_fuel = hpxml_bldg.has_fuels(Constants.FossilFuels, hpxml.to_doc)

    apply_header(hpxml.header, epw_file)
    apply_building(hpxml_bldg, epw_file)
    apply_emissions_scenarios(hpxml.header, has_fuel)
    apply_utility_bill_scenarios(runner, hpxml.header, hpxml_bldg, has_fuel)
    apply_building_header(hpxml.header, hpxml_bldg, weather)
    apply_building_header_sizing(hpxml_bldg, weather, nbeds)
    apply_site(hpxml_bldg)
    apply_neighbor_buildings(hpxml_bldg)
    apply_building_occupancy(hpxml_bldg, schedules_file)
    apply_building_construction(hpxml_bldg, cfa, nbeds, infil_measurement)
    apply_climate_and_risk_zones(hpxml_bldg, epw_file)
    apply_infiltration(hpxml_bldg, infil_measurement)
    apply_attics(hpxml_bldg)
    apply_foundations(hpxml_bldg)
    apply_roofs(hpxml_bldg)
    apply_rim_joists(hpxml_bldg)
    apply_walls(hpxml_bldg)
    apply_foundation_walls(hpxml_bldg)
    apply_floors(hpxml_bldg)
    apply_slabs(hpxml_bldg)
    apply_windows(hpxml_bldg)
    apply_skylights(hpxml_bldg)
    apply_doors(hpxml_bldg)
    apply_partition_wall_mass(hpxml_bldg)
    apply_furniture_mass(hpxml_bldg)
    apply_hvac(runner, hpxml_bldg, weather, convert_shared_systems)
    apply_hvac_control(hpxml_bldg, schedules_file)
    apply_hvac_distribution(hpxml_bldg, ncfl, ncfl_ag)
    apply_hvac_location(hpxml_bldg)
    apply_ventilation_fans(hpxml_bldg, weather, cfa, nbeds)
    apply_water_heaters(hpxml_bldg, nbeds, eri_version, schedules_file)
    apply_flue_or_chimney(hpxml_bldg)
    apply_hot_water_distribution(hpxml_bldg, cfa, ncfl, has_uncond_bsmnt)
    apply_water_fixtures(hpxml_bldg, schedules_file)
    apply_solar_thermal_systems(hpxml_bldg)
    apply_appliances(hpxml_bldg, nbeds, eri_version, schedules_file)
    apply_lighting(hpxml_bldg, schedules_file)
    apply_ceiling_fans(hpxml_bldg, nbeds, weather, schedules_file)
    apply_pools_and_permanent_spas(hpxml_bldg, cfa, schedules_file)
    apply_plug_loads(hpxml_bldg, cfa, schedules_file)
    apply_fuel_loads(hpxml_bldg, cfa, schedules_file)
    apply_pv_systems(hpxml_bldg)
    apply_generators(hpxml_bldg)
    apply_batteries(hpxml_bldg)

    # Do HVAC sizing after all other defaults have been applied
<<<<<<< HEAD
    apply_hvac_sizing(hpxml, weather, cfa)

    # default detailed performance has to be after sizing to have autosized capacity information
    apply_detailed_performance_data_for_var_speed_systems(hpxml)
=======
    apply_hvac_sizing(hpxml_bldg, weather, cfa)
>>>>>>> 4d634565
  end

  def self.get_default_azimuths(hpxml_bldg)
    def self.sanitize_azimuth(azimuth)
      # Ensure 0 <= orientation < 360
      while azimuth < 0
        azimuth += 360
      end
      while azimuth >= 360
        azimuth -= 360
      end
      return azimuth
    end

    # Returns a list of four azimuths (facing each direction). Determined based
    # on the primary azimuth, as defined by the azimuth with the largest surface
    # area, plus azimuths that are offset by 90/180/270 degrees. Used for
    # surfaces that may not have an azimuth defined (e.g., walls).
    azimuth_areas = {}
    (hpxml_bldg.roofs + hpxml_bldg.rim_joists + hpxml_bldg.walls + hpxml_bldg.foundation_walls +
     hpxml_bldg.windows + hpxml_bldg.skylights + hpxml_bldg.doors).each do |surface|
      az = surface.azimuth
      next if az.nil?

      azimuth_areas[az] = 0 if azimuth_areas[az].nil?
      azimuth_areas[az] += surface.area
    end
    if azimuth_areas.empty?
      primary_azimuth = 0
    else
      primary_azimuth = azimuth_areas.max_by { |_k, v| v }[0]
    end
    return [primary_azimuth,
            sanitize_azimuth(primary_azimuth + 90),
            sanitize_azimuth(primary_azimuth + 180),
            sanitize_azimuth(primary_azimuth + 270)].sort
  end

  private

  def self.apply_header(hpxml_header, epw_file)
    if hpxml_header.timestep.nil?
      hpxml_header.timestep = 60
      hpxml_header.timestep_isdefaulted = true
    end

    if hpxml_header.sim_begin_month.nil?
      hpxml_header.sim_begin_month = 1
      hpxml_header.sim_begin_month_isdefaulted = true
    end
    if hpxml_header.sim_begin_day.nil?
      hpxml_header.sim_begin_day = 1
      hpxml_header.sim_begin_day_isdefaulted = true
    end
    if hpxml_header.sim_end_month.nil?
      hpxml_header.sim_end_month = 12
      hpxml_header.sim_end_month_isdefaulted = true
    end
    if hpxml_header.sim_end_day.nil?
      hpxml_header.sim_end_day = 31
      hpxml_header.sim_end_day_isdefaulted = true
    end

    sim_calendar_year = Location.get_sim_calendar_year(hpxml_header.sim_calendar_year, epw_file)
    if not hpxml_header.sim_calendar_year.nil?
      if hpxml_header.sim_calendar_year != sim_calendar_year
        hpxml_header.sim_calendar_year = sim_calendar_year
        hpxml_header.sim_calendar_year_isdefaulted = true
      end
    else
      hpxml_header.sim_calendar_year = sim_calendar_year
      hpxml_header.sim_calendar_year_isdefaulted = true
    end

    if hpxml_header.temperature_capacitance_multiplier.nil?
      hpxml_header.temperature_capacitance_multiplier = 1.0
      hpxml_header.temperature_capacitance_multiplier_isdefaulted = true
    end

    hpxml_header.unavailable_periods.each do |unavailable_period|
      if unavailable_period.begin_hour.nil?
        unavailable_period.begin_hour = 0
        unavailable_period.begin_hour_isdefaulted = true
      end
      if unavailable_period.end_hour.nil?
        unavailable_period.end_hour = 24
        unavailable_period.end_hour_isdefaulted = true
      end
      if unavailable_period.natvent_availability.nil?
        unavailable_period.natvent_availability = HPXML::ScheduleRegular
        unavailable_period.natvent_availability_isdefaulted = true
      end
    end
  end

  def self.apply_building_header_sizing(hpxml_bldg, weather, nbeds)
    if hpxml_bldg.header.manualj_heating_design_temp.nil?
      hpxml_bldg.header.manualj_heating_design_temp = weather.design.HeatingDrybulb.round(2)
      hpxml_bldg.header.manualj_heating_design_temp_isdefaulted = true
    end

    if hpxml_bldg.header.manualj_cooling_design_temp.nil?
      hpxml_bldg.header.manualj_cooling_design_temp = weather.design.CoolingDrybulb.round(2)
      hpxml_bldg.header.manualj_cooling_design_temp_isdefaulted = true
    end

    if hpxml_bldg.header.manualj_heating_setpoint.nil?
      hpxml_bldg.header.manualj_heating_setpoint = 70.0 # deg-F, per Manual J
      hpxml_bldg.header.manualj_heating_setpoint_isdefaulted = true
    end

    if hpxml_bldg.header.manualj_cooling_setpoint.nil?
      hpxml_bldg.header.manualj_cooling_setpoint = 75.0 # deg-F, per Manual J
      hpxml_bldg.header.manualj_cooling_setpoint_isdefaulted = true
    end

    if hpxml_bldg.header.manualj_humidity_setpoint.nil?
      hpxml_bldg.header.manualj_humidity_setpoint = 0.5 # 50%
      if hpxml_bldg.dehumidifiers.size > 0
        hpxml_bldg.header.manualj_humidity_setpoint = [hpxml_bldg.header.manualj_humidity_setpoint, hpxml_bldg.dehumidifiers[0].rh_setpoint].min
      end
      hpxml_bldg.header.manualj_humidity_setpoint_isdefaulted = true
    end

    if hpxml_bldg.header.manualj_internal_loads_sensible.nil?
      if hpxml_bldg.refrigerators.size + hpxml_bldg.freezers.size <= 1
        hpxml_bldg.header.manualj_internal_loads_sensible = 2400.0 # Btuh, per Manual J
      else
        hpxml_bldg.header.manualj_internal_loads_sensible = 3600.0 # Btuh, per Manual J
      end
      hpxml_bldg.header.manualj_internal_loads_sensible_isdefaulted = true
    end

    if hpxml_bldg.header.manualj_internal_loads_latent.nil?
      hpxml_bldg.header.manualj_internal_loads_latent = 0.0 # Btuh
      hpxml_bldg.header.manualj_internal_loads_latent_isdefaulted = true
    end

    if hpxml_bldg.header.manualj_num_occupants.nil?
      hpxml_bldg.header.manualj_num_occupants = nbeds + 1 # Per Manual J
      hpxml_bldg.header.manualj_num_occupants_isdefaulted = true
    end
  end

  def self.apply_building_header(hpxml_header, hpxml_bldg, weather)
    if hpxml_bldg.header.natvent_days_per_week.nil?
      hpxml_bldg.header.natvent_days_per_week = 3
      hpxml_bldg.header.natvent_days_per_week_isdefaulted = true
    end

    if hpxml_bldg.header.heat_pump_sizing_methodology.nil? && (hpxml_bldg.heat_pumps.size > 0)
      hpxml_bldg.header.heat_pump_sizing_methodology = HPXML::HeatPumpSizingHERS
      hpxml_bldg.header.heat_pump_sizing_methodology_isdefaulted = true
    end

    if hpxml_bldg.header.allow_increased_fixed_capacities.nil?
      hpxml_bldg.header.allow_increased_fixed_capacities = false
      hpxml_bldg.header.allow_increased_fixed_capacities_isdefaulted = true
    end

    if hpxml_bldg.header.shading_summer_begin_month.nil? || hpxml_bldg.header.shading_summer_begin_day.nil? || hpxml_bldg.header.shading_summer_end_month.nil? || hpxml_bldg.header.shading_summer_end_day.nil?
      if not weather.nil?
        # Default based on Building America seasons
        _, default_cooling_months = HVAC.get_default_heating_and_cooling_seasons(weather)
        begin_month, begin_day, end_month, end_day = Schedule.get_begin_and_end_dates_from_monthly_array(default_cooling_months, hpxml_header.sim_calendar_year)
        if not begin_month.nil? # Check if no summer
          hpxml_bldg.header.shading_summer_begin_month = begin_month
          hpxml_bldg.header.shading_summer_begin_day = begin_day
          hpxml_bldg.header.shading_summer_end_month = end_month
          hpxml_bldg.header.shading_summer_end_day = end_day
          hpxml_bldg.header.shading_summer_begin_month_isdefaulted = true
          hpxml_bldg.header.shading_summer_begin_day_isdefaulted = true
          hpxml_bldg.header.shading_summer_end_month_isdefaulted = true
          hpxml_bldg.header.shading_summer_end_day_isdefaulted = true
        end
      end
    end
  end

  def self.apply_emissions_scenarios(hpxml_header, has_fuel)
    hpxml_header.emissions_scenarios.each do |scenario|
      # Electricity
      if not scenario.elec_schedule_filepath.nil?
        if scenario.elec_schedule_number_of_header_rows.nil?
          scenario.elec_schedule_number_of_header_rows = 0
          scenario.elec_schedule_number_of_header_rows_isdefaulted = true
        end
        if scenario.elec_schedule_column_number.nil?
          scenario.elec_schedule_column_number = 1
          scenario.elec_schedule_column_number_isdefaulted = true
        end
      end

      # Fossil fuels
      default_units = HPXML::EmissionsScenario::UnitsLbPerMBtu
      if scenario.emissions_type.downcase == 'co2e'
        natural_gas, propane, fuel_oil, coal, wood, wood_pellets = 147.3, 177.8, 195.9, nil, nil, nil
      elsif scenario.emissions_type.downcase == 'nox'
        natural_gas, propane, fuel_oil, coal, wood, wood_pellets = 0.0922, 0.1421, 0.1300, nil, nil, nil
      elsif scenario.emissions_type.downcase == 'so2'
        natural_gas, propane, fuel_oil, coal, wood, wood_pellets = 0.0006, 0.0002, 0.0015, nil, nil, nil
      else
        natural_gas, propane, fuel_oil, coal, wood, wood_pellets = nil, nil, nil, nil, nil, nil
      end
      if has_fuel[HPXML::FuelTypeNaturalGas]
        if (scenario.natural_gas_units.nil? || scenario.natural_gas_value.nil?) && (not natural_gas.nil?)
          scenario.natural_gas_units = default_units
          scenario.natural_gas_units_isdefaulted = true
          scenario.natural_gas_value = natural_gas
          scenario.natural_gas_value_isdefaulted = true
        end
      end
      if has_fuel[HPXML::FuelTypePropane]
        if (scenario.propane_units.nil? || scenario.propane_value.nil?) && (not propane.nil?)
          scenario.propane_units = default_units
          scenario.propane_units_isdefaulted = true
          scenario.propane_value = propane
          scenario.propane_value_isdefaulted = true
        end
      end
      if has_fuel[HPXML::FuelTypeOil]
        if (scenario.fuel_oil_units.nil? || scenario.fuel_oil_value.nil?) && (not fuel_oil.nil?)
          scenario.fuel_oil_units = default_units
          scenario.fuel_oil_units_isdefaulted = true
          scenario.fuel_oil_value = fuel_oil
          scenario.fuel_oil_value_isdefaulted = true
        end
      end
      if has_fuel[HPXML::FuelTypeCoal]
        if (scenario.coal_units.nil? || scenario.coal_value.nil?) && (not coal.nil?)
          scenario.coal_units = default_units
          scenario.coal_units_isdefaulted = true
          scenario.coal_value = coal
          scenario.coal_value_isdefaulted = true
        end
      end
      if has_fuel[HPXML::FuelTypeWoodCord]
        if (scenario.wood_units.nil? || scenario.wood_value.nil?) && (not wood.nil?)
          scenario.wood_units = default_units
          scenario.wood_units_isdefaulted = true
          scenario.wood_value = wood
          scenario.wood_value_isdefaulted = true
        end
      end
      next unless has_fuel[HPXML::FuelTypeWoodPellets]

      next unless (scenario.wood_pellets_units.nil? || scenario.wood_pellets_value.nil?) && (not wood_pellets.nil?)

      scenario.wood_pellets_units = default_units
      scenario.wood_pellets_units_isdefaulted = true
      scenario.wood_pellets_value = wood_pellets
      scenario.wood_pellets_value_isdefaulted = true
    end
  end

  def self.apply_utility_bill_scenarios(runner, hpxml_header, hpxml_bldg, has_fuel)
    hpxml_header.utility_bill_scenarios.each do |scenario|
      if scenario.elec_tariff_filepath.nil?
        if scenario.elec_fixed_charge.nil?
          scenario.elec_fixed_charge = 12.0 # https://www.nrdc.org/experts/samantha-williams/there-war-attrition-electricity-fixed-charges says $11.19/month in 2018
          scenario.elec_fixed_charge_isdefaulted = true
        end
        if scenario.elec_marginal_rate.nil?
          scenario.elec_marginal_rate, _ = UtilityBills.get_rates_from_eia_data(runner, hpxml_bldg.state_code, HPXML::FuelTypeElectricity, scenario.elec_fixed_charge)
          scenario.elec_marginal_rate_isdefaulted = true
        end
      end

      if has_fuel[HPXML::FuelTypeNaturalGas]
        if scenario.natural_gas_fixed_charge.nil?
          scenario.natural_gas_fixed_charge = 12.0 # https://www.aga.org/sites/default/files/aga_energy_analysis_-_natural_gas_utility_rate_structure.pdf says $11.25/month in 2015
          scenario.natural_gas_fixed_charge_isdefaulted = true
        end
        if scenario.natural_gas_marginal_rate.nil?
          scenario.natural_gas_marginal_rate, _ = UtilityBills.get_rates_from_eia_data(runner, hpxml_bldg.state_code, HPXML::FuelTypeNaturalGas, scenario.natural_gas_fixed_charge)
          scenario.natural_gas_marginal_rate_isdefaulted = true
        end
      end

      if has_fuel[HPXML::FuelTypePropane]
        if scenario.propane_fixed_charge.nil?
          scenario.propane_fixed_charge = 0.0
          scenario.propane_fixed_charge_isdefaulted = true
        end
        if scenario.propane_marginal_rate.nil?
          scenario.propane_marginal_rate, _ = UtilityBills.get_rates_from_eia_data(runner, hpxml_bldg.state_code, HPXML::FuelTypePropane, nil)
          scenario.propane_marginal_rate_isdefaulted = true
        end
      end

      if has_fuel[HPXML::FuelTypeOil]
        if scenario.fuel_oil_fixed_charge.nil?
          scenario.fuel_oil_fixed_charge = 0.0
          scenario.fuel_oil_fixed_charge_isdefaulted = true
        end
        if scenario.fuel_oil_marginal_rate.nil?
          scenario.fuel_oil_marginal_rate, _ = UtilityBills.get_rates_from_eia_data(runner, hpxml_bldg.state_code, HPXML::FuelTypeOil, nil)
          scenario.fuel_oil_marginal_rate_isdefaulted = true
        end
      end

      if has_fuel[HPXML::FuelTypeCoal]
        if scenario.coal_fixed_charge.nil?
          scenario.coal_fixed_charge = 0.0
          scenario.coal_fixed_charge_isdefaulted = true
        end
        if scenario.coal_marginal_rate.nil?
          scenario.coal_marginal_rate = 0.015
          scenario.coal_marginal_rate_isdefaulted = true
        end
      end

      if has_fuel[HPXML::FuelTypeWoodCord]
        if scenario.wood_fixed_charge.nil?
          scenario.wood_fixed_charge = 0.0
          scenario.wood_fixed_charge_isdefaulted = true
        end
        if scenario.wood_marginal_rate.nil?
          scenario.wood_marginal_rate = 0.015
          scenario.wood_marginal_rate_isdefaulted = true
        end
      end

      if has_fuel[HPXML::FuelTypeWoodPellets]
        if scenario.wood_pellets_fixed_charge.nil?
          scenario.wood_pellets_fixed_charge = 0.0
          scenario.wood_pellets_fixed_charge_isdefaulted = true
        end
        if scenario.wood_pellets_marginal_rate.nil?
          scenario.wood_pellets_marginal_rate = 0.015
          scenario.wood_pellets_marginal_rate_isdefaulted = true
        end
      end

      next unless hpxml_bldg.pv_systems.size > 0

      if scenario.pv_compensation_type.nil?
        scenario.pv_compensation_type = HPXML::PVCompensationTypeNetMetering
        scenario.pv_compensation_type_isdefaulted = true
      end

      if scenario.pv_compensation_type == HPXML::PVCompensationTypeNetMetering
        if scenario.pv_net_metering_annual_excess_sellback_rate_type.nil?
          scenario.pv_net_metering_annual_excess_sellback_rate_type = HPXML::PVAnnualExcessSellbackRateTypeUserSpecified
          scenario.pv_net_metering_annual_excess_sellback_rate_type_isdefaulted = true
        end
        if scenario.pv_net_metering_annual_excess_sellback_rate_type == HPXML::PVAnnualExcessSellbackRateTypeUserSpecified
          if scenario.pv_net_metering_annual_excess_sellback_rate.nil?
            scenario.pv_net_metering_annual_excess_sellback_rate = 0.03
            scenario.pv_net_metering_annual_excess_sellback_rate_isdefaulted = true
          end
        end
      elsif scenario.pv_compensation_type == HPXML::PVCompensationTypeFeedInTariff
        if scenario.pv_feed_in_tariff_rate.nil?
          scenario.pv_feed_in_tariff_rate = 0.12
          scenario.pv_feed_in_tariff_rate_isdefaulted = true
        end
      end

      if scenario.pv_monthly_grid_connection_fee_dollars_per_kw.nil? && scenario.pv_monthly_grid_connection_fee_dollars.nil?
        scenario.pv_monthly_grid_connection_fee_dollars = 0.0
        scenario.pv_monthly_grid_connection_fee_dollars_isdefaulted = true
      end
    end
  end

  def self.apply_building(hpxml_bldg, epw_file)
    if (not epw_file.nil?) && hpxml_bldg.state_code.nil?
      state_province_region = epw_file.stateProvinceRegion.upcase
      if /^[A-Z]{2}$/.match(state_province_region)
        hpxml_bldg.state_code = state_province_region
        hpxml_bldg.state_code_isdefaulted = true
      end
    end

    if (not epw_file.nil?) && hpxml_bldg.time_zone_utc_offset.nil?
      hpxml_bldg.time_zone_utc_offset = epw_file.timeZone
      hpxml_bldg.time_zone_utc_offset_isdefaulted = true
    end

    if hpxml_bldg.dst_enabled.nil?
      hpxml_bldg.dst_enabled = true # Assume DST since it occurs in most US locations
      hpxml_bldg.dst_enabled_isdefaulted = true
    end

    if hpxml_bldg.dst_enabled && (not epw_file.nil?)
      if hpxml_bldg.dst_begin_month.nil? || hpxml_bldg.dst_begin_day.nil? || hpxml_bldg.dst_end_month.nil? || hpxml_bldg.dst_end_day.nil?
        if epw_file.daylightSavingStartDate.is_initialized && epw_file.daylightSavingEndDate.is_initialized
          # Use weather file DST dates if available
          dst_start_date = epw_file.daylightSavingStartDate.get
          dst_end_date = epw_file.daylightSavingEndDate.get
          hpxml_bldg.dst_begin_month = dst_start_date.monthOfYear.value
          hpxml_bldg.dst_begin_day = dst_start_date.dayOfMonth
          hpxml_bldg.dst_end_month = dst_end_date.monthOfYear.value
          hpxml_bldg.dst_end_day = dst_end_date.dayOfMonth
        else
          # Roughly average US dates according to https://en.wikipedia.org/wiki/Daylight_saving_time_in_the_United_States
          hpxml_bldg.dst_begin_month = 3
          hpxml_bldg.dst_begin_day = 12
          hpxml_bldg.dst_end_month = 11
          hpxml_bldg.dst_end_day = 5
        end
        hpxml_bldg.dst_begin_month_isdefaulted = true
        hpxml_bldg.dst_begin_day_isdefaulted = true
        hpxml_bldg.dst_end_month_isdefaulted = true
        hpxml_bldg.dst_end_day_isdefaulted = true
      end
    end
  end

  def self.apply_site(hpxml_bldg)
    if hpxml_bldg.site.site_type.nil?
      hpxml_bldg.site.site_type = HPXML::SiteTypeSuburban
      hpxml_bldg.site.site_type_isdefaulted = true
    end

    if hpxml_bldg.site.shielding_of_home.nil?
      hpxml_bldg.site.shielding_of_home = HPXML::ShieldingNormal
      hpxml_bldg.site.shielding_of_home_isdefaulted = true
    end

    if hpxml_bldg.site.ground_conductivity.nil?
      hpxml_bldg.site.ground_conductivity = 1.0 # Btu/hr-ft-F
      hpxml_bldg.site.ground_conductivity_isdefaulted = true
    end

    hpxml_bldg.site.additional_properties.aim2_shelter_coeff = Airflow.get_aim2_shelter_coefficient(hpxml_bldg.site.shielding_of_home)
  end

  def self.apply_neighbor_buildings(hpxml_bldg)
    hpxml_bldg.neighbor_buildings.each do |neighbor_building|
      if neighbor_building.azimuth.nil?
        neighbor_building.azimuth = get_azimuth_from_orientation(neighbor_building.orientation)
        neighbor_building.azimuth_isdefaulted = true
      end
      if neighbor_building.orientation.nil?
        neighbor_building.orientation = get_orientation_from_azimuth(neighbor_building.azimuth)
        neighbor_building.orientation_isdefaulted = true
      end
    end
  end

  def self.apply_building_occupancy(hpxml_bldg, schedules_file)
    if hpxml_bldg.building_occupancy.number_of_residents.nil?
      hpxml_bldg.building_construction.additional_properties.adjusted_number_of_bedrooms = hpxml_bldg.building_construction.number_of_bedrooms
    else
      # Set adjusted number of bedrooms for operational calculation; this is an adjustment on
      # ANSI 301 or Building America equations, which are based on number of bedrooms.
      hpxml_bldg.building_construction.additional_properties.adjusted_number_of_bedrooms = get_nbeds_adjusted_for_operational_calculation(hpxml_bldg)
    end
    schedules_file_includes_occupants = (schedules_file.nil? ? false : schedules_file.includes_col_name(SchedulesFile::ColumnOccupants))
    if hpxml_bldg.building_occupancy.weekday_fractions.nil? && !schedules_file_includes_occupants
      hpxml_bldg.building_occupancy.weekday_fractions = Schedule.OccupantsWeekdayFractions
      hpxml_bldg.building_occupancy.weekday_fractions_isdefaulted = true
    end
    if hpxml_bldg.building_occupancy.weekend_fractions.nil? && !schedules_file_includes_occupants
      hpxml_bldg.building_occupancy.weekend_fractions = Schedule.OccupantsWeekendFractions
      hpxml_bldg.building_occupancy.weekend_fractions_isdefaulted = true
    end
    if hpxml_bldg.building_occupancy.monthly_multipliers.nil? && !schedules_file_includes_occupants
      hpxml_bldg.building_occupancy.monthly_multipliers = Schedule.OccupantsMonthlyMultipliers
      hpxml_bldg.building_occupancy.monthly_multipliers_isdefaulted = true
    end
  end

  def self.apply_building_construction(hpxml_bldg, cfa, nbeds, infil_measurement)
    cond_crawl_volume = hpxml_bldg.inferred_conditioned_crawlspace_volume()
    if hpxml_bldg.building_construction.conditioned_building_volume.nil? && hpxml_bldg.building_construction.average_ceiling_height.nil?
      if not infil_measurement.infiltration_volume.nil?
        hpxml_bldg.building_construction.average_ceiling_height = [infil_measurement.infiltration_volume / cfa, 8.0].min
      else
        hpxml_bldg.building_construction.average_ceiling_height = 8.0
      end
      hpxml_bldg.building_construction.average_ceiling_height_isdefaulted = true
      hpxml_bldg.building_construction.conditioned_building_volume = cfa * hpxml_bldg.building_construction.average_ceiling_height + cond_crawl_volume
      hpxml_bldg.building_construction.conditioned_building_volume_isdefaulted = true
    elsif hpxml_bldg.building_construction.conditioned_building_volume.nil?
      hpxml_bldg.building_construction.conditioned_building_volume = cfa * hpxml_bldg.building_construction.average_ceiling_height + cond_crawl_volume
      hpxml_bldg.building_construction.conditioned_building_volume_isdefaulted = true
    elsif hpxml_bldg.building_construction.average_ceiling_height.nil?
      hpxml_bldg.building_construction.average_ceiling_height = (hpxml_bldg.building_construction.conditioned_building_volume - cond_crawl_volume) / cfa
      hpxml_bldg.building_construction.average_ceiling_height_isdefaulted = true
    end
    if hpxml_bldg.building_construction.number_of_bathrooms.nil?
      hpxml_bldg.building_construction.number_of_bathrooms = Float(Waterheater.get_default_num_bathrooms(nbeds)).to_i
      hpxml_bldg.building_construction.number_of_bathrooms_isdefaulted = true
    end
    if hpxml_bldg.building_construction.number_of_units.nil?
      hpxml_bldg.building_construction.number_of_units = 1
      hpxml_bldg.building_construction.number_of_units_isdefaulted = true
    end
  end

  def self.apply_climate_and_risk_zones(hpxml_bldg, epw_file)
    if (not epw_file.nil?) && hpxml_bldg.climate_and_risk_zones.climate_zone_ieccs.empty?
      zone = Location.get_climate_zone_iecc(epw_file.wmoNumber)
      if not zone.nil?
        hpxml_bldg.climate_and_risk_zones.climate_zone_ieccs.add(zone: zone,
                                                                 year: 2006,
                                                                 zone_isdefaulted: true,
                                                                 year_isdefaulted: true)
      end
    end
  end

  def self.apply_infiltration(hpxml_bldg, infil_measurement)
    if infil_measurement.infiltration_volume.nil?
      infil_measurement.infiltration_volume = hpxml_bldg.building_construction.conditioned_building_volume
      infil_measurement.infiltration_volume_isdefaulted = true
    end
    if infil_measurement.infiltration_height.nil?
      infil_measurement.infiltration_height = hpxml_bldg.inferred_infiltration_height(infil_measurement.infiltration_volume)
      infil_measurement.infiltration_height_isdefaulted = true
    end
    if infil_measurement.a_ext.nil?
      if (infil_measurement.infiltration_type == HPXML::InfiltrationTypeUnitTotal) &&
         [HPXML::ResidentialTypeApartment, HPXML::ResidentialTypeSFA].include?(hpxml_bldg.building_construction.residential_facility_type)
        tot_cb_area, ext_cb_area = hpxml_bldg.compartmentalization_boundary_areas()
        infil_measurement.a_ext = (ext_cb_area / tot_cb_area).round(5)
        infil_measurement.a_ext_isdefaulted = true
      end
    end
  end

  def self.apply_attics(hpxml_bldg)
    return unless hpxml_bldg.has_location(HPXML::LocationAtticVented)

    vented_attics = hpxml_bldg.attics.select { |a| a.attic_type == HPXML::AtticTypeVented }
    if vented_attics.empty?
      hpxml_bldg.attics.add(id: 'VentedAttic',
                            attic_type: HPXML::AtticTypeVented)
      vented_attics << hpxml_bldg.attics[-1]
    end
    vented_attics.each do |vented_attic|
      next unless (vented_attic.vented_attic_sla.nil? && vented_attic.vented_attic_ach.nil?)

      vented_attic.vented_attic_sla = Airflow.get_default_vented_attic_sla()
      vented_attic.vented_attic_sla_isdefaulted = true
      break # EPvalidator.xml only allows a single ventilation rate
    end
  end

  def self.apply_foundations(hpxml_bldg)
    if hpxml_bldg.has_location(HPXML::LocationCrawlspaceVented)
      vented_crawls = hpxml_bldg.foundations.select { |f| f.foundation_type == HPXML::FoundationTypeCrawlspaceVented }
      if vented_crawls.empty?
        hpxml_bldg.foundations.add(id: 'VentedCrawlspace',
                                   foundation_type: HPXML::FoundationTypeCrawlspaceVented)
        vented_crawls << hpxml_bldg.foundations[-1]
      end
      vented_crawls.each do |vented_crawl|
        next unless vented_crawl.vented_crawlspace_sla.nil?

        vented_crawl.vented_crawlspace_sla = Airflow.get_default_vented_crawl_sla()
        vented_crawl.vented_crawlspace_sla_isdefaulted = true
        break # EPvalidator.xml only allows a single ventilation rate
      end
    end

    if hpxml_bldg.has_location(HPXML::LocationManufacturedHomeUnderBelly)
      belly_and_wing_foundations = hpxml_bldg.foundations.select { |f| f.foundation_type == HPXML::FoundationTypeBellyAndWing }
      if belly_and_wing_foundations.empty?
        hpxml_bldg.foundations.add(id: 'BellyAndWing',
                                   foundation_type: HPXML::FoundationTypeBellyAndWing)
        belly_and_wing_foundations << hpxml_bldg.foundations[-1]
      end
      belly_and_wing_foundations.each do |foundation|
        next unless foundation.belly_wing_skirt_present.nil?

        foundation.belly_wing_skirt_present_isdefaulted = true
        foundation.belly_wing_skirt_present = true
        break
      end
    end
  end

  def self.apply_roofs(hpxml_bldg)
    hpxml_bldg.roofs.each do |roof|
      if roof.azimuth.nil?
        roof.azimuth = get_azimuth_from_orientation(roof.orientation)
        roof.azimuth_isdefaulted = true
      end
      if roof.orientation.nil?
        roof.orientation = get_orientation_from_azimuth(roof.azimuth)
        roof.orientation_isdefaulted = true
      end
      if roof.roof_type.nil?
        roof.roof_type = HPXML::RoofTypeAsphaltShingles
        roof.roof_type_isdefaulted = true
      end
      if roof.emittance.nil?
        roof.emittance = 0.90
        roof.emittance_isdefaulted = true
      end
      if roof.radiant_barrier.nil?
        roof.radiant_barrier = false
        roof.radiant_barrier_isdefaulted = true
      end
      if roof.radiant_barrier && roof.radiant_barrier_grade.nil?
        roof.radiant_barrier_grade = 1
        roof.radiant_barrier_grade_isdefaulted = true
      end
      if roof.roof_color.nil? && roof.solar_absorptance.nil?
        roof.roof_color = HPXML::ColorMedium
        roof.roof_color_isdefaulted = true
      end
      if roof.roof_color.nil?
        roof.roof_color = Constructions.get_default_roof_color(roof.roof_type, roof.solar_absorptance)
        roof.roof_color_isdefaulted = true
      elsif roof.solar_absorptance.nil?
        roof.solar_absorptance = Constructions.get_default_roof_solar_absorptance(roof.roof_type, roof.roof_color)
        roof.solar_absorptance_isdefaulted = true
      end
      if roof.interior_finish_type.nil?
        if HPXML::conditioned_finished_locations.include? roof.interior_adjacent_to
          roof.interior_finish_type = HPXML::InteriorFinishGypsumBoard
        else
          roof.interior_finish_type = HPXML::InteriorFinishNone
        end
        roof.interior_finish_type_isdefaulted = true
      end
      next unless roof.interior_finish_thickness.nil?

      if roof.interior_finish_type != HPXML::InteriorFinishNone
        roof.interior_finish_thickness = 0.5
        roof.interior_finish_thickness_isdefaulted = true
      end
    end
  end

  def self.apply_rim_joists(hpxml_bldg)
    hpxml_bldg.rim_joists.each do |rim_joist|
      if rim_joist.azimuth.nil?
        rim_joist.azimuth = get_azimuth_from_orientation(rim_joist.orientation)
        rim_joist.azimuth_isdefaulted = true
      end
      if rim_joist.orientation.nil?
        rim_joist.orientation = get_orientation_from_azimuth(rim_joist.azimuth)
        rim_joist.orientation_isdefaulted = true
      end

      next unless rim_joist.is_exterior

      if rim_joist.emittance.nil?
        rim_joist.emittance = 0.90
        rim_joist.emittance_isdefaulted = true
      end
      if rim_joist.siding.nil?
        rim_joist.siding = HPXML::SidingTypeWood
        rim_joist.siding_isdefaulted = true
      end
      if rim_joist.color.nil? && rim_joist.solar_absorptance.nil?
        rim_joist.color = HPXML::ColorMedium
        rim_joist.color_isdefaulted = true
      end
      if rim_joist.color.nil?
        rim_joist.color = Constructions.get_default_wall_color(rim_joist.solar_absorptance)
        rim_joist.color_isdefaulted = true
      elsif rim_joist.solar_absorptance.nil?
        rim_joist.solar_absorptance = Constructions.get_default_wall_solar_absorptance(rim_joist.color)
        rim_joist.solar_absorptance_isdefaulted = true
      end
    end
  end

  def self.apply_walls(hpxml_bldg)
    hpxml_bldg.walls.each do |wall|
      if wall.azimuth.nil?
        wall.azimuth = get_azimuth_from_orientation(wall.orientation)
        wall.azimuth_isdefaulted = true
      end
      if wall.orientation.nil?
        wall.orientation = get_orientation_from_azimuth(wall.azimuth)
        wall.orientation_isdefaulted = true
      end

      if wall.is_exterior
        if wall.emittance.nil?
          wall.emittance = 0.90
          wall.emittance_isdefaulted = true
        end
        if wall.siding.nil?
          wall.siding = HPXML::SidingTypeWood
          wall.siding_isdefaulted = true
        end
        if wall.color.nil? && wall.solar_absorptance.nil?
          wall.color = HPXML::ColorMedium
          wall.color_isdefaulted = true
        end
        if wall.color.nil?
          wall.color = Constructions.get_default_wall_color(wall.solar_absorptance)
          wall.color_isdefaulted = true
        elsif wall.solar_absorptance.nil?
          wall.solar_absorptance = Constructions.get_default_wall_solar_absorptance(wall.color)
          wall.solar_absorptance_isdefaulted = true
        end
      end
      if wall.interior_finish_type.nil?
        if HPXML::conditioned_finished_locations.include? wall.interior_adjacent_to
          wall.interior_finish_type = HPXML::InteriorFinishGypsumBoard
        else
          wall.interior_finish_type = HPXML::InteriorFinishNone
        end
        wall.interior_finish_type_isdefaulted = true
      end
      next unless wall.interior_finish_thickness.nil?

      if wall.interior_finish_type != HPXML::InteriorFinishNone
        wall.interior_finish_thickness = 0.5
        wall.interior_finish_thickness_isdefaulted = true
      end
    end
  end

  def self.apply_foundation_walls(hpxml_bldg)
    hpxml_bldg.foundation_walls.each do |foundation_wall|
      if foundation_wall.type.nil?
        foundation_wall.type = HPXML::FoundationWallTypeSolidConcrete
        foundation_wall.type_isdefaulted = true
      end
      if foundation_wall.azimuth.nil?
        foundation_wall.azimuth = get_azimuth_from_orientation(foundation_wall.orientation)
        foundation_wall.azimuth_isdefaulted = true
      end
      if foundation_wall.orientation.nil?
        foundation_wall.orientation = get_orientation_from_azimuth(foundation_wall.azimuth)
        foundation_wall.orientation_isdefaulted = true
      end
      if foundation_wall.thickness.nil?
        foundation_wall.thickness = 8.0
        foundation_wall.thickness_isdefaulted = true
      end
      if foundation_wall.area.nil?
        foundation_wall.area = foundation_wall.length * foundation_wall.height
        foundation_wall.area_isdefaulted = true
      end
      if foundation_wall.interior_finish_type.nil?
        if HPXML::conditioned_finished_locations.include? foundation_wall.interior_adjacent_to
          foundation_wall.interior_finish_type = HPXML::InteriorFinishGypsumBoard
        else
          foundation_wall.interior_finish_type = HPXML::InteriorFinishNone
        end
        foundation_wall.interior_finish_type_isdefaulted = true
      end
      if foundation_wall.insulation_interior_distance_to_top.nil?
        foundation_wall.insulation_interior_distance_to_top = 0.0
        foundation_wall.insulation_interior_distance_to_top_isdefaulted = true
      end
      if foundation_wall.insulation_interior_distance_to_bottom.nil?
        foundation_wall.insulation_interior_distance_to_bottom = foundation_wall.height
        foundation_wall.insulation_interior_distance_to_bottom_isdefaulted = true
      end
      if foundation_wall.insulation_exterior_distance_to_top.nil?
        foundation_wall.insulation_exterior_distance_to_top = 0.0
        foundation_wall.insulation_exterior_distance_to_top_isdefaulted = true
      end
      if foundation_wall.insulation_exterior_distance_to_bottom.nil?
        foundation_wall.insulation_exterior_distance_to_bottom = foundation_wall.height
        foundation_wall.insulation_exterior_distance_to_bottom_isdefaulted = true
      end
      next unless foundation_wall.interior_finish_thickness.nil?

      if foundation_wall.interior_finish_type != HPXML::InteriorFinishNone
        foundation_wall.interior_finish_thickness = 0.5
        foundation_wall.interior_finish_thickness_isdefaulted = true
      end
    end
  end

  def self.apply_floors(hpxml_bldg)
    hpxml_bldg.floors.each do |floor|
      if floor.floor_or_ceiling.nil?
        if floor.is_ceiling
          floor.floor_or_ceiling = HPXML::FloorOrCeilingCeiling
          floor.floor_or_ceiling_isdefaulted = true
        elsif floor.is_floor
          floor.floor_or_ceiling = HPXML::FloorOrCeilingFloor
          floor.floor_or_ceiling_isdefaulted = true
        end
      end

      if floor.interior_finish_type.nil?
        if floor.is_floor
          floor.interior_finish_type = HPXML::InteriorFinishNone
        elsif HPXML::conditioned_finished_locations.include? floor.interior_adjacent_to
          floor.interior_finish_type = HPXML::InteriorFinishGypsumBoard
        else
          floor.interior_finish_type = HPXML::InteriorFinishNone
        end
        floor.interior_finish_type_isdefaulted = true
      end
      next unless floor.interior_finish_thickness.nil?

      if floor.interior_finish_type != HPXML::InteriorFinishNone
        floor.interior_finish_thickness = 0.5
        floor.interior_finish_thickness_isdefaulted = true
      end
    end
  end

  def self.apply_slabs(hpxml_bldg)
    hpxml_bldg.slabs.each do |slab|
      if slab.thickness.nil?
        crawl_slab = [HPXML::LocationCrawlspaceVented, HPXML::LocationCrawlspaceUnvented].include?(slab.interior_adjacent_to)
        slab.thickness = crawl_slab ? 0.0 : 4.0
        slab.thickness_isdefaulted = true
      end
      conditioned_slab = HPXML::conditioned_finished_locations.include?(slab.interior_adjacent_to)
      if slab.carpet_r_value.nil?
        slab.carpet_r_value = conditioned_slab ? 2.0 : 0.0
        slab.carpet_r_value_isdefaulted = true
      end
      if slab.carpet_fraction.nil?
        slab.carpet_fraction = conditioned_slab ? 0.8 : 0.0
        slab.carpet_fraction_isdefaulted = true
      end
      if slab.connected_foundation_walls.empty?
        if slab.depth_below_grade.nil?
          slab.depth_below_grade = 0.0
          slab.depth_below_grade_isdefaulted = true
        end
      else
        if !slab.depth_below_grade.nil?
          slab.depth_below_grade = nil # Ignore Slab/DepthBelowGrade; use values from adjacent foundation walls instead
        end
      end
    end
  end

  def self.apply_windows(hpxml_bldg)
    default_shade_summer, default_shade_winter = Constructions.get_default_interior_shading_factors()
    hpxml_bldg.windows.each do |window|
      if window.azimuth.nil?
        window.azimuth = get_azimuth_from_orientation(window.orientation)
        window.azimuth_isdefaulted = true
      end
      if window.orientation.nil?
        window.orientation = get_orientation_from_azimuth(window.azimuth)
        window.orientation_isdefaulted = true
      end
      if window.interior_shading_factor_summer.nil?
        window.interior_shading_factor_summer = default_shade_summer
        window.interior_shading_factor_summer_isdefaulted = true
      end
      if window.interior_shading_factor_winter.nil?
        window.interior_shading_factor_winter = default_shade_winter
        window.interior_shading_factor_winter_isdefaulted = true
      end
      if window.exterior_shading_factor_summer.nil?
        window.exterior_shading_factor_summer = 1.0
        window.exterior_shading_factor_summer_isdefaulted = true
      end
      if window.exterior_shading_factor_winter.nil?
        window.exterior_shading_factor_winter = 1.0
        window.exterior_shading_factor_winter_isdefaulted = true
      end
      if window.fraction_operable.nil?
        window.fraction_operable = Airflow.get_default_fraction_of_windows_operable()
        window.fraction_operable_isdefaulted = true
      end
      next unless window.ufactor.nil? || window.shgc.nil?

      # Frame/Glass provided instead, fill in more defaults as needed
      if window.glass_type.nil?
        window.glass_type = HPXML::WindowGlassTypeClear
        window.glass_type_isdefaulted = true
      end
      if window.thermal_break.nil? && [HPXML::WindowFrameTypeAluminum, HPXML::WindowFrameTypeMetal].include?(window.frame_type)
        if window.glass_layers == HPXML::WindowLayersSinglePane
          window.thermal_break = false
          window.thermal_break_isdefaulted = true
        elsif window.glass_layers == HPXML::WindowLayersDoublePane
          window.thermal_break = true
          window.thermal_break_isdefaulted = true
        end
      end
      if window.gas_fill.nil?
        if window.glass_layers == HPXML::WindowLayersDoublePane
          window.gas_fill = HPXML::WindowGasAir
          window.gas_fill_isdefaulted = true
        elsif window.glass_layers == HPXML::WindowLayersTriplePane
          window.gas_fill = HPXML::WindowGasArgon
          window.gas_fill_isdefaulted = true
        end
      end
      # Now lookup U/SHGC based on properties
      ufactor, shgc = Constructions.get_default_window_skylight_ufactor_shgc(window, 'window')
      if window.ufactor.nil?
        window.ufactor = ufactor
        window.ufactor_isdefaulted = true
      end
      if window.shgc.nil?
        window.shgc = shgc
        window.shgc_isdefaulted = true
      end
    end
  end

  def self.apply_skylights(hpxml_bldg)
    hpxml_bldg.skylights.each do |skylight|
      if skylight.azimuth.nil?
        skylight.azimuth = get_azimuth_from_orientation(skylight.orientation)
        skylight.azimuth_isdefaulted = true
      end
      if skylight.orientation.nil?
        skylight.orientation = get_orientation_from_azimuth(skylight.azimuth)
        skylight.orientation_isdefaulted = true
      end
      if skylight.interior_shading_factor_summer.nil?
        skylight.interior_shading_factor_summer = 1.0
        skylight.interior_shading_factor_summer_isdefaulted = true
      end
      if skylight.interior_shading_factor_winter.nil?
        skylight.interior_shading_factor_winter = 1.0
        skylight.interior_shading_factor_winter_isdefaulted = true
      end
      if skylight.exterior_shading_factor_summer.nil?
        skylight.exterior_shading_factor_summer = 1.0
        skylight.exterior_shading_factor_summer_isdefaulted = true
      end
      if skylight.exterior_shading_factor_winter.nil?
        skylight.exterior_shading_factor_winter = 1.0
        skylight.exterior_shading_factor_winter_isdefaulted = true
      end
      next unless skylight.ufactor.nil? || skylight.shgc.nil?

      # Frame/Glass provided instead, fill in more defaults as needed
      if skylight.glass_type.nil?
        skylight.glass_type = HPXML::WindowGlassTypeClear
        skylight.glass_type_isdefaulted = true
      end
      if skylight.thermal_break.nil? && [HPXML::WindowFrameTypeAluminum, HPXML::WindowFrameTypeMetal].include?(skylight.frame_type)
        if skylight.glass_layers == HPXML::WindowLayersSinglePane
          skylight.thermal_break = false
          skylight.thermal_break_isdefaulted = true
        elsif skylight.glass_layers == HPXML::WindowLayersDoublePane
          skylight.thermal_break = true
          skylight.thermal_break_isdefaulted = true
        end
      end
      if skylight.gas_fill.nil?
        if skylight.glass_layers == HPXML::WindowLayersDoublePane
          skylight.gas_fill = HPXML::WindowGasAir
          skylight.gas_fill_isdefaulted = true
        elsif skylight.glass_layers == HPXML::WindowLayersTriplePane
          skylight.gas_fill = HPXML::WindowGasArgon
          skylight.gas_fill_isdefaulted = true
        end
      end
      # Now lookup U/SHGC based on properties
      ufactor, shgc = Constructions.get_default_window_skylight_ufactor_shgc(skylight, 'skylight')
      if skylight.ufactor.nil?
        skylight.ufactor = ufactor
        skylight.ufactor_isdefaulted = true
      end
      if skylight.shgc.nil?
        skylight.shgc = shgc
        skylight.shgc_isdefaulted = true
      end
    end
  end

  def self.apply_doors(hpxml_bldg)
    hpxml_bldg.doors.each do |door|
      if door.azimuth.nil?
        door.azimuth = get_azimuth_from_orientation(door.orientation)
        door.azimuth_isdefaulted = true
      end
      if door.orientation.nil?
        door.orientation = get_orientation_from_azimuth(door.azimuth)
        door.orientation_isdefaulted = true
      end

      next unless door.azimuth.nil?

      if (not door.wall.nil?) && (not door.wall.azimuth.nil?)
        door.azimuth = door.wall.azimuth
      else
        primary_azimuth = get_default_azimuths(hpxml_bldg)[0]
        door.azimuth = primary_azimuth
        door.azimuth_isdefaulted = true
      end
    end
  end

  def self.apply_partition_wall_mass(hpxml_bldg)
    if hpxml_bldg.partition_wall_mass.area_fraction.nil?
      hpxml_bldg.partition_wall_mass.area_fraction = 1.0
      hpxml_bldg.partition_wall_mass.area_fraction_isdefaulted = true
    end
    if hpxml_bldg.partition_wall_mass.interior_finish_type.nil?
      hpxml_bldg.partition_wall_mass.interior_finish_type = HPXML::InteriorFinishGypsumBoard
      hpxml_bldg.partition_wall_mass.interior_finish_type_isdefaulted = true
    end
    if hpxml_bldg.partition_wall_mass.interior_finish_thickness.nil?
      hpxml_bldg.partition_wall_mass.interior_finish_thickness = 0.5
      hpxml_bldg.partition_wall_mass.interior_finish_thickness_isdefaulted = true
    end
  end

  def self.apply_furniture_mass(hpxml_bldg)
    if hpxml_bldg.furniture_mass.area_fraction.nil?
      hpxml_bldg.furniture_mass.area_fraction = 0.4
      hpxml_bldg.furniture_mass.area_fraction_isdefaulted = true
    end
    if hpxml_bldg.furniture_mass.type.nil?
      hpxml_bldg.furniture_mass.type = HPXML::FurnitureMassTypeLightWeight
      hpxml_bldg.furniture_mass.type_isdefaulted = true
    end
  end

  def self.apply_hvac(runner, hpxml_bldg, weather, convert_shared_systems)
    if convert_shared_systems
      HVAC.apply_shared_systems(hpxml_bldg)
    end

    # Convert negative values (e.g., -1) to nil as appropriate
    # This is needed to support autosizing in OS-ERI, where the capacities are required inputs
    hpxml_bldg.hvac_systems.each do |hvac_system|
      if hvac_system.respond_to?(:heating_capacity) && hvac_system.heating_capacity.to_f < 0
        hvac_system.heating_capacity = nil
      end
      if hvac_system.respond_to?(:cooling_capacity) && hvac_system.cooling_capacity.to_f < 0
        hvac_system.cooling_capacity = nil
      end
      if hvac_system.respond_to?(:heating_capacity_17F) && hvac_system.heating_capacity_17F.to_f < 0
        hvac_system.heating_capacity_17F = nil
      end
      if hvac_system.respond_to?(:backup_heating_capacity) && hvac_system.backup_heating_capacity.to_f < 0
        hvac_system.backup_heating_capacity = nil
      end
    end

    # Convert SEER2/HSPF2 to SEER/HSPF
    hpxml_bldg.cooling_systems.each do |cooling_system|
      next unless [HPXML::HVACTypeCentralAirConditioner,
                   HPXML::HVACTypeMiniSplitAirConditioner].include? cooling_system.cooling_system_type
      next unless cooling_system.cooling_efficiency_seer.nil?

      is_ducted = !cooling_system.distribution_system_idref.nil?
      cooling_system.cooling_efficiency_seer = HVAC.calc_seer_from_seer2(cooling_system.cooling_efficiency_seer2, is_ducted).round(2)
      cooling_system.cooling_efficiency_seer_isdefaulted = true
      cooling_system.cooling_efficiency_seer2 = nil
    end
    hpxml_bldg.heat_pumps.each do |heat_pump|
      next unless [HPXML::HVACTypeHeatPumpAirToAir,
                   HPXML::HVACTypeHeatPumpMiniSplit].include? heat_pump.heat_pump_type
      next unless heat_pump.cooling_efficiency_seer.nil?

      is_ducted = !heat_pump.distribution_system_idref.nil?
      heat_pump.cooling_efficiency_seer = HVAC.calc_seer_from_seer2(heat_pump.cooling_efficiency_seer2, is_ducted).round(2)
      heat_pump.cooling_efficiency_seer_isdefaulted = true
      heat_pump.cooling_efficiency_seer2 = nil
    end
    hpxml_bldg.heat_pumps.each do |heat_pump|
      next unless [HPXML::HVACTypeHeatPumpAirToAir,
                   HPXML::HVACTypeHeatPumpMiniSplit].include? heat_pump.heat_pump_type
      next unless heat_pump.heating_efficiency_hspf.nil?

      is_ducted = !heat_pump.distribution_system_idref.nil?
      heat_pump.heating_efficiency_hspf = HVAC.calc_hspf_from_hspf2(heat_pump.heating_efficiency_hspf2, is_ducted).round(2)
      heat_pump.heating_efficiency_hspf_isdefaulted = true
      heat_pump.heating_efficiency_hspf2 = nil
    end

    # Default AC/HP compressor type
    hpxml_bldg.cooling_systems.each do |cooling_system|
      next unless cooling_system.compressor_type.nil?

      cooling_system.compressor_type = HVAC.get_default_compressor_type(cooling_system.cooling_system_type, cooling_system.cooling_efficiency_seer)
      cooling_system.compressor_type_isdefaulted = true
    end
    hpxml_bldg.heat_pumps.each do |heat_pump|
      next unless heat_pump.compressor_type.nil?

      heat_pump.compressor_type = HVAC.get_default_compressor_type(heat_pump.heat_pump_type, heat_pump.cooling_efficiency_seer)
      heat_pump.compressor_type_isdefaulted = true
    end

    # Default HP heating capacity retention
    hpxml_bldg.heat_pumps.each do |heat_pump|
      next unless heat_pump.heating_capacity_retention_fraction.nil?
      next unless heat_pump.heating_capacity_17F.nil?
      next if [HPXML::HVACTypeHeatPumpGroundToAir, HPXML::HVACTypeHeatPumpWaterLoopToAir].include? heat_pump.heat_pump_type

      if not heat_pump.heating_detailed_performance_data.empty?
        # Calculate heating capacity retention at 5F outdoor drybulb
        target_odb = 5.0
        max_capacity_47 = heat_pump.heating_detailed_performance_data.find { |dp| dp.outdoor_temperature == HVAC::AirSourceHeatRatedODB && dp.capacity_description == HPXML::CapacityDescriptionMaximum }.capacity
        heat_pump.heating_capacity_retention_fraction = (HVAC.interpolate_to_odb_table_point(heat_pump.heating_detailed_performance_data, HPXML::CapacityDescriptionMaximum, target_odb, :capacity) / max_capacity_47).round(5)
        heat_pump.heating_capacity_retention_fraction = 0.0 if heat_pump.heating_capacity_retention_fraction < 0
        heat_pump.heating_capacity_retention_temp = target_odb
      else
        heat_pump.heating_capacity_retention_temp, heat_pump.heating_capacity_retention_fraction = HVAC.get_default_heating_capacity_retention(heat_pump.compressor_type, heat_pump.heating_efficiency_hspf)
      end
      heat_pump.heating_capacity_retention_fraction_isdefaulted = true
      heat_pump.heating_capacity_retention_temp_isdefaulted = true
    end

    # Default HP compressor lockout temp
    hpxml_bldg.heat_pumps.each do |heat_pump|
      next unless heat_pump.compressor_lockout_temp.nil?
      next unless heat_pump.backup_heating_switchover_temp.nil?
      next if heat_pump.heat_pump_type == HPXML::HVACTypeHeatPumpGroundToAir

      if heat_pump.backup_type == HPXML::HeatPumpBackupTypeIntegrated
        hp_backup_fuel = heat_pump.backup_heating_fuel
      elsif not heat_pump.backup_system.nil?
        hp_backup_fuel = heat_pump.backup_system.heating_system_fuel
      end

      if (not hp_backup_fuel.nil?) && (hp_backup_fuel != HPXML::FuelTypeElectricity)
        heat_pump.compressor_lockout_temp = 25.0 # deg-F
      else
        if heat_pump.heat_pump_type == HPXML::HVACTypeHeatPumpMiniSplit
          heat_pump.compressor_lockout_temp = -20.0 # deg-F
        else
          heat_pump.compressor_lockout_temp = 0.0 # deg-F
        end
      end
      heat_pump.compressor_lockout_temp_isdefaulted = true
    end

    # Default HP backup lockout temp
    hpxml_bldg.heat_pumps.each do |heat_pump|
      next if heat_pump.backup_type.nil?
      next unless heat_pump.backup_heating_lockout_temp.nil?
      next unless heat_pump.backup_heating_switchover_temp.nil?

      if heat_pump.backup_type == HPXML::HeatPumpBackupTypeIntegrated
        hp_backup_fuel = heat_pump.backup_heating_fuel
      else
        hp_backup_fuel = heat_pump.backup_system.heating_system_fuel
      end

      if hp_backup_fuel == HPXML::FuelTypeElectricity
        heat_pump.backup_heating_lockout_temp = 40.0 # deg-F
      else
        heat_pump.backup_heating_lockout_temp = 50.0 # deg-F
      end
      heat_pump.backup_heating_lockout_temp_isdefaulted = true
    end

    # Default boiler EAE
    hpxml_bldg.heating_systems.each do |heating_system|
      next unless heating_system.electric_auxiliary_energy.nil?

      heating_system.electric_auxiliary_energy_isdefaulted = true
      heating_system.electric_auxiliary_energy = HVAC.get_default_boiler_eae(heating_system)
      heating_system.shared_loop_watts = nil
      heating_system.shared_loop_motor_efficiency = nil
      heating_system.fan_coil_watts = nil
    end

    # Default AC/HP sensible heat ratio
    hpxml_bldg.cooling_systems.each do |cooling_system|
      next unless cooling_system.cooling_shr.nil?

      if cooling_system.cooling_system_type == HPXML::HVACTypeCentralAirConditioner
        if cooling_system.compressor_type == HPXML::HVACCompressorTypeSingleStage
          cooling_system.cooling_shr = 0.73
        elsif cooling_system.compressor_type == HPXML::HVACCompressorTypeTwoStage
          cooling_system.cooling_shr = 0.73
        elsif cooling_system.compressor_type == HPXML::HVACCompressorTypeVariableSpeed
          cooling_system.cooling_shr = 0.78
        end
        cooling_system.cooling_shr_isdefaulted = true
      elsif cooling_system.cooling_system_type == HPXML::HVACTypeRoomAirConditioner ||
            cooling_system.cooling_system_type == HPXML::HVACTypePTAC
        cooling_system.cooling_shr = 0.65
        cooling_system.cooling_shr_isdefaulted = true
      elsif cooling_system.cooling_system_type == HPXML::HVACTypeMiniSplitAirConditioner
        cooling_system.cooling_shr = 0.73
        cooling_system.cooling_shr_isdefaulted = true
      end
    end
    hpxml_bldg.heat_pumps.each do |heat_pump|
      next unless heat_pump.cooling_shr.nil?

      if heat_pump.heat_pump_type == HPXML::HVACTypeHeatPumpAirToAir
        if heat_pump.compressor_type == HPXML::HVACCompressorTypeSingleStage
          heat_pump.cooling_shr = 0.73
        elsif heat_pump.compressor_type == HPXML::HVACCompressorTypeTwoStage
          heat_pump.cooling_shr = 0.73
        elsif heat_pump.compressor_type == HPXML::HVACCompressorTypeVariableSpeed
          heat_pump.cooling_shr = 0.78
        end
        heat_pump.cooling_shr_isdefaulted = true
      elsif heat_pump.heat_pump_type == HPXML::HVACTypeHeatPumpMiniSplit
        heat_pump.cooling_shr = 0.73
        heat_pump.cooling_shr_isdefaulted = true
      elsif heat_pump.heat_pump_type == HPXML::HVACTypeHeatPumpGroundToAir
        heat_pump.cooling_shr = 0.73
        heat_pump.cooling_shr_isdefaulted = true
      elsif heat_pump.heat_pump_type == HPXML::HVACTypeHeatPumpPTHP ||
            heat_pump.heat_pump_type == HPXML::HVACTypeHeatPumpRoom
        heat_pump.cooling_shr = 0.65
        heat_pump.cooling_shr_isdefaulted = true
      end
    end

    # GSHP pump power
    hpxml_bldg.heat_pumps.each do |heat_pump|
      next unless heat_pump.heat_pump_type == HPXML::HVACTypeHeatPumpGroundToAir
      next unless heat_pump.pump_watts_per_ton.nil?

      heat_pump.pump_watts_per_ton = HVAC.get_default_gshp_pump_power()
      heat_pump.pump_watts_per_ton_isdefaulted = true
    end

    # Charge defect ratio
    hpxml_bldg.cooling_systems.each do |cooling_system|
      next unless [HPXML::HVACTypeCentralAirConditioner,
                   HPXML::HVACTypeMiniSplitAirConditioner].include? cooling_system.cooling_system_type
      next unless cooling_system.charge_defect_ratio.nil?

      cooling_system.charge_defect_ratio = 0.0
      cooling_system.charge_defect_ratio_isdefaulted = true
    end
    hpxml_bldg.heat_pumps.each do |heat_pump|
      next unless [HPXML::HVACTypeHeatPumpAirToAir,
                   HPXML::HVACTypeHeatPumpMiniSplit,
                   HPXML::HVACTypeHeatPumpGroundToAir].include? heat_pump.heat_pump_type
      next unless heat_pump.charge_defect_ratio.nil?

      heat_pump.charge_defect_ratio = 0.0
      heat_pump.charge_defect_ratio_isdefaulted = true
    end

    # Airflow defect ratio
    hpxml_bldg.heating_systems.each do |heating_system|
      next unless [HPXML::HVACTypeFurnace].include? heating_system.heating_system_type
      next unless heating_system.airflow_defect_ratio.nil?

      heating_system.airflow_defect_ratio = 0.0
      heating_system.airflow_defect_ratio_isdefaulted = true
    end
    hpxml_bldg.cooling_systems.each do |cooling_system|
      next unless [HPXML::HVACTypeCentralAirConditioner,
                   HPXML::HVACTypeMiniSplitAirConditioner].include? cooling_system.cooling_system_type
      next unless cooling_system.airflow_defect_ratio.nil?

      cooling_system.airflow_defect_ratio = 0.0
      cooling_system.airflow_defect_ratio_isdefaulted = true
    end
    hpxml_bldg.heat_pumps.each do |heat_pump|
      next unless [HPXML::HVACTypeHeatPumpAirToAir,
                   HPXML::HVACTypeHeatPumpGroundToAir,
                   HPXML::HVACTypeHeatPumpMiniSplit].include? heat_pump.heat_pump_type
      next unless heat_pump.airflow_defect_ratio.nil?

      heat_pump.airflow_defect_ratio = 0.0
      heat_pump.airflow_defect_ratio_isdefaulted = true
    end

    # Fan power
    psc_watts_per_cfm = 0.5 # W/cfm, PSC fan
    ecm_watts_per_cfm = 0.375 # W/cfm, ECM fan
    mini_split_ductless_watts_per_cfm = 0.07 # W/cfm
    mini_split_ducted_watts_per_cfm = 0.18 # W/cfm
    hpxml_bldg.heating_systems.each do |heating_system|
      if [HPXML::HVACTypeFurnace].include? heating_system.heating_system_type
        if heating_system.fan_watts_per_cfm.nil?
          if (not heating_system.distribution_system.nil?) && (heating_system.distribution_system.air_type == HPXML::AirTypeGravity)
            heating_system.fan_watts_per_cfm = 0.0
          elsif heating_system.heating_efficiency_afue > 0.9 # HEScore assumption
            heating_system.fan_watts_per_cfm = ecm_watts_per_cfm
          else
            heating_system.fan_watts_per_cfm = psc_watts_per_cfm
          end
          heating_system.fan_watts_per_cfm_isdefaulted = true
        end
      elsif [HPXML::HVACTypeStove].include? heating_system.heating_system_type
        if heating_system.fan_watts.nil?
          heating_system.fan_watts = 40.0 # W
          heating_system.fan_watts_isdefaulted = true
        end
      elsif [HPXML::HVACTypeWallFurnace,
             HPXML::HVACTypeFloorFurnace,
             HPXML::HVACTypeSpaceHeater,
             HPXML::HVACTypeFireplace].include? heating_system.heating_system_type
        if heating_system.fan_watts.nil?
          heating_system.fan_watts = 0.0 # W/cfm, assume no fan power
          heating_system.fan_watts_isdefaulted = true
        end
      end
    end
    hpxml_bldg.cooling_systems.each do |cooling_system|
      next unless cooling_system.fan_watts_per_cfm.nil?

      if (not cooling_system.attached_heating_system.nil?) && (not cooling_system.attached_heating_system.fan_watts_per_cfm.nil?)
        cooling_system.fan_watts_per_cfm = cooling_system.attached_heating_system.fan_watts_per_cfm
        cooling_system.fan_watts_per_cfm_isdefaulted = true
      elsif [HPXML::HVACTypeCentralAirConditioner].include? cooling_system.cooling_system_type
        if cooling_system.cooling_efficiency_seer > 13.5 # HEScore assumption
          cooling_system.fan_watts_per_cfm = ecm_watts_per_cfm
        else
          cooling_system.fan_watts_per_cfm = psc_watts_per_cfm
        end
        cooling_system.fan_watts_per_cfm_isdefaulted = true
      elsif [HPXML::HVACTypeMiniSplitAirConditioner].include? cooling_system.cooling_system_type
        if not cooling_system.distribution_system.nil?
          cooling_system.fan_watts_per_cfm = mini_split_ducted_watts_per_cfm
        else
          cooling_system.fan_watts_per_cfm = mini_split_ductless_watts_per_cfm
        end
        cooling_system.fan_watts_per_cfm_isdefaulted = true
      elsif [HPXML::HVACTypeEvaporativeCooler].include? cooling_system.cooling_system_type
        # Depends on airflow rate, so defaulted in hvac_sizing.rb
      end
    end
    hpxml_bldg.heat_pumps.each do |heat_pump|
      next unless heat_pump.fan_watts_per_cfm.nil?

      if [HPXML::HVACTypeHeatPumpAirToAir].include? heat_pump.heat_pump_type
        if heat_pump.heating_efficiency_hspf > 8.75 # HEScore assumption
          heat_pump.fan_watts_per_cfm = ecm_watts_per_cfm
        else
          heat_pump.fan_watts_per_cfm = psc_watts_per_cfm
        end
        heat_pump.fan_watts_per_cfm_isdefaulted = true
      elsif [HPXML::HVACTypeHeatPumpGroundToAir].include? heat_pump.heat_pump_type
        if heat_pump.heating_efficiency_cop > 8.75 / 3.2 # HEScore assumption
          heat_pump.fan_watts_per_cfm = ecm_watts_per_cfm
        else
          heat_pump.fan_watts_per_cfm = psc_watts_per_cfm
        end
        heat_pump.fan_watts_per_cfm_isdefaulted = true
      elsif [HPXML::HVACTypeHeatPumpMiniSplit].include? heat_pump.heat_pump_type
        if not heat_pump.distribution_system.nil?
          heat_pump.fan_watts_per_cfm = mini_split_ducted_watts_per_cfm
        else
          heat_pump.fan_watts_per_cfm = mini_split_ductless_watts_per_cfm
        end
        heat_pump.fan_watts_per_cfm_isdefaulted = true
      end
    end

    # Crankcase heater power [Watts]
    hpxml_bldg.cooling_systems.each do |cooling_system|
      next unless [HPXML::HVACTypeCentralAirConditioner, HPXML::HVACTypeMiniSplitAirConditioner, HPXML::HVACTypeRoomAirConditioner, HPXML::HVACTypePTAC].include? cooling_system.cooling_system_type
      next unless cooling_system.crankcase_heater_watts.nil?

      if [HPXML::HVACTypeRoomAirConditioner, HPXML::HVACTypePTAC].include? cooling_system.cooling_system_type
        cooling_system.crankcase_heater_watts = 0.0
      else
        cooling_system.crankcase_heater_watts = 50 # From RESNET Publication No. 002-2017
      end
      cooling_system.crankcase_heater_watts_isdefaulted = true
    end
    hpxml_bldg.heat_pumps.each do |heat_pump|
      next unless [HPXML::HVACTypeHeatPumpAirToAir, HPXML::HVACTypeHeatPumpMiniSplit, HPXML::HVACTypeHeatPumpPTHP, HPXML::HVACTypeHeatPumpRoom].include? heat_pump.heat_pump_type
      next unless heat_pump.crankcase_heater_watts.nil?

      if [HPXML::HVACTypeHeatPumpPTHP, HPXML::HVACTypeHeatPumpRoom].include? heat_pump.heat_pump_type
        heat_pump.crankcase_heater_watts = 0.0
      else
        heat_pump.crankcase_heater_watts = heat_pump.fraction_heat_load_served <= 0 ? 0.0 : 50 # From RESNET Publication No. 002-2017
      end
      heat_pump.crankcase_heater_watts_isdefaulted = true
    end

    # Pilot Light
    hpxml_bldg.heating_systems.each do |heating_system|
      next unless [HPXML::HVACTypeFurnace,
                   HPXML::HVACTypeWallFurnace,
                   HPXML::HVACTypeFloorFurnace,
                   HPXML::HVACTypeFireplace,
                   HPXML::HVACTypeStove,
                   HPXML::HVACTypeBoiler].include? heating_system.heating_system_type

      if heating_system.pilot_light.nil?
        heating_system.pilot_light = false
        heating_system.pilot_light_isdefaulted = true
      end
      if heating_system.pilot_light && heating_system.pilot_light_btuh.nil?
        heating_system.pilot_light_btuh = 500.0
        heating_system.pilot_light_btuh_isdefaulted = true
      end
    end

    # Detailed HVAC performance
    hpxml_bldg.cooling_systems.each do |cooling_system|
      clg_ap = cooling_system.additional_properties
      if [HPXML::HVACTypeCentralAirConditioner,
          HPXML::HVACTypeMiniSplitAirConditioner,
          HPXML::HVACTypeRoomAirConditioner,
          HPXML::HVACTypePTAC].include? cooling_system.cooling_system_type
        if [HPXML::HVACTypeRoomAirConditioner,
            HPXML::HVACTypePTAC].include? cooling_system.cooling_system_type
          use_eer = true
        else
          use_eer = false
        end
        # Note: We use HP cooling curve so that a central AC behaves the same.
        HVAC.set_fan_power_rated(cooling_system, use_eer)
        HVAC.set_cool_curves_central_air_source(runner, cooling_system, use_eer)

      elsif [HPXML::HVACTypeEvaporativeCooler].include? cooling_system.cooling_system_type
        clg_ap.effectiveness = 0.72 # Assumption from HEScore

      end
    end
    hpxml_bldg.heating_systems.each do |heating_system|
      next unless [HPXML::HVACTypeStove,
                   HPXML::HVACTypeSpaceHeater,
                   HPXML::HVACTypeWallFurnace,
                   HPXML::HVACTypeFloorFurnace,
                   HPXML::HVACTypeFireplace].include? heating_system.heating_system_type

      heating_system.additional_properties.heat_rated_cfm_per_ton = HVAC.get_default_heat_cfm_per_ton(HPXML::HVACCompressorTypeSingleStage, true)
    end
<<<<<<< HEAD
    hpxml.heat_pumps.each do |heat_pump|
=======
    hpxml_bldg.heat_pumps.each do |heat_pump|
      hp_ap = heat_pump.additional_properties
>>>>>>> 4d634565
      if [HPXML::HVACTypeHeatPumpAirToAir,
          HPXML::HVACTypeHeatPumpMiniSplit,
          HPXML::HVACTypeHeatPumpPTHP,
          HPXML::HVACTypeHeatPumpRoom].include? heat_pump.heat_pump_type
        if [HPXML::HVACTypeHeatPumpPTHP, HPXML::HVACTypeHeatPumpRoom].include? heat_pump.heat_pump_type
          use_eer_cop = true
        else
          use_eer_cop = false
        end
        HVAC.set_fan_power_rated(heat_pump, use_eer_cop)
        HVAC.set_heat_pump_temperatures(heat_pump, runner)
        HVAC.set_cool_curves_central_air_source(runner, heat_pump, use_eer_cop)
        HVAC.set_heat_curves_central_air_source(heat_pump, use_eer_cop)

      elsif [HPXML::HVACTypeHeatPumpGroundToAir].include? heat_pump.heat_pump_type
        HVAC.set_gshp_assumptions(heat_pump, weather)
        HVAC.set_curves_gshp(heat_pump)

      elsif [HPXML::HVACTypeHeatPumpWaterLoopToAir].include? heat_pump.heat_pump_type
        HVAC.set_heat_pump_temperatures(heat_pump, runner)

      end
    end
  end

<<<<<<< HEAD
  def self.apply_detailed_performance_data_for_var_speed_systems(hpxml)
    (hpxml.cooling_systems + hpxml.heat_pumps).each do |hvac_system|
      HVAC.drop_var_speed_heating_indice(hvac_system)
      is_hp = hvac_system.is_a? HPXML::HeatPump
      system_type = is_hp ? hvac_system.heat_pump_type : hvac_system.cooling_system_type
      next unless [HPXML::HVACTypeCentralAirConditioner,
                   HPXML::HVACTypeMiniSplitAirConditioner,
                   HPXML::HVACTypeHeatPumpAirToAir,
                   HPXML::HVACTypeHeatPumpMiniSplit].include? system_type

      next unless hvac_system.compressor_type == HPXML::HVACCompressorTypeVariableSpeed

      hvac_ap = hvac_system.additional_properties
      if hvac_system.cooling_detailed_performance_data.empty?
        HVAC.set_cool_detailed_performance_data(hvac_system)
      else
        # rewrite some ap properties based on detailed performance data
        cool_rated_capacity = hvac_system.cooling_capacity
        cool_max_capacity = hvac_system.cooling_detailed_performance_data.find { |dp| (dp.outdoor_temperature == HVAC::AirSourceCoolRatedODB) && (dp.capacity_description == HPXML::CapacityDescriptionMaximum) }.capacity
        cool_min_capacity = hvac_system.cooling_detailed_performance_data.find { |dp| (dp.outdoor_temperature == HVAC::AirSourceCoolRatedODB) && (dp.capacity_description == HPXML::CapacityDescriptionMinimum) }.capacity
        hvac_ap.cool_capacity_ratios = [cool_min_capacity / cool_rated_capacity, cool_max_capacity / cool_rated_capacity]
        hvac_ap.cool_fan_speed_ratios = HVAC.calc_fan_speed_ratios(hvac_ap.cool_capacity_ratios, hvac_ap.cool_rated_cfm_per_ton, hvac_ap.cool_rated_airflow_rate)
      end
      if is_hp && hvac_system.heating_detailed_performance_data.empty?
        HVAC.set_heat_detailed_performance_data(hvac_system)
      elsif is_hp
        # rewrite some ap properties based on detailed performance data
        heat_rated_capacity = hvac_system.heating_capacity
        heat_max_capacity = hvac_system.heating_detailed_performance_data.find { |dp| (dp.outdoor_temperature == HVAC::AirSourceHeatRatedODB) && (dp.capacity_description == HPXML::CapacityDescriptionMaximum) }.capacity
        heat_min_capacity = hvac_system.heating_detailed_performance_data.find { |dp| (dp.outdoor_temperature == HVAC::AirSourceHeatRatedODB) && (dp.capacity_description == HPXML::CapacityDescriptionMinimum) }.capacity
        hvac_ap.heat_capacity_ratios = [heat_min_capacity / heat_rated_capacity, heat_max_capacity / heat_rated_capacity]
        hvac_ap.heat_fan_speed_ratios = HVAC.calc_fan_speed_ratios(hvac_ap.heat_capacity_ratios, hvac_ap.heat_rated_cfm_per_ton, hvac_ap.heat_rated_airflow_rate)
      end
    end
  end

  def self.apply_hvac_control(hpxml, schedules_file)
    hpxml.hvac_controls.each do |hvac_control|
=======
  def self.apply_hvac_control(hpxml_bldg, schedules_file)
    hpxml_bldg.hvac_controls.each do |hvac_control|
>>>>>>> 4d634565
      schedules_file_includes_heating_setpoint_temp = (schedules_file.nil? ? false : schedules_file.includes_col_name(SchedulesFile::ColumnHeatingSetpoint))
      if hvac_control.heating_setpoint_temp.nil? && hvac_control.weekday_heating_setpoints.nil? && !schedules_file_includes_heating_setpoint_temp
        # No heating setpoints; set a default heating setpoint for, e.g., natural ventilation
        htg_sp, _htg_setback_sp, _htg_setback_hrs_per_week, _htg_setback_start_hr = HVAC.get_default_heating_setpoint(HPXML::HVACControlTypeManual)
        hvac_control.heating_setpoint_temp = htg_sp
        hvac_control.heating_setpoint_temp_isdefaulted = true
      end

      schedules_file_includes_cooling_setpoint_temp = (schedules_file.nil? ? false : schedules_file.includes_col_name(SchedulesFile::ColumnCoolingSetpoint))
      if hvac_control.cooling_setpoint_temp.nil? && hvac_control.weekday_cooling_setpoints.nil? && !schedules_file_includes_cooling_setpoint_temp
        # No cooling setpoints; set a default cooling setpoint for, e.g., natural ventilation
        clg_sp, _clg_setup_sp, _clg_setup_hrs_per_week, _clg_setup_start_hr = HVAC.get_default_cooling_setpoint(HPXML::HVACControlTypeManual)
        hvac_control.cooling_setpoint_temp = clg_sp
        hvac_control.cooling_setpoint_temp_isdefaulted = true
      end

      if hvac_control.heating_setback_start_hour.nil? && (not hvac_control.heating_setback_temp.nil?) && !schedules_file_includes_heating_setpoint_temp
        hvac_control.heating_setback_start_hour = 23 # 11 pm
        hvac_control.heating_setback_start_hour_isdefaulted = true
      end

      if hvac_control.cooling_setup_start_hour.nil? && (not hvac_control.cooling_setup_temp.nil?) && !schedules_file_includes_cooling_setpoint_temp
        hvac_control.cooling_setup_start_hour = 9 # 9 am
        hvac_control.cooling_setup_start_hour_isdefaulted = true
      end

      if hvac_control.seasons_heating_begin_month.nil? || hvac_control.seasons_heating_begin_day.nil? ||
         hvac_control.seasons_heating_end_month.nil? || hvac_control.seasons_heating_end_day.nil?
        hvac_control.seasons_heating_begin_month = 1
        hvac_control.seasons_heating_begin_day = 1
        hvac_control.seasons_heating_end_month = 12
        hvac_control.seasons_heating_end_day = 31
        hvac_control.seasons_heating_begin_month_isdefaulted = true
        hvac_control.seasons_heating_begin_day_isdefaulted = true
        hvac_control.seasons_heating_end_month_isdefaulted = true
        hvac_control.seasons_heating_end_day_isdefaulted = true
      end

      next unless hvac_control.seasons_cooling_begin_month.nil? || hvac_control.seasons_cooling_begin_day.nil? ||
                  hvac_control.seasons_cooling_end_month.nil? || hvac_control.seasons_cooling_end_day.nil?

      hvac_control.seasons_cooling_begin_month = 1
      hvac_control.seasons_cooling_begin_day = 1
      hvac_control.seasons_cooling_end_month = 12
      hvac_control.seasons_cooling_end_day = 31
      hvac_control.seasons_cooling_begin_month_isdefaulted = true
      hvac_control.seasons_cooling_begin_day_isdefaulted = true
      hvac_control.seasons_cooling_end_month_isdefaulted = true
      hvac_control.seasons_cooling_end_day_isdefaulted = true
    end
  end

  def self.apply_hvac_distribution(hpxml_bldg, ncfl, ncfl_ag)
    hpxml_bldg.hvac_distributions.each do |hvac_distribution|
      next unless hvac_distribution.distribution_system_type == HPXML::HVACDistributionTypeAir
      next if hvac_distribution.ducts.empty?

      supply_ducts = hvac_distribution.ducts.select { |duct| duct.duct_type == HPXML::DuctTypeSupply }
      return_ducts = hvac_distribution.ducts.select { |duct| duct.duct_type == HPXML::DuctTypeReturn }

      # Default return registers
      if hvac_distribution.number_of_return_registers.nil? && (return_ducts.size > 0)
        hvac_distribution.number_of_return_registers = ncfl.ceil # Add 1 return register per conditioned floor if not provided
        hvac_distribution.number_of_return_registers_isdefaulted = true
      end

      cfa_served = hvac_distribution.conditioned_floor_area_served
      n_returns = hvac_distribution.number_of_return_registers

      if hvac_distribution.ducts[0].duct_location.nil?
        # Default both duct location(s) and duct surface area(s)
        [supply_ducts, return_ducts].each do |ducts|
          ducts.each do |duct|
            primary_duct_area, secondary_duct_area = HVAC.get_default_duct_surface_area(duct.duct_type, ncfl_ag, cfa_served, n_returns).map { |area| area / ducts.size }
            primary_duct_location, secondary_duct_location = HVAC.get_default_duct_locations(hpxml_bldg)
            if primary_duct_location.nil? # If a home doesn't have any unconditioned spaces, place all ducts in conditioned space.
              duct.duct_surface_area = primary_duct_area + secondary_duct_area
              duct.duct_surface_area_isdefaulted = true
              duct.duct_location = secondary_duct_location
              duct.duct_location_isdefaulted = true
            else
              duct.duct_surface_area = primary_duct_area
              duct.duct_surface_area_isdefaulted = true
              duct.duct_location = primary_duct_location
              duct.duct_location_isdefaulted = true

              if secondary_duct_area > 0
                hvac_distribution.ducts.add(id: "#{duct.id}_secondary",
                                            duct_type: duct.duct_type,
                                            duct_insulation_r_value: duct.duct_insulation_r_value,
                                            duct_location: secondary_duct_location,
                                            duct_location_isdefaulted: true,
                                            duct_surface_area: secondary_duct_area,
                                            duct_surface_area_isdefaulted: true)
              end
            end
          end
        end

      elsif hvac_distribution.ducts[0].duct_surface_area.nil?
        # Default duct surface area(s)
        [supply_ducts, return_ducts].each do |ducts|
          ducts.each do |duct|
            total_duct_area = HVAC.get_default_duct_surface_area(duct.duct_type, ncfl_ag, cfa_served, n_returns).sum()
            duct.duct_surface_area = total_duct_area * duct.duct_fraction_area
            duct.duct_surface_area_isdefaulted = true
          end
        end
      end

      # Calculate FractionDuctArea from DuctSurfaceArea
      supply_ducts = hvac_distribution.ducts.select { |duct| duct.duct_type == HPXML::DuctTypeSupply }
      return_ducts = hvac_distribution.ducts.select { |duct| duct.duct_type == HPXML::DuctTypeReturn }
      total_supply_area = supply_ducts.map { |d| d.duct_surface_area }.sum
      total_return_area = return_ducts.map { |d| d.duct_surface_area }.sum
      (supply_ducts + return_ducts).each do |duct|
        next unless duct.duct_fraction_area.nil?

        if duct.duct_type == HPXML::DuctTypeSupply
          if total_supply_area > 0
            duct.duct_fraction_area = (duct.duct_surface_area / total_supply_area).round(3)
          else
            duct.duct_fraction_area = (1.0 / supply_ducts.size).round(3) # Arbitrary
          end
          duct.duct_fraction_area_isdefaulted = true
        elsif duct.duct_type == HPXML::DuctTypeReturn
          if total_return_area > 0
            duct.duct_fraction_area = (duct.duct_surface_area / total_return_area).round(3)
          else
            duct.duct_fraction_area = (1.0 / return_ducts.size).round(3) # Arbitrary
          end
          duct.duct_fraction_area_isdefaulted = true
        end
      end

      hvac_distribution.ducts.each do |ducts|
        next unless ducts.duct_surface_area_multiplier.nil?

        ducts.duct_surface_area_multiplier = 1.0
        ducts.duct_surface_area_multiplier_isdefaulted = true
      end

      # Default buried insulation level
      hvac_distribution.ducts.each do |ducts|
        next unless ducts.duct_buried_insulation_level.nil?

        ducts.duct_buried_insulation_level = HPXML::DuctBuriedInsulationNone
        ducts.duct_buried_insulation_level_isdefaulted = true
      end

      # Default effective R-value
      hvac_distribution.ducts.each do |ducts|
        next unless ducts.duct_effective_r_value.nil?

        ducts.duct_effective_r_value = Airflow.get_duct_effective_r_value(ducts.duct_insulation_r_value, ducts.duct_type, ducts.duct_buried_insulation_level)
        ducts.duct_effective_r_value_isdefaulted = true
      end
    end
  end

  def self.apply_hvac_location(hpxml_bldg)
    # This needs to come after we have applied defaults for ducts
    hpxml_bldg.hvac_systems.each do |hvac_system|
      next unless hvac_system.location.nil?

      hvac_system.location_isdefaulted = true

      # Set default location based on distribution system
      dist_system = hvac_system.distribution_system
      if dist_system.nil?
        hvac_system.location = HPXML::LocationConditionedSpace
      else
        dist_type = dist_system.distribution_system_type
        if dist_type == HPXML::HVACDistributionTypeAir
          # Find largest unconditioned supply duct location
          uncond_duct_locations = {}
          dist_system.ducts.select { |d| d.duct_type == HPXML::DuctTypeSupply }.each do |d|
            next if HPXML::conditioned_locations_this_unit.include? d.duct_location
            next if [HPXML::LocationExteriorWall, HPXML::LocationUnderSlab].include? d.duct_location # air handler won't be here

            uncond_duct_locations[d.duct_location] = 0.0 if uncond_duct_locations[d.duct_location].nil?
            uncond_duct_locations[d.duct_location] += d.duct_surface_area
          end
          if uncond_duct_locations.empty?
            hvac_system.location = HPXML::LocationConditionedSpace
          else
            hvac_system.location = uncond_duct_locations.key(uncond_duct_locations.values.max)
            if hvac_system.location == HPXML::LocationOutside
              # DuctLocation "outside" needs to be converted to a valid UnitLocation enumeration
              hvac_system.location = HPXML::LocationOtherExterior
            end
          end
        elsif dist_type == HPXML::HVACDistributionTypeHydronic
          # Assume same default logic as a water heater
          hvac_system.location = Waterheater.get_default_location(hpxml_bldg, hpxml_bldg.climate_and_risk_zones.climate_zone_ieccs[0])
        elsif dist_type == HPXML::HVACDistributionTypeDSE
          # DSE=1 implies distribution system in conditioned space
          has_dse_of_one = true
          if (hvac_system.respond_to? :fraction_heat_load_served) && (dist_system.annual_heating_dse != 1)
            has_dse_of_one = false
          end
          if (hvac_system.respond_to? :fraction_cool_load_served) && (dist_system.annual_cooling_dse != 1)
            has_dse_of_one = false
          end
          if has_dse_of_one
            hvac_system.location = HPXML::LocationConditionedSpace
          else
            hvac_system.location = HPXML::LocationUnconditionedSpace
          end
        end
      end
    end
  end

  def self.apply_ventilation_fans(hpxml_bldg, weather, cfa, nbeds)
    # Default mech vent systems
    hpxml_bldg.ventilation_fans.each do |vent_fan|
      next unless vent_fan.used_for_whole_building_ventilation

      if vent_fan.is_shared_system.nil?
        vent_fan.is_shared_system = false
        vent_fan.is_shared_system_isdefaulted = true
      end
      if vent_fan.hours_in_operation.nil? && !vent_fan.is_cfis_supplemental_fan?
        vent_fan.hours_in_operation = (vent_fan.fan_type == HPXML::MechVentTypeCFIS) ? 8.0 : 24.0
        vent_fan.hours_in_operation_isdefaulted = true
      end
      if vent_fan.rated_flow_rate.nil? && vent_fan.tested_flow_rate.nil? && vent_fan.calculated_flow_rate.nil? && vent_fan.delivered_ventilation.nil?
        if hpxml_bldg.ventilation_fans.select { |vf| vf.used_for_whole_building_ventilation && !vf.is_cfis_supplemental_fan? }.size > 1
          fail 'Defaulting flow rates for multiple mechanical ventilation systems is currently not supported.'
        end

        vent_fan.rated_flow_rate = Airflow.get_default_mech_vent_flow_rate(hpxml_bldg, vent_fan, weather, cfa, nbeds).round(1)
        vent_fan.rated_flow_rate_isdefaulted = true
      end
      if vent_fan.fan_power.nil?
        vent_fan.fan_power = (vent_fan.flow_rate * Airflow.get_default_mech_vent_fan_power(vent_fan)).round(1)
        vent_fan.fan_power_isdefaulted = true
      end
      next unless vent_fan.fan_type == HPXML::MechVentTypeCFIS

      if vent_fan.cfis_vent_mode_airflow_fraction.nil?
        vent_fan.cfis_vent_mode_airflow_fraction = 1.0
        vent_fan.cfis_vent_mode_airflow_fraction_isdefaulted = true
      end
      if vent_fan.cfis_addtl_runtime_operating_mode.nil?
        vent_fan.cfis_addtl_runtime_operating_mode = HPXML::CFISModeAirHandler
        vent_fan.cfis_addtl_runtime_operating_mode_isdefaulted = true
      end
    end

    # Default kitchen fan
    hpxml_bldg.ventilation_fans.each do |vent_fan|
      next unless (vent_fan.used_for_local_ventilation && (vent_fan.fan_location == HPXML::LocationKitchen))

      if vent_fan.count.nil?
        vent_fan.count = 1
        vent_fan.count_isdefaulted = true
      end
      if vent_fan.rated_flow_rate.nil? && vent_fan.tested_flow_rate.nil? && vent_fan.calculated_flow_rate.nil? && vent_fan.delivered_ventilation.nil?
        vent_fan.rated_flow_rate = 100.0 # cfm, per BA HSP
        vent_fan.rated_flow_rate_isdefaulted = true
      end
      if vent_fan.hours_in_operation.nil?
        vent_fan.hours_in_operation = 1.0 # hrs/day, per BA HSP
        vent_fan.hours_in_operation_isdefaulted = true
      end
      if vent_fan.fan_power.nil?
        vent_fan.fan_power = 0.3 * vent_fan.flow_rate # W, per BA HSP
        vent_fan.fan_power_isdefaulted = true
      end
      if vent_fan.start_hour.nil?
        vent_fan.start_hour = 18 # 6 pm, per BA HSP
        vent_fan.start_hour_isdefaulted = true
      end
    end

    # Default bath fans
    hpxml_bldg.ventilation_fans.each do |vent_fan|
      next unless (vent_fan.used_for_local_ventilation && (vent_fan.fan_location == HPXML::LocationBath))

      if vent_fan.count.nil?
        vent_fan.count = hpxml_bldg.building_construction.number_of_bathrooms
        vent_fan.count_isdefaulted = true
      end
      if vent_fan.rated_flow_rate.nil? && vent_fan.tested_flow_rate.nil? && vent_fan.calculated_flow_rate.nil? && vent_fan.delivered_ventilation.nil?
        vent_fan.rated_flow_rate = 50.0 # cfm, per BA HSP
        vent_fan.rated_flow_rate_isdefaulted = true
      end
      if vent_fan.hours_in_operation.nil?
        vent_fan.hours_in_operation = 1.0 # hrs/day, per BA HSP
        vent_fan.hours_in_operation_isdefaulted = true
      end
      if vent_fan.fan_power.nil?
        vent_fan.fan_power = 0.3 * vent_fan.flow_rate # W, per BA HSP
        vent_fan.fan_power_isdefaulted = true
      end
      if vent_fan.start_hour.nil?
        vent_fan.start_hour = 7 # 7 am, per BA HSP
        vent_fan.start_hour_isdefaulted = true
      end
    end

    # Default whole house fan
    hpxml_bldg.ventilation_fans.each do |vent_fan|
      next unless vent_fan.used_for_seasonal_cooling_load_reduction

      if vent_fan.rated_flow_rate.nil? && vent_fan.tested_flow_rate.nil? && vent_fan.calculated_flow_rate.nil? && vent_fan.delivered_ventilation.nil?
        vent_fan.rated_flow_rate = cfa * 2.0
        vent_fan.rated_flow_rate_isdefaulted = true
      end
      if vent_fan.fan_power.nil?
        vent_fan.fan_power = 0.1 * vent_fan.flow_rate # W
        vent_fan.fan_power_isdefaulted = true
      end
    end
  end

  def self.apply_water_heaters(hpxml_bldg, nbeds, eri_version, schedules_file)
    hpxml_bldg.water_heating_systems.each do |water_heating_system|
      if water_heating_system.is_shared_system.nil?
        water_heating_system.is_shared_system = false
        water_heating_system.is_shared_system_isdefaulted = true
      end
      schedules_file_includes_water_heater_setpoint_temp = (schedules_file.nil? ? false : schedules_file.includes_col_name(SchedulesFile::ColumnWaterHeaterSetpoint))
      if water_heating_system.temperature.nil? && !schedules_file_includes_water_heater_setpoint_temp
        water_heating_system.temperature = Waterheater.get_default_hot_water_temperature(eri_version)
        water_heating_system.temperature_isdefaulted = true
      end
      if water_heating_system.performance_adjustment.nil?
        water_heating_system.performance_adjustment = Waterheater.get_default_performance_adjustment(water_heating_system)
        water_heating_system.performance_adjustment_isdefaulted = true
      end
      if (water_heating_system.water_heater_type == HPXML::WaterHeaterTypeCombiStorage) && water_heating_system.standby_loss_value.nil?
        # Use equation fit from AHRI database
        # calculate independent variable SurfaceArea/vol(physically linear to standby_loss/skin_u under test condition) to fit the linear equation from AHRI database
        act_vol = Waterheater.calc_storage_tank_actual_vol(water_heating_system.tank_volume, nil)
        surface_area = Waterheater.calc_tank_areas(act_vol)[0]
        sqft_by_gal = surface_area / act_vol # sqft/gal
        water_heating_system.standby_loss_value = (2.9721 * sqft_by_gal - 0.4732).round(3) # linear equation assuming a constant u, F/hr
        water_heating_system.standby_loss_value_isdefaulted = true
        water_heating_system.standby_loss_units = HPXML::UnitsDegFPerHour
        water_heating_system.standby_loss_units_isdefaulted = true
      end
      if (water_heating_system.water_heater_type == HPXML::WaterHeaterTypeStorage)
        if water_heating_system.heating_capacity.nil?
          water_heating_system.heating_capacity = (Waterheater.get_default_heating_capacity(water_heating_system.fuel_type, nbeds, hpxml_bldg.water_heating_systems.size, hpxml_bldg.building_construction.number_of_bathrooms) * 1000.0).round
          water_heating_system.heating_capacity_isdefaulted = true
        end
        if water_heating_system.tank_volume.nil?
          water_heating_system.tank_volume = Waterheater.get_default_tank_volume(water_heating_system.fuel_type, nbeds, hpxml_bldg.building_construction.number_of_bathrooms)
          water_heating_system.tank_volume_isdefaulted = true
        end
        if water_heating_system.recovery_efficiency.nil?
          water_heating_system.recovery_efficiency = Waterheater.get_default_recovery_efficiency(water_heating_system)
          water_heating_system.recovery_efficiency_isdefaulted = true
        end
        if water_heating_system.tank_model_type.nil?
          water_heating_system.tank_model_type = HPXML::WaterHeaterTankModelTypeMixed
          water_heating_system.tank_model_type_isdefaulted = true
        end
      end
      if (water_heating_system.water_heater_type == HPXML::WaterHeaterTypeHeatPump)
        schedules_file_includes_water_heater_operating_mode = (schedules_file.nil? ? false : schedules_file.includes_col_name(SchedulesFile::ColumnWaterHeaterOperatingMode))
        if water_heating_system.operating_mode.nil? && !schedules_file_includes_water_heater_operating_mode
          water_heating_system.operating_mode = HPXML::WaterHeaterOperatingModeHybridAuto
          water_heating_system.operating_mode_isdefaulted = true
        end
      end
      if water_heating_system.location.nil?
        water_heating_system.location = Waterheater.get_default_location(hpxml_bldg, hpxml_bldg.climate_and_risk_zones.climate_zone_ieccs[0])
        water_heating_system.location_isdefaulted = true
      end
      next unless water_heating_system.usage_bin.nil? && (not water_heating_system.uniform_energy_factor.nil?) # FHR & UsageBin only applies to UEF

      if not water_heating_system.first_hour_rating.nil?
        water_heating_system.usage_bin = Waterheater.get_usage_bin_from_first_hour_rating(water_heating_system.first_hour_rating)
      else
        water_heating_system.usage_bin = HPXML::WaterHeaterUsageBinMedium
      end
      water_heating_system.usage_bin_isdefaulted = true
    end
  end

  def self.apply_flue_or_chimney(hpxml_bldg)
    # This needs to come after we have applied defaults for HVAC/DHW systems
    if hpxml_bldg.air_infiltration.has_flue_or_chimney_in_conditioned_space.nil?
      hpxml_bldg.air_infiltration.has_flue_or_chimney_in_conditioned_space = get_default_flue_or_chimney_in_conditioned_space(hpxml_bldg)
      hpxml_bldg.air_infiltration.has_flue_or_chimney_in_conditioned_space_isdefaulted = true
    end
  end

  def self.apply_hot_water_distribution(hpxml_bldg, cfa, ncfl, has_uncond_bsmnt)
    return if hpxml_bldg.hot_water_distributions.size == 0

    hot_water_distribution = hpxml_bldg.hot_water_distributions[0]

    if hot_water_distribution.pipe_r_value.nil?
      hot_water_distribution.pipe_r_value = 0.0
      hot_water_distribution.pipe_r_value_isdefaulted = true
    end

    if hot_water_distribution.system_type == HPXML::DHWDistTypeStandard
      if hot_water_distribution.standard_piping_length.nil?
        hot_water_distribution.standard_piping_length = HotWaterAndAppliances.get_default_std_pipe_length(has_uncond_bsmnt, cfa, ncfl)
        hot_water_distribution.standard_piping_length_isdefaulted = true
      end
    elsif hot_water_distribution.system_type == HPXML::DHWDistTypeRecirc
      if hot_water_distribution.recirculation_piping_length.nil?
        hot_water_distribution.recirculation_piping_length = HotWaterAndAppliances.get_default_recirc_loop_length(HotWaterAndAppliances.get_default_std_pipe_length(has_uncond_bsmnt, cfa, ncfl))
        hot_water_distribution.recirculation_piping_length_isdefaulted = true
      end
      if hot_water_distribution.recirculation_branch_piping_length.nil?
        hot_water_distribution.recirculation_branch_piping_length = HotWaterAndAppliances.get_default_recirc_branch_loop_length()
        hot_water_distribution.recirculation_branch_piping_length_isdefaulted = true
      end
      if hot_water_distribution.recirculation_pump_power.nil?
        hot_water_distribution.recirculation_pump_power = HotWaterAndAppliances.get_default_recirc_pump_power()
        hot_water_distribution.recirculation_pump_power_isdefaulted = true
      end
    end

    if hot_water_distribution.has_shared_recirculation
      if hot_water_distribution.shared_recirculation_pump_power.nil?
        hot_water_distribution.shared_recirculation_pump_power = HotWaterAndAppliances.get_default_shared_recirc_pump_power()
        hot_water_distribution.shared_recirculation_pump_power_isdefaulted = true
      end
    end
  end

  def self.apply_water_fixtures(hpxml_bldg, schedules_file)
    return if hpxml_bldg.hot_water_distributions.size == 0

    hpxml_bldg.water_fixtures.each do |wf|
      next unless [HPXML::WaterFixtureTypeShowerhead, HPXML::WaterFixtureTypeFaucet].include? wf.water_fixture_type

      if wf.low_flow.nil?
        wf.low_flow = (wf.flow_rate <= 2.0)
        wf.low_flow_isdefaulted = true
      end
    end

    if hpxml_bldg.water_heating.water_fixtures_usage_multiplier.nil?
      hpxml_bldg.water_heating.water_fixtures_usage_multiplier = 1.0
      hpxml_bldg.water_heating.water_fixtures_usage_multiplier_isdefaulted = true
    end
    schedules_file_includes_fixtures = (schedules_file.nil? ? false : schedules_file.includes_col_name(SchedulesFile::ColumnHotWaterFixtures))
    if hpxml_bldg.water_heating.water_fixtures_weekday_fractions.nil? && !schedules_file_includes_fixtures
      hpxml_bldg.water_heating.water_fixtures_weekday_fractions = Schedule.FixturesWeekdayFractions
      hpxml_bldg.water_heating.water_fixtures_weekday_fractions_isdefaulted = true
    end
    if hpxml_bldg.water_heating.water_fixtures_weekend_fractions.nil? && !schedules_file_includes_fixtures
      hpxml_bldg.water_heating.water_fixtures_weekend_fractions = Schedule.FixturesWeekendFractions
      hpxml_bldg.water_heating.water_fixtures_weekend_fractions_isdefaulted = true
    end
    if hpxml_bldg.water_heating.water_fixtures_monthly_multipliers.nil? && !schedules_file_includes_fixtures
      hpxml_bldg.water_heating.water_fixtures_monthly_multipliers = Schedule.FixturesMonthlyMultipliers
      hpxml_bldg.water_heating.water_fixtures_monthly_multipliers_isdefaulted = true
    end
  end

  def self.apply_solar_thermal_systems(hpxml_bldg)
    hpxml_bldg.solar_thermal_systems.each do |solar_thermal_system|
      if solar_thermal_system.collector_azimuth.nil?
        solar_thermal_system.collector_azimuth = get_azimuth_from_orientation(solar_thermal_system.collector_orientation)
        solar_thermal_system.collector_azimuth_isdefaulted = true
      end
      if solar_thermal_system.collector_orientation.nil?
        solar_thermal_system.collector_orientation = get_orientation_from_azimuth(solar_thermal_system.collector_azimuth)
        solar_thermal_system.collector_orientation_isdefaulted = true
      end
      if solar_thermal_system.storage_volume.nil? && (not solar_thermal_system.collector_area.nil?) # Detailed solar water heater
        solar_thermal_system.storage_volume = Waterheater.calc_default_solar_thermal_system_storage_volume(solar_thermal_system.collector_area)
        solar_thermal_system.storage_volume_isdefaulted = true
      end
    end
  end

  def self.apply_pv_systems(hpxml_bldg)
    hpxml_bldg.pv_systems.each do |pv_system|
      if pv_system.array_azimuth.nil?
        pv_system.array_azimuth = get_azimuth_from_orientation(pv_system.array_orientation)
        pv_system.array_azimuth_isdefaulted = true
      end
      if pv_system.array_orientation.nil?
        pv_system.array_orientation = get_orientation_from_azimuth(pv_system.array_azimuth)
        pv_system.array_orientation_isdefaulted = true
      end
      if pv_system.is_shared_system.nil?
        pv_system.is_shared_system = false
        pv_system.is_shared_system_isdefaulted = true
      end
      if pv_system.location.nil?
        pv_system.location = HPXML::LocationRoof
        pv_system.location_isdefaulted = true
      end
      if pv_system.tracking.nil?
        pv_system.tracking = HPXML::PVTrackingTypeFixed
        pv_system.tracking_isdefaulted = true
      end
      if pv_system.module_type.nil?
        pv_system.module_type = HPXML::PVModuleTypeStandard
        pv_system.module_type_isdefaulted = true
      end
      if pv_system.system_losses_fraction.nil?
        pv_system.system_losses_fraction = PV.get_default_system_losses(pv_system.year_modules_manufactured)
        pv_system.system_losses_fraction_isdefaulted = true
      end
    end
    hpxml_bldg.inverters.each do |inverter|
      if inverter.inverter_efficiency.nil?
        inverter.inverter_efficiency = PV.get_default_inv_eff()
        inverter.inverter_efficiency_isdefaulted = true
      end
    end
  end

  def self.apply_generators(hpxml_bldg)
    hpxml_bldg.generators.each do |generator|
      if generator.is_shared_system.nil?
        generator.is_shared_system = false
        generator.is_shared_system_isdefaulted = true
      end
    end
  end

  def self.apply_batteries(hpxml_bldg)
    default_values = Battery.get_battery_default_values(hpxml_bldg.has_location(HPXML::LocationGarage))
    hpxml_bldg.batteries.each do |battery|
      if battery.location.nil?
        battery.location = default_values[:location]
        battery.location_isdefaulted = true
      end
      # if battery.lifetime_model.nil?
      # battery.lifetime_model = default_values[:lifetime_model]
      # battery.lifetime_model_isdefaulted = true
      # end
      if battery.nominal_voltage.nil?
        battery.nominal_voltage = default_values[:nominal_voltage] # V
        battery.nominal_voltage_isdefaulted = true
      end
      if battery.round_trip_efficiency.nil?
        battery.round_trip_efficiency = default_values[:round_trip_efficiency]
        battery.round_trip_efficiency_isdefaulted = true
      end
      if battery.nominal_capacity_kwh.nil? && battery.nominal_capacity_ah.nil?
        # Calculate nominal capacity from usable capacity or rated power output if available
        if not battery.usable_capacity_kwh.nil?
          battery.nominal_capacity_kwh = (battery.usable_capacity_kwh / default_values[:usable_fraction]).round(2)
          battery.nominal_capacity_kwh_isdefaulted = true
        elsif not battery.usable_capacity_ah.nil?
          battery.nominal_capacity_ah = (battery.usable_capacity_ah / default_values[:usable_fraction]).round(2)
          battery.nominal_capacity_ah_isdefaulted = true
        elsif not battery.rated_power_output.nil?
          battery.nominal_capacity_kwh = (UnitConversions.convert(battery.rated_power_output, 'W', 'kW') / 0.5).round(2)
          battery.nominal_capacity_kwh_isdefaulted = true
        else
          battery.nominal_capacity_kwh = default_values[:nominal_capacity_kwh] # kWh
          battery.nominal_capacity_kwh_isdefaulted = true
        end
      end
      if battery.usable_capacity_kwh.nil? && battery.usable_capacity_ah.nil?
        # Calculate usable capacity from nominal capacity
        if not battery.nominal_capacity_kwh.nil?
          battery.usable_capacity_kwh = (battery.nominal_capacity_kwh * default_values[:usable_fraction]).round(2)
          battery.usable_capacity_kwh_isdefaulted = true
        elsif not battery.nominal_capacity_ah.nil?
          battery.usable_capacity_ah = (battery.nominal_capacity_ah * default_values[:usable_fraction]).round(2)
          battery.usable_capacity_ah_isdefaulted = true
        end
      end
      next unless battery.rated_power_output.nil?

      # Calculate rated power from nominal capacity
      if not battery.nominal_capacity_kwh.nil?
        battery.rated_power_output = (UnitConversions.convert(battery.nominal_capacity_kwh, 'kWh', 'Wh') * 0.5).round(0)
      elsif not battery.nominal_capacity_ah.nil?
        battery.rated_power_output = (UnitConversions.convert(Battery.get_kWh_from_Ah(battery.nominal_capacity_ah, battery.nominal_voltage), 'kWh', 'Wh') * 0.5).round(0)
      end
      battery.rated_power_output_isdefaulted = true
    end
  end

  def self.apply_appliances(hpxml_bldg, nbeds, eri_version, schedules_file)
    # Default clothes washer
    if hpxml_bldg.clothes_washers.size > 0
      clothes_washer = hpxml_bldg.clothes_washers[0]
      if clothes_washer.is_shared_appliance.nil?
        clothes_washer.is_shared_appliance = false
        clothes_washer.is_shared_appliance_isdefaulted = true
      end
      if clothes_washer.location.nil?
        clothes_washer.location = HPXML::LocationConditionedSpace
        clothes_washer.location_isdefaulted = true
      end
      if clothes_washer.rated_annual_kwh.nil?
        default_values = HotWaterAndAppliances.get_clothes_washer_default_values(eri_version)
        clothes_washer.integrated_modified_energy_factor = default_values[:integrated_modified_energy_factor]
        clothes_washer.integrated_modified_energy_factor_isdefaulted = true
        clothes_washer.rated_annual_kwh = default_values[:rated_annual_kwh]
        clothes_washer.rated_annual_kwh_isdefaulted = true
        clothes_washer.label_electric_rate = default_values[:label_electric_rate]
        clothes_washer.label_electric_rate_isdefaulted = true
        clothes_washer.label_gas_rate = default_values[:label_gas_rate]
        clothes_washer.label_gas_rate_isdefaulted = true
        clothes_washer.label_annual_gas_cost = default_values[:label_annual_gas_cost]
        clothes_washer.label_annual_gas_cost_isdefaulted = true
        clothes_washer.capacity = default_values[:capacity]
        clothes_washer.capacity_isdefaulted = true
        clothes_washer.label_usage = default_values[:label_usage]
        clothes_washer.label_usage_isdefaulted = true
      end
      if clothes_washer.usage_multiplier.nil?
        clothes_washer.usage_multiplier = 1.0
        clothes_washer.usage_multiplier_isdefaulted = true
      end
      schedules_file_includes_cw = (schedules_file.nil? ? false : schedules_file.includes_col_name(SchedulesFile::ColumnClothesWasher))
      if clothes_washer.weekday_fractions.nil? && !schedules_file_includes_cw
        clothes_washer.weekday_fractions = Schedule.ClothesWasherWeekdayFractions
        clothes_washer.weekday_fractions_isdefaulted = true
      end
      if clothes_washer.weekend_fractions.nil? && !schedules_file_includes_cw
        clothes_washer.weekend_fractions = Schedule.ClothesWasherWeekendFractions
        clothes_washer.weekend_fractions_isdefaulted = true
      end
      if clothes_washer.monthly_multipliers.nil? && !schedules_file_includes_cw
        clothes_washer.monthly_multipliers = Schedule.ClothesWasherMonthlyMultipliers
        clothes_washer.monthly_multipliers_isdefaulted = true
      end
    end

    # Default clothes dryer
    if hpxml_bldg.clothes_dryers.size > 0
      clothes_dryer = hpxml_bldg.clothes_dryers[0]
      if clothes_dryer.is_shared_appliance.nil?
        clothes_dryer.is_shared_appliance = false
        clothes_dryer.is_shared_appliance_isdefaulted = true
      end
      if clothes_dryer.location.nil?
        clothes_dryer.location = HPXML::LocationConditionedSpace
        clothes_dryer.location_isdefaulted = true
      end
      if clothes_dryer.combined_energy_factor.nil? && clothes_dryer.energy_factor.nil?
        default_values = HotWaterAndAppliances.get_clothes_dryer_default_values(eri_version, clothes_dryer.fuel_type)
        clothes_dryer.combined_energy_factor = default_values[:combined_energy_factor]
        clothes_dryer.combined_energy_factor_isdefaulted = true
      end
      if clothes_dryer.control_type.nil?
        default_values = HotWaterAndAppliances.get_clothes_dryer_default_values(eri_version, clothes_dryer.fuel_type)
        clothes_dryer.control_type = default_values[:control_type]
        clothes_dryer.control_type_isdefaulted = true
      end
      if clothes_dryer.usage_multiplier.nil?
        clothes_dryer.usage_multiplier = 1.0
        clothes_dryer.usage_multiplier_isdefaulted = true
      end
      if clothes_dryer.is_vented.nil?
        clothes_dryer.is_vented = true
        clothes_dryer.is_vented_isdefaulted = true
      end
      if clothes_dryer.is_vented && clothes_dryer.vented_flow_rate.nil?
        clothes_dryer.vented_flow_rate = 100.0
        clothes_dryer.vented_flow_rate_isdefaulted = true
      end
      schedules_file_includes_cd = (schedules_file.nil? ? false : schedules_file.includes_col_name(SchedulesFile::ColumnClothesDryer))
      if clothes_dryer.weekday_fractions.nil? && !schedules_file_includes_cd
        clothes_dryer.weekday_fractions = Schedule.ClothesDryerWeekdayFractions
        clothes_dryer.weekday_fractions_isdefaulted = true
      end
      if clothes_dryer.weekend_fractions.nil? && !schedules_file_includes_cd
        clothes_dryer.weekend_fractions = Schedule.ClothesDryerWeekendFractions
        clothes_dryer.weekend_fractions_isdefaulted = true
      end
      if clothes_dryer.monthly_multipliers.nil? && !schedules_file_includes_cd
        clothes_dryer.monthly_multipliers = Schedule.ClothesDryerMonthlyMultipliers
        clothes_dryer.monthly_multipliers_isdefaulted = true
      end
    end

    # Default dishwasher
    if hpxml_bldg.dishwashers.size > 0
      dishwasher = hpxml_bldg.dishwashers[0]
      if dishwasher.is_shared_appliance.nil?
        dishwasher.is_shared_appliance = false
        dishwasher.is_shared_appliance_isdefaulted = true
      end
      if dishwasher.location.nil?
        dishwasher.location = HPXML::LocationConditionedSpace
        dishwasher.location_isdefaulted = true
      end
      if dishwasher.place_setting_capacity.nil?
        default_values = HotWaterAndAppliances.get_dishwasher_default_values(eri_version)
        dishwasher.rated_annual_kwh = default_values[:rated_annual_kwh]
        dishwasher.rated_annual_kwh_isdefaulted = true
        dishwasher.label_electric_rate = default_values[:label_electric_rate]
        dishwasher.label_electric_rate_isdefaulted = true
        dishwasher.label_gas_rate = default_values[:label_gas_rate]
        dishwasher.label_gas_rate_isdefaulted = true
        dishwasher.label_annual_gas_cost = default_values[:label_annual_gas_cost]
        dishwasher.label_annual_gas_cost_isdefaulted = true
        dishwasher.label_usage = default_values[:label_usage]
        dishwasher.label_usage_isdefaulted = true
        dishwasher.place_setting_capacity = default_values[:place_setting_capacity]
        dishwasher.place_setting_capacity_isdefaulted = true
      end
      if dishwasher.usage_multiplier.nil?
        dishwasher.usage_multiplier = 1.0
        dishwasher.usage_multiplier_isdefaulted = true
      end
      schedules_file_includes_dw = (schedules_file.nil? ? false : schedules_file.includes_col_name(SchedulesFile::ColumnDishwasher))
      if dishwasher.weekday_fractions.nil? && !schedules_file_includes_dw
        dishwasher.weekday_fractions = Schedule.DishwasherWeekdayFractions
        dishwasher.weekday_fractions_isdefaulted = true
      end
      if dishwasher.weekend_fractions.nil? && !schedules_file_includes_dw
        dishwasher.weekend_fractions = Schedule.DishwasherWeekendFractions
        dishwasher.weekend_fractions_isdefaulted = true
      end
      if dishwasher.monthly_multipliers.nil? && !schedules_file_includes_dw
        dishwasher.monthly_multipliers = Schedule.DishwasherMonthlyMultipliers
        dishwasher.monthly_multipliers_isdefaulted = true
      end
    end

    # Default refrigerators
    if hpxml_bldg.refrigerators.size == 1
      hpxml_bldg.refrigerators[0].primary_indicator = true
      hpxml_bldg.refrigerators[0].primary_indicator_isdefaulted = true
    end
    hpxml_bldg.refrigerators.each do |refrigerator|
      if not refrigerator.primary_indicator # extra refrigerator
        if refrigerator.location.nil?
          refrigerator.location = HotWaterAndAppliances.get_default_extra_refrigerator_and_freezer_locations(hpxml_bldg)
          refrigerator.location_isdefaulted = true
        end
        if refrigerator.rated_annual_kwh.nil?
          default_values = HotWaterAndAppliances.get_extra_refrigerator_default_values
          refrigerator.rated_annual_kwh = default_values[:rated_annual_kwh]
          refrigerator.rated_annual_kwh_isdefaulted = true
        end
        schedules_file_includes_extrafridge = (schedules_file.nil? ? false : schedules_file.includes_col_name(SchedulesFile::ColumnExtraRefrigerator))
        if refrigerator.weekday_fractions.nil? && !schedules_file_includes_extrafridge
          refrigerator.weekday_fractions = Schedule.ExtraRefrigeratorWeekdayFractions
          refrigerator.weekday_fractions_isdefaulted = true
        end
        if refrigerator.weekend_fractions.nil? && !schedules_file_includes_extrafridge
          refrigerator.weekend_fractions = Schedule.ExtraRefrigeratorWeekendFractions
          refrigerator.weekend_fractions_isdefaulted = true
        end
        if refrigerator.monthly_multipliers.nil? && !schedules_file_includes_extrafridge
          refrigerator.monthly_multipliers = Schedule.ExtraRefrigeratorMonthlyMultipliers
          refrigerator.monthly_multipliers_isdefaulted = true
        end
      else # primary refrigerator
        if refrigerator.location.nil?
          refrigerator.location = HPXML::LocationConditionedSpace
          refrigerator.location_isdefaulted = true
        end
        if refrigerator.rated_annual_kwh.nil?
          default_values = HotWaterAndAppliances.get_refrigerator_default_values(nbeds)
          refrigerator.rated_annual_kwh = default_values[:rated_annual_kwh]
          refrigerator.rated_annual_kwh_isdefaulted = true
        end
        schedules_file_includes_fridge = (schedules_file.nil? ? false : schedules_file.includes_col_name(SchedulesFile::ColumnRefrigerator))
        if refrigerator.weekday_fractions.nil? && !schedules_file_includes_fridge
          refrigerator.weekday_fractions = Schedule.RefrigeratorWeekdayFractions
          refrigerator.weekday_fractions_isdefaulted = true
        end
        if refrigerator.weekend_fractions.nil? && !schedules_file_includes_fridge
          refrigerator.weekend_fractions = Schedule.RefrigeratorWeekendFractions
          refrigerator.weekend_fractions_isdefaulted = true
        end
        if refrigerator.monthly_multipliers.nil? && !schedules_file_includes_fridge
          refrigerator.monthly_multipliers = Schedule.RefrigeratorMonthlyMultipliers
          refrigerator.monthly_multipliers_isdefaulted = true
        end
      end
      if refrigerator.usage_multiplier.nil?
        refrigerator.usage_multiplier = 1.0
        refrigerator.usage_multiplier_isdefaulted = true
      end
    end

    # Default freezer
    hpxml_bldg.freezers.each do |freezer|
      if freezer.location.nil?
        freezer.location = HotWaterAndAppliances.get_default_extra_refrigerator_and_freezer_locations(hpxml_bldg)
        freezer.location_isdefaulted = true
      end
      if freezer.rated_annual_kwh.nil?
        default_values = HotWaterAndAppliances.get_freezer_default_values
        freezer.rated_annual_kwh = default_values[:rated_annual_kwh]
        freezer.rated_annual_kwh_isdefaulted = true
      end
      if freezer.usage_multiplier.nil?
        freezer.usage_multiplier = 1.0
        freezer.usage_multiplier_isdefaulted = true
      end
      schedules_file_includes_freezer = (schedules_file.nil? ? false : schedules_file.includes_col_name(SchedulesFile::ColumnFreezer))
      if freezer.weekday_fractions.nil? && !schedules_file_includes_freezer
        freezer.weekday_fractions = Schedule.FreezerWeekdayFractions
        freezer.weekday_fractions_isdefaulted = true
      end
      if freezer.weekend_fractions.nil? && !schedules_file_includes_freezer
        freezer.weekend_fractions = Schedule.FreezerWeekendFractions
        freezer.weekend_fractions_isdefaulted = true
      end
      if freezer.monthly_multipliers.nil? && !schedules_file_includes_freezer
        freezer.monthly_multipliers = Schedule.FreezerMonthlyMultipliers
        freezer.monthly_multipliers_isdefaulted = true
      end
    end

    # Default cooking range
    if hpxml_bldg.cooking_ranges.size > 0
      cooking_range = hpxml_bldg.cooking_ranges[0]
      if cooking_range.location.nil?
        cooking_range.location = HPXML::LocationConditionedSpace
        cooking_range.location_isdefaulted = true
      end
      if cooking_range.is_induction.nil?
        default_values = HotWaterAndAppliances.get_range_oven_default_values()
        cooking_range.is_induction = default_values[:is_induction]
        cooking_range.is_induction_isdefaulted = true
      end
      if cooking_range.usage_multiplier.nil?
        cooking_range.usage_multiplier = 1.0
        cooking_range.usage_multiplier_isdefaulted = true
      end
      schedules_file_includes_range = (schedules_file.nil? ? false : schedules_file.includes_col_name(SchedulesFile::ColumnCookingRange))
      if cooking_range.weekday_fractions.nil? && !schedules_file_includes_range
        cooking_range.weekday_fractions = Schedule.CookingRangeWeekdayFractions
        cooking_range.weekday_fractions_isdefaulted = true
      end
      if cooking_range.weekend_fractions.nil? && !schedules_file_includes_range
        cooking_range.weekend_fractions = Schedule.CookingRangeWeekendFractions
        cooking_range.weekend_fractions_isdefaulted = true
      end
      if cooking_range.monthly_multipliers.nil? && !schedules_file_includes_range
        cooking_range.monthly_multipliers = Schedule.CookingRangeMonthlyMultipliers
        cooking_range.monthly_multipliers_isdefaulted = true
      end
    end

    # Default oven
    if hpxml_bldg.ovens.size > 0
      oven = hpxml_bldg.ovens[0]
      if oven.is_convection.nil?
        default_values = HotWaterAndAppliances.get_range_oven_default_values()
        oven.is_convection = default_values[:is_convection]
        oven.is_convection_isdefaulted = true
      end
    end
  end

  def self.apply_lighting(hpxml_bldg, schedules_file)
    return if hpxml_bldg.lighting_groups.empty?

    if hpxml_bldg.lighting.interior_usage_multiplier.nil?
      hpxml_bldg.lighting.interior_usage_multiplier = 1.0
      hpxml_bldg.lighting.interior_usage_multiplier_isdefaulted = true
    end
    if hpxml_bldg.lighting.garage_usage_multiplier.nil?
      hpxml_bldg.lighting.garage_usage_multiplier = 1.0
      hpxml_bldg.lighting.garage_usage_multiplier_isdefaulted = true
    end
    if hpxml_bldg.lighting.exterior_usage_multiplier.nil?
      hpxml_bldg.lighting.exterior_usage_multiplier = 1.0
      hpxml_bldg.lighting.exterior_usage_multiplier_isdefaulted = true
    end
    # Schedules from T24 2016 Residential ACM Appendix C Table 8 Exterior Lighting Hourly Multiplier (Weekdays and weekends)
    default_exterior_lighting_weekday_fractions = Schedule.LightingExteriorWeekdayFractions
    default_exterior_lighting_weekend_fractions = Schedule.LightingExteriorWeekendFractions
    default_exterior_lighting_monthly_multipliers = Schedule.LightingExteriorMonthlyMultipliers
    if hpxml_bldg.has_location(HPXML::LocationGarage)
      schedules_file_includes_lighting_garage = (schedules_file.nil? ? false : schedules_file.includes_col_name(SchedulesFile::ColumnLightingGarage))
      if hpxml_bldg.lighting.garage_weekday_fractions.nil? && !schedules_file_includes_lighting_garage
        hpxml_bldg.lighting.garage_weekday_fractions = default_exterior_lighting_weekday_fractions
        hpxml_bldg.lighting.garage_weekday_fractions_isdefaulted = true
      end
      if hpxml_bldg.lighting.garage_weekend_fractions.nil? && !schedules_file_includes_lighting_garage
        hpxml_bldg.lighting.garage_weekend_fractions = default_exterior_lighting_weekend_fractions
        hpxml_bldg.lighting.garage_weekend_fractions_isdefaulted = true
      end
      if hpxml_bldg.lighting.garage_monthly_multipliers.nil? && !schedules_file_includes_lighting_garage
        hpxml_bldg.lighting.garage_monthly_multipliers = default_exterior_lighting_monthly_multipliers
        hpxml_bldg.lighting.garage_monthly_multipliers_isdefaulted = true
      end
    end
    schedules_file_includes_lighting_exterior = (schedules_file.nil? ? false : schedules_file.includes_col_name(SchedulesFile::ColumnLightingExterior))
    if hpxml_bldg.lighting.exterior_weekday_fractions.nil? && !schedules_file_includes_lighting_exterior
      hpxml_bldg.lighting.exterior_weekday_fractions = default_exterior_lighting_weekday_fractions
      hpxml_bldg.lighting.exterior_weekday_fractions_isdefaulted = true
    end
    if hpxml_bldg.lighting.exterior_weekend_fractions.nil? && !schedules_file_includes_lighting_exterior
      hpxml_bldg.lighting.exterior_weekend_fractions = default_exterior_lighting_weekend_fractions
      hpxml_bldg.lighting.exterior_weekend_fractions_isdefaulted = true
    end
    if hpxml_bldg.lighting.exterior_monthly_multipliers.nil? && !schedules_file_includes_lighting_exterior
      hpxml_bldg.lighting.exterior_monthly_multipliers = default_exterior_lighting_monthly_multipliers
      hpxml_bldg.lighting.exterior_monthly_multipliers_isdefaulted = true
    end
    if hpxml_bldg.lighting.holiday_exists
      if hpxml_bldg.lighting.holiday_kwh_per_day.nil?
        # From LA100 repo (2017)
        if hpxml_bldg.building_construction.residential_facility_type == HPXML::ResidentialTypeSFD
          hpxml_bldg.lighting.holiday_kwh_per_day = 1.1
        else # Multifamily and others
          hpxml_bldg.lighting.holiday_kwh_per_day = 0.55
        end
        hpxml_bldg.lighting.holiday_kwh_per_day_isdefaulted = true
      end
      if hpxml_bldg.lighting.holiday_period_begin_month.nil?
        hpxml_bldg.lighting.holiday_period_begin_month = 11
        hpxml_bldg.lighting.holiday_period_begin_month_isdefaulted = true
        hpxml_bldg.lighting.holiday_period_begin_day = 24
        hpxml_bldg.lighting.holiday_period_begin_day_isdefaulted = true
      end
      if hpxml_bldg.lighting.holiday_period_end_day.nil?
        hpxml_bldg.lighting.holiday_period_end_month = 1
        hpxml_bldg.lighting.holiday_period_end_month_isdefaulted = true
        hpxml_bldg.lighting.holiday_period_end_day = 6
        hpxml_bldg.lighting.holiday_period_end_day_isdefaulted = true
      end
      schedules_file_includes_lighting_holiday_exterior = (schedules_file.nil? ? false : schedules_file.includes_col_name(SchedulesFile::ColumnLightingExteriorHoliday))
      if hpxml_bldg.lighting.holiday_weekday_fractions.nil? && !schedules_file_includes_lighting_holiday_exterior
        hpxml_bldg.lighting.holiday_weekday_fractions = Schedule.LightingExteriorHolidayWeekdayFractions
        hpxml_bldg.lighting.holiday_weekday_fractions_isdefaulted = true
      end
      if hpxml_bldg.lighting.holiday_weekend_fractions.nil? && !schedules_file_includes_lighting_holiday_exterior
        hpxml_bldg.lighting.holiday_weekend_fractions = Schedule.LightingExteriorHolidayWeekendFractions
        hpxml_bldg.lighting.holiday_weekend_fractions_isdefaulted = true
      end
    end
  end

  def self.apply_ceiling_fans(hpxml_bldg, nbeds, weather, schedules_file)
    return if hpxml_bldg.ceiling_fans.size == 0

    ceiling_fan = hpxml_bldg.ceiling_fans[0]
    if ceiling_fan.efficiency.nil?
      medium_cfm = 3000.0
      ceiling_fan.efficiency = medium_cfm / HVAC.get_default_ceiling_fan_power()
      ceiling_fan.efficiency_isdefaulted = true
    end
    if ceiling_fan.count.nil?
      ceiling_fan.count = HVAC.get_default_ceiling_fan_quantity(nbeds)
      ceiling_fan.count_isdefaulted = true
    end
    schedules_file_includes_ceiling_fan = (schedules_file.nil? ? false : schedules_file.includes_col_name(SchedulesFile::ColumnCeilingFan))
    if ceiling_fan.weekday_fractions.nil? && !schedules_file_includes_ceiling_fan
      ceiling_fan.weekday_fractions = Schedule.CeilingFanWeekdayFractions
      ceiling_fan.weekday_fractions_isdefaulted = true
    end
    if ceiling_fan.weekend_fractions.nil? && !schedules_file_includes_ceiling_fan
      ceiling_fan.weekend_fractions = Schedule.CeilingFanWeekendFractions
      ceiling_fan.weekend_fractions_isdefaulted = true
    end
    if ceiling_fan.monthly_multipliers.nil? && !schedules_file_includes_ceiling_fan
      ceiling_fan.monthly_multipliers = Schedule.CeilingFanMonthlyMultipliers(weather: weather)
      ceiling_fan.monthly_multipliers_isdefaulted = true
    end
  end

  def self.apply_pools_and_permanent_spas(hpxml_bldg, cfa, schedules_file)
    nbeds = hpxml_bldg.building_construction.additional_properties.adjusted_number_of_bedrooms
    hpxml_bldg.pools.each do |pool|
      next if pool.type == HPXML::TypeNone

      if pool.pump_type != HPXML::TypeNone
        # Pump
        if pool.pump_kwh_per_year.nil?
          pool.pump_kwh_per_year = MiscLoads.get_pool_pump_default_values(cfa, nbeds)
          pool.pump_kwh_per_year_isdefaulted = true
        end
        if pool.pump_usage_multiplier.nil?
          pool.pump_usage_multiplier = 1.0
          pool.pump_usage_multiplier_isdefaulted = true
        end
        schedules_file_includes_pool_pump = (schedules_file.nil? ? false : schedules_file.includes_col_name(SchedulesFile::ColumnPoolPump))
        if pool.pump_weekday_fractions.nil? && !schedules_file_includes_pool_pump
          pool.pump_weekday_fractions = Schedule.PoolPumpWeekdayFractions
          pool.pump_weekday_fractions_isdefaulted = true
        end
        if pool.pump_weekend_fractions.nil? && !schedules_file_includes_pool_pump
          pool.pump_weekend_fractions = Schedule.PoolPumpWeekendFractions
          pool.pump_weekend_fractions_isdefaulted = true
        end
        if pool.pump_monthly_multipliers.nil? && !schedules_file_includes_pool_pump
          pool.pump_monthly_multipliers = Schedule.PoolPumpMonthlyMultipliers
          pool.pump_monthly_multipliers_isdefaulted = true
        end
      end

      next unless pool.heater_type != HPXML::TypeNone

      # Heater
      if pool.heater_load_value.nil?
        default_heater_load_units, default_heater_load_value = MiscLoads.get_pool_heater_default_values(cfa, nbeds, pool.heater_type)
        pool.heater_load_units = default_heater_load_units
        pool.heater_load_value = default_heater_load_value
        pool.heater_load_value_isdefaulted = true
      end
      if pool.heater_usage_multiplier.nil?
        pool.heater_usage_multiplier = 1.0
        pool.heater_usage_multiplier_isdefaulted = true
      end
      schedules_file_includes_pool_heater = (schedules_file.nil? ? false : schedules_file.includes_col_name(SchedulesFile::ColumnPoolHeater))
      if pool.heater_weekday_fractions.nil? && !schedules_file_includes_pool_heater
        pool.heater_weekday_fractions = Schedule.PoolHeaterWeekdayFractions
        pool.heater_weekday_fractions_isdefaulted = true
      end
      if pool.heater_weekend_fractions.nil? && !schedules_file_includes_pool_heater
        pool.heater_weekend_fractions = Schedule.PoolHeaterWeekendFractions
        pool.heater_weekend_fractions_isdefaulted = true
      end
      if pool.heater_monthly_multipliers.nil? && !schedules_file_includes_pool_heater
        pool.heater_monthly_multipliers = Schedule.PoolHeaterMonthlyMultipliers
        pool.heater_monthly_multipliers_isdefaulted = true
      end
    end

    hpxml_bldg.permanent_spas.each do |spa|
      next if spa.type == HPXML::TypeNone

      if spa.pump_type != HPXML::TypeNone
        # Pump
        if spa.pump_kwh_per_year.nil?
          spa.pump_kwh_per_year = MiscLoads.get_permanent_spa_pump_default_values(cfa, nbeds)
          spa.pump_kwh_per_year_isdefaulted = true
        end
        if spa.pump_usage_multiplier.nil?
          spa.pump_usage_multiplier = 1.0
          spa.pump_usage_multiplier_isdefaulted = true
        end
        schedules_file_includes_permanent_spa_pump = (schedules_file.nil? ? false : schedules_file.includes_col_name(SchedulesFile::ColumnPermanentSpaPump))
        if spa.pump_weekday_fractions.nil? && !schedules_file_includes_permanent_spa_pump
          spa.pump_weekday_fractions = Schedule.PermanentSpaPumpWeekdayFractions
          spa.pump_weekday_fractions_isdefaulted = true
        end
        if spa.pump_weekend_fractions.nil? && !schedules_file_includes_permanent_spa_pump
          spa.pump_weekend_fractions = Schedule.PermanentSpaPumpWeekendFractions
          spa.pump_weekend_fractions_isdefaulted = true
        end
        if spa.pump_monthly_multipliers.nil? && !schedules_file_includes_permanent_spa_pump
          spa.pump_monthly_multipliers = Schedule.PermanentSpaPumpMonthlyMultipliers
          spa.pump_monthly_multipliers_isdefaulted = true
        end
      end

      next unless spa.heater_type != HPXML::TypeNone

      # Heater
      if spa.heater_load_value.nil?
        default_heater_load_units, default_heater_load_value = MiscLoads.get_permanent_spa_heater_default_values(cfa, nbeds, spa.heater_type)
        spa.heater_load_units = default_heater_load_units
        spa.heater_load_value = default_heater_load_value
        spa.heater_load_value_isdefaulted = true
      end
      if spa.heater_usage_multiplier.nil?
        spa.heater_usage_multiplier = 1.0
        spa.heater_usage_multiplier_isdefaulted = true
      end
      schedules_file_includes_permanent_spa_heater = (schedules_file.nil? ? false : schedules_file.includes_col_name(SchedulesFile::ColumnPermanentSpaHeater))
      if spa.heater_weekday_fractions.nil? && !schedules_file_includes_permanent_spa_heater
        spa.heater_weekday_fractions = Schedule.PermanentSpaHeaterWeekdayFractions
        spa.heater_weekday_fractions_isdefaulted = true
      end
      if spa.heater_weekend_fractions.nil? && !schedules_file_includes_permanent_spa_heater
        spa.heater_weekend_fractions = Schedule.PermanentSpaHeaterWeekendFractions
        spa.heater_weekend_fractions_isdefaulted = true
      end
      if spa.heater_monthly_multipliers.nil? && !schedules_file_includes_permanent_spa_heater
        spa.heater_monthly_multipliers = Schedule.PermanentSpaHeaterMonthlyMultipliers
        spa.heater_monthly_multipliers_isdefaulted = true
      end
    end
  end

  def self.apply_plug_loads(hpxml_bldg, cfa, schedules_file)
    nbeds = hpxml_bldg.building_construction.additional_properties.adjusted_number_of_bedrooms
    hpxml_bldg.plug_loads.each do |plug_load|
      if plug_load.plug_load_type == HPXML::PlugLoadTypeOther
        default_annual_kwh, default_sens_frac, default_lat_frac = MiscLoads.get_residual_mels_default_values(cfa)
        if plug_load.kwh_per_year.nil?
          plug_load.kwh_per_year = default_annual_kwh
          plug_load.kwh_per_year_isdefaulted = true
        end
        if plug_load.frac_sensible.nil?
          plug_load.frac_sensible = default_sens_frac
          plug_load.frac_sensible_isdefaulted = true
        end
        if plug_load.frac_latent.nil?
          plug_load.frac_latent = default_lat_frac
          plug_load.frac_latent_isdefaulted = true
        end
        schedules_file_includes_plug_loads_other = (schedules_file.nil? ? false : schedules_file.includes_col_name(SchedulesFile::ColumnPlugLoadsOther))
        if plug_load.weekday_fractions.nil? && !schedules_file_includes_plug_loads_other
          plug_load.weekday_fractions = Schedule.PlugLoadsOtherWeekdayFractions
          plug_load.weekday_fractions_isdefaulted = true
        end
        if plug_load.weekend_fractions.nil? && !schedules_file_includes_plug_loads_other
          plug_load.weekend_fractions = Schedule.PlugLoadsOtherWeekendFractions
          plug_load.weekend_fractions_isdefaulted = true
        end
        if plug_load.monthly_multipliers.nil? && !schedules_file_includes_plug_loads_other
          plug_load.monthly_multipliers = Schedule.PlugLoadsOtherMonthlyMultipliers
          plug_load.monthly_multipliers_isdefaulted = true
        end
      elsif plug_load.plug_load_type == HPXML::PlugLoadTypeTelevision
        default_annual_kwh, default_sens_frac, default_lat_frac = MiscLoads.get_televisions_default_values(cfa, nbeds)
        if plug_load.kwh_per_year.nil?
          plug_load.kwh_per_year = default_annual_kwh
          plug_load.kwh_per_year_isdefaulted = true
        end
        if plug_load.frac_sensible.nil?
          plug_load.frac_sensible = default_sens_frac
          plug_load.frac_sensible_isdefaulted = true
        end
        if plug_load.frac_latent.nil?
          plug_load.frac_latent = default_lat_frac
          plug_load.frac_latent_isdefaulted = true
        end
        schedules_file_includes_plug_loads_tv = (schedules_file.nil? ? false : schedules_file.includes_col_name(SchedulesFile::ColumnPlugLoadsTV))
        if plug_load.weekday_fractions.nil? && !schedules_file_includes_plug_loads_tv
          plug_load.weekday_fractions = Schedule.PlugLoadsTVWeekdayFractions
          plug_load.weekday_fractions_isdefaulted = true
        end
        if plug_load.weekend_fractions.nil? && !schedules_file_includes_plug_loads_tv
          plug_load.weekend_fractions = Schedule.PlugLoadsTVWeekendFractions
          plug_load.weekend_fractions_isdefaulted = true
        end
        if plug_load.monthly_multipliers.nil? && !schedules_file_includes_plug_loads_tv
          plug_load.monthly_multipliers = Schedule.PlugLoadsTVMonthlyMultipliers
          plug_load.monthly_multipliers_isdefaulted = true
        end
      elsif plug_load.plug_load_type == HPXML::PlugLoadTypeElectricVehicleCharging
        default_annual_kwh = MiscLoads.get_electric_vehicle_charging_default_values
        if plug_load.kwh_per_year.nil?
          plug_load.kwh_per_year = default_annual_kwh
          plug_load.kwh_per_year_isdefaulted = true
        end
        if plug_load.frac_sensible.nil?
          plug_load.frac_sensible = 0.0
          plug_load.frac_sensible_isdefaulted = true
        end
        if plug_load.frac_latent.nil?
          plug_load.frac_latent = 0.0
          plug_load.frac_latent_isdefaulted = true
        end
        schedules_file_includes_plug_loads_vehicle = (schedules_file.nil? ? false : schedules_file.includes_col_name(SchedulesFile::ColumnPlugLoadsVehicle))
        if plug_load.weekday_fractions.nil? && !schedules_file_includes_plug_loads_vehicle
          plug_load.weekday_fractions = Schedule.PlugLoadsVehicleWeekdayFractions
          plug_load.weekday_fractions_isdefaulted = true
        end
        if plug_load.weekend_fractions.nil? && !schedules_file_includes_plug_loads_vehicle
          plug_load.weekend_fractions = Schedule.PlugLoadsVehicleWeekendFractions
          plug_load.weekend_fractions_isdefaulted = true
        end
        if plug_load.monthly_multipliers.nil? && !schedules_file_includes_plug_loads_vehicle
          plug_load.monthly_multipliers = Schedule.PlugLoadsVehicleMonthlyMultipliers
          plug_load.monthly_multipliers_isdefaulted = true
        end
      elsif plug_load.plug_load_type == HPXML::PlugLoadTypeWellPump
        default_annual_kwh = MiscLoads.get_well_pump_default_values(cfa, nbeds)
        if plug_load.kwh_per_year.nil?
          plug_load.kwh_per_year = default_annual_kwh
          plug_load.kwh_per_year_isdefaulted = true
        end
        if plug_load.frac_sensible.nil?
          plug_load.frac_sensible = 0.0
          plug_load.frac_sensible_isdefaulted = true
        end
        if plug_load.frac_latent.nil?
          plug_load.frac_latent = 0.0
          plug_load.frac_latent_isdefaulted = true
        end
        schedules_file_includes_plug_loads_well_pump = (schedules_file.nil? ? false : schedules_file.includes_col_name(SchedulesFile::ColumnPlugLoadsWellPump))
        if plug_load.weekday_fractions.nil? && !schedules_file_includes_plug_loads_well_pump
          plug_load.weekday_fractions = Schedule.PlugLoadsWellPumpWeekdayFractions
          plug_load.weekday_fractions_isdefaulted = true
        end
        if plug_load.weekend_fractions.nil? && !schedules_file_includes_plug_loads_well_pump
          plug_load.weekend_fractions = Schedule.PlugLoadsWellPumpWeekendFractions
          plug_load.weekend_fractions_isdefaulted = true
        end
        if plug_load.monthly_multipliers.nil? && !schedules_file_includes_plug_loads_well_pump
          plug_load.monthly_multipliers = Schedule.PlugLoadsWellPumpMonthlyMultipliers
          plug_load.monthly_multipliers_isdefaulted = true
        end
      end
      if plug_load.usage_multiplier.nil?
        plug_load.usage_multiplier = 1.0
        plug_load.usage_multiplier_isdefaulted = true
      end
    end
  end

  def self.apply_fuel_loads(hpxml_bldg, cfa, schedules_file)
    nbeds = hpxml_bldg.building_construction.additional_properties.adjusted_number_of_bedrooms
    hpxml_bldg.fuel_loads.each do |fuel_load|
      if fuel_load.fuel_load_type == HPXML::FuelLoadTypeGrill
        if fuel_load.therm_per_year.nil?
          fuel_load.therm_per_year = MiscLoads.get_gas_grill_default_values(cfa, nbeds)
          fuel_load.therm_per_year_isdefaulted = true
        end
        if fuel_load.frac_sensible.nil?
          fuel_load.frac_sensible = 0.0
          fuel_load.frac_sensible_isdefaulted = true
        end
        if fuel_load.frac_latent.nil?
          fuel_load.frac_latent = 0.0
          fuel_load.frac_latent_isdefaulted = true
        end
        schedules_file_includes_fuel_loads_grill = (schedules_file.nil? ? false : schedules_file.includes_col_name(SchedulesFile::ColumnFuelLoadsGrill))
        if fuel_load.weekday_fractions.nil? && !schedules_file_includes_fuel_loads_grill
          fuel_load.weekday_fractions = Schedule.FuelLoadsGrillWeekdayFractions
          fuel_load.weekday_fractions_isdefaulted = true
        end
        if fuel_load.weekend_fractions.nil? && !schedules_file_includes_fuel_loads_grill
          fuel_load.weekend_fractions = Schedule.FuelLoadsGrillWeekendFractions
          fuel_load.weekend_fractions_isdefaulted = true
        end
        if fuel_load.monthly_multipliers.nil? && !schedules_file_includes_fuel_loads_grill
          fuel_load.monthly_multipliers = Schedule.FuelLoadsGrillMonthlyMultipliers
          fuel_load.monthly_multipliers_isdefaulted = true
        end
      elsif fuel_load.fuel_load_type == HPXML::FuelLoadTypeLighting
        if fuel_load.therm_per_year.nil?
          fuel_load.therm_per_year = MiscLoads.get_gas_lighting_default_values(cfa, nbeds)
          fuel_load.therm_per_year_isdefaulted = true
        end
        if fuel_load.frac_sensible.nil?
          fuel_load.frac_sensible = 0.0
          fuel_load.frac_sensible_isdefaulted = true
        end
        if fuel_load.frac_latent.nil?
          fuel_load.frac_latent = 0.0
          fuel_load.frac_latent_isdefaulted = true
        end
        schedules_file_includes_fuel_loads_lighting = (schedules_file.nil? ? false : schedules_file.includes_col_name(SchedulesFile::ColumnFuelLoadsLighting))
        if fuel_load.weekday_fractions.nil? && !schedules_file_includes_fuel_loads_lighting
          fuel_load.weekday_fractions = Schedule.FuelLoadsLightingWeekdayFractions
          fuel_load.weekday_fractions_isdefaulted = true
        end
        if fuel_load.weekend_fractions.nil? && !schedules_file_includes_fuel_loads_lighting
          fuel_load.weekend_fractions = Schedule.FuelLoadsLightingWeekendFractions
          fuel_load.weekend_fractions_isdefaulted = true
        end
        if fuel_load.monthly_multipliers.nil? && !schedules_file_includes_fuel_loads_lighting
          fuel_load.monthly_multipliers = Schedule.FuelLoadsLightingMonthlyMultipliers
          fuel_load.monthly_multipliers_isdefaulted = true
        end
      elsif fuel_load.fuel_load_type == HPXML::FuelLoadTypeFireplace
        if fuel_load.therm_per_year.nil?
          fuel_load.therm_per_year = MiscLoads.get_gas_fireplace_default_values(cfa, nbeds)
          fuel_load.therm_per_year_isdefaulted = true
        end
        if fuel_load.frac_sensible.nil?
          fuel_load.frac_sensible = 0.5
          fuel_load.frac_sensible_isdefaulted = true
        end
        if fuel_load.frac_latent.nil?
          fuel_load.frac_latent = 0.1
          fuel_load.frac_latent_isdefaulted = true
        end
        schedules_file_includes_fuel_loads_fireplace = (schedules_file.nil? ? false : schedules_file.includes_col_name(SchedulesFile::ColumnFuelLoadsFireplace))
        if fuel_load.weekday_fractions.nil? && !schedules_file_includes_fuel_loads_fireplace
          fuel_load.weekday_fractions = Schedule.FuelLoadsFireplaceWeekdayFractions
          fuel_load.weekday_fractions_isdefaulted = true
        end
        if fuel_load.weekend_fractions.nil? && !schedules_file_includes_fuel_loads_fireplace
          fuel_load.weekend_fractions = Schedule.FuelLoadsFireplaceWeekendFractions
          fuel_load.weekend_fractions_isdefaulted = true
        end
        if fuel_load.monthly_multipliers.nil? && !schedules_file_includes_fuel_loads_fireplace
          fuel_load.monthly_multipliers = Schedule.FuelLoadsFireplaceMonthlyMultipliers
          fuel_load.monthly_multipliers_isdefaulted = true
        end
      end
      if fuel_load.usage_multiplier.nil?
        fuel_load.usage_multiplier = 1.0
        fuel_load.usage_multiplier_isdefaulted = true
      end
    end
  end

  def self.apply_hvac_sizing(hpxml_bldg, weather, cfa)
    hvac_systems = HVAC.get_hpxml_hvac_systems(hpxml_bldg)

    # Calculate building design loads and equipment capacities/airflows
    bldg_design_loads, all_hvac_sizing_values = HVACSizing.calculate(weather, hpxml_bldg, cfa, hvac_systems)

    hvacpl = hpxml_bldg.hvac_plant
    tol = 10 # Btuh

    # Assign heating design loads to HPXML object
    hvacpl.hdl_total = bldg_design_loads.Heat_Tot.round
    hvacpl.hdl_walls = bldg_design_loads.Heat_Walls.round
    hvacpl.hdl_ceilings = bldg_design_loads.Heat_Ceilings.round
    hvacpl.hdl_roofs = bldg_design_loads.Heat_Roofs.round
    hvacpl.hdl_floors = bldg_design_loads.Heat_Floors.round
    hvacpl.hdl_slabs = bldg_design_loads.Heat_Slabs.round
    hvacpl.hdl_windows = bldg_design_loads.Heat_Windows.round
    hvacpl.hdl_skylights = bldg_design_loads.Heat_Skylights.round
    hvacpl.hdl_doors = bldg_design_loads.Heat_Doors.round
    hvacpl.hdl_infilvent = bldg_design_loads.Heat_InfilVent.round
    hvacpl.hdl_ducts = bldg_design_loads.Heat_Ducts.round
    hdl_sum = (hvacpl.hdl_walls + hvacpl.hdl_ceilings + hvacpl.hdl_roofs +
               hvacpl.hdl_floors + hvacpl.hdl_slabs + hvacpl.hdl_windows +
               hvacpl.hdl_skylights + hvacpl.hdl_doors + hvacpl.hdl_infilvent +
               hvacpl.hdl_ducts)
    if (hdl_sum - hvacpl.hdl_total).abs > tol
      fail 'Heating design loads do not sum to total.'
    end

    # Assign cooling sensible design loads to HPXML object
    hvacpl.cdl_sens_total = bldg_design_loads.Cool_Sens.round
    hvacpl.cdl_sens_walls = bldg_design_loads.Cool_Walls.round
    hvacpl.cdl_sens_ceilings = bldg_design_loads.Cool_Ceilings.round
    hvacpl.cdl_sens_roofs = bldg_design_loads.Cool_Roofs.round
    hvacpl.cdl_sens_floors = bldg_design_loads.Cool_Floors.round
    hvacpl.cdl_sens_slabs = 0.0
    hvacpl.cdl_sens_windows = bldg_design_loads.Cool_Windows.round
    hvacpl.cdl_sens_skylights = bldg_design_loads.Cool_Skylights.round
    hvacpl.cdl_sens_doors = bldg_design_loads.Cool_Doors.round
    hvacpl.cdl_sens_infilvent = bldg_design_loads.Cool_InfilVent_Sens.round
    hvacpl.cdl_sens_ducts = bldg_design_loads.Cool_Ducts_Sens.round
    hvacpl.cdl_sens_intgains = bldg_design_loads.Cool_IntGains_Sens.round
    cdl_sens_sum = (hvacpl.cdl_sens_walls + hvacpl.cdl_sens_ceilings +
                    hvacpl.cdl_sens_roofs + hvacpl.cdl_sens_floors +
                    hvacpl.cdl_sens_slabs + hvacpl.cdl_sens_windows +
                    hvacpl.cdl_sens_skylights + hvacpl.cdl_sens_doors +
                    hvacpl.cdl_sens_infilvent + hvacpl.cdl_sens_ducts +
                    hvacpl.cdl_sens_intgains)
    if (cdl_sens_sum - hvacpl.cdl_sens_total).abs > tol
      fail 'Cooling sensible design loads do not sum to total.'
    end

    # Assign cooling latent design loads to HPXML object
    hvacpl.cdl_lat_total = bldg_design_loads.Cool_Lat.round
    hvacpl.cdl_lat_ducts = bldg_design_loads.Cool_Ducts_Lat.round
    hvacpl.cdl_lat_infilvent = bldg_design_loads.Cool_InfilVent_Lat.round
    hvacpl.cdl_lat_intgains = bldg_design_loads.Cool_IntGains_Lat.round
    cdl_lat_sum = (hvacpl.cdl_lat_ducts + hvacpl.cdl_lat_infilvent +
                   hvacpl.cdl_lat_intgains)
    if (cdl_lat_sum - hvacpl.cdl_lat_total).abs > tol
      fail 'Cooling latent design loads do not sum to total.'
    end

    # Assign sizing values to HPXML objects
    all_hvac_sizing_values.each do |hvac_system, hvac_sizing_values|
      htg_sys = hvac_system[:heating]
      clg_sys = hvac_system[:cooling]

      # Heating system
      if not htg_sys.nil?

        # Heating capacities
        if htg_sys.heating_capacity.nil? || ((htg_sys.heating_capacity - hvac_sizing_values.Heat_Capacity).abs >= 1.0)
          scaling_factor = hvac_sizing_values.Heat_Capacity.round / htg_sys.heating_capacity unless htg_sys.heating_capacity.nil?
          # Heating capacity @ 17F
          if htg_sys.is_a? HPXML::HeatPump
            if (not htg_sys.heating_capacity.nil?) && (not htg_sys.heating_capacity_17F.nil?)
              # Fixed value entered; scale w/ heating_capacity in case allow_increased_fixed_capacities=true
              htg_cap_17f = htg_sys.heating_capacity_17F * scaling_factor
              if (htg_sys.heating_capacity_17F - htg_cap_17f).abs >= 1.0
                htg_sys.heating_capacity_17F = htg_cap_17f.round
                htg_sys.heating_capacity_17F_isdefaulted = true
              end
            end
          end
          if not htg_sys.heating_detailed_performance_data.empty?
            # Fixed values entered; Scale w/ heating_capacity in case allow_increased_fixed_capacities=true
            htg_sys.heating_detailed_performance_data.each do |dp|
              htg_cap_dp = dp.capacity * scaling_factor
              if (dp.capacity - htg_cap_dp).abs >= 1.0
                dp.capacity = htg_cap_dp.round
                dp.capacity_isdefaulted = true
              end
            end
          end
          htg_sys.heating_capacity = hvac_sizing_values.Heat_Capacity.round
          htg_sys.heating_capacity_isdefaulted = true
        end
        if htg_sys.is_a? HPXML::HeatPump
          if htg_sys.backup_type.nil?
            htg_sys.backup_heating_capacity = 0.0
          elsif htg_sys.backup_type == HPXML::HeatPumpBackupTypeIntegrated
            if htg_sys.backup_heating_capacity.nil? || ((htg_sys.backup_heating_capacity - hvac_sizing_values.Heat_Capacity_Supp).abs >= 1.0)
              htg_sys.backup_heating_capacity = hvac_sizing_values.Heat_Capacity_Supp.round
              htg_sys.backup_heating_capacity_isdefaulted = true
            end
          end
        end

        # Heating airflow
        if not (htg_sys.is_a?(HPXML::HeatingSystem) &&
                [HPXML::HVACTypeBoiler,
                 HPXML::HVACTypeElectricResistance].include?(htg_sys.heating_system_type))
          htg_sys.heating_airflow_cfm = hvac_sizing_values.Heat_Airflow.round
          htg_sys.heating_airflow_cfm_isdefaulted = true
        end

        # Heating GSHP loop
        if htg_sys.is_a? HPXML::HeatPump
          htg_sys.additional_properties.GSHP_Loop_flow = hvac_sizing_values.GSHP_Loop_flow
          htg_sys.additional_properties.GSHP_Bore_Depth = hvac_sizing_values.GSHP_Bore_Depth
          htg_sys.additional_properties.GSHP_Bore_Holes = hvac_sizing_values.GSHP_Bore_Holes
          htg_sys.additional_properties.GSHP_G_Functions = hvac_sizing_values.GSHP_G_Functions
        end
      end

      # Cooling system
      next if clg_sys.nil?

      # Cooling capacities
      if clg_sys.cooling_capacity.nil? || ((clg_sys.cooling_capacity - hvac_sizing_values.Cool_Capacity).abs >= 1.0)
        if not clg_sys.cooling_detailed_performance_data.empty?
          scaling_factor = hvac_sizing_values.Cool_Capacity.round / clg_sys.cooling_capacity unless clg_sys.cooling_capacity.nil?
          # Fixed values entered; Scale w/ cooling_capacity in case allow_increased_fixed_capacities=true
          clg_sys.cooling_detailed_performance_data.each do |dp|
            clg_cap_dp = dp.capacity * scaling_factor
            if (dp.capacity - clg_cap_dp).abs >= 1.0
              dp.capacity = clg_cap_dp.round
              dp.capacity_isdefaulted = true
            end
          end
        end
        clg_sys.cooling_capacity = hvac_sizing_values.Cool_Capacity.round
        clg_sys.cooling_capacity_isdefaulted = true
      end
      # Integrated heating system capacities
      if (clg_sys.is_a? HPXML::CoolingSystem) && clg_sys.has_integrated_heating
        if clg_sys.integrated_heating_system_capacity.nil? || ((clg_sys.integrated_heating_system_capacity - hvac_sizing_values.Heat_Capacity).abs >= 1.0)
          clg_sys.integrated_heating_system_capacity = hvac_sizing_values.Heat_Capacity.round
          clg_sys.integrated_heating_system_capacity_isdefaulted = true
        end
        clg_sys.integrated_heating_system_airflow_cfm = hvac_sizing_values.Heat_Airflow.round
        clg_sys.integrated_heating_system_airflow_cfm_isdefaulted = true
      end
      clg_sys.additional_properties.cooling_capacity_sensible = hvac_sizing_values.Cool_Capacity_Sens.round

      # Cooling airflow
      clg_sys.cooling_airflow_cfm = hvac_sizing_values.Cool_Airflow.round
      clg_sys.cooling_airflow_cfm_isdefaulted = true
    end
  end

  def self.get_azimuth_from_orientation(orientation)
    return if orientation.nil?

    if orientation == HPXML::OrientationNorth
      return 0
    elsif orientation == HPXML::OrientationNortheast
      return 45
    elsif orientation == HPXML::OrientationEast
      return 90
    elsif orientation == HPXML::OrientationSoutheast
      return 135
    elsif orientation == HPXML::OrientationSouth
      return 180
    elsif orientation == HPXML::OrientationSouthwest
      return 225
    elsif orientation == HPXML::OrientationWest
      return 270
    elsif orientation == HPXML::OrientationNorthwest
      return 315
    end

    fail "Unexpected orientation: #{orientation}."
  end

  def self.get_orientation_from_azimuth(azimuth)
    return if azimuth.nil?

    if (azimuth >= 0.0 - 22.5 + 360.0) || (azimuth < 0.0 + 22.5)
      return HPXML::OrientationNorth
    elsif (azimuth >= 45.0 - 22.5) && (azimuth < 45.0 + 22.5)
      return HPXML::OrientationNortheast
    elsif (azimuth >= 90.0 - 22.5) && (azimuth < 90.0 + 22.5)
      return HPXML::OrientationEast
    elsif (azimuth >= 135.0 - 22.5) && (azimuth < 135.0 + 22.5)
      return HPXML::OrientationSoutheast
    elsif (azimuth >= 180.0 - 22.5) && (azimuth < 180.0 + 22.5)
      return HPXML::OrientationSouth
    elsif (azimuth >= 225.0 - 22.5) && (azimuth < 225.0 + 22.5)
      return HPXML::OrientationSouthwest
    elsif (azimuth >= 270.0 - 22.5) && (azimuth < 270.0 + 22.5)
      return HPXML::OrientationWest
    elsif (azimuth >= 315.0 - 22.5) && (azimuth < 315.0 + 22.5)
      return HPXML::OrientationNorthwest
    end
  end

  def self.get_nbeds_adjusted_for_operational_calculation(hpxml_bldg)
    n_occs = hpxml_bldg.building_occupancy.number_of_residents
    unit_type = hpxml_bldg.building_construction.residential_facility_type
    if [HPXML::ResidentialTypeApartment, HPXML::ResidentialTypeSFA].include? unit_type
      return -0.68 + 1.09 * n_occs
    elsif [HPXML::ResidentialTypeSFD, HPXML::ResidentialTypeManufactured].include? unit_type
      return -1.47 + 1.69 * n_occs
    else
      fail "Unexpected residential facility type: #{unit_type}."
    end
  end

  def self.get_default_flue_or_chimney_in_conditioned_space(hpxml_bldg)
    # Check for atmospheric heating system in conditioned space
    hpxml_bldg.heating_systems.each do |heating_system|
      next unless HPXML::conditioned_locations_this_unit.include? heating_system.location

      if [HPXML::HVACTypeFurnace,
          HPXML::HVACTypeBoiler,
          HPXML::HVACTypeWallFurnace,
          HPXML::HVACTypeFloorFurnace,
          HPXML::HVACTypeStove,
          HPXML::HVACTypeSpaceHeater].include? heating_system.heating_system_type
        if not heating_system.heating_efficiency_afue.nil?
          next if heating_system.heating_efficiency_afue >= 0.89
        elsif not heating_system.heating_efficiency_percent.nil?
          next if heating_system.heating_efficiency_percent >= 0.89
        end

        return true
      elsif [HPXML::HVACTypeFireplace].include? heating_system.heating_system_type
        next if heating_system.heating_system_fuel == HPXML::FuelTypeElectricity

        return true
      end
    end

    # Check for atmospheric water heater in conditioned space
    hpxml_bldg.water_heating_systems.each do |water_heating_system|
      next unless HPXML::conditioned_locations_this_unit.include? water_heating_system.location

      if not water_heating_system.energy_factor.nil?
        next if water_heating_system.energy_factor >= 0.63
      elsif not water_heating_system.uniform_energy_factor.nil?
        next if Waterheater.calc_ef_from_uef(water_heating_system) >= 0.63
      end

      return true
    end
    return false
  end
end<|MERGE_RESOLUTION|>--- conflicted
+++ resolved
@@ -63,14 +63,10 @@
     apply_batteries(hpxml_bldg)
 
     # Do HVAC sizing after all other defaults have been applied
-<<<<<<< HEAD
-    apply_hvac_sizing(hpxml, weather, cfa)
+    apply_hvac_sizing(hpxml_bldg, weather, cfa)
 
     # default detailed performance has to be after sizing to have autosized capacity information
-    apply_detailed_performance_data_for_var_speed_systems(hpxml)
-=======
-    apply_hvac_sizing(hpxml_bldg, weather, cfa)
->>>>>>> 4d634565
+    apply_detailed_performance_data_for_var_speed_systems(hpxml_bldg)
   end
 
   def self.get_default_azimuths(hpxml_bldg)
@@ -1483,12 +1479,7 @@
 
       heating_system.additional_properties.heat_rated_cfm_per_ton = HVAC.get_default_heat_cfm_per_ton(HPXML::HVACCompressorTypeSingleStage, true)
     end
-<<<<<<< HEAD
-    hpxml.heat_pumps.each do |heat_pump|
-=======
     hpxml_bldg.heat_pumps.each do |heat_pump|
-      hp_ap = heat_pump.additional_properties
->>>>>>> 4d634565
       if [HPXML::HVACTypeHeatPumpAirToAir,
           HPXML::HVACTypeHeatPumpMiniSplit,
           HPXML::HVACTypeHeatPumpPTHP,
@@ -1514,9 +1505,8 @@
     end
   end
 
-<<<<<<< HEAD
-  def self.apply_detailed_performance_data_for_var_speed_systems(hpxml)
-    (hpxml.cooling_systems + hpxml.heat_pumps).each do |hvac_system|
+  def self.apply_detailed_performance_data_for_var_speed_systems(hpxml_bldg)
+    (hpxml_bldg.cooling_systems + hpxml_bldg.heat_pumps).each do |hvac_system|
       HVAC.drop_var_speed_heating_indice(hvac_system)
       is_hp = hvac_system.is_a? HPXML::HeatPump
       system_type = is_hp ? hvac_system.heat_pump_type : hvac_system.cooling_system_type
@@ -1551,12 +1541,8 @@
     end
   end
 
-  def self.apply_hvac_control(hpxml, schedules_file)
-    hpxml.hvac_controls.each do |hvac_control|
-=======
   def self.apply_hvac_control(hpxml_bldg, schedules_file)
     hpxml_bldg.hvac_controls.each do |hvac_control|
->>>>>>> 4d634565
       schedules_file_includes_heating_setpoint_temp = (schedules_file.nil? ? false : schedules_file.includes_col_name(SchedulesFile::ColumnHeatingSetpoint))
       if hvac_control.heating_setpoint_temp.nil? && hvac_control.weekday_heating_setpoints.nil? && !schedules_file_includes_heating_setpoint_temp
         # No heating setpoints; set a default heating setpoint for, e.g., natural ventilation
