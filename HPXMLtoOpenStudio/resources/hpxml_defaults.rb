--- conflicted
+++ resolved
@@ -2810,7 +2810,6 @@
     end
   end
 
-<<<<<<< HEAD
   def self.apply_vehicles(hpxml_bldg)
     hpxml_bldg.vehicles.each do |vehicle|
       next unless vehicle.id.include?('ElectricVehicle')
@@ -2844,12 +2843,10 @@
     end
   end
 
-=======
-  # TODO
-  #
-  # @param hpxml_bldg [HPXML::Building] HPXML Building object representing an individual dwelling unit
-  # @return [TODO] TODO
->>>>>>> 76c953dd
+  # TODO
+  #
+  # @param hpxml_bldg [HPXML::Building] HPXML Building object representing an individual dwelling unit
+  # @return [TODO] TODO
   def self.apply_batteries(hpxml_bldg)
     hpxml_bldg.batteries.each do |battery|
       default_values = Battery.get_battery_default_values(hpxml_bldg.has_location(HPXML::LocationGarage))
