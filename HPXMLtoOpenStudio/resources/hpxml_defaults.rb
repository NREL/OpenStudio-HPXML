# frozen_string_literal: true

class HPXMLDefaults
  # Note: Each HPXML object (e.g., HPXML::Wall) has an additional_properties
  # child object where custom information can be attached to the object without
  # being written to the HPXML file. This will allow the custom information to
  # be used by subsequent calculations/logic.

  def self.apply(runner, hpxml, hpxml_bldg, eri_version, weather, epw_file: nil, schedules_file: nil, convert_shared_systems: true)
    cfa = hpxml_bldg.building_construction.conditioned_floor_area
    nbeds = hpxml_bldg.building_construction.number_of_bedrooms
    ncfl = hpxml_bldg.building_construction.number_of_conditioned_floors
    ncfl_ag = hpxml_bldg.building_construction.number_of_conditioned_floors_above_grade
    has_uncond_bsmnt = hpxml_bldg.has_location(HPXML::LocationBasementUnconditioned)
    has_cond_bsmnt = hpxml_bldg.has_location(HPXML::LocationBasementConditioned)
    infil_measurement = Airflow.get_infiltration_measurement_of_interest(hpxml_bldg.air_infiltration_measurements)

    # Check for presence of fuels once
    has_fuel = hpxml_bldg.has_fuels(Constants.FossilFuels, hpxml.to_doc)

    apply_header(hpxml.header, epw_file)
    apply_building(hpxml_bldg, epw_file)
    apply_emissions_scenarios(hpxml.header, has_fuel)
    apply_utility_bill_scenarios(runner, hpxml.header, hpxml_bldg, has_fuel)
    apply_building_header(hpxml.header, hpxml_bldg, weather)
    apply_building_header_sizing(hpxml_bldg, weather, nbeds)
    apply_site(hpxml_bldg)
    apply_neighbor_buildings(hpxml_bldg)
    apply_building_occupancy(hpxml_bldg, schedules_file)
    apply_building_construction(hpxml_bldg, cfa, nbeds, infil_measurement)
    apply_climate_and_risk_zones(hpxml_bldg, epw_file)
    apply_infiltration(hpxml_bldg, infil_measurement)
    apply_attics(hpxml_bldg)
    apply_foundations(hpxml_bldg)
    apply_roofs(hpxml_bldg)
    apply_rim_joists(hpxml_bldg)
    apply_walls(hpxml_bldg)
    apply_foundation_walls(hpxml_bldg)
    apply_floors(hpxml_bldg)
    apply_slabs(hpxml_bldg)
    apply_windows(hpxml_bldg)
    apply_skylights(hpxml_bldg)
    apply_doors(hpxml_bldg)
    apply_partition_wall_mass(hpxml_bldg)
    apply_furniture_mass(hpxml_bldg)
    apply_hvac(runner, hpxml, hpxml_bldg, weather, convert_shared_systems)
    apply_hvac_control(hpxml_bldg, schedules_file, eri_version)
    apply_hvac_distribution(hpxml_bldg, ncfl, ncfl_ag)
    apply_hvac_location(hpxml_bldg)
    apply_ventilation_fans(hpxml_bldg, weather, cfa, nbeds, eri_version)
    apply_water_heaters(hpxml_bldg, nbeds, eri_version, schedules_file)
    apply_flue_or_chimney(hpxml_bldg)
<<<<<<< HEAD
    apply_hot_water_distribution(hpxml_bldg, cfa, ncfl, has_uncond_bsmnt, schedules_file)
=======
    apply_hot_water_distribution(hpxml_bldg, cfa, ncfl, has_uncond_bsmnt, has_cond_bsmnt)
>>>>>>> 87b63bfb
    apply_water_fixtures(hpxml_bldg, schedules_file)
    apply_solar_thermal_systems(hpxml_bldg)
    apply_appliances(hpxml_bldg, nbeds, eri_version, schedules_file)
    apply_lighting(hpxml_bldg, schedules_file)
    apply_ceiling_fans(hpxml_bldg, nbeds, weather, schedules_file)
    apply_pools_and_permanent_spas(hpxml_bldg, cfa, schedules_file)
    apply_plug_loads(hpxml_bldg, cfa, schedules_file)
    apply_fuel_loads(hpxml_bldg, cfa, schedules_file)
    apply_pv_systems(hpxml_bldg)
    apply_generators(hpxml_bldg)
    apply_batteries(hpxml_bldg)

    # Do HVAC sizing after all other defaults have been applied
    apply_hvac_sizing(runner, hpxml_bldg, weather, cfa)

    # default detailed performance has to be after sizing to have autosized capacity information
    apply_detailed_performance_data_for_var_speed_systems(hpxml_bldg)
  end

  def self.get_default_azimuths(hpxml_bldg)
    def self.sanitize_azimuth(azimuth)
      # Ensure 0 <= orientation < 360
      while azimuth < 0
        azimuth += 360
      end
      while azimuth >= 360
        azimuth -= 360
      end
      return azimuth
    end

    # Returns a list of four azimuths (facing each direction). Determined based
    # on the primary azimuth, as defined by the azimuth with the largest surface
    # area, plus azimuths that are offset by 90/180/270 degrees. Used for
    # surfaces that may not have an azimuth defined (e.g., walls).
    azimuth_areas = {}
    (hpxml_bldg.roofs + hpxml_bldg.rim_joists + hpxml_bldg.walls + hpxml_bldg.foundation_walls +
     hpxml_bldg.windows + hpxml_bldg.skylights + hpxml_bldg.doors).each do |surface|
      az = surface.azimuth
      next if az.nil?

      azimuth_areas[az] = 0 if azimuth_areas[az].nil?
      azimuth_areas[az] += surface.area
    end
    if azimuth_areas.empty?
      primary_azimuth = 0
    else
      primary_azimuth = azimuth_areas.max_by { |_k, v| v }[0]
    end
    return [primary_azimuth,
            sanitize_azimuth(primary_azimuth + 90),
            sanitize_azimuth(primary_azimuth + 180),
            sanitize_azimuth(primary_azimuth + 270)].sort
  end

  private

  def self.apply_header(hpxml_header, epw_file)
    if hpxml_header.timestep.nil?
      hpxml_header.timestep = 60
      hpxml_header.timestep_isdefaulted = true
    end

    if hpxml_header.sim_begin_month.nil?
      hpxml_header.sim_begin_month = 1
      hpxml_header.sim_begin_month_isdefaulted = true
    end
    if hpxml_header.sim_begin_day.nil?
      hpxml_header.sim_begin_day = 1
      hpxml_header.sim_begin_day_isdefaulted = true
    end
    if hpxml_header.sim_end_month.nil?
      hpxml_header.sim_end_month = 12
      hpxml_header.sim_end_month_isdefaulted = true
    end
    if hpxml_header.sim_end_day.nil?
      hpxml_header.sim_end_day = 31
      hpxml_header.sim_end_day_isdefaulted = true
    end

    sim_calendar_year = Location.get_sim_calendar_year(hpxml_header.sim_calendar_year, epw_file)
    if not hpxml_header.sim_calendar_year.nil?
      if hpxml_header.sim_calendar_year != sim_calendar_year
        hpxml_header.sim_calendar_year = sim_calendar_year
        hpxml_header.sim_calendar_year_isdefaulted = true
      end
    else
      hpxml_header.sim_calendar_year = sim_calendar_year
      hpxml_header.sim_calendar_year_isdefaulted = true
    end

    if hpxml_header.temperature_capacitance_multiplier.nil?
      hpxml_header.temperature_capacitance_multiplier = 1.0
      hpxml_header.temperature_capacitance_multiplier_isdefaulted = true
    end

    hpxml_header.unavailable_periods.each do |unavailable_period|
      if unavailable_period.begin_hour.nil?
        unavailable_period.begin_hour = 0
        unavailable_period.begin_hour_isdefaulted = true
      end
      if unavailable_period.end_hour.nil?
        unavailable_period.end_hour = 24
        unavailable_period.end_hour_isdefaulted = true
      end
      if unavailable_period.natvent_availability.nil?
        unavailable_period.natvent_availability = HPXML::ScheduleRegular
        unavailable_period.natvent_availability_isdefaulted = true
      end
    end
  end

  def self.apply_building_header_sizing(hpxml_bldg, weather, nbeds)
    if hpxml_bldg.header.manualj_heating_design_temp.nil?
      hpxml_bldg.header.manualj_heating_design_temp = weather.design.HeatingDrybulb.round(2)
      hpxml_bldg.header.manualj_heating_design_temp_isdefaulted = true
    end

    if hpxml_bldg.header.manualj_cooling_design_temp.nil?
      hpxml_bldg.header.manualj_cooling_design_temp = weather.design.CoolingDrybulb.round(2)
      hpxml_bldg.header.manualj_cooling_design_temp_isdefaulted = true
    end

    if hpxml_bldg.header.manualj_heating_setpoint.nil?
      hpxml_bldg.header.manualj_heating_setpoint = 70.0 # deg-F, per Manual J
      hpxml_bldg.header.manualj_heating_setpoint_isdefaulted = true
    end

    if hpxml_bldg.header.manualj_cooling_setpoint.nil?
      hpxml_bldg.header.manualj_cooling_setpoint = 75.0 # deg-F, per Manual J
      hpxml_bldg.header.manualj_cooling_setpoint_isdefaulted = true
    end

    if hpxml_bldg.header.manualj_humidity_setpoint.nil?
      hpxml_bldg.header.manualj_humidity_setpoint = 0.5 # 50%
      if hpxml_bldg.dehumidifiers.size > 0
        hpxml_bldg.header.manualj_humidity_setpoint = [hpxml_bldg.header.manualj_humidity_setpoint, hpxml_bldg.dehumidifiers[0].rh_setpoint].min
      end
      hpxml_bldg.header.manualj_humidity_setpoint_isdefaulted = true
    end

    if hpxml_bldg.header.manualj_internal_loads_sensible.nil?
      if hpxml_bldg.refrigerators.size + hpxml_bldg.freezers.size <= 1
        hpxml_bldg.header.manualj_internal_loads_sensible = 2400.0 # Btuh, per Manual J
      else
        hpxml_bldg.header.manualj_internal_loads_sensible = 3600.0 # Btuh, per Manual J
      end
      hpxml_bldg.header.manualj_internal_loads_sensible_isdefaulted = true
    end

    if hpxml_bldg.header.manualj_internal_loads_latent.nil?
      hpxml_bldg.header.manualj_internal_loads_latent = 0.0 # Btuh
      hpxml_bldg.header.manualj_internal_loads_latent_isdefaulted = true
    end

    if hpxml_bldg.header.manualj_num_occupants.nil?
      hpxml_bldg.header.manualj_num_occupants = nbeds + 1 # Per Manual J
      hpxml_bldg.header.manualj_num_occupants_isdefaulted = true
    end
  end

  def self.apply_building_header(hpxml_header, hpxml_bldg, weather)
    if hpxml_bldg.header.natvent_days_per_week.nil?
      hpxml_bldg.header.natvent_days_per_week = 3
      hpxml_bldg.header.natvent_days_per_week_isdefaulted = true
    end

    if hpxml_bldg.header.heat_pump_sizing_methodology.nil? && (hpxml_bldg.heat_pumps.size > 0)
      hpxml_bldg.header.heat_pump_sizing_methodology = HPXML::HeatPumpSizingHERS
      hpxml_bldg.header.heat_pump_sizing_methodology_isdefaulted = true
    end

    if hpxml_bldg.header.allow_increased_fixed_capacities.nil?
      hpxml_bldg.header.allow_increased_fixed_capacities = false
      hpxml_bldg.header.allow_increased_fixed_capacities_isdefaulted = true
    end

    if hpxml_bldg.header.shading_summer_begin_month.nil? || hpxml_bldg.header.shading_summer_begin_day.nil? || hpxml_bldg.header.shading_summer_end_month.nil? || hpxml_bldg.header.shading_summer_end_day.nil?
      if not weather.nil?
        # Default based on Building America seasons
        _, default_cooling_months = HVAC.get_default_heating_and_cooling_seasons(weather)
        begin_month, begin_day, end_month, end_day = Schedule.get_begin_and_end_dates_from_monthly_array(default_cooling_months, hpxml_header.sim_calendar_year)
        if not begin_month.nil? # Check if no summer
          hpxml_bldg.header.shading_summer_begin_month = begin_month
          hpxml_bldg.header.shading_summer_begin_day = begin_day
          hpxml_bldg.header.shading_summer_end_month = end_month
          hpxml_bldg.header.shading_summer_end_day = end_day
          hpxml_bldg.header.shading_summer_begin_month_isdefaulted = true
          hpxml_bldg.header.shading_summer_begin_day_isdefaulted = true
          hpxml_bldg.header.shading_summer_end_month_isdefaulted = true
          hpxml_bldg.header.shading_summer_end_day_isdefaulted = true
        end
      end
    end
  end

  def self.apply_emissions_scenarios(hpxml_header, has_fuel)
    hpxml_header.emissions_scenarios.each do |scenario|
      # Electricity
      if not scenario.elec_schedule_filepath.nil?
        if scenario.elec_schedule_number_of_header_rows.nil?
          scenario.elec_schedule_number_of_header_rows = 0
          scenario.elec_schedule_number_of_header_rows_isdefaulted = true
        end
        if scenario.elec_schedule_column_number.nil?
          scenario.elec_schedule_column_number = 1
          scenario.elec_schedule_column_number_isdefaulted = true
        end
      end

      # Fossil fuels
      default_units = HPXML::EmissionsScenario::UnitsLbPerMBtu
      if scenario.emissions_type.downcase == 'co2e'
        natural_gas, propane, fuel_oil, coal, wood, wood_pellets = 147.3, 177.8, 195.9, nil, nil, nil
      elsif scenario.emissions_type.downcase == 'nox'
        natural_gas, propane, fuel_oil, coal, wood, wood_pellets = 0.0922, 0.1421, 0.1300, nil, nil, nil
      elsif scenario.emissions_type.downcase == 'so2'
        natural_gas, propane, fuel_oil, coal, wood, wood_pellets = 0.0006, 0.0002, 0.0015, nil, nil, nil
      else
        natural_gas, propane, fuel_oil, coal, wood, wood_pellets = nil, nil, nil, nil, nil, nil
      end
      if has_fuel[HPXML::FuelTypeNaturalGas]
        if (scenario.natural_gas_units.nil? || scenario.natural_gas_value.nil?) && (not natural_gas.nil?)
          scenario.natural_gas_units = default_units
          scenario.natural_gas_units_isdefaulted = true
          scenario.natural_gas_value = natural_gas
          scenario.natural_gas_value_isdefaulted = true
        end
      end
      if has_fuel[HPXML::FuelTypePropane]
        if (scenario.propane_units.nil? || scenario.propane_value.nil?) && (not propane.nil?)
          scenario.propane_units = default_units
          scenario.propane_units_isdefaulted = true
          scenario.propane_value = propane
          scenario.propane_value_isdefaulted = true
        end
      end
      if has_fuel[HPXML::FuelTypeOil]
        if (scenario.fuel_oil_units.nil? || scenario.fuel_oil_value.nil?) && (not fuel_oil.nil?)
          scenario.fuel_oil_units = default_units
          scenario.fuel_oil_units_isdefaulted = true
          scenario.fuel_oil_value = fuel_oil
          scenario.fuel_oil_value_isdefaulted = true
        end
      end
      if has_fuel[HPXML::FuelTypeCoal]
        if (scenario.coal_units.nil? || scenario.coal_value.nil?) && (not coal.nil?)
          scenario.coal_units = default_units
          scenario.coal_units_isdefaulted = true
          scenario.coal_value = coal
          scenario.coal_value_isdefaulted = true
        end
      end
      if has_fuel[HPXML::FuelTypeWoodCord]
        if (scenario.wood_units.nil? || scenario.wood_value.nil?) && (not wood.nil?)
          scenario.wood_units = default_units
          scenario.wood_units_isdefaulted = true
          scenario.wood_value = wood
          scenario.wood_value_isdefaulted = true
        end
      end
      next unless has_fuel[HPXML::FuelTypeWoodPellets]

      next unless (scenario.wood_pellets_units.nil? || scenario.wood_pellets_value.nil?) && (not wood_pellets.nil?)

      scenario.wood_pellets_units = default_units
      scenario.wood_pellets_units_isdefaulted = true
      scenario.wood_pellets_value = wood_pellets
      scenario.wood_pellets_value_isdefaulted = true
    end
  end

  def self.apply_utility_bill_scenarios(runner, hpxml_header, hpxml_bldg, has_fuel)
    hpxml_header.utility_bill_scenarios.each do |scenario|
      if scenario.elec_tariff_filepath.nil?
        if scenario.elec_fixed_charge.nil?
          scenario.elec_fixed_charge = 12.0 # https://www.nrdc.org/experts/samantha-williams/there-war-attrition-electricity-fixed-charges says $11.19/month in 2018
          scenario.elec_fixed_charge_isdefaulted = true
        end
        if scenario.elec_marginal_rate.nil?
          scenario.elec_marginal_rate, _ = UtilityBills.get_rates_from_eia_data(runner, hpxml_bldg.state_code, HPXML::FuelTypeElectricity, scenario.elec_fixed_charge)
          scenario.elec_marginal_rate_isdefaulted = true
        end
      end

      if has_fuel[HPXML::FuelTypeNaturalGas]
        if scenario.natural_gas_fixed_charge.nil?
          scenario.natural_gas_fixed_charge = 12.0 # https://www.aga.org/sites/default/files/aga_energy_analysis_-_natural_gas_utility_rate_structure.pdf says $11.25/month in 2015
          scenario.natural_gas_fixed_charge_isdefaulted = true
        end
        if scenario.natural_gas_marginal_rate.nil?
          scenario.natural_gas_marginal_rate, _ = UtilityBills.get_rates_from_eia_data(runner, hpxml_bldg.state_code, HPXML::FuelTypeNaturalGas, scenario.natural_gas_fixed_charge)
          scenario.natural_gas_marginal_rate_isdefaulted = true
        end
      end

      if has_fuel[HPXML::FuelTypePropane]
        if scenario.propane_fixed_charge.nil?
          scenario.propane_fixed_charge = 0.0
          scenario.propane_fixed_charge_isdefaulted = true
        end
        if scenario.propane_marginal_rate.nil?
          scenario.propane_marginal_rate, _ = UtilityBills.get_rates_from_eia_data(runner, hpxml_bldg.state_code, HPXML::FuelTypePropane, nil)
          scenario.propane_marginal_rate_isdefaulted = true
        end
      end

      if has_fuel[HPXML::FuelTypeOil]
        if scenario.fuel_oil_fixed_charge.nil?
          scenario.fuel_oil_fixed_charge = 0.0
          scenario.fuel_oil_fixed_charge_isdefaulted = true
        end
        if scenario.fuel_oil_marginal_rate.nil?
          scenario.fuel_oil_marginal_rate, _ = UtilityBills.get_rates_from_eia_data(runner, hpxml_bldg.state_code, HPXML::FuelTypeOil, nil)
          scenario.fuel_oil_marginal_rate_isdefaulted = true
        end
      end

      if has_fuel[HPXML::FuelTypeCoal]
        if scenario.coal_fixed_charge.nil?
          scenario.coal_fixed_charge = 0.0
          scenario.coal_fixed_charge_isdefaulted = true
        end
        if scenario.coal_marginal_rate.nil?
          scenario.coal_marginal_rate = 0.015
          scenario.coal_marginal_rate_isdefaulted = true
        end
      end

      if has_fuel[HPXML::FuelTypeWoodCord]
        if scenario.wood_fixed_charge.nil?
          scenario.wood_fixed_charge = 0.0
          scenario.wood_fixed_charge_isdefaulted = true
        end
        if scenario.wood_marginal_rate.nil?
          scenario.wood_marginal_rate = 0.015
          scenario.wood_marginal_rate_isdefaulted = true
        end
      end

      if has_fuel[HPXML::FuelTypeWoodPellets]
        if scenario.wood_pellets_fixed_charge.nil?
          scenario.wood_pellets_fixed_charge = 0.0
          scenario.wood_pellets_fixed_charge_isdefaulted = true
        end
        if scenario.wood_pellets_marginal_rate.nil?
          scenario.wood_pellets_marginal_rate = 0.015
          scenario.wood_pellets_marginal_rate_isdefaulted = true
        end
      end

      next unless hpxml_bldg.pv_systems.size > 0

      if scenario.pv_compensation_type.nil?
        scenario.pv_compensation_type = HPXML::PVCompensationTypeNetMetering
        scenario.pv_compensation_type_isdefaulted = true
      end

      if scenario.pv_compensation_type == HPXML::PVCompensationTypeNetMetering
        if scenario.pv_net_metering_annual_excess_sellback_rate_type.nil?
          scenario.pv_net_metering_annual_excess_sellback_rate_type = HPXML::PVAnnualExcessSellbackRateTypeUserSpecified
          scenario.pv_net_metering_annual_excess_sellback_rate_type_isdefaulted = true
        end
        if scenario.pv_net_metering_annual_excess_sellback_rate_type == HPXML::PVAnnualExcessSellbackRateTypeUserSpecified
          if scenario.pv_net_metering_annual_excess_sellback_rate.nil?
            scenario.pv_net_metering_annual_excess_sellback_rate = 0.03
            scenario.pv_net_metering_annual_excess_sellback_rate_isdefaulted = true
          end
        end
      elsif scenario.pv_compensation_type == HPXML::PVCompensationTypeFeedInTariff
        if scenario.pv_feed_in_tariff_rate.nil?
          scenario.pv_feed_in_tariff_rate = 0.12
          scenario.pv_feed_in_tariff_rate_isdefaulted = true
        end
      end

      if scenario.pv_monthly_grid_connection_fee_dollars_per_kw.nil? && scenario.pv_monthly_grid_connection_fee_dollars.nil?
        scenario.pv_monthly_grid_connection_fee_dollars = 0.0
        scenario.pv_monthly_grid_connection_fee_dollars_isdefaulted = true
      end
    end
  end

  def self.apply_building(hpxml_bldg, epw_file)
    if (not epw_file.nil?) && hpxml_bldg.state_code.nil?
      state_province_region = epw_file.stateProvinceRegion.upcase
      if /^[A-Z]{2}$/.match(state_province_region)
        hpxml_bldg.state_code = state_province_region
        hpxml_bldg.state_code_isdefaulted = true
      end
    end

    if (not epw_file.nil?) && hpxml_bldg.time_zone_utc_offset.nil?
      hpxml_bldg.time_zone_utc_offset = epw_file.timeZone
      hpxml_bldg.time_zone_utc_offset_isdefaulted = true
    end

    if hpxml_bldg.site.soil_type.nil? && hpxml_bldg.site.ground_conductivity.nil? && hpxml_bldg.site.ground_diffusivity.nil?
      hpxml_bldg.site.soil_type = HPXML::SiteSoilTypeUnknown
      hpxml_bldg.site.soil_type_isdefaulted = true
    end

    if hpxml_bldg.site.moisture_type.nil? && hpxml_bldg.site.ground_conductivity.nil? && hpxml_bldg.site.ground_diffusivity.nil?
      hpxml_bldg.site.moisture_type = HPXML::SiteSoilMoistureTypeMixed
      hpxml_bldg.site.moisture_type_isdefaulted = true
    end

    # Conductivity/diffusivity values come from https://www.ncbi.nlm.nih.gov/pmc/articles/PMC4813881 (with the exception of "unknown")
    if hpxml_bldg.site.ground_conductivity.nil? && hpxml_bldg.site.ground_diffusivity.nil?
      if hpxml_bldg.site.soil_type == HPXML::SiteSoilTypeSand
        if hpxml_bldg.site.moisture_type == HPXML::SiteSoilMoistureTypeDry
          hpxml_bldg.site.ground_conductivity = 0.2311 # Btu/hr-ft-F
          hpxml_bldg.site.ground_diffusivity = 0.0097 # ft^2/hr
        elsif hpxml_bldg.site.moisture_type == HPXML::SiteSoilMoistureTypeWet
          hpxml_bldg.site.ground_conductivity = 1.3865 # Btu/hr-ft-F
          hpxml_bldg.site.ground_diffusivity = 0.0322 # ft^2/hr
        elsif hpxml_bldg.site.moisture_type == HPXML::SiteSoilMoistureTypeMixed
          hpxml_bldg.site.ground_conductivity = ((0.2311 + 1.3865) / 2.0).round(4) # Btu/hr-ft-F
          hpxml_bldg.site.ground_diffusivity = ((0.0097 + 0.0322) / 2.0).round(4) # ft^2/hr
        end
        hpxml_bldg.site.ground_conductivity_isdefaulted = true
        hpxml_bldg.site.ground_diffusivity_isdefaulted = true
      elsif hpxml_bldg.site.soil_type == HPXML::SiteSoilTypeSilt || hpxml_bldg.site.soil_type == HPXML::SiteSoilTypeClay
        if hpxml_bldg.site.moisture_type == HPXML::SiteSoilMoistureTypeDry
          hpxml_bldg.site.ground_conductivity = 0.2889 # Btu/hr-ft-F
          hpxml_bldg.site.ground_diffusivity = 0.0120 # ft^2/hr
        elsif hpxml_bldg.site.moisture_type == HPXML::SiteSoilMoistureTypeWet
          hpxml_bldg.site.ground_conductivity = 0.9821 # Btu/hr-ft-F
          hpxml_bldg.site.ground_diffusivity = 0.0194 # ft^2/hr
        elsif hpxml_bldg.site.moisture_type == HPXML::SiteSoilMoistureTypeMixed
          hpxml_bldg.site.ground_conductivity = ((0.2889 + 0.9821) / 2.0).round(4) # Btu/hr-ft-F
          hpxml_bldg.site.ground_diffusivity = ((0.0120 + 0.0194) / 2.0).round(4) # ft^2/hr
        end
        hpxml_bldg.site.ground_conductivity_isdefaulted = true
        hpxml_bldg.site.ground_diffusivity_isdefaulted = true
      elsif hpxml_bldg.site.soil_type == HPXML::SiteSoilTypeLoam
        hpxml_bldg.site.ground_conductivity = 1.2132 # Btu/hr-ft-F
        hpxml_bldg.site.ground_diffusivity = 0.0353 # ft^2/hr

        hpxml_bldg.site.ground_conductivity_isdefaulted = true
        hpxml_bldg.site.ground_diffusivity_isdefaulted = true
      elsif hpxml_bldg.site.soil_type == HPXML::SiteSoilTypeGravel
        if hpxml_bldg.site.moisture_type == HPXML::SiteSoilMoistureTypeDry
          hpxml_bldg.site.ground_conductivity = 0.2311 # Btu/hr-ft-F
          hpxml_bldg.site.ground_diffusivity = 0.0097 # ft^2/hr
        elsif hpxml_bldg.site.moisture_type == HPXML::SiteSoilMoistureTypeWet
          hpxml_bldg.site.ground_conductivity = 1.0399 # Btu/hr-ft-F
          hpxml_bldg.site.ground_diffusivity = 0.0291 # ft^2/hr
        elsif hpxml_bldg.site.moisture_type == HPXML::SiteSoilMoistureTypeMixed
          hpxml_bldg.site.ground_conductivity = ((0.2311 + 1.0399) / 2.0).round(4) # Btu/hr-ft-F
          hpxml_bldg.site.ground_diffusivity = ((0.0097 + 0.0291) / 2.0).round(4) # ft^2/hr
        end
        hpxml_bldg.site.ground_conductivity_isdefaulted = true
        hpxml_bldg.site.ground_diffusivity_isdefaulted = true
      elsif hpxml_bldg.site.soil_type == HPXML::SiteSoilTypeUnknown
        hpxml_bldg.site.ground_conductivity = 1.0
        hpxml_bldg.site.ground_diffusivity = 0.0208
        hpxml_bldg.site.ground_conductivity_isdefaulted = true
        hpxml_bldg.site.ground_diffusivity_isdefaulted = true
      end
    end
    if hpxml_bldg.site.ground_conductivity.nil? && !hpxml_bldg.site.ground_diffusivity.nil?
      # Divide diffusivity by 0.0208 to maintain 1/0.0208 relationship
      hpxml_bldg.site.ground_conductivity = hpxml_bldg.site.ground_diffusivity / 0.0208 # Btu/hr-ft-F
      hpxml_bldg.site.ground_conductivity_isdefaulted = true
    elsif !hpxml_bldg.site.ground_conductivity.nil? && hpxml_bldg.site.ground_diffusivity.nil?
      # Multiply conductivity by 0.0208 to maintain 1/0.0208 relationship
      hpxml_bldg.site.ground_diffusivity = hpxml_bldg.site.ground_conductivity * 0.0208 # ft^2/hr
      hpxml_bldg.site.ground_diffusivity_isdefaulted = true
    end

    if hpxml_bldg.dst_enabled.nil?
      hpxml_bldg.dst_enabled = true # Assume DST since it occurs in most US locations
      hpxml_bldg.dst_enabled_isdefaulted = true
    end

    if hpxml_bldg.dst_enabled && (not epw_file.nil?)
      if hpxml_bldg.dst_begin_month.nil? || hpxml_bldg.dst_begin_day.nil? || hpxml_bldg.dst_end_month.nil? || hpxml_bldg.dst_end_day.nil?
        if epw_file.daylightSavingStartDate.is_initialized && epw_file.daylightSavingEndDate.is_initialized
          # Use weather file DST dates if available
          dst_start_date = epw_file.daylightSavingStartDate.get
          dst_end_date = epw_file.daylightSavingEndDate.get
          hpxml_bldg.dst_begin_month = dst_start_date.monthOfYear.value
          hpxml_bldg.dst_begin_day = dst_start_date.dayOfMonth
          hpxml_bldg.dst_end_month = dst_end_date.monthOfYear.value
          hpxml_bldg.dst_end_day = dst_end_date.dayOfMonth
        else
          # Roughly average US dates according to https://en.wikipedia.org/wiki/Daylight_saving_time_in_the_United_States
          hpxml_bldg.dst_begin_month = 3
          hpxml_bldg.dst_begin_day = 12
          hpxml_bldg.dst_end_month = 11
          hpxml_bldg.dst_end_day = 5
        end
        hpxml_bldg.dst_begin_month_isdefaulted = true
        hpxml_bldg.dst_begin_day_isdefaulted = true
        hpxml_bldg.dst_end_month_isdefaulted = true
        hpxml_bldg.dst_end_day_isdefaulted = true
      end
    end
  end

  def self.apply_site(hpxml_bldg)
    if hpxml_bldg.site.site_type.nil?
      hpxml_bldg.site.site_type = HPXML::SiteTypeSuburban
      hpxml_bldg.site.site_type_isdefaulted = true
    end

    if hpxml_bldg.site.shielding_of_home.nil?
      hpxml_bldg.site.shielding_of_home = HPXML::ShieldingNormal
      hpxml_bldg.site.shielding_of_home_isdefaulted = true
    end

    if hpxml_bldg.site.ground_conductivity.nil?
      hpxml_bldg.site.ground_conductivity = 1.0 # Btu/hr-ft-F
      hpxml_bldg.site.ground_conductivity_isdefaulted = true
    end

    hpxml_bldg.site.additional_properties.aim2_shelter_coeff = Airflow.get_aim2_shelter_coefficient(hpxml_bldg.site.shielding_of_home)
  end

  def self.apply_neighbor_buildings(hpxml_bldg)
    hpxml_bldg.neighbor_buildings.each do |neighbor_building|
      if neighbor_building.azimuth.nil?
        neighbor_building.azimuth = get_azimuth_from_orientation(neighbor_building.orientation)
        neighbor_building.azimuth_isdefaulted = true
      end
      if neighbor_building.orientation.nil?
        neighbor_building.orientation = get_orientation_from_azimuth(neighbor_building.azimuth)
        neighbor_building.orientation_isdefaulted = true
      end
    end
  end

  def self.apply_building_occupancy(hpxml_bldg, schedules_file)
    if hpxml_bldg.building_occupancy.number_of_residents.nil?
      hpxml_bldg.building_construction.additional_properties.adjusted_number_of_bedrooms = hpxml_bldg.building_construction.number_of_bedrooms
    else
      # Set adjusted number of bedrooms for operational calculation; this is an adjustment on
      # ANSI 301 or Building America equations, which are based on number of bedrooms.
      hpxml_bldg.building_construction.additional_properties.adjusted_number_of_bedrooms = get_nbeds_adjusted_for_operational_calculation(hpxml_bldg)
    end
    schedules_file_includes_occupants = (schedules_file.nil? ? false : schedules_file.includes_col_name(SchedulesFile::ColumnOccupants))
    if hpxml_bldg.building_occupancy.weekday_fractions.nil? && !schedules_file_includes_occupants
      hpxml_bldg.building_occupancy.weekday_fractions = Schedule.OccupantsWeekdayFractions
      hpxml_bldg.building_occupancy.weekday_fractions_isdefaulted = true
    end
    if hpxml_bldg.building_occupancy.weekend_fractions.nil? && !schedules_file_includes_occupants
      hpxml_bldg.building_occupancy.weekend_fractions = Schedule.OccupantsWeekendFractions
      hpxml_bldg.building_occupancy.weekend_fractions_isdefaulted = true
    end
    if hpxml_bldg.building_occupancy.monthly_multipliers.nil? && !schedules_file_includes_occupants
      hpxml_bldg.building_occupancy.monthly_multipliers = Schedule.OccupantsMonthlyMultipliers
      hpxml_bldg.building_occupancy.monthly_multipliers_isdefaulted = true
    end
    if hpxml_bldg.building_occupancy.general_water_use_usage_multiplier.nil?
      hpxml_bldg.building_occupancy.general_water_use_usage_multiplier = 1.0
      hpxml_bldg.building_occupancy.general_water_use_usage_multiplier_isdefaulted = true
    end
    schedules_file_includes_water = (schedules_file.nil? ? false : schedules_file.includes_col_name(SchedulesFile::ColumnGeneralWaterUse))
    if hpxml_bldg.building_occupancy.general_water_use_weekday_fractions.nil? && !schedules_file_includes_water
      hpxml_bldg.building_occupancy.general_water_use_weekday_fractions = Schedule.GeneralWaterUseWeekdayFractions
      hpxml_bldg.building_occupancy.general_water_use_weekday_fractions_isdefaulted = true
    end
    if hpxml_bldg.building_occupancy.general_water_use_weekend_fractions.nil? && !schedules_file_includes_water
      hpxml_bldg.building_occupancy.general_water_use_weekend_fractions = Schedule.GeneralWaterUseWeekendFractions
      hpxml_bldg.building_occupancy.general_water_use_weekend_fractions_isdefaulted = true
    end
    if hpxml_bldg.building_occupancy.general_water_use_monthly_multipliers.nil? && !schedules_file_includes_water
      hpxml_bldg.building_occupancy.general_water_use_monthly_multipliers = Schedule.GeneralWaterUseMonthlyMultipliers
      hpxml_bldg.building_occupancy.general_water_use_monthly_multipliers_isdefaulted = true
    end
  end

  def self.apply_building_construction(hpxml_bldg, cfa, nbeds, infil_measurement)
    cond_crawl_volume = hpxml_bldg.inferred_conditioned_crawlspace_volume()
    if hpxml_bldg.building_construction.conditioned_building_volume.nil? && hpxml_bldg.building_construction.average_ceiling_height.nil?
      if not infil_measurement.infiltration_volume.nil?
        hpxml_bldg.building_construction.average_ceiling_height = [infil_measurement.infiltration_volume / cfa, 8.0].min
      else
        hpxml_bldg.building_construction.average_ceiling_height = 8.0
      end
      hpxml_bldg.building_construction.average_ceiling_height_isdefaulted = true
      hpxml_bldg.building_construction.conditioned_building_volume = cfa * hpxml_bldg.building_construction.average_ceiling_height + cond_crawl_volume
      hpxml_bldg.building_construction.conditioned_building_volume_isdefaulted = true
    elsif hpxml_bldg.building_construction.conditioned_building_volume.nil?
      hpxml_bldg.building_construction.conditioned_building_volume = cfa * hpxml_bldg.building_construction.average_ceiling_height + cond_crawl_volume
      hpxml_bldg.building_construction.conditioned_building_volume_isdefaulted = true
    elsif hpxml_bldg.building_construction.average_ceiling_height.nil?
      hpxml_bldg.building_construction.average_ceiling_height = (hpxml_bldg.building_construction.conditioned_building_volume - cond_crawl_volume) / cfa
      hpxml_bldg.building_construction.average_ceiling_height_isdefaulted = true
    end
    if hpxml_bldg.building_construction.number_of_bathrooms.nil?
      hpxml_bldg.building_construction.number_of_bathrooms = Float(Waterheater.get_default_num_bathrooms(nbeds)).to_i
      hpxml_bldg.building_construction.number_of_bathrooms_isdefaulted = true
    end
    if hpxml_bldg.building_construction.number_of_units.nil?
      hpxml_bldg.building_construction.number_of_units = 1
      hpxml_bldg.building_construction.number_of_units_isdefaulted = true
    end
  end

  def self.apply_climate_and_risk_zones(hpxml_bldg, epw_file)
    if (not epw_file.nil?) && hpxml_bldg.climate_and_risk_zones.climate_zone_ieccs.empty?
      zone = Location.get_climate_zone_iecc(epw_file.wmoNumber)
      if not zone.nil?
        hpxml_bldg.climate_and_risk_zones.climate_zone_ieccs.add(zone: zone,
                                                                 year: 2006,
                                                                 zone_isdefaulted: true,
                                                                 year_isdefaulted: true)
      end
    end
  end

  def self.apply_infiltration(hpxml_bldg, infil_measurement)
    if infil_measurement.infiltration_volume.nil?
      infil_measurement.infiltration_volume = hpxml_bldg.building_construction.conditioned_building_volume
      infil_measurement.infiltration_volume_isdefaulted = true
    end
    if infil_measurement.infiltration_height.nil?
      infil_measurement.infiltration_height = hpxml_bldg.inferred_infiltration_height(infil_measurement.infiltration_volume)
      infil_measurement.infiltration_height_isdefaulted = true
    end
    if infil_measurement.a_ext.nil?
      if (infil_measurement.infiltration_type == HPXML::InfiltrationTypeUnitTotal) &&
         [HPXML::ResidentialTypeApartment, HPXML::ResidentialTypeSFA].include?(hpxml_bldg.building_construction.residential_facility_type)
        tot_cb_area, ext_cb_area = hpxml_bldg.compartmentalization_boundary_areas()
        infil_measurement.a_ext = (ext_cb_area / tot_cb_area).round(5)
        infil_measurement.a_ext_isdefaulted = true
      end
    end
  end

  def self.apply_attics(hpxml_bldg)
    return unless hpxml_bldg.has_location(HPXML::LocationAtticVented)

    vented_attics = hpxml_bldg.attics.select { |a| a.attic_type == HPXML::AtticTypeVented }
    if vented_attics.empty?
      hpxml_bldg.attics.add(id: 'VentedAttic',
                            attic_type: HPXML::AtticTypeVented)
      vented_attics << hpxml_bldg.attics[-1]
    end
    vented_attics.each do |vented_attic|
      next unless (vented_attic.vented_attic_sla.nil? && vented_attic.vented_attic_ach.nil?)

      vented_attic.vented_attic_sla = Airflow.get_default_vented_attic_sla()
      vented_attic.vented_attic_sla_isdefaulted = true
      break # EPvalidator.xml only allows a single ventilation rate
    end
  end

  def self.apply_foundations(hpxml_bldg)
    if hpxml_bldg.has_location(HPXML::LocationCrawlspaceVented)
      vented_crawls = hpxml_bldg.foundations.select { |f| f.foundation_type == HPXML::FoundationTypeCrawlspaceVented }
      if vented_crawls.empty?
        hpxml_bldg.foundations.add(id: 'VentedCrawlspace',
                                   foundation_type: HPXML::FoundationTypeCrawlspaceVented)
        vented_crawls << hpxml_bldg.foundations[-1]
      end
      vented_crawls.each do |vented_crawl|
        next unless vented_crawl.vented_crawlspace_sla.nil?

        vented_crawl.vented_crawlspace_sla = Airflow.get_default_vented_crawl_sla()
        vented_crawl.vented_crawlspace_sla_isdefaulted = true
        break # EPvalidator.xml only allows a single ventilation rate
      end
    end

    if hpxml_bldg.has_location(HPXML::LocationManufacturedHomeUnderBelly)
      belly_and_wing_foundations = hpxml_bldg.foundations.select { |f| f.foundation_type == HPXML::FoundationTypeBellyAndWing }
      if belly_and_wing_foundations.empty?
        hpxml_bldg.foundations.add(id: 'BellyAndWing',
                                   foundation_type: HPXML::FoundationTypeBellyAndWing)
        belly_and_wing_foundations << hpxml_bldg.foundations[-1]
      end
      belly_and_wing_foundations.each do |foundation|
        next unless foundation.belly_wing_skirt_present.nil?

        foundation.belly_wing_skirt_present_isdefaulted = true
        foundation.belly_wing_skirt_present = true
        break
      end
    end
  end

  def self.apply_roofs(hpxml_bldg)
    hpxml_bldg.roofs.each do |roof|
      if roof.azimuth.nil?
        roof.azimuth = get_azimuth_from_orientation(roof.orientation)
        roof.azimuth_isdefaulted = true
      end
      if roof.orientation.nil?
        roof.orientation = get_orientation_from_azimuth(roof.azimuth)
        roof.orientation_isdefaulted = true
      end
      if roof.roof_type.nil?
        roof.roof_type = HPXML::RoofTypeAsphaltShingles
        roof.roof_type_isdefaulted = true
      end
      if roof.emittance.nil?
        roof.emittance = 0.90
        roof.emittance_isdefaulted = true
      end
      if roof.radiant_barrier.nil?
        roof.radiant_barrier = false
        roof.radiant_barrier_isdefaulted = true
      end
      if roof.radiant_barrier && roof.radiant_barrier_grade.nil?
        roof.radiant_barrier_grade = 1
        roof.radiant_barrier_grade_isdefaulted = true
      end
      if roof.roof_color.nil? && roof.solar_absorptance.nil?
        roof.roof_color = HPXML::ColorMedium
        roof.roof_color_isdefaulted = true
      end
      if roof.roof_color.nil?
        roof.roof_color = Constructions.get_default_roof_color(roof.roof_type, roof.solar_absorptance)
        roof.roof_color_isdefaulted = true
      elsif roof.solar_absorptance.nil?
        roof.solar_absorptance = Constructions.get_default_roof_solar_absorptance(roof.roof_type, roof.roof_color)
        roof.solar_absorptance_isdefaulted = true
      end
      if roof.interior_finish_type.nil?
        if HPXML::conditioned_finished_locations.include? roof.interior_adjacent_to
          roof.interior_finish_type = HPXML::InteriorFinishGypsumBoard
        else
          roof.interior_finish_type = HPXML::InteriorFinishNone
        end
        roof.interior_finish_type_isdefaulted = true
      end
      next unless roof.interior_finish_thickness.nil?

      if roof.interior_finish_type != HPXML::InteriorFinishNone
        roof.interior_finish_thickness = 0.5
        roof.interior_finish_thickness_isdefaulted = true
      end
    end
  end

  def self.apply_rim_joists(hpxml_bldg)
    hpxml_bldg.rim_joists.each do |rim_joist|
      if rim_joist.azimuth.nil?
        rim_joist.azimuth = get_azimuth_from_orientation(rim_joist.orientation)
        rim_joist.azimuth_isdefaulted = true
      end
      if rim_joist.orientation.nil?
        rim_joist.orientation = get_orientation_from_azimuth(rim_joist.azimuth)
        rim_joist.orientation_isdefaulted = true
      end

      next unless rim_joist.is_exterior

      if rim_joist.emittance.nil?
        rim_joist.emittance = 0.90
        rim_joist.emittance_isdefaulted = true
      end
      if rim_joist.siding.nil?
        rim_joist.siding = HPXML::SidingTypeWood
        rim_joist.siding_isdefaulted = true
      end
      if rim_joist.color.nil? && rim_joist.solar_absorptance.nil?
        rim_joist.color = HPXML::ColorMedium
        rim_joist.color_isdefaulted = true
      end
      if rim_joist.color.nil?
        rim_joist.color = Constructions.get_default_wall_color(rim_joist.solar_absorptance)
        rim_joist.color_isdefaulted = true
      elsif rim_joist.solar_absorptance.nil?
        rim_joist.solar_absorptance = Constructions.get_default_wall_solar_absorptance(rim_joist.color)
        rim_joist.solar_absorptance_isdefaulted = true
      end
    end
  end

  def self.apply_walls(hpxml_bldg)
    hpxml_bldg.walls.each do |wall|
      if wall.azimuth.nil?
        wall.azimuth = get_azimuth_from_orientation(wall.orientation)
        wall.azimuth_isdefaulted = true
      end
      if wall.orientation.nil?
        wall.orientation = get_orientation_from_azimuth(wall.azimuth)
        wall.orientation_isdefaulted = true
      end

      if wall.is_exterior
        if wall.emittance.nil?
          wall.emittance = 0.90
          wall.emittance_isdefaulted = true
        end
        if wall.siding.nil?
          wall.siding = HPXML::SidingTypeWood
          wall.siding_isdefaulted = true
        end
        if wall.color.nil? && wall.solar_absorptance.nil?
          wall.color = HPXML::ColorMedium
          wall.color_isdefaulted = true
        end
        if wall.color.nil?
          wall.color = Constructions.get_default_wall_color(wall.solar_absorptance)
          wall.color_isdefaulted = true
        elsif wall.solar_absorptance.nil?
          wall.solar_absorptance = Constructions.get_default_wall_solar_absorptance(wall.color)
          wall.solar_absorptance_isdefaulted = true
        end
      end
      if wall.interior_finish_type.nil?
        if HPXML::conditioned_finished_locations.include? wall.interior_adjacent_to
          wall.interior_finish_type = HPXML::InteriorFinishGypsumBoard
        else
          wall.interior_finish_type = HPXML::InteriorFinishNone
        end
        wall.interior_finish_type_isdefaulted = true
      end
      next unless wall.interior_finish_thickness.nil?

      if wall.interior_finish_type != HPXML::InteriorFinishNone
        wall.interior_finish_thickness = 0.5
        wall.interior_finish_thickness_isdefaulted = true
      end
      if wall.radiant_barrier.nil?
        wall.radiant_barrier = false
        wall.radiant_barrier_isdefaulted = true
      end
      if wall.radiant_barrier && wall.radiant_barrier_grade.nil?
        wall.radiant_barrier_grade = 1
        wall.radiant_barrier_grade_isdefaulted = true
      end
    end
  end

  def self.apply_foundation_walls(hpxml_bldg)
    hpxml_bldg.foundation_walls.each do |foundation_wall|
      if foundation_wall.type.nil?
        foundation_wall.type = HPXML::FoundationWallTypeSolidConcrete
        foundation_wall.type_isdefaulted = true
      end
      if foundation_wall.azimuth.nil?
        foundation_wall.azimuth = get_azimuth_from_orientation(foundation_wall.orientation)
        foundation_wall.azimuth_isdefaulted = true
      end
      if foundation_wall.orientation.nil?
        foundation_wall.orientation = get_orientation_from_azimuth(foundation_wall.azimuth)
        foundation_wall.orientation_isdefaulted = true
      end
      if foundation_wall.thickness.nil?
        foundation_wall.thickness = 8.0
        foundation_wall.thickness_isdefaulted = true
      end
      if foundation_wall.area.nil?
        foundation_wall.area = foundation_wall.length * foundation_wall.height
        foundation_wall.area_isdefaulted = true
      end
      if foundation_wall.interior_finish_type.nil?
        if HPXML::conditioned_finished_locations.include? foundation_wall.interior_adjacent_to
          foundation_wall.interior_finish_type = HPXML::InteriorFinishGypsumBoard
        else
          foundation_wall.interior_finish_type = HPXML::InteriorFinishNone
        end
        foundation_wall.interior_finish_type_isdefaulted = true
      end
      if foundation_wall.insulation_interior_distance_to_top.nil?
        foundation_wall.insulation_interior_distance_to_top = 0.0
        foundation_wall.insulation_interior_distance_to_top_isdefaulted = true
      end
      if foundation_wall.insulation_interior_distance_to_bottom.nil?
        foundation_wall.insulation_interior_distance_to_bottom = foundation_wall.height
        foundation_wall.insulation_interior_distance_to_bottom_isdefaulted = true
      end
      if foundation_wall.insulation_exterior_distance_to_top.nil?
        foundation_wall.insulation_exterior_distance_to_top = 0.0
        foundation_wall.insulation_exterior_distance_to_top_isdefaulted = true
      end
      if foundation_wall.insulation_exterior_distance_to_bottom.nil?
        foundation_wall.insulation_exterior_distance_to_bottom = foundation_wall.height
        foundation_wall.insulation_exterior_distance_to_bottom_isdefaulted = true
      end
      next unless foundation_wall.interior_finish_thickness.nil?

      if foundation_wall.interior_finish_type != HPXML::InteriorFinishNone
        foundation_wall.interior_finish_thickness = 0.5
        foundation_wall.interior_finish_thickness_isdefaulted = true
      end
    end
  end

  def self.apply_floors(hpxml_bldg)
    hpxml_bldg.floors.each do |floor|
      if floor.floor_or_ceiling.nil?
        if floor.is_ceiling
          floor.floor_or_ceiling = HPXML::FloorOrCeilingCeiling
          floor.floor_or_ceiling_isdefaulted = true
        elsif floor.is_floor
          floor.floor_or_ceiling = HPXML::FloorOrCeilingFloor
          floor.floor_or_ceiling_isdefaulted = true
        end
      end

      if floor.interior_finish_type.nil?
        if floor.is_floor
          floor.interior_finish_type = HPXML::InteriorFinishNone
        elsif HPXML::conditioned_finished_locations.include? floor.interior_adjacent_to
          floor.interior_finish_type = HPXML::InteriorFinishGypsumBoard
        else
          floor.interior_finish_type = HPXML::InteriorFinishNone
        end
        floor.interior_finish_type_isdefaulted = true
      end
      next unless floor.interior_finish_thickness.nil?

      if floor.interior_finish_type != HPXML::InteriorFinishNone
        floor.interior_finish_thickness = 0.5
        floor.interior_finish_thickness_isdefaulted = true
      end
      if floor.radiant_barrier.nil?
        floor.radiant_barrier = false
        floor.radiant_barrier_isdefaulted = true
      end
      if floor.radiant_barrier && floor.radiant_barrier_grade.nil?
        floor.radiant_barrier_grade = 1
        floor.radiant_barrier_grade_isdefaulted = true
      end
    end
  end

  def self.apply_slabs(hpxml_bldg)
    hpxml_bldg.slabs.each do |slab|
      if slab.thickness.nil?
        crawl_slab = [HPXML::LocationCrawlspaceVented, HPXML::LocationCrawlspaceUnvented].include?(slab.interior_adjacent_to)
        slab.thickness = crawl_slab ? 0.0 : 4.0
        slab.thickness_isdefaulted = true
      end
      conditioned_slab = HPXML::conditioned_finished_locations.include?(slab.interior_adjacent_to)
      if slab.carpet_r_value.nil?
        slab.carpet_r_value = conditioned_slab ? 2.0 : 0.0
        slab.carpet_r_value_isdefaulted = true
      end
      if slab.carpet_fraction.nil?
        slab.carpet_fraction = conditioned_slab ? 0.8 : 0.0
        slab.carpet_fraction_isdefaulted = true
      end
      if slab.connected_foundation_walls.empty?
        if slab.depth_below_grade.nil?
          slab.depth_below_grade = 0.0
          slab.depth_below_grade_isdefaulted = true
        end
      else
        if !slab.depth_below_grade.nil?
          slab.depth_below_grade = nil # Ignore Slab/DepthBelowGrade; use values from adjacent foundation walls instead
        end
      end
    end
  end

  def self.apply_windows(hpxml_bldg)
    default_shade_summer, default_shade_winter = Constructions.get_default_interior_shading_factors()
    hpxml_bldg.windows.each do |window|
      if window.azimuth.nil?
        window.azimuth = get_azimuth_from_orientation(window.orientation)
        window.azimuth_isdefaulted = true
      end
      if window.orientation.nil?
        window.orientation = get_orientation_from_azimuth(window.azimuth)
        window.orientation_isdefaulted = true
      end
      if window.interior_shading_factor_summer.nil?
        window.interior_shading_factor_summer = default_shade_summer
        window.interior_shading_factor_summer_isdefaulted = true
      end
      if window.interior_shading_factor_winter.nil?
        window.interior_shading_factor_winter = default_shade_winter
        window.interior_shading_factor_winter_isdefaulted = true
      end
      if window.exterior_shading_factor_summer.nil?
        window.exterior_shading_factor_summer = 1.0
        window.exterior_shading_factor_summer_isdefaulted = true
      end
      if window.exterior_shading_factor_winter.nil?
        window.exterior_shading_factor_winter = 1.0
        window.exterior_shading_factor_winter_isdefaulted = true
      end
      if window.fraction_operable.nil?
        window.fraction_operable = Airflow.get_default_fraction_of_windows_operable()
        window.fraction_operable_isdefaulted = true
      end
      next unless window.ufactor.nil? || window.shgc.nil?

      # Frame/Glass provided instead, fill in more defaults as needed
      if window.glass_type.nil?
        window.glass_type = HPXML::WindowGlassTypeClear
        window.glass_type_isdefaulted = true
      end
      if window.thermal_break.nil? && [HPXML::WindowFrameTypeAluminum, HPXML::WindowFrameTypeMetal].include?(window.frame_type)
        if window.glass_layers == HPXML::WindowLayersSinglePane
          window.thermal_break = false
          window.thermal_break_isdefaulted = true
        elsif window.glass_layers == HPXML::WindowLayersDoublePane
          window.thermal_break = true
          window.thermal_break_isdefaulted = true
        end
      end
      if window.gas_fill.nil?
        if window.glass_layers == HPXML::WindowLayersDoublePane
          if [HPXML::WindowGlassTypeLowE,
              HPXML::WindowGlassTypeLowEHighSolarGain,
              HPXML::WindowGlassTypeLowELowSolarGain].include? window.glass_type
            window.gas_fill = HPXML::WindowGasArgon
            window.gas_fill_isdefaulted = true
          else
            window.gas_fill = HPXML::WindowGasAir
            window.gas_fill_isdefaulted = true
          end
        elsif window.glass_layers == HPXML::WindowLayersTriplePane
          window.gas_fill = HPXML::WindowGasArgon
          window.gas_fill_isdefaulted = true
        end
      end
      # Now lookup U/SHGC based on properties
      ufactor, shgc = Constructions.get_default_window_skylight_ufactor_shgc(window, 'window')
      if window.ufactor.nil?
        window.ufactor = ufactor
        window.ufactor_isdefaulted = true
      end
      if window.shgc.nil?
        window.shgc = shgc
        window.shgc_isdefaulted = true
      end
    end
  end

  def self.apply_skylights(hpxml_bldg)
    hpxml_bldg.skylights.each do |skylight|
      if skylight.azimuth.nil?
        skylight.azimuth = get_azimuth_from_orientation(skylight.orientation)
        skylight.azimuth_isdefaulted = true
      end
      if skylight.orientation.nil?
        skylight.orientation = get_orientation_from_azimuth(skylight.azimuth)
        skylight.orientation_isdefaulted = true
      end
      if skylight.interior_shading_factor_summer.nil?
        skylight.interior_shading_factor_summer = 1.0
        skylight.interior_shading_factor_summer_isdefaulted = true
      end
      if skylight.interior_shading_factor_winter.nil?
        skylight.interior_shading_factor_winter = 1.0
        skylight.interior_shading_factor_winter_isdefaulted = true
      end
      if skylight.exterior_shading_factor_summer.nil?
        skylight.exterior_shading_factor_summer = 1.0
        skylight.exterior_shading_factor_summer_isdefaulted = true
      end
      if skylight.exterior_shading_factor_winter.nil?
        skylight.exterior_shading_factor_winter = 1.0
        skylight.exterior_shading_factor_winter_isdefaulted = true
      end
      next unless skylight.ufactor.nil? || skylight.shgc.nil?

      # Frame/Glass provided instead, fill in more defaults as needed
      if skylight.glass_type.nil?
        skylight.glass_type = HPXML::WindowGlassTypeClear
        skylight.glass_type_isdefaulted = true
      end
      if skylight.thermal_break.nil? && [HPXML::WindowFrameTypeAluminum, HPXML::WindowFrameTypeMetal].include?(skylight.frame_type)
        if skylight.glass_layers == HPXML::WindowLayersSinglePane
          skylight.thermal_break = false
          skylight.thermal_break_isdefaulted = true
        elsif skylight.glass_layers == HPXML::WindowLayersDoublePane
          skylight.thermal_break = true
          skylight.thermal_break_isdefaulted = true
        end
      end
      if skylight.gas_fill.nil?
        if skylight.glass_layers == HPXML::WindowLayersDoublePane
          if [HPXML::WindowGlassTypeLowE,
              HPXML::WindowGlassTypeLowEHighSolarGain,
              HPXML::WindowGlassTypeLowELowSolarGain].include? skylight.glass_type
            skylight.gas_fill = HPXML::WindowGasArgon
            skylight.gas_fill_isdefaulted = true
          else
            skylight.gas_fill = HPXML::WindowGasAir
            skylight.gas_fill_isdefaulted = true
          end
        elsif skylight.glass_layers == HPXML::WindowLayersTriplePane
          skylight.gas_fill = HPXML::WindowGasArgon
          skylight.gas_fill_isdefaulted = true
        end
      end
      # Now lookup U/SHGC based on properties
      ufactor, shgc = Constructions.get_default_window_skylight_ufactor_shgc(skylight, 'skylight')
      if skylight.ufactor.nil?
        skylight.ufactor = ufactor
        skylight.ufactor_isdefaulted = true
      end
      if skylight.shgc.nil?
        skylight.shgc = shgc
        skylight.shgc_isdefaulted = true
      end
    end
  end

  def self.apply_doors(hpxml_bldg)
    hpxml_bldg.doors.each do |door|
      if door.azimuth.nil?
        door.azimuth = get_azimuth_from_orientation(door.orientation)
        door.azimuth_isdefaulted = true
      end
      if door.orientation.nil?
        door.orientation = get_orientation_from_azimuth(door.azimuth)
        door.orientation_isdefaulted = true
      end

      next unless door.azimuth.nil?

      if (not door.wall.nil?) && (not door.wall.azimuth.nil?)
        door.azimuth = door.wall.azimuth
      else
        primary_azimuth = get_default_azimuths(hpxml_bldg)[0]
        door.azimuth = primary_azimuth
        door.azimuth_isdefaulted = true
      end
    end
  end

  def self.apply_partition_wall_mass(hpxml_bldg)
    if hpxml_bldg.partition_wall_mass.area_fraction.nil?
      hpxml_bldg.partition_wall_mass.area_fraction = 1.0
      hpxml_bldg.partition_wall_mass.area_fraction_isdefaulted = true
    end
    if hpxml_bldg.partition_wall_mass.interior_finish_type.nil?
      hpxml_bldg.partition_wall_mass.interior_finish_type = HPXML::InteriorFinishGypsumBoard
      hpxml_bldg.partition_wall_mass.interior_finish_type_isdefaulted = true
    end
    if hpxml_bldg.partition_wall_mass.interior_finish_thickness.nil?
      hpxml_bldg.partition_wall_mass.interior_finish_thickness = 0.5
      hpxml_bldg.partition_wall_mass.interior_finish_thickness_isdefaulted = true
    end
  end

  def self.apply_furniture_mass(hpxml_bldg)
    if hpxml_bldg.furniture_mass.area_fraction.nil?
      hpxml_bldg.furniture_mass.area_fraction = 0.4
      hpxml_bldg.furniture_mass.area_fraction_isdefaulted = true
    end
    if hpxml_bldg.furniture_mass.type.nil?
      hpxml_bldg.furniture_mass.type = HPXML::FurnitureMassTypeLightWeight
      hpxml_bldg.furniture_mass.type_isdefaulted = true
    end
  end

  def self.apply_hvac(runner, hpxml, hpxml_bldg, weather, convert_shared_systems)
    if convert_shared_systems
      HVAC.apply_shared_systems(hpxml_bldg)
    end

    # Convert negative values (e.g., -1) to nil as appropriate
    # This is needed to support autosizing in OS-ERI, where the capacities are required inputs
    hpxml_bldg.hvac_systems.each do |hvac_system|
      if hvac_system.respond_to?(:heating_capacity) && hvac_system.heating_capacity.to_f < 0
        hvac_system.heating_capacity = nil
      end
      if hvac_system.respond_to?(:cooling_capacity) && hvac_system.cooling_capacity.to_f < 0
        hvac_system.cooling_capacity = nil
      end
      if hvac_system.respond_to?(:heating_capacity_17F) && hvac_system.heating_capacity_17F.to_f < 0
        hvac_system.heating_capacity_17F = nil
      end
      if hvac_system.respond_to?(:backup_heating_capacity) && hvac_system.backup_heating_capacity.to_f < 0
        hvac_system.backup_heating_capacity = nil
      end
    end

    # Convert SEER2/HSPF2 to SEER/HSPF
    hpxml_bldg.cooling_systems.each do |cooling_system|
      next unless [HPXML::HVACTypeCentralAirConditioner,
                   HPXML::HVACTypeMiniSplitAirConditioner].include? cooling_system.cooling_system_type
      next unless cooling_system.cooling_efficiency_seer.nil?

      is_ducted = !cooling_system.distribution_system_idref.nil?
      cooling_system.cooling_efficiency_seer = HVAC.calc_seer_from_seer2(cooling_system.cooling_efficiency_seer2, is_ducted).round(2)
      cooling_system.cooling_efficiency_seer_isdefaulted = true
      cooling_system.cooling_efficiency_seer2 = nil
    end
    hpxml_bldg.heat_pumps.each do |heat_pump|
      next unless [HPXML::HVACTypeHeatPumpAirToAir,
                   HPXML::HVACTypeHeatPumpMiniSplit].include? heat_pump.heat_pump_type
      next unless heat_pump.cooling_efficiency_seer.nil?

      is_ducted = !heat_pump.distribution_system_idref.nil?
      heat_pump.cooling_efficiency_seer = HVAC.calc_seer_from_seer2(heat_pump.cooling_efficiency_seer2, is_ducted).round(2)
      heat_pump.cooling_efficiency_seer_isdefaulted = true
      heat_pump.cooling_efficiency_seer2 = nil
    end
    hpxml_bldg.heat_pumps.each do |heat_pump|
      next unless [HPXML::HVACTypeHeatPumpAirToAir,
                   HPXML::HVACTypeHeatPumpMiniSplit].include? heat_pump.heat_pump_type
      next unless heat_pump.heating_efficiency_hspf.nil?

      is_ducted = !heat_pump.distribution_system_idref.nil?
      heat_pump.heating_efficiency_hspf = HVAC.calc_hspf_from_hspf2(heat_pump.heating_efficiency_hspf2, is_ducted).round(2)
      heat_pump.heating_efficiency_hspf_isdefaulted = true
      heat_pump.heating_efficiency_hspf2 = nil
    end

    # Default AC/HP compressor type
    hpxml_bldg.cooling_systems.each do |cooling_system|
      next unless cooling_system.compressor_type.nil?

      cooling_system.compressor_type = HVAC.get_default_compressor_type(cooling_system.cooling_system_type, cooling_system.cooling_efficiency_seer)
      cooling_system.compressor_type_isdefaulted = true
    end
    hpxml_bldg.heat_pumps.each do |heat_pump|
      next unless heat_pump.compressor_type.nil?

      heat_pump.compressor_type = HVAC.get_default_compressor_type(heat_pump.heat_pump_type, heat_pump.cooling_efficiency_seer)
      heat_pump.compressor_type_isdefaulted = true
    end

    # Default HP heating capacity retention
    hpxml_bldg.heat_pumps.each do |heat_pump|
      next unless heat_pump.heating_capacity_retention_fraction.nil?
      next unless heat_pump.heating_capacity_17F.nil?
      next if [HPXML::HVACTypeHeatPumpGroundToAir, HPXML::HVACTypeHeatPumpWaterLoopToAir].include? heat_pump.heat_pump_type
      next unless heat_pump.heating_detailed_performance_data.empty? # set after hvac sizing

      heat_pump.heating_capacity_retention_temp, heat_pump.heating_capacity_retention_fraction = HVAC.get_default_heating_capacity_retention(heat_pump.compressor_type, heat_pump.heating_efficiency_hspf)
      heat_pump.heating_capacity_retention_fraction_isdefaulted = true
      heat_pump.heating_capacity_retention_temp_isdefaulted = true
    end

    # Default HP compressor lockout temp
    hpxml_bldg.heat_pumps.each do |heat_pump|
      next unless heat_pump.compressor_lockout_temp.nil?
      next unless heat_pump.backup_heating_switchover_temp.nil?
      next if heat_pump.heat_pump_type == HPXML::HVACTypeHeatPumpGroundToAir

      if heat_pump.backup_type == HPXML::HeatPumpBackupTypeIntegrated
        hp_backup_fuel = heat_pump.backup_heating_fuel
      elsif not heat_pump.backup_system.nil?
        hp_backup_fuel = heat_pump.backup_system.heating_system_fuel
      end

      if (not hp_backup_fuel.nil?) && (hp_backup_fuel != HPXML::FuelTypeElectricity)
        # Fuel backup
        heat_pump.compressor_lockout_temp = 25.0 # deg-F
      else
        # Electric backup or no backup
        if heat_pump.compressor_type == HPXML::HVACCompressorTypeVariableSpeed
          heat_pump.compressor_lockout_temp = -20.0 # deg-F
        else
          heat_pump.compressor_lockout_temp = 0.0 # deg-F
        end
      end
      heat_pump.compressor_lockout_temp_isdefaulted = true
    end

    # Default HP backup lockout temp
    hpxml_bldg.heat_pumps.each do |heat_pump|
      next if heat_pump.backup_type.nil?
      next unless heat_pump.backup_heating_lockout_temp.nil?
      next unless heat_pump.backup_heating_switchover_temp.nil?

      if heat_pump.backup_type == HPXML::HeatPumpBackupTypeIntegrated
        hp_backup_fuel = heat_pump.backup_heating_fuel
      else
        hp_backup_fuel = heat_pump.backup_system.heating_system_fuel
      end

      if hp_backup_fuel == HPXML::FuelTypeElectricity
        heat_pump.backup_heating_lockout_temp = 40.0 # deg-F
      else
        heat_pump.backup_heating_lockout_temp = 50.0 # deg-F
      end
      heat_pump.backup_heating_lockout_temp_isdefaulted = true
    end

    # Default in-unit boiler EAE
    hpxml_bldg.heating_systems.each do |heating_system|
      next unless heating_system.electric_auxiliary_energy.nil?
      next unless heating_system.heating_system_type == HPXML::HVACTypeBoiler
      next if heating_system.is_shared_system

      heating_system.electric_auxiliary_energy_isdefaulted = true
      heating_system.electric_auxiliary_energy = HVAC.get_default_in_unit_boiler_eae(heating_system.heating_system_fuel)
    end

    # Default AC/HP sensible heat ratio
    hpxml_bldg.cooling_systems.each do |cooling_system|
      next unless cooling_system.cooling_shr.nil?

      if cooling_system.cooling_system_type == HPXML::HVACTypeCentralAirConditioner
        if cooling_system.compressor_type == HPXML::HVACCompressorTypeSingleStage
          cooling_system.cooling_shr = 0.73
        elsif cooling_system.compressor_type == HPXML::HVACCompressorTypeTwoStage
          cooling_system.cooling_shr = 0.73
        elsif cooling_system.compressor_type == HPXML::HVACCompressorTypeVariableSpeed
          cooling_system.cooling_shr = 0.78
        end
        cooling_system.cooling_shr_isdefaulted = true
      elsif cooling_system.cooling_system_type == HPXML::HVACTypeRoomAirConditioner ||
            cooling_system.cooling_system_type == HPXML::HVACTypePTAC
        cooling_system.cooling_shr = 0.65
        cooling_system.cooling_shr_isdefaulted = true
      elsif cooling_system.cooling_system_type == HPXML::HVACTypeMiniSplitAirConditioner
        cooling_system.cooling_shr = 0.73
        cooling_system.cooling_shr_isdefaulted = true
      end
    end
    hpxml_bldg.heat_pumps.each do |heat_pump|
      next unless heat_pump.cooling_shr.nil?

      if heat_pump.heat_pump_type == HPXML::HVACTypeHeatPumpAirToAir
        if heat_pump.compressor_type == HPXML::HVACCompressorTypeSingleStage
          heat_pump.cooling_shr = 0.73
        elsif heat_pump.compressor_type == HPXML::HVACCompressorTypeTwoStage
          heat_pump.cooling_shr = 0.73
        elsif heat_pump.compressor_type == HPXML::HVACCompressorTypeVariableSpeed
          heat_pump.cooling_shr = 0.78
        end
        heat_pump.cooling_shr_isdefaulted = true
      elsif heat_pump.heat_pump_type == HPXML::HVACTypeHeatPumpMiniSplit
        heat_pump.cooling_shr = 0.73
        heat_pump.cooling_shr_isdefaulted = true
      elsif heat_pump.heat_pump_type == HPXML::HVACTypeHeatPumpGroundToAir
        heat_pump.cooling_shr = 0.73
        heat_pump.cooling_shr_isdefaulted = true
      elsif heat_pump.heat_pump_type == HPXML::HVACTypeHeatPumpPTHP ||
            heat_pump.heat_pump_type == HPXML::HVACTypeHeatPumpRoom
        heat_pump.cooling_shr = 0.65
        heat_pump.cooling_shr_isdefaulted = true
      end
    end

    # GSHP pump power
    hpxml_bldg.heat_pumps.each do |heat_pump|
      next unless heat_pump.heat_pump_type == HPXML::HVACTypeHeatPumpGroundToAir
      next unless heat_pump.pump_watts_per_ton.nil?

      heat_pump.pump_watts_per_ton = HVAC.get_default_gshp_pump_power()
      heat_pump.pump_watts_per_ton_isdefaulted = true
    end

    # Charge defect ratio
    hpxml_bldg.cooling_systems.each do |cooling_system|
      next unless [HPXML::HVACTypeCentralAirConditioner,
                   HPXML::HVACTypeMiniSplitAirConditioner].include? cooling_system.cooling_system_type
      next unless cooling_system.charge_defect_ratio.nil?

      cooling_system.charge_defect_ratio = 0.0
      cooling_system.charge_defect_ratio_isdefaulted = true
    end
    hpxml_bldg.heat_pumps.each do |heat_pump|
      next unless [HPXML::HVACTypeHeatPumpAirToAir,
                   HPXML::HVACTypeHeatPumpMiniSplit,
                   HPXML::HVACTypeHeatPumpGroundToAir].include? heat_pump.heat_pump_type
      next unless heat_pump.charge_defect_ratio.nil?

      heat_pump.charge_defect_ratio = 0.0
      heat_pump.charge_defect_ratio_isdefaulted = true
    end

    # Airflow defect ratio
    hpxml_bldg.heating_systems.each do |heating_system|
      next unless [HPXML::HVACTypeFurnace].include? heating_system.heating_system_type
      next unless heating_system.airflow_defect_ratio.nil?

      heating_system.airflow_defect_ratio = 0.0
      heating_system.airflow_defect_ratio_isdefaulted = true
    end
    hpxml_bldg.cooling_systems.each do |cooling_system|
      next unless [HPXML::HVACTypeCentralAirConditioner,
                   HPXML::HVACTypeMiniSplitAirConditioner].include? cooling_system.cooling_system_type
      next unless cooling_system.airflow_defect_ratio.nil?

      cooling_system.airflow_defect_ratio = 0.0
      cooling_system.airflow_defect_ratio_isdefaulted = true
    end
    hpxml_bldg.heat_pumps.each do |heat_pump|
      next unless [HPXML::HVACTypeHeatPumpAirToAir,
                   HPXML::HVACTypeHeatPumpGroundToAir,
                   HPXML::HVACTypeHeatPumpMiniSplit].include? heat_pump.heat_pump_type
      next unless heat_pump.airflow_defect_ratio.nil?

      heat_pump.airflow_defect_ratio = 0.0
      heat_pump.airflow_defect_ratio_isdefaulted = true
    end

    # Fan power
    psc_watts_per_cfm = 0.5 # W/cfm, PSC fan
    ecm_watts_per_cfm = 0.375 # W/cfm, ECM fan
    mini_split_ductless_watts_per_cfm = 0.07 # W/cfm
    mini_split_ducted_watts_per_cfm = 0.18 # W/cfm
    hpxml_bldg.heating_systems.each do |heating_system|
      if [HPXML::HVACTypeFurnace].include? heating_system.heating_system_type
        if heating_system.fan_watts_per_cfm.nil?
          if (not heating_system.distribution_system.nil?) && (heating_system.distribution_system.air_type == HPXML::AirTypeGravity)
            heating_system.fan_watts_per_cfm = 0.0
          elsif heating_system.heating_efficiency_afue > 0.9 # HEScore assumption
            heating_system.fan_watts_per_cfm = ecm_watts_per_cfm
          else
            heating_system.fan_watts_per_cfm = psc_watts_per_cfm
          end
          heating_system.fan_watts_per_cfm_isdefaulted = true
        end
      elsif [HPXML::HVACTypeStove].include? heating_system.heating_system_type
        if heating_system.fan_watts.nil?
          heating_system.fan_watts = 40.0 # W
          heating_system.fan_watts_isdefaulted = true
        end
      elsif [HPXML::HVACTypeWallFurnace,
             HPXML::HVACTypeFloorFurnace,
             HPXML::HVACTypeSpaceHeater,
             HPXML::HVACTypeFireplace].include? heating_system.heating_system_type
        if heating_system.fan_watts.nil?
          heating_system.fan_watts = 0.0 # W/cfm, assume no fan power
          heating_system.fan_watts_isdefaulted = true
        end
      end
    end
    hpxml_bldg.cooling_systems.each do |cooling_system|
      next unless cooling_system.fan_watts_per_cfm.nil?

      if (not cooling_system.attached_heating_system.nil?) && (not cooling_system.attached_heating_system.fan_watts_per_cfm.nil?)
        cooling_system.fan_watts_per_cfm = cooling_system.attached_heating_system.fan_watts_per_cfm
        cooling_system.fan_watts_per_cfm_isdefaulted = true
      elsif [HPXML::HVACTypeCentralAirConditioner].include? cooling_system.cooling_system_type
        if cooling_system.cooling_efficiency_seer > 13.5 # HEScore assumption
          cooling_system.fan_watts_per_cfm = ecm_watts_per_cfm
        else
          cooling_system.fan_watts_per_cfm = psc_watts_per_cfm
        end
        cooling_system.fan_watts_per_cfm_isdefaulted = true
      elsif [HPXML::HVACTypeMiniSplitAirConditioner].include? cooling_system.cooling_system_type
        if not cooling_system.distribution_system.nil?
          cooling_system.fan_watts_per_cfm = mini_split_ducted_watts_per_cfm
        else
          cooling_system.fan_watts_per_cfm = mini_split_ductless_watts_per_cfm
        end
        cooling_system.fan_watts_per_cfm_isdefaulted = true
      elsif [HPXML::HVACTypeEvaporativeCooler].include? cooling_system.cooling_system_type
        # Depends on airflow rate, so defaulted in hvac_sizing.rb
      end
    end
    hpxml_bldg.heat_pumps.each do |heat_pump|
      next unless heat_pump.fan_watts_per_cfm.nil?

      if [HPXML::HVACTypeHeatPumpAirToAir].include? heat_pump.heat_pump_type
        if heat_pump.heating_efficiency_hspf > 8.75 # HEScore assumption
          heat_pump.fan_watts_per_cfm = ecm_watts_per_cfm
        else
          heat_pump.fan_watts_per_cfm = psc_watts_per_cfm
        end
        heat_pump.fan_watts_per_cfm_isdefaulted = true
      elsif [HPXML::HVACTypeHeatPumpGroundToAir].include? heat_pump.heat_pump_type
        if heat_pump.heating_efficiency_cop > 8.75 / 3.2 # HEScore assumption
          heat_pump.fan_watts_per_cfm = ecm_watts_per_cfm
        else
          heat_pump.fan_watts_per_cfm = psc_watts_per_cfm
        end
        heat_pump.fan_watts_per_cfm_isdefaulted = true
      elsif [HPXML::HVACTypeHeatPumpMiniSplit].include? heat_pump.heat_pump_type
        if not heat_pump.distribution_system.nil?
          heat_pump.fan_watts_per_cfm = mini_split_ducted_watts_per_cfm
        else
          heat_pump.fan_watts_per_cfm = mini_split_ductless_watts_per_cfm
        end
        heat_pump.fan_watts_per_cfm_isdefaulted = true
      end
    end

    # Crankcase heater power [Watts]
    hpxml_bldg.cooling_systems.each do |cooling_system|
      next unless [HPXML::HVACTypeCentralAirConditioner, HPXML::HVACTypeMiniSplitAirConditioner, HPXML::HVACTypeRoomAirConditioner, HPXML::HVACTypePTAC].include? cooling_system.cooling_system_type
      next unless cooling_system.crankcase_heater_watts.nil?

      if [HPXML::HVACTypeRoomAirConditioner, HPXML::HVACTypePTAC].include? cooling_system.cooling_system_type
        cooling_system.crankcase_heater_watts = 0.0
      else
        cooling_system.crankcase_heater_watts = 50 # From RESNET Publication No. 002-2017
      end
      cooling_system.crankcase_heater_watts_isdefaulted = true
    end
    hpxml_bldg.heat_pumps.each do |heat_pump|
      next unless [HPXML::HVACTypeHeatPumpAirToAir, HPXML::HVACTypeHeatPumpMiniSplit, HPXML::HVACTypeHeatPumpPTHP, HPXML::HVACTypeHeatPumpRoom].include? heat_pump.heat_pump_type
      next unless heat_pump.crankcase_heater_watts.nil?

      if [HPXML::HVACTypeHeatPumpPTHP, HPXML::HVACTypeHeatPumpRoom].include? heat_pump.heat_pump_type
        heat_pump.crankcase_heater_watts = 0.0
      else
        heat_pump.crankcase_heater_watts = heat_pump.fraction_heat_load_served <= 0 ? 0.0 : 50 # From RESNET Publication No. 002-2017
      end
      heat_pump.crankcase_heater_watts_isdefaulted = true
    end

    # Pilot Light
    hpxml_bldg.heating_systems.each do |heating_system|
      next unless [HPXML::HVACTypeFurnace,
                   HPXML::HVACTypeWallFurnace,
                   HPXML::HVACTypeFloorFurnace,
                   HPXML::HVACTypeFireplace,
                   HPXML::HVACTypeStove,
                   HPXML::HVACTypeBoiler].include? heating_system.heating_system_type

      if heating_system.pilot_light.nil?
        heating_system.pilot_light = false
        heating_system.pilot_light_isdefaulted = true
      end
      if heating_system.pilot_light && heating_system.pilot_light_btuh.nil?
        heating_system.pilot_light_btuh = 500.0
        heating_system.pilot_light_btuh_isdefaulted = true
      end
    end

    # Detailed HVAC performance
    hpxml_bldg.cooling_systems.each do |cooling_system|
      clg_ap = cooling_system.additional_properties
      if [HPXML::HVACTypeCentralAirConditioner,
          HPXML::HVACTypeMiniSplitAirConditioner,
          HPXML::HVACTypeRoomAirConditioner,
          HPXML::HVACTypePTAC].include? cooling_system.cooling_system_type
        if [HPXML::HVACTypeRoomAirConditioner,
            HPXML::HVACTypePTAC].include? cooling_system.cooling_system_type
          use_eer = true
        else
          use_eer = false
        end
        # Note: We use HP cooling curve so that a central AC behaves the same.
        HVAC.set_fan_power_rated(cooling_system, use_eer)
        HVAC.set_cool_curves_central_air_source(runner, cooling_system, use_eer)

      elsif [HPXML::HVACTypeEvaporativeCooler].include? cooling_system.cooling_system_type
        clg_ap.effectiveness = 0.72 # Assumption from HEScore

      end
    end
    hpxml_bldg.heating_systems.each do |heating_system|
      next unless [HPXML::HVACTypeStove,
                   HPXML::HVACTypeSpaceHeater,
                   HPXML::HVACTypeWallFurnace,
                   HPXML::HVACTypeFloorFurnace,
                   HPXML::HVACTypeFireplace].include? heating_system.heating_system_type

      heating_system.additional_properties.heat_rated_cfm_per_ton = HVAC.get_default_heat_cfm_per_ton(HPXML::HVACCompressorTypeSingleStage, true)
    end
    hpxml_bldg.heat_pumps.each do |heat_pump|
      if [HPXML::HVACTypeHeatPumpAirToAir,
          HPXML::HVACTypeHeatPumpMiniSplit,
          HPXML::HVACTypeHeatPumpPTHP,
          HPXML::HVACTypeHeatPumpRoom].include? heat_pump.heat_pump_type
        if [HPXML::HVACTypeHeatPumpPTHP, HPXML::HVACTypeHeatPumpRoom].include? heat_pump.heat_pump_type
          use_eer_cop = true
        else
          use_eer_cop = false
        end
        HVAC.set_fan_power_rated(heat_pump, use_eer_cop)
        HVAC.set_heat_pump_temperatures(heat_pump, runner)
        HVAC.set_cool_curves_central_air_source(runner, heat_pump, use_eer_cop)
        HVAC.set_heat_curves_central_air_source(heat_pump, use_eer_cop)

      elsif [HPXML::HVACTypeHeatPumpGroundToAir].include? heat_pump.heat_pump_type
        if heat_pump.geothermal_loop.nil?
          if hpxml.buildings.size > 1
            bldg_idx = hpxml.buildings.index(hpxml_bldg)
            loop_id = "GeothermalLoop#{hpxml_bldg.geothermal_loops.size + 1}_#{bldg_idx + 1}"
          else
            loop_id = "GeothermalLoop#{hpxml_bldg.geothermal_loops.size + 1}"
          end
          hpxml_bldg.geothermal_loops.add(id: loop_id,
                                          loop_configuration: HPXML::GeothermalLoopLoopConfigurationVertical)
          heat_pump.geothermal_loop_idref = hpxml_bldg.geothermal_loops[-1].id
        end

        if heat_pump.geothermal_loop.pipe_diameter.nil?
          heat_pump.geothermal_loop.pipe_diameter = 1.25 # in
          heat_pump.geothermal_loop.pipe_diameter_isdefaulted = true
        end

        HVAC.set_gshp_assumptions(heat_pump, weather)
        HVAC.set_curves_gshp(heat_pump)

        if heat_pump.geothermal_loop.bore_spacing.nil?
          heat_pump.geothermal_loop.bore_spacing = 16.4 # ft, distance between bores
          heat_pump.geothermal_loop.bore_spacing_isdefaulted = true
        end

        if heat_pump.geothermal_loop.bore_diameter.nil?
          heat_pump.geothermal_loop.bore_diameter = 5.0 # in
          heat_pump.geothermal_loop.bore_diameter_isdefaulted = true
        end

        if heat_pump.geothermal_loop.grout_type.nil? && heat_pump.geothermal_loop.grout_conductivity.nil?
          heat_pump.geothermal_loop.grout_type = HPXML::GeothermalLoopGroutOrPipeTypeStandard
          heat_pump.geothermal_loop.grout_type_isdefaulted = true
        end

        if heat_pump.geothermal_loop.grout_conductivity.nil?
          if heat_pump.geothermal_loop.grout_type == HPXML::GeothermalLoopGroutOrPipeTypeStandard
            heat_pump.geothermal_loop.grout_conductivity = 0.75 # Btu/h-ft-R
          elsif heat_pump.geothermal_loop.grout_type == HPXML::GeothermalLoopGroutOrPipeTypeThermallyEnhanced
            heat_pump.geothermal_loop.grout_conductivity = 1.2 # Btu/h-ft-R
          end
          heat_pump.geothermal_loop.grout_conductivity_isdefaulted = true
        end

        if heat_pump.geothermal_loop.pipe_type.nil? && heat_pump.geothermal_loop.pipe_conductivity.nil?
          heat_pump.geothermal_loop.pipe_type = HPXML::GeothermalLoopGroutOrPipeTypeStandard
          heat_pump.geothermal_loop.pipe_type_isdefaulted = true
        end

        if heat_pump.geothermal_loop.pipe_conductivity.nil?
          if heat_pump.geothermal_loop.pipe_type == HPXML::GeothermalLoopGroutOrPipeTypeStandard
            heat_pump.geothermal_loop.pipe_conductivity = 0.23 # Btu/h-ft-R; Pipe thermal conductivity, default to high density polyethylene
          elsif heat_pump.geothermal_loop.pipe_type == HPXML::GeothermalLoopGroutOrPipeTypeThermallyEnhanced
            heat_pump.geothermal_loop.pipe_conductivity = 0.40 # Btu/h-ft-R; 0.7 W/m-K from https://www.dropbox.com/scl/fi/91yp8e9v34vdh1isvrfvy/GeoPerformX-Spec-Sheet.pdf?rlkey=kw7p01gs46z9lfjs78bo8aujq&dl=0
          end
          heat_pump.geothermal_loop.pipe_conductivity_isdefaulted = true
        end

        if heat_pump.geothermal_loop.shank_spacing.nil?
          hp_ap = heat_pump.additional_properties
          heat_pump.geothermal_loop.shank_spacing = hp_ap.u_tube_spacing + hp_ap.pipe_od # Distance from center of pipe to center of pipe
          heat_pump.geothermal_loop.shank_spacing_isdefaulted = true
        end
      elsif [HPXML::HVACTypeHeatPumpWaterLoopToAir].include? heat_pump.heat_pump_type
        HVAC.set_heat_pump_temperatures(heat_pump, runner)

      end
    end
  end

  def self.apply_detailed_performance_data_for_var_speed_systems(hpxml_bldg)
    (hpxml_bldg.cooling_systems + hpxml_bldg.heat_pumps).each do |hvac_system|
      is_hp = hvac_system.is_a? HPXML::HeatPump
      system_type = is_hp ? hvac_system.heat_pump_type : hvac_system.cooling_system_type
      next unless [HPXML::HVACTypeCentralAirConditioner,
                   HPXML::HVACTypeMiniSplitAirConditioner,
                   HPXML::HVACTypeHeatPumpAirToAir,
                   HPXML::HVACTypeHeatPumpMiniSplit].include? system_type

      next unless hvac_system.compressor_type == HPXML::HVACCompressorTypeVariableSpeed

      HVAC.drop_intermediate_speeds(hvac_system)

      hvac_ap = hvac_system.additional_properties
      if hvac_system.cooling_detailed_performance_data.empty?
        HVAC.set_cool_detailed_performance_data(hvac_system)
      else
        # process capacity fraction of nominal
        hvac_system.cooling_detailed_performance_data.each do |dp|
          next unless dp.capacity.nil?

          dp.capacity = (dp.capacity_fraction_of_nominal * hvac_system.cooling_capacity).round(3)
          dp.capacity_isdefaulted = true
        end

        # override some properties based on detailed performance data
        cool_rated_capacity = [hvac_system.cooling_capacity, 1.0].max
        cool_max_capacity = [hvac_system.cooling_detailed_performance_data.find { |dp| (dp.outdoor_temperature == HVAC::AirSourceCoolRatedODB) && (dp.capacity_description == HPXML::CapacityDescriptionMaximum) }.capacity, 1.0].max
        cool_min_capacity = [hvac_system.cooling_detailed_performance_data.find { |dp| (dp.outdoor_temperature == HVAC::AirSourceCoolRatedODB) && (dp.capacity_description == HPXML::CapacityDescriptionMinimum) }.capacity, 1.0].max
        hvac_ap.cool_capacity_ratios = [cool_min_capacity / cool_rated_capacity, cool_max_capacity / cool_rated_capacity]
        hvac_ap.cool_fan_speed_ratios = HVAC.calc_fan_speed_ratios(hvac_ap.cool_capacity_ratios, hvac_ap.cool_rated_cfm_per_ton, hvac_ap.cool_rated_airflow_rate)
      end
      if is_hp
        if hvac_system.heating_detailed_performance_data.empty?
          HVAC.set_heat_detailed_performance_data(hvac_system)
        else
          # process capacity fraction of nominal
          hvac_system.heating_detailed_performance_data.each do |dp|
            next unless dp.capacity.nil?

            dp.capacity = (dp.capacity_fraction_of_nominal * hvac_system.heating_capacity).round(3)
            dp.capacity_isdefaulted = true
          end

          if hvac_system.heating_capacity_retention_fraction.nil? && hvac_system.heating_capacity_17F.nil?
            # Calculate heating capacity retention at 5F outdoor drybulb
            target_odb = 5.0
            max_capacity_47 = hvac_system.heating_detailed_performance_data.find { |dp| dp.outdoor_temperature == HVAC::AirSourceHeatRatedODB && dp.capacity_description == HPXML::CapacityDescriptionMaximum }.capacity
            hvac_system.heating_capacity_retention_fraction = (HVAC.interpolate_to_odb_table_point(hvac_system.heating_detailed_performance_data, HPXML::CapacityDescriptionMaximum, target_odb, :capacity) / max_capacity_47).round(5)
            hvac_system.heating_capacity_retention_fraction = 0.0 if hvac_system.heating_capacity_retention_fraction < 0
            hvac_system.heating_capacity_retention_temp = target_odb
            hvac_system.heating_capacity_retention_fraction_isdefaulted = true
            hvac_system.heating_capacity_retention_temp_isdefaulted = true
          end
          # override some properties based on detailed performance data
          heat_rated_capacity = [hvac_system.heating_capacity, 1.0].max
          heat_max_capacity = [hvac_system.heating_detailed_performance_data.find { |dp| (dp.outdoor_temperature == HVAC::AirSourceHeatRatedODB) && (dp.capacity_description == HPXML::CapacityDescriptionMaximum) }.capacity, 1.0].max
          heat_min_capacity = [hvac_system.heating_detailed_performance_data.find { |dp| (dp.outdoor_temperature == HVAC::AirSourceHeatRatedODB) && (dp.capacity_description == HPXML::CapacityDescriptionMinimum) }.capacity, 1.0].max
          hvac_ap.heat_capacity_ratios = [heat_min_capacity / heat_rated_capacity, heat_max_capacity / heat_rated_capacity]
          hvac_ap.heat_fan_speed_ratios = HVAC.calc_fan_speed_ratios(hvac_ap.heat_capacity_ratios, hvac_ap.heat_rated_cfm_per_ton, hvac_ap.heat_rated_airflow_rate)
        end
      end
    end
  end

  def self.apply_hvac_control(hpxml_bldg, schedules_file, eri_version)
    hpxml_bldg.hvac_controls.each do |hvac_control|
      schedules_file_includes_heating_setpoint_temp = (schedules_file.nil? ? false : schedules_file.includes_col_name(SchedulesFile::ColumnHeatingSetpoint))
      if hvac_control.heating_setpoint_temp.nil? && hvac_control.weekday_heating_setpoints.nil? && !schedules_file_includes_heating_setpoint_temp
        # No heating setpoints; set a default heating setpoint for, e.g., natural ventilation
        htg_weekday_setpoints, htg_weekend_setpoints = HVAC.get_default_heating_setpoint(HPXML::HVACControlTypeManual, eri_version)
        if htg_weekday_setpoints.split(', ').uniq.size == 1 && htg_weekend_setpoints.split(', ').uniq.size == 1 && htg_weekday_setpoints.split(', ').uniq == htg_weekend_setpoints.split(', ').uniq
          hvac_control.heating_setpoint_temp = htg_weekend_setpoints.split(', ').uniq[0].to_f
        else
          fail 'Unexpected heating setpoints.'
        end
        hvac_control.heating_setpoint_temp_isdefaulted = true
      end

      schedules_file_includes_cooling_setpoint_temp = (schedules_file.nil? ? false : schedules_file.includes_col_name(SchedulesFile::ColumnCoolingSetpoint))
      if hvac_control.cooling_setpoint_temp.nil? && hvac_control.weekday_cooling_setpoints.nil? && !schedules_file_includes_cooling_setpoint_temp
        # No cooling setpoints; set a default cooling setpoint for, e.g., natural ventilation
        clg_weekday_setpoints, clg_weekend_setpoints = HVAC.get_default_cooling_setpoint(HPXML::HVACControlTypeManual, eri_version)
        if clg_weekday_setpoints.split(', ').uniq.size == 1 && clg_weekend_setpoints.split(', ').uniq.size == 1 && clg_weekday_setpoints.split(', ').uniq == clg_weekend_setpoints.split(', ').uniq
          hvac_control.cooling_setpoint_temp = clg_weekend_setpoints.split(', ').uniq[0].to_f
        else
          fail 'Unexpected cooling setpoints.'
        end
        hvac_control.cooling_setpoint_temp_isdefaulted = true
      end

      if hvac_control.heating_setback_start_hour.nil? && (not hvac_control.heating_setback_temp.nil?) && !schedules_file_includes_heating_setpoint_temp
        hvac_control.heating_setback_start_hour = 23 # 11 pm
        hvac_control.heating_setback_start_hour_isdefaulted = true
      end

      if hvac_control.cooling_setup_start_hour.nil? && (not hvac_control.cooling_setup_temp.nil?) && !schedules_file_includes_cooling_setpoint_temp
        hvac_control.cooling_setup_start_hour = 9 # 9 am
        hvac_control.cooling_setup_start_hour_isdefaulted = true
      end

      if hvac_control.seasons_heating_begin_month.nil? || hvac_control.seasons_heating_begin_day.nil? ||
         hvac_control.seasons_heating_end_month.nil? || hvac_control.seasons_heating_end_day.nil?
        hvac_control.seasons_heating_begin_month = 1
        hvac_control.seasons_heating_begin_day = 1
        hvac_control.seasons_heating_end_month = 12
        hvac_control.seasons_heating_end_day = 31
        hvac_control.seasons_heating_begin_month_isdefaulted = true
        hvac_control.seasons_heating_begin_day_isdefaulted = true
        hvac_control.seasons_heating_end_month_isdefaulted = true
        hvac_control.seasons_heating_end_day_isdefaulted = true
      end

      next unless hvac_control.seasons_cooling_begin_month.nil? || hvac_control.seasons_cooling_begin_day.nil? ||
                  hvac_control.seasons_cooling_end_month.nil? || hvac_control.seasons_cooling_end_day.nil?

      hvac_control.seasons_cooling_begin_month = 1
      hvac_control.seasons_cooling_begin_day = 1
      hvac_control.seasons_cooling_end_month = 12
      hvac_control.seasons_cooling_end_day = 31
      hvac_control.seasons_cooling_begin_month_isdefaulted = true
      hvac_control.seasons_cooling_begin_day_isdefaulted = true
      hvac_control.seasons_cooling_end_month_isdefaulted = true
      hvac_control.seasons_cooling_end_day_isdefaulted = true
    end
  end

  def self.apply_hvac_distribution(hpxml_bldg, ncfl, ncfl_ag)
    hpxml_bldg.hvac_distributions.each do |hvac_distribution|
      next unless hvac_distribution.distribution_system_type == HPXML::HVACDistributionTypeAir
      next if hvac_distribution.ducts.empty?

      supply_ducts = hvac_distribution.ducts.select { |duct| duct.duct_type == HPXML::DuctTypeSupply }
      return_ducts = hvac_distribution.ducts.select { |duct| duct.duct_type == HPXML::DuctTypeReturn }

      # Default return registers
      if hvac_distribution.number_of_return_registers.nil? && (return_ducts.size > 0)
        hvac_distribution.number_of_return_registers = ncfl.ceil # Add 1 return register per conditioned floor if not provided
        hvac_distribution.number_of_return_registers_isdefaulted = true
      end

      cfa_served = hvac_distribution.conditioned_floor_area_served
      n_returns = hvac_distribution.number_of_return_registers

      if hvac_distribution.ducts[0].duct_location.nil?
        # Default both duct location(s) and duct surface area(s)
        [supply_ducts, return_ducts].each do |ducts|
          ducts.each do |duct|
            primary_duct_area, secondary_duct_area = HVAC.get_default_duct_surface_area(duct.duct_type, ncfl_ag, cfa_served, n_returns).map { |area| area / ducts.size }
            primary_duct_location, secondary_duct_location = HVAC.get_default_duct_locations(hpxml_bldg)
            if primary_duct_location.nil? # If a home doesn't have any unconditioned spaces, place all ducts in conditioned space.
              duct.duct_surface_area = primary_duct_area + secondary_duct_area
              duct.duct_surface_area_isdefaulted = true
              duct.duct_location = secondary_duct_location
              duct.duct_location_isdefaulted = true
            else
              duct.duct_surface_area = primary_duct_area
              duct.duct_surface_area_isdefaulted = true
              duct.duct_location = primary_duct_location
              duct.duct_location_isdefaulted = true

              if secondary_duct_area > 0
                hvac_distribution.ducts.add(id: "#{duct.id}_secondary",
                                            duct_type: duct.duct_type,
                                            duct_insulation_r_value: duct.duct_insulation_r_value,
                                            duct_location: secondary_duct_location,
                                            duct_location_isdefaulted: true,
                                            duct_surface_area: secondary_duct_area,
                                            duct_surface_area_isdefaulted: true)
              end
            end
          end
        end

      elsif hvac_distribution.ducts[0].duct_surface_area.nil?
        # Default duct surface area(s)
        [supply_ducts, return_ducts].each do |ducts|
          ducts.each do |duct|
            total_duct_area = HVAC.get_default_duct_surface_area(duct.duct_type, ncfl_ag, cfa_served, n_returns).sum()
            duct.duct_surface_area = total_duct_area * duct.duct_fraction_area
            duct.duct_surface_area_isdefaulted = true
          end
        end
      end

      # Calculate FractionDuctArea from DuctSurfaceArea
      supply_ducts = hvac_distribution.ducts.select { |duct| duct.duct_type == HPXML::DuctTypeSupply }
      return_ducts = hvac_distribution.ducts.select { |duct| duct.duct_type == HPXML::DuctTypeReturn }
      total_supply_area = supply_ducts.map { |d| d.duct_surface_area }.sum
      total_return_area = return_ducts.map { |d| d.duct_surface_area }.sum
      (supply_ducts + return_ducts).each do |duct|
        next unless duct.duct_fraction_area.nil?

        if duct.duct_type == HPXML::DuctTypeSupply
          if total_supply_area > 0
            duct.duct_fraction_area = (duct.duct_surface_area / total_supply_area).round(3)
          else
            duct.duct_fraction_area = (1.0 / supply_ducts.size).round(3) # Arbitrary
          end
          duct.duct_fraction_area_isdefaulted = true
        elsif duct.duct_type == HPXML::DuctTypeReturn
          if total_return_area > 0
            duct.duct_fraction_area = (duct.duct_surface_area / total_return_area).round(3)
          else
            duct.duct_fraction_area = (1.0 / return_ducts.size).round(3) # Arbitrary
          end
          duct.duct_fraction_area_isdefaulted = true
        end
      end

      hvac_distribution.ducts.each do |ducts|
        next unless ducts.duct_surface_area_multiplier.nil?

        ducts.duct_surface_area_multiplier = 1.0
        ducts.duct_surface_area_multiplier_isdefaulted = true
      end

      # Default buried insulation level
      hvac_distribution.ducts.each do |ducts|
        next unless ducts.duct_buried_insulation_level.nil?

        ducts.duct_buried_insulation_level = HPXML::DuctBuriedInsulationNone
        ducts.duct_buried_insulation_level_isdefaulted = true
      end

      # Default effective R-value
      hvac_distribution.ducts.each do |ducts|
        next unless ducts.duct_effective_r_value.nil?

        ducts.duct_effective_r_value = Airflow.get_duct_effective_r_value(ducts.duct_insulation_r_value, ducts.duct_type, ducts.duct_buried_insulation_level)
        ducts.duct_effective_r_value_isdefaulted = true
      end
    end
  end

  def self.apply_hvac_location(hpxml_bldg)
    # This needs to come after we have applied defaults for ducts
    hpxml_bldg.hvac_systems.each do |hvac_system|
      next unless hvac_system.location.nil?

      hvac_system.location_isdefaulted = true

      # Set default location based on distribution system
      dist_system = hvac_system.distribution_system
      if dist_system.nil?
        hvac_system.location = HPXML::LocationConditionedSpace
      else
        dist_type = dist_system.distribution_system_type
        if dist_type == HPXML::HVACDistributionTypeAir
          # Find largest unconditioned supply duct location
          uncond_duct_locations = {}
          dist_system.ducts.select { |d| d.duct_type == HPXML::DuctTypeSupply }.each do |d|
            next if HPXML::conditioned_locations_this_unit.include? d.duct_location
            next if [HPXML::LocationExteriorWall, HPXML::LocationUnderSlab].include? d.duct_location # air handler won't be here

            uncond_duct_locations[d.duct_location] = 0.0 if uncond_duct_locations[d.duct_location].nil?
            uncond_duct_locations[d.duct_location] += d.duct_surface_area
          end
          if uncond_duct_locations.empty?
            hvac_system.location = HPXML::LocationConditionedSpace
          else
            hvac_system.location = uncond_duct_locations.key(uncond_duct_locations.values.max)
            if hvac_system.location == HPXML::LocationOutside
              # DuctLocation "outside" needs to be converted to a valid UnitLocation enumeration
              hvac_system.location = HPXML::LocationOtherExterior
            end
          end
        elsif dist_type == HPXML::HVACDistributionTypeHydronic
          # Assume same default logic as a water heater
          hvac_system.location = Waterheater.get_default_location(hpxml_bldg, hpxml_bldg.climate_and_risk_zones.climate_zone_ieccs[0])
        elsif dist_type == HPXML::HVACDistributionTypeDSE
          # DSE=1 implies distribution system in conditioned space
          has_dse_of_one = true
          if (hvac_system.respond_to? :fraction_heat_load_served) && (dist_system.annual_heating_dse != 1)
            has_dse_of_one = false
          end
          if (hvac_system.respond_to? :fraction_cool_load_served) && (dist_system.annual_cooling_dse != 1)
            has_dse_of_one = false
          end
          if has_dse_of_one
            hvac_system.location = HPXML::LocationConditionedSpace
          else
            hvac_system.location = HPXML::LocationUnconditionedSpace
          end
        end
      end
    end
  end

  def self.apply_ventilation_fans(hpxml_bldg, weather, cfa, nbeds, eri_version)
    # Default mech vent systems
    hpxml_bldg.ventilation_fans.each do |vent_fan|
      next unless vent_fan.used_for_whole_building_ventilation

      if vent_fan.is_shared_system.nil?
        vent_fan.is_shared_system = false
        vent_fan.is_shared_system_isdefaulted = true
      end
      if vent_fan.hours_in_operation.nil? && !vent_fan.is_cfis_supplemental_fan?
        vent_fan.hours_in_operation = (vent_fan.fan_type == HPXML::MechVentTypeCFIS) ? 8.0 : 24.0
        vent_fan.hours_in_operation_isdefaulted = true
      end
      if vent_fan.rated_flow_rate.nil? && vent_fan.tested_flow_rate.nil? && vent_fan.calculated_flow_rate.nil? && vent_fan.delivered_ventilation.nil?
        if hpxml_bldg.ventilation_fans.select { |vf| vf.used_for_whole_building_ventilation && !vf.is_cfis_supplemental_fan? }.size > 1
          fail 'Defaulting flow rates for multiple mechanical ventilation systems is currently not supported.'
        end

        vent_fan.rated_flow_rate = Airflow.get_default_mech_vent_flow_rate(hpxml_bldg, vent_fan, weather, cfa, nbeds).round(1)
        vent_fan.rated_flow_rate_isdefaulted = true
      end
      if vent_fan.fan_power.nil?
        vent_fan.fan_power = (vent_fan.flow_rate * Airflow.get_default_mech_vent_fan_power(vent_fan, eri_version)).round(1)
        vent_fan.fan_power_isdefaulted = true
      end
      next unless vent_fan.fan_type == HPXML::MechVentTypeCFIS

      if vent_fan.cfis_vent_mode_airflow_fraction.nil?
        vent_fan.cfis_vent_mode_airflow_fraction = 1.0
        vent_fan.cfis_vent_mode_airflow_fraction_isdefaulted = true
      end
      if vent_fan.cfis_addtl_runtime_operating_mode.nil?
        vent_fan.cfis_addtl_runtime_operating_mode = HPXML::CFISModeAirHandler
        vent_fan.cfis_addtl_runtime_operating_mode_isdefaulted = true
      end
    end

    # Default kitchen fan
    hpxml_bldg.ventilation_fans.each do |vent_fan|
      next unless (vent_fan.used_for_local_ventilation && (vent_fan.fan_location == HPXML::LocationKitchen))

      if vent_fan.count.nil?
        vent_fan.count = 1
        vent_fan.count_isdefaulted = true
      end
      if vent_fan.rated_flow_rate.nil? && vent_fan.tested_flow_rate.nil? && vent_fan.calculated_flow_rate.nil? && vent_fan.delivered_ventilation.nil?
        vent_fan.rated_flow_rate = 100.0 # cfm, per BA HSP
        vent_fan.rated_flow_rate_isdefaulted = true
      end
      if vent_fan.hours_in_operation.nil?
        vent_fan.hours_in_operation = 1.0 # hrs/day, per BA HSP
        vent_fan.hours_in_operation_isdefaulted = true
      end
      if vent_fan.fan_power.nil?
        vent_fan.fan_power = 0.3 * vent_fan.flow_rate # W, per BA HSP
        vent_fan.fan_power_isdefaulted = true
      end
      if vent_fan.start_hour.nil?
        vent_fan.start_hour = 18 # 6 pm, per BA HSP
        vent_fan.start_hour_isdefaulted = true
      end
    end

    # Default bath fans
    hpxml_bldg.ventilation_fans.each do |vent_fan|
      next unless (vent_fan.used_for_local_ventilation && (vent_fan.fan_location == HPXML::LocationBath))

      if vent_fan.count.nil?
        vent_fan.count = hpxml_bldg.building_construction.number_of_bathrooms
        vent_fan.count_isdefaulted = true
      end
      if vent_fan.rated_flow_rate.nil? && vent_fan.tested_flow_rate.nil? && vent_fan.calculated_flow_rate.nil? && vent_fan.delivered_ventilation.nil?
        vent_fan.rated_flow_rate = 50.0 # cfm, per BA HSP
        vent_fan.rated_flow_rate_isdefaulted = true
      end
      if vent_fan.hours_in_operation.nil?
        vent_fan.hours_in_operation = 1.0 # hrs/day, per BA HSP
        vent_fan.hours_in_operation_isdefaulted = true
      end
      if vent_fan.fan_power.nil?
        vent_fan.fan_power = 0.3 * vent_fan.flow_rate # W, per BA HSP
        vent_fan.fan_power_isdefaulted = true
      end
      if vent_fan.start_hour.nil?
        vent_fan.start_hour = 7 # 7 am, per BA HSP
        vent_fan.start_hour_isdefaulted = true
      end
    end

    # Default whole house fan
    hpxml_bldg.ventilation_fans.each do |vent_fan|
      next unless vent_fan.used_for_seasonal_cooling_load_reduction

      if vent_fan.rated_flow_rate.nil? && vent_fan.tested_flow_rate.nil? && vent_fan.calculated_flow_rate.nil? && vent_fan.delivered_ventilation.nil?
        vent_fan.rated_flow_rate = cfa * 2.0
        vent_fan.rated_flow_rate_isdefaulted = true
      end
      if vent_fan.fan_power.nil?
        vent_fan.fan_power = 0.1 * vent_fan.flow_rate # W
        vent_fan.fan_power_isdefaulted = true
      end
    end
  end

  def self.apply_water_heaters(hpxml_bldg, nbeds, eri_version, schedules_file)
    hpxml_bldg.water_heating_systems.each do |water_heating_system|
      if water_heating_system.is_shared_system.nil?
        water_heating_system.is_shared_system = false
        water_heating_system.is_shared_system_isdefaulted = true
      end
      schedules_file_includes_water_heater_setpoint_temp = (schedules_file.nil? ? false : schedules_file.includes_col_name(SchedulesFile::ColumnWaterHeaterSetpoint))
      if water_heating_system.temperature.nil? && !schedules_file_includes_water_heater_setpoint_temp
        water_heating_system.temperature = Waterheater.get_default_hot_water_temperature(eri_version)
        water_heating_system.temperature_isdefaulted = true
      end
      if water_heating_system.performance_adjustment.nil?
        water_heating_system.performance_adjustment = Waterheater.get_default_performance_adjustment(water_heating_system)
        water_heating_system.performance_adjustment_isdefaulted = true
      end
      if (water_heating_system.water_heater_type == HPXML::WaterHeaterTypeCombiStorage) && water_heating_system.standby_loss_value.nil?
        # Use equation fit from AHRI database
        # calculate independent variable SurfaceArea/vol(physically linear to standby_loss/skin_u under test condition) to fit the linear equation from AHRI database
        act_vol = Waterheater.calc_storage_tank_actual_vol(water_heating_system.tank_volume, nil)
        surface_area = Waterheater.calc_tank_areas(act_vol)[0]
        sqft_by_gal = surface_area / act_vol # sqft/gal
        water_heating_system.standby_loss_value = (2.9721 * sqft_by_gal - 0.4732).round(3) # linear equation assuming a constant u, F/hr
        water_heating_system.standby_loss_value_isdefaulted = true
        water_heating_system.standby_loss_units = HPXML::UnitsDegFPerHour
        water_heating_system.standby_loss_units_isdefaulted = true
      end
      if (water_heating_system.water_heater_type == HPXML::WaterHeaterTypeStorage)
        if water_heating_system.heating_capacity.nil?
          water_heating_system.heating_capacity = (Waterheater.get_default_heating_capacity(water_heating_system.fuel_type, nbeds, hpxml_bldg.water_heating_systems.size, hpxml_bldg.building_construction.number_of_bathrooms) * 1000.0).round
          water_heating_system.heating_capacity_isdefaulted = true
        end
        if water_heating_system.tank_volume.nil?
          water_heating_system.tank_volume = Waterheater.get_default_tank_volume(water_heating_system.fuel_type, nbeds, hpxml_bldg.building_construction.number_of_bathrooms)
          water_heating_system.tank_volume_isdefaulted = true
        end
        if water_heating_system.recovery_efficiency.nil?
          water_heating_system.recovery_efficiency = Waterheater.get_default_recovery_efficiency(water_heating_system)
          water_heating_system.recovery_efficiency_isdefaulted = true
        end
        if water_heating_system.tank_model_type.nil?
          water_heating_system.tank_model_type = HPXML::WaterHeaterTankModelTypeMixed
          water_heating_system.tank_model_type_isdefaulted = true
        end
      end
      if (water_heating_system.water_heater_type == HPXML::WaterHeaterTypeHeatPump)
        schedules_file_includes_water_heater_operating_mode = (schedules_file.nil? ? false : schedules_file.includes_col_name(SchedulesFile::ColumnWaterHeaterOperatingMode))
        if water_heating_system.operating_mode.nil? && !schedules_file_includes_water_heater_operating_mode
          water_heating_system.operating_mode = HPXML::WaterHeaterOperatingModeHybridAuto
          water_heating_system.operating_mode_isdefaulted = true
        end
      end
      if water_heating_system.location.nil?
        water_heating_system.location = Waterheater.get_default_location(hpxml_bldg, hpxml_bldg.climate_and_risk_zones.climate_zone_ieccs[0])
        water_heating_system.location_isdefaulted = true
      end
      next unless water_heating_system.usage_bin.nil? && (not water_heating_system.uniform_energy_factor.nil?) # FHR & UsageBin only applies to UEF

      if not water_heating_system.first_hour_rating.nil?
        water_heating_system.usage_bin = Waterheater.get_usage_bin_from_first_hour_rating(water_heating_system.first_hour_rating)
      else
        water_heating_system.usage_bin = HPXML::WaterHeaterUsageBinMedium
      end
      water_heating_system.usage_bin_isdefaulted = true
    end
  end

  def self.apply_flue_or_chimney(hpxml_bldg)
    # This needs to come after we have applied defaults for HVAC/DHW systems
    if hpxml_bldg.air_infiltration.has_flue_or_chimney_in_conditioned_space.nil?
      hpxml_bldg.air_infiltration.has_flue_or_chimney_in_conditioned_space = get_default_flue_or_chimney_in_conditioned_space(hpxml_bldg)
      hpxml_bldg.air_infiltration.has_flue_or_chimney_in_conditioned_space_isdefaulted = true
    end
  end

<<<<<<< HEAD
  def self.apply_hot_water_distribution(hpxml_bldg, cfa, ncfl, has_uncond_bsmnt, schedules_file)
=======
  def self.apply_hot_water_distribution(hpxml_bldg, cfa, ncfl, has_uncond_bsmnt, has_cond_bsmnt)
>>>>>>> 87b63bfb
    return if hpxml_bldg.hot_water_distributions.size == 0

    hot_water_distribution = hpxml_bldg.hot_water_distributions[0]

    if hot_water_distribution.pipe_r_value.nil?
      hot_water_distribution.pipe_r_value = 0.0
      hot_water_distribution.pipe_r_value_isdefaulted = true
    end

    if hot_water_distribution.system_type == HPXML::DHWDistTypeStandard
      if hot_water_distribution.standard_piping_length.nil?
        hot_water_distribution.standard_piping_length = HotWaterAndAppliances.get_default_std_pipe_length(has_uncond_bsmnt, has_cond_bsmnt, cfa, ncfl)
        hot_water_distribution.standard_piping_length_isdefaulted = true
      end
    elsif hot_water_distribution.system_type == HPXML::DHWDistTypeRecirc
      if hot_water_distribution.recirculation_piping_length.nil?
        hot_water_distribution.recirculation_piping_length = HotWaterAndAppliances.get_default_recirc_loop_length(HotWaterAndAppliances.get_default_std_pipe_length(has_uncond_bsmnt, has_cond_bsmnt, cfa, ncfl))
        hot_water_distribution.recirculation_piping_length_isdefaulted = true
      end
      if hot_water_distribution.recirculation_branch_piping_length.nil?
        hot_water_distribution.recirculation_branch_piping_length = HotWaterAndAppliances.get_default_recirc_branch_loop_length()
        hot_water_distribution.recirculation_branch_piping_length_isdefaulted = true
      end
      if hot_water_distribution.recirculation_pump_power.nil?
        hot_water_distribution.recirculation_pump_power = HotWaterAndAppliances.get_default_recirc_pump_power()
        hot_water_distribution.recirculation_pump_power_isdefaulted = true
      end
    end

    if hot_water_distribution.has_shared_recirculation
      if hot_water_distribution.shared_recirculation_pump_power.nil?
        hot_water_distribution.shared_recirculation_pump_power = HotWaterAndAppliances.get_default_shared_recirc_pump_power()
        hot_water_distribution.shared_recirculation_pump_power_isdefaulted = true
      end
    end

    if hot_water_distribution.system_type == HPXML::DHWDistTypeRecirc || hot_water_distribution.has_shared_recirculation
      schedules_file_includes_recirculation_pump = (schedules_file.nil? ? false : schedules_file.includes_col_name(SchedulesFile::ColumnHotWaterRecirculationPump))
      recirc_control_type = hot_water_distribution.has_shared_recirculation ? hot_water_distribution.shared_recirculation_control_type : hot_water_distribution.recirculation_control_type
      if [HPXML::DHWRecircControlTypeNone, HPXML::DHWRecircControlTypeTimer].include?(recirc_control_type)
        if hot_water_distribution.recirculation_pump_weekday_fractions.nil? && !schedules_file_includes_recirculation_pump
          hot_water_distribution.recirculation_pump_weekday_fractions = Schedule.RecirculationPumpWithoutControlWeekdayFractions
          hot_water_distribution.recirculation_pump_weekday_fractions_isdefaulted = true
        end
        if hot_water_distribution.recirculation_pump_weekend_fractions.nil? && !schedules_file_includes_recirculation_pump
          hot_water_distribution.recirculation_pump_weekend_fractions = Schedule.RecirculationPumpWithoutControlWeekendFractions
          hot_water_distribution.recirculation_pump_weekend_fractions_isdefaulted = true
        end
      elsif [HPXML::DHWRecircControlTypeSensor, HPXML::DHWRecircControlTypeManual].include?(recirc_control_type)
        if hot_water_distribution.recirculation_pump_weekday_fractions.nil? && !schedules_file_includes_recirculation_pump
          hot_water_distribution.recirculation_pump_weekday_fractions = Schedule.RecirculationPumpDemandControlledWeekdayFractions
          hot_water_distribution.recirculation_pump_weekday_fractions_isdefaulted = true
        end
        if hot_water_distribution.recirculation_pump_weekend_fractions.nil? && !schedules_file_includes_recirculation_pump
          hot_water_distribution.recirculation_pump_weekend_fractions = Schedule.RecirculationPumpDemandControlledWeekendFractions
          hot_water_distribution.recirculation_pump_weekend_fractions_isdefaulted = true
        end
      elsif [HPXML::DHWRecircControlTypeTemperature].include?(recirc_control_type)
        if hot_water_distribution.recirculation_pump_weekday_fractions.nil? && !schedules_file_includes_recirculation_pump
          hot_water_distribution.recirculation_pump_weekday_fractions = Schedule.RecirculationPumpTemperatureControlledWeekdayFractions
          hot_water_distribution.recirculation_pump_weekday_fractions_isdefaulted = true
        end
        if hot_water_distribution.recirculation_pump_weekend_fractions.nil? && !schedules_file_includes_recirculation_pump
          hot_water_distribution.recirculation_pump_weekend_fractions = Schedule.RecirculationPumpTemperatureControlledWeekendFractions
          hot_water_distribution.recirculation_pump_weekend_fractions_isdefaulted = true
        end
      end
      if hot_water_distribution.recirculation_pump_monthly_multipliers.nil? && !schedules_file_includes_recirculation_pump
        hot_water_distribution.recirculation_pump_monthly_multipliers = Schedule.RecirculationPumpMonthlyMultipliers
        hot_water_distribution.recirculation_pump_monthly_multipliers_isdefaulted = true
      end
    end
  end

  def self.apply_water_fixtures(hpxml_bldg, schedules_file)
    return if hpxml_bldg.hot_water_distributions.size == 0

    hpxml_bldg.water_fixtures.each do |wf|
      next unless [HPXML::WaterFixtureTypeShowerhead, HPXML::WaterFixtureTypeFaucet].include? wf.water_fixture_type

      if wf.low_flow.nil?
        wf.low_flow = (wf.flow_rate <= 2.0)
        wf.low_flow_isdefaulted = true
      end
    end

    if hpxml_bldg.water_heating.water_fixtures_usage_multiplier.nil?
      hpxml_bldg.water_heating.water_fixtures_usage_multiplier = 1.0
      hpxml_bldg.water_heating.water_fixtures_usage_multiplier_isdefaulted = true
    end
    schedules_file_includes_fixtures = (schedules_file.nil? ? false : schedules_file.includes_col_name(SchedulesFile::ColumnHotWaterFixtures))
    if hpxml_bldg.water_heating.water_fixtures_weekday_fractions.nil? && !schedules_file_includes_fixtures
      hpxml_bldg.water_heating.water_fixtures_weekday_fractions = Schedule.FixturesWeekdayFractions
      hpxml_bldg.water_heating.water_fixtures_weekday_fractions_isdefaulted = true
    end
    if hpxml_bldg.water_heating.water_fixtures_weekend_fractions.nil? && !schedules_file_includes_fixtures
      hpxml_bldg.water_heating.water_fixtures_weekend_fractions = Schedule.FixturesWeekendFractions
      hpxml_bldg.water_heating.water_fixtures_weekend_fractions_isdefaulted = true
    end
    if hpxml_bldg.water_heating.water_fixtures_monthly_multipliers.nil? && !schedules_file_includes_fixtures
      hpxml_bldg.water_heating.water_fixtures_monthly_multipliers = Schedule.FixturesMonthlyMultipliers
      hpxml_bldg.water_heating.water_fixtures_monthly_multipliers_isdefaulted = true
    end
  end

  def self.apply_solar_thermal_systems(hpxml_bldg)
    hpxml_bldg.solar_thermal_systems.each do |solar_thermal_system|
      if solar_thermal_system.collector_azimuth.nil?
        solar_thermal_system.collector_azimuth = get_azimuth_from_orientation(solar_thermal_system.collector_orientation)
        solar_thermal_system.collector_azimuth_isdefaulted = true
      end
      if solar_thermal_system.collector_orientation.nil?
        solar_thermal_system.collector_orientation = get_orientation_from_azimuth(solar_thermal_system.collector_azimuth)
        solar_thermal_system.collector_orientation_isdefaulted = true
      end
      if solar_thermal_system.storage_volume.nil? && (not solar_thermal_system.collector_area.nil?) # Detailed solar water heater
        solar_thermal_system.storage_volume = Waterheater.calc_default_solar_thermal_system_storage_volume(solar_thermal_system.collector_area)
        solar_thermal_system.storage_volume_isdefaulted = true
      end
    end
  end

  def self.apply_pv_systems(hpxml_bldg)
    hpxml_bldg.pv_systems.each do |pv_system|
      if pv_system.array_azimuth.nil?
        pv_system.array_azimuth = get_azimuth_from_orientation(pv_system.array_orientation)
        pv_system.array_azimuth_isdefaulted = true
      end
      if pv_system.array_orientation.nil?
        pv_system.array_orientation = get_orientation_from_azimuth(pv_system.array_azimuth)
        pv_system.array_orientation_isdefaulted = true
      end
      if pv_system.is_shared_system.nil?
        pv_system.is_shared_system = false
        pv_system.is_shared_system_isdefaulted = true
      end
      if pv_system.location.nil?
        pv_system.location = HPXML::LocationRoof
        pv_system.location_isdefaulted = true
      end
      if pv_system.tracking.nil?
        pv_system.tracking = HPXML::PVTrackingTypeFixed
        pv_system.tracking_isdefaulted = true
      end
      if pv_system.module_type.nil?
        pv_system.module_type = HPXML::PVModuleTypeStandard
        pv_system.module_type_isdefaulted = true
      end
      if pv_system.system_losses_fraction.nil?
        pv_system.system_losses_fraction = PV.get_default_system_losses(pv_system.year_modules_manufactured)
        pv_system.system_losses_fraction_isdefaulted = true
      end
    end
    hpxml_bldg.inverters.each do |inverter|
      if inverter.inverter_efficiency.nil?
        inverter.inverter_efficiency = PV.get_default_inv_eff()
        inverter.inverter_efficiency_isdefaulted = true
      end
    end
  end

  def self.apply_generators(hpxml_bldg)
    hpxml_bldg.generators.each do |generator|
      if generator.is_shared_system.nil?
        generator.is_shared_system = false
        generator.is_shared_system_isdefaulted = true
      end
    end
  end

  def self.apply_batteries(hpxml_bldg)
    default_values = Battery.get_battery_default_values(hpxml_bldg.has_location(HPXML::LocationGarage))
    hpxml_bldg.batteries.each do |battery|
      if battery.location.nil?
        battery.location = default_values[:location]
        battery.location_isdefaulted = true
      end
      if battery.is_shared_system.nil?
        battery.is_shared_system = false
        battery.is_shared_system_isdefaulted = true
      end
      # if battery.lifetime_model.nil?
      # battery.lifetime_model = default_values[:lifetime_model]
      # battery.lifetime_model_isdefaulted = true
      # end
      if battery.nominal_voltage.nil?
        battery.nominal_voltage = default_values[:nominal_voltage] # V
        battery.nominal_voltage_isdefaulted = true
      end
      if battery.round_trip_efficiency.nil?
        battery.round_trip_efficiency = default_values[:round_trip_efficiency]
        battery.round_trip_efficiency_isdefaulted = true
      end
      if battery.nominal_capacity_kwh.nil? && battery.nominal_capacity_ah.nil?
        # Calculate nominal capacity from usable capacity or rated power output if available
        if not battery.usable_capacity_kwh.nil?
          battery.nominal_capacity_kwh = (battery.usable_capacity_kwh / default_values[:usable_fraction]).round(2)
          battery.nominal_capacity_kwh_isdefaulted = true
        elsif not battery.usable_capacity_ah.nil?
          battery.nominal_capacity_ah = (battery.usable_capacity_ah / default_values[:usable_fraction]).round(2)
          battery.nominal_capacity_ah_isdefaulted = true
        elsif not battery.rated_power_output.nil?
          battery.nominal_capacity_kwh = (UnitConversions.convert(battery.rated_power_output, 'W', 'kW') / 0.5).round(2)
          battery.nominal_capacity_kwh_isdefaulted = true
        else
          battery.nominal_capacity_kwh = default_values[:nominal_capacity_kwh] # kWh
          battery.nominal_capacity_kwh_isdefaulted = true
        end
      end
      if battery.usable_capacity_kwh.nil? && battery.usable_capacity_ah.nil?
        # Calculate usable capacity from nominal capacity
        if not battery.nominal_capacity_kwh.nil?
          battery.usable_capacity_kwh = (battery.nominal_capacity_kwh * default_values[:usable_fraction]).round(2)
          battery.usable_capacity_kwh_isdefaulted = true
        elsif not battery.nominal_capacity_ah.nil?
          battery.usable_capacity_ah = (battery.nominal_capacity_ah * default_values[:usable_fraction]).round(2)
          battery.usable_capacity_ah_isdefaulted = true
        end
      end
      next unless battery.rated_power_output.nil?

      # Calculate rated power from nominal capacity
      if not battery.nominal_capacity_kwh.nil?
        battery.rated_power_output = (UnitConversions.convert(battery.nominal_capacity_kwh, 'kWh', 'Wh') * 0.5).round(0)
      elsif not battery.nominal_capacity_ah.nil?
        battery.rated_power_output = (UnitConversions.convert(Battery.get_kWh_from_Ah(battery.nominal_capacity_ah, battery.nominal_voltage), 'kWh', 'Wh') * 0.5).round(0)
      end
      battery.rated_power_output_isdefaulted = true
    end
  end

  def self.apply_appliances(hpxml_bldg, nbeds, eri_version, schedules_file)
    # Default clothes washer
    if hpxml_bldg.clothes_washers.size > 0
      clothes_washer = hpxml_bldg.clothes_washers[0]
      if clothes_washer.is_shared_appliance.nil?
        clothes_washer.is_shared_appliance = false
        clothes_washer.is_shared_appliance_isdefaulted = true
      end
      if clothes_washer.location.nil?
        clothes_washer.location = HPXML::LocationConditionedSpace
        clothes_washer.location_isdefaulted = true
      end
      if clothes_washer.rated_annual_kwh.nil?
        default_values = HotWaterAndAppliances.get_clothes_washer_default_values(eri_version)
        clothes_washer.integrated_modified_energy_factor = default_values[:integrated_modified_energy_factor]
        clothes_washer.integrated_modified_energy_factor_isdefaulted = true
        clothes_washer.rated_annual_kwh = default_values[:rated_annual_kwh]
        clothes_washer.rated_annual_kwh_isdefaulted = true
        clothes_washer.label_electric_rate = default_values[:label_electric_rate]
        clothes_washer.label_electric_rate_isdefaulted = true
        clothes_washer.label_gas_rate = default_values[:label_gas_rate]
        clothes_washer.label_gas_rate_isdefaulted = true
        clothes_washer.label_annual_gas_cost = default_values[:label_annual_gas_cost]
        clothes_washer.label_annual_gas_cost_isdefaulted = true
        clothes_washer.capacity = default_values[:capacity]
        clothes_washer.capacity_isdefaulted = true
        clothes_washer.label_usage = default_values[:label_usage]
        clothes_washer.label_usage_isdefaulted = true
      end
      if clothes_washer.usage_multiplier.nil?
        clothes_washer.usage_multiplier = 1.0
        clothes_washer.usage_multiplier_isdefaulted = true
      end
      schedules_file_includes_cw = (schedules_file.nil? ? false : schedules_file.includes_col_name(SchedulesFile::ColumnClothesWasher))
      if clothes_washer.weekday_fractions.nil? && !schedules_file_includes_cw
        clothes_washer.weekday_fractions = Schedule.ClothesWasherWeekdayFractions
        clothes_washer.weekday_fractions_isdefaulted = true
      end
      if clothes_washer.weekend_fractions.nil? && !schedules_file_includes_cw
        clothes_washer.weekend_fractions = Schedule.ClothesWasherWeekendFractions
        clothes_washer.weekend_fractions_isdefaulted = true
      end
      if clothes_washer.monthly_multipliers.nil? && !schedules_file_includes_cw
        clothes_washer.monthly_multipliers = Schedule.ClothesWasherMonthlyMultipliers
        clothes_washer.monthly_multipliers_isdefaulted = true
      end
    end

    # Default clothes dryer
    if hpxml_bldg.clothes_dryers.size > 0
      clothes_dryer = hpxml_bldg.clothes_dryers[0]
      if clothes_dryer.is_shared_appliance.nil?
        clothes_dryer.is_shared_appliance = false
        clothes_dryer.is_shared_appliance_isdefaulted = true
      end
      if clothes_dryer.location.nil?
        clothes_dryer.location = HPXML::LocationConditionedSpace
        clothes_dryer.location_isdefaulted = true
      end
      if clothes_dryer.combined_energy_factor.nil? && clothes_dryer.energy_factor.nil?
        default_values = HotWaterAndAppliances.get_clothes_dryer_default_values(eri_version, clothes_dryer.fuel_type)
        clothes_dryer.combined_energy_factor = default_values[:combined_energy_factor]
        clothes_dryer.combined_energy_factor_isdefaulted = true
      end
      if clothes_dryer.control_type.nil?
        default_values = HotWaterAndAppliances.get_clothes_dryer_default_values(eri_version, clothes_dryer.fuel_type)
        clothes_dryer.control_type = default_values[:control_type]
        clothes_dryer.control_type_isdefaulted = true
      end
      if clothes_dryer.usage_multiplier.nil?
        clothes_dryer.usage_multiplier = 1.0
        clothes_dryer.usage_multiplier_isdefaulted = true
      end
      if clothes_dryer.is_vented.nil?
        clothes_dryer.is_vented = true
        clothes_dryer.is_vented_isdefaulted = true
      end
      if clothes_dryer.is_vented && clothes_dryer.vented_flow_rate.nil?
        clothes_dryer.vented_flow_rate = 100.0
        clothes_dryer.vented_flow_rate_isdefaulted = true
      end
      schedules_file_includes_cd = (schedules_file.nil? ? false : schedules_file.includes_col_name(SchedulesFile::ColumnClothesDryer))
      if clothes_dryer.weekday_fractions.nil? && !schedules_file_includes_cd
        clothes_dryer.weekday_fractions = Schedule.ClothesDryerWeekdayFractions
        clothes_dryer.weekday_fractions_isdefaulted = true
      end
      if clothes_dryer.weekend_fractions.nil? && !schedules_file_includes_cd
        clothes_dryer.weekend_fractions = Schedule.ClothesDryerWeekendFractions
        clothes_dryer.weekend_fractions_isdefaulted = true
      end
      if clothes_dryer.monthly_multipliers.nil? && !schedules_file_includes_cd
        clothes_dryer.monthly_multipliers = Schedule.ClothesDryerMonthlyMultipliers
        clothes_dryer.monthly_multipliers_isdefaulted = true
      end
    end

    # Default dishwasher
    if hpxml_bldg.dishwashers.size > 0
      dishwasher = hpxml_bldg.dishwashers[0]
      if dishwasher.is_shared_appliance.nil?
        dishwasher.is_shared_appliance = false
        dishwasher.is_shared_appliance_isdefaulted = true
      end
      if dishwasher.location.nil?
        dishwasher.location = HPXML::LocationConditionedSpace
        dishwasher.location_isdefaulted = true
      end
      if dishwasher.place_setting_capacity.nil?
        default_values = HotWaterAndAppliances.get_dishwasher_default_values(eri_version)
        dishwasher.rated_annual_kwh = default_values[:rated_annual_kwh]
        dishwasher.rated_annual_kwh_isdefaulted = true
        dishwasher.label_electric_rate = default_values[:label_electric_rate]
        dishwasher.label_electric_rate_isdefaulted = true
        dishwasher.label_gas_rate = default_values[:label_gas_rate]
        dishwasher.label_gas_rate_isdefaulted = true
        dishwasher.label_annual_gas_cost = default_values[:label_annual_gas_cost]
        dishwasher.label_annual_gas_cost_isdefaulted = true
        dishwasher.label_usage = default_values[:label_usage]
        dishwasher.label_usage_isdefaulted = true
        dishwasher.place_setting_capacity = default_values[:place_setting_capacity]
        dishwasher.place_setting_capacity_isdefaulted = true
      end
      if dishwasher.usage_multiplier.nil?
        dishwasher.usage_multiplier = 1.0
        dishwasher.usage_multiplier_isdefaulted = true
      end
      schedules_file_includes_dw = (schedules_file.nil? ? false : schedules_file.includes_col_name(SchedulesFile::ColumnDishwasher))
      if dishwasher.weekday_fractions.nil? && !schedules_file_includes_dw
        dishwasher.weekday_fractions = Schedule.DishwasherWeekdayFractions
        dishwasher.weekday_fractions_isdefaulted = true
      end
      if dishwasher.weekend_fractions.nil? && !schedules_file_includes_dw
        dishwasher.weekend_fractions = Schedule.DishwasherWeekendFractions
        dishwasher.weekend_fractions_isdefaulted = true
      end
      if dishwasher.monthly_multipliers.nil? && !schedules_file_includes_dw
        dishwasher.monthly_multipliers = Schedule.DishwasherMonthlyMultipliers
        dishwasher.monthly_multipliers_isdefaulted = true
      end
    end

    # Default refrigerators
    if hpxml_bldg.refrigerators.size == 1
      hpxml_bldg.refrigerators[0].primary_indicator = true
      hpxml_bldg.refrigerators[0].primary_indicator_isdefaulted = true
    end
    hpxml_bldg.refrigerators.each do |refrigerator|
      schedules_includes_fractions_multipliers = (!refrigerator.weekday_fractions.nil? || !refrigerator.weekend_fractions.nil? || !refrigerator.monthly_multipliers.nil?)
      if not refrigerator.primary_indicator # extra refrigerator
        if refrigerator.location.nil?
          refrigerator.location = HotWaterAndAppliances.get_default_extra_refrigerator_and_freezer_locations(hpxml_bldg)
          refrigerator.location_isdefaulted = true
        end
        if refrigerator.rated_annual_kwh.nil?
          default_values = HotWaterAndAppliances.get_extra_refrigerator_default_values
          refrigerator.rated_annual_kwh = default_values[:rated_annual_kwh]
          refrigerator.rated_annual_kwh_isdefaulted = true
        end
        schedules_file_includes_extrafridge = (schedules_file.nil? ? false : schedules_file.includes_col_name(SchedulesFile::ColumnExtraRefrigerator))
        if !schedules_file_includes_extrafridge
          if schedules_includes_fractions_multipliers
            if refrigerator.weekday_fractions.nil?
              refrigerator.weekday_fractions = Schedule.ExtraRefrigeratorWeekdayFractions
              refrigerator.weekday_fractions_isdefaulted = true
            end
            if refrigerator.weekend_fractions.nil?
              refrigerator.weekend_fractions = Schedule.ExtraRefrigeratorWeekendFractions
              refrigerator.weekend_fractions_isdefaulted = true
            end
            if refrigerator.monthly_multipliers.nil?
              refrigerator.monthly_multipliers = Schedule.ExtraRefrigeratorMonthlyMultipliers
              refrigerator.monthly_multipliers_isdefaulted = true
            end
          else
            if refrigerator.constant_coefficients.nil?
              refrigerator.constant_coefficients = Schedule.ExtraRefrigeratorConstantCoefficients
              refrigerator.constant_coefficients_isdefaulted = true
            end
            if refrigerator.temperature_coefficients.nil?
              refrigerator.temperature_coefficients = Schedule.ExtraRefrigeratorTemperatureCoefficients
              refrigerator.temperature_coefficients_isdefaulted = true
            end
          end
        end
      else # primary refrigerator
        if refrigerator.location.nil?
          refrigerator.location = HPXML::LocationConditionedSpace
          refrigerator.location_isdefaulted = true
        end
        if refrigerator.rated_annual_kwh.nil?
          default_values = HotWaterAndAppliances.get_refrigerator_default_values(nbeds)
          refrigerator.rated_annual_kwh = default_values[:rated_annual_kwh]
          refrigerator.rated_annual_kwh_isdefaulted = true
        end
        schedules_file_includes_fridge = (schedules_file.nil? ? false : schedules_file.includes_col_name(SchedulesFile::ColumnRefrigerator))
        if !schedules_file_includes_fridge
          if schedules_includes_fractions_multipliers
            if refrigerator.weekday_fractions.nil?
              refrigerator.weekday_fractions = Schedule.RefrigeratorWeekdayFractions
              refrigerator.weekday_fractions_isdefaulted = true
            end
            if refrigerator.weekend_fractions.nil?
              refrigerator.weekend_fractions = Schedule.RefrigeratorWeekendFractions
              refrigerator.weekend_fractions_isdefaulted = true
            end
            if refrigerator.monthly_multipliers.nil?
              refrigerator.monthly_multipliers = Schedule.RefrigeratorMonthlyMultipliers
              refrigerator.monthly_multipliers_isdefaulted = true
            end
          else
            if refrigerator.constant_coefficients.nil?
              refrigerator.constant_coefficients = Schedule.RefrigeratorConstantCoefficients
              refrigerator.constant_coefficients_isdefaulted = true
            end
            if refrigerator.temperature_coefficients.nil?
              refrigerator.temperature_coefficients = Schedule.RefrigeratorTemperatureCoefficients
              refrigerator.temperature_coefficients_isdefaulted = true
            end
          end
        end
      end
      if refrigerator.usage_multiplier.nil?
        refrigerator.usage_multiplier = 1.0
        refrigerator.usage_multiplier_isdefaulted = true
      end
    end

    # Default freezer
    hpxml_bldg.freezers.each do |freezer|
      if freezer.location.nil?
        freezer.location = HotWaterAndAppliances.get_default_extra_refrigerator_and_freezer_locations(hpxml_bldg)
        freezer.location_isdefaulted = true
      end
      if freezer.rated_annual_kwh.nil?
        default_values = HotWaterAndAppliances.get_freezer_default_values
        freezer.rated_annual_kwh = default_values[:rated_annual_kwh]
        freezer.rated_annual_kwh_isdefaulted = true
      end
      if freezer.usage_multiplier.nil?
        freezer.usage_multiplier = 1.0
        freezer.usage_multiplier_isdefaulted = true
      end
      schedules_includes_schedule_coefficients = (!freezer.constant_coefficients.nil? || !freezer.temperature_coefficients.nil?)
      schedules_file_includes_freezer = (schedules_file.nil? ? false : schedules_file.includes_col_name(SchedulesFile::ColumnFreezer))
      next unless !schedules_includes_schedule_coefficients

      if freezer.weekday_fractions.nil? && !schedules_file_includes_freezer
        freezer.weekday_fractions = Schedule.FreezerWeekdayFractions
        freezer.weekday_fractions_isdefaulted = true
      end
      if freezer.weekend_fractions.nil? && !schedules_file_includes_freezer
        freezer.weekend_fractions = Schedule.FreezerWeekendFractions
        freezer.weekend_fractions_isdefaulted = true
      end
      if freezer.monthly_multipliers.nil? && !schedules_file_includes_freezer
        freezer.monthly_multipliers = Schedule.FreezerMonthlyMultipliers
        freezer.monthly_multipliers_isdefaulted = true
      end
    end

    # Default cooking range
    if hpxml_bldg.cooking_ranges.size > 0
      cooking_range = hpxml_bldg.cooking_ranges[0]
      if cooking_range.location.nil?
        cooking_range.location = HPXML::LocationConditionedSpace
        cooking_range.location_isdefaulted = true
      end
      if cooking_range.is_induction.nil?
        default_values = HotWaterAndAppliances.get_range_oven_default_values()
        cooking_range.is_induction = default_values[:is_induction]
        cooking_range.is_induction_isdefaulted = true
      end
      if cooking_range.usage_multiplier.nil?
        cooking_range.usage_multiplier = 1.0
        cooking_range.usage_multiplier_isdefaulted = true
      end
      schedules_file_includes_range = (schedules_file.nil? ? false : schedules_file.includes_col_name(SchedulesFile::ColumnCookingRange))
      if cooking_range.weekday_fractions.nil? && !schedules_file_includes_range
        cooking_range.weekday_fractions = Schedule.CookingRangeWeekdayFractions
        cooking_range.weekday_fractions_isdefaulted = true
      end
      if cooking_range.weekend_fractions.nil? && !schedules_file_includes_range
        cooking_range.weekend_fractions = Schedule.CookingRangeWeekendFractions
        cooking_range.weekend_fractions_isdefaulted = true
      end
      if cooking_range.monthly_multipliers.nil? && !schedules_file_includes_range
        cooking_range.monthly_multipliers = Schedule.CookingRangeMonthlyMultipliers
        cooking_range.monthly_multipliers_isdefaulted = true
      end
    end

    # Default oven
    if hpxml_bldg.ovens.size > 0
      oven = hpxml_bldg.ovens[0]
      if oven.is_convection.nil?
        default_values = HotWaterAndAppliances.get_range_oven_default_values()
        oven.is_convection = default_values[:is_convection]
        oven.is_convection_isdefaulted = true
      end
    end
  end

  def self.apply_lighting(hpxml_bldg, schedules_file)
    return if hpxml_bldg.lighting_groups.empty?

    if hpxml_bldg.lighting.interior_usage_multiplier.nil?
      hpxml_bldg.lighting.interior_usage_multiplier = 1.0
      hpxml_bldg.lighting.interior_usage_multiplier_isdefaulted = true
    end
    if hpxml_bldg.lighting.garage_usage_multiplier.nil?
      hpxml_bldg.lighting.garage_usage_multiplier = 1.0
      hpxml_bldg.lighting.garage_usage_multiplier_isdefaulted = true
    end
    if hpxml_bldg.lighting.exterior_usage_multiplier.nil?
      hpxml_bldg.lighting.exterior_usage_multiplier = 1.0
      hpxml_bldg.lighting.exterior_usage_multiplier_isdefaulted = true
    end
    default_lighting_monthly_multipliers = Schedule.LightingMonthlyMultipliers
    schedules_file_includes_lighting_interior = (schedules_file.nil? ? false : schedules_file.includes_col_name(SchedulesFile::ColumnLightingInterior))
    if hpxml_bldg.lighting.interior_weekday_fractions.nil? && !schedules_file_includes_lighting_interior
      hpxml_bldg.lighting.interior_weekday_fractions = Schedule.LightingInteriorWeekdayFractions
      hpxml_bldg.lighting.interior_weekday_fractions_isdefaulted = true
    end
    if hpxml_bldg.lighting.interior_weekend_fractions.nil? && !schedules_file_includes_lighting_interior
      hpxml_bldg.lighting.interior_weekend_fractions = Schedule.LightingInteriorWeekendFractions
      hpxml_bldg.lighting.interior_weekend_fractions_isdefaulted = true
    end
    if hpxml_bldg.lighting.interior_monthly_multipliers.nil? && !schedules_file_includes_lighting_interior
      hpxml_bldg.lighting.interior_monthly_multipliers = default_lighting_monthly_multipliers
      hpxml_bldg.lighting.interior_monthly_multipliers_isdefaulted = true
    end
    if hpxml_bldg.has_location(HPXML::LocationGarage)
      schedules_file_includes_lighting_garage = (schedules_file.nil? ? false : schedules_file.includes_col_name(SchedulesFile::ColumnLightingGarage))
      if hpxml_bldg.lighting.garage_weekday_fractions.nil? && !schedules_file_includes_lighting_garage
        hpxml_bldg.lighting.garage_weekday_fractions = Schedule.LightingGarageWeekdayFractions
        hpxml_bldg.lighting.garage_weekday_fractions_isdefaulted = true
      end
      if hpxml_bldg.lighting.garage_weekend_fractions.nil? && !schedules_file_includes_lighting_garage
        hpxml_bldg.lighting.garage_weekend_fractions = Schedule.LightingGarageWeekendFractions
        hpxml_bldg.lighting.garage_weekend_fractions_isdefaulted = true
      end
      if hpxml_bldg.lighting.garage_monthly_multipliers.nil? && !schedules_file_includes_lighting_garage
        hpxml_bldg.lighting.garage_monthly_multipliers = default_lighting_monthly_multipliers
        hpxml_bldg.lighting.garage_monthly_multipliers_isdefaulted = true
      end
    end
    schedules_file_includes_lighting_exterior = (schedules_file.nil? ? false : schedules_file.includes_col_name(SchedulesFile::ColumnLightingExterior))
    if hpxml_bldg.lighting.exterior_weekday_fractions.nil? && !schedules_file_includes_lighting_exterior
      hpxml_bldg.lighting.exterior_weekday_fractions = Schedule.LightingExteriorWeekdayFractions
      hpxml_bldg.lighting.exterior_weekday_fractions_isdefaulted = true
    end
    if hpxml_bldg.lighting.exterior_weekend_fractions.nil? && !schedules_file_includes_lighting_exterior
      hpxml_bldg.lighting.exterior_weekend_fractions = Schedule.LightingExteriorWeekendFractions
      hpxml_bldg.lighting.exterior_weekend_fractions_isdefaulted = true
    end
    if hpxml_bldg.lighting.exterior_monthly_multipliers.nil? && !schedules_file_includes_lighting_exterior
      hpxml_bldg.lighting.exterior_monthly_multipliers = default_lighting_monthly_multipliers
      hpxml_bldg.lighting.exterior_monthly_multipliers_isdefaulted = true
    end
    if hpxml_bldg.lighting.holiday_exists
      if hpxml_bldg.lighting.holiday_kwh_per_day.nil?
        # From LA100 repo (2017)
        if hpxml_bldg.building_construction.residential_facility_type == HPXML::ResidentialTypeSFD
          hpxml_bldg.lighting.holiday_kwh_per_day = 1.1
        else # Multifamily and others
          hpxml_bldg.lighting.holiday_kwh_per_day = 0.55
        end
        hpxml_bldg.lighting.holiday_kwh_per_day_isdefaulted = true
      end
      if hpxml_bldg.lighting.holiday_period_begin_month.nil?
        hpxml_bldg.lighting.holiday_period_begin_month = 11
        hpxml_bldg.lighting.holiday_period_begin_month_isdefaulted = true
        hpxml_bldg.lighting.holiday_period_begin_day = 24
        hpxml_bldg.lighting.holiday_period_begin_day_isdefaulted = true
      end
      if hpxml_bldg.lighting.holiday_period_end_day.nil?
        hpxml_bldg.lighting.holiday_period_end_month = 1
        hpxml_bldg.lighting.holiday_period_end_month_isdefaulted = true
        hpxml_bldg.lighting.holiday_period_end_day = 6
        hpxml_bldg.lighting.holiday_period_end_day_isdefaulted = true
      end
      schedules_file_includes_lighting_holiday_exterior = (schedules_file.nil? ? false : schedules_file.includes_col_name(SchedulesFile::ColumnLightingExteriorHoliday))
      if hpxml_bldg.lighting.holiday_weekday_fractions.nil? && !schedules_file_includes_lighting_holiday_exterior
        hpxml_bldg.lighting.holiday_weekday_fractions = Schedule.LightingExteriorHolidayWeekdayFractions
        hpxml_bldg.lighting.holiday_weekday_fractions_isdefaulted = true
      end
      if hpxml_bldg.lighting.holiday_weekend_fractions.nil? && !schedules_file_includes_lighting_holiday_exterior
        hpxml_bldg.lighting.holiday_weekend_fractions = Schedule.LightingExteriorHolidayWeekendFractions
        hpxml_bldg.lighting.holiday_weekend_fractions_isdefaulted = true
      end
    end
  end

  def self.apply_ceiling_fans(hpxml_bldg, nbeds, weather, schedules_file)
    return if hpxml_bldg.ceiling_fans.size == 0

    ceiling_fan = hpxml_bldg.ceiling_fans[0]
    if ceiling_fan.efficiency.nil?
      medium_cfm = 3000.0
      ceiling_fan.efficiency = medium_cfm / HVAC.get_default_ceiling_fan_power()
      ceiling_fan.efficiency_isdefaulted = true
    end
    if ceiling_fan.count.nil?
      ceiling_fan.count = HVAC.get_default_ceiling_fan_quantity(nbeds)
      ceiling_fan.count_isdefaulted = true
    end
    schedules_file_includes_ceiling_fan = (schedules_file.nil? ? false : schedules_file.includes_col_name(SchedulesFile::ColumnCeilingFan))
    if ceiling_fan.weekday_fractions.nil? && !schedules_file_includes_ceiling_fan
      ceiling_fan.weekday_fractions = Schedule.CeilingFanWeekdayFractions
      ceiling_fan.weekday_fractions_isdefaulted = true
    end
    if ceiling_fan.weekend_fractions.nil? && !schedules_file_includes_ceiling_fan
      ceiling_fan.weekend_fractions = Schedule.CeilingFanWeekendFractions
      ceiling_fan.weekend_fractions_isdefaulted = true
    end
    if ceiling_fan.monthly_multipliers.nil? && !schedules_file_includes_ceiling_fan
      ceiling_fan.monthly_multipliers = Schedule.CeilingFanMonthlyMultipliers(weather: weather)
      ceiling_fan.monthly_multipliers_isdefaulted = true
    end
  end

  def self.apply_pools_and_permanent_spas(hpxml_bldg, cfa, schedules_file)
    nbeds = hpxml_bldg.building_construction.additional_properties.adjusted_number_of_bedrooms
    hpxml_bldg.pools.each do |pool|
      next if pool.type == HPXML::TypeNone

      if pool.pump_type != HPXML::TypeNone
        # Pump
        if pool.pump_kwh_per_year.nil?
          pool.pump_kwh_per_year = MiscLoads.get_pool_pump_default_values(cfa, nbeds)
          pool.pump_kwh_per_year_isdefaulted = true
        end
        if pool.pump_usage_multiplier.nil?
          pool.pump_usage_multiplier = 1.0
          pool.pump_usage_multiplier_isdefaulted = true
        end
        schedules_file_includes_pool_pump = (schedules_file.nil? ? false : schedules_file.includes_col_name(SchedulesFile::ColumnPoolPump))
        if pool.pump_weekday_fractions.nil? && !schedules_file_includes_pool_pump
          pool.pump_weekday_fractions = Schedule.PoolPumpWeekdayFractions
          pool.pump_weekday_fractions_isdefaulted = true
        end
        if pool.pump_weekend_fractions.nil? && !schedules_file_includes_pool_pump
          pool.pump_weekend_fractions = Schedule.PoolPumpWeekendFractions
          pool.pump_weekend_fractions_isdefaulted = true
        end
        if pool.pump_monthly_multipliers.nil? && !schedules_file_includes_pool_pump
          pool.pump_monthly_multipliers = Schedule.PoolPumpMonthlyMultipliers
          pool.pump_monthly_multipliers_isdefaulted = true
        end
      end

      next unless pool.heater_type != HPXML::TypeNone

      # Heater
      if pool.heater_load_value.nil?
        default_heater_load_units, default_heater_load_value = MiscLoads.get_pool_heater_default_values(cfa, nbeds, pool.heater_type)
        pool.heater_load_units = default_heater_load_units
        pool.heater_load_value = default_heater_load_value
        pool.heater_load_value_isdefaulted = true
      end
      if pool.heater_usage_multiplier.nil?
        pool.heater_usage_multiplier = 1.0
        pool.heater_usage_multiplier_isdefaulted = true
      end
      schedules_file_includes_pool_heater = (schedules_file.nil? ? false : schedules_file.includes_col_name(SchedulesFile::ColumnPoolHeater))
      if pool.heater_weekday_fractions.nil? && !schedules_file_includes_pool_heater
        pool.heater_weekday_fractions = Schedule.PoolHeaterWeekdayFractions
        pool.heater_weekday_fractions_isdefaulted = true
      end
      if pool.heater_weekend_fractions.nil? && !schedules_file_includes_pool_heater
        pool.heater_weekend_fractions = Schedule.PoolHeaterWeekendFractions
        pool.heater_weekend_fractions_isdefaulted = true
      end
      if pool.heater_monthly_multipliers.nil? && !schedules_file_includes_pool_heater
        pool.heater_monthly_multipliers = Schedule.PoolHeaterMonthlyMultipliers
        pool.heater_monthly_multipliers_isdefaulted = true
      end
    end

    hpxml_bldg.permanent_spas.each do |spa|
      next if spa.type == HPXML::TypeNone

      if spa.pump_type != HPXML::TypeNone
        # Pump
        if spa.pump_kwh_per_year.nil?
          spa.pump_kwh_per_year = MiscLoads.get_permanent_spa_pump_default_values(cfa, nbeds)
          spa.pump_kwh_per_year_isdefaulted = true
        end
        if spa.pump_usage_multiplier.nil?
          spa.pump_usage_multiplier = 1.0
          spa.pump_usage_multiplier_isdefaulted = true
        end
        schedules_file_includes_permanent_spa_pump = (schedules_file.nil? ? false : schedules_file.includes_col_name(SchedulesFile::ColumnPermanentSpaPump))
        if spa.pump_weekday_fractions.nil? && !schedules_file_includes_permanent_spa_pump
          spa.pump_weekday_fractions = Schedule.PermanentSpaPumpWeekdayFractions
          spa.pump_weekday_fractions_isdefaulted = true
        end
        if spa.pump_weekend_fractions.nil? && !schedules_file_includes_permanent_spa_pump
          spa.pump_weekend_fractions = Schedule.PermanentSpaPumpWeekendFractions
          spa.pump_weekend_fractions_isdefaulted = true
        end
        if spa.pump_monthly_multipliers.nil? && !schedules_file_includes_permanent_spa_pump
          spa.pump_monthly_multipliers = Schedule.PermanentSpaPumpMonthlyMultipliers
          spa.pump_monthly_multipliers_isdefaulted = true
        end
      end

      next unless spa.heater_type != HPXML::TypeNone

      # Heater
      if spa.heater_load_value.nil?
        default_heater_load_units, default_heater_load_value = MiscLoads.get_permanent_spa_heater_default_values(cfa, nbeds, spa.heater_type)
        spa.heater_load_units = default_heater_load_units
        spa.heater_load_value = default_heater_load_value
        spa.heater_load_value_isdefaulted = true
      end
      if spa.heater_usage_multiplier.nil?
        spa.heater_usage_multiplier = 1.0
        spa.heater_usage_multiplier_isdefaulted = true
      end
      schedules_file_includes_permanent_spa_heater = (schedules_file.nil? ? false : schedules_file.includes_col_name(SchedulesFile::ColumnPermanentSpaHeater))
      if spa.heater_weekday_fractions.nil? && !schedules_file_includes_permanent_spa_heater
        spa.heater_weekday_fractions = Schedule.PermanentSpaHeaterWeekdayFractions
        spa.heater_weekday_fractions_isdefaulted = true
      end
      if spa.heater_weekend_fractions.nil? && !schedules_file_includes_permanent_spa_heater
        spa.heater_weekend_fractions = Schedule.PermanentSpaHeaterWeekendFractions
        spa.heater_weekend_fractions_isdefaulted = true
      end
      if spa.heater_monthly_multipliers.nil? && !schedules_file_includes_permanent_spa_heater
        spa.heater_monthly_multipliers = Schedule.PermanentSpaHeaterMonthlyMultipliers
        spa.heater_monthly_multipliers_isdefaulted = true
      end
    end
  end

  def self.apply_plug_loads(hpxml_bldg, cfa, schedules_file)
    nbeds = hpxml_bldg.building_construction.additional_properties.adjusted_number_of_bedrooms
    hpxml_bldg.plug_loads.each do |plug_load|
      if plug_load.plug_load_type == HPXML::PlugLoadTypeOther
        default_annual_kwh, default_sens_frac, default_lat_frac = MiscLoads.get_residual_mels_default_values(cfa)
        if plug_load.kwh_per_year.nil?
          plug_load.kwh_per_year = default_annual_kwh
          plug_load.kwh_per_year_isdefaulted = true
        end
        if plug_load.frac_sensible.nil?
          plug_load.frac_sensible = default_sens_frac
          plug_load.frac_sensible_isdefaulted = true
        end
        if plug_load.frac_latent.nil?
          plug_load.frac_latent = default_lat_frac
          plug_load.frac_latent_isdefaulted = true
        end
        schedules_file_includes_plug_loads_other = (schedules_file.nil? ? false : schedules_file.includes_col_name(SchedulesFile::ColumnPlugLoadsOther))
        if plug_load.weekday_fractions.nil? && !schedules_file_includes_plug_loads_other
          plug_load.weekday_fractions = Schedule.PlugLoadsOtherWeekdayFractions
          plug_load.weekday_fractions_isdefaulted = true
        end
        if plug_load.weekend_fractions.nil? && !schedules_file_includes_plug_loads_other
          plug_load.weekend_fractions = Schedule.PlugLoadsOtherWeekendFractions
          plug_load.weekend_fractions_isdefaulted = true
        end
        if plug_load.monthly_multipliers.nil? && !schedules_file_includes_plug_loads_other
          plug_load.monthly_multipliers = Schedule.PlugLoadsOtherMonthlyMultipliers
          plug_load.monthly_multipliers_isdefaulted = true
        end
      elsif plug_load.plug_load_type == HPXML::PlugLoadTypeTelevision
        default_annual_kwh, default_sens_frac, default_lat_frac = MiscLoads.get_televisions_default_values(cfa, nbeds)
        if plug_load.kwh_per_year.nil?
          plug_load.kwh_per_year = default_annual_kwh
          plug_load.kwh_per_year_isdefaulted = true
        end
        if plug_load.frac_sensible.nil?
          plug_load.frac_sensible = default_sens_frac
          plug_load.frac_sensible_isdefaulted = true
        end
        if plug_load.frac_latent.nil?
          plug_load.frac_latent = default_lat_frac
          plug_load.frac_latent_isdefaulted = true
        end
        schedules_file_includes_plug_loads_tv = (schedules_file.nil? ? false : schedules_file.includes_col_name(SchedulesFile::ColumnPlugLoadsTV))
        if plug_load.weekday_fractions.nil? && !schedules_file_includes_plug_loads_tv
          plug_load.weekday_fractions = Schedule.PlugLoadsTVWeekdayFractions
          plug_load.weekday_fractions_isdefaulted = true
        end
        if plug_load.weekend_fractions.nil? && !schedules_file_includes_plug_loads_tv
          plug_load.weekend_fractions = Schedule.PlugLoadsTVWeekendFractions
          plug_load.weekend_fractions_isdefaulted = true
        end
        if plug_load.monthly_multipliers.nil? && !schedules_file_includes_plug_loads_tv
          plug_load.monthly_multipliers = Schedule.PlugLoadsTVMonthlyMultipliers
          plug_load.monthly_multipliers_isdefaulted = true
        end
      elsif plug_load.plug_load_type == HPXML::PlugLoadTypeElectricVehicleCharging
        default_annual_kwh = MiscLoads.get_electric_vehicle_charging_default_values
        if plug_load.kwh_per_year.nil?
          plug_load.kwh_per_year = default_annual_kwh
          plug_load.kwh_per_year_isdefaulted = true
        end
        if plug_load.frac_sensible.nil?
          plug_load.frac_sensible = 0.0
          plug_load.frac_sensible_isdefaulted = true
        end
        if plug_load.frac_latent.nil?
          plug_load.frac_latent = 0.0
          plug_load.frac_latent_isdefaulted = true
        end
        schedules_file_includes_plug_loads_vehicle = (schedules_file.nil? ? false : schedules_file.includes_col_name(SchedulesFile::ColumnPlugLoadsVehicle))
        if plug_load.weekday_fractions.nil? && !schedules_file_includes_plug_loads_vehicle
          plug_load.weekday_fractions = Schedule.PlugLoadsVehicleWeekdayFractions
          plug_load.weekday_fractions_isdefaulted = true
        end
        if plug_load.weekend_fractions.nil? && !schedules_file_includes_plug_loads_vehicle
          plug_load.weekend_fractions = Schedule.PlugLoadsVehicleWeekendFractions
          plug_load.weekend_fractions_isdefaulted = true
        end
        if plug_load.monthly_multipliers.nil? && !schedules_file_includes_plug_loads_vehicle
          plug_load.monthly_multipliers = Schedule.PlugLoadsVehicleMonthlyMultipliers
          plug_load.monthly_multipliers_isdefaulted = true
        end
      elsif plug_load.plug_load_type == HPXML::PlugLoadTypeWellPump
        default_annual_kwh = MiscLoads.get_well_pump_default_values(cfa, nbeds)
        if plug_load.kwh_per_year.nil?
          plug_load.kwh_per_year = default_annual_kwh
          plug_load.kwh_per_year_isdefaulted = true
        end
        if plug_load.frac_sensible.nil?
          plug_load.frac_sensible = 0.0
          plug_load.frac_sensible_isdefaulted = true
        end
        if plug_load.frac_latent.nil?
          plug_load.frac_latent = 0.0
          plug_load.frac_latent_isdefaulted = true
        end
        schedules_file_includes_plug_loads_well_pump = (schedules_file.nil? ? false : schedules_file.includes_col_name(SchedulesFile::ColumnPlugLoadsWellPump))
        if plug_load.weekday_fractions.nil? && !schedules_file_includes_plug_loads_well_pump
          plug_load.weekday_fractions = Schedule.PlugLoadsWellPumpWeekdayFractions
          plug_load.weekday_fractions_isdefaulted = true
        end
        if plug_load.weekend_fractions.nil? && !schedules_file_includes_plug_loads_well_pump
          plug_load.weekend_fractions = Schedule.PlugLoadsWellPumpWeekendFractions
          plug_load.weekend_fractions_isdefaulted = true
        end
        if plug_load.monthly_multipliers.nil? && !schedules_file_includes_plug_loads_well_pump
          plug_load.monthly_multipliers = Schedule.PlugLoadsWellPumpMonthlyMultipliers
          plug_load.monthly_multipliers_isdefaulted = true
        end
      end
      if plug_load.usage_multiplier.nil?
        plug_load.usage_multiplier = 1.0
        plug_load.usage_multiplier_isdefaulted = true
      end
    end
  end

  def self.apply_fuel_loads(hpxml_bldg, cfa, schedules_file)
    nbeds = hpxml_bldg.building_construction.additional_properties.adjusted_number_of_bedrooms
    hpxml_bldg.fuel_loads.each do |fuel_load|
      if fuel_load.fuel_load_type == HPXML::FuelLoadTypeGrill
        if fuel_load.therm_per_year.nil?
          fuel_load.therm_per_year = MiscLoads.get_gas_grill_default_values(cfa, nbeds)
          fuel_load.therm_per_year_isdefaulted = true
        end
        if fuel_load.frac_sensible.nil?
          fuel_load.frac_sensible = 0.0
          fuel_load.frac_sensible_isdefaulted = true
        end
        if fuel_load.frac_latent.nil?
          fuel_load.frac_latent = 0.0
          fuel_load.frac_latent_isdefaulted = true
        end
        schedules_file_includes_fuel_loads_grill = (schedules_file.nil? ? false : schedules_file.includes_col_name(SchedulesFile::ColumnFuelLoadsGrill))
        if fuel_load.weekday_fractions.nil? && !schedules_file_includes_fuel_loads_grill
          fuel_load.weekday_fractions = Schedule.FuelLoadsGrillWeekdayFractions
          fuel_load.weekday_fractions_isdefaulted = true
        end
        if fuel_load.weekend_fractions.nil? && !schedules_file_includes_fuel_loads_grill
          fuel_load.weekend_fractions = Schedule.FuelLoadsGrillWeekendFractions
          fuel_load.weekend_fractions_isdefaulted = true
        end
        if fuel_load.monthly_multipliers.nil? && !schedules_file_includes_fuel_loads_grill
          fuel_load.monthly_multipliers = Schedule.FuelLoadsGrillMonthlyMultipliers
          fuel_load.monthly_multipliers_isdefaulted = true
        end
      elsif fuel_load.fuel_load_type == HPXML::FuelLoadTypeLighting
        if fuel_load.therm_per_year.nil?
          fuel_load.therm_per_year = MiscLoads.get_gas_lighting_default_values(cfa, nbeds)
          fuel_load.therm_per_year_isdefaulted = true
        end
        if fuel_load.frac_sensible.nil?
          fuel_load.frac_sensible = 0.0
          fuel_load.frac_sensible_isdefaulted = true
        end
        if fuel_load.frac_latent.nil?
          fuel_load.frac_latent = 0.0
          fuel_load.frac_latent_isdefaulted = true
        end
        schedules_file_includes_fuel_loads_lighting = (schedules_file.nil? ? false : schedules_file.includes_col_name(SchedulesFile::ColumnFuelLoadsLighting))
        if fuel_load.weekday_fractions.nil? && !schedules_file_includes_fuel_loads_lighting
          fuel_load.weekday_fractions = Schedule.FuelLoadsLightingWeekdayFractions
          fuel_load.weekday_fractions_isdefaulted = true
        end
        if fuel_load.weekend_fractions.nil? && !schedules_file_includes_fuel_loads_lighting
          fuel_load.weekend_fractions = Schedule.FuelLoadsLightingWeekendFractions
          fuel_load.weekend_fractions_isdefaulted = true
        end
        if fuel_load.monthly_multipliers.nil? && !schedules_file_includes_fuel_loads_lighting
          fuel_load.monthly_multipliers = Schedule.FuelLoadsLightingMonthlyMultipliers
          fuel_load.monthly_multipliers_isdefaulted = true
        end
      elsif fuel_load.fuel_load_type == HPXML::FuelLoadTypeFireplace
        if fuel_load.therm_per_year.nil?
          fuel_load.therm_per_year = MiscLoads.get_gas_fireplace_default_values(cfa, nbeds)
          fuel_load.therm_per_year_isdefaulted = true
        end
        if fuel_load.frac_sensible.nil?
          fuel_load.frac_sensible = 0.5
          fuel_load.frac_sensible_isdefaulted = true
        end
        if fuel_load.frac_latent.nil?
          fuel_load.frac_latent = 0.1
          fuel_load.frac_latent_isdefaulted = true
        end
        schedules_file_includes_fuel_loads_fireplace = (schedules_file.nil? ? false : schedules_file.includes_col_name(SchedulesFile::ColumnFuelLoadsFireplace))
        if fuel_load.weekday_fractions.nil? && !schedules_file_includes_fuel_loads_fireplace
          fuel_load.weekday_fractions = Schedule.FuelLoadsFireplaceWeekdayFractions
          fuel_load.weekday_fractions_isdefaulted = true
        end
        if fuel_load.weekend_fractions.nil? && !schedules_file_includes_fuel_loads_fireplace
          fuel_load.weekend_fractions = Schedule.FuelLoadsFireplaceWeekendFractions
          fuel_load.weekend_fractions_isdefaulted = true
        end
        if fuel_load.monthly_multipliers.nil? && !schedules_file_includes_fuel_loads_fireplace
          fuel_load.monthly_multipliers = Schedule.FuelLoadsFireplaceMonthlyMultipliers
          fuel_load.monthly_multipliers_isdefaulted = true
        end
      end
      if fuel_load.usage_multiplier.nil?
        fuel_load.usage_multiplier = 1.0
        fuel_load.usage_multiplier_isdefaulted = true
      end
    end
  end

  def self.apply_hvac_sizing(runner, hpxml_bldg, weather, cfa)
    hvac_systems = HVAC.get_hpxml_hvac_systems(hpxml_bldg)

    # Calculate building design loads and equipment capacities/airflows
    bldg_design_loads, all_hvac_sizing_values = HVACSizing.calculate(runner, weather, hpxml_bldg, cfa, hvac_systems)

    hvacpl = hpxml_bldg.hvac_plant
    tol = 10 # Btuh

    # Assign heating design loads to HPXML object
    hvacpl.hdl_total = Float(bldg_design_loads.Heat_Tot.round)
    hvacpl.hdl_walls = Float(bldg_design_loads.Heat_Walls.round)
    hvacpl.hdl_ceilings = Float(bldg_design_loads.Heat_Ceilings.round)
    hvacpl.hdl_roofs = Float(bldg_design_loads.Heat_Roofs.round)
    hvacpl.hdl_floors = Float(bldg_design_loads.Heat_Floors.round)
    hvacpl.hdl_slabs = Float(bldg_design_loads.Heat_Slabs.round)
    hvacpl.hdl_windows = Float(bldg_design_loads.Heat_Windows.round)
    hvacpl.hdl_skylights = Float(bldg_design_loads.Heat_Skylights.round)
    hvacpl.hdl_doors = Float(bldg_design_loads.Heat_Doors.round)
    hvacpl.hdl_infilvent = Float(bldg_design_loads.Heat_InfilVent.round)
    hvacpl.hdl_ducts = Float(bldg_design_loads.Heat_Ducts.round)
    hdl_sum = (hvacpl.hdl_walls + hvacpl.hdl_ceilings + hvacpl.hdl_roofs +
               hvacpl.hdl_floors + hvacpl.hdl_slabs + hvacpl.hdl_windows +
               hvacpl.hdl_skylights + hvacpl.hdl_doors + hvacpl.hdl_infilvent +
               hvacpl.hdl_ducts)
    if (hdl_sum - hvacpl.hdl_total).abs > tol
      fail 'Heating design loads do not sum to total.'
    end

    # Assign cooling sensible design loads to HPXML object
    hvacpl.cdl_sens_total = Float(bldg_design_loads.Cool_Sens.round)
    hvacpl.cdl_sens_walls = Float(bldg_design_loads.Cool_Walls.round)
    hvacpl.cdl_sens_ceilings = Float(bldg_design_loads.Cool_Ceilings.round)
    hvacpl.cdl_sens_roofs = Float(bldg_design_loads.Cool_Roofs.round)
    hvacpl.cdl_sens_floors = Float(bldg_design_loads.Cool_Floors.round)
    hvacpl.cdl_sens_slabs = 0.0
    hvacpl.cdl_sens_windows = Float(bldg_design_loads.Cool_Windows.round)
    hvacpl.cdl_sens_skylights = Float(bldg_design_loads.Cool_Skylights.round)
    hvacpl.cdl_sens_doors = Float(bldg_design_loads.Cool_Doors.round)
    hvacpl.cdl_sens_infilvent = Float(bldg_design_loads.Cool_InfilVent_Sens.round)
    hvacpl.cdl_sens_ducts = Float(bldg_design_loads.Cool_Ducts_Sens.round)
    hvacpl.cdl_sens_intgains = Float(bldg_design_loads.Cool_IntGains_Sens.round)
    cdl_sens_sum = (hvacpl.cdl_sens_walls + hvacpl.cdl_sens_ceilings +
                    hvacpl.cdl_sens_roofs + hvacpl.cdl_sens_floors +
                    hvacpl.cdl_sens_slabs + hvacpl.cdl_sens_windows +
                    hvacpl.cdl_sens_skylights + hvacpl.cdl_sens_doors +
                    hvacpl.cdl_sens_infilvent + hvacpl.cdl_sens_ducts +
                    hvacpl.cdl_sens_intgains)
    if (cdl_sens_sum - hvacpl.cdl_sens_total).abs > tol
      fail 'Cooling sensible design loads do not sum to total.'
    end

    # Assign cooling latent design loads to HPXML object
    hvacpl.cdl_lat_total = Float(bldg_design_loads.Cool_Lat.round)
    hvacpl.cdl_lat_ducts = Float(bldg_design_loads.Cool_Ducts_Lat.round)
    hvacpl.cdl_lat_infilvent = Float(bldg_design_loads.Cool_InfilVent_Lat.round)
    hvacpl.cdl_lat_intgains = Float(bldg_design_loads.Cool_IntGains_Lat.round)
    cdl_lat_sum = (hvacpl.cdl_lat_ducts + hvacpl.cdl_lat_infilvent +
                   hvacpl.cdl_lat_intgains)
    if (cdl_lat_sum - hvacpl.cdl_lat_total).abs > tol
      fail 'Cooling latent design loads do not sum to total.'
    end

    # Assign sizing values to HPXML objects
    all_hvac_sizing_values.each do |hvac_system, hvac_sizing_values|
      htg_sys = hvac_system[:heating]
      clg_sys = hvac_system[:cooling]

      # Heating system
      if not htg_sys.nil?

        # Heating capacities
        if htg_sys.heating_capacity.nil? || ((htg_sys.heating_capacity - hvac_sizing_values.Heat_Capacity).abs >= 1.0)
          scaling_factor = Float(hvac_sizing_values.Heat_Capacity.round) / htg_sys.heating_capacity unless htg_sys.heating_capacity.nil?
          # Heating capacity @ 17F
          if htg_sys.is_a? HPXML::HeatPump
            if (not htg_sys.heating_capacity.nil?) && (not htg_sys.heating_capacity_17F.nil?)
              # Fixed value entered; scale w/ heating_capacity in case allow_increased_fixed_capacities=true
              htg_cap_17f = htg_sys.heating_capacity_17F * scaling_factor
              if (htg_sys.heating_capacity_17F - htg_cap_17f).abs >= 1.0
                htg_sys.heating_capacity_17F = Float(htg_cap_17f.round)
                htg_sys.heating_capacity_17F_isdefaulted = true
              end
            end
          end
          if not htg_sys.heating_detailed_performance_data.empty?
            # Fixed values entered; Scale w/ heating_capacity in case allow_increased_fixed_capacities=true
            htg_sys.heating_detailed_performance_data.each do |dp|
              next if dp.capacity.nil? # using autosized values, process later

              htg_cap_dp = dp.capacity * scaling_factor
              if (dp.capacity - htg_cap_dp).abs >= 1.0
                dp.capacity = Float(htg_cap_dp.round)
                dp.capacity_isdefaulted = true
              end
            end
          end
          htg_sys.heating_capacity = Float(hvac_sizing_values.Heat_Capacity.round)
          htg_sys.heating_capacity_isdefaulted = true
        end
        if htg_sys.is_a? HPXML::HeatPump
          if htg_sys.backup_type.nil?
            htg_sys.backup_heating_capacity = 0.0
          elsif htg_sys.backup_type == HPXML::HeatPumpBackupTypeIntegrated
            if htg_sys.backup_heating_capacity.nil? || ((htg_sys.backup_heating_capacity - hvac_sizing_values.Heat_Capacity_Supp).abs >= 1.0)
              htg_sys.backup_heating_capacity = Float(hvac_sizing_values.Heat_Capacity_Supp.round)
              htg_sys.backup_heating_capacity_isdefaulted = true
            end
          end
        end

        # Heating airflow
        if not (htg_sys.is_a?(HPXML::HeatingSystem) &&
                [HPXML::HVACTypeBoiler,
                 HPXML::HVACTypeElectricResistance].include?(htg_sys.heating_system_type))
          htg_sys.heating_airflow_cfm = Float(hvac_sizing_values.Heat_Airflow.round)
          htg_sys.heating_airflow_cfm_isdefaulted = true
        end

        # Heating GSHP loop
        if htg_sys.is_a? HPXML::HeatPump
          htg_sys.additional_properties.GSHP_G_Functions = hvac_sizing_values.GSHP_G_Functions

          geothermal_loop = htg_sys.geothermal_loop
          if not geothermal_loop.nil?
            if geothermal_loop.loop_flow.nil?
              geothermal_loop.loop_flow = hvac_sizing_values.GSHP_Loop_flow
              geothermal_loop.loop_flow_isdefaulted = true
            end
            if geothermal_loop.num_bore_holes.nil?
              geothermal_loop.num_bore_holes = hvac_sizing_values.GSHP_Bore_Holes
              geothermal_loop.num_bore_holes_isdefaulted = true
            end
            if geothermal_loop.bore_length.nil?
              geothermal_loop.bore_length = hvac_sizing_values.GSHP_Bore_Depth
              geothermal_loop.bore_length_isdefaulted = true
            end
            if geothermal_loop.bore_config.nil?
              geothermal_loop.bore_config = hvac_sizing_values.GSHP_Bore_Config
              geothermal_loop.bore_config_isdefaulted = true
            end
          end
        end
      end

      # Cooling system
      next if clg_sys.nil?

      # Cooling capacities
      if clg_sys.cooling_capacity.nil? || ((clg_sys.cooling_capacity - hvac_sizing_values.Cool_Capacity).abs >= 1.0)
        if not clg_sys.cooling_detailed_performance_data.empty?
          scaling_factor = Float(hvac_sizing_values.Cool_Capacity.round) / clg_sys.cooling_capacity unless clg_sys.cooling_capacity.nil?
          # Fixed values entered; Scale w/ cooling_capacity in case allow_increased_fixed_capacities=true
          clg_sys.cooling_detailed_performance_data.each do |dp|
            next if dp.capacity.nil? # using autosized values

            clg_cap_dp = dp.capacity * scaling_factor
            if (dp.capacity - clg_cap_dp).abs >= 1.0
              dp.capacity = Float(clg_cap_dp.round)
              dp.capacity_isdefaulted = true
            end
          end
        end
        clg_sys.cooling_capacity = Float(hvac_sizing_values.Cool_Capacity.round)
        clg_sys.cooling_capacity_isdefaulted = true
      end
      # Integrated heating system capacities
      if (clg_sys.is_a? HPXML::CoolingSystem) && clg_sys.has_integrated_heating
        if clg_sys.integrated_heating_system_capacity.nil? || ((clg_sys.integrated_heating_system_capacity - hvac_sizing_values.Heat_Capacity).abs >= 1.0)
          clg_sys.integrated_heating_system_capacity = Float(hvac_sizing_values.Heat_Capacity.round)
          clg_sys.integrated_heating_system_capacity_isdefaulted = true
        end
        clg_sys.integrated_heating_system_airflow_cfm = Float(hvac_sizing_values.Heat_Airflow.round)
        clg_sys.integrated_heating_system_airflow_cfm_isdefaulted = true
      end
      clg_sys.additional_properties.cooling_capacity_sensible = Float(hvac_sizing_values.Cool_Capacity_Sens.round)

      # Cooling airflow
      clg_sys.cooling_airflow_cfm = Float(hvac_sizing_values.Cool_Airflow.round)
      clg_sys.cooling_airflow_cfm_isdefaulted = true
    end
  end

  def self.get_azimuth_from_orientation(orientation)
    return if orientation.nil?

    if orientation == HPXML::OrientationNorth
      return 0
    elsif orientation == HPXML::OrientationNortheast
      return 45
    elsif orientation == HPXML::OrientationEast
      return 90
    elsif orientation == HPXML::OrientationSoutheast
      return 135
    elsif orientation == HPXML::OrientationSouth
      return 180
    elsif orientation == HPXML::OrientationSouthwest
      return 225
    elsif orientation == HPXML::OrientationWest
      return 270
    elsif orientation == HPXML::OrientationNorthwest
      return 315
    end

    fail "Unexpected orientation: #{orientation}."
  end

  def self.get_orientation_from_azimuth(azimuth)
    return if azimuth.nil?

    if (azimuth >= 0.0 - 22.5 + 360.0) || (azimuth < 0.0 + 22.5)
      return HPXML::OrientationNorth
    elsif (azimuth >= 45.0 - 22.5) && (azimuth < 45.0 + 22.5)
      return HPXML::OrientationNortheast
    elsif (azimuth >= 90.0 - 22.5) && (azimuth < 90.0 + 22.5)
      return HPXML::OrientationEast
    elsif (azimuth >= 135.0 - 22.5) && (azimuth < 135.0 + 22.5)
      return HPXML::OrientationSoutheast
    elsif (azimuth >= 180.0 - 22.5) && (azimuth < 180.0 + 22.5)
      return HPXML::OrientationSouth
    elsif (azimuth >= 225.0 - 22.5) && (azimuth < 225.0 + 22.5)
      return HPXML::OrientationSouthwest
    elsif (azimuth >= 270.0 - 22.5) && (azimuth < 270.0 + 22.5)
      return HPXML::OrientationWest
    elsif (azimuth >= 315.0 - 22.5) && (azimuth < 315.0 + 22.5)
      return HPXML::OrientationNorthwest
    end
  end

  def self.get_nbeds_adjusted_for_operational_calculation(hpxml_bldg)
    n_occs = hpxml_bldg.building_occupancy.number_of_residents
    unit_type = hpxml_bldg.building_construction.residential_facility_type
    if [HPXML::ResidentialTypeApartment, HPXML::ResidentialTypeSFA].include? unit_type
      return -0.68 + 1.09 * n_occs
    elsif [HPXML::ResidentialTypeSFD, HPXML::ResidentialTypeManufactured].include? unit_type
      return -1.47 + 1.69 * n_occs
    else
      fail "Unexpected residential facility type: #{unit_type}."
    end
  end

  def self.get_default_flue_or_chimney_in_conditioned_space(hpxml_bldg)
    # Check for atmospheric heating system in conditioned space
    hpxml_bldg.heating_systems.each do |heating_system|
      next unless HPXML::conditioned_locations_this_unit.include? heating_system.location

      if [HPXML::HVACTypeFurnace,
          HPXML::HVACTypeBoiler,
          HPXML::HVACTypeWallFurnace,
          HPXML::HVACTypeFloorFurnace,
          HPXML::HVACTypeStove,
          HPXML::HVACTypeSpaceHeater].include? heating_system.heating_system_type
        if not heating_system.heating_efficiency_afue.nil?
          next if heating_system.heating_efficiency_afue >= 0.89
        elsif not heating_system.heating_efficiency_percent.nil?
          next if heating_system.heating_efficiency_percent >= 0.89
        end

        return true
      elsif [HPXML::HVACTypeFireplace].include? heating_system.heating_system_type
        next if heating_system.heating_system_fuel == HPXML::FuelTypeElectricity

        return true
      end
    end

    # Check for atmospheric water heater in conditioned space
    hpxml_bldg.water_heating_systems.each do |water_heating_system|
      next unless HPXML::conditioned_locations_this_unit.include? water_heating_system.location

      if not water_heating_system.energy_factor.nil?
        next if water_heating_system.energy_factor >= 0.63
      elsif not water_heating_system.uniform_energy_factor.nil?
        next if Waterheater.calc_ef_from_uef(water_heating_system) >= 0.63
      end

      return true
    end
    return false
  end
end<|MERGE_RESOLUTION|>--- conflicted
+++ resolved
@@ -50,11 +50,7 @@
     apply_ventilation_fans(hpxml_bldg, weather, cfa, nbeds, eri_version)
     apply_water_heaters(hpxml_bldg, nbeds, eri_version, schedules_file)
     apply_flue_or_chimney(hpxml_bldg)
-<<<<<<< HEAD
-    apply_hot_water_distribution(hpxml_bldg, cfa, ncfl, has_uncond_bsmnt, schedules_file)
-=======
-    apply_hot_water_distribution(hpxml_bldg, cfa, ncfl, has_uncond_bsmnt, has_cond_bsmnt)
->>>>>>> 87b63bfb
+    apply_hot_water_distribution(hpxml_bldg, cfa, ncfl, has_uncond_bsmnt, has_cond_bsmnt, schedules_file)
     apply_water_fixtures(hpxml_bldg, schedules_file)
     apply_solar_thermal_systems(hpxml_bldg)
     apply_appliances(hpxml_bldg, nbeds, eri_version, schedules_file)
@@ -2151,11 +2147,7 @@
     end
   end
 
-<<<<<<< HEAD
-  def self.apply_hot_water_distribution(hpxml_bldg, cfa, ncfl, has_uncond_bsmnt, schedules_file)
-=======
-  def self.apply_hot_water_distribution(hpxml_bldg, cfa, ncfl, has_uncond_bsmnt, has_cond_bsmnt)
->>>>>>> 87b63bfb
+  def self.apply_hot_water_distribution(hpxml_bldg, cfa, ncfl, has_uncond_bsmnt, has_cond_bsmnt, schedules_file)
     return if hpxml_bldg.hot_water_distributions.size == 0
 
     hot_water_distribution = hpxml_bldg.hot_water_distributions[0]
