--- conflicted
+++ resolved
@@ -15,56 +15,6 @@
     infil_measurement = Airflow.get_infiltration_measurement_of_interest(hpxml_bldg.air_infiltration_measurements)
 
     # Check for presence of fuels once
-<<<<<<< HEAD
-    has_fuel = {}
-    hpxml_doc = hpxml.to_oga
-    Constants.FossilFuels.each do |fuel|
-      has_fuel[fuel] = hpxml.has_fuel(fuel, hpxml_doc)
-    end
-
-    apply_header(hpxml, epw_file, weather)
-    apply_header_sizing(hpxml, weather, nbeds)
-    apply_emissions_scenarios(hpxml, has_fuel)
-    apply_utility_bill_scenarios(runner, hpxml, has_fuel)
-    apply_site(hpxml)
-    apply_neighbor_buildings(hpxml)
-    apply_building_occupancy(hpxml, schedules_file)
-    apply_building_construction(hpxml, cfa, nbeds, infil_measurement)
-    apply_climate_and_risk_zones(hpxml, epw_file)
-    apply_infiltration(hpxml, infil_measurement)
-    apply_attics(hpxml)
-    apply_foundations(hpxml)
-    apply_roofs(hpxml)
-    apply_rim_joists(hpxml)
-    apply_walls(hpxml)
-    apply_foundation_walls(hpxml)
-    apply_floors(hpxml)
-    apply_slabs(hpxml)
-    apply_windows(hpxml)
-    apply_skylights(hpxml)
-    apply_doors(hpxml)
-    apply_partition_wall_mass(hpxml)
-    apply_furniture_mass(hpxml)
-    apply_hvac(runner, hpxml, weather, convert_shared_systems, schedules_file)
-    apply_hvac_control(hpxml, schedules_file)
-    apply_hvac_distribution(hpxml, ncfl, ncfl_ag)
-    apply_hvac_location(hpxml)
-    apply_ventilation_fans(hpxml, weather, cfa, nbeds)
-    apply_water_heaters(hpxml, nbeds, eri_version, schedules_file)
-    apply_flue_or_chimney(hpxml)
-    apply_hot_water_distribution(hpxml, cfa, ncfl, has_uncond_bsmnt)
-    apply_water_fixtures(hpxml, schedules_file)
-    apply_solar_thermal_systems(hpxml)
-    apply_appliances(hpxml, nbeds, eri_version, schedules_file)
-    apply_lighting(hpxml, schedules_file)
-    apply_ceiling_fans(hpxml, nbeds, weather, schedules_file)
-    apply_pools_and_hot_tubs(hpxml, cfa, schedules_file)
-    apply_plug_loads(hpxml, cfa, schedules_file)
-    apply_fuel_loads(hpxml, cfa, schedules_file)
-    apply_pv_systems(hpxml)
-    apply_generators(hpxml)
-    apply_batteries(hpxml)
-=======
     has_fuel = hpxml_bldg.has_fuels(Constants.FossilFuels, hpxml.to_doc)
 
     apply_header(hpxml.header, epw_file)
@@ -92,7 +42,7 @@
     apply_doors(hpxml_bldg)
     apply_partition_wall_mass(hpxml_bldg)
     apply_furniture_mass(hpxml_bldg)
-    apply_hvac(runner, hpxml_bldg, weather, convert_shared_systems)
+    apply_hvac(runner, hpxml_bldg, weather, convert_shared_systems, schedules_file)
     apply_hvac_control(hpxml_bldg, schedules_file)
     apply_hvac_distribution(hpxml_bldg, ncfl, ncfl_ag)
     apply_hvac_location(hpxml_bldg)
@@ -111,7 +61,6 @@
     apply_pv_systems(hpxml_bldg)
     apply_generators(hpxml_bldg)
     apply_batteries(hpxml_bldg)
->>>>>>> 64e6acc5
 
     # Do HVAC sizing after all other defaults have been applied
     apply_hvac_sizing(hpxml_bldg, weather, cfa)
@@ -1129,11 +1078,7 @@
     end
   end
 
-<<<<<<< HEAD
-  def self.apply_hvac(runner, hpxml, weather, convert_shared_systems, schedules_file)
-=======
-  def self.apply_hvac(runner, hpxml_bldg, weather, convert_shared_systems)
->>>>>>> 64e6acc5
+  def self.apply_hvac(runner, hpxml_bldg, weather, convert_shared_systems, schedules_file)
     if convert_shared_systems
       HVAC.apply_shared_systems(hpxml_bldg)
     end
