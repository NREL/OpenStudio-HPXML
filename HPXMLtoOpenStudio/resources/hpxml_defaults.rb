# frozen_string_literal: true

class HPXMLDefaults
  # Note: Each HPXML object (e.g., HPXML::Wall) has an additional_properties
  # child object where custom information can be attached to the object without
  # being written to the HPXML file. This will allow the custom information to
  # be used by subsequent calculations/logic.

  def self.apply(runner, hpxml, hpxml_bldg, eri_version, weather, epw_file: nil, schedules_file: nil, convert_shared_systems: true)
    cfa = hpxml_bldg.building_construction.conditioned_floor_area
    nbeds = hpxml_bldg.building_construction.number_of_bedrooms
    ncfl = hpxml_bldg.building_construction.number_of_conditioned_floors
    ncfl_ag = hpxml_bldg.building_construction.number_of_conditioned_floors_above_grade
    has_uncond_bsmnt = hpxml_bldg.has_location(HPXML::LocationBasementUnconditioned)
    has_cond_bsmnt = hpxml_bldg.has_location(HPXML::LocationBasementConditioned)

    # Check for presence of fuels once
    has_fuel = hpxml_bldg.has_fuels(Constants.FossilFuels, hpxml.to_doc)

    apply_header(hpxml.header, epw_file)
    apply_building(hpxml_bldg, epw_file)
    apply_emissions_scenarios(hpxml.header, has_fuel)
    apply_utility_bill_scenarios(runner, hpxml.header, hpxml_bldg, has_fuel)
    apply_building_header(hpxml.header, hpxml_bldg, weather)
    apply_building_header_sizing(hpxml_bldg, weather, nbeds)
    apply_site(hpxml_bldg)
    apply_neighbor_buildings(hpxml_bldg)
    apply_building_occupancy(hpxml_bldg, schedules_file)
    apply_building_construction(hpxml_bldg, cfa, nbeds)
    apply_climate_and_risk_zones(hpxml_bldg, epw_file)
    apply_infiltration(hpxml_bldg)
    apply_attics(hpxml_bldg)
    apply_foundations(hpxml_bldg)
    apply_roofs(hpxml_bldg)
    apply_rim_joists(hpxml_bldg)
    apply_walls(hpxml_bldg)
    apply_foundation_walls(hpxml_bldg)
    apply_floors(hpxml_bldg)
    apply_slabs(hpxml_bldg)
    apply_windows(hpxml_bldg, eri_version)
    apply_skylights(hpxml_bldg)
    apply_doors(hpxml_bldg)
    apply_partition_wall_mass(hpxml_bldg)
    apply_furniture_mass(hpxml_bldg)
    apply_hvac(runner, hpxml, hpxml_bldg, weather, convert_shared_systems)
    apply_hvac_control(hpxml_bldg, schedules_file, eri_version)
    apply_hvac_distribution(hpxml_bldg, ncfl, ncfl_ag)
    apply_hvac_location(hpxml_bldg)
    apply_ventilation_fans(hpxml_bldg, weather, cfa, nbeds, eri_version)
    apply_water_heaters(hpxml_bldg, nbeds, eri_version, schedules_file)
    apply_flue_or_chimney(hpxml_bldg)
    apply_hot_water_distribution(hpxml_bldg, cfa, ncfl, has_uncond_bsmnt, has_cond_bsmnt, schedules_file)
    apply_water_fixtures(hpxml_bldg, schedules_file)
    apply_solar_thermal_systems(hpxml_bldg)
    apply_appliances(hpxml_bldg, nbeds, eri_version, schedules_file)
    apply_lighting(hpxml_bldg, schedules_file)
    apply_ceiling_fans(hpxml_bldg, nbeds, weather, schedules_file)
    apply_pools_and_permanent_spas(hpxml_bldg, cfa, schedules_file)
    apply_plug_loads(hpxml_bldg, cfa, schedules_file)
    apply_fuel_loads(hpxml_bldg, cfa, schedules_file)
    apply_pv_systems(hpxml_bldg)
    apply_generators(hpxml_bldg)
    apply_batteries(hpxml_bldg)

    # Do HVAC sizing after all other defaults have been applied
    apply_hvac_sizing(runner, hpxml_bldg, weather, cfa)

    # default detailed performance has to be after sizing to have autosized capacity information
    apply_detailed_performance_data_for_var_speed_systems(hpxml_bldg)
  end

  def self.get_default_azimuths(hpxml_bldg)
    def self.sanitize_azimuth(azimuth)
      # Ensure 0 <= orientation < 360
      while azimuth < 0
        azimuth += 360
      end
      while azimuth >= 360
        azimuth -= 360
      end
      return azimuth
    end

    # Returns a list of four azimuths (facing each direction). Determined based
    # on the primary azimuth, as defined by the azimuth with the largest surface
    # area, plus azimuths that are offset by 90/180/270 degrees. Used for
    # surfaces that may not have an azimuth defined (e.g., walls).
    azimuth_areas = {}
    (hpxml_bldg.roofs + hpxml_bldg.rim_joists + hpxml_bldg.walls + hpxml_bldg.foundation_walls +
     hpxml_bldg.windows + hpxml_bldg.skylights + hpxml_bldg.doors).each do |surface|
      az = surface.azimuth
      next if az.nil?

      azimuth_areas[az] = 0 if azimuth_areas[az].nil?
      azimuth_areas[az] += surface.area
    end
    if azimuth_areas.empty?
      primary_azimuth = 0
    else
      primary_azimuth = azimuth_areas.max_by { |_k, v| v }[0]
    end
    return [primary_azimuth,
            sanitize_azimuth(primary_azimuth + 90),
            sanitize_azimuth(primary_azimuth + 180),
            sanitize_azimuth(primary_azimuth + 270)].sort
  end

  private

  def self.apply_header(hpxml_header, epw_file)
    if hpxml_header.timestep.nil?
      hpxml_header.timestep = 60
      hpxml_header.timestep_isdefaulted = true
    end

    if hpxml_header.sim_begin_month.nil?
      hpxml_header.sim_begin_month = 1
      hpxml_header.sim_begin_month_isdefaulted = true
    end
    if hpxml_header.sim_begin_day.nil?
      hpxml_header.sim_begin_day = 1
      hpxml_header.sim_begin_day_isdefaulted = true
    end
    if hpxml_header.sim_end_month.nil?
      hpxml_header.sim_end_month = 12
      hpxml_header.sim_end_month_isdefaulted = true
    end
    if hpxml_header.sim_end_day.nil?
      hpxml_header.sim_end_day = 31
      hpxml_header.sim_end_day_isdefaulted = true
    end

    sim_calendar_year = Location.get_sim_calendar_year(hpxml_header.sim_calendar_year, epw_file)
    if not hpxml_header.sim_calendar_year.nil?
      if hpxml_header.sim_calendar_year != sim_calendar_year
        hpxml_header.sim_calendar_year = sim_calendar_year
        hpxml_header.sim_calendar_year_isdefaulted = true
      end
    else
      hpxml_header.sim_calendar_year = sim_calendar_year
      hpxml_header.sim_calendar_year_isdefaulted = true
    end

    if hpxml_header.temperature_capacitance_multiplier.nil?
      hpxml_header.temperature_capacitance_multiplier = 1.0
      hpxml_header.temperature_capacitance_multiplier_isdefaulted = true
    end

    hpxml_header.unavailable_periods.each do |unavailable_period|
      if unavailable_period.begin_hour.nil?
        unavailable_period.begin_hour = 0
        unavailable_period.begin_hour_isdefaulted = true
      end
      if unavailable_period.end_hour.nil?
        unavailable_period.end_hour = 24
        unavailable_period.end_hour_isdefaulted = true
      end
      if unavailable_period.natvent_availability.nil?
        unavailable_period.natvent_availability = HPXML::ScheduleRegular
        unavailable_period.natvent_availability_isdefaulted = true
      end
    end
  end

  def self.apply_building_header_sizing(hpxml_bldg, weather, nbeds)
    if hpxml_bldg.header.manualj_heating_design_temp.nil?
      hpxml_bldg.header.manualj_heating_design_temp = weather.design.HeatingDrybulb.round(2)
      hpxml_bldg.header.manualj_heating_design_temp_isdefaulted = true
    end

    if hpxml_bldg.header.manualj_cooling_design_temp.nil?
      hpxml_bldg.header.manualj_cooling_design_temp = weather.design.CoolingDrybulb.round(2)
      hpxml_bldg.header.manualj_cooling_design_temp_isdefaulted = true
    end

    if hpxml_bldg.header.manualj_heating_setpoint.nil?
      hpxml_bldg.header.manualj_heating_setpoint = 70.0 # deg-F, per Manual J
      hpxml_bldg.header.manualj_heating_setpoint_isdefaulted = true
    end

    if hpxml_bldg.header.manualj_cooling_setpoint.nil?
      hpxml_bldg.header.manualj_cooling_setpoint = 75.0 # deg-F, per Manual J
      hpxml_bldg.header.manualj_cooling_setpoint_isdefaulted = true
    end

    if hpxml_bldg.header.manualj_humidity_setpoint.nil?
      hpxml_bldg.header.manualj_humidity_setpoint = 0.5 # 50%
      local_press = Psychrometrics.CalculateLocalPressure(hpxml_bldg.elevation)
      hr_indoor_cooling = HVACSizing.calculate_indoor_hr(hpxml_bldg.header.manualj_humidity_setpoint, hpxml_bldg.header.manualj_cooling_setpoint, local_press)
      if HVACSizing.calculate_design_grains(weather.design.CoolingHumidityRatio, hr_indoor_cooling) < 0
        # Dry summer climate per Manual J 18-1 Design Grains
        hpxml_bldg.header.manualj_humidity_setpoint = 0.45 # 45%
      end
      hpxml_bldg.header.manualj_humidity_setpoint_isdefaulted = true
    end

    if hpxml_bldg.header.manualj_internal_loads_sensible.nil?
      if hpxml_bldg.refrigerators.size + hpxml_bldg.freezers.size <= 1
        hpxml_bldg.header.manualj_internal_loads_sensible = 2400.0 # Btuh, per Manual J
      else
        hpxml_bldg.header.manualj_internal_loads_sensible = 3600.0 # Btuh, per Manual J
      end
      hpxml_bldg.header.manualj_internal_loads_sensible_isdefaulted = true
    end

    if hpxml_bldg.header.manualj_internal_loads_latent.nil?
      hpxml_bldg.header.manualj_internal_loads_latent = 0.0 # Btuh
      hpxml_bldg.header.manualj_internal_loads_latent_isdefaulted = true
    end

    if hpxml_bldg.header.manualj_num_occupants.nil?
      hpxml_bldg.header.manualj_num_occupants = nbeds + 1 # Per Manual J
      hpxml_bldg.header.manualj_num_occupants_isdefaulted = true
    end
  end

  def self.apply_building_header(hpxml_header, hpxml_bldg, weather)
    if hpxml_bldg.header.natvent_days_per_week.nil?
      hpxml_bldg.header.natvent_days_per_week = 3
      hpxml_bldg.header.natvent_days_per_week_isdefaulted = true
    end

    if hpxml_bldg.header.heat_pump_sizing_methodology.nil? && (hpxml_bldg.heat_pumps.size > 0)
      hpxml_bldg.header.heat_pump_sizing_methodology = HPXML::HeatPumpSizingHERS
      hpxml_bldg.header.heat_pump_sizing_methodology_isdefaulted = true
    end

    if hpxml_bldg.header.heat_pump_backup_sizing_methodology.nil? && (hpxml_bldg.heat_pumps.size > 0)
      hpxml_bldg.header.heat_pump_backup_sizing_methodology = HPXML::HeatPumpBackupSizingEmergency
      hpxml_bldg.header.heat_pump_backup_sizing_methodology_isdefaulted = true
    end

    if hpxml_bldg.header.allow_increased_fixed_capacities.nil?
      hpxml_bldg.header.allow_increased_fixed_capacities = false
      hpxml_bldg.header.allow_increased_fixed_capacities_isdefaulted = true
    end

    if hpxml_bldg.header.shading_summer_begin_month.nil? || hpxml_bldg.header.shading_summer_begin_day.nil? || hpxml_bldg.header.shading_summer_end_month.nil? || hpxml_bldg.header.shading_summer_end_day.nil?
      if not weather.nil?
        # Default based on Building America seasons
        _, default_cooling_months = HVAC.get_default_heating_and_cooling_seasons(weather, hpxml_bldg.latitude)
        begin_month, begin_day, end_month, end_day = Schedule.get_begin_and_end_dates_from_monthly_array(default_cooling_months, hpxml_header.sim_calendar_year)
        if not begin_month.nil? # Check if no summer
          hpxml_bldg.header.shading_summer_begin_month = begin_month
          hpxml_bldg.header.shading_summer_begin_day = begin_day
          hpxml_bldg.header.shading_summer_end_month = end_month
          hpxml_bldg.header.shading_summer_end_day = end_day
          hpxml_bldg.header.shading_summer_begin_month_isdefaulted = true
          hpxml_bldg.header.shading_summer_begin_day_isdefaulted = true
          hpxml_bldg.header.shading_summer_end_month_isdefaulted = true
          hpxml_bldg.header.shading_summer_end_day_isdefaulted = true
        end
      end
    end
  end

  def self.apply_emissions_scenarios(hpxml_header, has_fuel)
    hpxml_header.emissions_scenarios.each do |scenario|
      # Electricity
      if not scenario.elec_schedule_filepath.nil?
        if scenario.elec_schedule_number_of_header_rows.nil?
          scenario.elec_schedule_number_of_header_rows = 0
          scenario.elec_schedule_number_of_header_rows_isdefaulted = true
        end
        if scenario.elec_schedule_column_number.nil?
          scenario.elec_schedule_column_number = 1
          scenario.elec_schedule_column_number_isdefaulted = true
        end
      end

      # Fossil fuels
      default_units = HPXML::EmissionsScenario::UnitsLbPerMBtu
      if scenario.emissions_type.downcase == 'co2e'
        natural_gas, propane, fuel_oil, coal, wood, wood_pellets = 147.3, 177.8, 195.9, nil, nil, nil
      elsif scenario.emissions_type.downcase == 'nox'
        natural_gas, propane, fuel_oil, coal, wood, wood_pellets = 0.0922, 0.1421, 0.1300, nil, nil, nil
      elsif scenario.emissions_type.downcase == 'so2'
        natural_gas, propane, fuel_oil, coal, wood, wood_pellets = 0.0006, 0.0002, 0.0015, nil, nil, nil
      else
        natural_gas, propane, fuel_oil, coal, wood, wood_pellets = nil, nil, nil, nil, nil, nil
      end
      if has_fuel[HPXML::FuelTypeNaturalGas]
        if (scenario.natural_gas_units.nil? || scenario.natural_gas_value.nil?) && (not natural_gas.nil?)
          scenario.natural_gas_units = default_units
          scenario.natural_gas_units_isdefaulted = true
          scenario.natural_gas_value = natural_gas
          scenario.natural_gas_value_isdefaulted = true
        end
      end
      if has_fuel[HPXML::FuelTypePropane]
        if (scenario.propane_units.nil? || scenario.propane_value.nil?) && (not propane.nil?)
          scenario.propane_units = default_units
          scenario.propane_units_isdefaulted = true
          scenario.propane_value = propane
          scenario.propane_value_isdefaulted = true
        end
      end
      if has_fuel[HPXML::FuelTypeOil]
        if (scenario.fuel_oil_units.nil? || scenario.fuel_oil_value.nil?) && (not fuel_oil.nil?)
          scenario.fuel_oil_units = default_units
          scenario.fuel_oil_units_isdefaulted = true
          scenario.fuel_oil_value = fuel_oil
          scenario.fuel_oil_value_isdefaulted = true
        end
      end
      if has_fuel[HPXML::FuelTypeCoal]
        if (scenario.coal_units.nil? || scenario.coal_value.nil?) && (not coal.nil?)
          scenario.coal_units = default_units
          scenario.coal_units_isdefaulted = true
          scenario.coal_value = coal
          scenario.coal_value_isdefaulted = true
        end
      end
      if has_fuel[HPXML::FuelTypeWoodCord]
        if (scenario.wood_units.nil? || scenario.wood_value.nil?) && (not wood.nil?)
          scenario.wood_units = default_units
          scenario.wood_units_isdefaulted = true
          scenario.wood_value = wood
          scenario.wood_value_isdefaulted = true
        end
      end
      next unless has_fuel[HPXML::FuelTypeWoodPellets]

      next unless (scenario.wood_pellets_units.nil? || scenario.wood_pellets_value.nil?) && (not wood_pellets.nil?)

      scenario.wood_pellets_units = default_units
      scenario.wood_pellets_units_isdefaulted = true
      scenario.wood_pellets_value = wood_pellets
      scenario.wood_pellets_value_isdefaulted = true
    end
  end

  def self.apply_utility_bill_scenarios(runner, hpxml_header, hpxml_bldg, has_fuel)
    hpxml_header.utility_bill_scenarios.each do |scenario|
      if scenario.elec_tariff_filepath.nil?
        if scenario.elec_fixed_charge.nil?
          scenario.elec_fixed_charge = 12.0 # https://www.nrdc.org/experts/samantha-williams/there-war-attrition-electricity-fixed-charges says $11.19/month in 2018
          scenario.elec_fixed_charge_isdefaulted = true
        end
        if scenario.elec_marginal_rate.nil?
          scenario.elec_marginal_rate, _ = UtilityBills.get_rates_from_eia_data(runner, hpxml_bldg.state_code, HPXML::FuelTypeElectricity, scenario.elec_fixed_charge)
          scenario.elec_marginal_rate_isdefaulted = true
        end
      end

      if has_fuel[HPXML::FuelTypeNaturalGas]
        if scenario.natural_gas_fixed_charge.nil?
          scenario.natural_gas_fixed_charge = 12.0 # https://www.aga.org/sites/default/files/aga_energy_analysis_-_natural_gas_utility_rate_structure.pdf says $11.25/month in 2015
          scenario.natural_gas_fixed_charge_isdefaulted = true
        end
        if scenario.natural_gas_marginal_rate.nil?
          scenario.natural_gas_marginal_rate, _ = UtilityBills.get_rates_from_eia_data(runner, hpxml_bldg.state_code, HPXML::FuelTypeNaturalGas, scenario.natural_gas_fixed_charge)
          scenario.natural_gas_marginal_rate_isdefaulted = true
        end
      end

      if has_fuel[HPXML::FuelTypePropane]
        if scenario.propane_fixed_charge.nil?
          scenario.propane_fixed_charge = 0.0
          scenario.propane_fixed_charge_isdefaulted = true
        end
        if scenario.propane_marginal_rate.nil?
          scenario.propane_marginal_rate, _ = UtilityBills.get_rates_from_eia_data(runner, hpxml_bldg.state_code, HPXML::FuelTypePropane, nil)
          scenario.propane_marginal_rate_isdefaulted = true
        end
      end

      if has_fuel[HPXML::FuelTypeOil]
        if scenario.fuel_oil_fixed_charge.nil?
          scenario.fuel_oil_fixed_charge = 0.0
          scenario.fuel_oil_fixed_charge_isdefaulted = true
        end
        if scenario.fuel_oil_marginal_rate.nil?
          scenario.fuel_oil_marginal_rate, _ = UtilityBills.get_rates_from_eia_data(runner, hpxml_bldg.state_code, HPXML::FuelTypeOil, nil)
          scenario.fuel_oil_marginal_rate_isdefaulted = true
        end
      end

      if has_fuel[HPXML::FuelTypeCoal]
        if scenario.coal_fixed_charge.nil?
          scenario.coal_fixed_charge = 0.0
          scenario.coal_fixed_charge_isdefaulted = true
        end
        if scenario.coal_marginal_rate.nil?
          scenario.coal_marginal_rate = 0.015
          scenario.coal_marginal_rate_isdefaulted = true
        end
      end

      if has_fuel[HPXML::FuelTypeWoodCord]
        if scenario.wood_fixed_charge.nil?
          scenario.wood_fixed_charge = 0.0
          scenario.wood_fixed_charge_isdefaulted = true
        end
        if scenario.wood_marginal_rate.nil?
          scenario.wood_marginal_rate = 0.015
          scenario.wood_marginal_rate_isdefaulted = true
        end
      end

      if has_fuel[HPXML::FuelTypeWoodPellets]
        if scenario.wood_pellets_fixed_charge.nil?
          scenario.wood_pellets_fixed_charge = 0.0
          scenario.wood_pellets_fixed_charge_isdefaulted = true
        end
        if scenario.wood_pellets_marginal_rate.nil?
          scenario.wood_pellets_marginal_rate = 0.015
          scenario.wood_pellets_marginal_rate_isdefaulted = true
        end
      end

      next unless hpxml_bldg.pv_systems.size > 0

      if scenario.pv_compensation_type.nil?
        scenario.pv_compensation_type = HPXML::PVCompensationTypeNetMetering
        scenario.pv_compensation_type_isdefaulted = true
      end

      if scenario.pv_compensation_type == HPXML::PVCompensationTypeNetMetering
        if scenario.pv_net_metering_annual_excess_sellback_rate_type.nil?
          scenario.pv_net_metering_annual_excess_sellback_rate_type = HPXML::PVAnnualExcessSellbackRateTypeUserSpecified
          scenario.pv_net_metering_annual_excess_sellback_rate_type_isdefaulted = true
        end
        if scenario.pv_net_metering_annual_excess_sellback_rate_type == HPXML::PVAnnualExcessSellbackRateTypeUserSpecified
          if scenario.pv_net_metering_annual_excess_sellback_rate.nil?
            scenario.pv_net_metering_annual_excess_sellback_rate = 0.03
            scenario.pv_net_metering_annual_excess_sellback_rate_isdefaulted = true
          end
        end
      elsif scenario.pv_compensation_type == HPXML::PVCompensationTypeFeedInTariff
        if scenario.pv_feed_in_tariff_rate.nil?
          scenario.pv_feed_in_tariff_rate = 0.12
          scenario.pv_feed_in_tariff_rate_isdefaulted = true
        end
      end

      if scenario.pv_monthly_grid_connection_fee_dollars_per_kw.nil? && scenario.pv_monthly_grid_connection_fee_dollars.nil?
        scenario.pv_monthly_grid_connection_fee_dollars = 0.0
        scenario.pv_monthly_grid_connection_fee_dollars_isdefaulted = true
      end
    end
  end

  def self.apply_building(hpxml_bldg, epw_file)
    if hpxml_bldg.site.soil_type.nil? && hpxml_bldg.site.ground_conductivity.nil? && hpxml_bldg.site.ground_diffusivity.nil?
      hpxml_bldg.site.soil_type = HPXML::SiteSoilTypeUnknown
      hpxml_bldg.site.soil_type_isdefaulted = true
    end

    if hpxml_bldg.site.moisture_type.nil? && hpxml_bldg.site.ground_conductivity.nil? && hpxml_bldg.site.ground_diffusivity.nil?
      hpxml_bldg.site.moisture_type = HPXML::SiteSoilMoistureTypeMixed
      hpxml_bldg.site.moisture_type_isdefaulted = true
    end

    # Conductivity/diffusivity values come from https://www.ncbi.nlm.nih.gov/pmc/articles/PMC4813881 (with the exception of "unknown")
    if hpxml_bldg.site.ground_conductivity.nil? && hpxml_bldg.site.ground_diffusivity.nil?
      if hpxml_bldg.site.soil_type == HPXML::SiteSoilTypeSand
        if hpxml_bldg.site.moisture_type == HPXML::SiteSoilMoistureTypeDry
          hpxml_bldg.site.ground_conductivity = 0.2311 # Btu/hr-ft-F
          hpxml_bldg.site.ground_diffusivity = 0.0097 # ft^2/hr
        elsif hpxml_bldg.site.moisture_type == HPXML::SiteSoilMoistureTypeWet
          hpxml_bldg.site.ground_conductivity = 1.3865 # Btu/hr-ft-F
          hpxml_bldg.site.ground_diffusivity = 0.0322 # ft^2/hr
        elsif hpxml_bldg.site.moisture_type == HPXML::SiteSoilMoistureTypeMixed
          hpxml_bldg.site.ground_conductivity = ((0.2311 + 1.3865) / 2.0).round(4) # Btu/hr-ft-F
          hpxml_bldg.site.ground_diffusivity = ((0.0097 + 0.0322) / 2.0).round(4) # ft^2/hr
        end
        hpxml_bldg.site.ground_conductivity_isdefaulted = true
        hpxml_bldg.site.ground_diffusivity_isdefaulted = true
      elsif hpxml_bldg.site.soil_type == HPXML::SiteSoilTypeSilt || hpxml_bldg.site.soil_type == HPXML::SiteSoilTypeClay
        if hpxml_bldg.site.moisture_type == HPXML::SiteSoilMoistureTypeDry
          hpxml_bldg.site.ground_conductivity = 0.2889 # Btu/hr-ft-F
          hpxml_bldg.site.ground_diffusivity = 0.0120 # ft^2/hr
        elsif hpxml_bldg.site.moisture_type == HPXML::SiteSoilMoistureTypeWet
          hpxml_bldg.site.ground_conductivity = 0.9821 # Btu/hr-ft-F
          hpxml_bldg.site.ground_diffusivity = 0.0194 # ft^2/hr
        elsif hpxml_bldg.site.moisture_type == HPXML::SiteSoilMoistureTypeMixed
          hpxml_bldg.site.ground_conductivity = ((0.2889 + 0.9821) / 2.0).round(4) # Btu/hr-ft-F
          hpxml_bldg.site.ground_diffusivity = ((0.0120 + 0.0194) / 2.0).round(4) # ft^2/hr
        end
        hpxml_bldg.site.ground_conductivity_isdefaulted = true
        hpxml_bldg.site.ground_diffusivity_isdefaulted = true
      elsif hpxml_bldg.site.soil_type == HPXML::SiteSoilTypeLoam
        hpxml_bldg.site.ground_conductivity = 1.2132 # Btu/hr-ft-F
        hpxml_bldg.site.ground_diffusivity = 0.0353 # ft^2/hr

        hpxml_bldg.site.ground_conductivity_isdefaulted = true
        hpxml_bldg.site.ground_diffusivity_isdefaulted = true
      elsif hpxml_bldg.site.soil_type == HPXML::SiteSoilTypeGravel
        if hpxml_bldg.site.moisture_type == HPXML::SiteSoilMoistureTypeDry
          hpxml_bldg.site.ground_conductivity = 0.2311 # Btu/hr-ft-F
          hpxml_bldg.site.ground_diffusivity = 0.0097 # ft^2/hr
        elsif hpxml_bldg.site.moisture_type == HPXML::SiteSoilMoistureTypeWet
          hpxml_bldg.site.ground_conductivity = 1.0399 # Btu/hr-ft-F
          hpxml_bldg.site.ground_diffusivity = 0.0291 # ft^2/hr
        elsif hpxml_bldg.site.moisture_type == HPXML::SiteSoilMoistureTypeMixed
          hpxml_bldg.site.ground_conductivity = ((0.2311 + 1.0399) / 2.0).round(4) # Btu/hr-ft-F
          hpxml_bldg.site.ground_diffusivity = ((0.0097 + 0.0291) / 2.0).round(4) # ft^2/hr
        end
        hpxml_bldg.site.ground_conductivity_isdefaulted = true
        hpxml_bldg.site.ground_diffusivity_isdefaulted = true
      elsif hpxml_bldg.site.soil_type == HPXML::SiteSoilTypeUnknown
        hpxml_bldg.site.ground_conductivity = 1.0
        hpxml_bldg.site.ground_diffusivity = 0.0208
        hpxml_bldg.site.ground_conductivity_isdefaulted = true
        hpxml_bldg.site.ground_diffusivity_isdefaulted = true
      end
    end
    if hpxml_bldg.site.ground_conductivity.nil? && !hpxml_bldg.site.ground_diffusivity.nil?
      # Divide diffusivity by 0.0208 to maintain 1/0.0208 relationship
      hpxml_bldg.site.ground_conductivity = hpxml_bldg.site.ground_diffusivity / 0.0208 # Btu/hr-ft-F
      hpxml_bldg.site.ground_conductivity_isdefaulted = true
    elsif !hpxml_bldg.site.ground_conductivity.nil? && hpxml_bldg.site.ground_diffusivity.nil?
      # Multiply conductivity by 0.0208 to maintain 1/0.0208 relationship
      hpxml_bldg.site.ground_diffusivity = hpxml_bldg.site.ground_conductivity * 0.0208 # ft^2/hr
      hpxml_bldg.site.ground_diffusivity_isdefaulted = true
    end

    if hpxml_bldg.dst_enabled.nil?
      hpxml_bldg.dst_enabled = true # Assume DST since it occurs in most US locations
      hpxml_bldg.dst_enabled_isdefaulted = true
    end

    if not epw_file.nil?

      if hpxml_bldg.state_code.nil?
        hpxml_bldg.state_code = get_default_state_code(hpxml_bldg.state_code, epw_file)
        hpxml_bldg.state_code_isdefaulted = true
      end

      if hpxml_bldg.city.nil?
        hpxml_bldg.city = epw_file.city
        hpxml_bldg.city_isdefaulted = true
      end

      if hpxml_bldg.time_zone_utc_offset.nil?
        hpxml_bldg.time_zone_utc_offset = get_default_time_zone(hpxml_bldg.time_zone_utc_offset, epw_file)
        hpxml_bldg.time_zone_utc_offset_isdefaulted = true
      end

      if hpxml_bldg.dst_enabled
        if hpxml_bldg.dst_begin_month.nil? || hpxml_bldg.dst_begin_day.nil? || hpxml_bldg.dst_end_month.nil? || hpxml_bldg.dst_end_day.nil?
          if epw_file.daylightSavingStartDate.is_initialized && epw_file.daylightSavingEndDate.is_initialized
            # Use weather file DST dates if available
            dst_start_date = epw_file.daylightSavingStartDate.get
            dst_end_date = epw_file.daylightSavingEndDate.get
            hpxml_bldg.dst_begin_month = dst_start_date.monthOfYear.value
            hpxml_bldg.dst_begin_day = dst_start_date.dayOfMonth
            hpxml_bldg.dst_end_month = dst_end_date.monthOfYear.value
            hpxml_bldg.dst_end_day = dst_end_date.dayOfMonth
          else
            # Roughly average US dates according to https://en.wikipedia.org/wiki/Daylight_saving_time_in_the_United_States
            hpxml_bldg.dst_begin_month = 3
            hpxml_bldg.dst_begin_day = 12
            hpxml_bldg.dst_end_month = 11
            hpxml_bldg.dst_end_day = 5
          end
          hpxml_bldg.dst_begin_month_isdefaulted = true
          hpxml_bldg.dst_begin_day_isdefaulted = true
          hpxml_bldg.dst_end_month_isdefaulted = true
          hpxml_bldg.dst_end_day_isdefaulted = true
        end
      end

      if hpxml_bldg.elevation.nil?
        hpxml_bldg.elevation = UnitConversions.convert(epw_file.elevation, 'm', 'ft').round(1)
        hpxml_bldg.elevation_isdefaulted = true
      end

      if hpxml_bldg.latitude.nil?
        hpxml_bldg.latitude = get_default_latitude(hpxml_bldg.latitude, epw_file)
        hpxml_bldg.latitude_isdefaulted = true
      end

      if hpxml_bldg.longitude.nil?
        hpxml_bldg.longitude = get_default_longitude(hpxml_bldg.longitude, epw_file)
        hpxml_bldg.longitude_isdefaulted = true
      end
    end
  end

  def self.apply_site(hpxml_bldg)
    if hpxml_bldg.site.site_type.nil?
      hpxml_bldg.site.site_type = HPXML::SiteTypeSuburban
      hpxml_bldg.site.site_type_isdefaulted = true
    end

    if hpxml_bldg.site.shielding_of_home.nil?
      hpxml_bldg.site.shielding_of_home = HPXML::ShieldingNormal
      hpxml_bldg.site.shielding_of_home_isdefaulted = true
    end

    if hpxml_bldg.site.ground_conductivity.nil?
      hpxml_bldg.site.ground_conductivity = 1.0 # Btu/hr-ft-F
      hpxml_bldg.site.ground_conductivity_isdefaulted = true
    end

    hpxml_bldg.site.additional_properties.aim2_shelter_coeff = Airflow.get_aim2_shelter_coefficient(hpxml_bldg.site.shielding_of_home)
  end

  def self.apply_neighbor_buildings(hpxml_bldg)
    hpxml_bldg.neighbor_buildings.each do |neighbor_building|
      if neighbor_building.azimuth.nil?
        neighbor_building.azimuth = get_azimuth_from_orientation(neighbor_building.orientation)
        neighbor_building.azimuth_isdefaulted = true
      end
      if neighbor_building.orientation.nil?
        neighbor_building.orientation = get_orientation_from_azimuth(neighbor_building.azimuth)
        neighbor_building.orientation_isdefaulted = true
      end
    end
  end

  def self.apply_building_occupancy(hpxml_bldg, schedules_file)
    if hpxml_bldg.building_occupancy.number_of_residents.nil?
      hpxml_bldg.building_construction.additional_properties.adjusted_number_of_bedrooms = hpxml_bldg.building_construction.number_of_bedrooms
    else
      # Set adjusted number of bedrooms for operational calculation; this is an adjustment on
      # ANSI 301 or Building America equations, which are based on number of bedrooms.
      hpxml_bldg.building_construction.additional_properties.adjusted_number_of_bedrooms = get_nbeds_adjusted_for_operational_calculation(hpxml_bldg)
    end
    schedules_file_includes_occupants = (schedules_file.nil? ? false : schedules_file.includes_col_name(SchedulesFile::Columns[:Occupants].name))
    if hpxml_bldg.building_occupancy.weekday_fractions.nil? && !schedules_file_includes_occupants
      hpxml_bldg.building_occupancy.weekday_fractions = Schedule.OccupantsWeekdayFractions
      hpxml_bldg.building_occupancy.weekday_fractions_isdefaulted = true
    end
    if hpxml_bldg.building_occupancy.weekend_fractions.nil? && !schedules_file_includes_occupants
      hpxml_bldg.building_occupancy.weekend_fractions = Schedule.OccupantsWeekendFractions
      hpxml_bldg.building_occupancy.weekend_fractions_isdefaulted = true
    end
    if hpxml_bldg.building_occupancy.monthly_multipliers.nil? && !schedules_file_includes_occupants
      hpxml_bldg.building_occupancy.monthly_multipliers = Schedule.OccupantsMonthlyMultipliers
      hpxml_bldg.building_occupancy.monthly_multipliers_isdefaulted = true
    end
    if hpxml_bldg.building_occupancy.general_water_use_usage_multiplier.nil?
      hpxml_bldg.building_occupancy.general_water_use_usage_multiplier = 1.0
      hpxml_bldg.building_occupancy.general_water_use_usage_multiplier_isdefaulted = true
    end
    schedules_file_includes_water = (schedules_file.nil? ? false : schedules_file.includes_col_name(SchedulesFile::Columns[:GeneralWaterUse].name))
    if hpxml_bldg.building_occupancy.general_water_use_weekday_fractions.nil? && !schedules_file_includes_water
      hpxml_bldg.building_occupancy.general_water_use_weekday_fractions = Schedule.GeneralWaterUseWeekdayFractions
      hpxml_bldg.building_occupancy.general_water_use_weekday_fractions_isdefaulted = true
    end
    if hpxml_bldg.building_occupancy.general_water_use_weekend_fractions.nil? && !schedules_file_includes_water
      hpxml_bldg.building_occupancy.general_water_use_weekend_fractions = Schedule.GeneralWaterUseWeekendFractions
      hpxml_bldg.building_occupancy.general_water_use_weekend_fractions_isdefaulted = true
    end
    if hpxml_bldg.building_occupancy.general_water_use_monthly_multipliers.nil? && !schedules_file_includes_water
      hpxml_bldg.building_occupancy.general_water_use_monthly_multipliers = Schedule.GeneralWaterUseMonthlyMultipliers
      hpxml_bldg.building_occupancy.general_water_use_monthly_multipliers_isdefaulted = true
    end
  end

  def self.apply_building_construction(hpxml_bldg, cfa, nbeds)
    cond_crawl_volume = hpxml_bldg.inferred_conditioned_crawlspace_volume()
    if hpxml_bldg.building_construction.conditioned_building_volume.nil? && hpxml_bldg.building_construction.average_ceiling_height.nil?
      hpxml_bldg.building_construction.average_ceiling_height = 8.0
      hpxml_bldg.building_construction.average_ceiling_height_isdefaulted = true
      hpxml_bldg.building_construction.conditioned_building_volume = (cfa * hpxml_bldg.building_construction.average_ceiling_height + cond_crawl_volume).round
      hpxml_bldg.building_construction.conditioned_building_volume_isdefaulted = true
    elsif hpxml_bldg.building_construction.conditioned_building_volume.nil?
      hpxml_bldg.building_construction.conditioned_building_volume = (cfa * hpxml_bldg.building_construction.average_ceiling_height + cond_crawl_volume).round
      hpxml_bldg.building_construction.conditioned_building_volume_isdefaulted = true
    elsif hpxml_bldg.building_construction.average_ceiling_height.nil?
      hpxml_bldg.building_construction.average_ceiling_height = ((hpxml_bldg.building_construction.conditioned_building_volume - cond_crawl_volume) / cfa).round(2)
      hpxml_bldg.building_construction.average_ceiling_height_isdefaulted = true
    end
    if hpxml_bldg.building_construction.number_of_bathrooms.nil?
      hpxml_bldg.building_construction.number_of_bathrooms = Float(Waterheater.get_default_num_bathrooms(nbeds)).to_i
      hpxml_bldg.building_construction.number_of_bathrooms_isdefaulted = true
    end
    if hpxml_bldg.building_construction.number_of_units.nil?
      hpxml_bldg.building_construction.number_of_units = 1
      hpxml_bldg.building_construction.number_of_units_isdefaulted = true
    end
  end

  def self.apply_climate_and_risk_zones(hpxml_bldg, epw_file)
    if (not epw_file.nil?) && hpxml_bldg.climate_and_risk_zones.climate_zone_ieccs.empty?
      zone = Location.get_climate_zone_iecc(epw_file.wmoNumber)
      if not zone.nil?
        hpxml_bldg.climate_and_risk_zones.climate_zone_ieccs.add(zone: zone,
                                                                 year: 2006,
                                                                 zone_isdefaulted: true,
                                                                 year_isdefaulted: true)
      end
    end
  end

  def self.apply_infiltration(hpxml_bldg)
    infil_measurement = Airflow.get_infiltration_measurement_of_interest(hpxml_bldg.air_infiltration_measurements)
    if infil_measurement.infiltration_volume.nil?
      infil_measurement.infiltration_volume = hpxml_bldg.building_construction.conditioned_building_volume
      infil_measurement.infiltration_volume_isdefaulted = true
    end
    if infil_measurement.infiltration_height.nil?
      infil_measurement.infiltration_height = hpxml_bldg.inferred_infiltration_height(infil_measurement.infiltration_volume)
      infil_measurement.infiltration_height_isdefaulted = true
    end
    if infil_measurement.a_ext.nil?
      if (infil_measurement.infiltration_type == HPXML::InfiltrationTypeUnitTotal) &&
         [HPXML::ResidentialTypeApartment, HPXML::ResidentialTypeSFA].include?(hpxml_bldg.building_construction.residential_facility_type)
        tot_cb_area, ext_cb_area = hpxml_bldg.compartmentalization_boundary_areas()
        infil_measurement.a_ext = (ext_cb_area / tot_cb_area).round(5)
        infil_measurement.a_ext_isdefaulted = true
      end
    end
  end

  def self.apply_attics(hpxml_bldg)
    return unless hpxml_bldg.has_location(HPXML::LocationAtticVented)

    vented_attics = hpxml_bldg.attics.select { |a| a.attic_type == HPXML::AtticTypeVented }
    if vented_attics.empty?
      hpxml_bldg.attics.add(id: 'VentedAttic',
                            attic_type: HPXML::AtticTypeVented)
      vented_attics << hpxml_bldg.attics[-1]
    end
    vented_attics.each do |vented_attic|
      next unless (vented_attic.vented_attic_sla.nil? && vented_attic.vented_attic_ach.nil?)

      vented_attic.vented_attic_sla = Airflow.get_default_vented_attic_sla()
      vented_attic.vented_attic_sla_isdefaulted = true
      break # EPvalidator.xml only allows a single ventilation rate
    end
  end

  def self.apply_foundations(hpxml_bldg)
    if hpxml_bldg.has_location(HPXML::LocationCrawlspaceVented)
      vented_crawls = hpxml_bldg.foundations.select { |f| f.foundation_type == HPXML::FoundationTypeCrawlspaceVented }
      if vented_crawls.empty?
        hpxml_bldg.foundations.add(id: 'VentedCrawlspace',
                                   foundation_type: HPXML::FoundationTypeCrawlspaceVented)
        vented_crawls << hpxml_bldg.foundations[-1]
      end
      vented_crawls.each do |vented_crawl|
        next unless vented_crawl.vented_crawlspace_sla.nil?

        vented_crawl.vented_crawlspace_sla = Airflow.get_default_vented_crawl_sla()
        vented_crawl.vented_crawlspace_sla_isdefaulted = true
        break # EPvalidator.xml only allows a single ventilation rate
      end
    end

    if hpxml_bldg.has_location(HPXML::LocationManufacturedHomeUnderBelly)
      belly_and_wing_foundations = hpxml_bldg.foundations.select { |f| f.foundation_type == HPXML::FoundationTypeBellyAndWing }
      if belly_and_wing_foundations.empty?
        hpxml_bldg.foundations.add(id: 'BellyAndWing',
                                   foundation_type: HPXML::FoundationTypeBellyAndWing)
        belly_and_wing_foundations << hpxml_bldg.foundations[-1]
      end
      belly_and_wing_foundations.each do |foundation|
        next unless foundation.belly_wing_skirt_present.nil?

        foundation.belly_wing_skirt_present_isdefaulted = true
        foundation.belly_wing_skirt_present = true
        break
      end
    end
  end

  def self.apply_roofs(hpxml_bldg)
    hpxml_bldg.roofs.each do |roof|
      if roof.azimuth.nil?
        roof.azimuth = get_azimuth_from_orientation(roof.orientation)
        roof.azimuth_isdefaulted = true
      end
      if roof.orientation.nil?
        roof.orientation = get_orientation_from_azimuth(roof.azimuth)
        roof.orientation_isdefaulted = true
      end
      if roof.roof_type.nil?
        roof.roof_type = HPXML::RoofTypeAsphaltShingles
        roof.roof_type_isdefaulted = true
      end
      if roof.emittance.nil?
        roof.emittance = 0.90
        roof.emittance_isdefaulted = true
      end
      if roof.radiant_barrier.nil?
        roof.radiant_barrier = false
        roof.radiant_barrier_isdefaulted = true
      end
      if roof.radiant_barrier && roof.radiant_barrier_grade.nil?
        roof.radiant_barrier_grade = 1
        roof.radiant_barrier_grade_isdefaulted = true
      end
      if roof.roof_color.nil? && roof.solar_absorptance.nil?
        roof.roof_color = HPXML::ColorMedium
        roof.roof_color_isdefaulted = true
      end
      if roof.roof_color.nil?
        roof.roof_color = Constructions.get_default_roof_color(roof.roof_type, roof.solar_absorptance)
        roof.roof_color_isdefaulted = true
      elsif roof.solar_absorptance.nil?
        roof.solar_absorptance = Constructions.get_default_roof_solar_absorptance(roof.roof_type, roof.roof_color)
        roof.solar_absorptance_isdefaulted = true
      end
      if roof.interior_finish_type.nil?
        if HPXML::conditioned_finished_locations.include? roof.interior_adjacent_to
          roof.interior_finish_type = HPXML::InteriorFinishGypsumBoard
        else
          roof.interior_finish_type = HPXML::InteriorFinishNone
        end
        roof.interior_finish_type_isdefaulted = true
      end
      next unless roof.interior_finish_thickness.nil?

      if roof.interior_finish_type != HPXML::InteriorFinishNone
        roof.interior_finish_thickness = 0.5
        roof.interior_finish_thickness_isdefaulted = true
      end
    end
  end

  def self.apply_rim_joists(hpxml_bldg)
    hpxml_bldg.rim_joists.each do |rim_joist|
      if rim_joist.azimuth.nil?
        rim_joist.azimuth = get_azimuth_from_orientation(rim_joist.orientation)
        rim_joist.azimuth_isdefaulted = true
      end
      if rim_joist.orientation.nil?
        rim_joist.orientation = get_orientation_from_azimuth(rim_joist.azimuth)
        rim_joist.orientation_isdefaulted = true
      end

      next unless rim_joist.is_exterior

      if rim_joist.emittance.nil?
        rim_joist.emittance = 0.90
        rim_joist.emittance_isdefaulted = true
      end
      if rim_joist.siding.nil?
        rim_joist.siding = HPXML::SidingTypeWood
        rim_joist.siding_isdefaulted = true
      end
      if rim_joist.color.nil? && rim_joist.solar_absorptance.nil?
        rim_joist.color = HPXML::ColorMedium
        rim_joist.color_isdefaulted = true
      end
      if rim_joist.color.nil?
        rim_joist.color = Constructions.get_default_wall_color(rim_joist.solar_absorptance)
        rim_joist.color_isdefaulted = true
      elsif rim_joist.solar_absorptance.nil?
        rim_joist.solar_absorptance = Constructions.get_default_wall_solar_absorptance(rim_joist.color)
        rim_joist.solar_absorptance_isdefaulted = true
      end
    end
  end

  def self.apply_walls(hpxml_bldg)
    hpxml_bldg.walls.each do |wall|
      if wall.azimuth.nil?
        wall.azimuth = get_azimuth_from_orientation(wall.orientation)
        wall.azimuth_isdefaulted = true
      end
      if wall.orientation.nil?
        wall.orientation = get_orientation_from_azimuth(wall.azimuth)
        wall.orientation_isdefaulted = true
      end

      if wall.is_exterior
        if wall.emittance.nil?
          wall.emittance = 0.90
          wall.emittance_isdefaulted = true
        end
        if wall.siding.nil?
          wall.siding = HPXML::SidingTypeWood
          wall.siding_isdefaulted = true
        end
        if wall.color.nil? && wall.solar_absorptance.nil?
          wall.color = HPXML::ColorMedium
          wall.color_isdefaulted = true
        end
        if wall.color.nil?
          wall.color = Constructions.get_default_wall_color(wall.solar_absorptance)
          wall.color_isdefaulted = true
        elsif wall.solar_absorptance.nil?
          wall.solar_absorptance = Constructions.get_default_wall_solar_absorptance(wall.color)
          wall.solar_absorptance_isdefaulted = true
        end
      end
      if wall.interior_finish_type.nil?
        if HPXML::conditioned_finished_locations.include? wall.interior_adjacent_to
          wall.interior_finish_type = HPXML::InteriorFinishGypsumBoard
        else
          wall.interior_finish_type = HPXML::InteriorFinishNone
        end
        wall.interior_finish_type_isdefaulted = true
      end
      next unless wall.interior_finish_thickness.nil?

      if wall.interior_finish_type != HPXML::InteriorFinishNone
        wall.interior_finish_thickness = 0.5
        wall.interior_finish_thickness_isdefaulted = true
      end
      if wall.radiant_barrier.nil?
        wall.radiant_barrier = false
        wall.radiant_barrier_isdefaulted = true
      end
      if wall.radiant_barrier && wall.radiant_barrier_grade.nil?
        wall.radiant_barrier_grade = 1
        wall.radiant_barrier_grade_isdefaulted = true
      end
    end
  end

  def self.apply_foundation_walls(hpxml_bldg)
    hpxml_bldg.foundation_walls.each do |foundation_wall|
      if foundation_wall.type.nil?
        foundation_wall.type = HPXML::FoundationWallTypeSolidConcrete
        foundation_wall.type_isdefaulted = true
      end
      if foundation_wall.azimuth.nil?
        foundation_wall.azimuth = get_azimuth_from_orientation(foundation_wall.orientation)
        foundation_wall.azimuth_isdefaulted = true
      end
      if foundation_wall.orientation.nil?
        foundation_wall.orientation = get_orientation_from_azimuth(foundation_wall.azimuth)
        foundation_wall.orientation_isdefaulted = true
      end
      if foundation_wall.thickness.nil?
        foundation_wall.thickness = 8.0
        foundation_wall.thickness_isdefaulted = true
      end
      if foundation_wall.area.nil?
        foundation_wall.area = foundation_wall.length * foundation_wall.height
        foundation_wall.area_isdefaulted = true
      end
      if foundation_wall.interior_finish_type.nil?
        if HPXML::conditioned_finished_locations.include? foundation_wall.interior_adjacent_to
          foundation_wall.interior_finish_type = HPXML::InteriorFinishGypsumBoard
        else
          foundation_wall.interior_finish_type = HPXML::InteriorFinishNone
        end
        foundation_wall.interior_finish_type_isdefaulted = true
      end
      if foundation_wall.insulation_interior_distance_to_top.nil?
        foundation_wall.insulation_interior_distance_to_top = 0.0
        foundation_wall.insulation_interior_distance_to_top_isdefaulted = true
      end
      if foundation_wall.insulation_interior_distance_to_bottom.nil?
        foundation_wall.insulation_interior_distance_to_bottom = foundation_wall.height
        foundation_wall.insulation_interior_distance_to_bottom_isdefaulted = true
      end
      if foundation_wall.insulation_exterior_distance_to_top.nil?
        foundation_wall.insulation_exterior_distance_to_top = 0.0
        foundation_wall.insulation_exterior_distance_to_top_isdefaulted = true
      end
      if foundation_wall.insulation_exterior_distance_to_bottom.nil?
        foundation_wall.insulation_exterior_distance_to_bottom = foundation_wall.height
        foundation_wall.insulation_exterior_distance_to_bottom_isdefaulted = true
      end
      next unless foundation_wall.interior_finish_thickness.nil?

      if foundation_wall.interior_finish_type != HPXML::InteriorFinishNone
        foundation_wall.interior_finish_thickness = 0.5
        foundation_wall.interior_finish_thickness_isdefaulted = true
      end
    end
  end

  def self.apply_floors(hpxml_bldg)
    hpxml_bldg.floors.each do |floor|
      if floor.floor_or_ceiling.nil?
        if floor.is_ceiling
          floor.floor_or_ceiling = HPXML::FloorOrCeilingCeiling
          floor.floor_or_ceiling_isdefaulted = true
        elsif floor.is_floor
          floor.floor_or_ceiling = HPXML::FloorOrCeilingFloor
          floor.floor_or_ceiling_isdefaulted = true
        end
      end

      if floor.interior_finish_type.nil?
        if floor.is_floor
          floor.interior_finish_type = HPXML::InteriorFinishNone
        elsif HPXML::conditioned_finished_locations.include? floor.interior_adjacent_to
          floor.interior_finish_type = HPXML::InteriorFinishGypsumBoard
        else
          floor.interior_finish_type = HPXML::InteriorFinishNone
        end
        floor.interior_finish_type_isdefaulted = true
      end
      next unless floor.interior_finish_thickness.nil?

      if floor.interior_finish_type != HPXML::InteriorFinishNone
        floor.interior_finish_thickness = 0.5
        floor.interior_finish_thickness_isdefaulted = true
      end
      if floor.radiant_barrier.nil?
        floor.radiant_barrier = false
        floor.radiant_barrier_isdefaulted = true
      end
      if floor.radiant_barrier && floor.radiant_barrier_grade.nil?
        floor.radiant_barrier_grade = 1
        floor.radiant_barrier_grade_isdefaulted = true
      end
    end
  end

  def self.apply_slabs(hpxml_bldg)
    hpxml_bldg.slabs.each do |slab|
      if slab.thickness.nil?
        crawl_slab = [HPXML::LocationCrawlspaceVented, HPXML::LocationCrawlspaceUnvented].include?(slab.interior_adjacent_to)
        slab.thickness = crawl_slab ? 0.0 : 4.0
        slab.thickness_isdefaulted = true
      end
      conditioned_slab = HPXML::conditioned_finished_locations.include?(slab.interior_adjacent_to)
      if slab.carpet_r_value.nil?
        slab.carpet_r_value = conditioned_slab ? 2.0 : 0.0
        slab.carpet_r_value_isdefaulted = true
      end
      if slab.carpet_fraction.nil?
        slab.carpet_fraction = conditioned_slab ? 0.8 : 0.0
        slab.carpet_fraction_isdefaulted = true
      end
      if slab.connected_foundation_walls.empty?
        if slab.depth_below_grade.nil?
          slab.depth_below_grade = 0.0
          slab.depth_below_grade_isdefaulted = true
        end
      else
        if !slab.depth_below_grade.nil?
          slab.depth_below_grade = nil # Ignore Slab/DepthBelowGrade; use values from adjacent foundation walls instead
        end
      end
    end
  end

  def self.apply_windows(hpxml_bldg, eri_version)
    hpxml_bldg.windows.each do |window|
      if window.ufactor.nil? || window.shgc.nil?
        # Frame/Glass provided instead, fill in more defaults as needed
        if window.glass_type.nil?
          window.glass_type = HPXML::WindowGlassTypeClear
          window.glass_type_isdefaulted = true
        end
        if window.thermal_break.nil? && [HPXML::WindowFrameTypeAluminum, HPXML::WindowFrameTypeMetal].include?(window.frame_type)
          if window.glass_layers == HPXML::WindowLayersSinglePane
            window.thermal_break = false
            window.thermal_break_isdefaulted = true
          elsif window.glass_layers == HPXML::WindowLayersDoublePane
            window.thermal_break = true
            window.thermal_break_isdefaulted = true
          end
        end
        if window.gas_fill.nil?
          if window.glass_layers == HPXML::WindowLayersDoublePane
            window.gas_fill = HPXML::WindowGasAir
            window.gas_fill_isdefaulted = true
          elsif window.glass_layers == HPXML::WindowLayersTriplePane
            window.gas_fill = HPXML::WindowGasArgon
            window.gas_fill_isdefaulted = true
          end
        end
        # Now lookup U/SHGC based on properties
        ufactor, shgc = Constructions.get_default_window_skylight_ufactor_shgc(window, 'window')
        if window.ufactor.nil?
          window.ufactor = ufactor
          window.ufactor_isdefaulted = true
        end
        if window.shgc.nil?
          window.shgc = shgc
          window.shgc_isdefaulted = true
        end
      end
      default_shade_summer, default_shade_winter = Constructions.get_default_interior_shading_factors(eri_version, window.shgc)
      if window.azimuth.nil?
        window.azimuth = get_azimuth_from_orientation(window.orientation)
        window.azimuth_isdefaulted = true
      end
      if window.orientation.nil?
        window.orientation = get_orientation_from_azimuth(window.azimuth)
        window.orientation_isdefaulted = true
      end
      if window.interior_shading_factor_summer.nil?
        window.interior_shading_factor_summer = default_shade_summer
        window.interior_shading_factor_summer_isdefaulted = true
      end
      if window.interior_shading_factor_winter.nil?
        window.interior_shading_factor_winter = default_shade_winter
        window.interior_shading_factor_winter_isdefaulted = true
      end
      if window.exterior_shading_factor_summer.nil?
        window.exterior_shading_factor_summer = 1.0
        window.exterior_shading_factor_summer_isdefaulted = true
      end
      if window.exterior_shading_factor_winter.nil?
        window.exterior_shading_factor_winter = 1.0
        window.exterior_shading_factor_winter_isdefaulted = true
      end
      if window.fraction_operable.nil?
        window.fraction_operable = Airflow.get_default_fraction_of_windows_operable()
        window.fraction_operable_isdefaulted = true
      end
<<<<<<< HEAD
=======
      next unless window.ufactor.nil? || window.shgc.nil?

      # Frame/Glass provided instead, fill in more defaults as needed
      if window.glass_type.nil?
        window.glass_type = HPXML::WindowGlassTypeClear
        window.glass_type_isdefaulted = true
      end
      if window.thermal_break.nil? && [HPXML::WindowFrameTypeAluminum, HPXML::WindowFrameTypeMetal].include?(window.frame_type)
        if window.glass_layers == HPXML::WindowLayersSinglePane
          window.thermal_break = false
          window.thermal_break_isdefaulted = true
        elsif window.glass_layers == HPXML::WindowLayersDoublePane
          window.thermal_break = true
          window.thermal_break_isdefaulted = true
        end
      end
      if window.gas_fill.nil?
        if window.glass_layers == HPXML::WindowLayersDoublePane
          if [HPXML::WindowGlassTypeLowE,
              HPXML::WindowGlassTypeLowEHighSolarGain,
              HPXML::WindowGlassTypeLowELowSolarGain].include? window.glass_type
            window.gas_fill = HPXML::WindowGasArgon
            window.gas_fill_isdefaulted = true
          else
            window.gas_fill = HPXML::WindowGasAir
            window.gas_fill_isdefaulted = true
          end
        elsif window.glass_layers == HPXML::WindowLayersTriplePane
          window.gas_fill = HPXML::WindowGasArgon
          window.gas_fill_isdefaulted = true
        end
      end
      # Now lookup U/SHGC based on properties
      ufactor, shgc = Constructions.get_default_window_skylight_ufactor_shgc(window, 'window')
      if window.ufactor.nil?
        window.ufactor = ufactor
        window.ufactor_isdefaulted = true
      end
      if window.shgc.nil?
        window.shgc = shgc
        window.shgc_isdefaulted = true
      end
>>>>>>> 75a10ec5
    end
  end

  def self.apply_skylights(hpxml_bldg)
    hpxml_bldg.skylights.each do |skylight|
      if skylight.azimuth.nil?
        skylight.azimuth = get_azimuth_from_orientation(skylight.orientation)
        skylight.azimuth_isdefaulted = true
      end
      if skylight.orientation.nil?
        skylight.orientation = get_orientation_from_azimuth(skylight.azimuth)
        skylight.orientation_isdefaulted = true
      end
      if skylight.interior_shading_factor_summer.nil?
        skylight.interior_shading_factor_summer = 1.0
        skylight.interior_shading_factor_summer_isdefaulted = true
      end
      if skylight.interior_shading_factor_winter.nil?
        skylight.interior_shading_factor_winter = 1.0
        skylight.interior_shading_factor_winter_isdefaulted = true
      end
      if skylight.exterior_shading_factor_summer.nil?
        skylight.exterior_shading_factor_summer = 1.0
        skylight.exterior_shading_factor_summer_isdefaulted = true
      end
      if skylight.exterior_shading_factor_winter.nil?
        skylight.exterior_shading_factor_winter = 1.0
        skylight.exterior_shading_factor_winter_isdefaulted = true
      end
      next unless skylight.ufactor.nil? || skylight.shgc.nil?

      # Frame/Glass provided instead, fill in more defaults as needed
      if skylight.glass_type.nil?
        skylight.glass_type = HPXML::WindowGlassTypeClear
        skylight.glass_type_isdefaulted = true
      end
      if skylight.thermal_break.nil? && [HPXML::WindowFrameTypeAluminum, HPXML::WindowFrameTypeMetal].include?(skylight.frame_type)
        if skylight.glass_layers == HPXML::WindowLayersSinglePane
          skylight.thermal_break = false
          skylight.thermal_break_isdefaulted = true
        elsif skylight.glass_layers == HPXML::WindowLayersDoublePane
          skylight.thermal_break = true
          skylight.thermal_break_isdefaulted = true
        end
      end
      if skylight.gas_fill.nil?
        if skylight.glass_layers == HPXML::WindowLayersDoublePane
          if [HPXML::WindowGlassTypeLowE,
              HPXML::WindowGlassTypeLowEHighSolarGain,
              HPXML::WindowGlassTypeLowELowSolarGain].include? skylight.glass_type
            skylight.gas_fill = HPXML::WindowGasArgon
            skylight.gas_fill_isdefaulted = true
          else
            skylight.gas_fill = HPXML::WindowGasAir
            skylight.gas_fill_isdefaulted = true
          end
        elsif skylight.glass_layers == HPXML::WindowLayersTriplePane
          skylight.gas_fill = HPXML::WindowGasArgon
          skylight.gas_fill_isdefaulted = true
        end
      end
      # Now lookup U/SHGC based on properties
      ufactor, shgc = Constructions.get_default_window_skylight_ufactor_shgc(skylight, 'skylight')
      if skylight.ufactor.nil?
        skylight.ufactor = ufactor
        skylight.ufactor_isdefaulted = true
      end
      if skylight.shgc.nil?
        skylight.shgc = shgc
        skylight.shgc_isdefaulted = true
      end
    end
  end

  def self.apply_doors(hpxml_bldg)
    hpxml_bldg.doors.each do |door|
      if door.azimuth.nil?
        door.azimuth = get_azimuth_from_orientation(door.orientation)
        door.azimuth_isdefaulted = true
      end
      if door.orientation.nil?
        door.orientation = get_orientation_from_azimuth(door.azimuth)
        door.orientation_isdefaulted = true
      end

      next unless door.azimuth.nil?

      if (not door.wall.nil?) && (not door.wall.azimuth.nil?)
        door.azimuth = door.wall.azimuth
      else
        primary_azimuth = get_default_azimuths(hpxml_bldg)[0]
        door.azimuth = primary_azimuth
        door.azimuth_isdefaulted = true
      end
    end
  end

  def self.apply_partition_wall_mass(hpxml_bldg)
    if hpxml_bldg.partition_wall_mass.area_fraction.nil?
      hpxml_bldg.partition_wall_mass.area_fraction = 1.0
      hpxml_bldg.partition_wall_mass.area_fraction_isdefaulted = true
    end
    if hpxml_bldg.partition_wall_mass.interior_finish_type.nil?
      hpxml_bldg.partition_wall_mass.interior_finish_type = HPXML::InteriorFinishGypsumBoard
      hpxml_bldg.partition_wall_mass.interior_finish_type_isdefaulted = true
    end
    if hpxml_bldg.partition_wall_mass.interior_finish_thickness.nil?
      hpxml_bldg.partition_wall_mass.interior_finish_thickness = 0.5
      hpxml_bldg.partition_wall_mass.interior_finish_thickness_isdefaulted = true
    end
  end

  def self.apply_furniture_mass(hpxml_bldg)
    if hpxml_bldg.furniture_mass.area_fraction.nil?
      hpxml_bldg.furniture_mass.area_fraction = 0.4
      hpxml_bldg.furniture_mass.area_fraction_isdefaulted = true
    end
    if hpxml_bldg.furniture_mass.type.nil?
      hpxml_bldg.furniture_mass.type = HPXML::FurnitureMassTypeLightWeight
      hpxml_bldg.furniture_mass.type_isdefaulted = true
    end
  end

  def self.apply_hvac(runner, hpxml, hpxml_bldg, weather, convert_shared_systems)
    if convert_shared_systems
      HVAC.apply_shared_systems(hpxml_bldg)
    end

    # Convert negative values (e.g., -1) to nil as appropriate
    # This is needed to support autosizing in OS-ERI, where the capacities are required inputs
    hpxml_bldg.hvac_systems.each do |hvac_system|
      if hvac_system.respond_to?(:heating_capacity) && hvac_system.heating_capacity.to_f < 0
        hvac_system.heating_capacity = nil
      end
      if hvac_system.respond_to?(:cooling_capacity) && hvac_system.cooling_capacity.to_f < 0
        hvac_system.cooling_capacity = nil
      end
      if hvac_system.respond_to?(:heating_capacity_17F) && hvac_system.heating_capacity_17F.to_f < 0
        hvac_system.heating_capacity_17F = nil
      end
      if hvac_system.respond_to?(:backup_heating_capacity) && hvac_system.backup_heating_capacity.to_f < 0
        hvac_system.backup_heating_capacity = nil
      end
    end

    # Convert SEER2/HSPF2 to SEER/HSPF
    hpxml_bldg.cooling_systems.each do |cooling_system|
      next unless [HPXML::HVACTypeCentralAirConditioner,
                   HPXML::HVACTypeMiniSplitAirConditioner].include? cooling_system.cooling_system_type
      next unless cooling_system.cooling_efficiency_seer.nil?

      is_ducted = !cooling_system.distribution_system_idref.nil?
      cooling_system.cooling_efficiency_seer = HVAC.calc_seer_from_seer2(cooling_system.cooling_efficiency_seer2, is_ducted).round(2)
      cooling_system.cooling_efficiency_seer_isdefaulted = true
      cooling_system.cooling_efficiency_seer2 = nil
    end
    hpxml_bldg.heat_pumps.each do |heat_pump|
      next unless [HPXML::HVACTypeHeatPumpAirToAir,
                   HPXML::HVACTypeHeatPumpMiniSplit].include? heat_pump.heat_pump_type
      next unless heat_pump.cooling_efficiency_seer.nil?

      is_ducted = !heat_pump.distribution_system_idref.nil?
      heat_pump.cooling_efficiency_seer = HVAC.calc_seer_from_seer2(heat_pump.cooling_efficiency_seer2, is_ducted).round(2)
      heat_pump.cooling_efficiency_seer_isdefaulted = true
      heat_pump.cooling_efficiency_seer2 = nil
    end
    hpxml_bldg.heat_pumps.each do |heat_pump|
      next unless [HPXML::HVACTypeHeatPumpAirToAir,
                   HPXML::HVACTypeHeatPumpMiniSplit].include? heat_pump.heat_pump_type
      next unless heat_pump.heating_efficiency_hspf.nil?

      is_ducted = !heat_pump.distribution_system_idref.nil?
      heat_pump.heating_efficiency_hspf = HVAC.calc_hspf_from_hspf2(heat_pump.heating_efficiency_hspf2, is_ducted).round(2)
      heat_pump.heating_efficiency_hspf_isdefaulted = true
      heat_pump.heating_efficiency_hspf2 = nil
    end

    # Default HVAC autosizing factors
    hpxml_bldg.cooling_systems.each do |cooling_system|
      next unless cooling_system.cooling_autosizing_factor.nil?

      cooling_system.cooling_autosizing_factor = 1.0
      cooling_system.cooling_autosizing_factor_isdefaulted = true
    end
    hpxml_bldg.heating_systems.each do |heating_system|
      next unless heating_system.heating_autosizing_factor.nil?

      heating_system.heating_autosizing_factor = 1.0
      heating_system.heating_autosizing_factor_isdefaulted = true
    end
    hpxml_bldg.heat_pumps.each do |heat_pump|
      if heat_pump.heating_autosizing_factor.nil?
        heat_pump.heating_autosizing_factor = 1.0
        heat_pump.heating_autosizing_factor_isdefaulted = true
      end
      if heat_pump.cooling_autosizing_factor.nil?
        heat_pump.cooling_autosizing_factor = 1.0
        heat_pump.cooling_autosizing_factor_isdefaulted = true
      end
      if (heat_pump.backup_type == HPXML::HeatPumpBackupTypeIntegrated) && heat_pump.backup_heating_autosizing_factor.nil?
        heat_pump.backup_heating_autosizing_factor = 1.0
        heat_pump.backup_heating_autosizing_factor_isdefaulted = true
      end
    end

    # Default AC/HP compressor type
    hpxml_bldg.cooling_systems.each do |cooling_system|
      next unless cooling_system.compressor_type.nil?

      cooling_system.compressor_type = HVAC.get_default_compressor_type(cooling_system.cooling_system_type, cooling_system.cooling_efficiency_seer)
      cooling_system.compressor_type_isdefaulted = true
    end
    hpxml_bldg.heat_pumps.each do |heat_pump|
      next unless heat_pump.compressor_type.nil?

      heat_pump.compressor_type = HVAC.get_default_compressor_type(heat_pump.heat_pump_type, heat_pump.cooling_efficiency_seer)
      heat_pump.compressor_type_isdefaulted = true
    end

    # Default HP heating capacity retention
    hpxml_bldg.heat_pumps.each do |heat_pump|
      next unless heat_pump.heating_capacity_retention_fraction.nil?
      next unless heat_pump.heating_capacity_17F.nil?
      next if [HPXML::HVACTypeHeatPumpGroundToAir, HPXML::HVACTypeHeatPumpWaterLoopToAir].include? heat_pump.heat_pump_type
      next unless heat_pump.heating_detailed_performance_data.empty? # set after hvac sizing

      heat_pump.heating_capacity_retention_temp, heat_pump.heating_capacity_retention_fraction = HVAC.get_default_heating_capacity_retention(heat_pump.compressor_type, heat_pump.heating_efficiency_hspf)
      heat_pump.heating_capacity_retention_fraction_isdefaulted = true
      heat_pump.heating_capacity_retention_temp_isdefaulted = true
    end

    # Default HP compressor lockout temp
    hpxml_bldg.heat_pumps.each do |heat_pump|
      next unless heat_pump.compressor_lockout_temp.nil?
      next unless heat_pump.backup_heating_switchover_temp.nil?
      next if heat_pump.heat_pump_type == HPXML::HVACTypeHeatPumpGroundToAir

      if heat_pump.backup_type == HPXML::HeatPumpBackupTypeIntegrated
        hp_backup_fuel = heat_pump.backup_heating_fuel
      elsif not heat_pump.backup_system.nil?
        hp_backup_fuel = heat_pump.backup_system.heating_system_fuel
      end

      if (not hp_backup_fuel.nil?) && (hp_backup_fuel != HPXML::FuelTypeElectricity)
        # Fuel backup
        heat_pump.compressor_lockout_temp = 25.0 # deg-F
      else
        # Electric backup or no backup
        if heat_pump.compressor_type == HPXML::HVACCompressorTypeVariableSpeed
          heat_pump.compressor_lockout_temp = -20.0 # deg-F
        else
          heat_pump.compressor_lockout_temp = 0.0 # deg-F
        end
      end
      heat_pump.compressor_lockout_temp_isdefaulted = true
    end

    # Default HP backup lockout temp
    hpxml_bldg.heat_pumps.each do |heat_pump|
      next if heat_pump.backup_type.nil?
      next unless heat_pump.backup_heating_lockout_temp.nil?
      next unless heat_pump.backup_heating_switchover_temp.nil?

      if heat_pump.backup_type == HPXML::HeatPumpBackupTypeIntegrated
        hp_backup_fuel = heat_pump.backup_heating_fuel
      else
        hp_backup_fuel = heat_pump.backup_system.heating_system_fuel
      end

      if hp_backup_fuel == HPXML::FuelTypeElectricity
        heat_pump.backup_heating_lockout_temp = 40.0 # deg-F
      else
        heat_pump.backup_heating_lockout_temp = 50.0 # deg-F
      end
      heat_pump.backup_heating_lockout_temp_isdefaulted = true
    end

    # Default electric resistance distribution
    hpxml_bldg.heating_systems.each do |heating_system|
      next unless heating_system.heating_system_type == HPXML::HVACTypeElectricResistance
      next unless heating_system.electric_resistance_distribution.nil?

      heating_system.electric_resistance_distribution = HPXML::ElectricResistanceDistributionBaseboard
      heating_system.electric_resistance_distribution_isdefaulted = true
    end

    # Default boiler EAE
    hpxml_bldg.heating_systems.each do |heating_system|
      next unless heating_system.electric_auxiliary_energy.nil?

      heating_system.electric_auxiliary_energy_isdefaulted = true
      heating_system.electric_auxiliary_energy = HVAC.get_default_boiler_eae(heating_system)
      heating_system.shared_loop_watts = nil
      heating_system.shared_loop_motor_efficiency = nil
      heating_system.fan_coil_watts = nil
    end

    # Default AC/HP sensible heat ratio
    hpxml_bldg.cooling_systems.each do |cooling_system|
      next unless cooling_system.cooling_shr.nil?

      if cooling_system.cooling_system_type == HPXML::HVACTypeCentralAirConditioner
        if cooling_system.compressor_type == HPXML::HVACCompressorTypeSingleStage
          cooling_system.cooling_shr = 0.73
        elsif cooling_system.compressor_type == HPXML::HVACCompressorTypeTwoStage
          cooling_system.cooling_shr = 0.73
        elsif cooling_system.compressor_type == HPXML::HVACCompressorTypeVariableSpeed
          cooling_system.cooling_shr = 0.78
        end
        cooling_system.cooling_shr_isdefaulted = true
      elsif cooling_system.cooling_system_type == HPXML::HVACTypeRoomAirConditioner ||
            cooling_system.cooling_system_type == HPXML::HVACTypePTAC
        cooling_system.cooling_shr = 0.65
        cooling_system.cooling_shr_isdefaulted = true
      elsif cooling_system.cooling_system_type == HPXML::HVACTypeMiniSplitAirConditioner
        cooling_system.cooling_shr = 0.73
        cooling_system.cooling_shr_isdefaulted = true
      end
    end
    hpxml_bldg.heat_pumps.each do |heat_pump|
      next unless heat_pump.cooling_shr.nil?

      if heat_pump.heat_pump_type == HPXML::HVACTypeHeatPumpAirToAir
        if heat_pump.compressor_type == HPXML::HVACCompressorTypeSingleStage
          heat_pump.cooling_shr = 0.73
        elsif heat_pump.compressor_type == HPXML::HVACCompressorTypeTwoStage
          heat_pump.cooling_shr = 0.73
        elsif heat_pump.compressor_type == HPXML::HVACCompressorTypeVariableSpeed
          heat_pump.cooling_shr = 0.78
        end
        heat_pump.cooling_shr_isdefaulted = true
      elsif heat_pump.heat_pump_type == HPXML::HVACTypeHeatPumpMiniSplit
        heat_pump.cooling_shr = 0.73
        heat_pump.cooling_shr_isdefaulted = true
      elsif heat_pump.heat_pump_type == HPXML::HVACTypeHeatPumpGroundToAir
        heat_pump.cooling_shr = 0.73
        heat_pump.cooling_shr_isdefaulted = true
      elsif heat_pump.heat_pump_type == HPXML::HVACTypeHeatPumpPTHP ||
            heat_pump.heat_pump_type == HPXML::HVACTypeHeatPumpRoom
        heat_pump.cooling_shr = 0.65
        heat_pump.cooling_shr_isdefaulted = true
      end
    end

    # GSHP pump power
    hpxml_bldg.heat_pumps.each do |heat_pump|
      next unless heat_pump.heat_pump_type == HPXML::HVACTypeHeatPumpGroundToAir
      next unless heat_pump.pump_watts_per_ton.nil?

      heat_pump.pump_watts_per_ton = HVAC.get_default_gshp_pump_power()
      heat_pump.pump_watts_per_ton_isdefaulted = true
    end

    # Charge defect ratio
    hpxml_bldg.cooling_systems.each do |cooling_system|
      next unless [HPXML::HVACTypeCentralAirConditioner,
                   HPXML::HVACTypeMiniSplitAirConditioner].include? cooling_system.cooling_system_type
      next unless cooling_system.charge_defect_ratio.nil?

      cooling_system.charge_defect_ratio = 0.0
      cooling_system.charge_defect_ratio_isdefaulted = true
    end
    hpxml_bldg.heat_pumps.each do |heat_pump|
      next unless [HPXML::HVACTypeHeatPumpAirToAir,
                   HPXML::HVACTypeHeatPumpMiniSplit,
                   HPXML::HVACTypeHeatPumpGroundToAir].include? heat_pump.heat_pump_type
      next unless heat_pump.charge_defect_ratio.nil?

      heat_pump.charge_defect_ratio = 0.0
      heat_pump.charge_defect_ratio_isdefaulted = true
    end

    # Airflow defect ratio
    hpxml_bldg.heating_systems.each do |heating_system|
      next unless [HPXML::HVACTypeFurnace].include? heating_system.heating_system_type
      next unless heating_system.airflow_defect_ratio.nil?

      heating_system.airflow_defect_ratio = 0.0
      heating_system.airflow_defect_ratio_isdefaulted = true
    end
    hpxml_bldg.cooling_systems.each do |cooling_system|
      next unless [HPXML::HVACTypeCentralAirConditioner,
                   HPXML::HVACTypeMiniSplitAirConditioner].include? cooling_system.cooling_system_type
      next unless cooling_system.airflow_defect_ratio.nil?

      cooling_system.airflow_defect_ratio = 0.0
      cooling_system.airflow_defect_ratio_isdefaulted = true
    end
    hpxml_bldg.heat_pumps.each do |heat_pump|
      next unless [HPXML::HVACTypeHeatPumpAirToAir,
                   HPXML::HVACTypeHeatPumpGroundToAir,
                   HPXML::HVACTypeHeatPumpMiniSplit].include? heat_pump.heat_pump_type
      next unless heat_pump.airflow_defect_ratio.nil?

      heat_pump.airflow_defect_ratio = 0.0
      heat_pump.airflow_defect_ratio_isdefaulted = true
    end

    # Fan power
    psc_watts_per_cfm = 0.5 # W/cfm, PSC fan
    ecm_watts_per_cfm = 0.375 # W/cfm, ECM fan
    mini_split_ductless_watts_per_cfm = 0.07 # W/cfm
    mini_split_ducted_watts_per_cfm = 0.18 # W/cfm
    hpxml_bldg.heating_systems.each do |heating_system|
      if [HPXML::HVACTypeFurnace].include? heating_system.heating_system_type
        if heating_system.fan_watts_per_cfm.nil?
          if (not heating_system.distribution_system.nil?) && (heating_system.distribution_system.air_type == HPXML::AirTypeGravity)
            heating_system.fan_watts_per_cfm = 0.0
          elsif heating_system.heating_efficiency_afue > 0.9 # HEScore assumption
            heating_system.fan_watts_per_cfm = ecm_watts_per_cfm
          else
            heating_system.fan_watts_per_cfm = psc_watts_per_cfm
          end
          heating_system.fan_watts_per_cfm_isdefaulted = true
        end
      elsif [HPXML::HVACTypeStove].include? heating_system.heating_system_type
        if heating_system.fan_watts.nil?
          heating_system.fan_watts = 40.0 # W
          heating_system.fan_watts_isdefaulted = true
        end
      elsif [HPXML::HVACTypeWallFurnace,
             HPXML::HVACTypeFloorFurnace,
             HPXML::HVACTypeSpaceHeater,
             HPXML::HVACTypeFireplace].include? heating_system.heating_system_type
        if heating_system.fan_watts.nil?
          heating_system.fan_watts = 0.0 # W/cfm, assume no fan power
          heating_system.fan_watts_isdefaulted = true
        end
      end
    end
    hpxml_bldg.cooling_systems.each do |cooling_system|
      next unless cooling_system.fan_watts_per_cfm.nil?

      if (not cooling_system.attached_heating_system.nil?) && (not cooling_system.attached_heating_system.fan_watts_per_cfm.nil?)
        cooling_system.fan_watts_per_cfm = cooling_system.attached_heating_system.fan_watts_per_cfm
        cooling_system.fan_watts_per_cfm_isdefaulted = true
      elsif [HPXML::HVACTypeCentralAirConditioner].include? cooling_system.cooling_system_type
        if cooling_system.cooling_efficiency_seer > 13.5 # HEScore assumption
          cooling_system.fan_watts_per_cfm = ecm_watts_per_cfm
        else
          cooling_system.fan_watts_per_cfm = psc_watts_per_cfm
        end
        cooling_system.fan_watts_per_cfm_isdefaulted = true
      elsif [HPXML::HVACTypeMiniSplitAirConditioner].include? cooling_system.cooling_system_type
        if not cooling_system.distribution_system.nil?
          cooling_system.fan_watts_per_cfm = mini_split_ducted_watts_per_cfm
        else
          cooling_system.fan_watts_per_cfm = mini_split_ductless_watts_per_cfm
        end
        cooling_system.fan_watts_per_cfm_isdefaulted = true
      elsif [HPXML::HVACTypeEvaporativeCooler].include? cooling_system.cooling_system_type
        # Depends on airflow rate, so defaulted in hvac_sizing.rb
      end
    end
    hpxml_bldg.heat_pumps.each do |heat_pump|
      next unless heat_pump.fan_watts_per_cfm.nil?

      if [HPXML::HVACTypeHeatPumpAirToAir].include? heat_pump.heat_pump_type
        if heat_pump.heating_efficiency_hspf > 8.75 # HEScore assumption
          heat_pump.fan_watts_per_cfm = ecm_watts_per_cfm
        else
          heat_pump.fan_watts_per_cfm = psc_watts_per_cfm
        end
        heat_pump.fan_watts_per_cfm_isdefaulted = true
      elsif [HPXML::HVACTypeHeatPumpGroundToAir].include? heat_pump.heat_pump_type
        if heat_pump.heating_efficiency_cop > 8.75 / 3.2 # HEScore assumption
          heat_pump.fan_watts_per_cfm = ecm_watts_per_cfm
        else
          heat_pump.fan_watts_per_cfm = psc_watts_per_cfm
        end
        heat_pump.fan_watts_per_cfm_isdefaulted = true
      elsif [HPXML::HVACTypeHeatPumpMiniSplit].include? heat_pump.heat_pump_type
        if not heat_pump.distribution_system.nil?
          heat_pump.fan_watts_per_cfm = mini_split_ducted_watts_per_cfm
        else
          heat_pump.fan_watts_per_cfm = mini_split_ductless_watts_per_cfm
        end
        heat_pump.fan_watts_per_cfm_isdefaulted = true
      end
    end

    # Crankcase heater power [Watts]
    hpxml_bldg.cooling_systems.each do |cooling_system|
      next unless [HPXML::HVACTypeCentralAirConditioner, HPXML::HVACTypeMiniSplitAirConditioner, HPXML::HVACTypeRoomAirConditioner, HPXML::HVACTypePTAC].include? cooling_system.cooling_system_type
      next unless cooling_system.crankcase_heater_watts.nil?

      if [HPXML::HVACTypeRoomAirConditioner, HPXML::HVACTypePTAC].include? cooling_system.cooling_system_type
        cooling_system.crankcase_heater_watts = 0.0
      else
        cooling_system.crankcase_heater_watts = 50 # From RESNET Publication No. 002-2017
      end
      cooling_system.crankcase_heater_watts_isdefaulted = true
    end
    hpxml_bldg.heat_pumps.each do |heat_pump|
      next unless [HPXML::HVACTypeHeatPumpAirToAir, HPXML::HVACTypeHeatPumpMiniSplit, HPXML::HVACTypeHeatPumpPTHP, HPXML::HVACTypeHeatPumpRoom].include? heat_pump.heat_pump_type
      next unless heat_pump.crankcase_heater_watts.nil?

      if [HPXML::HVACTypeHeatPumpPTHP, HPXML::HVACTypeHeatPumpRoom].include? heat_pump.heat_pump_type
        heat_pump.crankcase_heater_watts = 0.0
      else
        heat_pump.crankcase_heater_watts = heat_pump.fraction_heat_load_served <= 0 ? 0.0 : 50 # From RESNET Publication No. 002-2017
      end
      heat_pump.crankcase_heater_watts_isdefaulted = true
    end

    # Pilot Light
    hpxml_bldg.heating_systems.each do |heating_system|
      next unless [HPXML::HVACTypeFurnace,
                   HPXML::HVACTypeWallFurnace,
                   HPXML::HVACTypeFloorFurnace,
                   HPXML::HVACTypeFireplace,
                   HPXML::HVACTypeStove,
                   HPXML::HVACTypeBoiler].include? heating_system.heating_system_type

      if heating_system.pilot_light.nil?
        heating_system.pilot_light = false
        heating_system.pilot_light_isdefaulted = true
      end
      if heating_system.pilot_light && heating_system.pilot_light_btuh.nil?
        heating_system.pilot_light_btuh = 500.0
        heating_system.pilot_light_btuh_isdefaulted = true
      end
    end

    # Detailed HVAC performance
    hpxml_bldg.cooling_systems.each do |cooling_system|
      clg_ap = cooling_system.additional_properties
      if [HPXML::HVACTypeCentralAirConditioner,
          HPXML::HVACTypeMiniSplitAirConditioner,
          HPXML::HVACTypeRoomAirConditioner,
          HPXML::HVACTypePTAC].include? cooling_system.cooling_system_type
        if [HPXML::HVACTypeRoomAirConditioner,
            HPXML::HVACTypePTAC].include? cooling_system.cooling_system_type
          use_eer = true
        else
          use_eer = false
        end
        # Note: We use HP cooling curve so that a central AC behaves the same.
        HVAC.set_fan_power_rated(cooling_system, use_eer)
        HVAC.set_cool_curves_central_air_source(runner, cooling_system, use_eer)

      elsif [HPXML::HVACTypeEvaporativeCooler].include? cooling_system.cooling_system_type
        clg_ap.effectiveness = 0.72 # Assumption from HEScore

      end
    end
    hpxml_bldg.heating_systems.each do |heating_system|
      next unless [HPXML::HVACTypeStove,
                   HPXML::HVACTypeSpaceHeater,
                   HPXML::HVACTypeWallFurnace,
                   HPXML::HVACTypeFloorFurnace,
                   HPXML::HVACTypeFireplace].include? heating_system.heating_system_type

      heating_system.additional_properties.heat_rated_cfm_per_ton = HVAC.get_default_heat_cfm_per_ton(HPXML::HVACCompressorTypeSingleStage, true)
    end
    hpxml_bldg.heat_pumps.each do |heat_pump|
      if [HPXML::HVACTypeHeatPumpAirToAir,
          HPXML::HVACTypeHeatPumpMiniSplit,
          HPXML::HVACTypeHeatPumpPTHP,
          HPXML::HVACTypeHeatPumpRoom].include? heat_pump.heat_pump_type
        if [HPXML::HVACTypeHeatPumpPTHP, HPXML::HVACTypeHeatPumpRoom].include? heat_pump.heat_pump_type
          use_eer_cop = true
        else
          use_eer_cop = false
        end
        HVAC.set_fan_power_rated(heat_pump, use_eer_cop)
        HVAC.set_heat_pump_temperatures(heat_pump, runner)
        HVAC.set_cool_curves_central_air_source(runner, heat_pump, use_eer_cop)
        HVAC.set_heat_curves_central_air_source(heat_pump, use_eer_cop)

      elsif [HPXML::HVACTypeHeatPumpGroundToAir].include? heat_pump.heat_pump_type
        if heat_pump.geothermal_loop.nil?
          if hpxml.buildings.size > 1
            bldg_idx = hpxml.buildings.index(hpxml_bldg)
            loop_id = "GeothermalLoop#{hpxml_bldg.geothermal_loops.size + 1}_#{bldg_idx + 1}"
          else
            loop_id = "GeothermalLoop#{hpxml_bldg.geothermal_loops.size + 1}"
          end
          hpxml_bldg.geothermal_loops.add(id: loop_id,
                                          loop_configuration: HPXML::GeothermalLoopLoopConfigurationVertical)
          heat_pump.geothermal_loop_idref = hpxml_bldg.geothermal_loops[-1].id
        end

        if heat_pump.geothermal_loop.pipe_diameter.nil?
          heat_pump.geothermal_loop.pipe_diameter = 1.25 # in
          heat_pump.geothermal_loop.pipe_diameter_isdefaulted = true
        end

        HVAC.set_gshp_assumptions(heat_pump, weather)
        HVAC.set_curves_gshp(heat_pump)

        if heat_pump.geothermal_loop.bore_spacing.nil?
          heat_pump.geothermal_loop.bore_spacing = 16.4 # ft, distance between bores
          heat_pump.geothermal_loop.bore_spacing_isdefaulted = true
        end

        if heat_pump.geothermal_loop.bore_diameter.nil?
          heat_pump.geothermal_loop.bore_diameter = 5.0 # in
          heat_pump.geothermal_loop.bore_diameter_isdefaulted = true
        end

        if heat_pump.geothermal_loop.grout_type.nil? && heat_pump.geothermal_loop.grout_conductivity.nil?
          heat_pump.geothermal_loop.grout_type = HPXML::GeothermalLoopGroutOrPipeTypeStandard
          heat_pump.geothermal_loop.grout_type_isdefaulted = true
        end

        if heat_pump.geothermal_loop.grout_conductivity.nil?
          if heat_pump.geothermal_loop.grout_type == HPXML::GeothermalLoopGroutOrPipeTypeStandard
            heat_pump.geothermal_loop.grout_conductivity = 0.75 # Btu/h-ft-R
          elsif heat_pump.geothermal_loop.grout_type == HPXML::GeothermalLoopGroutOrPipeTypeThermallyEnhanced
            heat_pump.geothermal_loop.grout_conductivity = 1.2 # Btu/h-ft-R
          end
          heat_pump.geothermal_loop.grout_conductivity_isdefaulted = true
        end

        if heat_pump.geothermal_loop.pipe_type.nil? && heat_pump.geothermal_loop.pipe_conductivity.nil?
          heat_pump.geothermal_loop.pipe_type = HPXML::GeothermalLoopGroutOrPipeTypeStandard
          heat_pump.geothermal_loop.pipe_type_isdefaulted = true
        end

        if heat_pump.geothermal_loop.pipe_conductivity.nil?
          if heat_pump.geothermal_loop.pipe_type == HPXML::GeothermalLoopGroutOrPipeTypeStandard
            heat_pump.geothermal_loop.pipe_conductivity = 0.23 # Btu/h-ft-R; Pipe thermal conductivity, default to high density polyethylene
          elsif heat_pump.geothermal_loop.pipe_type == HPXML::GeothermalLoopGroutOrPipeTypeThermallyEnhanced
            heat_pump.geothermal_loop.pipe_conductivity = 0.40 # Btu/h-ft-R; 0.7 W/m-K from https://www.dropbox.com/scl/fi/91yp8e9v34vdh1isvrfvy/GeoPerformX-Spec-Sheet.pdf?rlkey=kw7p01gs46z9lfjs78bo8aujq&dl=0
          end
          heat_pump.geothermal_loop.pipe_conductivity_isdefaulted = true
        end

        if heat_pump.geothermal_loop.shank_spacing.nil?
          hp_ap = heat_pump.additional_properties
          heat_pump.geothermal_loop.shank_spacing = hp_ap.u_tube_spacing + hp_ap.pipe_od # Distance from center of pipe to center of pipe
          heat_pump.geothermal_loop.shank_spacing_isdefaulted = true
        end
      elsif [HPXML::HVACTypeHeatPumpWaterLoopToAir].include? heat_pump.heat_pump_type
        HVAC.set_heat_pump_temperatures(heat_pump, runner)

      end
    end
  end

  def self.apply_detailed_performance_data_for_var_speed_systems(hpxml_bldg)
    (hpxml_bldg.cooling_systems + hpxml_bldg.heat_pumps).each do |hvac_system|
      is_hp = hvac_system.is_a? HPXML::HeatPump
      system_type = is_hp ? hvac_system.heat_pump_type : hvac_system.cooling_system_type
      next unless [HPXML::HVACTypeCentralAirConditioner,
                   HPXML::HVACTypeMiniSplitAirConditioner,
                   HPXML::HVACTypeHeatPumpAirToAir,
                   HPXML::HVACTypeHeatPumpMiniSplit].include? system_type

      next unless hvac_system.compressor_type == HPXML::HVACCompressorTypeVariableSpeed

      HVAC.drop_intermediate_speeds(hvac_system)

      hvac_ap = hvac_system.additional_properties
      if hvac_system.cooling_detailed_performance_data.empty?
        HVAC.set_cool_detailed_performance_data(hvac_system)
      else
        # process capacity fraction of nominal
        hvac_system.cooling_detailed_performance_data.each do |dp|
          next unless dp.capacity.nil?

          dp.capacity = (dp.capacity_fraction_of_nominal * hvac_system.cooling_capacity).round(3)
          dp.capacity_isdefaulted = true
        end

        # override some properties based on detailed performance data
        cool_rated_capacity = [hvac_system.cooling_capacity, 1.0].max
        cool_max_capacity = [hvac_system.cooling_detailed_performance_data.find { |dp| (dp.outdoor_temperature == HVAC::AirSourceCoolRatedODB) && (dp.capacity_description == HPXML::CapacityDescriptionMaximum) }.capacity, 1.0].max
        cool_min_capacity = [hvac_system.cooling_detailed_performance_data.find { |dp| (dp.outdoor_temperature == HVAC::AirSourceCoolRatedODB) && (dp.capacity_description == HPXML::CapacityDescriptionMinimum) }.capacity, 1.0].max
        hvac_ap.cool_capacity_ratios = [cool_min_capacity / cool_rated_capacity, cool_max_capacity / cool_rated_capacity]
        hvac_ap.cool_fan_speed_ratios = HVAC.calc_fan_speed_ratios(hvac_ap.cool_capacity_ratios, hvac_ap.cool_rated_cfm_per_ton, hvac_ap.cool_rated_airflow_rate)
      end
      if is_hp
        if hvac_system.heating_detailed_performance_data.empty?
          HVAC.set_heat_detailed_performance_data(hvac_system)
        else
          # process capacity fraction of nominal
          hvac_system.heating_detailed_performance_data.each do |dp|
            next unless dp.capacity.nil?

            dp.capacity = (dp.capacity_fraction_of_nominal * hvac_system.heating_capacity).round(3)
            dp.capacity_isdefaulted = true
          end

          if hvac_system.heating_capacity_retention_fraction.nil? && hvac_system.heating_capacity_17F.nil?
            # Calculate heating capacity retention at 5F outdoor drybulb
            target_odb = 5.0
            max_capacity_47 = hvac_system.heating_detailed_performance_data.find { |dp| dp.outdoor_temperature == HVAC::AirSourceHeatRatedODB && dp.capacity_description == HPXML::CapacityDescriptionMaximum }.capacity
            hvac_system.heating_capacity_retention_fraction = (HVAC.interpolate_to_odb_table_point(hvac_system.heating_detailed_performance_data, HPXML::CapacityDescriptionMaximum, target_odb, :capacity) / max_capacity_47).round(5)
            hvac_system.heating_capacity_retention_fraction = 0.0 if hvac_system.heating_capacity_retention_fraction < 0
            hvac_system.heating_capacity_retention_temp = target_odb
            hvac_system.heating_capacity_retention_fraction_isdefaulted = true
            hvac_system.heating_capacity_retention_temp_isdefaulted = true
          end
          # override some properties based on detailed performance data
          heat_rated_capacity = [hvac_system.heating_capacity, 1.0].max
          heat_max_capacity = [hvac_system.heating_detailed_performance_data.find { |dp| (dp.outdoor_temperature == HVAC::AirSourceHeatRatedODB) && (dp.capacity_description == HPXML::CapacityDescriptionMaximum) }.capacity, 1.0].max
          heat_min_capacity = [hvac_system.heating_detailed_performance_data.find { |dp| (dp.outdoor_temperature == HVAC::AirSourceHeatRatedODB) && (dp.capacity_description == HPXML::CapacityDescriptionMinimum) }.capacity, 1.0].max
          hvac_ap.heat_capacity_ratios = [heat_min_capacity / heat_rated_capacity, heat_max_capacity / heat_rated_capacity]
          hvac_ap.heat_fan_speed_ratios = HVAC.calc_fan_speed_ratios(hvac_ap.heat_capacity_ratios, hvac_ap.heat_rated_cfm_per_ton, hvac_ap.heat_rated_airflow_rate)
        end
      end
    end
  end

  def self.apply_hvac_control(hpxml_bldg, schedules_file, eri_version)
    hpxml_bldg.hvac_controls.each do |hvac_control|
      schedules_file_includes_heating_setpoint_temp = (schedules_file.nil? ? false : schedules_file.includes_col_name(SchedulesFile::Columns[:HeatingSetpoint].name))
      if hvac_control.heating_setpoint_temp.nil? && hvac_control.weekday_heating_setpoints.nil? && !schedules_file_includes_heating_setpoint_temp
        # No heating setpoints; set a default heating setpoint for, e.g., natural ventilation
        htg_weekday_setpoints, htg_weekend_setpoints = HVAC.get_default_heating_setpoint(HPXML::HVACControlTypeManual, eri_version)
        if htg_weekday_setpoints.split(', ').uniq.size == 1 && htg_weekend_setpoints.split(', ').uniq.size == 1 && htg_weekday_setpoints.split(', ').uniq == htg_weekend_setpoints.split(', ').uniq
          hvac_control.heating_setpoint_temp = htg_weekend_setpoints.split(', ').uniq[0].to_f
        else
          fail 'Unexpected heating setpoints.'
        end
        hvac_control.heating_setpoint_temp_isdefaulted = true
      end

      schedules_file_includes_cooling_setpoint_temp = (schedules_file.nil? ? false : schedules_file.includes_col_name(SchedulesFile::Columns[:CoolingSetpoint].name))
      if hvac_control.cooling_setpoint_temp.nil? && hvac_control.weekday_cooling_setpoints.nil? && !schedules_file_includes_cooling_setpoint_temp
        # No cooling setpoints; set a default cooling setpoint for, e.g., natural ventilation
        clg_weekday_setpoints, clg_weekend_setpoints = HVAC.get_default_cooling_setpoint(HPXML::HVACControlTypeManual, eri_version)
        if clg_weekday_setpoints.split(', ').uniq.size == 1 && clg_weekend_setpoints.split(', ').uniq.size == 1 && clg_weekday_setpoints.split(', ').uniq == clg_weekend_setpoints.split(', ').uniq
          hvac_control.cooling_setpoint_temp = clg_weekend_setpoints.split(', ').uniq[0].to_f
        else
          fail 'Unexpected cooling setpoints.'
        end
        hvac_control.cooling_setpoint_temp_isdefaulted = true
      end

      if hvac_control.heating_setback_start_hour.nil? && (not hvac_control.heating_setback_temp.nil?) && !schedules_file_includes_heating_setpoint_temp
        hvac_control.heating_setback_start_hour = 23 # 11 pm
        hvac_control.heating_setback_start_hour_isdefaulted = true
      end

      if hvac_control.cooling_setup_start_hour.nil? && (not hvac_control.cooling_setup_temp.nil?) && !schedules_file_includes_cooling_setpoint_temp
        hvac_control.cooling_setup_start_hour = 9 # 9 am
        hvac_control.cooling_setup_start_hour_isdefaulted = true
      end

      if hvac_control.seasons_heating_begin_month.nil? || hvac_control.seasons_heating_begin_day.nil? ||
         hvac_control.seasons_heating_end_month.nil? || hvac_control.seasons_heating_end_day.nil?
        hvac_control.seasons_heating_begin_month = 1
        hvac_control.seasons_heating_begin_day = 1
        hvac_control.seasons_heating_end_month = 12
        hvac_control.seasons_heating_end_day = 31
        hvac_control.seasons_heating_begin_month_isdefaulted = true
        hvac_control.seasons_heating_begin_day_isdefaulted = true
        hvac_control.seasons_heating_end_month_isdefaulted = true
        hvac_control.seasons_heating_end_day_isdefaulted = true
      end

      next unless hvac_control.seasons_cooling_begin_month.nil? || hvac_control.seasons_cooling_begin_day.nil? ||
                  hvac_control.seasons_cooling_end_month.nil? || hvac_control.seasons_cooling_end_day.nil?

      hvac_control.seasons_cooling_begin_month = 1
      hvac_control.seasons_cooling_begin_day = 1
      hvac_control.seasons_cooling_end_month = 12
      hvac_control.seasons_cooling_end_day = 31
      hvac_control.seasons_cooling_begin_month_isdefaulted = true
      hvac_control.seasons_cooling_begin_day_isdefaulted = true
      hvac_control.seasons_cooling_end_month_isdefaulted = true
      hvac_control.seasons_cooling_end_day_isdefaulted = true
    end
  end

  def self.apply_hvac_distribution(hpxml_bldg, ncfl, ncfl_ag)
    hpxml_bldg.hvac_distributions.each do |hvac_distribution|
      next unless hvac_distribution.distribution_system_type == HPXML::HVACDistributionTypeAir
      next if hvac_distribution.ducts.empty?

      supply_ducts = hvac_distribution.ducts.select { |duct| duct.duct_type == HPXML::DuctTypeSupply }
      return_ducts = hvac_distribution.ducts.select { |duct| duct.duct_type == HPXML::DuctTypeReturn }

      # Default return registers
      if hvac_distribution.number_of_return_registers.nil? && (return_ducts.size > 0)
        hvac_distribution.number_of_return_registers = ncfl.ceil # Add 1 return register per conditioned floor if not provided
        hvac_distribution.number_of_return_registers_isdefaulted = true
      end

      cfa_served = hvac_distribution.conditioned_floor_area_served
      n_returns = hvac_distribution.number_of_return_registers

      if hvac_distribution.ducts[0].duct_location.nil?
        # Default both duct location(s) and duct surface area(s)
        [supply_ducts, return_ducts].each do |ducts|
          ducts.each do |duct|
            primary_duct_area, secondary_duct_area = HVAC.get_default_duct_surface_area(duct.duct_type, ncfl_ag, cfa_served, n_returns).map { |area| area / ducts.size }
            primary_duct_location, secondary_duct_location = HVAC.get_default_duct_locations(hpxml_bldg)
            if primary_duct_location.nil? # If a home doesn't have any unconditioned spaces, place all ducts in conditioned space.
              duct.duct_surface_area = primary_duct_area + secondary_duct_area
              duct.duct_surface_area_isdefaulted = true
              duct.duct_location = secondary_duct_location
              duct.duct_location_isdefaulted = true
            else
              duct.duct_surface_area = primary_duct_area
              duct.duct_surface_area_isdefaulted = true
              duct.duct_location = primary_duct_location
              duct.duct_location_isdefaulted = true

              if secondary_duct_area > 0
                hvac_distribution.ducts.add(id: "#{duct.id}_secondary",
                                            duct_type: duct.duct_type,
                                            duct_insulation_r_value: duct.duct_insulation_r_value,
                                            duct_location: secondary_duct_location,
                                            duct_location_isdefaulted: true,
                                            duct_surface_area: secondary_duct_area,
                                            duct_surface_area_isdefaulted: true)
              end
            end
          end
        end

      elsif hvac_distribution.ducts[0].duct_surface_area.nil?
        # Default duct surface area(s)
        [supply_ducts, return_ducts].each do |ducts|
          ducts.each do |duct|
            total_duct_area = HVAC.get_default_duct_surface_area(duct.duct_type, ncfl_ag, cfa_served, n_returns).sum()
            duct.duct_surface_area = total_duct_area * duct.duct_fraction_area
            duct.duct_surface_area_isdefaulted = true
          end
        end
      end

      # Calculate FractionDuctArea from DuctSurfaceArea
      supply_ducts = hvac_distribution.ducts.select { |duct| duct.duct_type == HPXML::DuctTypeSupply }
      return_ducts = hvac_distribution.ducts.select { |duct| duct.duct_type == HPXML::DuctTypeReturn }
      total_supply_area = supply_ducts.map { |d| d.duct_surface_area }.sum
      total_return_area = return_ducts.map { |d| d.duct_surface_area }.sum
      (supply_ducts + return_ducts).each do |duct|
        next unless duct.duct_fraction_area.nil?

        if duct.duct_type == HPXML::DuctTypeSupply
          if total_supply_area > 0
            duct.duct_fraction_area = (duct.duct_surface_area / total_supply_area).round(3)
          else
            duct.duct_fraction_area = (1.0 / supply_ducts.size).round(3) # Arbitrary
          end
          duct.duct_fraction_area_isdefaulted = true
        elsif duct.duct_type == HPXML::DuctTypeReturn
          if total_return_area > 0
            duct.duct_fraction_area = (duct.duct_surface_area / total_return_area).round(3)
          else
            duct.duct_fraction_area = (1.0 / return_ducts.size).round(3) # Arbitrary
          end
          duct.duct_fraction_area_isdefaulted = true
        end
      end

      hvac_distribution.ducts.each do |ducts|
        next unless ducts.duct_surface_area_multiplier.nil?

        ducts.duct_surface_area_multiplier = 1.0
        ducts.duct_surface_area_multiplier_isdefaulted = true
      end

      # Default buried insulation level
      hvac_distribution.ducts.each do |ducts|
        next unless ducts.duct_buried_insulation_level.nil?

        ducts.duct_buried_insulation_level = HPXML::DuctBuriedInsulationNone
        ducts.duct_buried_insulation_level_isdefaulted = true
      end

      # Default effective R-value
      hvac_distribution.ducts.each do |ducts|
        next unless ducts.duct_effective_r_value.nil?

        ducts.duct_effective_r_value = Airflow.get_duct_effective_r_value(ducts.duct_insulation_r_value, ducts.duct_type, ducts.duct_buried_insulation_level)
        ducts.duct_effective_r_value_isdefaulted = true
      end
    end
  end

  def self.apply_hvac_location(hpxml_bldg)
    # This needs to come after we have applied defaults for ducts
    hpxml_bldg.hvac_systems.each do |hvac_system|
      next unless hvac_system.location.nil?

      hvac_system.location_isdefaulted = true

      # Set default location based on distribution system
      dist_system = hvac_system.distribution_system
      if dist_system.nil?
        hvac_system.location = HPXML::LocationConditionedSpace
      else
        dist_type = dist_system.distribution_system_type
        if dist_type == HPXML::HVACDistributionTypeAir
          # Find largest unconditioned supply duct location
          uncond_duct_locations = {}
          dist_system.ducts.select { |d| d.duct_type == HPXML::DuctTypeSupply }.each do |d|
            next if HPXML::conditioned_locations_this_unit.include? d.duct_location
            next if [HPXML::LocationExteriorWall, HPXML::LocationUnderSlab].include? d.duct_location # air handler won't be here

            uncond_duct_locations[d.duct_location] = 0.0 if uncond_duct_locations[d.duct_location].nil?
            uncond_duct_locations[d.duct_location] += d.duct_surface_area
          end
          if uncond_duct_locations.empty?
            hvac_system.location = HPXML::LocationConditionedSpace
          else
            hvac_system.location = uncond_duct_locations.key(uncond_duct_locations.values.max)
            if hvac_system.location == HPXML::LocationOutside
              # DuctLocation "outside" needs to be converted to a valid UnitLocation enumeration
              hvac_system.location = HPXML::LocationOtherExterior
            end
          end
        elsif dist_type == HPXML::HVACDistributionTypeHydronic
          # Assume same default logic as a water heater
          hvac_system.location = Waterheater.get_default_location(hpxml_bldg, hpxml_bldg.climate_and_risk_zones.climate_zone_ieccs[0])
        elsif dist_type == HPXML::HVACDistributionTypeDSE
          # DSE=1 implies distribution system in conditioned space
          has_dse_of_one = true
          if (hvac_system.respond_to? :fraction_heat_load_served) && (dist_system.annual_heating_dse != 1)
            has_dse_of_one = false
          end
          if (hvac_system.respond_to? :fraction_cool_load_served) && (dist_system.annual_cooling_dse != 1)
            has_dse_of_one = false
          end
          if has_dse_of_one
            hvac_system.location = HPXML::LocationConditionedSpace
          else
            hvac_system.location = HPXML::LocationUnconditionedSpace
          end
        end
      end
    end
  end

  def self.apply_ventilation_fans(hpxml_bldg, weather, cfa, nbeds, eri_version)
    # Default mech vent systems
    hpxml_bldg.ventilation_fans.each do |vent_fan|
      next unless vent_fan.used_for_whole_building_ventilation

      if vent_fan.is_shared_system.nil?
        vent_fan.is_shared_system = false
        vent_fan.is_shared_system_isdefaulted = true
      end
      if vent_fan.hours_in_operation.nil? && !vent_fan.is_cfis_supplemental_fan?
        vent_fan.hours_in_operation = (vent_fan.fan_type == HPXML::MechVentTypeCFIS) ? 8.0 : 24.0
        vent_fan.hours_in_operation_isdefaulted = true
      end
      if vent_fan.rated_flow_rate.nil? && vent_fan.tested_flow_rate.nil? && vent_fan.calculated_flow_rate.nil? && vent_fan.delivered_ventilation.nil?
        if hpxml_bldg.ventilation_fans.select { |vf| vf.used_for_whole_building_ventilation && !vf.is_cfis_supplemental_fan? }.size > 1
          fail 'Defaulting flow rates for multiple mechanical ventilation systems is currently not supported.'
        end

        vent_fan.rated_flow_rate = Airflow.get_default_mech_vent_flow_rate(hpxml_bldg, vent_fan, weather, cfa, nbeds).round(1)
        vent_fan.rated_flow_rate_isdefaulted = true
      end
      if vent_fan.fan_power.nil?
        vent_fan.fan_power = (vent_fan.flow_rate * Airflow.get_default_mech_vent_fan_power(vent_fan, eri_version)).round(1)
        vent_fan.fan_power_isdefaulted = true
      end
      next unless vent_fan.fan_type == HPXML::MechVentTypeCFIS

      if vent_fan.cfis_vent_mode_airflow_fraction.nil?
        vent_fan.cfis_vent_mode_airflow_fraction = 1.0
        vent_fan.cfis_vent_mode_airflow_fraction_isdefaulted = true
      end
      if vent_fan.cfis_addtl_runtime_operating_mode.nil?
        vent_fan.cfis_addtl_runtime_operating_mode = HPXML::CFISModeAirHandler
        vent_fan.cfis_addtl_runtime_operating_mode_isdefaulted = true
      end
    end

    # Default kitchen fan
    hpxml_bldg.ventilation_fans.each do |vent_fan|
      next unless (vent_fan.used_for_local_ventilation && (vent_fan.fan_location == HPXML::LocationKitchen))

      if vent_fan.count.nil?
        vent_fan.count = 1
        vent_fan.count_isdefaulted = true
      end
      if vent_fan.rated_flow_rate.nil? && vent_fan.tested_flow_rate.nil? && vent_fan.calculated_flow_rate.nil? && vent_fan.delivered_ventilation.nil?
        vent_fan.rated_flow_rate = 100.0 # cfm, per BA HSP
        vent_fan.rated_flow_rate_isdefaulted = true
      end
      if vent_fan.hours_in_operation.nil?
        vent_fan.hours_in_operation = 1.0 # hrs/day, per BA HSP
        vent_fan.hours_in_operation_isdefaulted = true
      end
      if vent_fan.fan_power.nil?
        vent_fan.fan_power = 0.3 * vent_fan.flow_rate # W, per BA HSP
        vent_fan.fan_power_isdefaulted = true
      end
      if vent_fan.start_hour.nil?
        vent_fan.start_hour = 18 # 6 pm, per BA HSP
        vent_fan.start_hour_isdefaulted = true
      end
    end

    # Default bath fans
    hpxml_bldg.ventilation_fans.each do |vent_fan|
      next unless (vent_fan.used_for_local_ventilation && (vent_fan.fan_location == HPXML::LocationBath))

      if vent_fan.count.nil?
        vent_fan.count = hpxml_bldg.building_construction.number_of_bathrooms
        vent_fan.count_isdefaulted = true
      end
      if vent_fan.rated_flow_rate.nil? && vent_fan.tested_flow_rate.nil? && vent_fan.calculated_flow_rate.nil? && vent_fan.delivered_ventilation.nil?
        vent_fan.rated_flow_rate = 50.0 # cfm, per BA HSP
        vent_fan.rated_flow_rate_isdefaulted = true
      end
      if vent_fan.hours_in_operation.nil?
        vent_fan.hours_in_operation = 1.0 # hrs/day, per BA HSP
        vent_fan.hours_in_operation_isdefaulted = true
      end
      if vent_fan.fan_power.nil?
        vent_fan.fan_power = 0.3 * vent_fan.flow_rate # W, per BA HSP
        vent_fan.fan_power_isdefaulted = true
      end
      if vent_fan.start_hour.nil?
        vent_fan.start_hour = 7 # 7 am, per BA HSP
        vent_fan.start_hour_isdefaulted = true
      end
    end

    # Default whole house fan
    hpxml_bldg.ventilation_fans.each do |vent_fan|
      next unless vent_fan.used_for_seasonal_cooling_load_reduction

      if vent_fan.rated_flow_rate.nil? && vent_fan.tested_flow_rate.nil? && vent_fan.calculated_flow_rate.nil? && vent_fan.delivered_ventilation.nil?
        vent_fan.rated_flow_rate = cfa * 2.0
        vent_fan.rated_flow_rate_isdefaulted = true
      end
      if vent_fan.fan_power.nil?
        vent_fan.fan_power = 0.1 * vent_fan.flow_rate # W
        vent_fan.fan_power_isdefaulted = true
      end
    end
  end

  def self.apply_water_heaters(hpxml_bldg, nbeds, eri_version, schedules_file)
    hpxml_bldg.water_heating_systems.each do |water_heating_system|
      if water_heating_system.is_shared_system.nil?
        water_heating_system.is_shared_system = false
        water_heating_system.is_shared_system_isdefaulted = true
      end
      schedules_file_includes_water_heater_setpoint_temp = (schedules_file.nil? ? false : schedules_file.includes_col_name(SchedulesFile::Columns[:WaterHeaterSetpoint].name))
      if water_heating_system.temperature.nil? && !schedules_file_includes_water_heater_setpoint_temp
        water_heating_system.temperature = Waterheater.get_default_hot_water_temperature(eri_version)
        water_heating_system.temperature_isdefaulted = true
      end
      if water_heating_system.performance_adjustment.nil?
        water_heating_system.performance_adjustment = Waterheater.get_default_performance_adjustment(water_heating_system)
        water_heating_system.performance_adjustment_isdefaulted = true
      end
      if (water_heating_system.water_heater_type == HPXML::WaterHeaterTypeCombiStorage) && water_heating_system.standby_loss_value.nil?
        # Use equation fit from AHRI database
        # calculate independent variable SurfaceArea/vol(physically linear to standby_loss/skin_u under test condition) to fit the linear equation from AHRI database
        act_vol = Waterheater.calc_storage_tank_actual_vol(water_heating_system.tank_volume, nil)
        surface_area = Waterheater.calc_tank_areas(act_vol)[0]
        sqft_by_gal = surface_area / act_vol # sqft/gal
        water_heating_system.standby_loss_value = (2.9721 * sqft_by_gal - 0.4732).round(3) # linear equation assuming a constant u, F/hr
        water_heating_system.standby_loss_value_isdefaulted = true
        water_heating_system.standby_loss_units = HPXML::UnitsDegFPerHour
        water_heating_system.standby_loss_units_isdefaulted = true
      end
      if (water_heating_system.water_heater_type == HPXML::WaterHeaterTypeStorage)
        if water_heating_system.heating_capacity.nil?
          water_heating_system.heating_capacity = (Waterheater.get_default_heating_capacity(water_heating_system.fuel_type, nbeds, hpxml_bldg.water_heating_systems.size, hpxml_bldg.building_construction.number_of_bathrooms) * 1000.0).round
          water_heating_system.heating_capacity_isdefaulted = true
        end
        if water_heating_system.tank_volume.nil?
          water_heating_system.tank_volume = Waterheater.get_default_tank_volume(water_heating_system.fuel_type, nbeds, hpxml_bldg.building_construction.number_of_bathrooms)
          water_heating_system.tank_volume_isdefaulted = true
        end
        if water_heating_system.recovery_efficiency.nil?
          water_heating_system.recovery_efficiency = Waterheater.get_default_recovery_efficiency(water_heating_system)
          water_heating_system.recovery_efficiency_isdefaulted = true
        end
        if water_heating_system.tank_model_type.nil?
          water_heating_system.tank_model_type = HPXML::WaterHeaterTankModelTypeMixed
          water_heating_system.tank_model_type_isdefaulted = true
        end
      end
      if (water_heating_system.water_heater_type == HPXML::WaterHeaterTypeHeatPump)
        schedules_file_includes_water_heater_operating_mode = (schedules_file.nil? ? false : schedules_file.includes_col_name(SchedulesFile::Columns[:WaterHeaterOperatingMode].name))
        if water_heating_system.operating_mode.nil? && !schedules_file_includes_water_heater_operating_mode
          water_heating_system.operating_mode = HPXML::WaterHeaterOperatingModeHybridAuto
          water_heating_system.operating_mode_isdefaulted = true
        end
      end
      if water_heating_system.location.nil?
        water_heating_system.location = Waterheater.get_default_location(hpxml_bldg, hpxml_bldg.climate_and_risk_zones.climate_zone_ieccs[0])
        water_heating_system.location_isdefaulted = true
      end
      next unless water_heating_system.usage_bin.nil? && (not water_heating_system.uniform_energy_factor.nil?) # FHR & UsageBin only applies to UEF

      if not water_heating_system.first_hour_rating.nil?
        water_heating_system.usage_bin = Waterheater.get_usage_bin_from_first_hour_rating(water_heating_system.first_hour_rating)
      else
        water_heating_system.usage_bin = HPXML::WaterHeaterUsageBinMedium
      end
      water_heating_system.usage_bin_isdefaulted = true
    end
  end

  def self.apply_flue_or_chimney(hpxml_bldg)
    # This needs to come after we have applied defaults for HVAC/DHW systems
    if hpxml_bldg.air_infiltration.has_flue_or_chimney_in_conditioned_space.nil?
      hpxml_bldg.air_infiltration.has_flue_or_chimney_in_conditioned_space = get_default_flue_or_chimney_in_conditioned_space(hpxml_bldg)
      hpxml_bldg.air_infiltration.has_flue_or_chimney_in_conditioned_space_isdefaulted = true
    end
  end

  def self.apply_hot_water_distribution(hpxml_bldg, cfa, ncfl, has_uncond_bsmnt, has_cond_bsmnt, schedules_file)
    return if hpxml_bldg.hot_water_distributions.size == 0

    hot_water_distribution = hpxml_bldg.hot_water_distributions[0]

    if hot_water_distribution.pipe_r_value.nil?
      hot_water_distribution.pipe_r_value = 0.0
      hot_water_distribution.pipe_r_value_isdefaulted = true
    end

    if hot_water_distribution.system_type == HPXML::DHWDistTypeStandard
      if hot_water_distribution.standard_piping_length.nil?
        hot_water_distribution.standard_piping_length = HotWaterAndAppliances.get_default_std_pipe_length(has_uncond_bsmnt, has_cond_bsmnt, cfa, ncfl)
        hot_water_distribution.standard_piping_length_isdefaulted = true
      end
    elsif hot_water_distribution.system_type == HPXML::DHWDistTypeRecirc
      if hot_water_distribution.recirculation_piping_length.nil?
        hot_water_distribution.recirculation_piping_length = HotWaterAndAppliances.get_default_recirc_loop_length(HotWaterAndAppliances.get_default_std_pipe_length(has_uncond_bsmnt, has_cond_bsmnt, cfa, ncfl))
        hot_water_distribution.recirculation_piping_length_isdefaulted = true
      end
      if hot_water_distribution.recirculation_branch_piping_length.nil?
        hot_water_distribution.recirculation_branch_piping_length = HotWaterAndAppliances.get_default_recirc_branch_loop_length()
        hot_water_distribution.recirculation_branch_piping_length_isdefaulted = true
      end
      if hot_water_distribution.recirculation_pump_power.nil?
        hot_water_distribution.recirculation_pump_power = HotWaterAndAppliances.get_default_recirc_pump_power()
        hot_water_distribution.recirculation_pump_power_isdefaulted = true
      end
    end

    if hot_water_distribution.has_shared_recirculation
      if hot_water_distribution.shared_recirculation_pump_power.nil?
        hot_water_distribution.shared_recirculation_pump_power = HotWaterAndAppliances.get_default_shared_recirc_pump_power()
        hot_water_distribution.shared_recirculation_pump_power_isdefaulted = true
      end
    end

    if hot_water_distribution.system_type == HPXML::DHWDistTypeRecirc || hot_water_distribution.has_shared_recirculation
      schedules_file_includes_recirculation_pump = (schedules_file.nil? ? false : schedules_file.includes_col_name(SchedulesFile::Columns[:HotWaterRecirculationPump].name))
      recirc_control_type = hot_water_distribution.has_shared_recirculation ? hot_water_distribution.shared_recirculation_control_type : hot_water_distribution.recirculation_control_type
      if [HPXML::DHWRecircControlTypeNone, HPXML::DHWRecircControlTypeTimer].include?(recirc_control_type)
        if hot_water_distribution.recirculation_pump_weekday_fractions.nil? && !schedules_file_includes_recirculation_pump
          hot_water_distribution.recirculation_pump_weekday_fractions = Schedule.RecirculationPumpWithoutControlWeekdayFractions
          hot_water_distribution.recirculation_pump_weekday_fractions_isdefaulted = true
        end
        if hot_water_distribution.recirculation_pump_weekend_fractions.nil? && !schedules_file_includes_recirculation_pump
          hot_water_distribution.recirculation_pump_weekend_fractions = Schedule.RecirculationPumpWithoutControlWeekendFractions
          hot_water_distribution.recirculation_pump_weekend_fractions_isdefaulted = true
        end
      elsif [HPXML::DHWRecircControlTypeSensor, HPXML::DHWRecircControlTypeManual].include?(recirc_control_type)
        if hot_water_distribution.recirculation_pump_weekday_fractions.nil? && !schedules_file_includes_recirculation_pump
          hot_water_distribution.recirculation_pump_weekday_fractions = Schedule.RecirculationPumpDemandControlledWeekdayFractions
          hot_water_distribution.recirculation_pump_weekday_fractions_isdefaulted = true
        end
        if hot_water_distribution.recirculation_pump_weekend_fractions.nil? && !schedules_file_includes_recirculation_pump
          hot_water_distribution.recirculation_pump_weekend_fractions = Schedule.RecirculationPumpDemandControlledWeekendFractions
          hot_water_distribution.recirculation_pump_weekend_fractions_isdefaulted = true
        end
      elsif [HPXML::DHWRecircControlTypeTemperature].include?(recirc_control_type)
        if hot_water_distribution.recirculation_pump_weekday_fractions.nil? && !schedules_file_includes_recirculation_pump
          hot_water_distribution.recirculation_pump_weekday_fractions = Schedule.RecirculationPumpTemperatureControlledWeekdayFractions
          hot_water_distribution.recirculation_pump_weekday_fractions_isdefaulted = true
        end
        if hot_water_distribution.recirculation_pump_weekend_fractions.nil? && !schedules_file_includes_recirculation_pump
          hot_water_distribution.recirculation_pump_weekend_fractions = Schedule.RecirculationPumpTemperatureControlledWeekendFractions
          hot_water_distribution.recirculation_pump_weekend_fractions_isdefaulted = true
        end
      end
      if hot_water_distribution.recirculation_pump_monthly_multipliers.nil? && !schedules_file_includes_recirculation_pump
        hot_water_distribution.recirculation_pump_monthly_multipliers = Schedule.RecirculationPumpMonthlyMultipliers
        hot_water_distribution.recirculation_pump_monthly_multipliers_isdefaulted = true
      end
    end
  end

  def self.apply_water_fixtures(hpxml_bldg, schedules_file)
    return if hpxml_bldg.hot_water_distributions.size == 0

    hpxml_bldg.water_fixtures.each do |wf|
      next unless [HPXML::WaterFixtureTypeShowerhead, HPXML::WaterFixtureTypeFaucet].include? wf.water_fixture_type

      if wf.low_flow.nil?
        wf.low_flow = (wf.flow_rate <= 2.0)
        wf.low_flow_isdefaulted = true
      end
    end

    if hpxml_bldg.water_heating.water_fixtures_usage_multiplier.nil?
      hpxml_bldg.water_heating.water_fixtures_usage_multiplier = 1.0
      hpxml_bldg.water_heating.water_fixtures_usage_multiplier_isdefaulted = true
    end
    schedules_file_includes_fixtures = (schedules_file.nil? ? false : schedules_file.includes_col_name(SchedulesFile::Columns[:HotWaterFixtures].name))
    if hpxml_bldg.water_heating.water_fixtures_weekday_fractions.nil? && !schedules_file_includes_fixtures
      hpxml_bldg.water_heating.water_fixtures_weekday_fractions = Schedule.FixturesWeekdayFractions
      hpxml_bldg.water_heating.water_fixtures_weekday_fractions_isdefaulted = true
    end
    if hpxml_bldg.water_heating.water_fixtures_weekend_fractions.nil? && !schedules_file_includes_fixtures
      hpxml_bldg.water_heating.water_fixtures_weekend_fractions = Schedule.FixturesWeekendFractions
      hpxml_bldg.water_heating.water_fixtures_weekend_fractions_isdefaulted = true
    end
    if hpxml_bldg.water_heating.water_fixtures_monthly_multipliers.nil? && !schedules_file_includes_fixtures
      hpxml_bldg.water_heating.water_fixtures_monthly_multipliers = Schedule.FixturesMonthlyMultipliers
      hpxml_bldg.water_heating.water_fixtures_monthly_multipliers_isdefaulted = true
    end
  end

  def self.apply_solar_thermal_systems(hpxml_bldg)
    hpxml_bldg.solar_thermal_systems.each do |solar_thermal_system|
      if solar_thermal_system.collector_azimuth.nil?
        solar_thermal_system.collector_azimuth = get_azimuth_from_orientation(solar_thermal_system.collector_orientation)
        solar_thermal_system.collector_azimuth_isdefaulted = true
      end
      if solar_thermal_system.collector_orientation.nil?
        solar_thermal_system.collector_orientation = get_orientation_from_azimuth(solar_thermal_system.collector_azimuth)
        solar_thermal_system.collector_orientation_isdefaulted = true
      end
      if solar_thermal_system.storage_volume.nil? && (not solar_thermal_system.collector_area.nil?) # Detailed solar water heater
        solar_thermal_system.storage_volume = Waterheater.calc_default_solar_thermal_system_storage_volume(solar_thermal_system.collector_area)
        solar_thermal_system.storage_volume_isdefaulted = true
      end
    end
  end

  def self.apply_pv_systems(hpxml_bldg)
    hpxml_bldg.pv_systems.each do |pv_system|
      if pv_system.array_azimuth.nil?
        pv_system.array_azimuth = get_azimuth_from_orientation(pv_system.array_orientation)
        pv_system.array_azimuth_isdefaulted = true
      end
      if pv_system.array_orientation.nil?
        pv_system.array_orientation = get_orientation_from_azimuth(pv_system.array_azimuth)
        pv_system.array_orientation_isdefaulted = true
      end
      if pv_system.is_shared_system.nil?
        pv_system.is_shared_system = false
        pv_system.is_shared_system_isdefaulted = true
      end
      if pv_system.location.nil?
        pv_system.location = HPXML::LocationRoof
        pv_system.location_isdefaulted = true
      end
      if pv_system.tracking.nil?
        pv_system.tracking = HPXML::PVTrackingTypeFixed
        pv_system.tracking_isdefaulted = true
      end
      if pv_system.module_type.nil?
        pv_system.module_type = HPXML::PVModuleTypeStandard
        pv_system.module_type_isdefaulted = true
      end
      if pv_system.system_losses_fraction.nil?
        pv_system.system_losses_fraction = PV.get_default_system_losses(pv_system.year_modules_manufactured)
        pv_system.system_losses_fraction_isdefaulted = true
      end
    end
    hpxml_bldg.inverters.each do |inverter|
      if inverter.inverter_efficiency.nil?
        inverter.inverter_efficiency = PV.get_default_inv_eff()
        inverter.inverter_efficiency_isdefaulted = true
      end
    end
  end

  def self.apply_generators(hpxml_bldg)
    hpxml_bldg.generators.each do |generator|
      if generator.is_shared_system.nil?
        generator.is_shared_system = false
        generator.is_shared_system_isdefaulted = true
      end
    end
  end

  def self.apply_batteries(hpxml_bldg)
    default_values = Battery.get_battery_default_values(hpxml_bldg.has_location(HPXML::LocationGarage))
    hpxml_bldg.batteries.each do |battery|
      if battery.location.nil?
        battery.location = default_values[:location]
        battery.location_isdefaulted = true
      end
      if battery.is_shared_system.nil?
        battery.is_shared_system = false
        battery.is_shared_system_isdefaulted = true
      end
      # if battery.lifetime_model.nil?
      # battery.lifetime_model = default_values[:lifetime_model]
      # battery.lifetime_model_isdefaulted = true
      # end
      if battery.nominal_voltage.nil?
        battery.nominal_voltage = default_values[:nominal_voltage] # V
        battery.nominal_voltage_isdefaulted = true
      end
      if battery.round_trip_efficiency.nil?
        battery.round_trip_efficiency = default_values[:round_trip_efficiency]
        battery.round_trip_efficiency_isdefaulted = true
      end
      if battery.nominal_capacity_kwh.nil? && battery.nominal_capacity_ah.nil?
        # Calculate nominal capacity from usable capacity or rated power output if available
        if not battery.usable_capacity_kwh.nil?
          battery.nominal_capacity_kwh = (battery.usable_capacity_kwh / default_values[:usable_fraction]).round(2)
          battery.nominal_capacity_kwh_isdefaulted = true
        elsif not battery.usable_capacity_ah.nil?
          battery.nominal_capacity_ah = (battery.usable_capacity_ah / default_values[:usable_fraction]).round(2)
          battery.nominal_capacity_ah_isdefaulted = true
        elsif not battery.rated_power_output.nil?
          battery.nominal_capacity_kwh = (UnitConversions.convert(battery.rated_power_output, 'W', 'kW') / 0.5).round(2)
          battery.nominal_capacity_kwh_isdefaulted = true
        else
          battery.nominal_capacity_kwh = default_values[:nominal_capacity_kwh] # kWh
          battery.nominal_capacity_kwh_isdefaulted = true
        end
      end
      if battery.usable_capacity_kwh.nil? && battery.usable_capacity_ah.nil?
        # Calculate usable capacity from nominal capacity
        if not battery.nominal_capacity_kwh.nil?
          battery.usable_capacity_kwh = (battery.nominal_capacity_kwh * default_values[:usable_fraction]).round(2)
          battery.usable_capacity_kwh_isdefaulted = true
        elsif not battery.nominal_capacity_ah.nil?
          battery.usable_capacity_ah = (battery.nominal_capacity_ah * default_values[:usable_fraction]).round(2)
          battery.usable_capacity_ah_isdefaulted = true
        end
      end
      next unless battery.rated_power_output.nil?

      # Calculate rated power from nominal capacity
      if not battery.nominal_capacity_kwh.nil?
        battery.rated_power_output = (UnitConversions.convert(battery.nominal_capacity_kwh, 'kWh', 'Wh') * 0.5).round(0)
      elsif not battery.nominal_capacity_ah.nil?
        battery.rated_power_output = (UnitConversions.convert(Battery.get_kWh_from_Ah(battery.nominal_capacity_ah, battery.nominal_voltage), 'kWh', 'Wh') * 0.5).round(0)
      end
      battery.rated_power_output_isdefaulted = true
    end
  end

  def self.apply_appliances(hpxml_bldg, nbeds, eri_version, schedules_file)
    # Default clothes washer
    if hpxml_bldg.clothes_washers.size > 0
      clothes_washer = hpxml_bldg.clothes_washers[0]
      if clothes_washer.is_shared_appliance.nil?
        clothes_washer.is_shared_appliance = false
        clothes_washer.is_shared_appliance_isdefaulted = true
      end
      if clothes_washer.location.nil?
        clothes_washer.location = HPXML::LocationConditionedSpace
        clothes_washer.location_isdefaulted = true
      end
      if clothes_washer.rated_annual_kwh.nil?
        default_values = HotWaterAndAppliances.get_clothes_washer_default_values(eri_version)
        clothes_washer.integrated_modified_energy_factor = default_values[:integrated_modified_energy_factor]
        clothes_washer.integrated_modified_energy_factor_isdefaulted = true
        clothes_washer.rated_annual_kwh = default_values[:rated_annual_kwh]
        clothes_washer.rated_annual_kwh_isdefaulted = true
        clothes_washer.label_electric_rate = default_values[:label_electric_rate]
        clothes_washer.label_electric_rate_isdefaulted = true
        clothes_washer.label_gas_rate = default_values[:label_gas_rate]
        clothes_washer.label_gas_rate_isdefaulted = true
        clothes_washer.label_annual_gas_cost = default_values[:label_annual_gas_cost]
        clothes_washer.label_annual_gas_cost_isdefaulted = true
        clothes_washer.capacity = default_values[:capacity]
        clothes_washer.capacity_isdefaulted = true
        clothes_washer.label_usage = default_values[:label_usage]
        clothes_washer.label_usage_isdefaulted = true
      end
      if clothes_washer.usage_multiplier.nil?
        clothes_washer.usage_multiplier = 1.0
        clothes_washer.usage_multiplier_isdefaulted = true
      end
      schedules_file_includes_cw = (schedules_file.nil? ? false : schedules_file.includes_col_name(SchedulesFile::Columns[:ClothesWasher].name))
      if clothes_washer.weekday_fractions.nil? && !schedules_file_includes_cw
        clothes_washer.weekday_fractions = Schedule.ClothesWasherWeekdayFractions
        clothes_washer.weekday_fractions_isdefaulted = true
      end
      if clothes_washer.weekend_fractions.nil? && !schedules_file_includes_cw
        clothes_washer.weekend_fractions = Schedule.ClothesWasherWeekendFractions
        clothes_washer.weekend_fractions_isdefaulted = true
      end
      if clothes_washer.monthly_multipliers.nil? && !schedules_file_includes_cw
        clothes_washer.monthly_multipliers = Schedule.ClothesWasherMonthlyMultipliers
        clothes_washer.monthly_multipliers_isdefaulted = true
      end
    end

    # Default clothes dryer
    if hpxml_bldg.clothes_dryers.size > 0
      clothes_dryer = hpxml_bldg.clothes_dryers[0]
      if clothes_dryer.is_shared_appliance.nil?
        clothes_dryer.is_shared_appliance = false
        clothes_dryer.is_shared_appliance_isdefaulted = true
      end
      if clothes_dryer.location.nil?
        clothes_dryer.location = HPXML::LocationConditionedSpace
        clothes_dryer.location_isdefaulted = true
      end
      if clothes_dryer.combined_energy_factor.nil? && clothes_dryer.energy_factor.nil?
        default_values = HotWaterAndAppliances.get_clothes_dryer_default_values(eri_version, clothes_dryer.fuel_type)
        clothes_dryer.combined_energy_factor = default_values[:combined_energy_factor]
        clothes_dryer.combined_energy_factor_isdefaulted = true
      end
      if clothes_dryer.control_type.nil?
        default_values = HotWaterAndAppliances.get_clothes_dryer_default_values(eri_version, clothes_dryer.fuel_type)
        clothes_dryer.control_type = default_values[:control_type]
        clothes_dryer.control_type_isdefaulted = true
      end
      if clothes_dryer.usage_multiplier.nil?
        clothes_dryer.usage_multiplier = 1.0
        clothes_dryer.usage_multiplier_isdefaulted = true
      end
      if clothes_dryer.is_vented.nil?
        clothes_dryer.is_vented = true
        clothes_dryer.is_vented_isdefaulted = true
      end
      if clothes_dryer.is_vented && clothes_dryer.vented_flow_rate.nil?
        clothes_dryer.vented_flow_rate = 100.0
        clothes_dryer.vented_flow_rate_isdefaulted = true
      end
      schedules_file_includes_cd = (schedules_file.nil? ? false : schedules_file.includes_col_name(SchedulesFile::Columns[:ClothesDryer].name))
      if clothes_dryer.weekday_fractions.nil? && !schedules_file_includes_cd
        clothes_dryer.weekday_fractions = Schedule.ClothesDryerWeekdayFractions
        clothes_dryer.weekday_fractions_isdefaulted = true
      end
      if clothes_dryer.weekend_fractions.nil? && !schedules_file_includes_cd
        clothes_dryer.weekend_fractions = Schedule.ClothesDryerWeekendFractions
        clothes_dryer.weekend_fractions_isdefaulted = true
      end
      if clothes_dryer.monthly_multipliers.nil? && !schedules_file_includes_cd
        clothes_dryer.monthly_multipliers = Schedule.ClothesDryerMonthlyMultipliers
        clothes_dryer.monthly_multipliers_isdefaulted = true
      end
    end

    # Default dishwasher
    if hpxml_bldg.dishwashers.size > 0
      dishwasher = hpxml_bldg.dishwashers[0]
      if dishwasher.is_shared_appliance.nil?
        dishwasher.is_shared_appliance = false
        dishwasher.is_shared_appliance_isdefaulted = true
      end
      if dishwasher.location.nil?
        dishwasher.location = HPXML::LocationConditionedSpace
        dishwasher.location_isdefaulted = true
      end
      if dishwasher.place_setting_capacity.nil?
        default_values = HotWaterAndAppliances.get_dishwasher_default_values(eri_version)
        dishwasher.rated_annual_kwh = default_values[:rated_annual_kwh]
        dishwasher.rated_annual_kwh_isdefaulted = true
        dishwasher.label_electric_rate = default_values[:label_electric_rate]
        dishwasher.label_electric_rate_isdefaulted = true
        dishwasher.label_gas_rate = default_values[:label_gas_rate]
        dishwasher.label_gas_rate_isdefaulted = true
        dishwasher.label_annual_gas_cost = default_values[:label_annual_gas_cost]
        dishwasher.label_annual_gas_cost_isdefaulted = true
        dishwasher.label_usage = default_values[:label_usage]
        dishwasher.label_usage_isdefaulted = true
        dishwasher.place_setting_capacity = default_values[:place_setting_capacity]
        dishwasher.place_setting_capacity_isdefaulted = true
      end
      if dishwasher.usage_multiplier.nil?
        dishwasher.usage_multiplier = 1.0
        dishwasher.usage_multiplier_isdefaulted = true
      end
      schedules_file_includes_dw = (schedules_file.nil? ? false : schedules_file.includes_col_name(SchedulesFile::Columns[:Dishwasher].name))
      if dishwasher.weekday_fractions.nil? && !schedules_file_includes_dw
        dishwasher.weekday_fractions = Schedule.DishwasherWeekdayFractions
        dishwasher.weekday_fractions_isdefaulted = true
      end
      if dishwasher.weekend_fractions.nil? && !schedules_file_includes_dw
        dishwasher.weekend_fractions = Schedule.DishwasherWeekendFractions
        dishwasher.weekend_fractions_isdefaulted = true
      end
      if dishwasher.monthly_multipliers.nil? && !schedules_file_includes_dw
        dishwasher.monthly_multipliers = Schedule.DishwasherMonthlyMultipliers
        dishwasher.monthly_multipliers_isdefaulted = true
      end
    end

    # Default refrigerators
    if hpxml_bldg.refrigerators.size == 1
      hpxml_bldg.refrigerators[0].primary_indicator = true
      hpxml_bldg.refrigerators[0].primary_indicator_isdefaulted = true
    end
    hpxml_bldg.refrigerators.each do |refrigerator|
      schedules_includes_fractions_multipliers = (!refrigerator.weekday_fractions.nil? || !refrigerator.weekend_fractions.nil? || !refrigerator.monthly_multipliers.nil?)
      if not refrigerator.primary_indicator # extra refrigerator
        if refrigerator.location.nil?
          refrigerator.location = HotWaterAndAppliances.get_default_extra_refrigerator_and_freezer_locations(hpxml_bldg)
          refrigerator.location_isdefaulted = true
        end
        if refrigerator.rated_annual_kwh.nil?
          default_values = HotWaterAndAppliances.get_extra_refrigerator_default_values
          refrigerator.rated_annual_kwh = default_values[:rated_annual_kwh]
          refrigerator.rated_annual_kwh_isdefaulted = true
        end
        schedules_file_includes_extrafridge = (schedules_file.nil? ? false : schedules_file.includes_col_name(SchedulesFile::Columns[:ExtraRefrigerator].name))
        if !schedules_file_includes_extrafridge
          if schedules_includes_fractions_multipliers
            if refrigerator.weekday_fractions.nil?
              refrigerator.weekday_fractions = Schedule.ExtraRefrigeratorWeekdayFractions
              refrigerator.weekday_fractions_isdefaulted = true
            end
            if refrigerator.weekend_fractions.nil?
              refrigerator.weekend_fractions = Schedule.ExtraRefrigeratorWeekendFractions
              refrigerator.weekend_fractions_isdefaulted = true
            end
            if refrigerator.monthly_multipliers.nil?
              refrigerator.monthly_multipliers = Schedule.ExtraRefrigeratorMonthlyMultipliers
              refrigerator.monthly_multipliers_isdefaulted = true
            end
          else
            if refrigerator.constant_coefficients.nil?
              refrigerator.constant_coefficients = Schedule.ExtraRefrigeratorConstantCoefficients
              refrigerator.constant_coefficients_isdefaulted = true
            end
            if refrigerator.temperature_coefficients.nil?
              refrigerator.temperature_coefficients = Schedule.ExtraRefrigeratorTemperatureCoefficients
              refrigerator.temperature_coefficients_isdefaulted = true
            end
          end
        end
      else # primary refrigerator
        if refrigerator.location.nil?
          refrigerator.location = HPXML::LocationConditionedSpace
          refrigerator.location_isdefaulted = true
        end
        if refrigerator.rated_annual_kwh.nil?
          default_values = HotWaterAndAppliances.get_refrigerator_default_values(nbeds)
          refrigerator.rated_annual_kwh = default_values[:rated_annual_kwh]
          refrigerator.rated_annual_kwh_isdefaulted = true
        end
        schedules_file_includes_fridge = (schedules_file.nil? ? false : schedules_file.includes_col_name(SchedulesFile::Columns[:Refrigerator].name))
        if !schedules_file_includes_fridge
          if schedules_includes_fractions_multipliers
            if refrigerator.weekday_fractions.nil?
              refrigerator.weekday_fractions = Schedule.RefrigeratorWeekdayFractions
              refrigerator.weekday_fractions_isdefaulted = true
            end
            if refrigerator.weekend_fractions.nil?
              refrigerator.weekend_fractions = Schedule.RefrigeratorWeekendFractions
              refrigerator.weekend_fractions_isdefaulted = true
            end
            if refrigerator.monthly_multipliers.nil?
              refrigerator.monthly_multipliers = Schedule.RefrigeratorMonthlyMultipliers
              refrigerator.monthly_multipliers_isdefaulted = true
            end
          else
            if refrigerator.constant_coefficients.nil?
              refrigerator.constant_coefficients = Schedule.RefrigeratorConstantCoefficients
              refrigerator.constant_coefficients_isdefaulted = true
            end
            if refrigerator.temperature_coefficients.nil?
              refrigerator.temperature_coefficients = Schedule.RefrigeratorTemperatureCoefficients
              refrigerator.temperature_coefficients_isdefaulted = true
            end
          end
        end
      end
      if refrigerator.usage_multiplier.nil?
        refrigerator.usage_multiplier = 1.0
        refrigerator.usage_multiplier_isdefaulted = true
      end
    end

    # Default freezer
    hpxml_bldg.freezers.each do |freezer|
      if freezer.location.nil?
        freezer.location = HotWaterAndAppliances.get_default_extra_refrigerator_and_freezer_locations(hpxml_bldg)
        freezer.location_isdefaulted = true
      end
      if freezer.rated_annual_kwh.nil?
        default_values = HotWaterAndAppliances.get_freezer_default_values
        freezer.rated_annual_kwh = default_values[:rated_annual_kwh]
        freezer.rated_annual_kwh_isdefaulted = true
      end
      if freezer.usage_multiplier.nil?
        freezer.usage_multiplier = 1.0
        freezer.usage_multiplier_isdefaulted = true
      end
      schedules_includes_schedule_coefficients = (!freezer.constant_coefficients.nil? || !freezer.temperature_coefficients.nil?)
      schedules_file_includes_freezer = (schedules_file.nil? ? false : schedules_file.includes_col_name(SchedulesFile::Columns[:Freezer].name))
      next unless !schedules_includes_schedule_coefficients

      if freezer.weekday_fractions.nil? && !schedules_file_includes_freezer
        freezer.weekday_fractions = Schedule.FreezerWeekdayFractions
        freezer.weekday_fractions_isdefaulted = true
      end
      if freezer.weekend_fractions.nil? && !schedules_file_includes_freezer
        freezer.weekend_fractions = Schedule.FreezerWeekendFractions
        freezer.weekend_fractions_isdefaulted = true
      end
      if freezer.monthly_multipliers.nil? && !schedules_file_includes_freezer
        freezer.monthly_multipliers = Schedule.FreezerMonthlyMultipliers
        freezer.monthly_multipliers_isdefaulted = true
      end
    end

    # Default cooking range
    if hpxml_bldg.cooking_ranges.size > 0
      cooking_range = hpxml_bldg.cooking_ranges[0]
      if cooking_range.location.nil?
        cooking_range.location = HPXML::LocationConditionedSpace
        cooking_range.location_isdefaulted = true
      end
      if cooking_range.is_induction.nil?
        default_values = HotWaterAndAppliances.get_range_oven_default_values()
        cooking_range.is_induction = default_values[:is_induction]
        cooking_range.is_induction_isdefaulted = true
      end
      if cooking_range.usage_multiplier.nil?
        cooking_range.usage_multiplier = 1.0
        cooking_range.usage_multiplier_isdefaulted = true
      end
      schedules_file_includes_range = (schedules_file.nil? ? false : schedules_file.includes_col_name(SchedulesFile::Columns[:CookingRange].name))
      if cooking_range.weekday_fractions.nil? && !schedules_file_includes_range
        cooking_range.weekday_fractions = Schedule.CookingRangeWeekdayFractions
        cooking_range.weekday_fractions_isdefaulted = true
      end
      if cooking_range.weekend_fractions.nil? && !schedules_file_includes_range
        cooking_range.weekend_fractions = Schedule.CookingRangeWeekendFractions
        cooking_range.weekend_fractions_isdefaulted = true
      end
      if cooking_range.monthly_multipliers.nil? && !schedules_file_includes_range
        cooking_range.monthly_multipliers = Schedule.CookingRangeMonthlyMultipliers
        cooking_range.monthly_multipliers_isdefaulted = true
      end
    end

    # Default oven
    if hpxml_bldg.ovens.size > 0
      oven = hpxml_bldg.ovens[0]
      if oven.is_convection.nil?
        default_values = HotWaterAndAppliances.get_range_oven_default_values()
        oven.is_convection = default_values[:is_convection]
        oven.is_convection_isdefaulted = true
      end
    end
  end

  def self.apply_lighting(hpxml_bldg, schedules_file)
    return if hpxml_bldg.lighting_groups.empty?

    if hpxml_bldg.lighting.interior_usage_multiplier.nil?
      hpxml_bldg.lighting.interior_usage_multiplier = 1.0
      hpxml_bldg.lighting.interior_usage_multiplier_isdefaulted = true
    end
    if hpxml_bldg.lighting.garage_usage_multiplier.nil?
      hpxml_bldg.lighting.garage_usage_multiplier = 1.0
      hpxml_bldg.lighting.garage_usage_multiplier_isdefaulted = true
    end
    if hpxml_bldg.lighting.exterior_usage_multiplier.nil?
      hpxml_bldg.lighting.exterior_usage_multiplier = 1.0
      hpxml_bldg.lighting.exterior_usage_multiplier_isdefaulted = true
    end
    default_lighting_monthly_multipliers = Schedule.LightingMonthlyMultipliers
    schedules_file_includes_lighting_interior = (schedules_file.nil? ? false : schedules_file.includes_col_name(SchedulesFile::Columns[:LightingInterior].name))
    if hpxml_bldg.lighting.interior_weekday_fractions.nil? && !schedules_file_includes_lighting_interior
      hpxml_bldg.lighting.interior_weekday_fractions = Schedule.LightingInteriorWeekdayFractions
      hpxml_bldg.lighting.interior_weekday_fractions_isdefaulted = true
    end
    if hpxml_bldg.lighting.interior_weekend_fractions.nil? && !schedules_file_includes_lighting_interior
      hpxml_bldg.lighting.interior_weekend_fractions = Schedule.LightingInteriorWeekendFractions
      hpxml_bldg.lighting.interior_weekend_fractions_isdefaulted = true
    end
    if hpxml_bldg.lighting.interior_monthly_multipliers.nil? && !schedules_file_includes_lighting_interior
      hpxml_bldg.lighting.interior_monthly_multipliers = default_lighting_monthly_multipliers
      hpxml_bldg.lighting.interior_monthly_multipliers_isdefaulted = true
    end
    if hpxml_bldg.has_location(HPXML::LocationGarage)
      schedules_file_includes_lighting_garage = (schedules_file.nil? ? false : schedules_file.includes_col_name(SchedulesFile::Columns[:LightingGarage].name))
      if hpxml_bldg.lighting.garage_weekday_fractions.nil? && !schedules_file_includes_lighting_garage
        hpxml_bldg.lighting.garage_weekday_fractions = Schedule.LightingGarageWeekdayFractions
        hpxml_bldg.lighting.garage_weekday_fractions_isdefaulted = true
      end
      if hpxml_bldg.lighting.garage_weekend_fractions.nil? && !schedules_file_includes_lighting_garage
        hpxml_bldg.lighting.garage_weekend_fractions = Schedule.LightingGarageWeekendFractions
        hpxml_bldg.lighting.garage_weekend_fractions_isdefaulted = true
      end
      if hpxml_bldg.lighting.garage_monthly_multipliers.nil? && !schedules_file_includes_lighting_garage
        hpxml_bldg.lighting.garage_monthly_multipliers = default_lighting_monthly_multipliers
        hpxml_bldg.lighting.garage_monthly_multipliers_isdefaulted = true
      end
    end
    schedules_file_includes_lighting_exterior = (schedules_file.nil? ? false : schedules_file.includes_col_name(SchedulesFile::Columns[:LightingExterior].name))
    if hpxml_bldg.lighting.exterior_weekday_fractions.nil? && !schedules_file_includes_lighting_exterior
      hpxml_bldg.lighting.exterior_weekday_fractions = Schedule.LightingExteriorWeekdayFractions
      hpxml_bldg.lighting.exterior_weekday_fractions_isdefaulted = true
    end
    if hpxml_bldg.lighting.exterior_weekend_fractions.nil? && !schedules_file_includes_lighting_exterior
      hpxml_bldg.lighting.exterior_weekend_fractions = Schedule.LightingExteriorWeekendFractions
      hpxml_bldg.lighting.exterior_weekend_fractions_isdefaulted = true
    end
    if hpxml_bldg.lighting.exterior_monthly_multipliers.nil? && !schedules_file_includes_lighting_exterior
      hpxml_bldg.lighting.exterior_monthly_multipliers = default_lighting_monthly_multipliers
      hpxml_bldg.lighting.exterior_monthly_multipliers_isdefaulted = true
    end
    if hpxml_bldg.lighting.holiday_exists
      if hpxml_bldg.lighting.holiday_kwh_per_day.nil?
        # From LA100 repo (2017)
        if hpxml_bldg.building_construction.residential_facility_type == HPXML::ResidentialTypeSFD
          hpxml_bldg.lighting.holiday_kwh_per_day = 1.1
        else # Multifamily and others
          hpxml_bldg.lighting.holiday_kwh_per_day = 0.55
        end
        hpxml_bldg.lighting.holiday_kwh_per_day_isdefaulted = true
      end
      if hpxml_bldg.lighting.holiday_period_begin_month.nil?
        hpxml_bldg.lighting.holiday_period_begin_month = 11
        hpxml_bldg.lighting.holiday_period_begin_month_isdefaulted = true
        hpxml_bldg.lighting.holiday_period_begin_day = 24
        hpxml_bldg.lighting.holiday_period_begin_day_isdefaulted = true
      end
      if hpxml_bldg.lighting.holiday_period_end_day.nil?
        hpxml_bldg.lighting.holiday_period_end_month = 1
        hpxml_bldg.lighting.holiday_period_end_month_isdefaulted = true
        hpxml_bldg.lighting.holiday_period_end_day = 6
        hpxml_bldg.lighting.holiday_period_end_day_isdefaulted = true
      end
      schedules_file_includes_lighting_holiday_exterior = (schedules_file.nil? ? false : schedules_file.includes_col_name(SchedulesFile::Columns[:LightingExteriorHoliday].name))
      if hpxml_bldg.lighting.holiday_weekday_fractions.nil? && !schedules_file_includes_lighting_holiday_exterior
        hpxml_bldg.lighting.holiday_weekday_fractions = Schedule.LightingExteriorHolidayWeekdayFractions
        hpxml_bldg.lighting.holiday_weekday_fractions_isdefaulted = true
      end
      if hpxml_bldg.lighting.holiday_weekend_fractions.nil? && !schedules_file_includes_lighting_holiday_exterior
        hpxml_bldg.lighting.holiday_weekend_fractions = Schedule.LightingExteriorHolidayWeekendFractions
        hpxml_bldg.lighting.holiday_weekend_fractions_isdefaulted = true
      end
    end
  end

  def self.apply_ceiling_fans(hpxml_bldg, nbeds, weather, schedules_file)
    return if hpxml_bldg.ceiling_fans.size == 0

    ceiling_fan = hpxml_bldg.ceiling_fans[0]
    if ceiling_fan.efficiency.nil? && ceiling_fan.label_energy_use.nil?
      ceiling_fan.label_energy_use = HVAC.get_default_ceiling_fan_power()
      ceiling_fan.label_energy_use_isdefaulted = true
    end
    if ceiling_fan.count.nil?
      ceiling_fan.count = HVAC.get_default_ceiling_fan_quantity(nbeds)
      ceiling_fan.count_isdefaulted = true
    end
    schedules_file_includes_ceiling_fan = (schedules_file.nil? ? false : schedules_file.includes_col_name(SchedulesFile::Columns[:CeilingFan].name))
    if ceiling_fan.weekday_fractions.nil? && !schedules_file_includes_ceiling_fan
      ceiling_fan.weekday_fractions = Schedule.CeilingFanWeekdayFractions
      ceiling_fan.weekday_fractions_isdefaulted = true
    end
    if ceiling_fan.weekend_fractions.nil? && !schedules_file_includes_ceiling_fan
      ceiling_fan.weekend_fractions = Schedule.CeilingFanWeekendFractions
      ceiling_fan.weekend_fractions_isdefaulted = true
    end
    if ceiling_fan.monthly_multipliers.nil? && !schedules_file_includes_ceiling_fan
      ceiling_fan.monthly_multipliers = Schedule.CeilingFanMonthlyMultipliers(weather: weather)
      ceiling_fan.monthly_multipliers_isdefaulted = true
    end
  end

  def self.apply_pools_and_permanent_spas(hpxml_bldg, cfa, schedules_file)
    nbeds = hpxml_bldg.building_construction.additional_properties.adjusted_number_of_bedrooms
    hpxml_bldg.pools.each do |pool|
      next if pool.type == HPXML::TypeNone

      if pool.pump_type != HPXML::TypeNone
        # Pump
        if pool.pump_kwh_per_year.nil?
          pool.pump_kwh_per_year = MiscLoads.get_pool_pump_default_values(cfa, nbeds)
          pool.pump_kwh_per_year_isdefaulted = true
        end
        if pool.pump_usage_multiplier.nil?
          pool.pump_usage_multiplier = 1.0
          pool.pump_usage_multiplier_isdefaulted = true
        end
        schedules_file_includes_pool_pump = (schedules_file.nil? ? false : schedules_file.includes_col_name(SchedulesFile::Columns[:PoolPump].name))
        if pool.pump_weekday_fractions.nil? && !schedules_file_includes_pool_pump
          pool.pump_weekday_fractions = Schedule.PoolPumpWeekdayFractions
          pool.pump_weekday_fractions_isdefaulted = true
        end
        if pool.pump_weekend_fractions.nil? && !schedules_file_includes_pool_pump
          pool.pump_weekend_fractions = Schedule.PoolPumpWeekendFractions
          pool.pump_weekend_fractions_isdefaulted = true
        end
        if pool.pump_monthly_multipliers.nil? && !schedules_file_includes_pool_pump
          pool.pump_monthly_multipliers = Schedule.PoolPumpMonthlyMultipliers
          pool.pump_monthly_multipliers_isdefaulted = true
        end
      end

      next unless pool.heater_type != HPXML::TypeNone

      # Heater
      if pool.heater_load_value.nil?
        default_heater_load_units, default_heater_load_value = MiscLoads.get_pool_heater_default_values(cfa, nbeds, pool.heater_type)
        pool.heater_load_units = default_heater_load_units
        pool.heater_load_value = default_heater_load_value
        pool.heater_load_value_isdefaulted = true
      end
      if pool.heater_usage_multiplier.nil?
        pool.heater_usage_multiplier = 1.0
        pool.heater_usage_multiplier_isdefaulted = true
      end
      schedules_file_includes_pool_heater = (schedules_file.nil? ? false : schedules_file.includes_col_name(SchedulesFile::Columns[:PoolHeater].name))
      if pool.heater_weekday_fractions.nil? && !schedules_file_includes_pool_heater
        pool.heater_weekday_fractions = Schedule.PoolHeaterWeekdayFractions
        pool.heater_weekday_fractions_isdefaulted = true
      end
      if pool.heater_weekend_fractions.nil? && !schedules_file_includes_pool_heater
        pool.heater_weekend_fractions = Schedule.PoolHeaterWeekendFractions
        pool.heater_weekend_fractions_isdefaulted = true
      end
      if pool.heater_monthly_multipliers.nil? && !schedules_file_includes_pool_heater
        pool.heater_monthly_multipliers = Schedule.PoolHeaterMonthlyMultipliers
        pool.heater_monthly_multipliers_isdefaulted = true
      end
    end

    hpxml_bldg.permanent_spas.each do |spa|
      next if spa.type == HPXML::TypeNone

      if spa.pump_type != HPXML::TypeNone
        # Pump
        if spa.pump_kwh_per_year.nil?
          spa.pump_kwh_per_year = MiscLoads.get_permanent_spa_pump_default_values(cfa, nbeds)
          spa.pump_kwh_per_year_isdefaulted = true
        end
        if spa.pump_usage_multiplier.nil?
          spa.pump_usage_multiplier = 1.0
          spa.pump_usage_multiplier_isdefaulted = true
        end
        schedules_file_includes_permanent_spa_pump = (schedules_file.nil? ? false : schedules_file.includes_col_name(SchedulesFile::Columns[:PermanentSpaPump].name))
        if spa.pump_weekday_fractions.nil? && !schedules_file_includes_permanent_spa_pump
          spa.pump_weekday_fractions = Schedule.PermanentSpaPumpWeekdayFractions
          spa.pump_weekday_fractions_isdefaulted = true
        end
        if spa.pump_weekend_fractions.nil? && !schedules_file_includes_permanent_spa_pump
          spa.pump_weekend_fractions = Schedule.PermanentSpaPumpWeekendFractions
          spa.pump_weekend_fractions_isdefaulted = true
        end
        if spa.pump_monthly_multipliers.nil? && !schedules_file_includes_permanent_spa_pump
          spa.pump_monthly_multipliers = Schedule.PermanentSpaPumpMonthlyMultipliers
          spa.pump_monthly_multipliers_isdefaulted = true
        end
      end

      next unless spa.heater_type != HPXML::TypeNone

      # Heater
      if spa.heater_load_value.nil?
        default_heater_load_units, default_heater_load_value = MiscLoads.get_permanent_spa_heater_default_values(cfa, nbeds, spa.heater_type)
        spa.heater_load_units = default_heater_load_units
        spa.heater_load_value = default_heater_load_value
        spa.heater_load_value_isdefaulted = true
      end
      if spa.heater_usage_multiplier.nil?
        spa.heater_usage_multiplier = 1.0
        spa.heater_usage_multiplier_isdefaulted = true
      end
      schedules_file_includes_permanent_spa_heater = (schedules_file.nil? ? false : schedules_file.includes_col_name(SchedulesFile::Columns[:PermanentSpaHeater].name))
      if spa.heater_weekday_fractions.nil? && !schedules_file_includes_permanent_spa_heater
        spa.heater_weekday_fractions = Schedule.PermanentSpaHeaterWeekdayFractions
        spa.heater_weekday_fractions_isdefaulted = true
      end
      if spa.heater_weekend_fractions.nil? && !schedules_file_includes_permanent_spa_heater
        spa.heater_weekend_fractions = Schedule.PermanentSpaHeaterWeekendFractions
        spa.heater_weekend_fractions_isdefaulted = true
      end
      if spa.heater_monthly_multipliers.nil? && !schedules_file_includes_permanent_spa_heater
        spa.heater_monthly_multipliers = Schedule.PermanentSpaHeaterMonthlyMultipliers
        spa.heater_monthly_multipliers_isdefaulted = true
      end
    end
  end

  def self.apply_plug_loads(hpxml_bldg, cfa, schedules_file)
    nbeds = hpxml_bldg.building_construction.additional_properties.adjusted_number_of_bedrooms
    hpxml_bldg.plug_loads.each do |plug_load|
      if plug_load.plug_load_type == HPXML::PlugLoadTypeOther
        default_annual_kwh, default_sens_frac, default_lat_frac = MiscLoads.get_residual_mels_default_values(cfa)
        if plug_load.kwh_per_year.nil?
          plug_load.kwh_per_year = default_annual_kwh
          plug_load.kwh_per_year_isdefaulted = true
        end
        if plug_load.frac_sensible.nil?
          plug_load.frac_sensible = default_sens_frac
          plug_load.frac_sensible_isdefaulted = true
        end
        if plug_load.frac_latent.nil?
          plug_load.frac_latent = default_lat_frac
          plug_load.frac_latent_isdefaulted = true
        end
        schedules_file_includes_plug_loads_other = (schedules_file.nil? ? false : schedules_file.includes_col_name(SchedulesFile::Columns[:PlugLoadsOther].name))
        if plug_load.weekday_fractions.nil? && !schedules_file_includes_plug_loads_other
          plug_load.weekday_fractions = Schedule.PlugLoadsOtherWeekdayFractions
          plug_load.weekday_fractions_isdefaulted = true
        end
        if plug_load.weekend_fractions.nil? && !schedules_file_includes_plug_loads_other
          plug_load.weekend_fractions = Schedule.PlugLoadsOtherWeekendFractions
          plug_load.weekend_fractions_isdefaulted = true
        end
        if plug_load.monthly_multipliers.nil? && !schedules_file_includes_plug_loads_other
          plug_load.monthly_multipliers = Schedule.PlugLoadsOtherMonthlyMultipliers
          plug_load.monthly_multipliers_isdefaulted = true
        end
      elsif plug_load.plug_load_type == HPXML::PlugLoadTypeTelevision
        default_annual_kwh, default_sens_frac, default_lat_frac = MiscLoads.get_televisions_default_values(cfa, nbeds)
        if plug_load.kwh_per_year.nil?
          plug_load.kwh_per_year = default_annual_kwh
          plug_load.kwh_per_year_isdefaulted = true
        end
        if plug_load.frac_sensible.nil?
          plug_load.frac_sensible = default_sens_frac
          plug_load.frac_sensible_isdefaulted = true
        end
        if plug_load.frac_latent.nil?
          plug_load.frac_latent = default_lat_frac
          plug_load.frac_latent_isdefaulted = true
        end
        schedules_file_includes_plug_loads_tv = (schedules_file.nil? ? false : schedules_file.includes_col_name(SchedulesFile::Columns[:PlugLoadsTV].name))
        if plug_load.weekday_fractions.nil? && !schedules_file_includes_plug_loads_tv
          plug_load.weekday_fractions = Schedule.PlugLoadsTVWeekdayFractions
          plug_load.weekday_fractions_isdefaulted = true
        end
        if plug_load.weekend_fractions.nil? && !schedules_file_includes_plug_loads_tv
          plug_load.weekend_fractions = Schedule.PlugLoadsTVWeekendFractions
          plug_load.weekend_fractions_isdefaulted = true
        end
        if plug_load.monthly_multipliers.nil? && !schedules_file_includes_plug_loads_tv
          plug_load.monthly_multipliers = Schedule.PlugLoadsTVMonthlyMultipliers
          plug_load.monthly_multipliers_isdefaulted = true
        end
      elsif plug_load.plug_load_type == HPXML::PlugLoadTypeElectricVehicleCharging
        default_annual_kwh = MiscLoads.get_electric_vehicle_charging_default_values
        if plug_load.kwh_per_year.nil?
          plug_load.kwh_per_year = default_annual_kwh
          plug_load.kwh_per_year_isdefaulted = true
        end
        if plug_load.frac_sensible.nil?
          plug_load.frac_sensible = 0.0
          plug_load.frac_sensible_isdefaulted = true
        end
        if plug_load.frac_latent.nil?
          plug_load.frac_latent = 0.0
          plug_load.frac_latent_isdefaulted = true
        end
        schedules_file_includes_plug_loads_vehicle = (schedules_file.nil? ? false : schedules_file.includes_col_name(SchedulesFile::Columns[:PlugLoadsVehicle].name))
        if plug_load.weekday_fractions.nil? && !schedules_file_includes_plug_loads_vehicle
          plug_load.weekday_fractions = Schedule.PlugLoadsVehicleWeekdayFractions
          plug_load.weekday_fractions_isdefaulted = true
        end
        if plug_load.weekend_fractions.nil? && !schedules_file_includes_plug_loads_vehicle
          plug_load.weekend_fractions = Schedule.PlugLoadsVehicleWeekendFractions
          plug_load.weekend_fractions_isdefaulted = true
        end
        if plug_load.monthly_multipliers.nil? && !schedules_file_includes_plug_loads_vehicle
          plug_load.monthly_multipliers = Schedule.PlugLoadsVehicleMonthlyMultipliers
          plug_load.monthly_multipliers_isdefaulted = true
        end
      elsif plug_load.plug_load_type == HPXML::PlugLoadTypeWellPump
        default_annual_kwh = MiscLoads.get_well_pump_default_values(cfa, nbeds)
        if plug_load.kwh_per_year.nil?
          plug_load.kwh_per_year = default_annual_kwh
          plug_load.kwh_per_year_isdefaulted = true
        end
        if plug_load.frac_sensible.nil?
          plug_load.frac_sensible = 0.0
          plug_load.frac_sensible_isdefaulted = true
        end
        if plug_load.frac_latent.nil?
          plug_load.frac_latent = 0.0
          plug_load.frac_latent_isdefaulted = true
        end
        schedules_file_includes_plug_loads_well_pump = (schedules_file.nil? ? false : schedules_file.includes_col_name(SchedulesFile::Columns[:PlugLoadsWellPump].name))
        if plug_load.weekday_fractions.nil? && !schedules_file_includes_plug_loads_well_pump
          plug_load.weekday_fractions = Schedule.PlugLoadsWellPumpWeekdayFractions
          plug_load.weekday_fractions_isdefaulted = true
        end
        if plug_load.weekend_fractions.nil? && !schedules_file_includes_plug_loads_well_pump
          plug_load.weekend_fractions = Schedule.PlugLoadsWellPumpWeekendFractions
          plug_load.weekend_fractions_isdefaulted = true
        end
        if plug_load.monthly_multipliers.nil? && !schedules_file_includes_plug_loads_well_pump
          plug_load.monthly_multipliers = Schedule.PlugLoadsWellPumpMonthlyMultipliers
          plug_load.monthly_multipliers_isdefaulted = true
        end
      end
      if plug_load.usage_multiplier.nil?
        plug_load.usage_multiplier = 1.0
        plug_load.usage_multiplier_isdefaulted = true
      end
    end
  end

  def self.apply_fuel_loads(hpxml_bldg, cfa, schedules_file)
    nbeds = hpxml_bldg.building_construction.additional_properties.adjusted_number_of_bedrooms
    hpxml_bldg.fuel_loads.each do |fuel_load|
      if fuel_load.fuel_load_type == HPXML::FuelLoadTypeGrill
        if fuel_load.therm_per_year.nil?
          fuel_load.therm_per_year = MiscLoads.get_gas_grill_default_values(cfa, nbeds)
          fuel_load.therm_per_year_isdefaulted = true
        end
        if fuel_load.frac_sensible.nil?
          fuel_load.frac_sensible = 0.0
          fuel_load.frac_sensible_isdefaulted = true
        end
        if fuel_load.frac_latent.nil?
          fuel_load.frac_latent = 0.0
          fuel_load.frac_latent_isdefaulted = true
        end
        schedules_file_includes_fuel_loads_grill = (schedules_file.nil? ? false : schedules_file.includes_col_name(SchedulesFile::Columns[:FuelLoadsGrill].name))
        if fuel_load.weekday_fractions.nil? && !schedules_file_includes_fuel_loads_grill
          fuel_load.weekday_fractions = Schedule.FuelLoadsGrillWeekdayFractions
          fuel_load.weekday_fractions_isdefaulted = true
        end
        if fuel_load.weekend_fractions.nil? && !schedules_file_includes_fuel_loads_grill
          fuel_load.weekend_fractions = Schedule.FuelLoadsGrillWeekendFractions
          fuel_load.weekend_fractions_isdefaulted = true
        end
        if fuel_load.monthly_multipliers.nil? && !schedules_file_includes_fuel_loads_grill
          fuel_load.monthly_multipliers = Schedule.FuelLoadsGrillMonthlyMultipliers
          fuel_load.monthly_multipliers_isdefaulted = true
        end
      elsif fuel_load.fuel_load_type == HPXML::FuelLoadTypeLighting
        if fuel_load.therm_per_year.nil?
          fuel_load.therm_per_year = MiscLoads.get_gas_lighting_default_values(cfa, nbeds)
          fuel_load.therm_per_year_isdefaulted = true
        end
        if fuel_load.frac_sensible.nil?
          fuel_load.frac_sensible = 0.0
          fuel_load.frac_sensible_isdefaulted = true
        end
        if fuel_load.frac_latent.nil?
          fuel_load.frac_latent = 0.0
          fuel_load.frac_latent_isdefaulted = true
        end
        schedules_file_includes_fuel_loads_lighting = (schedules_file.nil? ? false : schedules_file.includes_col_name(SchedulesFile::Columns[:FuelLoadsLighting].name))
        if fuel_load.weekday_fractions.nil? && !schedules_file_includes_fuel_loads_lighting
          fuel_load.weekday_fractions = Schedule.FuelLoadsLightingWeekdayFractions
          fuel_load.weekday_fractions_isdefaulted = true
        end
        if fuel_load.weekend_fractions.nil? && !schedules_file_includes_fuel_loads_lighting
          fuel_load.weekend_fractions = Schedule.FuelLoadsLightingWeekendFractions
          fuel_load.weekend_fractions_isdefaulted = true
        end
        if fuel_load.monthly_multipliers.nil? && !schedules_file_includes_fuel_loads_lighting
          fuel_load.monthly_multipliers = Schedule.FuelLoadsLightingMonthlyMultipliers
          fuel_load.monthly_multipliers_isdefaulted = true
        end
      elsif fuel_load.fuel_load_type == HPXML::FuelLoadTypeFireplace
        if fuel_load.therm_per_year.nil?
          fuel_load.therm_per_year = MiscLoads.get_gas_fireplace_default_values(cfa, nbeds)
          fuel_load.therm_per_year_isdefaulted = true
        end
        if fuel_load.frac_sensible.nil?
          fuel_load.frac_sensible = 0.5
          fuel_load.frac_sensible_isdefaulted = true
        end
        if fuel_load.frac_latent.nil?
          fuel_load.frac_latent = 0.1
          fuel_load.frac_latent_isdefaulted = true
        end
        schedules_file_includes_fuel_loads_fireplace = (schedules_file.nil? ? false : schedules_file.includes_col_name(SchedulesFile::Columns[:FuelLoadsFireplace].name))
        if fuel_load.weekday_fractions.nil? && !schedules_file_includes_fuel_loads_fireplace
          fuel_load.weekday_fractions = Schedule.FuelLoadsFireplaceWeekdayFractions
          fuel_load.weekday_fractions_isdefaulted = true
        end
        if fuel_load.weekend_fractions.nil? && !schedules_file_includes_fuel_loads_fireplace
          fuel_load.weekend_fractions = Schedule.FuelLoadsFireplaceWeekendFractions
          fuel_load.weekend_fractions_isdefaulted = true
        end
        if fuel_load.monthly_multipliers.nil? && !schedules_file_includes_fuel_loads_fireplace
          fuel_load.monthly_multipliers = Schedule.FuelLoadsFireplaceMonthlyMultipliers
          fuel_load.monthly_multipliers_isdefaulted = true
        end
      end
      if fuel_load.usage_multiplier.nil?
        fuel_load.usage_multiplier = 1.0
        fuel_load.usage_multiplier_isdefaulted = true
      end
    end
  end

  def self.apply_hvac_sizing(runner, hpxml_bldg, weather, cfa)
    # Calculate building design loads and equipment capacities/airflows
    hvac_systems = HVAC.get_hpxml_hvac_systems(hpxml_bldg)
    HVACSizing.calculate(runner, weather, hpxml_bldg, cfa, hvac_systems)
  end

  def self.get_azimuth_from_orientation(orientation)
    return if orientation.nil?

    if orientation == HPXML::OrientationNorth
      return 0
    elsif orientation == HPXML::OrientationNortheast
      return 45
    elsif orientation == HPXML::OrientationEast
      return 90
    elsif orientation == HPXML::OrientationSoutheast
      return 135
    elsif orientation == HPXML::OrientationSouth
      return 180
    elsif orientation == HPXML::OrientationSouthwest
      return 225
    elsif orientation == HPXML::OrientationWest
      return 270
    elsif orientation == HPXML::OrientationNorthwest
      return 315
    end

    fail "Unexpected orientation: #{orientation}."
  end

  def self.get_orientation_from_azimuth(azimuth)
    return if azimuth.nil?

    if (azimuth >= 0.0 - 22.5 + 360.0) || (azimuth < 0.0 + 22.5)
      return HPXML::OrientationNorth
    elsif (azimuth >= 45.0 - 22.5) && (azimuth < 45.0 + 22.5)
      return HPXML::OrientationNortheast
    elsif (azimuth >= 90.0 - 22.5) && (azimuth < 90.0 + 22.5)
      return HPXML::OrientationEast
    elsif (azimuth >= 135.0 - 22.5) && (azimuth < 135.0 + 22.5)
      return HPXML::OrientationSoutheast
    elsif (azimuth >= 180.0 - 22.5) && (azimuth < 180.0 + 22.5)
      return HPXML::OrientationSouth
    elsif (azimuth >= 225.0 - 22.5) && (azimuth < 225.0 + 22.5)
      return HPXML::OrientationSouthwest
    elsif (azimuth >= 270.0 - 22.5) && (azimuth < 270.0 + 22.5)
      return HPXML::OrientationWest
    elsif (azimuth >= 315.0 - 22.5) && (azimuth < 315.0 + 22.5)
      return HPXML::OrientationNorthwest
    end
  end

  def self.get_nbeds_adjusted_for_operational_calculation(hpxml_bldg)
    n_occs = hpxml_bldg.building_occupancy.number_of_residents
    unit_type = hpxml_bldg.building_construction.residential_facility_type
    if [HPXML::ResidentialTypeApartment, HPXML::ResidentialTypeSFA].include? unit_type
      return -0.68 + 1.09 * n_occs
    elsif [HPXML::ResidentialTypeSFD, HPXML::ResidentialTypeManufactured].include? unit_type
      return -1.47 + 1.69 * n_occs
    else
      fail "Unexpected residential facility type: #{unit_type}."
    end
  end

  def self.get_default_flue_or_chimney_in_conditioned_space(hpxml_bldg)
    # Check for atmospheric heating system in conditioned space
    hpxml_bldg.heating_systems.each do |heating_system|
      next unless HPXML::conditioned_locations_this_unit.include? heating_system.location

      if [HPXML::HVACTypeFurnace,
          HPXML::HVACTypeBoiler,
          HPXML::HVACTypeWallFurnace,
          HPXML::HVACTypeFloorFurnace,
          HPXML::HVACTypeStove,
          HPXML::HVACTypeSpaceHeater].include? heating_system.heating_system_type
        if not heating_system.heating_efficiency_afue.nil?
          next if heating_system.heating_efficiency_afue >= 0.89
        elsif not heating_system.heating_efficiency_percent.nil?
          next if heating_system.heating_efficiency_percent >= 0.89
        end

        return true
      elsif [HPXML::HVACTypeFireplace].include? heating_system.heating_system_type
        next if heating_system.heating_system_fuel == HPXML::FuelTypeElectricity

        return true
      end
    end

    # Check for atmospheric water heater in conditioned space
    hpxml_bldg.water_heating_systems.each do |water_heating_system|
      next unless HPXML::conditioned_locations_this_unit.include? water_heating_system.location

      if not water_heating_system.energy_factor.nil?
        next if water_heating_system.energy_factor >= 0.63
      elsif not water_heating_system.uniform_energy_factor.nil?
        next if Waterheater.calc_ef_from_uef(water_heating_system) >= 0.63
      end

      return true
    end
    return false
  end

  def self.get_default_latitude(latitude, epw_file)
    return latitude unless latitude.nil?

    return epw_file.latitude
  end

  def self.get_default_longitude(longitude, epw_file)
    return longitude unless longitude.nil?

    return epw_file.longitude
  end

  def self.get_default_time_zone(time_zone, epw_file)
    return time_zone unless time_zone.nil?

    return epw_file.timeZone
  end

  def self.get_default_state_code(state_code, epw_file)
    return state_code unless state_code.nil?

    return epw_file.stateProvinceRegion.upcase
  end
end<|MERGE_RESOLUTION|>--- conflicted
+++ resolved
@@ -1047,8 +1047,15 @@
         end
         if window.gas_fill.nil?
           if window.glass_layers == HPXML::WindowLayersDoublePane
-            window.gas_fill = HPXML::WindowGasAir
-            window.gas_fill_isdefaulted = true
+            if [HPXML::WindowGlassTypeLowE,
+                HPXML::WindowGlassTypeLowEHighSolarGain,
+                HPXML::WindowGlassTypeLowELowSolarGain].include? window.glass_type
+              window.gas_fill = HPXML::WindowGasArgon
+              window.gas_fill_isdefaulted = true
+            else
+              window.gas_fill = HPXML::WindowGasAir
+              window.gas_fill_isdefaulted = true
+            end
           elsif window.glass_layers == HPXML::WindowLayersTriplePane
             window.gas_fill = HPXML::WindowGasArgon
             window.gas_fill_isdefaulted = true
@@ -1094,51 +1101,6 @@
         window.fraction_operable = Airflow.get_default_fraction_of_windows_operable()
         window.fraction_operable_isdefaulted = true
       end
-<<<<<<< HEAD
-=======
-      next unless window.ufactor.nil? || window.shgc.nil?
-
-      # Frame/Glass provided instead, fill in more defaults as needed
-      if window.glass_type.nil?
-        window.glass_type = HPXML::WindowGlassTypeClear
-        window.glass_type_isdefaulted = true
-      end
-      if window.thermal_break.nil? && [HPXML::WindowFrameTypeAluminum, HPXML::WindowFrameTypeMetal].include?(window.frame_type)
-        if window.glass_layers == HPXML::WindowLayersSinglePane
-          window.thermal_break = false
-          window.thermal_break_isdefaulted = true
-        elsif window.glass_layers == HPXML::WindowLayersDoublePane
-          window.thermal_break = true
-          window.thermal_break_isdefaulted = true
-        end
-      end
-      if window.gas_fill.nil?
-        if window.glass_layers == HPXML::WindowLayersDoublePane
-          if [HPXML::WindowGlassTypeLowE,
-              HPXML::WindowGlassTypeLowEHighSolarGain,
-              HPXML::WindowGlassTypeLowELowSolarGain].include? window.glass_type
-            window.gas_fill = HPXML::WindowGasArgon
-            window.gas_fill_isdefaulted = true
-          else
-            window.gas_fill = HPXML::WindowGasAir
-            window.gas_fill_isdefaulted = true
-          end
-        elsif window.glass_layers == HPXML::WindowLayersTriplePane
-          window.gas_fill = HPXML::WindowGasArgon
-          window.gas_fill_isdefaulted = true
-        end
-      end
-      # Now lookup U/SHGC based on properties
-      ufactor, shgc = Constructions.get_default_window_skylight_ufactor_shgc(window, 'window')
-      if window.ufactor.nil?
-        window.ufactor = ufactor
-        window.ufactor_isdefaulted = true
-      end
-      if window.shgc.nil?
-        window.shgc = shgc
-        window.shgc_isdefaulted = true
-      end
->>>>>>> 75a10ec5
     end
   end
 
