# frozen_string_literal: true

class HPXMLDefaults
  # Note: Each HPXML object (e.g., HPXML::Wall) has an additional_properties
  # child object where custom information can be attached to the object without
  # being written to the HPXML file. This will allow the custom information to
  # be used by subsequent calculations/logic.

  def self.apply(runner, hpxml, eri_version, weather, epw_file: nil, schedules_file: nil, convert_shared_systems: true)
    cfa = hpxml.building_construction.conditioned_floor_area
    nbeds = hpxml.building_construction.number_of_bedrooms
    ncfl = hpxml.building_construction.number_of_conditioned_floors
    ncfl_ag = hpxml.building_construction.number_of_conditioned_floors_above_grade
    has_uncond_bsmnt = hpxml.has_location(HPXML::LocationBasementUnconditioned)
    infil_measurement = Airflow.get_infiltration_measurement_of_interest(hpxml.air_infiltration_measurements)

    # Check for presence of fuels once
    has_fuel = {}
    hpxml_doc = hpxml.to_oga
    Constants.FossilFuels.each do |fuel|
      has_fuel[fuel] = hpxml.has_fuel(fuel, hpxml_doc)
    end

<<<<<<< HEAD
    apply_header(hpxml, epw_file)
    apply_header_sizing(hpxml, weather, nbeds)
=======
    apply_header(hpxml, epw_file, weather)
>>>>>>> e2ee07a0
    apply_emissions_scenarios(hpxml, has_fuel)
    apply_utility_bill_scenarios(runner, hpxml, has_fuel)
    apply_site(hpxml)
    apply_neighbor_buildings(hpxml)
    apply_building_occupancy(hpxml, nbeds, schedules_file)
    apply_building_construction(hpxml, cfa, nbeds, infil_measurement)
    apply_climate_and_risk_zones(hpxml, epw_file)
    apply_infiltration(hpxml, infil_measurement)
    apply_attics(hpxml)
    apply_foundations(hpxml)
    apply_roofs(hpxml)
    apply_rim_joists(hpxml)
    apply_walls(hpxml)
    apply_foundation_walls(hpxml)
    apply_floors(hpxml)
    apply_slabs(hpxml)
    apply_windows(hpxml)
    apply_skylights(hpxml)
    apply_doors(hpxml)
    apply_partition_wall_mass(hpxml)
    apply_furniture_mass(hpxml)
    apply_hvac(runner, hpxml, weather, convert_shared_systems)
    apply_hvac_control(hpxml, schedules_file)
    apply_hvac_distribution(hpxml, ncfl, ncfl_ag)
    apply_ventilation_fans(hpxml, weather, cfa, nbeds)
    apply_water_heaters(hpxml, nbeds, eri_version, schedules_file)
    apply_hot_water_distribution(hpxml, cfa, ncfl, has_uncond_bsmnt)
    apply_water_fixtures(hpxml, schedules_file)
    apply_solar_thermal_systems(hpxml)
    apply_appliances(hpxml, nbeds, eri_version, schedules_file)
    apply_lighting(hpxml, schedules_file)
    apply_ceiling_fans(hpxml, nbeds, weather, schedules_file)
    nbeds_adjusted = get_nbeds_adjusted_for_operational_calculation(hpxml)
    apply_pools_and_hot_tubs(hpxml, cfa, nbeds_adjusted, schedules_file)
    apply_plug_loads(hpxml, cfa, nbeds_adjusted, schedules_file)
    apply_fuel_loads(hpxml, cfa, nbeds_adjusted, schedules_file)
    apply_pv_systems(hpxml)
    apply_generators(hpxml)
    apply_batteries(hpxml)

    # Do HVAC sizing after all other defaults have been applied
    apply_hvac_sizing(hpxml, weather, cfa)
  end

  def self.get_default_azimuths(hpxml)
    def self.sanitize_azimuth(azimuth)
      # Ensure 0 <= orientation < 360
      while azimuth < 0
        azimuth += 360
      end
      while azimuth >= 360
        azimuth -= 360
      end
      return azimuth
    end

    # Returns a list of four azimuths (facing each direction). Determined based
    # on the primary azimuth, as defined by the azimuth with the largest surface
    # area, plus azimuths that are offset by 90/180/270 degrees. Used for
    # surfaces that may not have an azimuth defined (e.g., walls).
    azimuth_areas = {}
    (hpxml.roofs + hpxml.rim_joists + hpxml.walls + hpxml.foundation_walls +
     hpxml.windows + hpxml.skylights + hpxml.doors).each do |surface|
      az = surface.azimuth
      next if az.nil?

      azimuth_areas[az] = 0 if azimuth_areas[az].nil?
      azimuth_areas[az] += surface.area
    end
    if azimuth_areas.empty?
      primary_azimuth = 0
    else
      primary_azimuth = azimuth_areas.max_by { |_k, v| v }[0]
    end
    return [primary_azimuth,
            sanitize_azimuth(primary_azimuth + 90),
            sanitize_azimuth(primary_azimuth + 180),
            sanitize_azimuth(primary_azimuth + 270)].sort
  end

  private

  def self.apply_header(hpxml, epw_file, weather)
    if hpxml.header.occupancy_calculation_type.nil?
      hpxml.header.occupancy_calculation_type = HPXML::OccupancyCalculationTypeAsset
      hpxml.header.occupancy_calculation_type_isdefaulted = true
    end

    if hpxml.header.timestep.nil?
      hpxml.header.timestep = 60
      hpxml.header.timestep_isdefaulted = true
    end

    if hpxml.header.sim_begin_month.nil?
      hpxml.header.sim_begin_month = 1
      hpxml.header.sim_begin_month_isdefaulted = true
    end
    if hpxml.header.sim_begin_day.nil?
      hpxml.header.sim_begin_day = 1
      hpxml.header.sim_begin_day_isdefaulted = true
    end
    if hpxml.header.sim_end_month.nil?
      hpxml.header.sim_end_month = 12
      hpxml.header.sim_end_month_isdefaulted = true
    end
    if hpxml.header.sim_end_day.nil?
      hpxml.header.sim_end_day = 31
      hpxml.header.sim_end_day_isdefaulted = true
    end

    sim_calendar_year = Location.get_sim_calendar_year(hpxml.header.sim_calendar_year, epw_file)
    if not hpxml.header.sim_calendar_year.nil?
      if hpxml.header.sim_calendar_year != sim_calendar_year
        hpxml.header.sim_calendar_year = sim_calendar_year
        hpxml.header.sim_calendar_year_isdefaulted = true
      end
    else
      hpxml.header.sim_calendar_year = sim_calendar_year
      hpxml.header.sim_calendar_year_isdefaulted = true
    end

    if hpxml.header.dst_enabled.nil?
      hpxml.header.dst_enabled = true # Assume DST since it occurs in most US locations
      hpxml.header.dst_enabled_isdefaulted = true
    end

    if hpxml.header.dst_enabled && (not epw_file.nil?)
      if hpxml.header.dst_begin_month.nil? || hpxml.header.dst_begin_day.nil? || hpxml.header.dst_end_month.nil? || hpxml.header.dst_end_day.nil?
        if epw_file.daylightSavingStartDate.is_initialized && epw_file.daylightSavingEndDate.is_initialized
          # Use weather file DST dates if available
          dst_start_date = epw_file.daylightSavingStartDate.get
          dst_end_date = epw_file.daylightSavingEndDate.get
          hpxml.header.dst_begin_month = dst_start_date.monthOfYear.value
          hpxml.header.dst_begin_day = dst_start_date.dayOfMonth
          hpxml.header.dst_end_month = dst_end_date.monthOfYear.value
          hpxml.header.dst_end_day = dst_end_date.dayOfMonth
        else
          # Roughly average US dates according to https://en.wikipedia.org/wiki/Daylight_saving_time_in_the_United_States
          hpxml.header.dst_begin_month = 3
          hpxml.header.dst_begin_day = 12
          hpxml.header.dst_end_month = 11
          hpxml.header.dst_end_day = 5
        end
        hpxml.header.dst_begin_month_isdefaulted = true
        hpxml.header.dst_begin_day_isdefaulted = true
        hpxml.header.dst_end_month_isdefaulted = true
        hpxml.header.dst_end_day_isdefaulted = true
      end
    end

    if (not epw_file.nil?) && hpxml.header.state_code.nil?
      state_province_region = epw_file.stateProvinceRegion.upcase
      if /^[A-Z]{2}$/.match(state_province_region)
        hpxml.header.state_code = state_province_region
        hpxml.header.state_code_isdefaulted = true
      end
    end

    if (not epw_file.nil?) && hpxml.header.time_zone_utc_offset.nil?
      hpxml.header.time_zone_utc_offset = epw_file.timeZone
      hpxml.header.time_zone_utc_offset_isdefaulted = true
    end

    if hpxml.header.temperature_capacitance_multiplier.nil?
      hpxml.header.temperature_capacitance_multiplier = 1.0
      hpxml.header.temperature_capacitance_multiplier_isdefaulted = true
    end

    if hpxml.header.natvent_days_per_week.nil?
      hpxml.header.natvent_days_per_week = 3
      hpxml.header.natvent_days_per_week_isdefaulted = true
    end

    hpxml.header.vacancy_periods.each do |vacancy_period|
      if vacancy_period.begin_hour.nil?
        vacancy_period.begin_hour = 0
        vacancy_period.begin_hour_isdefaulted = true
      end
      if vacancy_period.end_hour.nil?
        vacancy_period.end_hour = 24
        vacancy_period.end_hour_isdefaulted = true
      end
    end

    hpxml.header.power_outage_periods.each do |power_outage_period|
      if power_outage_period.begin_hour.nil?
        power_outage_period.begin_hour = 0
        power_outage_period.begin_hour_isdefaulted = true
      end
      if power_outage_period.end_hour.nil?
        power_outage_period.end_hour = 24
        power_outage_period.end_hour_isdefaulted = true
      end
      if power_outage_period.natvent_availability.nil?
        power_outage_period.natvent_availability = HPXML::ScheduleRegular
        power_outage_period.natvent_availability_isdefaulted = true
      end
    end

    if hpxml.header.shading_summer_begin_month.nil? || hpxml.header.shading_summer_begin_day.nil? || hpxml.header.shading_summer_end_month.nil? || hpxml.header.shading_summer_end_day.nil?
      if not weather.nil?
        # Default based on Building America seasons
        _, default_cooling_months = HVAC.get_default_heating_and_cooling_seasons(weather)
        begin_month, begin_day, end_month, end_day = Schedule.get_begin_and_end_dates_from_monthly_array(default_cooling_months, sim_calendar_year)
        if not begin_month.nil? # Check if no summer
          hpxml.header.shading_summer_begin_month = begin_month
          hpxml.header.shading_summer_begin_day = begin_day
          hpxml.header.shading_summer_end_month = end_month
          hpxml.header.shading_summer_end_day = end_day
          hpxml.header.shading_summer_begin_month_isdefaulted = true
          hpxml.header.shading_summer_begin_day_isdefaulted = true
          hpxml.header.shading_summer_end_month_isdefaulted = true
          hpxml.header.shading_summer_end_day_isdefaulted = true
        end
      end
    end
  end

  def self.apply_header_sizing(hpxml, weather, nbeds)
    if hpxml.header.allow_increased_fixed_capacities.nil?
      hpxml.header.allow_increased_fixed_capacities = false
      hpxml.header.allow_increased_fixed_capacities_isdefaulted = true
    end

    if hpxml.header.heat_pump_sizing_methodology.nil? && (hpxml.heat_pumps.size > 0)
      hpxml.header.heat_pump_sizing_methodology = HPXML::HeatPumpSizingHERS
      hpxml.header.heat_pump_sizing_methodology_isdefaulted = true
    end

    if hpxml.header.manualj_heating_design_temp.nil?
      hpxml.header.manualj_heating_design_temp = weather.design.HeatingDrybulb.round(2)
      hpxml.header.manualj_heating_design_temp_isdefaulted = true
    end

    if hpxml.header.manualj_cooling_design_temp.nil?
      hpxml.header.manualj_cooling_design_temp = weather.design.CoolingDrybulb.round(2)
      hpxml.header.manualj_cooling_design_temp_isdefaulted = true
    end

    if hpxml.header.manualj_heating_setpoint.nil?
      hpxml.header.manualj_heating_setpoint = 70.0 # deg-F, per Manual J
      hpxml.header.manualj_heating_setpoint_isdefaulted = true
    end

    if hpxml.header.manualj_cooling_setpoint.nil?
      hpxml.header.manualj_cooling_setpoint = 75.0 # deg-F, per Manual J
      hpxml.header.manualj_cooling_setpoint_isdefaulted = true
    end

    if hpxml.header.manualj_humidity_setpoint.nil?
      hpxml.header.manualj_humidity_setpoint = 0.5 # 50%
      if hpxml.dehumidifiers.size > 0
        hpxml.header.manualj_humidity_setpoint = [hpxml.header.manualj_humidity_setpoint, hpxml.dehumidifiers[0].rh_setpoint].min
      end
      hpxml.header.manualj_humidity_setpoint_isdefaulted = true
    end

    if hpxml.header.manualj_internal_loads_sensible.nil?
      if hpxml.refrigerators.size + hpxml.freezers.size <= 1
        hpxml.header.manualj_internal_loads_sensible = 2400.0 # Btuh, per Manual J
      else
        hpxml.header.manualj_internal_loads_sensible = 3600.0 # Btuh, per Manual J
      end
      hpxml.header.manualj_internal_loads_sensible_isdefaulted = true
    end

    if hpxml.header.manualj_internal_loads_latent.nil?
      hpxml.header.manualj_internal_loads_latent = 0.0 # Btuh
      hpxml.header.manualj_internal_loads_latent_isdefaulted = true
    end

    if hpxml.header.manualj_num_occupants.nil?
      hpxml.header.manualj_num_occupants = nbeds + 1 # Per Manual J
      hpxml.header.manualj_num_occupants_isdefaulted = true
    end
  end

  def self.apply_emissions_scenarios(hpxml, has_fuel)
    hpxml.header.emissions_scenarios.each do |scenario|
      # Electricity
      if not scenario.elec_schedule_filepath.nil?
        if scenario.elec_schedule_number_of_header_rows.nil?
          scenario.elec_schedule_number_of_header_rows = 0
          scenario.elec_schedule_number_of_header_rows_isdefaulted = true
        end
        if scenario.elec_schedule_column_number.nil?
          scenario.elec_schedule_column_number = 1
          scenario.elec_schedule_column_number_isdefaulted = true
        end
      end

      # Fossil fuels
      default_units = HPXML::EmissionsScenario::UnitsLbPerMBtu
      if scenario.emissions_type.downcase == 'co2e'
        natural_gas, propane, fuel_oil, coal, wood, wood_pellets = 147.3, 177.8, 195.9, nil, nil, nil
      elsif scenario.emissions_type.downcase == 'nox'
        natural_gas, propane, fuel_oil, coal, wood, wood_pellets = 0.0922, 0.1421, 0.1300, nil, nil, nil
      elsif scenario.emissions_type.downcase == 'so2'
        natural_gas, propane, fuel_oil, coal, wood, wood_pellets = 0.0006, 0.0002, 0.0015, nil, nil, nil
      else
        natural_gas, propane, fuel_oil, coal, wood, wood_pellets = nil, nil, nil, nil, nil, nil
      end
      if has_fuel[HPXML::FuelTypeNaturalGas]
        if (scenario.natural_gas_units.nil? || scenario.natural_gas_value.nil?) && (not natural_gas.nil?)
          scenario.natural_gas_units = default_units
          scenario.natural_gas_units_isdefaulted = true
          scenario.natural_gas_value = natural_gas
          scenario.natural_gas_value_isdefaulted = true
        end
      end
      if has_fuel[HPXML::FuelTypePropane]
        if (scenario.propane_units.nil? || scenario.propane_value.nil?) && (not propane.nil?)
          scenario.propane_units = default_units
          scenario.propane_units_isdefaulted = true
          scenario.propane_value = propane
          scenario.propane_value_isdefaulted = true
        end
      end
      if has_fuel[HPXML::FuelTypeOil]
        if (scenario.fuel_oil_units.nil? || scenario.fuel_oil_value.nil?) && (not fuel_oil.nil?)
          scenario.fuel_oil_units = default_units
          scenario.fuel_oil_units_isdefaulted = true
          scenario.fuel_oil_value = fuel_oil
          scenario.fuel_oil_value_isdefaulted = true
        end
      end
      if has_fuel[HPXML::FuelTypeCoal]
        if (scenario.coal_units.nil? || scenario.coal_value.nil?) && (not coal.nil?)
          scenario.coal_units = default_units
          scenario.coal_units_isdefaulted = true
          scenario.coal_value = coal
          scenario.coal_value_isdefaulted = true
        end
      end
      if has_fuel[HPXML::FuelTypeWoodCord]
        if (scenario.wood_units.nil? || scenario.wood_value.nil?) && (not wood.nil?)
          scenario.wood_units = default_units
          scenario.wood_units_isdefaulted = true
          scenario.wood_value = wood
          scenario.wood_value_isdefaulted = true
        end
      end
      next unless has_fuel[HPXML::FuelTypeWoodPellets]

      next unless (scenario.wood_pellets_units.nil? || scenario.wood_pellets_value.nil?) && (not wood_pellets.nil?)

      scenario.wood_pellets_units = default_units
      scenario.wood_pellets_units_isdefaulted = true
      scenario.wood_pellets_value = wood_pellets
      scenario.wood_pellets_value_isdefaulted = true
    end
  end

  def self.apply_utility_bill_scenarios(runner, hpxml, has_fuel)
    hpxml.header.utility_bill_scenarios.each do |scenario|
      if scenario.elec_tariff_filepath.nil?
        if scenario.elec_fixed_charge.nil?
          scenario.elec_fixed_charge = 12.0 # https://www.nrdc.org/experts/samantha-williams/there-war-attrition-electricity-fixed-charges says $11.19/month in 2018
          scenario.elec_fixed_charge_isdefaulted = true
        end
        if scenario.elec_marginal_rate.nil?
          scenario.elec_marginal_rate, _ = UtilityBills.get_rates_from_eia_data(runner, hpxml.header.state_code, HPXML::FuelTypeElectricity, scenario.elec_fixed_charge)
          scenario.elec_marginal_rate_isdefaulted = true
        end
      end

      if has_fuel[HPXML::FuelTypeNaturalGas]
        if scenario.natural_gas_fixed_charge.nil?
          scenario.natural_gas_fixed_charge = 12.0 # https://www.aga.org/sites/default/files/aga_energy_analysis_-_natural_gas_utility_rate_structure.pdf says $11.25/month in 2015
          scenario.natural_gas_fixed_charge_isdefaulted = true
        end
        if scenario.natural_gas_marginal_rate.nil?
          scenario.natural_gas_marginal_rate, _ = UtilityBills.get_rates_from_eia_data(runner, hpxml.header.state_code, HPXML::FuelTypeNaturalGas, scenario.natural_gas_fixed_charge)
          scenario.natural_gas_marginal_rate_isdefaulted = true
        end
      end

      if has_fuel[HPXML::FuelTypePropane]
        if scenario.propane_fixed_charge.nil?
          scenario.propane_fixed_charge = 0.0
          scenario.propane_fixed_charge_isdefaulted = true
        end
        if scenario.propane_marginal_rate.nil?
          scenario.propane_marginal_rate, _ = UtilityBills.get_rates_from_eia_data(runner, hpxml.header.state_code, HPXML::FuelTypePropane, nil)
          scenario.propane_marginal_rate_isdefaulted = true
        end
      end

      if has_fuel[HPXML::FuelTypeOil]
        if scenario.fuel_oil_fixed_charge.nil?
          scenario.fuel_oil_fixed_charge = 0.0
          scenario.fuel_oil_fixed_charge_isdefaulted = true
        end
        if scenario.fuel_oil_marginal_rate.nil?
          scenario.fuel_oil_marginal_rate, _ = UtilityBills.get_rates_from_eia_data(runner, hpxml.header.state_code, HPXML::FuelTypeOil, nil)
          scenario.fuel_oil_marginal_rate_isdefaulted = true
        end
      end

      if has_fuel[HPXML::FuelTypeCoal]
        if scenario.coal_fixed_charge.nil?
          scenario.coal_fixed_charge = 0.0
          scenario.coal_fixed_charge_isdefaulted = true
        end
        if scenario.coal_marginal_rate.nil?
          scenario.coal_marginal_rate = 0.015
          scenario.coal_marginal_rate_isdefaulted = true
        end
      end

      if has_fuel[HPXML::FuelTypeWoodCord]
        if scenario.wood_fixed_charge.nil?
          scenario.wood_fixed_charge = 0.0
          scenario.wood_fixed_charge_isdefaulted = true
        end
        if scenario.wood_marginal_rate.nil?
          scenario.wood_marginal_rate = 0.015
          scenario.wood_marginal_rate_isdefaulted = true
        end
      end

      if has_fuel[HPXML::FuelTypeWoodPellets]
        if scenario.wood_pellets_fixed_charge.nil?
          scenario.wood_pellets_fixed_charge = 0.0
          scenario.wood_pellets_fixed_charge_isdefaulted = true
        end
        if scenario.wood_pellets_marginal_rate.nil?
          scenario.wood_pellets_marginal_rate = 0.015
          scenario.wood_pellets_marginal_rate_isdefaulted = true
        end
      end

      next unless hpxml.pv_systems.size > 0

      if scenario.pv_compensation_type.nil?
        scenario.pv_compensation_type = HPXML::PVCompensationTypeNetMetering
        scenario.pv_compensation_type_isdefaulted = true
      end

      if scenario.pv_compensation_type == HPXML::PVCompensationTypeNetMetering
        if scenario.pv_net_metering_annual_excess_sellback_rate_type.nil?
          scenario.pv_net_metering_annual_excess_sellback_rate_type = HPXML::PVAnnualExcessSellbackRateTypeUserSpecified
          scenario.pv_net_metering_annual_excess_sellback_rate_type_isdefaulted = true
        end
        if scenario.pv_net_metering_annual_excess_sellback_rate_type == HPXML::PVAnnualExcessSellbackRateTypeUserSpecified
          if scenario.pv_net_metering_annual_excess_sellback_rate.nil?
            scenario.pv_net_metering_annual_excess_sellback_rate = 0.03
            scenario.pv_net_metering_annual_excess_sellback_rate_isdefaulted = true
          end
        end
      elsif scenario.pv_compensation_type == HPXML::PVCompensationTypeFeedInTariff
        if scenario.pv_feed_in_tariff_rate.nil?
          scenario.pv_feed_in_tariff_rate = 0.12
          scenario.pv_feed_in_tariff_rate_isdefaulted = true
        end
      end

      if scenario.pv_monthly_grid_connection_fee_dollars_per_kw.nil? && scenario.pv_monthly_grid_connection_fee_dollars.nil?
        scenario.pv_monthly_grid_connection_fee_dollars = 0.0
        scenario.pv_monthly_grid_connection_fee_dollars_isdefaulted = true
      end
    end
  end

  def self.apply_site(hpxml)
    if hpxml.site.site_type.nil?
      hpxml.site.site_type = HPXML::SiteTypeSuburban
      hpxml.site.site_type_isdefaulted = true
    end

    if hpxml.site.shielding_of_home.nil?
      hpxml.site.shielding_of_home = HPXML::ShieldingNormal
      hpxml.site.shielding_of_home_isdefaulted = true
    end

    if hpxml.site.ground_conductivity.nil?
      hpxml.site.ground_conductivity = 1.0 # Btu/hr-ft-F
      hpxml.site.ground_conductivity_isdefaulted = true
    end

    hpxml.site.additional_properties.aim2_shelter_coeff = Airflow.get_aim2_shelter_coefficient(hpxml.site.shielding_of_home)
  end

  def self.apply_neighbor_buildings(hpxml)
    hpxml.neighbor_buildings.each do |neighbor_building|
      if neighbor_building.azimuth.nil?
        neighbor_building.azimuth = get_azimuth_from_orientation(neighbor_building.orientation)
        neighbor_building.azimuth_isdefaulted = true
      end
      if neighbor_building.orientation.nil?
        neighbor_building.orientation = get_orientation_from_azimuth(neighbor_building.azimuth)
        neighbor_building.orientation_isdefaulted = true
      end
    end
  end

  def self.apply_building_occupancy(hpxml, nbeds, schedules_file)
    if hpxml.building_occupancy.number_of_residents.nil?
      hpxml.building_occupancy.number_of_residents = Geometry.get_occupancy_default_num(nbeds)
      hpxml.building_occupancy.number_of_residents_isdefaulted = true
    end
    schedules_file_includes_occupants = (schedules_file.nil? ? false : schedules_file.includes_col_name(SchedulesFile::ColumnOccupants))
    if hpxml.building_occupancy.weekday_fractions.nil? && !schedules_file_includes_occupants
      hpxml.building_occupancy.weekday_fractions = Schedule.OccupantsWeekdayFractions
      hpxml.building_occupancy.weekday_fractions_isdefaulted = true
    end
    if hpxml.building_occupancy.weekend_fractions.nil? && !schedules_file_includes_occupants
      hpxml.building_occupancy.weekend_fractions = Schedule.OccupantsWeekendFractions
      hpxml.building_occupancy.weekend_fractions_isdefaulted = true
    end
    if hpxml.building_occupancy.monthly_multipliers.nil? && !schedules_file_includes_occupants
      hpxml.building_occupancy.monthly_multipliers = Schedule.OccupantsMonthlyMultipliers
      hpxml.building_occupancy.monthly_multipliers_isdefaulted = true
    end
  end

  def self.apply_building_construction(hpxml, cfa, nbeds, infil_measurement)
    cond_crawl_volume = hpxml.inferred_conditioned_crawlspace_volume()
    if hpxml.building_construction.conditioned_building_volume.nil? && hpxml.building_construction.average_ceiling_height.nil?
      if not infil_measurement.infiltration_volume.nil?
        hpxml.building_construction.average_ceiling_height = [infil_measurement.infiltration_volume / cfa, 8.0].min
      else
        hpxml.building_construction.average_ceiling_height = 8.0
      end
      hpxml.building_construction.average_ceiling_height_isdefaulted = true
      hpxml.building_construction.conditioned_building_volume = cfa * hpxml.building_construction.average_ceiling_height + cond_crawl_volume
      hpxml.building_construction.conditioned_building_volume_isdefaulted = true
    elsif hpxml.building_construction.conditioned_building_volume.nil?
      hpxml.building_construction.conditioned_building_volume = cfa * hpxml.building_construction.average_ceiling_height + cond_crawl_volume
      hpxml.building_construction.conditioned_building_volume_isdefaulted = true
    elsif hpxml.building_construction.average_ceiling_height.nil?
      hpxml.building_construction.average_ceiling_height = (hpxml.building_construction.conditioned_building_volume - cond_crawl_volume) / cfa
      hpxml.building_construction.average_ceiling_height_isdefaulted = true
    end

    if hpxml.building_construction.number_of_bathrooms.nil?
      hpxml.building_construction.number_of_bathrooms = Float(Waterheater.get_default_num_bathrooms(nbeds)).to_i
      hpxml.building_construction.number_of_bathrooms_isdefaulted = true
    end

    if hpxml.building_construction.has_flue_or_chimney.nil?
      hpxml.building_construction.has_flue_or_chimney = false
      hpxml.building_construction.has_flue_or_chimney_isdefaulted = true
      hpxml.heating_systems.each do |heating_system|
        if [HPXML::HVACTypeFurnace, HPXML::HVACTypeBoiler, HPXML::HVACTypeWallFurnace, HPXML::HVACTypeFloorFurnace, HPXML::HVACTypeStove, HPXML::HVACTypeFixedHeater].include? heating_system.heating_system_type
          if not heating_system.heating_efficiency_afue.nil?
            next if heating_system.heating_efficiency_afue >= 0.89
          elsif not heating_system.heating_efficiency_percent.nil?
            next if heating_system.heating_efficiency_percent >= 0.89
          end

          hpxml.building_construction.has_flue_or_chimney = true
        elsif [HPXML::HVACTypeFireplace].include? heating_system.heating_system_type
          next if heating_system.heating_system_fuel == HPXML::FuelTypeElectricity

          hpxml.building_construction.has_flue_or_chimney = true
        end
      end
      hpxml.water_heating_systems.each do |water_heating_system|
        if not water_heating_system.energy_factor.nil?
          next if water_heating_system.energy_factor >= 0.63
        elsif not water_heating_system.uniform_energy_factor.nil?
          next if Waterheater.calc_ef_from_uef(water_heating_system) >= 0.63
        end

        hpxml.building_construction.has_flue_or_chimney = true
      end
    end
  end

  def self.apply_climate_and_risk_zones(hpxml, epw_file)
    if (not epw_file.nil?) && hpxml.climate_and_risk_zones.climate_zone_ieccs.empty?
      zone = Location.get_climate_zone_iecc(epw_file.wmoNumber)
      if not zone.nil?
        hpxml.climate_and_risk_zones.climate_zone_ieccs.add(zone: zone,
                                                            year: 2006,
                                                            zone_isdefaulted: true,
                                                            year_isdefaulted: true)
      end
    end
  end

  def self.apply_infiltration(hpxml, infil_measurement)
    if infil_measurement.infiltration_volume.nil?
      infil_measurement.infiltration_volume = hpxml.building_construction.conditioned_building_volume
      infil_measurement.infiltration_volume_isdefaulted = true
    end
    if infil_measurement.infiltration_height.nil?
      infil_measurement.infiltration_height = hpxml.inferred_infiltration_height(infil_measurement.infiltration_volume)
      infil_measurement.infiltration_height_isdefaulted = true
    end
    if infil_measurement.a_ext.nil?
      if (infil_measurement.type_of_test == HPXML::InfiltrationTestCompartmentalization) &&
         [HPXML::ResidentialTypeApartment, HPXML::ResidentialTypeSFA].include?(hpxml.building_construction.residential_facility_type)
        tot_cb_area, ext_cb_area = hpxml.compartmentalization_boundary_areas()
        infil_measurement.a_ext = (ext_cb_area / tot_cb_area).round(5)
        infil_measurement.a_ext_isdefaulted = true
      end
    end
  end

  def self.apply_attics(hpxml)
    return unless hpxml.has_location(HPXML::LocationAtticVented)

    vented_attics = hpxml.attics.select { |a| a.attic_type == HPXML::AtticTypeVented }
    if vented_attics.empty?
      hpxml.attics.add(id: 'VentedAttic',
                       attic_type: HPXML::AtticTypeVented)
      vented_attics << hpxml.attics[-1]
    end
    vented_attics.each do |vented_attic|
      next unless (vented_attic.vented_attic_sla.nil? && vented_attic.vented_attic_ach.nil?)

      vented_attic.vented_attic_sla = Airflow.get_default_vented_attic_sla()
      vented_attic.vented_attic_sla_isdefaulted = true
      break # EPvalidator.xml only allows a single ventilation rate
    end
  end

  def self.apply_foundations(hpxml)
    return unless hpxml.has_location(HPXML::LocationCrawlspaceVented)

    vented_crawls = hpxml.foundations.select { |f| f.foundation_type == HPXML::FoundationTypeCrawlspaceVented }
    if vented_crawls.empty?
      hpxml.foundations.add(id: 'VentedCrawlspace',
                            foundation_type: HPXML::FoundationTypeCrawlspaceVented)
      vented_crawls << hpxml.foundations[-1]
    end
    vented_crawls.each do |vented_crawl|
      next unless vented_crawl.vented_crawlspace_sla.nil?

      vented_crawl.vented_crawlspace_sla = Airflow.get_default_vented_crawl_sla()
      vented_crawl.vented_crawlspace_sla_isdefaulted = true
      break # EPvalidator.xml only allows a single ventilation rate
    end
  end

  def self.apply_roofs(hpxml)
    hpxml.roofs.each do |roof|
      if roof.azimuth.nil?
        roof.azimuth = get_azimuth_from_orientation(roof.orientation)
        roof.azimuth_isdefaulted = true
      end
      if roof.orientation.nil?
        roof.orientation = get_orientation_from_azimuth(roof.azimuth)
        roof.orientation_isdefaulted = true
      end
      if roof.roof_type.nil?
        roof.roof_type = HPXML::RoofTypeAsphaltShingles
        roof.roof_type_isdefaulted = true
      end
      if roof.emittance.nil?
        roof.emittance = 0.90
        roof.emittance_isdefaulted = true
      end
      if roof.radiant_barrier.nil?
        roof.radiant_barrier = false
        roof.radiant_barrier_isdefaulted = true
      end
      if roof.radiant_barrier && roof.radiant_barrier_grade.nil?
        roof.radiant_barrier_grade = 1
        roof.radiant_barrier_grade_isdefaulted = true
      end
      if roof.roof_color.nil? && roof.solar_absorptance.nil?
        roof.roof_color = HPXML::ColorMedium
        roof.roof_color_isdefaulted = true
      end
      if roof.roof_color.nil?
        roof.roof_color = Constructions.get_default_roof_color(roof.roof_type, roof.solar_absorptance)
        roof.roof_color_isdefaulted = true
      elsif roof.solar_absorptance.nil?
        roof.solar_absorptance = Constructions.get_default_roof_solar_absorptance(roof.roof_type, roof.roof_color)
        roof.solar_absorptance_isdefaulted = true
      end
      if roof.interior_finish_type.nil?
        if HPXML::conditioned_finished_locations.include? roof.interior_adjacent_to
          roof.interior_finish_type = HPXML::InteriorFinishGypsumBoard
        else
          roof.interior_finish_type = HPXML::InteriorFinishNone
        end
        roof.interior_finish_type_isdefaulted = true
      end
      next unless roof.interior_finish_thickness.nil?

      if roof.interior_finish_type != HPXML::InteriorFinishNone
        roof.interior_finish_thickness = 0.5
        roof.interior_finish_thickness_isdefaulted = true
      end
    end
  end

  def self.apply_rim_joists(hpxml)
    hpxml.rim_joists.each do |rim_joist|
      if rim_joist.azimuth.nil?
        rim_joist.azimuth = get_azimuth_from_orientation(rim_joist.orientation)
        rim_joist.azimuth_isdefaulted = true
      end
      if rim_joist.orientation.nil?
        rim_joist.orientation = get_orientation_from_azimuth(rim_joist.azimuth)
        rim_joist.orientation_isdefaulted = true
      end

      next unless rim_joist.is_exterior

      if rim_joist.emittance.nil?
        rim_joist.emittance = 0.90
        rim_joist.emittance_isdefaulted = true
      end
      if rim_joist.siding.nil?
        rim_joist.siding = HPXML::SidingTypeWood
        rim_joist.siding_isdefaulted = true
      end
      if rim_joist.color.nil? && rim_joist.solar_absorptance.nil?
        rim_joist.color = HPXML::ColorMedium
        rim_joist.color_isdefaulted = true
      end
      if rim_joist.color.nil?
        rim_joist.color = Constructions.get_default_wall_color(rim_joist.solar_absorptance)
        rim_joist.color_isdefaulted = true
      elsif rim_joist.solar_absorptance.nil?
        rim_joist.solar_absorptance = Constructions.get_default_wall_solar_absorptance(rim_joist.color)
        rim_joist.solar_absorptance_isdefaulted = true
      end
    end
  end

  def self.apply_walls(hpxml)
    hpxml.walls.each do |wall|
      if wall.azimuth.nil?
        wall.azimuth = get_azimuth_from_orientation(wall.orientation)
        wall.azimuth_isdefaulted = true
      end
      if wall.orientation.nil?
        wall.orientation = get_orientation_from_azimuth(wall.azimuth)
        wall.orientation_isdefaulted = true
      end

      if wall.is_exterior
        if wall.emittance.nil?
          wall.emittance = 0.90
          wall.emittance_isdefaulted = true
        end
        if wall.siding.nil?
          wall.siding = HPXML::SidingTypeWood
          wall.siding_isdefaulted = true
        end
        if wall.color.nil? && wall.solar_absorptance.nil?
          wall.color = HPXML::ColorMedium
          wall.color_isdefaulted = true
        end
        if wall.color.nil?
          wall.color = Constructions.get_default_wall_color(wall.solar_absorptance)
          wall.color_isdefaulted = true
        elsif wall.solar_absorptance.nil?
          wall.solar_absorptance = Constructions.get_default_wall_solar_absorptance(wall.color)
          wall.solar_absorptance_isdefaulted = true
        end
      end
      if wall.interior_finish_type.nil?
        if HPXML::conditioned_finished_locations.include? wall.interior_adjacent_to
          wall.interior_finish_type = HPXML::InteriorFinishGypsumBoard
        else
          wall.interior_finish_type = HPXML::InteriorFinishNone
        end
        wall.interior_finish_type_isdefaulted = true
      end
      next unless wall.interior_finish_thickness.nil?

      if wall.interior_finish_type != HPXML::InteriorFinishNone
        wall.interior_finish_thickness = 0.5
        wall.interior_finish_thickness_isdefaulted = true
      end
    end
  end

  def self.apply_foundation_walls(hpxml)
    hpxml.foundation_walls.each do |foundation_wall|
      if foundation_wall.type.nil?
        foundation_wall.type = HPXML::FoundationWallTypeSolidConcrete
        foundation_wall.type_isdefaulted = true
      end
      if foundation_wall.azimuth.nil?
        foundation_wall.azimuth = get_azimuth_from_orientation(foundation_wall.orientation)
        foundation_wall.azimuth_isdefaulted = true
      end
      if foundation_wall.orientation.nil?
        foundation_wall.orientation = get_orientation_from_azimuth(foundation_wall.azimuth)
        foundation_wall.orientation_isdefaulted = true
      end
      if foundation_wall.thickness.nil?
        foundation_wall.thickness = 8.0
        foundation_wall.thickness_isdefaulted = true
      end
      if foundation_wall.area.nil?
        foundation_wall.area = foundation_wall.length * foundation_wall.height
        foundation_wall.area_isdefaulted = true
      end
      if foundation_wall.interior_finish_type.nil?
        if HPXML::conditioned_finished_locations.include? foundation_wall.interior_adjacent_to
          foundation_wall.interior_finish_type = HPXML::InteriorFinishGypsumBoard
        else
          foundation_wall.interior_finish_type = HPXML::InteriorFinishNone
        end
        foundation_wall.interior_finish_type_isdefaulted = true
      end
      if foundation_wall.insulation_interior_distance_to_top.nil?
        foundation_wall.insulation_interior_distance_to_top = 0.0
        foundation_wall.insulation_interior_distance_to_top_isdefaulted = true
      end
      if foundation_wall.insulation_interior_distance_to_bottom.nil?
        foundation_wall.insulation_interior_distance_to_bottom = foundation_wall.height
        foundation_wall.insulation_interior_distance_to_bottom_isdefaulted = true
      end
      if foundation_wall.insulation_exterior_distance_to_top.nil?
        foundation_wall.insulation_exterior_distance_to_top = 0.0
        foundation_wall.insulation_exterior_distance_to_top_isdefaulted = true
      end
      if foundation_wall.insulation_exterior_distance_to_bottom.nil?
        foundation_wall.insulation_exterior_distance_to_bottom = foundation_wall.height
        foundation_wall.insulation_exterior_distance_to_bottom_isdefaulted = true
      end
      next unless foundation_wall.interior_finish_thickness.nil?

      if foundation_wall.interior_finish_type != HPXML::InteriorFinishNone
        foundation_wall.interior_finish_thickness = 0.5
        foundation_wall.interior_finish_thickness_isdefaulted = true
      end
    end
  end

  def self.apply_floors(hpxml)
    hpxml.floors.each do |floor|
      if floor.floor_or_ceiling.nil?
        if floor.is_ceiling
          floor.floor_or_ceiling = HPXML::FloorOrCeilingCeiling
          floor.floor_or_ceiling_isdefaulted = true
        elsif floor.is_floor
          floor.floor_or_ceiling = HPXML::FloorOrCeilingFloor
          floor.floor_or_ceiling_isdefaulted = true
        end
      end

      if floor.interior_finish_type.nil?
        if floor.is_floor
          floor.interior_finish_type = HPXML::InteriorFinishNone
        elsif HPXML::conditioned_finished_locations.include? floor.interior_adjacent_to
          floor.interior_finish_type = HPXML::InteriorFinishGypsumBoard
        else
          floor.interior_finish_type = HPXML::InteriorFinishNone
        end
        floor.interior_finish_type_isdefaulted = true
      end
      next unless floor.interior_finish_thickness.nil?

      if floor.interior_finish_type != HPXML::InteriorFinishNone
        floor.interior_finish_thickness = 0.5
        floor.interior_finish_thickness_isdefaulted = true
      end
    end
  end

  def self.apply_slabs(hpxml)
    hpxml.slabs.each do |slab|
      if slab.thickness.nil?
        crawl_slab = [HPXML::LocationCrawlspaceVented, HPXML::LocationCrawlspaceUnvented].include?(slab.interior_adjacent_to)
        slab.thickness = crawl_slab ? 0.0 : 4.0
        slab.thickness_isdefaulted = true
      end
      conditioned_slab = HPXML::conditioned_finished_locations.include?(slab.interior_adjacent_to)
      if slab.carpet_r_value.nil?
        slab.carpet_r_value = conditioned_slab ? 2.0 : 0.0
        slab.carpet_r_value_isdefaulted = true
      end
      if slab.carpet_fraction.nil?
        slab.carpet_fraction = conditioned_slab ? 0.8 : 0.0
        slab.carpet_fraction_isdefaulted = true
      end
    end
  end

  def self.apply_windows(hpxml)
    default_shade_summer, default_shade_winter = Constructions.get_default_interior_shading_factors()
    hpxml.windows.each do |window|
      if window.azimuth.nil?
        window.azimuth = get_azimuth_from_orientation(window.orientation)
        window.azimuth_isdefaulted = true
      end
      if window.orientation.nil?
        window.orientation = get_orientation_from_azimuth(window.azimuth)
        window.orientation_isdefaulted = true
      end
      if window.interior_shading_factor_summer.nil?
        window.interior_shading_factor_summer = default_shade_summer
        window.interior_shading_factor_summer_isdefaulted = true
      end
      if window.interior_shading_factor_winter.nil?
        window.interior_shading_factor_winter = default_shade_winter
        window.interior_shading_factor_winter_isdefaulted = true
      end
      if window.exterior_shading_factor_summer.nil?
        window.exterior_shading_factor_summer = 1.0
        window.exterior_shading_factor_summer_isdefaulted = true
      end
      if window.exterior_shading_factor_winter.nil?
        window.exterior_shading_factor_winter = 1.0
        window.exterior_shading_factor_winter_isdefaulted = true
      end
      if window.fraction_operable.nil?
        window.fraction_operable = Airflow.get_default_fraction_of_windows_operable()
        window.fraction_operable_isdefaulted = true
      end
      next unless window.ufactor.nil? || window.shgc.nil?

      # Frame/Glass provided instead, fill in more defaults as needed
      if window.glass_type.nil?
        window.glass_type = HPXML::WindowGlassTypeClear
        window.glass_type_isdefaulted = true
      end
      if window.thermal_break.nil? && [HPXML::WindowFrameTypeAluminum, HPXML::WindowFrameTypeMetal].include?(window.frame_type)
        if window.glass_layers == HPXML::WindowLayersSinglePane
          window.thermal_break = false
          window.thermal_break_isdefaulted = true
        elsif window.glass_layers == HPXML::WindowLayersDoublePane
          window.thermal_break = true
          window.thermal_break_isdefaulted = true
        end
      end
      if window.gas_fill.nil?
        if window.glass_layers == HPXML::WindowLayersDoublePane
          window.gas_fill = HPXML::WindowGasAir
          window.gas_fill_isdefaulted = true
        elsif window.glass_layers == HPXML::WindowLayersTriplePane
          window.gas_fill = HPXML::WindowGasArgon
          window.gas_fill_isdefaulted = true
        end
      end
      # Now lookup U/SHGC based on properties
      ufactor, shgc = Constructions.get_default_window_skylight_ufactor_shgc(window, 'window')
      if window.ufactor.nil?
        window.ufactor = ufactor
        window.ufactor_isdefaulted = true
      end
      if window.shgc.nil?
        window.shgc = shgc
        window.shgc_isdefaulted = true
      end
    end
  end

  def self.apply_skylights(hpxml)
    hpxml.skylights.each do |skylight|
      if skylight.azimuth.nil?
        skylight.azimuth = get_azimuth_from_orientation(skylight.orientation)
        skylight.azimuth_isdefaulted = true
      end
      if skylight.orientation.nil?
        skylight.orientation = get_orientation_from_azimuth(skylight.azimuth)
        skylight.orientation_isdefaulted = true
      end
      if skylight.interior_shading_factor_summer.nil?
        skylight.interior_shading_factor_summer = 1.0
        skylight.interior_shading_factor_summer_isdefaulted = true
      end
      if skylight.interior_shading_factor_winter.nil?
        skylight.interior_shading_factor_winter = 1.0
        skylight.interior_shading_factor_winter_isdefaulted = true
      end
      if skylight.exterior_shading_factor_summer.nil?
        skylight.exterior_shading_factor_summer = 1.0
        skylight.exterior_shading_factor_summer_isdefaulted = true
      end
      if skylight.exterior_shading_factor_winter.nil?
        skylight.exterior_shading_factor_winter = 1.0
        skylight.exterior_shading_factor_winter_isdefaulted = true
      end
      next unless skylight.ufactor.nil? || skylight.shgc.nil?

      # Frame/Glass provided instead, fill in more defaults as needed
      if skylight.glass_type.nil?
        skylight.glass_type = HPXML::WindowGlassTypeClear
        skylight.glass_type_isdefaulted = true
      end
      if skylight.thermal_break.nil? && [HPXML::WindowFrameTypeAluminum, HPXML::WindowFrameTypeMetal].include?(skylight.frame_type)
        if skylight.glass_layers == HPXML::WindowLayersSinglePane
          skylight.thermal_break = false
          skylight.thermal_break_isdefaulted = true
        elsif skylight.glass_layers == HPXML::WindowLayersDoublePane
          skylight.thermal_break = true
          skylight.thermal_break_isdefaulted = true
        end
      end
      if skylight.gas_fill.nil?
        if skylight.glass_layers == HPXML::WindowLayersDoublePane
          skylight.gas_fill = HPXML::WindowGasAir
          skylight.gas_fill_isdefaulted = true
        elsif skylight.glass_layers == HPXML::WindowLayersTriplePane
          skylight.gas_fill = HPXML::WindowGasArgon
          skylight.gas_fill_isdefaulted = true
        end
      end
      # Now lookup U/SHGC based on properties
      ufactor, shgc = Constructions.get_default_window_skylight_ufactor_shgc(skylight, 'skylight')
      if skylight.ufactor.nil?
        skylight.ufactor = ufactor
        skylight.ufactor_isdefaulted = true
      end
      if skylight.shgc.nil?
        skylight.shgc = shgc
        skylight.shgc_isdefaulted = true
      end
    end
  end

  def self.apply_doors(hpxml)
    hpxml.doors.each do |door|
      if door.azimuth.nil?
        door.azimuth = get_azimuth_from_orientation(door.orientation)
        door.azimuth_isdefaulted = true
      end
      if door.orientation.nil?
        door.orientation = get_orientation_from_azimuth(door.azimuth)
        door.orientation_isdefaulted = true
      end

      next unless door.azimuth.nil?

      if (not door.wall.nil?) && (not door.wall.azimuth.nil?)
        door.azimuth = door.wall.azimuth
      else
        primary_azimuth = get_default_azimuths(hpxml)[0]
        door.azimuth = primary_azimuth
        door.azimuth_isdefaulted = true
      end
    end
  end

  def self.apply_partition_wall_mass(hpxml)
    if hpxml.partition_wall_mass.area_fraction.nil?
      hpxml.partition_wall_mass.area_fraction = 1.0
      hpxml.partition_wall_mass.area_fraction_isdefaulted = true
    end
    if hpxml.partition_wall_mass.interior_finish_type.nil?
      hpxml.partition_wall_mass.interior_finish_type = HPXML::InteriorFinishGypsumBoard
      hpxml.partition_wall_mass.interior_finish_type_isdefaulted = true
    end
    if hpxml.partition_wall_mass.interior_finish_thickness.nil?
      hpxml.partition_wall_mass.interior_finish_thickness = 0.5
      hpxml.partition_wall_mass.interior_finish_thickness_isdefaulted = true
    end
  end

  def self.apply_furniture_mass(hpxml)
    if hpxml.furniture_mass.area_fraction.nil?
      hpxml.furniture_mass.area_fraction = 0.4
      hpxml.furniture_mass.area_fraction_isdefaulted = true
    end
    if hpxml.furniture_mass.type.nil?
      hpxml.furniture_mass.type = HPXML::FurnitureMassTypeLightWeight
      hpxml.furniture_mass.type_isdefaulted = true
    end
  end

  def self.apply_hvac(runner, hpxml, weather, convert_shared_systems)
    if convert_shared_systems
      HVAC.apply_shared_systems(hpxml)
    end

    # Convert negative values (e.g., -1) to nil as appropriate
    # This is needed to support autosizing in OS-ERI, where the capacities are required inputs
    hpxml.hvac_systems.each do |hvac_system|
      if hvac_system.respond_to?(:heating_capacity) && hvac_system.heating_capacity.to_f < 0
        hvac_system.heating_capacity = nil
      end
      if hvac_system.respond_to?(:cooling_capacity) && hvac_system.cooling_capacity.to_f < 0
        hvac_system.cooling_capacity = nil
      end
      if hvac_system.respond_to?(:heating_capacity_17F) && hvac_system.heating_capacity_17F.to_f < 0
        hvac_system.heating_capacity_17F = nil
      end
      if hvac_system.respond_to?(:backup_heating_capacity) && hvac_system.backup_heating_capacity.to_f < 0
        hvac_system.backup_heating_capacity = nil
      end
    end

    # Convert SEER2/HSPF2 to SEER/HSPF
    hpxml.cooling_systems.each do |cooling_system|
      next unless [HPXML::HVACTypeCentralAirConditioner,
                   HPXML::HVACTypeMiniSplitAirConditioner].include? cooling_system.cooling_system_type
      next unless cooling_system.cooling_efficiency_seer.nil?

      is_ducted = !cooling_system.distribution_system_idref.nil?
      cooling_system.cooling_efficiency_seer = HVAC.calc_seer_from_seer2(cooling_system.cooling_efficiency_seer2, is_ducted).round(2)
      cooling_system.cooling_efficiency_seer_isdefaulted = true
      cooling_system.cooling_efficiency_seer2 = nil
    end

    hpxml.heat_pumps.each do |heat_pump|
      next unless [HPXML::HVACTypeHeatPumpAirToAir,
                   HPXML::HVACTypeHeatPumpMiniSplit].include? heat_pump.heat_pump_type
      next unless heat_pump.cooling_efficiency_seer.nil?

      is_ducted = !heat_pump.distribution_system_idref.nil?
      heat_pump.cooling_efficiency_seer = HVAC.calc_seer_from_seer2(heat_pump.cooling_efficiency_seer2, is_ducted).round(2)
      heat_pump.cooling_efficiency_seer_isdefaulted = true
      heat_pump.cooling_efficiency_seer2 = nil
    end
    hpxml.heat_pumps.each do |heat_pump|
      next unless [HPXML::HVACTypeHeatPumpAirToAir,
                   HPXML::HVACTypeHeatPumpMiniSplit].include? heat_pump.heat_pump_type
      next unless heat_pump.heating_efficiency_hspf.nil?

      is_ducted = !heat_pump.distribution_system_idref.nil?
      heat_pump.heating_efficiency_hspf = HVAC.calc_hspf_from_hspf2(heat_pump.heating_efficiency_hspf2, is_ducted).round(2)
      heat_pump.heating_efficiency_hspf_isdefaulted = true
      heat_pump.heating_efficiency_hspf2 = nil
    end

    # Default AC/HP compressor type
    hpxml.cooling_systems.each do |cooling_system|
      next unless cooling_system.compressor_type.nil?

      cooling_system.compressor_type = HVAC.get_default_compressor_type(cooling_system.cooling_system_type, cooling_system.cooling_efficiency_seer)
      cooling_system.compressor_type_isdefaulted = true
    end
    hpxml.heat_pumps.each do |heat_pump|
      next unless heat_pump.compressor_type.nil?

      heat_pump.compressor_type = HVAC.get_default_compressor_type(heat_pump.heat_pump_type, heat_pump.cooling_efficiency_seer)
      heat_pump.compressor_type_isdefaulted = true
    end

    # Default HP compressor lockout temp
    hpxml.heat_pumps.each do |heat_pump|
      next unless heat_pump.compressor_lockout_temp.nil?
      next unless heat_pump.backup_heating_switchover_temp.nil?
      next if heat_pump.heat_pump_type == HPXML::HVACTypeHeatPumpGroundToAir

      if heat_pump.backup_type == HPXML::HeatPumpBackupTypeIntegrated
        hp_backup_fuel = heat_pump.backup_heating_fuel
      elsif not heat_pump.backup_system.nil?
        hp_backup_fuel = heat_pump.backup_system.heating_system_fuel
      end

      if (not hp_backup_fuel.nil?) && (hp_backup_fuel != HPXML::FuelTypeElectricity)
        heat_pump.compressor_lockout_temp = 25.0 # deg-F
      else
        if heat_pump.heat_pump_type == HPXML::HVACTypeHeatPumpMiniSplit
          heat_pump.compressor_lockout_temp = -20.0 # deg-F
        else
          heat_pump.compressor_lockout_temp = 0.0 # deg-F
        end
      end
      heat_pump.compressor_lockout_temp_isdefaulted = true
    end

    # Default HP backup lockout temp
    hpxml.heat_pumps.each do |heat_pump|
      next if heat_pump.backup_type.nil?
      next unless heat_pump.backup_heating_lockout_temp.nil?
      next unless heat_pump.backup_heating_switchover_temp.nil?

      if heat_pump.backup_type == HPXML::HeatPumpBackupTypeIntegrated
        hp_backup_fuel = heat_pump.backup_heating_fuel
      else
        hp_backup_fuel = heat_pump.backup_system.heating_system_fuel
      end

      if hp_backup_fuel == HPXML::FuelTypeElectricity
        heat_pump.backup_heating_lockout_temp = 40.0 # deg-F
      else
        heat_pump.backup_heating_lockout_temp = 50.0 # deg-F
      end
      heat_pump.backup_heating_lockout_temp_isdefaulted = true
    end

    # Default boiler EAE
    hpxml.heating_systems.each do |heating_system|
      next unless heating_system.electric_auxiliary_energy.nil?

      heating_system.electric_auxiliary_energy_isdefaulted = true
      heating_system.electric_auxiliary_energy = HVAC.get_default_boiler_eae(heating_system)
      heating_system.shared_loop_watts = nil
      heating_system.shared_loop_motor_efficiency = nil
      heating_system.fan_coil_watts = nil
    end

    # Default AC/HP sensible heat ratio
    hpxml.cooling_systems.each do |cooling_system|
      next unless cooling_system.cooling_shr.nil?

      if cooling_system.cooling_system_type == HPXML::HVACTypeCentralAirConditioner
        if cooling_system.compressor_type == HPXML::HVACCompressorTypeSingleStage
          cooling_system.cooling_shr = 0.73
        elsif cooling_system.compressor_type == HPXML::HVACCompressorTypeTwoStage
          cooling_system.cooling_shr = 0.73
        elsif cooling_system.compressor_type == HPXML::HVACCompressorTypeVariableSpeed
          cooling_system.cooling_shr = 0.78
        end
        cooling_system.cooling_shr_isdefaulted = true
      elsif cooling_system.cooling_system_type == HPXML::HVACTypeRoomAirConditioner ||
            cooling_system.cooling_system_type == HPXML::HVACTypePTAC
        cooling_system.cooling_shr = 0.65
        cooling_system.cooling_shr_isdefaulted = true
      elsif cooling_system.cooling_system_type == HPXML::HVACTypeMiniSplitAirConditioner
        cooling_system.cooling_shr = 0.73
        cooling_system.cooling_shr_isdefaulted = true
      end
    end
    hpxml.heat_pumps.each do |heat_pump|
      next unless heat_pump.cooling_shr.nil?

      if heat_pump.heat_pump_type == HPXML::HVACTypeHeatPumpAirToAir
        if heat_pump.compressor_type == HPXML::HVACCompressorTypeSingleStage
          heat_pump.cooling_shr = 0.73
        elsif heat_pump.compressor_type == HPXML::HVACCompressorTypeTwoStage
          heat_pump.cooling_shr = 0.73
        elsif heat_pump.compressor_type == HPXML::HVACCompressorTypeVariableSpeed
          heat_pump.cooling_shr = 0.78
        end
        heat_pump.cooling_shr_isdefaulted = true
      elsif heat_pump.heat_pump_type == HPXML::HVACTypeHeatPumpMiniSplit
        heat_pump.cooling_shr = 0.73
        heat_pump.cooling_shr_isdefaulted = true
      elsif heat_pump.heat_pump_type == HPXML::HVACTypeHeatPumpGroundToAir
        heat_pump.cooling_shr = 0.73
        heat_pump.cooling_shr_isdefaulted = true
      elsif heat_pump.heat_pump_type == HPXML::HVACTypeHeatPumpPTHP ||
            heat_pump.heat_pump_type == HPXML::HVACTypeHeatPumpRoom
        heat_pump.cooling_shr = 0.65
        heat_pump.cooling_shr_isdefaulted = true
      end
    end

    # GSHP pump power
    hpxml.heat_pumps.each do |heat_pump|
      next unless heat_pump.heat_pump_type == HPXML::HVACTypeHeatPumpGroundToAir
      next unless heat_pump.pump_watts_per_ton.nil?

      heat_pump.pump_watts_per_ton = HVAC.get_default_gshp_pump_power()
      heat_pump.pump_watts_per_ton_isdefaulted = true
    end

    # Charge defect ratio
    hpxml.cooling_systems.each do |cooling_system|
      next unless [HPXML::HVACTypeCentralAirConditioner,
                   HPXML::HVACTypeMiniSplitAirConditioner].include? cooling_system.cooling_system_type
      next unless cooling_system.charge_defect_ratio.nil?

      cooling_system.charge_defect_ratio = 0.0
      cooling_system.charge_defect_ratio_isdefaulted = true
    end
    hpxml.heat_pumps.each do |heat_pump|
      next unless [HPXML::HVACTypeHeatPumpAirToAir,
                   HPXML::HVACTypeHeatPumpMiniSplit,
                   HPXML::HVACTypeHeatPumpGroundToAir].include? heat_pump.heat_pump_type
      next unless heat_pump.charge_defect_ratio.nil?

      heat_pump.charge_defect_ratio = 0.0
      heat_pump.charge_defect_ratio_isdefaulted = true
    end

    # Airflow defect ratio
    hpxml.heating_systems.each do |heating_system|
      next unless [HPXML::HVACTypeFurnace].include? heating_system.heating_system_type
      next unless heating_system.airflow_defect_ratio.nil?

      heating_system.airflow_defect_ratio = 0.0
      heating_system.airflow_defect_ratio_isdefaulted = true
    end
    hpxml.cooling_systems.each do |cooling_system|
      next unless [HPXML::HVACTypeCentralAirConditioner,
                   HPXML::HVACTypeMiniSplitAirConditioner].include? cooling_system.cooling_system_type
      next unless cooling_system.airflow_defect_ratio.nil?

      cooling_system.airflow_defect_ratio = 0.0
      cooling_system.airflow_defect_ratio_isdefaulted = true
    end
    hpxml.heat_pumps.each do |heat_pump|
      next unless [HPXML::HVACTypeHeatPumpAirToAir,
                   HPXML::HVACTypeHeatPumpGroundToAir,
                   HPXML::HVACTypeHeatPumpMiniSplit].include? heat_pump.heat_pump_type
      next unless heat_pump.airflow_defect_ratio.nil?

      heat_pump.airflow_defect_ratio = 0.0
      heat_pump.airflow_defect_ratio_isdefaulted = true
    end

    # Fan power
    psc_watts_per_cfm = 0.5 # W/cfm, PSC fan
    ecm_watts_per_cfm = 0.375 # W/cfm, ECM fan
    mini_split_ductless_watts_per_cfm = 0.07 # W/cfm
    mini_split_ducted_watts_per_cfm = 0.18 # W/cfm
    hpxml.heating_systems.each do |heating_system|
      if [HPXML::HVACTypeFurnace].include? heating_system.heating_system_type
        if heating_system.fan_watts_per_cfm.nil?
          if (not heating_system.distribution_system.nil?) && (heating_system.distribution_system.air_type == HPXML::AirTypeGravity)
            heating_system.fan_watts_per_cfm = 0.0
          elsif heating_system.heating_efficiency_afue > 0.9 # HEScore assumption
            heating_system.fan_watts_per_cfm = ecm_watts_per_cfm
          else
            heating_system.fan_watts_per_cfm = psc_watts_per_cfm
          end
          heating_system.fan_watts_per_cfm_isdefaulted = true
        end
      elsif [HPXML::HVACTypeStove].include? heating_system.heating_system_type
        if heating_system.fan_watts.nil?
          heating_system.fan_watts = 40.0 # W
          heating_system.fan_watts_isdefaulted = true
        end
      elsif [HPXML::HVACTypeWallFurnace,
             HPXML::HVACTypeFloorFurnace,
             HPXML::HVACTypePortableHeater,
             HPXML::HVACTypeFixedHeater,
             HPXML::HVACTypeFireplace].include? heating_system.heating_system_type
        if heating_system.fan_watts.nil?
          heating_system.fan_watts = 0.0 # W/cfm, assume no fan power
          heating_system.fan_watts_isdefaulted = true
        end
      end
    end
    hpxml.cooling_systems.each do |cooling_system|
      next unless cooling_system.fan_watts_per_cfm.nil?

      if (not cooling_system.attached_heating_system.nil?) && (not cooling_system.attached_heating_system.fan_watts_per_cfm.nil?)
        cooling_system.fan_watts_per_cfm = cooling_system.attached_heating_system.fan_watts_per_cfm
        cooling_system.fan_watts_per_cfm_isdefaulted = true
      elsif [HPXML::HVACTypeCentralAirConditioner].include? cooling_system.cooling_system_type
        if cooling_system.cooling_efficiency_seer > 13.5 # HEScore assumption
          cooling_system.fan_watts_per_cfm = ecm_watts_per_cfm
        else
          cooling_system.fan_watts_per_cfm = psc_watts_per_cfm
        end
        cooling_system.fan_watts_per_cfm_isdefaulted = true
      elsif [HPXML::HVACTypeMiniSplitAirConditioner].include? cooling_system.cooling_system_type
        if not cooling_system.distribution_system.nil?
          cooling_system.fan_watts_per_cfm = mini_split_ducted_watts_per_cfm
        else
          cooling_system.fan_watts_per_cfm = mini_split_ductless_watts_per_cfm
        end
        cooling_system.fan_watts_per_cfm_isdefaulted = true
      elsif [HPXML::HVACTypeEvaporativeCooler].include? cooling_system.cooling_system_type
        # Depends on airflow rate, so defaulted in hvac_sizing.rb
      end
    end
    hpxml.heat_pumps.each do |heat_pump|
      next unless heat_pump.fan_watts_per_cfm.nil?

      if [HPXML::HVACTypeHeatPumpAirToAir].include? heat_pump.heat_pump_type
        if heat_pump.heating_efficiency_hspf > 8.75 # HEScore assumption
          heat_pump.fan_watts_per_cfm = ecm_watts_per_cfm
        else
          heat_pump.fan_watts_per_cfm = psc_watts_per_cfm
        end
        heat_pump.fan_watts_per_cfm_isdefaulted = true
      elsif [HPXML::HVACTypeHeatPumpGroundToAir].include? heat_pump.heat_pump_type
        if heat_pump.heating_efficiency_cop > 8.75 / 3.2 # HEScore assumption
          heat_pump.fan_watts_per_cfm = ecm_watts_per_cfm
        else
          heat_pump.fan_watts_per_cfm = psc_watts_per_cfm
        end
        heat_pump.fan_watts_per_cfm_isdefaulted = true
      elsif [HPXML::HVACTypeHeatPumpMiniSplit].include? heat_pump.heat_pump_type
        if not heat_pump.distribution_system.nil?
          heat_pump.fan_watts_per_cfm = mini_split_ducted_watts_per_cfm
        else
          heat_pump.fan_watts_per_cfm = mini_split_ductless_watts_per_cfm
        end
        heat_pump.fan_watts_per_cfm_isdefaulted = true
      end
    end

    # Pilot Light
    hpxml.heating_systems.each do |heating_system|
      next unless [HPXML::HVACTypeFurnace,
                   HPXML::HVACTypeWallFurnace,
                   HPXML::HVACTypeFloorFurnace,
                   HPXML::HVACTypeFireplace,
                   HPXML::HVACTypeStove,
                   HPXML::HVACTypeBoiler].include? heating_system.heating_system_type

      if heating_system.pilot_light.nil?
        heating_system.pilot_light = false
        heating_system.pilot_light_isdefaulted = true
      end
      if heating_system.pilot_light && heating_system.pilot_light_btuh.nil?
        heating_system.pilot_light_btuh = 500.0
        heating_system.pilot_light_btuh_isdefaulted = true
      end
    end

    # Detailed HVAC performance
    hpxml.cooling_systems.each do |cooling_system|
      clg_ap = cooling_system.additional_properties
      if [HPXML::HVACTypeCentralAirConditioner,
          HPXML::HVACTypeRoomAirConditioner,
          HPXML::HVACTypePTAC].include? cooling_system.cooling_system_type
        if [HPXML::HVACTypeRoomAirConditioner,
            HPXML::HVACTypePTAC].include? cooling_system.cooling_system_type
          use_eer = true
        else
          use_eer = false
        end
        # Note: We use HP cooling curve so that a central AC behaves the same.
        HVAC.set_num_speeds(cooling_system)
        HVAC.set_fan_power_rated(cooling_system) unless use_eer
        HVAC.set_crankcase_assumptions(cooling_system)
        HVAC.set_cool_c_d(cooling_system, clg_ap.num_speeds)
        HVAC.set_cool_curves_central_air_source(cooling_system, use_eer)
        HVAC.set_cool_rated_cfm_per_ton(cooling_system)
        HVAC.set_cool_rated_shrs_gross(cooling_system)
        HVAC.set_cool_rated_eirs(cooling_system) unless use_eer

      elsif [HPXML::HVACTypeMiniSplitAirConditioner].include? cooling_system.cooling_system_type
        num_speeds = 10
        HVAC.set_num_speeds(cooling_system)
        HVAC.set_crankcase_assumptions(cooling_system)
        HVAC.set_fan_power_rated(cooling_system)

        HVAC.set_cool_c_d(cooling_system, num_speeds)
        HVAC.set_cool_curves_mshp(cooling_system, num_speeds)
        HVAC.set_cool_rated_cfm_per_ton_mshp(cooling_system, num_speeds)
        HVAC.set_cool_rated_eirs_mshp(cooling_system, num_speeds)

        HVAC.set_mshp_downselected_speed_indices(cooling_system)

      elsif [HPXML::HVACTypeEvaporativeCooler].include? cooling_system.cooling_system_type
        clg_ap.effectiveness = 0.72 # Assumption from HEScore

      end
    end
    hpxml.heating_systems.each do |heating_system|
      next unless [HPXML::HVACTypeStove,
                   HPXML::HVACTypePortableHeater,
                   HPXML::HVACTypeFixedHeater,
                   HPXML::HVACTypeWallFurnace,
                   HPXML::HVACTypeFloorFurnace,
                   HPXML::HVACTypeFireplace].include? heating_system.heating_system_type

      HVAC.set_heat_rated_cfm_per_ton(heating_system)
    end
    hpxml.heat_pumps.each do |heat_pump|
      hp_ap = heat_pump.additional_properties
      if [HPXML::HVACTypeHeatPumpAirToAir,
          HPXML::HVACTypeHeatPumpPTHP,
          HPXML::HVACTypeHeatPumpRoom].include? heat_pump.heat_pump_type
        if [HPXML::HVACTypeHeatPumpPTHP, HPXML::HVACTypeHeatPumpRoom].include? heat_pump.heat_pump_type
          use_eer_cop = true
        else
          use_eer_cop = false
        end
        HVAC.set_num_speeds(heat_pump)
        HVAC.set_fan_power_rated(heat_pump) unless use_eer_cop
        HVAC.set_crankcase_assumptions(heat_pump)
        HVAC.set_heat_pump_temperatures(heat_pump, runner)

        HVAC.set_cool_c_d(heat_pump, hp_ap.num_speeds)
        HVAC.set_cool_curves_central_air_source(heat_pump, use_eer_cop)
        HVAC.set_cool_rated_cfm_per_ton(heat_pump)
        HVAC.set_cool_rated_shrs_gross(heat_pump)
        HVAC.set_cool_rated_eirs(heat_pump) unless use_eer_cop

        HVAC.set_heat_c_d(heat_pump, hp_ap.num_speeds)
        HVAC.set_heat_curves_central_air_source(heat_pump, use_eer_cop)
        HVAC.set_heat_rated_cfm_per_ton(heat_pump)
        HVAC.set_heat_rated_eirs(heat_pump) unless use_eer_cop

      elsif [HPXML::HVACTypeHeatPumpMiniSplit].include? heat_pump.heat_pump_type
        num_speeds = 10
        HVAC.set_num_speeds(heat_pump)
        HVAC.set_crankcase_assumptions(heat_pump)
        HVAC.set_fan_power_rated(heat_pump)
        HVAC.set_heat_pump_temperatures(heat_pump, runner)

        HVAC.set_cool_c_d(heat_pump, num_speeds)
        HVAC.set_cool_curves_mshp(heat_pump, num_speeds)
        HVAC.set_cool_rated_cfm_per_ton_mshp(heat_pump, num_speeds)
        HVAC.set_cool_rated_eirs_mshp(heat_pump, num_speeds)

        HVAC.set_heat_c_d(heat_pump, num_speeds)
        HVAC.set_heat_curves_mshp(heat_pump, num_speeds)
        HVAC.set_heat_rated_cfm_per_ton_mshp(heat_pump, num_speeds)
        HVAC.set_heat_rated_eirs_mshp(heat_pump, num_speeds)

        HVAC.set_mshp_downselected_speed_indices(heat_pump)

      elsif [HPXML::HVACTypeHeatPumpGroundToAir].include? heat_pump.heat_pump_type
        HVAC.set_gshp_assumptions(heat_pump, weather)
        HVAC.set_curves_gshp(heat_pump)

      elsif [HPXML::HVACTypeHeatPumpWaterLoopToAir].include? heat_pump.heat_pump_type
        HVAC.set_heat_pump_temperatures(heat_pump, runner)

      end
    end
  end

  def self.apply_hvac_control(hpxml, schedules_file)
    hpxml.hvac_controls.each do |hvac_control|
      schedules_file_includes_heating_setpoint_temp = (schedules_file.nil? ? false : schedules_file.includes_col_name(SchedulesFile::ColumnHeatingSetpoint))
      if hvac_control.heating_setpoint_temp.nil? && hvac_control.weekday_heating_setpoints.nil? && !schedules_file_includes_heating_setpoint_temp
        # No heating setpoints; set a default heating setpoint for, e.g., natural ventilation
        htg_sp, _htg_setback_sp, _htg_setback_hrs_per_week, _htg_setback_start_hr = HVAC.get_default_heating_setpoint(HPXML::HVACControlTypeManual)
        hvac_control.heating_setpoint_temp = htg_sp
        hvac_control.heating_setpoint_temp_isdefaulted = true
      end

      schedules_file_includes_cooling_setpoint_temp = (schedules_file.nil? ? false : schedules_file.includes_col_name(SchedulesFile::ColumnCoolingSetpoint))
      if hvac_control.cooling_setpoint_temp.nil? && hvac_control.weekday_cooling_setpoints.nil? && !schedules_file_includes_cooling_setpoint_temp
        # No cooling setpoints; set a default cooling setpoint for, e.g., natural ventilation
        clg_sp, _clg_setup_sp, _clg_setup_hrs_per_week, _clg_setup_start_hr = HVAC.get_default_cooling_setpoint(HPXML::HVACControlTypeManual)
        hvac_control.cooling_setpoint_temp = clg_sp
        hvac_control.cooling_setpoint_temp_isdefaulted = true
      end

      if hvac_control.heating_setback_start_hour.nil? && (not hvac_control.heating_setback_temp.nil?) && !schedules_file_includes_heating_setpoint_temp
        hvac_control.heating_setback_start_hour = 23 # 11 pm
        hvac_control.heating_setback_start_hour_isdefaulted = true
      end

      if hvac_control.cooling_setup_start_hour.nil? && (not hvac_control.cooling_setup_temp.nil?) && !schedules_file_includes_cooling_setpoint_temp
        hvac_control.cooling_setup_start_hour = 9 # 9 am
        hvac_control.cooling_setup_start_hour_isdefaulted = true
      end

      if hvac_control.seasons_heating_begin_month.nil? || hvac_control.seasons_heating_begin_day.nil? ||
         hvac_control.seasons_heating_end_month.nil? || hvac_control.seasons_heating_end_day.nil?
        hvac_control.seasons_heating_begin_month = 1
        hvac_control.seasons_heating_begin_day = 1
        hvac_control.seasons_heating_end_month = 12
        hvac_control.seasons_heating_end_day = 31
        hvac_control.seasons_heating_begin_month_isdefaulted = true
        hvac_control.seasons_heating_begin_day_isdefaulted = true
        hvac_control.seasons_heating_end_month_isdefaulted = true
        hvac_control.seasons_heating_end_day_isdefaulted = true
      end

      next unless hvac_control.seasons_cooling_begin_month.nil? || hvac_control.seasons_cooling_begin_day.nil? ||
                  hvac_control.seasons_cooling_end_month.nil? || hvac_control.seasons_cooling_end_day.nil?

      hvac_control.seasons_cooling_begin_month = 1
      hvac_control.seasons_cooling_begin_day = 1
      hvac_control.seasons_cooling_end_month = 12
      hvac_control.seasons_cooling_end_day = 31
      hvac_control.seasons_cooling_begin_month_isdefaulted = true
      hvac_control.seasons_cooling_begin_day_isdefaulted = true
      hvac_control.seasons_cooling_end_month_isdefaulted = true
      hvac_control.seasons_cooling_end_day_isdefaulted = true
    end
  end

  def self.apply_hvac_distribution(hpxml, ncfl, ncfl_ag)
    hpxml.hvac_distributions.each do |hvac_distribution|
      next unless hvac_distribution.distribution_system_type == HPXML::HVACDistributionTypeAir
      next if hvac_distribution.ducts.empty?

      # Default ducts

      supply_ducts = hvac_distribution.ducts.select { |duct| duct.duct_type == HPXML::DuctTypeSupply }
      return_ducts = hvac_distribution.ducts.select { |duct| duct.duct_type == HPXML::DuctTypeReturn }

      # Default return registers
      if hvac_distribution.number_of_return_registers.nil? && (return_ducts.size > 0)
        hvac_distribution.number_of_return_registers = ncfl.ceil # Add 1 return register per conditioned floor if not provided
        hvac_distribution.number_of_return_registers_isdefaulted = true
      end

      cfa_served = hvac_distribution.conditioned_floor_area_served
      n_returns = hvac_distribution.number_of_return_registers

      if hvac_distribution.ducts[0].duct_location.nil?
        # Default both duct location(s) and duct surface area(s)
        [supply_ducts, return_ducts].each do |ducts|
          ducts.each do |duct|
            primary_duct_area, secondary_duct_area = HVAC.get_default_duct_surface_area(duct.duct_type, ncfl_ag, cfa_served, n_returns).map { |area| area / ducts.size }
            primary_duct_location, secondary_duct_location = HVAC.get_default_duct_locations(hpxml)
            if primary_duct_location.nil? # If a home doesn't have any non-living spaces (outside living space), place all ducts in living space.
              duct.duct_surface_area = primary_duct_area + secondary_duct_area
              duct.duct_surface_area_isdefaulted = true
              duct.duct_location = secondary_duct_location
              duct.duct_location_isdefaulted = true
            else
              duct.duct_surface_area = primary_duct_area
              duct.duct_surface_area_isdefaulted = true
              duct.duct_location = primary_duct_location
              duct.duct_location_isdefaulted = true

              if secondary_duct_area > 0
                hvac_distribution.ducts.add(id: "#{duct.id}_secondary",
                                            duct_type: duct.duct_type,
                                            duct_insulation_r_value: duct.duct_insulation_r_value,
                                            duct_location: secondary_duct_location,
                                            duct_location_isdefaulted: true,
                                            duct_surface_area: secondary_duct_area,
                                            duct_surface_area_isdefaulted: true)
              end
            end
          end
        end

      elsif hvac_distribution.ducts[0].duct_surface_area.nil?
        # Default duct surface area(s)
        [supply_ducts, return_ducts].each do |ducts|
          ducts.each do |duct|
            total_duct_area = HVAC.get_default_duct_surface_area(duct.duct_type, ncfl_ag, cfa_served, n_returns).sum()
            duct.duct_surface_area = total_duct_area * duct.duct_fraction_area
            duct.duct_surface_area_isdefaulted = true
          end
        end
      end

      # Calculate FractionDuctArea from DuctSurfaceArea
      supply_ducts = hvac_distribution.ducts.select { |duct| duct.duct_type == HPXML::DuctTypeSupply }
      return_ducts = hvac_distribution.ducts.select { |duct| duct.duct_type == HPXML::DuctTypeReturn }
      total_supply_area = supply_ducts.map { |d| d.duct_surface_area }.sum
      total_return_area = return_ducts.map { |d| d.duct_surface_area }.sum
      (supply_ducts + return_ducts).each do |duct|
        next unless duct.duct_fraction_area.nil?

        if duct.duct_type == HPXML::DuctTypeSupply
          duct.duct_fraction_area = (duct.duct_surface_area / total_supply_area).round(3)
          duct.duct_fraction_area_isdefaulted = true
        elsif duct.duct_type == HPXML::DuctTypeReturn
          duct.duct_fraction_area = (duct.duct_surface_area / total_return_area).round(3)
          duct.duct_fraction_area_isdefaulted = true
        end
      end

      hvac_distribution.ducts.each do |ducts|
        next unless ducts.duct_surface_area_multiplier.nil?

        ducts.duct_surface_area_multiplier = 1.0
        ducts.duct_surface_area_multiplier_isdefaulted = true
      end
    end
  end

  def self.apply_ventilation_fans(hpxml, weather, cfa, nbeds)
    # Default mech vent systems
    hpxml.ventilation_fans.each do |vent_fan|
      next unless vent_fan.used_for_whole_building_ventilation

      if vent_fan.is_shared_system.nil?
        vent_fan.is_shared_system = false
        vent_fan.is_shared_system_isdefaulted = true
      end
      if vent_fan.hours_in_operation.nil? && !vent_fan.is_cfis_supplemental_fan?
        vent_fan.hours_in_operation = (vent_fan.fan_type == HPXML::MechVentTypeCFIS) ? 8.0 : 24.0
        vent_fan.hours_in_operation_isdefaulted = true
      end
      if vent_fan.rated_flow_rate.nil? && vent_fan.tested_flow_rate.nil? && vent_fan.calculated_flow_rate.nil? && vent_fan.delivered_ventilation.nil?
        if hpxml.ventilation_fans.select { |vf| vf.used_for_whole_building_ventilation && !vf.is_cfis_supplemental_fan? }.size > 1
          fail 'Defaulting flow rates for multiple mechanical ventilation systems is currently not supported.'
        end

        vent_fan.rated_flow_rate = Airflow.get_default_mech_vent_flow_rate(hpxml, vent_fan, weather, cfa, nbeds).round(1)
        vent_fan.rated_flow_rate_isdefaulted = true
      end
      if vent_fan.fan_power.nil?
        vent_fan.fan_power = (vent_fan.flow_rate * Airflow.get_default_mech_vent_fan_power(vent_fan)).round(1)
        vent_fan.fan_power_isdefaulted = true
      end
      next unless vent_fan.fan_type == HPXML::MechVentTypeCFIS

      if vent_fan.cfis_vent_mode_airflow_fraction.nil?
        vent_fan.cfis_vent_mode_airflow_fraction = 1.0
        vent_fan.cfis_vent_mode_airflow_fraction_isdefaulted = true
      end
      if vent_fan.cfis_addtl_runtime_operating_mode.nil?
        vent_fan.cfis_addtl_runtime_operating_mode = HPXML::CFISModeAirHandler
        vent_fan.cfis_addtl_runtime_operating_mode_isdefaulted = true
      end
    end

    # Default kitchen fan
    hpxml.ventilation_fans.each do |vent_fan|
      next unless (vent_fan.used_for_local_ventilation && (vent_fan.fan_location == HPXML::LocationKitchen))

      if vent_fan.count.nil?
        vent_fan.count = 1
        vent_fan.count_isdefaulted = true
      end
      if vent_fan.rated_flow_rate.nil? && vent_fan.tested_flow_rate.nil? && vent_fan.calculated_flow_rate.nil? && vent_fan.delivered_ventilation.nil?
        vent_fan.rated_flow_rate = 100.0 # cfm, per BA HSP
        vent_fan.rated_flow_rate_isdefaulted = true
      end
      if vent_fan.hours_in_operation.nil?
        vent_fan.hours_in_operation = 1.0 # hrs/day, per BA HSP
        vent_fan.hours_in_operation_isdefaulted = true
      end
      if vent_fan.fan_power.nil?
        vent_fan.fan_power = 0.3 * vent_fan.flow_rate # W, per BA HSP
        vent_fan.fan_power_isdefaulted = true
      end
      if vent_fan.start_hour.nil?
        vent_fan.start_hour = 18 # 6 pm, per BA HSP
        vent_fan.start_hour_isdefaulted = true
      end
    end

    # Default bath fans
    hpxml.ventilation_fans.each do |vent_fan|
      next unless (vent_fan.used_for_local_ventilation && (vent_fan.fan_location == HPXML::LocationBath))

      if vent_fan.count.nil?
        vent_fan.count = hpxml.building_construction.number_of_bathrooms
        vent_fan.count_isdefaulted = true
      end
      if vent_fan.rated_flow_rate.nil? && vent_fan.tested_flow_rate.nil? && vent_fan.calculated_flow_rate.nil? && vent_fan.delivered_ventilation.nil?
        vent_fan.rated_flow_rate = 50.0 # cfm, per BA HSP
        vent_fan.rated_flow_rate_isdefaulted = true
      end
      if vent_fan.hours_in_operation.nil?
        vent_fan.hours_in_operation = 1.0 # hrs/day, per BA HSP
        vent_fan.hours_in_operation_isdefaulted = true
      end
      if vent_fan.fan_power.nil?
        vent_fan.fan_power = 0.3 * vent_fan.flow_rate # W, per BA HSP
        vent_fan.fan_power_isdefaulted = true
      end
      if vent_fan.start_hour.nil?
        vent_fan.start_hour = 7 # 7 am, per BA HSP
        vent_fan.start_hour_isdefaulted = true
      end
    end

    # Default whole house fan
    hpxml.ventilation_fans.each do |vent_fan|
      next unless vent_fan.used_for_seasonal_cooling_load_reduction

      if vent_fan.rated_flow_rate.nil? && vent_fan.tested_flow_rate.nil? && vent_fan.calculated_flow_rate.nil? && vent_fan.delivered_ventilation.nil?
        vent_fan.rated_flow_rate = cfa * 2.0
        vent_fan.rated_flow_rate_isdefaulted = true
      end
      if vent_fan.fan_power.nil?
        vent_fan.fan_power = 0.1 * vent_fan.flow_rate # W
        vent_fan.fan_power_isdefaulted = true
      end
    end
  end

  def self.apply_water_heaters(hpxml, nbeds, eri_version, schedules_file)
    hpxml.water_heating_systems.each do |water_heating_system|
      if water_heating_system.is_shared_system.nil?
        water_heating_system.is_shared_system = false
        water_heating_system.is_shared_system_isdefaulted = true
      end
      schedules_file_includes_water_heater_setpoint_temp = (schedules_file.nil? ? false : schedules_file.includes_col_name(SchedulesFile::ColumnWaterHeaterSetpoint))
      if water_heating_system.temperature.nil? && !schedules_file_includes_water_heater_setpoint_temp
        water_heating_system.temperature = Waterheater.get_default_hot_water_temperature(eri_version)
        water_heating_system.temperature_isdefaulted = true
      end
      if water_heating_system.performance_adjustment.nil?
        water_heating_system.performance_adjustment = Waterheater.get_default_performance_adjustment(water_heating_system)
        water_heating_system.performance_adjustment_isdefaulted = true
      end
      if (water_heating_system.water_heater_type == HPXML::WaterHeaterTypeCombiStorage) && water_heating_system.standby_loss_value.nil?
        # Use equation fit from AHRI database
        # calculate independent variable SurfaceArea/vol(physically linear to standby_loss/skin_u under test condition) to fit the linear equation from AHRI database
        act_vol = Waterheater.calc_storage_tank_actual_vol(water_heating_system.tank_volume, nil)
        surface_area = Waterheater.calc_tank_areas(act_vol)[0]
        sqft_by_gal = surface_area / act_vol # sqft/gal
        water_heating_system.standby_loss_value = (2.9721 * sqft_by_gal - 0.4732).round(3) # linear equation assuming a constant u, F/hr
        water_heating_system.standby_loss_value_isdefaulted = true
        water_heating_system.standby_loss_units = HPXML::UnitsDegFPerHour
        water_heating_system.standby_loss_units_isdefaulted = true
      end
      if (water_heating_system.water_heater_type == HPXML::WaterHeaterTypeStorage)
        if water_heating_system.heating_capacity.nil?
          water_heating_system.heating_capacity = (Waterheater.get_default_heating_capacity(water_heating_system.fuel_type, nbeds, hpxml.water_heating_systems.size, hpxml.building_construction.number_of_bathrooms) * 1000.0).round
          water_heating_system.heating_capacity_isdefaulted = true
        end
        if water_heating_system.tank_volume.nil?
          water_heating_system.tank_volume = Waterheater.get_default_tank_volume(water_heating_system.fuel_type, nbeds, hpxml.building_construction.number_of_bathrooms)
          water_heating_system.tank_volume_isdefaulted = true
        end
        if water_heating_system.recovery_efficiency.nil?
          water_heating_system.recovery_efficiency = Waterheater.get_default_recovery_efficiency(water_heating_system)
          water_heating_system.recovery_efficiency_isdefaulted = true
        end
        if water_heating_system.tank_model_type.nil?
          water_heating_system.tank_model_type = HPXML::WaterHeaterTankModelTypeMixed
          water_heating_system.tank_model_type_isdefaulted = true
        end
      end
      if (water_heating_system.water_heater_type == HPXML::WaterHeaterTypeHeatPump)
        schedules_file_includes_water_heater_operating_mode = (schedules_file.nil? ? false : schedules_file.includes_col_name(SchedulesFile::ColumnWaterHeaterOperatingMode))
        if water_heating_system.operating_mode.nil? && !schedules_file_includes_water_heater_operating_mode
          water_heating_system.operating_mode = HPXML::WaterHeaterOperatingModeHybridAuto
          water_heating_system.operating_mode_isdefaulted = true
        end
      end
      if water_heating_system.location.nil?
        water_heating_system.location = Waterheater.get_default_location(hpxml, hpxml.climate_and_risk_zones.climate_zone_ieccs[0])
        water_heating_system.location_isdefaulted = true
      end
      next unless water_heating_system.usage_bin.nil? && (not water_heating_system.uniform_energy_factor.nil?) # FHR & UsageBin only applies to UEF

      if not water_heating_system.first_hour_rating.nil?
        water_heating_system.usage_bin = Waterheater.get_usage_bin_from_first_hour_rating(water_heating_system.first_hour_rating)
      else
        water_heating_system.usage_bin = HPXML::WaterHeaterUsageBinMedium
      end
      water_heating_system.usage_bin_isdefaulted = true
    end
  end

  def self.apply_hot_water_distribution(hpxml, cfa, ncfl, has_uncond_bsmnt)
    return if hpxml.hot_water_distributions.size == 0

    hot_water_distribution = hpxml.hot_water_distributions[0]

    if hot_water_distribution.pipe_r_value.nil?
      hot_water_distribution.pipe_r_value = 0.0
      hot_water_distribution.pipe_r_value_isdefaulted = true
    end

    if hot_water_distribution.system_type == HPXML::DHWDistTypeStandard
      if hot_water_distribution.standard_piping_length.nil?
        hot_water_distribution.standard_piping_length = HotWaterAndAppliances.get_default_std_pipe_length(has_uncond_bsmnt, cfa, ncfl)
        hot_water_distribution.standard_piping_length_isdefaulted = true
      end
    elsif hot_water_distribution.system_type == HPXML::DHWDistTypeRecirc
      if hot_water_distribution.recirculation_piping_length.nil?
        hot_water_distribution.recirculation_piping_length = HotWaterAndAppliances.get_default_recirc_loop_length(HotWaterAndAppliances.get_default_std_pipe_length(has_uncond_bsmnt, cfa, ncfl))
        hot_water_distribution.recirculation_piping_length_isdefaulted = true
      end
      if hot_water_distribution.recirculation_branch_piping_length.nil?
        hot_water_distribution.recirculation_branch_piping_length = HotWaterAndAppliances.get_default_recirc_branch_loop_length()
        hot_water_distribution.recirculation_branch_piping_length_isdefaulted = true
      end
      if hot_water_distribution.recirculation_pump_power.nil?
        hot_water_distribution.recirculation_pump_power = HotWaterAndAppliances.get_default_recirc_pump_power()
        hot_water_distribution.recirculation_pump_power_isdefaulted = true
      end
    end

    if hot_water_distribution.has_shared_recirculation
      if hot_water_distribution.shared_recirculation_pump_power.nil?
        hot_water_distribution.shared_recirculation_pump_power = HotWaterAndAppliances.get_default_shared_recirc_pump_power()
        hot_water_distribution.shared_recirculation_pump_power_isdefaulted = true
      end
    end
  end

  def self.apply_water_fixtures(hpxml, schedules_file)
    return if hpxml.hot_water_distributions.size == 0

    if hpxml.water_heating.water_fixtures_usage_multiplier.nil?
      hpxml.water_heating.water_fixtures_usage_multiplier = 1.0
      hpxml.water_heating.water_fixtures_usage_multiplier_isdefaulted = true
    end
    schedules_file_includes_fixtures = (schedules_file.nil? ? false : schedules_file.includes_col_name(SchedulesFile::ColumnHotWaterFixtures))
    if hpxml.water_heating.water_fixtures_weekday_fractions.nil? && !schedules_file_includes_fixtures
      hpxml.water_heating.water_fixtures_weekday_fractions = Schedule.FixturesWeekdayFractions
      hpxml.water_heating.water_fixtures_weekday_fractions_isdefaulted = true
    end
    if hpxml.water_heating.water_fixtures_weekend_fractions.nil? && !schedules_file_includes_fixtures
      hpxml.water_heating.water_fixtures_weekend_fractions = Schedule.FixturesWeekendFractions
      hpxml.water_heating.water_fixtures_weekend_fractions_isdefaulted = true
    end
    if hpxml.water_heating.water_fixtures_monthly_multipliers.nil? && !schedules_file_includes_fixtures
      hpxml.water_heating.water_fixtures_monthly_multipliers = Schedule.FixturesMonthlyMultipliers
      hpxml.water_heating.water_fixtures_monthly_multipliers_isdefaulted = true
    end
  end

  def self.apply_solar_thermal_systems(hpxml)
    hpxml.solar_thermal_systems.each do |solar_thermal_system|
      if solar_thermal_system.collector_azimuth.nil?
        solar_thermal_system.collector_azimuth = get_azimuth_from_orientation(solar_thermal_system.collector_orientation)
        solar_thermal_system.collector_azimuth_isdefaulted = true
      end
      if solar_thermal_system.collector_orientation.nil?
        solar_thermal_system.collector_orientation = get_orientation_from_azimuth(solar_thermal_system.collector_azimuth)
        solar_thermal_system.collector_orientation_isdefaulted = true
      end
      if solar_thermal_system.storage_volume.nil? && (not solar_thermal_system.collector_area.nil?) # Detailed solar water heater
        solar_thermal_system.storage_volume = Waterheater.calc_default_solar_thermal_system_storage_volume(solar_thermal_system.collector_area)
        solar_thermal_system.storage_volume_isdefaulted = true
      end
    end
  end

  def self.apply_pv_systems(hpxml)
    hpxml.pv_systems.each do |pv_system|
      if pv_system.array_azimuth.nil?
        pv_system.array_azimuth = get_azimuth_from_orientation(pv_system.array_orientation)
        pv_system.array_azimuth_isdefaulted = true
      end
      if pv_system.array_orientation.nil?
        pv_system.array_orientation = get_orientation_from_azimuth(pv_system.array_azimuth)
        pv_system.array_orientation_isdefaulted = true
      end
      if pv_system.is_shared_system.nil?
        pv_system.is_shared_system = false
        pv_system.is_shared_system_isdefaulted = true
      end
      if pv_system.location.nil?
        pv_system.location = HPXML::LocationRoof
        pv_system.location_isdefaulted = true
      end
      if pv_system.tracking.nil?
        pv_system.tracking = HPXML::PVTrackingTypeFixed
        pv_system.tracking_isdefaulted = true
      end
      if pv_system.module_type.nil?
        pv_system.module_type = HPXML::PVModuleTypeStandard
        pv_system.module_type_isdefaulted = true
      end
      if pv_system.system_losses_fraction.nil?
        pv_system.system_losses_fraction = PV.get_default_system_losses(pv_system.year_modules_manufactured)
        pv_system.system_losses_fraction_isdefaulted = true
      end
    end
    hpxml.inverters.each do |inverter|
      if inverter.inverter_efficiency.nil?
        inverter.inverter_efficiency = PV.get_default_inv_eff()
        inverter.inverter_efficiency_isdefaulted = true
      end
    end
  end

  def self.apply_generators(hpxml)
    hpxml.generators.each do |generator|
      if generator.is_shared_system.nil?
        generator.is_shared_system = false
        generator.is_shared_system_isdefaulted = true
      end
    end
  end

  def self.apply_batteries(hpxml)
    default_values = Battery.get_battery_default_values(hpxml.has_location(HPXML::LocationGarage))
    hpxml.batteries.each do |battery|
      if battery.location.nil?
        battery.location = default_values[:location]
        battery.location_isdefaulted = true
      end
      # if battery.lifetime_model.nil?
      # battery.lifetime_model = default_values[:lifetime_model]
      # battery.lifetime_model_isdefaulted = true
      # end
      if battery.nominal_voltage.nil?
        battery.nominal_voltage = default_values[:nominal_voltage] # V
        battery.nominal_voltage_isdefaulted = true
      end
      if battery.round_trip_efficiency.nil?
        battery.round_trip_efficiency = default_values[:round_trip_efficiency]
        battery.round_trip_efficiency_isdefaulted = true
      end
      if battery.nominal_capacity_kwh.nil? && battery.nominal_capacity_ah.nil?
        # Calculate nominal capacity from usable capacity or rated power output if available
        if not battery.usable_capacity_kwh.nil?
          battery.nominal_capacity_kwh = (battery.usable_capacity_kwh / default_values[:usable_fraction]).round(2)
          battery.nominal_capacity_kwh_isdefaulted = true
        elsif not battery.usable_capacity_ah.nil?
          battery.nominal_capacity_ah = (battery.usable_capacity_ah / default_values[:usable_fraction]).round(2)
          battery.nominal_capacity_ah_isdefaulted = true
        elsif not battery.rated_power_output.nil?
          battery.nominal_capacity_kwh = (UnitConversions.convert(battery.rated_power_output, 'W', 'kW') / 0.5).round(2)
          battery.nominal_capacity_kwh_isdefaulted = true
        else
          battery.nominal_capacity_kwh = default_values[:nominal_capacity_kwh] # kWh
          battery.nominal_capacity_kwh_isdefaulted = true
        end
      end
      if battery.usable_capacity_kwh.nil? && battery.usable_capacity_ah.nil?
        # Calculate usable capacity from nominal capacity
        if not battery.nominal_capacity_kwh.nil?
          battery.usable_capacity_kwh = (battery.nominal_capacity_kwh * default_values[:usable_fraction]).round(2)
          battery.usable_capacity_kwh_isdefaulted = true
        elsif not battery.nominal_capacity_ah.nil?
          battery.usable_capacity_ah = (battery.nominal_capacity_ah * default_values[:usable_fraction]).round(2)
          battery.usable_capacity_ah_isdefaulted = true
        end
      end
      next unless battery.rated_power_output.nil?

      # Calculate rated power from nominal capacity
      if not battery.nominal_capacity_kwh.nil?
        battery.rated_power_output = (UnitConversions.convert(battery.nominal_capacity_kwh, 'kWh', 'Wh') * 0.5).round(0)
      elsif not battery.nominal_capacity_ah.nil?
        battery.rated_power_output = (UnitConversions.convert(Battery.get_kWh_from_Ah(battery.nominal_capacity_ah, battery.nominal_voltage), 'kWh', 'Wh') * 0.5).round(0)
      end
      battery.rated_power_output_isdefaulted = true
    end
  end

  def self.apply_appliances(hpxml, nbeds, eri_version, schedules_file)
    # Default clothes washer
    if hpxml.clothes_washers.size > 0
      clothes_washer = hpxml.clothes_washers[0]
      if clothes_washer.is_shared_appliance.nil?
        clothes_washer.is_shared_appliance = false
        clothes_washer.is_shared_appliance_isdefaulted = true
      end
      if clothes_washer.location.nil?
        clothes_washer.location = HPXML::LocationLivingSpace
        clothes_washer.location_isdefaulted = true
      end
      if clothes_washer.rated_annual_kwh.nil?
        default_values = HotWaterAndAppliances.get_clothes_washer_default_values(eri_version)
        clothes_washer.integrated_modified_energy_factor = default_values[:integrated_modified_energy_factor]
        clothes_washer.integrated_modified_energy_factor_isdefaulted = true
        clothes_washer.rated_annual_kwh = default_values[:rated_annual_kwh]
        clothes_washer.rated_annual_kwh_isdefaulted = true
        clothes_washer.label_electric_rate = default_values[:label_electric_rate]
        clothes_washer.label_electric_rate_isdefaulted = true
        clothes_washer.label_gas_rate = default_values[:label_gas_rate]
        clothes_washer.label_gas_rate_isdefaulted = true
        clothes_washer.label_annual_gas_cost = default_values[:label_annual_gas_cost]
        clothes_washer.label_annual_gas_cost_isdefaulted = true
        clothes_washer.capacity = default_values[:capacity]
        clothes_washer.capacity_isdefaulted = true
        clothes_washer.label_usage = default_values[:label_usage]
        clothes_washer.label_usage_isdefaulted = true
      end
      if clothes_washer.usage_multiplier.nil?
        clothes_washer.usage_multiplier = 1.0
        clothes_washer.usage_multiplier_isdefaulted = true
      end
      schedules_file_includes_cw = (schedules_file.nil? ? false : schedules_file.includes_col_name(SchedulesFile::ColumnClothesWasher))
      if clothes_washer.weekday_fractions.nil? && !schedules_file_includes_cw
        clothes_washer.weekday_fractions = Schedule.ClothesWasherWeekdayFractions
        clothes_washer.weekday_fractions_isdefaulted = true
      end
      if clothes_washer.weekend_fractions.nil? && !schedules_file_includes_cw
        clothes_washer.weekend_fractions = Schedule.ClothesWasherWeekendFractions
        clothes_washer.weekend_fractions_isdefaulted = true
      end
      if clothes_washer.monthly_multipliers.nil? && !schedules_file_includes_cw
        clothes_washer.monthly_multipliers = Schedule.ClothesWasherMonthlyMultipliers
        clothes_washer.monthly_multipliers_isdefaulted = true
      end
    end

    # Default clothes dryer
    if hpxml.clothes_dryers.size > 0
      clothes_dryer = hpxml.clothes_dryers[0]
      if clothes_dryer.is_shared_appliance.nil?
        clothes_dryer.is_shared_appliance = false
        clothes_dryer.is_shared_appliance_isdefaulted = true
      end
      if clothes_dryer.location.nil?
        clothes_dryer.location = HPXML::LocationLivingSpace
        clothes_dryer.location_isdefaulted = true
      end
      if clothes_dryer.combined_energy_factor.nil? && clothes_dryer.energy_factor.nil?
        default_values = HotWaterAndAppliances.get_clothes_dryer_default_values(eri_version, clothes_dryer.fuel_type)
        clothes_dryer.combined_energy_factor = default_values[:combined_energy_factor]
        clothes_dryer.combined_energy_factor_isdefaulted = true
      end
      if clothes_dryer.control_type.nil?
        default_values = HotWaterAndAppliances.get_clothes_dryer_default_values(eri_version, clothes_dryer.fuel_type)
        clothes_dryer.control_type = default_values[:control_type]
        clothes_dryer.control_type_isdefaulted = true
      end
      if clothes_dryer.usage_multiplier.nil?
        clothes_dryer.usage_multiplier = 1.0
        clothes_dryer.usage_multiplier_isdefaulted = true
      end
      if clothes_dryer.is_vented.nil?
        clothes_dryer.is_vented = true
        clothes_dryer.is_vented_isdefaulted = true
      end
      if clothes_dryer.is_vented && clothes_dryer.vented_flow_rate.nil?
        clothes_dryer.vented_flow_rate = 100.0
        clothes_dryer.vented_flow_rate_isdefaulted = true
      end
      schedules_file_includes_cd = (schedules_file.nil? ? false : schedules_file.includes_col_name(SchedulesFile::ColumnClothesDryer))
      if clothes_dryer.weekday_fractions.nil? && !schedules_file_includes_cd
        clothes_dryer.weekday_fractions = Schedule.ClothesDryerWeekdayFractions
        clothes_dryer.weekday_fractions_isdefaulted = true
      end
      if clothes_dryer.weekend_fractions.nil? && !schedules_file_includes_cd
        clothes_dryer.weekend_fractions = Schedule.ClothesDryerWeekendFractions
        clothes_dryer.weekend_fractions_isdefaulted = true
      end
      if clothes_dryer.monthly_multipliers.nil? && !schedules_file_includes_cd
        clothes_dryer.monthly_multipliers = Schedule.ClothesDryerMonthlyMultipliers
        clothes_dryer.monthly_multipliers_isdefaulted = true
      end
    end

    # Default dishwasher
    if hpxml.dishwashers.size > 0
      dishwasher = hpxml.dishwashers[0]
      if dishwasher.is_shared_appliance.nil?
        dishwasher.is_shared_appliance = false
        dishwasher.is_shared_appliance_isdefaulted = true
      end
      if dishwasher.location.nil?
        dishwasher.location = HPXML::LocationLivingSpace
        dishwasher.location_isdefaulted = true
      end
      if dishwasher.place_setting_capacity.nil?
        default_values = HotWaterAndAppliances.get_dishwasher_default_values(eri_version)
        dishwasher.rated_annual_kwh = default_values[:rated_annual_kwh]
        dishwasher.rated_annual_kwh_isdefaulted = true
        dishwasher.label_electric_rate = default_values[:label_electric_rate]
        dishwasher.label_electric_rate_isdefaulted = true
        dishwasher.label_gas_rate = default_values[:label_gas_rate]
        dishwasher.label_gas_rate_isdefaulted = true
        dishwasher.label_annual_gas_cost = default_values[:label_annual_gas_cost]
        dishwasher.label_annual_gas_cost_isdefaulted = true
        dishwasher.label_usage = default_values[:label_usage]
        dishwasher.label_usage_isdefaulted = true
        dishwasher.place_setting_capacity = default_values[:place_setting_capacity]
        dishwasher.place_setting_capacity_isdefaulted = true
      end
      if dishwasher.usage_multiplier.nil?
        dishwasher.usage_multiplier = 1.0
        dishwasher.usage_multiplier_isdefaulted = true
      end
      schedules_file_includes_dw = (schedules_file.nil? ? false : schedules_file.includes_col_name(SchedulesFile::ColumnDishwasher))
      if dishwasher.weekday_fractions.nil? && !schedules_file_includes_dw
        dishwasher.weekday_fractions = Schedule.DishwasherWeekdayFractions
        dishwasher.weekday_fractions_isdefaulted = true
      end
      if dishwasher.weekend_fractions.nil? && !schedules_file_includes_dw
        dishwasher.weekend_fractions = Schedule.DishwasherWeekendFractions
        dishwasher.weekend_fractions_isdefaulted = true
      end
      if dishwasher.monthly_multipliers.nil? && !schedules_file_includes_dw
        dishwasher.monthly_multipliers = Schedule.DishwasherMonthlyMultipliers
        dishwasher.monthly_multipliers_isdefaulted = true
      end
    end

    # Default refrigerators
    if hpxml.refrigerators.size == 1
      hpxml.refrigerators[0].primary_indicator = true
      hpxml.refrigerators[0].primary_indicator_isdefaulted = true
    end
    hpxml.refrigerators.each do |refrigerator|
      if not refrigerator.primary_indicator # extra refrigerator
        if refrigerator.location.nil?
          refrigerator.location = HotWaterAndAppliances.get_default_extra_refrigerator_and_freezer_locations(hpxml)
          refrigerator.location_isdefaulted = true
        end
        if refrigerator.rated_annual_kwh.nil?
          default_values = HotWaterAndAppliances.get_extra_refrigerator_default_values
          refrigerator.rated_annual_kwh = default_values[:rated_annual_kwh]
          refrigerator.rated_annual_kwh_isdefaulted = true
        end
        schedules_file_includes_extrafridge = (schedules_file.nil? ? false : schedules_file.includes_col_name(SchedulesFile::ColumnExtraRefrigerator))
        if refrigerator.weekday_fractions.nil? && !schedules_file_includes_extrafridge
          refrigerator.weekday_fractions = Schedule.ExtraRefrigeratorWeekdayFractions
          refrigerator.weekday_fractions_isdefaulted = true
        end
        if refrigerator.weekend_fractions.nil? && !schedules_file_includes_extrafridge
          refrigerator.weekend_fractions = Schedule.ExtraRefrigeratorWeekendFractions
          refrigerator.weekend_fractions_isdefaulted = true
        end
        if refrigerator.monthly_multipliers.nil? && !schedules_file_includes_extrafridge
          refrigerator.monthly_multipliers = Schedule.ExtraRefrigeratorMonthlyMultipliers
          refrigerator.monthly_multipliers_isdefaulted = true
        end
      else # primary refrigerator
        if refrigerator.location.nil?
          refrigerator.location = HPXML::LocationLivingSpace
          refrigerator.location_isdefaulted = true
        end
        if refrigerator.rated_annual_kwh.nil?
          default_values = HotWaterAndAppliances.get_refrigerator_default_values(nbeds)
          refrigerator.rated_annual_kwh = default_values[:rated_annual_kwh]
          refrigerator.rated_annual_kwh_isdefaulted = true
        end
        schedules_file_includes_fridge = (schedules_file.nil? ? false : schedules_file.includes_col_name(SchedulesFile::ColumnRefrigerator))
        if refrigerator.weekday_fractions.nil? && !schedules_file_includes_fridge
          refrigerator.weekday_fractions = Schedule.RefrigeratorWeekdayFractions
          refrigerator.weekday_fractions_isdefaulted = true
        end
        if refrigerator.weekend_fractions.nil? && !schedules_file_includes_fridge
          refrigerator.weekend_fractions = Schedule.RefrigeratorWeekendFractions
          refrigerator.weekend_fractions_isdefaulted = true
        end
        if refrigerator.monthly_multipliers.nil? && !schedules_file_includes_fridge
          refrigerator.monthly_multipliers = Schedule.RefrigeratorMonthlyMultipliers
          refrigerator.monthly_multipliers_isdefaulted = true
        end
      end
      if refrigerator.usage_multiplier.nil?
        refrigerator.usage_multiplier = 1.0
        refrigerator.usage_multiplier_isdefaulted = true
      end
    end

    # Default freezer
    hpxml.freezers.each do |freezer|
      if freezer.location.nil?
        freezer.location = HotWaterAndAppliances.get_default_extra_refrigerator_and_freezer_locations(hpxml)
        freezer.location_isdefaulted = true
      end
      if freezer.rated_annual_kwh.nil?
        default_values = HotWaterAndAppliances.get_freezer_default_values
        freezer.rated_annual_kwh = default_values[:rated_annual_kwh]
        freezer.rated_annual_kwh_isdefaulted = true
      end
      if freezer.usage_multiplier.nil?
        freezer.usage_multiplier = 1.0
        freezer.usage_multiplier_isdefaulted = true
      end
      schedules_file_includes_freezer = (schedules_file.nil? ? false : schedules_file.includes_col_name(SchedulesFile::ColumnFreezer))
      if freezer.weekday_fractions.nil? && !schedules_file_includes_freezer
        freezer.weekday_fractions = Schedule.FreezerWeekdayFractions
        freezer.weekday_fractions_isdefaulted = true
      end
      if freezer.weekend_fractions.nil? && !schedules_file_includes_freezer
        freezer.weekend_fractions = Schedule.FreezerWeekendFractions
        freezer.weekend_fractions_isdefaulted = true
      end
      if freezer.monthly_multipliers.nil? && !schedules_file_includes_freezer
        freezer.monthly_multipliers = Schedule.FreezerMonthlyMultipliers
        freezer.monthly_multipliers_isdefaulted = true
      end
    end

    # Default cooking range
    if hpxml.cooking_ranges.size > 0
      cooking_range = hpxml.cooking_ranges[0]
      if cooking_range.location.nil?
        cooking_range.location = HPXML::LocationLivingSpace
        cooking_range.location_isdefaulted = true
      end
      if cooking_range.is_induction.nil?
        default_values = HotWaterAndAppliances.get_range_oven_default_values()
        cooking_range.is_induction = default_values[:is_induction]
        cooking_range.is_induction_isdefaulted = true
      end
      if cooking_range.usage_multiplier.nil?
        cooking_range.usage_multiplier = 1.0
        cooking_range.usage_multiplier_isdefaulted = true
      end
      schedules_file_includes_range = (schedules_file.nil? ? false : schedules_file.includes_col_name(SchedulesFile::ColumnCookingRange))
      if cooking_range.weekday_fractions.nil? && !schedules_file_includes_range
        cooking_range.weekday_fractions = Schedule.CookingRangeWeekdayFractions
        cooking_range.weekday_fractions_isdefaulted = true
      end
      if cooking_range.weekend_fractions.nil? && !schedules_file_includes_range
        cooking_range.weekend_fractions = Schedule.CookingRangeWeekendFractions
        cooking_range.weekend_fractions_isdefaulted = true
      end
      if cooking_range.monthly_multipliers.nil? && !schedules_file_includes_range
        cooking_range.monthly_multipliers = Schedule.CookingRangeMonthlyMultipliers
        cooking_range.monthly_multipliers_isdefaulted = true
      end
    end

    # Default oven
    if hpxml.ovens.size > 0
      oven = hpxml.ovens[0]
      if oven.is_convection.nil?
        default_values = HotWaterAndAppliances.get_range_oven_default_values()
        oven.is_convection = default_values[:is_convection]
        oven.is_convection_isdefaulted = true
      end
    end
  end

  def self.apply_lighting(hpxml, schedules_file)
    return if hpxml.lighting_groups.empty?

    if hpxml.lighting.interior_usage_multiplier.nil?
      hpxml.lighting.interior_usage_multiplier = 1.0
      hpxml.lighting.interior_usage_multiplier_isdefaulted = true
    end
    if hpxml.lighting.garage_usage_multiplier.nil?
      hpxml.lighting.garage_usage_multiplier = 1.0
      hpxml.lighting.garage_usage_multiplier_isdefaulted = true
    end
    if hpxml.lighting.exterior_usage_multiplier.nil?
      hpxml.lighting.exterior_usage_multiplier = 1.0
      hpxml.lighting.exterior_usage_multiplier_isdefaulted = true
    end
    # Schedules from T24 2016 Residential ACM Appendix C Table 8 Exterior Lighting Hourly Multiplier (Weekdays and weekends)
    default_exterior_lighting_weekday_fractions = Schedule.LightingExteriorWeekdayFractions
    default_exterior_lighting_weekend_fractions = Schedule.LightingExteriorWeekendFractions
    default_exterior_lighting_monthly_multipliers = Schedule.LightingExteriorMonthlyMultipliers
    if hpxml.has_location(HPXML::LocationGarage)
      schedules_file_includes_lighting_garage = (schedules_file.nil? ? false : schedules_file.includes_col_name(SchedulesFile::ColumnLightingGarage))
      if hpxml.lighting.garage_weekday_fractions.nil? && !schedules_file_includes_lighting_garage
        hpxml.lighting.garage_weekday_fractions = default_exterior_lighting_weekday_fractions
        hpxml.lighting.garage_weekday_fractions_isdefaulted = true
      end
      if hpxml.lighting.garage_weekend_fractions.nil? && !schedules_file_includes_lighting_garage
        hpxml.lighting.garage_weekend_fractions = default_exterior_lighting_weekend_fractions
        hpxml.lighting.garage_weekend_fractions_isdefaulted = true
      end
      if hpxml.lighting.garage_monthly_multipliers.nil? && !schedules_file_includes_lighting_garage
        hpxml.lighting.garage_monthly_multipliers = default_exterior_lighting_monthly_multipliers
        hpxml.lighting.garage_monthly_multipliers_isdefaulted = true
      end
    end
    schedules_file_includes_lighting_exterior = (schedules_file.nil? ? false : schedules_file.includes_col_name(SchedulesFile::ColumnLightingExterior))
    if hpxml.lighting.exterior_weekday_fractions.nil? && !schedules_file_includes_lighting_exterior
      hpxml.lighting.exterior_weekday_fractions = default_exterior_lighting_weekday_fractions
      hpxml.lighting.exterior_weekday_fractions_isdefaulted = true
    end
    if hpxml.lighting.exterior_weekend_fractions.nil? && !schedules_file_includes_lighting_exterior
      hpxml.lighting.exterior_weekend_fractions = default_exterior_lighting_weekend_fractions
      hpxml.lighting.exterior_weekend_fractions_isdefaulted = true
    end
    if hpxml.lighting.exterior_monthly_multipliers.nil? && !schedules_file_includes_lighting_exterior
      hpxml.lighting.exterior_monthly_multipliers = default_exterior_lighting_monthly_multipliers
      hpxml.lighting.exterior_monthly_multipliers_isdefaulted = true
    end
    if hpxml.lighting.holiday_exists
      if hpxml.lighting.holiday_kwh_per_day.nil?
        # From LA100 repo (2017)
        if hpxml.building_construction.residential_facility_type == HPXML::ResidentialTypeSFD
          hpxml.lighting.holiday_kwh_per_day = 1.1
        else # Multifamily and others
          hpxml.lighting.holiday_kwh_per_day = 0.55
        end
        hpxml.lighting.holiday_kwh_per_day_isdefaulted = true
      end
      if hpxml.lighting.holiday_period_begin_month.nil?
        hpxml.lighting.holiday_period_begin_month = 11
        hpxml.lighting.holiday_period_begin_month_isdefaulted = true
        hpxml.lighting.holiday_period_begin_day = 24
        hpxml.lighting.holiday_period_begin_day_isdefaulted = true
      end
      if hpxml.lighting.holiday_period_end_day.nil?
        hpxml.lighting.holiday_period_end_month = 1
        hpxml.lighting.holiday_period_end_month_isdefaulted = true
        hpxml.lighting.holiday_period_end_day = 6
        hpxml.lighting.holiday_period_end_day_isdefaulted = true
      end
      schedules_file_includes_lighting_holiday_exterior = (schedules_file.nil? ? false : schedules_file.includes_col_name(SchedulesFile::ColumnLightingExteriorHoliday))
      if hpxml.lighting.holiday_weekday_fractions.nil? && !schedules_file_includes_lighting_holiday_exterior
        hpxml.lighting.holiday_weekday_fractions = Schedule.LightingExteriorHolidayWeekdayFractions
        hpxml.lighting.holiday_weekday_fractions_isdefaulted = true
      end
      if hpxml.lighting.holiday_weekend_fractions.nil? && !schedules_file_includes_lighting_holiday_exterior
        hpxml.lighting.holiday_weekend_fractions = Schedule.LightingExteriorHolidayWeekendFractions
        hpxml.lighting.holiday_weekend_fractions_isdefaulted = true
      end
    end
  end

  def self.apply_ceiling_fans(hpxml, nbeds, weather, schedules_file)
    return if hpxml.ceiling_fans.size == 0

    ceiling_fan = hpxml.ceiling_fans[0]
    if ceiling_fan.efficiency.nil?
      medium_cfm = 3000.0
      ceiling_fan.efficiency = medium_cfm / HVAC.get_default_ceiling_fan_power()
      ceiling_fan.efficiency_isdefaulted = true
    end
    if ceiling_fan.count.nil?
      ceiling_fan.count = HVAC.get_default_ceiling_fan_quantity(nbeds)
      ceiling_fan.count_isdefaulted = true
    end
    schedules_file_includes_ceiling_fan = (schedules_file.nil? ? false : schedules_file.includes_col_name(SchedulesFile::ColumnCeilingFan))
    if ceiling_fan.weekday_fractions.nil? && !schedules_file_includes_ceiling_fan
      ceiling_fan.weekday_fractions = Schedule.CeilingFanWeekdayFractions
      ceiling_fan.weekday_fractions_isdefaulted = true
    end
    if ceiling_fan.weekend_fractions.nil? && !schedules_file_includes_ceiling_fan
      ceiling_fan.weekend_fractions = Schedule.CeilingFanWeekendFractions
      ceiling_fan.weekend_fractions_isdefaulted = true
    end
    if ceiling_fan.monthly_multipliers.nil? && !schedules_file_includes_ceiling_fan
      ceiling_fan.monthly_multipliers = Schedule.CeilingFanMonthlyMultipliers(weather: weather)
      ceiling_fan.monthly_multipliers_isdefaulted = true
    end
  end

  def self.apply_pools_and_hot_tubs(hpxml, cfa, nbeds, schedules_file)
    hpxml.pools.each do |pool|
      next if pool.type == HPXML::TypeNone

      if pool.pump_type != HPXML::TypeNone
        # Pump
        if pool.pump_kwh_per_year.nil?
          pool.pump_kwh_per_year = MiscLoads.get_pool_pump_default_values(cfa, nbeds)
          pool.pump_kwh_per_year_isdefaulted = true
        end
        if pool.pump_usage_multiplier.nil?
          pool.pump_usage_multiplier = 1.0
          pool.pump_usage_multiplier_isdefaulted = true
        end
        schedules_file_includes_pool_pump = (schedules_file.nil? ? false : schedules_file.includes_col_name(SchedulesFile::ColumnPoolPump))
        if pool.pump_weekday_fractions.nil? && !schedules_file_includes_pool_pump
          pool.pump_weekday_fractions = Schedule.PoolPumpWeekdayFractions
          pool.pump_weekday_fractions_isdefaulted = true
        end
        if pool.pump_weekend_fractions.nil? && !schedules_file_includes_pool_pump
          pool.pump_weekend_fractions = Schedule.PoolPumpWeekendFractions
          pool.pump_weekend_fractions_isdefaulted = true
        end
        if pool.pump_monthly_multipliers.nil? && !schedules_file_includes_pool_pump
          pool.pump_monthly_multipliers = Schedule.PoolPumpMonthlyMultipliers
          pool.pump_monthly_multipliers_isdefaulted = true
        end
      end

      next unless pool.heater_type != HPXML::TypeNone

      # Heater
      if pool.heater_load_value.nil?
        default_heater_load_units, default_heater_load_value = MiscLoads.get_pool_heater_default_values(cfa, nbeds, pool.heater_type)
        pool.heater_load_units = default_heater_load_units
        pool.heater_load_value = default_heater_load_value
        pool.heater_load_value_isdefaulted = true
      end
      if pool.heater_usage_multiplier.nil?
        pool.heater_usage_multiplier = 1.0
        pool.heater_usage_multiplier_isdefaulted = true
      end
      schedules_file_includes_pool_heater = (schedules_file.nil? ? false : schedules_file.includes_col_name(SchedulesFile::ColumnPoolHeater))
      if pool.heater_weekday_fractions.nil? && !schedules_file_includes_pool_heater
        pool.heater_weekday_fractions = Schedule.PoolHeaterWeekdayFractions
        pool.heater_weekday_fractions_isdefaulted = true
      end
      if pool.heater_weekend_fractions.nil? && !schedules_file_includes_pool_heater
        pool.heater_weekend_fractions = Schedule.PoolHeaterWeekendFractions
        pool.heater_weekend_fractions_isdefaulted = true
      end
      if pool.heater_monthly_multipliers.nil? && !schedules_file_includes_pool_heater
        pool.heater_monthly_multipliers = Schedule.PoolHeaterMonthlyMultipliers
        pool.heater_monthly_multipliers_isdefaulted = true
      end
    end

    hpxml.hot_tubs.each do |hot_tub|
      next if hot_tub.type == HPXML::TypeNone

      if hot_tub.pump_type != HPXML::TypeNone
        # Pump
        if hot_tub.pump_kwh_per_year.nil?
          hot_tub.pump_kwh_per_year = MiscLoads.get_hot_tub_pump_default_values(cfa, nbeds)
          hot_tub.pump_kwh_per_year_isdefaulted = true
        end
        if hot_tub.pump_usage_multiplier.nil?
          hot_tub.pump_usage_multiplier = 1.0
          hot_tub.pump_usage_multiplier_isdefaulted = true
        end
        schedules_file_includes_hot_tub_pump = (schedules_file.nil? ? false : schedules_file.includes_col_name(SchedulesFile::ColumnHotTubPump))
        if hot_tub.pump_weekday_fractions.nil? && !schedules_file_includes_hot_tub_pump
          hot_tub.pump_weekday_fractions = Schedule.HotTubPumpWeekdayFractions
          hot_tub.pump_weekday_fractions_isdefaulted = true
        end
        if hot_tub.pump_weekend_fractions.nil? && !schedules_file_includes_hot_tub_pump
          hot_tub.pump_weekend_fractions = Schedule.HotTubPumpWeekendFractions
          hot_tub.pump_weekend_fractions_isdefaulted = true
        end
        if hot_tub.pump_monthly_multipliers.nil? && !schedules_file_includes_hot_tub_pump
          hot_tub.pump_monthly_multipliers = Schedule.HotTubPumpMonthlyMultipliers
          hot_tub.pump_monthly_multipliers_isdefaulted = true
        end
      end

      next unless hot_tub.heater_type != HPXML::TypeNone

      # Heater
      if hot_tub.heater_load_value.nil?
        default_heater_load_units, default_heater_load_value = MiscLoads.get_hot_tub_heater_default_values(cfa, nbeds, hot_tub.heater_type)
        hot_tub.heater_load_units = default_heater_load_units
        hot_tub.heater_load_value = default_heater_load_value
        hot_tub.heater_load_value_isdefaulted = true
      end
      if hot_tub.heater_usage_multiplier.nil?
        hot_tub.heater_usage_multiplier = 1.0
        hot_tub.heater_usage_multiplier_isdefaulted = true
      end
      schedules_file_includes_hot_tub_heater = (schedules_file.nil? ? false : schedules_file.includes_col_name(SchedulesFile::ColumnHotTubHeater))
      if hot_tub.heater_weekday_fractions.nil? && !schedules_file_includes_hot_tub_heater
        hot_tub.heater_weekday_fractions = Schedule.HotTubHeaterWeekdayFractions
        hot_tub.heater_weekday_fractions_isdefaulted = true
      end
      if hot_tub.heater_weekend_fractions.nil? && !schedules_file_includes_hot_tub_heater
        hot_tub.heater_weekend_fractions = Schedule.HotTubHeaterWeekendFractions
        hot_tub.heater_weekend_fractions_isdefaulted = true
      end
      if hot_tub.heater_monthly_multipliers.nil? && !schedules_file_includes_hot_tub_heater
        hot_tub.heater_monthly_multipliers = Schedule.HotTubHeaterMonthlyMultipliers
        hot_tub.heater_monthly_multipliers_isdefaulted = true
      end
    end
  end

  def self.apply_plug_loads(hpxml, cfa, nbeds, schedules_file)
    hpxml.plug_loads.each do |plug_load|
      if plug_load.plug_load_type == HPXML::PlugLoadTypeOther
        default_annual_kwh, default_sens_frac, default_lat_frac = MiscLoads.get_residual_mels_default_values(cfa)
        if plug_load.kwh_per_year.nil?
          plug_load.kwh_per_year = default_annual_kwh
          plug_load.kwh_per_year_isdefaulted = true
        end
        if plug_load.frac_sensible.nil?
          plug_load.frac_sensible = default_sens_frac
          plug_load.frac_sensible_isdefaulted = true
        end
        if plug_load.frac_latent.nil?
          plug_load.frac_latent = default_lat_frac
          plug_load.frac_latent_isdefaulted = true
        end
        schedules_file_includes_plug_loads_other = (schedules_file.nil? ? false : schedules_file.includes_col_name(SchedulesFile::ColumnPlugLoadsOther))
        if plug_load.weekday_fractions.nil? && !schedules_file_includes_plug_loads_other
          plug_load.weekday_fractions = Schedule.PlugLoadsOtherWeekdayFractions
          plug_load.weekday_fractions_isdefaulted = true
        end
        if plug_load.weekend_fractions.nil? && !schedules_file_includes_plug_loads_other
          plug_load.weekend_fractions = Schedule.PlugLoadsOtherWeekendFractions
          plug_load.weekend_fractions_isdefaulted = true
        end
        if plug_load.monthly_multipliers.nil? && !schedules_file_includes_plug_loads_other
          plug_load.monthly_multipliers = Schedule.PlugLoadsOtherMonthlyMultipliers
          plug_load.monthly_multipliers_isdefaulted = true
        end
      elsif plug_load.plug_load_type == HPXML::PlugLoadTypeTelevision
        default_annual_kwh, default_sens_frac, default_lat_frac = MiscLoads.get_televisions_default_values(cfa, nbeds)
        if plug_load.kwh_per_year.nil?
          plug_load.kwh_per_year = default_annual_kwh
          plug_load.kwh_per_year_isdefaulted = true
        end
        if plug_load.frac_sensible.nil?
          plug_load.frac_sensible = default_sens_frac
          plug_load.frac_sensible_isdefaulted = true
        end
        if plug_load.frac_latent.nil?
          plug_load.frac_latent = default_lat_frac
          plug_load.frac_latent_isdefaulted = true
        end
        schedules_file_includes_plug_loads_tv = (schedules_file.nil? ? false : schedules_file.includes_col_name(SchedulesFile::ColumnPlugLoadsTV))
        if plug_load.weekday_fractions.nil? && !schedules_file_includes_plug_loads_tv
          plug_load.weekday_fractions = Schedule.PlugLoadsTVWeekdayFractions
          plug_load.weekday_fractions_isdefaulted = true
        end
        if plug_load.weekend_fractions.nil? && !schedules_file_includes_plug_loads_tv
          plug_load.weekend_fractions = Schedule.PlugLoadsTVWeekendFractions
          plug_load.weekend_fractions_isdefaulted = true
        end
        if plug_load.monthly_multipliers.nil? && !schedules_file_includes_plug_loads_tv
          plug_load.monthly_multipliers = Schedule.PlugLoadsTVMonthlyMultipliers
          plug_load.monthly_multipliers_isdefaulted = true
        end
      elsif plug_load.plug_load_type == HPXML::PlugLoadTypeElectricVehicleCharging
        default_annual_kwh = MiscLoads.get_electric_vehicle_charging_default_values
        if plug_load.kwh_per_year.nil?
          plug_load.kwh_per_year = default_annual_kwh
          plug_load.kwh_per_year_isdefaulted = true
        end
        if plug_load.frac_sensible.nil?
          plug_load.frac_sensible = 0.0
          plug_load.frac_sensible_isdefaulted = true
        end
        if plug_load.frac_latent.nil?
          plug_load.frac_latent = 0.0
          plug_load.frac_latent_isdefaulted = true
        end
        schedules_file_includes_plug_loads_vehicle = (schedules_file.nil? ? false : schedules_file.includes_col_name(SchedulesFile::ColumnPlugLoadsVehicle))
        if plug_load.weekday_fractions.nil? && !schedules_file_includes_plug_loads_vehicle
          plug_load.weekday_fractions = Schedule.PlugLoadsVehicleWeekdayFractions
          plug_load.weekday_fractions_isdefaulted = true
        end
        if plug_load.weekend_fractions.nil? && !schedules_file_includes_plug_loads_vehicle
          plug_load.weekend_fractions = Schedule.PlugLoadsVehicleWeekendFractions
          plug_load.weekend_fractions_isdefaulted = true
        end
        if plug_load.monthly_multipliers.nil? && !schedules_file_includes_plug_loads_vehicle
          plug_load.monthly_multipliers = Schedule.PlugLoadsVehicleMonthlyMultipliers
          plug_load.monthly_multipliers_isdefaulted = true
        end
      elsif plug_load.plug_load_type == HPXML::PlugLoadTypeWellPump
        default_annual_kwh = MiscLoads.get_well_pump_default_values(cfa, nbeds)
        if plug_load.kwh_per_year.nil?
          plug_load.kwh_per_year = default_annual_kwh
          plug_load.kwh_per_year_isdefaulted = true
        end
        if plug_load.frac_sensible.nil?
          plug_load.frac_sensible = 0.0
          plug_load.frac_sensible_isdefaulted = true
        end
        if plug_load.frac_latent.nil?
          plug_load.frac_latent = 0.0
          plug_load.frac_latent_isdefaulted = true
        end
        schedules_file_includes_plug_loads_well_pump = (schedules_file.nil? ? false : schedules_file.includes_col_name(SchedulesFile::ColumnPlugLoadsWellPump))
        if plug_load.weekday_fractions.nil? && !schedules_file_includes_plug_loads_well_pump
          plug_load.weekday_fractions = Schedule.PlugLoadsWellPumpWeekdayFractions
          plug_load.weekday_fractions_isdefaulted = true
        end
        if plug_load.weekend_fractions.nil? && !schedules_file_includes_plug_loads_well_pump
          plug_load.weekend_fractions = Schedule.PlugLoadsWellPumpWeekendFractions
          plug_load.weekend_fractions_isdefaulted = true
        end
        if plug_load.monthly_multipliers.nil? && !schedules_file_includes_plug_loads_well_pump
          plug_load.monthly_multipliers = Schedule.PlugLoadsWellPumpMonthlyMultipliers
          plug_load.monthly_multipliers_isdefaulted = true
        end
      end
      if plug_load.usage_multiplier.nil?
        plug_load.usage_multiplier = 1.0
        plug_load.usage_multiplier_isdefaulted = true
      end
    end
  end

  def self.apply_fuel_loads(hpxml, cfa, nbeds, schedules_file)
    hpxml.fuel_loads.each do |fuel_load|
      if fuel_load.fuel_load_type == HPXML::FuelLoadTypeGrill
        if fuel_load.therm_per_year.nil?
          fuel_load.therm_per_year = MiscLoads.get_gas_grill_default_values(cfa, nbeds)
          fuel_load.therm_per_year_isdefaulted = true
        end
        if fuel_load.frac_sensible.nil?
          fuel_load.frac_sensible = 0.0
          fuel_load.frac_sensible_isdefaulted = true
        end
        if fuel_load.frac_latent.nil?
          fuel_load.frac_latent = 0.0
          fuel_load.frac_latent_isdefaulted = true
        end
        schedules_file_includes_fuel_loads_grill = (schedules_file.nil? ? false : schedules_file.includes_col_name(SchedulesFile::ColumnFuelLoadsGrill))
        if fuel_load.weekday_fractions.nil? && !schedules_file_includes_fuel_loads_grill
          fuel_load.weekday_fractions = Schedule.FuelLoadsGrillWeekdayFractions
          fuel_load.weekday_fractions_isdefaulted = true
        end
        if fuel_load.weekend_fractions.nil? && !schedules_file_includes_fuel_loads_grill
          fuel_load.weekend_fractions = Schedule.FuelLoadsGrillWeekendFractions
          fuel_load.weekend_fractions_isdefaulted = true
        end
        if fuel_load.monthly_multipliers.nil? && !schedules_file_includes_fuel_loads_grill
          fuel_load.monthly_multipliers = Schedule.FuelLoadsGrillMonthlyMultipliers
          fuel_load.monthly_multipliers_isdefaulted = true
        end
      elsif fuel_load.fuel_load_type == HPXML::FuelLoadTypeLighting
        if fuel_load.therm_per_year.nil?
          fuel_load.therm_per_year = MiscLoads.get_gas_lighting_default_values(cfa, nbeds)
          fuel_load.therm_per_year_isdefaulted = true
        end
        if fuel_load.frac_sensible.nil?
          fuel_load.frac_sensible = 0.0
          fuel_load.frac_sensible_isdefaulted = true
        end
        if fuel_load.frac_latent.nil?
          fuel_load.frac_latent = 0.0
          fuel_load.frac_latent_isdefaulted = true
        end
        schedules_file_includes_fuel_loads_lighting = (schedules_file.nil? ? false : schedules_file.includes_col_name(SchedulesFile::ColumnFuelLoadsLighting))
        if fuel_load.weekday_fractions.nil? && !schedules_file_includes_fuel_loads_lighting
          fuel_load.weekday_fractions = Schedule.FuelLoadsLightingWeekdayFractions
          fuel_load.weekday_fractions_isdefaulted = true
        end
        if fuel_load.weekend_fractions.nil? && !schedules_file_includes_fuel_loads_lighting
          fuel_load.weekend_fractions = Schedule.FuelLoadsLightingWeekendFractions
          fuel_load.weekend_fractions_isdefaulted = true
        end
        if fuel_load.monthly_multipliers.nil? && !schedules_file_includes_fuel_loads_lighting
          fuel_load.monthly_multipliers = Schedule.FuelLoadsLightingMonthlyMultipliers
          fuel_load.monthly_multipliers_isdefaulted = true
        end
      elsif fuel_load.fuel_load_type == HPXML::FuelLoadTypeFireplace
        if fuel_load.therm_per_year.nil?
          fuel_load.therm_per_year = MiscLoads.get_gas_fireplace_default_values(cfa, nbeds)
          fuel_load.therm_per_year_isdefaulted = true
        end
        if fuel_load.frac_sensible.nil?
          fuel_load.frac_sensible = 0.5
          fuel_load.frac_sensible_isdefaulted = true
        end
        if fuel_load.frac_latent.nil?
          fuel_load.frac_latent = 0.1
          fuel_load.frac_latent_isdefaulted = true
        end
        schedules_file_includes_fuel_loads_fireplace = (schedules_file.nil? ? false : schedules_file.includes_col_name(SchedulesFile::ColumnFuelLoadsFireplace))
        if fuel_load.weekday_fractions.nil? && !schedules_file_includes_fuel_loads_fireplace
          fuel_load.weekday_fractions = Schedule.FuelLoadsFireplaceWeekdayFractions
          fuel_load.weekday_fractions_isdefaulted = true
        end
        if fuel_load.weekend_fractions.nil? && !schedules_file_includes_fuel_loads_fireplace
          fuel_load.weekend_fractions = Schedule.FuelLoadsFireplaceWeekendFractions
          fuel_load.weekend_fractions_isdefaulted = true
        end
        if fuel_load.monthly_multipliers.nil? && !schedules_file_includes_fuel_loads_fireplace
          fuel_load.monthly_multipliers = Schedule.FuelLoadsFireplaceMonthlyMultipliers
          fuel_load.monthly_multipliers_isdefaulted = true
        end
      end
      if fuel_load.usage_multiplier.nil?
        fuel_load.usage_multiplier = 1.0
        fuel_load.usage_multiplier_isdefaulted = true
      end
    end
  end

  def self.apply_hvac_sizing(hpxml, weather, cfa)
    hvac_systems = HVAC.get_hpxml_hvac_systems(hpxml)

    # Calculate building design loads and equipment capacities/airflows
    bldg_design_loads, all_hvac_sizing_values = HVACSizing.calculate(weather, hpxml, cfa, hvac_systems)

    hvacpl = hpxml.hvac_plant
    tol = 10 # Btuh

    # Assign heating design loads to HPXML object
    hvacpl.hdl_total = bldg_design_loads.Heat_Tot.round
    hvacpl.hdl_walls = bldg_design_loads.Heat_Walls.round
    hvacpl.hdl_ceilings = bldg_design_loads.Heat_Ceilings.round
    hvacpl.hdl_roofs = bldg_design_loads.Heat_Roofs.round
    hvacpl.hdl_floors = bldg_design_loads.Heat_Floors.round
    hvacpl.hdl_slabs = bldg_design_loads.Heat_Slabs.round
    hvacpl.hdl_windows = bldg_design_loads.Heat_Windows.round
    hvacpl.hdl_skylights = bldg_design_loads.Heat_Skylights.round
    hvacpl.hdl_doors = bldg_design_loads.Heat_Doors.round
    hvacpl.hdl_infilvent = bldg_design_loads.Heat_InfilVent.round
    hvacpl.hdl_ducts = bldg_design_loads.Heat_Ducts.round
    hdl_sum = (hvacpl.hdl_walls + hvacpl.hdl_ceilings + hvacpl.hdl_roofs +
               hvacpl.hdl_floors + hvacpl.hdl_slabs + hvacpl.hdl_windows +
               hvacpl.hdl_skylights + hvacpl.hdl_doors + hvacpl.hdl_infilvent +
               hvacpl.hdl_ducts)
    if (hdl_sum - hvacpl.hdl_total).abs > tol
      fail 'Heating design loads do not sum to total.'
    end

    # Assign cooling sensible design loads to HPXML object
    hvacpl.cdl_sens_total = bldg_design_loads.Cool_Sens.round
    hvacpl.cdl_sens_walls = bldg_design_loads.Cool_Walls.round
    hvacpl.cdl_sens_ceilings = bldg_design_loads.Cool_Ceilings.round
    hvacpl.cdl_sens_roofs = bldg_design_loads.Cool_Roofs.round
    hvacpl.cdl_sens_floors = bldg_design_loads.Cool_Floors.round
    hvacpl.cdl_sens_slabs = 0.0
    hvacpl.cdl_sens_windows = bldg_design_loads.Cool_Windows.round
    hvacpl.cdl_sens_skylights = bldg_design_loads.Cool_Skylights.round
    hvacpl.cdl_sens_doors = bldg_design_loads.Cool_Doors.round
    hvacpl.cdl_sens_infilvent = bldg_design_loads.Cool_Infilvent_Sens.round
    hvacpl.cdl_sens_ducts = bldg_design_loads.Cool_Ducts_Sens.round
    hvacpl.cdl_sens_intgains = bldg_design_loads.Cool_IntGains_Sens.round
    cdl_sens_sum = (hvacpl.cdl_sens_walls + hvacpl.cdl_sens_ceilings +
                    hvacpl.cdl_sens_roofs + hvacpl.cdl_sens_floors +
                    hvacpl.cdl_sens_slabs + hvacpl.cdl_sens_windows +
                    hvacpl.cdl_sens_skylights + hvacpl.cdl_sens_doors +
                    hvacpl.cdl_sens_infilvent + hvacpl.cdl_sens_ducts +
                    hvacpl.cdl_sens_intgains)
    if (cdl_sens_sum - hvacpl.cdl_sens_total).abs > tol
      fail 'Cooling sensible design loads do not sum to total.'
    end

    # Assign cooling latent design loads to HPXML object
    hvacpl.cdl_lat_total = bldg_design_loads.Cool_Lat.round
    hvacpl.cdl_lat_ducts = bldg_design_loads.Cool_Ducts_Lat.round
    hvacpl.cdl_lat_infilvent = bldg_design_loads.Cool_Infilvent_Lat.round
    hvacpl.cdl_lat_intgains = bldg_design_loads.Cool_IntGains_Lat.round
    cdl_lat_sum = (hvacpl.cdl_lat_ducts + hvacpl.cdl_lat_infilvent +
                   hvacpl.cdl_lat_intgains)
    if (cdl_lat_sum - hvacpl.cdl_lat_total).abs > tol
      fail 'Cooling latent design loads do not sum to total.'
    end

    # Assign sizing values to HPXML objects
    all_hvac_sizing_values.each do |hvac_system, hvac_sizing_values|
      htg_sys = hvac_system[:heating]
      clg_sys = hvac_system[:cooling]

      # Heating system
      if not htg_sys.nil?

        # Heating capacities
        if htg_sys.heating_capacity.nil? || ((htg_sys.heating_capacity - hvac_sizing_values.Heat_Capacity).abs >= 1.0)
          # Heating capacity @ 17F
          if htg_sys.is_a? HPXML::HeatPump
            if (not htg_sys.heating_capacity.nil?) && (not htg_sys.heating_capacity_17F.nil?)
              # Fixed value entered; scale w/ heating_capacity in case allow_increased_fixed_capacities=true
              htg_cap_17f = htg_sys.heating_capacity_17F * hvac_sizing_values.Heat_Capacity.round / htg_sys.heating_capacity
              if (htg_sys.heating_capacity_17F - htg_cap_17f).abs >= 1.0
                htg_sys.heating_capacity_17F = htg_cap_17f.round
                htg_sys.heating_capacity_17F_isdefaulted = true
              end
            else
              # Autosized
              # FUTURE: Calculate HeatingCapacity17F from heat_cap_ft_spec? Might be confusing
              # since user would not be able to replicate the results using this value, as the
              # default curves are non-linear.
            end
          end
          htg_sys.heating_capacity = hvac_sizing_values.Heat_Capacity.round
          htg_sys.heating_capacity_isdefaulted = true
        end
        if htg_sys.is_a? HPXML::HeatPump
          if htg_sys.backup_type.nil?
            htg_sys.backup_heating_capacity = 0.0
          elsif htg_sys.backup_type == HPXML::HeatPumpBackupTypeIntegrated
            if htg_sys.backup_heating_capacity.nil? || ((htg_sys.backup_heating_capacity - hvac_sizing_values.Heat_Capacity_Supp).abs >= 1.0)
              htg_sys.backup_heating_capacity = hvac_sizing_values.Heat_Capacity_Supp.round
              htg_sys.backup_heating_capacity_isdefaulted = true
            end
          end
        end

        # Heating airflow
        if not (htg_sys.is_a?(HPXML::HeatingSystem) &&
                [HPXML::HVACTypeBoiler,
                 HPXML::HVACTypeElectricResistance].include?(htg_sys.heating_system_type))
          htg_sys.heating_airflow_cfm = hvac_sizing_values.Heat_Airflow.round
          htg_sys.heating_airflow_cfm_isdefaulted = true
        end

        # Heating GSHP loop
        if htg_sys.is_a? HPXML::HeatPump
          htg_sys.additional_properties.GSHP_Loop_flow = hvac_sizing_values.GSHP_Loop_flow
          htg_sys.additional_properties.GSHP_Bore_Depth = hvac_sizing_values.GSHP_Bore_Depth
          htg_sys.additional_properties.GSHP_Bore_Holes = hvac_sizing_values.GSHP_Bore_Holes
          htg_sys.additional_properties.GSHP_G_Functions = hvac_sizing_values.GSHP_G_Functions
        end
      end

      # Cooling system
      next unless not clg_sys.nil?

      # Cooling capacities
      if clg_sys.cooling_capacity.nil? || ((clg_sys.cooling_capacity - hvac_sizing_values.Cool_Capacity).abs >= 1.0)
        clg_sys.cooling_capacity = hvac_sizing_values.Cool_Capacity.round
        clg_sys.cooling_capacity_isdefaulted = true
      end
      # Integrated heating system capacities
      if (clg_sys.is_a? HPXML::CoolingSystem) && clg_sys.has_integrated_heating
        if clg_sys.integrated_heating_system_capacity.nil? || ((clg_sys.integrated_heating_system_capacity - hvac_sizing_values.Heat_Capacity).abs >= 1.0)
          clg_sys.integrated_heating_system_capacity = hvac_sizing_values.Heat_Capacity.round
          clg_sys.integrated_heating_system_capacity_isdefaulted = true
        end
        clg_sys.integrated_heating_system_airflow_cfm = hvac_sizing_values.Heat_Airflow.round
        clg_sys.integrated_heating_system_airflow_cfm_isdefaulted = true
      end
      clg_sys.additional_properties.cooling_capacity_sensible = hvac_sizing_values.Cool_Capacity_Sens.round

      # Cooling airflow
      clg_sys.cooling_airflow_cfm = hvac_sizing_values.Cool_Airflow.round
      clg_sys.cooling_airflow_cfm_isdefaulted = true
    end
  end

  def self.get_azimuth_from_orientation(orientation)
    return if orientation.nil?

    if orientation == HPXML::OrientationNorth
      return 0
    elsif orientation == HPXML::OrientationNortheast
      return 45
    elsif orientation == HPXML::OrientationEast
      return 90
    elsif orientation == HPXML::OrientationSoutheast
      return 135
    elsif orientation == HPXML::OrientationSouth
      return 180
    elsif orientation == HPXML::OrientationSouthwest
      return 225
    elsif orientation == HPXML::OrientationWest
      return 270
    elsif orientation == HPXML::OrientationNorthwest
      return 315
    end

    fail "Unexpected orientation: #{orientation}."
  end

  def self.get_orientation_from_azimuth(azimuth)
    return if azimuth.nil?

    if (azimuth >= 0.0 - 22.5 + 360.0) || (azimuth < 0.0 + 22.5)
      return HPXML::OrientationNorth
    elsif (azimuth >= 45.0 - 22.5) && (azimuth < 45.0 + 22.5)
      return HPXML::OrientationNortheast
    elsif (azimuth >= 90.0 - 22.5) && (azimuth < 90.0 + 22.5)
      return HPXML::OrientationEast
    elsif (azimuth >= 135.0 - 22.5) && (azimuth < 135.0 + 22.5)
      return HPXML::OrientationSoutheast
    elsif (azimuth >= 180.0 - 22.5) && (azimuth < 180.0 + 22.5)
      return HPXML::OrientationSouth
    elsif (azimuth >= 225.0 - 22.5) && (azimuth < 225.0 + 22.5)
      return HPXML::OrientationSouthwest
    elsif (azimuth >= 270.0 - 22.5) && (azimuth < 270.0 + 22.5)
      return HPXML::OrientationWest
    elsif (azimuth >= 315.0 - 22.5) && (azimuth < 315.0 + 22.5)
      return HPXML::OrientationNorthwest
    end
  end

  def self.get_nbeds_adjusted_for_operational_calculation(hpxml)
    occ_calc_type = hpxml.header.occupancy_calculation_type
    unit_type = hpxml.building_construction.residential_facility_type
    nbeds = hpxml.building_construction.number_of_bedrooms
    if occ_calc_type == HPXML::OccupancyCalculationTypeAsset
      return nbeds
    elsif occ_calc_type == HPXML::OccupancyCalculationTypeOperational
      noccs = hpxml.building_occupancy.number_of_residents
      if [HPXML::ResidentialTypeApartment, HPXML::ResidentialTypeSFA].include? unit_type
        return -0.68 + 1.09 * noccs
      elsif [HPXML::ResidentialTypeSFD, HPXML::ResidentialTypeManufactured].include? unit_type
        return -1.47 + 1.69 * noccs
      end
    end
  end
end<|MERGE_RESOLUTION|>--- conflicted
+++ resolved
@@ -21,12 +21,8 @@
       has_fuel[fuel] = hpxml.has_fuel(fuel, hpxml_doc)
     end
 
-<<<<<<< HEAD
-    apply_header(hpxml, epw_file)
+    apply_header(hpxml, epw_file, weather)
     apply_header_sizing(hpxml, weather, nbeds)
-=======
-    apply_header(hpxml, epw_file, weather)
->>>>>>> e2ee07a0
     apply_emissions_scenarios(hpxml, has_fuel)
     apply_utility_bill_scenarios(runner, hpxml, has_fuel)
     apply_site(hpxml)
