# frozen_string_literal: true

class HPXMLDefaults
  # Note: Each HPXML object (e.g., HPXML::Wall) has an additional_properties
  # child object where # custom information can be attached to the object without
  # being written to the HPXML file. This is useful to associate additional values
  # with the HPXML objects that will ultimately get passed around.

  def self.apply(hpxml, eri_version, weather, epw_file: nil, convert_shared_systems: true)
    cfa = hpxml.building_construction.conditioned_floor_area
    nbeds = hpxml.building_construction.number_of_bedrooms
    ncfl = hpxml.building_construction.number_of_conditioned_floors
    ncfl_ag = hpxml.building_construction.number_of_conditioned_floors_above_grade
    has_uncond_bsmnt = hpxml.has_space_type(HPXML::LocationBasementUnconditioned)

    apply_header(hpxml, epw_file)
    apply_site(hpxml)
    apply_building_occupancy(hpxml, nbeds)
    apply_building_construction(hpxml, cfa, nbeds)
    apply_infiltration(hpxml)
    apply_attics(hpxml)
    apply_foundations(hpxml)
    apply_roofs(hpxml)
    apply_rim_joists(hpxml)
    apply_walls(hpxml)
    apply_foundation_walls(hpxml)
    apply_slabs(hpxml)
    apply_windows(hpxml)
    apply_skylights(hpxml)
    apply_hvac(hpxml, weather, convert_shared_systems)
    apply_hvac_control(hpxml)
    apply_hvac_distribution(hpxml, ncfl, ncfl_ag)
    apply_ventilation_fans(hpxml)
    apply_water_heaters(hpxml, nbeds, eri_version)
    apply_hot_water_distribution(hpxml, cfa, ncfl, has_uncond_bsmnt)
    apply_water_fixtures(hpxml)
    apply_solar_thermal_systems(hpxml)
    apply_appliances(hpxml, nbeds, eri_version)
    apply_lighting(hpxml)
    apply_ceiling_fans(hpxml, nbeds)
    apply_pools_and_hot_tubs(hpxml, cfa, nbeds)
    apply_plug_loads(hpxml, cfa, nbeds)
    apply_fuel_loads(hpxml, cfa, nbeds)
    apply_pv_systems(hpxml)
    apply_generators(hpxml)

    # Do HVAC sizing after all other defaults have been applied
    apply_hvac_sizing(hpxml, weather, cfa, nbeds)
  end

  private

  def self.apply_header(hpxml, epw_file)
    if hpxml.header.timestep.nil?
      hpxml.header.timestep = 60
      hpxml.header.timestep_isdefaulted = true
    end

    if hpxml.header.sim_begin_month.nil?
      hpxml.header.sim_begin_month = 1
      hpxml.header.sim_begin_month_isdefaulted = true
    end
    if hpxml.header.sim_begin_day.nil?
      hpxml.header.sim_begin_day = 1
      hpxml.header.sim_begin_day_isdefaulted = true
    end
    if hpxml.header.sim_end_month.nil?
      hpxml.header.sim_end_month = 12
      hpxml.header.sim_end_month_isdefaulted = true
    end
    if hpxml.header.sim_end_day.nil?
      hpxml.header.sim_end_day = 31
      hpxml.header.sim_end_day_isdefaulted = true
    end

    if (not epw_file.nil?) && epw_file.startDateActualYear.is_initialized # AMY
      if not hpxml.header.sim_calendar_year.nil?
        if hpxml.header.sim_calendar_year != epw_file.startDateActualYear.get
          hpxml.header.sim_calendar_year = epw_file.startDateActualYear.get
          hpxml.header.sim_calendar_year_isdefaulted = true
        end
      else
        hpxml.header.sim_calendar_year = epw_file.startDateActualYear.get
        hpxml.header.sim_calendar_year_isdefaulted = true
      end
    else
      if hpxml.header.sim_calendar_year.nil?
        hpxml.header.sim_calendar_year = 2007 # For consistency with SAM utility bill calculations
        hpxml.header.sim_calendar_year_isdefaulted = true
      end
    end

    if hpxml.header.dst_enabled.nil?
      hpxml.header.dst_enabled = true # Assume DST since it occurs in most US locations
      hpxml.header.dst_enabled_isdefaulted = true
    end

    if hpxml.header.dst_enabled && (not epw_file.nil?)
      if hpxml.header.dst_begin_month.nil? || hpxml.header.dst_begin_day.nil? || hpxml.header.dst_end_month.nil? || hpxml.header.dst_end_day.nil?
        if epw_file.daylightSavingStartDate.is_initialized && epw_file.daylightSavingEndDate.is_initialized
          # Use weather file DST dates if available
          dst_start_date = epw_file.daylightSavingStartDate.get
          dst_end_date = epw_file.daylightSavingEndDate.get
          hpxml.header.dst_begin_month = dst_start_date.monthOfYear.value
          hpxml.header.dst_begin_day = dst_start_date.dayOfMonth
          hpxml.header.dst_end_month = dst_end_date.monthOfYear.value
          hpxml.header.dst_end_day = dst_end_date.dayOfMonth
        else
          # Roughly average US dates according to https://en.wikipedia.org/wiki/Daylight_saving_time_in_the_United_States
          hpxml.header.dst_begin_month = 3
          hpxml.header.dst_begin_day = 12
          hpxml.header.dst_end_month = 11
          hpxml.header.dst_end_day = 5
        end
        hpxml.header.dst_begin_month_isdefaulted = true
        hpxml.header.dst_begin_day_isdefaulted = true
        hpxml.header.dst_end_month_isdefaulted = true
        hpxml.header.dst_end_day_isdefaulted = true
      end
    end

    if hpxml.header.allow_increased_fixed_capacities.nil?
      hpxml.header.allow_increased_fixed_capacities = false
      hpxml.header.allow_increased_fixed_capacities_isdefaulted = true
    end
    if hpxml.header.use_max_load_for_heat_pumps.nil?
      hpxml.header.use_max_load_for_heat_pumps = true
      hpxml.header.use_max_load_for_heat_pumps_isdefaulted = true
    end
  end

  def self.apply_site(hpxml)
    if hpxml.site.site_type.nil?
      hpxml.site.site_type = HPXML::SiteTypeSuburban
      hpxml.site.site_type_isdefaulted = true
    end

    if hpxml.site.shielding_of_home.nil?
      hpxml.site.shielding_of_home = HPXML::ShieldingNormal
      hpxml.site.shielding_of_home_isdefaulted = true
    end
    hpxml.site.additional_properties.aim2_shelter_coeff = Airflow.get_aim2_shelter_coefficient(hpxml.site.shielding_of_home)
  end

  def self.apply_building_occupancy(hpxml, nbeds)
    if hpxml.building_occupancy.number_of_residents.nil?
      hpxml.building_occupancy.number_of_residents = Geometry.get_occupancy_default_num(nbeds)
      hpxml.building_occupancy.number_of_residents_isdefaulted = true
    end
  end

  def self.apply_building_construction(hpxml, cfa, nbeds)
    if hpxml.building_construction.conditioned_building_volume.nil? && hpxml.building_construction.average_ceiling_height.nil?
      hpxml.building_construction.average_ceiling_height = 8.0
      hpxml.building_construction.average_ceiling_height_isdefaulted = true
      hpxml.building_construction.conditioned_building_volume = cfa * hpxml.building_construction.average_ceiling_height
      hpxml.building_construction.conditioned_building_volume_isdefaulted = true
    elsif hpxml.building_construction.conditioned_building_volume.nil?
      hpxml.building_construction.conditioned_building_volume = cfa * hpxml.building_construction.average_ceiling_height
      hpxml.building_construction.conditioned_building_volume_isdefaulted = true
    elsif hpxml.building_construction.average_ceiling_height.nil?
      hpxml.building_construction.average_ceiling_height = hpxml.building_construction.conditioned_building_volume / cfa
      hpxml.building_construction.average_ceiling_height_isdefaulted = true
    end

    if hpxml.building_construction.number_of_bathrooms.nil?
      hpxml.building_construction.number_of_bathrooms = Float(Waterheater.get_default_num_bathrooms(nbeds)).to_i
      hpxml.building_construction.number_of_bathrooms_isdefaulted = true
    end

    if hpxml.building_construction.has_flue_or_chimney.nil?
      hpxml.building_construction.has_flue_or_chimney = false
      hpxml.building_construction.has_flue_or_chimney_isdefaulted = true
      hpxml.heating_systems.each do |heating_system|
        if [HPXML::HVACTypeFurnace, HPXML::HVACTypeBoiler, HPXML::HVACTypeWallFurnace, HPXML::HVACTypeFloorFurnace, HPXML::HVACTypeStove, HPXML::HVACTypeFixedHeater].include? heating_system.heating_system_type
          if not heating_system.heating_efficiency_afue.nil?
            next if heating_system.heating_efficiency_afue >= 0.89
          elsif not heating_system.heating_efficiency_percent.nil?
            next if heating_system.heating_efficiency_percent >= 0.89
          end

          hpxml.building_construction.has_flue_or_chimney = true
        elsif [HPXML::HVACTypeFireplace].include? heating_system.heating_system_type
          next if heating_system.heating_system_fuel == HPXML::FuelTypeElectricity

          hpxml.building_construction.has_flue_or_chimney = true
        end
      end
      hpxml.water_heating_systems.each do |water_heating_system|
        if not water_heating_system.energy_factor.nil?
          next if water_heating_system.energy_factor >= 0.63
        elsif not water_heating_system.uniform_energy_factor.nil?
          next if Waterheater.calc_ef_from_uef(water_heating_system) >= 0.63
        end

        hpxml.building_construction.has_flue_or_chimney = true
      end
    end
  end

  def self.apply_infiltration(hpxml)
    measurements = []
    infil_volume = nil
    hpxml.air_infiltration_measurements.each do |measurement|
      is_ach = ((measurement.unit_of_measure == HPXML::UnitsACH) && !measurement.house_pressure.nil?)
      is_cfm = ((measurement.unit_of_measure == HPXML::UnitsCFM) && !measurement.house_pressure.nil?)
      is_nach = (measurement.unit_of_measure == HPXML::UnitsACHNatural)
      next unless (is_ach || is_cfm || is_nach)

      measurements << measurement
      next if measurement.infiltration_volume.nil?

      infil_volume = measurement.infiltration_volume
    end
    if infil_volume.nil?
      infil_volume = hpxml.building_construction.conditioned_building_volume
      measurements.each do |measurement|
        measurement.infiltration_volume = infil_volume
        measurement.infiltration_volume_isdefaulted = true
      end
    end

    return infil_volume
  end

  def self.apply_attics(hpxml)
    return unless hpxml.has_space_type(HPXML::LocationAtticVented)

    vented_attics = []
    default_sla = Airflow.get_default_vented_attic_sla()
    default_ach = nil
    hpxml.attics.each do |attic|
      next unless attic.attic_type == HPXML::AtticTypeVented
      # check existing sla and ach
      default_sla = attic.vented_attic_sla unless attic.vented_attic_sla.nil?
      default_ach = attic.vented_attic_ach unless attic.vented_attic_ach.nil?

      vented_attics << attic
    end
    if vented_attics.empty?
      hpxml.attics.add(id: 'VentedAttic',
                       attic_type: HPXML::AtticTypeVented,
                       vented_attic_sla: default_sla)
      hpxml.attics[-1].vented_attic_sla_isdefaulted = true
    end
    vented_attics.each do |vented_attic|
      next unless (vented_attic.vented_attic_sla.nil? && vented_attic.vented_attic_ach.nil?)
      if not default_ach.nil? # ACH specified
        vented_attic.vented_attic_ach = default_ach
      else # Use SLA
        vented_attic.vented_attic_sla = default_sla
      end
      vented_attic.vented_attic_sla_isdefaulted = true
    end
  end

  def self.apply_foundations(hpxml)
    return unless hpxml.has_space_type(HPXML::LocationCrawlspaceVented)

    vented_crawls = []
    default_sla = Airflow.get_default_vented_crawl_sla()
    hpxml.foundations.each do |foundation|
      next unless foundation.foundation_type == HPXML::FoundationTypeCrawlspaceVented
      # check existing sla
      default_sla = foundation.vented_crawlspace_sla unless foundation.vented_crawlspace_sla.nil?

      vented_crawls << foundation
    end
    if vented_crawls.empty?
      hpxml.foundations.add(id: 'VentedCrawlspace',
                            foundation_type: HPXML::FoundationTypeCrawlspaceVented,
                            vented_crawlspace_sla: default_sla)
      hpxml.foundations[-1].vented_crawlspace_sla_isdefaulted = true
    end
    vented_crawls.each do |vented_crawl|
      next unless vented_crawl.vented_crawlspace_sla.nil?
      vented_crawl.vented_crawlspace_sla = default_sla
      vented_crawl.vented_crawlspace_sla_isdefaulted = true
    end
  end

  def self.apply_roofs(hpxml)
    hpxml.roofs.each do |roof|
      if roof.roof_type.nil?
        roof.roof_type = HPXML::RoofTypeAsphaltShingles
        roof.roof_type_isdefaulted = true
      end
      if roof.emittance.nil?
        roof.emittance = 0.90
        roof.emittance_isdefaulted = true
      end
      if roof.radiant_barrier.nil?
        roof.radiant_barrier = false
        roof.radiant_barrier_isdefaulted = true
      end
      if roof.roof_color.nil?
        roof.roof_color = Constructions.get_default_roof_color(roof.roof_type, roof.solar_absorptance)
        roof.roof_color_isdefaulted = true
      elsif roof.solar_absorptance.nil?
        roof.solar_absorptance = Constructions.get_default_roof_solar_absorptance(roof.roof_type, roof.roof_color)
        roof.solar_absorptance_isdefaulted = true
      end
    end
  end

  def self.apply_rim_joists(hpxml)
    hpxml.rim_joists.each do |rim_joist|
      next unless rim_joist.is_exterior

      if rim_joist.emittance.nil?
        rim_joist.emittance = 0.90
        rim_joist.emittance_isdefaulted = true
      end
      if rim_joist.siding.nil?
        rim_joist.siding = HPXML::SidingTypeWood
        rim_joist.siding_isdefaulted = true
      end
      if rim_joist.color.nil?
        rim_joist.color = Constructions.get_default_wall_color(rim_joist.solar_absorptance)
        rim_joist.color_isdefaulted = true
      elsif rim_joist.solar_absorptance.nil?
        rim_joist.solar_absorptance = Constructions.get_default_wall_solar_absorptance(rim_joist.color)
        rim_joist.solar_absorptance_isdefaulted = true
      end
    end
  end

  def self.apply_walls(hpxml)
    hpxml.walls.each do |wall|
      next unless wall.is_exterior

      if wall.emittance.nil?
        wall.emittance = 0.90
        wall.emittance_isdefaulted = true
      end
      if wall.siding.nil?
        wall.siding = HPXML::SidingTypeWood
        wall.siding_isdefaulted = true
      end
      if wall.color.nil?
        wall.color = Constructions.get_default_wall_color(wall.solar_absorptance)
        wall.color_isdefaulted = true
      elsif wall.solar_absorptance.nil?
        wall.solar_absorptance = Constructions.get_default_wall_solar_absorptance(wall.color)
        wall.solar_absorptance_isdefaulted = true
      end
    end
  end

  def self.apply_foundation_walls(hpxml)
    hpxml.foundation_walls.each do |foundation_wall|
      if foundation_wall.thickness.nil?
        foundation_wall.thickness = 8.0
        foundation_wall.thickness_isdefaulted = true
      end
    end
  end

  def self.apply_slabs(hpxml)
    hpxml.slabs.each do |slab|
      if slab.thickness.nil?
        crawl_slab = [HPXML::LocationCrawlspaceVented, HPXML::LocationCrawlspaceUnvented].include?(slab.interior_adjacent_to)
        slab.thickness = crawl_slab ? 0.0 : 4.0
        slab.thickness_isdefaulted = true
      end
      conditioned_slab = [HPXML::LocationLivingSpace,
                          HPXML::LocationBasementConditioned].include?(slab.interior_adjacent_to)
      if slab.carpet_r_value.nil?
        slab.carpet_r_value = conditioned_slab ? 2.0 : 0.0
        slab.carpet_r_value_isdefaulted = true
      end
      if slab.carpet_fraction.nil?
        slab.carpet_fraction = conditioned_slab ? 0.8 : 0.0
        slab.carpet_fraction_isdefaulted = true
      end
    end
  end

  def self.apply_windows(hpxml)
    default_shade_summer, default_shade_winter = Constructions.get_default_interior_shading_factors()
    hpxml.windows.each do |window|
      if window.interior_shading_factor_summer.nil?
        window.interior_shading_factor_summer = default_shade_summer
        window.interior_shading_factor_summer_isdefaulted = true
      end
      if window.interior_shading_factor_winter.nil?
        window.interior_shading_factor_winter = default_shade_winter
        window.interior_shading_factor_winter_isdefaulted = true
      end
      if window.exterior_shading_factor_summer.nil?
        window.exterior_shading_factor_summer = 1.0
        window.exterior_shading_factor_summer_isdefaulted = true
      end
      if window.exterior_shading_factor_winter.nil?
        window.exterior_shading_factor_winter = 1.0
        window.exterior_shading_factor_winter_isdefaulted = true
      end
      if window.fraction_operable.nil?
        window.fraction_operable = Airflow.get_default_fraction_of_windows_operable()
        window.fraction_operable_isdefaulted = true
      end
    end
  end

  def self.apply_skylights(hpxml)
    hpxml.skylights.each do |skylight|
      if skylight.interior_shading_factor_summer.nil?
        skylight.interior_shading_factor_summer = 1.0
        skylight.interior_shading_factor_summer_isdefaulted = true
      end
      if skylight.interior_shading_factor_winter.nil?
        skylight.interior_shading_factor_winter = 1.0
        skylight.interior_shading_factor_winter_isdefaulted = true
      end
      if skylight.exterior_shading_factor_summer.nil?
        skylight.exterior_shading_factor_summer = 1.0
        skylight.exterior_shading_factor_summer_isdefaulted = true
      end
      if skylight.exterior_shading_factor_winter.nil?
        skylight.exterior_shading_factor_winter = 1.0
        skylight.exterior_shading_factor_winter_isdefaulted = true
      end
    end
  end

  def self.apply_hvac(hpxml, weather, convert_shared_systems)
    if convert_shared_systems
      HVAC.apply_shared_systems(hpxml)
    end

    # HVAC efficiencies (based on HEScore assumption)
    hpxml.heating_systems.each do |heating_system|
      year_installed = heating_system.year_installed
      heating_system_type = heating_system.heating_system_type
      heating_system_fuel = heating_system.heating_system_fuel

      if [HPXML::HVACTypeBoiler, HPXML::HVACTypeFurnace, HPXML::HVACTypeWallFurnace, HPXML::HVACTypeFloorFurnace].include? heating_system_type
        next unless heating_system.heating_efficiency_afue.nil?

        if heating_system_fuel == HPXML::FuelTypeElectricity
          heating_system.heating_efficiency_afue = 0.98
        else
          heating_system.heating_efficiency_afue = HVAC.get_default_hvac_efficiency_by_year_installed(year_installed, heating_system_type, heating_system_fuel, HPXML::UnitsAFUE)
        end
        heating_system.heating_efficiency_afue_isdefaulted = true
      elsif [HPXML::HVACTypeElectricResistance, HPXML::HVACTypePTACHeating].include? heating_system_type
        next unless heating_system.heating_efficiency_percent.nil?

        heating_system.heating_efficiency_percent = 1.0
        heating_system.heating_efficiency_percent_isdefaulted = true
      elsif [HPXML::HVACTypeStove, HPXML::HVACTypeFireplace, HPXML::HVACTypePortableHeater, HPXML::HVACTypeFixedHeater].include? heating_system_type
        next unless heating_system.heating_efficiency_percent.nil?

        if heating_system_fuel == HPXML::FuelTypeElectricity
          heating_system.heating_efficiency_percent = 1.0
        elsif heating_system_fuel == HPXML::FuelTypeWoodCord
          heating_system.heating_efficiency_percent = 0.60  # HEScore assumption
        elsif heating_system_fuel == HPXML::FuelTypeWoodPellets
          heating_system.heating_efficiency_percent = 0.78  # HEScore assumption
        else
          heating_system.heating_efficiency_percent = 0.81  # https://www.lopistoves.com/products/ and https://www.kozyheat.com/products/
        end
        heating_system.heating_efficiency_percent_isdefaulted = true
      end
    end

    hpxml.cooling_systems.each do |cooling_system|
      year_installed = cooling_system.year_installed
      cooling_system_type = cooling_system.cooling_system_type
      cooling_system_fuel = HPXML::FuelTypeElectricity

      if cooling_system_type == HPXML::HVACTypeCentralAirConditioner
        next unless cooling_system.cooling_efficiency_seer.nil?

        cooling_system.cooling_efficiency_seer = HVAC.get_default_hvac_efficiency_by_year_installed(year_installed, cooling_system_type, cooling_system_fuel, HPXML::UnitsSEER)
        cooling_system.cooling_efficiency_seer_isdefaulted = true
<<<<<<< HEAD
      elsif [HPXML::HVACTypeRoomAirConditioner, HPXML::HVACTypePTAC].include? cooling_system_type
        next unless cooling_system.cooling_efficiency_eer.nil?
=======
      elsif cooling_system_type == HPXML::HVACTypeRoomAirConditioner
        next unless cooling_system.cooling_efficiency_eer.nil? && cooling_system.cooling_efficiency_ceer.nil?
>>>>>>> 11e31275

        cooling_system.cooling_efficiency_eer = HVAC.get_default_hvac_efficiency_by_year_installed(year_installed, cooling_system_type, cooling_system_fuel, HPXML::UnitsEER)
        cooling_system.cooling_efficiency_eer_isdefaulted = true
      end
    end

    hpxml.heat_pumps.each do |heat_pump|
      year_installed = heat_pump.year_installed
      heat_pump_type = heat_pump.heat_pump_type
      heat_pump_fuel = HPXML::FuelTypeElectricity

      next unless [HPXML::HVACTypeHeatPumpAirToAir].include? heat_pump_type

      if heat_pump.cooling_efficiency_seer.nil?
        heat_pump.cooling_efficiency_seer = HVAC.get_default_hvac_efficiency_by_year_installed(year_installed, heat_pump_type, heat_pump_fuel, HPXML::UnitsSEER)
        heat_pump.cooling_efficiency_seer_isdefaulted = true
      end
      if heat_pump.heating_efficiency_hspf.nil?
        heat_pump.heating_efficiency_hspf = HVAC.get_default_hvac_efficiency_by_year_installed(year_installed, heat_pump_type, heat_pump_fuel, HPXML::UnitsHSPF)
        heat_pump.heating_efficiency_hspf_isdefaulted = true
      end
    end

    # Default AC/HP compressor type
    hpxml.cooling_systems.each do |cooling_system|
      next unless cooling_system.compressor_type.nil?

      cooling_system.compressor_type = HVAC.get_default_compressor_type(cooling_system.cooling_system_type, cooling_system.cooling_efficiency_seer)
      cooling_system.compressor_type_isdefaulted = true
    end
    hpxml.heat_pumps.each do |heat_pump|
      next unless heat_pump.compressor_type.nil?

      heat_pump.compressor_type = HVAC.get_default_compressor_type(heat_pump.heat_pump_type, heat_pump.cooling_efficiency_seer)
      heat_pump.compressor_type_isdefaulted = true
    end

    # Default boiler EAE
    hpxml.heating_systems.each do |heating_system|
      next unless heating_system.electric_auxiliary_energy.nil?
      heating_system.electric_auxiliary_energy_isdefaulted = true
      heating_system.electric_auxiliary_energy = HVAC.get_default_boiler_eae(heating_system)
      heating_system.shared_loop_watts = nil
      heating_system.shared_loop_motor_efficiency = nil
      heating_system.fan_coil_watts = nil
    end

    # Default AC/HP sensible heat ratio
    hpxml.cooling_systems.each do |cooling_system|
      next unless cooling_system.cooling_shr.nil?

      if cooling_system.cooling_system_type == HPXML::HVACTypeCentralAirConditioner
        if cooling_system.compressor_type == HPXML::HVACCompressorTypeSingleStage
          cooling_system.cooling_shr = 0.73
        elsif cooling_system.compressor_type == HPXML::HVACCompressorTypeTwoStage
          cooling_system.cooling_shr = 0.73
        elsif cooling_system.compressor_type == HPXML::HVACCompressorTypeVariableSpeed
          cooling_system.cooling_shr = 0.78
        end
        cooling_system.cooling_shr_isdefaulted = true
      elsif cooling_system.cooling_system_type == HPXML::HVACTypeRoomAirConditioner ||
            cooling_system.cooling_system_type == HPXML::HVACTypePTAC
        cooling_system.cooling_shr = 0.65
        cooling_system.cooling_shr_isdefaulted = true
      elsif cooling_system.cooling_system_type == HPXML::HVACTypeMiniSplitAirConditioner
        cooling_system.cooling_shr = 0.73
        cooling_system.cooling_shr_isdefaulted = true
      end
    end
    hpxml.heat_pumps.each do |heat_pump|
      next unless heat_pump.cooling_shr.nil?

      if heat_pump.heat_pump_type == HPXML::HVACTypeHeatPumpAirToAir
        if heat_pump.compressor_type == HPXML::HVACCompressorTypeSingleStage
          heat_pump.cooling_shr = 0.73
        elsif heat_pump.compressor_type == HPXML::HVACCompressorTypeTwoStage
          heat_pump.cooling_shr = 0.724
        elsif heat_pump.compressor_type == HPXML::HVACCompressorTypeVariableSpeed
          heat_pump.cooling_shr = 0.78
        end
        heat_pump.cooling_shr_isdefaulted = true
      elsif heat_pump.heat_pump_type == HPXML::HVACTypeHeatPumpMiniSplit
        heat_pump.cooling_shr = 0.73
        heat_pump.cooling_shr_isdefaulted = true
      elsif heat_pump.heat_pump_type == HPXML::HVACTypeHeatPumpGroundToAir
        heat_pump.cooling_shr = 0.732
        heat_pump.cooling_shr_isdefaulted = true
      elsif heat_pump.heat_pump_type == HPXML::HVACTypeHeatPumpPTHP
        heat_pump.cooling_shr = 0.65
        heat_pump.cooling_shr_isdefaulted = true
      end
    end

    # GSHP pump power
    hpxml.heat_pumps.each do |heat_pump|
      next unless heat_pump.heat_pump_type == HPXML::HVACTypeHeatPumpGroundToAir
      next unless heat_pump.pump_watts_per_ton.nil?

      heat_pump.pump_watts_per_ton = HVAC.get_default_gshp_pump_power()
      heat_pump.pump_watts_per_ton_isdefaulted = true
    end

    # Charge defect ratio
    hpxml.cooling_systems.each do |cooling_system|
      next unless [HPXML::HVACTypeCentralAirConditioner,
                   HPXML::HVACTypeMiniSplitAirConditioner].include? cooling_system.cooling_system_type
      next unless cooling_system.charge_defect_ratio.nil?

      cooling_system.charge_defect_ratio = 0.0
      cooling_system.charge_defect_ratio_isdefaulted = true
    end
    hpxml.heat_pumps.each do |heat_pump|
      next unless [HPXML::HVACTypeHeatPumpAirToAir,
                   HPXML::HVACTypeHeatPumpMiniSplit,
                   HPXML::HVACTypeHeatPumpGroundToAir].include? heat_pump.heat_pump_type
      next unless heat_pump.charge_defect_ratio.nil?

      heat_pump.charge_defect_ratio = 0.0
      heat_pump.charge_defect_ratio_isdefaulted = true
    end

    # Airflow defect ratio
    hpxml.heating_systems.each do |heating_system|
      next unless [HPXML::HVACTypeFurnace].include? heating_system.heating_system_type
      next unless heating_system.airflow_defect_ratio.nil?

      heating_system.airflow_defect_ratio = 0.0
      heating_system.airflow_defect_ratio_isdefaulted = true
    end
    hpxml.cooling_systems.each do |cooling_system|
      next unless [HPXML::HVACTypeCentralAirConditioner,
                   HPXML::HVACTypeMiniSplitAirConditioner].include? cooling_system.cooling_system_type
      next unless cooling_system.airflow_defect_ratio.nil?

      cooling_system.airflow_defect_ratio = 0.0
      cooling_system.airflow_defect_ratio_isdefaulted = true
    end
    hpxml.heat_pumps.each do |heat_pump|
      next unless [HPXML::HVACTypeHeatPumpAirToAir,
                   HPXML::HVACTypeHeatPumpGroundToAir,
                   HPXML::HVACTypeHeatPumpMiniSplit].include? heat_pump.heat_pump_type
      next unless heat_pump.airflow_defect_ratio.nil?

      heat_pump.airflow_defect_ratio = 0.0
      heat_pump.airflow_defect_ratio_isdefaulted = true
    end

    # Fan power
    psc_watts_per_cfm = 0.5 # W/cfm, PSC fan
    ecm_watts_per_cfm = 0.375 # W/cfm, ECM fan
    mini_split_ductless_watts_per_cfm = 0.07 # W/cfm
    mini_split_ducted_watts_per_cfm = 0.18 # W/cfm
    hpxml.heating_systems.each do |heating_system|
      if [HPXML::HVACTypeFurnace].include? heating_system.heating_system_type
        if heating_system.fan_watts_per_cfm.nil?
          if heating_system.distribution_system.air_type == HPXML::AirTypeGravity
            heating_system.fan_watts_per_cfm = 0.0
          elsif heating_system.heating_efficiency_afue > 0.9 # HEScore assumption
            heating_system.fan_watts_per_cfm = ecm_watts_per_cfm
          else
            heating_system.fan_watts_per_cfm = psc_watts_per_cfm
          end
          heating_system.fan_watts_per_cfm_isdefaulted = true
        end
      elsif [HPXML::HVACTypeStove].include? heating_system.heating_system_type
        if heating_system.fan_watts.nil?
          heating_system.fan_watts = 40.0 # W
          heating_system.fan_watts_isdefaulted = true
        end
      elsif [HPXML::HVACTypeWallFurnace,
             HPXML::HVACTypeFloorFurnace,
             HPXML::HVACTypePortableHeater,
             HPXML::HVACTypeFixedHeater,
             HPXML::HVACTypeFireplace].include? heating_system.heating_system_type
        if heating_system.fan_watts.nil?
          heating_system.fan_watts = 0.0 # W/cfm, assume no fan power
          heating_system.fan_watts_isdefaulted = true
        end
      end
    end
    hpxml.cooling_systems.each do |cooling_system|
      next unless cooling_system.fan_watts_per_cfm.nil?

      if (not cooling_system.attached_heating_system.nil?) && (not cooling_system.attached_heating_system.fan_watts_per_cfm.nil?)
        cooling_system.fan_watts_per_cfm = cooling_system.attached_heating_system.fan_watts_per_cfm
        cooling_system.fan_watts_per_cfm_isdefaulted = true
      elsif [HPXML::HVACTypeCentralAirConditioner].include? cooling_system.cooling_system_type
        if cooling_system.cooling_efficiency_seer > 13.5 # HEScore assumption
          cooling_system.fan_watts_per_cfm = ecm_watts_per_cfm
        else
          cooling_system.fan_watts_per_cfm = psc_watts_per_cfm
        end
        cooling_system.fan_watts_per_cfm_isdefaulted = true
      elsif [HPXML::HVACTypeMiniSplitAirConditioner].include? cooling_system.cooling_system_type
        if not cooling_system.distribution_system.nil?
          cooling_system.fan_watts_per_cfm = mini_split_ducted_watts_per_cfm
        else
          cooling_system.fan_watts_per_cfm = mini_split_ductless_watts_per_cfm
        end
        cooling_system.fan_watts_per_cfm_isdefaulted = true
      elsif [HPXML::HVACTypeEvaporativeCooler].include? cooling_system.cooling_system_type
        # Depends on airflow rate, so defaulted in hvac_sizing.rb
      end
    end
    hpxml.heat_pumps.each do |heat_pump|
      next unless heat_pump.fan_watts_per_cfm.nil?

      if [HPXML::HVACTypeHeatPumpAirToAir].include? heat_pump.heat_pump_type
        if heat_pump.heating_efficiency_hspf > 8.75 # HEScore assumption
          heat_pump.fan_watts_per_cfm = ecm_watts_per_cfm
        else
          heat_pump.fan_watts_per_cfm = psc_watts_per_cfm
        end
        heat_pump.fan_watts_per_cfm_isdefaulted = true
      elsif [HPXML::HVACTypeHeatPumpGroundToAir].include? heat_pump.heat_pump_type
        if heat_pump.heating_efficiency_cop > 8.75 / 3.2 # HEScore assumption
          heat_pump.fan_watts_per_cfm = ecm_watts_per_cfm
        else
          heat_pump.fan_watts_per_cfm = psc_watts_per_cfm
        end
        heat_pump.fan_watts_per_cfm_isdefaulted = true
      elsif [HPXML::HVACTypeHeatPumpMiniSplit].include? heat_pump.heat_pump_type
        if not heat_pump.distribution_system.nil?
          heat_pump.fan_watts_per_cfm = mini_split_ducted_watts_per_cfm
        else
          heat_pump.fan_watts_per_cfm = mini_split_ductless_watts_per_cfm
        end
        heat_pump.fan_watts_per_cfm_isdefaulted = true
      end
    end

    # Detailed HVAC performance
    hpxml.cooling_systems.each do |cooling_system|
      clg_ap = cooling_system.additional_properties
      if [HPXML::HVACTypeCentralAirConditioner,
          HPXML::HVACTypeRoomAirConditioner,
          HPXML::HVACTypePTAC].include? cooling_system.cooling_system_type
        if [HPXML::HVACTypeRoomAirConditioner,
            HPXML::HVACTypePTAC].include? cooling_system.cooling_system_type
          use_eer = true
        else
          use_eer = false
        end
        # Note: We use HP cooling curve so that a central AC behaves the same.
        HVAC.set_num_speeds(cooling_system)
        HVAC.set_fan_power_rated(cooling_system) unless use_eer
        HVAC.set_crankcase_assumptions(cooling_system) unless use_eer
        HVAC.set_cool_c_d(cooling_system, clg_ap.num_speeds)
        HVAC.set_cool_curves_ashp(cooling_system, use_eer)
        HVAC.set_cool_rated_cfm_per_ton(cooling_system)
        HVAC.set_cool_rated_shrs_gross(cooling_system)
        HVAC.set_cool_rated_eirs(cooling_system) unless use_eer

      elsif [HPXML::HVACTypeMiniSplitAirConditioner].include? cooling_system.cooling_system_type
        num_speeds = 10
        HVAC.set_num_speeds(cooling_system)
        HVAC.set_crankcase_assumptions(cooling_system)
        HVAC.set_fan_power_rated(cooling_system)

        HVAC.set_cool_c_d(cooling_system, num_speeds)
        HVAC.set_cool_curves_mshp(cooling_system, num_speeds)
        HVAC.set_cool_rated_cfm_per_ton_mshp(cooling_system, num_speeds)
        HVAC.set_cool_rated_eirs_mshp(cooling_system, num_speeds)

        HVAC.set_mshp_downselected_speed_indices(cooling_system)

      elsif [HPXML::HVACTypeEvaporativeCooler].include? cooling_system.cooling_system_type
        clg_ap.effectiveness = 0.72 # Assumption from HEScore

      end
    end
    hpxml.heating_systems.each do |heating_system|
      htg_ap = heating_system.additional_properties
      next unless [HPXML::HVACTypeStove,
                   HPXML::HVACTypePortableHeater,
                   HPXML::HVACTypeFixedHeater,
                   HPXML::HVACTypeWallFurnace,
                   HPXML::HVACTypeFloorFurnace,
                   HPXML::HVACTypeFireplace].include? heating_system.heating_system_type
      HVAC.set_heat_rated_cfm_per_ton(heating_system)
    end
    hpxml.heat_pumps.each do |heat_pump|
      hp_ap = heat_pump.additional_properties
      if [HPXML::HVACTypeHeatPumpAirToAir,
          HPXML::HVACTypeHeatPumpPTHP].include? heat_pump.heat_pump_type
        if heat_pump.heat_pump_type == HPXML::HVACTypeHeatPumpPTHP
          use_eer_cop = true
        else
          use_eer_cop = false
        end
        HVAC.set_num_speeds(heat_pump)
        HVAC.set_fan_power_rated(heat_pump) unless use_eer_cop
        HVAC.set_crankcase_assumptions(heat_pump) unless use_eer_cop
        HVAC.set_heat_pump_temperatures(heat_pump)

        HVAC.set_cool_c_d(heat_pump, hp_ap.num_speeds)
        HVAC.set_cool_curves_ashp(heat_pump, use_eer_cop)
        HVAC.set_cool_rated_cfm_per_ton(heat_pump)
        HVAC.set_cool_rated_shrs_gross(heat_pump)
        HVAC.set_cool_rated_eirs(heat_pump) unless use_eer_cop

        HVAC.set_heat_c_d(heat_pump, hp_ap.num_speeds)
        HVAC.set_heat_curves_ashp(heat_pump, use_eer_cop)
        HVAC.set_heat_rated_cfm_per_ton(heat_pump)
        HVAC.set_heat_rated_eirs(heat_pump) unless use_eer_cop

      elsif [HPXML::HVACTypeHeatPumpMiniSplit].include? heat_pump.heat_pump_type
        num_speeds = 10
        HVAC.set_num_speeds(heat_pump)
        HVAC.set_crankcase_assumptions(heat_pump)
        HVAC.set_fan_power_rated(heat_pump)
        HVAC.set_heat_pump_temperatures(heat_pump)

        HVAC.set_cool_c_d(heat_pump, num_speeds)
        HVAC.set_cool_curves_mshp(heat_pump, num_speeds)
        HVAC.set_cool_rated_cfm_per_ton_mshp(heat_pump, num_speeds)
        HVAC.set_cool_rated_eirs_mshp(heat_pump, num_speeds)

        HVAC.set_heat_c_d(heat_pump, num_speeds)
        HVAC.set_heat_curves_mshp(heat_pump, num_speeds)
        HVAC.set_heat_rated_cfm_per_ton_mshp(heat_pump, num_speeds)
        HVAC.set_heat_rated_eirs_mshp(heat_pump, num_speeds)

        HVAC.set_mshp_downselected_speed_indices(heat_pump)

      elsif [HPXML::HVACTypeHeatPumpGroundToAir].include? heat_pump.heat_pump_type
        HVAC.set_gshp_assumptions(heat_pump, weather)
        HVAC.set_curves_gshp(heat_pump)

      elsif [HPXML::HVACTypeHeatPumpWaterLoopToAir].include? heat_pump.heat_pump_type
        HVAC.set_heat_pump_temperatures(heat_pump)

      end
    end
  end

  def self.apply_hvac_control(hpxml)
    hpxml.hvac_controls.each do |hvac_control|
      if not hvac_control.heating_setback_temp.nil?
        if hvac_control.heating_setback_start_hour.nil?
          hvac_control.heating_setback_start_hour = 23 # 11 pm
          hvac_control.heating_setback_start_hour_isdefaulted = true
        end
      end

      if not hvac_control.cooling_setup_temp.nil?
        if hvac_control.cooling_setup_start_hour.nil?
          hvac_control.cooling_setup_start_hour = 9 # 9 am
          hvac_control.cooling_setup_start_hour_isdefaulted = true
        end
      end

      if hvac_control.seasons_heating_begin_month.nil? || hvac_control.seasons_heating_begin_day.nil? || hvac_control.seasons_heating_end_month.nil? || hvac_control.seasons_heating_end_day.nil?
        hvac_control.seasons_heating_begin_month = 1
        hvac_control.seasons_heating_begin_day = 1
        hvac_control.seasons_heating_end_month = 12
        hvac_control.seasons_heating_end_day = 31
        hvac_control.seasons_heating_begin_month_isdefaulted = true
        hvac_control.seasons_heating_begin_day_isdefaulted = true
        hvac_control.seasons_heating_end_month_isdefaulted = true
        hvac_control.seasons_heating_end_day_isdefaulted = true
      end

      next unless hvac_control.seasons_cooling_begin_month.nil? || hvac_control.seasons_cooling_begin_day.nil? || hvac_control.seasons_cooling_end_month.nil? || hvac_control.seasons_cooling_end_day.nil?
      hvac_control.seasons_cooling_begin_month = 1
      hvac_control.seasons_cooling_begin_day = 1
      hvac_control.seasons_cooling_end_month = 12
      hvac_control.seasons_cooling_end_day = 31
      hvac_control.seasons_cooling_begin_month_isdefaulted = true
      hvac_control.seasons_cooling_begin_day_isdefaulted = true
      hvac_control.seasons_cooling_end_month_isdefaulted = true
      hvac_control.seasons_cooling_end_day_isdefaulted = true
    end
  end

  def self.apply_hvac_distribution(hpxml, ncfl, ncfl_ag)
    # Check either all ducts have location and surface area or all ducts have no location and surface area
    n_ducts = 0
    n_ducts_to_be_defaulted = 0
    hpxml.hvac_distributions.each do |hvac_distribution|
      n_ducts += hvac_distribution.ducts.size
      n_ducts_to_be_defaulted += hvac_distribution.ducts.select { |duct| duct.duct_surface_area.nil? && duct.duct_location.nil? }.size
    end
    fail if n_ducts_to_be_defaulted > 0 && (n_ducts != n_ducts_to_be_defaulted) # EPvalidator.xml should prevent this

    hpxml.hvac_distributions.each do |hvac_distribution|
      next unless [HPXML::HVACDistributionTypeAir].include? hvac_distribution.distribution_system_type

      # Default return registers
      if hvac_distribution.number_of_return_registers.nil?
        hvac_distribution.number_of_return_registers = ncfl.ceil # Add 1 return register per conditioned floor if not provided
        hvac_distribution.number_of_return_registers_isdefaulted = true
      end

      # Default ducts
      cfa_served = hvac_distribution.conditioned_floor_area_served
      n_returns = hvac_distribution.number_of_return_registers

      supply_ducts = hvac_distribution.ducts.select { |duct| duct.duct_type == HPXML::DuctTypeSupply }
      return_ducts = hvac_distribution.ducts.select { |duct| duct.duct_type == HPXML::DuctTypeReturn }
      [supply_ducts, return_ducts].each do |ducts|
        ducts.each do |duct|
          next unless duct.duct_surface_area.nil?

          primary_duct_area, secondary_duct_area = HVAC.get_default_duct_surface_area(duct.duct_type, ncfl_ag, cfa_served, n_returns).map { |area| area / ducts.size }
          primary_duct_location, secondary_duct_location = HVAC.get_default_duct_locations(hpxml)
          if primary_duct_location.nil? # If a home doesn't have any non-living spaces (outside living space), place all ducts in living space.
            duct.duct_surface_area = primary_duct_area + secondary_duct_area
            duct.duct_location = secondary_duct_location
          else
            duct.duct_surface_area = primary_duct_area
            duct.duct_location = primary_duct_location
            if secondary_duct_area > 0
              hvac_distribution.ducts.add(duct_type: duct.duct_type,
                                          duct_insulation_r_value: duct.duct_insulation_r_value,
                                          duct_location: secondary_duct_location,
                                          duct_location_isdefaulted: true,
                                          duct_surface_area: secondary_duct_area,
                                          duct_surface_area_isdefaulted: true)
            end
          end
          duct.duct_surface_area_isdefaulted = true
          duct.duct_location_isdefaulted = true
        end
      end

      # Also update FractionDuctArea for informational purposes
      supply_ducts = hvac_distribution.ducts.select { |duct| duct.duct_type == HPXML::DuctTypeSupply }
      return_ducts = hvac_distribution.ducts.select { |duct| duct.duct_type == HPXML::DuctTypeReturn }
      total_supply_area = supply_ducts.map { |d| d.duct_surface_area }.sum
      total_return_area = return_ducts.map { |d| d.duct_surface_area }.sum
      (supply_ducts + return_ducts).each do |duct|
        if duct.duct_type == HPXML::DuctTypeSupply
          duct.duct_fraction_area = (duct.duct_surface_area / total_supply_area).round(3)
          duct.duct_fraction_area_isdefaulted = true
        elsif duct.duct_type == HPXML::DuctTypeReturn
          duct.duct_fraction_area = (duct.duct_surface_area / total_return_area).round(3)
          duct.duct_fraction_area_isdefaulted = true
        end
      end
    end
  end

  def self.apply_ventilation_fans(hpxml)
    # Default mech vent systems
    hpxml.ventilation_fans.each do |vent_fan|
      next unless vent_fan.used_for_whole_building_ventilation

      if vent_fan.is_shared_system.nil?
        vent_fan.is_shared_system = false
        vent_fan.is_shared_system_isdefaulted = true
      end
      if vent_fan.hours_in_operation.nil?
        vent_fan.hours_in_operation = (vent_fan.fan_type == HPXML::MechVentTypeCFIS) ? 8.0 : 24.0
        vent_fan.hours_in_operation_isdefaulted = true
      end
      if vent_fan.fan_power.nil?
        flow_rate = [vent_fan.rated_flow_rate.to_f, vent_fan.tested_flow_rate.to_f].max
        vent_fan.fan_power = flow_rate * Airflow.get_default_mech_vent_fan_power(vent_fan)
      end
    end

    # Default kitchen fan
    hpxml.ventilation_fans.each do |vent_fan|
      next unless (vent_fan.used_for_local_ventilation && (vent_fan.fan_location == HPXML::LocationKitchen))

      if vent_fan.quantity.nil?
        vent_fan.quantity = 1
        vent_fan.quantity_isdefaulted = true
      end
      if vent_fan.rated_flow_rate.nil?
        vent_fan.rated_flow_rate = 100.0 # cfm, per BA HSP
        vent_fan.rated_flow_rate_isdefaulted = true
      end
      if vent_fan.hours_in_operation.nil?
        vent_fan.hours_in_operation = 1.0 # hrs/day, per BA HSP
        vent_fan.hours_in_operation_isdefaulted = true
      end
      if vent_fan.fan_power.nil?
        vent_fan.fan_power = 0.3 * vent_fan.rated_flow_rate # W, per BA HSP
        vent_fan.fan_power_isdefaulted = true
      end
      if vent_fan.start_hour.nil?
        vent_fan.start_hour = 18 # 6 pm, per BA HSP
        vent_fan.start_hour_isdefaulted = true
      end
    end

    # Default bath fans
    hpxml.ventilation_fans.each do |vent_fan|
      next unless (vent_fan.used_for_local_ventilation && (vent_fan.fan_location == HPXML::LocationBath))

      if vent_fan.quantity.nil?
        vent_fan.quantity = hpxml.building_construction.number_of_bathrooms
        vent_fan.quantity_isdefaulted = true
      end
      if vent_fan.rated_flow_rate.nil?
        vent_fan.rated_flow_rate = 50.0 # cfm, per BA HSP
        vent_fan.rated_flow_rate_isdefaulted = true
      end
      if vent_fan.hours_in_operation.nil?
        vent_fan.hours_in_operation = 1.0 # hrs/day, per BA HSP
        vent_fan.hours_in_operation_isdefaulted = true
      end
      if vent_fan.fan_power.nil?
        vent_fan.fan_power = 0.3 * vent_fan.rated_flow_rate # W, per BA HSP
        vent_fan.fan_power_isdefaulted = true
      end
      if vent_fan.start_hour.nil?
        vent_fan.start_hour = 7 # 7 am, per BA HSP
        vent_fan.start_hour_isdefaulted = true
      end
    end
  end

  def self.apply_water_heaters(hpxml, nbeds, eri_version)
    hpxml.water_heating_systems.each do |water_heating_system|
      if water_heating_system.is_shared_system.nil?
        water_heating_system.is_shared_system = false
        water_heating_system.is_shared_system_isdefaulted = true
      end
      if water_heating_system.temperature.nil?
        water_heating_system.temperature = Waterheater.get_default_hot_water_temperature(eri_version)
        water_heating_system.temperature_isdefaulted = true
      end
      if water_heating_system.performance_adjustment.nil?
        water_heating_system.performance_adjustment = Waterheater.get_default_performance_adjustment(water_heating_system)
        water_heating_system.performance_adjustment_isdefaulted = true
      end
      if (water_heating_system.water_heater_type == HPXML::WaterHeaterTypeCombiStorage) && water_heating_system.standby_loss.nil?
        # Use equation fit from AHRI database
        # calculate independent variable SurfaceArea/vol(physically linear to standby_loss/skin_u under test condition) to fit the linear equation from AHRI database
        act_vol = Waterheater.calc_storage_tank_actual_vol(water_heating_system.tank_volume, nil)
        surface_area = Waterheater.calc_tank_areas(act_vol)[0]
        sqft_by_gal = surface_area / act_vol # sqft/gal
        water_heating_system.standby_loss = (2.9721 * sqft_by_gal - 0.4732).round(3) # linear equation assuming a constant u, F/hr
        water_heating_system.standby_loss_isdefaulted = true
      end
      if (water_heating_system.water_heater_type == HPXML::WaterHeaterTypeStorage)
        if water_heating_system.heating_capacity.nil?
          water_heating_system.heating_capacity = (Waterheater.get_default_heating_capacity(water_heating_system.fuel_type, nbeds, hpxml.water_heating_systems.size, hpxml.building_construction.number_of_bathrooms) * 1000.0).round
          water_heating_system.heating_capacity_isdefaulted = true
        end
        if water_heating_system.tank_volume.nil?
          water_heating_system.tank_volume = Waterheater.get_default_tank_volume(water_heating_system.fuel_type, nbeds, hpxml.building_construction.number_of_bathrooms)
          water_heating_system.tank_volume_isdefaulted = true
        end
        if water_heating_system.energy_factor.nil? && water_heating_system.uniform_energy_factor.nil?
          water_heating_system.energy_factor = Waterheater.get_default_water_heater_efficiency_by_year_installed(water_heating_system.year_installed, water_heating_system.fuel_type)
          water_heating_system.energy_factor_isdefaulted = true
        end
        if water_heating_system.recovery_efficiency.nil?
          water_heating_system.recovery_efficiency = Waterheater.get_default_recovery_efficiency(water_heating_system)
          water_heating_system.recovery_efficiency_isdefaulted = true
        end
      end
      if water_heating_system.location.nil?
        water_heating_system.location = Waterheater.get_default_location(hpxml, hpxml.climate_and_risk_zones.iecc_zone)
        water_heating_system.location_isdefaulted = true
      end
    end
  end

  def self.apply_hot_water_distribution(hpxml, cfa, ncfl, has_uncond_bsmnt)
    return if hpxml.hot_water_distributions.size == 0

    hot_water_distribution = hpxml.hot_water_distributions[0]

    if hot_water_distribution.pipe_r_value.nil?
      hot_water_distribution.pipe_r_value = 0.0
      hot_water_distribution.pipe_r_value_isdefaulted = true
    end

    if hot_water_distribution.system_type == HPXML::DHWDistTypeStandard
      if hot_water_distribution.standard_piping_length.nil?
        hot_water_distribution.standard_piping_length = HotWaterAndAppliances.get_default_std_pipe_length(has_uncond_bsmnt, cfa, ncfl)
        hot_water_distribution.standard_piping_length_isdefaulted = true
      end
    elsif hot_water_distribution.system_type == HPXML::DHWDistTypeRecirc
      if hot_water_distribution.recirculation_piping_length.nil?
        hot_water_distribution.recirculation_piping_length = HotWaterAndAppliances.get_default_recirc_loop_length(HotWaterAndAppliances.get_default_std_pipe_length(has_uncond_bsmnt, cfa, ncfl))
        hot_water_distribution.recirculation_piping_length_isdefaulted = true
      end
      if hot_water_distribution.recirculation_branch_piping_length.nil?
        hot_water_distribution.recirculation_branch_piping_length = HotWaterAndAppliances.get_default_recirc_branch_loop_length()
        hot_water_distribution.recirculation_branch_piping_length_isdefaulted = true
      end
      if hot_water_distribution.recirculation_pump_power.nil?
        hot_water_distribution.recirculation_pump_power = HotWaterAndAppliances.get_default_recirc_pump_power()
        hot_water_distribution.recirculation_pump_power_isdefaulted = true
      end
    end

    if hot_water_distribution.has_shared_recirculation
      if hot_water_distribution.shared_recirculation_pump_power.nil?
        hot_water_distribution.shared_recirculation_pump_power = HotWaterAndAppliances.get_default_shared_recirc_pump_power()
        hot_water_distribution.shared_recirculation_pump_power_isdefaulted = true
      end
    end
  end

  def self.apply_water_fixtures(hpxml)
    return if hpxml.hot_water_distributions.size == 0

    if hpxml.water_heating.water_fixtures_usage_multiplier.nil?
      hpxml.water_heating.water_fixtures_usage_multiplier = 1.0
      hpxml.water_heating.water_fixtures_usage_multiplier_isdefaulted = true
    end
  end

  def self.apply_solar_thermal_systems(hpxml)
    return if hpxml.solar_thermal_systems.size == 0

    solar_thermal_system = hpxml.solar_thermal_systems[0]
    collector_area = solar_thermal_system.collector_area

    if not collector_area.nil? # Detailed solar water heater
      if solar_thermal_system.storage_volume.nil?
        solar_thermal_system.storage_volume = Waterheater.calc_default_solar_thermal_system_storage_volume(collector_area)
        solar_thermal_system.storage_volume_isdefaulted = true
      end
    end
  end

  def self.apply_pv_systems(hpxml)
    hpxml.pv_systems.each do |pv_system|
      if pv_system.is_shared_system.nil?
        pv_system.is_shared_system = false
        pv_system.is_shared_system_isdefaulted = true
      end
      if pv_system.location.nil?
        pv_system.location = HPXML::LocationRoof
        pv_system.location_isdefaulted = true
      end
      if pv_system.tracking.nil?
        pv_system.tracking = HPXML::PVTrackingTypeFixed
        pv_system.tracking_isdefaulted = true
      end
      if pv_system.module_type.nil?
        pv_system.module_type = HPXML::PVModuleTypeStandard
        pv_system.module_type_isdefaulted = true
      end
      if pv_system.inverter_efficiency.nil?
        pv_system.inverter_efficiency = PV.get_default_inv_eff()
        pv_system.inverter_efficiency_isdefaulted = true
      end
      if pv_system.system_losses_fraction.nil?
        pv_system.system_losses_fraction = PV.get_default_system_losses(pv_system.year_modules_manufactured)
        pv_system.system_losses_fraction_isdefaulted = true
      end
    end
  end

  def self.apply_generators(hpxml)
    hpxml.generators.each do |generator|
      if generator.is_shared_system.nil?
        generator.is_shared_system = false
        generator.is_shared_system_isdefaulted = true
      end
    end
  end

  def self.apply_appliances(hpxml, nbeds, eri_version)
    # Default clothes washer
    if hpxml.clothes_washers.size > 0
      clothes_washer = hpxml.clothes_washers[0]
      if clothes_washer.is_shared_appliance.nil?
        clothes_washer.is_shared_appliance = false
        clothes_washer.is_shared_appliance_isdefaulted = true
      end
      if clothes_washer.location.nil?
        clothes_washer.location = HPXML::LocationLivingSpace
        clothes_washer.location_isdefaulted = true
      end
      if clothes_washer.rated_annual_kwh.nil?
        default_values = HotWaterAndAppliances.get_clothes_washer_default_values(eri_version)
        clothes_washer.integrated_modified_energy_factor = default_values[:integrated_modified_energy_factor]
        clothes_washer.integrated_modified_energy_factor_isdefaulted = true
        clothes_washer.rated_annual_kwh = default_values[:rated_annual_kwh]
        clothes_washer.rated_annual_kwh_isdefaulted = true
        clothes_washer.label_electric_rate = default_values[:label_electric_rate]
        clothes_washer.label_electric_rate_isdefaulted = true
        clothes_washer.label_gas_rate = default_values[:label_gas_rate]
        clothes_washer.label_gas_rate_isdefaulted = true
        clothes_washer.label_annual_gas_cost = default_values[:label_annual_gas_cost]
        clothes_washer.label_annual_gas_cost_isdefaulted = true
        clothes_washer.capacity = default_values[:capacity]
        clothes_washer.capacity_isdefaulted = true
        clothes_washer.label_usage = default_values[:label_usage]
        clothes_washer.label_usage_isdefaulted = true
      end
      if clothes_washer.usage_multiplier.nil?
        clothes_washer.usage_multiplier = 1.0
        clothes_washer.usage_multiplier_isdefaulted = true
      end
    end

    # Default clothes dryer
    if hpxml.clothes_dryers.size > 0
      clothes_dryer = hpxml.clothes_dryers[0]
      if clothes_dryer.is_shared_appliance.nil?
        clothes_dryer.is_shared_appliance = false
        clothes_dryer.is_shared_appliance_isdefaulted = true
      end
      if clothes_dryer.location.nil?
        clothes_dryer.location = HPXML::LocationLivingSpace
        clothes_dryer.location_isdefaulted = true
      end
      if clothes_dryer.combined_energy_factor.nil? && clothes_dryer.energy_factor.nil?
        default_values = HotWaterAndAppliances.get_clothes_dryer_default_values(eri_version, clothes_dryer.fuel_type)
        clothes_dryer.combined_energy_factor = default_values[:combined_energy_factor]
        clothes_dryer.combined_energy_factor_isdefaulted = true
      end
      if clothes_dryer.control_type.nil?
        default_values = HotWaterAndAppliances.get_clothes_dryer_default_values(eri_version, clothes_dryer.fuel_type)
        clothes_dryer.control_type = default_values[:control_type]
        clothes_dryer.control_type_isdefaulted = true
      end
      if clothes_dryer.usage_multiplier.nil?
        clothes_dryer.usage_multiplier = 1.0
        clothes_dryer.usage_multiplier_isdefaulted = true
      end
      if clothes_dryer.is_vented.nil?
        clothes_dryer.is_vented = true
        clothes_dryer.is_vented_isdefaulted = true
      end
      if clothes_dryer.is_vented && clothes_dryer.vented_flow_rate.nil?
        clothes_dryer.vented_flow_rate = 100.0
        clothes_dryer.vented_flow_rate_isdefaulted = true
      end
    end

    # Default dishwasher
    if hpxml.dishwashers.size > 0
      dishwasher = hpxml.dishwashers[0]
      if dishwasher.is_shared_appliance.nil?
        dishwasher.is_shared_appliance = false
        dishwasher.is_shared_appliance_isdefaulted = true
      end
      if dishwasher.location.nil?
        dishwasher.location = HPXML::LocationLivingSpace
        dishwasher.location_isdefaulted = true
      end
      if dishwasher.place_setting_capacity.nil?
        default_values = HotWaterAndAppliances.get_dishwasher_default_values(eri_version)
        dishwasher.rated_annual_kwh = default_values[:rated_annual_kwh]
        dishwasher.rated_annual_kwh_isdefaulted = true
        dishwasher.label_electric_rate = default_values[:label_electric_rate]
        dishwasher.label_electric_rate_isdefaulted = true
        dishwasher.label_gas_rate = default_values[:label_gas_rate]
        dishwasher.label_gas_rate_isdefaulted = true
        dishwasher.label_annual_gas_cost = default_values[:label_annual_gas_cost]
        dishwasher.label_annual_gas_cost_isdefaulted = true
        dishwasher.label_usage = default_values[:label_usage]
        dishwasher.label_usage_isdefaulted = true
        dishwasher.place_setting_capacity = default_values[:place_setting_capacity]
        dishwasher.place_setting_capacity_isdefaulted = true
      end
      if dishwasher.usage_multiplier.nil?
        dishwasher.usage_multiplier = 1.0
        dishwasher.usage_multiplier_isdefaulted = true
      end
    end

    # Default refrigerators
    if hpxml.refrigerators.size == 1
      hpxml.refrigerators[0].primary_indicator = true
      hpxml.refrigerators[0].primary_indicator_isdefaulted = true
    end
    hpxml.refrigerators.each do |refrigerator|
      if not refrigerator.primary_indicator # extra refrigerator
        if refrigerator.location.nil?
          refrigerator.location = HotWaterAndAppliances.get_default_extra_refrigerator_and_freezer_locations(hpxml)
          refrigerator.location_isdefaulted = true
        end
        if refrigerator.adjusted_annual_kwh.nil? && refrigerator.rated_annual_kwh.nil?
          default_values = HotWaterAndAppliances.get_extra_refrigerator_default_values
          refrigerator.rated_annual_kwh = default_values[:rated_annual_kwh]
          refrigerator.rated_annual_kwh_isdefaulted = true
        end
      else # primary refrigerator
        if refrigerator.location.nil?
          refrigerator.location = HPXML::LocationLivingSpace
          refrigerator.location_isdefaulted = true
        end
        if refrigerator.adjusted_annual_kwh.nil? && refrigerator.rated_annual_kwh.nil?
          default_values = HotWaterAndAppliances.get_refrigerator_default_values(nbeds)
          refrigerator.rated_annual_kwh = default_values[:rated_annual_kwh]
          refrigerator.rated_annual_kwh_isdefaulted = true
        end
      end
      if refrigerator.usage_multiplier.nil?
        refrigerator.usage_multiplier = 1.0
        refrigerator.usage_multiplier_isdefaulted = true
      end
      if refrigerator.weekday_fractions.nil?
        refrigerator.weekday_fractions = '0.040, 0.039, 0.038, 0.037, 0.036, 0.036, 0.038, 0.040, 0.041, 0.041, 0.040, 0.040, 0.042, 0.042, 0.042, 0.041, 0.044, 0.048, 0.050, 0.048, 0.047, 0.046, 0.044, 0.041'
        refrigerator.weekday_fractions_isdefaulted = true
      end
      if refrigerator.weekend_fractions.nil?
        refrigerator.weekend_fractions = '0.040, 0.039, 0.038, 0.037, 0.036, 0.036, 0.038, 0.040, 0.041, 0.041, 0.040, 0.040, 0.042, 0.042, 0.042, 0.041, 0.044, 0.048, 0.050, 0.048, 0.047, 0.046, 0.044, 0.041'
        refrigerator.weekend_fractions_isdefaulted = true
      end
      if refrigerator.monthly_multipliers.nil?
        refrigerator.monthly_multipliers = '0.837, 0.835, 1.084, 1.084, 1.084, 1.096, 1.096, 1.096, 1.096, 0.931, 0.925, 0.837'
        refrigerator.monthly_multipliers_isdefaulted = true
      end
    end

    # Default freezer
    hpxml.freezers.each do |freezer|
      if freezer.location.nil?
        freezer.location = HotWaterAndAppliances.get_default_extra_refrigerator_and_freezer_locations(hpxml)
        freezer.location_isdefaulted = true
      end
      if freezer.adjusted_annual_kwh.nil? && freezer.rated_annual_kwh.nil?
        default_values = HotWaterAndAppliances.get_freezer_default_values
        freezer.rated_annual_kwh = default_values[:rated_annual_kwh]
        freezer.rated_annual_kwh_isdefaulted = true
      end
      if freezer.usage_multiplier.nil?
        freezer.usage_multiplier = 1.0
        freezer.usage_multiplier_isdefaulted = true
      end
      if freezer.weekday_fractions.nil?
        freezer.weekday_fractions = '0.040, 0.039, 0.038, 0.037, 0.036, 0.036, 0.038, 0.040, 0.041, 0.041, 0.040, 0.040, 0.042, 0.042, 0.042, 0.041, 0.044, 0.048, 0.050, 0.048, 0.047, 0.046, 0.044, 0.041'
        freezer.weekday_fractions_isdefaulted = true
      end
      if freezer.weekend_fractions.nil?
        freezer.weekend_fractions = '0.040, 0.039, 0.038, 0.037, 0.036, 0.036, 0.038, 0.040, 0.041, 0.041, 0.040, 0.040, 0.042, 0.042, 0.042, 0.041, 0.044, 0.048, 0.050, 0.048, 0.047, 0.046, 0.044, 0.041'
        freezer.weekend_fractions_isdefaulted = true
      end
      if freezer.monthly_multipliers.nil?
        freezer.monthly_multipliers = '0.837, 0.835, 1.084, 1.084, 1.084, 1.096, 1.096, 1.096, 1.096, 0.931, 0.925, 0.837'
        freezer.monthly_multipliers_isdefaulted = true
      end
    end

    # Default cooking range
    if hpxml.cooking_ranges.size > 0
      cooking_range = hpxml.cooking_ranges[0]
      if cooking_range.location.nil?
        cooking_range.location = HPXML::LocationLivingSpace
        cooking_range.location_isdefaulted = true
      end
      if cooking_range.is_induction.nil?
        default_values = HotWaterAndAppliances.get_range_oven_default_values()
        cooking_range.is_induction = default_values[:is_induction]
        cooking_range.is_induction_isdefaulted = true
      end
      if cooking_range.usage_multiplier.nil?
        cooking_range.usage_multiplier = 1.0
        cooking_range.usage_multiplier_isdefaulted = true
      end
      if cooking_range.weekday_fractions.nil?
        cooking_range.weekday_fractions = '0.007, 0.007, 0.004, 0.004, 0.007, 0.011, 0.025, 0.042, 0.046, 0.048, 0.042, 0.050, 0.057, 0.046, 0.057, 0.044, 0.092, 0.150, 0.117, 0.060, 0.035, 0.025, 0.016, 0.011'
        cooking_range.weekday_fractions_isdefaulted = true
      end
      if cooking_range.weekend_fractions.nil?
        cooking_range.weekend_fractions = '0.007, 0.007, 0.004, 0.004, 0.007, 0.011, 0.025, 0.042, 0.046, 0.048, 0.042, 0.050, 0.057, 0.046, 0.057, 0.044, 0.092, 0.150, 0.117, 0.060, 0.035, 0.025, 0.016, 0.011'
        cooking_range.weekend_fractions_isdefaulted = true
      end
      if cooking_range.monthly_multipliers.nil?
        cooking_range.monthly_multipliers = '1.097, 1.097, 0.991, 0.987, 0.991, 0.890, 0.896, 0.896, 0.890, 1.085, 1.085, 1.097'
        cooking_range.monthly_multipliers_isdefaulted = true
      end
    end

    # Default oven
    if hpxml.ovens.size > 0
      oven = hpxml.ovens[0]
      if oven.is_convection.nil?
        default_values = HotWaterAndAppliances.get_range_oven_default_values()
        oven.is_convection = default_values[:is_convection]
        oven.is_convection_isdefaulted = true
      end
    end
  end

  def self.apply_lighting(hpxml)
    return if hpxml.lighting_groups.empty?

    if hpxml.lighting.interior_usage_multiplier.nil?
      hpxml.lighting.interior_usage_multiplier = 1.0
      hpxml.lighting.interior_usage_multiplier_isdefaulted = true
    end
    if hpxml.lighting.garage_usage_multiplier.nil?
      hpxml.lighting.garage_usage_multiplier = 1.0
      hpxml.lighting.garage_usage_multiplier_isdefaulted = true
    end
    if hpxml.lighting.exterior_usage_multiplier.nil?
      hpxml.lighting.exterior_usage_multiplier = 1.0
      hpxml.lighting.exterior_usage_multiplier_isdefaulted = true
    end
    # Schedules from T24 2016 Residential ACM Appendix C Table 8 Exterior Lighting Hourly Multiplier (Weekdays and weekends)
    default_exterior_lighting_weekday_fractions = '0.046, 0.046, 0.046, 0.046, 0.046, 0.037, 0.035, 0.034, 0.033, 0.028, 0.022, 0.015, 0.012, 0.011, 0.011, 0.012, 0.019, 0.037, 0.049, 0.065, 0.091, 0.105, 0.091, 0.063'
    default_exterior_lighting_weekend_fractions = '0.046, 0.046, 0.045, 0.045, 0.046, 0.045, 0.044, 0.041, 0.036, 0.03, 0.024, 0.016, 0.012, 0.011, 0.011, 0.012, 0.019, 0.038, 0.048, 0.06, 0.083, 0.098, 0.085, 0.059'
    default_exterior_lighting_monthly_multipliers = '1.248, 1.257, 0.993, 0.989, 0.993, 0.827, 0.821, 0.821, 0.827, 0.99, 0.987, 1.248'
    if hpxml.has_space_type(HPXML::LocationGarage)
      if hpxml.lighting.garage_weekday_fractions.nil?
        hpxml.lighting.garage_weekday_fractions = default_exterior_lighting_weekday_fractions
        hpxml.lighting.garage_weekday_fractions_isdefaulted = true
      end
      if hpxml.lighting.garage_weekend_fractions.nil?
        hpxml.lighting.garage_weekend_fractions = default_exterior_lighting_weekend_fractions
        hpxml.lighting.garage_weekend_fractions_isdefaulted = true
      end
      if hpxml.lighting.garage_monthly_multipliers.nil?
        hpxml.lighting.garage_monthly_multipliers = default_exterior_lighting_monthly_multipliers
        hpxml.lighting.garage_monthly_multipliers_isdefaulted = true
      end
    end
    if hpxml.lighting.exterior_weekday_fractions.nil?
      hpxml.lighting.exterior_weekday_fractions = default_exterior_lighting_weekday_fractions
      hpxml.lighting.exterior_weekday_fractions_isdefaulted = true
    end
    if hpxml.lighting.exterior_weekend_fractions.nil?
      hpxml.lighting.exterior_weekend_fractions = default_exterior_lighting_weekend_fractions
      hpxml.lighting.exterior_weekend_fractions_isdefaulted = true
    end
    if hpxml.lighting.exterior_monthly_multipliers.nil?
      hpxml.lighting.exterior_monthly_multipliers = default_exterior_lighting_monthly_multipliers
      hpxml.lighting.exterior_monthly_multipliers_isdefaulted = true
    end
    if hpxml.lighting.holiday_exists
      if hpxml.lighting.holiday_kwh_per_day.nil?
        # From LA100 repo (2017)
        if hpxml.building_construction.residential_facility_type == HPXML::ResidentialTypeSFD
          hpxml.lighting.holiday_kwh_per_day = 1.1
        else # Multifamily and others
          hpxml.lighting.holiday_kwh_per_day = 0.55
        end
        hpxml.lighting.holiday_kwh_per_day_isdefaulted = true
      end
      if hpxml.lighting.holiday_period_begin_month.nil?
        hpxml.lighting.holiday_period_begin_month = 11
        hpxml.lighting.holiday_period_begin_month_isdefaulted = true
        hpxml.lighting.holiday_period_begin_day = 24
        hpxml.lighting.holiday_period_begin_day_isdefaulted = true
      end
      if hpxml.lighting.holiday_period_end_day.nil?
        hpxml.lighting.holiday_period_end_month = 1
        hpxml.lighting.holiday_period_end_month_isdefaulted = true
        hpxml.lighting.holiday_period_end_day = 6
        hpxml.lighting.holiday_period_end_day_isdefaulted = true
      end
      if hpxml.lighting.holiday_weekday_fractions.nil?
        hpxml.lighting.holiday_weekday_fractions = '0.0, 0.0, 0.0, 0.0, 0.0, 0.0, 0.0, 0.0, 0.0, 0.0, 0.0, 0.0, 0.0, 0.0, 0.0, 0.0, 0.008, 0.098, 0.168, 0.194, 0.284, 0.192, 0.037, 0.019'
        hpxml.lighting.holiday_weekday_fractions_isdefaulted = true
      end
      if hpxml.lighting.holiday_weekend_fractions.nil?
        hpxml.lighting.holiday_weekend_fractions = '0.0, 0.0, 0.0, 0.0, 0.0, 0.0, 0.0, 0.0, 0.0, 0.0, 0.0, 0.0, 0.0, 0.0, 0.0, 0.0, 0.008, 0.098, 0.168, 0.194, 0.284, 0.192, 0.037, 0.019'
        hpxml.lighting.holiday_weekend_fractions_isdefaulted = true
      end
    end
  end

  def self.apply_ceiling_fans(hpxml, nbeds)
    return if hpxml.ceiling_fans.size == 0

    ceiling_fan = hpxml.ceiling_fans[0]
    if ceiling_fan.efficiency.nil?
      medium_cfm = 3000.0
      ceiling_fan.efficiency = medium_cfm / HVAC.get_default_ceiling_fan_power()
      ceiling_fan.efficiency_isdefaulted = true
    end
    if ceiling_fan.quantity.nil?
      ceiling_fan.quantity = HVAC.get_default_ceiling_fan_quantity(nbeds)
      ceiling_fan.quantity_isdefaulted = true
    end
  end

  def self.apply_pools_and_hot_tubs(hpxml, cfa, nbeds)
    hpxml.pools.each do |pool|
      next if pool.type == HPXML::TypeNone

      if pool.pump_type != HPXML::TypeNone
        # Pump
        if pool.pump_kwh_per_year.nil?
          pool.pump_kwh_per_year = MiscLoads.get_pool_pump_default_values(cfa, nbeds)
          pool.pump_kwh_per_year_isdefaulted = true
        end
        if pool.pump_usage_multiplier.nil?
          pool.pump_usage_multiplier = 1.0
          pool.pump_usage_multiplier_isdefaulted = true
        end
        if pool.pump_weekday_fractions.nil?
          pool.pump_weekday_fractions = '0.003, 0.003, 0.003, 0.004, 0.008, 0.015, 0.026, 0.044, 0.084, 0.121, 0.127, 0.121, 0.120, 0.090, 0.075, 0.061, 0.037, 0.023, 0.013, 0.008, 0.004, 0.003, 0.003, 0.003'
          pool.pump_weekday_fractions_isdefaulted = true
        end
        if pool.pump_weekend_fractions.nil?
          pool.pump_weekend_fractions = '0.003, 0.003, 0.003, 0.004, 0.008, 0.015, 0.026, 0.044, 0.084, 0.121, 0.127, 0.121, 0.120, 0.090, 0.075, 0.061, 0.037, 0.023, 0.013, 0.008, 0.004, 0.003, 0.003, 0.003'
          pool.pump_weekend_fractions_isdefaulted = true
        end
        if pool.pump_monthly_multipliers.nil?
          pool.pump_monthly_multipliers = '1.154, 1.161, 1.013, 1.010, 1.013, 0.888, 0.883, 0.883, 0.888, 0.978, 0.974, 1.154'
          pool.pump_monthly_multipliers_isdefaulted = true
        end
      end

      next unless pool.heater_type != HPXML::TypeNone

      # Heater
      if pool.heater_load_value.nil?
        default_heater_load_units, default_heater_load_value = MiscLoads.get_pool_heater_default_values(cfa, nbeds, pool.heater_type)
        pool.heater_load_units = default_heater_load_units
        pool.heater_load_value = default_heater_load_value
        pool.heater_load_value_isdefaulted = true
      end
      if pool.heater_usage_multiplier.nil?
        pool.heater_usage_multiplier = 1.0
        pool.heater_usage_multiplier_isdefaulted = true
      end
      if pool.heater_weekday_fractions.nil?
        pool.heater_weekday_fractions = '0.003, 0.003, 0.003, 0.004, 0.008, 0.015, 0.026, 0.044, 0.084, 0.121, 0.127, 0.121, 0.120, 0.090, 0.075, 0.061, 0.037, 0.023, 0.013, 0.008, 0.004, 0.003, 0.003, 0.003'
        pool.heater_weekday_fractions_isdefaulted = true
      end
      if pool.heater_weekend_fractions.nil?
        pool.heater_weekend_fractions = '0.003, 0.003, 0.003, 0.004, 0.008, 0.015, 0.026, 0.044, 0.084, 0.121, 0.127, 0.121, 0.120, 0.090, 0.075, 0.061, 0.037, 0.023, 0.013, 0.008, 0.004, 0.003, 0.003, 0.003'
        pool.heater_weekend_fractions_isdefaulted = true
      end
      if pool.heater_monthly_multipliers.nil?
        pool.heater_monthly_multipliers = '1.154, 1.161, 1.013, 1.010, 1.013, 0.888, 0.883, 0.883, 0.888, 0.978, 0.974, 1.154'
        pool.heater_monthly_multipliers_isdefaulted = true
      end
    end

    hpxml.hot_tubs.each do |hot_tub|
      next if hot_tub.type == HPXML::TypeNone

      if hot_tub.pump_type != HPXML::TypeNone
        # Pump
        if hot_tub.pump_kwh_per_year.nil?
          hot_tub.pump_kwh_per_year = MiscLoads.get_hot_tub_pump_default_values(cfa, nbeds)
          hot_tub.pump_kwh_per_year_isdefaulted = true
        end
        if hot_tub.pump_usage_multiplier.nil?
          hot_tub.pump_usage_multiplier = 1.0
          hot_tub.pump_usage_multiplier_isdefaulted = true
        end
        if hot_tub.pump_weekday_fractions.nil?
          hot_tub.pump_weekday_fractions = '0.024, 0.029, 0.024, 0.029, 0.047, 0.067, 0.057, 0.024, 0.024, 0.019, 0.015, 0.014, 0.014, 0.014, 0.024, 0.058, 0.126, 0.122, 0.068, 0.061, 0.051, 0.043, 0.024, 0.024'
          hot_tub.pump_weekday_fractions_isdefaulted = true
        end
        if hot_tub.pump_weekend_fractions.nil?
          hot_tub.pump_weekend_fractions = '0.024, 0.029, 0.024, 0.029, 0.047, 0.067, 0.057, 0.024, 0.024, 0.019, 0.015, 0.014, 0.014, 0.014, 0.024, 0.058, 0.126, 0.122, 0.068, 0.061, 0.051, 0.043, 0.024, 0.024'
          hot_tub.pump_weekend_fractions_isdefaulted = true
        end
        if hot_tub.pump_monthly_multipliers.nil?
          hot_tub.pump_monthly_multipliers = '0.921, 0.928, 0.921, 0.915, 0.921, 1.160, 1.158, 1.158, 1.160, 0.921, 0.915, 0.921'
          hot_tub.pump_monthly_multipliers_isdefaulted = true
        end
      end

      next unless hot_tub.heater_type != HPXML::TypeNone

      # Heater
      if hot_tub.heater_load_value.nil?
        default_heater_load_units, default_heater_load_value = MiscLoads.get_hot_tub_heater_default_values(cfa, nbeds, hot_tub.heater_type)
        hot_tub.heater_load_units = default_heater_load_units
        hot_tub.heater_load_value = default_heater_load_value
        hot_tub.heater_load_value_isdefaulted = true
      end
      if hot_tub.heater_usage_multiplier.nil?
        hot_tub.heater_usage_multiplier = 1.0
        hot_tub.heater_usage_multiplier_isdefaulted = true
      end
      if hot_tub.heater_weekday_fractions.nil?
        hot_tub.heater_weekday_fractions = '0.024, 0.029, 0.024, 0.029, 0.047, 0.067, 0.057, 0.024, 0.024, 0.019, 0.015, 0.014, 0.014, 0.014, 0.024, 0.058, 0.126, 0.122, 0.068, 0.061, 0.051, 0.043, 0.024, 0.024'
        hot_tub.heater_weekday_fractions_isdefaulted = true
      end
      if hot_tub.heater_weekend_fractions.nil?
        hot_tub.heater_weekend_fractions = '0.024, 0.029, 0.024, 0.029, 0.047, 0.067, 0.057, 0.024, 0.024, 0.019, 0.015, 0.014, 0.014, 0.014, 0.024, 0.058, 0.126, 0.122, 0.068, 0.061, 0.051, 0.043, 0.024, 0.024'
        hot_tub.heater_weekend_fractions_isdefaulted = true
      end
      if hot_tub.heater_monthly_multipliers.nil?
        hot_tub.heater_monthly_multipliers = '0.837, 0.835, 1.084, 1.084, 1.084, 1.096, 1.096, 1.096, 1.096, 0.931, 0.925, 0.837'
        hot_tub.heater_monthly_multipliers_isdefaulted = true
      end
    end
  end

  def self.apply_plug_loads(hpxml, cfa, nbeds)
    hpxml.plug_loads.each do |plug_load|
      if plug_load.plug_load_type == HPXML::PlugLoadTypeOther
        default_annual_kwh, default_sens_frac, default_lat_frac = MiscLoads.get_residual_mels_default_values(cfa)
        if plug_load.kWh_per_year.nil?
          plug_load.kWh_per_year = default_annual_kwh
          plug_load.kWh_per_year_isdefaulted = true
        end
        if plug_load.frac_sensible.nil?
          plug_load.frac_sensible = default_sens_frac
          plug_load.frac_sensible_isdefaulted = true
        end
        if plug_load.frac_latent.nil?
          plug_load.frac_latent = default_lat_frac
          plug_load.frac_latent_isdefaulted = true
        end
        if plug_load.weekday_fractions.nil?
          plug_load.weekday_fractions = '0.035, 0.033, 0.032, 0.031, 0.032, 0.033, 0.037, 0.042, 0.043, 0.043, 0.043, 0.044, 0.045, 0.045, 0.044, 0.046, 0.048, 0.052, 0.053, 0.05, 0.047, 0.045, 0.04, 0.036'
          plug_load.weekday_fractions_isdefaulted = true
        end
        if plug_load.weekend_fractions.nil?
          plug_load.weekend_fractions = '0.035, 0.033, 0.032, 0.031, 0.032, 0.033, 0.037, 0.042, 0.043, 0.043, 0.043, 0.044, 0.045, 0.045, 0.044, 0.046, 0.048, 0.052, 0.053, 0.05, 0.047, 0.045, 0.04, 0.036'
          plug_load.weekend_fractions_isdefaulted = true
        end
        if plug_load.monthly_multipliers.nil?
          plug_load.monthly_multipliers = '1.248, 1.257, 0.993, 0.989, 0.993, 0.827, 0.821, 0.821, 0.827, 0.99, 0.987, 1.248'
          plug_load.monthly_multipliers_isdefaulted = true
        end
      elsif plug_load.plug_load_type == HPXML::PlugLoadTypeTelevision
        default_annual_kwh, default_sens_frac, default_lat_frac = MiscLoads.get_televisions_default_values(cfa, nbeds)
        if plug_load.kWh_per_year.nil?
          plug_load.kWh_per_year = default_annual_kwh
          plug_load.kWh_per_year_isdefaulted = true
        end
        if plug_load.frac_sensible.nil?
          plug_load.frac_sensible = default_sens_frac
          plug_load.frac_sensible_isdefaulted = true
        end
        if plug_load.frac_latent.nil?
          plug_load.frac_latent = default_lat_frac
          plug_load.frac_latent_isdefaulted = true
        end
        if plug_load.weekday_fractions.nil?
          plug_load.weekday_fractions = '0.037, 0.018, 0.009, 0.007, 0.011, 0.018, 0.029, 0.040, 0.049, 0.058, 0.065, 0.072, 0.076, 0.086, 0.091, 0.102, 0.127, 0.156, 0.210, 0.294, 0.363, 0.344, 0.208, 0.090'
          plug_load.weekday_fractions_isdefaulted = true
        end
        if plug_load.weekend_fractions.nil?
          plug_load.weekend_fractions = '0.044, 0.022, 0.012, 0.008, 0.011, 0.014, 0.024, 0.043, 0.071, 0.094, 0.112, 0.123, 0.132, 0.156, 0.178, 0.196, 0.206, 0.213, 0.251, 0.330, 0.388, 0.358, 0.226, 0.103'
          plug_load.weekend_fractions_isdefaulted = true
        end
        if plug_load.monthly_multipliers.nil?
          plug_load.monthly_multipliers = '1.137, 1.129, 0.961, 0.969, 0.961, 0.993, 0.996, 0.96, 0.993, 0.867, 0.86, 1.137'
          plug_load.monthly_multipliers_isdefaulted = true
        end
      elsif plug_load.plug_load_type == HPXML::PlugLoadTypeElectricVehicleCharging
        default_annual_kwh = MiscLoads.get_electric_vehicle_charging_default_values
        if plug_load.kWh_per_year.nil?
          plug_load.kWh_per_year = default_annual_kwh
          plug_load.kWh_per_year_isdefaulted = true
        end
        if plug_load.frac_sensible.nil?
          plug_load.frac_sensible = 0.0
          plug_load.frac_sensible_isdefaulted = true
        end
        if plug_load.frac_latent.nil?
          plug_load.frac_latent = 0.0
          plug_load.frac_latent_isdefaulted = true
        end
        if plug_load.weekday_fractions.nil?
          plug_load.weekday_fractions = '0.042, 0.042, 0.042, 0.042, 0.042, 0.042, 0.042, 0.042, 0.042, 0.042, 0.042, 0.042, 0.042, 0.042, 0.042, 0.042, 0.042, 0.042, 0.042, 0.042, 0.042, 0.042, 0.042, 0.042'
          plug_load.weekday_fractions_isdefaulted = true
        end
        if plug_load.weekend_fractions.nil?
          plug_load.weekend_fractions = '0.042, 0.042, 0.042, 0.042, 0.042, 0.042, 0.042, 0.042, 0.042, 0.042, 0.042, 0.042, 0.042, 0.042, 0.042, 0.042, 0.042, 0.042, 0.042, 0.042, 0.042, 0.042, 0.042, 0.042'
          plug_load.weekend_fractions_isdefaulted = true
        end
        if plug_load.monthly_multipliers.nil?
          plug_load.monthly_multipliers = '1, 1, 1, 1, 1, 1, 1, 1, 1, 1, 1, 1'
          plug_load.monthly_multipliers_isdefaulted = true
        end
      elsif plug_load.plug_load_type == HPXML::PlugLoadTypeWellPump
        default_annual_kwh = MiscLoads.get_well_pump_default_values(cfa, nbeds)
        if plug_load.kWh_per_year.nil?
          plug_load.kWh_per_year = default_annual_kwh
          plug_load.kWh_per_year_isdefaulted = true
        end
        if plug_load.frac_sensible.nil?
          plug_load.frac_sensible = 0.0
          plug_load.frac_sensible_isdefaulted = true
        end
        if plug_load.frac_latent.nil?
          plug_load.frac_latent = 0.0
          plug_load.frac_latent_isdefaulted = true
        end
        if plug_load.weekday_fractions.nil?
          plug_load.weekday_fractions = '0.044, 0.023, 0.019, 0.015, 0.016, 0.018, 0.026, 0.033, 0.033, 0.032, 0.033, 0.033, 0.032, 0.032, 0.032, 0.033, 0.045, 0.057, 0.066, 0.076, 0.081, 0.086, 0.075, 0.065'
          plug_load.weekday_fractions_isdefaulted = true
        end
        if plug_load.weekend_fractions.nil?
          plug_load.weekend_fractions = '0.044, 0.023, 0.019, 0.015, 0.016, 0.018, 0.026, 0.033, 0.033, 0.032, 0.033, 0.033, 0.032, 0.032, 0.032, 0.033, 0.045, 0.057, 0.066, 0.076, 0.081, 0.086, 0.075, 0.065'
          plug_load.weekend_fractions_isdefaulted = true
        end
        if plug_load.monthly_multipliers.nil?
          plug_load.monthly_multipliers = '1.154, 1.161, 1.013, 1.010, 1.013, 0.888, 0.883, 0.883, 0.888, 0.978, 0.974, 1.154'
          plug_load.monthly_multipliers_isdefaulted = true
        end
      end
      if plug_load.usage_multiplier.nil?
        plug_load.usage_multiplier = 1.0
        plug_load.usage_multiplier_isdefaulted = true
      end
    end
  end

  def self.apply_fuel_loads(hpxml, cfa, nbeds)
    hpxml.fuel_loads.each do |fuel_load|
      if fuel_load.fuel_load_type == HPXML::FuelLoadTypeGrill
        if fuel_load.therm_per_year.nil?
          fuel_load.therm_per_year = MiscLoads.get_gas_grill_default_values(cfa, nbeds)
          fuel_load.therm_per_year_isdefaulted = true
        end
        if fuel_load.frac_sensible.nil?
          fuel_load.frac_sensible = 0.0
          fuel_load.frac_sensible_isdefaulted = true
        end
        if fuel_load.frac_latent.nil?
          fuel_load.frac_latent = 0.0
          fuel_load.frac_latent_isdefaulted = true
        end
        if fuel_load.weekday_fractions.nil?
          fuel_load.weekday_fractions = '0.004, 0.001, 0.001, 0.002, 0.007, 0.012, 0.029, 0.046, 0.044, 0.041, 0.044, 0.046, 0.042, 0.038, 0.049, 0.059, 0.110, 0.161, 0.115, 0.070, 0.044, 0.019, 0.013, 0.007'
          fuel_load.weekday_fractions_isdefaulted = true
        end
        if fuel_load.weekend_fractions.nil?
          fuel_load.weekend_fractions = '0.004, 0.001, 0.001, 0.002, 0.007, 0.012, 0.029, 0.046, 0.044, 0.041, 0.044, 0.046, 0.042, 0.038, 0.049, 0.059, 0.110, 0.161, 0.115, 0.070, 0.044, 0.019, 0.013, 0.007'
          fuel_load.weekend_fractions_isdefaulted = true
        end
        if fuel_load.monthly_multipliers.nil?
          fuel_load.monthly_multipliers = '1.097, 1.097, 0.991, 0.987, 0.991, 0.890, 0.896, 0.896, 0.890, 1.085, 1.085, 1.097'
          fuel_load.monthly_multipliers_isdefaulted = true
        end
      elsif fuel_load.fuel_load_type == HPXML::FuelLoadTypeLighting
        if fuel_load.therm_per_year.nil?
          fuel_load.therm_per_year = MiscLoads.get_gas_lighting_default_values(cfa, nbeds)
          fuel_load.therm_per_year_isdefaulted = true
        end
        if fuel_load.frac_sensible.nil?
          fuel_load.frac_sensible = 0.0
          fuel_load.frac_sensible_isdefaulted = true
        end
        if fuel_load.frac_latent.nil?
          fuel_load.frac_latent = 0.0
          fuel_load.frac_latent_isdefaulted = true
        end
        if fuel_load.weekday_fractions.nil?
          fuel_load.weekday_fractions = '0.044, 0.023, 0.019, 0.015, 0.016, 0.018, 0.026, 0.033, 0.033, 0.032, 0.033, 0.033, 0.032, 0.032, 0.032, 0.033, 0.045, 0.057, 0.066, 0.076, 0.081, 0.086, 0.075, 0.065'
          fuel_load.weekday_fractions_isdefaulted = true
        end
        if fuel_load.weekend_fractions.nil?
          fuel_load.weekend_fractions = '0.044, 0.023, 0.019, 0.015, 0.016, 0.018, 0.026, 0.033, 0.033, 0.032, 0.033, 0.033, 0.032, 0.032, 0.032, 0.033, 0.045, 0.057, 0.066, 0.076, 0.081, 0.086, 0.075, 0.065'
          fuel_load.weekend_fractions_isdefaulted = true
        end
        if fuel_load.monthly_multipliers.nil?
          fuel_load.monthly_multipliers = '1.154, 1.161, 1.013, 1.010, 1.013, 0.888, 0.883, 0.883, 0.888, 0.978, 0.974, 1.154'
          fuel_load.monthly_multipliers_isdefaulted = true
        end
      elsif fuel_load.fuel_load_type == HPXML::FuelLoadTypeFireplace
        if fuel_load.therm_per_year.nil?
          fuel_load.therm_per_year = MiscLoads.get_gas_fireplace_default_values(cfa, nbeds)
          fuel_load.therm_per_year_isdefaulted = true
        end
        if fuel_load.frac_sensible.nil?
          fuel_load.frac_sensible = 0.5
          fuel_load.frac_sensible_isdefaulted = true
        end
        if fuel_load.frac_latent.nil?
          fuel_load.frac_latent = 0.1
          fuel_load.frac_latent_isdefaulted = true
        end
        if fuel_load.weekday_fractions.nil?
          fuel_load.weekday_fractions = '0.044, 0.023, 0.019, 0.015, 0.016, 0.018, 0.026, 0.033, 0.033, 0.032, 0.033, 0.033, 0.032, 0.032, 0.032, 0.033, 0.045, 0.057, 0.066, 0.076, 0.081, 0.086, 0.075, 0.065'
          fuel_load.weekday_fractions_isdefaulted = true
        end
        if fuel_load.weekend_fractions.nil?
          fuel_load.weekend_fractions = '0.044, 0.023, 0.019, 0.015, 0.016, 0.018, 0.026, 0.033, 0.033, 0.032, 0.033, 0.033, 0.032, 0.032, 0.032, 0.033, 0.045, 0.057, 0.066, 0.076, 0.081, 0.086, 0.075, 0.065'
          fuel_load.weekend_fractions_isdefaulted = true
        end
        if fuel_load.monthly_multipliers.nil?
          fuel_load.monthly_multipliers = '1.154, 1.161, 1.013, 1.010, 1.013, 0.888, 0.883, 0.883, 0.888, 0.978, 0.974, 1.154'
          fuel_load.monthly_multipliers_isdefaulted = true
        end
      end
      if fuel_load.usage_multiplier.nil?
        fuel_load.usage_multiplier = 1.0
        fuel_load.usage_multiplier_isdefaulted = true
      end
    end
  end

  def self.apply_hvac_sizing(hpxml, weather, cfa, nbeds)
    # Convert negative values (e.g., -1) to nil as appropriate
    hpxml.hvac_systems.each do |hvac_system|
      if hvac_system.respond_to?(:heating_capacity) && hvac_system.heating_capacity.to_f < 0
        hvac_system.heating_capacity = nil
      end
      if hvac_system.respond_to?(:cooling_capacity) && hvac_system.cooling_capacity.to_f < 0
        hvac_system.cooling_capacity = nil
      end
      if hvac_system.respond_to?(:heating_capacity_17F) && hvac_system.heating_capacity_17F.to_f < 0
        hvac_system.heating_capacity_17F = nil
      end
      if hvac_system.respond_to?(:backup_heating_capacity) && hvac_system.backup_heating_capacity.to_f < 0
        hvac_system.backup_heating_capacity = nil
      end
    end

    hvac_systems = HVAC.get_hpxml_hvac_systems(hpxml)

    # Calculate building design loads and equipment capacities/airflows
    bldg_design_loads, all_hvac_sizing_values = HVACSizing.calculate(weather, hpxml, cfa, nbeds, hvac_systems)

    hvacpl = hpxml.hvac_plant
    tol = 10 # Btuh

    # Assign heating design loads back to HPXML object
    hvacpl.hdl_total = bldg_design_loads.Heat_Tot.round
    hvacpl.hdl_walls = bldg_design_loads.Heat_Walls.round
    hvacpl.hdl_ceilings = bldg_design_loads.Heat_Ceilings.round
    hvacpl.hdl_roofs = bldg_design_loads.Heat_Roofs.round
    hvacpl.hdl_floors = bldg_design_loads.Heat_Floors.round
    hvacpl.hdl_slabs = bldg_design_loads.Heat_Slabs.round
    hvacpl.hdl_windows = bldg_design_loads.Heat_Windows.round
    hvacpl.hdl_skylights = bldg_design_loads.Heat_Skylights.round
    hvacpl.hdl_doors = bldg_design_loads.Heat_Doors.round
    hvacpl.hdl_infilvent = bldg_design_loads.Heat_InfilVent.round
    hvacpl.hdl_ducts = bldg_design_loads.Heat_Ducts.round
    hdl_sum = (hvacpl.hdl_walls + hvacpl.hdl_ceilings + hvacpl.hdl_roofs +
               hvacpl.hdl_floors + hvacpl.hdl_slabs + hvacpl.hdl_windows +
               hvacpl.hdl_skylights + hvacpl.hdl_doors + hvacpl.hdl_infilvent +
               hvacpl.hdl_ducts)
    if (hdl_sum - hvacpl.hdl_total).abs > tol
      fail 'Heating design loads do not sum to total.'
    end

    # Cooling sensible design loads back to HPXML object
    hvacpl.cdl_sens_total = bldg_design_loads.Cool_Sens.round
    hvacpl.cdl_sens_walls = bldg_design_loads.Cool_Walls.round
    hvacpl.cdl_sens_ceilings = bldg_design_loads.Cool_Ceilings.round
    hvacpl.cdl_sens_roofs = bldg_design_loads.Cool_Roofs.round
    hvacpl.cdl_sens_floors = bldg_design_loads.Cool_Floors.round
    hvacpl.cdl_sens_slabs = 0.0
    hvacpl.cdl_sens_windows = bldg_design_loads.Cool_Windows.round
    hvacpl.cdl_sens_skylights = bldg_design_loads.Cool_Skylights.round
    hvacpl.cdl_sens_doors = bldg_design_loads.Cool_Doors.round
    hvacpl.cdl_sens_infilvent = bldg_design_loads.Cool_Infil_Sens.round
    hvacpl.cdl_sens_ducts = bldg_design_loads.Cool_Ducts_Sens.round
    hvacpl.cdl_sens_intgains = bldg_design_loads.Cool_IntGains_Sens.round
    cdl_sens_sum = (hvacpl.cdl_sens_walls + hvacpl.cdl_sens_ceilings +
                    hvacpl.cdl_sens_roofs + hvacpl.cdl_sens_floors +
                    hvacpl.cdl_sens_slabs + hvacpl.cdl_sens_windows +
                    hvacpl.cdl_sens_skylights + hvacpl.cdl_sens_doors +
                    hvacpl.cdl_sens_infilvent + hvacpl.cdl_sens_ducts +
                    hvacpl.cdl_sens_intgains)
    if (cdl_sens_sum - hvacpl.cdl_sens_total).abs > tol
      fail 'Cooling sensible design loads do not sum to total.'
    end

    # Cooling latent design loads back to HPXML object
    hvacpl.cdl_lat_total = bldg_design_loads.Cool_Lat.round
    hvacpl.cdl_lat_ducts = bldg_design_loads.Cool_Ducts_Lat.round
    hvacpl.cdl_lat_infilvent = bldg_design_loads.Cool_Infil_Lat.round
    hvacpl.cdl_lat_intgains = bldg_design_loads.Cool_IntGains_Lat.round
    cdl_lat_sum = (hvacpl.cdl_lat_ducts + hvacpl.cdl_lat_infilvent +
                   hvacpl.cdl_lat_intgains)
    if (cdl_lat_sum - hvacpl.cdl_lat_total).abs > tol
      fail 'Cooling latent design loads do not sum to total.'
    end

    # Assign sizing values back to HPXML objects
    all_hvac_sizing_values.each do |hvac_system, hvac_sizing_values|
      htg_sys = hvac_system[:heating]
      clg_sys = hvac_system[:cooling]

      # Heating system
      if not htg_sys.nil?

        # Heating capacities
        if htg_sys.heating_capacity.nil? || ((htg_sys.heating_capacity - hvac_sizing_values.Heat_Capacity).abs >= 1.0)
          # Heating capacity @ 17F
          if htg_sys.respond_to? :heating_capacity_17F
            if (not htg_sys.heating_capacity.nil?) && (not htg_sys.heating_capacity_17F.nil?)
              # Fixed value entered; scale w/ heating_capacity in case allow_increased_fixed_capacities=true
              htg_cap_17f = htg_sys.heating_capacity_17F * hvac_sizing_values.Heat_Capacity.round / htg_sys.heating_capacity
              if (htg_sys.heating_capacity_17F - htg_cap_17f).abs >= 1.0
                htg_sys.heating_capacity_17F = htg_cap_17f.round
                htg_sys.heating_capacity_17F_isdefaulted = true
              end
            else
              # Autosized
              # FUTURE: Calculate HeatingCapacity17F from heat_cap_ft_spec? Might be confusing
              # since user would not be able to replicate the results using this value, as the
              # default curves are non-linear.
            end
          end
          htg_sys.heating_capacity = hvac_sizing_values.Heat_Capacity.round
          htg_sys.heating_capacity_isdefaulted = true
        end
        if htg_sys.respond_to? :backup_heating_capacity
          if not htg_sys.backup_heating_fuel.nil? # If there is a backup heating source
            if htg_sys.backup_heating_capacity.nil? || ((htg_sys.backup_heating_capacity - hvac_sizing_values.Heat_Capacity_Supp).abs >= 1.0)
              htg_sys.backup_heating_capacity = hvac_sizing_values.Heat_Capacity_Supp.round
              htg_sys.backup_heating_capacity_isdefaulted = true
            end
          else
            htg_sys.backup_heating_capacity = 0.0
          end
        end

        # Heating airflow
        htg_sys.heating_airflow_cfm = hvac_sizing_values.Heat_Airflow.round
        htg_sys.heating_airflow_cfm_isdefaulted = true

        # Heating GSHP loop
        if htg_sys.is_a? HPXML::HeatPump
          htg_sys.additional_properties.GSHP_Loop_flow = hvac_sizing_values.GSHP_Loop_flow
          htg_sys.additional_properties.GSHP_Bore_Depth = hvac_sizing_values.GSHP_Bore_Depth
          htg_sys.additional_properties.GSHP_Bore_Holes = hvac_sizing_values.GSHP_Bore_Holes
          htg_sys.additional_properties.GSHP_G_Functions = hvac_sizing_values.GSHP_G_Functions
        end
      end

      # Cooling system
      next unless not clg_sys.nil?

      # Cooling capacities
      if clg_sys.cooling_capacity.nil? || ((clg_sys.cooling_capacity - hvac_sizing_values.Cool_Capacity).abs >= 1.0)
        clg_sys.cooling_capacity = hvac_sizing_values.Cool_Capacity.round
        clg_sys.cooling_capacity_isdefaulted = true
      end
      clg_sys.additional_properties.cooling_capacity_sensible = hvac_sizing_values.Cool_Capacity_Sens.round

      # Cooling airflow
      clg_sys.cooling_airflow_cfm = hvac_sizing_values.Cool_Airflow.round
      clg_sys.cooling_airflow_cfm_isdefaulted = true
    end
  end
end<|MERGE_RESOLUTION|>--- conflicted
+++ resolved
@@ -474,13 +474,8 @@
 
         cooling_system.cooling_efficiency_seer = HVAC.get_default_hvac_efficiency_by_year_installed(year_installed, cooling_system_type, cooling_system_fuel, HPXML::UnitsSEER)
         cooling_system.cooling_efficiency_seer_isdefaulted = true
-<<<<<<< HEAD
       elsif [HPXML::HVACTypeRoomAirConditioner, HPXML::HVACTypePTAC].include? cooling_system_type
-        next unless cooling_system.cooling_efficiency_eer.nil?
-=======
-      elsif cooling_system_type == HPXML::HVACTypeRoomAirConditioner
         next unless cooling_system.cooling_efficiency_eer.nil? && cooling_system.cooling_efficiency_ceer.nil?
->>>>>>> 11e31275
 
         cooling_system.cooling_efficiency_eer = HVAC.get_default_hvac_efficiency_by_year_installed(year_installed, cooling_system_type, cooling_system_fuel, HPXML::UnitsEER)
         cooling_system.cooling_efficiency_eer_isdefaulted = true
