# frozen_string_literal: true

class HPXMLDefaults
  # Note: Each HPXML object (e.g., HPXML::Wall) has an additional_properties
  # child object where custom information can be attached to the object without
  # being written to the HPXML file. This will allow the custom information to
  # be used by subsequent calculations/logic.

  def self.apply(runner, hpxml, eri_version, weather, epw_file: nil, schedules_file: nil, convert_shared_systems: true)
    cfa = hpxml.building_construction.conditioned_floor_area
    nbeds = hpxml.building_construction.number_of_bedrooms
    ncfl = hpxml.building_construction.number_of_conditioned_floors
    ncfl_ag = hpxml.building_construction.number_of_conditioned_floors_above_grade
    has_uncond_bsmnt = hpxml.has_location(HPXML::LocationBasementUnconditioned)
    infil_measurement = Airflow.get_infiltration_measurement_of_interest(hpxml.air_infiltration_measurements)

    # Check for presence of fuels once
    has_fuel = {}
    hpxml_doc = hpxml.to_oga
    Constants.FossilFuels.each do |fuel|
      has_fuel[fuel] = hpxml.has_fuel(fuel, hpxml_doc)
    end

    apply_header(hpxml, epw_file, weather)
    apply_header_sizing(hpxml, weather, nbeds)
    apply_emissions_scenarios(hpxml, has_fuel)
    apply_utility_bill_scenarios(runner, hpxml, has_fuel)
    apply_site(hpxml)
    apply_neighbor_buildings(hpxml)
    apply_building_occupancy(hpxml, schedules_file)
    apply_building_construction(hpxml, cfa, nbeds, infil_measurement)
    apply_climate_and_risk_zones(hpxml, epw_file)
    apply_infiltration(hpxml, infil_measurement)
    apply_attics(hpxml)
    apply_foundations(hpxml)
    apply_roofs(hpxml)
    apply_rim_joists(hpxml)
    apply_walls(hpxml)
    apply_foundation_walls(hpxml)
    apply_floors(hpxml)
    apply_slabs(hpxml)
    apply_windows(hpxml)
    apply_skylights(hpxml)
    apply_doors(hpxml)
    apply_partition_wall_mass(hpxml)
    apply_furniture_mass(hpxml)
    apply_hvac(runner, hpxml, weather, convert_shared_systems)
    apply_hvac_control(hpxml, schedules_file)
    apply_hvac_distribution(hpxml, ncfl, ncfl_ag)
    apply_hvac_location(hpxml)
    apply_ventilation_fans(hpxml, weather, cfa, nbeds)
    apply_water_heaters(hpxml, nbeds, eri_version, schedules_file)
    apply_flue_or_chimney(hpxml)
    apply_hot_water_distribution(hpxml, cfa, ncfl, has_uncond_bsmnt)
    apply_water_fixtures(hpxml, schedules_file)
    apply_solar_thermal_systems(hpxml)
    apply_appliances(hpxml, nbeds, eri_version, schedules_file)
    apply_lighting(hpxml, schedules_file)
    apply_ceiling_fans(hpxml, nbeds, weather, schedules_file)
    apply_pools_and_hot_tubs(hpxml, cfa, schedules_file)
    apply_plug_loads(hpxml, cfa, schedules_file)
    apply_fuel_loads(hpxml, cfa, schedules_file)
    apply_pv_systems(hpxml)
    apply_generators(hpxml)
    apply_batteries(hpxml)

    # Do HVAC sizing after all other defaults have been applied
    apply_hvac_sizing(hpxml, weather, cfa)
  end

  def self.get_default_azimuths(hpxml)
    def self.sanitize_azimuth(azimuth)
      # Ensure 0 <= orientation < 360
      while azimuth < 0
        azimuth += 360
      end
      while azimuth >= 360
        azimuth -= 360
      end
      return azimuth
    end

    # Returns a list of four azimuths (facing each direction). Determined based
    # on the primary azimuth, as defined by the azimuth with the largest surface
    # area, plus azimuths that are offset by 90/180/270 degrees. Used for
    # surfaces that may not have an azimuth defined (e.g., walls).
    azimuth_areas = {}
    (hpxml.roofs + hpxml.rim_joists + hpxml.walls + hpxml.foundation_walls +
     hpxml.windows + hpxml.skylights + hpxml.doors).each do |surface|
      az = surface.azimuth
      next if az.nil?

      azimuth_areas[az] = 0 if azimuth_areas[az].nil?
      azimuth_areas[az] += surface.area
    end
    if azimuth_areas.empty?
      primary_azimuth = 0
    else
      primary_azimuth = azimuth_areas.max_by { |_k, v| v }[0]
    end
    return [primary_azimuth,
            sanitize_azimuth(primary_azimuth + 90),
            sanitize_azimuth(primary_azimuth + 180),
            sanitize_azimuth(primary_azimuth + 270)].sort
  end

  private

  def self.apply_header(hpxml, epw_file, weather)
    if hpxml.header.timestep.nil?
      hpxml.header.timestep = 60
      hpxml.header.timestep_isdefaulted = true
    end

    if hpxml.header.sim_begin_month.nil?
      hpxml.header.sim_begin_month = 1
      hpxml.header.sim_begin_month_isdefaulted = true
    end
    if hpxml.header.sim_begin_day.nil?
      hpxml.header.sim_begin_day = 1
      hpxml.header.sim_begin_day_isdefaulted = true
    end
    if hpxml.header.sim_end_month.nil?
      hpxml.header.sim_end_month = 12
      hpxml.header.sim_end_month_isdefaulted = true
    end
    if hpxml.header.sim_end_day.nil?
      hpxml.header.sim_end_day = 31
      hpxml.header.sim_end_day_isdefaulted = true
    end

    sim_calendar_year = Location.get_sim_calendar_year(hpxml.header.sim_calendar_year, epw_file)
    if not hpxml.header.sim_calendar_year.nil?
      if hpxml.header.sim_calendar_year != sim_calendar_year
        hpxml.header.sim_calendar_year = sim_calendar_year
        hpxml.header.sim_calendar_year_isdefaulted = true
      end
    else
      hpxml.header.sim_calendar_year = sim_calendar_year
      hpxml.header.sim_calendar_year_isdefaulted = true
    end

    if hpxml.header.dst_enabled.nil?
      hpxml.header.dst_enabled = true # Assume DST since it occurs in most US locations
      hpxml.header.dst_enabled_isdefaulted = true
    end

    if hpxml.header.dst_enabled && (not epw_file.nil?)
      if hpxml.header.dst_begin_month.nil? || hpxml.header.dst_begin_day.nil? || hpxml.header.dst_end_month.nil? || hpxml.header.dst_end_day.nil?
        if epw_file.daylightSavingStartDate.is_initialized && epw_file.daylightSavingEndDate.is_initialized
          # Use weather file DST dates if available
          dst_start_date = epw_file.daylightSavingStartDate.get
          dst_end_date = epw_file.daylightSavingEndDate.get
          hpxml.header.dst_begin_month = dst_start_date.monthOfYear.value
          hpxml.header.dst_begin_day = dst_start_date.dayOfMonth
          hpxml.header.dst_end_month = dst_end_date.monthOfYear.value
          hpxml.header.dst_end_day = dst_end_date.dayOfMonth
        else
          # Roughly average US dates according to https://en.wikipedia.org/wiki/Daylight_saving_time_in_the_United_States
          hpxml.header.dst_begin_month = 3
          hpxml.header.dst_begin_day = 12
          hpxml.header.dst_end_month = 11
          hpxml.header.dst_end_day = 5
        end
        hpxml.header.dst_begin_month_isdefaulted = true
        hpxml.header.dst_begin_day_isdefaulted = true
        hpxml.header.dst_end_month_isdefaulted = true
        hpxml.header.dst_end_day_isdefaulted = true
      end
    end

    if (not epw_file.nil?) && hpxml.header.state_code.nil?
      state_province_region = epw_file.stateProvinceRegion.upcase
      if /^[A-Z]{2}$/.match(state_province_region)
        hpxml.header.state_code = state_province_region
        hpxml.header.state_code_isdefaulted = true
      end
    end

    if (not epw_file.nil?) && hpxml.header.time_zone_utc_offset.nil?
      hpxml.header.time_zone_utc_offset = epw_file.timeZone
      hpxml.header.time_zone_utc_offset_isdefaulted = true
    end

    if hpxml.header.temperature_capacitance_multiplier.nil?
      hpxml.header.temperature_capacitance_multiplier = 1.0
      hpxml.header.temperature_capacitance_multiplier_isdefaulted = true
    end

    if hpxml.header.natvent_days_per_week.nil?
      hpxml.header.natvent_days_per_week = 3
      hpxml.header.natvent_days_per_week_isdefaulted = true
    end

    hpxml.header.unavailable_periods.each do |unavailable_period|
      if unavailable_period.begin_hour.nil?
        unavailable_period.begin_hour = 0
        unavailable_period.begin_hour_isdefaulted = true
      end
      if unavailable_period.end_hour.nil?
        unavailable_period.end_hour = 24
        unavailable_period.end_hour_isdefaulted = true
      end
      if unavailable_period.natvent_availability.nil?
        unavailable_period.natvent_availability = HPXML::ScheduleRegular
        unavailable_period.natvent_availability_isdefaulted = true
      end
    end

    if hpxml.header.shading_summer_begin_month.nil? || hpxml.header.shading_summer_begin_day.nil? || hpxml.header.shading_summer_end_month.nil? || hpxml.header.shading_summer_end_day.nil?
      if not weather.nil?
        # Default based on Building America seasons
        _, default_cooling_months = HVAC.get_default_heating_and_cooling_seasons(weather)
        begin_month, begin_day, end_month, end_day = Schedule.get_begin_and_end_dates_from_monthly_array(default_cooling_months, sim_calendar_year)
        if not begin_month.nil? # Check if no summer
          hpxml.header.shading_summer_begin_month = begin_month
          hpxml.header.shading_summer_begin_day = begin_day
          hpxml.header.shading_summer_end_month = end_month
          hpxml.header.shading_summer_end_day = end_day
          hpxml.header.shading_summer_begin_month_isdefaulted = true
          hpxml.header.shading_summer_begin_day_isdefaulted = true
          hpxml.header.shading_summer_end_month_isdefaulted = true
          hpxml.header.shading_summer_end_day_isdefaulted = true
        end
      end
    end
  end

  def self.apply_header_sizing(hpxml, weather, nbeds)
    if hpxml.header.allow_increased_fixed_capacities.nil?
      hpxml.header.allow_increased_fixed_capacities = false
      hpxml.header.allow_increased_fixed_capacities_isdefaulted = true
    end

    if hpxml.header.heat_pump_sizing_methodology.nil? && (hpxml.heat_pumps.size > 0)
      hpxml.header.heat_pump_sizing_methodology = HPXML::HeatPumpSizingHERS
      hpxml.header.heat_pump_sizing_methodology_isdefaulted = true
    end

    if hpxml.header.manualj_heating_design_temp.nil?
      hpxml.header.manualj_heating_design_temp = weather.design.HeatingDrybulb.round(2)
      hpxml.header.manualj_heating_design_temp_isdefaulted = true
    end

    if hpxml.header.manualj_cooling_design_temp.nil?
      hpxml.header.manualj_cooling_design_temp = weather.design.CoolingDrybulb.round(2)
      hpxml.header.manualj_cooling_design_temp_isdefaulted = true
    end

    if hpxml.header.manualj_heating_setpoint.nil?
      hpxml.header.manualj_heating_setpoint = 70.0 # deg-F, per Manual J
      hpxml.header.manualj_heating_setpoint_isdefaulted = true
    end

    if hpxml.header.manualj_cooling_setpoint.nil?
      hpxml.header.manualj_cooling_setpoint = 75.0 # deg-F, per Manual J
      hpxml.header.manualj_cooling_setpoint_isdefaulted = true
    end

    if hpxml.header.manualj_humidity_setpoint.nil?
      hpxml.header.manualj_humidity_setpoint = 0.5 # 50%
      if hpxml.dehumidifiers.size > 0
        hpxml.header.manualj_humidity_setpoint = [hpxml.header.manualj_humidity_setpoint, hpxml.dehumidifiers[0].rh_setpoint].min
      end
      hpxml.header.manualj_humidity_setpoint_isdefaulted = true
    end

    if hpxml.header.manualj_internal_loads_sensible.nil?
      if hpxml.refrigerators.size + hpxml.freezers.size <= 1
        hpxml.header.manualj_internal_loads_sensible = 2400.0 # Btuh, per Manual J
      else
        hpxml.header.manualj_internal_loads_sensible = 3600.0 # Btuh, per Manual J
      end
      hpxml.header.manualj_internal_loads_sensible_isdefaulted = true
    end

    if hpxml.header.manualj_internal_loads_latent.nil?
      hpxml.header.manualj_internal_loads_latent = 0.0 # Btuh
      hpxml.header.manualj_internal_loads_latent_isdefaulted = true
    end

    if hpxml.header.manualj_num_occupants.nil?
      hpxml.header.manualj_num_occupants = nbeds + 1 # Per Manual J
      hpxml.header.manualj_num_occupants_isdefaulted = true
    end
  end

  def self.apply_emissions_scenarios(hpxml, has_fuel)
    hpxml.header.emissions_scenarios.each do |scenario|
      # Electricity
      if not scenario.elec_schedule_filepath.nil?
        if scenario.elec_schedule_number_of_header_rows.nil?
          scenario.elec_schedule_number_of_header_rows = 0
          scenario.elec_schedule_number_of_header_rows_isdefaulted = true
        end
        if scenario.elec_schedule_column_number.nil?
          scenario.elec_schedule_column_number = 1
          scenario.elec_schedule_column_number_isdefaulted = true
        end
      end

      # Fossil fuels
      default_units = HPXML::EmissionsScenario::UnitsLbPerMBtu
      if scenario.emissions_type.downcase == 'co2e'
        natural_gas, propane, fuel_oil, coal, wood, wood_pellets = 147.3, 177.8, 195.9, nil, nil, nil
      elsif scenario.emissions_type.downcase == 'nox'
        natural_gas, propane, fuel_oil, coal, wood, wood_pellets = 0.0922, 0.1421, 0.1300, nil, nil, nil
      elsif scenario.emissions_type.downcase == 'so2'
        natural_gas, propane, fuel_oil, coal, wood, wood_pellets = 0.0006, 0.0002, 0.0015, nil, nil, nil
      else
        natural_gas, propane, fuel_oil, coal, wood, wood_pellets = nil, nil, nil, nil, nil, nil
      end
      if has_fuel[HPXML::FuelTypeNaturalGas]
        if (scenario.natural_gas_units.nil? || scenario.natural_gas_value.nil?) && (not natural_gas.nil?)
          scenario.natural_gas_units = default_units
          scenario.natural_gas_units_isdefaulted = true
          scenario.natural_gas_value = natural_gas
          scenario.natural_gas_value_isdefaulted = true
        end
      end
      if has_fuel[HPXML::FuelTypePropane]
        if (scenario.propane_units.nil? || scenario.propane_value.nil?) && (not propane.nil?)
          scenario.propane_units = default_units
          scenario.propane_units_isdefaulted = true
          scenario.propane_value = propane
          scenario.propane_value_isdefaulted = true
        end
      end
      if has_fuel[HPXML::FuelTypeOil]
        if (scenario.fuel_oil_units.nil? || scenario.fuel_oil_value.nil?) && (not fuel_oil.nil?)
          scenario.fuel_oil_units = default_units
          scenario.fuel_oil_units_isdefaulted = true
          scenario.fuel_oil_value = fuel_oil
          scenario.fuel_oil_value_isdefaulted = true
        end
      end
      if has_fuel[HPXML::FuelTypeCoal]
        if (scenario.coal_units.nil? || scenario.coal_value.nil?) && (not coal.nil?)
          scenario.coal_units = default_units
          scenario.coal_units_isdefaulted = true
          scenario.coal_value = coal
          scenario.coal_value_isdefaulted = true
        end
      end
      if has_fuel[HPXML::FuelTypeWoodCord]
        if (scenario.wood_units.nil? || scenario.wood_value.nil?) && (not wood.nil?)
          scenario.wood_units = default_units
          scenario.wood_units_isdefaulted = true
          scenario.wood_value = wood
          scenario.wood_value_isdefaulted = true
        end
      end
      next unless has_fuel[HPXML::FuelTypeWoodPellets]

      next unless (scenario.wood_pellets_units.nil? || scenario.wood_pellets_value.nil?) && (not wood_pellets.nil?)

      scenario.wood_pellets_units = default_units
      scenario.wood_pellets_units_isdefaulted = true
      scenario.wood_pellets_value = wood_pellets
      scenario.wood_pellets_value_isdefaulted = true
    end
  end

  def self.apply_utility_bill_scenarios(runner, hpxml, has_fuel)
    hpxml.header.utility_bill_scenarios.each do |scenario|
      if scenario.elec_tariff_filepath.nil?
        if scenario.elec_fixed_charge.nil?
          scenario.elec_fixed_charge = 12.0 # https://www.nrdc.org/experts/samantha-williams/there-war-attrition-electricity-fixed-charges says $11.19/month in 2018
          scenario.elec_fixed_charge_isdefaulted = true
        end
        if scenario.elec_marginal_rate.nil?
          scenario.elec_marginal_rate, _ = UtilityBills.get_rates_from_eia_data(runner, hpxml.header.state_code, HPXML::FuelTypeElectricity, scenario.elec_fixed_charge)
          scenario.elec_marginal_rate_isdefaulted = true
        end
      end

      if has_fuel[HPXML::FuelTypeNaturalGas]
        if scenario.natural_gas_fixed_charge.nil?
          scenario.natural_gas_fixed_charge = 12.0 # https://www.aga.org/sites/default/files/aga_energy_analysis_-_natural_gas_utility_rate_structure.pdf says $11.25/month in 2015
          scenario.natural_gas_fixed_charge_isdefaulted = true
        end
        if scenario.natural_gas_marginal_rate.nil?
          scenario.natural_gas_marginal_rate, _ = UtilityBills.get_rates_from_eia_data(runner, hpxml.header.state_code, HPXML::FuelTypeNaturalGas, scenario.natural_gas_fixed_charge)
          scenario.natural_gas_marginal_rate_isdefaulted = true
        end
      end

      if has_fuel[HPXML::FuelTypePropane]
        if scenario.propane_fixed_charge.nil?
          scenario.propane_fixed_charge = 0.0
          scenario.propane_fixed_charge_isdefaulted = true
        end
        if scenario.propane_marginal_rate.nil?
          scenario.propane_marginal_rate, _ = UtilityBills.get_rates_from_eia_data(runner, hpxml.header.state_code, HPXML::FuelTypePropane, nil)
          scenario.propane_marginal_rate_isdefaulted = true
        end
      end

      if has_fuel[HPXML::FuelTypeOil]
        if scenario.fuel_oil_fixed_charge.nil?
          scenario.fuel_oil_fixed_charge = 0.0
          scenario.fuel_oil_fixed_charge_isdefaulted = true
        end
        if scenario.fuel_oil_marginal_rate.nil?
          scenario.fuel_oil_marginal_rate, _ = UtilityBills.get_rates_from_eia_data(runner, hpxml.header.state_code, HPXML::FuelTypeOil, nil)
          scenario.fuel_oil_marginal_rate_isdefaulted = true
        end
      end

      if has_fuel[HPXML::FuelTypeCoal]
        if scenario.coal_fixed_charge.nil?
          scenario.coal_fixed_charge = 0.0
          scenario.coal_fixed_charge_isdefaulted = true
        end
        if scenario.coal_marginal_rate.nil?
          scenario.coal_marginal_rate = 0.015
          scenario.coal_marginal_rate_isdefaulted = true
        end
      end

      if has_fuel[HPXML::FuelTypeWoodCord]
        if scenario.wood_fixed_charge.nil?
          scenario.wood_fixed_charge = 0.0
          scenario.wood_fixed_charge_isdefaulted = true
        end
        if scenario.wood_marginal_rate.nil?
          scenario.wood_marginal_rate = 0.015
          scenario.wood_marginal_rate_isdefaulted = true
        end
      end

      if has_fuel[HPXML::FuelTypeWoodPellets]
        if scenario.wood_pellets_fixed_charge.nil?
          scenario.wood_pellets_fixed_charge = 0.0
          scenario.wood_pellets_fixed_charge_isdefaulted = true
        end
        if scenario.wood_pellets_marginal_rate.nil?
          scenario.wood_pellets_marginal_rate = 0.015
          scenario.wood_pellets_marginal_rate_isdefaulted = true
        end
      end

      next unless hpxml.pv_systems.size > 0

      if scenario.pv_compensation_type.nil?
        scenario.pv_compensation_type = HPXML::PVCompensationTypeNetMetering
        scenario.pv_compensation_type_isdefaulted = true
      end

      if scenario.pv_compensation_type == HPXML::PVCompensationTypeNetMetering
        if scenario.pv_net_metering_annual_excess_sellback_rate_type.nil?
          scenario.pv_net_metering_annual_excess_sellback_rate_type = HPXML::PVAnnualExcessSellbackRateTypeUserSpecified
          scenario.pv_net_metering_annual_excess_sellback_rate_type_isdefaulted = true
        end
        if scenario.pv_net_metering_annual_excess_sellback_rate_type == HPXML::PVAnnualExcessSellbackRateTypeUserSpecified
          if scenario.pv_net_metering_annual_excess_sellback_rate.nil?
            scenario.pv_net_metering_annual_excess_sellback_rate = 0.03
            scenario.pv_net_metering_annual_excess_sellback_rate_isdefaulted = true
          end
        end
      elsif scenario.pv_compensation_type == HPXML::PVCompensationTypeFeedInTariff
        if scenario.pv_feed_in_tariff_rate.nil?
          scenario.pv_feed_in_tariff_rate = 0.12
          scenario.pv_feed_in_tariff_rate_isdefaulted = true
        end
      end

      if scenario.pv_monthly_grid_connection_fee_dollars_per_kw.nil? && scenario.pv_monthly_grid_connection_fee_dollars.nil?
        scenario.pv_monthly_grid_connection_fee_dollars = 0.0
        scenario.pv_monthly_grid_connection_fee_dollars_isdefaulted = true
      end
    end
  end

  def self.apply_site(hpxml)
    if hpxml.site.site_type.nil?
      hpxml.site.site_type = HPXML::SiteTypeSuburban
      hpxml.site.site_type_isdefaulted = true
    end

    if hpxml.site.shielding_of_home.nil?
      hpxml.site.shielding_of_home = HPXML::ShieldingNormal
      hpxml.site.shielding_of_home_isdefaulted = true
    end

    if hpxml.site.ground_conductivity.nil?
      hpxml.site.ground_conductivity = 1.0 # Btu/hr-ft-F
      hpxml.site.ground_conductivity_isdefaulted = true
    end

    if hpxml.site.ground_diffusivity.nil?
      hpxml.site.ground_diffusivity = 0.0208 # ft^2/hr
      hpxml.site.ground_diffusivity_isdefaulted = true
    end

    hpxml.site.additional_properties.aim2_shelter_coeff = Airflow.get_aim2_shelter_coefficient(hpxml.site.shielding_of_home)
  end

  def self.apply_neighbor_buildings(hpxml)
    hpxml.neighbor_buildings.each do |neighbor_building|
      if neighbor_building.azimuth.nil?
        neighbor_building.azimuth = get_azimuth_from_orientation(neighbor_building.orientation)
        neighbor_building.azimuth_isdefaulted = true
      end
      if neighbor_building.orientation.nil?
        neighbor_building.orientation = get_orientation_from_azimuth(neighbor_building.azimuth)
        neighbor_building.orientation_isdefaulted = true
      end
    end
  end

  def self.apply_building_occupancy(hpxml, schedules_file)
    if hpxml.building_occupancy.number_of_residents.nil?
      hpxml.building_construction.additional_properties.adjusted_number_of_bedrooms = hpxml.building_construction.number_of_bedrooms
    else
      # Set adjusted number of bedrooms for operational calculation; this is an adjustment on
      # ANSI 301 or Building America equations, which are based on number of bedrooms.
      hpxml.building_construction.additional_properties.adjusted_number_of_bedrooms = get_nbeds_adjusted_for_operational_calculation(hpxml)
    end
    schedules_file_includes_occupants = (schedules_file.nil? ? false : schedules_file.includes_col_name(SchedulesFile::ColumnOccupants))
    if hpxml.building_occupancy.weekday_fractions.nil? && !schedules_file_includes_occupants
      hpxml.building_occupancy.weekday_fractions = Schedule.OccupantsWeekdayFractions
      hpxml.building_occupancy.weekday_fractions_isdefaulted = true
    end
    if hpxml.building_occupancy.weekend_fractions.nil? && !schedules_file_includes_occupants
      hpxml.building_occupancy.weekend_fractions = Schedule.OccupantsWeekendFractions
      hpxml.building_occupancy.weekend_fractions_isdefaulted = true
    end
    if hpxml.building_occupancy.monthly_multipliers.nil? && !schedules_file_includes_occupants
      hpxml.building_occupancy.monthly_multipliers = Schedule.OccupantsMonthlyMultipliers
      hpxml.building_occupancy.monthly_multipliers_isdefaulted = true
    end
  end

  def self.apply_building_construction(hpxml, cfa, nbeds, infil_measurement)
    cond_crawl_volume = hpxml.inferred_conditioned_crawlspace_volume()
    if hpxml.building_construction.conditioned_building_volume.nil? && hpxml.building_construction.average_ceiling_height.nil?
      if not infil_measurement.infiltration_volume.nil?
        hpxml.building_construction.average_ceiling_height = [infil_measurement.infiltration_volume / cfa, 8.0].min
      else
        hpxml.building_construction.average_ceiling_height = 8.0
      end
      hpxml.building_construction.average_ceiling_height_isdefaulted = true
      hpxml.building_construction.conditioned_building_volume = cfa * hpxml.building_construction.average_ceiling_height + cond_crawl_volume
      hpxml.building_construction.conditioned_building_volume_isdefaulted = true
    elsif hpxml.building_construction.conditioned_building_volume.nil?
      hpxml.building_construction.conditioned_building_volume = cfa * hpxml.building_construction.average_ceiling_height + cond_crawl_volume
      hpxml.building_construction.conditioned_building_volume_isdefaulted = true
    elsif hpxml.building_construction.average_ceiling_height.nil?
      hpxml.building_construction.average_ceiling_height = (hpxml.building_construction.conditioned_building_volume - cond_crawl_volume) / cfa
      hpxml.building_construction.average_ceiling_height_isdefaulted = true
    end

    if hpxml.building_construction.number_of_bathrooms.nil?
      hpxml.building_construction.number_of_bathrooms = Float(Waterheater.get_default_num_bathrooms(nbeds)).to_i
      hpxml.building_construction.number_of_bathrooms_isdefaulted = true
    end
  end

  def self.apply_climate_and_risk_zones(hpxml, epw_file)
    if (not epw_file.nil?) && hpxml.climate_and_risk_zones.climate_zone_ieccs.empty?
      zone = Location.get_climate_zone_iecc(epw_file.wmoNumber)
      if not zone.nil?
        hpxml.climate_and_risk_zones.climate_zone_ieccs.add(zone: zone,
                                                            year: 2006,
                                                            zone_isdefaulted: true,
                                                            year_isdefaulted: true)
      end
    end
  end

  def self.apply_infiltration(hpxml, infil_measurement)
    if infil_measurement.infiltration_volume.nil?
      infil_measurement.infiltration_volume = hpxml.building_construction.conditioned_building_volume
      infil_measurement.infiltration_volume_isdefaulted = true
    end
    if infil_measurement.infiltration_height.nil?
      infil_measurement.infiltration_height = hpxml.inferred_infiltration_height(infil_measurement.infiltration_volume)
      infil_measurement.infiltration_height_isdefaulted = true
    end
    if infil_measurement.a_ext.nil?
      if (infil_measurement.infiltration_type == HPXML::InfiltrationTypeUnitTotal) &&
         [HPXML::ResidentialTypeApartment, HPXML::ResidentialTypeSFA].include?(hpxml.building_construction.residential_facility_type)
        tot_cb_area, ext_cb_area = hpxml.compartmentalization_boundary_areas()
        infil_measurement.a_ext = (ext_cb_area / tot_cb_area).round(5)
        infil_measurement.a_ext_isdefaulted = true
      end
    end
  end

  def self.apply_attics(hpxml)
    return unless hpxml.has_location(HPXML::LocationAtticVented)

    vented_attics = hpxml.attics.select { |a| a.attic_type == HPXML::AtticTypeVented }
    if vented_attics.empty?
      hpxml.attics.add(id: 'VentedAttic',
                       attic_type: HPXML::AtticTypeVented)
      vented_attics << hpxml.attics[-1]
    end
    vented_attics.each do |vented_attic|
      next unless (vented_attic.vented_attic_sla.nil? && vented_attic.vented_attic_ach.nil?)

      vented_attic.vented_attic_sla = Airflow.get_default_vented_attic_sla()
      vented_attic.vented_attic_sla_isdefaulted = true
      break # EPvalidator.xml only allows a single ventilation rate
    end
  end

  def self.apply_foundations(hpxml)
    return unless hpxml.has_location(HPXML::LocationCrawlspaceVented)

    vented_crawls = hpxml.foundations.select { |f| f.foundation_type == HPXML::FoundationTypeCrawlspaceVented }
    if vented_crawls.empty?
      hpxml.foundations.add(id: 'VentedCrawlspace',
                            foundation_type: HPXML::FoundationTypeCrawlspaceVented)
      vented_crawls << hpxml.foundations[-1]
    end
    vented_crawls.each do |vented_crawl|
      next unless vented_crawl.vented_crawlspace_sla.nil?

      vented_crawl.vented_crawlspace_sla = Airflow.get_default_vented_crawl_sla()
      vented_crawl.vented_crawlspace_sla_isdefaulted = true
      break # EPvalidator.xml only allows a single ventilation rate
    end
  end

  def self.apply_roofs(hpxml)
    hpxml.roofs.each do |roof|
      if roof.azimuth.nil?
        roof.azimuth = get_azimuth_from_orientation(roof.orientation)
        roof.azimuth_isdefaulted = true
      end
      if roof.orientation.nil?
        roof.orientation = get_orientation_from_azimuth(roof.azimuth)
        roof.orientation_isdefaulted = true
      end
      if roof.roof_type.nil?
        roof.roof_type = HPXML::RoofTypeAsphaltShingles
        roof.roof_type_isdefaulted = true
      end
      if roof.emittance.nil?
        roof.emittance = 0.90
        roof.emittance_isdefaulted = true
      end
      if roof.radiant_barrier.nil?
        roof.radiant_barrier = false
        roof.radiant_barrier_isdefaulted = true
      end
      if roof.radiant_barrier && roof.radiant_barrier_grade.nil?
        roof.radiant_barrier_grade = 1
        roof.radiant_barrier_grade_isdefaulted = true
      end
      if roof.roof_color.nil? && roof.solar_absorptance.nil?
        roof.roof_color = HPXML::ColorMedium
        roof.roof_color_isdefaulted = true
      end
      if roof.roof_color.nil?
        roof.roof_color = Constructions.get_default_roof_color(roof.roof_type, roof.solar_absorptance)
        roof.roof_color_isdefaulted = true
      elsif roof.solar_absorptance.nil?
        roof.solar_absorptance = Constructions.get_default_roof_solar_absorptance(roof.roof_type, roof.roof_color)
        roof.solar_absorptance_isdefaulted = true
      end
      if roof.interior_finish_type.nil?
        if HPXML::conditioned_finished_locations.include? roof.interior_adjacent_to
          roof.interior_finish_type = HPXML::InteriorFinishGypsumBoard
        else
          roof.interior_finish_type = HPXML::InteriorFinishNone
        end
        roof.interior_finish_type_isdefaulted = true
      end
      next unless roof.interior_finish_thickness.nil?

      if roof.interior_finish_type != HPXML::InteriorFinishNone
        roof.interior_finish_thickness = 0.5
        roof.interior_finish_thickness_isdefaulted = true
      end
    end
  end

  def self.apply_rim_joists(hpxml)
    hpxml.rim_joists.each do |rim_joist|
      if rim_joist.azimuth.nil?
        rim_joist.azimuth = get_azimuth_from_orientation(rim_joist.orientation)
        rim_joist.azimuth_isdefaulted = true
      end
      if rim_joist.orientation.nil?
        rim_joist.orientation = get_orientation_from_azimuth(rim_joist.azimuth)
        rim_joist.orientation_isdefaulted = true
      end

      next unless rim_joist.is_exterior

      if rim_joist.emittance.nil?
        rim_joist.emittance = 0.90
        rim_joist.emittance_isdefaulted = true
      end
      if rim_joist.siding.nil?
        rim_joist.siding = HPXML::SidingTypeWood
        rim_joist.siding_isdefaulted = true
      end
      if rim_joist.color.nil? && rim_joist.solar_absorptance.nil?
        rim_joist.color = HPXML::ColorMedium
        rim_joist.color_isdefaulted = true
      end
      if rim_joist.color.nil?
        rim_joist.color = Constructions.get_default_wall_color(rim_joist.solar_absorptance)
        rim_joist.color_isdefaulted = true
      elsif rim_joist.solar_absorptance.nil?
        rim_joist.solar_absorptance = Constructions.get_default_wall_solar_absorptance(rim_joist.color)
        rim_joist.solar_absorptance_isdefaulted = true
      end
    end
  end

  def self.apply_walls(hpxml)
    hpxml.walls.each do |wall|
      if wall.azimuth.nil?
        wall.azimuth = get_azimuth_from_orientation(wall.orientation)
        wall.azimuth_isdefaulted = true
      end
      if wall.orientation.nil?
        wall.orientation = get_orientation_from_azimuth(wall.azimuth)
        wall.orientation_isdefaulted = true
      end

      if wall.is_exterior
        if wall.emittance.nil?
          wall.emittance = 0.90
          wall.emittance_isdefaulted = true
        end
        if wall.siding.nil?
          wall.siding = HPXML::SidingTypeWood
          wall.siding_isdefaulted = true
        end
        if wall.color.nil? && wall.solar_absorptance.nil?
          wall.color = HPXML::ColorMedium
          wall.color_isdefaulted = true
        end
        if wall.color.nil?
          wall.color = Constructions.get_default_wall_color(wall.solar_absorptance)
          wall.color_isdefaulted = true
        elsif wall.solar_absorptance.nil?
          wall.solar_absorptance = Constructions.get_default_wall_solar_absorptance(wall.color)
          wall.solar_absorptance_isdefaulted = true
        end
      end
      if wall.interior_finish_type.nil?
        if HPXML::conditioned_finished_locations.include? wall.interior_adjacent_to
          wall.interior_finish_type = HPXML::InteriorFinishGypsumBoard
        else
          wall.interior_finish_type = HPXML::InteriorFinishNone
        end
        wall.interior_finish_type_isdefaulted = true
      end
      next unless wall.interior_finish_thickness.nil?

      if wall.interior_finish_type != HPXML::InteriorFinishNone
        wall.interior_finish_thickness = 0.5
        wall.interior_finish_thickness_isdefaulted = true
      end
    end
  end

  def self.apply_foundation_walls(hpxml)
    hpxml.foundation_walls.each do |foundation_wall|
      if foundation_wall.type.nil?
        foundation_wall.type = HPXML::FoundationWallTypeSolidConcrete
        foundation_wall.type_isdefaulted = true
      end
      if foundation_wall.azimuth.nil?
        foundation_wall.azimuth = get_azimuth_from_orientation(foundation_wall.orientation)
        foundation_wall.azimuth_isdefaulted = true
      end
      if foundation_wall.orientation.nil?
        foundation_wall.orientation = get_orientation_from_azimuth(foundation_wall.azimuth)
        foundation_wall.orientation_isdefaulted = true
      end
      if foundation_wall.thickness.nil?
        foundation_wall.thickness = 8.0
        foundation_wall.thickness_isdefaulted = true
      end
      if foundation_wall.area.nil?
        foundation_wall.area = foundation_wall.length * foundation_wall.height
        foundation_wall.area_isdefaulted = true
      end
      if foundation_wall.interior_finish_type.nil?
        if HPXML::conditioned_finished_locations.include? foundation_wall.interior_adjacent_to
          foundation_wall.interior_finish_type = HPXML::InteriorFinishGypsumBoard
        else
          foundation_wall.interior_finish_type = HPXML::InteriorFinishNone
        end
        foundation_wall.interior_finish_type_isdefaulted = true
      end
      if foundation_wall.insulation_interior_distance_to_top.nil?
        foundation_wall.insulation_interior_distance_to_top = 0.0
        foundation_wall.insulation_interior_distance_to_top_isdefaulted = true
      end
      if foundation_wall.insulation_interior_distance_to_bottom.nil?
        foundation_wall.insulation_interior_distance_to_bottom = foundation_wall.height
        foundation_wall.insulation_interior_distance_to_bottom_isdefaulted = true
      end
      if foundation_wall.insulation_exterior_distance_to_top.nil?
        foundation_wall.insulation_exterior_distance_to_top = 0.0
        foundation_wall.insulation_exterior_distance_to_top_isdefaulted = true
      end
      if foundation_wall.insulation_exterior_distance_to_bottom.nil?
        foundation_wall.insulation_exterior_distance_to_bottom = foundation_wall.height
        foundation_wall.insulation_exterior_distance_to_bottom_isdefaulted = true
      end
      next unless foundation_wall.interior_finish_thickness.nil?

      if foundation_wall.interior_finish_type != HPXML::InteriorFinishNone
        foundation_wall.interior_finish_thickness = 0.5
        foundation_wall.interior_finish_thickness_isdefaulted = true
      end
    end
  end

  def self.apply_floors(hpxml)
    hpxml.floors.each do |floor|
      if floor.floor_or_ceiling.nil?
        if floor.is_ceiling
          floor.floor_or_ceiling = HPXML::FloorOrCeilingCeiling
          floor.floor_or_ceiling_isdefaulted = true
        elsif floor.is_floor
          floor.floor_or_ceiling = HPXML::FloorOrCeilingFloor
          floor.floor_or_ceiling_isdefaulted = true
        end
      end

      if floor.interior_finish_type.nil?
        if floor.is_floor
          floor.interior_finish_type = HPXML::InteriorFinishNone
        elsif HPXML::conditioned_finished_locations.include? floor.interior_adjacent_to
          floor.interior_finish_type = HPXML::InteriorFinishGypsumBoard
        else
          floor.interior_finish_type = HPXML::InteriorFinishNone
        end
        floor.interior_finish_type_isdefaulted = true
      end
      next unless floor.interior_finish_thickness.nil?

      if floor.interior_finish_type != HPXML::InteriorFinishNone
        floor.interior_finish_thickness = 0.5
        floor.interior_finish_thickness_isdefaulted = true
      end
    end
  end

  def self.apply_slabs(hpxml)
    hpxml.slabs.each do |slab|
      if slab.thickness.nil?
        crawl_slab = [HPXML::LocationCrawlspaceVented, HPXML::LocationCrawlspaceUnvented].include?(slab.interior_adjacent_to)
        slab.thickness = crawl_slab ? 0.0 : 4.0
        slab.thickness_isdefaulted = true
      end
      conditioned_slab = HPXML::conditioned_finished_locations.include?(slab.interior_adjacent_to)
      if slab.carpet_r_value.nil?
        slab.carpet_r_value = conditioned_slab ? 2.0 : 0.0
        slab.carpet_r_value_isdefaulted = true
      end
      if slab.carpet_fraction.nil?
        slab.carpet_fraction = conditioned_slab ? 0.8 : 0.0
        slab.carpet_fraction_isdefaulted = true
      end
      if slab.connected_foundation_walls.empty?
        if slab.depth_below_grade.nil?
          slab.depth_below_grade = 0.0
          slab.depth_below_grade_isdefaulted = true
        end
      else
        if !slab.depth_below_grade.nil?
          slab.depth_below_grade = nil # Ignore Slab/DepthBelowGrade; use values from adjacent foundation walls instead
        end
      end
    end
  end

  def self.apply_windows(hpxml)
    default_shade_summer, default_shade_winter = Constructions.get_default_interior_shading_factors()
    hpxml.windows.each do |window|
      if window.azimuth.nil?
        window.azimuth = get_azimuth_from_orientation(window.orientation)
        window.azimuth_isdefaulted = true
      end
      if window.orientation.nil?
        window.orientation = get_orientation_from_azimuth(window.azimuth)
        window.orientation_isdefaulted = true
      end
      if window.interior_shading_factor_summer.nil?
        window.interior_shading_factor_summer = default_shade_summer
        window.interior_shading_factor_summer_isdefaulted = true
      end
      if window.interior_shading_factor_winter.nil?
        window.interior_shading_factor_winter = default_shade_winter
        window.interior_shading_factor_winter_isdefaulted = true
      end
      if window.exterior_shading_factor_summer.nil?
        window.exterior_shading_factor_summer = 1.0
        window.exterior_shading_factor_summer_isdefaulted = true
      end
      if window.exterior_shading_factor_winter.nil?
        window.exterior_shading_factor_winter = 1.0
        window.exterior_shading_factor_winter_isdefaulted = true
      end
      if window.fraction_operable.nil?
        window.fraction_operable = Airflow.get_default_fraction_of_windows_operable()
        window.fraction_operable_isdefaulted = true
      end
      next unless window.ufactor.nil? || window.shgc.nil?

      # Frame/Glass provided instead, fill in more defaults as needed
      if window.glass_type.nil?
        window.glass_type = HPXML::WindowGlassTypeClear
        window.glass_type_isdefaulted = true
      end
      if window.thermal_break.nil? && [HPXML::WindowFrameTypeAluminum, HPXML::WindowFrameTypeMetal].include?(window.frame_type)
        if window.glass_layers == HPXML::WindowLayersSinglePane
          window.thermal_break = false
          window.thermal_break_isdefaulted = true
        elsif window.glass_layers == HPXML::WindowLayersDoublePane
          window.thermal_break = true
          window.thermal_break_isdefaulted = true
        end
      end
      if window.gas_fill.nil?
        if window.glass_layers == HPXML::WindowLayersDoublePane
          window.gas_fill = HPXML::WindowGasAir
          window.gas_fill_isdefaulted = true
        elsif window.glass_layers == HPXML::WindowLayersTriplePane
          window.gas_fill = HPXML::WindowGasArgon
          window.gas_fill_isdefaulted = true
        end
      end
      # Now lookup U/SHGC based on properties
      ufactor, shgc = Constructions.get_default_window_skylight_ufactor_shgc(window, 'window')
      if window.ufactor.nil?
        window.ufactor = ufactor
        window.ufactor_isdefaulted = true
      end
      if window.shgc.nil?
        window.shgc = shgc
        window.shgc_isdefaulted = true
      end
    end
  end

  def self.apply_skylights(hpxml)
    hpxml.skylights.each do |skylight|
      if skylight.azimuth.nil?
        skylight.azimuth = get_azimuth_from_orientation(skylight.orientation)
        skylight.azimuth_isdefaulted = true
      end
      if skylight.orientation.nil?
        skylight.orientation = get_orientation_from_azimuth(skylight.azimuth)
        skylight.orientation_isdefaulted = true
      end
      if skylight.interior_shading_factor_summer.nil?
        skylight.interior_shading_factor_summer = 1.0
        skylight.interior_shading_factor_summer_isdefaulted = true
      end
      if skylight.interior_shading_factor_winter.nil?
        skylight.interior_shading_factor_winter = 1.0
        skylight.interior_shading_factor_winter_isdefaulted = true
      end
      if skylight.exterior_shading_factor_summer.nil?
        skylight.exterior_shading_factor_summer = 1.0
        skylight.exterior_shading_factor_summer_isdefaulted = true
      end
      if skylight.exterior_shading_factor_winter.nil?
        skylight.exterior_shading_factor_winter = 1.0
        skylight.exterior_shading_factor_winter_isdefaulted = true
      end
      next unless skylight.ufactor.nil? || skylight.shgc.nil?

      # Frame/Glass provided instead, fill in more defaults as needed
      if skylight.glass_type.nil?
        skylight.glass_type = HPXML::WindowGlassTypeClear
        skylight.glass_type_isdefaulted = true
      end
      if skylight.thermal_break.nil? && [HPXML::WindowFrameTypeAluminum, HPXML::WindowFrameTypeMetal].include?(skylight.frame_type)
        if skylight.glass_layers == HPXML::WindowLayersSinglePane
          skylight.thermal_break = false
          skylight.thermal_break_isdefaulted = true
        elsif skylight.glass_layers == HPXML::WindowLayersDoublePane
          skylight.thermal_break = true
          skylight.thermal_break_isdefaulted = true
        end
      end
      if skylight.gas_fill.nil?
        if skylight.glass_layers == HPXML::WindowLayersDoublePane
          skylight.gas_fill = HPXML::WindowGasAir
          skylight.gas_fill_isdefaulted = true
        elsif skylight.glass_layers == HPXML::WindowLayersTriplePane
          skylight.gas_fill = HPXML::WindowGasArgon
          skylight.gas_fill_isdefaulted = true
        end
      end
      # Now lookup U/SHGC based on properties
      ufactor, shgc = Constructions.get_default_window_skylight_ufactor_shgc(skylight, 'skylight')
      if skylight.ufactor.nil?
        skylight.ufactor = ufactor
        skylight.ufactor_isdefaulted = true
      end
      if skylight.shgc.nil?
        skylight.shgc = shgc
        skylight.shgc_isdefaulted = true
      end
    end
  end

  def self.apply_doors(hpxml)
    hpxml.doors.each do |door|
      if door.azimuth.nil?
        door.azimuth = get_azimuth_from_orientation(door.orientation)
        door.azimuth_isdefaulted = true
      end
      if door.orientation.nil?
        door.orientation = get_orientation_from_azimuth(door.azimuth)
        door.orientation_isdefaulted = true
      end

      next unless door.azimuth.nil?

      if (not door.wall.nil?) && (not door.wall.azimuth.nil?)
        door.azimuth = door.wall.azimuth
      else
        primary_azimuth = get_default_azimuths(hpxml)[0]
        door.azimuth = primary_azimuth
        door.azimuth_isdefaulted = true
      end
    end
  end

  def self.apply_partition_wall_mass(hpxml)
    if hpxml.partition_wall_mass.area_fraction.nil?
      hpxml.partition_wall_mass.area_fraction = 1.0
      hpxml.partition_wall_mass.area_fraction_isdefaulted = true
    end
    if hpxml.partition_wall_mass.interior_finish_type.nil?
      hpxml.partition_wall_mass.interior_finish_type = HPXML::InteriorFinishGypsumBoard
      hpxml.partition_wall_mass.interior_finish_type_isdefaulted = true
    end
    if hpxml.partition_wall_mass.interior_finish_thickness.nil?
      hpxml.partition_wall_mass.interior_finish_thickness = 0.5
      hpxml.partition_wall_mass.interior_finish_thickness_isdefaulted = true
    end
  end

  def self.apply_furniture_mass(hpxml)
    if hpxml.furniture_mass.area_fraction.nil?
      hpxml.furniture_mass.area_fraction = 0.4
      hpxml.furniture_mass.area_fraction_isdefaulted = true
    end
    if hpxml.furniture_mass.type.nil?
      hpxml.furniture_mass.type = HPXML::FurnitureMassTypeLightWeight
      hpxml.furniture_mass.type_isdefaulted = true
    end
  end

  def self.apply_hvac(runner, hpxml, weather, convert_shared_systems)
    if convert_shared_systems
      HVAC.apply_shared_systems(hpxml)
    end

    # Convert negative values (e.g., -1) to nil as appropriate
    # This is needed to support autosizing in OS-ERI, where the capacities are required inputs
    hpxml.hvac_systems.each do |hvac_system|
      if hvac_system.respond_to?(:heating_capacity) && hvac_system.heating_capacity.to_f < 0
        hvac_system.heating_capacity = nil
      end
      if hvac_system.respond_to?(:cooling_capacity) && hvac_system.cooling_capacity.to_f < 0
        hvac_system.cooling_capacity = nil
      end
      if hvac_system.respond_to?(:heating_capacity_17F) && hvac_system.heating_capacity_17F.to_f < 0
        hvac_system.heating_capacity_17F = nil
      end
      if hvac_system.respond_to?(:backup_heating_capacity) && hvac_system.backup_heating_capacity.to_f < 0
        hvac_system.backup_heating_capacity = nil
      end
    end

    # Convert SEER2/HSPF2 to SEER/HSPF
    hpxml.cooling_systems.each do |cooling_system|
      next unless [HPXML::HVACTypeCentralAirConditioner,
                   HPXML::HVACTypeMiniSplitAirConditioner].include? cooling_system.cooling_system_type
      next unless cooling_system.cooling_efficiency_seer.nil?

      is_ducted = !cooling_system.distribution_system_idref.nil?
      cooling_system.cooling_efficiency_seer = HVAC.calc_seer_from_seer2(cooling_system.cooling_efficiency_seer2, is_ducted).round(2)
      cooling_system.cooling_efficiency_seer_isdefaulted = true
      cooling_system.cooling_efficiency_seer2 = nil
    end
    hpxml.heat_pumps.each do |heat_pump|
      next unless [HPXML::HVACTypeHeatPumpAirToAir,
                   HPXML::HVACTypeHeatPumpMiniSplit].include? heat_pump.heat_pump_type
      next unless heat_pump.cooling_efficiency_seer.nil?

      is_ducted = !heat_pump.distribution_system_idref.nil?
      heat_pump.cooling_efficiency_seer = HVAC.calc_seer_from_seer2(heat_pump.cooling_efficiency_seer2, is_ducted).round(2)
      heat_pump.cooling_efficiency_seer_isdefaulted = true
      heat_pump.cooling_efficiency_seer2 = nil
    end
    hpxml.heat_pumps.each do |heat_pump|
      next unless [HPXML::HVACTypeHeatPumpAirToAir,
                   HPXML::HVACTypeHeatPumpMiniSplit].include? heat_pump.heat_pump_type
      next unless heat_pump.heating_efficiency_hspf.nil?

      is_ducted = !heat_pump.distribution_system_idref.nil?
      heat_pump.heating_efficiency_hspf = HVAC.calc_hspf_from_hspf2(heat_pump.heating_efficiency_hspf2, is_ducted).round(2)
      heat_pump.heating_efficiency_hspf_isdefaulted = true
      heat_pump.heating_efficiency_hspf2 = nil
    end

    # Default AC/HP compressor type
    hpxml.cooling_systems.each do |cooling_system|
      next unless cooling_system.compressor_type.nil?

      cooling_system.compressor_type = HVAC.get_default_compressor_type(cooling_system.cooling_system_type, cooling_system.cooling_efficiency_seer)
      cooling_system.compressor_type_isdefaulted = true
    end
    hpxml.heat_pumps.each do |heat_pump|
      next unless heat_pump.compressor_type.nil?

      heat_pump.compressor_type = HVAC.get_default_compressor_type(heat_pump.heat_pump_type, heat_pump.cooling_efficiency_seer)
      heat_pump.compressor_type_isdefaulted = true
    end

    # Default HP heating capacity retention
    hpxml.heat_pumps.each do |heat_pump|
      next unless heat_pump.heating_capacity_retention_fraction.nil?
      next unless heat_pump.heating_capacity_17F.nil?
      next if [HPXML::HVACTypeHeatPumpGroundToAir, HPXML::HVACTypeHeatPumpWaterLoopToAir].include? heat_pump.heat_pump_type

      heat_pump.heating_capacity_retention_temp = 5.0
      if [HPXML::HVACCompressorTypeSingleStage, HPXML::HVACCompressorTypeTwoStage].include? heat_pump.compressor_type
        heat_pump.heating_capacity_retention_fraction = 0.425
      elsif [HPXML::HVACCompressorTypeVariableSpeed].include? heat_pump.compressor_type
        heat_pump.heating_capacity_retention_fraction = 0.5
      end
      heat_pump.heating_capacity_retention_fraction_isdefaulted = true
      heat_pump.heating_capacity_retention_temp_isdefaulted = true
    end

    # Default HP compressor lockout temp
    hpxml.heat_pumps.each do |heat_pump|
      next unless heat_pump.compressor_lockout_temp.nil?
      next unless heat_pump.backup_heating_switchover_temp.nil?
      next if heat_pump.heat_pump_type == HPXML::HVACTypeHeatPumpGroundToAir

      if heat_pump.backup_type == HPXML::HeatPumpBackupTypeIntegrated
        hp_backup_fuel = heat_pump.backup_heating_fuel
      elsif not heat_pump.backup_system.nil?
        hp_backup_fuel = heat_pump.backup_system.heating_system_fuel
      end

      if (not hp_backup_fuel.nil?) && (hp_backup_fuel != HPXML::FuelTypeElectricity)
        heat_pump.compressor_lockout_temp = 25.0 # deg-F
      else
        if heat_pump.heat_pump_type == HPXML::HVACTypeHeatPumpMiniSplit
          heat_pump.compressor_lockout_temp = -20.0 # deg-F
        else
          heat_pump.compressor_lockout_temp = 0.0 # deg-F
        end
      end
      heat_pump.compressor_lockout_temp_isdefaulted = true
    end

    # Default HP backup lockout temp
    hpxml.heat_pumps.each do |heat_pump|
      next if heat_pump.backup_type.nil?
      next unless heat_pump.backup_heating_lockout_temp.nil?
      next unless heat_pump.backup_heating_switchover_temp.nil?

      if heat_pump.backup_type == HPXML::HeatPumpBackupTypeIntegrated
        hp_backup_fuel = heat_pump.backup_heating_fuel
      else
        hp_backup_fuel = heat_pump.backup_system.heating_system_fuel
      end

      if hp_backup_fuel == HPXML::FuelTypeElectricity
        heat_pump.backup_heating_lockout_temp = 40.0 # deg-F
      else
        heat_pump.backup_heating_lockout_temp = 50.0 # deg-F
      end
      heat_pump.backup_heating_lockout_temp_isdefaulted = true
    end

    # Default boiler EAE
    hpxml.heating_systems.each do |heating_system|
      next unless heating_system.electric_auxiliary_energy.nil?

      heating_system.electric_auxiliary_energy_isdefaulted = true
      heating_system.electric_auxiliary_energy = HVAC.get_default_boiler_eae(heating_system)
      heating_system.shared_loop_watts = nil
      heating_system.shared_loop_motor_efficiency = nil
      heating_system.fan_coil_watts = nil
    end

    # Default AC/HP sensible heat ratio
    hpxml.cooling_systems.each do |cooling_system|
      next unless cooling_system.cooling_shr.nil?

      if cooling_system.cooling_system_type == HPXML::HVACTypeCentralAirConditioner
        if cooling_system.compressor_type == HPXML::HVACCompressorTypeSingleStage
          cooling_system.cooling_shr = 0.73
        elsif cooling_system.compressor_type == HPXML::HVACCompressorTypeTwoStage
          cooling_system.cooling_shr = 0.73
        elsif cooling_system.compressor_type == HPXML::HVACCompressorTypeVariableSpeed
          cooling_system.cooling_shr = 0.78
        end
        cooling_system.cooling_shr_isdefaulted = true
      elsif cooling_system.cooling_system_type == HPXML::HVACTypeRoomAirConditioner ||
            cooling_system.cooling_system_type == HPXML::HVACTypePTAC
        cooling_system.cooling_shr = 0.65
        cooling_system.cooling_shr_isdefaulted = true
      elsif cooling_system.cooling_system_type == HPXML::HVACTypeMiniSplitAirConditioner
        cooling_system.cooling_shr = 0.73
        cooling_system.cooling_shr_isdefaulted = true
      end
    end
    hpxml.heat_pumps.each do |heat_pump|
      next unless heat_pump.cooling_shr.nil?

      if heat_pump.heat_pump_type == HPXML::HVACTypeHeatPumpAirToAir
        if heat_pump.compressor_type == HPXML::HVACCompressorTypeSingleStage
          heat_pump.cooling_shr = 0.73
        elsif heat_pump.compressor_type == HPXML::HVACCompressorTypeTwoStage
          heat_pump.cooling_shr = 0.73
        elsif heat_pump.compressor_type == HPXML::HVACCompressorTypeVariableSpeed
          heat_pump.cooling_shr = 0.78
        end
        heat_pump.cooling_shr_isdefaulted = true
      elsif heat_pump.heat_pump_type == HPXML::HVACTypeHeatPumpMiniSplit
        heat_pump.cooling_shr = 0.73
        heat_pump.cooling_shr_isdefaulted = true
      elsif heat_pump.heat_pump_type == HPXML::HVACTypeHeatPumpGroundToAir
        heat_pump.cooling_shr = 0.73
        heat_pump.cooling_shr_isdefaulted = true
      elsif heat_pump.heat_pump_type == HPXML::HVACTypeHeatPumpPTHP ||
            heat_pump.heat_pump_type == HPXML::HVACTypeHeatPumpRoom
        heat_pump.cooling_shr = 0.65
        heat_pump.cooling_shr_isdefaulted = true
      end
    end

    # GSHP pump power
    hpxml.heat_pumps.each do |heat_pump|
      next unless heat_pump.heat_pump_type == HPXML::HVACTypeHeatPumpGroundToAir
      next unless heat_pump.pump_watts_per_ton.nil?

      heat_pump.pump_watts_per_ton = HVAC.get_default_gshp_pump_power()
      heat_pump.pump_watts_per_ton_isdefaulted = true
    end

    # Charge defect ratio
    hpxml.cooling_systems.each do |cooling_system|
      next unless [HPXML::HVACTypeCentralAirConditioner,
                   HPXML::HVACTypeMiniSplitAirConditioner].include? cooling_system.cooling_system_type
      next unless cooling_system.charge_defect_ratio.nil?

      cooling_system.charge_defect_ratio = 0.0
      cooling_system.charge_defect_ratio_isdefaulted = true
    end
    hpxml.heat_pumps.each do |heat_pump|
      next unless [HPXML::HVACTypeHeatPumpAirToAir,
                   HPXML::HVACTypeHeatPumpMiniSplit,
                   HPXML::HVACTypeHeatPumpGroundToAir].include? heat_pump.heat_pump_type
      next unless heat_pump.charge_defect_ratio.nil?

      heat_pump.charge_defect_ratio = 0.0
      heat_pump.charge_defect_ratio_isdefaulted = true
    end

    # Airflow defect ratio
    hpxml.heating_systems.each do |heating_system|
      next unless [HPXML::HVACTypeFurnace].include? heating_system.heating_system_type
      next unless heating_system.airflow_defect_ratio.nil?

      heating_system.airflow_defect_ratio = 0.0
      heating_system.airflow_defect_ratio_isdefaulted = true
    end
    hpxml.cooling_systems.each do |cooling_system|
      next unless [HPXML::HVACTypeCentralAirConditioner,
                   HPXML::HVACTypeMiniSplitAirConditioner].include? cooling_system.cooling_system_type
      next unless cooling_system.airflow_defect_ratio.nil?

      cooling_system.airflow_defect_ratio = 0.0
      cooling_system.airflow_defect_ratio_isdefaulted = true
    end
    hpxml.heat_pumps.each do |heat_pump|
      next unless [HPXML::HVACTypeHeatPumpAirToAir,
                   HPXML::HVACTypeHeatPumpGroundToAir,
                   HPXML::HVACTypeHeatPumpMiniSplit].include? heat_pump.heat_pump_type
      next unless heat_pump.airflow_defect_ratio.nil?

      heat_pump.airflow_defect_ratio = 0.0
      heat_pump.airflow_defect_ratio_isdefaulted = true
    end

    # Fan power
    psc_watts_per_cfm = 0.5 # W/cfm, PSC fan
    ecm_watts_per_cfm = 0.375 # W/cfm, ECM fan
    mini_split_ductless_watts_per_cfm = 0.07 # W/cfm
    mini_split_ducted_watts_per_cfm = 0.18 # W/cfm
    hpxml.heating_systems.each do |heating_system|
      if [HPXML::HVACTypeFurnace].include? heating_system.heating_system_type
        if heating_system.fan_watts_per_cfm.nil?
          if (not heating_system.distribution_system.nil?) && (heating_system.distribution_system.air_type == HPXML::AirTypeGravity)
            heating_system.fan_watts_per_cfm = 0.0
          elsif heating_system.heating_efficiency_afue > 0.9 # HEScore assumption
            heating_system.fan_watts_per_cfm = ecm_watts_per_cfm
          else
            heating_system.fan_watts_per_cfm = psc_watts_per_cfm
          end
          heating_system.fan_watts_per_cfm_isdefaulted = true
        end
      elsif [HPXML::HVACTypeStove].include? heating_system.heating_system_type
        if heating_system.fan_watts.nil?
          heating_system.fan_watts = 40.0 # W
          heating_system.fan_watts_isdefaulted = true
        end
      elsif [HPXML::HVACTypeWallFurnace,
             HPXML::HVACTypeFloorFurnace,
             HPXML::HVACTypePortableHeater,
             HPXML::HVACTypeFixedHeater,
             HPXML::HVACTypeFireplace].include? heating_system.heating_system_type
        if heating_system.fan_watts.nil?
          heating_system.fan_watts = 0.0 # W/cfm, assume no fan power
          heating_system.fan_watts_isdefaulted = true
        end
      end
    end
    hpxml.cooling_systems.each do |cooling_system|
      next unless cooling_system.fan_watts_per_cfm.nil?

      if (not cooling_system.attached_heating_system.nil?) && (not cooling_system.attached_heating_system.fan_watts_per_cfm.nil?)
        cooling_system.fan_watts_per_cfm = cooling_system.attached_heating_system.fan_watts_per_cfm
        cooling_system.fan_watts_per_cfm_isdefaulted = true
      elsif [HPXML::HVACTypeCentralAirConditioner].include? cooling_system.cooling_system_type
        if cooling_system.cooling_efficiency_seer > 13.5 # HEScore assumption
          cooling_system.fan_watts_per_cfm = ecm_watts_per_cfm
        else
          cooling_system.fan_watts_per_cfm = psc_watts_per_cfm
        end
        cooling_system.fan_watts_per_cfm_isdefaulted = true
      elsif [HPXML::HVACTypeMiniSplitAirConditioner].include? cooling_system.cooling_system_type
        if not cooling_system.distribution_system.nil?
          cooling_system.fan_watts_per_cfm = mini_split_ducted_watts_per_cfm
        else
          cooling_system.fan_watts_per_cfm = mini_split_ductless_watts_per_cfm
        end
        cooling_system.fan_watts_per_cfm_isdefaulted = true
      elsif [HPXML::HVACTypeEvaporativeCooler].include? cooling_system.cooling_system_type
        # Depends on airflow rate, so defaulted in hvac_sizing.rb
      end
    end
    hpxml.heat_pumps.each do |heat_pump|
      next unless heat_pump.fan_watts_per_cfm.nil?

      if [HPXML::HVACTypeHeatPumpAirToAir].include? heat_pump.heat_pump_type
        if heat_pump.heating_efficiency_hspf > 8.75 # HEScore assumption
          heat_pump.fan_watts_per_cfm = ecm_watts_per_cfm
        else
          heat_pump.fan_watts_per_cfm = psc_watts_per_cfm
        end
        heat_pump.fan_watts_per_cfm_isdefaulted = true
      elsif [HPXML::HVACTypeHeatPumpGroundToAir].include? heat_pump.heat_pump_type
        if heat_pump.heating_efficiency_cop > 8.75 / 3.2 # HEScore assumption
          heat_pump.fan_watts_per_cfm = ecm_watts_per_cfm
        else
          heat_pump.fan_watts_per_cfm = psc_watts_per_cfm
        end
        heat_pump.fan_watts_per_cfm_isdefaulted = true
      elsif [HPXML::HVACTypeHeatPumpMiniSplit].include? heat_pump.heat_pump_type
        if not heat_pump.distribution_system.nil?
          heat_pump.fan_watts_per_cfm = mini_split_ducted_watts_per_cfm
        else
          heat_pump.fan_watts_per_cfm = mini_split_ductless_watts_per_cfm
        end
        heat_pump.fan_watts_per_cfm_isdefaulted = true
      end
    end

    # Crankcase heater power [Watts]
    hpxml.cooling_systems.each do |cooling_system|
      next unless [HPXML::HVACTypeCentralAirConditioner, HPXML::HVACTypeMiniSplitAirConditioner, HPXML::HVACTypeRoomAirConditioner, HPXML::HVACTypePTAC].include? cooling_system.cooling_system_type
      next unless cooling_system.crankcase_heater_watts.nil?

      if [HPXML::HVACTypeRoomAirConditioner, HPXML::HVACTypePTAC].include? cooling_system.cooling_system_type
        cooling_system.crankcase_heater_watts = 0.0
      else
        cooling_system.crankcase_heater_watts = 50 # From RESNET Publication No. 002-2017
      end
      cooling_system.crankcase_heater_watts_isdefaulted = true
    end
    hpxml.heat_pumps.each do |heat_pump|
      next unless [HPXML::HVACTypeHeatPumpAirToAir, HPXML::HVACTypeHeatPumpMiniSplit, HPXML::HVACTypeHeatPumpPTHP, HPXML::HVACTypeHeatPumpRoom].include? heat_pump.heat_pump_type
      next unless heat_pump.crankcase_heater_watts.nil?

      if [HPXML::HVACTypeHeatPumpPTHP, HPXML::HVACTypeHeatPumpRoom].include? heat_pump.heat_pump_type
        heat_pump.crankcase_heater_watts = 0.0
      else
        heat_pump.crankcase_heater_watts = heat_pump.fraction_heat_load_served <= 0 ? 0.0 : 50 # From RESNET Publication No. 002-2017
      end
      heat_pump.crankcase_heater_watts_isdefaulted = true
    end

    # Pilot Light
    hpxml.heating_systems.each do |heating_system|
      next unless [HPXML::HVACTypeFurnace,
                   HPXML::HVACTypeWallFurnace,
                   HPXML::HVACTypeFloorFurnace,
                   HPXML::HVACTypeFireplace,
                   HPXML::HVACTypeStove,
                   HPXML::HVACTypeBoiler].include? heating_system.heating_system_type

      if heating_system.pilot_light.nil?
        heating_system.pilot_light = false
        heating_system.pilot_light_isdefaulted = true
      end
      if heating_system.pilot_light && heating_system.pilot_light_btuh.nil?
        heating_system.pilot_light_btuh = 500.0
        heating_system.pilot_light_btuh_isdefaulted = true
      end
    end

    # Detailed HVAC performance
    hpxml.cooling_systems.each do |cooling_system|
      clg_ap = cooling_system.additional_properties
      if [HPXML::HVACTypeCentralAirConditioner,
          HPXML::HVACTypeRoomAirConditioner,
          HPXML::HVACTypePTAC].include? cooling_system.cooling_system_type
        if [HPXML::HVACTypeRoomAirConditioner,
            HPXML::HVACTypePTAC].include? cooling_system.cooling_system_type
          use_eer = true
        else
          use_eer = false
        end
        # Note: We use HP cooling curve so that a central AC behaves the same.
        HVAC.set_num_speeds(cooling_system)
        HVAC.set_fan_power_rated(cooling_system) unless use_eer
        HVAC.set_cool_c_d(cooling_system, clg_ap.num_speeds)
        HVAC.set_cool_curves_central_air_source(cooling_system, use_eer)
        HVAC.set_cool_rated_shrs_gross(runner, cooling_system)
        HVAC.set_cool_rated_eirs(cooling_system) unless use_eer

      elsif [HPXML::HVACTypeMiniSplitAirConditioner].include? cooling_system.cooling_system_type
        num_speeds = 10
        HVAC.set_num_speeds(cooling_system)
        HVAC.set_fan_power_rated(cooling_system)

        HVAC.set_cool_c_d(cooling_system, num_speeds)
        HVAC.set_cool_curves_mshp(cooling_system, num_speeds)
        HVAC.set_cool_rated_shrs_gross(runner, cooling_system)
        HVAC.set_cool_rated_eirs_mshp(cooling_system, num_speeds)

        HVAC.set_mshp_downselected_speed_indices(cooling_system)

      elsif [HPXML::HVACTypeEvaporativeCooler].include? cooling_system.cooling_system_type
        clg_ap.effectiveness = 0.72 # Assumption from HEScore

      end
    end
    hpxml.heating_systems.each do |heating_system|
      next unless [HPXML::HVACTypeStove,
                   HPXML::HVACTypePortableHeater,
                   HPXML::HVACTypeFixedHeater,
                   HPXML::HVACTypeWallFurnace,
                   HPXML::HVACTypeFloorFurnace,
                   HPXML::HVACTypeFireplace].include? heating_system.heating_system_type

      heating_system.additional_properties.heat_rated_cfm_per_ton = HVAC.get_default_heat_cfm_per_ton(1, true)
    end
    hpxml.heat_pumps.each do |heat_pump|
      hp_ap = heat_pump.additional_properties
      if [HPXML::HVACTypeHeatPumpAirToAir,
          HPXML::HVACTypeHeatPumpPTHP,
          HPXML::HVACTypeHeatPumpRoom].include? heat_pump.heat_pump_type
        if [HPXML::HVACTypeHeatPumpPTHP, HPXML::HVACTypeHeatPumpRoom].include? heat_pump.heat_pump_type
          use_eer_cop = true
        else
          use_eer_cop = false
        end
        HVAC.set_num_speeds(heat_pump)
        HVAC.set_fan_power_rated(heat_pump) unless use_eer_cop
        HVAC.set_heat_pump_temperatures(heat_pump, runner)

        HVAC.set_cool_c_d(heat_pump, hp_ap.num_speeds)
        HVAC.set_cool_curves_central_air_source(heat_pump, use_eer_cop)
        HVAC.set_cool_rated_shrs_gross(runner, heat_pump)
        HVAC.set_cool_rated_eirs(heat_pump) unless use_eer_cop

        HVAC.set_heat_c_d(heat_pump, hp_ap.num_speeds)
        HVAC.set_heat_curves_central_air_source(heat_pump, use_eer_cop)
        HVAC.set_heat_rated_eirs(heat_pump) unless use_eer_cop

      elsif [HPXML::HVACTypeHeatPumpMiniSplit].include? heat_pump.heat_pump_type
        num_speeds = 10
        HVAC.set_num_speeds(heat_pump)
        HVAC.set_fan_power_rated(heat_pump)
        HVAC.set_heat_pump_temperatures(heat_pump, runner)

        HVAC.set_cool_c_d(heat_pump, num_speeds)
        HVAC.set_cool_curves_mshp(heat_pump, num_speeds)
        HVAC.set_cool_rated_shrs_gross(runner, heat_pump)
        HVAC.set_cool_rated_eirs_mshp(heat_pump, num_speeds)

        HVAC.set_heat_c_d(heat_pump, num_speeds)
        HVAC.set_heat_curves_mshp(heat_pump, num_speeds)
        HVAC.set_heat_rated_eirs_mshp(heat_pump, num_speeds)

        HVAC.set_mshp_downselected_speed_indices(heat_pump)

      elsif [HPXML::HVACTypeHeatPumpGroundToAir].include? heat_pump.heat_pump_type
        if heat_pump.geothermal_loop.nil?
          hpxml.geothermal_loops.add(id: "GeothermalLoop#{hpxml.geothermal_loops.size + 1}",
                                     loop_configuration: HPXML::GeothermalLoopLoopConfigurationVertical)
          heat_pump.geothermal_loop_idref = hpxml.geothermal_loops[-1].id
        end

        if heat_pump.geothermal_loop.pipe_size.nil?
          heat_pump.geothermal_loop.pipe_size = 0.75 # in
          heat_pump.geothermal_loop.pipe_size_isdefaulted = true
        end

        HVAC.set_gshp_assumptions(heat_pump, weather)
        HVAC.set_curves_gshp(heat_pump)

        if heat_pump.geothermal_loop.bore_spacing.nil?
<<<<<<< HEAD
          heat_pump.geothermal_loop.bore_spacing = 16.4 # ft, distance between bores
=======
          heat_pump.geothermal_loop.bore_spacing = 20.0 # ft, distance between bores
>>>>>>> ea5f5421
          heat_pump.geothermal_loop.bore_spacing_isdefaulted = true
        end

        if heat_pump.geothermal_loop.bore_diameter.nil?
          heat_pump.geothermal_loop.bore_diameter = 5.0 # in
          heat_pump.geothermal_loop.bore_diameter_isdefaulted = true
        end

        if heat_pump.geothermal_loop.grout_type.nil? && heat_pump.geothermal_loop.grout_conductivity.nil?
          heat_pump.geothermal_loop.grout_type = HPXML::GeothermalLoopGroutTypeStandard
          heat_pump.geothermal_loop.grout_type_isdefaulted = true
        end

        if heat_pump.geothermal_loop.grout_conductivity.nil?
          if heat_pump.geothermal_loop.grout_type == HPXML::GeothermalLoopGroutTypeStandard
            heat_pump.geothermal_loop.grout_conductivity = 0.4 # Btu/h-ft-R
            heat_pump.geothermal_loop.grout_conductivity_isdefaulted = true
          elsif heat_pump.geothermal_loop.grout_type == HPXML::GeothermalLoopGroutTypeThermallyEnhanced
            heat_pump.geothermal_loop.grout_conductivity = 0.8 # Btu/h-ft-R
            heat_pump.geothermal_loop.grout_conductivity_isdefaulted = true
          end
        end

        if heat_pump.geothermal_loop.pipe_cond.nil?
          heat_pump.geothermal_loop.pipe_cond = 0.23 # Btu/h-ft-R; Pipe thermal conductivity, default to high density polyethylene
          heat_pump.geothermal_loop.pipe_cond_isdefaulted = true
        end

        if heat_pump.geothermal_loop.shank_spacing.nil?
          hp_ap = heat_pump.additional_properties
          heat_pump.geothermal_loop.shank_spacing = hp_ap.u_tube_spacing + hp_ap.pipe_od # Distance from center of pipe to center of pipe
          heat_pump.geothermal_loop.shank_spacing_isdefaulted = true
        end
      elsif [HPXML::HVACTypeHeatPumpWaterLoopToAir].include? heat_pump.heat_pump_type
        HVAC.set_heat_pump_temperatures(heat_pump, runner)

      end
    end
  end

  def self.apply_hvac_control(hpxml, schedules_file)
    hpxml.hvac_controls.each do |hvac_control|
      schedules_file_includes_heating_setpoint_temp = (schedules_file.nil? ? false : schedules_file.includes_col_name(SchedulesFile::ColumnHeatingSetpoint))
      if hvac_control.heating_setpoint_temp.nil? && hvac_control.weekday_heating_setpoints.nil? && !schedules_file_includes_heating_setpoint_temp
        # No heating setpoints; set a default heating setpoint for, e.g., natural ventilation
        htg_sp, _htg_setback_sp, _htg_setback_hrs_per_week, _htg_setback_start_hr = HVAC.get_default_heating_setpoint(HPXML::HVACControlTypeManual)
        hvac_control.heating_setpoint_temp = htg_sp
        hvac_control.heating_setpoint_temp_isdefaulted = true
      end

      schedules_file_includes_cooling_setpoint_temp = (schedules_file.nil? ? false : schedules_file.includes_col_name(SchedulesFile::ColumnCoolingSetpoint))
      if hvac_control.cooling_setpoint_temp.nil? && hvac_control.weekday_cooling_setpoints.nil? && !schedules_file_includes_cooling_setpoint_temp
        # No cooling setpoints; set a default cooling setpoint for, e.g., natural ventilation
        clg_sp, _clg_setup_sp, _clg_setup_hrs_per_week, _clg_setup_start_hr = HVAC.get_default_cooling_setpoint(HPXML::HVACControlTypeManual)
        hvac_control.cooling_setpoint_temp = clg_sp
        hvac_control.cooling_setpoint_temp_isdefaulted = true
      end

      if hvac_control.heating_setback_start_hour.nil? && (not hvac_control.heating_setback_temp.nil?) && !schedules_file_includes_heating_setpoint_temp
        hvac_control.heating_setback_start_hour = 23 # 11 pm
        hvac_control.heating_setback_start_hour_isdefaulted = true
      end

      if hvac_control.cooling_setup_start_hour.nil? && (not hvac_control.cooling_setup_temp.nil?) && !schedules_file_includes_cooling_setpoint_temp
        hvac_control.cooling_setup_start_hour = 9 # 9 am
        hvac_control.cooling_setup_start_hour_isdefaulted = true
      end

      if hvac_control.seasons_heating_begin_month.nil? || hvac_control.seasons_heating_begin_day.nil? ||
         hvac_control.seasons_heating_end_month.nil? || hvac_control.seasons_heating_end_day.nil?
        hvac_control.seasons_heating_begin_month = 1
        hvac_control.seasons_heating_begin_day = 1
        hvac_control.seasons_heating_end_month = 12
        hvac_control.seasons_heating_end_day = 31
        hvac_control.seasons_heating_begin_month_isdefaulted = true
        hvac_control.seasons_heating_begin_day_isdefaulted = true
        hvac_control.seasons_heating_end_month_isdefaulted = true
        hvac_control.seasons_heating_end_day_isdefaulted = true
      end

      next unless hvac_control.seasons_cooling_begin_month.nil? || hvac_control.seasons_cooling_begin_day.nil? ||
                  hvac_control.seasons_cooling_end_month.nil? || hvac_control.seasons_cooling_end_day.nil?

      hvac_control.seasons_cooling_begin_month = 1
      hvac_control.seasons_cooling_begin_day = 1
      hvac_control.seasons_cooling_end_month = 12
      hvac_control.seasons_cooling_end_day = 31
      hvac_control.seasons_cooling_begin_month_isdefaulted = true
      hvac_control.seasons_cooling_begin_day_isdefaulted = true
      hvac_control.seasons_cooling_end_month_isdefaulted = true
      hvac_control.seasons_cooling_end_day_isdefaulted = true
    end
  end

  def self.apply_hvac_distribution(hpxml, ncfl, ncfl_ag)
    hpxml.hvac_distributions.each do |hvac_distribution|
      next unless hvac_distribution.distribution_system_type == HPXML::HVACDistributionTypeAir
      next if hvac_distribution.ducts.empty?

      supply_ducts = hvac_distribution.ducts.select { |duct| duct.duct_type == HPXML::DuctTypeSupply }
      return_ducts = hvac_distribution.ducts.select { |duct| duct.duct_type == HPXML::DuctTypeReturn }

      # Default return registers
      if hvac_distribution.number_of_return_registers.nil? && (return_ducts.size > 0)
        hvac_distribution.number_of_return_registers = ncfl.ceil # Add 1 return register per conditioned floor if not provided
        hvac_distribution.number_of_return_registers_isdefaulted = true
      end

      cfa_served = hvac_distribution.conditioned_floor_area_served
      n_returns = hvac_distribution.number_of_return_registers

      if hvac_distribution.ducts[0].duct_location.nil?
        # Default both duct location(s) and duct surface area(s)
        [supply_ducts, return_ducts].each do |ducts|
          ducts.each do |duct|
            primary_duct_area, secondary_duct_area = HVAC.get_default_duct_surface_area(duct.duct_type, ncfl_ag, cfa_served, n_returns).map { |area| area / ducts.size }
            primary_duct_location, secondary_duct_location = HVAC.get_default_duct_locations(hpxml)
            if primary_duct_location.nil? # If a home doesn't have any non-living spaces (outside living space), place all ducts in living space.
              duct.duct_surface_area = primary_duct_area + secondary_duct_area
              duct.duct_surface_area_isdefaulted = true
              duct.duct_location = secondary_duct_location
              duct.duct_location_isdefaulted = true
            else
              duct.duct_surface_area = primary_duct_area
              duct.duct_surface_area_isdefaulted = true
              duct.duct_location = primary_duct_location
              duct.duct_location_isdefaulted = true

              if secondary_duct_area > 0
                hvac_distribution.ducts.add(id: "#{duct.id}_secondary",
                                            duct_type: duct.duct_type,
                                            duct_insulation_r_value: duct.duct_insulation_r_value,
                                            duct_location: secondary_duct_location,
                                            duct_location_isdefaulted: true,
                                            duct_surface_area: secondary_duct_area,
                                            duct_surface_area_isdefaulted: true)
              end
            end
          end
        end

      elsif hvac_distribution.ducts[0].duct_surface_area.nil?
        # Default duct surface area(s)
        [supply_ducts, return_ducts].each do |ducts|
          ducts.each do |duct|
            total_duct_area = HVAC.get_default_duct_surface_area(duct.duct_type, ncfl_ag, cfa_served, n_returns).sum()
            duct.duct_surface_area = total_duct_area * duct.duct_fraction_area
            duct.duct_surface_area_isdefaulted = true
          end
        end
      end

      # Calculate FractionDuctArea from DuctSurfaceArea
      supply_ducts = hvac_distribution.ducts.select { |duct| duct.duct_type == HPXML::DuctTypeSupply }
      return_ducts = hvac_distribution.ducts.select { |duct| duct.duct_type == HPXML::DuctTypeReturn }
      total_supply_area = supply_ducts.map { |d| d.duct_surface_area }.sum
      total_return_area = return_ducts.map { |d| d.duct_surface_area }.sum
      (supply_ducts + return_ducts).each do |duct|
        next unless duct.duct_fraction_area.nil?

        if duct.duct_type == HPXML::DuctTypeSupply
          duct.duct_fraction_area = (duct.duct_surface_area / total_supply_area).round(3)
          duct.duct_fraction_area_isdefaulted = true
        elsif duct.duct_type == HPXML::DuctTypeReturn
          duct.duct_fraction_area = (duct.duct_surface_area / total_return_area).round(3)
          duct.duct_fraction_area_isdefaulted = true
        end
      end

      hvac_distribution.ducts.each do |ducts|
        next unless ducts.duct_surface_area_multiplier.nil?

        ducts.duct_surface_area_multiplier = 1.0
        ducts.duct_surface_area_multiplier_isdefaulted = true
      end

      # Default buried insulation level
      hvac_distribution.ducts.each do |ducts|
        next unless ducts.duct_buried_insulation_level.nil?

        ducts.duct_buried_insulation_level = HPXML::DuctBuriedInsulationNone
        ducts.duct_buried_insulation_level_isdefaulted = true
      end

      # Default effective R-value
      hvac_distribution.ducts.each do |ducts|
        next unless ducts.duct_effective_r_value.nil?

        ducts.duct_effective_r_value = Airflow.get_duct_effective_r_value(ducts.duct_insulation_r_value, ducts.duct_type, ducts.duct_buried_insulation_level)
        ducts.duct_effective_r_value_isdefaulted = true
      end
    end
  end

  def self.apply_hvac_location(hpxml)
    # This needs to come after we have applied defaults for ducts
    hpxml.hvac_systems.each do |hvac_system|
      next unless hvac_system.location.nil?

      hvac_system.location_isdefaulted = true

      # Set default location based on distribution system
      dist_system = hvac_system.distribution_system
      if dist_system.nil?
        hvac_system.location = HPXML::LocationLivingSpace
      else
        dist_type = dist_system.distribution_system_type
        if dist_type == HPXML::HVACDistributionTypeAir
          # Find largest unconditioned supply duct location
          uncond_duct_locations = {}
          dist_system.ducts.select { |d| d.duct_type == HPXML::DuctTypeSupply }.each do |d|
            next if HPXML::conditioned_locations_this_unit.include? d.duct_location
            next if [HPXML::LocationExteriorWall, HPXML::LocationUnderSlab].include? d.duct_location # air handler won't be here

            uncond_duct_locations[d.duct_location] = 0.0 if uncond_duct_locations[d.duct_location].nil?
            uncond_duct_locations[d.duct_location] += d.duct_surface_area
          end
          if uncond_duct_locations.empty?
            hvac_system.location = HPXML::LocationLivingSpace
          else
            hvac_system.location = uncond_duct_locations.key(uncond_duct_locations.values.max)
            if hvac_system.location == HPXML::LocationOutside
              # DuctLocation "outside" needs to be converted to a valid UnitLocation enumeration
              hvac_system.location = HPXML::LocationOtherExterior
            end
          end
        elsif dist_type == HPXML::HVACDistributionTypeHydronic
          # Assume same default logic as a water heater
          hvac_system.location = Waterheater.get_default_location(hpxml, hpxml.climate_and_risk_zones.climate_zone_ieccs[0])
        elsif dist_type == HPXML::HVACDistributionTypeDSE
          # DSE=1 implies distribution system in conditioned space
          has_dse_of_one = true
          if (hvac_system.respond_to? :fraction_heat_load_served) && (dist_system.annual_heating_dse != 1)
            has_dse_of_one = false
          end
          if (hvac_system.respond_to? :fraction_cool_load_served) && (dist_system.annual_cooling_dse != 1)
            has_dse_of_one = false
          end
          if has_dse_of_one
            hvac_system.location = HPXML::LocationLivingSpace
          else
            hvac_system.location = HPXML::LocationUnconditionedSpace
          end
        end
      end
    end
  end

  def self.apply_ventilation_fans(hpxml, weather, cfa, nbeds)
    # Default mech vent systems
    hpxml.ventilation_fans.each do |vent_fan|
      next unless vent_fan.used_for_whole_building_ventilation

      if vent_fan.is_shared_system.nil?
        vent_fan.is_shared_system = false
        vent_fan.is_shared_system_isdefaulted = true
      end
      if vent_fan.hours_in_operation.nil? && !vent_fan.is_cfis_supplemental_fan?
        vent_fan.hours_in_operation = (vent_fan.fan_type == HPXML::MechVentTypeCFIS) ? 8.0 : 24.0
        vent_fan.hours_in_operation_isdefaulted = true
      end
      if vent_fan.rated_flow_rate.nil? && vent_fan.tested_flow_rate.nil? && vent_fan.calculated_flow_rate.nil? && vent_fan.delivered_ventilation.nil?
        if hpxml.ventilation_fans.select { |vf| vf.used_for_whole_building_ventilation && !vf.is_cfis_supplemental_fan? }.size > 1
          fail 'Defaulting flow rates for multiple mechanical ventilation systems is currently not supported.'
        end

        vent_fan.rated_flow_rate = Airflow.get_default_mech_vent_flow_rate(hpxml, vent_fan, weather, cfa, nbeds).round(1)
        vent_fan.rated_flow_rate_isdefaulted = true
      end
      if vent_fan.fan_power.nil?
        vent_fan.fan_power = (vent_fan.flow_rate * Airflow.get_default_mech_vent_fan_power(vent_fan)).round(1)
        vent_fan.fan_power_isdefaulted = true
      end
      next unless vent_fan.fan_type == HPXML::MechVentTypeCFIS

      if vent_fan.cfis_vent_mode_airflow_fraction.nil?
        vent_fan.cfis_vent_mode_airflow_fraction = 1.0
        vent_fan.cfis_vent_mode_airflow_fraction_isdefaulted = true
      end
      if vent_fan.cfis_addtl_runtime_operating_mode.nil?
        vent_fan.cfis_addtl_runtime_operating_mode = HPXML::CFISModeAirHandler
        vent_fan.cfis_addtl_runtime_operating_mode_isdefaulted = true
      end
    end

    # Default kitchen fan
    hpxml.ventilation_fans.each do |vent_fan|
      next unless (vent_fan.used_for_local_ventilation && (vent_fan.fan_location == HPXML::LocationKitchen))

      if vent_fan.count.nil?
        vent_fan.count = 1
        vent_fan.count_isdefaulted = true
      end
      if vent_fan.rated_flow_rate.nil? && vent_fan.tested_flow_rate.nil? && vent_fan.calculated_flow_rate.nil? && vent_fan.delivered_ventilation.nil?
        vent_fan.rated_flow_rate = 100.0 # cfm, per BA HSP
        vent_fan.rated_flow_rate_isdefaulted = true
      end
      if vent_fan.hours_in_operation.nil?
        vent_fan.hours_in_operation = 1.0 # hrs/day, per BA HSP
        vent_fan.hours_in_operation_isdefaulted = true
      end
      if vent_fan.fan_power.nil?
        vent_fan.fan_power = 0.3 * vent_fan.flow_rate # W, per BA HSP
        vent_fan.fan_power_isdefaulted = true
      end
      if vent_fan.start_hour.nil?
        vent_fan.start_hour = 18 # 6 pm, per BA HSP
        vent_fan.start_hour_isdefaulted = true
      end
    end

    # Default bath fans
    hpxml.ventilation_fans.each do |vent_fan|
      next unless (vent_fan.used_for_local_ventilation && (vent_fan.fan_location == HPXML::LocationBath))

      if vent_fan.count.nil?
        vent_fan.count = hpxml.building_construction.number_of_bathrooms
        vent_fan.count_isdefaulted = true
      end
      if vent_fan.rated_flow_rate.nil? && vent_fan.tested_flow_rate.nil? && vent_fan.calculated_flow_rate.nil? && vent_fan.delivered_ventilation.nil?
        vent_fan.rated_flow_rate = 50.0 # cfm, per BA HSP
        vent_fan.rated_flow_rate_isdefaulted = true
      end
      if vent_fan.hours_in_operation.nil?
        vent_fan.hours_in_operation = 1.0 # hrs/day, per BA HSP
        vent_fan.hours_in_operation_isdefaulted = true
      end
      if vent_fan.fan_power.nil?
        vent_fan.fan_power = 0.3 * vent_fan.flow_rate # W, per BA HSP
        vent_fan.fan_power_isdefaulted = true
      end
      if vent_fan.start_hour.nil?
        vent_fan.start_hour = 7 # 7 am, per BA HSP
        vent_fan.start_hour_isdefaulted = true
      end
    end

    # Default whole house fan
    hpxml.ventilation_fans.each do |vent_fan|
      next unless vent_fan.used_for_seasonal_cooling_load_reduction

      if vent_fan.rated_flow_rate.nil? && vent_fan.tested_flow_rate.nil? && vent_fan.calculated_flow_rate.nil? && vent_fan.delivered_ventilation.nil?
        vent_fan.rated_flow_rate = cfa * 2.0
        vent_fan.rated_flow_rate_isdefaulted = true
      end
      if vent_fan.fan_power.nil?
        vent_fan.fan_power = 0.1 * vent_fan.flow_rate # W
        vent_fan.fan_power_isdefaulted = true
      end
    end
  end

  def self.apply_water_heaters(hpxml, nbeds, eri_version, schedules_file)
    hpxml.water_heating_systems.each do |water_heating_system|
      if water_heating_system.is_shared_system.nil?
        water_heating_system.is_shared_system = false
        water_heating_system.is_shared_system_isdefaulted = true
      end
      schedules_file_includes_water_heater_setpoint_temp = (schedules_file.nil? ? false : schedules_file.includes_col_name(SchedulesFile::ColumnWaterHeaterSetpoint))
      if water_heating_system.temperature.nil? && !schedules_file_includes_water_heater_setpoint_temp
        water_heating_system.temperature = Waterheater.get_default_hot_water_temperature(eri_version)
        water_heating_system.temperature_isdefaulted = true
      end
      if water_heating_system.performance_adjustment.nil?
        water_heating_system.performance_adjustment = Waterheater.get_default_performance_adjustment(water_heating_system)
        water_heating_system.performance_adjustment_isdefaulted = true
      end
      if (water_heating_system.water_heater_type == HPXML::WaterHeaterTypeCombiStorage) && water_heating_system.standby_loss_value.nil?
        # Use equation fit from AHRI database
        # calculate independent variable SurfaceArea/vol(physically linear to standby_loss/skin_u under test condition) to fit the linear equation from AHRI database
        act_vol = Waterheater.calc_storage_tank_actual_vol(water_heating_system.tank_volume, nil)
        surface_area = Waterheater.calc_tank_areas(act_vol)[0]
        sqft_by_gal = surface_area / act_vol # sqft/gal
        water_heating_system.standby_loss_value = (2.9721 * sqft_by_gal - 0.4732).round(3) # linear equation assuming a constant u, F/hr
        water_heating_system.standby_loss_value_isdefaulted = true
        water_heating_system.standby_loss_units = HPXML::UnitsDegFPerHour
        water_heating_system.standby_loss_units_isdefaulted = true
      end
      if (water_heating_system.water_heater_type == HPXML::WaterHeaterTypeStorage)
        if water_heating_system.heating_capacity.nil?
          water_heating_system.heating_capacity = (Waterheater.get_default_heating_capacity(water_heating_system.fuel_type, nbeds, hpxml.water_heating_systems.size, hpxml.building_construction.number_of_bathrooms) * 1000.0).round
          water_heating_system.heating_capacity_isdefaulted = true
        end
        if water_heating_system.tank_volume.nil?
          water_heating_system.tank_volume = Waterheater.get_default_tank_volume(water_heating_system.fuel_type, nbeds, hpxml.building_construction.number_of_bathrooms)
          water_heating_system.tank_volume_isdefaulted = true
        end
        if water_heating_system.recovery_efficiency.nil?
          water_heating_system.recovery_efficiency = Waterheater.get_default_recovery_efficiency(water_heating_system)
          water_heating_system.recovery_efficiency_isdefaulted = true
        end
        if water_heating_system.tank_model_type.nil?
          water_heating_system.tank_model_type = HPXML::WaterHeaterTankModelTypeMixed
          water_heating_system.tank_model_type_isdefaulted = true
        end
      end
      if (water_heating_system.water_heater_type == HPXML::WaterHeaterTypeHeatPump)
        schedules_file_includes_water_heater_operating_mode = (schedules_file.nil? ? false : schedules_file.includes_col_name(SchedulesFile::ColumnWaterHeaterOperatingMode))
        if water_heating_system.operating_mode.nil? && !schedules_file_includes_water_heater_operating_mode
          water_heating_system.operating_mode = HPXML::WaterHeaterOperatingModeHybridAuto
          water_heating_system.operating_mode_isdefaulted = true
        end
      end
      if water_heating_system.location.nil?
        water_heating_system.location = Waterheater.get_default_location(hpxml, hpxml.climate_and_risk_zones.climate_zone_ieccs[0])
        water_heating_system.location_isdefaulted = true
      end
      next unless water_heating_system.usage_bin.nil? && (not water_heating_system.uniform_energy_factor.nil?) # FHR & UsageBin only applies to UEF

      if not water_heating_system.first_hour_rating.nil?
        water_heating_system.usage_bin = Waterheater.get_usage_bin_from_first_hour_rating(water_heating_system.first_hour_rating)
      else
        water_heating_system.usage_bin = HPXML::WaterHeaterUsageBinMedium
      end
      water_heating_system.usage_bin_isdefaulted = true
    end
  end

  def self.apply_flue_or_chimney(hpxml)
    # This needs to come after we have applied defaults for HVAC/DHW systems
    if hpxml.air_infiltration.has_flue_or_chimney_in_conditioned_space.nil?
      hpxml.air_infiltration.has_flue_or_chimney_in_conditioned_space = get_default_flue_or_chimney_in_conditioned_space(hpxml)
      hpxml.air_infiltration.has_flue_or_chimney_in_conditioned_space_isdefaulted = true
    end
  end

  def self.apply_hot_water_distribution(hpxml, cfa, ncfl, has_uncond_bsmnt)
    return if hpxml.hot_water_distributions.size == 0

    hot_water_distribution = hpxml.hot_water_distributions[0]

    if hot_water_distribution.pipe_r_value.nil?
      hot_water_distribution.pipe_r_value = 0.0
      hot_water_distribution.pipe_r_value_isdefaulted = true
    end

    if hot_water_distribution.system_type == HPXML::DHWDistTypeStandard
      if hot_water_distribution.standard_piping_length.nil?
        hot_water_distribution.standard_piping_length = HotWaterAndAppliances.get_default_std_pipe_length(has_uncond_bsmnt, cfa, ncfl)
        hot_water_distribution.standard_piping_length_isdefaulted = true
      end
    elsif hot_water_distribution.system_type == HPXML::DHWDistTypeRecirc
      if hot_water_distribution.recirculation_piping_length.nil?
        hot_water_distribution.recirculation_piping_length = HotWaterAndAppliances.get_default_recirc_loop_length(HotWaterAndAppliances.get_default_std_pipe_length(has_uncond_bsmnt, cfa, ncfl))
        hot_water_distribution.recirculation_piping_length_isdefaulted = true
      end
      if hot_water_distribution.recirculation_branch_piping_length.nil?
        hot_water_distribution.recirculation_branch_piping_length = HotWaterAndAppliances.get_default_recirc_branch_loop_length()
        hot_water_distribution.recirculation_branch_piping_length_isdefaulted = true
      end
      if hot_water_distribution.recirculation_pump_power.nil?
        hot_water_distribution.recirculation_pump_power = HotWaterAndAppliances.get_default_recirc_pump_power()
        hot_water_distribution.recirculation_pump_power_isdefaulted = true
      end
    end

    if hot_water_distribution.has_shared_recirculation
      if hot_water_distribution.shared_recirculation_pump_power.nil?
        hot_water_distribution.shared_recirculation_pump_power = HotWaterAndAppliances.get_default_shared_recirc_pump_power()
        hot_water_distribution.shared_recirculation_pump_power_isdefaulted = true
      end
    end
  end

  def self.apply_water_fixtures(hpxml, schedules_file)
    return if hpxml.hot_water_distributions.size == 0

    if hpxml.water_heating.water_fixtures_usage_multiplier.nil?
      hpxml.water_heating.water_fixtures_usage_multiplier = 1.0
      hpxml.water_heating.water_fixtures_usage_multiplier_isdefaulted = true
    end
    schedules_file_includes_fixtures = (schedules_file.nil? ? false : schedules_file.includes_col_name(SchedulesFile::ColumnHotWaterFixtures))
    if hpxml.water_heating.water_fixtures_weekday_fractions.nil? && !schedules_file_includes_fixtures
      hpxml.water_heating.water_fixtures_weekday_fractions = Schedule.FixturesWeekdayFractions
      hpxml.water_heating.water_fixtures_weekday_fractions_isdefaulted = true
    end
    if hpxml.water_heating.water_fixtures_weekend_fractions.nil? && !schedules_file_includes_fixtures
      hpxml.water_heating.water_fixtures_weekend_fractions = Schedule.FixturesWeekendFractions
      hpxml.water_heating.water_fixtures_weekend_fractions_isdefaulted = true
    end
    if hpxml.water_heating.water_fixtures_monthly_multipliers.nil? && !schedules_file_includes_fixtures
      hpxml.water_heating.water_fixtures_monthly_multipliers = Schedule.FixturesMonthlyMultipliers
      hpxml.water_heating.water_fixtures_monthly_multipliers_isdefaulted = true
    end
  end

  def self.apply_solar_thermal_systems(hpxml)
    hpxml.solar_thermal_systems.each do |solar_thermal_system|
      if solar_thermal_system.collector_azimuth.nil?
        solar_thermal_system.collector_azimuth = get_azimuth_from_orientation(solar_thermal_system.collector_orientation)
        solar_thermal_system.collector_azimuth_isdefaulted = true
      end
      if solar_thermal_system.collector_orientation.nil?
        solar_thermal_system.collector_orientation = get_orientation_from_azimuth(solar_thermal_system.collector_azimuth)
        solar_thermal_system.collector_orientation_isdefaulted = true
      end
      if solar_thermal_system.storage_volume.nil? && (not solar_thermal_system.collector_area.nil?) # Detailed solar water heater
        solar_thermal_system.storage_volume = Waterheater.calc_default_solar_thermal_system_storage_volume(solar_thermal_system.collector_area)
        solar_thermal_system.storage_volume_isdefaulted = true
      end
    end
  end

  def self.apply_pv_systems(hpxml)
    hpxml.pv_systems.each do |pv_system|
      if pv_system.array_azimuth.nil?
        pv_system.array_azimuth = get_azimuth_from_orientation(pv_system.array_orientation)
        pv_system.array_azimuth_isdefaulted = true
      end
      if pv_system.array_orientation.nil?
        pv_system.array_orientation = get_orientation_from_azimuth(pv_system.array_azimuth)
        pv_system.array_orientation_isdefaulted = true
      end
      if pv_system.is_shared_system.nil?
        pv_system.is_shared_system = false
        pv_system.is_shared_system_isdefaulted = true
      end
      if pv_system.location.nil?
        pv_system.location = HPXML::LocationRoof
        pv_system.location_isdefaulted = true
      end
      if pv_system.tracking.nil?
        pv_system.tracking = HPXML::PVTrackingTypeFixed
        pv_system.tracking_isdefaulted = true
      end
      if pv_system.module_type.nil?
        pv_system.module_type = HPXML::PVModuleTypeStandard
        pv_system.module_type_isdefaulted = true
      end
      if pv_system.system_losses_fraction.nil?
        pv_system.system_losses_fraction = PV.get_default_system_losses(pv_system.year_modules_manufactured)
        pv_system.system_losses_fraction_isdefaulted = true
      end
    end
    hpxml.inverters.each do |inverter|
      if inverter.inverter_efficiency.nil?
        inverter.inverter_efficiency = PV.get_default_inv_eff()
        inverter.inverter_efficiency_isdefaulted = true
      end
    end
  end

  def self.apply_generators(hpxml)
    hpxml.generators.each do |generator|
      if generator.is_shared_system.nil?
        generator.is_shared_system = false
        generator.is_shared_system_isdefaulted = true
      end
    end
  end

  def self.apply_batteries(hpxml)
    default_values = Battery.get_battery_default_values(hpxml.has_location(HPXML::LocationGarage))
    hpxml.batteries.each do |battery|
      if battery.location.nil?
        battery.location = default_values[:location]
        battery.location_isdefaulted = true
      end
      # if battery.lifetime_model.nil?
      # battery.lifetime_model = default_values[:lifetime_model]
      # battery.lifetime_model_isdefaulted = true
      # end
      if battery.nominal_voltage.nil?
        battery.nominal_voltage = default_values[:nominal_voltage] # V
        battery.nominal_voltage_isdefaulted = true
      end
      if battery.round_trip_efficiency.nil?
        battery.round_trip_efficiency = default_values[:round_trip_efficiency]
        battery.round_trip_efficiency_isdefaulted = true
      end
      if battery.nominal_capacity_kwh.nil? && battery.nominal_capacity_ah.nil?
        # Calculate nominal capacity from usable capacity or rated power output if available
        if not battery.usable_capacity_kwh.nil?
          battery.nominal_capacity_kwh = (battery.usable_capacity_kwh / default_values[:usable_fraction]).round(2)
          battery.nominal_capacity_kwh_isdefaulted = true
        elsif not battery.usable_capacity_ah.nil?
          battery.nominal_capacity_ah = (battery.usable_capacity_ah / default_values[:usable_fraction]).round(2)
          battery.nominal_capacity_ah_isdefaulted = true
        elsif not battery.rated_power_output.nil?
          battery.nominal_capacity_kwh = (UnitConversions.convert(battery.rated_power_output, 'W', 'kW') / 0.5).round(2)
          battery.nominal_capacity_kwh_isdefaulted = true
        else
          battery.nominal_capacity_kwh = default_values[:nominal_capacity_kwh] # kWh
          battery.nominal_capacity_kwh_isdefaulted = true
        end
      end
      if battery.usable_capacity_kwh.nil? && battery.usable_capacity_ah.nil?
        # Calculate usable capacity from nominal capacity
        if not battery.nominal_capacity_kwh.nil?
          battery.usable_capacity_kwh = (battery.nominal_capacity_kwh * default_values[:usable_fraction]).round(2)
          battery.usable_capacity_kwh_isdefaulted = true
        elsif not battery.nominal_capacity_ah.nil?
          battery.usable_capacity_ah = (battery.nominal_capacity_ah * default_values[:usable_fraction]).round(2)
          battery.usable_capacity_ah_isdefaulted = true
        end
      end
      next unless battery.rated_power_output.nil?

      # Calculate rated power from nominal capacity
      if not battery.nominal_capacity_kwh.nil?
        battery.rated_power_output = (UnitConversions.convert(battery.nominal_capacity_kwh, 'kWh', 'Wh') * 0.5).round(0)
      elsif not battery.nominal_capacity_ah.nil?
        battery.rated_power_output = (UnitConversions.convert(Battery.get_kWh_from_Ah(battery.nominal_capacity_ah, battery.nominal_voltage), 'kWh', 'Wh') * 0.5).round(0)
      end
      battery.rated_power_output_isdefaulted = true
    end
  end

  def self.apply_appliances(hpxml, nbeds, eri_version, schedules_file)
    # Default clothes washer
    if hpxml.clothes_washers.size > 0
      clothes_washer = hpxml.clothes_washers[0]
      if clothes_washer.is_shared_appliance.nil?
        clothes_washer.is_shared_appliance = false
        clothes_washer.is_shared_appliance_isdefaulted = true
      end
      if clothes_washer.location.nil?
        clothes_washer.location = HPXML::LocationLivingSpace
        clothes_washer.location_isdefaulted = true
      end
      if clothes_washer.rated_annual_kwh.nil?
        default_values = HotWaterAndAppliances.get_clothes_washer_default_values(eri_version)
        clothes_washer.integrated_modified_energy_factor = default_values[:integrated_modified_energy_factor]
        clothes_washer.integrated_modified_energy_factor_isdefaulted = true
        clothes_washer.rated_annual_kwh = default_values[:rated_annual_kwh]
        clothes_washer.rated_annual_kwh_isdefaulted = true
        clothes_washer.label_electric_rate = default_values[:label_electric_rate]
        clothes_washer.label_electric_rate_isdefaulted = true
        clothes_washer.label_gas_rate = default_values[:label_gas_rate]
        clothes_washer.label_gas_rate_isdefaulted = true
        clothes_washer.label_annual_gas_cost = default_values[:label_annual_gas_cost]
        clothes_washer.label_annual_gas_cost_isdefaulted = true
        clothes_washer.capacity = default_values[:capacity]
        clothes_washer.capacity_isdefaulted = true
        clothes_washer.label_usage = default_values[:label_usage]
        clothes_washer.label_usage_isdefaulted = true
      end
      if clothes_washer.usage_multiplier.nil?
        clothes_washer.usage_multiplier = 1.0
        clothes_washer.usage_multiplier_isdefaulted = true
      end
      schedules_file_includes_cw = (schedules_file.nil? ? false : schedules_file.includes_col_name(SchedulesFile::ColumnClothesWasher))
      if clothes_washer.weekday_fractions.nil? && !schedules_file_includes_cw
        clothes_washer.weekday_fractions = Schedule.ClothesWasherWeekdayFractions
        clothes_washer.weekday_fractions_isdefaulted = true
      end
      if clothes_washer.weekend_fractions.nil? && !schedules_file_includes_cw
        clothes_washer.weekend_fractions = Schedule.ClothesWasherWeekendFractions
        clothes_washer.weekend_fractions_isdefaulted = true
      end
      if clothes_washer.monthly_multipliers.nil? && !schedules_file_includes_cw
        clothes_washer.monthly_multipliers = Schedule.ClothesWasherMonthlyMultipliers
        clothes_washer.monthly_multipliers_isdefaulted = true
      end
    end

    # Default clothes dryer
    if hpxml.clothes_dryers.size > 0
      clothes_dryer = hpxml.clothes_dryers[0]
      if clothes_dryer.is_shared_appliance.nil?
        clothes_dryer.is_shared_appliance = false
        clothes_dryer.is_shared_appliance_isdefaulted = true
      end
      if clothes_dryer.location.nil?
        clothes_dryer.location = HPXML::LocationLivingSpace
        clothes_dryer.location_isdefaulted = true
      end
      if clothes_dryer.combined_energy_factor.nil? && clothes_dryer.energy_factor.nil?
        default_values = HotWaterAndAppliances.get_clothes_dryer_default_values(eri_version, clothes_dryer.fuel_type)
        clothes_dryer.combined_energy_factor = default_values[:combined_energy_factor]
        clothes_dryer.combined_energy_factor_isdefaulted = true
      end
      if clothes_dryer.control_type.nil?
        default_values = HotWaterAndAppliances.get_clothes_dryer_default_values(eri_version, clothes_dryer.fuel_type)
        clothes_dryer.control_type = default_values[:control_type]
        clothes_dryer.control_type_isdefaulted = true
      end
      if clothes_dryer.usage_multiplier.nil?
        clothes_dryer.usage_multiplier = 1.0
        clothes_dryer.usage_multiplier_isdefaulted = true
      end
      if clothes_dryer.is_vented.nil?
        clothes_dryer.is_vented = true
        clothes_dryer.is_vented_isdefaulted = true
      end
      if clothes_dryer.is_vented && clothes_dryer.vented_flow_rate.nil?
        clothes_dryer.vented_flow_rate = 100.0
        clothes_dryer.vented_flow_rate_isdefaulted = true
      end
      schedules_file_includes_cd = (schedules_file.nil? ? false : schedules_file.includes_col_name(SchedulesFile::ColumnClothesDryer))
      if clothes_dryer.weekday_fractions.nil? && !schedules_file_includes_cd
        clothes_dryer.weekday_fractions = Schedule.ClothesDryerWeekdayFractions
        clothes_dryer.weekday_fractions_isdefaulted = true
      end
      if clothes_dryer.weekend_fractions.nil? && !schedules_file_includes_cd
        clothes_dryer.weekend_fractions = Schedule.ClothesDryerWeekendFractions
        clothes_dryer.weekend_fractions_isdefaulted = true
      end
      if clothes_dryer.monthly_multipliers.nil? && !schedules_file_includes_cd
        clothes_dryer.monthly_multipliers = Schedule.ClothesDryerMonthlyMultipliers
        clothes_dryer.monthly_multipliers_isdefaulted = true
      end
    end

    # Default dishwasher
    if hpxml.dishwashers.size > 0
      dishwasher = hpxml.dishwashers[0]
      if dishwasher.is_shared_appliance.nil?
        dishwasher.is_shared_appliance = false
        dishwasher.is_shared_appliance_isdefaulted = true
      end
      if dishwasher.location.nil?
        dishwasher.location = HPXML::LocationLivingSpace
        dishwasher.location_isdefaulted = true
      end
      if dishwasher.place_setting_capacity.nil?
        default_values = HotWaterAndAppliances.get_dishwasher_default_values(eri_version)
        dishwasher.rated_annual_kwh = default_values[:rated_annual_kwh]
        dishwasher.rated_annual_kwh_isdefaulted = true
        dishwasher.label_electric_rate = default_values[:label_electric_rate]
        dishwasher.label_electric_rate_isdefaulted = true
        dishwasher.label_gas_rate = default_values[:label_gas_rate]
        dishwasher.label_gas_rate_isdefaulted = true
        dishwasher.label_annual_gas_cost = default_values[:label_annual_gas_cost]
        dishwasher.label_annual_gas_cost_isdefaulted = true
        dishwasher.label_usage = default_values[:label_usage]
        dishwasher.label_usage_isdefaulted = true
        dishwasher.place_setting_capacity = default_values[:place_setting_capacity]
        dishwasher.place_setting_capacity_isdefaulted = true
      end
      if dishwasher.usage_multiplier.nil?
        dishwasher.usage_multiplier = 1.0
        dishwasher.usage_multiplier_isdefaulted = true
      end
      schedules_file_includes_dw = (schedules_file.nil? ? false : schedules_file.includes_col_name(SchedulesFile::ColumnDishwasher))
      if dishwasher.weekday_fractions.nil? && !schedules_file_includes_dw
        dishwasher.weekday_fractions = Schedule.DishwasherWeekdayFractions
        dishwasher.weekday_fractions_isdefaulted = true
      end
      if dishwasher.weekend_fractions.nil? && !schedules_file_includes_dw
        dishwasher.weekend_fractions = Schedule.DishwasherWeekendFractions
        dishwasher.weekend_fractions_isdefaulted = true
      end
      if dishwasher.monthly_multipliers.nil? && !schedules_file_includes_dw
        dishwasher.monthly_multipliers = Schedule.DishwasherMonthlyMultipliers
        dishwasher.monthly_multipliers_isdefaulted = true
      end
    end

    # Default refrigerators
    if hpxml.refrigerators.size == 1
      hpxml.refrigerators[0].primary_indicator = true
      hpxml.refrigerators[0].primary_indicator_isdefaulted = true
    end
    hpxml.refrigerators.each do |refrigerator|
      if not refrigerator.primary_indicator # extra refrigerator
        if refrigerator.location.nil?
          refrigerator.location = HotWaterAndAppliances.get_default_extra_refrigerator_and_freezer_locations(hpxml)
          refrigerator.location_isdefaulted = true
        end
        if refrigerator.rated_annual_kwh.nil?
          default_values = HotWaterAndAppliances.get_extra_refrigerator_default_values
          refrigerator.rated_annual_kwh = default_values[:rated_annual_kwh]
          refrigerator.rated_annual_kwh_isdefaulted = true
        end
        schedules_file_includes_extrafridge = (schedules_file.nil? ? false : schedules_file.includes_col_name(SchedulesFile::ColumnExtraRefrigerator))
        if refrigerator.weekday_fractions.nil? && !schedules_file_includes_extrafridge
          refrigerator.weekday_fractions = Schedule.ExtraRefrigeratorWeekdayFractions
          refrigerator.weekday_fractions_isdefaulted = true
        end
        if refrigerator.weekend_fractions.nil? && !schedules_file_includes_extrafridge
          refrigerator.weekend_fractions = Schedule.ExtraRefrigeratorWeekendFractions
          refrigerator.weekend_fractions_isdefaulted = true
        end
        if refrigerator.monthly_multipliers.nil? && !schedules_file_includes_extrafridge
          refrigerator.monthly_multipliers = Schedule.ExtraRefrigeratorMonthlyMultipliers
          refrigerator.monthly_multipliers_isdefaulted = true
        end
      else # primary refrigerator
        if refrigerator.location.nil?
          refrigerator.location = HPXML::LocationLivingSpace
          refrigerator.location_isdefaulted = true
        end
        if refrigerator.rated_annual_kwh.nil?
          default_values = HotWaterAndAppliances.get_refrigerator_default_values(nbeds)
          refrigerator.rated_annual_kwh = default_values[:rated_annual_kwh]
          refrigerator.rated_annual_kwh_isdefaulted = true
        end
        schedules_file_includes_fridge = (schedules_file.nil? ? false : schedules_file.includes_col_name(SchedulesFile::ColumnRefrigerator))
        if refrigerator.weekday_fractions.nil? && !schedules_file_includes_fridge
          refrigerator.weekday_fractions = Schedule.RefrigeratorWeekdayFractions
          refrigerator.weekday_fractions_isdefaulted = true
        end
        if refrigerator.weekend_fractions.nil? && !schedules_file_includes_fridge
          refrigerator.weekend_fractions = Schedule.RefrigeratorWeekendFractions
          refrigerator.weekend_fractions_isdefaulted = true
        end
        if refrigerator.monthly_multipliers.nil? && !schedules_file_includes_fridge
          refrigerator.monthly_multipliers = Schedule.RefrigeratorMonthlyMultipliers
          refrigerator.monthly_multipliers_isdefaulted = true
        end
      end
      if refrigerator.usage_multiplier.nil?
        refrigerator.usage_multiplier = 1.0
        refrigerator.usage_multiplier_isdefaulted = true
      end
    end

    # Default freezer
    hpxml.freezers.each do |freezer|
      if freezer.location.nil?
        freezer.location = HotWaterAndAppliances.get_default_extra_refrigerator_and_freezer_locations(hpxml)
        freezer.location_isdefaulted = true
      end
      if freezer.rated_annual_kwh.nil?
        default_values = HotWaterAndAppliances.get_freezer_default_values
        freezer.rated_annual_kwh = default_values[:rated_annual_kwh]
        freezer.rated_annual_kwh_isdefaulted = true
      end
      if freezer.usage_multiplier.nil?
        freezer.usage_multiplier = 1.0
        freezer.usage_multiplier_isdefaulted = true
      end
      schedules_file_includes_freezer = (schedules_file.nil? ? false : schedules_file.includes_col_name(SchedulesFile::ColumnFreezer))
      if freezer.weekday_fractions.nil? && !schedules_file_includes_freezer
        freezer.weekday_fractions = Schedule.FreezerWeekdayFractions
        freezer.weekday_fractions_isdefaulted = true
      end
      if freezer.weekend_fractions.nil? && !schedules_file_includes_freezer
        freezer.weekend_fractions = Schedule.FreezerWeekendFractions
        freezer.weekend_fractions_isdefaulted = true
      end
      if freezer.monthly_multipliers.nil? && !schedules_file_includes_freezer
        freezer.monthly_multipliers = Schedule.FreezerMonthlyMultipliers
        freezer.monthly_multipliers_isdefaulted = true
      end
    end

    # Default cooking range
    if hpxml.cooking_ranges.size > 0
      cooking_range = hpxml.cooking_ranges[0]
      if cooking_range.location.nil?
        cooking_range.location = HPXML::LocationLivingSpace
        cooking_range.location_isdefaulted = true
      end
      if cooking_range.is_induction.nil?
        default_values = HotWaterAndAppliances.get_range_oven_default_values()
        cooking_range.is_induction = default_values[:is_induction]
        cooking_range.is_induction_isdefaulted = true
      end
      if cooking_range.usage_multiplier.nil?
        cooking_range.usage_multiplier = 1.0
        cooking_range.usage_multiplier_isdefaulted = true
      end
      schedules_file_includes_range = (schedules_file.nil? ? false : schedules_file.includes_col_name(SchedulesFile::ColumnCookingRange))
      if cooking_range.weekday_fractions.nil? && !schedules_file_includes_range
        cooking_range.weekday_fractions = Schedule.CookingRangeWeekdayFractions
        cooking_range.weekday_fractions_isdefaulted = true
      end
      if cooking_range.weekend_fractions.nil? && !schedules_file_includes_range
        cooking_range.weekend_fractions = Schedule.CookingRangeWeekendFractions
        cooking_range.weekend_fractions_isdefaulted = true
      end
      if cooking_range.monthly_multipliers.nil? && !schedules_file_includes_range
        cooking_range.monthly_multipliers = Schedule.CookingRangeMonthlyMultipliers
        cooking_range.monthly_multipliers_isdefaulted = true
      end
    end

    # Default oven
    if hpxml.ovens.size > 0
      oven = hpxml.ovens[0]
      if oven.is_convection.nil?
        default_values = HotWaterAndAppliances.get_range_oven_default_values()
        oven.is_convection = default_values[:is_convection]
        oven.is_convection_isdefaulted = true
      end
    end
  end

  def self.apply_lighting(hpxml, schedules_file)
    return if hpxml.lighting_groups.empty?

    if hpxml.lighting.interior_usage_multiplier.nil?
      hpxml.lighting.interior_usage_multiplier = 1.0
      hpxml.lighting.interior_usage_multiplier_isdefaulted = true
    end
    if hpxml.lighting.garage_usage_multiplier.nil?
      hpxml.lighting.garage_usage_multiplier = 1.0
      hpxml.lighting.garage_usage_multiplier_isdefaulted = true
    end
    if hpxml.lighting.exterior_usage_multiplier.nil?
      hpxml.lighting.exterior_usage_multiplier = 1.0
      hpxml.lighting.exterior_usage_multiplier_isdefaulted = true
    end
    # Schedules from T24 2016 Residential ACM Appendix C Table 8 Exterior Lighting Hourly Multiplier (Weekdays and weekends)
    default_exterior_lighting_weekday_fractions = Schedule.LightingExteriorWeekdayFractions
    default_exterior_lighting_weekend_fractions = Schedule.LightingExteriorWeekendFractions
    default_exterior_lighting_monthly_multipliers = Schedule.LightingExteriorMonthlyMultipliers
    if hpxml.has_location(HPXML::LocationGarage)
      schedules_file_includes_lighting_garage = (schedules_file.nil? ? false : schedules_file.includes_col_name(SchedulesFile::ColumnLightingGarage))
      if hpxml.lighting.garage_weekday_fractions.nil? && !schedules_file_includes_lighting_garage
        hpxml.lighting.garage_weekday_fractions = default_exterior_lighting_weekday_fractions
        hpxml.lighting.garage_weekday_fractions_isdefaulted = true
      end
      if hpxml.lighting.garage_weekend_fractions.nil? && !schedules_file_includes_lighting_garage
        hpxml.lighting.garage_weekend_fractions = default_exterior_lighting_weekend_fractions
        hpxml.lighting.garage_weekend_fractions_isdefaulted = true
      end
      if hpxml.lighting.garage_monthly_multipliers.nil? && !schedules_file_includes_lighting_garage
        hpxml.lighting.garage_monthly_multipliers = default_exterior_lighting_monthly_multipliers
        hpxml.lighting.garage_monthly_multipliers_isdefaulted = true
      end
    end
    schedules_file_includes_lighting_exterior = (schedules_file.nil? ? false : schedules_file.includes_col_name(SchedulesFile::ColumnLightingExterior))
    if hpxml.lighting.exterior_weekday_fractions.nil? && !schedules_file_includes_lighting_exterior
      hpxml.lighting.exterior_weekday_fractions = default_exterior_lighting_weekday_fractions
      hpxml.lighting.exterior_weekday_fractions_isdefaulted = true
    end
    if hpxml.lighting.exterior_weekend_fractions.nil? && !schedules_file_includes_lighting_exterior
      hpxml.lighting.exterior_weekend_fractions = default_exterior_lighting_weekend_fractions
      hpxml.lighting.exterior_weekend_fractions_isdefaulted = true
    end
    if hpxml.lighting.exterior_monthly_multipliers.nil? && !schedules_file_includes_lighting_exterior
      hpxml.lighting.exterior_monthly_multipliers = default_exterior_lighting_monthly_multipliers
      hpxml.lighting.exterior_monthly_multipliers_isdefaulted = true
    end
    if hpxml.lighting.holiday_exists
      if hpxml.lighting.holiday_kwh_per_day.nil?
        # From LA100 repo (2017)
        if hpxml.building_construction.residential_facility_type == HPXML::ResidentialTypeSFD
          hpxml.lighting.holiday_kwh_per_day = 1.1
        else # Multifamily and others
          hpxml.lighting.holiday_kwh_per_day = 0.55
        end
        hpxml.lighting.holiday_kwh_per_day_isdefaulted = true
      end
      if hpxml.lighting.holiday_period_begin_month.nil?
        hpxml.lighting.holiday_period_begin_month = 11
        hpxml.lighting.holiday_period_begin_month_isdefaulted = true
        hpxml.lighting.holiday_period_begin_day = 24
        hpxml.lighting.holiday_period_begin_day_isdefaulted = true
      end
      if hpxml.lighting.holiday_period_end_day.nil?
        hpxml.lighting.holiday_period_end_month = 1
        hpxml.lighting.holiday_period_end_month_isdefaulted = true
        hpxml.lighting.holiday_period_end_day = 6
        hpxml.lighting.holiday_period_end_day_isdefaulted = true
      end
      schedules_file_includes_lighting_holiday_exterior = (schedules_file.nil? ? false : schedules_file.includes_col_name(SchedulesFile::ColumnLightingExteriorHoliday))
      if hpxml.lighting.holiday_weekday_fractions.nil? && !schedules_file_includes_lighting_holiday_exterior
        hpxml.lighting.holiday_weekday_fractions = Schedule.LightingExteriorHolidayWeekdayFractions
        hpxml.lighting.holiday_weekday_fractions_isdefaulted = true
      end
      if hpxml.lighting.holiday_weekend_fractions.nil? && !schedules_file_includes_lighting_holiday_exterior
        hpxml.lighting.holiday_weekend_fractions = Schedule.LightingExteriorHolidayWeekendFractions
        hpxml.lighting.holiday_weekend_fractions_isdefaulted = true
      end
    end
  end

  def self.apply_ceiling_fans(hpxml, nbeds, weather, schedules_file)
    return if hpxml.ceiling_fans.size == 0

    ceiling_fan = hpxml.ceiling_fans[0]
    if ceiling_fan.efficiency.nil?
      medium_cfm = 3000.0
      ceiling_fan.efficiency = medium_cfm / HVAC.get_default_ceiling_fan_power()
      ceiling_fan.efficiency_isdefaulted = true
    end
    if ceiling_fan.count.nil?
      ceiling_fan.count = HVAC.get_default_ceiling_fan_quantity(nbeds)
      ceiling_fan.count_isdefaulted = true
    end
    schedules_file_includes_ceiling_fan = (schedules_file.nil? ? false : schedules_file.includes_col_name(SchedulesFile::ColumnCeilingFan))
    if ceiling_fan.weekday_fractions.nil? && !schedules_file_includes_ceiling_fan
      ceiling_fan.weekday_fractions = Schedule.CeilingFanWeekdayFractions
      ceiling_fan.weekday_fractions_isdefaulted = true
    end
    if ceiling_fan.weekend_fractions.nil? && !schedules_file_includes_ceiling_fan
      ceiling_fan.weekend_fractions = Schedule.CeilingFanWeekendFractions
      ceiling_fan.weekend_fractions_isdefaulted = true
    end
    if ceiling_fan.monthly_multipliers.nil? && !schedules_file_includes_ceiling_fan
      ceiling_fan.monthly_multipliers = Schedule.CeilingFanMonthlyMultipliers(weather: weather)
      ceiling_fan.monthly_multipliers_isdefaulted = true
    end
  end

  def self.apply_pools_and_hot_tubs(hpxml, cfa, schedules_file)
    nbeds = hpxml.building_construction.additional_properties.adjusted_number_of_bedrooms
    hpxml.pools.each do |pool|
      next if pool.type == HPXML::TypeNone

      if pool.pump_type != HPXML::TypeNone
        # Pump
        if pool.pump_kwh_per_year.nil?
          pool.pump_kwh_per_year = MiscLoads.get_pool_pump_default_values(cfa, nbeds)
          pool.pump_kwh_per_year_isdefaulted = true
        end
        if pool.pump_usage_multiplier.nil?
          pool.pump_usage_multiplier = 1.0
          pool.pump_usage_multiplier_isdefaulted = true
        end
        schedules_file_includes_pool_pump = (schedules_file.nil? ? false : schedules_file.includes_col_name(SchedulesFile::ColumnPoolPump))
        if pool.pump_weekday_fractions.nil? && !schedules_file_includes_pool_pump
          pool.pump_weekday_fractions = Schedule.PoolPumpWeekdayFractions
          pool.pump_weekday_fractions_isdefaulted = true
        end
        if pool.pump_weekend_fractions.nil? && !schedules_file_includes_pool_pump
          pool.pump_weekend_fractions = Schedule.PoolPumpWeekendFractions
          pool.pump_weekend_fractions_isdefaulted = true
        end
        if pool.pump_monthly_multipliers.nil? && !schedules_file_includes_pool_pump
          pool.pump_monthly_multipliers = Schedule.PoolPumpMonthlyMultipliers
          pool.pump_monthly_multipliers_isdefaulted = true
        end
      end

      next unless pool.heater_type != HPXML::TypeNone

      # Heater
      if pool.heater_load_value.nil?
        default_heater_load_units, default_heater_load_value = MiscLoads.get_pool_heater_default_values(cfa, nbeds, pool.heater_type)
        pool.heater_load_units = default_heater_load_units
        pool.heater_load_value = default_heater_load_value
        pool.heater_load_value_isdefaulted = true
      end
      if pool.heater_usage_multiplier.nil?
        pool.heater_usage_multiplier = 1.0
        pool.heater_usage_multiplier_isdefaulted = true
      end
      schedules_file_includes_pool_heater = (schedules_file.nil? ? false : schedules_file.includes_col_name(SchedulesFile::ColumnPoolHeater))
      if pool.heater_weekday_fractions.nil? && !schedules_file_includes_pool_heater
        pool.heater_weekday_fractions = Schedule.PoolHeaterWeekdayFractions
        pool.heater_weekday_fractions_isdefaulted = true
      end
      if pool.heater_weekend_fractions.nil? && !schedules_file_includes_pool_heater
        pool.heater_weekend_fractions = Schedule.PoolHeaterWeekendFractions
        pool.heater_weekend_fractions_isdefaulted = true
      end
      if pool.heater_monthly_multipliers.nil? && !schedules_file_includes_pool_heater
        pool.heater_monthly_multipliers = Schedule.PoolHeaterMonthlyMultipliers
        pool.heater_monthly_multipliers_isdefaulted = true
      end
    end

    hpxml.hot_tubs.each do |hot_tub|
      next if hot_tub.type == HPXML::TypeNone

      if hot_tub.pump_type != HPXML::TypeNone
        # Pump
        if hot_tub.pump_kwh_per_year.nil?
          hot_tub.pump_kwh_per_year = MiscLoads.get_hot_tub_pump_default_values(cfa, nbeds)
          hot_tub.pump_kwh_per_year_isdefaulted = true
        end
        if hot_tub.pump_usage_multiplier.nil?
          hot_tub.pump_usage_multiplier = 1.0
          hot_tub.pump_usage_multiplier_isdefaulted = true
        end
        schedules_file_includes_hot_tub_pump = (schedules_file.nil? ? false : schedules_file.includes_col_name(SchedulesFile::ColumnHotTubPump))
        if hot_tub.pump_weekday_fractions.nil? && !schedules_file_includes_hot_tub_pump
          hot_tub.pump_weekday_fractions = Schedule.HotTubPumpWeekdayFractions
          hot_tub.pump_weekday_fractions_isdefaulted = true
        end
        if hot_tub.pump_weekend_fractions.nil? && !schedules_file_includes_hot_tub_pump
          hot_tub.pump_weekend_fractions = Schedule.HotTubPumpWeekendFractions
          hot_tub.pump_weekend_fractions_isdefaulted = true
        end
        if hot_tub.pump_monthly_multipliers.nil? && !schedules_file_includes_hot_tub_pump
          hot_tub.pump_monthly_multipliers = Schedule.HotTubPumpMonthlyMultipliers
          hot_tub.pump_monthly_multipliers_isdefaulted = true
        end
      end

      next unless hot_tub.heater_type != HPXML::TypeNone

      # Heater
      if hot_tub.heater_load_value.nil?
        default_heater_load_units, default_heater_load_value = MiscLoads.get_hot_tub_heater_default_values(cfa, nbeds, hot_tub.heater_type)
        hot_tub.heater_load_units = default_heater_load_units
        hot_tub.heater_load_value = default_heater_load_value
        hot_tub.heater_load_value_isdefaulted = true
      end
      if hot_tub.heater_usage_multiplier.nil?
        hot_tub.heater_usage_multiplier = 1.0
        hot_tub.heater_usage_multiplier_isdefaulted = true
      end
      schedules_file_includes_hot_tub_heater = (schedules_file.nil? ? false : schedules_file.includes_col_name(SchedulesFile::ColumnHotTubHeater))
      if hot_tub.heater_weekday_fractions.nil? && !schedules_file_includes_hot_tub_heater
        hot_tub.heater_weekday_fractions = Schedule.HotTubHeaterWeekdayFractions
        hot_tub.heater_weekday_fractions_isdefaulted = true
      end
      if hot_tub.heater_weekend_fractions.nil? && !schedules_file_includes_hot_tub_heater
        hot_tub.heater_weekend_fractions = Schedule.HotTubHeaterWeekendFractions
        hot_tub.heater_weekend_fractions_isdefaulted = true
      end
      if hot_tub.heater_monthly_multipliers.nil? && !schedules_file_includes_hot_tub_heater
        hot_tub.heater_monthly_multipliers = Schedule.HotTubHeaterMonthlyMultipliers
        hot_tub.heater_monthly_multipliers_isdefaulted = true
      end
    end
  end

  def self.apply_plug_loads(hpxml, cfa, schedules_file)
    nbeds = hpxml.building_construction.additional_properties.adjusted_number_of_bedrooms
    hpxml.plug_loads.each do |plug_load|
      if plug_load.plug_load_type == HPXML::PlugLoadTypeOther
        default_annual_kwh, default_sens_frac, default_lat_frac = MiscLoads.get_residual_mels_default_values(cfa)
        if plug_load.kwh_per_year.nil?
          plug_load.kwh_per_year = default_annual_kwh
          plug_load.kwh_per_year_isdefaulted = true
        end
        if plug_load.frac_sensible.nil?
          plug_load.frac_sensible = default_sens_frac
          plug_load.frac_sensible_isdefaulted = true
        end
        if plug_load.frac_latent.nil?
          plug_load.frac_latent = default_lat_frac
          plug_load.frac_latent_isdefaulted = true
        end
        schedules_file_includes_plug_loads_other = (schedules_file.nil? ? false : schedules_file.includes_col_name(SchedulesFile::ColumnPlugLoadsOther))
        if plug_load.weekday_fractions.nil? && !schedules_file_includes_plug_loads_other
          plug_load.weekday_fractions = Schedule.PlugLoadsOtherWeekdayFractions
          plug_load.weekday_fractions_isdefaulted = true
        end
        if plug_load.weekend_fractions.nil? && !schedules_file_includes_plug_loads_other
          plug_load.weekend_fractions = Schedule.PlugLoadsOtherWeekendFractions
          plug_load.weekend_fractions_isdefaulted = true
        end
        if plug_load.monthly_multipliers.nil? && !schedules_file_includes_plug_loads_other
          plug_load.monthly_multipliers = Schedule.PlugLoadsOtherMonthlyMultipliers
          plug_load.monthly_multipliers_isdefaulted = true
        end
      elsif plug_load.plug_load_type == HPXML::PlugLoadTypeTelevision
        default_annual_kwh, default_sens_frac, default_lat_frac = MiscLoads.get_televisions_default_values(cfa, nbeds)
        if plug_load.kwh_per_year.nil?
          plug_load.kwh_per_year = default_annual_kwh
          plug_load.kwh_per_year_isdefaulted = true
        end
        if plug_load.frac_sensible.nil?
          plug_load.frac_sensible = default_sens_frac
          plug_load.frac_sensible_isdefaulted = true
        end
        if plug_load.frac_latent.nil?
          plug_load.frac_latent = default_lat_frac
          plug_load.frac_latent_isdefaulted = true
        end
        schedules_file_includes_plug_loads_tv = (schedules_file.nil? ? false : schedules_file.includes_col_name(SchedulesFile::ColumnPlugLoadsTV))
        if plug_load.weekday_fractions.nil? && !schedules_file_includes_plug_loads_tv
          plug_load.weekday_fractions = Schedule.PlugLoadsTVWeekdayFractions
          plug_load.weekday_fractions_isdefaulted = true
        end
        if plug_load.weekend_fractions.nil? && !schedules_file_includes_plug_loads_tv
          plug_load.weekend_fractions = Schedule.PlugLoadsTVWeekendFractions
          plug_load.weekend_fractions_isdefaulted = true
        end
        if plug_load.monthly_multipliers.nil? && !schedules_file_includes_plug_loads_tv
          plug_load.monthly_multipliers = Schedule.PlugLoadsTVMonthlyMultipliers
          plug_load.monthly_multipliers_isdefaulted = true
        end
      elsif plug_load.plug_load_type == HPXML::PlugLoadTypeElectricVehicleCharging
        default_annual_kwh = MiscLoads.get_electric_vehicle_charging_default_values
        if plug_load.kwh_per_year.nil?
          plug_load.kwh_per_year = default_annual_kwh
          plug_load.kwh_per_year_isdefaulted = true
        end
        if plug_load.frac_sensible.nil?
          plug_load.frac_sensible = 0.0
          plug_load.frac_sensible_isdefaulted = true
        end
        if plug_load.frac_latent.nil?
          plug_load.frac_latent = 0.0
          plug_load.frac_latent_isdefaulted = true
        end
        schedules_file_includes_plug_loads_vehicle = (schedules_file.nil? ? false : schedules_file.includes_col_name(SchedulesFile::ColumnPlugLoadsVehicle))
        if plug_load.weekday_fractions.nil? && !schedules_file_includes_plug_loads_vehicle
          plug_load.weekday_fractions = Schedule.PlugLoadsVehicleWeekdayFractions
          plug_load.weekday_fractions_isdefaulted = true
        end
        if plug_load.weekend_fractions.nil? && !schedules_file_includes_plug_loads_vehicle
          plug_load.weekend_fractions = Schedule.PlugLoadsVehicleWeekendFractions
          plug_load.weekend_fractions_isdefaulted = true
        end
        if plug_load.monthly_multipliers.nil? && !schedules_file_includes_plug_loads_vehicle
          plug_load.monthly_multipliers = Schedule.PlugLoadsVehicleMonthlyMultipliers
          plug_load.monthly_multipliers_isdefaulted = true
        end
      elsif plug_load.plug_load_type == HPXML::PlugLoadTypeWellPump
        default_annual_kwh = MiscLoads.get_well_pump_default_values(cfa, nbeds)
        if plug_load.kwh_per_year.nil?
          plug_load.kwh_per_year = default_annual_kwh
          plug_load.kwh_per_year_isdefaulted = true
        end
        if plug_load.frac_sensible.nil?
          plug_load.frac_sensible = 0.0
          plug_load.frac_sensible_isdefaulted = true
        end
        if plug_load.frac_latent.nil?
          plug_load.frac_latent = 0.0
          plug_load.frac_latent_isdefaulted = true
        end
        schedules_file_includes_plug_loads_well_pump = (schedules_file.nil? ? false : schedules_file.includes_col_name(SchedulesFile::ColumnPlugLoadsWellPump))
        if plug_load.weekday_fractions.nil? && !schedules_file_includes_plug_loads_well_pump
          plug_load.weekday_fractions = Schedule.PlugLoadsWellPumpWeekdayFractions
          plug_load.weekday_fractions_isdefaulted = true
        end
        if plug_load.weekend_fractions.nil? && !schedules_file_includes_plug_loads_well_pump
          plug_load.weekend_fractions = Schedule.PlugLoadsWellPumpWeekendFractions
          plug_load.weekend_fractions_isdefaulted = true
        end
        if plug_load.monthly_multipliers.nil? && !schedules_file_includes_plug_loads_well_pump
          plug_load.monthly_multipliers = Schedule.PlugLoadsWellPumpMonthlyMultipliers
          plug_load.monthly_multipliers_isdefaulted = true
        end
      end
      if plug_load.usage_multiplier.nil?
        plug_load.usage_multiplier = 1.0
        plug_load.usage_multiplier_isdefaulted = true
      end
    end
  end

  def self.apply_fuel_loads(hpxml, cfa, schedules_file)
    nbeds = hpxml.building_construction.additional_properties.adjusted_number_of_bedrooms
    hpxml.fuel_loads.each do |fuel_load|
      if fuel_load.fuel_load_type == HPXML::FuelLoadTypeGrill
        if fuel_load.therm_per_year.nil?
          fuel_load.therm_per_year = MiscLoads.get_gas_grill_default_values(cfa, nbeds)
          fuel_load.therm_per_year_isdefaulted = true
        end
        if fuel_load.frac_sensible.nil?
          fuel_load.frac_sensible = 0.0
          fuel_load.frac_sensible_isdefaulted = true
        end
        if fuel_load.frac_latent.nil?
          fuel_load.frac_latent = 0.0
          fuel_load.frac_latent_isdefaulted = true
        end
        schedules_file_includes_fuel_loads_grill = (schedules_file.nil? ? false : schedules_file.includes_col_name(SchedulesFile::ColumnFuelLoadsGrill))
        if fuel_load.weekday_fractions.nil? && !schedules_file_includes_fuel_loads_grill
          fuel_load.weekday_fractions = Schedule.FuelLoadsGrillWeekdayFractions
          fuel_load.weekday_fractions_isdefaulted = true
        end
        if fuel_load.weekend_fractions.nil? && !schedules_file_includes_fuel_loads_grill
          fuel_load.weekend_fractions = Schedule.FuelLoadsGrillWeekendFractions
          fuel_load.weekend_fractions_isdefaulted = true
        end
        if fuel_load.monthly_multipliers.nil? && !schedules_file_includes_fuel_loads_grill
          fuel_load.monthly_multipliers = Schedule.FuelLoadsGrillMonthlyMultipliers
          fuel_load.monthly_multipliers_isdefaulted = true
        end
      elsif fuel_load.fuel_load_type == HPXML::FuelLoadTypeLighting
        if fuel_load.therm_per_year.nil?
          fuel_load.therm_per_year = MiscLoads.get_gas_lighting_default_values(cfa, nbeds)
          fuel_load.therm_per_year_isdefaulted = true
        end
        if fuel_load.frac_sensible.nil?
          fuel_load.frac_sensible = 0.0
          fuel_load.frac_sensible_isdefaulted = true
        end
        if fuel_load.frac_latent.nil?
          fuel_load.frac_latent = 0.0
          fuel_load.frac_latent_isdefaulted = true
        end
        schedules_file_includes_fuel_loads_lighting = (schedules_file.nil? ? false : schedules_file.includes_col_name(SchedulesFile::ColumnFuelLoadsLighting))
        if fuel_load.weekday_fractions.nil? && !schedules_file_includes_fuel_loads_lighting
          fuel_load.weekday_fractions = Schedule.FuelLoadsLightingWeekdayFractions
          fuel_load.weekday_fractions_isdefaulted = true
        end
        if fuel_load.weekend_fractions.nil? && !schedules_file_includes_fuel_loads_lighting
          fuel_load.weekend_fractions = Schedule.FuelLoadsLightingWeekendFractions
          fuel_load.weekend_fractions_isdefaulted = true
        end
        if fuel_load.monthly_multipliers.nil? && !schedules_file_includes_fuel_loads_lighting
          fuel_load.monthly_multipliers = Schedule.FuelLoadsLightingMonthlyMultipliers
          fuel_load.monthly_multipliers_isdefaulted = true
        end
      elsif fuel_load.fuel_load_type == HPXML::FuelLoadTypeFireplace
        if fuel_load.therm_per_year.nil?
          fuel_load.therm_per_year = MiscLoads.get_gas_fireplace_default_values(cfa, nbeds)
          fuel_load.therm_per_year_isdefaulted = true
        end
        if fuel_load.frac_sensible.nil?
          fuel_load.frac_sensible = 0.5
          fuel_load.frac_sensible_isdefaulted = true
        end
        if fuel_load.frac_latent.nil?
          fuel_load.frac_latent = 0.1
          fuel_load.frac_latent_isdefaulted = true
        end
        schedules_file_includes_fuel_loads_fireplace = (schedules_file.nil? ? false : schedules_file.includes_col_name(SchedulesFile::ColumnFuelLoadsFireplace))
        if fuel_load.weekday_fractions.nil? && !schedules_file_includes_fuel_loads_fireplace
          fuel_load.weekday_fractions = Schedule.FuelLoadsFireplaceWeekdayFractions
          fuel_load.weekday_fractions_isdefaulted = true
        end
        if fuel_load.weekend_fractions.nil? && !schedules_file_includes_fuel_loads_fireplace
          fuel_load.weekend_fractions = Schedule.FuelLoadsFireplaceWeekendFractions
          fuel_load.weekend_fractions_isdefaulted = true
        end
        if fuel_load.monthly_multipliers.nil? && !schedules_file_includes_fuel_loads_fireplace
          fuel_load.monthly_multipliers = Schedule.FuelLoadsFireplaceMonthlyMultipliers
          fuel_load.monthly_multipliers_isdefaulted = true
        end
      end
      if fuel_load.usage_multiplier.nil?
        fuel_load.usage_multiplier = 1.0
        fuel_load.usage_multiplier_isdefaulted = true
      end
    end
  end

  def self.apply_hvac_sizing(hpxml, weather, cfa)
    hvac_systems = HVAC.get_hpxml_hvac_systems(hpxml)

    # Calculate building design loads and equipment capacities/airflows
    bldg_design_loads, all_hvac_sizing_values = HVACSizing.calculate(weather, hpxml, cfa, hvac_systems)

    hvacpl = hpxml.hvac_plant
    tol = 10 # Btuh

    # Assign heating design loads to HPXML object
    hvacpl.hdl_total = bldg_design_loads.Heat_Tot.round
    hvacpl.hdl_walls = bldg_design_loads.Heat_Walls.round
    hvacpl.hdl_ceilings = bldg_design_loads.Heat_Ceilings.round
    hvacpl.hdl_roofs = bldg_design_loads.Heat_Roofs.round
    hvacpl.hdl_floors = bldg_design_loads.Heat_Floors.round
    hvacpl.hdl_slabs = bldg_design_loads.Heat_Slabs.round
    hvacpl.hdl_windows = bldg_design_loads.Heat_Windows.round
    hvacpl.hdl_skylights = bldg_design_loads.Heat_Skylights.round
    hvacpl.hdl_doors = bldg_design_loads.Heat_Doors.round
    hvacpl.hdl_infilvent = bldg_design_loads.Heat_InfilVent.round
    hvacpl.hdl_ducts = bldg_design_loads.Heat_Ducts.round
    hdl_sum = (hvacpl.hdl_walls + hvacpl.hdl_ceilings + hvacpl.hdl_roofs +
               hvacpl.hdl_floors + hvacpl.hdl_slabs + hvacpl.hdl_windows +
               hvacpl.hdl_skylights + hvacpl.hdl_doors + hvacpl.hdl_infilvent +
               hvacpl.hdl_ducts)
    if (hdl_sum - hvacpl.hdl_total).abs > tol
      fail 'Heating design loads do not sum to total.'
    end

    # Assign cooling sensible design loads to HPXML object
    hvacpl.cdl_sens_total = bldg_design_loads.Cool_Sens.round
    hvacpl.cdl_sens_walls = bldg_design_loads.Cool_Walls.round
    hvacpl.cdl_sens_ceilings = bldg_design_loads.Cool_Ceilings.round
    hvacpl.cdl_sens_roofs = bldg_design_loads.Cool_Roofs.round
    hvacpl.cdl_sens_floors = bldg_design_loads.Cool_Floors.round
    hvacpl.cdl_sens_slabs = 0.0
    hvacpl.cdl_sens_windows = bldg_design_loads.Cool_Windows.round
    hvacpl.cdl_sens_skylights = bldg_design_loads.Cool_Skylights.round
    hvacpl.cdl_sens_doors = bldg_design_loads.Cool_Doors.round
    hvacpl.cdl_sens_infilvent = bldg_design_loads.Cool_InfilVent_Sens.round
    hvacpl.cdl_sens_ducts = bldg_design_loads.Cool_Ducts_Sens.round
    hvacpl.cdl_sens_intgains = bldg_design_loads.Cool_IntGains_Sens.round
    cdl_sens_sum = (hvacpl.cdl_sens_walls + hvacpl.cdl_sens_ceilings +
                    hvacpl.cdl_sens_roofs + hvacpl.cdl_sens_floors +
                    hvacpl.cdl_sens_slabs + hvacpl.cdl_sens_windows +
                    hvacpl.cdl_sens_skylights + hvacpl.cdl_sens_doors +
                    hvacpl.cdl_sens_infilvent + hvacpl.cdl_sens_ducts +
                    hvacpl.cdl_sens_intgains)
    if (cdl_sens_sum - hvacpl.cdl_sens_total).abs > tol
      fail 'Cooling sensible design loads do not sum to total.'
    end

    # Assign cooling latent design loads to HPXML object
    hvacpl.cdl_lat_total = bldg_design_loads.Cool_Lat.round
    hvacpl.cdl_lat_ducts = bldg_design_loads.Cool_Ducts_Lat.round
    hvacpl.cdl_lat_infilvent = bldg_design_loads.Cool_InfilVent_Lat.round
    hvacpl.cdl_lat_intgains = bldg_design_loads.Cool_IntGains_Lat.round
    cdl_lat_sum = (hvacpl.cdl_lat_ducts + hvacpl.cdl_lat_infilvent +
                   hvacpl.cdl_lat_intgains)
    if (cdl_lat_sum - hvacpl.cdl_lat_total).abs > tol
      fail 'Cooling latent design loads do not sum to total.'
    end

    # Assign sizing values to HPXML objects
    all_hvac_sizing_values.each do |hvac_system, hvac_sizing_values|
      htg_sys = hvac_system[:heating]
      clg_sys = hvac_system[:cooling]

      # Heating system
      if not htg_sys.nil?

        # Heating capacities
        if htg_sys.heating_capacity.nil? || ((htg_sys.heating_capacity - hvac_sizing_values.Heat_Capacity).abs >= 1.0)
          # Heating capacity @ 17F
          if htg_sys.is_a? HPXML::HeatPump
            if (not htg_sys.heating_capacity.nil?) && (not htg_sys.heating_capacity_17F.nil?)
              # Fixed value entered; scale w/ heating_capacity in case allow_increased_fixed_capacities=true
              htg_cap_17f = htg_sys.heating_capacity_17F * hvac_sizing_values.Heat_Capacity.round / htg_sys.heating_capacity
              if (htg_sys.heating_capacity_17F - htg_cap_17f).abs >= 1.0
                htg_sys.heating_capacity_17F = htg_cap_17f.round
                htg_sys.heating_capacity_17F_isdefaulted = true
              end
            end
          end
          htg_sys.heating_capacity = hvac_sizing_values.Heat_Capacity.round
          htg_sys.heating_capacity_isdefaulted = true
        end
        if htg_sys.is_a? HPXML::HeatPump
          if htg_sys.backup_type.nil?
            htg_sys.backup_heating_capacity = 0.0
          elsif htg_sys.backup_type == HPXML::HeatPumpBackupTypeIntegrated
            if htg_sys.backup_heating_capacity.nil? || ((htg_sys.backup_heating_capacity - hvac_sizing_values.Heat_Capacity_Supp).abs >= 1.0)
              htg_sys.backup_heating_capacity = hvac_sizing_values.Heat_Capacity_Supp.round
              htg_sys.backup_heating_capacity_isdefaulted = true
            end
          end
        end

        # Heating airflow
        if not (htg_sys.is_a?(HPXML::HeatingSystem) &&
                [HPXML::HVACTypeBoiler,
                 HPXML::HVACTypeElectricResistance].include?(htg_sys.heating_system_type))
          htg_sys.heating_airflow_cfm = hvac_sizing_values.Heat_Airflow.round
          htg_sys.heating_airflow_cfm_isdefaulted = true
        end

        # Heating GSHP loop
        if htg_sys.is_a? HPXML::HeatPump
          htg_sys.additional_properties.GSHP_Loop_flow = hvac_sizing_values.GSHP_Loop_flow
          htg_sys.additional_properties.GSHP_Bore_Depth = hvac_sizing_values.GSHP_Bore_Depth
          htg_sys.additional_properties.GSHP_Bore_Holes = hvac_sizing_values.GSHP_Bore_Holes
          htg_sys.additional_properties.GSHP_G_Functions = hvac_sizing_values.GSHP_G_Functions

          geothermal_loop = htg_sys.geothermal_loop
          if not geothermal_loop.nil?
            if geothermal_loop.loop_flow.nil?
              geothermal_loop.loop_flow = hvac_sizing_values.GSHP_Loop_flow
              geothermal_loop.loop_flow_isdefaulted = true
            end
            if geothermal_loop.num_bore_holes.nil?
              geothermal_loop.num_bore_holes = hvac_sizing_values.GSHP_Bore_Holes
              geothermal_loop.num_bore_holes_isdefaulted = true
            end
            if geothermal_loop.bore_length.nil?
              geothermal_loop.bore_length = hvac_sizing_values.GSHP_Bore_Depth # this is the length (i.e., depth) of each borehole?
              geothermal_loop.bore_length_isdefaulted = true
            end
            if geothermal_loop.bore_config.nil?
              geothermal_loop.bore_config = hvac_sizing_values.GSHP_Bore_Config
              geothermal_loop.bore_config_isdefaulted = true
            end
          end
        end
      end

      # Cooling system
      next unless not clg_sys.nil?

      # Cooling capacities
      if clg_sys.cooling_capacity.nil? || ((clg_sys.cooling_capacity - hvac_sizing_values.Cool_Capacity).abs >= 1.0)
        clg_sys.cooling_capacity = hvac_sizing_values.Cool_Capacity.round
        clg_sys.cooling_capacity_isdefaulted = true
      end
      # Integrated heating system capacities
      if (clg_sys.is_a? HPXML::CoolingSystem) && clg_sys.has_integrated_heating
        if clg_sys.integrated_heating_system_capacity.nil? || ((clg_sys.integrated_heating_system_capacity - hvac_sizing_values.Heat_Capacity).abs >= 1.0)
          clg_sys.integrated_heating_system_capacity = hvac_sizing_values.Heat_Capacity.round
          clg_sys.integrated_heating_system_capacity_isdefaulted = true
        end
        clg_sys.integrated_heating_system_airflow_cfm = hvac_sizing_values.Heat_Airflow.round
        clg_sys.integrated_heating_system_airflow_cfm_isdefaulted = true
      end
      clg_sys.additional_properties.cooling_capacity_sensible = hvac_sizing_values.Cool_Capacity_Sens.round

      # Cooling airflow
      clg_sys.cooling_airflow_cfm = hvac_sizing_values.Cool_Airflow.round
      clg_sys.cooling_airflow_cfm_isdefaulted = true
    end
  end

  def self.get_azimuth_from_orientation(orientation)
    return if orientation.nil?

    if orientation == HPXML::OrientationNorth
      return 0
    elsif orientation == HPXML::OrientationNortheast
      return 45
    elsif orientation == HPXML::OrientationEast
      return 90
    elsif orientation == HPXML::OrientationSoutheast
      return 135
    elsif orientation == HPXML::OrientationSouth
      return 180
    elsif orientation == HPXML::OrientationSouthwest
      return 225
    elsif orientation == HPXML::OrientationWest
      return 270
    elsif orientation == HPXML::OrientationNorthwest
      return 315
    end

    fail "Unexpected orientation: #{orientation}."
  end

  def self.get_orientation_from_azimuth(azimuth)
    return if azimuth.nil?

    if (azimuth >= 0.0 - 22.5 + 360.0) || (azimuth < 0.0 + 22.5)
      return HPXML::OrientationNorth
    elsif (azimuth >= 45.0 - 22.5) && (azimuth < 45.0 + 22.5)
      return HPXML::OrientationNortheast
    elsif (azimuth >= 90.0 - 22.5) && (azimuth < 90.0 + 22.5)
      return HPXML::OrientationEast
    elsif (azimuth >= 135.0 - 22.5) && (azimuth < 135.0 + 22.5)
      return HPXML::OrientationSoutheast
    elsif (azimuth >= 180.0 - 22.5) && (azimuth < 180.0 + 22.5)
      return HPXML::OrientationSouth
    elsif (azimuth >= 225.0 - 22.5) && (azimuth < 225.0 + 22.5)
      return HPXML::OrientationSouthwest
    elsif (azimuth >= 270.0 - 22.5) && (azimuth < 270.0 + 22.5)
      return HPXML::OrientationWest
    elsif (azimuth >= 315.0 - 22.5) && (azimuth < 315.0 + 22.5)
      return HPXML::OrientationNorthwest
    end
  end

  def self.get_nbeds_adjusted_for_operational_calculation(hpxml)
    n_occs = hpxml.building_occupancy.number_of_residents
    unit_type = hpxml.building_construction.residential_facility_type
    if [HPXML::ResidentialTypeApartment, HPXML::ResidentialTypeSFA].include? unit_type
      return -0.68 + 1.09 * n_occs
    elsif [HPXML::ResidentialTypeSFD, HPXML::ResidentialTypeManufactured].include? unit_type
      return -1.47 + 1.69 * n_occs
    else
      fail "Unexpected residential facility type: #{unit_type}."
    end
  end

  def self.get_default_flue_or_chimney_in_conditioned_space(hpxml)
    # Check for atmospheric heating system in conditioned space
    hpxml.heating_systems.each do |heating_system|
      next unless HPXML::conditioned_locations_this_unit.include? heating_system.location

      if [HPXML::HVACTypeFurnace,
          HPXML::HVACTypeBoiler,
          HPXML::HVACTypeWallFurnace,
          HPXML::HVACTypeFloorFurnace,
          HPXML::HVACTypeStove,
          HPXML::HVACTypeFixedHeater].include? heating_system.heating_system_type
        if not heating_system.heating_efficiency_afue.nil?
          next if heating_system.heating_efficiency_afue >= 0.89
        elsif not heating_system.heating_efficiency_percent.nil?
          next if heating_system.heating_efficiency_percent >= 0.89
        end

        return true
      elsif [HPXML::HVACTypeFireplace].include? heating_system.heating_system_type
        next if heating_system.heating_system_fuel == HPXML::FuelTypeElectricity

        return true
      end
    end

    # Check for atmospheric water heater in conditioned space
    hpxml.water_heating_systems.each do |water_heating_system|
      next unless HPXML::conditioned_locations_this_unit.include? water_heating_system.location

      if not water_heating_system.energy_factor.nil?
        next if water_heating_system.energy_factor >= 0.63
      elsif not water_heating_system.uniform_energy_factor.nil?
        next if Waterheater.calc_ef_from_uef(water_heating_system) >= 0.63
      end

      return true
    end
    return false
  end
end<|MERGE_RESOLUTION|>--- conflicted
+++ resolved
@@ -1529,11 +1529,7 @@
         HVAC.set_curves_gshp(heat_pump)
 
         if heat_pump.geothermal_loop.bore_spacing.nil?
-<<<<<<< HEAD
           heat_pump.geothermal_loop.bore_spacing = 16.4 # ft, distance between bores
-=======
-          heat_pump.geothermal_loop.bore_spacing = 20.0 # ft, distance between bores
->>>>>>> ea5f5421
           heat_pump.geothermal_loop.bore_spacing_isdefaulted = true
         end
 
