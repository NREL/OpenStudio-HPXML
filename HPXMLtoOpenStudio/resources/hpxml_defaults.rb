--- conflicted
+++ resolved
@@ -968,11 +968,7 @@
         HVAC.set_fan_power_rated(cooling_system) unless use_eer
         HVAC.set_crankcase_assumptions(cooling_system) unless use_eer
         HVAC.set_cool_c_d(cooling_system, clg_ap.num_speeds)
-<<<<<<< HEAD
         HVAC.set_cool_curves_central_air_source(cooling_system, use_eer)
-=======
-        HVAC.set_cool_curves_ashp(cooling_system, use_eer)
->>>>>>> 015feeba
         HVAC.set_cool_rated_cfm_per_ton(cooling_system)
         HVAC.set_cool_rated_shrs_gross(cooling_system)
         HVAC.set_cool_rated_eirs(cooling_system) unless use_eer
@@ -1021,21 +1017,13 @@
         HVAC.set_heat_pump_temperatures(heat_pump)
 
         HVAC.set_cool_c_d(heat_pump, hp_ap.num_speeds)
-<<<<<<< HEAD
         HVAC.set_cool_curves_central_air_source(heat_pump, use_eer_cop)
-=======
-        HVAC.set_cool_curves_ashp(heat_pump, use_eer_cop)
->>>>>>> 015feeba
         HVAC.set_cool_rated_cfm_per_ton(heat_pump)
         HVAC.set_cool_rated_shrs_gross(heat_pump)
         HVAC.set_cool_rated_eirs(heat_pump) unless use_eer_cop
 
         HVAC.set_heat_c_d(heat_pump, hp_ap.num_speeds)
-<<<<<<< HEAD
         HVAC.set_heat_curves_central_air_source(heat_pump, use_eer_cop)
-=======
-        HVAC.set_heat_curves_ashp(heat_pump, use_eer_cop)
->>>>>>> 015feeba
         HVAC.set_heat_rated_cfm_per_ton(heat_pump)
         HVAC.set_heat_rated_eirs(heat_pump) unless use_eer_cop
 
