--- conflicted
+++ resolved
@@ -160,16 +160,13 @@
     end
   end
 
-<<<<<<< HEAD
   # TODO
   #
   # @param hpxml_header [HPXML::Header] shared HPXML Header object across HPXML Building objects
   # @param epw_file [OpenStudio::EpwFile] TODO
-  # @return [TODO] TODO
-  def self.apply_header(hpxml_header, epw_file)
-=======
+  # @param hpxml_bldg [HPXML::Building] individual HPXML Building dwelling unit object
+  # @return [TODO] TODO
   def self.apply_header(hpxml_header, epw_file, hpxml_bldg)
->>>>>>> f5b5c0ea
     if hpxml_header.timestep.nil?
       hpxml_header.timestep = 60
       hpxml_header.timestep_isdefaulted = true
