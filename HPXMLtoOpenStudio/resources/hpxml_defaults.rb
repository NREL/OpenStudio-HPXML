--- conflicted
+++ resolved
@@ -308,7 +308,6 @@
     hpxml.heat_pumps.each do |heat_pump|
       next unless heat_pump.heat_pump_type == HPXML::HVACTypeHeatPumpGroundToAir
       next unless heat_pump.pump_watts_per_ton.nil?
-<<<<<<< HEAD
 
       heat_pump.pump_watts_per_ton = HVAC.get_default_gshp_pump_power()
     end
@@ -354,53 +353,6 @@
                    HPXML::HVACTypeHeatPumpMiniSplit].include? heat_pump.heat_pump_type
       next unless heat_pump.airflow_defect_ratio.nil? && heat_pump.airflow_cfm_per_ton.nil?
 
-=======
-
-      heat_pump.pump_watts_per_ton = HVAC.get_default_gshp_pump_power()
-    end
-
-    # Charge defect ratio
-    hpxml.cooling_systems.each do |cooling_system|
-      next unless [HPXML::HVACTypeCentralAirConditioner,
-                   HPXML::HVACTypeRoomAirConditioner,
-                   HPXML::HVACTypeMiniSplitAirConditioner].include? cooling_system.cooling_system_type
-      next unless cooling_system.charge_defect_ratio.nil?
-
-      cooling_system.charge_defect_ratio = 0.0
-    end
-    hpxml.heat_pumps.each do |heat_pump|
-      next unless [HPXML::HVACTypeHeatPumpAirToAir,
-                   HPXML::HVACTypeHeatPumpGroundToAir,
-                   HPXML::HVACTypeHeatPumpMiniSplit].include? heat_pump.heat_pump_type
-      next unless heat_pump.charge_defect_ratio.nil?
-
-      heat_pump.charge_defect_ratio = 0.0
-    end
-
-    # Airflow defect ratio
-    hpxml.heating_systems.each do |heating_system|
-      next unless [HPXML::HVACTypeFurnace,
-                   HPXML::HVACTypeWallFurnace,
-                   HPXML::HVACTypeFloorFurnace].include? heating_system.heating_system_type
-      next unless heating_system.airflow_defect_ratio.nil? && heating_system.airflow_cfm_per_ton.nil?
-
-      heating_system.airflow_defect_ratio = 0.0
-    end
-    hpxml.cooling_systems.each do |cooling_system|
-      next unless [HPXML::HVACTypeCentralAirConditioner,
-                   HPXML::HVACTypeRoomAirConditioner,
-                   HPXML::HVACTypeMiniSplitAirConditioner].include? cooling_system.cooling_system_type
-      next unless cooling_system.airflow_defect_ratio.nil? && cooling_system.airflow_cfm_per_ton.nil?
-
-      cooling_system.airflow_defect_ratio = 0.0
-    end
-    hpxml.heat_pumps.each do |heat_pump|
-      next unless [HPXML::HVACTypeHeatPumpAirToAir,
-                   HPXML::HVACTypeHeatPumpGroundToAir,
-                   HPXML::HVACTypeHeatPumpMiniSplit].include? heat_pump.heat_pump_type
-      next unless heat_pump.airflow_defect_ratio.nil? && heat_pump.airflow_cfm_per_ton.nil?
-
->>>>>>> 888601c7
       heat_pump.airflow_defect_ratio = 0.0
     end
 
