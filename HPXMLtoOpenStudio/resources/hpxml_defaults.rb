# frozen_string_literal: true

class HPXMLDefaults
  # Note: Each HPXML object (e.g., HPXML::Wall) has an additional_properties
  # child object where custom information can be attached to the object without
  # being written to the HPXML file. This is useful to associate additional values
  # with the HPXML objects that will ultimately get passed around.

  def self.apply(hpxml, eri_version, weather, epw_file: nil, schedules_file: nil, convert_shared_systems: true)
    cfa = hpxml.building_construction.conditioned_floor_area
    nbeds = hpxml.building_construction.number_of_bedrooms
    ncfl = hpxml.building_construction.number_of_conditioned_floors
    ncfl_ag = hpxml.building_construction.number_of_conditioned_floors_above_grade
    has_uncond_bsmnt = hpxml.has_location(HPXML::LocationBasementUnconditioned)

    infil_volume = nil
    infil_height = nil
    infil_measurements = []
    hpxml.air_infiltration_measurements.each do |measurement|
      is_ach = ((measurement.unit_of_measure == HPXML::UnitsACH) && !measurement.house_pressure.nil?)
      is_cfm = ((measurement.unit_of_measure == HPXML::UnitsCFM) && !measurement.house_pressure.nil?)
      is_nach = (measurement.unit_of_measure == HPXML::UnitsACHNatural)
      next unless (is_ach || is_cfm || is_nach)

      infil_measurements << measurement
      if not measurement.infiltration_volume.nil?
        infil_volume = measurement.infiltration_volume
      end
      if not measurement.infiltration_height.nil?
        infil_height = measurement.infiltration_height
      end
    end

    apply_header(hpxml, epw_file)
    apply_site(hpxml)
    apply_neighbor_buildings(hpxml)
    apply_building_occupancy(hpxml, nbeds, schedules_file)
    apply_building_construction(hpxml, cfa, nbeds, infil_volume)
    apply_climate_and_risk_zones(hpxml, epw_file)
    apply_infiltration(hpxml, infil_volume, infil_height, infil_measurements)
    apply_attics(hpxml)
    apply_foundations(hpxml)
    apply_roofs(hpxml)
    apply_rim_joists(hpxml)
    apply_walls(hpxml)
    apply_foundation_walls(hpxml)
    apply_frame_floors(hpxml)
    apply_slabs(hpxml)
    apply_windows(hpxml)
    apply_skylights(hpxml)
    apply_doors(hpxml)
    apply_partition_wall_mass(hpxml)
    apply_furniture_mass(hpxml)
    apply_hvac(hpxml, weather, convert_shared_systems)
    apply_hvac_control(hpxml)
    apply_hvac_distribution(hpxml, ncfl, ncfl_ag)
    apply_ventilation_fans(hpxml, infil_measurements, weather, cfa, nbeds)
    apply_water_heaters(hpxml, nbeds, eri_version)
    apply_hot_water_distribution(hpxml, cfa, ncfl, has_uncond_bsmnt)
    apply_water_fixtures(hpxml, schedules_file)
    apply_solar_thermal_systems(hpxml)
    apply_appliances(hpxml, nbeds, eri_version, schedules_file)
    apply_lighting(hpxml, schedules_file)
    apply_ceiling_fans(hpxml, nbeds, weather, schedules_file)
    apply_pools_and_hot_tubs(hpxml, cfa, nbeds, schedules_file)
    apply_plug_loads(hpxml, cfa, nbeds, schedules_file)
    apply_fuel_loads(hpxml, cfa, nbeds, schedules_file)
    apply_pv_systems(hpxml)
    apply_generators(hpxml)
    apply_batteries(hpxml)

    # Do HVAC sizing after all other defaults have been applied
    apply_hvac_sizing(hpxml, weather, cfa, nbeds)
  end

  def self.get_default_azimuths(hpxml)
    def self.sanitize_azimuth(azimuth)
      # Ensure 0 <= orientation < 360
      while azimuth < 0
        azimuth += 360
      end
      while azimuth >= 360
        azimuth -= 360
      end
      return azimuth
    end

    # Returns a list of four azimuths (facing each direction). Determined based
    # on the primary azimuth, as defined by the azimuth with the largest surface
    # area, plus azimuths that are offset by 90/180/270 degrees. Used for
    # surfaces that may not have an azimuth defined (e.g., walls).
    azimuth_areas = {}
    (hpxml.roofs + hpxml.rim_joists + hpxml.walls + hpxml.foundation_walls +
     hpxml.windows + hpxml.skylights + hpxml.doors).each do |surface|
      az = surface.azimuth
      next if az.nil?

      azimuth_areas[az] = 0 if azimuth_areas[az].nil?
      azimuth_areas[az] += surface.area
    end
    if azimuth_areas.empty?
      primary_azimuth = 0
    else
      primary_azimuth = azimuth_areas.max_by { |k, v| v }[0]
    end
    return [primary_azimuth,
            sanitize_azimuth(primary_azimuth + 90),
            sanitize_azimuth(primary_azimuth + 180),
            sanitize_azimuth(primary_azimuth + 270)].sort
  end

  private

  def self.apply_header(hpxml, epw_file)
    if hpxml.header.timestep.nil?
      hpxml.header.timestep = 60
      hpxml.header.timestep_isdefaulted = true
    end

    if hpxml.header.sim_begin_month.nil?
      hpxml.header.sim_begin_month = 1
      hpxml.header.sim_begin_month_isdefaulted = true
    end
    if hpxml.header.sim_begin_day.nil?
      hpxml.header.sim_begin_day = 1
      hpxml.header.sim_begin_day_isdefaulted = true
    end
    if hpxml.header.sim_end_month.nil?
      hpxml.header.sim_end_month = 12
      hpxml.header.sim_end_month_isdefaulted = true
    end
    if hpxml.header.sim_end_day.nil?
      hpxml.header.sim_end_day = 31
      hpxml.header.sim_end_day_isdefaulted = true
    end

    if (not epw_file.nil?) && epw_file.startDateActualYear.is_initialized # AMY
      if not hpxml.header.sim_calendar_year.nil?
        if hpxml.header.sim_calendar_year != epw_file.startDateActualYear.get
          hpxml.header.sim_calendar_year = epw_file.startDateActualYear.get
          hpxml.header.sim_calendar_year_isdefaulted = true
        end
      else
        hpxml.header.sim_calendar_year = epw_file.startDateActualYear.get
        hpxml.header.sim_calendar_year_isdefaulted = true
      end
    else
      if hpxml.header.sim_calendar_year.nil?
        hpxml.header.sim_calendar_year = 2007 # For consistency with SAM utility bill calculations
        hpxml.header.sim_calendar_year_isdefaulted = true
      end
    end

    if hpxml.header.dst_enabled.nil?
      hpxml.header.dst_enabled = true # Assume DST since it occurs in most US locations
      hpxml.header.dst_enabled_isdefaulted = true
    end

    if hpxml.header.dst_enabled && (not epw_file.nil?)
      if hpxml.header.dst_begin_month.nil? || hpxml.header.dst_begin_day.nil? || hpxml.header.dst_end_month.nil? || hpxml.header.dst_end_day.nil?
        if epw_file.daylightSavingStartDate.is_initialized && epw_file.daylightSavingEndDate.is_initialized
          # Use weather file DST dates if available
          dst_start_date = epw_file.daylightSavingStartDate.get
          dst_end_date = epw_file.daylightSavingEndDate.get
          hpxml.header.dst_begin_month = dst_start_date.monthOfYear.value
          hpxml.header.dst_begin_day = dst_start_date.dayOfMonth
          hpxml.header.dst_end_month = dst_end_date.monthOfYear.value
          hpxml.header.dst_end_day = dst_end_date.dayOfMonth
        else
          # Roughly average US dates according to https://en.wikipedia.org/wiki/Daylight_saving_time_in_the_United_States
          hpxml.header.dst_begin_month = 3
          hpxml.header.dst_begin_day = 12
          hpxml.header.dst_end_month = 11
          hpxml.header.dst_end_day = 5
        end
        hpxml.header.dst_begin_month_isdefaulted = true
        hpxml.header.dst_begin_day_isdefaulted = true
        hpxml.header.dst_end_month_isdefaulted = true
        hpxml.header.dst_end_day_isdefaulted = true
      end
    end

    if hpxml.header.allow_increased_fixed_capacities.nil?
      hpxml.header.allow_increased_fixed_capacities = false
      hpxml.header.allow_increased_fixed_capacities_isdefaulted = true
    end
    if hpxml.header.use_max_load_for_heat_pumps.nil?
      hpxml.header.use_max_load_for_heat_pumps = true
      hpxml.header.use_max_load_for_heat_pumps_isdefaulted = true
    end

    if hpxml.header.state_code.nil?
      hpxml.header.state_code = epw_file.stateProvinceRegion
      hpxml.header.state_code_isdefaulted = true
    end
<<<<<<< HEAD

    if hpxml.header.time_zone_utc_offset.nil?
      hpxml.header.time_zone_utc_offset = epw_file.timeZone
      hpxml.header.time_zone_utc_offset_isdefaulted = true
    end
=======
>>>>>>> 192869db
  end

  def self.apply_site(hpxml)
    if hpxml.site.site_type.nil?
      hpxml.site.site_type = HPXML::SiteTypeSuburban
      hpxml.site.site_type_isdefaulted = true
    end

    if hpxml.site.shielding_of_home.nil?
      hpxml.site.shielding_of_home = HPXML::ShieldingNormal
      hpxml.site.shielding_of_home_isdefaulted = true
    end
    hpxml.site.additional_properties.aim2_shelter_coeff = Airflow.get_aim2_shelter_coefficient(hpxml.site.shielding_of_home)
  end

  def self.apply_neighbor_buildings(hpxml)
    hpxml.neighbor_buildings.each do |neighbor_building|
      if neighbor_building.azimuth.nil?
        neighbor_building.azimuth = get_azimuth_from_orientation(neighbor_building.orientation)
        neighbor_building.azimuth_isdefaulted = true
      end
      if neighbor_building.orientation.nil?
        neighbor_building.orientation = get_orientation_from_azimuth(neighbor_building.azimuth)
        neighbor_building.orientation_isdefaulted = true
      end
    end
  end

  def self.apply_building_occupancy(hpxml, nbeds, schedules_file)
    if hpxml.building_occupancy.number_of_residents.nil?
      hpxml.building_occupancy.number_of_residents = Geometry.get_occupancy_default_num(nbeds)
      hpxml.building_occupancy.number_of_residents_isdefaulted = true
    end
    schedules_file_includes_occupants = Schedule.schedules_file_includes_col_name(schedules_file, SchedulesFile::ColumnOccupants)
    if hpxml.building_occupancy.weekday_fractions.nil? && !schedules_file_includes_occupants
      hpxml.building_occupancy.weekday_fractions = Schedule.OccupantsWeekdayFractions
      hpxml.building_occupancy.weekday_fractions_isdefaulted = true
    end
    if hpxml.building_occupancy.weekend_fractions.nil? && !schedules_file_includes_occupants
      hpxml.building_occupancy.weekend_fractions = Schedule.OccupantsWeekendFractions
      hpxml.building_occupancy.weekend_fractions_isdefaulted = true
    end
    if hpxml.building_occupancy.monthly_multipliers.nil? && !schedules_file_includes_occupants
      hpxml.building_occupancy.monthly_multipliers = Schedule.OccupantsMonthlyMultipliers
      hpxml.building_occupancy.monthly_multipliers_isdefaulted = true
    end
  end

  def self.apply_building_construction(hpxml, cfa, nbeds, infil_volume)
    cond_crawl_volume = hpxml.inferred_conditioned_crawlspace_volume()
    if hpxml.building_construction.conditioned_building_volume.nil? && hpxml.building_construction.average_ceiling_height.nil?
      if not infil_volume.nil?
        hpxml.building_construction.average_ceiling_height = [infil_volume / cfa, 8.0].min
      else
        hpxml.building_construction.average_ceiling_height = 8.0
      end
      hpxml.building_construction.average_ceiling_height_isdefaulted = true
      hpxml.building_construction.conditioned_building_volume = cfa * hpxml.building_construction.average_ceiling_height + cond_crawl_volume
      hpxml.building_construction.conditioned_building_volume_isdefaulted = true
    elsif hpxml.building_construction.conditioned_building_volume.nil?
      hpxml.building_construction.conditioned_building_volume = cfa * hpxml.building_construction.average_ceiling_height + cond_crawl_volume
      hpxml.building_construction.conditioned_building_volume_isdefaulted = true
    elsif hpxml.building_construction.average_ceiling_height.nil?
      hpxml.building_construction.average_ceiling_height = (hpxml.building_construction.conditioned_building_volume - cond_crawl_volume) / cfa
      hpxml.building_construction.average_ceiling_height_isdefaulted = true
    end

    if hpxml.building_construction.number_of_bathrooms.nil?
      hpxml.building_construction.number_of_bathrooms = Float(Waterheater.get_default_num_bathrooms(nbeds)).to_i
      hpxml.building_construction.number_of_bathrooms_isdefaulted = true
    end

    if hpxml.building_construction.has_flue_or_chimney.nil?
      hpxml.building_construction.has_flue_or_chimney = false
      hpxml.building_construction.has_flue_or_chimney_isdefaulted = true
      hpxml.heating_systems.each do |heating_system|
        if [HPXML::HVACTypeFurnace, HPXML::HVACTypeBoiler, HPXML::HVACTypeWallFurnace, HPXML::HVACTypeFloorFurnace, HPXML::HVACTypeStove, HPXML::HVACTypeFixedHeater].include? heating_system.heating_system_type
          if not heating_system.heating_efficiency_afue.nil?
            next if heating_system.heating_efficiency_afue >= 0.89
          elsif not heating_system.heating_efficiency_percent.nil?
            next if heating_system.heating_efficiency_percent >= 0.89
          end

          hpxml.building_construction.has_flue_or_chimney = true
        elsif [HPXML::HVACTypeFireplace].include? heating_system.heating_system_type
          next if heating_system.heating_system_fuel == HPXML::FuelTypeElectricity

          hpxml.building_construction.has_flue_or_chimney = true
        end
      end
      hpxml.water_heating_systems.each do |water_heating_system|
        if not water_heating_system.energy_factor.nil?
          next if water_heating_system.energy_factor >= 0.63
        elsif not water_heating_system.uniform_energy_factor.nil?
          next if Waterheater.calc_ef_from_uef(water_heating_system) >= 0.63
        end

        hpxml.building_construction.has_flue_or_chimney = true
      end
    end
  end

  def self.apply_climate_and_risk_zones(hpxml, epw_file)
    if hpxml.climate_and_risk_zones.iecc_zone.nil?
<<<<<<< HEAD
      hpxml.climate_and_risk_zones.iecc_year = 2006
      hpxml.climate_and_risk_zones.iecc_year_isdefaulted = true

      hpxml.climate_and_risk_zones.iecc_zone = Location.get_climate_zone_iecc(epw_file.wmoNumber)
      hpxml.climate_and_risk_zones.iecc_zone_isdefaulted = true
=======
      iecc_zone = Location.get_climate_zone_iecc(epw_file.wmoNumber)
      if !iecc_zone.nil?
        hpxml.climate_and_risk_zones.iecc_zone = iecc_zone
        hpxml.climate_and_risk_zones.iecc_zone_isdefaulted = true

        hpxml.climate_and_risk_zones.iecc_year = 2006
        hpxml.climate_and_risk_zones.iecc_year_isdefaulted = true
      end
>>>>>>> 192869db
    end
  end

  def self.apply_infiltration(hpxml, infil_volume, infil_height, infil_measurements)
    if infil_volume.nil?
      infil_volume = hpxml.building_construction.conditioned_building_volume
      infil_measurements.each do |measurement|
        measurement.infiltration_volume = infil_volume
        measurement.infiltration_volume_isdefaulted = true
      end
    end
    if infil_height.nil?
      infil_height = hpxml.inferred_infiltration_height(infil_volume)
      infil_measurements.each do |measurement|
        measurement.infiltration_height = infil_height
        measurement.infiltration_height_isdefaulted = true
      end
    end
  end

  def self.apply_attics(hpxml)
    return unless hpxml.has_location(HPXML::LocationAtticVented)

    vented_attics = []
    default_sla = Airflow.get_default_vented_attic_sla()
    default_ach = nil
    hpxml.attics.each do |attic|
      next unless attic.attic_type == HPXML::AtticTypeVented

      # check existing sla and ach
      default_sla = attic.vented_attic_sla unless attic.vented_attic_sla.nil?
      default_ach = attic.vented_attic_ach unless attic.vented_attic_ach.nil?

      vented_attics << attic
    end
    if vented_attics.empty?
      hpxml.attics.add(id: 'VentedAttic',
                       attic_type: HPXML::AtticTypeVented,
                       vented_attic_sla: default_sla)
      hpxml.attics[-1].vented_attic_sla_isdefaulted = true
    end
    vented_attics.each do |vented_attic|
      next unless (vented_attic.vented_attic_sla.nil? && vented_attic.vented_attic_ach.nil?)

      if not default_ach.nil? # ACH specified
        vented_attic.vented_attic_ach = default_ach
      else # Use SLA
        vented_attic.vented_attic_sla = default_sla
      end
      vented_attic.vented_attic_sla_isdefaulted = true
    end
  end

  def self.apply_foundations(hpxml)
    return unless hpxml.has_location(HPXML::LocationCrawlspaceVented)

    vented_crawls = []
    default_sla = Airflow.get_default_vented_crawl_sla()
    hpxml.foundations.each do |foundation|
      next unless foundation.foundation_type == HPXML::FoundationTypeCrawlspaceVented

      # check existing sla
      default_sla = foundation.vented_crawlspace_sla unless foundation.vented_crawlspace_sla.nil?

      vented_crawls << foundation
    end
    if vented_crawls.empty?
      hpxml.foundations.add(id: 'VentedCrawlspace',
                            foundation_type: HPXML::FoundationTypeCrawlspaceVented,
                            vented_crawlspace_sla: default_sla)
      hpxml.foundations[-1].vented_crawlspace_sla_isdefaulted = true
    end
    vented_crawls.each do |vented_crawl|
      next unless vented_crawl.vented_crawlspace_sla.nil?

      vented_crawl.vented_crawlspace_sla = default_sla
      vented_crawl.vented_crawlspace_sla_isdefaulted = true
    end
  end

  def self.apply_roofs(hpxml)
    hpxml.roofs.each do |roof|
      if roof.azimuth.nil?
        roof.azimuth = get_azimuth_from_orientation(roof.orientation)
        roof.azimuth_isdefaulted = true
      end
      if roof.orientation.nil?
        roof.orientation = get_orientation_from_azimuth(roof.azimuth)
        roof.orientation_isdefaulted = true
      end
      if roof.roof_type.nil?
        roof.roof_type = HPXML::RoofTypeAsphaltShingles
        roof.roof_type_isdefaulted = true
      end
      if roof.emittance.nil?
        roof.emittance = 0.90
        roof.emittance_isdefaulted = true
      end
      if roof.radiant_barrier.nil?
        roof.radiant_barrier = false
        roof.radiant_barrier_isdefaulted = true
      end
      if roof.radiant_barrier && roof.radiant_barrier_grade.nil?
        roof.radiant_barrier_grade = 1
        roof.radiant_barrier_grade_isdefaulted = true
      end
      if roof.roof_color.nil? && roof.solar_absorptance.nil?
        roof.roof_color = HPXML::ColorMedium
        roof.roof_color_isdefaulted = true
      end
      if roof.roof_color.nil?
        roof.roof_color = Constructions.get_default_roof_color(roof.roof_type, roof.solar_absorptance)
        roof.roof_color_isdefaulted = true
      elsif roof.solar_absorptance.nil?
        roof.solar_absorptance = Constructions.get_default_roof_solar_absorptance(roof.roof_type, roof.roof_color)
        roof.solar_absorptance_isdefaulted = true
      end
      if roof.interior_finish_type.nil?
        if HPXML::conditioned_finished_locations.include? roof.interior_adjacent_to
          roof.interior_finish_type = HPXML::InteriorFinishGypsumBoard
        else
          roof.interior_finish_type = HPXML::InteriorFinishNone
        end
        roof.interior_finish_type_isdefaulted = true
      end
      next unless roof.interior_finish_thickness.nil?

      if roof.interior_finish_type != HPXML::InteriorFinishNone
        roof.interior_finish_thickness = 0.5
        roof.interior_finish_thickness_isdefaulted = true
      end
    end
  end

  def self.apply_rim_joists(hpxml)
    hpxml.rim_joists.each do |rim_joist|
      if rim_joist.azimuth.nil?
        rim_joist.azimuth = get_azimuth_from_orientation(rim_joist.orientation)
        rim_joist.azimuth_isdefaulted = true
      end
      if rim_joist.orientation.nil?
        rim_joist.orientation = get_orientation_from_azimuth(rim_joist.azimuth)
        rim_joist.orientation_isdefaulted = true
      end

      next unless rim_joist.is_exterior

      if rim_joist.emittance.nil?
        rim_joist.emittance = 0.90
        rim_joist.emittance_isdefaulted = true
      end
      if rim_joist.siding.nil?
        rim_joist.siding = HPXML::SidingTypeWood
        rim_joist.siding_isdefaulted = true
      end
      if rim_joist.color.nil? && rim_joist.solar_absorptance.nil?
        rim_joist.color = HPXML::ColorMedium
        rim_joist.color_isdefaulted = true
      end
      if rim_joist.color.nil?
        rim_joist.color = Constructions.get_default_wall_color(rim_joist.solar_absorptance)
        rim_joist.color_isdefaulted = true
      elsif rim_joist.solar_absorptance.nil?
        rim_joist.solar_absorptance = Constructions.get_default_wall_solar_absorptance(rim_joist.color)
        rim_joist.solar_absorptance_isdefaulted = true
      end
    end
  end

  def self.apply_walls(hpxml)
    hpxml.walls.each do |wall|
      if wall.azimuth.nil?
        wall.azimuth = get_azimuth_from_orientation(wall.orientation)
        wall.azimuth_isdefaulted = true
      end
      if wall.orientation.nil?
        wall.orientation = get_orientation_from_azimuth(wall.azimuth)
        wall.orientation_isdefaulted = true
      end

      if wall.is_exterior
        if wall.emittance.nil?
          wall.emittance = 0.90
          wall.emittance_isdefaulted = true
        end
        if wall.siding.nil?
          wall.siding = HPXML::SidingTypeWood
          wall.siding_isdefaulted = true
        end
        if wall.color.nil? && wall.solar_absorptance.nil?
          wall.color = HPXML::ColorMedium
          wall.color_isdefaulted = true
        end
        if wall.color.nil?
          wall.color = Constructions.get_default_wall_color(wall.solar_absorptance)
          wall.color_isdefaulted = true
        elsif wall.solar_absorptance.nil?
          wall.solar_absorptance = Constructions.get_default_wall_solar_absorptance(wall.color)
          wall.solar_absorptance_isdefaulted = true
        end
      end
      if wall.interior_finish_type.nil?
        if HPXML::conditioned_finished_locations.include? wall.interior_adjacent_to
          wall.interior_finish_type = HPXML::InteriorFinishGypsumBoard
        else
          wall.interior_finish_type = HPXML::InteriorFinishNone
        end
        wall.interior_finish_type_isdefaulted = true
      end
      next unless wall.interior_finish_thickness.nil?

      if wall.interior_finish_type != HPXML::InteriorFinishNone
        wall.interior_finish_thickness = 0.5
        wall.interior_finish_thickness_isdefaulted = true
      end
    end
  end

  def self.apply_foundation_walls(hpxml)
    hpxml.foundation_walls.each do |foundation_wall|
      if foundation_wall.type.nil?
        foundation_wall.type = HPXML::FoundationWallTypeSolidConcrete
        foundation_wall.type_isdefaulted = true
      end
      if foundation_wall.azimuth.nil?
        foundation_wall.azimuth = get_azimuth_from_orientation(foundation_wall.orientation)
        foundation_wall.azimuth_isdefaulted = true
      end
      if foundation_wall.orientation.nil?
        foundation_wall.orientation = get_orientation_from_azimuth(foundation_wall.azimuth)
        foundation_wall.orientation_isdefaulted = true
      end
      if foundation_wall.thickness.nil?
        foundation_wall.thickness = 8.0
        foundation_wall.thickness_isdefaulted = true
      end
      if foundation_wall.area.nil?
        foundation_wall.area = foundation_wall.length * foundation_wall.height
        foundation_wall.area_isdefaulted = true
      end
      if foundation_wall.interior_finish_type.nil?
        if HPXML::conditioned_finished_locations.include? foundation_wall.interior_adjacent_to
          foundation_wall.interior_finish_type = HPXML::InteriorFinishGypsumBoard
        else
          foundation_wall.interior_finish_type = HPXML::InteriorFinishNone
        end
        foundation_wall.interior_finish_type_isdefaulted = true
      end
      if foundation_wall.insulation_interior_distance_to_top.nil?
        foundation_wall.insulation_interior_distance_to_top = 0.0
        foundation_wall.insulation_interior_distance_to_top_isdefaulted = true
      end
      if foundation_wall.insulation_interior_distance_to_bottom.nil?
        foundation_wall.insulation_interior_distance_to_bottom = foundation_wall.height
        foundation_wall.insulation_interior_distance_to_bottom_isdefaulted = true
      end
      if foundation_wall.insulation_exterior_distance_to_top.nil?
        foundation_wall.insulation_exterior_distance_to_top = 0.0
        foundation_wall.insulation_exterior_distance_to_top_isdefaulted = true
      end
      if foundation_wall.insulation_exterior_distance_to_bottom.nil?
        foundation_wall.insulation_exterior_distance_to_bottom = foundation_wall.height
        foundation_wall.insulation_exterior_distance_to_bottom_isdefaulted = true
      end
      next unless foundation_wall.interior_finish_thickness.nil?

      if foundation_wall.interior_finish_type != HPXML::InteriorFinishNone
        foundation_wall.interior_finish_thickness = 0.5
        foundation_wall.interior_finish_thickness_isdefaulted = true
      end
    end
  end

  def self.apply_frame_floors(hpxml)
    hpxml.frame_floors.each do |frame_floor|
      if frame_floor.interior_finish_type.nil?
        if frame_floor.is_floor
          frame_floor.interior_finish_type = HPXML::InteriorFinishNone
        elsif HPXML::conditioned_finished_locations.include? frame_floor.interior_adjacent_to
          frame_floor.interior_finish_type = HPXML::InteriorFinishGypsumBoard
        else
          frame_floor.interior_finish_type = HPXML::InteriorFinishNone
        end
        frame_floor.interior_finish_type_isdefaulted = true
      end
      next unless frame_floor.interior_finish_thickness.nil?

      if frame_floor.interior_finish_type != HPXML::InteriorFinishNone
        frame_floor.interior_finish_thickness = 0.5
        frame_floor.interior_finish_thickness_isdefaulted = true
      end
    end
  end

  def self.apply_slabs(hpxml)
    hpxml.slabs.each do |slab|
      if slab.thickness.nil?
        crawl_slab = [HPXML::LocationCrawlspaceVented, HPXML::LocationCrawlspaceUnvented].include?(slab.interior_adjacent_to)
        slab.thickness = crawl_slab ? 0.0 : 4.0
        slab.thickness_isdefaulted = true
      end
      conditioned_slab = HPXML::conditioned_finished_locations.include?(slab.interior_adjacent_to)
      if slab.carpet_r_value.nil?
        slab.carpet_r_value = conditioned_slab ? 2.0 : 0.0
        slab.carpet_r_value_isdefaulted = true
      end
      if slab.carpet_fraction.nil?
        slab.carpet_fraction = conditioned_slab ? 0.8 : 0.0
        slab.carpet_fraction_isdefaulted = true
      end
    end
  end

  def self.apply_windows(hpxml)
    default_shade_summer, default_shade_winter = Constructions.get_default_interior_shading_factors()
    hpxml.windows.each do |window|
      if window.azimuth.nil?
        window.azimuth = get_azimuth_from_orientation(window.orientation)
        window.azimuth_isdefaulted = true
      end
      if window.orientation.nil?
        window.orientation = get_orientation_from_azimuth(window.azimuth)
        window.orientation_isdefaulted = true
      end
      if window.interior_shading_factor_summer.nil?
        window.interior_shading_factor_summer = default_shade_summer
        window.interior_shading_factor_summer_isdefaulted = true
      end
      if window.interior_shading_factor_winter.nil?
        window.interior_shading_factor_winter = default_shade_winter
        window.interior_shading_factor_winter_isdefaulted = true
      end
      if window.exterior_shading_factor_summer.nil?
        window.exterior_shading_factor_summer = 1.0
        window.exterior_shading_factor_summer_isdefaulted = true
      end
      if window.exterior_shading_factor_winter.nil?
        window.exterior_shading_factor_winter = 1.0
        window.exterior_shading_factor_winter_isdefaulted = true
      end
      if window.fraction_operable.nil?
        window.fraction_operable = Airflow.get_default_fraction_of_windows_operable()
        window.fraction_operable_isdefaulted = true
      end
      next unless window.ufactor.nil? || window.shgc.nil?

      # Frame/Glass provided instead, fill in more defaults as needed
      if window.thermal_break.nil? && [HPXML::WindowFrameTypeAluminum, HPXML::WindowFrameTypeMetal].include?(window.frame_type)
        if window.glass_layers == HPXML::WindowLayersSinglePane
          window.thermal_break = false
          window.thermal_break_isdefaulted = true
        elsif window.glass_layers == HPXML::WindowLayersDoublePane
          window.thermal_break = true
          window.thermal_break_isdefaulted = true
        end
      end
      if window.gas_fill.nil?
        if window.glass_layers == HPXML::WindowLayersDoublePane
          window.gas_fill = HPXML::WindowGasAir
          window.gas_fill_isdefaulted = true
        elsif window.glass_layers == HPXML::WindowLayersTriplePane
          window.gas_fill = HPXML::WindowGasArgon
          window.gas_fill_isdefaulted = true
        end
      end
      # Now lookup U/SHGC based on properties
      ufactor, shgc = Constructions.get_default_window_skylight_ufactor_shgc(window, 'window')
      if window.ufactor.nil?
        window.ufactor = ufactor
        window.ufactor_isdefaulted = true
      end
      if window.shgc.nil?
        window.shgc = shgc
        window.shgc_isdefaulted = true
      end
    end
  end

  def self.apply_skylights(hpxml)
    hpxml.skylights.each do |skylight|
      if skylight.azimuth.nil?
        skylight.azimuth = get_azimuth_from_orientation(skylight.orientation)
        skylight.azimuth_isdefaulted = true
      end
      if skylight.orientation.nil?
        skylight.orientation = get_orientation_from_azimuth(skylight.azimuth)
        skylight.orientation_isdefaulted = true
      end
      if skylight.interior_shading_factor_summer.nil?
        skylight.interior_shading_factor_summer = 1.0
        skylight.interior_shading_factor_summer_isdefaulted = true
      end
      if skylight.interior_shading_factor_winter.nil?
        skylight.interior_shading_factor_winter = 1.0
        skylight.interior_shading_factor_winter_isdefaulted = true
      end
      if skylight.exterior_shading_factor_summer.nil?
        skylight.exterior_shading_factor_summer = 1.0
        skylight.exterior_shading_factor_summer_isdefaulted = true
      end
      if skylight.exterior_shading_factor_winter.nil?
        skylight.exterior_shading_factor_winter = 1.0
        skylight.exterior_shading_factor_winter_isdefaulted = true
      end
      next unless skylight.ufactor.nil? || skylight.shgc.nil?

      # Frame/Glass provided instead, fill in more defaults as needed
      if skylight.thermal_break.nil? && [HPXML::WindowFrameTypeAluminum, HPXML::WindowFrameTypeMetal].include?(skylight.frame_type)
        if skylight.glass_layers == HPXML::WindowLayersSinglePane
          skylight.thermal_break = false
          skylight.thermal_break_isdefaulted = true
        elsif skylight.glass_layers == HPXML::WindowLayersDoublePane
          skylight.thermal_break = true
          skylight.thermal_break_isdefaulted = true
        end
      end
      if skylight.gas_fill.nil?
        if skylight.glass_layers == HPXML::WindowLayersDoublePane
          skylight.gas_fill = HPXML::WindowGasAir
          skylight.gas_fill_isdefaulted = true
        elsif skylight.glass_layers == HPXML::WindowLayersTriplePane
          skylight.gas_fill = HPXML::WindowGasArgon
          skylight.gas_fill_isdefaulted = true
        end
      end
      # Now lookup U/SHGC based on properties
      ufactor, shgc = Constructions.get_default_window_skylight_ufactor_shgc(skylight, 'skylight')
      if skylight.ufactor.nil?
        skylight.ufactor = ufactor
        skylight.ufactor_isdefaulted = true
      end
      if skylight.shgc.nil?
        skylight.shgc = shgc
        skylight.shgc_isdefaulted = true
      end
    end
  end

  def self.apply_doors(hpxml)
    hpxml.doors.each do |door|
      if door.azimuth.nil?
        door.azimuth = get_azimuth_from_orientation(door.orientation)
        door.azimuth_isdefaulted = true
      end
      if door.orientation.nil?
        door.orientation = get_orientation_from_azimuth(door.azimuth)
        door.orientation_isdefaulted = true
      end

      next unless door.azimuth.nil?

      if (not door.wall.nil?) && (not door.wall.azimuth.nil?)
        door.azimuth = door.wall.azimuth
      else
        primary_azimuth = get_default_azimuths(hpxml)[0]
        door.azimuth = primary_azimuth
        door.azimuth_isdefaulted = true
      end
    end
  end

  def self.apply_partition_wall_mass(hpxml)
    if hpxml.partition_wall_mass.area_fraction.nil?
      hpxml.partition_wall_mass.area_fraction = 1.0
      hpxml.partition_wall_mass.area_fraction_isdefaulted = true
    end
    if hpxml.partition_wall_mass.interior_finish_type.nil?
      hpxml.partition_wall_mass.interior_finish_type = HPXML::InteriorFinishGypsumBoard
      hpxml.partition_wall_mass.interior_finish_type_isdefaulted = true
    end
    if hpxml.partition_wall_mass.interior_finish_thickness.nil?
      hpxml.partition_wall_mass.interior_finish_thickness = 0.5
      hpxml.partition_wall_mass.interior_finish_thickness_isdefaulted = true
    end
  end

  def self.apply_furniture_mass(hpxml)
    if hpxml.furniture_mass.area_fraction.nil?
      hpxml.furniture_mass.area_fraction = 0.4
      hpxml.furniture_mass.area_fraction_isdefaulted = true
    end
    if hpxml.furniture_mass.type.nil?
      hpxml.furniture_mass.type = HPXML::FurnitureMassTypeLightWeight
      hpxml.furniture_mass.type_isdefaulted = true
    end
  end

  def self.apply_hvac(hpxml, weather, convert_shared_systems)
    if convert_shared_systems
      HVAC.apply_shared_systems(hpxml)
    end

    # HVAC efficiencies (based on HEScore assumption)
    hpxml.heating_systems.each do |heating_system|
      year_installed = heating_system.year_installed
      heating_system_type = heating_system.heating_system_type
      heating_system_fuel = heating_system.heating_system_fuel

      if [HPXML::HVACTypeBoiler, HPXML::HVACTypeFurnace, HPXML::HVACTypeWallFurnace, HPXML::HVACTypeFloorFurnace].include? heating_system_type
        next unless heating_system.heating_efficiency_afue.nil?

        if heating_system_fuel == HPXML::FuelTypeElectricity
          heating_system.heating_efficiency_afue = 0.98
        else
          heating_system.heating_efficiency_afue = HVAC.get_default_hvac_efficiency_by_year_installed(year_installed, heating_system_type, heating_system_fuel, HPXML::UnitsAFUE)
        end
        heating_system.heating_efficiency_afue_isdefaulted = true
      elsif [HPXML::HVACTypeElectricResistance, HPXML::HVACTypePTACHeating].include? heating_system_type
        next unless heating_system.heating_efficiency_percent.nil?

        heating_system.heating_efficiency_percent = 1.0
        heating_system.heating_efficiency_percent_isdefaulted = true
      elsif [HPXML::HVACTypeStove, HPXML::HVACTypeFireplace, HPXML::HVACTypePortableHeater, HPXML::HVACTypeFixedHeater].include? heating_system_type
        next unless heating_system.heating_efficiency_percent.nil?

        if heating_system_fuel == HPXML::FuelTypeElectricity
          heating_system.heating_efficiency_percent = 1.0
        elsif heating_system_fuel == HPXML::FuelTypeWoodCord
          heating_system.heating_efficiency_percent = 0.60  # HEScore assumption
        elsif heating_system_fuel == HPXML::FuelTypeWoodPellets
          heating_system.heating_efficiency_percent = 0.78  # HEScore assumption
        else
          heating_system.heating_efficiency_percent = 0.81  # https://www.lopistoves.com/products/ and https://www.kozyheat.com/products/
        end
        heating_system.heating_efficiency_percent_isdefaulted = true
      end
    end

    hpxml.cooling_systems.each do |cooling_system|
      year_installed = cooling_system.year_installed
      cooling_system_type = cooling_system.cooling_system_type
      cooling_system_fuel = HPXML::FuelTypeElectricity

      if cooling_system_type == HPXML::HVACTypeCentralAirConditioner
        next unless cooling_system.cooling_efficiency_seer.nil?

        cooling_system.cooling_efficiency_seer = HVAC.get_default_hvac_efficiency_by_year_installed(year_installed, cooling_system_type, cooling_system_fuel, HPXML::UnitsSEER)
        cooling_system.cooling_efficiency_seer_isdefaulted = true
      elsif [HPXML::HVACTypeRoomAirConditioner].include? cooling_system_type
        next unless cooling_system.cooling_efficiency_eer.nil? && cooling_system.cooling_efficiency_ceer.nil?

        cooling_system.cooling_efficiency_eer = HVAC.get_default_hvac_efficiency_by_year_installed(year_installed, cooling_system_type, cooling_system_fuel, HPXML::UnitsEER)
        cooling_system.cooling_efficiency_eer_isdefaulted = true
      end
    end

    hpxml.heat_pumps.each do |heat_pump|
      year_installed = heat_pump.year_installed
      heat_pump_type = heat_pump.heat_pump_type
      heat_pump_fuel = HPXML::FuelTypeElectricity

      next unless [HPXML::HVACTypeHeatPumpAirToAir].include? heat_pump_type

      if heat_pump.cooling_efficiency_seer.nil?
        heat_pump.cooling_efficiency_seer = HVAC.get_default_hvac_efficiency_by_year_installed(year_installed, heat_pump_type, heat_pump_fuel, HPXML::UnitsSEER)
        heat_pump.cooling_efficiency_seer_isdefaulted = true
      end
      if heat_pump.heating_efficiency_hspf.nil?
        heat_pump.heating_efficiency_hspf = HVAC.get_default_hvac_efficiency_by_year_installed(year_installed, heat_pump_type, heat_pump_fuel, HPXML::UnitsHSPF)
        heat_pump.heating_efficiency_hspf_isdefaulted = true
      end
    end

    # Default AC/HP compressor type
    hpxml.cooling_systems.each do |cooling_system|
      next unless cooling_system.compressor_type.nil?

      cooling_system.compressor_type = HVAC.get_default_compressor_type(cooling_system.cooling_system_type, cooling_system.cooling_efficiency_seer)
      cooling_system.compressor_type_isdefaulted = true
    end
    hpxml.heat_pumps.each do |heat_pump|
      next unless heat_pump.compressor_type.nil?

      heat_pump.compressor_type = HVAC.get_default_compressor_type(heat_pump.heat_pump_type, heat_pump.cooling_efficiency_seer)
      heat_pump.compressor_type_isdefaulted = true
    end

    # Default boiler EAE
    hpxml.heating_systems.each do |heating_system|
      next unless heating_system.electric_auxiliary_energy.nil?

      heating_system.electric_auxiliary_energy_isdefaulted = true
      heating_system.electric_auxiliary_energy = HVAC.get_default_boiler_eae(heating_system)
      heating_system.shared_loop_watts = nil
      heating_system.shared_loop_motor_efficiency = nil
      heating_system.fan_coil_watts = nil
    end

    # Default AC/HP sensible heat ratio
    hpxml.cooling_systems.each do |cooling_system|
      next unless cooling_system.cooling_shr.nil?

      if cooling_system.cooling_system_type == HPXML::HVACTypeCentralAirConditioner
        if cooling_system.compressor_type == HPXML::HVACCompressorTypeSingleStage
          cooling_system.cooling_shr = 0.73
        elsif cooling_system.compressor_type == HPXML::HVACCompressorTypeTwoStage
          cooling_system.cooling_shr = 0.73
        elsif cooling_system.compressor_type == HPXML::HVACCompressorTypeVariableSpeed
          cooling_system.cooling_shr = 0.78
        end
        cooling_system.cooling_shr_isdefaulted = true
      elsif cooling_system.cooling_system_type == HPXML::HVACTypeRoomAirConditioner ||
            cooling_system.cooling_system_type == HPXML::HVACTypePTAC
        cooling_system.cooling_shr = 0.65
        cooling_system.cooling_shr_isdefaulted = true
      elsif cooling_system.cooling_system_type == HPXML::HVACTypeMiniSplitAirConditioner
        cooling_system.cooling_shr = 0.73
        cooling_system.cooling_shr_isdefaulted = true
      end
    end
    hpxml.heat_pumps.each do |heat_pump|
      next unless heat_pump.cooling_shr.nil?

      if heat_pump.heat_pump_type == HPXML::HVACTypeHeatPumpAirToAir
        if heat_pump.compressor_type == HPXML::HVACCompressorTypeSingleStage
          heat_pump.cooling_shr = 0.73
        elsif heat_pump.compressor_type == HPXML::HVACCompressorTypeTwoStage
          heat_pump.cooling_shr = 0.724
        elsif heat_pump.compressor_type == HPXML::HVACCompressorTypeVariableSpeed
          heat_pump.cooling_shr = 0.78
        end
        heat_pump.cooling_shr_isdefaulted = true
      elsif heat_pump.heat_pump_type == HPXML::HVACTypeHeatPumpMiniSplit
        heat_pump.cooling_shr = 0.73
        heat_pump.cooling_shr_isdefaulted = true
      elsif heat_pump.heat_pump_type == HPXML::HVACTypeHeatPumpGroundToAir
        heat_pump.cooling_shr = 0.732
        heat_pump.cooling_shr_isdefaulted = true
      elsif heat_pump.heat_pump_type == HPXML::HVACTypeHeatPumpPTHP
        heat_pump.cooling_shr = 0.65
        heat_pump.cooling_shr_isdefaulted = true
      end
    end

    # GSHP pump power
    hpxml.heat_pumps.each do |heat_pump|
      next unless heat_pump.heat_pump_type == HPXML::HVACTypeHeatPumpGroundToAir
      next unless heat_pump.pump_watts_per_ton.nil?

      heat_pump.pump_watts_per_ton = HVAC.get_default_gshp_pump_power()
      heat_pump.pump_watts_per_ton_isdefaulted = true
    end

    # Charge defect ratio
    hpxml.cooling_systems.each do |cooling_system|
      next unless [HPXML::HVACTypeCentralAirConditioner,
                   HPXML::HVACTypeMiniSplitAirConditioner].include? cooling_system.cooling_system_type
      next unless cooling_system.charge_defect_ratio.nil?

      cooling_system.charge_defect_ratio = 0.0
      cooling_system.charge_defect_ratio_isdefaulted = true
    end
    hpxml.heat_pumps.each do |heat_pump|
      next unless [HPXML::HVACTypeHeatPumpAirToAir,
                   HPXML::HVACTypeHeatPumpMiniSplit,
                   HPXML::HVACTypeHeatPumpGroundToAir].include? heat_pump.heat_pump_type
      next unless heat_pump.charge_defect_ratio.nil?

      heat_pump.charge_defect_ratio = 0.0
      heat_pump.charge_defect_ratio_isdefaulted = true
    end

    # Airflow defect ratio
    hpxml.heating_systems.each do |heating_system|
      next unless [HPXML::HVACTypeFurnace].include? heating_system.heating_system_type
      next unless heating_system.airflow_defect_ratio.nil?

      heating_system.airflow_defect_ratio = 0.0
      heating_system.airflow_defect_ratio_isdefaulted = true
    end
    hpxml.cooling_systems.each do |cooling_system|
      next unless [HPXML::HVACTypeCentralAirConditioner,
                   HPXML::HVACTypeMiniSplitAirConditioner].include? cooling_system.cooling_system_type
      next unless cooling_system.airflow_defect_ratio.nil?

      cooling_system.airflow_defect_ratio = 0.0
      cooling_system.airflow_defect_ratio_isdefaulted = true
    end
    hpxml.heat_pumps.each do |heat_pump|
      next unless [HPXML::HVACTypeHeatPumpAirToAir,
                   HPXML::HVACTypeHeatPumpGroundToAir,
                   HPXML::HVACTypeHeatPumpMiniSplit].include? heat_pump.heat_pump_type
      next unless heat_pump.airflow_defect_ratio.nil?

      heat_pump.airflow_defect_ratio = 0.0
      heat_pump.airflow_defect_ratio_isdefaulted = true
    end

    # Fan power
    psc_watts_per_cfm = 0.5 # W/cfm, PSC fan
    ecm_watts_per_cfm = 0.375 # W/cfm, ECM fan
    mini_split_ductless_watts_per_cfm = 0.07 # W/cfm
    mini_split_ducted_watts_per_cfm = 0.18 # W/cfm
    hpxml.heating_systems.each do |heating_system|
      if [HPXML::HVACTypeFurnace].include? heating_system.heating_system_type
        if heating_system.fan_watts_per_cfm.nil?
          if heating_system.distribution_system.air_type == HPXML::AirTypeGravity
            heating_system.fan_watts_per_cfm = 0.0
          elsif heating_system.heating_efficiency_afue > 0.9 # HEScore assumption
            heating_system.fan_watts_per_cfm = ecm_watts_per_cfm
          else
            heating_system.fan_watts_per_cfm = psc_watts_per_cfm
          end
          heating_system.fan_watts_per_cfm_isdefaulted = true
        end
      elsif [HPXML::HVACTypeStove].include? heating_system.heating_system_type
        if heating_system.fan_watts.nil?
          heating_system.fan_watts = 40.0 # W
          heating_system.fan_watts_isdefaulted = true
        end
      elsif [HPXML::HVACTypeWallFurnace,
             HPXML::HVACTypeFloorFurnace,
             HPXML::HVACTypePortableHeater,
             HPXML::HVACTypeFixedHeater,
             HPXML::HVACTypeFireplace].include? heating_system.heating_system_type
        if heating_system.fan_watts.nil?
          heating_system.fan_watts = 0.0 # W/cfm, assume no fan power
          heating_system.fan_watts_isdefaulted = true
        end
      end
    end
    hpxml.cooling_systems.each do |cooling_system|
      next unless cooling_system.fan_watts_per_cfm.nil?

      if (not cooling_system.attached_heating_system.nil?) && (not cooling_system.attached_heating_system.fan_watts_per_cfm.nil?)
        cooling_system.fan_watts_per_cfm = cooling_system.attached_heating_system.fan_watts_per_cfm
        cooling_system.fan_watts_per_cfm_isdefaulted = true
      elsif [HPXML::HVACTypeCentralAirConditioner].include? cooling_system.cooling_system_type
        if cooling_system.cooling_efficiency_seer > 13.5 # HEScore assumption
          cooling_system.fan_watts_per_cfm = ecm_watts_per_cfm
        else
          cooling_system.fan_watts_per_cfm = psc_watts_per_cfm
        end
        cooling_system.fan_watts_per_cfm_isdefaulted = true
      elsif [HPXML::HVACTypeMiniSplitAirConditioner].include? cooling_system.cooling_system_type
        if not cooling_system.distribution_system.nil?
          cooling_system.fan_watts_per_cfm = mini_split_ducted_watts_per_cfm
        else
          cooling_system.fan_watts_per_cfm = mini_split_ductless_watts_per_cfm
        end
        cooling_system.fan_watts_per_cfm_isdefaulted = true
      elsif [HPXML::HVACTypeEvaporativeCooler].include? cooling_system.cooling_system_type
        # Depends on airflow rate, so defaulted in hvac_sizing.rb
      end
    end
    hpxml.heat_pumps.each do |heat_pump|
      next unless heat_pump.fan_watts_per_cfm.nil?

      if [HPXML::HVACTypeHeatPumpAirToAir].include? heat_pump.heat_pump_type
        if heat_pump.heating_efficiency_hspf > 8.75 # HEScore assumption
          heat_pump.fan_watts_per_cfm = ecm_watts_per_cfm
        else
          heat_pump.fan_watts_per_cfm = psc_watts_per_cfm
        end
        heat_pump.fan_watts_per_cfm_isdefaulted = true
      elsif [HPXML::HVACTypeHeatPumpGroundToAir].include? heat_pump.heat_pump_type
        if heat_pump.heating_efficiency_cop > 8.75 / 3.2 # HEScore assumption
          heat_pump.fan_watts_per_cfm = ecm_watts_per_cfm
        else
          heat_pump.fan_watts_per_cfm = psc_watts_per_cfm
        end
        heat_pump.fan_watts_per_cfm_isdefaulted = true
      elsif [HPXML::HVACTypeHeatPumpMiniSplit].include? heat_pump.heat_pump_type
        if not heat_pump.distribution_system.nil?
          heat_pump.fan_watts_per_cfm = mini_split_ducted_watts_per_cfm
        else
          heat_pump.fan_watts_per_cfm = mini_split_ductless_watts_per_cfm
        end
        heat_pump.fan_watts_per_cfm_isdefaulted = true
      end
    end

    # Detailed HVAC performance
    hpxml.cooling_systems.each do |cooling_system|
      clg_ap = cooling_system.additional_properties
      if [HPXML::HVACTypeCentralAirConditioner,
          HPXML::HVACTypeRoomAirConditioner,
          HPXML::HVACTypePTAC].include? cooling_system.cooling_system_type
        if [HPXML::HVACTypeRoomAirConditioner,
            HPXML::HVACTypePTAC].include? cooling_system.cooling_system_type
          use_eer = true
        else
          use_eer = false
        end
        # Note: We use HP cooling curve so that a central AC behaves the same.
        HVAC.set_num_speeds(cooling_system)
        HVAC.set_fan_power_rated(cooling_system) unless use_eer
        HVAC.set_crankcase_assumptions(cooling_system)
        HVAC.set_cool_c_d(cooling_system, clg_ap.num_speeds)
        HVAC.set_cool_curves_central_air_source(cooling_system, use_eer)
        HVAC.set_cool_rated_cfm_per_ton(cooling_system)
        HVAC.set_cool_rated_shrs_gross(cooling_system)
        HVAC.set_cool_rated_eirs(cooling_system) unless use_eer

      elsif [HPXML::HVACTypeMiniSplitAirConditioner].include? cooling_system.cooling_system_type
        num_speeds = 10
        HVAC.set_num_speeds(cooling_system)
        HVAC.set_crankcase_assumptions(cooling_system)
        HVAC.set_fan_power_rated(cooling_system)

        HVAC.set_cool_c_d(cooling_system, num_speeds)
        HVAC.set_cool_curves_mshp(cooling_system, num_speeds)
        HVAC.set_cool_rated_cfm_per_ton_mshp(cooling_system, num_speeds)
        HVAC.set_cool_rated_eirs_mshp(cooling_system, num_speeds)

        HVAC.set_mshp_downselected_speed_indices(cooling_system)

      elsif [HPXML::HVACTypeEvaporativeCooler].include? cooling_system.cooling_system_type
        clg_ap.effectiveness = 0.72 # Assumption from HEScore

      end
    end
    hpxml.heating_systems.each do |heating_system|
      htg_ap = heating_system.additional_properties
      next unless [HPXML::HVACTypeStove,
                   HPXML::HVACTypePortableHeater,
                   HPXML::HVACTypeFixedHeater,
                   HPXML::HVACTypeWallFurnace,
                   HPXML::HVACTypeFloorFurnace,
                   HPXML::HVACTypeFireplace].include? heating_system.heating_system_type

      HVAC.set_heat_rated_cfm_per_ton(heating_system)
    end
    hpxml.heat_pumps.each do |heat_pump|
      hp_ap = heat_pump.additional_properties
      if [HPXML::HVACTypeHeatPumpAirToAir,
          HPXML::HVACTypeHeatPumpPTHP].include? heat_pump.heat_pump_type
        if heat_pump.heat_pump_type == HPXML::HVACTypeHeatPumpPTHP
          use_eer_cop = true
        else
          use_eer_cop = false
        end
        HVAC.set_num_speeds(heat_pump)
        HVAC.set_fan_power_rated(heat_pump) unless use_eer_cop
        HVAC.set_crankcase_assumptions(heat_pump)
        HVAC.set_heat_pump_temperatures(heat_pump)

        HVAC.set_cool_c_d(heat_pump, hp_ap.num_speeds)
        HVAC.set_cool_curves_central_air_source(heat_pump, use_eer_cop)
        HVAC.set_cool_rated_cfm_per_ton(heat_pump)
        HVAC.set_cool_rated_shrs_gross(heat_pump)
        HVAC.set_cool_rated_eirs(heat_pump) unless use_eer_cop

        HVAC.set_heat_c_d(heat_pump, hp_ap.num_speeds)
        HVAC.set_heat_curves_central_air_source(heat_pump, use_eer_cop)
        HVAC.set_heat_rated_cfm_per_ton(heat_pump)
        HVAC.set_heat_rated_eirs(heat_pump) unless use_eer_cop

      elsif [HPXML::HVACTypeHeatPumpMiniSplit].include? heat_pump.heat_pump_type
        num_speeds = 10
        HVAC.set_num_speeds(heat_pump)
        HVAC.set_crankcase_assumptions(heat_pump)
        HVAC.set_fan_power_rated(heat_pump)
        HVAC.set_heat_pump_temperatures(heat_pump)

        HVAC.set_cool_c_d(heat_pump, num_speeds)
        HVAC.set_cool_curves_mshp(heat_pump, num_speeds)
        HVAC.set_cool_rated_cfm_per_ton_mshp(heat_pump, num_speeds)
        HVAC.set_cool_rated_eirs_mshp(heat_pump, num_speeds)

        HVAC.set_heat_c_d(heat_pump, num_speeds)
        HVAC.set_heat_curves_mshp(heat_pump, num_speeds)
        HVAC.set_heat_rated_cfm_per_ton_mshp(heat_pump, num_speeds)
        HVAC.set_heat_rated_eirs_mshp(heat_pump, num_speeds)

        HVAC.set_mshp_downselected_speed_indices(heat_pump)

      elsif [HPXML::HVACTypeHeatPumpGroundToAir].include? heat_pump.heat_pump_type
        HVAC.set_gshp_assumptions(heat_pump, weather)
        HVAC.set_curves_gshp(heat_pump)

      elsif [HPXML::HVACTypeHeatPumpWaterLoopToAir].include? heat_pump.heat_pump_type
        HVAC.set_heat_pump_temperatures(heat_pump)

      end
    end
  end

  def self.apply_hvac_control(hpxml)
    hpxml.hvac_controls.each do |hvac_control|
      if hvac_control.heating_setpoint_temp.nil? && hvac_control.weekday_heating_setpoints.nil?
        # No heating setpoints; set a default heating setpoint for, e.g., natural ventilation
        htg_sp, htg_setback_sp, htg_setback_hrs_per_week, htg_setback_start_hr = HVAC.get_default_heating_setpoint(HPXML::HVACControlTypeManual)
        hvac_control.heating_setpoint_temp = htg_sp
        hvac_control.heating_setpoint_temp_isdefaulted = true
      end

      if hvac_control.cooling_setpoint_temp.nil? && hvac_control.weekday_cooling_setpoints.nil?
        # No cooling setpoints; set a default cooling setpoint for, e.g., natural ventilation
        clg_sp, clg_setup_sp, clg_setup_hrs_per_week, clg_setup_start_hr = HVAC.get_default_cooling_setpoint(HPXML::HVACControlTypeManual)
        hvac_control.cooling_setpoint_temp = clg_sp
        hvac_control.cooling_setpoint_temp_isdefaulted = true
      end

      if hvac_control.heating_setback_start_hour.nil? && (not hvac_control.heating_setback_temp.nil?)
        hvac_control.heating_setback_start_hour = 23 # 11 pm
        hvac_control.heating_setback_start_hour_isdefaulted = true
      end

      if hvac_control.cooling_setup_start_hour.nil? && (not hvac_control.cooling_setup_temp.nil?)
        hvac_control.cooling_setup_start_hour = 9 # 9 am
        hvac_control.cooling_setup_start_hour_isdefaulted = true
      end

      if hvac_control.seasons_heating_begin_month.nil? || hvac_control.seasons_heating_begin_day.nil? ||
         hvac_control.seasons_heating_end_month.nil? || hvac_control.seasons_heating_end_day.nil?
        hvac_control.seasons_heating_begin_month = 1
        hvac_control.seasons_heating_begin_day = 1
        hvac_control.seasons_heating_end_month = 12
        hvac_control.seasons_heating_end_day = 31
        hvac_control.seasons_heating_begin_month_isdefaulted = true
        hvac_control.seasons_heating_begin_day_isdefaulted = true
        hvac_control.seasons_heating_end_month_isdefaulted = true
        hvac_control.seasons_heating_end_day_isdefaulted = true
      end

      next unless hvac_control.seasons_cooling_begin_month.nil? || hvac_control.seasons_cooling_begin_day.nil? ||
                  hvac_control.seasons_cooling_end_month.nil? || hvac_control.seasons_cooling_end_day.nil?

      hvac_control.seasons_cooling_begin_month = 1
      hvac_control.seasons_cooling_begin_day = 1
      hvac_control.seasons_cooling_end_month = 12
      hvac_control.seasons_cooling_end_day = 31
      hvac_control.seasons_cooling_begin_month_isdefaulted = true
      hvac_control.seasons_cooling_begin_day_isdefaulted = true
      hvac_control.seasons_cooling_end_month_isdefaulted = true
      hvac_control.seasons_cooling_end_day_isdefaulted = true
    end
  end

  def self.apply_hvac_distribution(hpxml, ncfl, ncfl_ag)
    hpxml.hvac_distributions.each do |hvac_distribution|
      next unless [HPXML::HVACDistributionTypeAir].include? hvac_distribution.distribution_system_type
      next if hvac_distribution.ducts.empty?

      # Default ducts

      supply_ducts = hvac_distribution.ducts.select { |duct| duct.duct_type == HPXML::DuctTypeSupply }
      return_ducts = hvac_distribution.ducts.select { |duct| duct.duct_type == HPXML::DuctTypeReturn }

      # Default return registers
      if hvac_distribution.number_of_return_registers.nil? && (return_ducts.size > 0)
        hvac_distribution.number_of_return_registers = ncfl.ceil # Add 1 return register per conditioned floor if not provided
        hvac_distribution.number_of_return_registers_isdefaulted = true
      end

      cfa_served = hvac_distribution.conditioned_floor_area_served
      n_returns = hvac_distribution.number_of_return_registers

      if hvac_distribution.ducts[0].duct_location.nil?
        # Default both duct location(s) and duct surface area(s)
        [supply_ducts, return_ducts].each do |ducts|
          ducts.each do |duct|
            primary_duct_area, secondary_duct_area = HVAC.get_default_duct_surface_area(duct.duct_type, ncfl_ag, cfa_served, n_returns).map { |area| area / ducts.size }
            primary_duct_location, secondary_duct_location = HVAC.get_default_duct_locations(hpxml)
            if primary_duct_location.nil? # If a home doesn't have any non-living spaces (outside living space), place all ducts in living space.
              duct.duct_surface_area = primary_duct_area + secondary_duct_area
              duct.duct_surface_area_isdefaulted = true
              duct.duct_location = secondary_duct_location
              duct.duct_location_isdefaulted = true
            else
              duct.duct_surface_area = primary_duct_area
              duct.duct_surface_area_isdefaulted = true
              duct.duct_location = primary_duct_location
              duct.duct_location_isdefaulted = true

              if secondary_duct_area > 0
                hvac_distribution.ducts.add(duct_type: duct.duct_type,
                                            duct_insulation_r_value: duct.duct_insulation_r_value,
                                            duct_location: secondary_duct_location,
                                            duct_location_isdefaulted: true,
                                            duct_surface_area: secondary_duct_area,
                                            duct_surface_area_isdefaulted: true)
              end
            end
          end
        end

      elsif hvac_distribution.ducts[0].duct_surface_area.nil?
        # Default duct surface area(s)
        [supply_ducts, return_ducts].each do |ducts|
          ducts.each do |duct|
            total_duct_area = HVAC.get_default_duct_surface_area(duct.duct_type, ncfl_ag, cfa_served, n_returns).sum()
            duct.duct_surface_area = total_duct_area * duct.duct_fraction_area
            duct.duct_surface_area_isdefaulted = true
          end
        end
      end

      # Calculate FractionDuctArea from DuctSurfaceArea
      supply_ducts = hvac_distribution.ducts.select { |duct| duct.duct_type == HPXML::DuctTypeSupply }
      return_ducts = hvac_distribution.ducts.select { |duct| duct.duct_type == HPXML::DuctTypeReturn }
      total_supply_area = supply_ducts.map { |d| d.duct_surface_area }.sum
      total_return_area = return_ducts.map { |d| d.duct_surface_area }.sum
      (supply_ducts + return_ducts).each do |duct|
        next unless duct.duct_fraction_area.nil?

        if duct.duct_type == HPXML::DuctTypeSupply
          duct.duct_fraction_area = (duct.duct_surface_area / total_supply_area).round(3)
          duct.duct_fraction_area_isdefaulted = true
        elsif duct.duct_type == HPXML::DuctTypeReturn
          duct.duct_fraction_area = (duct.duct_surface_area / total_return_area).round(3)
          duct.duct_fraction_area_isdefaulted = true
        end
      end
    end
  end

  def self.apply_ventilation_fans(hpxml, infil_measurements, weather, cfa, nbeds)
    # Default mech vent systems
    hpxml.ventilation_fans.each do |vent_fan|
      next unless vent_fan.used_for_whole_building_ventilation

      if vent_fan.is_shared_system.nil?
        vent_fan.is_shared_system = false
        vent_fan.is_shared_system_isdefaulted = true
      end
      if vent_fan.hours_in_operation.nil?
        vent_fan.hours_in_operation = (vent_fan.fan_type == HPXML::MechVentTypeCFIS) ? 8.0 : 24.0
        vent_fan.hours_in_operation_isdefaulted = true
      end
      if vent_fan.rated_flow_rate.nil? && vent_fan.tested_flow_rate.nil? && vent_fan.calculated_flow_rate.nil? && vent_fan.delivered_ventilation.nil?
        if hpxml.ventilation_fans.select { |vf| vf.used_for_whole_building_ventilation }.size > 1
          fail 'Defaulting flow rates for multiple mechanical ventilation systems is currently not supported.'
        end

        vent_fan.rated_flow_rate = Airflow.get_default_mech_vent_flow_rate(hpxml, vent_fan, infil_measurements, weather, 1.0, cfa, nbeds).round(1)
        vent_fan.rated_flow_rate_isdefaulted = true
      end
      if vent_fan.fan_power.nil?
        vent_fan.fan_power = (vent_fan.flow_rate * Airflow.get_default_mech_vent_fan_power(vent_fan)).round(1)
        vent_fan.fan_power_isdefaulted = true
      end
    end

    # Default kitchen fan
    hpxml.ventilation_fans.each do |vent_fan|
      next unless (vent_fan.used_for_local_ventilation && (vent_fan.fan_location == HPXML::LocationKitchen))

      if vent_fan.quantity.nil?
        vent_fan.quantity = 1
        vent_fan.quantity_isdefaulted = true
      end
      if vent_fan.rated_flow_rate.nil? && vent_fan.tested_flow_rate.nil? && vent_fan.calculated_flow_rate.nil? && vent_fan.delivered_ventilation.nil?
        vent_fan.rated_flow_rate = 100.0 # cfm, per BA HSP
        vent_fan.rated_flow_rate_isdefaulted = true
      end
      if vent_fan.hours_in_operation.nil?
        vent_fan.hours_in_operation = 1.0 # hrs/day, per BA HSP
        vent_fan.hours_in_operation_isdefaulted = true
      end
      if vent_fan.fan_power.nil?
        vent_fan.fan_power = 0.3 * vent_fan.flow_rate # W, per BA HSP
        vent_fan.fan_power_isdefaulted = true
      end
      if vent_fan.start_hour.nil?
        vent_fan.start_hour = 18 # 6 pm, per BA HSP
        vent_fan.start_hour_isdefaulted = true
      end
    end

    # Default bath fans
    hpxml.ventilation_fans.each do |vent_fan|
      next unless (vent_fan.used_for_local_ventilation && (vent_fan.fan_location == HPXML::LocationBath))

      if vent_fan.quantity.nil?
        vent_fan.quantity = hpxml.building_construction.number_of_bathrooms
        vent_fan.quantity_isdefaulted = true
      end
      if vent_fan.rated_flow_rate.nil? && vent_fan.tested_flow_rate.nil? && vent_fan.calculated_flow_rate.nil? && vent_fan.delivered_ventilation.nil?
        vent_fan.rated_flow_rate = 50.0 # cfm, per BA HSP
        vent_fan.rated_flow_rate_isdefaulted = true
      end
      if vent_fan.hours_in_operation.nil?
        vent_fan.hours_in_operation = 1.0 # hrs/day, per BA HSP
        vent_fan.hours_in_operation_isdefaulted = true
      end
      if vent_fan.fan_power.nil?
        vent_fan.fan_power = 0.3 * vent_fan.flow_rate # W, per BA HSP
        vent_fan.fan_power_isdefaulted = true
      end
      if vent_fan.start_hour.nil?
        vent_fan.start_hour = 7 # 7 am, per BA HSP
        vent_fan.start_hour_isdefaulted = true
      end
    end

    # Default whole house fan
    hpxml.ventilation_fans.each do |vent_fan|
      next unless vent_fan.used_for_seasonal_cooling_load_reduction

      if vent_fan.rated_flow_rate.nil? && vent_fan.tested_flow_rate.nil? && vent_fan.calculated_flow_rate.nil? && vent_fan.delivered_ventilation.nil?
        vent_fan.rated_flow_rate = cfa * 2.0
        vent_fan.rated_flow_rate_isdefaulted = true
      end
      if vent_fan.fan_power.nil?
        vent_fan.fan_power = 0.1 * vent_fan.flow_rate # W
        vent_fan.fan_power_isdefaulted = true
      end
    end
  end

  def self.apply_water_heaters(hpxml, nbeds, eri_version)
    hpxml.water_heating_systems.each do |water_heating_system|
      if water_heating_system.is_shared_system.nil?
        water_heating_system.is_shared_system = false
        water_heating_system.is_shared_system_isdefaulted = true
      end
      if water_heating_system.temperature.nil?
        water_heating_system.temperature = Waterheater.get_default_hot_water_temperature(eri_version)
        water_heating_system.temperature_isdefaulted = true
      end
      if water_heating_system.performance_adjustment.nil?
        water_heating_system.performance_adjustment = Waterheater.get_default_performance_adjustment(water_heating_system)
        water_heating_system.performance_adjustment_isdefaulted = true
      end
      if (water_heating_system.water_heater_type == HPXML::WaterHeaterTypeCombiStorage) && water_heating_system.standby_loss.nil?
        # Use equation fit from AHRI database
        # calculate independent variable SurfaceArea/vol(physically linear to standby_loss/skin_u under test condition) to fit the linear equation from AHRI database
        act_vol = Waterheater.calc_storage_tank_actual_vol(water_heating_system.tank_volume, nil)
        surface_area = Waterheater.calc_tank_areas(act_vol)[0]
        sqft_by_gal = surface_area / act_vol # sqft/gal
        water_heating_system.standby_loss = (2.9721 * sqft_by_gal - 0.4732).round(3) # linear equation assuming a constant u, F/hr
        water_heating_system.standby_loss_isdefaulted = true
      end
      if (water_heating_system.water_heater_type == HPXML::WaterHeaterTypeStorage)
        if water_heating_system.heating_capacity.nil?
          water_heating_system.heating_capacity = (Waterheater.get_default_heating_capacity(water_heating_system.fuel_type, nbeds, hpxml.water_heating_systems.size, hpxml.building_construction.number_of_bathrooms) * 1000.0).round
          water_heating_system.heating_capacity_isdefaulted = true
        end
        if water_heating_system.tank_volume.nil?
          water_heating_system.tank_volume = Waterheater.get_default_tank_volume(water_heating_system.fuel_type, nbeds, hpxml.building_construction.number_of_bathrooms)
          water_heating_system.tank_volume_isdefaulted = true
        end
        if water_heating_system.energy_factor.nil? && water_heating_system.uniform_energy_factor.nil?
          water_heating_system.energy_factor = Waterheater.get_default_water_heater_efficiency_by_year_installed(water_heating_system.year_installed, water_heating_system.fuel_type)
          water_heating_system.energy_factor_isdefaulted = true
        end
        if water_heating_system.recovery_efficiency.nil?
          water_heating_system.recovery_efficiency = Waterheater.get_default_recovery_efficiency(water_heating_system)
          water_heating_system.recovery_efficiency_isdefaulted = true
        end
      end
      if water_heating_system.location.nil?
        water_heating_system.location = Waterheater.get_default_location(hpxml, hpxml.climate_and_risk_zones.iecc_zone)
        water_heating_system.location_isdefaulted = true
      end
      next unless water_heating_system.usage_bin.nil? && (not water_heating_system.uniform_energy_factor.nil?) # FHR & UsageBin only applies to UEF

      if not water_heating_system.first_hour_rating.nil?
        water_heating_system.usage_bin = Waterheater.get_usage_bin_from_first_hour_rating(water_heating_system.first_hour_rating)
      else
        water_heating_system.usage_bin = HPXML::WaterHeaterUsageBinMedium
      end
      water_heating_system.usage_bin_isdefaulted = true
    end
  end

  def self.apply_hot_water_distribution(hpxml, cfa, ncfl, has_uncond_bsmnt)
    return if hpxml.hot_water_distributions.size == 0

    hot_water_distribution = hpxml.hot_water_distributions[0]

    if hot_water_distribution.pipe_r_value.nil?
      hot_water_distribution.pipe_r_value = 0.0
      hot_water_distribution.pipe_r_value_isdefaulted = true
    end

    if hot_water_distribution.system_type == HPXML::DHWDistTypeStandard
      if hot_water_distribution.standard_piping_length.nil?
        hot_water_distribution.standard_piping_length = HotWaterAndAppliances.get_default_std_pipe_length(has_uncond_bsmnt, cfa, ncfl)
        hot_water_distribution.standard_piping_length_isdefaulted = true
      end
    elsif hot_water_distribution.system_type == HPXML::DHWDistTypeRecirc
      if hot_water_distribution.recirculation_piping_length.nil?
        hot_water_distribution.recirculation_piping_length = HotWaterAndAppliances.get_default_recirc_loop_length(HotWaterAndAppliances.get_default_std_pipe_length(has_uncond_bsmnt, cfa, ncfl))
        hot_water_distribution.recirculation_piping_length_isdefaulted = true
      end
      if hot_water_distribution.recirculation_branch_piping_length.nil?
        hot_water_distribution.recirculation_branch_piping_length = HotWaterAndAppliances.get_default_recirc_branch_loop_length()
        hot_water_distribution.recirculation_branch_piping_length_isdefaulted = true
      end
      if hot_water_distribution.recirculation_pump_power.nil?
        hot_water_distribution.recirculation_pump_power = HotWaterAndAppliances.get_default_recirc_pump_power()
        hot_water_distribution.recirculation_pump_power_isdefaulted = true
      end
    end

    if hot_water_distribution.has_shared_recirculation
      if hot_water_distribution.shared_recirculation_pump_power.nil?
        hot_water_distribution.shared_recirculation_pump_power = HotWaterAndAppliances.get_default_shared_recirc_pump_power()
        hot_water_distribution.shared_recirculation_pump_power_isdefaulted = true
      end
    end
  end

  def self.apply_water_fixtures(hpxml, schedules_file)
    return if hpxml.hot_water_distributions.size == 0

    if hpxml.water_heating.water_fixtures_usage_multiplier.nil?
      hpxml.water_heating.water_fixtures_usage_multiplier = 1.0
      hpxml.water_heating.water_fixtures_usage_multiplier_isdefaulted = true
    end
    schedules_file_includes_fixtures = Schedule.schedules_file_includes_col_name(schedules_file, SchedulesFile::ColumnHotWaterFixtures)
    if hpxml.water_heating.water_fixtures_weekday_fractions.nil? && !schedules_file_includes_fixtures
      hpxml.water_heating.water_fixtures_weekday_fractions = Schedule.FixturesWeekdayFractions
      hpxml.water_heating.water_fixtures_weekday_fractions_isdefaulted = true
    end
    if hpxml.water_heating.water_fixtures_weekend_fractions.nil? && !schedules_file_includes_fixtures
      hpxml.water_heating.water_fixtures_weekend_fractions = Schedule.FixturesWeekendFractions
      hpxml.water_heating.water_fixtures_weekend_fractions_isdefaulted = true
    end
    if hpxml.water_heating.water_fixtures_monthly_multipliers.nil? && !schedules_file_includes_fixtures
      hpxml.water_heating.water_fixtures_monthly_multipliers = Schedule.FixturesMonthlyMultipliers
      hpxml.water_heating.water_fixtures_monthly_multipliers_isdefaulted = true
    end
  end

  def self.apply_solar_thermal_systems(hpxml)
    hpxml.solar_thermal_systems.each do |solar_thermal_system|
      if solar_thermal_system.collector_azimuth.nil?
        solar_thermal_system.collector_azimuth = get_azimuth_from_orientation(solar_thermal_system.collector_orientation)
        solar_thermal_system.collector_azimuth_isdefaulted = true
      end
      if solar_thermal_system.collector_orientation.nil?
        solar_thermal_system.collector_orientation = get_orientation_from_azimuth(solar_thermal_system.collector_azimuth)
        solar_thermal_system.collector_orientation_isdefaulted = true
      end
      if solar_thermal_system.storage_volume.nil? && (not solar_thermal_system.collector_area.nil?) # Detailed solar water heater
        solar_thermal_system.storage_volume = Waterheater.calc_default_solar_thermal_system_storage_volume(solar_thermal_system.collector_area)
        solar_thermal_system.storage_volume_isdefaulted = true
      end
    end
  end

  def self.apply_pv_systems(hpxml)
    hpxml.pv_systems.each do |pv_system|
      if pv_system.array_azimuth.nil?
        pv_system.array_azimuth = get_azimuth_from_orientation(pv_system.array_orientation)
        pv_system.array_azimuth_isdefaulted = true
      end
      if pv_system.array_orientation.nil?
        pv_system.array_orientation = get_orientation_from_azimuth(pv_system.array_azimuth)
        pv_system.array_orientation_isdefaulted = true
      end
      if pv_system.is_shared_system.nil?
        pv_system.is_shared_system = false
        pv_system.is_shared_system_isdefaulted = true
      end
      if pv_system.location.nil?
        pv_system.location = HPXML::LocationRoof
        pv_system.location_isdefaulted = true
      end
      if pv_system.tracking.nil?
        pv_system.tracking = HPXML::PVTrackingTypeFixed
        pv_system.tracking_isdefaulted = true
      end
      if pv_system.module_type.nil?
        pv_system.module_type = HPXML::PVModuleTypeStandard
        pv_system.module_type_isdefaulted = true
      end
      if pv_system.inverter_efficiency.nil?
        pv_system.inverter_efficiency = PV.get_default_inv_eff()
        pv_system.inverter_efficiency_isdefaulted = true
      end
      if pv_system.system_losses_fraction.nil?
        pv_system.system_losses_fraction = PV.get_default_system_losses(pv_system.year_modules_manufactured)
        pv_system.system_losses_fraction_isdefaulted = true
      end
    end
  end

  def self.apply_generators(hpxml)
    hpxml.generators.each do |generator|
      if generator.is_shared_system.nil?
        generator.is_shared_system = false
        generator.is_shared_system_isdefaulted = true
      end
    end
  end

  def self.apply_batteries(hpxml)
    default_values = Battery.get_battery_default_values()
    hpxml.batteries.each do |battery|
      if battery.location.nil?
        battery.location = default_values[:location]
        battery.location_isdefaulted = true
      end
      if battery.lifetime_model.nil?
        battery.lifetime_model = default_values[:lifetime_model]
        battery.lifetime_model_isdefaulted = true
      end
      if battery.nominal_voltage.nil?
        battery.nominal_voltage = default_values[:nominal_voltage] # V
        battery.nominal_voltage_isdefaulted = true
      end
      if battery.rated_power_output.nil? && battery.nominal_capacity_kwh.nil? && battery.nominal_capacity_ah.nil?
        battery.rated_power_output = default_values[:rated_power_output] # W
        battery.rated_power_output_isdefaulted = true
        battery.nominal_capacity_kwh = default_values[:nominal_capacity_kwh] # kWh
        battery.nominal_capacity_kwh_isdefaulted = true
      elsif battery.rated_power_output.nil?
        nominal_capacity_kwh = battery.nominal_capacity_kwh
        if nominal_capacity_kwh.nil?
          nominal_capacity_kwh = Battery.get_kWh_from_Ah(battery.nominal_capacity_ah, battery.nominal_voltage)
        end
        battery.rated_power_output = UnitConversions.convert(nominal_capacity_kwh, 'kWh', 'Wh') * 0.5 # W
        battery.rated_power_output_isdefaulted = true
      elsif battery.nominal_capacity_kwh.nil? && battery.nominal_capacity_ah.nil?
        battery.nominal_capacity_kwh = UnitConversions.convert(battery.rated_power_output, 'W', 'kW') / 0.5 # kWh
        battery.nominal_capacity_kwh_isdefaulted = true
      end
    end
  end

  def self.apply_appliances(hpxml, nbeds, eri_version, schedules_file)
    # Default clothes washer
    if hpxml.clothes_washers.size > 0
      clothes_washer = hpxml.clothes_washers[0]
      if clothes_washer.is_shared_appliance.nil?
        clothes_washer.is_shared_appliance = false
        clothes_washer.is_shared_appliance_isdefaulted = true
      end
      if clothes_washer.location.nil?
        clothes_washer.location = HPXML::LocationLivingSpace
        clothes_washer.location_isdefaulted = true
      end
      if clothes_washer.rated_annual_kwh.nil?
        default_values = HotWaterAndAppliances.get_clothes_washer_default_values(eri_version)
        clothes_washer.integrated_modified_energy_factor = default_values[:integrated_modified_energy_factor]
        clothes_washer.integrated_modified_energy_factor_isdefaulted = true
        clothes_washer.rated_annual_kwh = default_values[:rated_annual_kwh]
        clothes_washer.rated_annual_kwh_isdefaulted = true
        clothes_washer.label_electric_rate = default_values[:label_electric_rate]
        clothes_washer.label_electric_rate_isdefaulted = true
        clothes_washer.label_gas_rate = default_values[:label_gas_rate]
        clothes_washer.label_gas_rate_isdefaulted = true
        clothes_washer.label_annual_gas_cost = default_values[:label_annual_gas_cost]
        clothes_washer.label_annual_gas_cost_isdefaulted = true
        clothes_washer.capacity = default_values[:capacity]
        clothes_washer.capacity_isdefaulted = true
        clothes_washer.label_usage = default_values[:label_usage]
        clothes_washer.label_usage_isdefaulted = true
      end
      if clothes_washer.usage_multiplier.nil?
        clothes_washer.usage_multiplier = 1.0
        clothes_washer.usage_multiplier_isdefaulted = true
      end
      schedules_file_includes_cw = Schedule.schedules_file_includes_col_name(schedules_file, SchedulesFile::ColumnClothesWasher)
      if clothes_washer.weekday_fractions.nil? && !schedules_file_includes_cw
        clothes_washer.weekday_fractions = Schedule.ClothesWasherWeekdayFractions
        clothes_washer.weekday_fractions_isdefaulted = true
      end
      if clothes_washer.weekend_fractions.nil? && !schedules_file_includes_cw
        clothes_washer.weekend_fractions = Schedule.ClothesWasherWeekendFractions
        clothes_washer.weekend_fractions_isdefaulted = true
      end
      if clothes_washer.monthly_multipliers.nil? && !schedules_file_includes_cw
        clothes_washer.monthly_multipliers = Schedule.ClothesWasherMonthlyMultipliers
        clothes_washer.monthly_multipliers_isdefaulted = true
      end
    end

    # Default clothes dryer
    if hpxml.clothes_dryers.size > 0
      clothes_dryer = hpxml.clothes_dryers[0]
      if clothes_dryer.is_shared_appliance.nil?
        clothes_dryer.is_shared_appliance = false
        clothes_dryer.is_shared_appliance_isdefaulted = true
      end
      if clothes_dryer.location.nil?
        clothes_dryer.location = HPXML::LocationLivingSpace
        clothes_dryer.location_isdefaulted = true
      end
      if clothes_dryer.combined_energy_factor.nil? && clothes_dryer.energy_factor.nil?
        default_values = HotWaterAndAppliances.get_clothes_dryer_default_values(eri_version, clothes_dryer.fuel_type)
        clothes_dryer.combined_energy_factor = default_values[:combined_energy_factor]
        clothes_dryer.combined_energy_factor_isdefaulted = true
      end
      if clothes_dryer.control_type.nil?
        default_values = HotWaterAndAppliances.get_clothes_dryer_default_values(eri_version, clothes_dryer.fuel_type)
        clothes_dryer.control_type = default_values[:control_type]
        clothes_dryer.control_type_isdefaulted = true
      end
      if clothes_dryer.usage_multiplier.nil?
        clothes_dryer.usage_multiplier = 1.0
        clothes_dryer.usage_multiplier_isdefaulted = true
      end
      if clothes_dryer.is_vented.nil?
        clothes_dryer.is_vented = true
        clothes_dryer.is_vented_isdefaulted = true
      end
      if clothes_dryer.is_vented && clothes_dryer.vented_flow_rate.nil?
        clothes_dryer.vented_flow_rate = 100.0
        clothes_dryer.vented_flow_rate_isdefaulted = true
      end
      schedules_file_includes_cd = Schedule.schedules_file_includes_col_name(schedules_file, SchedulesFile::ColumnClothesDryer)
      if clothes_dryer.weekday_fractions.nil? && !schedules_file_includes_cd
        clothes_dryer.weekday_fractions = Schedule.ClothesDryerWeekdayFractions
        clothes_dryer.weekday_fractions_isdefaulted = true
      end
      if clothes_dryer.weekend_fractions.nil? && !schedules_file_includes_cd
        clothes_dryer.weekend_fractions = Schedule.ClothesDryerWeekendFractions
        clothes_dryer.weekend_fractions_isdefaulted = true
      end
      if clothes_dryer.monthly_multipliers.nil? && !schedules_file_includes_cd
        clothes_dryer.monthly_multipliers = Schedule.ClothesDryerMonthlyMultipliers
        clothes_dryer.monthly_multipliers_isdefaulted = true
      end
    end

    # Default dishwasher
    if hpxml.dishwashers.size > 0
      dishwasher = hpxml.dishwashers[0]
      if dishwasher.is_shared_appliance.nil?
        dishwasher.is_shared_appliance = false
        dishwasher.is_shared_appliance_isdefaulted = true
      end
      if dishwasher.location.nil?
        dishwasher.location = HPXML::LocationLivingSpace
        dishwasher.location_isdefaulted = true
      end
      if dishwasher.place_setting_capacity.nil?
        default_values = HotWaterAndAppliances.get_dishwasher_default_values(eri_version)
        dishwasher.rated_annual_kwh = default_values[:rated_annual_kwh]
        dishwasher.rated_annual_kwh_isdefaulted = true
        dishwasher.label_electric_rate = default_values[:label_electric_rate]
        dishwasher.label_electric_rate_isdefaulted = true
        dishwasher.label_gas_rate = default_values[:label_gas_rate]
        dishwasher.label_gas_rate_isdefaulted = true
        dishwasher.label_annual_gas_cost = default_values[:label_annual_gas_cost]
        dishwasher.label_annual_gas_cost_isdefaulted = true
        dishwasher.label_usage = default_values[:label_usage]
        dishwasher.label_usage_isdefaulted = true
        dishwasher.place_setting_capacity = default_values[:place_setting_capacity]
        dishwasher.place_setting_capacity_isdefaulted = true
      end
      if dishwasher.usage_multiplier.nil?
        dishwasher.usage_multiplier = 1.0
        dishwasher.usage_multiplier_isdefaulted = true
      end
      schedules_file_includes_dw = Schedule.schedules_file_includes_col_name(schedules_file, SchedulesFile::ColumnDishwasher)
      if dishwasher.weekday_fractions.nil? && !schedules_file_includes_dw
        dishwasher.weekday_fractions = Schedule.DishwasherWeekdayFractions
        dishwasher.weekday_fractions_isdefaulted = true
      end
      if dishwasher.weekend_fractions.nil? && !schedules_file_includes_dw
        dishwasher.weekend_fractions = Schedule.DishwasherWeekendFractions
        dishwasher.weekend_fractions_isdefaulted = true
      end
      if dishwasher.monthly_multipliers.nil? && !schedules_file_includes_dw
        dishwasher.monthly_multipliers = Schedule.DishwasherMonthlyMultipliers
        dishwasher.monthly_multipliers_isdefaulted = true
      end
    end

    # Default refrigerators
    if hpxml.refrigerators.size == 1
      hpxml.refrigerators[0].primary_indicator = true
      hpxml.refrigerators[0].primary_indicator_isdefaulted = true
    end
    hpxml.refrigerators.each do |refrigerator|
      if not refrigerator.primary_indicator # extra refrigerator
        if refrigerator.location.nil?
          refrigerator.location = HotWaterAndAppliances.get_default_extra_refrigerator_and_freezer_locations(hpxml)
          refrigerator.location_isdefaulted = true
        end
        if refrigerator.rated_annual_kwh.nil?
          default_values = HotWaterAndAppliances.get_extra_refrigerator_default_values
          refrigerator.rated_annual_kwh = default_values[:rated_annual_kwh]
          refrigerator.rated_annual_kwh_isdefaulted = true
        end
        schedules_file_includes_extrafridge = Schedule.schedules_file_includes_col_name(schedules_file, SchedulesFile::ColumnExtraRefrigerator)
        if refrigerator.weekday_fractions.nil? && !schedules_file_includes_extrafridge
          refrigerator.weekday_fractions = Schedule.ExtraRefrigeratorWeekdayFractions
          refrigerator.weekday_fractions_isdefaulted = true
        end
        if refrigerator.weekend_fractions.nil? && !schedules_file_includes_extrafridge
          refrigerator.weekend_fractions = Schedule.ExtraRefrigeratorWeekendFractions
          refrigerator.weekend_fractions_isdefaulted = true
        end
        if refrigerator.monthly_multipliers.nil? && !schedules_file_includes_extrafridge
          refrigerator.monthly_multipliers = Schedule.ExtraRefrigeratorMonthlyMultipliers
          refrigerator.monthly_multipliers_isdefaulted = true
        end
      else # primary refrigerator
        if refrigerator.location.nil?
          refrigerator.location = HPXML::LocationLivingSpace
          refrigerator.location_isdefaulted = true
        end
        if refrigerator.rated_annual_kwh.nil?
          default_values = HotWaterAndAppliances.get_refrigerator_default_values(nbeds)
          refrigerator.rated_annual_kwh = default_values[:rated_annual_kwh]
          refrigerator.rated_annual_kwh_isdefaulted = true
        end
        schedules_file_includes_fridge = Schedule.schedules_file_includes_col_name(schedules_file, SchedulesFile::ColumnRefrigerator)
        if refrigerator.weekday_fractions.nil? && !schedules_file_includes_fridge
          refrigerator.weekday_fractions = Schedule.RefrigeratorWeekdayFractions
          refrigerator.weekday_fractions_isdefaulted = true
        end
        if refrigerator.weekend_fractions.nil? && !schedules_file_includes_fridge
          refrigerator.weekend_fractions = Schedule.RefrigeratorWeekendFractions
          refrigerator.weekend_fractions_isdefaulted = true
        end
        if refrigerator.monthly_multipliers.nil? && !schedules_file_includes_fridge
          refrigerator.monthly_multipliers = Schedule.RefrigeratorMonthlyMultipliers
          refrigerator.monthly_multipliers_isdefaulted = true
        end
      end
      if refrigerator.usage_multiplier.nil?
        refrigerator.usage_multiplier = 1.0
        refrigerator.usage_multiplier_isdefaulted = true
      end
    end

    # Default freezer
    hpxml.freezers.each do |freezer|
      if freezer.location.nil?
        freezer.location = HotWaterAndAppliances.get_default_extra_refrigerator_and_freezer_locations(hpxml)
        freezer.location_isdefaulted = true
      end
      if freezer.rated_annual_kwh.nil?
        default_values = HotWaterAndAppliances.get_freezer_default_values
        freezer.rated_annual_kwh = default_values[:rated_annual_kwh]
        freezer.rated_annual_kwh_isdefaulted = true
      end
      if freezer.usage_multiplier.nil?
        freezer.usage_multiplier = 1.0
        freezer.usage_multiplier_isdefaulted = true
      end
      schedules_file_includes_freezer = Schedule.schedules_file_includes_col_name(schedules_file, SchedulesFile::ColumnFreezer)
      if freezer.weekday_fractions.nil? && !schedules_file_includes_freezer
        freezer.weekday_fractions = Schedule.FreezerWeekdayFractions
        freezer.weekday_fractions_isdefaulted = true
      end
      if freezer.weekend_fractions.nil? && !schedules_file_includes_freezer
        freezer.weekend_fractions = Schedule.FreezerWeekendFractions
        freezer.weekend_fractions_isdefaulted = true
      end
      if freezer.monthly_multipliers.nil? && !schedules_file_includes_freezer
        freezer.monthly_multipliers = Schedule.FreezerMonthlyMultipliers
        freezer.monthly_multipliers_isdefaulted = true
      end
    end

    # Default cooking range
    if hpxml.cooking_ranges.size > 0
      cooking_range = hpxml.cooking_ranges[0]
      if cooking_range.location.nil?
        cooking_range.location = HPXML::LocationLivingSpace
        cooking_range.location_isdefaulted = true
      end
      if cooking_range.is_induction.nil?
        default_values = HotWaterAndAppliances.get_range_oven_default_values()
        cooking_range.is_induction = default_values[:is_induction]
        cooking_range.is_induction_isdefaulted = true
      end
      if cooking_range.usage_multiplier.nil?
        cooking_range.usage_multiplier = 1.0
        cooking_range.usage_multiplier_isdefaulted = true
      end
      schedules_file_includes_range = Schedule.schedules_file_includes_col_name(schedules_file, SchedulesFile::ColumnCookingRange)
      if cooking_range.weekday_fractions.nil? && !schedules_file_includes_range
        cooking_range.weekday_fractions = Schedule.CookingRangeWeekdayFractions
        cooking_range.weekday_fractions_isdefaulted = true
      end
      if cooking_range.weekend_fractions.nil? && !schedules_file_includes_range
        cooking_range.weekend_fractions = Schedule.CookingRangeWeekendFractions
        cooking_range.weekend_fractions_isdefaulted = true
      end
      if cooking_range.monthly_multipliers.nil? && !schedules_file_includes_range
        cooking_range.monthly_multipliers = Schedule.CookingRangeMonthlyMultipliers
        cooking_range.monthly_multipliers_isdefaulted = true
      end
    end

    # Default oven
    if hpxml.ovens.size > 0
      oven = hpxml.ovens[0]
      if oven.is_convection.nil?
        default_values = HotWaterAndAppliances.get_range_oven_default_values()
        oven.is_convection = default_values[:is_convection]
        oven.is_convection_isdefaulted = true
      end
    end
  end

  def self.apply_lighting(hpxml, schedules_file)
    return if hpxml.lighting_groups.empty?

    if hpxml.lighting.interior_usage_multiplier.nil?
      hpxml.lighting.interior_usage_multiplier = 1.0
      hpxml.lighting.interior_usage_multiplier_isdefaulted = true
    end
    if hpxml.lighting.garage_usage_multiplier.nil?
      hpxml.lighting.garage_usage_multiplier = 1.0
      hpxml.lighting.garage_usage_multiplier_isdefaulted = true
    end
    if hpxml.lighting.exterior_usage_multiplier.nil?
      hpxml.lighting.exterior_usage_multiplier = 1.0
      hpxml.lighting.exterior_usage_multiplier_isdefaulted = true
    end
    # Schedules from T24 2016 Residential ACM Appendix C Table 8 Exterior Lighting Hourly Multiplier (Weekdays and weekends)
    default_exterior_lighting_weekday_fractions = Schedule.LightingExteriorWeekdayFractions
    default_exterior_lighting_weekend_fractions = Schedule.LightingExteriorWeekendFractions
    default_exterior_lighting_monthly_multipliers = Schedule.LightingExteriorMonthlyMultipliers
    if hpxml.has_location(HPXML::LocationGarage)
      schedules_file_includes_lighting_garage = Schedule.schedules_file_includes_col_name(schedules_file, SchedulesFile::ColumnLightingGarage)
      if hpxml.lighting.garage_weekday_fractions.nil? && !schedules_file_includes_lighting_garage
        hpxml.lighting.garage_weekday_fractions = default_exterior_lighting_weekday_fractions
        hpxml.lighting.garage_weekday_fractions_isdefaulted = true
      end
      if hpxml.lighting.garage_weekend_fractions.nil? && !schedules_file_includes_lighting_garage
        hpxml.lighting.garage_weekend_fractions = default_exterior_lighting_weekend_fractions
        hpxml.lighting.garage_weekend_fractions_isdefaulted = true
      end
      if hpxml.lighting.garage_monthly_multipliers.nil? && !schedules_file_includes_lighting_garage
        hpxml.lighting.garage_monthly_multipliers = default_exterior_lighting_monthly_multipliers
        hpxml.lighting.garage_monthly_multipliers_isdefaulted = true
      end
    end
    schedules_file_includes_lighting_exterior = Schedule.schedules_file_includes_col_name(schedules_file, SchedulesFile::ColumnLightingExterior)
    if hpxml.lighting.exterior_weekday_fractions.nil? && !schedules_file_includes_lighting_exterior
      hpxml.lighting.exterior_weekday_fractions = default_exterior_lighting_weekday_fractions
      hpxml.lighting.exterior_weekday_fractions_isdefaulted = true
    end
    if hpxml.lighting.exterior_weekend_fractions.nil? && !schedules_file_includes_lighting_exterior
      hpxml.lighting.exterior_weekend_fractions = default_exterior_lighting_weekend_fractions
      hpxml.lighting.exterior_weekend_fractions_isdefaulted = true
    end
    if hpxml.lighting.exterior_monthly_multipliers.nil? && !schedules_file_includes_lighting_exterior
      hpxml.lighting.exterior_monthly_multipliers = default_exterior_lighting_monthly_multipliers
      hpxml.lighting.exterior_monthly_multipliers_isdefaulted = true
    end
    if hpxml.lighting.holiday_exists
      if hpxml.lighting.holiday_kwh_per_day.nil?
        # From LA100 repo (2017)
        if hpxml.building_construction.residential_facility_type == HPXML::ResidentialTypeSFD
          hpxml.lighting.holiday_kwh_per_day = 1.1
        else # Multifamily and others
          hpxml.lighting.holiday_kwh_per_day = 0.55
        end
        hpxml.lighting.holiday_kwh_per_day_isdefaulted = true
      end
      if hpxml.lighting.holiday_period_begin_month.nil?
        hpxml.lighting.holiday_period_begin_month = 11
        hpxml.lighting.holiday_period_begin_month_isdefaulted = true
        hpxml.lighting.holiday_period_begin_day = 24
        hpxml.lighting.holiday_period_begin_day_isdefaulted = true
      end
      if hpxml.lighting.holiday_period_end_day.nil?
        hpxml.lighting.holiday_period_end_month = 1
        hpxml.lighting.holiday_period_end_month_isdefaulted = true
        hpxml.lighting.holiday_period_end_day = 6
        hpxml.lighting.holiday_period_end_day_isdefaulted = true
      end
      schedules_file_includes_lighting_holiday_exterior = Schedule.schedules_file_includes_col_name(schedules_file, SchedulesFile::ColumnLightingExteriorHoliday)
      if hpxml.lighting.holiday_weekday_fractions.nil? && !schedules_file_includes_lighting_holiday_exterior
        hpxml.lighting.holiday_weekday_fractions = Schedule.LightingExteriorHolidayWeekdayFractions
        hpxml.lighting.holiday_weekday_fractions_isdefaulted = true
      end
      if hpxml.lighting.holiday_weekend_fractions.nil? && !schedules_file_includes_lighting_holiday_exterior
        hpxml.lighting.holiday_weekend_fractions = Schedule.LightingExteriorHolidayWeekendFractions
        hpxml.lighting.holiday_weekend_fractions_isdefaulted = true
      end
    end
  end

  def self.apply_ceiling_fans(hpxml, nbeds, weather, schedules_file)
    return if hpxml.ceiling_fans.size == 0

    ceiling_fan = hpxml.ceiling_fans[0]
    if ceiling_fan.efficiency.nil?
      medium_cfm = 3000.0
      ceiling_fan.efficiency = medium_cfm / HVAC.get_default_ceiling_fan_power()
      ceiling_fan.efficiency_isdefaulted = true
    end
    if ceiling_fan.quantity.nil?
      ceiling_fan.quantity = HVAC.get_default_ceiling_fan_quantity(nbeds)
      ceiling_fan.quantity_isdefaulted = true
    end
    schedules_file_includes_ceiling_fan = Schedule.schedules_file_includes_col_name(schedules_file, SchedulesFile::ColumnCeilingFan)
    if ceiling_fan.weekday_fractions.nil? && !schedules_file_includes_ceiling_fan
      ceiling_fan.weekday_fractions = Schedule.CeilingFanWeekdayFractions
      ceiling_fan.weekday_fractions_isdefaulted = true
    end
    if ceiling_fan.weekend_fractions.nil? && !schedules_file_includes_ceiling_fan
      ceiling_fan.weekend_fractions = Schedule.CeilingFanWeekendFractions
      ceiling_fan.weekend_fractions_isdefaulted = true
    end
    if ceiling_fan.monthly_multipliers.nil? && !schedules_file_includes_ceiling_fan
      ceiling_fan.monthly_multipliers = Schedule.CeilingFanMonthlyMultipliers(weather: weather)
      ceiling_fan.monthly_multipliers_isdefaulted = true
    end
  end

  def self.apply_pools_and_hot_tubs(hpxml, cfa, nbeds, schedules_file)
    hpxml.pools.each do |pool|
      next if pool.type == HPXML::TypeNone

      if pool.pump_type != HPXML::TypeNone
        # Pump
        if pool.pump_kwh_per_year.nil?
          pool.pump_kwh_per_year = MiscLoads.get_pool_pump_default_values(cfa, nbeds)
          pool.pump_kwh_per_year_isdefaulted = true
        end
        if pool.pump_usage_multiplier.nil?
          pool.pump_usage_multiplier = 1.0
          pool.pump_usage_multiplier_isdefaulted = true
        end
        schedules_file_includes_pool_pump = Schedule.schedules_file_includes_col_name(schedules_file, SchedulesFile::ColumnPoolPump)
        if pool.pump_weekday_fractions.nil? && !schedules_file_includes_pool_pump
          pool.pump_weekday_fractions = Schedule.PoolPumpWeekdayFractions
          pool.pump_weekday_fractions_isdefaulted = true
        end
        if pool.pump_weekend_fractions.nil? && !schedules_file_includes_pool_pump
          pool.pump_weekend_fractions = Schedule.PoolPumpWeekendFractions
          pool.pump_weekend_fractions_isdefaulted = true
        end
        if pool.pump_monthly_multipliers.nil? && !schedules_file_includes_pool_pump
          pool.pump_monthly_multipliers = Schedule.PoolPumpMonthlyMultipliers
          pool.pump_monthly_multipliers_isdefaulted = true
        end
      end

      next unless pool.heater_type != HPXML::TypeNone

      # Heater
      if pool.heater_load_value.nil?
        default_heater_load_units, default_heater_load_value = MiscLoads.get_pool_heater_default_values(cfa, nbeds, pool.heater_type)
        pool.heater_load_units = default_heater_load_units
        pool.heater_load_value = default_heater_load_value
        pool.heater_load_value_isdefaulted = true
      end
      if pool.heater_usage_multiplier.nil?
        pool.heater_usage_multiplier = 1.0
        pool.heater_usage_multiplier_isdefaulted = true
      end
      schedules_file_includes_pool_heater = Schedule.schedules_file_includes_col_name(schedules_file, SchedulesFile::ColumnPoolHeater)
      if pool.heater_weekday_fractions.nil? && !schedules_file_includes_pool_heater
        pool.heater_weekday_fractions = Schedule.PoolHeaterWeekdayFractions
        pool.heater_weekday_fractions_isdefaulted = true
      end
      if pool.heater_weekend_fractions.nil? && !schedules_file_includes_pool_heater
        pool.heater_weekend_fractions = Schedule.PoolHeaterWeekendFractions
        pool.heater_weekend_fractions_isdefaulted = true
      end
      if pool.heater_monthly_multipliers.nil? && !schedules_file_includes_pool_heater
        pool.heater_monthly_multipliers = Schedule.PoolHeaterMonthlyMultipliers
        pool.heater_monthly_multipliers_isdefaulted = true
      end
    end

    hpxml.hot_tubs.each do |hot_tub|
      next if hot_tub.type == HPXML::TypeNone

      if hot_tub.pump_type != HPXML::TypeNone
        # Pump
        if hot_tub.pump_kwh_per_year.nil?
          hot_tub.pump_kwh_per_year = MiscLoads.get_hot_tub_pump_default_values(cfa, nbeds)
          hot_tub.pump_kwh_per_year_isdefaulted = true
        end
        if hot_tub.pump_usage_multiplier.nil?
          hot_tub.pump_usage_multiplier = 1.0
          hot_tub.pump_usage_multiplier_isdefaulted = true
        end
        schedules_file_includes_hot_tub_pump = Schedule.schedules_file_includes_col_name(schedules_file, SchedulesFile::ColumnHotTubPump)
        if hot_tub.pump_weekday_fractions.nil? && !schedules_file_includes_hot_tub_pump
          hot_tub.pump_weekday_fractions = Schedule.HotTubPumpWeekdayFractions
          hot_tub.pump_weekday_fractions_isdefaulted = true
        end
        if hot_tub.pump_weekend_fractions.nil? && !schedules_file_includes_hot_tub_pump
          hot_tub.pump_weekend_fractions = Schedule.HotTubPumpWeekendFractions
          hot_tub.pump_weekend_fractions_isdefaulted = true
        end
        if hot_tub.pump_monthly_multipliers.nil? && !schedules_file_includes_hot_tub_pump
          hot_tub.pump_monthly_multipliers = Schedule.HotTubPumpMonthlyMultipliers
          hot_tub.pump_monthly_multipliers_isdefaulted = true
        end
      end

      next unless hot_tub.heater_type != HPXML::TypeNone

      # Heater
      if hot_tub.heater_load_value.nil?
        default_heater_load_units, default_heater_load_value = MiscLoads.get_hot_tub_heater_default_values(cfa, nbeds, hot_tub.heater_type)
        hot_tub.heater_load_units = default_heater_load_units
        hot_tub.heater_load_value = default_heater_load_value
        hot_tub.heater_load_value_isdefaulted = true
      end
      if hot_tub.heater_usage_multiplier.nil?
        hot_tub.heater_usage_multiplier = 1.0
        hot_tub.heater_usage_multiplier_isdefaulted = true
      end
      schedules_file_includes_hot_tub_heater = Schedule.schedules_file_includes_col_name(schedules_file, SchedulesFile::ColumnHotTubHeater)
      if hot_tub.heater_weekday_fractions.nil? && !schedules_file_includes_hot_tub_heater
        hot_tub.heater_weekday_fractions = Schedule.HotTubHeaterWeekdayFractions
        hot_tub.heater_weekday_fractions_isdefaulted = true
      end
      if hot_tub.heater_weekend_fractions.nil? && !schedules_file_includes_hot_tub_heater
        hot_tub.heater_weekend_fractions = Schedule.HotTubHeaterWeekendFractions
        hot_tub.heater_weekend_fractions_isdefaulted = true
      end
      if hot_tub.heater_monthly_multipliers.nil? && !schedules_file_includes_hot_tub_heater
        hot_tub.heater_monthly_multipliers = Schedule.HotTubHeaterMonthlyMultipliers
        hot_tub.heater_monthly_multipliers_isdefaulted = true
      end
    end
  end

  def self.apply_plug_loads(hpxml, cfa, nbeds, schedules_file)
    hpxml.plug_loads.each do |plug_load|
      if plug_load.plug_load_type == HPXML::PlugLoadTypeOther
        default_annual_kwh, default_sens_frac, default_lat_frac = MiscLoads.get_residual_mels_default_values(cfa)
        if plug_load.kWh_per_year.nil?
          plug_load.kWh_per_year = default_annual_kwh
          plug_load.kWh_per_year_isdefaulted = true
        end
        if plug_load.frac_sensible.nil?
          plug_load.frac_sensible = default_sens_frac
          plug_load.frac_sensible_isdefaulted = true
        end
        if plug_load.frac_latent.nil?
          plug_load.frac_latent = default_lat_frac
          plug_load.frac_latent_isdefaulted = true
        end
        schedules_file_includes_plug_loads_other = Schedule.schedules_file_includes_col_name(schedules_file, SchedulesFile::ColumnPlugLoadsOther)
        if plug_load.weekday_fractions.nil? && !schedules_file_includes_plug_loads_other
          plug_load.weekday_fractions = Schedule.PlugLoadsOtherWeekdayFractions
          plug_load.weekday_fractions_isdefaulted = true
        end
        if plug_load.weekend_fractions.nil? && !schedules_file_includes_plug_loads_other
          plug_load.weekend_fractions = Schedule.PlugLoadsOtherWeekendFractions
          plug_load.weekend_fractions_isdefaulted = true
        end
        if plug_load.monthly_multipliers.nil? && !schedules_file_includes_plug_loads_other
          plug_load.monthly_multipliers = Schedule.PlugLoadsOtherMonthlyMultipliers
          plug_load.monthly_multipliers_isdefaulted = true
        end
      elsif plug_load.plug_load_type == HPXML::PlugLoadTypeTelevision
        default_annual_kwh, default_sens_frac, default_lat_frac = MiscLoads.get_televisions_default_values(cfa, nbeds)
        if plug_load.kWh_per_year.nil?
          plug_load.kWh_per_year = default_annual_kwh
          plug_load.kWh_per_year_isdefaulted = true
        end
        if plug_load.frac_sensible.nil?
          plug_load.frac_sensible = default_sens_frac
          plug_load.frac_sensible_isdefaulted = true
        end
        if plug_load.frac_latent.nil?
          plug_load.frac_latent = default_lat_frac
          plug_load.frac_latent_isdefaulted = true
        end
        schedules_file_includes_plug_loads_tv = Schedule.schedules_file_includes_col_name(schedules_file, SchedulesFile::ColumnPlugLoadsTV)
        if plug_load.weekday_fractions.nil? && !schedules_file_includes_plug_loads_tv
          plug_load.weekday_fractions = Schedule.PlugLoadsTVWeekdayFractions
          plug_load.weekday_fractions_isdefaulted = true
        end
        if plug_load.weekend_fractions.nil? && !schedules_file_includes_plug_loads_tv
          plug_load.weekend_fractions = Schedule.PlugLoadsTVWeekendFractions
          plug_load.weekend_fractions_isdefaulted = true
        end
        if plug_load.monthly_multipliers.nil? && !schedules_file_includes_plug_loads_tv
          plug_load.monthly_multipliers = Schedule.PlugLoadsTVMonthlyMultipliers
          plug_load.monthly_multipliers_isdefaulted = true
        end
      elsif plug_load.plug_load_type == HPXML::PlugLoadTypeElectricVehicleCharging
        default_annual_kwh = MiscLoads.get_electric_vehicle_charging_default_values
        if plug_load.kWh_per_year.nil?
          plug_load.kWh_per_year = default_annual_kwh
          plug_load.kWh_per_year_isdefaulted = true
        end
        if plug_load.frac_sensible.nil?
          plug_load.frac_sensible = 0.0
          plug_load.frac_sensible_isdefaulted = true
        end
        if plug_load.frac_latent.nil?
          plug_load.frac_latent = 0.0
          plug_load.frac_latent_isdefaulted = true
        end
        schedules_file_includes_plug_loads_vehicle = Schedule.schedules_file_includes_col_name(schedules_file, SchedulesFile::ColumnPlugLoadsVehicle)
        if plug_load.weekday_fractions.nil? && !schedules_file_includes_plug_loads_vehicle
          plug_load.weekday_fractions = Schedule.PlugLoadsVehicleWeekdayFractions
          plug_load.weekday_fractions_isdefaulted = true
        end
        if plug_load.weekend_fractions.nil? && !schedules_file_includes_plug_loads_vehicle
          plug_load.weekend_fractions = Schedule.PlugLoadsVehicleWeekendFractions
          plug_load.weekend_fractions_isdefaulted = true
        end
        if plug_load.monthly_multipliers.nil? && !schedules_file_includes_plug_loads_vehicle
          plug_load.monthly_multipliers = Schedule.PlugLoadsVehicleMonthlyMultipliers
          plug_load.monthly_multipliers_isdefaulted = true
        end
      elsif plug_load.plug_load_type == HPXML::PlugLoadTypeWellPump
        default_annual_kwh = MiscLoads.get_well_pump_default_values(cfa, nbeds)
        if plug_load.kWh_per_year.nil?
          plug_load.kWh_per_year = default_annual_kwh
          plug_load.kWh_per_year_isdefaulted = true
        end
        if plug_load.frac_sensible.nil?
          plug_load.frac_sensible = 0.0
          plug_load.frac_sensible_isdefaulted = true
        end
        if plug_load.frac_latent.nil?
          plug_load.frac_latent = 0.0
          plug_load.frac_latent_isdefaulted = true
        end
        schedules_file_includes_plug_loads_well_pump = Schedule.schedules_file_includes_col_name(schedules_file, SchedulesFile::ColumnPlugLoadsWellPump)
        if plug_load.weekday_fractions.nil? && !schedules_file_includes_plug_loads_well_pump
          plug_load.weekday_fractions = Schedule.PlugLoadsWellPumpWeekdayFractions
          plug_load.weekday_fractions_isdefaulted = true
        end
        if plug_load.weekend_fractions.nil? && !schedules_file_includes_plug_loads_well_pump
          plug_load.weekend_fractions = Schedule.PlugLoadsWellPumpWeekendFractions
          plug_load.weekend_fractions_isdefaulted = true
        end
        if plug_load.monthly_multipliers.nil? && !schedules_file_includes_plug_loads_well_pump
          plug_load.monthly_multipliers = Schedule.PlugLoadsWellPumpMonthlyMultipliers
          plug_load.monthly_multipliers_isdefaulted = true
        end
      end
      if plug_load.usage_multiplier.nil?
        plug_load.usage_multiplier = 1.0
        plug_load.usage_multiplier_isdefaulted = true
      end
    end
  end

  def self.apply_fuel_loads(hpxml, cfa, nbeds, schedules_file)
    hpxml.fuel_loads.each do |fuel_load|
      if fuel_load.fuel_load_type == HPXML::FuelLoadTypeGrill
        if fuel_load.therm_per_year.nil?
          fuel_load.therm_per_year = MiscLoads.get_gas_grill_default_values(cfa, nbeds)
          fuel_load.therm_per_year_isdefaulted = true
        end
        if fuel_load.frac_sensible.nil?
          fuel_load.frac_sensible = 0.0
          fuel_load.frac_sensible_isdefaulted = true
        end
        if fuel_load.frac_latent.nil?
          fuel_load.frac_latent = 0.0
          fuel_load.frac_latent_isdefaulted = true
        end
        schedules_file_includes_fuel_loads_grill = Schedule.schedules_file_includes_col_name(schedules_file, SchedulesFile::ColumnFuelLoadsGrill)
        if fuel_load.weekday_fractions.nil? && !schedules_file_includes_fuel_loads_grill
          fuel_load.weekday_fractions = Schedule.FuelLoadsGrillWeekdayFractions
          fuel_load.weekday_fractions_isdefaulted = true
        end
        if fuel_load.weekend_fractions.nil? && !schedules_file_includes_fuel_loads_grill
          fuel_load.weekend_fractions = Schedule.FuelLoadsGrillWeekendFractions
          fuel_load.weekend_fractions_isdefaulted = true
        end
        if fuel_load.monthly_multipliers.nil? && !schedules_file_includes_fuel_loads_grill
          fuel_load.monthly_multipliers = Schedule.FuelLoadsGrillMonthlyMultipliers
          fuel_load.monthly_multipliers_isdefaulted = true
        end
      elsif fuel_load.fuel_load_type == HPXML::FuelLoadTypeLighting
        if fuel_load.therm_per_year.nil?
          fuel_load.therm_per_year = MiscLoads.get_gas_lighting_default_values(cfa, nbeds)
          fuel_load.therm_per_year_isdefaulted = true
        end
        if fuel_load.frac_sensible.nil?
          fuel_load.frac_sensible = 0.0
          fuel_load.frac_sensible_isdefaulted = true
        end
        if fuel_load.frac_latent.nil?
          fuel_load.frac_latent = 0.0
          fuel_load.frac_latent_isdefaulted = true
        end
        schedules_file_includes_fuel_loads_lighting = Schedule.schedules_file_includes_col_name(schedules_file, SchedulesFile::ColumnFuelLoadsLighting)
        if fuel_load.weekday_fractions.nil? && !schedules_file_includes_fuel_loads_lighting
          fuel_load.weekday_fractions = Schedule.FuelLoadsLightingWeekdayFractions
          fuel_load.weekday_fractions_isdefaulted = true
        end
        if fuel_load.weekend_fractions.nil? && !schedules_file_includes_fuel_loads_lighting
          fuel_load.weekend_fractions = Schedule.FuelLoadsLightingWeekendFractions
          fuel_load.weekend_fractions_isdefaulted = true
        end
        if fuel_load.monthly_multipliers.nil? && !schedules_file_includes_fuel_loads_lighting
          fuel_load.monthly_multipliers = Schedule.FuelLoadsLightingMonthlyMultipliers
          fuel_load.monthly_multipliers_isdefaulted = true
        end
      elsif fuel_load.fuel_load_type == HPXML::FuelLoadTypeFireplace
        if fuel_load.therm_per_year.nil?
          fuel_load.therm_per_year = MiscLoads.get_gas_fireplace_default_values(cfa, nbeds)
          fuel_load.therm_per_year_isdefaulted = true
        end
        if fuel_load.frac_sensible.nil?
          fuel_load.frac_sensible = 0.5
          fuel_load.frac_sensible_isdefaulted = true
        end
        if fuel_load.frac_latent.nil?
          fuel_load.frac_latent = 0.1
          fuel_load.frac_latent_isdefaulted = true
        end
        schedules_file_includes_fuel_loads_fireplace = Schedule.schedules_file_includes_col_name(schedules_file, SchedulesFile::ColumnFuelLoadsFireplace)
        if fuel_load.weekday_fractions.nil? && !schedules_file_includes_fuel_loads_fireplace
          fuel_load.weekday_fractions = Schedule.FuelLoadsFireplaceWeekdayFractions
          fuel_load.weekday_fractions_isdefaulted = true
        end
        if fuel_load.weekend_fractions.nil? && !schedules_file_includes_fuel_loads_fireplace
          fuel_load.weekend_fractions = Schedule.FuelLoadsFireplaceWeekendFractions
          fuel_load.weekend_fractions_isdefaulted = true
        end
        if fuel_load.monthly_multipliers.nil? && !schedules_file_includes_fuel_loads_fireplace
          fuel_load.monthly_multipliers = Schedule.FuelLoadsFireplaceMonthlyMultipliers
          fuel_load.monthly_multipliers_isdefaulted = true
        end
      end
      if fuel_load.usage_multiplier.nil?
        fuel_load.usage_multiplier = 1.0
        fuel_load.usage_multiplier_isdefaulted = true
      end
    end
  end

  def self.apply_hvac_sizing(hpxml, weather, cfa, nbeds)
    # Convert negative values (e.g., -1) to nil as appropriate
    hpxml.hvac_systems.each do |hvac_system|
      if hvac_system.respond_to?(:heating_capacity) && hvac_system.heating_capacity.to_f < 0
        hvac_system.heating_capacity = nil
      end
      if hvac_system.respond_to?(:cooling_capacity) && hvac_system.cooling_capacity.to_f < 0
        hvac_system.cooling_capacity = nil
      end
      if hvac_system.respond_to?(:heating_capacity_17F) && hvac_system.heating_capacity_17F.to_f < 0
        hvac_system.heating_capacity_17F = nil
      end
      if hvac_system.respond_to?(:backup_heating_capacity) && hvac_system.backup_heating_capacity.to_f < 0
        hvac_system.backup_heating_capacity = nil
      end
    end

    hvac_systems = HVAC.get_hpxml_hvac_systems(hpxml, exclude_hp_backup_systems: true)

    # Calculate building design loads and equipment capacities/airflows
    bldg_design_loads, all_hvac_sizing_values = HVACSizing.calculate(weather, hpxml, cfa, nbeds, hvac_systems)

    hvacpl = hpxml.hvac_plant
    tol = 10 # Btuh

    # Assign heating design loads back to HPXML object
    hvacpl.hdl_total = bldg_design_loads.Heat_Tot.round
    hvacpl.hdl_walls = bldg_design_loads.Heat_Walls.round
    hvacpl.hdl_ceilings = bldg_design_loads.Heat_Ceilings.round
    hvacpl.hdl_roofs = bldg_design_loads.Heat_Roofs.round
    hvacpl.hdl_floors = bldg_design_loads.Heat_Floors.round
    hvacpl.hdl_slabs = bldg_design_loads.Heat_Slabs.round
    hvacpl.hdl_windows = bldg_design_loads.Heat_Windows.round
    hvacpl.hdl_skylights = bldg_design_loads.Heat_Skylights.round
    hvacpl.hdl_doors = bldg_design_loads.Heat_Doors.round
    hvacpl.hdl_infilvent = bldg_design_loads.Heat_InfilVent.round
    hvacpl.hdl_ducts = bldg_design_loads.Heat_Ducts.round
    hdl_sum = (hvacpl.hdl_walls + hvacpl.hdl_ceilings + hvacpl.hdl_roofs +
               hvacpl.hdl_floors + hvacpl.hdl_slabs + hvacpl.hdl_windows +
               hvacpl.hdl_skylights + hvacpl.hdl_doors + hvacpl.hdl_infilvent +
               hvacpl.hdl_ducts)
    if (hdl_sum - hvacpl.hdl_total).abs > tol
      fail 'Heating design loads do not sum to total.'
    end

    # Cooling sensible design loads back to HPXML object
    hvacpl.cdl_sens_total = bldg_design_loads.Cool_Sens.round
    hvacpl.cdl_sens_walls = bldg_design_loads.Cool_Walls.round
    hvacpl.cdl_sens_ceilings = bldg_design_loads.Cool_Ceilings.round
    hvacpl.cdl_sens_roofs = bldg_design_loads.Cool_Roofs.round
    hvacpl.cdl_sens_floors = bldg_design_loads.Cool_Floors.round
    hvacpl.cdl_sens_slabs = 0.0
    hvacpl.cdl_sens_windows = bldg_design_loads.Cool_Windows.round
    hvacpl.cdl_sens_skylights = bldg_design_loads.Cool_Skylights.round
    hvacpl.cdl_sens_doors = bldg_design_loads.Cool_Doors.round
    hvacpl.cdl_sens_infilvent = bldg_design_loads.Cool_Infil_Sens.round
    hvacpl.cdl_sens_ducts = bldg_design_loads.Cool_Ducts_Sens.round
    hvacpl.cdl_sens_intgains = bldg_design_loads.Cool_IntGains_Sens.round
    cdl_sens_sum = (hvacpl.cdl_sens_walls + hvacpl.cdl_sens_ceilings +
                    hvacpl.cdl_sens_roofs + hvacpl.cdl_sens_floors +
                    hvacpl.cdl_sens_slabs + hvacpl.cdl_sens_windows +
                    hvacpl.cdl_sens_skylights + hvacpl.cdl_sens_doors +
                    hvacpl.cdl_sens_infilvent + hvacpl.cdl_sens_ducts +
                    hvacpl.cdl_sens_intgains)
    if (cdl_sens_sum - hvacpl.cdl_sens_total).abs > tol
      fail 'Cooling sensible design loads do not sum to total.'
    end

    # Cooling latent design loads back to HPXML object
    hvacpl.cdl_lat_total = bldg_design_loads.Cool_Lat.round
    hvacpl.cdl_lat_ducts = bldg_design_loads.Cool_Ducts_Lat.round
    hvacpl.cdl_lat_infilvent = bldg_design_loads.Cool_Infil_Lat.round
    hvacpl.cdl_lat_intgains = bldg_design_loads.Cool_IntGains_Lat.round
    cdl_lat_sum = (hvacpl.cdl_lat_ducts + hvacpl.cdl_lat_infilvent +
                   hvacpl.cdl_lat_intgains)
    if (cdl_lat_sum - hvacpl.cdl_lat_total).abs > tol
      fail 'Cooling latent design loads do not sum to total.'
    end

    # Assign sizing values back to HPXML objects
    all_hvac_sizing_values.each do |hvac_system, hvac_sizing_values|
      htg_sys = hvac_system[:heating]
      clg_sys = hvac_system[:cooling]

      # Heating system
      if not htg_sys.nil?

        # Heating capacities
        if htg_sys.heating_capacity.nil? || ((htg_sys.heating_capacity - hvac_sizing_values.Heat_Capacity).abs >= 1.0)
          # Heating capacity @ 17F
          if htg_sys.is_a? HPXML::HeatPump
            if (not htg_sys.heating_capacity.nil?) && (not htg_sys.heating_capacity_17F.nil?)
              # Fixed value entered; scale w/ heating_capacity in case allow_increased_fixed_capacities=true
              htg_cap_17f = htg_sys.heating_capacity_17F * hvac_sizing_values.Heat_Capacity.round / htg_sys.heating_capacity
              if (htg_sys.heating_capacity_17F - htg_cap_17f).abs >= 1.0
                htg_sys.heating_capacity_17F = htg_cap_17f.round
                htg_sys.heating_capacity_17F_isdefaulted = true
              end
            else
              # Autosized
              # FUTURE: Calculate HeatingCapacity17F from heat_cap_ft_spec? Might be confusing
              # since user would not be able to replicate the results using this value, as the
              # default curves are non-linear.
            end
          end
          htg_sys.heating_capacity = hvac_sizing_values.Heat_Capacity.round
          htg_sys.heating_capacity_isdefaulted = true
        end
        if htg_sys.is_a? HPXML::HeatPump
          if htg_sys.backup_type.nil?
            htg_sys.backup_heating_capacity = 0.0
          elsif htg_sys.backup_type == HPXML::HeatPumpBackupTypeIntegrated
            if htg_sys.backup_heating_capacity.nil? || ((htg_sys.backup_heating_capacity - hvac_sizing_values.Heat_Capacity_Supp).abs >= 1.0)
              htg_sys.backup_heating_capacity = hvac_sizing_values.Heat_Capacity_Supp.round
              htg_sys.backup_heating_capacity_isdefaulted = true
            end
          elsif htg_sys.backup_type == HPXML::HeatPumpBackupTypeSeparate
            if htg_sys.backup_system.heating_capacity.nil? || ((htg_sys.backup_system.heating_capacity - hvac_sizing_values.Heat_Capacity_Supp).abs >= 1.0)
              htg_sys.backup_system.heating_capacity = hvac_sizing_values.Heat_Capacity_Supp.round
              htg_sys.backup_system.heating_capacity_isdefaulted = true
            end
          end
        end

        # Heating airflow
        if not (htg_sys.is_a?(HPXML::HeatingSystem) &&
                [HPXML::HVACTypeBoiler,
                 HPXML::HVACTypeElectricResistance].include?(htg_sys.heating_system_type))
          htg_sys.heating_airflow_cfm = hvac_sizing_values.Heat_Airflow.round
          htg_sys.heating_airflow_cfm_isdefaulted = true
        end
        if htg_sys.is_a?(HPXML::HeatPump) && (htg_sys.backup_type == HPXML::HeatPumpBackupTypeSeparate)
          htg_sys.backup_system.heating_airflow_cfm = hvac_sizing_values.Heat_Airflow_Supp.round
          htg_sys.backup_system.heating_airflow_cfm_isdefaulted = true
        end

        # Heating GSHP loop
        if htg_sys.is_a? HPXML::HeatPump
          htg_sys.additional_properties.GSHP_Loop_flow = hvac_sizing_values.GSHP_Loop_flow
          htg_sys.additional_properties.GSHP_Bore_Depth = hvac_sizing_values.GSHP_Bore_Depth
          htg_sys.additional_properties.GSHP_Bore_Holes = hvac_sizing_values.GSHP_Bore_Holes
          htg_sys.additional_properties.GSHP_G_Functions = hvac_sizing_values.GSHP_G_Functions
        end
      end

      # Cooling system
      next unless not clg_sys.nil?

      # Cooling capacities
      if clg_sys.cooling_capacity.nil? || ((clg_sys.cooling_capacity - hvac_sizing_values.Cool_Capacity).abs >= 1.0)
        clg_sys.cooling_capacity = hvac_sizing_values.Cool_Capacity.round
        clg_sys.cooling_capacity_isdefaulted = true
      end
      clg_sys.additional_properties.cooling_capacity_sensible = hvac_sizing_values.Cool_Capacity_Sens.round

      # Cooling airflow
      clg_sys.cooling_airflow_cfm = hvac_sizing_values.Cool_Airflow.round
      clg_sys.cooling_airflow_cfm_isdefaulted = true
    end
  end

  def self.get_azimuth_from_orientation(orientation)
    return if orientation.nil?

    if orientation == HPXML::OrientationNorth
      return 0
    elsif orientation == HPXML::OrientationNortheast
      return 45
    elsif orientation == HPXML::OrientationEast
      return 90
    elsif orientation == HPXML::OrientationSoutheast
      return 135
    elsif orientation == HPXML::OrientationSouth
      return 180
    elsif orientation == HPXML::OrientationSouthwest
      return 225
    elsif orientation == HPXML::OrientationWest
      return 270
    elsif orientation == HPXML::OrientationNorthwest
      return 315
    end

    fail "Unexpected orientation: #{orientation}."
  end

  def self.get_orientation_from_azimuth(azimuth)
    return if azimuth.nil?

    if (azimuth >= 0.0 - 22.5 + 360.0) || (azimuth < 0.0 + 22.5)
      return HPXML::OrientationNorth
    elsif (azimuth >= 45.0 - 22.5) && (azimuth < 45.0 + 22.5)
      return HPXML::OrientationNortheast
    elsif (azimuth >= 90.0 - 22.5) && (azimuth < 90.0 + 22.5)
      return HPXML::OrientationEast
    elsif (azimuth >= 135.0 - 22.5) && (azimuth < 135.0 + 22.5)
      return HPXML::OrientationSoutheast
    elsif (azimuth >= 180.0 - 22.5) && (azimuth < 180.0 + 22.5)
      return HPXML::OrientationSouth
    elsif (azimuth >= 225.0 - 22.5) && (azimuth < 225.0 + 22.5)
      return HPXML::OrientationSouthwest
    elsif (azimuth >= 270.0 - 22.5) && (azimuth < 270.0 + 22.5)
      return HPXML::OrientationWest
    elsif (azimuth >= 315.0 - 22.5) && (azimuth < 315.0 + 22.5)
      return HPXML::OrientationNorthwest
    end
  end
end<|MERGE_RESOLUTION|>--- conflicted
+++ resolved
@@ -193,14 +193,11 @@
       hpxml.header.state_code = epw_file.stateProvinceRegion
       hpxml.header.state_code_isdefaulted = true
     end
-<<<<<<< HEAD
 
     if hpxml.header.time_zone_utc_offset.nil?
       hpxml.header.time_zone_utc_offset = epw_file.timeZone
       hpxml.header.time_zone_utc_offset_isdefaulted = true
     end
-=======
->>>>>>> 192869db
   end
 
   def self.apply_site(hpxml)
@@ -305,13 +302,6 @@
 
   def self.apply_climate_and_risk_zones(hpxml, epw_file)
     if hpxml.climate_and_risk_zones.iecc_zone.nil?
-<<<<<<< HEAD
-      hpxml.climate_and_risk_zones.iecc_year = 2006
-      hpxml.climate_and_risk_zones.iecc_year_isdefaulted = true
-
-      hpxml.climate_and_risk_zones.iecc_zone = Location.get_climate_zone_iecc(epw_file.wmoNumber)
-      hpxml.climate_and_risk_zones.iecc_zone_isdefaulted = true
-=======
       iecc_zone = Location.get_climate_zone_iecc(epw_file.wmoNumber)
       if !iecc_zone.nil?
         hpxml.climate_and_risk_zones.iecc_zone = iecc_zone
@@ -320,7 +310,6 @@
         hpxml.climate_and_risk_zones.iecc_year = 2006
         hpxml.climate_and_risk_zones.iecc_year_isdefaulted = true
       end
->>>>>>> 192869db
     end
   end
 
