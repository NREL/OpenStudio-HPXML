# frozen_string_literal: true

class HPXMLDefaults
<<<<<<< HEAD
  # Note: Each HPXML object has an additional_properties child object where
  # custom information can be attached to the object without being written
  # to the HPXML file. This is useful to associate additional values with the
  # HPXML objects that will ultimately get passed around.

  def self.apply(hpxml, runner, epw_file, weather, cfa, nbeds, ncfl, ncfl_ag, has_uncond_bsmnt, eri_version)
    HVAC.apply_shared_systems(hpxml)
    apply_header(hpxml, epw_file, runner)
=======
  # Note: Each HPXML object (e.g., HPXML::Wall) has an additional_properties
  # child object where # custom information can be attached to the object without
  # being written to the HPXML file. This is useful to associate additional values
  # with the HPXML objects that will ultimately get passed around.

  def self.apply(hpxml, eri_version, weather, epw_file = nil)
    cfa = hpxml.building_construction.conditioned_floor_area
    nbeds = hpxml.building_construction.number_of_bedrooms
    ncfl = hpxml.building_construction.number_of_conditioned_floors
    ncfl_ag = hpxml.building_construction.number_of_conditioned_floors_above_grade
    has_uncond_bsmnt = hpxml.has_space_type(HPXML::LocationBasementUnconditioned)

    apply_header(hpxml, epw_file)
>>>>>>> b040b486
    apply_site(hpxml)
    apply_building_occupancy(hpxml, nbeds)
    apply_building_construction(hpxml, cfa, nbeds)
    apply_infiltration(hpxml)
    apply_attics(hpxml)
    apply_foundations(hpxml)
    apply_roofs(hpxml)
    apply_rim_joists(hpxml)
    apply_walls(hpxml)
    apply_foundation_walls(hpxml)
    apply_slabs(hpxml)
    apply_windows(hpxml)
    apply_skylights(hpxml)
    apply_hvac(hpxml, weather)
    apply_hvac_control(hpxml)
    apply_hvac_distribution(hpxml, ncfl, ncfl_ag)
    apply_ventilation_fans(hpxml)
    apply_water_heaters(hpxml, nbeds, eri_version)
    apply_hot_water_distribution(hpxml, cfa, ncfl, has_uncond_bsmnt)
    apply_water_fixtures(hpxml)
    apply_solar_thermal_systems(hpxml)
    apply_appliances(hpxml, nbeds, eri_version)
    apply_lighting(hpxml)
    apply_ceiling_fans(hpxml, nbeds)
    apply_pools_and_hot_tubs(hpxml, cfa, nbeds)
    apply_plug_loads(hpxml, cfa, nbeds)
    apply_fuel_loads(hpxml, cfa, nbeds)
    apply_pv_systems(hpxml)
    apply_generators(hpxml)

    # Do HVAC sizing after all other defaults have been applied
    apply_hvac_sizing(hpxml, weather, cfa, nbeds)
  end

  private

  def self.apply_header(hpxml, epw_file)
    if hpxml.header.timestep.nil?
      hpxml.header.timestep = 60
      hpxml.header.timestep_isdefaulted = true
    end

    if hpxml.header.sim_begin_month.nil?
      hpxml.header.sim_begin_month = 1
      hpxml.header.sim_begin_month_isdefaulted = true
    end
    if hpxml.header.sim_begin_day.nil?
      hpxml.header.sim_begin_day = 1
      hpxml.header.sim_begin_day_isdefaulted = true
    end
    if hpxml.header.sim_end_month.nil?
      hpxml.header.sim_end_month = 12
      hpxml.header.sim_end_month_isdefaulted = true
    end
    if hpxml.header.sim_end_day.nil?
      hpxml.header.sim_end_day = 31
      hpxml.header.sim_end_day_isdefaulted = true
    end

    if (not epw_file.nil?) && epw_file.startDateActualYear.is_initialized # AMY
      if not hpxml.header.sim_calendar_year.nil?
        if hpxml.header.sim_calendar_year != epw_file.startDateActualYear.get
          hpxml.header.sim_calendar_year = epw_file.startDateActualYear.get
          hpxml.header.sim_calendar_year_isdefaulted = true
        end
      else
        hpxml.header.sim_calendar_year = epw_file.startDateActualYear.get
        hpxml.header.sim_calendar_year_isdefaulted = true
      end
    else
      if hpxml.header.sim_calendar_year.nil?
        hpxml.header.sim_calendar_year = 2007 # For consistency with SAM utility bill calculations
        hpxml.header.sim_calendar_year_isdefaulted = true
      end
    end

    if hpxml.header.dst_enabled.nil?
      hpxml.header.dst_enabled = true # Assume DST since it occurs in most US locations
      hpxml.header.dst_enabled_isdefaulted = true
    end

    if hpxml.header.dst_enabled && (not epw_file.nil?)
      if hpxml.header.dst_begin_month.nil? || hpxml.header.dst_begin_day.nil? || hpxml.header.dst_end_month.nil? || hpxml.header.dst_end_day.nil?
        if epw_file.daylightSavingStartDate.is_initialized && epw_file.daylightSavingEndDate.is_initialized
          # Use weather file DST dates if available
          dst_start_date = epw_file.daylightSavingStartDate.get
          dst_end_date = epw_file.daylightSavingEndDate.get
          hpxml.header.dst_begin_month = dst_start_date.monthOfYear.value
          hpxml.header.dst_begin_day = dst_start_date.dayOfMonth
          hpxml.header.dst_end_month = dst_end_date.monthOfYear.value
          hpxml.header.dst_end_day = dst_end_date.dayOfMonth
        else
          # Roughly average US dates according to https://en.wikipedia.org/wiki/Daylight_saving_time_in_the_United_States
          hpxml.header.dst_begin_month = 3
          hpxml.header.dst_begin_day = 12
          hpxml.header.dst_end_month = 11
          hpxml.header.dst_end_day = 5
        end
        hpxml.header.dst_begin_month_isdefaulted = true
        hpxml.header.dst_begin_day_isdefaulted = true
        hpxml.header.dst_end_month_isdefaulted = true
        hpxml.header.dst_end_day_isdefaulted = true
      end
    end

    if hpxml.header.allow_increased_fixed_capacities.nil?
      hpxml.header.allow_increased_fixed_capacities = false
      hpxml.header.allow_increased_fixed_capacities_isdefaulted = true
    end
    if hpxml.header.use_max_load_for_heat_pumps.nil?
      hpxml.header.use_max_load_for_heat_pumps = true
      hpxml.header.use_max_load_for_heat_pumps_isdefaulted = true
    end
  end

  def self.apply_site(hpxml)
    if hpxml.site.site_type.nil?
      hpxml.site.site_type = HPXML::SiteTypeSuburban
      hpxml.site.site_type_isdefaulted = true
    end

    if hpxml.site.shelter_coefficient.nil?
      hpxml.site.shelter_coefficient = Airflow.get_default_shelter_coefficient()
      hpxml.site.shelter_coefficient_isdefaulted = true
    end
  end

  def self.apply_building_occupancy(hpxml, nbeds)
    if hpxml.building_occupancy.number_of_residents.nil?
      hpxml.building_occupancy.number_of_residents = Geometry.get_occupancy_default_num(nbeds)
      hpxml.building_occupancy.number_of_residents_isdefaulted = true
    end
  end

  def self.apply_building_construction(hpxml, cfa, nbeds)
    if hpxml.building_construction.conditioned_building_volume.nil? && hpxml.building_construction.average_ceiling_height.nil?
      hpxml.building_construction.average_ceiling_height = 8.0
      hpxml.building_construction.average_ceiling_height_isdefaulted = true
      hpxml.building_construction.conditioned_building_volume = cfa * hpxml.building_construction.average_ceiling_height
      hpxml.building_construction.conditioned_building_volume_isdefaulted = true
    elsif hpxml.building_construction.conditioned_building_volume.nil?
      hpxml.building_construction.conditioned_building_volume = cfa * hpxml.building_construction.average_ceiling_height
      hpxml.building_construction.conditioned_building_volume_isdefaulted = true
    elsif hpxml.building_construction.average_ceiling_height.nil?
      hpxml.building_construction.average_ceiling_height = hpxml.building_construction.conditioned_building_volume / cfa
      hpxml.building_construction.average_ceiling_height_isdefaulted = true
    end

    if hpxml.building_construction.number_of_bathrooms.nil?
      hpxml.building_construction.number_of_bathrooms = Float(Waterheater.get_default_num_bathrooms(nbeds)).to_i
      hpxml.building_construction.number_of_bathrooms_isdefaulted = true
    end

    if hpxml.building_construction.has_flue_or_chimney.nil?
      hpxml.building_construction.has_flue_or_chimney = false
      hpxml.building_construction.has_flue_or_chimney_isdefaulted = true
      hpxml.heating_systems.each do |heating_system|
        if [HPXML::HVACTypeFurnace, HPXML::HVACTypeBoiler, HPXML::HVACTypeWallFurnace, HPXML::HVACTypeFloorFurnace, HPXML::HVACTypeStove, HPXML::HVACTypeFixedHeater].include? heating_system.heating_system_type
          if not heating_system.heating_efficiency_afue.nil?
            next if heating_system.heating_efficiency_afue >= 0.89
          elsif not heating_system.heating_efficiency_percent.nil?
            next if heating_system.heating_efficiency_percent >= 0.89
          end

          hpxml.building_construction.has_flue_or_chimney = true
        elsif [HPXML::HVACTypeFireplace].include? heating_system.heating_system_type
          next if heating_system.heating_system_fuel == HPXML::FuelTypeElectricity

          hpxml.building_construction.has_flue_or_chimney = true
        end
      end
      hpxml.water_heating_systems.each do |water_heating_system|
        if not water_heating_system.energy_factor.nil?
          next if water_heating_system.energy_factor >= 0.63
        elsif not water_heating_system.uniform_energy_factor.nil?
          next if Waterheater.calc_ef_from_uef(water_heating_system) >= 0.63
        end

        hpxml.building_construction.has_flue_or_chimney = true
      end
    end

    if hpxml.building_construction.use_only_ideal_air_system.nil?
      hpxml.building_construction.use_only_ideal_air_system = false
      hpxml.building_construction.use_only_ideal_air_system_isdefaulted = true
    end
  end

  def self.apply_infiltration(hpxml)
    measurements = []
    infil_volume = nil
    hpxml.air_infiltration_measurements.each do |measurement|
      is_ach = ((measurement.unit_of_measure == HPXML::UnitsACH) && !measurement.house_pressure.nil?)
      is_cfm = ((measurement.unit_of_measure == HPXML::UnitsCFM) && !measurement.house_pressure.nil?)
      is_nach = (measurement.unit_of_measure == HPXML::UnitsACHNatural)
      next unless (is_ach || is_cfm || is_nach)

      measurements << measurement
      next if measurement.infiltration_volume.nil?

      infil_volume = measurement.infiltration_volume
    end
    if infil_volume.nil?
      infil_volume = hpxml.building_construction.conditioned_building_volume
      measurements.each do |measurement|
        measurement.infiltration_volume = infil_volume
        measurement.infiltration_volume_isdefaulted = true
      end
    end

    return infil_volume
  end

  def self.apply_attics(hpxml)
    return unless hpxml.has_space_type(HPXML::LocationAtticVented)

    vented_attic = nil
    hpxml.attics.each do |attic|
      next unless attic.attic_type == HPXML::AtticTypeVented

      vented_attic = attic
    end
    if vented_attic.nil?
      hpxml.attics.add(id: 'VentedAttic',
                       attic_type: HPXML::AtticTypeVented)
      vented_attic = hpxml.attics[-1]
    end
    if vented_attic.vented_attic_sla.nil? && vented_attic.vented_attic_ach.nil?
      vented_attic.vented_attic_sla = Airflow.get_default_vented_attic_sla()
      vented_attic.vented_attic_sla_isdefaulted = true
    end
  end

  def self.apply_foundations(hpxml)
    return unless hpxml.has_space_type(HPXML::LocationCrawlspaceVented)

    vented_crawl = nil
    hpxml.foundations.each do |foundation|
      next unless foundation.foundation_type == HPXML::FoundationTypeCrawlspaceVented

      vented_crawl = foundation
    end
    if vented_crawl.nil?
      hpxml.foundations.add(id: 'VentedCrawlspace',
                            foundation_type: HPXML::FoundationTypeCrawlspaceVented)
      vented_crawl = hpxml.foundations[-1]
    end
    if vented_crawl.vented_crawlspace_sla.nil?
      vented_crawl.vented_crawlspace_sla = Airflow.get_default_vented_crawl_sla()
      vented_crawl.vented_crawlspace_sla_isdefaulted = true
    end
  end

  def self.apply_roofs(hpxml)
    hpxml.roofs.each do |roof|
      if roof.roof_type.nil?
        roof.roof_type = HPXML::RoofTypeAsphaltShingles
        roof.roof_type_isdefaulted = true
      end
      if roof.emittance.nil?
        roof.emittance = 0.90
        roof.emittance_isdefaulted = true
      end
      if roof.radiant_barrier.nil?
        roof.radiant_barrier = false
        roof.radiant_barrier_isdefaulted = true
      end
      if roof.roof_color.nil?
        roof.roof_color = Constructions.get_default_roof_color(roof.roof_type, roof.solar_absorptance)
        roof.roof_color_isdefaulted = true
      elsif roof.solar_absorptance.nil?
        roof.solar_absorptance = Constructions.get_default_roof_solar_absorptance(roof.roof_type, roof.roof_color)
        roof.solar_absorptance_isdefaulted = true
      end
    end
  end

  def self.apply_rim_joists(hpxml)
    hpxml.rim_joists.each do |rim_joist|
      next unless rim_joist.is_exterior

      if rim_joist.emittance.nil?
        rim_joist.emittance = 0.90
        rim_joist.emittance_isdefaulted = true
      end
      if rim_joist.siding.nil?
        rim_joist.siding = HPXML::SidingTypeWood
        rim_joist.siding_isdefaulted = true
      end
      if rim_joist.color.nil?
        rim_joist.color = Constructions.get_default_wall_color(rim_joist.solar_absorptance)
        rim_joist.color_isdefaulted = true
      elsif rim_joist.solar_absorptance.nil?
        rim_joist.solar_absorptance = Constructions.get_default_wall_solar_absorptance(rim_joist.color)
        rim_joist.solar_absorptance_isdefaulted = true
      end
    end
  end

  def self.apply_walls(hpxml)
    hpxml.walls.each do |wall|
      next unless wall.is_exterior

      if wall.emittance.nil?
        wall.emittance = 0.90
        wall.emittance_isdefaulted = true
      end
      if wall.siding.nil?
        wall.siding = HPXML::SidingTypeWood
        wall.siding_isdefaulted = true
      end
      if wall.color.nil?
        wall.color = Constructions.get_default_wall_color(wall.solar_absorptance)
        wall.color_isdefaulted = true
      elsif wall.solar_absorptance.nil?
        wall.solar_absorptance = Constructions.get_default_wall_solar_absorptance(wall.color)
        wall.solar_absorptance_isdefaulted = true
      end
    end
  end

  def self.apply_foundation_walls(hpxml)
    hpxml.foundation_walls.each do |foundation_wall|
      if foundation_wall.thickness.nil?
        foundation_wall.thickness = 8.0
        foundation_wall.thickness_isdefaulted = true
      end
    end
  end

  def self.apply_slabs(hpxml)
    hpxml.slabs.each do |slab|
      if slab.thickness.nil?
        crawl_slab = [HPXML::LocationCrawlspaceVented, HPXML::LocationCrawlspaceUnvented].include?(slab.interior_adjacent_to)
        slab.thickness = crawl_slab ? 0.0 : 4.0
        slab.thickness_isdefaulted = true
      end
      conditioned_slab = [HPXML::LocationLivingSpace,
                          HPXML::LocationBasementConditioned].include?(slab.interior_adjacent_to)
      if slab.carpet_r_value.nil?
        slab.carpet_r_value = conditioned_slab ? 2.0 : 0.0
        slab.carpet_r_value_isdefaulted = true
      end
      if slab.carpet_fraction.nil?
        slab.carpet_fraction = conditioned_slab ? 0.8 : 0.0
        slab.carpet_fraction_isdefaulted = true
      end
    end
  end

  def self.apply_windows(hpxml)
    default_shade_summer, default_shade_winter = Constructions.get_default_interior_shading_factors()
    hpxml.windows.each do |window|
      if window.interior_shading_factor_summer.nil?
        window.interior_shading_factor_summer = default_shade_summer
        window.interior_shading_factor_summer_isdefaulted = true
      end
      if window.interior_shading_factor_winter.nil?
        window.interior_shading_factor_winter = default_shade_winter
        window.interior_shading_factor_winter_isdefaulted = true
      end
      if window.exterior_shading_factor_summer.nil?
        window.exterior_shading_factor_summer = 1.0
        window.exterior_shading_factor_summer_isdefaulted = true
      end
      if window.exterior_shading_factor_winter.nil?
        window.exterior_shading_factor_winter = 1.0
        window.exterior_shading_factor_winter_isdefaulted = true
      end
      if window.fraction_operable.nil?
        window.fraction_operable = Airflow.get_default_fraction_of_windows_operable()
        window.fraction_operable_isdefaulted = true
      end
    end
  end

  def self.apply_skylights(hpxml)
    hpxml.skylights.each do |skylight|
      if skylight.interior_shading_factor_summer.nil?
        skylight.interior_shading_factor_summer = 1.0
        skylight.interior_shading_factor_summer_isdefaulted = true
      end
      if skylight.interior_shading_factor_winter.nil?
        skylight.interior_shading_factor_winter = 1.0
        skylight.interior_shading_factor_winter_isdefaulted = true
      end
      if skylight.exterior_shading_factor_summer.nil?
        skylight.exterior_shading_factor_summer = 1.0
        skylight.exterior_shading_factor_summer_isdefaulted = true
      end
      if skylight.exterior_shading_factor_winter.nil?
        skylight.exterior_shading_factor_winter = 1.0
        skylight.exterior_shading_factor_winter_isdefaulted = true
      end
    end
  end

  def self.apply_hvac(hpxml, weather)
    # Default AC/HP compressor type
    hpxml.cooling_systems.each do |cooling_system|
      next unless cooling_system.compressor_type.nil?

      cooling_system.compressor_type = HVAC.get_default_compressor_type(cooling_system.cooling_system_type, cooling_system.cooling_efficiency_seer)
      cooling_system.compressor_type_isdefaulted = true
    end
    hpxml.heat_pumps.each do |heat_pump|
      next unless heat_pump.compressor_type.nil?

      heat_pump.compressor_type = HVAC.get_default_compressor_type(heat_pump.heat_pump_type, heat_pump.cooling_efficiency_seer)
      heat_pump.compressor_type_isdefaulted = true
    end

    # Default boiler EAE
    hpxml.heating_systems.each do |heating_system|
      next unless heating_system.electric_auxiliary_energy.nil?
      heating_system.electric_auxiliary_energy_isdefaulted = true
      heating_system.electric_auxiliary_energy = HVAC.get_default_boiler_eae(heating_system)
      heating_system.shared_loop_watts = nil
      heating_system.fan_coil_watts = nil
    end

    # Default AC/HP sensible heat ratio
    hpxml.cooling_systems.each do |cooling_system|
      next unless cooling_system.cooling_shr.nil?

      if cooling_system.cooling_system_type == HPXML::HVACTypeCentralAirConditioner
        if cooling_system.compressor_type == HPXML::HVACCompressorTypeSingleStage
          cooling_system.cooling_shr = 0.73
        elsif cooling_system.compressor_type == HPXML::HVACCompressorTypeTwoStage
          cooling_system.cooling_shr = 0.73
        elsif cooling_system.compressor_type == HPXML::HVACCompressorTypeVariableSpeed
          cooling_system.cooling_shr = 0.78
        end
        cooling_system.cooling_shr_isdefaulted = true
      elsif cooling_system.cooling_system_type == HPXML::HVACTypeRoomAirConditioner
        cooling_system.cooling_shr = 0.65
        cooling_system.cooling_shr_isdefaulted = true
      elsif cooling_system.cooling_system_type == HPXML::HVACTypeMiniSplitAirConditioner
        cooling_system.cooling_shr = 0.73
        cooling_system.cooling_shr_isdefaulted = true
      end
    end
    hpxml.heat_pumps.each do |heat_pump|
      next unless heat_pump.cooling_shr.nil?

      if heat_pump.heat_pump_type == HPXML::HVACTypeHeatPumpAirToAir
        if heat_pump.compressor_type == HPXML::HVACCompressorTypeSingleStage
          heat_pump.cooling_shr = 0.73
        elsif heat_pump.compressor_type == HPXML::HVACCompressorTypeTwoStage
          heat_pump.cooling_shr = 0.724
        elsif heat_pump.compressor_type == HPXML::HVACCompressorTypeVariableSpeed
          heat_pump.cooling_shr = 0.78
        end
        heat_pump.cooling_shr_isdefaulted = true
      elsif heat_pump.heat_pump_type == HPXML::HVACTypeHeatPumpMiniSplit
        heat_pump.cooling_shr = 0.73
        heat_pump.cooling_shr_isdefaulted = true
      elsif heat_pump.heat_pump_type == HPXML::HVACTypeHeatPumpGroundToAir
        heat_pump.cooling_shr = 0.732
        heat_pump.cooling_shr_isdefaulted = true
      end
    end

    # GSHP pump power
    hpxml.heat_pumps.each do |heat_pump|
      next unless heat_pump.heat_pump_type == HPXML::HVACTypeHeatPumpGroundToAir
      next unless heat_pump.pump_watts_per_ton.nil?

      heat_pump.pump_watts_per_ton = HVAC.get_default_gshp_pump_power()
      heat_pump.pump_watts_per_ton_isdefaulted = true
    end

    # Charge defect ratio
    hpxml.cooling_systems.each do |cooling_system|
      next unless [HPXML::HVACTypeCentralAirConditioner,
                   HPXML::HVACTypeMiniSplitAirConditioner].include? cooling_system.cooling_system_type
      next unless cooling_system.charge_defect_ratio.nil?

      cooling_system.charge_defect_ratio = 0.0
      cooling_system.charge_defect_ratio_isdefaulted = true
    end
    hpxml.heat_pumps.each do |heat_pump|
      next unless [HPXML::HVACTypeHeatPumpAirToAir,
                   HPXML::HVACTypeHeatPumpMiniSplit,
                   HPXML::HVACTypeHeatPumpGroundToAir].include? heat_pump.heat_pump_type
      next unless heat_pump.charge_defect_ratio.nil?

      heat_pump.charge_defect_ratio = 0.0
      heat_pump.charge_defect_ratio_isdefaulted = true
    end

    # Airflow defect ratio
    hpxml.heating_systems.each do |heating_system|
      next unless [HPXML::HVACTypeFurnace].include? heating_system.heating_system_type
      next unless heating_system.airflow_defect_ratio.nil?

      heating_system.airflow_defect_ratio = 0.0
      heating_system.airflow_defect_ratio_isdefaulted = true
    end
    hpxml.cooling_systems.each do |cooling_system|
      next unless [HPXML::HVACTypeCentralAirConditioner,
                   HPXML::HVACTypeMiniSplitAirConditioner].include? cooling_system.cooling_system_type
      if cooling_system.cooling_system_type == HPXML::HVACTypeMiniSplitAirConditioner && cooling_system.distribution_system_idref.nil?
        next # Ducted mini-splits only
      end
      next unless cooling_system.airflow_defect_ratio.nil?

      cooling_system.airflow_defect_ratio = 0.0
      cooling_system.airflow_defect_ratio_isdefaulted = true
    end
    hpxml.heat_pumps.each do |heat_pump|
      next unless [HPXML::HVACTypeHeatPumpAirToAir,
                   HPXML::HVACTypeHeatPumpGroundToAir,
                   HPXML::HVACTypeHeatPumpMiniSplit].include? heat_pump.heat_pump_type
      if heat_pump.heat_pump_type == HPXML::HVACTypeHeatPumpMiniSplit && heat_pump.distribution_system_idref.nil?
        next # Ducted mini-splits only
      end
      next unless heat_pump.airflow_defect_ratio.nil?

      heat_pump.airflow_defect_ratio = 0.0
      heat_pump.airflow_defect_ratio_isdefaulted = true
    end

    # Fan power
    psc_watts_per_cfm = 0.5 # W/cfm, PSC fan
    ecm_watts_per_cfm = 0.375 # W/cfm, ECM fan
    mini_split_ducted_watts_per_cfm = 0.18 # W/cfm, ducted mini split
    hpxml.heating_systems.each do |heating_system|
      if [HPXML::HVACTypeFurnace].include? heating_system.heating_system_type
        if heating_system.fan_watts_per_cfm.nil?
          if heating_system.heating_efficiency_afue > 0.9 # HEScore assumption
            heating_system.fan_watts_per_cfm = ecm_watts_per_cfm
          else
            heating_system.fan_watts_per_cfm = psc_watts_per_cfm
          end
          heating_system.fan_watts_per_cfm_isdefaulted = true
        end
      elsif [HPXML::HVACTypeStove].include? heating_system.heating_system_type
        if heating_system.fan_watts.nil?
          heating_system.fan_watts = 40.0 # W
          heating_system.fan_watts_isdefaulted = true
        end
      elsif [HPXML::HVACTypeWallFurnace,
             HPXML::HVACTypeFloorFurnace,
             HPXML::HVACTypePortableHeater,
             HPXML::HVACTypeFixedHeater,
             HPXML::HVACTypeFireplace].include? heating_system.heating_system_type
        if heating_system.fan_watts.nil?
          heating_system.fan_watts = 0.0 # W/cfm, assume no fan power
          heating_system.fan_watts_isdefaulted = true
        end
      end
    end
    hpxml.cooling_systems.each do |cooling_system|
      next unless cooling_system.fan_watts_per_cfm.nil?

      if (not cooling_system.attached_heating_system.nil?) && (not cooling_system.attached_heating_system.fan_watts_per_cfm.nil?)
        cooling_system.fan_watts_per_cfm = cooling_system.attached_heating_system.fan_watts_per_cfm
        cooling_system.fan_watts_per_cfm_isdefaulted = true
      elsif [HPXML::HVACTypeCentralAirConditioner].include? cooling_system.cooling_system_type
        if cooling_system.cooling_efficiency_seer > 13.5 # HEScore assumption
          cooling_system.fan_watts_per_cfm = ecm_watts_per_cfm
        else
          cooling_system.fan_watts_per_cfm = psc_watts_per_cfm
        end
        cooling_system.fan_watts_per_cfm_isdefaulted = true
      elsif [HPXML::HVACTypeMiniSplitAirConditioner].include? cooling_system.cooling_system_type
        if not cooling_system.distribution_system.nil?
          cooling_system.fan_watts_per_cfm = mini_split_ducted_watts_per_cfm
        end
        cooling_system.fan_watts_per_cfm_isdefaulted = true
      elsif [HPXML::HVACTypeEvaporativeCooler].include? cooling_system.cooling_system_type
        # Depends on airflow rate, so defaulted in hvac_sizing.rb
      end
    end
    hpxml.heat_pumps.each do |heat_pump|
      next unless heat_pump.fan_watts_per_cfm.nil?

      if [HPXML::HVACTypeHeatPumpAirToAir].include? heat_pump.heat_pump_type
        if heat_pump.heating_efficiency_hspf > 8.75 # HEScore assumption
          heat_pump.fan_watts_per_cfm = ecm_watts_per_cfm
        else
          heat_pump.fan_watts_per_cfm = psc_watts_per_cfm
        end
        heat_pump.fan_watts_per_cfm_isdefaulted = true
      elsif [HPXML::HVACTypeHeatPumpGroundToAir].include? heat_pump.heat_pump_type
        if heat_pump.heating_efficiency_cop > 8.75 / 3.2 # HEScore assumption
          heat_pump.fan_watts_per_cfm = ecm_watts_per_cfm
        else
          heat_pump.fan_watts_per_cfm = psc_watts_per_cfm
        end
        heat_pump.fan_watts_per_cfm_isdefaulted = true
      elsif [HPXML::HVACTypeHeatPumpMiniSplit].include? heat_pump.heat_pump_type
        if not heat_pump.distribution_system.nil?
          heat_pump.fan_watts_per_cfm = mini_split_ducted_watts_per_cfm
        end
        heat_pump.fan_watts_per_cfm_isdefaulted = true
      end
    end

    # HVAC capacities
    # Transition capacity elements from -1 (old approach) to nil (new approach)
    hpxml.heating_systems.each do |heating_system|
      if (not heating_system.heating_capacity.nil?) && (heating_system.heating_capacity < 0)
        heating_system.heating_capacity = nil
      end
    end
    hpxml.cooling_systems.each do |cooling_system|
      if (not cooling_system.cooling_capacity.nil?) && (cooling_system.cooling_capacity < 0)
        cooling_system.cooling_capacity = nil
      end
    end
    hpxml.heat_pumps.each do |heat_pump|
      if (not heat_pump.cooling_capacity.nil?) && (heat_pump.cooling_capacity < 0)
        heat_pump.cooling_capacity = nil
      end
      if (not heat_pump.heating_capacity.nil?) && (heat_pump.heating_capacity < 0)
        heat_pump.heating_capacity = nil
      end
      if (not heat_pump.heating_capacity_17F.nil?) && (heat_pump.heating_capacity_17F < 0)
        heat_pump.heating_capacity_17F = nil
      end
      if (not heat_pump.backup_heating_capacity.nil?) && (heat_pump.backup_heating_capacity < 0)
        heat_pump.backup_heating_capacity = nil
      end
      if heat_pump.cooling_capacity.nil? && (not heat_pump.heating_capacity.nil?)
        heat_pump.cooling_capacity = heat_pump.heating_capacity
      elsif heat_pump.heating_capacity.nil? && (not heat_pump.cooling_capacity.nil?)
        heat_pump.heating_capacity = heat_pump.cooling_capacity
      end
    end

    # Detailed HVAC performance
    hpxml.cooling_systems.each do |cooling_system|
      clg_ap = cooling_system.additional_properties
      if [HPXML::HVACTypeCentralAirConditioner].include? cooling_system.cooling_system_type
        # Note: We use HP cooling curve so that a central AC behaves the same.
        HVAC.set_num_speeds(cooling_system)
        HVAC.set_fan_power_rated(cooling_system)
        HVAC.set_crankcase_assumptions(cooling_system)

        HVAC.set_cool_c_d(cooling_system, clg_ap.num_speeds)
        HVAC.set_cool_curves_ashp(cooling_system)
        HVAC.set_cool_rated_cfm_per_ton(cooling_system)
        HVAC.set_cool_rated_shrs_gross(cooling_system)
        HVAC.set_cool_rated_eirs(cooling_system)

      elsif [HPXML::HVACTypeRoomAirConditioner].include? cooling_system.cooling_system_type
        HVAC.set_num_speeds(cooling_system)
        HVAC.set_cool_c_d(cooling_system, clg_ap.num_speeds)
        HVAC.set_cool_curves_room_ac(cooling_system)
        HVAC.set_cool_rated_cfm_per_ton(cooling_system)
        HVAC.set_cool_rated_shrs_gross(cooling_system)

      elsif [HPXML::HVACTypeMiniSplitAirConditioner].include? cooling_system.cooling_system_type
        num_speeds = 10
        HVAC.set_num_speeds(cooling_system)
        HVAC.set_crankcase_assumptions(cooling_system)
        HVAC.set_fan_power_rated(cooling_system)

        HVAC.set_cool_c_d(cooling_system, num_speeds)
        HVAC.set_cool_curves_mshp(cooling_system, num_speeds)
        HVAC.set_cool_rated_cfm_per_ton_mshp(cooling_system, num_speeds)
        HVAC.set_cool_rated_eirs_mshp(cooling_system, num_speeds)

        HVAC.set_mshp_downselected_speed_indices(cooling_system)

      elsif [HPXML::HVACTypeEvaporativeCooler].include? cooling_system.cooling_system_type
        clg_ap.effectiveness = 0.72 # Assumption from HEScore

      end
    end
    hpxml.heating_systems.each do |heating_system|
      htg_ap = heating_system.additional_properties
      next unless [HPXML::HVACTypeStove,
                   HPXML::HVACTypePortableHeater,
                   HPXML::HVACTypeFixedHeater,
                   HPXML::HVACTypeWallFurnace,
                   HPXML::HVACTypeFloorFurnace,
                   HPXML::HVACTypeFireplace].include? heating_system.heating_system_type
      HVAC.set_heat_rated_cfm_per_ton(heating_system)
    end
    hpxml.heat_pumps.each do |heat_pump|
      hp_ap = heat_pump.additional_properties
      if [HPXML::HVACTypeHeatPumpAirToAir].include? heat_pump.heat_pump_type
        HVAC.set_num_speeds(heat_pump)
        HVAC.set_fan_power_rated(heat_pump)
        HVAC.set_crankcase_assumptions(heat_pump)
        HVAC.set_heat_pump_temperatures(heat_pump)

        HVAC.set_cool_c_d(heat_pump, hp_ap.num_speeds)
        HVAC.set_cool_curves_ashp(heat_pump)
        HVAC.set_cool_rated_cfm_per_ton(heat_pump)
        HVAC.set_cool_rated_shrs_gross(heat_pump)
        HVAC.set_cool_rated_eirs(heat_pump)

        HVAC.set_heat_c_d(heat_pump, hp_ap.num_speeds)
        HVAC.set_ashp_htg_curves(heat_pump)
        HVAC.set_heat_rated_cfm_per_ton(heat_pump)
        HVAC.set_heat_rated_eirs(heat_pump)

      elsif [HPXML::HVACTypeHeatPumpMiniSplit].include? heat_pump.heat_pump_type
        num_speeds = 10
        HVAC.set_num_speeds(heat_pump)
        HVAC.set_crankcase_assumptions(heat_pump)
        HVAC.set_fan_power_rated(heat_pump)
        HVAC.set_heat_pump_temperatures(heat_pump)

        HVAC.set_cool_c_d(heat_pump, num_speeds)
        HVAC.set_cool_curves_mshp(heat_pump, num_speeds)
        HVAC.set_cool_rated_cfm_per_ton_mshp(heat_pump, num_speeds)
        HVAC.set_cool_rated_eirs_mshp(heat_pump, num_speeds)

        HVAC.set_heat_c_d(heat_pump, num_speeds)
        HVAC.set_heat_curves_mshp(heat_pump, num_speeds)
        HVAC.set_heat_rated_cfm_per_ton_mshp(heat_pump, num_speeds)
        HVAC.set_heat_rated_eirs_mshp(heat_pump, num_speeds)

        HVAC.set_mshp_downselected_speed_indices(heat_pump)

      elsif [HPXML::HVACTypeHeatPumpGroundToAir].include? heat_pump.heat_pump_type
        HVAC.set_gshp_assumptions(heat_pump, weather)
        HVAC.set_curves_gshp(heat_pump)

      elsif [HPXML::HVACTypeHeatPumpWaterLoopToAir].include? heat_pump.heat_pump_type
        HVAC.set_heat_pump_temperatures(heat_pump)

      end
    end
  end

  def self.apply_hvac_control(hpxml)
    hpxml.hvac_controls.each do |hvac_control|
      if not hvac_control.heating_setback_temp.nil?
        if hvac_control.heating_setback_start_hour.nil?
          hvac_control.heating_setback_start_hour = 23 # 11 pm
          hvac_control.heating_setback_start_hour_isdefaulted = true
        end
      end

      next unless not hvac_control.cooling_setup_temp.nil?
      if hvac_control.cooling_setup_start_hour.nil?
        hvac_control.cooling_setup_start_hour = 9 # 9 am
        hvac_control.cooling_setup_start_hour_isdefaulted = true
      end
    end
  end

  def self.apply_hvac_distribution(hpxml, ncfl, ncfl_ag)
    # Check either all ducts have location and surface area or all ducts have no location and surface area
    n_ducts = 0
    n_ducts_to_be_defaulted = 0
    hpxml.hvac_distributions.each do |hvac_distribution|
      n_ducts += hvac_distribution.ducts.size
      n_ducts_to_be_defaulted += hvac_distribution.ducts.select { |duct| duct.duct_surface_area.nil? && duct.duct_location.nil? }.size
    end
    if n_ducts_to_be_defaulted > 0 && (n_ducts != n_ducts_to_be_defaulted)
      fail 'The location and surface area of all ducts must be provided or blank.'
    end

    hpxml.hvac_distributions.each do |hvac_distribution|
      next unless [HPXML::HVACDistributionTypeAir].include? hvac_distribution.distribution_system_type

      # Default return registers
      if hvac_distribution.number_of_return_registers.nil?
        hvac_distribution.number_of_return_registers = ncfl.ceil # Add 1 return register per conditioned floor if not provided
        hvac_distribution.number_of_return_registers_isdefaulted = true
      end

      # Default ducts
      cfa_served = hvac_distribution.conditioned_floor_area_served
      n_returns = hvac_distribution.number_of_return_registers

      supply_ducts = hvac_distribution.ducts.select { |duct| duct.duct_type == HPXML::DuctTypeSupply }
      return_ducts = hvac_distribution.ducts.select { |duct| duct.duct_type == HPXML::DuctTypeReturn }
      [supply_ducts, return_ducts].each do |ducts|
        ducts.each do |duct|
          next unless duct.duct_surface_area.nil?

          primary_duct_area, secondary_duct_area = HVAC.get_default_duct_surface_area(duct.duct_type, ncfl_ag, cfa_served, n_returns).map { |area| area / ducts.size }
          primary_duct_location, secondary_duct_location = HVAC.get_default_duct_locations(hpxml)
          if primary_duct_location.nil? # If a home doesn't have any non-living spaces (outside living space), place all ducts in living space.
            duct.duct_surface_area = primary_duct_area + secondary_duct_area
            duct.duct_location = secondary_duct_location
          else
            duct.duct_surface_area = primary_duct_area
            duct.duct_location = primary_duct_location
            if secondary_duct_area > 0
              hvac_distribution.ducts.add(duct_type: duct.duct_type,
                                          duct_insulation_r_value: duct.duct_insulation_r_value,
                                          duct_location: secondary_duct_location,
                                          duct_location_isdefaulted: true,
                                          duct_surface_area: secondary_duct_area,
                                          duct_surface_area_isdefaulted: true)
            end
          end
          duct.duct_surface_area_isdefaulted = true
          duct.duct_location_isdefaulted = true
        end
      end
    end
  end

  def self.apply_ventilation_fans(hpxml)
    # Default mech vent systems
    hpxml.ventilation_fans.each do |vent_fan|
      next unless vent_fan.used_for_whole_building_ventilation

      if vent_fan.is_shared_system.nil?
        vent_fan.is_shared_system = false
        vent_fan.is_shared_system_isdefaulted = true
      end
      if vent_fan.hours_in_operation.nil?
        vent_fan.hours_in_operation = (vent_fan.fan_type == HPXML::MechVentTypeCFIS) ? 8.0 : 24.0
        vent_fan.hours_in_operation_isdefaulted = true
      end
    end

    # Default kitchen fan
    hpxml.ventilation_fans.each do |vent_fan|
      next unless (vent_fan.used_for_local_ventilation && (vent_fan.fan_location == HPXML::LocationKitchen))

      if vent_fan.quantity.nil?
        vent_fan.quantity = 1
        vent_fan.quantity_isdefaulted = true
      end
      if vent_fan.rated_flow_rate.nil?
        vent_fan.rated_flow_rate = 100.0 # cfm, per BA HSP
        vent_fan.rated_flow_rate_isdefaulted = true
      end
      if vent_fan.hours_in_operation.nil?
        vent_fan.hours_in_operation = 1.0 # hrs/day, per BA HSP
        vent_fan.hours_in_operation_isdefaulted = true
      end
      if vent_fan.fan_power.nil?
        vent_fan.fan_power = 0.3 * vent_fan.rated_flow_rate # W, per BA HSP
        vent_fan.fan_power_isdefaulted = true
      end
      if vent_fan.start_hour.nil?
        vent_fan.start_hour = 18 # 6 pm, per BA HSP
        vent_fan.start_hour_isdefaulted = true
      end
    end

    # Default bath fans
    hpxml.ventilation_fans.each do |vent_fan|
      next unless (vent_fan.used_for_local_ventilation && (vent_fan.fan_location == HPXML::LocationBath))

      if vent_fan.quantity.nil?
        vent_fan.quantity = hpxml.building_construction.number_of_bathrooms
        vent_fan.quantity_isdefaulted = true
      end
      if vent_fan.rated_flow_rate.nil?
        vent_fan.rated_flow_rate = 50.0 # cfm, per BA HSP
        vent_fan.rated_flow_rate_isdefaulted = true
      end
      if vent_fan.hours_in_operation.nil?
        vent_fan.hours_in_operation = 1.0 # hrs/day, per BA HSP
        vent_fan.hours_in_operation_isdefaulted = true
      end
      if vent_fan.fan_power.nil?
        vent_fan.fan_power = 0.3 * vent_fan.rated_flow_rate # W, per BA HSP
        vent_fan.fan_power_isdefaulted = true
      end
      if vent_fan.start_hour.nil?
        vent_fan.start_hour = 7 # 7 am, per BA HSP
        vent_fan.start_hour_isdefaulted = true
      end
    end
  end

  def self.apply_water_heaters(hpxml, nbeds, eri_version)
    hpxml.water_heating_systems.each do |water_heating_system|
      if water_heating_system.is_shared_system.nil?
        water_heating_system.is_shared_system = false
        water_heating_system.is_shared_system_isdefaulted = true
      end
      if water_heating_system.temperature.nil?
        water_heating_system.temperature = Waterheater.get_default_hot_water_temperature(eri_version)
        water_heating_system.temperature_isdefaulted = true
      end
      if water_heating_system.performance_adjustment.nil?
        water_heating_system.performance_adjustment = Waterheater.get_default_performance_adjustment(water_heating_system)
        water_heating_system.performance_adjustment_isdefaulted = true
      end
      if (water_heating_system.water_heater_type == HPXML::WaterHeaterTypeCombiStorage) && water_heating_system.standby_loss.nil?
        # Use equation fit from AHRI database
        # calculate independent variable SurfaceArea/vol(physically linear to standby_loss/skin_u under test condition) to fit the linear equation from AHRI database
        act_vol = Waterheater.calc_storage_tank_actual_vol(water_heating_system.tank_volume, nil)
        surface_area = Waterheater.calc_tank_areas(act_vol)[0]
        sqft_by_gal = surface_area / act_vol # sqft/gal
        water_heating_system.standby_loss = (2.9721 * sqft_by_gal - 0.4732).round(3) # linear equation assuming a constant u, F/hr
        water_heating_system.standby_loss_isdefaulted = true
      end
      if (water_heating_system.water_heater_type == HPXML::WaterHeaterTypeStorage)
        if water_heating_system.heating_capacity.nil?
          water_heating_system.heating_capacity = Waterheater.get_default_heating_capacity(water_heating_system.fuel_type, nbeds, hpxml.water_heating_systems.size, hpxml.building_construction.number_of_bathrooms) * 1000.0
          water_heating_system.heating_capacity_isdefaulted = true
        end
        if water_heating_system.tank_volume.nil?
          water_heating_system.tank_volume = Waterheater.get_default_tank_volume(water_heating_system.fuel_type, nbeds, hpxml.building_construction.number_of_bathrooms)
          water_heating_system.tank_volume_isdefaulted = true
        end
        if water_heating_system.recovery_efficiency.nil?
          water_heating_system.recovery_efficiency = Waterheater.get_default_recovery_efficiency(water_heating_system)
          water_heating_system.recovery_efficiency_isdefaulted = true
        end
      end
      if water_heating_system.location.nil?
        water_heating_system.location = Waterheater.get_default_location(hpxml, hpxml.climate_and_risk_zones.iecc_zone)
        water_heating_system.location_isdefaulted = true
      end
    end
  end

  def self.apply_hot_water_distribution(hpxml, cfa, ncfl, has_uncond_bsmnt)
    return if hpxml.hot_water_distributions.size == 0

    hot_water_distribution = hpxml.hot_water_distributions[0]

    if hot_water_distribution.pipe_r_value.nil?
      hot_water_distribution.pipe_r_value = 0.0
      hot_water_distribution.pipe_r_value_isdefaulted = true
    end

    if hot_water_distribution.system_type == HPXML::DHWDistTypeStandard
      if hot_water_distribution.standard_piping_length.nil?
        hot_water_distribution.standard_piping_length = HotWaterAndAppliances.get_default_std_pipe_length(has_uncond_bsmnt, cfa, ncfl)
        hot_water_distribution.standard_piping_length_isdefaulted = true
      end
    elsif hot_water_distribution.system_type == HPXML::DHWDistTypeRecirc
      if hot_water_distribution.recirculation_piping_length.nil?
        hot_water_distribution.recirculation_piping_length = HotWaterAndAppliances.get_default_recirc_loop_length(HotWaterAndAppliances.get_default_std_pipe_length(has_uncond_bsmnt, cfa, ncfl))
        hot_water_distribution.recirculation_piping_length_isdefaulted = true
      end
      if hot_water_distribution.recirculation_branch_piping_length.nil?
        hot_water_distribution.recirculation_branch_piping_length = HotWaterAndAppliances.get_default_recirc_branch_loop_length()
        hot_water_distribution.recirculation_branch_piping_length_isdefaulted = true
      end
      if hot_water_distribution.recirculation_pump_power.nil?
        hot_water_distribution.recirculation_pump_power = HotWaterAndAppliances.get_default_recirc_pump_power()
        hot_water_distribution.recirculation_pump_power_isdefaulted = true
      end
    end

    if hot_water_distribution.has_shared_recirculation
      if hot_water_distribution.shared_recirculation_pump_power.nil?
        hot_water_distribution.shared_recirculation_pump_power = HotWaterAndAppliances.get_default_shared_recirc_pump_power()
        hot_water_distribution.shared_recirculation_pump_power_isdefaulted = true
      end
    end
  end

  def self.apply_water_fixtures(hpxml)
    if hpxml.water_heating.water_fixtures_usage_multiplier.nil?
      hpxml.water_heating.water_fixtures_usage_multiplier = 1.0
      hpxml.water_heating.water_fixtures_usage_multiplier_isdefaulted = true
    end
  end

  def self.apply_solar_thermal_systems(hpxml)
    return if hpxml.solar_thermal_systems.size == 0

    solar_thermal_system = hpxml.solar_thermal_systems[0]
    collector_area = solar_thermal_system.collector_area

    if not collector_area.nil? # Detailed solar water heater
      if solar_thermal_system.storage_volume.nil?
        solar_thermal_system.storage_volume = Waterheater.calc_default_solar_thermal_system_storage_volume(collector_area)
        solar_thermal_system.storage_volume_isdefaulted = true
      end
    end
  end

  def self.apply_pv_systems(hpxml)
    hpxml.pv_systems.each do |pv_system|
      if pv_system.is_shared_system.nil?
        pv_system.is_shared_system = false
        pv_system.is_shared_system_isdefaulted = true
      end
      if pv_system.location.nil?
        pv_system.location = HPXML::LocationRoof
        pv_system.location_isdefaulted = true
      end
      if pv_system.tracking.nil?
        pv_system.tracking = HPXML::PVTrackingTypeFixed
        pv_system.tracking_isdefaulted = true
      end
      if pv_system.module_type.nil?
        pv_system.module_type = HPXML::PVModuleTypeStandard
        pv_system.module_type_isdefaulted = true
      end
      if pv_system.inverter_efficiency.nil?
        pv_system.inverter_efficiency = PV.get_default_inv_eff()
        pv_system.inverter_efficiency_isdefaulted = true
      end
      if pv_system.system_losses_fraction.nil?
        pv_system.system_losses_fraction = PV.get_default_system_losses(pv_system.year_modules_manufactured)
        pv_system.system_losses_fraction_isdefaulted = true
      end
    end
  end

  def self.apply_generators(hpxml)
    hpxml.generators.each do |generator|
      if generator.is_shared_system.nil?
        generator.is_shared_system = false
        generator.is_shared_system_isdefaulted = true
      end
    end
  end

  def self.apply_appliances(hpxml, nbeds, eri_version)
    # Default clothes washer
    if hpxml.clothes_washers.size > 0
      clothes_washer = hpxml.clothes_washers[0]
      if clothes_washer.is_shared_appliance.nil?
        clothes_washer.is_shared_appliance = false
        clothes_washer.is_shared_appliance_isdefaulted = true
      end
      if clothes_washer.location.nil?
        clothes_washer.location = HPXML::LocationLivingSpace
        clothes_washer.location_isdefaulted = true
      end
      if clothes_washer.rated_annual_kwh.nil?
        default_values = HotWaterAndAppliances.get_clothes_washer_default_values(eri_version)
        clothes_washer.integrated_modified_energy_factor = default_values[:integrated_modified_energy_factor]
        clothes_washer.integrated_modified_energy_factor_isdefaulted = true
        clothes_washer.rated_annual_kwh = default_values[:rated_annual_kwh]
        clothes_washer.rated_annual_kwh_isdefaulted = true
        clothes_washer.label_electric_rate = default_values[:label_electric_rate]
        clothes_washer.label_electric_rate_isdefaulted = true
        clothes_washer.label_gas_rate = default_values[:label_gas_rate]
        clothes_washer.label_gas_rate_isdefaulted = true
        clothes_washer.label_annual_gas_cost = default_values[:label_annual_gas_cost]
        clothes_washer.label_annual_gas_cost_isdefaulted = true
        clothes_washer.capacity = default_values[:capacity]
        clothes_washer.capacity_isdefaulted = true
        clothes_washer.label_usage = default_values[:label_usage]
        clothes_washer.label_usage_isdefaulted = true
      end
      if clothes_washer.usage_multiplier.nil?
        clothes_washer.usage_multiplier = 1.0
        clothes_washer.usage_multiplier_isdefaulted = true
      end
    end

    # Default clothes dryer
    if hpxml.clothes_dryers.size > 0
      clothes_dryer = hpxml.clothes_dryers[0]
      if clothes_dryer.is_shared_appliance.nil?
        clothes_dryer.is_shared_appliance = false
        clothes_dryer.is_shared_appliance_isdefaulted = true
      end
      if clothes_dryer.location.nil?
        clothes_dryer.location = HPXML::LocationLivingSpace
        clothes_dryer.location_isdefaulted = true
      end
      if clothes_dryer.control_type.nil?
        default_values = HotWaterAndAppliances.get_clothes_dryer_default_values(eri_version, clothes_dryer.fuel_type)
        clothes_dryer.control_type = default_values[:control_type]
        clothes_dryer.control_type_isdefaulted = true
        clothes_dryer.combined_energy_factor = default_values[:combined_energy_factor]
        clothes_dryer.combined_energy_factor_isdefaulted = true
      end
      if clothes_dryer.usage_multiplier.nil?
        clothes_dryer.usage_multiplier = 1.0
        clothes_dryer.usage_multiplier_isdefaulted = true
      end
      if clothes_dryer.is_vented.nil?
        clothes_dryer.is_vented = true
        clothes_dryer.is_vented_isdefaulted = true
      end
      if clothes_dryer.is_vented && clothes_dryer.vented_flow_rate.nil?
        clothes_dryer.vented_flow_rate = 100.0
        clothes_dryer.vented_flow_rate_isdefaulted = true
      end
    end

    # Default dishwasher
    if hpxml.dishwashers.size > 0
      dishwasher = hpxml.dishwashers[0]
      if dishwasher.is_shared_appliance.nil?
        dishwasher.is_shared_appliance = false
        dishwasher.is_shared_appliance_isdefaulted = true
      end
      if dishwasher.location.nil?
        dishwasher.location = HPXML::LocationLivingSpace
        dishwasher.location_isdefaulted = true
      end
      if dishwasher.place_setting_capacity.nil?
        default_values = HotWaterAndAppliances.get_dishwasher_default_values(eri_version)
        dishwasher.rated_annual_kwh = default_values[:rated_annual_kwh]
        dishwasher.rated_annual_kwh_isdefaulted = true
        dishwasher.label_electric_rate = default_values[:label_electric_rate]
        dishwasher.label_electric_rate_isdefaulted = true
        dishwasher.label_gas_rate = default_values[:label_gas_rate]
        dishwasher.label_gas_rate_isdefaulted = true
        dishwasher.label_annual_gas_cost = default_values[:label_annual_gas_cost]
        dishwasher.label_annual_gas_cost_isdefaulted = true
        dishwasher.label_usage = default_values[:label_usage]
        dishwasher.label_usage_isdefaulted = true
        dishwasher.place_setting_capacity = default_values[:place_setting_capacity]
        dishwasher.place_setting_capacity_isdefaulted = true
      end
      if dishwasher.usage_multiplier.nil?
        dishwasher.usage_multiplier = 1.0
        dishwasher.usage_multiplier_isdefaulted = true
      end
    end

    # Default refrigerators
    if hpxml.refrigerators.size == 1
      hpxml.refrigerators[0].primary_indicator = true
      hpxml.refrigerators[0].primary_indicator_isdefaulted = true
    end
    hpxml.refrigerators.each do |refrigerator|
      if not refrigerator.primary_indicator # extra refrigerator
        if refrigerator.location.nil?
          refrigerator.location = HotWaterAndAppliances.get_default_extra_refrigerator_and_freezer_locations(hpxml)
          refrigerator.location_isdefaulted = true
        end
        if refrigerator.adjusted_annual_kwh.nil? && refrigerator.rated_annual_kwh.nil?
          default_values = HotWaterAndAppliances.get_extra_refrigerator_default_values
          refrigerator.rated_annual_kwh = default_values[:rated_annual_kwh]
          refrigerator.rated_annual_kwh_isdefaulted = true
        end
      else # primary refrigerator
        if refrigerator.location.nil?
          refrigerator.location = HPXML::LocationLivingSpace
          refrigerator.location_isdefaulted = true
        end
        if refrigerator.adjusted_annual_kwh.nil? && refrigerator.rated_annual_kwh.nil?
          default_values = HotWaterAndAppliances.get_refrigerator_default_values(nbeds)
          refrigerator.rated_annual_kwh = default_values[:rated_annual_kwh]
          refrigerator.rated_annual_kwh_isdefaulted = true
        end
      end
      if refrigerator.usage_multiplier.nil?
        refrigerator.usage_multiplier = 1.0
        refrigerator.usage_multiplier_isdefaulted = true
      end
      if refrigerator.weekday_fractions.nil?
        refrigerator.weekday_fractions = '0.040, 0.039, 0.038, 0.037, 0.036, 0.036, 0.038, 0.040, 0.041, 0.041, 0.040, 0.040, 0.042, 0.042, 0.042, 0.041, 0.044, 0.048, 0.050, 0.048, 0.047, 0.046, 0.044, 0.041'
        refrigerator.weekday_fractions_isdefaulted = true
      end
      if refrigerator.weekend_fractions.nil?
        refrigerator.weekend_fractions = '0.040, 0.039, 0.038, 0.037, 0.036, 0.036, 0.038, 0.040, 0.041, 0.041, 0.040, 0.040, 0.042, 0.042, 0.042, 0.041, 0.044, 0.048, 0.050, 0.048, 0.047, 0.046, 0.044, 0.041'
        refrigerator.weekend_fractions_isdefaulted = true
      end
      if refrigerator.monthly_multipliers.nil?
        refrigerator.monthly_multipliers = '0.837, 0.835, 1.084, 1.084, 1.084, 1.096, 1.096, 1.096, 1.096, 0.931, 0.925, 0.837'
        refrigerator.monthly_multipliers_isdefaulted = true
      end
    end

    # Default freezer
    hpxml.freezers.each do |freezer|
      if freezer.location.nil?
        freezer.location = HotWaterAndAppliances.get_default_extra_refrigerator_and_freezer_locations(hpxml)
        freezer.location_isdefaulted = true
      end
      if freezer.adjusted_annual_kwh.nil? && freezer.rated_annual_kwh.nil?
        default_values = HotWaterAndAppliances.get_freezer_default_values
        freezer.rated_annual_kwh = default_values[:rated_annual_kwh]
        freezer.rated_annual_kwh_isdefaulted = true
      end
      if freezer.usage_multiplier.nil?
        freezer.usage_multiplier = 1.0
        freezer.usage_multiplier_isdefaulted = true
      end
      if freezer.weekday_fractions.nil?
        freezer.weekday_fractions = '0.040, 0.039, 0.038, 0.037, 0.036, 0.036, 0.038, 0.040, 0.041, 0.041, 0.040, 0.040, 0.042, 0.042, 0.042, 0.041, 0.044, 0.048, 0.050, 0.048, 0.047, 0.046, 0.044, 0.041'
        freezer.weekday_fractions_isdefaulted = true
      end
      if freezer.weekend_fractions.nil?
        freezer.weekend_fractions = '0.040, 0.039, 0.038, 0.037, 0.036, 0.036, 0.038, 0.040, 0.041, 0.041, 0.040, 0.040, 0.042, 0.042, 0.042, 0.041, 0.044, 0.048, 0.050, 0.048, 0.047, 0.046, 0.044, 0.041'
        freezer.weekend_fractions_isdefaulted = true
      end
      if freezer.monthly_multipliers.nil?
        freezer.monthly_multipliers = '0.837, 0.835, 1.084, 1.084, 1.084, 1.096, 1.096, 1.096, 1.096, 0.931, 0.925, 0.837'
        freezer.monthly_multipliers_isdefaulted = true
      end
    end

    # Default cooking range
    if hpxml.cooking_ranges.size > 0
      cooking_range = hpxml.cooking_ranges[0]
      if cooking_range.location.nil?
        cooking_range.location = HPXML::LocationLivingSpace
        cooking_range.location_isdefaulted = true
      end
      if cooking_range.is_induction.nil?
        default_values = HotWaterAndAppliances.get_range_oven_default_values()
        cooking_range.is_induction = default_values[:is_induction]
        cooking_range.is_induction_isdefaulted = true
      end
      if cooking_range.usage_multiplier.nil?
        cooking_range.usage_multiplier = 1.0
        cooking_range.usage_multiplier_isdefaulted = true
      end
      if cooking_range.weekday_fractions.nil?
        cooking_range.weekday_fractions = '0.007, 0.007, 0.004, 0.004, 0.007, 0.011, 0.025, 0.042, 0.046, 0.048, 0.042, 0.050, 0.057, 0.046, 0.057, 0.044, 0.092, 0.150, 0.117, 0.060, 0.035, 0.025, 0.016, 0.011'
        cooking_range.weekday_fractions_isdefaulted = true
      end
      if cooking_range.weekend_fractions.nil?
        cooking_range.weekend_fractions = '0.007, 0.007, 0.004, 0.004, 0.007, 0.011, 0.025, 0.042, 0.046, 0.048, 0.042, 0.050, 0.057, 0.046, 0.057, 0.044, 0.092, 0.150, 0.117, 0.060, 0.035, 0.025, 0.016, 0.011'
        cooking_range.weekend_fractions_isdefaulted = true
      end
      if cooking_range.monthly_multipliers.nil?
        cooking_range.monthly_multipliers = '1.097, 1.097, 0.991, 0.987, 0.991, 0.890, 0.896, 0.896, 0.890, 1.085, 1.085, 1.097'
        cooking_range.monthly_multipliers_isdefaulted = true
      end
    end

    # Default oven
    if hpxml.ovens.size > 0
      oven = hpxml.ovens[0]
      if oven.is_convection.nil?
        default_values = HotWaterAndAppliances.get_range_oven_default_values()
        oven.is_convection = default_values[:is_convection]
        oven.is_convection_isdefaulted = true
      end
    end
  end

  def self.apply_lighting(hpxml)
    return if hpxml.lighting_groups.empty?

    if hpxml.lighting.interior_usage_multiplier.nil?
      hpxml.lighting.interior_usage_multiplier = 1.0
      hpxml.lighting.interior_usage_multiplier_isdefaulted = true
    end
    if hpxml.lighting.garage_usage_multiplier.nil?
      hpxml.lighting.garage_usage_multiplier = 1.0
      hpxml.lighting.garage_usage_multiplier_isdefaulted = true
    end
    if hpxml.lighting.exterior_usage_multiplier.nil?
      hpxml.lighting.exterior_usage_multiplier = 1.0
      hpxml.lighting.exterior_usage_multiplier_isdefaulted = true
    end
    # Schedules from T24 2016 Residential ACM Appendix C Table 8 Exterior Lighting Hourly Multiplier (Weekdays and weekends)
    default_exterior_lighting_weekday_fractions = '0.046, 0.046, 0.046, 0.046, 0.046, 0.037, 0.035, 0.034, 0.033, 0.028, 0.022, 0.015, 0.012, 0.011, 0.011, 0.012, 0.019, 0.037, 0.049, 0.065, 0.091, 0.105, 0.091, 0.063'
    default_exterior_lighting_weekend_fractions = '0.046, 0.046, 0.045, 0.045, 0.046, 0.045, 0.044, 0.041, 0.036, 0.03, 0.024, 0.016, 0.012, 0.011, 0.011, 0.012, 0.019, 0.038, 0.048, 0.06, 0.083, 0.098, 0.085, 0.059'
    default_exterior_lighting_monthly_multipliers = '1.248, 1.257, 0.993, 0.989, 0.993, 0.827, 0.821, 0.821, 0.827, 0.99, 0.987, 1.248'
    if hpxml.has_space_type(HPXML::LocationGarage)
      if hpxml.lighting.garage_weekday_fractions.nil?
        hpxml.lighting.garage_weekday_fractions = default_exterior_lighting_weekday_fractions
        hpxml.lighting.garage_weekday_fractions_isdefaulted = true
      end
      if hpxml.lighting.garage_weekend_fractions.nil?
        hpxml.lighting.garage_weekend_fractions = default_exterior_lighting_weekend_fractions
        hpxml.lighting.garage_weekend_fractions_isdefaulted = true
      end
      if hpxml.lighting.garage_monthly_multipliers.nil?
        hpxml.lighting.garage_monthly_multipliers = default_exterior_lighting_monthly_multipliers
        hpxml.lighting.garage_monthly_multipliers_isdefaulted = true
      end
    end
    if hpxml.lighting.exterior_weekday_fractions.nil?
      hpxml.lighting.exterior_weekday_fractions = default_exterior_lighting_weekday_fractions
      hpxml.lighting.exterior_weekday_fractions_isdefaulted = true
    end
    if hpxml.lighting.exterior_weekend_fractions.nil?
      hpxml.lighting.exterior_weekend_fractions = default_exterior_lighting_weekend_fractions
      hpxml.lighting.exterior_weekend_fractions_isdefaulted = true
    end
    if hpxml.lighting.exterior_monthly_multipliers.nil?
      hpxml.lighting.exterior_monthly_multipliers = default_exterior_lighting_monthly_multipliers
      hpxml.lighting.exterior_monthly_multipliers_isdefaulted = true
    end
    if hpxml.lighting.holiday_exists
      if hpxml.lighting.holiday_kwh_per_day.nil?
        # From LA100 repo (2017)
        if hpxml.building_construction.residential_facility_type == HPXML::ResidentialTypeSFD
          hpxml.lighting.holiday_kwh_per_day = 1.1
        else # Multifamily and others
          hpxml.lighting.holiday_kwh_per_day = 0.55
        end
        hpxml.lighting.holiday_kwh_per_day_isdefaulted = true
      end
      if hpxml.lighting.holiday_period_begin_month.nil?
        hpxml.lighting.holiday_period_begin_month = 11
        hpxml.lighting.holiday_period_begin_month_isdefaulted = true
        hpxml.lighting.holiday_period_begin_day = 24
        hpxml.lighting.holiday_period_begin_day_isdefaulted = true
      end
      if hpxml.lighting.holiday_period_end_day.nil?
        hpxml.lighting.holiday_period_end_month = 1
        hpxml.lighting.holiday_period_end_month_isdefaulted = true
        hpxml.lighting.holiday_period_end_day = 6
        hpxml.lighting.holiday_period_end_day_isdefaulted = true
      end
      if hpxml.lighting.holiday_weekday_fractions.nil?
        hpxml.lighting.holiday_weekday_fractions = '0.0, 0.0, 0.0, 0.0, 0.0, 0.0, 0.0, 0.0, 0.0, 0.0, 0.0, 0.0, 0.0, 0.0, 0.0, 0.0, 0.008, 0.098, 0.168, 0.194, 0.284, 0.192, 0.037, 0.019'
        hpxml.lighting.holiday_weekday_fractions_isdefaulted = true
      end
      if hpxml.lighting.holiday_weekend_fractions.nil?
        hpxml.lighting.holiday_weekend_fractions = '0.0, 0.0, 0.0, 0.0, 0.0, 0.0, 0.0, 0.0, 0.0, 0.0, 0.0, 0.0, 0.0, 0.0, 0.0, 0.0, 0.008, 0.098, 0.168, 0.194, 0.284, 0.192, 0.037, 0.019'
        hpxml.lighting.holiday_weekend_fractions_isdefaulted = true
      end
    end
  end

  def self.apply_ceiling_fans(hpxml, nbeds)
    return if hpxml.ceiling_fans.size == 0

    ceiling_fan = hpxml.ceiling_fans[0]
    if ceiling_fan.efficiency.nil?
      medium_cfm = 3000.0
      ceiling_fan.efficiency = medium_cfm / HVAC.get_default_ceiling_fan_power()
      ceiling_fan.efficiency_isdefaulted = true
    end
    if ceiling_fan.quantity.nil?
      ceiling_fan.quantity = HVAC.get_default_ceiling_fan_quantity(nbeds)
      ceiling_fan.quantity_isdefaulted = true
    end
  end

  def self.apply_pools_and_hot_tubs(hpxml, cfa, nbeds)
    hpxml.pools.each do |pool|
      next if pool.type == HPXML::TypeNone

      if pool.pump_type != HPXML::TypeNone
        # Pump
        if pool.pump_kwh_per_year.nil?
          pool.pump_kwh_per_year = MiscLoads.get_pool_pump_default_values(cfa, nbeds)
          pool.pump_kwh_per_year_isdefaulted = true
        end
        if pool.pump_usage_multiplier.nil?
          pool.pump_usage_multiplier = 1.0
          pool.pump_usage_multiplier_isdefaulted = true
        end
        if pool.pump_weekday_fractions.nil?
          pool.pump_weekday_fractions = '0.003, 0.003, 0.003, 0.004, 0.008, 0.015, 0.026, 0.044, 0.084, 0.121, 0.127, 0.121, 0.120, 0.090, 0.075, 0.061, 0.037, 0.023, 0.013, 0.008, 0.004, 0.003, 0.003, 0.003'
          pool.pump_weekday_fractions_isdefaulted = true
        end
        if pool.pump_weekend_fractions.nil?
          pool.pump_weekend_fractions = '0.003, 0.003, 0.003, 0.004, 0.008, 0.015, 0.026, 0.044, 0.084, 0.121, 0.127, 0.121, 0.120, 0.090, 0.075, 0.061, 0.037, 0.023, 0.013, 0.008, 0.004, 0.003, 0.003, 0.003'
          pool.pump_weekend_fractions_isdefaulted = true
        end
        if pool.pump_monthly_multipliers.nil?
          pool.pump_monthly_multipliers = '1.154, 1.161, 1.013, 1.010, 1.013, 0.888, 0.883, 0.883, 0.888, 0.978, 0.974, 1.154'
          pool.pump_monthly_multipliers_isdefaulted = true
        end
      end

      next unless pool.heater_type != HPXML::TypeNone
      # Heater
      if pool.heater_load_value.nil?
        default_heater_load_units, default_heater_load_value = MiscLoads.get_pool_heater_default_values(cfa, nbeds, pool.heater_type)
        pool.heater_load_units = default_heater_load_units
        pool.heater_load_value = default_heater_load_value
        pool.heater_load_value_isdefaulted = true
      end
      if pool.heater_usage_multiplier.nil?
        pool.heater_usage_multiplier = 1.0
        pool.heater_usage_multiplier_isdefaulted = true
      end
      if pool.heater_weekday_fractions.nil?
        pool.heater_weekday_fractions = '0.003, 0.003, 0.003, 0.004, 0.008, 0.015, 0.026, 0.044, 0.084, 0.121, 0.127, 0.121, 0.120, 0.090, 0.075, 0.061, 0.037, 0.023, 0.013, 0.008, 0.004, 0.003, 0.003, 0.003'
        pool.heater_weekday_fractions_isdefaulted = true
      end
      if pool.heater_weekend_fractions.nil?
        pool.heater_weekend_fractions = '0.003, 0.003, 0.003, 0.004, 0.008, 0.015, 0.026, 0.044, 0.084, 0.121, 0.127, 0.121, 0.120, 0.090, 0.075, 0.061, 0.037, 0.023, 0.013, 0.008, 0.004, 0.003, 0.003, 0.003'
        pool.heater_weekend_fractions_isdefaulted = true
      end
      if pool.heater_monthly_multipliers.nil?
        pool.heater_monthly_multipliers = '1.154, 1.161, 1.013, 1.010, 1.013, 0.888, 0.883, 0.883, 0.888, 0.978, 0.974, 1.154'
        pool.heater_monthly_multipliers_isdefaulted = true
      end
    end

    hpxml.hot_tubs.each do |hot_tub|
      next if hot_tub.type == HPXML::TypeNone

      if hot_tub.pump_type != HPXML::TypeNone
        # Pump
        if hot_tub.pump_kwh_per_year.nil?
          hot_tub.pump_kwh_per_year = MiscLoads.get_hot_tub_pump_default_values(cfa, nbeds)
          hot_tub.pump_kwh_per_year_isdefaulted = true
        end
        if hot_tub.pump_usage_multiplier.nil?
          hot_tub.pump_usage_multiplier = 1.0
          hot_tub.pump_usage_multiplier_isdefaulted = true
        end
        if hot_tub.pump_weekday_fractions.nil?
          hot_tub.pump_weekday_fractions = '0.024, 0.029, 0.024, 0.029, 0.047, 0.067, 0.057, 0.024, 0.024, 0.019, 0.015, 0.014, 0.014, 0.014, 0.024, 0.058, 0.126, 0.122, 0.068, 0.061, 0.051, 0.043, 0.024, 0.024'
          hot_tub.pump_weekday_fractions_isdefaulted = true
        end
        if hot_tub.pump_weekend_fractions.nil?
          hot_tub.pump_weekend_fractions = '0.024, 0.029, 0.024, 0.029, 0.047, 0.067, 0.057, 0.024, 0.024, 0.019, 0.015, 0.014, 0.014, 0.014, 0.024, 0.058, 0.126, 0.122, 0.068, 0.061, 0.051, 0.043, 0.024, 0.024'
          hot_tub.pump_weekend_fractions_isdefaulted = true
        end
        if hot_tub.pump_monthly_multipliers.nil?
          hot_tub.pump_monthly_multipliers = '0.921, 0.928, 0.921, 0.915, 0.921, 1.160, 1.158, 1.158, 1.160, 0.921, 0.915, 0.921'
          hot_tub.pump_monthly_multipliers_isdefaulted = true
        end
      end

      next unless hot_tub.heater_type != HPXML::TypeNone
      # Heater
      if hot_tub.heater_load_value.nil?
        default_heater_load_units, default_heater_load_value = MiscLoads.get_hot_tub_heater_default_values(cfa, nbeds, hot_tub.heater_type)
        hot_tub.heater_load_units = default_heater_load_units
        hot_tub.heater_load_value = default_heater_load_value
        hot_tub.heater_load_value_isdefaulted = true
      end
      if hot_tub.heater_usage_multiplier.nil?
        hot_tub.heater_usage_multiplier = 1.0
        hot_tub.heater_usage_multiplier_isdefaulted = true
      end
      if hot_tub.heater_weekday_fractions.nil?
        hot_tub.heater_weekday_fractions = '0.024, 0.029, 0.024, 0.029, 0.047, 0.067, 0.057, 0.024, 0.024, 0.019, 0.015, 0.014, 0.014, 0.014, 0.024, 0.058, 0.126, 0.122, 0.068, 0.061, 0.051, 0.043, 0.024, 0.024'
        hot_tub.heater_weekday_fractions_isdefaulted = true
      end
      if hot_tub.heater_weekend_fractions.nil?
        hot_tub.heater_weekend_fractions = '0.024, 0.029, 0.024, 0.029, 0.047, 0.067, 0.057, 0.024, 0.024, 0.019, 0.015, 0.014, 0.014, 0.014, 0.024, 0.058, 0.126, 0.122, 0.068, 0.061, 0.051, 0.043, 0.024, 0.024'
        hot_tub.heater_weekend_fractions_isdefaulted = true
      end
      if hot_tub.heater_monthly_multipliers.nil?
        hot_tub.heater_monthly_multipliers = '0.837, 0.835, 1.084, 1.084, 1.084, 1.096, 1.096, 1.096, 1.096, 0.931, 0.925, 0.837'
        hot_tub.heater_monthly_multipliers_isdefaulted = true
      end
    end
  end

  def self.apply_plug_loads(hpxml, cfa, nbeds)
    hpxml.plug_loads.each do |plug_load|
      if plug_load.plug_load_type == HPXML::PlugLoadTypeOther
        default_annual_kwh, default_sens_frac, default_lat_frac = MiscLoads.get_residual_mels_default_values(cfa)
        if plug_load.kWh_per_year.nil?
          plug_load.kWh_per_year = default_annual_kwh
          plug_load.kWh_per_year_isdefaulted = true
        end
        if plug_load.frac_sensible.nil?
          plug_load.frac_sensible = default_sens_frac
          plug_load.frac_sensible_isdefaulted = true
        end
        if plug_load.frac_latent.nil?
          plug_load.frac_latent = default_lat_frac
          plug_load.frac_latent_isdefaulted = true
        end
        if plug_load.weekday_fractions.nil?
          plug_load.weekday_fractions = '0.035, 0.033, 0.032, 0.031, 0.032, 0.033, 0.037, 0.042, 0.043, 0.043, 0.043, 0.044, 0.045, 0.045, 0.044, 0.046, 0.048, 0.052, 0.053, 0.05, 0.047, 0.045, 0.04, 0.036'
          plug_load.weekday_fractions_isdefaulted = true
        end
        if plug_load.weekend_fractions.nil?
          plug_load.weekend_fractions = '0.035, 0.033, 0.032, 0.031, 0.032, 0.033, 0.037, 0.042, 0.043, 0.043, 0.043, 0.044, 0.045, 0.045, 0.044, 0.046, 0.048, 0.052, 0.053, 0.05, 0.047, 0.045, 0.04, 0.036'
          plug_load.weekend_fractions_isdefaulted = true
        end
        if plug_load.monthly_multipliers.nil?
          plug_load.monthly_multipliers = '1.248, 1.257, 0.993, 0.989, 0.993, 0.827, 0.821, 0.821, 0.827, 0.99, 0.987, 1.248'
          plug_load.monthly_multipliers_isdefaulted = true
        end
      elsif plug_load.plug_load_type == HPXML::PlugLoadTypeTelevision
        default_annual_kwh, default_sens_frac, default_lat_frac = MiscLoads.get_televisions_default_values(cfa, nbeds)
        if plug_load.kWh_per_year.nil?
          plug_load.kWh_per_year = default_annual_kwh
          plug_load.kWh_per_year_isdefaulted = true
        end
        if plug_load.frac_sensible.nil?
          plug_load.frac_sensible = default_sens_frac
          plug_load.frac_sensible_isdefaulted = true
        end
        if plug_load.frac_latent.nil?
          plug_load.frac_latent = default_lat_frac
          plug_load.frac_latent_isdefaulted = true
        end
        if plug_load.weekday_fractions.nil?
          plug_load.weekday_fractions = '0.037, 0.018, 0.009, 0.007, 0.011, 0.018, 0.029, 0.040, 0.049, 0.058, 0.065, 0.072, 0.076, 0.086, 0.091, 0.102, 0.127, 0.156, 0.210, 0.294, 0.363, 0.344, 0.208, 0.090'
          plug_load.weekday_fractions_isdefaulted = true
        end
        if plug_load.weekend_fractions.nil?
          plug_load.weekend_fractions = '0.044, 0.022, 0.012, 0.008, 0.011, 0.014, 0.024, 0.043, 0.071, 0.094, 0.112, 0.123, 0.132, 0.156, 0.178, 0.196, 0.206, 0.213, 0.251, 0.330, 0.388, 0.358, 0.226, 0.103'
          plug_load.weekend_fractions_isdefaulted = true
        end
        if plug_load.monthly_multipliers.nil?
          plug_load.monthly_multipliers = '1.137, 1.129, 0.961, 0.969, 0.961, 0.993, 0.996, 0.96, 0.993, 0.867, 0.86, 1.137'
          plug_load.monthly_multipliers_isdefaulted = true
        end
      elsif plug_load.plug_load_type == HPXML::PlugLoadTypeElectricVehicleCharging
        default_annual_kwh = MiscLoads.get_electric_vehicle_charging_default_values
        if plug_load.kWh_per_year.nil?
          plug_load.kWh_per_year = default_annual_kwh
          plug_load.kWh_per_year_isdefaulted = true
        end
        if plug_load.frac_sensible.nil?
          plug_load.frac_sensible = 0.0
          plug_load.frac_sensible_isdefaulted = true
        end
        if plug_load.frac_latent.nil?
          plug_load.frac_latent = 0.0
          plug_load.frac_latent_isdefaulted = true
        end
        if plug_load.weekday_fractions.nil?
          plug_load.weekday_fractions = '0.042, 0.042, 0.042, 0.042, 0.042, 0.042, 0.042, 0.042, 0.042, 0.042, 0.042, 0.042, 0.042, 0.042, 0.042, 0.042, 0.042, 0.042, 0.042, 0.042, 0.042, 0.042, 0.042, 0.042'
          plug_load.weekday_fractions_isdefaulted = true
        end
        if plug_load.weekend_fractions.nil?
          plug_load.weekend_fractions = '0.042, 0.042, 0.042, 0.042, 0.042, 0.042, 0.042, 0.042, 0.042, 0.042, 0.042, 0.042, 0.042, 0.042, 0.042, 0.042, 0.042, 0.042, 0.042, 0.042, 0.042, 0.042, 0.042, 0.042'
          plug_load.weekend_fractions_isdefaulted = true
        end
        if plug_load.monthly_multipliers.nil?
          plug_load.monthly_multipliers = '1, 1, 1, 1, 1, 1, 1, 1, 1, 1, 1, 1'
          plug_load.monthly_multipliers_isdefaulted = true
        end
      elsif plug_load.plug_load_type == HPXML::PlugLoadTypeWellPump
        default_annual_kwh = MiscLoads.get_well_pump_default_values(cfa, nbeds)
        if plug_load.kWh_per_year.nil?
          plug_load.kWh_per_year = default_annual_kwh
          plug_load.kWh_per_year_isdefaulted = true
        end
        if plug_load.frac_sensible.nil?
          plug_load.frac_sensible = 0.0
          plug_load.frac_sensible_isdefaulted = true
        end
        if plug_load.frac_latent.nil?
          plug_load.frac_latent = 0.0
          plug_load.frac_latent_isdefaulted = true
        end
        if plug_load.weekday_fractions.nil?
          plug_load.weekday_fractions = '0.044, 0.023, 0.019, 0.015, 0.016, 0.018, 0.026, 0.033, 0.033, 0.032, 0.033, 0.033, 0.032, 0.032, 0.032, 0.033, 0.045, 0.057, 0.066, 0.076, 0.081, 0.086, 0.075, 0.065'
          plug_load.weekday_fractions_isdefaulted = true
        end
        if plug_load.weekend_fractions.nil?
          plug_load.weekend_fractions = '0.044, 0.023, 0.019, 0.015, 0.016, 0.018, 0.026, 0.033, 0.033, 0.032, 0.033, 0.033, 0.032, 0.032, 0.032, 0.033, 0.045, 0.057, 0.066, 0.076, 0.081, 0.086, 0.075, 0.065'
          plug_load.weekend_fractions_isdefaulted = true
        end
        if plug_load.monthly_multipliers.nil?
          plug_load.monthly_multipliers = '1.154, 1.161, 1.013, 1.010, 1.013, 0.888, 0.883, 0.883, 0.888, 0.978, 0.974, 1.154'
          plug_load.monthly_multipliers_isdefaulted = true
        end
      end
      if plug_load.usage_multiplier.nil?
        plug_load.usage_multiplier = 1.0
        plug_load.usage_multiplier_isdefaulted = true
      end
    end
  end

  def self.apply_fuel_loads(hpxml, cfa, nbeds)
    hpxml.fuel_loads.each do |fuel_load|
      if fuel_load.fuel_load_type == HPXML::FuelLoadTypeGrill
        if fuel_load.therm_per_year.nil?
          fuel_load.therm_per_year = MiscLoads.get_gas_grill_default_values(cfa, nbeds)
          fuel_load.therm_per_year_isdefaulted = true
        end
        if fuel_load.frac_sensible.nil?
          fuel_load.frac_sensible = 0.0
          fuel_load.frac_sensible_isdefaulted = true
        end
        if fuel_load.frac_latent.nil?
          fuel_load.frac_latent = 0.0
          fuel_load.frac_latent_isdefaulted = true
        end
        if fuel_load.weekday_fractions.nil?
          fuel_load.weekday_fractions = '0.004, 0.001, 0.001, 0.002, 0.007, 0.012, 0.029, 0.046, 0.044, 0.041, 0.044, 0.046, 0.042, 0.038, 0.049, 0.059, 0.110, 0.161, 0.115, 0.070, 0.044, 0.019, 0.013, 0.007'
          fuel_load.weekday_fractions_isdefaulted = true
        end
        if fuel_load.weekend_fractions.nil?
          fuel_load.weekend_fractions = '0.004, 0.001, 0.001, 0.002, 0.007, 0.012, 0.029, 0.046, 0.044, 0.041, 0.044, 0.046, 0.042, 0.038, 0.049, 0.059, 0.110, 0.161, 0.115, 0.070, 0.044, 0.019, 0.013, 0.007'
          fuel_load.weekend_fractions_isdefaulted = true
        end
        if fuel_load.monthly_multipliers.nil?
          fuel_load.monthly_multipliers = '1.097, 1.097, 0.991, 0.987, 0.991, 0.890, 0.896, 0.896, 0.890, 1.085, 1.085, 1.097'
          fuel_load.monthly_multipliers_isdefaulted = true
        end
      elsif fuel_load.fuel_load_type == HPXML::FuelLoadTypeLighting
        if fuel_load.therm_per_year.nil?
          fuel_load.therm_per_year = MiscLoads.get_gas_lighting_default_values(cfa, nbeds)
          fuel_load.therm_per_year_isdefaulted = true
        end
        if fuel_load.frac_sensible.nil?
          fuel_load.frac_sensible = 0.0
          fuel_load.frac_sensible_isdefaulted = true
        end
        if fuel_load.frac_latent.nil?
          fuel_load.frac_latent = 0.0
          fuel_load.frac_latent_isdefaulted = true
        end
        if fuel_load.weekday_fractions.nil?
          fuel_load.weekday_fractions = '0.044, 0.023, 0.019, 0.015, 0.016, 0.018, 0.026, 0.033, 0.033, 0.032, 0.033, 0.033, 0.032, 0.032, 0.032, 0.033, 0.045, 0.057, 0.066, 0.076, 0.081, 0.086, 0.075, 0.065'
          fuel_load.weekday_fractions_isdefaulted = true
        end
        if fuel_load.weekend_fractions.nil?
          fuel_load.weekend_fractions = '0.044, 0.023, 0.019, 0.015, 0.016, 0.018, 0.026, 0.033, 0.033, 0.032, 0.033, 0.033, 0.032, 0.032, 0.032, 0.033, 0.045, 0.057, 0.066, 0.076, 0.081, 0.086, 0.075, 0.065'
          fuel_load.weekend_fractions_isdefaulted = true
        end
        if fuel_load.monthly_multipliers.nil?
          fuel_load.monthly_multipliers = '1.154, 1.161, 1.013, 1.010, 1.013, 0.888, 0.883, 0.883, 0.888, 0.978, 0.974, 1.154'
          fuel_load.monthly_multipliers_isdefaulted = true
        end
      elsif fuel_load.fuel_load_type == HPXML::FuelLoadTypeFireplace
        if fuel_load.therm_per_year.nil?
          fuel_load.therm_per_year = MiscLoads.get_gas_fireplace_default_values(cfa, nbeds)
          fuel_load.therm_per_year_isdefaulted = true
        end
        if fuel_load.frac_sensible.nil?
          fuel_load.frac_sensible = 0.5
          fuel_load.frac_sensible_isdefaulted = true
        end
        if fuel_load.frac_latent.nil?
          fuel_load.frac_latent = 0.1
          fuel_load.frac_latent_isdefaulted = true
        end
        if fuel_load.weekday_fractions.nil?
          fuel_load.weekday_fractions = '0.044, 0.023, 0.019, 0.015, 0.016, 0.018, 0.026, 0.033, 0.033, 0.032, 0.033, 0.033, 0.032, 0.032, 0.032, 0.033, 0.045, 0.057, 0.066, 0.076, 0.081, 0.086, 0.075, 0.065'
          fuel_load.weekday_fractions_isdefaulted = true
        end
        if fuel_load.weekend_fractions.nil?
          fuel_load.weekend_fractions = '0.044, 0.023, 0.019, 0.015, 0.016, 0.018, 0.026, 0.033, 0.033, 0.032, 0.033, 0.033, 0.032, 0.032, 0.032, 0.033, 0.045, 0.057, 0.066, 0.076, 0.081, 0.086, 0.075, 0.065'
          fuel_load.weekend_fractions_isdefaulted = true
        end
        if fuel_load.monthly_multipliers.nil?
          fuel_load.monthly_multipliers = '1.154, 1.161, 1.013, 1.010, 1.013, 0.888, 0.883, 0.883, 0.888, 0.978, 0.974, 1.154'
          fuel_load.monthly_multipliers_isdefaulted = true
        end
      end
      if fuel_load.usage_multiplier.nil?
        fuel_load.usage_multiplier = 1.0
        fuel_load.usage_multiplier_isdefaulted = true
      end
    end
  end

  def self.apply_hvac_sizing(hpxml, weather, cfa, nbeds)
    hvac_systems = HVAC.get_hpxml_hvac_systems(hpxml)

    # Calculate building design loads and equipment capacities/airflows
    bldg_design_loads, all_hvac_sizing_values = HVACSizing.calculate(weather, hpxml, cfa, nbeds, hvac_systems)

    hvacpl = hpxml.hvac_plant
    tol = 10 # Btuh

    # Assign heating design loads back to HPXML object
    hvacpl.hdl_total = bldg_design_loads.Heat_Tot.round
    hvacpl.hdl_walls = bldg_design_loads.Heat_Walls.round
    hvacpl.hdl_ceilings = bldg_design_loads.Heat_Ceilings.round
    hvacpl.hdl_roofs = bldg_design_loads.Heat_Roofs.round
    hvacpl.hdl_floors = bldg_design_loads.Heat_Floors.round
    hvacpl.hdl_slabs = bldg_design_loads.Heat_Slabs.round
    hvacpl.hdl_windows = bldg_design_loads.Heat_Windows.round
    hvacpl.hdl_skylights = bldg_design_loads.Heat_Skylights.round
    hvacpl.hdl_doors = bldg_design_loads.Heat_Doors.round
    hvacpl.hdl_infilvent = bldg_design_loads.Heat_InfilVent.round
    hvacpl.hdl_ducts = bldg_design_loads.Heat_Ducts.round
    hdl_sum = (hvacpl.hdl_walls + hvacpl.hdl_ceilings + hvacpl.hdl_roofs +
               hvacpl.hdl_floors + hvacpl.hdl_slabs + hvacpl.hdl_windows +
               hvacpl.hdl_skylights + hvacpl.hdl_doors + hvacpl.hdl_infilvent +
               hvacpl.hdl_ducts)
    if (hdl_sum - hvacpl.hdl_total).abs > tol
      fail 'Heating design loads do not sum to total.'
    end

    # Cooling sensible design loads back to HPXML object
    hvacpl.cdl_sens_total = bldg_design_loads.Cool_Sens.round
    hvacpl.cdl_sens_walls = bldg_design_loads.Cool_Walls.round
    hvacpl.cdl_sens_ceilings = bldg_design_loads.Cool_Ceilings.round
    hvacpl.cdl_sens_roofs = bldg_design_loads.Cool_Roofs.round
    hvacpl.cdl_sens_floors = bldg_design_loads.Cool_Floors.round
    hvacpl.cdl_sens_slabs = 0.0
    hvacpl.cdl_sens_windows = bldg_design_loads.Cool_Windows.round
    hvacpl.cdl_sens_skylights = bldg_design_loads.Cool_Skylights.round
    hvacpl.cdl_sens_doors = bldg_design_loads.Cool_Doors.round
    hvacpl.cdl_sens_infilvent = bldg_design_loads.Cool_Infil_Sens.round
    hvacpl.cdl_sens_ducts = bldg_design_loads.Cool_Ducts_Sens.round
    hvacpl.cdl_sens_intgains = bldg_design_loads.Cool_IntGains_Sens.round
    cdl_sens_sum = (hvacpl.cdl_sens_walls + hvacpl.cdl_sens_ceilings +
                    hvacpl.cdl_sens_roofs + hvacpl.cdl_sens_floors +
                    hvacpl.cdl_sens_slabs + hvacpl.cdl_sens_windows +
                    hvacpl.cdl_sens_skylights + hvacpl.cdl_sens_doors +
                    hvacpl.cdl_sens_infilvent + hvacpl.cdl_sens_ducts +
                    hvacpl.cdl_sens_intgains)
    if (cdl_sens_sum - hvacpl.cdl_sens_total).abs > tol
      fail 'Cooling sensible design loads do not sum to total.'
    end

    # Cooling latent design loads back to HPXML object
    hvacpl.cdl_lat_total = bldg_design_loads.Cool_Lat.round
    hvacpl.cdl_lat_ducts = bldg_design_loads.Cool_Ducts_Lat.round
    hvacpl.cdl_lat_infilvent = bldg_design_loads.Cool_Infil_Lat.round
    hvacpl.cdl_lat_intgains = bldg_design_loads.Cool_IntGains_Lat.round
    cdl_lat_sum = (hvacpl.cdl_lat_ducts + hvacpl.cdl_lat_infilvent +
                   hvacpl.cdl_lat_intgains)
    if (cdl_lat_sum - hvacpl.cdl_lat_total).abs > tol
      fail 'Cooling latent design loads do not sum to total.'
    end

    # Assign sizing values back to HPXML objects
    all_hvac_sizing_values.each do |hvac_system, hvac_sizing_values|
      htg_sys = hvac_system[:heating]
      clg_sys = hvac_system[:cooling]

      # Heating system
      if not htg_sys.nil?

        # Heating capacities
        if htg_sys.heating_capacity.nil? || ((htg_sys.heating_capacity - hvac_sizing_values.Heat_Capacity).abs >= 1.0)
          # Heating capacity @ 17F
          if htg_sys.respond_to? :heating_capacity_17F
            if (not htg_sys.heating_capacity.nil?) && (not htg_sys.heating_capacity_17F.nil?)
              # Fixed value entered; scale w/ heating_capacity in case allow_increased_fixed_capacities=true
              htg_cap_17f = htg_sys.heating_capacity_17F * hvac_sizing_values.Heat_Capacity.round / htg_sys.heating_capacity
              if (htg_sys.heating_capacity_17F - htg_cap_17f).abs >= 1.0
                htg_sys.heating_capacity_17F = htg_cap_17f
                htg_sys.heating_capacity_17F_isdefaulted = true
              end
            else
              # Autosized
              # FUTURE: Calculate HeatingCapacity17F from heat_cap_ft_spec? Might be confusing
              # since user would not be able to replicate the results using this value, as the
              # default curves are non-linear.
            end
          end
          htg_sys.heating_capacity = hvac_sizing_values.Heat_Capacity.round
          htg_sys.heating_capacity_isdefaulted = true
        end
        if htg_sys.respond_to? :backup_heating_capacity
          if not htg_sys.backup_heating_fuel.nil? # If there is a backup heating source
            if htg_sys.backup_heating_capacity.nil? || ((htg_sys.backup_heating_capacity - hvac_sizing_values.Heat_Capacity_Supp).abs >= 1.0)
              htg_sys.backup_heating_capacity = hvac_sizing_values.Heat_Capacity_Supp.round
              htg_sys.backup_heating_capacity_isdefaulted = true
            end
          else
            htg_sys.backup_heating_capacity = 0.0
          end
        end

        # Heating airflow
        htg_sys.heating_airflow_cfm = hvac_sizing_values.Heat_Airflow.round
        htg_sys.heating_airflow_cfm_isdefaulted = true

        # Heating GSHP loop
        if htg_sys.is_a? HPXML::HeatPump
          htg_sys.additional_properties.GSHP_Loop_flow = hvac_sizing_values.GSHP_Loop_flow
          htg_sys.additional_properties.GSHP_Bore_Depth = hvac_sizing_values.GSHP_Bore_Depth
          htg_sys.additional_properties.GSHP_Bore_Holes = hvac_sizing_values.GSHP_Bore_Holes
          htg_sys.additional_properties.GSHP_G_Functions = hvac_sizing_values.GSHP_G_Functions
        end
      end

      # Cooling system
      next unless not clg_sys.nil?

      # Cooling capacities
      if clg_sys.cooling_capacity.nil? || ((clg_sys.cooling_capacity - hvac_sizing_values.Cool_Capacity).abs >= 1.0)
        clg_sys.cooling_capacity = hvac_sizing_values.Cool_Capacity.round
        clg_sys.cooling_capacity_isdefaulted = true
      end
      clg_sys.additional_properties.cooling_capacity_sensible = hvac_sizing_values.Cool_Capacity_Sens.round

      # Cooling airflow
      clg_sys.cooling_airflow_cfm = hvac_sizing_values.Cool_Airflow.round
      clg_sys.cooling_airflow_cfm_isdefaulted = true
    end
  end
end<|MERGE_RESOLUTION|>--- conflicted
+++ resolved
@@ -1,16 +1,6 @@
 # frozen_string_literal: true
 
 class HPXMLDefaults
-<<<<<<< HEAD
-  # Note: Each HPXML object has an additional_properties child object where
-  # custom information can be attached to the object without being written
-  # to the HPXML file. This is useful to associate additional values with the
-  # HPXML objects that will ultimately get passed around.
-
-  def self.apply(hpxml, runner, epw_file, weather, cfa, nbeds, ncfl, ncfl_ag, has_uncond_bsmnt, eri_version)
-    HVAC.apply_shared_systems(hpxml)
-    apply_header(hpxml, epw_file, runner)
-=======
   # Note: Each HPXML object (e.g., HPXML::Wall) has an additional_properties
   # child object where # custom information can be attached to the object without
   # being written to the HPXML file. This is useful to associate additional values
@@ -24,7 +14,6 @@
     has_uncond_bsmnt = hpxml.has_space_type(HPXML::LocationBasementUnconditioned)
 
     apply_header(hpxml, epw_file)
->>>>>>> b040b486
     apply_site(hpxml)
     apply_building_occupancy(hpxml, nbeds)
     apply_building_construction(hpxml, cfa, nbeds)
@@ -423,6 +412,8 @@
   end
 
   def self.apply_hvac(hpxml, weather)
+    HVAC.apply_shared_systems(hpxml)
+
     # Default AC/HP compressor type
     hpxml.cooling_systems.each do |cooling_system|
       next unless cooling_system.compressor_type.nil?
