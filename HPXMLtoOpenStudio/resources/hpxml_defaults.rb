# frozen_string_literal: true

class HPXMLDefaults
  # Note: Each HPXML object (e.g., HPXML::Wall) has an additional_properties
  # child object where custom information can be attached to the object without
  # being written to the HPXML file. This will allow the custom information to
  # be used by subsequent calculations/logic.

  def self.apply(runner, hpxml, hpxml_bldg, eri_version, weather, epw_file: nil, schedules_file: nil, convert_shared_systems: true)
    cfa = hpxml_bldg.building_construction.conditioned_floor_area
    nbeds = hpxml_bldg.building_construction.number_of_bedrooms
    ncfl = hpxml_bldg.building_construction.number_of_conditioned_floors
    ncfl_ag = hpxml_bldg.building_construction.number_of_conditioned_floors_above_grade
    has_uncond_bsmnt = hpxml_bldg.has_location(HPXML::LocationBasementUnconditioned)
    infil_measurement = Airflow.get_infiltration_measurement_of_interest(hpxml_bldg.air_infiltration_measurements)

    # Check for presence of fuels once
<<<<<<< HEAD
    has_fuel = hpxml_bldg.has_fuels(Constants.FossilFuels, hpxml.to_doc)

    apply_header(hpxml.header, epw_file)
    apply_emissions_scenarios(hpxml.header, has_fuel)
    apply_utility_bill_scenarios(runner, hpxml.header, hpxml_bldg, has_fuel)
    apply_building(hpxml_bldg, epw_file)
    apply_building_header(hpxml.header, hpxml_bldg, weather)
    apply_building_header_sizing(hpxml_bldg, weather, nbeds)
    apply_site(hpxml_bldg)
    apply_neighbor_buildings(hpxml_bldg)
    apply_building_occupancy(hpxml_bldg, schedules_file)
    apply_building_construction(hpxml_bldg, cfa, nbeds, infil_measurement)
    apply_climate_and_risk_zones(hpxml_bldg, epw_file)
    apply_infiltration(hpxml_bldg, infil_measurement)
    apply_attics(hpxml_bldg)
    apply_foundations(hpxml_bldg)
    apply_roofs(hpxml_bldg)
    apply_rim_joists(hpxml_bldg)
    apply_walls(hpxml_bldg)
    apply_foundation_walls(hpxml_bldg)
    apply_floors(hpxml_bldg)
    apply_slabs(hpxml_bldg)
    apply_windows(hpxml_bldg)
    apply_skylights(hpxml_bldg)
    apply_doors(hpxml_bldg)
    apply_partition_wall_mass(hpxml_bldg)
    apply_furniture_mass(hpxml_bldg)
    apply_hvac(runner, hpxml_bldg, weather, convert_shared_systems)
    apply_hvac_control(hpxml_bldg, schedules_file)
    apply_hvac_distribution(hpxml_bldg, ncfl, ncfl_ag)
    apply_hvac_location(hpxml_bldg)
    apply_ventilation_fans(hpxml_bldg, weather, cfa, nbeds)
    apply_water_heaters(hpxml_bldg, nbeds, eri_version, schedules_file)
    apply_flue_or_chimney(hpxml_bldg)
    apply_hot_water_distribution(hpxml_bldg, cfa, ncfl, has_uncond_bsmnt)
    apply_water_fixtures(hpxml_bldg, schedules_file)
    apply_solar_thermal_systems(hpxml_bldg)
    apply_appliances(hpxml_bldg, nbeds, eri_version, schedules_file)
    apply_lighting(hpxml_bldg, schedules_file)
    apply_ceiling_fans(hpxml_bldg, nbeds, weather, schedules_file)
    apply_pools_and_hot_tubs(hpxml_bldg, cfa, schedules_file)
    apply_plug_loads(hpxml_bldg, cfa, schedules_file)
    apply_fuel_loads(hpxml_bldg, cfa, schedules_file)
    apply_pv_systems(hpxml_bldg)
    apply_generators(hpxml_bldg)
    apply_batteries(hpxml_bldg)
=======
    has_fuel = {}
    hpxml_doc = hpxml.to_oga
    Constants.FossilFuels.each do |fuel|
      has_fuel[fuel] = hpxml.has_fuel(fuel, hpxml_doc)
    end

    apply_header(hpxml, epw_file, weather)
    apply_header_sizing(hpxml, weather, nbeds)
    apply_emissions_scenarios(hpxml, has_fuel)
    apply_utility_bill_scenarios(runner, hpxml, has_fuel)
    apply_site(hpxml)
    apply_neighbor_buildings(hpxml)
    apply_building_occupancy(hpxml, schedules_file)
    apply_building_construction(hpxml, cfa, nbeds, infil_measurement)
    apply_climate_and_risk_zones(hpxml, epw_file)
    apply_infiltration(hpxml, infil_measurement)
    apply_attics(hpxml)
    apply_foundations(hpxml)
    apply_roofs(hpxml)
    apply_rim_joists(hpxml)
    apply_walls(hpxml)
    apply_foundation_walls(hpxml)
    apply_floors(hpxml)
    apply_slabs(hpxml)
    apply_windows(hpxml)
    apply_skylights(hpxml)
    apply_doors(hpxml)
    apply_partition_wall_mass(hpxml)
    apply_furniture_mass(hpxml)
    apply_hvac(runner, hpxml, weather, convert_shared_systems)
    apply_hvac_control(hpxml, schedules_file)
    apply_hvac_distribution(hpxml, ncfl, ncfl_ag)
    apply_hvac_location(hpxml)
    apply_ventilation_fans(hpxml, weather, cfa, nbeds)
    apply_water_heaters(hpxml, nbeds, eri_version, schedules_file)
    apply_flue_or_chimney(hpxml)
    apply_hot_water_distribution(hpxml, cfa, ncfl, has_uncond_bsmnt)
    apply_water_fixtures(hpxml, schedules_file)
    apply_solar_thermal_systems(hpxml)
    apply_appliances(hpxml, nbeds, eri_version, schedules_file)
    apply_lighting(hpxml, schedules_file)
    apply_ceiling_fans(hpxml, nbeds, weather, schedules_file)
    apply_pools_and_permanent_spas(hpxml, cfa, schedules_file)
    apply_plug_loads(hpxml, cfa, schedules_file)
    apply_fuel_loads(hpxml, cfa, schedules_file)
    apply_pv_systems(hpxml)
    apply_generators(hpxml)
    apply_batteries(hpxml)
>>>>>>> ed024c39

    # Do HVAC sizing after all other defaults have been applied
    apply_hvac_sizing(hpxml_bldg, weather, cfa)
  end

  def self.get_default_azimuths(hpxml_bldg)
    def self.sanitize_azimuth(azimuth)
      # Ensure 0 <= orientation < 360
      while azimuth < 0
        azimuth += 360
      end
      while azimuth >= 360
        azimuth -= 360
      end
      return azimuth
    end

    # Returns a list of four azimuths (facing each direction). Determined based
    # on the primary azimuth, as defined by the azimuth with the largest surface
    # area, plus azimuths that are offset by 90/180/270 degrees. Used for
    # surfaces that may not have an azimuth defined (e.g., walls).
    azimuth_areas = {}
    (hpxml_bldg.roofs + hpxml_bldg.rim_joists + hpxml_bldg.walls + hpxml_bldg.foundation_walls +
     hpxml_bldg.windows + hpxml_bldg.skylights + hpxml_bldg.doors).each do |surface|
      az = surface.azimuth
      next if az.nil?

      azimuth_areas[az] = 0 if azimuth_areas[az].nil?
      azimuth_areas[az] += surface.area
    end
    if azimuth_areas.empty?
      primary_azimuth = 0
    else
      primary_azimuth = azimuth_areas.max_by { |_k, v| v }[0]
    end
    return [primary_azimuth,
            sanitize_azimuth(primary_azimuth + 90),
            sanitize_azimuth(primary_azimuth + 180),
            sanitize_azimuth(primary_azimuth + 270)].sort
  end

  private

  def self.apply_header(hpxml_header, epw_file)
    if hpxml_header.timestep.nil?
      hpxml_header.timestep = 60
      hpxml_header.timestep_isdefaulted = true
    end

    if hpxml_header.sim_begin_month.nil?
      hpxml_header.sim_begin_month = 1
      hpxml_header.sim_begin_month_isdefaulted = true
    end
    if hpxml_header.sim_begin_day.nil?
      hpxml_header.sim_begin_day = 1
      hpxml_header.sim_begin_day_isdefaulted = true
    end
    if hpxml_header.sim_end_month.nil?
      hpxml_header.sim_end_month = 12
      hpxml_header.sim_end_month_isdefaulted = true
    end
    if hpxml_header.sim_end_day.nil?
      hpxml_header.sim_end_day = 31
      hpxml_header.sim_end_day_isdefaulted = true
    end

    sim_calendar_year = Location.get_sim_calendar_year(hpxml_header.sim_calendar_year, epw_file)
    if not hpxml_header.sim_calendar_year.nil?
      if hpxml_header.sim_calendar_year != sim_calendar_year
        hpxml_header.sim_calendar_year = sim_calendar_year
        hpxml_header.sim_calendar_year_isdefaulted = true
      end
    else
      hpxml_header.sim_calendar_year = sim_calendar_year
      hpxml_header.sim_calendar_year_isdefaulted = true
    end

    if hpxml_header.temperature_capacitance_multiplier.nil?
      hpxml_header.temperature_capacitance_multiplier = 1.0
      hpxml_header.temperature_capacitance_multiplier_isdefaulted = true
    end

    hpxml_header.unavailable_periods.each do |unavailable_period|
      if unavailable_period.begin_hour.nil?
        unavailable_period.begin_hour = 0
        unavailable_period.begin_hour_isdefaulted = true
      end
      if unavailable_period.end_hour.nil?
        unavailable_period.end_hour = 24
        unavailable_period.end_hour_isdefaulted = true
      end
      if unavailable_period.natvent_availability.nil?
        unavailable_period.natvent_availability = HPXML::ScheduleRegular
        unavailable_period.natvent_availability_isdefaulted = true
      end
    end
  end

  def self.apply_building_header_sizing(hpxml_bldg, weather, nbeds)
    if hpxml_bldg.header.manualj_heating_design_temp.nil?
      hpxml_bldg.header.manualj_heating_design_temp = weather.design.HeatingDrybulb.round(2)
      hpxml_bldg.header.manualj_heating_design_temp_isdefaulted = true
    end

    if hpxml_bldg.header.manualj_cooling_design_temp.nil?
      hpxml_bldg.header.manualj_cooling_design_temp = weather.design.CoolingDrybulb.round(2)
      hpxml_bldg.header.manualj_cooling_design_temp_isdefaulted = true
    end

    if hpxml_bldg.header.manualj_heating_setpoint.nil?
      hpxml_bldg.header.manualj_heating_setpoint = 70.0 # deg-F, per Manual J
      hpxml_bldg.header.manualj_heating_setpoint_isdefaulted = true
    end

    if hpxml_bldg.header.manualj_cooling_setpoint.nil?
      hpxml_bldg.header.manualj_cooling_setpoint = 75.0 # deg-F, per Manual J
      hpxml_bldg.header.manualj_cooling_setpoint_isdefaulted = true
    end

    if hpxml_bldg.header.manualj_humidity_setpoint.nil?
      hpxml_bldg.header.manualj_humidity_setpoint = 0.5 # 50%
      if hpxml_bldg.dehumidifiers.size > 0
        hpxml_bldg.header.manualj_humidity_setpoint = [hpxml_bldg.header.manualj_humidity_setpoint, hpxml_bldg.dehumidifiers[0].rh_setpoint].min
      end
      hpxml_bldg.header.manualj_humidity_setpoint_isdefaulted = true
    end

    if hpxml_bldg.header.manualj_internal_loads_sensible.nil?
      if hpxml_bldg.refrigerators.size + hpxml_bldg.freezers.size <= 1
        hpxml_bldg.header.manualj_internal_loads_sensible = 2400.0 # Btuh, per Manual J
      else
        hpxml_bldg.header.manualj_internal_loads_sensible = 3600.0 # Btuh, per Manual J
      end
      hpxml_bldg.header.manualj_internal_loads_sensible_isdefaulted = true
    end

    if hpxml_bldg.header.manualj_internal_loads_latent.nil?
      hpxml_bldg.header.manualj_internal_loads_latent = 0.0 # Btuh
      hpxml_bldg.header.manualj_internal_loads_latent_isdefaulted = true
    end

    if hpxml_bldg.header.manualj_num_occupants.nil?
      hpxml_bldg.header.manualj_num_occupants = nbeds + 1 # Per Manual J
      hpxml_bldg.header.manualj_num_occupants_isdefaulted = true
    end
  end

  def self.apply_building_header(hpxml_header, hpxml_bldg, weather)
    if hpxml_bldg.header.natvent_days_per_week.nil?
      hpxml_bldg.header.natvent_days_per_week = 3
      hpxml_bldg.header.natvent_days_per_week_isdefaulted = true
    end

    if hpxml_bldg.header.heat_pump_sizing_methodology.nil? && (hpxml_bldg.heat_pumps.size > 0)
      hpxml_bldg.header.heat_pump_sizing_methodology = HPXML::HeatPumpSizingHERS
      hpxml_bldg.header.heat_pump_sizing_methodology_isdefaulted = true
    end

    if hpxml_bldg.header.allow_increased_fixed_capacities.nil?
      hpxml_bldg.header.allow_increased_fixed_capacities = false
      hpxml_bldg.header.allow_increased_fixed_capacities_isdefaulted = true
    end

    if hpxml_bldg.header.shading_summer_begin_month.nil? || hpxml_bldg.header.shading_summer_begin_day.nil? || hpxml_bldg.header.shading_summer_end_month.nil? || hpxml_bldg.header.shading_summer_end_day.nil?
      if not weather.nil?
        # Default based on Building America seasons
        _, default_cooling_months = HVAC.get_default_heating_and_cooling_seasons(weather)
        begin_month, begin_day, end_month, end_day = Schedule.get_begin_and_end_dates_from_monthly_array(default_cooling_months, hpxml_header.sim_calendar_year)
        if not begin_month.nil? # Check if no summer
          hpxml_bldg.header.shading_summer_begin_month = begin_month
          hpxml_bldg.header.shading_summer_begin_day = begin_day
          hpxml_bldg.header.shading_summer_end_month = end_month
          hpxml_bldg.header.shading_summer_end_day = end_day
          hpxml_bldg.header.shading_summer_begin_month_isdefaulted = true
          hpxml_bldg.header.shading_summer_begin_day_isdefaulted = true
          hpxml_bldg.header.shading_summer_end_month_isdefaulted = true
          hpxml_bldg.header.shading_summer_end_day_isdefaulted = true
        end
      end
    end
  end

  def self.apply_emissions_scenarios(hpxml_header, has_fuel)
    hpxml_header.emissions_scenarios.each do |scenario|
      # Electricity
      if not scenario.elec_schedule_filepath.nil?
        if scenario.elec_schedule_number_of_header_rows.nil?
          scenario.elec_schedule_number_of_header_rows = 0
          scenario.elec_schedule_number_of_header_rows_isdefaulted = true
        end
        if scenario.elec_schedule_column_number.nil?
          scenario.elec_schedule_column_number = 1
          scenario.elec_schedule_column_number_isdefaulted = true
        end
      end

      # Fossil fuels
      default_units = HPXML::EmissionsScenario::UnitsLbPerMBtu
      if scenario.emissions_type.downcase == 'co2e'
        natural_gas, propane, fuel_oil, coal, wood, wood_pellets = 147.3, 177.8, 195.9, nil, nil, nil
      elsif scenario.emissions_type.downcase == 'nox'
        natural_gas, propane, fuel_oil, coal, wood, wood_pellets = 0.0922, 0.1421, 0.1300, nil, nil, nil
      elsif scenario.emissions_type.downcase == 'so2'
        natural_gas, propane, fuel_oil, coal, wood, wood_pellets = 0.0006, 0.0002, 0.0015, nil, nil, nil
      else
        natural_gas, propane, fuel_oil, coal, wood, wood_pellets = nil, nil, nil, nil, nil, nil
      end
      if has_fuel[HPXML::FuelTypeNaturalGas]
        if (scenario.natural_gas_units.nil? || scenario.natural_gas_value.nil?) && (not natural_gas.nil?)
          scenario.natural_gas_units = default_units
          scenario.natural_gas_units_isdefaulted = true
          scenario.natural_gas_value = natural_gas
          scenario.natural_gas_value_isdefaulted = true
        end
      end
      if has_fuel[HPXML::FuelTypePropane]
        if (scenario.propane_units.nil? || scenario.propane_value.nil?) && (not propane.nil?)
          scenario.propane_units = default_units
          scenario.propane_units_isdefaulted = true
          scenario.propane_value = propane
          scenario.propane_value_isdefaulted = true
        end
      end
      if has_fuel[HPXML::FuelTypeOil]
        if (scenario.fuel_oil_units.nil? || scenario.fuel_oil_value.nil?) && (not fuel_oil.nil?)
          scenario.fuel_oil_units = default_units
          scenario.fuel_oil_units_isdefaulted = true
          scenario.fuel_oil_value = fuel_oil
          scenario.fuel_oil_value_isdefaulted = true
        end
      end
      if has_fuel[HPXML::FuelTypeCoal]
        if (scenario.coal_units.nil? || scenario.coal_value.nil?) && (not coal.nil?)
          scenario.coal_units = default_units
          scenario.coal_units_isdefaulted = true
          scenario.coal_value = coal
          scenario.coal_value_isdefaulted = true
        end
      end
      if has_fuel[HPXML::FuelTypeWoodCord]
        if (scenario.wood_units.nil? || scenario.wood_value.nil?) && (not wood.nil?)
          scenario.wood_units = default_units
          scenario.wood_units_isdefaulted = true
          scenario.wood_value = wood
          scenario.wood_value_isdefaulted = true
        end
      end
      next unless has_fuel[HPXML::FuelTypeWoodPellets]

      next unless (scenario.wood_pellets_units.nil? || scenario.wood_pellets_value.nil?) && (not wood_pellets.nil?)

      scenario.wood_pellets_units = default_units
      scenario.wood_pellets_units_isdefaulted = true
      scenario.wood_pellets_value = wood_pellets
      scenario.wood_pellets_value_isdefaulted = true
    end
  end

  def self.apply_utility_bill_scenarios(runner, hpxml_header, hpxml_bldg, has_fuel)
    hpxml_header.utility_bill_scenarios.each do |scenario|
      if scenario.elec_tariff_filepath.nil?
        if scenario.elec_fixed_charge.nil?
          scenario.elec_fixed_charge = 12.0 # https://www.nrdc.org/experts/samantha-williams/there-war-attrition-electricity-fixed-charges says $11.19/month in 2018
          scenario.elec_fixed_charge_isdefaulted = true
        end
        if scenario.elec_marginal_rate.nil?
          scenario.elec_marginal_rate, _ = UtilityBills.get_rates_from_eia_data(runner, hpxml_bldg.state_code, HPXML::FuelTypeElectricity, scenario.elec_fixed_charge)
          scenario.elec_marginal_rate_isdefaulted = true
        end
      end

      if has_fuel[HPXML::FuelTypeNaturalGas]
        if scenario.natural_gas_fixed_charge.nil?
          scenario.natural_gas_fixed_charge = 12.0 # https://www.aga.org/sites/default/files/aga_energy_analysis_-_natural_gas_utility_rate_structure.pdf says $11.25/month in 2015
          scenario.natural_gas_fixed_charge_isdefaulted = true
        end
        if scenario.natural_gas_marginal_rate.nil?
          scenario.natural_gas_marginal_rate, _ = UtilityBills.get_rates_from_eia_data(runner, hpxml_bldg.state_code, HPXML::FuelTypeNaturalGas, scenario.natural_gas_fixed_charge)
          scenario.natural_gas_marginal_rate_isdefaulted = true
        end
      end

      if has_fuel[HPXML::FuelTypePropane]
        if scenario.propane_fixed_charge.nil?
          scenario.propane_fixed_charge = 0.0
          scenario.propane_fixed_charge_isdefaulted = true
        end
        if scenario.propane_marginal_rate.nil?
          scenario.propane_marginal_rate, _ = UtilityBills.get_rates_from_eia_data(runner, hpxml_bldg.state_code, HPXML::FuelTypePropane, nil)
          scenario.propane_marginal_rate_isdefaulted = true
        end
      end

      if has_fuel[HPXML::FuelTypeOil]
        if scenario.fuel_oil_fixed_charge.nil?
          scenario.fuel_oil_fixed_charge = 0.0
          scenario.fuel_oil_fixed_charge_isdefaulted = true
        end
        if scenario.fuel_oil_marginal_rate.nil?
          scenario.fuel_oil_marginal_rate, _ = UtilityBills.get_rates_from_eia_data(runner, hpxml_bldg.state_code, HPXML::FuelTypeOil, nil)
          scenario.fuel_oil_marginal_rate_isdefaulted = true
        end
      end

      if has_fuel[HPXML::FuelTypeCoal]
        if scenario.coal_fixed_charge.nil?
          scenario.coal_fixed_charge = 0.0
          scenario.coal_fixed_charge_isdefaulted = true
        end
        if scenario.coal_marginal_rate.nil?
          scenario.coal_marginal_rate = 0.015
          scenario.coal_marginal_rate_isdefaulted = true
        end
      end

      if has_fuel[HPXML::FuelTypeWoodCord]
        if scenario.wood_fixed_charge.nil?
          scenario.wood_fixed_charge = 0.0
          scenario.wood_fixed_charge_isdefaulted = true
        end
        if scenario.wood_marginal_rate.nil?
          scenario.wood_marginal_rate = 0.015
          scenario.wood_marginal_rate_isdefaulted = true
        end
      end

      if has_fuel[HPXML::FuelTypeWoodPellets]
        if scenario.wood_pellets_fixed_charge.nil?
          scenario.wood_pellets_fixed_charge = 0.0
          scenario.wood_pellets_fixed_charge_isdefaulted = true
        end
        if scenario.wood_pellets_marginal_rate.nil?
          scenario.wood_pellets_marginal_rate = 0.015
          scenario.wood_pellets_marginal_rate_isdefaulted = true
        end
      end

      next unless hpxml_bldg.pv_systems.size > 0

      if scenario.pv_compensation_type.nil?
        scenario.pv_compensation_type = HPXML::PVCompensationTypeNetMetering
        scenario.pv_compensation_type_isdefaulted = true
      end

      if scenario.pv_compensation_type == HPXML::PVCompensationTypeNetMetering
        if scenario.pv_net_metering_annual_excess_sellback_rate_type.nil?
          scenario.pv_net_metering_annual_excess_sellback_rate_type = HPXML::PVAnnualExcessSellbackRateTypeUserSpecified
          scenario.pv_net_metering_annual_excess_sellback_rate_type_isdefaulted = true
        end
        if scenario.pv_net_metering_annual_excess_sellback_rate_type == HPXML::PVAnnualExcessSellbackRateTypeUserSpecified
          if scenario.pv_net_metering_annual_excess_sellback_rate.nil?
            scenario.pv_net_metering_annual_excess_sellback_rate = 0.03
            scenario.pv_net_metering_annual_excess_sellback_rate_isdefaulted = true
          end
        end
      elsif scenario.pv_compensation_type == HPXML::PVCompensationTypeFeedInTariff
        if scenario.pv_feed_in_tariff_rate.nil?
          scenario.pv_feed_in_tariff_rate = 0.12
          scenario.pv_feed_in_tariff_rate_isdefaulted = true
        end
      end

      if scenario.pv_monthly_grid_connection_fee_dollars_per_kw.nil? && scenario.pv_monthly_grid_connection_fee_dollars.nil?
        scenario.pv_monthly_grid_connection_fee_dollars = 0.0
        scenario.pv_monthly_grid_connection_fee_dollars_isdefaulted = true
      end
    end
  end

  def self.apply_building(hpxml_bldg, epw_file)
    if (not epw_file.nil?) && hpxml_bldg.state_code.nil?
      state_province_region = epw_file.stateProvinceRegion.upcase
      if /^[A-Z]{2}$/.match(state_province_region)
        hpxml_bldg.state_code = state_province_region
        hpxml_bldg.state_code_isdefaulted = true
      end
    end

    if (not epw_file.nil?) && hpxml_bldg.time_zone_utc_offset.nil?
      hpxml_bldg.time_zone_utc_offset = epw_file.timeZone
      hpxml_bldg.time_zone_utc_offset_isdefaulted = true
    end

    if hpxml_bldg.dst_enabled.nil?
      hpxml_bldg.dst_enabled = true # Assume DST since it occurs in most US locations
      hpxml_bldg.dst_enabled_isdefaulted = true
    end

    if hpxml_bldg.dst_enabled && (not epw_file.nil?)
      if hpxml_bldg.dst_begin_month.nil? || hpxml_bldg.dst_begin_day.nil? || hpxml_bldg.dst_end_month.nil? || hpxml_bldg.dst_end_day.nil?
        if epw_file.daylightSavingStartDate.is_initialized && epw_file.daylightSavingEndDate.is_initialized
          # Use weather file DST dates if available
          dst_start_date = epw_file.daylightSavingStartDate.get
          dst_end_date = epw_file.daylightSavingEndDate.get
          hpxml_bldg.dst_begin_month = dst_start_date.monthOfYear.value
          hpxml_bldg.dst_begin_day = dst_start_date.dayOfMonth
          hpxml_bldg.dst_end_month = dst_end_date.monthOfYear.value
          hpxml_bldg.dst_end_day = dst_end_date.dayOfMonth
        else
          # Roughly average US dates according to https://en.wikipedia.org/wiki/Daylight_saving_time_in_the_United_States
          hpxml_bldg.dst_begin_month = 3
          hpxml_bldg.dst_begin_day = 12
          hpxml_bldg.dst_end_month = 11
          hpxml_bldg.dst_end_day = 5
        end
        hpxml_bldg.dst_begin_month_isdefaulted = true
        hpxml_bldg.dst_begin_day_isdefaulted = true
        hpxml_bldg.dst_end_month_isdefaulted = true
        hpxml_bldg.dst_end_day_isdefaulted = true
      end
    end
  end

  def self.apply_site(hpxml_bldg)
    if hpxml_bldg.site.site_type.nil?
      hpxml_bldg.site.site_type = HPXML::SiteTypeSuburban
      hpxml_bldg.site.site_type_isdefaulted = true
    end

    if hpxml_bldg.site.shielding_of_home.nil?
      hpxml_bldg.site.shielding_of_home = HPXML::ShieldingNormal
      hpxml_bldg.site.shielding_of_home_isdefaulted = true
    end

    if hpxml_bldg.site.ground_conductivity.nil?
      hpxml_bldg.site.ground_conductivity = 1.0 # Btu/hr-ft-F
      hpxml_bldg.site.ground_conductivity_isdefaulted = true
    end

    hpxml_bldg.site.additional_properties.aim2_shelter_coeff = Airflow.get_aim2_shelter_coefficient(hpxml_bldg.site.shielding_of_home)
  end

  def self.apply_neighbor_buildings(hpxml_bldg)
    hpxml_bldg.neighbor_buildings.each do |neighbor_building|
      if neighbor_building.azimuth.nil?
        neighbor_building.azimuth = get_azimuth_from_orientation(neighbor_building.orientation)
        neighbor_building.azimuth_isdefaulted = true
      end
      if neighbor_building.orientation.nil?
        neighbor_building.orientation = get_orientation_from_azimuth(neighbor_building.azimuth)
        neighbor_building.orientation_isdefaulted = true
      end
    end
  end

  def self.apply_building_occupancy(hpxml_bldg, schedules_file)
    if hpxml_bldg.building_occupancy.number_of_residents.nil?
      hpxml_bldg.building_construction.additional_properties.adjusted_number_of_bedrooms = hpxml_bldg.building_construction.number_of_bedrooms
    else
      # Set adjusted number of bedrooms for operational calculation; this is an adjustment on
      # ANSI 301 or Building America equations, which are based on number of bedrooms.
      hpxml_bldg.building_construction.additional_properties.adjusted_number_of_bedrooms = get_nbeds_adjusted_for_operational_calculation(hpxml_bldg)
    end
    schedules_file_includes_occupants = (schedules_file.nil? ? false : schedules_file.includes_col_name(SchedulesFile::ColumnOccupants))
    if hpxml_bldg.building_occupancy.weekday_fractions.nil? && !schedules_file_includes_occupants
      hpxml_bldg.building_occupancy.weekday_fractions = Schedule.OccupantsWeekdayFractions
      hpxml_bldg.building_occupancy.weekday_fractions_isdefaulted = true
    end
    if hpxml_bldg.building_occupancy.weekend_fractions.nil? && !schedules_file_includes_occupants
      hpxml_bldg.building_occupancy.weekend_fractions = Schedule.OccupantsWeekendFractions
      hpxml_bldg.building_occupancy.weekend_fractions_isdefaulted = true
    end
    if hpxml_bldg.building_occupancy.monthly_multipliers.nil? && !schedules_file_includes_occupants
      hpxml_bldg.building_occupancy.monthly_multipliers = Schedule.OccupantsMonthlyMultipliers
      hpxml_bldg.building_occupancy.monthly_multipliers_isdefaulted = true
    end
  end

  def self.apply_building_construction(hpxml_bldg, cfa, nbeds, infil_measurement)
    cond_crawl_volume = hpxml_bldg.inferred_conditioned_crawlspace_volume()
    if hpxml_bldg.building_construction.conditioned_building_volume.nil? && hpxml_bldg.building_construction.average_ceiling_height.nil?
      if not infil_measurement.infiltration_volume.nil?
        hpxml_bldg.building_construction.average_ceiling_height = [infil_measurement.infiltration_volume / cfa, 8.0].min
      else
        hpxml_bldg.building_construction.average_ceiling_height = 8.0
      end
      hpxml_bldg.building_construction.average_ceiling_height_isdefaulted = true
      hpxml_bldg.building_construction.conditioned_building_volume = cfa * hpxml_bldg.building_construction.average_ceiling_height + cond_crawl_volume
      hpxml_bldg.building_construction.conditioned_building_volume_isdefaulted = true
    elsif hpxml_bldg.building_construction.conditioned_building_volume.nil?
      hpxml_bldg.building_construction.conditioned_building_volume = cfa * hpxml_bldg.building_construction.average_ceiling_height + cond_crawl_volume
      hpxml_bldg.building_construction.conditioned_building_volume_isdefaulted = true
    elsif hpxml_bldg.building_construction.average_ceiling_height.nil?
      hpxml_bldg.building_construction.average_ceiling_height = (hpxml_bldg.building_construction.conditioned_building_volume - cond_crawl_volume) / cfa
      hpxml_bldg.building_construction.average_ceiling_height_isdefaulted = true
    end
    if hpxml_bldg.building_construction.number_of_bathrooms.nil?
      hpxml_bldg.building_construction.number_of_bathrooms = Float(Waterheater.get_default_num_bathrooms(nbeds)).to_i
      hpxml_bldg.building_construction.number_of_bathrooms_isdefaulted = true
    end
    if hpxml_bldg.building_construction.number_of_units.nil?
      hpxml_bldg.building_construction.number_of_units = 1
      hpxml_bldg.building_construction.number_of_units_isdefaulted = true
    end
  end

  def self.apply_climate_and_risk_zones(hpxml_bldg, epw_file)
    if (not epw_file.nil?) && hpxml_bldg.climate_and_risk_zones.climate_zone_ieccs.empty?
      zone = Location.get_climate_zone_iecc(epw_file.wmoNumber)
      if not zone.nil?
        hpxml_bldg.climate_and_risk_zones.climate_zone_ieccs.add(zone: zone,
                                                                 year: 2006,
                                                                 zone_isdefaulted: true,
                                                                 year_isdefaulted: true)
      end
    end
  end

  def self.apply_infiltration(hpxml_bldg, infil_measurement)
    if infil_measurement.infiltration_volume.nil?
      infil_measurement.infiltration_volume = hpxml_bldg.building_construction.conditioned_building_volume
      infil_measurement.infiltration_volume_isdefaulted = true
    end
    if infil_measurement.infiltration_height.nil?
      infil_measurement.infiltration_height = hpxml_bldg.inferred_infiltration_height(infil_measurement.infiltration_volume)
      infil_measurement.infiltration_height_isdefaulted = true
    end
    if infil_measurement.a_ext.nil?
      if (infil_measurement.infiltration_type == HPXML::InfiltrationTypeUnitTotal) &&
         [HPXML::ResidentialTypeApartment, HPXML::ResidentialTypeSFA].include?(hpxml_bldg.building_construction.residential_facility_type)
        tot_cb_area, ext_cb_area = hpxml_bldg.compartmentalization_boundary_areas()
        infil_measurement.a_ext = (ext_cb_area / tot_cb_area).round(5)
        infil_measurement.a_ext_isdefaulted = true
      end
    end
  end

  def self.apply_attics(hpxml_bldg)
    return unless hpxml_bldg.has_location(HPXML::LocationAtticVented)

    vented_attics = hpxml_bldg.attics.select { |a| a.attic_type == HPXML::AtticTypeVented }
    if vented_attics.empty?
      hpxml_bldg.attics.add(id: 'VentedAttic',
                            attic_type: HPXML::AtticTypeVented)
      vented_attics << hpxml_bldg.attics[-1]
    end
    vented_attics.each do |vented_attic|
      next unless (vented_attic.vented_attic_sla.nil? && vented_attic.vented_attic_ach.nil?)

      vented_attic.vented_attic_sla = Airflow.get_default_vented_attic_sla()
      vented_attic.vented_attic_sla_isdefaulted = true
      break # EPvalidator.xml only allows a single ventilation rate
    end
  end

  def self.apply_foundations(hpxml_bldg)
    if hpxml_bldg.has_location(HPXML::LocationCrawlspaceVented)
      vented_crawls = hpxml_bldg.foundations.select { |f| f.foundation_type == HPXML::FoundationTypeCrawlspaceVented }
      if vented_crawls.empty?
        hpxml_bldg.foundations.add(id: 'VentedCrawlspace',
                                   foundation_type: HPXML::FoundationTypeCrawlspaceVented)
        vented_crawls << hpxml_bldg.foundations[-1]
      end
      vented_crawls.each do |vented_crawl|
        next unless vented_crawl.vented_crawlspace_sla.nil?

        vented_crawl.vented_crawlspace_sla = Airflow.get_default_vented_crawl_sla()
        vented_crawl.vented_crawlspace_sla_isdefaulted = true
        break # EPvalidator.xml only allows a single ventilation rate
      end
    end

    if hpxml_bldg.has_location(HPXML::LocationManufacturedHomeUnderBelly)
      belly_and_wing_foundations = hpxml_bldg.foundations.select { |f| f.foundation_type == HPXML::FoundationTypeBellyAndWing }
      if belly_and_wing_foundations.empty?
        hpxml_bldg.foundations.add(id: 'BellyAndWing',
                                   foundation_type: HPXML::FoundationTypeBellyAndWing)
        belly_and_wing_foundations << hpxml_bldg.foundations[-1]
      end
      belly_and_wing_foundations.each do |foundation|
        next unless foundation.belly_wing_skirt_present.nil?

        foundation.belly_wing_skirt_present_isdefaulted = true
        foundation.belly_wing_skirt_present = true
        break
      end
    end
  end

  def self.apply_roofs(hpxml_bldg)
    hpxml_bldg.roofs.each do |roof|
      if roof.azimuth.nil?
        roof.azimuth = get_azimuth_from_orientation(roof.orientation)
        roof.azimuth_isdefaulted = true
      end
      if roof.orientation.nil?
        roof.orientation = get_orientation_from_azimuth(roof.azimuth)
        roof.orientation_isdefaulted = true
      end
      if roof.roof_type.nil?
        roof.roof_type = HPXML::RoofTypeAsphaltShingles
        roof.roof_type_isdefaulted = true
      end
      if roof.emittance.nil?
        roof.emittance = 0.90
        roof.emittance_isdefaulted = true
      end
      if roof.radiant_barrier.nil?
        roof.radiant_barrier = false
        roof.radiant_barrier_isdefaulted = true
      end
      if roof.radiant_barrier && roof.radiant_barrier_grade.nil?
        roof.radiant_barrier_grade = 1
        roof.radiant_barrier_grade_isdefaulted = true
      end
      if roof.roof_color.nil? && roof.solar_absorptance.nil?
        roof.roof_color = HPXML::ColorMedium
        roof.roof_color_isdefaulted = true
      end
      if roof.roof_color.nil?
        roof.roof_color = Constructions.get_default_roof_color(roof.roof_type, roof.solar_absorptance)
        roof.roof_color_isdefaulted = true
      elsif roof.solar_absorptance.nil?
        roof.solar_absorptance = Constructions.get_default_roof_solar_absorptance(roof.roof_type, roof.roof_color)
        roof.solar_absorptance_isdefaulted = true
      end
      if roof.interior_finish_type.nil?
        if HPXML::conditioned_finished_locations.include? roof.interior_adjacent_to
          roof.interior_finish_type = HPXML::InteriorFinishGypsumBoard
        else
          roof.interior_finish_type = HPXML::InteriorFinishNone
        end
        roof.interior_finish_type_isdefaulted = true
      end
      next unless roof.interior_finish_thickness.nil?

      if roof.interior_finish_type != HPXML::InteriorFinishNone
        roof.interior_finish_thickness = 0.5
        roof.interior_finish_thickness_isdefaulted = true
      end
    end
  end

  def self.apply_rim_joists(hpxml_bldg)
    hpxml_bldg.rim_joists.each do |rim_joist|
      if rim_joist.azimuth.nil?
        rim_joist.azimuth = get_azimuth_from_orientation(rim_joist.orientation)
        rim_joist.azimuth_isdefaulted = true
      end
      if rim_joist.orientation.nil?
        rim_joist.orientation = get_orientation_from_azimuth(rim_joist.azimuth)
        rim_joist.orientation_isdefaulted = true
      end

      next unless rim_joist.is_exterior

      if rim_joist.emittance.nil?
        rim_joist.emittance = 0.90
        rim_joist.emittance_isdefaulted = true
      end
      if rim_joist.siding.nil?
        rim_joist.siding = HPXML::SidingTypeWood
        rim_joist.siding_isdefaulted = true
      end
      if rim_joist.color.nil? && rim_joist.solar_absorptance.nil?
        rim_joist.color = HPXML::ColorMedium
        rim_joist.color_isdefaulted = true
      end
      if rim_joist.color.nil?
        rim_joist.color = Constructions.get_default_wall_color(rim_joist.solar_absorptance)
        rim_joist.color_isdefaulted = true
      elsif rim_joist.solar_absorptance.nil?
        rim_joist.solar_absorptance = Constructions.get_default_wall_solar_absorptance(rim_joist.color)
        rim_joist.solar_absorptance_isdefaulted = true
      end
    end
  end

  def self.apply_walls(hpxml_bldg)
    hpxml_bldg.walls.each do |wall|
      if wall.azimuth.nil?
        wall.azimuth = get_azimuth_from_orientation(wall.orientation)
        wall.azimuth_isdefaulted = true
      end
      if wall.orientation.nil?
        wall.orientation = get_orientation_from_azimuth(wall.azimuth)
        wall.orientation_isdefaulted = true
      end

      if wall.is_exterior
        if wall.emittance.nil?
          wall.emittance = 0.90
          wall.emittance_isdefaulted = true
        end
        if wall.siding.nil?
          wall.siding = HPXML::SidingTypeWood
          wall.siding_isdefaulted = true
        end
        if wall.color.nil? && wall.solar_absorptance.nil?
          wall.color = HPXML::ColorMedium
          wall.color_isdefaulted = true
        end
        if wall.color.nil?
          wall.color = Constructions.get_default_wall_color(wall.solar_absorptance)
          wall.color_isdefaulted = true
        elsif wall.solar_absorptance.nil?
          wall.solar_absorptance = Constructions.get_default_wall_solar_absorptance(wall.color)
          wall.solar_absorptance_isdefaulted = true
        end
      end
      if wall.interior_finish_type.nil?
        if HPXML::conditioned_finished_locations.include? wall.interior_adjacent_to
          wall.interior_finish_type = HPXML::InteriorFinishGypsumBoard
        else
          wall.interior_finish_type = HPXML::InteriorFinishNone
        end
        wall.interior_finish_type_isdefaulted = true
      end
      next unless wall.interior_finish_thickness.nil?

      if wall.interior_finish_type != HPXML::InteriorFinishNone
        wall.interior_finish_thickness = 0.5
        wall.interior_finish_thickness_isdefaulted = true
      end
    end
  end

  def self.apply_foundation_walls(hpxml_bldg)
    hpxml_bldg.foundation_walls.each do |foundation_wall|
      if foundation_wall.type.nil?
        foundation_wall.type = HPXML::FoundationWallTypeSolidConcrete
        foundation_wall.type_isdefaulted = true
      end
      if foundation_wall.azimuth.nil?
        foundation_wall.azimuth = get_azimuth_from_orientation(foundation_wall.orientation)
        foundation_wall.azimuth_isdefaulted = true
      end
      if foundation_wall.orientation.nil?
        foundation_wall.orientation = get_orientation_from_azimuth(foundation_wall.azimuth)
        foundation_wall.orientation_isdefaulted = true
      end
      if foundation_wall.thickness.nil?
        foundation_wall.thickness = 8.0
        foundation_wall.thickness_isdefaulted = true
      end
      if foundation_wall.area.nil?
        foundation_wall.area = foundation_wall.length * foundation_wall.height
        foundation_wall.area_isdefaulted = true
      end
      if foundation_wall.interior_finish_type.nil?
        if HPXML::conditioned_finished_locations.include? foundation_wall.interior_adjacent_to
          foundation_wall.interior_finish_type = HPXML::InteriorFinishGypsumBoard
        else
          foundation_wall.interior_finish_type = HPXML::InteriorFinishNone
        end
        foundation_wall.interior_finish_type_isdefaulted = true
      end
      if foundation_wall.insulation_interior_distance_to_top.nil?
        foundation_wall.insulation_interior_distance_to_top = 0.0
        foundation_wall.insulation_interior_distance_to_top_isdefaulted = true
      end
      if foundation_wall.insulation_interior_distance_to_bottom.nil?
        foundation_wall.insulation_interior_distance_to_bottom = foundation_wall.height
        foundation_wall.insulation_interior_distance_to_bottom_isdefaulted = true
      end
      if foundation_wall.insulation_exterior_distance_to_top.nil?
        foundation_wall.insulation_exterior_distance_to_top = 0.0
        foundation_wall.insulation_exterior_distance_to_top_isdefaulted = true
      end
      if foundation_wall.insulation_exterior_distance_to_bottom.nil?
        foundation_wall.insulation_exterior_distance_to_bottom = foundation_wall.height
        foundation_wall.insulation_exterior_distance_to_bottom_isdefaulted = true
      end
      next unless foundation_wall.interior_finish_thickness.nil?

      if foundation_wall.interior_finish_type != HPXML::InteriorFinishNone
        foundation_wall.interior_finish_thickness = 0.5
        foundation_wall.interior_finish_thickness_isdefaulted = true
      end
    end
  end

  def self.apply_floors(hpxml_bldg)
    hpxml_bldg.floors.each do |floor|
      if floor.floor_or_ceiling.nil?
        if floor.is_ceiling
          floor.floor_or_ceiling = HPXML::FloorOrCeilingCeiling
          floor.floor_or_ceiling_isdefaulted = true
        elsif floor.is_floor
          floor.floor_or_ceiling = HPXML::FloorOrCeilingFloor
          floor.floor_or_ceiling_isdefaulted = true
        end
      end

      if floor.interior_finish_type.nil?
        if floor.is_floor
          floor.interior_finish_type = HPXML::InteriorFinishNone
        elsif HPXML::conditioned_finished_locations.include? floor.interior_adjacent_to
          floor.interior_finish_type = HPXML::InteriorFinishGypsumBoard
        else
          floor.interior_finish_type = HPXML::InteriorFinishNone
        end
        floor.interior_finish_type_isdefaulted = true
      end
      next unless floor.interior_finish_thickness.nil?

      if floor.interior_finish_type != HPXML::InteriorFinishNone
        floor.interior_finish_thickness = 0.5
        floor.interior_finish_thickness_isdefaulted = true
      end
    end
  end

  def self.apply_slabs(hpxml_bldg)
    hpxml_bldg.slabs.each do |slab|
      if slab.thickness.nil?
        crawl_slab = [HPXML::LocationCrawlspaceVented, HPXML::LocationCrawlspaceUnvented].include?(slab.interior_adjacent_to)
        slab.thickness = crawl_slab ? 0.0 : 4.0
        slab.thickness_isdefaulted = true
      end
      conditioned_slab = HPXML::conditioned_finished_locations.include?(slab.interior_adjacent_to)
      if slab.carpet_r_value.nil?
        slab.carpet_r_value = conditioned_slab ? 2.0 : 0.0
        slab.carpet_r_value_isdefaulted = true
      end
      if slab.carpet_fraction.nil?
        slab.carpet_fraction = conditioned_slab ? 0.8 : 0.0
        slab.carpet_fraction_isdefaulted = true
      end
      if slab.connected_foundation_walls.empty?
        if slab.depth_below_grade.nil?
          slab.depth_below_grade = 0.0
          slab.depth_below_grade_isdefaulted = true
        end
      else
        if !slab.depth_below_grade.nil?
          slab.depth_below_grade = nil # Ignore Slab/DepthBelowGrade; use values from adjacent foundation walls instead
        end
      end
    end
  end

  def self.apply_windows(hpxml_bldg)
    default_shade_summer, default_shade_winter = Constructions.get_default_interior_shading_factors()
    hpxml_bldg.windows.each do |window|
      if window.azimuth.nil?
        window.azimuth = get_azimuth_from_orientation(window.orientation)
        window.azimuth_isdefaulted = true
      end
      if window.orientation.nil?
        window.orientation = get_orientation_from_azimuth(window.azimuth)
        window.orientation_isdefaulted = true
      end
      if window.interior_shading_factor_summer.nil?
        window.interior_shading_factor_summer = default_shade_summer
        window.interior_shading_factor_summer_isdefaulted = true
      end
      if window.interior_shading_factor_winter.nil?
        window.interior_shading_factor_winter = default_shade_winter
        window.interior_shading_factor_winter_isdefaulted = true
      end
      if window.exterior_shading_factor_summer.nil?
        window.exterior_shading_factor_summer = 1.0
        window.exterior_shading_factor_summer_isdefaulted = true
      end
      if window.exterior_shading_factor_winter.nil?
        window.exterior_shading_factor_winter = 1.0
        window.exterior_shading_factor_winter_isdefaulted = true
      end
      if window.fraction_operable.nil?
        window.fraction_operable = Airflow.get_default_fraction_of_windows_operable()
        window.fraction_operable_isdefaulted = true
      end
      next unless window.ufactor.nil? || window.shgc.nil?

      # Frame/Glass provided instead, fill in more defaults as needed
      if window.glass_type.nil?
        window.glass_type = HPXML::WindowGlassTypeClear
        window.glass_type_isdefaulted = true
      end
      if window.thermal_break.nil? && [HPXML::WindowFrameTypeAluminum, HPXML::WindowFrameTypeMetal].include?(window.frame_type)
        if window.glass_layers == HPXML::WindowLayersSinglePane
          window.thermal_break = false
          window.thermal_break_isdefaulted = true
        elsif window.glass_layers == HPXML::WindowLayersDoublePane
          window.thermal_break = true
          window.thermal_break_isdefaulted = true
        end
      end
      if window.gas_fill.nil?
        if window.glass_layers == HPXML::WindowLayersDoublePane
          window.gas_fill = HPXML::WindowGasAir
          window.gas_fill_isdefaulted = true
        elsif window.glass_layers == HPXML::WindowLayersTriplePane
          window.gas_fill = HPXML::WindowGasArgon
          window.gas_fill_isdefaulted = true
        end
      end
      # Now lookup U/SHGC based on properties
      ufactor, shgc = Constructions.get_default_window_skylight_ufactor_shgc(window, 'window')
      if window.ufactor.nil?
        window.ufactor = ufactor
        window.ufactor_isdefaulted = true
      end
      if window.shgc.nil?
        window.shgc = shgc
        window.shgc_isdefaulted = true
      end
    end
  end

  def self.apply_skylights(hpxml_bldg)
    hpxml_bldg.skylights.each do |skylight|
      if skylight.azimuth.nil?
        skylight.azimuth = get_azimuth_from_orientation(skylight.orientation)
        skylight.azimuth_isdefaulted = true
      end
      if skylight.orientation.nil?
        skylight.orientation = get_orientation_from_azimuth(skylight.azimuth)
        skylight.orientation_isdefaulted = true
      end
      if skylight.interior_shading_factor_summer.nil?
        skylight.interior_shading_factor_summer = 1.0
        skylight.interior_shading_factor_summer_isdefaulted = true
      end
      if skylight.interior_shading_factor_winter.nil?
        skylight.interior_shading_factor_winter = 1.0
        skylight.interior_shading_factor_winter_isdefaulted = true
      end
      if skylight.exterior_shading_factor_summer.nil?
        skylight.exterior_shading_factor_summer = 1.0
        skylight.exterior_shading_factor_summer_isdefaulted = true
      end
      if skylight.exterior_shading_factor_winter.nil?
        skylight.exterior_shading_factor_winter = 1.0
        skylight.exterior_shading_factor_winter_isdefaulted = true
      end
      next unless skylight.ufactor.nil? || skylight.shgc.nil?

      # Frame/Glass provided instead, fill in more defaults as needed
      if skylight.glass_type.nil?
        skylight.glass_type = HPXML::WindowGlassTypeClear
        skylight.glass_type_isdefaulted = true
      end
      if skylight.thermal_break.nil? && [HPXML::WindowFrameTypeAluminum, HPXML::WindowFrameTypeMetal].include?(skylight.frame_type)
        if skylight.glass_layers == HPXML::WindowLayersSinglePane
          skylight.thermal_break = false
          skylight.thermal_break_isdefaulted = true
        elsif skylight.glass_layers == HPXML::WindowLayersDoublePane
          skylight.thermal_break = true
          skylight.thermal_break_isdefaulted = true
        end
      end
      if skylight.gas_fill.nil?
        if skylight.glass_layers == HPXML::WindowLayersDoublePane
          skylight.gas_fill = HPXML::WindowGasAir
          skylight.gas_fill_isdefaulted = true
        elsif skylight.glass_layers == HPXML::WindowLayersTriplePane
          skylight.gas_fill = HPXML::WindowGasArgon
          skylight.gas_fill_isdefaulted = true
        end
      end
      # Now lookup U/SHGC based on properties
      ufactor, shgc = Constructions.get_default_window_skylight_ufactor_shgc(skylight, 'skylight')
      if skylight.ufactor.nil?
        skylight.ufactor = ufactor
        skylight.ufactor_isdefaulted = true
      end
      if skylight.shgc.nil?
        skylight.shgc = shgc
        skylight.shgc_isdefaulted = true
      end
    end
  end

  def self.apply_doors(hpxml_bldg)
    hpxml_bldg.doors.each do |door|
      if door.azimuth.nil?
        door.azimuth = get_azimuth_from_orientation(door.orientation)
        door.azimuth_isdefaulted = true
      end
      if door.orientation.nil?
        door.orientation = get_orientation_from_azimuth(door.azimuth)
        door.orientation_isdefaulted = true
      end

      next unless door.azimuth.nil?

      if (not door.wall.nil?) && (not door.wall.azimuth.nil?)
        door.azimuth = door.wall.azimuth
      else
        primary_azimuth = get_default_azimuths(hpxml_bldg)[0]
        door.azimuth = primary_azimuth
        door.azimuth_isdefaulted = true
      end
    end
  end

  def self.apply_partition_wall_mass(hpxml_bldg)
    if hpxml_bldg.partition_wall_mass.area_fraction.nil?
      hpxml_bldg.partition_wall_mass.area_fraction = 1.0
      hpxml_bldg.partition_wall_mass.area_fraction_isdefaulted = true
    end
    if hpxml_bldg.partition_wall_mass.interior_finish_type.nil?
      hpxml_bldg.partition_wall_mass.interior_finish_type = HPXML::InteriorFinishGypsumBoard
      hpxml_bldg.partition_wall_mass.interior_finish_type_isdefaulted = true
    end
    if hpxml_bldg.partition_wall_mass.interior_finish_thickness.nil?
      hpxml_bldg.partition_wall_mass.interior_finish_thickness = 0.5
      hpxml_bldg.partition_wall_mass.interior_finish_thickness_isdefaulted = true
    end
  end

  def self.apply_furniture_mass(hpxml_bldg)
    if hpxml_bldg.furniture_mass.area_fraction.nil?
      hpxml_bldg.furniture_mass.area_fraction = 0.4
      hpxml_bldg.furniture_mass.area_fraction_isdefaulted = true
    end
    if hpxml_bldg.furniture_mass.type.nil?
      hpxml_bldg.furniture_mass.type = HPXML::FurnitureMassTypeLightWeight
      hpxml_bldg.furniture_mass.type_isdefaulted = true
    end
  end

  def self.apply_hvac(runner, hpxml_bldg, weather, convert_shared_systems)
    if convert_shared_systems
      HVAC.apply_shared_systems(hpxml_bldg)
    end

    # Convert negative values (e.g., -1) to nil as appropriate
    # This is needed to support autosizing in OS-ERI, where the capacities are required inputs
    hpxml_bldg.hvac_systems.each do |hvac_system|
      if hvac_system.respond_to?(:heating_capacity) && hvac_system.heating_capacity.to_f < 0
        hvac_system.heating_capacity = nil
      end
      if hvac_system.respond_to?(:cooling_capacity) && hvac_system.cooling_capacity.to_f < 0
        hvac_system.cooling_capacity = nil
      end
      if hvac_system.respond_to?(:heating_capacity_17F) && hvac_system.heating_capacity_17F.to_f < 0
        hvac_system.heating_capacity_17F = nil
      end
      if hvac_system.respond_to?(:backup_heating_capacity) && hvac_system.backup_heating_capacity.to_f < 0
        hvac_system.backup_heating_capacity = nil
      end
    end

    # Convert SEER2/HSPF2 to SEER/HSPF
    hpxml_bldg.cooling_systems.each do |cooling_system|
      next unless [HPXML::HVACTypeCentralAirConditioner,
                   HPXML::HVACTypeMiniSplitAirConditioner].include? cooling_system.cooling_system_type
      next unless cooling_system.cooling_efficiency_seer.nil?

      is_ducted = !cooling_system.distribution_system_idref.nil?
      cooling_system.cooling_efficiency_seer = HVAC.calc_seer_from_seer2(cooling_system.cooling_efficiency_seer2, is_ducted).round(2)
      cooling_system.cooling_efficiency_seer_isdefaulted = true
      cooling_system.cooling_efficiency_seer2 = nil
    end
    hpxml_bldg.heat_pumps.each do |heat_pump|
      next unless [HPXML::HVACTypeHeatPumpAirToAir,
                   HPXML::HVACTypeHeatPumpMiniSplit].include? heat_pump.heat_pump_type
      next unless heat_pump.cooling_efficiency_seer.nil?

      is_ducted = !heat_pump.distribution_system_idref.nil?
      heat_pump.cooling_efficiency_seer = HVAC.calc_seer_from_seer2(heat_pump.cooling_efficiency_seer2, is_ducted).round(2)
      heat_pump.cooling_efficiency_seer_isdefaulted = true
      heat_pump.cooling_efficiency_seer2 = nil
    end
    hpxml_bldg.heat_pumps.each do |heat_pump|
      next unless [HPXML::HVACTypeHeatPumpAirToAir,
                   HPXML::HVACTypeHeatPumpMiniSplit].include? heat_pump.heat_pump_type
      next unless heat_pump.heating_efficiency_hspf.nil?

      is_ducted = !heat_pump.distribution_system_idref.nil?
      heat_pump.heating_efficiency_hspf = HVAC.calc_hspf_from_hspf2(heat_pump.heating_efficiency_hspf2, is_ducted).round(2)
      heat_pump.heating_efficiency_hspf_isdefaulted = true
      heat_pump.heating_efficiency_hspf2 = nil
    end

    # Default AC/HP compressor type
    hpxml_bldg.cooling_systems.each do |cooling_system|
      next unless cooling_system.compressor_type.nil?

      cooling_system.compressor_type = HVAC.get_default_compressor_type(cooling_system.cooling_system_type, cooling_system.cooling_efficiency_seer)
      cooling_system.compressor_type_isdefaulted = true
    end
    hpxml_bldg.heat_pumps.each do |heat_pump|
      next unless heat_pump.compressor_type.nil?

      heat_pump.compressor_type = HVAC.get_default_compressor_type(heat_pump.heat_pump_type, heat_pump.cooling_efficiency_seer)
      heat_pump.compressor_type_isdefaulted = true
    end

    # Default HP heating capacity retention
    hpxml_bldg.heat_pumps.each do |heat_pump|
      next unless heat_pump.heating_capacity_retention_fraction.nil?
      next unless heat_pump.heating_capacity_17F.nil?
      next if [HPXML::HVACTypeHeatPumpGroundToAir, HPXML::HVACTypeHeatPumpWaterLoopToAir].include? heat_pump.heat_pump_type

      heat_pump.heating_capacity_retention_temp = 5.0
      if [HPXML::HVACCompressorTypeSingleStage, HPXML::HVACCompressorTypeTwoStage].include? heat_pump.compressor_type
        heat_pump.heating_capacity_retention_fraction = 0.425
      elsif [HPXML::HVACCompressorTypeVariableSpeed].include? heat_pump.compressor_type
        heat_pump.heating_capacity_retention_fraction = 0.5
      end
      heat_pump.heating_capacity_retention_fraction_isdefaulted = true
      heat_pump.heating_capacity_retention_temp_isdefaulted = true
    end

    # Default HP compressor lockout temp
    hpxml_bldg.heat_pumps.each do |heat_pump|
      next unless heat_pump.compressor_lockout_temp.nil?
      next unless heat_pump.backup_heating_switchover_temp.nil?
      next if heat_pump.heat_pump_type == HPXML::HVACTypeHeatPumpGroundToAir

      if heat_pump.backup_type == HPXML::HeatPumpBackupTypeIntegrated
        hp_backup_fuel = heat_pump.backup_heating_fuel
      elsif not heat_pump.backup_system.nil?
        hp_backup_fuel = heat_pump.backup_system.heating_system_fuel
      end

      if (not hp_backup_fuel.nil?) && (hp_backup_fuel != HPXML::FuelTypeElectricity)
        heat_pump.compressor_lockout_temp = 25.0 # deg-F
      else
        if heat_pump.heat_pump_type == HPXML::HVACTypeHeatPumpMiniSplit
          heat_pump.compressor_lockout_temp = -20.0 # deg-F
        else
          heat_pump.compressor_lockout_temp = 0.0 # deg-F
        end
      end
      heat_pump.compressor_lockout_temp_isdefaulted = true
    end

    # Default HP backup lockout temp
    hpxml_bldg.heat_pumps.each do |heat_pump|
      next if heat_pump.backup_type.nil?
      next unless heat_pump.backup_heating_lockout_temp.nil?
      next unless heat_pump.backup_heating_switchover_temp.nil?

      if heat_pump.backup_type == HPXML::HeatPumpBackupTypeIntegrated
        hp_backup_fuel = heat_pump.backup_heating_fuel
      else
        hp_backup_fuel = heat_pump.backup_system.heating_system_fuel
      end

      if hp_backup_fuel == HPXML::FuelTypeElectricity
        heat_pump.backup_heating_lockout_temp = 40.0 # deg-F
      else
        heat_pump.backup_heating_lockout_temp = 50.0 # deg-F
      end
      heat_pump.backup_heating_lockout_temp_isdefaulted = true
    end

    # Default boiler EAE
    hpxml_bldg.heating_systems.each do |heating_system|
      next unless heating_system.electric_auxiliary_energy.nil?

      heating_system.electric_auxiliary_energy_isdefaulted = true
      heating_system.electric_auxiliary_energy = HVAC.get_default_boiler_eae(heating_system)
      heating_system.shared_loop_watts = nil
      heating_system.shared_loop_motor_efficiency = nil
      heating_system.fan_coil_watts = nil
    end

    # Default AC/HP sensible heat ratio
    hpxml_bldg.cooling_systems.each do |cooling_system|
      next unless cooling_system.cooling_shr.nil?

      if cooling_system.cooling_system_type == HPXML::HVACTypeCentralAirConditioner
        if cooling_system.compressor_type == HPXML::HVACCompressorTypeSingleStage
          cooling_system.cooling_shr = 0.73
        elsif cooling_system.compressor_type == HPXML::HVACCompressorTypeTwoStage
          cooling_system.cooling_shr = 0.73
        elsif cooling_system.compressor_type == HPXML::HVACCompressorTypeVariableSpeed
          cooling_system.cooling_shr = 0.78
        end
        cooling_system.cooling_shr_isdefaulted = true
      elsif cooling_system.cooling_system_type == HPXML::HVACTypeRoomAirConditioner ||
            cooling_system.cooling_system_type == HPXML::HVACTypePTAC
        cooling_system.cooling_shr = 0.65
        cooling_system.cooling_shr_isdefaulted = true
      elsif cooling_system.cooling_system_type == HPXML::HVACTypeMiniSplitAirConditioner
        cooling_system.cooling_shr = 0.73
        cooling_system.cooling_shr_isdefaulted = true
      end
    end
    hpxml_bldg.heat_pumps.each do |heat_pump|
      next unless heat_pump.cooling_shr.nil?

      if heat_pump.heat_pump_type == HPXML::HVACTypeHeatPumpAirToAir
        if heat_pump.compressor_type == HPXML::HVACCompressorTypeSingleStage
          heat_pump.cooling_shr = 0.73
        elsif heat_pump.compressor_type == HPXML::HVACCompressorTypeTwoStage
          heat_pump.cooling_shr = 0.73
        elsif heat_pump.compressor_type == HPXML::HVACCompressorTypeVariableSpeed
          heat_pump.cooling_shr = 0.78
        end
        heat_pump.cooling_shr_isdefaulted = true
      elsif heat_pump.heat_pump_type == HPXML::HVACTypeHeatPumpMiniSplit
        heat_pump.cooling_shr = 0.73
        heat_pump.cooling_shr_isdefaulted = true
      elsif heat_pump.heat_pump_type == HPXML::HVACTypeHeatPumpGroundToAir
        heat_pump.cooling_shr = 0.73
        heat_pump.cooling_shr_isdefaulted = true
      elsif heat_pump.heat_pump_type == HPXML::HVACTypeHeatPumpPTHP ||
            heat_pump.heat_pump_type == HPXML::HVACTypeHeatPumpRoom
        heat_pump.cooling_shr = 0.65
        heat_pump.cooling_shr_isdefaulted = true
      end
    end

    # GSHP pump power
    hpxml_bldg.heat_pumps.each do |heat_pump|
      next unless heat_pump.heat_pump_type == HPXML::HVACTypeHeatPumpGroundToAir
      next unless heat_pump.pump_watts_per_ton.nil?

      heat_pump.pump_watts_per_ton = HVAC.get_default_gshp_pump_power()
      heat_pump.pump_watts_per_ton_isdefaulted = true
    end

    # Charge defect ratio
    hpxml_bldg.cooling_systems.each do |cooling_system|
      next unless [HPXML::HVACTypeCentralAirConditioner,
                   HPXML::HVACTypeMiniSplitAirConditioner].include? cooling_system.cooling_system_type
      next unless cooling_system.charge_defect_ratio.nil?

      cooling_system.charge_defect_ratio = 0.0
      cooling_system.charge_defect_ratio_isdefaulted = true
    end
    hpxml_bldg.heat_pumps.each do |heat_pump|
      next unless [HPXML::HVACTypeHeatPumpAirToAir,
                   HPXML::HVACTypeHeatPumpMiniSplit,
                   HPXML::HVACTypeHeatPumpGroundToAir].include? heat_pump.heat_pump_type
      next unless heat_pump.charge_defect_ratio.nil?

      heat_pump.charge_defect_ratio = 0.0
      heat_pump.charge_defect_ratio_isdefaulted = true
    end

    # Airflow defect ratio
    hpxml_bldg.heating_systems.each do |heating_system|
      next unless [HPXML::HVACTypeFurnace].include? heating_system.heating_system_type
      next unless heating_system.airflow_defect_ratio.nil?

      heating_system.airflow_defect_ratio = 0.0
      heating_system.airflow_defect_ratio_isdefaulted = true
    end
    hpxml_bldg.cooling_systems.each do |cooling_system|
      next unless [HPXML::HVACTypeCentralAirConditioner,
                   HPXML::HVACTypeMiniSplitAirConditioner].include? cooling_system.cooling_system_type
      next unless cooling_system.airflow_defect_ratio.nil?

      cooling_system.airflow_defect_ratio = 0.0
      cooling_system.airflow_defect_ratio_isdefaulted = true
    end
    hpxml_bldg.heat_pumps.each do |heat_pump|
      next unless [HPXML::HVACTypeHeatPumpAirToAir,
                   HPXML::HVACTypeHeatPumpGroundToAir,
                   HPXML::HVACTypeHeatPumpMiniSplit].include? heat_pump.heat_pump_type
      next unless heat_pump.airflow_defect_ratio.nil?

      heat_pump.airflow_defect_ratio = 0.0
      heat_pump.airflow_defect_ratio_isdefaulted = true
    end

    # Fan power
    psc_watts_per_cfm = 0.5 # W/cfm, PSC fan
    ecm_watts_per_cfm = 0.375 # W/cfm, ECM fan
    mini_split_ductless_watts_per_cfm = 0.07 # W/cfm
    mini_split_ducted_watts_per_cfm = 0.18 # W/cfm
    hpxml_bldg.heating_systems.each do |heating_system|
      if [HPXML::HVACTypeFurnace].include? heating_system.heating_system_type
        if heating_system.fan_watts_per_cfm.nil?
          if (not heating_system.distribution_system.nil?) && (heating_system.distribution_system.air_type == HPXML::AirTypeGravity)
            heating_system.fan_watts_per_cfm = 0.0
          elsif heating_system.heating_efficiency_afue > 0.9 # HEScore assumption
            heating_system.fan_watts_per_cfm = ecm_watts_per_cfm
          else
            heating_system.fan_watts_per_cfm = psc_watts_per_cfm
          end
          heating_system.fan_watts_per_cfm_isdefaulted = true
        end
      elsif [HPXML::HVACTypeStove].include? heating_system.heating_system_type
        if heating_system.fan_watts.nil?
          heating_system.fan_watts = 40.0 # W
          heating_system.fan_watts_isdefaulted = true
        end
      elsif [HPXML::HVACTypeWallFurnace,
             HPXML::HVACTypeFloorFurnace,
             HPXML::HVACTypeSpaceHeater,
             HPXML::HVACTypeFireplace].include? heating_system.heating_system_type
        if heating_system.fan_watts.nil?
          heating_system.fan_watts = 0.0 # W/cfm, assume no fan power
          heating_system.fan_watts_isdefaulted = true
        end
      end
    end
    hpxml_bldg.cooling_systems.each do |cooling_system|
      next unless cooling_system.fan_watts_per_cfm.nil?

      if (not cooling_system.attached_heating_system.nil?) && (not cooling_system.attached_heating_system.fan_watts_per_cfm.nil?)
        cooling_system.fan_watts_per_cfm = cooling_system.attached_heating_system.fan_watts_per_cfm
        cooling_system.fan_watts_per_cfm_isdefaulted = true
      elsif [HPXML::HVACTypeCentralAirConditioner].include? cooling_system.cooling_system_type
        if cooling_system.cooling_efficiency_seer > 13.5 # HEScore assumption
          cooling_system.fan_watts_per_cfm = ecm_watts_per_cfm
        else
          cooling_system.fan_watts_per_cfm = psc_watts_per_cfm
        end
        cooling_system.fan_watts_per_cfm_isdefaulted = true
      elsif [HPXML::HVACTypeMiniSplitAirConditioner].include? cooling_system.cooling_system_type
        if not cooling_system.distribution_system.nil?
          cooling_system.fan_watts_per_cfm = mini_split_ducted_watts_per_cfm
        else
          cooling_system.fan_watts_per_cfm = mini_split_ductless_watts_per_cfm
        end
        cooling_system.fan_watts_per_cfm_isdefaulted = true
      elsif [HPXML::HVACTypeEvaporativeCooler].include? cooling_system.cooling_system_type
        # Depends on airflow rate, so defaulted in hvac_sizing.rb
      end
    end
    hpxml_bldg.heat_pumps.each do |heat_pump|
      next unless heat_pump.fan_watts_per_cfm.nil?

      if [HPXML::HVACTypeHeatPumpAirToAir].include? heat_pump.heat_pump_type
        if heat_pump.heating_efficiency_hspf > 8.75 # HEScore assumption
          heat_pump.fan_watts_per_cfm = ecm_watts_per_cfm
        else
          heat_pump.fan_watts_per_cfm = psc_watts_per_cfm
        end
        heat_pump.fan_watts_per_cfm_isdefaulted = true
      elsif [HPXML::HVACTypeHeatPumpGroundToAir].include? heat_pump.heat_pump_type
        if heat_pump.heating_efficiency_cop > 8.75 / 3.2 # HEScore assumption
          heat_pump.fan_watts_per_cfm = ecm_watts_per_cfm
        else
          heat_pump.fan_watts_per_cfm = psc_watts_per_cfm
        end
        heat_pump.fan_watts_per_cfm_isdefaulted = true
      elsif [HPXML::HVACTypeHeatPumpMiniSplit].include? heat_pump.heat_pump_type
        if not heat_pump.distribution_system.nil?
          heat_pump.fan_watts_per_cfm = mini_split_ducted_watts_per_cfm
        else
          heat_pump.fan_watts_per_cfm = mini_split_ductless_watts_per_cfm
        end
        heat_pump.fan_watts_per_cfm_isdefaulted = true
      end
    end

    # Crankcase heater power [Watts]
    hpxml_bldg.cooling_systems.each do |cooling_system|
      next unless [HPXML::HVACTypeCentralAirConditioner, HPXML::HVACTypeMiniSplitAirConditioner, HPXML::HVACTypeRoomAirConditioner, HPXML::HVACTypePTAC].include? cooling_system.cooling_system_type
      next unless cooling_system.crankcase_heater_watts.nil?

      if [HPXML::HVACTypeRoomAirConditioner, HPXML::HVACTypePTAC].include? cooling_system.cooling_system_type
        cooling_system.crankcase_heater_watts = 0.0
      else
        cooling_system.crankcase_heater_watts = 50 # From RESNET Publication No. 002-2017
      end
      cooling_system.crankcase_heater_watts_isdefaulted = true
    end
    hpxml_bldg.heat_pumps.each do |heat_pump|
      next unless [HPXML::HVACTypeHeatPumpAirToAir, HPXML::HVACTypeHeatPumpMiniSplit, HPXML::HVACTypeHeatPumpPTHP, HPXML::HVACTypeHeatPumpRoom].include? heat_pump.heat_pump_type
      next unless heat_pump.crankcase_heater_watts.nil?

      if [HPXML::HVACTypeHeatPumpPTHP, HPXML::HVACTypeHeatPumpRoom].include? heat_pump.heat_pump_type
        heat_pump.crankcase_heater_watts = 0.0
      else
        heat_pump.crankcase_heater_watts = heat_pump.fraction_heat_load_served <= 0 ? 0.0 : 50 # From RESNET Publication No. 002-2017
      end
      heat_pump.crankcase_heater_watts_isdefaulted = true
    end

    # Pilot Light
    hpxml_bldg.heating_systems.each do |heating_system|
      next unless [HPXML::HVACTypeFurnace,
                   HPXML::HVACTypeWallFurnace,
                   HPXML::HVACTypeFloorFurnace,
                   HPXML::HVACTypeFireplace,
                   HPXML::HVACTypeStove,
                   HPXML::HVACTypeBoiler].include? heating_system.heating_system_type

      if heating_system.pilot_light.nil?
        heating_system.pilot_light = false
        heating_system.pilot_light_isdefaulted = true
      end
      if heating_system.pilot_light && heating_system.pilot_light_btuh.nil?
        heating_system.pilot_light_btuh = 500.0
        heating_system.pilot_light_btuh_isdefaulted = true
      end
    end

    # Detailed HVAC performance
    hpxml_bldg.cooling_systems.each do |cooling_system|
      clg_ap = cooling_system.additional_properties
      if [HPXML::HVACTypeCentralAirConditioner,
          HPXML::HVACTypeRoomAirConditioner,
          HPXML::HVACTypePTAC].include? cooling_system.cooling_system_type
        if [HPXML::HVACTypeRoomAirConditioner,
            HPXML::HVACTypePTAC].include? cooling_system.cooling_system_type
          use_eer = true
        else
          use_eer = false
        end
        # Note: We use HP cooling curve so that a central AC behaves the same.
        HVAC.set_num_speeds(cooling_system)
        HVAC.set_fan_power_rated(cooling_system) unless use_eer
        HVAC.set_cool_c_d(cooling_system, clg_ap.num_speeds)
        HVAC.set_cool_curves_central_air_source(cooling_system, use_eer)
        HVAC.set_cool_rated_shrs_gross(runner, cooling_system)
        HVAC.set_cool_rated_eirs(cooling_system) unless use_eer

      elsif [HPXML::HVACTypeMiniSplitAirConditioner].include? cooling_system.cooling_system_type
        num_speeds = 10
        HVAC.set_num_speeds(cooling_system)
        HVAC.set_fan_power_rated(cooling_system)

        HVAC.set_cool_c_d(cooling_system, num_speeds)
        HVAC.set_cool_curves_mshp(cooling_system, num_speeds)
        HVAC.set_cool_rated_shrs_gross(runner, cooling_system)
        HVAC.set_cool_rated_eirs_mshp(cooling_system, num_speeds)

        HVAC.set_mshp_downselected_speed_indices(cooling_system)

      elsif [HPXML::HVACTypeEvaporativeCooler].include? cooling_system.cooling_system_type
        clg_ap.effectiveness = 0.72 # Assumption from HEScore

      end
    end
    hpxml_bldg.heating_systems.each do |heating_system|
      next unless [HPXML::HVACTypeStove,
                   HPXML::HVACTypeSpaceHeater,
                   HPXML::HVACTypeWallFurnace,
                   HPXML::HVACTypeFloorFurnace,
                   HPXML::HVACTypeFireplace].include? heating_system.heating_system_type

      heating_system.additional_properties.heat_rated_cfm_per_ton = HVAC.get_default_heat_cfm_per_ton(1, true)
    end
    hpxml_bldg.heat_pumps.each do |heat_pump|
      hp_ap = heat_pump.additional_properties
      if [HPXML::HVACTypeHeatPumpAirToAir,
          HPXML::HVACTypeHeatPumpPTHP,
          HPXML::HVACTypeHeatPumpRoom].include? heat_pump.heat_pump_type
        if [HPXML::HVACTypeHeatPumpPTHP, HPXML::HVACTypeHeatPumpRoom].include? heat_pump.heat_pump_type
          use_eer_cop = true
        else
          use_eer_cop = false
        end
        HVAC.set_num_speeds(heat_pump)
        HVAC.set_fan_power_rated(heat_pump) unless use_eer_cop
        HVAC.set_heat_pump_temperatures(heat_pump, runner)

        HVAC.set_cool_c_d(heat_pump, hp_ap.num_speeds)
        HVAC.set_cool_curves_central_air_source(heat_pump, use_eer_cop)
        HVAC.set_cool_rated_shrs_gross(runner, heat_pump)
        HVAC.set_cool_rated_eirs(heat_pump) unless use_eer_cop

        HVAC.set_heat_c_d(heat_pump, hp_ap.num_speeds)
        HVAC.set_heat_curves_central_air_source(heat_pump, use_eer_cop)
        HVAC.set_heat_rated_eirs(heat_pump) unless use_eer_cop

      elsif [HPXML::HVACTypeHeatPumpMiniSplit].include? heat_pump.heat_pump_type
        num_speeds = 10
        HVAC.set_num_speeds(heat_pump)
        HVAC.set_fan_power_rated(heat_pump)
        HVAC.set_heat_pump_temperatures(heat_pump, runner)

        HVAC.set_cool_c_d(heat_pump, num_speeds)
        HVAC.set_cool_curves_mshp(heat_pump, num_speeds)
        HVAC.set_cool_rated_shrs_gross(runner, heat_pump)
        HVAC.set_cool_rated_eirs_mshp(heat_pump, num_speeds)

        HVAC.set_heat_c_d(heat_pump, num_speeds)
        HVAC.set_heat_curves_mshp(heat_pump, num_speeds)
        HVAC.set_heat_rated_eirs_mshp(heat_pump, num_speeds)

        HVAC.set_mshp_downselected_speed_indices(heat_pump)

      elsif [HPXML::HVACTypeHeatPumpGroundToAir].include? heat_pump.heat_pump_type
        HVAC.set_gshp_assumptions(heat_pump, weather)
        HVAC.set_curves_gshp(heat_pump)

      elsif [HPXML::HVACTypeHeatPumpWaterLoopToAir].include? heat_pump.heat_pump_type
        HVAC.set_heat_pump_temperatures(heat_pump, runner)

      end
    end
  end

  def self.apply_hvac_control(hpxml_bldg, schedules_file)
    hpxml_bldg.hvac_controls.each do |hvac_control|
      schedules_file_includes_heating_setpoint_temp = (schedules_file.nil? ? false : schedules_file.includes_col_name(SchedulesFile::ColumnHeatingSetpoint))
      if hvac_control.heating_setpoint_temp.nil? && hvac_control.weekday_heating_setpoints.nil? && !schedules_file_includes_heating_setpoint_temp
        # No heating setpoints; set a default heating setpoint for, e.g., natural ventilation
        htg_sp, _htg_setback_sp, _htg_setback_hrs_per_week, _htg_setback_start_hr = HVAC.get_default_heating_setpoint(HPXML::HVACControlTypeManual)
        hvac_control.heating_setpoint_temp = htg_sp
        hvac_control.heating_setpoint_temp_isdefaulted = true
      end

      schedules_file_includes_cooling_setpoint_temp = (schedules_file.nil? ? false : schedules_file.includes_col_name(SchedulesFile::ColumnCoolingSetpoint))
      if hvac_control.cooling_setpoint_temp.nil? && hvac_control.weekday_cooling_setpoints.nil? && !schedules_file_includes_cooling_setpoint_temp
        # No cooling setpoints; set a default cooling setpoint for, e.g., natural ventilation
        clg_sp, _clg_setup_sp, _clg_setup_hrs_per_week, _clg_setup_start_hr = HVAC.get_default_cooling_setpoint(HPXML::HVACControlTypeManual)
        hvac_control.cooling_setpoint_temp = clg_sp
        hvac_control.cooling_setpoint_temp_isdefaulted = true
      end

      if hvac_control.heating_setback_start_hour.nil? && (not hvac_control.heating_setback_temp.nil?) && !schedules_file_includes_heating_setpoint_temp
        hvac_control.heating_setback_start_hour = 23 # 11 pm
        hvac_control.heating_setback_start_hour_isdefaulted = true
      end

      if hvac_control.cooling_setup_start_hour.nil? && (not hvac_control.cooling_setup_temp.nil?) && !schedules_file_includes_cooling_setpoint_temp
        hvac_control.cooling_setup_start_hour = 9 # 9 am
        hvac_control.cooling_setup_start_hour_isdefaulted = true
      end

      if hvac_control.seasons_heating_begin_month.nil? || hvac_control.seasons_heating_begin_day.nil? ||
         hvac_control.seasons_heating_end_month.nil? || hvac_control.seasons_heating_end_day.nil?
        hvac_control.seasons_heating_begin_month = 1
        hvac_control.seasons_heating_begin_day = 1
        hvac_control.seasons_heating_end_month = 12
        hvac_control.seasons_heating_end_day = 31
        hvac_control.seasons_heating_begin_month_isdefaulted = true
        hvac_control.seasons_heating_begin_day_isdefaulted = true
        hvac_control.seasons_heating_end_month_isdefaulted = true
        hvac_control.seasons_heating_end_day_isdefaulted = true
      end

      next unless hvac_control.seasons_cooling_begin_month.nil? || hvac_control.seasons_cooling_begin_day.nil? ||
                  hvac_control.seasons_cooling_end_month.nil? || hvac_control.seasons_cooling_end_day.nil?

      hvac_control.seasons_cooling_begin_month = 1
      hvac_control.seasons_cooling_begin_day = 1
      hvac_control.seasons_cooling_end_month = 12
      hvac_control.seasons_cooling_end_day = 31
      hvac_control.seasons_cooling_begin_month_isdefaulted = true
      hvac_control.seasons_cooling_begin_day_isdefaulted = true
      hvac_control.seasons_cooling_end_month_isdefaulted = true
      hvac_control.seasons_cooling_end_day_isdefaulted = true
    end
  end

  def self.apply_hvac_distribution(hpxml_bldg, ncfl, ncfl_ag)
    hpxml_bldg.hvac_distributions.each do |hvac_distribution|
      next unless hvac_distribution.distribution_system_type == HPXML::HVACDistributionTypeAir
      next if hvac_distribution.ducts.empty?

      supply_ducts = hvac_distribution.ducts.select { |duct| duct.duct_type == HPXML::DuctTypeSupply }
      return_ducts = hvac_distribution.ducts.select { |duct| duct.duct_type == HPXML::DuctTypeReturn }

      # Default return registers
      if hvac_distribution.number_of_return_registers.nil? && (return_ducts.size > 0)
        hvac_distribution.number_of_return_registers = ncfl.ceil # Add 1 return register per conditioned floor if not provided
        hvac_distribution.number_of_return_registers_isdefaulted = true
      end

      cfa_served = hvac_distribution.conditioned_floor_area_served
      n_returns = hvac_distribution.number_of_return_registers

      if hvac_distribution.ducts[0].duct_location.nil?
        # Default both duct location(s) and duct surface area(s)
        [supply_ducts, return_ducts].each do |ducts|
          ducts.each do |duct|
            primary_duct_area, secondary_duct_area = HVAC.get_default_duct_surface_area(duct.duct_type, ncfl_ag, cfa_served, n_returns).map { |area| area / ducts.size }
<<<<<<< HEAD
            primary_duct_location, secondary_duct_location = HVAC.get_default_duct_locations(hpxml_bldg)
            if primary_duct_location.nil? # If a home doesn't have any non-living spaces (outside living space), place all ducts in living space.
=======
            primary_duct_location, secondary_duct_location = HVAC.get_default_duct_locations(hpxml)
            if primary_duct_location.nil? # If a home doesn't have any unconditioned spaces (outside conditioned space), place all ducts in conditioned space.
>>>>>>> ed024c39
              duct.duct_surface_area = primary_duct_area + secondary_duct_area
              duct.duct_surface_area_isdefaulted = true
              duct.duct_location = secondary_duct_location
              duct.duct_location_isdefaulted = true
            else
              duct.duct_surface_area = primary_duct_area
              duct.duct_surface_area_isdefaulted = true
              duct.duct_location = primary_duct_location
              duct.duct_location_isdefaulted = true

              if secondary_duct_area > 0
                hvac_distribution.ducts.add(id: "#{duct.id}_secondary",
                                            duct_type: duct.duct_type,
                                            duct_insulation_r_value: duct.duct_insulation_r_value,
                                            duct_location: secondary_duct_location,
                                            duct_location_isdefaulted: true,
                                            duct_surface_area: secondary_duct_area,
                                            duct_surface_area_isdefaulted: true)
              end
            end
          end
        end

      elsif hvac_distribution.ducts[0].duct_surface_area.nil?
        # Default duct surface area(s)
        [supply_ducts, return_ducts].each do |ducts|
          ducts.each do |duct|
            total_duct_area = HVAC.get_default_duct_surface_area(duct.duct_type, ncfl_ag, cfa_served, n_returns).sum()
            duct.duct_surface_area = total_duct_area * duct.duct_fraction_area
            duct.duct_surface_area_isdefaulted = true
          end
        end
      end

      # Calculate FractionDuctArea from DuctSurfaceArea
      supply_ducts = hvac_distribution.ducts.select { |duct| duct.duct_type == HPXML::DuctTypeSupply }
      return_ducts = hvac_distribution.ducts.select { |duct| duct.duct_type == HPXML::DuctTypeReturn }
      total_supply_area = supply_ducts.map { |d| d.duct_surface_area }.sum
      total_return_area = return_ducts.map { |d| d.duct_surface_area }.sum
      (supply_ducts + return_ducts).each do |duct|
        next unless duct.duct_fraction_area.nil?

        if duct.duct_type == HPXML::DuctTypeSupply
          if total_supply_area > 0
            duct.duct_fraction_area = (duct.duct_surface_area / total_supply_area).round(3)
          else
            duct.duct_fraction_area = (1.0 / supply_ducts.size).round(3) # Arbitrary
          end
          duct.duct_fraction_area_isdefaulted = true
        elsif duct.duct_type == HPXML::DuctTypeReturn
          if total_return_area > 0
            duct.duct_fraction_area = (duct.duct_surface_area / total_return_area).round(3)
          else
            duct.duct_fraction_area = (1.0 / return_ducts.size).round(3) # Arbitrary
          end
          duct.duct_fraction_area_isdefaulted = true
        end
      end

      hvac_distribution.ducts.each do |ducts|
        next unless ducts.duct_surface_area_multiplier.nil?

        ducts.duct_surface_area_multiplier = 1.0
        ducts.duct_surface_area_multiplier_isdefaulted = true
      end

      # Default buried insulation level
      hvac_distribution.ducts.each do |ducts|
        next unless ducts.duct_buried_insulation_level.nil?

        ducts.duct_buried_insulation_level = HPXML::DuctBuriedInsulationNone
        ducts.duct_buried_insulation_level_isdefaulted = true
      end

      # Default effective R-value
      hvac_distribution.ducts.each do |ducts|
        next unless ducts.duct_effective_r_value.nil?

        ducts.duct_effective_r_value = Airflow.get_duct_effective_r_value(ducts.duct_insulation_r_value, ducts.duct_type, ducts.duct_buried_insulation_level)
        ducts.duct_effective_r_value_isdefaulted = true
      end
    end
  end

  def self.apply_hvac_location(hpxml_bldg)
    # This needs to come after we have applied defaults for ducts
    hpxml_bldg.hvac_systems.each do |hvac_system|
      next unless hvac_system.location.nil?

      hvac_system.location_isdefaulted = true

      # Set default location based on distribution system
      dist_system = hvac_system.distribution_system
      if dist_system.nil?
        hvac_system.location = HPXML::LocationConditionedSpace
      else
        dist_type = dist_system.distribution_system_type
        if dist_type == HPXML::HVACDistributionTypeAir
          # Find largest unconditioned supply duct location
          uncond_duct_locations = {}
          dist_system.ducts.select { |d| d.duct_type == HPXML::DuctTypeSupply }.each do |d|
            next if HPXML::conditioned_locations_this_unit.include? d.duct_location
            next if [HPXML::LocationExteriorWall, HPXML::LocationUnderSlab].include? d.duct_location # air handler won't be here

            uncond_duct_locations[d.duct_location] = 0.0 if uncond_duct_locations[d.duct_location].nil?
            uncond_duct_locations[d.duct_location] += d.duct_surface_area
          end
          if uncond_duct_locations.empty?
            hvac_system.location = HPXML::LocationConditionedSpace
          else
            hvac_system.location = uncond_duct_locations.key(uncond_duct_locations.values.max)
            if hvac_system.location == HPXML::LocationOutside
              # DuctLocation "outside" needs to be converted to a valid UnitLocation enumeration
              hvac_system.location = HPXML::LocationOtherExterior
            end
          end
        elsif dist_type == HPXML::HVACDistributionTypeHydronic
          # Assume same default logic as a water heater
          hvac_system.location = Waterheater.get_default_location(hpxml_bldg, hpxml_bldg.climate_and_risk_zones.climate_zone_ieccs[0])
        elsif dist_type == HPXML::HVACDistributionTypeDSE
          # DSE=1 implies distribution system in conditioned space
          has_dse_of_one = true
          if (hvac_system.respond_to? :fraction_heat_load_served) && (dist_system.annual_heating_dse != 1)
            has_dse_of_one = false
          end
          if (hvac_system.respond_to? :fraction_cool_load_served) && (dist_system.annual_cooling_dse != 1)
            has_dse_of_one = false
          end
          if has_dse_of_one
            hvac_system.location = HPXML::LocationConditionedSpace
          else
            hvac_system.location = HPXML::LocationUnconditionedSpace
          end
        end
      end
    end
  end

  def self.apply_ventilation_fans(hpxml_bldg, weather, cfa, nbeds)
    # Default mech vent systems
    hpxml_bldg.ventilation_fans.each do |vent_fan|
      next unless vent_fan.used_for_whole_building_ventilation

      if vent_fan.is_shared_system.nil?
        vent_fan.is_shared_system = false
        vent_fan.is_shared_system_isdefaulted = true
      end
      if vent_fan.hours_in_operation.nil? && !vent_fan.is_cfis_supplemental_fan?
        vent_fan.hours_in_operation = (vent_fan.fan_type == HPXML::MechVentTypeCFIS) ? 8.0 : 24.0
        vent_fan.hours_in_operation_isdefaulted = true
      end
      if vent_fan.rated_flow_rate.nil? && vent_fan.tested_flow_rate.nil? && vent_fan.calculated_flow_rate.nil? && vent_fan.delivered_ventilation.nil?
        if hpxml_bldg.ventilation_fans.select { |vf| vf.used_for_whole_building_ventilation && !vf.is_cfis_supplemental_fan? }.size > 1
          fail 'Defaulting flow rates for multiple mechanical ventilation systems is currently not supported.'
        end

        vent_fan.rated_flow_rate = Airflow.get_default_mech_vent_flow_rate(hpxml_bldg, vent_fan, weather, cfa, nbeds).round(1)
        vent_fan.rated_flow_rate_isdefaulted = true
      end
      if vent_fan.fan_power.nil?
        vent_fan.fan_power = (vent_fan.flow_rate * Airflow.get_default_mech_vent_fan_power(vent_fan)).round(1)
        vent_fan.fan_power_isdefaulted = true
      end
      next unless vent_fan.fan_type == HPXML::MechVentTypeCFIS

      if vent_fan.cfis_vent_mode_airflow_fraction.nil?
        vent_fan.cfis_vent_mode_airflow_fraction = 1.0
        vent_fan.cfis_vent_mode_airflow_fraction_isdefaulted = true
      end
      if vent_fan.cfis_addtl_runtime_operating_mode.nil?
        vent_fan.cfis_addtl_runtime_operating_mode = HPXML::CFISModeAirHandler
        vent_fan.cfis_addtl_runtime_operating_mode_isdefaulted = true
      end
    end

    # Default kitchen fan
    hpxml_bldg.ventilation_fans.each do |vent_fan|
      next unless (vent_fan.used_for_local_ventilation && (vent_fan.fan_location == HPXML::LocationKitchen))

      if vent_fan.count.nil?
        vent_fan.count = 1
        vent_fan.count_isdefaulted = true
      end
      if vent_fan.rated_flow_rate.nil? && vent_fan.tested_flow_rate.nil? && vent_fan.calculated_flow_rate.nil? && vent_fan.delivered_ventilation.nil?
        vent_fan.rated_flow_rate = 100.0 # cfm, per BA HSP
        vent_fan.rated_flow_rate_isdefaulted = true
      end
      if vent_fan.hours_in_operation.nil?
        vent_fan.hours_in_operation = 1.0 # hrs/day, per BA HSP
        vent_fan.hours_in_operation_isdefaulted = true
      end
      if vent_fan.fan_power.nil?
        vent_fan.fan_power = 0.3 * vent_fan.flow_rate # W, per BA HSP
        vent_fan.fan_power_isdefaulted = true
      end
      if vent_fan.start_hour.nil?
        vent_fan.start_hour = 18 # 6 pm, per BA HSP
        vent_fan.start_hour_isdefaulted = true
      end
    end

    # Default bath fans
    hpxml_bldg.ventilation_fans.each do |vent_fan|
      next unless (vent_fan.used_for_local_ventilation && (vent_fan.fan_location == HPXML::LocationBath))

      if vent_fan.count.nil?
        vent_fan.count = hpxml_bldg.building_construction.number_of_bathrooms
        vent_fan.count_isdefaulted = true
      end
      if vent_fan.rated_flow_rate.nil? && vent_fan.tested_flow_rate.nil? && vent_fan.calculated_flow_rate.nil? && vent_fan.delivered_ventilation.nil?
        vent_fan.rated_flow_rate = 50.0 # cfm, per BA HSP
        vent_fan.rated_flow_rate_isdefaulted = true
      end
      if vent_fan.hours_in_operation.nil?
        vent_fan.hours_in_operation = 1.0 # hrs/day, per BA HSP
        vent_fan.hours_in_operation_isdefaulted = true
      end
      if vent_fan.fan_power.nil?
        vent_fan.fan_power = 0.3 * vent_fan.flow_rate # W, per BA HSP
        vent_fan.fan_power_isdefaulted = true
      end
      if vent_fan.start_hour.nil?
        vent_fan.start_hour = 7 # 7 am, per BA HSP
        vent_fan.start_hour_isdefaulted = true
      end
    end

    # Default whole house fan
    hpxml_bldg.ventilation_fans.each do |vent_fan|
      next unless vent_fan.used_for_seasonal_cooling_load_reduction

      if vent_fan.rated_flow_rate.nil? && vent_fan.tested_flow_rate.nil? && vent_fan.calculated_flow_rate.nil? && vent_fan.delivered_ventilation.nil?
        vent_fan.rated_flow_rate = cfa * 2.0
        vent_fan.rated_flow_rate_isdefaulted = true
      end
      if vent_fan.fan_power.nil?
        vent_fan.fan_power = 0.1 * vent_fan.flow_rate # W
        vent_fan.fan_power_isdefaulted = true
      end
    end
  end

  def self.apply_water_heaters(hpxml_bldg, nbeds, eri_version, schedules_file)
    hpxml_bldg.water_heating_systems.each do |water_heating_system|
      if water_heating_system.is_shared_system.nil?
        water_heating_system.is_shared_system = false
        water_heating_system.is_shared_system_isdefaulted = true
      end
      schedules_file_includes_water_heater_setpoint_temp = (schedules_file.nil? ? false : schedules_file.includes_col_name(SchedulesFile::ColumnWaterHeaterSetpoint))
      if water_heating_system.temperature.nil? && !schedules_file_includes_water_heater_setpoint_temp
        water_heating_system.temperature = Waterheater.get_default_hot_water_temperature(eri_version)
        water_heating_system.temperature_isdefaulted = true
      end
      if water_heating_system.performance_adjustment.nil?
        water_heating_system.performance_adjustment = Waterheater.get_default_performance_adjustment(water_heating_system)
        water_heating_system.performance_adjustment_isdefaulted = true
      end
      if (water_heating_system.water_heater_type == HPXML::WaterHeaterTypeCombiStorage) && water_heating_system.standby_loss_value.nil?
        # Use equation fit from AHRI database
        # calculate independent variable SurfaceArea/vol(physically linear to standby_loss/skin_u under test condition) to fit the linear equation from AHRI database
        act_vol = Waterheater.calc_storage_tank_actual_vol(water_heating_system.tank_volume, nil)
        surface_area = Waterheater.calc_tank_areas(act_vol)[0]
        sqft_by_gal = surface_area / act_vol # sqft/gal
        water_heating_system.standby_loss_value = (2.9721 * sqft_by_gal - 0.4732).round(3) # linear equation assuming a constant u, F/hr
        water_heating_system.standby_loss_value_isdefaulted = true
        water_heating_system.standby_loss_units = HPXML::UnitsDegFPerHour
        water_heating_system.standby_loss_units_isdefaulted = true
      end
      if (water_heating_system.water_heater_type == HPXML::WaterHeaterTypeStorage)
        if water_heating_system.heating_capacity.nil?
          water_heating_system.heating_capacity = (Waterheater.get_default_heating_capacity(water_heating_system.fuel_type, nbeds, hpxml_bldg.water_heating_systems.size, hpxml_bldg.building_construction.number_of_bathrooms) * 1000.0).round
          water_heating_system.heating_capacity_isdefaulted = true
        end
        if water_heating_system.tank_volume.nil?
          water_heating_system.tank_volume = Waterheater.get_default_tank_volume(water_heating_system.fuel_type, nbeds, hpxml_bldg.building_construction.number_of_bathrooms)
          water_heating_system.tank_volume_isdefaulted = true
        end
        if water_heating_system.recovery_efficiency.nil?
          water_heating_system.recovery_efficiency = Waterheater.get_default_recovery_efficiency(water_heating_system)
          water_heating_system.recovery_efficiency_isdefaulted = true
        end
        if water_heating_system.tank_model_type.nil?
          water_heating_system.tank_model_type = HPXML::WaterHeaterTankModelTypeMixed
          water_heating_system.tank_model_type_isdefaulted = true
        end
      end
      if (water_heating_system.water_heater_type == HPXML::WaterHeaterTypeHeatPump)
        schedules_file_includes_water_heater_operating_mode = (schedules_file.nil? ? false : schedules_file.includes_col_name(SchedulesFile::ColumnWaterHeaterOperatingMode))
        if water_heating_system.operating_mode.nil? && !schedules_file_includes_water_heater_operating_mode
          water_heating_system.operating_mode = HPXML::WaterHeaterOperatingModeHybridAuto
          water_heating_system.operating_mode_isdefaulted = true
        end
      end
      if water_heating_system.location.nil?
        water_heating_system.location = Waterheater.get_default_location(hpxml_bldg, hpxml_bldg.climate_and_risk_zones.climate_zone_ieccs[0])
        water_heating_system.location_isdefaulted = true
      end
      next unless water_heating_system.usage_bin.nil? && (not water_heating_system.uniform_energy_factor.nil?) # FHR & UsageBin only applies to UEF

      if not water_heating_system.first_hour_rating.nil?
        water_heating_system.usage_bin = Waterheater.get_usage_bin_from_first_hour_rating(water_heating_system.first_hour_rating)
      else
        water_heating_system.usage_bin = HPXML::WaterHeaterUsageBinMedium
      end
      water_heating_system.usage_bin_isdefaulted = true
    end
  end

  def self.apply_flue_or_chimney(hpxml_bldg)
    # This needs to come after we have applied defaults for HVAC/DHW systems
    if hpxml_bldg.air_infiltration.has_flue_or_chimney_in_conditioned_space.nil?
      hpxml_bldg.air_infiltration.has_flue_or_chimney_in_conditioned_space = get_default_flue_or_chimney_in_conditioned_space(hpxml_bldg)
      hpxml_bldg.air_infiltration.has_flue_or_chimney_in_conditioned_space_isdefaulted = true
    end
  end

  def self.apply_hot_water_distribution(hpxml_bldg, cfa, ncfl, has_uncond_bsmnt)
    return if hpxml_bldg.hot_water_distributions.size == 0

    hot_water_distribution = hpxml_bldg.hot_water_distributions[0]

    if hot_water_distribution.pipe_r_value.nil?
      hot_water_distribution.pipe_r_value = 0.0
      hot_water_distribution.pipe_r_value_isdefaulted = true
    end

    if hot_water_distribution.system_type == HPXML::DHWDistTypeStandard
      if hot_water_distribution.standard_piping_length.nil?
        hot_water_distribution.standard_piping_length = HotWaterAndAppliances.get_default_std_pipe_length(has_uncond_bsmnt, cfa, ncfl)
        hot_water_distribution.standard_piping_length_isdefaulted = true
      end
    elsif hot_water_distribution.system_type == HPXML::DHWDistTypeRecirc
      if hot_water_distribution.recirculation_piping_length.nil?
        hot_water_distribution.recirculation_piping_length = HotWaterAndAppliances.get_default_recirc_loop_length(HotWaterAndAppliances.get_default_std_pipe_length(has_uncond_bsmnt, cfa, ncfl))
        hot_water_distribution.recirculation_piping_length_isdefaulted = true
      end
      if hot_water_distribution.recirculation_branch_piping_length.nil?
        hot_water_distribution.recirculation_branch_piping_length = HotWaterAndAppliances.get_default_recirc_branch_loop_length()
        hot_water_distribution.recirculation_branch_piping_length_isdefaulted = true
      end
      if hot_water_distribution.recirculation_pump_power.nil?
        hot_water_distribution.recirculation_pump_power = HotWaterAndAppliances.get_default_recirc_pump_power()
        hot_water_distribution.recirculation_pump_power_isdefaulted = true
      end
    end

    if hot_water_distribution.has_shared_recirculation
      if hot_water_distribution.shared_recirculation_pump_power.nil?
        hot_water_distribution.shared_recirculation_pump_power = HotWaterAndAppliances.get_default_shared_recirc_pump_power()
        hot_water_distribution.shared_recirculation_pump_power_isdefaulted = true
      end
    end
  end

  def self.apply_water_fixtures(hpxml_bldg, schedules_file)
    return if hpxml_bldg.hot_water_distributions.size == 0

    if hpxml_bldg.water_heating.water_fixtures_usage_multiplier.nil?
      hpxml_bldg.water_heating.water_fixtures_usage_multiplier = 1.0
      hpxml_bldg.water_heating.water_fixtures_usage_multiplier_isdefaulted = true
    end
    schedules_file_includes_fixtures = (schedules_file.nil? ? false : schedules_file.includes_col_name(SchedulesFile::ColumnHotWaterFixtures))
    if hpxml_bldg.water_heating.water_fixtures_weekday_fractions.nil? && !schedules_file_includes_fixtures
      hpxml_bldg.water_heating.water_fixtures_weekday_fractions = Schedule.FixturesWeekdayFractions
      hpxml_bldg.water_heating.water_fixtures_weekday_fractions_isdefaulted = true
    end
    if hpxml_bldg.water_heating.water_fixtures_weekend_fractions.nil? && !schedules_file_includes_fixtures
      hpxml_bldg.water_heating.water_fixtures_weekend_fractions = Schedule.FixturesWeekendFractions
      hpxml_bldg.water_heating.water_fixtures_weekend_fractions_isdefaulted = true
    end
    if hpxml_bldg.water_heating.water_fixtures_monthly_multipliers.nil? && !schedules_file_includes_fixtures
      hpxml_bldg.water_heating.water_fixtures_monthly_multipliers = Schedule.FixturesMonthlyMultipliers
      hpxml_bldg.water_heating.water_fixtures_monthly_multipliers_isdefaulted = true
    end
  end

  def self.apply_solar_thermal_systems(hpxml_bldg)
    hpxml_bldg.solar_thermal_systems.each do |solar_thermal_system|
      if solar_thermal_system.collector_azimuth.nil?
        solar_thermal_system.collector_azimuth = get_azimuth_from_orientation(solar_thermal_system.collector_orientation)
        solar_thermal_system.collector_azimuth_isdefaulted = true
      end
      if solar_thermal_system.collector_orientation.nil?
        solar_thermal_system.collector_orientation = get_orientation_from_azimuth(solar_thermal_system.collector_azimuth)
        solar_thermal_system.collector_orientation_isdefaulted = true
      end
      if solar_thermal_system.storage_volume.nil? && (not solar_thermal_system.collector_area.nil?) # Detailed solar water heater
        solar_thermal_system.storage_volume = Waterheater.calc_default_solar_thermal_system_storage_volume(solar_thermal_system.collector_area)
        solar_thermal_system.storage_volume_isdefaulted = true
      end
    end
  end

  def self.apply_pv_systems(hpxml_bldg)
    hpxml_bldg.pv_systems.each do |pv_system|
      if pv_system.array_azimuth.nil?
        pv_system.array_azimuth = get_azimuth_from_orientation(pv_system.array_orientation)
        pv_system.array_azimuth_isdefaulted = true
      end
      if pv_system.array_orientation.nil?
        pv_system.array_orientation = get_orientation_from_azimuth(pv_system.array_azimuth)
        pv_system.array_orientation_isdefaulted = true
      end
      if pv_system.is_shared_system.nil?
        pv_system.is_shared_system = false
        pv_system.is_shared_system_isdefaulted = true
      end
      if pv_system.location.nil?
        pv_system.location = HPXML::LocationRoof
        pv_system.location_isdefaulted = true
      end
      if pv_system.tracking.nil?
        pv_system.tracking = HPXML::PVTrackingTypeFixed
        pv_system.tracking_isdefaulted = true
      end
      if pv_system.module_type.nil?
        pv_system.module_type = HPXML::PVModuleTypeStandard
        pv_system.module_type_isdefaulted = true
      end
      if pv_system.system_losses_fraction.nil?
        pv_system.system_losses_fraction = PV.get_default_system_losses(pv_system.year_modules_manufactured)
        pv_system.system_losses_fraction_isdefaulted = true
      end
    end
    hpxml_bldg.inverters.each do |inverter|
      if inverter.inverter_efficiency.nil?
        inverter.inverter_efficiency = PV.get_default_inv_eff()
        inverter.inverter_efficiency_isdefaulted = true
      end
    end
  end

  def self.apply_generators(hpxml_bldg)
    hpxml_bldg.generators.each do |generator|
      if generator.is_shared_system.nil?
        generator.is_shared_system = false
        generator.is_shared_system_isdefaulted = true
      end
    end
  end

  def self.apply_batteries(hpxml_bldg)
    default_values = Battery.get_battery_default_values(hpxml_bldg.has_location(HPXML::LocationGarage))
    hpxml_bldg.batteries.each do |battery|
      if battery.location.nil?
        battery.location = default_values[:location]
        battery.location_isdefaulted = true
      end
      # if battery.lifetime_model.nil?
      # battery.lifetime_model = default_values[:lifetime_model]
      # battery.lifetime_model_isdefaulted = true
      # end
      if battery.nominal_voltage.nil?
        battery.nominal_voltage = default_values[:nominal_voltage] # V
        battery.nominal_voltage_isdefaulted = true
      end
      if battery.round_trip_efficiency.nil?
        battery.round_trip_efficiency = default_values[:round_trip_efficiency]
        battery.round_trip_efficiency_isdefaulted = true
      end
      if battery.nominal_capacity_kwh.nil? && battery.nominal_capacity_ah.nil?
        # Calculate nominal capacity from usable capacity or rated power output if available
        if not battery.usable_capacity_kwh.nil?
          battery.nominal_capacity_kwh = (battery.usable_capacity_kwh / default_values[:usable_fraction]).round(2)
          battery.nominal_capacity_kwh_isdefaulted = true
        elsif not battery.usable_capacity_ah.nil?
          battery.nominal_capacity_ah = (battery.usable_capacity_ah / default_values[:usable_fraction]).round(2)
          battery.nominal_capacity_ah_isdefaulted = true
        elsif not battery.rated_power_output.nil?
          battery.nominal_capacity_kwh = (UnitConversions.convert(battery.rated_power_output, 'W', 'kW') / 0.5).round(2)
          battery.nominal_capacity_kwh_isdefaulted = true
        else
          battery.nominal_capacity_kwh = default_values[:nominal_capacity_kwh] # kWh
          battery.nominal_capacity_kwh_isdefaulted = true
        end
      end
      if battery.usable_capacity_kwh.nil? && battery.usable_capacity_ah.nil?
        # Calculate usable capacity from nominal capacity
        if not battery.nominal_capacity_kwh.nil?
          battery.usable_capacity_kwh = (battery.nominal_capacity_kwh * default_values[:usable_fraction]).round(2)
          battery.usable_capacity_kwh_isdefaulted = true
        elsif not battery.nominal_capacity_ah.nil?
          battery.usable_capacity_ah = (battery.nominal_capacity_ah * default_values[:usable_fraction]).round(2)
          battery.usable_capacity_ah_isdefaulted = true
        end
      end
      next unless battery.rated_power_output.nil?

      # Calculate rated power from nominal capacity
      if not battery.nominal_capacity_kwh.nil?
        battery.rated_power_output = (UnitConversions.convert(battery.nominal_capacity_kwh, 'kWh', 'Wh') * 0.5).round(0)
      elsif not battery.nominal_capacity_ah.nil?
        battery.rated_power_output = (UnitConversions.convert(Battery.get_kWh_from_Ah(battery.nominal_capacity_ah, battery.nominal_voltage), 'kWh', 'Wh') * 0.5).round(0)
      end
      battery.rated_power_output_isdefaulted = true
    end
  end

  def self.apply_appliances(hpxml_bldg, nbeds, eri_version, schedules_file)
    # Default clothes washer
    if hpxml_bldg.clothes_washers.size > 0
      clothes_washer = hpxml_bldg.clothes_washers[0]
      if clothes_washer.is_shared_appliance.nil?
        clothes_washer.is_shared_appliance = false
        clothes_washer.is_shared_appliance_isdefaulted = true
      end
      if clothes_washer.location.nil?
        clothes_washer.location = HPXML::LocationConditionedSpace
        clothes_washer.location_isdefaulted = true
      end
      if clothes_washer.rated_annual_kwh.nil?
        default_values = HotWaterAndAppliances.get_clothes_washer_default_values(eri_version)
        clothes_washer.integrated_modified_energy_factor = default_values[:integrated_modified_energy_factor]
        clothes_washer.integrated_modified_energy_factor_isdefaulted = true
        clothes_washer.rated_annual_kwh = default_values[:rated_annual_kwh]
        clothes_washer.rated_annual_kwh_isdefaulted = true
        clothes_washer.label_electric_rate = default_values[:label_electric_rate]
        clothes_washer.label_electric_rate_isdefaulted = true
        clothes_washer.label_gas_rate = default_values[:label_gas_rate]
        clothes_washer.label_gas_rate_isdefaulted = true
        clothes_washer.label_annual_gas_cost = default_values[:label_annual_gas_cost]
        clothes_washer.label_annual_gas_cost_isdefaulted = true
        clothes_washer.capacity = default_values[:capacity]
        clothes_washer.capacity_isdefaulted = true
        clothes_washer.label_usage = default_values[:label_usage]
        clothes_washer.label_usage_isdefaulted = true
      end
      if clothes_washer.usage_multiplier.nil?
        clothes_washer.usage_multiplier = 1.0
        clothes_washer.usage_multiplier_isdefaulted = true
      end
      schedules_file_includes_cw = (schedules_file.nil? ? false : schedules_file.includes_col_name(SchedulesFile::ColumnClothesWasher))
      if clothes_washer.weekday_fractions.nil? && !schedules_file_includes_cw
        clothes_washer.weekday_fractions = Schedule.ClothesWasherWeekdayFractions
        clothes_washer.weekday_fractions_isdefaulted = true
      end
      if clothes_washer.weekend_fractions.nil? && !schedules_file_includes_cw
        clothes_washer.weekend_fractions = Schedule.ClothesWasherWeekendFractions
        clothes_washer.weekend_fractions_isdefaulted = true
      end
      if clothes_washer.monthly_multipliers.nil? && !schedules_file_includes_cw
        clothes_washer.monthly_multipliers = Schedule.ClothesWasherMonthlyMultipliers
        clothes_washer.monthly_multipliers_isdefaulted = true
      end
    end

    # Default clothes dryer
    if hpxml_bldg.clothes_dryers.size > 0
      clothes_dryer = hpxml_bldg.clothes_dryers[0]
      if clothes_dryer.is_shared_appliance.nil?
        clothes_dryer.is_shared_appliance = false
        clothes_dryer.is_shared_appliance_isdefaulted = true
      end
      if clothes_dryer.location.nil?
        clothes_dryer.location = HPXML::LocationConditionedSpace
        clothes_dryer.location_isdefaulted = true
      end
      if clothes_dryer.combined_energy_factor.nil? && clothes_dryer.energy_factor.nil?
        default_values = HotWaterAndAppliances.get_clothes_dryer_default_values(eri_version, clothes_dryer.fuel_type)
        clothes_dryer.combined_energy_factor = default_values[:combined_energy_factor]
        clothes_dryer.combined_energy_factor_isdefaulted = true
      end
      if clothes_dryer.control_type.nil?
        default_values = HotWaterAndAppliances.get_clothes_dryer_default_values(eri_version, clothes_dryer.fuel_type)
        clothes_dryer.control_type = default_values[:control_type]
        clothes_dryer.control_type_isdefaulted = true
      end
      if clothes_dryer.usage_multiplier.nil?
        clothes_dryer.usage_multiplier = 1.0
        clothes_dryer.usage_multiplier_isdefaulted = true
      end
      if clothes_dryer.is_vented.nil?
        clothes_dryer.is_vented = true
        clothes_dryer.is_vented_isdefaulted = true
      end
      if clothes_dryer.is_vented && clothes_dryer.vented_flow_rate.nil?
        clothes_dryer.vented_flow_rate = 100.0
        clothes_dryer.vented_flow_rate_isdefaulted = true
      end
      schedules_file_includes_cd = (schedules_file.nil? ? false : schedules_file.includes_col_name(SchedulesFile::ColumnClothesDryer))
      if clothes_dryer.weekday_fractions.nil? && !schedules_file_includes_cd
        clothes_dryer.weekday_fractions = Schedule.ClothesDryerWeekdayFractions
        clothes_dryer.weekday_fractions_isdefaulted = true
      end
      if clothes_dryer.weekend_fractions.nil? && !schedules_file_includes_cd
        clothes_dryer.weekend_fractions = Schedule.ClothesDryerWeekendFractions
        clothes_dryer.weekend_fractions_isdefaulted = true
      end
      if clothes_dryer.monthly_multipliers.nil? && !schedules_file_includes_cd
        clothes_dryer.monthly_multipliers = Schedule.ClothesDryerMonthlyMultipliers
        clothes_dryer.monthly_multipliers_isdefaulted = true
      end
    end

    # Default dishwasher
    if hpxml_bldg.dishwashers.size > 0
      dishwasher = hpxml_bldg.dishwashers[0]
      if dishwasher.is_shared_appliance.nil?
        dishwasher.is_shared_appliance = false
        dishwasher.is_shared_appliance_isdefaulted = true
      end
      if dishwasher.location.nil?
        dishwasher.location = HPXML::LocationConditionedSpace
        dishwasher.location_isdefaulted = true
      end
      if dishwasher.place_setting_capacity.nil?
        default_values = HotWaterAndAppliances.get_dishwasher_default_values(eri_version)
        dishwasher.rated_annual_kwh = default_values[:rated_annual_kwh]
        dishwasher.rated_annual_kwh_isdefaulted = true
        dishwasher.label_electric_rate = default_values[:label_electric_rate]
        dishwasher.label_electric_rate_isdefaulted = true
        dishwasher.label_gas_rate = default_values[:label_gas_rate]
        dishwasher.label_gas_rate_isdefaulted = true
        dishwasher.label_annual_gas_cost = default_values[:label_annual_gas_cost]
        dishwasher.label_annual_gas_cost_isdefaulted = true
        dishwasher.label_usage = default_values[:label_usage]
        dishwasher.label_usage_isdefaulted = true
        dishwasher.place_setting_capacity = default_values[:place_setting_capacity]
        dishwasher.place_setting_capacity_isdefaulted = true
      end
      if dishwasher.usage_multiplier.nil?
        dishwasher.usage_multiplier = 1.0
        dishwasher.usage_multiplier_isdefaulted = true
      end
      schedules_file_includes_dw = (schedules_file.nil? ? false : schedules_file.includes_col_name(SchedulesFile::ColumnDishwasher))
      if dishwasher.weekday_fractions.nil? && !schedules_file_includes_dw
        dishwasher.weekday_fractions = Schedule.DishwasherWeekdayFractions
        dishwasher.weekday_fractions_isdefaulted = true
      end
      if dishwasher.weekend_fractions.nil? && !schedules_file_includes_dw
        dishwasher.weekend_fractions = Schedule.DishwasherWeekendFractions
        dishwasher.weekend_fractions_isdefaulted = true
      end
      if dishwasher.monthly_multipliers.nil? && !schedules_file_includes_dw
        dishwasher.monthly_multipliers = Schedule.DishwasherMonthlyMultipliers
        dishwasher.monthly_multipliers_isdefaulted = true
      end
    end

    # Default refrigerators
    if hpxml_bldg.refrigerators.size == 1
      hpxml_bldg.refrigerators[0].primary_indicator = true
      hpxml_bldg.refrigerators[0].primary_indicator_isdefaulted = true
    end
    hpxml_bldg.refrigerators.each do |refrigerator|
      if not refrigerator.primary_indicator # extra refrigerator
        if refrigerator.location.nil?
          refrigerator.location = HotWaterAndAppliances.get_default_extra_refrigerator_and_freezer_locations(hpxml_bldg)
          refrigerator.location_isdefaulted = true
        end
        if refrigerator.rated_annual_kwh.nil?
          default_values = HotWaterAndAppliances.get_extra_refrigerator_default_values
          refrigerator.rated_annual_kwh = default_values[:rated_annual_kwh]
          refrigerator.rated_annual_kwh_isdefaulted = true
        end
        schedules_file_includes_extrafridge = (schedules_file.nil? ? false : schedules_file.includes_col_name(SchedulesFile::ColumnExtraRefrigerator))
        if refrigerator.weekday_fractions.nil? && !schedules_file_includes_extrafridge
          refrigerator.weekday_fractions = Schedule.ExtraRefrigeratorWeekdayFractions
          refrigerator.weekday_fractions_isdefaulted = true
        end
        if refrigerator.weekend_fractions.nil? && !schedules_file_includes_extrafridge
          refrigerator.weekend_fractions = Schedule.ExtraRefrigeratorWeekendFractions
          refrigerator.weekend_fractions_isdefaulted = true
        end
        if refrigerator.monthly_multipliers.nil? && !schedules_file_includes_extrafridge
          refrigerator.monthly_multipliers = Schedule.ExtraRefrigeratorMonthlyMultipliers
          refrigerator.monthly_multipliers_isdefaulted = true
        end
      else # primary refrigerator
        if refrigerator.location.nil?
          refrigerator.location = HPXML::LocationConditionedSpace
          refrigerator.location_isdefaulted = true
        end
        if refrigerator.rated_annual_kwh.nil?
          default_values = HotWaterAndAppliances.get_refrigerator_default_values(nbeds)
          refrigerator.rated_annual_kwh = default_values[:rated_annual_kwh]
          refrigerator.rated_annual_kwh_isdefaulted = true
        end
        schedules_file_includes_fridge = (schedules_file.nil? ? false : schedules_file.includes_col_name(SchedulesFile::ColumnRefrigerator))
        if refrigerator.weekday_fractions.nil? && !schedules_file_includes_fridge
          refrigerator.weekday_fractions = Schedule.RefrigeratorWeekdayFractions
          refrigerator.weekday_fractions_isdefaulted = true
        end
        if refrigerator.weekend_fractions.nil? && !schedules_file_includes_fridge
          refrigerator.weekend_fractions = Schedule.RefrigeratorWeekendFractions
          refrigerator.weekend_fractions_isdefaulted = true
        end
        if refrigerator.monthly_multipliers.nil? && !schedules_file_includes_fridge
          refrigerator.monthly_multipliers = Schedule.RefrigeratorMonthlyMultipliers
          refrigerator.monthly_multipliers_isdefaulted = true
        end
      end
      if refrigerator.usage_multiplier.nil?
        refrigerator.usage_multiplier = 1.0
        refrigerator.usage_multiplier_isdefaulted = true
      end
    end

    # Default freezer
    hpxml_bldg.freezers.each do |freezer|
      if freezer.location.nil?
        freezer.location = HotWaterAndAppliances.get_default_extra_refrigerator_and_freezer_locations(hpxml_bldg)
        freezer.location_isdefaulted = true
      end
      if freezer.rated_annual_kwh.nil?
        default_values = HotWaterAndAppliances.get_freezer_default_values
        freezer.rated_annual_kwh = default_values[:rated_annual_kwh]
        freezer.rated_annual_kwh_isdefaulted = true
      end
      if freezer.usage_multiplier.nil?
        freezer.usage_multiplier = 1.0
        freezer.usage_multiplier_isdefaulted = true
      end
      schedules_file_includes_freezer = (schedules_file.nil? ? false : schedules_file.includes_col_name(SchedulesFile::ColumnFreezer))
      if freezer.weekday_fractions.nil? && !schedules_file_includes_freezer
        freezer.weekday_fractions = Schedule.FreezerWeekdayFractions
        freezer.weekday_fractions_isdefaulted = true
      end
      if freezer.weekend_fractions.nil? && !schedules_file_includes_freezer
        freezer.weekend_fractions = Schedule.FreezerWeekendFractions
        freezer.weekend_fractions_isdefaulted = true
      end
      if freezer.monthly_multipliers.nil? && !schedules_file_includes_freezer
        freezer.monthly_multipliers = Schedule.FreezerMonthlyMultipliers
        freezer.monthly_multipliers_isdefaulted = true
      end
    end

    # Default cooking range
    if hpxml_bldg.cooking_ranges.size > 0
      cooking_range = hpxml_bldg.cooking_ranges[0]
      if cooking_range.location.nil?
        cooking_range.location = HPXML::LocationConditionedSpace
        cooking_range.location_isdefaulted = true
      end
      if cooking_range.is_induction.nil?
        default_values = HotWaterAndAppliances.get_range_oven_default_values()
        cooking_range.is_induction = default_values[:is_induction]
        cooking_range.is_induction_isdefaulted = true
      end
      if cooking_range.usage_multiplier.nil?
        cooking_range.usage_multiplier = 1.0
        cooking_range.usage_multiplier_isdefaulted = true
      end
      schedules_file_includes_range = (schedules_file.nil? ? false : schedules_file.includes_col_name(SchedulesFile::ColumnCookingRange))
      if cooking_range.weekday_fractions.nil? && !schedules_file_includes_range
        cooking_range.weekday_fractions = Schedule.CookingRangeWeekdayFractions
        cooking_range.weekday_fractions_isdefaulted = true
      end
      if cooking_range.weekend_fractions.nil? && !schedules_file_includes_range
        cooking_range.weekend_fractions = Schedule.CookingRangeWeekendFractions
        cooking_range.weekend_fractions_isdefaulted = true
      end
      if cooking_range.monthly_multipliers.nil? && !schedules_file_includes_range
        cooking_range.monthly_multipliers = Schedule.CookingRangeMonthlyMultipliers
        cooking_range.monthly_multipliers_isdefaulted = true
      end
    end

    # Default oven
    if hpxml_bldg.ovens.size > 0
      oven = hpxml_bldg.ovens[0]
      if oven.is_convection.nil?
        default_values = HotWaterAndAppliances.get_range_oven_default_values()
        oven.is_convection = default_values[:is_convection]
        oven.is_convection_isdefaulted = true
      end
    end
  end

  def self.apply_lighting(hpxml_bldg, schedules_file)
    return if hpxml_bldg.lighting_groups.empty?

    if hpxml_bldg.lighting.interior_usage_multiplier.nil?
      hpxml_bldg.lighting.interior_usage_multiplier = 1.0
      hpxml_bldg.lighting.interior_usage_multiplier_isdefaulted = true
    end
    if hpxml_bldg.lighting.garage_usage_multiplier.nil?
      hpxml_bldg.lighting.garage_usage_multiplier = 1.0
      hpxml_bldg.lighting.garage_usage_multiplier_isdefaulted = true
    end
    if hpxml_bldg.lighting.exterior_usage_multiplier.nil?
      hpxml_bldg.lighting.exterior_usage_multiplier = 1.0
      hpxml_bldg.lighting.exterior_usage_multiplier_isdefaulted = true
    end
    # Schedules from T24 2016 Residential ACM Appendix C Table 8 Exterior Lighting Hourly Multiplier (Weekdays and weekends)
    default_exterior_lighting_weekday_fractions = Schedule.LightingExteriorWeekdayFractions
    default_exterior_lighting_weekend_fractions = Schedule.LightingExteriorWeekendFractions
    default_exterior_lighting_monthly_multipliers = Schedule.LightingExteriorMonthlyMultipliers
    if hpxml_bldg.has_location(HPXML::LocationGarage)
      schedules_file_includes_lighting_garage = (schedules_file.nil? ? false : schedules_file.includes_col_name(SchedulesFile::ColumnLightingGarage))
      if hpxml_bldg.lighting.garage_weekday_fractions.nil? && !schedules_file_includes_lighting_garage
        hpxml_bldg.lighting.garage_weekday_fractions = default_exterior_lighting_weekday_fractions
        hpxml_bldg.lighting.garage_weekday_fractions_isdefaulted = true
      end
      if hpxml_bldg.lighting.garage_weekend_fractions.nil? && !schedules_file_includes_lighting_garage
        hpxml_bldg.lighting.garage_weekend_fractions = default_exterior_lighting_weekend_fractions
        hpxml_bldg.lighting.garage_weekend_fractions_isdefaulted = true
      end
      if hpxml_bldg.lighting.garage_monthly_multipliers.nil? && !schedules_file_includes_lighting_garage
        hpxml_bldg.lighting.garage_monthly_multipliers = default_exterior_lighting_monthly_multipliers
        hpxml_bldg.lighting.garage_monthly_multipliers_isdefaulted = true
      end
    end
    schedules_file_includes_lighting_exterior = (schedules_file.nil? ? false : schedules_file.includes_col_name(SchedulesFile::ColumnLightingExterior))
    if hpxml_bldg.lighting.exterior_weekday_fractions.nil? && !schedules_file_includes_lighting_exterior
      hpxml_bldg.lighting.exterior_weekday_fractions = default_exterior_lighting_weekday_fractions
      hpxml_bldg.lighting.exterior_weekday_fractions_isdefaulted = true
    end
    if hpxml_bldg.lighting.exterior_weekend_fractions.nil? && !schedules_file_includes_lighting_exterior
      hpxml_bldg.lighting.exterior_weekend_fractions = default_exterior_lighting_weekend_fractions
      hpxml_bldg.lighting.exterior_weekend_fractions_isdefaulted = true
    end
    if hpxml_bldg.lighting.exterior_monthly_multipliers.nil? && !schedules_file_includes_lighting_exterior
      hpxml_bldg.lighting.exterior_monthly_multipliers = default_exterior_lighting_monthly_multipliers
      hpxml_bldg.lighting.exterior_monthly_multipliers_isdefaulted = true
    end
    if hpxml_bldg.lighting.holiday_exists
      if hpxml_bldg.lighting.holiday_kwh_per_day.nil?
        # From LA100 repo (2017)
        if hpxml_bldg.building_construction.residential_facility_type == HPXML::ResidentialTypeSFD
          hpxml_bldg.lighting.holiday_kwh_per_day = 1.1
        else # Multifamily and others
          hpxml_bldg.lighting.holiday_kwh_per_day = 0.55
        end
        hpxml_bldg.lighting.holiday_kwh_per_day_isdefaulted = true
      end
      if hpxml_bldg.lighting.holiday_period_begin_month.nil?
        hpxml_bldg.lighting.holiday_period_begin_month = 11
        hpxml_bldg.lighting.holiday_period_begin_month_isdefaulted = true
        hpxml_bldg.lighting.holiday_period_begin_day = 24
        hpxml_bldg.lighting.holiday_period_begin_day_isdefaulted = true
      end
      if hpxml_bldg.lighting.holiday_period_end_day.nil?
        hpxml_bldg.lighting.holiday_period_end_month = 1
        hpxml_bldg.lighting.holiday_period_end_month_isdefaulted = true
        hpxml_bldg.lighting.holiday_period_end_day = 6
        hpxml_bldg.lighting.holiday_period_end_day_isdefaulted = true
      end
      schedules_file_includes_lighting_holiday_exterior = (schedules_file.nil? ? false : schedules_file.includes_col_name(SchedulesFile::ColumnLightingExteriorHoliday))
      if hpxml_bldg.lighting.holiday_weekday_fractions.nil? && !schedules_file_includes_lighting_holiday_exterior
        hpxml_bldg.lighting.holiday_weekday_fractions = Schedule.LightingExteriorHolidayWeekdayFractions
        hpxml_bldg.lighting.holiday_weekday_fractions_isdefaulted = true
      end
      if hpxml_bldg.lighting.holiday_weekend_fractions.nil? && !schedules_file_includes_lighting_holiday_exterior
        hpxml_bldg.lighting.holiday_weekend_fractions = Schedule.LightingExteriorHolidayWeekendFractions
        hpxml_bldg.lighting.holiday_weekend_fractions_isdefaulted = true
      end
    end
  end

  def self.apply_ceiling_fans(hpxml_bldg, nbeds, weather, schedules_file)
    return if hpxml_bldg.ceiling_fans.size == 0

    ceiling_fan = hpxml_bldg.ceiling_fans[0]
    if ceiling_fan.efficiency.nil?
      medium_cfm = 3000.0
      ceiling_fan.efficiency = medium_cfm / HVAC.get_default_ceiling_fan_power()
      ceiling_fan.efficiency_isdefaulted = true
    end
    if ceiling_fan.count.nil?
      ceiling_fan.count = HVAC.get_default_ceiling_fan_quantity(nbeds)
      ceiling_fan.count_isdefaulted = true
    end
    schedules_file_includes_ceiling_fan = (schedules_file.nil? ? false : schedules_file.includes_col_name(SchedulesFile::ColumnCeilingFan))
    if ceiling_fan.weekday_fractions.nil? && !schedules_file_includes_ceiling_fan
      ceiling_fan.weekday_fractions = Schedule.CeilingFanWeekdayFractions
      ceiling_fan.weekday_fractions_isdefaulted = true
    end
    if ceiling_fan.weekend_fractions.nil? && !schedules_file_includes_ceiling_fan
      ceiling_fan.weekend_fractions = Schedule.CeilingFanWeekendFractions
      ceiling_fan.weekend_fractions_isdefaulted = true
    end
    if ceiling_fan.monthly_multipliers.nil? && !schedules_file_includes_ceiling_fan
      ceiling_fan.monthly_multipliers = Schedule.CeilingFanMonthlyMultipliers(weather: weather)
      ceiling_fan.monthly_multipliers_isdefaulted = true
    end
  end

<<<<<<< HEAD
  def self.apply_pools_and_hot_tubs(hpxml_bldg, cfa, schedules_file)
    nbeds = hpxml_bldg.building_construction.additional_properties.adjusted_number_of_bedrooms
    hpxml_bldg.pools.each do |pool|
=======
  def self.apply_pools_and_permanent_spas(hpxml, cfa, schedules_file)
    nbeds = hpxml.building_construction.additional_properties.adjusted_number_of_bedrooms
    hpxml.pools.each do |pool|
>>>>>>> ed024c39
      next if pool.type == HPXML::TypeNone

      if pool.pump_type != HPXML::TypeNone
        # Pump
        if pool.pump_kwh_per_year.nil?
          pool.pump_kwh_per_year = MiscLoads.get_pool_pump_default_values(cfa, nbeds)
          pool.pump_kwh_per_year_isdefaulted = true
        end
        if pool.pump_usage_multiplier.nil?
          pool.pump_usage_multiplier = 1.0
          pool.pump_usage_multiplier_isdefaulted = true
        end
        schedules_file_includes_pool_pump = (schedules_file.nil? ? false : schedules_file.includes_col_name(SchedulesFile::ColumnPoolPump))
        if pool.pump_weekday_fractions.nil? && !schedules_file_includes_pool_pump
          pool.pump_weekday_fractions = Schedule.PoolPumpWeekdayFractions
          pool.pump_weekday_fractions_isdefaulted = true
        end
        if pool.pump_weekend_fractions.nil? && !schedules_file_includes_pool_pump
          pool.pump_weekend_fractions = Schedule.PoolPumpWeekendFractions
          pool.pump_weekend_fractions_isdefaulted = true
        end
        if pool.pump_monthly_multipliers.nil? && !schedules_file_includes_pool_pump
          pool.pump_monthly_multipliers = Schedule.PoolPumpMonthlyMultipliers
          pool.pump_monthly_multipliers_isdefaulted = true
        end
      end

      next unless pool.heater_type != HPXML::TypeNone

      # Heater
      if pool.heater_load_value.nil?
        default_heater_load_units, default_heater_load_value = MiscLoads.get_pool_heater_default_values(cfa, nbeds, pool.heater_type)
        pool.heater_load_units = default_heater_load_units
        pool.heater_load_value = default_heater_load_value
        pool.heater_load_value_isdefaulted = true
      end
      if pool.heater_usage_multiplier.nil?
        pool.heater_usage_multiplier = 1.0
        pool.heater_usage_multiplier_isdefaulted = true
      end
      schedules_file_includes_pool_heater = (schedules_file.nil? ? false : schedules_file.includes_col_name(SchedulesFile::ColumnPoolHeater))
      if pool.heater_weekday_fractions.nil? && !schedules_file_includes_pool_heater
        pool.heater_weekday_fractions = Schedule.PoolHeaterWeekdayFractions
        pool.heater_weekday_fractions_isdefaulted = true
      end
      if pool.heater_weekend_fractions.nil? && !schedules_file_includes_pool_heater
        pool.heater_weekend_fractions = Schedule.PoolHeaterWeekendFractions
        pool.heater_weekend_fractions_isdefaulted = true
      end
      if pool.heater_monthly_multipliers.nil? && !schedules_file_includes_pool_heater
        pool.heater_monthly_multipliers = Schedule.PoolHeaterMonthlyMultipliers
        pool.heater_monthly_multipliers_isdefaulted = true
      end
    end

<<<<<<< HEAD
    hpxml_bldg.hot_tubs.each do |hot_tub|
      next if hot_tub.type == HPXML::TypeNone
=======
    hpxml.permanent_spas.each do |spa|
      next if spa.type == HPXML::TypeNone
>>>>>>> ed024c39

      if spa.pump_type != HPXML::TypeNone
        # Pump
        if spa.pump_kwh_per_year.nil?
          spa.pump_kwh_per_year = MiscLoads.get_permanent_spa_pump_default_values(cfa, nbeds)
          spa.pump_kwh_per_year_isdefaulted = true
        end
        if spa.pump_usage_multiplier.nil?
          spa.pump_usage_multiplier = 1.0
          spa.pump_usage_multiplier_isdefaulted = true
        end
        schedules_file_includes_permanent_spa_pump = (schedules_file.nil? ? false : schedules_file.includes_col_name(SchedulesFile::ColumnPermanentSpaPump))
        if spa.pump_weekday_fractions.nil? && !schedules_file_includes_permanent_spa_pump
          spa.pump_weekday_fractions = Schedule.PermanentSpaPumpWeekdayFractions
          spa.pump_weekday_fractions_isdefaulted = true
        end
        if spa.pump_weekend_fractions.nil? && !schedules_file_includes_permanent_spa_pump
          spa.pump_weekend_fractions = Schedule.PermanentSpaPumpWeekendFractions
          spa.pump_weekend_fractions_isdefaulted = true
        end
        if spa.pump_monthly_multipliers.nil? && !schedules_file_includes_permanent_spa_pump
          spa.pump_monthly_multipliers = Schedule.PermanentSpaPumpMonthlyMultipliers
          spa.pump_monthly_multipliers_isdefaulted = true
        end
      end

      next unless spa.heater_type != HPXML::TypeNone

      # Heater
      if spa.heater_load_value.nil?
        default_heater_load_units, default_heater_load_value = MiscLoads.get_permanent_spa_heater_default_values(cfa, nbeds, spa.heater_type)
        spa.heater_load_units = default_heater_load_units
        spa.heater_load_value = default_heater_load_value
        spa.heater_load_value_isdefaulted = true
      end
      if spa.heater_usage_multiplier.nil?
        spa.heater_usage_multiplier = 1.0
        spa.heater_usage_multiplier_isdefaulted = true
      end
      schedules_file_includes_permanent_spa_heater = (schedules_file.nil? ? false : schedules_file.includes_col_name(SchedulesFile::ColumnPermanentSpaHeater))
      if spa.heater_weekday_fractions.nil? && !schedules_file_includes_permanent_spa_heater
        spa.heater_weekday_fractions = Schedule.PermanentSpaHeaterWeekdayFractions
        spa.heater_weekday_fractions_isdefaulted = true
      end
      if spa.heater_weekend_fractions.nil? && !schedules_file_includes_permanent_spa_heater
        spa.heater_weekend_fractions = Schedule.PermanentSpaHeaterWeekendFractions
        spa.heater_weekend_fractions_isdefaulted = true
      end
      if spa.heater_monthly_multipliers.nil? && !schedules_file_includes_permanent_spa_heater
        spa.heater_monthly_multipliers = Schedule.PermanentSpaHeaterMonthlyMultipliers
        spa.heater_monthly_multipliers_isdefaulted = true
      end
    end
  end

  def self.apply_plug_loads(hpxml_bldg, cfa, schedules_file)
    nbeds = hpxml_bldg.building_construction.additional_properties.adjusted_number_of_bedrooms
    hpxml_bldg.plug_loads.each do |plug_load|
      if plug_load.plug_load_type == HPXML::PlugLoadTypeOther
        default_annual_kwh, default_sens_frac, default_lat_frac = MiscLoads.get_residual_mels_default_values(cfa)
        if plug_load.kwh_per_year.nil?
          plug_load.kwh_per_year = default_annual_kwh
          plug_load.kwh_per_year_isdefaulted = true
        end
        if plug_load.frac_sensible.nil?
          plug_load.frac_sensible = default_sens_frac
          plug_load.frac_sensible_isdefaulted = true
        end
        if plug_load.frac_latent.nil?
          plug_load.frac_latent = default_lat_frac
          plug_load.frac_latent_isdefaulted = true
        end
        schedules_file_includes_plug_loads_other = (schedules_file.nil? ? false : schedules_file.includes_col_name(SchedulesFile::ColumnPlugLoadsOther))
        if plug_load.weekday_fractions.nil? && !schedules_file_includes_plug_loads_other
          plug_load.weekday_fractions = Schedule.PlugLoadsOtherWeekdayFractions
          plug_load.weekday_fractions_isdefaulted = true
        end
        if plug_load.weekend_fractions.nil? && !schedules_file_includes_plug_loads_other
          plug_load.weekend_fractions = Schedule.PlugLoadsOtherWeekendFractions
          plug_load.weekend_fractions_isdefaulted = true
        end
        if plug_load.monthly_multipliers.nil? && !schedules_file_includes_plug_loads_other
          plug_load.monthly_multipliers = Schedule.PlugLoadsOtherMonthlyMultipliers
          plug_load.monthly_multipliers_isdefaulted = true
        end
      elsif plug_load.plug_load_type == HPXML::PlugLoadTypeTelevision
        default_annual_kwh, default_sens_frac, default_lat_frac = MiscLoads.get_televisions_default_values(cfa, nbeds)
        if plug_load.kwh_per_year.nil?
          plug_load.kwh_per_year = default_annual_kwh
          plug_load.kwh_per_year_isdefaulted = true
        end
        if plug_load.frac_sensible.nil?
          plug_load.frac_sensible = default_sens_frac
          plug_load.frac_sensible_isdefaulted = true
        end
        if plug_load.frac_latent.nil?
          plug_load.frac_latent = default_lat_frac
          plug_load.frac_latent_isdefaulted = true
        end
        schedules_file_includes_plug_loads_tv = (schedules_file.nil? ? false : schedules_file.includes_col_name(SchedulesFile::ColumnPlugLoadsTV))
        if plug_load.weekday_fractions.nil? && !schedules_file_includes_plug_loads_tv
          plug_load.weekday_fractions = Schedule.PlugLoadsTVWeekdayFractions
          plug_load.weekday_fractions_isdefaulted = true
        end
        if plug_load.weekend_fractions.nil? && !schedules_file_includes_plug_loads_tv
          plug_load.weekend_fractions = Schedule.PlugLoadsTVWeekendFractions
          plug_load.weekend_fractions_isdefaulted = true
        end
        if plug_load.monthly_multipliers.nil? && !schedules_file_includes_plug_loads_tv
          plug_load.monthly_multipliers = Schedule.PlugLoadsTVMonthlyMultipliers
          plug_load.monthly_multipliers_isdefaulted = true
        end
      elsif plug_load.plug_load_type == HPXML::PlugLoadTypeElectricVehicleCharging
        default_annual_kwh = MiscLoads.get_electric_vehicle_charging_default_values
        if plug_load.kwh_per_year.nil?
          plug_load.kwh_per_year = default_annual_kwh
          plug_load.kwh_per_year_isdefaulted = true
        end
        if plug_load.frac_sensible.nil?
          plug_load.frac_sensible = 0.0
          plug_load.frac_sensible_isdefaulted = true
        end
        if plug_load.frac_latent.nil?
          plug_load.frac_latent = 0.0
          plug_load.frac_latent_isdefaulted = true
        end
        schedules_file_includes_plug_loads_vehicle = (schedules_file.nil? ? false : schedules_file.includes_col_name(SchedulesFile::ColumnPlugLoadsVehicle))
        if plug_load.weekday_fractions.nil? && !schedules_file_includes_plug_loads_vehicle
          plug_load.weekday_fractions = Schedule.PlugLoadsVehicleWeekdayFractions
          plug_load.weekday_fractions_isdefaulted = true
        end
        if plug_load.weekend_fractions.nil? && !schedules_file_includes_plug_loads_vehicle
          plug_load.weekend_fractions = Schedule.PlugLoadsVehicleWeekendFractions
          plug_load.weekend_fractions_isdefaulted = true
        end
        if plug_load.monthly_multipliers.nil? && !schedules_file_includes_plug_loads_vehicle
          plug_load.monthly_multipliers = Schedule.PlugLoadsVehicleMonthlyMultipliers
          plug_load.monthly_multipliers_isdefaulted = true
        end
      elsif plug_load.plug_load_type == HPXML::PlugLoadTypeWellPump
        default_annual_kwh = MiscLoads.get_well_pump_default_values(cfa, nbeds)
        if plug_load.kwh_per_year.nil?
          plug_load.kwh_per_year = default_annual_kwh
          plug_load.kwh_per_year_isdefaulted = true
        end
        if plug_load.frac_sensible.nil?
          plug_load.frac_sensible = 0.0
          plug_load.frac_sensible_isdefaulted = true
        end
        if plug_load.frac_latent.nil?
          plug_load.frac_latent = 0.0
          plug_load.frac_latent_isdefaulted = true
        end
        schedules_file_includes_plug_loads_well_pump = (schedules_file.nil? ? false : schedules_file.includes_col_name(SchedulesFile::ColumnPlugLoadsWellPump))
        if plug_load.weekday_fractions.nil? && !schedules_file_includes_plug_loads_well_pump
          plug_load.weekday_fractions = Schedule.PlugLoadsWellPumpWeekdayFractions
          plug_load.weekday_fractions_isdefaulted = true
        end
        if plug_load.weekend_fractions.nil? && !schedules_file_includes_plug_loads_well_pump
          plug_load.weekend_fractions = Schedule.PlugLoadsWellPumpWeekendFractions
          plug_load.weekend_fractions_isdefaulted = true
        end
        if plug_load.monthly_multipliers.nil? && !schedules_file_includes_plug_loads_well_pump
          plug_load.monthly_multipliers = Schedule.PlugLoadsWellPumpMonthlyMultipliers
          plug_load.monthly_multipliers_isdefaulted = true
        end
      end
      if plug_load.usage_multiplier.nil?
        plug_load.usage_multiplier = 1.0
        plug_load.usage_multiplier_isdefaulted = true
      end
    end
  end

  def self.apply_fuel_loads(hpxml_bldg, cfa, schedules_file)
    nbeds = hpxml_bldg.building_construction.additional_properties.adjusted_number_of_bedrooms
    hpxml_bldg.fuel_loads.each do |fuel_load|
      if fuel_load.fuel_load_type == HPXML::FuelLoadTypeGrill
        if fuel_load.therm_per_year.nil?
          fuel_load.therm_per_year = MiscLoads.get_gas_grill_default_values(cfa, nbeds)
          fuel_load.therm_per_year_isdefaulted = true
        end
        if fuel_load.frac_sensible.nil?
          fuel_load.frac_sensible = 0.0
          fuel_load.frac_sensible_isdefaulted = true
        end
        if fuel_load.frac_latent.nil?
          fuel_load.frac_latent = 0.0
          fuel_load.frac_latent_isdefaulted = true
        end
        schedules_file_includes_fuel_loads_grill = (schedules_file.nil? ? false : schedules_file.includes_col_name(SchedulesFile::ColumnFuelLoadsGrill))
        if fuel_load.weekday_fractions.nil? && !schedules_file_includes_fuel_loads_grill
          fuel_load.weekday_fractions = Schedule.FuelLoadsGrillWeekdayFractions
          fuel_load.weekday_fractions_isdefaulted = true
        end
        if fuel_load.weekend_fractions.nil? && !schedules_file_includes_fuel_loads_grill
          fuel_load.weekend_fractions = Schedule.FuelLoadsGrillWeekendFractions
          fuel_load.weekend_fractions_isdefaulted = true
        end
        if fuel_load.monthly_multipliers.nil? && !schedules_file_includes_fuel_loads_grill
          fuel_load.monthly_multipliers = Schedule.FuelLoadsGrillMonthlyMultipliers
          fuel_load.monthly_multipliers_isdefaulted = true
        end
      elsif fuel_load.fuel_load_type == HPXML::FuelLoadTypeLighting
        if fuel_load.therm_per_year.nil?
          fuel_load.therm_per_year = MiscLoads.get_gas_lighting_default_values(cfa, nbeds)
          fuel_load.therm_per_year_isdefaulted = true
        end
        if fuel_load.frac_sensible.nil?
          fuel_load.frac_sensible = 0.0
          fuel_load.frac_sensible_isdefaulted = true
        end
        if fuel_load.frac_latent.nil?
          fuel_load.frac_latent = 0.0
          fuel_load.frac_latent_isdefaulted = true
        end
        schedules_file_includes_fuel_loads_lighting = (schedules_file.nil? ? false : schedules_file.includes_col_name(SchedulesFile::ColumnFuelLoadsLighting))
        if fuel_load.weekday_fractions.nil? && !schedules_file_includes_fuel_loads_lighting
          fuel_load.weekday_fractions = Schedule.FuelLoadsLightingWeekdayFractions
          fuel_load.weekday_fractions_isdefaulted = true
        end
        if fuel_load.weekend_fractions.nil? && !schedules_file_includes_fuel_loads_lighting
          fuel_load.weekend_fractions = Schedule.FuelLoadsLightingWeekendFractions
          fuel_load.weekend_fractions_isdefaulted = true
        end
        if fuel_load.monthly_multipliers.nil? && !schedules_file_includes_fuel_loads_lighting
          fuel_load.monthly_multipliers = Schedule.FuelLoadsLightingMonthlyMultipliers
          fuel_load.monthly_multipliers_isdefaulted = true
        end
      elsif fuel_load.fuel_load_type == HPXML::FuelLoadTypeFireplace
        if fuel_load.therm_per_year.nil?
          fuel_load.therm_per_year = MiscLoads.get_gas_fireplace_default_values(cfa, nbeds)
          fuel_load.therm_per_year_isdefaulted = true
        end
        if fuel_load.frac_sensible.nil?
          fuel_load.frac_sensible = 0.5
          fuel_load.frac_sensible_isdefaulted = true
        end
        if fuel_load.frac_latent.nil?
          fuel_load.frac_latent = 0.1
          fuel_load.frac_latent_isdefaulted = true
        end
        schedules_file_includes_fuel_loads_fireplace = (schedules_file.nil? ? false : schedules_file.includes_col_name(SchedulesFile::ColumnFuelLoadsFireplace))
        if fuel_load.weekday_fractions.nil? && !schedules_file_includes_fuel_loads_fireplace
          fuel_load.weekday_fractions = Schedule.FuelLoadsFireplaceWeekdayFractions
          fuel_load.weekday_fractions_isdefaulted = true
        end
        if fuel_load.weekend_fractions.nil? && !schedules_file_includes_fuel_loads_fireplace
          fuel_load.weekend_fractions = Schedule.FuelLoadsFireplaceWeekendFractions
          fuel_load.weekend_fractions_isdefaulted = true
        end
        if fuel_load.monthly_multipliers.nil? && !schedules_file_includes_fuel_loads_fireplace
          fuel_load.monthly_multipliers = Schedule.FuelLoadsFireplaceMonthlyMultipliers
          fuel_load.monthly_multipliers_isdefaulted = true
        end
      end
      if fuel_load.usage_multiplier.nil?
        fuel_load.usage_multiplier = 1.0
        fuel_load.usage_multiplier_isdefaulted = true
      end
    end
  end

  def self.apply_hvac_sizing(hpxml_bldg, weather, cfa)
    hvac_systems = HVAC.get_hpxml_hvac_systems(hpxml_bldg)

    # Calculate building design loads and equipment capacities/airflows
    bldg_design_loads, all_hvac_sizing_values = HVACSizing.calculate(weather, hpxml_bldg, cfa, hvac_systems)

    hvacpl = hpxml_bldg.hvac_plant
    tol = 10 # Btuh

    # Assign heating design loads to HPXML object
    hvacpl.hdl_total = bldg_design_loads.Heat_Tot.round
    hvacpl.hdl_walls = bldg_design_loads.Heat_Walls.round
    hvacpl.hdl_ceilings = bldg_design_loads.Heat_Ceilings.round
    hvacpl.hdl_roofs = bldg_design_loads.Heat_Roofs.round
    hvacpl.hdl_floors = bldg_design_loads.Heat_Floors.round
    hvacpl.hdl_slabs = bldg_design_loads.Heat_Slabs.round
    hvacpl.hdl_windows = bldg_design_loads.Heat_Windows.round
    hvacpl.hdl_skylights = bldg_design_loads.Heat_Skylights.round
    hvacpl.hdl_doors = bldg_design_loads.Heat_Doors.round
    hvacpl.hdl_infilvent = bldg_design_loads.Heat_InfilVent.round
    hvacpl.hdl_ducts = bldg_design_loads.Heat_Ducts.round
    hdl_sum = (hvacpl.hdl_walls + hvacpl.hdl_ceilings + hvacpl.hdl_roofs +
               hvacpl.hdl_floors + hvacpl.hdl_slabs + hvacpl.hdl_windows +
               hvacpl.hdl_skylights + hvacpl.hdl_doors + hvacpl.hdl_infilvent +
               hvacpl.hdl_ducts)
    if (hdl_sum - hvacpl.hdl_total).abs > tol
      fail 'Heating design loads do not sum to total.'
    end

    # Assign cooling sensible design loads to HPXML object
    hvacpl.cdl_sens_total = bldg_design_loads.Cool_Sens.round
    hvacpl.cdl_sens_walls = bldg_design_loads.Cool_Walls.round
    hvacpl.cdl_sens_ceilings = bldg_design_loads.Cool_Ceilings.round
    hvacpl.cdl_sens_roofs = bldg_design_loads.Cool_Roofs.round
    hvacpl.cdl_sens_floors = bldg_design_loads.Cool_Floors.round
    hvacpl.cdl_sens_slabs = 0.0
    hvacpl.cdl_sens_windows = bldg_design_loads.Cool_Windows.round
    hvacpl.cdl_sens_skylights = bldg_design_loads.Cool_Skylights.round
    hvacpl.cdl_sens_doors = bldg_design_loads.Cool_Doors.round
    hvacpl.cdl_sens_infilvent = bldg_design_loads.Cool_InfilVent_Sens.round
    hvacpl.cdl_sens_ducts = bldg_design_loads.Cool_Ducts_Sens.round
    hvacpl.cdl_sens_intgains = bldg_design_loads.Cool_IntGains_Sens.round
    cdl_sens_sum = (hvacpl.cdl_sens_walls + hvacpl.cdl_sens_ceilings +
                    hvacpl.cdl_sens_roofs + hvacpl.cdl_sens_floors +
                    hvacpl.cdl_sens_slabs + hvacpl.cdl_sens_windows +
                    hvacpl.cdl_sens_skylights + hvacpl.cdl_sens_doors +
                    hvacpl.cdl_sens_infilvent + hvacpl.cdl_sens_ducts +
                    hvacpl.cdl_sens_intgains)
    if (cdl_sens_sum - hvacpl.cdl_sens_total).abs > tol
      fail 'Cooling sensible design loads do not sum to total.'
    end

    # Assign cooling latent design loads to HPXML object
    hvacpl.cdl_lat_total = bldg_design_loads.Cool_Lat.round
    hvacpl.cdl_lat_ducts = bldg_design_loads.Cool_Ducts_Lat.round
    hvacpl.cdl_lat_infilvent = bldg_design_loads.Cool_InfilVent_Lat.round
    hvacpl.cdl_lat_intgains = bldg_design_loads.Cool_IntGains_Lat.round
    cdl_lat_sum = (hvacpl.cdl_lat_ducts + hvacpl.cdl_lat_infilvent +
                   hvacpl.cdl_lat_intgains)
    if (cdl_lat_sum - hvacpl.cdl_lat_total).abs > tol
      fail 'Cooling latent design loads do not sum to total.'
    end

    # Assign sizing values to HPXML objects
    all_hvac_sizing_values.each do |hvac_system, hvac_sizing_values|
      htg_sys = hvac_system[:heating]
      clg_sys = hvac_system[:cooling]

      # Heating system
      if not htg_sys.nil?

        # Heating capacities
        if htg_sys.heating_capacity.nil? || ((htg_sys.heating_capacity - hvac_sizing_values.Heat_Capacity).abs >= 1.0)
          # Heating capacity @ 17F
          if htg_sys.is_a? HPXML::HeatPump
            if (not htg_sys.heating_capacity.nil?) && (not htg_sys.heating_capacity_17F.nil?)
              # Fixed value entered; scale w/ heating_capacity in case allow_increased_fixed_capacities=true
              htg_cap_17f = htg_sys.heating_capacity_17F * hvac_sizing_values.Heat_Capacity.round / htg_sys.heating_capacity
              if (htg_sys.heating_capacity_17F - htg_cap_17f).abs >= 1.0
                htg_sys.heating_capacity_17F = htg_cap_17f.round
                htg_sys.heating_capacity_17F_isdefaulted = true
              end
            end
          end
          htg_sys.heating_capacity = hvac_sizing_values.Heat_Capacity.round
          htg_sys.heating_capacity_isdefaulted = true
        end
        if htg_sys.is_a? HPXML::HeatPump
          if htg_sys.backup_type.nil?
            htg_sys.backup_heating_capacity = 0.0
          elsif htg_sys.backup_type == HPXML::HeatPumpBackupTypeIntegrated
            if htg_sys.backup_heating_capacity.nil? || ((htg_sys.backup_heating_capacity - hvac_sizing_values.Heat_Capacity_Supp).abs >= 1.0)
              htg_sys.backup_heating_capacity = hvac_sizing_values.Heat_Capacity_Supp.round
              htg_sys.backup_heating_capacity_isdefaulted = true
            end
          end
        end

        # Heating airflow
        if not (htg_sys.is_a?(HPXML::HeatingSystem) &&
                [HPXML::HVACTypeBoiler,
                 HPXML::HVACTypeElectricResistance].include?(htg_sys.heating_system_type))
          htg_sys.heating_airflow_cfm = hvac_sizing_values.Heat_Airflow.round
          htg_sys.heating_airflow_cfm_isdefaulted = true
        end

        # Heating GSHP loop
        if htg_sys.is_a? HPXML::HeatPump
          htg_sys.additional_properties.GSHP_Loop_flow = hvac_sizing_values.GSHP_Loop_flow
          htg_sys.additional_properties.GSHP_Bore_Depth = hvac_sizing_values.GSHP_Bore_Depth
          htg_sys.additional_properties.GSHP_Bore_Holes = hvac_sizing_values.GSHP_Bore_Holes
          htg_sys.additional_properties.GSHP_G_Functions = hvac_sizing_values.GSHP_G_Functions
        end
      end

      # Cooling system
      next unless not clg_sys.nil?

      # Cooling capacities
      if clg_sys.cooling_capacity.nil? || ((clg_sys.cooling_capacity - hvac_sizing_values.Cool_Capacity).abs >= 1.0)
        clg_sys.cooling_capacity = hvac_sizing_values.Cool_Capacity.round
        clg_sys.cooling_capacity_isdefaulted = true
      end
      # Integrated heating system capacities
      if (clg_sys.is_a? HPXML::CoolingSystem) && clg_sys.has_integrated_heating
        if clg_sys.integrated_heating_system_capacity.nil? || ((clg_sys.integrated_heating_system_capacity - hvac_sizing_values.Heat_Capacity).abs >= 1.0)
          clg_sys.integrated_heating_system_capacity = hvac_sizing_values.Heat_Capacity.round
          clg_sys.integrated_heating_system_capacity_isdefaulted = true
        end
        clg_sys.integrated_heating_system_airflow_cfm = hvac_sizing_values.Heat_Airflow.round
        clg_sys.integrated_heating_system_airflow_cfm_isdefaulted = true
      end
      clg_sys.additional_properties.cooling_capacity_sensible = hvac_sizing_values.Cool_Capacity_Sens.round

      # Cooling airflow
      clg_sys.cooling_airflow_cfm = hvac_sizing_values.Cool_Airflow.round
      clg_sys.cooling_airflow_cfm_isdefaulted = true
    end
  end

  def self.get_azimuth_from_orientation(orientation)
    return if orientation.nil?

    if orientation == HPXML::OrientationNorth
      return 0
    elsif orientation == HPXML::OrientationNortheast
      return 45
    elsif orientation == HPXML::OrientationEast
      return 90
    elsif orientation == HPXML::OrientationSoutheast
      return 135
    elsif orientation == HPXML::OrientationSouth
      return 180
    elsif orientation == HPXML::OrientationSouthwest
      return 225
    elsif orientation == HPXML::OrientationWest
      return 270
    elsif orientation == HPXML::OrientationNorthwest
      return 315
    end

    fail "Unexpected orientation: #{orientation}."
  end

  def self.get_orientation_from_azimuth(azimuth)
    return if azimuth.nil?

    if (azimuth >= 0.0 - 22.5 + 360.0) || (azimuth < 0.0 + 22.5)
      return HPXML::OrientationNorth
    elsif (azimuth >= 45.0 - 22.5) && (azimuth < 45.0 + 22.5)
      return HPXML::OrientationNortheast
    elsif (azimuth >= 90.0 - 22.5) && (azimuth < 90.0 + 22.5)
      return HPXML::OrientationEast
    elsif (azimuth >= 135.0 - 22.5) && (azimuth < 135.0 + 22.5)
      return HPXML::OrientationSoutheast
    elsif (azimuth >= 180.0 - 22.5) && (azimuth < 180.0 + 22.5)
      return HPXML::OrientationSouth
    elsif (azimuth >= 225.0 - 22.5) && (azimuth < 225.0 + 22.5)
      return HPXML::OrientationSouthwest
    elsif (azimuth >= 270.0 - 22.5) && (azimuth < 270.0 + 22.5)
      return HPXML::OrientationWest
    elsif (azimuth >= 315.0 - 22.5) && (azimuth < 315.0 + 22.5)
      return HPXML::OrientationNorthwest
    end
  end

  def self.get_nbeds_adjusted_for_operational_calculation(hpxml_bldg)
    n_occs = hpxml_bldg.building_occupancy.number_of_residents
    unit_type = hpxml_bldg.building_construction.residential_facility_type
    if [HPXML::ResidentialTypeApartment, HPXML::ResidentialTypeSFA].include? unit_type
      return -0.68 + 1.09 * n_occs
    elsif [HPXML::ResidentialTypeSFD, HPXML::ResidentialTypeManufactured].include? unit_type
      return -1.47 + 1.69 * n_occs
    else
      fail "Unexpected residential facility type: #{unit_type}."
    end
  end

  def self.get_default_flue_or_chimney_in_conditioned_space(hpxml_bldg)
    # Check for atmospheric heating system in conditioned space
    hpxml_bldg.heating_systems.each do |heating_system|
      next unless HPXML::conditioned_locations_this_unit.include? heating_system.location

      if [HPXML::HVACTypeFurnace,
          HPXML::HVACTypeBoiler,
          HPXML::HVACTypeWallFurnace,
          HPXML::HVACTypeFloorFurnace,
          HPXML::HVACTypeStove,
          HPXML::HVACTypeSpaceHeater].include? heating_system.heating_system_type
        if not heating_system.heating_efficiency_afue.nil?
          next if heating_system.heating_efficiency_afue >= 0.89
        elsif not heating_system.heating_efficiency_percent.nil?
          next if heating_system.heating_efficiency_percent >= 0.89
        end

        return true
      elsif [HPXML::HVACTypeFireplace].include? heating_system.heating_system_type
        next if heating_system.heating_system_fuel == HPXML::FuelTypeElectricity

        return true
      end
    end

    # Check for atmospheric water heater in conditioned space
    hpxml_bldg.water_heating_systems.each do |water_heating_system|
      next unless HPXML::conditioned_locations_this_unit.include? water_heating_system.location

      if not water_heating_system.energy_factor.nil?
        next if water_heating_system.energy_factor >= 0.63
      elsif not water_heating_system.uniform_energy_factor.nil?
        next if Waterheater.calc_ef_from_uef(water_heating_system) >= 0.63
      end

      return true
    end
    return false
  end
end<|MERGE_RESOLUTION|>--- conflicted
+++ resolved
@@ -15,7 +15,6 @@
     infil_measurement = Airflow.get_infiltration_measurement_of_interest(hpxml_bldg.air_infiltration_measurements)
 
     # Check for presence of fuels once
-<<<<<<< HEAD
     has_fuel = hpxml_bldg.has_fuels(Constants.FossilFuels, hpxml.to_doc)
 
     apply_header(hpxml.header, epw_file)
@@ -56,62 +55,12 @@
     apply_appliances(hpxml_bldg, nbeds, eri_version, schedules_file)
     apply_lighting(hpxml_bldg, schedules_file)
     apply_ceiling_fans(hpxml_bldg, nbeds, weather, schedules_file)
-    apply_pools_and_hot_tubs(hpxml_bldg, cfa, schedules_file)
+    apply_pools_and_permanent_spas(hpxml_bldg, cfa, schedules_file)
     apply_plug_loads(hpxml_bldg, cfa, schedules_file)
     apply_fuel_loads(hpxml_bldg, cfa, schedules_file)
     apply_pv_systems(hpxml_bldg)
     apply_generators(hpxml_bldg)
     apply_batteries(hpxml_bldg)
-=======
-    has_fuel = {}
-    hpxml_doc = hpxml.to_oga
-    Constants.FossilFuels.each do |fuel|
-      has_fuel[fuel] = hpxml.has_fuel(fuel, hpxml_doc)
-    end
-
-    apply_header(hpxml, epw_file, weather)
-    apply_header_sizing(hpxml, weather, nbeds)
-    apply_emissions_scenarios(hpxml, has_fuel)
-    apply_utility_bill_scenarios(runner, hpxml, has_fuel)
-    apply_site(hpxml)
-    apply_neighbor_buildings(hpxml)
-    apply_building_occupancy(hpxml, schedules_file)
-    apply_building_construction(hpxml, cfa, nbeds, infil_measurement)
-    apply_climate_and_risk_zones(hpxml, epw_file)
-    apply_infiltration(hpxml, infil_measurement)
-    apply_attics(hpxml)
-    apply_foundations(hpxml)
-    apply_roofs(hpxml)
-    apply_rim_joists(hpxml)
-    apply_walls(hpxml)
-    apply_foundation_walls(hpxml)
-    apply_floors(hpxml)
-    apply_slabs(hpxml)
-    apply_windows(hpxml)
-    apply_skylights(hpxml)
-    apply_doors(hpxml)
-    apply_partition_wall_mass(hpxml)
-    apply_furniture_mass(hpxml)
-    apply_hvac(runner, hpxml, weather, convert_shared_systems)
-    apply_hvac_control(hpxml, schedules_file)
-    apply_hvac_distribution(hpxml, ncfl, ncfl_ag)
-    apply_hvac_location(hpxml)
-    apply_ventilation_fans(hpxml, weather, cfa, nbeds)
-    apply_water_heaters(hpxml, nbeds, eri_version, schedules_file)
-    apply_flue_or_chimney(hpxml)
-    apply_hot_water_distribution(hpxml, cfa, ncfl, has_uncond_bsmnt)
-    apply_water_fixtures(hpxml, schedules_file)
-    apply_solar_thermal_systems(hpxml)
-    apply_appliances(hpxml, nbeds, eri_version, schedules_file)
-    apply_lighting(hpxml, schedules_file)
-    apply_ceiling_fans(hpxml, nbeds, weather, schedules_file)
-    apply_pools_and_permanent_spas(hpxml, cfa, schedules_file)
-    apply_plug_loads(hpxml, cfa, schedules_file)
-    apply_fuel_loads(hpxml, cfa, schedules_file)
-    apply_pv_systems(hpxml)
-    apply_generators(hpxml)
-    apply_batteries(hpxml)
->>>>>>> ed024c39
 
     # Do HVAC sizing after all other defaults have been applied
     apply_hvac_sizing(hpxml_bldg, weather, cfa)
@@ -1665,13 +1614,8 @@
         [supply_ducts, return_ducts].each do |ducts|
           ducts.each do |duct|
             primary_duct_area, secondary_duct_area = HVAC.get_default_duct_surface_area(duct.duct_type, ncfl_ag, cfa_served, n_returns).map { |area| area / ducts.size }
-<<<<<<< HEAD
             primary_duct_location, secondary_duct_location = HVAC.get_default_duct_locations(hpxml_bldg)
-            if primary_duct_location.nil? # If a home doesn't have any non-living spaces (outside living space), place all ducts in living space.
-=======
-            primary_duct_location, secondary_duct_location = HVAC.get_default_duct_locations(hpxml)
-            if primary_duct_location.nil? # If a home doesn't have any unconditioned spaces (outside conditioned space), place all ducts in conditioned space.
->>>>>>> ed024c39
+            if primary_duct_location.nil? # If a home doesn't have any unconditioned spaces, place all ducts in conditioned space.
               duct.duct_surface_area = primary_duct_area + secondary_duct_area
               duct.duct_surface_area_isdefaulted = true
               duct.duct_location = secondary_duct_location
@@ -2551,15 +2495,9 @@
     end
   end
 
-<<<<<<< HEAD
-  def self.apply_pools_and_hot_tubs(hpxml_bldg, cfa, schedules_file)
+  def self.apply_pools_and_permanent_spas(hpxml_bldg, cfa, schedules_file)
     nbeds = hpxml_bldg.building_construction.additional_properties.adjusted_number_of_bedrooms
     hpxml_bldg.pools.each do |pool|
-=======
-  def self.apply_pools_and_permanent_spas(hpxml, cfa, schedules_file)
-    nbeds = hpxml.building_construction.additional_properties.adjusted_number_of_bedrooms
-    hpxml.pools.each do |pool|
->>>>>>> ed024c39
       next if pool.type == HPXML::TypeNone
 
       if pool.pump_type != HPXML::TypeNone
@@ -2615,13 +2553,8 @@
       end
     end
 
-<<<<<<< HEAD
-    hpxml_bldg.hot_tubs.each do |hot_tub|
-      next if hot_tub.type == HPXML::TypeNone
-=======
-    hpxml.permanent_spas.each do |spa|
+    hpxml_bldg.permanent_spas.each do |spa|
       next if spa.type == HPXML::TypeNone
->>>>>>> ed024c39
 
       if spa.pump_type != HPXML::TypeNone
         # Pump
