--- conflicted
+++ resolved
@@ -1973,24 +1973,18 @@
   def self.apply_water_fixtures(hpxml_bldg, schedules_file)
     return if hpxml_bldg.hot_water_distributions.size == 0
 
-<<<<<<< HEAD
+    hpxml_bldg.water_fixtures.each do |wf|
+      next unless [HPXML::WaterFixtureTypeShowerhead, HPXML::WaterFixtureTypeFaucet].include? wf.water_fixture_type
+
+      if wf.low_flow.nil?
+        wf.low_flow = (wf.flow_rate <= 2.0)
+        wf.low_flow_isdefaulted = true
+      end
+    end
+
     if hpxml_bldg.water_heating.water_fixtures_usage_multiplier.nil?
       hpxml_bldg.water_heating.water_fixtures_usage_multiplier = 1.0
       hpxml_bldg.water_heating.water_fixtures_usage_multiplier_isdefaulted = true
-=======
-    hpxml.water_fixtures.each do |wf|
-      next unless [HPXML::WaterFixtureTypeShowerhead, HPXML::WaterFixtureTypeFaucet].include? wf.water_fixture_type
-
-      if wf.low_flow.nil?
-        wf.low_flow = (wf.flow_rate <= 2.0)
-        wf.low_flow_isdefaulted = true
-      end
-    end
-
-    if hpxml.water_heating.water_fixtures_usage_multiplier.nil?
-      hpxml.water_heating.water_fixtures_usage_multiplier = 1.0
-      hpxml.water_heating.water_fixtures_usage_multiplier_isdefaulted = true
->>>>>>> a689e466
     end
     schedules_file_includes_fixtures = (schedules_file.nil? ? false : schedules_file.includes_col_name(SchedulesFile::ColumnHotWaterFixtures))
     if hpxml_bldg.water_heating.water_fixtures_weekday_fractions.nil? && !schedules_file_includes_fixtures
