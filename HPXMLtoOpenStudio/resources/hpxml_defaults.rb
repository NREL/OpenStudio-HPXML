--- conflicted
+++ resolved
@@ -2838,7 +2838,6 @@
     end
   end
 
-<<<<<<< HEAD
   def self.apply_vehicles(hpxml_bldg)
     hpxml_bldg.vehicles.each do |vehicle|
       next unless vehicle.id.include?('ElectricVehicle')
@@ -2872,10 +2871,7 @@
     end
   end
 
-  # TODO
-=======
   # Assigns default values for omitted optional inputs in the HPXML::Battery objects
->>>>>>> 91e1ea41
   #
   # @param hpxml_bldg [HPXML::Building] HPXML Building object representing an individual dwelling unit
   # @return [void]
