<xs:schema xmlns:xs="http://www.w3.org/2001/XMLSchema" xmlns="http://hpxmlonline.com/2019/10" targetNamespace="http://hpxmlonline.com/2019/10" elementFormDefault="qualified" version="4.0">
    <xs:element name="HPXML">
        <xs:complexType>
            <xs:sequence>
                <xs:element ref="XMLTransactionHeaderInformation"/>
                <xs:element ref="SoftwareInfo"/>
                <xs:element maxOccurs="unbounded" minOccurs="0" name="Contractor" nillable="true" type="Contractor"/>
                <xs:element maxOccurs="unbounded" minOccurs="0" name="Customer" nillable="true" type="Customer"/>
                <xs:element maxOccurs="unbounded" minOccurs="0" name="Building" nillable="true" type="Building"/>
                <xs:element maxOccurs="unbounded" minOccurs="0" name="Project" nillable="true" type="Project"/>
                <xs:element maxOccurs="unbounded" minOccurs="0" name="Utility" nillable="true" type="Utility"/>
                <xs:element maxOccurs="unbounded" minOccurs="0" name="Consumption" nillable="true" type="Consumption"/>
            </xs:sequence>
            <xs:attribute name="schemaVersion" type="schemaVersionType" use="required"/>
            <xs:attribute name="dataSource" type="DataSource"/>
        </xs:complexType>
    </xs:element>
<xs:element name="XMLTransactionHeaderInformation">
		<xs:annotation>
			<xs:documentation>These are a series of elements that indicate the type of XML and basic descriptive data about the XML.</xs:documentation>
		</xs:annotation>
		<xs:complexType>
			<xs:sequence>
				<xs:element name="XMLType" type="XMLType"/>
				<xs:element name="XMLGeneratedBy" type="XMLGeneratedBy"/>
				<xs:element name="CreatedDateAndTime" type="CreatedDateAndTime"/>
				<xs:element name="Transaction" type="TransactionType"/>
				<xs:element minOccurs="0" ref="extension"/>
			</xs:sequence>
			<xs:attribute name="dataSource" type="DataSource"/>
		</xs:complexType>
	</xs:element>
	<xs:complexType name="AddressInformation">
		<xs:annotation>
			<xs:documentation>Address information contains the basic descriptive elements of a location.</xs:documentation>
		</xs:annotation>
		<xs:sequence>
			<xs:element name="AddressType" type="AddressTypeCode" minOccurs="0"/>
			<xs:element name="Address1" type="HPXMLString" minOccurs="0"/>
			<xs:element name="Address2" type="HPXMLString" minOccurs="0"/>
			<xs:element name="CityMunicipality" type="HPXMLString" minOccurs="0"/>
			<xs:element name="StateCode" type="StateCode" minOccurs="0"/>
			<xs:element name="ZipCode" type="ZipCode" minOccurs="0"/>
			<xs:element name="USPSBarCode" type="USPSBarCode" minOccurs="0"/>
			<xs:element minOccurs="0" ref="extension"/>
		</xs:sequence>
		<xs:attribute name="dataSource" type="DataSource"/>
	</xs:complexType>
	<xs:complexType name="GeoLocationInformation">
		<xs:sequence>
			<xs:element minOccurs="0" name="Latitude" type="Latitude">
				<xs:annotation>
					<xs:documentation>[deg] North-south position of a point on the Earth's surface. Use negative values for southern hemisphere.</xs:documentation>
				</xs:annotation>
			</xs:element>
			<xs:element minOccurs="0" name="Longitude" type="Longitude">
				<xs:annotation>
					<xs:documentation>[deg] East-west position of a point on the Earth's surface. Use negative values for the western hemisphere.</xs:documentation>
				</xs:annotation>
			</xs:element>
			<xs:element minOccurs="0" name="PlusCode" type="HPXMLString">
				<xs:annotation>
					<xs:documentation>Also known as Open Location Code. See https://maps.google.com/pluscodes/</xs:documentation>
				</xs:annotation>
			</xs:element>
			<xs:element minOccurs="0" name="UBID" type="HPXMLString">
				<xs:annotation>
					<xs:documentation>Unique Building ID. See https://ubid.pnnl.gov.</xs:documentation>
				</xs:annotation>
			</xs:element>
			<xs:element minOccurs="0" ref="extension"/>
		</xs:sequence>
		<xs:attribute name="dataSource" type="DataSource"/>
	</xs:complexType>
	<xs:complexType name="SystemIdentifiersInfoType">
		<xs:annotation>
			<xs:documentation>System identifiers contain type codes and an identifier for both a sending and a receiving system. These fields are needed to be able to transmit data between two
				systems, and have it identified in the two systems. Also, there is an id attribute to define a local id to be used internally. </xs:documentation>
		</xs:annotation>
		<xs:sequence>
			<xs:element name="SendingSystemIdentifierType" type="SendingSystemIdentifierType" minOccurs="0"/>
			<xs:element name="SendingSystemIdentifierValue" type="SendingSystemIdentifierValue" minOccurs="0"/>
			<xs:element name="ReceivingSystemIdentifierType" type="ReceivingSystemIdentifierType" minOccurs="0"/>
			<xs:element name="ReceivingSystemIdentifierValue" type="ReceivingSystemIdentifierValue" minOccurs="0"/>
		</xs:sequence>
		<xs:attribute name="id" type="xs:ID" use="required">
			<xs:annotation>
				<xs:documentation>id local to the current document</xs:documentation>
			</xs:annotation>
		</xs:attribute>
		<xs:attribute name="sameas" type="xs:IDREF">
			<xs:annotation>
				<xs:documentation>Use to reference the id of the same object on the base building where the object has not been replaced.</xs:documentation>
			</xs:annotation>
		</xs:attribute>
		<xs:attribute name="dataSource" type="DataSource"/>
	</xs:complexType>
	<xs:complexType name="LocalReference">
		<xs:attribute name="idref" type="xs:IDREF"/>
		<xs:attribute name="dataSource" type="DataSource"/>
	</xs:complexType>
	<xs:complexType name="RemoteReference">
		<xs:annotation>
			<xs:documentation>Use the id attribute if the element being referenced is available locally in the current xml transaction. Use the Sending/Receiving System Identifiers to identify
				elements in other xml transactions.</xs:documentation>
		</xs:annotation>
		<xs:sequence>
			<xs:element name="SendingSystemIdentifierType" type="SendingSystemIdentifierType" minOccurs="0"/>
			<xs:element name="SendingSystemIdentifierValue" type="SendingSystemIdentifierValue" minOccurs="0"/>
			<xs:element name="ReceivingSystemIdentifierType" type="ReceivingSystemIdentifierType" minOccurs="0"/>
			<xs:element name="ReceivingSystemIdentifierValue" type="ReceivingSystemIdentifierValue" minOccurs="0"/>
		</xs:sequence>
		<xs:attribute name="id" type="xs:IDREF">
			<xs:annotation>
				<xs:documentation>Id reference in the current document. Optional. If the element isn't available in the current document, don't use this.</xs:documentation>
			</xs:annotation>
		</xs:attribute>
		<xs:attribute name="dataSource" type="DataSource"/>
	</xs:complexType>
	<xs:element name="ContractorSystemIdentifiers">
		<xs:annotation>
			<xs:documentation>These are the system identifiers for a specific contractor at a business</xs:documentation>
		</xs:annotation>
		<xs:complexType>
			<xs:sequence>
				<xs:element maxOccurs="unbounded" ref="SystemIdentifiersInfo"/>
			</xs:sequence>
			<xs:attribute name="dataSource" type="DataSource"/>
		</xs:complexType>
	</xs:element>
	<xs:complexType name="extensionType">
		<xs:sequence>
			<xs:any maxOccurs="unbounded" minOccurs="0" namespace="##any" processContents="skip"/>
		</xs:sequence>
		<xs:attribute name="dataSource" type="DataSource"/>
	</xs:complexType>
	<xs:element name="extension" type="extensionType"/>
	<xs:element name="ProjectStatus">
		<xs:complexType>
			<xs:sequence>
				<xs:element name="EventType" type="EventType">
					<xs:annotation>
						<xs:documentation>Quality assurance: The observation techniques and activities used externally by an organization to evaluate the effectiveness of their quality management
							system and to provide feedback that may result in quality improvements (BPI, 2006). </xs:documentation>
					</xs:annotation>
				</xs:element>
				<xs:element minOccurs="0" name="Date" type="HPXMLDate"/>
				<xs:element minOccurs="0" ref="extension"/>
			</xs:sequence>
			<xs:attribute name="dataSource" type="DataSource"/>
		</xs:complexType>
	</xs:element>
	<xs:complexType name="IndividualInfo">
		<xs:sequence>
			<xs:group ref="SystemInfo"/>
			<xs:element name="Name">
				<xs:complexType>
					<xs:sequence>
						<xs:element name="PrefixName" type="PrefixName" minOccurs="0"/>
						<xs:element name="FirstName" type="HPXMLString"/>
						<xs:element name="MiddleName" type="HPXMLString" minOccurs="0"/>
						<xs:element name="LastName" type="HPXMLString"/>
						<xs:element name="SuffixName" type="SuffixName" minOccurs="0"/>
						<xs:element ref="extension" minOccurs="0"/>
					</xs:sequence>
					<xs:attribute name="dataSource" type="DataSource"/>
				</xs:complexType>
			</xs:element>
			<xs:element minOccurs="0" name="IndividualType" type="IndividualType"/>
			<xs:element minOccurs="0" maxOccurs="unbounded" name="Telephone" type="TelephoneInfoType"/>
			<xs:element minOccurs="0" maxOccurs="unbounded" name="Email" type="EmailInfoType"/>
			<xs:element ref="extension" minOccurs="0"/>
		</xs:sequence>
		<xs:attribute name="dataSource" type="DataSource"/>
	</xs:complexType>
	<xs:element name="UtilityFuelProvider">
		<xs:annotation>
			<xs:documentation>Utility company or fuel provider</xs:documentation>
		</xs:annotation>
		<xs:complexType>
			<xs:sequence>
				<xs:group ref="SystemInfo"/>
				<xs:element name="UtilityName" type="HPXMLString" minOccurs="0"/>
				<xs:element minOccurs="0" name="MeterNumber" type="HPXMLString"/>
				<xs:element name="UtilityAccountNumber" type="HPXMLString" minOccurs="0"/>
				<xs:element minOccurs="0" name="Permission" type="HPXMLBoolean"/>
				<xs:element name="UtilityServiceTypeProvided" type="ConsumptionType" minOccurs="0" maxOccurs="unbounded"/>
				<xs:element minOccurs="0" name="BusinessInfo" type="BusinessInfoType"/>
				<xs:element maxOccurs="unbounded" minOccurs="0" name="BusinessContactInfo" type="BusinessContactInfoType"/>
				<xs:element ref="extension" minOccurs="0"/>
			</xs:sequence>
			<xs:attribute name="dataSource" type="DataSource"/>
		</xs:complexType>
	</xs:element>
	<xs:complexType name="IECCClimateZoneType">
		<xs:sequence>
			<xs:element name="Year" type="IECCYear"/>
			<xs:element name="ClimateZone" type="ClimateZoneIECC"/>
			<xs:element minOccurs="0" ref="extension"/>
		</xs:sequence>
		<xs:attribute name="dataSource" type="DataSource"/>
	</xs:complexType>
	<xs:complexType name="DetailedConstruction">
		<xs:annotation>
			<xs:documentation>Can be used to describe properties for each individual material in the construction</xs:documentation>
		</xs:annotation>
		<xs:sequence>
			<xs:group ref="SystemInfo"/>
			<xs:element maxOccurs="unbounded" name="ConstructionLayer">
				<xs:annotation>
					<xs:documentation>Layers should be ordered from exterior to interior. Do not include air films.</xs:documentation>
				</xs:annotation>
				<xs:complexType>
					<xs:sequence>
						<xs:element minOccurs="0" name="LayerType" type="ConstructionLayerType"/>
						<xs:element minOccurs="0" name="LayerThickness" type="LengthMeasurement">
							<xs:annotation>
								<xs:documentation>[in]</xs:documentation>
							</xs:annotation>
						</xs:element>
						<xs:element maxOccurs="unbounded" name="LayerMaterial">
							<xs:complexType>
								<xs:sequence>
									<xs:element minOccurs="0" name="AreaFraction" type="FractionGreaterThanZero">
										<xs:annotation>
											<xs:documentation>Fraction of the layer's area defined by this material. Values across all materials in a layer should sum to 1.</xs:documentation>
										</xs:annotation>
									</xs:element>
									<xs:element minOccurs="0" name="MaterialType" type="xs:string">
										<xs:annotation>
											<xs:documentation>E.g., "wood", "concrete", "drywall", etc.</xs:documentation>
										</xs:annotation>
									</xs:element>
									<xs:element minOccurs="0" name="Conductivity" type="HPXMLDoubleGreaterThanZero">
										<xs:annotation>
											<xs:documentation>[Btu/hr-ft-F]</xs:documentation>
										</xs:annotation>
									</xs:element>
									<xs:element minOccurs="0" name="Density" type="HPXMLDoubleGreaterThanZero">
										<xs:annotation>
											<xs:documentation>[lb/ft3]</xs:documentation>
										</xs:annotation>
									</xs:element>
									<xs:element minOccurs="0" name="SpecificHeat" type="HPXMLDoubleGreaterThanZero">
										<xs:annotation>
											<xs:documentation>[Btu/lb-F]</xs:documentation>
										</xs:annotation>
									</xs:element>
									<xs:element minOccurs="0" name="RValue" type="RValue"/>
									<xs:element ref="extension" minOccurs="0"/>
								</xs:sequence>
							</xs:complexType>
						</xs:element>
						<xs:element ref="extension" minOccurs="0"/>
					</xs:sequence>
				</xs:complexType>
			</xs:element>
			<xs:element ref="extension" minOccurs="0"/>
		</xs:sequence>
		<xs:attribute name="dataSource" type="DataSource"/>
	</xs:complexType>
	<xs:complexType name="InsulationMaterial">
		<xs:choice>
			<xs:element name="Batt" type="InsulationBattType"/>
			<xs:element name="LooseFill" type="InsulationLooseFillType"/>
			<xs:element name="Rigid" type="InsulationRigidType"/>
			<xs:element name="SprayFoam" type="InsulationSprayFoamType"/>
			<xs:element name="Other" type="HPXMLString">
				<xs:annotation>
					<xs:documentation>Describe</xs:documentation>
				</xs:annotation>
			</xs:element>
			<xs:element name="None">
				<xs:annotation>
					<xs:documentation>Indicates insulation not present.</xs:documentation>
				</xs:annotation>
			</xs:element>
			<xs:element name="Unknown">
				<xs:annotation>
					<xs:documentation>Indicates insulation present but material type unknown.</xs:documentation>
				</xs:annotation>
			</xs:element>
		</xs:choice>
		<xs:attribute name="dataSource" type="DataSource"/>
	</xs:complexType>
	<xs:complexType name="InsulationInfoBase">
		<xs:sequence>
			<xs:group ref="SystemInfo"/>
			<xs:element minOccurs="0" name="InsulationGrade" type="InsulationGrade"/>
			<xs:element minOccurs="0" name="InsulationCondition" type="InsulationCondition"/>
			<xs:element minOccurs="0" name="AssemblyEffectiveRValue" type="AssemblyRValue">
				<xs:annotation>
					<xs:documentation>This should indicate the effective R-value of the complete assembly including any air films or other treatments. For below-grade surfaces adjacent to ground, it should not include the insulating effect of the ground.</xs:documentation>
				</xs:annotation>
			</xs:element>
			<xs:element minOccurs="0" name="MisalignedInsulation" type="HPXMLBoolean"/>
		</xs:sequence>
		<xs:attribute name="dataSource" type="DataSource"/>
	</xs:complexType>
	<xs:complexType name="InsulationInfo">
		<xs:complexContent>
			<xs:extension base="InsulationInfoBase">
				<xs:sequence>
					<xs:element maxOccurs="unbounded" minOccurs="0" name="Layer" type="InsulationLayerInfo"> </xs:element>
					<xs:element ref="extension" minOccurs="0"/>
				</xs:sequence>
			</xs:extension>
		</xs:complexContent>
	</xs:complexType>
	<xs:complexType name="FoundationWallInsulationInfo">
		<xs:complexContent>
			<xs:extension base="InsulationInfoBase">
				<xs:sequence>
					<xs:element maxOccurs="unbounded" minOccurs="0" name="Layer" type="FoundationWallInsulationLayerInfo"> </xs:element>
					<xs:element ref="extension" minOccurs="0"/>
				</xs:sequence>
			</xs:extension>
		</xs:complexContent>
	</xs:complexType>
	<xs:complexType name="SlabPerimeterInsulationInfo">
		<xs:complexContent>
			<xs:extension base="InsulationInfoBase">
				<xs:sequence>
					<xs:element maxOccurs="unbounded" minOccurs="0" name="Layer" type="SlabPerimeterInsulationLayerInfo"> </xs:element>
					<xs:element ref="extension" minOccurs="0"/>
				</xs:sequence>
			</xs:extension>
		</xs:complexContent>
	</xs:complexType>
	<xs:complexType name="UnderSlabInsulationInfo">
		<xs:complexContent>
			<xs:extension base="InsulationInfoBase">
				<xs:sequence>
					<xs:element maxOccurs="unbounded" minOccurs="0" name="Layer" type="UnderSlabInsulationLayerInfo"> </xs:element>
					<xs:element ref="extension" minOccurs="0"/>
				</xs:sequence>
			</xs:extension>
		</xs:complexContent>
	</xs:complexType>
	<xs:complexType name="InsulationLayerInfoBase">
		<xs:sequence>
			<xs:element name="InstallationType" type="InstallationType" minOccurs="0"/>
			<xs:element name="InsulationMaterial" type="InsulationMaterial" minOccurs="0"/>
			<xs:element name="NominalRValue" type="RValue" minOccurs="0"/>
			<xs:element name="Thickness" type="LengthMeasurement" minOccurs="0">
				<xs:annotation>
					<xs:documentation>[in]</xs:documentation>
				</xs:annotation>
			</xs:element>
		</xs:sequence>
		<xs:attribute name="dataSource" type="DataSource"/>
	</xs:complexType>
	<xs:complexType name="InsulationLayerInfo">
		<xs:complexContent>
			<xs:extension base="InsulationLayerInfoBase">
				<xs:sequence>
					<xs:element ref="extension" minOccurs="0"/>
				</xs:sequence>
			</xs:extension>
		</xs:complexContent>
	</xs:complexType>
	<xs:complexType name="FoundationWallInsulationLayerInfo">
		<xs:complexContent>
			<xs:extension base="InsulationLayerInfoBase">
				<xs:sequence>
					<xs:element name="DistanceToTopOfInsulation" type="LengthMeasurement" minOccurs="0">
						<xs:annotation>
							<xs:documentation>[ft] Vertical distance from top of foundation wall to top of insulation.</xs:documentation>
						</xs:annotation>
					</xs:element>
					<xs:element name="DistanceToBottomOfInsulation" type="LengthMeasurement" minOccurs="0">
						<xs:annotation>
							<xs:documentation>[ft] Vertical distance from top of foundation wall to bottom of insulation.</xs:documentation>
						</xs:annotation>
					</xs:element>
					<xs:element ref="extension" minOccurs="0"/>
				</xs:sequence>
			</xs:extension>
		</xs:complexContent>
	</xs:complexType>
	<xs:complexType name="SlabPerimeterInsulationLayerInfo">
		<xs:complexContent>
			<xs:extension base="InsulationLayerInfoBase">
				<xs:sequence>
					<xs:element name="InsulationDepth" type="LengthMeasurement" minOccurs="0">
						<xs:annotation>
							<xs:documentation>[ft] Depth from top of slab to bottom of vertical slab perimeter insulation</xs:documentation>
						</xs:annotation>
					</xs:element>
					<xs:element ref="extension" minOccurs="0"/>
				</xs:sequence>
			</xs:extension>
		</xs:complexContent>
	</xs:complexType>
	<xs:complexType name="UnderSlabInsulationLayerInfo">
		<xs:complexContent>
			<xs:extension base="InsulationLayerInfoBase">
				<xs:sequence>
					<xs:element name="InsulationWidth" type="LengthMeasurement" minOccurs="0">
						<xs:annotation>
							<xs:documentation>[ft] Width from slab edge inward of horizontal under-slab insulation</xs:documentation>
						</xs:annotation>
					</xs:element>
					<xs:element name="InsulationSpansEntireSlab" type="HPXMLBoolean" minOccurs="0">
						<xs:annotation>
							<xs:documentation/>
						</xs:annotation>
					</xs:element>
					<xs:element ref="extension" minOccurs="0"/>
				</xs:sequence>
			</xs:extension>
		</xs:complexContent>
	</xs:complexType>
	<xs:complexType name="InteriorFinishInfo">
		<xs:sequence>
			<xs:element minOccurs="0" name="Type" type="InteriorFinish"/>
			<xs:element minOccurs="0" name="Thickness" type="LengthMeasurement">
				<xs:annotation>
					<xs:documentation>[in]</xs:documentation>
				</xs:annotation>
			</xs:element>
			<xs:element minOccurs="0" name="Color" type="WallAndRoofColor"/>
			<xs:element ref="extension" minOccurs="0"/>
		</xs:sequence>
		<xs:attribute name="dataSource" type="DataSource"/>
	</xs:complexType>
	<xs:element name="CoolingSystemInfo" type="CoolingSystemInfoType"/>
	<xs:element name="HeatPumpInfo" type="HeatPumpInfoType"/>
	<xs:element name="HeatingSystemInfo" type="HeatingSystemInfoType"/>
	<xs:complexType name="ApplianceTypeSummaryInfo">
		<xs:sequence>
			<xs:group ref="SystemInfo"/>
			<xs:element minOccurs="0" ref="ConnectedDevice"/>
			<xs:element minOccurs="0" ref="AttachedToSpace"/>
			<xs:element name="Count" type="IntegerGreaterThanOrEqualToZero" minOccurs="0"/>
			<xs:element name="Manufacturer" type="Manufacturer" minOccurs="0"/>
			<xs:element name="ModelNumber" type="Model" minOccurs="0"/>
			<xs:element minOccurs="0" name="AHRINumber" type="HPXMLString"/>
			<xs:element minOccurs="0" name="SerialNumber" type="HPXMLString"/>
			<xs:element name="ModelYear" type="Year" minOccurs="0"/>
			<xs:element maxOccurs="unbounded" minOccurs="0" name="ThirdPartyCertification" type="ApplianceThirdPartyCertifications"/>
			<xs:element minOccurs="0" name="IsSharedAppliance" type="HPXMLBoolean">
				<xs:annotation>
					<xs:documentation>Does the appliance serve multiple building/dwelling units?</xs:documentation>
				</xs:annotation>
			</xs:element>
			<xs:element minOccurs="0" name="NumberofUnitsServed" type="HPXMLInteger"/>
		</xs:sequence>
		<xs:attribute name="dataSource" type="DataSource"/>
	</xs:complexType>
	<xs:complexType name="ClothesDryerInfoType">
		<xs:complexContent>
			<xs:extension base="ApplianceTypeSummaryInfo">
				<xs:sequence>
					<xs:element minOccurs="0" name="Type" type="ClothesDryerType"/>
					<xs:element minOccurs="0" name="Location" type="LaundryMachineLocation"/>
					<xs:element name="FuelType" type="FuelType" minOccurs="0"/>
					<xs:element minOccurs="0" name="Usage" type="HPXMLDouble">
						<xs:annotation>
							<xs:documentation>loads/week of actual usage by the occupants</xs:documentation>
						</xs:annotation>
					</xs:element>
					<xs:element minOccurs="0" name="EnergyFactor" type="HPXMLDouble">
						<xs:annotation>
							<xs:documentation>[lbs dry clothes/kWh] The energy performance metric for ENERGY STAR certified residential clothes dryers prior to September 13, 2013. The new metric is
								Combined Energy Factor.</xs:documentation>
						</xs:annotation>
					</xs:element>
					<xs:element minOccurs="0" name="CombinedEnergyFactor" type="HPXMLDouble">
						<xs:annotation>
							<xs:documentation>[lbs dry clothes/kWh] The energy performance metric for ENERGY STAR certified residential clothes dryers as of September 13, 2013, it includes the active
								drying cycle energy as well as energy consumed during Stand-by and Off modes.</xs:documentation>
						</xs:annotation>
					</xs:element>
					<xs:element maxOccurs="unbounded" minOccurs="0" name="ControlType" type="ClothesDryerControlType"/>
					<xs:element minOccurs="0" name="Vented" type="HPXMLBoolean"/>
					<xs:element minOccurs="0" name="VentedFlowRate" type="FlowRate"/>
					<xs:element ref="extension" minOccurs="0"/>
				</xs:sequence>
			</xs:extension>
		</xs:complexContent>
	</xs:complexType>
	<xs:complexType name="ClothesWasherInfoType">
		<xs:complexContent>
			<xs:extension base="ApplianceTypeSummaryInfo">
				<xs:sequence>
					<xs:choice minOccurs="0">
						<xs:element name="AttachedToWaterHeatingSystem" type="LocalReference"/>
						<xs:element name="AttachedToHotWaterDistribution" type="LocalReference"/>
					</xs:choice>
					<xs:element name="Type" type="ClothesWasherType" minOccurs="0"/>
					<xs:element minOccurs="0" name="Location" type="LaundryMachineLocation"/>
					<xs:element name="ModifiedEnergyFactor" type="HPXMLDouble" minOccurs="0">
						<xs:annotation>
							<xs:documentation>The energy performance metric for ENERGY STAR certified residential clothes washers prior to March 7, 2015. The new metric is Integrated Modified Energy
								Factor.</xs:documentation>
						</xs:annotation>
					</xs:element>
					<xs:element name="IntegratedModifiedEnergyFactor" type="HPXMLDouble" minOccurs="0">
						<xs:annotation>
							<xs:documentation>The energy performance metric for ENERGY STAR certified residential clothes washers as of March 7, 2015.</xs:documentation>
						</xs:annotation>
					</xs:element>
					<xs:element name="WaterFactor" type="HPXMLDouble" minOccurs="0">
						<xs:annotation>
							<xs:documentation>The water performance metric for ENERGY STAR certified residential clothes washers prior to March 7, 2015. The new metric is Integrated Water
								Factor.</xs:documentation>
						</xs:annotation>
					</xs:element>
					<xs:element name="IntegratedWaterFactor" type="HPXMLDouble" minOccurs="0">
						<xs:annotation>
							<xs:documentation>The water performance metric for ENERGY STAR certified residential clothes washers as of March 7, 2015.</xs:documentation>
						</xs:annotation>
					</xs:element>
					<xs:element minOccurs="0" name="Usage" type="HPXMLDouble">
						<xs:annotation>
							<xs:documentation>loads/week of actual usage by the occupants; use LabelUsage instead for the loads/week on the EnergyGuide label</xs:documentation>
						</xs:annotation>
					</xs:element>
					<xs:element minOccurs="0" name="RatedAnnualkWh" type="RatedAnnualkWh">
						<xs:annotation>
							<xs:documentation>kWh/yr</xs:documentation>
						</xs:annotation>
					</xs:element>
					<xs:element minOccurs="0" name="LabelElectricRate" type="HPXMLDouble">
						<xs:annotation>
							<xs:documentation>$/kWh</xs:documentation>
						</xs:annotation>
					</xs:element>
					<xs:element minOccurs="0" name="LabelGasRate" type="HPXMLDouble">
						<xs:annotation>
							<xs:documentation>$/therm</xs:documentation>
						</xs:annotation>
					</xs:element>
					<xs:element minOccurs="0" name="LabelAnnualGasCost" type="HPXMLDouble">
						<xs:annotation>
							<xs:documentation>$</xs:documentation>
						</xs:annotation>
					</xs:element>
					<xs:element minOccurs="0" name="LabelUsage" type="HPXMLDouble">
						<xs:annotation>
							<xs:documentation>loads/week per the Energy Guide label; use Usage instead for loads/week of actual usage by the occupants</xs:documentation>
						</xs:annotation>
					</xs:element>
					<xs:element minOccurs="0" name="Capacity" type="HPXMLDouble">
						<xs:annotation>
							<xs:documentation>ft^3</xs:documentation>
						</xs:annotation>
					</xs:element>
					<xs:element ref="extension" minOccurs="0"/>
				</xs:sequence>
			</xs:extension>
		</xs:complexContent>
	</xs:complexType>
	<xs:complexType name="DishwasherInfoType">
		<xs:complexContent>
			<xs:extension base="ApplianceTypeSummaryInfo">
				<xs:sequence>
					<xs:choice minOccurs="0">
						<xs:element name="AttachedToWaterHeatingSystem" type="LocalReference"/>
						<xs:element name="AttachedToHotWaterDistribution" type="LocalReference"/>
					</xs:choice>
					<xs:element minOccurs="0" name="Type" type="DishwasherType"/>
					<xs:element minOccurs="0" name="Location" type="RefrigeratorLocation"/>
					<xs:element minOccurs="0" name="Fuel" type="FuelType"/>
					<xs:element name="HeatDryDefaultOff" type="HPXMLBoolean" minOccurs="0"/>
					<xs:element name="AuxillaryWaterHeaterDefaultOff" type="HPXMLBoolean" minOccurs="0"/>
					<xs:element minOccurs="0" name="RatedAnnualkWh" type="RatedAnnualkWh"/>
					<xs:element minOccurs="0" name="EnergyFactor" type="EnergyFactor"/>
					<xs:element minOccurs="0" name="RatedWaterGalPerCycle" type="RatedWaterGalPerCycle"/>
					<xs:element minOccurs="0" name="PlaceSettingCapacity" type="IntegerGreaterThanZero"/>
					<xs:element minOccurs="0" name="Usage" type="HPXMLDouble">
						<xs:annotation>
							<xs:documentation>loads/week of actual usage by the occupants; use LabelUsage instead for the loads/week on the EnergyGuide label</xs:documentation>
						</xs:annotation>
					</xs:element>
					<xs:element minOccurs="0" name="LabelElectricRate" type="HPXMLDouble">
						<xs:annotation>
							<xs:documentation>$/kWh</xs:documentation>
						</xs:annotation>
					</xs:element>
					<xs:element minOccurs="0" name="LabelGasRate" type="HPXMLDouble">
						<xs:annotation>
							<xs:documentation>$/therm</xs:documentation>
						</xs:annotation>
					</xs:element>
					<xs:element minOccurs="0" name="LabelAnnualGasCost" type="HPXMLDouble">
						<xs:annotation>
							<xs:documentation>$</xs:documentation>
						</xs:annotation>
					</xs:element>
					<xs:element minOccurs="0" name="LabelUsage" type="HPXMLDouble">
						<xs:annotation>
							<xs:documentation>loads/week per the Energy Guide label; use Usage instead for loads/week of actual usage by the occupants</xs:documentation>
						</xs:annotation>
					</xs:element>
					<xs:element ref="extension" minOccurs="0"/>
				</xs:sequence>
			</xs:extension>
		</xs:complexContent>
	</xs:complexType>
	<xs:complexType name="FreezerInfoType">
		<xs:complexContent>
			<xs:extension base="ApplianceTypeSummaryInfo">
				<xs:sequence>
					<xs:element minOccurs="0" name="Location" type="RefrigeratorLocation"/>
					<xs:element name="RatedAnnualkWh" type="RatedAnnualkWh" minOccurs="0"/>
					<xs:element name="Configuration" type="FreezerStyle" minOccurs="0"/>
					<xs:element name="Volume" type="Volume" minOccurs="0">
						<xs:annotation>
							<xs:documentation>[cu.ft.]</xs:documentation>
						</xs:annotation>
					</xs:element>
					<xs:element ref="extension" minOccurs="0"/>
				</xs:sequence>
			</xs:extension>
		</xs:complexContent>
	</xs:complexType>
	<xs:complexType name="RefrigeratorInfoType">
		<xs:complexContent>
			<xs:extension base="ApplianceTypeSummaryInfo">
				<xs:sequence>
					<xs:element name="Type" type="RefrigeratorStyle" minOccurs="0"/>
					<xs:element minOccurs="0" name="Location" type="RefrigeratorLocation"/>
					<xs:element name="RatedAnnualkWh" type="RatedAnnualkWh" minOccurs="0"/>
					<xs:element name="PrimaryIndicator" type="HPXMLBoolean" minOccurs="0">
						<xs:annotation>
							<xs:documentation>True if it is the primary refrigerator</xs:documentation>
						</xs:annotation>
					</xs:element>
					<xs:element name="Volume" type="Volume" minOccurs="0">
						<xs:annotation>
							<xs:documentation>[cu.ft.]</xs:documentation>
						</xs:annotation>
					</xs:element>
					<xs:element minOccurs="0" name="FreshVolume" type="Volume">
						<xs:annotation>
							<xs:documentation>[cu.ft.] Volume of refrigerator for keeping food at less than freezing.</xs:documentation>
						</xs:annotation>
					</xs:element>
					<xs:element minOccurs="0" name="FrozenVolume" type="Volume">
						<xs:annotation>
							<xs:documentation>[cu.ft.] Freezer Volume</xs:documentation>
						</xs:annotation>
					</xs:element>
					<xs:element ref="extension" minOccurs="0"/>
				</xs:sequence>
			</xs:extension>
		</xs:complexContent>
	</xs:complexType>
	<xs:complexType name="DehumidifierInfoType">
		<xs:complexContent>
			<xs:extension base="ApplianceTypeSummaryInfo">
				<xs:sequence>
					<xs:element minOccurs="0" name="Type" type="DehumidifierType">
						<xs:annotation>
							<xs:documentation>Portable room dehumidifiers are typically used to dehumidify a single room or space and can be easily moved to where they are needed. Whole-home dehumidifiers are typically installed to use your home&#8217;s air ducts to dehumidify one or more rooms and are often permanent. Some dehumifiers can operate in both configurations by means of a ducting kit.</xs:documentation>
						</xs:annotation>
					</xs:element>
					<xs:element minOccurs="0" name="Location" type="AdjacentTo"/>
					<xs:element minOccurs="0" name="Capacity" type="HPXMLDouble">
						<xs:annotation>
							<xs:documentation>Rated water removal rate. This represents the expected performance in a basement for portable dehumidifiers and expected performance in the average home for whole-home dehumifiiers. [pints/day]</xs:documentation>
						</xs:annotation>
					</xs:element>
					<xs:element minOccurs="0" name="CaseVolume" type="HPXMLDouble">
						<xs:annotation>
							<xs:documentation>For whole-home dehumidifiers, this is a measure of the rectangular volume that the product case occupies, exclusive of any duct attachment collars or other external components. [ft^3]</xs:documentation>
						</xs:annotation>
					</xs:element>
					<xs:element minOccurs="0" name="EnergyFactor" type="HPXMLDouble">
						<xs:annotation>
							<xs:documentation>The rated efficiency of the dehumidifier in liters of water removed per kilowatt-hour of energy consumed. [L/kWh]</xs:documentation>
						</xs:annotation>
					</xs:element>
					<xs:element minOccurs="0" name="IntegratedEnergyFactor" type="HPXMLDouble">
						<xs:annotation>
							<xs:documentation>The rated efficiency of the dehumidifier in liters of water removed per kilowatt-hour of energy consumed. The IEF is a new metric used for dehumidifiers as of 2019 that incorporates energy consumed when the fan is running while the refrigeration system is off and standby power consumption, in addition to the energy consumed by the refrigeration system. [L/kWh]</xs:documentation>
						</xs:annotation>
					</xs:element>
					<xs:element minOccurs="0" name="DehumidistatSetpoint" type="Fraction">
						<xs:annotation>
							<xs:documentation>Enter the setpoint as a fractional number between 0 and 1, i.e. 60% RH = 0.6.</xs:documentation>
						</xs:annotation>
					</xs:element>
					<xs:element maxOccurs="3" minOccurs="0" name="Airflow">
						<xs:annotation>
							<xs:documentation/>
						</xs:annotation>
						<xs:complexType>
							<xs:sequence>
								<xs:element minOccurs="0" name="FanSpeed" type="FanSpeed"/>
								<xs:element minOccurs="0" name="Airflow" type="HPXMLDouble">
									<xs:annotation>
										<xs:documentation>[CFM]</xs:documentation>
									</xs:annotation>
								</xs:element>
							</xs:sequence>
						</xs:complexType>
					</xs:element>
					<xs:element minOccurs="0" name="FractionDehumidificationLoadServed" type="Fraction"/>
					<xs:element ref="extension" minOccurs="0"/>
				</xs:sequence>
			</xs:extension>
		</xs:complexContent>
	</xs:complexType>
	<xs:complexType name="CookingRangeInfoType">
		<xs:complexContent>
			<xs:extension base="ApplianceTypeSummaryInfo">
				<xs:sequence>
					<xs:element minOccurs="0" name="Location" type="RefrigeratorLocation"/>
					<xs:element name="FuelType" type="FuelType" minOccurs="0"/>
					<xs:element minOccurs="0" name="IsInduction" type="HPXMLBoolean"/>
					<xs:element ref="extension" minOccurs="0"/>
				</xs:sequence>
			</xs:extension>
		</xs:complexContent>
	</xs:complexType>
	<xs:complexType name="OvenInfoType">
		<xs:complexContent>
			<xs:extension base="ApplianceTypeSummaryInfo">
				<xs:sequence>
					<xs:element minOccurs="0" name="Location" type="RefrigeratorLocation"/>
					<xs:element name="FuelType" type="FuelType" minOccurs="0"/>
					<xs:element minOccurs="0" name="IsConvection" type="HPXMLBoolean"/>
					<xs:element ref="extension" minOccurs="0"/>
				</xs:sequence>
			</xs:extension>
		</xs:complexContent>
	</xs:complexType>
	<xs:element name="SoftwareInfo">
		<xs:complexType>
			<xs:sequence>
				<xs:element name="SoftwareProgramUsed" type="SoftwareProgramUsed" minOccurs="0"/>
				<xs:element name="SoftwareProgramVersion" type="SoftwareProgramVersion" minOccurs="0"/>
				<xs:element ref="extension" minOccurs="0"/>
			</xs:sequence>
			<xs:attribute name="dataSource" type="DataSource"/>
		</xs:complexType>
	</xs:element>
	<xs:complexType name="BusinessContactType">
		<xs:choice>
			<xs:element name="Owner">
				<xs:complexType>
					<xs:sequence>
						<xs:element ref="extension" minOccurs="0"/>
					</xs:sequence>
					<xs:attribute name="dataSource" type="DataSource"/>
				</xs:complexType>
			</xs:element>
			<xs:element name="Auditor">
				<xs:complexType>
					<xs:sequence>
						<xs:element minOccurs="0" name="Qualification" type="AuditorQualification" maxOccurs="unbounded"/>
						<xs:element minOccurs="0" name="StateWhereQualificationHeld" type="StateCode"/>
						<xs:element minOccurs="0" name="YearsExperience" type="IntegerGreaterThanOrEqualToZero"/>
						<xs:element ref="extension" minOccurs="0"/>
					</xs:sequence>
					<xs:attribute name="dataSource" type="DataSource"/>
				</xs:complexType>
			</xs:element>
			<xs:element name="Implementer">
				<xs:complexType>
					<xs:sequence>
						<xs:element maxOccurs="unbounded" minOccurs="0" name="Qualification" type="ImplementerQualification"/>
						<xs:element minOccurs="0" name="StateWhereQualificationHeld" type="StateCode"/>
						<xs:element ref="extension" minOccurs="0"/>
					</xs:sequence>
					<xs:attribute name="dataSource" type="DataSource"/>
				</xs:complexType>
			</xs:element>
			<xs:element name="Other">
				<xs:complexType>
					<xs:sequence>
						<xs:element minOccurs="0" name="Description" type="HPXMLString"/>
						<xs:element ref="extension" minOccurs="0"/>
					</xs:sequence>
					<xs:attribute name="dataSource" type="DataSource"/>
				</xs:complexType>
			</xs:element>
		</xs:choice>
		<xs:attribute name="dataSource" type="DataSource"/>
	</xs:complexType>
	<xs:complexType name="ContractorType">
		<xs:sequence>
			<xs:group maxOccurs="unbounded" ref="SystemInfo"/>
			<xs:element name="BusinessInfo" type="BusinessInfoType"/>
			<xs:element name="SubContractor" type="ContractorType" minOccurs="0" maxOccurs="unbounded"/>
			<xs:element minOccurs="0" ref="extension"/>
		</xs:sequence>
		<xs:attribute name="dataSource" type="DataSource"/>
	</xs:complexType>
	<xs:element name="AttachedToSpace" type="LocalReference"/>
	<xs:element name="AttachedToZone" type="LocalReference"/>
	<xs:complexType name="Spaces">
		<xs:sequence>
			<xs:element maxOccurs="unbounded" name="Space">
				<xs:complexType>
					<xs:sequence>
						<xs:group ref="SystemInfo"/>
						<xs:element name="SpaceName" type="HPXMLString" minOccurs="0"/>
						<xs:element minOccurs="0" name="NumberOfBedrooms" type="IntegerGreaterThanOrEqualToZero"/>
						<xs:element minOccurs="0" name="FloorArea" type="SurfaceArea">
							<xs:annotation>
								<xs:documentation>[sq.ft.]</xs:documentation>
							</xs:annotation>
						</xs:element>
						<xs:element minOccurs="0" name="Volume" type="Volume">
							<xs:annotation>
								<xs:documentation>[cu.ft.]</xs:documentation>
							</xs:annotation>
						</xs:element>
						<xs:element minOccurs="0" name="CeilingHeight" type="LengthMeasurement">
							<xs:annotation>
								<xs:documentation>[ft]</xs:documentation>
							</xs:annotation>
						</xs:element>
						<xs:element minOccurs="0" ref="extension"/>
					</xs:sequence>
					<xs:attribute name="dataSource" type="DataSource"/>
				</xs:complexType>
			</xs:element>
		</xs:sequence>
		<xs:attribute name="dataSource" type="DataSource"/>
	</xs:complexType>
	<xs:complexType name="Zones">
		<xs:sequence>
			<xs:element maxOccurs="unbounded" name="Zone">
				<xs:complexType>
					<xs:sequence>
						<xs:group ref="SystemInfo"/>
						<xs:element name="ZoneName" type="HPXMLString" minOccurs="0"/>
						<xs:element name="ZoneType" type="ZoneType" minOccurs="0"/>
						<xs:element name="Spaces" type="Spaces" minOccurs="0"/>
						<xs:element minOccurs="0" ref="extension"/>
					</xs:sequence>
					<xs:attribute name="dataSource" type="DataSource"/>
				</xs:complexType>
			</xs:element>
		</xs:sequence>
		<xs:attribute name="dataSource" type="DataSource"/>
	</xs:complexType>
	<xs:complexType name="Enclosure">
		<xs:sequence>
			<xs:element name="AirInfiltration" minOccurs="0">
				<xs:complexType>
					<xs:sequence>
						<xs:element minOccurs="0" name="AirInfiltrationMeasurement" type="AirInfiltrationMeasurementType" maxOccurs="unbounded"/>
						<xs:element minOccurs="0" name="AirSealing" maxOccurs="unbounded">
							<xs:complexType>
								<xs:sequence>
									<xs:group ref="SystemInfo"/>
									<xs:element name="Hours" type="Hours" minOccurs="0"/>
									<xs:element minOccurs="0" name="ComponentsAirSealed">
										<xs:complexType>
											<xs:sequence>
												<xs:element maxOccurs="unbounded" minOccurs="0" name="Attic" type="AtticComponentsAirSealed"/>
												<xs:element maxOccurs="unbounded" minOccurs="0" name="BasementCrawlspace" type="BasementCrawlspaceComponentsAirSealed"/>
												<xs:element maxOccurs="unbounded" minOccurs="0" name="LivingSpace" type="LivingSpaceComponentsAirSealed"/>
											</xs:sequence>
											<xs:attribute name="dataSource" type="DataSource"/>
										</xs:complexType>
									</xs:element>
								</xs:sequence>
								<xs:attribute name="dataSource" type="DataSource"/>
							</xs:complexType>
						</xs:element>
						<xs:element name="AnnualEnergyUse" minOccurs="0">
							<xs:complexType>
								<xs:sequence>
									<xs:element name="ConsumptionInfo" type="ConsumptionInfoType"/>
								</xs:sequence>
								<xs:attribute name="dataSource" type="DataSource"/>
							</xs:complexType>
						</xs:element>
						<xs:element minOccurs="0" ref="extension"/>
					</xs:sequence>
					<xs:attribute name="dataSource" type="DataSource"/>
				</xs:complexType>
			</xs:element>
			<xs:element minOccurs="0" name="Attics">
				<xs:complexType>
					<xs:sequence>
						<xs:element maxOccurs="unbounded" name="Attic">
							<xs:annotation>
								<xs:documentation>Use a different Attic element for each type of attic.</xs:documentation>
							</xs:annotation>
							<xs:complexType>
								<xs:sequence>
									<xs:group ref="SystemInfo"/>
									<xs:element minOccurs="0" ref="AttachedToSpace">
										<xs:annotation>
											<xs:documentation>The space over which this attic is</xs:documentation>
										</xs:annotation>
									</xs:element>
									<xs:element minOccurs="1" name="AtticType" type="AtticType"/>
									<xs:element minOccurs="0" name="VentilationRate" type="VentilationType"/>
									<xs:element minOccurs="0" name="WithinInfiltrationVolume" type="HPXMLBoolean">
										<xs:annotation>
											<xs:documentation>Specifies whether the attic is within the infiltration volume impacted by an air leakage test.</xs:documentation>
										</xs:annotation>
									</xs:element>
									<xs:element minOccurs="0" name="AttachedToRoof" type="LocalReference" maxOccurs="unbounded"/>
									<xs:element minOccurs="0" name="AttachedToWall" type="LocalReference" maxOccurs="unbounded"/>
									<xs:element minOccurs="0" name="AttachedToFloor" type="LocalReference" maxOccurs="unbounded"/>
									<xs:element name="AnnualEnergyUse" minOccurs="0">
										<xs:complexType>
											<xs:sequence>
												<xs:element name="ConsumptionInfo" type="ConsumptionInfoType"/>
											</xs:sequence>
											<xs:attribute name="dataSource" type="DataSource"/>
										</xs:complexType>
									</xs:element>
									<xs:element ref="extension" minOccurs="0"/>
								</xs:sequence>
								<xs:attribute name="dataSource" type="DataSource"/>
							</xs:complexType>
						</xs:element>
					</xs:sequence>
					<xs:attribute name="dataSource" type="DataSource"/>
				</xs:complexType>
			</xs:element>
			<xs:element name="Foundations" minOccurs="0">
				<xs:complexType>
					<xs:sequence>
						<xs:element name="Foundation" maxOccurs="unbounded">
							<xs:annotation>
								<xs:documentation>Use a different Foundation element for each type of foundation.</xs:documentation>
							</xs:annotation>
							<xs:complexType>
								<xs:sequence>
									<xs:group ref="SystemInfo"/>
									<xs:element minOccurs="0" ref="AttachedToSpace"/>
									<xs:element name="FoundationType" type="FoundationType"/>
									<xs:element minOccurs="0" name="VentilationRate" type="VentilationType"/>
									<xs:element minOccurs="0" name="ThermalBoundary" type="FoundationThermalBoundary"/>
									<xs:element minOccurs="0" name="WithinInfiltrationVolume" type="HPXMLBoolean">
										<xs:annotation>
											<xs:documentation>Specifies whether the foundation is within the infiltration volume impacted by an air leakage test.</xs:documentation>
										</xs:annotation>
									</xs:element>
									<xs:element minOccurs="0" name="AttachedToRimJoist" type="LocalReference" maxOccurs="unbounded"/>
									<xs:element minOccurs="0" name="AttachedToWall" type="LocalReference" maxOccurs="unbounded"/>
									<xs:element minOccurs="0" name="AttachedToFoundationWall" type="LocalReference" maxOccurs="unbounded"/>
									<xs:element minOccurs="0" name="AttachedToFloor" type="LocalReference" maxOccurs="unbounded"/>
									<xs:element minOccurs="0" name="AttachedToSlab" type="LocalReference" maxOccurs="unbounded"/>
									<xs:element name="AnnualEnergyUse" minOccurs="0">
										<xs:complexType>
											<xs:sequence>
												<xs:element name="ConsumptionInfo" type="ConsumptionInfoType"/>
											</xs:sequence>
											<xs:attribute name="dataSource" type="DataSource"/>
										</xs:complexType>
									</xs:element>
									<xs:element ref="extension" minOccurs="0"/>
								</xs:sequence>
								<xs:attribute name="dataSource" type="DataSource"/>
							</xs:complexType>
						</xs:element>
					</xs:sequence>
					<xs:attribute name="dataSource" type="DataSource"/>
				</xs:complexType>
			</xs:element>
			<xs:element minOccurs="0" name="Garages">
				<xs:complexType>
					<xs:sequence>
						<xs:element maxOccurs="unbounded" name="Garage">
							<xs:annotation>
								<xs:documentation>Use a different Garage element for each type of garage.</xs:documentation>
							</xs:annotation>
							<xs:complexType>
								<xs:sequence>
									<xs:group ref="SystemInfo"/>
									<xs:element minOccurs="0" ref="AttachedToSpace">
										<xs:annotation>
											<xs:documentation/>
										</xs:annotation>
									</xs:element>
									<xs:element minOccurs="1" name="GarageType">
										<xs:complexType>
											<xs:sequence>
												<xs:element minOccurs="0" name="AttachedtoHouse" type="HPXMLBoolean"/>
												<xs:element minOccurs="0" name="Vented" type="HPXMLBoolean"/>
												<xs:element minOccurs="0" name="Conditioned" type="HPXMLBoolean"/>
												<xs:element minOccurs="0" ref="extension"/>
											</xs:sequence>
											<xs:attribute name="dataSource" type="DataSource"/>
										</xs:complexType>
									</xs:element>
									<xs:element minOccurs="0" name="AttachedToRoof" type="LocalReference" maxOccurs="unbounded"/>
									<xs:element minOccurs="0" name="AttachedToWall" type="LocalReference" maxOccurs="unbounded"/>
									<xs:element minOccurs="0" name="AttachedToFoundationWall" type="LocalReference" maxOccurs="unbounded"/>
									<xs:element minOccurs="0" name="AttachedToFloor" type="LocalReference" maxOccurs="unbounded"/>
									<xs:element minOccurs="0" name="AttachedToSlab" type="LocalReference" maxOccurs="unbounded"/>
									<xs:element name="AnnualEnergyUse" minOccurs="0">
										<xs:complexType>
											<xs:sequence>
												<xs:element name="ConsumptionInfo" type="ConsumptionInfoType"/>
											</xs:sequence>
											<xs:attribute name="dataSource" type="DataSource"/>
										</xs:complexType>
									</xs:element>
									<xs:element ref="extension" minOccurs="0"/>
								</xs:sequence>
								<xs:attribute name="dataSource" type="DataSource"/>
							</xs:complexType>
						</xs:element>
					</xs:sequence>
					<xs:attribute name="dataSource" type="DataSource"/>
				</xs:complexType>
			</xs:element>
			<xs:element minOccurs="0" name="Roofs">
				<xs:complexType>
					<xs:sequence>
						<xs:element name="Roof" maxOccurs="unbounded">
							<xs:annotation>
								<xs:documentation>Use the Roof element for all pitched/horizontal surfaces underneath ambient conditions.</xs:documentation>
							</xs:annotation>
							<xs:complexType>
								<xs:sequence>
									<xs:group ref="SystemInfo"/>
									<xs:element minOccurs="0" ref="AttachedToSpace"/>
									<xs:element minOccurs="0" name="InteriorAdjacentTo" type="AdjacentTo"/>
									<xs:element minOccurs="0" name="Area" type="SurfaceArea">
										<xs:annotation>
											<xs:documentation>[sq.ft.] Surface area of the roof itself</xs:documentation>
										</xs:annotation>
									</xs:element>
									<xs:element minOccurs="0" name="Orientation" type="OrientationType"/>
									<xs:element name="Azimuth" type="AzimuthType" minOccurs="0">
										<xs:annotation>
											<xs:documentation>[deg]</xs:documentation>
										</xs:annotation>
									</xs:element>
									<xs:element minOccurs="0" name="RoofType" type="RoofType"/>
									<xs:element minOccurs="0" name="RoofColor" type="WallAndRoofColor"/>
									<xs:element minOccurs="0" name="SolarAbsorptance" type="SolarAbsorptance"/>
									<xs:element minOccurs="0" name="Emittance" type="Emittance"/>
									<xs:element minOccurs="0" name="InteriorFinish" type="InteriorFinishInfo"/>
									<xs:element minOccurs="0" name="Rafters" type="StudProperties"/>
									<xs:element minOccurs="0" name="DeckType" type="DeckType"/>
									<xs:element minOccurs="0" name="Pitch" type="Pitch">
										<xs:annotation>
											<xs:documentation>Pitch of roof ?/12</xs:documentation>
										</xs:annotation>
									</xs:element>
									<xs:element name="RadiantBarrier" type="HPXMLBoolean" minOccurs="0"/>
									<xs:element name="RadiantBarrierLocation" type="RadiantBarrierLocation" minOccurs="0"/>
									<xs:element name="RadiantBarrierGrade" type="InsulationGrade" minOccurs="0"/>
									<xs:element minOccurs="0" name="Insulation" type="InsulationInfo"/>
									<xs:element minOccurs="0" name="DetailedConstruction" type="DetailedConstruction"/>
									<xs:element ref="extension" minOccurs="0"/>
								</xs:sequence>
								<xs:attribute name="dataSource" type="DataSource"/>
							</xs:complexType>
						</xs:element>
					</xs:sequence>
					<xs:attribute name="dataSource" type="DataSource"/>
				</xs:complexType>
			</xs:element>
			<xs:element minOccurs="0" name="RimJoists">
				<xs:complexType>
					<xs:sequence>
						<xs:element maxOccurs="unbounded" name="RimJoist">
							<xs:complexType>
								<xs:sequence>
									<xs:group ref="SystemInfo"/>
									<xs:element minOccurs="0" ref="AttachedToSpace"/>
									<xs:element minOccurs="0" name="ExteriorAdjacentTo" type="AdjacentTo"/>
									<xs:element minOccurs="0" name="InteriorAdjacentTo" type="AdjacentTo"/>
									<xs:element minOccurs="0" name="Area" type="SurfaceArea">
										<xs:annotation>
											<xs:documentation>[sq.ft.]</xs:documentation>
										</xs:annotation>
									</xs:element>
									<xs:element minOccurs="0" name="Orientation" type="OrientationType"/>
									<xs:element name="Azimuth" type="AzimuthType" minOccurs="0">
										<xs:annotation>
											<xs:documentation>[deg]</xs:documentation>
										</xs:annotation>
									</xs:element>
									<xs:element minOccurs="0" name="Perimeter" type="LengthMeasurement">
										<xs:annotation>
											<xs:documentation>[ft]</xs:documentation>
										</xs:annotation>
									</xs:element>
									<xs:element minOccurs="0" name="Siding" type="Siding"/>
									<xs:element minOccurs="0" name="Color" type="WallAndRoofColor"/>
									<xs:element minOccurs="0" name="SolarAbsorptance" type="SolarAbsorptance"/>
									<xs:element minOccurs="0" name="Emittance" type="Emittance"/>
									<xs:element minOccurs="0" name="Insulation" type="InsulationInfo"/>
									<xs:element minOccurs="0" name="DetailedConstruction" type="DetailedConstruction"/>
									<xs:element minOccurs="0" name="FloorJoists" type="StudProperties"/>
									<xs:element name="AnnualEnergyUse" minOccurs="0">
										<xs:complexType>
											<xs:sequence>
												<xs:element name="ConsumptionInfo" type="ConsumptionInfoType"/>
											</xs:sequence>
											<xs:attribute name="dataSource" type="DataSource"/>
										</xs:complexType>
									</xs:element>
									<xs:element minOccurs="0" ref="extension"/>
								</xs:sequence>
								<xs:attribute name="dataSource" type="DataSource"/>
							</xs:complexType>
						</xs:element>
					</xs:sequence>
					<xs:attribute name="dataSource" type="DataSource"/>
				</xs:complexType>
			</xs:element>
			<xs:element name="Walls" minOccurs="0">
				<xs:complexType>
					<xs:sequence>
						<xs:element name="Wall" maxOccurs="unbounded">
							<xs:complexType>
								<xs:sequence>
									<xs:group ref="SystemInfo"/>
									<xs:element minOccurs="0" ref="AttachedToSpace"/>
									<xs:element name="ExteriorAdjacentTo" type="AdjacentTo" minOccurs="0"/>
									<xs:element minOccurs="0" name="InteriorAdjacentTo" type="AdjacentTo"/>
									<xs:element minOccurs="0" name="AtticWallType" type="AtticWallType"/>
									<xs:element name="WallType" type="WallType" minOccurs="0"/>
									<xs:element minOccurs="0" name="Thickness" type="LengthMeasurement">
										<xs:annotation>
											<xs:documentation>[in] Thickness of the entire wall assembly, including any siding, sheathing, continuous insulation, and interior finish.</xs:documentation>
										</xs:annotation>
									</xs:element>
									<xs:element minOccurs="0" name="Area" type="SurfaceArea">
										<xs:annotation>
											<xs:documentation>[sq.ft.] Gross wall area</xs:documentation>
										</xs:annotation>
									</xs:element>
									<xs:element minOccurs="0" name="Orientation" type="OrientationType"/>
									<xs:element name="Azimuth" type="AzimuthType" minOccurs="0">
										<xs:annotation>
											<xs:documentation>[deg]</xs:documentation>
										</xs:annotation>
									</xs:element>
									<xs:element minOccurs="0" name="Studs" type="StudProperties"/>
									<xs:element minOccurs="0" name="Siding" type="Siding"/>
									<xs:element minOccurs="0" name="Color" type="WallAndRoofColor"/>
									<xs:element minOccurs="0" name="SolarAbsorptance" type="SolarAbsorptance"/>
									<xs:element minOccurs="0" name="Emittance" type="Emittance"/>
									<xs:element minOccurs="0" name="InteriorFinish" type="InteriorFinishInfo"/>
									<xs:element minOccurs="0" maxOccurs="1" name="Insulation" type="InsulationInfo"/>
									<xs:element minOccurs="0" name="DetailedConstruction" type="DetailedConstruction"/>
									<xs:element name="AnnualEnergyUse" minOccurs="0">
										<xs:complexType>
											<xs:sequence>
												<xs:element name="ConsumptionInfo" type="ConsumptionInfoType"/>
											</xs:sequence>
											<xs:attribute name="dataSource" type="DataSource"/>
										</xs:complexType>
									</xs:element>
									<xs:element ref="extension" minOccurs="0"/>
								</xs:sequence>
								<xs:attribute name="dataSource" type="DataSource"/>
							</xs:complexType>
						</xs:element>
					</xs:sequence>
					<xs:attribute name="dataSource" type="DataSource"/>
				</xs:complexType>
			</xs:element>
			<xs:element minOccurs="0" name="FoundationWalls">
				<xs:complexType>
					<xs:sequence>
						<xs:element name="FoundationWall" maxOccurs="unbounded" minOccurs="1">
							<xs:complexType>
								<xs:sequence>
									<xs:group ref="SystemInfo"/>
									<xs:element minOccurs="0" ref="AttachedToSpace"/>
									<xs:element name="ExteriorAdjacentTo" type="AdjacentTo" minOccurs="0"/>
									<xs:element minOccurs="0" name="InteriorAdjacentTo" type="AdjacentTo"/>
									<xs:element minOccurs="0" name="Type" type="FoundationWallType"/>
									<xs:element minOccurs="0" name="Length" type="LengthMeasurement">
										<xs:annotation>
											<xs:documentation>[ft] Total length of foundation wall</xs:documentation>
										</xs:annotation>
									</xs:element>
									<xs:element minOccurs="0" name="Height" type="LengthMeasurement">
										<xs:annotation>
											<xs:documentation>[ft] Total height in feet of foundation wall</xs:documentation>
										</xs:annotation>
									</xs:element>
									<xs:element minOccurs="0" name="Area" type="SurfaceArea">
										<xs:annotation>
											<xs:documentation>[sq.ft.]</xs:documentation>
										</xs:annotation>
									</xs:element>
									<xs:element minOccurs="0" name="Orientation" type="OrientationType"/>
									<xs:element name="Azimuth" type="AzimuthType" minOccurs="0">
										<xs:annotation>
											<xs:documentation>[deg]</xs:documentation>
										</xs:annotation>
									</xs:element>
									<xs:element minOccurs="0" name="Thickness" type="LengthMeasurement">
										<xs:annotation>
											<xs:documentation>[in] Thickness of the foundation wall structural element (e.g., concrete), excluding any interior framing and continuous insulation.</xs:documentation>
										</xs:annotation>
									</xs:element>
									<xs:element minOccurs="0" name="DepthBelowGrade" type="LengthMeasurement">
										<xs:annotation>
											<xs:documentation>[ft] Depth below grade of foundation wall</xs:documentation>
										</xs:annotation>
									</xs:element>
									<xs:element minOccurs="0" name="AdjacentToFoundation" type="LocalReference">
										<xs:annotation>
											<xs:documentation>If this foundation wall is adjacent to another foundation, use this reference to indicate which one.</xs:documentation>
										</xs:annotation>
									</xs:element>
									<xs:element minOccurs="0" name="InteriorStuds" type="StudProperties"/>
									<xs:element minOccurs="0" name="InteriorFinish" type="InteriorFinishInfo"/>
									<xs:element maxOccurs="1" minOccurs="0" name="Insulation" type="FoundationWallInsulationInfo"/>
									<xs:element minOccurs="0" name="DetailedConstruction" type="DetailedConstruction"/>
									<xs:element minOccurs="0" ref="extension"/>
								</xs:sequence>
								<xs:attribute name="dataSource" type="DataSource"/>
							</xs:complexType>
						</xs:element>
					</xs:sequence>
					<xs:attribute name="dataSource" type="DataSource"/>
				</xs:complexType>
			</xs:element>
			<xs:element minOccurs="0" name="Floors">
				<xs:complexType>
					<xs:sequence>
						<xs:element name="Floor" maxOccurs="unbounded" minOccurs="1">
							<xs:annotation>
								<xs:documentation>Use the Floor element for all floors/ceilings. For example, living space ceilings/attic floors, floors above foundations, floors under bonus
									rooms, cantilevered floors, etc.</xs:documentation>
							</xs:annotation>
							<xs:complexType>
								<xs:sequence>
									<xs:group ref="SystemInfo"/>
									<xs:element minOccurs="0" ref="AttachedToSpace"/>
									<xs:element name="ExteriorAdjacentTo" type="AdjacentTo" minOccurs="0"/>
									<xs:element minOccurs="0" name="InteriorAdjacentTo" type="AdjacentTo"/>
									<xs:element minOccurs="0" name="FloorOrCeiling" type="FloorOrCeiling">
										<xs:annotation>
											<xs:documentation>From the perspective of the living/conditioned space.</xs:documentation>
										</xs:annotation>
									</xs:element>
									<xs:element minOccurs="0" name="FloorType" type="FloorType"/>
									<xs:element minOccurs="0" name="FloorJoists" type="StudProperties"/>
									<xs:element minOccurs="0" name="FloorTrusses" type="StudProperties"/>
									<xs:element minOccurs="0" name="FloorCovering" type="FloorCovering"/>
									<xs:element minOccurs="0" name="Area" type="SurfaceArea">
										<xs:annotation>
											<xs:documentation>[sq.ft.]</xs:documentation>
										</xs:annotation>
									</xs:element>
									<xs:element minOccurs="0" name="InteriorFinish" type="InteriorFinishInfo"/>
									<xs:element minOccurs="0" maxOccurs="1" name="Insulation" type="InsulationInfo"/>
<<<<<<< HEAD
=======
									<xs:element minOccurs="0" name="DetailedConstruction" type="DetailedConstruction"/>
									<xs:element minOccurs="0" name="MobileHomeBellyOrWing" type="MobileHomeBellyOrWing">
										<xs:annotation>
											<xs:documentation>Indicate whether the floor section is a mobile home belly or wing section. Omit if not applicable. For a mobile home, if the foundation type is a belly and wing, ExteriorAdjacentTo should be set to 'outside'.</xs:documentation>
										</xs:annotation>
									</xs:element>
>>>>>>> 119ca175
									<xs:element minOccurs="0" ref="extension"/>
								</xs:sequence>
								<xs:attribute name="dataSource" type="DataSource"/>
							</xs:complexType>
						</xs:element>
					</xs:sequence>
					<xs:attribute name="dataSource" type="DataSource"/>
				</xs:complexType>
			</xs:element>
			<xs:element minOccurs="0" name="Slabs">
				<xs:complexType>
					<xs:sequence>
						<xs:element name="Slab" maxOccurs="unbounded" minOccurs="1">
							<xs:annotation>
								<xs:documentation>Use the Slab element for all horizontal surfaces adjacent to the ground.</xs:documentation>
							</xs:annotation>
							<xs:complexType>
								<xs:sequence>
									<xs:group ref="SystemInfo"/>
									<xs:element minOccurs="0" ref="AttachedToSpace"/>
									<xs:element minOccurs="0" name="InteriorAdjacentTo" type="AdjacentTo"/>
									<xs:element minOccurs="0" name="Area" type="SurfaceArea">
										<xs:annotation>
											<xs:documentation>[sq.ft.] Area of the slab</xs:documentation>
										</xs:annotation>
									</xs:element>
									<xs:element minOccurs="0" name="Thickness" type="LengthMeasurement">
										<xs:annotation>
											<xs:documentation>[in] Thickness of the foundation slab structural element (e.g., concrete), excluding any floor coverings and continuous insulation.</xs:documentation>
										</xs:annotation>
									</xs:element>
									<xs:element minOccurs="0" name="Perimeter" type="LengthMeasurement">
										<xs:annotation>
											<xs:documentation>[ft] Length of slab perimeter.</xs:documentation>
										</xs:annotation>
									</xs:element>
									<xs:element minOccurs="0" name="ExposedPerimeter" type="LengthMeasurement">
										<xs:annotation>
											<xs:documentation>[ft] Perimeter of the slab exposed to ambient conditions</xs:documentation>
										</xs:annotation>
									</xs:element>
									<xs:element minOccurs="0" name="OnGradeExposedPerimeter" type="LengthMeasurement">
										<xs:annotation>
											<xs:documentation>[ft] Perimeter of slab measured in feet that is on-grade (2 ft. below grade or less) and exposed to ambient conditions.</xs:documentation>
										</xs:annotation>
									</xs:element>
									<xs:element minOccurs="0" name="DepthBelowGrade" type="LengthMeasurement">
										<xs:annotation>
											<xs:documentation>[ft] Depth from the top of the slab surface to grade</xs:documentation>
										</xs:annotation>
									</xs:element>
									<xs:element minOccurs="0" name="FloorCovering" type="FloorCovering"/>
									<xs:element maxOccurs="1" minOccurs="0" name="PerimeterInsulation" type="SlabPerimeterInsulationInfo"/>
									<xs:element minOccurs="0" name="UnderSlabInsulation" type="UnderSlabInsulationInfo"/>
									<xs:element minOccurs="0" name="DetailedConstruction" type="DetailedConstruction"/>
									<xs:element minOccurs="0" ref="extension"/>
								</xs:sequence>
								<xs:attribute name="dataSource" type="DataSource"/>
							</xs:complexType>
						</xs:element>
					</xs:sequence>
					<xs:attribute name="dataSource" type="DataSource"/>
				</xs:complexType>
			</xs:element>
			<xs:element name="Windows" minOccurs="0">
				<xs:complexType>
					<xs:sequence>
						<xs:element name="Window" maxOccurs="unbounded">
							<xs:annotation>
								<xs:documentation>The Window element can be used to describe a single window or a group of windows with the same characteristics. For a group of windows, use the sum of
									the window areas in the Area subelement.</xs:documentation>
							</xs:annotation>
							<xs:complexType>
								<xs:sequence>
									<xs:group ref="WindowInfo"/>
									<xs:element minOccurs="0" name="WindowType" type="WindowType"/>
									<xs:element minOccurs="0" name="WindowtoWallRatio" type="Fraction"/>
									<xs:element minOccurs="0" name="AttachedToWall" type="LocalReference"/>
									<xs:element name="AnnualEnergyUse" minOccurs="0">
										<xs:complexType>
											<xs:sequence>
												<xs:element name="ConsumptionInfo" type="ConsumptionInfoType"/>
											</xs:sequence>
											<xs:attribute name="dataSource" type="DataSource"/>
										</xs:complexType>
									</xs:element>
									<xs:element ref="extension" minOccurs="0"/>
								</xs:sequence>
								<xs:attribute name="dataSource" type="DataSource"/>
							</xs:complexType>
						</xs:element>
					</xs:sequence>
					<xs:attribute name="dataSource" type="DataSource"/>
				</xs:complexType>
			</xs:element>
			<xs:element minOccurs="0" name="Skylights">
				<xs:complexType>
					<xs:sequence>
						<xs:element maxOccurs="unbounded" name="Skylight">
							<xs:annotation>
								<xs:documentation>The Skylight element can be used to describe a single skylight or a group of skylights with the same characteristics. For a group of skylights, use
									the sum of the skylight areas in the Area subelement.</xs:documentation>
							</xs:annotation>
							<xs:complexType>
								<xs:sequence>
									<xs:group ref="WindowInfo"/>
									<xs:element minOccurs="0" name="SolarTube" type="HPXMLBoolean"/>
									<xs:element minOccurs="0" name="Pitch" type="Pitch">
										<xs:annotation>
											<xs:documentation>Pitch of skylight ?/12</xs:documentation>
										</xs:annotation>
									</xs:element>
									<xs:element minOccurs="0" name="AttachedToRoof" type="LocalReference"/>
									<xs:element minOccurs="0" name="AttachedToFloor" type="LocalReference">
										<xs:annotation>
											<xs:documentation>For a skylight that includes a shaft or a sun tunnel, reference the attic floor that it penetrates.</xs:documentation>
										</xs:annotation>
									</xs:element>
									<xs:element name="AnnualEnergyUse" minOccurs="0">
										<xs:complexType>
											<xs:sequence>
												<xs:element name="ConsumptionInfo" type="ConsumptionInfoType"/>
											</xs:sequence>
											<xs:attribute name="dataSource" type="DataSource"/>
										</xs:complexType>
									</xs:element>
									<xs:element ref="extension" minOccurs="0"/>
								</xs:sequence>
								<xs:attribute name="dataSource" type="DataSource"/>
							</xs:complexType>
						</xs:element>
					</xs:sequence>
					<xs:attribute name="dataSource" type="DataSource"/>
				</xs:complexType>
			</xs:element>
			<xs:element name="Doors" minOccurs="0">
				<xs:complexType>
					<xs:sequence>
						<xs:element name="Door" maxOccurs="unbounded">
							<xs:complexType>
								<xs:sequence>
									<xs:group ref="SystemInfo"/>
									<xs:element minOccurs="0" name="AttachedToWall" type="LocalReference"/>
									<xs:element minOccurs="0" name="Count" type="IntegerGreaterThanZero"/>
									<xs:element minOccurs="0" name="Area" type="SurfaceArea">
										<xs:annotation>
											<xs:documentation>[sq.ft.] Total door surface area for this group of doors</xs:documentation>
										</xs:annotation>
									</xs:element>
									<xs:element name="Azimuth" type="AzimuthType" minOccurs="0">
										<xs:annotation>
											<xs:documentation>[deg]</xs:documentation>
										</xs:annotation>
									</xs:element>
									<xs:element minOccurs="0" name="Orientation" type="OrientationType"/>
									<xs:element minOccurs="0" name="DoorType" type="DoorType"/>
									<xs:element name="DoorMaterial" type="DoorMaterial" minOccurs="0"/>
									<xs:element minOccurs="0" name="WeatherStripping" type="HPXMLBoolean"/>
									<xs:element name="StormDoor" type="HPXMLBoolean" minOccurs="0"/>
									<xs:element name="RValue" type="RValue" minOccurs="0"/>
									<xs:element minOccurs="0" name="LeakinessDescription" type="BuildingLeakiness"/>
									<xs:element minOccurs="0" name="PerformanceClass" type="PerformanceClass"/>
									<xs:element maxOccurs="unbounded" minOccurs="0" name="ThirdPartyCertification" type="DoorThirdPartyCertifications"/>
									<xs:element name="AnnualEnergyUse" minOccurs="0">
										<xs:complexType>
											<xs:sequence>
												<xs:element name="ConsumptionInfo" type="ConsumptionInfoType"/>
											</xs:sequence>
											<xs:attribute name="dataSource" type="DataSource"/>
										</xs:complexType>
									</xs:element>
									<xs:element ref="extension" minOccurs="0"/>
								</xs:sequence>
								<xs:attribute name="dataSource" type="DataSource"/>
							</xs:complexType>
						</xs:element>
					</xs:sequence>
					<xs:attribute name="dataSource" type="DataSource"/>
				</xs:complexType>
			</xs:element>
			<xs:element ref="extension" minOccurs="0"/>
		</xs:sequence>
		<xs:attribute name="dataSource" type="DataSource"/>
	</xs:complexType>
	<xs:complexType name="Systems">
		<xs:sequence>
			<xs:element name="HVAC" minOccurs="0">
				<xs:complexType>
					<xs:sequence>
						<xs:element name="HVACPlant" minOccurs="0">
							<xs:complexType>
								<xs:sequence>
									<xs:element minOccurs="0" name="PrimarySystems">
										<xs:annotation>
											<xs:documentation>Use these to reference which heating, cooling, or heat pump are the primary systems.</xs:documentation>
										</xs:annotation>
										<xs:complexType>
											<xs:sequence>
												<xs:element minOccurs="0" name="PrimaryHeatingSystem" type="LocalReference"/>
												<xs:element minOccurs="0" name="PrimaryCoolingSystem" type="LocalReference"/>
											</xs:sequence>
											<xs:attribute name="dataSource" type="DataSource"/>
										</xs:complexType>
									</xs:element>
									<xs:element minOccurs="0" maxOccurs="unbounded" name="HeatingSystem" type="HeatingSystemInfoType"/>
									<xs:element minOccurs="0" maxOccurs="unbounded" name="CoolingSystem" type="CoolingSystemInfoType"/>
									<xs:element minOccurs="0" maxOccurs="unbounded" name="HeatPump" type="HeatPumpInfoType"/>
									<xs:element maxOccurs="unbounded" minOccurs="0" name="GeothermalLoop" type="GeothermalLoopType"/>
									<xs:element ref="extension" minOccurs="0"/>
								</xs:sequence>
								<xs:attribute name="dataSource" type="DataSource"/>
							</xs:complexType>
						</xs:element>
						<xs:element maxOccurs="unbounded" minOccurs="0" name="HVACControl" type="HVACControlType"/>
						<xs:element maxOccurs="unbounded" minOccurs="0" name="HVACDistribution">
							<xs:complexType>
								<xs:sequence>
									<xs:group ref="SystemInfo"/>
									<xs:element minOccurs="0" ref="AttachedToZone"/>
									<xs:element minOccurs="0" name="DistributionSystemType">
										<xs:complexType>
											<xs:choice>
												<xs:element name="AirDistribution" type="AirDistributionInfo"/>
												<xs:element name="HydronicDistribution" type="HydronicDistributionInfo"/>
												<xs:element name="Other" type="HPXMLString">
													<xs:annotation>
														<xs:documentation>describe</xs:documentation>
													</xs:annotation>
												</xs:element>
											</xs:choice>
											<xs:attribute name="dataSource" type="DataSource"/>
										</xs:complexType>
									</xs:element>
									<xs:element minOccurs="0" name="ConditionedFloorAreaServed" type="SurfaceArea">
										<xs:annotation>
											<xs:documentation>[sq.ft.] Conditioned floor area that this distribution system serves.</xs:documentation>
										</xs:annotation>
									</xs:element>
									<xs:element minOccurs="0" name="AnnualHeatingDistributionSystemEfficiency" type="FractionExcludingZero">
										<xs:annotation>
											<xs:documentation>For software that does not calculate an annual distribution system efficiency (DSE) for heating, the DSE may be approximated by equation 3.4.i in ANSI/BPI-2400-S-2012: Standard Practice for Standardized Qualification of Whole-House Energy Savings, Predictions by Calibration to Energy Use History. Enter values as a fractional number between 0 and 1, i.e. 80% = 0.8</xs:documentation>
										</xs:annotation>
									</xs:element>
									<xs:element minOccurs="0" name="AnnualCoolingDistributionSystemEfficiency" type="FractionExcludingZero">
										<xs:annotation>
											<xs:documentation>For software that does not calculate an annual distribution system efficiency (DSE) for cooling, the DSE may be approximated by equation 3.4.i in ANSI/BPI-2400-S-2012: Standard Practice for Standardized Qualification of Whole-House Energy Savings, Predictions by Calibration to Energy Use History. Enter values as a fractional number between 0 and 1, i.e. 80% = 0.8</xs:documentation>
										</xs:annotation>
									</xs:element>
									<xs:element minOccurs="0" name="HVACDistributionImprovement" type="HVACDistributionImprovementInfo"/>
									<xs:element ref="extension" minOccurs="0"/>
								</xs:sequence>
								<xs:attribute name="dataSource" type="DataSource"/>
							</xs:complexType>
						</xs:element>
						<xs:element minOccurs="0" name="Maintenance">
							<xs:complexType>
								<xs:sequence>
									<xs:element minOccurs="0" name="Schedule" type="HVACMaintenanceSchedule"/>
									<xs:element minOccurs="0" name="ACReplacedinLastTenYears" type="HPXMLBoolean"/>
									<xs:element minOccurs="0" ref="extension"/>
								</xs:sequence>
								<xs:attribute name="dataSource" type="DataSource"/>
							</xs:complexType>
						</xs:element>
						<xs:element name="AnnualEnergyUse" minOccurs="0">
							<xs:complexType>
								<xs:sequence>
									<xs:element name="ConsumptionInfo" type="ConsumptionInfoType" maxOccurs="unbounded"/>
								</xs:sequence>
								<xs:attribute name="dataSource" type="DataSource"/>
							</xs:complexType>
						</xs:element>
						<xs:element minOccurs="0" ref="extension"/>
					</xs:sequence>
					<xs:attribute name="dataSource" type="DataSource"/>
				</xs:complexType>
			</xs:element>
			<xs:element minOccurs="0" name="MechanicalVentilation">
				<xs:complexType>
					<xs:sequence>
						<xs:element minOccurs="0" name="VentilationFans">
							<xs:complexType>
								<xs:sequence>
									<xs:element maxOccurs="unbounded" name="VentilationFan">
										<xs:complexType>
											<xs:sequence>
												<xs:group ref="SystemInfo"/>
												<xs:element minOccurs="0" ref="ConnectedDevice"/>
												<xs:element minOccurs="0" name="Manufacturer" type="HPXMLString"/>
												<xs:element minOccurs="0" name="SerialNumber" type="HPXMLString"/>
												<xs:element minOccurs="0" name="Count" type="IntegerGreaterThanZero">
													<xs:annotation>
														<xs:documentation>Number of similar ventilation fans (e.g., bath fans).</xs:documentation>
													</xs:annotation>
												</xs:element>
												<xs:element minOccurs="0" name="FanType" type="VentilationFanType"/>
												<xs:element minOccurs="0" name="CFISControls">
													<xs:annotation>
														<xs:documentation>Relevant when FanType="central fan integrated supply".</xs:documentation>
													</xs:annotation>
													<xs:complexType>
														<xs:sequence>
															<xs:element minOccurs="0" name="HasOutdoorAirControl" type="HPXMLBoolean">
																<xs:annotation>
																	<xs:documentation>Has controls to block the flow of outside air when the CFIS system is not ventilating. For example, an electronically-controlled mechanical damper, or an in-line fan that substantially blocks the flow when not running.</xs:documentation>
																</xs:annotation>
															</xs:element>
															<xs:element minOccurs="0" name="AdditionalRuntimeOperatingMode" type="AdditionalRuntimeOperatingMode">
																<xs:annotation>
																	<xs:documentation>Describes if/how the CFIS system provides additional ventilation beyond when the HVAC system is running to meet a given ventilation target.</xs:documentation>
																</xs:annotation>
															</xs:element>
															<xs:element name="SupplementalFan" type="LocalReference" minOccurs="0" maxOccurs="1">
																<xs:annotation>
																	<xs:documentation>When AdditionalRuntimeOperatingMode="supplemental fan", specifies the VentilationFan that serves as that supplemental fan.</xs:documentation>
																</xs:annotation>
															</xs:element>
															<xs:element minOccurs="0" ref="extension"/>
														</xs:sequence>
													</xs:complexType>
												</xs:element>
												<xs:element minOccurs="0" name="RatedFlowRate" type="HPXMLDouble">
													<xs:annotation>
														<xs:documentation>[CFM] as rated by manufacturer</xs:documentation>
													</xs:annotation>
												</xs:element>
												<xs:element minOccurs="0" name="CalculatedFlowRate" type="HPXMLDouble">
													<xs:annotation>
														<xs:documentation>[CFM] as calculated using duct size, prescriptive approach</xs:documentation>
													</xs:annotation>
												</xs:element>
												<xs:element minOccurs="0" name="TestedFlowRate" type="HPXMLDouble">
													<xs:annotation>
														<xs:documentation>[CFM] as tested by assessor/auditor/inspector</xs:documentation>
													</xs:annotation>
												</xs:element>
												<xs:element minOccurs="0" name="HoursInOperation" type="HoursPerDay">
													<xs:annotation>
														<xs:documentation>24 = continuous, less than 24 = intermittent</xs:documentation>
													</xs:annotation>
												</xs:element>
												<xs:element minOccurs="0" name="DeliveredVentilation" type="HPXMLDouble">
													<xs:annotation>
														<xs:documentation>[CFM]</xs:documentation>
													</xs:annotation>
												</xs:element>
												<xs:element minOccurs="0" name="FanControlProperlyLabeled" type="BooleanWithNA"/>
												<xs:element minOccurs="0" name="ProperlyVented" type="BooleanWithNA"/>
												<xs:element minOccurs="0" name="FanLocation" type="VentilationFanLocation"/>
												<xs:element minOccurs="0" name="UsedForLocalVentilation" type="HPXMLBoolean"/>
												<xs:element minOccurs="0" name="UsedForWholeBuildingVentilation" type="HPXMLBoolean"/>
												<xs:element minOccurs="0" name="UsedForSeasonalCoolingLoadReduction" type="HPXMLBoolean"/>
												<xs:element minOccurs="0" name="UsedForGarageVentilation" type="HPXMLBoolean"/>
												<xs:element minOccurs="0" name="IsSharedSystem" type="HPXMLBoolean">
													<xs:annotation>
														<xs:documentation>Does the system serve multiple building/dwelling units?</xs:documentation>
													</xs:annotation>
												</xs:element>
												<xs:element minOccurs="0" name="FractionRecirculation" type="Fraction">
													<xs:annotation>
														<xs:documentation>The fraction of supply air that is from recirculation.</xs:documentation>
													</xs:annotation>
												</xs:element>
												<xs:element minOccurs="0" name="RatedNoise" type="HPXMLDouble">
													<xs:annotation>
														<xs:documentation>[sones] from manufacturer's info</xs:documentation>
													</xs:annotation>
												</xs:element>
												<xs:element minOccurs="0" name="TestedNoise" type="HPXMLDouble">
													<xs:annotation>
														<xs:documentation>[sones] as tested in field</xs:documentation>
													</xs:annotation>
												</xs:element>
												<xs:element minOccurs="0" name="TotalRecoveryEfficiency" type="FractionExcludingZero">
													<xs:annotation>
														<xs:documentation>The net total energy (sensible plus latent, also called enthalpy) recovered by the supply airstream adjusted by electric
															consumption, case heat loss or heat gain, air leakage and airflow mass imbalance between the two airstreams, as a percent of the potential
															total energy that could be recovered plus the exhaust fan energy. Values for some products can be found at the Home Ventilating Institute
															(hvi.org).</xs:documentation>
													</xs:annotation>
												</xs:element>
												<xs:element minOccurs="0" name="SensibleRecoveryEfficiency" type="FractionExcludingZero">
													<xs:annotation>
														<xs:documentation>The net sensible energy recovered by the supply airstream as adjusted by electric consumption, case heat loss or heat gain,
															air leakage, airflow mass imbalance between the two airstreams and the energy used for defrost (when running the Very Low Temperature Test),
															as a percent of the potential sensible energy that could be recovered plus the exhaust fan energy. Values for some products can be found at
															the Home Ventilating Institute (hvi.org).</xs:documentation>
													</xs:annotation>
												</xs:element>
												<xs:element minOccurs="0" name="AdjustedTotalRecoveryEfficiency" type="FractionExcludingZero">
													<xs:annotation>
														<xs:documentation>The net total energy (sensible plus latent, also called enthalpy) recovered by the supply airstream adjusted by case heat loss
															or heat gain, air leakage and airflow mass imbalance between the two airstreams, as a percent of the potential total energy that could be
															recovered. This value is used to predict and compare Cooling Season Performance for the HRV/ERV unit. This value should be used for energy
															modeling when wattage for air movement is separately accounted for in the energy model. Values for some products can be found at the Home
															Ventilating Institute (hvi.org).</xs:documentation>
													</xs:annotation>
												</xs:element>
												<xs:element minOccurs="0" name="AdjustedSensibleRecoveryEfficiency" type="FractionExcludingZero">
													<xs:annotation>
														<xs:documentation>The net sensible energy recovered by the supply airstream as adjusted by case heat loss or heat gain, air leakage, airflow
															mass imbalance between the two airstreams and the energy used for defrost (when running the Very Low Temperature Test), as a percent of the
															potential sensible energy that could be recovered. This value should be used for energy modeling when wattage for air movement is separately
															accounted for in the energy model. Values for some products can be found at the Home Ventilating Institute (hvi.org).</xs:documentation>
													</xs:annotation>
												</xs:element>
												<xs:element minOccurs="0" name="FanPower" type="HPXMLDouble">
													<xs:annotation>
														<xs:documentation>[W]</xs:documentation>
													</xs:annotation>
												</xs:element>
												<xs:element maxOccurs="unbounded" minOccurs="0" name="ThirdPartyCertification" type="VentilationFanThirdPartyCertification"/>
												<xs:element name="AttachedToHVACDistributionSystem" type="LocalReference" minOccurs="0" maxOccurs="1">
													<xs:annotation>
														<xs:documentation>For central fan integrated supply mechanical ventilation, specifies the HVAC distribution system it is attached
															to.</xs:documentation>
													</xs:annotation>
												</xs:element>
												<xs:element minOccurs="0" ref="extension"/>
											</xs:sequence>
											<xs:attribute name="dataSource" type="DataSource"/>
										</xs:complexType>
									</xs:element>
								</xs:sequence>
								<xs:attribute name="dataSource" type="DataSource"/>
							</xs:complexType>
						</xs:element>
						<xs:element minOccurs="0" ref="extension"/>
					</xs:sequence>
					<xs:attribute name="dataSource" type="DataSource"/>
				</xs:complexType>
			</xs:element>
			<xs:element minOccurs="0" name="CombustionVentilation">
				<xs:complexType>
					<xs:sequence>
						<xs:element maxOccurs="unbounded" name="CombustionVentilationSystem">
							<xs:complexType>
								<xs:sequence>
									<xs:group ref="SystemInfo"/>
									<xs:element minOccurs="0" name="VentSystemType" type="VentSystem"/>
									<xs:element minOccurs="0" ref="AttachedToZone"/>
									<xs:element minOccurs="0" ref="extension"/>
								</xs:sequence>
								<xs:attribute name="dataSource" type="DataSource"/>
							</xs:complexType>
						</xs:element>
					</xs:sequence>
					<xs:attribute name="dataSource" type="DataSource"/>
				</xs:complexType>
			</xs:element>
			<xs:element name="WaterHeating" minOccurs="0">
				<xs:complexType>
					<xs:sequence>
						<xs:element maxOccurs="unbounded" name="WaterHeatingSystem">
							<xs:complexType>
								<xs:sequence>
									<xs:group ref="SystemInfo"/>
									<xs:element minOccurs="0" ref="ConnectedDevice"/>
									<xs:element minOccurs="0" ref="AttachedToZone"/>
									<xs:element minOccurs="0" name="AttachedToCAZ" type="LocalReference"/>
									<xs:element name="FuelType" type="FuelType" minOccurs="0"/>
									<xs:element name="WaterHeaterType" type="WaterHeaterType" minOccurs="0"/>
									<xs:element name="Location" type="UnitLocation" minOccurs="0"/>
									<xs:element minOccurs="0" name="YearInstalled" type="Year"/>
									<xs:element name="ModelYear" type="Year" minOccurs="0"/>
									<xs:element name="Manufacturer" type="Manufacturer" minOccurs="0"/>
									<xs:element name="ModelNumber" type="Model" minOccurs="0"/>
									<xs:element minOccurs="0" name="AHRINumber" type="HPXMLString"/>
									<xs:element minOccurs="0" name="SerialNumber" type="HPXMLString"/>
									<xs:element minOccurs="0" name="IsSharedSystem" type="HPXMLBoolean">
										<xs:annotation>
											<xs:documentation>Does the system serve multiple building/dwelling units or a shared laundry/equipment room?</xs:documentation>
										</xs:annotation>
									</xs:element>
									<xs:element minOccurs="0" name="NumberofUnitsServed" type="HPXMLInteger"/>
									<xs:element minOccurs="0" name="PerformanceAdjustment" type="Fraction">
										<xs:annotation>
											<xs:documentation>A multiplier on the performance of the system. A value of 1 implies no performance adjustment.</xs:documentation>
										</xs:annotation>
									</xs:element>
									<xs:element minOccurs="0" name="ThirdPartyCertification" type="DHWThirdPartyCertification" maxOccurs="unbounded"/>
									<xs:element name="TankVolume" type="Volume" minOccurs="0">
										<xs:annotation>
											<xs:documentation>[gal] Nominal capacity</xs:documentation>
										</xs:annotation>
									</xs:element>
									<xs:element name="MeasuredTankVolume" type="Volume" minOccurs="0">
										<xs:annotation>
											<xs:documentation>[gal] Measured capacity</xs:documentation>
										</xs:annotation>
									</xs:element>
									<xs:element minOccurs="0" name="FractionDHWLoadServed" type="Fraction"/>
									<xs:element name="HeatingCapacity" type="Capacity" minOccurs="0">
										<xs:annotation>
											<xs:documentation>[Btuh] For a heat pump water heater, the capacity of the heat pump.</xs:documentation>
										</xs:annotation>
									</xs:element>
									<xs:element name="BackupHeatingCapacity" type="Capacity" minOccurs="0">
										<xs:annotation>
											<xs:documentation>[Btuh] The capacity of the electric resistance heating in a heat pump water heater.</xs:documentation>
										</xs:annotation>
									</xs:element>
									<xs:element name="EnergyFactor" type="EnergyFactor" minOccurs="0">
										<xs:annotation>
											<xs:documentation>The amount of energy delivered as heated water in a day divided by the total daily energy consumption of a residential water heater, as
												determined following standardized DOE testing procedure.</xs:documentation>
										</xs:annotation>
									</xs:element>
									<xs:element name="UniformEnergyFactor" type="EnergyFactor" minOccurs="0">
										<xs:annotation>
											<xs:documentation>DOE&#8217;s new metric for communicating the energy efficiency of a residential water heater, which replaces the Energy Factor (EF) metric. More
												efficient water heaters have a higher Uniform Energy Factor (UEF). UEF is determined by the Department of Energy&#8217;s test method outlined in 10 CFR Part
												430, Subpart B, Appendix E.</xs:documentation>
										</xs:annotation>
									</xs:element>
									<xs:element minOccurs="0" name="HeatPumpCOP" type="Efficiency">
										<xs:annotation>
											<xs:documentation>The dimensionless coefficient of performance, used to measure the efficiency of a commercial heat pump water heater.</xs:documentation>
										</xs:annotation>
									</xs:element>
									<xs:element minOccurs="0" name="HPWHOperatingMode" type="HPWHOperatingMode"/>
									<xs:element minOccurs="0" name="HPWHDucting">
										<xs:complexType>
											<xs:sequence>
												<xs:element minOccurs="0" name="SupplyAirSource" type="AdjacentTo">
													<xs:annotation>
														<xs:documentation>Where the air is supplied from; not the location where the supply ducts are running through.</xs:documentation>
													</xs:annotation>
												</xs:element>
												<xs:element minOccurs="0" name="ExhaustAirTermination" type="AdjacentTo">
													<xs:annotation>
														<xs:documentation>Where the air is exhausted to; not the location where the exhaust ducts are running through.</xs:documentation>
													</xs:annotation>
												</xs:element>
												<xs:element ref="extension" minOccurs="0"/>
											</xs:sequence>
										</xs:complexType>
									</xs:element>
									<xs:element minOccurs="0" name="FirstHourRating" type="Volume">
										<xs:annotation>
											<xs:documentation>[gal per hour] An estimate of the maximum volume of hot water in gallons that a storage water heater can supply within an hour that begins
												with the water heater fully heated.</xs:documentation>
										</xs:annotation>
									</xs:element>
									<xs:element minOccurs="0" name="UsageBin" type="UsageBin">
										<xs:annotation>
											<xs:documentation>A water heater's usage bin is derived from its First Hour Rating (FHR) as part of the Uniform Energy Factor (UEF) testing procedures.</xs:documentation>
										</xs:annotation>
									</xs:element>
									<xs:element minOccurs="0" name="GallonsPerMinute" type="Volume">
										<xs:annotation>
											<xs:documentation>[gal per minute] The amount of gallons per minute of hot water that can be supplied by an instantaneous water heater while maintaining a
												nominal temperature rise of 77&#176;F during steady state operation.</xs:documentation>
										</xs:annotation>
									</xs:element>
									<xs:element name="RecoveryEfficiency" type="RecoveryEfficiency" minOccurs="0">
										<xs:annotation>
											<xs:documentation>The ratio of energy delivered to heat cold water compared to the energy consumed by the water heater, as determined following standardized
												DOE testing procedure.</xs:documentation>
										</xs:annotation>
									</xs:element>
									<xs:element name="ThermalEfficiency" type="ThermalEfficiency" minOccurs="0"/>
									<xs:element minOccurs="0" name="WaterHeaterInsulation">
										<xs:complexType>
											<xs:sequence>
												<xs:element minOccurs="0" name="Jacket">
													<xs:complexType>
														<xs:sequence>
															<xs:element minOccurs="0" name="InsulationMaterial" type="InsulationMaterial"/>
															<xs:element name="JacketRValue" type="RValue" minOccurs="0"/>
															<xs:element minOccurs="0" name="Thickness" type="LengthMeasurement">
																<xs:annotation>
																	<xs:documentation>[in]</xs:documentation>
																</xs:annotation>
															</xs:element>
															<xs:element minOccurs="0" ref="extension"/>
														</xs:sequence>
														<xs:attribute name="dataSource" type="DataSource"/>
													</xs:complexType>
												</xs:element>
												<xs:element minOccurs="0" name="TankWall">
													<xs:annotation>
														<xs:documentation>Refers to the insulation in the tank wall itself. This information is sometimes available on the water heater's name plate or
															the units specification sheet, or can be estimated by removing the water heater's access plate.</xs:documentation>
													</xs:annotation>
													<xs:complexType>
														<xs:sequence>
															<xs:element minOccurs="0" name="InsulationMaterial" type="InsulationMaterial"/>
															<xs:element name="TankWallRValue" type="RValue" minOccurs="0"/>
															<xs:element minOccurs="0" name="Thickness" type="LengthMeasurement">
																<xs:annotation>
																	<xs:documentation>[in]</xs:documentation>
																</xs:annotation>
															</xs:element>
															<xs:element minOccurs="0" ref="extension"/>
														</xs:sequence>
														<xs:attribute name="dataSource" type="DataSource"/>
													</xs:complexType>
												</xs:element>
											</xs:sequence>
											<xs:attribute name="dataSource" type="DataSource"/>
										</xs:complexType>
									</xs:element>
									<xs:element minOccurs="0" name="StandbyLoss" type="StandbyLossType">
										<xs:annotation>
											<xs:documentation>The standby heat loss rate for, e.g., indirect or commercial water heaters. Published in the AHRI Consumer&#8217;s Directory of Certified Efficiency Ratings.</xs:documentation>
										</xs:annotation>
									</xs:element>
									<xs:element name="MeetsACCA5QIHVACSpecification" type="HPXMLBoolean" minOccurs="0"/>
									<xs:element name="HotWaterTemperature" type="Temperature" minOccurs="0">
										<xs:annotation>
											<xs:documentation>[deg F]</xs:documentation>
										</xs:annotation>
									</xs:element>
									<xs:element minOccurs="0" name="HasMixingValve" type="HPXMLBoolean"/>
									<xs:element minOccurs="0" name="UsesDesuperheater" type="HPXMLBoolean">
										<xs:annotation>
											<xs:documentation>Indicates whether this water heater uses a desuperheater. The attached heat pump or air conditioner can be referenced in the
												RelatedHVACSystem element.</xs:documentation>
										</xs:annotation>
									</xs:element>
									<xs:element minOccurs="0" name="HasSharedCombustionVentilation" type="HPXMLBoolean"/>
									<xs:element minOccurs="0" name="CombustionVentilationOrphaned" type="HPXMLBoolean"/>
									<xs:element name="CombustionVentingSystem" minOccurs="0" type="LocalReference"/>
									<xs:element minOccurs="0" name="AutomaticVentDamper" type="HPXMLBoolean"/>
									<xs:element minOccurs="0" name="PilotLight" type="HPXMLBoolean"/>
									<xs:element minOccurs="0" name="IntermittentIgnitionDevice" type="HPXMLBoolean"/>
									<xs:element name="RelatedHVACSystem" type="LocalReference" minOccurs="0">
										<xs:annotation>
											<xs:documentation>Reference a HeatingSystem, HeatPump, or CoolingSystem.</xs:documentation>
										</xs:annotation>
									</xs:element>
									<xs:element minOccurs="0" name="Installation">
										<xs:complexType>
											<xs:sequence>
												<xs:element minOccurs="0" name="Standard" type="HVACInstallationStandard"/>
												<xs:element minOccurs="0" ref="extension"/>
											</xs:sequence>
											<xs:attribute name="dataSource" type="DataSource"/>
										</xs:complexType>
									</xs:element>
									<xs:element minOccurs="0" name="WaterHeaterImprovement" type="WaterHeaterImprovementInfo"/>
									<xs:element ref="extension" minOccurs="0"/>
								</xs:sequence>
								<xs:attribute name="dataSource" type="DataSource"/>
							</xs:complexType>
						</xs:element>
						<xs:element maxOccurs="unbounded" minOccurs="0" name="WaterHeatingControl">
							<xs:complexType>
								<xs:sequence>
									<xs:group ref="SystemInfo"/>
									<xs:element ref="ConnectedDevice"/>
									<xs:element minOccurs="0" name="Model" type="HPXMLString"/>
									<xs:element minOccurs="0" name="Manufacturer" type="HPXMLString"/>
									<xs:element minOccurs="0" name="SerialNumber" type="HPXMLString"/>
									<xs:element minOccurs="0" name="ControlTechnology" type="DHWControllerTechnology"/>
									<xs:element minOccurs="0" name="TemperatureControl" type="DHWTemperatureControl"/>
									<xs:element minOccurs="0" ref="extension"/>
								</xs:sequence>
								<xs:attribute name="dataSource" type="DataSource"/>
							</xs:complexType>
						</xs:element>
						<xs:element maxOccurs="unbounded" minOccurs="0" name="HotWaterDistribution">
							<xs:complexType>
								<xs:sequence>
									<xs:group ref="SystemInfo"/>
									<xs:element minOccurs="0" name="AttachedToWaterHeatingSystem" type="LocalReference">
										<xs:annotation>
											<xs:documentation>The water heating system that this distribution system serves.</xs:documentation>
										</xs:annotation>
									</xs:element>
									<xs:element minOccurs="0" name="SystemType">
										<xs:complexType>
											<xs:choice>
												<xs:element name="Standard">
													<xs:complexType>
														<xs:sequence>
															<xs:element minOccurs="0" name="PipingLength" type="LengthMeasurement">
																<xs:annotation>
																	<xs:documentation>Measured length of hot water piping from the hot water heater to the farthest hot water fixture, measured
																		longitudinally from plans, assuming the hot water piping does not run diagonally, plus 10 feet of piping for each floor level,
																		plus 5 feet of piping for unconditioned basements. [ft]</xs:documentation>
																</xs:annotation>
															</xs:element>
															<xs:element minOccurs="0" ref="extension"/>
														</xs:sequence>
														<xs:attribute name="dataSource" type="DataSource"/>
													</xs:complexType>
												</xs:element>
												<xs:element name="Recirculation">
													<xs:complexType>
														<xs:sequence>
															<xs:element minOccurs="0" name="ControlType" type="RecirculationControlType"/>
															<xs:element minOccurs="0" name="RecirculationPipingLoopLength" type="LengthMeasurement">
																<xs:annotation>
																	<xs:documentation>Hot water recirculation loop piping length including both supply and return sides of the loop, measured
																		longitudinally from plans, assuming the hot water piping does not run diagonally. [ft]</xs:documentation>
																</xs:annotation>
															</xs:element>
															<xs:element minOccurs="0" name="BranchPipingLength" type="LengthMeasurement">
																<xs:annotation>
																	<xs:documentation>Length of the branch hot water piping from the recirculation loop to the farthest hot water fixture from the
																		recirculation loop, measured longitudinally from plans, assuming the branch hot water piping does not run diagonally, plus 20
																		feet of piping for each floor level greater than one plus 10 feet of piping for unconditioned basements. [ft]</xs:documentation>
																</xs:annotation>
															</xs:element>
															<xs:element minOccurs="0" name="PumpPower" type="Power">
																<xs:annotation>
																	<xs:documentation>[W]</xs:documentation>
																</xs:annotation>
															</xs:element>
															<xs:element minOccurs="0" ref="extension"/>
														</xs:sequence>
														<xs:attribute name="dataSource" type="DataSource"/>
													</xs:complexType>
												</xs:element>
											</xs:choice>
											<xs:attribute name="dataSource" type="DataSource"/>
										</xs:complexType>
									</xs:element>
									<xs:element minOccurs="0" name="PipeInsulation" type="PipeInsulationType"/>
									<xs:element minOccurs="0" name="DrainWaterHeatRecovery">
										<xs:complexType>
											<xs:sequence>
												<xs:element minOccurs="0" name="FacilitiesConnected" type="DrainWaterHeatRecoveryFacilitiesConnected"/>
												<xs:element minOccurs="0" name="EqualFlow" type="HPXMLBoolean"/>
												<xs:element minOccurs="0" name="Efficiency" type="FractionExcludingZero">
													<xs:annotation>
														<xs:documentation>Efficiency percent expressed as a fraction from 0-1.</xs:documentation>
													</xs:annotation>
												</xs:element>
												<xs:element minOccurs="0" ref="extension"/>
											</xs:sequence>
											<xs:attribute name="dataSource" type="DataSource"/>
										</xs:complexType>
									</xs:element>
									<xs:element minOccurs="0" ref="extension"/>
								</xs:sequence>
								<xs:attribute name="dataSource" type="DataSource"/>
							</xs:complexType>
						</xs:element>
						<xs:element maxOccurs="unbounded" minOccurs="0" name="WaterFixture">
							<xs:complexType>
								<xs:sequence>
									<xs:group ref="SystemInfo"/>
									<xs:choice minOccurs="0">
										<xs:element name="AttachedToWaterHeatingSystem" type="LocalReference"/>
										<xs:element name="AttachedToHotWaterDistribution" type="LocalReference"/>
									</xs:choice>
									<xs:element minOccurs="1" name="WaterFixtureType" type="WaterFixtureType"/>
									<xs:element minOccurs="0" name="Count" type="IntegerGreaterThanZero">
										<xs:annotation>
											<xs:documentation>Number of similar water fixtures.</xs:documentation>
										</xs:annotation>
									</xs:element>
									<xs:element minOccurs="0" name="FlowRate" type="HPXMLDouble">
										<xs:annotation>
											<xs:documentation>[gallons per minute] flow rate of water</xs:documentation>
										</xs:annotation>
									</xs:element>
									<xs:element minOccurs="0" name="LowFlow" type="HPXMLBoolean">
										<xs:annotation>
											<xs:documentation>Is the fixture considered low-flow?</xs:documentation>
										</xs:annotation>
									</xs:element>
									<xs:element minOccurs="0" name="FaucetAerator" type="HPXMLBoolean">
										<xs:annotation>
											<xs:documentation>Does this faucet have an aerator?</xs:documentation>
										</xs:annotation>
									</xs:element>
									<xs:element minOccurs="0" name="MinutesPerDay" type="MinutesPerDay">
										<xs:annotation>
											<xs:documentation>[minutes] Number of minutes per day a water fixture operates.</xs:documentation>
										</xs:annotation>
									</xs:element>
									<xs:element minOccurs="0" name="TemperatureInitiatedShowerFlowRestrictionValve" type="HPXMLBoolean">
										<xs:annotation>
											<xs:documentation>Does the shower have a device that restricts the flow of water automatically once it has reached temperature?</xs:documentation>
										</xs:annotation>
									</xs:element>
									<xs:element maxOccurs="unbounded" minOccurs="0" name="ThirdPartyCertification" type="WaterFixtureThirdPartyCertification">
										<xs:annotation>
											<xs:documentation>Independent organization has verified that product or appliance meets or exceeds the standard in question.</xs:documentation>
										</xs:annotation>
									</xs:element>
									<xs:element minOccurs="0" ref="extension"/>
								</xs:sequence>
								<xs:attribute name="dataSource" type="DataSource"/>
							</xs:complexType>
						</xs:element>
						<xs:element name="AnnualEnergyUse" minOccurs="0">
							<xs:complexType>
								<xs:sequence>
									<xs:element name="ConsumptionInfo" type="ConsumptionInfoType"/>
								</xs:sequence>
								<xs:attribute name="dataSource" type="DataSource"/>
							</xs:complexType>
						</xs:element>
						<xs:element minOccurs="0" ref="extension"/>
					</xs:sequence>
					<xs:attribute name="dataSource" type="DataSource"/>
				</xs:complexType>
			</xs:element>
			<xs:element minOccurs="0" name="SolarThermal">
				<xs:complexType>
					<xs:sequence>
						<xs:element maxOccurs="unbounded" name="SolarThermalSystem">
							<xs:complexType>
								<xs:sequence>
									<xs:group ref="SystemInfo"/>
									<xs:element minOccurs="0" ref="ConnectedDevice"/>
									<xs:element minOccurs="0" name="Manufacturer" type="HPXMLString"/>
									<xs:element minOccurs="0" name="ModelNumber" type="HPXMLString"/>
									<xs:element minOccurs="0" ref="AttachedToZone"/>
									<xs:element name="SystemType" minOccurs="0" type="SolarThermalSystemType"/>
									<xs:element name="CollectorArea" type="SurfaceArea" minOccurs="0">
										<xs:annotation>
											<xs:documentation>[sq.ft.]</xs:documentation>
										</xs:annotation>
									</xs:element>
									<xs:element minOccurs="0" name="CollectorLoopType" type="SolarThermalCollectorLoopType"/>
									<xs:element minOccurs="0" name="CollectorType" type="SolarThermalCollectorType"/>
									<xs:element minOccurs="0" name="CollectorOrientation" type="OrientationType"/>
									<xs:element minOccurs="0" name="CollectorAzimuth" type="AzimuthType"/>
									<xs:element minOccurs="0" name="CollectorTilt" type="Tilt">
										<xs:annotation>
											<xs:documentation>[deg]</xs:documentation>
										</xs:annotation>
									</xs:element>
									<xs:element minOccurs="0" name="CollectorRatedOpticalEfficiency" type="CollectorRatedOpticalEfficiency">
										<xs:annotation>
											<xs:documentation>[Btu/h-ft^2-F] Often referred to as Fr-tau-alpha (FRta), this describes the optical efficiency portion of the overall collector efficiency. 
												In the OG-100 SRCC Certified Solar Thermal Collector Directory, this is the y-intercept of the efficiency curve.</xs:documentation>
										</xs:annotation>
									</xs:element>
									<xs:element minOccurs="0" name="CollectorRatedThermalLosses" type="CollectorRatedThermalLosses">
										<xs:annotation>
											<xs:documentation>Often referred to as Fr-Ul (FRUl), this describes the collector thermal losses portion of the overall collector efficiency. In the OG-100
												SRCC Certified Solar Thermal Collector Directory, this is the slope of the efficiency curve.</xs:documentation>
										</xs:annotation>
									</xs:element>
									<xs:element minOccurs="0" name="StorageVolume" type="Volume">
										<xs:annotation>
											<xs:documentation>[gal]</xs:documentation>
										</xs:annotation>
									</xs:element>
									<xs:element minOccurs="0" name="ConnectedTo" type="LocalReference"/>
									<xs:element minOccurs="0" name="SolarFraction" type="SolarFraction">
										<xs:annotation>
											<xs:documentation>The Solar Fraction is the portion of the total conventional hot water heating load (delivered energy and tank standby losses). The higher
												the solar fraction, the greater the solar contribution to water heating, which reduces the energy required by the backup water heater. This value can be
												found in the OG-300 SRCC Certified Solar Water Heating System Directory.</xs:documentation>
										</xs:annotation>
									</xs:element>
									<xs:element minOccurs="0" name="SolarEnergyFactor" type="SolarThermalSystemEnergyFactor">
										<xs:annotation>
											<xs:documentation>The Solar Energy Factor is defined as the energy delivered by the system divided by the electrical or gas energy put into the system. The
												higher the number, the more energy efficient. This value can be found in the OG-300 SRCC Certified Solar Water Heating System
												Directory.</xs:documentation>
										</xs:annotation>
									</xs:element>
									<xs:element ref="extension" minOccurs="0"/>
								</xs:sequence>
								<xs:attribute name="dataSource" type="DataSource"/>
							</xs:complexType>
						</xs:element>
					</xs:sequence>
					<xs:attribute name="dataSource" type="DataSource"/>
				</xs:complexType>
			</xs:element>
			<xs:element minOccurs="0" name="Photovoltaics">
				<xs:complexType>
					<xs:sequence>
						<xs:element maxOccurs="unbounded" name="PVSystem">
							<xs:complexType>
								<xs:sequence>
									<xs:group ref="SystemInfo"/>
									<xs:element minOccurs="0" ref="ConnectedDevice"/>
									<xs:element minOccurs="0" name="IsSharedSystem" type="HPXMLBoolean">
										<xs:annotation>
											<xs:documentation>Does the system serve multiple building/dwelling units?</xs:documentation>
										</xs:annotation>
									</xs:element>
									<xs:element minOccurs="0" name="NumberofUnitsServed" type="HPXMLInteger"/>
									<xs:element minOccurs="0" name="Location" type="PVSystemLocation"/>
									<xs:element minOccurs="0" name="Ownership" type="PVSystemOwnership"/>
									<xs:element minOccurs="0" name="ModuleType" type="PVModuleType"/>
									<xs:element maxOccurs="1" minOccurs="0" name="Tracking" type="PVTracking"/>
									<xs:element minOccurs="0" name="ArrayOrientation" type="OrientationType"/>
									<xs:element minOccurs="0" name="ArrayAzimuth" type="AzimuthType">
										<xs:annotation>
											<xs:documentation>[deg]</xs:documentation>
										</xs:annotation>
									</xs:element>
									<xs:element minOccurs="0" name="ArrayTilt" type="Tilt">
										<xs:annotation>
											<xs:documentation>[deg]</xs:documentation>
										</xs:annotation>
									</xs:element>
									<xs:element minOccurs="0" name="MaxPowerOutput" type="Power">
										<xs:annotation>
											<xs:documentation>[DC Watts] Peak power as supplied by the manufacturer</xs:documentation>
										</xs:annotation>
									</xs:element>
									<xs:element minOccurs="0" name="CollectorArea" type="SurfaceArea">
										<xs:annotation>
											<xs:documentation>[sq.ft.]</xs:documentation>
										</xs:annotation>
									</xs:element>
									<xs:element minOccurs="0" name="NumberOfPanels" type="IntegerGreaterThanZero"/>
									<xs:element minOccurs="0" name="SystemLossesFraction" type="Fraction">
										<xs:annotation>
											<xs:documentation>System losses can be due to soiling, shading, snow, mismatch, wiring, electrical connections, light-induced degradation, nameplate rating
												inaccuracies, age, and availability.</xs:documentation>
										</xs:annotation>
									</xs:element>
									<xs:element minOccurs="0" name="YearModulesManufactured" type="Year"/>
									<xs:element minOccurs="0" name="YearInstalled" type="Year"/>
									<xs:element minOccurs="0" name="AnnualOutput" type="RatedAnnualkWh">
										<xs:annotation>
											<xs:documentation>[kWh] Projected Annual Output for a typical meteorological year as determined by PVWatts or similar. </xs:documentation>
										</xs:annotation>
									</xs:element>
									<xs:element minOccurs="0" name="LevelizedCostOfElectricity" type="Cost">
										<xs:annotation>
											<xs:documentation>[$] The LCOE is the total cost of installing and operating a project expressed in dollars per kilowatt-hour of electricity generated by
												the system over its life. Can be calculated with System Advisor Model, a similar software, or through a simplified calculation at
												http://www.nrel.gov/analysis/tech_lcoe.html.</xs:documentation>
										</xs:annotation>
									</xs:element>
									<xs:element minOccurs="0" name="AttachedToInverter" type="LocalReference"/>
									<xs:element ref="extension" minOccurs="0"/>
								</xs:sequence>
								<xs:attribute name="dataSource" type="DataSource"/>
							</xs:complexType>
						</xs:element>
						<xs:element maxOccurs="unbounded" minOccurs="0" name="Inverter">
							<xs:complexType>
								<xs:sequence>
									<xs:group ref="SystemInfo"/>
									<xs:element minOccurs="0" name="InverterType" type="InverterType"/>
									<xs:element minOccurs="0" name="InverterEfficiency" type="FractionExcludingZero"/>
									<xs:element minOccurs="0" name="YearInverterManufactured" type="Year"/>
									<xs:element minOccurs="0" name="YearInstalled" type="Year"/>
									<xs:element ref="extension" minOccurs="0"/>
								</xs:sequence>
							</xs:complexType>
						</xs:element>
					</xs:sequence>
					<xs:attribute name="dataSource" type="DataSource"/>
				</xs:complexType>
			</xs:element>
			<xs:element minOccurs="0" name="Batteries">
				<xs:complexType>
					<xs:sequence>
						<xs:element maxOccurs="unbounded" name="Battery">
							<xs:complexType>
								<xs:sequence>
									<xs:group ref="SystemInfo"/>
									<xs:element minOccurs="0" name="Manufacturer" type="Manufacturer"/>
									<xs:element minOccurs="0" name="ModelNumber" type="Model"/>
									<xs:element minOccurs="0" name="SerialNumber" type="HPXMLString"/>
									<xs:element minOccurs="0" ref="ConnectedDevice"/>
									<xs:element minOccurs="0" name="YearInstalled" type="Year"/>
									<xs:element minOccurs="0" name="Count" type="IntegerGreaterThanZero">
										<xs:annotation>
											<xs:documentation>Number of similar batteries.</xs:documentation>
										</xs:annotation>
									</xs:element>
									<xs:element minOccurs="0" name="Location" type="BatteryLocation"/>
									<xs:element minOccurs="0" name="GridConnected" type="HPXMLBoolean">
										<xs:annotation>
											<xs:documentation>Has the ability to feed electricity back on to the grid.</xs:documentation>
										</xs:annotation>
									</xs:element>
									<xs:element minOccurs="0" name="BatteryType" type="BatteryType"/>
									<xs:element minOccurs="0" name="CoolingStrategy" type="BatteryCoolingStrategy"/>
									<xs:element minOccurs="0" name="NominalCapacity" type="BatteryCapacityType" maxOccurs="unbounded">
										<xs:annotation>
											<xs:documentation>The total energy available when the battery is discharged starting from 100% state of charge until it reaches the cut-off voltage.</xs:documentation>
										</xs:annotation>
									</xs:element>
									<xs:element minOccurs="0" name="UsableCapacity" type="BatteryCapacityType" maxOccurs="unbounded">
										<xs:annotation>
											<xs:documentation>The stored energy that can actually be used. In most cases usable capacity is less than the nominal capacity.</xs:documentation>
										</xs:annotation>
									</xs:element>
									<xs:element minOccurs="0" name="RatedPowerOutput" type="Power">
										<xs:annotation>
											<xs:documentation>[W] The amount of power the battery typically generates under non-peak conditions.</xs:documentation>
										</xs:annotation>
									</xs:element>
									<xs:element name="PeakPowerOutput" type="Power" minOccurs="0">
										<xs:annotation>
											<xs:documentation>[W] The peak power that the battery can generate for a short period of time.</xs:documentation>
										</xs:annotation>
									</xs:element>
									<xs:element minOccurs="0" name="NominalVoltage" type="HPXMLDecimal">
										<xs:annotation>
											<xs:documentation>[V] The nominal voltage is the battery voltage when the state of charge is 0.5 (midway between being fully charged, and fully discharged)
												with a 0.2C discharge current.</xs:documentation>
										</xs:annotation>
									</xs:element>
									<xs:element minOccurs="0" name="RoundTripEfficiency" type="FractionExcludingZero">
										<xs:annotation>
											<xs:documentation>Not all the power that is used to charge the battery is available during discharge. Round trip efficiency is the ratio of the energy put
												in to the energy retrieved from storage.</xs:documentation>
										</xs:annotation>
									</xs:element>
									<xs:element minOccurs="0" ref="extension"/>
								</xs:sequence>
								<xs:attribute name="dataSource" type="DataSource"/>
							</xs:complexType>
						</xs:element>
					</xs:sequence>
					<xs:attribute name="dataSource" type="DataSource"/>
				</xs:complexType>
			</xs:element>
			<xs:element minOccurs="0" name="ElectricVehicleChargers">
				<xs:complexType>
					<xs:sequence>
						<xs:element maxOccurs="unbounded" name="ElectricVehicleCharger">
							<xs:complexType>
								<xs:sequence>
									<xs:group ref="SystemInfo"/>
									<xs:element minOccurs="0" name="Count" type="IntegerGreaterThanOrEqualToZero"/>
									<xs:element minOccurs="0" name="Manufacturer" type="Manufacturer"/>
									<xs:element maxOccurs="1" minOccurs="0" name="ModelNumber" type="Model"/>
									<xs:element minOccurs="0" name="SerialNumber" type="HPXMLString"/>
									<xs:element minOccurs="0" ref="ConnectedDevice"/>
									<xs:element minOccurs="0" name="ChargingLevel" type="EVChargingLevel"/>
									<xs:element minOccurs="0" name="ChargingConnector" type="EVChargingConnector"/>
									<xs:element maxOccurs="1" minOccurs="0" name="ModelYear" type="Year"/>
									<xs:element minOccurs="0" name="ACPowerSourceVoltage" type="Voltage">
										<xs:annotation>
											<xs:documentation>[V] Voltage of the AC power source</xs:documentation>
										</xs:annotation>
									</xs:element>
									<xs:element name="Amperage" minOccurs="0" type="Current">
										<xs:annotation>
											<xs:documentation>[A] Max current to electric vehicle</xs:documentation>
										</xs:annotation>
									</xs:element>
									<xs:element minOccurs="0" name="ChargingPower" type="Power">
										<xs:annotation>
											<xs:documentation>[W] Maximum charging rate</xs:documentation>
										</xs:annotation>
									</xs:element>
									<xs:element minOccurs="0" name="StandbyPower" type="Power">
										<xs:annotation>
											<xs:documentation>[W] Power used by charger when vehicle is not charging</xs:documentation>
										</xs:annotation>
									</xs:element>
									<xs:element minOccurs="0" ref="extension"/>
								</xs:sequence>
								<xs:attribute name="dataSource" type="DataSource"/>
							</xs:complexType>
						</xs:element>
					</xs:sequence>
					<xs:attribute name="dataSource" type="DataSource"/>
				</xs:complexType>
			</xs:element>
			<xs:element minOccurs="0" name="Wind">
				<xs:complexType>
					<xs:sequence>
						<xs:element maxOccurs="unbounded" name="WindTurbine">
							<xs:complexType>
								<xs:sequence>
									<xs:group ref="SystemInfo"/>
									<xs:element minOccurs="0" name="Model" type="HPXMLString"/>
									<xs:element minOccurs="0" name="YearInstalled" type="Year"/>
									<xs:element minOccurs="0" name="ThirdPartyCertification" maxOccurs="unbounded" type="WindThirdPartyCertification"/>
									<xs:element minOccurs="0" name="AWEARatedAnnualEnergy" type="RatedAnnualkWh">
										<xs:annotation>
											<xs:documentation>[kWh] the calculated total energy that would be produced during a one-year period with an average wind speed of 5 m/s (11.2
												mph)</xs:documentation>
										</xs:annotation>
									</xs:element>
									<xs:element minOccurs="0" name="AWEARatedSoundLevel" type="HPXMLDouble">
										<xs:annotation>
											<xs:documentation>[dBA] the sound pressure level not exceeded by the wind turbine 95% of the time at a distance of 60 meters from the rotor with an average
												wind speed of 5 m/s (11.2 mph). </xs:documentation>
										</xs:annotation>
									</xs:element>
									<xs:element minOccurs="0" name="AWEARatedPower" type="Power">
										<xs:annotation>
											<xs:documentation>[kW] the wind turbine&#8217;s power output at 11 m/s (24.6 mph). Manufacturers may still describe or name their wind turbine models using a
												nominal power (e.g. 5 kW S-343).</xs:documentation>
										</xs:annotation>
									</xs:element>
									<xs:element minOccurs="0" name="PeakPower" type="Power">
										<xs:annotation>
											<xs:documentation>[kW] the highest point on the certified power curve.</xs:documentation>
										</xs:annotation>
									</xs:element>
									<xs:element minOccurs="0" name="RotorDiameter" type="LengthMeasurement">
										<xs:annotation>
											<xs:documentation>[ft]</xs:documentation>
										</xs:annotation>
									</xs:element>
									<xs:element minOccurs="0" name="HubHeight" type="LengthMeasurement">
										<xs:annotation>
											<xs:documentation>[ft]</xs:documentation>
										</xs:annotation>
									</xs:element>
									<xs:element minOccurs="0" name="LevelizedCostOfElectricity" type="Cost">
										<xs:annotation>
											<xs:documentation>[$] The LCOE is the total cost of installing and operating a project expressed in dollars per kilowatt-hour of electricity generated by
												the system over its life. Can be calculated with System Advisor Model, a similar software, or through a simplified calculation at
												http://www.nrel.gov/analysis/tech_lcoe.html.</xs:documentation>
										</xs:annotation>
									</xs:element>
									<xs:element minOccurs="0" ref="extension"/>
								</xs:sequence>
								<xs:attribute name="dataSource" type="DataSource"/>
							</xs:complexType>
						</xs:element>
					</xs:sequence>
					<xs:attribute name="dataSource" type="DataSource"/>
				</xs:complexType>
			</xs:element>
			<xs:element ref="extension" minOccurs="0"/>
		</xs:sequence>
		<xs:attribute name="dataSource" type="DataSource"/>
	</xs:complexType>
	<xs:complexType name="Appliances">
		<xs:sequence>
			<xs:element minOccurs="0" maxOccurs="unbounded" name="ClothesWasher" type="ClothesWasherInfoType"/>
			<xs:element minOccurs="0" maxOccurs="unbounded" name="ClothesDryer" type="ClothesDryerInfoType"/>
			<xs:element minOccurs="0" maxOccurs="unbounded" name="Dishwasher" type="DishwasherInfoType"/>
			<xs:element minOccurs="0" maxOccurs="unbounded" name="Refrigerator" type="RefrigeratorInfoType"/>
			<xs:element minOccurs="0" maxOccurs="unbounded" name="Freezer" type="FreezerInfoType"/>
			<xs:element name="Dehumidifier" maxOccurs="unbounded" minOccurs="0" type="DehumidifierInfoType"/>
			<xs:element maxOccurs="unbounded" minOccurs="0" name="CookingRange" type="CookingRangeInfoType"/>
			<xs:element maxOccurs="unbounded" minOccurs="0" name="Oven" type="OvenInfoType"/>
			<xs:element ref="extension" minOccurs="0"/>
		</xs:sequence>
		<xs:attribute name="dataSource" type="DataSource"/>
	</xs:complexType>
	<xs:complexType name="Lighting">
		<xs:sequence>
			<xs:element name="LightingGroup" minOccurs="0" maxOccurs="unbounded">
				<xs:annotation>
					<xs:documentation>Light units of the same type. For example you could have all the 60W incandescents.</xs:documentation>
				</xs:annotation>
				<xs:complexType>
					<xs:sequence>
						<xs:group ref="SystemInfo"/>
						<xs:element minOccurs="0" ref="ConnectedDevice"/>
						<xs:element minOccurs="0" name="Fixture" type="LocalReference">
							<xs:annotation>
								<xs:documentation>The LightingFixture that this is attached to</xs:documentation>
							</xs:annotation>
						</xs:element>
						<xs:element minOccurs="0" ref="AttachedToSpace"/>
						<xs:element minOccurs="0" name="Location" type="LightingLocation"/>
						<xs:element name="Count" type="HPXMLInteger" minOccurs="0"/>
						<xs:element minOccurs="0" name="FractionofUnitsInLocation" type="Fraction">
							<xs:annotation>
								<xs:documentation>The fraction of lighting units in the specified Location, where all the fractions for the Location sum to 1. If a Location is not specified, fractions
									apply to the entire building.</xs:documentation>
							</xs:annotation>
						</xs:element>
						<xs:element minOccurs="0" name="LightingType" type="LightingType"/>
						<xs:element minOccurs="0" name="AverageLumens" type="HPXMLDouble">
							<xs:annotation>
								<xs:documentation>Lumens is a measure of light output (brightness) as opposed to watts, which measures energy consumption. The EPA and DOE encourages people to
									determine the amount of light they need (or brightness) first before purchasing a light bulb. Once brightness is determined, you can look for the bulb with the
									lowest watts.</xs:documentation>
							</xs:annotation>
						</xs:element>
						<xs:element name="AverageWattage" type="HPXMLDouble" minOccurs="0">
							<xs:annotation>
								<xs:documentation>[W] per unit</xs:documentation>
							</xs:annotation>
						</xs:element>
						<xs:element maxOccurs="unbounded" minOccurs="0" name="ThirdPartyCertification" type="LightingThirdPartyCertification"/>
						<xs:element name="AverageHoursPerDay" type="HoursPerDay" minOccurs="0">
							<xs:annotation>
								<xs:documentation>[h]</xs:documentation>
							</xs:annotation>
						</xs:element>
						<xs:element minOccurs="0" name="LightingDailyHours" type="LightingDailyHours">
							<xs:annotation>
								<xs:documentation>[h]</xs:documentation>
							</xs:annotation>
						</xs:element>
						<xs:element minOccurs="0" name="FloorAreaServed" type="SurfaceArea">
							<xs:annotation>
								<xs:documentation>[sq.ft.]</xs:documentation>
							</xs:annotation>
						</xs:element>
						<xs:element minOccurs="0" name="Load">
							<xs:complexType>
								<xs:sequence>
									<xs:element name="Units" type="PlugLoadUnits"/>
									<xs:element name="Value" type="HPXMLDouble"/>
								</xs:sequence>
								<xs:attribute name="dataSource" type="DataSource"/>
							</xs:complexType>
						</xs:element>
						<xs:element ref="extension" minOccurs="0"/>
					</xs:sequence>
					<xs:attribute name="dataSource" type="DataSource"/>
				</xs:complexType>
			</xs:element>
			<xs:element maxOccurs="unbounded" minOccurs="0" name="LightingFixture">
				<xs:complexType>
					<xs:sequence>
						<xs:group ref="SystemInfo"/>
						<xs:element minOccurs="0" ref="ConnectedDevice"/>
						<xs:element maxOccurs="unbounded" minOccurs="0" name="ThirdPartyCertification" type="LightingFixtureThirdPartyCertification"/>
						<xs:element minOccurs="0" ref="extension"/>
					</xs:sequence>
					<xs:attribute name="dataSource" type="DataSource"/>
				</xs:complexType>
			</xs:element>
			<xs:element name="LightingControl" minOccurs="0" maxOccurs="unbounded">
				<xs:complexType>
					<xs:sequence>
						<xs:group ref="SystemInfo"/>
						<xs:element minOccurs="0" ref="ConnectedDevice"/>
						<xs:element minOccurs="0" name="AttachedToLightingGroup" type="LocalReference"/>
						<xs:element name="LightingControlType" type="LightingControls" minOccurs="0"/>
						<xs:element name="NumberofLightingControls" type="IntegerGreaterThanOrEqualToZero" minOccurs="0"/>
						<xs:element name="Location" type="LightingLocation" minOccurs="0"/>
						<xs:element ref="extension" minOccurs="0"/>
					</xs:sequence>
					<xs:attribute name="dataSource" type="DataSource"/>
				</xs:complexType>
			</xs:element>
			<xs:element maxOccurs="unbounded" minOccurs="0" name="CeilingFan">
				<xs:complexType>
					<xs:sequence>
						<xs:group ref="SystemInfo"/>
						<xs:element minOccurs="0" ref="ConnectedDevice"/>
						<xs:element maxOccurs="3" minOccurs="0" name="Airflow">
							<xs:annotation>
								<xs:documentation/>
							</xs:annotation>
							<xs:complexType>
								<xs:sequence>
									<xs:element minOccurs="0" name="FanSpeed" type="FanSpeed"/>
									<xs:element minOccurs="0" name="Airflow" type="HPXMLDouble">
										<xs:annotation>
											<xs:documentation>[CFM]</xs:documentation>
										</xs:annotation>
									</xs:element>
									<xs:element minOccurs="0" name="Efficiency" type="Efficiency">
										<xs:annotation>
											<xs:documentation>[CFM/watt] The efficiency rating of a ceiling fan as determined by the test procedure defined by the Environmental Protection Agency's
												ENERGY STAR Testing Facility Guidance Manual: Building a Testing Facility and Performing the Solid State Test Method for ENERGY STAR Qualified Ceiling
												Fans, Version 1.1, December 9, 2002. This is generally printed on the box in which the ceiling fan is shipped.</xs:documentation>
										</xs:annotation>
									</xs:element>
								</xs:sequence>
								<xs:attribute name="dataSource" type="DataSource"/>
							</xs:complexType>
						</xs:element>
						<xs:element minOccurs="0" name="ThirdPartyCertification" type="ApplianceThirdPartyCertifications" maxOccurs="unbounded"/>
						<xs:element minOccurs="0" name="Count" type="IntegerGreaterThanZero">
							<xs:annotation>
								<xs:documentation>Number of similar ceiling fans.</xs:documentation>
							</xs:annotation>
						</xs:element>
						<xs:element ref="extension" minOccurs="0"/>
					</xs:sequence>
					<xs:attribute name="dataSource" type="DataSource"/>
				</xs:complexType>
			</xs:element>
			<xs:element ref="extension" minOccurs="0"/>
		</xs:sequence>
		<xs:attribute name="dataSource" type="DataSource"/>
	</xs:complexType>
	<xs:complexType name="LightingType">
		<xs:choice>
			<xs:element name="Incandescent">
				<xs:complexType>
					<xs:sequence>
						<xs:element minOccurs="0" name="Halogen" type="HPXMLBoolean"/>
						<xs:element minOccurs="0" ref="extension"/>
					</xs:sequence>
					<xs:attribute name="dataSource" type="DataSource"/>
				</xs:complexType>
			</xs:element>
			<xs:element name="FluorescentTube">
				<xs:complexType>
					<xs:sequence>
						<xs:element minOccurs="0" name="TubeType" type="FluorescentTubeType"/>
						<xs:element minOccurs="0" name="BallastType" type="FluorescentBallastType"/>
						<xs:element minOccurs="0" ref="extension"/>
					</xs:sequence>
					<xs:attribute name="dataSource" type="DataSource"/>
				</xs:complexType>
			</xs:element>
			<xs:element name="CompactFluorescent">
				<xs:complexType>
					<xs:sequence>
						<xs:element minOccurs="0" ref="extension"/>
					</xs:sequence>
					<xs:attribute name="dataSource" type="DataSource"/>
				</xs:complexType>
			</xs:element>
			<xs:element name="LightEmittingDiode">
				<xs:complexType>
					<xs:sequence>
						<xs:element minOccurs="0" ref="extension"/>
					</xs:sequence>
					<xs:attribute name="dataSource" type="DataSource"/>
				</xs:complexType>
			</xs:element>
			<xs:element name="HighIntensityDischarge">
				<xs:complexType>
					<xs:sequence>
						<xs:element minOccurs="0" name="Type">
							<xs:complexType>
								<xs:choice>
									<xs:element name="MercuryVapor"/>
									<xs:element name="Sodium">
										<xs:complexType>
											<xs:sequence>
												<xs:element minOccurs="0" name="Pressure" type="SodiumLight_Pressure"/>
												<xs:element minOccurs="0" ref="extension"/>
											</xs:sequence>
											<xs:attribute name="dataSource" type="DataSource"/>
										</xs:complexType>
									</xs:element>
									<xs:element name="MetalHalide"/>
								</xs:choice>
								<xs:attribute name="dataSource" type="DataSource"/>
							</xs:complexType>
						</xs:element>
						<xs:element minOccurs="0" ref="extension"/>
					</xs:sequence>
					<xs:attribute name="dataSource" type="DataSource"/>
				</xs:complexType>
			</xs:element>
			<xs:element name="Other">
				<xs:complexType>
					<xs:sequence>
						<xs:element minOccurs="0" name="Description" type="HPXMLString"/>
						<xs:element minOccurs="0" ref="extension"/>
					</xs:sequence>
					<xs:attribute name="dataSource" type="DataSource"/>
				</xs:complexType>
			</xs:element>
		</xs:choice>
		<xs:attribute name="dataSource" type="DataSource"/>
	</xs:complexType>
	<xs:complexType name="Pools">
		<xs:sequence>
			<xs:element maxOccurs="unbounded" name="Pool">
				<xs:complexType>
					<xs:sequence>
						<xs:group ref="SystemInfo"/>
						<xs:element minOccurs="0" name="Type" type="PoolType">
							<xs:annotation>
								<xs:documentation>Indicates if the pool is above or below ground.</xs:documentation>
							</xs:annotation>
						</xs:element>
						<xs:element minOccurs="0" name="Volume" type="Volume">
							<xs:annotation>
								<xs:documentation>[gal] Volume of pool.</xs:documentation>
							</xs:annotation>
						</xs:element>
						<xs:element minOccurs="0" name="MonthsPerYearofOperation" type="MonthsPerYear">
							<xs:annotation>
								<xs:documentation>Months per year pool is in operation.</xs:documentation>
							</xs:annotation>
						</xs:element>
						<xs:element minOccurs="0" name="ReturnPipeDiameter" type="LengthMeasurement">
							<xs:annotation>
								<xs:documentation>[in]</xs:documentation>
							</xs:annotation>
						</xs:element>
						<xs:element minOccurs="0" name="SuctionPipeDiameter" type="LengthMeasurement">
							<xs:annotation>
								<xs:documentation>[in]</xs:documentation>
							</xs:annotation>
						</xs:element>
						<xs:element minOccurs="0" name="FilterType" type="PoolFilterType">
							<xs:annotation>
								<xs:documentation>Type of filter used, if any.</xs:documentation>
							</xs:annotation>
						</xs:element>
						<xs:element minOccurs="0" name="PoolPumps">
							<xs:complexType>
								<xs:sequence>
									<xs:element maxOccurs="unbounded" name="PoolPump">
										<xs:annotation>
											<xs:documentation>Pool pump: a mechanical assembly consisting of a &#8220;wet-end,&#8221; which houses the impeller and a motor. The pump increases the &#8220;head&#8221; and
												&#8220;flow&#8221; of the water (ENERGY STAR, 2013).</xs:documentation>
										</xs:annotation>
										<xs:complexType>
											<xs:sequence>
												<xs:group ref="SystemInfo"/>
												<xs:element minOccurs="0" ref="ConnectedDevice"/>
												<xs:element minOccurs="0" name="Type" type="PoolPumpType"/>
												<xs:element minOccurs="0" name="Manufacturer" type="HPXMLString">
													<xs:annotation>
														<xs:documentation>Manufacturer of pool pump.</xs:documentation>
													</xs:annotation>
												</xs:element>
												<xs:element minOccurs="0" name="SerialNumber" type="HPXMLString">
													<xs:annotation>
														<xs:documentation>Serial number of pool pump.</xs:documentation>
													</xs:annotation>
												</xs:element>
												<xs:element minOccurs="0" name="ModelNumber" type="HPXMLString">
													<xs:annotation>
														<xs:documentation>Model number of pool pump.</xs:documentation>
													</xs:annotation>
												</xs:element>
												<xs:element minOccurs="0" name="ThirdPartyCertification" type="PoolPump3rdPartyCertification" maxOccurs="unbounded">
													<xs:annotation>
														<xs:documentation>Independent organization has verified that product or appliance meets or exceeds the standard in question (ENERGY STAR, CEE,
															or other)</xs:documentation>
													</xs:annotation>
												</xs:element>
												<xs:element minOccurs="0" name="EnergyFactor" type="Efficiency">
													<xs:annotation>
														<xs:documentation>[gal/Wh] The measure of overall pool filter pump efficiency in units of gallons per watt-hour, as determined using the
															applicable test method in Section 4.1.2. Energy factor is analogous to other energy factors such as miles per gallon. Energy factor (EF) is
															calculated as: EF (gal/Wh) = flow rate (gpm) * 60 &#247; power (watts) (ANSI/APSP/ICC-15 2011).</xs:documentation>
													</xs:annotation>
												</xs:element>
												<xs:element minOccurs="0" name="SpeedSetting" type="PoolPumpSpeedSetting">
													<xs:annotation>
														<xs:documentation>The speed setting at which the Energy Factor was measured (ENERGY STAR, 2013).</xs:documentation>
													</xs:annotation>
												</xs:element>
												<xs:element minOccurs="0" name="RatedHorsepower" type="Power">
													<xs:annotation>
														<xs:documentation>The motor power output designed by the manufacturer for a rated RPM, voltage and frequency. May be less than total horsepower
															where the service factor is greater than 1.0, or equal to total horsepower where the service factor = 1.0 (ANSI/APSP/ICC-15
															2011).</xs:documentation>
													</xs:annotation>
												</xs:element>
												<xs:element minOccurs="0" name="TotalHorsepower" type="Power">
													<xs:annotation>
														<xs:documentation>The total horsepower, or product of the rated horsepower and the service factor of a motor used on a pool pump (also known as
															SFHP) based on the maximum continuous duty motor power output rating allowable for the nameplate ambient rating and motor insulation class
															(e.g., total horsepower = rated horsepower * service factor) (ANSI/APSP/ICC-15 2011).</xs:documentation>
													</xs:annotation>
												</xs:element>
												<xs:element minOccurs="0" name="ServiceFactor" type="HPXMLDouble">
													<xs:annotation>
														<xs:documentation>A multiplier applied to the rated horsepower of a pump motor to indicate the percent above nameplate horsepower at which the
															motor can operate continuously without exceeding its allowable insulation class temperature limit, provided that other design parameters,
															such rated voltage, frequency and ambient temperature, are within limits. A 1.5 hp pump with a 1.65 service factor produces 2.475 hp (total
															horsepower) at the maximum service factor point (ANSI/APSP/ICC-15 2011).</xs:documentation>
													</xs:annotation>
												</xs:element>
												<xs:element maxOccurs="unbounded" minOccurs="0" name="PumpSpeed">
													<xs:complexType>
														<xs:sequence>
															<xs:element minOccurs="0" name="Power" type="Power">
																<xs:annotation>
																	<xs:documentation>[W]</xs:documentation>
																</xs:annotation>
															</xs:element>
															<xs:element minOccurs="0" name="MotorNominalSpeed" type="Speed">
																<xs:annotation>
																	<xs:documentation>[Rev/min] The number of revolutions of the motor shaft in a given unit of time, expressed as revolutions per
																		minute (RPM) (ENERGY STAR, 2013).</xs:documentation>
																</xs:annotation>
															</xs:element>
															<xs:element minOccurs="0" name="FlowRate" type="FlowRate">
																<xs:annotation>
																	<xs:documentation>[gal/min] The volume of water flowing through the filtration system in a given time, usually measured in gallons
																		per minute (gpm) (ANSI/APSP/ICC-15 2011).</xs:documentation>
																</xs:annotation>
															</xs:element>
															<xs:element minOccurs="0" name="HoursPerDay" type="HoursPerDay">
																<xs:annotation>
																	<xs:documentation>[hours] Number of hours per day a pool pump operates at a particular speed setting.</xs:documentation>
																</xs:annotation>
															</xs:element>
															<xs:element minOccurs="0" ref="extension"/>
														</xs:sequence>
														<xs:attribute name="dataSource" type="DataSource"/>
													</xs:complexType>
												</xs:element>
												<xs:element minOccurs="0" name="Load">
													<xs:complexType>
														<xs:sequence>
															<xs:element name="Units" type="PlugLoadUnits"/>
															<xs:element name="Value" type="HPXMLDouble"/>
														</xs:sequence>
													</xs:complexType>
												</xs:element>
												<xs:element minOccurs="0" ref="extension"/>
											</xs:sequence>
											<xs:attribute name="dataSource" type="DataSource"/>
										</xs:complexType>
									</xs:element>
								</xs:sequence>
								<xs:attribute name="dataSource" type="DataSource"/>
							</xs:complexType>
						</xs:element>
						<xs:element minOccurs="0" name="Cleaner">
							<xs:complexType>
								<xs:sequence>
									<xs:group ref="SystemInfo"/>
									<xs:element minOccurs="0" ref="ConnectedDevice"/>
									<xs:element minOccurs="0" name="Type" type="PoolCleanerType">
										<xs:annotation>
											<xs:documentation>Type of pool cleaner used, if any.</xs:documentation>
										</xs:annotation>
									</xs:element>
									<xs:element minOccurs="0" name="HoursPerDay" type="HoursPerDay">
										<xs:annotation>
											<xs:documentation>Hours per day pool cleaner is used. </xs:documentation>
										</xs:annotation>
									</xs:element>
									<xs:element minOccurs="0" ref="extension"/>
								</xs:sequence>
								<xs:attribute name="dataSource" type="DataSource"/>
							</xs:complexType>
						</xs:element>
						<xs:element minOccurs="0" name="Heater">
							<xs:complexType>
								<xs:sequence>
									<xs:group ref="SystemInfo"/>
									<xs:element minOccurs="0" ref="ConnectedDevice"/>
									<xs:element minOccurs="0" name="Type" type="PoolHeaterType">
										<xs:annotation>
											<xs:documentation>Type of heater used to heat pool, if any.</xs:documentation>
										</xs:annotation>
									</xs:element>
									<xs:element minOccurs="0" name="HoursPerDay" type="HoursPerDay">
										<xs:annotation>
											<xs:documentation>Hours per day pool heater is used.</xs:documentation>
										</xs:annotation>
									</xs:element>
									<xs:element minOccurs="0" name="Load">
										<xs:complexType>
											<xs:sequence>
												<xs:element name="Units" type="PoolHeaterUnits"/>
												<xs:element name="Value" type="HPXMLDouble"/>
											</xs:sequence>
										</xs:complexType>
									</xs:element>
									<xs:element minOccurs="0" ref="extension"/>
								</xs:sequence>
								<xs:attribute name="dataSource" type="DataSource"/>
							</xs:complexType>
						</xs:element>
						<xs:element minOccurs="0" ref="extension"/>
					</xs:sequence>
					<xs:attribute name="dataSource" type="DataSource"/>
				</xs:complexType>
			</xs:element>
		</xs:sequence>
		<xs:attribute name="dataSource" type="DataSource"/>
	</xs:complexType>
	<xs:complexType name="HotTubs">
		<xs:sequence>
			<xs:element maxOccurs="unbounded" name="HotTub">
				<xs:complexType>
					<xs:sequence>
						<xs:group ref="SystemInfo"/>
						<xs:element minOccurs="0" name="Type" type="PoolType">
							<xs:annotation>
								<xs:documentation>Indicates if the hot tub is above or below ground.</xs:documentation>
							</xs:annotation>
						</xs:element>
						<xs:element minOccurs="0" name="Volume" type="Volume">
							<xs:annotation>
								<xs:documentation>[gal] Volume of hot tub.</xs:documentation>
							</xs:annotation>
						</xs:element>
						<xs:element minOccurs="0" name="MonthsPerYearofOperation" type="MonthsPerYear">
							<xs:annotation>
								<xs:documentation>Months per year hot tub is in operation.</xs:documentation>
							</xs:annotation>
						</xs:element>
						<xs:element minOccurs="0" name="ReturnPipeDiameter" type="LengthMeasurement">
							<xs:annotation>
								<xs:documentation>[in]</xs:documentation>
							</xs:annotation>
						</xs:element>
						<xs:element minOccurs="0" name="SuctionPipeDiameter" type="LengthMeasurement">
							<xs:annotation>
								<xs:documentation>[in]</xs:documentation>
							</xs:annotation>
						</xs:element>
						<xs:element minOccurs="0" name="FilterType" type="PoolFilterType">
							<xs:annotation>
								<xs:documentation>Type of filter used, if any.</xs:documentation>
							</xs:annotation>
						</xs:element>
						<xs:element minOccurs="0" name="HotTubPumps">
							<xs:complexType>
								<xs:sequence>
									<xs:element maxOccurs="unbounded" name="HotTubPump">
										<xs:annotation>
											<xs:documentation>Pool pump: a mechanical assembly consisting of a &#8220;wet-end,&#8221; which houses the impeller and a motor. The pump increases the &#8220;head&#8221; and
												&#8220;flow&#8221; of the water (ENERGY STAR, 2013).</xs:documentation>
										</xs:annotation>
										<xs:complexType>
											<xs:sequence>
												<xs:group ref="SystemInfo"/>
												<xs:element minOccurs="0" ref="ConnectedDevice"/>
												<xs:element minOccurs="0" name="Type" type="PoolPumpType"/>
												<xs:element minOccurs="0" name="Manufacturer" type="HPXMLString">
													<xs:annotation>
														<xs:documentation>Manufacturer of hot tub pump.</xs:documentation>
													</xs:annotation>
												</xs:element>
												<xs:element minOccurs="0" name="SerialNumber" type="HPXMLString">
													<xs:annotation>
														<xs:documentation>Serial number of hot tub pump.</xs:documentation>
													</xs:annotation>
												</xs:element>
												<xs:element minOccurs="0" name="ModelNumber" type="HPXMLString">
													<xs:annotation>
														<xs:documentation>Model number of hot tub pump.</xs:documentation>
													</xs:annotation>
												</xs:element>
												<xs:element minOccurs="0" name="ThirdPartyCertification" type="PoolPump3rdPartyCertification" maxOccurs="unbounded">
													<xs:annotation>
														<xs:documentation>Independent organization has verified that product or appliance meets or exceeds the standard in question (ENERGY STAR, CEE,
															or other)</xs:documentation>
													</xs:annotation>
												</xs:element>
												<xs:element minOccurs="0" name="EnergyFactor" type="Efficiency">
													<xs:annotation>
														<xs:documentation>[gal/Wh] The measure of overall hot tub filter pump efficiency in units of gallons per watt-hour, as determined using the
															applicable test method in Section 4.1.2. Energy factor is analogous to other energy factors such as miles per gallon. Energy factor (EF) is
															calculated as: EF (gal/Wh) = flow rate (gpm) * 60 &#247; power (watts) (ANSI/APSP/ICC-15 2011).</xs:documentation>
													</xs:annotation>
												</xs:element>
												<xs:element minOccurs="0" name="SpeedSetting" type="PoolPumpSpeedSetting">
													<xs:annotation>
														<xs:documentation>The speed setting at which the Energy Factor was measured (ENERGY STAR, 2013).</xs:documentation>
													</xs:annotation>
												</xs:element>
												<xs:element minOccurs="0" name="RatedHorsepower" type="Power">
													<xs:annotation>
														<xs:documentation>The motor power output designed by the manufacturer for a rated RPM, voltage and frequency. May be less than total horsepower
															where the service factor is greater than 1.0, or equal to total horsepower where the service factor = 1.0 (ANSI/APSP/ICC-15
															2011).</xs:documentation>
													</xs:annotation>
												</xs:element>
												<xs:element minOccurs="0" name="TotalHorsepower" type="Power">
													<xs:annotation>
														<xs:documentation>The total horsepower, or product of the rated horsepower and the service factor of a motor used on a hot tub pump (also known as
															SFHP) based on the maximum continuous duty motor power output rating allowable for the nameplate ambient rating and motor insulation class
															(e.g., total horsepower = rated horsepower * service factor) (ANSI/APSP/ICC-15 2011).</xs:documentation>
													</xs:annotation>
												</xs:element>
												<xs:element minOccurs="0" name="ServiceFactor" type="HPXMLDouble">
													<xs:annotation>
														<xs:documentation>A multiplier applied to the rated horsepower of a pump motor to indicate the percent above nameplate horsepower at which the
															motor can operate continuously without exceeding its allowable insulation class temperature limit, provided that other design parameters,
															such rated voltage, frequency and ambient temperature, are within limits. A 1.5 hp pump with a 1.65 service factor produces 2.475 hp (total
															horsepower) at the maximum service factor point (ANSI/APSP/ICC-15 2011).</xs:documentation>
													</xs:annotation>
												</xs:element>
												<xs:element maxOccurs="unbounded" minOccurs="0" name="PumpSpeed">
													<xs:complexType>
														<xs:sequence>
															<xs:element minOccurs="0" name="Power" type="Power">
																<xs:annotation>
																	<xs:documentation>[W]</xs:documentation>
																</xs:annotation>
															</xs:element>
															<xs:element minOccurs="0" name="MotorNominalSpeed" type="Speed">
																<xs:annotation>
																	<xs:documentation>[Rev/min] The number of revolutions of the motor shaft in a given unit of time, expressed as revolutions per
																		minute (RPM) (ENERGY STAR, 2013).</xs:documentation>
																</xs:annotation>
															</xs:element>
															<xs:element minOccurs="0" name="FlowRate" type="FlowRate">
																<xs:annotation>
																	<xs:documentation>[gal/min] The volume of water flowing through the filtration system in a given time, usually measured in gallons
																		per minute (gpm) (ANSI/APSP/ICC-15 2011).</xs:documentation>
																</xs:annotation>
															</xs:element>
															<xs:element minOccurs="0" name="HoursPerDay" type="HoursPerDay">
																<xs:annotation>
																	<xs:documentation>[hours] Number of hours per day a pool pump operates at a particular speed setting.</xs:documentation>
																</xs:annotation>
															</xs:element>
															<xs:element minOccurs="0" ref="extension"/>
														</xs:sequence>
														<xs:attribute name="dataSource" type="DataSource"/>
													</xs:complexType>
												</xs:element>
												<xs:element minOccurs="0" name="Load">
													<xs:complexType>
														<xs:sequence>
															<xs:element name="Units" type="PlugLoadUnits"/>
															<xs:element name="Value" type="HPXMLDouble"/>
														</xs:sequence>
													</xs:complexType>
												</xs:element>
												<xs:element minOccurs="0" ref="extension"/>
											</xs:sequence>
											<xs:attribute name="dataSource" type="DataSource"/>
										</xs:complexType>
									</xs:element>
								</xs:sequence>
								<xs:attribute name="dataSource" type="DataSource"/>
							</xs:complexType>
						</xs:element>
						<xs:element minOccurs="0" name="Cleaner">
							<xs:complexType>
								<xs:sequence>
									<xs:group ref="SystemInfo"/>
									<xs:element minOccurs="0" ref="ConnectedDevice"/>
									<xs:element minOccurs="0" name="Type" type="PoolCleanerType">
										<xs:annotation>
											<xs:documentation>Type of hot tub cleaner used, if any.</xs:documentation>
										</xs:annotation>
									</xs:element>
									<xs:element minOccurs="0" name="HoursPerDay" type="HoursPerDay">
										<xs:annotation>
											<xs:documentation>Hours per day hot tub cleaner is used. </xs:documentation>
										</xs:annotation>
									</xs:element>
									<xs:element minOccurs="0" ref="extension"/>
								</xs:sequence>
								<xs:attribute name="dataSource" type="DataSource"/>
							</xs:complexType>
						</xs:element>
						<xs:element minOccurs="0" name="Heater">
							<xs:complexType>
								<xs:sequence>
									<xs:group ref="SystemInfo"/>
									<xs:element minOccurs="0" ref="ConnectedDevice"/>
									<xs:element minOccurs="0" name="Type" type="PoolHeaterType">
										<xs:annotation>
											<xs:documentation>Type of heater used to heat hot tub, if any.</xs:documentation>
										</xs:annotation>
									</xs:element>
									<xs:element minOccurs="0" name="HoursPerDay" type="HoursPerDay">
										<xs:annotation>
											<xs:documentation>Hours per day hot tub heater is used.</xs:documentation>
										</xs:annotation>
									</xs:element>
									<xs:element minOccurs="0" name="Load">
										<xs:complexType>
											<xs:sequence>
												<xs:element name="Units" type="PoolHeaterUnits"/>
												<xs:element name="Value" type="HPXMLDouble"/>
											</xs:sequence>
										</xs:complexType>
									</xs:element>
									<xs:element minOccurs="0" ref="extension"/>
								</xs:sequence>
								<xs:attribute name="dataSource" type="DataSource"/>
							</xs:complexType>
						</xs:element>
						<xs:element minOccurs="0" ref="extension"/>
					</xs:sequence>
					<xs:attribute name="dataSource" type="DataSource"/>
				</xs:complexType>
			</xs:element>
		</xs:sequence>
		<xs:attribute name="dataSource" type="DataSource"/>
	</xs:complexType>
	<xs:complexType name="MiscLoads">
		<xs:sequence>
			<xs:element name="PlugLoad" maxOccurs="unbounded" minOccurs="0">
				<xs:complexType>
					<xs:sequence>
						<xs:group ref="SystemInfo"/>
						<xs:element minOccurs="0" ref="ConnectedDevice"/>
						<xs:element minOccurs="0" ref="AttachedToSpace"/>
						<xs:element name="PlugLoadType" type="PlugLoadType" minOccurs="0"/>
						<xs:element minOccurs="0" name="Location" type="PlugLoadLocation"/>
						<xs:element name="Count" type="IntegerGreaterThanOrEqualToZero" minOccurs="0"/>
						<xs:element minOccurs="0" name="Load">
							<xs:complexType>
								<xs:sequence>
									<xs:element name="Units" type="PlugLoadUnits"/>
									<xs:element name="Value" type="HPXMLDouble"/>
								</xs:sequence>
								<xs:attribute name="dataSource" type="DataSource"/>
							</xs:complexType>
						</xs:element>
						<xs:element ref="extension" minOccurs="0"/>
					</xs:sequence>
					<xs:attribute name="dataSource" type="DataSource"/>
				</xs:complexType>
			</xs:element>
			<xs:element maxOccurs="unbounded" minOccurs="0" name="PlugLoadControl">
				<xs:complexType>
					<xs:sequence>
						<xs:group ref="SystemInfo"/>
						<xs:element minOccurs="0" ref="ConnectedDevice"/>
						<xs:element minOccurs="0" name="ControlsPlugLoad" type="LocalReference"/>
						<xs:element minOccurs="0" ref="AttachedToSpace"/>
						<xs:element name="Count" type="IntegerGreaterThanOrEqualToZero" minOccurs="0"/>
						<xs:element name="PlugLoadControlType" minOccurs="0" type="PlugLoadControlType"/>
						<xs:element ref="extension" minOccurs="0"/>
					</xs:sequence>
					<xs:attribute name="dataSource" type="DataSource"/>
				</xs:complexType>
			</xs:element>
			<xs:element name="FuelLoad" maxOccurs="unbounded" minOccurs="0">
				<xs:complexType>
					<xs:sequence>
						<xs:group ref="SystemInfo"/>
						<xs:element minOccurs="0" ref="ConnectedDevice"/>
						<xs:element minOccurs="0" ref="AttachedToSpace"/>
						<xs:element name="FuelLoadType" type="FuelLoadType" minOccurs="0"/>
						<xs:element minOccurs="0" name="Location" type="FuelLoadLocation"/>
						<xs:element name="Count" type="IntegerGreaterThanOrEqualToZero" minOccurs="0"/>
						<xs:element minOccurs="0" name="Load">
							<xs:complexType>
								<xs:sequence>
									<xs:element name="Units" type="FuelLoadUnits"/>
									<xs:element name="Value" type="HPXMLDouble"/>
								</xs:sequence>
								<xs:attribute name="dataSource" type="DataSource"/>
							</xs:complexType>
						</xs:element>
						<xs:element minOccurs="0" name="FuelType" type="FuelType"/>
						<xs:element ref="extension" minOccurs="0"/>
					</xs:sequence>
					<xs:attribute name="dataSource" type="DataSource"/>
				</xs:complexType>
			</xs:element>
			<xs:element ref="extension" minOccurs="0"/>
		</xs:sequence>
		<xs:attribute name="dataSource" type="DataSource"/>
	</xs:complexType>
	<xs:complexType name="HealthAndSafety">
		<xs:sequence>
			<xs:element minOccurs="0" name="General">
				<xs:complexType>
					<xs:sequence>
						<xs:element minOccurs="0" name="TestsCompleted" type="HPXMLBoolean"/>
						<xs:element minOccurs="0" name="TestsPassed" type="HPXMLBoolean"/>
					</xs:sequence>
					<xs:attribute name="dataSource" type="DataSource"/>
				</xs:complexType>
			</xs:element>
			<xs:element name="Ventilation" minOccurs="0">
				<xs:complexType>
					<xs:sequence>
						<xs:element minOccurs="0" name="WholeBuildingVentilationDesign" type="WholeBldgVentDesignInfo"/>
						<xs:element minOccurs="0" name="SpotVentilationDesign" type="SpotVentDesignInfo"/>
						<xs:element minOccurs="0" name="OtherVentilationIssues" type="OtherVentIssues"/>
						<xs:element minOccurs="0" name="VentilationImprovement" type="VentilationImprovementInfo"/>
						<xs:element minOccurs="0" ref="extension"/>
					</xs:sequence>
					<xs:attribute name="dataSource" type="DataSource"/>
				</xs:complexType>
			</xs:element>
			<xs:element name="MoistureControl" minOccurs="0">
				<xs:complexType>
					<xs:sequence>
						<xs:element maxOccurs="unbounded" name="MoistureControlInfo" type="MoistureControlInfoType"/>
						<xs:element minOccurs="0" name="MoistureControlImprovement" type="MoistureControlImprovementInfo"/>
						<xs:element minOccurs="0" ref="extension"/>
					</xs:sequence>
					<xs:attribute name="dataSource" type="DataSource"/>
				</xs:complexType>
			</xs:element>
			<xs:element minOccurs="0" name="CombustionAppliances">
				<xs:complexType>
					<xs:sequence>
						<xs:element minOccurs="0" name="CombustionApplianceZone" maxOccurs="unbounded">
							<xs:complexType>
								<xs:sequence>
									<xs:group ref="SystemInfo"/>
									<xs:element name="CAZDepressurizationLimit" type="CAZDepressurizationLimit" minOccurs="0">
										<xs:annotation>
											<xs:documentation>Pulled from industry standards by users (e.g. BPI Gold Sheet) or via software program</xs:documentation>
										</xs:annotation>
									</xs:element>
									<xs:element name="BaselineTest" type="CAZTestConfiguration" minOccurs="0">
										<xs:annotation>
											<xs:documentation>Baseline pressure is read under the following conditions: no items running, all fans off, all exterior doors closed, and all interior
												doors are opened.</xs:documentation>
										</xs:annotation>
									</xs:element>
									<xs:element minOccurs="0" name="PoorCaseTest" type="CAZTestConfiguration">
										<xs:annotation>
											<xs:documentation>The poor case CAZ depressurization test is configured by determining the largest combustion appliance zone depressurization attainable at
												the time of testing due to the combined effects of door position, exhaust appliance operation, and air handler fan operation. A base pressure must be
												measured with all fans off and doors open. The poor case CAZ depressurization measurement is the pressure difference between the largest
												depressurization attained at the time of testing and the base pressure.</xs:documentation>
										</xs:annotation>
									</xs:element>
									<xs:element name="NetPressureChange" type="NetPressureChange" minOccurs="0">
										<xs:annotation>
											<xs:documentation>With respect to the baseline pressure (e.g. no fans running, all exterior doors closed, and all interior doors opened)</xs:documentation>
										</xs:annotation>
									</xs:element>
									<xs:element name="DepressurizationFindingPoorCase" type="DepressurizationFindingPoorCase" minOccurs="0"/>
									<xs:element name="AmountAmbientCOinCAZduringTesting" type="HPXMLDouble" minOccurs="0">
										<xs:annotation>
											<xs:documentation>parts per million (ppm)</xs:documentation>
										</xs:annotation>
									</xs:element>
									<xs:element name="AmbientCOinCAZExceeded35ppmduringTesting" type="HPXMLBoolean" minOccurs="0"/>
									<xs:element minOccurs="0" name="CombustionApplianceTest" maxOccurs="unbounded">
										<xs:complexType>
											<xs:sequence minOccurs="0">
												<xs:element name="CAZAppliance" type="RemoteReference">
													<xs:annotation>
														<xs:documentation>The ID of the system tested</xs:documentation>
													</xs:annotation>
												</xs:element>
												<xs:element minOccurs="0" name="CombustionVentingSystem" type="RemoteReference"/>
												<xs:element name="FlueVisualCondition" type="FlueCondition" minOccurs="0"/>
												<xs:element minOccurs="0" name="FlueConditionNotes" type="HPXMLString"/>
												<xs:element name="OutsideTemperatureFlueDraftTest" type="Temperature" minOccurs="0">
													<xs:annotation>
														<xs:documentation>[deg F]</xs:documentation>
													</xs:annotation>
												</xs:element>
												<xs:element minOccurs="0" name="FlueDraftTest">
													<xs:annotation>
														<xs:documentation>[Pa]</xs:documentation>
													</xs:annotation>
													<xs:complexType>
														<xs:complexContent>
															<xs:extension base="CAZApplianceReading">
																<xs:sequence>
																	<xs:element ref="extension" minOccurs="0"/>
																</xs:sequence>
															</xs:extension>
														</xs:complexContent>
													</xs:complexType>
												</xs:element>
												<xs:element minOccurs="0" name="SpillageTest">
													<xs:annotation>
														<xs:documentation>[seconds]</xs:documentation>
													</xs:annotation>
													<xs:complexType>
														<xs:complexContent>
															<xs:extension base="CAZApplianceReading">
																<xs:sequence>
																	<xs:element ref="extension" minOccurs="0"/>
																</xs:sequence>
															</xs:extension>
														</xs:complexContent>
													</xs:complexType>
												</xs:element>
												<xs:element minOccurs="0" name="CarbonMonoxideTest">
													<xs:annotation>
														<xs:documentation>[ppm]</xs:documentation>
													</xs:annotation>
													<xs:complexType>
														<xs:complexContent>
															<xs:extension base="CAZApplianceReading">
																<xs:sequence>
																	<xs:element name="MaxAmbientCOinLivingSpaceDuringAudit" minOccurs="0" type="HPXMLDouble">
																		<xs:annotation>
																			<xs:documentation>Monitored throughout assessment, not just appliance testing</xs:documentation>
																		</xs:annotation>
																	</xs:element>
																	<xs:element minOccurs="0" name="AmbientCOActionDuringCAZTesting" type="HPXMLString">
																		<xs:annotation>
																			<xs:documentation>BPI Gold Sheet is one example that shows action levels based upon decision logic</xs:documentation>
																		</xs:annotation>
																	</xs:element>
																	<xs:element minOccurs="0" ref="extension"/>
																</xs:sequence>
															</xs:extension>
														</xs:complexContent>
													</xs:complexType>
												</xs:element>
												<xs:element name="StackTemperature" type="Temperature" minOccurs="0">
													<xs:annotation>
														<xs:documentation>[deg F] after 10 minutes run time</xs:documentation>
													</xs:annotation>
												</xs:element>
												<xs:element name="FuelLeaks" minOccurs="0" maxOccurs="unbounded">
													<xs:complexType>
														<xs:sequence>
															<xs:element name="FuelType" type="FuelType"/>
															<xs:element name="LeaksIdentified" type="HPXMLBoolean"/>
															<xs:element name="LeaksAddressed" type="HPXMLBoolean"/>
															<xs:element minOccurs="0" name="Notes" type="HPXMLString"/>
															<xs:element minOccurs="0" ref="extension"/>
														</xs:sequence>
														<xs:attribute name="dataSource" type="DataSource"/>
													</xs:complexType>
												</xs:element>
												<xs:element ref="extension" minOccurs="0"/>
											</xs:sequence>
											<xs:attribute name="dataSource" type="DataSource"/>
										</xs:complexType>
									</xs:element>
									<xs:element minOccurs="0" name="Notes" type="HPXMLString"/>
									<xs:element ref="extension" minOccurs="0"/>
								</xs:sequence>
								<xs:attribute name="dataSource" type="DataSource"/>
							</xs:complexType>
						</xs:element>
					</xs:sequence>
					<xs:attribute name="dataSource" type="DataSource"/>
				</xs:complexType>
			</xs:element>
			<xs:element minOccurs="0" name="StoveTest">
				<xs:complexType>
					<xs:sequence>
						<xs:element name="StoveID" type="SystemIdentifiersInfoType"/>
						<xs:element minOccurs="0" name="StoveFuel" type="FuelType"/>
						<xs:element name="HeatingStoveProperlyVented" type="HPXMLBoolean" minOccurs="0"/>
						<xs:element name="COReading" type="COReading" minOccurs="0"/>
						<xs:element minOccurs="0" name="TimeofCOReading" type="HPXMLDateTime"/>
						<xs:element name="GasLeaksIdentified" type="HPXMLBoolean" minOccurs="0"/>
						<xs:element name="ActionsTaken" type="HPXMLString" minOccurs="0"/>
						<xs:element ref="extension" minOccurs="0"/>
					</xs:sequence>
					<xs:attribute name="dataSource" type="DataSource"/>
				</xs:complexType>
			</xs:element>
			<xs:element minOccurs="0" name="LeadPaint">
				<xs:complexType>
					<xs:sequence>
						<xs:element name="Disturbed6SqFtIntPaint" type="HPXMLBoolean" minOccurs="0">
							<xs:annotation>
								<xs:documentation>For a home built before 1978, did the contracted scope of work disturb greater than 6 sq.ft. of interior painted surfaces? </xs:documentation>
							</xs:annotation>
						</xs:element>
						<xs:element minOccurs="0" name="Disturbed20SqFtExtPaint" type="HPXMLBoolean">
							<xs:annotation>
								<xs:documentation>For a home built before 1978, did the contracted scope of work disturb greater than 20 sf of exterior painted surfaces?</xs:documentation>
							</xs:annotation>
						</xs:element>
						<xs:element minOccurs="0" name="WindowReplacement" type="HPXMLBoolean">
							<xs:annotation>
								<xs:documentation>Did the contracted scope of work include window replacement?</xs:documentation>
							</xs:annotation>
						</xs:element>
						<xs:element minOccurs="0" name="LeadSafeCertificationNumber" type="HPXMLString">
							<xs:annotation>
								<xs:documentation>Certification Number of the EPA Lead-Safe Certified firm that performed the work.</xs:documentation>
							</xs:annotation>
						</xs:element>
						<xs:element minOccurs="0" ref="extension"/>
					</xs:sequence>
					<xs:attribute name="dataSource" type="DataSource"/>
				</xs:complexType>
			</xs:element>
			<xs:element minOccurs="0" name="Radon">
				<xs:complexType>
					<xs:sequence>
						<xs:element name="RadonTested" type="HPXMLBoolean" minOccurs="0"/>
						<xs:element maxOccurs="unbounded" minOccurs="0" name="RadonTest">
							<xs:complexType>
								<xs:sequence>
									<xs:group ref="SystemInfo"/>
									<xs:element minOccurs="0" name="StartDateTime" type="HPXMLDateTime"/>
									<xs:element minOccurs="0" name="EndDateTime" type="HPXMLDateTime"/>
									<xs:element minOccurs="0" name="TestLocation" type="RadonTestLocation"/>
									<xs:element name="RadonTestResults" type="HPXMLDouble" minOccurs="0">
										<xs:annotation>
											<xs:documentation>in pCi/L</xs:documentation>
										</xs:annotation>
									</xs:element>
									<xs:element minOccurs="0" name="RadonTestMethod" type="RadonTestTypes"/>
									<xs:element minOccurs="0" ref="extension"/>
								</xs:sequence>
								<xs:attribute name="dataSource" type="DataSource"/>
							</xs:complexType>
						</xs:element>
						<xs:element minOccurs="0" name="EducationMaterialProvided" type="HPXMLBoolean">
							<xs:annotation>
								<xs:documentation>Was the homeowner provided with educational material?</xs:documentation>
							</xs:annotation>
						</xs:element>
						<xs:element minOccurs="0" name="ActionsTaken" type="HPXMLString"/>
						<xs:element minOccurs="0" name="ActionsMeetIndustrySpecs" type="HPXMLBoolean">
							<xs:annotation>
								<xs:documentation>If moisture management of a crawlspace (e.g., installation of polyethylene sheeting) or radon mitigation measures were a part of the scope of
									work,were measures installed to be compliant with one of the following: - Specifications of EPA&#8217;s Indoor airPLUS program - Techniques detailed in EPA's
									Radon-Resistant New Construction - ASTM E2121, Standard Practice for Installing Radon Mitigation Systems in Existing Low-Rise Residential Buildings (section
									7.3)</xs:documentation>
							</xs:annotation>
						</xs:element>
						<xs:element minOccurs="0" name="ResultBelowActionLevel" type="HPXMLBoolean">
							<xs:annotation>
								<xs:documentation>Was the result less than 4 pCi/L</xs:documentation>
							</xs:annotation>
						</xs:element>
						<xs:element minOccurs="0" ref="extension"/>
					</xs:sequence>
					<xs:attribute name="dataSource" type="DataSource"/>
				</xs:complexType>
			</xs:element>
			<xs:element minOccurs="0" name="SourcePollutants">
				<xs:complexType>
					<xs:sequence>
						<xs:element minOccurs="0" name="UnventedCombustionAppliancesinLivingArea" type="HPXMLBoolean">
							<xs:annotation>
								<xs:documentation>Are there unvented combustion heating or hearth appliances present in the living area?</xs:documentation>
							</xs:annotation>
						</xs:element>
						<xs:element minOccurs="0" name="ConformanceWithANSIZ21_11_2" type="HPXMLBoolean">
							<xs:annotation>
								<xs:documentation>If yes, does the appliance conform with ANSI Z21.11.2? </xs:documentation>
							</xs:annotation>
						</xs:element>
						<xs:element minOccurs="0" name="PrimaryHeatingSource" type="HPXMLBoolean">
							<xs:annotation>
								<xs:documentation>If yes, is the appliance used as a primary source of heating?</xs:documentation>
							</xs:annotation>
						</xs:element>
						<xs:element minOccurs="0" name="AttachedGarage" type="HPXMLBoolean">
							<xs:annotation>
								<xs:documentation>Does home have attached garage?</xs:documentation>
							</xs:annotation>
						</xs:element>
						<xs:element minOccurs="0" name="GarageContinuousAirBarrier" type="HPXMLBoolean">
							<xs:annotation>
								<xs:documentation>If yes, is there a continuous air barrier between garage and living space?</xs:documentation>
							</xs:annotation>
						</xs:element>
						<xs:element minOccurs="0" name="GarageExhaustFan" type="HPXMLBoolean">
							<xs:annotation>
								<xs:documentation>If yes, is there an exhaust fan in garage?</xs:documentation>
							</xs:annotation>
						</xs:element>
						<xs:element minOccurs="0" ref="extension"/>
					</xs:sequence>
					<xs:attribute name="dataSource" type="DataSource"/>
				</xs:complexType>
			</xs:element>
			<xs:element minOccurs="0" name="Pests">
				<xs:complexType>
					<xs:sequence>
						<xs:element minOccurs="0" name="IndicationsofPests" type="HPXMLBoolean">
							<xs:annotation>
								<xs:documentation>Indications of pest entry or damage?</xs:documentation>
							</xs:annotation>
						</xs:element>
						<xs:element minOccurs="0" name="EvidenceofPesticide" type="HPXMLBoolean">
							<xs:annotation>
								<xs:documentation>Evidence of pesticide, insecticide use?</xs:documentation>
							</xs:annotation>
						</xs:element>
						<xs:element minOccurs="0" name="IndustryStandardCompliance" type="HPXMLBoolean">
							<xs:annotation>
								<xs:documentation>Do measures comply with industry standards to prevent pest entry? NOTE: This is for ALL measures that may create entry points for vermin. For example,
									air sealing measures identified to reduce infiltration should have proper sealants - even if those measures were not recommended/installed for pest control
									purposes.</xs:documentation>
							</xs:annotation>
						</xs:element>
						<xs:element minOccurs="0" ref="extension"/>
					</xs:sequence>
					<xs:attribute name="dataSource" type="DataSource"/>
				</xs:complexType>
			</xs:element>
			<xs:element minOccurs="0" name="Asbestos">
				<xs:complexType>
					<xs:sequence>
						<xs:element minOccurs="0" name="AsbestosSuspected" type="HPXMLBoolean">
							<xs:annotation>
								<xs:documentation>Was asbestos suspected?</xs:documentation>
							</xs:annotation>
						</xs:element>
						<xs:element minOccurs="0" name="TestedForAsbestos" type="HPXMLBoolean">
							<xs:annotation>
								<xs:documentation>Was substance tested for asbestos?</xs:documentation>
							</xs:annotation>
						</xs:element>
						<xs:element minOccurs="0" name="AsbestosFound" type="HPXMLBoolean">
							<xs:annotation>
								<xs:documentation>Was asbestos found?</xs:documentation>
							</xs:annotation>
						</xs:element>
						<xs:element minOccurs="0" name="TypeofBlowerDoorTest" type="TypeofBlowerDoorTest"/>
						<xs:element minOccurs="0" name="ActionsTaken" type="HPXMLString"/>
						<xs:element minOccurs="0" name="ActionsMeetIndustrySpecifications" type="HPXMLBoolean"/>
						<xs:element minOccurs="0" ref="extension"/>
					</xs:sequence>
					<xs:attribute name="dataSource" type="DataSource"/>
				</xs:complexType>
			</xs:element>
			<xs:element minOccurs="0" name="SprayFoam">
				<xs:complexType>
					<xs:sequence>
						<xs:element minOccurs="0" name="SprayFoamInstalled" type="HPXMLBoolean">
							<xs:annotation>
								<xs:documentation>Was spray foam polyurethane foam and / or other potential sources of indoor pollutants installed or applied as part of the scope of
									work?</xs:documentation>
							</xs:annotation>
						</xs:element>
						<xs:element minOccurs="0" ref="extension"/>
					</xs:sequence>
					<xs:attribute name="dataSource" type="DataSource"/>
				</xs:complexType>
			</xs:element>
			<xs:element minOccurs="0" ref="extension"/>
		</xs:sequence>
		<xs:attribute name="dataSource" type="DataSource"/>
	</xs:complexType>
	<xs:complexType name="CAZApplianceReading">
		<xs:sequence>
			<xs:element minOccurs="0" name="PoorScenario" type="HPXMLDouble"/>
			<xs:element minOccurs="0" name="CurrentCondition" type="HPXMLDouble">
				<xs:annotation>
					<xs:documentation>This element is formerly known as "spillage, draft, and CO readings under natural conditions" as explained in BPI's Gold Sheet "Combustion Safety Test Procedure
						for Vented Appliances."</xs:documentation>
				</xs:annotation>
			</xs:element>
			<xs:element minOccurs="0" name="TestResult" type="TestResultType"/>
		</xs:sequence>
		<xs:attribute name="dataSource" type="DataSource"/>
	</xs:complexType>
	<xs:complexType name="CAZTestConfiguration">
		<xs:sequence>
			<xs:element minOccurs="0" name="ItemsRunning">
				<xs:complexType>
					<xs:sequence>
						<xs:element minOccurs="0" name="BathExhaustFan" type="HPXMLBoolean"/>
						<xs:element minOccurs="0" name="KitchenExhaustFan" type="HPXMLBoolean"/>
						<xs:element minOccurs="0" name="ClothesDryer" type="HPXMLBoolean"/>
						<xs:element minOccurs="0" name="CentralVacuum" type="HPXMLBoolean"/>
						<xs:element minOccurs="0" name="AirHandler" type="HPXMLBoolean"/>
					</xs:sequence>
					<xs:attribute name="dataSource" type="DataSource"/>
				</xs:complexType>
			</xs:element>
			<xs:element minOccurs="0" name="DoorsOpenClosed">
				<xs:complexType>
					<xs:sequence>
						<xs:element minOccurs="0" name="BasementDoors" type="OpenClosed"/>
						<xs:element minOccurs="0" name="OtherDoors" type="OpenClosed"/>
					</xs:sequence>
					<xs:attribute name="dataSource" type="DataSource"/>
				</xs:complexType>
			</xs:element>
			<xs:element minOccurs="0" name="Pressure" type="HPXMLDouble">
				<xs:annotation>
					<xs:documentation>[Pa]</xs:documentation>
				</xs:annotation>
			</xs:element>
			<xs:element minOccurs="0" ref="extension"/>
		</xs:sequence>
		<xs:attribute name="dataSource" type="DataSource"/>
	</xs:complexType>
	<xs:complexType name="YesNoRecommendInstall">
		<xs:choice>
			<xs:element name="Yes">
				<xs:complexType>
					<xs:sequence>
						<xs:element minOccurs="0" name="Installed" type="BooleanWithNA">
							<xs:annotation>
								<xs:documentation>If yes, was this installed as part of scope of work?</xs:documentation>
							</xs:annotation>
						</xs:element>
						<xs:element minOccurs="0" ref="extension"/>
					</xs:sequence>
					<xs:attribute name="dataSource" type="DataSource"/>
				</xs:complexType>
			</xs:element>
			<xs:element name="No">
				<xs:complexType>
					<xs:sequence>
						<xs:element minOccurs="0" name="Recommended" type="BooleanWithNA">
							<xs:annotation>
								<xs:documentation>If no, was this recommended in scope of work?</xs:documentation>
							</xs:annotation>
						</xs:element>
						<xs:element minOccurs="0" ref="extension"/>
					</xs:sequence>
					<xs:attribute name="dataSource" type="DataSource"/>
				</xs:complexType>
			</xs:element>
			<xs:element name="NA">
				<xs:complexType>
					<xs:sequence>
						<xs:element minOccurs="0" ref="extension"/>
					</xs:sequence>
					<xs:attribute name="dataSource" type="DataSource"/>
				</xs:complexType>
			</xs:element>
		</xs:choice>
		<xs:attribute name="dataSource" type="DataSource"/>
	</xs:complexType>
	<xs:complexType name="WholeBldgVentDesignInfo">
		<xs:sequence>
			<xs:group ref="SystemInfo"/>
			<xs:element minOccurs="0" name="Method" type="WholeBldgVentilationRequirementMethod"/>
			<xs:element minOccurs="0" name="InfiltrationCreditApplied" type="BooleanWithNA">
				<xs:annotation>
					<xs:documentation>ASHRAE 62.2-2010 has an infiltration credit. ASHRAE 62-89 and 62.2-2013 do not have infiltration credits.</xs:documentation>
				</xs:annotation>
			</xs:element>
			<xs:element minOccurs="0" name="LocalWeatherFactor" type="HPXMLDouble"/>
			<xs:element minOccurs="0" name="NFactor" type="HPXMLDouble"/>
			<xs:element minOccurs="0" name="InfiltrationCreditCFMnat" type="HPXMLInteger">
				<xs:annotation>
					<xs:documentation>This is just the # of the calculated infiltration credit.</xs:documentation>
				</xs:annotation>
			</xs:element>
			<xs:sequence minOccurs="0">
				<xs:element name="RequiredVentilationRate" type="HPXMLDouble">
					<xs:annotation>
						<xs:documentation>This is the net amount of continuous ventilation needed AFTER infiltration credit is applied (if any)</xs:documentation>
					</xs:annotation>
				</xs:element>
				<xs:element name="RequiredVentilationRateUnits" type="VentilationRateUnits"/>
			</xs:sequence>
			<xs:element minOccurs="0" name="VentilationImprovementRecommendation" type="Recommendation"/>
			<xs:element minOccurs="0" ref="extension"/>
		</xs:sequence>
		<xs:attribute name="dataSource" type="DataSource"/>
	</xs:complexType>
	<xs:complexType name="SpotVentDesignInfo">
		<xs:sequence>
			<xs:group ref="SystemInfo"/>
			<xs:element minOccurs="0" name="Location" type="SpotVentilationLocation"/>
			<xs:element minOccurs="0" name="IntermittentExhaustRate" type="HPXMLDouble">
				<xs:annotation>
					<xs:documentation>This is amount without taking into consideration any infiltration credit</xs:documentation>
				</xs:annotation>
			</xs:element>
			<xs:element minOccurs="0" name="ContinuousExhaustRate" type="HPXMLDouble">
				<xs:annotation>
					<xs:documentation>This is amount without taking into consideration any infiltration credit</xs:documentation>
				</xs:annotation>
			</xs:element>
			<xs:element minOccurs="0" name="WindowOpeningCredit" type="HPXMLDouble">
				<xs:annotation>
					<xs:documentation>Should be 20 cfm, if the local AHJ permits windows to be used for local exhaust</xs:documentation>
				</xs:annotation>
			</xs:element>
			<xs:element minOccurs="0" name="RequiredIntermittentExhaustRate" type="HPXMLDouble">
				<xs:annotation>
					<xs:documentation>This is the net amount of continuous ventilation needed AFTER window credit is applied (if any)</xs:documentation>
				</xs:annotation>
			</xs:element>
			<xs:element minOccurs="0" name="RequiredContinuousExhaustRate" type="HPXMLDouble">
				<xs:annotation>
					<xs:documentation>This is the net amount of continuous ventilation needed AFTER window credit is applied (if any)</xs:documentation>
				</xs:annotation>
			</xs:element>
			<xs:element minOccurs="0" name="InitialAirflorDeficit" type="HPXMLDouble">
				<xs:annotation>
					<xs:documentation>The airflow deficit for each bathroom or kitchen is the required airflow less the airflow rating of the exhaust equipment. If there is no exhaust device or if the
						existing device cannot be measured nor read it, the exhaust device airflow is assumed to be zero.</xs:documentation>
				</xs:annotation>
			</xs:element>
			<xs:element minOccurs="0" name="AirflowRateUnits" type="SpotVentilationUnits"/>
			<xs:element minOccurs="0" ref="extension"/>
		</xs:sequence>
		<xs:attribute name="dataSource" type="DataSource"/>
	</xs:complexType>
	<xs:complexType name="OtherVentIssues">
		<xs:sequence>
			<xs:group ref="SystemInfo"/>
			<xs:element minOccurs="0" name="HouseGarageAirBarrier" type="YesNoRecommendInstall">
				<xs:annotation>
					<xs:documentation>Does a proper air barrier separate the house from the garage?</xs:documentation>
				</xs:annotation>
			</xs:element>
			<xs:element minOccurs="0" name="DuctsInGarageAirSealed" type="YesNoRecommendInstall">
				<xs:annotation>
					<xs:documentation>Are ducts and air handlers located in the garage properly air sealed?</xs:documentation>
				</xs:annotation>
			</xs:element>
			<xs:element minOccurs="0" name="ClothesDryerVented" type="YesNoRecommendInstall">
				<xs:annotation>
					<xs:documentation>Is the clothes dryer properly vented?</xs:documentation>
				</xs:annotation>
			</xs:element>
			<xs:element maxOccurs="unbounded" minOccurs="0" name="OtherVentilationIssue">
				<xs:complexType>
					<xs:sequence>
						<xs:element name="Description" type="HPXMLString"/>
						<xs:element name="Answer" type="YesNoRecommendInstall"/>
					</xs:sequence>
					<xs:attribute name="dataSource" type="DataSource"/>
				</xs:complexType>
			</xs:element>
			<xs:element minOccurs="0" ref="extension"/>
		</xs:sequence>
		<xs:attribute name="dataSource" type="DataSource"/>
	</xs:complexType>
	<xs:complexType name="StatusMessage">
		<xs:sequence>
			<xs:element name="MessageType" type="HPXMLString"/>
			<xs:element name="MessageID" type="HPXMLString"/>
			<xs:element name="Message" type="HPXMLString"/>
			<xs:element minOccurs="0" ref="extension"/>
		</xs:sequence>
		<xs:attribute name="dataSource" type="DataSource"/>
	</xs:complexType>
	<xs:complexType name="FuelSavingsType">
		<xs:sequence>
			<xs:element name="Fuel" type="FuelType"/>
			<xs:element name="Units" type="energyUnitType" minOccurs="0"/>
			<xs:element name="TotalSavings" type="HPXMLDouble" minOccurs="0"/>
			<xs:element name="TotalDollarSavings" type="HPXMLDouble" minOccurs="0"/>
			<xs:element minOccurs="0" name="PctReduction" type="HPXMLDouble">
				<xs:annotation>
					<xs:documentation>should be represented as a fraction (ie 0.5 instead of 50%)</xs:documentation>
				</xs:annotation>
			</xs:element>
			<xs:element maxOccurs="unbounded" minOccurs="0" name="EndUseSavings" type="EndUseInfoType"/>
			<xs:element minOccurs="0" ref="extension"/>
		</xs:sequence>
		<xs:attribute name="dataSource" type="DataSource"/>
	</xs:complexType>
	<xs:complexType name="EndUseInfoType">
		<xs:sequence>
			<xs:element name="EndUse" type="endUseType"/>
			<xs:element name="EndUseValue" type="HPXMLDouble">
				<xs:annotation>
					<xs:documentation>Energy use will be negative for energy producing end uses such as PV and SolarThermal.</xs:documentation>
				</xs:annotation>
			</xs:element>
			<xs:element ref="extension" minOccurs="0"/>
		</xs:sequence>
		<xs:attribute name="dataSource" type="DataSource"/>
	</xs:complexType>
	<xs:group name="SystemInfo">
		<xs:sequence>
			<xs:element name="SystemIdentifier" type="SystemIdentifiersInfoType"/>
			<xs:element maxOccurs="unbounded" minOccurs="0" ref="ExternalResource"/>
		</xs:sequence>
	</xs:group>
	<xs:complexType name="HVACSystemInfo">
		<xs:sequence>
			<xs:group ref="SystemInfo"/>
			<xs:element minOccurs="0" ref="AttachedToZone"/>
			<xs:element minOccurs="0" name="AttachedToCAZ" type="LocalReference"/>
			<xs:element name="UnitLocation" type="UnitLocation" minOccurs="0"/>
			<xs:element minOccurs="0" name="YearInstalled" type="Year"/>
			<xs:element name="ModelYear" type="Year" minOccurs="0"/>
			<xs:element name="Manufacturer" type="Manufacturer" minOccurs="0"/>
			<xs:element name="ModelNumber" type="Model" minOccurs="0"/>
			<xs:element minOccurs="0" name="SerialNumber" type="HPXMLString"/>
			<xs:element minOccurs="0" name="AHRINumber" type="HPXMLString"/>
			<xs:element minOccurs="0" name="PerformanceAdjustment" type="Fraction">
				<xs:annotation>
					<xs:documentation>A multiplier on the performance of the system. A value of 1 implies no performance adjustment.</xs:documentation>
				</xs:annotation>
			</xs:element>
			<xs:element maxOccurs="unbounded" minOccurs="0" name="ThirdPartyCertification" type="HVACThirdPartyCertification"/>
			<xs:element minOccurs="0" name="HasSharedCombustionVentilation" type="HPXMLBoolean"/>
			<xs:element minOccurs="0" name="CombustionVentingSystem" type="LocalReference"/>
			<xs:element name="DistributionSystem" type="LocalReference" minOccurs="0" maxOccurs="unbounded"/>
			<xs:element minOccurs="0" name="Installation">
				<xs:complexType>
					<xs:sequence>
						<xs:element minOccurs="0" name="Standard" type="HVACInstallationStandard"/>
						<xs:element minOccurs="0" name="SizingCalculation" type="HVACSizingCalcs"/>
						<xs:element minOccurs="0" name="EnvelopeImprovementsUsedinSizing" type="HPXMLBoolean">
							<xs:annotation>
								<xs:documentation>Air sealing and insulation implemented prior to replacement and used in calculations for sizing new / replacement system?</xs:documentation>
							</xs:annotation>
						</xs:element>
						<xs:element minOccurs="0" ref="extension"/>
					</xs:sequence>
					<xs:attribute name="dataSource" type="DataSource"/>
				</xs:complexType>
			</xs:element>
			<xs:element minOccurs="0" name="AnnualEnergyUse">
				<xs:complexType>
					<xs:sequence>
						<xs:element name="ConsumptionInfo" type="ConsumptionInfoType"/>
					</xs:sequence>
					<xs:attribute name="dataSource" type="DataSource"/>
				</xs:complexType>
			</xs:element>
			<xs:element minOccurs="0" name="HVACMaintenance" type="HVACMaintenance"/>
			<xs:element minOccurs="0" name="IsSharedSystem" type="HPXMLBoolean">
				<xs:annotation>
					<xs:documentation>Does the system serve multiple building/dwelling units?</xs:documentation>
				</xs:annotation>
			</xs:element>
			<xs:element minOccurs="0" name="NumberofUnitsServed" type="HPXMLInteger"/>
		</xs:sequence>
		<xs:attribute name="dataSource" type="DataSource"/>
	</xs:complexType>
	<xs:complexType name="HeatingSystemInfoType">
		<xs:complexContent>
			<xs:extension base="HVACSystemInfo">
				<xs:sequence minOccurs="1" maxOccurs="1">
					<xs:element name="HeatingSystemType" type="HeatingSystemType" minOccurs="0"/>
					<xs:element name="HeatingSystemFuel" type="FuelType" minOccurs="0"/>
					<xs:element name="HeatingInputRating" type="Capacity" minOccurs="0">
						<xs:annotation>
							<xs:documentation>[Btuh] Input Heating Capacity</xs:documentation>
						</xs:annotation>
					</xs:element>
					<xs:element name="HeatingCapacity" type="Capacity" minOccurs="0">
						<xs:annotation>
							<xs:documentation>[Btuh] Output Heating Capacity</xs:documentation>
						</xs:annotation>
					</xs:element>
					<xs:element minOccurs="0" name="AnnualHeatingEfficiency" type="HeatingEfficiencyType" maxOccurs="unbounded"/>
					<xs:element name="FractionHeatLoadServed" type="Fraction" minOccurs="0"/>
					<xs:element minOccurs="0" name="FloorAreaServed" type="SurfaceArea">
						<xs:annotation>
							<xs:documentation>[sq.ft.]</xs:documentation>
						</xs:annotation>
					</xs:element>
					<xs:element minOccurs="0" name="ElectricAuxiliaryEnergy" type="HPXMLDouble">
						<xs:annotation>
							<xs:documentation>The average annual auxiliary electrical energy consumption for, e.g., a gas furnace or boiler, in kilowatt-hours per year. Published in the AHRI
								Consumer&#8217;s Directory of Certified Efficiency Ratings.</xs:documentation>
						</xs:annotation>
					</xs:element>
					<xs:element minOccurs="0" name="HeatingDetailedPerformanceData">
						<xs:complexType>
							<xs:sequence>
								<xs:element maxOccurs="unbounded" name="PerformanceDataPoint" type="HeatingPerformanceDataPoint"> </xs:element>
							</xs:sequence>
						</xs:complexType>
					</xs:element>
					<xs:element ref="extension" minOccurs="0"/>
				</xs:sequence>
			</xs:extension>
		</xs:complexContent>
	</xs:complexType>
	<xs:complexType name="HeatingSystemType">
		<xs:choice>
			<xs:element name="Furnace">
				<xs:complexType>
					<xs:sequence>
						<xs:element minOccurs="0" name="SealedCombustion" type="HPXMLBoolean"/>
						<xs:element name="CondensingSystem" type="HPXMLBoolean" minOccurs="0"/>
						<xs:element minOccurs="0" name="AtmosphericBurner" type="HPXMLBoolean"/>
						<xs:element minOccurs="0" name="PowerBurner" type="HPXMLBoolean"/>
						<xs:element minOccurs="0" name="AutomaticVentDamper" type="HPXMLBoolean"/>
						<xs:element minOccurs="0" name="PilotLight" type="HPXMLBoolean"/>
						<xs:element minOccurs="0" name="IntermittentIgnitionDevice" type="HPXMLBoolean"/>
						<xs:element minOccurs="0" name="RetentionHead" type="HPXMLBoolean"/>
						<xs:element minOccurs="0" ref="extension"/>
					</xs:sequence>
					<xs:attribute name="dataSource" type="DataSource"/>
				</xs:complexType>
			</xs:element>
			<xs:element name="WallFurnace" type="WallAndFloorFurnace"/>
			<xs:element name="FloorFurnace" type="WallAndFloorFurnace"/>
			<xs:element name="Boiler">
				<xs:complexType>
					<xs:sequence>
						<xs:element minOccurs="0" name="BoilerType" type="BoilerType"/>
						<xs:element minOccurs="0" name="SealedCombustion" type="HPXMLBoolean"/>
						<xs:element name="CondensingSystem" type="HPXMLBoolean" minOccurs="0"/>
						<xs:element minOccurs="0" name="AtmosphericBurner" type="HPXMLBoolean"/>
						<xs:element minOccurs="0" name="PowerBurner" type="HPXMLBoolean"/>
						<xs:element minOccurs="0" name="RotaryCup" type="HPXMLBoolean"/>
						<xs:element minOccurs="0" name="AutomaticVentDamper" type="HPXMLBoolean"/>
						<xs:element minOccurs="0" name="PilotLight" type="HPXMLBoolean"/>
						<xs:element minOccurs="0" name="IntermittentIgnitionDevice" type="HPXMLBoolean"/>
						<xs:element minOccurs="0" name="RetentionHead" type="HPXMLBoolean"/>
						<xs:element minOccurs="0" ref="extension"/>
					</xs:sequence>
					<xs:attribute name="dataSource" type="DataSource"/>
				</xs:complexType>
			</xs:element>
			<xs:element name="ElectricResistance">
				<xs:complexType>
					<xs:sequence>
						<xs:element name="ElectricDistribution" type="ElectricDistributionType" minOccurs="0"/>
						<xs:element minOccurs="0" ref="extension"/>
					</xs:sequence>
					<xs:attribute name="dataSource" type="DataSource"/>
				</xs:complexType>
			</xs:element>
			<xs:element name="Fireplace">
				<xs:complexType>
					<xs:sequence>
						<xs:element minOccurs="0" name="SmokeEmissionRate" type="HPXMLDouble">
							<xs:annotation>
								<xs:documentation>[grams per hour] from EPA label http://www.epa.gov/compliance/monitoring/programs/caa/woodheaters.html</xs:documentation>
							</xs:annotation>
						</xs:element>
						<xs:element minOccurs="0" name="AutomaticVentDamper" type="HPXMLBoolean"/>
						<xs:element minOccurs="0" name="PilotLight" type="HPXMLBoolean"/>
						<xs:element minOccurs="0" name="IntermittentIgnitionDevice" type="HPXMLBoolean"/>
						<xs:element minOccurs="0" ref="extension"/>
					</xs:sequence>
					<xs:attribute name="dataSource" type="DataSource"/>
				</xs:complexType>
			</xs:element>
			<xs:element name="Stove">
				<xs:complexType>
					<xs:sequence>
						<xs:element minOccurs="0" name="SmokeEmissionRate" type="HPXMLDouble">
							<xs:annotation>
								<xs:documentation>[grams per hour] from EPA label http://www.epa.gov/compliance/monitoring/programs/caa/woodheaters.html</xs:documentation>
							</xs:annotation>
						</xs:element>
						<xs:element minOccurs="0" name="AtmosphericBurner" type="HPXMLBoolean"/>
						<xs:element minOccurs="0" name="AutomaticVentDamper" type="HPXMLBoolean"/>
						<xs:element minOccurs="0" name="PilotLight" type="HPXMLBoolean"/>
						<xs:element minOccurs="0" name="IntermittentIgnitionDevice" type="HPXMLBoolean"/>
						<xs:element minOccurs="0" ref="extension"/>
					</xs:sequence>
					<xs:attribute name="dataSource" type="DataSource"/>
				</xs:complexType>
			</xs:element>
			<xs:element name="PortableHeater">
				<xs:complexType>
					<xs:sequence>
						<xs:element minOccurs="0" ref="extension"/>
					</xs:sequence>
					<xs:attribute name="dataSource" type="DataSource"/>
				</xs:complexType>
			</xs:element>
			<xs:element name="FixedHeater">
				<xs:complexType>
					<xs:sequence>
						<xs:element minOccurs="0" name="AtmosphericBurner" type="HPXMLBoolean"/>
						<xs:element minOccurs="0" name="AutomaticVentDamper" type="HPXMLBoolean"/>
						<xs:element minOccurs="0" name="PilotLight" type="HPXMLBoolean"/>
						<xs:element minOccurs="0" name="IntermittentIgnitionDevice" type="HPXMLBoolean"/>
						<xs:element minOccurs="0" ref="extension"/>
					</xs:sequence>
					<xs:attribute name="dataSource" type="DataSource"/>
				</xs:complexType>
			</xs:element>
			<xs:element name="SolarThermal">
				<xs:complexType>
					<xs:sequence>
						<xs:element minOccurs="0" name="SolarThermalSystem" type="LocalReference"/>
						<xs:element minOccurs="0" ref="extension"/>
					</xs:sequence>
					<xs:attribute name="dataSource" type="DataSource"/>
				</xs:complexType>
			</xs:element>
			<xs:element name="DistrictSteam">
				<xs:complexType>
					<xs:sequence>
						<xs:element minOccurs="0" name="DistrictSteamType" type="DistrictSteamType"/>
						<xs:element minOccurs="0" ref="extension"/>
					</xs:sequence>
					<xs:attribute name="dataSource" type="DataSource"/>
				</xs:complexType>
			</xs:element>
			<xs:element name="Other">
				<xs:complexType>
					<xs:sequence>
						<xs:element minOccurs="0" name="Description" type="HPXMLString"/>
						<xs:element minOccurs="0" ref="extension"/>
					</xs:sequence>
					<xs:attribute name="dataSource" type="DataSource"/>
				</xs:complexType>
			</xs:element>
		</xs:choice>
		<xs:attribute name="dataSource" type="DataSource"/>
	</xs:complexType>
	<xs:complexType name="HeatPumpInfoType">
		<xs:complexContent>
			<xs:extension base="HVACSystemInfo">
				<xs:sequence minOccurs="0">
					<xs:element name="HeatPumpType" type="HeatPumpType" minOccurs="0"/>
					<xs:element minOccurs="0" name="HeatPumpFuel" type="FuelType"/>
					<xs:element name="HeatingCapacity" type="Capacity" minOccurs="0">
						<xs:annotation>
							<xs:documentation>[Btuh] Output heating capacity; typically the nameplate capacity at 47F.</xs:documentation>
						</xs:annotation>
					</xs:element>
					<xs:element minOccurs="0" name="HeatingCapacity17F" type="Capacity">
						<xs:annotation>
							<xs:documentation>[Btuh] Output heating capacity at 17F from AHRI database.</xs:documentation>
						</xs:annotation>
					</xs:element>
					<xs:element minOccurs="0" name="CoolingCapacity" type="Capacity">
						<xs:annotation>
							<xs:documentation>[Btuh] Output cooling capacity</xs:documentation>
						</xs:annotation>
					</xs:element>
					<xs:element minOccurs="0" name="CompressorType" type="CompressorType"/>
					<xs:element minOccurs="0" name="CompressorLockoutTemperature" type="Temperature">
						<xs:annotation>
							<xs:documentation>[deg F] Temperature below which the compressor is disabled, often to prevent damage or occupant comfort issues. The default is the manufacturer's minimum operating temperature, but the value may be set higher. For a duel-fuel heat pump, use the BackupHeatingSwitchoverTemperature element.</xs:documentation>
						</xs:annotation>
					</xs:element>
					<xs:element minOccurs="0" name="CoolingSensibleHeatFraction" type="Fraction"/>
					<xs:element minOccurs="0" name="BackupType" type="HeatPumpBackupType">
						<xs:annotation>
							<xs:documentation>Whether the heat pump backup is integrated into the unit (describe in BackupSystemFuel, BackupAnnualHeatingEfficiency, BackupHeatingCapacity), or a
								separate heating system (add reference in BackupSystem).</xs:documentation>
						</xs:annotation>
					</xs:element>
					<xs:element minOccurs="0" name="BackupSystem" type="LocalReference">
						<xs:annotation>
							<xs:documentation>References the HeatingSystem that provides the backup for a separate backup.</xs:documentation>
						</xs:annotation>
					</xs:element>
					<xs:element name="BackupSystemFuel" type="FuelType" minOccurs="0"/>
					<xs:element name="BackupAnnualHeatingEfficiency" minOccurs="0" type="HeatingEfficiencyType" maxOccurs="unbounded"/>
					<xs:element minOccurs="0" name="BackupHeatingInputRating" type="Capacity">
						<xs:annotation>
							<xs:documentation>[Btuh] Input heating capacity</xs:documentation>
						</xs:annotation>
					</xs:element>
					<xs:element minOccurs="0" name="BackupHeatingCapacity" type="Capacity">
						<xs:annotation>
							<xs:documentation>[Btuh] Output heating capacity</xs:documentation>
						</xs:annotation>
					</xs:element>
					<xs:element minOccurs="0" name="BackupHeatingSwitchoverTemperature" type="Temperature">
						<xs:annotation>
							<xs:documentation>[deg F] Temperature at which the backup heating is activated and the compressor is disabled in, e.g., a dual-fuel heat pump.</xs:documentation>
						</xs:annotation>
					</xs:element>
					<xs:element minOccurs="0" name="BackupHeatingLockoutTemperature" type="Temperature">
						<xs:annotation>
							<xs:documentation>[deg F] Temperature above which the backup heating is disabled, often to prevent backup heating usage during recovery from a thermostat heating setback. For a duel-fuel heat pump, use the BackupHeatingSwitchoverTemperature element.</xs:documentation>
						</xs:annotation>
					</xs:element>
					<xs:element name="FractionHeatLoadServed" type="Fraction" minOccurs="0"/>
					<xs:element name="FractionCoolLoadServed" type="Fraction" minOccurs="0"/>
					<xs:element minOccurs="0" name="FloorAreaServed" type="SurfaceArea">
						<xs:annotation>
							<xs:documentation>[sq.ft.]</xs:documentation>
						</xs:annotation>
					</xs:element>
					<xs:element name="AnnualCoolingEfficiency" type="CoolingEfficiencyType" minOccurs="0" maxOccurs="unbounded"/>
					<xs:element name="AnnualHeatingEfficiency" minOccurs="0" type="HeatingEfficiencyType" maxOccurs="unbounded"/>
					<xs:element minOccurs="0" name="AttachedToGeothermalLoop" type="LocalReference"/>
					<xs:element minOccurs="0" name="CoolingDetailedPerformanceData">
						<xs:complexType>
							<xs:sequence>
								<xs:element maxOccurs="unbounded" name="PerformanceDataPoint" type="CoolingPerformanceDataPoint"> </xs:element>
							</xs:sequence>
						</xs:complexType>
					</xs:element>
					<xs:element minOccurs="0" name="HeatingDetailedPerformanceData">
						<xs:complexType>
							<xs:sequence>
								<xs:element maxOccurs="unbounded" name="PerformanceDataPoint" type="HeatingPerformanceDataPoint"> </xs:element>
							</xs:sequence>
						</xs:complexType>
					</xs:element>
					<xs:element minOccurs="0" ref="extension"/>
				</xs:sequence>
			</xs:extension>
		</xs:complexContent>
	</xs:complexType>
	<xs:complexType name="CoolingSystemInfoType">
		<xs:complexContent>
			<xs:extension base="HVACSystemInfo">
				<xs:sequence>
					<xs:element name="CoolingSystemType" type="CoolingSystemType" minOccurs="0"/>
					<xs:element minOccurs="0" name="CoolingSystemFuel" type="FuelType"/>
					<xs:element minOccurs="0" name="CoolingCapacity" type="Capacity">
						<xs:annotation>
							<xs:documentation>[Btuh] Output cooling capacity</xs:documentation>
						</xs:annotation>
					</xs:element>
					<xs:element minOccurs="0" name="CompressorType" type="CompressorType"/>
					<xs:element name="FractionCoolLoadServed" type="Fraction" minOccurs="0"/>
					<xs:element minOccurs="0" name="FloorAreaServed" type="SurfaceArea">
						<xs:annotation>
							<xs:documentation>[sq.ft.]</xs:documentation>
						</xs:annotation>
					</xs:element>
					<xs:element name="AnnualCoolingEfficiency" type="CoolingEfficiencyType" minOccurs="0" maxOccurs="unbounded"/>
					<xs:element minOccurs="0" name="SensibleHeatFraction" type="Fraction"/>
					<xs:element minOccurs="0" name="CoolingDetailedPerformanceData">
						<xs:complexType>
							<xs:sequence>
								<xs:element maxOccurs="unbounded" name="PerformanceDataPoint" type="CoolingPerformanceDataPoint"> </xs:element>
							</xs:sequence>
						</xs:complexType>
					</xs:element>
					<xs:element name="RoomCoolingType" type="RoomCoolingType" minOccurs="0"/>
					<xs:element minOccurs="0" name="IntegratedHeatingSystemFuel" type="FuelType"/>
					<xs:element minOccurs="0" name="IntegratedHeatingSystemCapacity" type="Capacity">
						<xs:annotation>
							<xs:documentation>[Btuh]</xs:documentation>
						</xs:annotation>
					</xs:element>
					<xs:element name="IntegratedHeatingSystemAnnualEfficiency" type="HeatingEfficiencyType" minOccurs="0" maxOccurs="unbounded"/>
					<xs:element name="IntegratedHeatingSystemFractionHeatLoadServed" type="Fraction" minOccurs="0"/>
					<xs:element ref="extension" minOccurs="0"/>
				</xs:sequence>
			</xs:extension>
		</xs:complexContent>
	</xs:complexType>
	<xs:complexType name="GeothermalLoopType">
		<xs:sequence>
			<xs:group ref="SystemInfo"/>
			<xs:element minOccurs="0" name="LoopType" type="LoopType"/>
			<xs:element minOccurs="0" name="LoopConfiguration" type="LoopConfiguration"/>
			<xs:element minOccurs="0" name="LoopFlow" type="HPXMLDouble">
				<xs:annotation>
					<xs:documentation>[gpm] Water flow rate through the geothermal loop</xs:documentation>
				</xs:annotation>
			</xs:element>
			<xs:element minOccurs="0" name="BoreholesOrTrenches">
				<xs:complexType>
					<xs:sequence>
						<xs:element minOccurs="0" name="Count" type="IntegerGreaterThanZero"/>
						<xs:element minOccurs="0" name="Length" type="HPXMLDouble">
							<xs:annotation>
								<xs:documentation>[ft] Length of each borehole (vertical) or trench (horizontal)</xs:documentation>
							</xs:annotation>
						</xs:element>
						<xs:element minOccurs="0" name="Spacing" type="HPXMLDouble">
							<xs:annotation>
								<xs:documentation>[ft] Distance between bores/trenches</xs:documentation>
							</xs:annotation>
						</xs:element>
						<xs:element minOccurs="0" name="Diameter" type="HPXMLDouble">
							<xs:annotation>
								<xs:documentation>[in]</xs:documentation>
							</xs:annotation>
						</xs:element>
						<xs:element ref="extension" minOccurs="0"/>
					</xs:sequence>
				</xs:complexType>
			</xs:element>
			<xs:element minOccurs="0" name="Grout">
				<xs:complexType>
					<xs:sequence>
						<xs:element minOccurs="0" name="Type" type="GroutOrPipeType">
							<xs:annotation>
								<xs:documentation/>
							</xs:annotation>
						</xs:element>
						<xs:element minOccurs="0" name="Conductivity" type="HPXMLDouble">
							<xs:annotation>
								<xs:documentation>[Btu/hr-ft-F]</xs:documentation>
							</xs:annotation>
						</xs:element>
						<xs:element ref="extension" minOccurs="0"/>
					</xs:sequence>
				</xs:complexType>
			</xs:element>
			<xs:element minOccurs="0" name="Pipe">
				<xs:complexType>
					<xs:sequence>
						<xs:element minOccurs="0" name="Type" type="GroutOrPipeType"/>
						<xs:element minOccurs="0" name="Conductivity" type="HPXMLDouble">
							<xs:annotation>
								<xs:documentation>[Btu/hr-ft-F]</xs:documentation>
							</xs:annotation>
						</xs:element>
						<xs:element minOccurs="0" name="Diameter" type="HPXMLDouble">
							<xs:annotation>
								<xs:documentation>[in]</xs:documentation>
							</xs:annotation>
						</xs:element>
						<xs:element minOccurs="0" name="ShankSpacing" type="HPXMLDouble">
							<xs:annotation>
								<xs:documentation>[in] Measured as center-to-center (not edge-to-edge) distance between two branches of a vertical U-tube</xs:documentation>
							</xs:annotation>
						</xs:element>
						<xs:element ref="extension" minOccurs="0"/>
					</xs:sequence>
				</xs:complexType>
			</xs:element>
			<xs:element ref="extension" minOccurs="0"/>
		</xs:sequence>
		<xs:attribute name="dataSource" type="DataSource"/>
	</xs:complexType>
	<xs:complexType name="CoolingEfficiencyType">
		<xs:sequence>
			<xs:element name="Units" type="CoolingEfficiencyUnits"/>
			<xs:element name="Value" type="Efficiency"/>
		</xs:sequence>
		<xs:attribute name="dataSource" type="DataSource"/>
	</xs:complexType>
	<xs:complexType name="HeatingEfficiencyType">
		<xs:sequence>
			<xs:element name="Units" type="HeatingEfficiencyUnits">
				<xs:annotation>
					<xs:documentation>For AFUE and Percent enter values as a fractional number between 0 and 1, i.e. 80% = 0.8</xs:documentation>
				</xs:annotation>
			</xs:element>
			<xs:element name="Value" type="Efficiency"/>
		</xs:sequence>
		<xs:attribute name="dataSource" type="DataSource"/>
	</xs:complexType>
	<xs:complexType name="BatteryCapacityType">
		<xs:sequence>
			<xs:element name="Units" type="BatteryCapacityUnits"> </xs:element>
			<xs:element name="Value" type="BatteryCapacity">
				<xs:annotation>
					<xs:documentation>Ah is computed by multiplying the discharge current (Amps) by the discharge time (hours). kWh is computed by multiplying the power output (kW) by the discharge time (hours).</xs:documentation>
				</xs:annotation>
			</xs:element>
		</xs:sequence>
		<xs:attribute name="dataSource" type="DataSource"/>
	</xs:complexType>
	<xs:complexType name="StandbyLossType">
		<xs:sequence>
			<xs:element name="Units" type="StandbyLossUnits">
				<xs:annotation>
					<xs:documentation>For %/hr enter values as a fraction, i.e. 1.20%/hr = 0.0120 and 0.68%/hr = 0.0068.</xs:documentation>
				</xs:annotation>
			</xs:element>
			<xs:element name="Value" type="HPXMLDouble"/>
		</xs:sequence>
		<xs:attribute name="dataSource" type="DataSource"/>
	</xs:complexType>
	<xs:complexType name="HydronicDistributionInfo">
		<xs:sequence>
			<xs:element name="FractionHydronicPipeInsulated" type="Fraction" minOccurs="0"/>
			<xs:element minOccurs="0" name="PipeRValue" type="RValue"/>
			<xs:element minOccurs="0" name="PipeInsulationThickness" type="LengthMeasurement">
				<xs:annotation>
					<xs:documentation>[in]</xs:documentation>
				</xs:annotation>
			</xs:element>
			<xs:element minOccurs="0" name="PipeLength" type="LengthMeasurement">
				<xs:annotation>
					<xs:documentation>[ft]</xs:documentation>
				</xs:annotation>
			</xs:element>
			<xs:element minOccurs="0" name="PipeDiameter" type="PipeDiameterType"/>
			<xs:element name="HydronicDistributionType" type="HydronicDistributionType" minOccurs="0"/>
			<xs:element minOccurs="0" name="SupplyTemperature" type="Temperature">
				<xs:annotation>
					<xs:documentation>[degF]</xs:documentation>
				</xs:annotation>
			</xs:element>
			<xs:element minOccurs="0" name="ReturnTemperature" type="Temperature">
				<xs:annotation>
					<xs:documentation>[degF]</xs:documentation>
				</xs:annotation>
			</xs:element>
			<xs:element minOccurs="0" name="PumpandZoneValve">
				<xs:complexType>
					<xs:sequence>
						<xs:element minOccurs="0" name="ValveCorrections" type="HPXMLBoolean">
							<xs:annotation>
								<xs:documentation>System Pump and Zone Valve Corrections made</xs:documentation>
							</xs:annotation>
						</xs:element>
						<xs:element minOccurs="0" name="ThermostaticRadiatorValves" type="HPXMLBoolean"/>
						<xs:element minOccurs="0" name="VariableSpeedPump" type="HPXMLBoolean"/>
					</xs:sequence>
					<xs:attribute name="dataSource" type="DataSource"/>
				</xs:complexType>
			</xs:element>
			<xs:element minOccurs="0" ref="extension"/>
		</xs:sequence>
		<xs:attribute name="dataSource" type="DataSource"/>
	</xs:complexType>
	<xs:complexType name="AirDistributionInfo">
		<xs:sequence>
			<xs:element name="AirDistributionType" type="AirDistributionType" minOccurs="0"/>
			<xs:element name="AirHandlerMotorType" type="AirHandlerMotorType" minOccurs="0"/>
			<xs:element minOccurs="0" name="DuctLeakageMeasurement" type="DuctLeakageMeasurementType" maxOccurs="unbounded"/>
			<xs:element minOccurs="0" name="DuctSystemSizingAppropriate" type="HPXMLBoolean"/>
			<xs:element maxOccurs="unbounded" minOccurs="0" name="Ducts">
				<xs:complexType>
					<xs:sequence>
						<xs:group ref="SystemInfo"/>
						<xs:element name="DuctType" type="DuctType" minOccurs="0"/>
						<xs:element name="DuctMaterial" type="DuctMaterial" minOccurs="0"/>
						<xs:element minOccurs="0" name="DuctInsulationMaterial" type="InsulationMaterial"/>
						<xs:element name="DuctInsulationRValue" type="RValue" minOccurs="0">
							<xs:annotation>
								<xs:documentation>This should exclude the exterior air film -- e.g., use zero for uninsulated ducts. For ducts buried in insulation, this should only represent any surrounding insulation duct wrap and not the entire attic insulation R-value.</xs:documentation>
							</xs:annotation>
						</xs:element>
						<xs:element minOccurs="0" name="DuctInsulationThickness" type="LengthMeasurement">
							<xs:annotation>
								<xs:documentation>[in]</xs:documentation>
							</xs:annotation>
						</xs:element>
						<xs:element minOccurs="0" name="DuctInsulationCondition" type="InsulationCondition"/>
						<xs:element minOccurs="0" name="DuctBuriedInsulationLevel" type="DuctBuriedInsulationLevel">
							<xs:annotation>
								<xs:documentation>Describes ducts buried in, e.g., attic loose-fill insulation. Partially buried ducts have insulation that does not cover the top of the ducts. Fully buried ducts have insulation that just covers the top of the ducts. Deeply buried ducts have insulation that continues above the top of the ducts. See https://basc.pnnl.gov/resource-guides/ducts-buried-attic-insulation for more information.</xs:documentation>
							</xs:annotation>
						</xs:element>
						<xs:element minOccurs="0" name="DuctEffectiveRValue" type="RValue">
							<xs:annotation>
								<xs:documentation>The overall effective R-value. Includes the exterior air film as well as other effects such as adjustments for insulation wrapped around round ducts, or ducts buried in attic insulation.</xs:documentation>
							</xs:annotation>
						</xs:element>
						<xs:element name="DuctLocation" type="DuctLocation" minOccurs="0"/>
						<xs:element minOccurs="0" name="FractionDuctArea" type="Fraction">
							<xs:annotation>
								<xs:documentation>If a DuctType of supply or return is specified above, this is the fraction of the supply or return duct area. If DuctType is omitted above, this is
									the fraction of the total duct area. </xs:documentation>
							</xs:annotation>
						</xs:element>
						<xs:element minOccurs="0" name="DuctSurfaceArea" type="SurfaceArea">
							<xs:annotation>
								<xs:documentation>[sq.ft.]</xs:documentation>
							</xs:annotation>
						</xs:element>
						<xs:element minOccurs="0" ref="extension"/>
					</xs:sequence>
					<xs:attribute name="dataSource" type="DataSource"/>
				</xs:complexType>
			</xs:element>
			<xs:element minOccurs="0" name="NumberofReturnRegisters" type="IntegerGreaterThanOrEqualToZero"/>
			<xs:element minOccurs="0" name="TotalExternalStaticPressureMeasurement">
				<xs:complexType>
					<xs:sequence>
						<xs:element minOccurs="0" name="Supply" type="TotalExternalStaticPressureMeasurement"/>
						<xs:element minOccurs="0" name="Return" type="TotalExternalStaticPressureMeasurement"/>
					</xs:sequence>
					<xs:attribute name="dataSource" type="DataSource"/>
				</xs:complexType>
			</xs:element>
			<xs:element minOccurs="0" ref="extension"/>
		</xs:sequence>
		<xs:attribute name="dataSource" type="DataSource"/>
	</xs:complexType>
	<xs:element name="BuildingSystemIdentifiers">
		<xs:annotation>
			<xs:documentation>HPXML records may contain data about an individual, either a person, or a business. This element contains the root elements for individual identifier values between a
				sending and a receiving system.</xs:documentation>
		</xs:annotation>
		<xs:complexType>
			<xs:sequence>
				<xs:element ref="SystemIdentifiersInfo"/>
			</xs:sequence>
			<xs:attribute name="dataSource" type="DataSource"/>
		</xs:complexType>
	</xs:element>
	<xs:element name="Associations" type="AssociationsType"/>
	<xs:element name="SystemIdentifiersInfo" type="SystemIdentifiersInfoType">
		<xs:annotation>
			<xs:documentation>System identifiers contain type codes and an identifier for both a sending and a receiving system. These fields are needed to be able to transmit data between two
				systems, and have it identified in the two systems.</xs:documentation>
		</xs:annotation>
	</xs:element>
	<xs:complexType name="IncentiveDetailsType">
		<xs:sequence>
			<xs:element name="IncentiveType" type="SystemIdentifiersInfoType"/>
			<xs:element name="FundingSourceCode" type="FundingSourceCode" minOccurs="0"/>
			<xs:element name="FundingSourceName" type="FundingSourceName" minOccurs="0"/>
			<xs:element name="IncentiveAmount" type="IncentiveAmount" minOccurs="0"/>
			<xs:element minOccurs="0" ref="extension"/>
		</xs:sequence>
		<xs:attribute name="dataSource" type="DataSource"/>
	</xs:complexType>
	<xs:complexType name="BuildingDetailsType">
		<xs:sequence>
			<xs:element name="BuildingSummary" minOccurs="0">
				<xs:annotation>
					<xs:documentation>Overall characterization of building for descriptive, rather than modeling purposes</xs:documentation>
				</xs:annotation>
				<xs:complexType>
					<xs:sequence>
						<xs:element minOccurs="0" name="Site">
							<xs:complexType>
								<xs:sequence>
									<xs:element minOccurs="0" name="SiteType" type="SiteType"/>
									<xs:element minOccurs="0" name="Surroundings" type="Surroundings">
										<xs:annotation>
											<xs:documentation>If the building is attached to other units in the horizontal plane.</xs:documentation>
										</xs:annotation>
									</xs:element>
									<xs:element minOccurs="0" name="VerticalSurroundings" type="VerticalSurroundings">
										<xs:annotation>
											<xs:documentation>If the building is attached to other units on the vertical plane.</xs:documentation>
										</xs:annotation>
									</xs:element>
									<xs:element name="ShieldingofHome" type="ShieldingofHome" minOccurs="0"/>
									<xs:element minOccurs="0" name="OrientationOfFrontOfHome" type="OrientationType"/>
									<xs:element minOccurs="0" name="AzimuthOfFrontOfHome" type="AzimuthType"/>
									<xs:element minOccurs="0" name="PublicTransportation">
										<xs:complexType>
											<xs:sequence>
												<xs:element minOccurs="0" name="DistanceFromSubway" type="LengthMeasurement">
													<xs:annotation>
														<xs:documentation>[ft]</xs:documentation>
													</xs:annotation>
												</xs:element>
												<xs:element minOccurs="0" name="DistanceFromBus" type="LengthMeasurement">
													<xs:annotation>
														<xs:documentation>[ft]</xs:documentation>
													</xs:annotation>
												</xs:element>
												<xs:element minOccurs="0" name="DistanceFromTrain" type="LengthMeasurement">
													<xs:annotation>
														<xs:documentation>[ft]</xs:documentation>
													</xs:annotation>
												</xs:element>
											</xs:sequence>
											<xs:attribute name="dataSource" type="DataSource"/>
										</xs:complexType>
									</xs:element>
									<xs:element minOccurs="0" name="WalkingScore" type="IntegerGreaterThanOrEqualToZero"/>
									<xs:element minOccurs="0" name="WalkingScoreSource" type="HPXMLString"/>
									<xs:element minOccurs="0" name="FuelTypesAvailable">
										<xs:annotation>
											<xs:documentation>Fuels available on site via utility lines/pipes or delivery.</xs:documentation>
										</xs:annotation>
										<xs:complexType>
											<xs:sequence>
												<xs:element maxOccurs="unbounded" name="Fuel" type="FuelType"/>
											</xs:sequence>
											<xs:attribute name="dataSource" type="DataSource"/>
										</xs:complexType>
									</xs:element>
									<xs:element minOccurs="0" name="Soil">
										<xs:complexType>
											<xs:sequence>
												<xs:element minOccurs="0" name="SoilType" type="SoilType"/>
												<xs:element minOccurs="0" name="MoistureType" type="MoisureType"/>
												<xs:element minOccurs="0" name="Conductivity" type="HPXMLDouble">
													<xs:annotation>
														<xs:documentation>[Btu/hr-ft-F]</xs:documentation>
													</xs:annotation>
												</xs:element>
												<xs:element minOccurs="0" ref="extension"/>
											</xs:sequence>
										</xs:complexType>
									</xs:element>
									<xs:element minOccurs="0" ref="extension"/>
								</xs:sequence>
								<xs:attribute name="dataSource" type="DataSource"/>
							</xs:complexType>
						</xs:element>
						<xs:element minOccurs="0" name="BuildingOccupancy">
							<xs:complexType>
								<xs:sequence>
									<xs:element minOccurs="0" name="HouseholdType" type="HouseholdType"/>
									<xs:element minOccurs="0" name="YearOccupied" type="Year">
										<xs:annotation>
											<xs:documentation>The year the current occupants moved into the building</xs:documentation>
										</xs:annotation>
									</xs:element>
									<xs:element minOccurs="0" name="ResidentPopulationType" type="ResidentPopulationType"/>
									<xs:element minOccurs="0" name="Occupancy" type="Occupancy"/>
									<xs:element name="NumberofResidents" type="PeopleCount" minOccurs="0"/>
									<xs:element minOccurs="0" name="NumberofAdults" type="PeopleCount">
										<xs:annotation>
											<xs:documentation>18 or older</xs:documentation>
										</xs:annotation>
									</xs:element>
									<xs:element minOccurs="0" name="NumberofChildren" type="IntegerGreaterThanOrEqualToZero">
										<xs:annotation>
											<xs:documentation>less than 18 years old</xs:documentation>
										</xs:annotation>
									</xs:element>
									<xs:element minOccurs="0" name="PubliclySubsidized" type="HPXMLBoolean"/>
									<xs:element minOccurs="0" name="LowIncome" type="HPXMLBoolean"/>
									<xs:element minOccurs="0" name="OccupantIncomeRange" type="FractionGreaterThanOne">
										<xs:annotation>
											<xs:documentation>Percentage as a fraction (50% = 0.5)</xs:documentation>
										</xs:annotation>
									</xs:element>
									<xs:element minOccurs="0" name="OccupantIncomeRangeUnits" type="OccupantIncomeRangeUnits">
										<xs:annotation>
											<xs:documentation>AMI = Area Median Income; FPL = Federal Poverty Level</xs:documentation>
										</xs:annotation>
									</xs:element>
									<xs:element minOccurs="0" name="HighestLevelofOccupantEducation" type="EducationLevels"/>
									<xs:element minOccurs="0" ref="extension"/>
								</xs:sequence>
								<xs:attribute name="dataSource" type="DataSource"/>
							</xs:complexType>
						</xs:element>
						<xs:element minOccurs="0" name="BuildingConstruction">
							<xs:complexType>
								<xs:sequence>
									<xs:element name="YearBuilt" type="Year" minOccurs="0"/>
									<xs:element minOccurs="0" name="YearBuiltKnownOrEstimated" type="KnownOrEstimated"/>
									<xs:element minOccurs="0" name="YearofLastRemodel" type="Year"/>
									<xs:element name="ResidentialFacilityType" type="ResidentialFacilityType" minOccurs="0"/>
									<xs:element minOccurs="0" name="PassiveSolar" type="HPXMLBoolean">
										<xs:annotation>
											<xs:documentation>Passive solar design&#8212;also known as climatic design&#8212;involves using a building's windows, walls, and floors to collect, store, and
												distribute solar energy in the form of heat in the winter and reject solar heat in the summer. (source:
												http://www.eere.energy.gov/basics/buildings/passive_solar_design.html)</xs:documentation>
										</xs:annotation>
									</xs:element>
									<xs:element minOccurs="0" name="BuildingHeight" type="LengthMeasurement">
										<xs:annotation>
											<xs:documentation>[ft] height of building</xs:documentation>
										</xs:annotation>
									</xs:element>
									<xs:element minOccurs="0" name="NumberofUnits" type="IntegerGreaterThanZero">
										<xs:annotation>
											<xs:documentation>Number of dwelling units represented by the HPXML Building element. Used as a multiplier.</xs:documentation>
										</xs:annotation>
									</xs:element>
									<xs:element minOccurs="0" name="NumberofUnitsInBuilding" type="IntegerGreaterThanZero">
										<xs:annotation>
											<xs:documentation>Total number of dwelling units in the physical building.</xs:documentation>
										</xs:annotation>
									</xs:element>
									<xs:element minOccurs="0" name="NumberofFloors" type="NumberOfFloorsType">
										<xs:annotation>
											<xs:documentation>Total number of floors including a basement, whether conditioned or unconditioned</xs:documentation>
										</xs:annotation>
									</xs:element>
									<xs:element minOccurs="0" name="NumberofConditionedFloors" type="NumberOfFloorsType">
										<xs:annotation>
											<xs:documentation>Number of floors that are heated/cooled including a basement</xs:documentation>
										</xs:annotation>
									</xs:element>
									<xs:element minOccurs="0" name="NumberofConditionedFloorsAboveGrade" type="NumberOfFloorsType">
										<xs:annotation>
											<xs:documentation>Number of floors above grade that are heated/cooled</xs:documentation>
										</xs:annotation>
									</xs:element>
									<xs:element name="AverageCeilingHeight" type="LengthMeasurement" minOccurs="0">
										<xs:annotation>
											<xs:documentation>[ft] Average distance from the floor to the ceiling</xs:documentation>
										</xs:annotation>
									</xs:element>
									<xs:element minOccurs="0" name="FloorToFloorHeight" type="LengthMeasurement">
										<xs:annotation>
											<xs:documentation>[ft] distance between floors</xs:documentation>
										</xs:annotation>
									</xs:element>
									<xs:element minOccurs="0" name="NumberofRooms" type="IntegerGreaterThanZero"/>
									<xs:element name="NumberofBedrooms" type="IntegerGreaterThanOrEqualToZero" minOccurs="0"/>
									<xs:element name="NumberofBathrooms" type="IntegerGreaterThanZero" minOccurs="0"/>
									<xs:element minOccurs="0" name="NumberofCompleteBathrooms" type="IntegerGreaterThanZero">
										<xs:annotation>
											<xs:documentation>Number of bathrooms with a tub or shower</xs:documentation>
										</xs:annotation>
									</xs:element>
									<xs:element minOccurs="0" name="BuildingFootprintArea" type="SurfaceArea">
										<xs:annotation>
											<xs:documentation>[sq.ft.]</xs:documentation>
										</xs:annotation>
									</xs:element>
									<xs:element minOccurs="0" name="FootprintShape" type="FootprintShape"/>
									<xs:element minOccurs="0" name="GrossFloorArea" type="SurfaceArea">
										<xs:annotation>
											<xs:documentation>[sq.ft.] Gross floor area (based on ASHRAE definition) is the sum of the floor areas of the spaces within the building, including
												basements, mezzanine and intermediate&#8208;floored tiers, and penthouses with headroom height of 7.5 ft (2.2 meters) or greater. Measurements must be taken
												from the exterior faces of exterior walls OR from the centerline of walls separating buildings, OR from the centerline of walls separating spaces.
												Excludes non&#8208;enclosed (or non&#8208;enclosable) roofed&#8208;over areas such as exterior covered walkways, porches, terraces or steps, roof overhangs, and similar
												features. Excludes air shafts, pipe trenches, and chimneys. Excludes floor area dedicated to the parking and circulation of motor
												vehicles.</xs:documentation>
										</xs:annotation>
									</xs:element>
									<xs:element minOccurs="0" name="NetFloorArea" type="SurfaceArea">
										<xs:annotation>
											<xs:documentation>[sq.ft.] The floor area of an occupiable space defined by the inside surfaces of its walls but excluding shafts, column enclosures, and
												other permanently enclosed, inaccessible, and unoccupiable areas. Obstructions in the space such as furnishings, display or storage racks, and other
												obstructions, whether temporary or permanent, may not be deducted from the space are considered to be part of the net occupiable
												area.</xs:documentation>
										</xs:annotation>
									</xs:element>
									<xs:element name="ConditionedFloorArea" type="SurfaceArea" minOccurs="0">
										<xs:annotation>
											<xs:documentation>[sq.ft.] All finished space that is within the (insulated) conditioned space boundary (that is, within the insulated envelope), regardless
												of HVAC configuration.</xs:documentation>
										</xs:annotation>
									</xs:element>
									<xs:element minOccurs="0" name="FinishedFloorArea" type="SurfaceArea">
										<xs:annotation>
											<xs:documentation>[sq.ft.] Floor area of home that is finished and assumed to be occupied.</xs:documentation>
										</xs:annotation>
									</xs:element>
									<xs:element name="NumberofStoriesAboveGrade" type="IntegerGreaterThanZero" minOccurs="0"/>
									<xs:element minOccurs="0" name="CooledFloorArea" type="SurfaceArea">
										<xs:annotation>
											<xs:documentation>[sq.ft.] The total area of all enclosed spaces measured to the internal face of the external walls. Included are areas of sloping surfaces
												such as staircases, galleries, raked auditoria, and tiered terraces where the area taken is from the area on the plan. Excluded are areas that are not
												enclosed such as open floors, covered ways and balconies.</xs:documentation>
										</xs:annotation>
									</xs:element>
									<xs:element minOccurs="0" name="HeatedFloorArea" type="SurfaceArea">
										<xs:annotation>
											<xs:documentation>[sq.ft.] The total area of all enclosed spaces measured to the internal face of the external walls. Included are areas of sloping surfaces
												such as staircases, galleries, raked auditoria, and tiered terraces where the area taken is from the area on the plan. Excluded are areas that are not
												enclosed such as open floors, covered ways and balconies.</xs:documentation>
										</xs:annotation>
									</xs:element>
									<xs:element minOccurs="0" name="UnconditionedFloorArea" type="SurfaceArea">
										<xs:annotation>
											<xs:documentation>[sq.ft.] An enclosed space within a building that does not meet the requirements of a conditioned space. Spaces that have no control over
												thermal conditions but intentionally or unintentionally receive thermal energy from adjacent spaces are considered unconditioned spaces (such as an
												attached garage on a house or a vestibule with no thermal comfort criteria). Spaces that are ventilated only to maintain air quality are considered
												unconditioned spaces (such as a parking garage with no thermal comfort criteria).</xs:documentation>
										</xs:annotation>
									</xs:element>
									<xs:element minOccurs="0" name="BuildingVolume" type="Volume">
										<xs:annotation>
											<xs:documentation>[cu.ft.] A volume of a building surrounded by solid surfaces such as walls, roofs, floors, fenestration, and doors where the total opening
												area to the outside can be reduced to less than 1% of the Gross Interior Floor Area of the space. Spaces that are temporarily enclosed such as patios
												enclosed with tenting are not considered Enclosed Spaces for annual building analysis. These spaces should be treated as exterior to the
												building.</xs:documentation>
										</xs:annotation>
									</xs:element>
									<xs:element name="ConditionedBuildingVolume" type="Volume" minOccurs="0">
										<xs:annotation>
											<xs:documentation>[cu.ft.] Volume inside the building envelope of the conditioned spaces. This metric can be calculated as the volume of the building if
												every space is conditioned or on a floor-by-floor basis. For spaces with vertical walls and horizontal ceilings and floors, this is calculated as the
												Gross Conditioned Floor Area times the height from the top surface of the finished floor to the top surface of the finished floor separating levels of
												the building or to the inside surface of the roof for the top floor. The volume of spaces that have nonvertical walls or nonhorizontal ceilings of
												floors should be calculated separately to properly account for the non-rectangular geometry. This metric does include the volume of floor or ceiling
												return air plenums.</xs:documentation>
										</xs:annotation>
									</xs:element>
									<xs:element name="FoundationType" minOccurs="0" type="FoundationType">
										<xs:annotation>
											<xs:documentation>Primary foundation type of building</xs:documentation>
										</xs:annotation>
									</xs:element>
									<xs:element name="AtticType" type="AtticType" minOccurs="0">
										<xs:annotation>
											<xs:documentation>Primary attic type of building</xs:documentation>
										</xs:annotation>
									</xs:element>
									<xs:element name="AverageAtticRValue" type="RValue" minOccurs="0"/>
									<xs:element name="AverageWallRValue" type="RValue" minOccurs="0"/>
									<xs:element name="AverageFloorRValue" type="RValue" minOccurs="0"/>
									<xs:element name="AverageDuctRValue" type="RValue" minOccurs="0"/>
									<xs:element minOccurs="0" name="GaragePresent" type="HPXMLBoolean"/>
									<xs:element minOccurs="0" name="GarageLocation" type="GarageLocation"/>
									<xs:element minOccurs="0" name="SpaceAboveGarage" type="SpaceAboveGarage"/>
									<xs:element minOccurs="0" name="ManufacturedHomeSections" type="ManufacturedHomeSections"/>
									<xs:element minOccurs="0" ref="extension"/>
								</xs:sequence>
								<xs:attribute name="dataSource" type="DataSource"/>
							</xs:complexType>
						</xs:element>
						<xs:element name="AnnualEnergyUse" minOccurs="0">
							<xs:complexType>
								<xs:sequence>
									<xs:element name="ConsumptionInfo" type="ConsumptionInfoType" maxOccurs="unbounded"/>
								</xs:sequence>
								<xs:attribute name="dataSource" type="DataSource"/>
							</xs:complexType>
						</xs:element>
						<xs:element minOccurs="0" ref="extension"/>
					</xs:sequence>
					<xs:attribute name="dataSource" type="DataSource"/>
				</xs:complexType>
			</xs:element>
			<xs:element name="ClimateandRiskZones" minOccurs="0">
				<xs:complexType>
					<xs:sequence minOccurs="0">
						<xs:element name="ClimateZoneDOE" type="ClimateZoneDOE" minOccurs="0"/>
						<xs:element name="ClimateZoneIECC" minOccurs="0" type="IECCClimateZoneType" maxOccurs="unbounded"/>
						<xs:element name="RadonZone" type="RadonZone" minOccurs="0"/>
						<xs:element name="TermiteZone" type="TermiteZone" minOccurs="0"/>
						<xs:element name="HurricaneZone" type="HPXMLBoolean" minOccurs="0"/>
						<xs:element name="FloodZone" type="HPXMLBoolean" minOccurs="0"/>
						<xs:element name="EarthquakeZone" type="EarthquakeZone" minOccurs="0"/>
						<xs:element maxOccurs="unbounded" minOccurs="0" name="WeatherStation" type="WeatherStation">
							<xs:annotation>
								<xs:documentation>Weather location used in model simulation and/or utility bill regression analysis</xs:documentation>
							</xs:annotation>
						</xs:element>
						<xs:element ref="extension" minOccurs="0"/>
					</xs:sequence>
					<xs:attribute name="dataSource" type="DataSource"/>
				</xs:complexType>
			</xs:element>
			<xs:element minOccurs="0" name="GreenBuildingVerifications">
				<xs:annotation>
					<xs:documentation>A listing of Green Building Verifications from the RESO Data Dictionary</xs:documentation>
				</xs:annotation>
				<xs:complexType>
					<xs:sequence>
						<xs:element maxOccurs="unbounded" name="GreenBuildingVerification">
							<xs:complexType>
								<xs:sequence>
									<xs:group ref="SystemInfo"/>
									<xs:element name="Type" type="GreenBuildingVerificationType">
										<xs:annotation>
											<xs:documentation>The name of the verification or certification awarded to a new or pre-existing residential or commercial structure. For example: LEED,
												Energy Star, ICC-700. In cases where more than one certification have been awarded, leverage multiple iterations of the green verification fields via
												the repeating element method.</xs:documentation>
										</xs:annotation>
									</xs:element>
									<xs:element minOccurs="0" name="OtherType" type="HPXMLString">
										<xs:annotation>
											<xs:documentation>If "other" is selected for GreenBuildingVerification/Type, fill in type here.</xs:documentation>
										</xs:annotation>
									</xs:element>
									<xs:element minOccurs="0" name="Body" type="HPXMLString">
										<xs:annotation>
											<xs:documentation>The name of the body or group providing the verification/certification/rating named in the GreenBuildingVerificationType field. There is
												almost always a direct correlation between bodies and programs.</xs:documentation>
										</xs:annotation>
									</xs:element>
									<xs:element minOccurs="0" name="Metric" type="HPXMLInteger">
										<xs:annotation>
											<xs:documentation>A final score indicating the performance of energy efficiency design and measures in the home as tested by a third-party rater. Points
												achieved to earn a certification in the GreenVerificationRating field do not apply to this field. HERS Index is most common with new homes and runs with
												a lower number being more efficient. A net-zero home uses zero energy and has a HERS score of 0. A home that produces more energy than it uses has a
												negative score. Home Energy Score is a tool more common for existing homes and runs with a higher number being more efficient. It takes square footage
												into account and caps with 10 as the highest number of points.</xs:documentation>
										</xs:annotation>
									</xs:element>
									<xs:element minOccurs="0" name="Rating" type="HPXMLString">
										<xs:annotation>
											<xs:documentation>Many verifications or certifications have a rating system that provides an indication of the structure's level of energy efficiency. When
												expressed in a numeric value, please use the GreenVerificationMetric field. Verifications and Certifications can also be a name, such as Gold or Silver,
												which is the purpose of this field.</xs:documentation>
										</xs:annotation>
									</xs:element>
									<xs:element minOccurs="0" name="Source" type="GreenBuildingVerificationSource">
										<xs:annotation>
											<xs:documentation>The source of the green data. May address photovoltaic characteristics, or a verified score, certification, label, etc. This may be a pick
												list of options showing the source. i.e. Program Sponsor, Program Verifier, Public Record, Assessor, etc.</xs:documentation>
										</xs:annotation>
									</xs:element>
									<xs:element minOccurs="0" name="Status" type="GreenBuildingVerificationStatus">
										<xs:annotation>
											<xs:documentation>Many verification programs include a multi-step process that may begin with plans and specs, involve testing and/or submission of building
												specifications along the way and include a final verification step. When ratings are involved it is not uncommon for the final rating to be either
												higher or lower than the target preliminary rating. Sometimes the final approval is not available until after sale and occupancy. Status indicates what
												the target was at the time of listing and may be updated when verification is complete. To limit liability concerns this field reflects information that
												was available at the time of listing or updated later and should be confirmed by the buyer.</xs:documentation>
										</xs:annotation>
									</xs:element>
									<xs:element minOccurs="0" name="URL" type="xs:anyURI">
										<xs:annotation>
											<xs:documentation>Provides a link to the specific property&#8217;s high-performance rating or scoring details directly from and hosted by the sponsoring body of
												the program. Typically provides thorough details, for example, which points where achieved and how, or in the case of a score what specifically was
												tested and the results.</xs:documentation>
										</xs:annotation>
									</xs:element>
									<xs:element minOccurs="0" name="Version" type="HPXMLString">
										<xs:annotation>
											<xs:documentation>The version of the certification or verification that was awarded. Some rating programs have a year, a version, or possibly
												both.</xs:documentation>
										</xs:annotation>
									</xs:element>
									<xs:element minOccurs="0" name="Year" type="Year">
										<xs:annotation>
											<xs:documentation>The year the certification or verification was awarded.</xs:documentation>
										</xs:annotation>
									</xs:element>
									<xs:element minOccurs="0" ref="extension"/>
								</xs:sequence>
								<xs:attribute name="dataSource" type="DataSource"/>
							</xs:complexType>
						</xs:element>
					</xs:sequence>
					<xs:attribute name="dataSource" type="DataSource"/>
				</xs:complexType>
			</xs:element>
			<xs:element minOccurs="0" name="Zones" type="Zones"/>
			<xs:element name="Enclosure" type="Enclosure" minOccurs="0"/>
			<xs:element name="Systems" type="Systems" minOccurs="0"/>
			<xs:element name="Appliances" type="Appliances" minOccurs="0"/>
			<xs:element name="Lighting" type="Lighting" minOccurs="0"/>
			<xs:element minOccurs="0" name="Pools" type="Pools"/>
			<xs:element minOccurs="0" name="HotTubs" type="HotTubs"/>
			<xs:element name="MiscLoads" type="MiscLoads" minOccurs="0"/>
			<xs:element minOccurs="0" name="HealthAndSafety" type="HealthAndSafety"/>
			<xs:element minOccurs="0" ref="extension"/>
		</xs:sequence>
		<xs:attribute name="dataSource" type="DataSource"/>
	</xs:complexType>
	<xs:complexType name="ProjectDetailsType">
		<xs:sequence>
			<xs:element maxOccurs="unbounded" minOccurs="0" ref="ExternalResource"/>
			<xs:element name="ProgramName" type="ProgramName" minOccurs="0"/>
			<xs:element maxOccurs="1" minOccurs="0" ref="ContractorSystemIdentifiers"/>
			<xs:element minOccurs="0" name="ProgramSponsor" type="ProgramSponsor"/>
			<xs:element name="ProjectType" type="ProjectType" minOccurs="0"/>
			<xs:element name="Title" type="Title" minOccurs="0"/>
			<xs:element minOccurs="0" ref="ProjectStatus"/>
			<xs:element name="Notes" type="Notes" minOccurs="0"/>
			<xs:element name="StartDate" type="StartDate" minOccurs="0">
				<xs:annotation>
					<xs:documentation>Start date of project</xs:documentation>
				</xs:annotation>
			</xs:element>
			<xs:element name="CompleteDateEstimated" type="CompleteDateEstimated" minOccurs="0">
				<xs:annotation>
					<xs:documentation>Estimated completion date of project</xs:documentation>
				</xs:annotation>
			</xs:element>
			<xs:element name="CompleteDateActual" type="CompleteDateActual" minOccurs="0">
				<xs:annotation>
					<xs:documentation>Actual completion date of project</xs:documentation>
				</xs:annotation>
			</xs:element>
			<xs:element minOccurs="0" name="Hours" type="Hours">
				<xs:annotation>
					<xs:documentation>Amount of time spent by contractor on this stage of the project</xs:documentation>
				</xs:annotation>
			</xs:element>
			<xs:element minOccurs="0" name="FeeCost" type="Cost">
				<xs:annotation>
					<xs:documentation>Cost of any fees associated with the audit or other project activities</xs:documentation>
				</xs:annotation>
			</xs:element>
			<xs:element minOccurs="0" name="ProjectCost" type="TotalCostType">
				<xs:annotation>
					<xs:documentation>Cost of all work proposed or performed</xs:documentation>
				</xs:annotation>
			</xs:element>
			<xs:element name="Incentives" minOccurs="0">
				<xs:complexType>
					<xs:sequence>
						<xs:element maxOccurs="unbounded" name="Incentive" type="IncentiveDetailsType"/>
					</xs:sequence>
					<xs:attribute name="dataSource" type="DataSource"/>
				</xs:complexType>
			</xs:element>
			<xs:element minOccurs="0" name="EnergySavingsInfo" type="EnergySavingsType" maxOccurs="2"/>
			<xs:element maxOccurs="2" minOccurs="0" name="WaterSavingsInfo" type="WaterSavingsType"/>
			<xs:element minOccurs="0" name="Measures">
				<xs:complexType>
					<xs:sequence>
						<xs:element maxOccurs="unbounded" name="Measure" type="MeasureDetailsType"/>
					</xs:sequence>
					<xs:attribute name="dataSource" type="DataSource"/>
				</xs:complexType>
			</xs:element>
			<xs:element ref="extension" minOccurs="0"/>
		</xs:sequence>
		<xs:attribute name="dataSource" type="DataSource"/>
	</xs:complexType>
	<xs:complexType name="TotalCostType">
		<xs:sequence>
			<xs:element name="TotalCostHealthSafetyMeasures" type="TotalCostHealthSafetyMeasures" minOccurs="1"/>
			<xs:element name="TotalCostQualEnergyMeasures" type="TotalCostQualEnergyMeasures" minOccurs="1"/>
		</xs:sequence>
		<xs:attribute name="dataSource" type="DataSource"/>
	</xs:complexType>
	<xs:complexType name="MeasureDetailsType">
		<xs:sequence>
			<xs:element name="MeasureSystemIdentifiers">
				<xs:annotation>
					<xs:documentation>These are the system identifiers for a specific measure on a job</xs:documentation>
				</xs:annotation>
				<xs:complexType>
					<xs:sequence>
						<xs:element maxOccurs="unbounded" ref="SystemIdentifiersInfo"/>
					</xs:sequence>
					<xs:attribute name="dataSource" type="DataSource"/>
				</xs:complexType>
			</xs:element>
			<xs:element maxOccurs="unbounded" minOccurs="0" ref="ExternalResource"/>
			<xs:element name="MeasureCode" type="MeasureCode" minOccurs="0"/>
			<xs:element name="MeasureDescription" type="MeasureDescription" minOccurs="0"/>
			<xs:element minOccurs="0" name="Quantity">
				<xs:complexType>
					<xs:sequence>
						<xs:element name="Units" type="HPXMLString"/>
						<xs:element name="Value" type="Quantity"/>
					</xs:sequence>
					<xs:attribute name="dataSource" type="DataSource"/>
				</xs:complexType>
			</xs:element>
			<xs:element name="Location" type="UnitLocation" minOccurs="0"/>
			<xs:element name="EstimatedLife" type="EstimatedLife" minOccurs="0"/>
			<xs:element name="InstallationDate" type="InstallationDate" minOccurs="0"/>
			<xs:element name="Cost" type="Cost" minOccurs="0"/>
			<xs:element name="UnitPricingIndicator" type="HPXMLBoolean" minOccurs="0"/>
			<xs:element minOccurs="0" name="Incentives">
				<xs:complexType>
					<xs:sequence>
						<xs:element maxOccurs="unbounded" name="Incentive" type="IncentiveDetailsType"/>
					</xs:sequence>
					<xs:attribute name="dataSource" type="DataSource"/>
				</xs:complexType>
			</xs:element>
			<xs:element minOccurs="0" name="ResourceSavingsInfo">
				<xs:complexType>
					<xs:sequence>
						<xs:element maxOccurs="unbounded" name="ResourcesSaved">
							<xs:complexType>
								<xs:sequence>
									<xs:element name="ResourceTypeCode" type="ResourceTypeCode"/>
									<xs:element name="LoadProfile" type="LoadProfile" minOccurs="0">
										<xs:annotation>
											<xs:documentation>A load profile is created using measurements of a customer's electricity use at regular intervals, typically one hour or less, and
												provides an accurate representation of a customer's usage pattern over time.</xs:documentation>
										</xs:annotation>
									</xs:element>
									<xs:element name="Quantity" type="Quantity"/>
									<xs:element name="AnnualAmount" type="AnnualAmount" minOccurs="0"/>
									<xs:element minOccurs="0" ref="extension"/>
								</xs:sequence>
								<xs:attribute name="dataSource" type="DataSource"/>
							</xs:complexType>
						</xs:element>
					</xs:sequence>
					<xs:attribute name="dataSource" type="DataSource"/>
				</xs:complexType>
			</xs:element>
			<xs:element minOccurs="0" name="EnergySavingsInfo" type="EnergySavingsType" maxOccurs="2"/>
			<xs:element maxOccurs="2" minOccurs="0" name="WaterSavingsInfo" type="WaterSavingsType"/>
			<xs:element minOccurs="0" name="CustomerNotes" type="Notes"/>
			<xs:element minOccurs="0" name="WorkscopeNotes" type="Notes"/>
			<xs:element minOccurs="0" name="Status" type="ImprovementStatusType"/>
			<xs:element minOccurs="0" name="NotInstalledReasonCode" type="HPXMLString"/>
			<xs:element minOccurs="0" name="InstallingContractor" type="RemoteReference"/>
			<xs:element minOccurs="0" name="QA">
				<xs:annotation>
					<xs:documentation>Quality assurance: The observation techniques and activities used externally by an organization to evaluate the effectiveness of their quality management system
						and to provide feedback that may result in quality improvements (BPI, 2006). </xs:documentation>
				</xs:annotation>
				<xs:complexType>
					<xs:sequence>
						<xs:element name="QAStatus" type="TestResultType"/>
						<xs:element name="QAComments" type="Notes"/>
						<xs:element minOccurs="0" ref="extension"/>
					</xs:sequence>
					<xs:attribute name="dataSource" type="DataSource"/>
				</xs:complexType>
			</xs:element>
			<xs:element minOccurs="0" name="ReplacedComponents">
				<xs:annotation>
					<xs:documentation>or removed component</xs:documentation>
				</xs:annotation>
				<xs:complexType>
					<xs:sequence>
						<xs:element maxOccurs="unbounded" name="ReplacedComponent" type="RemoteReference"/>
					</xs:sequence>
					<xs:attribute name="dataSource" type="DataSource"/>
				</xs:complexType>
			</xs:element>
			<xs:element minOccurs="0" name="InstalledComponents">
				<xs:complexType>
					<xs:sequence>
						<xs:element minOccurs="1" name="InstalledComponent" type="RemoteReference" maxOccurs="unbounded"/>
					</xs:sequence>
					<xs:attribute name="dataSource" type="DataSource"/>
				</xs:complexType>
			</xs:element>
			<xs:element ref="extension" minOccurs="0"/>
		</xs:sequence>
		<xs:attribute name="dataSource" type="DataSource"/>
	</xs:complexType>
	<xs:complexType name="EnergySavingsType">
		<xs:sequence>
			<xs:element minOccurs="0" name="EnergySavingsType" type="MeasuredOrEstimated">
				<xs:annotation>
					<xs:documentation>Indicates whether it is measured energy savings or estimated energy savings.</xs:documentation>
				</xs:annotation>
			</xs:element>
			<xs:element minOccurs="0" name="EnergySavingsReported" type="GrossOrNet"/>
			<xs:element maxOccurs="unbounded" minOccurs="0" name="FuelSavings" type="FuelSavingsType"/>
			<xs:element name="DemandSavings" minOccurs="0" type="HPXMLDouble">
				<xs:annotation>
					<xs:documentation>[kW] Demand savings from energy efficiency programs</xs:documentation>
				</xs:annotation>
			</xs:element>
			<xs:element name="AnnualPercentReduction" type="HPXMLDouble" minOccurs="0">
				<xs:annotation>
					<xs:documentation>should be represented as a fraction (ie 0.5 instead of 50%)</xs:documentation>
				</xs:annotation>
			</xs:element>
			<xs:element ref="extension" minOccurs="0"/>
		</xs:sequence>
		<xs:attribute name="dataSource" type="DataSource"/>
	</xs:complexType>
	<xs:complexType name="WaterSavingsType">
		<xs:sequence>
			<xs:element minOccurs="0" name="WaterSavingsType" type="MeasuredOrEstimated"/>
			<xs:element minOccurs="0" name="Units" type="waterUnitType"/>
			<xs:element minOccurs="0" name="TotalSavings" type="HPXMLDouble"/>
			<xs:element minOccurs="0" name="TotalDollarSavings" type="HPXMLDouble"/>
			<xs:element minOccurs="0" name="PctReduction" type="HPXMLDouble">
				<xs:annotation>
					<xs:documentation>should be represented as a fraction (ie 0.5 instead of 50%)</xs:documentation>
				</xs:annotation>
			</xs:element>
			<xs:element minOccurs="0" name="RainBarrels" type="HPXMLDouble"/>
			<xs:element minOccurs="0" name="ReclaimedWaterSystem" type="HPXMLBoolean"/>
			<xs:element minOccurs="0" ref="extension"/>
		</xs:sequence>
		<xs:attribute name="dataSource" type="DataSource"/>
	</xs:complexType>
	<xs:complexType name="DuctLeakageMeasurementType">
		<xs:sequence>
			<xs:element minOccurs="0" name="DuctType" type="DuctType"/>
			<xs:element name="LeakinessObservedVisualInspection" type="LeakinessObservedVisualInspection" minOccurs="0"/>
			<xs:element name="DuctLeakageTestMethod" type="DuctLeakageTestMethod" minOccurs="0"/>
			<xs:element minOccurs="0" name="DuctLeakage">
				<xs:complexType>
					<xs:sequence>
						<xs:element name="Units" type="DuctLeakageTestUnitofMeasure" minOccurs="0">
							<xs:annotation>
								<xs:documentation>For Percent enter values as a fractional number, i.e. 30% = 0.3</xs:documentation>
							</xs:annotation>
						</xs:element>
						<xs:element name="Value" type="MeasuredDuctLeakage" minOccurs="0"/>
						<xs:element minOccurs="0" name="TotalOrToOutside" type="DuctLeakageTotalOrToOutside"/>
					</xs:sequence>
					<xs:attribute name="dataSource" type="DataSource"/>
				</xs:complexType>
			</xs:element>
			<xs:element minOccurs="0" name="EffectiveLeakageArea" type="SurfaceArea">
				<xs:annotation>
					<xs:documentation>The Leakage Area is defined in TECBLAST as the size of a sharp edged orifice which would leak at the same flow rate as the measured leakage, if the orifice were
						subjected to the Test Pressure. Leakage Area [sq in] = Duct System Leakage Rate [CFM] / (1.06 * (Test Pressure [Pa]) ^ 0.5)</xs:documentation>
				</xs:annotation>
			</xs:element>
			<xs:element minOccurs="0" ref="extension"/>
		</xs:sequence>
		<xs:attribute name="dataSource" type="DataSource"/>
	</xs:complexType>
	<xs:complexType name="ConsumptionInfoType">
		<xs:sequence>
			<xs:element name="UtilityID" type="RemoteReference"/>
			<xs:element name="ConsumptionType" type="EnergyAndWaterUseTypeDescription"/>
			<xs:element maxOccurs="unbounded" minOccurs="0" ref="ExternalResource"/>
			<xs:element maxOccurs="unbounded" name="ConsumptionDetail">
				<xs:annotation>
					<xs:documentation>Consumption records with enough granularity to be able to use smart meter data.</xs:documentation>
				</xs:annotation>
				<xs:complexType>
					<xs:sequence>
						<xs:element name="Consumption" type="HPXMLDouble">
							<xs:annotation>
								<xs:documentation>Negative number for renewable generation. Positive number for consumption.</xs:documentation>
							</xs:annotation>
						</xs:element>
						<xs:element name="StartDateTime" type="HPXMLDateTime" minOccurs="0">
							<xs:annotation>
								<xs:documentation>Date/time stamp in the ISO 8601 format when the usage measured began.</xs:documentation>
							</xs:annotation>
						</xs:element>
						<xs:element name="EndDateTime" type="HPXMLDateTime" minOccurs="0">
							<xs:annotation>
								<xs:documentation>Date/time stamp of the meter reading.</xs:documentation>
							</xs:annotation>
						</xs:element>
						<xs:element minOccurs="0" name="ReadingType" type="MeterReadingType"/>
						<xs:element name="ConsumptionCost" type="HPXMLDouble" minOccurs="0"/>
						<xs:element ref="extension" minOccurs="0"/>
					</xs:sequence>
					<xs:attribute name="dataSource" type="DataSource"/>
				</xs:complexType>
			</xs:element>
			<xs:element name="MarginalRate" type="HPXMLDouble" minOccurs="0"/>
			<xs:element minOccurs="0" name="BaseLoad" type="HPXMLDouble">
				<xs:annotation>
					<xs:documentation>Baseload power is the energy consumed for the day-to-day operation of a home that is not used as a response to outside weather (i.e. excludes heating and cooling)
						(Krigger and Dorsi, 2009).</xs:documentation>
				</xs:annotation>
			</xs:element>
			<xs:element minOccurs="0" name="BPI2400Inputs" type="BPI2400Inputs">
				<xs:annotation>
					<xs:documentation>The following fields are to support BPI-2400</xs:documentation>
				</xs:annotation>
			</xs:element>
			<xs:element ref="extension" minOccurs="0"/>
		</xs:sequence>
		<xs:attribute name="dataSource" type="DataSource"/>
	</xs:complexType>
	<xs:complexType name="BPI2400Inputs">
		<xs:sequence>
			<xs:element minOccurs="0" name="WeatherRegressionBeginDate" type="HPXMLDate"/>
			<xs:element minOccurs="0" name="WeatherRegressionEndDate" type="HPXMLDate"/>
			<xs:element minOccurs="0" name="CalibrationQualification" type="BPI2400CalibrationQualification">
				<xs:annotation>
					<xs:documentation>This identifies which data quality requirements (if any) were met by the bills for the relevant energy source and therefore which calibration metrics (if any) are
						used to determine whether the calibrated model is accepted.</xs:documentation>
				</xs:annotation>
			</xs:element>
			<xs:element minOccurs="0" name="CalibrationWeatherRegressionCVRMSE" type="HPXMLDouble">
				<xs:annotation>
					<xs:documentation>Detailed Calibration Weather Regression CV-RMSE. Eqn. 3.2.2.G.i of BPI-2400. Percentage expressed as a fraction (ie 10% = 0.1)</xs:documentation>
				</xs:annotation>
			</xs:element>
			<xs:element minOccurs="0" name="WeatherNormalizedHeatingUsage" type="HPXMLDouble">
				<xs:annotation>
					<xs:documentation>Weather Normalized Annual Heating Usage</xs:documentation>
				</xs:annotation>
			</xs:element>
			<xs:element minOccurs="0" name="WeatherNormalizedCoolingUsage" type="HPXMLDouble">
				<xs:annotation>
					<xs:documentation>Weather Normalized Annual Cooling Usage</xs:documentation>
				</xs:annotation>
			</xs:element>
			<xs:element minOccurs="0" name="WeatherNormalizedBaseloadUsage" type="HPXMLDouble">
				<xs:annotation>
					<xs:documentation>Weather Normalized Annual Baseload Usage</xs:documentation>
				</xs:annotation>
			</xs:element>
			<xs:element minOccurs="0" name="DetailedModelCalibrationHeatingBiasError" type="HPXMLDouble">
				<xs:annotation>
					<xs:documentation>Eqn. 3.2.3.A.i of BPI-2400. Percentage expressed as a fraction (ie 10% = 0.1)</xs:documentation>
				</xs:annotation>
			</xs:element>
			<xs:element minOccurs="0" name="DetailedModelCalibrationHeatingAbsoluteError" type="HPXMLDouble">
				<xs:annotation>
					<xs:documentation>Eqn. 3.2.3.A.ii of BPI-2400. In either kWh for electricity or MBtu (million Btu) for all other fuels.</xs:documentation>
				</xs:annotation>
			</xs:element>
			<xs:element minOccurs="0" name="DetailedModelCalibrationCoolingBiasError" type="HPXMLDouble">
				<xs:annotation>
					<xs:documentation>Percentage expressed as a fraction (ie 10% = 0.1)</xs:documentation>
				</xs:annotation>
			</xs:element>
			<xs:element minOccurs="0" name="DetailedModelCalibrationCoolingAbsoluteError" type="HPXMLDouble">
				<xs:annotation>
					<xs:documentation>In either kWh for electricity or MBtu (million Btu) for all other fuels.</xs:documentation>
				</xs:annotation>
			</xs:element>
			<xs:element minOccurs="0" name="DetailedModelCalibrationBaseloadBiasError" type="HPXMLDouble">
				<xs:annotation>
					<xs:documentation>Percentage expressed as a fraction (ie 10% = 0.1)</xs:documentation>
				</xs:annotation>
			</xs:element>
			<xs:element minOccurs="0" name="DetailedModelCalibrationBaseloadAbsoluteError" type="HPXMLDouble">
				<xs:annotation>
					<xs:documentation>In either kWh for electricity or MBtu (million Btu) for all other fuels.</xs:documentation>
				</xs:annotation>
			</xs:element>
			<xs:element minOccurs="0" name="SimplifiedModelCalibrationHeatingBiasError" nillable="true" type="HPXMLDouble">
				<xs:annotation>
					<xs:documentation>Used to determine model calibration acceptance when bills fail Detailed criteria, but meet simple criteria. Percentage expressed as a fraction (ie 10% =
						0.1)</xs:documentation>
				</xs:annotation>
			</xs:element>
			<xs:element minOccurs="0" name="SimplifiedModelCalibrationCoolingBiasError" type="HPXMLDouble">
				<xs:annotation>
					<xs:documentation>Used to determine model calibration acceptance when bills fail Detailed criteria, but meet simple criteria. Percentage expressed as a fraction (ie 10% =
						0.1)</xs:documentation>
				</xs:annotation>
			</xs:element>
			<xs:element minOccurs="0" name="SimplifiedModelCalibrationBaseloadBiasError" nillable="true" type="HPXMLDouble">
				<xs:annotation>
					<xs:documentation>Used to determine model calibration acceptance when bills fail Detailed criteria, but meet simple criteria. Percentage expressed as a fraction (ie 10% =
						0.1)</xs:documentation>
				</xs:annotation>
			</xs:element>
			<xs:element minOccurs="0" name="SimplifiedModelCalibrationTotalBiasError" type="HPXMLDouble">
				<xs:annotation>
					<xs:documentation>Used to determine model calibration acceptance when bills fail Detailed criteria, but meet simple criteria. Percentage expressed as a fraction (ie 10% =
						0.1)</xs:documentation>
				</xs:annotation>
			</xs:element>
			<xs:element minOccurs="0" ref="extension"/>
		</xs:sequence>
		<xs:attribute name="dataSource" type="DataSource"/>
	</xs:complexType>
	<xs:complexType name="EnergyAndWaterUseTypeDescription">
		<xs:choice>
			<xs:element name="Energy">
				<xs:complexType>
					<xs:sequence>
						<xs:element name="FuelType" type="FuelType">
							<xs:annotation>
								<xs:documentation>Energy Type</xs:documentation>
							</xs:annotation>
						</xs:element>
						<xs:element name="UnitofMeasure" type="energyUnitType"/>
						<xs:element minOccurs="0" name="MeteringConfiguration" type="MeteringConfiguration">
							<xs:annotation>
								<xs:documentation>direct metering = tenants directly metered; master meter without sub-metering = tenants not sub metered; master meter with sub-metering = tenant
									sub-metered by building owner</xs:documentation>
							</xs:annotation>
						</xs:element>
						<xs:element minOccurs="0" name="EmissionsFactors">
							<xs:complexType>
								<xs:sequence>
									<xs:element name="EmissionsFactor" maxOccurs="unbounded">
										<xs:complexType>
											<xs:sequence>
												<xs:element name="EmissionType" type="EmissionType"/>
												<xs:element name="EmissionUnits" type="EmissionUnits"/>
												<xs:element name="Emissions" type="HPXMLDouble"/>
											</xs:sequence>
											<xs:attribute name="dataSource" type="DataSource"/>
										</xs:complexType>
									</xs:element>
								</xs:sequence>
								<xs:attribute name="dataSource" type="DataSource"/>
							</xs:complexType>
						</xs:element>
						<xs:element minOccurs="0" name="FuelInterruptibility" type="FuelInterruptibility"/>
						<xs:element minOccurs="0" name="SharedEnergySystem" type="SharedEnergySystem"/>
						<xs:element minOccurs="0" name="IntervalType" type="IntervalType"/>
						<xs:element minOccurs="0" name="ReadingTimeZone" type="HPXMLString"/>
						<xs:element minOccurs="0" name="MarginalEnergyCostRate" type="HPXMLDouble">
							<xs:annotation>
								<xs:documentation>[$/energy unit] The cost of providing an additional unit of output</xs:documentation>
							</xs:annotation>
						</xs:element>
						<xs:element minOccurs="0" name="EnergyUseIntensity" type="HPXMLDouble">
							<xs:annotation>
								<xs:documentation>[kBtu/ft^2] Energy use intensity (EUI) is a unit of measurement that describes a building's energy use. EUI represents the energy consumed by a
									building relative to its size.</xs:documentation>
							</xs:annotation>
						</xs:element>
						<xs:element minOccurs="0" name="PeakSeason" type="PeakSeason">
							<xs:annotation>
								<xs:documentation>Period during which electrical power is expected to be provided at a significantly higher than average supply level.</xs:documentation>
							</xs:annotation>
						</xs:element>
						<xs:element minOccurs="0" ref="extension"/>
					</xs:sequence>
					<xs:attribute name="dataSource" type="DataSource"/>
				</xs:complexType>
			</xs:element>
			<xs:element name="Water">
				<xs:complexType>
					<xs:sequence>
						<xs:element name="WaterType" type="WaterType"/>
						<xs:element name="UnitofMeasure" type="waterUnitType"/>
						<xs:element minOccurs="0" name="MarginalWaterCostRate" type="HPXMLDouble"/>
						<xs:element minOccurs="0" name="WaterUseIntensity">
							<xs:annotation>
								<xs:documentation>Water use intensity is defined as annual water use divided by total gross square footage of facility space reported in gallons per square foot (DOE,
									2013). This element may also be reported as gallons, per day, per person.</xs:documentation>
							</xs:annotation>
							<xs:complexType>
								<xs:sequence>
									<xs:element name="Units" type="WaterUseIntensityUnits"/>
									<xs:element name="Value" type="HPXMLDouble"/>
								</xs:sequence>
								<xs:attribute name="dataSource" type="DataSource"/>
							</xs:complexType>
						</xs:element>
						<xs:element minOccurs="0" ref="extension"/>
					</xs:sequence>
					<xs:attribute name="dataSource" type="DataSource"/>
				</xs:complexType>
			</xs:element>
		</xs:choice>
		<xs:attribute name="dataSource" type="DataSource"/>
	</xs:complexType>
	<xs:complexType name="ModeledUsageType">
		<xs:sequence>
			<xs:element name="EnergyType" type="FuelType">
				<xs:annotation>
					<xs:documentation/>
				</xs:annotation>
			</xs:element>
			<xs:element name="UnitofMeasure" type="energyUnitType"/>
			<xs:element minOccurs="0" name="AnnualConsumption" type="HPXMLDouble"/>
			<xs:element minOccurs="0" name="AnnualFuelCost" type="HPXMLDouble"/>
			<xs:element maxOccurs="unbounded" minOccurs="0" name="ConsumptionByEndUse" type="EndUseInfoType"/>
			<xs:element minOccurs="0" name="BaseLoad" type="HPXMLDouble">
				<xs:annotation>
					<xs:documentation>Baseload power is the energy consumed for the day-to-day operation of a home that is not used as a response to outside weather (i.e. excludes heating and cooling)
						(Krigger and Dorsi, 2009).</xs:documentation>
				</xs:annotation>
			</xs:element>
			<xs:element minOccurs="0" name="ElectricityDemandKW" type="HPXMLDouble"/>
			<xs:element ref="extension" minOccurs="0"/>
		</xs:sequence>
		<xs:attribute name="dataSource" type="DataSource"/>
	</xs:complexType>
	<xs:complexType name="StudProperties">
		<xs:sequence>
			<xs:element minOccurs="0" name="Size" type="StudSize">
				<xs:annotation>
					<xs:documentation>Type of stud, joist, etc. (2x4, 2x6, etc)</xs:documentation>
				</xs:annotation>
			</xs:element>
			<xs:element minOccurs="0" name="Spacing" type="LengthMeasurement">
				<xs:annotation>
					<xs:documentation>[in] Spacing on center</xs:documentation>
				</xs:annotation>
			</xs:element>
			<xs:element minOccurs="0" name="FramingFactor" type="Fraction"/>
			<xs:element minOccurs="0" name="Material" type="StudMaterial"/>
			<xs:element minOccurs="0" ref="extension"/>
		</xs:sequence>
		<xs:attribute name="dataSource" type="DataSource"/>
	</xs:complexType>
	<xs:complexType name="TelephoneInfoType">
		<xs:sequence>
			<xs:element name="TelephoneType" type="TelephoneTypeCode" minOccurs="0"/>
			<xs:element name="TelephoneNumber" type="TelephoneNumber"/>
			<xs:element minOccurs="0" name="PreferredContactMethod" type="HPXMLBoolean"/>
			<xs:element name="TelephoneExtension" type="TelephoneExtension" minOccurs="0"/>
			<xs:element ref="extension" minOccurs="0"/>
		</xs:sequence>
		<xs:attribute name="dataSource" type="DataSource"/>
	</xs:complexType>
	<xs:complexType name="EmailInfoType">
		<xs:sequence>
			<xs:element name="EmailType" type="EmailTypeCode" minOccurs="0"/>
			<xs:element name="EmailAddress" type="EmailAddress"/>
			<xs:element minOccurs="0" name="PreferredContactMethod" type="HPXMLBoolean"/>
			<xs:element ref="extension" minOccurs="0"/>
		</xs:sequence>
		<xs:attribute name="dataSource" type="DataSource"/>
	</xs:complexType>
	<xs:complexType name="BusinessInfoType">
		<xs:sequence>
			<xs:group ref="SystemInfo"/>
			<xs:element name="BusinessName" type="HPXMLString"/>
			<xs:element name="BusinessType" type="BusinessType" minOccurs="0"/>
			<xs:element name="BusinessSpecialization" type="BusinessSpecialization" minOccurs="0"/>
			<xs:element name="Certification" type="BusinessCertification" minOccurs="0" maxOccurs="unbounded"/>
			<xs:element minOccurs="0" maxOccurs="unbounded" name="BusinessContact" type="BusinessContactInfoType"/>
			<xs:element minOccurs="0" maxOccurs="unbounded" name="TelephoneInfo" type="TelephoneInfoType"/>
			<xs:element minOccurs="0" maxOccurs="unbounded" name="EmailInfo" type="EmailInfoType"/>
			<xs:element ref="extension" minOccurs="0"/>
		</xs:sequence>
		<xs:attribute name="dataSource" type="DataSource"/>
	</xs:complexType>
	<xs:complexType name="BusinessContactInfoType">
		<xs:sequence>
			<xs:element name="ContactType" type="BusinessContactType" minOccurs="0"/>
			<xs:element minOccurs="0" name="Person" type="IndividualInfo"/>
			<xs:element ref="extension" minOccurs="0"/>
		</xs:sequence>
		<xs:attribute name="dataSource" type="DataSource"/>
	</xs:complexType>
	<xs:group name="WindowInfo">
		<xs:sequence>
			<xs:group ref="SystemInfo"/>
			<xs:element name="Area" type="SurfaceArea" minOccurs="0">
				<xs:annotation>
					<xs:documentation>[sq.ft.] Total window surface area for this group of windows</xs:documentation>
				</xs:annotation>
			</xs:element>
			<xs:element minOccurs="0" name="Count" type="IntegerGreaterThanZero">
				<xs:annotation>
					<xs:documentation>Number of windows in the group</xs:documentation>
				</xs:annotation>
			</xs:element>
			<xs:element name="Azimuth" type="AzimuthType" minOccurs="0">
				<xs:annotation>
					<xs:documentation>[deg]</xs:documentation>
				</xs:annotation>
			</xs:element>
			<xs:element minOccurs="0" name="Orientation" type="OrientationType"/>
			<xs:element name="FrameType" minOccurs="0" type="WindowFrameType"/>
			<xs:element minOccurs="0" name="GlassLayers" type="GlassLayers"/>
			<xs:element minOccurs="0" name="GlassType" type="GlassType"/>
			<xs:element minOccurs="0" name="GasFill" type="GasFill"/>
			<xs:element name="Condition" type="WindowCondition" minOccurs="0"/>
			<xs:element name="UFactor" type="UFactor" minOccurs="0"/>
			<xs:element name="SHGC" type="SHGC" minOccurs="0"/>
			<xs:element minOccurs="0" name="VisibleTransmittance" type="Fraction"/>
			<xs:element name="NFRCCertified" type="HPXMLBoolean" minOccurs="0"/>
			<xs:element maxOccurs="unbounded" minOccurs="0" name="ThirdPartyCertification" type="WindowThirdPartyCertification"/>
			<xs:element maxOccurs="unbounded" minOccurs="0" name="WindowFilm">
				<xs:complexType>
					<xs:sequence>
						<xs:group ref="SystemInfo"/>
						<xs:element minOccurs="0" name="ShadingCoefficient" type="Fraction">
							<xs:annotation>
								<xs:documentation>Shading coefficients are defined as a multiplier on transmittance: 1 is transparent, 0 is opaque. </xs:documentation>
							</xs:annotation>
						</xs:element>
						<xs:element minOccurs="0" ref="extension"/>
					</xs:sequence>
					<xs:attribute name="dataSource" type="DataSource"/>
				</xs:complexType>
			</xs:element>
			<xs:element maxOccurs="unbounded" minOccurs="0" name="ExteriorShading">
				<xs:complexType>
					<xs:sequence>
						<xs:group ref="SystemInfo"/>
						<xs:element minOccurs="0" name="Type" type="ExteriorShading"/>
						<xs:element minOccurs="0" name="SummerShadingCoefficient" type="Fraction">
							<xs:annotation>
								<xs:documentation>The shading coefficient to apply during the summer months. Shading coefficients are defined as a multiplier on transmittance: 1 is transparent, 0 is
									opaque. </xs:documentation>
							</xs:annotation>
						</xs:element>
						<xs:element minOccurs="0" name="WinterShadingCoefficient" type="Fraction">
							<xs:annotation>
								<xs:documentation>The shading coefficient to apply during the winter months. Shading coefficients are defined as a multiplier on transmittance: 1 is transparent, 0 is
									opaque. </xs:documentation>
							</xs:annotation>
						</xs:element>
						<xs:element minOccurs="0" ref="extension"/>
					</xs:sequence>
					<xs:attribute name="dataSource" type="DataSource"/>
				</xs:complexType>
			</xs:element>
			<xs:element maxOccurs="unbounded" minOccurs="0" name="InteriorShading">
				<xs:annotation>
					<xs:documentation>Used to describe drapes, blinds, etc. If moveable insulation also provides shading, the shading should be documented here. </xs:documentation>
				</xs:annotation>
				<xs:complexType>
					<xs:sequence>
						<xs:group ref="SystemInfo"/>
						<xs:element minOccurs="0" name="Type" type="InteriorShading"/>
						<xs:element minOccurs="0" name="SummerShadingCoefficient" type="Fraction">
							<xs:annotation>
								<xs:documentation>The shading coefficient to apply during the summer months. Shading coefficients are defined as a multiplier on transmittance: 1 is transparent, 0 is
									opaque. </xs:documentation>
							</xs:annotation>
						</xs:element>
						<xs:element minOccurs="0" name="WinterShadingCoefficient" type="Fraction">
							<xs:annotation>
								<xs:documentation>The shading coefficient to apply during the winter months. Shading coefficients are defined as a multiplier on transmittance: 1 is transparent, 0 is
									opaque. </xs:documentation>
							</xs:annotation>
						</xs:element>
						<xs:element minOccurs="0" ref="extension"/>
					</xs:sequence>
					<xs:attribute name="dataSource" type="DataSource"/>
				</xs:complexType>
			</xs:element>
			<xs:element minOccurs="0" name="StormWindow">
				<xs:complexType>
					<xs:sequence>
						<xs:group ref="SystemInfo"/>
						<xs:element minOccurs="0" name="GlazingMaterial" type="GlazingMaterial"/>
						<xs:element minOccurs="0" name="GlassType" type="GlassType"/>
						<xs:element minOccurs="0" name="FrameType" type="WindowFrameType"/>
						<xs:element minOccurs="0" name="Location" type="StormLocation"/>
						<xs:element minOccurs="0" name="Operable" type="HPXMLBoolean">
							<xs:annotation>
								<xs:documentation>DEPRECATED. This will be removed in v4.0. Use FractionOperable element instead.</xs:documentation>
							</xs:annotation>
						</xs:element>
						<xs:element minOccurs="0" name="FractionOperable" type="HPXMLBoolean">
							<xs:annotation>
								<xs:documentation>If the Window/Skylight element represents a single window/skylight, the value should be 0 or 1, otherwise the fraction of area that is operable.</xs:documentation>
							</xs:annotation>
						</xs:element>
						<xs:element minOccurs="0" name="Condition" type="WindowCondition"/>
						<xs:element minOccurs="0" ref="extension"/>
					</xs:sequence>
					<xs:attribute name="dataSource" type="DataSource"/>
				</xs:complexType>
			</xs:element>
			<xs:element minOccurs="0" name="MoveableInsulation">
				<xs:annotation>
					<xs:documentation>Rigid opaque foam panels (permanently installed or not) or cellular shades that provide insulation. </xs:documentation>
				</xs:annotation>
				<xs:complexType>
					<xs:sequence>
						<xs:group ref="SystemInfo"/>
						<xs:element minOccurs="0" name="RValue" type="RValue"/>
						<xs:element minOccurs="0" ref="extension"/>
					</xs:sequence>
					<xs:attribute name="dataSource" type="DataSource"/>
				</xs:complexType>
			</xs:element>
			<xs:element minOccurs="0" name="Overhangs">
				<xs:complexType>
					<xs:sequence>
						<xs:element name="Depth" type="LengthMeasurement">
							<xs:annotation>
								<xs:documentation>[ft] Depth of overhang</xs:documentation>
							</xs:annotation>
						</xs:element>
						<xs:element minOccurs="0" name="DistanceToTopOfWindow" type="LengthMeasurement">
							<xs:annotation>
								<xs:documentation>[ft] Vertical distance from overhang to top of window</xs:documentation>
							</xs:annotation>
						</xs:element>
						<xs:element minOccurs="0" name="DistanceToBottomOfWindow" type="LengthMeasurement">
							<xs:annotation>
								<xs:documentation>[ft] Vertical distance from overhang to bottom of window</xs:documentation>
							</xs:annotation>
						</xs:element>
					</xs:sequence>
					<xs:attribute name="dataSource" type="DataSource"/>
				</xs:complexType>
			</xs:element>
			<xs:element minOccurs="0" name="WeatherStripping" type="HPXMLBoolean"/>
			<xs:element minOccurs="0" name="Operable" type="HPXMLBoolean">
				<xs:annotation>
					<xs:documentation>DEPRECATED. This will be removed in v4.0. Use FractionOperable element instead.</xs:documentation>
				</xs:annotation>
			</xs:element>
			<xs:element minOccurs="0" name="FractionOperable" type="Fraction">
				<xs:annotation>
					<xs:documentation>The fraction of windows/skylights that are operable. If the Window/Skylight element represents a single window/skylight, the value should be 0 or 1.</xs:documentation>
				</xs:annotation>
			</xs:element>
			<xs:element minOccurs="0" name="LeakinessDescription" type="BuildingLeakiness"/>
			<xs:element minOccurs="0" name="PerformanceClass" type="PerformanceClass"/>
		</xs:sequence>
	</xs:group>
	<xs:complexType name="WindowFrameType">
		<xs:choice>
			<xs:element name="Aluminum">
				<xs:complexType>
					<xs:sequence>
						<xs:element minOccurs="0" name="ThermalBreak" type="HPXMLBoolean"/>
						<xs:element minOccurs="0" ref="extension"/>
					</xs:sequence>
					<xs:attribute name="dataSource" type="DataSource"/>
				</xs:complexType>
			</xs:element>
			<xs:element name="Composite">
				<xs:complexType>
					<xs:sequence>
						<xs:element minOccurs="0" ref="extension"/>
					</xs:sequence>
					<xs:attribute name="dataSource" type="DataSource"/>
				</xs:complexType>
			</xs:element>
			<xs:element name="Fiberglass">
				<xs:complexType>
					<xs:sequence>
						<xs:element minOccurs="0" ref="extension"/>
					</xs:sequence>
					<xs:attribute name="dataSource" type="DataSource"/>
				</xs:complexType>
			</xs:element>
			<xs:element name="Metal">
				<xs:complexType>
					<xs:sequence>
						<xs:element minOccurs="0" name="ThermalBreak" type="HPXMLBoolean"/>
						<xs:element minOccurs="0" ref="extension"/>
					</xs:sequence>
					<xs:attribute name="dataSource" type="DataSource"/>
				</xs:complexType>
			</xs:element>
			<xs:element name="Vinyl">
				<xs:complexType>
					<xs:sequence>
						<xs:element minOccurs="0" ref="extension"/>
					</xs:sequence>
					<xs:attribute name="dataSource" type="DataSource"/>
				</xs:complexType>
			</xs:element>
			<xs:element name="Wood">
				<xs:complexType>
					<xs:sequence>
						<xs:element minOccurs="0" ref="extension"/>
					</xs:sequence>
					<xs:attribute name="dataSource" type="DataSource"/>
				</xs:complexType>
			</xs:element>
			<xs:element name="Other">
				<xs:complexType>
					<xs:sequence>
						<xs:element minOccurs="0" name="Description"/>
						<xs:element minOccurs="0" ref="extension"/>
					</xs:sequence>
					<xs:attribute name="dataSource" type="DataSource"/>
				</xs:complexType>
			</xs:element>
		</xs:choice>
		<xs:attribute name="dataSource" type="DataSource"/>
	</xs:complexType>
	<xs:complexType name="AssociationsType">
		<xs:all minOccurs="0">
			<xs:element name="Job" minOccurs="0">
				<xs:complexType>
					<xs:sequence>
						<xs:element name="Measures" minOccurs="0">
							<xs:complexType>
								<xs:sequence>
									<xs:element name="Measure" minOccurs="0" maxOccurs="unbounded">
										<xs:complexType>
											<xs:attribute name="ID" type="xs:int" use="required"/>
											<xs:attribute name="dataSource" type="DataSource"/>
										</xs:complexType>
									</xs:element>
								</xs:sequence>
								<xs:attribute name="dataSource" type="DataSource"/>
							</xs:complexType>
						</xs:element>
						<xs:element name="JobRole" type="JobRole" minOccurs="0"/>
					</xs:sequence>
					<xs:attribute name="ID" type="xs:int" use="required"/>
					<xs:attribute name="dataSource" type="DataSource"/>
				</xs:complexType>
			</xs:element>
			<xs:element name="Locations" minOccurs="0">
				<xs:complexType>
					<xs:sequence>
						<xs:element name="Location" minOccurs="0" maxOccurs="unbounded">
							<xs:complexType>
								<xs:attribute name="ID" type="xs:int" use="required"/>
								<xs:attribute name="dataSource" type="DataSource"/>
							</xs:complexType>
						</xs:element>
					</xs:sequence>
					<xs:attribute name="dataSource" type="DataSource"/>
				</xs:complexType>
			</xs:element>
			<xs:element name="Contractor" minOccurs="0">
				<xs:complexType>
					<xs:attribute name="ID" type="xs:int"/>
					<xs:attribute name="dataSource" type="DataSource"/>
				</xs:complexType>
			</xs:element>
		</xs:all>
		<xs:attribute name="dataSource" type="DataSource"/>
	</xs:complexType>
	<xs:complexType name="AirInfiltrationMeasurementType">
		<xs:sequence>
			<xs:group ref="SystemInfo"/>
			<xs:element minOccurs="0" name="Date" type="HPXMLDate"/>
			<xs:element minOccurs="0" name="BusinessConductingTest" type="RemoteReference"/>
			<xs:element minOccurs="0" name="IndividualConductingTest" type="RemoteReference"/>
			<xs:element minOccurs="0" name="OutsideTemperature" type="Temperature">
				<xs:annotation>
					<xs:documentation>[deg F]</xs:documentation>
				</xs:annotation>
			</xs:element>
			<xs:element minOccurs="0" name="WindConditions" type="WindConditions"/>
			<xs:element name="TypeOfInfiltrationMeasurement" type="TypeofInfiltrationMeasurement" minOccurs="0"/>
			<xs:element name="TypeOfBlowerDoorTest" type="TypeofBlowerDoorTest" minOccurs="0"/>
			<xs:element minOccurs="0" name="TypeOfInfiltrationLeakage" type="TypeofInfiltrationLeakage">
				<xs:annotation>
					<xs:documentation>This element is intended to describe the type of infiltration measured, e.g., for an individual single-family attached or multifamily dwelling unit. Either whole building or single unit infiltration can be measured. For single unit infiltration, leakage can occur through exterior surfaces, interior surfaces, or both. For example, guarded tests measure unit exterior leakage, unguarded or compartmentalization tests measure unit total leakage, and combining both tests can measure unit interior leakage.</xs:documentation>
				</xs:annotation>
			</xs:element>
			<xs:element name="HousePressure" type="HousePressure" minOccurs="0">
				<xs:annotation>
					<xs:documentation>[Pa] with respect to outside</xs:documentation>
				</xs:annotation>
			</xs:element>
			<xs:element name="FanPressure" type="FanPressure" minOccurs="0">
				<xs:annotation>
					<xs:documentation>[Pa]</xs:documentation>
				</xs:annotation>
			</xs:element>
			<xs:element name="FanRingUsed" type="FanRingUsed" minOccurs="0"/>
			<xs:element minOccurs="0" name="LeakinessDescription" type="BuildingLeakiness"/>
			<xs:element minOccurs="0" name="BuildingAirLeakage">
				<xs:complexType>
					<xs:sequence>
						<xs:element name="UnitofMeasure" type="BuildingAirLeakageUnit" minOccurs="0"/>
						<xs:element name="AirLeakage" type="BuildingAirLeakage" minOccurs="0"/>
					</xs:sequence>
					<xs:attribute name="dataSource" type="DataSource"/>
				</xs:complexType>
			</xs:element>
			<xs:element minOccurs="0" name="EffectiveLeakageArea" type="HPXMLDouble">
				<xs:annotation>
					<xs:documentation>[sq.in.] The Effective Leakage Area is defined as the area of a special nozzle-shaped hole (similar to the inlet of a blower door fan) that would leak the same
						amount of air as the building does at a pressure of 4 Pascals.</xs:documentation>
				</xs:annotation>
			</xs:element>
			<xs:element minOccurs="0" name="InfiltrationVolume" type="HPXMLDouble">
				<xs:annotation>
					<xs:documentation>[sq. ft.] The volume of the building that is applicable to the air infiltration measurement test. The volume can be defined as the conditioned building volume
						plus the volume of crawlspaces, attics, and/or basements that are connected to the building's conditioned space via open doors or hatches.</xs:documentation>
				</xs:annotation>
			</xs:element>
			<xs:element minOccurs="0" name="InfiltrationHeight" type="HPXMLDouble">
				<xs:annotation>
					<xs:documentation>[ft] Vertical distance between lowest and highest above-grade points within the pressure boundary, per ASHRAE 62.2.</xs:documentation>
				</xs:annotation>
			</xs:element>
			<xs:element ref="extension" minOccurs="0"/>
		</xs:sequence>
		<xs:attribute name="dataSource" type="DataSource"/>
	</xs:complexType>
	<xs:complexType name="MoistureControlInfoType">
		<xs:sequence>
			<xs:group ref="SystemInfo"/>
			<xs:element name="ExteriorLocationsWaterIntrusionorDamage" type="ExteriorLocationsWaterIntrusionorDamage" minOccurs="0" maxOccurs="unbounded"/>
			<xs:element name="InteriorLocationsofWaterLeaksorDamage" type="InteriorLocationsofWaterLeaksorDamage" minOccurs="0" maxOccurs="unbounded"/>
			<xs:element ref="extension" minOccurs="0"/>
		</xs:sequence>
		<xs:attribute name="dataSource" type="DataSource"/>
	</xs:complexType>
	<xs:complexType name="FoundationType">
		<xs:choice>
			<xs:element name="Basement">
				<xs:complexType>
					<xs:sequence>
						<xs:element minOccurs="0" name="Finished" type="HPXMLBoolean"/>
						<xs:element minOccurs="0" name="Conditioned" type="HPXMLBoolean"/>
						<xs:element minOccurs="0" ref="extension"/>
					</xs:sequence>
					<xs:attribute name="dataSource" type="DataSource"/>
				</xs:complexType>
			</xs:element>
			<xs:element name="Crawlspace">
				<xs:complexType>
					<xs:sequence>
						<xs:element minOccurs="0" name="Vented" type="HPXMLBoolean"/>
						<xs:element minOccurs="0" name="Conditioned" type="HPXMLBoolean"/>
						<xs:element minOccurs="0" ref="extension"/>
					</xs:sequence>
					<xs:attribute name="dataSource" type="DataSource"/>
				</xs:complexType>
			</xs:element>
			<xs:element name="SlabOnGrade">
				<xs:complexType>
					<xs:sequence>
						<xs:element minOccurs="0" ref="extension"/>
					</xs:sequence>
					<xs:attribute name="dataSource" type="DataSource"/>
				</xs:complexType>
			</xs:element>
			<xs:element name="Garage">
				<xs:complexType>
					<xs:sequence>
						<xs:element minOccurs="0" name="Conditioned" type="HPXMLBoolean"/>
						<xs:element minOccurs="0" ref="extension"/>
					</xs:sequence>
					<xs:attribute name="dataSource" type="DataSource"/>
				</xs:complexType>
			</xs:element>
			<xs:element name="AboveApartment">
				<xs:annotation>
					<xs:documentation>for single unit retrofits in multifamily properties</xs:documentation>
				</xs:annotation>
				<xs:complexType>
					<xs:sequence>
						<xs:element minOccurs="0" ref="extension"/>
					</xs:sequence>
					<xs:attribute name="dataSource" type="DataSource"/>
				</xs:complexType>
			</xs:element>
			<xs:element name="Combination">
				<xs:complexType>
					<xs:sequence>
						<xs:element minOccurs="0" ref="extension"/>
					</xs:sequence>
					<xs:attribute name="dataSource" type="DataSource"/>
				</xs:complexType>
			</xs:element>
			<xs:element name="Ambient">
				<xs:annotation>
					<xs:documentation>For use on sections of the house that are cantilevered or over ambient (outdoor) conditions for some other reason. </xs:documentation>
				</xs:annotation>
				<xs:complexType>
					<xs:sequence>
						<xs:element minOccurs="0" ref="extension"/>
					</xs:sequence>
					<xs:attribute name="dataSource" type="DataSource"/>
				</xs:complexType>
			</xs:element>
			<xs:element name="RubbleStone">
				<xs:complexType>
					<xs:sequence>
						<xs:element minOccurs="0" ref="extension"/>
					</xs:sequence>
					<xs:attribute name="dataSource" type="DataSource"/>
				</xs:complexType>
			</xs:element>
			<xs:element name="BellyAndWing">
				<xs:annotation>
					<xs:documentation>The floor is supported on a pair of I-beams spanning across the length of the manufactured home. The floor wing is the part of the floor outside the supports, and the floor belly is the part between the supports. The floor wing and belly sections are protected from outside elements including water, wind, and rodents using a wrap attached to the underside of floor joists, and may contain insulation. Use separate Floor elements to describe the floor insulation above the belly and wing sections respsectively.
</xs:documentation>
				</xs:annotation>
				<xs:complexType>
					<xs:sequence>
						<xs:element minOccurs="0" name="SkirtPresent" type="HPXMLBoolean"/>
						<xs:element minOccurs="0" name="BellyWrapCondition" type="ManufacturedHomeBellyWrapCondition">
							<xs:annotation>
								<xs:documentation>Use the 'none' choice for cases where the belly wrap is functionally missing even if pieces of the wrap are still present. </xs:documentation>
							</xs:annotation>
						</xs:element>
						<xs:element minOccurs="0" ref="extension"/>
					</xs:sequence>
					<xs:attribute name="dataSource" type="DataSource"/>
				</xs:complexType>
			</xs:element>
			<xs:element name="Other">
				<xs:complexType>
					<xs:sequence>
						<xs:element minOccurs="0" ref="extension"/>
					</xs:sequence>
					<xs:attribute name="dataSource" type="DataSource"/>
				</xs:complexType>
			</xs:element>
		</xs:choice>
		<xs:attribute name="dataSource" type="DataSource"/>
	</xs:complexType>
	<xs:complexType name="WallType">
		<xs:choice>
			<xs:element name="WoodStud">
				<xs:complexType>
					<xs:sequence>
						<xs:element minOccurs="0" name="ExpandedPolystyreneSheathing" type="HPXMLBoolean">
							<xs:annotation>
								<xs:documentation>Sheathing insulation should be specified in the Insulation element as well.</xs:documentation>
							</xs:annotation>
						</xs:element>
						<xs:element minOccurs="0" name="OptimumValueEngineering" type="HPXMLBoolean">
							<xs:annotation>
								<xs:documentation>Please specify stud spacing and framing factor in the appropriate places as well.</xs:documentation>
							</xs:annotation>
						</xs:element>
						<xs:element minOccurs="0" name="FramingType" type="FramingType">
							<xs:annotation>
								<xs:documentation>See https://thecraftsmanblog.com/framing-timber-balloon-platform for a description of different framing types.</xs:documentation>
							</xs:annotation>
						</xs:element>
						<xs:element minOccurs="0" ref="extension"/>
					</xs:sequence>
					<xs:attribute name="dataSource" type="DataSource"/>
				</xs:complexType>
			</xs:element>
			<xs:element name="DoubleWoodStud">
				<xs:complexType>
					<xs:sequence>
						<xs:element minOccurs="0" name="Staggered" type="HPXMLBoolean"/>
						<xs:element minOccurs="0" ref="extension"/>
					</xs:sequence>
					<xs:attribute name="dataSource" type="DataSource"/>
				</xs:complexType>
			</xs:element>
			<xs:element name="ConcreteMasonryUnit">
				<xs:complexType>
					<xs:sequence>
						<xs:element minOccurs="0" ref="extension"/>
					</xs:sequence>
					<xs:attribute name="dataSource" type="DataSource"/>
				</xs:complexType>
			</xs:element>
			<xs:element name="StructuralInsulatedPanel">
				<xs:complexType>
					<xs:sequence>
						<xs:element minOccurs="0" ref="extension"/>
					</xs:sequence>
					<xs:attribute name="dataSource" type="DataSource"/>
				</xs:complexType>
			</xs:element>
			<xs:element name="InsulatedConcreteForms">
				<xs:complexType>
					<xs:sequence>
						<xs:element minOccurs="0" ref="extension"/>
					</xs:sequence>
					<xs:attribute name="dataSource" type="DataSource"/>
				</xs:complexType>
			</xs:element>
			<xs:element name="SteelFrame">
				<xs:complexType>
					<xs:sequence>
						<xs:element minOccurs="0" ref="extension"/>
					</xs:sequence>
					<xs:attribute name="dataSource" type="DataSource"/>
				</xs:complexType>
			</xs:element>
			<xs:element name="SolidConcrete">
				<xs:complexType>
					<xs:sequence>
						<xs:element minOccurs="0" ref="extension"/>
					</xs:sequence>
					<xs:attribute name="dataSource" type="DataSource"/>
				</xs:complexType>
			</xs:element>
			<xs:element name="StructuralBrick">
				<xs:complexType>
					<xs:sequence>
						<xs:element minOccurs="0" ref="extension"/>
					</xs:sequence>
					<xs:attribute name="dataSource" type="DataSource"/>
				</xs:complexType>
			</xs:element>
			<xs:element name="StrawBale">
				<xs:complexType>
					<xs:sequence>
						<xs:element minOccurs="0" ref="extension"/>
					</xs:sequence>
					<xs:attribute name="dataSource" type="DataSource"/>
				</xs:complexType>
			</xs:element>
			<xs:element name="Stone">
				<xs:complexType>
					<xs:sequence>
						<xs:element minOccurs="0" ref="extension"/>
					</xs:sequence>
					<xs:attribute name="dataSource" type="DataSource"/>
				</xs:complexType>
			</xs:element>
			<xs:element name="LogWall">
				<xs:complexType>
					<xs:sequence>
						<xs:element minOccurs="0" ref="extension"/>
					</xs:sequence>
					<xs:attribute name="dataSource" type="DataSource"/>
				</xs:complexType>
			</xs:element>
			<xs:element name="Adobe">
				<xs:complexType>
					<xs:sequence>
						<xs:element minOccurs="0" ref="extension"/>
					</xs:sequence>
					<xs:attribute name="dataSource" type="DataSource"/>
				</xs:complexType>
			</xs:element>
			<xs:element name="Other">
				<xs:complexType>
					<xs:sequence>
						<xs:element minOccurs="0" ref="extension"/>
					</xs:sequence>
					<xs:attribute name="dataSource" type="DataSource"/>
				</xs:complexType>
			</xs:element>
		</xs:choice>
		<xs:attribute name="dataSource" type="DataSource"/>
	</xs:complexType>
	<xs:complexType name="FloorType">
		<xs:choice>
			<xs:element name="WoodFrame">
				<xs:complexType>
					<xs:sequence>
						<xs:element minOccurs="0" ref="extension"/>
					</xs:sequence>
					<xs:attribute name="dataSource" type="DataSource"/>
				</xs:complexType>
			</xs:element>
			<xs:element name="StructuralInsulatedPanel">
				<xs:complexType>
					<xs:sequence>
						<xs:element minOccurs="0" ref="extension"/>
					</xs:sequence>
					<xs:attribute name="dataSource" type="DataSource"/>
				</xs:complexType>
			</xs:element>
			<xs:element name="SteelFrame">
				<xs:complexType>
					<xs:sequence>
						<xs:element minOccurs="0" ref="extension"/>
					</xs:sequence>
					<xs:attribute name="dataSource" type="DataSource"/>
				</xs:complexType>
			</xs:element>
			<xs:element name="SolidConcrete">
				<xs:complexType>
					<xs:sequence>
						<xs:element minOccurs="0" ref="extension"/>
					</xs:sequence>
					<xs:attribute name="dataSource" type="DataSource"/>
				</xs:complexType>
			</xs:element>
			<xs:element name="Other">
				<xs:complexType>
					<xs:sequence>
						<xs:element minOccurs="0" ref="extension"/>
					</xs:sequence>
					<xs:attribute name="dataSource" type="DataSource"/>
				</xs:complexType>
			</xs:element>
		</xs:choice>
		<xs:attribute name="dataSource" type="DataSource"/>
	</xs:complexType>
	<xs:complexType name="HVACControlType">
		<xs:sequence>
			<xs:group ref="SystemInfo"/>
			<xs:element minOccurs="0" ref="ConnectedDevice"/>
			<xs:element minOccurs="0" ref="AttachedToZone"/>
			<xs:element name="ControlType" type="ThermostatType" minOccurs="0"/>
			<xs:element name="SetpointTempHeatingSeason" type="Temperature" minOccurs="0">
				<xs:annotation>
					<xs:documentation>[deg F]</xs:documentation>
				</xs:annotation>
			</xs:element>
			<xs:element name="SetbackTempHeatingSeason" type="Temperature" minOccurs="0">
				<xs:annotation>
					<xs:documentation>[deg F]</xs:documentation>
				</xs:annotation>
			</xs:element>
			<xs:element name="TotalSetbackHoursperWeekHeating" type="Hours" minOccurs="0">
				<xs:annotation>
					<xs:documentation>[hours]</xs:documentation>
				</xs:annotation>
			</xs:element>
			<xs:element name="SetupTempCoolingSeason" type="Temperature" minOccurs="0">
				<xs:annotation>
					<xs:documentation>[deg F]</xs:documentation>
				</xs:annotation>
			</xs:element>
			<xs:element name="SetpointTempCoolingSeason" type="Temperature" minOccurs="0">
				<xs:annotation>
					<xs:documentation>[deg F]</xs:documentation>
				</xs:annotation>
			</xs:element>
			<xs:element name="TotalSetupHoursperWeekCooling" type="Hours" minOccurs="0">
				<xs:annotation>
					<xs:documentation>[hours]</xs:documentation>
				</xs:annotation>
			</xs:element>
			<xs:element minOccurs="0" name="HotWaterResetControl" type="HotWaterResetControl"/>
			<xs:element minOccurs="0" name="HeatLowered" type="HVACControlTypeAdjustments"/>
			<xs:element minOccurs="0" name="ACAdjusted" type="HVACControlTypeAdjustments"/>
			<xs:element minOccurs="0" name="FractionThermostaticRadiatorValves" type="Fraction">
				<xs:annotation>
					<xs:documentation>Fraction of rooms controlled by thermostatic radiator valves</xs:documentation>
				</xs:annotation>
			</xs:element>
			<xs:element minOccurs="0" name="FractionElectronicZoneValves" type="Fraction">
				<xs:annotation>
					<xs:documentation>Percent of rooms controlled by electronic zone valves with thermostats</xs:documentation>
				</xs:annotation>
			</xs:element>
			<xs:element name="HVACSystemsServed" type="LocalReference" minOccurs="0" maxOccurs="unbounded"/>
			<xs:element maxOccurs="1" minOccurs="0" name="HeatingSeason" type="Season"/>
			<xs:element maxOccurs="1" minOccurs="0" name="CoolingSeason" type="Season"/>
			<xs:element ref="extension" minOccurs="0"/>
		</xs:sequence>
		<xs:attribute name="dataSource" type="DataSource"/>
	</xs:complexType>
	<xs:complexType name="HVACControlTypeAdjustments">
		<xs:sequence>
			<xs:element minOccurs="0" name="Day" type="HPXMLBoolean"/>
			<xs:element minOccurs="0" name="Night" type="HPXMLBoolean"/>
			<xs:element minOccurs="0" ref="extension"/>
		</xs:sequence>
		<xs:attribute name="dataSource" type="DataSource"/>
	</xs:complexType>
	<xs:complexType name="MoistureControlImprovementInfo">
		<xs:sequence>
			<xs:element name="VaporRetardersInstalled" type="HPXMLBoolean" minOccurs="0"/>
			<xs:element name="GuttersInstalledorRepaired" type="HPXMLBoolean" minOccurs="0"/>
			<xs:element name="FlashingInstalledorRepaired" type="HPXMLBoolean" minOccurs="0"/>
			<xs:element name="FoundationGradingImproved" type="HPXMLBoolean" minOccurs="0"/>
			<xs:element name="OtherMeasuresImplementedDescription" type="HPXMLString" minOccurs="0"/>
			<xs:element minOccurs="0" ref="extension"/>
		</xs:sequence>
		<xs:attribute name="dataSource" type="DataSource"/>
	</xs:complexType>
	<xs:complexType name="HVACDistributionImprovementInfo">
		<xs:sequence>
			<xs:element name="DuctSystemSealed" type="HPXMLBoolean" minOccurs="0"/>
			<xs:element minOccurs="0" name="DuctSystemSealedYearMonth" type="xs:gYearMonth">
				<xs:annotation>
					<xs:documentation>The year and month the duct system was sealed.</xs:documentation>
				</xs:annotation>
			</xs:element>
			<xs:element name="DuctOutsideEnvelopeInsulatedaspartofRetrofit" type="HPXMLBoolean" minOccurs="0"/>
			<xs:element name="DuctSystemReplaced" type="HPXMLBoolean" minOccurs="0"/>
			<xs:element name="SystemPumpandZoneValveCorrectionsMade" type="HPXMLBoolean" minOccurs="0"/>
			<xs:element minOccurs="0" ref="extension"/>
		</xs:sequence>
		<xs:attribute name="dataSource" type="DataSource"/>
	</xs:complexType>
	<xs:complexType name="HVACMaintenance">
		<xs:sequence>
			<xs:element minOccurs="0" name="TuneAndRepair" type="HPXMLBoolean"/>
			<xs:element minOccurs="0" name="TuneAndRepairYearMonth" type="xs:gYearMonth">
				<xs:annotation>
					<xs:documentation>Year and month of the last tune and repair for this HVAC equipment.</xs:documentation>
				</xs:annotation>
			</xs:element>
			<xs:element minOccurs="0" name="NumberofCoilsReplaced" type="IntegerGreaterThanOrEqualToZero"/>
			<xs:element minOccurs="0" name="NumberofAirHandlersReplaced" type="IntegerGreaterThanOrEqualToZero"/>
			<xs:element minOccurs="0" name="AirFilter">
				<xs:complexType>
					<xs:sequence>
						<xs:group ref="SystemInfo"/>
						<xs:element minOccurs="0" name="Size">
							<xs:annotation>
								<xs:documentation>Width x Length x Thickness</xs:documentation>
							</xs:annotation>
							<xs:complexType>
								<xs:sequence>
									<xs:element name="Width">
										<xs:annotation>
											<xs:documentation>[in]</xs:documentation>
										</xs:annotation>
									</xs:element>
									<xs:element name="Length">
										<xs:annotation>
											<xs:documentation>[in]</xs:documentation>
										</xs:annotation>
									</xs:element>
									<xs:element name="Thickness">
										<xs:annotation>
											<xs:documentation>[in]</xs:documentation>
										</xs:annotation>
									</xs:element>
								</xs:sequence>
								<xs:attribute name="dataSource" type="DataSource"/>
							</xs:complexType>
						</xs:element>
						<xs:element minOccurs="0" name="MERVRating" type="MERV">
							<xs:annotation>
								<xs:documentation>Minimum efficiency reporting value, commonly known as MERV rating, is a measurement scale designed in 1987 by the American Society of Heating,
									Refrigerating and Air-Conditioning Engineers (ASHRAE) to rate the effectiveness of air filters.</xs:documentation>
							</xs:annotation>
						</xs:element>
						<xs:element minOccurs="0" name="LastReplaced" type="xs:gYearMonth">
							<xs:annotation>
								<xs:documentation>The Year and Month the filter was last replaced.</xs:documentation>
							</xs:annotation>
						</xs:element>
						<xs:element minOccurs="0" ref="extension"/>
					</xs:sequence>
					<xs:attribute name="dataSource" type="DataSource"/>
				</xs:complexType>
			</xs:element>
			<xs:element minOccurs="0" ref="extension"/>
		</xs:sequence>
		<xs:attribute name="dataSource" type="DataSource"/>
	</xs:complexType>
	<xs:complexType name="WaterHeaterImprovementInfo">
		<xs:sequence>
			<xs:element name="JacketInstalledIndicator" type="HPXMLBoolean" minOccurs="0"/>
			<xs:element name="DispositionofExistingSystem" type="DispositionofExistingSystem" minOccurs="0"/>
			<xs:element name="RepairsDescription" type="HPXMLString" minOccurs="0" maxOccurs="unbounded"/>
			<xs:element name="PipeInsulated" type="PipeInsulated" minOccurs="0"/>
			<xs:element name="LengthofPipeInsulated" type="LengthMeasurement" minOccurs="0">
				<xs:annotation>
					<xs:documentation>[ft]</xs:documentation>
				</xs:annotation>
			</xs:element>
			<xs:element minOccurs="0" name="DiameterofPipeInsulated" type="PipeDiameterType"/>
			<xs:element name="SystemReplaced" type="HPXMLBoolean" minOccurs="0"/>
			<xs:element minOccurs="0" ref="extension"/>
		</xs:sequence>
		<xs:attribute name="dataSource" type="DataSource"/>
	</xs:complexType>
	<xs:complexType name="VentilationImprovementInfo">
		<xs:sequence>
			<xs:element name="GarageDuctsandAirHandlersAirSealed" type="HPXMLBoolean" minOccurs="0"/>
			<xs:element name="MechanicalVentilationInstalled" type="HPXMLBoolean" minOccurs="0"/>
			<xs:element minOccurs="0" ref="extension"/>
		</xs:sequence>
		<xs:attribute name="dataSource" type="DataSource"/>
	</xs:complexType>
	<xs:complexType name="Building">
		<xs:sequence>
			<xs:element name="BuildingID" type="SystemIdentifiersInfoType"/>
			<xs:element maxOccurs="unbounded" minOccurs="0" ref="ExternalResource"/>
			<xs:element minOccurs="0" name="CustomerID" type="RemoteReference"/>
			<xs:element minOccurs="0" name="Site">
				<xs:complexType>
					<xs:sequence>
						<xs:element name="SiteID" type="SystemIdentifiersInfoType"/>
						<xs:element maxOccurs="unbounded" minOccurs="0" ref="ExternalResource"/>
						<xs:element name="Address" type="AddressInformation" minOccurs="0"/>
						<xs:element minOccurs="0" name="GeoLocation" type="GeoLocationInformation"/>
						<xs:element minOccurs="0" name="SchoolDistrict" type="HPXMLString"/>
						<xs:element minOccurs="0" name="eGridRegion" type="eGridRegions">
							<xs:annotation>
								<xs:documentation>Emissions and Generation Resource Integrated Database (eGRID) region.</xs:documentation>
							</xs:annotation>
						</xs:element>
						<xs:element minOccurs="0" name="eGridSubregion" type="eGridSubregions">
							<xs:annotation>
								<xs:documentation>Emissions and Generation Resource Integrated Database (eGRID) subregion.</xs:documentation>
							</xs:annotation>
						</xs:element>
						<xs:element minOccurs="0" name="CambiumRegionGEA" type="CambiumRegionGEAs">
							<xs:annotation>
								<xs:documentation>Cambium Generation and Emission Assessment (GEA) region.</xs:documentation>
							</xs:annotation>
						</xs:element>
						<xs:element minOccurs="0" name="TimeZone">
							<xs:annotation>
								<xs:documentation>For locations that observe Daylight Savings, use Standard time.</xs:documentation>
							</xs:annotation>
							<xs:complexType>
								<xs:sequence>
									<xs:element minOccurs="0" name="Name" type="HPXMLString">
										<xs:annotation>
											<xs:documentation>For example, US/Eastern for U.S. Eastern Time. See https://en.wikipedia.org/wiki/List_of_tz_database_time_zones.</xs:documentation>
										</xs:annotation>
									</xs:element>
									<xs:element minOccurs="0" name="Abbreviation" type="HPXMLString">
										<xs:annotation>
											<xs:documentation>For example, ET for US Eastern Time.</xs:documentation>
										</xs:annotation>
									</xs:element>
									<xs:element minOccurs="0" name="UTCOffset" type="UTCOffset">
										<xs:annotation>
											<xs:documentation>Positive or negative offset from Coordinated Universal Time (UTC) using Standard Time. For example, -5 for Eastern Time.</xs:documentation>
										</xs:annotation>
									</xs:element>
									<xs:element minOccurs="0" name="DSTObserved" type="HPXMLBoolean"/>
									<xs:element minOccurs="0" ref="extension"/>
								</xs:sequence>
							</xs:complexType>
						</xs:element>
						<xs:element minOccurs="0" ref="extension"/>
					</xs:sequence>
					<xs:attribute name="dataSource" type="DataSource"/>
				</xs:complexType>
			</xs:element>
			<xs:element minOccurs="0" name="ContractorID" type="RemoteReference"/>
			<xs:element ref="ProjectStatus"/>
			<xs:element name="BuildingDetails" type="BuildingDetailsType">
				<xs:annotation>
					<xs:documentation>Building Description</xs:documentation>
				</xs:annotation>
			</xs:element>
			<xs:element minOccurs="0" name="ModeledUsages">
				<xs:complexType>
					<xs:sequence>
						<xs:element minOccurs="0" name="WeatherStation" type="LocalReference">
							<xs:annotation>
								<xs:documentation>Indicates which weather station is used for the modeling. It's a reference that points to
									Building/BuildingDetails/ClimateAndRiskZones/WeatherStation</xs:documentation>
							</xs:annotation>
						</xs:element>
						<xs:element maxOccurs="unbounded" name="ModeledUsage" type="ModeledUsageType"/>
					</xs:sequence>
					<xs:attribute name="dataSource" type="DataSource"/>
				</xs:complexType>
			</xs:element>
			<xs:element minOccurs="0" ref="extension"/>
		</xs:sequence>
		<xs:attribute name="dataSource" type="DataSource"/>
	</xs:complexType>
	<xs:complexType name="Project">
		<xs:sequence>
			<xs:element name="ProjectID" type="SystemIdentifiersInfoType"/>
			<xs:element name="PreBuildingID" type="RemoteReference"/>
			<xs:element name="PostBuildingID" type="RemoteReference"/>
			<xs:element name="ProjectDetails" type="ProjectDetailsType"/>
			<xs:element minOccurs="0" ref="extension"/>
		</xs:sequence>
		<xs:attribute name="dataSource" type="DataSource"/>
	</xs:complexType>
	<xs:complexType name="Contractor">
		<xs:sequence>
			<xs:element name="ContractorDetails" type="ContractorType"/>
			<xs:element minOccurs="0" ref="extension"/>
		</xs:sequence>
		<xs:attribute name="dataSource" type="DataSource"/>
	</xs:complexType>
	<xs:complexType name="Customer">
		<xs:sequence>
			<xs:element name="CustomerDetails">
				<xs:complexType>
					<xs:sequence>
						<xs:element name="Person" type="IndividualInfo"/>
						<xs:element minOccurs="0" name="MailingAddress" type="AddressInformation">
							<xs:annotation>
								<xs:documentation>If different from building street address.</xs:documentation>
							</xs:annotation>
						</xs:element>
						<xs:element minOccurs="0" ref="extension"/>
					</xs:sequence>
					<xs:attribute name="dataSource" type="DataSource"/>
				</xs:complexType>
			</xs:element>
			<xs:element minOccurs="0" name="Comments">
				<xs:annotation>
					<xs:documentation>A list of comments in priority order. </xs:documentation>
				</xs:annotation>
				<xs:complexType>
					<xs:sequence>
						<xs:element maxOccurs="unbounded" name="Comment" type="HPXMLString"/>
					</xs:sequence>
					<xs:attribute name="dataSource" type="DataSource"/>
				</xs:complexType>
			</xs:element>
			<xs:element maxOccurs="unbounded" minOccurs="0" name="OtherContact">
				<xs:complexType>
					<xs:sequence>
						<xs:element name="Person" type="IndividualInfo"/>
						<xs:element name="Address" type="AddressInformation"/>
						<xs:element minOccurs="0" ref="extension"/>
					</xs:sequence>
					<xs:attribute name="dataSource" type="DataSource"/>
				</xs:complexType>
			</xs:element>
			<xs:element minOccurs="0" ref="extension"/>
		</xs:sequence>
		<xs:attribute name="dataSource" type="DataSource"/>
	</xs:complexType>
	<xs:complexType name="Utility">
		<xs:sequence>
			<xs:element minOccurs="0" name="UtilitiesorFuelProviders">
				<xs:annotation>
					<xs:documentation>Utility company information</xs:documentation>
				</xs:annotation>
				<xs:complexType>
					<xs:sequence>
						<xs:element maxOccurs="unbounded" ref="UtilityFuelProvider"/>
					</xs:sequence>
					<xs:attribute name="dataSource" type="DataSource"/>
				</xs:complexType>
			</xs:element>
			<xs:element minOccurs="0" ref="extension"/>
		</xs:sequence>
		<xs:attribute name="dataSource" type="DataSource"/>
	</xs:complexType>
	<xs:complexType name="Consumption">
		<xs:sequence>
			<xs:element name="BuildingID" type="RemoteReference"/>
			<xs:element name="CustomerID" type="RemoteReference"/>
			<xs:element minOccurs="0" name="ConsumptionDetails">
				<xs:complexType>
					<xs:sequence>
						<xs:element maxOccurs="unbounded" name="ConsumptionInfo" type="ConsumptionInfoType"/>
					</xs:sequence>
					<xs:attribute name="dataSource" type="DataSource"/>
				</xs:complexType>
			</xs:element>
			<xs:element minOccurs="0" ref="extension"/>
		</xs:sequence>
		<xs:attribute name="dataSource" type="DataSource"/>
	</xs:complexType>
	<xs:complexType name="WeatherStation">
		<xs:sequence>
			<xs:group ref="SystemInfo"/>
			<xs:element name="Name" type="HPXMLString"/>
			<xs:element minOccurs="0" name="City" nillable="true" type="HPXMLString"/>
			<xs:element minOccurs="0" name="State" type="StateCode"/>
			<xs:element minOccurs="0" name="WBAN" type="HPXMLString"/>
			<xs:element minOccurs="0" name="WMO" type="HPXMLString"/>
			<xs:element minOccurs="0" name="Type" type="WeatherStationType"/>
			<xs:element minOccurs="0" name="Use" nillable="true" type="WeatherStationUse"/>
			<xs:element minOccurs="0" ref="extension"/>
		</xs:sequence>
		<xs:attribute name="dataSource" type="DataSource"/>
	</xs:complexType>
	<xs:complexType name="PipeInsulationType">
		<xs:sequence>
			<xs:element name="PipeRValue" type="RValue" minOccurs="0"/>
			<xs:element minOccurs="0" name="PipeLengthInsulated" type="LengthMeasurement">
				<xs:annotation>
					<xs:documentation>[ft]</xs:documentation>
				</xs:annotation>
			</xs:element>
			<xs:element minOccurs="0" name="PipeDiameterInsulated" type="PipeDiameterType"/>
			<xs:element name="FractionPipeInsulation" type="Fraction" minOccurs="0">
				<xs:annotation>
					<xs:documentation>Fraction of total pipe insulated</xs:documentation>
				</xs:annotation>
			</xs:element>
			<xs:element minOccurs="0" ref="extension"/>
		</xs:sequence>
		<xs:attribute name="dataSource" type="DataSource"/>
	</xs:complexType>
	<xs:complexType name="TotalExternalStaticPressureMeasurement">
		<xs:sequence>
			<xs:element name="StaticPressure" type="HPXMLDouble">
				<xs:annotation>
					<xs:documentation>[Pa] positive for supply side measurements, negative for return side.</xs:documentation>
				</xs:annotation>
			</xs:element>
			<xs:element minOccurs="0" name="MeasurementLocation" type="AirHandlerStaticPressureMeasurementLocation"/>
			<xs:element minOccurs="0" name="LocationDescription" type="HPXMLString"/>
			<xs:element minOccurs="0" name="StaticPressureSource" type="StaticPressureSource"/>
			<xs:element minOccurs="0" ref="extension"/>
		</xs:sequence>
		<xs:attribute name="dataSource" type="DataSource"/>
	</xs:complexType>
	<xs:complexType name="WallAndFloorFurnace">
		<xs:sequence>
			<xs:element minOccurs="0" name="SealedCombustion" type="HPXMLBoolean"/>
			<xs:element minOccurs="0" name="AtmosphericBurner" type="HPXMLBoolean"/>
			<xs:element minOccurs="0" name="PowerBurner" type="HPXMLBoolean"/>
			<xs:element minOccurs="0" name="AutomaticVentDamper" type="HPXMLBoolean"/>
			<xs:element minOccurs="0" name="PilotLight" type="HPXMLBoolean"/>
			<xs:element minOccurs="0" name="IntermittentIgnitionDevice" type="HPXMLBoolean"/>
			<xs:element minOccurs="0" name="RetentionHead" type="HPXMLBoolean"/>
			<xs:element minOccurs="0" ref="extension"/>
		</xs:sequence>
		<xs:attribute name="dataSource" type="DataSource"/>
	</xs:complexType>
	<xs:complexType name="AtticType">
		<xs:choice>
			<xs:element name="Attic">
				<xs:complexType>
					<xs:sequence>
						<xs:element minOccurs="0" name="Vented" type="HPXMLBoolean"/>
						<xs:element minOccurs="0" name="Conditioned" type="HPXMLBoolean"/>
						<xs:element minOccurs="0" name="CapeCod" type="HPXMLBoolean"/>
						<xs:element minOccurs="0" ref="extension"/>
					</xs:sequence>
					<xs:attribute name="dataSource" type="DataSource"/>
				</xs:complexType>
			</xs:element>
			<xs:element name="CathedralCeiling">
				<xs:complexType>
					<xs:sequence>
						<xs:element minOccurs="0" ref="extension"/>
					</xs:sequence>
					<xs:attribute name="dataSource" type="DataSource"/>
				</xs:complexType>
			</xs:element>
			<xs:element name="FlatRoof">
				<xs:complexType>
					<xs:sequence>
						<xs:element minOccurs="0" ref="extension"/>
					</xs:sequence>
					<xs:attribute name="dataSource" type="DataSource"/>
				</xs:complexType>
			</xs:element>
			<xs:element name="BelowApartment">
				<xs:complexType>
					<xs:sequence>
						<xs:element minOccurs="0" ref="extension"/>
					</xs:sequence>
					<xs:attribute name="dataSource" type="DataSource"/>
				</xs:complexType>
			</xs:element>
			<xs:element name="Other">
				<xs:complexType>
					<xs:sequence>
						<xs:element minOccurs="0" ref="extension"/>
					</xs:sequence>
					<xs:attribute name="dataSource" type="DataSource"/>
				</xs:complexType>
			</xs:element>
		</xs:choice>
		<xs:attribute name="dataSource" type="DataSource"/>
	</xs:complexType>
	<xs:complexType name="VentilationType">
		<xs:sequence>
			<xs:element name="UnitofMeasure" type="VentilationUnit" minOccurs="0"/>
			<xs:element name="Value" type="BuildingAirLeakage" minOccurs="0"/>
		</xs:sequence>
		<xs:attribute name="dataSource" type="DataSource"/>
	</xs:complexType>
	<xs:complexType name="PipeDiameterType">
		<xs:sequence>
			<xs:element maxOccurs="3" name="PipeDiameter">
				<xs:complexType>
					<xs:sequence>
						<xs:element name="Dimension" type="DiameterDimension"/>
						<xs:element name="Value" type="LengthMeasurement">
							<xs:annotation>
								<xs:documentation>[in]</xs:documentation>
							</xs:annotation>
						</xs:element>
					</xs:sequence>
					<xs:attribute name="dataSource" type="DataSource"/>
				</xs:complexType>
			</xs:element>
		</xs:sequence>
		<xs:attribute name="dataSource" type="DataSource"/>
	</xs:complexType>
	<xs:element name="ExternalResource">
		<xs:complexType>
			<xs:sequence>
				<xs:element name="URL" type="xs:anyURI"/>
				<xs:element name="Type" type="ExternalResourceType"/>
				<xs:element name="Description" type="HPXMLString"/>
				<xs:element minOccurs="0" ref="extension"/>
			</xs:sequence>
			<xs:attribute name="id" use="required"/>
			<xs:attribute name="dataSource" type="DataSource"/>
		</xs:complexType>
	</xs:element>
	<xs:element name="ConnectedDevice">
		<xs:complexType>
			<xs:sequence>
				<xs:group ref="SystemInfo"/>
				<xs:element name="IsConnected" type="HPXMLBoolean"/>
				<xs:element maxOccurs="unbounded" minOccurs="0" name="CommunicatesWith" type="LocalReference"/>
				<xs:element minOccurs="0" name="CommunicationProtocol" type="ConnectedDeviceCommunicationProtocol" maxOccurs="unbounded"/>
				<xs:element minOccurs="0" name="DemandResponseCapability" type="HPXMLBoolean"/>
				<xs:element minOccurs="0" name="OccupancySensor" type="HPXMLBoolean"/>
				<xs:element minOccurs="0" ref="extension"/>
			</xs:sequence>
			<xs:attribute name="dataSource" type="DataSource"/>
		</xs:complexType>
	</xs:element>
	<xs:complexType name="Season">
		<xs:sequence>
			<xs:element maxOccurs="1" minOccurs="0" name="BeginMonth" type="Month"/>
			<xs:element maxOccurs="1" minOccurs="0" name="BeginDayOfMonth" type="DayOfMonth"/>
			<xs:element maxOccurs="1" minOccurs="0" name="EndMonth" type="Month"/>
			<xs:element maxOccurs="1" minOccurs="0" name="EndDayOfMonth" type="DayOfMonth"/>
		</xs:sequence>
		<xs:attribute name="dataSource" type="DataSource"/>
	</xs:complexType>
	<xs:complexType name="CoolingPerformanceDataPoint">
		<xs:sequence>
			<xs:element maxOccurs="unbounded" minOccurs="0" ref="ExternalResource"/>
			<xs:element name="OutdoorTemperature" type="Temperature" minOccurs="0">
				<xs:annotation>
					<xs:documentation>[F] drybulb</xs:documentation>
				</xs:annotation>
			</xs:element>
			<xs:element minOccurs="0" name="IndoorTemperature" type="Temperature">
				<xs:annotation>
					<xs:documentation>[F] drybulb</xs:documentation>
				</xs:annotation>
			</xs:element>
			<xs:element minOccurs="0" name="IndoorWetbulbTemperature" type="Temperature">
				<xs:annotation>
					<xs:documentation>[F] wetbulb</xs:documentation>
				</xs:annotation>
			</xs:element>
			<xs:element minOccurs="0" name="Capacity" type="Capacity">
				<xs:annotation>
					<xs:documentation>[Btuh] output capacity</xs:documentation>
				</xs:annotation>
			</xs:element>
			<xs:element minOccurs="0" name="CapacityFractionOfNominal" type="FractionGreaterThanOne">
				<xs:annotation>
					<xs:documentation>Fraction of the nominal output capacity</xs:documentation>
				</xs:annotation>
			</xs:element>
			<xs:element minOccurs="0" name="CapacityDescription" type="CapacityDescription"/>
			<xs:element minOccurs="0" name="Efficiency" type="CoolingEfficiencyType">
				<xs:annotation>
					<xs:documentation/>
				</xs:annotation>
			</xs:element>
			<xs:element minOccurs="0" name="extension" type="extensionType"/>
		</xs:sequence>
		<xs:attribute name="dataSource" type="DataSource"/>
	</xs:complexType>
	<xs:complexType name="HeatingPerformanceDataPoint">
		<xs:sequence>
			<xs:element maxOccurs="unbounded" minOccurs="0" ref="ExternalResource"/>
			<xs:element name="OutdoorTemperature" type="Temperature" minOccurs="0">
				<xs:annotation>
					<xs:documentation>[F] drybulb</xs:documentation>
				</xs:annotation>
			</xs:element>
			<xs:element minOccurs="0" name="IndoorTemperature" type="Temperature">
				<xs:annotation>
					<xs:documentation>[F] drybulb</xs:documentation>
				</xs:annotation>
			</xs:element>
			<xs:element minOccurs="0" name="Capacity" type="Capacity">
				<xs:annotation>
					<xs:documentation>[Btuh] output capacity</xs:documentation>
				</xs:annotation>
			</xs:element>
			<xs:element minOccurs="0" name="CapacityFractionOfNominal" type="FractionGreaterThanOne">
				<xs:annotation>
					<xs:documentation>Fraction of the nominal output capacity</xs:documentation>
				</xs:annotation>
			</xs:element>
			<xs:element minOccurs="0" name="CapacityDescription" type="CapacityDescription"/>
			<xs:element minOccurs="0" name="Efficiency" type="HeatingEfficiencyType">
				<xs:annotation>
					<xs:documentation/>
				</xs:annotation>
			</xs:element>
			<xs:element minOccurs="0" name="extension" type="extensionType"/>
		</xs:sequence>
		<xs:attribute name="dataSource" type="DataSource"/>
	</xs:complexType>
<xs:simpleType name="DataSource">
		<xs:restriction base="xs:string">
			<xs:enumeration value="user"/>
			<xs:enumeration value="software"/>
		</xs:restriction>
	</xs:simpleType>
	<xs:complexType name="HPXMLString">
		<xs:simpleContent>
			<xs:extension base="xs:string">
				<xs:attribute name="dataSource" type="DataSource"/>
			</xs:extension>
		</xs:simpleContent>
	</xs:complexType>
	<xs:complexType name="HPXMLDate">
		<xs:simpleContent>
			<xs:extension base="xs:date">
				<xs:attribute name="dataSource" type="DataSource"/>
			</xs:extension>
		</xs:simpleContent>
	</xs:complexType>
	<xs:complexType name="HPXMLDateTime">
		<xs:simpleContent>
			<xs:extension base="xs:dateTime">
				<xs:attribute name="dataSource" type="DataSource"/>
			</xs:extension>
		</xs:simpleContent>
	</xs:complexType>
	<xs:complexType name="HPXMLBoolean">
		<xs:simpleContent>
			<xs:extension base="xs:boolean">
				<xs:attribute name="dataSource" type="DataSource"/>
			</xs:extension>
		</xs:simpleContent>
	</xs:complexType>
	<xs:complexType name="HPXMLDouble">
		<xs:simpleContent>
			<xs:extension base="xs:double">
				<xs:attribute name="dataSource" type="DataSource"/>
			</xs:extension>
		</xs:simpleContent>
	</xs:complexType>
	<xs:simpleType name="HPXMLDoubleGreaterThanZero_simple">
		<xs:restriction base="xs:double">
			<xs:minExclusive value="0"/>
		</xs:restriction>
	</xs:simpleType>
	<xs:complexType name="HPXMLDoubleGreaterThanZero">
		<xs:simpleContent>
			<xs:extension base="HPXMLDoubleGreaterThanZero_simple">
				<xs:attribute name="dataSource" type="DataSource"/>
			</xs:extension>
		</xs:simpleContent>
	</xs:complexType>
	<xs:complexType name="HPXMLDecimal">
		<xs:simpleContent>
			<xs:extension base="xs:decimal">
				<xs:attribute name="dataSource" type="DataSource"/>
			</xs:extension>
		</xs:simpleContent>
	</xs:complexType>
	<xs:complexType name="HPXMLInteger">
		<xs:simpleContent>
			<xs:extension base="xs:integer">
				<xs:attribute name="dataSource" type="DataSource"/>
			</xs:extension>
		</xs:simpleContent>
	</xs:complexType>
	<xs:simpleType name="schemaVersionType">
		<xs:restriction base="xs:string">
			<xs:enumeration value="4.0"/>
		</xs:restriction>
	</xs:simpleType>
	<!--Address Information Below-->
	<xs:simpleType name="AddressTypeCode_simple">
		<xs:restriction base="xs:string">
			<xs:enumeration value="street"/>
			<xs:enumeration value="mailing"/>
		</xs:restriction>
	</xs:simpleType>
	<xs:complexType name="AddressTypeCode">
		<xs:simpleContent>
			<xs:extension base="AddressTypeCode_simple">
				<xs:attribute name="dataSource" type="DataSource"/>
			</xs:extension>
		</xs:simpleContent>
	</xs:complexType>
	<xs:simpleType name="StateCode_simple">
		<xs:restriction base="xs:string"/>
	</xs:simpleType>
	<xs:complexType name="StateCode">
		<xs:simpleContent>
			<xs:extension base="StateCode_simple">
				<xs:attribute name="dataSource" type="DataSource"/>
			</xs:extension>
		</xs:simpleContent>
	</xs:complexType>
	<xs:simpleType name="ZipCode_simple">
		<xs:restriction base="xs:string">
			<xs:pattern value="[0-9]{5}(-[0-9]{4})?"/>
		</xs:restriction>
	</xs:simpleType>
	<xs:complexType name="ZipCode">
		<xs:simpleContent>
			<xs:extension base="ZipCode_simple">
				<xs:attribute name="dataSource" type="DataSource"/>
			</xs:extension>
		</xs:simpleContent>
	</xs:complexType>
	<xs:simpleType name="USPSBarCode_simple">
		<xs:restriction base="xs:string"/>
	</xs:simpleType>
	<xs:complexType name="USPSBarCode">
		<xs:simpleContent>
			<xs:extension base="USPSBarCode_simple">
				<xs:attribute name="dataSource" type="DataSource"/>
			</xs:extension>
		</xs:simpleContent>
	</xs:complexType>
	<!--Name Information Below-->
	<xs:simpleType name="PrefixName_simple">
		<xs:restriction base="xs:string"/>
	</xs:simpleType>
	<xs:complexType name="PrefixName">
		<xs:simpleContent>
			<xs:extension base="PrefixName_simple">
				<xs:attribute name="dataSource" type="DataSource"/>
			</xs:extension>
		</xs:simpleContent>
	</xs:complexType>
	<xs:simpleType name="SuffixName_simple">
		<xs:restriction base="xs:string"/>
	</xs:simpleType>
	<xs:complexType name="SuffixName">
		<xs:simpleContent>
			<xs:extension base="SuffixName_simple">
				<xs:attribute name="dataSource" type="DataSource"/>
			</xs:extension>
		</xs:simpleContent>
	</xs:complexType>
	<xs:simpleType name="IndividualType_simple">
		<xs:restriction base="xs:string">
			<xs:enumeration value="owner-occupant"/>
			<xs:enumeration value="owner-non-occupant"/>
			<xs:enumeration value="property manager"/>
			<xs:enumeration value="real estate agent"/>
			<xs:enumeration value="tenant"/>
			<xs:enumeration value="other"/>
		</xs:restriction>
	</xs:simpleType>
	<xs:complexType name="IndividualType">
		<xs:simpleContent>
			<xs:extension base="IndividualType_simple">
				<xs:attribute name="dataSource" type="DataSource"/>
			</xs:extension>
		</xs:simpleContent>
	</xs:complexType>
	<xs:simpleType name="BusinessCertification_simple">
		<xs:restriction base="xs:string">
			<xs:enumeration value="BPI"/>
			<xs:enumeration value="RESNET"/>
			<xs:enumeration value="other"/>
		</xs:restriction>
	</xs:simpleType>
	<xs:complexType name="BusinessCertification">
		<xs:simpleContent>
			<xs:extension base="BusinessCertification_simple">
				<xs:attribute name="dataSource" type="DataSource"/>
			</xs:extension>
		</xs:simpleContent>
	</xs:complexType>
	<!--Telephone Information Below-->
	<xs:simpleType name="TelephoneTypeCode_simple">
		<xs:restriction base="xs:string">
			<xs:enumeration value="day"/>
			<xs:enumeration value="evening"/>
			<xs:enumeration value="mobile"/>
		</xs:restriction>
	</xs:simpleType>
	<xs:complexType name="TelephoneTypeCode">
		<xs:simpleContent>
			<xs:extension base="TelephoneTypeCode_simple">
				<xs:attribute name="dataSource" type="DataSource"/>
			</xs:extension>
		</xs:simpleContent>
	</xs:complexType>
	<xs:simpleType name="TelephoneNumber_simple">
		<xs:restriction base="xs:string"/>
	</xs:simpleType>
	<xs:complexType name="TelephoneNumber">
		<xs:simpleContent>
			<xs:extension base="TelephoneNumber_simple">
				<xs:attribute name="dataSource" type="DataSource"/>
			</xs:extension>
		</xs:simpleContent>
	</xs:complexType>
	<xs:simpleType name="TelephoneExtension_simple">
		<xs:restriction base="xs:string"/>
	</xs:simpleType>
	<xs:complexType name="TelephoneExtension">
		<xs:simpleContent>
			<xs:extension base="TelephoneExtension_simple">
				<xs:attribute name="dataSource" type="DataSource"/>
			</xs:extension>
		</xs:simpleContent>
	</xs:complexType>
	<!--Email Information Below-->
	<xs:simpleType name="EmailTypeCode_simple">
		<xs:restriction base="xs:string">
			<xs:enumeration value="personal"/>
			<xs:enumeration value="work"/>
			<xs:enumeration value="other"/>
		</xs:restriction>
	</xs:simpleType>
	<xs:complexType name="EmailTypeCode">
		<xs:simpleContent>
			<xs:extension base="EmailTypeCode_simple">
				<xs:attribute name="dataSource" type="DataSource"/>
			</xs:extension>
		</xs:simpleContent>
	</xs:complexType>
	<xs:simpleType name="EmailAddress_simple">
		<xs:restriction base="xs:string"/>
	</xs:simpleType>
	<xs:complexType name="EmailAddress">
		<xs:simpleContent>
			<xs:extension base="EmailAddress_simple">
				<xs:attribute name="dataSource" type="DataSource"/>
			</xs:extension>
		</xs:simpleContent>
	</xs:complexType>
	<!--System Identifiers Below-->
	<xs:simpleType name="SendingSystemIdentifierType_simple">
		<xs:restriction base="xs:string"/>
	</xs:simpleType>
	<xs:complexType name="SendingSystemIdentifierType">
		<xs:simpleContent>
			<xs:extension base="SendingSystemIdentifierType_simple">
				<xs:attribute name="dataSource" type="DataSource"/>
			</xs:extension>
		</xs:simpleContent>
	</xs:complexType>
	<xs:simpleType name="SendingSystemIdentifierValue_simple">
		<xs:restriction base="xs:string"/>
	</xs:simpleType>
	<xs:complexType name="SendingSystemIdentifierValue">
		<xs:simpleContent>
			<xs:extension base="SendingSystemIdentifierValue_simple">
				<xs:attribute name="dataSource" type="DataSource"/>
			</xs:extension>
		</xs:simpleContent>
	</xs:complexType>
	<xs:simpleType name="ReceivingSystemIdentifierType_simple">
		<xs:restriction base="xs:string"/>
	</xs:simpleType>
	<xs:complexType name="ReceivingSystemIdentifierType">
		<xs:simpleContent>
			<xs:extension base="ReceivingSystemIdentifierType_simple">
				<xs:attribute name="dataSource" type="DataSource"/>
			</xs:extension>
		</xs:simpleContent>
	</xs:complexType>
	<xs:simpleType name="ReceivingSystemIdentifierValue_simple">
		<xs:restriction base="xs:string"/>
	</xs:simpleType>
	<xs:complexType name="ReceivingSystemIdentifierValue">
		<xs:simpleContent>
			<xs:extension base="ReceivingSystemIdentifierValue_simple">
				<xs:attribute name="dataSource" type="DataSource"/>
			</xs:extension>
		</xs:simpleContent>
	</xs:complexType>
	<!--XMLTransaction Header Information Below-->
	<xs:simpleType name="XMLType_simple">
		<xs:restriction base="xs:string"/>
	</xs:simpleType>
	<xs:complexType name="XMLType">
		<xs:simpleContent>
			<xs:extension base="XMLType_simple">
				<xs:attribute name="dataSource" type="DataSource"/>
			</xs:extension>
		</xs:simpleContent>
	</xs:complexType>
	<xs:simpleType name="XMLGeneratedBy_simple">
		<xs:restriction base="xs:string"/>
	</xs:simpleType>
	<xs:complexType name="XMLGeneratedBy">
		<xs:simpleContent>
			<xs:extension base="XMLGeneratedBy_simple">
				<xs:attribute name="dataSource" type="DataSource"/>
			</xs:extension>
		</xs:simpleContent>
	</xs:complexType>
	<xs:simpleType name="CreatedDateAndTime_simple">
		<xs:restriction base="xs:dateTime"/>
	</xs:simpleType>
	<xs:complexType name="CreatedDateAndTime">
		<xs:simpleContent>
			<xs:extension base="CreatedDateAndTime_simple">
				<xs:attribute name="dataSource" type="DataSource"/>
			</xs:extension>
		</xs:simpleContent>
	</xs:complexType>
	<!--Utility Information Below-->
	<!--Misc Data Fields Below-->
	<!--Air Infiltration Below-->
	<xs:simpleType name="BuildingLeakiness_simple">
		<xs:restriction base="xs:string">
			<xs:enumeration value="very tight"/>
			<xs:enumeration value="tight"/>
			<xs:enumeration value="average"/>
			<xs:enumeration value="leaky"/>
			<xs:enumeration value="very leaky"/>
		</xs:restriction>
	</xs:simpleType>
	<xs:complexType name="BuildingLeakiness">
		<xs:simpleContent>
			<xs:extension base="BuildingLeakiness_simple">
				<xs:attribute name="dataSource" type="DataSource"/>
			</xs:extension>
		</xs:simpleContent>
	</xs:complexType>
	<xs:simpleType name="WindConditions_simple">
		<xs:restriction base="xs:string">
			<xs:enumeration value="windy"/>
			<xs:enumeration value="normal"/>
		</xs:restriction>
	</xs:simpleType>
	<xs:complexType name="WindConditions">
		<xs:simpleContent>
			<xs:extension base="WindConditions_simple">
				<xs:attribute name="dataSource" type="DataSource"/>
			</xs:extension>
		</xs:simpleContent>
	</xs:complexType>
	<xs:simpleType name="BuildingAirLeakage_simple">
		<xs:restriction base="xs:double">
			<xs:minExclusive value="0"/>
		</xs:restriction>
	</xs:simpleType>
	<xs:complexType name="BuildingAirLeakage">
		<xs:simpleContent>
			<xs:extension base="BuildingAirLeakage_simple">
				<xs:attribute name="dataSource" type="DataSource"/>
			</xs:extension>
		</xs:simpleContent>
	</xs:complexType>
	<xs:simpleType name="BuildingAirLeakageUnit_simple">
		<xs:restriction base="xs:string">
			<xs:enumeration value="CFM"/>
			<xs:enumeration value="CFMnatural"/>
			<xs:enumeration value="ACH"/>
			<xs:enumeration value="ACHnatural"/>
		</xs:restriction>
	</xs:simpleType>
	<xs:complexType name="BuildingAirLeakageUnit">
		<xs:simpleContent>
			<xs:extension base="BuildingAirLeakageUnit_simple">
				<xs:attribute name="dataSource" type="DataSource"/>
			</xs:extension>
		</xs:simpleContent>
	</xs:complexType>
	<xs:simpleType name="TypeofInfiltrationLeakage_simple">
		<xs:restriction base="xs:string">
			<xs:enumeration value="building total"/>
			<xs:enumeration value="unit total"/>
			<xs:enumeration value="unit exterior only"/>
			<xs:enumeration value="unit interior only"/>
		</xs:restriction>
	</xs:simpleType>
	<xs:complexType name="TypeofInfiltrationLeakage">
		<xs:simpleContent>
			<xs:extension base="TypeofInfiltrationLeakage_simple">
				<xs:attribute name="dataSource" type="DataSource"/>
			</xs:extension>
		</xs:simpleContent>
	</xs:complexType>
	<xs:simpleType name="FanPressure_simple">
		<xs:restriction base="xs:double"/>
	</xs:simpleType>
	<xs:complexType name="FanPressure">
		<xs:simpleContent>
			<xs:extension base="FanPressure_simple">
				<xs:attribute name="dataSource" type="DataSource"/>
			</xs:extension>
		</xs:simpleContent>
	</xs:complexType>
	<xs:simpleType name="FanRingUsed_simple">
		<xs:restriction base="xs:string">
			<xs:enumeration value="open"/>
			<xs:enumeration value="A"/>
			<xs:enumeration value="B"/>
		</xs:restriction>
	</xs:simpleType>
	<xs:complexType name="FanRingUsed">
		<xs:simpleContent>
			<xs:extension base="FanRingUsed_simple">
				<xs:attribute name="dataSource" type="DataSource"/>
			</xs:extension>
		</xs:simpleContent>
	</xs:complexType>
	<xs:simpleType name="TypeofBlowerDoorTest_simple">
		<xs:restriction base="xs:string">
			<xs:enumeration value="pressurization"/>
			<xs:enumeration value="depressurization"/>
		</xs:restriction>
	</xs:simpleType>
	<xs:complexType name="TypeofBlowerDoorTest">
		<xs:simpleContent>
			<xs:extension base="TypeofBlowerDoorTest_simple">
				<xs:attribute name="dataSource" type="DataSource"/>
			</xs:extension>
		</xs:simpleContent>
	</xs:complexType>
	<xs:simpleType name="HousePressure_simple">
		<xs:restriction base="xs:double">
			<xs:minExclusive value="0"/>
		</xs:restriction>
	</xs:simpleType>
	<xs:complexType name="HousePressure">
		<xs:simpleContent>
			<xs:extension base="HousePressure_simple">
				<xs:attribute name="dataSource" type="DataSource"/>
			</xs:extension>
		</xs:simpleContent>
	</xs:complexType>
	<xs:simpleType name="TypeofInfiltrationMeasurement_simple">
		<xs:restriction base="xs:string">
			<xs:enumeration value="blower door"/>
			<xs:enumeration value="tracer gas"/>
			<xs:enumeration value="estimate"/>
			<xs:enumeration value="checklist"/>
		</xs:restriction>
	</xs:simpleType>
	<xs:complexType name="TypeofInfiltrationMeasurement">
		<xs:simpleContent>
			<xs:extension base="TypeofInfiltrationMeasurement_simple">
				<xs:attribute name="dataSource" type="DataSource"/>
			</xs:extension>
		</xs:simpleContent>
	</xs:complexType>
	<!--Climate and Risk Zones-->
	<xs:simpleType name="ClimateZoneDOE_simple">
		<xs:restriction base="xs:string">
			<xs:enumeration value="subarctic"/>
			<xs:enumeration value="marine"/>
			<xs:enumeration value="hot-dry"/>
			<xs:enumeration value="mixed-dry"/>
			<xs:enumeration value="hot-humid"/>
			<xs:enumeration value="mixed-humid"/>
			<xs:enumeration value="cold"/>
			<xs:enumeration value="very cold"/>
		</xs:restriction>
	</xs:simpleType>
	<xs:complexType name="ClimateZoneDOE">
		<xs:simpleContent>
			<xs:extension base="ClimateZoneDOE_simple">
				<xs:attribute name="dataSource" type="DataSource"/>
			</xs:extension>
		</xs:simpleContent>
	</xs:complexType>
	<xs:simpleType name="IECCYear_simple">
		<xs:restriction base="xs:integer">
			<xs:enumeration value="2021"/>
			<xs:enumeration value="2018"/>
			<xs:enumeration value="2015"/>
			<xs:enumeration value="2012"/>
			<xs:enumeration value="2009"/>
			<xs:enumeration value="2006"/>
			<xs:enumeration value="2003"/>
		</xs:restriction>
	</xs:simpleType>
	<xs:complexType name="IECCYear">
		<xs:simpleContent>
			<xs:extension base="IECCYear_simple">
				<xs:attribute name="dataSource" type="DataSource"/>
			</xs:extension>
		</xs:simpleContent>
	</xs:complexType>
	<xs:simpleType name="ClimateZoneIECC_simple">
		<xs:restriction base="xs:string">
			<xs:enumeration value="1A"/>
			<xs:enumeration value="1B"/>
			<xs:enumeration value="1C"/>
			<xs:enumeration value="2A"/>
			<xs:enumeration value="2B"/>
			<xs:enumeration value="2C"/>
			<xs:enumeration value="3A"/>
			<xs:enumeration value="3B"/>
			<xs:enumeration value="3C"/>
			<xs:enumeration value="4A"/>
			<xs:enumeration value="4B"/>
			<xs:enumeration value="4C"/>
			<xs:enumeration value="5A"/>
			<xs:enumeration value="5B"/>
			<xs:enumeration value="5C"/>
			<xs:enumeration value="6A"/>
			<xs:enumeration value="6B"/>
			<xs:enumeration value="6C"/>
			<xs:enumeration value="7"/>
			<xs:enumeration value="8"/>
		</xs:restriction>
	</xs:simpleType>
	<xs:complexType name="ClimateZoneIECC">
		<xs:simpleContent>
			<xs:extension base="ClimateZoneIECC_simple">
				<xs:attribute name="dataSource" type="DataSource"/>
			</xs:extension>
		</xs:simpleContent>
	</xs:complexType>
	<xs:simpleType name="EarthquakeZone_simple">
		<xs:restriction base="xs:boolean"/>
	</xs:simpleType>
	<xs:complexType name="EarthquakeZone">
		<xs:simpleContent>
			<xs:extension base="EarthquakeZone_simple">
				<xs:attribute name="dataSource" type="DataSource"/>
			</xs:extension>
		</xs:simpleContent>
	</xs:complexType>
	<xs:simpleType name="RadonZone_simple">
		<xs:restriction base="xs:integer">
			<xs:minInclusive value="1"/>
			<xs:maxInclusive value="3"/>
		</xs:restriction>
	</xs:simpleType>
	<xs:complexType name="RadonZone">
		<xs:simpleContent>
			<xs:extension base="RadonZone_simple">
				<xs:attribute name="dataSource" type="DataSource"/>
			</xs:extension>
		</xs:simpleContent>
	</xs:complexType>
	<xs:simpleType name="TermiteZone_simple">
		<xs:restriction base="xs:string">
			<xs:enumeration value="none to slight"/>
			<xs:enumeration value="slight to moderate"/>
			<xs:enumeration value="moderate to heavy"/>
			<xs:enumeration value="very heavy"/>
		</xs:restriction>
	</xs:simpleType>
	<xs:complexType name="TermiteZone">
		<xs:simpleContent>
			<xs:extension base="TermiteZone_simple">
				<xs:attribute name="dataSource" type="DataSource"/>
			</xs:extension>
		</xs:simpleContent>
	</xs:complexType>
	<!--Construction Below-->
	<xs:simpleType name="ResidentialFacilityType_simple">
		<xs:restriction base="xs:string">
			<xs:enumeration value="single-family detached"/>
			<xs:enumeration value="single-family attached"/>
			<xs:enumeration value="manufactured home"/>
			<xs:enumeration value="2-4 unit building"/>
			<xs:enumeration value="5+ unit building"/>
			<xs:enumeration value="multi-family - uncategorized"/>
			<xs:enumeration value="multi-family - town homes"/>
			<xs:enumeration value="multi-family - condos"/>
			<xs:enumeration value="apartment unit"/>
			<xs:enumeration value="studio unit"/>
			<xs:enumeration value="other"/>
			<xs:enumeration value="unknown"/>
		</xs:restriction>
	</xs:simpleType>
	<xs:complexType name="ResidentialFacilityType">
		<xs:simpleContent>
			<xs:extension base="ResidentialFacilityType_simple">
				<xs:attribute name="dataSource" type="DataSource"/>
			</xs:extension>
		</xs:simpleContent>
	</xs:complexType>
	<xs:simpleType name="EducationLevels_simple">
		<xs:restriction base="xs:string">
			<xs:enumeration value="no high school"/>
			<xs:enumeration value="some high school"/>
			<xs:enumeration value="high school graduate"/>
			<xs:enumeration value="some college"/>
			<xs:enumeration value="vocational/technical/associates degree"/>
			<xs:enumeration value="bachelor's degree"/>
			<xs:enumeration value="some post graduate "/>
			<xs:enumeration value="master's degree"/>
			<xs:enumeration value="professional degree"/>
			<xs:enumeration value="doctoral degree"/>
		</xs:restriction>
	</xs:simpleType>
	<xs:complexType name="EducationLevels">
		<xs:simpleContent>
			<xs:extension base="EducationLevels_simple">
				<xs:attribute name="dataSource" type="DataSource"/>
			</xs:extension>
		</xs:simpleContent>
	</xs:complexType>
	<xs:simpleType name="FootprintShape_simple">
		<xs:restriction base="xs:string">
			<xs:enumeration value="rectangular"/>
			<xs:enumeration value="square"/>
			<xs:enumeration value="circular"/>
			<xs:enumeration value="L-shaped"/>
			<xs:enumeration value="U-shaped"/>
			<xs:enumeration value="I-shaped"/>
			<xs:enumeration value="V-shaped"/>
			<xs:enumeration value="other"/>
		</xs:restriction>
	</xs:simpleType>
	<xs:complexType name="FootprintShape">
		<xs:simpleContent>
			<xs:extension base="FootprintShape_simple">
				<xs:attribute name="dataSource" type="DataSource"/>
			</xs:extension>
		</xs:simpleContent>
	</xs:complexType>
	<xs:simpleType name="OrientationType_simple">
		<xs:restriction base="xs:string">
			<xs:enumeration value="north"/>
			<xs:enumeration value="northwest"/>
			<xs:enumeration value="west"/>
			<xs:enumeration value="southwest"/>
			<xs:enumeration value="south"/>
			<xs:enumeration value="southeast"/>
			<xs:enumeration value="east"/>
			<xs:enumeration value="northeast"/>
		</xs:restriction>
	</xs:simpleType>
	<xs:complexType name="OrientationType">
		<xs:simpleContent>
			<xs:extension base="OrientationType_simple">
				<xs:attribute name="dataSource" type="DataSource"/>
			</xs:extension>
		</xs:simpleContent>
	</xs:complexType>
	<xs:simpleType name="NumberOfFloorsType_simple">
		<xs:restriction base="xs:double">
			<xs:minInclusive value="0"/>
		</xs:restriction>
	</xs:simpleType>
	<xs:complexType name="NumberOfFloorsType">
		<xs:simpleContent>
			<xs:extension base="NumberOfFloorsType_simple">
				<xs:attribute name="dataSource" type="DataSource"/>
			</xs:extension>
		</xs:simpleContent>
	</xs:complexType>
	<xs:simpleType name="IntegerGreaterThanZero_simple">
		<xs:restriction base="xs:integer">
			<xs:minExclusive value="0"/>
		</xs:restriction>
	</xs:simpleType>
	<xs:complexType name="IntegerGreaterThanZero">
		<xs:simpleContent>
			<xs:extension base="IntegerGreaterThanZero_simple">
				<xs:attribute name="dataSource" type="DataSource"/>
			</xs:extension>
		</xs:simpleContent>
	</xs:complexType>
	<xs:simpleType name="IntegerGreaterThanOrEqualToZero_simple">
		<xs:restriction base="xs:integer">
			<xs:minInclusive value="0"/>
		</xs:restriction>
	</xs:simpleType>
	<xs:complexType name="IntegerGreaterThanOrEqualToZero">
		<xs:simpleContent>
			<xs:extension base="IntegerGreaterThanOrEqualToZero_simple">
				<xs:attribute name="dataSource" type="DataSource"/>
			</xs:extension>
		</xs:simpleContent>
	</xs:complexType>
	<xs:simpleType name="SiteType_simple">
		<xs:restriction base="xs:string">
			<xs:enumeration value="rural"/>
			<xs:enumeration value="suburban"/>
			<xs:enumeration value="urban"/>
		</xs:restriction>
	</xs:simpleType>
	<xs:complexType name="SiteType">
		<xs:simpleContent>
			<xs:extension base="SiteType_simple">
				<xs:attribute name="dataSource" type="DataSource"/>
			</xs:extension>
		</xs:simpleContent>
	</xs:complexType>
	<xs:simpleType name="Surroundings_simple">
		<xs:restriction base="xs:string">
			<xs:enumeration value="stand-alone"/>
			<xs:enumeration value="attached on one side"/>
			<xs:enumeration value="attached on two sides"/>
			<xs:enumeration value="attached on three sides"/>
		</xs:restriction>
	</xs:simpleType>
	<xs:complexType name="Surroundings">
		<xs:simpleContent>
			<xs:extension base="Surroundings_simple">
				<xs:attribute name="dataSource" type="DataSource"/>
			</xs:extension>
		</xs:simpleContent>
	</xs:complexType>
	<xs:simpleType name="VerticalSurroundings_simple">
		<xs:restriction base="xs:string">
			<xs:enumeration value="unit above"/>
			<xs:enumeration value="unit below"/>
			<xs:enumeration value="unit above and below"/>
			<xs:enumeration value="no units above or below"/>
		</xs:restriction>
	</xs:simpleType>
	<xs:complexType name="VerticalSurroundings">
		<xs:simpleContent>
			<xs:extension base="VerticalSurroundings_simple">
				<xs:attribute name="dataSource" type="DataSource"/>
			</xs:extension>
		</xs:simpleContent>
	</xs:complexType>
	<xs:simpleType name="ShieldingofHome_simple">
		<xs:restriction base="xs:string">
			<xs:enumeration value="well-shielded"/>
			<xs:enumeration value="normal"/>
			<xs:enumeration value="exposed"/>
		</xs:restriction>
	</xs:simpleType>
	<xs:complexType name="ShieldingofHome">
		<xs:simpleContent>
			<xs:extension base="ShieldingofHome_simple">
				<xs:attribute name="dataSource" type="DataSource"/>
			</xs:extension>
		</xs:simpleContent>
	</xs:complexType>
	<xs:simpleType name="GarageLocation_simple">
		<xs:restriction base="xs:string">
			<xs:enumeration value="basement"/>
			<xs:enumeration value="first floor"/>
			<xs:enumeration value="detached"/>
		</xs:restriction>
	</xs:simpleType>
	<xs:complexType name="GarageLocation">
		<xs:simpleContent>
			<xs:extension base="GarageLocation_simple">
				<xs:attribute name="dataSource" type="DataSource"/>
			</xs:extension>
		</xs:simpleContent>
	</xs:complexType>
	<xs:simpleType name="SpaceAboveGarage_simple">
		<xs:restriction base="xs:string">
			<xs:enumeration value="conditioned area"/>
			<xs:enumeration value="unconditioned attic"/>
			<xs:enumeration value="crawlspace"/>
		</xs:restriction>
	</xs:simpleType>
	<xs:complexType name="SpaceAboveGarage">
		<xs:simpleContent>
			<xs:extension base="SpaceAboveGarage_simple">
				<xs:attribute name="dataSource" type="DataSource"/>
			</xs:extension>
		</xs:simpleContent>
	</xs:complexType>
	<xs:simpleType name="ManufacturedHomeSections_simple">
		<xs:restriction base="xs:string">
			<xs:enumeration value="single-wide"/>
			<xs:enumeration value="double-wide"/>
			<xs:enumeration value="triple-wide"/>
			<xs:enumeration value="CrossMod"/>
		</xs:restriction>
	</xs:simpleType>
	<xs:complexType name="ManufacturedHomeSections">
		<xs:simpleContent>
			<xs:extension base="ManufacturedHomeSections_simple">
				<xs:attribute name="dataSource" type="DataSource"/>
			</xs:extension>
		</xs:simpleContent>
	</xs:complexType>
	<xs:simpleType name="HouseholdType_simple">
		<xs:restriction base="xs:string">
			<xs:enumeration value="family household"/>
			<xs:enumeration value="married couple, no children"/>
			<xs:enumeration value="male household, no spouse"/>
			<xs:enumeration value="female household, no spouse"/>
			<xs:enumeration value="nonfamily household"/>
			<xs:enumeration value="single male"/>
			<xs:enumeration value="single female"/>
			<xs:enumeration value="other"/>
		</xs:restriction>
	</xs:simpleType>
	<xs:complexType name="HouseholdType">
		<xs:simpleContent>
			<xs:extension base="HouseholdType_simple">
				<xs:attribute name="dataSource" type="DataSource"/>
			</xs:extension>
		</xs:simpleContent>
	</xs:complexType>
	<xs:simpleType name="ResidentPopulationType_simple">
		<xs:restriction base="xs:string">
			<xs:enumeration value="no specific resident population"/>
			<xs:enumeration value="student"/>
			<xs:enumeration value="military"/>
			<xs:enumeration value="senior"/>
			<xs:enumeration value="special accessibility needs"/>
			<xs:enumeration value="young children"/>
			<xs:enumeration value="at risk"/>
			<xs:enumeration value="other"/>
		</xs:restriction>
	</xs:simpleType>
	<xs:complexType name="ResidentPopulationType">
		<xs:simpleContent>
			<xs:extension base="ResidentPopulationType_simple">
				<xs:attribute name="dataSource" type="DataSource"/>
			</xs:extension>
		</xs:simpleContent>
	</xs:complexType>
	<xs:simpleType name="Occupancy_simple">
		<xs:restriction base="xs:string">
			<xs:enumeration value="owner-occupied"/>
			<xs:enumeration value="renter-occupied"/>
			<xs:enumeration value="owner-and-renter-occupied"/>
			<xs:enumeration value="other"/>
		</xs:restriction>
	</xs:simpleType>
	<xs:complexType name="Occupancy">
		<xs:simpleContent>
			<xs:extension base="Occupancy_simple">
				<xs:attribute name="dataSource" type="DataSource"/>
			</xs:extension>
		</xs:simpleContent>
	</xs:complexType>
	<xs:simpleType name="OccupantIncomeRangeUnits_simple">
		<xs:annotation>
			<xs:documentation>AMI = Area Median Income; FPL = Federal Poverty Level</xs:documentation>
		</xs:annotation>
		<xs:restriction base="xs:string">
			<xs:enumeration value="% area median income"/>
			<xs:enumeration value="% federal poverty level"/>
		</xs:restriction>
	</xs:simpleType>
	<xs:complexType name="OccupantIncomeRangeUnits">
		<xs:simpleContent>
			<xs:extension base="OccupantIncomeRangeUnits_simple">
				<xs:attribute name="dataSource" type="DataSource"/>
			</xs:extension>
		</xs:simpleContent>
	</xs:complexType>
	<xs:simpleType name="Year_simple">
		<xs:restriction base="xs:integer"/>
	</xs:simpleType>
	<xs:complexType name="Year">
		<xs:simpleContent>
			<xs:extension base="Year_simple">
				<xs:attribute name="dataSource" type="DataSource"/>
			</xs:extension>
		</xs:simpleContent>
	</xs:complexType>
	<!-- Make sure to update FuelType with changes to this list as well. -->
	<xs:simpleType name="ConsumptionType_simple">
		<xs:restriction base="xs:string">
			<xs:enumeration value="electricity"/>
			<xs:enumeration value="renewable electricity"/>
			<xs:enumeration value="natural gas"/>
			<xs:enumeration value="renewable natural gas"/>
			<xs:enumeration value="fuel oil"/>
			<xs:enumeration value="fuel oil 1"/>
			<xs:enumeration value="fuel oil 2"/>
			<xs:enumeration value="fuel oil 4"/>
			<xs:enumeration value="fuel oil 5/6"/>
			<xs:enumeration value="district steam"/>
			<xs:enumeration value="district hot water"/>
			<xs:enumeration value="district chilled water"/>
			<xs:enumeration value="solar hot water"/>
			<xs:enumeration value="propane"/>
			<xs:enumeration value="kerosene"/>
			<xs:enumeration value="diesel"/>
			<xs:enumeration value="anthracite coal"/>
			<xs:enumeration value="bituminous coal"/>
			<xs:enumeration value="coke"/>
			<xs:enumeration value="wood"/>
			<xs:enumeration value="wood pellets"/>
			<xs:enumeration value="combination"/>
			<xs:enumeration value="water"/>
			<xs:enumeration value="other"/>
		</xs:restriction>
	</xs:simpleType>
	<xs:complexType name="ConsumptionType">
		<xs:simpleContent>
			<xs:extension base="ConsumptionType_simple">
				<xs:attribute name="dataSource" type="DataSource"/>
			</xs:extension>
		</xs:simpleContent>
	</xs:complexType>
	<xs:simpleType name="MeteringConfiguration_simple">
		<xs:restriction base="xs:string">
			<xs:enumeration value="direct metering"/>
			<xs:enumeration value="master meter without sub-metering"/>
			<xs:enumeration value="master meter with sub-metering"/>
		</xs:restriction>
	</xs:simpleType>
	<xs:complexType name="MeteringConfiguration">
		<xs:simpleContent>
			<xs:extension base="MeteringConfiguration_simple">
				<xs:attribute name="dataSource" type="DataSource"/>
			</xs:extension>
		</xs:simpleContent>
	</xs:complexType>
	<xs:simpleType name="EmissionType_simple">
		<xs:restriction base="xs:string">
			<xs:enumeration value="CO2"/>
			<xs:enumeration value="methane"/>
			<xs:enumeration value="N2O"/>
			<xs:enumeration value="CO2 equivalent"/>
		</xs:restriction>
	</xs:simpleType>
	<xs:complexType name="EmissionType">
		<xs:simpleContent>
			<xs:extension base="EmissionType_simple">
				<xs:attribute name="dataSource" type="DataSource"/>
			</xs:extension>
		</xs:simpleContent>
	</xs:complexType>
	<xs:simpleType name="EmissionUnits_simple">
		<xs:restriction base="xs:string">
			<xs:enumeration value="kg"/>
			<xs:enumeration value="ton"/>
			<xs:enumeration value="metric ton"/>
			<xs:enumeration value="pound"/>
		</xs:restriction>
	</xs:simpleType>
	<xs:complexType name="EmissionUnits">
		<xs:simpleContent>
			<xs:extension base="EmissionUnits_simple">
				<xs:attribute name="dataSource" type="DataSource"/>
			</xs:extension>
		</xs:simpleContent>
	</xs:complexType>
	<xs:simpleType name="FuelInterruptibility_simple">
		<xs:restriction base="xs:string">
			<xs:enumeration value="interruptible"/>
			<xs:enumeration value="firm"/>
			<xs:enumeration value="na"/>
		</xs:restriction>
	</xs:simpleType>
	<xs:complexType name="FuelInterruptibility">
		<xs:simpleContent>
			<xs:extension base="FuelInterruptibility_simple">
				<xs:attribute name="dataSource" type="DataSource"/>
			</xs:extension>
		</xs:simpleContent>
	</xs:complexType>
	<xs:simpleType name="SharedEnergySystem_simple">
		<xs:restriction base="xs:string">
			<xs:enumeration value="yes"/>
			<xs:enumeration value="no"/>
			<xs:enumeration value="common meter"/>
		</xs:restriction>
	</xs:simpleType>
	<xs:complexType name="SharedEnergySystem">
		<xs:simpleContent>
			<xs:extension base="SharedEnergySystem_simple">
				<xs:attribute name="dataSource" type="DataSource"/>
			</xs:extension>
		</xs:simpleContent>
	</xs:complexType>
	<xs:simpleType name="IntervalType_simple">
		<xs:restriction base="xs:string">
			<xs:enumeration value="15-minute"/>
			<xs:enumeration value="hourly"/>
			<xs:enumeration value="daily"/>
			<xs:enumeration value="monthly"/>
			<xs:enumeration value="annual"/>
		</xs:restriction>
	</xs:simpleType>
	<xs:complexType name="IntervalType">
		<xs:simpleContent>
			<xs:extension base="IntervalType_simple">
				<xs:attribute name="dataSource" type="DataSource"/>
			</xs:extension>
		</xs:simpleContent>
	</xs:complexType>
	<xs:simpleType name="PeakSeason_simple">
		<xs:restriction base="xs:string">
			<xs:enumeration value="summer"/>
			<xs:enumeration value="winter"/>
		</xs:restriction>
	</xs:simpleType>
	<xs:complexType name="PeakSeason">
		<xs:simpleContent>
			<xs:extension base="PeakSeason_simple">
				<xs:attribute name="dataSource" type="DataSource"/>
			</xs:extension>
		</xs:simpleContent>
	</xs:complexType>
	<xs:simpleType name="COReading_simple">
		<xs:restriction base="xs:double"/>
	</xs:simpleType>
	<xs:complexType name="COReading">
		<xs:simpleContent>
			<xs:extension base="COReading_simple">
				<xs:attribute name="dataSource" type="DataSource"/>
			</xs:extension>
		</xs:simpleContent>
	</xs:complexType>
	<xs:simpleType name="RadonTestTypes_simple">
		<xs:restriction base="xs:string">
			<xs:enumeration value="activated charcoal absorption"/>
			<xs:enumeration value="alpha-track detectors"/>
			<xs:enumeration value="unfiltered track detection"/>
			<xs:enumeration value="short term electret ion chamber"/>
			<xs:enumeration value="long term electret ion chamber"/>
			<xs:enumeration value="continuous radon monitoring"/>
		</xs:restriction>
	</xs:simpleType>
	<xs:complexType name="RadonTestTypes">
		<xs:simpleContent>
			<xs:extension base="RadonTestTypes_simple">
				<xs:attribute name="dataSource" type="DataSource"/>
			</xs:extension>
		</xs:simpleContent>
	</xs:complexType>
	<xs:simpleType name="RadonTestLocation_simple">
		<xs:restriction base="xs:string">
			<xs:enumeration value="kitchen"/>
			<xs:enumeration value="crawlspace"/>
			<xs:enumeration value="basement"/>
			<xs:enumeration value="bedroom"/>
			<xs:enumeration value="living room"/>
			<xs:enumeration value="other"/>
		</xs:restriction>
	</xs:simpleType>
	<xs:complexType name="RadonTestLocation">
		<xs:simpleContent>
			<xs:extension base="RadonTestLocation_simple">
				<xs:attribute name="dataSource" type="DataSource"/>
			</xs:extension>
		</xs:simpleContent>
	</xs:complexType>
	<!-- Make sure to update ConsumptionType with changes to this list as well. -->
	<xs:simpleType name="FuelType_simple">
		<xs:restriction base="xs:string">
			<xs:enumeration value="electricity"/>
			<xs:enumeration value="renewable electricity"/>
			<xs:enumeration value="natural gas"/>
			<xs:enumeration value="renewable natural gas"/>
			<xs:enumeration value="fuel oil"/>
			<xs:enumeration value="fuel oil 1"/>
			<xs:enumeration value="fuel oil 2"/>
			<xs:enumeration value="fuel oil 4"/>
			<xs:enumeration value="fuel oil 5/6"/>
			<xs:enumeration value="district steam"/>
			<xs:enumeration value="district hot water"/>
			<xs:enumeration value="district chilled water"/>
			<xs:enumeration value="solar hot water"/>
			<xs:enumeration value="propane"/>
			<xs:enumeration value="kerosene"/>
			<xs:enumeration value="diesel"/>
			<xs:enumeration value="coal"/>
			<xs:enumeration value="anthracite coal"/>
			<xs:enumeration value="bituminous coal"/>
			<xs:enumeration value="coke"/>
			<xs:enumeration value="wood"/>
			<xs:enumeration value="wood pellets"/>
			<xs:enumeration value="combination"/>
			<xs:enumeration value="other"/>
		</xs:restriction>
	</xs:simpleType>
	<xs:complexType name="FuelType">
		<xs:simpleContent>
			<xs:extension base="FuelType_simple">
				<xs:attribute name="dataSource" type="DataSource"/>
			</xs:extension>
		</xs:simpleContent>
	</xs:complexType>
	<!--Other Health and Safety Below-->
	<!--Standard Measure Fields Below-->
	<xs:simpleType name="EventType_simple">
		<xs:restriction base="xs:string">
			<xs:enumeration value="audit"/>
			<xs:enumeration value="proposed workscope"/>
			<xs:enumeration value="approved workscope"/>
			<xs:enumeration value="construction-period testing/daily test out"/>
			<xs:enumeration value="job completion testing/final inspection"/>
			<xs:enumeration value="quality assurance/monitoring"/>
			<xs:enumeration value="preconstruction"/>
		</xs:restriction>
	</xs:simpleType>
	<xs:complexType name="EventType">
		<xs:simpleContent>
			<xs:extension base="EventType_simple">
				<xs:attribute name="dataSource" type="DataSource"/>
			</xs:extension>
		</xs:simpleContent>
	</xs:complexType>
	<!--Air Sealing Below-->
	<!--Doors Below-->
	<xs:simpleType name="AtticComponentsAirSealed_simple">
		<xs:restriction base="xs:string">
			<xs:enumeration value="attic floor"/>
			<xs:enumeration value="top plates"/>
			<xs:enumeration value="kneewall transitions"/>
			<xs:enumeration value="plumbing wet walls"/>
			<xs:enumeration value="chimney/flue chases"/>
			<xs:enumeration value="recessed lights"/>
			<xs:enumeration value="attic access"/>
			<xs:enumeration value="dropped soffit"/>
			<xs:enumeration value="attic level transitions"/>
			<xs:enumeration value="mechanical chases"/>
			<xs:enumeration value="other"/>
		</xs:restriction>
	</xs:simpleType>
	<xs:complexType name="AtticComponentsAirSealed">
		<xs:simpleContent>
			<xs:extension base="AtticComponentsAirSealed_simple">
				<xs:attribute name="dataSource" type="DataSource"/>
			</xs:extension>
		</xs:simpleContent>
	</xs:complexType>
	<xs:simpleType name="BasementCrawlspaceComponentsAirSealed_simple">
		<xs:restriction base="xs:string">
			<xs:enumeration value="plumbing penetrations"/>
			<xs:enumeration value="access"/>
			<xs:enumeration value="wiring penetrations"/>
			<xs:enumeration value="chimney/flue chase"/>
			<xs:enumeration value="mechanical chases"/>
			<xs:enumeration value="rim joists"/>
			<xs:enumeration value="windows and door"/>
			<xs:enumeration value="foundation service penetrations"/>
			<xs:enumeration value="cantilevers"/>
			<xs:enumeration value="other"/>
		</xs:restriction>
	</xs:simpleType>
	<xs:complexType name="BasementCrawlspaceComponentsAirSealed">
		<xs:simpleContent>
			<xs:extension base="BasementCrawlspaceComponentsAirSealed_simple">
				<xs:attribute name="dataSource" type="DataSource"/>
			</xs:extension>
		</xs:simpleContent>
	</xs:complexType>
	<xs:simpleType name="LivingSpaceComponentsAirSealed_simple">
		<xs:restriction base="xs:string">
			<xs:enumeration value="home-garage connection"/>
			<xs:enumeration value="rim joists"/>
			<xs:enumeration value="baseboards"/>
			<xs:enumeration value="windows and door"/>
			<xs:enumeration value="plumbing penetrations"/>
			<xs:enumeration value="hvac registers"/>
			<xs:enumeration value="interior sheating voids"/>
			<xs:enumeration value="cantilevers"/>
			<xs:enumeration value="other"/>
		</xs:restriction>
	</xs:simpleType>
	<xs:complexType name="LivingSpaceComponentsAirSealed">
		<xs:simpleContent>
			<xs:extension base="LivingSpaceComponentsAirSealed_simple">
				<xs:attribute name="dataSource" type="DataSource"/>
			</xs:extension>
		</xs:simpleContent>
	</xs:complexType>
	<xs:simpleType name="FoundationWallType_simple">
		<xs:restriction base="xs:string">
			<xs:enumeration value="solid concrete"/>
			<xs:enumeration value="concrete block"/>
			<xs:enumeration value="concrete block foam core"/>
			<xs:enumeration value="concrete block vermiculite core"/>
			<xs:enumeration value="concrete block perlite core"/>
			<xs:enumeration value="concrete block solid core"/>
			<xs:enumeration value="double brick"/>
			<xs:enumeration value="wood"/>
		</xs:restriction>
	</xs:simpleType>
	<xs:complexType name="FoundationWallType">
		<xs:simpleContent>
			<xs:extension base="FoundationWallType_simple">
				<xs:attribute name="dataSource" type="DataSource"/>
			</xs:extension>
		</xs:simpleContent>
	</xs:complexType>
	<xs:simpleType name="AdjacentTo_simple">
		<xs:restriction base="xs:string">
			<xs:enumeration value="attic"/>
			<xs:enumeration value="attic - conditioned"/>
			<xs:enumeration value="attic - unconditioned"/>
			<xs:enumeration value="attic - unvented"/>
			<xs:enumeration value="attic - vented"/>
			<xs:enumeration value="basement"/>
			<xs:enumeration value="basement - conditioned"/>
			<xs:enumeration value="basement - unconditioned"/>
			<xs:enumeration value="conditioned space"/>
			<xs:enumeration value="crawlspace"/>
			<xs:enumeration value="crawlspace - conditioned"/>
			<xs:enumeration value="crawlspace - unconditioned"/>
			<xs:enumeration value="crawlspace - unvented"/>
			<xs:enumeration value="crawlspace - vented"/>
			<xs:enumeration value="garage"/>
			<xs:enumeration value="garage - conditioned"/>
			<xs:enumeration value="garage - unconditioned"/>
			<xs:enumeration value="ground"/>
			<xs:enumeration value="living space"/>
			<xs:enumeration value="manufactured home underbelly"/>
			<xs:enumeration value="other"/>
			<xs:enumeration value="other heated space"/>
			<xs:enumeration value="other housing unit"/>
			<xs:enumeration value="other housing unit above"/>
			<xs:enumeration value="other housing unit below"/>
			<xs:enumeration value="other multifamily buffer space"/>
			<xs:enumeration value="other non-freezing space"/>
			<xs:enumeration value="outside"/>
			<xs:enumeration value="unconditioned space"/>
		</xs:restriction>
	</xs:simpleType>
	<xs:complexType name="AdjacentTo">
		<xs:annotation>
			<xs:documentation>DEPRECATION WARNING: Choices "other housing unit above" and "other housing unit below" will be deprecated in the future.</xs:documentation>
		</xs:annotation>
		<xs:simpleContent>
			<xs:extension base="AdjacentTo_simple">
				<xs:attribute name="dataSource" type="DataSource"/>
			</xs:extension>
		</xs:simpleContent>
	</xs:complexType>
	<xs:simpleType name="StudSize_simple">
		<xs:restriction base="xs:string">
			<xs:enumeration value="2x2"/>
			<xs:enumeration value="2x3"/>
			<xs:enumeration value="2x4"/>
			<xs:enumeration value="2x6"/>
			<xs:enumeration value="2x8"/>
			<xs:enumeration value="2x10"/>
			<xs:enumeration value="2x12"/>
			<xs:enumeration value="2x14"/>
			<xs:enumeration value="2x16"/>
			<xs:enumeration value="other"/>
		</xs:restriction>
	</xs:simpleType>
	<xs:complexType name="StudSize">
		<xs:simpleContent>
			<xs:extension base="StudSize_simple">
				<xs:attribute name="dataSource" type="DataSource"/>
			</xs:extension>
		</xs:simpleContent>
	</xs:complexType>
	<xs:simpleType name="StudMaterial_simple">
		<xs:restriction base="xs:string">
			<xs:enumeration value="wood"/>
			<xs:enumeration value="metal"/>
		</xs:restriction>
	</xs:simpleType>
	<xs:complexType name="StudMaterial">
		<xs:simpleContent>
			<xs:extension base="StudMaterial_simple">
				<xs:attribute name="dataSource" type="DataSource"/>
			</xs:extension>
		</xs:simpleContent>
	</xs:complexType>
	<xs:simpleType name="DoorMaterial_simple">
		<xs:restriction base="xs:string">
			<xs:enumeration value="solid wood"/>
			<xs:enumeration value="hollow wood"/>
			<xs:enumeration value="uninsulated metal"/>
			<xs:enumeration value="insulated metal"/>
			<xs:enumeration value="glass"/>
			<xs:enumeration value="other"/>
		</xs:restriction>
	</xs:simpleType>
	<xs:complexType name="DoorMaterial">
		<xs:simpleContent>
			<xs:extension base="DoorMaterial_simple">
				<xs:attribute name="dataSource" type="DataSource"/>
			</xs:extension>
		</xs:simpleContent>
	</xs:complexType>
	<xs:simpleType name="DoorType_simple">
		<xs:restriction base="xs:string">
			<xs:enumeration value="interior"/>
			<xs:enumeration value="exterior"/>
			<xs:enumeration value="storm"/>
		</xs:restriction>
	</xs:simpleType>
	<xs:complexType name="DoorType">
		<xs:simpleContent>
			<xs:extension base="DoorType_simple">
				<xs:attribute name="dataSource" type="DataSource"/>
			</xs:extension>
		</xs:simpleContent>
	</xs:complexType>
	<xs:simpleType name="RValue_simple">
		<xs:restriction base="xs:double">
			<xs:minInclusive value="0"/>
		</xs:restriction>
	</xs:simpleType>
	<xs:complexType name="RValue">
		<xs:simpleContent>
			<xs:extension base="RValue_simple">
				<xs:attribute name="dataSource" type="DataSource"/>
			</xs:extension>
		</xs:simpleContent>
	</xs:complexType>
	<!--Insulation Below-->
	<xs:simpleType name="AssemblyRValue_simple">
		<xs:restriction base="xs:double">
			<xs:minExclusive value="0"/>
		</xs:restriction>
	</xs:simpleType>
	<xs:complexType name="AssemblyRValue">
		<xs:simpleContent>
			<xs:extension base="AssemblyRValue_simple">
				<xs:attribute name="dataSource" type="DataSource"/>
			</xs:extension>
		</xs:simpleContent>
	</xs:complexType>
	<xs:simpleType name="DoorThirdPartyCertifications_simple">
		<xs:restriction base="xs:string">
			<xs:enumeration value="Energy Star"/>
			<xs:enumeration value="other"/>
		</xs:restriction>
	</xs:simpleType>
	<xs:complexType name="DoorThirdPartyCertifications">
		<xs:simpleContent>
			<xs:extension base="DoorThirdPartyCertifications_simple">
				<xs:attribute name="dataSource" type="DataSource"/>
			</xs:extension>
		</xs:simpleContent>
	</xs:complexType>
	<xs:simpleType name="InstallationType_simple">
		<xs:restriction base="xs:string">
			<xs:enumeration value="cavity"/>
			<xs:enumeration value="continuous"/>
			<xs:enumeration value="continuous - interior"/>
			<xs:enumeration value="continuous - exterior"/>
		</xs:restriction>
	</xs:simpleType>
	<xs:complexType name="InstallationType">
		<xs:simpleContent>
			<xs:extension base="InstallationType_simple">
				<xs:attribute name="dataSource" type="DataSource"/>
			</xs:extension>
		</xs:simpleContent>
	</xs:complexType>
	<xs:simpleType name="InsulationBattType_simple">
		<xs:restriction base="xs:string">
			<xs:enumeration value="fiberglass"/>
			<xs:enumeration value="rockwool"/>
			<xs:enumeration value="recycled cotton"/>
			<xs:enumeration value="unknown"/>
		</xs:restriction>
	</xs:simpleType>
	<xs:complexType name="InsulationBattType">
		<xs:simpleContent>
			<xs:extension base="InsulationBattType_simple">
				<xs:attribute name="dataSource" type="DataSource"/>
			</xs:extension>
		</xs:simpleContent>
	</xs:complexType>
	<xs:simpleType name="InsulationLooseFillType_simple">
		<xs:restriction base="xs:string">
			<xs:enumeration value="cellulose"/>
			<xs:enumeration value="fiberglass"/>
			<xs:enumeration value="rockwool"/>
			<xs:enumeration value="vermiculite"/>
			<xs:enumeration value="unknown"/>
		</xs:restriction>
	</xs:simpleType>
	<xs:complexType name="InsulationLooseFillType">
		<xs:simpleContent>
			<xs:extension base="InsulationLooseFillType_simple">
				<xs:attribute name="dataSource" type="DataSource"/>
			</xs:extension>
		</xs:simpleContent>
	</xs:complexType>
	<xs:simpleType name="InsulationRigidType_simple">
		<xs:restriction base="xs:string">
			<xs:enumeration value="polyisocyanurate"/>
			<xs:enumeration value="xps"/>
			<xs:enumeration value="eps"/>
			<xs:enumeration value="unknown"/>
		</xs:restriction>
	</xs:simpleType>
	<xs:complexType name="InsulationRigidType">
		<xs:simpleContent>
			<xs:extension base="InsulationRigidType_simple">
				<xs:attribute name="dataSource" type="DataSource"/>
			</xs:extension>
		</xs:simpleContent>
	</xs:complexType>
	<xs:simpleType name="InsulationSprayFoamType_simple">
		<xs:restriction base="xs:string">
			<xs:enumeration value="open cell"/>
			<xs:enumeration value="closed cell"/>
			<xs:enumeration value="unknown"/>
		</xs:restriction>
	</xs:simpleType>
	<xs:complexType name="InsulationSprayFoamType">
		<xs:simpleContent>
			<xs:extension base="InsulationSprayFoamType_simple">
				<xs:attribute name="dataSource" type="DataSource"/>
			</xs:extension>
		</xs:simpleContent>
	</xs:complexType>
	<xs:simpleType name="InsulationCondition_simple">
		<xs:restriction base="xs:string">
			<xs:enumeration value="good"/>
			<xs:enumeration value="fair"/>
			<xs:enumeration value="poor"/>
		</xs:restriction>
	</xs:simpleType>
	<xs:complexType name="InsulationCondition">
		<xs:simpleContent>
			<xs:extension base="InsulationCondition_simple">
				<xs:attribute name="dataSource" type="DataSource"/>
			</xs:extension>
		</xs:simpleContent>
	</xs:complexType>
	<!--Lighting Below-->
	<!--Lighting Controls Below-->
	<xs:simpleType name="LightingLocation_simple">
		<xs:restriction base="xs:string">
			<xs:enumeration value="interior"/>
			<xs:enumeration value="exterior"/>
			<xs:enumeration value="garage"/>
			<xs:enumeration value="common area"/>
		</xs:restriction>
	</xs:simpleType>
	<xs:complexType name="LightingLocation">
		<xs:simpleContent>
			<xs:extension base="LightingLocation_simple">
				<xs:attribute name="dataSource" type="DataSource"/>
			</xs:extension>
		</xs:simpleContent>
	</xs:complexType>
	<xs:simpleType name="FluorescentTubeType_simple">
		<xs:restriction base="xs:string">
			<xs:enumeration value="T2"/>
			<xs:enumeration value="T4"/>
			<xs:enumeration value="T5"/>
			<xs:enumeration value="T8"/>
			<xs:enumeration value="super T8"/>
			<xs:enumeration value="T9"/>
			<xs:enumeration value="T10"/>
			<xs:enumeration value="T12"/>
			<xs:enumeration value="T17"/>
		</xs:restriction>
	</xs:simpleType>
	<xs:complexType name="FluorescentTubeType">
		<xs:simpleContent>
			<xs:extension base="FluorescentTubeType_simple">
				<xs:attribute name="dataSource" type="DataSource"/>
			</xs:extension>
		</xs:simpleContent>
	</xs:complexType>
	<xs:simpleType name="FluorescentBallastType_simple">
		<xs:restriction base="xs:string">
			<xs:enumeration value="electronic"/>
			<xs:enumeration value="magnetic"/>
			<xs:enumeration value="instant start"/>
			<xs:enumeration value="rapid start"/>
			<xs:enumeration value="programmed start"/>
		</xs:restriction>
	</xs:simpleType>
	<xs:complexType name="FluorescentBallastType">
		<xs:simpleContent>
			<xs:extension base="FluorescentBallastType_simple">
				<xs:attribute name="dataSource" type="DataSource"/>
			</xs:extension>
		</xs:simpleContent>
	</xs:complexType>
	<xs:simpleType name="LightingThirdPartyCertification_simple">
		<xs:restriction base="xs:string">
			<xs:enumeration value="Energy Star"/>
			<xs:enumeration value="Energy Star Most Efficient"/>
			<xs:enumeration value="CEE Tier 1"/>
			<xs:enumeration value="CEE Tier 2"/>
			<xs:enumeration value="CEE Tier 3"/>
			<xs:enumeration value="ERI Tier I"/>
			<xs:enumeration value="ERI Tier II"/>
			<xs:enumeration value="other"/>
			<xs:enumeration value="unknown"/>
		</xs:restriction>
	</xs:simpleType>
	<xs:complexType name="LightingThirdPartyCertification">
		<xs:simpleContent>
			<xs:extension base="LightingThirdPartyCertification_simple">
				<xs:attribute name="dataSource" type="DataSource"/>
			</xs:extension>
		</xs:simpleContent>
	</xs:complexType>
	<xs:simpleType name="LightingDailyHours_simple">
		<xs:restriction base="xs:string">
			<xs:enumeration value="1 to 4 hours per day"/>
			<xs:enumeration value="4 to 12 hours per day"/>
			<xs:enumeration value="more than 12 hours per day"/>
			<xs:enumeration value="all day"/>
		</xs:restriction>
	</xs:simpleType>
	<xs:complexType name="LightingDailyHours">
		<xs:simpleContent>
			<xs:extension base="LightingDailyHours_simple">
				<xs:attribute name="dataSource" type="DataSource"/>
			</xs:extension>
		</xs:simpleContent>
	</xs:complexType>
	<xs:simpleType name="LightingControls_simple">
		<xs:restriction base="xs:string">
			<xs:enumeration value="daylight dimming"/>
			<xs:enumeration value="occupancy sensors"/>
			<xs:enumeration value="vacancy sensors"/>
			<xs:enumeration value="manual dimming"/>
			<xs:enumeration value="bi-level control"/>
			<xs:enumeration value="timers"/>
			<xs:enumeration value="manual"/>
			<xs:enumeration value="advanced controls"/>
			<xs:enumeration value="part of emcs"/>
		</xs:restriction>
	</xs:simpleType>
	<xs:complexType name="LightingControls">
		<xs:simpleContent>
			<xs:extension base="LightingControls_simple">
				<xs:attribute name="dataSource" type="DataSource"/>
			</xs:extension>
		</xs:simpleContent>
	</xs:complexType>
	<!--Moisture Control Below-->
	<xs:simpleType name="ExteriorLocationsWaterIntrusionorDamage_simple">
		<xs:restriction base="xs:string">
			<xs:enumeration value="roof"/>
			<xs:enumeration value="interior ceiling"/>
			<xs:enumeration value="foundation"/>
			<xs:enumeration value="basement"/>
			<xs:enumeration value="crawlspace"/>
			<xs:enumeration value="walls"/>
			<xs:enumeration value="around windows"/>
			<xs:enumeration value="other"/>
		</xs:restriction>
	</xs:simpleType>
	<xs:complexType name="ExteriorLocationsWaterIntrusionorDamage">
		<xs:simpleContent>
			<xs:extension base="ExteriorLocationsWaterIntrusionorDamage_simple">
				<xs:attribute name="dataSource" type="DataSource"/>
			</xs:extension>
		</xs:simpleContent>
	</xs:complexType>
	<xs:simpleType name="InteriorLocationsofWaterLeaksorDamage_simple">
		<xs:restriction base="xs:string">
			<xs:enumeration value="kitchen "/>
			<xs:enumeration value="bathroom"/>
			<xs:enumeration value="basement"/>
			<xs:enumeration value="other"/>
		</xs:restriction>
	</xs:simpleType>
	<xs:complexType name="InteriorLocationsofWaterLeaksorDamage">
		<xs:simpleContent>
			<xs:extension base="InteriorLocationsofWaterLeaksorDamage_simple">
				<xs:attribute name="dataSource" type="DataSource"/>
			</xs:extension>
		</xs:simpleContent>
	</xs:complexType>
	<!--Plug Load Controls Below-->
	<!--Shading and Solar Reflectance Below-->
	<xs:simpleType name="PlugLoadControlType_simple">
		<xs:restriction base="xs:string">
			<xs:enumeration value="advanced power strip for AV"/>
			<xs:enumeration value="advanced power strip for IT"/>
			<xs:enumeration value="whole-house energy management system"/>
			<xs:enumeration value="smart plug"/>
			<xs:enumeration value="other"/>
		</xs:restriction>
	</xs:simpleType>
	<xs:complexType name="PlugLoadControlType">
		<xs:simpleContent>
			<xs:extension base="PlugLoadControlType_simple">
				<xs:attribute name="dataSource" type="DataSource"/>
			</xs:extension>
		</xs:simpleContent>
	</xs:complexType>
	<xs:simpleType name="RadiantBarrierLocation_simple">
		<xs:annotation>
			<xs:documentation>Enumerations from http://www.fsec.ucf.edu/en/publications/pdf/FSEC-DN-7-84.pdf</xs:documentation>
		</xs:annotation>
		<xs:restriction base="xs:string">
			<xs:enumeration value="top side of truss under sheathing"/>
			<xs:enumeration value="below bottom chord of truss"/>
			<xs:enumeration value="attic floor"/>
			<xs:enumeration value="underside of rafters"/>
			<xs:enumeration value="other"/>
		</xs:restriction>
	</xs:simpleType>
	<xs:complexType name="RadiantBarrierLocation">
		<xs:simpleContent>
			<xs:extension base="RadiantBarrierLocation_simple">
				<xs:attribute name="dataSource" type="DataSource"/>
			</xs:extension>
		</xs:simpleContent>
	</xs:complexType>
	<!--Ventilation Below-->
	<!--Window Group Below-->
	<xs:simpleType name="HVACThirdPartyCertification_simple">
		<xs:restriction base="xs:string">
			<xs:enumeration value="Energy Star"/>
			<xs:enumeration value="Energy Star Most Efficient"/>
			<xs:enumeration value="CEE Tier 1"/>
			<xs:enumeration value="CEE Tier 2"/>
			<xs:enumeration value="CEE Tier 3"/>
			<xs:enumeration value="NEEP Cold-Climate Air-Source Heat Pump Specification"/>
			<xs:enumeration value="other"/>
		</xs:restriction>
	</xs:simpleType>
	<xs:complexType name="HVACThirdPartyCertification">
		<xs:simpleContent>
			<xs:extension base="HVACThirdPartyCertification_simple">
				<xs:attribute name="dataSource" type="DataSource"/>
			</xs:extension>
		</xs:simpleContent>
	</xs:complexType>
	<xs:simpleType name="DHWThirdPartyCertification_simple">
		<xs:restriction base="xs:string">
			<xs:enumeration value="Energy Star"/>
			<xs:enumeration value="CEE Tier 1"/>
			<xs:enumeration value="CEE Tier 2"/>
			<xs:enumeration value="CEE Tier 3"/>
			<xs:enumeration value="other"/>
		</xs:restriction>
	</xs:simpleType>
	<xs:complexType name="DHWThirdPartyCertification">
		<xs:simpleContent>
			<xs:extension base="DHWThirdPartyCertification_simple">
				<xs:attribute name="dataSource" type="DataSource"/>
			</xs:extension>
		</xs:simpleContent>
	</xs:complexType>
	<xs:simpleType name="WindowType_simple">
		<xs:restriction base="xs:string">
			<xs:enumeration value="double hung"/>
			<xs:enumeration value="single hung"/>
			<xs:enumeration value="casement"/>
			<xs:enumeration value="horizontal slider"/>
			<xs:enumeration value="picture"/>
			<xs:enumeration value="awning"/>
			<xs:enumeration value="tilt and turn"/>
			<xs:enumeration value="egress"/>
			<xs:enumeration value="jalousie"/>
			<xs:enumeration value="bay"/>
			<xs:enumeration value="garden"/>
			<xs:enumeration value="glass block"/>
			<xs:enumeration value="bow"/>
			<xs:enumeration value="hopper"/>
			<xs:enumeration value="door glazing"/>
			<xs:enumeration value="sliding glass door"/>
			<xs:enumeration value="other"/>
		</xs:restriction>
	</xs:simpleType>
	<xs:complexType name="WindowType">
		<xs:simpleContent>
			<xs:extension base="WindowType_simple">
				<xs:attribute name="dataSource" type="DataSource"/>
			</xs:extension>
		</xs:simpleContent>
	</xs:complexType>
	<xs:simpleType name="GlassLayers_simple">
		<xs:restriction base="xs:string">
			<xs:enumeration value="single-pane"/>
			<xs:enumeration value="double-pane"/>
			<xs:enumeration value="triple-pane"/>
			<xs:enumeration value="multi-layered"/>
			<xs:enumeration value="glass block"/>
			<xs:enumeration value="other"/>
		</xs:restriction>
	</xs:simpleType>
	<xs:complexType name="GlassLayers">
		<xs:simpleContent>
			<xs:extension base="GlassLayers_simple">
				<xs:attribute name="dataSource" type="DataSource"/>
			</xs:extension>
		</xs:simpleContent>
	</xs:complexType>
	<xs:simpleType name="WindowThirdPartyCertification_simple">
		<xs:restriction base="xs:string">
			<xs:enumeration value="Energy Star"/>
			<xs:enumeration value="other"/>
		</xs:restriction>
	</xs:simpleType>
	<xs:complexType name="WindowThirdPartyCertification">
		<xs:simpleContent>
			<xs:extension base="WindowThirdPartyCertification_simple">
				<xs:attribute name="dataSource" type="DataSource"/>
			</xs:extension>
		</xs:simpleContent>
	</xs:complexType>
	<xs:simpleType name="SHGC_simple">
		<xs:restriction base="xs:double">
			<xs:minExclusive value="0"/>
			<xs:maxExclusive value="1"/>
		</xs:restriction>
	</xs:simpleType>
	<xs:complexType name="SHGC">
		<xs:simpleContent>
			<xs:extension base="SHGC_simple">
				<xs:attribute name="dataSource" type="DataSource"/>
			</xs:extension>
		</xs:simpleContent>
	</xs:complexType>
	<xs:simpleType name="InteriorShading_simple">
		<xs:restriction base="xs:string">
			<xs:enumeration value="light blinds"/>
			<xs:enumeration value="dark blinds"/>
			<xs:enumeration value="light shades"/>
			<xs:enumeration value="dark shades"/>
			<xs:enumeration value="light curtains"/>
			<xs:enumeration value="dark curtains"/>
			<xs:enumeration value="none"/>
		</xs:restriction>
	</xs:simpleType>
	<xs:complexType name="InteriorShading">
		<xs:simpleContent>
			<xs:extension base="InteriorShading_simple">
				<xs:attribute name="dataSource" type="DataSource"/>
			</xs:extension>
		</xs:simpleContent>
	</xs:complexType>
	<xs:simpleType name="ExteriorShading_simple">
		<xs:restriction base="xs:string">
			<xs:enumeration value="external overhangs"/>
			<xs:enumeration value="awnings"/>
			<xs:enumeration value="solar screens"/>
			<xs:enumeration value="solar film"/>
			<xs:enumeration value="deciduous tree"/>
			<xs:enumeration value="evergreen tree"/>
			<xs:enumeration value="building"/>
			<xs:enumeration value="other"/>
			<xs:enumeration value="none"/>
		</xs:restriction>
	</xs:simpleType>
	<xs:complexType name="ExteriorShading">
		<xs:simpleContent>
			<xs:extension base="ExteriorShading_simple">
				<xs:attribute name="dataSource" type="DataSource"/>
			</xs:extension>
		</xs:simpleContent>
	</xs:complexType>
	<xs:simpleType name="UFactor_simple">
		<xs:restriction base="xs:double">
			<xs:minExclusive value="0"/>
		</xs:restriction>
	</xs:simpleType>
	<xs:complexType name="UFactor">
		<xs:simpleContent>
			<xs:extension base="UFactor_simple">
				<xs:attribute name="dataSource" type="DataSource"/>
			</xs:extension>
		</xs:simpleContent>
	</xs:complexType>
	<!--Combustion Appliance Tests Below-->
	<xs:simpleType name="FlueCondition_simple">
		<xs:restriction base="xs:string">
			<xs:enumeration value="pass"/>
			<xs:enumeration value="fail"/>
		</xs:restriction>
	</xs:simpleType>
	<xs:complexType name="FlueCondition">
		<xs:simpleContent>
			<xs:extension base="FlueCondition_simple">
				<xs:attribute name="dataSource" type="DataSource"/>
			</xs:extension>
		</xs:simpleContent>
	</xs:complexType>
	<!--Combustion Appliance Zone Test Below-->
	<xs:simpleType name="CAZDepressurizationLimit_simple">
		<xs:restriction base="xs:double"/>
	</xs:simpleType>
	<xs:complexType name="CAZDepressurizationLimit">
		<xs:simpleContent>
			<xs:extension base="CAZDepressurizationLimit_simple">
				<xs:attribute name="dataSource" type="DataSource"/>
			</xs:extension>
		</xs:simpleContent>
	</xs:complexType>
	<xs:simpleType name="OpenClosed_simple">
		<xs:restriction base="xs:string">
			<xs:enumeration value="open"/>
			<xs:enumeration value="closed"/>
		</xs:restriction>
	</xs:simpleType>
	<xs:complexType name="OpenClosed">
		<xs:simpleContent>
			<xs:extension base="OpenClosed_simple">
				<xs:attribute name="dataSource" type="DataSource"/>
			</xs:extension>
		</xs:simpleContent>
	</xs:complexType>
	<xs:simpleType name="DepressurizationFindingPoorCase_simple">
		<xs:restriction base="xs:string">
			<xs:enumeration value="pass"/>
			<xs:enumeration value="fail"/>
		</xs:restriction>
	</xs:simpleType>
	<xs:complexType name="DepressurizationFindingPoorCase">
		<xs:simpleContent>
			<xs:extension base="DepressurizationFindingPoorCase_simple">
				<xs:attribute name="dataSource" type="DataSource"/>
			</xs:extension>
		</xs:simpleContent>
	</xs:complexType>
	<xs:simpleType name="NetPressureChange_simple">
		<xs:restriction base="xs:double"/>
	</xs:simpleType>
	<xs:complexType name="NetPressureChange">
		<xs:simpleContent>
			<xs:extension base="NetPressureChange_simple">
				<xs:attribute name="dataSource" type="DataSource"/>
			</xs:extension>
		</xs:simpleContent>
	</xs:complexType>
	<!--Cooling System Information Below-->
	<xs:simpleType name="CoolingSystemType_simple">
		<xs:restriction base="xs:string">
			<xs:enumeration value="central air conditioner"/>
			<xs:enumeration value="mini-split"/>
			<xs:enumeration value="room air conditioner"/>
			<xs:enumeration value="evaporative cooler"/>
			<xs:enumeration value="chiller"/>
			<xs:enumeration value="cooling tower"/>
			<xs:enumeration value="packaged terminal air conditioner"/>
			<xs:enumeration value="other"/>
		</xs:restriction>
	</xs:simpleType>
	<xs:complexType name="CoolingSystemType">
		<xs:simpleContent>
			<xs:extension base="CoolingSystemType_simple">
				<xs:attribute name="dataSource" type="DataSource"/>
			</xs:extension>
		</xs:simpleContent>
	</xs:complexType>
	<xs:simpleType name="RoomCoolingType_simple">
		<xs:restriction base="xs:string">
			<xs:enumeration value="portable"/>
			<xs:enumeration value="wall"/>
			<xs:enumeration value="window"/>
			<xs:enumeration value="other"/>
		</xs:restriction>
	</xs:simpleType>
	<xs:complexType name="RoomCoolingType">
		<xs:simpleContent>
			<xs:extension base="RoomCoolingType_simple">
				<xs:attribute name="dataSource" type="DataSource"/>
			</xs:extension>
		</xs:simpleContent>
	</xs:complexType>
	<xs:simpleType name="CoolingEfficiencyUnits_simple">
		<xs:restriction base="xs:string">
			<xs:enumeration value="SEER"/>
			<xs:enumeration value="SEER2"/>
			<xs:enumeration value="CEER"/>
			<xs:enumeration value="EER"/>
			<xs:enumeration value="EER2"/>
			<xs:enumeration value="COP"/>
			<xs:enumeration value="kW/ton"/>
		</xs:restriction>
	</xs:simpleType>
	<xs:complexType name="CoolingEfficiencyUnits">
		<xs:simpleContent>
			<xs:extension base="CoolingEfficiencyUnits_simple">
				<xs:attribute name="dataSource" type="DataSource"/>
			</xs:extension>
		</xs:simpleContent>
	</xs:complexType>
	<xs:simpleType name="HeatingEfficiencyUnits_simple">
		<xs:restriction base="xs:string">
			<xs:enumeration value="HSPF"/>
			<xs:enumeration value="HSPF2"/>
			<xs:enumeration value="COP"/>
			<xs:enumeration value="AFUE"/>
			<xs:enumeration value="Percent"/>
		</xs:restriction>
	</xs:simpleType>
	<xs:complexType name="HeatingEfficiencyUnits">
		<xs:simpleContent>
			<xs:extension base="HeatingEfficiencyUnits_simple">
				<xs:attribute name="dataSource" type="DataSource"/>
			</xs:extension>
		</xs:simpleContent>
	</xs:complexType>
	<xs:simpleType name="StandbyLossUnits_simple">
		<xs:restriction base="xs:string">
			<xs:enumeration value="F/hr"/>
			<xs:enumeration value="%/hr"/>
			<xs:enumeration value="Btu/hr"/>
		</xs:restriction>
	</xs:simpleType>
	<xs:complexType name="StandbyLossUnits">
		<xs:simpleContent>
			<xs:extension base="StandbyLossUnits_simple">
				<xs:attribute name="dataSource" type="DataSource"/>
			</xs:extension>
		</xs:simpleContent>
	</xs:complexType>
	<xs:simpleType name="DistrictSteamType_simple">
		<xs:restriction base="xs:string">
			<xs:enumeration value="1-pipe"/>
			<xs:enumeration value="2-pipe"/>
			<xs:enumeration value="other"/>
		</xs:restriction>
	</xs:simpleType>
	<xs:complexType name="DistrictSteamType">
		<xs:simpleContent>
			<xs:extension base="DistrictSteamType_simple">
				<xs:attribute name="dataSource" type="DataSource"/>
			</xs:extension>
		</xs:simpleContent>
	</xs:complexType>
	<xs:simpleType name="Efficiency_simple">
		<xs:restriction base="xs:double">
			<xs:minExclusive value="0"/>
		</xs:restriction>
	</xs:simpleType>
	<xs:complexType name="Efficiency">
		<xs:simpleContent>
			<xs:extension base="Efficiency_simple">
				<xs:attribute name="dataSource" type="DataSource"/>
			</xs:extension>
		</xs:simpleContent>
	</xs:complexType>
	<!--Heat Pump Information Below-->
	<xs:simpleType name="LoopType_simple">
		<xs:restriction base="xs:string">
			<xs:enumeration value="open"/>
			<xs:enumeration value="closed"/>
			<xs:enumeration value="direct expansion"/>
			<xs:enumeration value="other"/>
		</xs:restriction>
	</xs:simpleType>
	<xs:complexType name="LoopType">
		<xs:simpleContent>
			<xs:extension base="LoopType_simple">
				<xs:attribute name="dataSource" type="DataSource"/>
			</xs:extension>
		</xs:simpleContent>
	</xs:complexType>
	<xs:simpleType name="LoopConfiguration_simple">
		<xs:restriction base="xs:string">
			<xs:enumeration value="horizontal"/>
			<xs:enumeration value="vertical"/>
			<xs:enumeration value="diagonal"/>
			<xs:enumeration value="other"/>
		</xs:restriction>
	</xs:simpleType>
	<xs:complexType name="LoopConfiguration">
		<xs:simpleContent>
			<xs:extension base="LoopConfiguration_simple">
				<xs:attribute name="dataSource" type="DataSource"/>
			</xs:extension>
		</xs:simpleContent>
	</xs:complexType>
	<xs:simpleType name="GroutOrPipeType_simple">
		<xs:restriction base="xs:string">
			<xs:enumeration value="standard"/>
			<xs:enumeration value="thermally enhanced"/>
		</xs:restriction>
	</xs:simpleType>
	<xs:complexType name="GroutOrPipeType">
		<xs:simpleContent>
			<xs:extension base="GroutOrPipeType_simple">
				<xs:attribute name="dataSource" type="DataSource"/>
			</xs:extension>
		</xs:simpleContent>
	</xs:complexType>
	<xs:simpleType name="HeatPumpType_simple">
		<xs:restriction base="xs:string">
			<xs:enumeration value="water-to-air"/>
			<xs:enumeration value="water-to-water"/>
			<xs:enumeration value="air-to-air"/>
			<xs:enumeration value="air-to-water"/>
			<xs:enumeration value="mini-split"/>
			<xs:enumeration value="ground-to-air"/>
			<xs:enumeration value="ground-to-water"/>
			<xs:enumeration value="water-loop-to-air"/>
			<xs:enumeration value="variable refrigerant flow"/>
			<xs:enumeration value="packaged terminal heat pump"/>
			<xs:enumeration value="room air conditioner with reverse cycle"/>
		</xs:restriction>
	</xs:simpleType>
	<xs:complexType name="HeatPumpType">
		<xs:simpleContent>
			<xs:extension base="HeatPumpType_simple">
				<xs:attribute name="dataSource" type="DataSource"/>
			</xs:extension>
		</xs:simpleContent>
	</xs:complexType>
	<xs:simpleType name="VentSystem_simple">
		<xs:restriction base="xs:string">
			<xs:enumeration value="atmospheric"/>
			<xs:enumeration value="induced draft"/>
			<xs:enumeration value="power vented (at unit)"/>
			<xs:enumeration value="power vented (at exterior)"/>
			<xs:enumeration value="direct vented"/>
			<xs:enumeration value="sealed combustion"/>
		</xs:restriction>
	</xs:simpleType>
	<xs:complexType name="VentSystem">
		<xs:simpleContent>
			<xs:extension base="VentSystem_simple">
				<xs:attribute name="dataSource" type="DataSource"/>
			</xs:extension>
		</xs:simpleContent>
	</xs:complexType>
	<!--HVAC Distribution Below-->
	<xs:simpleType name="DuctType_simple">
		<xs:restriction base="xs:string">
			<xs:enumeration value="supply"/>
			<xs:enumeration value="return"/>
		</xs:restriction>
	</xs:simpleType>
	<xs:complexType name="DuctType">
		<xs:simpleContent>
			<xs:extension base="DuctType_simple">
				<xs:attribute name="dataSource" type="DataSource"/>
			</xs:extension>
		</xs:simpleContent>
	</xs:complexType>
	<xs:simpleType name="DuctMaterial_simple">
		<xs:restriction base="xs:string">
			<xs:enumeration value="duct board"/>
			<xs:enumeration value="sheet metal"/>
			<xs:enumeration value="galvanized"/>
			<xs:enumeration value="flexible"/>
			<xs:enumeration value="fiberboard"/>
			<xs:enumeration value="other"/>
		</xs:restriction>
	</xs:simpleType>
	<xs:complexType name="DuctMaterial">
		<xs:simpleContent>
			<xs:extension base="DuctMaterial_simple">
				<xs:attribute name="dataSource" type="DataSource"/>
			</xs:extension>
		</xs:simpleContent>
	</xs:complexType>
	<xs:simpleType name="DuctBuriedInsulationLevel_simple">
		<xs:restriction base="xs:string">
			<xs:enumeration value="not buried"/>
			<xs:enumeration value="partially buried"/>
			<xs:enumeration value="fully buried"/>
			<xs:enumeration value="deeply buried"/>
		</xs:restriction>
	</xs:simpleType>
	<xs:complexType name="DuctBuriedInsulationLevel">
		<xs:simpleContent>
			<xs:extension base="DuctBuriedInsulationLevel_simple">
				<xs:attribute name="dataSource" type="DataSource"/>
			</xs:extension>
		</xs:simpleContent>
	</xs:complexType>
	<xs:simpleType name="DuctLocation_simple">
		<xs:restriction base="xs:string">
			<xs:enumeration value="attic"/>
			<xs:enumeration value="attic - conditioned"/>
			<xs:enumeration value="attic - unconditioned"/>
			<xs:enumeration value="attic - unvented"/>
			<xs:enumeration value="attic - vented"/>
			<xs:enumeration value="basement"/>
			<xs:enumeration value="basement - conditioned"/>
			<xs:enumeration value="basement - unconditioned"/>
			<xs:enumeration value="conditioned space"/>
			<xs:enumeration value="crawlspace"/>
			<xs:enumeration value="crawlspace - conditioned"/>
			<xs:enumeration value="crawlspace - unconditioned"/>
			<xs:enumeration value="crawlspace - unvented"/>
			<xs:enumeration value="crawlspace - vented"/>
			<xs:enumeration value="manufactured home belly"/>
			<xs:enumeration value="exterior wall"/>
			<xs:enumeration value="garage"/>
			<xs:enumeration value="garage - conditioned"/>
			<xs:enumeration value="garage - unconditioned"/>
			<xs:enumeration value="interstitial space"/>
			<xs:enumeration value="living space"/>
			<xs:enumeration value="other heated space"/>
			<xs:enumeration value="other housing unit"/>
			<xs:enumeration value="other multifamily buffer space"/>
			<xs:enumeration value="other non-freezing space"/>
			<xs:enumeration value="outside"/>
			<xs:enumeration value="roof deck"/>
			<xs:enumeration value="unconditioned space"/>
			<xs:enumeration value="under slab"/>
		</xs:restriction>
	</xs:simpleType>
	<xs:complexType name="DuctLocation">
		<xs:simpleContent>
			<xs:extension base="DuctLocation_simple">
				<xs:attribute name="dataSource" type="DataSource"/>
			</xs:extension>
		</xs:simpleContent>
	</xs:complexType>
	<xs:simpleType name="DuctLeakageTestMethod_simple">
		<xs:restriction base="xs:string">
			<xs:enumeration value="duct leakage tester"/>
			<xs:enumeration value="blower door subtract"/>
			<xs:enumeration value="pressure pan"/>
			<xs:enumeration value="visual inspection"/>
		</xs:restriction>
	</xs:simpleType>
	<xs:complexType name="DuctLeakageTestMethod">
		<xs:simpleContent>
			<xs:extension base="DuctLeakageTestMethod_simple">
				<xs:attribute name="dataSource" type="DataSource"/>
			</xs:extension>
		</xs:simpleContent>
	</xs:complexType>
	<xs:simpleType name="DuctLeakageTestUnitofMeasure_simple">
		<xs:restriction base="xs:string">
			<xs:enumeration value="CFM50"/>
			<xs:enumeration value="CFM25"/>
			<xs:enumeration value="CFM per Std 152"/>
			<xs:enumeration value="Percent"/>
		</xs:restriction>
	</xs:simpleType>
	<xs:complexType name="DuctLeakageTestUnitofMeasure">
		<xs:simpleContent>
			<xs:extension base="DuctLeakageTestUnitofMeasure_simple">
				<xs:attribute name="dataSource" type="DataSource"/>
			</xs:extension>
		</xs:simpleContent>
	</xs:complexType>
	<xs:simpleType name="LeakinessObservedVisualInspection_simple">
		<xs:restriction base="xs:string">
			<xs:enumeration value="connections sealed w mastic"/>
			<xs:enumeration value="no observable leaks"/>
			<xs:enumeration value="some observable leaks"/>
			<xs:enumeration value="significant leaks"/>
			<xs:enumeration value="catastrophic leaks"/>
		</xs:restriction>
	</xs:simpleType>
	<xs:complexType name="LeakinessObservedVisualInspection">
		<xs:simpleContent>
			<xs:extension base="LeakinessObservedVisualInspection_simple">
				<xs:attribute name="dataSource" type="DataSource"/>
			</xs:extension>
		</xs:simpleContent>
	</xs:complexType>
	<xs:simpleType name="MeasuredDuctLeakage_simple">
		<xs:restriction base="xs:double"/>
	</xs:simpleType>
	<xs:complexType name="MeasuredDuctLeakage">
		<xs:simpleContent>
			<xs:extension base="MeasuredDuctLeakage_simple">
				<xs:attribute name="dataSource" type="DataSource"/>
			</xs:extension>
		</xs:simpleContent>
	</xs:complexType>
	<!--HVAC System Below-->
	<xs:simpleType name="AirHandlerStaticPressureMeasurementLocation_simple">
		<xs:restriction base="xs:string">
			<xs:enumeration value="in ducts"/>
			<xs:enumeration value="at equipment"/>
		</xs:restriction>
	</xs:simpleType>
	<xs:complexType name="AirHandlerStaticPressureMeasurementLocation">
		<xs:simpleContent>
			<xs:extension base="AirHandlerStaticPressureMeasurementLocation_simple">
				<xs:attribute name="dataSource" type="DataSource"/>
			</xs:extension>
		</xs:simpleContent>
	</xs:complexType>
	<xs:simpleType name="StaticPressureSource_simple">
		<xs:restriction base="xs:string">
			<xs:enumeration value="as measured"/>
			<xs:enumeration value="per design report"/>
			<xs:enumeration value="per OEM documentation"/>
		</xs:restriction>
	</xs:simpleType>
	<xs:complexType name="StaticPressureSource">
		<xs:simpleContent>
			<xs:extension base="StaticPressureSource_simple">
				<xs:attribute name="dataSource" type="DataSource"/>
			</xs:extension>
		</xs:simpleContent>
	</xs:complexType>
	<xs:simpleType name="Capacity_simple">
		<xs:restriction base="xs:double"/>
	</xs:simpleType>
	<xs:complexType name="Capacity">
		<xs:simpleContent>
			<xs:extension base="Capacity_simple">
				<xs:attribute name="dataSource" type="DataSource"/>
			</xs:extension>
		</xs:simpleContent>
	</xs:complexType>
	<xs:simpleType name="HVACMaintenanceSchedule_simple">
		<xs:restriction base="xs:string">
			<xs:enumeration value="none"/>
			<xs:enumeration value="yes - unspecified"/>
			<xs:enumeration value="as needed"/>
			<xs:enumeration value="daily"/>
			<xs:enumeration value="weekly"/>
			<xs:enumeration value="bi-weekly"/>
			<xs:enumeration value="monthly"/>
			<xs:enumeration value="semi-quarterly"/>
			<xs:enumeration value="quarterly"/>
			<xs:enumeration value="semi-annually"/>
			<xs:enumeration value="annually"/>
		</xs:restriction>
	</xs:simpleType>
	<xs:complexType name="HVACMaintenanceSchedule">
		<xs:simpleContent>
			<xs:extension base="HVACMaintenanceSchedule_simple">
				<xs:attribute name="dataSource" type="DataSource"/>
			</xs:extension>
		</xs:simpleContent>
	</xs:complexType>
	<xs:simpleType name="DispositionofExistingSystem_simple">
		<xs:restriction base="xs:string"/>
	</xs:simpleType>
	<xs:complexType name="DispositionofExistingSystem">
		<xs:simpleContent>
			<xs:extension base="DispositionofExistingSystem_simple">
				<xs:attribute name="dataSource" type="DataSource"/>
			</xs:extension>
		</xs:simpleContent>
	</xs:complexType>
	<xs:simpleType name="Manufacturer_simple">
		<xs:restriction base="xs:string"/>
	</xs:simpleType>
	<xs:complexType name="Manufacturer">
		<xs:simpleContent>
			<xs:extension base="Manufacturer_simple">
				<xs:attribute name="dataSource" type="DataSource"/>
			</xs:extension>
		</xs:simpleContent>
	</xs:complexType>
	<xs:simpleType name="Model_simple">
		<xs:restriction base="xs:string"/>
	</xs:simpleType>
	<xs:complexType name="Model">
		<xs:simpleContent>
			<xs:extension base="Model_simple">
				<xs:attribute name="dataSource" type="DataSource"/>
			</xs:extension>
		</xs:simpleContent>
	</xs:complexType>
	<xs:simpleType name="UnitLocation_simple">
		<xs:restriction base="xs:string">
			<xs:enumeration value="attic"/>
			<xs:enumeration value="attic - conditioned"/>
			<xs:enumeration value="attic - unconditioned"/>
			<xs:enumeration value="attic - unvented"/>
			<xs:enumeration value="attic - vented"/>
			<xs:enumeration value="basement"/>
			<xs:enumeration value="basement - conditioned"/>
			<xs:enumeration value="basement - unconditioned"/>
			<xs:enumeration value="conditioned space"/>
			<xs:enumeration value="crawlspace"/>
			<xs:enumeration value="crawlspace - conditioned"/>
			<xs:enumeration value="crawlspace - unconditioned"/>
			<xs:enumeration value="crawlspace - unvented"/>
			<xs:enumeration value="crawlspace - vented"/>
			<xs:enumeration value="garage"/>
			<xs:enumeration value="garage - conditioned"/>
			<xs:enumeration value="garage - unconditioned"/>
			<xs:enumeration value="living space"/>
			<xs:enumeration value="mechanical closet"/>
			<xs:enumeration value="other exterior"/>
			<xs:enumeration value="other heated space"/>
			<xs:enumeration value="other housing unit"/>
			<xs:enumeration value="other interior"/>
			<xs:enumeration value="other multifamily buffer space"/>
			<xs:enumeration value="other non-freezing space"/>
			<xs:enumeration value="roof deck"/>
			<xs:enumeration value="unconditioned space"/>
		</xs:restriction>
	</xs:simpleType>
	<xs:complexType name="UnitLocation">
		<xs:simpleContent>
			<xs:extension base="UnitLocation_simple">
				<xs:attribute name="dataSource" type="DataSource"/>
			</xs:extension>
		</xs:simpleContent>
	</xs:complexType>
	<!--Thermostats Below-->
	<xs:simpleType name="Temperature_simple">
		<xs:restriction base="xs:double"/>
	</xs:simpleType>
	<xs:complexType name="Temperature">
		<xs:simpleContent>
			<xs:extension base="Temperature_simple">
				<xs:attribute name="dataSource" type="DataSource"/>
			</xs:extension>
		</xs:simpleContent>
	</xs:complexType>
	<xs:simpleType name="ThermostatType_simple">
		<xs:restriction base="xs:string">
			<xs:enumeration value="programmable thermostat"/>
			<xs:enumeration value="manual thermostat"/>
			<xs:enumeration value="digital thermostat"/>
			<xs:enumeration value="timer"/>
			<xs:enumeration value="EMCS"/>
			<xs:enumeration value="other"/>
		</xs:restriction>
	</xs:simpleType>
	<xs:complexType name="ThermostatType">
		<xs:simpleContent>
			<xs:extension base="ThermostatType_simple">
				<xs:attribute name="dataSource" type="DataSource"/>
			</xs:extension>
		</xs:simpleContent>
	</xs:complexType>
	<xs:simpleType name="HotWaterResetControl_simple">
		<xs:restriction base="xs:string">
			<xs:enumeration value="seasonal"/>
			<xs:enumeration value="other"/>
		</xs:restriction>
	</xs:simpleType>
	<xs:complexType name="HotWaterResetControl">
		<xs:simpleContent>
			<xs:extension base="HotWaterResetControl_simple">
				<xs:attribute name="dataSource" type="DataSource"/>
			</xs:extension>
		</xs:simpleContent>
	</xs:complexType>
	<xs:simpleType name="Hours_simple">
		<xs:restriction base="xs:integer"/>
	</xs:simpleType>
	<xs:complexType name="Hours">
		<xs:simpleContent>
			<xs:extension base="Hours_simple">
				<xs:attribute name="dataSource" type="DataSource"/>
			</xs:extension>
		</xs:simpleContent>
	</xs:complexType>
	<!--Water Heating System Below-->
	<xs:simpleType name="EnergyFactor_simple">
		<xs:restriction base="xs:double">
			<xs:minExclusive value="0"/>
			<xs:maxInclusive value="5"/>
		</xs:restriction>
	</xs:simpleType>
	<xs:complexType name="EnergyFactor">
		<xs:simpleContent>
			<xs:extension base="EnergyFactor_simple">
				<xs:attribute name="dataSource" type="DataSource"/>
			</xs:extension>
		</xs:simpleContent>
	</xs:complexType>
	<xs:simpleType name="PipeInsulated_simple">
		<xs:restriction base="xs:string"/>
	</xs:simpleType>
	<xs:complexType name="PipeInsulated">
		<xs:simpleContent>
			<xs:extension base="PipeInsulated_simple">
				<xs:attribute name="dataSource" type="DataSource"/>
			</xs:extension>
		</xs:simpleContent>
	</xs:complexType>
	<xs:simpleType name="RecoveryEfficiency_simple">
		<xs:restriction base="xs:double">
			<xs:minExclusive value="0"/>
			<xs:maxInclusive value="5"/>
		</xs:restriction>
	</xs:simpleType>
	<xs:complexType name="RecoveryEfficiency">
		<xs:simpleContent>
			<xs:extension base="RecoveryEfficiency_simple">
				<xs:attribute name="dataSource" type="DataSource"/>
			</xs:extension>
		</xs:simpleContent>
	</xs:complexType>
	<xs:simpleType name="Volume_simple">
		<xs:restriction base="xs:double">
			<xs:minExclusive value="0"/>
		</xs:restriction>
	</xs:simpleType>
	<xs:complexType name="Volume">
		<xs:simpleContent>
			<xs:extension base="Volume_simple">
				<xs:attribute name="dataSource" type="DataSource"/>
			</xs:extension>
		</xs:simpleContent>
	</xs:complexType>
	<xs:simpleType name="ThermalEfficiency_simple">
		<xs:restriction base="xs:double">
			<xs:minExclusive value="0"/>
			<xs:maxInclusive value="1"/>
		</xs:restriction>
	</xs:simpleType>
	<xs:complexType name="ThermalEfficiency">
		<xs:simpleContent>
			<xs:extension base="ThermalEfficiency_simple">
				<xs:attribute name="dataSource" type="DataSource"/>
			</xs:extension>
		</xs:simpleContent>
	</xs:complexType>
	<xs:simpleType name="ProjectType_simple">
		<xs:restriction base="xs:string"/>
	</xs:simpleType>
	<xs:complexType name="ProjectType">
		<xs:simpleContent>
			<xs:extension base="ProjectType_simple">
				<xs:attribute name="dataSource" type="DataSource"/>
			</xs:extension>
		</xs:simpleContent>
	</xs:complexType>
	<!--Appliances Below-->
	<!--Clothes Dryers Below-->
	<!--Clothes Washer Below-->
	<xs:simpleType name="ApplianceThirdPartyCertifications_simple">
		<xs:restriction base="xs:string">
			<xs:enumeration value="Energy Star"/>
			<xs:enumeration value="Energy Star Most Efficient"/>
			<xs:enumeration value="CEE Tier 1"/>
			<xs:enumeration value="CEE Tier 2"/>
			<xs:enumeration value="CEE Tier 3"/>
		</xs:restriction>
	</xs:simpleType>
	<xs:complexType name="ApplianceThirdPartyCertifications">
		<xs:simpleContent>
			<xs:extension base="ApplianceThirdPartyCertifications_simple">
				<xs:attribute name="dataSource" type="DataSource"/>
			</xs:extension>
		</xs:simpleContent>
	</xs:complexType>
	<!--Dishwasher Below-->
	<xs:simpleType name="DishwasherType_simple">
		<xs:restriction base="xs:string">
			<xs:enumeration value="uncategorized"/>
			<xs:enumeration value="built-in under counter"/>
			<xs:enumeration value="portable"/>
			<xs:enumeration value="counter-top"/>
			<xs:enumeration value="single tank"/>
			<xs:enumeration value="conveyor"/>
		</xs:restriction>
	</xs:simpleType>
	<xs:complexType name="DishwasherType">
		<xs:simpleContent>
			<xs:extension base="DishwasherType_simple">
				<xs:attribute name="dataSource" type="DataSource"/>
			</xs:extension>
		</xs:simpleContent>
	</xs:complexType>
	<xs:simpleType name="RatedAnnualkWh_simple">
		<xs:restriction base="xs:double">
			<xs:minExclusive value="0"/>
		</xs:restriction>
	</xs:simpleType>
	<xs:complexType name="RatedAnnualkWh">
		<xs:simpleContent>
			<xs:extension base="RatedAnnualkWh_simple">
				<xs:attribute name="dataSource" type="DataSource"/>
			</xs:extension>
		</xs:simpleContent>
	</xs:complexType>
	<xs:simpleType name="RatedWaterGalPerCycle_simple">
		<xs:restriction base="xs:double">
			<xs:minExclusive value="0"/>
		</xs:restriction>
	</xs:simpleType>
	<xs:complexType name="RatedWaterGalPerCycle">
		<xs:simpleContent>
			<xs:extension base="RatedWaterGalPerCycle_simple">
				<xs:attribute name="dataSource" type="DataSource"/>
			</xs:extension>
		</xs:simpleContent>
	</xs:complexType>
	<!--Freezer Below-->
	<!--Refrigerators Below-->
	<!--Energy Savings Information Below-->
	<xs:simpleType name="TotalCostHealthSafetyMeasures_simple">
		<xs:restriction base="xs:double"/>
	</xs:simpleType>
	<xs:complexType name="TotalCostHealthSafetyMeasures">
		<xs:simpleContent>
			<xs:extension base="TotalCostHealthSafetyMeasures_simple">
				<xs:attribute name="dataSource" type="DataSource"/>
			</xs:extension>
		</xs:simpleContent>
	</xs:complexType>
	<xs:simpleType name="TotalCostQualEnergyMeasures_simple">
		<xs:restriction base="xs:double"/>
	</xs:simpleType>
	<xs:complexType name="TotalCostQualEnergyMeasures">
		<xs:simpleContent>
			<xs:extension base="TotalCostQualEnergyMeasures_simple">
				<xs:attribute name="dataSource" type="DataSource"/>
			</xs:extension>
		</xs:simpleContent>
	</xs:complexType>
	<!--Software Information Below-->
	<xs:simpleType name="SoftwareProgramUsed_simple">
		<xs:restriction base="xs:string"/>
	</xs:simpleType>
	<xs:complexType name="SoftwareProgramUsed">
		<xs:simpleContent>
			<xs:extension base="SoftwareProgramUsed_simple">
				<xs:attribute name="dataSource" type="DataSource"/>
			</xs:extension>
		</xs:simpleContent>
	</xs:complexType>
	<xs:simpleType name="SoftwareProgramVersion_simple">
		<xs:restriction base="xs:string"/>
	</xs:simpleType>
	<xs:complexType name="SoftwareProgramVersion">
		<xs:simpleContent>
			<xs:extension base="SoftwareProgramVersion_simple">
				<xs:attribute name="dataSource" type="DataSource"/>
			</xs:extension>
		</xs:simpleContent>
	</xs:complexType>
	<!--Contractor / Contracting Company Information Below-->
	<xs:simpleType name="BusinessSpecialization_simple">
		<xs:restriction base="xs:string">
			<xs:enumeration value="energy audit"/>
			<xs:enumeration value="hvac"/>
			<xs:enumeration value="insulation"/>
			<xs:enumeration value="carpentry"/>
			<xs:enumeration value="plumbing"/>
			<xs:enumeration value="electrical"/>
			<xs:enumeration value="painting"/>
			<xs:enumeration value="other"/>
		</xs:restriction>
	</xs:simpleType>
	<xs:complexType name="BusinessSpecialization">
		<xs:simpleContent>
			<xs:extension base="BusinessSpecialization_simple">
				<xs:attribute name="dataSource" type="DataSource"/>
			</xs:extension>
		</xs:simpleContent>
	</xs:complexType>
	<xs:simpleType name="BusinessType_simple">
		<xs:restriction base="xs:string">
			<xs:enumeration value="contractor"/>
			<xs:enumeration value="auditor"/>
			<xs:enumeration value="subcontractor"/>
			<xs:enumeration value="property manager"/>
		</xs:restriction>
	</xs:simpleType>
	<xs:complexType name="BusinessType">
		<xs:simpleContent>
			<xs:extension base="BusinessType_simple">
				<xs:attribute name="dataSource" type="DataSource"/>
			</xs:extension>
		</xs:simpleContent>
	</xs:complexType>
	<xs:simpleType name="AuditorQualification_simple">
		<xs:restriction base="xs:string">
			<xs:enumeration value="PE"/>
			<xs:enumeration value="CEM"/>
			<xs:enumeration value="BPI-BA"/>
			<xs:enumeration value="RESNET-Home Partner"/>
			<xs:enumeration value="RA"/>
			<xs:enumeration value="other"/>
		</xs:restriction>
	</xs:simpleType>
	<xs:complexType name="AuditorQualification">
		<xs:simpleContent>
			<xs:extension base="AuditorQualification_simple">
				<xs:attribute name="dataSource" type="DataSource"/>
			</xs:extension>
		</xs:simpleContent>
	</xs:complexType>
	<xs:simpleType name="ImplementerQualification_simple">
		<xs:restriction base="xs:string">
			<xs:enumeration value="PE"/>
			<xs:enumeration value="CEM"/>
			<xs:enumeration value="BPI-BA"/>
			<xs:enumeration value="BPI-MFBA"/>
			<xs:enumeration value="RESNET-Home Partner"/>
			<xs:enumeration value="RA"/>
			<xs:enumeration value="Refrigerating System Operating Engineer"/>
			<xs:enumeration value="High Pressure Boiler Operating Engineer"/>
			<xs:enumeration value="HEP - EA"/>
			<xs:enumeration value="HEP - QCI"/>
			<xs:enumeration value="other"/>
		</xs:restriction>
	</xs:simpleType>
	<xs:complexType name="ImplementerQualification">
		<xs:simpleContent>
			<xs:extension base="ImplementerQualification_simple">
				<xs:attribute name="dataSource" type="DataSource"/>
			</xs:extension>
		</xs:simpleContent>
	</xs:complexType>
	<xs:simpleType name="AzimuthType_simple">
		<xs:annotation>
			<xs:documentation>Gives compass direction a surface (window, wall) is facing. Measured in degrees clockwise from North.</xs:documentation>
		</xs:annotation>
		<xs:restriction base="xs:integer">
			<xs:minInclusive value="0"/>
			<xs:maxExclusive value="360"/>
		</xs:restriction>
	</xs:simpleType>
	<xs:complexType name="AzimuthType">
		<xs:simpleContent>
			<xs:extension base="AzimuthType_simple">
				<xs:attribute name="dataSource" type="DataSource"/>
			</xs:extension>
		</xs:simpleContent>
	</xs:complexType>
	<xs:simpleType name="energyUnitType_simple">
		<xs:annotation>
			<xs:documentation>MBtu refers to million Btu.</xs:documentation>
		</xs:annotation>
		<xs:restriction base="xs:string">
			<xs:enumeration value="cmh"/>
			<xs:enumeration value="ccf"/>
			<xs:enumeration value="kcf"/>
			<xs:enumeration value="Mcf"/>
			<xs:enumeration value="cfh"/>
			<xs:enumeration value="kWh"/>
			<xs:enumeration value="MWh"/>
			<xs:enumeration value="Btu"/>
			<xs:enumeration value="kBtu"/>
			<xs:enumeration value="MBtu"/>
			<xs:enumeration value="therms"/>
			<xs:enumeration value="lbs"/>
			<xs:enumeration value="kLbs"/>
			<xs:enumeration value="MLbs"/>
			<xs:enumeration value="tonnes"/>
			<xs:enumeration value="cords"/>
			<xs:enumeration value="gal"/>
			<xs:enumeration value="kgal"/>
			<xs:enumeration value="ton hours"/>
		</xs:restriction>
	</xs:simpleType>
	<xs:complexType name="energyUnitType">
		<xs:simpleContent>
			<xs:extension base="energyUnitType_simple">
				<xs:attribute name="dataSource" type="DataSource"/>
			</xs:extension>
		</xs:simpleContent>
	</xs:complexType>
	<xs:simpleType name="waterUnitType_simple">
		<xs:restriction base="xs:string">
			<xs:enumeration value="gal"/>
			<xs:enumeration value="kgal"/>
			<xs:enumeration value="Mgal"/>
			<xs:enumeration value="cf"/>
			<xs:enumeration value="ccf"/>
			<xs:enumeration value="kcf"/>
			<xs:enumeration value="Mcf"/>
		</xs:restriction>
	</xs:simpleType>
	<xs:complexType name="waterUnitType">
		<xs:simpleContent>
			<xs:extension base="waterUnitType_simple">
				<xs:attribute name="dataSource" type="DataSource"/>
			</xs:extension>
		</xs:simpleContent>
	</xs:complexType>
	<xs:simpleType name="MeterReadingType_simple">
		<xs:restriction base="xs:string">
			<xs:enumeration value="point"/>
			<xs:enumeration value="median"/>
			<xs:enumeration value="average"/>
			<xs:enumeration value="total"/>
			<xs:enumeration value="estimate"/>
			<xs:enumeration value="other"/>
		</xs:restriction>
	</xs:simpleType>
	<xs:complexType name="MeterReadingType">
		<xs:simpleContent>
			<xs:extension base="MeterReadingType_simple">
				<xs:attribute name="dataSource" type="DataSource"/>
			</xs:extension>
		</xs:simpleContent>
	</xs:complexType>
	<xs:simpleType name="WaterType_simple">
		<xs:restriction base="xs:string">
			<xs:enumeration value="indoor and outdoor water"/>
			<xs:enumeration value="indoor water"/>
			<xs:enumeration value="outdoor water"/>
			<xs:enumeration value="wastewater/sewer"/>
		</xs:restriction>
	</xs:simpleType>
	<xs:complexType name="WaterType">
		<xs:simpleContent>
			<xs:extension base="WaterType_simple">
				<xs:attribute name="dataSource" type="DataSource"/>
			</xs:extension>
		</xs:simpleContent>
	</xs:complexType>
	<xs:simpleType name="WaterUseIntensityUnits_simple">
		<xs:restriction base="xs:string">
			<xs:enumeration value="gal/sq.ft."/>
			<xs:enumeration value="gal/day/person"/>
		</xs:restriction>
	</xs:simpleType>
	<xs:complexType name="WaterUseIntensityUnits">
		<xs:simpleContent>
			<xs:extension base="WaterUseIntensityUnits_simple">
				<xs:attribute name="dataSource" type="DataSource"/>
			</xs:extension>
		</xs:simpleContent>
	</xs:complexType>
	<xs:simpleType name="endUseType_simple">
		<xs:restriction base="xs:string">
			<xs:enumeration value="Heating"/>
			<xs:enumeration value="Cooling"/>
			<xs:enumeration value="HotWater"/>
			<xs:enumeration value="Appliance"/>
			<xs:enumeration value="Lighting"/>
			<xs:enumeration value="PV"/>
			<xs:enumeration value="SolarThermal"/>
			<xs:enumeration value="Other"/>
		</xs:restriction>
	</xs:simpleType>
	<xs:complexType name="endUseType">
		<xs:simpleContent>
			<xs:extension base="endUseType_simple">
				<xs:attribute name="dataSource" type="DataSource"/>
			</xs:extension>
		</xs:simpleContent>
	</xs:complexType>
	<xs:simpleType name="MeasuredOrEstimated_simple">
		<xs:restriction base="xs:string">
			<xs:enumeration value="estimated"/>
			<xs:enumeration value="measured"/>
		</xs:restriction>
	</xs:simpleType>
	<xs:complexType name="MeasuredOrEstimated">
		<xs:simpleContent>
			<xs:extension base="MeasuredOrEstimated_simple">
				<xs:attribute name="dataSource" type="DataSource"/>
			</xs:extension>
		</xs:simpleContent>
	</xs:complexType>
	<xs:simpleType name="GrossOrNet_simple">
		<xs:restriction base="xs:string">
			<xs:enumeration value="gross"/>
			<xs:enumeration value="net"/>
		</xs:restriction>
	</xs:simpleType>
	<xs:complexType name="GrossOrNet">
		<xs:simpleContent>
			<xs:extension base="GrossOrNet_simple">
				<xs:attribute name="dataSource" type="DataSource"/>
			</xs:extension>
		</xs:simpleContent>
	</xs:complexType>
	<xs:simpleType name="SurfaceArea_simple">
		<xs:restriction base="xs:double">
			<xs:minExclusive value="0"/>
		</xs:restriction>
	</xs:simpleType>
	<xs:complexType name="SurfaceArea">
		<xs:simpleContent>
			<xs:extension base="SurfaceArea_simple">
				<xs:attribute name="dataSource" type="DataSource"/>
			</xs:extension>
		</xs:simpleContent>
	</xs:complexType>
	<xs:simpleType name="TransactionType_simple">
		<xs:restriction base="xs:string">
			<xs:enumeration value="create"/>
			<xs:enumeration value="update"/>
		</xs:restriction>
	</xs:simpleType>
	<xs:complexType name="TransactionType">
		<xs:simpleContent>
			<xs:extension base="TransactionType_simple">
				<xs:attribute name="dataSource" type="DataSource"/>
			</xs:extension>
		</xs:simpleContent>
	</xs:complexType>
	<xs:simpleType name="HVACInstallationStandard_simple">
		<xs:restriction base="xs:string">
			<xs:enumeration value="ACCA 5 QI HVAC"/>
			<xs:enumeration value="other"/>
		</xs:restriction>
	</xs:simpleType>
	<xs:complexType name="HVACInstallationStandard">
		<xs:simpleContent>
			<xs:extension base="HVACInstallationStandard_simple">
				<xs:attribute name="dataSource" type="DataSource"/>
			</xs:extension>
		</xs:simpleContent>
	</xs:complexType>
	<xs:simpleType name="HVACSizingCalcs_simple">
		<xs:restriction base="xs:string">
			<xs:enumeration value="manual j"/>
			<xs:enumeration value="manual j and manual d"/>
			<xs:enumeration value="other"/>
		</xs:restriction>
	</xs:simpleType>
	<xs:complexType name="HVACSizingCalcs">
		<xs:simpleContent>
			<xs:extension base="HVACSizingCalcs_simple">
				<xs:attribute name="dataSource" type="DataSource"/>
			</xs:extension>
		</xs:simpleContent>
	</xs:complexType>
	<xs:simpleType name="HydronicDistributionType_simple">
		<xs:restriction base="xs:string">
			<xs:enumeration value="radiator"/>
			<xs:enumeration value="baseboard"/>
			<xs:enumeration value="radiant floor"/>
			<xs:enumeration value="radiant ceiling"/>
			<xs:enumeration value="water loop"/>
			<xs:enumeration value="other"/>
		</xs:restriction>
	</xs:simpleType>
	<xs:complexType name="HydronicDistributionType">
		<xs:simpleContent>
			<xs:extension base="HydronicDistributionType_simple">
				<xs:attribute name="dataSource" type="DataSource"/>
			</xs:extension>
		</xs:simpleContent>
	</xs:complexType>
	<xs:simpleType name="AirDistributionType_simple">
		<xs:restriction base="xs:string">
			<xs:enumeration value="regular velocity"/>
			<xs:enumeration value="high velocity"/>
			<xs:enumeration value="gravity"/>
			<xs:enumeration value="fan coil"/>
		</xs:restriction>
	</xs:simpleType>
	<xs:complexType name="AirDistributionType">
		<xs:simpleContent>
			<xs:extension base="AirDistributionType_simple">
				<xs:attribute name="dataSource" type="DataSource"/>
			</xs:extension>
		</xs:simpleContent>
	</xs:complexType>
	<xs:simpleType name="ElectricDistributionType_simple">
		<xs:restriction base="xs:string">
			<xs:enumeration value="baseboard"/>
			<xs:enumeration value="radiant floor"/>
			<xs:enumeration value="radiant ceiling"/>
		</xs:restriction>
	</xs:simpleType>
	<xs:complexType name="ElectricDistributionType">
		<xs:simpleContent>
			<xs:extension base="ElectricDistributionType_simple">
				<xs:attribute name="dataSource" type="DataSource"/>
			</xs:extension>
		</xs:simpleContent>
	</xs:complexType>
	<xs:simpleType name="AirHandlerMotorType_simple">
		<xs:restriction base="xs:string">
			<xs:enumeration value="PSC single-speed"/>
			<xs:enumeration value="PSC multi-speed"/>
			<xs:enumeration value="ECM"/>
		</xs:restriction>
	</xs:simpleType>
	<xs:complexType name="AirHandlerMotorType">
		<xs:simpleContent>
			<xs:extension base="AirHandlerMotorType_simple">
				<xs:attribute name="dataSource" type="DataSource"/>
			</xs:extension>
		</xs:simpleContent>
	</xs:complexType>
	<xs:simpleType name="PlugLoadType_simple">
		<xs:restriction base="xs:string">
			<xs:enumeration value="TV plasma"/>
			<xs:enumeration value="TV CRT"/>
			<xs:enumeration value="TV other"/>
			<xs:enumeration value="computer"/>
			<xs:enumeration value="space heater"/>
			<xs:enumeration value="water bed"/>
			<xs:enumeration value="aquarium"/>
			<xs:enumeration value="electric vehicle charging"/>
			<xs:enumeration value="well pump"/>
			<xs:enumeration value="sauna"/>
			<xs:enumeration value="other"/>
		</xs:restriction>
	</xs:simpleType>
	<xs:complexType name="PlugLoadType">
		<xs:simpleContent>
			<xs:extension base="PlugLoadType_simple">
				<xs:attribute name="dataSource" type="DataSource"/>
			</xs:extension>
		</xs:simpleContent>
	</xs:complexType>
	<xs:simpleType name="FuelLoadType_simple">
		<xs:restriction base="xs:string">
			<xs:enumeration value="grill"/>
			<xs:enumeration value="lighting"/>
			<xs:enumeration value="fireplace"/>
			<xs:enumeration value="other"/>
		</xs:restriction>
	</xs:simpleType>
	<xs:complexType name="FuelLoadType">
		<xs:simpleContent>
			<xs:extension base="FuelLoadType_simple"/>
		</xs:simpleContent>
	</xs:complexType>
	<xs:simpleType name="PlugLoadLocation_simple">
		<xs:restriction base="xs:string">
			<xs:enumeration value="interior"/>
			<xs:enumeration value="exterior"/>
		</xs:restriction>
	</xs:simpleType>
	<xs:complexType name="PlugLoadLocation">
		<xs:simpleContent>
			<xs:extension base="PlugLoadLocation_simple">
				<xs:attribute name="dataSource" type="DataSource"/>
			</xs:extension>
		</xs:simpleContent>
	</xs:complexType>
	<xs:simpleType name="FuelLoadLocation_simple">
		<xs:restriction base="xs:string">
			<xs:enumeration value="interior"/>
			<xs:enumeration value="exterior"/>
		</xs:restriction>
	</xs:simpleType>
	<xs:complexType name="FuelLoadLocation">
		<xs:simpleContent>
			<xs:extension base="FuelLoadLocation_simple"/>
		</xs:simpleContent>
	</xs:complexType>
	<xs:simpleType name="PlugLoadUnits_simple">
		<xs:restriction base="xs:string">
			<xs:enumeration value="kWh/year"/>
			<xs:enumeration value="W"/>
		</xs:restriction>
	</xs:simpleType>
	<xs:complexType name="PlugLoadUnits">
		<xs:simpleContent>
			<xs:extension base="PlugLoadUnits_simple">
				<xs:attribute name="dataSource" type="DataSource"/>
			</xs:extension>
		</xs:simpleContent>
	</xs:complexType>
	<xs:simpleType name="FuelLoadUnits_simple">
		<xs:restriction base="xs:string">
			<xs:enumeration value="therm/year"/>
			<xs:enumeration value="Btuh"/>
		</xs:restriction>
	</xs:simpleType>
	<xs:complexType name="FuelLoadUnits">
		<xs:simpleContent>
			<xs:extension base="FuelLoadUnits_simple"/>
		</xs:simpleContent>
	</xs:complexType>
	<xs:simpleType name="PoolHeaterUnits_simple">
		<xs:restriction base="xs:string">
			<xs:enumeration value="kWh/year"/>
			<xs:enumeration value="therm/year"/>
			<xs:enumeration value="W"/>
			<xs:enumeration value="Btuh"/>
		</xs:restriction>
	</xs:simpleType>
	<xs:complexType name="PoolHeaterUnits">
		<xs:simpleContent>
			<xs:extension base="PoolHeaterUnits_simple"/>
		</xs:simpleContent>
	</xs:complexType>
	<xs:simpleType name="WindowCondition_simple">
		<xs:restriction base="xs:string">
			<xs:enumeration value="good"/>
			<xs:enumeration value="moderate"/>
			<xs:enumeration value="poor"/>
		</xs:restriction>
	</xs:simpleType>
	<xs:complexType name="WindowCondition">
		<xs:simpleContent>
			<xs:extension base="WindowCondition_simple">
				<xs:attribute name="dataSource" type="DataSource"/>
			</xs:extension>
		</xs:simpleContent>
	</xs:complexType>
	<xs:simpleType name="GasFill_simple">
		<xs:restriction base="xs:string">
			<xs:enumeration value="air"/>
			<xs:enumeration value="argon"/>
			<xs:enumeration value="krypton"/>
			<xs:enumeration value="xenon"/>
			<xs:enumeration value="nitrogen"/>
			<xs:enumeration value="other"/>
		</xs:restriction>
	</xs:simpleType>
	<xs:complexType name="GasFill">
		<xs:simpleContent>
			<xs:extension base="GasFill_simple">
				<xs:attribute name="dataSource" type="DataSource"/>
			</xs:extension>
		</xs:simpleContent>
	</xs:complexType>
	<xs:simpleType name="GlassType_simple">
		<xs:restriction base="xs:string">
			<xs:enumeration value="clear"/>
			<xs:enumeration value="low-e"/>
			<xs:enumeration value="low-e, high-solar-gain"/>
			<xs:enumeration value="low-e, low-solar-gain"/>
			<xs:enumeration value="tinted"/>
			<xs:enumeration value="reflective"/>
			<xs:enumeration value="tinted/reflective"/>
			<xs:enumeration value="other"/>
		</xs:restriction>
	</xs:simpleType>
	<xs:complexType name="GlassType">
		<xs:simpleContent>
			<xs:extension base="GlassType_simple">
				<xs:attribute name="dataSource" type="DataSource"/>
			</xs:extension>
		</xs:simpleContent>
	</xs:complexType>
	<xs:simpleType name="GlazingMaterial_simple">
		<xs:restriction base="xs:string">
			<xs:enumeration value="glass"/>
			<xs:enumeration value="plastic"/>
			<xs:enumeration value="other"/>
		</xs:restriction>
	</xs:simpleType>
	<xs:complexType name="GlazingMaterial">
		<xs:simpleContent>
			<xs:extension base="GlazingMaterial_simple">
				<xs:attribute name="dataSource" type="DataSource"/>
			</xs:extension>
		</xs:simpleContent>
	</xs:complexType>
	<xs:simpleType name="ClothesWasherType_simple">
		<xs:restriction base="xs:string">
			<xs:enumeration value="top loader"/>
			<xs:enumeration value="front loader"/>
			<xs:enumeration value="all-in-one combination washer/dryer"/>
			<xs:enumeration value="unitized/stacked washer-dryer pair"/>
		</xs:restriction>
	</xs:simpleType>
	<xs:complexType name="ClothesWasherType">
		<xs:simpleContent>
			<xs:extension base="ClothesWasherType_simple">
				<xs:attribute name="dataSource" type="DataSource"/>
			</xs:extension>
		</xs:simpleContent>
	</xs:complexType>
	<xs:simpleType name="ClothesDryerType_simple">
		<xs:restriction base="xs:string">
			<xs:enumeration value="dryer"/>
			<xs:enumeration value="all-in-one combination washer/dryer"/>
			<xs:enumeration value="unitized/stacked washer-dryer pair"/>
		</xs:restriction>
	</xs:simpleType>
	<xs:complexType name="ClothesDryerType">
		<xs:simpleContent>
			<xs:extension base="ClothesDryerType_simple">
				<xs:attribute name="dataSource" type="DataSource"/>
			</xs:extension>
		</xs:simpleContent>
	</xs:complexType>
	<xs:simpleType name="LaundryMachineLocation_simple">
		<xs:restriction base="xs:string">
			<xs:enumeration value="basement"/>
			<xs:enumeration value="basement - conditioned"/>
			<xs:enumeration value="basement - unconditioned"/>
			<xs:enumeration value="conditioned space"/>
			<xs:enumeration value="garage"/>
			<xs:enumeration value="garage - conditioned"/>
			<xs:enumeration value="garage - unconditioned"/>
			<xs:enumeration value="laundry room"/>
			<xs:enumeration value="living space"/>
			<xs:enumeration value="other"/>
			<xs:enumeration value="other heated space"/>
			<xs:enumeration value="other housing unit"/>
			<xs:enumeration value="other multifamily buffer space"/>
			<xs:enumeration value="other non-freezing space"/>
			<xs:enumeration value="unconditioned space"/>
		</xs:restriction>
	</xs:simpleType>
	<xs:complexType name="LaundryMachineLocation">
		<xs:simpleContent>
			<xs:extension base="LaundryMachineLocation_simple">
				<xs:attribute name="dataSource" type="DataSource"/>
			</xs:extension>
		</xs:simpleContent>
	</xs:complexType>
	<xs:simpleType name="FreezerStyle_simple">
		<xs:restriction base="xs:string">
			<xs:enumeration value="uncategorized"/>
			<xs:enumeration value="manual defrost"/>
			<xs:enumeration value="frost free"/>
			<xs:enumeration value="walk-in"/>
			<xs:enumeration value="case"/>
		</xs:restriction>
	</xs:simpleType>
	<xs:complexType name="FreezerStyle">
		<xs:simpleContent>
			<xs:extension base="FreezerStyle_simple">
				<xs:attribute name="dataSource" type="DataSource"/>
			</xs:extension>
		</xs:simpleContent>
	</xs:complexType>
	<xs:simpleType name="RefrigeratorStyle_simple">
		<xs:restriction base="xs:string">
			<xs:enumeration value="side-by-side"/>
			<xs:enumeration value="top freezer"/>
			<xs:enumeration value="bottom freezer"/>
			<xs:enumeration value="single door"/>
			<xs:enumeration value="single door with freezer"/>
			<xs:enumeration value="full-size one door"/>
			<xs:enumeration value="full-size two doors"/>
			<xs:enumeration value="half or quarter size"/>
			<xs:enumeration value="walk-in"/>
			<xs:enumeration value="open case"/>
			<xs:enumeration value="closed case"/>
			<xs:enumeration value="uncategorized"/>
		</xs:restriction>
	</xs:simpleType>
	<xs:complexType name="RefrigeratorStyle">
		<xs:simpleContent>
			<xs:extension base="RefrigeratorStyle_simple">
				<xs:attribute name="dataSource" type="DataSource"/>
			</xs:extension>
		</xs:simpleContent>
	</xs:complexType>
	<xs:simpleType name="RefrigeratorLocation_simple">
		<xs:restriction base="xs:string">
			<xs:enumeration value="basement"/>
			<xs:enumeration value="basement - conditioned"/>
			<xs:enumeration value="basement - unconditioned"/>
			<xs:enumeration value="conditioned space"/>
			<xs:enumeration value="garage"/>
			<xs:enumeration value="garage - conditioned"/>
			<xs:enumeration value="garage - unconditioned"/>
			<xs:enumeration value="kitchen"/>
			<xs:enumeration value="living space"/>
			<xs:enumeration value="other"/>
			<xs:enumeration value="other heated space"/>
			<xs:enumeration value="other housing unit"/>
			<xs:enumeration value="other multifamily buffer space"/>
			<xs:enumeration value="other non-freezing space"/>
			<xs:enumeration value="unconditioned space"/>
		</xs:restriction>
	</xs:simpleType>
	<xs:complexType name="RefrigeratorLocation">
		<xs:simpleContent>
			<xs:extension base="RefrigeratorLocation_simple">
				<xs:attribute name="dataSource" type="DataSource"/>
			</xs:extension>
		</xs:simpleContent>
	</xs:complexType>
	<xs:simpleType name="WaterHeaterType_simple">
		<xs:annotation>
			<xs:documentation>The generic "heat pump water heater" enumeration is assumed to refer to an integrated (not split) heat pump water heater.</xs:documentation>
		</xs:annotation>
		<xs:restriction base="xs:string">
			<xs:enumeration value="storage water heater"/>
			<xs:enumeration value="dedicated boiler with storage tank"/>
			<xs:enumeration value="instantaneous water heater"/>
			<xs:enumeration value="heat pump water heater"/>
			<xs:enumeration value="split heat pump water heater"/>
			<xs:enumeration value="space-heating boiler with storage tank"/>
			<xs:enumeration value="space-heating boiler with tankless coil"/>
		</xs:restriction>
	</xs:simpleType>
	<xs:complexType name="WaterHeaterType">
		<xs:simpleContent>
			<xs:extension base="WaterHeaterType_simple">
				<xs:attribute name="dataSource" type="DataSource"/>
			</xs:extension>
		</xs:simpleContent>
	</xs:complexType>
	<xs:simpleType name="SolarThermalSystemType_simple">
		<xs:restriction base="xs:string">
			<xs:enumeration value="hot water"/>
			<xs:enumeration value="hot water and space heating"/>
			<xs:enumeration value="space heating"/>
			<xs:enumeration value="hybrid system"/>
		</xs:restriction>
	</xs:simpleType>
	<xs:complexType name="SolarThermalSystemType">
		<xs:simpleContent>
			<xs:extension base="SolarThermalSystemType_simple">
				<xs:attribute name="dataSource" type="DataSource"/>
			</xs:extension>
		</xs:simpleContent>
	</xs:complexType>
	<xs:simpleType name="SolarThermalCollectorLoopType_simple">
		<xs:restriction base="xs:string">
			<xs:enumeration value="air direct"/>
			<xs:enumeration value="air indirect"/>
			<xs:enumeration value="liquid direct"/>
			<xs:enumeration value="liquid indirect"/>
			<xs:enumeration value="passive thermosyphon"/>
		</xs:restriction>
	</xs:simpleType>
	<xs:complexType name="SolarThermalCollectorLoopType">
		<xs:simpleContent>
			<xs:extension base="SolarThermalCollectorLoopType_simple">
				<xs:attribute name="dataSource" type="DataSource"/>
			</xs:extension>
		</xs:simpleContent>
	</xs:complexType>
	<xs:simpleType name="SolarThermalCollectorType_simple">
		<xs:restriction base="xs:string">
			<xs:enumeration value="single glazing black"/>
			<xs:enumeration value="single glazing selective"/>
			<xs:enumeration value="double glazing black"/>
			<xs:enumeration value="double glazing selective"/>
			<xs:enumeration value="evacuated tube"/>
			<xs:enumeration value="integrated collector storage"/>
		</xs:restriction>
	</xs:simpleType>
	<xs:complexType name="SolarThermalCollectorType">
		<xs:simpleContent>
			<xs:extension base="SolarThermalCollectorType_simple">
				<xs:attribute name="dataSource" type="DataSource"/>
			</xs:extension>
		</xs:simpleContent>
	</xs:complexType>
	<xs:simpleType name="ResourceTypeCode_simple">
		<xs:restriction base="xs:string"/>
	</xs:simpleType>
	<xs:complexType name="ResourceTypeCode">
		<xs:simpleContent>
			<xs:extension base="ResourceTypeCode_simple">
				<xs:attribute name="dataSource" type="DataSource"/>
			</xs:extension>
		</xs:simpleContent>
	</xs:complexType>
	<xs:simpleType name="Quantity_simple">
		<xs:restriction base="xs:decimal"/>
	</xs:simpleType>
	<xs:complexType name="Quantity">
		<xs:simpleContent>
			<xs:extension base="Quantity_simple">
				<xs:attribute name="dataSource" type="DataSource"/>
			</xs:extension>
		</xs:simpleContent>
	</xs:complexType>
	<xs:simpleType name="ProgramName_simple">
		<xs:restriction base="xs:string"/>
	</xs:simpleType>
	<xs:complexType name="ProgramName">
		<xs:simpleContent>
			<xs:extension base="ProgramName_simple">
				<xs:attribute name="dataSource" type="DataSource"/>
			</xs:extension>
		</xs:simpleContent>
	</xs:complexType>
	<xs:simpleType name="Title_simple">
		<xs:restriction base="xs:string"/>
	</xs:simpleType>
	<xs:complexType name="Title">
		<xs:simpleContent>
			<xs:extension base="Title_simple">
				<xs:attribute name="dataSource" type="DataSource"/>
			</xs:extension>
		</xs:simpleContent>
	</xs:complexType>
	<xs:simpleType name="StartDate_simple">
		<xs:restriction base="xs:date"/>
	</xs:simpleType>
	<xs:complexType name="StartDate">
		<xs:simpleContent>
			<xs:extension base="StartDate_simple">
				<xs:attribute name="dataSource" type="DataSource"/>
			</xs:extension>
		</xs:simpleContent>
	</xs:complexType>
	<xs:simpleType name="CompleteDateEstimated_simple">
		<xs:restriction base="xs:date"/>
	</xs:simpleType>
	<xs:complexType name="CompleteDateEstimated">
		<xs:simpleContent>
			<xs:extension base="CompleteDateEstimated_simple">
				<xs:attribute name="dataSource" type="DataSource"/>
			</xs:extension>
		</xs:simpleContent>
	</xs:complexType>
	<xs:simpleType name="CompleteDateActual_simple">
		<xs:restriction base="xs:date"/>
	</xs:simpleType>
	<xs:complexType name="CompleteDateActual">
		<xs:simpleContent>
			<xs:extension base="CompleteDateActual_simple">
				<xs:attribute name="dataSource" type="DataSource"/>
			</xs:extension>
		</xs:simpleContent>
	</xs:complexType>
	<xs:simpleType name="Notes_simple">
		<xs:restriction base="xs:string"/>
	</xs:simpleType>
	<xs:complexType name="Notes">
		<xs:simpleContent>
			<xs:extension base="Notes_simple">
				<xs:attribute name="dataSource" type="DataSource"/>
			</xs:extension>
		</xs:simpleContent>
	</xs:complexType>
	<xs:simpleType name="MeasureCode_simple">
		<xs:restriction base="xs:string"/>
	</xs:simpleType>
	<xs:complexType name="MeasureCode">
		<xs:simpleContent>
			<xs:extension base="MeasureCode_simple">
				<xs:attribute name="dataSource" type="DataSource"/>
			</xs:extension>
		</xs:simpleContent>
	</xs:complexType>
	<xs:simpleType name="MeasureDescription_simple">
		<xs:restriction base="xs:string"/>
	</xs:simpleType>
	<xs:complexType name="MeasureDescription">
		<xs:simpleContent>
			<xs:extension base="MeasureDescription_simple">
				<xs:attribute name="dataSource" type="DataSource"/>
			</xs:extension>
		</xs:simpleContent>
	</xs:complexType>
	<xs:simpleType name="EstimatedLife_simple">
		<xs:restriction base="xs:string"/>
	</xs:simpleType>
	<xs:complexType name="EstimatedLife">
		<xs:simpleContent>
			<xs:extension base="EstimatedLife_simple">
				<xs:attribute name="dataSource" type="DataSource"/>
			</xs:extension>
		</xs:simpleContent>
	</xs:complexType>
	<xs:simpleType name="InstallationDate_simple">
		<xs:restriction base="xs:date"/>
	</xs:simpleType>
	<xs:complexType name="InstallationDate">
		<xs:simpleContent>
			<xs:extension base="InstallationDate_simple">
				<xs:attribute name="dataSource" type="DataSource"/>
			</xs:extension>
		</xs:simpleContent>
	</xs:complexType>
	<xs:simpleType name="Cost_simple">
		<xs:restriction base="xs:decimal"/>
	</xs:simpleType>
	<xs:complexType name="Cost">
		<xs:simpleContent>
			<xs:extension base="Cost_simple">
				<xs:attribute name="dataSource" type="DataSource"/>
			</xs:extension>
		</xs:simpleContent>
	</xs:complexType>
	<xs:simpleType name="FundingSourceCode_simple">
		<xs:restriction base="xs:string"/>
	</xs:simpleType>
	<xs:complexType name="FundingSourceCode">
		<xs:simpleContent>
			<xs:extension base="FundingSourceCode_simple">
				<xs:attribute name="dataSource" type="DataSource"/>
			</xs:extension>
		</xs:simpleContent>
	</xs:complexType>
	<xs:simpleType name="FundingSourceName_simple">
		<xs:restriction base="xs:string"/>
	</xs:simpleType>
	<xs:complexType name="FundingSourceName">
		<xs:simpleContent>
			<xs:extension base="FundingSourceName_simple">
				<xs:attribute name="dataSource" type="DataSource"/>
			</xs:extension>
		</xs:simpleContent>
	</xs:complexType>
	<xs:simpleType name="IncentiveAmount_simple">
		<xs:restriction base="xs:decimal"/>
	</xs:simpleType>
	<xs:complexType name="IncentiveAmount">
		<xs:simpleContent>
			<xs:extension base="IncentiveAmount_simple">
				<xs:attribute name="dataSource" type="DataSource"/>
			</xs:extension>
		</xs:simpleContent>
	</xs:complexType>
	<xs:simpleType name="LoadProfile_simple">
		<xs:restriction base="xs:string"/>
	</xs:simpleType>
	<xs:complexType name="LoadProfile">
		<xs:simpleContent>
			<xs:extension base="LoadProfile_simple">
				<xs:attribute name="dataSource" type="DataSource"/>
			</xs:extension>
		</xs:simpleContent>
	</xs:complexType>
	<xs:simpleType name="AnnualAmount_simple">
		<xs:restriction base="xs:string"/>
	</xs:simpleType>
	<xs:complexType name="AnnualAmount">
		<xs:simpleContent>
			<xs:extension base="AnnualAmount_simple">
				<xs:attribute name="dataSource" type="DataSource"/>
			</xs:extension>
		</xs:simpleContent>
	</xs:complexType>
	<xs:simpleType name="JobRole_simple">
		<xs:restriction base="xs:string"/>
	</xs:simpleType>
	<xs:complexType name="JobRole">
		<xs:simpleContent>
			<xs:extension base="JobRole_simple">
				<xs:attribute name="dataSource" type="DataSource"/>
			</xs:extension>
		</xs:simpleContent>
	</xs:complexType>
	<xs:simpleType name="Fraction_simple">
		<xs:annotation>
			<xs:documentation>A fraction that has to be between 0 and 1 inclusive</xs:documentation>
		</xs:annotation>
		<xs:restriction base="xs:double">
			<xs:minInclusive value="0"/>
			<xs:maxInclusive value="1"/>
		</xs:restriction>
	</xs:simpleType>
	<xs:complexType name="Fraction">
		<xs:simpleContent>
			<xs:extension base="Fraction_simple">
				<xs:attribute name="dataSource" type="DataSource"/>
			</xs:extension>
		</xs:simpleContent>
	</xs:complexType>
	<xs:simpleType name="FractionGreaterThanZero_simple">
		<xs:annotation>
			<xs:documentation>A fraction that has to be between 0 (exclusive) and 1 (inclusive)</xs:documentation>
		</xs:annotation>
		<xs:restriction base="xs:double"/>
	</xs:simpleType>
	<xs:complexType name="FractionGreaterThanZero">
		<xs:simpleContent>
			<xs:extension base="FractionGreaterThanOne_simple">
				<xs:attribute name="dataSource" type="DataSource"/>
			</xs:extension>
		</xs:simpleContent>
	</xs:complexType>
	<xs:simpleType name="FractionExcludingZero_simple">
		<xs:restriction base="xs:double">
			<xs:minExclusive value="0"/>
			<xs:maxInclusive value="1"/>
		</xs:restriction>
	</xs:simpleType>
	<xs:complexType name="FractionExcludingZero">
		<xs:simpleContent>
			<xs:extension base="FractionExcludingZero_simple">
				<xs:attribute name="dataSource" type="DataSource"/>
			</xs:extension>
		</xs:simpleContent>
	</xs:complexType>
	<xs:simpleType name="FractionGreaterThanOne_simple">
		<xs:annotation>
			<xs:documentation>A fraction that can be greater than one (ie 110%)</xs:documentation>
		</xs:annotation>
		<xs:restriction base="xs:double">
			<xs:minInclusive value="0"/>
		</xs:restriction>
	</xs:simpleType>
	<xs:complexType name="FractionGreaterThanOne">
		<xs:simpleContent>
			<xs:extension base="FractionGreaterThanOne_simple">
				<xs:attribute name="dataSource" type="DataSource"/>
			</xs:extension>
		</xs:simpleContent>
	</xs:complexType>
	<xs:simpleType name="ImprovementStatusType_simple">
		<xs:restriction base="xs:string">
			<xs:enumeration value="Installed"/>
			<xs:enumeration value="NotInstalled"/>
			<xs:enumeration value="Recommended"/>
		</xs:restriction>
	</xs:simpleType>
	<xs:complexType name="ImprovementStatusType">
		<xs:simpleContent>
			<xs:extension base="ImprovementStatusType_simple">
				<xs:attribute name="dataSource" type="DataSource"/>
			</xs:extension>
		</xs:simpleContent>
	</xs:complexType>
	<xs:simpleType name="TestResultType_simple">
		<xs:restriction base="xs:string">
			<xs:enumeration value="passed"/>
			<xs:enumeration value="failed"/>
			<xs:enumeration value="not tested"/>
		</xs:restriction>
	</xs:simpleType>
	<xs:complexType name="TestResultType">
		<xs:simpleContent>
			<xs:extension base="TestResultType_simple">
				<xs:attribute name="dataSource" type="DataSource"/>
			</xs:extension>
		</xs:simpleContent>
	</xs:complexType>
	<xs:simpleType name="FoundationThermalBoundary_simple">
		<xs:restriction base="xs:string">
			<xs:enumeration value="floor"/>
			<xs:enumeration value="foundation wall"/>
		</xs:restriction>
	</xs:simpleType>
	<xs:complexType name="FoundationThermalBoundary">
		<xs:simpleContent>
			<xs:extension base="FoundationThermalBoundary_simple">
				<xs:attribute name="dataSource" type="DataSource"/>
			</xs:extension>
		</xs:simpleContent>
	</xs:complexType>
	<xs:simpleType name="ManufacturedHomeBellyWrapCondition_simple">
		<xs:restriction base="xs:string">
			<xs:enumeration value="good"/>
			<xs:enumeration value="fair"/>
			<xs:enumeration value="poor"/>
			<xs:enumeration value="none"/>
		</xs:restriction>
	</xs:simpleType>
	<xs:complexType name="ManufacturedHomeBellyWrapCondition">
		<xs:simpleContent>
			<xs:extension base="ManufacturedHomeBellyWrapCondition_simple">
				<xs:attribute name="dataSource" type="DataSource"/>
			</xs:extension>
		</xs:simpleContent>
	</xs:complexType>
	<xs:simpleType name="WallAndRoofColor_simple">
		<xs:restriction base="xs:string">
			<xs:enumeration value="light"/>
			<xs:enumeration value="medium"/>
			<xs:enumeration value="medium dark"/>
			<xs:enumeration value="dark"/>
			<xs:enumeration value="reflective"/>
		</xs:restriction>
	</xs:simpleType>
	<xs:complexType name="WallAndRoofColor">
		<xs:simpleContent>
			<xs:extension base="WallAndRoofColor_simple">
				<xs:attribute name="dataSource" type="DataSource"/>
			</xs:extension>
		</xs:simpleContent>
	</xs:complexType>
	<xs:simpleType name="RoofType_simple">
		<xs:restriction base="xs:string">
			<xs:enumeration value="shingles"/>
			<xs:enumeration value="slate or tile shingles"/>
			<xs:enumeration value="wood shingles or shakes"/>
			<xs:enumeration value="asphalt or fiberglass shingles"/>
			<xs:enumeration value="metal surfacing"/>
			<xs:enumeration value="expanded polystyrene sheathing"/>
			<xs:enumeration value="plastic/rubber/synthetic sheeting"/>
			<xs:enumeration value="concrete"/>
			<xs:enumeration value="cool roof"/>
			<xs:enumeration value="green roof"/>
			<xs:enumeration value="no one major type"/>
			<xs:enumeration value="other"/>
		</xs:restriction>
	</xs:simpleType>
	<xs:complexType name="RoofType">
		<xs:simpleContent>
			<xs:extension base="RoofType_simple">
				<xs:attribute name="dataSource" type="DataSource"/>
			</xs:extension>
		</xs:simpleContent>
	</xs:complexType>
	<xs:simpleType name="DeckType_simple">
		<xs:restriction base="xs:string">
			<xs:enumeration value="concrete"/>
			<xs:enumeration value="metal"/>
			<xs:enumeration value="wood"/>
			<xs:enumeration value="other"/>
		</xs:restriction>
	</xs:simpleType>
	<xs:complexType name="DeckType">
		<xs:simpleContent>
			<xs:extension base="DeckType_simple">
				<xs:attribute name="dataSource" type="DataSource"/>
			</xs:extension>
		</xs:simpleContent>
	</xs:complexType>
	<xs:simpleType name="Siding_simple">
		<xs:restriction base="xs:string">
			<xs:enumeration value="wood siding"/>
			<xs:enumeration value="stucco"/>
			<xs:enumeration value="synthetic stucco"/>
			<xs:enumeration value="vinyl siding"/>
			<xs:enumeration value="aluminum siding"/>
			<xs:enumeration value="brick veneer"/>
			<xs:enumeration value="asbestos siding"/>
			<xs:enumeration value="fiber cement siding"/>
			<xs:enumeration value="composite shingle siding"/>
			<xs:enumeration value="masonite siding"/>
			<xs:enumeration value="other"/>
			<xs:enumeration value="none"/>
		</xs:restriction>
	</xs:simpleType>
	<xs:complexType name="Siding">
		<xs:simpleContent>
			<xs:extension base="Siding_simple">
				<xs:attribute name="dataSource" type="DataSource"/>
			</xs:extension>
		</xs:simpleContent>
	</xs:complexType>
	<xs:simpleType name="InteriorFinish_simple">
		<xs:restriction base="xs:string">
			<xs:enumeration value="gypsum board"/>
			<xs:enumeration value="gypsum composite board"/>
			<xs:enumeration value="plaster"/>
			<xs:enumeration value="wood"/>
			<xs:enumeration value="other"/>
			<xs:enumeration value="none"/>
		</xs:restriction>
	</xs:simpleType>
	<xs:complexType name="InteriorFinish">
		<xs:simpleContent>
			<xs:extension base="InteriorFinish_simple">
				<xs:attribute name="dataSource" type="DataSource"/>
			</xs:extension>
		</xs:simpleContent>
	</xs:complexType>
	<xs:simpleType name="LengthMeasurement_simple">
		<xs:restriction base="xs:double">
			<xs:minInclusive value="0"/>
		</xs:restriction>
	</xs:simpleType>
	<xs:complexType name="LengthMeasurement">
		<xs:simpleContent>
			<xs:extension base="LengthMeasurement_simple">
				<xs:attribute name="dataSource" type="DataSource"/>
			</xs:extension>
		</xs:simpleContent>
	</xs:complexType>
	<xs:simpleType name="InsulationGrade_simple">
		<xs:restriction base="xs:integer">
			<xs:minInclusive value="1"/>
			<xs:maxInclusive value="3"/>
		</xs:restriction>
	</xs:simpleType>
	<xs:complexType name="InsulationGrade">
		<xs:simpleContent>
			<xs:extension base="InsulationGrade_simple">
				<xs:attribute name="dataSource" type="DataSource"/>
			</xs:extension>
		</xs:simpleContent>
	</xs:complexType>
	<xs:simpleType name="FloorCovering_simple">
		<xs:restriction base="xs:string">
			<xs:enumeration value="carpet"/>
			<xs:enumeration value="tile"/>
			<xs:enumeration value="hardwood"/>
			<xs:enumeration value="vinyl"/>
			<xs:enumeration value="none"/>
		</xs:restriction>
	</xs:simpleType>
	<xs:complexType name="FloorCovering">
		<xs:simpleContent>
			<xs:extension base="FloorCovering_simple">
				<xs:attribute name="dataSource" type="DataSource"/>
			</xs:extension>
		</xs:simpleContent>
	</xs:complexType>
	<xs:simpleType name="Pitch_simple">
		<xs:restriction base="xs:double">
			<xs:minInclusive value="0"/>
		</xs:restriction>
	</xs:simpleType>
	<xs:complexType name="Pitch">
		<xs:simpleContent>
			<xs:extension base="Pitch_simple">
				<xs:attribute name="dataSource" type="DataSource"/>
			</xs:extension>
		</xs:simpleContent>
	</xs:complexType>
	<xs:simpleType name="Tilt_simple">
		<xs:restriction base="xs:double">
			<xs:minInclusive value="0"/>
			<xs:maxInclusive value="90"/>
		</xs:restriction>
	</xs:simpleType>
	<xs:complexType name="Tilt">
		<xs:simpleContent>
			<xs:extension base="Tilt_simple">
				<xs:attribute name="dataSource" type="DataSource"/>
			</xs:extension>
		</xs:simpleContent>
	</xs:complexType>
	<xs:simpleType name="PVSystemLocation_simple">
		<xs:restriction base="xs:string">
			<xs:enumeration value="roof"/>
			<xs:enumeration value="ground"/>
			<xs:enumeration value="other"/>
		</xs:restriction>
	</xs:simpleType>
	<xs:complexType name="PVSystemLocation">
		<xs:simpleContent>
			<xs:extension base="PVSystemLocation_simple">
				<xs:attribute name="dataSource" type="DataSource"/>
			</xs:extension>
		</xs:simpleContent>
	</xs:complexType>
	<xs:simpleType name="PVSystemOwnership_simple">
		<xs:restriction base="xs:string">
			<xs:enumeration value="leased"/>
			<xs:enumeration value="owned"/>
			<xs:enumeration value="power purchase agreement"/>
			<xs:enumeration value="utility owned"/>
			<xs:enumeration value="other"/>
		</xs:restriction>
	</xs:simpleType>
	<xs:complexType name="PVSystemOwnership">
		<xs:simpleContent>
			<xs:extension base="PVSystemOwnership_simple">
				<xs:attribute name="dataSource" type="DataSource"/>
			</xs:extension>
		</xs:simpleContent>
	</xs:complexType>
	<xs:simpleType name="EVChargingLevel_simple">
		<xs:restriction base="xs:integer">
			<xs:minInclusive value="1"/>
			<xs:maxInclusive value="3"/>
		</xs:restriction>
	</xs:simpleType>
	<xs:complexType name="EVChargingLevel">
		<xs:simpleContent>
			<xs:extension base="EVChargingLevel_simple">
				<xs:attribute name="dataSource" type="DataSource"/>
			</xs:extension>
		</xs:simpleContent>
	</xs:complexType>
	<xs:simpleType name="EVChargingConnector_simple">
		<xs:restriction base="xs:string">
			<xs:enumeration value="SAE J1772"/>
			<xs:enumeration value="CHAdeMO"/>
			<xs:enumeration value="Tesla"/>
			<xs:enumeration value="Combined Charging System"/>
		</xs:restriction>
	</xs:simpleType>
	<xs:complexType name="EVChargingConnector">
		<xs:simpleContent>
			<xs:extension base="EVChargingConnector_simple">
				<xs:attribute name="dataSource" type="DataSource"/>
			</xs:extension>
		</xs:simpleContent>
	</xs:complexType>
	<xs:simpleType name="Current_simple">
		<xs:restriction base="xs:decimal">
			<xs:minInclusive value="0"/>
		</xs:restriction>
	</xs:simpleType>
	<xs:complexType name="Current">
		<xs:simpleContent>
			<xs:extension base="Current_simple">
				<xs:attribute name="dataSource" type="DataSource"/>
			</xs:extension>
		</xs:simpleContent>
	</xs:complexType>
	<xs:simpleType name="Voltage_simple">
		<xs:restriction base="xs:decimal">
			<xs:minInclusive value="0"/>
		</xs:restriction>
	</xs:simpleType>
	<xs:complexType name="Voltage">
		<xs:simpleContent>
			<xs:extension base="Voltage_simple">
				<xs:attribute name="dataSource" type="DataSource"/>
			</xs:extension>
		</xs:simpleContent>
	</xs:complexType>
	<xs:simpleType name="Power_simple">
		<xs:restriction base="xs:double">
			<xs:minInclusive value="0"/>
		</xs:restriction>
	</xs:simpleType>
	<xs:complexType name="Power">
		<xs:simpleContent>
			<xs:extension base="Power_simple">
				<xs:attribute name="dataSource" type="DataSource"/>
			</xs:extension>
		</xs:simpleContent>
	</xs:complexType>
	<xs:simpleType name="ZoneType_simple">
		<xs:restriction base="xs:string">
			<xs:enumeration value="conditioned"/>
			<xs:enumeration value="unconditioned"/>
		</xs:restriction>
	</xs:simpleType>
	<xs:complexType name="ZoneType">
		<xs:simpleContent>
			<xs:extension base="ZoneType_simple">
				<xs:attribute name="dataSource" type="DataSource"/>
			</xs:extension>
		</xs:simpleContent>
	</xs:complexType>
	<xs:simpleType name="WholeBldgVentilationRequirementMethod_simple">
		<xs:restriction base="xs:string">
			<xs:enumeration value="ASHRAE 62.2-1989"/>
			<xs:enumeration value="ASHRAE 62.2-2007"/>
			<xs:enumeration value="ASHRAE 62.2-2010"/>
			<xs:enumeration value="ASHRAE 62.2-2013"/>
		</xs:restriction>
	</xs:simpleType>
	<xs:complexType name="WholeBldgVentilationRequirementMethod">
		<xs:simpleContent>
			<xs:extension base="WholeBldgVentilationRequirementMethod_simple">
				<xs:attribute name="dataSource" type="DataSource"/>
			</xs:extension>
		</xs:simpleContent>
	</xs:complexType>
	<xs:simpleType name="BooleanWithNA_simple">
		<xs:restriction base="xs:string">
			<xs:enumeration value="true"/>
			<xs:enumeration value="false"/>
			<xs:enumeration value="na"/>
		</xs:restriction>
	</xs:simpleType>
	<xs:complexType name="BooleanWithNA">
		<xs:simpleContent>
			<xs:extension base="BooleanWithNA_simple">
				<xs:attribute name="dataSource" type="DataSource"/>
			</xs:extension>
		</xs:simpleContent>
	</xs:complexType>
	<xs:simpleType name="VentilationRateUnits_simple">
		<xs:restriction base="xs:string">
			<xs:enumeration value="ACH"/>
			<xs:enumeration value="CFMnat"/>
		</xs:restriction>
	</xs:simpleType>
	<xs:complexType name="VentilationRateUnits">
		<xs:simpleContent>
			<xs:extension base="VentilationRateUnits_simple">
				<xs:attribute name="dataSource" type="DataSource"/>
			</xs:extension>
		</xs:simpleContent>
	</xs:complexType>
	<xs:simpleType name="VentilationFanThirdPartyCertification_simple">
		<xs:restriction base="xs:string">
			<xs:enumeration value="Energy Star"/>
			<xs:enumeration value="Home Ventilation Institute"/>
			<xs:enumeration value="other"/>
		</xs:restriction>
	</xs:simpleType>
	<xs:complexType name="VentilationFanThirdPartyCertification">
		<xs:simpleContent>
			<xs:extension base="VentilationFanThirdPartyCertification_simple">
				<xs:attribute name="dataSource" type="DataSource"/>
			</xs:extension>
		</xs:simpleContent>
	</xs:complexType>
	<xs:simpleType name="Recommendation_simple">
		<xs:restriction base="xs:string">
			<xs:enumeration value="require"/>
			<xs:enumeration value="recommend"/>
			<xs:enumeration value="no recommendation"/>
		</xs:restriction>
	</xs:simpleType>
	<xs:complexType name="Recommendation">
		<xs:simpleContent>
			<xs:extension base="Recommendation_simple">
				<xs:attribute name="dataSource" type="DataSource"/>
			</xs:extension>
		</xs:simpleContent>
	</xs:complexType>
	<xs:simpleType name="SpotVentilationLocation_simple">
		<xs:restriction base="xs:string">
			<xs:enumeration value="bath"/>
			<xs:enumeration value="garage"/>
			<xs:enumeration value="garage - conditioned"/>
			<xs:enumeration value="garage - unconditioned"/>
			<xs:enumeration value="kitchen"/>
			<xs:enumeration value="other"/>
		</xs:restriction>
	</xs:simpleType>
	<xs:complexType name="SpotVentilationLocation">
		<xs:simpleContent>
			<xs:extension base="SpotVentilationLocation_simple">
				<xs:attribute name="dataSource" type="DataSource"/>
			</xs:extension>
		</xs:simpleContent>
	</xs:complexType>
	<xs:simpleType name="SpotVentilationUnits_simple">
		<xs:restriction base="xs:string">
			<xs:enumeration value="CFM"/>
			<xs:enumeration value="ACH"/>
			<xs:enumeration value="L/s"/>
		</xs:restriction>
	</xs:simpleType>
	<xs:complexType name="SpotVentilationUnits">
		<xs:simpleContent>
			<xs:extension base="SpotVentilationUnits_simple">
				<xs:attribute name="dataSource" type="DataSource"/>
			</xs:extension>
		</xs:simpleContent>
	</xs:complexType>
	<xs:simpleType name="VentilationFanType_simple">
		<xs:restriction base="xs:string">
			<xs:enumeration value="exhaust only"/>
			<xs:enumeration value="supply only"/>
			<xs:enumeration value="heat recovery ventilator"/>
			<xs:enumeration value="energy recovery ventilator"/>
			<xs:enumeration value="balanced"/>
			<xs:enumeration value="central fan integrated supply"/>
		</xs:restriction>
	</xs:simpleType>
	<xs:complexType name="VentilationFanType">
		<xs:simpleContent>
			<xs:extension base="VentilationFanType_simple">
				<xs:attribute name="dataSource" type="DataSource"/>
			</xs:extension>
		</xs:simpleContent>
	</xs:complexType>
	<xs:simpleType name="HoursPerDay_simple">
		<xs:restriction base="xs:double">
			<xs:minInclusive value="0"/>
			<xs:maxInclusive value="24"/>
		</xs:restriction>
	</xs:simpleType>
	<xs:complexType name="HoursPerDay">
		<xs:simpleContent>
			<xs:extension base="HoursPerDay_simple">
				<xs:attribute name="dataSource" type="DataSource"/>
			</xs:extension>
		</xs:simpleContent>
	</xs:complexType>
	<xs:simpleType name="VentilationFanLocation_simple">
		<xs:restriction base="xs:string">
			<xs:enumeration value="bath"/>
			<xs:enumeration value="garage"/>
			<xs:enumeration value="garage - conditioned"/>
			<xs:enumeration value="garage - unconditioned"/>
			<xs:enumeration value="hallway"/>
			<xs:enumeration value="kitchen"/>
			<xs:enumeration value="other"/>
		</xs:restriction>
	</xs:simpleType>
	<xs:complexType name="VentilationFanLocation">
		<xs:simpleContent>
			<xs:extension base="VentilationFanLocation_simple">
				<xs:attribute name="dataSource" type="DataSource"/>
			</xs:extension>
		</xs:simpleContent>
	</xs:complexType>
	<xs:simpleType name="eGridRegions_simple">
		<xs:restriction base="xs:string">
			<xs:enumeration value="Alaska"/>
			<xs:enumeration value="Eastern"/>
			<xs:enumeration value="ERCOT"/>
			<xs:enumeration value="Hawaii"/>
			<xs:enumeration value="Western"/>
			<xs:enumeration value="Puerto Rico"/>
		</xs:restriction>
	</xs:simpleType>
	<xs:complexType name="eGridRegions">
		<xs:simpleContent>
			<xs:extension base="eGridRegions_simple">
				<xs:attribute name="dataSource" type="DataSource"/>
			</xs:extension>
		</xs:simpleContent>
	</xs:complexType>
	<xs:simpleType name="ProgramSponsor_simple">
		<xs:restriction base="xs:string"/>
	</xs:simpleType>
	<xs:complexType name="ProgramSponsor">
		<xs:simpleContent>
			<xs:extension base="ProgramSponsor_simple">
				<xs:attribute name="dataSource" type="DataSource"/>
			</xs:extension>
		</xs:simpleContent>
	</xs:complexType>
	<xs:simpleType name="GreenBuildingVerificationType_simple">
		<xs:restriction base="xs:string">
			<xs:enumeration value="BPI-2101-compliant Certificate of Residential Energy Efficiency Features and Performance"/>
			<xs:enumeration value="Certified Passive House"/>
			<xs:enumeration value="ENERGY STAR Certified Homes"/>
			<xs:enumeration value="EnerPHit"/>
			<xs:enumeration value="HERS Index Score"/>
			<xs:enumeration value="Home Energy Score"/>
			<xs:enumeration value="Home Performance with ENERGY STAR"/>
			<xs:enumeration value="Indoor airPLUS"/>
			<xs:enumeration value="LEED For Homes"/>
			<xs:enumeration value="Living Building Challenge"/>
			<xs:enumeration value="NGBS New Construction"/>
			<xs:enumeration value="NGBS Small Projects Remodel"/>
			<xs:enumeration value="NGBS Whole-Home Remodel"/>
			<xs:enumeration value="Pearl Home Certification"/>
			<xs:enumeration value="PHIUS+"/>
			<xs:enumeration value="WaterSense"/>
			<xs:enumeration value="Zero Energy Ready Home"/>
			<xs:enumeration value="other"/>
		</xs:restriction>
	</xs:simpleType>
	<xs:complexType name="GreenBuildingVerificationType">
		<xs:simpleContent>
			<xs:extension base="GreenBuildingVerificationType_simple">
				<xs:attribute name="dataSource" type="DataSource"/>
			</xs:extension>
		</xs:simpleContent>
	</xs:complexType>
	<xs:simpleType name="GreenBuildingVerificationSource_simple">
		<xs:restriction base="xs:string">
			<xs:enumeration value="Administrator"/>
			<xs:enumeration value="Assessor"/>
			<xs:enumeration value="Builder"/>
			<xs:enumeration value="Contractor or Installer"/>
			<xs:enumeration value="Other"/>
			<xs:enumeration value="Owner"/>
			<xs:enumeration value="Program Sponsor"/>
			<xs:enumeration value="Program Verifier"/>
			<xs:enumeration value="Public Records"/>
			<xs:enumeration value="See Remarks"/>
		</xs:restriction>
	</xs:simpleType>
	<xs:complexType name="GreenBuildingVerificationSource">
		<xs:simpleContent>
			<xs:extension base="GreenBuildingVerificationSource_simple">
				<xs:attribute name="dataSource" type="DataSource"/>
			</xs:extension>
		</xs:simpleContent>
	</xs:complexType>
	<xs:simpleType name="GreenBuildingVerificationStatus_simple">
		<xs:restriction base="xs:string">
			<xs:enumeration value="complete"/>
			<xs:enumeration value="in process"/>
		</xs:restriction>
	</xs:simpleType>
	<xs:complexType name="GreenBuildingVerificationStatus">
		<xs:simpleContent>
			<xs:extension base="GreenBuildingVerificationStatus_simple">
				<xs:attribute name="dataSource" type="DataSource"/>
			</xs:extension>
		</xs:simpleContent>
	</xs:complexType>
	<xs:simpleType name="BoilerType_simple">
		<xs:restriction base="xs:string">
			<xs:enumeration value="hot water"/>
			<xs:enumeration value="steam"/>
		</xs:restriction>
	</xs:simpleType>
	<xs:complexType name="BoilerType">
		<xs:simpleContent>
			<xs:extension base="BoilerType_simple">
				<xs:attribute name="dataSource" type="DataSource"/>
			</xs:extension>
		</xs:simpleContent>
	</xs:complexType>
	<xs:simpleType name="KnownOrEstimated_simple">
		<xs:restriction base="xs:string">
			<xs:enumeration value="known"/>
			<xs:enumeration value="estimated"/>
		</xs:restriction>
	</xs:simpleType>
	<xs:complexType name="KnownOrEstimated">
		<xs:simpleContent>
			<xs:extension base="KnownOrEstimated_simple">
				<xs:attribute name="dataSource" type="DataSource"/>
			</xs:extension>
		</xs:simpleContent>
	</xs:complexType>
	<xs:simpleType name="PoolType_simple">
		<xs:restriction base="xs:string">
			<xs:enumeration value="in ground"/>
			<xs:enumeration value="on ground"/>
			<xs:enumeration value="above ground"/>
			<xs:enumeration value="other"/>
			<xs:enumeration value="unknown"/>
			<xs:enumeration value="none"/>
		</xs:restriction>
	</xs:simpleType>
	<xs:complexType name="PoolType">
		<xs:simpleContent>
			<xs:extension base="PoolType_simple">
				<xs:attribute name="dataSource" type="DataSource"/>
			</xs:extension>
		</xs:simpleContent>
	</xs:complexType>
	<xs:simpleType name="MonthsPerYear_simple">
		<xs:restriction base="xs:integer">
			<xs:minInclusive value="0"/>
			<xs:maxInclusive value="12"/>
		</xs:restriction>
	</xs:simpleType>
	<xs:complexType name="MonthsPerYear">
		<xs:simpleContent>
			<xs:extension base="MonthsPerYear_simple">
				<xs:attribute name="dataSource" type="DataSource"/>
			</xs:extension>
		</xs:simpleContent>
	</xs:complexType>
	<xs:simpleType name="PoolFilterType_simple">
		<xs:restriction base="xs:string">
			<xs:enumeration value="sand"/>
			<xs:enumeration value="diatomaceous earth"/>
			<xs:enumeration value="cartridge"/>
			<xs:enumeration value="other"/>
			<xs:enumeration value="unknown"/>
			<xs:enumeration value="none"/>
		</xs:restriction>
	</xs:simpleType>
	<xs:complexType name="PoolFilterType">
		<xs:simpleContent>
			<xs:extension base="PoolFilterType_simple">
				<xs:attribute name="dataSource" type="DataSource"/>
			</xs:extension>
		</xs:simpleContent>
	</xs:complexType>
	<xs:simpleType name="PoolPumpType_simple">
		<xs:restriction base="xs:string">
			<xs:enumeration value="single speed"/>
			<xs:enumeration value="multi speed"/>
			<xs:enumeration value="variable speed"/>
			<xs:enumeration value="variable flow"/>
			<xs:enumeration value="other"/>
			<xs:enumeration value="unknown"/>
			<xs:enumeration value="none"/>
		</xs:restriction>
	</xs:simpleType>
	<xs:complexType name="PoolPumpType">
		<xs:simpleContent>
			<xs:extension base="PoolPumpType_simple">
				<xs:attribute name="dataSource" type="DataSource"/>
			</xs:extension>
		</xs:simpleContent>
	</xs:complexType>
	<xs:simpleType name="PoolPump3rdPartyCertification_simple">
		<xs:restriction base="xs:string">
			<xs:enumeration value="ENERGY STAR"/>
			<xs:enumeration value="ENERGY STAR Most Efficient"/>
			<xs:enumeration value="CEE Tier 1"/>
			<xs:enumeration value="CEE Tier 2"/>
			<xs:enumeration value="Cee Tier 3"/>
			<xs:enumeration value="other"/>
			<xs:enumeration value="unknown"/>
			<xs:enumeration value="none"/>
		</xs:restriction>
	</xs:simpleType>
	<xs:complexType name="PoolPump3rdPartyCertification">
		<xs:simpleContent>
			<xs:extension base="PoolPump3rdPartyCertification_simple">
				<xs:attribute name="dataSource" type="DataSource"/>
			</xs:extension>
		</xs:simpleContent>
	</xs:complexType>
	<xs:simpleType name="PoolPumpSpeedSetting_simple">
		<xs:restriction base="xs:string">
			<xs:enumeration value="low"/>
			<xs:enumeration value="high"/>
			<xs:enumeration value="most efficient"/>
			<xs:enumeration value="other"/>
			<xs:enumeration value="unknown"/>
			<xs:enumeration value="none"/>
		</xs:restriction>
	</xs:simpleType>
	<xs:complexType name="PoolPumpSpeedSetting">
		<xs:simpleContent>
			<xs:extension base="PoolPumpSpeedSetting_simple">
				<xs:attribute name="dataSource" type="DataSource"/>
			</xs:extension>
		</xs:simpleContent>
	</xs:complexType>
	<xs:simpleType name="Speed_simple">
		<xs:restriction base="xs:double">
			<xs:minInclusive value="0"/>
		</xs:restriction>
	</xs:simpleType>
	<xs:complexType name="Speed">
		<xs:simpleContent>
			<xs:extension base="Speed_simple">
				<xs:attribute name="dataSource" type="DataSource"/>
			</xs:extension>
		</xs:simpleContent>
	</xs:complexType>
	<xs:simpleType name="FlowRate_simple">
		<xs:restriction base="xs:double">
			<xs:minInclusive value="0"/>
		</xs:restriction>
	</xs:simpleType>
	<xs:complexType name="FlowRate">
		<xs:simpleContent>
			<xs:extension base="FlowRate_simple">
				<xs:attribute name="dataSource" type="DataSource"/>
			</xs:extension>
		</xs:simpleContent>
	</xs:complexType>
	<xs:simpleType name="PoolCleanerType_simple">
		<xs:restriction base="xs:string">
			<xs:enumeration value="robotic"/>
			<xs:enumeration value="suction side"/>
			<xs:enumeration value="pressure side"/>
			<xs:enumeration value="booster pump"/>
			<xs:enumeration value="other"/>
			<xs:enumeration value="unknown"/>
			<xs:enumeration value="none"/>
		</xs:restriction>
	</xs:simpleType>
	<xs:complexType name="PoolCleanerType">
		<xs:simpleContent>
			<xs:extension base="PoolCleanerType_simple">
				<xs:attribute name="dataSource" type="DataSource"/>
			</xs:extension>
		</xs:simpleContent>
	</xs:complexType>
	<xs:simpleType name="PoolHeaterType_simple">
		<xs:restriction base="xs:string">
			<xs:enumeration value="gas fired"/>
			<xs:enumeration value="electric resistance"/>
			<xs:enumeration value="heat pump"/>
			<xs:enumeration value="solar"/>
			<xs:enumeration value="other"/>
			<xs:enumeration value="unknown"/>
			<xs:enumeration value="none"/>
		</xs:restriction>
	</xs:simpleType>
	<xs:complexType name="PoolHeaterType">
		<xs:simpleContent>
			<xs:extension base="PoolHeaterType_simple">
				<xs:attribute name="dataSource" type="DataSource"/>
			</xs:extension>
		</xs:simpleContent>
	</xs:complexType>
	<xs:simpleType name="BPI2400CalibrationQualification_simple">
		<xs:restriction base="xs:string">
			<xs:enumeration value="none"/>
			<xs:enumeration value="detailed"/>
			<xs:enumeration value="simple"/>
		</xs:restriction>
	</xs:simpleType>
	<xs:complexType name="BPI2400CalibrationQualification">
		<xs:simpleContent>
			<xs:extension base="BPI2400CalibrationQualification_simple">
				<xs:attribute name="dataSource" type="DataSource"/>
			</xs:extension>
		</xs:simpleContent>
	</xs:complexType>
	<xs:simpleType name="WeatherStationType_simple">
		<xs:restriction base="xs:string">
			<xs:enumeration value="TMY"/>
			<xs:enumeration value="TMY2"/>
			<xs:enumeration value="TMY3"/>
			<xs:enumeration value="other"/>
		</xs:restriction>
	</xs:simpleType>
	<xs:complexType name="WeatherStationType">
		<xs:simpleContent>
			<xs:extension base="WeatherStationType_simple">
				<xs:attribute name="dataSource" type="DataSource"/>
			</xs:extension>
		</xs:simpleContent>
	</xs:complexType>
	<xs:simpleType name="DuctLeakageTotalOrToOutside_simple">
		<xs:restriction base="xs:string">
			<xs:enumeration value="to outside"/>
			<xs:enumeration value="total"/>
		</xs:restriction>
	</xs:simpleType>
	<xs:complexType name="DuctLeakageTotalOrToOutside">
		<xs:simpleContent>
			<xs:extension base="DuctLeakageTotalOrToOutside_simple">
				<xs:attribute name="dataSource" type="DataSource"/>
			</xs:extension>
		</xs:simpleContent>
	</xs:complexType>
	<xs:simpleType name="WeatherStationUse_simple">
		<xs:annotation>
			<xs:documentation>By leaving this field empty, the weather station is assumed used for all functions such as utility bill regression analysis and energy model simulations. If different
				weather stations are used for the different functions, use this field to specify the usage of each weather station.</xs:documentation>
		</xs:annotation>
		<xs:restriction base="xs:string">
			<xs:enumeration value="billing analysis"/>
			<xs:enumeration value="energy modeling"/>
		</xs:restriction>
	</xs:simpleType>
	<xs:complexType name="WeatherStationUse">
		<xs:simpleContent>
			<xs:extension base="WeatherStationUse_simple">
				<xs:attribute name="dataSource" type="DataSource"/>
			</xs:extension>
		</xs:simpleContent>
	</xs:complexType>
	<xs:simpleType name="WaterFixtureType_simple">
		<xs:restriction base="xs:string">
			<xs:enumeration value="faucet"/>
			<xs:enumeration value="shower head"/>
			<xs:enumeration value="other"/>
		</xs:restriction>
	</xs:simpleType>
	<xs:complexType name="WaterFixtureType">
		<xs:simpleContent>
			<xs:extension base="WaterFixtureType_simple">
				<xs:attribute name="dataSource" type="DataSource"/>
			</xs:extension>
		</xs:simpleContent>
	</xs:complexType>
	<xs:simpleType name="WaterFixtureThirdPartyCertification_simple">
		<xs:restriction base="xs:string">
			<xs:enumeration value="Energy Star"/>
			<xs:enumeration value="Energy Star Most Efficient"/>
			<xs:enumeration value="WaterSense"/>
			<xs:enumeration value="CEE Tier 1"/>
			<xs:enumeration value="CEE Tier 2"/>
			<xs:enumeration value="CEE Tier 3"/>
			<xs:enumeration value="other"/>
			<xs:enumeration value="unknown"/>
		</xs:restriction>
	</xs:simpleType>
	<xs:complexType name="WaterFixtureThirdPartyCertification">
		<xs:simpleContent>
			<xs:extension base="WaterFixtureThirdPartyCertification_simple">
				<xs:attribute name="dataSource" type="DataSource"/>
			</xs:extension>
		</xs:simpleContent>
	</xs:complexType>
	<xs:simpleType name="LightingFixtureThirdPartyCertification_simple">
		<xs:restriction base="xs:string">
			<xs:enumeration value="Energy Star"/>
			<xs:enumeration value="Energy Star Most Efficient"/>
			<xs:enumeration value="CEE Tier 1"/>
			<xs:enumeration value="CEE Tier 2"/>
			<xs:enumeration value="CEE Tier 3"/>
			<xs:enumeration value="ERI Tier I"/>
			<xs:enumeration value="ERI Tier II"/>
			<xs:enumeration value="other"/>
			<xs:enumeration value="unknown"/>
		</xs:restriction>
	</xs:simpleType>
	<xs:complexType name="LightingFixtureThirdPartyCertification">
		<xs:simpleContent>
			<xs:extension base="LightingFixtureThirdPartyCertification_simple">
				<xs:attribute name="dataSource" type="DataSource"/>
			</xs:extension>
		</xs:simpleContent>
	</xs:complexType>
	<xs:simpleType name="PeopleCount_simple">
		<xs:restriction base="xs:double">
			<xs:minInclusive value="0"/>
		</xs:restriction>
	</xs:simpleType>
	<xs:complexType name="PeopleCount">
		<xs:simpleContent>
			<xs:extension base="PeopleCount_simple">
				<xs:attribute name="dataSource" type="DataSource"/>
			</xs:extension>
		</xs:simpleContent>
	</xs:complexType>
	<xs:simpleType name="WindThirdPartyCertification_simple">
		<xs:restriction base="xs:string">
			<xs:enumeration value="AWEA 9.1-2009"/>
			<xs:enumeration value="other"/>
		</xs:restriction>
	</xs:simpleType>
	<xs:complexType name="WindThirdPartyCertification">
		<xs:simpleContent>
			<xs:extension base="WindThirdPartyCertification_simple">
				<xs:attribute name="dataSource" type="DataSource"/>
			</xs:extension>
		</xs:simpleContent>
	</xs:complexType>
	<xs:simpleType name="DrainWaterHeatRecoveryFacilitiesConnected_simple">
		<xs:restriction base="xs:string">
			<xs:enumeration value="one"/>
			<xs:enumeration value="all"/>
		</xs:restriction>
	</xs:simpleType>
	<xs:complexType name="DrainWaterHeatRecoveryFacilitiesConnected">
		<xs:simpleContent>
			<xs:extension base="DrainWaterHeatRecoveryFacilitiesConnected_simple">
				<xs:attribute name="dataSource" type="DataSource"/>
			</xs:extension>
		</xs:simpleContent>
	</xs:complexType>
	<xs:simpleType name="RecirculationControlType_simple">
		<xs:restriction base="xs:string">
			<xs:enumeration value="no control"/>
			<xs:enumeration value="timer"/>
			<xs:enumeration value="temperature"/>
			<xs:enumeration value="presence sensor demand control"/>
			<xs:enumeration value="manual demand control"/>
		</xs:restriction>
	</xs:simpleType>
	<xs:complexType name="RecirculationControlType">
		<xs:simpleContent>
			<xs:extension base="RecirculationControlType_simple">
				<xs:attribute name="dataSource" type="DataSource"/>
			</xs:extension>
		</xs:simpleContent>
	</xs:complexType>
	<xs:simpleType name="MERV_simple">
		<xs:restriction base="xs:int">
			<xs:minInclusive value="1"/>
			<xs:maxInclusive value="20"/>
		</xs:restriction>
	</xs:simpleType>
	<xs:complexType name="MERV">
		<xs:simpleContent>
			<xs:extension base="MERV_simple">
				<xs:attribute name="dataSource" type="DataSource"/>
			</xs:extension>
		</xs:simpleContent>
	</xs:complexType>
	<xs:simpleType name="SolarAbsorptance_simple">
		<xs:restriction base="xs:double">
			<xs:minInclusive value="0"/>
			<xs:maxInclusive value="1"/>
		</xs:restriction>
	</xs:simpleType>
	<xs:complexType name="SolarAbsorptance">
		<xs:simpleContent>
			<xs:extension base="SolarAbsorptance_simple">
				<xs:attribute name="dataSource" type="DataSource"/>
			</xs:extension>
		</xs:simpleContent>
	</xs:complexType>
	<xs:simpleType name="Emittance_simple">
		<xs:restriction base="xs:double">
			<xs:minInclusive value="0"/>
			<xs:maxInclusive value="1"/>
		</xs:restriction>
	</xs:simpleType>
	<xs:complexType name="Emittance">
		<xs:simpleContent>
			<xs:extension base="Emittance_simple">
				<xs:attribute name="dataSource" type="DataSource"/>
			</xs:extension>
		</xs:simpleContent>
	</xs:complexType>
	<xs:simpleType name="FramingType_simple">
		<xs:restriction base="xs:string">
			<xs:enumeration value="platform"/>
			<xs:enumeration value="balloon"/>
			<xs:enumeration value="timber"/>
			<xs:enumeration value="other"/>
		</xs:restriction>
	</xs:simpleType>
	<xs:complexType name="FramingType">
		<xs:simpleContent>
			<xs:extension base="FramingType_simple">
				<xs:attribute name="dataSource" type="DataSource"/>
			</xs:extension>
		</xs:simpleContent>
	</xs:complexType>
	<xs:simpleType name="AtticWallType_simple">
		<xs:restriction base="xs:string">
			<xs:enumeration value="gable"/>
			<xs:enumeration value="knee wall"/>
			<xs:enumeration value="other"/>
		</xs:restriction>
	</xs:simpleType>
	<xs:complexType name="AtticWallType">
		<xs:simpleContent>
			<xs:extension base="AtticWallType_simple">
				<xs:attribute name="dataSource" type="DataSource"/>
			</xs:extension>
		</xs:simpleContent>
	</xs:complexType>
	<xs:simpleType name="MinutesPerDay_simple">
		<xs:restriction base="xs:double">
			<xs:minInclusive value="0"/>
			<xs:maxInclusive value="1440"/>
		</xs:restriction>
	</xs:simpleType>
	<xs:complexType name="MinutesPerDay">
		<xs:simpleContent>
			<xs:extension base="MinutesPerDay_simple">
				<xs:attribute name="dataSource" type="DataSource"/>
			</xs:extension>
		</xs:simpleContent>
	</xs:complexType>
	<xs:simpleType name="UsageBin_simple">
		<xs:restriction base="xs:string">
			<xs:enumeration value="very small"/>
			<xs:enumeration value="low"/>
			<xs:enumeration value="medium"/>
			<xs:enumeration value="high"/>
		</xs:restriction>
	</xs:simpleType>
	<xs:complexType name="UsageBin">
		<xs:simpleContent>
			<xs:extension base="UsageBin_simple">
				<xs:attribute name="dataSource" type="DataSource"/>
			</xs:extension>
		</xs:simpleContent>
	</xs:complexType>
	<xs:simpleType name="VentilationUnit_simple">
		<xs:restriction base="xs:string">
			<xs:enumeration value="SLA"/>
			<xs:enumeration value="ACHnatural"/>
			<xs:enumeration value="CFM per sq.ft."/>
		</xs:restriction>
	</xs:simpleType>
	<xs:complexType name="VentilationUnit">
		<xs:simpleContent>
			<xs:extension base="VentilationUnit_simple">
				<xs:attribute name="dataSource" type="DataSource"/>
			</xs:extension>
		</xs:simpleContent>
	</xs:complexType>
	<xs:simpleType name="BatteryType_simple">
		<xs:restriction base="xs:string">
			<xs:enumeration value="Li-ion"/>
			<xs:enumeration value="lead acid"/>
			<xs:enumeration value="Ni-Cd"/>
			<xs:enumeration value="salt water"/>
			<xs:enumeration value="other"/>
		</xs:restriction>
	</xs:simpleType>
	<xs:complexType name="BatteryType">
		<xs:simpleContent>
			<xs:extension base="BatteryType_simple">
				<xs:attribute name="dataSource" type="DataSource"/>
			</xs:extension>
		</xs:simpleContent>
	</xs:complexType>
	<xs:simpleType name="BatteryCapacity_simple">
		<xs:restriction base="xs:decimal">
			<xs:minInclusive value="0"/>
		</xs:restriction>
	</xs:simpleType>
	<xs:complexType name="BatteryCapacity">
		<xs:simpleContent>
			<xs:extension base="BatteryCapacity_simple">
				<xs:attribute name="dataSource" type="DataSource"/>
			</xs:extension>
		</xs:simpleContent>
	</xs:complexType>
	<xs:simpleType name="BatteryCoolingStrategy_simple">
		<xs:restriction base="xs:string">
			<xs:enumeration value="passive"/>
			<xs:enumeration value="active air cooling"/>
			<xs:enumeration value="liquid cooling"/>
		</xs:restriction>
	</xs:simpleType>
	<xs:complexType name="BatteryCoolingStrategy">
		<xs:simpleContent>
			<xs:extension base="BatteryCoolingStrategy_simple">
				<xs:attribute name="dataSource" type="DataSource"/>
			</xs:extension>
		</xs:simpleContent>
	</xs:complexType>
	<xs:simpleType name="BatteryLocation_simple">
		<xs:restriction base="xs:string">
			<xs:enumeration value="attic"/>
			<xs:enumeration value="attic - conditioned"/>
			<xs:enumeration value="attic - unconditioned"/>
			<xs:enumeration value="attic - unvented"/>
			<xs:enumeration value="attic - vented"/>
			<xs:enumeration value="basement"/>
			<xs:enumeration value="basement - conditioned"/>
			<xs:enumeration value="basement - unconditioned"/>
			<xs:enumeration value="conditioned space"/>
			<xs:enumeration value="crawlspace"/>
			<xs:enumeration value="crawlspace - conditioned"/>
			<xs:enumeration value="crawlspace - unconditioned"/>
			<xs:enumeration value="crawlspace - unvented"/>
			<xs:enumeration value="crawlspace - vented"/>
			<xs:enumeration value="exterior wall"/>
			<xs:enumeration value="garage"/>
			<xs:enumeration value="garage - conditioned"/>
			<xs:enumeration value="garage - unconditioned"/>
			<xs:enumeration value="living space"/>
			<xs:enumeration value="other heated space"/>
			<xs:enumeration value="other housing unit"/>
			<xs:enumeration value="other multifamily buffer space"/>
			<xs:enumeration value="other non-freezing space"/>
			<xs:enumeration value="outside"/>
			<xs:enumeration value="roof deck"/>
			<xs:enumeration value="unconditioned space"/>
		</xs:restriction>
	</xs:simpleType>
	<xs:complexType name="BatteryLocation">
		<xs:simpleContent>
			<xs:extension base="BatteryLocation_simple">
				<xs:attribute name="dataSource" type="DataSource"/>
			</xs:extension>
		</xs:simpleContent>
	</xs:complexType>
	<xs:simpleType name="DiameterDimension_simple">
		<xs:restriction base="xs:string">
			<xs:enumeration value="inner"/>
			<xs:enumeration value="outer"/>
			<xs:enumeration value="nominal"/>
		</xs:restriction>
	</xs:simpleType>
	<xs:complexType name="DiameterDimension">
		<xs:simpleContent>
			<xs:extension base="DiameterDimension_simple">
				<xs:attribute name="dataSource" type="DataSource"/>
			</xs:extension>
		</xs:simpleContent>
	</xs:complexType>
	<xs:simpleType name="ConnectedDeviceCommunicationProtocol_simple">
		<xs:restriction base="xs:string">
			<xs:enumeration value="Wi-Fi"/>
			<xs:enumeration value="Zigbee"/>
			<xs:enumeration value="Z-wave"/>
			<xs:enumeration value="Ethernet"/>
			<xs:enumeration value="Bluetooth"/>
			<xs:enumeration value="LTE"/>
			<xs:enumeration value="cellular modem"/>
			<xs:enumeration value="other"/>
		</xs:restriction>
	</xs:simpleType>
	<xs:complexType name="ConnectedDeviceCommunicationProtocol">
		<xs:simpleContent>
			<xs:extension base="ConnectedDeviceCommunicationProtocol_simple">
				<xs:attribute name="dataSource" type="DataSource"/>
			</xs:extension>
		</xs:simpleContent>
	</xs:complexType>
	<xs:simpleType name="DHWControllerTechnology_simple">
		<xs:restriction base="xs:string">
			<xs:enumeration value="smart"/>
			<xs:enumeration value="timer"/>
		</xs:restriction>
	</xs:simpleType>
	<xs:complexType name="DHWControllerTechnology">
		<xs:simpleContent>
			<xs:extension base="DHWControllerTechnology_simple">
				<xs:attribute name="dataSource" type="DataSource"/>
			</xs:extension>
		</xs:simpleContent>
	</xs:complexType>
	<xs:simpleType name="DHWTemperatureControl_simple">
		<xs:restriction base="xs:string">
			<xs:enumeration value="fixed"/>
			<xs:enumeration value="variable"/>
		</xs:restriction>
	</xs:simpleType>
	<xs:complexType name="DHWTemperatureControl">
		<xs:simpleContent>
			<xs:extension base="DHWTemperatureControl_simple">
				<xs:attribute name="dataSource" type="DataSource"/>
			</xs:extension>
		</xs:simpleContent>
	</xs:complexType>
	<xs:simpleType name="ClothesDryerControlType_simple">
		<xs:restriction base="xs:string">
			<xs:enumeration value="timer"/>
			<xs:enumeration value="moisture"/>
			<xs:enumeration value="temperature"/>
		</xs:restriction>
	</xs:simpleType>
	<xs:complexType name="ClothesDryerControlType">
		<xs:simpleContent>
			<xs:extension base="ClothesDryerControlType_simple">
				<xs:attribute name="dataSource" type="DataSource"/>
			</xs:extension>
		</xs:simpleContent>
	</xs:complexType>
	<xs:simpleType name="CollectorRatedThermalLosses_simple">
		<xs:restriction base="xs:double">
			<xs:minExclusive value="0"/>
		</xs:restriction>
	</xs:simpleType>
	<xs:complexType name="CollectorRatedThermalLosses">
		<xs:simpleContent>
			<xs:extension base="CollectorRatedThermalLosses_simple">
				<xs:attribute name="dataSource" type="DataSource"/>
			</xs:extension>
		</xs:simpleContent>
	</xs:complexType>
	<xs:simpleType name="SolarFraction_simple">
		<xs:restriction base="xs:double">
			<xs:minExclusive value="0"/>
			<xs:maxInclusive value="1"/>
		</xs:restriction>
	</xs:simpleType>
	<xs:complexType name="SolarFraction">
		<xs:simpleContent>
			<xs:extension base="SolarFraction_simple">
				<xs:attribute name="dataSource" type="DataSource"/>
			</xs:extension>
		</xs:simpleContent>
	</xs:complexType>
	<xs:simpleType name="CollectorRatedOpticalEfficiency_simple">
		<xs:restriction base="xs:double">
			<xs:minExclusive value="0"/>
			<xs:maxExclusive value="1"/>
		</xs:restriction>
	</xs:simpleType>
	<xs:complexType name="CollectorRatedOpticalEfficiency">
		<xs:simpleContent>
			<xs:extension base="CollectorRatedOpticalEfficiency_simple">
				<xs:attribute name="dataSource" type="DataSource"/>
			</xs:extension>
		</xs:simpleContent>
	</xs:complexType>
	<xs:simpleType name="PVModuleType_simple">
		<xs:restriction base="xs:string">
			<xs:enumeration value="standard"/>
			<xs:enumeration value="premium"/>
			<xs:enumeration value="thin film"/>
		</xs:restriction>
	</xs:simpleType>
	<xs:complexType name="PVModuleType">
		<xs:simpleContent>
			<xs:extension base="PVModuleType_simple">
				<xs:attribute name="dataSource" type="DataSource"/>
			</xs:extension>
		</xs:simpleContent>
	</xs:complexType>
	<xs:simpleType name="PVTracking_simple">
		<xs:restriction base="xs:string">
			<xs:enumeration value="fixed"/>
			<xs:enumeration value="1-axis"/>
			<xs:enumeration value="1-axis backtracked"/>
			<xs:enumeration value="2-axis"/>
		</xs:restriction>
	</xs:simpleType>
	<xs:complexType name="PVTracking">
		<xs:simpleContent>
			<xs:extension base="PVTracking_simple">
				<xs:attribute name="dataSource" type="DataSource"/>
			</xs:extension>
		</xs:simpleContent>
	</xs:complexType>
	<xs:simpleType name="FanSpeed_simple">
		<xs:restriction base="xs:string">
			<xs:enumeration value="low"/>
			<xs:enumeration value="medium"/>
			<xs:enumeration value="high"/>
		</xs:restriction>
	</xs:simpleType>
	<xs:complexType name="FanSpeed">
		<xs:simpleContent>
			<xs:extension base="FanSpeed_simple">
				<xs:attribute name="dataSource" type="DataSource"/>
			</xs:extension>
		</xs:simpleContent>
	</xs:complexType>
	<xs:simpleType name="SodiumLight_Pressure_simple">
		<xs:restriction base="xs:string">
			<xs:enumeration value="high"/>
			<xs:enumeration value="low"/>
		</xs:restriction>
	</xs:simpleType>
	<xs:complexType name="SodiumLight_Pressure">
		<xs:simpleContent>
			<xs:extension base="SodiumLight_Pressure_simple">
				<xs:attribute name="dataSource" type="DataSource"/>
			</xs:extension>
		</xs:simpleContent>
	</xs:complexType>
	<xs:simpleType name="HeatPumpBackupType_simple">
		<xs:restriction base="xs:string">
			<xs:enumeration value="integrated"/>
			<xs:enumeration value="separate"/>
		</xs:restriction>
	</xs:simpleType>
	<xs:complexType name="HeatPumpBackupType">
		<xs:simpleContent>
			<xs:extension base="HeatPumpBackupType_simple">
				<xs:attribute name="dataSource" type="DataSource"/>
			</xs:extension>
		</xs:simpleContent>
	</xs:complexType>
	<xs:simpleType name="ExternalResourceType_simple">
		<xs:restriction base="xs:string">
			<xs:enumeration value="photo"/>
			<xs:enumeration value="illustration"/>
			<xs:enumeration value="document"/>
			<xs:enumeration value="spreadsheet"/>
			<xs:enumeration value="website"/>
			<xs:enumeration value="other"/>
		</xs:restriction>
	</xs:simpleType>
	<xs:complexType name="ExternalResourceType">
		<xs:simpleContent>
			<xs:extension base="ExternalResourceType_simple">
				<xs:attribute name="dataSource" type="DataSource"/>
			</xs:extension>
		</xs:simpleContent>
	</xs:complexType>
	<xs:simpleType name="SolarThermalSystemEnergyFactor_simple">
		<xs:restriction base="xs:double">
			<xs:minExclusive value="0"/>
		</xs:restriction>
	</xs:simpleType>
	<xs:complexType name="SolarThermalSystemEnergyFactor">
		<xs:simpleContent>
			<xs:extension base="SolarThermalSystemEnergyFactor_simple">
				<xs:attribute name="dataSource" type="DataSource"/>
			</xs:extension>
		</xs:simpleContent>
	</xs:complexType>
	<xs:simpleType name="CompressorType_simple">
		<xs:restriction base="xs:string">
			<xs:enumeration value="single stage"/>
			<xs:enumeration value="two stage"/>
			<xs:enumeration value="variable speed"/>
		</xs:restriction>
	</xs:simpleType>
	<xs:complexType name="CompressorType">
		<xs:simpleContent>
			<xs:extension base="CompressorType_simple">
				<xs:attribute name="dataSource" type="DataSource"/>
			</xs:extension>
		</xs:simpleContent>
	</xs:complexType>
	<xs:simpleType name="DehumidifierType_simple">
		<xs:restriction base="xs:string">
			<xs:enumeration value="portable"/>
			<xs:enumeration value="whole-home"/>
		</xs:restriction>
	</xs:simpleType>
	<xs:complexType name="DehumidifierType">
		<xs:simpleContent>
			<xs:extension base="DehumidifierType_simple">
				<xs:attribute name="dataSource" type="DataSource"/>
			</xs:extension>
		</xs:simpleContent>
	</xs:complexType>
	<xs:simpleType name="Month_simple">
		<xs:restriction base="xs:integer">
			<xs:minInclusive value="1"/>
			<xs:maxInclusive value="12"/>
		</xs:restriction>
	</xs:simpleType>
	<xs:complexType name="Month">
		<xs:simpleContent>
			<xs:extension base="Month_simple">
				<xs:attribute name="dataSource" type="DataSource"/>
			</xs:extension>
		</xs:simpleContent>
	</xs:complexType>
	<xs:simpleType name="DayOfMonth_simple">
		<xs:restriction base="xs:integer">
			<xs:minInclusive value="1"/>
			<xs:maxInclusive value="31"/>
		</xs:restriction>
	</xs:simpleType>
	<xs:complexType name="DayOfMonth">
		<xs:simpleContent>
			<xs:extension base="DayOfMonth_simple">
				<xs:attribute name="dataSource" type="DataSource"/>
			</xs:extension>
		</xs:simpleContent>
	</xs:complexType>
	<xs:simpleType name="StormLocation_simple">
		<xs:restriction base="xs:string">
			<xs:enumeration value="interior"/>
			<xs:enumeration value="exterior"/>
		</xs:restriction>
	</xs:simpleType>
	<xs:complexType name="StormLocation">
		<xs:simpleContent>
			<xs:extension base="StormLocation_simple">
				<xs:attribute name="dataSource" type="DataSource"/>
			</xs:extension>
		</xs:simpleContent>
	</xs:complexType>
	<xs:simpleType name="PerformanceClass_simple">
		<xs:restriction base="xs:string">
			<xs:enumeration value="residential"/>
			<xs:enumeration value="architectural"/>
			<xs:enumeration value="light commercial"/>
			<xs:enumeration value="commercial"/>
			<xs:enumeration value="heavy commercial"/>
		</xs:restriction>
	</xs:simpleType>
	<xs:complexType name="PerformanceClass">
		<xs:annotation>
			<xs:documentation>The North American Fenestration Standard/Specification for windows, doors and, skylights provides a method for rating the structural performance, water resistance and air leakage of fenestration products.</xs:documentation>
		</xs:annotation>
		<xs:simpleContent>
			<xs:extension base="PerformanceClass_simple">
				<xs:attribute name="dataSource" type="DataSource"/>
			</xs:extension>
		</xs:simpleContent>
	</xs:complexType>
	<xs:simpleType name="CambiumRegionGEAs_simple">
		<xs:restriction base="xs:string">
			<xs:enumeration value="AZNMc"/>
			<xs:enumeration value="CAMXc"/>
			<xs:enumeration value="ERCTc"/>
			<xs:enumeration value="FRCCc"/>
			<xs:enumeration value="MROEc"/>
			<xs:enumeration value="MROWc"/>
			<xs:enumeration value="NEWEc"/>
			<xs:enumeration value="NWPPc"/>
			<xs:enumeration value="NYSTc"/>
			<xs:enumeration value="RFCEc"/>
			<xs:enumeration value="RFCMc"/>
			<xs:enumeration value="RFCWc"/>
			<xs:enumeration value="RMPAc"/>
			<xs:enumeration value="SPNOc"/>
			<xs:enumeration value="SPSOc"/>
			<xs:enumeration value="SRMVc"/>
			<xs:enumeration value="SRMWc"/>
			<xs:enumeration value="SRSOc"/>
			<xs:enumeration value="SRTVc"/>
			<xs:enumeration value="SRVCc"/>
		</xs:restriction>
	</xs:simpleType>
	<xs:complexType name="CambiumRegionGEAs">
		<xs:simpleContent>
			<xs:extension base="CambiumRegionGEAs_simple">
				<xs:attribute name="dataSource" type="DataSource"/>
			</xs:extension>
		</xs:simpleContent>
	</xs:complexType>
	<xs:simpleType name="eGridSubregions_simple">
		<xs:restriction base="xs:string">
			<xs:enumeration value="AKGD"/>
			<xs:enumeration value="AKMS"/>
			<xs:enumeration value="AZNM"/>
			<xs:enumeration value="CAMX"/>
			<xs:enumeration value="ERCT"/>
			<xs:enumeration value="FRCC"/>
			<xs:enumeration value="HIMS"/>
			<xs:enumeration value="HIOA"/>
			<xs:enumeration value="MROE"/>
			<xs:enumeration value="MROW"/>
			<xs:enumeration value="NEWE"/>
			<xs:enumeration value="NWPP"/>
			<xs:enumeration value="NYCW"/>
			<xs:enumeration value="NYLI"/>
			<xs:enumeration value="NYUP"/>
			<xs:enumeration value="PRMS"/>
			<xs:enumeration value="RFCE"/>
			<xs:enumeration value="RFCM"/>
			<xs:enumeration value="RFCW"/>
			<xs:enumeration value="RMPA"/>
			<xs:enumeration value="SPNO"/>
			<xs:enumeration value="SPSO"/>
			<xs:enumeration value="SRMV"/>
			<xs:enumeration value="SRMW"/>
			<xs:enumeration value="SRSO"/>
			<xs:enumeration value="SRTV"/>
			<xs:enumeration value="SRVC"/>
		</xs:restriction>
	</xs:simpleType>
	<xs:complexType name="eGridSubregions">
		<xs:simpleContent>
			<xs:extension base="eGridSubregions_simple">
				<xs:attribute name="dataSource" type="DataSource"/>
			</xs:extension>
		</xs:simpleContent>
	</xs:complexType>
	<xs:simpleType name="Latitude_simple">
		<xs:restriction base="xs:double">
			<xs:minInclusive value="-90"/>
			<xs:maxInclusive value="90"/>
		</xs:restriction>
	</xs:simpleType>
	<xs:complexType name="Latitude">
		<xs:simpleContent>
			<xs:extension base="Latitude_simple">
				<xs:attribute name="dataSource" type="DataSource"/>
			</xs:extension>
		</xs:simpleContent>
	</xs:complexType>
	<xs:simpleType name="Longitude_simple">
		<xs:restriction base="xs:double">
			<xs:minInclusive value="-180"/>
			<xs:maxInclusive value="180"/>
		</xs:restriction>
	</xs:simpleType>
	<xs:complexType name="Longitude">
		<xs:simpleContent>
			<xs:extension base="Longitude_simple">
				<xs:attribute name="dataSource" type="DataSource"/>
			</xs:extension>
		</xs:simpleContent>
	</xs:complexType>
	<xs:simpleType name="UTCOffset_simple">
		<xs:restriction base="xs:double">
			<xs:minInclusive value="-12"/>
			<xs:maxInclusive value="14"/>
		</xs:restriction>
	</xs:simpleType>
	<xs:complexType name="UTCOffset">
		<xs:simpleContent>
			<xs:extension base="UTCOffset_simple">
				<xs:attribute name="dataSource" type="DataSource"/>
			</xs:extension>
		</xs:simpleContent>
	</xs:complexType>
	<xs:simpleType name="BatteryCapacityUnits_simple">
		<xs:restriction base="xs:string">
			<xs:enumeration value="kWh"/>
			<xs:enumeration value="Ah"/>
		</xs:restriction>
	</xs:simpleType>
	<xs:complexType name="BatteryCapacityUnits">
		<xs:simpleContent>
			<xs:extension base="BatteryCapacityUnits_simple">
				<xs:attribute name="dataSource" type="DataSource"/>
			</xs:extension>
		</xs:simpleContent>
	</xs:complexType>
	<xs:simpleType name="InverterType_simple">
		<xs:restriction base="xs:string">
			<xs:enumeration value="central inverter"/>
			<xs:enumeration value="string inverter"/>
			<xs:enumeration value="multi-string inverter"/>
			<xs:enumeration value="micro inverter"/>
			<xs:enumeration value="other"/>
		</xs:restriction>
	</xs:simpleType>
	<xs:complexType name="InverterType">
		<xs:simpleContent>
			<xs:extension base="InverterType_simple">
				<xs:attribute name="dataSource" type="DataSource"/>
			</xs:extension>
		</xs:simpleContent>
	</xs:complexType>
	<xs:simpleType name="FloorOrCeiling_simple">
		<xs:restriction base="xs:string">
			<xs:enumeration value="floor"/>
			<xs:enumeration value="ceiling"/>
		</xs:restriction>
	</xs:simpleType>
	<xs:complexType name="FloorOrCeiling">
		<xs:simpleContent>
			<xs:extension base="FloorOrCeiling_simple">
				<xs:attribute name="dataSource" type="DataSource"/>
			</xs:extension>
		</xs:simpleContent>
	</xs:complexType>
	<xs:simpleType name="AdditionalRuntimeOperatingModeType_simple">
		<xs:restriction base="xs:string">
			<xs:enumeration value="none"/>
			<xs:enumeration value="air handler fan"/>
			<xs:enumeration value="supplemental fan"/>
			<xs:enumeration value="other"/>
		</xs:restriction>
	</xs:simpleType>
	<xs:complexType name="AdditionalRuntimeOperatingMode">
		<xs:simpleContent>
			<xs:extension base="AdditionalRuntimeOperatingModeType_simple">
				<xs:attribute name="dataSource" type="DataSource"/>
			</xs:extension>
		</xs:simpleContent>
	</xs:complexType>
	<xs:simpleType name="CapacityDescription_simple">
		<xs:restriction base="xs:string">
			<xs:enumeration value="minimum"/>
			<xs:enumeration value="intermediate"/>
			<xs:enumeration value="nominal"/>
			<xs:enumeration value="maximum"/>
		</xs:restriction>
	</xs:simpleType>
	<xs:complexType name="CapacityDescription">
		<xs:simpleContent>
			<xs:extension base="CapacityDescription_simple">
				<xs:attribute name="dataSource" type="DataSource"/>
			</xs:extension>
		</xs:simpleContent>
	</xs:complexType>
	<xs:simpleType name="HPWHOperatingModeType_simple">
		<xs:restriction base="xs:string">
			<xs:pattern value="hybrid/auto"/>
			<xs:pattern value="heat pump only"/>
			<xs:pattern value="electric heater only"/>
			<xs:pattern value="high demand/recovery"/>
			<xs:pattern value="other"/>
		</xs:restriction>
	</xs:simpleType>
	<xs:complexType name="HPWHOperatingMode">
		<xs:simpleContent>
			<xs:extension base="HPWHOperatingModeType_simple">
				<xs:attribute name="dataSource" type="DataSource"/>
			</xs:extension>
		</xs:simpleContent>
	</xs:complexType>
	<xs:simpleType name="SoilType_simple">
		<xs:restriction base="xs:string">
			<xs:enumeration value="sand"/>
			<xs:enumeration value="silt"/>
			<xs:enumeration value="clay"/>
			<xs:enumeration value="loam"/>
			<xs:enumeration value="gravel"/>
			<xs:enumeration value="other"/>
			<xs:enumeration value="unknown"/>
		</xs:restriction>
	</xs:simpleType>
	<xs:complexType name="SoilType">
		<xs:simpleContent>
			<xs:extension base="SoilType_simple">
				<xs:attribute name="dataSource" type="DataSource"/>
			</xs:extension>
		</xs:simpleContent>
	</xs:complexType>
	<xs:simpleType name="MoistureType_simple">
		<xs:restriction base="xs:string">
			<xs:enumeration value="wet"/>
			<xs:enumeration value="dry"/>
			<xs:enumeration value="mixed"/>
		</xs:restriction>
	</xs:simpleType>
	<xs:complexType name="MoisureType">
		<xs:simpleContent>
			<xs:extension base="MoistureType_simple">
				<xs:attribute name="dataSource" type="DataSource"/>
			</xs:extension>
		</xs:simpleContent>
	</xs:complexType>
	<xs:simpleType name="ConstructionLayerType_simple">
		<xs:restriction base="xs:string">
			<xs:enumeration value="exterior finish"/>
			<xs:enumeration value="sheathing"/>
			<xs:enumeration value="continuous insulation"/>
			<xs:enumeration value="framing/cavity insulation"/>
			<xs:enumeration value="structural core"/>
			<xs:enumeration value="interior finish"/>
			<xs:enumeration value="subfloor"/>
			<xs:enumeration value="other"/>
		</xs:restriction>
	</xs:simpleType>
	<xs:complexType name="ConstructionLayerType">
		<xs:simpleContent>
			<xs:extension base="ConstructionLayerType_simple">
				<xs:attribute name="dataSource" type="DataSource"/>
			</xs:extension>
		</xs:simpleContent>
	</xs:complexType>
</xs:schema><|MERGE_RESOLUTION|>--- conflicted
+++ resolved
@@ -1251,15 +1251,7 @@
 									</xs:element>
 									<xs:element minOccurs="0" name="InteriorFinish" type="InteriorFinishInfo"/>
 									<xs:element minOccurs="0" maxOccurs="1" name="Insulation" type="InsulationInfo"/>
-<<<<<<< HEAD
-=======
 									<xs:element minOccurs="0" name="DetailedConstruction" type="DetailedConstruction"/>
-									<xs:element minOccurs="0" name="MobileHomeBellyOrWing" type="MobileHomeBellyOrWing">
-										<xs:annotation>
-											<xs:documentation>Indicate whether the floor section is a mobile home belly or wing section. Omit if not applicable. For a mobile home, if the foundation type is a belly and wing, ExteriorAdjacentTo should be set to 'outside'.</xs:documentation>
-										</xs:annotation>
-									</xs:element>
->>>>>>> 119ca175
 									<xs:element minOccurs="0" ref="extension"/>
 								</xs:sequence>
 								<xs:attribute name="dataSource" type="DataSource"/>
