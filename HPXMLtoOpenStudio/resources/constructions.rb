--- conflicted
+++ resolved
@@ -907,8 +907,7 @@
                          Material.AirFilmVertical)
   end
 
-<<<<<<< HEAD
-  def self.apply_furniture(runner, model, furniture_mass,
+  def self.apply_furniture(runner, model, furniture_mass, cfa, ubfa, gfa,
                            basement_frac_of_cfa, cond_base_surfaces, living_space)
 
     if furniture_mass.type == HPXML::FurnitureMassTypeLightWeight
@@ -918,10 +917,6 @@
       mass_lb_per_sqft = 16.0
       mat = BaseMaterial.FurnitureHeavyWeight
     end
-=======
-  def self.apply_furniture(runner, model, mass_lb_per_sqft, density_lb_per_cuft, mat, cfa,
-                           ubfa, gfa, basement_frac_of_cfa, cond_base_surfaces, living_space)
->>>>>>> 3b5380fd
 
     # Add user-specified furniture mass
     model.getSpaces.each do |space|
@@ -929,19 +924,13 @@
       furnConductivity = mat.k_in
       furnSolarAbsorptance = 0.6
       furnSpecHeat = mat.cp
-<<<<<<< HEAD
       furnDensity = mat.rho
-      if (space == living_space) || Geometry.is_unconditioned_basement(space)
+      if space == living_space
         furnAreaFraction = furniture_mass.area_fraction
-=======
-      furnDensity = density_lb_per_cuft
-      if space == living_space
-        furnAreaFraction = 1.0
         furnMass = mass_lb_per_sqft
         floor_area = cfa
       elsif Geometry.is_unconditioned_basement(space)
-        furnAreaFraction = 1.0
->>>>>>> 3b5380fd
+        furnAreaFraction = furniture_mass.area_fraction # Fixme: or assume 1.0?
         furnMass = mass_lb_per_sqft
         floor_area = ubfa
       elsif Geometry.is_garage(space)
