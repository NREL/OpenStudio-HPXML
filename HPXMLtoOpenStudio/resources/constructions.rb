# frozen_string_literal: true

class Constructions
  # Container class for walls, floors/ceilings, roofs, etc.

  def self.apply_wood_stud_wall(model, surfaces, constr_name,
                                cavity_r, install_grade, cavity_depth_in, cavity_filled,
                                framing_factor, mat_int_finish, osb_thick_in,
                                rigid_r, mat_ext_finish, inside_film, outside_film,
                                solar_absorptance = nil, emittance = nil)

    return if surfaces.empty?

    # Define materials
    if cavity_r > 0
      if cavity_filled
        # Insulation
        mat_cavity = Material.new(thick_in: cavity_depth_in, mat_base: BaseMaterial.InsulationGenericDensepack, k_in: cavity_depth_in / cavity_r)
      else
        # Insulation plus air gap when insulation thickness < cavity depth
        mat_cavity = Material.new(thick_in: cavity_depth_in, mat_base: BaseMaterial.InsulationGenericDensepack, k_in: cavity_depth_in / (cavity_r + Gas.AirGapRvalue))
      end
    else
      # Empty cavity
      mat_cavity = Material.AirCavityClosed(cavity_depth_in)
    end
    mat_framing = Material.new(thick_in: cavity_depth_in, mat_base: BaseMaterial.Wood)
    mat_gap = Material.AirCavityClosed(cavity_depth_in)
    mat_osb = nil
    if osb_thick_in > 0
      mat_osb = Material.OSBSheathing(osb_thick_in)
    end
    mat_rigid = nil
    if rigid_r > 0
      rigid_thick_in = rigid_r * BaseMaterial.InsulationRigid.k_in
      mat_rigid = Material.new(name: 'wall rigid ins', thick_in: rigid_thick_in, mat_base: BaseMaterial.InsulationRigid, k_in: rigid_thick_in / rigid_r)
    end

    # Set paths
    gapFactor = get_gap_factor(install_grade, framing_factor, cavity_r)
    path_fracs = [framing_factor, 1 - framing_factor - gapFactor, gapFactor]

    # Define construction
    constr = Construction.new(constr_name, path_fracs)
    constr.add_layer(outside_film)
    if not mat_ext_finish.nil?
      constr.add_layer(mat_ext_finish)
    end
    if not mat_rigid.nil?
      constr.add_layer(mat_rigid)
    end
    if not mat_osb.nil?
      constr.add_layer(mat_osb)
    end
    constr.add_layer([mat_framing, mat_cavity, mat_gap], 'wall stud and cavity')
    if not mat_int_finish.nil?
      constr.add_layer(mat_int_finish)
    end
    constr.add_layer(inside_film)

    constr.set_exterior_material_properties(solar_absorptance, emittance)
    constr.set_interior_material_properties()

    # Create and assign construction to surfaces
    constr.create_and_assign_constructions(surfaces, model)
  end

  def self.apply_double_stud_wall(model, surfaces, constr_name,
                                  cavity_r, install_grade, stud_depth_in, gap_depth_in,
                                  framing_factor, framing_spacing, is_staggered,
                                  mat_int_finish, osb_thick_in, rigid_r,
                                  mat_ext_finish, inside_film, outside_film,
                                  solar_absorptance = nil, emittance = nil)

    return if surfaces.empty?

    # Define materials
    cavity_depth_in = 2.0 * stud_depth_in + gap_depth_in
    mat_ins_inner_outer = Material.new(thick_in: stud_depth_in, mat_base: BaseMaterial.InsulationGenericDensepack, k_in: cavity_depth_in / cavity_r)
    mat_ins_middle = Material.new(thick_in: gap_depth_in, mat_base: BaseMaterial.InsulationGenericDensepack, k_in: cavity_depth_in / cavity_r)
    mat_framing_inner_outer = Material.new(thick_in: stud_depth_in, mat_base: BaseMaterial.Wood)
    mat_framing_middle = Material.new(thick_in: gap_depth_in, mat_base: BaseMaterial.Wood)
    mat_stud = Material.new(thick_in: stud_depth_in, mat_base: BaseMaterial.Wood)
    mat_gap_total = Material.AirCavityClosed(cavity_depth_in)
    mat_gap_inner_outer = Material.new(thick_in: stud_depth_in, k_in: stud_depth_in / (mat_gap_total.rvalue * stud_depth_in / cavity_depth_in), rho: Gas.Air.rho, cp: Gas.Air.cp)
    mat_gap_middle = Material.new(thick_in: gap_depth_in, k_in: gap_depth_in / (mat_gap_total.rvalue * gap_depth_in / cavity_depth_in), rho: Gas.Air.rho, cp: Gas.Air.cp)
    mat_osb = nil
    if osb_thick_in > 0
      mat_osb = Material.OSBSheathing(osb_thick_in)
    end
    mat_rigid = nil
    if rigid_r > 0
      rigid_thick_in = rigid_r * BaseMaterial.InsulationRigid.k_in
      mat_rigid = Material.new(name: 'wall rigid ins', thick_in: rigid_thick_in, mat_base: BaseMaterial.InsulationRigid, k_in: rigid_thick_in / rigid_r)
    end

    # Set paths
    stud_frac = 1.5 / framing_spacing
    misc_framing_factor = framing_factor - stud_frac
    if misc_framing_factor < 0
      stud_frac = framing_factor
      misc_framing_factor = 0.0
    end

    dsGapFactor = get_gap_factor(install_grade, framing_factor, cavity_r)
    path_fracs = [misc_framing_factor, stud_frac, stud_frac, dsGapFactor, (1.0 - (2 * stud_frac + misc_framing_factor + dsGapFactor))]

    # Define construction
    constr = Construction.new(constr_name, path_fracs)
    constr.add_layer(outside_film)
    if not mat_ext_finish.nil?
      constr.add_layer(mat_ext_finish)
    end
    if not mat_rigid.nil?
      constr.add_layer(mat_rigid)
    end
    if not mat_osb.nil?
      constr.add_layer(mat_osb)
    end
    if is_staggered
      constr.add_layer([mat_framing_inner_outer, mat_ins_inner_outer, mat_stud, mat_gap_inner_outer, mat_ins_inner_outer], 'wall stud and cavity')
    else
      constr.add_layer([mat_framing_inner_outer, mat_stud, mat_ins_inner_outer, mat_gap_inner_outer, mat_ins_inner_outer], 'wall stud and cavity')
    end
    if gap_depth_in > 0
      constr.add_layer([mat_framing_middle, mat_ins_middle, mat_ins_middle, mat_gap_middle, mat_ins_middle], 'wall cavity')
    end
    constr.add_layer([mat_framing_inner_outer, mat_stud, mat_ins_inner_outer, mat_gap_inner_outer, mat_ins_inner_outer], 'wall stud and cavity')
    if not mat_int_finish.nil?
      constr.add_layer(mat_int_finish)
    end
    constr.add_layer(inside_film)

    constr.set_exterior_material_properties(solar_absorptance, emittance)
    constr.set_interior_material_properties()

    # Create and assign construction to surfaces
    constr.create_and_assign_constructions(surfaces, model)
  end

  def self.apply_cmu_wall(model, surfaces, constr_name,
                          thick_in, conductivity, density, framing_factor,
                          furring_r, furring_cavity_depth, furring_spacing,
                          mat_int_finish, osb_thick_in, rigid_r,
                          mat_ext_finish, inside_film, outside_film,
                          solar_absorptance = nil, emittance = nil)

    return if surfaces.empty?

    # Define materials
    mat_cmu = Material.new(thick_in: thick_in, mat_base: BaseMaterial.Concrete, k_in: conductivity, rho: density)
    mat_framing = Material.new(thick_in: thick_in, mat_base: BaseMaterial.Wood)
    mat_furring = nil
    mat_furring_cavity = nil
    if furring_cavity_depth != 0
      mat_furring = Material.new(thick_in: furring_cavity_depth, mat_base: BaseMaterial.Wood)
      if furring_r == 0
        mat_furring_cavity = Material.AirCavityClosed(furring_cavity_depth)
      else
        mat_furring_cavity = Material.new(thick_in: furring_cavity_depth, mat_base: BaseMaterial.InsulationGenericDensepack, k_in: furring_cavity_depth / furring_r)
      end
    end
    mat_osb = nil
    if osb_thick_in > 0
      mat_osb = Material.OSBSheathing(osb_thick_in)
    end
    mat_rigid = nil
    if rigid_r > 0
      rigid_thick_in = rigid_r * BaseMaterial.InsulationRigid.k_in
      mat_rigid = Material.new(name: 'wall rigid ins', thick_in: rigid_thick_in, mat_base: BaseMaterial.InsulationRigid, k_in: rigid_thick_in / rigid_r)
    end

    # Set paths
    if not mat_furring.nil?
      stud_frac = 1.5 / furring_spacing
      cavity_frac = 1.0 - (stud_frac + framing_factor)
      path_fracs = [framing_factor, stud_frac, cavity_frac]
    else # No furring:
      path_fracs = [framing_factor, 1.0 - framing_factor]
    end

    # Define construction
    constr = Construction.new(constr_name, path_fracs)
    constr.add_layer(outside_film)
    if not mat_ext_finish.nil?
      constr.add_layer(mat_ext_finish)
    end
    if not mat_rigid.nil?
      constr.add_layer(mat_rigid)
    end
    if not mat_osb.nil?
      constr.add_layer(mat_osb)
    end
    if not mat_furring.nil?
      constr.add_layer([mat_framing, mat_cmu, mat_cmu], 'concrete block')
      constr.add_layer([mat_furring, mat_furring, mat_furring_cavity], 'furring')
    else
      constr.add_layer([mat_framing, mat_cmu], 'concrete block')
    end
    if not mat_int_finish.nil?
      constr.add_layer(mat_int_finish)
    end
    constr.add_layer(inside_film)

    constr.set_exterior_material_properties(solar_absorptance, emittance)
    constr.set_interior_material_properties()

    # Create and assign construction to surfaces
    constr.create_and_assign_constructions(surfaces, model)
  end

  def self.apply_icf_wall(model, surfaces, constr_name,
                          icf_r, ins_thick_in, concrete_thick_in, framing_factor,
                          mat_int_finish, osb_thick_in, rigid_r,
                          mat_ext_finish, inside_film, outside_film,
                          solar_absorptance = nil, emittance = nil)

    return if surfaces.empty?

    # Define materials
    mat_ins = Material.new(thick_in: ins_thick_in, mat_base: BaseMaterial.InsulationRigid, k_in: ins_thick_in / icf_r)
    mat_conc = Material.new(thick_in: concrete_thick_in, mat_base: BaseMaterial.Concrete)
    mat_framing_inner_outer = Material.new(thick_in: ins_thick_in, mat_base: BaseMaterial.Wood)
    mat_framing_middle = Material.new(thick_in: concrete_thick_in, mat_base: BaseMaterial.Wood)
    mat_osb = nil
    if osb_thick_in > 0
      mat_osb = Material.OSBSheathing(osb_thick_in)
    end
    mat_rigid = nil
    if rigid_r > 0
      rigid_thick_in = rigid_r * BaseMaterial.InsulationRigid.k_in
      mat_rigid = Material.new(name: 'wall rigid ins', thick_in: rigid_thick_in, mat_base: BaseMaterial.InsulationRigid, k_in: rigid_thick_in / rigid_r)
    end

    # Set paths
    path_fracs = [framing_factor, 1.0 - framing_factor]

    # Define construction
    constr = Construction.new(constr_name, path_fracs)
    constr.add_layer(outside_film)
    if not mat_ext_finish.nil?
      constr.add_layer(mat_ext_finish)
    end
    if not mat_rigid.nil?
      constr.add_layer(mat_rigid)
    end
    if not mat_osb.nil?
      constr.add_layer(mat_osb)
    end
    constr.add_layer([mat_framing_inner_outer, mat_ins], 'wall ins form')
    constr.add_layer([mat_framing_middle, mat_conc], 'wall concrete')
    constr.add_layer([mat_framing_inner_outer, mat_ins], 'wall ins form')
    if not mat_int_finish.nil?
      constr.add_layer(mat_int_finish)
    end
    constr.add_layer(inside_film)

    constr.set_exterior_material_properties(solar_absorptance, emittance)
    constr.set_interior_material_properties()

    # Create and assign construction to surfaces
    constr.create_and_assign_constructions(surfaces, model)
  end

  def self.apply_sip_wall(model, surfaces, constr_name, sip_r,
                          sip_thick_in, framing_factor, sheathing_thick_in,
                          mat_int_finish, osb_thick_in, rigid_r,
                          mat_ext_finish, inside_film, outside_film,
                          solar_absorptance = nil, emittance = nil)

    return if surfaces.empty?

    # Define materials
    spline_thick_in = 0.5
    ins_thick_in = sip_thick_in - (2.0 * spline_thick_in) # in
    mat_int_sheath = Material.OSBSheathing(sheathing_thick_in)
    mat_framing_inner_outer = Material.new(thick_in: spline_thick_in, mat_base: BaseMaterial.Wood)
    mat_framing_middle = Material.new(thick_in: ins_thick_in, mat_base: BaseMaterial.Wood)
    mat_spline = Material.new(thick_in: spline_thick_in, mat_base: BaseMaterial.Wood)
    mat_ins_inner_outer = Material.new(thick_in: spline_thick_in, mat_base: BaseMaterial.InsulationRigid, k_in: sip_thick_in / sip_r)
    mat_ins_middle = Material.new(thick_in: ins_thick_in, mat_base: BaseMaterial.InsulationRigid, k_in: sip_thick_in / sip_r)
    mat_osb = nil
    if osb_thick_in > 0
      mat_osb = Material.OSBSheathing(osb_thick_in)
    end
    mat_rigid = nil
    if rigid_r > 0
      rigid_thick_in = rigid_r * BaseMaterial.InsulationRigid.k_in
      mat_rigid = Material.new(name: 'wall rigid ins', thick_in: rigid_thick_in, mat_base: BaseMaterial.InsulationRigid, k_in: rigid_thick_in / rigid_r)
    end

    # Set paths
    spline_frac = 4.0 / 48.0 # One 4" spline for every 48" wide panel
    cavity_frac = 1.0 - (spline_frac + framing_factor)
    path_fracs = [framing_factor, spline_frac, cavity_frac]

    # Define construction
    constr = Construction.new(constr_name, path_fracs)
    constr.add_layer(outside_film)
    if not mat_ext_finish.nil?
      constr.add_layer(mat_ext_finish)
    end
    if not mat_rigid.nil?
      constr.add_layer(mat_rigid)
    end
    if not mat_osb.nil?
      constr.add_layer(mat_osb)
    end
    constr.add_layer([mat_framing_inner_outer, mat_spline, mat_ins_inner_outer], 'wall spline layer')
    constr.add_layer([mat_framing_middle, mat_ins_middle, mat_ins_middle], 'wall ins layer')
    constr.add_layer([mat_framing_inner_outer, mat_spline, mat_ins_inner_outer], 'wall spline layer')
    constr.add_layer(mat_int_sheath)
    if not mat_int_finish.nil?
      constr.add_layer(mat_int_finish)
    end
    constr.add_layer(inside_film)

    constr.set_exterior_material_properties(solar_absorptance, emittance)
    constr.set_interior_material_properties()

    # Create and assign construction to surfaces
    constr.create_and_assign_constructions(surfaces, model)
  end

  def self.apply_steel_stud_wall(model, surfaces, constr_name,
                                 cavity_r, install_grade, cavity_depth,
                                 cavity_filled, framing_factor, correction_factor,
                                 mat_int_finish, osb_thick_in, rigid_r,
                                 mat_ext_finish, inside_film, outside_film,
                                 solar_absorptance = nil, emittance = nil)

    return if surfaces.empty?

    # Define materials
    eR = cavity_r * correction_factor # The effective R-value of the cavity insulation with steel stud framing
    if eR > 0
      if cavity_filled
        # Insulation
        mat_cavity = Material.new(thick_in: cavity_depth, mat_base: BaseMaterial.InsulationGenericDensepack, k_in: cavity_depth / eR)
      else
        # Insulation plus air gap when insulation thickness < cavity depth
        mat_cavity = Material.new(thick_in: cavity_depth, mat_base: BaseMaterial.InsulationGenericDensepack, k_in: cavity_depth / (eR + Gas.AirGapRvalue))
      end
    else
      # Empty cavity
      mat_cavity = Material.AirCavityClosed(cavity_depth)
    end
    mat_gap = Material.AirCavityClosed(cavity_depth)
    mat_osb = nil
    if osb_thick_in > 0
      mat_osb = Material.OSBSheathing(osb_thick_in)
    end
    mat_rigid = nil
    if rigid_r > 0
      rigid_thick_in = rigid_r * BaseMaterial.InsulationRigid.k_in
      mat_rigid = Material.new(name: 'wall rigid ins', thick_in: rigid_thick_in, mat_base: BaseMaterial.InsulationRigid, k_in: rigid_thick_in / rigid_r)
    end

    # Set paths
    gapFactor = get_gap_factor(install_grade, framing_factor, cavity_r)
    path_fracs = [1 - gapFactor, gapFactor]

    # Define construction
    constr = Construction.new(constr_name, path_fracs)
    constr.add_layer(outside_film)
    if not mat_ext_finish.nil?
      constr.add_layer(mat_ext_finish)
    end
    if not mat_rigid.nil?
      constr.add_layer(mat_rigid)
    end
    if not mat_osb.nil?
      constr.add_layer(mat_osb)
    end
    constr.add_layer([mat_cavity, mat_gap], 'wall stud and cavity')
    if not mat_int_finish.nil?
      constr.add_layer(mat_int_finish)
    end
    constr.add_layer(inside_film)

    constr.set_exterior_material_properties(solar_absorptance, emittance)
    constr.set_interior_material_properties()

    # Create and assign construction to surfaces
    constr.create_and_assign_constructions(surfaces, model)
  end

  def self.apply_generic_layered_wall(model, surfaces, constr_name,
                                      thick_ins, conds, denss, specheats,
                                      mat_int_finish, osb_thick_in, rigid_r,
                                      mat_ext_finish, inside_film, outside_film,
                                      solar_absorptance = nil, emittance = nil)

    return if surfaces.empty?

    # Validate inputs
    for idx in 0..4
      if (thick_ins[idx].nil? != conds[idx].nil?) || (thick_ins[idx].nil? != denss[idx].nil?) || (thick_ins[idx].nil? != specheats[idx].nil?)
        fail "Layer #{idx + 1} does not have all four properties (thickness, conductivity, density, specific heat) entered."
      end
    end

    # Define materials
    mats = []
    mats << Material.new(name: 'wall layer 1', thick_in: thick_ins[0], k_in: conds[0], rho: denss[0], cp: specheats[0])
    if not thick_ins[1].nil?
      mats << Material.new(name: 'wall layer 2', thick_in: thick_ins[1], k_in: conds[1], rho: denss[1], cp: specheats[1])
    end
    if not thick_ins[2].nil?
      mats << Material.new(name: 'wall layer 3', thick_in: thick_ins[2], k_in: conds[2], rho: denss[2], cp: specheats[2])
    end
    if not thick_ins[3].nil?
      mats << Material.new(name: 'wall layer 4', thick_in: thick_ins[3], k_in: conds[3], rho: denss[3], cp: specheats[3])
    end
    if not thick_ins[4].nil?
      mats << Material.new(name: 'wall layer 5', thick_in: thick_ins[4], k_in: conds[4], rho: denss[4], cp: specheats[4])
    end
    mat_osb = nil
    if osb_thick_in > 0
      mat_osb = Material.OSBSheathing(osb_thick_in)
    end
    mat_rigid = nil
    if rigid_r > 0
      rigid_thick_in = rigid_r * BaseMaterial.InsulationRigid.k_in
      mat_rigid = Material.new(name: 'wall rigid ins', thick_in: rigid_thick_in, mat_base: BaseMaterial.InsulationRigid, k_in: rigid_thick_in / rigid_r)
    end

    # Set paths
    path_fracs = [1]

    # Define construction
    constr = Construction.new(constr_name, path_fracs)
    constr.add_layer(outside_film)
    if not mat_ext_finish.nil?
      constr.add_layer(mat_ext_finish)
    end
    if not mat_rigid.nil?
      constr.add_layer(mat_rigid)
    end
    if not mat_osb.nil?
      constr.add_layer(mat_osb)
    end
    mats.each do |mat|
      constr.add_layer(mat)
    end
    if not mat_int_finish.nil?
      constr.add_layer(mat_int_finish)
    end
    constr.add_layer(inside_film)

    constr.set_exterior_material_properties(solar_absorptance, emittance)
    constr.set_interior_material_properties()

    # Create and assign construction to surfaces
    constr.create_and_assign_constructions(surfaces, model)
  end

  def self.apply_rim_joist(model, surfaces, constr_name,
                           cavity_r, install_grade, framing_factor,
                           mat_int_finish, osb_thick_in,
                           rigid_r, mat_ext_finish, inside_film,
                           outside_film, solar_absorptance = nil, emittance = nil)

    return if surfaces.empty?

    # Define materials
    rim_joist_thick_in = 1.5
    sill_plate_thick_in = 3.5
    framing_thick_in = sill_plate_thick_in - rim_joist_thick_in # Extra non-continuous wood beyond rim joist thickness
    if cavity_r > 0
      # Insulation
      mat_cavity = Material.new(thick_in: framing_thick_in, mat_base: BaseMaterial.InsulationGenericDensepack, k_in: framing_thick_in / cavity_r)
    else
      # Empty cavity
      mat_cavity = Material.AirCavityOpen(framing_thick_in)
    end
    mat_framing = Material.new(thick_in: framing_thick_in, mat_base: BaseMaterial.Wood)
    mat_gap = Material.AirCavityClosed(framing_thick_in)
    mat_osb = nil
    if osb_thick_in > 0
      mat_osb = Material.OSBSheathing(osb_thick_in)
    end
    mat_rigid = nil
    if rigid_r > 0
      rigid_thick_in = rigid_r * BaseMaterial.InsulationRigid.k_in
      mat_rigid = Material.new(name: 'rim joist rigid ins', thick_in: rigid_thick_in, mat_base: BaseMaterial.InsulationRigid, k_in: rigid_thick_in / rigid_r)
    end

    # Set paths
    gapFactor = get_gap_factor(install_grade, framing_factor, cavity_r)
    path_fracs = [framing_factor, 1 - framing_factor - gapFactor, gapFactor]

    # Define construction
    constr = Construction.new(constr_name, path_fracs)
    constr.add_layer(outside_film)
    if not mat_ext_finish.nil?
      constr.add_layer(mat_ext_finish)
    end
    if not mat_rigid.nil?
      constr.add_layer(mat_rigid)
    end
    if not mat_osb.nil?
      constr.add_layer(mat_osb)
    end
    constr.add_layer([mat_framing, mat_cavity, mat_gap], 'rim joist stud and cavity')
    if not mat_int_finish.nil?
      constr.add_layer(mat_int_finish)
    end
    constr.add_layer(inside_film)

    constr.set_exterior_material_properties(solar_absorptance, emittance)
    constr.set_interior_material_properties()

    # Create and assign construction to surfaces
    constr.create_and_assign_constructions(surfaces, model)
  end

  def self.apply_open_cavity_roof(model, surfaces, constr_name,
                                  cavity_r, install_grade, cavity_ins_thick_in,
                                  framing_factor, framing_thick_in,
                                  osb_thick_in, rigid_r,
                                  mat_roofing, has_radiant_barrier,
                                  inside_film, outside_film, radiant_barrier_grade,
                                  solar_absorptance = nil, emittance = nil)

    return if surfaces.empty?

    # Define materials
    roof_ins_thickness_in = [cavity_ins_thick_in, framing_thick_in].max
    if cavity_r == 0
      mat_cavity = Material.AirCavityOpen(roof_ins_thickness_in)
    else
      cavity_k = cavity_ins_thick_in / cavity_r
      if cavity_ins_thick_in < framing_thick_in
        cavity_k = cavity_k * framing_thick_in / cavity_ins_thick_in
      end
      mat_cavity = Material.new(thick_in: roof_ins_thickness_in, mat_base: BaseMaterial.InsulationGenericDensepack, k_in: cavity_k)
    end
    if (cavity_ins_thick_in > framing_thick_in) && (framing_thick_in > 0)
      wood_k = BaseMaterial.Wood.k_in * cavity_ins_thick_in / framing_thick_in
    else
      wood_k = BaseMaterial.Wood.k_in
    end
    mat_framing = Material.new(thick_in: roof_ins_thickness_in, mat_base: BaseMaterial.Wood, k_in: wood_k)
    mat_gap = Material.AirCavityOpen(roof_ins_thickness_in)
    mat_osb = nil
    if osb_thick_in > 0
      mat_osb = Material.OSBSheathing(osb_thick_in)
    end
    mat_rigid = nil
    if rigid_r > 0
      rigid_thick_in = rigid_r * BaseMaterial.InsulationRigid.k_in
      mat_rigid = Material.new(name: 'roof rigid ins', thick_in: rigid_thick_in, mat_base: BaseMaterial.InsulationRigid, k_in: rigid_thick_in / rigid_r)
    end
    mat_rb = nil
    if has_radiant_barrier
      mat_rb = Material.RadiantBarrier(radiant_barrier_grade)
    end

    # Set paths
    gapFactor = get_gap_factor(install_grade, framing_factor, cavity_r)
    path_fracs = [framing_factor, 1 - framing_factor - gapFactor, gapFactor]

    # Define construction
    constr = Construction.new(constr_name, path_fracs)
    constr.add_layer(outside_film)
    if not mat_roofing.nil?
      constr.add_layer(mat_roofing)
    end
    if not mat_rigid.nil?
      constr.add_layer(mat_rigid)
    end
    if not mat_osb.nil?
      constr.add_layer(mat_osb)
    end
    if framing_thick_in > 0
      constr.add_layer([mat_framing, mat_cavity, mat_gap], 'roof stud and cavity')
    end
    if not mat_rb.nil?
      constr.add_layer(mat_rb)
    end
    constr.add_layer(inside_film)

    constr.set_exterior_material_properties(solar_absorptance, emittance)
    constr.set_interior_material_properties() unless has_radiant_barrier

    # Create and assign construction to roof surfaces
    constr.create_and_assign_constructions(surfaces, model)
  end

  def self.apply_closed_cavity_roof(model, surfaces, constr_name,
                                    cavity_r, install_grade, cavity_depth,
                                    filled_cavity, framing_factor, mat_int_finish,
                                    osb_thick_in, rigid_r, mat_roofing, has_radiant_barrier,
                                    inside_film, outside_film, radiant_barrier_grade,
                                    solar_absorptance = nil, emittance = nil)

    return if surfaces.empty?

    # Define materials
    if cavity_r > 0
      if filled_cavity
        # Insulation
        mat_cavity = Material.new(thick_in: cavity_depth, mat_base: BaseMaterial.InsulationGenericDensepack, k_in: cavity_depth / cavity_r)
      else
        # Insulation plus air gap when insulation thickness < cavity depth
        mat_cavity = Material.new(thick_in: cavity_depth, mat_base: BaseMaterial.InsulationGenericDensepack, k_in: cavity_depth / (cavity_r + Gas.AirGapRvalue))
      end
    else
      # Empty cavity
      mat_cavity = Material.AirCavityClosed(cavity_depth)
    end
    mat_framing = Material.new(thick_in: cavity_depth, mat_base: BaseMaterial.Wood)
    mat_gap = Material.AirCavityClosed(cavity_depth)
    mat_osb = nil
    if osb_thick_in > 0
      mat_osb = Material.OSBSheathing(osb_thick_in)
    end
    mat_rigid = nil
    if rigid_r > 0
      rigid_thick_in = rigid_r * BaseMaterial.InsulationRigid.k_in
      mat_rigid = Material.new(name: 'roof rigid ins', thick_in: rigid_thick_in, mat_base: BaseMaterial.InsulationRigid, k_in: rigid_thick_in / rigid_r)
    end
    mat_rb = nil
    if has_radiant_barrier
      mat_rb = Material.RadiantBarrier(radiant_barrier_grade)
    end

    # Set paths
    gapFactor = get_gap_factor(install_grade, framing_factor, cavity_r)
    path_fracs = [framing_factor, 1 - framing_factor - gapFactor, gapFactor]

    # Define construction
    constr = Construction.new(constr_name, path_fracs)
    constr.add_layer(outside_film)
    if not mat_roofing.nil?
      constr.add_layer(mat_roofing)
    end
    if not mat_rigid.nil?
      constr.add_layer(mat_rigid)
    end
    if not mat_osb.nil?
      constr.add_layer(mat_osb)
    end
    constr.add_layer([mat_framing, mat_cavity, mat_gap], 'roof stud and cavity')
    if not mat_int_finish.nil?
      constr.add_layer(mat_int_finish)
    end
    if not mat_rb.nil?
      constr.add_layer(mat_rb)
    end
    constr.add_layer(inside_film)

    constr.set_exterior_material_properties(solar_absorptance, emittance)
    constr.set_interior_material_properties() unless has_radiant_barrier

    # Create and assign construction to surfaces
    constr.create_and_assign_constructions(surfaces, model)
  end

  def self.apply_wood_frame_floor_ceiling(model, surfaces, constr_name, is_ceiling,
                                          cavity_r, install_grade,
                                          framing_factor, joist_height_in,
                                          plywood_thick_in, rigid_r, mat_int_finish_or_covering,
                                          inside_film, outside_film)

    # Interior finish below, open cavity above (e.g., attic floor)
    # Open cavity below, floor covering above (e.g., crawlspace ceiling)

    return if surfaces.empty?

    if is_ceiling
      # Define materials
      mat_addtl_ins = nil
      if cavity_r == 0
        mat_cavity = Material.AirCavityOpen(joist_height_in)
      else
        if rigid_r > 0
          # If there is additional insulation beyond the rafter height,
          # these inputs are used for defining an additional layer
          addtl_thick_in = rigid_r / 3.0 # Assume roughly R-3 per inch of loose-fill above cavity
          mat_addtl_ins = Material.new(name: 'ceiling loosefill ins', thick_in: addtl_thick_in, mat_base: BaseMaterial.InsulationGenericLoosefill, k_in: addtl_thick_in / rigid_r)
        end
        mat_cavity = Material.new(thick_in: joist_height_in, mat_base: BaseMaterial.InsulationGenericLoosefill, k_in: joist_height_in / cavity_r)
      end
      mat_framing = Material.new(thick_in: joist_height_in, mat_base: BaseMaterial.Wood)
      mat_gap = Material.AirCavityOpen(joist_height_in)

      # Set paths
      gapFactor = get_gap_factor(install_grade, framing_factor, cavity_r)
      path_fracs = [framing_factor, 1 - framing_factor - gapFactor, gapFactor]

      # Define construction
      constr = Construction.new(constr_name, path_fracs)
      constr.add_layer(outside_film)
      if not mat_addtl_ins.nil?
        constr.add_layer(mat_addtl_ins)
      end
      constr.add_layer([mat_framing, mat_cavity, mat_gap], 'ceiling stud and cavity')
      if not mat_int_finish_or_covering.nil?
        constr.add_layer(mat_int_finish_or_covering)
      end
      constr.add_layer(inside_film)
    else # floors
      # Define materials
      mat_2x = Material.Stud2x(joist_height_in)
      if cavity_r == 0
        mat_cavity = Material.AirCavityOpen(mat_2x.thick_in)
      else
        mat_cavity = Material.new(thick_in: mat_2x.thick_in, mat_base: BaseMaterial.InsulationGenericDensepack, k_in: mat_2x.thick_in / cavity_r)
      end
      mat_framing = Material.new(thick_in: mat_2x.thick_in, mat_base: BaseMaterial.Wood)
      mat_gap = Material.AirCavityOpen(joist_height_in)
      mat_rigid = nil
      if rigid_r > 0
        rigid_thick_in = rigid_r * BaseMaterial.InsulationRigid.k_in
        mat_rigid = Material.new(name: 'floor rigid ins', thick_in: rigid_thick_in, mat_base: BaseMaterial.InsulationRigid, k_in: rigid_thick_in / rigid_r)
      end

      # Set paths
      gapFactor = get_gap_factor(install_grade, framing_factor, cavity_r)
      path_fracs = [framing_factor, 1 - framing_factor - gapFactor, gapFactor]

      # Define construction
      constr = Construction.new(constr_name, path_fracs)
      constr.add_layer(outside_film)
      constr.add_layer([mat_framing, mat_cavity, mat_gap], 'floor stud and cavity')
      if not mat_rigid.nil?
        constr.add_layer(mat_rigid)
      end
      if plywood_thick_in > 0
        constr.add_layer(Material.OSBSheathing(plywood_thick_in))
      end
      if not mat_int_finish_or_covering.nil?
        constr.add_layer(mat_int_finish_or_covering)
      end
      constr.add_layer(inside_film)
    end

    constr.set_interior_material_properties()

    # Create and assign construction to surfaces
    constr.create_and_assign_constructions(surfaces, model)
  end

  def self.apply_steel_frame_floor_ceiling(model, surfaces, constr_name, is_ceiling,
                                           cavity_r, install_grade,
                                           framing_factor, correction_factor, joist_height_in,
                                           plywood_thick_in, rigid_r, mat_int_finish_or_covering,
                                           inside_film, outside_film)

    # Interior finish below, open cavity above (e.g., attic floor)
    # Open cavity below, floor covering above (e.g., crawlspace ceiling)

    return if surfaces.empty?

    if is_ceiling
      # Define materials
      mat_addtl_ins = nil
      eR = cavity_r * correction_factor # The effective R-value of the cavity insulation with steel stud framing
      if eR == 0
        mat_cavity = Material.AirCavityOpen(joist_height_in)
      else
        if rigid_r > 0
          # If there is additional insulation beyond the rafter height,
          # these inputs are used for defining an additional layer
          addtl_thick_in = rigid_r / 3.0 # Assume roughly R-3 per inch of loose-fill above cavity
          mat_addtl_ins = Material.new(name: 'ceiling loosefill ins', thick_in: addtl_thick_in, mat_base: BaseMaterial.InsulationGenericLoosefill, k_in: addtl_thick_in / rigid_r)
        end
        mat_cavity = Material.new(thick_in: joist_height_in, mat_base: BaseMaterial.InsulationGenericLoosefill, k_in: joist_height_in / eR)
      end
      mat_gap = Material.AirCavityOpen(joist_height_in)

      # Set paths
      gapFactor = get_gap_factor(install_grade, framing_factor, cavity_r)
      path_fracs = [1 - gapFactor, gapFactor]

      # Define construction
      constr = Construction.new(constr_name, path_fracs)
      constr.add_layer(outside_film)
      if not mat_addtl_ins.nil?
        constr.add_layer(mat_addtl_ins)
      end
      constr.add_layer([mat_cavity, mat_gap], 'ceiling stud and cavity')
      if not mat_int_finish_or_covering.nil?
        constr.add_layer(mat_int_finish_or_covering)
      end
      constr.add_layer(inside_film)
    else # floors
      # Define materials
      mat_2x = Material.Stud2x(joist_height_in)
      eR = cavity_r * correction_factor # The effective R-value of the cavity insulation with steel stud framing
      if eR == 0
        mat_cavity = Material.AirCavityOpen(mat_2x.thick_in)
      else
        mat_cavity = Material.new(thick_in: mat_2x.thick_in, mat_base: BaseMaterial.InsulationGenericDensepack, k_in: mat_2x.thick_in / eR)
      end
      mat_gap = Material.AirCavityOpen(joist_height_in)
      mat_rigid = nil
      if rigid_r > 0
        rigid_thick_in = rigid_r * BaseMaterial.InsulationRigid.k_in
        mat_rigid = Material.new(name: 'floor rigid ins', thick_in: rigid_thick_in, mat_base: BaseMaterial.InsulationRigid, k_in: rigid_thick_in / rigid_r)
      end

      # Set paths
      gapFactor = get_gap_factor(install_grade, framing_factor, cavity_r)
      path_fracs = [1 - gapFactor, gapFactor]

      # Define construction
      constr = Construction.new(constr_name, path_fracs)
      constr.add_layer(outside_film)
      constr.add_layer([mat_cavity, mat_gap], 'floor stud and cavity')
      if not mat_rigid.nil?
        constr.add_layer(mat_rigid)
      end
      if plywood_thick_in > 0
        constr.add_layer(Material.OSBSheathing(plywood_thick_in))
      end
      if not mat_int_finish_or_covering.nil?
        constr.add_layer(mat_int_finish_or_covering)
      end
      constr.add_layer(inside_film)
    end

    constr.set_interior_material_properties()

    # Create and assign construction to surfaces
    constr.create_and_assign_constructions(surfaces, model)
  end

  def self.apply_sip_floor_ceiling(model, surfaces, constr_name, is_ceiling,
                                   sip_r, sip_thick_in, framing_factor,
                                   mat_int_finish, osb_thick_in, rigid_r,
                                   mat_ext_finish, inside_film, outside_film,
                                   solar_absorptance = nil, emittance = nil)

    return if surfaces.empty?

    if is_ceiling
      constr_type = HPXML::FloorOrCeilingCeiling
    else
      constr_type = HPXML::FloorOrCeilingFloor
    end

    # Define materials
    spline_thick_in = 0.5
    ins_thick_in = sip_thick_in - (2.0 * spline_thick_in) # in
    mat_framing_inner_outer = Material.new(thick_in: spline_thick_in, mat_base: BaseMaterial.Wood)
    mat_framing_middle = Material.new(thick_in: ins_thick_in, mat_base: BaseMaterial.Wood)
    mat_spline = Material.new(thick_in: spline_thick_in, mat_base: BaseMaterial.Wood)
    mat_ins_inner_outer = Material.new(thick_in: spline_thick_in, mat_base: BaseMaterial.InsulationRigid, k_in: sip_thick_in / sip_r)
    mat_ins_middle = Material.new(thick_in: ins_thick_in, mat_base: BaseMaterial.InsulationRigid, k_in: sip_thick_in / sip_r)
    mat_osb = nil
    if osb_thick_in > 0
      mat_osb = Material.OSBSheathing(osb_thick_in)
    end
    mat_rigid = nil
    if rigid_r > 0
      rigid_thick_in = rigid_r * BaseMaterial.InsulationRigid.k_in
      mat_rigid = Material.new(name: "#{constr_type} rigid ins", thick_in: rigid_thick_in, mat_base: BaseMaterial.InsulationRigid, k_in: rigid_thick_in / rigid_r)
    end

    # Set paths
    spline_frac = 4.0 / 48.0 # One 4" spline for every 48" wide panel
    cavity_frac = 1.0 - (spline_frac + framing_factor)
    path_fracs = [framing_factor, spline_frac, cavity_frac]

    # Define construction
    constr = Construction.new(constr_name, path_fracs)
    constr.add_layer(outside_film)
    if not mat_ext_finish.nil?
      constr.add_layer(mat_ext_finish)
    end
    constr.add_layer([mat_framing_inner_outer, mat_spline, mat_ins_inner_outer], "#{constr_type} spline layer")
    constr.add_layer([mat_framing_middle, mat_ins_middle, mat_ins_middle], "#{constr_type} ins layer")
    constr.add_layer([mat_framing_inner_outer, mat_spline, mat_ins_inner_outer], "#{constr_type} spline layer")
    if not mat_rigid.nil?
      constr.add_layer(mat_rigid)
    end
    if not mat_osb.nil?
      constr.add_layer(mat_osb)
    end
    if not mat_int_finish.nil?
      constr.add_layer(mat_int_finish)
    end
    constr.add_layer(inside_film)

    constr.set_exterior_material_properties(solar_absorptance, emittance)
    constr.set_interior_material_properties()

    # Create and assign construction to surfaces
    constr.create_and_assign_constructions(surfaces, model)
  end

  def self.apply_generic_layered_floor_ceiling(model, surfaces, constr_name, is_ceiling,
                                               thick_ins, conds, denss, specheats,
                                               mat_int_finish, osb_thick_in, rigid_r,
                                               mat_ext_finish, inside_film, outside_film,
                                               solar_absorptance = nil, emittance = nil)

    return if surfaces.empty?

    if is_ceiling
      constr_type = HPXML::FloorOrCeilingCeiling
    else
      constr_type = HPXML::FloorOrCeilingFloor
    end

    # Validate inputs
    for idx in 0..4
      if (thick_ins[idx].nil? != conds[idx].nil?) || (thick_ins[idx].nil? != denss[idx].nil?) || (thick_ins[idx].nil? != specheats[idx].nil?)
        fail "Layer #{idx + 1} does not have all four properties (thickness, conductivity, density, specific heat) entered."
      end
    end

    # Define materials
    mats = []
    mats << Material.new(name: "#{constr_type} layer 1", thick_in: thick_ins[0], k_in: conds[0], rho: denss[0], cp: specheats[0])
    if not thick_ins[1].nil?
      mats << Material.new(name: "#{constr_type} layer 2", thick_in: thick_ins[1], k_in: conds[1], rho: denss[1], cp: specheats[1])
    end
    if not thick_ins[2].nil?
      mats << Material.new(name: "#{constr_type} layer 3", thick_in: thick_ins[2], k_in: conds[2], rho: denss[2], cp: specheats[2])
    end
    if not thick_ins[3].nil?
      mats << Material.new(name: "#{constr_type} layer 4", thick_in: thick_ins[3], k_in: conds[3], rho: denss[3], cp: specheats[3])
    end
    if not thick_ins[4].nil?
      mats << Material.new(name: "#{constr_type} layer 5", thick_in: thick_ins[4], k_in: conds[4], rho: denss[4], cp: specheats[4])
    end
    mat_osb = nil
    if osb_thick_in > 0
      mat_osb = Material.OSBSheathing(osb_thick_in)
    end
    mat_rigid = nil
    if rigid_r > 0
      rigid_thick_in = rigid_r * BaseMaterial.InsulationRigid.k_in
      mat_rigid = Material.new(name: "#{constr_type} rigid ins", thick_in: rigid_thick_in, mat_base: BaseMaterial.InsulationRigid, k_in: rigid_thick_in / rigid_r)
    end

    # Set paths
    path_fracs = [1]

    # Define construction
    constr = Construction.new(constr_name, path_fracs)
    constr.add_layer(outside_film)
    if not mat_ext_finish.nil?
      constr.add_layer(mat_ext_finish)
    end
    mats.each do |mat|
      constr.add_layer(mat)
    end
    if not mat_rigid.nil?
      constr.add_layer(mat_rigid)
    end
    if not mat_osb.nil?
      constr.add_layer(mat_osb)
    end
    if not mat_int_finish.nil?
      constr.add_layer(mat_int_finish)
    end
    constr.add_layer(inside_film)

    constr.set_exterior_material_properties(solar_absorptance, emittance)
    constr.set_interior_material_properties()

    # Create and assign construction to surfaces
    constr.create_and_assign_constructions(surfaces, model)
  end

  def self.apply_foundation_wall(model, surfaces, constr_name,
                                 ext_rigid_ins_offset, int_rigid_ins_offset, ext_rigid_ins_height,
                                 int_rigid_ins_height, ext_rigid_r, int_rigid_r, mat_int_finish,
                                 mat_wall, height_above_grade, soil_k_in)

    # Create Kiva foundation
    foundation = apply_kiva_walled_foundation(model, ext_rigid_r, int_rigid_r, ext_rigid_ins_offset,
                                              int_rigid_ins_offset, ext_rigid_ins_height,
                                              int_rigid_ins_height, height_above_grade,
                                              mat_wall.thick_in, mat_int_finish, soil_k_in)

    # Define construction
    constr = Construction.new(constr_name, [1])
    constr.add_layer(mat_wall)
    if not mat_int_finish.nil?
      constr.add_layer(mat_int_finish)
    end

    # Create and assign construction to surfaces
    constr.create_and_assign_constructions(surfaces, model)

    # Assign surfaces to Kiva foundation
    surfaces.each do |surface|
      surface.setAdjacentFoundation(foundation)
    end
  end

  def self.apply_foundation_slab(model, surface, constr_name,
                                 under_r, under_width, gap_r,
                                 perimeter_r, perimeter_depth,
                                 whole_r, concrete_thick_in, exposed_perimeter,
                                 mat_carpet, soil_k_in, foundation)

    return if surface.nil?

    if foundation.nil?
      # Create Kiva foundation for slab
      thick = UnitConversions.convert(concrete_thick_in, 'in', 'ft')
      foundation = create_kiva_slab_foundation(model, under_r, under_width,
                                               gap_r, thick, perimeter_r, perimeter_depth,
                                               concrete_thick_in, soil_k_in)
    else
      # Kiva foundation (for crawlspace/basement) exists
      if (under_r > 0) && (under_width > 0)
        int_horiz_mat = create_insulation_material(model, 'interior horizontal ins', under_r)
        foundation.setInteriorHorizontalInsulationMaterial(int_horiz_mat)
        foundation.setInteriorHorizontalInsulationDepth(0)
        foundation.setInteriorHorizontalInsulationWidth(UnitConversions.convert(under_width, 'ft', 'm'))
      end
    end

    # Define materials
    mat_concrete = nil
    mat_soil = nil
    if concrete_thick_in > 0
      mat_concrete = Material.Concrete(concrete_thick_in)
    else
      # Use 0.5 - 1.0 inches of soil, per Neal Kruis recommendation
      mat_soil = Material.Soil(0.5, soil_k_in)
    end
    mat_rigid = nil
    if whole_r > 0
      rigid_thick_in = whole_r * BaseMaterial.InsulationRigid.k_in
      mat_rigid = Material.new(name: 'slab rigid ins', thick_in: rigid_thick_in, mat_base: BaseMaterial.InsulationRigid, k_in: rigid_thick_in / whole_r)
    end

    # Define construction
    constr = Construction.new(constr_name, [1.0])
    if not mat_rigid.nil?
      constr.add_layer(mat_rigid)
    end
    if not mat_concrete.nil?
      constr.add_layer(mat_concrete)
    end
    if not mat_soil.nil?
      constr.add_layer(mat_soil)
    end
    if not mat_carpet.nil?
      constr.add_layer(mat_carpet)
    end

    # Create and assign construction to surfaces
    constr.create_and_assign_constructions([surface], model)

    # Assign surface to Kiva foundation
    surface.setAdjacentFoundation(foundation)
    surface.createSurfacePropertyExposedFoundationPerimeter('TotalExposedPerimeter', UnitConversions.convert(exposed_perimeter, 'ft', 'm'))
  end

  def self.apply_door(model, subsurfaces, constr_name, ufactor, inside_film, outside_film)
    return if subsurfaces.empty?

    # Define materials
    door_Rvalue = [1.0 / ufactor - inside_film.rvalue - outside_film.rvalue, 0.1].max
    door_thickness = 1.75 # in
    fin_door_mat = Material.new(name: 'door material', thick_in: door_thickness, mat_base: BaseMaterial.Wood, k_in: 1.0 / door_Rvalue * door_thickness)

    # Set paths
    path_fracs = [1]

    # Define construction
    constr = Construction.new(constr_name, path_fracs)
    constr.add_layer(fin_door_mat)

    # Create and assign construction to subsurfaces
    constr.create_and_assign_constructions(subsurfaces, model)
  end

  def self.apply_window(model, subsurface, constr_name, ufactor, shgc)
    apply_window_skylight(model, 'Window', subsurface, constr_name, ufactor, shgc)
  end

  def self.apply_skylight(model, subsurface, constr_name, ufactor, shgc)
    apply_window_skylight(model, 'Skylight', subsurface, constr_name, ufactor, shgc)
  end

  def self.apply_partition_walls(model, constr_name, mat_int_finish, partition_wall_area, spaces)
    return if partition_wall_area <= 0

    # Add remaining partition walls within spaces (those without geometric representation)
    # as internal mass object.
    obj_name = 'partition wall mass'
    imdef = create_os_int_mass_and_def(model, obj_name, spaces[HPXML::LocationLivingSpace], partition_wall_area)

    apply_wood_stud_wall(model, [imdef], constr_name,
                         0, 1, 3.5, false, 0.16,
                         mat_int_finish, 0, 0, mat_int_finish,
                         Material.AirFilmVertical,
                         Material.AirFilmVertical)
  end

  def self.apply_furniture(model, furniture_mass, spaces)
    if furniture_mass.type == HPXML::FurnitureMassTypeLightWeight
      mass_lb_per_sqft = 8.0
      mat = BaseMaterial.FurnitureLightWeight
    elsif furniture_mass.type == HPXML::FurnitureMassTypeHeavyWeight
      mass_lb_per_sqft = 16.0
      mat = BaseMaterial.FurnitureHeavyWeight
    end

    # Add user-specified furniture mass
    spaces.each do |location, space|
      floor_area = UnitConversions.convert(space.floorArea, 'm^2', 'ft^2')
      next if floor_area <= 0

      furnAreaFraction = nil # Fraction of conditioned floor area
      furnConductivity = mat.k_in
      furnSolarAbsorptance = 0.6
      furnSpecHeat = mat.cp
      furnDensity = mat.rho
      if location == HPXML::LocationLivingSpace
        furnAreaFraction = furniture_mass.area_fraction
        furnMass = mass_lb_per_sqft
      elsif location == HPXML::LocationBasementUnconditioned
        furnAreaFraction = 0.4
        furnMass = mass_lb_per_sqft
      elsif location == HPXML::LocationGarage
        furnAreaFraction = 0.1
        furnMass = 2.0
      end

      next if furnAreaFraction.nil?
      next if furnAreaFraction <= 0

      mat_obj_name_space = "#{Constants.ObjectNameFurniture} material #{space.name}"
      constr_obj_name_space = "#{Constants.ObjectNameFurniture} construction #{space.name}"
      mass_obj_name_space = "#{Constants.ObjectNameFurniture} mass #{space.name}"

      furnThickness = UnitConversions.convert(furnMass / (furnDensity * furnAreaFraction), 'ft', 'in')

      # Define materials
      mat_fm = Material.new(name: mat_obj_name_space, thick_in: furnThickness, k_in: furnConductivity, rho: furnDensity, cp: furnSpecHeat, tAbs: 0.9, sAbs: furnSolarAbsorptance)

      # Set paths
      path_fracs = [1]

      # Define construction
      constr = Construction.new(constr_obj_name_space, path_fracs)
      constr.add_layer(mat_fm)

      surface_area = furnAreaFraction * floor_area
      imdef = create_os_int_mass_and_def(model, mass_obj_name_space, space, surface_area)

      # Create and assign construction to surfaces
      constr.create_and_assign_constructions([imdef], model)
    end
  end

  def self.create_os_int_mass_and_def(model, object_name, space, area)
    # EnergyPlus documentation: If both sides of the surface exchange energy with the zone
    # then the user should input twice the area when defining the Internal Mass object.
    imdef = OpenStudio::Model::InternalMassDefinition.new(model)
    imdef.setName(object_name)
    imdef.setSurfaceArea(UnitConversions.convert(area, 'ft^2', 'm^2'))

    im = OpenStudio::Model::InternalMass.new(imdef)
    im.setName(object_name)
    im.setSpace(space)

    return imdef
  end

  def self.get_default_interior_shading_factors()
    summer = 0.70
    winter = 0.85
    return summer, winter
  end

  def self.get_default_roof_color(roof_type, solar_absorptance)
    map = get_roof_color_and_solar_absorptance_map
    color_map = {}
    map.each do |key, value|
      next unless key[1] == roof_type

      color_map[key[0]] = value
    end
    color = color_map.min_by { |_k, v| (v - solar_absorptance).abs }[0]
    return color
  end

  def self.get_default_roof_solar_absorptance(roof_type, color)
    map = get_roof_color_and_solar_absorptance_map
    return map[[color, roof_type]]
  end

  def self.get_default_wall_color(solar_absorptance)
    map = get_wall_color_and_solar_absorptance_map
    color = map.min_by { |_k, v| (v - solar_absorptance).abs }[0]
    return color
  end

  def self.get_default_wall_solar_absorptance(color)
    map = get_wall_color_and_solar_absorptance_map
    return map[color]
  end

  def self.get_default_window_skylight_ufactor_shgc(window_or_skylight, type)
    if window_or_skylight.glass_layers == HPXML::WindowLayersSinglePane
      n_panes = 1
    elsif window_or_skylight.glass_layers == HPXML::WindowLayersDoublePane
      n_panes = 2
    elsif window_or_skylight.glass_layers == HPXML::WindowLayersTriplePane
      n_panes = 3
    elsif window_or_skylight.glass_layers == HPXML::WindowLayersGlassBlock
      return [0.6, 0.6] # From https://www.federalregister.gov/documents/2016/06/17/2016-13547/energy-conservation-standards-for-manufactured-housing
    end

    if [HPXML::WindowFrameTypeAluminum,
        HPXML::WindowFrameTypeMetal].include? window_or_skylight.frame_type
      is_metal_frame = true
    elsif [HPXML::WindowFrameTypeWood,
           HPXML::WindowFrameTypeVinyl,
           HPXML::WindowFrameTypeFiberglass].include? window_or_skylight.frame_type
      is_metal_frame = false
    else
      fail "Unexpected #{type.downcase} frame type."
    end

    if [HPXML::WindowGlassTypeClear].include? window_or_skylight.glass_type
      glass_type = 'clear'
    elsif [HPXML::WindowGlassTypeTinted,
           HPXML::WindowGlassTypeTintedReflective].include? window_or_skylight.glass_type
      glass_type = 'tinted'
    elsif [HPXML::WindowGlassTypeLowE].include? window_or_skylight.glass_type
      glass_type = 'low_e'
    elsif [HPXML::WindowGlassTypeReflective].include? window_or_skylight.glass_type
      glass_type = 'reflective'
    else
      fail "Unexpected #{type.downcase} glass type."
    end

    if window_or_skylight.glass_layers == HPXML::WindowLayersSinglePane
      gas_fill = 'none'
    elsif [HPXML::WindowGasAir].include? window_or_skylight.gas_fill
      gas_fill = 'air'
    elsif [HPXML::WindowGasArgon,
           HPXML::WindowGasKrypton,
           HPXML::WindowGasXenon,
           HPXML::WindowGasNitrogen,
           HPXML::WindowGasOther].include? window_or_skylight.gas_fill
      gas_fill = 'gas'
    else
      fail "Unexpected #{type.downcase} gas type."
    end

    # Lookup values
    # From http://hes-documentation.lbl.gov/calculation-methodology/calculation-of-energy-consumption/heating-and-cooling-calculation/building-envelope/window-skylight-construction-types
    key = [is_metal_frame, window_or_skylight.thermal_break, n_panes, glass_type, gas_fill]
    if type.downcase == 'window'
      vals = { [true, false, 1, 'clear', 'none'] => [1.27, 0.75], # Single-pane, clear, aluminum frame
               [false, nil, 1, 'clear', 'none'] => [0.89, 0.64], # Single-pane, clear, wood or vinyl frame
               [true, false, 1, 'tinted', 'none'] => [1.27, 0.64], # Single-pane, tinted, aluminum frame
               [false, nil, 1, 'tinted', 'none'] => [0.89, 0.54], # Single-pane, tinted, wood or vinyl frame
               [true, false, 2, 'clear', 'air'] => [0.81, 0.67], # Double-pane, clear, aluminum frame
               [true, true, 2, 'clear', 'air'] => [0.60, 0.67], # Double-pane, clear, aluminum frame w/ thermal break
               [false, nil, 2, 'clear', 'air'] => [0.51, 0.56], # Double-pane, clear, wood or vinyl frame
               [true, false, 2, 'tinted', 'air'] => [0.81, 0.55], # Double-pane, tinted, aluminum frame
               [true, true, 2, 'tinted', 'air'] => [0.60, 0.55], # Double-pane, tinted, aluminum frame w/ thermal break
               [false, nil, 2, 'tinted', 'air'] => [0.51, 0.46], # Double-pane, tinted, wood or vinyl frame
               [false, nil, 2, 'low_e', 'air'] => [0.42, 0.52], # Double-pane, insulating low-E, wood or vinyl frame
               [true, true, 2, 'low_e', 'gas'] => [0.47, 0.62], # Double-pane, insulating low-E, argon gas fill, aluminum frame w/ thermal break
               [false, nil, 2, 'low_e', 'gas'] => [0.39, 0.52], # Double-pane, insulating low-E, argon gas fill, wood or vinyl frame
               [true, false, 2, 'reflective', 'air'] => [0.67, 0.37], # Double-pane, solar-control low-E, aluminum frame
               [true, true, 2, 'reflective', 'air'] => [0.47, 0.37], # Double-pane, solar-control low-E, aluminum frame w/ thermal break
               [false, nil, 2, 'reflective', 'air'] => [0.39, 0.31], # Double-pane, solar-control low-E, wood or vinyl frame
               [false, nil, 2, 'reflective', 'gas'] => [0.36, 0.31], # Double-pane, solar-control low-E, argon gas fill, wood or vinyl frame
               [false, nil, 3, 'low_e', 'gas'] => [0.27, 0.31] }[key] # Triple-pane, insulating low-E, argon gas fill, wood or vinyl frame
    elsif type.downcase == 'skylight'
      vals = { [true, false, 1, 'clear', 'none'] => [1.98, 0.75], # Single-pane, clear, aluminum frame
               [false, nil, 1, 'clear', 'none'] => [1.47, 0.64], # Single-pane, clear, wood or vinyl frame
               [true, false, 1, 'tinted', 'none'] => [1.98, 0.64], # Single-pane, tinted, aluminum frame
               [false, nil, 1, 'tinted', 'none'] => [1.47, 0.54], # Single-pane, tinted, wood or vinyl frame
               [true, false, 2, 'clear', 'air'] => [1.30, 0.67], # Double-pane, clear, aluminum frame
               [true, true, 2, 'clear', 'air'] => [1.10, 0.67], # Double-pane, clear, aluminum frame w/ thermal break
               [false, nil, 2, 'clear', 'air'] => [0.84, 0.56], # Double-pane, clear, wood or vinyl frame
               [true, false, 2, 'tinted', 'air'] => [1.30, 0.55], # Double-pane, tinted, aluminum frame
               [true, true, 2, 'tinted', 'air'] => [1.10, 0.55], # Double-pane, tinted, aluminum frame w/ thermal break
               [false, nil, 2, 'tinted', 'air'] => [0.84, 0.46], # Double-pane, tinted, wood or vinyl frame
               [false, nil, 2, 'low_e', 'air'] => [0.74, 0.52], # Double-pane, insulating low-E, wood or vinyl frame
               [true, true, 2, 'low_e', 'gas'] => [0.95, 0.62], # Double-pane, insulating low-E, argon gas fill, aluminum frame w/ thermal break
               [false, nil, 2, 'low_e', 'gas'] => [0.68, 0.52], # Double-pane, insulating low-E, argon gas fill, wood or vinyl frame
               [true, false, 2, 'reflective', 'air'] => [1.17, 0.37], # Double-pane, solar-control low-E, aluminum frame
               [true, true, 2, 'reflective', 'air'] => [0.98, 0.37], # Double-pane, solar-control low-E, aluminum frame w/ thermal break
               [false, nil, 2, 'reflective', 'air'] => [0.71, 0.31], # Double-pane, solar-control low-E, wood or vinyl frame
               [false, nil, 2, 'reflective', 'gas'] => [0.65, 0.31], # Double-pane, solar-control low-E, argon gas fill, wood or vinyl frame
               [false, nil, 3, 'low_e', 'gas'] => [0.47, 0.31] }[key] # Triple-pane, insulating low-E, argon gas fill, wood or vinyl frame
    else
      fail 'Unexpected type.'
    end
    return vals if not vals.nil?

    fail "Could not lookup UFactor and SHGC for #{type.downcase} '#{window_or_skylight.id}'."
  end

  private

  def self.get_roof_color_and_solar_absorptance_map
    return { # asphalt or fiberglass shingles
      [HPXML::ColorDark, HPXML::RoofTypeAsphaltShingles] => 0.92,
      [HPXML::ColorMediumDark, HPXML::RoofTypeAsphaltShingles] => 0.89,
      [HPXML::ColorMedium, HPXML::RoofTypeAsphaltShingles] => 0.85,
      [HPXML::ColorLight, HPXML::RoofTypeAsphaltShingles] => 0.75,
      [HPXML::ColorReflective, HPXML::RoofTypeAsphaltShingles] => 0.50,
      # wood shingles or shakes
      [HPXML::ColorDark, HPXML::RoofTypeWoodShingles] => 0.92,
      [HPXML::ColorMediumDark, HPXML::RoofTypeWoodShingles] => 0.89,
      [HPXML::ColorMedium, HPXML::RoofTypeWoodShingles] => 0.85,
      [HPXML::ColorLight, HPXML::RoofTypeWoodShingles] => 0.75,
      [HPXML::ColorReflective, HPXML::RoofTypeWoodShingles] => 0.50,
      # shingles
      [HPXML::ColorDark, HPXML::RoofTypeShingles] => 0.92,
      [HPXML::ColorMediumDark, HPXML::RoofTypeShingles] => 0.89,
      [HPXML::ColorMedium, HPXML::RoofTypeShingles] => 0.85,
      [HPXML::ColorLight, HPXML::RoofTypeShingles] => 0.75,
      [HPXML::ColorReflective, HPXML::RoofTypeShingles] => 0.50,
      # slate or tile shingles
      [HPXML::ColorDark, HPXML::RoofTypeClayTile] => 0.90,
      [HPXML::ColorMediumDark, HPXML::RoofTypeClayTile] => 0.83,
      [HPXML::ColorMedium, HPXML::RoofTypeClayTile] => 0.75,
      [HPXML::ColorLight, HPXML::RoofTypeClayTile] => 0.60,
      [HPXML::ColorReflective, HPXML::RoofTypeClayTile] => 0.30,
      # metal surfacing
      [HPXML::ColorDark, HPXML::RoofTypeMetal] => 0.90,
      [HPXML::ColorMediumDark, HPXML::RoofTypeMetal] => 0.83,
      [HPXML::ColorMedium, HPXML::RoofTypeMetal] => 0.75,
      [HPXML::ColorLight, HPXML::RoofTypeMetal] => 0.60,
      [HPXML::ColorReflective, HPXML::RoofTypeMetal] => 0.30,
      # plastic/rubber/synthetic sheeting
      [HPXML::ColorDark, HPXML::RoofTypePlasticRubber] => 0.90,
      [HPXML::ColorMediumDark, HPXML::RoofTypePlasticRubber] => 0.83,
      [HPXML::ColorMedium, HPXML::RoofTypePlasticRubber] => 0.75,
      [HPXML::ColorLight, HPXML::RoofTypePlasticRubber] => 0.60,
      [HPXML::ColorReflective, HPXML::RoofTypePlasticRubber] => 0.30,
      # expanded polystyrene sheathing
      [HPXML::ColorDark, HPXML::RoofTypeEPS] => 0.92,
      [HPXML::ColorMediumDark, HPXML::RoofTypeEPS] => 0.89,
      [HPXML::ColorMedium, HPXML::RoofTypeEPS] => 0.85,
      [HPXML::ColorLight, HPXML::RoofTypeEPS] => 0.75,
      [HPXML::ColorReflective, HPXML::RoofTypeEPS] => 0.50,
      # concrete
      [HPXML::ColorDark, HPXML::RoofTypeConcrete] => 0.90,
      [HPXML::ColorMediumDark, HPXML::RoofTypeConcrete] => 0.83,
      [HPXML::ColorMedium, HPXML::RoofTypeConcrete] => 0.75,
      [HPXML::ColorLight, HPXML::RoofTypeConcrete] => 0.65,
      [HPXML::ColorReflective, HPXML::RoofTypeConcrete] => 0.50,
      # cool roof
      [HPXML::ColorDark, HPXML::RoofTypeCool] => 0.30,
      [HPXML::ColorMediumDark, HPXML::RoofTypeCool] => 0.30,
      [HPXML::ColorMedium, HPXML::RoofTypeCool] => 0.30,
      [HPXML::ColorLight, HPXML::RoofTypeCool] => 0.30,
      [HPXML::ColorReflective, HPXML::RoofTypeCool] => 0.30,
    }
  end

  def self.get_wall_color_and_solar_absorptance_map
    return {
      HPXML::ColorDark => 0.95,
      HPXML::ColorMediumDark => 0.85,
      HPXML::ColorMedium => 0.70,
      HPXML::ColorLight => 0.50,
      HPXML::ColorReflective => 0.30
    }
  end

  def self.get_gap_factor(install_grade, framing_factor, cavity_r)
    if cavity_r <= 0
      return 0 # Gap factor only applies when there is cavity insulation
    elsif install_grade == 1
      return 0
    elsif install_grade == 2
      return 0.02 * (1 - framing_factor)
    elsif install_grade == 3
      return 0.05 * (1 - framing_factor)
    end

    return 0
  end

  def self.create_kiva_slab_foundation(model, int_horiz_r, int_horiz_width, int_vert_r,
                                       int_vert_depth, ext_vert_r, ext_vert_depth,
                                       concrete_thick_in, soil_k_in)

    # Create the Foundation:Kiva object for slab foundations
    foundation = OpenStudio::Model::FoundationKiva.new(model)

    # Interior horizontal insulation
    if (int_horiz_r > 0) && (int_horiz_width > 0)
      int_horiz_mat = create_insulation_material(model, 'interior horizontal ins', int_horiz_r)
      foundation.setInteriorHorizontalInsulationMaterial(int_horiz_mat)
      foundation.setInteriorHorizontalInsulationDepth(0)
      foundation.setInteriorHorizontalInsulationWidth(UnitConversions.convert(int_horiz_width, 'ft', 'm'))
    end

    # Interior vertical insulation
    if int_vert_r > 0
      int_vert_mat = create_insulation_material(model, 'interior vertical ins', int_vert_r)
      foundation.setInteriorVerticalInsulationMaterial(int_vert_mat)
      foundation.setInteriorVerticalInsulationDepth(UnitConversions.convert(int_vert_depth, 'ft', 'm'))
    end

    # Exterior vertical insulation
    if (ext_vert_r > 0) && (ext_vert_depth > 0)
      ext_vert_mat = create_insulation_material(model, 'exterior vertical ins', ext_vert_r)
      foundation.setExteriorVerticalInsulationMaterial(ext_vert_mat)
      foundation.setExteriorVerticalInsulationDepth(UnitConversions.convert(ext_vert_depth, 'ft', 'm'))
    end

    foundation.setWallHeightAboveGrade(UnitConversions.convert(concrete_thick_in, 'in', 'm'))
    foundation.setWallDepthBelowSlab(UnitConversions.convert(8.0, 'in', 'm'))

    apply_kiva_settings(model, soil_k_in)

    return foundation
  end

  def self.apply_kiva_walled_foundation(model, ext_vert_r, int_vert_r,
                                        ext_vert_offset, int_vert_offset, ext_vert_depth, int_vert_depth,
                                        wall_height_above_grade, wall_material_thick_in, wall_mat_int_finish,
                                        soil_k_in)

    # Create the Foundation:Kiva object for crawl/basement foundations
    foundation = OpenStudio::Model::FoundationKiva.new(model)

    # Interior vertical insulation
    if (int_vert_r > 0) && (int_vert_depth > 0)
      int_vert_mat = create_insulation_material(model, 'interior vertical ins', int_vert_r)
      foundation.addCustomBlock(int_vert_mat,
                                UnitConversions.convert(int_vert_depth, 'ft', 'm'),
                                -int_vert_mat.thickness,
                                UnitConversions.convert(int_vert_offset, 'ft', 'm'))
    end

    # Exterior vertical insulation
    if (ext_vert_r > 0) && (ext_vert_depth > 0)
      ext_vert_mat = create_insulation_material(model, 'exterior vertical ins', ext_vert_r)
      wall_mat_int_finish_thick_in = wall_mat_int_finish.nil? ? 0.0 : wall_mat_int_finish.thick_in
      foundation.addCustomBlock(ext_vert_mat,
                                UnitConversions.convert(ext_vert_depth, 'ft', 'm'),
                                UnitConversions.convert(wall_material_thick_in + wall_mat_int_finish_thick_in, 'in', 'm'),
                                UnitConversions.convert(ext_vert_offset, 'ft', 'm'))
    end

    foundation.setWallHeightAboveGrade(UnitConversions.convert(wall_height_above_grade, 'ft', 'm'))
    foundation.setWallDepthBelowSlab(UnitConversions.convert(8.0, 'in', 'm'))

    apply_kiva_settings(model, soil_k_in)

    return foundation
  end

  def self.apply_kiva_settings(model, soil_k_in)
    # Set the Foundation:Kiva:Settings object
    soil_mat = BaseMaterial.Soil(soil_k_in)
    settings = model.getFoundationKivaSettings
    settings.setSoilConductivity(UnitConversions.convert(soil_mat.k_in, 'Btu*in/(hr*ft^2*R)', 'W/(m*K)'))
    settings.setSoilDensity(UnitConversions.convert(soil_mat.rho, 'lbm/ft^3', 'kg/m^3'))
    settings.setSoilSpecificHeat(UnitConversions.convert(soil_mat.cp, 'Btu/(lbm*R)', 'J/(kg*K)'))
    settings.setGroundSolarAbsorptivity(0.9)
    settings.setGroundThermalAbsorptivity(0.9)
    settings.setGroundSurfaceRoughness(0.03)
    settings.setFarFieldWidth(40) # TODO: Set based on neighbor distances?
    settings.setDeepGroundBoundaryCondition('ZeroFlux')
    settings.setDeepGroundDepth(40)
    settings.setMinimumCellDimension(0.2)
    settings.setMaximumCellGrowthCoefficient(3.0)
    # Using 'Timestep' instead of 'Hourly' below because it makes timeseries
    # results smoother with only a small increase in runtime (generally
    # less than 10%).
    settings.setSimulationTimestep('Timestep')
  end

  def self.apply_kiva_initial_temp(foundation, slab, weather, conditioned_zone,
                                   sim_begin_month, sim_begin_day, sim_year, schedules_file,
                                   foundation_walls_insulated, foundation_ceiling_insulated)
    # Set Kiva foundation initial temperature

    outdoor_temp = weather.data.MonthlyAvgDrybulbs[sim_begin_month - 1]

    # Approximate indoor temperature
    if conditioned_zone.thermostatSetpointDualSetpoint.is_initialized
      # Building has HVAC system
      setpoint_sch = conditioned_zone.thermostatSetpointDualSetpoint.get
      sim_begin_date = OpenStudio::Date.new(OpenStudio::MonthOfYear.new(sim_begin_month), sim_begin_day, sim_year)
      sim_begin_hour = (Schedule.get_day_num_from_month_day(sim_year, sim_begin_month, sim_begin_day) - 1) * 24

      # Get heating/cooling setpoints for the simulation start
      htg_setpoint_sch = setpoint_sch.heatingSetpointTemperatureSchedule.get
      if htg_setpoint_sch.to_ScheduleRuleset.is_initialized
        htg_day_sch = htg_setpoint_sch.to_ScheduleRuleset.get.getDaySchedules(sim_begin_date, sim_begin_date)[0]
        heat_setpoint = UnitConversions.convert(htg_day_sch.values[0], 'C', 'F')
      else
        heat_setpoint = schedules_file.schedules[SchedulesFile::ColumnHeatingSetpoint][sim_begin_hour]
      end
      clg_setpoint_sch = setpoint_sch.coolingSetpointTemperatureSchedule.get
      if clg_setpoint_sch.to_ScheduleRuleset.is_initialized
        clg_day_sch = clg_setpoint_sch.to_ScheduleRuleset.get.getDaySchedules(sim_begin_date, sim_begin_date)[0]
        cool_setpoint = UnitConversions.convert(clg_day_sch.values[0], 'C', 'F')
      else
        cool_setpoint = schedules_file.schedules[SchedulesFile::ColumnCoolingSetpoint][sim_begin_hour]
      end

      # Methodology adapted from https://github.com/NREL/EnergyPlus/blob/b18a2733c3131db808feac44bc278a14b05d8e1f/src/EnergyPlus/HeatBalanceKivaManager.cc#L303-L313
      heat_balance_temp = UnitConversions.convert(10.0, 'C', 'F')
      cool_balance_temp = UnitConversions.convert(15.0, 'C', 'F')
      if outdoor_temp < heat_balance_temp
        indoor_temp = heat_setpoint
      elsif outdoor_temp > cool_balance_temp
        indoor_temp = cool_setpoint
      elsif cool_balance_temp == heat_balance_temp
        indoor_temp = heat_balance_temp
      else
        weight = (cool_balance_temp - outdoor_temp) / (cool_balance_temp - heat_balance_temp)
        indoor_temp = heat_setpoint * weight + cool_setpoint * (1.0 - weight)
      end
    else
      # Building does not have HVAC system
      indoor_temp = outdoor_temp
    end

    # Determine initial temperature
    # For unconditioned spaces, this overrides EnergyPlus's built-in assumption of 22C (71.6F);
    #   see https://github.com/NREL/EnergyPlus/blob/b18a2733c3131db808feac44bc278a14b05d8e1f/src/EnergyPlus/HeatBalanceKivaManager.cc#L257-L259
    # For conditioned spaces, this avoids an E+ 22.2 bug; see https://github.com/NREL/EnergyPlus/issues/9692
    if HPXML::conditioned_locations.include? slab.interior_adjacent_to
      initial_temp = indoor_temp
    else
      # Space temperature assumptions from ASHRAE 152 - Duct Efficiency Calculations.xls, Zone temperatures
      ground_temp = weather.data.GroundMonthlyTemps[sim_begin_month - 1]
      if slab.interior_adjacent_to == HPXML::LocationBasementUnconditioned
        if foundation_ceiling_insulated
          # Insulated ceiling: 75% ground, 25% outdoor, 0% indoor
          ground_weight, outdoor_weight, indoor_weight = 0.75, 0.25, 0.0
        elsif foundation_walls_insulated
          # Insulated walls: 50% ground, 0% outdoor, 50% indoor (case not in ASHRAE 152)
          ground_weight, outdoor_weight, indoor_weight = 0.5, 0.0, 0.5
        else
          # Uninsulated: 50% ground, 20% outdoor, 30% indoor
          ground_weight, outdoor_weight, indoor_weight = 0.5, 0.2, 0.3
        end
        initial_temp = outdoor_temp * outdoor_weight + ground_temp * ground_weight + indoor_weight * indoor_temp
      elsif slab.interior_adjacent_to == HPXML::LocationCrawlspaceVented
        if foundation_ceiling_insulated
          # Insulated ceiling: 90% outdoor, 10% indoor
          outdoor_weight, indoor_weight = 0.9, 0.1
        elsif foundation_walls_insulated
          # Insulated walls: 25% outdoor, 75% indoor (case not in ASHRAE 152)
          outdoor_weight, indoor_weight = 0.25, 0.75
        else
          # Uninsulated: 50% outdoor, 50% indoor
          outdoor_weight, indoor_weight = 0.5, 0.5
        end
        initial_temp = outdoor_temp * outdoor_weight + indoor_weight * indoor_temp
      elsif slab.interior_adjacent_to == HPXML::LocationCrawlspaceUnvented
        if foundation_ceiling_insulated
          # Insulated ceiling: 85% outdoor, 15% indoor
          outdoor_weight, indoor_weight = 0.85, 0.15
        elsif foundation_walls_insulated
          # Insulated walls: 25% outdoor, 75% indoor
          outdoor_weight, indoor_weight = 0.25, 0.75
        else
          # Uninsulated: 40% outdoor, 60% indoor
          outdoor_weight, indoor_weight = 0.4, 0.6
        end
        initial_temp = outdoor_temp * outdoor_weight + indoor_weight * indoor_temp
      elsif slab.interior_adjacent_to == HPXML::LocationGarage
        initial_temp = outdoor_temp + 11.0
      else
        fail "Unhandled space: #{slab.interior_adjacent_to}"
      end
    end

    foundation.setInitialIndoorAirTemperature(UnitConversions.convert(initial_temp, 'F', 'C'))
  end

  def self.create_insulation_material(model, name, rvalue)
    rigid_mat = BaseMaterial.InsulationRigid
    mat = OpenStudio::Model::StandardOpaqueMaterial.new(model)
    mat.setName(name)
    mat.setRoughness('Rough')
    mat.setThickness(UnitConversions.convert(rvalue * rigid_mat.k_in, 'in', 'm'))
    mat.setConductivity(UnitConversions.convert(rigid_mat.k_in, 'Btu*in/(hr*ft^2*R)', 'W/(m*K)'))
    mat.setDensity(UnitConversions.convert(rigid_mat.rho, 'lbm/ft^3', 'kg/m^3'))
    mat.setSpecificHeat(UnitConversions.convert(rigid_mat.cp, 'Btu/(lbm*R)', 'J/(kg*K)'))
    return mat
  end

  def self.apply_window_skylight(model, type, subsurface, constr_name, ufactor, shgc)
    # Define materials
    if type == 'Skylight'
      # As of 2004, NFRC skylights are rated at a 20-degree slope (instead of vertical), but
      # the E+ SimpleGlazingSystem model accepts a U-factor that "is assumed to be for
      # vertically mounted products". According to NFRC, "Ratings ... shall be converted to
      # the 20-deg slope from the vertical position by multiplying the tested value at vertical
      # by 1.20." Thus we divide by 1.2 to get the vertical position value.
      ufactor /= 1.2
    end
    glaz_mat = GlazingMaterial.new(name: "#{type}Material", ufactor: ufactor, shgc: shgc)

    # Set paths
    path_fracs = [1]

    # Define construction
    constr = Construction.new(constr_name, path_fracs)
    constr.add_layer(glaz_mat)

    # Create and assign construction to subsurfaces
    constr.create_and_assign_constructions([subsurface], model)
  end

<<<<<<< HEAD
  def self.apply_window_skylight_shading(model, window_or_skylight, sub_surface, shading_schedules, cooling_season)
    sf_summer = window_or_skylight.interior_shading_factor_summer * window_or_skylight.exterior_shading_factor_summer
    sf_winter = window_or_skylight.interior_shading_factor_winter * window_or_skylight.exterior_shading_factor_winter
    if (sf_summer < 1.0) || (sf_winter < 1.0)
      # Create shading schedule for heating/cooling seasons
      sf_values = cooling_season.map { |c| c == 1 ? sf_summer : sf_winter }
      if shading_schedules[sf_values].nil?
        sch_name = "shading schedule winter=#{sf_winter} summer=#{sf_summer}"
        if sf_values.uniq.size == 1
          sf_sch = OpenStudio::Model::ScheduleConstant.new(model)
          sf_sch.setValue(sf_values[0])
          sf_sch.setName(sch_name)
        else
          sf_sch = MonthWeekdayWeekendSchedule.new(model, sch_name, Array.new(24, 1), Array.new(24, 1), sf_values, Constants.ScheduleTypeLimitsFraction, false).schedule
=======
  def self.apply_window_skylight_shading(model, window_or_skylight, index, shading_vertices, parent_surface, sub_surface, shading_group,
                                         shading_schedules, shading_ems, name, hpxml)
    sf_summer = window_or_skylight.interior_shading_factor_summer * window_or_skylight.exterior_shading_factor_summer
    sf_winter = window_or_skylight.interior_shading_factor_winter * window_or_skylight.exterior_shading_factor_winter
    if (sf_summer < 1.0) || (sf_winter < 1.0)
      # Apply shading
      # We use a ShadingSurface instead of a Shade so that we perfectly get the result we want.
      # The latter object is complex and it is essentially impossible to achieve the target reduction in transmitted
      # solar (due to, e.g., re-reflectance, absorptance, angle modifiers, effects on convection, etc.).

      # Shading surface is used to reduce beam solar and sky diffuse solar
      shading_surface = OpenStudio::Model::ShadingSurface.new(shading_vertices, model)
      shading_surface.setName("#{window_or_skylight.id} shading surface")
      shading_surface.additionalProperties.setFeature('Azimuth', window_or_skylight.azimuth)
      shading_surface.additionalProperties.setFeature('ParentSurface', parent_surface.name.to_s)

      # Determine transmittance values throughout the year
      trans_values = []
      num_days_in_year = Constants.NumDaysInYear(hpxml.header.sim_calendar_year)
      if not hpxml.header.shading_summer_begin_month.nil?
        summer_start_day_num = Schedule.get_day_num_from_month_day(hpxml.header.sim_calendar_year,
                                                                   hpxml.header.shading_summer_begin_month,
                                                                   hpxml.header.shading_summer_begin_day)
        summer_end_day_num = Schedule.get_day_num_from_month_day(hpxml.header.sim_calendar_year,
                                                                 hpxml.header.shading_summer_end_month,
                                                                 hpxml.header.shading_summer_end_day)
        for i in 0..(num_days_in_year - 1)
          day_num = i + 1
          if summer_end_day_num >= summer_start_day_num
            if (day_num >= summer_start_day_num) && (day_num <= summer_end_day_num)
              trans_values << [sf_summer] * 24
              next
            end
          else
            if (day_num >= summer_start_day_num) || (day_num <= summer_end_day_num)
              trans_values << [sf_summer] * 24
              next
            end
          end
          # If we got this far, winter
          trans_values << [sf_winter] * 24
        end
      else
        # No summer (year-round winter)
        trans_values = [[sf_winter] * 24] * num_days_in_year
      end

      # Create transmittance schedule
      if shading_schedules[trans_values].nil?
        sch_name = "trans schedule winter=#{sf_winter} summer=#{sf_summer}"
        if trans_values.flatten.uniq.size == 1
          trans_sch = OpenStudio::Model::ScheduleConstant.new(model)
          trans_sch.setValue(trans_values[0][0])
          trans_sch.setName(sch_name)
        else
          trans_sch = HourlyByDaySchedule.new(model, sch_name, trans_values, trans_values, Constants.ScheduleTypeLimitsFraction, false).schedule
>>>>>>> b3a44abe
        end
        shading_schedules[sf_values] = sf_sch
      end

      ism = OpenStudio::Model::SurfacePropertyIncidentSolarMultiplier.new(sub_surface)
      ism.setIncidentSolarMultiplierSchedule(shading_schedules[sf_values])
    end
  end

  def self.calc_non_cavity_r(film_r, constr_set)
    # Calculate R-value for all non-cavity layers
    non_cavity_r = film_r
    if not constr_set.mat_ext_finish.nil?
      non_cavity_r += constr_set.mat_ext_finish.rvalue
    end
    if not constr_set.rigid_r.nil?
      non_cavity_r += constr_set.rigid_r
    end
    if not constr_set.osb_thick_in.nil?
      non_cavity_r += Material.OSBSheathing(constr_set.osb_thick_in).rvalue
    end
    if not constr_set.mat_int_finish.nil?
      non_cavity_r += constr_set.mat_int_finish.rvalue
    end
    return non_cavity_r
  end

  def self.apply_wall_construction(runner, model, surfaces, wall_id, wall_type, assembly_r,
                                   mat_int_finish, inside_film, outside_film, mat_ext_finish,
                                   solar_absorptance, emittance)

    if mat_ext_finish.nil?
      fallback_mat_ext_finish = nil
    else
      fallback_mat_ext_finish = Material.ExteriorFinishMaterial(mat_ext_finish.name, 0.1) # Try thin material
    end
    if mat_int_finish.nil?
      fallback_mat_int_finish = nil
    else
      fallback_mat_int_finish = Material.InteriorFinishMaterial(mat_int_finish.name, 0.1) # Try thin material
    end

    if wall_type == HPXML::WallTypeWoodStud
      install_grade = 1
      cavity_filled = true

      constr_sets = [
        WoodStudConstructionSet.new(Material.Stud2x6, 0.20, 20.0, 0.5, mat_int_finish, mat_ext_finish),                  # 2x6, 24" o.c. + R20
        WoodStudConstructionSet.new(Material.Stud2x6, 0.20, 10.0, 0.5, mat_int_finish, mat_ext_finish),                  # 2x6, 24" o.c. + R10
        WoodStudConstructionSet.new(Material.Stud2x6, 0.20, 0.0, 0.5, mat_int_finish, mat_ext_finish),                   # 2x6, 24" o.c.
        WoodStudConstructionSet.new(Material.Stud2x4, 0.23, 0.0, 0.5, mat_int_finish, mat_ext_finish),                   # 2x4, 16" o.c.
        WoodStudConstructionSet.new(Material.Stud2x4, 0.01, 0.0, 0.0, fallback_mat_int_finish, fallback_mat_ext_finish), # Fallback
      ]
      match, constr_set, cavity_r = pick_wood_stud_construction_set(assembly_r, constr_sets, inside_film, outside_film)

      apply_wood_stud_wall(model, surfaces, "#{wall_id} construction",
                           cavity_r, install_grade, constr_set.stud.thick_in,
                           cavity_filled, constr_set.framing_factor,
                           constr_set.mat_int_finish, constr_set.osb_thick_in,
                           constr_set.rigid_r, constr_set.mat_ext_finish,
                           inside_film, outside_film, solar_absorptance,
                           emittance)
    elsif wall_type == HPXML::WallTypeSteelStud
      install_grade = 1
      cavity_filled = true
      corr_factor = 0.45

      constr_sets = [
        SteelStudConstructionSet.new(5.5, corr_factor, 0.20, 10.0, 0.5, mat_int_finish, mat_ext_finish),          # 2x6, 24" o.c. + R20
        SteelStudConstructionSet.new(5.5, corr_factor, 0.20, 10.0, 0.5, mat_int_finish, mat_ext_finish),          # 2x6, 24" o.c. + R10
        SteelStudConstructionSet.new(5.5, corr_factor, 0.20, 0.0, 0.5, mat_int_finish, mat_ext_finish),           # 2x6, 24" o.c.
        SteelStudConstructionSet.new(3.5, corr_factor, 0.23, 0.0, 0.5, mat_int_finish, mat_ext_finish),           # 2x4, 16" o.c.
        SteelStudConstructionSet.new(3.5, 1.0, 0.01, 0.0, 0.0, fallback_mat_int_finish, fallback_mat_ext_finish), # Fallback
      ]
      match, constr_set, cavity_r = pick_steel_stud_construction_set(assembly_r, constr_sets, inside_film, outside_film)

      apply_steel_stud_wall(model, surfaces, "#{wall_id} construction",
                            cavity_r, install_grade, constr_set.cavity_thick_in,
                            cavity_filled, constr_set.framing_factor,
                            constr_set.corr_factor, constr_set.mat_int_finish,
                            constr_set.osb_thick_in, constr_set.rigid_r,
                            constr_set.mat_ext_finish, inside_film, outside_film,
                            solar_absorptance, emittance)
    elsif wall_type == HPXML::WallTypeDoubleWoodStud
      install_grade = 1
      is_staggered = false

      constr_sets = [
        DoubleStudConstructionSet.new(Material.Stud2x4, 0.23, 24.0, 0.0, 0.5, mat_int_finish, mat_ext_finish),                   # 2x4, 24" o.c.
        DoubleStudConstructionSet.new(Material.Stud2x4, 0.01, 16.0, 0.0, 0.0, fallback_mat_int_finish, fallback_mat_ext_finish), # Fallback
      ]
      match, constr_set, cavity_r = pick_double_stud_construction_set(assembly_r, constr_sets, inside_film, outside_film)

      apply_double_stud_wall(model, surfaces, "#{wall_id} construction",
                             cavity_r, install_grade, constr_set.stud.thick_in,
                             constr_set.stud.thick_in, constr_set.framing_factor,
                             constr_set.framing_spacing, is_staggered,
                             constr_set.mat_int_finish, constr_set.osb_thick_in,
                             constr_set.rigid_r, constr_set.mat_ext_finish,
                             inside_film, outside_film, solar_absorptance,
                             emittance)
    elsif wall_type == HPXML::WallTypeCMU
      density = 119.0 # lb/ft^3
      furring_r = 0
      furring_cavity_depth_in = 0 # in
      furring_spacing = 0

      constr_sets = [
        CMUConstructionSet.new(8.0, 1.4, 0.08, 0.5, mat_int_finish, mat_ext_finish),                    # 8" perlite-filled CMU
        CMUConstructionSet.new(6.0, 5.29, 0.01, 0.0, fallback_mat_int_finish, fallback_mat_ext_finish), # Fallback (6" hollow CMU)
      ]
      match, constr_set, rigid_r = pick_cmu_construction_set(assembly_r, constr_sets, inside_film, outside_film)

      apply_cmu_wall(model, surfaces, "#{wall_id} construction",
                     constr_set.thick_in, constr_set.cond_in, density,
                     constr_set.framing_factor, furring_r,
                     furring_cavity_depth_in, furring_spacing,
                     constr_set.mat_int_finish, constr_set.osb_thick_in,
                     rigid_r, constr_set.mat_ext_finish, inside_film,
                     outside_film, solar_absorptance, emittance)
    elsif wall_type == HPXML::WallTypeSIP
      sheathing_thick_in = 0.44

      constr_sets = [
        SIPConstructionSet.new(10.0, 0.16, 0.0, sheathing_thick_in, 0.5, mat_int_finish, mat_ext_finish),                  # 10" SIP core
        SIPConstructionSet.new(5.0, 0.16, 0.0, sheathing_thick_in, 0.5, mat_int_finish, mat_ext_finish),                   # 5" SIP core
        SIPConstructionSet.new(1.0, 0.01, 0.0, sheathing_thick_in, 0.0, fallback_mat_int_finish, fallback_mat_ext_finish), # Fallback
      ]
      match, constr_set, cavity_r = pick_sip_construction_set(assembly_r, constr_sets, inside_film, outside_film)

      apply_sip_wall(model, surfaces, "#{wall_id} construction",
                     cavity_r, constr_set.thick_in, constr_set.framing_factor,
                     constr_set.sheath_thick_in, constr_set.mat_int_finish,
                     constr_set.osb_thick_in, constr_set.rigid_r,
                     constr_set.mat_ext_finish, inside_film, outside_film,
                     solar_absorptance, emittance)
    elsif wall_type == HPXML::WallTypeICF
      constr_sets = [
        ICFConstructionSet.new(2.0, 4.0, 0.08, 0.0, 0.5, mat_int_finish, mat_ext_finish),                   # ICF w/4" concrete and 2" rigid ins layers
        ICFConstructionSet.new(1.0, 1.0, 0.01, 0.0, 0.0, fallback_mat_int_finish, fallback_mat_ext_finish), # Fallback
      ]
      match, constr_set, icf_r = pick_icf_construction_set(assembly_r, constr_sets, inside_film, outside_film)

      apply_icf_wall(model, surfaces, "#{wall_id} construction",
                     icf_r, constr_set.ins_thick_in,
                     constr_set.concrete_thick_in, constr_set.framing_factor,
                     constr_set.mat_int_finish, constr_set.osb_thick_in,
                     constr_set.rigid_r, constr_set.mat_ext_finish,
                     inside_film, outside_film, solar_absorptance,
                     emittance)
    elsif [HPXML::WallTypeConcrete, HPXML::WallTypeBrick, HPXML::WallTypeAdobe, HPXML::WallTypeStrawBale, HPXML::WallTypeStone, HPXML::WallTypeLog].include? wall_type
      constr_sets = [
        GenericConstructionSet.new(10.0, 0.5, mat_int_finish, mat_ext_finish),                  # w/R-10 rigid
        GenericConstructionSet.new(0.0, 0.5, mat_int_finish, mat_ext_finish),                   # Standard
        GenericConstructionSet.new(0.0, 0.0, fallback_mat_int_finish, fallback_mat_ext_finish), # Fallback
      ]
      match, constr_set, layer_r = pick_generic_construction_set(assembly_r, constr_sets, inside_film, outside_film)

      if wall_type == HPXML::WallTypeConcrete
        thick_in = 6.0
        base_mat = BaseMaterial.Concrete
      elsif wall_type == HPXML::WallTypeBrick
        thick_in = 8.0
        base_mat = BaseMaterial.Brick
      elsif wall_type == HPXML::WallTypeAdobe
        thick_in = 10.0
        base_mat = BaseMaterial.Soil(12.0)
      elsif wall_type == HPXML::WallTypeStrawBale
        thick_in = 23.0
        base_mat = BaseMaterial.StrawBale
      elsif wall_type == HPXML::WallTypeStone
        thick_in = 6.0
        base_mat = BaseMaterial.Stone
      elsif wall_type == HPXML::WallTypeLog
        thick_in = 6.0
        base_mat = BaseMaterial.Wood
      end
      thick_ins = [thick_in]
      if layer_r == 0
        conds = [99]
      else
        conds = [thick_in / layer_r]
      end
      denss = [base_mat.rho]
      specheats = [base_mat.cp]

      apply_generic_layered_wall(model, surfaces, "#{wall_id} construction",
                                 thick_ins, conds, denss, specheats,
                                 constr_set.mat_int_finish, constr_set.osb_thick_in,
                                 constr_set.rigid_r, constr_set.mat_ext_finish,
                                 inside_film, outside_film, solar_absorptance,
                                 emittance)
    else
      fail "Unexpected wall type '#{wall_type}'."
    end

    check_surface_assembly_rvalue(runner, surfaces, inside_film, outside_film, assembly_r, match)
  end

  def self.apply_floor_ceiling_construction(runner, model, surface, floor_id, floor_type, is_ceiling, assembly_r,
                                            mat_int_finish_or_covering, inside_film, outside_film)

    if mat_int_finish_or_covering.nil?
      fallback_mat_int_finish_or_covering = nil
    else
      if is_ceiling
        fallback_mat_int_finish_or_covering = Material.InteriorFinishMaterial(mat_int_finish_or_covering.name, 0.1) # Try thin material
      else
        fallback_mat_int_finish_or_covering = Material.CoveringBare(0.8, 0.01) # Try thin material
      end
    end
    osb_thick_in = (is_ceiling ? 0.0 : 0.75)

    if floor_type == HPXML::FloorTypeWoodFrame
      install_grade = 1
      constr_sets = [
        WoodStudConstructionSet.new(Material.Stud2x6, 0.10, 50.0, osb_thick_in, mat_int_finish_or_covering, nil), # 2x6, 24" o.c. + R50
        WoodStudConstructionSet.new(Material.Stud2x6, 0.10, 40.0, osb_thick_in, mat_int_finish_or_covering, nil), # 2x6, 24" o.c. + R40
        WoodStudConstructionSet.new(Material.Stud2x6, 0.10, 30.0, osb_thick_in, mat_int_finish_or_covering, nil), # 2x6, 24" o.c. + R30
        WoodStudConstructionSet.new(Material.Stud2x6, 0.10, 20.0, osb_thick_in, mat_int_finish_or_covering, nil), # 2x6, 24" o.c. + R20
        WoodStudConstructionSet.new(Material.Stud2x6, 0.10, 10.0, osb_thick_in, mat_int_finish_or_covering, nil), # 2x6, 24" o.c. + R10
        WoodStudConstructionSet.new(Material.Stud2x6, 0.10, 0.0, osb_thick_in, mat_int_finish_or_covering, nil), # 2x6, 24" o.c.
        WoodStudConstructionSet.new(Material.Stud2x4, 0.13, 0.0, osb_thick_in, mat_int_finish_or_covering, nil),  # 2x4, 16" o.c.
        WoodStudConstructionSet.new(Material.Stud2x4, 0.01, 0.0, 0.0, fallback_mat_int_finish_or_covering, nil),  # Fallback
      ]
      match, constr_set, cavity_r = pick_wood_stud_construction_set(assembly_r, constr_sets, inside_film, outside_film)
      constr_int_finish_or_covering = constr_set.mat_int_finish

      apply_wood_frame_floor_ceiling(model, surface, "#{floor_id} construction", is_ceiling,
                                     cavity_r, install_grade,
                                     constr_set.framing_factor, constr_set.stud.thick_in,
                                     constr_set.osb_thick_in, constr_set.rigid_r, constr_int_finish_or_covering,
                                     inside_film, outside_film)

    elsif floor_type == HPXML::FloorTypeSteelFrame
      install_grade = 1
      corr_factor = 0.45
      osb_thick_in = (is_ceiling ? 0.0 : 0.75)
      constr_sets = [
        SteelStudConstructionSet.new(5.5, corr_factor, 0.10, 50.0, osb_thick_in, mat_int_finish_or_covering, nil), # 2x6, 24" o.c. + R50
        SteelStudConstructionSet.new(5.5, corr_factor, 0.10, 40.0, osb_thick_in, mat_int_finish_or_covering, nil), # 2x6, 24" o.c. + R40
        SteelStudConstructionSet.new(5.5, corr_factor, 0.10, 30.0, osb_thick_in, mat_int_finish_or_covering, nil), # 2x6, 24" o.c. + R30
        SteelStudConstructionSet.new(5.5, corr_factor, 0.10, 20.0, osb_thick_in, mat_int_finish_or_covering, nil), # 2x6, 24" o.c. + R20
        SteelStudConstructionSet.new(5.5, corr_factor, 0.10, 10.0, osb_thick_in, mat_int_finish_or_covering, nil), # 2x6, 24" o.c. + R10
        SteelStudConstructionSet.new(3.5, corr_factor, 0.13, 0.0, osb_thick_in, mat_int_finish_or_covering, nil),  # 2x4, 16" o.c.
        SteelStudConstructionSet.new(3.5, 1.0, 0.01, 0.0, 0.0, fallback_mat_int_finish_or_covering, nil),          # Fallback
      ]
      match, constr_set, cavity_r = pick_steel_stud_construction_set(assembly_r, constr_sets, inside_film, outside_film)
      constr_int_finish_or_covering = constr_set.mat_int_finish

      apply_steel_frame_floor_ceiling(model, surface, "#{floor_id} construction", is_ceiling,
                                      cavity_r, install_grade,
                                      constr_set.framing_factor, constr_set.corr_factor, constr_set.cavity_thick_in,
                                      constr_set.osb_thick_in, constr_set.rigid_r, constr_int_finish_or_covering,
                                      inside_film, outside_film)

    elsif floor_type == HPXML::FloorTypeSIP
      constr_sets = [
        SIPConstructionSet.new(16.0, 0.16, 0.0, 0.0, osb_thick_in, mat_int_finish_or_covering, nil), # 16" SIP core
        SIPConstructionSet.new(12.0, 0.16, 0.0, 0.0, osb_thick_in, mat_int_finish_or_covering, nil), # 12" SIP core
        SIPConstructionSet.new(8.0, 0.16, 0.0, 0.0, osb_thick_in, mat_int_finish_or_covering, nil),  # 8" SIP core
        SIPConstructionSet.new(1.0, 0.01, 0.0, 0.0, 0.0, fallback_mat_int_finish_or_covering, nil), # Fallback
      ]
      match, constr_set, cavity_r = pick_sip_construction_set(assembly_r, constr_sets, inside_film, outside_film)

      apply_sip_floor_ceiling(model, surface, "#{floor_id} construction", is_ceiling,
                              cavity_r, constr_set.thick_in, constr_set.framing_factor,
                              constr_set.mat_int_finish, constr_set.osb_thick_in, constr_set.rigid_r,
                              constr_set.mat_ext_finish, inside_film, outside_film)
    elsif floor_type == HPXML::FloorTypeConcrete
      constr_sets = [
        GenericConstructionSet.new(20.0, osb_thick_in, mat_int_finish_or_covering, nil), # w/R-20 rigid
        GenericConstructionSet.new(10.0, osb_thick_in, mat_int_finish_or_covering, nil), # w/R-10 rigid
        GenericConstructionSet.new(0.0, osb_thick_in, mat_int_finish_or_covering, nil),  # Standard
        GenericConstructionSet.new(0.0, 0.0, fallback_mat_int_finish_or_covering, nil),  # Fallback
      ]
      match, constr_set, layer_r = pick_generic_construction_set(assembly_r, constr_sets, inside_film, outside_film)

      thick_in = 6.0
      base_mat = BaseMaterial.Concrete
      thick_ins = [thick_in]
      if layer_r == 0
        conds = [99]
      else
        conds = [thick_in / layer_r]
      end
      denss = [base_mat.rho]
      specheats = [base_mat.cp]

      apply_generic_layered_floor_ceiling(model, surface, "#{floor_id} construction", is_ceiling,
                                          thick_ins, conds, denss, specheats,
                                          constr_set.mat_int_finish, constr_set.osb_thick_in,
                                          constr_set.rigid_r, constr_set.mat_ext_finish,
                                          inside_film, outside_film)
    else
      fail "Unexpected floor type '#{floor_type}'."
    end

    check_surface_assembly_rvalue(runner, surface, inside_film, outside_film, assembly_r, match)
  end

  def self.pick_wood_stud_construction_set(assembly_r, constr_sets, inside_film, outside_film)
    # Picks a construction set from supplied constr_sets for which a positive R-value
    # can be calculated for the unknown insulation to achieve the assembly R-value.

    constr_sets.each do |constr_set|
      fail 'Unexpected object.' unless constr_set.is_a? WoodStudConstructionSet

      film_r = inside_film.rvalue + outside_film.rvalue
      non_cavity_r = calc_non_cavity_r(film_r, constr_set)

      # Calculate effective cavity R-value
      # Assumes installation quality 1
      cavity_frac = 1.0 - constr_set.framing_factor
      cavity_r = cavity_frac / (1.0 / assembly_r - constr_set.framing_factor / (constr_set.stud.rvalue + non_cavity_r)) - non_cavity_r
      if cavity_r > 0 && cavity_r < Float::INFINITY # Choose this construction set
        return true, constr_set, cavity_r
      end
    end

    return false, constr_sets[-1], 0.0 # Pick fallback construction with minimum R-value
  end

  def self.pick_steel_stud_construction_set(assembly_r, constr_sets, inside_film, outside_film)
    # Picks a construction set from supplied constr_sets for which a positive R-value
    # can be calculated for the unknown insulation to achieve the assembly R-value.

    constr_sets.each do |constr_set|
      fail 'Unexpected object.' unless constr_set.is_a? SteelStudConstructionSet

      film_r = inside_film.rvalue + outside_film.rvalue
      non_cavity_r = calc_non_cavity_r(film_r, constr_set)

      # Calculate effective cavity R-value
      # Assumes installation quality 1
      cavity_r = (assembly_r - non_cavity_r) / constr_set.corr_factor
      if cavity_r > 0 && cavity_r < Float::INFINITY # Choose this construction set
        return true, constr_set, cavity_r
      end
    end

    return false, constr_sets[-1], 0.0 # Pick fallback construction with minimum R-value
  end

  def self.pick_double_stud_construction_set(assembly_r, constr_sets, inside_film, outside_film)
    # Picks a construction set from supplied constr_sets for which a positive R-value
    # can be calculated for the unknown insulation to achieve the assembly R-value.

    constr_sets.each do |constr_set|
      fail 'Unexpected object.' unless constr_set.is_a? DoubleStudConstructionSet

      film_r = inside_film.rvalue + outside_film.rvalue
      non_cavity_r = calc_non_cavity_r(film_r, constr_set)

      # Calculate effective cavity R-value
      # Assumes installation quality 1, not staggered, gap depth == stud depth
      # Solved in Wolfram Alpha: https://www.wolframalpha.com/input/?i=1%2FA+%3D+B%2F(2*C%2Bx%2BD)+%2B+E%2F(3*C%2BD)+%2B+(1-B-E)%2F(3*x%2BD)
      stud_frac = 1.5 / constr_set.framing_spacing
      misc_framing_factor = constr_set.framing_factor - stud_frac
      a = assembly_r
      b = stud_frac
      c = constr_set.stud.rvalue
      d = non_cavity_r
      e = misc_framing_factor
      cavity_r = ((3 * c + d) * Math.sqrt(4 * a**2 * b**2 + 12 * a**2 * b * e + 4 * a**2 * b + 9 * a**2 * e**2 - 6 * a**2 * e + a**2 - 48 * a * b * c - 16 * a * b * d - 36 * a * c * e + 12 * a * c - 12 * a * d * e + 4 * a * d + 36 * c**2 + 24 * c * d + 4 * d**2) + 6 * a * b * c + 2 * a * b * d + 3 * a * c * e + 3 * a * c + 3 * a * d * e + a * d - 18 * c**2 - 18 * c * d - 4 * d**2) / (2 * (-3 * a * e + 9 * c + 3 * d))
      cavity_r = 3 * cavity_r
      if cavity_r > 0 && cavity_r < Float::INFINITY # Choose this construction set
        return true, constr_set, cavity_r
      end
    end

    return false, constr_sets[-1], 0.0 # Pick fallback construction with minimum R-value
  end

  def self.pick_sip_construction_set(assembly_r, constr_sets, inside_film, outside_film)
    # Picks a construction set from supplied constr_sets for which a positive R-value
    # can be calculated for the unknown insulation to achieve the assembly R-value.

    constr_sets.each do |constr_set|
      fail 'Unexpected object.' unless constr_set.is_a? SIPConstructionSet

      film_r = inside_film.rvalue + outside_film.rvalue
      non_cavity_r = calc_non_cavity_r(film_r, constr_set)
      non_cavity_r += Material.new(thick_in: constr_set.sheath_thick_in, mat_base: BaseMaterial.Wood).rvalue

      # Calculate effective SIP core R-value
      # Solved in Wolfram Alpha: https://www.wolframalpha.com/input/?i=1%2FA+%3D+B%2F(C%2BD)+%2B+E%2F(2*F%2BG%2FH*x%2BD)+%2B+(1-B-E)%2F(x%2BD)
      spline_thick_in = 0.5 # in
      ins_thick_in = constr_set.thick_in - (2.0 * spline_thick_in) # in
      framing_r = Material.new(thick_in: constr_set.thick_in, mat_base: BaseMaterial.Wood).rvalue
      spline_r = Material.new(thick_in: spline_thick_in, mat_base: BaseMaterial.Wood).rvalue
      spline_frac = 4.0 / 48.0 # One 4" spline for every 48" wide panel
      a = assembly_r
      b = constr_set.framing_factor
      c = framing_r
      d = non_cavity_r
      e = spline_frac
      f = spline_r
      g = ins_thick_in
      h = constr_set.thick_in
      cavity_r = (Math.sqrt((a * b * c * g - a * b * d * h - 2 * a * b * f * h + a * c * e * g - a * c * e * h - a * c * g + a * d * e * g - a * d * e * h - a * d * g + c * d * g + c * d * h + 2 * c * f * h + d**2 * g + d**2 * h + 2 * d * f * h)**2 - 4 * (-a * b * g + c * g + d * g) * (a * b * c * d * h + 2 * a * b * c * f * h - a * c * d * h + 2 * a * c * e * f * h - 2 * a * c * f * h - a * d**2 * h + 2 * a * d * e * f * h - 2 * a * d * f * h + c * d**2 * h + 2 * c * d * f * h + d**3 * h + 2 * d**2 * f * h)) - a * b * c * g + a * b * d * h + 2 * a * b * f * h - a * c * e * g + a * c * e * h + a * c * g - a * d * e * g + a * d * e * h + a * d * g - c * d * g - c * d * h - 2 * c * f * h - g * d**2 - d**2 * h - 2 * d * f * h) / (2 * (-a * b * g + c * g + d * g))
      if cavity_r > 0 && cavity_r < Float::INFINITY # Choose this construction set
        return true, constr_set, cavity_r
      end
    end

    return false, constr_sets[-1], 0.0 # Pick fallback construction with minimum R-value
  end

  def self.pick_cmu_construction_set(assembly_r, constr_sets, inside_film, outside_film)
    # Picks a construction set from supplied constr_sets for which a positive R-value
    # can be calculated for the unknown insulation to achieve the assembly R-value.

    constr_sets.each do |constr_set|
      fail 'Unexpected object.' unless constr_set.is_a? CMUConstructionSet

      film_r = inside_film.rvalue + outside_film.rvalue
      non_cavity_r = calc_non_cavity_r(film_r, constr_set)

      # Calculate effective other CMU R-value
      # Assumes no furring strips
      # Solved in Wolfram Alpha: https://www.wolframalpha.com/input/?i=1%2FA+%3D+B%2F(C%2BE%2Bx)+%2B+(1-B)%2F(D%2BE%2Bx)
      a = assembly_r
      b = constr_set.framing_factor
      c = Material.new(thick_in: constr_set.thick_in, mat_base: BaseMaterial.Wood).rvalue # Framing
      d = Material.new(thick_in: constr_set.thick_in, mat_base: BaseMaterial.Concrete, k_in: constr_set.cond_in).rvalue # Concrete
      e = non_cavity_r
      rigid_r = 0.5 * (Math.sqrt(a**2 - 4 * a * b * c + 4 * a * b * d + 2 * a * c - 2 * a * d + c**2 - 2 * c * d + d**2) + a - c - d - 2 * e)
      if rigid_r > 0 && rigid_r < Float::INFINITY # Choose this construction set
        return true, constr_set, rigid_r
      end
    end

    return false, constr_sets[-1], 0.0 # Pick fallback construction with minimum R-value
  end

  def self.pick_icf_construction_set(assembly_r, constr_sets, inside_film, outside_film)
    # Picks a construction set from supplied constr_sets for which a positive R-value
    # can be calculated for the unknown insulation to achieve the assembly R-value.

    constr_sets.each do |constr_set|
      fail 'Unexpected object.' unless constr_set.is_a? ICFConstructionSet

      film_r = inside_film.rvalue + outside_film.rvalue
      non_cavity_r = calc_non_cavity_r(film_r, constr_set)

      # Calculate effective ICF rigid ins R-value
      # Solved in Wolfram Alpha: https://www.wolframalpha.com/input/?i=1%2FA+%3D+B%2F(C%2BE)+%2B+(1-B)%2F(D%2BE%2B2*x)
      a = assembly_r
      b = constr_set.framing_factor
      c = Material.new(thick_in: 2 * constr_set.ins_thick_in + constr_set.concrete_thick_in, mat_base: BaseMaterial.Wood).rvalue # Framing
      d = Material.new(thick_in: constr_set.concrete_thick_in, mat_base: BaseMaterial.Concrete).rvalue # Concrete
      e = non_cavity_r
      icf_r = (a * b * c - a * b * d - a * c - a * e + c * d + c * e + d * e + e**2) / (2 * (a * b - c - e))
      if icf_r > 0 && icf_r < Float::INFINITY # Choose this construction set
        return true, constr_set, icf_r
      end
    end

    return false, constr_sets[-1], 0.0 # Pick fallback construction with minimum R-value
  end

  def self.pick_generic_construction_set(assembly_r, constr_sets, inside_film, outside_film)
    # Picks a construction set from supplied constr_sets for which a positive R-value
    # can be calculated for the unknown insulation to achieve the assembly R-value.

    constr_sets.each do |constr_set|
      fail 'Unexpected object.' unless constr_set.is_a? GenericConstructionSet

      film_r = inside_film.rvalue + outside_film.rvalue
      non_cavity_r = calc_non_cavity_r(film_r, constr_set)

      # Calculate effective ins layer R-value
      layer_r = assembly_r - non_cavity_r
      if layer_r > 0 && layer_r < Float::INFINITY # Choose this construction set
        return true, constr_set, layer_r
      end
    end

    return false, constr_sets[-1], 0.0 # Pick fallback construction with minimum R-value
  end

  def self.check_surface_assembly_rvalue(runner, surfaces, inside_film, outside_film, assembly_r, match)
    # Verify that the actual OpenStudio construction R-value matches our target assembly R-value

    film_r = 0.0
    film_r += inside_film.rvalue unless inside_film.nil?
    film_r += outside_film.rvalue unless outside_film.nil?
    surfaces.each do |surface|
      constr_r = UnitConversions.convert(1.0 / surface.construction.get.uFactor(0.0).get, 'm^2*k/w', 'hr*ft^2*f/btu') + film_r

      if surface.adjacentFoundation.is_initialized
        foundation = surface.adjacentFoundation.get
        foundation.customBlocks.each do |custom_block|
          ins_mat = custom_block.material.to_StandardOpaqueMaterial.get
          constr_r += UnitConversions.convert(ins_mat.thickness, 'm', 'ft') / UnitConversions.convert(ins_mat.thermalConductivity, 'W/(m*K)', 'Btu/(hr*ft*R)')
        end
      end

      if (assembly_r - constr_r).abs > 0.1
        if match
          fail "Construction R-value (#{constr_r}) does not match Assembly R-value (#{assembly_r}) for '#{surface.name}'."
        else
          runner.registerWarning("Assembly R-value (#{assembly_r}) for '#{surface.name}' below minimum expected value. Construction R-value increased to #{constr_r.round(2)}.")
        end
      end
    end
  end

  def self.get_ufactor_shgc_adjusted_by_storms(storm_type, base_ufactor, base_shgc)
    return base_ufactor, base_shgc if storm_type.nil?

    # Ref: https://labhomes.pnnl.gov/documents/PNNL_24444_Thermal_and_Optical_Properties_Low-E_Storm_Windows_Panels.pdf
    # U-factor and SHGC adjustment based on the data obtained from the above reference
    if base_ufactor < 0.45
      fail "Unexpected base window U-Factor (#{base_ufactor}) for a storm window."
    end

    if storm_type == HPXML::WindowGlassTypeClear
      ufactor_abs_reduction = 0.6435 * base_ufactor - 0.1533
      shgc_corr = 0.9
    elsif storm_type == HPXML::WindowGlassTypeLowE
      ufactor_abs_reduction = 0.766 * base_ufactor - 0.1532
      shgc_corr = 0.8
    else
      fail "Could not find adjustment factors for storm type '#{storm_type}'"
    end

    ufactor = base_ufactor - ufactor_abs_reduction
    shgc = base_shgc * shgc_corr

    return ufactor, shgc
  end
end

class Construction
  # Facilitates creating and assigning an OpenStudio construction (with accompanying
  # OpenStudio Materials) from Material objects. Handles parallel path calculations.

  def initialize(name, path_widths)
    @name = name
    @path_widths = path_widths
    @path_fracs = []
    @sum_path_fracs = @path_widths.sum(0.0)
    path_widths.each do |path_width|
      @path_fracs << path_width / path_widths.sum(0.0)
    end
    @layers_names = []
    @layers_materials = []
  end

  def add_layer(materials, name = nil)
    # materials: Either a Material object or a list of Material objects
    # include_in_construction: false if the layer that should not be included in the
    #                          resulting construction but is used to calculate the
    #                          effective R-value.
    # name: Name of the layer; required if multiple materials are provided. Otherwise the
    #       Material.name will be used.
    if not materials.kind_of?(Array)
      @layers_materials << [materials]
      if not name.nil?
        @layers_names << name
      else
        @layers_names << materials.name
      end
    else
      @layers_materials << materials
      if not name.nil?
        @layers_names << name
      else
        @layers_names << 'ParallelMaterial'
      end
    end
  end

  def assembly_rvalue()
    # Calculate overall R-value for assembly
    validate

    u_overall = 0
    @path_fracs.each_with_index do |path_frac, path_num|
      # For each parallel path, sum series:
      r_path = 0
      @layers_materials.each do |layer_materials|
        if layer_materials.size == 1
          # One material for this layer
          r_path += layer_materials[0].rvalue
        else
          # Multiple parallel materials for this layer, use appropriate one
          r_path += layer_materials[path_num].rvalue
        end
      end
      u_overall += 1.0 / r_path * path_frac
    end
    r_overall = 1.0 / u_overall
    return r_overall
  end

  # Creates constructions as needed and assigns to surfaces.
  # Leave name as nil if the materials (e.g., exterior finish) apply to multiple constructions.
  def create_and_assign_constructions(surfaces, model)
    validate

    # Create list of OpenStudio materials
    materials = construct_materials(model)

    # Create OpenStudio construction and assign to surface
    constr = OpenStudio::Model::Construction.new(model)
    constr.setName(@name)
    constr.setLayers(materials)
    revconstr = nil

    # Assign constructions to surfaces
    surfaces.each do |surface|
      surface.setConstruction(constr)

      # Assign reverse construction to adjacent surface as needed
      next if surface.is_a?(OpenStudio::Model::SubSurface) || surface.is_a?(OpenStudio::Model::InternalMassDefinition) || (not surface.adjacentSurface.is_initialized)

      if revconstr.nil?
        revconstr = constr.reverseConstruction
      end
      adjacent_surface = surface.adjacentSurface.get
      adjacent_surface.setConstruction(revconstr)
    end
  end

  def set_exterior_material_properties(solar_absorptance = 0.75, emittance = 0.9)
    @layers_materials[1].each do |exterior_material|
      exterior_material.sAbs = solar_absorptance
      exterior_material.tAbs = emittance
    end
  end

  def set_interior_material_properties(solar_absorptance = 0.6, emittance = 0.9)
    if @layers_materials.size > 3 # Only apply if there is a separate interior material
      @layers_materials[-2].each do |interior_material|
        interior_material.sAbs = solar_absorptance
        interior_material.tAbs = emittance
      end
    end
  end

  private

  def get_parallel_material(curr_layer_num, name)
    # Returns a Material object with effective properties for the specified
    # parallel path layer of the construction.

    mat = Material.new(name: name)

    curr_layer_materials = @layers_materials[curr_layer_num]

    r_overall = assembly_rvalue()

    # Calculate individual R-values for each layer
    sum_r_all_layers = 0
    sum_r_parallel_layers = 0
    layer_rvalues = []
    @layers_materials.each do |layer_materials|
      u_path = 0
      layer_materials.each_with_index do |layer_material, idx|
        if layer_materials.size > 1
          u_path += @path_fracs[idx] / (layer_material.thick / layer_material.k)
        else
          u_path += 1.0 / (layer_material.thick / layer_material.k)
        end
      end
      r_path = 1.0 / u_path
      layer_rvalues << r_path
      sum_r_all_layers += r_path
      if layer_materials.size > 1
        sum_r_parallel_layers += r_path
      end
    end

    # Material R-value
    # Apportion R-value to the current parallel path layer
    mat.rvalue = layer_rvalues[curr_layer_num] + (r_overall - sum_r_all_layers) * layer_rvalues[curr_layer_num] / sum_r_parallel_layers

    # Material thickness and conductivity
    mat.thick_in = curr_layer_materials[0].thick_in # All paths have equal thickness
    mat.thick = curr_layer_materials[0].thick # All paths have equal thickness
    mat.k = mat.thick / mat.rvalue

    # Material density
    mat.rho = 0
    @path_fracs.each_with_index do |path_frac, path_num|
      mat.rho += curr_layer_materials[path_num].rho * path_frac
    end

    # Material specific heat
    mat.cp = 0
    @path_fracs.each_with_index do |path_frac, path_num|
      mat.cp += (curr_layer_materials[path_num].cp * curr_layer_materials[path_num].rho * path_frac) / mat.rho
    end

    # Material solar absorptance
    mat.sAbs = curr_layer_materials[0].sAbs # All paths have equal solar absorptance

    # Material thermal absorptance
    mat.tAbs = curr_layer_materials[0].tAbs # All paths have equal thermal absorptance

    return mat
  end

  def construct_materials(model)
    # Create materials
    materials = []
    @layers_materials.each_with_index do |layer_materials, layer_num|
      if layer_materials.size == 1
        next if layer_materials[0].name == Constants.AirFilm # Do not include air films in construction

        mat = Construction.create_os_material(model, layer_materials[0])
      else
        parallel_path_mat = get_parallel_material(layer_num, @layers_names[layer_num])
        mat = Construction.create_os_material(model, parallel_path_mat)
      end
      materials << mat
    end
    return materials
  end

  def validate
    # Check that sum of path fracs equal 1
    if (@sum_path_fracs <= 0.999) || (@sum_path_fracs >= 1.001)
      fail "Invalid construction: Sum of path fractions (#{@sum_path_fracs}) is not 1."
    end

    # Check that all path fractions are not negative
    @path_fracs.each do |path_frac|
      if path_frac < 0
        fail "Invalid construction: Path fraction (#{path_frac}) must be greater than or equal to 0."
      end
    end

    # Check if all materials are GlazingMaterial
    all_glazing = true
    @layers_materials.each do |layer_materials|
      layer_materials.each do |mat|
        if not mat.is_a? GlazingMaterial
          all_glazing = false
        end
      end
    end
    if all_glazing
      # Check that no parallel materials
      @layers_materials.each do |layer_materials|
        if layer_materials.size > 1
          fail 'Invalid construction: Cannot have multiple GlazingMaterials in a single layer.'
        end
      end
      return
    end

    # Check for valid object types
    @layers_materials.each do |layer_materials|
      layer_materials.each do |mat|
        if (not mat.is_a? Material)
          fail 'Invalid construction: Materials must be instances of Material classes.'
        end
      end
    end

    # Check if invalid number of materials in a layer
    @layers_materials.each do |layer_materials|
      if (layer_materials.size > 1) && (layer_materials.size < @path_fracs.size)
        fail 'Invalid construction: Layer must either have one material or same number of materials as paths.'
      end
    end

    # Check if multiple materials in a given layer have differing thicknesses/absorptances
    @layers_materials.each do |layer_materials|
      next unless layer_materials.size > 1

      thick_in = nil
      solar_abs = nil
      emitt = nil
      layer_materials.each do |mat|
        if thick_in.nil?
          thick_in = mat.thick_in
        elsif thick_in != mat.thick_in
          fail 'Invalid construction: Materials in a layer have different thicknesses.'
        end
        if solar_abs.nil?
          solar_abs = mat.sAbs
        elsif solar_abs != mat.sAbs
          fail 'Invalid construction: Materials in a layer have different solar absorptances.'
        end
        if emitt.nil?
          emitt = mat.tAbs
        elsif emitt != mat.tAbs
          fail 'Invalid construction: Materials in a layer have different thermal absorptances.'
        end
      end
    end

    # Check if multiple non-contiguous parallel layers
    found_parallel = false
    last_parallel = false
    @layers_materials.each do |layer_materials|
      if layer_materials.size > 1
        if not found_parallel
          found_parallel = true
        elsif not last_parallel
          fail 'Invalid construction: Non-contiguous parallel layers found.'
        end
      end
      last_parallel = (layer_materials.size > 1)
    end
  end

  # Creates (or returns an existing) OpenStudio Material from our own Material object
  def self.create_os_material(model, material)
    name = material.name
    tolerance = 0.0001
    if material.is_a? GlazingMaterial
      # Material already exists?
      model.getSimpleGlazings.each do |mat|
        next if !mat.name.to_s.start_with?(material.name)
        next if (mat.uFactor - UnitConversions.convert(material.ufactor, 'Btu/(hr*ft^2*F)', 'W/(m^2*K)')).abs > tolerance
        next if (mat.solarHeatGainCoefficient - material.shgc).abs > tolerance

        return mat
      end

      # New material
      mat = OpenStudio::Model::SimpleGlazing.new(model)
      mat.setName(name)
      mat.setUFactor(UnitConversions.convert(material.ufactor, 'Btu/(hr*ft^2*F)', 'W/(m^2*K)'))
      mat.setSolarHeatGainCoefficient(material.shgc)
    else
      # Material already exists?
      model.getStandardOpaqueMaterials.each do |mat|
        next if !mat.name.to_s.start_with?(material.name)
        next if mat.roughness.downcase.to_s != 'rough'
        next if (mat.thickness - UnitConversions.convert(material.thick_in, 'in', 'm')).abs > tolerance
        next if (mat.conductivity - UnitConversions.convert(material.k, 'Btu/(hr*ft*R)', 'W/(m*K)')).abs > tolerance
        next if (mat.density - UnitConversions.convert(material.rho, 'lbm/ft^3', 'kg/m^3')).abs > tolerance
        next if (mat.specificHeat - UnitConversions.convert(material.cp, 'Btu/(lbm*R)', 'J/(kg*K)')).abs > tolerance
        next if (mat.thermalAbsorptance - material.tAbs.to_f).abs > tolerance
        next if (mat.solarAbsorptance - material.sAbs.to_f).abs > tolerance

        return mat
      end

      # New material
      mat = OpenStudio::Model::StandardOpaqueMaterial.new(model)
      mat.setName(name)
      mat.setRoughness('Rough')
      mat.setThickness(UnitConversions.convert(material.thick_in, 'in', 'm'))
      mat.setConductivity(UnitConversions.convert(material.k, 'Btu/(hr*ft*R)', 'W/(m*K)'))
      mat.setDensity(UnitConversions.convert(material.rho, 'lbm/ft^3', 'kg/m^3'))
      mat.setSpecificHeat(UnitConversions.convert(material.cp, 'Btu/(lbm*R)', 'J/(kg*K)'))
      if not material.tAbs.nil?
        mat.setThermalAbsorptance(material.tAbs)
      end
      if not material.sAbs.nil?
        mat.setSolarAbsorptance(material.sAbs)
        mat.setVisibleAbsorptance(material.sAbs)
      end
    end
    return mat
  end
end

class WoodStudConstructionSet
  def initialize(stud, framing_factor, rigid_r, osb_thick_in, mat_int_finish, mat_ext_finish)
    @stud = stud
    @framing_factor = framing_factor
    @rigid_r = rigid_r
    @osb_thick_in = osb_thick_in
    @mat_int_finish = mat_int_finish
    @mat_ext_finish = mat_ext_finish
  end
  attr_accessor(:stud, :framing_factor, :rigid_r, :osb_thick_in, :mat_int_finish, :mat_ext_finish)
end

class SteelStudConstructionSet
  def initialize(cavity_thick_in, corr_factor, framing_factor, rigid_r, osb_thick_in, mat_int_finish, mat_ext_finish)
    @cavity_thick_in = cavity_thick_in
    @corr_factor = corr_factor
    @framing_factor = framing_factor
    @rigid_r = rigid_r
    @osb_thick_in = osb_thick_in
    @mat_int_finish = mat_int_finish
    @mat_ext_finish = mat_ext_finish
  end
  attr_accessor(:cavity_thick_in, :corr_factor, :framing_factor, :rigid_r, :osb_thick_in, :mat_int_finish, :mat_ext_finish)
end

class DoubleStudConstructionSet
  def initialize(stud, framing_factor, framing_spacing, rigid_r, osb_thick_in, mat_int_finish, mat_ext_finish)
    @stud = stud
    @framing_factor = framing_factor
    @framing_spacing = framing_spacing
    @rigid_r = rigid_r
    @osb_thick_in = osb_thick_in
    @mat_int_finish = mat_int_finish
    @mat_ext_finish = mat_ext_finish
  end
  attr_accessor(:stud, :framing_factor, :framing_spacing, :rigid_r, :osb_thick_in, :mat_int_finish, :mat_ext_finish)
end

class SIPConstructionSet
  def initialize(thick_in, framing_factor, rigid_r, sheath_thick_in, osb_thick_in, mat_int_finish, mat_ext_finish)
    @thick_in = thick_in
    @framing_factor = framing_factor
    @rigid_r = rigid_r
    @sheath_thick_in = sheath_thick_in
    @osb_thick_in = osb_thick_in
    @mat_int_finish = mat_int_finish
    @mat_ext_finish = mat_ext_finish
  end
  attr_accessor(:thick_in, :framing_factor, :rigid_r, :sheath_thick_in, :osb_thick_in, :mat_int_finish, :mat_ext_finish)
end

class CMUConstructionSet
  def initialize(thick_in, cond_in, framing_factor, osb_thick_in, mat_int_finish, mat_ext_finish)
    @thick_in = thick_in
    @cond_in = cond_in
    @framing_factor = framing_factor
    @osb_thick_in = osb_thick_in
    @mat_int_finish = mat_int_finish
    @mat_ext_finish = mat_ext_finish
    @rigid_r = nil # solved for
  end
  attr_accessor(:thick_in, :cond_in, :framing_factor, :rigid_r, :osb_thick_in, :mat_int_finish, :mat_ext_finish)
end

class ICFConstructionSet
  def initialize(ins_thick_in, concrete_thick_in, framing_factor, rigid_r, osb_thick_in, mat_int_finish, mat_ext_finish)
    @ins_thick_in = ins_thick_in
    @concrete_thick_in = concrete_thick_in
    @framing_factor = framing_factor
    @rigid_r = rigid_r
    @osb_thick_in = osb_thick_in
    @mat_int_finish = mat_int_finish
    @mat_ext_finish = mat_ext_finish
  end
  attr_accessor(:ins_thick_in, :concrete_thick_in, :framing_factor, :rigid_r, :osb_thick_in, :mat_int_finish, :mat_ext_finish)
end

class GenericConstructionSet
  def initialize(rigid_r, osb_thick_in, mat_int_finish, mat_ext_finish)
    @rigid_r = rigid_r
    @osb_thick_in = osb_thick_in
    @mat_int_finish = mat_int_finish
    @mat_ext_finish = mat_ext_finish
  end
  attr_accessor(:rigid_r, :osb_thick_in, :mat_int_finish, :mat_ext_finish)
end<|MERGE_RESOLUTION|>--- conflicted
+++ resolved
@@ -1617,40 +1617,14 @@
     constr.create_and_assign_constructions([subsurface], model)
   end
 
-<<<<<<< HEAD
-  def self.apply_window_skylight_shading(model, window_or_skylight, sub_surface, shading_schedules, cooling_season)
-    sf_summer = window_or_skylight.interior_shading_factor_summer * window_or_skylight.exterior_shading_factor_summer
-    sf_winter = window_or_skylight.interior_shading_factor_winter * window_or_skylight.exterior_shading_factor_winter
-    if (sf_summer < 1.0) || (sf_winter < 1.0)
-      # Create shading schedule for heating/cooling seasons
-      sf_values = cooling_season.map { |c| c == 1 ? sf_summer : sf_winter }
-      if shading_schedules[sf_values].nil?
-        sch_name = "shading schedule winter=#{sf_winter} summer=#{sf_summer}"
-        if sf_values.uniq.size == 1
-          sf_sch = OpenStudio::Model::ScheduleConstant.new(model)
-          sf_sch.setValue(sf_values[0])
-          sf_sch.setName(sch_name)
-        else
-          sf_sch = MonthWeekdayWeekendSchedule.new(model, sch_name, Array.new(24, 1), Array.new(24, 1), sf_values, Constants.ScheduleTypeLimitsFraction, false).schedule
-=======
-  def self.apply_window_skylight_shading(model, window_or_skylight, index, shading_vertices, parent_surface, sub_surface, shading_group,
-                                         shading_schedules, shading_ems, name, hpxml)
+  def self.apply_window_skylight_shading(model, window_or_skylight, sub_surface, shading_schedules, hpxml)
     sf_summer = window_or_skylight.interior_shading_factor_summer * window_or_skylight.exterior_shading_factor_summer
     sf_winter = window_or_skylight.interior_shading_factor_winter * window_or_skylight.exterior_shading_factor_winter
     if (sf_summer < 1.0) || (sf_winter < 1.0)
       # Apply shading
-      # We use a ShadingSurface instead of a Shade so that we perfectly get the result we want.
-      # The latter object is complex and it is essentially impossible to achieve the target reduction in transmitted
-      # solar (due to, e.g., re-reflectance, absorptance, angle modifiers, effects on convection, etc.).
-
-      # Shading surface is used to reduce beam solar and sky diffuse solar
-      shading_surface = OpenStudio::Model::ShadingSurface.new(shading_vertices, model)
-      shading_surface.setName("#{window_or_skylight.id} shading surface")
-      shading_surface.additionalProperties.setFeature('Azimuth', window_or_skylight.azimuth)
-      shading_surface.additionalProperties.setFeature('ParentSurface', parent_surface.name.to_s)
 
       # Determine transmittance values throughout the year
-      trans_values = []
+      sf_values = []
       num_days_in_year = Constants.NumDaysInYear(hpxml.header.sim_calendar_year)
       if not hpxml.header.shading_summer_begin_month.nil?
         summer_start_day_num = Schedule.get_day_num_from_month_day(hpxml.header.sim_calendar_year,
@@ -1663,33 +1637,32 @@
           day_num = i + 1
           if summer_end_day_num >= summer_start_day_num
             if (day_num >= summer_start_day_num) && (day_num <= summer_end_day_num)
-              trans_values << [sf_summer] * 24
+              sf_values << [sf_summer] * 24
               next
             end
           else
             if (day_num >= summer_start_day_num) || (day_num <= summer_end_day_num)
-              trans_values << [sf_summer] * 24
+              sf_values << [sf_summer] * 24
               next
             end
           end
           # If we got this far, winter
-          trans_values << [sf_winter] * 24
+          sf_values << [sf_winter] * 24
         end
       else
         # No summer (year-round winter)
-        trans_values = [[sf_winter] * 24] * num_days_in_year
+        sf_values = [[sf_winter] * 24] * num_days_in_year
       end
 
       # Create transmittance schedule
-      if shading_schedules[trans_values].nil?
+      if shading_schedules[sf_values].nil?
         sch_name = "trans schedule winter=#{sf_winter} summer=#{sf_summer}"
-        if trans_values.flatten.uniq.size == 1
-          trans_sch = OpenStudio::Model::ScheduleConstant.new(model)
-          trans_sch.setValue(trans_values[0][0])
-          trans_sch.setName(sch_name)
+        if sf_values.flatten.uniq.size == 1
+          sf_sch = OpenStudio::Model::ScheduleConstant.new(model)
+          sf_sch.setValue(sf_values[0][0])
+          sf_sch.setName(sch_name)
         else
-          trans_sch = HourlyByDaySchedule.new(model, sch_name, trans_values, trans_values, Constants.ScheduleTypeLimitsFraction, false).schedule
->>>>>>> b3a44abe
+          sf_sch = HourlyByDaySchedule.new(model, sch_name, sf_values, sf_values, Constants.ScheduleTypeLimitsFraction, false).schedule
         end
         shading_schedules[sf_values] = sf_sch
       end
