--- conflicted
+++ resolved
@@ -871,13 +871,8 @@
     apply_window_skylight(model, 'Skylight', subsurface, constr_name, ufactor, shgc)
   end
 
-<<<<<<< HEAD
-  def self.apply_partition_walls(runner, model, constr_name, mat_int_finish, partition_wall_area, spaces)
+  def self.apply_partition_walls(model, constr_name, mat_int_finish, partition_wall_area, spaces)
     return if partition_wall_area <= 0
-=======
-  def self.apply_partition_walls(model, constr_name, mat_int_finish, partition_wall_area,
-                                 basement_frac_of_cfa, living_space)
->>>>>>> 479cfbb6
 
     cond_spaces = spaces.select { |k, s| HPXML::conditioned_finished_locations.include?(k) && s.floorArea > 0 }.values
     cond_floor_area = cond_spaces.map { |s| s.floorArea }.sum
@@ -885,29 +880,15 @@
       obj_name = "partition wall mass #{space.name}"
       imdef = create_os_int_mass_and_def(model, obj_name, space, partition_wall_area * space.floorArea / cond_floor_area)
 
-      apply_wood_stud_wall(runner, model, [imdef], constr_name,
+      apply_wood_stud_wall(model, [imdef], constr_name,
                            0, 1, 3.5, false, 0.16,
                            mat_int_finish, 0, 0, mat_int_finish,
                            Material.AirFilmVertical,
                            Material.AirFilmVertical)
     end
-<<<<<<< HEAD
-  end
-
-  def self.apply_furniture(runner, model, furniture_mass, spaces)
-=======
-
-    apply_wood_stud_wall(model, imdefs, constr_name,
-                         0, 1, 3.5, false, 0.16,
-                         mat_int_finish, 0, 0, mat_int_finish,
-                         Material.AirFilmVertical,
-                         Material.AirFilmVertical)
-  end
-
-  def self.apply_furniture(model, furniture_mass, cfa, ubfa, gfa,
-                           basement_frac_of_cfa, living_space)
-
->>>>>>> 479cfbb6
+  end
+
+  def self.apply_furniture(model, furniture_mass, spaces)
     if furniture_mass.type == HPXML::FurnitureMassTypeLightWeight
       mass_lb_per_sqft = 8.0
       mat = BaseMaterial.FurnitureLightWeight
@@ -959,11 +940,7 @@
       imdef = create_os_int_mass_and_def(model, mass_obj_name_space, space, surface_area)
 
       # Create and assign construction to surfaces
-<<<<<<< HEAD
-      constr.create_and_assign_constructions(runner, [imdef], model)
-=======
-      constr.create_and_assign_constructions(imdefs, model)
->>>>>>> 479cfbb6
+      constr.create_and_assign_constructions([imdef], model)
     end
   end
 
