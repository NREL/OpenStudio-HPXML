--- conflicted
+++ resolved
@@ -1,13 +1,8 @@
 # frozen_string_literal: true
 
 class Version
-<<<<<<< HEAD
-  OS_HPXML_Version = '1.1.0' # Version of the OS-HPXML workflow
+  OS_HPXML_Version = '1.2.0' # Version of the OS-HPXML workflow
   OS_Version = '3.2.0' # Required version of OpenStudio (can be 'X.X' or 'X.X.X')
-=======
-  OS_HPXML_Version = '1.2.0' # Version of the OS-HPXML workflow
-  OS_Version = '3.1.0' # Required version of OpenStudio (can be 'X.X' or 'X.X.X')
->>>>>>> fdeaba88
   HPXML_Version = '3.0' # HPXML schemaVersion
 
   def self.check_openstudio_version
