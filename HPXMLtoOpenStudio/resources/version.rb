# frozen_string_literal: true

class Version
<<<<<<< HEAD
  OS_HPXML_Version = '1.6.0' # Version of the OS-HPXML workflow
=======
  OS_HPXML_Version = '1.7.0' # Version of the OS-HPXML workflow
>>>>>>> 6ed5ff55
  OS_Version = '3.6.1' # Required version of OpenStudio (can be 'X.X' or 'X.X.X')
  HPXML_Version = '4.0' # HPXML schemaVersion

  def self.check_openstudio_version
    if not OpenStudio.openStudioVersion.start_with? OS_Version
      if OS_Version.count('.') == 2
        fail "OpenStudio version #{OS_Version} is required. Found version: #{OpenStudio.openStudioVersion}"
      else
        fail "OpenStudio version #{OS_Version}.X is required. Found version: #{OpenStudio.openStudioVersion}"
      end
    end
  end

  def self.check_hpxml_version(hpxml_version)
    if hpxml_version != HPXML_Version
      fail "HPXML version #{HPXML_Version} is required."
    end
  end
end<|MERGE_RESOLUTION|>--- conflicted
+++ resolved
@@ -1,11 +1,7 @@
 # frozen_string_literal: true
 
 class Version
-<<<<<<< HEAD
-  OS_HPXML_Version = '1.6.0' # Version of the OS-HPXML workflow
-=======
   OS_HPXML_Version = '1.7.0' # Version of the OS-HPXML workflow
->>>>>>> 6ed5ff55
   OS_Version = '3.6.1' # Required version of OpenStudio (can be 'X.X' or 'X.X.X')
   HPXML_Version = '4.0' # HPXML schemaVersion
 
