# frozen_string_literal: true

class Version
  OS_HPXML_Version = '1.4.0' # Version of the OS-HPXML workflow
<<<<<<< HEAD
  OS_Version = '3.4.1' # Required version of OpenStudio (can be 'X.X' or 'X.X.X')
=======
  OS_Version = '3.5.0' # Required version of OpenStudio (can be 'X.X' or 'X.X.X')
>>>>>>> 65baba24
  HPXML_Version = '4.0' # HPXML schemaVersion

  def self.check_openstudio_version
    if not OpenStudio.openStudioVersion.start_with? OS_Version
      if OS_Version.count('.') == 2
        fail "OpenStudio version #{OS_Version} is required. Found version: #{OpenStudio.openStudioVersion}"
      else
        fail "OpenStudio version #{OS_Version}.X is required. Found version: #{OpenStudio.openStudioVersion}"
      end
    end
  end

  def self.check_hpxml_version(hpxml_version)
    if hpxml_version != HPXML_Version
      fail "HPXML version #{HPXML_Version} is required."
    end
  end
end<|MERGE_RESOLUTION|>--- conflicted
+++ resolved
@@ -2,11 +2,7 @@
 
 class Version
   OS_HPXML_Version = '1.4.0' # Version of the OS-HPXML workflow
-<<<<<<< HEAD
-  OS_Version = '3.4.1' # Required version of OpenStudio (can be 'X.X' or 'X.X.X')
-=======
   OS_Version = '3.5.0' # Required version of OpenStudio (can be 'X.X' or 'X.X.X')
->>>>>>> 65baba24
   HPXML_Version = '4.0' # HPXML schemaVersion
 
   def self.check_openstudio_version
