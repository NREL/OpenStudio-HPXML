# frozen_string_literal: true

# Collection of methods related to software versions.
module Version
  OS_HPXML_Version = '1.10.0' # Version of the OS-HPXML workflow
<<<<<<< HEAD
  OS_Version = '3.9.1' # Required version of OpenStudio (can be 'X.X' or 'X.X.X')
=======
  OS_Version = '3.10.0' # Required version of OpenStudio (can be 'X.X' or 'X.X.X')
>>>>>>> 46ee7fc0
  HPXML_Version = '4.0' # HPXML schemaVersion

  # Checks whether the version of OpenStudio that is running OpenStudio-HPXML
  # meets the version requirements; throws an error if not.
  #
  # @return [nil]
  def self.check_openstudio_version
    if not OpenStudio.openStudioVersion.start_with? OS_Version
      if OS_Version.count('.') == 2
        fail "OpenStudio version #{OS_Version} is required. Found version: #{OpenStudio.openStudioVersion}"
      else
        fail "OpenStudio version #{OS_Version}.X is required. Found version: #{OpenStudio.openStudioVersion}"
      end
    end
  end

  # Checks whether the version of the HPXML file running through OpenStudio-HPXML
  # meets the version requirements; throws an error if not.
  #
  # @param hpxml_version [String] Version of HPXML input file
  # @return [nil]
  def self.check_hpxml_version(hpxml_version)
    if hpxml_version != HPXML_Version
      fail "HPXML version #{HPXML_Version} is required."
    end
  end
end<|MERGE_RESOLUTION|>--- conflicted
+++ resolved
@@ -3,11 +3,7 @@
 # Collection of methods related to software versions.
 module Version
   OS_HPXML_Version = '1.10.0' # Version of the OS-HPXML workflow
-<<<<<<< HEAD
-  OS_Version = '3.9.1' # Required version of OpenStudio (can be 'X.X' or 'X.X.X')
-=======
   OS_Version = '3.10.0' # Required version of OpenStudio (can be 'X.X' or 'X.X.X')
->>>>>>> 46ee7fc0
   HPXML_Version = '4.0' # HPXML schemaVersion
 
   # Checks whether the version of OpenStudio that is running OpenStudio-HPXML
