# frozen_string_literal: true

class Geometry
  def self.get_temperature_scheduled_space_values(space_type)
    if space_type == HPXML::LocationOtherHeatedSpace
      # Average of indoor/outdoor temperatures with minimum of heating setpoint
      return { temp_min: 68,
               indoor_weight: 0.5,
               outdoor_weight: 0.5,
               ground_weight: 0.0,
               f_regain: 0.0 }
    elsif space_type == HPXML::LocationOtherMultifamilyBufferSpace
      # Average of indoor/outdoor temperatures with minimum of 50 deg-F
      return { temp_min: 50,
               indoor_weight: 0.5,
               outdoor_weight: 0.5,
               ground_weight: 0.0,
               f_regain: 0.0 }
    elsif space_type == HPXML::LocationOtherNonFreezingSpace
      # Floating with outdoor air temperature with minimum of 40 deg-F
      return { temp_min: 40,
               indoor_weight: 0.0,
               outdoor_weight: 1.0,
               ground_weight: 0.0,
               f_regain: 0.0 }
    elsif space_type == HPXML::LocationOtherHousingUnit
      # Indoor air temperature
      return { temp_min: nil,
               indoor_weight: 1.0,
               outdoor_weight: 0.0,
               ground_weight: 0.0,
               f_regain: 0.0 }
    elsif space_type == HPXML::LocationExteriorWall
      # Average of indoor/outdoor temperatures
      return { temp_min: nil,
               indoor_weight: 0.5,
               outdoor_weight: 0.5,
               ground_weight: 0.0,
               f_regain: 0.5 } # From LBNL's "Technical Background for default values used for Forced Air Systems in Proposed ASHRAE Standard 152P"
    elsif space_type == HPXML::LocationUnderSlab
      # Ground temperature
      return { temp_min: nil,
               indoor_weight: 0.0,
               outdoor_weight: 0.0,
               ground_weight: 1.0,
               f_regain: 0.83 } # From LBNL's "Technical Background for default values used for Forced Air Systems in Proposed ASHRAE Standard 152P"
    end
    fail "Unhandled space type: #{space_type}."
  end

  # Calculates space heights as the max z coordinate minus the min z coordinate
  def self.get_height_of_spaces(spaces)
    minzs = []
    maxzs = []
    spaces.each do |space|
      zvalues = getSurfaceZValues(space.surfaces)
      minzs << zvalues.min + UnitConversions.convert(space.zOrigin, 'm', 'ft')
      maxzs << zvalues.max + UnitConversions.convert(space.zOrigin, 'm', 'ft')
    end
    return maxzs.max - minzs.min
  end

  def self.get_max_z_of_spaces(spaces)
    maxzs = []
    spaces.each do |space|
      zvalues = getSurfaceZValues(space.surfaces)
      maxzs << zvalues.max + UnitConversions.convert(space.zOrigin, 'm', 'ft')
    end
    return maxzs.max
  end

  # Return an array of z values for surfaces passed in. The values will be relative to the parent origin. This was intended for spaces.
  def self.getSurfaceZValues(surfaceArray)
    zValueArray = []
    surfaceArray.each do |surface|
      surface.vertices.each do |vertex|
        zValueArray << UnitConversions.convert(vertex.z, 'm', 'ft')
      end
    end
    return zValueArray
  end

  def self.get_z_origin_for_zone(zone)
    z_origins = []
    zone.spaces.each do |space|
      z_origins << UnitConversions.convert(space.zOrigin, 'm', 'ft')
    end
    return z_origins.min
  end

  def self.get_roof_pitch(surfaces)
    tilts = []
    surfaces.each do |surface|
      next if surface.surfaceType.downcase != 'roofceiling'
      next if (surface.outsideBoundaryCondition.downcase != 'outdoors') && (surface.outsideBoundaryCondition.downcase != 'adiabatic')

      tilts << surface.tilt
    end
    return UnitConversions.convert(tilts.max, 'rad', 'deg')
  end

  # TODO: Remove these methods
  def self.is_living(space_or_zone)
    return space_or_zone_is_of_type(space_or_zone, HPXML::LocationLivingSpace)
  end

  def self.is_unconditioned_basement(space_or_zone)
    return space_or_zone_is_of_type(space_or_zone, HPXML::LocationBasementUnconditioned)
  end

  def self.is_garage(space_or_zone)
    return space_or_zone_is_of_type(space_or_zone, HPXML::LocationGarage)
  end

  def self.space_or_zone_is_of_type(space_or_zone, space_type)
    if space_or_zone.is_a? OpenStudio::Model::Space
      return space_is_of_type(space_or_zone, space_type)
    elsif space_or_zone.is_a? OpenStudio::Model::ThermalZone
      return zone_is_of_type(space_or_zone, space_type)
    end
  end

  def self.space_is_of_type(space, space_type)
    unless space.isPlenum
      if space.spaceType.is_initialized
        if space.spaceType.get.standardsSpaceType.is_initialized
          return true if space.spaceType.get.standardsSpaceType.get == space_type
        end
      end
    end
    return false
  end

  def self.zone_is_of_type(zone, space_type)
    zone.spaces.each do |space|
      return space_is_of_type(space, space_type)
    end
  end

  def self.process_occupants(model, num_occ, occ_gain, sens_frac, lat_frac, weekday_sch, weekend_sch, monthly_sch,
                             cfa, nbeds, space, schedules_file)

    # Error checking
    if (sens_frac < 0) || (sens_frac > 1)
      fail 'Sensible fraction must be greater than or equal to 0 and less than or equal to 1.'
    end
    if (lat_frac < 0) || (lat_frac > 1)
      fail 'Latent fraction must be greater than or equal to 0 and less than or equal to 1.'
    end
    if lat_frac + sens_frac > 1
      fail 'Sum of sensible and latent fractions must be less than or equal to 1.'
    end

    activity_per_person = UnitConversions.convert(occ_gain, 'Btu/hr', 'W')

    # Hard-coded convective, radiative, latent, and lost fractions
    occ_lat = lat_frac
    occ_sens = sens_frac
    occ_conv = 0.442 * occ_sens
    occ_rad = 0.558 * occ_sens
    occ_lost = 1 - occ_lat - occ_conv - occ_rad

    space_obj_name = "#{Constants.ObjectNameOccupants}"
    space_num_occ = num_occ * UnitConversions.convert(space.floorArea, 'm^2', 'ft^2') / cfa

    # Create schedule
<<<<<<< HEAD
    if not schedules_file.nil?
      people_sch = schedules_file.create_schedule_file(col_name: 'occupants')
    else
      people_sch = MonthWeekdayWeekendSchedule.new(model, Constants.ObjectNameOccupants + ' schedule', weekday_sch, weekend_sch, monthly_sch, 1.0, 1.0, true, true, Constants.ScheduleTypeLimitsFraction)
      people_sch = people_sch.schedule
    end
=======
    people_sch = MonthWeekdayWeekendSchedule.new(model, Constants.ObjectNameOccupants + ' schedule', weekday_sch, weekend_sch, monthly_sch, Constants.ScheduleTypeLimitsFraction)
>>>>>>> 2be059d9

    # Create schedule
    activity_sch = OpenStudio::Model::ScheduleRuleset.new(model, activity_per_person)

    # Add people definition for the occ
    occ_def = OpenStudio::Model::PeopleDefinition.new(model)
    occ = OpenStudio::Model::People.new(occ_def)
    occ.setName(space_obj_name)
    occ.setSpace(space)
    occ_def.setName(space_obj_name)
    occ_def.setNumberOfPeopleCalculationMethod('People', 1)
    occ_def.setNumberofPeople(space_num_occ)
    occ_def.setFractionRadiant(occ_rad)
    occ_def.setSensibleHeatFraction(occ_sens)
    occ_def.setMeanRadiantTemperatureCalculationType('ZoneAveraged')
    occ_def.setCarbonDioxideGenerationRate(0)
    occ_def.setEnableASHRAE55ComfortWarnings(false)
    occ.setActivityLevelSchedule(activity_sch)
    occ.setNumberofPeopleSchedule(people_sch)
  end

  def self.get_occupancy_default_num(nbeds)
    return Float(nbeds)
  end

  def self.get_occupancy_default_values()
    # Table 4.2.2(3). Internal Gains for Reference Homes
    hrs_per_day = 16.5 # hrs/day
    sens_gains = 3716.0 # Btu/person/day
    lat_gains = 2884.0 # Btu/person/day
    tot_gains = sens_gains + lat_gains
    heat_gain = tot_gains / hrs_per_day # Btu/person/hr
    sens_frac = sens_gains / tot_gains
    lat_frac = lat_gains / tot_gains
    return heat_gain, hrs_per_day, sens_frac, lat_frac
  end
end<|MERGE_RESOLUTION|>--- conflicted
+++ resolved
@@ -164,16 +164,12 @@
     space_num_occ = num_occ * UnitConversions.convert(space.floorArea, 'm^2', 'ft^2') / cfa
 
     # Create schedule
-<<<<<<< HEAD
     if not schedules_file.nil?
       people_sch = schedules_file.create_schedule_file(col_name: 'occupants')
     else
-      people_sch = MonthWeekdayWeekendSchedule.new(model, Constants.ObjectNameOccupants + ' schedule', weekday_sch, weekend_sch, monthly_sch, 1.0, 1.0, true, true, Constants.ScheduleTypeLimitsFraction)
+      people_sch = MonthWeekdayWeekendSchedule.new(model, Constants.ObjectNameOccupants + ' schedule', weekday_sch, weekend_sch, monthly_sch, Constants.ScheduleTypeLimitsFraction)
       people_sch = people_sch.schedule
     end
-=======
-    people_sch = MonthWeekdayWeekendSchedule.new(model, Constants.ObjectNameOccupants + ' schedule', weekday_sch, weekend_sch, monthly_sch, Constants.ScheduleTypeLimitsFraction)
->>>>>>> 2be059d9
 
     # Create schedule
     activity_sch = OpenStudio::Model::ScheduleRuleset.new(model, activity_per_person)
