--- conflicted
+++ resolved
@@ -5,11 +5,8 @@
     if not spaces.keys.include? location
       thermal_zone = OpenStudio::Model::ThermalZone.new(model)
       thermal_zone.setName(location)
-<<<<<<< HEAD
       thermal_zone.additionalProperties.setFeature('ObjectType', location)
-=======
       thermal_zone.setMultiplier(zone_multiplier)
->>>>>>> c5ad64cd
 
       space = OpenStudio::Model::Space.new(model)
       space.setName(location)
