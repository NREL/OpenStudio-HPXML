# frozen_string_literal: true

class Geometry
  def self.create_space_and_zone(model, spaces, space_type)
    if not spaces.keys.include? space_type
      thermal_zone = OpenStudio::Model::ThermalZone.new(model)
      thermal_zone.setName(space_type)

      space = OpenStudio::Model::Space.new(model)
      space.setName(space_type)

      st = OpenStudio::Model::SpaceType.new(model)
      st.setStandardsSpaceType(space_type)
      space.setSpaceType(st)

      space.setThermalZone(thermal_zone)
      spaces[space_type] = space
    end
  end

  def self.get_surface_transformation(offset, x, y, z)
    x = UnitConversions.convert(x, 'ft', 'm')
    y = UnitConversions.convert(y, 'ft', 'm')
    z = UnitConversions.convert(z, 'ft', 'm')

    m = OpenStudio::Matrix.new(4, 4, 0)
    m[0, 0] = 1
    m[1, 1] = 1
    m[2, 2] = 1
    m[3, 3] = 1
    m[0, 3] = x * offset
    m[1, 3] = y * offset
    m[2, 3] = z.abs * offset

    return OpenStudio::Transformation.new(m)
  end

  def self.create_floor_vertices(length, width, z_origin, default_azimuths)
    length = UnitConversions.convert(length, 'ft', 'm')
    width = UnitConversions.convert(width, 'ft', 'm')
    z_origin = UnitConversions.convert(z_origin, 'ft', 'm')

    vertices = OpenStudio::Point3dVector.new
    vertices << OpenStudio::Point3d.new(-length / 2, -width / 2, z_origin)
    vertices << OpenStudio::Point3d.new(-length / 2, width / 2, z_origin)
    vertices << OpenStudio::Point3d.new(length / 2, width / 2, z_origin)
    vertices << OpenStudio::Point3d.new(length / 2, -width / 2, z_origin)

    # Rotate about the z axis
    # This is not strictly needed, but will make the floor edges
    # parallel to the walls for a better geometry rendering.
    azimuth_rad = UnitConversions.convert(default_azimuths[0], 'deg', 'rad')
    m = OpenStudio::Matrix.new(4, 4, 0)
    m[0, 0] = Math::cos(-azimuth_rad)
    m[1, 1] = Math::cos(-azimuth_rad)
    m[0, 1] = -Math::sin(-azimuth_rad)
    m[1, 0] = Math::sin(-azimuth_rad)
    m[2, 2] = 1
    m[3, 3] = 1
    transformation = OpenStudio::Transformation.new(m)

    return transformation * vertices
  end

  def self.create_wall_vertices(length, height, z_origin, azimuth, add_buffer: false, subsurface_area: 0)
    length = UnitConversions.convert(length, 'ft', 'm')
    height = UnitConversions.convert(height, 'ft', 'm')
    z_origin = UnitConversions.convert(z_origin, 'ft', 'm')

    if add_buffer
      buffer = calculate_subsurface_parent_buffer(length, height)
      buffer /= 2.0 # Buffer on each side
    else
      buffer = 0
    end

    vertices = OpenStudio::Point3dVector.new
    vertices << OpenStudio::Point3d.new(-length / 2 - buffer, 0, z_origin - buffer)
    vertices << OpenStudio::Point3d.new(-length / 2 - buffer, 0, z_origin + height + buffer)
    if subsurface_area > 0
      subsurface_area = UnitConversions.convert(subsurface_area, 'ft^2', 'm^2')
      sub_length = length / 10.0
      sub_height = subsurface_area / sub_length
      if sub_height >= height
        sub_height = height - 0.1
        sub_length = subsurface_area / sub_height
      end
      vertices << OpenStudio::Point3d.new(length / 2 - sub_length + buffer, 0, z_origin + height + buffer)
      vertices << OpenStudio::Point3d.new(length / 2 - sub_length + buffer, 0, z_origin + height - sub_height + buffer)
      vertices << OpenStudio::Point3d.new(length / 2 + buffer, 0, z_origin + height - sub_height + buffer)
    else
      vertices << OpenStudio::Point3d.new(length / 2 + buffer, 0, z_origin + height + buffer)
    end
    vertices << OpenStudio::Point3d.new(length / 2 + buffer, 0, z_origin - buffer)

    # Rotate about the z axis
    azimuth_rad = UnitConversions.convert(azimuth, 'deg', 'rad')
    m = OpenStudio::Matrix.new(4, 4, 0)
    m[0, 0] = Math::cos(-azimuth_rad)
    m[1, 1] = Math::cos(-azimuth_rad)
    m[0, 1] = -Math::sin(-azimuth_rad)
    m[1, 0] = Math::sin(-azimuth_rad)
    m[2, 2] = 1
    m[3, 3] = 1
    transformation = OpenStudio::Transformation.new(m)

    return transformation * vertices
  end

  def self.create_roof_vertices(length, width, z_origin, azimuth, tilt, add_buffer: false)
    length = UnitConversions.convert(length, 'ft', 'm')
    width = UnitConversions.convert(width, 'ft', 'm')
    z_origin = UnitConversions.convert(z_origin, 'ft', 'm')

    if add_buffer
      buffer = calculate_subsurface_parent_buffer(length, width)
      buffer /= 2.0 # Buffer on each side
    else
      buffer = 0
    end

    vertices = OpenStudio::Point3dVector.new
    vertices << OpenStudio::Point3d.new(length / 2 + buffer, -width / 2 - buffer, 0)
    vertices << OpenStudio::Point3d.new(length / 2 + buffer, width / 2 + buffer, 0)
    vertices << OpenStudio::Point3d.new(-length / 2 - buffer, width / 2 + buffer, 0)
    vertices << OpenStudio::Point3d.new(-length / 2 - buffer, -width / 2 - buffer, 0)

    # Rotate about the x axis
    m = OpenStudio::Matrix.new(4, 4, 0)
    m[0, 0] = 1
    m[1, 1] = Math::cos(Math::atan(tilt))
    m[1, 2] = -Math::sin(Math::atan(tilt))
    m[2, 1] = Math::sin(Math::atan(tilt))
    m[2, 2] = Math::cos(Math::atan(tilt))
    m[3, 3] = 1
    transformation = OpenStudio::Transformation.new(m)
    vertices = transformation * vertices

    # Rotate about the z axis
    azimuth_rad = UnitConversions.convert(azimuth, 'deg', 'rad')
    rad180 = UnitConversions.convert(180, 'deg', 'rad')
    m = OpenStudio::Matrix.new(4, 4, 0)
    m[0, 0] = Math::cos(rad180 - azimuth_rad)
    m[1, 1] = Math::cos(rad180 - azimuth_rad)
    m[0, 1] = -Math::sin(rad180 - azimuth_rad)
    m[1, 0] = Math::sin(rad180 - azimuth_rad)
    m[2, 2] = 1
    m[3, 3] = 1
    transformation = OpenStudio::Transformation.new(m)
    vertices = transformation * vertices

    # Shift up by z
    new_vertices = OpenStudio::Point3dVector.new
    vertices.each do |vertex|
      new_vertices << OpenStudio::Point3d.new(vertex.x, vertex.y, vertex.z + z_origin)
    end

    return new_vertices
  end

  def self.create_ceiling_vertices(length, width, z_origin, default_azimuths)
    return OpenStudio::reverse(create_floor_vertices(length, width, z_origin, default_azimuths))
  end

  def self.explode_surfaces(runner, model, hpxml, walls_top)
    # Re-position surfaces so as to not shade each other and to make it easier to visualize the building.

    gap_distance = UnitConversions.convert(10.0, 'ft', 'm') # distance between surfaces of the same azimuth
    rad90 = UnitConversions.convert(90, 'deg', 'rad')

    # Determine surfaces to shift and distance with which to explode surfaces horizontally outward
    surfaces = []
    azimuth_lengths = {}
    model.getSurfaces.sort.each do |surface|
      next unless ['wall', 'roofceiling'].include? surface.surfaceType.downcase
      next unless ['outdoors', 'foundation', 'adiabatic'].include? surface.outsideBoundaryCondition.downcase
      next if surface.additionalProperties.getFeatureAsDouble('Tilt').get <= 0 # skip flat roofs

      surfaces << surface
      azimuth = surface.additionalProperties.getFeatureAsInteger('Azimuth').get
      if azimuth_lengths[azimuth].nil?
        azimuth_lengths[azimuth] = 0.0
      end
      azimuth_lengths[azimuth] += surface.additionalProperties.getFeatureAsDouble('Length').get + gap_distance
    end
    max_azimuth_length = azimuth_lengths.values.max

    # Using the max length for a given azimuth, calculate the apothem (radius of the incircle) of a regular
    # n-sided polygon to create the smallest polygon possible without self-shading. The number of polygon
    # sides is defined by the minimum difference between two azimuths.
    min_azimuth_diff = 360
    azimuths_sorted = azimuth_lengths.keys.sort
    azimuths_sorted.each_with_index do |az, idx|
      diff1 = (az - azimuths_sorted[(idx + 1) % azimuths_sorted.size]).abs
      diff2 = 360.0 - diff1 # opposite direction
      if diff1 < min_azimuth_diff
        min_azimuth_diff = diff1
      end
      if diff2 < min_azimuth_diff
        min_azimuth_diff = diff2
      end
    end
    if min_azimuth_diff > 0
      nsides = [(360.0 / min_azimuth_diff).ceil, 4].max # assume rectangle at the minimum
    else
      nsides = 4
    end
    explode_distance = max_azimuth_length / (2.0 * Math.tan(UnitConversions.convert(180.0 / nsides, 'deg', 'rad')))

    add_neighbor_shading(runner, model, max_azimuth_length, hpxml, walls_top)

    # Initial distance of shifts at 90-degrees to horizontal outward
    azimuth_side_shifts = {}
    azimuth_lengths.keys.each do |azimuth|
      azimuth_side_shifts[azimuth] = max_azimuth_length / 2.0
    end

    # Explode neighbors
    model.getShadingSurfaceGroups.each do |shading_group|
      next unless shading_group.name.to_s == Constants.ObjectNameNeighbors

      shading_group.shadingSurfaces.each do |shading_surface|
        azimuth = shading_surface.additionalProperties.getFeatureAsInteger('Azimuth').get
        azimuth_rad = UnitConversions.convert(azimuth, 'deg', 'rad')
        distance = shading_surface.additionalProperties.getFeatureAsDouble('Distance').get

        unless azimuth_lengths.keys.include? azimuth
          fail "A neighbor building has an azimuth (#{azimuth}) not equal to the azimuth of any wall."
        end

        # Push out horizontally
        distance += explode_distance
        transformation = get_surface_transformation(distance, Math::sin(azimuth_rad), Math::cos(azimuth_rad), 0)

        shading_surface.setVertices(transformation * shading_surface.vertices)
      end
    end

    # Explode walls, windows, doors, roofs, and skylights
    surfaces_moved = []

    surfaces.sort.each do |surface|
      next if surface.additionalProperties.getFeatureAsDouble('Tilt').get <= 0 # skip flat roofs

      if surface.adjacentSurface.is_initialized
        next if surfaces_moved.include? surface.adjacentSurface.get
      end

      azimuth = surface.additionalProperties.getFeatureAsInteger('Azimuth').get
      azimuth_rad = UnitConversions.convert(azimuth, 'deg', 'rad')

      # Get associated shading surfaces (e.g., overhangs, interior shading surfaces)
      overhang_surfaces = []
      shading_surfaces = []
      surface.subSurfaces.each do |subsurface|
        next unless subsurface.subSurfaceType.downcase == 'fixedwindow'

        subsurface.shadingSurfaceGroups.each do |overhang_group|
          overhang_group.shadingSurfaces.each do |overhang|
            overhang_surfaces << overhang
          end
        end
      end
      model.getShadingSurfaceGroups.each do |shading_group|
        next unless [Constants.ObjectNameSkylightShade, Constants.ObjectNameWindowShade].include? shading_group.name.to_s

        shading_group.shadingSurfaces.each do |window_shade|
          next unless window_shade.additionalProperties.getFeatureAsString('ParentSurface').get == surface.name.to_s

          shading_surfaces << window_shade
        end
      end

      # Push out horizontally
      distance = explode_distance

      if surface.surfaceType.downcase == 'roofceiling'
        # Ensure pitched surfaces are positioned outward justified with walls, etc.
        tilt = surface.additionalProperties.getFeatureAsDouble('Tilt').get
        width = surface.additionalProperties.getFeatureAsDouble('Width').get
        distance -= 0.5 * Math.cos(Math.atan(tilt)) * width
      end
      transformation = get_surface_transformation(distance, Math::sin(azimuth_rad), Math::cos(azimuth_rad), 0)
      transformation_shade = get_surface_transformation(distance + 0.001, Math::sin(azimuth_rad), Math::cos(azimuth_rad), 0) # Offset slightly from window

      ([surface] + surface.subSurfaces + overhang_surfaces).each do |s|
        s.setVertices(transformation * s.vertices)
      end
      shading_surfaces.each do |s|
        s.setVertices(transformation_shade * s.vertices)
      end
      if surface.adjacentSurface.is_initialized
        surface.adjacentSurface.get.setVertices(transformation * surface.adjacentSurface.get.vertices)
      end

      # Shift at 90-degrees to previous transformation, so surfaces don't overlap and shade each other
      azimuth_side_shifts[azimuth] -= surface.additionalProperties.getFeatureAsDouble('Length').get / 2.0
      transformation_shift = get_surface_transformation(azimuth_side_shifts[azimuth], Math::sin(azimuth_rad + rad90), Math::cos(azimuth_rad + rad90), 0)

      ([surface] + surface.subSurfaces + overhang_surfaces + shading_surfaces).each do |s|
        s.setVertices(transformation_shift * s.vertices)
      end
      if surface.adjacentSurface.is_initialized
        surface.adjacentSurface.get.setVertices(transformation_shift * surface.adjacentSurface.get.vertices)
      end

      azimuth_side_shifts[azimuth] -= (surface.additionalProperties.getFeatureAsDouble('Length').get / 2.0 + gap_distance)

      surfaces_moved << surface
    end
  end

  def self.add_neighbor_shading(runner, model, length, hpxml, walls_top)
    z_origin = 0 # shading surface always starts at grade

    shading_surfaces = []
    hpxml.neighbor_buildings.each do |neighbor_building|
      height = neighbor_building.height.nil? ? walls_top : neighbor_building.height

      vertices = Geometry.create_wall_vertices(length, height, z_origin, neighbor_building.azimuth)
      shading_surface = OpenStudio::Model::ShadingSurface.new(vertices, model)
      shading_surface.additionalProperties.setFeature('Azimuth', neighbor_building.azimuth)
      shading_surface.additionalProperties.setFeature('Distance', neighbor_building.distance)
      shading_surface.setName("Neighbor azimuth #{neighbor_building.azimuth} distance #{neighbor_building.distance}")

      shading_surfaces << shading_surface
    end

    unless shading_surfaces.empty?
      shading_surface_group = OpenStudio::Model::ShadingSurfaceGroup.new(model)
      shading_surface_group.setName(Constants.ObjectNameNeighbors)
      shading_surfaces.each do |shading_surface|
        shading_surface.setShadingSurfaceGroup(shading_surface_group)
      end
    end
  end

  def self.set_zone_volumes(runner, model, spaces, hpxml, apply_ashrae140_assumptions)
    # Living space
    spaces[HPXML::LocationLivingSpace].thermalZone.get.setVolume(UnitConversions.convert(hpxml.building_construction.conditioned_building_volume, 'ft^3', 'm^3'))

    # Basement, crawlspace, garage
    spaces.keys.each do |space_type|
      next unless [HPXML::LocationBasementUnconditioned, HPXML::LocationCrawlspaceUnvented, HPXML::LocationCrawlspaceVented, HPXML::LocationGarage].include? space_type

      floor_area = hpxml.slabs.select { |s| s.interior_adjacent_to == space_type }.map { |s| s.area }.sum(0.0)
      if space_type == HPXML::LocationGarage
        height = 8.0
      else
        height = hpxml.foundation_walls.select { |w| w.interior_adjacent_to == space_type }.map { |w| w.height }.max
      end

      spaces[space_type].thermalZone.get.setVolume(UnitConversions.convert(floor_area * height, 'ft^3', 'm^3'))
    end

    # Attic
    spaces.keys.each do |space_type|
      next unless [HPXML::LocationAtticUnvented, HPXML::LocationAtticVented].include? space_type

      floor_area = hpxml.frame_floors.select { |f| [f.interior_adjacent_to, f.exterior_adjacent_to].include? space_type }.map { |s| s.area }.sum(0.0)
      roofs = hpxml.roofs.select { |r| r.interior_adjacent_to == space_type }
      avg_pitch = roofs.map { |r| r.pitch }.sum(0.0) / roofs.size

      if apply_ashrae140_assumptions
        # Hardcode the attic volume to match ASHRAE 140 Table 7-2 specification
        volume = 3463
      else
        # Assume square hip roof for volume calculations; energy results are very insensitive to actual volume
        length = floor_area**0.5
        height = 0.5 * Math.sin(Math.atan(avg_pitch / 12.0)) * length
        volume = [floor_area * height / 3.0, 0.01].max
      end

      spaces[space_type].thermalZone.get.setVolume(UnitConversions.convert(volume, 'ft^3', 'm^3'))
    end
  end

  def self.get_temperature_scheduled_space_values(space_type)
    if space_type == HPXML::LocationOtherHeatedSpace
      # Average of indoor/outdoor temperatures with minimum of heating setpoint
      return { temp_min: 68,
               indoor_weight: 0.5,
               outdoor_weight: 0.5,
               ground_weight: 0.0,
               f_regain: 0.0 }
    elsif space_type == HPXML::LocationOtherMultifamilyBufferSpace
      # Average of indoor/outdoor temperatures with minimum of 50 deg-F
      return { temp_min: 50,
               indoor_weight: 0.5,
               outdoor_weight: 0.5,
               ground_weight: 0.0,
               f_regain: 0.0 }
    elsif space_type == HPXML::LocationOtherNonFreezingSpace
      # Floating with outdoor air temperature with minimum of 40 deg-F
      return { temp_min: 40,
               indoor_weight: 0.0,
               outdoor_weight: 1.0,
               ground_weight: 0.0,
               f_regain: 0.0 }
    elsif space_type == HPXML::LocationOtherHousingUnit
      # Indoor air temperature
      return { temp_min: nil,
               indoor_weight: 1.0,
               outdoor_weight: 0.0,
               ground_weight: 0.0,
               f_regain: 0.0 }
    elsif space_type == HPXML::LocationExteriorWall
      # Average of indoor/outdoor temperatures
      return { temp_min: nil,
               indoor_weight: 0.5,
               outdoor_weight: 0.5,
               ground_weight: 0.0,
               f_regain: 0.5 } # From LBNL's "Technical Background for default values used for Forced Air Systems in Proposed ASHRAE Standard 152P"
    elsif space_type == HPXML::LocationUnderSlab
      # Ground temperature
      return { temp_min: nil,
               indoor_weight: 0.0,
               outdoor_weight: 0.0,
               ground_weight: 1.0,
               f_regain: 0.83 } # From LBNL's "Technical Background for default values used for Forced Air Systems in Proposed ASHRAE Standard 152P"
    end
    fail "Unhandled space type: #{space_type}."
  end

  def self.get_height_of_spaces(spaces)
    # Calculates space heights as the max z coordinate minus the min z coordinate
    minzs = []
    maxzs = []
    spaces.each do |space|
      zvalues = getSurfaceZValues(space.surfaces)
      minzs << zvalues.min + UnitConversions.convert(space.zOrigin, 'm', 'ft')
      maxzs << zvalues.max + UnitConversions.convert(space.zOrigin, 'm', 'ft')
    end
    return maxzs.max - minzs.min
  end

  def self.getSurfaceZValues(surfaceArray)
    # Return an array of z values for surfaces passed in. The values will be relative to the parent origin. This was intended for spaces.
    zValueArray = []
    surfaceArray.each do |surface|
      surface.vertices.each do |vertex|
        zValueArray << UnitConversions.convert(vertex.z, 'm', 'ft')
      end
    end
    return zValueArray
  end

  def self.get_z_origin_for_zone(zone)
    z_origins = []
    zone.spaces.each do |space|
      z_origins << UnitConversions.convert(space.zOrigin, 'm', 'ft')
    end
    return z_origins.min
  end

  def self.get_roof_pitch(surfaces)
    tilts = []
    surfaces.each do |surface|
      next if surface.surfaceType.downcase != 'roofceiling'
      next if (surface.outsideBoundaryCondition.downcase != 'outdoors') && (surface.outsideBoundaryCondition.downcase != 'adiabatic')

      tilts << surface.tilt
    end
    return UnitConversions.convert(tilts.max, 'rad', 'deg')
  end

  # TODO: Remove this method
  def self.is_living(space_or_zone)
    return space_or_zone_is_of_type(space_or_zone, HPXML::LocationLivingSpace)
  end

  # TODO: Remove this method
  def self.is_unconditioned_basement(space_or_zone)
    return space_or_zone_is_of_type(space_or_zone, HPXML::LocationBasementUnconditioned)
  end

  # TODO: Remove this method
  def self.is_garage(space_or_zone)
    return space_or_zone_is_of_type(space_or_zone, HPXML::LocationGarage)
  end

  def self.space_or_zone_is_of_type(space_or_zone, space_type)
    if space_or_zone.is_a? OpenStudio::Model::Space
      return space_is_of_type(space_or_zone, space_type)
    elsif space_or_zone.is_a? OpenStudio::Model::ThermalZone
      return zone_is_of_type(space_or_zone, space_type)
    end
  end

  def self.space_is_of_type(space, space_type)
    unless space.isPlenum
      if space.spaceType.is_initialized
        if space.spaceType.get.standardsSpaceType.is_initialized
          return true if space.spaceType.get.standardsSpaceType.get == space_type
        end
      end
    end
    return false
  end

  def self.zone_is_of_type(zone, space_type)
    zone.spaces.each do |space|
      return space_is_of_type(space, space_type)
    end
  end

<<<<<<< HEAD
  def self.process_occupants(model, num_occ, cfa, space, schedules_file)
=======
  def self.apply_occupants(model, num_occ, cfa, space)
>>>>>>> e8b19a43
    occ_gain, hrs_per_day, sens_frac, lat_frac = Geometry.get_occupancy_default_values()
    weekday_sch = Schedule.OccupantsWeekdayFractions
    weekday_sch_sum = weekday_sch.split(',').map(&:to_f).sum(0.0)
    if (weekday_sch_sum - hrs_per_day).abs > 0.1
      fail 'Occupancy schedule inconsistent with hrs_per_day.'
    end

    weekend_sch = Schedule.OccupantsWeekendFractions
    monthly_sch = Schedule.OccupantsMonthlyMultipliers

    # Error checking
    if (sens_frac < 0) || (sens_frac > 1)
      fail 'Sensible fraction must be greater than or equal to 0 and less than or equal to 1.'
    end
    if (lat_frac < 0) || (lat_frac > 1)
      fail 'Latent fraction must be greater than or equal to 0 and less than or equal to 1.'
    end
    if lat_frac + sens_frac > 1
      fail 'Sum of sensible and latent fractions must be less than or equal to 1.'
    end

    activity_per_person = UnitConversions.convert(occ_gain, 'Btu/hr', 'W')

    # Hard-coded convective, radiative, latent, and lost fractions
    occ_lat = lat_frac
    occ_sens = sens_frac
    occ_conv = 0.442 * occ_sens
    occ_rad = 0.558 * occ_sens
    occ_lost = 1 - occ_lat - occ_conv - occ_rad

    space_obj_name = "#{Constants.ObjectNameOccupants}"
    space_num_occ = num_occ * UnitConversions.convert(space.floorArea, 'm^2', 'ft^2') / cfa

    # Create schedule
    if not schedules_file.nil?
      people_sch = schedules_file.create_schedule_file(col_name: 'occupants')
    else
      people_sch = MonthWeekdayWeekendSchedule.new(model, Constants.ObjectNameOccupants + ' schedule', weekday_sch, weekend_sch, monthly_sch, Constants.ScheduleTypeLimitsFraction)
      people_sch = people_sch.schedule
    end

    # Create schedule
    activity_sch = OpenStudio::Model::ScheduleConstant.new(model)
    activity_sch.setValue(activity_per_person)
    activity_sch.setName(Constants.ObjectNameOccupants + ' activity schedule')

    # Add people definition for the occ
    occ_def = OpenStudio::Model::PeopleDefinition.new(model)
    occ = OpenStudio::Model::People.new(occ_def)
    occ.setName(space_obj_name)
    occ.setSpace(space)
    occ_def.setName(space_obj_name)
    occ_def.setNumberOfPeopleCalculationMethod('People', 1)
    occ_def.setNumberofPeople(space_num_occ)
    occ_def.setFractionRadiant(occ_rad)
    occ_def.setSensibleHeatFraction(occ_sens)
    occ_def.setMeanRadiantTemperatureCalculationType('ZoneAveraged')
    occ_def.setCarbonDioxideGenerationRate(0)
    occ_def.setEnableASHRAE55ComfortWarnings(false)
    occ.setActivityLevelSchedule(activity_sch)
    occ.setNumberofPeopleSchedule(people_sch)
  end

  def self.get_occupancy_default_num(nbeds)
    return Float(nbeds)
  end

  def self.get_occupancy_default_values()
    # Table 4.2.2(3). Internal Gains for Reference Homes
    hrs_per_day = 16.5 # hrs/day
    sens_gains = 3716.0 # Btu/person/day
    lat_gains = 2884.0 # Btu/person/day
    tot_gains = sens_gains + lat_gains
    heat_gain = tot_gains / hrs_per_day # Btu/person/hr
    sens_frac = sens_gains / tot_gains
    lat_frac = lat_gains / tot_gains
    return heat_gain, hrs_per_day, sens_frac, lat_frac
  end

  def self.tear_down_model(model, runner)
    # Tear down the existing model if it exists
    has_existing_objects = (model.getThermalZones.size > 0)
    handles = OpenStudio::UUIDVector.new
    model.objects.each do |obj|
      handles << obj.handle
    end
    model.removeObjects(handles)
    if has_existing_objects
      runner.registerWarning('The model contains existing objects and is being reset.')
    end
  end

  def self.calculate_subsurface_parent_buffer(length, width)
    # Calculates the minimum buffer distance that the parent surface
    # needs relative to the subsurface in order to prevent E+ warnings
    # about "Very small surface area".
    min_surface_area = 0.005 # m^2
    return 0.5 * (((length + width)**2 + 4.0 * min_surface_area)**0.5 - length - width)
  end
end<|MERGE_RESOLUTION|>--- conflicted
+++ resolved
@@ -504,11 +504,7 @@
     end
   end
 
-<<<<<<< HEAD
-  def self.process_occupants(model, num_occ, cfa, space, schedules_file)
-=======
-  def self.apply_occupants(model, num_occ, cfa, space)
->>>>>>> e8b19a43
+  def self.apply_occupants(model, num_occ, cfa, space, schedules_file)
     occ_gain, hrs_per_day, sens_frac, lat_frac = Geometry.get_occupancy_default_values()
     weekday_sch = Schedule.OccupantsWeekdayFractions
     weekday_sch_sum = weekday_sch.split(',').map(&:to_f).sum(0.0)
