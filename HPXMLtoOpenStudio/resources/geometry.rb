--- conflicted
+++ resolved
@@ -356,15 +356,10 @@
   end
 
   def self.set_zone_volumes(spaces, hpxml, apply_ashrae140_assumptions)
-<<<<<<< HEAD
-    # Living space
+    # Conditioned space
     volume = UnitConversions.convert(hpxml.building_construction.conditioned_building_volume, 'ft^3', 'm^3')
-    spaces[HPXML::LocationLivingSpace].thermalZone.get.setVolume(volume)
-    spaces[HPXML::LocationLivingSpace].setVolume(volume)
-=======
-    # Conditioned space
-    spaces[HPXML::LocationConditionedSpace].thermalZone.get.setVolume(UnitConversions.convert(hpxml.building_construction.conditioned_building_volume, 'ft^3', 'm^3'))
->>>>>>> ed024c39
+    spaces[HPXML::LocationConditionedSpace].thermalZone.get.setVolume(volume)
+    spaces[HPXML::LocationConditionedSpace].setVolume(volume)
 
     # Basement, crawlspace, garage
     spaces.keys.each do |location|
