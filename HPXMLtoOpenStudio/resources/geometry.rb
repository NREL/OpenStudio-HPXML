# frozen_string_literal: true

# Collection of methods related to geometry.
module Geometry
  # Adds any HPXML Roofs to the OpenStudio model.
  #
  # @param runner [OpenStudio::Measure::OSRunner] Object typically used to display warnings
  # @param model [OpenStudio::Model::Model] OpenStudio Model object
  # @param spaces [Hash] Map of HPXML locations => OpenStudio Space objects
  # @param hpxml_bldg [HPXML::Building] HPXML Building object representing an individual dwelling unit
  # @param hpxml_header [HPXML::Header] HPXML Header object (one per HPXML file)
  # @return [nil]
  def self.apply_roofs(runner, model, spaces, hpxml_bldg, hpxml_header)
    default_azimuths = Defaults.get_azimuths(hpxml_bldg)
    walls_top, _foundation_top = get_foundation_and_walls_top(hpxml_bldg)

    hpxml_bldg.roofs.each do |roof|
      next if roof.net_area < 1.0 # skip modeling net surface area for surfaces comprised entirely of subsurface area

      if roof.azimuth.nil?
        if roof.pitch > 0
          azimuths = default_azimuths # Model as four directions for average exterior incident solar
        else
          azimuths = [default_azimuths[0]] # Arbitrary azimuth for flat roof
        end
      else
        azimuths = [roof.azimuth]
      end

      surfaces = []

      azimuths.each do |azimuth|
        width = Math::sqrt(roof.net_area)
        length = (roof.net_area / width) / azimuths.size
        tilt = roof.pitch / 12.0
        z_origin = walls_top + 0.5 * Math.sin(Math.atan(tilt)) * width

        vertices = create_roof_vertices(length, width, z_origin, azimuth, tilt)
        surface = OpenStudio::Model::Surface.new(vertices, model)
        surfaces << surface
        surface.additionalProperties.setFeature('Length', length)
        surface.additionalProperties.setFeature('Width', width)
        surface.additionalProperties.setFeature('Azimuth', azimuth)
        surface.additionalProperties.setFeature('Tilt', tilt)
        surface.additionalProperties.setFeature('SurfaceType', 'Roof')
        if azimuths.size > 1
          surface.setName("#{roof.id}:#{azimuth}")
        else
          surface.setName(roof.id)
        end
        surface.setSurfaceType(EPlus::SurfaceTypeRoofCeiling)
        surface.setOutsideBoundaryCondition(EPlus::BoundaryConditionOutdoors)
        set_surface_interior(model, spaces, surface, roof, hpxml_bldg)
      end

      next if surfaces.empty?

      # Apply construction
      has_radiant_barrier = roof.radiant_barrier
      if has_radiant_barrier
        radiant_barrier_grade = roof.radiant_barrier_grade
      end
      # FUTURE: Create Constructions.get_air_film(surface) method; use in measure.rb and hpxml_translator_test.rb
      inside_film = Material.AirFilmRoof(get_roof_pitch([surfaces[0]]))
      outside_film = Material.AirFilmOutside
      mat_roofing = Material.RoofMaterial(roof.roof_type)
      if hpxml_header.apply_ashrae140_assumptions
        inside_film = Material.AirFilmRoofASHRAE140
        outside_film = Material.AirFilmOutsideASHRAE140
      end
      mat_int_finish = Material.InteriorFinishMaterial(roof.interior_finish_type, roof.interior_finish_thickness)
      if mat_int_finish.nil?
        fallback_mat_int_finish = nil
      else
        fallback_mat_int_finish = Material.InteriorFinishMaterial(mat_int_finish.name, 0.1) # Try thin material
      end

      install_grade = 1
      assembly_r = roof.insulation_assembly_r_value

      if not mat_int_finish.nil?
        # Closed cavity
        constr_sets = [
          WoodStudConstructionSet.new(Material.Stud2x(8.0), 0.07, 20.0, 0.75, mat_int_finish, mat_roofing),    # 2x8, 24" o.c. + R20
          WoodStudConstructionSet.new(Material.Stud2x(8.0), 0.07, 10.0, 0.75, mat_int_finish, mat_roofing),    # 2x8, 24" o.c. + R10
          WoodStudConstructionSet.new(Material.Stud2x(8.0), 0.07, 0.0, 0.75, mat_int_finish, mat_roofing),     # 2x8, 24" o.c.
          WoodStudConstructionSet.new(Material.Stud2x6, 0.07, 0.0, 0.75, mat_int_finish, mat_roofing),         # 2x6, 24" o.c.
          WoodStudConstructionSet.new(Material.Stud2x4, 0.07, 0.0, 0.5, mat_int_finish, mat_roofing),          # 2x4, 16" o.c.
          WoodStudConstructionSet.new(Material.Stud2x4, 0.01, 0.0, 0.0, fallback_mat_int_finish, mat_roofing), # Fallback
        ]
        match, constr_set, cavity_r = Constructions.pick_wood_stud_construction_set(assembly_r, constr_sets, inside_film, outside_film)

        Constructions.apply_closed_cavity_roof(model, surfaces, "#{roof.id} construction",
                                               cavity_r, install_grade,
                                               constr_set.stud.thick_in,
                                               true, constr_set.framing_factor,
                                               constr_set.mat_int_finish,
                                               constr_set.osb_thick_in, constr_set.rigid_r,
                                               constr_set.mat_ext_finish, has_radiant_barrier,
                                               inside_film, outside_film, radiant_barrier_grade,
                                               roof.solar_absorptance, roof.emittance)
      else
        # Open cavity
        constr_sets = [
          GenericConstructionSet.new(10.0, 0.5, nil, mat_roofing), # w/R-10 rigid
          GenericConstructionSet.new(0.0, 0.5, nil, mat_roofing),  # Standard
          GenericConstructionSet.new(0.0, 0.0, nil, mat_roofing),  # Fallback
        ]
        match, constr_set, layer_r = Constructions.pick_generic_construction_set(assembly_r, constr_sets, inside_film, outside_film)

        cavity_r = 0
        cavity_ins_thick_in = 0
        framing_factor = 0
        framing_thick_in = 0

        Constructions.apply_open_cavity_roof(model, surfaces, "#{roof.id} construction",
                                             cavity_r, install_grade, cavity_ins_thick_in,
                                             framing_factor, framing_thick_in,
                                             constr_set.osb_thick_in, layer_r + constr_set.rigid_r,
                                             constr_set.mat_ext_finish, has_radiant_barrier,
                                             inside_film, outside_film, radiant_barrier_grade,
                                             roof.solar_absorptance, roof.emittance)
      end
      Constructions.check_surface_assembly_rvalue(runner, surfaces, inside_film, outside_film, assembly_r, match)
    end
  end

  # Adds any HPXML Walls to the OpenStudio model.
  #
  # @param runner [OpenStudio::Measure::OSRunner] Object typically used to display warnings
  # @param model [OpenStudio::Model::Model] OpenStudio Model object
  # @param spaces [Hash] Map of HPXML locations => OpenStudio Space objects
  # @param hpxml_bldg [HPXML::Building] HPXML Building object representing an individual dwelling unit
  # @param hpxml_header [HPXML::Header] HPXML Header object (one per HPXML file)
  # @return [nil]
<<<<<<< HEAD
  def self.apply_walls(runner, model, spaces, hpxml_bldg, hpxml_header, common_surface_id_map)
    default_azimuths = HPXMLDefaults.get_default_azimuths(hpxml_bldg)
=======
  def self.apply_walls(runner, model, spaces, hpxml_bldg, hpxml_header)
    default_azimuths = Defaults.get_azimuths(hpxml_bldg)
>>>>>>> 745026fd
    _walls_top, foundation_top = get_foundation_and_walls_top(hpxml_bldg)

    hpxml_bldg.walls.each do |wall|
      next if wall.net_area < 1.0 # skip modeling net surface area for surfaces comprised entirely of subsurface area

      if wall.azimuth.nil?
        if wall.is_exterior
          azimuths = default_azimuths # Model as four directions for average exterior incident solar
        else
          azimuths = [default_azimuths[0]] # Arbitrary direction, doesn't receive exterior incident solar
        end
      else
        azimuths = [wall.azimuth]
      end

      surfaces = []

      azimuths.each do |azimuth|
        height = 8.0 * hpxml_bldg.building_construction.number_of_conditioned_floors_above_grade
        length = (wall.net_area / height) / azimuths.size
        z_origin = foundation_top

        vertices = create_wall_vertices(length, height, z_origin, azimuth)
        surface = OpenStudio::Model::Surface.new(vertices, model)
        surfaces << surface
        surface.additionalProperties.setFeature('Length', length)
        surface.additionalProperties.setFeature('Azimuth', azimuth)
        surface.additionalProperties.setFeature('Tilt', 90.0)
        surface.additionalProperties.setFeature('SurfaceType', 'Wall')
        if azimuths.size > 1
          surface.setName("#{wall.id}:#{azimuth}")
        else
          surface.setName(wall.id)
        end
        surface.setSurfaceType(EPlus::SurfaceTypeWall)
        set_surface_interior(model, spaces, surface, wall, hpxml_bldg)
        set_surface_exterior(model, spaces, surface, wall, hpxml_bldg, common_surface_id_map)
        if wall.is_interior
          surface.setSunExposure(EPlus::SurfaceSunExposureNo)
          surface.setWindExposure(EPlus::SurfaceWindExposureNo)
        end
      end

      next if surfaces.empty?

      # Apply construction
      # The code below constructs a reasonable wall construction based on the
      # wall type while ensuring the correct assembly R-value.
      has_radiant_barrier = wall.radiant_barrier
      if has_radiant_barrier
        radiant_barrier_grade = wall.radiant_barrier_grade
      end
      inside_film = Material.AirFilmVertical
      if wall.is_exterior
        outside_film = Material.AirFilmOutside
        mat_ext_finish = Material.ExteriorFinishMaterial(wall.siding)
      else
        outside_film = Material.AirFilmVertical
        mat_ext_finish = nil
      end
      if hpxml_header.apply_ashrae140_assumptions
        inside_film = Material.AirFilmVerticalASHRAE140
        outside_film = Material.AirFilmOutsideASHRAE140
      end
      mat_int_finish = Material.InteriorFinishMaterial(wall.interior_finish_type, wall.interior_finish_thickness)

      Constructions.apply_wall_construction(runner, model, surfaces, wall.id, wall.wall_type, wall.insulation_assembly_r_value,
                                            mat_int_finish, has_radiant_barrier, inside_film, outside_film,
                                            radiant_barrier_grade, mat_ext_finish, wall.solar_absorptance,
                                            wall.emittance)
    end
  end

  # Adds any HPXML RimJoists to the OpenStudio model.
  #
  # @param runner [OpenStudio::Measure::OSRunner] Object typically used to display warnings
  # @param model [OpenStudio::Model::Model] OpenStudio Model object
  # @param spaces [Hash] Map of HPXML locations => OpenStudio Space objects
  # @param hpxml_bldg [HPXML::Building] HPXML Building object representing an individual dwelling unit
  # @return [nil]
<<<<<<< HEAD
  def self.apply_rim_joists(runner, model, spaces, hpxml_bldg, common_surface_id_map)
    default_azimuths = HPXMLDefaults.get_default_azimuths(hpxml_bldg)
=======
  def self.apply_rim_joists(runner, model, spaces, hpxml_bldg)
    default_azimuths = Defaults.get_azimuths(hpxml_bldg)
>>>>>>> 745026fd
    _walls_top, foundation_top = get_foundation_and_walls_top(hpxml_bldg)

    hpxml_bldg.rim_joists.each do |rim_joist|
      if rim_joist.azimuth.nil?
        if rim_joist.is_exterior
          azimuths = default_azimuths # Model as four directions for average exterior incident solar
        else
          azimuths = [default_azimuths[0]] # Arbitrary direction, doesn't receive exterior incident solar
        end
      else
        azimuths = [rim_joist.azimuth]
      end

      surfaces = []

      azimuths.each do |azimuth|
        height = 1.0
        length = (rim_joist.area / height) / azimuths.size
        z_origin = foundation_top

        vertices = create_wall_vertices(length, height, z_origin, azimuth)
        surface = OpenStudio::Model::Surface.new(vertices, model)
        surfaces << surface
        surface.additionalProperties.setFeature('Length', length)
        surface.additionalProperties.setFeature('Azimuth', azimuth)
        surface.additionalProperties.setFeature('Tilt', 90.0)
        surface.additionalProperties.setFeature('SurfaceType', 'RimJoist')
        if azimuths.size > 1
          surface.setName("#{rim_joist.id}:#{azimuth}")
        else
          surface.setName(rim_joist.id)
        end
        surface.setSurfaceType(EPlus::SurfaceTypeWall)
        set_surface_interior(model, spaces, surface, rim_joist, hpxml_bldg)
        set_surface_exterior(model, spaces, surface, rim_joist, hpxml_bldg, common_surface_id_map)
        if rim_joist.is_interior
          surface.setSunExposure(EPlus::SurfaceSunExposureNo)
          surface.setWindExposure(EPlus::SurfaceWindExposureNo)
        end
      end

      # Apply construction

      inside_film = Material.AirFilmVertical
      if rim_joist.is_exterior
        outside_film = Material.AirFilmOutside
        mat_ext_finish = Material.ExteriorFinishMaterial(rim_joist.siding)
      else
        outside_film = Material.AirFilmVertical
        mat_ext_finish = nil
      end

      assembly_r = rim_joist.insulation_assembly_r_value

      constr_sets = [
        WoodStudConstructionSet.new(Material.Stud2x(2.0), 0.17, 20.0, 2.0, nil, mat_ext_finish),  # 2x4 + R20
        WoodStudConstructionSet.new(Material.Stud2x(2.0), 0.17, 10.0, 2.0, nil, mat_ext_finish),  # 2x4 + R10
        WoodStudConstructionSet.new(Material.Stud2x(2.0), 0.17, 0.0, 2.0, nil, mat_ext_finish),   # 2x4
        WoodStudConstructionSet.new(Material.Stud2x(2.0), 0.01, 0.0, 0.0, nil, mat_ext_finish),   # Fallback
      ]
      match, constr_set, cavity_r = Constructions.pick_wood_stud_construction_set(assembly_r, constr_sets, inside_film, outside_film)
      install_grade = 1

      Constructions.apply_rim_joist(model, surfaces, "#{rim_joist.id} construction",
                                    cavity_r, install_grade, constr_set.framing_factor,
                                    constr_set.mat_int_finish, constr_set.osb_thick_in,
                                    constr_set.rigid_r, constr_set.mat_ext_finish,
                                    inside_film, outside_film, rim_joist.solar_absorptance,
                                    rim_joist.emittance)
      Constructions.check_surface_assembly_rvalue(runner, surfaces, inside_film, outside_film, assembly_r, match)
    end
  end

  # Adds any HPXML Floors to the OpenStudio model.
  #
  # @param runner [OpenStudio::Measure::OSRunner] Object typically used to display warnings
  # @param model [OpenStudio::Model::Model] OpenStudio Model object
  # @param spaces [Hash] Map of HPXML locations => OpenStudio Space objects
  # @param hpxml_bldg [HPXML::Building] HPXML Building object representing an individual dwelling unit
  # @param hpxml_header [HPXML::Header] HPXML Header object (one per HPXML file)
  # @return [nil]
<<<<<<< HEAD
  def self.apply_floors(runner, model, spaces, hpxml_bldg, hpxml_header, common_surface_id_map)
    default_azimuths = HPXMLDefaults.get_default_azimuths(hpxml_bldg)
=======
  def self.apply_floors(runner, model, spaces, hpxml_bldg, hpxml_header)
    default_azimuths = Defaults.get_azimuths(hpxml_bldg)
>>>>>>> 745026fd
    walls_top, foundation_top = get_foundation_and_walls_top(hpxml_bldg)

    hpxml_bldg.floors.each do |floor|
      next if floor.net_area < 1.0 # skip modeling net surface area for surfaces comprised entirely of subsurface area

      area = floor.net_area
      width = Math::sqrt(area)
      length = area / width
      if floor.interior_adjacent_to.include?('attic') || floor.exterior_adjacent_to.include?('attic')
        z_origin = walls_top
      else
        z_origin = foundation_top
      end

      if floor.is_ceiling
        vertices = create_ceiling_vertices(length, width, z_origin, default_azimuths)
        surface = OpenStudio::Model::Surface.new(vertices, model)
        surface.additionalProperties.setFeature('SurfaceType', 'Ceiling')
      else
        vertices = create_floor_vertices(length, width, z_origin, default_azimuths)
        surface = OpenStudio::Model::Surface.new(vertices, model)
        surface.additionalProperties.setFeature('SurfaceType', 'Floor')
      end
      surface.additionalProperties.setFeature('Tilt', 0.0)
      set_surface_interior(model, spaces, surface, floor, hpxml_bldg)
      set_surface_exterior(model, spaces, surface, floor, hpxml_bldg, common_surface_id_map)
      surface.setName(floor.id)
      if floor.is_interior
        surface.setSunExposure(EPlus::SurfaceSunExposureNo)
        surface.setWindExposure(EPlus::SurfaceWindExposureNo)
      elsif floor.is_floor
        surface.setSunExposure(EPlus::SurfaceSunExposureNo)
        if floor.exterior_adjacent_to == HPXML::LocationManufacturedHomeUnderBelly
          foundation = hpxml_bldg.foundations.find { |x| x.to_location == floor.exterior_adjacent_to }
          if foundation.belly_wing_skirt_present
            surface.setWindExposure(EPlus::SurfaceWindExposureNo)
          end
        end
      end

      # Apply construction

      if floor.is_ceiling
        if hpxml_header.apply_ashrae140_assumptions
          # Attic floor
          inside_film = Material.AirFilmFloorASHRAE140
          outside_film = Material.AirFilmFloorASHRAE140
        else
          inside_film = Material.AirFilmFloorAverage
          outside_film = Material.AirFilmFloorAverage
        end
        mat_int_finish_or_covering = Material.InteriorFinishMaterial(floor.interior_finish_type, floor.interior_finish_thickness)
        has_radiant_barrier = floor.radiant_barrier
        if has_radiant_barrier
          radiant_barrier_grade = floor.radiant_barrier_grade
        end
      else # Floor
        if hpxml_header.apply_ashrae140_assumptions
          # Raised floor
          inside_film = Material.AirFilmFloorASHRAE140
          outside_film = Material.AirFilmFloorZeroWindASHRAE140
          surface.setWindExposure(EPlus::SurfaceWindExposureNo)
          mat_int_finish_or_covering = Material.CoveringBare(1.0)
        else
          inside_film = Material.AirFilmFloorReduced
          if floor.is_exterior
            outside_film = Material.AirFilmOutside
          else
            outside_film = Material.AirFilmFloorReduced
          end
          if floor.interior_adjacent_to == HPXML::LocationConditionedSpace
            mat_int_finish_or_covering = Material.CoveringBare
          end
        end
      end

      Constructions.apply_floor_ceiling_construction(runner, model, [surface], floor.id, floor.floor_type, floor.is_ceiling, floor.insulation_assembly_r_value,
                                                     mat_int_finish_or_covering, has_radiant_barrier, inside_film, outside_film, radiant_barrier_grade)
    end
  end

  # Adds any HPXML Foundation Walls and Slabs to the OpenStudio model.
  #
  # @param runner [OpenStudio::Measure::OSRunner] Object typically used to display warnings
  # @param model [OpenStudio::Model::Model] OpenStudio Model object
  # @param spaces [Hash] Map of HPXML locations => OpenStudio Space objects
  # @param weather [WeatherFile] Weather object containing EPW information
  # @param hpxml_bldg [HPXML::Building] HPXML Building object representing an individual dwelling unit
  # @param hpxml_header [HPXML::Header] HPXML Header object (one per HPXML file)
  # @param schedules_file [SchedulesFile] SchedulesFile wrapper class instance of detailed schedule files
  # @return [nil]
<<<<<<< HEAD
  def self.apply_foundation_walls_slabs(runner, model, spaces, weather, hpxml_bldg, hpxml_header, schedules_file, common_surface_id_map)
    default_azimuths = HPXMLDefaults.get_default_azimuths(hpxml_bldg)
=======
  def self.apply_foundation_walls_slabs(runner, model, spaces, weather, hpxml_bldg, hpxml_header, schedules_file)
    default_azimuths = Defaults.get_azimuths(hpxml_bldg)
>>>>>>> 745026fd

    foundation_types = hpxml_bldg.slabs.map { |s| s.interior_adjacent_to }.uniq
    foundation_types.each do |foundation_type|
      # Get attached slabs/foundation walls
      slabs = []
      hpxml_bldg.slabs.each do |slab|
        next unless slab.interior_adjacent_to == foundation_type

        slabs << slab
        slab.exposed_perimeter = [slab.exposed_perimeter, 1.0].max # minimum value to prevent error if no exposed slab
      end

      slabs.each do |slab|
        slab_frac = slab.exposed_perimeter / slabs.map { |s| s.exposed_perimeter }.sum
        ext_fnd_walls = slab.connected_foundation_walls.select { |fw| fw.net_area >= 1.0 && fw.is_exterior }

        if ext_fnd_walls.empty?
          # Slab w/o foundation walls
          apply_foundation_slab(model, weather, spaces, hpxml_bldg, hpxml_header, slab, -1 * slab.depth_below_grade.to_f, slab.exposed_perimeter, nil, default_azimuths, schedules_file)
        else
          # Slab w/ foundation walls
          ext_fnd_walls_length = ext_fnd_walls.map { |fw| fw.area / fw.height }.sum
          remaining_exposed_length = slab.exposed_perimeter

          # Since we don't know which FoundationWalls are adjacent to which Slabs, we apportion
          # each FoundationWall to each slab.
          ext_fnd_walls.each do |fnd_wall|
            # Both the foundation wall and slab must have same exposed length to prevent Kiva errors.
            # For the foundation wall, we are effectively modeling the net *exposed* area.
            fnd_wall_length = fnd_wall.area / fnd_wall.height
            apportioned_exposed_length = fnd_wall_length / ext_fnd_walls_length * slab.exposed_perimeter # Slab exposed perimeter apportioned to this foundation wall
            apportioned_total_length = fnd_wall_length * slab_frac # Foundation wall length apportioned to this slab
            exposed_length = [apportioned_exposed_length, apportioned_total_length].min
            remaining_exposed_length -= exposed_length

            kiva_foundation = apply_foundation_wall(runner, model, spaces, hpxml_bldg, fnd_wall, exposed_length, fnd_wall_length, default_azimuths)
            apply_foundation_slab(model, weather, spaces, hpxml_bldg, hpxml_header, slab, -1 * fnd_wall.depth_below_grade, exposed_length, kiva_foundation, default_azimuths, schedules_file)
          end

          if remaining_exposed_length > 1 # Skip if a small length (e.g., due to rounding)
            # The slab's exposed perimeter exceeds the sum of attached exterior foundation wall lengths.
            # This may legitimately occur for a walkout basement, where a portion of the slab has no
            # adjacent foundation wall.
            apply_foundation_slab(model, weather, spaces, hpxml_bldg, hpxml_header, slab, 0, remaining_exposed_length, nil, default_azimuths, schedules_file)
          end
        end
      end

      # Interzonal foundation wall surfaces
      # The above-grade portion of these walls are modeled as EnergyPlus surfaces with standard adjacency.
      # The below-grade portion of these walls (in contact with ground) are not modeled, as Kiva does not
      # calculate heat flow between two zones through the ground.
      int_fnd_walls = hpxml_bldg.foundation_walls.select { |fw| fw.is_interior && fw.interior_adjacent_to == foundation_type }
      int_fnd_walls.each do |fnd_wall|
        next unless fnd_wall.is_interior

        ag_height = fnd_wall.height - fnd_wall.depth_below_grade
        ag_net_area = fnd_wall.net_area * ag_height / fnd_wall.height
        next if ag_net_area < 1.0

        length = ag_net_area / ag_height
        z_origin = -1 * ag_height
        if fnd_wall.azimuth.nil?
          azimuth = default_azimuths[0] # Arbitrary direction, doesn't receive exterior incident solar
        else
          azimuth = fnd_wall.azimuth
        end

        vertices = create_wall_vertices(length, ag_height, z_origin, azimuth)
        surface = OpenStudio::Model::Surface.new(vertices, model)
        surface.additionalProperties.setFeature('Length', length)
        surface.additionalProperties.setFeature('Azimuth', azimuth)
        surface.additionalProperties.setFeature('Tilt', 90.0)
        surface.additionalProperties.setFeature('SurfaceType', 'FoundationWall')
        surface.setName(fnd_wall.id)
        surface.setSurfaceType(EPlus::SurfaceTypeWall)
        set_surface_interior(model, spaces, surface, fnd_wall, hpxml_bldg)
        set_surface_exterior(model, spaces, surface, fnd_wall, hpxml_bldg, common_surface_id_map)
        surface.setSunExposure(EPlus::SurfaceSunExposureNo)
        surface.setWindExposure(EPlus::SurfaceWindExposureNo)

        # Apply construction

        wall_type = HPXML::WallTypeConcrete
        inside_film = Material.AirFilmVertical
        outside_film = Material.AirFilmVertical
        assembly_r = fnd_wall.insulation_assembly_r_value
        mat_int_finish = Material.InteriorFinishMaterial(fnd_wall.interior_finish_type, fnd_wall.interior_finish_thickness)
        if assembly_r.nil?
          concrete_thick_in = fnd_wall.thickness
          int_r = fnd_wall.insulation_interior_r_value
          ext_r = fnd_wall.insulation_exterior_r_value
          mat_concrete = Material.Concrete(concrete_thick_in)
          mat_int_finish_rvalue = mat_int_finish.nil? ? 0.0 : mat_int_finish.rvalue
          assembly_r = int_r + ext_r + mat_concrete.rvalue + mat_int_finish_rvalue + inside_film.rvalue + outside_film.rvalue
        end
        mat_ext_finish = nil

        Constructions.apply_wall_construction(runner, model, [surface], fnd_wall.id, wall_type, assembly_r, mat_int_finish,
                                              false, inside_film, outside_film, nil, mat_ext_finish, nil, nil)
      end
    end
  end

  # Adds an HPXML Foundation Wall to the OpenStudio model.
  #
  # Note: Since we don't know which FoundationWalls are adjacent to which Slabs, we may call this method multiple times
  # for the same HPXML Foundation Wall, each time with a different exposed_length and fnd_wall_length, specific to an
  # adjacent HPXML Slab.
  #
  # @param runner [OpenStudio::Measure::OSRunner] Object typically used to display warnings
  # @param model [OpenStudio::Model::Model] OpenStudio Model object
  # @param spaces [Hash] Map of HPXML locations => OpenStudio Space objects
  # @param hpxml_bldg [HPXML::Building] HPXML Building object representing an individual dwelling unit
  # @param foundation_wall [HPXML::FoundationWall] The HPXML foundation wall of interest
  # @param exposed_length [Double] Length of foundation wall exposed to ambient conditions, specific to an associated HPXML Slab (ft)
  # @param fnd_wall_length [Double] The total length of the foundation wall (ft)
  # @param default_azimuths [Array<Double>] Default azimuths for the four sides of the home, used for surfaces without an orientation
  # @return [OpenStudio::Model::FoundationKiva] OpenStudio Foundation Kiva object
  def self.apply_foundation_wall(runner, model, spaces, hpxml_bldg, foundation_wall, exposed_length, fnd_wall_length, default_azimuths)
    exposed_fraction = exposed_length / fnd_wall_length
    net_exposed_area = foundation_wall.net_area * exposed_fraction
    gross_exposed_area = foundation_wall.area * exposed_fraction
    height = foundation_wall.height
    height_ag = height - foundation_wall.depth_below_grade
    z_origin = -1 * foundation_wall.depth_below_grade
    if foundation_wall.azimuth.nil?
      azimuth = default_azimuths[0] # Arbitrary; solar incidence in Kiva is applied as an orientation average (to the above grade portion of the wall)
    else
      azimuth = foundation_wall.azimuth
    end

    return if exposed_length < 0.1 # Avoid Kiva error if exposed wall length is too small

    if gross_exposed_area > net_exposed_area
      # Create a "notch" in the wall to account for the subsurfaces. This ensures that
      # we preserve the appropriate wall height, length, and area for Kiva.
      subsurface_area = gross_exposed_area - net_exposed_area
    else
      subsurface_area = 0
    end

    vertices = create_wall_vertices(exposed_length, height, z_origin, azimuth, subsurface_area: subsurface_area)
    surface = OpenStudio::Model::Surface.new(vertices, model)
    surface.additionalProperties.setFeature('Length', exposed_length)
    surface.additionalProperties.setFeature('Azimuth', azimuth)
    surface.additionalProperties.setFeature('Tilt', 90.0)
    surface.additionalProperties.setFeature('SurfaceType', 'FoundationWall')
    surface.setName(foundation_wall.id)
    surface.setSurfaceType(EPlus::SurfaceTypeWall)
    set_surface_interior(model, spaces, surface, foundation_wall, hpxml_bldg)
    set_surface_exterior(model, spaces, surface, foundation_wall, hpxml_bldg, nil)

    assembly_r = foundation_wall.insulation_assembly_r_value
    mat_int_finish = Material.InteriorFinishMaterial(foundation_wall.interior_finish_type, foundation_wall.interior_finish_thickness)
    mat_wall = Material.FoundationWallMaterial(foundation_wall.type, foundation_wall.thickness)
    if not assembly_r.nil?
      ext_rigid_height = height
      ext_rigid_offset = 0.0
      inside_film = Material.AirFilmVertical

      mat_int_finish_rvalue = mat_int_finish.nil? ? 0.0 : mat_int_finish.rvalue
      ext_rigid_r = assembly_r - mat_wall.rvalue - mat_int_finish_rvalue - inside_film.rvalue
      int_rigid_r = 0.0
      if ext_rigid_r < 0 # Try without interior finish
        mat_int_finish = nil
        ext_rigid_r = assembly_r - mat_wall.rvalue - inside_film.rvalue
      end
      if (ext_rigid_r > 0) && (ext_rigid_r < 0.1)
        ext_rigid_r = 0.0 # Prevent tiny strip of insulation
      end
      if ext_rigid_r < 0
        ext_rigid_r = 0.0
        match = false
      else
        match = true
      end
    else
      ext_rigid_offset = foundation_wall.insulation_exterior_distance_to_top
      ext_rigid_height = foundation_wall.insulation_exterior_distance_to_bottom - ext_rigid_offset
      ext_rigid_r = foundation_wall.insulation_exterior_r_value
      int_rigid_offset = foundation_wall.insulation_interior_distance_to_top
      int_rigid_height = foundation_wall.insulation_interior_distance_to_bottom - int_rigid_offset
      int_rigid_r = foundation_wall.insulation_interior_r_value
    end

    soil_k_in = UnitConversions.convert(hpxml_bldg.site.ground_conductivity, 'ft', 'in')

    Constructions.apply_foundation_wall(model, [surface], "#{foundation_wall.id} construction",
                                        ext_rigid_offset, int_rigid_offset, ext_rigid_height, int_rigid_height,
                                        ext_rigid_r, int_rigid_r, mat_int_finish, mat_wall, height_ag,
                                        soil_k_in)

    if not assembly_r.nil?
      Constructions.check_surface_assembly_rvalue(runner, [surface], inside_film, nil, assembly_r, match)
    end

    return surface.adjacentFoundation.get
  end

  # Adds an HPXML Slab to the OpenStudio model.
  #
  # Note: Since we don't know which FoundationWalls are adjacent to which Slabs, we may call this method multiple times
  # for the same HPXML Slab, each time with a different exposed_length, specific to an adjacent HPXML FoundationWall.
  #
  # @param model [OpenStudio::Model::Model] OpenStudio Model object
  # @param weather [WeatherFile] Weather object containing EPW information
  # @param spaces [Hash] Map of HPXML locations => OpenStudio Space objects
  # @param hpxml_bldg [HPXML::Building] HPXML Building object representing an individual dwelling unit
  # @param hpxml_header [HPXML::Header] HPXML Header object (one per HPXML file)
  # @param slab [HPXML::Slab] The HPXML slab of interest
  # @param z_origin [Double] The z-coordinate for which the slab is relative (ft)
  # @param exposed_length [Double] Length of foundation wall exposed to ambient conditions, specific to an associated HPXML Slab (ft)
  # @param kiva_foundation [OpenStudio::Model::FoundationKiva] OpenStudio Foundation Kiva object
  # @param default_azimuths [Array<Double>] Default azimuths for the four sides of the home, used for surfaces without an orientation
  # @param schedules_file [SchedulesFile] SchedulesFile wrapper class instance of detailed schedule files
  # @return [OpenStudio::Model::FoundationKiva] OpenStudio Foundation Kiva object
  def self.apply_foundation_slab(model, weather, spaces, hpxml_bldg, hpxml_header, slab, z_origin,
                                 exposed_length, kiva_foundation, default_azimuths, schedules_file)
    exposed_fraction = exposed_length / slab.exposed_perimeter
    slab_tot_perim = exposed_length
    slab_area = slab.area * exposed_fraction
    if slab_tot_perim**2 - 16.0 * slab_area <= 0
      # Cannot construct rectangle with this perimeter/area. Some of the
      # perimeter is presumably not exposed, so bump up perimeter value.
      slab_tot_perim = Math.sqrt(16.0 * slab_area)
    end
    sqrt_term = [slab_tot_perim**2 - 16.0 * slab_area, 0.0].max
    slab_length = slab_tot_perim / 4.0 + Math.sqrt(sqrt_term) / 4.0
    slab_width = slab_tot_perim / 4.0 - Math.sqrt(sqrt_term) / 4.0

    vertices = create_floor_vertices(slab_length, slab_width, z_origin, default_azimuths)
    surface = OpenStudio::Model::Surface.new(vertices, model)
    surface.setName(slab.id)
    surface.setSurfaceType(EPlus::SurfaceTypeFloor)
    surface.setOutsideBoundaryCondition(EPlus::BoundaryConditionFoundation)
    surface.additionalProperties.setFeature('SurfaceType', 'Slab')
    set_surface_interior(model, spaces, surface, slab, hpxml_bldg)
    surface.setSunExposure(EPlus::SurfaceSunExposureNo)
    surface.setWindExposure(EPlus::SurfaceWindExposureNo)

    slab_perim_r = slab.perimeter_insulation_r_value
    slab_perim_depth = slab.perimeter_insulation_depth
    if (slab_perim_r == 0) || (slab_perim_depth == 0)
      slab_perim_r = 0
      slab_perim_depth = 0
    end

    if slab.under_slab_insulation_spans_entire_slab
      slab_whole_r = slab.under_slab_insulation_r_value
      slab_under_r = 0
      slab_under_width = 0
    else
      slab_under_r = slab.under_slab_insulation_r_value
      slab_under_width = slab.under_slab_insulation_width
      if (slab_under_r == 0) || (slab_under_width == 0)
        slab_under_r = 0
        slab_under_width = 0
      end
      slab_whole_r = 0
    end
    slab_gap_r = slab.gap_insulation_r_value

    mat_carpet = nil
    if (slab.carpet_fraction > 0) && (slab.carpet_r_value > 0)
      mat_carpet = Material.CoveringBare(slab.carpet_fraction,
                                         slab.carpet_r_value)
    end
    soil_k_in = UnitConversions.convert(hpxml_bldg.site.ground_conductivity, 'ft', 'in')

    ext_horiz_r = slab.exterior_horizontal_insulation_r_value
    ext_horiz_width = slab.exterior_horizontal_insulation_width
    ext_horiz_depth = slab.exterior_horizontal_insulation_depth_below_grade

    Constructions.apply_foundation_slab(model, surface, "#{slab.id} construction",
                                        slab_under_r, slab_under_width, slab_gap_r, slab_perim_r,
                                        slab_perim_depth, slab_whole_r, slab.thickness,
                                        exposed_length, mat_carpet, soil_k_in, kiva_foundation,
                                        ext_horiz_r, ext_horiz_width, ext_horiz_depth)

    kiva_foundation = surface.adjacentFoundation.get

    Constructions.apply_kiva_initial_temperature(kiva_foundation, weather, hpxml_bldg, hpxml_header,
                                                 spaces, schedules_file, slab.interior_adjacent_to)

    return kiva_foundation
  end

  # Adds any HPXML Windows to the OpenStudio model.
  #
  # @param model [OpenStudio::Model::Model] OpenStudio Model object
  # @param spaces [Hash] Map of HPXML locations => OpenStudio Space objects
  # @param hpxml_bldg [HPXML::Building] HPXML Building object representing an individual dwelling unit
  # @param hpxml_header [HPXML::Header] HPXML Header object (one per HPXML file)
  # @return [nil]
  def self.apply_windows(model, spaces, hpxml_bldg, hpxml_header)
    # We already stored @fraction_of_windows_operable, so lets remove the
    # fraction_operable properties from windows and re-collapse the enclosure
    # so as to prevent potentially modeling multiple identical windows in E+,
    # which can increase simulation runtime.
    hpxml_bldg.windows.each do |window|
      window.fraction_operable = nil
    end
    hpxml_bldg.collapse_enclosure_surfaces()

    _walls_top, foundation_top = get_foundation_and_walls_top(hpxml_bldg)

    shading_schedules = {}

    surfaces = []
    hpxml_bldg.windows.each do |window|
      window_height = 4.0 # ft, default

      overhang_depth = nil
      if (not window.overhangs_depth.nil?) && (window.overhangs_depth > 0)
        overhang_depth = window.overhangs_depth
        overhang_distance_to_top = window.overhangs_distance_to_top_of_window
        overhang_distance_to_bottom = window.overhangs_distance_to_bottom_of_window
        window_height = overhang_distance_to_bottom - overhang_distance_to_top
      end

      window_length = window.area / window_height
      z_origin = foundation_top

      ufactor, shgc = Constructions.get_ufactor_shgc_adjusted_by_storms(window.storm_type, window.ufactor, window.shgc)

      if window.is_exterior

        # Create parent surface slightly bigger than window
        vertices = create_wall_vertices(window_length, window_height, z_origin, window.azimuth, add_buffer: true)
        surface = OpenStudio::Model::Surface.new(vertices, model)

        surface.additionalProperties.setFeature('Length', window_length)
        surface.additionalProperties.setFeature('Azimuth', window.azimuth)
        surface.additionalProperties.setFeature('Tilt', 90.0)
        surface.additionalProperties.setFeature('SurfaceType', 'Window')
        surface.setName("surface #{window.id}")
        surface.setSurfaceType(EPlus::SurfaceTypeWall)
        set_surface_interior(model, spaces, surface, window.wall, hpxml_bldg)

        vertices = create_wall_vertices(window_length, window_height, z_origin, window.azimuth)
        sub_surface = OpenStudio::Model::SubSurface.new(vertices, model)
        sub_surface.setName(window.id)
        sub_surface.setSurface(surface)
        sub_surface.setSubSurfaceType(EPlus::SubSurfaceTypeWindow)

        set_subsurface_exterior(surface, spaces, model, window.wall, hpxml_bldg)
        surfaces << surface

        if not overhang_depth.nil?
          overhang = sub_surface.addOverhang(UnitConversions.convert(overhang_depth, 'ft', 'm'), UnitConversions.convert(overhang_distance_to_top, 'ft', 'm'))
          overhang.get.setName("#{sub_surface.name} overhangs")
        end

        # Apply construction
        Constructions.apply_window(model, sub_surface, 'WindowConstruction', ufactor, shgc)

        # Apply interior/exterior shading (as needed)
        Constructions.apply_window_skylight_shading(model, window, sub_surface, shading_schedules, hpxml_header, hpxml_bldg)
      else
        # Window is on an interior surface, which E+ does not allow. Model
        # as a door instead so that we can get the appropriate conduction
        # heat transfer; there is no solar gains anyway.

        # Create parent surface slightly bigger than window
        vertices = create_wall_vertices(window_length, window_height, z_origin, window.azimuth, add_buffer: true)
        surface = OpenStudio::Model::Surface.new(vertices, model)

        surface.additionalProperties.setFeature('Length', window_length)
        surface.additionalProperties.setFeature('Azimuth', window.azimuth)
        surface.additionalProperties.setFeature('Tilt', 90.0)
        surface.additionalProperties.setFeature('SurfaceType', 'Door')
        surface.setName("surface #{window.id}")
        surface.setSurfaceType(EPlus::SurfaceTypeWall)
        set_surface_interior(model, spaces, surface, window.wall, hpxml_bldg)

        vertices = create_wall_vertices(window_length, window_height, z_origin, window.azimuth)
        sub_surface = OpenStudio::Model::SubSurface.new(vertices, model)
        sub_surface.setName(window.id)
        sub_surface.setSurface(surface)
        sub_surface.setSubSurfaceType(EPlus::SubSurfaceTypeDoor)

        set_subsurface_exterior(surface, spaces, model, window.wall, hpxml_bldg)
        surfaces << surface

        # Apply construction
        inside_film = Material.AirFilmVertical
        outside_film = Material.AirFilmVertical
        Constructions.apply_door(model, [sub_surface], 'Window', ufactor, inside_film, outside_film)
      end
    end

    Constructions.apply_adiabatic_construction(model, surfaces, 'wall')
  end

  # Adds any HPXML Doors to the OpenStudio model.
  #
  # @param model [OpenStudio::Model::Model] OpenStudio Model object
  # @param spaces [Hash] Map of HPXML locations => OpenStudio Space objects
  # @param hpxml_bldg [HPXML::Building] HPXML Building object representing an individual dwelling unit
  # @return [nil]
  def self.apply_doors(model, spaces, hpxml_bldg)
    _walls_top, foundation_top = get_foundation_and_walls_top(hpxml_bldg)

    surfaces = []
    hpxml_bldg.doors.each do |door|
      door_height = 6.67 # ft
      door_length = door.area / door_height
      z_origin = foundation_top

      # Create parent surface slightly bigger than door
      vertices = create_wall_vertices(door_length, door_height, z_origin, door.azimuth, add_buffer: true)
      surface = OpenStudio::Model::Surface.new(vertices, model)

      surface.additionalProperties.setFeature('Length', door_length)
      surface.additionalProperties.setFeature('Azimuth', door.azimuth)
      surface.additionalProperties.setFeature('Tilt', 90.0)
      surface.additionalProperties.setFeature('SurfaceType', 'Door')
      surface.setName("surface #{door.id}")
      surface.setSurfaceType(EPlus::SurfaceTypeWall)
      set_surface_interior(model, spaces, surface, door.wall, hpxml_bldg)

      vertices = create_wall_vertices(door_length, door_height, z_origin, door.azimuth)
      sub_surface = OpenStudio::Model::SubSurface.new(vertices, model)
      sub_surface.setName(door.id)
      sub_surface.setSurface(surface)
      sub_surface.setSubSurfaceType(EPlus::SubSurfaceTypeDoor)

      set_subsurface_exterior(surface, spaces, model, door.wall, hpxml_bldg)
      surfaces << surface

      # Apply construction
      ufactor = 1.0 / door.r_value
      inside_film = Material.AirFilmVertical
      if door.wall.is_exterior
        outside_film = Material.AirFilmOutside
      else
        outside_film = Material.AirFilmVertical
      end
      Constructions.apply_door(model, [sub_surface], 'Door', ufactor, inside_film, outside_film)
    end

    Constructions.apply_adiabatic_construction(model, surfaces, 'wall')
  end

  # Adds any HPXML Skylights to the OpenStudio model.
  #
  # @param model [OpenStudio::Model::Model] OpenStudio Model object
  # @param spaces [Hash] Map of HPXML locations => OpenStudio Space objects
  # @param hpxml_bldg [HPXML::Building] HPXML Building object representing an individual dwelling unit
  # @param hpxml_header [HPXML::Header] HPXML Header object (one per HPXML file)
  # @return [nil]
  def self.apply_skylights(model, spaces, hpxml_bldg, hpxml_header)
    default_azimuths = Defaults.get_azimuths(hpxml_bldg)
    walls_top, _foundation_top = get_foundation_and_walls_top(hpxml_bldg)

    surfaces = []
    shading_schedules = {}

    hpxml_bldg.skylights.each do |skylight|
      if not skylight.is_conditioned
        fail "Skylight '#{skylight.id}' not connected to conditioned space; if it's a skylight with a shaft, use AttachedToFloor to connect it to conditioned space."
      end

      tilt = skylight.roof.pitch / 12.0
      width = Math::sqrt(skylight.area)
      length = skylight.area / width
      z_origin = walls_top + 0.5 * Math.sin(Math.atan(tilt)) * width

      ufactor, shgc = Constructions.get_ufactor_shgc_adjusted_by_storms(skylight.storm_type, skylight.ufactor, skylight.shgc)

      if not skylight.curb_area.nil?
        # Create parent surface that includes curb heat transfer
        total_area = skylight.area + skylight.curb_area
        total_width = Math::sqrt(total_area)
        total_length = total_area / total_width
        vertices = create_roof_vertices(total_length, total_width, z_origin, skylight.azimuth, tilt, add_buffer: true)
        surface = OpenStudio::Model::Surface.new(vertices, model)
        surface.additionalProperties.setFeature('Length', total_length)
        surface.additionalProperties.setFeature('Width', total_width)

        # Assign curb construction
        curb_assembly_r = [skylight.curb_assembly_r_value - Material.AirFilmVertical.rvalue - Material.AirFilmOutside.rvalue, 0.1].max
        curb_mat = Model.add_massless_material(
          model,
          name: 'SkylightCurbMaterial',
          rvalue: UnitConversions.convert(curb_assembly_r, 'hr*ft^2*f/btu', 'm^2*k/w')
        )
        curb_const = Model.add_construction(
          model,
          name: 'SkylightCurbConstruction',
          layers: [curb_mat]
        )
        surface.setConstruction(curb_const)
      else
        # Create parent surface slightly bigger than skylight
        vertices = create_roof_vertices(length, width, z_origin, skylight.azimuth, tilt, add_buffer: true)
        surface = OpenStudio::Model::Surface.new(vertices, model)
        surface.additionalProperties.setFeature('Length', length)
        surface.additionalProperties.setFeature('Width', width)
        surfaces << surface # Add to surfaces list so it's assigned an adiabatic construction
      end
      surface.additionalProperties.setFeature('Azimuth', skylight.azimuth)
      surface.additionalProperties.setFeature('Tilt', tilt)
      surface.additionalProperties.setFeature('SurfaceType', 'Skylight')
      surface.setName("surface #{skylight.id}")
      surface.setSurfaceType(EPlus::SurfaceTypeRoofCeiling)
      surface.setSpace(create_or_get_space(model, spaces, HPXML::LocationConditionedSpace, hpxml_bldg))
      surface.setOutsideBoundaryCondition(EPlus::BoundaryConditionOutdoors) # cannot be adiabatic because subsurfaces won't be created

      vertices = create_roof_vertices(length, width, z_origin, skylight.azimuth, tilt)
      sub_surface = OpenStudio::Model::SubSurface.new(vertices, model)
      sub_surface.setName(skylight.id)
      sub_surface.setSurface(surface)
      sub_surface.setSubSurfaceType('Skylight')

      # Apply construction
      Constructions.apply_skylight(model, sub_surface, 'SkylightConstruction', ufactor, shgc)

      # Apply interior/exterior shading (as needed)
      Constructions.apply_window_skylight_shading(model, skylight, sub_surface, shading_schedules, hpxml_header, hpxml_bldg)

      next unless (not skylight.shaft_area.nil?) && (not skylight.floor.nil?)

      # Add skylight shaft heat transfer, similar to attic knee walls

      shaft_height = Math::sqrt(skylight.shaft_area)
      shaft_width = skylight.shaft_area / shaft_height
      shaft_azimuth = default_azimuths[0] # Arbitrary direction, doesn't receive exterior incident solar
      shaft_z_origin = walls_top - shaft_height

      vertices = create_wall_vertices(shaft_width, shaft_height, shaft_z_origin, shaft_azimuth)
      surface = OpenStudio::Model::Surface.new(vertices, model)
      surface.additionalProperties.setFeature('Length', shaft_width)
      surface.additionalProperties.setFeature('Width', shaft_height)
      surface.additionalProperties.setFeature('Azimuth', shaft_azimuth)
      surface.additionalProperties.setFeature('Tilt', 90.0)
      surface.additionalProperties.setFeature('SurfaceType', 'Skylight')
      surface.setName("surface #{skylight.id} shaft")
      surface.setSurfaceType(EPlus::SurfaceTypeWall)
      set_surface_interior(model, spaces, surface, skylight.floor, hpxml_bldg)
      set_surface_exterior(model, spaces, surface, skylight.floor, hpxml_bldg, nil)
      surface.setSunExposure(EPlus::SurfaceSunExposureNo)
      surface.setWindExposure(EPlus::SurfaceWindExposureNo)

      # Apply construction
      shaft_assembly_r = [skylight.shaft_assembly_r_value - 2 * Material.AirFilmVertical.rvalue, 0.1].max
      shaft_mat = Model.add_massless_material(
        model,
        name: 'SkylightShaftMaterial',
        rvalue: UnitConversions.convert(shaft_assembly_r, 'hr*ft^2*f/btu', 'm^2*k/w')
      )
      shaft_const = Model.add_construction(
        model,
        name: 'SkylightShaftConstruction',
        layers: [shaft_mat]
      )
      surface.setConstruction(shaft_const)
    end

    Constructions.apply_adiabatic_construction(model, surfaces, 'roof')
  end

  # Check if we need to add floors between conditioned spaces (e.g., between first
  # and second story or conditioned basement ceiling).
  # This ensures that the E+ reported Conditioned Floor Area is correct.
  #
  # @param model [OpenStudio::Model::Model] OpenStudio Model object
  # @param spaces [Hash] Map of HPXML locations => OpenStudio Space objects
  # @param hpxml_bldg [HPXML::Building] HPXML Building object representing an individual dwelling unit
  # @return [nil]
  def self.apply_conditioned_floor_area(model, spaces, hpxml_bldg)
    default_azimuths = Defaults.get_azimuths(hpxml_bldg)
    _walls_top, foundation_top = get_foundation_and_walls_top(hpxml_bldg)

    sum_cfa = 0.0
    hpxml_bldg.floors.each do |floor|
      next unless floor.is_floor
      # FIXME: If the hpxml Building that represents an unconditioned space (without HVACPlant), does the hpxml_bldg.building_construction.conditioned_floor_area accounts to the total cfa? Is E+ reporting the correct total cfa? (Need to double-check)
      next unless [HPXML::LocationConditionedSpace, HPXML::LocationBasementConditioned].include?(floor.interior_adjacent_to) ||
                  [HPXML::LocationConditionedSpace, HPXML::LocationBasementConditioned].include?(floor.exterior_adjacent_to)

      sum_cfa += floor.area
    end
    hpxml_bldg.slabs.each do |slab|
      next unless [HPXML::LocationConditionedSpace, HPXML::LocationBasementConditioned].include? slab.interior_adjacent_to

      sum_cfa += slab.area
    end

    addtl_cfa = hpxml_bldg.building_construction.conditioned_floor_area - sum_cfa

    fail if addtl_cfa < -1.0 # Allow some rounding; EPvalidator.xml should prevent this

    return unless addtl_cfa > 1.0 # Allow some rounding

    floor_width = Math::sqrt(addtl_cfa)
    floor_length = addtl_cfa / floor_width
    z_origin = foundation_top + 8.0 * (hpxml_bldg.building_construction.number_of_conditioned_floors_above_grade - 1)

    # Add floor surface
    vertices = create_floor_vertices(floor_length, floor_width, z_origin, default_azimuths)
    floor_surface = OpenStudio::Model::Surface.new(vertices, model)

    floor_surface.setSunExposure(EPlus::SurfaceSunExposureNo)
    floor_surface.setWindExposure(EPlus::SurfaceWindExposureNo)
    floor_surface.setName('inferred conditioned floor')
    floor_surface.setSurfaceType(EPlus::SurfaceTypeFloor)
    floor_surface.setSpace(create_or_get_space(model, spaces, HPXML::LocationConditionedSpace, hpxml_bldg))
    floor_surface.setOutsideBoundaryCondition(EPlus::BoundaryConditionAdiabatic)
    floor_surface.additionalProperties.setFeature('SurfaceType', 'InferredFloor')
    floor_surface.additionalProperties.setFeature('Tilt', 0.0)

    # Add ceiling surface
    vertices = create_ceiling_vertices(floor_length, floor_width, z_origin, default_azimuths)
    ceiling_surface = OpenStudio::Model::Surface.new(vertices, model)

    ceiling_surface.setSunExposure(EPlus::SurfaceSunExposureNo)
    ceiling_surface.setWindExposure(EPlus::SurfaceWindExposureNo)
    ceiling_surface.setName('inferred conditioned ceiling')
    ceiling_surface.setSurfaceType(EPlus::SurfaceTypeRoofCeiling)
    ceiling_surface.setSpace(create_or_get_space(model, spaces, HPXML::LocationConditionedSpace, hpxml_bldg))
    ceiling_surface.setOutsideBoundaryCondition(EPlus::BoundaryConditionAdiabatic)
    ceiling_surface.additionalProperties.setFeature('SurfaceType', 'InferredCeiling')
    ceiling_surface.additionalProperties.setFeature('Tilt', 0.0)

    # Apply Construction
    Constructions.apply_adiabatic_construction(model, [floor_surface, ceiling_surface], 'floor')
  end

  # Calls construction methods for applying partition walls and furniture to the OpenStudio model.
  #
  # @param model [OpenStudio::Model::Model] OpenStudio Model object
  # @param spaces [Hash] Map of HPXML locations => OpenStudio Space objects
  # @param hpxml_bldg [HPXML::Building] HPXML Building object representing an individual dwelling unit
  # @param hpxml_header [HPXML::Header] HPXML Header object (one per HPXML file)
  # @return [nil]
  def self.apply_thermal_mass(model, spaces, hpxml_bldg, hpxml_header)
    if hpxml_header.apply_ashrae140_assumptions
      # 1024 ft2 of interior partition wall mass, no furniture mass
      mat_int_finish = Material.InteriorFinishMaterial(HPXML::InteriorFinishGypsumBoard, 0.5)
      partition_wall_area = 1024.0 * 2 # Exposed partition wall area (both sides)
      Constructions.apply_partition_walls(model, 'PartitionWallConstruction', mat_int_finish, partition_wall_area, spaces)
    else
      mat_int_finish = Material.InteriorFinishMaterial(hpxml_bldg.partition_wall_mass.interior_finish_type, hpxml_bldg.partition_wall_mass.interior_finish_thickness)
      partition_wall_area = hpxml_bldg.partition_wall_mass.area_fraction * hpxml_bldg.building_construction.conditioned_floor_area # Exposed partition wall area (both sides)
      Constructions.apply_partition_walls(model, 'PartitionWallConstruction', mat_int_finish, partition_wall_area, spaces)

      Constructions.apply_furniture(model, hpxml_bldg.furniture_mass, spaces)
    end
  end

  # Calculates the assumed above-grade height of the top of the dwelling unit's walls and foundation walls.
  #
  # @param hpxml_bldg [HPXML::Building] HPXML Building object representing an individual dwelling unit
  # @return [Array<Double, Double>] Top of the walls (ft), top of the foundation walls (ft)
  def self.get_foundation_and_walls_top(hpxml_bldg)
    foundation_top = [hpxml_bldg.building_construction.unit_height_above_grade, 0].max
    hpxml_bldg.foundation_walls.each do |foundation_wall|
      top = -1 * foundation_wall.depth_below_grade + foundation_wall.height
      foundation_top = top if top > foundation_top
    end
    ncfl_ag = hpxml_bldg.building_construction.number_of_conditioned_floors_above_grade
    walls_top = foundation_top + hpxml_bldg.building_construction.average_ceiling_height * ncfl_ag

    return walls_top, foundation_top
  end

  # Get the largest z difference for a surface.
  #
  # @param surface [OpenStudio::Model::Surface] an OpenStudio::Model::Surface object
  # @return [Double] the max z value minus the min x value
  def self.get_surface_height(surface:)
    zvalues = get_surface_z_values(surfaceArray: [surface])
    zrange = zvalues.max - zvalues.min
    return zrange
  end

  # Return an array of x values for surfaces passed in.
  # The values will be relative to the parent origin.
  # This was intended for spaces.
  #
  # @param surfaceArray [Array<OpenStudio::Model::Surface>] array of OpenStudio::Model::Surface objects
  # @return [Array<Double>] array of x-coordinates (ft)
  def self.get_surface_x_values(surfaceArray:)
    xValueArray = []
    surfaceArray.each do |surface|
      surface.vertices.each do |vertex|
        xValueArray << UnitConversions.convert(vertex.x, 'm', 'ft').round(5)
      end
    end
    return xValueArray
  end

  # Return an array of y values for surfaces passed in.
  # The values will be relative to the parent origin.
  # This was intended for spaces.
  #
  # @param surfaceArray [Array<OpenStudio::Model::Surface>] array of OpenStudio::Model::Surface objects
  # @return [Array<Double>] array of y-coordinates (ft)
  def self.get_surface_y_values(surfaceArray:)
    yValueArray = []
    surfaceArray.each do |surface|
      surface.vertices.each do |vertex|
        yValueArray << UnitConversions.convert(vertex.y, 'm', 'ft').round(5)
      end
    end
    return yValueArray
  end

  # Return an array of z values for surfaces passed in.
  # The values will be relative to the parent origin.
  # This was intended for spaces.
  #
  # @param surfaceArray [Array<OpenStudio::Model::Surface>] array of OpenStudio::Model::Surface objects
  # @return [Array<Double>] array of z-coordinates (ft)
  def self.get_surface_z_values(surfaceArray:)
    # Return an array of z values for surfaces passed in. The values will be relative to the parent origin. This was intended for spaces.
    zValueArray = []
    surfaceArray.each do |surface|
      surface.vertices.each do |vertex|
        zValueArray << UnitConversions.convert(vertex.z, 'm', 'ft').round(5)
      end
    end
    return zValueArray
  end

  # Get the default number of occupants.
  #
  # @param nbeds [Integer] Number of bedrooms in the dwelling unit
  # @return [Double] Number of occupants in the dwelling unit
  def self.get_occupancy_default_num(nbeds:)
    return Float(nbeds) # Per ANSI 301 for an asset calculation
  end

  # Creates a space and zone based on contents of spaces and value of location.
  # Sets a "dwelling unit multiplier" equal to the number of similar units represented.
  #
  # @param model [OpenStudio::Model::Model] OpenStudio Model object
  # @param spaces [Hash] Map of HPXML locations => OpenStudio Space objects
  # @param location [String] HPXML location
  # @param zone_multiplier [Integer] the number of similar zones represented
  # @return [OpenStudio::Model::Space, nil] updated spaces hash if location is not already a key
  def self.create_space_and_zone(model, spaces, location, zone_multiplier)
    if not spaces.keys.include? location
      thermal_zone = OpenStudio::Model::ThermalZone.new(model)
      thermal_zone.setName(location)
      thermal_zone.additionalProperties.setFeature('ObjectType', location)
      thermal_zone.setMultiplier(zone_multiplier)

      space = OpenStudio::Model::Space.new(model)
      space.setName(location)

      space.setThermalZone(thermal_zone)
      spaces[location] = space
    end
  end

  # Create vertices for a pitched horizontal plane based on length, height, z origin, azimuth, tilt, and presence of a buffer.
  #
  # @param length [Double] length of the roof (ft)
  # @param width [Double] width of the roof (ft)
  # @param z_origin [Double] The z-coordinate for which the length and height are relative (ft)
  # @param azimuth [Double] azimuth (degrees)
  # @param tilt [Double] ratio of vertical rise to horizontal run (frac)
  # @param add_buffer [Boolean] whether to use a buffer on each side of a subsurface
  # @return [OpenStudio::Point3dVector] an array of points
  def self.create_roof_vertices(length, width, z_origin, azimuth, tilt, add_buffer: false)
    length = UnitConversions.convert(length, 'ft', 'm')
    width = UnitConversions.convert(width, 'ft', 'm')
    z_origin = UnitConversions.convert(z_origin, 'ft', 'm')

    if add_buffer
      buffer = calculate_subsurface_parent_buffer(length, width)
      buffer /= 2.0 # Buffer on each side
    else
      buffer = 0
    end

    vertices = OpenStudio::Point3dVector.new
    vertices << OpenStudio::Point3d.new(length / 2 + buffer, -width / 2 - buffer, 0)
    vertices << OpenStudio::Point3d.new(length / 2 + buffer, width / 2 + buffer, 0)
    vertices << OpenStudio::Point3d.new(-length / 2 - buffer, width / 2 + buffer, 0)
    vertices << OpenStudio::Point3d.new(-length / 2 - buffer, -width / 2 - buffer, 0)

    # Rotate about the x axis
    m = OpenStudio::Matrix.new(4, 4, 0)
    m[0, 0] = 1
    m[1, 1] = Math::cos(Math::atan(tilt))
    m[1, 2] = -Math::sin(Math::atan(tilt))
    m[2, 1] = Math::sin(Math::atan(tilt))
    m[2, 2] = Math::cos(Math::atan(tilt))
    m[3, 3] = 1
    transformation = OpenStudio::Transformation.new(m)
    vertices = transformation * vertices

    # Rotate about the z axis
    azimuth_rad = UnitConversions.convert(azimuth, 'deg', 'rad')
    rad180 = UnitConversions.convert(180, 'deg', 'rad')
    m = OpenStudio::Matrix.new(4, 4, 0)
    m[0, 0] = Math::cos(rad180 - azimuth_rad)
    m[1, 1] = Math::cos(rad180 - azimuth_rad)
    m[0, 1] = -Math::sin(rad180 - azimuth_rad)
    m[1, 0] = Math::sin(rad180 - azimuth_rad)
    m[2, 2] = 1
    m[3, 3] = 1
    transformation = OpenStudio::Transformation.new(m)
    vertices = transformation * vertices

    # Shift up by z
    new_vertices = OpenStudio::Point3dVector.new
    vertices.each do |vertex|
      new_vertices << OpenStudio::Point3d.new(vertex.x, vertex.y, vertex.z + z_origin)
    end

    return new_vertices
  end

  # For an array of roof surfaces, get the maximum tilt.
  #
  # @param surfaces [Array<OpenStudio::Model::Surface>] array of OpenStudio::Model::Surface objects
  # @return [Double] the maximum of surface tilts (degrees)
  def self.get_roof_pitch(surfaces)
    tilts = []
    surfaces.each do |surface|
      next if surface.surfaceType != EPlus::SurfaceTypeRoofCeiling
      next if (surface.outsideBoundaryCondition != EPlus::BoundaryConditionOutdoors) && (surface.outsideBoundaryCondition != EPlus::BoundaryConditionAdiabatic)

      tilts << surface.tilt
    end
    return UnitConversions.convert(tilts.max, 'rad', 'deg')
  end

  # Create vertices for a vertical plane based on length, height, z origin, azimuth, presence of a buffer, and any subsurface area.
  #
  # @param length [Double] length of the wall (ft)
  # @param height [Double] height of the wall (ft)
  # @param z_origin [Double] The z-coordinate for which the length and height are relative (ft)
  # @param azimuth [Double] azimuth (degrees)
  # @param add_buffer [Boolean] whether to use a buffer on each side of a subsurface
  # @param subsurface_area [Double] the area of a subsurface within the parent surface (ft2)
  # @return [OpenStudio::Point3dVector] an array of points
  def self.create_wall_vertices(length, height, z_origin, azimuth, add_buffer: false, subsurface_area: 0)
    length = UnitConversions.convert(length, 'ft', 'm')
    height = UnitConversions.convert(height, 'ft', 'm')
    z_origin = UnitConversions.convert(z_origin, 'ft', 'm')

    if add_buffer
      buffer = calculate_subsurface_parent_buffer(length, height)
      buffer /= 2.0 # Buffer on each side
    else
      buffer = 0
    end

    vertices = OpenStudio::Point3dVector.new
    vertices << OpenStudio::Point3d.new(-length / 2 - buffer, 0, z_origin - buffer)
    vertices << OpenStudio::Point3d.new(-length / 2 - buffer, 0, z_origin + height + buffer)
    if subsurface_area > 0
      subsurface_area = UnitConversions.convert(subsurface_area, 'ft^2', 'm^2')
      sub_length = length / 10.0
      sub_height = subsurface_area / sub_length
      if sub_height >= height
        sub_height = height - 0.1
        sub_length = subsurface_area / sub_height
      end
      vertices << OpenStudio::Point3d.new(length / 2 - sub_length + buffer, 0, z_origin + height + buffer)
      vertices << OpenStudio::Point3d.new(length / 2 - sub_length + buffer, 0, z_origin + height - sub_height + buffer)
      vertices << OpenStudio::Point3d.new(length / 2 + buffer, 0, z_origin + height - sub_height + buffer)
    else
      vertices << OpenStudio::Point3d.new(length / 2 + buffer, 0, z_origin + height + buffer)
    end
    vertices << OpenStudio::Point3d.new(length / 2 + buffer, 0, z_origin - buffer)

    # Rotate about the z axis
    azimuth_rad = UnitConversions.convert(azimuth, 'deg', 'rad')
    m = OpenStudio::Matrix.new(4, 4, 0)
    m[0, 0] = Math::cos(-azimuth_rad)
    m[1, 1] = Math::cos(-azimuth_rad)
    m[0, 1] = -Math::sin(-azimuth_rad)
    m[1, 0] = Math::sin(-azimuth_rad)
    m[2, 2] = 1
    m[3, 3] = 1
    transformation = OpenStudio::Transformation.new(m)

    return transformation * vertices
  end

  # Reverse the vertices after calling create_floor_vertices with the same argument values.
  #
  # @param length [Double] length of the ceiling (ft)
  # @param width [Double] width of the ceiling (ft)
  # @param z_origin [Double] The z-coordinate for which the length and width are relative (ft)
  # @param default_azimuths [Array<Double>] Default azimuths for the four sides of the home, used for surfaces without an orientation
  # @return [OpenStudio::Point3dVector] an array of points
  def self.create_ceiling_vertices(length, width, z_origin, default_azimuths)
    return OpenStudio::reverse(create_floor_vertices(length, width, z_origin, default_azimuths))
  end

  # Create vertices for a horizontal plane based on length, width, z origin, and default azimuths.
  #
  # @param length [Double] length of the floor (ft)
  # @param width [Double] width of the floor (ft)
  # @param z_origin [Double] The z-coordinate for which the length and width are relative (ft)
  # @param default_azimuths [Array<Double>] Default azimuths for the four sides of the home, used for surfaces without an orientation
  # @return [OpenStudio::Point3dVector] an array of points
  def self.create_floor_vertices(length, width, z_origin, default_azimuths)
    length = UnitConversions.convert(length, 'ft', 'm')
    width = UnitConversions.convert(width, 'ft', 'm')
    z_origin = UnitConversions.convert(z_origin, 'ft', 'm')

    vertices = OpenStudio::Point3dVector.new
    vertices << OpenStudio::Point3d.new(-length / 2, -width / 2, z_origin)
    vertices << OpenStudio::Point3d.new(-length / 2, width / 2, z_origin)
    vertices << OpenStudio::Point3d.new(length / 2, width / 2, z_origin)
    vertices << OpenStudio::Point3d.new(length / 2, -width / 2, z_origin)

    # Rotate about the z axis
    # This is not strictly needed, but will make the floor edges
    # parallel to the walls for a better geometry rendering.
    azimuth_rad = UnitConversions.convert(default_azimuths[0], 'deg', 'rad')
    m = OpenStudio::Matrix.new(4, 4, 0)
    m[0, 0] = Math::cos(-azimuth_rad)
    m[1, 1] = Math::cos(-azimuth_rad)
    m[0, 1] = -Math::sin(-azimuth_rad)
    m[1, 0] = Math::sin(-azimuth_rad)
    m[2, 2] = 1
    m[3, 3] = 1
    transformation = OpenStudio::Transformation.new(m)

    return transformation * vertices
  end

  # Set calculated zone volumes for all HPXML locations on OpenStudio Thermal Zone and Space objects.
  # TODO why? for reporting?
  #
  # @param spaces [Hash] Map of HPXML locations => OpenStudio Space objects
  # @param hpxml_bldg [HPXML::Building] HPXML Building object representing an individual dwelling unit
  # @param hpxml_header [HPXML::Header] HPXML Header object (one per HPXML file)
  # @return [nil]
  def self.set_zone_volumes(spaces, hpxml_bldg, hpxml_header)
    # Conditioned space
    volume = UnitConversions.convert(hpxml_bldg.building_construction.conditioned_building_volume, 'ft^3', 'm^3')
    spaces[HPXML::LocationConditionedSpace].thermalZone.get.setVolume(volume)
    spaces[HPXML::LocationConditionedSpace].setVolume(volume)

    # Basement, crawlspace, garage
    spaces.keys.each do |location|
      next unless [HPXML::LocationBasementUnconditioned, HPXML::LocationCrawlspaceUnvented, HPXML::LocationCrawlspaceVented, HPXML::LocationGarage].include? location

      volume = UnitConversions.convert(calculate_zone_volume(hpxml_bldg, location), 'ft^3', 'm^3')
      spaces[location].thermalZone.get.setVolume(volume)
      spaces[location].setVolume(volume)
    end

    # Attic
    spaces.keys.each do |location|
      next unless [HPXML::LocationAtticUnvented, HPXML::LocationAtticVented].include? location

      if hpxml_header.apply_ashrae140_assumptions
        volume = UnitConversions.convert(3463, 'ft^3', 'm^3') # Hardcode the attic volume to match ASHRAE 140 Table 7-2 specification
      else
        volume = UnitConversions.convert(calculate_zone_volume(hpxml_bldg, location), 'ft^3', 'm^3')
      end

      spaces[location].thermalZone.get.setVolume(volume)
      spaces[location].setVolume(volume)
    end
  end

  # Re-position surfaces so as to not shade each other and to make it easier to visualize the building.
  # Horizontally pushes out OpenStudio::Model::Surface, OpenStudio::Model::SubSurface, and OpenStudio::Model::ShadingSurface objects.
  #
  # @param model [OpenStudio::Model::Model] OpenStudio Model object
  # @param hpxml_bldg [HPXML::Building] HPXML Building object representing an individual dwelling unit
  # @return [nil]
  def self.explode_surfaces(model, hpxml_bldg)
    gap_distance = UnitConversions.convert(10.0, 'ft', 'm') # distance between surfaces of the same azimuth
    rad90 = UnitConversions.convert(90, 'deg', 'rad')

    # Determine surfaces to shift and distance with which to explode surfaces horizontally outward
    surfaces = []
    azimuth_lengths = {}
    model.getSurfaces.sort.each do |surface|
      next unless [EPlus::SurfaceTypeWall, EPlus::SurfaceTypeRoofCeiling].include? surface.surfaceType
      next unless [EPlus::BoundaryConditionOutdoors, EPlus::BoundaryConditionFoundation, EPlus::BoundaryConditionAdiabatic, EPlus::BoundaryConditionCoefficients].include? surface.outsideBoundaryCondition
      next if surface.additionalProperties.getFeatureAsDouble('Tilt').get <= 0 # skip flat roofs

      surfaces << surface
      azimuth = surface.additionalProperties.getFeatureAsInteger('Azimuth').get
      if azimuth_lengths[azimuth].nil?
        azimuth_lengths[azimuth] = 0.0
      end
      azimuth_lengths[azimuth] += surface.additionalProperties.getFeatureAsDouble('Length').get + gap_distance
    end
    max_azimuth_length = azimuth_lengths.values.max

    # Using the max length for a given azimuth, calculate the apothem (radius of the incircle) of a regular
    # n-sided polygon to create the smallest polygon possible without self-shading. The number of polygon
    # sides is defined by the minimum difference between two azimuths.
    min_azimuth_diff = 360
    azimuths_sorted = azimuth_lengths.keys.sort
    azimuths_sorted.each_with_index do |az, idx|
      diff1 = (az - azimuths_sorted[(idx + 1) % azimuths_sorted.size]).abs
      diff2 = 360.0 - diff1 # opposite direction
      if diff1 < min_azimuth_diff
        min_azimuth_diff = diff1
      end
      if diff2 < min_azimuth_diff
        min_azimuth_diff = diff2
      end
    end
    if min_azimuth_diff > 0
      nsides = [(360.0 / min_azimuth_diff).ceil, 4].max # assume rectangle at the minimum
    else
      nsides = 4
    end
    explode_distance = max_azimuth_length / (2.0 * Math.tan(UnitConversions.convert(180.0 / nsides, 'deg', 'rad')))

    add_neighbor_shading(model, max_azimuth_length, hpxml_bldg)

    # Initial distance of shifts at 90-degrees to horizontal outward
    azimuth_side_shifts = {}
    azimuth_lengths.keys.each do |azimuth|
      azimuth_side_shifts[azimuth] = max_azimuth_length / 2.0
    end

    # Explode neighbors
    model.getShadingSurfaceGroups.each do |shading_group|
      next unless shading_group.name.to_s == Constants::ObjectTypeNeighbors

      shading_group.shadingSurfaces.each do |shading_surface|
        azimuth = shading_surface.additionalProperties.getFeatureAsInteger('Azimuth').get
        azimuth_rad = UnitConversions.convert(azimuth, 'deg', 'rad')
        distance = shading_surface.additionalProperties.getFeatureAsDouble('Distance').get

        unless azimuth_lengths.keys.include? azimuth
          fail "A neighbor building has an azimuth (#{azimuth}) not equal to the azimuth of any wall."
        end

        # Push out horizontally
        distance += explode_distance
        transformation = get_surface_transformation(offset: distance, x: Math::sin(azimuth_rad), y: Math::cos(azimuth_rad), z: 0)

        shading_surface.setVertices(transformation * shading_surface.vertices)
      end
    end

    # Explode walls, windows, doors, roofs, and skylights
    surfaces_moved = []

    surfaces.sort.each do |surface|
      next if surface.additionalProperties.getFeatureAsDouble('Tilt').get <= 0 # skip flat roofs

      if surface.adjacentSurface.is_initialized
        next if surfaces_moved.include? surface.adjacentSurface.get
      end

      azimuth = surface.additionalProperties.getFeatureAsInteger('Azimuth').get
      azimuth_rad = UnitConversions.convert(azimuth, 'deg', 'rad')

      # Get associated shading surfaces (e.g., overhangs, interior shading surfaces)
      overhang_surfaces = []
      shading_surfaces = []
      surface.subSurfaces.each do |subsurface|
        next unless subsurface.subSurfaceType == EPlus::SubSurfaceTypeWindow

        subsurface.shadingSurfaceGroups.each do |overhang_group|
          overhang_group.shadingSurfaces.each do |overhang|
            overhang_surfaces << overhang
          end
        end
      end

      # Push out horizontally
      distance = explode_distance

      if surface.surfaceType == EPlus::SurfaceTypeRoofCeiling
        # Ensure pitched surfaces are positioned outward justified with walls, etc.
        tilt = surface.additionalProperties.getFeatureAsDouble('Tilt').get
        width = surface.additionalProperties.getFeatureAsDouble('Width').get
        distance -= 0.5 * Math.cos(Math.atan(tilt)) * width
      end
      transformation = get_surface_transformation(offset: distance, x: Math::sin(azimuth_rad), y: Math::cos(azimuth_rad), z: 0)
      transformation_shade = get_surface_transformation(offset: distance + 0.001, x: Math::sin(azimuth_rad), y: Math::cos(azimuth_rad), z: 0) # Offset slightly from window

      ([surface] + surface.subSurfaces + overhang_surfaces).each do |s|
        s.setVertices(transformation * s.vertices)
      end
      shading_surfaces.each do |s|
        s.setVertices(transformation_shade * s.vertices)
      end
      if surface.adjacentSurface.is_initialized
        surface.adjacentSurface.get.setVertices(transformation * surface.adjacentSurface.get.vertices)
      end

      # Shift at 90-degrees to previous transformation, so surfaces don't overlap and shade each other
      azimuth_side_shifts[azimuth] -= surface.additionalProperties.getFeatureAsDouble('Length').get / 2.0
      transformation_shift = get_surface_transformation(offset: azimuth_side_shifts[azimuth], x: Math::sin(azimuth_rad + rad90), y: Math::cos(azimuth_rad + rad90), z: 0)

      ([surface] + surface.subSurfaces + overhang_surfaces + shading_surfaces).each do |s|
        s.setVertices(transformation_shift * s.vertices)
      end
      if surface.adjacentSurface.is_initialized
        surface.adjacentSurface.get.setVertices(transformation_shift * surface.adjacentSurface.get.vertices)
      end

      azimuth_side_shifts[azimuth] -= (surface.additionalProperties.getFeatureAsDouble('Length').get / 2.0 + gap_distance)

      surfaces_moved << surface
    end
  end

  # Shift units so they aren't right on top and shade each other.
  #
  # @param model [OpenStudio::Model::Model] OpenStudio Model object
  # @param unit_number [Integer] index number corresponding to an HPXML Building object
  # @return [nil]
  def self.shift_surfaces(model, unit_number)
    y_shift = 200.0 * unit_number # meters

    # shift the unit so it's not right on top of the previous one
    model.getSpaces.sort.each do |space|
      space.setYOrigin(y_shift)
    end

    # shift shading surfaces
    m = OpenStudio::Matrix.new(4, 4, 0)
    m[0, 0] = 1
    m[1, 1] = 1
    m[2, 2] = 1
    m[3, 3] = 1
    m[1, 3] = y_shift
    t = OpenStudio::Transformation.new(m)

    model.getShadingSurfaceGroups.each do |shading_surface_group|
      next if shading_surface_group.space.is_initialized # already got shifted

      shading_surface_group.shadingSurfaces.each do |shading_surface|
        shading_surface.setVertices(t * shading_surface.vertices)
      end
    end
  end

  # Get the z origin (minimum) of a thermal zone.
  #
  # @param zone [OpenStudio::Model::ThermalZone] OpenStudio ThermalZone object
  # @return [Double] Minimum of space z origins in a zone (ft)
  def self.get_z_origin_for_zone(zone)
    z_origins = []
    zone.spaces.each do |space|
      z_origins << UnitConversions.convert(space.zOrigin, 'm', 'ft')
    end
    return z_origins.min
  end

  # Get the surface transformation using the translation matrix defined by an offset multiplied by 3D translation vector (x, y, z).
  # Applying the affine transformation will shift a set of vertices.
  #
  # @param offset [Double] the magnitude of the vector (ft)
  # @param x [Double] the x-coordinate of the translation vector
  # @param y [Double] the y-coordinate of the translation vector
  # @param z [Double] the z-coordinate of the translation vector
  # @return [OpenStudio::Transformation] the OpenStudio transformation object
  def self.get_surface_transformation(offset:, x:, y:, z:)
    x = UnitConversions.convert(x, 'ft', 'm')
    y = UnitConversions.convert(y, 'ft', 'm')
    z = UnitConversions.convert(z, 'ft', 'm')

    m = OpenStudio::Matrix.new(4, 4, 0)
    m[0, 0] = 1
    m[1, 1] = 1
    m[2, 2] = 1
    m[3, 3] = 1
    m[0, 3] = x * offset
    m[1, 3] = y * offset
    m[2, 3] = z.abs * offset

    return OpenStudio::Transformation.new(m)
  end

  # Add OpenStudio Shading Surfaces representing neighbor buildings.
  #
  # @param model [OpenStudio::Model::Model] OpenStudio Model object
  # @param length [Double] the shading surface length for each neighbor azimuth (ft)
  # @param hpxml_bldg [HPXML::Building] HPXML Building object representing an individual dwelling unit
  # @return [nil]
  def self.add_neighbor_shading(model, length, hpxml_bldg)
    walls_top, _foundation_top = get_foundation_and_walls_top(hpxml_bldg)
    z_origin = 0 # shading surface always starts at grade

    shading_surfaces = []
    hpxml_bldg.neighbor_buildings.each do |neighbor_building|
      height = neighbor_building.height.nil? ? walls_top : neighbor_building.height

      vertices = create_wall_vertices(length, height, z_origin, neighbor_building.azimuth)
      shading_surface = OpenStudio::Model::ShadingSurface.new(vertices, model)
      shading_surface.additionalProperties.setFeature('Azimuth', neighbor_building.azimuth)
      shading_surface.additionalProperties.setFeature('Distance', neighbor_building.distance)
      shading_surface.setName("Neighbor azimuth #{neighbor_building.azimuth} distance #{neighbor_building.distance}")

      shading_surfaces << shading_surface
    end

    unless shading_surfaces.empty?
      shading_surface_group = OpenStudio::Model::ShadingSurfaceGroup.new(model)
      shading_surface_group.setName(Constants::ObjectTypeNeighbors)
      shading_surfaces.each do |shading_surface|
        shading_surface.setShadingSurfaceGroup(shading_surface_group)
      end
    end
  end

  # Calculate zone volume for an HPXML location based on floor area and an assumed height.
  #
  # @param hpxml_bldg [HPXML::Building] HPXML Building object representing an individual dwelling unit
  # @param location [String] the location of interest (HPXML::LocationXXX)
  # @return [Double] calculated zone volume (ft^3)
  def self.calculate_zone_volume(hpxml_bldg, location)
    if [HPXML::LocationBasementUnconditioned,
        HPXML::LocationCrawlspaceUnvented,
        HPXML::LocationCrawlspaceVented,
        HPXML::LocationGarage].include? location
      floor_area = hpxml_bldg.slabs.select { |s| s.interior_adjacent_to == location }.map { |s| s.area }.sum(0.0)
      height = hpxml_bldg.foundation_walls.select { |w| w.interior_adjacent_to == location }.map { |w| w.height }.max
      if height.nil? # No foundation walls, need to make assumption because HPXML Wall elements don't have a height
        height = { HPXML::LocationBasementUnconditioned => 8,
                   HPXML::LocationCrawlspaceUnvented => 3,
                   HPXML::LocationCrawlspaceVented => 3,
                   HPXML::LocationGarage => 8 }[location]
      end
      return floor_area * height
    elsif [HPXML::LocationAtticUnvented,
           HPXML::LocationAtticVented].include? location
      floor_area = hpxml_bldg.floors.select { |f| [f.interior_adjacent_to, f.exterior_adjacent_to].include? location }.map { |s| s.area }.sum(0.0)
      roofs = hpxml_bldg.roofs.select { |r| r.interior_adjacent_to == location }
      avg_pitch = roofs.map { |r| r.pitch }.sum(0.0) / roofs.size
      # Assume square hip roof for volume calculation
      length = floor_area**0.5
      height = 0.5 * Math.sin(Math.atan(avg_pitch / 12.0)) * length
      return [floor_area * height / 3.0, 0.01].max
    end
  end

  # Get temperature scheduled space values for an HPXML location.
  #
  # @param location [String] the general HPXML location
  # @return [Hash] Map of minimum temperature, indoor/outdoor/ground weights, duct regain factor
  def self.get_temperature_scheduled_space_values(location)
    if location == HPXML::LocationOtherHeatedSpace
      # Average of indoor/outdoor temperatures with minimum of heating setpoint
      return { temp_min: 68,
               indoor_weight: 0.5,
               outdoor_weight: 0.5,
               ground_weight: 0.0,
               f_regain: 0.0 }
    elsif location == HPXML::LocationOtherMultifamilyBufferSpace
      # Average of indoor/outdoor temperatures with minimum of 50 F
      return { temp_min: 50,
               indoor_weight: 0.5,
               outdoor_weight: 0.5,
               ground_weight: 0.0,
               f_regain: 0.0 }
    elsif location == HPXML::LocationOtherNonFreezingSpace
      # Floating with outdoor air temperature with minimum of 40 F
      return { temp_min: 40,
               indoor_weight: 0.0,
               outdoor_weight: 1.0,
               ground_weight: 0.0,
               f_regain: 0.0 }
    elsif location == HPXML::LocationOtherHousingUnit
      # Indoor air temperature
      return { temp_min: nil,
               indoor_weight: 1.0,
               outdoor_weight: 0.0,
               ground_weight: 0.0,
               f_regain: 0.0 }
    elsif location == HPXML::LocationExteriorWall
      # Average of indoor/outdoor temperatures
      return { temp_min: nil,
               indoor_weight: 0.5,
               outdoor_weight: 0.5,
               ground_weight: 0.0,
               f_regain: 0.5 } # From LBNL's "Technical Background for default values used for Forced Air Systems in Proposed ASHRAE Standard 152P"
    elsif location == HPXML::LocationUnderSlab
      # Ground temperature
      return { temp_min: nil,
               indoor_weight: 0.0,
               outdoor_weight: 0.0,
               ground_weight: 1.0,
               f_regain: 0.83 } # From LBNL's "Technical Background for default values used for Forced Air Systems in Proposed ASHRAE Standard 152P"
    elsif location == HPXML::LocationManufacturedHomeBelly
      # From LBNL's "Technical Background for default values used for Forced Air Systems in Proposed ASHRAE Standard 152P"
      # 3.5 Manufactured House Belly Pan Temperatures
      # FUTURE: Consider modeling the belly as a separate thermal zone so that we dynamically calculate temperatures.
      return { temp_min: nil,
               indoor_weight: 1.0,
               outdoor_weight: 0.0,
               ground_weight: 0.0,
               f_regain: 0.62 }
    end
    fail "Unhandled location: #{location}."
  end

  # For a given OpenStudio Surface, set the OpenStudio Space based on the adjacent interior location of an HPXML Surface.
  #
  # @param model [OpenStudio::Model::Model] OpenStudio Model object
  # @param spaces [Hash] Map of HPXML locations => OpenStudio Space objects
  # @param surface [OpenStudio::Model::Surface] an OpenStudio::Model::Surface object
  # @param hpxml_surface [HPXML::Wall or HPXML::Roof or HPXML::RimJoist or HPXML::FoundationWall or HPXML::Slab] any HPXML surface
  # @return [nil]
  def self.set_surface_interior(model, spaces, surface, hpxml_surface, hpxml_bldg)
    interior_adjacent_to = hpxml_surface.interior_adjacent_to
    if HPXML::conditioned_below_grade_locations.include? interior_adjacent_to
      surface.setSpace(create_or_get_space(model, spaces, HPXML::LocationConditionedSpace, hpxml_bldg))
    else
      surface.setSpace(create_or_get_space(model, spaces, interior_adjacent_to, hpxml_bldg))
    end
  end

  # For a given OpenStudio Surface, set either an outside boundary condition or adjacent OpenStudio Surface based on the adjacent exterior location of an HPXML Surface.
  #
  # @param model [OpenStudio::Model::Model] OpenStudio Model object
  # @param spaces [Hash] Map of HPXML locations => OpenStudio Space objects
  # @param surface [OpenStudio::Model::Surface] an OpenStudio::Model::Surface object
  # @param hpxml_surface [HPXML::Wall or HPXML::Roof or HPXML::RimJoist or HPXML::FoundationWall or HPXML::Slab] any HPXML surface
  # @return [nil]
  def self.set_surface_exterior(model, spaces, surface, hpxml_surface, hpxml_bldg, common_surface_id_map)
    exterior_adjacent_to = hpxml_surface.exterior_adjacent_to
    is_adiabatic = hpxml_surface.is_adiabatic
    if not hpxml_surface.sameas_id.nil?
      if common_surface_id_map.nil?
        fail "unexpected surface sameas attribute assigned: #{surface.sameas_id}."
      else
        # Store surface id and OS surface object mapping, process later
        common_surface_id_map[hpxml_surface.id] = surface.handle
        return
      end
    end
    if [HPXML::LocationOutside, HPXML::LocationManufacturedHomeUnderBelly].include? exterior_adjacent_to
      surface.setOutsideBoundaryCondition(EPlus::BoundaryConditionOutdoors)
    elsif exterior_adjacent_to == HPXML::LocationGround
      surface.setOutsideBoundaryCondition(EPlus::BoundaryConditionFoundation)
    elsif is_adiabatic
      surface.setOutsideBoundaryCondition(EPlus::BoundaryConditionAdiabatic)
    elsif [HPXML::LocationOtherHeatedSpace, HPXML::LocationOtherMultifamilyBufferSpace,
           HPXML::LocationOtherNonFreezingSpace, HPXML::LocationOtherHousingUnit].include? exterior_adjacent_to
      set_surface_otherside_coefficients(surface, exterior_adjacent_to, model, spaces)
    elsif HPXML::conditioned_below_grade_locations.include? exterior_adjacent_to
      adjacent_surface = surface.createAdjacentSurface(create_or_get_space(model, spaces, HPXML::LocationConditionedSpace, hpxml_bldg)).get
      adjacent_surface.additionalProperties.setFeature('SurfaceType', surface.additionalProperties.getFeatureAsString('SurfaceType').get)
    else
      adjacent_surface = surface.createAdjacentSurface(create_or_get_space(model, spaces, exterior_adjacent_to, hpxml_bldg)).get
      adjacent_surface.additionalProperties.setFeature('SurfaceType', surface.additionalProperties.getFeatureAsString('SurfaceType').get)
    end
  end

  # Set its parent surface outside boundary condition, which will be also applied to subsurfaces through OS
  # The parent surface is entirely comprised of the subsurface.
  #
  # @param surface [OpenStudio::Model::Surface] an OpenStudio::Model::Surface object
  # @param spaces [Hash] Map of HPXML locations => OpenStudio Space objects
  # @param model [OpenStudio::Model::Model] OpenStudio Model object
  # @param hpxml_surface [HPXML::Wall or HPXML::Roof or HPXML::RimJoist or HPXML::FoundationWall or HPXML::Slab] any HPXML surface
  # @return [nil]
  def self.set_subsurface_exterior(surface, spaces, model, hpxml_surface, hpxml_bldg)
    # Subsurface on foundation wall, set it to be adjacent to outdoors
    if hpxml_surface.exterior_adjacent_to == HPXML::LocationGround
      surface.setOutsideBoundaryCondition(EPlus::BoundaryConditionOutdoors)
    else
      set_surface_exterior(model, spaces, surface, hpxml_surface, hpxml_bldg, nil)
    end
  end

  # For a given OpenStudio Surface, set the Other Side Coefficients (based on space temperature schedule) and sun/wind exposure.
  #
  # @param surface [OpenStudio::Model::Surface] an OpenStudio::Model::Surface object
  # @param exterior_adjacent_to [String] Exterior adjacent to location (HPXML::LocationXXX)
  # @param model [OpenStudio::Model::Model] OpenStudio Model object
  # @param spaces [Hash] Map of HPXML locations => OpenStudio Space objects
  # @return [nil]
  def self.set_surface_otherside_coefficients(surface, exterior_adjacent_to, model, spaces)
    otherside_coeffs = nil
    model.getSurfacePropertyOtherSideCoefficientss.each do |c|
      next unless c.name.to_s == exterior_adjacent_to

      otherside_coeffs = c
    end
    if otherside_coeffs.nil?
      # Create E+ other side coefficient object
      otherside_coeffs = OpenStudio::Model::SurfacePropertyOtherSideCoefficients.new(model)
      otherside_coeffs.setName(exterior_adjacent_to)
      otherside_coeffs.setCombinedConvectiveRadiativeFilmCoefficient(UnitConversions.convert(1.0 / Material.AirFilmVertical.rvalue, 'Btu/(hr*ft^2*F)', 'W/(m^2*K)'))
      # Schedule of space temperature, can be shared with water heater/ducts
      sch = get_space_temperature_schedule(model, exterior_adjacent_to, spaces)
      otherside_coeffs.setConstantTemperatureSchedule(sch)
    end
    surface.setSurfacePropertyOtherSideCoefficients(otherside_coeffs)
    surface.setSunExposure(EPlus::SurfaceSunExposureNo)
    surface.setWindExposure(EPlus::SurfaceWindExposureNo)
  end

  # Create outside boundary schedules to be actuated by EMS,
  # can be shared by any surface, duct adjacent to / located in those spaces.
  #
  # @param model [OpenStudio::Model::Model] OpenStudio Model object
  # @param location [String] the location of interest (HPXML::LocationXXX)
  # @param spaces [Hash] Map of HPXML locations => OpenStudio Space objects
  # @return [OpenStudio::Model::ScheduleConstant] OpenStudio ScheduleConstant object
  def self.get_space_temperature_schedule(model, location, spaces)
    # return if already exists
    model.getScheduleConstants.each do |sch|
      next unless sch.name.to_s == location

      return sch
    end

    sch = Model.add_schedule_constant(
      model,
      name: location,
      value: nil
    )
    sch.additionalProperties.setFeature('ObjectType', location)

    space_values = get_temperature_scheduled_space_values(location)

    htg_weekday_setpoints, htg_weekend_setpoints = Defaults.get_heating_setpoint(HPXML::HVACControlTypeManual, @eri_version)
    if htg_weekday_setpoints.split(', ').uniq.size == 1 && htg_weekend_setpoints.split(', ').uniq.size == 1 && htg_weekday_setpoints.split(', ').uniq == htg_weekend_setpoints.split(', ').uniq
      default_htg_sp = htg_weekend_setpoints.split(', ').uniq[0].to_f # F
    else
      fail 'Unexpected heating setpoints.'
    end

    clg_weekday_setpoints, clg_weekend_setpoints = Defaults.get_cooling_setpoint(HPXML::HVACControlTypeManual, @eri_version)
    if clg_weekday_setpoints.split(', ').uniq.size == 1 && clg_weekend_setpoints.split(', ').uniq.size == 1 && clg_weekday_setpoints.split(', ').uniq == clg_weekend_setpoints.split(', ').uniq
      default_clg_sp = clg_weekend_setpoints.split(', ').uniq[0].to_f # F
    else
      fail 'Unexpected cooling setpoints.'
    end

    if location == HPXML::LocationOtherHeatedSpace
      if spaces[HPXML::LocationConditionedSpace].thermalZone.get.thermostatSetpointDualSetpoint.is_initialized
        # Create a sensor to get dynamic heating setpoint
        htg_sch = spaces[HPXML::LocationConditionedSpace].thermalZone.get.thermostatSetpointDualSetpoint.get.heatingSetpointTemperatureSchedule.get
        space_values[:temp_min] = Model.add_ems_sensor(
          model,
          name: 'htg_spt',
          output_var_or_meter_name: 'Schedule Value',
          key_name: htg_sch.name
        )
        space_values[:temp_min] = space_values[:temp_min].name.to_s
      else
        # No HVAC system; use the defaulted heating setpoint.
        space_values[:temp_min] = default_htg_sp # F
      end
    end

    # Schedule type limits compatible
    schedule_type_limits = OpenStudio::Model::ScheduleTypeLimits.new(model)
    schedule_type_limits.setUnitType('Temperature')
    sch.setScheduleTypeLimits(schedule_type_limits)

    # Sensors
    if space_values[:indoor_weight] > 0
      if not spaces[HPXML::LocationConditionedSpace].thermalZone.get.thermostatSetpointDualSetpoint.is_initialized
        # No HVAC system; use the average of defaulted heating/cooling setpoints.
        sensor_ia = UnitConversions.convert((default_htg_sp + default_clg_sp) / 2.0, 'F', 'C')
      else
        sensor_ia = Model.add_ems_sensor(
          model,
          name: 'cond_zone_temp',
          output_var_or_meter_name: 'Zone Air Temperature',
          key_name: spaces[HPXML::LocationConditionedSpace].thermalZone.get.name
        )
        sensor_ia = sensor_ia.name
      end
    end

    if space_values[:outdoor_weight] > 0
      sensor_oa = Model.add_ems_sensor(
        model,
        name: 'oa_temp',
        output_var_or_meter_name: 'Site Outdoor Air Drybulb Temperature',
        key_name: nil
      )
    end

    if space_values[:ground_weight] > 0
      sensor_gnd = Model.add_ems_sensor(
        model,
        name: 'ground_temp',
        output_var_or_meter_name: 'Site Surface Ground Temperature',
        key_name: nil
      )
    end

    actuator = Model.add_ems_actuator(
      name: "#{location} temp sch",
      model_object: sch,
      comp_type_and_control: EPlus::EMSActuatorScheduleConstantValue
    )

    # EMS to actuate schedule
    program = Model.add_ems_program(
      model,
      name: "#{location} Temperature Program"
    )
    program.addLine("Set #{actuator.name} = 0.0")
    if not sensor_ia.nil?
      program.addLine("Set #{actuator.name} = #{actuator.name} + (#{sensor_ia} * #{space_values[:indoor_weight]})")
    end
    if not sensor_oa.nil?
      program.addLine("Set #{actuator.name} = #{actuator.name} + (#{sensor_oa.name} * #{space_values[:outdoor_weight]})")
    end
    if not sensor_gnd.nil?
      program.addLine("Set #{actuator.name} = #{actuator.name} + (#{sensor_gnd.name} * #{space_values[:ground_weight]})")
    end
    if not space_values[:temp_min].nil?
      if space_values[:temp_min].is_a? String
        min_temp_c = space_values[:temp_min]
      else
        min_temp_c = UnitConversions.convert(space_values[:temp_min], 'F', 'C')
      end
      program.addLine("If #{actuator.name} < #{min_temp_c}")
      program.addLine("Set #{actuator.name} = #{min_temp_c}")
      program.addLine('EndIf')
    end

    Model.add_ems_program_calling_manager(
      model,
      name: "#{program.name} calling manager",
      calling_point: 'EndOfSystemTimestepAfterHVACReporting',
      ems_programs: [program]
    )

    return sch
  end

  # Returns an OS:Space, or temperature OS:Schedule for a MF space, or nil if outside
  # Should be called when the object's energy use is sensitive to ambient temperature
  # (e.g., water heaters, ducts, and refrigerators).
  #
  # @param location [String] the location of interest (HPXML::LocationXXX)
  # @param model [OpenStudio::Model::Model] OpenStudio Model object
  # @param spaces [Hash] Map of HPXML locations => OpenStudio Space objects
  # @return [OpenStudio::Model::Space or OpenStudio::Model::ScheduleConstant] OpenStudio Space or Schedule object
  def self.get_space_or_schedule_from_location(location, model, spaces)
    return if [HPXML::LocationOtherExterior,
               HPXML::LocationOutside,
               HPXML::LocationRoofDeck].include? location

    sch = nil
    space = nil
    if [HPXML::LocationOtherHeatedSpace,
        HPXML::LocationOtherHousingUnit,
        HPXML::LocationOtherMultifamilyBufferSpace,
        HPXML::LocationOtherNonFreezingSpace,
        HPXML::LocationExteriorWall,
        HPXML::LocationUnderSlab].include? location
      # if located in spaces where we don't model a thermal zone, create and return temperature schedule
      sch = get_space_temperature_schedule(model, location, spaces)
    else
      space = get_space_from_location(location, spaces)
    end

    return space, sch
  end

  # Returns an OS:Space, or nil if a MF space or outside
  # Should be called when the object's energy use is NOT sensitive to ambient temperature
  # (e.g., appliances).
  #
  # @param location [String] the location of interest (HPXML::LocationXXX)
  # @param spaces [Hash] Map of HPXML locations => OpenStudio Space objects
  # @return [OpenStudio::Model::Space] OpenStudio Space object
  def self.get_space_from_location(location, spaces)
    return if [HPXML::LocationOutside,
               HPXML::LocationOtherHeatedSpace,
               HPXML::LocationOtherHousingUnit,
               HPXML::LocationOtherMultifamilyBufferSpace,
               HPXML::LocationOtherNonFreezingSpace].include? location

    if HPXML::conditioned_locations.include? location
      location = HPXML::LocationConditionedSpace
    end

    return spaces[location]
  end

  # Calculates space heights as the max z coordinate minus the min z coordinate.
  #
  # @param spaces [Array<OpenStudio::Model::Space>] array of OpenStudio::Model::Space objects
  # @return [Double] max z coordinate minus min z coordinate for a collection of spaces (ft)
  def self.get_height_of_spaces(spaces:)
    minzs = []
    maxzs = []
    spaces.each do |space|
      zvalues = get_surface_z_values(surfaceArray: space.surfaces)
      minzs << zvalues.min + UnitConversions.convert(space.zOrigin, 'm', 'ft')
      maxzs << zvalues.max + UnitConversions.convert(space.zOrigin, 'm', 'ft')
    end
    return maxzs.max - minzs.min
  end

  # Determine the length of an OpenStudio Surface by calculating the maximum difference between x and y coordinates.
  #
  # @param surface [OpenStudio::Model::Surface] an OpenStudio::Model::Surface object
  # @return [Double] length of the OpenStudio Surface (ft)
  def self.get_surface_length(surface:)
    xvalues = get_surface_x_values(surfaceArray: [surface])
    yvalues = get_surface_y_values(surfaceArray: [surface])
    xrange = xvalues.max - xvalues.min
    yrange = yvalues.max - yvalues.min
    if xrange > yrange
      return xrange
    end

    return yrange
  end

  # Calculates the minimum buffer distance that the parent surface
  # needs relative to the subsurface in order to prevent E+ warnings
  # about "Very small surface area".
  #
  # @param length [Double] length of the subsurface (m)
  # @param width [Double] width of the subsurface (m)
  # @return [Double] minimum needed buffer distance (m)
  def self.calculate_subsurface_parent_buffer(length, width)
    min_surface_area = 0.005 # m^2
    return 0.5 * (((length + width)**2 + 4.0 * min_surface_area)**0.5 - length - width)
  end

  # For a provided HPXML Location, create an OpenStudio Space and Thermal Zone if the provided spaces hash doesn't already contain the OpenStudio Space.
  # Otherwise, return the already-created OpenStudio Space for the provided HPXML Location.
  #
  # @param model [OpenStudio::Model::Model] OpenStudio Model object
  # @param spaces [Hash] Map of HPXML locations => OpenStudio Space objects
  # @param location [String] the location of interest (HPXML::LocationXXX)
  # @param hpxml_bldg [HPXML::Building] HPXML Building object representing an individual dwelling unit
  # @return [OpenStudio::Model::Space] the OpenStudio::Model::Space object corresponding to HPXML::LocationXXX
  def self.create_or_get_space(model, spaces, location, hpxml_bldg)
    if spaces[location].nil?
      create_space_and_zone(model, spaces, location, hpxml_bldg.building_construction.number_of_units)
    end
    return spaces[location]
  end

  # Store the HPXML Building object unit number for use in reporting measure.
  #
  # @param model [OpenStudio::Model::Model] OpenStudio Model object
  # @param hpxml [HPXML] HPXML object
  # @param hpxml_bldg [HPXML::Building] HPXML Building object representing an individual dwelling unit
  # @return [nil]
  def self.apply_building_unit(model, hpxml, hpxml_bldg)
    return if hpxml.buildings.size == 1

    unit_num = hpxml.buildings.index(hpxml_bldg) + 1

    unit = OpenStudio::Model::BuildingUnit.new(model)
    unit.additionalProperties.setFeature('unit_num', unit_num)
    model.getSpaces.each do |s|
      s.setBuildingUnit(unit)
    end
  end
end<|MERGE_RESOLUTION|>--- conflicted
+++ resolved
@@ -132,14 +132,10 @@
   # @param spaces [Hash] Map of HPXML locations => OpenStudio Space objects
   # @param hpxml_bldg [HPXML::Building] HPXML Building object representing an individual dwelling unit
   # @param hpxml_header [HPXML::Header] HPXML Header object (one per HPXML file)
+  # @param common_surface_id_map [Hash] map of HPXML id and OpenStudio surface handle
   # @return [nil]
-<<<<<<< HEAD
   def self.apply_walls(runner, model, spaces, hpxml_bldg, hpxml_header, common_surface_id_map)
-    default_azimuths = HPXMLDefaults.get_default_azimuths(hpxml_bldg)
-=======
-  def self.apply_walls(runner, model, spaces, hpxml_bldg, hpxml_header)
     default_azimuths = Defaults.get_azimuths(hpxml_bldg)
->>>>>>> 745026fd
     _walls_top, foundation_top = get_foundation_and_walls_top(hpxml_bldg)
 
     hpxml_bldg.walls.each do |wall|
@@ -219,14 +215,10 @@
   # @param model [OpenStudio::Model::Model] OpenStudio Model object
   # @param spaces [Hash] Map of HPXML locations => OpenStudio Space objects
   # @param hpxml_bldg [HPXML::Building] HPXML Building object representing an individual dwelling unit
+  # @param common_surface_id_map [Hash] map of HPXML id and OpenStudio surface handle
   # @return [nil]
-<<<<<<< HEAD
   def self.apply_rim_joists(runner, model, spaces, hpxml_bldg, common_surface_id_map)
-    default_azimuths = HPXMLDefaults.get_default_azimuths(hpxml_bldg)
-=======
-  def self.apply_rim_joists(runner, model, spaces, hpxml_bldg)
     default_azimuths = Defaults.get_azimuths(hpxml_bldg)
->>>>>>> 745026fd
     _walls_top, foundation_top = get_foundation_and_walls_top(hpxml_bldg)
 
     hpxml_bldg.rim_joists.each do |rim_joist|
@@ -307,14 +299,10 @@
   # @param spaces [Hash] Map of HPXML locations => OpenStudio Space objects
   # @param hpxml_bldg [HPXML::Building] HPXML Building object representing an individual dwelling unit
   # @param hpxml_header [HPXML::Header] HPXML Header object (one per HPXML file)
+  # @param common_surface_id_map [Hash] map of HPXML id and OpenStudio surface handle
   # @return [nil]
-<<<<<<< HEAD
   def self.apply_floors(runner, model, spaces, hpxml_bldg, hpxml_header, common_surface_id_map)
-    default_azimuths = HPXMLDefaults.get_default_azimuths(hpxml_bldg)
-=======
-  def self.apply_floors(runner, model, spaces, hpxml_bldg, hpxml_header)
     default_azimuths = Defaults.get_azimuths(hpxml_bldg)
->>>>>>> 745026fd
     walls_top, foundation_top = get_foundation_and_walls_top(hpxml_bldg)
 
     hpxml_bldg.floors.each do |floor|
@@ -405,14 +393,10 @@
   # @param hpxml_bldg [HPXML::Building] HPXML Building object representing an individual dwelling unit
   # @param hpxml_header [HPXML::Header] HPXML Header object (one per HPXML file)
   # @param schedules_file [SchedulesFile] SchedulesFile wrapper class instance of detailed schedule files
+  # @param common_surface_id_map [Hash] map of HPXML id and OpenStudio surface handle
   # @return [nil]
-<<<<<<< HEAD
   def self.apply_foundation_walls_slabs(runner, model, spaces, weather, hpxml_bldg, hpxml_header, schedules_file, common_surface_id_map)
-    default_azimuths = HPXMLDefaults.get_default_azimuths(hpxml_bldg)
-=======
-  def self.apply_foundation_walls_slabs(runner, model, spaces, weather, hpxml_bldg, hpxml_header, schedules_file)
     default_azimuths = Defaults.get_azimuths(hpxml_bldg)
->>>>>>> 745026fd
 
     foundation_types = hpxml_bldg.slabs.map { |s| s.interior_adjacent_to }.uniq
     foundation_types.each do |foundation_type|
