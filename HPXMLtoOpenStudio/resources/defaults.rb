--- conflicted
+++ resolved
@@ -2197,69 +2197,29 @@
       if (not cooling_system.attached_heating_system.nil?) && (not cooling_system.attached_heating_system.fan_watts_per_cfm.nil?)
         cooling_system.fan_watts_per_cfm = cooling_system.attached_heating_system.fan_watts_per_cfm
         cooling_system.fan_watts_per_cfm_isdefaulted = true
-<<<<<<< HEAD
-      elsif [HPXML::HVACTypeCentralAirConditioner].include? cooling_system.cooling_system_type
-        cooling_system.fan_watts_per_cfm = (cooling_system.fan_model_type == HPXML::HVACFanModelTypePSC) ? psc_watts_per_cfm : bpm_watts_per_cfm
-        cooling_system.fan_watts_per_cfm_isdefaulted = true
-      elsif [HPXML::HVACTypeMiniSplitAirConditioner].include? cooling_system.cooling_system_type
-        cooling_system.fan_watts_per_cfm = cooling_system.distribution_system.nil? ? mini_split_ductless_watts_per_cfm : mini_split_ducted_watts_per_cfm
-        cooling_system.fan_watts_per_cfm_isdefaulted = true
-=======
       else
         case cooling_system.cooling_system_type
         when HPXML::HVACTypeCentralAirConditioner
-          if cooling_system.cooling_efficiency_seer > 13.5 # HEScore assumption
-            cooling_system.fan_watts_per_cfm = ecm_watts_per_cfm
-          else
-            cooling_system.fan_watts_per_cfm = psc_watts_per_cfm
-          end
+          cooling_system.fan_watts_per_cfm = (cooling_system.fan_model_type == HPXML::HVACFanModelTypePSC) ? psc_watts_per_cfm : bpm_watts_per_cfm
           cooling_system.fan_watts_per_cfm_isdefaulted = true
         when HPXML::HVACTypeMiniSplitAirConditioner
-          if not cooling_system.distribution_system.nil?
-            cooling_system.fan_watts_per_cfm = mini_split_ducted_watts_per_cfm
-          else
-            cooling_system.fan_watts_per_cfm = mini_split_ductless_watts_per_cfm
-          end
+          cooling_system.fan_watts_per_cfm = cooling_system.distribution_system.nil? ? mini_split_ductless_watts_per_cfm : mini_split_ducted_watts_per_cfm
           cooling_system.fan_watts_per_cfm_isdefaulted = true
         when HPXML::HVACTypeEvaporativeCooler
           # Depends on airflow rate, so defaulted in hvac_sizing.rb
         end
->>>>>>> 3b7dabd6
       end
     end
 
     hpxml_bldg.heat_pumps.each do |heat_pump|
       next unless heat_pump.fan_watts_per_cfm.nil?
 
-<<<<<<< HEAD
-      if [HPXML::HVACTypeHeatPumpAirToAir, HPXML::HVACTypeHeatPumpGroundToAir].include? heat_pump.heat_pump_type
+      case heat_pump.heat_pump_type
+      when HPXML::HVACTypeHeatPumpAirToAir, HPXML::HVACTypeHeatPumpGroundToAir
         heat_pump.fan_watts_per_cfm = (heat_pump.fan_model_type == HPXML::HVACFanModelTypePSC) ? psc_watts_per_cfm : bpm_watts_per_cfm
         heat_pump.fan_watts_per_cfm_isdefaulted = true
-      elsif [HPXML::HVACTypeHeatPumpMiniSplit].include? heat_pump.heat_pump_type
+      when HPXML::HVACTypeHeatPumpMiniSplit
         heat_pump.fan_watts_per_cfm = heat_pump.distribution_system.nil? ? mini_split_ductless_watts_per_cfm : mini_split_ducted_watts_per_cfm
-=======
-      case heat_pump.heat_pump_type
-      when HPXML::HVACTypeHeatPumpAirToAir
-        if heat_pump.heating_efficiency_hspf > 8.75 # HEScore assumption
-          heat_pump.fan_watts_per_cfm = ecm_watts_per_cfm
-        else
-          heat_pump.fan_watts_per_cfm = psc_watts_per_cfm
-        end
-        heat_pump.fan_watts_per_cfm_isdefaulted = true
-      when HPXML::HVACTypeHeatPumpGroundToAir
-        if heat_pump.heating_efficiency_cop > 8.75 / 3.2 # HEScore assumption
-          heat_pump.fan_watts_per_cfm = ecm_watts_per_cfm
-        else
-          heat_pump.fan_watts_per_cfm = psc_watts_per_cfm
-        end
-        heat_pump.fan_watts_per_cfm_isdefaulted = true
-      when HPXML::HVACTypeHeatPumpMiniSplit
-        if not heat_pump.distribution_system.nil?
-          heat_pump.fan_watts_per_cfm = mini_split_ducted_watts_per_cfm
-        else
-          heat_pump.fan_watts_per_cfm = mini_split_ductless_watts_per_cfm
-        end
->>>>>>> 3b7dabd6
         heat_pump.fan_watts_per_cfm_isdefaulted = true
       end
     end
