# frozen_string_literal: true

$weather_lookup_cache = {}

# Collection of methods related to defaulting optional inputs in the HPXML
# that were not provided.
#
# Note: Each HPXML object (e.g., HPXML::Wall) has an additional_properties
# child object that can be used to store custom information on the object without
# being written to the HPXML file. This allows the custom information to
# be used by downstream calculations/logic.
module Defaults
  # Assigns default values to the HPXML Building object for optional HPXML inputs
  # that are not provided.
  #
  # When a default value is assigned to an HPXML object property (like wall.azimuth),
  # the corresponding foo_isdefaulted (e.g., wall.azimuth_isdefaulted) should be set
  # to true so that the in.xml that is exported includes 'dataSource="software"'
  # attributes for all defaulted values. This allows the user to easily observe which
  # values were defaulted and what default values were used.
  #
  # @param runner [OpenStudio::Measure::OSRunner] Object typically used to display warnings
  # @param hpxml [HPXML] HPXML object
  # @param hpxml_bldg [HPXML::Building] HPXML Building object representing an individual dwelling unit
  # @param weather [WeatherFile] Weather object containing EPW information
  # @param schedules_file [SchedulesFile] SchedulesFile wrapper class instance of detailed schedule files
  # @param convert_shared_systems [Boolean] Whether to convert shared systems to equivalent in-unit systems per ANSI/RESNET/ICC 301
  # @return [Array<Hash, Hash>] Maps of HPXML::Zones => DesignLoadValues object, HPXML::Spaces => DesignLoadValues object
  def self.apply(runner, hpxml, hpxml_bldg, weather, schedules_file: nil, convert_shared_systems: true)
    if hpxml.header.eri_calculation_versions.nil? || hpxml.header.eri_calculation_versions.empty?
      eri_version = 'latest'
    else
      eri_version = hpxml.header.eri_calculation_versions[0]
    end
    if eri_version == 'latest'
      eri_version = Constants::ERIVersions[-1]
    end

    if hpxml.buildings.size > 1
      # This is helpful if we need to make unique HPXML IDs across dwelling units
      unit_num = hpxml.buildings.index(hpxml_bldg) + 1
    end

    # Check for presence of fuels once
    has_fuel = hpxml_bldg.has_fuels()

    add_zones_spaces_if_needed(hpxml_bldg, unit_num)

    @default_schedules_csv_data = get_schedules_csv_data()

    apply_header(hpxml.header, hpxml_bldg, weather)
    apply_building(hpxml_bldg, weather)
    apply_emissions_scenarios(hpxml.header, has_fuel)
    apply_utility_bill_scenarios(runner, hpxml.header, hpxml_bldg, has_fuel)
    apply_building_header(hpxml.header, hpxml_bldg, weather)
    apply_site(hpxml_bldg)
    apply_building_header_sizing(runner, hpxml_bldg, weather)
    apply_neighbor_buildings(hpxml_bldg)
    apply_building_occupancy(hpxml_bldg, schedules_file)
    apply_building_construction(hpxml.header, hpxml_bldg)
    apply_zone_spaces(hpxml_bldg)
    apply_climate_and_risk_zones(hpxml_bldg, weather, unit_num)
    apply_attics(hpxml_bldg)
    apply_foundations(hpxml_bldg)
    apply_roofs(hpxml_bldg)
    apply_rim_joists(hpxml_bldg)
    apply_walls(hpxml_bldg)
    apply_foundation_walls(hpxml_bldg)
    apply_floors(runner, hpxml_bldg)
    apply_slabs(hpxml_bldg)
    apply_windows(hpxml_bldg, eri_version)
    apply_skylights(hpxml_bldg)
    apply_doors(hpxml_bldg)
    apply_partition_wall_mass(hpxml_bldg)
    apply_furniture_mass(hpxml_bldg)
    apply_hvac(runner, hpxml_bldg, weather, convert_shared_systems, unit_num)
    apply_hvac_control(hpxml_bldg, schedules_file, eri_version)
    apply_hvac_distribution(hpxml_bldg)
    apply_infiltration(hpxml_bldg)
    apply_hvac_location(hpxml_bldg)
    apply_ventilation_fans(hpxml_bldg, weather, eri_version)
    apply_water_heaters(hpxml_bldg, eri_version, schedules_file)
    apply_flue_or_chimney(hpxml_bldg)
    apply_hot_water_distribution(hpxml_bldg, schedules_file)
    apply_water_fixtures(hpxml_bldg, schedules_file)
    apply_solar_thermal_systems(hpxml_bldg)
    apply_appliances(hpxml_bldg, eri_version, schedules_file)
    apply_lighting(hpxml_bldg, schedules_file)
    apply_ceiling_fans(hpxml_bldg, weather, schedules_file)
    apply_pools_and_permanent_spas(hpxml_bldg, schedules_file)
    apply_plug_loads(hpxml_bldg, schedules_file)
    apply_fuel_loads(hpxml_bldg, schedules_file)
    apply_pv_systems(hpxml_bldg)
    apply_generators(hpxml_bldg)
    apply_batteries(hpxml_bldg)
    apply_vehicles(hpxml_bldg, schedules_file)

    # Do HVAC sizing after all other defaults have been applied
    all_zone_loads, all_space_loads = apply_hvac_sizing(runner, hpxml_bldg, weather)

    # These need to be applied after sizing HVAC capacities/airflows
    apply_detailed_performance_data_for_var_speed_systems(hpxml_bldg)
    apply_cfis_fan_power(hpxml_bldg)
    apply_crankcase_heating(hpxml_bldg)

    cleanup_zones_spaces(hpxml_bldg)

    return all_zone_loads, all_space_loads
  end

  # Returns a list of four azimuths (facing each direction). Determined based
  # on the primary azimuth, as defined by the azimuth with the largest surface
  # area, plus azimuths that are offset by 90/180/270 degrees. Used for
  # surfaces that may not have an azimuth defined (e.g., walls).
  #
  # @param hpxml_bldg [HPXML::Building] HPXML Building object representing an individual dwelling unit
  # @return [Array<Double>] Azimuths for the four sides of the home
  def self.get_azimuths(hpxml_bldg)
    # Ensures 0 <= azimuth < 360
    #
    # @param azimuth [Double] Azimuth to unspin
    # @return [Double] Resulting azimuth
    def self.unspin_azimuth(azimuth)
      while azimuth < 0
        azimuth += 360
      end
      while azimuth >= 360
        azimuth -= 360
      end
      return azimuth
    end

    azimuth_areas = {}
    (hpxml_bldg.surfaces + hpxml_bldg.subsurfaces).each do |surface|
      next unless surface.respond_to?(:azimuth)

      az = surface.azimuth
      next if az.nil?

      azimuth_areas[az] = 0 if azimuth_areas[az].nil?
      azimuth_areas[az] += surface.area
    end
    if azimuth_areas.empty?
      primary_azimuth = 0
    else
      primary_azimuth = azimuth_areas.max_by { |_k, v| v }[0]
    end
    return [primary_azimuth,
            unspin_azimuth(primary_azimuth + 90),
            unspin_azimuth(primary_azimuth + 180),
            unspin_azimuth(primary_azimuth + 270)].sort
  end

  # Automatically adds a single conditioned zone/space to the HPXML Building if not provided.
  # Simplifies the HVAC autosizing code so that it can operate on zones/spaces whether the HPXML
  # file includes them or not.
  #
  # @param hpxml_bldg [HPXML::Building] HPXML Building object representing an individual dwelling unit
  # @param unit_num [Integer] Dwelling unit number
  # @return [nil]
  def self.add_zones_spaces_if_needed(hpxml_bldg, unit_num)
    if hpxml_bldg.conditioned_zones.empty?
      hpxml_bldg.zones.add(id: "#{Constants::AutomaticallyAdded}Zone#{unit_num}",
                           zone_type: HPXML::ZoneTypeConditioned)
      hpxml_bldg.hvac_systems.each do |hvac_system|
        hvac_system.attached_to_zone_idref = hpxml_bldg.zones[-1].id
      end
      hpxml_bldg.zones[-1].spaces.add(id: "#{Constants::AutomaticallyAdded}Space#{unit_num}",
                                      floor_area: hpxml_bldg.building_construction.conditioned_floor_area)
      hpxml_bldg.surfaces.each do |surface|
        next unless HPXML::conditioned_locations_this_unit.include? surface.interior_adjacent_to
        next if surface.exterior_adjacent_to == HPXML::LocationOtherHousingUnit

        surface.attached_to_space_idref = hpxml_bldg.zones[-1].spaces[-1].id
      end
    end
  end

  # Assigns default values for omitted optional inputs in the HPXML::Header object
  #
  # @param hpxml_header [HPXML::Header] HPXML Header object (one per HPXML file)
  # @param hpxml_bldg [HPXML::Building] HPXML Building object representing an individual dwelling unit
  # @param weather [WeatherFile] Weather object containing EPW information
  # @return [nil]
  def self.apply_header(hpxml_header, hpxml_bldg, weather)
    if hpxml_header.timestep.nil?
      hpxml_header.timestep = 60
      hpxml_header.timestep_isdefaulted = true
    end

    if hpxml_header.sim_begin_month.nil?
      hpxml_header.sim_begin_month = 1
      hpxml_header.sim_begin_month_isdefaulted = true
    end
    if hpxml_header.sim_begin_day.nil?
      hpxml_header.sim_begin_day = 1
      hpxml_header.sim_begin_day_isdefaulted = true
    end
    if hpxml_header.sim_end_month.nil?
      hpxml_header.sim_end_month = 12
      hpxml_header.sim_end_month_isdefaulted = true
    end
    if hpxml_header.sim_end_day.nil?
      hpxml_header.sim_end_day = 31
      hpxml_header.sim_end_day_isdefaulted = true
    end

    sim_calendar_year = Location.get_sim_calendar_year(hpxml_header.sim_calendar_year, weather)
    if not hpxml_header.sim_calendar_year.nil?
      if hpxml_header.sim_calendar_year != sim_calendar_year
        hpxml_header.sim_calendar_year = sim_calendar_year
        hpxml_header.sim_calendar_year_isdefaulted = true
      end
    else
      hpxml_header.sim_calendar_year = sim_calendar_year
      hpxml_header.sim_calendar_year_isdefaulted = true
    end

    if hpxml_header.temperature_capacitance_multiplier.nil?
      hpxml_header.temperature_capacitance_multiplier = 7.0
      hpxml_header.temperature_capacitance_multiplier_isdefaulted = true
    end

    if hpxml_header.defrost_model_type.nil? && (hpxml_bldg.heat_pumps.any? { |hp| [HPXML::HVACTypeHeatPumpAirToAir, HPXML::HVACTypeHeatPumpMiniSplit, HPXML::HVACTypeHeatPumpRoom, HPXML::HVACTypeHeatPumpPTHP].include? hp.heat_pump_type })
      hpxml_header.defrost_model_type = HPXML::AdvancedResearchDefrostModelTypeStandard
      hpxml_header.defrost_model_type_isdefaulted = true
    end

    hpxml_header.unavailable_periods.each do |unavailable_period|
      if unavailable_period.begin_hour.nil?
        unavailable_period.begin_hour = 0
        unavailable_period.begin_hour_isdefaulted = true
      end
      if unavailable_period.end_hour.nil?
        unavailable_period.end_hour = 24
        unavailable_period.end_hour_isdefaulted = true
      end
      if unavailable_period.natvent_availability.nil?
        unavailable_period.natvent_availability = HPXML::ScheduleRegular
        unavailable_period.natvent_availability_isdefaulted = true
      end
    end
  end

  # Assigns default values for omitted optional inputs in the HPXML::BuildingHeader object
  # specific to HVAC equipment sizing
  #
  # # Note: This needs to be called after we have applied defaults for the site.
  #
  # @param runner [OpenStudio::Measure::OSRunner] Object typically used to display warnings
  # @param hpxml_bldg [HPXML::Building] HPXML Building object representing an individual dwelling unit
  # @param weather [WeatherFile] Weather object containing EPW information
  # @return [nil]
  def self.apply_building_header_sizing(runner, hpxml_bldg, weather)
    if hpxml_bldg.header.manualj_heating_design_temp.nil?
      hpxml_bldg.header.manualj_heating_design_temp = weather.design.HeatingDrybulb.round(2)
      hpxml_bldg.header.manualj_heating_design_temp_isdefaulted = true
    end

    if hpxml_bldg.header.manualj_cooling_design_temp.nil?
      hpxml_bldg.header.manualj_cooling_design_temp = weather.design.CoolingDrybulb.round(2)
      hpxml_bldg.header.manualj_cooling_design_temp_isdefaulted = true
    end

    if hpxml_bldg.header.manualj_daily_temp_range.nil?
      hpxml_bldg.header.manualj_daily_temp_range = HVACSizing.determine_daily_temperature_range_class(weather.design.DailyTemperatureRange)
      hpxml_bldg.header.manualj_daily_temp_range_isdefaulted = true
    end

    if hpxml_bldg.header.manualj_heating_setpoint.nil?
      hpxml_bldg.header.manualj_heating_setpoint = 70.0 # F, per Manual J
      hpxml_bldg.header.manualj_heating_setpoint_isdefaulted = true
    end

    if hpxml_bldg.header.manualj_cooling_setpoint.nil?
      hpxml_bldg.header.manualj_cooling_setpoint = 75.0 # F, per Manual J
      hpxml_bldg.header.manualj_cooling_setpoint_isdefaulted = true
    end

    if hpxml_bldg.header.manualj_humidity_setpoint.nil?
      hpxml_bldg.header.manualj_humidity_setpoint = 0.5 # 50%
      p_psi = Psychrometrics.Pstd_fZ(hpxml_bldg.elevation)
      hr_indoor_cooling = Psychrometrics.w_fT_R_P(hpxml_bldg.header.manualj_cooling_setpoint, hpxml_bldg.header.manualj_humidity_setpoint, p_psi)
      if HVACSizing.calculate_design_grains(weather.design.CoolingHumidityRatio, hr_indoor_cooling) < 0
        # Dry summer climate per Manual J 18-1 Design Grains
        hpxml_bldg.header.manualj_humidity_setpoint = 0.45 # 45%
      end
      hpxml_bldg.header.manualj_humidity_setpoint_isdefaulted = true
    end

    if hpxml_bldg.header.manualj_humidity_difference.nil?
      p_psi = Psychrometrics.Pstd_fZ(hpxml_bldg.elevation)
      hr_indoor_cooling = Psychrometrics.w_fT_R_P(hpxml_bldg.header.manualj_cooling_setpoint, hpxml_bldg.header.manualj_humidity_setpoint, p_psi)
      hpxml_bldg.header.manualj_humidity_difference = HVACSizing.calculate_design_grains(weather.design.CoolingHumidityRatio, hr_indoor_cooling).round(1)
      hpxml_bldg.header.manualj_humidity_difference_isdefaulted = true
    end

    sum_space_manualj_internal_loads_sensible = Float(hpxml_bldg.conditioned_spaces.map { |space| space.manualj_internal_loads_sensible.to_f }.sum.round)
    if hpxml_bldg.header.manualj_internal_loads_sensible.nil?
      if sum_space_manualj_internal_loads_sensible > 0
        hpxml_bldg.header.manualj_internal_loads_sensible = sum_space_manualj_internal_loads_sensible
      elsif hpxml_bldg.refrigerators.size + hpxml_bldg.freezers.size <= 1
        hpxml_bldg.header.manualj_internal_loads_sensible = 2400.0 # Btuh, per Manual J
      else
        hpxml_bldg.header.manualj_internal_loads_sensible = 3600.0 # Btuh, per Manual J
      end
      hpxml_bldg.header.manualj_internal_loads_sensible_isdefaulted = true
    end
    if sum_space_manualj_internal_loads_sensible == 0
      # Area weighted assignment
      total_floor_area = hpxml_bldg.conditioned_spaces.map { |space| space.floor_area }.sum
      hpxml_bldg.conditioned_spaces.each do |space|
        space.manualj_internal_loads_sensible = (hpxml_bldg.header.manualj_internal_loads_sensible * space.floor_area / total_floor_area).round
        space.manualj_internal_loads_sensible_isdefaulted = true
      end
    elsif (hpxml_bldg.header.manualj_internal_loads_sensible - sum_space_manualj_internal_loads_sensible).abs > 50 # Tolerance for rounding
      runner.registerWarning("ManualJInputs/InternalLoadsSensible (#{hpxml_bldg.header.manualj_internal_loads_sensible}) does not match sum of conditioned spaces (#{sum_space_manualj_internal_loads_sensible}).")
    end

    sum_space_manualj_internal_loads_latent = Float(hpxml_bldg.conditioned_spaces.map { |space| space.manualj_internal_loads_latent.to_f }.sum.round)
    if hpxml_bldg.header.manualj_internal_loads_latent.nil?
      hpxml_bldg.header.manualj_internal_loads_latent = sum_space_manualj_internal_loads_latent # Btuh
      hpxml_bldg.header.manualj_internal_loads_latent_isdefaulted = true
    end
    if sum_space_manualj_internal_loads_latent == 0
      # Area weighted assignment
      total_floor_area = hpxml_bldg.conditioned_spaces.map { |space| space.floor_area }.sum
      hpxml_bldg.conditioned_spaces.each do |space|
        space.manualj_internal_loads_latent = (hpxml_bldg.header.manualj_internal_loads_latent * space.floor_area / total_floor_area).round
        space.manualj_internal_loads_latent_isdefaulted = true
      end
    elsif (hpxml_bldg.header.manualj_internal_loads_latent - sum_space_manualj_internal_loads_latent).abs > 50 # Tolerance for rounding
      runner.registerWarning("ManualJInputs/InternalLoadsLatent (#{hpxml_bldg.header.manualj_internal_loads_latent}) does not match sum of conditioned spaces (#{sum_space_manualj_internal_loads_latent}).")
    end

    sum_space_manualj_num_occupants = hpxml_bldg.conditioned_spaces.map { |space| space.manualj_num_occupants.to_f }.sum
    if hpxml_bldg.header.manualj_num_occupants.nil?
      if sum_space_manualj_num_occupants > 0
        hpxml_bldg.header.manualj_num_occupants = sum_space_manualj_num_occupants
      else
        # Manual J default: full time occupants = 1 + number of bedrooms
        # If the actual number of full time occupants exceeds the default value, the actual occupant count is used
        # See https://github.com/NREL/OpenStudio-HPXML/issues/1841
        hpxml_bldg.header.manualj_num_occupants = [hpxml_bldg.building_construction.number_of_bedrooms + 1, hpxml_bldg.building_occupancy.number_of_residents.to_f].max
      end
      hpxml_bldg.header.manualj_num_occupants_isdefaulted = true
    end
    if sum_space_manualj_num_occupants == 0
      # Area weighted assignment
      total_floor_area = hpxml_bldg.conditioned_spaces.map { |space| space.floor_area }.sum
      hpxml_bldg.conditioned_spaces.each do |space|
        space.manualj_num_occupants = (hpxml_bldg.header.manualj_num_occupants * space.floor_area / total_floor_area).round(2)
        space.manualj_num_occupants_isdefaulted = true
      end
    elsif (hpxml_bldg.header.manualj_num_occupants - sum_space_manualj_num_occupants).abs >= 0.1
      runner.registerWarning("ManualJInputs/NumberofOccupants (#{hpxml_bldg.header.manualj_num_occupants}) does not match sum of conditioned spaces (#{sum_space_manualj_num_occupants}).")
    end

    if hpxml_bldg.header.manualj_infiltration_shielding_class.nil?
      hpxml_bldg.header.manualj_infiltration_shielding_class = 4
      if hpxml_bldg.site.shielding_of_home.nil?
        fail 'Unexpected error.' # Shouldn't happen, it should already be defaulted
      elsif hpxml_bldg.site.shielding_of_home == HPXML::ShieldingWellShielded
        hpxml_bldg.header.manualj_infiltration_shielding_class += 1
      elsif hpxml_bldg.site.shielding_of_home == HPXML::ShieldingExposed
        hpxml_bldg.header.manualj_infiltration_shielding_class -= 1
      end
      if hpxml_bldg.site.site_type.nil?
        fail 'Unexpected error.' # Shouldn't happen, it should already be defaulted
      elsif hpxml_bldg.site.site_type == HPXML::SiteTypeUrban
        hpxml_bldg.header.manualj_infiltration_shielding_class += 1
      elsif hpxml_bldg.site.site_type == HPXML::SiteTypeRural
        hpxml_bldg.header.manualj_infiltration_shielding_class -= 1
      end

      if hpxml_bldg.header.manualj_infiltration_shielding_class < 1
        hpxml_bldg.header.manualj_infiltration_shielding_class = 1
      elsif hpxml_bldg.header.manualj_infiltration_shielding_class > 5
        hpxml_bldg.header.manualj_infiltration_shielding_class = 5
      end
      hpxml_bldg.header.manualj_infiltration_shielding_class_isdefaulted = true
    end

    if hpxml_bldg.header.manualj_infiltration_method.nil?
      infil_measurement = Airflow.get_infiltration_measurement_of_interest(hpxml_bldg)
      if (not infil_measurement.air_leakage.nil?) || (not infil_measurement.effective_leakage_area.nil?)
        hpxml_bldg.header.manualj_infiltration_method = HPXML::ManualJInfiltrationMethodBlowerDoor
      else
        hpxml_bldg.header.manualj_infiltration_method = HPXML::ManualJInfiltrationMethodDefaultTable
      end
      hpxml_bldg.header.manualj_infiltration_method_isdefaulted = true
    end
  end

  # Assigns default values for omitted optional inputs in the HPXML::BuildingHeader object
  #
  # @param hpxml_header [HPXML::Header] HPXML Header object (one per HPXML file)
  # @param hpxml_bldg [HPXML::Building] HPXML Building object representing an individual dwelling unit
  # @param weather [WeatherFile] Weather object containing EPW information
  # @return [nil]
  def self.apply_building_header(hpxml_header, hpxml_bldg, weather)
    if hpxml_bldg.header.natvent_days_per_week.nil?
      hpxml_bldg.header.natvent_days_per_week = 3
      hpxml_bldg.header.natvent_days_per_week_isdefaulted = true
    end

    if hpxml_bldg.header.heat_pump_sizing_methodology.nil? && (hpxml_bldg.heat_pumps.size > 0)
      hpxml_bldg.header.heat_pump_sizing_methodology = HPXML::HeatPumpSizingHERS
      hpxml_bldg.header.heat_pump_sizing_methodology_isdefaulted = true
    end

    if hpxml_bldg.header.heat_pump_backup_sizing_methodology.nil? && (hpxml_bldg.heat_pumps.size > 0)
      hpxml_bldg.header.heat_pump_backup_sizing_methodology = HPXML::HeatPumpBackupSizingEmergency
      hpxml_bldg.header.heat_pump_backup_sizing_methodology_isdefaulted = true
    end

    if hpxml_bldg.header.allow_increased_fixed_capacities.nil?
      hpxml_bldg.header.allow_increased_fixed_capacities = false
      hpxml_bldg.header.allow_increased_fixed_capacities_isdefaulted = true
    end

    if hpxml_bldg.header.shading_summer_begin_month.nil? || hpxml_bldg.header.shading_summer_begin_day.nil? || hpxml_bldg.header.shading_summer_end_month.nil? || hpxml_bldg.header.shading_summer_end_day.nil?
      if not weather.nil?
        # Default based on Building America seasons
        _, default_cooling_months = HVAC.get_building_america_hvac_seasons(weather, hpxml_bldg.latitude)
        begin_month, begin_day, end_month, end_day = Calendar.get_begin_and_end_dates_from_monthly_array(default_cooling_months, hpxml_header.sim_calendar_year)
        if not begin_month.nil? # Check if no summer
          hpxml_bldg.header.shading_summer_begin_month = begin_month
          hpxml_bldg.header.shading_summer_begin_day = begin_day
          hpxml_bldg.header.shading_summer_end_month = end_month
          hpxml_bldg.header.shading_summer_end_day = end_day
          hpxml_bldg.header.shading_summer_begin_month_isdefaulted = true
          hpxml_bldg.header.shading_summer_begin_day_isdefaulted = true
          hpxml_bldg.header.shading_summer_end_month_isdefaulted = true
          hpxml_bldg.header.shading_summer_end_day_isdefaulted = true
        end
      end
    end
  end

  # Assigns default values for omitted optional inputs in the HPXML::EmissionsScenarios objects
  #
  # @param hpxml_header [HPXML::Header] HPXML Header object (one per HPXML file)
  # @param has_fuel [Hash] Map of HPXML fuel type => boolean of whether fuel type is used
  # @return [nil]
  def self.apply_emissions_scenarios(hpxml_header, has_fuel)
    hpxml_header.emissions_scenarios.each do |scenario|
      # Electricity
      if not scenario.elec_schedule_filepath.nil?
        if scenario.elec_schedule_number_of_header_rows.nil?
          scenario.elec_schedule_number_of_header_rows = 0
          scenario.elec_schedule_number_of_header_rows_isdefaulted = true
        end
        if scenario.elec_schedule_column_number.nil?
          scenario.elec_schedule_column_number = 1
          scenario.elec_schedule_column_number_isdefaulted = true
        end
      end

      # Fossil fuels
      default_units = HPXML::EmissionsScenario::UnitsLbPerMBtu
      if scenario.emissions_type.downcase == 'co2e'
        natural_gas, propane, fuel_oil, coal, wood, wood_pellets = 147.3, 177.8, 195.9, nil, nil, nil
      elsif scenario.emissions_type.downcase == 'nox'
        natural_gas, propane, fuel_oil, coal, wood, wood_pellets = 0.0922, 0.1421, 0.1300, nil, nil, nil
      elsif scenario.emissions_type.downcase == 'so2'
        natural_gas, propane, fuel_oil, coal, wood, wood_pellets = 0.0006, 0.0002, 0.0015, nil, nil, nil
      else
        natural_gas, propane, fuel_oil, coal, wood, wood_pellets = nil, nil, nil, nil, nil, nil
      end
      if has_fuel[HPXML::FuelTypeNaturalGas]
        if (scenario.natural_gas_units.nil? || scenario.natural_gas_value.nil?) && (not natural_gas.nil?)
          scenario.natural_gas_units = default_units
          scenario.natural_gas_units_isdefaulted = true
          scenario.natural_gas_value = natural_gas
          scenario.natural_gas_value_isdefaulted = true
        end
      end
      if has_fuel[HPXML::FuelTypePropane]
        if (scenario.propane_units.nil? || scenario.propane_value.nil?) && (not propane.nil?)
          scenario.propane_units = default_units
          scenario.propane_units_isdefaulted = true
          scenario.propane_value = propane
          scenario.propane_value_isdefaulted = true
        end
      end
      if has_fuel[HPXML::FuelTypeOil]
        if (scenario.fuel_oil_units.nil? || scenario.fuel_oil_value.nil?) && (not fuel_oil.nil?)
          scenario.fuel_oil_units = default_units
          scenario.fuel_oil_units_isdefaulted = true
          scenario.fuel_oil_value = fuel_oil
          scenario.fuel_oil_value_isdefaulted = true
        end
      end
      if has_fuel[HPXML::FuelTypeCoal]
        if (scenario.coal_units.nil? || scenario.coal_value.nil?) && (not coal.nil?)
          scenario.coal_units = default_units
          scenario.coal_units_isdefaulted = true
          scenario.coal_value = coal
          scenario.coal_value_isdefaulted = true
        end
      end
      if has_fuel[HPXML::FuelTypeWoodCord]
        if (scenario.wood_units.nil? || scenario.wood_value.nil?) && (not wood.nil?)
          scenario.wood_units = default_units
          scenario.wood_units_isdefaulted = true
          scenario.wood_value = wood
          scenario.wood_value_isdefaulted = true
        end
      end
      next unless has_fuel[HPXML::FuelTypeWoodPellets]

      next unless (scenario.wood_pellets_units.nil? || scenario.wood_pellets_value.nil?) && (not wood_pellets.nil?)

      scenario.wood_pellets_units = default_units
      scenario.wood_pellets_units_isdefaulted = true
      scenario.wood_pellets_value = wood_pellets
      scenario.wood_pellets_value_isdefaulted = true
    end
  end

  # Assigns default values for omitted optional inputs in the HPXML::UtilityBillScenarios objects
  #
  # @param runner [OpenStudio::Measure::OSRunner] Object typically used to display warnings
  # @param hpxml_header [HPXML::Header] HPXML Header object (one per HPXML file)
  # @param hpxml_bldg [HPXML::Building] HPXML Building object representing an individual dwelling unit
  # @param has_fuel [Hash] Map of HPXML fuel type => boolean of whether fuel type is used
  # @return [nil]
  def self.apply_utility_bill_scenarios(runner, hpxml_header, hpxml_bldg, has_fuel)
    hpxml_header.utility_bill_scenarios.each do |scenario|
      if scenario.elec_tariff_filepath.nil?
        if scenario.elec_fixed_charge.nil?
          scenario.elec_fixed_charge = 12.0 # https://www.nrdc.org/experts/samantha-williams/there-war-attrition-electricity-fixed-charges says $11.19/month in 2018
          scenario.elec_fixed_charge_isdefaulted = true
        end
        if scenario.elec_marginal_rate.nil?
          scenario.elec_marginal_rate, _ = UtilityBills.get_rates_from_eia_data(runner, hpxml_bldg.state_code, HPXML::FuelTypeElectricity, scenario.elec_fixed_charge)
          scenario.elec_marginal_rate_isdefaulted = true
        end
      end

      if has_fuel[HPXML::FuelTypeNaturalGas]
        if scenario.natural_gas_fixed_charge.nil?
          scenario.natural_gas_fixed_charge = 12.0 # https://www.aga.org/sites/default/files/aga_energy_analysis_-_natural_gas_utility_rate_structure.pdf says $11.25/month in 2015
          scenario.natural_gas_fixed_charge_isdefaulted = true
        end
        if scenario.natural_gas_marginal_rate.nil?
          scenario.natural_gas_marginal_rate, _ = UtilityBills.get_rates_from_eia_data(runner, hpxml_bldg.state_code, HPXML::FuelTypeNaturalGas, scenario.natural_gas_fixed_charge)
          scenario.natural_gas_marginal_rate_isdefaulted = true
        end
      end

      if has_fuel[HPXML::FuelTypePropane]
        if scenario.propane_fixed_charge.nil?
          scenario.propane_fixed_charge = 0.0
          scenario.propane_fixed_charge_isdefaulted = true
        end
        if scenario.propane_marginal_rate.nil?
          scenario.propane_marginal_rate, _ = UtilityBills.get_rates_from_eia_data(runner, hpxml_bldg.state_code, HPXML::FuelTypePropane, nil)
          scenario.propane_marginal_rate_isdefaulted = true
        end
      end

      if has_fuel[HPXML::FuelTypeOil]
        if scenario.fuel_oil_fixed_charge.nil?
          scenario.fuel_oil_fixed_charge = 0.0
          scenario.fuel_oil_fixed_charge_isdefaulted = true
        end
        if scenario.fuel_oil_marginal_rate.nil?
          scenario.fuel_oil_marginal_rate, _ = UtilityBills.get_rates_from_eia_data(runner, hpxml_bldg.state_code, HPXML::FuelTypeOil, nil)
          scenario.fuel_oil_marginal_rate_isdefaulted = true
        end
      end

      if has_fuel[HPXML::FuelTypeCoal]
        if scenario.coal_fixed_charge.nil?
          scenario.coal_fixed_charge = 0.0
          scenario.coal_fixed_charge_isdefaulted = true
        end
        if scenario.coal_marginal_rate.nil?
          scenario.coal_marginal_rate, _ = UtilityBills.get_rates_from_eia_data(runner, hpxml_bldg.state_code, HPXML::FuelTypeCoal, nil)
          scenario.coal_marginal_rate_isdefaulted = true
        end
      end

      if has_fuel[HPXML::FuelTypeWoodCord]
        if scenario.wood_fixed_charge.nil?
          scenario.wood_fixed_charge = 0.0
          scenario.wood_fixed_charge_isdefaulted = true
        end
        if scenario.wood_marginal_rate.nil?
          scenario.wood_marginal_rate, _ = UtilityBills.get_rates_from_eia_data(runner, hpxml_bldg.state_code, HPXML::FuelTypeWoodCord, nil)
          scenario.wood_marginal_rate_isdefaulted = true
        end
      end

      if has_fuel[HPXML::FuelTypeWoodPellets]
        if scenario.wood_pellets_fixed_charge.nil?
          scenario.wood_pellets_fixed_charge = 0.0
          scenario.wood_pellets_fixed_charge_isdefaulted = true
        end
        if scenario.wood_pellets_marginal_rate.nil?
          scenario.wood_pellets_marginal_rate, _ = UtilityBills.get_rates_from_eia_data(runner, hpxml_bldg.state_code, HPXML::FuelTypeWoodPellets, nil)
          scenario.wood_pellets_marginal_rate_isdefaulted = true
        end
      end

      next unless hpxml_bldg.pv_systems.size > 0

      if scenario.pv_compensation_type.nil?
        scenario.pv_compensation_type = HPXML::PVCompensationTypeNetMetering
        scenario.pv_compensation_type_isdefaulted = true
      end

      if scenario.pv_compensation_type == HPXML::PVCompensationTypeNetMetering
        if scenario.pv_net_metering_annual_excess_sellback_rate_type.nil?
          scenario.pv_net_metering_annual_excess_sellback_rate_type = HPXML::PVAnnualExcessSellbackRateTypeUserSpecified
          scenario.pv_net_metering_annual_excess_sellback_rate_type_isdefaulted = true
        end
        if scenario.pv_net_metering_annual_excess_sellback_rate_type == HPXML::PVAnnualExcessSellbackRateTypeUserSpecified
          if scenario.pv_net_metering_annual_excess_sellback_rate.nil?
            scenario.pv_net_metering_annual_excess_sellback_rate = 0.03
            scenario.pv_net_metering_annual_excess_sellback_rate_isdefaulted = true
          end
        end
      elsif scenario.pv_compensation_type == HPXML::PVCompensationTypeFeedInTariff
        if scenario.pv_feed_in_tariff_rate.nil?
          scenario.pv_feed_in_tariff_rate = 0.12
          scenario.pv_feed_in_tariff_rate_isdefaulted = true
        end
      end

      if scenario.pv_monthly_grid_connection_fee_dollars_per_kw.nil? && scenario.pv_monthly_grid_connection_fee_dollars.nil?
        scenario.pv_monthly_grid_connection_fee_dollars = 0.0
        scenario.pv_monthly_grid_connection_fee_dollars_isdefaulted = true
      end
    end
  end

  # Assigns default values for omitted optional inputs in the HPXML::Building object
  #
  # @param hpxml_bldg [HPXML::Building] HPXML Building object representing an individual dwelling unit
  # @param weather [WeatherFile] Weather object containing EPW information
  # @return [nil]
  def self.apply_building(hpxml_bldg, weather)
    if hpxml_bldg.site.soil_type.nil? && hpxml_bldg.site.ground_conductivity.nil? && hpxml_bldg.site.ground_diffusivity.nil?
      hpxml_bldg.site.soil_type = HPXML::SiteSoilTypeUnknown
      hpxml_bldg.site.soil_type_isdefaulted = true
    end

    if hpxml_bldg.site.moisture_type.nil? && hpxml_bldg.site.ground_conductivity.nil? && hpxml_bldg.site.ground_diffusivity.nil?
      hpxml_bldg.site.moisture_type = HPXML::SiteSoilMoistureTypeMixed
      hpxml_bldg.site.moisture_type_isdefaulted = true
    end

    # Conductivity/diffusivity values come from https://www.ncbi.nlm.nih.gov/pmc/articles/PMC4813881 (with the exception of "unknown")
    if hpxml_bldg.site.ground_conductivity.nil? && hpxml_bldg.site.ground_diffusivity.nil?
      case hpxml_bldg.site.soil_type
      when HPXML::SiteSoilTypeSand
        if hpxml_bldg.site.moisture_type == HPXML::SiteSoilMoistureTypeDry
          hpxml_bldg.site.ground_conductivity = 0.2311 # Btu/hr-ft-F
          hpxml_bldg.site.ground_diffusivity = 0.0097 # ft^2/hr
        elsif hpxml_bldg.site.moisture_type == HPXML::SiteSoilMoistureTypeWet
          hpxml_bldg.site.ground_conductivity = 1.3865 # Btu/hr-ft-F
          hpxml_bldg.site.ground_diffusivity = 0.0322 # ft^2/hr
        elsif hpxml_bldg.site.moisture_type == HPXML::SiteSoilMoistureTypeMixed
          hpxml_bldg.site.ground_conductivity = ((0.2311 + 1.3865) / 2.0).round(4) # Btu/hr-ft-F
          hpxml_bldg.site.ground_diffusivity = ((0.0097 + 0.0322) / 2.0).round(4) # ft^2/hr
        end
        hpxml_bldg.site.ground_conductivity_isdefaulted = true
        hpxml_bldg.site.ground_diffusivity_isdefaulted = true
      when HPXML::SiteSoilTypeSilt, HPXML::SiteSoilTypeClay
        case hpxml_bldg.site.moisture_type
        when HPXML::SiteSoilMoistureTypeDry
          hpxml_bldg.site.ground_conductivity = 0.2889 # Btu/hr-ft-F
          hpxml_bldg.site.ground_diffusivity = 0.0120 # ft^2/hr
        when HPXML::SiteSoilMoistureTypeWet
          hpxml_bldg.site.ground_conductivity = 0.9821 # Btu/hr-ft-F
          hpxml_bldg.site.ground_diffusivity = 0.0194 # ft^2/hr
        when HPXML::SiteSoilMoistureTypeMixed
          hpxml_bldg.site.ground_conductivity = ((0.2889 + 0.9821) / 2.0).round(4) # Btu/hr-ft-F
          hpxml_bldg.site.ground_diffusivity = ((0.0120 + 0.0194) / 2.0).round(4) # ft^2/hr
        end
        hpxml_bldg.site.ground_conductivity_isdefaulted = true
        hpxml_bldg.site.ground_diffusivity_isdefaulted = true
      when HPXML::SiteSoilTypeLoam
        hpxml_bldg.site.ground_conductivity = 1.2132 # Btu/hr-ft-F
        hpxml_bldg.site.ground_diffusivity = 0.0353 # ft^2/hr
        hpxml_bldg.site.ground_conductivity_isdefaulted = true
        hpxml_bldg.site.ground_diffusivity_isdefaulted = true
      when HPXML::SiteSoilTypeGravel
        case hpxml_bldg.site.moisture_type
        when HPXML::SiteSoilMoistureTypeDry
          hpxml_bldg.site.ground_conductivity = 0.2311 # Btu/hr-ft-F
          hpxml_bldg.site.ground_diffusivity = 0.0097 # ft^2/hr
        when HPXML::SiteSoilMoistureTypeWet
          hpxml_bldg.site.ground_conductivity = 1.0399 # Btu/hr-ft-F
          hpxml_bldg.site.ground_diffusivity = 0.0291 # ft^2/hr
        when HPXML::SiteSoilMoistureTypeMixed
          hpxml_bldg.site.ground_conductivity = ((0.2311 + 1.0399) / 2.0).round(4) # Btu/hr-ft-F
          hpxml_bldg.site.ground_diffusivity = ((0.0097 + 0.0291) / 2.0).round(4) # ft^2/hr
        end
        hpxml_bldg.site.ground_conductivity_isdefaulted = true
        hpxml_bldg.site.ground_diffusivity_isdefaulted = true
      when HPXML::SiteSoilTypeUnknown
        hpxml_bldg.site.ground_conductivity = 1.0 # ANSI/RESNET/ICC 301-2022 Addendum C
        hpxml_bldg.site.ground_diffusivity = 0.0208
        hpxml_bldg.site.ground_conductivity_isdefaulted = true
        hpxml_bldg.site.ground_diffusivity_isdefaulted = true
      end
    end
    if hpxml_bldg.site.ground_conductivity.nil? && !hpxml_bldg.site.ground_diffusivity.nil?
      # Divide diffusivity by 0.0208 to maintain 1/0.0208 relationship
      hpxml_bldg.site.ground_conductivity = hpxml_bldg.site.ground_diffusivity / 0.0208 # Btu/hr-ft-F
      hpxml_bldg.site.ground_conductivity_isdefaulted = true
    elsif !hpxml_bldg.site.ground_conductivity.nil? && hpxml_bldg.site.ground_diffusivity.nil?
      # Multiply conductivity by 0.0208 to maintain 1/0.0208 relationship
      hpxml_bldg.site.ground_diffusivity = hpxml_bldg.site.ground_conductivity * 0.0208 # ft^2/hr
      hpxml_bldg.site.ground_diffusivity_isdefaulted = true
    end

    if hpxml_bldg.dst_enabled.nil?
      hpxml_bldg.dst_enabled = true # Assume DST since it occurs in most US locations
      hpxml_bldg.dst_enabled_isdefaulted = true
    end

    if not weather.nil?

      if hpxml_bldg.state_code.nil?
        hpxml_bldg.state_code = get_state_code(hpxml_bldg.state_code, weather)
        hpxml_bldg.state_code_isdefaulted = true
      end

      if hpxml_bldg.city.nil?
        hpxml_bldg.city = weather.header.City
        hpxml_bldg.city_isdefaulted = true
      end

      if hpxml_bldg.time_zone_utc_offset.nil?
        hpxml_bldg.time_zone_utc_offset = get_time_zone(hpxml_bldg.time_zone_utc_offset, weather)
        hpxml_bldg.time_zone_utc_offset_isdefaulted = true
      end

      if hpxml_bldg.dst_enabled
        if hpxml_bldg.dst_begin_month.nil? || hpxml_bldg.dst_begin_day.nil? || hpxml_bldg.dst_end_month.nil? || hpxml_bldg.dst_end_day.nil?
          if (not weather.header.DSTStartDate.nil?) && (not weather.header.DSTEndDate.nil?)
            # Use weather file DST dates if available
            dst_start_date = weather.header.DSTStartDate
            dst_end_date = weather.header.DSTEndDate
            hpxml_bldg.dst_begin_month = dst_start_date.monthOfYear.value
            hpxml_bldg.dst_begin_day = dst_start_date.dayOfMonth
            hpxml_bldg.dst_end_month = dst_end_date.monthOfYear.value
            hpxml_bldg.dst_end_day = dst_end_date.dayOfMonth
          else
            # Roughly average US dates according to https://en.wikipedia.org/wiki/Daylight_saving_time_in_the_United_States
            hpxml_bldg.dst_begin_month = 3
            hpxml_bldg.dst_begin_day = 12
            hpxml_bldg.dst_end_month = 11
            hpxml_bldg.dst_end_day = 5
          end
          hpxml_bldg.dst_begin_month_isdefaulted = true
          hpxml_bldg.dst_begin_day_isdefaulted = true
          hpxml_bldg.dst_end_month_isdefaulted = true
          hpxml_bldg.dst_end_day_isdefaulted = true
        end
      end

      if hpxml_bldg.elevation.nil?
        hpxml_bldg.elevation = weather.header.Elevation.round(1)
        hpxml_bldg.elevation_isdefaulted = true
      end

      if hpxml_bldg.latitude.nil?
        hpxml_bldg.latitude = get_latitude(hpxml_bldg.latitude, weather)
        hpxml_bldg.latitude_isdefaulted = true
      end

      if hpxml_bldg.longitude.nil?
        hpxml_bldg.longitude = get_longitude(hpxml_bldg.longitude, weather)
        hpxml_bldg.longitude_isdefaulted = true
      end
    end
  end

  # Assigns default values for omitted optional inputs in the HPXML::Site object
  #
  # @param hpxml_bldg [HPXML::Building] HPXML Building object representing an individual dwelling unit
  # @return [nil]
  def self.apply_site(hpxml_bldg)
    if hpxml_bldg.site.site_type.nil?
      hpxml_bldg.site.site_type = HPXML::SiteTypeSuburban
      hpxml_bldg.site.site_type_isdefaulted = true
    end

    if hpxml_bldg.site.shielding_of_home.nil?
      if [HPXML::ResidentialTypeApartment, HPXML::ResidentialTypeSFA].include?(hpxml_bldg.building_construction.residential_facility_type)
        # Shielding Class 5 is ACCA MJ8 default for Table 5B/5E for townhouses and condos
        hpxml_bldg.site.shielding_of_home = HPXML::ShieldingWellShielded
      else
        # Shielding Class 4 is ACCA MJ8 default for Table 5A/5D and ANSI/RESNET/ICC 301 default
        hpxml_bldg.site.shielding_of_home = HPXML::ShieldingNormal
      end
      hpxml_bldg.site.shielding_of_home_isdefaulted = true
    end

    if hpxml_bldg.site.ground_conductivity.nil?
      hpxml_bldg.site.ground_conductivity = 1.0 # Btu/hr-ft-F
      hpxml_bldg.site.ground_conductivity_isdefaulted = true
    end
  end

  # Assigns default values for omitted optional inputs in the HPXML::NeighborBuildings objects
  #
  # @param hpxml_bldg [HPXML::Building] HPXML Building object representing an individual dwelling unit
  # @return [nil]
  def self.apply_neighbor_buildings(hpxml_bldg)
    hpxml_bldg.neighbor_buildings.each do |neighbor_building|
      if neighbor_building.azimuth.nil?
        neighbor_building.azimuth = get_azimuth_from_orientation(neighbor_building.orientation)
        neighbor_building.azimuth_isdefaulted = true
      end
      if neighbor_building.orientation.nil?
        neighbor_building.orientation = get_orientation_from_azimuth(neighbor_building.azimuth)
        neighbor_building.orientation_isdefaulted = true
      end
    end
  end

  # Assigns default values for omitted optional inputs in the HPXML::BuildingOccupancy object
  #
  # @param hpxml_bldg [HPXML::Building] HPXML Building object representing an individual dwelling unit
  # @param schedules_file [SchedulesFile] SchedulesFile wrapper class instance of detailed schedule files
  # @return [nil]
  def self.apply_building_occupancy(hpxml_bldg, schedules_file)
    schedules_file_includes_occupants = (schedules_file.nil? ? false : schedules_file.includes_col_name(SchedulesFile::Columns[:Occupants].name))
    if hpxml_bldg.building_occupancy.weekday_fractions.nil? && !schedules_file_includes_occupants
      hpxml_bldg.building_occupancy.weekday_fractions = @default_schedules_csv_data[SchedulesFile::Columns[:Occupants].name]['WeekdayScheduleFractions']
      hpxml_bldg.building_occupancy.weekday_fractions_isdefaulted = true
    end
    if hpxml_bldg.building_occupancy.weekend_fractions.nil? && !schedules_file_includes_occupants
      hpxml_bldg.building_occupancy.weekend_fractions = @default_schedules_csv_data[SchedulesFile::Columns[:Occupants].name]['WeekendScheduleFractions']
      hpxml_bldg.building_occupancy.weekend_fractions_isdefaulted = true
    end
    if hpxml_bldg.building_occupancy.monthly_multipliers.nil? && !schedules_file_includes_occupants
      hpxml_bldg.building_occupancy.monthly_multipliers = @default_schedules_csv_data[SchedulesFile::Columns[:Occupants].name]['MonthlyScheduleMultipliers']
      hpxml_bldg.building_occupancy.monthly_multipliers_isdefaulted = true
    end
    if hpxml_bldg.building_occupancy.general_water_use_usage_multiplier.nil?
      hpxml_bldg.building_occupancy.general_water_use_usage_multiplier = 1.0
      hpxml_bldg.building_occupancy.general_water_use_usage_multiplier_isdefaulted = true
    end
    schedules_file_includes_water = (schedules_file.nil? ? false : schedules_file.includes_col_name(SchedulesFile::Columns[:GeneralWaterUse].name))
    if hpxml_bldg.building_occupancy.general_water_use_weekday_fractions.nil? && !schedules_file_includes_water
      hpxml_bldg.building_occupancy.general_water_use_weekday_fractions = @default_schedules_csv_data[SchedulesFile::Columns[:GeneralWaterUse].name]['GeneralWaterUseWeekdayScheduleFractions']
      hpxml_bldg.building_occupancy.general_water_use_weekday_fractions_isdefaulted = true
    end
    if hpxml_bldg.building_occupancy.general_water_use_weekend_fractions.nil? && !schedules_file_includes_water
      hpxml_bldg.building_occupancy.general_water_use_weekend_fractions = @default_schedules_csv_data[SchedulesFile::Columns[:GeneralWaterUse].name]['GeneralWaterUseWeekendScheduleFractions']
      hpxml_bldg.building_occupancy.general_water_use_weekend_fractions_isdefaulted = true
    end
    if hpxml_bldg.building_occupancy.general_water_use_monthly_multipliers.nil? && !schedules_file_includes_water
      hpxml_bldg.building_occupancy.general_water_use_monthly_multipliers = @default_schedules_csv_data[SchedulesFile::Columns[:GeneralWaterUse].name]['GeneralWaterUseMonthlyScheduleMultipliers']
      hpxml_bldg.building_occupancy.general_water_use_monthly_multipliers_isdefaulted = true
    end
  end

  # Assigns default values for omitted optional inputs in the HPXML::BuildingConstruction object
  #
  # @param hpxml_header [HPXML::Header] HPXML Header object (one per HPXML file)
  # @param hpxml_bldg [HPXML::Building] HPXML Building object representing an individual dwelling unit
  # @return [nil]
  def self.apply_building_construction(hpxml_header, hpxml_bldg)
    cond_crawl_volume = hpxml_bldg.inferred_conditioned_crawlspace_volume()
    nbeds = hpxml_bldg.building_construction.number_of_bedrooms
    if hpxml_bldg.building_construction.average_ceiling_height.nil?
      # Note: We do not try to calculate it from CFA & ConditionedBuildingVolume since
      # that is not a reliable assumption if there is a, e.g., conditioned crawlspace.
      hpxml_bldg.building_construction.average_ceiling_height = 8.2 # ASHRAE 62.2 default
      hpxml_bldg.building_construction.average_ceiling_height_isdefaulted = true
    end
    if hpxml_bldg.building_construction.conditioned_building_volume.nil?
      cfa = hpxml_bldg.building_construction.conditioned_floor_area
      ceiling_height = hpxml_bldg.building_construction.average_ceiling_height
      hpxml_bldg.building_construction.conditioned_building_volume = (cfa * ceiling_height + cond_crawl_volume).round
      hpxml_bldg.building_construction.conditioned_building_volume_isdefaulted = true
    end
    if hpxml_bldg.building_construction.number_of_bathrooms.nil?
      hpxml_bldg.building_construction.number_of_bathrooms = Float(get_num_bathrooms(nbeds)).to_i
      hpxml_bldg.building_construction.number_of_bathrooms_isdefaulted = true
    end
    if hpxml_bldg.building_construction.number_of_units.nil?
      hpxml_bldg.building_construction.number_of_units = 1
      hpxml_bldg.building_construction.number_of_units_isdefaulted = true
    end
    if hpxml_bldg.building_construction.unit_height_above_grade.nil?
      floors = hpxml_bldg.floors.select { |floor| floor.is_floor && floor.is_thermal_boundary }
      exterior_floors = floors.select { |floor| floor.is_exterior }
      if floors.size > 0 && floors.size == exterior_floors.size && hpxml_bldg.slabs.size == 0 && !hpxml_header.apply_ashrae140_assumptions
        # All floors are exterior (adjacent to ambient/bellywing) and there are no slab floors
        hpxml_bldg.building_construction.unit_height_above_grade = 2.0
      elsif hpxml_bldg.has_location(HPXML::LocationBasementConditioned)
        # Homes w/ conditioned basement will have a negative value
        cond_bsmt_fnd_walls = hpxml_bldg.foundation_walls.select { |fw| fw.is_exterior && fw.interior_adjacent_to == HPXML::LocationBasementConditioned }
        if cond_bsmt_fnd_walls.any?
          max_depth_bg = cond_bsmt_fnd_walls.map { |fw| fw.depth_below_grade }.max
          hpxml_bldg.building_construction.unit_height_above_grade = -1 * max_depth_bg
        else
          hpxml_bldg.building_construction.unit_height_above_grade = 0.0
        end
      else
        hpxml_bldg.building_construction.unit_height_above_grade = 0.0
      end
      hpxml_bldg.building_construction.unit_height_above_grade_isdefaulted = true
    end
  end

  # Assigns default values for omitted optional inputs in the HPXML::Zones and HPXML::Spaces objects
  #
  # @param hpxml_bldg [HPXML::Building] HPXML Building object representing an individual dwelling unit
  # @return [nil]
  def self.apply_zone_spaces(hpxml_bldg)
    hpxml_bldg.conditioned_spaces.each do |space|
      if space.fenestration_load_procedure.nil?
        space.fenestration_load_procedure = HPXML::SpaceFenestrationLoadProcedureStandard
        space.fenestration_load_procedure_isdefaulted = true
      end
    end
  end

  # Assigns default values for omitted optional inputs in the HPXML::ClimateandRiskZones object
  #
  # @param hpxml_bldg [HPXML::Building] HPXML Building object representing an individual dwelling unit
  # @param weather [WeatherFile] Weather object containing EPW information
  # @param unit_num [Integer] Dwelling unit number
  # @return [nil]
  def self.apply_climate_and_risk_zones(hpxml_bldg, weather, unit_num)
    if (not weather.nil?) && hpxml_bldg.climate_and_risk_zones.climate_zone_ieccs.empty?
      weather_data = lookup_weather_data_from_wmo(weather.header.WMONumber)
      if not weather_data.empty?
        hpxml_bldg.climate_and_risk_zones.climate_zone_ieccs.add(zone: weather_data[:zipcode_iecc_zone],
                                                                 year: 2006,
                                                                 zone_isdefaulted: true,
                                                                 year_isdefaulted: true)
      end
    end
    if hpxml_bldg.climate_and_risk_zones.weather_station_epw_filepath.nil?
      hpxml_bldg.climate_and_risk_zones.weather_station_id = "WeatherStation#{unit_num}"
      weather_data = lookup_weather_data_from_zipcode(hpxml_bldg.zip_code)
      hpxml_bldg.climate_and_risk_zones.weather_station_epw_filepath = weather_data[:station_filename]
      hpxml_bldg.climate_and_risk_zones.weather_station_epw_filepath_isdefaulted = true
      hpxml_bldg.climate_and_risk_zones.weather_station_name = weather_data[:station_name]
      hpxml_bldg.climate_and_risk_zones.weather_station_name_isdefaulted = true
      hpxml_bldg.climate_and_risk_zones.weather_station_wmo = weather_data[:station_wmo]
      hpxml_bldg.climate_and_risk_zones.weather_station_wmo_isdefaulted = true
    end
  end

  # Assigns default values for omitted optional inputs in the HPXML::Attic objects
  #
  # @param hpxml_bldg [HPXML::Building] HPXML Building object representing an individual dwelling unit
  # @return [nil]
  def self.apply_attics(hpxml_bldg)
    if hpxml_bldg.has_location(HPXML::LocationAtticUnvented)
      unvented_attics = hpxml_bldg.attics.select { |a| a.attic_type == HPXML::AtticTypeUnvented }
      if unvented_attics.empty?
        hpxml_bldg.attics.add(id: 'UnventedAttic',
                              attic_type: HPXML::AtticTypeUnvented)
        unvented_attics << hpxml_bldg.attics[-1]
      end
      unvented_attics.each do |unvented_attic|
        next unless unvented_attic.within_infiltration_volume.nil?

        unvented_attic.within_infiltration_volume = false
        unvented_attic.within_infiltration_volume_isdefaulted = true
      end
      if unvented_attics.map { |a| a.within_infiltration_volume }.uniq.size != 1
        fail 'All unvented attics must have the same WithinInfiltrationVolume.'
      end
    end

    if hpxml_bldg.has_location(HPXML::LocationAtticVented)
      vented_attics = hpxml_bldg.attics.select { |a| a.attic_type == HPXML::AtticTypeVented }
      if vented_attics.empty?
        hpxml_bldg.attics.add(id: 'VentedAttic',
                              attic_type: HPXML::AtticTypeVented)
        vented_attics << hpxml_bldg.attics[-1]
      end
      vented_attics.each do |vented_attic|
        next unless (vented_attic.vented_attic_sla.nil? && vented_attic.vented_attic_ach.nil?)

        vented_attic.vented_attic_sla = get_vented_attic_sla()
        vented_attic.vented_attic_sla_isdefaulted = true
      end
      if vented_attics.map { |a| a.vented_attic_sla }.uniq.size != 1
        fail 'All vented attics must have the same VentilationRate.'
      end
      if vented_attics.map { |a| a.vented_attic_ach }.uniq.size != 1
        fail 'All vented attics must have the same VentilationRate.'
      end
    end
  end

  # Assigns default values for omitted optional inputs in the HPXML::Foundation objects
  #
  # @param hpxml_bldg [HPXML::Building] HPXML Building object representing an individual dwelling unit
  # @return [nil]
  def self.apply_foundations(hpxml_bldg)
    if hpxml_bldg.has_location(HPXML::LocationCrawlspaceUnvented)
      unvented_crawls = hpxml_bldg.foundations.select { |f| f.foundation_type == HPXML::FoundationTypeCrawlspaceUnvented }
      if unvented_crawls.empty?
        hpxml_bldg.foundations.add(id: 'UnventedCrawlspace',
                                   foundation_type: HPXML::FoundationTypeCrawlspaceUnvented)
        unvented_crawls << hpxml_bldg.foundations[-1]
      end
      unvented_crawls.each do |unvented_crawl|
        next unless unvented_crawl.within_infiltration_volume.nil?

        unvented_crawl.within_infiltration_volume = false
        unvented_crawl.within_infiltration_volume_isdefaulted = true
      end
      if unvented_crawls.map { |f| f.within_infiltration_volume }.uniq.size != 1
        fail 'All unvented crawlspaces must have the same WithinInfiltrationVolume.'
      end
    end

    if hpxml_bldg.has_location(HPXML::LocationBasementUnconditioned)
      uncond_bsmts = hpxml_bldg.foundations.select { |f| f.foundation_type == HPXML::FoundationTypeBasementUnconditioned }
      if uncond_bsmts.empty?
        hpxml_bldg.foundations.add(id: 'UnconditionedBasement',
                                   foundation_type: HPXML::FoundationTypeBasementUnconditioned)
        uncond_bsmts << hpxml_bldg.foundations[-1]
      end
      uncond_bsmts.each do |uncond_bsmt|
        next unless uncond_bsmt.within_infiltration_volume.nil?

        uncond_bsmt.within_infiltration_volume = false
        uncond_bsmt.within_infiltration_volume_isdefaulted = true
      end
      if uncond_bsmts.map { |f| f.within_infiltration_volume }.uniq.size != 1
        fail 'All unconditioned basements must have the same WithinInfiltrationVolume.'
      end
    end

    if hpxml_bldg.has_location(HPXML::LocationCrawlspaceVented)
      vented_crawls = hpxml_bldg.foundations.select { |f| f.foundation_type == HPXML::FoundationTypeCrawlspaceVented }
      if vented_crawls.empty?
        hpxml_bldg.foundations.add(id: 'VentedCrawlspace',
                                   foundation_type: HPXML::FoundationTypeCrawlspaceVented)
        vented_crawls << hpxml_bldg.foundations[-1]
      end
      vented_crawls.each do |vented_crawl|
        next unless vented_crawl.vented_crawlspace_sla.nil?

        vented_crawl.vented_crawlspace_sla = get_vented_crawl_sla()
        vented_crawl.vented_crawlspace_sla_isdefaulted = true
      end
      if vented_crawls.map { |f| f.vented_crawlspace_sla }.uniq.size != 1
        fail 'All vented crawlspaces must have the same VentilationRate.'
      end
    end

    if hpxml_bldg.has_location(HPXML::LocationManufacturedHomeUnderBelly)
      belly_and_wing_foundations = hpxml_bldg.foundations.select { |f| f.foundation_type == HPXML::FoundationTypeBellyAndWing }
      if belly_and_wing_foundations.empty?
        hpxml_bldg.foundations.add(id: 'BellyAndWing',
                                   foundation_type: HPXML::FoundationTypeBellyAndWing)
        belly_and_wing_foundations << hpxml_bldg.foundations[-1]
      end
      belly_and_wing_foundations.each do |foundation|
        next unless foundation.belly_wing_skirt_present.nil?

        foundation.belly_wing_skirt_present = true
        foundation.belly_wing_skirt_present_isdefaulted = true
      end
      if belly_and_wing_foundations.map { |f| f.belly_wing_skirt_present }.uniq.size != 1
        fail 'All belly-and-wing foundations must have the same SkirtPresent.'
      end
    end
  end

  # Assigns default values for omitted optional inputs in the HPXML::AirInfiltrationMeasurement object
  #
  # Note: This needs to be called after we have applied defaults for ducts.
  #
  # @param hpxml_bldg [HPXML::Building] HPXML Building object representing an individual dwelling unit
  # @return [nil]
  def self.apply_infiltration(hpxml_bldg)
    infil_measurement = Airflow.get_infiltration_measurement_of_interest(hpxml_bldg)
    if infil_measurement.infiltration_volume.nil?
      infil_measurement.infiltration_volume = hpxml_bldg.building_construction.conditioned_building_volume
      infil_measurement.infiltration_volume_isdefaulted = true
    end
    if infil_measurement.infiltration_height.nil?
      infil_measurement.infiltration_height = hpxml_bldg.inferred_infiltration_height(infil_measurement.infiltration_volume)
      infil_measurement.infiltration_height_isdefaulted = true
    end
    if (not infil_measurement.leakiness_description.nil?) && infil_measurement.air_leakage.nil? && infil_measurement.effective_leakage_area.nil?
      cfa = hpxml_bldg.building_construction.conditioned_floor_area
      ncfl_ag = hpxml_bldg.building_construction.number_of_conditioned_floors_above_grade
      year_built = hpxml_bldg.building_construction.year_built
      avg_ceiling_height = hpxml_bldg.building_construction.average_ceiling_height
      infil_volume = infil_measurement.infiltration_volume
      iecc_cz = hpxml_bldg.climate_and_risk_zones.climate_zone_ieccs[0].zone

      # Duct location fractions
      duct_loc_fracs = {}
      hpxml_bldg.hvac_distributions.each do |hvac_distribution|
        next if hvac_distribution.ducts.empty?

        # HVAC fraction
        htg_fraction = 0.0
        clg_fraction = 0.0
        hvac_distribution.hvac_systems.each do |hvac_system|
          if hvac_system.respond_to? :fraction_heat_load_served
            htg_fraction += hvac_system.fraction_heat_load_served
          end
          if hvac_system.respond_to? :fraction_cool_load_served
            clg_fraction += hvac_system.fraction_cool_load_served
          end
        end
        hvac_frac = (htg_fraction + clg_fraction) / 2.0

        supply_ducts = hvac_distribution.ducts.select { |duct| duct.duct_type == HPXML::DuctTypeSupply }
        return_ducts = hvac_distribution.ducts.select { |duct| duct.duct_type == HPXML::DuctTypeReturn }
        total_supply_fraction = supply_ducts.map { |d| d.duct_fraction_area }.sum / hvac_distribution.ducts.map { |d| d.duct_fraction_area }.sum
        total_return_fraction = return_ducts.map { |d| d.duct_fraction_area }.sum / hvac_distribution.ducts.map { |d| d.duct_fraction_area }.sum
        hvac_distribution.ducts.each do |duct|
          supply_or_return_fraction = (duct.duct_type == HPXML::DuctTypeSupply) ? total_supply_fraction : total_return_fraction
          duct_loc_fracs[duct.duct_location] = 0.0 if duct_loc_fracs[duct.duct_location].nil?
          duct_loc_fracs[duct.duct_location] += duct.duct_fraction_area * supply_or_return_fraction * hvac_frac
        end
      end
      sum_duct_hvac_frac = duct_loc_fracs.empty? ? 0.0 : duct_loc_fracs.values.sum
      if sum_duct_hvac_frac > 1.0001 # Using 1.0001 to allow small tolerance on sum
        fail "Unexpected sum of duct fractions: #{sum_duct_hvac_frac}."
      elsif sum_duct_hvac_frac < 1.0 # i.e., there is at least one ductless system
        # Add 1.0 - sum_duct_hvac_frac as ducts in conditioned space.
        # This will ensure ductless systems have same result as ducts in conditioned space.
        duct_loc_fracs[HPXML::LocationConditionedSpace] = 0.0 if duct_loc_fracs[HPXML::LocationConditionedSpace].nil?
        duct_loc_fracs[HPXML::LocationConditionedSpace] += 1.0 - sum_duct_hvac_frac
      end

      # Foundation type fractions
      fnd_type_fracs = {}
      hpxml_bldg.foundations.each do |foundation|
        fnd_type_fracs[foundation.foundation_type] = 0.0 if fnd_type_fracs[foundation.foundation_type].nil?
        area = (hpxml_bldg.floors + hpxml_bldg.slabs).select { |surface| surface.interior_adjacent_to == foundation.to_location }.map { |surface| surface.area }.sum
        fnd_type_fracs[foundation.foundation_type] += area
      end
      sum_fnd_area = fnd_type_fracs.values.sum(0.0)
      fnd_type_fracs.keys.each do |foundation_type|
        # Convert to fractions that sum to 1
        fnd_type_fracs[foundation_type] /= sum_fnd_area unless sum_fnd_area == 0.0
      end

      ach50 = get_infiltration_ach50(cfa, ncfl_ag, year_built, avg_ceiling_height, infil_volume, iecc_cz, fnd_type_fracs, duct_loc_fracs, infil_measurement.leakiness_description)
      infil_measurement.house_pressure = 50
      infil_measurement.house_pressure_isdefaulted = true
      infil_measurement.unit_of_measure = HPXML::UnitsACH
      infil_measurement.unit_of_measure_isdefaulted = true
      infil_measurement.air_leakage = ach50
      infil_measurement.air_leakage_isdefaulted = true
      infil_measurement.infiltration_type = HPXML::InfiltrationTypeUnitTotal
      infil_measurement.infiltration_type_isdefaulted = true
    end
    if infil_measurement.a_ext.nil?
      if (infil_measurement.infiltration_type == HPXML::InfiltrationTypeUnitTotal) &&
         [HPXML::ResidentialTypeApartment, HPXML::ResidentialTypeSFA].include?(hpxml_bldg.building_construction.residential_facility_type)
        tot_cb_area, ext_cb_area = hpxml_bldg.compartmentalization_boundary_areas()
        infil_measurement.a_ext = (ext_cb_area / tot_cb_area).round(5)
        infil_measurement.a_ext_isdefaulted = true
      end
    end
  end

  # Assigns default values for omitted optional inputs in the HPXML::Roof objects
  #
  # @param hpxml_bldg [HPXML::Building] HPXML Building object representing an individual dwelling unit
  # @return [nil]
  def self.apply_roofs(hpxml_bldg)
    hpxml_bldg.roofs.each do |roof|
      if roof.azimuth.nil?
        roof.azimuth = get_azimuth_from_orientation(roof.orientation)
        roof.azimuth_isdefaulted = true
      end
      if roof.orientation.nil?
        roof.orientation = get_orientation_from_azimuth(roof.azimuth)
        roof.orientation_isdefaulted = true
      end
      if roof.roof_type.nil?
        roof.roof_type = HPXML::RoofTypeAsphaltShingles
        roof.roof_type_isdefaulted = true
      end
      if roof.emittance.nil?
        roof.emittance = 0.90
        roof.emittance_isdefaulted = true
      end
      if roof.radiant_barrier.nil?
        if [HPXML::LocationAtticUnvented, HPXML::LocationAtticVented].include?(roof.interior_adjacent_to)
          roof.radiant_barrier = false
          roof.radiant_barrier_isdefaulted = true
        end
      end
      if roof.radiant_barrier && roof.radiant_barrier_grade.nil?
        roof.radiant_barrier_grade = 1
        roof.radiant_barrier_grade_isdefaulted = true
      end
      if roof.roof_color.nil? && roof.solar_absorptance.nil?
        roof.roof_color = HPXML::ColorMedium
        roof.roof_color_isdefaulted = true
      end
      if roof.roof_color.nil?
        roof.roof_color = get_roof_color(roof)
        roof.roof_color_isdefaulted = true
      elsif roof.solar_absorptance.nil?
        roof.solar_absorptance = get_roof_solar_absorptance(roof)
        roof.solar_absorptance_isdefaulted = true
      end
      if roof.interior_finish_type.nil?
        if HPXML::conditioned_finished_locations.include? roof.interior_adjacent_to
          roof.interior_finish_type = HPXML::InteriorFinishGypsumBoard
        else
          roof.interior_finish_type = HPXML::InteriorFinishNone
        end
        roof.interior_finish_type_isdefaulted = true
      end
      next unless roof.interior_finish_thickness.nil?

      if roof.interior_finish_type != HPXML::InteriorFinishNone
        roof.interior_finish_thickness = 0.5
        roof.interior_finish_thickness_isdefaulted = true
      end
    end
  end

  # Assigns default values for omitted optional inputs in the HPXML::RimJoist objects
  #
  # @param hpxml_bldg [HPXML::Building] HPXML Building object representing an individual dwelling unit
  # @return [nil]
  def self.apply_rim_joists(hpxml_bldg)
    hpxml_bldg.rim_joists.each do |rim_joist|
      if rim_joist.azimuth.nil?
        rim_joist.azimuth = get_azimuth_from_orientation(rim_joist.orientation)
        rim_joist.azimuth_isdefaulted = true
      end
      if rim_joist.orientation.nil?
        rim_joist.orientation = get_orientation_from_azimuth(rim_joist.azimuth)
        rim_joist.orientation_isdefaulted = true
      end

      next unless rim_joist.is_exterior

      if rim_joist.emittance.nil?
        rim_joist.emittance = 0.90
        rim_joist.emittance_isdefaulted = true
      end
      if rim_joist.siding.nil?
        rim_joist.siding = HPXML::SidingTypeWood
        rim_joist.siding_isdefaulted = true
      end
      if rim_joist.color.nil? && rim_joist.solar_absorptance.nil?
        rim_joist.color = HPXML::ColorMedium
        rim_joist.color_isdefaulted = true
      end
      if rim_joist.color.nil?
        rim_joist.color = get_wall_color(rim_joist)
        rim_joist.color_isdefaulted = true
      elsif rim_joist.solar_absorptance.nil?
        rim_joist.solar_absorptance = get_wall_solar_absorptance(rim_joist)
        rim_joist.solar_absorptance_isdefaulted = true
      end
    end
  end

  # Assigns default values for omitted optional inputs in the HPXML::Wall objects
  #
  # @param hpxml_bldg [HPXML::Building] HPXML Building object representing an individual dwelling unit
  # @return [nil]
  def self.apply_walls(hpxml_bldg)
    hpxml_bldg.walls.each do |wall|
      if wall.azimuth.nil?
        wall.azimuth = get_azimuth_from_orientation(wall.orientation)
        wall.azimuth_isdefaulted = true
      end
      if wall.orientation.nil?
        wall.orientation = get_orientation_from_azimuth(wall.azimuth)
        wall.orientation_isdefaulted = true
      end

      if wall.is_exterior
        if wall.emittance.nil?
          wall.emittance = 0.90
          wall.emittance_isdefaulted = true
        end
        if wall.siding.nil?
          wall.siding = HPXML::SidingTypeWood
          wall.siding_isdefaulted = true
        end
        if wall.color.nil? && wall.solar_absorptance.nil?
          wall.color = HPXML::ColorMedium
          wall.color_isdefaulted = true
        end
        if wall.color.nil?
          wall.color = get_wall_color(wall)
          wall.color_isdefaulted = true
        elsif wall.solar_absorptance.nil?
          wall.solar_absorptance = get_wall_solar_absorptance(wall)
          wall.solar_absorptance_isdefaulted = true
        end
      end
      if wall.interior_finish_type.nil?
        if HPXML::conditioned_finished_locations.include? wall.interior_adjacent_to
          wall.interior_finish_type = HPXML::InteriorFinishGypsumBoard
        else
          wall.interior_finish_type = HPXML::InteriorFinishNone
        end
        wall.interior_finish_type_isdefaulted = true
      end
      next unless wall.interior_finish_thickness.nil?

      if wall.interior_finish_type != HPXML::InteriorFinishNone
        wall.interior_finish_thickness = 0.5
        wall.interior_finish_thickness_isdefaulted = true
      end
      if wall.radiant_barrier.nil?
        if [HPXML::LocationAtticUnvented, HPXML::LocationAtticVented].include?(wall.interior_adjacent_to) || [HPXML::LocationAtticUnvented, HPXML::LocationAtticVented].include?(wall.exterior_adjacent_to)
          wall.radiant_barrier = false
          wall.radiant_barrier_isdefaulted = true
        end
      end
      if wall.radiant_barrier && wall.radiant_barrier_grade.nil?
        wall.radiant_barrier_grade = 1
        wall.radiant_barrier_grade_isdefaulted = true
      end
    end
  end

  # Assigns default values for omitted optional inputs in the HPXML::FoundationWall objects
  #
  # @param hpxml_bldg [HPXML::Building] HPXML Building object representing an individual dwelling unit
  # @return [nil]
  def self.apply_foundation_walls(hpxml_bldg)
    hpxml_bldg.foundation_walls.each do |foundation_wall|
      if foundation_wall.type.nil?
        foundation_wall.type = HPXML::FoundationWallTypeSolidConcrete
        foundation_wall.type_isdefaulted = true
      end
      if foundation_wall.azimuth.nil?
        foundation_wall.azimuth = get_azimuth_from_orientation(foundation_wall.orientation)
        foundation_wall.azimuth_isdefaulted = true
      end
      if foundation_wall.orientation.nil?
        foundation_wall.orientation = get_orientation_from_azimuth(foundation_wall.azimuth)
        foundation_wall.orientation_isdefaulted = true
      end
      if foundation_wall.thickness.nil?
        foundation_wall.thickness = 8.0
        foundation_wall.thickness_isdefaulted = true
      end
      if foundation_wall.area.nil?
        foundation_wall.area = foundation_wall.length * foundation_wall.height
        foundation_wall.area_isdefaulted = true
      end
      if foundation_wall.interior_finish_type.nil?
        if HPXML::conditioned_finished_locations.include? foundation_wall.interior_adjacent_to
          foundation_wall.interior_finish_type = HPXML::InteriorFinishGypsumBoard
        else
          foundation_wall.interior_finish_type = HPXML::InteriorFinishNone
        end
        foundation_wall.interior_finish_type_isdefaulted = true
      end
      if foundation_wall.insulation_interior_distance_to_top.nil?
        foundation_wall.insulation_interior_distance_to_top = 0.0
        foundation_wall.insulation_interior_distance_to_top_isdefaulted = true
      end
      if foundation_wall.insulation_interior_distance_to_bottom.nil?
        foundation_wall.insulation_interior_distance_to_bottom = foundation_wall.height
        foundation_wall.insulation_interior_distance_to_bottom_isdefaulted = true
      end
      if foundation_wall.insulation_exterior_distance_to_top.nil?
        foundation_wall.insulation_exterior_distance_to_top = 0.0
        foundation_wall.insulation_exterior_distance_to_top_isdefaulted = true
      end
      if foundation_wall.insulation_exterior_distance_to_bottom.nil?
        foundation_wall.insulation_exterior_distance_to_bottom = foundation_wall.height
        foundation_wall.insulation_exterior_distance_to_bottom_isdefaulted = true
      end
      next unless foundation_wall.interior_finish_thickness.nil?

      if foundation_wall.interior_finish_type != HPXML::InteriorFinishNone
        foundation_wall.interior_finish_thickness = 0.5
        foundation_wall.interior_finish_thickness_isdefaulted = true
      end
    end
  end

  # Assigns default values for omitted optional inputs in the HPXML::Floor objects
  #
  # @param runner [OpenStudio::Measure::OSRunner] Object typically used to display warnings
  # @param hpxml_bldg [HPXML::Building] HPXML Building object representing an individual dwelling unit
  # @return [nil]
  def self.apply_floors(runner, hpxml_bldg)
    hpxml_bldg.floors.each do |floor|
      if floor.floor_or_ceiling.nil?
        if floor.is_ceiling
          floor.floor_or_ceiling = HPXML::FloorOrCeilingCeiling
          floor.floor_or_ceiling_isdefaulted = true
        elsif floor.is_floor
          floor.floor_or_ceiling = HPXML::FloorOrCeilingFloor
          floor.floor_or_ceiling_isdefaulted = true
        end
      else
        floor_is_ceiling = HPXML::is_floor_a_ceiling(floor, false)
        if not floor_is_ceiling.nil?
          if (floor.floor_or_ceiling == HPXML::FloorOrCeilingCeiling) && !floor_is_ceiling
            runner.registerWarning("Floor '#{floor.id}' has FloorOrCeiling=ceiling but it should be floor. The input will be overridden.")
            floor.floor_or_ceiling = HPXML::FloorOrCeilingFloor
            floor.floor_or_ceiling_isdefaulted = true
          elsif (floor.floor_or_ceiling == HPXML::FloorOrCeilingFloor) && floor_is_ceiling
            runner.registerWarning("Floor '#{floor.id}' has FloorOrCeiling=floor but it should be ceiling. The input will be overridden.")
            floor.floor_or_ceiling = HPXML::FloorOrCeilingCeiling
            floor.floor_or_ceiling_isdefaulted = true
          end
        end
      end

      if floor.interior_finish_type.nil?
        if floor.is_floor
          floor.interior_finish_type = HPXML::InteriorFinishNone
        elsif HPXML::conditioned_finished_locations.include? floor.interior_adjacent_to
          floor.interior_finish_type = HPXML::InteriorFinishGypsumBoard
        else
          floor.interior_finish_type = HPXML::InteriorFinishNone
        end
        floor.interior_finish_type_isdefaulted = true
      end
      next unless floor.interior_finish_thickness.nil?

      if floor.interior_finish_type != HPXML::InteriorFinishNone
        floor.interior_finish_thickness = 0.5
        floor.interior_finish_thickness_isdefaulted = true
      end
      if floor.radiant_barrier.nil?
        if [HPXML::LocationAtticUnvented, HPXML::LocationAtticVented].include?(floor.interior_adjacent_to) || [HPXML::LocationAtticUnvented, HPXML::LocationAtticVented].include?(floor.exterior_adjacent_to)
          floor.radiant_barrier = false
          floor.radiant_barrier_isdefaulted = true
        end
      end
      if floor.radiant_barrier && floor.radiant_barrier_grade.nil?
        floor.radiant_barrier_grade = 1
        floor.radiant_barrier_grade_isdefaulted = true
      end
    end
  end

  # Assigns default values for omitted optional inputs in the HPXML::Slab objects
  #
  # @param hpxml_bldg [HPXML::Building] HPXML Building object representing an individual dwelling unit
  # @return [nil]
  def self.apply_slabs(hpxml_bldg)
    hpxml_bldg.slabs.each do |slab|
      if slab.thickness.nil?
        crawl_slab = [HPXML::LocationCrawlspaceVented, HPXML::LocationCrawlspaceUnvented].include?(slab.interior_adjacent_to)
        slab.thickness = crawl_slab ? 0.0 : 4.0
        slab.thickness_isdefaulted = true
      end
      if slab.gap_insulation_r_value.nil?
        slab.gap_insulation_r_value = slab.under_slab_insulation_r_value > 0 ? 5.0 : 0.0
        slab.gap_insulation_r_value_isdefaulted = true
      end
      conditioned_slab = HPXML::conditioned_finished_locations.include?(slab.interior_adjacent_to)
      if slab.carpet_r_value.nil?
        slab.carpet_r_value = conditioned_slab ? 2.0 : 0.0
        slab.carpet_r_value_isdefaulted = true
      end
      if slab.carpet_fraction.nil?
        slab.carpet_fraction = conditioned_slab ? 0.8 : 0.0
        slab.carpet_fraction_isdefaulted = true
      end
      if slab.connected_foundation_walls.empty?
        if slab.depth_below_grade.nil?
          slab.depth_below_grade = 0.0
          slab.depth_below_grade_isdefaulted = true
        end
      else
        if !slab.depth_below_grade.nil?
          slab.depth_below_grade = nil # Ignore Slab/DepthBelowGrade; use values from adjacent foundation walls instead
        end
      end
      if slab.exterior_horizontal_insulation_r_value.nil?
        slab.exterior_horizontal_insulation_r_value = 0.0
        slab.exterior_horizontal_insulation_r_value_isdefaulted = true
      end
      if slab.exterior_horizontal_insulation_width.nil?
        slab.exterior_horizontal_insulation_width = 0.0
        slab.exterior_horizontal_insulation_width_isdefaulted = true
      end
      if slab.exterior_horizontal_insulation_depth_below_grade.nil?
        slab.exterior_horizontal_insulation_depth_below_grade = 0.0
        slab.exterior_horizontal_insulation_depth_below_grade_isdefaulted = true
      end
    end
  end

  # Assigns default values for omitted optional inputs in the HPXML::Window objects
  #
  # @param hpxml_bldg [HPXML::Building] HPXML Building object representing an individual dwelling unit
  # @param eri_version [String] Version of the ANSI/RESNET/ICC 301 Standard to use for equations/assumptions
  # @return [nil]
  def self.apply_windows(hpxml_bldg, eri_version)
    blinds_types = [HPXML::InteriorShadingTypeDarkBlinds,
                    HPXML::InteriorShadingTypeMediumBlinds,
                    HPXML::InteriorShadingTypeLightBlinds]

    hpxml_bldg.windows.each do |window|
      if window.ufactor.nil? || window.shgc.nil?
        if window.glass_layers != HPXML::WindowLayersGlassBlock
          # Frame/Glass provided instead, fill in more defaults as needed
          if window.glass_type.nil?
            window.glass_type = HPXML::WindowGlassTypeClear
            window.glass_type_isdefaulted = true
          end
          if window.thermal_break.nil? && [HPXML::WindowFrameTypeAluminum, HPXML::WindowFrameTypeMetal].include?(window.frame_type)
            if window.glass_layers == HPXML::WindowLayersSinglePane
              window.thermal_break = false
              window.thermal_break_isdefaulted = true
            elsif window.glass_layers == HPXML::WindowLayersDoublePane
              window.thermal_break = true
              window.thermal_break_isdefaulted = true
            end
          end
          if window.gas_fill.nil?
            if window.glass_layers == HPXML::WindowLayersDoublePane
              if [HPXML::WindowGlassTypeLowE,
                  HPXML::WindowGlassTypeLowEHighSolarGain,
                  HPXML::WindowGlassTypeLowELowSolarGain].include? window.glass_type
                window.gas_fill = HPXML::WindowGasArgon
                window.gas_fill_isdefaulted = true
              else
                window.gas_fill = HPXML::WindowGasAir
                window.gas_fill_isdefaulted = true
              end
            elsif window.glass_layers == HPXML::WindowLayersTriplePane
              window.gas_fill = HPXML::WindowGasArgon
              window.gas_fill_isdefaulted = true
            end
          end
        end
        # Now lookup U/SHGC based on properties
        ufactor, shgc = get_window_ufactor_shgc(window)
        if window.ufactor.nil?
          window.ufactor = ufactor
          window.ufactor_isdefaulted = true
        end
        if window.shgc.nil?
          window.shgc = shgc
          window.shgc_isdefaulted = true
        end
      end
      if window.azimuth.nil?
        window.azimuth = get_azimuth_from_orientation(window.orientation)
        window.azimuth_isdefaulted = true
      end
      if window.orientation.nil?
        window.orientation = get_orientation_from_azimuth(window.azimuth)
        window.orientation_isdefaulted = true
      end
      if window.interior_shading_factor_winter.nil? || window.interior_shading_factor_summer.nil?
        if window.interior_shading_type.nil?
          if window.glass_layers == HPXML::WindowLayersGlassBlock
            window.interior_shading_type = HPXML::InteriorShadingTypeNone
          else
            window.interior_shading_type = HPXML::InteriorShadingTypeLightCurtains # ANSI/RESNET/ICC 301-2022
          end
          window.interior_shading_type_isdefaulted = true
        end
        if window.interior_shading_coverage_summer.nil? && window.interior_shading_type != HPXML::InteriorShadingTypeNone
          if blinds_types.include? window.interior_shading_type
            window.interior_shading_coverage_summer = 1.0
          else
            window.interior_shading_coverage_summer = 0.5 # ANSI/RESNET/ICC 301-2022
          end
          window.interior_shading_coverage_summer_isdefaulted = true
        end
        if window.interior_shading_coverage_winter.nil? && window.interior_shading_type != HPXML::InteriorShadingTypeNone
          if blinds_types.include? window.interior_shading_type
            window.interior_shading_coverage_winter = 1.0
          else
            window.interior_shading_coverage_winter = 0.5 # ANSI/RESNET/ICC 301-2022
          end
          window.interior_shading_coverage_winter_isdefaulted = true
        end
        if blinds_types.include? window.interior_shading_type
          if window.interior_shading_blinds_summer_closed_or_open.nil?
            window.interior_shading_blinds_summer_closed_or_open = HPXML::BlindsHalfOpen
            window.interior_shading_blinds_summer_closed_or_open_isdefaulted = true
          end
          if window.interior_shading_blinds_winter_closed_or_open.nil?
            window.interior_shading_blinds_winter_closed_or_open = HPXML::BlindsHalfOpen
            window.interior_shading_blinds_winter_closed_or_open_isdefaulted = true
          end
        end
        default_int_sf_summer, default_int_sf_winter = get_window_interior_shading_factors(
          window.interior_shading_type,
          window.shgc,
          window.interior_shading_coverage_summer,
          window.interior_shading_coverage_winter,
          window.interior_shading_blinds_summer_closed_or_open,
          window.interior_shading_blinds_winter_closed_or_open,
          eri_version
        )
        if window.interior_shading_factor_summer.nil? && (not default_int_sf_summer.nil?)
          window.interior_shading_factor_summer = default_int_sf_summer
          window.interior_shading_factor_summer_isdefaulted = true
        end
        if window.interior_shading_factor_winter.nil? && (not default_int_sf_winter.nil?)
          window.interior_shading_factor_winter = default_int_sf_winter
          window.interior_shading_factor_winter_isdefaulted = true
        end
      end
      if window.exterior_shading_factor_winter.nil? || window.exterior_shading_factor_summer.nil?
        if window.exterior_shading_type.nil?
          window.exterior_shading_type = HPXML::ExteriorShadingTypeNone
          window.exterior_shading_type_isdefaulted = true
        end
        if window.exterior_shading_coverage_summer.nil? && window.exterior_shading_type != HPXML::ExteriorShadingTypeNone
          window.exterior_shading_coverage_summer = {
            HPXML::ExteriorShadingTypeExternalOverhangs => 1.0, # Assume window area fully shaded
            HPXML::ExteriorShadingTypeAwnings => 1.0, # Assume fully shaded
            HPXML::ExteriorShadingTypeBuilding => 0.5, # Assume half shaded
            HPXML::ExteriorShadingTypeDeciduousTree => 0.5, # Assume half shaded
            HPXML::ExteriorShadingTypeEvergreenTree => 0.5, # Assume half shaded
            HPXML::ExteriorShadingTypeOther => 0.5, # Assume half shaded
            HPXML::ExteriorShadingTypeSolarFilm => 1.0, # Assume fully shaded
            HPXML::ExteriorShadingTypeSolarScreens => 1.0 # Assume fully shaded
          }[window.exterior_shading_type]
          window.exterior_shading_coverage_summer_isdefaulted = true
        end
        if window.exterior_shading_coverage_winter.nil? && window.exterior_shading_type != HPXML::ExteriorShadingTypeNone
          window.exterior_shading_coverage_winter = {
            HPXML::ExteriorShadingTypeExternalOverhangs => 1.0, # Assume window area fully shaded
            HPXML::ExteriorShadingTypeAwnings => 1.0, # Assume window area fully shaded
            HPXML::ExteriorShadingTypeBuilding => 0.5, # Assume window area half shaded
            HPXML::ExteriorShadingTypeDeciduousTree => 0.25, # Assume window area quarter shaded
            HPXML::ExteriorShadingTypeEvergreenTree => 0.5, # Assume window area half shaded
            HPXML::ExteriorShadingTypeOther => 0.5, # Assume window area half shaded
            HPXML::ExteriorShadingTypeSolarFilm => 1.0, # Assume window area fully shaded
            HPXML::ExteriorShadingTypeSolarScreens => 1.0 # Assume window area fully shaded
          }[window.exterior_shading_type]
          window.exterior_shading_coverage_winter_isdefaulted = true
        end
        default_ext_sf_summer, default_ext_sf_winter = get_window_exterior_shading_factors(window, hpxml_bldg)
        if window.exterior_shading_factor_summer.nil? && (not default_ext_sf_summer.nil?)
          window.exterior_shading_factor_summer = default_ext_sf_summer
          window.exterior_shading_factor_summer_isdefaulted = true
        end
        if window.exterior_shading_factor_winter.nil? && (not default_ext_sf_winter.nil?)
          window.exterior_shading_factor_winter = default_ext_sf_winter
          window.exterior_shading_factor_winter_isdefaulted = true
        end
      end
      if window.fraction_operable.nil?
        window.fraction_operable = get_fraction_of_windows_operable()
        window.fraction_operable_isdefaulted = true
      end
      next unless window.insect_screen_present

      if window.insect_screen_location.nil?
        window.insect_screen_location = HPXML::LocationExterior
        window.insect_screen_location_isdefaulted = true
      end
      if window.insect_screen_coverage_summer.nil?
        window.insect_screen_coverage_summer = window.fraction_operable
        window.insect_screen_coverage_summer_isdefaulted = true
      end
      if window.insect_screen_coverage_winter.nil?
        window.insect_screen_coverage_winter = window.fraction_operable
        window.insect_screen_coverage_winter_isdefaulted = true
      end
      default_is_sf_summer, default_is_sf_winter = get_window_insect_screen_factors(window)
      if window.insect_screen_factor_summer.nil?
        window.insect_screen_factor_summer = default_is_sf_summer
        window.insect_screen_factor_summer_isdefaulted = true
      end
      if window.insect_screen_factor_winter.nil?
        window.insect_screen_factor_winter = default_is_sf_winter
        window.insect_screen_factor_winter_isdefaulted = true
      end
    end
  end

  # Assigns default values for omitted optional inputs in the HPXML::Skylight objects
  #
  # @param hpxml_bldg [HPXML::Building] HPXML Building object representing an individual dwelling unit
  # @return [nil]
  def self.apply_skylights(hpxml_bldg)
    hpxml_bldg.skylights.each do |skylight|
      if skylight.azimuth.nil?
        skylight.azimuth = get_azimuth_from_orientation(skylight.orientation)
        skylight.azimuth_isdefaulted = true
      end
      if skylight.orientation.nil?
        skylight.orientation = get_orientation_from_azimuth(skylight.azimuth)
        skylight.orientation_isdefaulted = true
      end
      if skylight.interior_shading_factor_summer.nil?
        skylight.interior_shading_factor_summer = 1.0
        skylight.interior_shading_factor_summer_isdefaulted = true
      end
      if skylight.interior_shading_factor_winter.nil?
        skylight.interior_shading_factor_winter = 1.0
        skylight.interior_shading_factor_winter_isdefaulted = true
      end
      if skylight.exterior_shading_factor_summer.nil?
        skylight.exterior_shading_factor_summer = 1.0
        skylight.exterior_shading_factor_summer_isdefaulted = true
      end
      if skylight.exterior_shading_factor_winter.nil?
        skylight.exterior_shading_factor_winter = 1.0
        skylight.exterior_shading_factor_winter_isdefaulted = true
      end
      next unless skylight.ufactor.nil? || skylight.shgc.nil?

      if skylight.glass_layers != HPXML::WindowLayersGlassBlock
        # Frame/Glass provided instead, fill in more defaults as needed
        if skylight.glass_type.nil?
          skylight.glass_type = HPXML::WindowGlassTypeClear
          skylight.glass_type_isdefaulted = true
        end
        if skylight.thermal_break.nil? && [HPXML::WindowFrameTypeAluminum, HPXML::WindowFrameTypeMetal].include?(skylight.frame_type)
          if skylight.glass_layers == HPXML::WindowLayersSinglePane
            skylight.thermal_break = false
            skylight.thermal_break_isdefaulted = true
          elsif skylight.glass_layers == HPXML::WindowLayersDoublePane
            skylight.thermal_break = true
            skylight.thermal_break_isdefaulted = true
          end
        end
        if skylight.gas_fill.nil?
          if skylight.glass_layers == HPXML::WindowLayersDoublePane
            if [HPXML::WindowGlassTypeLowE,
                HPXML::WindowGlassTypeLowEHighSolarGain,
                HPXML::WindowGlassTypeLowELowSolarGain].include? skylight.glass_type
              skylight.gas_fill = HPXML::WindowGasArgon
              skylight.gas_fill_isdefaulted = true
            else
              skylight.gas_fill = HPXML::WindowGasAir
              skylight.gas_fill_isdefaulted = true
            end
          elsif skylight.glass_layers == HPXML::WindowLayersTriplePane
            skylight.gas_fill = HPXML::WindowGasArgon
            skylight.gas_fill_isdefaulted = true
          end
        end
      end
      # Now lookup U/SHGC based on properties
      ufactor, shgc = get_window_ufactor_shgc(skylight)
      if skylight.ufactor.nil?
        skylight.ufactor = ufactor
        skylight.ufactor_isdefaulted = true
      end
      if skylight.shgc.nil?
        skylight.shgc = shgc
        skylight.shgc_isdefaulted = true
      end
    end
  end

  # Assigns default values for omitted optional inputs in the HPXML::Door objects
  #
  # @param hpxml_bldg [HPXML::Building] HPXML Building object representing an individual dwelling unit
  # @return [nil]
  def self.apply_doors(hpxml_bldg)
    hpxml_bldg.doors.each do |door|
      if door.azimuth.nil?
        door.azimuth = get_azimuth_from_orientation(door.orientation)
        door.azimuth_isdefaulted = true
      end
      if door.orientation.nil?
        door.orientation = get_orientation_from_azimuth(door.azimuth)
        door.orientation_isdefaulted = true
      end

      next unless door.azimuth.nil?

      if (not door.wall.nil?) && (not door.wall.azimuth.nil?)
        door.azimuth = door.wall.azimuth
      else
        primary_azimuth = get_azimuths(hpxml_bldg)[0]
        door.azimuth = primary_azimuth
        door.azimuth_isdefaulted = true
      end
    end
  end

  # Assigns default values for omitted optional inputs in the HPXML::PartitionWallMass object
  #
  # @param hpxml_bldg [HPXML::Building] HPXML Building object representing an individual dwelling unit
  # @return [nil]
  def self.apply_partition_wall_mass(hpxml_bldg)
    if hpxml_bldg.partition_wall_mass.area_fraction.nil?
      hpxml_bldg.partition_wall_mass.area_fraction = 1.0
      hpxml_bldg.partition_wall_mass.area_fraction_isdefaulted = true
    end
    if hpxml_bldg.partition_wall_mass.interior_finish_type.nil?
      hpxml_bldg.partition_wall_mass.interior_finish_type = HPXML::InteriorFinishGypsumBoard
      hpxml_bldg.partition_wall_mass.interior_finish_type_isdefaulted = true
    end
    if hpxml_bldg.partition_wall_mass.interior_finish_thickness.nil?
      hpxml_bldg.partition_wall_mass.interior_finish_thickness = 0.5
      hpxml_bldg.partition_wall_mass.interior_finish_thickness_isdefaulted = true
    end
  end

  # Assigns default values for omitted optional inputs in the HPXML::FurnitureMass object
  #
  # @param hpxml_bldg [HPXML::Building] HPXML Building object representing an individual dwelling unit
  # @return [nil]
  def self.apply_furniture_mass(hpxml_bldg)
    if hpxml_bldg.furniture_mass.area_fraction.nil?
      hpxml_bldg.furniture_mass.area_fraction = 0.4
      hpxml_bldg.furniture_mass.area_fraction_isdefaulted = true
    end
    if hpxml_bldg.furniture_mass.type.nil?
      hpxml_bldg.furniture_mass.type = HPXML::FurnitureMassTypeLightWeight
      hpxml_bldg.furniture_mass.type_isdefaulted = true
    end
  end

  # Assigns default values for omitted optional inputs in the HPXML::HeatingSystem,
  # HPXML::CoolingSystem, and HPXML::HeatPump objects
  #
  # @param runner [OpenStudio::Measure::OSRunner] Object typically used to display warnings
  # @param hpxml_bldg [HPXML::Building] HPXML Building object representing an individual dwelling unit
  # @param weather [WeatherFile] Weather object containing EPW information
  # @param convert_shared_systems [Boolean] Whether to convert shared systems to equivalent in-unit systems per ANSI/RESNET/ICC 301
  # @param unit_num [Integer] Dwelling unit number
  # @return [nil]
  def self.apply_hvac(runner, hpxml_bldg, weather, convert_shared_systems, unit_num)
    if convert_shared_systems
      HVAC.apply_shared_systems(hpxml_bldg)
    end

    # Convert negative values (e.g., -1) to nil as appropriate
    # This is needed to support autosizing in OS-ERI, where the capacities are required inputs
    hpxml_bldg.hvac_systems.each do |hvac_system|
      if hvac_system.respond_to?(:cooling_detailed_performance_data) && (not hvac_system.cooling_detailed_performance_data.empty?) && (hvac_system.respond_to?(:cooling_capacity) && hvac_system.cooling_capacity.nil?)
        hvac_system.cooling_capacity = hvac_system.cooling_detailed_performance_data.find { |dp| (dp.outdoor_temperature == HVAC::AirSourceCoolRatedODB) && (dp.capacity_description == HPXML::CapacityDescriptionNominal) }.capacity
      end
      if hvac_system.respond_to?(:heating_detailed_performance_data) && (not hvac_system.heating_detailed_performance_data.empty?) && (hvac_system.respond_to?(:heating_capacity) && hvac_system.heating_capacity.nil?)
        hvac_system.heating_capacity = hvac_system.heating_detailed_performance_data.find { |dp| (dp.outdoor_temperature == HVAC::AirSourceHeatRatedODB) && (dp.capacity_description == HPXML::CapacityDescriptionNominal) }.capacity
      end

      if hvac_system.respond_to?(:heating_capacity) && hvac_system.heating_capacity.to_f < 0
        hvac_system.heating_capacity = nil
      end
      if hvac_system.respond_to?(:cooling_capacity) && hvac_system.cooling_capacity.to_f < 0
        hvac_system.cooling_capacity = nil
      end
      if hvac_system.respond_to?(:heating_capacity_17F) && hvac_system.heating_capacity_17F.to_f < 0
        hvac_system.heating_capacity_17F = nil
      end
      if hvac_system.respond_to?(:backup_heating_capacity) && hvac_system.backup_heating_capacity.to_f < 0
        hvac_system.backup_heating_capacity = nil
      end
    end

    # Convert SEER/EER/HSPF to SEER2/EER2/HSPF2
    (hpxml_bldg.cooling_systems + hpxml_bldg.heat_pumps).each do |hvac_system|
      if hvac_system.is_a?(HPXML::CoolingSystem)
        next unless [HPXML::HVACTypeCentralAirConditioner,
                     HPXML::HVACTypeMiniSplitAirConditioner].include? hvac_system.cooling_system_type
      elsif hvac_system.is_a?(HPXML::HeatPump)
        next unless [HPXML::HVACTypeHeatPumpAirToAir,
                     HPXML::HVACTypeHeatPumpMiniSplit].include? hvac_system.heat_pump_type
      end
      if hvac_system.cooling_efficiency_seer2.nil?
        hvac_system.cooling_efficiency_seer2 = HVAC.calc_seer2_from_seer(hvac_system).round(2)
        hvac_system.cooling_efficiency_seer2_isdefaulted = true
        hvac_system.cooling_efficiency_seer = nil
      end
      next unless hvac_system.cooling_efficiency_eer2.nil? && (not hvac_system.cooling_efficiency_eer.nil?)

      hvac_system.cooling_efficiency_eer2 = HVAC.calc_eer2_from_eer(hvac_system).round(2)
      hvac_system.cooling_efficiency_eer2_isdefaulted = true
      hvac_system.cooling_efficiency_eer = nil
    end
    hpxml_bldg.heat_pumps.each do |heat_pump|
      next unless [HPXML::HVACTypeHeatPumpAirToAir,
                   HPXML::HVACTypeHeatPumpMiniSplit].include? heat_pump.heat_pump_type
      next unless heat_pump.heating_efficiency_hspf2.nil?

      heat_pump.heating_efficiency_hspf2 = HVAC.calc_hspf2_from_hspf(heat_pump).round(2)
      heat_pump.heating_efficiency_hspf2_isdefaulted = true
      heat_pump.heating_efficiency_hspf = nil
    end

    # Convert EER to CEER
    (hpxml_bldg.cooling_systems + hpxml_bldg.heat_pumps).each do |hvac_system|
      next unless HVAC.is_room_dx_hvac_system(hvac_system)
      next unless hvac_system.cooling_efficiency_ceer.nil?

      hvac_system.cooling_efficiency_ceer = HVAC.calc_ceer_from_eer(hvac_system.cooling_efficiency_eer).round(2)
      hvac_system.cooling_efficiency_ceer_isdefaulted = true
      hvac_system.cooling_efficiency_eer = nil
    end

    # Default HVAC autosizing factors
    hpxml_bldg.cooling_systems.each do |cooling_system|
      next unless cooling_system.cooling_autosizing_factor.nil?

      cooling_system.cooling_autosizing_factor = 1.0
      cooling_system.cooling_autosizing_factor_isdefaulted = true
    end
    hpxml_bldg.heating_systems.each do |heating_system|
      next unless heating_system.heating_autosizing_factor.nil?

      heating_system.heating_autosizing_factor = 1.0
      heating_system.heating_autosizing_factor_isdefaulted = true
    end
    hpxml_bldg.heat_pumps.each do |heat_pump|
      if heat_pump.heating_autosizing_factor.nil?
        heat_pump.heating_autosizing_factor = 1.0
        heat_pump.heating_autosizing_factor_isdefaulted = true
      end
      if heat_pump.cooling_autosizing_factor.nil?
        heat_pump.cooling_autosizing_factor = 1.0
        heat_pump.cooling_autosizing_factor_isdefaulted = true
      end
      if (heat_pump.backup_type == HPXML::HeatPumpBackupTypeIntegrated) && heat_pump.backup_heating_autosizing_factor.nil?
        heat_pump.backup_heating_autosizing_factor = 1.0
        heat_pump.backup_heating_autosizing_factor_isdefaulted = true
      end
    end

    # Default AC/HP compressor type
    hpxml_bldg.cooling_systems.each do |cooling_system|
      next unless cooling_system.compressor_type.nil?

<<<<<<< HEAD
      cooling_system.compressor_type = get_hvac_compressor_type(cooling_system)
=======
      cooling_system.compressor_type = get_hvac_compressor_type(cooling_system.cooling_system_type)
>>>>>>> eadf702d
      cooling_system.compressor_type_isdefaulted = true
    end
    hpxml_bldg.heat_pumps.each do |heat_pump|
      next unless heat_pump.compressor_type.nil?

<<<<<<< HEAD
      heat_pump.compressor_type = get_hvac_compressor_type(heat_pump)
=======
      heat_pump.compressor_type = get_hvac_compressor_type(heat_pump.heat_pump_type)
>>>>>>> eadf702d
      heat_pump.compressor_type_isdefaulted = true
    end

    # Default HP compressor lockout temp
    hpxml_bldg.heat_pumps.each do |heat_pump|
      next unless heat_pump.compressor_lockout_temp.nil?
      next unless heat_pump.backup_heating_switchover_temp.nil?
      next if heat_pump.heat_pump_type == HPXML::HVACTypeHeatPumpGroundToAir

      if heat_pump.backup_type == HPXML::HeatPumpBackupTypeIntegrated
        hp_backup_fuel = heat_pump.backup_heating_fuel
      elsif not heat_pump.backup_system.nil?
        hp_backup_fuel = heat_pump.backup_system.heating_system_fuel
      end

      if (not hp_backup_fuel.nil?) && (hp_backup_fuel != HPXML::FuelTypeElectricity)
        # Fuel backup
        heat_pump.compressor_lockout_temp = 25.0 # F
      else
        # Electric backup or no backup
        if heat_pump.compressor_type == HPXML::HVACCompressorTypeVariableSpeed
          heat_pump.compressor_lockout_temp = -20.0 # F
        else
          heat_pump.compressor_lockout_temp = 0.0 # F
        end
      end
      heat_pump.compressor_lockout_temp_isdefaulted = true
    end

    # Default HP backup lockout temp
    hpxml_bldg.heat_pumps.each do |heat_pump|
      next if heat_pump.backup_type.nil?
      next unless heat_pump.backup_heating_lockout_temp.nil?
      next unless heat_pump.backup_heating_switchover_temp.nil?
      next if heat_pump.heat_pump_type == HPXML::HVACTypeHeatPumpGroundToAir

      if heat_pump.backup_type == HPXML::HeatPumpBackupTypeIntegrated
        hp_backup_fuel = heat_pump.backup_heating_fuel
      else
        hp_backup_fuel = heat_pump.backup_system.heating_system_fuel
      end

      if hp_backup_fuel == HPXML::FuelTypeElectricity
        heat_pump.backup_heating_lockout_temp = 40.0 # F
      else
        heat_pump.backup_heating_lockout_temp = 50.0 # F
      end
      heat_pump.backup_heating_lockout_temp_isdefaulted = true
    end

    # Default electric resistance distribution
    hpxml_bldg.heating_systems.each do |heating_system|
      next unless heating_system.heating_system_type == HPXML::HVACTypeElectricResistance
      next unless heating_system.electric_resistance_distribution.nil?

      heating_system.electric_resistance_distribution = HPXML::ElectricResistanceDistributionBaseboard
      heating_system.electric_resistance_distribution_isdefaulted = true
    end

    # Default boiler EAE
    hpxml_bldg.heating_systems.each do |heating_system|
      next unless heating_system.electric_auxiliary_energy.nil?

      heating_system.electric_auxiliary_energy_isdefaulted = true
      heating_system.electric_auxiliary_energy = get_boiler_eae(heating_system)
      heating_system.shared_loop_watts = nil
      heating_system.shared_loop_motor_efficiency = nil
      heating_system.fan_coil_watts = nil
    end

    # Default AC/HP sensible heat ratio
    hpxml_bldg.cooling_systems.each do |cooling_system|
      next unless cooling_system.cooling_shr.nil?

      case cooling_system.cooling_system_type
      when HPXML::HVACTypeCentralAirConditioner
        case cooling_system.compressor_type
        when HPXML::HVACCompressorTypeSingleStage
          cooling_system.cooling_shr = 0.73
        when HPXML::HVACCompressorTypeTwoStage
          cooling_system.cooling_shr = 0.73
        when HPXML::HVACCompressorTypeVariableSpeed
          cooling_system.cooling_shr = 0.78
        end
        cooling_system.cooling_shr_isdefaulted = true
      when HPXML::HVACTypeRoomAirConditioner, HPXML::HVACTypePTAC
        cooling_system.cooling_shr = 0.65
        cooling_system.cooling_shr_isdefaulted = true
      when HPXML::HVACTypeMiniSplitAirConditioner
        cooling_system.cooling_shr = 0.73
        cooling_system.cooling_shr_isdefaulted = true
      end
    end
    hpxml_bldg.heat_pumps.each do |heat_pump|
      next unless heat_pump.cooling_shr.nil?

      case heat_pump.heat_pump_type
      when HPXML::HVACTypeHeatPumpAirToAir
        case heat_pump.compressor_type
        when HPXML::HVACCompressorTypeSingleStage
          heat_pump.cooling_shr = 0.73
        when HPXML::HVACCompressorTypeTwoStage
          heat_pump.cooling_shr = 0.73
        when HPXML::HVACCompressorTypeVariableSpeed
          heat_pump.cooling_shr = 0.78
        end
        heat_pump.cooling_shr_isdefaulted = true
      when HPXML::HVACTypeHeatPumpMiniSplit
        heat_pump.cooling_shr = 0.73
        heat_pump.cooling_shr_isdefaulted = true
      when HPXML::HVACTypeHeatPumpGroundToAir
        heat_pump.cooling_shr = 0.73
        heat_pump.cooling_shr_isdefaulted = true
      when HPXML::HVACTypeHeatPumpPTHP, HPXML::HVACTypeHeatPumpRoom
        heat_pump.cooling_shr = 0.65
        heat_pump.cooling_shr_isdefaulted = true
      end
    end

    # GSHP pump power
    hpxml_bldg.heat_pumps.each do |heat_pump|
      next unless heat_pump.heat_pump_type == HPXML::HVACTypeHeatPumpGroundToAir
      next unless heat_pump.pump_watts_per_ton.nil?

      heat_pump.pump_watts_per_ton = get_gshp_pump_power()
      heat_pump.pump_watts_per_ton_isdefaulted = true
    end

    # Charge defect ratio
    hpxml_bldg.cooling_systems.each do |cooling_system|
      next unless [HPXML::HVACTypeCentralAirConditioner,
                   HPXML::HVACTypeMiniSplitAirConditioner].include? cooling_system.cooling_system_type
      next unless cooling_system.charge_defect_ratio.nil?

      cooling_system.charge_defect_ratio = 0.0
      cooling_system.charge_defect_ratio_isdefaulted = true
    end
    hpxml_bldg.heat_pumps.each do |heat_pump|
      next unless [HPXML::HVACTypeHeatPumpAirToAir,
                   HPXML::HVACTypeHeatPumpMiniSplit,
                   HPXML::HVACTypeHeatPumpGroundToAir].include? heat_pump.heat_pump_type
      next unless heat_pump.charge_defect_ratio.nil?

      heat_pump.charge_defect_ratio = 0.0
      heat_pump.charge_defect_ratio_isdefaulted = true
    end

    # Airflow defect ratio
    hpxml_bldg.heating_systems.each do |heating_system|
      next unless [HPXML::HVACTypeFurnace].include? heating_system.heating_system_type
      next unless heating_system.airflow_defect_ratio.nil?

      heating_system.airflow_defect_ratio = 0.0
      heating_system.airflow_defect_ratio_isdefaulted = true
    end
    hpxml_bldg.cooling_systems.each do |cooling_system|
      next unless [HPXML::HVACTypeCentralAirConditioner,
                   HPXML::HVACTypeMiniSplitAirConditioner].include? cooling_system.cooling_system_type
      next unless cooling_system.airflow_defect_ratio.nil?

      cooling_system.airflow_defect_ratio = 0.0
      cooling_system.airflow_defect_ratio_isdefaulted = true
    end
    hpxml_bldg.heat_pumps.each do |heat_pump|
      next unless [HPXML::HVACTypeHeatPumpAirToAir,
                   HPXML::HVACTypeHeatPumpGroundToAir,
                   HPXML::HVACTypeHeatPumpMiniSplit].include? heat_pump.heat_pump_type
      next unless heat_pump.airflow_defect_ratio.nil?

      heat_pump.airflow_defect_ratio = 0.0
      heat_pump.airflow_defect_ratio_isdefaulted = true
    end

    # Fan model type
    hpxml_bldg.heating_systems.each do |heating_system|
      next unless heating_system.heating_system_type == HPXML::HVACTypeFurnace
      next unless heating_system.fan_motor_type.nil?
      next if (not heating_system.distribution_system.nil?) && (heating_system.distribution_system.air_type == HPXML::AirTypeGravity)

      if (not heating_system.attached_cooling_system.nil?) && (not heating_system.attached_cooling_system.compressor_type.nil?)
        # Based on RESNET DX Modeling Appendix
        heating_system.fan_motor_type = (heating_system.attached_cooling_system.compressor_type == HPXML::HVACCompressorTypeSingleStage) ? HPXML::HVACFanMotorTypePSC : HPXML::HVACFanMotorTypeBPM
      else
        # HEScore assumption
        heating_system.fan_motor_type = (heating_system.heating_efficiency_afue > 0.9) ? HPXML::HVACFanMotorTypeBPM : HPXML::HVACFanMotorTypePSC
      end
      heating_system.fan_motor_type_isdefaulted = true
    end
    hpxml_bldg.cooling_systems.each do |cooling_system|
      next unless cooling_system.fan_motor_type.nil?

      if (not cooling_system.attached_heating_system.nil?) && (not cooling_system.attached_heating_system.fan_motor_type.nil?)
        cooling_system.fan_motor_type = cooling_system.attached_heating_system.fan_motor_type
        cooling_system.fan_motor_type_isdefaulted = true
      elsif [HPXML::HVACTypeCentralAirConditioner].include? cooling_system.cooling_system_type
        # Based on RESNET DX Modeling Appendix
        cooling_system.fan_motor_type = (cooling_system.compressor_type == HPXML::HVACCompressorTypeSingleStage) ? HPXML::HVACFanMotorTypePSC : HPXML::HVACFanMotorTypeBPM
        cooling_system.fan_motor_type_isdefaulted = true
      elsif [HPXML::HVACTypeMiniSplitAirConditioner].include? cooling_system.cooling_system_type
        cooling_system.fan_motor_type = HPXML::HVACFanMotorTypeBPM
        cooling_system.fan_motor_type_isdefaulted = true
      elsif [HPXML::HVACTypeEvaporativeCooler].include? cooling_system.cooling_system_type
        # Depends on airflow rate, so defaulted in hvac_sizing.rb
      end
    end
    hpxml_bldg.heat_pumps.each do |heat_pump|
      next unless heat_pump.fan_motor_type.nil?

      if [HPXML::HVACTypeHeatPumpAirToAir].include? heat_pump.heat_pump_type
        # Based on RESNET DX Modeling Appendix
        heat_pump.fan_motor_type = (heat_pump.compressor_type == HPXML::HVACCompressorTypeSingleStage) ? HPXML::HVACFanMotorTypePSC : HPXML::HVACFanMotorTypeBPM
        heat_pump.fan_motor_type_isdefaulted = true
      elsif [HPXML::HVACTypeHeatPumpGroundToAir].include? heat_pump.heat_pump_type
        if heat_pump.heating_efficiency_cop > 8.75 / 3.2 # HEScore assumption
          heat_pump.fan_motor_type = HPXML::HVACFanMotorTypeBPM
        else
          heat_pump.fan_motor_type = HPXML::HVACFanMotorTypePSC
        end
        heat_pump.fan_motor_type_isdefaulted = true
      elsif [HPXML::HVACTypeHeatPumpMiniSplit].include? heat_pump.heat_pump_type
        heat_pump.fan_motor_type = HPXML::HVACFanMotorTypeBPM
        heat_pump.fan_motor_type_isdefaulted = true
      end
    end

    # Fan watts/cfm
    psc_watts_per_cfm = 0.5 # W/cfm, PSC fan
    bpm_watts_per_cfm = 0.375 # W/cfm, BPM fan
    mini_split_ductless_watts_per_cfm = 0.07 # W/cfm
    mini_split_ducted_watts_per_cfm = 0.18 # W/cfm
    hpxml_bldg.heating_systems.each do |heating_system|
      case heating_system.heating_system_type
      when HPXML::HVACTypeFurnace
        if heating_system.fan_watts_per_cfm.nil?
          if (not heating_system.distribution_system.nil?) && (heating_system.distribution_system.air_type == HPXML::AirTypeGravity)
            heating_system.fan_watts_per_cfm = 0.0
          else
            heating_system.fan_watts_per_cfm = (heating_system.fan_motor_type == HPXML::HVACFanMotorTypePSC) ? psc_watts_per_cfm : bpm_watts_per_cfm
          end
          heating_system.fan_watts_per_cfm_isdefaulted = true
        end
      when HPXML::HVACTypeStove
        if heating_system.fan_watts.nil?
          heating_system.fan_watts = 40.0 # W
          heating_system.fan_watts_isdefaulted = true
        end
      when HPXML::HVACTypeWallFurnace, HPXML::HVACTypeFloorFurnace,
           HPXML::HVACTypeSpaceHeater, HPXML::HVACTypeFireplace
        if heating_system.fan_watts.nil?
          heating_system.fan_watts = 0.0 # W/cfm, assume no fan power
          heating_system.fan_watts_isdefaulted = true
        end
      end
    end

    hpxml_bldg.cooling_systems.each do |cooling_system|
      next unless cooling_system.fan_watts_per_cfm.nil?

      if (not cooling_system.attached_heating_system.nil?) && (not cooling_system.attached_heating_system.fan_watts_per_cfm.nil?)
        cooling_system.fan_watts_per_cfm = cooling_system.attached_heating_system.fan_watts_per_cfm
        cooling_system.fan_watts_per_cfm_isdefaulted = true
      else
        case cooling_system.cooling_system_type
        when HPXML::HVACTypeCentralAirConditioner
          cooling_system.fan_watts_per_cfm = (cooling_system.fan_motor_type == HPXML::HVACFanMotorTypePSC) ? psc_watts_per_cfm : bpm_watts_per_cfm
          cooling_system.fan_watts_per_cfm_isdefaulted = true
        when HPXML::HVACTypeMiniSplitAirConditioner
          cooling_system.fan_watts_per_cfm = cooling_system.distribution_system.nil? ? mini_split_ductless_watts_per_cfm : mini_split_ducted_watts_per_cfm
          cooling_system.fan_watts_per_cfm_isdefaulted = true
        when HPXML::HVACTypeEvaporativeCooler
          # Depends on airflow rate, so defaulted in hvac_sizing.rb
        end
      end
    end

    hpxml_bldg.heat_pumps.each do |heat_pump|
      next unless heat_pump.fan_watts_per_cfm.nil?

      case heat_pump.heat_pump_type
      when HPXML::HVACTypeHeatPumpAirToAir, HPXML::HVACTypeHeatPumpGroundToAir
        heat_pump.fan_watts_per_cfm = (heat_pump.fan_motor_type == HPXML::HVACFanMotorTypePSC) ? psc_watts_per_cfm : bpm_watts_per_cfm
        heat_pump.fan_watts_per_cfm_isdefaulted = true
      when HPXML::HVACTypeHeatPumpMiniSplit
        heat_pump.fan_watts_per_cfm = heat_pump.distribution_system.nil? ? mini_split_ductless_watts_per_cfm : mini_split_ducted_watts_per_cfm
        heat_pump.fan_watts_per_cfm_isdefaulted = true
      end
    end

    # Pilot Light
    hpxml_bldg.heating_systems.each do |heating_system|
      next unless [HPXML::HVACTypeFurnace,
                   HPXML::HVACTypeWallFurnace,
                   HPXML::HVACTypeFloorFurnace,
                   HPXML::HVACTypeFireplace,
                   HPXML::HVACTypeStove,
                   HPXML::HVACTypeBoiler].include? heating_system.heating_system_type

      if heating_system.pilot_light.nil?
        heating_system.pilot_light = false
        heating_system.pilot_light_isdefaulted = true
      end
      if heating_system.pilot_light && heating_system.pilot_light_btuh.nil?
        heating_system.pilot_light_btuh = 500.0
        heating_system.pilot_light_btuh_isdefaulted = true
      end
    end

    # Pan heater
    hpxml_bldg.heat_pumps.each do |heat_pump|
      case heat_pump.heat_pump_type
      when HPXML::HVACTypeHeatPumpAirToAir, HPXML::HVACTypeHeatPumpMiniSplit
        if heat_pump.pan_heater_watts.nil?
          heat_pump.pan_heater_watts = 150.0 # W, per RESNET MINHERS Addendum 82
          heat_pump.pan_heater_watts_isdefaulted = true
        end
        if heat_pump.pan_heater_control_type.nil? && heat_pump.pan_heater_watts > 0
          heat_pump.pan_heater_control_type = HPXML::HVACPanHeaterControlTypeContinuous # Per RESNET MINHERS Addendum 82
          heat_pump.pan_heater_control_type_isdefaulted = true
        end
      end
    end

    # EER2
    (hpxml_bldg.cooling_systems + hpxml_bldg.heat_pumps).each do |hvac_system|
      if hvac_system.is_a?(HPXML::CoolingSystem)
        next unless [HPXML::HVACTypeCentralAirConditioner,
                     HPXML::HVACTypeMiniSplitAirConditioner].include? hvac_system.cooling_system_type
      elsif hvac_system.is_a?(HPXML::HeatPump)
        next unless [HPXML::HVACTypeHeatPumpAirToAir,
                     HPXML::HVACTypeHeatPumpMiniSplit].include? hvac_system.heat_pump_type
      end
      next unless hvac_system.cooling_efficiency_eer.nil? && hvac_system.cooling_efficiency_eer2.nil?

      # Regressions based on Central ACs & HPs in ENERGY STAR product lists
      seer2 = hvac_system.cooling_efficiency_seer2
      case hvac_system.compressor_type
      when HPXML::HVACCompressorTypeSingleStage
        eer2 = [0.73 * seer2 + 1.47, seer2].min
      when HPXML::HVACCompressorTypeTwoStage
        eer2 = [0.63 * seer2 + 2.34, seer2].min
      when HPXML::HVACCompressorTypeVariableSpeed
        eer2 = [0.31 * seer2 + 6.45, seer2].min
      end
      hvac_system.cooling_efficiency_eer2 = eer2.round(2)
      hvac_system.cooling_efficiency_eer2_isdefaulted = true
    end

    # Detailed HVAC performance
    hpxml_bldg.cooling_systems.each do |cooling_system|
      clg_ap = cooling_system.additional_properties
      case cooling_system.cooling_system_type
      when HPXML::HVACTypeCentralAirConditioner, HPXML::HVACTypeMiniSplitAirConditioner,
           HPXML::HVACTypeRoomAirConditioner, HPXML::HVACTypePTAC
        # Note: We use HP cooling curve so that a central AC behaves the same.
        HVAC.set_fan_power_rated(cooling_system)
        HVAC.set_cool_curves_dx_air_source(cooling_system)

      when HPXML::HVACTypeEvaporativeCooler
        clg_ap.effectiveness = 0.72 # Assumption from HEScore

      end
    end
    hpxml_bldg.heating_systems.each do |heating_system|
      next unless [HPXML::HVACTypeStove,
                   HPXML::HVACTypeSpaceHeater,
                   HPXML::HVACTypeWallFurnace,
                   HPXML::HVACTypeFloorFurnace,
                   HPXML::HVACTypeFireplace].include? heating_system.heating_system_type

      heating_system.additional_properties.heat_rated_cfm_per_ton = HVAC.get_heat_cfm_per_ton_simple()
    end
    hpxml_bldg.heat_pumps.each do |heat_pump|
      case heat_pump.heat_pump_type
      when HPXML::HVACTypeHeatPumpAirToAir, HPXML::HVACTypeHeatPumpMiniSplit,
           HPXML::HVACTypeHeatPumpPTHP, HPXML::HVACTypeHeatPumpRoom
        HVAC.set_fan_power_rated(heat_pump)
        HVAC.set_heat_pump_temperatures(heat_pump, runner)
        HVAC.set_cool_curves_dx_air_source(heat_pump)
        HVAC.set_heat_curves_dx_air_source(heat_pump)

      when HPXML::HVACTypeHeatPumpGroundToAir
        HVAC.set_heat_pump_temperatures(heat_pump, runner)

        if heat_pump.geothermal_loop.nil?
          if not unit_num.nil?
            loop_id = "GeothermalLoop#{hpxml_bldg.geothermal_loops.size + 1}_#{unit_num}"
          else
            loop_id = "GeothermalLoop#{hpxml_bldg.geothermal_loops.size + 1}"
          end
          hpxml_bldg.geothermal_loops.add(id: loop_id,
                                          loop_configuration: HPXML::GeothermalLoopLoopConfigurationVertical)
          heat_pump.geothermal_loop_idref = hpxml_bldg.geothermal_loops[-1].id
        end

        if heat_pump.geothermal_loop.pipe_diameter.nil?
          heat_pump.geothermal_loop.pipe_diameter = 1.25 # in
          heat_pump.geothermal_loop.pipe_diameter_isdefaulted = true
        end

        HVAC.set_gshp_assumptions(heat_pump, weather)
        HVAC.set_curves_gshp(heat_pump)

        if heat_pump.geothermal_loop.bore_spacing.nil?
          heat_pump.geothermal_loop.bore_spacing = 16.4 # ft, distance between bores
          heat_pump.geothermal_loop.bore_spacing_isdefaulted = true
        end

        if heat_pump.geothermal_loop.bore_diameter.nil?
          heat_pump.geothermal_loop.bore_diameter = 5.0 # in
          heat_pump.geothermal_loop.bore_diameter_isdefaulted = true
        end

        if heat_pump.geothermal_loop.grout_type.nil? && heat_pump.geothermal_loop.grout_conductivity.nil?
          heat_pump.geothermal_loop.grout_type = HPXML::GeothermalLoopGroutOrPipeTypeStandard
          heat_pump.geothermal_loop.grout_type_isdefaulted = true
        end

        if heat_pump.geothermal_loop.grout_conductivity.nil?
          if heat_pump.geothermal_loop.grout_type == HPXML::GeothermalLoopGroutOrPipeTypeStandard
            heat_pump.geothermal_loop.grout_conductivity = 0.75 # Btu/h-ft-R
          elsif heat_pump.geothermal_loop.grout_type == HPXML::GeothermalLoopGroutOrPipeTypeThermallyEnhanced
            heat_pump.geothermal_loop.grout_conductivity = 1.2 # Btu/h-ft-R
          end
          heat_pump.geothermal_loop.grout_conductivity_isdefaulted = true
        end

        if heat_pump.geothermal_loop.pipe_type.nil? && heat_pump.geothermal_loop.pipe_conductivity.nil?
          heat_pump.geothermal_loop.pipe_type = HPXML::GeothermalLoopGroutOrPipeTypeStandard
          heat_pump.geothermal_loop.pipe_type_isdefaulted = true
        end

        if heat_pump.geothermal_loop.pipe_conductivity.nil?
          if heat_pump.geothermal_loop.pipe_type == HPXML::GeothermalLoopGroutOrPipeTypeStandard
            heat_pump.geothermal_loop.pipe_conductivity = 0.23 # Btu/h-ft-R; Pipe thermal conductivity, default to high density polyethylene
          elsif heat_pump.geothermal_loop.pipe_type == HPXML::GeothermalLoopGroutOrPipeTypeThermallyEnhanced
            heat_pump.geothermal_loop.pipe_conductivity = 0.40 # Btu/h-ft-R; 0.7 W/m-K from https://www.dropbox.com/scl/fi/91yp8e9v34vdh1isvrfvy/GeoPerformX-Spec-Sheet.pdf?rlkey=kw7p01gs46z9lfjs78bo8aujq&dl=0
          end
          heat_pump.geothermal_loop.pipe_conductivity_isdefaulted = true
        end

        if heat_pump.geothermal_loop.shank_spacing.nil?
          hp_ap = heat_pump.additional_properties
          heat_pump.geothermal_loop.shank_spacing = (hp_ap.u_tube_spacing + hp_ap.pipe_od).round(2) # Distance from center of pipe to center of pipe
          heat_pump.geothermal_loop.shank_spacing_isdefaulted = true
        end
      when HPXML::HVACTypeHeatPumpWaterLoopToAir
        HVAC.set_heat_pump_temperatures(heat_pump, runner)

      end
    end
  end

  # Assigns default values for omitted optional inputs in the HPXML::CoolingPerformanceDataPoint
  # and HPXML::HeatingPerformanceDataPoint objects.
  # Currently these objects are only used for variable-speed air source systems.
  #
  # @param hpxml_bldg [HPXML::Building] HPXML Building object representing an individual dwelling unit
  # @return [nil]
  def self.apply_detailed_performance_data_for_var_speed_systems(hpxml_bldg)
    (hpxml_bldg.cooling_systems + hpxml_bldg.heat_pumps).each do |hvac_system|
      is_hp = hvac_system.is_a? HPXML::HeatPump
      system_type = is_hp ? hvac_system.heat_pump_type : hvac_system.cooling_system_type
      next unless [HPXML::HVACTypeCentralAirConditioner,
                   HPXML::HVACTypeMiniSplitAirConditioner,
                   HPXML::HVACTypeHeatPumpAirToAir,
                   HPXML::HVACTypeHeatPumpMiniSplit,
                   HPXML::HVACTypeHeatPumpPTHP,
                   HPXML::HVACTypeHeatPumpRoom].include? system_type

      if hvac_system.compressor_type == HPXML::HVACCompressorTypeVariableSpeed

        hvac_ap = hvac_system.additional_properties
        if hvac_system.cooling_detailed_performance_data.empty?
          HVAC.set_cool_detailed_performance_data(hvac_system)
        else
          detailed_performance_data = hvac_system.cooling_detailed_performance_data
          expand_detailed_performance_data(detailed_performance_data, hvac_system.cooling_capacity)
          # override some properties based on detailed performance data
          cool_rated_capacity = [hvac_system.cooling_capacity, 1.0].max
          cool_max_capacity = [hvac_system.cooling_detailed_performance_data.find { |dp| (dp.outdoor_temperature == HVAC::AirSourceCoolRatedODB) && (dp.capacity_description == HPXML::CapacityDescriptionMaximum) }.capacity, 1.0].max
          cool_min_capacity = [hvac_system.cooling_detailed_performance_data.find { |dp| (dp.outdoor_temperature == HVAC::AirSourceCoolRatedODB) && (dp.capacity_description == HPXML::CapacityDescriptionMinimum) }.capacity, 1.0].max
          hvac_ap.cool_capacity_ratios = [cool_min_capacity / cool_rated_capacity, 1.0, cool_max_capacity / cool_rated_capacity]
          hvac_ap.cool_fan_speed_ratios = HVAC.calc_fan_speed_ratios(hvac_ap.cool_capacity_ratios, hvac_ap.cool_rated_cfm_per_ton, hvac_ap.cool_rated_airflow_rate)
        end
        if is_hp
          if hvac_system.heating_detailed_performance_data.empty?
            set_heating_capacity_17F(hvac_system)
            HVAC.set_heat_detailed_performance_data(hvac_system)
          else
            detailed_performance_data = hvac_system.heating_detailed_performance_data
            expand_detailed_performance_data(detailed_performance_data, hvac_system.heating_capacity)
            set_heating_capacity_17F(hvac_system)

            # override some properties based on detailed performance data
            heat_rated_capacity = [hvac_system.heating_capacity, 1.0].max
            heat_max_capacity = [hvac_system.heating_detailed_performance_data.find { |dp| (dp.outdoor_temperature == HVAC::AirSourceHeatRatedODB) && (dp.capacity_description == HPXML::CapacityDescriptionMaximum) }.capacity, 1.0].max
            heat_min_capacity = [hvac_system.heating_detailed_performance_data.find { |dp| (dp.outdoor_temperature == HVAC::AirSourceHeatRatedODB) && (dp.capacity_description == HPXML::CapacityDescriptionMinimum) }.capacity, 1.0].max
            hvac_ap.heat_capacity_ratios = [heat_min_capacity / heat_rated_capacity, 1.0, heat_max_capacity / heat_rated_capacity]
            hvac_ap.heat_fan_speed_ratios = HVAC.calc_fan_speed_ratios(hvac_ap.heat_capacity_ratios, hvac_ap.heat_rated_cfm_per_ton, hvac_ap.heat_rated_airflow_rate)
          end
        end
      else
        set_heating_capacity_17F(hvac_system) if is_hp
      end
    end
  end

  # This method assigns default values for omitted optional inputs in detailed performance data by:
  # 1. Assigns capacities with fractions.
  # 2. Add the nominal speed capacity and cop calculated with other temperature with nominal speed data
  # Currently these objects are only used for variable-speed air source systems.
  #
  # @param detailed_performance_data [HPXML::HeatingDetailedPerformanceData or HPXML::CoolingDetailedPerformanceData] HPXML HeatingDetailedPerformanceData or CoolingDetailedPerformanceData array that contains HeatingPerformanceDataPoint or CoolingPerformanceDataPoint
  # @param nominal_capacity [Double] Nominal heating/cooling capacity
  # @return [nil]
  def self.expand_detailed_performance_data(detailed_performance_data, nominal_capacity)
    # process capacity fraction of nominal
    detailed_performance_data.each do |dp|
      next unless dp.capacity.nil?

      dp.capacity = (dp.capacity_fraction_of_nominal * nominal_capacity).round
      dp.capacity_isdefaulted = true
    end

    all_outdoor_odbs = detailed_performance_data.map { |dp| dp.outdoor_temperature }.uniq.sort
    # All temperatures with nominal speed
    nom_odbs = all_outdoor_odbs.select { |odb| not detailed_performance_data.find { |dp| (dp.outdoor_temperature == odb) && (dp.capacity_description == HPXML::CapacityDescriptionNominal) }.nil? }
    return if nom_odbs.size == all_outdoor_odbs.size # all data specified

    all_outdoor_odbs.each do |odb|
      # no nominal speed data point
      next unless detailed_performance_data.find { |dp| (dp.outdoor_temperature == odb) && (dp.capacity_description == HPXML::CapacityDescriptionNominal) }.nil?

      neighbor_temp = nom_odbs.min_by { |x| (odb - x).abs }
      detailed_performance_data.add(capacity_description: HPXML::CapacityDescriptionNominal,
                                    outdoor_temperature: odb,
                                    isdefaulted: true)
      added_dp = detailed_performance_data[-1]
      [:capacity, :efficiency_cop].each do |property|
        round_digit = (property == :capacity ? 1 : 4)
        neighbor_property_max = detailed_performance_data.find { |dp| (dp.outdoor_temperature == neighbor_temp) && (dp.capacity_description == HPXML::CapacityDescriptionMaximum) }.send(property)
        neighbor_property_nom = detailed_performance_data.find { |dp| (dp.outdoor_temperature == neighbor_temp) && (dp.capacity_description == HPXML::CapacityDescriptionNominal) }.send(property)
        neighbor_property_min = detailed_performance_data.find { |dp| (dp.outdoor_temperature == neighbor_temp) && (dp.capacity_description == HPXML::CapacityDescriptionMinimum) }.send(property)
        target_property_max = detailed_performance_data.find { |dp| (dp.outdoor_temperature == odb) && (dp.capacity_description == HPXML::CapacityDescriptionMaximum) }.send(property)
        target_property_min = detailed_performance_data.find { |dp| (dp.outdoor_temperature == odb) && (dp.capacity_description == HPXML::CapacityDescriptionMinimum) }.send(property)
        nominal_property_odb = HVAC.calc_nominal_speed_property_with_other_datapoints(target_property_min, target_property_max, neighbor_property_nom, neighbor_property_min, neighbor_property_max).round(round_digit)
        added_dp.send("#{property}=", nominal_property_odb)
      end
    end
  end

  # TODO
  #
  # @param heat_pump [HPXML::HeatPump] The HPXML heat pump of interest
  # @return [TODO] TODO
  def self.set_heating_capacity_17F(heat_pump)
    return unless heat_pump.heating_capacity_17F.nil?

    if not heat_pump.heating_detailed_performance_data.empty?
      rated_capacity_17 = heat_pump.heating_detailed_performance_data.find { |dp| dp.outdoor_temperature == 17 && dp.capacity_description == HPXML::CapacityDescriptionNominal }.capacity
      heat_pump.heating_capacity_17F = rated_capacity_17
    else
      heat_pump.heating_capacity_17F = (heat_pump.heating_capacity * HVAC.get_heating_capacity_fraction_17F(heat_pump)).round
    end
    heat_pump.heating_capacity_17F_isdefaulted = true
    heat_pump.heating_capacity_fraction_17F = nil
  end

  # Assigns default values for omitted optional inputs in the HPXML::HVACControl object
  #
  # @param hpxml_bldg [HPXML::Building] HPXML Building object representing an individual dwelling unit
  # @param schedules_file [SchedulesFile] SchedulesFile wrapper class instance of detailed schedule files
  # @param eri_version [String] Version of the ANSI/RESNET/ICC 301 Standard to use for equations/assumptions
  # @return [nil]
  def self.apply_hvac_control(hpxml_bldg, schedules_file, eri_version)
    hpxml_bldg.hvac_controls.each do |hvac_control|
      schedules_file_includes_heating_setpoint_temp = (schedules_file.nil? ? false : schedules_file.includes_col_name(SchedulesFile::Columns[:HeatingSetpoint].name))
      if hvac_control.heating_setpoint_temp.nil? && hvac_control.weekday_heating_setpoints.nil? && !schedules_file_includes_heating_setpoint_temp
        # No heating setpoints; set a default heating setpoint for, e.g., natural ventilation
        htg_weekday_setpoints, htg_weekend_setpoints = get_heating_setpoint(HPXML::HVACControlTypeManual, eri_version)
        if htg_weekday_setpoints.split(', ').uniq.size == 1 && htg_weekend_setpoints.split(', ').uniq.size == 1 && htg_weekday_setpoints.split(', ').uniq == htg_weekend_setpoints.split(', ').uniq
          hvac_control.heating_setpoint_temp = htg_weekend_setpoints.split(', ').uniq[0].to_f
        else
          fail 'Unexpected heating setpoints.'
        end
        hvac_control.heating_setpoint_temp_isdefaulted = true
      end

      schedules_file_includes_cooling_setpoint_temp = (schedules_file.nil? ? false : schedules_file.includes_col_name(SchedulesFile::Columns[:CoolingSetpoint].name))
      if hvac_control.cooling_setpoint_temp.nil? && hvac_control.weekday_cooling_setpoints.nil? && !schedules_file_includes_cooling_setpoint_temp
        # No cooling setpoints; set a default cooling setpoint for, e.g., natural ventilation
        clg_weekday_setpoints, clg_weekend_setpoints = Defaults.get_cooling_setpoint(HPXML::HVACControlTypeManual, eri_version)
        if clg_weekday_setpoints.split(', ').uniq.size == 1 && clg_weekend_setpoints.split(', ').uniq.size == 1 && clg_weekday_setpoints.split(', ').uniq == clg_weekend_setpoints.split(', ').uniq
          hvac_control.cooling_setpoint_temp = clg_weekend_setpoints.split(', ').uniq[0].to_f
        else
          fail 'Unexpected cooling setpoints.'
        end
        hvac_control.cooling_setpoint_temp_isdefaulted = true
      end

      if hvac_control.heating_setback_start_hour.nil? && (not hvac_control.heating_setback_temp.nil?) && !schedules_file_includes_heating_setpoint_temp
        hvac_control.heating_setback_start_hour = 23 # 11 pm
        hvac_control.heating_setback_start_hour_isdefaulted = true
      end

      if hvac_control.cooling_setup_start_hour.nil? && (not hvac_control.cooling_setup_temp.nil?) && !schedules_file_includes_cooling_setpoint_temp
        hvac_control.cooling_setup_start_hour = 9 # 9 am
        hvac_control.cooling_setup_start_hour_isdefaulted = true
      end

      if hvac_control.seasons_heating_begin_month.nil? || hvac_control.seasons_heating_begin_day.nil? ||
         hvac_control.seasons_heating_end_month.nil? || hvac_control.seasons_heating_end_day.nil?
        hvac_control.seasons_heating_begin_month = 1
        hvac_control.seasons_heating_begin_day = 1
        hvac_control.seasons_heating_end_month = 12
        hvac_control.seasons_heating_end_day = 31
        hvac_control.seasons_heating_begin_month_isdefaulted = true
        hvac_control.seasons_heating_begin_day_isdefaulted = true
        hvac_control.seasons_heating_end_month_isdefaulted = true
        hvac_control.seasons_heating_end_day_isdefaulted = true
      end

      next unless hvac_control.seasons_cooling_begin_month.nil? || hvac_control.seasons_cooling_begin_day.nil? ||
                  hvac_control.seasons_cooling_end_month.nil? || hvac_control.seasons_cooling_end_day.nil?

      hvac_control.seasons_cooling_begin_month = 1
      hvac_control.seasons_cooling_begin_day = 1
      hvac_control.seasons_cooling_end_month = 12
      hvac_control.seasons_cooling_end_day = 31
      hvac_control.seasons_cooling_begin_month_isdefaulted = true
      hvac_control.seasons_cooling_begin_day_isdefaulted = true
      hvac_control.seasons_cooling_end_month_isdefaulted = true
      hvac_control.seasons_cooling_end_day_isdefaulted = true
    end
  end

  # Assigns default values for omitted optional inputs in the HPXML::HVACDistribution objects
  #
  # @param hpxml_bldg [HPXML::Building] HPXML Building object representing an individual dwelling unit
  # @return [nil]
  def self.apply_hvac_distribution(hpxml_bldg)
    ncfl_ag = hpxml_bldg.building_construction.number_of_conditioned_floors_above_grade
    ncfl = hpxml_bldg.building_construction.number_of_conditioned_floors

    hpxml_bldg.hvac_distributions.each do |hvac_distribution|
      next unless hvac_distribution.distribution_system_type == HPXML::HVACDistributionTypeAir
      next if hvac_distribution.ducts.empty?

      supply_ducts = hvac_distribution.ducts.select { |duct| duct.duct_type == HPXML::DuctTypeSupply }
      return_ducts = hvac_distribution.ducts.select { |duct| duct.duct_type == HPXML::DuctTypeReturn }

      # Default return registers
      if hvac_distribution.number_of_return_registers.nil? && (return_ducts.size > 0)
        hvac_distribution.number_of_return_registers = ncfl.ceil # Add 1 return register per conditioned floor if not provided
        hvac_distribution.number_of_return_registers_isdefaulted = true
      end

      cfa_served = hvac_distribution.conditioned_floor_area_served
      n_returns = hvac_distribution.number_of_return_registers

      if hvac_distribution.ducts[0].duct_location.nil?
        # Default both duct location(s) and duct surface area(s)
        [supply_ducts, return_ducts].each do |ducts|
          ducts.each do |duct|
            primary_duct_area, secondary_duct_area = get_duct_surface_area(duct.duct_type, ncfl_ag, cfa_served, n_returns).map { |area| area / ducts.size }
            primary_duct_location, secondary_duct_location = get_duct_locations(hpxml_bldg)
            if primary_duct_location.nil? # If a home doesn't have any unconditioned spaces, place all ducts in conditioned space.
              duct.duct_surface_area = primary_duct_area + secondary_duct_area
              duct.duct_surface_area_isdefaulted = true
              duct.duct_location = secondary_duct_location
              duct.duct_location_isdefaulted = true
            else
              duct.duct_surface_area = primary_duct_area
              duct.duct_surface_area_isdefaulted = true
              duct.duct_location = primary_duct_location
              duct.duct_location_isdefaulted = true

              if secondary_duct_area > 0
                hvac_distribution.ducts.add(id: "#{duct.id}_secondary",
                                            duct_type: duct.duct_type,
                                            duct_insulation_r_value: duct.duct_insulation_r_value,
                                            duct_location: secondary_duct_location,
                                            duct_location_isdefaulted: true,
                                            duct_surface_area: secondary_duct_area,
                                            duct_surface_area_isdefaulted: true)
              end
            end
          end
        end
      elsif hvac_distribution.ducts[0].duct_surface_area.nil?
        # Default duct surface area(s)
        [supply_ducts, return_ducts].each do |ducts|
          ducts.each do |duct|
            total_duct_area = get_duct_surface_area(duct.duct_type, ncfl_ag, cfa_served, n_returns).sum()
            duct.duct_surface_area = total_duct_area * duct.duct_fraction_area
            duct.duct_surface_area_isdefaulted = true
          end
        end
      end
      supply_ducts = hvac_distribution.ducts.select { |duct| duct.duct_type == HPXML::DuctTypeSupply }
      return_ducts = hvac_distribution.ducts.select { |duct| duct.duct_type == HPXML::DuctTypeReturn }
      # Calculate FractionDuctArea from DuctSurfaceArea
      total_supply_area = supply_ducts.map { |d| d.duct_surface_area }.sum
      total_return_area = return_ducts.map { |d| d.duct_surface_area }.sum
      (supply_ducts + return_ducts).each do |duct|
        next unless duct.duct_fraction_area.nil?

        if duct.duct_type == HPXML::DuctTypeSupply
          if total_supply_area > 0
            duct.duct_fraction_area = (duct.duct_surface_area / total_supply_area).round(3)
          else
            duct.duct_fraction_area = (1.0 / supply_ducts.size).round(3) # Arbitrary
          end
          duct.duct_fraction_area_isdefaulted = true
        elsif duct.duct_type == HPXML::DuctTypeReturn
          if total_return_area > 0
            duct.duct_fraction_area = (duct.duct_surface_area / total_return_area).round(3)
          else
            duct.duct_fraction_area = (1.0 / return_ducts.size).round(3) # Arbitrary
          end
          duct.duct_fraction_area_isdefaulted = true
        end
      end

      hvac_distribution.ducts.each do |ducts|
        next unless ducts.duct_surface_area_multiplier.nil?

        ducts.duct_surface_area_multiplier = 1.0
        ducts.duct_surface_area_multiplier_isdefaulted = true
      end

      # Default buried insulation level
      hvac_distribution.ducts.each do |ducts|
        next unless ducts.duct_buried_insulation_level.nil?

        ducts.duct_buried_insulation_level = HPXML::DuctBuriedInsulationNone
        ducts.duct_buried_insulation_level_isdefaulted = true
      end

      # Default duct shape
      hvac_distribution.ducts.each do |ducts|
        next unless ducts.duct_fraction_rectangular.nil?

        if ducts.duct_shape.nil? || ducts.duct_shape == HPXML::DuctShapeOther
          if ducts.duct_type == HPXML::DuctTypeSupply
            ducts.duct_fraction_rectangular = 0.25
          elsif ducts.duct_type == HPXML::DuctTypeReturn
            ducts.duct_fraction_rectangular = 1.0
          end
        elsif ducts.duct_shape == HPXML::DuctShapeRound || ducts.duct_shape == HPXML::DuctShapeOval
          ducts.duct_fraction_rectangular = 0.0
        elsif ducts.duct_shape == HPXML::DuctShapeRectangular
          ducts.duct_fraction_rectangular = 1.0
        end
        ducts.duct_fraction_rectangular_isdefaulted = true
      end

      # Default effective R-value
      hvac_distribution.ducts.each do |ducts|
        next unless ducts.duct_effective_r_value.nil?

        ducts.duct_effective_r_value = get_duct_effective_r_value(ducts.duct_insulation_r_value,
                                                                  ducts.duct_type,
                                                                  ducts.duct_buried_insulation_level,
                                                                  ducts.duct_fraction_rectangular)
        ducts.duct_effective_r_value_isdefaulted = true
      end
    end

    # Manual J inputs
    hpxml_bldg.hvac_distributions.each do |hvac_distribution|
      if hvac_distribution.distribution_system_type == HPXML::HVACDistributionTypeAir
        # Blower fan heat
        if hvac_distribution.manualj_blower_fan_heat_btuh.nil?
          hvac_distribution.manualj_blower_fan_heat_btuh = 0.0
          hvac_distribution.manualj_blower_fan_heat_btuh_isdefaulted = true
        end
      elsif hvac_distribution.distribution_system_type == HPXML::HVACDistributionTypeHydronic
        # Hot water piping
        if hvac_distribution.manualj_hot_water_piping_btuh.nil?
          hvac_distribution.manualj_hot_water_piping_btuh = 0.0
          hvac_distribution.manualj_hot_water_piping_btuh_isdefaulted = true
        end
      end
    end
  end

  # Assigns default values for omitted optional inputs in the HPXML::HeatingSystem,
  # HPXML::CoolingSystem, and HPXML::HeatPump objects related to HVAC location.
  #
  # Note: This needs to be called after we have applied defaults for ducts.
  #
  # @param hpxml_bldg [HPXML::Building] HPXML Building object representing an individual dwelling unit
  # @return [nil]
  def self.apply_hvac_location(hpxml_bldg)
    hpxml_bldg.hvac_systems.each do |hvac_system|
      next unless hvac_system.location.nil?

      hvac_system.location_isdefaulted = true

      if hvac_system.is_shared_system
        hvac_system.location = HPXML::LocationOtherHeatedSpace
        next
      end

      # Set default location based on distribution system
      dist_system = hvac_system.distribution_system
      if dist_system.nil?
        hvac_system.location = HPXML::LocationConditionedSpace
      else
        dist_type = dist_system.distribution_system_type
        if dist_type == HPXML::HVACDistributionTypeAir
          # Find largest unconditioned supply duct location
          uncond_duct_locations = {}
          dist_system.ducts.select { |d| d.duct_type == HPXML::DuctTypeSupply }.each do |d|
            next if HPXML::conditioned_locations_this_unit.include? d.duct_location
            next if [HPXML::LocationExteriorWall, HPXML::LocationUnderSlab].include? d.duct_location # air handler won't be here

            uncond_duct_locations[d.duct_location] = 0.0 if uncond_duct_locations[d.duct_location].nil?
            uncond_duct_locations[d.duct_location] += d.duct_surface_area
          end
          if uncond_duct_locations.empty?
            hvac_system.location = HPXML::LocationConditionedSpace
          else
            hvac_system.location = uncond_duct_locations.key(uncond_duct_locations.values.max)
            if hvac_system.location == HPXML::LocationOutside
              # DuctLocation "outside" needs to be converted to a valid UnitLocation enumeration
              hvac_system.location = HPXML::LocationOtherExterior
            end
          end
        elsif dist_type == HPXML::HVACDistributionTypeHydronic
          # Assume same default logic as a water heater
          iecc_zone = hpxml_bldg.climate_and_risk_zones.climate_zone_ieccs.empty? ? nil : hpxml_bldg.climate_and_risk_zones.climate_zone_ieccs[0].zone
          hvac_system.location = get_water_heater_location(hpxml_bldg, iecc_zone)
        elsif dist_type == HPXML::HVACDistributionTypeDSE
          # DSE=1 implies distribution system in conditioned space
          has_dse_of_one = true
          if (hvac_system.respond_to? :fraction_heat_load_served) && (dist_system.annual_heating_dse != 1)
            has_dse_of_one = false
          end
          if (hvac_system.respond_to? :fraction_cool_load_served) && (dist_system.annual_cooling_dse != 1)
            has_dse_of_one = false
          end
          if has_dse_of_one
            hvac_system.location = HPXML::LocationConditionedSpace
          else
            hvac_system.location = HPXML::LocationUnconditionedSpace
          end
        end
      end
    end
  end

  # Assigns default values for omitted optional inputs in the HPXML::VentilationFan objects
  #
  # @param hpxml_bldg [HPXML::Building] HPXML Building object representing an individual dwelling unit
  # @param weather [WeatherFile] Weather object containing EPW information
  # @param eri_version [String] Version of the ANSI/RESNET/ICC 301 Standard to use for equations/assumptions
  # @return [nil]
  def self.apply_ventilation_fans(hpxml_bldg, weather, eri_version)
    # Default mech vent systems
    hpxml_bldg.ventilation_fans.each do |vent_fan|
      next unless vent_fan.used_for_whole_building_ventilation

      if vent_fan.is_shared_system.nil?
        vent_fan.is_shared_system = false
        vent_fan.is_shared_system_isdefaulted = true
      end

      if vent_fan.hours_in_operation.nil? && !vent_fan.is_cfis_supplemental_fan
        vent_fan.hours_in_operation = (vent_fan.fan_type == HPXML::MechVentTypeCFIS) ? 8.0 : 24.0
        vent_fan.hours_in_operation_isdefaulted = true
      end

      if vent_fan.flow_rate.nil?
        if hpxml_bldg.ventilation_fans.count { |vf| vf.used_for_whole_building_ventilation && !vf.is_cfis_supplemental_fan } > 1
          fail 'Defaulting flow rates for multiple mechanical ventilation systems is currently not supported.'
        end

        vent_fan.rated_flow_rate = get_mech_vent_flow_rate_for_vent_fan(hpxml_bldg, vent_fan, weather, eri_version).round(1)
        vent_fan.rated_flow_rate_isdefaulted = true
      end

      if vent_fan.fan_power.nil? && vent_fan.fan_type != HPXML::MechVentTypeCFIS # CFIS systems have their fan power defaulted later once we have autosized the total blower fan airflow rate
        fan_w_per_cfm = get_mech_vent_fan_efficiency(vent_fan)
        vent_fan.fan_power = (vent_fan.flow_rate * fan_w_per_cfm).round(2)
        vent_fan.fan_power_isdefaulted = true
      end
      next unless vent_fan.fan_type == HPXML::MechVentTypeCFIS

      # These apply to CFIS systems
      if vent_fan.cfis_addtl_runtime_operating_mode.nil?
        vent_fan.cfis_addtl_runtime_operating_mode = HPXML::CFISModeAirHandler
        vent_fan.cfis_addtl_runtime_operating_mode_isdefaulted = true
      end
      if vent_fan.cfis_has_outdoor_air_control.nil?
        vent_fan.cfis_has_outdoor_air_control = true
        vent_fan.cfis_has_outdoor_air_control_isdefaulted = true
      end
      if vent_fan.cfis_vent_mode_airflow_fraction.nil? && (vent_fan.cfis_addtl_runtime_operating_mode == HPXML::CFISModeAirHandler)
        vent_fan.cfis_vent_mode_airflow_fraction = 1.0
        vent_fan.cfis_vent_mode_airflow_fraction_isdefaulted = true
      end
      if vent_fan.cfis_supplemental_fan_runs_with_air_handler_fan.nil? && (vent_fan.cfis_addtl_runtime_operating_mode == HPXML::CFISModeSupplementalFan)
        vent_fan.cfis_supplemental_fan_runs_with_air_handler_fan = false
        vent_fan.cfis_supplemental_fan_runs_with_air_handler_fan_isdefaulted = true
      end
      if vent_fan.cfis_control_type.nil?
        vent_fan.cfis_control_type = HPXML::CFISControlTypeOptimized
        vent_fan.cfis_control_type_isdefaulted = true
      end
    end

    # Default kitchen fan
    hpxml_bldg.ventilation_fans.each do |vent_fan|
      next unless (vent_fan.used_for_local_ventilation && (vent_fan.fan_location == HPXML::LocationKitchen))

      if vent_fan.count.nil?
        vent_fan.count = 1
        vent_fan.count_isdefaulted = true
      end
      if vent_fan.rated_flow_rate.nil? && vent_fan.tested_flow_rate.nil? && vent_fan.calculated_flow_rate.nil? && vent_fan.delivered_ventilation.nil?
        vent_fan.rated_flow_rate = 100.0 # cfm, per BA HSP
        vent_fan.rated_flow_rate_isdefaulted = true
      end
      if vent_fan.hours_in_operation.nil?
        vent_fan.hours_in_operation = 1.0 # hrs/day, per BA HSP
        vent_fan.hours_in_operation_isdefaulted = true
      end
      if vent_fan.fan_power.nil?
        vent_fan.fan_power = 0.3 * vent_fan.flow_rate # W, per BA HSP
        vent_fan.fan_power_isdefaulted = true
      end
      if vent_fan.start_hour.nil?
        vent_fan.start_hour = 18 # 6 pm, per BA HSP
        vent_fan.start_hour_isdefaulted = true
      end
    end

    # Default bath fans
    hpxml_bldg.ventilation_fans.each do |vent_fan|
      next unless (vent_fan.used_for_local_ventilation && (vent_fan.fan_location == HPXML::LocationBath))

      if vent_fan.count.nil?
        vent_fan.count = hpxml_bldg.building_construction.number_of_bathrooms
        vent_fan.count_isdefaulted = true
      end
      if vent_fan.rated_flow_rate.nil? && vent_fan.tested_flow_rate.nil? && vent_fan.calculated_flow_rate.nil? && vent_fan.delivered_ventilation.nil?
        vent_fan.rated_flow_rate = 50.0 # cfm, per BA HSP
        vent_fan.rated_flow_rate_isdefaulted = true
      end
      if vent_fan.hours_in_operation.nil?
        vent_fan.hours_in_operation = 1.0 # hrs/day, per BA HSP
        vent_fan.hours_in_operation_isdefaulted = true
      end
      if vent_fan.fan_power.nil?
        vent_fan.fan_power = 0.3 * vent_fan.flow_rate # W, per BA HSP
        vent_fan.fan_power_isdefaulted = true
      end
      if vent_fan.start_hour.nil?
        vent_fan.start_hour = 7 # 7 am, per BA HSP
        vent_fan.start_hour_isdefaulted = true
      end
    end

    # Default whole house fan
    hpxml_bldg.ventilation_fans.each do |vent_fan|
      next unless vent_fan.used_for_seasonal_cooling_load_reduction

      if vent_fan.rated_flow_rate.nil? && vent_fan.tested_flow_rate.nil? && vent_fan.calculated_flow_rate.nil? && vent_fan.delivered_ventilation.nil?
        vent_fan.rated_flow_rate = hpxml_bldg.building_construction.conditioned_floor_area * 2.0
        vent_fan.rated_flow_rate_isdefaulted = true
      end
      if vent_fan.fan_power.nil?
        vent_fan.fan_power = 0.1 * vent_fan.flow_rate # W
        vent_fan.fan_power_isdefaulted = true
      end
    end
  end

  # Assigns the blower fan power for a CFIS system where the optional input has been omitted.
  #
  # @param hpxml_bldg [HPXML::Building] HPXML Building object representing an individual dwelling unit
  # @return [nil]
  def self.apply_cfis_fan_power(hpxml_bldg)
    hpxml_bldg.ventilation_fans.each do |vent_fan|
      next unless vent_fan.used_for_whole_building_ventilation
      next unless vent_fan.fan_type == HPXML::MechVentTypeCFIS
      next unless vent_fan.cfis_addtl_runtime_operating_mode == HPXML::CFISModeAirHandler
      next unless vent_fan.fan_power.nil?

      hvac_systems = vent_fan.distribution_system.hvac_systems
      fan_w_per_cfm = hvac_systems[0].fan_watts_per_cfm

      # Get max blower airflow rate
      blower_flow_rate = nil
      hvac_systems.each do |hvac_system|
        if hvac_system.respond_to?(:heating_airflow_cfm) && hvac_system.heating_airflow_cfm > blower_flow_rate.to_f
          blower_flow_rate = hvac_system.heating_airflow_cfm
        end
        if hvac_system.respond_to?(:cooling_airflow_cfm) && hvac_system.cooling_airflow_cfm > blower_flow_rate.to_f
          blower_flow_rate = hvac_system.cooling_airflow_cfm
        end
      end
      fail 'Unexpected error.' if blower_flow_rate.to_f == 0

      # Calculate blower airflow rate in vent only mode
      blower_flow_rate *= vent_fan.cfis_vent_mode_airflow_fraction

      vent_fan.fan_power = (blower_flow_rate * fan_w_per_cfm).round(2)
      vent_fan.fan_power_isdefaulted = true
    end
  end

  # Assigns the crankcase heater power for an HVAC system where the optional input has been omitted.
  #
  # @param hpxml_bldg [HPXML::Building] HPXML Building object representing an individual dwelling unit
  # @return [nil]
  def self.apply_crankcase_heating(hpxml_bldg)
    (hpxml_bldg.cooling_systems + hpxml_bldg.heat_pumps).each do |hvac_system|
      if hvac_system.is_a? HPXML::CoolingSystem
        next unless [HPXML::HVACTypeCentralAirConditioner, HPXML::HVACTypeMiniSplitAirConditioner, HPXML::HVACTypeRoomAirConditioner, HPXML::HVACTypePTAC].include? hvac_system.cooling_system_type
      elsif hvac_system.is_a? HPXML::HeatPump
        next unless [HPXML::HVACTypeHeatPumpAirToAir, HPXML::HVACTypeHeatPumpMiniSplit, HPXML::HVACTypeHeatPumpPTHP, HPXML::HVACTypeHeatPumpRoom].include? hvac_system.heat_pump_type
      end
      next unless hvac_system.crankcase_heater_watts.nil?

      if HVAC.is_room_dx_hvac_system(hvac_system)
        hvac_system.crankcase_heater_watts = 0.0
      else
        # 10 W/ton of cooling capacity per RESNET MINHERS Addendum 82
        if hvac_system.is_a?(HPXML::HeatPump) && (hvac_system.fraction_cool_load_served == 0)
          # Heat pump only provides heating, use heating capacity instead
          hvac_system.crankcase_heater_watts = 10.0 * UnitConversions.convert(hvac_system.heating_capacity, 'Btu/hr', 'ton')
        else
          hvac_system.crankcase_heater_watts = 10.0 * UnitConversions.convert(hvac_system.cooling_capacity, 'Btu/hr', 'ton')
        end
      end
      hvac_system.crankcase_heater_watts_isdefaulted = true
    end
  end

  # Assigns default values for omitted optional inputs in the HPXML::WaterHeatingSystem objects
  #
  # @param hpxml_bldg [HPXML::Building] HPXML Building object representing an individual dwelling unit
  # @param eri_version [String] Version of the ANSI/RESNET/ICC 301 Standard to use for equations/assumptions
  # @param schedules_file [SchedulesFile] SchedulesFile wrapper class instance of detailed schedule files
  # @return [nil]
  def self.apply_water_heaters(hpxml_bldg, eri_version, schedules_file)
    nbeds = hpxml_bldg.building_construction.number_of_bedrooms
    nbaths = hpxml_bldg.building_construction.number_of_bathrooms
    hpxml_bldg.water_heating_systems.each do |water_heating_system|
      if water_heating_system.is_shared_system.nil?
        water_heating_system.is_shared_system = false
        water_heating_system.is_shared_system_isdefaulted = true
      end
      schedules_file_includes_water_heater_setpoint_temp = (schedules_file.nil? ? false : schedules_file.includes_col_name(SchedulesFile::Columns[:WaterHeaterSetpoint].name))
      if water_heating_system.temperature.nil? && !schedules_file_includes_water_heater_setpoint_temp
        water_heating_system.temperature = get_water_heater_temperature(eri_version)
        water_heating_system.temperature_isdefaulted = true
      end
      if water_heating_system.performance_adjustment.nil?
        water_heating_system.performance_adjustment = get_water_heater_performance_adjustment(water_heating_system)
        water_heating_system.performance_adjustment_isdefaulted = true
      end
      if water_heating_system.usage_bin.nil? && (not water_heating_system.uniform_energy_factor.nil?) # FHR & UsageBin only applies to UEF
        if not water_heating_system.first_hour_rating.nil?
          water_heating_system.usage_bin = get_water_heater_usage_bin(water_heating_system.first_hour_rating)
        else
          water_heating_system.usage_bin = HPXML::WaterHeaterUsageBinMedium
        end
        water_heating_system.usage_bin_isdefaulted = true
      end
      if (water_heating_system.water_heater_type == HPXML::WaterHeaterTypeCombiStorage)
        if water_heating_system.tank_volume.nil?
          water_heating_system.tank_volume = get_water_heater_tank_volume(water_heating_system.related_hvac_system.heating_system_fuel, nbeds, nbaths)
          water_heating_system.tank_volume_isdefaulted = true
        end
        if water_heating_system.standby_loss_value.nil?
          # Use equation fit from AHRI database
          # calculate independent variable SurfaceArea/vol(physically linear to standby_loss/skin_u under test condition) to fit the linear equation from AHRI database
          act_vol = Waterheater.calc_storage_tank_actual_vol(water_heating_system.tank_volume, nil)
          surface_area = Waterheater.calc_tank_areas(act_vol)[0]
          sqft_by_gal = surface_area / act_vol # sqft/gal
          water_heating_system.standby_loss_value = (2.9721 * sqft_by_gal - 0.4732).round(3) # linear equation assuming a constant u, F/hr
          water_heating_system.standby_loss_value_isdefaulted = true
          water_heating_system.standby_loss_units = HPXML::UnitsDegFPerHour
          water_heating_system.standby_loss_units_isdefaulted = true
        end
      end
      if (water_heating_system.water_heater_type == HPXML::WaterHeaterTypeStorage)
        if water_heating_system.heating_capacity.nil?
          water_heating_system.heating_capacity = (get_water_heater_heating_capacity(water_heating_system.fuel_type, nbeds, hpxml_bldg.water_heating_systems.size, nbaths) * 1000.0).round
          water_heating_system.heating_capacity_isdefaulted = true
        end
        if water_heating_system.tank_volume.nil?
          water_heating_system.tank_volume = get_water_heater_tank_volume(water_heating_system.fuel_type, nbeds, nbaths)
          water_heating_system.tank_volume_isdefaulted = true
        end
        if water_heating_system.recovery_efficiency.nil?
          water_heating_system.recovery_efficiency = get_water_heater_recovery_efficiency(water_heating_system)
          water_heating_system.recovery_efficiency_isdefaulted = true
        end
        if water_heating_system.tank_model_type.nil?
          water_heating_system.tank_model_type = HPXML::WaterHeaterTankModelTypeMixed
          water_heating_system.tank_model_type_isdefaulted = true
        end
      end
      if (water_heating_system.water_heater_type == HPXML::WaterHeaterTypeHeatPump)
        Waterheater.set_heat_pump_cop(water_heating_system)
        if water_heating_system.heating_capacity.nil?
          water_heating_system.heating_capacity = (UnitConversions.convert(0.5, 'kW', 'Btu/hr') * water_heating_system.additional_properties.cop).round
          water_heating_system.heating_capacity_isdefaulted = true
        end
        if water_heating_system.backup_heating_capacity.nil?
          water_heating_system.backup_heating_capacity = UnitConversions.convert(4.5, 'kW', 'Btu/hr').round
          water_heating_system.backup_heating_capacity_isdefaulted = true
        end
        if water_heating_system.tank_volume.nil?
          water_heating_system.tank_volume = get_water_heater_tank_volume(water_heating_system.fuel_type, nbeds, nbaths)
          water_heating_system.tank_volume_isdefaulted = true
        end
        schedules_file_includes_water_heater_operating_mode = (schedules_file.nil? ? false : schedules_file.includes_col_name(SchedulesFile::Columns[:WaterHeaterOperatingMode].name))
        if water_heating_system.operating_mode.nil? && !schedules_file_includes_water_heater_operating_mode
          water_heating_system.operating_mode = HPXML::WaterHeaterOperatingModeHybridAuto
          water_heating_system.operating_mode_isdefaulted = true
        end
      end
      next unless water_heating_system.location.nil?

      iecc_zone = hpxml_bldg.climate_and_risk_zones.climate_zone_ieccs.empty? ? nil : hpxml_bldg.climate_and_risk_zones.climate_zone_ieccs[0].zone
      water_heating_system.location = get_water_heater_location(hpxml_bldg, iecc_zone)
      water_heating_system.location_isdefaulted = true
    end
  end

  # Assigns default values for omitted optional inputs in the HPXML::AirInfiltration object
  # specific to the presence of a flue/chimney.
  #
  # Note: This needs to be called after we have applied defaults for HVAC/DHW systems.
  #
  # @param hpxml_bldg [HPXML::Building] HPXML Building object representing an individual dwelling unit
  # @return [nil]
  def self.apply_flue_or_chimney(hpxml_bldg)
    if hpxml_bldg.air_infiltration.has_flue_or_chimney_in_conditioned_space.nil?
      hpxml_bldg.air_infiltration.has_flue_or_chimney_in_conditioned_space = get_flue_or_chimney_in_conditioned_space(hpxml_bldg)
      hpxml_bldg.air_infiltration.has_flue_or_chimney_in_conditioned_space_isdefaulted = true
    end
  end

  # Assigns default values for omitted optional inputs in the HPXML::HotWaterDistribution objects
  #
  # @param hpxml_bldg [HPXML::Building] HPXML Building object representing an individual dwelling unit
  # @param schedules_file [SchedulesFile] SchedulesFile wrapper class instance of detailed schedule files
  # @return [nil]
  def self.apply_hot_water_distribution(hpxml_bldg, schedules_file)
    return if hpxml_bldg.hot_water_distributions.size == 0

    hot_water_distribution = hpxml_bldg.hot_water_distributions[0]
    has_uncond_bsmnt = hpxml_bldg.has_location(HPXML::LocationBasementUnconditioned)
    has_cond_bsmnt = hpxml_bldg.has_location(HPXML::LocationBasementConditioned)
    cfa = hpxml_bldg.building_construction.conditioned_floor_area
    ncfl = hpxml_bldg.building_construction.number_of_conditioned_floors

    if hot_water_distribution.pipe_r_value.nil?
      hot_water_distribution.pipe_r_value = 0.0
      hot_water_distribution.pipe_r_value_isdefaulted = true
    end

    case hot_water_distribution.system_type
    when HPXML::DHWDistTypeStandard
      if hot_water_distribution.standard_piping_length.nil?
        hot_water_distribution.standard_piping_length = get_std_pipe_length(has_uncond_bsmnt, has_cond_bsmnt, cfa, ncfl)
        hot_water_distribution.standard_piping_length_isdefaulted = true
      end
    when HPXML::DHWDistTypeRecirc
      if hot_water_distribution.recirculation_piping_loop_length.nil?
        hot_water_distribution.recirculation_piping_loop_length = get_recirc_loop_length(has_uncond_bsmnt, has_cond_bsmnt, cfa, ncfl)
        hot_water_distribution.recirculation_piping_loop_length_isdefaulted = true
      end
      if hot_water_distribution.recirculation_branch_piping_length.nil?
        hot_water_distribution.recirculation_branch_piping_length = get_recirc_branch_length()
        hot_water_distribution.recirculation_branch_piping_length_isdefaulted = true
      end
      if hot_water_distribution.recirculation_pump_power.nil?
        hot_water_distribution.recirculation_pump_power = get_recirc_pump_power()
        hot_water_distribution.recirculation_pump_power_isdefaulted = true
      end
    end

    if hot_water_distribution.has_shared_recirculation
      if hot_water_distribution.shared_recirculation_pump_power.nil?
        hot_water_distribution.shared_recirculation_pump_power = get_shared_recirc_pump_power()
        hot_water_distribution.shared_recirculation_pump_power_isdefaulted = true
      end
    end

    if hot_water_distribution.system_type == HPXML::DHWDistTypeRecirc || hot_water_distribution.has_shared_recirculation
      schedules_file_includes_recirculation_pump = (schedules_file.nil? ? false : schedules_file.includes_col_name(SchedulesFile::Columns[:HotWaterRecirculationPump].name))
      recirc_control_type = hot_water_distribution.has_shared_recirculation ? hot_water_distribution.shared_recirculation_control_type : hot_water_distribution.recirculation_control_type
      case recirc_control_type
      when HPXML::DHWRecircControlTypeNone, HPXML::DHWRecircControlTypeTimer
        if hot_water_distribution.recirculation_pump_weekday_fractions.nil? && !schedules_file_includes_recirculation_pump
          hot_water_distribution.recirculation_pump_weekday_fractions = @default_schedules_csv_data["#{SchedulesFile::Columns[:HotWaterRecirculationPump].name}_no_control"]['RecirculationPumpWeekdayScheduleFractions']
          hot_water_distribution.recirculation_pump_weekday_fractions_isdefaulted = true
        end
        if hot_water_distribution.recirculation_pump_weekend_fractions.nil? && !schedules_file_includes_recirculation_pump
          hot_water_distribution.recirculation_pump_weekend_fractions = @default_schedules_csv_data["#{SchedulesFile::Columns[:HotWaterRecirculationPump].name}_no_control"]['RecirculationPumpWeekendScheduleFractions']
          hot_water_distribution.recirculation_pump_weekend_fractions_isdefaulted = true
        end
      when HPXML::DHWRecircControlTypeSensor, HPXML::DHWRecircControlTypeManual
        if hot_water_distribution.recirculation_pump_weekday_fractions.nil? && !schedules_file_includes_recirculation_pump
          hot_water_distribution.recirculation_pump_weekday_fractions = @default_schedules_csv_data["#{SchedulesFile::Columns[:HotWaterRecirculationPump].name}_demand_control"]['RecirculationPumpWeekdayScheduleFractions']
          hot_water_distribution.recirculation_pump_weekday_fractions_isdefaulted = true
        end
        if hot_water_distribution.recirculation_pump_weekend_fractions.nil? && !schedules_file_includes_recirculation_pump
          hot_water_distribution.recirculation_pump_weekend_fractions = @default_schedules_csv_data["#{SchedulesFile::Columns[:HotWaterRecirculationPump].name}_demand_control"]['RecirculationPumpWeekendScheduleFractions']
          hot_water_distribution.recirculation_pump_weekend_fractions_isdefaulted = true
        end
      when HPXML::DHWRecircControlTypeTemperature
        if hot_water_distribution.recirculation_pump_weekday_fractions.nil? && !schedules_file_includes_recirculation_pump
          hot_water_distribution.recirculation_pump_weekday_fractions = @default_schedules_csv_data["#{SchedulesFile::Columns[:HotWaterRecirculationPump].name}_temperature_control"]['RecirculationPumpWeekdayScheduleFractions']
          hot_water_distribution.recirculation_pump_weekday_fractions_isdefaulted = true
        end
        if hot_water_distribution.recirculation_pump_weekend_fractions.nil? && !schedules_file_includes_recirculation_pump
          hot_water_distribution.recirculation_pump_weekend_fractions = @default_schedules_csv_data["#{SchedulesFile::Columns[:HotWaterRecirculationPump].name}_temperature_control"]['RecirculationPumpWeekendScheduleFractions']
          hot_water_distribution.recirculation_pump_weekend_fractions_isdefaulted = true
        end
      end
      if hot_water_distribution.recirculation_pump_monthly_multipliers.nil? && !schedules_file_includes_recirculation_pump
        hot_water_distribution.recirculation_pump_monthly_multipliers = @default_schedules_csv_data[SchedulesFile::Columns[:HotWaterRecirculationPump].name]['RecirculationPumpMonthlyScheduleMultipliers']
        hot_water_distribution.recirculation_pump_monthly_multipliers_isdefaulted = true
      end
    end
  end

  # Assigns default values for omitted optional inputs in the HPXML::WaterFixture objects
  #
  # @param hpxml_bldg [HPXML::Building] HPXML Building object representing an individual dwelling unit
  # @param schedules_file [SchedulesFile] SchedulesFile wrapper class instance of detailed schedule files
  # @return [nil]
  def self.apply_water_fixtures(hpxml_bldg, schedules_file)
    return if hpxml_bldg.hot_water_distributions.size == 0

    hpxml_bldg.water_fixtures.each do |wf|
      next unless [HPXML::WaterFixtureTypeShowerhead, HPXML::WaterFixtureTypeFaucet].include? wf.water_fixture_type

      if wf.low_flow.nil?
        wf.low_flow = (wf.flow_rate <= 2.0)
        wf.low_flow_isdefaulted = true
      end
    end

    if hpxml_bldg.water_heating.water_fixtures_usage_multiplier.nil?
      hpxml_bldg.water_heating.water_fixtures_usage_multiplier = 1.0
      hpxml_bldg.water_heating.water_fixtures_usage_multiplier_isdefaulted = true
    end
    schedules_file_includes_fixtures = (schedules_file.nil? ? false : schedules_file.includes_col_name(SchedulesFile::Columns[:HotWaterFixtures].name))
    if hpxml_bldg.water_heating.water_fixtures_weekday_fractions.nil? && !schedules_file_includes_fixtures
      hpxml_bldg.water_heating.water_fixtures_weekday_fractions = @default_schedules_csv_data[SchedulesFile::Columns[:HotWaterFixtures].name]['WaterFixturesWeekdayScheduleFractions']
      hpxml_bldg.water_heating.water_fixtures_weekday_fractions_isdefaulted = true
    end
    if hpxml_bldg.water_heating.water_fixtures_weekend_fractions.nil? && !schedules_file_includes_fixtures
      hpxml_bldg.water_heating.water_fixtures_weekend_fractions = @default_schedules_csv_data[SchedulesFile::Columns[:HotWaterFixtures].name]['WaterFixturesWeekendScheduleFractions']
      hpxml_bldg.water_heating.water_fixtures_weekend_fractions_isdefaulted = true
    end
    if hpxml_bldg.water_heating.water_fixtures_monthly_multipliers.nil? && !schedules_file_includes_fixtures
      hpxml_bldg.water_heating.water_fixtures_monthly_multipliers = @default_schedules_csv_data[SchedulesFile::Columns[:HotWaterFixtures].name]['WaterFixturesMonthlyScheduleMultipliers']
      hpxml_bldg.water_heating.water_fixtures_monthly_multipliers_isdefaulted = true
    end
  end

  # Assigns default values for omitted optional inputs in the HPXML::SolarThermalSystem objects
  #
  # @param hpxml_bldg [HPXML::Building] HPXML Building object representing an individual dwelling unit
  # @return [nil]
  def self.apply_solar_thermal_systems(hpxml_bldg)
    hpxml_bldg.solar_thermal_systems.each do |solar_thermal_system|
      if solar_thermal_system.collector_azimuth.nil?
        solar_thermal_system.collector_azimuth = get_azimuth_from_orientation(solar_thermal_system.collector_orientation)
        solar_thermal_system.collector_azimuth_isdefaulted = true
      end
      if solar_thermal_system.collector_orientation.nil?
        solar_thermal_system.collector_orientation = get_orientation_from_azimuth(solar_thermal_system.collector_azimuth)
        solar_thermal_system.collector_orientation_isdefaulted = true
      end
      if solar_thermal_system.storage_volume.nil? && (not solar_thermal_system.collector_area.nil?) # Detailed solar water heater
        solar_thermal_system.storage_volume = get_solar_thermal_system_storage_volume(solar_thermal_system.collector_area)
        solar_thermal_system.storage_volume_isdefaulted = true
      end
    end
  end

  # Assigns default values for omitted optional inputs in the HPXML::PVSystem objects
  #
  # @param hpxml_bldg [HPXML::Building] HPXML Building object representing an individual dwelling unit
  # @return [nil]
  def self.apply_pv_systems(hpxml_bldg)
    hpxml_bldg.pv_systems.each do |pv_system|
      if pv_system.array_azimuth.nil?
        pv_system.array_azimuth = get_azimuth_from_orientation(pv_system.array_orientation)
        pv_system.array_azimuth_isdefaulted = true
      end
      if pv_system.array_orientation.nil?
        pv_system.array_orientation = get_orientation_from_azimuth(pv_system.array_azimuth)
        pv_system.array_orientation_isdefaulted = true
      end
      if pv_system.is_shared_system.nil?
        pv_system.is_shared_system = false
        pv_system.is_shared_system_isdefaulted = true
      end
      if pv_system.location.nil?
        pv_system.location = HPXML::LocationRoof
        pv_system.location_isdefaulted = true
      end
      if pv_system.tracking.nil?
        pv_system.tracking = HPXML::PVTrackingTypeFixed
        pv_system.tracking_isdefaulted = true
      end
      if pv_system.module_type.nil?
        pv_system.module_type = HPXML::PVModuleTypeStandard
        pv_system.module_type_isdefaulted = true
      end
      if pv_system.system_losses_fraction.nil?
        pv_system.system_losses_fraction = get_pv_system_losses(pv_system.year_modules_manufactured)
        pv_system.system_losses_fraction_isdefaulted = true
      end
    end
    hpxml_bldg.inverters.each do |inverter|
      if inverter.inverter_efficiency.nil?
        inverter.inverter_efficiency = 0.96 # PVWatts default inverter efficiency
        inverter.inverter_efficiency_isdefaulted = true
      end
    end
  end

  # Assigns default values for omitted optional inputs in the HPXML::Generator objects
  #
  # @param hpxml_bldg [HPXML::Building] HPXML Building object representing an individual dwelling unit
  # @return [nil]
  def self.apply_generators(hpxml_bldg)
    hpxml_bldg.generators.each do |generator|
      if generator.is_shared_system.nil?
        generator.is_shared_system = false
        generator.is_shared_system_isdefaulted = true
      end
    end
  end

  # Assigns default values for omitted optional inputs in the HPXML::Vehicle objects
  # If an EV charger is found, apply_ev_charger is run to set its default values
  # Default values for the battery are first applied with the apply_battery method, then electric vehicle-specific fields are populated such as miles/year, hours/week, and fraction charged at home.
  #
  # @param hpxml_bldg [HPXML::Building] HPXML Building object representing an individual dwelling unit
  # @return [nil]
  def self.apply_vehicles(hpxml_bldg, schedules_file)
    default_values = get_electric_vehicle_values
    hpxml_bldg.vehicles.each do |vehicle|
      next unless vehicle.vehicle_type == HPXML::VehicleTypeBEV

      apply_battery(vehicle, default_values)
      if vehicle.battery_type.nil?
        vehicle.battery_type = default_values[:battery_type]
        vehicle.battery_type_isdefaulted = true
      end
      if vehicle.fuel_economy_combined.nil? || vehicle.fuel_economy_units.nil?
        vehicle.fuel_economy_combined = default_values[:fuel_economy_combined]
        vehicle.fuel_economy_combined_isdefaulted = true
        vehicle.fuel_economy_units = default_values[:fuel_economy_units]
        vehicle.fuel_economy_units_isdefaulted = true
      end
      miles_to_hrs_per_week = default_values[:miles_per_year] / default_values[:hours_per_week]
      if vehicle.miles_per_year.nil? && vehicle.hours_per_week.nil?
        vehicle.miles_per_year = default_values[:miles_per_year]
        vehicle.miles_per_year_isdefaulted = true
        vehicle.hours_per_week = default_values[:hours_per_week]
        vehicle.hours_per_week_isdefaulted = true
      elsif (not vehicle.hours_per_week.nil?) && vehicle.miles_per_year.nil?
        vehicle.miles_per_year = vehicle.hours_per_week * miles_to_hrs_per_week
        vehicle.miles_per_year_isdefaulted = true
      elsif (not vehicle.miles_per_year.nil?) && vehicle.hours_per_week.nil?
        vehicle.hours_per_week = vehicle.miles_per_year / miles_to_hrs_per_week
        vehicle.hours_per_week_isdefaulted = true
      end
      if vehicle.fraction_charged_home.nil?
        vehicle.fraction_charged_home = default_values[:fraction_charged_home]
        vehicle.fraction_charged_home_isdefaulted = true
      end
      schedules_file_includes_ev = (schedules_file.nil? ? false : schedules_file.includes_col_name(SchedulesFile::Columns[:ElectricVehicleCharging].name) && schedules_file.includes_col_name(SchedulesFile::Columns[:ElectricVehicleDischarging].name))
      if vehicle.ev_weekday_fractions.nil? && !schedules_file_includes_ev
        vehicle.ev_weekday_fractions = @default_schedules_csv_data[SchedulesFile::Columns[:ElectricVehicle].name]['WeekdayScheduleFractions']
        vehicle.ev_weekday_fractions_isdefaulted = true
      end
      if vehicle.ev_weekend_fractions.nil? && !schedules_file_includes_ev
        vehicle.ev_weekend_fractions = @default_schedules_csv_data[SchedulesFile::Columns[:ElectricVehicle].name]['WeekendScheduleFractions']
        vehicle.ev_weekend_fractions_isdefaulted = true
      end
      if vehicle.ev_monthly_multipliers.nil? && !schedules_file_includes_ev
        vehicle.ev_monthly_multipliers = @default_schedules_csv_data[SchedulesFile::Columns[:ElectricVehicle].name]['MonthlyScheduleMultipliers']
        vehicle.ev_monthly_multipliers_isdefaulted = true
      end

      next if vehicle.ev_charger.nil?

      apply_ev_charger(hpxml_bldg, vehicle.ev_charger)
    end
  end

  # Assigns default values for omitted optional inputs in the HPXML::ElectricVehicleCharger objects
  #
  # @param hpxml_bldg [HPXML::Building] HPXML Building object representing an individual dwelling unit
  # @param ev_charger [HPXML::ElectricVehicleCharger] Object that defines a single electric vehicle charger
  # @return [nil]
  def self.apply_ev_charger(hpxml_bldg, ev_charger)
    default_values = get_ev_charger_values(hpxml_bldg.has_location(HPXML::LocationGarage))
    if ev_charger.location.nil?
      ev_charger.location = default_values[:location]
      ev_charger.location_isdefaulted = true
    end
    if ev_charger.charging_level.nil? && ev_charger.charging_power.nil?
      ev_charger.charging_level = default_values[:charging_level]
      ev_charger.charging_level_isdefaulted = true
    end
    if ev_charger.charging_power.nil?
      if ev_charger.charging_level == 1
        ev_charger.charging_power = default_values[:level1_charging_power]
      elsif ev_charger.charging_level >= 2
        ev_charger.charging_power = default_values[:level2_charging_power]
      end
      ev_charger.charging_power_isdefaulted = true
    end
  end

  # Assigns default values for omitted optional inputs in the HPXML::Battery objects
  # This method assigns fields specific to home battery systems, and calls a general method (apply_battery) that defaults values for any battery system.
  #
  # @param hpxml_bldg [HPXML::Building] HPXML Building object representing an individual dwelling unit
  # @return [nil]
  def self.apply_batteries(hpxml_bldg)
    default_values = get_battery_values(hpxml_bldg.has_location(HPXML::LocationGarage))
    hpxml_bldg.batteries.each do |battery|
      if battery.location.nil?
        battery.location = default_values[:location]
        battery.location_isdefaulted = true
      end
      if battery.is_shared_system.nil?
        battery.is_shared_system = false
        battery.is_shared_system_isdefaulted = true
      end
      if battery.round_trip_efficiency.nil?
        battery.round_trip_efficiency = default_values[:round_trip_efficiency]
        battery.round_trip_efficiency_isdefaulted = true
      end

      apply_battery(battery, default_values)
    end
  end

  # Assigns default values for omitted optional inputs in the HPXML::Battery or HPXML::Vehicle objects
  #
  # @param hpxml_bldg [HPXML::Building] HPXML Building object representing an individual dwelling unit
  # @param default_values [Hash] map of home battery or vehicle battery properties to default values
  # @return [nil]
  def self.apply_battery(battery, default_values)
    # if battery.lifetime_model.nil?
    #   battery.lifetime_model = default_values[:lifetime_model]
    #   battery.lifetime_model_isdefaulted = true
    # end
    if battery.nominal_voltage.nil?
      battery.nominal_voltage = default_values[:nominal_voltage] # V
      battery.nominal_voltage_isdefaulted = true
    end
    if battery.nominal_capacity_kwh.nil? && battery.nominal_capacity_ah.nil?
      # Calculate nominal capacity from usable capacity or rated power output if available
      if not battery.usable_capacity_kwh.nil?
        battery.nominal_capacity_kwh = (battery.usable_capacity_kwh / default_values[:usable_fraction]).round(2)
        battery.nominal_capacity_kwh_isdefaulted = true
      elsif not battery.usable_capacity_ah.nil?
        battery.nominal_capacity_ah = (battery.usable_capacity_ah / default_values[:usable_fraction]).round(2)
        battery.nominal_capacity_ah_isdefaulted = true
      elsif battery.respond_to?(:rated_power_output) && (not battery.rated_power_output.nil?)
        battery.nominal_capacity_kwh = (UnitConversions.convert(battery.rated_power_output, 'W', 'kW') / 0.5).round(2)
        battery.nominal_capacity_kwh_isdefaulted = true
      else
        battery.nominal_capacity_kwh = default_values[:nominal_capacity_kwh] # kWh
        battery.nominal_capacity_kwh_isdefaulted = true
      end
    end
    if battery.usable_capacity_kwh.nil? && battery.usable_capacity_ah.nil?
      # Calculate usable capacity from nominal capacity
      if not battery.nominal_capacity_kwh.nil?
        battery.usable_capacity_kwh = (battery.nominal_capacity_kwh * default_values[:usable_fraction]).round(2)
        battery.usable_capacity_kwh_isdefaulted = true
      elsif not battery.nominal_capacity_ah.nil?
        battery.usable_capacity_ah = (battery.nominal_capacity_ah * default_values[:usable_fraction]).round(2)
        battery.usable_capacity_ah_isdefaulted = true
      end
    end
    return unless battery.respond_to?(:rated_power_output) && battery.rated_power_output.nil?

    # Calculate rated power from nominal capacity
    if not battery.nominal_capacity_kwh.nil?
      battery.rated_power_output = (UnitConversions.convert(battery.nominal_capacity_kwh, 'kWh', 'Wh') * 0.5).round(0)
    elsif not battery.nominal_capacity_ah.nil?
      battery.rated_power_output = (UnitConversions.convert(Battery.get_kWh_from_Ah(battery.nominal_capacity_ah, battery.nominal_voltage), 'kWh', 'Wh') * 0.5).round(0)
    end
    battery.rated_power_output_isdefaulted = true
  end

  # Assigns default values for omitted optional inputs in the HPXML::ClothesWasher, HPXML::ClothesDryer,
  # HPXML::Dishwasher, HPXML::Refrigerator, HPXML::Freezer, HPXML::CookingRange, and HPXML::Oven objects.
  #
  # @param hpxml_bldg [HPXML::Building] HPXML Building object representing an individual dwelling unit
  # @param eri_version [String] Version of the ANSI/RESNET/ICC 301 Standard to use for equations/assumptions
  # @param schedules_file [SchedulesFile] SchedulesFile wrapper class instance of detailed schedule files
  # @return [nil]
  def self.apply_appliances(hpxml_bldg, eri_version, schedules_file)
    nbeds = hpxml_bldg.building_construction.number_of_bedrooms

    # Default clothes washer
    if hpxml_bldg.clothes_washers.size > 0
      clothes_washer = hpxml_bldg.clothes_washers[0]
      if clothes_washer.is_shared_appliance.nil?
        clothes_washer.is_shared_appliance = false
        clothes_washer.is_shared_appliance_isdefaulted = true
      end
      if clothes_washer.location.nil?
        clothes_washer.location = HPXML::LocationConditionedSpace
        clothes_washer.location_isdefaulted = true
      end
      if clothes_washer.rated_annual_kwh.nil?
        default_values = get_clothes_washer_values(eri_version)
        clothes_washer.integrated_modified_energy_factor = default_values[:integrated_modified_energy_factor]
        clothes_washer.integrated_modified_energy_factor_isdefaulted = true
        clothes_washer.rated_annual_kwh = default_values[:rated_annual_kwh]
        clothes_washer.rated_annual_kwh_isdefaulted = true
        clothes_washer.label_electric_rate = default_values[:label_electric_rate]
        clothes_washer.label_electric_rate_isdefaulted = true
        clothes_washer.label_gas_rate = default_values[:label_gas_rate]
        clothes_washer.label_gas_rate_isdefaulted = true
        clothes_washer.label_annual_gas_cost = default_values[:label_annual_gas_cost]
        clothes_washer.label_annual_gas_cost_isdefaulted = true
        clothes_washer.capacity = default_values[:capacity]
        clothes_washer.capacity_isdefaulted = true
        clothes_washer.label_usage = default_values[:label_usage]
        clothes_washer.label_usage_isdefaulted = true
      end
      if clothes_washer.usage_multiplier.nil?
        clothes_washer.usage_multiplier = 1.0
        clothes_washer.usage_multiplier_isdefaulted = true
      end
      schedules_file_includes_cw = (schedules_file.nil? ? false : schedules_file.includes_col_name(SchedulesFile::Columns[:ClothesWasher].name))
      if clothes_washer.weekday_fractions.nil? && !schedules_file_includes_cw
        clothes_washer.weekday_fractions = @default_schedules_csv_data[SchedulesFile::Columns[:ClothesWasher].name]['WeekdayScheduleFractions']
        clothes_washer.weekday_fractions_isdefaulted = true
      end
      if clothes_washer.weekend_fractions.nil? && !schedules_file_includes_cw
        clothes_washer.weekend_fractions = @default_schedules_csv_data[SchedulesFile::Columns[:ClothesWasher].name]['WeekendScheduleFractions']
        clothes_washer.weekend_fractions_isdefaulted = true
      end
      if clothes_washer.monthly_multipliers.nil? && !schedules_file_includes_cw
        clothes_washer.monthly_multipliers = @default_schedules_csv_data[SchedulesFile::Columns[:ClothesWasher].name]['MonthlyScheduleMultipliers']
        clothes_washer.monthly_multipliers_isdefaulted = true
      end
    end

    # Default clothes dryer
    if hpxml_bldg.clothes_dryers.size > 0
      clothes_dryer = hpxml_bldg.clothes_dryers[0]
      default_values = get_clothes_dryer_values(eri_version, clothes_dryer.fuel_type)
      if clothes_dryer.is_shared_appliance.nil?
        clothes_dryer.is_shared_appliance = false
        clothes_dryer.is_shared_appliance_isdefaulted = true
      end
      if clothes_dryer.location.nil?
        clothes_dryer.location = HPXML::LocationConditionedSpace
        clothes_dryer.location_isdefaulted = true
      end
      if clothes_dryer.combined_energy_factor.nil? && clothes_dryer.energy_factor.nil?
        clothes_dryer.combined_energy_factor = default_values[:combined_energy_factor]
        clothes_dryer.combined_energy_factor_isdefaulted = true
      end
      if clothes_dryer.control_type.nil?
        clothes_dryer.control_type = default_values[:control_type]
        clothes_dryer.control_type_isdefaulted = true
      end
      if clothes_dryer.usage_multiplier.nil?
        clothes_dryer.usage_multiplier = 1.0
        clothes_dryer.usage_multiplier_isdefaulted = true
      end
      if clothes_dryer.is_vented.nil?
        clothes_dryer.is_vented = true
        clothes_dryer.is_vented_isdefaulted = true
      end
      if clothes_dryer.is_vented && clothes_dryer.vented_flow_rate.nil?
        clothes_dryer.vented_flow_rate = 100.0
        clothes_dryer.vented_flow_rate_isdefaulted = true
      end
      schedules_file_includes_cd = (schedules_file.nil? ? false : schedules_file.includes_col_name(SchedulesFile::Columns[:ClothesDryer].name))
      if clothes_dryer.weekday_fractions.nil? && !schedules_file_includes_cd
        clothes_dryer.weekday_fractions = @default_schedules_csv_data[SchedulesFile::Columns[:ClothesDryer].name]['WeekdayScheduleFractions']
        clothes_dryer.weekday_fractions_isdefaulted = true
      end
      if clothes_dryer.weekend_fractions.nil? && !schedules_file_includes_cd
        clothes_dryer.weekend_fractions = @default_schedules_csv_data[SchedulesFile::Columns[:ClothesDryer].name]['WeekendScheduleFractions']
        clothes_dryer.weekend_fractions_isdefaulted = true
      end
      if clothes_dryer.monthly_multipliers.nil? && !schedules_file_includes_cd
        clothes_dryer.monthly_multipliers = @default_schedules_csv_data[SchedulesFile::Columns[:ClothesDryer].name]['MonthlyScheduleMultipliers']
        clothes_dryer.monthly_multipliers_isdefaulted = true
      end
    end

    # Default dishwasher
    if hpxml_bldg.dishwashers.size > 0
      dishwasher = hpxml_bldg.dishwashers[0]
      if dishwasher.is_shared_appliance.nil?
        dishwasher.is_shared_appliance = false
        dishwasher.is_shared_appliance_isdefaulted = true
      end
      if dishwasher.location.nil?
        dishwasher.location = HPXML::LocationConditionedSpace
        dishwasher.location_isdefaulted = true
      end
      if dishwasher.place_setting_capacity.nil?
        default_values = get_dishwasher_values(eri_version)
        dishwasher.rated_annual_kwh = default_values[:rated_annual_kwh]
        dishwasher.rated_annual_kwh_isdefaulted = true
        dishwasher.label_electric_rate = default_values[:label_electric_rate]
        dishwasher.label_electric_rate_isdefaulted = true
        dishwasher.label_gas_rate = default_values[:label_gas_rate]
        dishwasher.label_gas_rate_isdefaulted = true
        dishwasher.label_annual_gas_cost = default_values[:label_annual_gas_cost]
        dishwasher.label_annual_gas_cost_isdefaulted = true
        dishwasher.label_usage = default_values[:label_usage]
        dishwasher.label_usage_isdefaulted = true
        dishwasher.place_setting_capacity = default_values[:place_setting_capacity]
        dishwasher.place_setting_capacity_isdefaulted = true
      end
      if dishwasher.usage_multiplier.nil?
        dishwasher.usage_multiplier = 1.0
        dishwasher.usage_multiplier_isdefaulted = true
      end
      schedules_file_includes_dw = (schedules_file.nil? ? false : schedules_file.includes_col_name(SchedulesFile::Columns[:Dishwasher].name))
      if dishwasher.weekday_fractions.nil? && !schedules_file_includes_dw
        dishwasher.weekday_fractions = @default_schedules_csv_data[SchedulesFile::Columns[:Dishwasher].name]['WeekdayScheduleFractions']
        dishwasher.weekday_fractions_isdefaulted = true
      end
      if dishwasher.weekend_fractions.nil? && !schedules_file_includes_dw
        dishwasher.weekend_fractions = @default_schedules_csv_data[SchedulesFile::Columns[:Dishwasher].name]['WeekendScheduleFractions']
        dishwasher.weekend_fractions_isdefaulted = true
      end
      if dishwasher.monthly_multipliers.nil? && !schedules_file_includes_dw
        dishwasher.monthly_multipliers = @default_schedules_csv_data[SchedulesFile::Columns[:Dishwasher].name]['MonthlyScheduleMultipliers']
        dishwasher.monthly_multipliers_isdefaulted = true
      end
    end

    # Default refrigerators
    if hpxml_bldg.refrigerators.size == 1
      hpxml_bldg.refrigerators[0].primary_indicator = true
      hpxml_bldg.refrigerators[0].primary_indicator_isdefaulted = true
    end
    hpxml_bldg.refrigerators.each do |refrigerator|
      schedules_includes_fractions_multipliers = (!refrigerator.weekday_fractions.nil? || !refrigerator.weekend_fractions.nil? || !refrigerator.monthly_multipliers.nil?)
      if not refrigerator.primary_indicator # extra refrigerator
        if refrigerator.location.nil?
          refrigerator.location = get_freezer_or_extra_fridge_location(hpxml_bldg)
          refrigerator.location_isdefaulted = true
        end
        if refrigerator.rated_annual_kwh.nil?
          default_values = get_extra_refrigerator_values()
          refrigerator.rated_annual_kwh = default_values[:rated_annual_kwh]
          refrigerator.rated_annual_kwh_isdefaulted = true
        end
        schedules_file_includes_extrafridge = (schedules_file.nil? ? false : schedules_file.includes_col_name(SchedulesFile::Columns[:ExtraRefrigerator].name))
        if !schedules_file_includes_extrafridge
          if schedules_includes_fractions_multipliers
            if refrigerator.weekday_fractions.nil?
              refrigerator.weekday_fractions = @default_schedules_csv_data[SchedulesFile::Columns[:ExtraRefrigerator].name]['WeekdayScheduleFractions']
              refrigerator.weekday_fractions_isdefaulted = true
            end
            if refrigerator.weekend_fractions.nil?
              refrigerator.weekend_fractions = @default_schedules_csv_data[SchedulesFile::Columns[:ExtraRefrigerator].name]['WeekendScheduleFractions']
              refrigerator.weekend_fractions_isdefaulted = true
            end
            if refrigerator.monthly_multipliers.nil?
              refrigerator.monthly_multipliers = @default_schedules_csv_data[SchedulesFile::Columns[:ExtraRefrigerator].name]['MonthlyScheduleMultipliers']
              refrigerator.monthly_multipliers_isdefaulted = true
            end
          else
            if refrigerator.constant_coefficients.nil?
              refrigerator.constant_coefficients = @default_schedules_csv_data[SchedulesFile::Columns[:ExtraRefrigerator].name]['ConstantScheduleCoefficients']
              refrigerator.constant_coefficients_isdefaulted = true
            end
            if refrigerator.temperature_coefficients.nil?
              refrigerator.temperature_coefficients = @default_schedules_csv_data[SchedulesFile::Columns[:ExtraRefrigerator].name]['TemperatureScheduleCoefficients']
              refrigerator.temperature_coefficients_isdefaulted = true
            end
          end
        end
      else # primary refrigerator
        if refrigerator.location.nil?
          refrigerator.location = HPXML::LocationConditionedSpace
          refrigerator.location_isdefaulted = true
        end
        if refrigerator.rated_annual_kwh.nil?
          default_values = get_refrigerator_values(nbeds)
          refrigerator.rated_annual_kwh = default_values[:rated_annual_kwh]
          refrigerator.rated_annual_kwh_isdefaulted = true
        end
        schedules_file_includes_fridge = (schedules_file.nil? ? false : schedules_file.includes_col_name(SchedulesFile::Columns[:Refrigerator].name))
        if !schedules_file_includes_fridge
          if schedules_includes_fractions_multipliers
            if refrigerator.weekday_fractions.nil?
              refrigerator.weekday_fractions = @default_schedules_csv_data[SchedulesFile::Columns[:Refrigerator].name]['WeekdayScheduleFractions']
              refrigerator.weekday_fractions_isdefaulted = true
            end
            if refrigerator.weekend_fractions.nil?
              refrigerator.weekend_fractions = @default_schedules_csv_data[SchedulesFile::Columns[:Refrigerator].name]['WeekendScheduleFractions']
              refrigerator.weekend_fractions_isdefaulted = true
            end
            if refrigerator.monthly_multipliers.nil?
              refrigerator.monthly_multipliers = @default_schedules_csv_data[SchedulesFile::Columns[:Refrigerator].name]['MonthlyScheduleMultipliers']
              refrigerator.monthly_multipliers_isdefaulted = true
            end
          else
            if refrigerator.constant_coefficients.nil?
              refrigerator.constant_coefficients = @default_schedules_csv_data[SchedulesFile::Columns[:Refrigerator].name]['ConstantScheduleCoefficients']
              refrigerator.constant_coefficients_isdefaulted = true
            end
            if refrigerator.temperature_coefficients.nil?
              refrigerator.temperature_coefficients = @default_schedules_csv_data[SchedulesFile::Columns[:Refrigerator].name]['TemperatureScheduleCoefficients']
              refrigerator.temperature_coefficients_isdefaulted = true
            end
          end
        end
      end
      if refrigerator.usage_multiplier.nil?
        refrigerator.usage_multiplier = 1.0
        refrigerator.usage_multiplier_isdefaulted = true
      end
    end

    # Default freezer
    hpxml_bldg.freezers.each do |freezer|
      if freezer.location.nil?
        freezer.location = get_freezer_or_extra_fridge_location(hpxml_bldg)
        freezer.location_isdefaulted = true
      end
      if freezer.rated_annual_kwh.nil?
        default_values = get_freezer_values()
        freezer.rated_annual_kwh = default_values[:rated_annual_kwh]
        freezer.rated_annual_kwh_isdefaulted = true
      end
      if freezer.usage_multiplier.nil?
        freezer.usage_multiplier = 1.0
        freezer.usage_multiplier_isdefaulted = true
      end
      schedules_includes_schedule_coefficients = (!freezer.constant_coefficients.nil? || !freezer.temperature_coefficients.nil?)
      schedules_file_includes_freezer = (schedules_file.nil? ? false : schedules_file.includes_col_name(SchedulesFile::Columns[:Freezer].name))
      next unless !schedules_includes_schedule_coefficients

      if freezer.weekday_fractions.nil? && !schedules_file_includes_freezer
        freezer.weekday_fractions = @default_schedules_csv_data[SchedulesFile::Columns[:Freezer].name]['WeekdayScheduleFractions']
        freezer.weekday_fractions_isdefaulted = true
      end
      if freezer.weekend_fractions.nil? && !schedules_file_includes_freezer
        freezer.weekend_fractions = @default_schedules_csv_data[SchedulesFile::Columns[:Freezer].name]['WeekendScheduleFractions']
        freezer.weekend_fractions_isdefaulted = true
      end
      if freezer.monthly_multipliers.nil? && !schedules_file_includes_freezer
        freezer.monthly_multipliers = @default_schedules_csv_data[SchedulesFile::Columns[:Freezer].name]['MonthlyScheduleMultipliers']
        freezer.monthly_multipliers_isdefaulted = true
      end
    end

    # Default cooking range
    if hpxml_bldg.cooking_ranges.size > 0
      cooking_range = hpxml_bldg.cooking_ranges[0]
      if cooking_range.location.nil?
        cooking_range.location = HPXML::LocationConditionedSpace
        cooking_range.location_isdefaulted = true
      end
      if cooking_range.is_induction.nil?
        default_values = get_range_oven_values()
        cooking_range.is_induction = default_values[:is_induction]
        cooking_range.is_induction_isdefaulted = true
      end
      if cooking_range.usage_multiplier.nil?
        cooking_range.usage_multiplier = 1.0
        cooking_range.usage_multiplier_isdefaulted = true
      end
      schedules_file_includes_range = (schedules_file.nil? ? false : schedules_file.includes_col_name(SchedulesFile::Columns[:CookingRange].name))
      if cooking_range.weekday_fractions.nil? && !schedules_file_includes_range
        cooking_range.weekday_fractions = @default_schedules_csv_data[SchedulesFile::Columns[:CookingRange].name]['WeekdayScheduleFractions']
        cooking_range.weekday_fractions_isdefaulted = true
      end
      if cooking_range.weekend_fractions.nil? && !schedules_file_includes_range
        cooking_range.weekend_fractions = @default_schedules_csv_data[SchedulesFile::Columns[:CookingRange].name]['WeekendScheduleFractions']
        cooking_range.weekend_fractions_isdefaulted = true
      end
      if cooking_range.monthly_multipliers.nil? && !schedules_file_includes_range
        cooking_range.monthly_multipliers = @default_schedules_csv_data[SchedulesFile::Columns[:CookingRange].name]['MonthlyScheduleMultipliers']
        cooking_range.monthly_multipliers_isdefaulted = true
      end
    end

    # Default oven
    if hpxml_bldg.ovens.size > 0
      oven = hpxml_bldg.ovens[0]
      if oven.is_convection.nil?
        default_values = get_range_oven_values()
        oven.is_convection = default_values[:is_convection]
        oven.is_convection_isdefaulted = true
      end
    end
  end

  # Assigns default values for omitted optional inputs in the HPXML::Lighting and HPXML::LightingGroup objects
  #
  # @param hpxml_bldg [HPXML::Building] HPXML Building object representing an individual dwelling unit
  # @param schedules_file [SchedulesFile] SchedulesFile wrapper class instance of detailed schedule files
  # @return [nil]
  def self.apply_lighting(hpxml_bldg, schedules_file)
    return if hpxml_bldg.lighting_groups.empty?

    if hpxml_bldg.lighting.interior_usage_multiplier.nil?
      hpxml_bldg.lighting.interior_usage_multiplier = 1.0
      hpxml_bldg.lighting.interior_usage_multiplier_isdefaulted = true
    end
    if hpxml_bldg.lighting.garage_usage_multiplier.nil?
      hpxml_bldg.lighting.garage_usage_multiplier = 1.0
      hpxml_bldg.lighting.garage_usage_multiplier_isdefaulted = true
    end
    if hpxml_bldg.lighting.exterior_usage_multiplier.nil?
      hpxml_bldg.lighting.exterior_usage_multiplier = 1.0
      hpxml_bldg.lighting.exterior_usage_multiplier_isdefaulted = true
    end
    schedules_file_includes_lighting_interior = (schedules_file.nil? ? false : schedules_file.includes_col_name(SchedulesFile::Columns[:LightingInterior].name))
    if hpxml_bldg.lighting.interior_weekday_fractions.nil? && !schedules_file_includes_lighting_interior
      hpxml_bldg.lighting.interior_weekday_fractions = @default_schedules_csv_data[SchedulesFile::Columns[:LightingInterior].name]['InteriorWeekdayScheduleFractions']
      hpxml_bldg.lighting.interior_weekday_fractions_isdefaulted = true
    end
    if hpxml_bldg.lighting.interior_weekend_fractions.nil? && !schedules_file_includes_lighting_interior
      hpxml_bldg.lighting.interior_weekend_fractions = @default_schedules_csv_data[SchedulesFile::Columns[:LightingInterior].name]['InteriorWeekendScheduleFractions']
      hpxml_bldg.lighting.interior_weekend_fractions_isdefaulted = true
    end
    if hpxml_bldg.lighting.interior_monthly_multipliers.nil? && !schedules_file_includes_lighting_interior
      hpxml_bldg.lighting.interior_monthly_multipliers = @default_schedules_csv_data[SchedulesFile::Columns[:LightingInterior].name]['InteriorMonthlyScheduleMultipliers']
      hpxml_bldg.lighting.interior_monthly_multipliers_isdefaulted = true
    end
    if hpxml_bldg.has_location(HPXML::LocationGarage)
      schedules_file_includes_lighting_garage = (schedules_file.nil? ? false : schedules_file.includes_col_name(SchedulesFile::Columns[:LightingGarage].name))
      if hpxml_bldg.lighting.garage_weekday_fractions.nil? && !schedules_file_includes_lighting_garage
        hpxml_bldg.lighting.garage_weekday_fractions = @default_schedules_csv_data[SchedulesFile::Columns[:LightingGarage].name]['GarageWeekdayScheduleFractions']
        hpxml_bldg.lighting.garage_weekday_fractions_isdefaulted = true
      end
      if hpxml_bldg.lighting.garage_weekend_fractions.nil? && !schedules_file_includes_lighting_garage
        hpxml_bldg.lighting.garage_weekend_fractions = @default_schedules_csv_data[SchedulesFile::Columns[:LightingGarage].name]['GarageWeekendScheduleFractions']
        hpxml_bldg.lighting.garage_weekend_fractions_isdefaulted = true
      end
      if hpxml_bldg.lighting.garage_monthly_multipliers.nil? && !schedules_file_includes_lighting_garage
        hpxml_bldg.lighting.garage_monthly_multipliers = @default_schedules_csv_data[SchedulesFile::Columns[:LightingGarage].name]['GarageMonthlyScheduleMultipliers']
        hpxml_bldg.lighting.garage_monthly_multipliers_isdefaulted = true
      end
    end
    schedules_file_includes_lighting_exterior = (schedules_file.nil? ? false : schedules_file.includes_col_name(SchedulesFile::Columns[:LightingExterior].name))
    if hpxml_bldg.lighting.exterior_weekday_fractions.nil? && !schedules_file_includes_lighting_exterior
      hpxml_bldg.lighting.exterior_weekday_fractions = @default_schedules_csv_data[SchedulesFile::Columns[:LightingExterior].name]['ExteriorWeekdayScheduleFractions']
      hpxml_bldg.lighting.exterior_weekday_fractions_isdefaulted = true
    end
    if hpxml_bldg.lighting.exterior_weekend_fractions.nil? && !schedules_file_includes_lighting_exterior
      hpxml_bldg.lighting.exterior_weekend_fractions = @default_schedules_csv_data[SchedulesFile::Columns[:LightingExterior].name]['ExteriorWeekendScheduleFractions']
      hpxml_bldg.lighting.exterior_weekend_fractions_isdefaulted = true
    end
    if hpxml_bldg.lighting.exterior_monthly_multipliers.nil? && !schedules_file_includes_lighting_exterior
      hpxml_bldg.lighting.exterior_monthly_multipliers = @default_schedules_csv_data[SchedulesFile::Columns[:LightingExterior].name]['ExteriorMonthlyScheduleMultipliers']
      hpxml_bldg.lighting.exterior_monthly_multipliers_isdefaulted = true
    end
    if hpxml_bldg.lighting.holiday_exists
      if hpxml_bldg.lighting.holiday_kwh_per_day.nil?
        # From LA100 repo (2017)
        if hpxml_bldg.building_construction.residential_facility_type == HPXML::ResidentialTypeSFD
          hpxml_bldg.lighting.holiday_kwh_per_day = 1.1
        else # Multifamily and others
          hpxml_bldg.lighting.holiday_kwh_per_day = 0.55
        end
        hpxml_bldg.lighting.holiday_kwh_per_day_isdefaulted = true
      end
      if hpxml_bldg.lighting.holiday_period_begin_month.nil?
        hpxml_bldg.lighting.holiday_period_begin_month = 11
        hpxml_bldg.lighting.holiday_period_begin_month_isdefaulted = true
        hpxml_bldg.lighting.holiday_period_begin_day = 24
        hpxml_bldg.lighting.holiday_period_begin_day_isdefaulted = true
      end
      if hpxml_bldg.lighting.holiday_period_end_day.nil?
        hpxml_bldg.lighting.holiday_period_end_month = 1
        hpxml_bldg.lighting.holiday_period_end_month_isdefaulted = true
        hpxml_bldg.lighting.holiday_period_end_day = 6
        hpxml_bldg.lighting.holiday_period_end_day_isdefaulted = true
      end
      schedules_file_includes_lighting_holiday_exterior = (schedules_file.nil? ? false : schedules_file.includes_col_name(SchedulesFile::Columns[:LightingExteriorHoliday].name))
      if hpxml_bldg.lighting.holiday_weekday_fractions.nil? && !schedules_file_includes_lighting_holiday_exterior
        hpxml_bldg.lighting.holiday_weekday_fractions = @default_schedules_csv_data[SchedulesFile::Columns[:LightingExteriorHoliday].name]['WeekdayScheduleFractions']
        hpxml_bldg.lighting.holiday_weekday_fractions_isdefaulted = true
      end
      if hpxml_bldg.lighting.holiday_weekend_fractions.nil? && !schedules_file_includes_lighting_holiday_exterior
        hpxml_bldg.lighting.holiday_weekend_fractions = @default_schedules_csv_data[SchedulesFile::Columns[:LightingExteriorHoliday].name]['WeekendScheduleFractions']
        hpxml_bldg.lighting.holiday_weekend_fractions_isdefaulted = true
      end
    end
  end

  # Assigns default values for omitted optional inputs in the HPXML::CeilingFan objects
  #
  # @param hpxml_bldg [HPXML::Building] HPXML Building object representing an individual dwelling unit
  # @param weather [WeatherFile] Weather object containing EPW information
  # @param schedules_file [SchedulesFile] SchedulesFile wrapper class instance of detailed schedule files
  # @return [nil]
  def self.apply_ceiling_fans(hpxml_bldg, weather, schedules_file)
    return if hpxml_bldg.ceiling_fans.size == 0

    nbeds = hpxml_bldg.building_construction.number_of_bedrooms

    ceiling_fan = hpxml_bldg.ceiling_fans[0]
    if ceiling_fan.efficiency.nil? && ceiling_fan.label_energy_use.nil?
      ceiling_fan.label_energy_use = get_ceiling_fan_power()
      ceiling_fan.label_energy_use_isdefaulted = true
    end
    if ceiling_fan.count.nil?
      ceiling_fan.count = get_ceiling_fan_quantity(nbeds)
      ceiling_fan.count_isdefaulted = true
    end
    schedules_file_includes_ceiling_fan = (schedules_file.nil? ? false : schedules_file.includes_col_name(SchedulesFile::Columns[:CeilingFan].name))
    if ceiling_fan.weekday_fractions.nil? && !schedules_file_includes_ceiling_fan
      ceiling_fan.weekday_fractions = @default_schedules_csv_data[SchedulesFile::Columns[:CeilingFan].name]['WeekdayScheduleFractions']
      ceiling_fan.weekday_fractions_isdefaulted = true
    end
    if ceiling_fan.weekend_fractions.nil? && !schedules_file_includes_ceiling_fan
      ceiling_fan.weekend_fractions = @default_schedules_csv_data[SchedulesFile::Columns[:CeilingFan].name]['WeekendScheduleFractions']
      ceiling_fan.weekend_fractions_isdefaulted = true
    end
    if ceiling_fan.monthly_multipliers.nil? && !schedules_file_includes_ceiling_fan
      ceiling_fan.monthly_multipliers = Defaults.get_ceiling_fan_months(weather).join(', ')
      ceiling_fan.monthly_multipliers_isdefaulted = true
    end
  end

  # Assigns default values for omitted optional inputs in the HPXML::Pool and HPXML::PermanentSpa objects
  #
  # @param hpxml_bldg [HPXML::Building] HPXML Building object representing an individual dwelling unit
  # @param schedules_file [SchedulesFile] SchedulesFile wrapper class instance of detailed schedule files
  # @return [nil]
  def self.apply_pools_and_permanent_spas(hpxml_bldg, schedules_file)
    nbeds = hpxml_bldg.building_construction.number_of_bedrooms
    n_occ = hpxml_bldg.building_occupancy.number_of_residents
    unit_type = hpxml_bldg.building_construction.residential_facility_type
    cfa = hpxml_bldg.building_construction.conditioned_floor_area
    hpxml_bldg.pools.each do |pool|
      next if pool.type == HPXML::TypeNone

      if pool.pump_type != HPXML::TypeNone
        # Pump
        if pool.pump_kwh_per_year.nil?
          pool.pump_kwh_per_year = get_pool_pump_annual_energy(cfa, nbeds, n_occ, unit_type)
          pool.pump_kwh_per_year_isdefaulted = true
        end
        if pool.pump_usage_multiplier.nil?
          pool.pump_usage_multiplier = 1.0
          pool.pump_usage_multiplier_isdefaulted = true
        end
        schedules_file_includes_pool_pump = (schedules_file.nil? ? false : schedules_file.includes_col_name(SchedulesFile::Columns[:PoolPump].name))
        if pool.pump_weekday_fractions.nil? && !schedules_file_includes_pool_pump
          pool.pump_weekday_fractions = @default_schedules_csv_data[SchedulesFile::Columns[:PoolPump].name]['WeekdayScheduleFractions']
          pool.pump_weekday_fractions_isdefaulted = true
        end
        if pool.pump_weekend_fractions.nil? && !schedules_file_includes_pool_pump
          pool.pump_weekend_fractions = @default_schedules_csv_data[SchedulesFile::Columns[:PoolPump].name]['WeekendScheduleFractions']
          pool.pump_weekend_fractions_isdefaulted = true
        end
        if pool.pump_monthly_multipliers.nil? && !schedules_file_includes_pool_pump
          pool.pump_monthly_multipliers = @default_schedules_csv_data[SchedulesFile::Columns[:PoolPump].name]['MonthlyScheduleMultipliers']
          pool.pump_monthly_multipliers_isdefaulted = true
        end
      end

      next unless pool.heater_type != HPXML::TypeNone

      # Heater
      if pool.heater_load_value.nil?
        default_heater_load_units, default_heater_load_value = get_pool_heater_annual_energy(cfa, nbeds, n_occ, unit_type, pool.heater_type)
        pool.heater_load_units = default_heater_load_units
        pool.heater_load_value = default_heater_load_value
        pool.heater_load_value_isdefaulted = true
      end
      if pool.heater_usage_multiplier.nil?
        pool.heater_usage_multiplier = 1.0
        pool.heater_usage_multiplier_isdefaulted = true
      end
      schedules_file_includes_pool_heater = (schedules_file.nil? ? false : schedules_file.includes_col_name(SchedulesFile::Columns[:PoolHeater].name))
      if pool.heater_weekday_fractions.nil? && !schedules_file_includes_pool_heater
        pool.heater_weekday_fractions = @default_schedules_csv_data[SchedulesFile::Columns[:PoolHeater].name]['WeekdayScheduleFractions']
        pool.heater_weekday_fractions_isdefaulted = true
      end
      if pool.heater_weekend_fractions.nil? && !schedules_file_includes_pool_heater
        pool.heater_weekend_fractions = @default_schedules_csv_data[SchedulesFile::Columns[:PoolHeater].name]['WeekendScheduleFractions']
        pool.heater_weekend_fractions_isdefaulted = true
      end
      if pool.heater_monthly_multipliers.nil? && !schedules_file_includes_pool_heater
        pool.heater_monthly_multipliers = @default_schedules_csv_data[SchedulesFile::Columns[:PoolHeater].name]['MonthlyScheduleMultipliers']
        pool.heater_monthly_multipliers_isdefaulted = true
      end
    end

    hpxml_bldg.permanent_spas.each do |spa|
      next if spa.type == HPXML::TypeNone

      if spa.pump_type != HPXML::TypeNone
        # Pump
        if spa.pump_kwh_per_year.nil?
          spa.pump_kwh_per_year = get_permanent_spa_pump_annual_energy(cfa, nbeds, n_occ, unit_type)
          spa.pump_kwh_per_year_isdefaulted = true
        end
        if spa.pump_usage_multiplier.nil?
          spa.pump_usage_multiplier = 1.0
          spa.pump_usage_multiplier_isdefaulted = true
        end
        schedules_file_includes_permanent_spa_pump = (schedules_file.nil? ? false : schedules_file.includes_col_name(SchedulesFile::Columns[:PermanentSpaPump].name))
        if spa.pump_weekday_fractions.nil? && !schedules_file_includes_permanent_spa_pump
          spa.pump_weekday_fractions = @default_schedules_csv_data[SchedulesFile::Columns[:PermanentSpaPump].name]['WeekdayScheduleFractions']
          spa.pump_weekday_fractions_isdefaulted = true
        end
        if spa.pump_weekend_fractions.nil? && !schedules_file_includes_permanent_spa_pump
          spa.pump_weekend_fractions = @default_schedules_csv_data[SchedulesFile::Columns[:PermanentSpaPump].name]['WeekendScheduleFractions']
          spa.pump_weekend_fractions_isdefaulted = true
        end
        if spa.pump_monthly_multipliers.nil? && !schedules_file_includes_permanent_spa_pump
          spa.pump_monthly_multipliers = @default_schedules_csv_data[SchedulesFile::Columns[:PermanentSpaPump].name]['MonthlyScheduleMultipliers']
          spa.pump_monthly_multipliers_isdefaulted = true
        end
      end

      next unless spa.heater_type != HPXML::TypeNone

      # Heater
      if spa.heater_load_value.nil?
        default_heater_load_units, default_heater_load_value = get_permanent_spa_heater_annual_energy(cfa, nbeds, n_occ, unit_type, spa.heater_type)
        spa.heater_load_units = default_heater_load_units
        spa.heater_load_value = default_heater_load_value
        spa.heater_load_value_isdefaulted = true
      end
      if spa.heater_usage_multiplier.nil?
        spa.heater_usage_multiplier = 1.0
        spa.heater_usage_multiplier_isdefaulted = true
      end
      schedules_file_includes_permanent_spa_heater = (schedules_file.nil? ? false : schedules_file.includes_col_name(SchedulesFile::Columns[:PermanentSpaHeater].name))
      if spa.heater_weekday_fractions.nil? && !schedules_file_includes_permanent_spa_heater
        spa.heater_weekday_fractions = @default_schedules_csv_data[SchedulesFile::Columns[:PermanentSpaHeater].name]['WeekdayScheduleFractions']
        spa.heater_weekday_fractions_isdefaulted = true
      end
      if spa.heater_weekend_fractions.nil? && !schedules_file_includes_permanent_spa_heater
        spa.heater_weekend_fractions = @default_schedules_csv_data[SchedulesFile::Columns[:PermanentSpaHeater].name]['WeekendScheduleFractions']
        spa.heater_weekend_fractions_isdefaulted = true
      end
      if spa.heater_monthly_multipliers.nil? && !schedules_file_includes_permanent_spa_heater
        spa.heater_monthly_multipliers = @default_schedules_csv_data[SchedulesFile::Columns[:PermanentSpaHeater].name]['MonthlyScheduleMultipliers']
        spa.heater_monthly_multipliers_isdefaulted = true
      end
    end
  end

  # Assigns default values for omitted optional inputs in the HPXML::PlugLoad objects
  #
  # @param hpxml_bldg [HPXML::Building] HPXML Building object representing an individual dwelling unit
  # @param schedules_file [SchedulesFile] SchedulesFile wrapper class instance of detailed schedule files
  # @return [nil]
  def self.apply_plug_loads(hpxml_bldg, schedules_file)
    cfa = hpxml_bldg.building_construction.conditioned_floor_area
    nbeds = hpxml_bldg.building_construction.number_of_bedrooms
    n_occ = hpxml_bldg.building_occupancy.number_of_residents
    unit_type = hpxml_bldg.building_construction.residential_facility_type
    hpxml_bldg.plug_loads.each do |plug_load|
      case plug_load.plug_load_type
      when HPXML::PlugLoadTypeOther
        default_annual_kwh, default_sens_frac, default_lat_frac = get_residual_mels_values(cfa, n_occ, unit_type)
        if plug_load.kwh_per_year.nil?
          plug_load.kwh_per_year = default_annual_kwh
          plug_load.kwh_per_year_isdefaulted = true
        end
        if plug_load.frac_sensible.nil?
          plug_load.frac_sensible = default_sens_frac
          plug_load.frac_sensible_isdefaulted = true
        end
        if plug_load.frac_latent.nil?
          plug_load.frac_latent = default_lat_frac
          plug_load.frac_latent_isdefaulted = true
        end
        schedules_file_includes_plug_loads_other = (schedules_file.nil? ? false : schedules_file.includes_col_name(SchedulesFile::Columns[:PlugLoadsOther].name))
        if plug_load.weekday_fractions.nil? && !schedules_file_includes_plug_loads_other
          plug_load.weekday_fractions = @default_schedules_csv_data[SchedulesFile::Columns[:PlugLoadsOther].name]['WeekdayScheduleFractions']
          plug_load.weekday_fractions_isdefaulted = true
        end
        if plug_load.weekend_fractions.nil? && !schedules_file_includes_plug_loads_other
          plug_load.weekend_fractions = @default_schedules_csv_data[SchedulesFile::Columns[:PlugLoadsOther].name]['WeekendScheduleFractions']
          plug_load.weekend_fractions_isdefaulted = true
        end
        if plug_load.monthly_multipliers.nil? && !schedules_file_includes_plug_loads_other
          plug_load.monthly_multipliers = @default_schedules_csv_data[SchedulesFile::Columns[:PlugLoadsOther].name]['MonthlyScheduleMultipliers']
          plug_load.monthly_multipliers_isdefaulted = true
        end
      when HPXML::PlugLoadTypeTelevision
        default_annual_kwh, default_sens_frac, default_lat_frac = get_televisions_values(cfa, nbeds, n_occ, unit_type)
        if plug_load.kwh_per_year.nil?
          plug_load.kwh_per_year = default_annual_kwh
          plug_load.kwh_per_year_isdefaulted = true
        end
        if plug_load.frac_sensible.nil?
          plug_load.frac_sensible = default_sens_frac
          plug_load.frac_sensible_isdefaulted = true
        end
        if plug_load.frac_latent.nil?
          plug_load.frac_latent = default_lat_frac
          plug_load.frac_latent_isdefaulted = true
        end
        schedules_file_includes_plug_loads_tv = (schedules_file.nil? ? false : schedules_file.includes_col_name(SchedulesFile::Columns[:PlugLoadsTV].name))
        if plug_load.weekday_fractions.nil? && !schedules_file_includes_plug_loads_tv
          plug_load.weekday_fractions = @default_schedules_csv_data[SchedulesFile::Columns[:PlugLoadsTV].name]['WeekdayScheduleFractions']
          plug_load.weekday_fractions_isdefaulted = true
        end
        if plug_load.weekend_fractions.nil? && !schedules_file_includes_plug_loads_tv
          plug_load.weekend_fractions = @default_schedules_csv_data[SchedulesFile::Columns[:PlugLoadsTV].name]['WeekendScheduleFractions']
          plug_load.weekend_fractions_isdefaulted = true
        end
        if plug_load.monthly_multipliers.nil? && !schedules_file_includes_plug_loads_tv
          plug_load.monthly_multipliers = @default_schedules_csv_data[SchedulesFile::Columns[:PlugLoadsTV].name]['MonthlyScheduleMultipliers']
          plug_load.monthly_multipliers_isdefaulted = true
        end
      when HPXML::PlugLoadTypeElectricVehicleCharging
        default_annual_kwh = get_electric_vehicle_charging_annual_energy
        if plug_load.kwh_per_year.nil?
          plug_load.kwh_per_year = default_annual_kwh
          plug_load.kwh_per_year_isdefaulted = true
        end
        if plug_load.frac_sensible.nil?
          plug_load.frac_sensible = 0.0
          plug_load.frac_sensible_isdefaulted = true
        end
        if plug_load.frac_latent.nil?
          plug_load.frac_latent = 0.0
          plug_load.frac_latent_isdefaulted = true
        end
        schedules_file_includes_plug_loads_vehicle = (schedules_file.nil? ? false : schedules_file.includes_col_name(SchedulesFile::Columns[:PlugLoadsVehicle].name))
        if plug_load.weekday_fractions.nil? && !schedules_file_includes_plug_loads_vehicle
          plug_load.weekday_fractions = @default_schedules_csv_data[SchedulesFile::Columns[:PlugLoadsVehicle].name]['WeekdayScheduleFractions']
          plug_load.weekday_fractions_isdefaulted = true
        end
        if plug_load.weekend_fractions.nil? && !schedules_file_includes_plug_loads_vehicle
          plug_load.weekend_fractions = @default_schedules_csv_data[SchedulesFile::Columns[:PlugLoadsVehicle].name]['WeekendScheduleFractions']
          plug_load.weekend_fractions_isdefaulted = true
        end
        if plug_load.monthly_multipliers.nil? && !schedules_file_includes_plug_loads_vehicle
          plug_load.monthly_multipliers = @default_schedules_csv_data[SchedulesFile::Columns[:PlugLoadsVehicle].name]['MonthlyScheduleMultipliers']
          plug_load.monthly_multipliers_isdefaulted = true
        end
      when HPXML::PlugLoadTypeWellPump
        default_annual_kwh = get_detault_well_pump_annual_energy(cfa, nbeds, n_occ, unit_type)
        if plug_load.kwh_per_year.nil?
          plug_load.kwh_per_year = default_annual_kwh
          plug_load.kwh_per_year_isdefaulted = true
        end
        if plug_load.frac_sensible.nil?
          plug_load.frac_sensible = 0.0
          plug_load.frac_sensible_isdefaulted = true
        end
        if plug_load.frac_latent.nil?
          plug_load.frac_latent = 0.0
          plug_load.frac_latent_isdefaulted = true
        end
        schedules_file_includes_plug_loads_well_pump = (schedules_file.nil? ? false : schedules_file.includes_col_name(SchedulesFile::Columns[:PlugLoadsWellPump].name))
        if plug_load.weekday_fractions.nil? && !schedules_file_includes_plug_loads_well_pump
          plug_load.weekday_fractions = @default_schedules_csv_data[SchedulesFile::Columns[:PlugLoadsWellPump].name]['WeekdayScheduleFractions']
          plug_load.weekday_fractions_isdefaulted = true
        end
        if plug_load.weekend_fractions.nil? && !schedules_file_includes_plug_loads_well_pump
          plug_load.weekend_fractions = @default_schedules_csv_data[SchedulesFile::Columns[:PlugLoadsWellPump].name]['WeekendScheduleFractions']
          plug_load.weekend_fractions_isdefaulted = true
        end
        if plug_load.monthly_multipliers.nil? && !schedules_file_includes_plug_loads_well_pump
          plug_load.monthly_multipliers = @default_schedules_csv_data[SchedulesFile::Columns[:PlugLoadsWellPump].name]['MonthlyScheduleMultipliers']
          plug_load.monthly_multipliers_isdefaulted = true
        end
      end
      if plug_load.usage_multiplier.nil?
        plug_load.usage_multiplier = 1.0
        plug_load.usage_multiplier_isdefaulted = true
      end
    end
  end

  # Assigns default values for omitted optional inputs in the HPXML::FuelLoad objects
  #
  # @param hpxml_bldg [HPXML::Building] HPXML Building object representing an individual dwelling unit
  # @param schedules_file [SchedulesFile] SchedulesFile wrapper class instance of detailed schedule files
  # @return [nil]
  def self.apply_fuel_loads(hpxml_bldg, schedules_file)
    cfa = hpxml_bldg.building_construction.conditioned_floor_area
    nbeds = hpxml_bldg.building_construction.number_of_bedrooms
    n_occ = hpxml_bldg.building_occupancy.number_of_residents
    unit_type = hpxml_bldg.building_construction.residential_facility_type
    hpxml_bldg.fuel_loads.each do |fuel_load|
      case fuel_load.fuel_load_type
      when HPXML::FuelLoadTypeGrill
        if fuel_load.therm_per_year.nil?
          fuel_load.therm_per_year = get_gas_grill_annual_energy(cfa, nbeds, n_occ, unit_type)
          fuel_load.therm_per_year_isdefaulted = true
        end
        if fuel_load.frac_sensible.nil?
          fuel_load.frac_sensible = 0.0
          fuel_load.frac_sensible_isdefaulted = true
        end
        if fuel_load.frac_latent.nil?
          fuel_load.frac_latent = 0.0
          fuel_load.frac_latent_isdefaulted = true
        end
        schedules_file_includes_fuel_loads_grill = (schedules_file.nil? ? false : schedules_file.includes_col_name(SchedulesFile::Columns[:FuelLoadsGrill].name))
        if fuel_load.weekday_fractions.nil? && !schedules_file_includes_fuel_loads_grill
          fuel_load.weekday_fractions = @default_schedules_csv_data[SchedulesFile::Columns[:FuelLoadsGrill].name]['WeekdayScheduleFractions']
          fuel_load.weekday_fractions_isdefaulted = true
        end
        if fuel_load.weekend_fractions.nil? && !schedules_file_includes_fuel_loads_grill
          fuel_load.weekend_fractions = @default_schedules_csv_data[SchedulesFile::Columns[:FuelLoadsGrill].name]['WeekendScheduleFractions']
          fuel_load.weekend_fractions_isdefaulted = true
        end
        if fuel_load.monthly_multipliers.nil? && !schedules_file_includes_fuel_loads_grill
          fuel_load.monthly_multipliers = @default_schedules_csv_data[SchedulesFile::Columns[:FuelLoadsGrill].name]['MonthlyScheduleMultipliers']
          fuel_load.monthly_multipliers_isdefaulted = true
        end
      when HPXML::FuelLoadTypeLighting
        if fuel_load.therm_per_year.nil?
          fuel_load.therm_per_year = get_detault_gas_lighting_annual_energy(cfa, nbeds, n_occ, unit_type)
          fuel_load.therm_per_year_isdefaulted = true
        end
        if fuel_load.frac_sensible.nil?
          fuel_load.frac_sensible = 0.0
          fuel_load.frac_sensible_isdefaulted = true
        end
        if fuel_load.frac_latent.nil?
          fuel_load.frac_latent = 0.0
          fuel_load.frac_latent_isdefaulted = true
        end
        schedules_file_includes_fuel_loads_lighting = (schedules_file.nil? ? false : schedules_file.includes_col_name(SchedulesFile::Columns[:FuelLoadsLighting].name))
        if fuel_load.weekday_fractions.nil? && !schedules_file_includes_fuel_loads_lighting
          fuel_load.weekday_fractions = @default_schedules_csv_data[SchedulesFile::Columns[:FuelLoadsLighting].name]['WeekdayScheduleFractions']
          fuel_load.weekday_fractions_isdefaulted = true
        end
        if fuel_load.weekend_fractions.nil? && !schedules_file_includes_fuel_loads_lighting
          fuel_load.weekend_fractions = @default_schedules_csv_data[SchedulesFile::Columns[:FuelLoadsLighting].name]['WeekendScheduleFractions']
          fuel_load.weekend_fractions_isdefaulted = true
        end
        if fuel_load.monthly_multipliers.nil? && !schedules_file_includes_fuel_loads_lighting
          fuel_load.monthly_multipliers = @default_schedules_csv_data[SchedulesFile::Columns[:FuelLoadsLighting].name]['MonthlyScheduleMultipliers']
          fuel_load.monthly_multipliers_isdefaulted = true
        end
      when HPXML::FuelLoadTypeFireplace
        if fuel_load.therm_per_year.nil?
          fuel_load.therm_per_year = get_gas_fireplace_annual_energy(cfa, nbeds, n_occ, unit_type)
          fuel_load.therm_per_year_isdefaulted = true
        end
        if fuel_load.frac_sensible.nil?
          fuel_load.frac_sensible = 0.5
          fuel_load.frac_sensible_isdefaulted = true
        end
        if fuel_load.frac_latent.nil?
          fuel_load.frac_latent = 0.1
          fuel_load.frac_latent_isdefaulted = true
        end
        schedules_file_includes_fuel_loads_fireplace = (schedules_file.nil? ? false : schedules_file.includes_col_name(SchedulesFile::Columns[:FuelLoadsFireplace].name))
        if fuel_load.weekday_fractions.nil? && !schedules_file_includes_fuel_loads_fireplace
          fuel_load.weekday_fractions = @default_schedules_csv_data[SchedulesFile::Columns[:FuelLoadsFireplace].name]['WeekdayScheduleFractions']
          fuel_load.weekday_fractions_isdefaulted = true
        end
        if fuel_load.weekend_fractions.nil? && !schedules_file_includes_fuel_loads_fireplace
          fuel_load.weekend_fractions = @default_schedules_csv_data[SchedulesFile::Columns[:FuelLoadsFireplace].name]['WeekendScheduleFractions']
          fuel_load.weekend_fractions_isdefaulted = true
        end
        if fuel_load.monthly_multipliers.nil? && !schedules_file_includes_fuel_loads_fireplace
          fuel_load.monthly_multipliers = @default_schedules_csv_data[SchedulesFile::Columns[:FuelLoadsFireplace].name]['MonthlyScheduleMultipliers']
          fuel_load.monthly_multipliers_isdefaulted = true
        end
      end
      if fuel_load.usage_multiplier.nil?
        fuel_load.usage_multiplier = 1.0
        fuel_load.usage_multiplier_isdefaulted = true
      end
    end
  end

  # Assigns default capacities/airflows for autosized HPXML HVAC equipment.
  #
  # @param runner [OpenStudio::Measure::OSRunner] Object typically used to display warnings
  # @param hpxml_bldg [HPXML::Building] HPXML Building object representing an individual dwelling unit
  # @param weather [WeatherFile] Weather object containing EPW information
  # @return [Array<Hash, Hash>] Maps of HPXML::Zones => DesignLoadValues object, HPXML::Spaces => DesignLoadValues object
  def self.apply_hvac_sizing(runner, hpxml_bldg, weather)
    hvac_systems = HVAC.get_hpxml_hvac_systems(hpxml_bldg)
    _, all_zone_loads, all_space_loads = HVACSizing.calculate(runner, weather, hpxml_bldg, hvac_systems)
    return all_zone_loads, all_space_loads
  end

  # Removes any zones/spaces that were automatically created in the add_zones_spaces_if_needed method.
  #
  # @param hpxml_bldg [HPXML::Building] HPXML Building object representing an individual dwelling unit
  # @return [nil]
  def self.cleanup_zones_spaces(hpxml_bldg)
    auto_space = hpxml_bldg.conditioned_spaces.find { |space| space.id.start_with? Constants::AutomaticallyAdded }
    auto_space.delete if not auto_space.nil?
    auto_zone = hpxml_bldg.conditioned_zones.find { |zone| zone.id.start_with? Constants::AutomaticallyAdded }
    auto_zone.delete if not auto_zone.nil?
  end

  # Gets the HPXML azimuth corresponding to an HPXML orientation.
  #
  # @param orientation [String] HPXML orientation enumeration
  # @return [Integer] Azimuth (degrees)
  def self.get_azimuth_from_orientation(orientation)
    return if orientation.nil?

    case orientation
    when HPXML::OrientationNorth
      return 0
    when HPXML::OrientationNortheast
      return 45
    when HPXML::OrientationEast
      return 90
    when HPXML::OrientationSoutheast
      return 135
    when HPXML::OrientationSouth
      return 180
    when HPXML::OrientationSouthwest
      return 225
    when HPXML::OrientationWest
      return 270
    when HPXML::OrientationNorthwest
      return 315
    end

    fail "Unexpected orientation: #{orientation}."
  end

  # Gets the closest HPXML orientation corresponding to an HPXML azimuth.
  #
  # @param azimuth [Integer] (degrees)
  # @return [String] HPXML orientation enumeration
  def self.get_orientation_from_azimuth(azimuth)
    return if azimuth.nil?

    if (azimuth >= 0.0 - 22.5 + 360.0) || (azimuth < 0.0 + 22.5)
      return HPXML::OrientationNorth
    elsif (azimuth >= 45.0 - 22.5) && (azimuth < 45.0 + 22.5)
      return HPXML::OrientationNortheast
    elsif (azimuth >= 90.0 - 22.5) && (azimuth < 90.0 + 22.5)
      return HPXML::OrientationEast
    elsif (azimuth >= 135.0 - 22.5) && (azimuth < 135.0 + 22.5)
      return HPXML::OrientationSoutheast
    elsif (azimuth >= 180.0 - 22.5) && (azimuth < 180.0 + 22.5)
      return HPXML::OrientationSouth
    elsif (azimuth >= 225.0 - 22.5) && (azimuth < 225.0 + 22.5)
      return HPXML::OrientationSouthwest
    elsif (azimuth >= 270.0 - 22.5) && (azimuth < 270.0 + 22.5)
      return HPXML::OrientationWest
    elsif (azimuth >= 315.0 - 22.5) && (azimuth < 315.0 + 22.5)
      return HPXML::OrientationNorthwest
    end
  end

  # Gets the equivalent number of bedrooms for an operational calculation (i.e., when number
  # of occupants are provided in the HPXML); this is an adjustment to the ANSI/RESNET/ICC 301 or Building
  # America equations, which are based on number of bedrooms. If an asset calculation (number
  # of occupants provided), the number of bedrooms is simply returned.
  #
  # This is used to adjust occupancy-driven end uses from asset calculations (based on number
  # of bedrooms) to operational calculations (based on number of occupants).
  #
  # Source: 2020 RECS weighted regressions between NBEDS and NHSHLDMEM (sample weights = NWEIGHT)
  #
  # @param nbeds [Integer] Number of bedrooms in the dwelling unit
  # @param n_occ [Double] Number of occupants in the dwelling unit
  # @param unit_type [String] Type of dwelling unit (HXPML::ResidentialTypeXXX)
  # @return [Double] Equivalent number of bedrooms
  def self.get_equivalent_nbeds(nbeds, n_occ, unit_type)
    if n_occ.nil?
      # No occupants specified, asset rating
      return nbeds
    end

    case unit_type
    when HPXML::ResidentialTypeApartment
      return -1.36 + 1.49 * n_occ
    when HPXML::ResidentialTypeSFA
      return -1.98 + 1.89 * n_occ
    when HPXML::ResidentialTypeSFD
      return -2.19 + 2.08 * n_occ
    when HPXML::ResidentialTypeManufactured
      return -1.26 + 1.61 * n_occ
    else
      fail "Unexpected residential facility type: #{unit_type}."
    end
  end

  # Gets the default assumption for whether there's a flue/chimney in conditioned space.
  # Determined by whether we find any systems indicating this is likely the case.
  #
  # @param hpxml_bldg [HPXML::Building] HPXML Building object representing an individual dwelling unit
  # @return [Boolean] Default value for presence of flue/chimney in conditioned space
  def self.get_flue_or_chimney_in_conditioned_space(hpxml_bldg)
    # Check for atmospheric heating system in conditioned space
    hpxml_bldg.heating_systems.each do |heating_system|
      next if heating_system.heating_system_fuel == HPXML::FuelTypeElectricity
      next unless HPXML::conditioned_locations_this_unit.include? heating_system.location

      case heating_system.heating_system_type
      when HPXML::HVACTypeFurnace, HPXML::HVACTypeBoiler, HPXML::HVACTypeWallFurnace,
          HPXML::HVACTypeFloorFurnace, HPXML::HVACTypeStove, HPXML::HVACTypeSpaceHeater
        if not heating_system.heating_efficiency_afue.nil?
          next if heating_system.heating_efficiency_afue >= 0.89
        elsif not heating_system.heating_efficiency_percent.nil?
          next if heating_system.heating_efficiency_percent >= 0.89
        end
        return true
      when HPXML::HVACTypeFireplace
        return true
      end
    end

    # Check for atmospheric water heater in conditioned space
    hpxml_bldg.water_heating_systems.each do |water_heating_system|
      next if water_heating_system.fuel_type == HPXML::FuelTypeElectricity
      next if [HPXML::WaterHeaterTypeCombiStorage,
               HPXML::WaterHeaterTypeCombiTankless].include? water_heating_system.water_heater_type # Boiler checked above
      next unless HPXML::conditioned_locations_this_unit.include? water_heating_system.location

      if not water_heating_system.energy_factor.nil?
        next if water_heating_system.energy_factor >= 0.63
      elsif not water_heating_system.uniform_energy_factor.nil?
        next if Waterheater.calc_ef_from_uef(water_heating_system) >= 0.63
      end

      return true
    end
    return false
  end

  # Gets the default summer/winter interior shading factors for the window.
  # Note: We can't just pass the window object because OS-ERI needs to define individual arguments.
  #
  # @param type [String] Shading type (HPXML::InteriorShadingTypeXXX)
  # @param shgc [Double] Solar heat gain coefficient
  # @param coverage_summer [Double] Fraction of window area covered in summer
  # @param coverage_winter [Double] Fraction of window area covered in winter
  # @param blinds_summer [String] Blinds position in summer (HPXML::BlindsXXX)
  # @param blinds_winter [String] Blinds position in winter (HPXML::BlindsXXX)
  # @param eri_version [String] Version of the ANSI/RESNET/ICC 301 Standard to use for equations/assumptions
  # @return [Array<Double, Double>] The interior summer and winter shading factors
  def self.get_window_interior_shading_factors(type, shgc, coverage_summer, coverage_winter, blinds_summer, blinds_winter, eri_version)
    return 1.0, 1.0 if type == HPXML::InteriorShadingTypeNone

    if Constants::ERIVersions.index(eri_version) >= Constants::ERIVersions.index('2022C')
      # C1/C2 coefficients derived from ASHRAE 2021 Handbook of Fundamentals Chapter 15 Table 14
      # See spreadsheet in https://github.com/NREL/OpenStudio-HPXML/pull/1826 for derivation
      if [HPXML::InteriorShadingTypeDarkBlinds,
          HPXML::InteriorShadingTypeMediumBlinds,
          HPXML::InteriorShadingTypeLightBlinds].include? type
        # Shading type, blinds position => c1/c2
        c_map = {
          [HPXML::InteriorShadingTypeDarkBlinds, HPXML::BlindsClosed] => [0.98, 0.25],
          [HPXML::InteriorShadingTypeMediumBlinds, HPXML::BlindsClosed] => [0.90, 0.41],
          [HPXML::InteriorShadingTypeLightBlinds, HPXML::BlindsClosed] => [0.78, 0.47],
          [HPXML::InteriorShadingTypeDarkBlinds, HPXML::BlindsHalfOpen] => [1.0, 0.19],
          [HPXML::InteriorShadingTypeMediumBlinds, HPXML::BlindsHalfOpen] => [0.95, 0.26],
          [HPXML::InteriorShadingTypeLightBlinds, HPXML::BlindsHalfOpen] => [0.93, 0.38],
          [HPXML::InteriorShadingTypeDarkBlinds, HPXML::BlindsOpen] => [0.99, 0.0],
          [HPXML::InteriorShadingTypeMediumBlinds, HPXML::BlindsOpen] => [0.98, 0.0],
          [HPXML::InteriorShadingTypeLightBlinds, HPXML::BlindsOpen] => [0.98, 0.0],
        }
        c1_summer, c2_summer = c_map[[type, blinds_summer]]
        c1_winter, c2_winter = c_map[[type, blinds_winter]]
      else
        # Shading type => c1/c2
        c_map = {
          HPXML::InteriorShadingTypeDarkCurtains => [0.98, 0.25],
          HPXML::InteriorShadingTypeMediumCurtains => [0.94, 0.37],
          HPXML::InteriorShadingTypeLightCurtains => [0.84, 0.42],
          HPXML::InteriorShadingTypeDarkShades => [0.98, 0.33],
          HPXML::InteriorShadingTypeMediumShades => [0.9, 0.38],
          HPXML::InteriorShadingTypeLightShades => [0.82, 0.42],
          HPXML::InteriorShadingTypeOther => [0.5, 0.0],
        }
        c1_summer, c2_summer = c_map[type]
        c1_winter, c2_winter = c_map[type]
      end

      int_sf_summer = c1_summer - (c2_summer * shgc)
      int_sf_winter = c1_winter - (c2_winter * shgc)

      # Apply fraction of window area covered
      int_sf_summer = apply_shading_coverage(int_sf_summer, coverage_summer)
      int_sf_winter = apply_shading_coverage(int_sf_winter, coverage_winter)
    else
      int_sf_summer = 0.70
      int_sf_winter = 0.85
    end

    return int_sf_summer.round(4), int_sf_winter.round(4)
  end

  # Gets the default summer/winter exterior shading factors for the window.
  #
  # @param window [HPXML::Window] The window of interest
  # @param hpxml_bldg [HPXML::Building] HPXML Building object representing an individual dwelling unit
  # @return [Array<Double, Double>] The exterior summer and winter shading factors
  def self.get_window_exterior_shading_factors(window, hpxml_bldg)
    return 1.0, 1.0 if window.exterior_shading_type == HPXML::ExteriorShadingTypeNone

    if [HPXML::ExteriorShadingTypeExternalOverhangs,
        HPXML::ExteriorShadingTypeAwnings].include?(window.exterior_shading_type) && window.overhangs_depth.to_f > 0
      # Explicitly modeling the overhangs, so don't double count the shading effect
      return nil, nil
    elsif [HPXML::ExteriorShadingTypeBuilding].include?(window.exterior_shading_type) && hpxml_bldg.neighbor_buildings.size > 0
      # Explicitly modeling neighboring building, so don't double count the shading effect
      return nil, nil
    end

    c_map = {
      HPXML::ExteriorShadingTypeExternalOverhangs => 0.0, # Assume fully opaque
      HPXML::ExteriorShadingTypeAwnings => 0.0, # Assume fully opaque
      HPXML::ExteriorShadingTypeBuilding => 0.0, # Assume fully opaque
      HPXML::ExteriorShadingTypeDeciduousTree => 0.0, # Assume fully opaque
      HPXML::ExteriorShadingTypeEvergreenTree => 0.0, # Assume fully opaque
      HPXML::ExteriorShadingTypeOther => 0.5, # Assume half opaque
      HPXML::ExteriorShadingTypeSolarFilm => 0.3, # Based on MulTEA engineering manual
      HPXML::ExteriorShadingTypeSolarScreens => 0.7, # Based on MulTEA engineering manual
    }

    ext_sf_summer = c_map[window.exterior_shading_type]
    ext_sf_winter = c_map[window.exterior_shading_type]

    # Apply fraction of window area covered
    ext_sf_summer = apply_shading_coverage(ext_sf_summer, window.exterior_shading_coverage_summer)
    ext_sf_winter = apply_shading_coverage(ext_sf_winter, window.exterior_shading_coverage_winter)

    return ext_sf_summer, ext_sf_winter
  end

  # Gets the default insect screen shading factors for the window.
  #
  # @param window [HPXML::Window] The window of interest
  # @return [Array<Double, Double>] The summer and winter shading factors
  def self.get_window_insect_screen_factors(window)
    # C1/C2 coefficients derived from ASHRAE 2021 Handbook of Fundamentals Chapter 15 Table 14
    # See spreadsheet in https://github.com/NREL/OpenStudio-HPXML/pull/1826 for derivation
    c_map = {
      HPXML::LocationExterior => [0.64, 0.0],
      HPXML::LocationInterior => [0.99, 0.1],
    }
    c1, c2 = c_map[window.insect_screen_location]

    is_sf_summer = c1 - (c2 * window.shgc)
    is_sf_winter = c1 - (c2 * window.shgc)

    # Apply fraction of window area covered
    is_sf_summer = apply_shading_coverage(is_sf_summer, window.insect_screen_coverage_summer)
    is_sf_winter = apply_shading_coverage(is_sf_winter, window.insect_screen_coverage_winter)

    return is_sf_summer.round(4), is_sf_winter.round(4)
  end

  # Incorporates a shading coverage adjustment on the shading factor.
  #
  # @param shading_factor [Double] The shading factor not taking window area coverage into account
  # @param shading_coverage [Double] The fraction of window area covered by the shade
  # @return [Double] The coverage-adjustment shading factor
  def self.apply_shading_coverage(shading_factor, shading_coverage)
    non_shading_factor = 1.0 # 1.0 (i.e., fully transparent) is the shading factor for the unshaded portion of the window
    return shading_coverage * shading_factor + (1 - shading_coverage) * non_shading_factor
  end

  # Gets the default latitude from the HPXML file or, as backup, weather file.
  #
  # @param latitude [Double] Latitude from the HPXML file (degrees)
  # @param weather [WeatherFile] Weather object containing EPW information
  # @return [Double] Default value for latitude (degrees)
  def self.get_latitude(latitude, weather)
    return latitude unless latitude.nil?

    return weather.header.Latitude
  end

  # Gets the default longitude from the HPXML file or, as backup, weather file.
  #
  # @param longitude [Double] Longitude from the HPXML file (degrees)
  # @param weather [WeatherFile] Weather object containing EPW information
  # @return [Double] Default value for longitude (degrees)
  def self.get_longitude(longitude, weather)
    return longitude unless longitude.nil?

    return weather.header.Longitude
  end

  # Gets the default time zone from the HPXML file or, as backup, weather file.
  #
  # @param time_zone [Double] Time zone (UTC offset) from the HPXML file
  # @param weather [WeatherFile] Weather object containing EPW information
  # @return [Double] Default value for time zone (UTC offset)
  def self.get_time_zone(time_zone, weather)
    return time_zone unless time_zone.nil?

    return weather.header.TimeZone
  end

  # Gets the default state code from the HPXML file or, as backup, weather file.
  #
  # @param state_code [String] State code from the HPXML file
  # @param weather [WeatherFile] Weather object containing EPW information
  # @return [String] Uppercase state code
  def self.get_state_code(state_code, weather)
    return state_code unless state_code.nil?

    return weather.header.StateProvinceRegion.upcase
  end

  # Gets the default weekday/weekend schedule fractions and monthly multipliers for each end use.
  #
  # @return [Hash] { schedule_name => { element => values, ... }, ... }
  def self.get_schedules_csv_data()
    default_schedules_csv = File.join(File.dirname(__FILE__), 'data', 'default_schedules.csv')
    if not File.exist?(default_schedules_csv)
      fail 'Could not find default_schedules.csv'
    end

    require 'csv'
    default_schedules_csv_data = {}
    CSV.foreach(default_schedules_csv, headers: true) do |row|
      schedule_name = row['Schedule Name']
      element = row['Element']
      values = row['Values']

      default_schedules_csv_data[schedule_name] = {} if !default_schedules_csv_data.keys.include?(schedule_name)
      default_schedules_csv_data[schedule_name][element] = values
    end

    return default_schedules_csv_data
  end

  # Reads the data (or retrieves the cached data) from zipcode_weather_stations.csv.
  # Uses a global variable so the data is only read once.
  #
  # @return [Array<Array>] Array of arrays of data
  def self.get_weather_station_csv_data
    zipcode_csv_filepath = File.join(File.dirname(__FILE__), 'data', 'zipcode_weather_stations.csv')

    if $weather_lookup_cache[:csv_data].nil?
      # Note: We don't use the CSV library here because it's slow for large files
      $weather_lookup_cache[:csv_data] = File.readlines(zipcode_csv_filepath).map { |r| r.strip.split(',') }
    end

    return $weather_lookup_cache[:csv_data]
  end

  # Gets the default TMY3 EPW weather station for the specified zipcode. If the exact
  # zipcode is not found, we find the closest zipcode that shares the first 3 digits.
  #
  # @param zipcode [String] Zipcode of interest
  # @return [Hash] Mapping with keys for every column name in zipcode_weather_stations.csv
  def self.lookup_weather_data_from_zipcode(zipcode)
    if not $weather_lookup_cache["zipcode_#{zipcode}"].nil?
      # Use cache
      return $weather_lookup_cache["zipcode_#{zipcode}"]
    end

    begin
      zipcode3 = zipcode[0, 3]
      zipcode_int = Integer(Float(zipcode[0, 5])) # Convert to 5-digit integer
    rescue
      fail "Unexpected zip code: #{zipcode}."
    end

    zip_csv_data = get_weather_station_csv_data()

    weather_station = {}
    zip_distance = 99999 # init
    col_names = nil
    zip_csv_data.each_with_index do |row, i|
      if i == 0 # header
        col_names = row.map { |x| x.to_sym }
        next
      end
      next if row.nil? || row.empty?
      next unless row[0].start_with?(zipcode3) # Only allow match if first 3 digits are the same

      if row[0].size != 5
        fail "Zip code '#{row[0]}' in zipcode_weather_stations.csv does not have 5 digits."
      end

      distance = (Integer(Float(row[0])) - zipcode_int).abs() # Find closest zip code
      if distance < zip_distance
        zip_distance = distance
        weather_station = {}
        col_names.each_with_index do |col_name, j|
          weather_station[col_name] = row[j]
        end
      end
      next unless distance == 0

      $weather_lookup_cache["zipcode_#{zipcode}"] = weather_station
      return weather_station # Exact match
    end

    if weather_station.empty?
      fail "Zip code '#{zipcode}' could not be found in zipcode_weather_stations.csv"
    end

    $weather_lookup_cache["zipcode_#{zipcode}"] = weather_station
    return weather_station
  end

  # Gets the default TMY3 EPW weather station for the specified WMO.
  #
  # @param wmo [String] Weather station World Meteorological Organization (WMO) number
  # @return [Hash or nil] Mapping with keys for every column name in zipcode_weather_stations.csv if WMO is found, otherwise nil
  def self.lookup_weather_data_from_wmo(wmo)
    if not $weather_lookup_cache["wmo_#{wmo}"].nil?
      # Use cache
      return $weather_lookup_cache["wmo_#{wmo}"]
    end

    zip_csv_data = get_weather_station_csv_data()

    weather_station = {}
    col_names = nil
    wmo_idx = nil
    zip_csv_data.each_with_index do |row, i|
      if i == 0 # header
        col_names = row.map { |x| x.to_sym }
        wmo_idx = col_names.index(:station_wmo)
        next
      end
      next if row.nil? || row.empty?

      next unless row[wmo_idx] == wmo

      col_names.each_with_index do |col_name, j|
        weather_station[col_name] = row[j]
      end
      break
    end

    $weather_lookup_cache["wmo_#{wmo}"] = weather_station
    return weather_station
  end

  # Gets the default number of bathrooms in the dwelling unit.
  #
  # @param nbeds [Integer] Number of bedrooms in the dwelling unit
  # @return [Double] Number of bathrooms
  def self.get_num_bathrooms(nbeds)
    nbaths = nbeds / 2.0 + 0.5 # From BA HSP
    return nbaths
  end

  # Gets the default properties for cooking ranges/ovens.
  #
  # @return [Hash] Map of property type => value
  def self.get_range_oven_values()
    return { is_induction: false,
             is_convection: false }
  end

  # Gets the default properties for dishwashers.
  #
  # @param eri_version [String] Version of the ANSI/RESNET/ICC 301 Standard to use for equations/assumptions
  # @return [Hash] Map of property type => value
  def self.get_dishwasher_values(eri_version)
    if Constants::ERIVersions.index(eri_version) >= Constants::ERIVersions.index('2019A')
      return { rated_annual_kwh: 467.0, # kWh/yr
               label_electric_rate: 0.12, # $/kWh
               label_gas_rate: 1.09, # $/therm
               label_annual_gas_cost: 33.12, # $
               label_usage: 4.0, # cyc/week
               place_setting_capacity: 12.0 }
    else
      return { rated_annual_kwh: 467.0, # kWh/yr
               label_electric_rate: 999, # unused
               label_gas_rate: 999, # unused
               label_annual_gas_cost: 999, # unused
               label_usage: 999, # unused
               place_setting_capacity: 12.0 }
    end
  end

  # Gets the default properties for refrigerators.
  #
  # @param nbeds [Integer] Number of bedrooms in the dwelling unit
  # @return [Hash] Map of property type => value
  def self.get_refrigerator_values(nbeds)
    return { rated_annual_kwh: 637.0 + 18.0 * nbeds } # kWh/yr
  end

  # Gets the default properties for extra refrigerators.
  #
  # @return [Hash] Map of property type => value
  def self.get_extra_refrigerator_values()
    return { rated_annual_kwh: 243.6 } # kWh/yr
  end

  # Gets the default properties for freezers.
  #
  # @return [Hash] Map of property type => value
  def self.get_freezer_values()
    return { rated_annual_kwh: 319.8 } # kWh/yr
  end

  # Gets the default properties for clothes dryers.
  #
  # @param eri_version [String] Version of the ANSI/RESNET/ICC 301 Standard to use for equations/assumptions
  # @param fuel_type [String] HPXML fuel type (HPXML::FuelTypeXXX)
  # @return [Hash] Map of property type => value
  def self.get_clothes_dryer_values(eri_version, fuel_type)
    if Constants::ERIVersions.index(eri_version) >= Constants::ERIVersions.index('2019A')
      return { combined_energy_factor: 3.01 }
    else
      if fuel_type == HPXML::FuelTypeElectricity
        return { combined_energy_factor: 2.62,
                 control_type: HPXML::ClothesDryerControlTypeTimer }
      else
        return { combined_energy_factor: 2.32,
                 control_type: HPXML::ClothesDryerControlTypeTimer }
      end
    end
  end

  # Gets the default properties for clothes washers.
  #
  # @param eri_version [String] Version of the ANSI/RESNET/ICC 301 Standard to use for equations/assumptions
  # @return [Hash] Map of property type => value
  def self.get_clothes_washer_values(eri_version)
    if Constants::ERIVersions.index(eri_version) >= Constants::ERIVersions.index('2019A')
      return { integrated_modified_energy_factor: 1.0, # ft3/(kWh/cyc)
               rated_annual_kwh: 400.0, # kWh/yr
               label_electric_rate: 0.12, # $/kWh
               label_gas_rate: 1.09, # $/therm
               label_annual_gas_cost: 27.0, # $
               capacity: 3.0, # ft^3
               label_usage: 6.0 } # cyc/week
    else
      return { integrated_modified_energy_factor: 0.331, # ft3/(kWh/cyc)
               rated_annual_kwh: 704.0, # kWh/yr
               label_electric_rate: 0.08, # $/kWh
               label_gas_rate: 0.58, # $/therm
               label_annual_gas_cost: 23.0, # $
               capacity: 2.874, # ft^3
               label_usage: 999 } # unused
    end
  end

  # Gets the default piping length for a standard hot water distribution system.
  #
  # The length of hot water piping from the hot water heater to the farthest
  # hot water fixture, measured longitudinally from plans, assuming the hot water piping does
  # not run diagonally, plus 10 feet of piping for each floor level, plus 5 feet of piping for
  # unconditioned basements (if any).
  #
  # Source: ANSI/RESNET/ICC 301-2022
  #
  # @param has_uncond_bsmnt [Boolean] Whether the dwelling unit has an unconditioned basement
  # @param has_cond_bsmnt [Boolean] Whether the dwelling unit has a conditioned basement
  # @param cfa [Double] Conditioned floor area in the dwelling unit (ft2)
  # @param ncfl [Double] Total number of conditioned floors in the dwelling unit
  # @return [Double] Piping length (ft)
  def self.get_std_pipe_length(has_uncond_bsmnt, has_cond_bsmnt, cfa, ncfl)
    bsmnt = 0
    if has_uncond_bsmnt && (not has_cond_bsmnt)
      bsmnt = 1
    end

    return 2.0 * (cfa / ncfl)**0.5 + 10.0 * ncfl + 5.0 * bsmnt # PipeL in ANSI/RESNET/ICC 301
  end

  # Gets the default loop piping length for a recirculation hot water distribution system.
  #
  # The recirculation loop length including both supply and return sides,
  # measured longitudinally from plans, assuming the hot water piping does not run diagonally,
  # plus 20 feet of piping for each floor level greater than one plus 10 feet of piping for
  # unconditioned basements.
  #
  # Source: ANSI/RESNET/ICC 301-2022
  #
  # @param has_uncond_bsmnt [Boolean] Whether the dwelling unit has an unconditioned basement
  # @param has_cond_bsmnt [Boolean] Whether the dwelling unit has a conditioned basement
  # @param cfa [Double] Conditioned floor area in the dwelling unit (ft2)
  # @param ncfl [Double] Total number of conditioned floors in the dwelling unit
  # @return [Double] Piping length (ft)
  def self.get_recirc_loop_length(has_uncond_bsmnt, has_cond_bsmnt, cfa, ncfl)
    std_pipe_length = get_std_pipe_length(has_uncond_bsmnt, has_cond_bsmnt, cfa, ncfl)
    return 2.0 * std_pipe_length - 20.0 # refLoopL in ANSI/RESNET/ICC 301
  end

  # Gets the default branch piping length for a recirculation hot water distribution system.
  #
  # The length of the branch hot water piping from the recirculation loop
  # to the farthest hot water fixture from the recirculation loop, measured longitudinally
  # from plans, assuming the branch hot water piping does not run diagonally.
  #
  # Source: ANSI/RESNET/ICC 301-2022
  #
  # @return [Double] Piping length (ft)
  def self.get_recirc_branch_length()
    return 10.0 # See pRatio in ANSI/RESNET/ICC 301
  end

  # Gets the default pump power for a recirculation system.
  #
  # @return [Double] Pump power (W)
  def self.get_recirc_pump_power()
    return 50.0 # See pumpW in ANSI/RESNET/ICC 301
  end

  # Gets the default pump power for a shared recirculation system.
  #
  # @return [Double] Pump power (W)
  def self.get_shared_recirc_pump_power()
    # From ANSI/RESNET/ICC 301-2022 Eq. 4.2-43b
    pump_horsepower = 0.25
    motor_efficiency = 0.85
    pump_kw = pump_horsepower * 0.746 / motor_efficiency
    return UnitConversions.convert(pump_kw, 'kW', 'W')
  end

  # Gets the default location for a freezer or extra refrigerator.
  #
  # @param hpxml_bldg [HPXML::Building] HPXML Building object representing an individual dwelling unit
  # @return [String] Appliance location (HPXML::LocationXXX)
  def self.get_freezer_or_extra_fridge_location(hpxml_bldg)
    extra_refrigerator_location_hierarchy = [HPXML::LocationGarage,
                                             HPXML::LocationBasementUnconditioned,
                                             HPXML::LocationBasementConditioned,
                                             HPXML::LocationConditionedSpace]

    extra_refrigerator_location = nil
    extra_refrigerator_location_hierarchy.each do |location|
      if hpxml_bldg.has_location(location)
        extra_refrigerator_location = location
        break
      end
    end

    return extra_refrigerator_location
  end

  # Gets the default fraction of window area that is associated with operable windows.
  #
  # If a HPXML Window represents a single window, the value should be 0 or 1. If a HPXML
  # Window represents multiple windows, the value is calculated as the total window area
  # for any operable windows divided by the total window area.
  #
  # Source: ANSI/RESNET/ICC 301-2025
  #
  # @return [Double] Operable fraction (frac)
  def self.get_fraction_of_windows_operable()
    return 0.67 # 67%
  end

  # Gets the default specific leakage area (SLA) for a vented attic.
  # SLA is the effective leakage area (ELA) divided by the floor area.
  #
  # @return [Double] Specific leakage area (frac)
  def self.get_vented_attic_sla()
    return (1.0 / 300.0).round(6) # ANSI/RESNET/ICC 301, Table 4.2.2(1) - Attics
  end

  # Gets the default specific leakage area (SLA) for a vented crawlspace.
  # SLA is the effective leakage area (ELA) divided by the floor area.
  #
  # @return [Double] Specific leakage area (frac)
  def self.get_vented_crawl_sla()
    return (1.0 / 150.0).round(6) # ANSI/RESNET/ICC 301, Table 4.2.2(1) - Crawlspaces
  end

  # Gets the default whole-home mechanical ventilation fan flow rate required to
  # meet ASHRAE 62.2 for the given HPXML VentilationFan.
  #
  # The required fan flow rate, combined with an infiltration credit, will equal
  # the ASHRAE 62.2 total air exchange rate requirement.
  #
  # @param hpxml_bldg [HPXML::Building] HPXML Building object representing an individual dwelling unit
  # @param vent_fan [HPXML::VentilationFan] The HPXML ventilation fan of interest
  # @param weather [WeatherFile] Weather object containing EPW information
  # @param eri_version [String] Version of the ANSI/RESNET/ICC 301 Standard to use for equations/assumptions
  # @return [Double] Fan flow rate (cfm)
  def self.get_mech_vent_flow_rate_for_vent_fan(hpxml_bldg, vent_fan, weather, eri_version)
    # Calculates Qfan cfm requirement per ASHRAE 62.2 / ANSI/RESNET/ICC 301
    cfa = hpxml_bldg.building_construction.conditioned_floor_area
    nbeds = hpxml_bldg.building_construction.number_of_bedrooms
    infil_values = Airflow.get_values_from_air_infiltration_measurements(hpxml_bldg, weather)
    unit_type = hpxml_bldg.building_construction.residential_facility_type

    nl = Airflow.get_infiltration_NL_from_SLA(infil_values[:sla], infil_values[:height])
    q_inf = Airflow.get_mech_vent_qinf_cfm(nl, weather, cfa)
    q_tot = Airflow.get_mech_vent_qtot_cfm(nbeds, cfa)
    if vent_fan.is_balanced
      is_balanced, frac_imbal = true, 0.0
    else
      is_balanced, frac_imbal = false, 1.0
    end
    q_fan = Airflow.get_mech_vent_qfan_cfm(q_tot, q_inf, is_balanced, frac_imbal, infil_values[:a_ext], unit_type, eri_version, vent_fan.hours_in_operation)
    return q_fan
  end

  # Gets the default whole-home mechanical ventilation fan efficiency.
  #
  # Source: ANSI/RESNET/ICC 301
  #
  # @param vent_fan [HPXML::VentilationFan] The HPXML ventilation fan of interest
  # @return [Double] Fan efficiency (W/cfm)
  def self.get_mech_vent_fan_efficiency(vent_fan)
    if vent_fan.is_shared_system
      return 1.00 # Table 4.2.2(1) Note (n)
    end

    case vent_fan.fan_type
    when HPXML::MechVentTypeSupply, HPXML::MechVentTypeExhaust
      return 0.35
    when HPXML::MechVentTypeBalanced
      return 0.70
    when HPXML::MechVentTypeERV, HPXML::MechVentTypeHRV
      return 1.00
    else
      fail "Unexpected fan_type: '#{fan_type}'."
    end
  end

  # Gets the default infiltration ACH50 based on the provided leakiness description.
  #
  # Uses a regression developed by LBNL using ResDB data (https://resdb.lbl.gov) that takes into
  # account IECC zone, # cfa, year built, foundation type, duct location, etc. The leakiness
  # description is then used to further adjust the default (average) infiltration rate.
  #
  # @param cfa [Double] Conditioned floor area in the dwelling unit (ft2)
  # @param ncfl_ag [Double] Number of conditioned floors above grade
  # @param year_built [Integer] Year the dwelling unit is built
  # @param avg_ceiling_height [Double] Average floor to ceiling height within conditioned space (ft)
  # @param infil_volume [Double] Volume of space most impacted by the blower door test (ft3)
  # @param iecc_cz [String] IECC climate zone
  # @param fnd_type_fracs [Hash] Map of foundation type => area fraction
  # @param duct_loc_fracs [Hash] Map of duct location => area fraction
  # @param leakiness_description [String] Leakiness description to qualitatively describe the dwelling unit infiltration
  # @param air_sealed [Boolean] True if the dwelling unit was professionally air sealed (intended to be used by Home Energy Score)
  # @return [Double] Calculated ACH50 value
  def self.get_infiltration_ach50(cfa, ncfl_ag, year_built, avg_ceiling_height, infil_volume, iecc_cz,
                                  fnd_type_fracs, duct_loc_fracs, leakiness_description = nil, is_sealed = false)
    # Constants
    c_floor_area = -0.002078
    c_height = 0.06375
    # Multiplier summarized from Manual J 5A & 5B tables, average of all (values at certain leakiness description / average leakiness)
    leakage_multiplier_map = { HPXML::LeakinessVeryTight => 0.355,
                               HPXML::LeakinessTight => 0.686,
                               HPXML::LeakinessAverage => 1.0,
                               HPXML::LeakinessLeaky => 1.549,
                               HPXML::LeakinessVeryLeaky => 2.085 }
    leakage_multiplier = leakiness_description.nil? ? 1.0 : leakage_multiplier_map[leakiness_description]
    c_sealed = is_sealed ? -0.288 : 0.0

    # Vintage
    c_vintage = nil
    if year_built < 1960
      c_vintage = -0.2498
    elsif year_built <= 1969
      c_vintage = -0.4327
    elsif year_built <= 1979
      c_vintage = -0.4521
    elsif year_built <= 1989
      c_vintage = -0.6536
    elsif year_built <= 1999
      c_vintage = -0.9152
    elsif year_built >= 2000
      c_vintage = -1.058
    else
      fail "Unexpected vintage: #{year_built}"
    end

    # Climate zone
    c_iecc = nil
    case iecc_cz
    when '1A', '2A'
      c_iecc = 0.4727
    when '3A'
      c_iecc = 0.2529
    when '4A'
      c_iecc = 0.3261
    when '5A'
      c_iecc = 0.1118
    when '6A', '7'
      c_iecc = 0.0
    when '2B', '3B'
      c_iecc = -0.03755
    when '4B', '5B'
      c_iecc = -0.008774
    when '6B'
      c_iecc = 0.01944
    when '3C'
      c_iecc = 0.04827
    when '4C'
      c_iecc = 0.2584
    when '8'
      c_iecc = -0.5119
    else
      fail "Unexpected IECC climate zone: #{c_iecc}"
    end

    # Foundation type (weight by area)
    c_foundation = 0.0
    fnd_type_fracs.each do |foundation_type, area_fraction|
      case foundation_type
      when HPXML::FoundationTypeSlab, HPXML::FoundationTypeAboveApartment
        c_foundation -= 0.036992 * area_fraction
      when HPXML::FoundationTypeBasementConditioned, HPXML::FoundationTypeCrawlspaceUnvented, HPXML::FoundationTypeCrawlspaceConditioned
        c_foundation += 0.108713 * area_fraction
      when HPXML::FoundationTypeBasementUnconditioned, HPXML::FoundationTypeCrawlspaceVented, HPXML::FoundationTypeBellyAndWing, HPXML::FoundationTypeAmbient
        c_foundation += 0.180352 * area_fraction
      else
        fail "Unexpected foundation type: #{foundation_type}"
      end
    end

    c_duct = 0.0
    duct_loc_fracs.each do |duct_location, area_fraction|
      if (HPXML::conditioned_locations + HPXML::multifamily_common_space_locations + [HPXML::LocationUnderSlab, HPXML::LocationExteriorWall, HPXML::LocationOutside, HPXML::LocationRoofDeck, HPXML::LocationManufacturedHomeBelly]).include? duct_location
        c_duct -= 0.12381 * area_fraction
      elsif [HPXML::LocationAtticUnvented, HPXML::LocationBasementUnconditioned, HPXML::LocationGarage, HPXML::LocationCrawlspaceUnvented].include? duct_location
        c_duct += 0.07126 * area_fraction
      elsif HPXML::vented_locations.include? duct_location
        c_duct += 0.18072 * area_fraction
      else
        fail "Unexpected duct location: #{duct_location}"
      end
    end

    floor_area_m2 = UnitConversions.convert(cfa, 'ft^2', 'm^2')
    height_m = UnitConversions.convert(ncfl_ag * avg_ceiling_height, 'ft', 'm') + 0.5

    # Normalized leakage
    nl = Math.exp(floor_area_m2 * c_floor_area + height_m * c_height +
                  c_sealed + c_vintage + c_iecc + c_foundation + c_duct) * leakage_multiplier

    # Specific Leakage Area
    sla = nl / (1000.0 * ncfl_ag**0.3)

    # ACH50
    infil_avg_ceil_height = infil_volume / cfa
    ach50 = Airflow.get_infiltration_ACH50_from_SLA(sla, infil_avg_ceil_height)

    return ach50
  end

  # Gets the default effective R-value for an air distribution duct.
  #
  # The duct effective R-value is used in the actual duct heat transfer calculation. It includes all
  # effects (i.e., interior/exterior air films, adjustments for presence of round ducts, and adjustments
  # when buried in loose-fill attic insulation)
  #
  # @param r_nominal [Double] Duct nominal insulation R-value (hr-ft2-F/Btu)
  # @param side [String] Whether the duct is on the supply or return side (HPXML::DuctTypeXXX)
  # @param buried_level [String] How deeply the duct is buried in loose-fill insulation (HPXML::DuctBuriedInsulationXXX)
  # @param f_rect [Double] The fraction of duct length that is rectangular (not round)
  # @return [Double] Duct effective R-value (hr-ft2-F/Btu)
  def self.get_duct_effective_r_value(r_nominal, side, buried_level, f_rect)
    # This methodology has been proposed by NREL for ANSI/RESNET/ICC 301-2025.
    if buried_level == HPXML::DuctBuriedInsulationNone
      if r_nominal <= 0
        # Uninsulated ducts are set to R-1.7 based on ASHRAE HOF and the above paper.
        return 1.7
      else
        # Insulated duct equations based on "True R-Values of Round Residential Ductwork"
        # by Palmiter & Kruse 2006.
        if side == HPXML::DuctTypeSupply
          d_round = 6.0 # in, assumed average diameter
        elsif side == HPXML::DuctTypeReturn
          d_round = 14.0 # in, assumed average diameter
        end
        f_round = 1.0 - f_rect # Fraction of duct length for round ducts (not rectangular)
        r_ext = 0.667 # Exterior film R-value
        r_int_rect = 0.333 # Interior film R-value for rectangular ducts
        r_int_round = 0.3429 * (d_round**0.1974) # Interior film R-value for round ducts
        k_ins = 2.8 # Thermal resistivity of duct insulation (R-value per inch, assumed fiberglass)
        t = r_nominal / k_ins # Duct insulation thickness
        r_actual = r_nominal / t * (d_round / 2.0) * Math::log(1.0 + (2.0 * t) / d_round) # Actual R-value for round duct
        r_rect = r_int_rect + r_nominal + r_ext # Total R-value for rectangular ducts, including air films
        r_round = r_int_round + r_actual + r_ext * (d_round / (d_round + 2 * t)) # Total R-value for round ducts, including air films
        r_effective = 1.0 / (f_rect / r_rect + f_round / r_round) # Combined effective R-value
        return r_effective.round(2)
      end
    else
      if side == HPXML::DuctTypeSupply
        # Equations derived from Table 13 in https://www.nrel.gov/docs/fy13osti/55876.pdf
        # assuming 6-in supply diameter
        case buried_level
        when HPXML::DuctBuriedInsulationPartial
          return (4.28 + 0.65 * r_nominal).round(2)
        when HPXML::DuctBuriedInsulationFull
          return (6.22 + 0.89 * r_nominal).round(2)
        when HPXML::DuctBuriedInsulationDeep
          return (13.41 + 0.63 * r_nominal).round(2)
        end
      elsif side == HPXML::DuctTypeReturn
        # Equations derived from Table 13 in https://www.nrel.gov/docs/fy13osti/55876.pdf
        # assuming 14-in return diameter
        case buried_level
        when HPXML::DuctBuriedInsulationPartial
          return (4.62 + 1.31 * r_nominal).round(2)
        when HPXML::DuctBuriedInsulationFull
          return (8.91 + 1.29 * r_nominal).round(2)
        when HPXML::DuctBuriedInsulationDeep
          return (18.64 + 1.0 * r_nominal).round(2)
        end
      end
    end
  end

  # Gets the default location for a water heater based on the IECC climate zone (if available).
  #
  # @param hpxml_bldg [HPXML::Building] HPXML Building object representing an individual dwelling unit
  # @param iecc_zone [String] IECC climate zone
  # @return [String] Water heater location (HPXML::LocationXXX)
  def self.get_water_heater_location(hpxml_bldg, iecc_zone = nil)
    # ANSI/RESNET/ICC 301-2022C
    case iecc_zone
    when '1A', '1B', '1C', '2A', '2B', '2C', '3A', '3B', '3C'
      location_hierarchy = [HPXML::LocationGarage,
                            HPXML::LocationConditionedSpace]
    when '4A', '4B', '4C', '5A', '5B', '5C', '6A', '6B', '6C', '7', '8'
      location_hierarchy = [HPXML::LocationBasementUnconditioned,
                            HPXML::LocationBasementConditioned,
                            HPXML::LocationConditionedSpace]
    else
      if not iecc_zone.nil?
        fail "Unexpected IECC zone: #{iecc_zone}."
      end

      location_hierarchy = [HPXML::LocationBasementConditioned,
                            HPXML::LocationBasementUnconditioned,
                            HPXML::LocationConditionedSpace]
    end
    location_hierarchy.each do |location|
      if hpxml_bldg.has_location(location)
        return location
      end
    end
  end

  # Gets the default setpoint temperature for a water heater.
  #
  # @param eri_version [String] Version of the ANSI/RESNET/ICC 301 Standard to use for equations/assumptions
  # @return [Double] Water heater setpoint temperature (F)
  def self.get_water_heater_temperature(eri_version)
    if Constants::ERIVersions.index(eri_version) >= Constants::ERIVersions.index('2014A')
      # 2014 w/ Addendum A or newer
      return 125.0
    else
      return 120.0
    end
  end

  # Gets the default performance adjustment for a tankless water heater. Multiplier on efficiency
  # to account for cycling.
  #
  # @param water_heating_system [HPXML::WaterHeatingSystem] The HPXML water heating system of interest
  # @return [Double] Water heater performance adjustment (frac)
  def self.get_water_heater_performance_adjustment(water_heating_system)
    return unless water_heating_system.water_heater_type == HPXML::WaterHeaterTypeTankless
    if not water_heating_system.energy_factor.nil?
      return 0.92 # Applies to EF, ANSI/RESNET/ICC 301-2022
    elsif not water_heating_system.uniform_energy_factor.nil?
      return 0.94 # Applies to UEF, ANSI/RESNET/ICC 301-2022
    end
  end

  # Gets the default heating capacity for the water heater based on fuel type and number of bedrooms
  # and bathrooms in the home.
  #
  # Source: Table 8. Benchmark DHW Storage and Burner Capacity in 2014 BA HSP
  #
  # @param fuel [String] Water heater fuel type (HPXML::FuelTypeXXX)
  # @param nbeds [Integer] Number of bedrooms in the dwelling unit
  # @param num_water_heaters [Integer] Number of water heaters serving the dwelling unit
  # @param nbaths [Integer] Number of bathrooms in the dwelling unit
  # @return [Double] Water heater heating capacity (kBtu/hr)
  def self.get_water_heater_heating_capacity(fuel, nbeds, num_water_heaters, nbaths = nil)
    if nbaths.nil?
      nbaths = Defaults.get_num_bathrooms(nbeds)
    end

    # Adjust the heating capacity if there are multiple water heaters in the home
    nbaths /= num_water_heaters.to_f

    if fuel != HPXML::FuelTypeElectricity
      if nbeds <= 3
        cap_kbtuh = 36.0
      elsif nbeds == 4
        cap_kbtuh = 38.0
      elsif nbeds == 5
        cap_kbtuh = 48.0
      else
        cap_kbtuh = 50.0
      end
      return cap_kbtuh
    else
      if nbeds == 1
        cap_kw = 2.5
      elsif nbeds == 2
        if nbaths <= 1.5
          cap_kw = 3.5
        else
          cap_kw = 4.5
        end
      elsif nbeds == 3
        if nbaths <= 1.5
          cap_kw = 4.5
        else
          cap_kw = 5.5
        end
      else
        cap_kw = 5.5
      end
      return UnitConversions.convert(cap_kw, 'kW', 'kBtu/hr')
    end
  end

  # Gets the default tank volume for a storage water heater based on fuel type and number of bedrooms
  # and bathrooms in the home.
  #
  # Source: Table 8. Benchmark DHW Storage and Burner Capacity in 2014 BA HSP
  #
  # @param fuel [String] Water heater fuel type (HPXML::FuelTypeXXX)
  # @param nbeds [Integer] Number of bedrooms in the dwelling unit
  # @param nbaths [Integer] Number of bathrooms in the dwelling unit
  # @return [Double] Water heater tank volume (gal)
  def self.get_water_heater_tank_volume(fuel, nbeds, nbaths = nil)
    if nbaths.nil?
      nbaths = Defaults.get_num_bathrooms(nbeds)
    end

    if fuel != HPXML::FuelTypeElectricity # Non-electric tank WHs
      case nbeds
      when 0, 1, 2
        return 30.0
      when 3
        if nbaths <= 1.5
          return 30.0
        else
          return 40.0
        end
      when 4
        if nbaths <= 2.5
          return 40.0
        else
          return 50.0
        end
      else
        return 50.0
      end
    else
      case nbeds
      when 0, 1
        return 30.0
      when 2
        if nbaths <= 1.5
          return 30.0
        else
          return 40.0
        end
      when 3
        if nbaths <= 1.5
          return 40.0
        else
          return 50.0
        end
      when 4
        if nbaths <= 2.5
          return 50.0
        else
          return 66.0
        end
      when 5
        return 66.0
      else
        return 80.0
      end
    end
  end

  # Gets the default recovery efficiency for the water heater based on fuel type and efficiency.
  #
  # @param water_heating_system [HPXML::WaterHeatingSystem] The HPXML water heating system of interest
  # @return [Double] Water heater recovery efficiency (frac)
  def self.get_water_heater_recovery_efficiency(water_heating_system)
    if water_heating_system.fuel_type == HPXML::FuelTypeElectricity
      return 0.98
    else
      # FUTURE: Develop a separate algorithm specific to UEF.
      ef = water_heating_system.energy_factor
      if ef.nil?
        ef = Waterheater.calc_ef_from_uef(water_heating_system)
      end
      # Based on a regression of AHRI certified water heaters
      if ef >= 0.75 # Condensing water heater
        re = 0.561 * ef + 0.439
      else
        re = 0.252 * ef + 0.608
      end
      return re
    end
  end

  # Gets the default UEF usage bin for a water heater, based on its first hour rating (FHR).
  #
  # @param first_hour_rating [Double] First hour rating (gal/hr)
  # @return [String] UEF usage bin (HPXML::WaterHeaterUsageBinXXX)
  def self.get_water_heater_usage_bin(first_hour_rating)
    if first_hour_rating < 18.0
      return HPXML::WaterHeaterUsageBinVerySmall
    elsif first_hour_rating < 51.0
      return HPXML::WaterHeaterUsageBinLow
    elsif first_hour_rating < 75.0
      return HPXML::WaterHeaterUsageBinMedium
    else
      return HPXML::WaterHeaterUsageBinHigh
    end
  end

  # Gets the default storage volume for a solar hot water system.
  #
  # @param collector_area [Double] Area of the collector (ft2)
  # @return [Double] Solar thermal storage volume (gal)
  def self.get_solar_thermal_system_storage_volume(collector_area)
    return 1.5 * collector_area # Assumption; 1.5 gal for every sqft of collector area
  end

  # Get the default system losses for a PV system.
  #
  # @param year_modules_manufactured [Integer] year of manufacture of the modules
  # @return [Double] System losses (frac)
  def self.get_pv_system_losses(year_modules_manufactured = nil)
    default_loss_fraction = 0.14 # PVWatts default system losses
    if not year_modules_manufactured.nil?
      return PV.calc_losses_fraction_from_year(year_modules_manufactured, default_loss_fraction)
    else
      return default_loss_fraction
    end
  end

  # Gets the default color for a roof.
  #
  # @param roof [HPXML::Roof] The HPXML roof of interest
  # @return [String] Roof color (HPXML::ColorXXX)
  def self.get_roof_color(roof)
    map = Constructions.get_roof_color_and_solar_absorptance_map
    color_map = {}
    map.each do |key, value|
      next unless key[1] == roof.roof_type

      color_map[key[0]] = value
    end
    color = color_map.min_by { |_k, v| (v - roof.solar_absorptance).abs }[0]
    return color
  end

  # Gets the default solar absorptance for a roof.
  #
  # @param roof [HPXML::Roof] The HPXML roof of interest
  # @return [Double] Roof solar absorptance (frac)
  def self.get_roof_solar_absorptance(roof)
    map = Constructions.get_roof_color_and_solar_absorptance_map
    return map[[roof.roof_color, roof.roof_type]]
  end

  # Gets the default color for a wall.
  #
  # @param wall [HPXML::Wall or HPXML::RimJoist] The HPXML wall of interest
  # @return [String] The wall color (HPXML::ColorXXX)
  def self.get_wall_color(wall)
    map = Constructions.get_wall_color_and_solar_absorptance_map
    color = map.min_by { |_k, v| (v - wall.solar_absorptance).abs }[0]
    return color
  end

  # Gets the default solar absorptance for a wall.
  #
  # @param wall [HPXML::Wall or HPXML::RimJoist] The HPXML wall of interest
  # @return [Double] Wall solar absorptance (frac)
  def self.get_wall_solar_absorptance(wall)
    map = Constructions.get_wall_color_and_solar_absorptance_map
    return map[wall.color]
  end

  # Gets the default U-factor and SHGC from window physical properties.
  #
  # @param window [HPXML::Window or HPXML::Skylight] The HPXML window of interest
  # @return [Array<Double, Double>] Window U-factor, SHGC
  def self.get_window_ufactor_shgc(window)
    type = window.is_a?(HPXML::Window) ? 'window' : 'skylight'

    case window.glass_layers
    when HPXML::WindowLayersSinglePane
      n_panes = 1
    when HPXML::WindowLayersDoublePane
      n_panes = 2
    when HPXML::WindowLayersTriplePane
      n_panes = 3
    when HPXML::WindowLayersGlassBlock
      return [0.6, 0.6] # From https://www.federalregister.gov/documents/2016/06/17/2016-13547/energy-conservation-standards-for-manufactured-housing
    end

    case window.frame_type
    when HPXML::WindowFrameTypeAluminum, HPXML::WindowFrameTypeMetal
      is_metal_frame = true
    when HPXML::WindowFrameTypeWood, HPXML::WindowFrameTypeVinyl, HPXML::WindowFrameTypeFiberglass
      is_metal_frame = false
    else
      fail "Unexpected #{type.downcase} frame type."
    end

    case window.glass_type
    when HPXML::WindowGlassTypeClear, HPXML::WindowGlassTypeReflective
      glass_type = 'clear'
    when HPXML::WindowGlassTypeTinted, HPXML::WindowGlassTypeTintedReflective
      glass_type = 'tinted'
    when HPXML::WindowGlassTypeLowE, HPXML::WindowGlassTypeLowEHighSolarGain
      glass_type = 'low_e_insulating'
    when HPXML::WindowGlassTypeLowELowSolarGain
      glass_type = 'low_e_solar_control'
    else
      fail "Unexpected #{type.downcase} glass type."
    end

    if window.glass_layers == HPXML::WindowLayersSinglePane
      gas_fill = 'none'
    else
      case window.gas_fill
      when HPXML::WindowGasAir
        gas_fill = 'air'
      when HPXML::WindowGasArgon,
           HPXML::WindowGasKrypton,
           HPXML::WindowGasXenon,
           HPXML::WindowGasNitrogen,
           HPXML::WindowGasOther
        gas_fill = 'gas'
      else
        fail "Unexpected #{type.downcase} gas type."
      end
    end

    # Lookup values
    # From http://hes-documentation.lbl.gov/calculation-methodology/calculation-of-energy-consumption/heating-and-cooling-calculation/building-envelope/window-skylight-construction-types
    key = [is_metal_frame, window.thermal_break, n_panes, glass_type, gas_fill]
    if type.downcase == 'window'
      vals = { [true, false, 1, 'clear', 'none'] => [1.27, 0.75], # Single-pane, clear, aluminum frame
               [false, nil, 1, 'clear', 'none'] => [0.89, 0.64], # Single-pane, clear, wood or vinyl frame
               [true, false, 1, 'tinted', 'none'] => [1.27, 0.64], # Single-pane, tinted, aluminum frame
               [false, nil, 1, 'tinted', 'none'] => [0.89, 0.54], # Single-pane, tinted, wood or vinyl frame
               [true, false, 2, 'clear', 'air'] => [0.81, 0.67], # Double-pane, clear, aluminum frame
               [true, true, 2, 'clear', 'air'] => [0.60, 0.67], # Double-pane, clear, aluminum frame w/ thermal break
               [false, nil, 2, 'clear', 'air'] => [0.51, 0.56], # Double-pane, clear, wood or vinyl frame
               [true, false, 2, 'tinted', 'air'] => [0.81, 0.55], # Double-pane, tinted, aluminum frame
               [true, true, 2, 'tinted', 'air'] => [0.60, 0.55], # Double-pane, tinted, aluminum frame w/ thermal break
               [false, nil, 2, 'tinted', 'air'] => [0.51, 0.46], # Double-pane, tinted, wood or vinyl frame
               [false, nil, 2, 'low_e_insulating', 'air'] => [0.42, 0.52], # Double-pane, insulating low-E, wood or vinyl frame
               [true, true, 2, 'low_e_insulating', 'gas'] => [0.47, 0.62], # Double-pane, insulating low-E, argon gas fill, aluminum frame w/ thermal break
               [false, nil, 2, 'low_e_insulating', 'gas'] => [0.39, 0.52], # Double-pane, insulating low-E, argon gas fill, wood or vinyl frame
               [true, false, 2, 'low_e_solar_control', 'air'] => [0.67, 0.37], # Double-pane, solar-control low-E, aluminum frame
               [true, true, 2, 'low_e_solar_control', 'air'] => [0.47, 0.37], # Double-pane, solar-control low-E, aluminum frame w/ thermal break
               [false, nil, 2, 'low_e_solar_control', 'air'] => [0.39, 0.31], # Double-pane, solar-control low-E, wood or vinyl frame
               [false, nil, 2, 'low_e_solar_control', 'gas'] => [0.36, 0.31], # Double-pane, solar-control low-E, argon gas fill, wood or vinyl frame
               [false, nil, 3, 'low_e_insulating', 'gas'] => [0.27, 0.31] }[key] # Triple-pane, insulating low-E, argon gas fill, wood or vinyl frame
    elsif type.downcase == 'skylight'
      vals = { [true, false, 1, 'clear', 'none'] => [1.98, 0.75], # Single-pane, clear, aluminum frame
               [false, nil, 1, 'clear', 'none'] => [1.47, 0.64], # Single-pane, clear, wood or vinyl frame
               [true, false, 1, 'tinted', 'none'] => [1.98, 0.64], # Single-pane, tinted, aluminum frame
               [false, nil, 1, 'tinted', 'none'] => [1.47, 0.54], # Single-pane, tinted, wood or vinyl frame
               [true, false, 2, 'clear', 'air'] => [1.30, 0.67], # Double-pane, clear, aluminum frame
               [true, true, 2, 'clear', 'air'] => [1.10, 0.67], # Double-pane, clear, aluminum frame w/ thermal break
               [false, nil, 2, 'clear', 'air'] => [0.84, 0.56], # Double-pane, clear, wood or vinyl frame
               [true, false, 2, 'tinted', 'air'] => [1.30, 0.55], # Double-pane, tinted, aluminum frame
               [true, true, 2, 'tinted', 'air'] => [1.10, 0.55], # Double-pane, tinted, aluminum frame w/ thermal break
               [false, nil, 2, 'tinted', 'air'] => [0.84, 0.46], # Double-pane, tinted, wood or vinyl frame
               [false, nil, 2, 'low_e_insulating', 'air'] => [0.74, 0.52], # Double-pane, insulating low-E, wood or vinyl frame
               [true, true, 2, 'low_e_insulating', 'gas'] => [0.95, 0.62], # Double-pane, insulating low-E, argon gas fill, aluminum frame w/ thermal break
               [false, nil, 2, 'low_e_insulating', 'gas'] => [0.68, 0.52], # Double-pane, insulating low-E, argon gas fill, wood or vinyl frame
               [true, false, 2, 'low_e_solar_control', 'air'] => [1.17, 0.37], # Double-pane, solar-control low-E, aluminum frame
               [true, true, 2, 'low_e_solar_control', 'air'] => [0.98, 0.37], # Double-pane, solar-control low-E, aluminum frame w/ thermal break
               [false, nil, 2, 'low_e_solar_control', 'air'] => [0.71, 0.31], # Double-pane, solar-control low-E, wood or vinyl frame
               [false, nil, 2, 'low_e_solar_control', 'gas'] => [0.65, 0.31], # Double-pane, solar-control low-E, argon gas fill, wood or vinyl frame
               [false, nil, 3, 'low_e_insulating', 'gas'] => [0.47, 0.31] }[key] # Triple-pane, insulating low-E, argon gas fill, wood or vinyl frame
    else
      fail 'Unexpected type.'
    end
    return vals if not vals.nil?

    fail "Could not lookup UFactor and SHGC for #{type.downcase} '#{window.id}'."
  end

  # Gets the default compressor type for a HVAC system.
  #
<<<<<<< HEAD
  # @param [HPXML::HeatingSystem or HPXML::CoolingSystem or HPXML::HeatPump]
  # @return [String] Compressor type (HPXML::HVACCompressorTypeXXX)
  def self.get_hvac_compressor_type(hvac_system)
    hvac_type = (hvac_system.is_a? HPXML::HeatPump) ? hvac_system.heat_pump_type : hvac_system.cooling_system_type
    case hvac_type
    when HPXML::HVACTypeCentralAirConditioner,
         HPXML::HVACTypeHeatPumpAirToAir
      if HVAC.calc_seer_from_seer2(hvac_system) <= 15
        return HPXML::HVACCompressorTypeSingleStage
      elsif HVAC.calc_seer_from_seer2(hvac_system) <= 21
        return HPXML::HVACCompressorTypeTwoStage
      elsif HVAC.calc_seer_from_seer2(hvac_system) > 21
        return HPXML::HVACCompressorTypeVariableSpeed
      end
    when HPXML::HVACTypeMiniSplitAirConditioner,
         HPXML::HVACTypeHeatPumpMiniSplit
      return HPXML::HVACCompressorTypeVariableSpeed
=======
  # @param hvac_type [String] The type of cooling system or heat pump (HPXML::HVACTypeXXX)
  # @return [String] Compressor type (HPXML::HVACCompressorTypeXXX)
  def self.get_hvac_compressor_type(hvac_type)
    case hvac_type
>>>>>>> eadf702d
    when HPXML::HVACTypePTAC,
         HPXML::HVACTypeHeatPumpPTHP,
         HPXML::HVACTypeHeatPumpRoom,
         HPXML::HVACTypeRoomAirConditioner
      return HPXML::HVACCompressorTypeSingleStage
    end
    return
  end

  # Gets the default fan power for a ceiling fan.
  #
  # Source: ANSI/RESNET/ICC 301
  #
  # @return [Double] Fan power (W)
  def self.get_ceiling_fan_power()
    return 42.6
  end

  # Gets the default quantity of ceiling fans.
  #
  # Source: ANSI/RESNET/ICC 301
  #
  # @param nbeds [Integer] Number of bedrooms in the dwelling unit
  # @return [Integer] Number of ceiling fans
  def self.get_ceiling_fan_quantity(nbeds)
    return nbeds + 1
  end

  # Gets the default primary/secondary locations for a duct.
  #
  # @param hpxml_bldg [HPXML::Building] HPXML Building object representing an individual dwelling unit
  # @return [Array<String, String>] Duct primary/secondary location (HPXML::LocationXXX)
  def self.get_duct_locations(hpxml_bldg)
    primary_duct_location_hierarchy = [HPXML::LocationBasementConditioned,
                                       HPXML::LocationBasementUnconditioned,
                                       HPXML::LocationCrawlspaceConditioned,
                                       HPXML::LocationCrawlspaceVented,
                                       HPXML::LocationCrawlspaceUnvented,
                                       HPXML::LocationAtticVented,
                                       HPXML::LocationAtticUnvented,
                                       HPXML::LocationGarage]

    primary_duct_location = nil
    primary_duct_location_hierarchy.each do |location|
      if hpxml_bldg.has_location(location)
        primary_duct_location = location
        break
      end
    end
    secondary_duct_location = HPXML::LocationConditionedSpace

    return primary_duct_location, secondary_duct_location
  end

  # Gets the default supply/return surface areas for a duct.
  #
  # @param duct_type [String] Whether the duct is on the supply or return side (HPXML::DuctTypeXXX)
  # @param ncfl_ag [Double] Number of conditioned floors above grade in the dwelling unit
  # @param cfa_served [Double] Dwelling unit conditioned floor area served by this distribution system (ft^2)
  # @param n_returns [Integer] Number of return registers
  # @return [Array<Double, Double>] Primary/secondary duct surface areas (ft^2)
  def self.get_duct_surface_area(duct_type, ncfl_ag, cfa_served, n_returns)
    # Equations based on ASHRAE 152
    # https://www.energy.gov/eere/buildings/downloads/ashrae-standard-152-spreadsheet

    # Fraction of primary ducts (ducts outside conditioned space)
    f_out = get_duct_outside_fraction(ncfl_ag)

    if duct_type == HPXML::DuctTypeSupply
      primary_duct_area = 0.27 * cfa_served * f_out
      secondary_duct_area = 0.27 * cfa_served * (1.0 - f_out)
    elsif duct_type == HPXML::DuctTypeReturn
      b_r = (n_returns < 6) ? (0.05 * n_returns) : 0.25
      primary_duct_area = b_r * cfa_served * f_out
      secondary_duct_area = b_r * cfa_served * (1.0 - f_out)
    end

    return primary_duct_area, secondary_duct_area
  end

  # Gets the default fraction of duct surface area outside conditioned space.
  #
  # @param ncfl_ag [Double] Number of conditioned floors above grade in the dwelling unit
  # @return [Double] Fraction outside conditioned space
  def self.get_duct_outside_fraction(ncfl_ag)
    # Equation based on ASHRAE 152
    # https://www.energy.gov/eere/buildings/downloads/ashrae-standard-152-spreadsheet
    f_out = (ncfl_ag <= 1) ? 1.0 : 0.75
    return f_out
  end

  # Gets the default pump power for a closed loop ground-source heat pump.
  #
  # @return [Double] Pump power (W/ton)
  def self.get_gshp_pump_power()
    return 80.0 # Rough estimate based on a literature review of different studies/websites
  end

  # Gets the default Electric Auxiliary Energy (EAE) for a boiler.
  #
  # @param heating_system [HPXML::HeatingSystem] The HPXML heating system of interest
  # @return [Double or nil] EAE annual consumption if applicable (kWh/yr)
  def self.get_boiler_eae(heating_system)
    if heating_system.heating_system_type != HPXML::HVACTypeBoiler
      return
    end
    if not heating_system.electric_auxiliary_energy.nil?
      return heating_system.electric_auxiliary_energy
    end

    # From ANSI/RESNET/ICC 301-2019 Standard
    fuel = heating_system.heating_system_fuel

    if heating_system.is_shared_system
      distribution_system = heating_system.distribution_system
      distribution_type = distribution_system.distribution_system_type

      if not heating_system.shared_loop_watts.nil?
        sp_kw = UnitConversions.convert(heating_system.shared_loop_watts, 'W', 'kW')
        n_dweq = heating_system.number_of_units_served.to_f
        if distribution_system.air_type == HPXML::AirTypeFanCoil
          aux_in = UnitConversions.convert(heating_system.fan_coil_watts, 'W', 'kW')
        else
          aux_in = 0.0 # ANSI/RESNET/ICC 301-2019 Section 4.4.7.2
        end
        # ANSI/RESNET/ICC 301-2019 Equation 4.4-5
        return (((sp_kw / n_dweq) + aux_in) * 2080.0).round(2) # kWh/yr
      elsif distribution_type == HPXML::HVACDistributionTypeHydronic
        # kWh/yr, per ANSI/RESNET/ICC 301-2019 Table 4.5.2(5)
        if distribution_system.hydronic_type == HPXML::HydronicTypeWaterLoop # Shared boiler w/ WLHP
          return 265.0
        else # Shared boiler w/ baseboard/radiators/etc
          return 220.0
        end
      elsif distribution_type == HPXML::HVACDistributionTypeAir
        if distribution_system.air_type == HPXML::AirTypeFanCoil # Shared boiler w/ fan coil
          return 438.0
        end
      end

    else # In-unit boilers

      if [HPXML::FuelTypeNaturalGas,
          HPXML::FuelTypePropane,
          HPXML::FuelTypeElectricity,
          HPXML::FuelTypeWoodCord,
          HPXML::FuelTypeWoodPellets].include? fuel
        return 170.0 # kWh/yr
      elsif [HPXML::FuelTypeOil,
             HPXML::FuelTypeOil1,
             HPXML::FuelTypeOil2,
             HPXML::FuelTypeOil4,
             HPXML::FuelTypeOil5or6,
             HPXML::FuelTypeDiesel,
             HPXML::FuelTypeKerosene,
             HPXML::FuelTypeCoal,
             HPXML::FuelTypeCoalAnthracite,
             HPXML::FuelTypeCoalBituminous,
             HPXML::FuelTypeCoke].include? fuel
        return 330.0 # kWh/yr
      end
    end
  end

  # Gets the default interior/garage/exterior lighting fractions. Used by OS-ERI, OS-HEScore, etc.
  #
  # Source: ANSI/RESNET/ICC 301
  #
  # @return [Hash] Map of [HPXML::LocationXXX, HPXML::LightingTypeXXX] => lighting fraction
  def self.get_lighting_fractions()
    ltg_fracs = {}
    [HPXML::LocationInterior, HPXML::LocationExterior, HPXML::LocationGarage].each do |location|
      [HPXML::LightingTypeCFL, HPXML::LightingTypeLFL, HPXML::LightingTypeLED].each do |lighting_type|
        if (location == HPXML::LocationInterior) && (lighting_type == HPXML::LightingTypeCFL)
          ltg_fracs[[location, lighting_type]] = 0.1
        else
          ltg_fracs[[location, lighting_type]] = 0
        end
      end
    end
    return ltg_fracs
  end

  # Gets the default heating setpoints.
  #
  # Source: ANSI/RESNET/ICC 301
  #
  # @param control_type [String] Thermostat control type (HPXML::HVACControlTypeXXX)
  # @param eri_version [String] Version of the ANSI/RESNET/ICC 301 Standard to use for equations/assumptions
  # @return [Array<String, String>] 24 hourly comma-separated weekday and weekend setpoints
  def self.get_heating_setpoint(control_type, eri_version)
    htg_wd_setpoints = '68, 68, 68, 68, 68, 68, 68, 68, 68, 68, 68, 68, 68, 68, 68, 68, 68, 68, 68, 68, 68, 68, 68, 68'
    htg_we_setpoints = '68, 68, 68, 68, 68, 68, 68, 68, 68, 68, 68, 68, 68, 68, 68, 68, 68, 68, 68, 68, 68, 68, 68, 68'
    if control_type == HPXML::HVACControlTypeProgrammable
      if Constants::ERIVersions.index(eri_version) >= Constants::ERIVersions.index('2022')
        htg_wd_setpoints = '66, 66, 66, 66, 66, 67, 68, 68, 68, 68, 68, 68, 68, 68, 68, 68, 68, 68, 68, 68, 68, 68, 68, 66'
        htg_we_setpoints = '66, 66, 66, 66, 66, 67, 68, 68, 68, 68, 68, 68, 68, 68, 68, 68, 68, 68, 68, 68, 68, 68, 68, 66'
      else
        htg_wd_setpoints = '66, 66, 66, 66, 66, 66, 68, 68, 68, 68, 68, 68, 68, 68, 68, 68, 68, 68, 68, 68, 68, 68, 68, 66'
        htg_we_setpoints = '66, 66, 66, 66, 66, 66, 68, 68, 68, 68, 68, 68, 68, 68, 68, 68, 68, 68, 68, 68, 68, 68, 68, 66'
      end
    elsif control_type != HPXML::HVACControlTypeManual
      fail "Unexpected control type #{control_type}."
    end
    return htg_wd_setpoints, htg_we_setpoints
  end

  # Gets the default cooling setpoints.
  #
  # Source: ANSI/RESNET/ICC 301
  #
  # @param control_type [String] Thermostat control type (HPXML::HVACControlTypeXXX)
  # @param eri_version [String] Version of the ANSI/RESNET/ICC 301 Standard to use for equations/assumptions
  # @return [Array<String, String>] 24 hourly comma-separated weekday and weekend setpoints
  def self.get_cooling_setpoint(control_type, eri_version)
    clg_wd_setpoints = '78, 78, 78, 78, 78, 78, 78, 78, 78, 78, 78, 78, 78, 78, 78, 78, 78, 78, 78, 78, 78, 78, 78, 78'
    clg_we_setpoints = '78, 78, 78, 78, 78, 78, 78, 78, 78, 78, 78, 78, 78, 78, 78, 78, 78, 78, 78, 78, 78, 78, 78, 78'
    if control_type == HPXML::HVACControlTypeProgrammable
      if Constants::ERIVersions.index(eri_version) >= Constants::ERIVersions.index('2022')
        clg_wd_setpoints = '78, 78, 78, 78, 78, 78, 78, 78, 78, 80, 80, 80, 80, 80, 79, 78, 78, 78, 78, 78, 78, 78, 78, 78'
        clg_we_setpoints = '78, 78, 78, 78, 78, 78, 78, 78, 78, 80, 80, 80, 80, 80, 79, 78, 78, 78, 78, 78, 78, 78, 78, 78'
      else
        clg_wd_setpoints = '78, 78, 78, 78, 78, 78, 78, 78, 78, 80, 80, 80, 80, 80, 80, 78, 78, 78, 78, 78, 78, 78, 78, 78'
        clg_we_setpoints = '78, 78, 78, 78, 78, 78, 78, 78, 78, 80, 80, 80, 80, 80, 80, 78, 78, 78, 78, 78, 78, 78, 78, 78'
      end
    elsif control_type != HPXML::HVACControlTypeManual
      fail "Unexpected control type #{control_type}."
    end
    return clg_wd_setpoints, clg_we_setpoints
  end

  # Gets the monthly ceiling fan operation schedule.
  #
  # Source: ANSI/RESNET/ICC 301
  #
  # @param weather [WeatherFile] Weather object containing EPW information
  # @return [Array<Integer>] monthly array of 1s and 0s
  def self.get_ceiling_fan_months(weather)
    months = [0] * 12
    weather.data.MonthlyAvgDrybulbs.each_with_index do |val, m|
      next unless val > 63.0 # Ceiling fan operates when average drybulb temperature is greater than 63F

      months[m] = 1
    end
    return months
  end

  # Get default location, lifetime model, nominal capacity/voltage, round trip efficiency, and usable fraction for a battery.
  #
  # @param has_garage [Boolean] Whether the dwelling unit has a garage
  # @return [Hash] Map of battery properties to default values
  def self.get_battery_values(has_garage)
    if has_garage
      location = HPXML::LocationGarage
    else
      location = HPXML::LocationOutside
    end
    return { location: location,
             lifetime_model: HPXML::BatteryLifetimeModelNone,
             nominal_capacity_kwh: 10.0,
             nominal_voltage: 50.0,
             round_trip_efficiency: 0.925, # Based on Tesla Powerwall round trip efficiency (new)
             usable_fraction: 0.9 } # Fraction of usable capacity to nominal capacity
  end

  # Get default lifetime model, miles/year, hours/week, nominal capacity/voltage, round trip efficiency, fraction charged at home,
  # and usable fraction for an electric vehicle and its battery.
  #
  # @return [Hash] map of EV properties to default values
  def self.get_electric_vehicle_values()
    return { battery_type: HPXML::BatteryTypeLithiumIon,
             lifetime_model: HPXML::BatteryLifetimeModelNone,
             miles_per_year: 10900,
             hours_per_week: 8.88,
             nominal_capacity_kwh: 63,
             nominal_voltage: 50.0,
             fuel_economy_combined: 0.22,
             fuel_economy_units: HPXML::UnitsKwhPerMile,
             fraction_charged_home: 0.8,
             usable_fraction: 0.8 } # Fraction of usable capacity to nominal capacity
  end

  # Get default location, charging power, and charging level for an electric vehicle charger.
  # The default location is the garage if one is present.
  #
  # @param has_garage [Boolean] whether the HPXML Building object has a garage
  # @return [Hash] map of electric vehicle charger properties to default values
  def self.get_ev_charger_values(has_garage = false)
    if has_garage
      location = HPXML::LocationGarage
    else
      location = HPXML::LocationOutside
    end

    return { location: location,
             charging_level: 2,
             level1_charging_power: 1600,
             level2_charging_power: 5690 } # Median L2 charging rate in EVWatts
  end

  # Gets the default values for a dehumidifier
  # Used by OS-ERI. FUTURE: Change OS-HPXML inputs to be optional and use these.
  #
  # @param capacity [Double] Capacity (pints/day)
  # @return [Hash] Relative humidity, Integrated Energy Factor (IEF)
  def self.get_dehumidifier_values(capacity)
    rh_setpoint = 0.6
    if capacity <= 25.0
      ief = 0.79
    elsif capacity <= 35.0
      ief = 0.95
    elsif capacity <= 54.0
      ief = 1.04
    elsif capacity < 75.0
      ief = 1.20
    else
      ief = 1.82
    end

    return { rh_setpoint: rh_setpoint, ief: ief }
  end

  # Gets the default values associated with occupant internal gains.
  #
  # @return [Array<Double, Double, Double, Double>] Heat gain (Btu/person/hr), Hours per day, sensible/latent fractions
  def self.get_occupancy_values()
    # ANSI/RESNET/ICC 301 - Table 4.2.2(3). Internal Gains for Reference Homes
    hrs_per_day = 16.5 # hrs/day
    sens_gains = 3716.0 # Btu/person/day
    lat_gains = 2884.0 # Btu/person/day
    tot_gains = sens_gains + lat_gains
    heat_gain = tot_gains / hrs_per_day # Btu/person/hr
    sens_frac = sens_gains / tot_gains
    lat_frac = lat_gains / tot_gains
    return heat_gain, hrs_per_day, sens_frac, lat_frac
  end

  # Gets the default residual miscellaneous electric (plug) load energy use
  # and sensible/latent fractions.
  #
  # @param cfa [Double] Conditioned floor area in the dwelling unit (ft2)
  # @param n_occ [Double] Number of occupants in the dwelling unit
  # @param unit_type [String] Type of dwelling unit (HXPML::ResidentialTypeXXX)
  # @return [Array<Double, Double, Double>] Plug loads annual use (kWh), sensible/latent fractions
  def self.get_residual_mels_values(cfa, n_occ = nil, unit_type = nil)
    if n_occ.nil? # Asset calculation
      # ANSI/RESNET/ICC 301
      annual_kwh = 0.91 * cfa
    else # Operational calculation
      # RECS 2020
      if unit_type == HPXML::ResidentialTypeSFD
        annual_kwh = 786.9 + 241.8 * n_occ + 0.33 * cfa
      elsif unit_type == HPXML::ResidentialTypeSFA
        annual_kwh = 654.9 + 206.5 * n_occ + 0.21 * cfa
      elsif unit_type == HPXML::ResidentialTypeApartment
        annual_kwh = 706.6 + 149.3 * n_occ + 0.10 * cfa
      elsif unit_type == HPXML::ResidentialTypeManufactured
        annual_kwh = 1795.1 # No good relationship found in RECS, so just using a constant value
      end
    end
    frac_lost = 0.10
    frac_sens = (1.0 - frac_lost) * 0.95
    frac_lat = 1.0 - frac_sens - frac_lost
    return annual_kwh, frac_sens, frac_lat
  end

  # Gets the default television energy use and sensible/latent fractions.
  #
  # @param cfa [Double] Conditioned floor area in the dwelling unit (ft2)
  # @param nbeds [Integer] Number of bedrooms in the dwelling unit
  # @param n_occ [Double] Number of occupants in the dwelling unit
  # @param unit_type [String] Type of dwelling unit (HXPML::ResidentialTypeXXX)
  # @return [Array<Double, Double, Double>] Television annual use (kWh), sensible/latent fractions
  def self.get_televisions_values(cfa, nbeds, n_occ = nil, unit_type = nil)
    if n_occ.nil? # Asset calculation
      # ANSI/RESNET/ICC 301
      annual_kwh = 413.0 + 69.0 * nbeds
    else # Operational calculation
      # RECS 2020
      # Note: If we know # of televisions, we could use these better relationships instead:
      # - SFD: 67.7 + 243.4 * num_tv
      # - SFA: 13.3 + 251.3 * num_tv
      # - MF:  11.4 + 250.7 * num_tv
      # - MH:  12.6 + 287.5 * num_tv
      case unit_type
      when HPXML::ResidentialTypeSFD
        annual_kwh = 334.0 + 92.2 * n_occ + 0.06 * cfa
      when HPXML::ResidentialTypeSFA
        annual_kwh = 283.9 + 80.1 * n_occ + 0.07 * cfa
      when HPXML::ResidentialTypeApartment
        annual_kwh = 190.3 + 81.0 * n_occ + 0.11 * cfa
      when HPXML::ResidentialTypeManufactured
        annual_kwh = 99.9 + 129.6 * n_occ + 0.21 * cfa
      end
    end
    frac_lost = 0.0
    frac_sens = (1.0 - frac_lost) * 1.0
    frac_lat = 1.0 - frac_sens - frac_lost
    return annual_kwh, frac_sens, frac_lat
  end

  # Gets the default pool pump annual energy use.
  #
  # @param cfa [Double] Conditioned floor area in the dwelling unit (ft2)
  # @param nbeds [Integer] Number of bedrooms in the dwelling unit
  # @param n_occ [Double] Number of occupants in the dwelling unit
  # @param unit_type [String] Type of dwelling unit (HXPML::ResidentialTypeXXX)
  # @return [Double] Annual energy use (kWh/yr)
  def self.get_pool_pump_annual_energy(cfa, nbeds, n_occ, unit_type)
    nbeds_eq = Defaults.get_equivalent_nbeds(nbeds, n_occ, unit_type)

    return 158.6 / 0.070 * (0.5 + 0.25 * nbeds_eq / 3.0 + 0.25 * cfa / 1920.0)
  end

  # Gets the default pool heater annual energy use.
  #
  # @param cfa [Double] Conditioned floor area in the dwelling unit (ft2)
  # @param nbeds [Integer] Number of bedrooms in the dwelling unit
  # @param n_occ [Double] Number of occupants in the dwelling unit
  # @param unit_type [String] Type of dwelling unit (HXPML::ResidentialTypeXXX)
  # @param type [String] Type of heater (HPXML::HeaterTypeXXX)
  # @return [Array<String, Double>] Energy units (HPXML::UnitsXXX), annual energy use (kWh/yr or therm/yr)
  def self.get_pool_heater_annual_energy(cfa, nbeds, n_occ, unit_type, type)
    nbeds_eq = Defaults.get_equivalent_nbeds(nbeds, n_occ, unit_type)

    load_units = nil
    load_value = nil
    if [HPXML::HeaterTypeElectricResistance, HPXML::HeaterTypeHeatPump].include? type
      load_units = HPXML::UnitsKwhPerYear
      load_value = 8.3 / 0.004 * (0.5 + 0.25 * nbeds_eq / 3.0 + 0.25 * cfa / 1920.0) # kWh/yr
      if type == HPXML::HeaterTypeHeatPump
        load_value /= 5.0 # Assume seasonal COP of 5.0 per https://www.energy.gov/energysaver/heat-pump-swimming-pool-heaters
      end
    elsif type == HPXML::HeaterTypeGas
      load_units = HPXML::UnitsThermPerYear
      load_value = 3.0 / 0.014 * (0.5 + 0.25 * nbeds_eq / 3.0 + 0.25 * cfa / 1920.0) # therm/yr
    end
    return load_units, load_value
  end

  # Gets the default permanent spa pump annual energy use.
  #
  # @param cfa [Double] Conditioned floor area in the dwelling unit (ft2)
  # @param nbeds [Integer] Number of bedrooms in the dwelling unit
  # @param n_occ [Double] Number of occupants in the dwelling unit
  # @param unit_type [String] Type of dwelling unit (HXPML::ResidentialTypeXXX)
  # @return [Double] Annual energy use (kWh/yr)
  def self.get_permanent_spa_pump_annual_energy(cfa, nbeds, n_occ, unit_type)
    nbeds_eq = Defaults.get_equivalent_nbeds(nbeds, n_occ, unit_type)

    return 59.5 / 0.059 * (0.5 + 0.25 * nbeds_eq / 3.0 + 0.25 * cfa / 1920.0) # kWh/yr
  end

  # Gets the default permanent spa heater annual energy use.
  #
  # @param cfa [Double] Conditioned floor area in the dwelling unit (ft2)
  # @param nbeds [Integer] Number of bedrooms in the dwelling unit
  # @param n_occ [Double] Number of occupants in the dwelling unit
  # @param unit_type [String] Type of dwelling unit (HXPML::ResidentialTypeXXX)
  # @param type [String] Type of heater (HPXML::HeaterTypeXXX)
  # @return [Array<String, Double>] Energy units (HPXML::UnitsXXX), annual energy use (kWh/yr or therm/yr)
  def self.get_permanent_spa_heater_annual_energy(cfa, nbeds, n_occ, unit_type, type)
    nbeds_eq = Defaults.get_equivalent_nbeds(nbeds, n_occ, unit_type)

    load_units = nil
    load_value = nil
    if [HPXML::HeaterTypeElectricResistance, HPXML::HeaterTypeHeatPump].include? type
      load_units = HPXML::UnitsKwhPerYear
      load_value = 49.0 / 0.048 * (0.5 + 0.25 * nbeds_eq / 3.0 + 0.25 * cfa / 1920.0) # kWh/yr
      if type == HPXML::HeaterTypeHeatPump
        load_value /= 5.0 # Assume seasonal COP of 5.0 per https://www.energy.gov/energysaver/heat-pump-swimming-pool-heaters
      end
    elsif type == HPXML::HeaterTypeGas
      load_units = HPXML::UnitsThermPerYear
      load_value = 0.87 / 0.011 * (0.5 + 0.25 * nbeds_eq / 3.0 + 0.25 * cfa / 1920.0) # therm/yr
    end
    return load_units, load_value
  end

  # Gets the default electric vehicle charging annual energy use.
  #
  # @return [Double] Annual energy use (kWh/yr)
  def self.get_electric_vehicle_charging_annual_energy()
    ev_charger_efficiency = 0.9
    ev_battery_efficiency = 0.9

    # Use detailed vehicle model defaults
    vehicle_defaults = get_electric_vehicle_values
    kwh_per_year = vehicle_defaults[:miles_per_year] * vehicle_defaults[:fuel_economy_combined] * vehicle_defaults[:fraction_charged_home] / (ev_charger_efficiency * ev_battery_efficiency)

    return kwh_per_year.round(1)
  end

  # Gets the default well pump annual energy use.
  #
  # @param cfa [Double] Conditioned floor area in the dwelling unit (ft2)
  # @param nbeds [Integer] Number of bedrooms in the dwelling unit
  # @param n_occ [Double] Number of occupants in the dwelling unit
  # @param unit_type [String] Type of dwelling unit (HXPML::ResidentialTypeXXX)
  # @return [Double] Annual energy use (kWh/yr)
  def self.get_detault_well_pump_annual_energy(cfa, nbeds, n_occ, unit_type)
    if n_occ == 0
      # Operational calculation w/ zero occupants, zero out energy use
      return 0.0
    end

    nbeds_eq = Defaults.get_equivalent_nbeds(nbeds, n_occ, unit_type)

    return 50.8 / 0.127 * (0.5 + 0.25 * nbeds_eq / 3.0 + 0.25 * cfa / 1920.0)
  end

  # Gets the default gas grill annual energy use.
  #
  # @param cfa [Double] Conditioned floor area in the dwelling unit (ft2)
  # @param nbeds [Integer] Number of bedrooms in the dwelling unit
  # @param n_occ [Double] Number of occupants in the dwelling unit
  # @param unit_type [String] Type of dwelling unit (HXPML::ResidentialTypeXXX)
  # @return [Double] Annual energy use (therm/yr)
  def self.get_gas_grill_annual_energy(cfa, nbeds, n_occ, unit_type)
    if n_occ == 0
      # Operational calculation w/ zero occupants, zero out energy use
      return 0.0
    end

    nbeds_eq = Defaults.get_equivalent_nbeds(nbeds, n_occ, unit_type)

    return 0.87 / 0.029 * (0.5 + 0.25 * nbeds_eq / 3.0 + 0.25 * cfa / 1920.0)
  end

  # Gets the default gas lighting annual energy use.
  #
  # @param cfa [Double] Conditioned floor area in the dwelling unit (ft2)
  # @param nbeds [Integer] Number of bedrooms in the dwelling unit
  # @param n_occ [Double] Number of occupants in the dwelling unit
  # @param unit_type [String] Type of dwelling unit (HXPML::ResidentialTypeXXX)
  # @return [Double] Annual energy use (therm/yr)
  def self.get_detault_gas_lighting_annual_energy(cfa, nbeds, n_occ, unit_type)
    if n_occ == 0
      # Operational calculation w/ zero occupants, zero out energy use
      return 0.0
    end

    nbeds_eq = Defaults.get_equivalent_nbeds(nbeds, n_occ, unit_type)

    return 0.22 / 0.012 * (0.5 + 0.25 * nbeds_eq / 3.0 + 0.25 * cfa / 1920.0)
  end

  # Gets the default gas fireplace annual energy use.
  #
  # @param cfa [Double] Conditioned floor area in the dwelling unit (ft2)
  # @param nbeds [Integer] Number of bedrooms in the dwelling unit
  # @param n_occ [Double] Number of occupants in the dwelling unit
  # @param unit_type [String] Type of dwelling unit (HXPML::ResidentialTypeXXX)
  # @return [Double] Annual energy use (therm/yr)
  def self.get_gas_fireplace_annual_energy(cfa, nbeds, n_occ, unit_type)
    if n_occ == 0
      # Operational calculation w/ zero occupants, zero out energy use
      return 0.0
    end

    nbeds_eq = Defaults.get_equivalent_nbeds(nbeds, n_occ, unit_type)

    return 1.95 / 0.032 * (0.5 + 0.25 * nbeds_eq / 3.0 + 0.25 * cfa / 1920.0)
  end

  # Gets the default values associated with general water use internal gains.
  #
  # @param nbeds [Integer] Number of bedrooms in the dwelling unit
  # @param n_occ [Double] Number of occupants in the dwelling unit
  # @param unit_type [String] Type of dwelling unit (HXPML::ResidentialTypeXXX)
  # @param general_water_use_usage_multiplier [Double] Usage multiplier on internal gains
  # @return [Array<Double, Double>] Sensible/latent internal gains (Btu/yr)
  def self.get_water_use_internal_gains(nbeds, n_occ, unit_type, general_water_use_usage_multiplier = 1.0)
    if n_occ == 0
      # Operational calculation w/ zero occupants, zero out internal gains
      return 0.0, 0.0
    end

    nbeds_eq = Defaults.get_equivalent_nbeds(nbeds, n_occ, unit_type)

    # ANSI/RESNET/ICC 301 - Table 4.2.2(3). Internal Gains for Reference Homes
    sens_gains = (-1227.0 - 409.0 * nbeds_eq) * general_water_use_usage_multiplier # Btu/day
    lat_gains = (1245.0 + 415.0 * nbeds_eq) * general_water_use_usage_multiplier # Btu/day
    return sens_gains * 365.0, lat_gains * 365.0
  end
end<|MERGE_RESOLUTION|>--- conflicted
+++ resolved
@@ -1937,21 +1937,13 @@
     hpxml_bldg.cooling_systems.each do |cooling_system|
       next unless cooling_system.compressor_type.nil?
 
-<<<<<<< HEAD
       cooling_system.compressor_type = get_hvac_compressor_type(cooling_system)
-=======
-      cooling_system.compressor_type = get_hvac_compressor_type(cooling_system.cooling_system_type)
->>>>>>> eadf702d
       cooling_system.compressor_type_isdefaulted = true
     end
     hpxml_bldg.heat_pumps.each do |heat_pump|
       next unless heat_pump.compressor_type.nil?
 
-<<<<<<< HEAD
       heat_pump.compressor_type = get_hvac_compressor_type(heat_pump)
-=======
-      heat_pump.compressor_type = get_hvac_compressor_type(heat_pump.heat_pump_type)
->>>>>>> eadf702d
       heat_pump.compressor_type_isdefaulted = true
     end
 
@@ -5564,30 +5556,11 @@
 
   # Gets the default compressor type for a HVAC system.
   #
-<<<<<<< HEAD
   # @param [HPXML::HeatingSystem or HPXML::CoolingSystem or HPXML::HeatPump]
   # @return [String] Compressor type (HPXML::HVACCompressorTypeXXX)
   def self.get_hvac_compressor_type(hvac_system)
     hvac_type = (hvac_system.is_a? HPXML::HeatPump) ? hvac_system.heat_pump_type : hvac_system.cooling_system_type
     case hvac_type
-    when HPXML::HVACTypeCentralAirConditioner,
-         HPXML::HVACTypeHeatPumpAirToAir
-      if HVAC.calc_seer_from_seer2(hvac_system) <= 15
-        return HPXML::HVACCompressorTypeSingleStage
-      elsif HVAC.calc_seer_from_seer2(hvac_system) <= 21
-        return HPXML::HVACCompressorTypeTwoStage
-      elsif HVAC.calc_seer_from_seer2(hvac_system) > 21
-        return HPXML::HVACCompressorTypeVariableSpeed
-      end
-    when HPXML::HVACTypeMiniSplitAirConditioner,
-         HPXML::HVACTypeHeatPumpMiniSplit
-      return HPXML::HVACCompressorTypeVariableSpeed
-=======
-  # @param hvac_type [String] The type of cooling system or heat pump (HPXML::HVACTypeXXX)
-  # @return [String] Compressor type (HPXML::HVACCompressorTypeXXX)
-  def self.get_hvac_compressor_type(hvac_type)
-    case hvac_type
->>>>>>> eadf702d
     when HPXML::HVACTypePTAC,
          HPXML::HVACTypeHeatPumpPTHP,
          HPXML::HVACTypeHeatPumpRoom,
