--- conflicted
+++ resolved
@@ -73,11 +73,7 @@
     apply_doors(hpxml_bldg)
     apply_partition_wall_mass(hpxml_bldg)
     apply_furniture_mass(hpxml_bldg)
-<<<<<<< HEAD
     apply_hvac(runner, hpxml.header, hpxml_bldg, weather, convert_shared_systems, unit_num)
-=======
-    apply_hvac(runner, hpxml_bldg, weather, convert_shared_systems, unit_num, hpxml.header)
->>>>>>> 5cf23c11
     apply_hvac_control(hpxml_bldg, schedules_file, eri_version)
     apply_hvac_distribution(hpxml_bldg)
     apply_infiltration(hpxml_bldg)
@@ -1862,13 +1858,8 @@
   # @param weather [WeatherFile] Weather object containing EPW information
   # @param convert_shared_systems [Boolean] Whether to convert shared systems to equivalent in-unit systems per ANSI/RESNET/ICC 301
   # @param unit_num [Integer] Dwelling unit number
-  # @param hpxml_header [HPXML::Header] HPXML Header object
   # @return [nil]
-<<<<<<< HEAD
   def self.apply_hvac(runner, hpxml_header, hpxml_bldg, weather, convert_shared_systems, unit_num)
-=======
-  def self.apply_hvac(runner, hpxml_bldg, weather, convert_shared_systems, unit_num, hpxml_header)
->>>>>>> 5cf23c11
     if convert_shared_systems
       HVAC.convert_shared_systems_to_in_unit_systems(hpxml_bldg, hpxml_header)
     end
@@ -2530,7 +2521,6 @@
   # @param hpxml_bldg [HPXML::Building] HPXML Building object representing an individual dwelling unit
   # @return [nil]
   def self.apply_hvac_distribution(hpxml_bldg)
-<<<<<<< HEAD
     # Hydronic distribution
     hpxml_bldg.hvac_distributions.each do |hvac_distribution|
       next unless hvac_distribution.hvac_systems.any? { |h| h.is_a?(HPXML::HeatingSystem) && h.heating_system_type == HPXML::HVACTypeBoiler }
@@ -2561,10 +2551,7 @@
 
     # Air distribution
     ncfl_ag = hpxml_bldg.building_construction.number_of_conditioned_floors_above_grade
-=======
->>>>>>> 5cf23c11
     ncfl = hpxml_bldg.building_construction.number_of_conditioned_floors
-    ncfl_ag = hpxml_bldg.building_construction.number_of_conditioned_floors_above_grade
 
     hpxml_bldg.hvac_distributions.each do |hvac_distribution|
       next unless hvac_distribution.distribution_system_type == HPXML::HVACDistributionTypeAir
@@ -4594,7 +4581,7 @@
   # @param runner [OpenStudio::Measure::OSRunner] Object typically used to display warnings
   # @param hpxml_bldg [HPXML::Building] HPXML Building object representing an individual dwelling unit
   # @param weather [WeatherFile] Weather object containing EPW information
-  # @param hpxml_header [HPXML::Header] HPXML Header object
+  # @param hpxml_header [HPXML::Header] HPXML Header object (one per HPXML file)
   # @return [Array<Hash, Hash>] Maps of HPXML::Zones => DesignLoadValues object, HPXML::Spaces => DesignLoadValues object
   def self.apply_hvac_sizing(runner, hpxml_bldg, weather, hpxml_header)
     hvac_systems = HVAC.get_hpxml_hvac_systems(hpxml_bldg)
