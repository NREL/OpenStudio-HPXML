--- conflicted
+++ resolved
@@ -2229,31 +2229,6 @@
       end
     end
 
-<<<<<<< HEAD
-    # Crankcase heater power [Watts]
-    hpxml_bldg.cooling_systems.each do |cooling_system|
-      next unless [HPXML::HVACTypeCentralAirConditioner, HPXML::HVACTypeMiniSplitAirConditioner, HPXML::HVACTypeRoomAirConditioner, HPXML::HVACTypePTAC].include? cooling_system.cooling_system_type
-      next unless cooling_system.crankcase_heater_watts.nil?
-
-      if [HPXML::HVACTypeRoomAirConditioner, HPXML::HVACTypePTAC].include? cooling_system.cooling_system_type
-        cooling_system.crankcase_heater_watts = 0.0
-      else
-        cooling_system.crankcase_heater_watts = 50 # From RESNET Publication No. 002-2017
-      end
-      cooling_system.crankcase_heater_watts_isdefaulted = true
-    end
-    hpxml_bldg.heat_pumps.each do |heat_pump|
-      next unless [HPXML::HVACTypeHeatPumpAirToAir, HPXML::HVACTypeHeatPumpMiniSplit, HPXML::HVACTypeHeatPumpPTHP, HPXML::HVACTypeHeatPumpRoom].include? heat_pump.heat_pump_type
-      next unless heat_pump.crankcase_heater_watts.nil?
-
-      if [HPXML::HVACTypeHeatPumpPTHP, HPXML::HVACTypeHeatPumpRoom].include? heat_pump.heat_pump_type
-        heat_pump.crankcase_heater_watts = 0.0
-      else
-        heat_pump.crankcase_heater_watts = heat_pump.fraction_heat_load_served <= 0 ? 0.0 : 50 # From RESNET Publication No. 002-2017
-      end
-      heat_pump.crankcase_heater_watts_isdefaulted = true
-    end
-
     # Maximum compressor operating temperature
     (hpxml_bldg.cooling_systems + hpxml_bldg.heat_pumps).each do |hvac_system|
       if hvac_system.is_a? HPXML::CoolingSystem
@@ -2267,8 +2242,6 @@
       hvac_system.compressor_maximum_temp_isdefaulted = true
     end
 
-=======
->>>>>>> c18ed4fd
     # Pilot Light
     hpxml_bldg.heating_systems.each do |heating_system|
       next unless [HPXML::HVACTypeFurnace,
