--- conflicted
+++ resolved
@@ -6395,11 +6395,6 @@
 
     htg_ap = heating_system.additional_properties
 
-<<<<<<< HEAD
-=======
-    # Based on RESNET MINHERS Addendum 82
-    htg_ap.heat_cap_fflow_spec = [0.694045465, 0.474207981, -0.168253446]
-    htg_ap.heat_eir_fflow_spec = [2.185418751, -1.942827919, 0.757409168]
 
     # Refrigerant charge fault coefficients per ANSI/RESNET 301-2022 Tables 4.2.2.4(2) and 4.2.2.4(6)
     # Note: We added a zero term to make cooling and heating calculations consistent
@@ -6412,7 +6407,6 @@
     end
     htg_ap.heat_ff_chg_values = [0.0, 8.33] # Add a zero term to combine cooling and heating calculation
 
->>>>>>> 0d52404b
     if heating_system.is_a?(HPXML::HeatPump) && heating_system.heat_pump_type == HPXML::HVACTypeHeatPumpGroundToAir
       # Need a separate set of coefficients for installation quality
       # Based on RESNET MINHERS Addendum 82
