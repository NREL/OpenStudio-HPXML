# frozen_string_literal: true

$weather_lookup_cache = {}

# Collection of methods related to defaulting optional inputs in the HPXML
# that were not provided.
#
# Note: Each HPXML object (e.g., HPXML::Wall) has an additional_properties
# child object that can be used to store custom information on the object without
# being written to the HPXML file. This allows the custom information to
# be used by downstream calculations/logic.
module Defaults
  # Assigns default values to the HPXML Building object for optional HPXML inputs
  # that are not provided.
  #
  # When a default value is assigned to an HPXML object property (like wall.azimuth),
  # the corresponding foo_isdefaulted (e.g., wall.azimuth_isdefaulted) should be set
  # to true so that the in.xml that is exported includes 'dataSource="software"'
  # attributes for all defaulted values. This allows the user to easily observe which
  # values were defaulted and what default values were used.
  #
  # @param runner [OpenStudio::Measure::OSRunner] Object typically used to display warnings
  # @param hpxml [HPXML] HPXML object
  # @param hpxml_bldg [HPXML::Building] HPXML Building object representing an individual dwelling unit
  # @param weather [WeatherFile] Weather object containing EPW information
  # @param schedules_file [SchedulesFile] SchedulesFile wrapper class instance of detailed schedule files
  # @param convert_shared_systems [Boolean] Whether to convert shared systems to equivalent in-unit systems per ANSI/RESNET/ICC 301
  # @return [Array<Hash, Hash>] Maps of HPXML::Zones => DesignLoadValues object, HPXML::Spaces => DesignLoadValues object
  def self.apply(runner, hpxml, hpxml_bldg, weather, schedules_file: nil, convert_shared_systems: true)
    if hpxml.header.eri_calculation_versions.nil? || hpxml.header.eri_calculation_versions.empty?
      eri_version = 'latest'
    else
      eri_version = hpxml.header.eri_calculation_versions[0]
    end

    if hpxml.buildings.size > 1
      # This is helpful if we need to make unique HPXML IDs across dwelling units
      unit_num = hpxml.buildings.index(hpxml_bldg) + 1
    end

    # Check for presence of fuels once
    has_fuel = hpxml_bldg.has_fuels()

    add_zones_spaces_if_needed(hpxml_bldg, unit_num)

    @default_schedules_csv_data = get_schedules_csv_data()

    apply_header(hpxml.header, hpxml_bldg, weather)
    apply_building(hpxml_bldg, weather)
    apply_emissions_scenarios(hpxml.header, has_fuel)
    apply_utility_bill_scenarios(runner, hpxml.header, hpxml_bldg, has_fuel)
    apply_building_header(hpxml.header, hpxml_bldg, weather)
    apply_site(hpxml_bldg)
    apply_building_header_sizing(runner, hpxml_bldg, weather)
    apply_neighbor_buildings(hpxml_bldg)
    apply_building_occupancy(hpxml_bldg, schedules_file)
    apply_building_construction(hpxml.header, hpxml_bldg)
    apply_zone_spaces(hpxml_bldg)
    apply_climate_and_risk_zones(hpxml_bldg, weather, unit_num)
    apply_attics(hpxml_bldg, unit_num)
    apply_foundations(hpxml_bldg, unit_num)
    apply_roofs(hpxml_bldg)
    apply_rim_joists(hpxml_bldg)
    apply_walls(hpxml_bldg)
    apply_foundation_walls(hpxml_bldg)
    apply_floors(runner, hpxml_bldg)
    apply_slabs(hpxml_bldg)
    apply_windows(hpxml_bldg, eri_version)
    apply_skylights(hpxml_bldg)
    apply_doors(hpxml_bldg)
    apply_partition_wall_mass(hpxml_bldg)
    apply_furniture_mass(hpxml_bldg)
    apply_hvac(runner, hpxml.header, hpxml_bldg, weather, convert_shared_systems, unit_num)
    apply_hvac_control(hpxml_bldg, schedules_file, eri_version)
    apply_hvac_distribution(hpxml_bldg)
    apply_infiltration(hpxml_bldg, unit_num)
    apply_hvac_location(hpxml_bldg)
    apply_ventilation_fans(hpxml_bldg, weather, eri_version)
    apply_water_heaters(hpxml_bldg, eri_version, schedules_file)
    apply_flue_or_chimney(hpxml_bldg)
    apply_hot_water_distribution(hpxml_bldg, schedules_file)
    apply_water_fixtures(hpxml_bldg, schedules_file)
    apply_solar_thermal_systems(hpxml_bldg)
    apply_appliances(hpxml_bldg, eri_version, schedules_file)
    apply_lighting(hpxml_bldg, schedules_file)
    apply_ceiling_fans(hpxml_bldg, weather, schedules_file)
    apply_pools_and_permanent_spas(hpxml_bldg, schedules_file)
    apply_plug_loads(hpxml_bldg, schedules_file)
    apply_fuel_loads(hpxml_bldg, schedules_file)
    apply_pv_systems(hpxml_bldg, unit_num)
    apply_generators(hpxml_bldg)
    apply_batteries(hpxml_bldg)
    apply_vehicles(hpxml_bldg, schedules_file)

    # Do HVAC sizing after all other defaults have been applied
    all_zone_loads, all_space_loads = apply_hvac_sizing(runner, hpxml_bldg, weather, hpxml.header)

    # These need to be applied after sizing HVAC capacities/airflows
    apply_detailed_performance_data(hpxml_bldg)
    apply_cfis_fan_power(hpxml_bldg)
    apply_crankcase_heating(hpxml_bldg)

    # Default electric panels has to be after sizing to have autosized capacity information
    apply_electric_panels(runner, hpxml.header, hpxml_bldg, unit_num)

    cleanup_zones_spaces(hpxml_bldg)

    return all_zone_loads, all_space_loads
  end

  # Returns a list of four azimuths (facing each direction). Determined based
  # on the primary azimuth, as defined by the azimuth with the largest surface
  # area, plus azimuths that are offset by 90/180/270 degrees. Used for
  # surfaces that may not have an azimuth defined (e.g., walls).
  #
  # @param hpxml_bldg [HPXML::Building] HPXML Building object representing an individual dwelling unit
  # @return [Array<Double>] Azimuths for the four sides of the home
  def self.get_azimuths(hpxml_bldg)
    # Ensures 0 <= azimuth < 360
    #
    # @param azimuth [Double] Azimuth to unspin
    # @return [Double] Resulting azimuth
    def self.unspin_azimuth(azimuth)
      while azimuth < 0
        azimuth += 360
      end
      while azimuth >= 360
        azimuth -= 360
      end
      return azimuth
    end

    azimuth_areas = {}
    (hpxml_bldg.surfaces + hpxml_bldg.subsurfaces).each do |surface|
      next unless surface.respond_to?(:azimuth)

      az = surface.azimuth
      next if az.nil?

      azimuth_areas[az] = 0 if azimuth_areas[az].nil?
      azimuth_areas[az] += surface.area
    end
    if azimuth_areas.empty?
      primary_azimuth = 0
    else
      primary_azimuth = azimuth_areas.max_by { |_k, v| v }[0]
    end
    return [primary_azimuth,
            unspin_azimuth(primary_azimuth + 90),
            unspin_azimuth(primary_azimuth + 180),
            unspin_azimuth(primary_azimuth + 270)].sort
  end

  # Automatically adds a single conditioned zone/space to the HPXML Building if not provided.
  # Simplifies the HVAC autosizing code so that it can operate on zones/spaces whether the HPXML
  # file includes them or not.
  #
  # @param hpxml_bldg [HPXML::Building] HPXML Building object representing an individual dwelling unit
  # @param unit_num [Integer] Dwelling unit number
  # @return [nil]
  def self.add_zones_spaces_if_needed(hpxml_bldg, unit_num)
    if hpxml_bldg.conditioned_zones.empty?
      hpxml_bldg.zones.add(id: get_id("#{Constants::AutomaticallyAdded}Zone", hpxml_bldg.conditioned_zones, unit_num),
                           zone_type: HPXML::ZoneTypeConditioned)
      hpxml_bldg.hvac_systems.each do |hvac_system|
        hvac_system.attached_to_zone_idref = hpxml_bldg.zones[-1].id
      end
      hpxml_bldg.zones[-1].spaces.add(id: get_id("#{Constants::AutomaticallyAdded}Space", hpxml_bldg.conditioned_spaces, unit_num),
                                      floor_area: hpxml_bldg.building_construction.conditioned_floor_area)
      hpxml_bldg.surfaces.each do |surface|
        next unless HPXML::conditioned_locations_this_unit.include? surface.interior_adjacent_to
        next if surface.exterior_adjacent_to == HPXML::LocationOtherHousingUnit

        surface.attached_to_space_idref = hpxml_bldg.zones[-1].spaces[-1].id
      end
    end
  end

  # Assigns default values for omitted optional inputs in the HPXML::Header object
  #
  # @param hpxml_header [HPXML::Header] HPXML Header object (one per HPXML file)
  # @param hpxml_bldg [HPXML::Building] HPXML Building object representing an individual dwelling unit
  # @param weather [WeatherFile] Weather object containing EPW information
  # @return [nil]
  def self.apply_header(hpxml_header, hpxml_bldg, weather)
    if hpxml_header.timestep.nil?
      hpxml_header.timestep = 60
      hpxml_header.timestep_isdefaulted = true
    end

    if hpxml_header.sim_begin_month.nil?
      hpxml_header.sim_begin_month = 1
      hpxml_header.sim_begin_month_isdefaulted = true
    end
    if hpxml_header.sim_begin_day.nil?
      hpxml_header.sim_begin_day = 1
      hpxml_header.sim_begin_day_isdefaulted = true
    end
    if hpxml_header.sim_end_month.nil?
      hpxml_header.sim_end_month = 12
      hpxml_header.sim_end_month_isdefaulted = true
    end
    if hpxml_header.sim_end_day.nil?
      hpxml_header.sim_end_day = 31
      hpxml_header.sim_end_day_isdefaulted = true
    end

    sim_calendar_year = Location.get_sim_calendar_year(hpxml_header.sim_calendar_year, weather)
    if not hpxml_header.sim_calendar_year.nil?
      if hpxml_header.sim_calendar_year != sim_calendar_year
        hpxml_header.sim_calendar_year = sim_calendar_year
        hpxml_header.sim_calendar_year_isdefaulted = true
      end
    else
      hpxml_header.sim_calendar_year = sim_calendar_year
      hpxml_header.sim_calendar_year_isdefaulted = true
    end

    if hpxml_header.temperature_capacitance_multiplier.nil?
      hpxml_header.temperature_capacitance_multiplier = 7.0
      hpxml_header.temperature_capacitance_multiplier_isdefaulted = true
    end

    if hpxml_header.ground_to_air_heat_pump_model_type.nil? && (hpxml_bldg.heat_pumps.any? { |hp| hp.heat_pump_type == HPXML::HVACTypeHeatPumpGroundToAir })
      hpxml_header.ground_to_air_heat_pump_model_type = HPXML::AdvancedResearchGroundToAirHeatPumpModelTypeStandard
      hpxml_header.ground_to_air_heat_pump_model_type_isdefaulted = true
    end

    hpxml_header.unavailable_periods.each do |unavailable_period|
      if unavailable_period.begin_hour.nil?
        unavailable_period.begin_hour = 0
        unavailable_period.begin_hour_isdefaulted = true
      end
      if unavailable_period.end_hour.nil?
        unavailable_period.end_hour = 24
        unavailable_period.end_hour_isdefaulted = true
      end
      if unavailable_period.natvent_availability.nil?
        unavailable_period.natvent_availability = HPXML::ScheduleRegular
        unavailable_period.natvent_availability_isdefaulted = true
      end
    end

    if hpxml_header.shared_boiler_operation.nil?
      if hpxml_bldg.heating_systems.select { |htg| htg.heating_system_type == HPXML::HVACTypeBoiler && htg.is_shared_system_serving_multiple_dwelling_units }.size > 0
        hpxml_header.shared_boiler_operation = HPXML::SharedBoilerOperationSequenced
        hpxml_header.shared_boiler_operation_isdefaulted = true
      end
    end
  end

  # Assigns default values for omitted optional inputs in the HPXML::BuildingHeader object
  # specific to HVAC equipment sizing
  #
  # # Note: This needs to be called after we have applied defaults for the site.
  #
  # @param runner [OpenStudio::Measure::OSRunner] Object typically used to display warnings
  # @param hpxml_bldg [HPXML::Building] HPXML Building object representing an individual dwelling unit
  # @param weather [WeatherFile] Weather object containing EPW information
  # @return [nil]
  def self.apply_building_header_sizing(runner, hpxml_bldg, weather)
    if hpxml_bldg.header.manualj_heating_design_temp.nil?
      hpxml_bldg.header.manualj_heating_design_temp = weather.design.HeatingDrybulb.round(2)
      hpxml_bldg.header.manualj_heating_design_temp_isdefaulted = true
    end

    if hpxml_bldg.header.manualj_cooling_design_temp.nil?
      hpxml_bldg.header.manualj_cooling_design_temp = weather.design.CoolingDrybulb.round(2)
      hpxml_bldg.header.manualj_cooling_design_temp_isdefaulted = true
    end

    if hpxml_bldg.header.manualj_daily_temp_range.nil?
      hpxml_bldg.header.manualj_daily_temp_range = HVACSizing.determine_daily_temperature_range_class(weather.design.DailyTemperatureRange)
      hpxml_bldg.header.manualj_daily_temp_range_isdefaulted = true
    end

    if hpxml_bldg.header.manualj_heating_setpoint.nil?
      hpxml_bldg.header.manualj_heating_setpoint = 70.0 # F, per Manual J
      hpxml_bldg.header.manualj_heating_setpoint_isdefaulted = true
    end

    if hpxml_bldg.header.manualj_cooling_setpoint.nil?
      hpxml_bldg.header.manualj_cooling_setpoint = 75.0 # F, per Manual J
      hpxml_bldg.header.manualj_cooling_setpoint_isdefaulted = true
    end

    if hpxml_bldg.header.manualj_humidity_setpoint.nil?
      hpxml_bldg.header.manualj_humidity_setpoint = 0.5 # 50%
      p_psi = Psychrometrics.Pstd_fZ(hpxml_bldg.elevation)
      hr_indoor_cooling = Psychrometrics.w_fT_R_P(hpxml_bldg.header.manualj_cooling_setpoint, hpxml_bldg.header.manualj_humidity_setpoint, p_psi)
      if HVACSizing.calculate_design_grains(weather.design.CoolingHumidityRatio, hr_indoor_cooling) < 0
        # Dry summer climate per Manual J 18-1 Design Grains
        hpxml_bldg.header.manualj_humidity_setpoint = 0.45 # 45%
      end
      hpxml_bldg.header.manualj_humidity_setpoint_isdefaulted = true
    end

    if hpxml_bldg.header.manualj_humidity_difference.nil?
      p_psi = Psychrometrics.Pstd_fZ(hpxml_bldg.elevation)
      hr_indoor_cooling = Psychrometrics.w_fT_R_P(hpxml_bldg.header.manualj_cooling_setpoint, hpxml_bldg.header.manualj_humidity_setpoint, p_psi)
      hpxml_bldg.header.manualj_humidity_difference = HVACSizing.calculate_design_grains(weather.design.CoolingHumidityRatio, hr_indoor_cooling).round(1)
      hpxml_bldg.header.manualj_humidity_difference_isdefaulted = true
    end

    sum_space_manualj_internal_loads_sensible = Float(hpxml_bldg.conditioned_spaces.map { |space| space.manualj_internal_loads_sensible.to_f }.sum.round)
    if hpxml_bldg.header.manualj_internal_loads_sensible.nil?
      if sum_space_manualj_internal_loads_sensible > 0
        hpxml_bldg.header.manualj_internal_loads_sensible = sum_space_manualj_internal_loads_sensible
      elsif hpxml_bldg.refrigerators.size + hpxml_bldg.freezers.size <= 1
        hpxml_bldg.header.manualj_internal_loads_sensible = 2400.0 # Btuh, per Manual J
      else
        hpxml_bldg.header.manualj_internal_loads_sensible = 3600.0 # Btuh, per Manual J
      end
      hpxml_bldg.header.manualj_internal_loads_sensible_isdefaulted = true
    end
    if sum_space_manualj_internal_loads_sensible == 0
      # Area weighted assignment
      total_floor_area = hpxml_bldg.conditioned_spaces.map { |space| space.floor_area }.sum
      hpxml_bldg.conditioned_spaces.each do |space|
        space.manualj_internal_loads_sensible = (hpxml_bldg.header.manualj_internal_loads_sensible * space.floor_area / total_floor_area).round
        space.manualj_internal_loads_sensible_isdefaulted = true
      end
    elsif (hpxml_bldg.header.manualj_internal_loads_sensible - sum_space_manualj_internal_loads_sensible).abs > 50 # Tolerance for rounding
      runner.registerWarning("ManualJInputs/InternalLoadsSensible (#{hpxml_bldg.header.manualj_internal_loads_sensible}) does not match sum of conditioned spaces (#{sum_space_manualj_internal_loads_sensible}).")
    end

    sum_space_manualj_internal_loads_latent = Float(hpxml_bldg.conditioned_spaces.map { |space| space.manualj_internal_loads_latent.to_f }.sum.round)
    if hpxml_bldg.header.manualj_internal_loads_latent.nil?
      hpxml_bldg.header.manualj_internal_loads_latent = sum_space_manualj_internal_loads_latent # Btuh
      hpxml_bldg.header.manualj_internal_loads_latent_isdefaulted = true
    end
    if sum_space_manualj_internal_loads_latent == 0
      # Area weighted assignment
      total_floor_area = hpxml_bldg.conditioned_spaces.map { |space| space.floor_area }.sum
      hpxml_bldg.conditioned_spaces.each do |space|
        space.manualj_internal_loads_latent = (hpxml_bldg.header.manualj_internal_loads_latent * space.floor_area / total_floor_area).round
        space.manualj_internal_loads_latent_isdefaulted = true
      end
    elsif (hpxml_bldg.header.manualj_internal_loads_latent - sum_space_manualj_internal_loads_latent).abs > 50 # Tolerance for rounding
      runner.registerWarning("ManualJInputs/InternalLoadsLatent (#{hpxml_bldg.header.manualj_internal_loads_latent}) does not match sum of conditioned spaces (#{sum_space_manualj_internal_loads_latent}).")
    end

    sum_space_manualj_num_occupants = hpxml_bldg.conditioned_spaces.map { |space| space.manualj_num_occupants.to_f }.sum
    if hpxml_bldg.header.manualj_num_occupants.nil?
      if sum_space_manualj_num_occupants > 0
        hpxml_bldg.header.manualj_num_occupants = sum_space_manualj_num_occupants
      else
        # Manual J default: full time occupants = 1 + number of bedrooms
        # If the actual number of full time occupants exceeds the default value, the actual occupant count is used
        # See https://github.com/NREL/OpenStudio-HPXML/issues/1841
        hpxml_bldg.header.manualj_num_occupants = [hpxml_bldg.building_construction.number_of_bedrooms + 1, hpxml_bldg.building_occupancy.number_of_residents.to_f].max
      end
      hpxml_bldg.header.manualj_num_occupants_isdefaulted = true
    end
    if sum_space_manualj_num_occupants == 0
      # Area weighted assignment
      total_floor_area = hpxml_bldg.conditioned_spaces.map { |space| space.floor_area }.sum
      hpxml_bldg.conditioned_spaces.each do |space|
        space.manualj_num_occupants = (hpxml_bldg.header.manualj_num_occupants * space.floor_area / total_floor_area).round(2)
        space.manualj_num_occupants_isdefaulted = true
      end
    elsif (hpxml_bldg.header.manualj_num_occupants - sum_space_manualj_num_occupants).abs >= 0.1
      runner.registerWarning("ManualJInputs/NumberofOccupants (#{hpxml_bldg.header.manualj_num_occupants}) does not match sum of conditioned spaces (#{sum_space_manualj_num_occupants}).")
    end

    if hpxml_bldg.header.manualj_infiltration_shielding_class.nil?
      hpxml_bldg.header.manualj_infiltration_shielding_class = 4
      if hpxml_bldg.site.shielding_of_home.nil?
        fail 'Unexpected error.' # Shouldn't happen, it should already be defaulted
      elsif hpxml_bldg.site.shielding_of_home == HPXML::ShieldingWellShielded
        hpxml_bldg.header.manualj_infiltration_shielding_class += 1
      elsif hpxml_bldg.site.shielding_of_home == HPXML::ShieldingExposed
        hpxml_bldg.header.manualj_infiltration_shielding_class -= 1
      end
      if hpxml_bldg.site.site_type.nil?
        fail 'Unexpected error.' # Shouldn't happen, it should already be defaulted
      elsif hpxml_bldg.site.site_type == HPXML::SiteTypeUrban
        hpxml_bldg.header.manualj_infiltration_shielding_class += 1
      elsif hpxml_bldg.site.site_type == HPXML::SiteTypeRural
        hpxml_bldg.header.manualj_infiltration_shielding_class -= 1
      end

      if hpxml_bldg.header.manualj_infiltration_shielding_class < 1
        hpxml_bldg.header.manualj_infiltration_shielding_class = 1
      elsif hpxml_bldg.header.manualj_infiltration_shielding_class > 5
        hpxml_bldg.header.manualj_infiltration_shielding_class = 5
      end
      hpxml_bldg.header.manualj_infiltration_shielding_class_isdefaulted = true
    end

    if hpxml_bldg.header.manualj_infiltration_method.nil?
      infil_measurement = Airflow.get_infiltration_measurement_of_interest(hpxml_bldg)
      if (not infil_measurement.air_leakage.nil?) || (not infil_measurement.effective_leakage_area.nil?)
        hpxml_bldg.header.manualj_infiltration_method = HPXML::ManualJInfiltrationMethodBlowerDoor
      else
        hpxml_bldg.header.manualj_infiltration_method = HPXML::ManualJInfiltrationMethodDefaultTable
      end
      hpxml_bldg.header.manualj_infiltration_method_isdefaulted = true
    end
  end

  # Assigns default values for omitted optional inputs in the HPXML::BuildingHeader object
  #
  # @param hpxml_header [HPXML::Header] HPXML Header object (one per HPXML file)
  # @param hpxml_bldg [HPXML::Building] HPXML Building object representing an individual dwelling unit
  # @param weather [WeatherFile] Weather object containing EPW information
  # @return [nil]
  def self.apply_building_header(hpxml_header, hpxml_bldg, weather)
    if hpxml_bldg.header.natvent_days_per_week.nil?
      hpxml_bldg.header.natvent_days_per_week = 3
      hpxml_bldg.header.natvent_days_per_week_isdefaulted = true
    end

    if hpxml_bldg.header.heat_pump_sizing_methodology.nil? && (hpxml_bldg.heat_pumps.size > 0)
      hpxml_bldg.header.heat_pump_sizing_methodology = HPXML::HeatPumpSizingHERS
      hpxml_bldg.header.heat_pump_sizing_methodology_isdefaulted = true
    end

    if hpxml_bldg.header.heat_pump_backup_sizing_methodology.nil? && (hpxml_bldg.heat_pumps.size > 0)
      hpxml_bldg.header.heat_pump_backup_sizing_methodology = HPXML::HeatPumpBackupSizingEmergency
      hpxml_bldg.header.heat_pump_backup_sizing_methodology_isdefaulted = true
    end

    if hpxml_bldg.header.allow_increased_fixed_capacities.nil?
      hpxml_bldg.header.allow_increased_fixed_capacities = false
      hpxml_bldg.header.allow_increased_fixed_capacities_isdefaulted = true
    end

    if hpxml_bldg.header.shading_summer_begin_month.nil? || hpxml_bldg.header.shading_summer_begin_day.nil? || hpxml_bldg.header.shading_summer_end_month.nil? || hpxml_bldg.header.shading_summer_end_day.nil?
      # Default based on Building America seasons
      _, default_cooling_months = HVAC.get_building_america_hvac_seasons(weather, hpxml_bldg.latitude)
      begin_month, begin_day, end_month, end_day = Calendar.get_begin_and_end_dates_from_monthly_array(default_cooling_months, hpxml_header.sim_calendar_year)
      if not begin_month.nil? # Check if no summer
        hpxml_bldg.header.shading_summer_begin_month = begin_month
        hpxml_bldg.header.shading_summer_begin_day = begin_day
        hpxml_bldg.header.shading_summer_end_month = end_month
        hpxml_bldg.header.shading_summer_end_day = end_day
        hpxml_bldg.header.shading_summer_begin_month_isdefaulted = true
        hpxml_bldg.header.shading_summer_begin_day_isdefaulted = true
        hpxml_bldg.header.shading_summer_end_month_isdefaulted = true
        hpxml_bldg.header.shading_summer_end_day_isdefaulted = true
      end
    end
  end

  # Assigns default values for omitted optional inputs in the HPXML::EmissionsScenarios objects
  #
  # @param hpxml_header [HPXML::Header] HPXML Header object (one per HPXML file)
  # @param has_fuel [Hash] Map of HPXML fuel type => boolean of whether fuel type is used
  # @return [nil]
  def self.apply_emissions_scenarios(hpxml_header, has_fuel)
    hpxml_header.emissions_scenarios.each do |scenario|
      # Electricity
      if not scenario.elec_schedule_filepath.nil?
        if scenario.elec_schedule_number_of_header_rows.nil?
          scenario.elec_schedule_number_of_header_rows = 0
          scenario.elec_schedule_number_of_header_rows_isdefaulted = true
        end
        if scenario.elec_schedule_column_number.nil?
          scenario.elec_schedule_column_number = 1
          scenario.elec_schedule_column_number_isdefaulted = true
        end
      end

      # Fossil fuels
      default_units = HPXML::EmissionsScenario::UnitsLbPerMBtu
      if scenario.emissions_type.downcase == 'co2e'
        natural_gas, propane, fuel_oil, coal, wood, wood_pellets = 147.3, 177.8, 195.9, nil, nil, nil
      elsif scenario.emissions_type.downcase == 'nox'
        natural_gas, propane, fuel_oil, coal, wood, wood_pellets = 0.0922, 0.1421, 0.1300, nil, nil, nil
      elsif scenario.emissions_type.downcase == 'so2'
        natural_gas, propane, fuel_oil, coal, wood, wood_pellets = 0.0006, 0.0002, 0.0015, nil, nil, nil
      else
        natural_gas, propane, fuel_oil, coal, wood, wood_pellets = nil, nil, nil, nil, nil, nil
      end
      if has_fuel[HPXML::FuelTypeNaturalGas]
        if (scenario.natural_gas_units.nil? || scenario.natural_gas_value.nil?) && (not natural_gas.nil?)
          scenario.natural_gas_units = default_units
          scenario.natural_gas_units_isdefaulted = true
          scenario.natural_gas_value = natural_gas
          scenario.natural_gas_value_isdefaulted = true
        end
      end
      if has_fuel[HPXML::FuelTypePropane]
        if (scenario.propane_units.nil? || scenario.propane_value.nil?) && (not propane.nil?)
          scenario.propane_units = default_units
          scenario.propane_units_isdefaulted = true
          scenario.propane_value = propane
          scenario.propane_value_isdefaulted = true
        end
      end
      if has_fuel[HPXML::FuelTypeOil]
        if (scenario.fuel_oil_units.nil? || scenario.fuel_oil_value.nil?) && (not fuel_oil.nil?)
          scenario.fuel_oil_units = default_units
          scenario.fuel_oil_units_isdefaulted = true
          scenario.fuel_oil_value = fuel_oil
          scenario.fuel_oil_value_isdefaulted = true
        end
      end
      if has_fuel[HPXML::FuelTypeCoal]
        if (scenario.coal_units.nil? || scenario.coal_value.nil?) && (not coal.nil?)
          scenario.coal_units = default_units
          scenario.coal_units_isdefaulted = true
          scenario.coal_value = coal
          scenario.coal_value_isdefaulted = true
        end
      end
      if has_fuel[HPXML::FuelTypeWoodCord]
        if (scenario.wood_units.nil? || scenario.wood_value.nil?) && (not wood.nil?)
          scenario.wood_units = default_units
          scenario.wood_units_isdefaulted = true
          scenario.wood_value = wood
          scenario.wood_value_isdefaulted = true
        end
      end
      next unless has_fuel[HPXML::FuelTypeWoodPellets]

      next unless (scenario.wood_pellets_units.nil? || scenario.wood_pellets_value.nil?) && (not wood_pellets.nil?)

      scenario.wood_pellets_units = default_units
      scenario.wood_pellets_units_isdefaulted = true
      scenario.wood_pellets_value = wood_pellets
      scenario.wood_pellets_value_isdefaulted = true
    end
  end

  # Assigns default values for omitted optional inputs in the HPXML::UtilityBillScenarios objects
  #
  # @param runner [OpenStudio::Measure::OSRunner] Object typically used to display warnings
  # @param hpxml_header [HPXML::Header] HPXML Header object (one per HPXML file)
  # @param hpxml_bldg [HPXML::Building] HPXML Building object representing an individual dwelling unit
  # @param has_fuel [Hash] Map of HPXML fuel type => boolean of whether fuel type is used
  # @return [nil]
  def self.apply_utility_bill_scenarios(runner, hpxml_header, hpxml_bldg, has_fuel)
    hpxml_header.utility_bill_scenarios.each do |scenario|
      if scenario.elec_tariff_filepath.nil?
        if scenario.elec_fixed_charge.nil?
          scenario.elec_fixed_charge = 12.0 # https://www.nrdc.org/experts/samantha-williams/there-war-attrition-electricity-fixed-charges says $11.19/month in 2018
          scenario.elec_fixed_charge_isdefaulted = true
        end
        if scenario.elec_marginal_rate.nil?
          scenario.elec_marginal_rate, _ = UtilityBills.get_rates_from_eia_data(runner, hpxml_bldg.state_code, HPXML::FuelTypeElectricity, scenario.elec_fixed_charge)
          scenario.elec_marginal_rate_isdefaulted = true
        end
      end

      if has_fuel[HPXML::FuelTypeNaturalGas]
        if scenario.natural_gas_fixed_charge.nil?
          scenario.natural_gas_fixed_charge = 12.0 # https://www.aga.org/sites/default/files/aga_energy_analysis_-_natural_gas_utility_rate_structure.pdf says $11.25/month in 2015
          scenario.natural_gas_fixed_charge_isdefaulted = true
        end
        if scenario.natural_gas_marginal_rate.nil?
          scenario.natural_gas_marginal_rate, _ = UtilityBills.get_rates_from_eia_data(runner, hpxml_bldg.state_code, HPXML::FuelTypeNaturalGas, scenario.natural_gas_fixed_charge)
          scenario.natural_gas_marginal_rate_isdefaulted = true
        end
      end

      if has_fuel[HPXML::FuelTypePropane]
        if scenario.propane_fixed_charge.nil?
          scenario.propane_fixed_charge = 0.0
          scenario.propane_fixed_charge_isdefaulted = true
        end
        if scenario.propane_marginal_rate.nil?
          scenario.propane_marginal_rate, _ = UtilityBills.get_rates_from_eia_data(runner, hpxml_bldg.state_code, HPXML::FuelTypePropane, nil)
          scenario.propane_marginal_rate_isdefaulted = true
        end
      end

      if has_fuel[HPXML::FuelTypeOil]
        if scenario.fuel_oil_fixed_charge.nil?
          scenario.fuel_oil_fixed_charge = 0.0
          scenario.fuel_oil_fixed_charge_isdefaulted = true
        end
        if scenario.fuel_oil_marginal_rate.nil?
          scenario.fuel_oil_marginal_rate, _ = UtilityBills.get_rates_from_eia_data(runner, hpxml_bldg.state_code, HPXML::FuelTypeOil, nil)
          scenario.fuel_oil_marginal_rate_isdefaulted = true
        end
      end

      if has_fuel[HPXML::FuelTypeCoal]
        if scenario.coal_fixed_charge.nil?
          scenario.coal_fixed_charge = 0.0
          scenario.coal_fixed_charge_isdefaulted = true
        end
        if scenario.coal_marginal_rate.nil?
          scenario.coal_marginal_rate, _ = UtilityBills.get_rates_from_eia_data(runner, hpxml_bldg.state_code, HPXML::FuelTypeCoal, nil)
          scenario.coal_marginal_rate_isdefaulted = true
        end
      end

      if has_fuel[HPXML::FuelTypeWoodCord]
        if scenario.wood_fixed_charge.nil?
          scenario.wood_fixed_charge = 0.0
          scenario.wood_fixed_charge_isdefaulted = true
        end
        if scenario.wood_marginal_rate.nil?
          scenario.wood_marginal_rate, _ = UtilityBills.get_rates_from_eia_data(runner, hpxml_bldg.state_code, HPXML::FuelTypeWoodCord, nil)
          scenario.wood_marginal_rate_isdefaulted = true
        end
      end

      if has_fuel[HPXML::FuelTypeWoodPellets]
        if scenario.wood_pellets_fixed_charge.nil?
          scenario.wood_pellets_fixed_charge = 0.0
          scenario.wood_pellets_fixed_charge_isdefaulted = true
        end
        if scenario.wood_pellets_marginal_rate.nil?
          scenario.wood_pellets_marginal_rate, _ = UtilityBills.get_rates_from_eia_data(runner, hpxml_bldg.state_code, HPXML::FuelTypeWoodPellets, nil)
          scenario.wood_pellets_marginal_rate_isdefaulted = true
        end
      end

      next unless hpxml_bldg.pv_systems.size > 0

      if scenario.pv_compensation_type.nil?
        scenario.pv_compensation_type = HPXML::PVCompensationTypeNetMetering
        scenario.pv_compensation_type_isdefaulted = true
      end

      if scenario.pv_compensation_type == HPXML::PVCompensationTypeNetMetering
        if scenario.pv_net_metering_annual_excess_sellback_rate_type.nil?
          scenario.pv_net_metering_annual_excess_sellback_rate_type = HPXML::PVAnnualExcessSellbackRateTypeUserSpecified
          scenario.pv_net_metering_annual_excess_sellback_rate_type_isdefaulted = true
        end
        if scenario.pv_net_metering_annual_excess_sellback_rate_type == HPXML::PVAnnualExcessSellbackRateTypeUserSpecified
          if scenario.pv_net_metering_annual_excess_sellback_rate.nil?
            scenario.pv_net_metering_annual_excess_sellback_rate = 0.03
            scenario.pv_net_metering_annual_excess_sellback_rate_isdefaulted = true
          end
        end
      elsif scenario.pv_compensation_type == HPXML::PVCompensationTypeFeedInTariff
        if scenario.pv_feed_in_tariff_rate.nil?
          scenario.pv_feed_in_tariff_rate = 0.12
          scenario.pv_feed_in_tariff_rate_isdefaulted = true
        end
      end

      if scenario.pv_monthly_grid_connection_fee_dollars_per_kw.nil? && scenario.pv_monthly_grid_connection_fee_dollars.nil?
        scenario.pv_monthly_grid_connection_fee_dollars = 0.0
        scenario.pv_monthly_grid_connection_fee_dollars_isdefaulted = true
      end
    end
  end

  # Assigns default values for omitted optional inputs in the HPXML::Building object
  #
  # @param hpxml_bldg [HPXML::Building] HPXML Building object representing an individual dwelling unit
  # @param weather [WeatherFile] Weather object containing EPW information
  # @return [nil]
  def self.apply_building(hpxml_bldg, weather)
    if hpxml_bldg.site.soil_type.nil? && hpxml_bldg.site.ground_conductivity.nil? && hpxml_bldg.site.ground_diffusivity.nil?
      hpxml_bldg.site.soil_type = HPXML::SiteSoilTypeUnknown
      hpxml_bldg.site.soil_type_isdefaulted = true
    end

    if hpxml_bldg.site.moisture_type.nil? && hpxml_bldg.site.ground_conductivity.nil? && hpxml_bldg.site.ground_diffusivity.nil?
      hpxml_bldg.site.moisture_type = HPXML::SiteSoilMoistureTypeMixed
      hpxml_bldg.site.moisture_type_isdefaulted = true
    end

    # Conductivity/diffusivity values come from https://www.ncbi.nlm.nih.gov/pmc/articles/PMC4813881 (with the exception of "unknown")
    if hpxml_bldg.site.ground_conductivity.nil? && hpxml_bldg.site.ground_diffusivity.nil?
      case hpxml_bldg.site.soil_type
      when HPXML::SiteSoilTypeSand
        if hpxml_bldg.site.moisture_type == HPXML::SiteSoilMoistureTypeDry
          hpxml_bldg.site.ground_conductivity = 0.2311 # Btu/hr-ft-F
          hpxml_bldg.site.ground_diffusivity = 0.0097 # ft^2/hr
        elsif hpxml_bldg.site.moisture_type == HPXML::SiteSoilMoistureTypeWet
          hpxml_bldg.site.ground_conductivity = 1.3865 # Btu/hr-ft-F
          hpxml_bldg.site.ground_diffusivity = 0.0322 # ft^2/hr
        elsif hpxml_bldg.site.moisture_type == HPXML::SiteSoilMoistureTypeMixed
          hpxml_bldg.site.ground_conductivity = ((0.2311 + 1.3865) / 2.0).round(4) # Btu/hr-ft-F
          hpxml_bldg.site.ground_diffusivity = ((0.0097 + 0.0322) / 2.0).round(4) # ft^2/hr
        end
        hpxml_bldg.site.ground_conductivity_isdefaulted = true
        hpxml_bldg.site.ground_diffusivity_isdefaulted = true
      when HPXML::SiteSoilTypeSilt, HPXML::SiteSoilTypeClay
        case hpxml_bldg.site.moisture_type
        when HPXML::SiteSoilMoistureTypeDry
          hpxml_bldg.site.ground_conductivity = 0.2889 # Btu/hr-ft-F
          hpxml_bldg.site.ground_diffusivity = 0.0120 # ft^2/hr
        when HPXML::SiteSoilMoistureTypeWet
          hpxml_bldg.site.ground_conductivity = 0.9821 # Btu/hr-ft-F
          hpxml_bldg.site.ground_diffusivity = 0.0194 # ft^2/hr
        when HPXML::SiteSoilMoistureTypeMixed
          hpxml_bldg.site.ground_conductivity = ((0.2889 + 0.9821) / 2.0).round(4) # Btu/hr-ft-F
          hpxml_bldg.site.ground_diffusivity = ((0.0120 + 0.0194) / 2.0).round(4) # ft^2/hr
        end
        hpxml_bldg.site.ground_conductivity_isdefaulted = true
        hpxml_bldg.site.ground_diffusivity_isdefaulted = true
      when HPXML::SiteSoilTypeLoam
        hpxml_bldg.site.ground_conductivity = 1.2132 # Btu/hr-ft-F
        hpxml_bldg.site.ground_diffusivity = 0.0353 # ft^2/hr
        hpxml_bldg.site.ground_conductivity_isdefaulted = true
        hpxml_bldg.site.ground_diffusivity_isdefaulted = true
      when HPXML::SiteSoilTypeGravel
        case hpxml_bldg.site.moisture_type
        when HPXML::SiteSoilMoistureTypeDry
          hpxml_bldg.site.ground_conductivity = 0.2311 # Btu/hr-ft-F
          hpxml_bldg.site.ground_diffusivity = 0.0097 # ft^2/hr
        when HPXML::SiteSoilMoistureTypeWet
          hpxml_bldg.site.ground_conductivity = 1.0399 # Btu/hr-ft-F
          hpxml_bldg.site.ground_diffusivity = 0.0291 # ft^2/hr
        when HPXML::SiteSoilMoistureTypeMixed
          hpxml_bldg.site.ground_conductivity = ((0.2311 + 1.0399) / 2.0).round(4) # Btu/hr-ft-F
          hpxml_bldg.site.ground_diffusivity = ((0.0097 + 0.0291) / 2.0).round(4) # ft^2/hr
        end
        hpxml_bldg.site.ground_conductivity_isdefaulted = true
        hpxml_bldg.site.ground_diffusivity_isdefaulted = true
      when HPXML::SiteSoilTypeUnknown
        hpxml_bldg.site.ground_conductivity = 1.0 # ANSI/RESNET/ICC 301-2022 Addendum C
        hpxml_bldg.site.ground_diffusivity = 0.0208
        hpxml_bldg.site.ground_conductivity_isdefaulted = true
        hpxml_bldg.site.ground_diffusivity_isdefaulted = true
      end
    end
    if hpxml_bldg.site.ground_conductivity.nil? && !hpxml_bldg.site.ground_diffusivity.nil?
      # Divide diffusivity by 0.0208 to maintain 1/0.0208 relationship
      hpxml_bldg.site.ground_conductivity = hpxml_bldg.site.ground_diffusivity / 0.0208 # Btu/hr-ft-F
      hpxml_bldg.site.ground_conductivity_isdefaulted = true
    elsif !hpxml_bldg.site.ground_conductivity.nil? && hpxml_bldg.site.ground_diffusivity.nil?
      # Multiply conductivity by 0.0208 to maintain 1/0.0208 relationship
      hpxml_bldg.site.ground_diffusivity = hpxml_bldg.site.ground_conductivity * 0.0208 # ft^2/hr
      hpxml_bldg.site.ground_diffusivity_isdefaulted = true
    end

    if hpxml_bldg.state_code.nil?
      hpxml_bldg.state_code = get_state_code(hpxml_bldg.state_code, weather, hpxml_bldg.zip_code)
      hpxml_bldg.state_code_isdefaulted = true
    end

    if hpxml_bldg.dst_observed.nil?
      if ['AZ', 'HI'].include? hpxml_bldg.state_code
        hpxml_bldg.dst_observed = false
      else
        hpxml_bldg.dst_observed = true
      end
      hpxml_bldg.dst_observed_isdefaulted = true
    end

    if hpxml_bldg.city.nil?
      hpxml_bldg.city = get_city(hpxml_bldg.city, weather, hpxml_bldg.zip_code)
      hpxml_bldg.city_isdefaulted = true
    end

    if hpxml_bldg.time_zone_utc_offset.nil?
      hpxml_bldg.time_zone_utc_offset = get_time_zone(hpxml_bldg.time_zone_utc_offset, weather, hpxml_bldg.zip_code)
      hpxml_bldg.time_zone_utc_offset_isdefaulted = true
    end

    if hpxml_bldg.dst_observed
      if hpxml_bldg.dst_begin_month.nil? || hpxml_bldg.dst_begin_day.nil? || hpxml_bldg.dst_end_month.nil? || hpxml_bldg.dst_end_day.nil?
        if (not weather.header.DSTStartDate.nil?) && (not weather.header.DSTEndDate.nil?)
          # Use weather file DST dates if available
          dst_start_date = weather.header.DSTStartDate
          dst_end_date = weather.header.DSTEndDate
          hpxml_bldg.dst_begin_month = dst_start_date.monthOfYear.value
          hpxml_bldg.dst_begin_day = dst_start_date.dayOfMonth
          hpxml_bldg.dst_end_month = dst_end_date.monthOfYear.value
          hpxml_bldg.dst_end_day = dst_end_date.dayOfMonth
        else
          # Roughly average US dates according to https://en.wikipedia.org/wiki/Daylight_saving_time_in_the_United_States
          hpxml_bldg.dst_begin_month = 3
          hpxml_bldg.dst_begin_day = 12
          hpxml_bldg.dst_end_month = 11
          hpxml_bldg.dst_end_day = 5
        end
        hpxml_bldg.dst_begin_month_isdefaulted = true
        hpxml_bldg.dst_begin_day_isdefaulted = true
        hpxml_bldg.dst_end_month_isdefaulted = true
        hpxml_bldg.dst_end_day_isdefaulted = true
      end
    end

    if hpxml_bldg.elevation.nil?
      hpxml_bldg.elevation = get_elevation(weather)
      hpxml_bldg.elevation_isdefaulted = true
    end

    if hpxml_bldg.latitude.nil?
      hpxml_bldg.latitude = get_latitude(hpxml_bldg.latitude, weather, hpxml_bldg.zip_code)
      hpxml_bldg.latitude_isdefaulted = true
    end

    if hpxml_bldg.longitude.nil?
      hpxml_bldg.longitude = get_longitude(hpxml_bldg.longitude, weather, hpxml_bldg.zip_code)
      hpxml_bldg.longitude_isdefaulted = true
    end
  end

  # Assigns default values for omitted optional inputs in the HPXML::Site object
  #
  # @param hpxml_bldg [HPXML::Building] HPXML Building object representing an individual dwelling unit
  # @return [nil]
  def self.apply_site(hpxml_bldg)
    if hpxml_bldg.site.site_type.nil?
      hpxml_bldg.site.site_type = HPXML::SiteTypeSuburban
      hpxml_bldg.site.site_type_isdefaulted = true
    end

    if hpxml_bldg.site.shielding_of_home.nil?
      if [HPXML::ResidentialTypeApartment, HPXML::ResidentialTypeSFA].include?(hpxml_bldg.building_construction.residential_facility_type)
        # Shielding Class 5 is ACCA MJ8 default for Table 5B/5E for townhouses and condos
        hpxml_bldg.site.shielding_of_home = HPXML::ShieldingWellShielded
      else
        # Shielding Class 4 is ACCA MJ8 default for Table 5A/5D and ANSI/RESNET/ICC 301 default
        hpxml_bldg.site.shielding_of_home = HPXML::ShieldingNormal
      end
      hpxml_bldg.site.shielding_of_home_isdefaulted = true
    end

    if hpxml_bldg.site.ground_conductivity.nil?
      hpxml_bldg.site.ground_conductivity = 1.0 # Btu/hr-ft-F
      hpxml_bldg.site.ground_conductivity_isdefaulted = true
    end
  end

  # Assigns default values for omitted optional inputs in the HPXML::NeighborBuildings objects
  #
  # @param hpxml_bldg [HPXML::Building] HPXML Building object representing an individual dwelling unit
  # @return [nil]
  def self.apply_neighbor_buildings(hpxml_bldg)
    hpxml_bldg.neighbor_buildings.each do |neighbor_building|
      if neighbor_building.azimuth.nil?
        neighbor_building.azimuth = get_azimuth_from_orientation(neighbor_building.orientation)
        neighbor_building.azimuth_isdefaulted = true
      end
      if neighbor_building.orientation.nil?
        neighbor_building.orientation = get_orientation_from_azimuth(neighbor_building.azimuth)
        neighbor_building.orientation_isdefaulted = true
      end
    end
  end

  # Assigns default values for omitted optional inputs in the HPXML::BuildingOccupancy object
  #
  # @param hpxml_bldg [HPXML::Building] HPXML Building object representing an individual dwelling unit
  # @param schedules_file [SchedulesFile] SchedulesFile wrapper class instance of detailed schedule files
  # @return [nil]
  def self.apply_building_occupancy(hpxml_bldg, schedules_file)
    schedules_file_includes_occupants = (schedules_file.nil? ? false : schedules_file.includes_col_name(SchedulesFile::Columns[:Occupants].name))
    if hpxml_bldg.building_occupancy.weekday_fractions.nil? && !schedules_file_includes_occupants
      hpxml_bldg.building_occupancy.weekday_fractions = @default_schedules_csv_data[SchedulesFile::Columns[:Occupants].name]['WeekdayScheduleFractions']
      hpxml_bldg.building_occupancy.weekday_fractions_isdefaulted = true
    end
    if hpxml_bldg.building_occupancy.weekend_fractions.nil? && !schedules_file_includes_occupants
      hpxml_bldg.building_occupancy.weekend_fractions = @default_schedules_csv_data[SchedulesFile::Columns[:Occupants].name]['WeekendScheduleFractions']
      hpxml_bldg.building_occupancy.weekend_fractions_isdefaulted = true
    end
    if hpxml_bldg.building_occupancy.monthly_multipliers.nil? && !schedules_file_includes_occupants
      hpxml_bldg.building_occupancy.monthly_multipliers = @default_schedules_csv_data[SchedulesFile::Columns[:Occupants].name]['MonthlyScheduleMultipliers']
      hpxml_bldg.building_occupancy.monthly_multipliers_isdefaulted = true
    end
    if hpxml_bldg.building_occupancy.general_water_use_usage_multiplier.nil?
      hpxml_bldg.building_occupancy.general_water_use_usage_multiplier = 1.0
      hpxml_bldg.building_occupancy.general_water_use_usage_multiplier_isdefaulted = true
    end
    schedules_file_includes_water = (schedules_file.nil? ? false : schedules_file.includes_col_name(SchedulesFile::Columns[:GeneralWaterUse].name))
    if hpxml_bldg.building_occupancy.general_water_use_weekday_fractions.nil? && !schedules_file_includes_water
      hpxml_bldg.building_occupancy.general_water_use_weekday_fractions = @default_schedules_csv_data[SchedulesFile::Columns[:GeneralWaterUse].name]['GeneralWaterUseWeekdayScheduleFractions']
      hpxml_bldg.building_occupancy.general_water_use_weekday_fractions_isdefaulted = true
    end
    if hpxml_bldg.building_occupancy.general_water_use_weekend_fractions.nil? && !schedules_file_includes_water
      hpxml_bldg.building_occupancy.general_water_use_weekend_fractions = @default_schedules_csv_data[SchedulesFile::Columns[:GeneralWaterUse].name]['GeneralWaterUseWeekendScheduleFractions']
      hpxml_bldg.building_occupancy.general_water_use_weekend_fractions_isdefaulted = true
    end
    if hpxml_bldg.building_occupancy.general_water_use_monthly_multipliers.nil? && !schedules_file_includes_water
      hpxml_bldg.building_occupancy.general_water_use_monthly_multipliers = @default_schedules_csv_data[SchedulesFile::Columns[:GeneralWaterUse].name]['GeneralWaterUseMonthlyScheduleMultipliers']
      hpxml_bldg.building_occupancy.general_water_use_monthly_multipliers_isdefaulted = true
    end
  end

  # Assigns default values for omitted optional inputs in the HPXML::BuildingConstruction object
  #
  # @param hpxml_header [HPXML::Header] HPXML Header object (one per HPXML file)
  # @param hpxml_bldg [HPXML::Building] HPXML Building object representing an individual dwelling unit
  # @return [nil]
  def self.apply_building_construction(hpxml_header, hpxml_bldg)
    cond_volume = hpxml_bldg.building_construction.conditioned_building_volume
    cond_crawl_volume = Geometry.calculate_zone_volume(hpxml_bldg, HPXML::LocationCrawlspaceConditioned)
    cfa = hpxml_bldg.building_construction.conditioned_floor_area
    nbeds = hpxml_bldg.building_construction.number_of_bedrooms
    if hpxml_bldg.building_construction.average_ceiling_height.nil?
      if not cond_volume.nil?
        hpxml_bldg.building_construction.average_ceiling_height = ((cond_volume - cond_crawl_volume) / cfa).round(2)
      else
        if hpxml_bldg.roofs.any? { |r| r.interior_adjacent_to == HPXML::LocationConditionedSpace }
          # This is a very crude estimate for cathedral ceiling and conditioned attic, but better than nothing
          roof_height, roof_footprint_area = Geometry.calculate_height_and_footprint_of_roofs(hpxml_bldg, HPXML::LocationConditionedSpace)
          roof_avg_height = roof_height / 3.0 # Assume square hip roof
          roof_cfa_frac = roof_footprint_area / cfa
          hpxml_bldg.building_construction.average_ceiling_height = ((8.0 + roof_avg_height) * roof_cfa_frac + 8.0 * (1.0 - roof_cfa_frac)).round(2)
        else
          hpxml_bldg.building_construction.average_ceiling_height = 8.0
        end
      end
      hpxml_bldg.building_construction.average_ceiling_height_isdefaulted = true
    end
    if hpxml_bldg.building_construction.conditioned_building_volume.nil?
      avg_ceiling_height = hpxml_bldg.building_construction.average_ceiling_height
      hpxml_bldg.building_construction.conditioned_building_volume = (cfa * avg_ceiling_height + cond_crawl_volume).round
      hpxml_bldg.building_construction.conditioned_building_volume_isdefaulted = true
    end
    if hpxml_bldg.building_construction.number_of_bathrooms.nil?
      hpxml_bldg.building_construction.number_of_bathrooms = Float(get_num_bathrooms(nbeds)).to_i
      hpxml_bldg.building_construction.number_of_bathrooms_isdefaulted = true
    end
    if hpxml_bldg.building_construction.number_of_units.nil?
      hpxml_bldg.building_construction.number_of_units = 1
      hpxml_bldg.building_construction.number_of_units_isdefaulted = true
    end
    if hpxml_bldg.building_construction.unit_height_above_grade.nil?
      floors = hpxml_bldg.floors.select { |floor| floor.is_floor && floor.is_thermal_boundary }
      exterior_floors = floors.select { |floor| floor.is_exterior }
      if floors.size > 0 && floors.size == exterior_floors.size && hpxml_bldg.slabs.size == 0 && (!hpxml_header.nil? && !hpxml_header.apply_ashrae140_assumptions)
        # All floors are exterior (adjacent to ambient/bellywing) and there are no slab floors
        hpxml_bldg.building_construction.unit_height_above_grade = 2.0
      elsif hpxml_bldg.has_location(HPXML::LocationBasementConditioned)
        # Homes w/ conditioned basement will have a negative value
        cond_bsmt_fnd_walls = hpxml_bldg.foundation_walls.select { |fw| fw.is_exterior && fw.interior_adjacent_to == HPXML::LocationBasementConditioned }
        if cond_bsmt_fnd_walls.any?
          max_depth_bg = cond_bsmt_fnd_walls.map { |fw| fw.depth_below_grade }.max
          hpxml_bldg.building_construction.unit_height_above_grade = -1 * max_depth_bg
        else
          hpxml_bldg.building_construction.unit_height_above_grade = 0.0
        end
      else
        hpxml_bldg.building_construction.unit_height_above_grade = 0.0
      end
      hpxml_bldg.building_construction.unit_height_above_grade_isdefaulted = true
    end
  end

  # Assigns default values for omitted optional inputs in the HPXML::Zones and HPXML::Spaces objects
  #
  # @param hpxml_bldg [HPXML::Building] HPXML Building object representing an individual dwelling unit
  # @return [nil]
  def self.apply_zone_spaces(hpxml_bldg)
    hpxml_bldg.conditioned_spaces.each do |space|
      if space.fenestration_load_procedure.nil?
        space.fenestration_load_procedure = HPXML::SpaceFenestrationLoadProcedureStandard
        space.fenestration_load_procedure_isdefaulted = true
      end
    end
  end

  # Assigns default values for omitted optional inputs in the HPXML::ClimateandRiskZones object
  #
  # @param hpxml_bldg [HPXML::Building] HPXML Building object representing an individual dwelling unit
  # @param weather [WeatherFile] Weather object containing EPW information
  # @param unit_num [Integer] Dwelling unit number
  # @return [nil]
  def self.apply_climate_and_risk_zones(hpxml_bldg, weather, unit_num)
    if hpxml_bldg.climate_and_risk_zones.climate_zone_ieccs.empty?
      weather_data = lookup_weather_data_from_wmo(weather.header.WMONumber)
      if not weather_data.empty?
        hpxml_bldg.climate_and_risk_zones.climate_zone_ieccs.add(zone: weather_data[:zipcode_iecc_zone],
                                                                 year: 2006,
                                                                 zone_isdefaulted: true,
                                                                 year_isdefaulted: true)
      end
    end
    if hpxml_bldg.climate_and_risk_zones.weather_station_epw_filepath.nil?
      hpxml_bldg.climate_and_risk_zones.weather_station_id = "WeatherStation#{unit_num}"
      weather_data = lookup_weather_data_from_zipcode(hpxml_bldg.zip_code)
      hpxml_bldg.climate_and_risk_zones.weather_station_epw_filepath = weather_data[:station_filename]
      hpxml_bldg.climate_and_risk_zones.weather_station_epw_filepath_isdefaulted = true
      hpxml_bldg.climate_and_risk_zones.weather_station_name = weather_data[:station_name]
      hpxml_bldg.climate_and_risk_zones.weather_station_name_isdefaulted = true
      hpxml_bldg.climate_and_risk_zones.weather_station_wmo = weather_data[:station_wmo]
      hpxml_bldg.climate_and_risk_zones.weather_station_wmo_isdefaulted = true
    end
  end

  # Assigns default values for omitted optional inputs in the HPXML::Attic objects
  #
  # @param hpxml_bldg [HPXML::Building] HPXML Building object representing an individual dwelling unit
  # @param unit_num [Integer] Dwelling unit number
  # @return [nil]
  def self.apply_attics(hpxml_bldg, unit_num)
    if hpxml_bldg.has_location(HPXML::LocationAtticUnvented)
      unvented_attics = hpxml_bldg.attics.select { |a| a.attic_type == HPXML::AtticTypeUnvented }
      if unvented_attics.empty?
        hpxml_bldg.attics.add(id: get_id('UnventedAttic', hpxml_bldg.attics, unit_num),
                              attic_type: HPXML::AtticTypeUnvented)
        unvented_attics << hpxml_bldg.attics[-1]
      end
      unvented_attics.each do |unvented_attic|
        next unless unvented_attic.within_infiltration_volume.nil?

        unvented_attic.within_infiltration_volume = false
        unvented_attic.within_infiltration_volume_isdefaulted = true
      end
      if unvented_attics.map { |a| a.within_infiltration_volume }.uniq.size != 1
        fail 'All unvented attics must have the same WithinInfiltrationVolume value.'
      end
    end

    if hpxml_bldg.has_location(HPXML::LocationAtticVented)
      vented_attics = hpxml_bldg.attics.select { |a| a.attic_type == HPXML::AtticTypeVented }
      if vented_attics.empty?
        hpxml_bldg.attics.add(id: get_id('VentedAttic', hpxml_bldg.attics, unit_num),
                              attic_type: HPXML::AtticTypeVented)
        vented_attics << hpxml_bldg.attics[-1]
      end
      vented_attics.each do |vented_attic|
        next unless (vented_attic.vented_attic_sla.nil? && vented_attic.vented_attic_ach.nil?)

        vented_attic.vented_attic_sla = get_vented_attic_sla()
        vented_attic.vented_attic_sla_isdefaulted = true
      end
      if vented_attics.map { |a| a.vented_attic_sla }.uniq.size != 1
        fail 'All vented attics must have the same VentilationRate.'
      end
      if vented_attics.map { |a| a.vented_attic_ach }.uniq.size != 1
        fail 'All vented attics must have the same VentilationRate.'
      end
    end
  end

  # Assigns default values for omitted optional inputs in the HPXML::Foundation objects
  #
  # @param hpxml_bldg [HPXML::Building] HPXML Building object representing an individual dwelling unit
  # @param unit_num [Integer] Dwelling unit number
  # @return [nil]
  def self.apply_foundations(hpxml_bldg, unit_num)
    if hpxml_bldg.has_location(HPXML::LocationCrawlspaceUnvented)
      unvented_crawls = hpxml_bldg.foundations.select { |f| f.foundation_type == HPXML::FoundationTypeCrawlspaceUnvented }
      if unvented_crawls.empty?
        hpxml_bldg.foundations.add(id: get_id('UnventedCrawlspace', hpxml_bldg.foundations, unit_num),
                                   foundation_type: HPXML::FoundationTypeCrawlspaceUnvented)
        unvented_crawls << hpxml_bldg.foundations[-1]
      end
      unvented_crawls.each do |unvented_crawl|
        next unless unvented_crawl.within_infiltration_volume.nil?

        unvented_crawl.within_infiltration_volume = false
        unvented_crawl.within_infiltration_volume_isdefaulted = true
      end
      if unvented_crawls.map { |f| f.within_infiltration_volume }.uniq.size != 1
        fail 'All unvented crawlspaces must have the same WithinInfiltrationVolume value.'
      end
    end

    if hpxml_bldg.has_location(HPXML::LocationCrawlspaceConditioned)
      cond_crawls = hpxml_bldg.foundations.select { |f| f.foundation_type == HPXML::FoundationTypeCrawlspaceConditioned }
      if cond_crawls.empty?
        hpxml_bldg.foundations.add(id: get_id('ConditionedCrawlspace', hpxml_bldg.foundations, unit_num),
                                   foundation_type: HPXML::FoundationTypeCrawlspaceConditioned)
        cond_crawls << hpxml_bldg.foundations[-1]
      end
      cond_crawls.each do |cond_crawl|
        next unless cond_crawl.within_infiltration_volume.nil?

        cond_crawl.within_infiltration_volume = true
        cond_crawl.within_infiltration_volume_isdefaulted = true
      end
      if cond_crawls.map { |f| f.within_infiltration_volume }.uniq.size != 1
        fail 'All conditioned crawlspaces must have the same WithinInfiltrationVolume value.'
      end
    end

    if hpxml_bldg.has_location(HPXML::LocationBasementUnconditioned)
      uncond_bsmts = hpxml_bldg.foundations.select { |f| f.foundation_type == HPXML::FoundationTypeBasementUnconditioned }
      if uncond_bsmts.empty?
        hpxml_bldg.foundations.add(id: get_id('UnconditionedBasement', hpxml_bldg.foundations, unit_num),
                                   foundation_type: HPXML::FoundationTypeBasementUnconditioned)
        uncond_bsmts << hpxml_bldg.foundations[-1]
      end
      uncond_bsmts.each do |uncond_bsmt|
        next unless uncond_bsmt.within_infiltration_volume.nil?

        uncond_bsmt.within_infiltration_volume = false
        uncond_bsmt.within_infiltration_volume_isdefaulted = true
      end
      if uncond_bsmts.map { |f| f.within_infiltration_volume }.uniq.size != 1
        fail 'All unconditioned basements must have the same WithinInfiltrationVolume value.'
      end
    end

    if hpxml_bldg.has_location(HPXML::LocationBasementConditioned)
      cond_bsmts = hpxml_bldg.foundations.select { |f| f.foundation_type == HPXML::FoundationTypeBasementConditioned }
      if cond_bsmts.empty?
        hpxml_bldg.foundations.add(id: get_id('ConditionedBasement', hpxml_bldg.foundations, unit_num),
                                   foundation_type: HPXML::FoundationTypeBasementConditioned)
        cond_bsmts << hpxml_bldg.foundations[-1]
      end
      cond_bsmts.each do |cond_bsmt|
        next unless cond_bsmt.within_infiltration_volume.nil?

        cond_bsmt.within_infiltration_volume = true
        cond_bsmt.within_infiltration_volume_isdefaulted = true
      end
      if cond_bsmts.map { |f| f.within_infiltration_volume }.uniq.size != 1
        fail 'All conditioned basements must have the same WithinInfiltrationVolume value.'
      end
    end

    if hpxml_bldg.has_location(HPXML::LocationCrawlspaceVented)
      vented_crawls = hpxml_bldg.foundations.select { |f| f.foundation_type == HPXML::FoundationTypeCrawlspaceVented }
      if vented_crawls.empty?
        hpxml_bldg.foundations.add(id: get_id('VentedCrawlspace', hpxml_bldg.foundations, unit_num),
                                   foundation_type: HPXML::FoundationTypeCrawlspaceVented)
        vented_crawls << hpxml_bldg.foundations[-1]
      end
      vented_crawls.each do |vented_crawl|
        next unless vented_crawl.vented_crawlspace_sla.nil?

        vented_crawl.vented_crawlspace_sla = get_vented_crawl_sla()
        vented_crawl.vented_crawlspace_sla_isdefaulted = true
      end
      if vented_crawls.map { |f| f.vented_crawlspace_sla }.uniq.size != 1
        fail 'All vented crawlspaces must have the same VentilationRate.'
      end
    end

    if hpxml_bldg.has_location(HPXML::LocationManufacturedHomeUnderBelly)
      belly_and_wing_foundations = hpxml_bldg.foundations.select { |f| f.foundation_type == HPXML::FoundationTypeBellyAndWing }
      if belly_and_wing_foundations.empty?
        hpxml_bldg.foundations.add(id: get_id('BellyAndWing', hpxml_bldg.foundations, unit_num),
                                   foundation_type: HPXML::FoundationTypeBellyAndWing)
        belly_and_wing_foundations << hpxml_bldg.foundations[-1]
      end
      belly_and_wing_foundations.each do |foundation|
        next unless foundation.belly_wing_skirt_present.nil?

        foundation.belly_wing_skirt_present = true
        foundation.belly_wing_skirt_present_isdefaulted = true
      end
      if belly_and_wing_foundations.map { |f| f.belly_wing_skirt_present }.uniq.size != 1
        fail 'All belly-and-wing foundations must have the same SkirtPresent.'
      end
    end
  end

  # Assigns default values for omitted optional inputs in the HPXML::AirInfiltrationMeasurement object
  #
  # Note: This needs to be called after we have applied defaults for ducts.
  #
  # @param hpxml_bldg [HPXML::Building] HPXML Building object representing an individual dwelling unit
  # @param unit_num [Integer] Dwelling unit number
  # @return [nil]
  def self.apply_infiltration(hpxml_bldg, unit_num)
    infil_measurement = Airflow.get_infiltration_measurement_of_interest(hpxml_bldg)
    default_infil_height, default_infil_volume = get_infiltration_height_and_volume(hpxml_bldg, unit_num)
    if infil_measurement.infiltration_volume.nil?
      infil_measurement.infiltration_volume = default_infil_volume
      infil_measurement.infiltration_volume_isdefaulted = true
    end
    if infil_measurement.infiltration_height.nil?
      infil_measurement.infiltration_height = default_infil_height
      infil_measurement.infiltration_height_isdefaulted = true
    end
    if (not infil_measurement.leakiness_description.nil?) && infil_measurement.air_leakage.nil? && infil_measurement.effective_leakage_area.nil?
      cfa = hpxml_bldg.building_construction.conditioned_floor_area
      ncfl_ag = hpxml_bldg.building_construction.number_of_conditioned_floors_above_grade
      year_built = hpxml_bldg.building_construction.year_built
      avg_ceiling_height = hpxml_bldg.building_construction.average_ceiling_height
      infil_volume = infil_measurement.infiltration_volume
      iecc_cz = hpxml_bldg.climate_and_risk_zones.climate_zone_ieccs[0].zone

      # Duct location fractions
      duct_loc_fracs = {}
      hpxml_bldg.hvac_distributions.each do |hvac_distribution|
        next if hvac_distribution.ducts.empty?

        # HVAC fraction
        htg_fraction = 0.0
        clg_fraction = 0.0
        hvac_distribution.hvac_systems.each do |hvac_system|
          if hvac_system.respond_to? :fraction_heat_load_served
            htg_fraction += hvac_system.fraction_heat_load_served
          end
          if hvac_system.respond_to? :fraction_cool_load_served
            clg_fraction += hvac_system.fraction_cool_load_served
          end
        end
        hvac_frac = (htg_fraction + clg_fraction) / 2.0

        supply_ducts = hvac_distribution.ducts.select { |duct| duct.duct_type == HPXML::DuctTypeSupply }
        return_ducts = hvac_distribution.ducts.select { |duct| duct.duct_type == HPXML::DuctTypeReturn }
        total_supply_fraction = supply_ducts.map { |d| d.duct_fraction_area }.sum / hvac_distribution.ducts.map { |d| d.duct_fraction_area }.sum
        total_return_fraction = return_ducts.map { |d| d.duct_fraction_area }.sum / hvac_distribution.ducts.map { |d| d.duct_fraction_area }.sum
        hvac_distribution.ducts.each do |duct|
          supply_or_return_fraction = (duct.duct_type == HPXML::DuctTypeSupply) ? total_supply_fraction : total_return_fraction
          duct_loc_fracs[duct.duct_location] = 0.0 if duct_loc_fracs[duct.duct_location].nil?
          duct_loc_fracs[duct.duct_location] += duct.duct_fraction_area * supply_or_return_fraction * hvac_frac
        end
      end
      sum_duct_hvac_frac = duct_loc_fracs.empty? ? 0.0 : duct_loc_fracs.values.sum
      if sum_duct_hvac_frac > 1.0001 # Using 1.0001 to allow small tolerance on sum
        fail "Unexpected sum of duct fractions: #{sum_duct_hvac_frac}."
      elsif sum_duct_hvac_frac < 1.0 # i.e., there is at least one ductless system
        # Add 1.0 - sum_duct_hvac_frac as ducts in conditioned space.
        # This will ensure ductless systems have same result as ducts in conditioned space.
        duct_loc_fracs[HPXML::LocationConditionedSpace] = 0.0 if duct_loc_fracs[HPXML::LocationConditionedSpace].nil?
        duct_loc_fracs[HPXML::LocationConditionedSpace] += 1.0 - sum_duct_hvac_frac
      end

      # Foundation type fractions
      fnd_type_fracs = {}
      hpxml_bldg.foundations.each do |foundation|
        fnd_type_fracs[foundation.foundation_type] = 0.0 if fnd_type_fracs[foundation.foundation_type].nil?
        area = (hpxml_bldg.floors + hpxml_bldg.slabs).select { |surface| surface.interior_adjacent_to == foundation.to_location }.map { |surface| surface.area }.sum
        fnd_type_fracs[foundation.foundation_type] += area
      end
      sum_fnd_area = fnd_type_fracs.values.sum(0.0)
      fnd_type_fracs.keys.each do |foundation_type|
        # Convert to fractions that sum to 1
        fnd_type_fracs[foundation_type] /= sum_fnd_area unless sum_fnd_area == 0.0
      end

      ach50 = get_infiltration_ach50(cfa, ncfl_ag, year_built, avg_ceiling_height, infil_volume, iecc_cz, fnd_type_fracs, duct_loc_fracs, infil_measurement.leakiness_description)
      infil_measurement.house_pressure = 50
      infil_measurement.house_pressure_isdefaulted = true
      infil_measurement.unit_of_measure = HPXML::UnitsACH
      infil_measurement.unit_of_measure_isdefaulted = true
      infil_measurement.air_leakage = ach50
      infil_measurement.air_leakage_isdefaulted = true
      infil_measurement.infiltration_type = HPXML::InfiltrationTypeUnitTotal
      infil_measurement.infiltration_type_isdefaulted = true
    end
    if infil_measurement.a_ext.nil?
      if (infil_measurement.infiltration_type == HPXML::InfiltrationTypeUnitTotal) &&
         [HPXML::ResidentialTypeApartment, HPXML::ResidentialTypeSFA].include?(hpxml_bldg.building_construction.residential_facility_type)
        tot_cb_area, ext_cb_area = get_compartmentalization_boundary_areas(hpxml_bldg, unit_num)
        infil_measurement.a_ext = (ext_cb_area / tot_cb_area).round(5)
        infil_measurement.a_ext_isdefaulted = true
      end
    end
  end

  # Assigns default values for omitted optional inputs in the HPXML::Roof objects
  #
  # @param hpxml_bldg [HPXML::Building] HPXML Building object representing an individual dwelling unit
  # @return [nil]
  def self.apply_roofs(hpxml_bldg)
    hpxml_bldg.roofs.each do |roof|
      if roof.azimuth.nil?
        roof.azimuth = get_azimuth_from_orientation(roof.orientation)
        roof.azimuth_isdefaulted = true
      end
      if roof.orientation.nil?
        roof.orientation = get_orientation_from_azimuth(roof.azimuth)
        roof.orientation_isdefaulted = true
      end
      if roof.roof_type.nil?
        roof.roof_type = HPXML::RoofTypeAsphaltShingles
        roof.roof_type_isdefaulted = true
      end
      if roof.emittance.nil?
        roof.emittance = 0.90
        roof.emittance_isdefaulted = true
      end
      if roof.radiant_barrier.nil?
        if [HPXML::LocationAtticUnvented, HPXML::LocationAtticVented].include?(roof.interior_adjacent_to)
          roof.radiant_barrier = false
          roof.radiant_barrier_isdefaulted = true
        end
      end
      if roof.radiant_barrier && roof.radiant_barrier_grade.nil?
        roof.radiant_barrier_grade = 1
        roof.radiant_barrier_grade_isdefaulted = true
      end
      if roof.roof_color.nil? && roof.solar_absorptance.nil?
        roof.roof_color = HPXML::ColorMedium
        roof.roof_color_isdefaulted = true
      end
      if roof.roof_color.nil?
        roof.roof_color = get_roof_color(roof)
        roof.roof_color_isdefaulted = true
      elsif roof.solar_absorptance.nil?
        roof.solar_absorptance = get_roof_solar_absorptance(roof)
        roof.solar_absorptance_isdefaulted = true
      end
      if roof.interior_finish_type.nil?
        if HPXML::conditioned_finished_locations.include? roof.interior_adjacent_to
          roof.interior_finish_type = HPXML::InteriorFinishGypsumBoard
        else
          roof.interior_finish_type = HPXML::InteriorFinishNone
        end
        roof.interior_finish_type_isdefaulted = true
      end
      next unless roof.interior_finish_thickness.nil?

      if roof.interior_finish_type != HPXML::InteriorFinishNone
        roof.interior_finish_thickness = 0.5
        roof.interior_finish_thickness_isdefaulted = true
      end
    end
  end

  # Assigns default values for omitted optional inputs in the HPXML::RimJoist objects
  #
  # @param hpxml_bldg [HPXML::Building] HPXML Building object representing an individual dwelling unit
  # @return [nil]
  def self.apply_rim_joists(hpxml_bldg)
    hpxml_bldg.rim_joists.each do |rim_joist|
      next if rim_joist.sameas_id

      if rim_joist.azimuth.nil?
        rim_joist.azimuth = get_azimuth_from_orientation(rim_joist.orientation)
        rim_joist.azimuth_isdefaulted = true
      end
      if rim_joist.orientation.nil?
        rim_joist.orientation = get_orientation_from_azimuth(rim_joist.azimuth)
        rim_joist.orientation_isdefaulted = true
      end

      next unless rim_joist.is_exterior

      if rim_joist.emittance.nil?
        rim_joist.emittance = 0.90
        rim_joist.emittance_isdefaulted = true
      end
      if rim_joist.siding.nil?
        rim_joist.siding = HPXML::SidingTypeWood
        rim_joist.siding_isdefaulted = true
      end
      if rim_joist.color.nil? && rim_joist.solar_absorptance.nil?
        rim_joist.color = HPXML::ColorMedium
        rim_joist.color_isdefaulted = true
      end
      if rim_joist.color.nil?
        rim_joist.color = get_wall_color(rim_joist)
        rim_joist.color_isdefaulted = true
      elsif rim_joist.solar_absorptance.nil?
        rim_joist.solar_absorptance = get_wall_solar_absorptance(rim_joist)
        rim_joist.solar_absorptance_isdefaulted = true
      end
    end
  end

  # Assigns default values for omitted optional inputs in the HPXML::Wall objects
  #
  # @param hpxml_bldg [HPXML::Building] HPXML Building object representing an individual dwelling unit
  # @return [nil]
  def self.apply_walls(hpxml_bldg)
    hpxml_bldg.walls.each do |wall|
      next if wall.sameas_id

      if wall.azimuth.nil?
        wall.azimuth = get_azimuth_from_orientation(wall.orientation)
        wall.azimuth_isdefaulted = true
      end
      if wall.orientation.nil?
        wall.orientation = get_orientation_from_azimuth(wall.azimuth)
        wall.orientation_isdefaulted = true
      end

      if wall.is_exterior
        if wall.emittance.nil?
          wall.emittance = 0.90
          wall.emittance_isdefaulted = true
        end
        if wall.siding.nil?
          wall.siding = HPXML::SidingTypeWood
          wall.siding_isdefaulted = true
        end
        if wall.color.nil? && wall.solar_absorptance.nil?
          wall.color = HPXML::ColorMedium
          wall.color_isdefaulted = true
        end
        if wall.color.nil?
          wall.color = get_wall_color(wall)
          wall.color_isdefaulted = true
        elsif wall.solar_absorptance.nil?
          wall.solar_absorptance = get_wall_solar_absorptance(wall)
          wall.solar_absorptance_isdefaulted = true
        end
      end
      if wall.interior_finish_type.nil?
        if HPXML::conditioned_finished_locations.include? wall.interior_adjacent_to
          wall.interior_finish_type = HPXML::InteriorFinishGypsumBoard
        else
          wall.interior_finish_type = HPXML::InteriorFinishNone
        end
        wall.interior_finish_type_isdefaulted = true
      end
      next unless wall.interior_finish_thickness.nil?

      if wall.interior_finish_type != HPXML::InteriorFinishNone
        wall.interior_finish_thickness = 0.5
        wall.interior_finish_thickness_isdefaulted = true
      end
      if wall.radiant_barrier.nil?
        if [HPXML::LocationAtticUnvented, HPXML::LocationAtticVented].include?(wall.interior_adjacent_to) || [HPXML::LocationAtticUnvented, HPXML::LocationAtticVented].include?(wall.exterior_adjacent_to)
          wall.radiant_barrier = false
          wall.radiant_barrier_isdefaulted = true
        end
      end
      if wall.radiant_barrier && wall.radiant_barrier_grade.nil?
        wall.radiant_barrier_grade = 1
        wall.radiant_barrier_grade_isdefaulted = true
      end
    end
  end

  # Assigns default values for omitted optional inputs in the HPXML::FoundationWall objects
  #
  # @param hpxml_bldg [HPXML::Building] HPXML Building object representing an individual dwelling unit
  # @return [nil]
  def self.apply_foundation_walls(hpxml_bldg)
    hpxml_bldg.foundation_walls.each do |foundation_wall|
      next if foundation_wall.sameas_id

      if foundation_wall.type.nil?
        foundation_wall.type = HPXML::FoundationWallTypeSolidConcrete
        foundation_wall.type_isdefaulted = true
      end
      if foundation_wall.azimuth.nil?
        foundation_wall.azimuth = get_azimuth_from_orientation(foundation_wall.orientation)
        foundation_wall.azimuth_isdefaulted = true
      end
      if foundation_wall.orientation.nil?
        foundation_wall.orientation = get_orientation_from_azimuth(foundation_wall.azimuth)
        foundation_wall.orientation_isdefaulted = true
      end
      if foundation_wall.thickness.nil?
        foundation_wall.thickness = 8.0
        foundation_wall.thickness_isdefaulted = true
      end
      if foundation_wall.area.nil?
        foundation_wall.area = foundation_wall.length * foundation_wall.height
        foundation_wall.area_isdefaulted = true
      end
      if foundation_wall.interior_finish_type.nil?
        if HPXML::conditioned_finished_locations.include? foundation_wall.interior_adjacent_to
          foundation_wall.interior_finish_type = HPXML::InteriorFinishGypsumBoard
        else
          foundation_wall.interior_finish_type = HPXML::InteriorFinishNone
        end
        foundation_wall.interior_finish_type_isdefaulted = true
      end
      if foundation_wall.insulation_interior_distance_to_top.nil?
        foundation_wall.insulation_interior_distance_to_top = 0.0
        foundation_wall.insulation_interior_distance_to_top_isdefaulted = true
      end
      if foundation_wall.insulation_interior_distance_to_bottom.nil?
        foundation_wall.insulation_interior_distance_to_bottom = foundation_wall.height
        foundation_wall.insulation_interior_distance_to_bottom_isdefaulted = true
      end
      if foundation_wall.insulation_exterior_distance_to_top.nil?
        foundation_wall.insulation_exterior_distance_to_top = 0.0
        foundation_wall.insulation_exterior_distance_to_top_isdefaulted = true
      end
      if foundation_wall.insulation_exterior_distance_to_bottom.nil?
        foundation_wall.insulation_exterior_distance_to_bottom = foundation_wall.height
        foundation_wall.insulation_exterior_distance_to_bottom_isdefaulted = true
      end
      next unless foundation_wall.interior_finish_thickness.nil?

      if foundation_wall.interior_finish_type != HPXML::InteriorFinishNone
        foundation_wall.interior_finish_thickness = 0.5
        foundation_wall.interior_finish_thickness_isdefaulted = true
      end
    end
  end

  # Assigns default values for omitted optional inputs in the HPXML::Floor objects
  #
  # @param runner [OpenStudio::Measure::OSRunner] Object typically used to display warnings
  # @param hpxml_bldg [HPXML::Building] HPXML Building object representing an individual dwelling unit
  # @return [nil]
  def self.apply_floors(runner, hpxml_bldg)
    hpxml_bldg.floors.each do |floor|
      next if floor.sameas_id

      if floor.floor_or_ceiling.nil?
        if floor.is_ceiling
          floor.floor_or_ceiling = HPXML::FloorOrCeilingCeiling
          floor.floor_or_ceiling_isdefaulted = true
        elsif floor.is_floor
          floor.floor_or_ceiling = HPXML::FloorOrCeilingFloor
          floor.floor_or_ceiling_isdefaulted = true
        end
      else
        floor_is_ceiling = HPXML::is_floor_a_ceiling(floor, false)
        if not floor_is_ceiling.nil?
          if (floor.floor_or_ceiling == HPXML::FloorOrCeilingCeiling) && !floor_is_ceiling
            runner.registerWarning("Floor '#{floor.id}' has FloorOrCeiling=ceiling but it should be floor. The input will be overridden.")
            floor.floor_or_ceiling = HPXML::FloorOrCeilingFloor
            floor.floor_or_ceiling_isdefaulted = true
          elsif (floor.floor_or_ceiling == HPXML::FloorOrCeilingFloor) && floor_is_ceiling
            runner.registerWarning("Floor '#{floor.id}' has FloorOrCeiling=floor but it should be ceiling. The input will be overridden.")
            floor.floor_or_ceiling = HPXML::FloorOrCeilingCeiling
            floor.floor_or_ceiling_isdefaulted = true
          end
        end
      end

      if floor.interior_finish_type.nil?
        if floor.is_floor
          floor.interior_finish_type = HPXML::InteriorFinishNone
        elsif HPXML::conditioned_finished_locations.include? floor.interior_adjacent_to
          floor.interior_finish_type = HPXML::InteriorFinishGypsumBoard
        else
          floor.interior_finish_type = HPXML::InteriorFinishNone
        end
        floor.interior_finish_type_isdefaulted = true
      end
      next unless floor.interior_finish_thickness.nil?

      if floor.interior_finish_type != HPXML::InteriorFinishNone
        floor.interior_finish_thickness = 0.5
        floor.interior_finish_thickness_isdefaulted = true
      end
      if floor.radiant_barrier.nil?
        if [HPXML::LocationAtticUnvented, HPXML::LocationAtticVented].include?(floor.interior_adjacent_to) || [HPXML::LocationAtticUnvented, HPXML::LocationAtticVented].include?(floor.exterior_adjacent_to)
          floor.radiant_barrier = false
          floor.radiant_barrier_isdefaulted = true
        end
      end
      if floor.radiant_barrier && floor.radiant_barrier_grade.nil?
        floor.radiant_barrier_grade = 1
        floor.radiant_barrier_grade_isdefaulted = true
      end
    end
  end

  # Assigns default values for omitted optional inputs in the HPXML::Slab objects
  #
  # @param hpxml_bldg [HPXML::Building] HPXML Building object representing an individual dwelling unit
  # @return [nil]
  def self.apply_slabs(hpxml_bldg)
    hpxml_bldg.slabs.each do |slab|
      if slab.thickness.nil?
        crawl_slab = [HPXML::LocationCrawlspaceVented, HPXML::LocationCrawlspaceUnvented].include?(slab.interior_adjacent_to)
        slab.thickness = crawl_slab ? 0.0 : 4.0
        slab.thickness_isdefaulted = true
      end
      if slab.gap_insulation_r_value.nil?
        slab.gap_insulation_r_value = slab.under_slab_insulation_r_value > 0 ? 5.0 : 0.0
        slab.gap_insulation_r_value_isdefaulted = true
      end
      conditioned_slab = HPXML::conditioned_finished_locations.include?(slab.interior_adjacent_to)
      if slab.carpet_r_value.nil?
        slab.carpet_r_value = conditioned_slab ? 2.0 : 0.0
        slab.carpet_r_value_isdefaulted = true
      end
      if slab.carpet_fraction.nil?
        slab.carpet_fraction = conditioned_slab ? 0.8 : 0.0
        slab.carpet_fraction_isdefaulted = true
      end
      if slab.connected_foundation_walls.empty?
        if slab.depth_below_grade.nil?
          slab.depth_below_grade = 0.0
          slab.depth_below_grade_isdefaulted = true
        end
      else
        if !slab.depth_below_grade.nil?
          slab.depth_below_grade = nil # Ignore Slab/DepthBelowGrade; use values from adjacent foundation walls instead
        end
      end
      if slab.exterior_horizontal_insulation_r_value.nil?
        slab.exterior_horizontal_insulation_r_value = 0.0
        slab.exterior_horizontal_insulation_r_value_isdefaulted = true
      end
      if slab.exterior_horizontal_insulation_width.nil?
        slab.exterior_horizontal_insulation_width = 0.0
        slab.exterior_horizontal_insulation_width_isdefaulted = true
      end
      if slab.exterior_horizontal_insulation_depth_below_grade.nil?
        slab.exterior_horizontal_insulation_depth_below_grade = 0.0
        slab.exterior_horizontal_insulation_depth_below_grade_isdefaulted = true
      end
    end
  end

  # Assigns default values for omitted optional inputs in the HPXML::Window objects
  #
  # @param hpxml_bldg [HPXML::Building] HPXML Building object representing an individual dwelling unit
  # @param eri_version [String] Version of the ANSI/RESNET/ICC 301 Standard to use for equations/assumptions
  # @return [nil]
  def self.apply_windows(hpxml_bldg, eri_version)
    blinds_types = [HPXML::InteriorShadingTypeDarkBlinds,
                    HPXML::InteriorShadingTypeMediumBlinds,
                    HPXML::InteriorShadingTypeLightBlinds]

    hpxml_bldg.windows.each do |window|
      if window.ufactor.nil? || window.shgc.nil?
        if window.glass_layers != HPXML::WindowLayersGlassBlock
          # Frame/Glass provided instead, fill in more defaults as needed
          if window.glass_type.nil?
            window.glass_type = HPXML::WindowGlassTypeClear
            window.glass_type_isdefaulted = true
          end
          if window.thermal_break.nil? && [HPXML::WindowFrameTypeAluminum, HPXML::WindowFrameTypeMetal].include?(window.frame_type)
            if window.glass_layers == HPXML::WindowLayersSinglePane
              window.thermal_break = false
              window.thermal_break_isdefaulted = true
            elsif window.glass_layers == HPXML::WindowLayersDoublePane
              window.thermal_break = true
              window.thermal_break_isdefaulted = true
            end
          end
          if window.gas_fill.nil?
            if window.glass_layers == HPXML::WindowLayersDoublePane
              if [HPXML::WindowGlassTypeLowE,
                  HPXML::WindowGlassTypeLowEHighSolarGain,
                  HPXML::WindowGlassTypeLowELowSolarGain].include? window.glass_type
                window.gas_fill = HPXML::WindowGasArgon
                window.gas_fill_isdefaulted = true
              else
                window.gas_fill = HPXML::WindowGasAir
                window.gas_fill_isdefaulted = true
              end
            elsif window.glass_layers == HPXML::WindowLayersTriplePane
              window.gas_fill = HPXML::WindowGasArgon
              window.gas_fill_isdefaulted = true
            end
          end
        end
        # Now lookup U/SHGC based on properties
        ufactor, shgc = get_window_ufactor_shgc(window)
        if window.ufactor.nil?
          window.ufactor = ufactor
          window.ufactor_isdefaulted = true
        end
        if window.shgc.nil?
          window.shgc = shgc
          window.shgc_isdefaulted = true
        end
      end
      if window.azimuth.nil?
        window.azimuth = get_azimuth_from_orientation(window.orientation)
        window.azimuth_isdefaulted = true
      end
      if window.orientation.nil?
        window.orientation = get_orientation_from_azimuth(window.azimuth)
        window.orientation_isdefaulted = true
      end
      if window.interior_shading_factor_winter.nil? || window.interior_shading_factor_summer.nil?
        if window.interior_shading_type.nil?
          if window.glass_layers == HPXML::WindowLayersGlassBlock
            window.interior_shading_type = HPXML::InteriorShadingTypeNone
          else
            window.interior_shading_type = HPXML::InteriorShadingTypeLightCurtains # ANSI/RESNET/ICC 301-2022
          end
          window.interior_shading_type_isdefaulted = true
        end
        if window.interior_shading_coverage_summer.nil? && window.interior_shading_type != HPXML::InteriorShadingTypeNone
          if blinds_types.include? window.interior_shading_type
            window.interior_shading_coverage_summer = 1.0
          else
            window.interior_shading_coverage_summer = 0.5 # ANSI/RESNET/ICC 301-2022
          end
          window.interior_shading_coverage_summer_isdefaulted = true
        end
        if window.interior_shading_coverage_winter.nil? && window.interior_shading_type != HPXML::InteriorShadingTypeNone
          if blinds_types.include? window.interior_shading_type
            window.interior_shading_coverage_winter = 1.0
          else
            window.interior_shading_coverage_winter = 0.5 # ANSI/RESNET/ICC 301-2022
          end
          window.interior_shading_coverage_winter_isdefaulted = true
        end
        if blinds_types.include? window.interior_shading_type
          if window.interior_shading_blinds_summer_closed_or_open.nil?
            window.interior_shading_blinds_summer_closed_or_open = HPXML::BlindsHalfOpen
            window.interior_shading_blinds_summer_closed_or_open_isdefaulted = true
          end
          if window.interior_shading_blinds_winter_closed_or_open.nil?
            window.interior_shading_blinds_winter_closed_or_open = HPXML::BlindsHalfOpen
            window.interior_shading_blinds_winter_closed_or_open_isdefaulted = true
          end
        end
        default_int_sf_summer, default_int_sf_winter = get_window_interior_shading_factors(
          window.interior_shading_type,
          window.shgc,
          window.interior_shading_coverage_summer,
          window.interior_shading_coverage_winter,
          window.interior_shading_blinds_summer_closed_or_open,
          window.interior_shading_blinds_winter_closed_or_open,
          eri_version
        )
        if window.interior_shading_factor_summer.nil? && (not default_int_sf_summer.nil?)
          window.interior_shading_factor_summer = default_int_sf_summer
          window.interior_shading_factor_summer_isdefaulted = true
        end
        if window.interior_shading_factor_winter.nil? && (not default_int_sf_winter.nil?)
          window.interior_shading_factor_winter = default_int_sf_winter
          window.interior_shading_factor_winter_isdefaulted = true
        end
      end
      if window.exterior_shading_factor_winter.nil? || window.exterior_shading_factor_summer.nil?
        if window.exterior_shading_type.nil?
          window.exterior_shading_type = HPXML::ExteriorShadingTypeNone
          window.exterior_shading_type_isdefaulted = true
        end
        if window.exterior_shading_coverage_summer.nil? && window.exterior_shading_type != HPXML::ExteriorShadingTypeNone
          window.exterior_shading_coverage_summer = {
            HPXML::ExteriorShadingTypeExternalOverhangs => 1.0, # Assume window area fully shaded
            HPXML::ExteriorShadingTypeAwnings => 1.0, # Assume fully shaded
            HPXML::ExteriorShadingTypeBuilding => 0.5, # Assume half shaded
            HPXML::ExteriorShadingTypeDeciduousTree => 0.5, # Assume half shaded
            HPXML::ExteriorShadingTypeEvergreenTree => 0.5, # Assume half shaded
            HPXML::ExteriorShadingTypeOther => 0.5, # Assume half shaded
            HPXML::ExteriorShadingTypeSolarFilm => 1.0, # Assume fully shaded
            HPXML::ExteriorShadingTypeSolarScreens => 1.0 # Assume fully shaded
          }[window.exterior_shading_type]
          window.exterior_shading_coverage_summer_isdefaulted = true
        end
        if window.exterior_shading_coverage_winter.nil? && window.exterior_shading_type != HPXML::ExteriorShadingTypeNone
          window.exterior_shading_coverage_winter = {
            HPXML::ExteriorShadingTypeExternalOverhangs => 1.0, # Assume window area fully shaded
            HPXML::ExteriorShadingTypeAwnings => 1.0, # Assume window area fully shaded
            HPXML::ExteriorShadingTypeBuilding => 0.5, # Assume window area half shaded
            HPXML::ExteriorShadingTypeDeciduousTree => 0.25, # Assume window area quarter shaded
            HPXML::ExteriorShadingTypeEvergreenTree => 0.5, # Assume window area half shaded
            HPXML::ExteriorShadingTypeOther => 0.5, # Assume window area half shaded
            HPXML::ExteriorShadingTypeSolarFilm => 1.0, # Assume window area fully shaded
            HPXML::ExteriorShadingTypeSolarScreens => 1.0 # Assume window area fully shaded
          }[window.exterior_shading_type]
          window.exterior_shading_coverage_winter_isdefaulted = true
        end
        default_ext_sf_summer, default_ext_sf_winter = get_window_exterior_shading_factors(window, hpxml_bldg)
        if window.exterior_shading_factor_summer.nil? && (not default_ext_sf_summer.nil?)
          window.exterior_shading_factor_summer = default_ext_sf_summer
          window.exterior_shading_factor_summer_isdefaulted = true
        end
        if window.exterior_shading_factor_winter.nil? && (not default_ext_sf_winter.nil?)
          window.exterior_shading_factor_winter = default_ext_sf_winter
          window.exterior_shading_factor_winter_isdefaulted = true
        end
      end
      if window.fraction_operable.nil?
        window.fraction_operable = get_fraction_of_windows_operable()
        window.fraction_operable_isdefaulted = true
      end
      next unless window.insect_screen_present

      if window.insect_screen_location.nil?
        window.insect_screen_location = HPXML::LocationExterior
        window.insect_screen_location_isdefaulted = true
      end
      if window.insect_screen_coverage_summer.nil?
        window.insect_screen_coverage_summer = window.fraction_operable
        window.insect_screen_coverage_summer_isdefaulted = true
      end
      if window.insect_screen_coverage_winter.nil?
        window.insect_screen_coverage_winter = window.fraction_operable
        window.insect_screen_coverage_winter_isdefaulted = true
      end
      default_is_sf_summer, default_is_sf_winter = get_window_insect_screen_factors(window)
      if window.insect_screen_factor_summer.nil?
        window.insect_screen_factor_summer = default_is_sf_summer
        window.insect_screen_factor_summer_isdefaulted = true
      end
      if window.insect_screen_factor_winter.nil?
        window.insect_screen_factor_winter = default_is_sf_winter
        window.insect_screen_factor_winter_isdefaulted = true
      end
    end
  end

  # Assigns default values for omitted optional inputs in the HPXML::Skylight objects
  #
  # @param hpxml_bldg [HPXML::Building] HPXML Building object representing an individual dwelling unit
  # @return [nil]
  def self.apply_skylights(hpxml_bldg)
    hpxml_bldg.skylights.each do |skylight|
      if skylight.azimuth.nil?
        skylight.azimuth = get_azimuth_from_orientation(skylight.orientation)
        skylight.azimuth_isdefaulted = true
      end
      if skylight.orientation.nil?
        skylight.orientation = get_orientation_from_azimuth(skylight.azimuth)
        skylight.orientation_isdefaulted = true
      end
      if skylight.interior_shading_factor_summer.nil?
        skylight.interior_shading_factor_summer = 1.0
        skylight.interior_shading_factor_summer_isdefaulted = true
      end
      if skylight.interior_shading_factor_winter.nil?
        skylight.interior_shading_factor_winter = 1.0
        skylight.interior_shading_factor_winter_isdefaulted = true
      end
      if skylight.exterior_shading_factor_summer.nil?
        skylight.exterior_shading_factor_summer = 1.0
        skylight.exterior_shading_factor_summer_isdefaulted = true
      end
      if skylight.exterior_shading_factor_winter.nil?
        skylight.exterior_shading_factor_winter = 1.0
        skylight.exterior_shading_factor_winter_isdefaulted = true
      end
      next unless skylight.ufactor.nil? || skylight.shgc.nil?

      if skylight.glass_layers != HPXML::WindowLayersGlassBlock
        # Frame/Glass provided instead, fill in more defaults as needed
        if skylight.glass_type.nil?
          skylight.glass_type = HPXML::WindowGlassTypeClear
          skylight.glass_type_isdefaulted = true
        end
        if skylight.thermal_break.nil? && [HPXML::WindowFrameTypeAluminum, HPXML::WindowFrameTypeMetal].include?(skylight.frame_type)
          if skylight.glass_layers == HPXML::WindowLayersSinglePane
            skylight.thermal_break = false
            skylight.thermal_break_isdefaulted = true
          elsif skylight.glass_layers == HPXML::WindowLayersDoublePane
            skylight.thermal_break = true
            skylight.thermal_break_isdefaulted = true
          end
        end
        if skylight.gas_fill.nil?
          if skylight.glass_layers == HPXML::WindowLayersDoublePane
            if [HPXML::WindowGlassTypeLowE,
                HPXML::WindowGlassTypeLowEHighSolarGain,
                HPXML::WindowGlassTypeLowELowSolarGain].include? skylight.glass_type
              skylight.gas_fill = HPXML::WindowGasArgon
              skylight.gas_fill_isdefaulted = true
            else
              skylight.gas_fill = HPXML::WindowGasAir
              skylight.gas_fill_isdefaulted = true
            end
          elsif skylight.glass_layers == HPXML::WindowLayersTriplePane
            skylight.gas_fill = HPXML::WindowGasArgon
            skylight.gas_fill_isdefaulted = true
          end
        end
      end
      # Now lookup U/SHGC based on properties
      ufactor, shgc = get_window_ufactor_shgc(skylight)
      if skylight.ufactor.nil?
        skylight.ufactor = ufactor
        skylight.ufactor_isdefaulted = true
      end
      if skylight.shgc.nil?
        skylight.shgc = shgc
        skylight.shgc_isdefaulted = true
      end
    end
  end

  # Assigns default values for omitted optional inputs in the HPXML::Door objects
  #
  # @param hpxml_bldg [HPXML::Building] HPXML Building object representing an individual dwelling unit
  # @return [nil]
  def self.apply_doors(hpxml_bldg)
    hpxml_bldg.doors.each do |door|
      if door.azimuth.nil?
        door.azimuth = get_azimuth_from_orientation(door.orientation)
        door.azimuth_isdefaulted = true
      end
      if door.orientation.nil?
        door.orientation = get_orientation_from_azimuth(door.azimuth)
        door.orientation_isdefaulted = true
      end

      next unless door.azimuth.nil?

      if (not door.wall.nil?) && (not door.wall.azimuth.nil?)
        door.azimuth = door.wall.azimuth
      else
        primary_azimuth = get_azimuths(hpxml_bldg)[0]
        door.azimuth = primary_azimuth
        door.azimuth_isdefaulted = true
      end
    end
  end

  # Assigns default values for omitted optional inputs in the HPXML::PartitionWallMass object
  #
  # @param hpxml_bldg [HPXML::Building] HPXML Building object representing an individual dwelling unit
  # @return [nil]
  def self.apply_partition_wall_mass(hpxml_bldg)
    if hpxml_bldg.partition_wall_mass.area_fraction.nil?
      hpxml_bldg.partition_wall_mass.area_fraction = 1.0
      hpxml_bldg.partition_wall_mass.area_fraction_isdefaulted = true
    end
    if hpxml_bldg.partition_wall_mass.interior_finish_type.nil?
      hpxml_bldg.partition_wall_mass.interior_finish_type = HPXML::InteriorFinishGypsumBoard
      hpxml_bldg.partition_wall_mass.interior_finish_type_isdefaulted = true
    end
    if hpxml_bldg.partition_wall_mass.interior_finish_thickness.nil?
      hpxml_bldg.partition_wall_mass.interior_finish_thickness = 0.5
      hpxml_bldg.partition_wall_mass.interior_finish_thickness_isdefaulted = true
    end
  end

  # Assigns default values for omitted optional inputs in the HPXML::FurnitureMass object
  #
  # @param hpxml_bldg [HPXML::Building] HPXML Building object representing an individual dwelling unit
  # @return [nil]
  def self.apply_furniture_mass(hpxml_bldg)
    if hpxml_bldg.furniture_mass.area_fraction.nil?
      hpxml_bldg.furniture_mass.area_fraction = 0.4
      hpxml_bldg.furniture_mass.area_fraction_isdefaulted = true
    end
    if hpxml_bldg.furniture_mass.type.nil?
      hpxml_bldg.furniture_mass.type = HPXML::FurnitureMassTypeLightWeight
      hpxml_bldg.furniture_mass.type_isdefaulted = true
    end
  end

  # Assigns default values for omitted optional inputs in the HPXML::HeatingSystem,
  # HPXML::CoolingSystem, and HPXML::HeatPump objects
  #
  # @param runner [OpenStudio::Measure::OSRunner] Object typically used to display warnings
  # @param hpxml_header [HPXML::Header] HPXML Header object (one per HPXML file)
  # @param hpxml_bldg [HPXML::Building] HPXML Building object representing an individual dwelling unit
  # @param weather [WeatherFile] Weather object containing EPW information
  # @param convert_shared_systems [Boolean] Whether to convert shared systems to equivalent in-unit systems per ANSI/RESNET/ICC 301
  # @param unit_num [Integer] Dwelling unit number
  # @return [nil]
  def self.apply_hvac(runner, hpxml_header, hpxml_bldg, weather, convert_shared_systems, unit_num)
    if convert_shared_systems
<<<<<<< HEAD
      HVAC.convert_shared_systems_to_in_unit_systems(hpxml_bldg, hpxml_header)
=======
      apply_shared_systems(hpxml_bldg)
>>>>>>> 107ecde6
    end

    # Convert negative values (e.g., -1) to nil as appropriate
    # This is needed to support autosizing in OS-ERI, where the capacities are required inputs
    hpxml_bldg.hvac_systems.each do |hvac_system|
      if hvac_system.respond_to?(:cooling_detailed_performance_data) && (not hvac_system.cooling_detailed_performance_data.empty?) && (hvac_system.respond_to?(:cooling_capacity) && hvac_system.cooling_capacity.nil?)
        hvac_system.cooling_capacity = hvac_system.cooling_detailed_performance_data.find { |dp| (dp.outdoor_temperature == HVAC::AirSourceCoolRatedODB) && (dp.capacity_description == HPXML::CapacityDescriptionNominal) }.capacity
      end
      if hvac_system.respond_to?(:heating_detailed_performance_data) && (not hvac_system.heating_detailed_performance_data.empty?) && (hvac_system.respond_to?(:heating_capacity) && hvac_system.heating_capacity.nil?)
        hvac_system.heating_capacity = hvac_system.heating_detailed_performance_data.find { |dp| (dp.outdoor_temperature == HVAC::AirSourceHeatRatedODB) && (dp.capacity_description == HPXML::CapacityDescriptionNominal) }.capacity
      end

      if hvac_system.respond_to?(:heating_capacity) && hvac_system.heating_capacity.to_f < 0
        hvac_system.heating_capacity = nil
      end
      if hvac_system.respond_to?(:cooling_capacity) && hvac_system.cooling_capacity.to_f < 0
        hvac_system.cooling_capacity = nil
      end
      if hvac_system.respond_to?(:heating_capacity_17F) && hvac_system.heating_capacity_17F.to_f < 0
        hvac_system.heating_capacity_17F = nil
      end
      if hvac_system.respond_to?(:backup_heating_capacity) && hvac_system.backup_heating_capacity.to_f < 0
        hvac_system.backup_heating_capacity = nil
      end
    end

    # Default equipment type
    (hpxml_bldg.cooling_systems + hpxml_bldg.heat_pumps).each do |hvac_system|
      next unless hvac_system.equipment_type.nil?

      if hvac_system.is_a?(HPXML::CoolingSystem)
        next unless [HPXML::HVACTypeCentralAirConditioner,
                     HPXML::HVACTypeMiniSplitAirConditioner].include? hvac_system.cooling_system_type
      elsif hvac_system.is_a?(HPXML::HeatPump)
        next unless [HPXML::HVACTypeHeatPumpAirToAir,
                     HPXML::HVACTypeHeatPumpMiniSplit].include? hvac_system.heat_pump_type
      end

      hvac_system.equipment_type = HPXML::HVACEquipmentTypeSplit
      hvac_system.equipment_type_isdefaulted = true
    end

    # Convert SEER/EER/HSPF to SEER2/EER2/HSPF2
    (hpxml_bldg.cooling_systems + hpxml_bldg.heat_pumps).each do |hvac_system|
      if hvac_system.is_a?(HPXML::CoolingSystem)
        next unless [HPXML::HVACTypeCentralAirConditioner,
                     HPXML::HVACTypeMiniSplitAirConditioner].include? hvac_system.cooling_system_type
      elsif hvac_system.is_a?(HPXML::HeatPump)
        next unless [HPXML::HVACTypeHeatPumpAirToAir,
                     HPXML::HVACTypeHeatPumpMiniSplit].include? hvac_system.heat_pump_type
      end
      if hvac_system.cooling_efficiency_seer2.nil?
        hvac_system.cooling_efficiency_seer2 = HVAC.calc_seer2_from_seer(hvac_system).round(2)
        hvac_system.cooling_efficiency_seer2_isdefaulted = true
        hvac_system.cooling_efficiency_seer = nil
      end
      next unless hvac_system.cooling_efficiency_eer2.nil? && (not hvac_system.cooling_efficiency_eer.nil?)

      hvac_system.cooling_efficiency_eer2 = HVAC.calc_eer2_from_eer(hvac_system).round(2)
      hvac_system.cooling_efficiency_eer2_isdefaulted = true
      hvac_system.cooling_efficiency_eer = nil
    end
    hpxml_bldg.heat_pumps.each do |heat_pump|
      next unless [HPXML::HVACTypeHeatPumpAirToAir,
                   HPXML::HVACTypeHeatPumpMiniSplit].include? heat_pump.heat_pump_type
      next unless heat_pump.heating_efficiency_hspf2.nil?

      heat_pump.heating_efficiency_hspf2 = HVAC.calc_hspf2_from_hspf(heat_pump).round(2)
      heat_pump.heating_efficiency_hspf2_isdefaulted = true
      heat_pump.heating_efficiency_hspf = nil
    end

    # Convert EER to CEER
    (hpxml_bldg.cooling_systems + hpxml_bldg.heat_pumps).each do |hvac_system|
      next unless HVAC.is_room_dx_hvac_system(hvac_system)
      next unless hvac_system.cooling_efficiency_ceer.nil?

      hvac_system.cooling_efficiency_ceer = HVAC.calc_ceer_from_eer(hvac_system).round(2)
      hvac_system.cooling_efficiency_ceer_isdefaulted = true
      hvac_system.cooling_efficiency_eer = nil
    end

    # Default HVAC autosizing factors
    hpxml_bldg.cooling_systems.each do |cooling_system|
      next unless cooling_system.cooling_autosizing_factor.nil?

      cooling_system.cooling_autosizing_factor = 1.0
      cooling_system.cooling_autosizing_factor_isdefaulted = true
    end
    hpxml_bldg.heating_systems.each do |heating_system|
      next unless heating_system.heating_autosizing_factor.nil?

      heating_system.heating_autosizing_factor = 1.0
      heating_system.heating_autosizing_factor_isdefaulted = true
    end
    hpxml_bldg.heat_pumps.each do |heat_pump|
      if heat_pump.heating_autosizing_factor.nil?
        heat_pump.heating_autosizing_factor = 1.0
        heat_pump.heating_autosizing_factor_isdefaulted = true
      end
      if heat_pump.cooling_autosizing_factor.nil?
        heat_pump.cooling_autosizing_factor = 1.0
        heat_pump.cooling_autosizing_factor_isdefaulted = true
      end
      if (heat_pump.backup_type == HPXML::HeatPumpBackupTypeIntegrated) && heat_pump.backup_heating_autosizing_factor.nil?
        heat_pump.backup_heating_autosizing_factor = 1.0
        heat_pump.backup_heating_autosizing_factor_isdefaulted = true
      end
    end

    # Default AC/HP compressor type
    hpxml_bldg.cooling_systems.each do |cooling_system|
      next unless cooling_system.compressor_type.nil?

      cooling_system.compressor_type = get_hvac_compressor_type(cooling_system)
      cooling_system.compressor_type_isdefaulted = true
    end
    hpxml_bldg.heat_pumps.each do |heat_pump|
      next unless heat_pump.compressor_type.nil?

      heat_pump.compressor_type = get_hvac_compressor_type(heat_pump)
      heat_pump.compressor_type_isdefaulted = true
    end

    # Default HP compressor lockout temp
    hpxml_bldg.heat_pumps.each do |heat_pump|
      next unless heat_pump.compressor_lockout_temp.nil?
      next unless heat_pump.backup_heating_switchover_temp.nil?
      next if heat_pump.heat_pump_type == HPXML::HVACTypeHeatPumpGroundToAir

      if heat_pump.backup_type == HPXML::HeatPumpBackupTypeIntegrated
        hp_backup_fuel = heat_pump.backup_heating_fuel
      elsif not heat_pump.backup_system.nil?
        hp_backup_fuel = heat_pump.backup_system.heating_system_fuel
      end

      if (not hp_backup_fuel.nil?) && (hp_backup_fuel != HPXML::FuelTypeElectricity)
        # Fuel backup
        heat_pump.compressor_lockout_temp = 40.0 # F
      else
        # Electric backup or no backup
        if heat_pump.compressor_type == HPXML::HVACCompressorTypeVariableSpeed
          heat_pump.compressor_lockout_temp = -20.0 # F
        else
          heat_pump.compressor_lockout_temp = 0.0 # F
        end
      end
      heat_pump.compressor_lockout_temp_isdefaulted = true
    end

    # Default HP backup lockout temp
    hpxml_bldg.heat_pumps.each do |heat_pump|
      next if heat_pump.backup_type.nil?
      next unless heat_pump.backup_heating_lockout_temp.nil?
      next unless heat_pump.backup_heating_switchover_temp.nil?
      next if heat_pump.heat_pump_type == HPXML::HVACTypeHeatPumpGroundToAir

      if heat_pump.backup_type == HPXML::HeatPumpBackupTypeIntegrated
        hp_backup_fuel = heat_pump.backup_heating_fuel
      else
        hp_backup_fuel = heat_pump.backup_system.heating_system_fuel
      end

      if hp_backup_fuel == HPXML::FuelTypeElectricity
        heat_pump.backup_heating_lockout_temp = 40.0 # F
      else
        heat_pump.backup_heating_lockout_temp = 50.0 # F
      end
      heat_pump.backup_heating_lockout_temp_isdefaulted = true
    end

    # Default electric resistance distribution
    hpxml_bldg.heating_systems.each do |heating_system|
      next unless heating_system.heating_system_type == HPXML::HVACTypeElectricResistance
      next unless heating_system.electric_resistance_distribution.nil?

      heating_system.electric_resistance_distribution = HPXML::ElectricResistanceDistributionBaseboard
      heating_system.electric_resistance_distribution_isdefaulted = true
    end

    # Default boiler EAE
    hpxml_bldg.heating_systems.each do |heating_system|
      next unless heating_system.electric_auxiliary_energy.nil?

      heating_system.electric_auxiliary_energy_isdefaulted = true
      heating_system.electric_auxiliary_energy = get_boiler_eae(heating_system)
      heating_system.shared_loop_watts = nil
      heating_system.shared_loop_motor_efficiency = nil
      heating_system.fan_coil_watts = nil
    end

    # GSHP pump power
    hpxml_bldg.heat_pumps.each do |heat_pump|
      next unless heat_pump.heat_pump_type == HPXML::HVACTypeHeatPumpGroundToAir
      next unless heat_pump.pump_watts_per_ton.nil?

      heat_pump.pump_watts_per_ton = get_gshp_pump_power()
      heat_pump.pump_watts_per_ton_isdefaulted = true
    end

    # Charge defect ratio
    hpxml_bldg.cooling_systems.each do |cooling_system|
      next unless [HPXML::HVACTypeCentralAirConditioner,
                   HPXML::HVACTypeMiniSplitAirConditioner].include? cooling_system.cooling_system_type
      next unless cooling_system.charge_defect_ratio.nil?

      cooling_system.charge_defect_ratio = 0.0
      cooling_system.charge_defect_ratio_isdefaulted = true
    end
    hpxml_bldg.heat_pumps.each do |heat_pump|
      next unless [HPXML::HVACTypeHeatPumpAirToAir,
                   HPXML::HVACTypeHeatPumpMiniSplit,
                   HPXML::HVACTypeHeatPumpGroundToAir].include? heat_pump.heat_pump_type
      next unless heat_pump.charge_defect_ratio.nil?

      heat_pump.charge_defect_ratio = 0.0
      heat_pump.charge_defect_ratio_isdefaulted = true
    end

    # Airflow defect ratio
    hpxml_bldg.heating_systems.each do |heating_system|
      next unless [HPXML::HVACTypeFurnace].include? heating_system.heating_system_type
      next unless heating_system.airflow_defect_ratio.nil?

      heating_system.airflow_defect_ratio = 0.0
      heating_system.airflow_defect_ratio_isdefaulted = true
    end
    hpxml_bldg.cooling_systems.each do |cooling_system|
      next unless [HPXML::HVACTypeCentralAirConditioner,
                   HPXML::HVACTypeMiniSplitAirConditioner].include? cooling_system.cooling_system_type
      next unless cooling_system.airflow_defect_ratio.nil?

      cooling_system.airflow_defect_ratio = 0.0
      cooling_system.airflow_defect_ratio_isdefaulted = true
    end
    hpxml_bldg.heat_pumps.each do |heat_pump|
      next unless [HPXML::HVACTypeHeatPumpAirToAir,
                   HPXML::HVACTypeHeatPumpGroundToAir,
                   HPXML::HVACTypeHeatPumpMiniSplit].include? heat_pump.heat_pump_type
      next unless heat_pump.airflow_defect_ratio.nil?

      heat_pump.airflow_defect_ratio = 0.0
      heat_pump.airflow_defect_ratio_isdefaulted = true
    end

    # Fan model type
    # Based on RESNET DX Modeling Appendix
    hpxml_bldg.heating_systems.each do |heating_system|
      next unless heating_system.fan_motor_type.nil?
      next unless heating_system.heating_system_type == HPXML::HVACTypeFurnace
      next if (not heating_system.distribution_system.nil?) && (heating_system.distribution_system.air_type == HPXML::AirTypeGravity)

      if (not heating_system.attached_cooling_system.nil?) && (not heating_system.attached_cooling_system.compressor_type.nil?)
        heating_system.fan_motor_type = (heating_system.attached_cooling_system.compressor_type == HPXML::HVACCompressorTypeSingleStage) ? HPXML::HVACFanMotorTypePSC : HPXML::HVACFanMotorTypeBPM
      else
        # Standalone furnace, use HEScore assumption
        heating_system.fan_motor_type = (heating_system.heating_efficiency_afue > 0.9) ? HPXML::HVACFanMotorTypeBPM : HPXML::HVACFanMotorTypePSC
      end
      heating_system.fan_motor_type_isdefaulted = true
    end
    hpxml_bldg.cooling_systems.each do |cooling_system|
      next unless cooling_system.fan_motor_type.nil?
      next unless [HPXML::HVACTypeCentralAirConditioner,
                   HPXML::HVACTypeMiniSplitAirConditioner].include? cooling_system.cooling_system_type

      if (not cooling_system.attached_heating_system.nil?) && (not cooling_system.attached_heating_system.fan_motor_type.nil?)
        cooling_system.fan_motor_type = cooling_system.attached_heating_system.fan_motor_type
      else
        cooling_system.fan_motor_type = (cooling_system.compressor_type == HPXML::HVACCompressorTypeSingleStage) ? HPXML::HVACFanMotorTypePSC : HPXML::HVACFanMotorTypeBPM
      end
      cooling_system.fan_motor_type_isdefaulted = true
    end
    hpxml_bldg.heat_pumps.each do |heat_pump|
      next unless heat_pump.fan_motor_type.nil?
      next unless [HPXML::HVACTypeHeatPumpAirToAir,
                   HPXML::HVACTypeHeatPumpGroundToAir,
                   HPXML::HVACTypeHeatPumpMiniSplit].include? heat_pump.heat_pump_type

      heat_pump.fan_motor_type = (heat_pump.compressor_type == HPXML::HVACCompressorTypeSingleStage) ? HPXML::HVACFanMotorTypePSC : HPXML::HVACFanMotorTypeBPM
      heat_pump.fan_motor_type_isdefaulted = true
    end

    # Fan watts/cfm
    (hpxml_bldg.heating_systems + hpxml_bldg.cooling_systems).each do |hvac_system|
      next unless hvac_system.fan_watts_per_cfm.nil?

      if hvac_system.respond_to?(:attached_heating_system) && (not hvac_system.attached_heating_system.nil?) && (not hvac_system.attached_heating_system.fan_watts_per_cfm.nil?)
        hvac_system.fan_watts_per_cfm = hvac_system.attached_heating_system.fan_watts_per_cfm
        hvac_system.fan_watts_per_cfm_isdefaulted = true
      elsif hvac_system.respond_to?(:attached_cooling_system) && (not hvac_system.attached_cooling_system.nil?) && (not hvac_system.attached_cooling_system.fan_watts_per_cfm.nil?)
        hvac_system.fan_watts_per_cfm = hvac_system.attached_cooling_system.fan_watts_per_cfm
        hvac_system.fan_watts_per_cfm_isdefaulted = true
      end
    end

    psc_watts_per_cfm = 0.5 # W/cfm, PSC fan
    bpm_watts_per_cfm = 0.375 # W/cfm, BPM fan
    mini_split_ductless_watts_per_cfm = 0.07 # W/cfm
    mini_split_ducted_watts_per_cfm = 0.18 # W/cfm

    hpxml_bldg.heating_systems.each do |heating_system|
      case heating_system.heating_system_type
      when HPXML::HVACTypeFurnace
        next unless heating_system.fan_watts_per_cfm.nil?

        if (not heating_system.distribution_system.nil?) && (heating_system.distribution_system.air_type == HPXML::AirTypeGravity)
          heating_system.fan_watts_per_cfm = 0.0
        else
          heating_system.fan_watts_per_cfm = (heating_system.fan_motor_type == HPXML::HVACFanMotorTypePSC) ? psc_watts_per_cfm : bpm_watts_per_cfm
        end
        heating_system.fan_watts_per_cfm_isdefaulted = true
      when HPXML::HVACTypeStove
        next unless heating_system.fan_watts.nil?

        heating_system.fan_watts = 40.0
        heating_system.fan_watts_isdefaulted = true
      when HPXML::HVACTypeWallFurnace, HPXML::HVACTypeFloorFurnace,
           HPXML::HVACTypeSpaceHeater, HPXML::HVACTypeFireplace
        next unless heating_system.fan_watts.nil?

        heating_system.fan_watts = 0.0 # assume no fan power
        heating_system.fan_watts_isdefaulted = true
      end
    end

    hpxml_bldg.cooling_systems.each do |cooling_system|
      case cooling_system.cooling_system_type
      when HPXML::HVACTypeCentralAirConditioner
        next unless cooling_system.fan_watts_per_cfm.nil?

        cooling_system.fan_watts_per_cfm = (cooling_system.fan_motor_type == HPXML::HVACFanMotorTypePSC) ? psc_watts_per_cfm : bpm_watts_per_cfm
        cooling_system.fan_watts_per_cfm_isdefaulted = true
      when HPXML::HVACTypeMiniSplitAirConditioner
        next unless cooling_system.fan_watts_per_cfm.nil?

        cooling_system.fan_watts_per_cfm = cooling_system.distribution_system.nil? ? mini_split_ductless_watts_per_cfm : mini_split_ducted_watts_per_cfm
        cooling_system.fan_watts_per_cfm_isdefaulted = true
      end
    end

    hpxml_bldg.heat_pumps.each do |heat_pump|
      case heat_pump.heat_pump_type
      when HPXML::HVACTypeHeatPumpAirToAir, HPXML::HVACTypeHeatPumpGroundToAir
        next unless heat_pump.fan_watts_per_cfm.nil?

        heat_pump.fan_watts_per_cfm = (heat_pump.fan_motor_type == HPXML::HVACFanMotorTypePSC) ? psc_watts_per_cfm : bpm_watts_per_cfm
        heat_pump.fan_watts_per_cfm_isdefaulted = true
      when HPXML::HVACTypeHeatPumpMiniSplit
        next unless heat_pump.fan_watts_per_cfm.nil?

        heat_pump.fan_watts_per_cfm = heat_pump.distribution_system.nil? ? mini_split_ductless_watts_per_cfm : mini_split_ducted_watts_per_cfm
        heat_pump.fan_watts_per_cfm_isdefaulted = true
      end
    end

    # Pilot Light
    hpxml_bldg.heating_systems.each do |heating_system|
      next unless [HPXML::HVACTypeFurnace,
                   HPXML::HVACTypeWallFurnace,
                   HPXML::HVACTypeFloorFurnace,
                   HPXML::HVACTypeFireplace,
                   HPXML::HVACTypeStove,
                   HPXML::HVACTypeBoiler].include? heating_system.heating_system_type

      if heating_system.pilot_light.nil?
        heating_system.pilot_light = false
        heating_system.pilot_light_isdefaulted = true
      end
      if heating_system.pilot_light && heating_system.pilot_light_btuh.nil?
        heating_system.pilot_light_btuh = 500.0
        heating_system.pilot_light_btuh_isdefaulted = true
      end
    end

    # Pan heater
    hpxml_bldg.heat_pumps.each do |heat_pump|
      case heat_pump.heat_pump_type
      when HPXML::HVACTypeHeatPumpAirToAir, HPXML::HVACTypeHeatPumpMiniSplit
        if heat_pump.pan_heater_watts.nil?
          if heat_pump.fraction_heat_load_served > 0
            heat_pump.pan_heater_watts = 150.0 # W, per RESNET HERS Addendum 82
          else
            heat_pump.pan_heater_watts = 0.0
          end
          heat_pump.pan_heater_watts_isdefaulted = true
        end
        if heat_pump.pan_heater_control_type.nil? && heat_pump.pan_heater_watts > 0
          heat_pump.pan_heater_control_type = HPXML::HVACPanHeaterControlTypeContinuous # Per RESNET HERS Addendum 82
          heat_pump.pan_heater_control_type_isdefaulted = true
        end
      end
    end

    # Defrost Backup Heat
    hpxml_bldg.heat_pumps.each do |heat_pump|
      next unless heat_pump.backup_heating_active_during_defrost.nil?
      next unless [HPXML::HVACTypeHeatPumpAirToAir,
                   HPXML::HVACTypeHeatPumpMiniSplit,
                   HPXML::HVACTypeHeatPumpRoom,
                   HPXML::HVACTypeHeatPumpPTHP].include? heat_pump.heat_pump_type

      # The input is only used when there's integrated backup heat
      next unless heat_pump.backup_type == HPXML::HeatPumpBackupTypeIntegrated

      heat_pump.backup_heating_active_during_defrost = !heat_pump.distribution_system.nil?
      heat_pump.backup_heating_active_during_defrost_isdefaulted = true
    end

    # EER2
    (hpxml_bldg.cooling_systems + hpxml_bldg.heat_pumps).each do |hvac_system|
      if hvac_system.is_a?(HPXML::CoolingSystem)
        next unless [HPXML::HVACTypeCentralAirConditioner,
                     HPXML::HVACTypeMiniSplitAirConditioner].include? hvac_system.cooling_system_type
      elsif hvac_system.is_a?(HPXML::HeatPump)
        next unless [HPXML::HVACTypeHeatPumpAirToAir,
                     HPXML::HVACTypeHeatPumpMiniSplit].include? hvac_system.heat_pump_type
      end
      next unless hvac_system.cooling_efficiency_eer.nil? && hvac_system.cooling_efficiency_eer2.nil?

      hvac_system.cooling_efficiency_eer2 = get_hvac_eer2(hvac_system).round(2)
      hvac_system.cooling_efficiency_eer2_isdefaulted = true
    end

    # Detailed HVAC performance
    hpxml_bldg.cooling_systems.each do |cooling_system|
      clg_ap = cooling_system.additional_properties
      case cooling_system.cooling_system_type
      when HPXML::HVACTypeCentralAirConditioner, HPXML::HVACTypeMiniSplitAirConditioner,
           HPXML::HVACTypeRoomAirConditioner, HPXML::HVACTypePTAC
        set_hvac_fan_power_rated(cooling_system)
        set_hvac_cooling_performance(cooling_system, hpxml_header)

      when HPXML::HVACTypeEvaporativeCooler
        clg_ap.effectiveness = 0.72 # Assumption from HEScore

      end
    end
    hpxml_bldg.heating_systems.each do |heating_system|
      htg_ap = heating_system.additional_properties
      next unless [HPXML::HVACTypeStove,
                   HPXML::HVACTypeSpaceHeater,
                   HPXML::HVACTypeWallFurnace,
                   HPXML::HVACTypeFloorFurnace,
                   HPXML::HVACTypeFireplace].include? heating_system.heating_system_type

      htg_ap.heat_rated_cfm_per_ton = HVAC::RatedCFMPerTon
    end
    hpxml_bldg.heat_pumps.each do |heat_pump|
      case heat_pump.heat_pump_type
      when HPXML::HVACTypeHeatPumpAirToAir, HPXML::HVACTypeHeatPumpMiniSplit,
           HPXML::HVACTypeHeatPumpPTHP, HPXML::HVACTypeHeatPumpRoom
        set_hvac_fan_power_rated(heat_pump)
        set_heat_pump_control_temperatures(heat_pump, runner)
        set_hvac_cooling_performance(heat_pump, hpxml_header)
        set_hvac_heating_performance(heat_pump, hpxml_header)

      when HPXML::HVACTypeHeatPumpGroundToAir
        set_heat_pump_control_temperatures(heat_pump, runner)
        set_hvac_cooling_performance(heat_pump, hpxml_header)
        set_hvac_heating_performance(heat_pump, hpxml_header)

        if heat_pump.geothermal_loop.nil?
          hpxml_bldg.geothermal_loops.add(id: get_id('GeothermalLoop', hpxml_bldg.geothermal_loops, unit_num),
                                          loop_configuration: HPXML::GeothermalLoopLoopConfigurationVertical)
          heat_pump.geothermal_loop_idref = hpxml_bldg.geothermal_loops[-1].id
        end

        if heat_pump.geothermal_loop.pipe_diameter.nil?
          heat_pump.geothermal_loop.pipe_diameter = 1.25 # in
          heat_pump.geothermal_loop.pipe_diameter_isdefaulted = true
        end

        set_geothermal_loop_assumptions(heat_pump, weather)

        if heat_pump.geothermal_loop.bore_spacing.nil?
          heat_pump.geothermal_loop.bore_spacing = 16.4 # ft, distance between bores
          heat_pump.geothermal_loop.bore_spacing_isdefaulted = true
        end

        if heat_pump.geothermal_loop.bore_diameter.nil?
          heat_pump.geothermal_loop.bore_diameter = 5.0 # in
          heat_pump.geothermal_loop.bore_diameter_isdefaulted = true
        end

        if heat_pump.geothermal_loop.grout_type.nil? && heat_pump.geothermal_loop.grout_conductivity.nil?
          heat_pump.geothermal_loop.grout_type = HPXML::GeothermalLoopGroutOrPipeTypeStandard
          heat_pump.geothermal_loop.grout_type_isdefaulted = true
        end

        if heat_pump.geothermal_loop.grout_conductivity.nil?
          if heat_pump.geothermal_loop.grout_type == HPXML::GeothermalLoopGroutOrPipeTypeStandard
            heat_pump.geothermal_loop.grout_conductivity = 0.75 # Btu/h-ft-R
          elsif heat_pump.geothermal_loop.grout_type == HPXML::GeothermalLoopGroutOrPipeTypeThermallyEnhanced
            heat_pump.geothermal_loop.grout_conductivity = 1.2 # Btu/h-ft-R
          end
          heat_pump.geothermal_loop.grout_conductivity_isdefaulted = true
        end

        if heat_pump.geothermal_loop.pipe_type.nil? && heat_pump.geothermal_loop.pipe_conductivity.nil?
          heat_pump.geothermal_loop.pipe_type = HPXML::GeothermalLoopGroutOrPipeTypeStandard
          heat_pump.geothermal_loop.pipe_type_isdefaulted = true
        end

        if heat_pump.geothermal_loop.pipe_conductivity.nil?
          if heat_pump.geothermal_loop.pipe_type == HPXML::GeothermalLoopGroutOrPipeTypeStandard
            heat_pump.geothermal_loop.pipe_conductivity = 0.23 # Btu/h-ft-R; Pipe thermal conductivity, default to high density polyethylene
          elsif heat_pump.geothermal_loop.pipe_type == HPXML::GeothermalLoopGroutOrPipeTypeThermallyEnhanced
            heat_pump.geothermal_loop.pipe_conductivity = 0.40 # Btu/h-ft-R; 0.7 W/m-K from https://www.dropbox.com/scl/fi/91yp8e9v34vdh1isvrfvy/GeoPerformX-Spec-Sheet.pdf?rlkey=kw7p01gs46z9lfjs78bo8aujq&dl=0
          end
          heat_pump.geothermal_loop.pipe_conductivity_isdefaulted = true
        end

        if heat_pump.geothermal_loop.shank_spacing.nil?
          hp_ap = heat_pump.additional_properties
          heat_pump.geothermal_loop.shank_spacing = (hp_ap.u_tube_spacing + hp_ap.pipe_od).round(2) # Distance from center of pipe to center of pipe
          heat_pump.geothermal_loop.shank_spacing_isdefaulted = true
        end
      when HPXML::HVACTypeHeatPumpWaterLoopToAir
        set_heat_pump_control_temperatures(heat_pump, runner)

      end
    end
  end

  # Converts shared systems to equivalent in-unit systems per ANSI/RESNET/ICC 301.
  #
  # @param hpxml_bldg [HPXML::Building] HPXML Building object representing an individual dwelling unit
  # @return [nil]
  def self.apply_shared_systems(hpxml_bldg)
    converted_clg = apply_shared_cooling_systems(hpxml_bldg)
    converted_htg = apply_shared_heating_systems(hpxml_bldg)
    return unless (converted_clg || converted_htg)

    # Remove WLHP if not serving heating nor cooling
    hpxml_bldg.heat_pumps.each do |hp|
      next unless hp.heat_pump_type == HPXML::HVACTypeHeatPumpWaterLoopToAir
      next if hp.fraction_heat_load_served > 0
      next if hp.fraction_cool_load_served > 0

      hp.delete
    end

    # Remove any orphaned HVAC distributions
    hpxml_bldg.hvac_distributions.each do |hvac_distribution|
      hvac_systems = []
      hpxml_bldg.hvac_systems.each do |hvac_system|
        next if hvac_system.distribution_system_idref.nil?
        next unless hvac_system.distribution_system_idref == hvac_distribution.id

        hvac_systems << hvac_system
      end
      next unless hvac_systems.empty?

      hvac_distribution.delete
    end
  end

  # Converts shared cooling systems to equivalent in-unit systems per ANSI/RESNET/ICC 301.
  #
  # @param hpxml_bldg [HPXML::Building] HPXML Building object representing an individual dwelling unit
  # @return [Boolean] True if any shared systems were converted
  def self.apply_shared_cooling_systems(hpxml_bldg)
    converted = false
    hpxml_bldg.cooling_systems.each do |cooling_system|
      next unless cooling_system.is_shared_system

      converted = true
      wlhp = nil
      distribution_system = cooling_system.distribution_system
      distribution_type = distribution_system.distribution_system_type

      # Calculate air conditioner SEER equivalent
      n_dweq = cooling_system.number_of_units_served.to_f
      aux = cooling_system.shared_loop_watts

      if cooling_system.cooling_system_type == HPXML::HVACTypeChiller

        # Chiller w/ baseboard or fan coil or water loop heat pump
        cap = cooling_system.cooling_capacity
        chiller_input = UnitConversions.convert(cooling_system.cooling_efficiency_kw_per_ton * UnitConversions.convert(cap, 'Btu/hr', 'ton'), 'kW', 'W')
        if distribution_type == HPXML::HVACDistributionTypeHydronic
          if distribution_system.hydronic_type == HPXML::HydronicTypeWaterLoop
            wlhp = hpxml_bldg.heat_pumps.find { |hp| hp.heat_pump_type == HPXML::HVACTypeHeatPumpWaterLoopToAir }
            aux_dweq = wlhp.cooling_capacity / wlhp.cooling_efficiency_eer
          else
            aux_dweq = 0.0
          end
        elsif distribution_type == HPXML::HVACDistributionTypeAir
          if distribution_system.air_type == HPXML::AirTypeFanCoil
            aux_dweq = cooling_system.fan_coil_watts
          end
        end
        # ANSI/RESNET/ICC 301-2022 Equation 4.4-2
        seer_eq = (cap - 3.41 * aux - 3.41 * aux_dweq * n_dweq) / (chiller_input + aux + aux_dweq * n_dweq)

      elsif cooling_system.cooling_system_type == HPXML::HVACTypeCoolingTower

        # Cooling tower w/ water loop heat pump
        if distribution_type == HPXML::HVACDistributionTypeHydronic
          if distribution_system.hydronic_type == HPXML::HydronicTypeWaterLoop
            wlhp = hpxml_bldg.heat_pumps.find { |hp| hp.heat_pump_type == HPXML::HVACTypeHeatPumpWaterLoopToAir }
            wlhp_cap = wlhp.cooling_capacity
            wlhp_input = wlhp_cap / wlhp.cooling_efficiency_eer
          end
        end
        # ANSI/RESNET/ICC 301-2022 Equation 4.4-3
        seer_eq = (wlhp_cap - 3.41 * aux / n_dweq) / (wlhp_input + aux / n_dweq)

      else
        fail "Unexpected cooling system type '#{cooling_system.cooling_system_type}'."
      end

      if seer_eq <= 0
        fail "Negative SEER equivalent calculated for cooling system '#{cooling_system.id}', double-check inputs."
      end

      cooling_system.cooling_system_type = HPXML::HVACTypeCentralAirConditioner
      cooling_system.cooling_efficiency_seer = seer_eq.round(2)
      cooling_system.cooling_efficiency_kw_per_ton = nil
      cooling_system.cooling_capacity = nil # Autosize the equipment
      cooling_system.compressor_type = HPXML::HVACCompressorTypeSingleStage
      cooling_system.is_shared_system = false
      cooling_system.number_of_units_served = nil
      cooling_system.shared_loop_watts = nil
      cooling_system.shared_loop_motor_efficiency = nil
      cooling_system.fan_coil_watts = nil

      # Assign new distribution system to air conditioner
      if distribution_type == HPXML::HVACDistributionTypeHydronic
        if distribution_system.hydronic_type == HPXML::HydronicTypeWaterLoop
          # Assign WLHP air distribution
          cooling_system.distribution_system_idref = wlhp.distribution_system_idref
          wlhp.fraction_cool_load_served = 0.0
          wlhp.fraction_heat_load_served = 0.0
        else
          # Assign DSE=1
          hpxml_bldg.hvac_distributions.add(id: "#{cooling_system.id}AirDistributionSystem",
                                            distribution_system_type: HPXML::HVACDistributionTypeDSE,
                                            annual_cooling_dse: 1.0,
                                            annual_heating_dse: 1.0)
          cooling_system.distribution_system_idref = hpxml_bldg.hvac_distributions[-1].id
        end
      elsif (distribution_type == HPXML::HVACDistributionTypeAir) && (distribution_system.air_type == HPXML::AirTypeFanCoil)
        # Convert "fan coil" air distribution system to "regular velocity"
        if distribution_system.hvac_systems.size > 1
          # Has attached heating system, so create a copy specifically for the cooling system
          hpxml_bldg.hvac_distributions.add(id: "#{distribution_system.id}_#{cooling_system.id}",
                                            distribution_system_type: distribution_system.distribution_system_type,
                                            air_type: distribution_system.air_type,
                                            number_of_return_registers: distribution_system.number_of_return_registers,
                                            conditioned_floor_area_served: distribution_system.conditioned_floor_area_served)
          distribution_system.duct_leakage_measurements.each do |lm|
            hpxml_bldg.hvac_distributions[-1].duct_leakage_measurements << lm.dup
          end
          distribution_system.ducts.each do |d|
            hpxml_bldg.hvac_distributions[-1].ducts << d.dup
          end
          cooling_system.distribution_system_idref = hpxml_bldg.hvac_distributions[-1].id
        end
        hpxml_bldg.hvac_distributions[-1].air_type = HPXML::AirTypeRegularVelocity
        if hpxml_bldg.hvac_distributions[-1].duct_leakage_measurements.count { |lm| (lm.duct_type == HPXML::DuctTypeSupply) && (lm.duct_leakage_total_or_to_outside == HPXML::DuctLeakageToOutside) } == 0
          # Assign zero supply leakage
          hpxml_bldg.hvac_distributions[-1].duct_leakage_measurements.add(duct_type: HPXML::DuctTypeSupply,
                                                                          duct_leakage_units: HPXML::UnitsCFM25,
                                                                          duct_leakage_value: 0,
                                                                          duct_leakage_total_or_to_outside: HPXML::DuctLeakageToOutside)
        end
        if hpxml_bldg.hvac_distributions[-1].duct_leakage_measurements.count { |lm| (lm.duct_type == HPXML::DuctTypeReturn) && (lm.duct_leakage_total_or_to_outside == HPXML::DuctLeakageToOutside) } == 0
          # Assign zero return leakage
          hpxml_bldg.hvac_distributions[-1].duct_leakage_measurements.add(duct_type: HPXML::DuctTypeReturn,
                                                                          duct_leakage_units: HPXML::UnitsCFM25,
                                                                          duct_leakage_value: 0,
                                                                          duct_leakage_total_or_to_outside: HPXML::DuctLeakageToOutside)
        end
        hpxml_bldg.hvac_distributions[-1].ducts.each do |d|
          d.id = "#{d.id}_#{cooling_system.id}"
        end
      end
    end

    return converted
  end

  # Converts shared heating systems to equivalent in-unit systems per ANSI/RESNET/ICC 301.
  #
  # @param hpxml_bldg [HPXML::Building] HPXML Building object representing an individual dwelling unit
  # @return [Boolean] True if any shared systems were converted
  def self.apply_shared_heating_systems(hpxml_bldg)
    converted = false
    hpxml_bldg.heating_systems.each do |heating_system|
      next unless heating_system.is_shared_system

      converted = true
      distribution_system = heating_system.distribution_system
      hydronic_type = distribution_system.hydronic_type

      if heating_system.heating_system_type == HPXML::HVACTypeBoiler && hydronic_type.to_s == HPXML::HydronicTypeWaterLoop

        # Shared boiler w/ water loop heat pump
        # Per ANSI/RESNET/ICC 301-2022 Section 4.4.7.2, model as:
        # A) heat pump with constant efficiency and duct losses, fraction heat load served = 1/COP
        # B) boiler, fraction heat load served = 1-1/COP
        fraction_heat_load_served = heating_system.fraction_heat_load_served

        # Heat pump
        # If this approach is ever removed, also remove code in HVACSizing.apply_hvac_loads()
        wlhp = hpxml_bldg.heat_pumps.find { |hp| hp.heat_pump_type == HPXML::HVACTypeHeatPumpWaterLoopToAir }
        wlhp.fraction_heat_load_served = fraction_heat_load_served * (1.0 / wlhp.heating_efficiency_cop)
        wlhp.fraction_cool_load_served = 0.0

        # Boiler
        heating_system.fraction_heat_load_served = fraction_heat_load_served * (1.0 - 1.0 / wlhp.heating_efficiency_cop)
      end

      heating_system.heating_capacity = nil # Autosize the equipment
    end

    return converted
  end

  # Assigns default values for omitted optional inputs in the HPXML::CoolingPerformanceDataPoint
  # and HPXML::HeatingPerformanceDataPoint objects.
  #
  # @param hpxml_bldg [HPXML::Building] HPXML Building object representing an individual dwelling unit
  # @return [nil]
  def self.apply_detailed_performance_data(hpxml_bldg)
    (hpxml_bldg.cooling_systems + hpxml_bldg.heat_pumps).each do |hvac_system|
      is_hp = hvac_system.is_a? HPXML::HeatPump
      system_type = is_hp ? hvac_system.heat_pump_type : hvac_system.cooling_system_type
      if [HPXML::HVACTypeHeatPumpPTHP,
          HPXML::HVACTypeHeatPumpRoom].include? system_type
        set_heat_pump_heating_capacity_17F(hvac_system)
        next
      end
      next unless [HPXML::HVACTypeCentralAirConditioner,
                   HPXML::HVACTypeMiniSplitAirConditioner,
                   HPXML::HVACTypeHeatPumpAirToAir,
                   HPXML::HVACTypeHeatPumpMiniSplit].include? system_type

      # Cooling
      if hvac_system.cooling_detailed_performance_data.empty?
        set_detailed_performance_data_cooling(hvac_system)
      else
        expand_detailed_performance_data(:clg, hvac_system)
      end

      next unless is_hp

      # Heating
      if hvac_system.heating_detailed_performance_data.empty?
        set_heat_pump_heating_capacity_17F(hvac_system)
        set_detailed_performance_data_heating(hvac_system)
      else
        expand_detailed_performance_data(:htg, hvac_system)
        set_heat_pump_heating_capacity_17F(hvac_system)
      end
    end
  end

  # This method assigns default values for omitted optional inputs in detailed performance data by:
  # 1. Assigns capacities with fractions.
  # 2. Add the nominal speed capacity and cop calculated with other temperature with nominal speed data
  #
  # @param mode [Symbol] Heating (:htg) or cooling (:clg)
  # @param hvac_system [HPXML::CoolingSystem or HPXML::HeatPump] The HPXML HVAC system of interest
  # @return [nil]
  def self.expand_detailed_performance_data(mode, hvac_system)
    hvac_ap = hvac_system.additional_properties

    if mode == :clg
      detailed_performance_data = hvac_system.cooling_detailed_performance_data
      rated_odb = HVAC::AirSourceCoolRatedODB
      nominal_capacity = hvac_system.cooling_capacity
    elsif mode == :htg
      detailed_performance_data = hvac_system.heating_detailed_performance_data
      rated_odb = HVAC::AirSourceHeatRatedODB
      nominal_capacity = hvac_system.heating_capacity
    end

    # process capacity fraction of nominal
    detailed_performance_data.each do |dp|
      next unless dp.capacity.nil?

      dp.capacity = (dp.capacity_fraction_of_nominal * nominal_capacity).round
      dp.capacity_isdefaulted = true
    end

    all_outdoor_odbs = detailed_performance_data.map { |dp| dp.outdoor_temperature }.uniq.sort

    # All temperatures with nominal speed
    nom_odbs = all_outdoor_odbs.select { |odb| not detailed_performance_data.find { |dp| (dp.outdoor_temperature == odb) && (dp.capacity_description == HPXML::CapacityDescriptionNominal) }.nil? }

    all_outdoor_odbs.each do |odb|
      # no nominal speed data point
      next unless detailed_performance_data.find { |dp| (dp.outdoor_temperature == odb) && (dp.capacity_description == HPXML::CapacityDescriptionNominal) }.nil?

      neighbor_temp = nom_odbs.min_by { |x| (odb - x).abs }
      detailed_performance_data.add(capacity_description: HPXML::CapacityDescriptionNominal,
                                    outdoor_temperature: odb,
                                    isdefaulted: true)
      added_dp = detailed_performance_data[-1]
      neighbor_dps = detailed_performance_data.select { |dp| dp.outdoor_temperature == neighbor_temp }
      target_dps = detailed_performance_data.select { |dp| dp.outdoor_temperature == odb }

      neighbor_dp_max = neighbor_dps.find { |dp| dp.capacity_description == HPXML::CapacityDescriptionMaximum }
      neighbor_dp_nom = neighbor_dps.find { |dp| dp.capacity_description == HPXML::CapacityDescriptionNominal }
      neighbor_dp_min = neighbor_dps.find { |dp| dp.capacity_description == HPXML::CapacityDescriptionMinimum }
      target_dp_max = target_dps.find { |dp| dp.capacity_description == HPXML::CapacityDescriptionMaximum }
      target_dp_min = target_dps.find { |dp| dp.capacity_description == HPXML::CapacityDescriptionMinimum }

      # Net capacity
      case hvac_system.compressor_type
      when HPXML::HVACCompressorTypeTwoStage
        neighbor_nom_capacity = neighbor_dp_nom.capacity
        neighbor_min_capacity = neighbor_dp_min.capacity
        target_min_capacity = target_dp_min.capacity
        capacity = neighbor_nom_capacity * target_min_capacity / neighbor_min_capacity
      when HPXML::HVACCompressorTypeVariableSpeed
        neighbor_max_capacity = neighbor_dp_max.capacity
        neighbor_nom_capacity = neighbor_dp_nom.capacity
        neighbor_min_capacity = neighbor_dp_min.capacity
        target_max_capacity = target_dp_max.capacity
        target_min_capacity = target_dp_min.capacity
        capacity = MathTools.interp2(neighbor_nom_capacity, neighbor_min_capacity, neighbor_max_capacity, target_min_capacity, target_max_capacity)
      end
      added_dp.capacity = Float(capacity.round)

      # Net power
      case hvac_system.compressor_type
      when HPXML::HVACCompressorTypeTwoStage
        neighbor_nom_power = neighbor_dp_nom.capacity / neighbor_dp_nom.efficiency_cop
        neighbor_min_power = neighbor_dp_min.capacity / neighbor_dp_min.efficiency_cop
        target_min_power = target_dp_min.capacity / neighbor_dp_min.efficiency_cop
        input_power = neighbor_nom_power * target_min_power / neighbor_min_power
      when HPXML::HVACCompressorTypeVariableSpeed
        neighbor_max_power = neighbor_dp_max.capacity / neighbor_dp_max.efficiency_cop
        neighbor_nom_power = neighbor_dp_nom.capacity / neighbor_dp_nom.efficiency_cop
        neighbor_min_power = neighbor_dp_min.capacity / neighbor_dp_min.efficiency_cop
        target_max_power = target_dp_max.capacity / target_dp_max.efficiency_cop
        target_min_power = target_dp_min.capacity / neighbor_dp_min.efficiency_cop
        input_power = MathTools.interp2(neighbor_nom_power, neighbor_min_power, neighbor_max_power, target_min_power, target_max_power)
      end
      added_dp.efficiency_cop = (added_dp.capacity / input_power).round(4)
    end

    # override some properties based on detailed performance data
    dps = detailed_performance_data.select { |dp| dp.outdoor_temperature == rated_odb }
    capacities = []
    case hvac_system.compressor_type
    when HPXML::HVACCompressorTypeSingleStage
      capacities << [dps.find { |dp| dp.capacity_description == HPXML::CapacityDescriptionNominal }.capacity, 1.0].max
    when HPXML::HVACCompressorTypeTwoStage
      capacities << [dps.find { |dp| dp.capacity_description == HPXML::CapacityDescriptionMinimum }.capacity, 1.0].max
      capacities << [dps.find { |dp| dp.capacity_description == HPXML::CapacityDescriptionNominal }.capacity, 1.0].max
    when HPXML::HVACCompressorTypeVariableSpeed
      capacities << [dps.find { |dp| dp.capacity_description == HPXML::CapacityDescriptionMinimum }.capacity, 1.0].max
      capacities << [dps.find { |dp| dp.capacity_description == HPXML::CapacityDescriptionNominal }.capacity, 1.0].max
      capacities << [dps.find { |dp| dp.capacity_description == HPXML::CapacityDescriptionMaximum }.capacity, 1.0].max
    end
    capacity_ratios = capacities.map { |capacity| capacity / [nominal_capacity, 1.0].max }

    if mode == :clg
      hvac_ap.cool_capacity_ratios = capacity_ratios
    elsif mode == :htg
      hvac_ap.heat_capacity_ratios = capacity_ratios
    end
  end

  # Sets the default heat pump heating capacity at 17F property.
  #
  # @param heat_pump [HPXML::HeatPump] The HPXML heat pump of interest
  # @return [nil]
  def self.set_heat_pump_heating_capacity_17F(heat_pump)
    return unless heat_pump.heating_capacity_17F.nil?

    if not heat_pump.heating_detailed_performance_data.empty?
      rated_capacity_17 = heat_pump.heating_detailed_performance_data.find { |dp| dp.outdoor_temperature == 17 && dp.capacity_description == HPXML::CapacityDescriptionNominal }.capacity
      heat_pump.heating_capacity_17F = rated_capacity_17
    else
      hp_ap = heat_pump.additional_properties
      heat_pump.heating_capacity_17F = (heat_pump.heating_capacity * hp_ap.qm17full).round
    end
    heat_pump.heating_capacity_17F_isdefaulted = true
    heat_pump.heating_capacity_fraction_17F = nil
  end

  # Assigns default values for omitted optional inputs in the HPXML::HVACControl object
  #
  # @param hpxml_bldg [HPXML::Building] HPXML Building object representing an individual dwelling unit
  # @param schedules_file [SchedulesFile] SchedulesFile wrapper class instance of detailed schedule files
  # @param eri_version [String] Version of the ANSI/RESNET/ICC 301 Standard to use for equations/assumptions
  # @return [nil]
  def self.apply_hvac_control(hpxml_bldg, schedules_file, eri_version)
    hpxml_bldg.hvac_controls.each do |hvac_control|
      schedules_file_includes_heating_setpoint_temp = (schedules_file.nil? ? false : schedules_file.includes_col_name(SchedulesFile::Columns[:HeatingSetpoint].name))
      if hvac_control.heating_setpoint_temp.nil? && hvac_control.weekday_heating_setpoints.nil? && !schedules_file_includes_heating_setpoint_temp
        # No heating setpoints; set a default heating setpoint for, e.g., natural ventilation
        htg_weekday_setpoints, htg_weekend_setpoints = get_heating_setpoint(HPXML::HVACControlTypeManual, eri_version)
        if htg_weekday_setpoints.split(', ').uniq.size == 1 && htg_weekend_setpoints.split(', ').uniq.size == 1 && htg_weekday_setpoints.split(', ').uniq == htg_weekend_setpoints.split(', ').uniq
          hvac_control.heating_setpoint_temp = htg_weekend_setpoints.split(', ').uniq[0].to_f
        else
          fail 'Unexpected heating setpoints.'
        end
        hvac_control.heating_setpoint_temp_isdefaulted = true
      end

      schedules_file_includes_cooling_setpoint_temp = (schedules_file.nil? ? false : schedules_file.includes_col_name(SchedulesFile::Columns[:CoolingSetpoint].name))
      if hvac_control.cooling_setpoint_temp.nil? && hvac_control.weekday_cooling_setpoints.nil? && !schedules_file_includes_cooling_setpoint_temp
        # No cooling setpoints; set a default cooling setpoint for, e.g., natural ventilation
        clg_weekday_setpoints, clg_weekend_setpoints = Defaults.get_cooling_setpoint(HPXML::HVACControlTypeManual, eri_version)
        if clg_weekday_setpoints.split(', ').uniq.size == 1 && clg_weekend_setpoints.split(', ').uniq.size == 1 && clg_weekday_setpoints.split(', ').uniq == clg_weekend_setpoints.split(', ').uniq
          hvac_control.cooling_setpoint_temp = clg_weekend_setpoints.split(', ').uniq[0].to_f
        else
          fail 'Unexpected cooling setpoints.'
        end
        hvac_control.cooling_setpoint_temp_isdefaulted = true
      end

      if hvac_control.heating_setback_start_hour.nil? && (not hvac_control.heating_setback_temp.nil?) && !schedules_file_includes_heating_setpoint_temp
        hvac_control.heating_setback_start_hour = 23 # 11 pm
        hvac_control.heating_setback_start_hour_isdefaulted = true
      end

      if hvac_control.cooling_setup_start_hour.nil? && (not hvac_control.cooling_setup_temp.nil?) && !schedules_file_includes_cooling_setpoint_temp
        hvac_control.cooling_setup_start_hour = 9 # 9 am
        hvac_control.cooling_setup_start_hour_isdefaulted = true
      end

      if hvac_control.seasons_heating_begin_month.nil? || hvac_control.seasons_heating_begin_day.nil? ||
         hvac_control.seasons_heating_end_month.nil? || hvac_control.seasons_heating_end_day.nil?
        hvac_control.seasons_heating_begin_month = 1
        hvac_control.seasons_heating_begin_day = 1
        hvac_control.seasons_heating_end_month = 12
        hvac_control.seasons_heating_end_day = 31
        hvac_control.seasons_heating_begin_month_isdefaulted = true
        hvac_control.seasons_heating_begin_day_isdefaulted = true
        hvac_control.seasons_heating_end_month_isdefaulted = true
        hvac_control.seasons_heating_end_day_isdefaulted = true
      end

      next unless hvac_control.seasons_cooling_begin_month.nil? || hvac_control.seasons_cooling_begin_day.nil? ||
                  hvac_control.seasons_cooling_end_month.nil? || hvac_control.seasons_cooling_end_day.nil?

      hvac_control.seasons_cooling_begin_month = 1
      hvac_control.seasons_cooling_begin_day = 1
      hvac_control.seasons_cooling_end_month = 12
      hvac_control.seasons_cooling_end_day = 31
      hvac_control.seasons_cooling_begin_month_isdefaulted = true
      hvac_control.seasons_cooling_begin_day_isdefaulted = true
      hvac_control.seasons_cooling_end_month_isdefaulted = true
      hvac_control.seasons_cooling_end_day_isdefaulted = true
    end
  end

  # Assigns default values for omitted optional inputs in the HPXML::HVACDistribution objects
  #
  # @param hpxml_bldg [HPXML::Building] HPXML Building object representing an individual dwelling unit
  # @return [nil]
  def self.apply_hvac_distribution(hpxml_bldg)
    # Hydronic distribution
    hpxml_bldg.hvac_distributions.each do |hvac_distribution|
      next unless hvac_distribution.hvac_systems.any? { |h| h.is_a?(HPXML::HeatingSystem) && h.heating_system_type == HPXML::HVACTypeBoiler }

      # Supply/return loop temperatures
      default_delta_t = 20.0 # deg-F
      if hvac_distribution.hydronic_supply_temp.nil?
        if not hvac_distribution.hydronic_return_temp.nil?
          hvac_distribution.hydronic_supply_temp = hvac_distribution.hydronic_return_temp + default_delta_t # deg-F
        else
          hvac_distribution.hydronic_supply_temp = 180.0 # deg-F
        end
        hvac_distribution.hydronic_supply_temp_isdefaulted = true
      end
      if hvac_distribution.hydronic_return_temp.nil?
        hvac_distribution.hydronic_return_temp = hvac_distribution.hydronic_supply_temp - default_delta_t # deg-F
        hvac_distribution.hydronic_return_temp_isdefaulted = true
      end
      if hvac_distribution.hydronic_trvs.nil?
        hvac_distribution.hydronic_trvs = true
        hvac_distribution.hydronic_trvs_isdefaulted = true
      end
      if hvac_distribution.hydronic_variable_speed_pump.nil?
        hvac_distribution.hydronic_variable_speed_pump = false
        hvac_distribution.hydronic_variable_speed_pump_isdefaulted = true
      end
    end

    # Air distribution
    ncfl_ag = hpxml_bldg.building_construction.number_of_conditioned_floors_above_grade
    ncfl = hpxml_bldg.building_construction.number_of_conditioned_floors

    hpxml_bldg.hvac_distributions.each do |hvac_distribution|
      next unless hvac_distribution.distribution_system_type == HPXML::HVACDistributionTypeAir
      next if hvac_distribution.ducts.empty?

      supply_ducts = hvac_distribution.ducts.select { |duct| duct.duct_type == HPXML::DuctTypeSupply }
      return_ducts = hvac_distribution.ducts.select { |duct| duct.duct_type == HPXML::DuctTypeReturn }

      # Default return registers
      if hvac_distribution.number_of_return_registers.nil? && (return_ducts.size > 0)
        hvac_distribution.number_of_return_registers = ncfl.ceil # Add 1 return register per conditioned floor if not provided
        hvac_distribution.number_of_return_registers_isdefaulted = true
      end

      cfa_served = hvac_distribution.conditioned_floor_area_served
      n_returns = hvac_distribution.number_of_return_registers

      if hvac_distribution.ducts[0].duct_location.nil?
        # Default both duct location(s) and duct surface area(s)
        [supply_ducts, return_ducts].each do |ducts|
          ducts.each do |duct|
            primary_duct_location, secondary_duct_location = get_duct_locations(hpxml_bldg)
            primary_duct_area, secondary_duct_area = get_duct_surface_area(duct.duct_type, primary_duct_location, ncfl, ncfl_ag, cfa_served, n_returns).map { |area| area / ducts.size }
            if primary_duct_location.nil? # If a home doesn't have any unconditioned spaces, place all ducts in conditioned space.
              duct.duct_surface_area = primary_duct_area + secondary_duct_area
              duct.duct_surface_area_isdefaulted = true
              duct.duct_location = secondary_duct_location
              duct.duct_location_isdefaulted = true
            else
              duct.duct_surface_area = primary_duct_area
              duct.duct_surface_area_isdefaulted = true
              duct.duct_location = primary_duct_location
              duct.duct_location_isdefaulted = true

              if secondary_duct_area > 0
                ins_r = (secondary_duct_location == HPXML::LocationConditionedSpace ? 0.0 : duct.duct_insulation_r_value)
                hvac_distribution.ducts.add(id: "#{duct.id}_secondary",
                                            duct_type: duct.duct_type,
                                            duct_insulation_r_value: ins_r,
                                            duct_location: secondary_duct_location,
                                            duct_location_isdefaulted: true,
                                            duct_surface_area: secondary_duct_area,
                                            duct_surface_area_isdefaulted: true)
              end
            end
          end
        end
      elsif hvac_distribution.ducts[0].duct_surface_area.nil?
        # Default duct surface area(s)
        [supply_ducts, return_ducts].each do |ducts|
          ducts.each do |duct|
            total_duct_area = get_duct_surface_area(duct.duct_type, duct.duct_location, ncfl, ncfl_ag, cfa_served, n_returns).sum()
            duct.duct_surface_area = total_duct_area * duct.duct_fraction_area
            duct.duct_surface_area_isdefaulted = true
          end
        end
      end
      supply_ducts = hvac_distribution.ducts.select { |duct| duct.duct_type == HPXML::DuctTypeSupply }
      return_ducts = hvac_distribution.ducts.select { |duct| duct.duct_type == HPXML::DuctTypeReturn }
      # Calculate FractionDuctArea from DuctSurfaceArea
      total_supply_area = supply_ducts.map { |d| d.duct_surface_area }.sum
      total_return_area = return_ducts.map { |d| d.duct_surface_area }.sum
      (supply_ducts + return_ducts).each do |duct|
        next unless duct.duct_fraction_area.nil?

        if duct.duct_type == HPXML::DuctTypeSupply
          if total_supply_area > 0
            duct.duct_fraction_area = (duct.duct_surface_area / total_supply_area).round(3)
          else
            duct.duct_fraction_area = (1.0 / supply_ducts.size).round(3) # Arbitrary
          end
          duct.duct_fraction_area_isdefaulted = true
        elsif duct.duct_type == HPXML::DuctTypeReturn
          if total_return_area > 0
            duct.duct_fraction_area = (duct.duct_surface_area / total_return_area).round(3)
          else
            duct.duct_fraction_area = (1.0 / return_ducts.size).round(3) # Arbitrary
          end
          duct.duct_fraction_area_isdefaulted = true
        end
      end

      hvac_distribution.ducts.each do |ducts|
        next unless ducts.duct_surface_area_multiplier.nil?

        ducts.duct_surface_area_multiplier = 1.0
        ducts.duct_surface_area_multiplier_isdefaulted = true
      end

      # Default buried insulation level
      hvac_distribution.ducts.each do |ducts|
        next unless ducts.duct_buried_insulation_level.nil?

        ducts.duct_buried_insulation_level = HPXML::DuctBuriedInsulationNone
        ducts.duct_buried_insulation_level_isdefaulted = true
      end

      # Default duct shape
      hvac_distribution.ducts.each do |ducts|
        next unless ducts.duct_fraction_rectangular.nil?

        if ducts.duct_shape.nil? || ducts.duct_shape == HPXML::DuctShapeOther
          if ducts.duct_type == HPXML::DuctTypeSupply
            ducts.duct_fraction_rectangular = 0.25
          elsif ducts.duct_type == HPXML::DuctTypeReturn
            ducts.duct_fraction_rectangular = 1.0
          end
        elsif ducts.duct_shape == HPXML::DuctShapeRound || ducts.duct_shape == HPXML::DuctShapeOval
          ducts.duct_fraction_rectangular = 0.0
        elsif ducts.duct_shape == HPXML::DuctShapeRectangular
          ducts.duct_fraction_rectangular = 1.0
        end
        ducts.duct_fraction_rectangular_isdefaulted = true
      end

      # Default effective R-value
      hvac_distribution.ducts.each do |ducts|
        next unless ducts.duct_effective_r_value.nil?

        ducts.duct_effective_r_value = get_duct_effective_r_value(ducts.duct_insulation_r_value,
                                                                  ducts.duct_type,
                                                                  ducts.duct_buried_insulation_level,
                                                                  ducts.duct_fraction_rectangular)
        ducts.duct_effective_r_value_isdefaulted = true
      end
    end

    # Manual J inputs
    hpxml_bldg.hvac_distributions.each do |hvac_distribution|
      if hvac_distribution.distribution_system_type == HPXML::HVACDistributionTypeAir
        # Blower fan heat
        if hvac_distribution.manualj_blower_fan_heat_btuh.nil?
          hvac_distribution.manualj_blower_fan_heat_btuh = 0.0
          hvac_distribution.manualj_blower_fan_heat_btuh_isdefaulted = true
        end
      elsif hvac_distribution.distribution_system_type == HPXML::HVACDistributionTypeHydronic
        # Hot water piping
        if hvac_distribution.manualj_hot_water_piping_btuh.nil?
          hvac_distribution.manualj_hot_water_piping_btuh = 0.0
          hvac_distribution.manualj_hot_water_piping_btuh_isdefaulted = true
        end
      end
    end
  end

  # Assigns default values for omitted optional inputs in the HPXML::HeatingSystem,
  # HPXML::CoolingSystem, and HPXML::HeatPump objects related to HVAC location.
  #
  # Note: This needs to be called after we have applied defaults for ducts.
  #
  # @param hpxml_bldg [HPXML::Building] HPXML Building object representing an individual dwelling unit
  # @return [nil]
  def self.apply_hvac_location(hpxml_bldg)
    hpxml_bldg.hvac_systems.each do |hvac_system|
      next unless hvac_system.location.nil?

      hvac_system.location_isdefaulted = true

      if hvac_system.is_shared_system
        hvac_system.location = HPXML::LocationOtherHeatedSpace
        next
      end

      # Set default location based on distribution system
      dist_system = hvac_system.distribution_system
      if dist_system.nil?
        hvac_system.location = HPXML::LocationConditionedSpace
      else
        dist_type = dist_system.distribution_system_type
        if dist_type == HPXML::HVACDistributionTypeAir
          # Find largest unconditioned supply duct location
          uncond_duct_locations = {}
          dist_system.ducts.select { |d| d.duct_type == HPXML::DuctTypeSupply }.each do |d|
            next if HPXML::conditioned_locations_this_unit.include? d.duct_location
            next if [HPXML::LocationExteriorWall, HPXML::LocationUnderSlab].include? d.duct_location # air handler won't be here

            uncond_duct_locations[d.duct_location] = 0.0 if uncond_duct_locations[d.duct_location].nil?
            uncond_duct_locations[d.duct_location] += d.duct_surface_area
          end
          if uncond_duct_locations.empty?
            hvac_system.location = HPXML::LocationConditionedSpace
          else
            hvac_system.location = uncond_duct_locations.key(uncond_duct_locations.values.max)
            if hvac_system.location == HPXML::LocationOutside
              # DuctLocation "outside" needs to be converted to a valid UnitLocation enumeration
              hvac_system.location = HPXML::LocationOtherExterior
            end
          end
        elsif dist_type == HPXML::HVACDistributionTypeHydronic
          # Assume same default logic as a water heater
          iecc_zone = hpxml_bldg.climate_and_risk_zones.climate_zone_ieccs.empty? ? nil : hpxml_bldg.climate_and_risk_zones.climate_zone_ieccs[0].zone
          hvac_system.location = get_water_heater_location(hpxml_bldg, iecc_zone)
        elsif dist_type == HPXML::HVACDistributionTypeDSE
          # DSE=1 implies distribution system in conditioned space
          has_dse_of_one = true
          if (hvac_system.respond_to? :fraction_heat_load_served) && (dist_system.annual_heating_dse != 1)
            has_dse_of_one = false
          end
          if (hvac_system.respond_to? :fraction_cool_load_served) && (dist_system.annual_cooling_dse != 1)
            has_dse_of_one = false
          end
          if has_dse_of_one
            hvac_system.location = HPXML::LocationConditionedSpace
          else
            hvac_system.location = HPXML::LocationUnconditionedSpace
          end
        end
      end
    end
  end

  # Assigns default values for omitted optional inputs in the HPXML::VentilationFan objects
  #
  # @param hpxml_bldg [HPXML::Building] HPXML Building object representing an individual dwelling unit
  # @param weather [WeatherFile] Weather object containing EPW information
  # @param eri_version [String] Version of the ANSI/RESNET/ICC 301 Standard to use for equations/assumptions
  # @return [nil]
  def self.apply_ventilation_fans(hpxml_bldg, weather, eri_version)
    # Default mech vent systems
    hpxml_bldg.ventilation_fans.each do |vent_fan|
      next unless vent_fan.used_for_whole_building_ventilation

      if vent_fan.is_shared_system.nil?
        vent_fan.is_shared_system = false
        vent_fan.is_shared_system_isdefaulted = true
      end

      if vent_fan.hours_in_operation.nil? && !vent_fan.is_cfis_supplemental_fan
        vent_fan.hours_in_operation = (vent_fan.fan_type == HPXML::MechVentTypeCFIS) ? 8.0 : 24.0
        vent_fan.hours_in_operation_isdefaulted = true
      end

      if vent_fan.flow_rate.nil?
        if hpxml_bldg.ventilation_fans.count { |vf| vf.used_for_whole_building_ventilation && !vf.is_cfis_supplemental_fan } > 1
          fail 'Defaulting flow rates for multiple mechanical ventilation systems is currently not supported.'
        end

        vent_fan.rated_flow_rate = get_mech_vent_flow_rate_for_vent_fan(hpxml_bldg, vent_fan, weather, eri_version).round(1)
        vent_fan.rated_flow_rate_isdefaulted = true
      end

      if vent_fan.fan_power.nil? && vent_fan.fan_type != HPXML::MechVentTypeCFIS # CFIS systems have their fan power defaulted later once we have autosized the total blower fan airflow rate
        fan_w_per_cfm = get_mech_vent_fan_efficiency(vent_fan)
        vent_fan.fan_power = (vent_fan.flow_rate * fan_w_per_cfm).round(2)
        vent_fan.fan_power_isdefaulted = true
      end
      next unless vent_fan.fan_type == HPXML::MechVentTypeCFIS

      # These apply to CFIS systems
      if vent_fan.cfis_addtl_runtime_operating_mode.nil?
        vent_fan.cfis_addtl_runtime_operating_mode = HPXML::CFISModeAirHandler
        vent_fan.cfis_addtl_runtime_operating_mode_isdefaulted = true
      end
      if vent_fan.cfis_has_outdoor_air_control.nil?
        vent_fan.cfis_has_outdoor_air_control = true
        vent_fan.cfis_has_outdoor_air_control_isdefaulted = true
      end
      if vent_fan.cfis_vent_mode_airflow_fraction.nil? && (vent_fan.cfis_addtl_runtime_operating_mode == HPXML::CFISModeAirHandler)
        vent_fan.cfis_vent_mode_airflow_fraction = 1.0
        vent_fan.cfis_vent_mode_airflow_fraction_isdefaulted = true
      end
      if vent_fan.cfis_supplemental_fan_runs_with_air_handler_fan.nil? && (vent_fan.cfis_addtl_runtime_operating_mode == HPXML::CFISModeSupplementalFan)
        vent_fan.cfis_supplemental_fan_runs_with_air_handler_fan = false
        vent_fan.cfis_supplemental_fan_runs_with_air_handler_fan_isdefaulted = true
      end
      if vent_fan.cfis_control_type.nil?
        vent_fan.cfis_control_type = HPXML::CFISControlTypeOptimized
        vent_fan.cfis_control_type_isdefaulted = true
      end
    end

    # Default kitchen fan
    hpxml_bldg.ventilation_fans.each do |vent_fan|
      next unless (vent_fan.used_for_local_ventilation && (vent_fan.fan_location == HPXML::LocationKitchen))

      if vent_fan.count.nil?
        vent_fan.count = 1
        vent_fan.count_isdefaulted = true
      end
      if vent_fan.rated_flow_rate.nil? && vent_fan.tested_flow_rate.nil? && vent_fan.calculated_flow_rate.nil? && vent_fan.delivered_ventilation.nil?
        vent_fan.rated_flow_rate = 100.0 # cfm, per BA HSP
        vent_fan.rated_flow_rate_isdefaulted = true
      end
      if vent_fan.hours_in_operation.nil?
        vent_fan.hours_in_operation = 1.0 # hrs/day, per BA HSP
        vent_fan.hours_in_operation_isdefaulted = true
      end
      if vent_fan.fan_power.nil?
        vent_fan.fan_power = 0.3 * vent_fan.flow_rate # W, per BA HSP
        vent_fan.fan_power_isdefaulted = true
      end
      if vent_fan.start_hour.nil?
        vent_fan.start_hour = 18 # 6 pm, per BA HSP
        vent_fan.start_hour_isdefaulted = true
      end
    end

    # Default bath fans
    hpxml_bldg.ventilation_fans.each do |vent_fan|
      next unless (vent_fan.used_for_local_ventilation && (vent_fan.fan_location == HPXML::LocationBath))

      if vent_fan.count.nil?
        vent_fan.count = hpxml_bldg.building_construction.number_of_bathrooms
        vent_fan.count_isdefaulted = true
      end
      if vent_fan.rated_flow_rate.nil? && vent_fan.tested_flow_rate.nil? && vent_fan.calculated_flow_rate.nil? && vent_fan.delivered_ventilation.nil?
        vent_fan.rated_flow_rate = 50.0 # cfm, per BA HSP
        vent_fan.rated_flow_rate_isdefaulted = true
      end
      if vent_fan.hours_in_operation.nil?
        vent_fan.hours_in_operation = 1.0 # hrs/day, per BA HSP
        vent_fan.hours_in_operation_isdefaulted = true
      end
      if vent_fan.fan_power.nil?
        vent_fan.fan_power = 0.3 * vent_fan.flow_rate # W, per BA HSP
        vent_fan.fan_power_isdefaulted = true
      end
      if vent_fan.start_hour.nil?
        vent_fan.start_hour = 7 # 7 am, per BA HSP
        vent_fan.start_hour_isdefaulted = true
      end
    end

    # Default whole house fan
    hpxml_bldg.ventilation_fans.each do |vent_fan|
      next unless vent_fan.used_for_seasonal_cooling_load_reduction

      if vent_fan.rated_flow_rate.nil? && vent_fan.tested_flow_rate.nil? && vent_fan.calculated_flow_rate.nil? && vent_fan.delivered_ventilation.nil?
        vent_fan.rated_flow_rate = hpxml_bldg.building_construction.conditioned_floor_area * 2.0
        vent_fan.rated_flow_rate_isdefaulted = true
      end
      if vent_fan.fan_power.nil?
        vent_fan.fan_power = 0.1 * vent_fan.flow_rate # W
        vent_fan.fan_power_isdefaulted = true
      end
    end
  end

  # Assigns the blower fan power for a CFIS system where the optional input has been omitted.
  #
  # @param hpxml_bldg [HPXML::Building] HPXML Building object representing an individual dwelling unit
  # @return [nil]
  def self.apply_cfis_fan_power(hpxml_bldg)
    hpxml_bldg.ventilation_fans.each do |vent_fan|
      next unless vent_fan.used_for_whole_building_ventilation
      next unless vent_fan.fan_type == HPXML::MechVentTypeCFIS
      next unless vent_fan.cfis_addtl_runtime_operating_mode == HPXML::CFISModeAirHandler
      next unless vent_fan.fan_power.nil?

      hvac_systems = vent_fan.distribution_system.hvac_systems
      fan_w_per_cfm = hvac_systems[0].fan_watts_per_cfm

      # Get max blower airflow rate
      blower_flow_rate = nil
      hvac_systems.each do |hvac_system|
        hvac_ap = hvac_system.additional_properties
        if hvac_ap.respond_to?(:heating_actual_airflow_cfm) && hvac_ap.heating_actual_airflow_cfm > blower_flow_rate.to_f
          blower_flow_rate = hvac_ap.heating_actual_airflow_cfm
        end
        if hvac_ap.respond_to?(:cooling_actual_airflow_cfm) && hvac_ap.cooling_actual_airflow_cfm > blower_flow_rate.to_f
          blower_flow_rate = hvac_ap.cooling_actual_airflow_cfm
        end
      end
      fail 'Unexpected error.' if blower_flow_rate.to_f == 0

      # Calculate blower airflow rate in vent only mode
      blower_flow_rate *= vent_fan.cfis_vent_mode_airflow_fraction

      vent_fan.fan_power = (blower_flow_rate * fan_w_per_cfm).round(2)
      vent_fan.fan_power_isdefaulted = true
    end
  end

  # Assigns the crankcase heater power for an HVAC system where the optional input has been omitted.
  #
  # @param hpxml_bldg [HPXML::Building] HPXML Building object representing an individual dwelling unit
  # @return [nil]
  def self.apply_crankcase_heating(hpxml_bldg)
    (hpxml_bldg.cooling_systems + hpxml_bldg.heat_pumps).each do |hvac_system|
      if hvac_system.is_a? HPXML::CoolingSystem
        next unless [HPXML::HVACTypeCentralAirConditioner, HPXML::HVACTypeMiniSplitAirConditioner, HPXML::HVACTypeRoomAirConditioner, HPXML::HVACTypePTAC].include? hvac_system.cooling_system_type
      elsif hvac_system.is_a? HPXML::HeatPump
        next unless [HPXML::HVACTypeHeatPumpAirToAir, HPXML::HVACTypeHeatPumpMiniSplit, HPXML::HVACTypeHeatPumpPTHP, HPXML::HVACTypeHeatPumpRoom].include? hvac_system.heat_pump_type
      end
      next unless hvac_system.crankcase_heater_watts.nil?

      if HVAC.is_room_dx_hvac_system(hvac_system)
        hvac_system.crankcase_heater_watts = 0.0
      else
        # 10 W/ton of cooling capacity per RESNET HERS Addendum 82
        if hvac_system.is_a?(HPXML::HeatPump) && (hvac_system.fraction_cool_load_served == 0)
          # Heat pump only provides heating, use heating capacity instead
          hvac_system.crankcase_heater_watts = 10.0 * UnitConversions.convert(hvac_system.heating_capacity, 'Btu/hr', 'ton')
        else
          hvac_system.crankcase_heater_watts = 10.0 * UnitConversions.convert(hvac_system.cooling_capacity, 'Btu/hr', 'ton')
        end
      end
      hvac_system.crankcase_heater_watts_isdefaulted = true
    end
  end

  # Assigns default values for omitted optional inputs in the HPXML::WaterHeatingSystem objects
  #
  # @param hpxml_bldg [HPXML::Building] HPXML Building object representing an individual dwelling unit
  # @param eri_version [String] Version of the ANSI/RESNET/ICC 301 Standard to use for equations/assumptions
  # @param schedules_file [SchedulesFile] SchedulesFile wrapper class instance of detailed schedule files
  # @return [nil]
  def self.apply_water_heaters(hpxml_bldg, eri_version, schedules_file)
    nbeds = hpxml_bldg.building_construction.number_of_bedrooms
    nbaths = hpxml_bldg.building_construction.number_of_bathrooms
    n_occ = hpxml_bldg.building_occupancy.number_of_residents

    hpxml_bldg.water_heating_systems.each do |water_heating_system|
      if water_heating_system.is_shared_system.nil?
        water_heating_system.is_shared_system = false
        water_heating_system.is_shared_system_isdefaulted = true
      end

      schedules_file_includes_water_heater_setpoint_temp = (schedules_file.nil? ? false : schedules_file.includes_col_name(SchedulesFile::Columns[:WaterHeaterSetpoint].name))
      if water_heating_system.temperature.nil? && !schedules_file_includes_water_heater_setpoint_temp
        water_heating_system.temperature = get_water_heater_temperature(eri_version)
        water_heating_system.temperature_isdefaulted = true
      end

      if water_heating_system.performance_adjustment.nil?
        water_heating_system.performance_adjustment = get_water_heater_performance_adjustment(water_heating_system)
        water_heating_system.performance_adjustment_isdefaulted = true
      end

      if water_heating_system.usage_bin.nil? && (not water_heating_system.uniform_energy_factor.nil?) # FHR & UsageBin only applies to UEF
        if not water_heating_system.first_hour_rating.nil?
          water_heating_system.usage_bin = get_water_heater_usage_bin(water_heating_system.first_hour_rating)
        else
          water_heating_system.usage_bin = HPXML::WaterHeaterUsageBinMedium
        end
        water_heating_system.usage_bin_isdefaulted = true
      end

      if water_heating_system.water_heater_type == HPXML::WaterHeaterTypeCombiStorage
        if water_heating_system.tank_volume.nil?
          water_heating_system.tank_volume = get_water_heater_tank_volume(water_heating_system.related_hvac_system.heating_system_fuel, false, nbeds, nbaths, n_occ)
          water_heating_system.tank_volume_isdefaulted = true
        end

        if water_heating_system.standby_loss_value.nil?
          # Use equation fit from AHRI database
          # calculate independent variable SurfaceArea/vol(physically linear to standby_loss/skin_u under test condition) to fit the linear equation from AHRI database
          act_vol = Waterheater.calc_storage_tank_actual_vol(water_heating_system.tank_volume, nil)
          surface_area = Waterheater.calc_tank_areas(act_vol)[0]
          sqft_by_gal = surface_area / act_vol # sqft/gal
          water_heating_system.standby_loss_value = (2.9721 * sqft_by_gal - 0.4732).round(3) # linear equation assuming a constant u, F/hr
          water_heating_system.standby_loss_value_isdefaulted = true
          water_heating_system.standby_loss_units = HPXML::UnitsDegFPerHour
          water_heating_system.standby_loss_units_isdefaulted = true
        end

      elsif water_heating_system.water_heater_type == HPXML::WaterHeaterTypeStorage
        if water_heating_system.heating_capacity.nil?
          water_heating_system.heating_capacity = get_water_heater_heating_capacity(water_heating_system.fuel_type, nbeds, hpxml_bldg.water_heating_systems.size, nbaths)
          water_heating_system.heating_capacity_isdefaulted = true
        end

        if water_heating_system.tank_volume.nil?
          water_heating_system.tank_volume = get_water_heater_tank_volume(water_heating_system.fuel_type, false, nbeds, nbaths, n_occ)
          water_heating_system.tank_volume_isdefaulted = true
        end

        if water_heating_system.recovery_efficiency.nil?
          water_heating_system.recovery_efficiency = get_water_heater_recovery_efficiency(water_heating_system)
          water_heating_system.recovery_efficiency_isdefaulted = true
        end

        if water_heating_system.tank_model_type.nil?
          water_heating_system.tank_model_type = HPXML::WaterHeaterTankModelTypeMixed
          water_heating_system.tank_model_type_isdefaulted = true
        end

      elsif water_heating_system.water_heater_type == HPXML::WaterHeaterTypeHeatPump
        water_heating_system.additional_properties.cop = get_water_heater_heat_pump_cop(water_heating_system)

        if water_heating_system.heating_capacity.nil?
          water_heating_system.heating_capacity = (UnitConversions.convert(0.5, 'kW', 'Btu/hr') * water_heating_system.additional_properties.cop).round
          water_heating_system.heating_capacity_isdefaulted = true
        end

        if water_heating_system.backup_heating_capacity.nil?
          water_heating_system.backup_heating_capacity = UnitConversions.convert(4.5, 'kW', 'Btu/hr').round
          water_heating_system.backup_heating_capacity_isdefaulted = true
        end

        if water_heating_system.tank_volume.nil?
          water_heating_system.tank_volume = get_water_heater_tank_volume(water_heating_system.fuel_type, true, nbeds, nbaths, n_occ)
          water_heating_system.tank_volume_isdefaulted = true
        end

        schedules_file_includes_water_heater_operating_mode = (schedules_file.nil? ? false : schedules_file.includes_col_name(SchedulesFile::Columns[:WaterHeaterOperatingMode].name))
        if water_heating_system.operating_mode.nil? && !schedules_file_includes_water_heater_operating_mode
          water_heating_system.operating_mode = HPXML::WaterHeaterOperatingModeHybridAuto
          water_heating_system.operating_mode_isdefaulted = true
        end

      end
      next unless water_heating_system.location.nil?

      iecc_zone = hpxml_bldg.climate_and_risk_zones.climate_zone_ieccs.empty? ? nil : hpxml_bldg.climate_and_risk_zones.climate_zone_ieccs[0].zone
      water_heating_system.location = get_water_heater_location(hpxml_bldg, iecc_zone)
      water_heating_system.location_isdefaulted = true
    end
  end

  # Assigns default values for omitted optional inputs in the HPXML::AirInfiltration object
  # specific to the presence of a flue/chimney.
  #
  # Note: This needs to be called after we have applied defaults for HVAC/DHW systems.
  #
  # @param hpxml_bldg [HPXML::Building] HPXML Building object representing an individual dwelling unit
  # @return [nil]
  def self.apply_flue_or_chimney(hpxml_bldg)
    if hpxml_bldg.air_infiltration.has_flue_or_chimney_in_conditioned_space.nil?
      hpxml_bldg.air_infiltration.has_flue_or_chimney_in_conditioned_space = get_flue_or_chimney_in_conditioned_space(hpxml_bldg)
      hpxml_bldg.air_infiltration.has_flue_or_chimney_in_conditioned_space_isdefaulted = true
    end
  end

  # Assigns default values for omitted optional inputs in the HPXML::HotWaterDistribution objects
  #
  # @param hpxml_bldg [HPXML::Building] HPXML Building object representing an individual dwelling unit
  # @param schedules_file [SchedulesFile] SchedulesFile wrapper class instance of detailed schedule files
  # @return [nil]
  def self.apply_hot_water_distribution(hpxml_bldg, schedules_file)
    return if hpxml_bldg.hot_water_distributions.size == 0

    hot_water_distribution = hpxml_bldg.hot_water_distributions[0]
    has_uncond_bsmnt = hpxml_bldg.has_location(HPXML::LocationBasementUnconditioned)
    has_cond_bsmnt = hpxml_bldg.has_location(HPXML::LocationBasementConditioned)
    cfa = hpxml_bldg.building_construction.conditioned_floor_area
    ncfl = hpxml_bldg.building_construction.number_of_conditioned_floors

    if hot_water_distribution.pipe_r_value.nil?
      hot_water_distribution.pipe_r_value = 0.0
      hot_water_distribution.pipe_r_value_isdefaulted = true
    end

    case hot_water_distribution.system_type
    when HPXML::DHWDistTypeStandard
      if hot_water_distribution.standard_piping_length.nil?
        hot_water_distribution.standard_piping_length = get_std_pipe_length(has_uncond_bsmnt, has_cond_bsmnt, cfa, ncfl)
        hot_water_distribution.standard_piping_length_isdefaulted = true
      end
    when HPXML::DHWDistTypeRecirc
      if hot_water_distribution.recirculation_piping_loop_length.nil?
        hot_water_distribution.recirculation_piping_loop_length = get_recirc_loop_length(has_uncond_bsmnt, has_cond_bsmnt, cfa, ncfl)
        hot_water_distribution.recirculation_piping_loop_length_isdefaulted = true
      end
      if hot_water_distribution.recirculation_branch_piping_length.nil?
        hot_water_distribution.recirculation_branch_piping_length = get_recirc_branch_length()
        hot_water_distribution.recirculation_branch_piping_length_isdefaulted = true
      end
      if hot_water_distribution.recirculation_pump_power.nil?
        hot_water_distribution.recirculation_pump_power = get_recirc_pump_power()
        hot_water_distribution.recirculation_pump_power_isdefaulted = true
      end
    end

    if hot_water_distribution.has_shared_recirculation
      if hot_water_distribution.shared_recirculation_pump_power.nil?
        hot_water_distribution.shared_recirculation_pump_power = get_shared_recirc_pump_power()
        hot_water_distribution.shared_recirculation_pump_power_isdefaulted = true
      end
    end

    if hot_water_distribution.system_type == HPXML::DHWDistTypeRecirc || hot_water_distribution.has_shared_recirculation
      schedules_file_includes_recirculation_pump = (schedules_file.nil? ? false : schedules_file.includes_col_name(SchedulesFile::Columns[:HotWaterRecirculationPump].name))
      recirc_control_type = hot_water_distribution.has_shared_recirculation ? hot_water_distribution.shared_recirculation_control_type : hot_water_distribution.recirculation_control_type
      case recirc_control_type
      when HPXML::DHWRecircControlTypeNone, HPXML::DHWRecircControlTypeTimer
        if hot_water_distribution.recirculation_pump_weekday_fractions.nil? && !schedules_file_includes_recirculation_pump
          hot_water_distribution.recirculation_pump_weekday_fractions = @default_schedules_csv_data["#{SchedulesFile::Columns[:HotWaterRecirculationPump].name}_no_control"]['RecirculationPumpWeekdayScheduleFractions']
          hot_water_distribution.recirculation_pump_weekday_fractions_isdefaulted = true
        end
        if hot_water_distribution.recirculation_pump_weekend_fractions.nil? && !schedules_file_includes_recirculation_pump
          hot_water_distribution.recirculation_pump_weekend_fractions = @default_schedules_csv_data["#{SchedulesFile::Columns[:HotWaterRecirculationPump].name}_no_control"]['RecirculationPumpWeekendScheduleFractions']
          hot_water_distribution.recirculation_pump_weekend_fractions_isdefaulted = true
        end
      when HPXML::DHWRecircControlTypeSensor, HPXML::DHWRecircControlTypeManual
        if hot_water_distribution.recirculation_pump_weekday_fractions.nil? && !schedules_file_includes_recirculation_pump
          hot_water_distribution.recirculation_pump_weekday_fractions = @default_schedules_csv_data["#{SchedulesFile::Columns[:HotWaterRecirculationPump].name}_demand_control"]['RecirculationPumpWeekdayScheduleFractions']
          hot_water_distribution.recirculation_pump_weekday_fractions_isdefaulted = true
        end
        if hot_water_distribution.recirculation_pump_weekend_fractions.nil? && !schedules_file_includes_recirculation_pump
          hot_water_distribution.recirculation_pump_weekend_fractions = @default_schedules_csv_data["#{SchedulesFile::Columns[:HotWaterRecirculationPump].name}_demand_control"]['RecirculationPumpWeekendScheduleFractions']
          hot_water_distribution.recirculation_pump_weekend_fractions_isdefaulted = true
        end
      when HPXML::DHWRecircControlTypeTemperature
        if hot_water_distribution.recirculation_pump_weekday_fractions.nil? && !schedules_file_includes_recirculation_pump
          hot_water_distribution.recirculation_pump_weekday_fractions = @default_schedules_csv_data["#{SchedulesFile::Columns[:HotWaterRecirculationPump].name}_temperature_control"]['RecirculationPumpWeekdayScheduleFractions']
          hot_water_distribution.recirculation_pump_weekday_fractions_isdefaulted = true
        end
        if hot_water_distribution.recirculation_pump_weekend_fractions.nil? && !schedules_file_includes_recirculation_pump
          hot_water_distribution.recirculation_pump_weekend_fractions = @default_schedules_csv_data["#{SchedulesFile::Columns[:HotWaterRecirculationPump].name}_temperature_control"]['RecirculationPumpWeekendScheduleFractions']
          hot_water_distribution.recirculation_pump_weekend_fractions_isdefaulted = true
        end
      end
      if hot_water_distribution.recirculation_pump_monthly_multipliers.nil? && !schedules_file_includes_recirculation_pump
        hot_water_distribution.recirculation_pump_monthly_multipliers = @default_schedules_csv_data[SchedulesFile::Columns[:HotWaterRecirculationPump].name]['RecirculationPumpMonthlyScheduleMultipliers']
        hot_water_distribution.recirculation_pump_monthly_multipliers_isdefaulted = true
      end
    end
  end

  # Assigns default values for omitted optional inputs in the HPXML::WaterFixture objects
  #
  # @param hpxml_bldg [HPXML::Building] HPXML Building object representing an individual dwelling unit
  # @param schedules_file [SchedulesFile] SchedulesFile wrapper class instance of detailed schedule files
  # @return [nil]
  def self.apply_water_fixtures(hpxml_bldg, schedules_file)
    return if hpxml_bldg.hot_water_distributions.size == 0

    hpxml_bldg.water_fixtures.each do |wf|
      next unless [HPXML::WaterFixtureTypeShowerhead, HPXML::WaterFixtureTypeFaucet].include? wf.water_fixture_type

      if wf.low_flow.nil?
        wf.low_flow = (wf.flow_rate <= 2.0)
        wf.low_flow_isdefaulted = true
      end
    end

    if hpxml_bldg.water_heating.water_fixtures_usage_multiplier.nil?
      hpxml_bldg.water_heating.water_fixtures_usage_multiplier = 1.0
      hpxml_bldg.water_heating.water_fixtures_usage_multiplier_isdefaulted = true
    end
    schedules_file_includes_fixtures = (schedules_file.nil? ? false : schedules_file.includes_col_name(SchedulesFile::Columns[:HotWaterFixtures].name))
    if hpxml_bldg.water_heating.water_fixtures_weekday_fractions.nil? && !schedules_file_includes_fixtures
      hpxml_bldg.water_heating.water_fixtures_weekday_fractions = @default_schedules_csv_data[SchedulesFile::Columns[:HotWaterFixtures].name]['WaterFixturesWeekdayScheduleFractions']
      hpxml_bldg.water_heating.water_fixtures_weekday_fractions_isdefaulted = true
    end
    if hpxml_bldg.water_heating.water_fixtures_weekend_fractions.nil? && !schedules_file_includes_fixtures
      hpxml_bldg.water_heating.water_fixtures_weekend_fractions = @default_schedules_csv_data[SchedulesFile::Columns[:HotWaterFixtures].name]['WaterFixturesWeekendScheduleFractions']
      hpxml_bldg.water_heating.water_fixtures_weekend_fractions_isdefaulted = true
    end
    if hpxml_bldg.water_heating.water_fixtures_monthly_multipliers.nil? && !schedules_file_includes_fixtures
      hpxml_bldg.water_heating.water_fixtures_monthly_multipliers = @default_schedules_csv_data[SchedulesFile::Columns[:HotWaterFixtures].name]['WaterFixturesMonthlyScheduleMultipliers']
      hpxml_bldg.water_heating.water_fixtures_monthly_multipliers_isdefaulted = true
    end
  end

  # Assigns default values for omitted optional inputs in the HPXML::SolarThermalSystem objects
  #
  # @param hpxml_bldg [HPXML::Building] HPXML Building object representing an individual dwelling unit
  # @return [nil]
  def self.apply_solar_thermal_systems(hpxml_bldg)
    hpxml_bldg.solar_thermal_systems.each do |solar_thermal_system|
      if solar_thermal_system.collector_azimuth.nil?
        solar_thermal_system.collector_azimuth = get_azimuth_from_orientation(solar_thermal_system.collector_orientation)
        solar_thermal_system.collector_azimuth_isdefaulted = true
      end
      if solar_thermal_system.collector_orientation.nil?
        solar_thermal_system.collector_orientation = get_orientation_from_azimuth(solar_thermal_system.collector_azimuth)
        solar_thermal_system.collector_orientation_isdefaulted = true
      end
      if solar_thermal_system.storage_volume.nil? && (not solar_thermal_system.collector_area.nil?) # Detailed solar water heater
        solar_thermal_system.storage_volume = get_solar_thermal_system_storage_volume(solar_thermal_system.collector_area)
        solar_thermal_system.storage_volume_isdefaulted = true
      end
    end
  end

  # Assigns default values for omitted optional inputs in the HPXML::PVSystem objects
  #
  # @param hpxml_bldg [HPXML::Building] HPXML Building object representing an individual dwelling unit
  # @param unit_num [Integer] Dwelling unit number
  # @return [nil]
  def self.apply_pv_systems(hpxml_bldg, unit_num)
    hpxml_bldg.pv_systems.each do |pv_system|
      if pv_system.array_azimuth.nil?
        pv_system.array_azimuth = get_azimuth_from_orientation(pv_system.array_orientation)
        pv_system.array_azimuth_isdefaulted = true
      end
      if pv_system.array_orientation.nil?
        pv_system.array_orientation = get_orientation_from_azimuth(pv_system.array_azimuth)
        pv_system.array_orientation_isdefaulted = true
      end
      if pv_system.is_shared_system.nil?
        pv_system.is_shared_system = false
        pv_system.is_shared_system_isdefaulted = true
      end
      if pv_system.location.nil?
        pv_system.location = HPXML::LocationRoof
        pv_system.location_isdefaulted = true
      end
      if pv_system.tracking.nil?
        pv_system.tracking = HPXML::PVTrackingTypeFixed
        pv_system.tracking_isdefaulted = true
      end
      if pv_system.module_type.nil?
        pv_system.module_type = HPXML::PVModuleTypeStandard
        pv_system.module_type_isdefaulted = true
      end
      if pv_system.system_losses_fraction.nil?
        pv_system.system_losses_fraction = get_pv_system_losses(pv_system.year_modules_manufactured)
        pv_system.system_losses_fraction_isdefaulted = true
      end
      next unless pv_system.inverter_idref.nil?

      if hpxml_bldg.inverters.size == 0
        hpxml_bldg.inverters.add(id: get_id('Inverter', hpxml_bldg.inverters, unit_num))
      end
      pv_system.inverter_idref = hpxml_bldg.inverters[0].id
    end
    hpxml_bldg.inverters.each do |inverter|
      if inverter.inverter_efficiency.nil?
        inverter.inverter_efficiency = 0.96 # PVWatts default inverter efficiency
        inverter.inverter_efficiency_isdefaulted = true
      end
    end
  end

  # Get the id based on provided prefix, number of like HPXML objects, and dwelling unit number.
  # This is useful for HPXML objects that get added by defaults.rb.
  # Pass the dwelling unit number when adding HPXML objects across multiple HPXML buildings.
  #
  # @param prefix [String] Identifier prefix
  # @param objects [Array<HPXML::XXX>] List of HPXML objects
  # @param unit_num [Integer] Dwelling unit number
  # @return [String]
  def self.get_id(prefix, objects, unit_num)
    if not unit_num.nil?
      id = "#{prefix}#{objects.size + 1}_#{unit_num}"
    else
      id = "#{prefix}#{objects.size + 1}"
    end
    return id
  end

  # Assigns default values for omitted optional inputs in the HPXML::ElectricPanel objects.
  #
  # @param runner [OpenStudio::Measure::OSRunner] Object typically used to display warnings
  # @param hpxml_header [HPXML::Header] HPXML Header object (one per HPXML file)
  # @param hpxml_bldg [HPXML::Building] HPXML Building object representing an individual dwelling unit
  # @param unit_num [Integer] Dwelling unit number
  # @return [nil]
  def self.apply_electric_panels(runner, hpxml_header, hpxml_bldg, unit_num)
    # Currently, we leave the electric panel object unchanged if no load calculation types are specified
    return if hpxml_header.service_feeders_load_calculation_types.nil? || hpxml_header.service_feeders_load_calculation_types.empty?

    default_panels_csv_data = get_panels_csv_data()

    hpxml_bldg.electric_panels.each do |electric_panel|
      branch_circuits = electric_panel.branch_circuits
      service_feeders = electric_panel.service_feeders

      hpxml_bldg.heating_systems.each do |heating_system|
        next if heating_system.is_shared_system
        next if heating_system.fraction_heat_load_served == 0
        next unless heating_system.service_feeders.empty?

        service_feeders.add(id: get_id('ServiceFeeder', service_feeders, unit_num),
                            type: HPXML::ElectricPanelLoadTypeHeating,
                            type_isdefaulted: true,
                            component_idrefs: [heating_system.id],
                            component_idrefs_isdefaulted: true)
      end

      hpxml_bldg.cooling_systems.each do |cooling_system|
        next if cooling_system.is_shared_system
        next if cooling_system.fraction_cool_load_served == 0
        next unless cooling_system.service_feeders.empty?

        service_feeders.add(id: get_id('ServiceFeeder', service_feeders, unit_num),
                            type: HPXML::ElectricPanelLoadTypeCooling,
                            type_isdefaulted: true,
                            component_idrefs: [cooling_system.id],
                            component_idrefs_isdefaulted: true)
      end

      hpxml_bldg.heat_pumps.each do |heat_pump|
        next unless heat_pump.service_feeders.empty?

        if heat_pump.fraction_heat_load_served != 0
          service_feeders.add(id: get_id('ServiceFeeder', service_feeders, unit_num),
                              type: HPXML::ElectricPanelLoadTypeHeating,
                              type_isdefaulted: true,
                              component_idrefs: [heat_pump.id],
                              component_idrefs_isdefaulted: true)
        end
        next unless heat_pump.fraction_cool_load_served != 0

        service_feeders.add(id: get_id('ServiceFeeder', service_feeders, unit_num),
                            type: HPXML::ElectricPanelLoadTypeCooling,
                            type_isdefaulted: true,
                            component_idrefs: [heat_pump.id],
                            component_idrefs_isdefaulted: true)
      end

      hpxml_bldg.water_heating_systems.each do |water_heating_system|
        next if water_heating_system.fuel_type != HPXML::FuelTypeElectricity
        next unless water_heating_system.service_feeders.empty?

        service_feeders.add(id: get_id('ServiceFeeder', service_feeders, unit_num),
                            type: HPXML::ElectricPanelLoadTypeWaterHeater,
                            type_isdefaulted: true,
                            component_idrefs: [water_heating_system.id],
                            component_idrefs_isdefaulted: true)
      end

      hpxml_bldg.clothes_dryers.each do |clothes_dryer|
        next if clothes_dryer.fuel_type != HPXML::FuelTypeElectricity
        next unless clothes_dryer.service_feeders.empty?

        service_feeders.add(id: get_id('ServiceFeeder', service_feeders, unit_num),
                            type: HPXML::ElectricPanelLoadTypeClothesDryer,
                            type_isdefaulted: true,
                            component_idrefs: [clothes_dryer.id],
                            component_idrefs_isdefaulted: true)
      end

      hpxml_bldg.dishwashers.each do |dishwasher|
        next unless dishwasher.service_feeders.empty?

        service_feeders.add(id: get_id('ServiceFeeder', service_feeders, unit_num),
                            type: HPXML::ElectricPanelLoadTypeDishwasher,
                            type_isdefaulted: true,
                            component_idrefs: [dishwasher.id],
                            component_idrefs_isdefaulted: true)
      end

      hpxml_bldg.cooking_ranges.each do |cooking_range|
        next if cooking_range.fuel_type != HPXML::FuelTypeElectricity
        next unless cooking_range.service_feeders.empty?

        service_feeders.add(id: get_id('ServiceFeeder', service_feeders, unit_num),
                            type: HPXML::ElectricPanelLoadTypeRangeOven,
                            type_isdefaulted: true,
                            component_idrefs: [cooking_range.id],
                            component_idrefs_isdefaulted: true)
      end

      hpxml_bldg.ventilation_fans.each do |ventilation_fan|
        next unless ventilation_fan.service_feeders.empty?

        service_feeders.add(id: get_id('ServiceFeeder', service_feeders, unit_num),
                            type: HPXML::ElectricPanelLoadTypeMechVent,
                            type_isdefaulted: true,
                            component_idrefs: [ventilation_fan.id],
                            component_idrefs_isdefaulted: true)
      end

      hpxml_bldg.permanent_spas.each do |permanent_spa|
        next if permanent_spa.type == HPXML::TypeNone

        if permanent_spa.pump_service_feeders.empty?
          service_feeders.add(id: get_id('ServiceFeeder', service_feeders, unit_num),
                              type: HPXML::ElectricPanelLoadTypePermanentSpaPump,
                              type_isdefaulted: true,
                              component_idrefs: [permanent_spa.pump_id],
                              component_idrefs_isdefaulted: true)
        end

        next unless [HPXML::HeaterTypeElectricResistance, HPXML::HeaterTypeHeatPump].include?(permanent_spa.heater_type)
        next unless permanent_spa.heater_service_feeders.empty?

        service_feeders.add(id: get_id('ServiceFeeder', service_feeders, unit_num),
                            type: HPXML::ElectricPanelLoadTypePermanentSpaHeater,
                            type_isdefaulted: true,
                            component_idrefs: [permanent_spa.heater_id],
                            component_idrefs_isdefaulted: true)
      end

      hpxml_bldg.pools.each do |pool|
        next if pool.type == HPXML::TypeNone

        if pool.pump_service_feeders.empty?
          service_feeders.add(id: get_id('ServiceFeeder', service_feeders, unit_num),
                              type: HPXML::ElectricPanelLoadTypePoolPump,
                              type_isdefaulted: true,
                              component_idrefs: [pool.pump_id],
                              component_idrefs_isdefaulted: true)
        end

        next unless [HPXML::HeaterTypeElectricResistance, HPXML::HeaterTypeHeatPump].include?(pool.heater_type)
        next unless pool.heater_service_feeders.empty?

        service_feeders.add(id: get_id('ServiceFeeder', service_feeders, unit_num),
                            type: HPXML::ElectricPanelLoadTypePoolHeater,
                            type_isdefaulted: true,
                            component_idrefs: [pool.heater_id],
                            component_idrefs_isdefaulted: true)
      end

      hpxml_bldg.plug_loads.each do |plug_load|
        next if plug_load.plug_load_type != HPXML::PlugLoadTypeWellPump
        next unless plug_load.service_feeders.empty?

        service_feeders.add(id: get_id('ServiceFeeder', service_feeders, unit_num),
                            type: HPXML::ElectricPanelLoadTypeWellPump,
                            type_isdefaulted: true,
                            component_idrefs: [plug_load.id],
                            component_idrefs_isdefaulted: true)
      end

      hpxml_bldg.plug_loads.each do |plug_load|
        next if plug_load.plug_load_type != HPXML::PlugLoadTypeElectricVehicleCharging
        next unless plug_load.service_feeders.empty?

        service_feeders.add(id: get_id('ServiceFeeder', service_feeders, unit_num),
                            type: HPXML::ElectricPanelLoadTypeElectricVehicleCharging,
                            type_isdefaulted: true,
                            component_idrefs: [plug_load.id],
                            component_idrefs_isdefaulted: true)
      end

      hpxml_bldg.ev_chargers.each do |ev_charger|
        next unless ev_charger.service_feeders.empty?

        service_feeders.add(id: get_id('ServiceFeeder', service_feeders, unit_num),
                            type: HPXML::ElectricPanelLoadTypeElectricVehicleCharging,
                            type_isdefaulted: true,
                            component_idrefs: [ev_charger.id],
                            component_idrefs_isdefaulted: true)
      end

      service_feeders.each do |service_feeder|
        next if service_feeder.power == 0

        service_feeder.components.each do |component|
          if component.is_a?(HPXML::Pool) || component.is_a?(HPXML::PermanentSpa)
            if component.pump_branch_circuits.empty?
              branch_circuits.add(id: get_id('BranchCircuit', branch_circuits, unit_num),
                                  component_idrefs: [component.pump_id])
            end
            if component.heater_branch_circuits.empty?
              branch_circuits.add(id: get_id('BranchCircuit', branch_circuits, unit_num),
                                  component_idrefs: [component.heater_id])
            end
          elsif component.branch_circuits.empty?
            # Skip HVAC system branch circuits; these will be added on the fly down below when we loop thru service feeders
            if !component.is_a?(HPXML::HeatingSystem) && !component.is_a?(HPXML::CoolingSystem) && !component.is_a?(HPXML::HeatPump)
              branch_circuits.add(id: get_id('BranchCircuit', branch_circuits, unit_num),
                                  component_idrefs: [component.id])
            end
          end
        end
      end

      if service_feeders.count { |pl| pl.type == HPXML::ElectricPanelLoadTypeOther } == 0
        service_feeders.add(id: get_id('ServiceFeeder', service_feeders, unit_num),
                            type: HPXML::ElectricPanelLoadTypeOther,
                            type_isdefaulted: true,
                            component_idrefs: [])
        (1..get_default_panels_value(runner, default_panels_csv_data, 'other', 'BreakerSpaces', HPXML::ElectricPanelVoltage120)).each do |_i|
          branch_circuits.add(id: get_id('BranchCircuit', branch_circuits, unit_num),
                              occupied_spaces: 1,
                              occupied_spaces_isdefaulted: true)
        end
      end

      if service_feeders.count { |pl| pl.type == HPXML::ElectricPanelLoadTypeLighting } == 0
        service_feeders.add(id: get_id('ServiceFeeder', service_feeders, unit_num),
                            type: HPXML::ElectricPanelLoadTypeLighting,
                            type_isdefaulted: true,
                            component_idrefs: [])
        (1..get_default_panels_value(runner, default_panels_csv_data, 'lighting', 'BreakerSpaces', HPXML::ElectricPanelVoltage120)).each do |_i|
          branch_circuits.add(id: get_id('BranchCircuit', branch_circuits, unit_num),
                              occupied_spaces: 1,
                              occupied_spaces_isdefaulted: true)
        end
      end

      if service_feeders.count { |pl| pl.type == HPXML::ElectricPanelLoadTypeKitchen } == 0
        service_feeders.add(id: get_id('ServiceFeeder', service_feeders, unit_num),
                            type: HPXML::ElectricPanelLoadTypeKitchen,
                            type_isdefaulted: true,
                            component_idrefs: [])
        (1..get_default_panels_value(runner, default_panels_csv_data, 'kitchen', 'BreakerSpaces', HPXML::ElectricPanelVoltage120)).each do |_i|
          branch_circuits.add(id: get_id('BranchCircuit', branch_circuits, unit_num),
                              occupied_spaces: 1,
                              occupied_spaces_isdefaulted: true)
        end
      end

      if service_feeders.count { |pl| pl.type == HPXML::ElectricPanelLoadTypeLaundry } == 0
        service_feeders.add(id: get_id('ServiceFeeder', service_feeders, unit_num),
                            type: HPXML::ElectricPanelLoadTypeLaundry,
                            type_isdefaulted: true,
                            component_idrefs: [])
        (1..get_default_panels_value(runner, default_panels_csv_data, 'laundry', 'BreakerSpaces', HPXML::ElectricPanelVoltage120)).each do |_i|
          branch_circuits.add(id: get_id('BranchCircuit', branch_circuits, unit_num),
                              occupied_spaces: 1,
                              occupied_spaces_isdefaulted: true)
        end
      end

      branch_circuits.each do |branch_circuit|
        if branch_circuit.voltage.nil?
          branch_circuit.voltage = get_branch_circuit_voltage_default_values(branch_circuit)
          branch_circuit.voltage_isdefaulted = true
        end
        if branch_circuit.max_current_rating.nil?
          branch_circuit.max_current_rating = get_branch_circuit_amps_default_values(branch_circuit)
          branch_circuit.max_current_rating_isdefaulted = true
        end
      end

      service_feeders.each do |service_feeder|
        if service_feeder.power.nil?
          service_feeder.power = get_service_feeder_power_default_values(runner, hpxml_bldg, service_feeder, default_panels_csv_data, electric_panel, unit_num)
          service_feeder.power_isdefaulted = true
        else
          if service_feeder.type == HPXML::ElectricPanelLoadTypeHeating
            hpxml_bldg.heating_systems.each do |heating_system|
              next if !service_feeder.component_idrefs.include?(heating_system.id)
              next if heating_system.is_shared_system
              next if heating_system.fraction_heat_load_served == 0

              branch_circuit = get_or_add_branch_circuit(electric_panel, heating_system, unit_num)
              if branch_circuit.occupied_spaces.nil?
                branch_circuit.occupied_spaces = get_breaker_spaces_from_power_watts_voltage_amps(service_feeder.power, branch_circuit.voltage, branch_circuit.max_current_rating)
                branch_circuit.occupied_spaces_isdefaulted = true
              end
            end

            hpxml_bldg.heat_pumps.each do |heat_pump|
              next if !service_feeder.component_idrefs.include?(heat_pump.id)
              next if heat_pump.fraction_heat_load_served == 0

              branch_circuit = get_or_add_branch_circuit(electric_panel, heat_pump, unit_num)
              if branch_circuit.occupied_spaces.nil?
                branch_circuit.occupied_spaces = get_breaker_spaces_from_power_watts_voltage_amps(service_feeder.power, branch_circuit.voltage, branch_circuit.max_current_rating)
                branch_circuit.occupied_spaces_isdefaulted = true
              end
            end
          elsif service_feeder.type == HPXML::ElectricPanelLoadTypeCooling
            hpxml_bldg.cooling_systems.each do |cooling_system|
              next if !service_feeder.component_idrefs.include?(cooling_system.id)
              next if cooling_system.is_shared_system
              next if cooling_system.fraction_cool_load_served == 0

              branch_circuit = get_or_add_branch_circuit(electric_panel, cooling_system, unit_num)
              if branch_circuit.occupied_spaces.nil?
                branch_circuit.occupied_spaces = get_breaker_spaces_from_power_watts_voltage_amps(service_feeder.power, branch_circuit.voltage, branch_circuit.max_current_rating)
                branch_circuit.occupied_spaces_isdefaulted = true
              end
            end

            hpxml_bldg.heat_pumps.each do |heat_pump|
              next if !service_feeder.component_idrefs.include?(heat_pump.id)
              next if heat_pump.fraction_cool_load_served == 0

              branch_circuit = get_or_add_branch_circuit(electric_panel, heat_pump, unit_num)
              if branch_circuit.occupied_spaces.nil?
                branch_circuit.occupied_spaces = get_breaker_spaces_from_power_watts_voltage_amps(service_feeder.power, branch_circuit.voltage, branch_circuit.max_current_rating)
                branch_circuit.occupied_spaces_isdefaulted = true
              end
            end
          end
        end
        if service_feeder.is_new_load.nil?
          service_feeder.is_new_load = false
          service_feeder.is_new_load_isdefaulted = true
        end
      end

      branch_circuits.each do |branch_circuit|
        if branch_circuit.occupied_spaces.nil?
          branch_circuit.occupied_spaces = get_branch_circuit_occupied_spaces_default_values(runner, hpxml_bldg, branch_circuit, default_panels_csv_data)
          branch_circuit.occupied_spaces_isdefaulted = true
        end

        occupied_spaces = branch_circuit.occupied_spaces
        max_breakers_per_branch_circuit = Integer(Float(branch_circuit.voltage)) / 120

        next unless occupied_spaces > max_breakers_per_branch_circuit

        branch_circuit.occupied_spaces = max_breakers_per_branch_circuit
        extra_occupied_spaces = occupied_spaces - max_breakers_per_branch_circuit
        n_branch_circuits = extra_occupied_spaces / max_breakers_per_branch_circuit

        (1..n_branch_circuits).each do |i|
          branch_circuits.add(id: "#{branch_circuit.id}_#{i + 1}",
                              voltage: branch_circuit.voltage,
                              voltage_isdefaulted: true,
                              max_current_rating: branch_circuit.max_current_rating,
                              max_current_rating_isdefaulted: true,
                              occupied_spaces: max_breakers_per_branch_circuit,
                              occupied_spaces_isdefaulted: true,
                              component_idrefs: branch_circuit.component_idrefs,
                              component_idrefs_isdefaulted: true)
        end

        next unless extra_occupied_spaces % max_breakers_per_branch_circuit != 0

        branch_circuits.add(id: "#{branch_circuit.id}_#{n_branch_circuits.ceil + 1}",
                            voltage: HPXML::ElectricPanelVoltage120,
                            voltage_isdefaulted: true,
                            max_current_rating: 20.0,
                            max_current_rating_isdefaulted: true,
                            occupied_spaces: 1,
                            occupied_spaces_isdefaulted: true,
                            component_idrefs: branch_circuit.component_idrefs,
                            component_idrefs_isdefaulted: true)
      end

      if electric_panel.voltage.nil?
        electric_panel.voltage = HPXML::ElectricPanelVoltage240
        electric_panel.voltage_isdefaulted = true
      end
      if electric_panel.max_current_rating.nil?
        electric_panel.max_current_rating = 200.0 # A
        electric_panel.max_current_rating_isdefaulted = true
      end
      if electric_panel.headroom_spaces.nil? && electric_panel.rated_total_spaces.nil?
        electric_panel.headroom_spaces = 3
        electric_panel.headroom_spaces_isdefaulted = true
      end

      ElectricPanel.calculate(hpxml_header, hpxml_bldg, electric_panel)
    end
  end

  # Assigns default values for omitted optional inputs in the HPXML::Generator objects
  #
  # @param hpxml_bldg [HPXML::Building] HPXML Building object representing an individual dwelling unit
  # @return [nil]
  def self.apply_generators(hpxml_bldg)
    hpxml_bldg.generators.each do |generator|
      if generator.is_shared_system.nil?
        generator.is_shared_system = false
        generator.is_shared_system_isdefaulted = true
      end
    end
  end

  # Assigns default values for omitted optional inputs in the HPXML::Vehicle objects
  # If an EV charger is found, apply_ev_charger is run to set its default values
  # Default values for the battery are first applied with the apply_battery method, then electric vehicle-specific fields are populated such as miles/year, hours/week, and fraction charged at home.
  #
  # @param hpxml_bldg [HPXML::Building] HPXML Building object representing an individual dwelling unit
  # @return [nil]
  def self.apply_vehicles(hpxml_bldg, schedules_file)
    default_values = get_electric_vehicle_values
    hpxml_bldg.vehicles.each do |vehicle|
      next unless vehicle.vehicle_type == HPXML::VehicleTypeBEV

      apply_battery(vehicle, default_values)
      if vehicle.battery_type.nil?
        vehicle.battery_type = default_values[:battery_type]
        vehicle.battery_type_isdefaulted = true
      end
      if vehicle.fuel_economy_combined.nil? || vehicle.fuel_economy_units.nil?
        vehicle.fuel_economy_combined = default_values[:fuel_economy_combined]
        vehicle.fuel_economy_combined_isdefaulted = true
        vehicle.fuel_economy_units = default_values[:fuel_economy_units]
        vehicle.fuel_economy_units_isdefaulted = true
      end
      miles_to_hrs_per_week = default_values[:miles_per_year] / default_values[:hours_per_week]
      if vehicle.miles_per_year.nil? && vehicle.hours_per_week.nil?
        vehicle.miles_per_year = default_values[:miles_per_year]
        vehicle.miles_per_year_isdefaulted = true
        vehicle.hours_per_week = default_values[:hours_per_week]
        vehicle.hours_per_week_isdefaulted = true
      elsif (not vehicle.hours_per_week.nil?) && vehicle.miles_per_year.nil?
        vehicle.miles_per_year = (vehicle.hours_per_week * miles_to_hrs_per_week).round
        vehicle.miles_per_year_isdefaulted = true
      elsif (not vehicle.miles_per_year.nil?) && vehicle.hours_per_week.nil?
        vehicle.hours_per_week = (vehicle.miles_per_year / miles_to_hrs_per_week).round(1)
        vehicle.hours_per_week_isdefaulted = true
      end
      if vehicle.fraction_charged_home.nil?
        vehicle.fraction_charged_home = default_values[:fraction_charged_home]
        vehicle.fraction_charged_home_isdefaulted = true
      end
      if vehicle.ev_usage_multiplier.nil?
        vehicle.ev_usage_multiplier = 1.0
        vehicle.ev_usage_multiplier_isdefaulted = true
      end
      schedules_file_includes_ev = (schedules_file.nil? ? false : schedules_file.includes_col_name(SchedulesFile::Columns[:ElectricVehicleCharging].name) && schedules_file.includes_col_name(SchedulesFile::Columns[:ElectricVehicleDischarging].name))
      if vehicle.ev_weekday_fractions.nil? && !schedules_file_includes_ev
        vehicle.ev_weekday_fractions = @default_schedules_csv_data[SchedulesFile::Columns[:ElectricVehicle].name]['WeekdayScheduleFractions']
        vehicle.ev_weekday_fractions_isdefaulted = true
      end
      if vehicle.ev_weekend_fractions.nil? && !schedules_file_includes_ev
        vehicle.ev_weekend_fractions = @default_schedules_csv_data[SchedulesFile::Columns[:ElectricVehicle].name]['WeekendScheduleFractions']
        vehicle.ev_weekend_fractions_isdefaulted = true
      end
      if vehicle.ev_monthly_multipliers.nil? && !schedules_file_includes_ev
        vehicle.ev_monthly_multipliers = @default_schedules_csv_data[SchedulesFile::Columns[:ElectricVehicle].name]['MonthlyScheduleMultipliers']
        vehicle.ev_monthly_multipliers_isdefaulted = true
      end

      next if vehicle.ev_charger.nil?

      apply_ev_charger(vehicle.ev_charger)
    end
  end

  # Assigns default values for omitted optional inputs in the HPXML::ElectricVehicleCharger objects
  #
  # @param ev_charger [HPXML::ElectricVehicleCharger] Object that defines a single electric vehicle charger
  # @return [nil]
  def self.apply_ev_charger(ev_charger)
    if ev_charger.charging_level.nil? && ev_charger.charging_power.nil?
      ev_charger.charging_level = 2
      ev_charger.charging_level_isdefaulted = true
    end
    if ev_charger.charging_power.nil?
      if ev_charger.charging_level == 1
        ev_charger.charging_power = 1600.0
      elsif ev_charger.charging_level >= 2
        ev_charger.charging_power = 5690.0
      end
      ev_charger.charging_power_isdefaulted = true
    end
  end

  # Assigns default values for omitted optional inputs in the HPXML::Battery objects
  # This method assigns fields specific to home battery systems, and calls a general method (apply_battery) that defaults values for any battery system.
  #
  # @param hpxml_bldg [HPXML::Building] HPXML Building object representing an individual dwelling unit
  # @return [nil]
  def self.apply_batteries(hpxml_bldg)
    default_values = get_battery_values(hpxml_bldg.has_location(HPXML::LocationGarage))
    hpxml_bldg.batteries.each do |battery|
      if battery.location.nil?
        battery.location = default_values[:location]
        battery.location_isdefaulted = true
      end
      if battery.is_shared_system.nil?
        battery.is_shared_system = false
        battery.is_shared_system_isdefaulted = true
      end
      if battery.round_trip_efficiency.nil?
        battery.round_trip_efficiency = default_values[:round_trip_efficiency]
        battery.round_trip_efficiency_isdefaulted = true
      end

      apply_battery(battery, default_values)
    end
  end

  # Assigns default values for omitted optional inputs in the HPXML::Battery or HPXML::Vehicle objects
  #
  # @param hpxml_bldg [HPXML::Building] HPXML Building object representing an individual dwelling unit
  # @param default_values [Hash] map of home battery or vehicle battery properties to default values
  # @return [nil]
  def self.apply_battery(battery, default_values)
    # if battery.lifetime_model.nil?
    #   battery.lifetime_model = default_values[:lifetime_model]
    #   battery.lifetime_model_isdefaulted = true
    # end
    if battery.nominal_voltage.nil?
      battery.nominal_voltage = default_values[:nominal_voltage] # V
      battery.nominal_voltage_isdefaulted = true
    end
    if battery.nominal_capacity_kwh.nil? && battery.nominal_capacity_ah.nil?
      # Calculate nominal capacity from usable capacity or rated power output if available
      if not battery.usable_capacity_kwh.nil?
        battery.nominal_capacity_kwh = (battery.usable_capacity_kwh / default_values[:usable_fraction]).round(2)
        battery.nominal_capacity_kwh_isdefaulted = true
      elsif not battery.usable_capacity_ah.nil?
        battery.nominal_capacity_ah = (battery.usable_capacity_ah / default_values[:usable_fraction]).round(2)
        battery.nominal_capacity_ah_isdefaulted = true
      elsif battery.respond_to?(:rated_power_output) && (not battery.rated_power_output.nil?)
        battery.nominal_capacity_kwh = (UnitConversions.convert(battery.rated_power_output, 'W', 'kW') / 0.5).round(2)
        battery.nominal_capacity_kwh_isdefaulted = true
      else
        battery.nominal_capacity_kwh = default_values[:nominal_capacity_kwh] # kWh
        battery.nominal_capacity_kwh_isdefaulted = true
      end
    end
    if battery.usable_capacity_kwh.nil? && battery.usable_capacity_ah.nil?
      # Calculate usable capacity from nominal capacity
      if not battery.nominal_capacity_kwh.nil?
        battery.usable_capacity_kwh = (battery.nominal_capacity_kwh * default_values[:usable_fraction]).round(2)
        battery.usable_capacity_kwh_isdefaulted = true
      elsif not battery.nominal_capacity_ah.nil?
        battery.usable_capacity_ah = (battery.nominal_capacity_ah * default_values[:usable_fraction]).round(2)
        battery.usable_capacity_ah_isdefaulted = true
      end
    end
    return unless battery.respond_to?(:rated_power_output) && battery.rated_power_output.nil?

    # Calculate rated power from nominal capacity
    if not battery.nominal_capacity_kwh.nil?
      battery.rated_power_output = (UnitConversions.convert(battery.nominal_capacity_kwh, 'kWh', 'Wh') * 0.5).round(0)
    elsif not battery.nominal_capacity_ah.nil?
      battery.rated_power_output = (UnitConversions.convert(Battery.get_kWh_from_Ah(battery.nominal_capacity_ah, battery.nominal_voltage), 'kWh', 'Wh') * 0.5).round(0)
    end
    battery.rated_power_output_isdefaulted = true
  end

  # Assigns default values for omitted optional inputs in the HPXML::ClothesWasher, HPXML::ClothesDryer,
  # HPXML::Dishwasher, HPXML::Refrigerator, HPXML::Freezer, HPXML::CookingRange, and HPXML::Oven objects.
  #
  # @param hpxml_bldg [HPXML::Building] HPXML Building object representing an individual dwelling unit
  # @param eri_version [String] Version of the ANSI/RESNET/ICC 301 Standard to use for equations/assumptions
  # @param schedules_file [SchedulesFile] SchedulesFile wrapper class instance of detailed schedule files
  # @return [nil]
  def self.apply_appliances(hpxml_bldg, eri_version, schedules_file)
    nbeds = hpxml_bldg.building_construction.number_of_bedrooms

    # Default clothes washer
    if hpxml_bldg.clothes_washers.size > 0
      clothes_washer = hpxml_bldg.clothes_washers[0]
      if clothes_washer.is_shared_appliance.nil?
        clothes_washer.is_shared_appliance = false
        clothes_washer.is_shared_appliance_isdefaulted = true
      end
      if clothes_washer.location.nil?
        clothes_washer.location = HPXML::LocationConditionedSpace
        clothes_washer.location_isdefaulted = true
      end
      if clothes_washer.rated_annual_kwh.nil?
        default_values = get_clothes_washer_values(eri_version)
        clothes_washer.integrated_modified_energy_factor = default_values[:integrated_modified_energy_factor]
        clothes_washer.integrated_modified_energy_factor_isdefaulted = true
        clothes_washer.rated_annual_kwh = default_values[:rated_annual_kwh]
        clothes_washer.rated_annual_kwh_isdefaulted = true
        clothes_washer.label_electric_rate = default_values[:label_electric_rate]
        clothes_washer.label_electric_rate_isdefaulted = true
        clothes_washer.label_gas_rate = default_values[:label_gas_rate]
        clothes_washer.label_gas_rate_isdefaulted = true
        clothes_washer.label_annual_gas_cost = default_values[:label_annual_gas_cost]
        clothes_washer.label_annual_gas_cost_isdefaulted = true
        clothes_washer.capacity = default_values[:capacity]
        clothes_washer.capacity_isdefaulted = true
        clothes_washer.label_usage = default_values[:label_usage]
        clothes_washer.label_usage_isdefaulted = true
      end
      if clothes_washer.usage_multiplier.nil?
        clothes_washer.usage_multiplier = 1.0
        clothes_washer.usage_multiplier_isdefaulted = true
      end
      schedules_file_includes_cw = (schedules_file.nil? ? false : schedules_file.includes_col_name(SchedulesFile::Columns[:ClothesWasher].name))
      if clothes_washer.weekday_fractions.nil? && !schedules_file_includes_cw
        clothes_washer.weekday_fractions = @default_schedules_csv_data[SchedulesFile::Columns[:ClothesWasher].name]['WeekdayScheduleFractions']
        clothes_washer.weekday_fractions_isdefaulted = true
      end
      if clothes_washer.weekend_fractions.nil? && !schedules_file_includes_cw
        clothes_washer.weekend_fractions = @default_schedules_csv_data[SchedulesFile::Columns[:ClothesWasher].name]['WeekendScheduleFractions']
        clothes_washer.weekend_fractions_isdefaulted = true
      end
      if clothes_washer.monthly_multipliers.nil? && !schedules_file_includes_cw
        clothes_washer.monthly_multipliers = @default_schedules_csv_data[SchedulesFile::Columns[:ClothesWasher].name]['MonthlyScheduleMultipliers']
        clothes_washer.monthly_multipliers_isdefaulted = true
      end
    end

    # Default clothes dryer
    if hpxml_bldg.clothes_dryers.size > 0
      clothes_dryer = hpxml_bldg.clothes_dryers[0]
      default_values = get_clothes_dryer_values(eri_version, clothes_dryer.fuel_type)
      if clothes_dryer.is_shared_appliance.nil?
        clothes_dryer.is_shared_appliance = false
        clothes_dryer.is_shared_appliance_isdefaulted = true
      end
      if clothes_dryer.location.nil?
        clothes_dryer.location = HPXML::LocationConditionedSpace
        clothes_dryer.location_isdefaulted = true
      end
      if clothes_dryer.combined_energy_factor.nil? && clothes_dryer.energy_factor.nil?
        clothes_dryer.combined_energy_factor = default_values[:combined_energy_factor]
        clothes_dryer.combined_energy_factor_isdefaulted = true
      end
      if clothes_dryer.control_type.nil?
        clothes_dryer.control_type = default_values[:control_type]
        clothes_dryer.control_type_isdefaulted = true
      end
      if clothes_dryer.usage_multiplier.nil?
        clothes_dryer.usage_multiplier = 1.0
        clothes_dryer.usage_multiplier_isdefaulted = true
      end
      if clothes_dryer.drying_method.nil?
        clothes_dryer.drying_method = HPXML::DryingMethodConventional
        clothes_dryer.drying_method_isdefaulted = true
      end
      if clothes_dryer.is_vented.nil?
        clothes_dryer.is_vented = (![HPXML::DryingMethodCondensing, HPXML::DryingMethodHeatPump].include? clothes_dryer.drying_method)
        clothes_dryer.is_vented_isdefaulted = true
      end
      if clothes_dryer.is_vented && clothes_dryer.vented_flow_rate.nil?
        clothes_dryer.vented_flow_rate = 100.0
        clothes_dryer.vented_flow_rate_isdefaulted = true
      end
      schedules_file_includes_cd = (schedules_file.nil? ? false : schedules_file.includes_col_name(SchedulesFile::Columns[:ClothesDryer].name))
      if clothes_dryer.weekday_fractions.nil? && !schedules_file_includes_cd
        clothes_dryer.weekday_fractions = @default_schedules_csv_data[SchedulesFile::Columns[:ClothesDryer].name]['WeekdayScheduleFractions']
        clothes_dryer.weekday_fractions_isdefaulted = true
      end
      if clothes_dryer.weekend_fractions.nil? && !schedules_file_includes_cd
        clothes_dryer.weekend_fractions = @default_schedules_csv_data[SchedulesFile::Columns[:ClothesDryer].name]['WeekendScheduleFractions']
        clothes_dryer.weekend_fractions_isdefaulted = true
      end
      if clothes_dryer.monthly_multipliers.nil? && !schedules_file_includes_cd
        clothes_dryer.monthly_multipliers = @default_schedules_csv_data[SchedulesFile::Columns[:ClothesDryer].name]['MonthlyScheduleMultipliers']
        clothes_dryer.monthly_multipliers_isdefaulted = true
      end
    end

    # Default dishwasher
    if hpxml_bldg.dishwashers.size > 0
      dishwasher = hpxml_bldg.dishwashers[0]
      if dishwasher.is_shared_appliance.nil?
        dishwasher.is_shared_appliance = false
        dishwasher.is_shared_appliance_isdefaulted = true
      end
      if dishwasher.location.nil?
        dishwasher.location = HPXML::LocationConditionedSpace
        dishwasher.location_isdefaulted = true
      end
      if dishwasher.place_setting_capacity.nil?
        default_values = get_dishwasher_values(eri_version)
        dishwasher.rated_annual_kwh = default_values[:rated_annual_kwh]
        dishwasher.rated_annual_kwh_isdefaulted = true
        dishwasher.label_electric_rate = default_values[:label_electric_rate]
        dishwasher.label_electric_rate_isdefaulted = true
        dishwasher.label_gas_rate = default_values[:label_gas_rate]
        dishwasher.label_gas_rate_isdefaulted = true
        dishwasher.label_annual_gas_cost = default_values[:label_annual_gas_cost]
        dishwasher.label_annual_gas_cost_isdefaulted = true
        dishwasher.label_usage = default_values[:label_usage]
        dishwasher.label_usage_isdefaulted = true
        dishwasher.place_setting_capacity = default_values[:place_setting_capacity]
        dishwasher.place_setting_capacity_isdefaulted = true
      end
      if dishwasher.usage_multiplier.nil?
        dishwasher.usage_multiplier = 1.0
        dishwasher.usage_multiplier_isdefaulted = true
      end
      schedules_file_includes_dw = (schedules_file.nil? ? false : schedules_file.includes_col_name(SchedulesFile::Columns[:Dishwasher].name))
      if dishwasher.weekday_fractions.nil? && !schedules_file_includes_dw
        dishwasher.weekday_fractions = @default_schedules_csv_data[SchedulesFile::Columns[:Dishwasher].name]['WeekdayScheduleFractions']
        dishwasher.weekday_fractions_isdefaulted = true
      end
      if dishwasher.weekend_fractions.nil? && !schedules_file_includes_dw
        dishwasher.weekend_fractions = @default_schedules_csv_data[SchedulesFile::Columns[:Dishwasher].name]['WeekendScheduleFractions']
        dishwasher.weekend_fractions_isdefaulted = true
      end
      if dishwasher.monthly_multipliers.nil? && !schedules_file_includes_dw
        dishwasher.monthly_multipliers = @default_schedules_csv_data[SchedulesFile::Columns[:Dishwasher].name]['MonthlyScheduleMultipliers']
        dishwasher.monthly_multipliers_isdefaulted = true
      end
    end

    # Default refrigerators
    if hpxml_bldg.refrigerators.size == 1
      hpxml_bldg.refrigerators[0].primary_indicator = true
      hpxml_bldg.refrigerators[0].primary_indicator_isdefaulted = true
    end
    hpxml_bldg.refrigerators.each do |refrigerator|
      schedules_includes_fractions_multipliers = (!refrigerator.weekday_fractions.nil? || !refrigerator.weekend_fractions.nil? || !refrigerator.monthly_multipliers.nil?)
      if not refrigerator.primary_indicator # extra refrigerator
        if refrigerator.location.nil?
          refrigerator.location = get_freezer_or_extra_fridge_location(hpxml_bldg)
          refrigerator.location_isdefaulted = true
        end
        if refrigerator.rated_annual_kwh.nil?
          default_values = get_extra_refrigerator_values()
          refrigerator.rated_annual_kwh = default_values[:rated_annual_kwh]
          refrigerator.rated_annual_kwh_isdefaulted = true
        end
        schedules_file_includes_extrafridge = (schedules_file.nil? ? false : schedules_file.includes_col_name(SchedulesFile::Columns[:ExtraRefrigerator].name))
        if !schedules_file_includes_extrafridge
          if schedules_includes_fractions_multipliers
            if refrigerator.weekday_fractions.nil?
              refrigerator.weekday_fractions = @default_schedules_csv_data[SchedulesFile::Columns[:ExtraRefrigerator].name]['WeekdayScheduleFractions']
              refrigerator.weekday_fractions_isdefaulted = true
            end
            if refrigerator.weekend_fractions.nil?
              refrigerator.weekend_fractions = @default_schedules_csv_data[SchedulesFile::Columns[:ExtraRefrigerator].name]['WeekendScheduleFractions']
              refrigerator.weekend_fractions_isdefaulted = true
            end
            if refrigerator.monthly_multipliers.nil?
              refrigerator.monthly_multipliers = @default_schedules_csv_data[SchedulesFile::Columns[:ExtraRefrigerator].name]['MonthlyScheduleMultipliers']
              refrigerator.monthly_multipliers_isdefaulted = true
            end
          else
            if refrigerator.constant_coefficients.nil?
              refrigerator.constant_coefficients = @default_schedules_csv_data[SchedulesFile::Columns[:ExtraRefrigerator].name]['ConstantScheduleCoefficients']
              refrigerator.constant_coefficients_isdefaulted = true
            end
            if refrigerator.temperature_coefficients.nil?
              refrigerator.temperature_coefficients = @default_schedules_csv_data[SchedulesFile::Columns[:ExtraRefrigerator].name]['TemperatureScheduleCoefficients']
              refrigerator.temperature_coefficients_isdefaulted = true
            end
          end
        end
      else # primary refrigerator
        if refrigerator.location.nil?
          refrigerator.location = HPXML::LocationConditionedSpace
          refrigerator.location_isdefaulted = true
        end
        if refrigerator.rated_annual_kwh.nil?
          default_values = get_refrigerator_values(nbeds)
          refrigerator.rated_annual_kwh = default_values[:rated_annual_kwh]
          refrigerator.rated_annual_kwh_isdefaulted = true
        end
        schedules_file_includes_fridge = (schedules_file.nil? ? false : schedules_file.includes_col_name(SchedulesFile::Columns[:Refrigerator].name))
        if !schedules_file_includes_fridge
          if schedules_includes_fractions_multipliers
            if refrigerator.weekday_fractions.nil?
              refrigerator.weekday_fractions = @default_schedules_csv_data[SchedulesFile::Columns[:Refrigerator].name]['WeekdayScheduleFractions']
              refrigerator.weekday_fractions_isdefaulted = true
            end
            if refrigerator.weekend_fractions.nil?
              refrigerator.weekend_fractions = @default_schedules_csv_data[SchedulesFile::Columns[:Refrigerator].name]['WeekendScheduleFractions']
              refrigerator.weekend_fractions_isdefaulted = true
            end
            if refrigerator.monthly_multipliers.nil?
              refrigerator.monthly_multipliers = @default_schedules_csv_data[SchedulesFile::Columns[:Refrigerator].name]['MonthlyScheduleMultipliers']
              refrigerator.monthly_multipliers_isdefaulted = true
            end
          else
            if refrigerator.constant_coefficients.nil?
              refrigerator.constant_coefficients = @default_schedules_csv_data[SchedulesFile::Columns[:Refrigerator].name]['ConstantScheduleCoefficients']
              refrigerator.constant_coefficients_isdefaulted = true
            end
            if refrigerator.temperature_coefficients.nil?
              refrigerator.temperature_coefficients = @default_schedules_csv_data[SchedulesFile::Columns[:Refrigerator].name]['TemperatureScheduleCoefficients']
              refrigerator.temperature_coefficients_isdefaulted = true
            end
          end
        end
      end
      if refrigerator.usage_multiplier.nil?
        refrigerator.usage_multiplier = 1.0
        refrigerator.usage_multiplier_isdefaulted = true
      end
    end

    # Default freezer
    hpxml_bldg.freezers.each do |freezer|
      if freezer.location.nil?
        freezer.location = get_freezer_or_extra_fridge_location(hpxml_bldg)
        freezer.location_isdefaulted = true
      end
      if freezer.rated_annual_kwh.nil?
        default_values = get_freezer_values()
        freezer.rated_annual_kwh = default_values[:rated_annual_kwh]
        freezer.rated_annual_kwh_isdefaulted = true
      end
      if freezer.usage_multiplier.nil?
        freezer.usage_multiplier = 1.0
        freezer.usage_multiplier_isdefaulted = true
      end
      schedules_includes_schedule_coefficients = (!freezer.constant_coefficients.nil? || !freezer.temperature_coefficients.nil?)
      schedules_file_includes_freezer = (schedules_file.nil? ? false : schedules_file.includes_col_name(SchedulesFile::Columns[:Freezer].name))
      next unless !schedules_includes_schedule_coefficients

      if freezer.weekday_fractions.nil? && !schedules_file_includes_freezer
        freezer.weekday_fractions = @default_schedules_csv_data[SchedulesFile::Columns[:Freezer].name]['WeekdayScheduleFractions']
        freezer.weekday_fractions_isdefaulted = true
      end
      if freezer.weekend_fractions.nil? && !schedules_file_includes_freezer
        freezer.weekend_fractions = @default_schedules_csv_data[SchedulesFile::Columns[:Freezer].name]['WeekendScheduleFractions']
        freezer.weekend_fractions_isdefaulted = true
      end
      if freezer.monthly_multipliers.nil? && !schedules_file_includes_freezer
        freezer.monthly_multipliers = @default_schedules_csv_data[SchedulesFile::Columns[:Freezer].name]['MonthlyScheduleMultipliers']
        freezer.monthly_multipliers_isdefaulted = true
      end
    end

    # Default cooking range
    if hpxml_bldg.cooking_ranges.size > 0
      cooking_range = hpxml_bldg.cooking_ranges[0]
      if cooking_range.location.nil?
        cooking_range.location = HPXML::LocationConditionedSpace
        cooking_range.location_isdefaulted = true
      end
      if cooking_range.is_induction.nil?
        default_values = get_range_oven_values()
        cooking_range.is_induction = default_values[:is_induction]
        cooking_range.is_induction_isdefaulted = true
      end
      if cooking_range.usage_multiplier.nil?
        cooking_range.usage_multiplier = 1.0
        cooking_range.usage_multiplier_isdefaulted = true
      end
      schedules_file_includes_range = (schedules_file.nil? ? false : schedules_file.includes_col_name(SchedulesFile::Columns[:CookingRange].name))
      if cooking_range.weekday_fractions.nil? && !schedules_file_includes_range
        cooking_range.weekday_fractions = @default_schedules_csv_data[SchedulesFile::Columns[:CookingRange].name]['WeekdayScheduleFractions']
        cooking_range.weekday_fractions_isdefaulted = true
      end
      if cooking_range.weekend_fractions.nil? && !schedules_file_includes_range
        cooking_range.weekend_fractions = @default_schedules_csv_data[SchedulesFile::Columns[:CookingRange].name]['WeekendScheduleFractions']
        cooking_range.weekend_fractions_isdefaulted = true
      end
      if cooking_range.monthly_multipliers.nil? && !schedules_file_includes_range
        cooking_range.monthly_multipliers = @default_schedules_csv_data[SchedulesFile::Columns[:CookingRange].name]['MonthlyScheduleMultipliers']
        cooking_range.monthly_multipliers_isdefaulted = true
      end
    end

    # Default oven
    if hpxml_bldg.ovens.size > 0
      oven = hpxml_bldg.ovens[0]
      if oven.is_convection.nil?
        default_values = get_range_oven_values()
        oven.is_convection = default_values[:is_convection]
        oven.is_convection_isdefaulted = true
      end
    end
  end

  # Assigns default values for omitted optional inputs in the HPXML::Lighting and HPXML::LightingGroup objects
  #
  # @param hpxml_bldg [HPXML::Building] HPXML Building object representing an individual dwelling unit
  # @param schedules_file [SchedulesFile] SchedulesFile wrapper class instance of detailed schedule files
  # @return [nil]
  def self.apply_lighting(hpxml_bldg, schedules_file)
    return if hpxml_bldg.lighting_groups.empty?

    if hpxml_bldg.lighting.interior_usage_multiplier.nil?
      hpxml_bldg.lighting.interior_usage_multiplier = 1.0
      hpxml_bldg.lighting.interior_usage_multiplier_isdefaulted = true
    end
    if hpxml_bldg.lighting.garage_usage_multiplier.nil?
      hpxml_bldg.lighting.garage_usage_multiplier = 1.0
      hpxml_bldg.lighting.garage_usage_multiplier_isdefaulted = true
    end
    if hpxml_bldg.lighting.exterior_usage_multiplier.nil?
      hpxml_bldg.lighting.exterior_usage_multiplier = 1.0
      hpxml_bldg.lighting.exterior_usage_multiplier_isdefaulted = true
    end
    schedules_file_includes_lighting_interior = (schedules_file.nil? ? false : schedules_file.includes_col_name(SchedulesFile::Columns[:LightingInterior].name))
    if hpxml_bldg.lighting.interior_weekday_fractions.nil? && !schedules_file_includes_lighting_interior
      hpxml_bldg.lighting.interior_weekday_fractions = @default_schedules_csv_data[SchedulesFile::Columns[:LightingInterior].name]['InteriorWeekdayScheduleFractions']
      hpxml_bldg.lighting.interior_weekday_fractions_isdefaulted = true
    end
    if hpxml_bldg.lighting.interior_weekend_fractions.nil? && !schedules_file_includes_lighting_interior
      hpxml_bldg.lighting.interior_weekend_fractions = @default_schedules_csv_data[SchedulesFile::Columns[:LightingInterior].name]['InteriorWeekendScheduleFractions']
      hpxml_bldg.lighting.interior_weekend_fractions_isdefaulted = true
    end
    if hpxml_bldg.lighting.interior_monthly_multipliers.nil? && !schedules_file_includes_lighting_interior
      hpxml_bldg.lighting.interior_monthly_multipliers = @default_schedules_csv_data[SchedulesFile::Columns[:LightingInterior].name]['InteriorMonthlyScheduleMultipliers']
      hpxml_bldg.lighting.interior_monthly_multipliers_isdefaulted = true
    end
    if hpxml_bldg.has_location(HPXML::LocationGarage)
      schedules_file_includes_lighting_garage = (schedules_file.nil? ? false : schedules_file.includes_col_name(SchedulesFile::Columns[:LightingGarage].name))
      if hpxml_bldg.lighting.garage_weekday_fractions.nil? && !schedules_file_includes_lighting_garage
        hpxml_bldg.lighting.garage_weekday_fractions = @default_schedules_csv_data[SchedulesFile::Columns[:LightingGarage].name]['GarageWeekdayScheduleFractions']
        hpxml_bldg.lighting.garage_weekday_fractions_isdefaulted = true
      end
      if hpxml_bldg.lighting.garage_weekend_fractions.nil? && !schedules_file_includes_lighting_garage
        hpxml_bldg.lighting.garage_weekend_fractions = @default_schedules_csv_data[SchedulesFile::Columns[:LightingGarage].name]['GarageWeekendScheduleFractions']
        hpxml_bldg.lighting.garage_weekend_fractions_isdefaulted = true
      end
      if hpxml_bldg.lighting.garage_monthly_multipliers.nil? && !schedules_file_includes_lighting_garage
        hpxml_bldg.lighting.garage_monthly_multipliers = @default_schedules_csv_data[SchedulesFile::Columns[:LightingGarage].name]['GarageMonthlyScheduleMultipliers']
        hpxml_bldg.lighting.garage_monthly_multipliers_isdefaulted = true
      end
    end
    schedules_file_includes_lighting_exterior = (schedules_file.nil? ? false : schedules_file.includes_col_name(SchedulesFile::Columns[:LightingExterior].name))
    if hpxml_bldg.lighting.exterior_weekday_fractions.nil? && !schedules_file_includes_lighting_exterior
      hpxml_bldg.lighting.exterior_weekday_fractions = @default_schedules_csv_data[SchedulesFile::Columns[:LightingExterior].name]['ExteriorWeekdayScheduleFractions']
      hpxml_bldg.lighting.exterior_weekday_fractions_isdefaulted = true
    end
    if hpxml_bldg.lighting.exterior_weekend_fractions.nil? && !schedules_file_includes_lighting_exterior
      hpxml_bldg.lighting.exterior_weekend_fractions = @default_schedules_csv_data[SchedulesFile::Columns[:LightingExterior].name]['ExteriorWeekendScheduleFractions']
      hpxml_bldg.lighting.exterior_weekend_fractions_isdefaulted = true
    end
    if hpxml_bldg.lighting.exterior_monthly_multipliers.nil? && !schedules_file_includes_lighting_exterior
      hpxml_bldg.lighting.exterior_monthly_multipliers = @default_schedules_csv_data[SchedulesFile::Columns[:LightingExterior].name]['ExteriorMonthlyScheduleMultipliers']
      hpxml_bldg.lighting.exterior_monthly_multipliers_isdefaulted = true
    end
    if hpxml_bldg.lighting.holiday_exists
      if hpxml_bldg.lighting.holiday_kwh_per_day.nil?
        # From LA100 repo (2017)
        if hpxml_bldg.building_construction.residential_facility_type == HPXML::ResidentialTypeSFD
          hpxml_bldg.lighting.holiday_kwh_per_day = 1.1
        else # Multifamily and others
          hpxml_bldg.lighting.holiday_kwh_per_day = 0.55
        end
        hpxml_bldg.lighting.holiday_kwh_per_day_isdefaulted = true
      end
      if hpxml_bldg.lighting.holiday_period_begin_month.nil?
        hpxml_bldg.lighting.holiday_period_begin_month = 11
        hpxml_bldg.lighting.holiday_period_begin_month_isdefaulted = true
        hpxml_bldg.lighting.holiday_period_begin_day = 24
        hpxml_bldg.lighting.holiday_period_begin_day_isdefaulted = true
      end
      if hpxml_bldg.lighting.holiday_period_end_day.nil?
        hpxml_bldg.lighting.holiday_period_end_month = 1
        hpxml_bldg.lighting.holiday_period_end_month_isdefaulted = true
        hpxml_bldg.lighting.holiday_period_end_day = 6
        hpxml_bldg.lighting.holiday_period_end_day_isdefaulted = true
      end
      schedules_file_includes_lighting_holiday_exterior = (schedules_file.nil? ? false : schedules_file.includes_col_name(SchedulesFile::Columns[:LightingExteriorHoliday].name))
      if hpxml_bldg.lighting.holiday_weekday_fractions.nil? && !schedules_file_includes_lighting_holiday_exterior
        hpxml_bldg.lighting.holiday_weekday_fractions = @default_schedules_csv_data[SchedulesFile::Columns[:LightingExteriorHoliday].name]['WeekdayScheduleFractions']
        hpxml_bldg.lighting.holiday_weekday_fractions_isdefaulted = true
      end
      if hpxml_bldg.lighting.holiday_weekend_fractions.nil? && !schedules_file_includes_lighting_holiday_exterior
        hpxml_bldg.lighting.holiday_weekend_fractions = @default_schedules_csv_data[SchedulesFile::Columns[:LightingExteriorHoliday].name]['WeekendScheduleFractions']
        hpxml_bldg.lighting.holiday_weekend_fractions_isdefaulted = true
      end
    end
  end

  # Assigns default values for omitted optional inputs in the HPXML::CeilingFan objects
  #
  # @param hpxml_bldg [HPXML::Building] HPXML Building object representing an individual dwelling unit
  # @param weather [WeatherFile] Weather object containing EPW information
  # @param schedules_file [SchedulesFile] SchedulesFile wrapper class instance of detailed schedule files
  # @return [nil]
  def self.apply_ceiling_fans(hpxml_bldg, weather, schedules_file)
    return if hpxml_bldg.ceiling_fans.size == 0

    nbeds = hpxml_bldg.building_construction.number_of_bedrooms

    ceiling_fan = hpxml_bldg.ceiling_fans[0]
    if ceiling_fan.efficiency.nil? && ceiling_fan.label_energy_use.nil?
      ceiling_fan.label_energy_use = get_ceiling_fan_power()
      ceiling_fan.label_energy_use_isdefaulted = true
    end
    if ceiling_fan.count.nil?
      ceiling_fan.count = get_ceiling_fan_count(nbeds)
      ceiling_fan.count_isdefaulted = true
    end
    schedules_file_includes_ceiling_fan = (schedules_file.nil? ? false : schedules_file.includes_col_name(SchedulesFile::Columns[:CeilingFan].name))
    if ceiling_fan.weekday_fractions.nil? && !schedules_file_includes_ceiling_fan
      ceiling_fan.weekday_fractions = @default_schedules_csv_data[SchedulesFile::Columns[:CeilingFan].name]['WeekdayScheduleFractions']
      ceiling_fan.weekday_fractions_isdefaulted = true
    end
    if ceiling_fan.weekend_fractions.nil? && !schedules_file_includes_ceiling_fan
      ceiling_fan.weekend_fractions = @default_schedules_csv_data[SchedulesFile::Columns[:CeilingFan].name]['WeekendScheduleFractions']
      ceiling_fan.weekend_fractions_isdefaulted = true
    end
    if ceiling_fan.monthly_multipliers.nil? && !schedules_file_includes_ceiling_fan
      ceiling_fan.monthly_multipliers = Defaults.get_ceiling_fan_months(weather).join(', ')
      ceiling_fan.monthly_multipliers_isdefaulted = true
    end
  end

  # Assigns default values for omitted optional inputs in the HPXML::Pool and HPXML::PermanentSpa objects
  #
  # @param hpxml_bldg [HPXML::Building] HPXML Building object representing an individual dwelling unit
  # @param schedules_file [SchedulesFile] SchedulesFile wrapper class instance of detailed schedule files
  # @return [nil]
  def self.apply_pools_and_permanent_spas(hpxml_bldg, schedules_file)
    nbeds = hpxml_bldg.building_construction.number_of_bedrooms
    n_occ = hpxml_bldg.building_occupancy.number_of_residents
    unit_type = hpxml_bldg.building_construction.residential_facility_type
    cfa = hpxml_bldg.building_construction.conditioned_floor_area
    hpxml_bldg.pools.each do |pool|
      next if pool.type == HPXML::TypeNone

      if pool.pump_type != HPXML::TypeNone
        # Pump
        if pool.pump_kwh_per_year.nil?
          pool.pump_kwh_per_year = get_pool_pump_annual_energy(cfa, nbeds, n_occ, unit_type)
          pool.pump_kwh_per_year_isdefaulted = true
        end
        if pool.pump_usage_multiplier.nil?
          pool.pump_usage_multiplier = 1.0
          pool.pump_usage_multiplier_isdefaulted = true
        end
        schedules_file_includes_pool_pump = (schedules_file.nil? ? false : schedules_file.includes_col_name(SchedulesFile::Columns[:PoolPump].name))
        if pool.pump_weekday_fractions.nil? && !schedules_file_includes_pool_pump
          pool.pump_weekday_fractions = @default_schedules_csv_data[SchedulesFile::Columns[:PoolPump].name]['WeekdayScheduleFractions']
          pool.pump_weekday_fractions_isdefaulted = true
        end
        if pool.pump_weekend_fractions.nil? && !schedules_file_includes_pool_pump
          pool.pump_weekend_fractions = @default_schedules_csv_data[SchedulesFile::Columns[:PoolPump].name]['WeekendScheduleFractions']
          pool.pump_weekend_fractions_isdefaulted = true
        end
        if pool.pump_monthly_multipliers.nil? && !schedules_file_includes_pool_pump
          pool.pump_monthly_multipliers = @default_schedules_csv_data[SchedulesFile::Columns[:PoolPump].name]['MonthlyScheduleMultipliers']
          pool.pump_monthly_multipliers_isdefaulted = true
        end
      end

      next unless pool.heater_type != HPXML::TypeNone

      # Heater
      if pool.heater_load_value.nil?
        default_heater_load_units, default_heater_load_value = get_pool_heater_annual_energy(cfa, nbeds, n_occ, unit_type, pool.heater_type)
        pool.heater_load_units = default_heater_load_units
        pool.heater_load_value = default_heater_load_value
        pool.heater_load_value_isdefaulted = true
      end
      if pool.heater_usage_multiplier.nil?
        pool.heater_usage_multiplier = 1.0
        pool.heater_usage_multiplier_isdefaulted = true
      end
      schedules_file_includes_pool_heater = (schedules_file.nil? ? false : schedules_file.includes_col_name(SchedulesFile::Columns[:PoolHeater].name))
      if pool.heater_weekday_fractions.nil? && !schedules_file_includes_pool_heater
        pool.heater_weekday_fractions = @default_schedules_csv_data[SchedulesFile::Columns[:PoolHeater].name]['WeekdayScheduleFractions']
        pool.heater_weekday_fractions_isdefaulted = true
      end
      if pool.heater_weekend_fractions.nil? && !schedules_file_includes_pool_heater
        pool.heater_weekend_fractions = @default_schedules_csv_data[SchedulesFile::Columns[:PoolHeater].name]['WeekendScheduleFractions']
        pool.heater_weekend_fractions_isdefaulted = true
      end
      if pool.heater_monthly_multipliers.nil? && !schedules_file_includes_pool_heater
        pool.heater_monthly_multipliers = @default_schedules_csv_data[SchedulesFile::Columns[:PoolHeater].name]['MonthlyScheduleMultipliers']
        pool.heater_monthly_multipliers_isdefaulted = true
      end
    end

    hpxml_bldg.permanent_spas.each do |spa|
      next if spa.type == HPXML::TypeNone

      if spa.pump_type != HPXML::TypeNone
        # Pump
        if spa.pump_kwh_per_year.nil?
          spa.pump_kwh_per_year = get_permanent_spa_pump_annual_energy(cfa, nbeds, n_occ, unit_type)
          spa.pump_kwh_per_year_isdefaulted = true
        end
        if spa.pump_usage_multiplier.nil?
          spa.pump_usage_multiplier = 1.0
          spa.pump_usage_multiplier_isdefaulted = true
        end
        schedules_file_includes_permanent_spa_pump = (schedules_file.nil? ? false : schedules_file.includes_col_name(SchedulesFile::Columns[:PermanentSpaPump].name))
        if spa.pump_weekday_fractions.nil? && !schedules_file_includes_permanent_spa_pump
          spa.pump_weekday_fractions = @default_schedules_csv_data[SchedulesFile::Columns[:PermanentSpaPump].name]['WeekdayScheduleFractions']
          spa.pump_weekday_fractions_isdefaulted = true
        end
        if spa.pump_weekend_fractions.nil? && !schedules_file_includes_permanent_spa_pump
          spa.pump_weekend_fractions = @default_schedules_csv_data[SchedulesFile::Columns[:PermanentSpaPump].name]['WeekendScheduleFractions']
          spa.pump_weekend_fractions_isdefaulted = true
        end
        if spa.pump_monthly_multipliers.nil? && !schedules_file_includes_permanent_spa_pump
          spa.pump_monthly_multipliers = @default_schedules_csv_data[SchedulesFile::Columns[:PermanentSpaPump].name]['MonthlyScheduleMultipliers']
          spa.pump_monthly_multipliers_isdefaulted = true
        end
      end

      next unless spa.heater_type != HPXML::TypeNone

      # Heater
      if spa.heater_load_value.nil?
        default_heater_load_units, default_heater_load_value = get_permanent_spa_heater_annual_energy(cfa, nbeds, n_occ, unit_type, spa.heater_type)
        spa.heater_load_units = default_heater_load_units
        spa.heater_load_value = default_heater_load_value
        spa.heater_load_value_isdefaulted = true
      end
      if spa.heater_usage_multiplier.nil?
        spa.heater_usage_multiplier = 1.0
        spa.heater_usage_multiplier_isdefaulted = true
      end
      schedules_file_includes_permanent_spa_heater = (schedules_file.nil? ? false : schedules_file.includes_col_name(SchedulesFile::Columns[:PermanentSpaHeater].name))
      if spa.heater_weekday_fractions.nil? && !schedules_file_includes_permanent_spa_heater
        spa.heater_weekday_fractions = @default_schedules_csv_data[SchedulesFile::Columns[:PermanentSpaHeater].name]['WeekdayScheduleFractions']
        spa.heater_weekday_fractions_isdefaulted = true
      end
      if spa.heater_weekend_fractions.nil? && !schedules_file_includes_permanent_spa_heater
        spa.heater_weekend_fractions = @default_schedules_csv_data[SchedulesFile::Columns[:PermanentSpaHeater].name]['WeekendScheduleFractions']
        spa.heater_weekend_fractions_isdefaulted = true
      end
      if spa.heater_monthly_multipliers.nil? && !schedules_file_includes_permanent_spa_heater
        spa.heater_monthly_multipliers = @default_schedules_csv_data[SchedulesFile::Columns[:PermanentSpaHeater].name]['MonthlyScheduleMultipliers']
        spa.heater_monthly_multipliers_isdefaulted = true
      end
    end
  end

  # Assigns default values for omitted optional inputs in the HPXML::PlugLoad objects
  #
  # @param hpxml_bldg [HPXML::Building] HPXML Building object representing an individual dwelling unit
  # @param schedules_file [SchedulesFile] SchedulesFile wrapper class instance of detailed schedule files
  # @return [nil]
  def self.apply_plug_loads(hpxml_bldg, schedules_file)
    cfa = hpxml_bldg.building_construction.conditioned_floor_area
    nbeds = hpxml_bldg.building_construction.number_of_bedrooms
    n_occ = hpxml_bldg.building_occupancy.number_of_residents
    unit_type = hpxml_bldg.building_construction.residential_facility_type
    hpxml_bldg.plug_loads.each do |plug_load|
      case plug_load.plug_load_type
      when HPXML::PlugLoadTypeOther
        default_annual_kwh, default_sens_frac, default_lat_frac = get_residual_mels_values(cfa, n_occ, unit_type)
        if plug_load.kwh_per_year.nil?
          plug_load.kwh_per_year = default_annual_kwh
          plug_load.kwh_per_year_isdefaulted = true
        end
        if plug_load.frac_sensible.nil?
          plug_load.frac_sensible = default_sens_frac
          plug_load.frac_sensible_isdefaulted = true
        end
        if plug_load.frac_latent.nil?
          plug_load.frac_latent = default_lat_frac
          plug_load.frac_latent_isdefaulted = true
        end
        schedules_file_includes_plug_loads_other = (schedules_file.nil? ? false : schedules_file.includes_col_name(SchedulesFile::Columns[:PlugLoadsOther].name))
        if plug_load.weekday_fractions.nil? && !schedules_file_includes_plug_loads_other
          plug_load.weekday_fractions = @default_schedules_csv_data[SchedulesFile::Columns[:PlugLoadsOther].name]['WeekdayScheduleFractions']
          plug_load.weekday_fractions_isdefaulted = true
        end
        if plug_load.weekend_fractions.nil? && !schedules_file_includes_plug_loads_other
          plug_load.weekend_fractions = @default_schedules_csv_data[SchedulesFile::Columns[:PlugLoadsOther].name]['WeekendScheduleFractions']
          plug_load.weekend_fractions_isdefaulted = true
        end
        if plug_load.monthly_multipliers.nil? && !schedules_file_includes_plug_loads_other
          plug_load.monthly_multipliers = @default_schedules_csv_data[SchedulesFile::Columns[:PlugLoadsOther].name]['MonthlyScheduleMultipliers']
          plug_load.monthly_multipliers_isdefaulted = true
        end
      when HPXML::PlugLoadTypeTelevision
        default_annual_kwh, default_sens_frac, default_lat_frac = get_televisions_values(cfa, nbeds, n_occ, unit_type)
        if plug_load.kwh_per_year.nil?
          plug_load.kwh_per_year = default_annual_kwh
          plug_load.kwh_per_year_isdefaulted = true
        end
        if plug_load.frac_sensible.nil?
          plug_load.frac_sensible = default_sens_frac
          plug_load.frac_sensible_isdefaulted = true
        end
        if plug_load.frac_latent.nil?
          plug_load.frac_latent = default_lat_frac
          plug_load.frac_latent_isdefaulted = true
        end
        schedules_file_includes_plug_loads_tv = (schedules_file.nil? ? false : schedules_file.includes_col_name(SchedulesFile::Columns[:PlugLoadsTV].name))
        if plug_load.weekday_fractions.nil? && !schedules_file_includes_plug_loads_tv
          plug_load.weekday_fractions = @default_schedules_csv_data[SchedulesFile::Columns[:PlugLoadsTV].name]['WeekdayScheduleFractions']
          plug_load.weekday_fractions_isdefaulted = true
        end
        if plug_load.weekend_fractions.nil? && !schedules_file_includes_plug_loads_tv
          plug_load.weekend_fractions = @default_schedules_csv_data[SchedulesFile::Columns[:PlugLoadsTV].name]['WeekendScheduleFractions']
          plug_load.weekend_fractions_isdefaulted = true
        end
        if plug_load.monthly_multipliers.nil? && !schedules_file_includes_plug_loads_tv
          plug_load.monthly_multipliers = @default_schedules_csv_data[SchedulesFile::Columns[:PlugLoadsTV].name]['MonthlyScheduleMultipliers']
          plug_load.monthly_multipliers_isdefaulted = true
        end
      when HPXML::PlugLoadTypeElectricVehicleCharging
        default_annual_kwh = get_electric_vehicle_charging_annual_energy
        if plug_load.kwh_per_year.nil?
          plug_load.kwh_per_year = default_annual_kwh
          plug_load.kwh_per_year_isdefaulted = true
        end
        if plug_load.frac_sensible.nil?
          plug_load.frac_sensible = 0.0
          plug_load.frac_sensible_isdefaulted = true
        end
        if plug_load.frac_latent.nil?
          plug_load.frac_latent = 0.0
          plug_load.frac_latent_isdefaulted = true
        end
        schedules_file_includes_plug_loads_vehicle = (schedules_file.nil? ? false : schedules_file.includes_col_name(SchedulesFile::Columns[:PlugLoadsVehicle].name))
        if plug_load.weekday_fractions.nil? && !schedules_file_includes_plug_loads_vehicle
          plug_load.weekday_fractions = @default_schedules_csv_data[SchedulesFile::Columns[:PlugLoadsVehicle].name]['WeekdayScheduleFractions']
          plug_load.weekday_fractions_isdefaulted = true
        end
        if plug_load.weekend_fractions.nil? && !schedules_file_includes_plug_loads_vehicle
          plug_load.weekend_fractions = @default_schedules_csv_data[SchedulesFile::Columns[:PlugLoadsVehicle].name]['WeekendScheduleFractions']
          plug_load.weekend_fractions_isdefaulted = true
        end
        if plug_load.monthly_multipliers.nil? && !schedules_file_includes_plug_loads_vehicle
          plug_load.monthly_multipliers = @default_schedules_csv_data[SchedulesFile::Columns[:PlugLoadsVehicle].name]['MonthlyScheduleMultipliers']
          plug_load.monthly_multipliers_isdefaulted = true
        end
      when HPXML::PlugLoadTypeWellPump
        default_annual_kwh = get_default_well_pump_annual_energy(cfa, nbeds, n_occ, unit_type)
        if plug_load.kwh_per_year.nil?
          plug_load.kwh_per_year = default_annual_kwh
          plug_load.kwh_per_year_isdefaulted = true
        end
        if plug_load.frac_sensible.nil?
          plug_load.frac_sensible = 0.0
          plug_load.frac_sensible_isdefaulted = true
        end
        if plug_load.frac_latent.nil?
          plug_load.frac_latent = 0.0
          plug_load.frac_latent_isdefaulted = true
        end
        schedules_file_includes_plug_loads_well_pump = (schedules_file.nil? ? false : schedules_file.includes_col_name(SchedulesFile::Columns[:PlugLoadsWellPump].name))
        if plug_load.weekday_fractions.nil? && !schedules_file_includes_plug_loads_well_pump
          plug_load.weekday_fractions = @default_schedules_csv_data[SchedulesFile::Columns[:PlugLoadsWellPump].name]['WeekdayScheduleFractions']
          plug_load.weekday_fractions_isdefaulted = true
        end
        if plug_load.weekend_fractions.nil? && !schedules_file_includes_plug_loads_well_pump
          plug_load.weekend_fractions = @default_schedules_csv_data[SchedulesFile::Columns[:PlugLoadsWellPump].name]['WeekendScheduleFractions']
          plug_load.weekend_fractions_isdefaulted = true
        end
        if plug_load.monthly_multipliers.nil? && !schedules_file_includes_plug_loads_well_pump
          plug_load.monthly_multipliers = @default_schedules_csv_data[SchedulesFile::Columns[:PlugLoadsWellPump].name]['MonthlyScheduleMultipliers']
          plug_load.monthly_multipliers_isdefaulted = true
        end
      end
      if plug_load.usage_multiplier.nil?
        plug_load.usage_multiplier = 1.0
        plug_load.usage_multiplier_isdefaulted = true
      end
    end
  end

  # Assigns default values for omitted optional inputs in the HPXML::FuelLoad objects
  #
  # @param hpxml_bldg [HPXML::Building] HPXML Building object representing an individual dwelling unit
  # @param schedules_file [SchedulesFile] SchedulesFile wrapper class instance of detailed schedule files
  # @return [nil]
  def self.apply_fuel_loads(hpxml_bldg, schedules_file)
    cfa = hpxml_bldg.building_construction.conditioned_floor_area
    nbeds = hpxml_bldg.building_construction.number_of_bedrooms
    n_occ = hpxml_bldg.building_occupancy.number_of_residents
    unit_type = hpxml_bldg.building_construction.residential_facility_type
    hpxml_bldg.fuel_loads.each do |fuel_load|
      case fuel_load.fuel_load_type
      when HPXML::FuelLoadTypeGrill
        if fuel_load.therm_per_year.nil?
          fuel_load.therm_per_year = get_gas_grill_annual_energy(cfa, nbeds, n_occ, unit_type)
          fuel_load.therm_per_year_isdefaulted = true
        end
        if fuel_load.frac_sensible.nil?
          fuel_load.frac_sensible = 0.0
          fuel_load.frac_sensible_isdefaulted = true
        end
        if fuel_load.frac_latent.nil?
          fuel_load.frac_latent = 0.0
          fuel_load.frac_latent_isdefaulted = true
        end
        schedules_file_includes_fuel_loads_grill = (schedules_file.nil? ? false : schedules_file.includes_col_name(SchedulesFile::Columns[:FuelLoadsGrill].name))
        if fuel_load.weekday_fractions.nil? && !schedules_file_includes_fuel_loads_grill
          fuel_load.weekday_fractions = @default_schedules_csv_data[SchedulesFile::Columns[:FuelLoadsGrill].name]['WeekdayScheduleFractions']
          fuel_load.weekday_fractions_isdefaulted = true
        end
        if fuel_load.weekend_fractions.nil? && !schedules_file_includes_fuel_loads_grill
          fuel_load.weekend_fractions = @default_schedules_csv_data[SchedulesFile::Columns[:FuelLoadsGrill].name]['WeekendScheduleFractions']
          fuel_load.weekend_fractions_isdefaulted = true
        end
        if fuel_load.monthly_multipliers.nil? && !schedules_file_includes_fuel_loads_grill
          fuel_load.monthly_multipliers = @default_schedules_csv_data[SchedulesFile::Columns[:FuelLoadsGrill].name]['MonthlyScheduleMultipliers']
          fuel_load.monthly_multipliers_isdefaulted = true
        end
      when HPXML::FuelLoadTypeLighting
        if fuel_load.therm_per_year.nil?
          fuel_load.therm_per_year = get_default_gas_lighting_annual_energy(cfa, nbeds, n_occ, unit_type)
          fuel_load.therm_per_year_isdefaulted = true
        end
        if fuel_load.frac_sensible.nil?
          fuel_load.frac_sensible = 0.0
          fuel_load.frac_sensible_isdefaulted = true
        end
        if fuel_load.frac_latent.nil?
          fuel_load.frac_latent = 0.0
          fuel_load.frac_latent_isdefaulted = true
        end
        schedules_file_includes_fuel_loads_lighting = (schedules_file.nil? ? false : schedules_file.includes_col_name(SchedulesFile::Columns[:FuelLoadsLighting].name))
        if fuel_load.weekday_fractions.nil? && !schedules_file_includes_fuel_loads_lighting
          fuel_load.weekday_fractions = @default_schedules_csv_data[SchedulesFile::Columns[:FuelLoadsLighting].name]['WeekdayScheduleFractions']
          fuel_load.weekday_fractions_isdefaulted = true
        end
        if fuel_load.weekend_fractions.nil? && !schedules_file_includes_fuel_loads_lighting
          fuel_load.weekend_fractions = @default_schedules_csv_data[SchedulesFile::Columns[:FuelLoadsLighting].name]['WeekendScheduleFractions']
          fuel_load.weekend_fractions_isdefaulted = true
        end
        if fuel_load.monthly_multipliers.nil? && !schedules_file_includes_fuel_loads_lighting
          fuel_load.monthly_multipliers = @default_schedules_csv_data[SchedulesFile::Columns[:FuelLoadsLighting].name]['MonthlyScheduleMultipliers']
          fuel_load.monthly_multipliers_isdefaulted = true
        end
      when HPXML::FuelLoadTypeFireplace
        if fuel_load.therm_per_year.nil?
          fuel_load.therm_per_year = get_gas_fireplace_annual_energy(cfa, nbeds, n_occ, unit_type)
          fuel_load.therm_per_year_isdefaulted = true
        end
        if fuel_load.frac_sensible.nil?
          fuel_load.frac_sensible = 0.5
          fuel_load.frac_sensible_isdefaulted = true
        end
        if fuel_load.frac_latent.nil?
          fuel_load.frac_latent = 0.1
          fuel_load.frac_latent_isdefaulted = true
        end
        schedules_file_includes_fuel_loads_fireplace = (schedules_file.nil? ? false : schedules_file.includes_col_name(SchedulesFile::Columns[:FuelLoadsFireplace].name))
        if fuel_load.weekday_fractions.nil? && !schedules_file_includes_fuel_loads_fireplace
          fuel_load.weekday_fractions = @default_schedules_csv_data[SchedulesFile::Columns[:FuelLoadsFireplace].name]['WeekdayScheduleFractions']
          fuel_load.weekday_fractions_isdefaulted = true
        end
        if fuel_load.weekend_fractions.nil? && !schedules_file_includes_fuel_loads_fireplace
          fuel_load.weekend_fractions = @default_schedules_csv_data[SchedulesFile::Columns[:FuelLoadsFireplace].name]['WeekendScheduleFractions']
          fuel_load.weekend_fractions_isdefaulted = true
        end
        if fuel_load.monthly_multipliers.nil? && !schedules_file_includes_fuel_loads_fireplace
          fuel_load.monthly_multipliers = @default_schedules_csv_data[SchedulesFile::Columns[:FuelLoadsFireplace].name]['MonthlyScheduleMultipliers']
          fuel_load.monthly_multipliers_isdefaulted = true
        end
      end
      if fuel_load.usage_multiplier.nil?
        fuel_load.usage_multiplier = 1.0
        fuel_load.usage_multiplier_isdefaulted = true
      end
    end
  end

  # Assigns default capacities/airflows for autosized HPXML HVAC equipment.
  #
  # @param runner [OpenStudio::Measure::OSRunner] Object typically used to display warnings
  # @param hpxml_bldg [HPXML::Building] HPXML Building object representing an individual dwelling unit
  # @param weather [WeatherFile] Weather object containing EPW information
  # @param hpxml_header [HPXML::Header] HPXML Header object (one per HPXML file)
  # @return [Array<Hash, Hash>] Maps of HPXML::Zones => DesignLoadValues object, HPXML::Spaces => DesignLoadValues object
  def self.apply_hvac_sizing(runner, hpxml_bldg, weather, hpxml_header)
    hvac_systems = HVAC.get_hpxml_hvac_systems(hpxml_bldg)
    _, all_zone_loads, all_space_loads = HVACSizing.calculate(runner, weather, hpxml_bldg, hvac_systems, hpxml_header)
    return all_zone_loads, all_space_loads
  end

  # Removes any zones/spaces that were automatically created in the add_zones_spaces_if_needed method.
  #
  # @param hpxml_bldg [HPXML::Building] HPXML Building object representing an individual dwelling unit
  # @return [nil]
  def self.cleanup_zones_spaces(hpxml_bldg)
    auto_space = hpxml_bldg.conditioned_spaces.find { |space| space.id.start_with? Constants::AutomaticallyAdded }
    auto_space.delete if not auto_space.nil?
    auto_zone = hpxml_bldg.conditioned_zones.find { |zone| zone.id.start_with? Constants::AutomaticallyAdded }
    auto_zone.delete if not auto_zone.nil?
  end

  # Gets the HPXML azimuth corresponding to an HPXML orientation.
  #
  # @param orientation [String] HPXML orientation enumeration
  # @return [Integer] Azimuth (degrees)
  def self.get_azimuth_from_orientation(orientation)
    return if orientation.nil?

    case orientation
    when HPXML::OrientationNorth
      return 0
    when HPXML::OrientationNortheast
      return 45
    when HPXML::OrientationEast
      return 90
    when HPXML::OrientationSoutheast
      return 135
    when HPXML::OrientationSouth
      return 180
    when HPXML::OrientationSouthwest
      return 225
    when HPXML::OrientationWest
      return 270
    when HPXML::OrientationNorthwest
      return 315
    end

    fail "Unexpected orientation: #{orientation}."
  end

  # Gets the closest HPXML orientation corresponding to an HPXML azimuth.
  #
  # @param azimuth [Integer] (degrees)
  # @return [String] HPXML orientation enumeration
  def self.get_orientation_from_azimuth(azimuth)
    return if azimuth.nil?

    if (azimuth >= 0.0 - 22.5 + 360.0) || (azimuth < 0.0 + 22.5)
      return HPXML::OrientationNorth
    elsif (azimuth >= 45.0 - 22.5) && (azimuth < 45.0 + 22.5)
      return HPXML::OrientationNortheast
    elsif (azimuth >= 90.0 - 22.5) && (azimuth < 90.0 + 22.5)
      return HPXML::OrientationEast
    elsif (azimuth >= 135.0 - 22.5) && (azimuth < 135.0 + 22.5)
      return HPXML::OrientationSoutheast
    elsif (azimuth >= 180.0 - 22.5) && (azimuth < 180.0 + 22.5)
      return HPXML::OrientationSouth
    elsif (azimuth >= 225.0 - 22.5) && (azimuth < 225.0 + 22.5)
      return HPXML::OrientationSouthwest
    elsif (azimuth >= 270.0 - 22.5) && (azimuth < 270.0 + 22.5)
      return HPXML::OrientationWest
    elsif (azimuth >= 315.0 - 22.5) && (azimuth < 315.0 + 22.5)
      return HPXML::OrientationNorthwest
    end
  end

  # Gets the equivalent number of bedrooms for an operational calculation (i.e., when number
  # of occupants are provided in the HPXML); this is an adjustment to the ANSI/RESNET/ICC 301 or Building
  # America equations, which are based on number of bedrooms. If an asset calculation (number
  # of occupants provided), the number of bedrooms is simply returned.
  #
  # This is used to adjust occupancy-driven end uses from asset calculations (based on number
  # of bedrooms) to operational calculations (based on number of occupants).
  #
  # Source: 2020 RECS weighted regressions between NBEDS and NHSHLDMEM (sample weights = NWEIGHT)
  #
  # @param nbeds [Integer] Number of bedrooms in the dwelling unit
  # @param n_occ [Double] Number of occupants in the dwelling unit
  # @param unit_type [String] Type of dwelling unit (HXPML::ResidentialTypeXXX)
  # @return [Double] Equivalent number of bedrooms
  def self.get_equivalent_nbeds(nbeds, n_occ, unit_type)
    if n_occ.nil?
      # No occupants specified, asset rating
      return nbeds
    end

    case unit_type
    when HPXML::ResidentialTypeApartment
      return -1.36 + 1.49 * n_occ
    when HPXML::ResidentialTypeSFA
      return -1.98 + 1.89 * n_occ
    when HPXML::ResidentialTypeSFD
      return -2.19 + 2.08 * n_occ
    when HPXML::ResidentialTypeManufactured
      return -1.26 + 1.61 * n_occ
    else
      fail "Unexpected residential facility type: #{unit_type}."
    end
  end

  # Gets the default assumption for whether there's a flue/chimney in conditioned space.
  # Determined by whether we find any systems indicating this is likely the case.
  #
  # @param hpxml_bldg [HPXML::Building] HPXML Building object representing an individual dwelling unit
  # @return [Boolean] Default value for presence of flue/chimney in conditioned space
  def self.get_flue_or_chimney_in_conditioned_space(hpxml_bldg)
    # Check for atmospheric heating system in conditioned space
    hpxml_bldg.heating_systems.each do |heating_system|
      next if heating_system.heating_system_fuel == HPXML::FuelTypeElectricity
      next unless HPXML::conditioned_locations_this_unit.include? heating_system.location

      case heating_system.heating_system_type
      when HPXML::HVACTypeFurnace, HPXML::HVACTypeBoiler, HPXML::HVACTypeWallFurnace,
          HPXML::HVACTypeFloorFurnace, HPXML::HVACTypeStove, HPXML::HVACTypeSpaceHeater
        if not heating_system.heating_efficiency_afue.nil?
          next if heating_system.heating_efficiency_afue >= 0.89
        elsif not heating_system.heating_efficiency_percent.nil?
          next if heating_system.heating_efficiency_percent >= 0.89
        end
        return true
      when HPXML::HVACTypeFireplace
        return true
      end
    end

    # Check for atmospheric water heater in conditioned space
    hpxml_bldg.water_heating_systems.each do |water_heating_system|
      next if water_heating_system.fuel_type == HPXML::FuelTypeElectricity
      next if [HPXML::WaterHeaterTypeCombiStorage,
               HPXML::WaterHeaterTypeCombiTankless].include? water_heating_system.water_heater_type # Boiler checked above
      next unless HPXML::conditioned_locations_this_unit.include? water_heating_system.location

      if not water_heating_system.energy_factor.nil?
        next if water_heating_system.energy_factor >= 0.63
      elsif not water_heating_system.uniform_energy_factor.nil?
        next if Waterheater.calc_ef_from_uef(water_heating_system) >= 0.63
      end

      return true
    end
    return false
  end

  # Gets the default summer/winter interior shading factors for the window.
  # Note: We can't just pass the window object because OS-ERI needs to define individual arguments.
  #
  # @param type [String] Shading type (HPXML::InteriorShadingTypeXXX)
  # @param shgc [Double] Solar heat gain coefficient
  # @param coverage_summer [Double] Fraction of window area covered in summer
  # @param coverage_winter [Double] Fraction of window area covered in winter
  # @param blinds_summer [String] Blinds position in summer (HPXML::BlindsXXX)
  # @param blinds_winter [String] Blinds position in winter (HPXML::BlindsXXX)
  # @param eri_version [String] Version of the ANSI/RESNET/ICC 301 Standard to use for equations/assumptions
  # @return [Array<Double, Double>] The interior summer and winter shading factors
  def self.get_window_interior_shading_factors(type, shgc, coverage_summer, coverage_winter, blinds_summer, blinds_winter, eri_version)
    return 1.0, 1.0 if type == HPXML::InteriorShadingTypeNone

    if Constants::ERIVersions.index(eri_version) >= Constants::ERIVersions.index('2022C')
      # C1/C2 coefficients derived from ASHRAE 2021 Handbook of Fundamentals Chapter 15 Table 14
      # See spreadsheet in https://github.com/NREL/OpenStudio-HPXML/pull/1826 for derivation
      if [HPXML::InteriorShadingTypeDarkBlinds,
          HPXML::InteriorShadingTypeMediumBlinds,
          HPXML::InteriorShadingTypeLightBlinds].include? type
        # Shading type, blinds position => c1/c2
        c_map = {
          [HPXML::InteriorShadingTypeDarkBlinds, HPXML::BlindsClosed] => [0.98, 0.25],
          [HPXML::InteriorShadingTypeMediumBlinds, HPXML::BlindsClosed] => [0.90, 0.41],
          [HPXML::InteriorShadingTypeLightBlinds, HPXML::BlindsClosed] => [0.78, 0.47],
          [HPXML::InteriorShadingTypeDarkBlinds, HPXML::BlindsHalfOpen] => [1.0, 0.19],
          [HPXML::InteriorShadingTypeMediumBlinds, HPXML::BlindsHalfOpen] => [0.95, 0.26],
          [HPXML::InteriorShadingTypeLightBlinds, HPXML::BlindsHalfOpen] => [0.93, 0.38],
          [HPXML::InteriorShadingTypeDarkBlinds, HPXML::BlindsOpen] => [0.99, 0.0],
          [HPXML::InteriorShadingTypeMediumBlinds, HPXML::BlindsOpen] => [0.98, 0.0],
          [HPXML::InteriorShadingTypeLightBlinds, HPXML::BlindsOpen] => [0.98, 0.0],
        }
        c1_summer, c2_summer = c_map[[type, blinds_summer]]
        c1_winter, c2_winter = c_map[[type, blinds_winter]]
      else
        # Shading type => c1/c2
        c_map = {
          HPXML::InteriorShadingTypeDarkCurtains => [0.98, 0.25],
          HPXML::InteriorShadingTypeMediumCurtains => [0.94, 0.37],
          HPXML::InteriorShadingTypeLightCurtains => [0.84, 0.42],
          HPXML::InteriorShadingTypeDarkShades => [0.98, 0.33],
          HPXML::InteriorShadingTypeMediumShades => [0.9, 0.38],
          HPXML::InteriorShadingTypeLightShades => [0.82, 0.42],
          HPXML::InteriorShadingTypeOther => [0.5, 0.0],
        }
        c1_summer, c2_summer = c_map[type]
        c1_winter, c2_winter = c_map[type]
      end

      int_sf_summer = c1_summer - (c2_summer * shgc)
      int_sf_winter = c1_winter - (c2_winter * shgc)

      # Apply fraction of window area covered
      int_sf_summer = apply_shading_coverage(int_sf_summer, coverage_summer)
      int_sf_winter = apply_shading_coverage(int_sf_winter, coverage_winter)
    else
      int_sf_summer = 0.70
      int_sf_winter = 0.85
    end

    return int_sf_summer.round(4), int_sf_winter.round(4)
  end

  # Gets the default summer/winter exterior shading factors for the window.
  #
  # @param window [HPXML::Window] The window of interest
  # @param hpxml_bldg [HPXML::Building] HPXML Building object representing an individual dwelling unit
  # @return [Array<Double, Double>] The exterior summer and winter shading factors
  def self.get_window_exterior_shading_factors(window, hpxml_bldg)
    return 1.0, 1.0 if window.exterior_shading_type == HPXML::ExteriorShadingTypeNone

    if [HPXML::ExteriorShadingTypeExternalOverhangs,
        HPXML::ExteriorShadingTypeAwnings].include?(window.exterior_shading_type) && window.overhangs_depth.to_f > 0
      # Explicitly modeling the overhangs, so don't double count the shading effect
      return nil, nil
    elsif [HPXML::ExteriorShadingTypeBuilding].include?(window.exterior_shading_type) && hpxml_bldg.neighbor_buildings.size > 0
      # Explicitly modeling neighboring building, so don't double count the shading effect
      return nil, nil
    end

    c_map = {
      HPXML::ExteriorShadingTypeExternalOverhangs => 0.0, # Assume fully opaque
      HPXML::ExteriorShadingTypeAwnings => 0.0, # Assume fully opaque
      HPXML::ExteriorShadingTypeBuilding => 0.0, # Assume fully opaque
      HPXML::ExteriorShadingTypeDeciduousTree => 0.0, # Assume fully opaque
      HPXML::ExteriorShadingTypeEvergreenTree => 0.0, # Assume fully opaque
      HPXML::ExteriorShadingTypeOther => 0.5, # Assume half opaque
      HPXML::ExteriorShadingTypeSolarFilm => 0.7, # Based on MulTEA engineering manual
      HPXML::ExteriorShadingTypeSolarScreens => 0.3, # Based on MulTEA engineering manual
    }

    ext_sf_summer = c_map[window.exterior_shading_type]
    ext_sf_winter = c_map[window.exterior_shading_type]

    # Apply fraction of window area covered
    ext_sf_summer = apply_shading_coverage(ext_sf_summer, window.exterior_shading_coverage_summer)
    ext_sf_winter = apply_shading_coverage(ext_sf_winter, window.exterior_shading_coverage_winter)

    return ext_sf_summer, ext_sf_winter
  end

  # Gets the default insect screen shading factors for the window.
  #
  # @param window [HPXML::Window] The window of interest
  # @return [Array<Double, Double>] The summer and winter shading factors
  def self.get_window_insect_screen_factors(window)
    # C1/C2 coefficients derived from ASHRAE 2021 Handbook of Fundamentals Chapter 15 Table 14
    # See spreadsheet in https://github.com/NREL/OpenStudio-HPXML/pull/1826 for derivation
    c_map = {
      HPXML::LocationExterior => [0.64, 0.0],
      HPXML::LocationInterior => [0.99, 0.1],
    }
    c1, c2 = c_map[window.insect_screen_location]

    is_sf_summer = c1 - (c2 * window.shgc)
    is_sf_winter = c1 - (c2 * window.shgc)

    # Apply fraction of window area covered
    is_sf_summer = apply_shading_coverage(is_sf_summer, window.insect_screen_coverage_summer)
    is_sf_winter = apply_shading_coverage(is_sf_winter, window.insect_screen_coverage_winter)

    return is_sf_summer.round(4), is_sf_winter.round(4)
  end

  # Incorporates a shading coverage adjustment on the shading factor.
  #
  # @param shading_factor [Double] The shading factor not taking window area coverage into account
  # @param shading_coverage [Double] The fraction of window area covered by the shade
  # @return [Double] The coverage-adjustment shading factor
  def self.apply_shading_coverage(shading_factor, shading_coverage)
    non_shading_factor = 1.0 # 1.0 (i.e., fully transparent) is the shading factor for the unshaded portion of the window
    return shading_coverage * shading_factor + (1 - shading_coverage) * non_shading_factor
  end

  # Gets the default latitude from the HPXML file, or as backup from the
  # zip code, or as backup from the weather file.
  #
  # @param latitude [Double] Latitude from the HPXML file (degrees)
  # @param weather [WeatherFile] Weather object containing EPW information
  # @param zipcode [String] Zipcode of interest
  # @return [Double] Default value for latitude (degrees)
  def self.get_latitude(latitude, weather, zipcode)
    return latitude unless latitude.nil?

    if not zipcode.nil?
      weather_data = lookup_weather_data_from_zipcode(zipcode, false)
      return Float(weather_data[:zipcode_latitude]) unless weather_data[:zipcode_latitude].nil?
    end

    return weather.header.Latitude
  end

  # Gets the default longitude from the HPXML file, or as backup from the
  # zip code, or as backup from the weather file.
  #
  # @param longitude [Double] Longitude from the HPXML file (degrees)
  # @param weather [WeatherFile] Weather object containing EPW information
  # @param zipcode [String] Zipcode of interest
  # @return [Double] Default value for longitude (degrees)
  def self.get_longitude(longitude, weather, zipcode)
    return longitude unless longitude.nil?

    if not zipcode.nil?
      weather_data = lookup_weather_data_from_zipcode(zipcode, false)
      return Float(weather_data[:zipcode_longitude]) unless weather_data[:zipcode_longitude].nil?
    end

    return weather.header.Longitude
  end

  # Gets the default elevation from the HPXML file, or as backup from the
  # weather file.
  #
  # @param weather [WeatherFile] Weather object containing EPW information
  # @return [Double] Default value for elevation (ft)
  def self.get_elevation(weather)
    # FUTURE: Add elevation to zipcode_weather_stations.csv and use here first.
    return weather.header.Elevation.round(1)
  end

  # Gets the default time zone from the HPXML file or, as backup, weather file.
  #
  # @param time_zone [Double] Time zone (UTC offset) from the HPXML file
  # @param weather [WeatherFile] Weather object containing EPW information
  # @param zipcode [String] Zipcode of interest
  # @return [Double] Default value for time zone (UTC offset)
  def self.get_time_zone(time_zone, weather, zipcode)
    return time_zone unless time_zone.nil?

    if not zipcode.nil?
      weather_data = lookup_weather_data_from_zipcode(zipcode, false)
      return Float(weather_data[:zipcode_utc_offset]) unless weather_data[:zipcode_utc_offset].nil?
    end

    return weather.header.TimeZone
  end

  # Gets the default state code from the HPXML file, or as backup from the
  # zip code, or as backup from the weather file.
  #
  # @param state_code [String] State code from the HPXML file
  # @param weather [WeatherFile] Weather object containing EPW information
  # @param zipcode [String] Zipcode of interest
  # @return [String] Uppercase state code
  def self.get_state_code(state_code, weather, zipcode)
    return state_code unless state_code.nil?

    if not zipcode.nil?
      weather_data = lookup_weather_data_from_zipcode(zipcode, false)
      return weather_data[:zipcode_state] unless weather_data[:zipcode_state].nil?
    end

    return weather.header.StateProvinceRegion.upcase
  end

  # Gets the default city from the HPXML file, or as backup from the
  # zip code, or as backup from the weather file.
  #
  # @param city [String] city from the HPXML file
  # @param weather [WeatherFile] Weather object containing EPW information
  # @param zipcode [String] Zipcode of interest
  # @return [String] City
  def self.get_city(city, weather, zipcode)
    return city unless city.nil?

    if not zipcode.nil?
      weather_data = lookup_weather_data_from_zipcode(zipcode, false)
      return weather_data[:zipcode_city] unless weather_data[:zipcode_city].nil?
    end

    return weather.header.City
  end

  # Gets the default weekday/weekend schedule fractions and monthly multipliers for each end use.
  #
  # @return [Hash] { schedule_name => { element => values, ... }, ... }
  def self.get_schedules_csv_data()
    default_schedules_csv = File.join(File.dirname(__FILE__), 'data', 'default_schedules.csv')
    if not File.exist?(default_schedules_csv)
      fail 'Could not find default_schedules.csv'
    end

    require 'csv'
    default_schedules_csv_data = {}
    CSV.foreach(default_schedules_csv, headers: true) do |row|
      schedule_name = row['Schedule Name']
      element = row['Element']
      values = row['Values']

      default_schedules_csv_data[schedule_name] = {} if !default_schedules_csv_data.keys.include?(schedule_name)
      default_schedules_csv_data[schedule_name][element] = values
    end

    return default_schedules_csv_data
  end

  # Reads the data (or retrieves the cached data) from zipcode_weather_stations.csv.
  # Uses a global variable so the data is only read once.
  #
  # @return [Array<Array>] Array of arrays of data
  def self.get_weather_station_csv_data
    zipcode_csv_filepath = File.join(File.dirname(__FILE__), 'data', 'zipcode_weather_stations.csv')

    if $weather_lookup_cache[:csv_data].nil?
      # Note: We don't use the CSV library here because it's slow for large files
      $weather_lookup_cache[:csv_data] = File.readlines(zipcode_csv_filepath).map { |r| r.strip.split(',') }
    end

    return $weather_lookup_cache[:csv_data]
  end

  # Gets the default TMY3 EPW weather station for the specified zipcode. If the exact
  # zipcode is not found, we find the closest zipcode that shares the first 3 digits.
  #
  # @param zipcode [String] Zipcode of interest
  # @param raise_error [Boolean] True to raise an error if the zip code is not found
  # @return [Hash] Mapping with keys for every column name in zipcode_weather_stations.csv
  def self.lookup_weather_data_from_zipcode(zipcode, raise_error = true)
    if not $weather_lookup_cache["zipcode_#{zipcode}"].nil?
      # Use cache
      return $weather_lookup_cache["zipcode_#{zipcode}"]
    end

    begin
      zipcode3 = zipcode[0, 3]
      zipcode_int = Integer(Float(zipcode[0, 5])) # Convert to 5-digit integer
    rescue
      fail "Unexpected zip code: #{zipcode}."
    end

    zip_csv_data = get_weather_station_csv_data()

    weather_station = {}
    zip_distance = 99999 # init
    col_names = nil
    zip_csv_data.each_with_index do |row, i|
      if i == 0 # header
        col_names = row.map { |x| x.to_sym }
        next
      end
      next if row.nil? || row.empty?
      next unless row[0].start_with?(zipcode3) # Only allow match if first 3 digits are the same

      if row[0].size != 5
        fail "Zip code '#{row[0]}' in zipcode_weather_stations.csv does not have 5 digits."
      end

      distance = (Integer(Float(row[0])) - zipcode_int).abs() # Find closest zip code
      if distance < zip_distance
        zip_distance = distance
        weather_station = {}
        col_names.each_with_index do |col_name, j|
          weather_station[col_name] = row[j]
        end
      end
      next unless distance == 0

      $weather_lookup_cache["zipcode_#{zipcode}"] = weather_station
      return weather_station # Exact match
    end

    if weather_station.empty?
      if raise_error
        fail "Zip code '#{zipcode}' could not be found in zipcode_weather_stations.csv"
      else
        return weather_station
      end
    end

    $weather_lookup_cache["zipcode_#{zipcode}"] = weather_station
    return weather_station
  end

  # Gets the default TMY3 EPW weather station for the specified WMO.
  #
  # @param wmo [String] Weather station World Meteorological Organization (WMO) number
  # @return [Hash or nil] Mapping with keys for every column name in zipcode_weather_stations.csv if WMO is found, otherwise nil
  def self.lookup_weather_data_from_wmo(wmo)
    if not $weather_lookup_cache["wmo_#{wmo}"].nil?
      # Use cache
      return $weather_lookup_cache["wmo_#{wmo}"]
    end

    zip_csv_data = get_weather_station_csv_data()

    weather_station = {}
    col_names = nil
    wmo_idx = nil
    zip_csv_data.each_with_index do |row, i|
      if i == 0 # header
        col_names = row.map { |x| x.to_sym }
        wmo_idx = col_names.index(:station_wmo)
        next
      end
      next if row.nil? || row.empty?

      next unless row[wmo_idx] == wmo

      col_names.each_with_index do |col_name, j|
        weather_station[col_name] = row[j]
      end
      break
    end

    $weather_lookup_cache["wmo_#{wmo}"] = weather_station
    return weather_station
  end

  # Gets the default number of bathrooms in the dwelling unit.
  #
  # @param nbeds [Integer] Number of bedrooms in the dwelling unit
  # @return [Double] Number of bathrooms
  def self.get_num_bathrooms(nbeds)
    nbaths = nbeds / 2.0 + 0.5 # From BA HSP
    return nbaths
  end

  # Gets the default properties for cooking ranges/ovens.
  #
  # @return [Hash] Map of property type => value
  def self.get_range_oven_values()
    return { is_induction: false,
             is_convection: false }
  end

  # Gets the default properties for dishwashers.
  #
  # @param eri_version [String] Version of the ANSI/RESNET/ICC 301 Standard to use for equations/assumptions
  # @return [Hash] Map of property type => value
  def self.get_dishwasher_values(eri_version)
    if Constants::ERIVersions.index(eri_version) >= Constants::ERIVersions.index('2019A')
      return { rated_annual_kwh: 467.0, # kWh/yr
               label_electric_rate: 0.12, # $/kWh
               label_gas_rate: 1.09, # $/therm
               label_annual_gas_cost: 33.12, # $
               label_usage: 4.0, # cyc/week
               place_setting_capacity: 12.0 }
    else
      return { rated_annual_kwh: 467.0, # kWh/yr
               label_electric_rate: 999, # unused
               label_gas_rate: 999, # unused
               label_annual_gas_cost: 999, # unused
               label_usage: 999, # unused
               place_setting_capacity: 12.0 }
    end
  end

  # Gets the default properties for refrigerators.
  #
  # @param nbeds [Integer] Number of bedrooms in the dwelling unit
  # @return [Hash] Map of property type => value
  def self.get_refrigerator_values(nbeds)
    return { rated_annual_kwh: 637.0 + 18.0 * nbeds } # kWh/yr
  end

  # Gets the default properties for extra refrigerators.
  #
  # @return [Hash] Map of property type => value
  def self.get_extra_refrigerator_values()
    return { rated_annual_kwh: 243.6 } # kWh/yr
  end

  # Gets the default properties for freezers.
  #
  # @return [Hash] Map of property type => value
  def self.get_freezer_values()
    return { rated_annual_kwh: 319.8 } # kWh/yr
  end

  # Gets the default properties for clothes dryers.
  #
  # @param eri_version [String] Version of the ANSI/RESNET/ICC 301 Standard to use for equations/assumptions
  # @param fuel_type [String] HPXML fuel type (HPXML::FuelTypeXXX)
  # @return [Hash] Map of property type => value
  def self.get_clothes_dryer_values(eri_version, fuel_type)
    if Constants::ERIVersions.index(eri_version) >= Constants::ERIVersions.index('2019A')
      return { combined_energy_factor: 3.01 }
    else
      if fuel_type == HPXML::FuelTypeElectricity
        return { combined_energy_factor: 2.62,
                 control_type: HPXML::ClothesDryerControlTypeTimer }
      else
        return { combined_energy_factor: 2.32,
                 control_type: HPXML::ClothesDryerControlTypeTimer }
      end
    end
  end

  # Gets the default properties for clothes washers.
  #
  # @param eri_version [String] Version of the ANSI/RESNET/ICC 301 Standard to use for equations/assumptions
  # @return [Hash] Map of property type => value
  def self.get_clothes_washer_values(eri_version)
    if Constants::ERIVersions.index(eri_version) >= Constants::ERIVersions.index('2019A')
      return { integrated_modified_energy_factor: 1.0, # ft3/(kWh/cyc)
               rated_annual_kwh: 400.0, # kWh/yr
               label_electric_rate: 0.12, # $/kWh
               label_gas_rate: 1.09, # $/therm
               label_annual_gas_cost: 27.0, # $
               capacity: 3.0, # ft^3
               label_usage: 6.0 } # cyc/week
    else
      return { integrated_modified_energy_factor: 0.331, # ft3/(kWh/cyc)
               rated_annual_kwh: 704.0, # kWh/yr
               label_electric_rate: 0.08, # $/kWh
               label_gas_rate: 0.58, # $/therm
               label_annual_gas_cost: 23.0, # $
               capacity: 2.874, # ft^3
               label_usage: 999 } # unused
    end
  end

  # Gets the default piping length for a standard hot water distribution system.
  #
  # The length of hot water piping from the hot water heater to the farthest
  # hot water fixture, measured longitudinally from plans, assuming the hot water piping does
  # not run diagonally, plus 10 feet of piping for each floor level, plus 5 feet of piping for
  # unconditioned basements (if any).
  #
  # Source: ANSI/RESNET/ICC 301-2022
  #
  # @param has_uncond_bsmnt [Boolean] Whether the dwelling unit has an unconditioned basement
  # @param has_cond_bsmnt [Boolean] Whether the dwelling unit has a conditioned basement
  # @param cfa [Double] Conditioned floor area in the dwelling unit (ft2)
  # @param ncfl [Double] Total number of conditioned floors in the dwelling unit
  # @return [Double] Piping length (ft)
  def self.get_std_pipe_length(has_uncond_bsmnt, has_cond_bsmnt, cfa, ncfl)
    bsmnt = 0
    if has_uncond_bsmnt && (not has_cond_bsmnt)
      bsmnt = 1
    end

    return (2.0 * (cfa / ncfl)**0.5 + 10.0 * ncfl + 5.0 * bsmnt).round(2) # PipeL in ANSI/RESNET/ICC 301
  end

  # Gets the default loop piping length for a recirculation hot water distribution system.
  #
  # The recirculation loop length including both supply and return sides,
  # measured longitudinally from plans, assuming the hot water piping does not run diagonally,
  # plus 20 feet of piping for each floor level greater than one plus 10 feet of piping for
  # unconditioned basements.
  #
  # Source: ANSI/RESNET/ICC 301-2022
  #
  # @param has_uncond_bsmnt [Boolean] Whether the dwelling unit has an unconditioned basement
  # @param has_cond_bsmnt [Boolean] Whether the dwelling unit has a conditioned basement
  # @param cfa [Double] Conditioned floor area in the dwelling unit (ft2)
  # @param ncfl [Double] Total number of conditioned floors in the dwelling unit
  # @return [Double] Piping length (ft)
  def self.get_recirc_loop_length(has_uncond_bsmnt, has_cond_bsmnt, cfa, ncfl)
    std_pipe_length = get_std_pipe_length(has_uncond_bsmnt, has_cond_bsmnt, cfa, ncfl)
    return (2.0 * std_pipe_length - 20.0).round(2) # refLoopL in ANSI/RESNET/ICC 301
  end

  # Gets the default branch piping length for a recirculation hot water distribution system.
  #
  # The length of the branch hot water piping from the recirculation loop
  # to the farthest hot water fixture from the recirculation loop, measured longitudinally
  # from plans, assuming the branch hot water piping does not run diagonally.
  #
  # Source: ANSI/RESNET/ICC 301-2022
  #
  # @return [Double] Piping length (ft)
  def self.get_recirc_branch_length()
    return 10.0 # See pRatio in ANSI/RESNET/ICC 301
  end

  # Gets the default pump power for a recirculation system.
  #
  # @return [Double] Pump power (W)
  def self.get_recirc_pump_power()
    return 50.0 # See pumpW in ANSI/RESNET/ICC 301
  end

  # Gets the default pump power for a shared recirculation system.
  #
  # @return [Double] Pump power (W)
  def self.get_shared_recirc_pump_power()
    # From ANSI/RESNET/ICC 301-2022 Eq. 4.2-43b
    pump_horsepower = 0.25
    motor_efficiency = 0.85
    pump_kw = pump_horsepower * 0.746 / motor_efficiency
    return UnitConversions.convert(pump_kw, 'kW', 'W')
  end

  # Gets the default location for a freezer or extra refrigerator.
  #
  # @param hpxml_bldg [HPXML::Building] HPXML Building object representing an individual dwelling unit
  # @return [String] Appliance location (HPXML::LocationXXX)
  def self.get_freezer_or_extra_fridge_location(hpxml_bldg)
    extra_refrigerator_location_hierarchy = [HPXML::LocationGarage,
                                             HPXML::LocationBasementUnconditioned,
                                             HPXML::LocationBasementConditioned,
                                             HPXML::LocationConditionedSpace]

    extra_refrigerator_location = nil
    extra_refrigerator_location_hierarchy.each do |location|
      if hpxml_bldg.has_location(location)
        extra_refrigerator_location = location
        break
      end
    end

    return extra_refrigerator_location
  end

  # Gets the default fraction of window area that is associated with operable windows.
  #
  # If a HPXML Window represents a single window, the value should be 0 or 1. If a HPXML
  # Window represents multiple windows, the value is calculated as the total window area
  # for any operable windows divided by the total window area.
  #
  # Source: ANSI/RESNET/ICC 301-2025
  #
  # @return [Double] Operable fraction (frac)
  def self.get_fraction_of_windows_operable()
    return 0.67 # 67%
  end

  # Gets the default specific leakage area (SLA) for a vented attic.
  # SLA is the effective leakage area (ELA) divided by the floor area.
  #
  # @return [Double] Specific leakage area (frac)
  def self.get_vented_attic_sla()
    return (1.0 / 300.0).round(6) # ANSI/RESNET/ICC 301, Table 4.2.2(1) - Attics
  end

  # Gets the default specific leakage area (SLA) for a vented crawlspace.
  # SLA is the effective leakage area (ELA) divided by the floor area.
  #
  # @return [Double] Specific leakage area (frac)
  def self.get_vented_crawl_sla()
    return (1.0 / 150.0).round(6) # ANSI/RESNET/ICC 301, Table 4.2.2(1) - Crawlspaces
  end

  # Gets the default whole-home mechanical ventilation fan flow rate required to
  # meet ASHRAE 62.2 for the given HPXML VentilationFan.
  #
  # The required fan flow rate, combined with an infiltration credit, will equal
  # the ASHRAE 62.2 total air exchange rate requirement.
  #
  # @param hpxml_bldg [HPXML::Building] HPXML Building object representing an individual dwelling unit
  # @param vent_fan [HPXML::VentilationFan] The HPXML ventilation fan of interest
  # @param weather [WeatherFile] Weather object containing EPW information
  # @param eri_version [String] Version of the ANSI/RESNET/ICC 301 Standard to use for equations/assumptions
  # @return [Double] Fan flow rate (cfm)
  def self.get_mech_vent_flow_rate_for_vent_fan(hpxml_bldg, vent_fan, weather, eri_version)
    # Calculates Qfan cfm requirement per ASHRAE 62.2 / ANSI/RESNET/ICC 301
    cfa = hpxml_bldg.building_construction.conditioned_floor_area
    nbeds = hpxml_bldg.building_construction.number_of_bedrooms
    infil_values = Airflow.get_values_from_air_infiltration_measurements(hpxml_bldg, weather)
    unit_type = hpxml_bldg.building_construction.residential_facility_type

    nl = Airflow.get_infiltration_NL_from_SLA(infil_values[:sla], infil_values[:height])
    q_inf = Airflow.get_mech_vent_qinf_cfm(nl, weather, cfa)
    q_tot = Airflow.get_mech_vent_qtot_cfm(nbeds, cfa)
    if vent_fan.is_balanced
      is_balanced, frac_imbal = true, 0.0
    else
      is_balanced, frac_imbal = false, 1.0
    end
    q_fan = Airflow.get_mech_vent_qfan_cfm(q_tot, q_inf, is_balanced, frac_imbal, infil_values[:a_ext], unit_type, eri_version, vent_fan.hours_in_operation)
    return q_fan
  end

  # Gets the default whole-home mechanical ventilation fan efficiency.
  #
  # Source: ANSI/RESNET/ICC 301
  #
  # @param vent_fan [HPXML::VentilationFan] The HPXML ventilation fan of interest
  # @return [Double] Fan efficiency (W/cfm)
  def self.get_mech_vent_fan_efficiency(vent_fan)
    if vent_fan.is_shared_system
      return 1.00 # Table 4.2.2(1) Note (n)
    end

    case vent_fan.fan_type
    when HPXML::MechVentTypeSupply, HPXML::MechVentTypeExhaust
      return 0.35
    when HPXML::MechVentTypeBalanced
      return 0.70
    when HPXML::MechVentTypeERV, HPXML::MechVentTypeHRV
      return 1.00
    else
      fail "Unexpected fan_type: '#{vent_fan.fan_type}'."
    end
  end

  # Gets the default infiltration height/volume. Infiltration height is the vertical distance between lowest
  # and highest above-grade points within the pressure boundary. Infiltration volume is the above-grade conditioned
  # volume plus the volume of any spaces within the infiltration volume.
  #
  # @param hpxml_bldg [HPXML::Building] HPXML Building object representing an individual dwelling unit
  # @param unit_num [Integer] Dwelling unit number
  # @return [Double, Double] Default infiltration height (ft) and volume (ft3)
  def self.get_infiltration_height_and_volume(hpxml_bldg, unit_num)
    # Make sure AverageCeilingHeight & WithinInfiltrationVolume properties have been set
    apply_building_construction(nil, hpxml_bldg)
    apply_attics(hpxml_bldg, unit_num)
    apply_foundations(hpxml_bldg, unit_num)

    # Get base infiltration height, excluding foundations and attics
    avg_ceiling_height = hpxml_bldg.building_construction.average_ceiling_height
    ncfl = hpxml_bldg.building_construction.number_of_conditioned_floors
    ncfl_ag = hpxml_bldg.building_construction.number_of_conditioned_floors_above_grade
    cond_volume = hpxml_bldg.building_construction.conditioned_building_volume
    base_infil_height = avg_ceiling_height * ncfl_ag
    if ncfl_ag > 1
      # Add assumed rim joists between stories
      base_infil_height += (ncfl_ag - 1) * UnitConversions.convert(6, 'in', 'ft') # 2x6 (5.5") rim joist + 0.5" subfloor
    end

    # Get base infiltration volume, excluding foundations and attics
    base_infil_volume = cond_volume
    hpxml_bldg.foundations.each do |foundation|
      next unless HPXML::conditioned_below_grade_locations.include? foundation.to_location

      base_infil_volume -= Geometry.calculate_zone_volume(hpxml_bldg, foundation.to_location)
    end

    # For attics within infiltration volume:
    # 1. Determine max attic height
    # 2. Determine total attic volume
    attic_height = 0.0
    attic_volume = 0.0
    hpxml_bldg.attics.each do |attic|
      next unless attic.within_infiltration_volume

      this_height = Geometry.calculate_zone_height(hpxml_bldg, attic.to_location)
      attic_height = [attic_height, this_height].max

      attic_volume += Geometry.calculate_zone_volume(hpxml_bldg, attic.to_location)
    end

    # For foundations within infiltration volume:
    # 1. Determine max *above-grade* foundation height
    # 2. Determine total foundation volume
    foundation_height = 0.0
    foundation_volume = 0.0
    hpxml_bldg.foundations.each do |foundation|
      next unless foundation.within_infiltration_volume

      this_height = Geometry.calculate_zone_height(hpxml_bldg, foundation.to_location, above_grade: true)

      # Add assumed rim joist height
      this_height += UnitConversions.convert(9, 'in', 'ft') # 2x8 (7.5") rim joist + 1.5" sill plate per ASHRAE 140

      foundation_height = [foundation_height, this_height].max
      foundation_volume += Geometry.calculate_zone_volume(hpxml_bldg, foundation.to_location)
    end
    if hpxml_bldg.has_location(HPXML::LocationBasementConditioned) && (ncfl == ncfl_ag)
      # Walkout basement, basement height already included in the base infiltration height
      foundation_height = 0.0
    end

    infil_height = base_infil_height + attic_height + foundation_height
    infil_volume = base_infil_volume + attic_volume + foundation_volume

    return infil_height, infil_volume
  end

  # Gets the total and exterior compartmentalization boundary area. Used to convert between total infiltration
  # and exterior infiltration for SFA/MF dwelling units.
  #
  # Source: ANSI/RESNET/ICC 301
  #
  # @param hpxml_bldg [HPXML::Building] HPXML Building object representing an individual dwelling unit
  # @param unit_num [Integer] Dwelling unit number
  # @return [Array<Double, Double>] Total and exterior compartmentalization areas (ft2)
  def self.get_compartmentalization_boundary_areas(hpxml_bldg, unit_num)
    # Make sure WithinInfiltrationVolume properties have been set
    apply_attics(hpxml_bldg, unit_num)
    apply_foundations(hpxml_bldg, unit_num)

    total_area = 0.0 # Total surface area that bounds the Infiltration Volume
    exterior_area = 0.0 # Same as above excluding surfaces attached to garage, other housing units, or other multifamily spaces

    # Determine which locations are within infiltration volume
    locations_within_infil_volume = [HPXML::LocationConditionedSpace]
    hpxml_bldg.attics.each do |attic|
      next unless attic.within_infiltration_volume

      locations_within_infil_volume << attic.to_location
    end
    hpxml_bldg.foundations.each do |foundation|
      next unless foundation.within_infiltration_volume

      locations_within_infil_volume << foundation.to_location
    end

    # Get surfaces bounding infiltration volume
    locations_within_infil_volume.each do |location|
      (hpxml_bldg.roofs + hpxml_bldg.rim_joists + hpxml_bldg.walls + hpxml_bldg.foundation_walls + hpxml_bldg.floors + hpxml_bldg.slabs).each do |surface|
        is_adiabatic_surface = (surface.interior_adjacent_to == surface.exterior_adjacent_to)
        next unless [surface.interior_adjacent_to,
                     surface.exterior_adjacent_to].include? location

        if not is_adiabatic_surface
          # Exclude surfaces between two different locations that are both within infiltration volume
          next if locations_within_infil_volume.include?(surface.interior_adjacent_to) && locations_within_infil_volume.include?(surface.exterior_adjacent_to)
        end

        # Update Compartmentalization Boundary areas
        total_area += surface.area
        next unless (not [HPXML::LocationGarage,
                          HPXML::LocationOtherHousingUnit,
                          HPXML::LocationOtherHeatedSpace,
                          HPXML::LocationOtherMultifamilyBufferSpace,
                          HPXML::LocationOtherNonFreezingSpace].include? surface.exterior_adjacent_to) &&
                    (not is_adiabatic_surface)

        exterior_area += surface.area
      end
    end

    return total_area, exterior_area
  end

  # Gets the default infiltration ACH50 based on the provided leakiness description.
  #
  # Uses a regression developed by LBNL using ResDB data (https://resdb.lbl.gov) that takes into
  # account IECC zone, # cfa, year built, foundation type, duct location, etc. The leakiness
  # description is then used to further adjust the default (average) infiltration rate.
  #
  # @param cfa [Double] Conditioned floor area in the dwelling unit (ft2)
  # @param ncfl_ag [Double] Number of conditioned floors above grade
  # @param year_built [Integer] Year the dwelling unit is built
  # @param avg_ceiling_height [Double] Average floor to ceiling height within conditioned space (ft)
  # @param infil_volume [Double] Volume of space most impacted by the blower door test (ft3)
  # @param iecc_cz [String] IECC climate zone
  # @param fnd_type_fracs [Hash] Map of foundation type => area fraction
  # @param duct_loc_fracs [Hash] Map of duct location => area fraction
  # @param leakiness_description [String] Leakiness description to qualitatively describe the dwelling unit infiltration
  # @param air_sealed [Boolean] True if the dwelling unit was professionally air sealed (intended to be used by Home Energy Score)
  # @return [Double] Calculated ACH50 value
  def self.get_infiltration_ach50(cfa, ncfl_ag, year_built, avg_ceiling_height, infil_volume, iecc_cz,
                                  fnd_type_fracs, duct_loc_fracs, leakiness_description = nil, is_sealed = false)
    # Constants
    c_floor_area = -0.002078
    c_height = 0.06375
    # Multiplier summarized from Manual J 5A & 5B tables, average of all (values at certain leakiness description / average leakiness)
    leakage_multiplier_map = { HPXML::LeakinessVeryTight => 0.355,
                               HPXML::LeakinessTight => 0.686,
                               HPXML::LeakinessAverage => 1.0,
                               HPXML::LeakinessLeaky => 1.549,
                               HPXML::LeakinessVeryLeaky => 2.085 }
    leakage_multiplier = leakiness_description.nil? ? 1.0 : leakage_multiplier_map[leakiness_description]
    c_sealed = is_sealed ? -0.288 : 0.0

    # Vintage
    c_vintage = nil
    if year_built < 1960
      c_vintage = -0.2498
    elsif year_built <= 1969
      c_vintage = -0.4327
    elsif year_built <= 1979
      c_vintage = -0.4521
    elsif year_built <= 1989
      c_vintage = -0.6536
    elsif year_built <= 1999
      c_vintage = -0.9152
    elsif year_built >= 2000
      c_vintage = -1.058
    else
      fail "Unexpected vintage: #{year_built}"
    end

    # Climate zone
    c_iecc = nil
    case iecc_cz
    when '1A', '2A'
      c_iecc = 0.4727
    when '3A'
      c_iecc = 0.2529
    when '4A'
      c_iecc = 0.3261
    when '5A'
      c_iecc = 0.1118
    when '6A', '7'
      c_iecc = 0.0
    when '2B', '3B'
      c_iecc = -0.03755
    when '4B', '5B'
      c_iecc = -0.008774
    when '6B'
      c_iecc = 0.01944
    when '3C'
      c_iecc = 0.04827
    when '4C'
      c_iecc = 0.2584
    when '8'
      c_iecc = -0.5119
    else
      fail "Unexpected IECC climate zone: #{c_iecc}"
    end

    # Foundation type (weight by area)
    c_foundation = 0.0
    fnd_type_fracs.each do |foundation_type, area_fraction|
      case foundation_type
      when HPXML::FoundationTypeSlab, HPXML::FoundationTypeAboveApartment
        c_foundation -= 0.036992 * area_fraction
      when HPXML::FoundationTypeBasementConditioned, HPXML::FoundationTypeCrawlspaceUnvented, HPXML::FoundationTypeCrawlspaceConditioned
        c_foundation += 0.108713 * area_fraction
      when HPXML::FoundationTypeBasementUnconditioned, HPXML::FoundationTypeCrawlspaceVented, HPXML::FoundationTypeBellyAndWing, HPXML::FoundationTypeAmbient
        c_foundation += 0.180352 * area_fraction
      else
        fail "Unexpected foundation type: #{foundation_type}"
      end
    end

    c_duct = 0.0
    duct_loc_fracs.each do |duct_location, area_fraction|
      if (HPXML::conditioned_locations + HPXML::multifamily_common_space_locations + [HPXML::LocationUnderSlab, HPXML::LocationExteriorWall, HPXML::LocationOutside, HPXML::LocationRoofDeck, HPXML::LocationManufacturedHomeBelly]).include? duct_location
        c_duct -= 0.12381 * area_fraction
      elsif [HPXML::LocationAtticUnvented, HPXML::LocationBasementUnconditioned, HPXML::LocationGarage, HPXML::LocationCrawlspaceUnvented].include? duct_location
        c_duct += 0.07126 * area_fraction
      elsif HPXML::vented_locations.include? duct_location
        c_duct += 0.18072 * area_fraction
      else
        fail "Unexpected duct location: #{duct_location}"
      end
    end

    floor_area_m2 = UnitConversions.convert(cfa, 'ft^2', 'm^2')
    height_m = UnitConversions.convert(ncfl_ag * avg_ceiling_height, 'ft', 'm') + 0.5

    # Normalized leakage
    nl = Math.exp(floor_area_m2 * c_floor_area + height_m * c_height +
                  c_sealed + c_vintage + c_iecc + c_foundation + c_duct) * leakage_multiplier

    # Specific Leakage Area
    sla = nl / (1000.0 * ncfl_ag**0.3)

    # ACH50
    infil_avg_ceil_height = infil_volume / cfa
    ach50 = Airflow.get_infiltration_ACH50_from_SLA(sla, infil_avg_ceil_height)

    return ach50
  end

  # Gets the default effective R-value for an air distribution duct.
  #
  # The duct effective R-value is used in the actual duct heat transfer calculation. It includes all
  # effects (i.e., interior/exterior air films, adjustments for presence of round ducts, and adjustments
  # when buried in loose-fill attic insulation)
  #
  # @param r_nominal [Double] Duct nominal insulation R-value (hr-ft2-F/Btu)
  # @param side [String] Whether the duct is on the supply or return side (HPXML::DuctTypeXXX)
  # @param buried_level [String] How deeply the duct is buried in loose-fill insulation (HPXML::DuctBuriedInsulationXXX)
  # @param f_rect [Double] The fraction of duct length that is rectangular (not round)
  # @return [Double] Duct effective R-value (hr-ft2-F/Btu)
  def self.get_duct_effective_r_value(r_nominal, side, buried_level, f_rect)
    # This methodology has been proposed by NREL for ANSI/RESNET/ICC 301-2025.
    if buried_level == HPXML::DuctBuriedInsulationNone
      if r_nominal <= 0
        # Uninsulated ducts are set to R-1.7 based on ASHRAE HOF and the above paper.
        return 1.7
      else
        # Insulated duct equations based on "True R-Values of Round Residential Ductwork"
        # by Palmiter & Kruse 2006.
        if side == HPXML::DuctTypeSupply
          d_round = 6.0 # in, assumed average diameter
        elsif side == HPXML::DuctTypeReturn
          d_round = 14.0 # in, assumed average diameter
        end
        f_round = 1.0 - f_rect # Fraction of duct length for round ducts (not rectangular)
        r_ext = 0.667 # Exterior film R-value
        r_int_rect = 0.333 # Interior film R-value for rectangular ducts
        r_int_round = 0.3429 * (d_round**0.1974) # Interior film R-value for round ducts
        k_ins = 2.8 # Thermal resistivity of duct insulation (R-value per inch, assumed fiberglass)
        t = r_nominal / k_ins # Duct insulation thickness
        r_actual = r_nominal / t * (d_round / 2.0) * Math::log(1.0 + (2.0 * t) / d_round) # Actual R-value for round duct
        r_rect = r_int_rect + r_nominal + r_ext # Total R-value for rectangular ducts, including air films
        r_round = r_int_round + r_actual + r_ext * (d_round / (d_round + 2 * t)) # Total R-value for round ducts, including air films
        r_effective = 1.0 / (f_rect / r_rect + f_round / r_round) # Combined effective R-value
        return r_effective.round(2)
      end
    else
      if side == HPXML::DuctTypeSupply
        # Equations derived from Table 13 in https://www.nrel.gov/docs/fy13osti/55876.pdf
        # assuming 6-in supply diameter
        case buried_level
        when HPXML::DuctBuriedInsulationPartial
          return (4.28 + 0.65 * r_nominal).round(2)
        when HPXML::DuctBuriedInsulationFull
          return (6.22 + 0.89 * r_nominal).round(2)
        when HPXML::DuctBuriedInsulationDeep
          return (13.41 + 0.63 * r_nominal).round(2)
        end
      elsif side == HPXML::DuctTypeReturn
        # Equations derived from Table 13 in https://www.nrel.gov/docs/fy13osti/55876.pdf
        # assuming 14-in return diameter
        case buried_level
        when HPXML::DuctBuriedInsulationPartial
          return (4.62 + 1.31 * r_nominal).round(2)
        when HPXML::DuctBuriedInsulationFull
          return (8.91 + 1.29 * r_nominal).round(2)
        when HPXML::DuctBuriedInsulationDeep
          return (18.64 + 1.0 * r_nominal).round(2)
        end
      end
    end
  end

  # Gets the default location for a water heater based on the IECC climate zone (if available).
  #
  # @param hpxml_bldg [HPXML::Building] HPXML Building object representing an individual dwelling unit
  # @param iecc_zone [String] IECC climate zone
  # @return [String] Water heater location (HPXML::LocationXXX)
  def self.get_water_heater_location(hpxml_bldg, iecc_zone = nil)
    # ANSI/RESNET/ICC 301-2022C
    case iecc_zone
    when '1A', '1B', '1C', '2A', '2B', '2C', '3A', '3B', '3C'
      location_hierarchy = [HPXML::LocationGarage,
                            HPXML::LocationConditionedSpace]
    when '4A', '4B', '4C', '5A', '5B', '5C', '6A', '6B', '6C', '7', '8'
      location_hierarchy = [HPXML::LocationBasementUnconditioned,
                            HPXML::LocationBasementConditioned,
                            HPXML::LocationConditionedSpace]
    else
      if not iecc_zone.nil?
        fail "Unexpected IECC zone: #{iecc_zone}."
      end

      location_hierarchy = [HPXML::LocationBasementConditioned,
                            HPXML::LocationBasementUnconditioned,
                            HPXML::LocationConditionedSpace]
    end
    location_hierarchy.each do |location|
      if hpxml_bldg.has_location(location)
        return location
      end
    end
  end

  # Gets the default setpoint temperature for a water heater.
  #
  # @param eri_version [String] Version of the ANSI/RESNET/ICC 301 Standard to use for equations/assumptions
  # @return [Double] Water heater setpoint temperature (F)
  def self.get_water_heater_temperature(eri_version)
    if Constants::ERIVersions.index(eri_version) >= Constants::ERIVersions.index('2014A')
      # 2014 w/ Addendum A or newer
      return 125.0
    else
      return 120.0
    end
  end

  # Gets the default performance adjustment for a tankless water heater. Multiplier on efficiency
  # to account for cycling.
  #
  # @param water_heating_system [HPXML::WaterHeatingSystem] The HPXML water heating system of interest
  # @return [Double] Water heater performance adjustment (frac)
  def self.get_water_heater_performance_adjustment(water_heating_system)
    return unless water_heating_system.water_heater_type == HPXML::WaterHeaterTypeTankless
    if not water_heating_system.energy_factor.nil?
      return 0.92 # Applies to EF, ANSI/RESNET/ICC 301-2022
    elsif not water_heating_system.uniform_energy_factor.nil?
      return 0.94 # Applies to UEF, ANSI/RESNET/ICC 301-2022
    end
  end

  # Gets the default heating capacity for the water heater based on fuel type and number of bedrooms
  # and bathrooms in the home.
  #
  # @param fuel [String] Water heater fuel type (HPXML::FuelTypeXXX)
  # @param nbeds [Integer] Number of bedrooms in the dwelling unit
  # @param num_water_heaters [Integer] Number of water heaters serving the dwelling unit
  # @param nbaths [Integer] Number of bathrooms in the dwelling unit
  # @return [Double] Water heater heating capacity (Btu/hr)
  def self.get_water_heater_heating_capacity(fuel, nbeds, num_water_heaters, nbaths = nil)
    if nbaths.nil?
      nbaths = Defaults.get_num_bathrooms(nbeds)
    end

    # Adjust the heating capacity if there are multiple water heaters in the home
    nbaths /= num_water_heaters.to_f

    if fuel == HPXML::FuelTypeElectricity # Electric tank WHs
      # Source: Table 8. Benchmark DHW Storage and Burner Capacity in 2014 BA HSP
      if nbeds <= 1
        cap_kw = 2.5
      elsif nbeds <= 2
        cap_kw = (nbaths <= 1.5 ? 3.5 : 4.5)
      elsif nbeds <= 3
        cap_kw = (nbaths <= 1.5 ? 4.5 : 5.5)
      else
        cap_kw = 5.5
      end
      cap_btuh = UnitConversions.convert(cap_kw, 'kW', 'Btu/hr')

    else # Non-electric tank WHs
      # Source: Table 8. Benchmark DHW Storage and Burner Capacity in 2014 BA HSP
      if nbeds <= 3
        cap_kbtuh = 36.0
      elsif nbeds <= 4
        cap_kbtuh = 38.0
      elsif nbeds <= 5
        cap_kbtuh = 48.0
      else
        cap_kbtuh = 50.0
      end
      cap_btuh = UnitConversions.convert(cap_kbtuh, 'kBtu/hr', 'Btu/hr')

    end

    return cap_btuh.round
  end

  # Gets the default tank volume for a storage water heater based on fuel type and number of bedrooms
  # and bathrooms in the home.
  #
  # @param fuel [String] Water heater fuel type (HPXML::FuelTypeXXX)
  # @param is_hpwh [Boolean] True if a heat pump water heater
  # @param nbeds [Integer] Number of bedrooms in the dwelling unit
  # @param nbaths [Integer] Number of bathrooms in the dwelling unit
  # @param n_occ [Double] Number of occupants in the dwelling unit
  # @return [Double] Water heater tank volume (gal)
  def self.get_water_heater_tank_volume(fuel, is_hpwh, nbeds, nbaths, n_occ)
    # FUTURE: Take into account usage multipliers
    # FUTURE: Incorporate number of occupants for conventional elec/gas storage WHs.

    if nbaths.nil?
      nbaths = Defaults.get_num_bathrooms(nbeds)
    end

    if is_hpwh && !n_occ.nil? # Heat pump water heater
      # Source: Jeff Maguire recommendation for ResStock when num occupants is known
      if (nbeds <= 2) && (n_occ <= 3)
        # Up to 2 bedrooms AND up to 3 occupants
        return 50.0
      elsif (nbeds >= 4) || (n_occ >= 5)
        # 4 or more bedrooms OR 5 or more occupants
        return 80.0
      else
        # (3 bedrooms AND up to 4 occupants) OR (up to 3 bedrooms AND 4 occupants)
        return 66.0
      end

    elsif fuel == HPXML::FuelTypeElectricity # Electric tank WHs
      # Source: Table 8. Benchmark DHW Storage and Burner Capacity in 2014 BA HSP
      if nbeds <= 1
        tank_vol = 30.0
      elsif nbeds <= 2
        tank_vol = (nbaths <= 1.5 ? 30.0 : 40.0)
      elsif nbeds <= 3
        tank_vol = (nbaths <= 1.5 ? 40.0 : 50.0)
      elsif nbeds <= 4
        tank_vol = (nbaths <= 2.5 ? 50.0 : 66.0)
      elsif nbeds <= 5
        tank_vol = 66.0
      else
        tank_vol = 80.0
      end

      if is_hpwh
        # Bump up size (e.g., 30/40 => 50, 50 => 66, 66 => 80)
        # Note: There are very few HPWHs < 50 or > 80 gal in AHRI
        if tank_vol < 50
          tank_vol = 50.0
        elsif tank_vol < 66
          tank_vol = 66.0
        else
          tank_vol = 80.0
        end
      end

      return tank_vol

    else # Non-electric tank WHs
      # Source: Table 8. Benchmark DHW Storage and Burner Capacity in 2014 BA HSP
      if nbeds <= 2
        return 30.0
      elsif nbeds <= 3
        return (nbaths <= 1.5 ? 30.0 : 40.0)
      elsif nbeds <= 4
        return (nbaths <= 2.5 ? 40.0 : 50.0)
      else
        return 50.0
      end
    end
  end

  # Gets the assumed COP of the water heater's heat pump based on UEF regressions.
  #
  # @param water_heating_system [HPXML::WaterHeatingSystem] The HPXML water heating system of interest
  # @return [Double] COP of the heat pump (W/W)
  def self.get_water_heater_heat_pump_cop(water_heating_system)
    # Based on simulations of the UEF test procedure at varying COPs
    if not water_heating_system.energy_factor.nil?
      uef = (0.60522 + water_heating_system.energy_factor) / 1.2101
      cop = 1.174536058 * uef
    elsif not water_heating_system.uniform_energy_factor.nil?
      uef = water_heating_system.uniform_energy_factor
      case water_heating_system.usage_bin
      when HPXML::WaterHeaterUsageBinVerySmall
        fail 'It is unlikely that a heat pump water heater falls into the very small bin of the First Hour Rating (FHR) test. Double check input.'
      when HPXML::WaterHeaterUsageBinLow
        cop = 1.0005 * uef - 0.0789
      when HPXML::WaterHeaterUsageBinMedium
        cop = 1.0909 * uef - 0.0868
      when HPXML::WaterHeaterUsageBinHigh
        cop = 1.1022 * uef - 0.0877
      end
    end
    return cop
  end

  # Gets the default recovery efficiency for the water heater based on fuel type and efficiency.
  #
  # @param water_heating_system [HPXML::WaterHeatingSystem] The HPXML water heating system of interest
  # @return [Double] Water heater recovery efficiency (frac)
  def self.get_water_heater_recovery_efficiency(water_heating_system)
    if water_heating_system.fuel_type == HPXML::FuelTypeElectricity
      return 0.98
    else
      # FUTURE: Develop a separate algorithm specific to UEF.
      ef = water_heating_system.energy_factor
      if ef.nil?
        ef = Waterheater.calc_ef_from_uef(water_heating_system)
      end
      # Based on a regression of AHRI certified water heaters
      if ef >= 0.75 # Condensing water heater
        re = 0.561 * ef + 0.439
      else
        re = 0.252 * ef + 0.608
      end
      return re.round(3)
    end
  end

  # Gets the default UEF usage bin for a water heater, based on its first hour rating (FHR).
  #
  # @param first_hour_rating [Double] First hour rating (gal/hr)
  # @return [String] UEF usage bin (HPXML::WaterHeaterUsageBinXXX)
  def self.get_water_heater_usage_bin(first_hour_rating)
    if first_hour_rating < 18.0
      return HPXML::WaterHeaterUsageBinVerySmall
    elsif first_hour_rating < 51.0
      return HPXML::WaterHeaterUsageBinLow
    elsif first_hour_rating < 75.0
      return HPXML::WaterHeaterUsageBinMedium
    else
      return HPXML::WaterHeaterUsageBinHigh
    end
  end

  # Gets the default storage volume for a solar hot water system.
  #
  # @param collector_area [Double] Area of the collector (ft2)
  # @return [Double] Solar thermal storage volume (gal)
  def self.get_solar_thermal_system_storage_volume(collector_area)
    return 1.5 * collector_area # Assumption; 1.5 gal for every sqft of collector area
  end

  # Get the default system losses for a PV system.
  #
  # @param year_modules_manufactured [Integer] year of manufacture of the modules
  # @return [Double] System losses (frac)
  def self.get_pv_system_losses(year_modules_manufactured = nil)
    default_loss_fraction = 0.14 # PVWatts default system losses
    if not year_modules_manufactured.nil?
      return PV.calc_losses_fraction_from_year(year_modules_manufactured, default_loss_fraction)
    else
      return default_loss_fraction
    end
  end

  # Gets the default color for a roof.
  #
  # @param roof [HPXML::Roof] The HPXML roof of interest
  # @return [String] Roof color (HPXML::ColorXXX)
  def self.get_roof_color(roof)
    map = Constructions.get_roof_color_and_solar_absorptance_map
    color_map = {}
    map.each do |key, value|
      next unless key[1] == roof.roof_type

      color_map[key[0]] = value
    end
    color = color_map.min_by { |_k, v| (v - roof.solar_absorptance).abs }[0]
    return color
  end

  # Gets the default solar absorptance for a roof.
  #
  # @param roof [HPXML::Roof] The HPXML roof of interest
  # @return [Double] Roof solar absorptance (frac)
  def self.get_roof_solar_absorptance(roof)
    map = Constructions.get_roof_color_and_solar_absorptance_map
    return map[[roof.roof_color, roof.roof_type]]
  end

  # Gets the default color for a wall.
  #
  # @param wall [HPXML::Wall or HPXML::RimJoist] The HPXML wall of interest
  # @return [String] The wall color (HPXML::ColorXXX)
  def self.get_wall_color(wall)
    map = Constructions.get_wall_color_and_solar_absorptance_map
    color = map.min_by { |_k, v| (v - wall.solar_absorptance).abs }[0]
    return color
  end

  # Gets the default solar absorptance for a wall.
  #
  # @param wall [HPXML::Wall or HPXML::RimJoist] The HPXML wall of interest
  # @return [Double] Wall solar absorptance (frac)
  def self.get_wall_solar_absorptance(wall)
    map = Constructions.get_wall_color_and_solar_absorptance_map
    return map[wall.color]
  end

  # Gets the default U-factor and SHGC from window physical properties.
  #
  # @param window [HPXML::Window or HPXML::Skylight] The HPXML window of interest
  # @return [Array<Double, Double>] Window U-factor, SHGC
  def self.get_window_ufactor_shgc(window)
    type = window.is_a?(HPXML::Window) ? 'window' : 'skylight'

    case window.glass_layers
    when HPXML::WindowLayersSinglePane
      n_panes = 1
    when HPXML::WindowLayersDoublePane
      n_panes = 2
    when HPXML::WindowLayersTriplePane
      n_panes = 3
    when HPXML::WindowLayersGlassBlock
      return [0.6, 0.6] # From https://www.federalregister.gov/documents/2016/06/17/2016-13547/energy-conservation-standards-for-manufactured-housing
    end

    case window.frame_type
    when HPXML::WindowFrameTypeAluminum, HPXML::WindowFrameTypeMetal
      is_metal_frame = true
    when HPXML::WindowFrameTypeWood, HPXML::WindowFrameTypeVinyl, HPXML::WindowFrameTypeFiberglass
      is_metal_frame = false
    else
      fail "Unexpected #{type.downcase} frame type."
    end

    case window.glass_type
    when HPXML::WindowGlassTypeClear, HPXML::WindowGlassTypeReflective
      glass_type = 'clear'
    when HPXML::WindowGlassTypeTinted, HPXML::WindowGlassTypeTintedReflective
      glass_type = 'tinted'
    when HPXML::WindowGlassTypeLowE, HPXML::WindowGlassTypeLowEHighSolarGain
      glass_type = 'low_e_insulating'
    when HPXML::WindowGlassTypeLowELowSolarGain
      glass_type = 'low_e_solar_control'
    else
      fail "Unexpected #{type.downcase} glass type."
    end

    if window.glass_layers == HPXML::WindowLayersSinglePane
      gas_fill = 'none'
    else
      case window.gas_fill
      when HPXML::WindowGasAir
        gas_fill = 'air'
      when HPXML::WindowGasArgon,
           HPXML::WindowGasKrypton,
           HPXML::WindowGasXenon,
           HPXML::WindowGasNitrogen,
           HPXML::WindowGasOther
        gas_fill = 'gas'
      else
        fail "Unexpected #{type.downcase} gas type."
      end
    end

    # Lookup values
    # From http://hes-documentation.lbl.gov/calculation-methodology/calculation-of-energy-consumption/heating-and-cooling-calculation/building-envelope/window-skylight-construction-types
    key = [is_metal_frame, window.thermal_break, n_panes, glass_type, gas_fill]
    if type.downcase == 'window'
      vals = { [true, false, 1, 'clear', 'none'] => [1.27, 0.75], # Single-pane, clear, aluminum frame
               [false, nil, 1, 'clear', 'none'] => [0.89, 0.64], # Single-pane, clear, wood or vinyl frame
               [true, false, 1, 'tinted', 'none'] => [1.27, 0.64], # Single-pane, tinted, aluminum frame
               [false, nil, 1, 'tinted', 'none'] => [0.89, 0.54], # Single-pane, tinted, wood or vinyl frame
               [true, false, 2, 'clear', 'air'] => [0.81, 0.67], # Double-pane, clear, aluminum frame
               [true, true, 2, 'clear', 'air'] => [0.60, 0.67], # Double-pane, clear, aluminum frame w/ thermal break
               [false, nil, 2, 'clear', 'air'] => [0.51, 0.56], # Double-pane, clear, wood or vinyl frame
               [true, false, 2, 'tinted', 'air'] => [0.81, 0.55], # Double-pane, tinted, aluminum frame
               [true, true, 2, 'tinted', 'air'] => [0.60, 0.55], # Double-pane, tinted, aluminum frame w/ thermal break
               [false, nil, 2, 'tinted', 'air'] => [0.51, 0.46], # Double-pane, tinted, wood or vinyl frame
               [false, nil, 2, 'low_e_insulating', 'air'] => [0.42, 0.52], # Double-pane, insulating low-E, wood or vinyl frame
               [true, true, 2, 'low_e_insulating', 'gas'] => [0.47, 0.62], # Double-pane, insulating low-E, argon gas fill, aluminum frame w/ thermal break
               [false, nil, 2, 'low_e_insulating', 'gas'] => [0.39, 0.52], # Double-pane, insulating low-E, argon gas fill, wood or vinyl frame
               [true, false, 2, 'low_e_solar_control', 'air'] => [0.67, 0.37], # Double-pane, solar-control low-E, aluminum frame
               [true, true, 2, 'low_e_solar_control', 'air'] => [0.47, 0.37], # Double-pane, solar-control low-E, aluminum frame w/ thermal break
               [false, nil, 2, 'low_e_solar_control', 'air'] => [0.39, 0.31], # Double-pane, solar-control low-E, wood or vinyl frame
               [false, nil, 2, 'low_e_solar_control', 'gas'] => [0.36, 0.31], # Double-pane, solar-control low-E, argon gas fill, wood or vinyl frame
               [false, nil, 3, 'low_e_insulating', 'gas'] => [0.27, 0.31] }[key] # Triple-pane, insulating low-E, argon gas fill, wood or vinyl frame
    elsif type.downcase == 'skylight'
      vals = { [true, false, 1, 'clear', 'none'] => [1.98, 0.75], # Single-pane, clear, aluminum frame
               [false, nil, 1, 'clear', 'none'] => [1.47, 0.64], # Single-pane, clear, wood or vinyl frame
               [true, false, 1, 'tinted', 'none'] => [1.98, 0.64], # Single-pane, tinted, aluminum frame
               [false, nil, 1, 'tinted', 'none'] => [1.47, 0.54], # Single-pane, tinted, wood or vinyl frame
               [true, false, 2, 'clear', 'air'] => [1.30, 0.67], # Double-pane, clear, aluminum frame
               [true, true, 2, 'clear', 'air'] => [1.10, 0.67], # Double-pane, clear, aluminum frame w/ thermal break
               [false, nil, 2, 'clear', 'air'] => [0.84, 0.56], # Double-pane, clear, wood or vinyl frame
               [true, false, 2, 'tinted', 'air'] => [1.30, 0.55], # Double-pane, tinted, aluminum frame
               [true, true, 2, 'tinted', 'air'] => [1.10, 0.55], # Double-pane, tinted, aluminum frame w/ thermal break
               [false, nil, 2, 'tinted', 'air'] => [0.84, 0.46], # Double-pane, tinted, wood or vinyl frame
               [false, nil, 2, 'low_e_insulating', 'air'] => [0.74, 0.52], # Double-pane, insulating low-E, wood or vinyl frame
               [true, true, 2, 'low_e_insulating', 'gas'] => [0.95, 0.62], # Double-pane, insulating low-E, argon gas fill, aluminum frame w/ thermal break
               [false, nil, 2, 'low_e_insulating', 'gas'] => [0.68, 0.52], # Double-pane, insulating low-E, argon gas fill, wood or vinyl frame
               [true, false, 2, 'low_e_solar_control', 'air'] => [1.17, 0.37], # Double-pane, solar-control low-E, aluminum frame
               [true, true, 2, 'low_e_solar_control', 'air'] => [0.98, 0.37], # Double-pane, solar-control low-E, aluminum frame w/ thermal break
               [false, nil, 2, 'low_e_solar_control', 'air'] => [0.71, 0.31], # Double-pane, solar-control low-E, wood or vinyl frame
               [false, nil, 2, 'low_e_solar_control', 'gas'] => [0.65, 0.31], # Double-pane, solar-control low-E, argon gas fill, wood or vinyl frame
               [false, nil, 3, 'low_e_insulating', 'gas'] => [0.47, 0.31] }[key] # Triple-pane, insulating low-E, argon gas fill, wood or vinyl frame
    else
      fail 'Unexpected type.'
    end
    return vals if not vals.nil?

    fail "Could not lookup UFactor and SHGC for #{type.downcase} '#{window.id}'."
  end

  # Gets the default compressor type for a HVAC system.
  #
  # @param [HPXML::HeatingSystem or HPXML::CoolingSystem or HPXML::HeatPump]
  # @return [String] Compressor type (HPXML::HVACCompressorTypeXXX)
  def self.get_hvac_compressor_type(hvac_system)
    if HVAC.is_room_dx_hvac_system(hvac_system)
      return HPXML::HVACCompressorTypeSingleStage
    end

    return
  end

  # Gets the default EER for a HVAC system.
  #
  # @param [HPXML::CoolingSystem or HPXML::HeatPump]
  # @return [Double] Cooling EER2 (Btu/Wh)
  def self.get_hvac_eer2(hvac_system)
    seer2 = hvac_system.cooling_efficiency_seer2
    seer2 = HVAC.calc_seer2_from_seer(hvac_system) if seer2.nil?

    # Regressions based on Central ACs & HPs in ENERGY STAR product lists
    case hvac_system.compressor_type
    when HPXML::HVACCompressorTypeSingleStage
      return [0.73 * seer2 + 1.47, seer2].min
    when HPXML::HVACCompressorTypeTwoStage
      return [0.63 * seer2 + 2.34, seer2].min
    when HPXML::HVACCompressorTypeVariableSpeed
      return [0.31 * seer2 + 6.45, seer2].min
    end
  end

  # Gets the default fan power for a ceiling fan.
  #
  # Source: ANSI/RESNET/ICC 301
  #
  # @return [Double] Fan power (W)
  def self.get_ceiling_fan_power()
    return 42.6
  end

  # Gets the default number of ceiling fans.
  #
  # Source: ANSI/RESNET/ICC 301
  #
  # @param nbeds [Integer] Number of bedrooms in the dwelling unit
  # @return [Integer] Number of ceiling fans
  def self.get_ceiling_fan_count(nbeds)
    return nbeds + 1
  end

  # Gets the default primary/secondary locations for a duct.
  #
  # @param hpxml_bldg [HPXML::Building] HPXML Building object representing an individual dwelling unit
  # @return [Array<String, String>] Duct primary/secondary location (HPXML::LocationXXX)
  def self.get_duct_locations(hpxml_bldg)
    primary_duct_location_hierarchy = [HPXML::LocationBasementConditioned,
                                       HPXML::LocationBasementUnconditioned,
                                       HPXML::LocationCrawlspaceConditioned,
                                       HPXML::LocationCrawlspaceVented,
                                       HPXML::LocationCrawlspaceUnvented,
                                       HPXML::LocationAtticVented,
                                       HPXML::LocationAtticUnvented,
                                       HPXML::LocationGarage]

    primary_duct_location = nil
    primary_duct_location_hierarchy.each do |location|
      if hpxml_bldg.has_location(location)
        primary_duct_location = location
        break
      end
    end
    secondary_duct_location = HPXML::LocationConditionedSpace

    return primary_duct_location, secondary_duct_location
  end

  # Gets the default supply/return surface areas for a duct.
  #
  # @param duct_type [String] Whether the duct is on the supply or return side (HPXML::DuctTypeXXX)
  # @param duct_location [String] Location of the ducts (HPXML::LocationXXX)
  # @param ncfl [Double] Number of conditioned floors in the dwelling unit
  # @param ncfl_ag [Double] Number of conditioned floors above grade in the dwelling unit
  # @param cfa_served [Double] Dwelling unit conditioned floor area served by this distribution system (ft^2)
  # @param n_returns [Integer] Number of return registers
  # @return [Array<Double, Double>] Primary/secondary duct surface areas (ft^2)
  def self.get_duct_surface_area(duct_type, duct_location, ncfl, ncfl_ag, cfa_served, n_returns)
    # Equations based on ASHRAE 152
    # https://www.energy.gov/eere/buildings/downloads/ashrae-standard-152-spreadsheet

    # Fraction of ducts in primary location (ducts outside secondary location, i.e., conditioned space)
    f_primary = get_duct_primary_fraction(duct_location, ncfl, ncfl_ag)

    if duct_type == HPXML::DuctTypeSupply
      primary_duct_area = 0.27 * cfa_served * f_primary
      secondary_duct_area = 0.27 * cfa_served * (1.0 - f_primary)
    elsif duct_type == HPXML::DuctTypeReturn
      b_r = (n_returns < 6) ? (0.05 * n_returns) : 0.25
      primary_duct_area = b_r * cfa_served * f_primary
      secondary_duct_area = b_r * cfa_served * (1.0 - f_primary)
    end

    return primary_duct_area, secondary_duct_area
  end

  # Gets the default fraction of duct surface area in the primary location.
  #
  # @param duct_location [String] Location of the ducts (HPXML::LocationXXX)
  # @param ncfl [Double] Number of conditioned floors in the dwelling unit
  # @param ncfl_ag [Double] Number of conditioned floors above grade in the dwelling unit
  # @return [Double] Fraction in primary location
  def self.get_duct_primary_fraction(duct_location, ncfl, ncfl_ag)
    # Equation based on ASHRAE 152
    # https://www.energy.gov/eere/buildings/downloads/ashrae-standard-152-spreadsheet

    # Example logic:
    #
    # =========================    ==============    =========
    # Bldg Type                    Duct Location     f_primary
    # =========================    ==============    =========
    # 1-story, crawl, attic        crawl or attic    1.0
    # 1-story, cond bsmt, attic    cond bsmt         1.0
    # 1-story, cond bsmt, attic    attic             0.75 (some ducts must run from attic to cond bsmt)
    # 2-story, crawl, attic	       crawl        	   0.75 (some ducts must run from crawl to 2nd story)
    # 2-story, crawl, attic	       attic        	   0.75 (some ducts must run from attic to 1st story)
    # =========================    ==============    =========

    if [HPXML::LocationAtticUnvented, HPXML::LocationAtticVented].include? duct_location
      f_primary = (ncfl <= 1) ? 1.0 : 0.75
    else
      f_primary = (ncfl_ag <= 1) ? 1.0 : 0.75
    end
    return f_primary
  end

  # Gets the default pump power for a closed loop ground-source heat pump.
  #
  # @return [Double] Pump power (W/ton)
  def self.get_gshp_pump_power()
    return 80.0 # Rough estimate based on a literature review of different studies/websites
  end

  # Gets the default Electric Auxiliary Energy (EAE) for a boiler.
  #
  # @param heating_system [HPXML::HeatingSystem] The HPXML heating system of interest
  # @return [Double or nil] EAE annual consumption if applicable (kWh/yr)
  def self.get_boiler_eae(heating_system)
    if heating_system.heating_system_type != HPXML::HVACTypeBoiler
      return
    end
    if not heating_system.electric_auxiliary_energy.nil?
      return heating_system.electric_auxiliary_energy
    end

    # From ANSI/RESNET/ICC 301-2019 Standard
    fuel = heating_system.heating_system_fuel

    if heating_system.is_shared_system
      distribution_system = heating_system.distribution_system
      distribution_type = distribution_system.distribution_system_type

      if not heating_system.shared_loop_watts.nil?
        sp_kw = UnitConversions.convert(heating_system.shared_loop_watts, 'W', 'kW')
        n_dweq = heating_system.number_of_units_served.to_f
        if distribution_system.air_type == HPXML::AirTypeFanCoil
          aux_in = UnitConversions.convert(heating_system.fan_coil_watts, 'W', 'kW')
        else
          aux_in = 0.0 # ANSI/RESNET/ICC 301-2019 Section 4.4.7.2
        end
        # ANSI/RESNET/ICC 301-2019 Equation 4.4-5
        return (((sp_kw / n_dweq) + aux_in) * 2080.0).round(2) # kWh/yr
      elsif distribution_type == HPXML::HVACDistributionTypeHydronic
        # kWh/yr, per ANSI/RESNET/ICC 301-2019 Table 4.5.2(5)
        if distribution_system.hydronic_type == HPXML::HydronicTypeWaterLoop # Shared boiler w/ WLHP
          return 265.0
        else # Shared boiler w/ baseboard/radiators/etc
          return 220.0
        end
      elsif distribution_type == HPXML::HVACDistributionTypeAir
        if distribution_system.air_type == HPXML::AirTypeFanCoil # Shared boiler w/ fan coil
          return 438.0
        end
      end

    else # In-unit boilers

      if [HPXML::FuelTypeNaturalGas,
          HPXML::FuelTypePropane,
          HPXML::FuelTypeElectricity,
          HPXML::FuelTypeWoodCord,
          HPXML::FuelTypeWoodPellets].include? fuel
        return 170.0 # kWh/yr
      elsif [HPXML::FuelTypeOil,
             HPXML::FuelTypeOil1,
             HPXML::FuelTypeOil2,
             HPXML::FuelTypeOil4,
             HPXML::FuelTypeOil5or6,
             HPXML::FuelTypeDiesel,
             HPXML::FuelTypeKerosene,
             HPXML::FuelTypeCoal,
             HPXML::FuelTypeCoalAnthracite,
             HPXML::FuelTypeCoalBituminous,
             HPXML::FuelTypeCoke].include? fuel
        return 330.0 # kWh/yr
      end
    end
  end

  # Gets the default interior/garage/exterior lighting fractions. Used by OS-ERI, OS-HEScore, etc.
  #
  # Source: ANSI/RESNET/ICC 301
  #
  # @return [Hash] Map of [HPXML::LocationXXX, HPXML::LightingTypeXXX] => lighting fraction
  def self.get_lighting_fractions()
    ltg_fracs = {}
    [HPXML::LocationInterior, HPXML::LocationExterior, HPXML::LocationGarage].each do |location|
      [HPXML::LightingTypeCFL, HPXML::LightingTypeLFL, HPXML::LightingTypeLED].each do |lighting_type|
        if (location == HPXML::LocationInterior) && (lighting_type == HPXML::LightingTypeCFL)
          ltg_fracs[[location, lighting_type]] = 0.1
        else
          ltg_fracs[[location, lighting_type]] = 0
        end
      end
    end
    return ltg_fracs
  end

  # Gets the default heating setpoints.
  #
  # Source: ANSI/RESNET/ICC 301
  #
  # @param control_type [String] Thermostat control type (HPXML::HVACControlTypeXXX)
  # @param eri_version [String] Version of the ANSI/RESNET/ICC 301 Standard to use for equations/assumptions
  # @return [Array<String, String>] 24 hourly comma-separated weekday and weekend setpoints
  def self.get_heating_setpoint(control_type, eri_version)
    htg_wd_setpoints = '68, 68, 68, 68, 68, 68, 68, 68, 68, 68, 68, 68, 68, 68, 68, 68, 68, 68, 68, 68, 68, 68, 68, 68'
    htg_we_setpoints = '68, 68, 68, 68, 68, 68, 68, 68, 68, 68, 68, 68, 68, 68, 68, 68, 68, 68, 68, 68, 68, 68, 68, 68'
    if control_type == HPXML::HVACControlTypeProgrammable
      if Constants::ERIVersions.index(eri_version) >= Constants::ERIVersions.index('2022')
        htg_wd_setpoints = '66, 66, 66, 66, 66, 67, 68, 68, 68, 68, 68, 68, 68, 68, 68, 68, 68, 68, 68, 68, 68, 68, 68, 66'
        htg_we_setpoints = '66, 66, 66, 66, 66, 67, 68, 68, 68, 68, 68, 68, 68, 68, 68, 68, 68, 68, 68, 68, 68, 68, 68, 66'
      else
        htg_wd_setpoints = '66, 66, 66, 66, 66, 66, 68, 68, 68, 68, 68, 68, 68, 68, 68, 68, 68, 68, 68, 68, 68, 68, 68, 66'
        htg_we_setpoints = '66, 66, 66, 66, 66, 66, 68, 68, 68, 68, 68, 68, 68, 68, 68, 68, 68, 68, 68, 68, 68, 68, 68, 66'
      end
    elsif control_type != HPXML::HVACControlTypeManual
      fail "Unexpected control type #{control_type}."
    end
    return htg_wd_setpoints, htg_we_setpoints
  end

  # Gets the default cooling setpoints.
  #
  # Source: ANSI/RESNET/ICC 301
  #
  # @param control_type [String] Thermostat control type (HPXML::HVACControlTypeXXX)
  # @param eri_version [String] Version of the ANSI/RESNET/ICC 301 Standard to use for equations/assumptions
  # @return [Array<String, String>] 24 hourly comma-separated weekday and weekend setpoints
  def self.get_cooling_setpoint(control_type, eri_version)
    clg_wd_setpoints = '78, 78, 78, 78, 78, 78, 78, 78, 78, 78, 78, 78, 78, 78, 78, 78, 78, 78, 78, 78, 78, 78, 78, 78'
    clg_we_setpoints = '78, 78, 78, 78, 78, 78, 78, 78, 78, 78, 78, 78, 78, 78, 78, 78, 78, 78, 78, 78, 78, 78, 78, 78'
    if control_type == HPXML::HVACControlTypeProgrammable
      if Constants::ERIVersions.index(eri_version) >= Constants::ERIVersions.index('2022')
        clg_wd_setpoints = '78, 78, 78, 78, 78, 78, 78, 78, 78, 80, 80, 80, 80, 80, 79, 78, 78, 78, 78, 78, 78, 78, 78, 78'
        clg_we_setpoints = '78, 78, 78, 78, 78, 78, 78, 78, 78, 80, 80, 80, 80, 80, 79, 78, 78, 78, 78, 78, 78, 78, 78, 78'
      else
        clg_wd_setpoints = '78, 78, 78, 78, 78, 78, 78, 78, 78, 80, 80, 80, 80, 80, 80, 78, 78, 78, 78, 78, 78, 78, 78, 78'
        clg_we_setpoints = '78, 78, 78, 78, 78, 78, 78, 78, 78, 80, 80, 80, 80, 80, 80, 78, 78, 78, 78, 78, 78, 78, 78, 78'
      end
    elsif control_type != HPXML::HVACControlTypeManual
      fail "Unexpected control type #{control_type}."
    end
    return clg_wd_setpoints, clg_we_setpoints
  end

  # Gets the monthly ceiling fan operation schedule.
  #
  # Source: ANSI/RESNET/ICC 301
  #
  # @param weather [WeatherFile] Weather object containing EPW information
  # @return [Array<Integer>] monthly array of 1s and 0s
  def self.get_ceiling_fan_months(weather)
    months = [0] * 12
    weather.data.MonthlyAvgDrybulbs.each_with_index do |val, m|
      next unless val > 63.0 # Ceiling fan operates when average drybulb temperature is greater than 63F

      months[m] = 1
    end
    return months
  end

  # Returns the number of breaker spaces based on rated power and voltage.
  #
  # @param watts [Double] power rating (W)
  # @param voltage [String] '120' or '240'
  # @param max_amps [Double] maximum amperage (A)
  # @return [Integer] the number of breaker spaces
  def self.get_breaker_spaces_from_power_watts_voltage_amps(watts, voltage, max_amps)
    return 0 if watts == 0

    # Note that default_panels.csv has a Breaker Spaces column manually populated based on the following calculation.
    # If max_amps were to change, for example, the value in Breaker Spaces may change.
    required_amperage = watts / Float(voltage)
    num_branches = (required_amperage / max_amps).ceil
    num_breakers = num_branches * Integer(Float(voltage) / 120)
    return num_breakers
  end

  # Gets the default voltage for a branch circuit based on attached component.
  #
  # @param branch_circuit [HPXML::BranchCircuit] Object that defines a single electric panel branch circuit
  # @return [String] '120' or '240'
  def self.get_branch_circuit_voltage_default_values(branch_circuit)
    voltages = []
    branch_circuit.components.each do |component|
      if component.is_a?(HPXML::HeatingSystem)
        if component.heating_system_fuel == HPXML::FuelTypeElectricity
          voltages << HPXML::ElectricPanelVoltage240
        end
      elsif component.is_a?(HPXML::CoolingSystem)
        if component.cooling_system_type != HPXML::HVACTypeRoomAirConditioner
          voltages << HPXML::ElectricPanelVoltage240
        end
      elsif component.is_a?(HPXML::HeatPump)
        if component.heat_pump_fuel == HPXML::FuelTypeElectricity
          voltages << HPXML::ElectricPanelVoltage240
        end
      elsif component.is_a?(HPXML::PVSystem)
        voltages << HPXML::ElectricPanelVoltage240
      elsif component.is_a?(HPXML::WaterHeatingSystem) ||
            component.is_a?(HPXML::ClothesDryer) ||
            component.is_a?(HPXML::CookingRange)
        if component.fuel_type == HPXML::FuelTypeElectricity
          voltages << HPXML::ElectricPanelVoltage240
        end
      elsif component.is_a?(HPXML::PermanentSpa) ||
            component.is_a?(HPXML::Pool)
        if branch_circuit.component_idrefs.include?(component.pump_id)
          voltages << HPXML::ElectricPanelVoltage240
        elsif branch_circuit.component_idrefs.include?(component.heater_id)
          if [HPXML::HeaterTypeElectricResistance, HPXML::HeaterTypeHeatPump].include?(component.heater_type)
            voltages << HPXML::ElectricPanelVoltage240
          end
        end
      elsif component.is_a?(HPXML::PlugLoad)
        if component.plug_load_type == HPXML::PlugLoadTypeWellPump
          voltages << HPXML::ElectricPanelVoltage240
        end
      end
    end
    if voltages.include?(HPXML::ElectricPanelVoltage240)
      return HPXML::ElectricPanelVoltage240
    end

    return HPXML::ElectricPanelVoltage120
  end

  # Gets the default max amps for a branch circuit based on voltage.
  #
  # @param branch_circuit [HPXML::BranchCircuit] Object that defines a single electric panel branch circuit
  # @return [Double] maximum amperage
  def self.get_branch_circuit_amps_default_values(branch_circuit)
    if branch_circuit.voltage == HPXML::ElectricPanelVoltage120
      return 15.0 # shared circuit
    end

    return 50.0
  end

  # Gets the default power rating capacity for each panel load.
  #
  # @return [Hash] { load_name => { voltage => power_rating, ... }, ... }
  def self.get_panels_csv_data()
    default_panels_csv = File.join(File.dirname(__FILE__), 'data', 'default_panels.csv')
    if not File.exist?(default_panels_csv)
      fail 'Could not find default_panels.csv'
    end

    require 'csv'
    default_panels_csv_data = {}
    CSV.foreach(default_panels_csv, headers: true) do |row|
      load_name = row['Load Name']
      voltage = row['Voltage']
      power_rating = row['Power Rating']
      breaker_spaces = row['Breaker Spaces']

      power_rating = 0 if power_rating == 'auto'
      breaker_spaces = 0 if breaker_spaces == 'auto'

      default_panels_csv_data[load_name] = {} if !default_panels_csv_data.keys.include?(load_name)
      default_panels_csv_data[load_name][voltage] = {}
      default_panels_csv_data[load_name][voltage]['PowerRating'] = Float(power_rating)
      default_panels_csv_data[load_name][voltage]['BreakerSpaces'] = Integer(breaker_spaces)
    end

    return default_panels_csv_data
  end

  # Get the Power Rating or Breaker Spaces from the default_panels.csv file.
  # If Voltage does not exist in the table, then either:
  #  - Power Rating: default per the other Voltage classification
  #  - Breaker Spaces: recalculate using the specified Voltage classification
  #
  # @param runner [OpenStudio::Measure::OSRunner] Object typically used to display warnings
  # @param default_panels_csv_data [Hash] { load_name => { voltage => power_rating, ... }, ... }
  # @param load_name [String] load name specified in default_panels.csv
  # @param column [String] 'PowerRating' or 'BreakerSpaces'
  # @param voltage [String] '120' or '240'
  # @param watts [Double or nil] power rating (W)
  # @param max_current_rating [Double or nil] maximum amperage
  # @return [Double or Integer] power rating or number of breaker spaces
  def self.get_default_panels_value(runner, default_panels_csv_data, load_name, column, voltage, watts = nil, max_current_rating = nil)
    if not default_panels_csv_data[load_name].keys.include?(voltage)
      warning = "Voltage (#{voltage}) for '#{load_name}' is not specified in default_panels.csv; "
      if column == 'PowerRating'
        if voltage == HPXML::ElectricPanelVoltage120
          new_voltage = HPXML::ElectricPanelVoltage240
        elsif voltage == HPXML::ElectricPanelVoltage240
          new_voltage = HPXML::ElectricPanelVoltage120
        end
        warning += "PowerRating will be assigned according to Voltage=#{new_voltage}."
        value = default_panels_csv_data[load_name][new_voltage][column]
      elsif column == 'BreakerSpaces'
        warning += "BreakerSpaces will be recalculated using Voltage=#{voltage}."
        value = get_breaker_spaces_from_power_watts_voltage_amps(watts, voltage, max_current_rating)
      end
      runner.registerWarning(warning)
      return value
    else
      value = default_panels_csv_data[load_name][voltage][column]
      value = 0 if watts == 0
      return value
    end
  end

  # Get or add a branch circuit based on whether one already exists for a given component.
  # If add is true, and the component already has a branch circuit, we add another branch circuit (this is useful for adding air handler unit information).
  #
  # @param electric_panel [HPXML::ElectricPanel] Object that defines a single electric panel
  # @param component [HPXML::XXX] a component
  # @param add [Boolean] whether to add a branch circuit even if one already exists
  # @return [HPXML::BranchCircuit] Object that defines a single electric panel branch circuit
  def self.get_or_add_branch_circuit(electric_panel, component, unit_num, add = false)
    branch_circuits = electric_panel.branch_circuits
    if component.branch_circuits.empty? || add
      branch_circuits.add(id: get_id('BranchCircuit', branch_circuits, unit_num),
                          component_idrefs: [component.id])
      branch_circuit = branch_circuits[-1]
    else
      branch_circuit = component.branch_circuits[0]
    end

    if branch_circuit.voltage.nil?
      branch_circuit.voltage = get_branch_circuit_voltage_default_values(branch_circuit)
      branch_circuit.voltage_isdefaulted = true
    end
    if branch_circuit.max_current_rating.nil?
      branch_circuit.max_current_rating = get_branch_circuit_amps_default_values(branch_circuit)
      branch_circuit.max_current_rating_isdefaulted = true
    end

    return branch_circuit
  end

  # Gets the default power rating for a service feeder based on load type, voltage, amps, and attached components.
  #
  # @param runner [OpenStudio::Measure::OSRunner] Object typically used to display warnings
  # @param hpxml_bldg [HPXML::Building] HPXML Building object representing an individual dwelling unit
  # @param service_feeder [HPXML::ServiceFeeder] Object that defines a single electric panel service feeder
  # @param default_panels_csv_data [Hash] { load_name => { voltage => power_rating, ... }, ... }
  # @param electric_panel [HPXML::ElectricPanel] Object that defines a single electric panel
  # @return [Double] power rating (W)
  def self.get_service_feeder_power_default_values(runner, hpxml_bldg, service_feeder, default_panels_csv_data, electric_panel, unit_num)
    type = service_feeder.type
    component_ids = service_feeder.component_idrefs
    watts = 0

    if type == HPXML::ElectricPanelLoadTypeHeating
      hpxml_bldg.heating_systems.each do |heating_system|
        next if !component_ids.include?(heating_system.id)
        next if heating_system.is_shared_system
        next if heating_system.fraction_heat_load_served == 0

        branch_circuit = get_or_add_branch_circuit(electric_panel, heating_system, unit_num)

        if heating_system.heating_system_fuel == HPXML::FuelTypeElectricity
          watts += UnitConversions.convert(HVAC.get_heating_input_capacity(heating_system.heating_capacity, heating_system.heating_efficiency_afue, heating_system.heating_efficiency_percent), 'btu/hr', 'w')
        end

        watts += HVAC.get_blower_fan_power_watts(heating_system.fan_watts_per_cfm, heating_system.additional_properties.heating_actual_airflow_cfm)
        watts += HVAC.get_pump_power_watts(heating_system)

        if branch_circuit.occupied_spaces.nil?
          branch_circuit.occupied_spaces = get_breaker_spaces_from_power_watts_voltage_amps(watts, branch_circuit.voltage, branch_circuit.max_current_rating)
          branch_circuit.occupied_spaces_isdefaulted = true
        end
      end

      hpxml_bldg.heat_pumps.each do |heat_pump|
        next if !component_ids.include?(heat_pump.id)
        next if heat_pump.fraction_heat_load_served == 0

        branch_circuit_odu = get_or_add_branch_circuit(electric_panel, heat_pump, unit_num)
        branch_circuit_ahu = get_or_add_branch_circuit(electric_panel, heat_pump, unit_num, true)

        watts_ahu = HVAC.get_blower_fan_power_watts(heat_pump.fan_watts_per_cfm, heat_pump.additional_properties.heating_actual_airflow_cfm)
        watts_ahu += HVAC.get_pump_power_watts(heat_pump)
        watts_odu = HVAC.get_dx_coil_power_watts_from_capacity(UnitConversions.convert(heat_pump.heating_capacity, 'btu/hr', 'kbtu/hr'), branch_circuit_odu.voltage)

        if heat_pump.backup_type == HPXML::HeatPumpBackupTypeIntegrated

          if heat_pump.overlapping_compressor_and_backup_operation # sum; backup > compressor

            if heat_pump.backup_heating_fuel == HPXML::FuelTypeElectricity
              watts_ahu += UnitConversions.convert(HVAC.get_heating_input_capacity(heat_pump.backup_heating_capacity, heat_pump.backup_heating_efficiency_afue, heat_pump.backup_heating_efficiency_percent), 'btu/hr', 'w')
            end

          else # max; switchover (only be used for a heat pump with fossil fuel backup)

            branch_circuit_ahu.voltage = HPXML::ElectricPanelVoltage120
            branch_circuit_ahu.max_current_rating = get_branch_circuit_amps_default_values(branch_circuit_ahu)

          end
        end

        if branch_circuit_ahu.occupied_spaces.nil?
          if ((heat_pump.backup_type.nil? || (heat_pump.backup_type == HPXML::HeatPumpBackupTypeSeparate)) &&
             (heat_pump.heat_pump_type == HPXML::HVACTypeHeatPumpMiniSplit))
            branch_circuit_ahu.occupied_spaces = 0
          else
            branch_circuit_ahu.occupied_spaces = get_breaker_spaces_from_power_watts_voltage_amps(watts_ahu, branch_circuit_ahu.voltage, branch_circuit_ahu.max_current_rating)
          end
          branch_circuit_ahu.occupied_spaces_isdefaulted = true
        end

        if branch_circuit_odu.occupied_spaces.nil?
          branch_circuit_odu.occupied_spaces = get_breaker_spaces_from_power_watts_voltage_amps(watts_odu, branch_circuit_odu.voltage, branch_circuit_odu.max_current_rating)
          branch_circuit_odu.occupied_spaces_isdefaulted = true
        end

        watts += watts_ahu + watts_odu
      end

    elsif type == HPXML::ElectricPanelLoadTypeCooling
      hpxml_bldg.cooling_systems.each do |cooling_system|
        next if !component_ids.include?(cooling_system.id)
        next if cooling_system.is_shared_system
        next if cooling_system.fraction_cool_load_served == 0

        branch_circuit_odu = get_or_add_branch_circuit(electric_panel, cooling_system, unit_num)
        branch_circuit_ahu = get_or_add_branch_circuit(electric_panel, cooling_system, unit_num, true)

        watts_ahu = HVAC.get_blower_fan_power_watts(cooling_system.fan_watts_per_cfm, cooling_system.additional_properties.cooling_actual_airflow_cfm)
        watts_odu = HVAC.get_dx_coil_power_watts_from_capacity(UnitConversions.convert(cooling_system.cooling_capacity, 'btu/hr', 'kbtu/hr'), branch_circuit_odu.voltage)

        if branch_circuit_ahu.occupied_spaces.nil?
          if (not cooling_system.distribution_system.nil?) && (cooling_system.attached_heating_system.nil? || cooling_system.attached_heating_system.distribution_system.nil?)
            branch_circuit_ahu.voltage = HPXML::ElectricPanelVoltage120
            branch_circuit_ahu.max_current_rating = get_branch_circuit_amps_default_values(branch_circuit_ahu)
            branch_circuit_ahu.occupied_spaces = get_breaker_spaces_from_power_watts_voltage_amps(watts_ahu, branch_circuit_ahu.voltage, branch_circuit_ahu.max_current_rating)
          else
            branch_circuit_ahu.occupied_spaces = 0
          end
          branch_circuit_ahu.occupied_spaces_isdefaulted = true
        end

        if branch_circuit_odu.occupied_spaces.nil?
          if (cooling_system.cooling_system_type != HPXML::HVACTypeRoomAirConditioner) || (branch_circuit_odu.voltage == HPXML::ElectricPanelVoltage240)
            branch_circuit_odu.occupied_spaces = get_breaker_spaces_from_power_watts_voltage_amps(watts_odu, branch_circuit_odu.voltage, branch_circuit_odu.max_current_rating)
          else
            branch_circuit_odu.occupied_spaces = 0
          end
          branch_circuit_odu.occupied_spaces_isdefaulted = true
        end

        watts += watts_ahu + watts_odu
      end

      hpxml_bldg.heat_pumps.each do |heat_pump|
        next if !component_ids.include?(heat_pump.id)
        next if heat_pump.fraction_cool_load_served == 0

        watts_ahu = HVAC.get_blower_fan_power_watts(heat_pump.fan_watts_per_cfm, heat_pump.additional_properties.cooling_actual_airflow_cfm)
        watts_ahu += HVAC.get_pump_power_watts(heat_pump)
        watts_odu = HVAC.get_dx_coil_power_watts_from_capacity(UnitConversions.convert(heat_pump.cooling_capacity, 'btu/hr', 'kbtu/hr'), HPXML::ElectricPanelVoltage240)

        if heat_pump.fraction_heat_load_served == 0
          branch_circuit_odu = get_or_add_branch_circuit(electric_panel, heat_pump, unit_num)
          branch_circuit_ahu = get_or_add_branch_circuit(electric_panel, heat_pump, unit_num, true)

          if branch_circuit_ahu.occupied_spaces.nil?
            branch_circuit_ahu.occupied_spaces = get_breaker_spaces_from_power_watts_voltage_amps(watts_ahu, branch_circuit_ahu.voltage, branch_circuit_ahu.max_current_rating)
            branch_circuit_ahu.occupied_spaces_isdefaulted = true
          end

          if branch_circuit_odu.occupied_spaces.nil?
            branch_circuit_odu.occupied_spaces = get_breaker_spaces_from_power_watts_voltage_amps(watts_odu, branch_circuit_odu.voltage, branch_circuit_odu.max_current_rating)
            branch_circuit_odu.occupied_spaces_isdefaulted = true
          end
        end

        watts += watts_ahu + watts_odu
      end

    elsif type == HPXML::ElectricPanelLoadTypeWaterHeater
      hpxml_bldg.water_heating_systems.each do |water_heating_system|
        next if !component_ids.include?(water_heating_system.id)
        next if water_heating_system.fuel_type != HPXML::FuelTypeElectricity
        next if water_heating_system.is_shared_system

        if water_heating_system.water_heater_type == HPXML::WaterHeaterTypeStorage
          watts += UnitConversions.convert(water_heating_system.heating_capacity, 'btu/hr', 'w')
        elsif water_heating_system.water_heater_type == HPXML::WaterHeaterTypeHeatPump
          watts += [UnitConversions.convert(Waterheater.get_heating_input_capacity(water_heating_system.heating_capacity, water_heating_system.additional_properties.cop), 'btu/hr', 'w'),
                    UnitConversions.convert(water_heating_system.backup_heating_capacity, 'btu/hr', 'w')].max
        elsif water_heating_system.water_heater_type == HPXML::WaterHeaterTypeTankless
          if hpxml_bldg.building_construction.number_of_bathrooms == 1
            load_name = 'wh_tankless1'
          elsif hpxml_bldg.building_construction.number_of_bathrooms == 2
            load_name = 'wh_tankless2'
          else # 3+
            load_name = 'wh_tankless3'
          end
          water_heating_system.branch_circuits.each do |branch_circuit|
            watts += get_default_panels_value(runner, default_panels_csv_data, load_name, 'PowerRating', branch_circuit.voltage)
          end
        end
      end
    elsif type == HPXML::ElectricPanelLoadTypeClothesDryer
      hpxml_bldg.clothes_dryers.each do |clothes_dryer|
        next if !component_ids.include?(clothes_dryer.id)
        next if clothes_dryer.fuel_type != HPXML::FuelTypeElectricity

        if clothes_dryer.drying_method == HPXML::DryingMethodHeatPump
          clothes_dryer.branch_circuits.each do |branch_circuit|
            watts += get_default_panels_value(runner, default_panels_csv_data, 'dryer_hp', 'PowerRating', branch_circuit.voltage)
          end
        else
          clothes_dryer.branch_circuits.each do |branch_circuit|
            watts += get_default_panels_value(runner, default_panels_csv_data, 'dryer', 'PowerRating', branch_circuit.voltage)
          end
        end
      end
    elsif type == HPXML::ElectricPanelLoadTypeDishwasher
      hpxml_bldg.dishwashers.each do |dishwasher|
        next if !component_ids.include?(dishwasher.id)

        dishwasher.branch_circuits.each do |branch_circuit|
          watts += get_default_panels_value(runner, default_panels_csv_data, 'dishwasher', 'PowerRating', branch_circuit.voltage)
        end
      end
    elsif type == HPXML::ElectricPanelLoadTypeRangeOven
      hpxml_bldg.cooking_ranges.each do |cooking_range|
        next if !component_ids.include?(cooking_range.id)
        next if cooking_range.fuel_type != HPXML::FuelTypeElectricity

        if cooking_range.is_induction
          cooking_range.branch_circuits.each do |branch_circuit|
            watts += get_default_panels_value(runner, default_panels_csv_data, 'rangeoven_induction', 'PowerRating', branch_circuit.voltage)
          end
        else # resistance
          cooking_range.branch_circuits.each do |branch_circuit|
            watts += get_default_panels_value(runner, default_panels_csv_data, 'rangeoven', 'PowerRating', branch_circuit.voltage)
          end
        end
      end
    elsif type == HPXML::ElectricPanelLoadTypeMechVent
      hpxml_bldg.ventilation_fans.each do |ventilation_fan|
        next if !component_ids.include?(ventilation_fan.id)
        next if ventilation_fan.is_shared_system

        if [HPXML::LocationKitchen, HPXML::LocationBath].include?(ventilation_fan.fan_location)
          watts += ventilation_fan.count * ventilation_fan.fan_power
        elsif not ventilation_fan.fan_power.nil?
          watts += ventilation_fan.fan_power
        else
          ventilation_fan.branch_circuits.each do |branch_circuit|
            watts += get_default_panels_value(runner, default_panels_csv_data, 'mechvent', 'PowerRating', branch_circuit.voltage) # base-mechvent-cfis-no-additional-runtime.xml, e.g., has no FanPower defaulted
          end
        end
      end
    elsif type == HPXML::ElectricPanelLoadTypePermanentSpaHeater
      hpxml_bldg.permanent_spas.each do |permanent_spa|
        next if !component_ids.include?(permanent_spa.heater_id)
        next if ![HPXML::HeaterTypeElectricResistance, HPXML::HeaterTypeHeatPump].include?(permanent_spa.heater_type)

        if permanent_spa.heater_type == HPXML::HeaterTypeElectricResistance
          permanent_spa.heater_branch_circuits.each do |branch_circuit|
            watts += get_default_panels_value(runner, default_panels_csv_data, 'spaheater', 'PowerRating', branch_circuit.voltage)
          end
        elsif permanent_spa.heater_type == HPXML::HeaterTypeHeatPump
          permanent_spa.heater_branch_circuits.each do |branch_circuit|
            watts += get_default_panels_value(runner, default_panels_csv_data, 'spaheater_hp', 'PowerRating', branch_circuit.voltage)
          end
        end
      end
    elsif type == HPXML::ElectricPanelLoadTypePermanentSpaPump
      hpxml_bldg.permanent_spas.each do |permanent_spa|
        next if !component_ids.include?(permanent_spa.pump_id)

        permanent_spa.pump_branch_circuits.each do |branch_circuit|
          watts += get_default_panels_value(runner, default_panels_csv_data, 'spapump', 'PowerRating', branch_circuit.voltage)
        end
      end
    elsif type == HPXML::ElectricPanelLoadTypePoolHeater
      hpxml_bldg.pools.each do |pool|
        next if !component_ids.include?(pool.heater_id)
        next if ![HPXML::HeaterTypeElectricResistance, HPXML::HeaterTypeHeatPump].include?(pool.heater_type)

        if pool.heater_type == HPXML::HeaterTypeElectricResistance
          pool.heater_branch_circuits.each do |branch_circuit|
            watts += get_default_panels_value(runner, default_panels_csv_data, 'poolheater', 'PowerRating', branch_circuit.voltage)
          end
        elsif pool.heater_type == HPXML::HeaterTypeHeatPump
          pool.heater_branch_circuits.each do |branch_circuit|
            watts += get_default_panels_value(runner, default_panels_csv_data, 'poolheater_hp', 'PowerRating', branch_circuit.voltage)
          end
        end
      end
    elsif type == HPXML::ElectricPanelLoadTypePoolPump
      hpxml_bldg.pools.each do |pool|
        next if !component_ids.include?(pool.pump_id)

        pool.pump_branch_circuits.each do |branch_circuit|
          watts += get_default_panels_value(runner, default_panels_csv_data, 'poolpump', 'PowerRating', branch_circuit.voltage)
        end
      end
    elsif type == HPXML::ElectricPanelLoadTypeWellPump
      hpxml_bldg.plug_loads.each do |plug_load|
        next if plug_load.plug_load_type != HPXML::PlugLoadTypeWellPump
        next if !component_ids.include?(plug_load.id)

        if hpxml_bldg.building_construction.number_of_bedrooms <= 3
          plug_load.branch_circuits.each do |branch_circuit|
            watts += get_default_panels_value(runner, default_panels_csv_data, 'wellpump_small', 'PowerRating', branch_circuit.voltage)
          end
        else
          plug_load.branch_circuits.each do |branch_circuit|
            watts += get_default_panels_value(runner, default_panels_csv_data, 'wellpump_large', 'PowerRating', branch_circuit.voltage)
          end
        end
      end
    elsif type == HPXML::ElectricPanelLoadTypeElectricVehicleCharging
      hpxml_bldg.plug_loads.each do |plug_load|
        next if plug_load.plug_load_type != HPXML::PlugLoadTypeElectricVehicleCharging
        next if !component_ids.include?(plug_load.id)

        plug_load.branch_circuits.each do |branch_circuit|
          watts += get_default_panels_value(runner, default_panels_csv_data, 'ev_level', 'PowerRating', branch_circuit.voltage)
        end
      end

      hpxml_bldg.ev_chargers.each do |ev_charger|
        next if !component_ids.include?(ev_charger.id)

        ev_charger.branch_circuits.each do |branch_circuit|
          watts += get_default_panels_value(runner, default_panels_csv_data, 'ev_level', 'PowerRating', branch_circuit.voltage)
        end
      end
    elsif type == HPXML::ElectricPanelLoadTypeLighting
      watts += get_default_panels_value(runner, default_panels_csv_data, 'lighting', 'PowerRating', HPXML::ElectricPanelVoltage120) * hpxml_bldg.building_construction.conditioned_floor_area
    elsif type == HPXML::ElectricPanelLoadTypeKitchen
      watts += get_default_panels_value(runner, default_panels_csv_data, 'kitchen', 'PowerRating', HPXML::ElectricPanelVoltage120)
    elsif type == HPXML::ElectricPanelLoadTypeLaundry
      watts += get_default_panels_value(runner, default_panels_csv_data, 'laundry', 'PowerRating', HPXML::ElectricPanelVoltage120)
    elsif type == HPXML::ElectricPanelLoadTypeOther
      if hpxml_bldg.has_location(HPXML::LocationGarage)
        watts += get_default_panels_value(runner, default_panels_csv_data, 'other', 'PowerRating', HPXML::ElectricPanelVoltage120) # Garage door opener
      end
    end

    return watts.round(1)
  end

  # Gets the default breaker spaces for a branch circuit based on power rating, voltage, amps, and attached components.
  #
  # @param runner [OpenStudio::Measure::OSRunner] Object typically used to display warnings
  # @param hpxml_bldg [HPXML::Building] HPXML Building object representing an individual dwelling unit
  # @param branch_circuit [HPXML::BranchCircuit] Object that defines a single electric panel branch circuit
  # @param default_panels_csv_data [Hash] { load_name => { voltage => power_rating, ... }, ... }
  # @return [Integer] number of breaker spaces
  def self.get_branch_circuit_occupied_spaces_default_values(runner, hpxml_bldg, branch_circuit, default_panels_csv_data)
    voltage = branch_circuit.voltage
    max_current_rating = branch_circuit.max_current_rating
    component_ids = branch_circuit.component_idrefs
    breaker_spaces = 0

    hpxml_bldg.water_heating_systems.each do |water_heating_system|
      next if !component_ids.include?(water_heating_system.id)
      next if water_heating_system.fuel_type != HPXML::FuelTypeElectricity
      next if water_heating_system.is_shared_system

      watts = water_heating_system.service_feeders.select { |sf| sf.type == HPXML::ElectricPanelLoadTypeWaterHeater }.map { |sf| sf.power }.sum(0.0)
      if water_heating_system.water_heater_type == HPXML::WaterHeaterTypeStorage
        breaker_spaces += get_breaker_spaces_from_power_watts_voltage_amps(watts, voltage, max_current_rating)
      elsif water_heating_system.water_heater_type == HPXML::WaterHeaterTypeHeatPump
        breaker_spaces += get_breaker_spaces_from_power_watts_voltage_amps(watts, voltage, max_current_rating)
      elsif water_heating_system.water_heater_type == HPXML::WaterHeaterTypeTankless
        if hpxml_bldg.building_construction.number_of_bathrooms == 1
          load_name = 'wh_tankless1'
        elsif hpxml_bldg.building_construction.number_of_bathrooms == 2
          load_name = 'wh_tankless2'
        else # 3+
          load_name = 'wh_tankless3'
        end
        breaker_spaces += get_default_panels_value(runner, default_panels_csv_data, load_name, 'BreakerSpaces', voltage, watts, max_current_rating)
      end
    end

    hpxml_bldg.clothes_dryers.each do |clothes_dryer|
      next if !component_ids.include?(clothes_dryer.id)
      next if clothes_dryer.fuel_type != HPXML::FuelTypeElectricity

      if clothes_dryer.is_vented
        load_name = 'dryer'
      else # HP
        load_name = 'dryer_hp'
      end
      watts = clothes_dryer.service_feeders.select { |sf| sf.type == HPXML::ElectricPanelLoadTypeClothesDryer }.map { |sf| sf.power }.sum(0.0)
      breaker_spaces += get_default_panels_value(runner, default_panels_csv_data, load_name, 'BreakerSpaces', voltage, watts, max_current_rating)
    end

    hpxml_bldg.dishwashers.each do |dishwasher|
      next if !component_ids.include?(dishwasher.id)

      watts = dishwasher.service_feeders.select { |sf| sf.type == HPXML::ElectricPanelLoadTypeDishwasher }.map { |sf| sf.power }.sum(0.0)
      breaker_spaces += get_default_panels_value(runner, default_panels_csv_data, 'dishwasher', 'BreakerSpaces', voltage, watts, max_current_rating)
    end

    hpxml_bldg.cooking_ranges.each do |cooking_range|
      next if !component_ids.include?(cooking_range.id)
      next if cooking_range.fuel_type != HPXML::FuelTypeElectricity

      if cooking_range.is_induction
        load_name = 'rangeoven_induction'
      else # resistance
        load_name = 'rangeoven'
      end
      watts = cooking_range.service_feeders.select { |sf| sf.type == HPXML::ElectricPanelLoadTypeRangeOven }.map { |sf| sf.power }.sum(0.0)
      breaker_spaces += get_default_panels_value(runner, default_panels_csv_data, load_name, 'BreakerSpaces', voltage, watts, max_current_rating)
    end

    hpxml_bldg.ventilation_fans.each do |ventilation_fan|
      next if !component_ids.include?(ventilation_fan.id)

      watts = ventilation_fan.service_feeders.select { |sf| sf.type == HPXML::ElectricPanelLoadTypeMechVent }.map { |sf| sf.power }.sum(0.0)
      breaker_spaces += get_default_panels_value(runner, default_panels_csv_data, 'mechvent', 'BreakerSpaces', voltage, watts, max_current_rating)
    end

    hpxml_bldg.permanent_spas.each do |permanent_spa|
      next if !component_ids.include?(permanent_spa.heater_id)
      next if ![HPXML::HeaterTypeElectricResistance, HPXML::HeaterTypeHeatPump].include?(permanent_spa.heater_type)

      watts = permanent_spa.heater_service_feeders.select { |sf| sf.type == HPXML::ElectricPanelLoadTypePermanentSpaHeater }.map { |sf| sf.power }.sum(0.0)
      if permanent_spa.heater_type == HPXML::HeaterTypeElectricResistance
        breaker_spaces += get_default_panels_value(runner, default_panels_csv_data, 'spaheater', 'BreakerSpaces', voltage, watts, max_current_rating)
      elsif permanent_spa.heater_type == HPXML::HeaterTypeHeatPump
        breaker_spaces += get_default_panels_value(runner, default_panels_csv_data, 'spaheater_hp', 'BreakerSpaces', voltage, watts, max_current_rating)
      end
    end

    hpxml_bldg.permanent_spas.each do |permanent_spa|
      next if !component_ids.include?(permanent_spa.pump_id)

      watts = permanent_spa.pump_service_feeders.select { |sf| sf.type == HPXML::ElectricPanelLoadTypePermanentSpaPump }.map { |sf| sf.power }.sum(0.0)
      breaker_spaces += get_default_panels_value(runner, default_panels_csv_data, 'spapump', 'BreakerSpaces', voltage, watts, max_current_rating)
    end

    hpxml_bldg.pools.each do |pool|
      next if !component_ids.include?(pool.heater_id)
      next if ![HPXML::HeaterTypeElectricResistance, HPXML::HeaterTypeHeatPump].include?(pool.heater_type)

      watts = pool.heater_service_feeders.select { |sf| sf.type == HPXML::ElectricPanelLoadTypePoolHeater }.map { |sf| sf.power }.sum(0.0)
      if pool.heater_type == HPXML::HeaterTypeElectricResistance
        breaker_spaces += get_default_panels_value(runner, default_panels_csv_data, 'poolheater', 'BreakerSpaces', voltage, watts, max_current_rating)
      elsif pool.heater_type == HPXML::HeaterTypeHeatPump
        breaker_spaces += get_default_panels_value(runner, default_panels_csv_data, 'poolheater_hp', 'BreakerSpaces', voltage, watts, max_current_rating)
      end
    end

    hpxml_bldg.pools.each do |pool|
      next if !component_ids.include?(pool.pump_id)

      watts = pool.pump_service_feeders.select { |sf| sf.type == HPXML::ElectricPanelLoadTypePoolPump }.map { |sf| sf.power }.sum(0.0)
      breaker_spaces += get_default_panels_value(runner, default_panels_csv_data, 'poolpump', 'BreakerSpaces', voltage, watts, max_current_rating)
    end

    hpxml_bldg.plug_loads.each do |plug_load|
      next if plug_load.plug_load_type != HPXML::PlugLoadTypeWellPump
      next if !component_ids.include?(plug_load.id)

      watts = plug_load.service_feeders.select { |sf| sf.type == HPXML::ElectricPanelLoadTypeWellPump }.map { |sf| sf.power }.sum(0.0)
      if hpxml_bldg.building_construction.number_of_bedrooms <= 3
        breaker_spaces += get_default_panels_value(runner, default_panels_csv_data, 'wellpump_small', 'BreakerSpaces', voltage, watts, max_current_rating)
      else
        breaker_spaces += get_default_panels_value(runner, default_panels_csv_data, 'wellpump_large', 'BreakerSpaces', voltage, watts, max_current_rating)
      end
    end

    hpxml_bldg.plug_loads.each do |plug_load|
      next if plug_load.plug_load_type != HPXML::PlugLoadTypeElectricVehicleCharging
      next if !component_ids.include?(plug_load.id)

      watts = plug_load.service_feeders.select { |sf| sf.type == HPXML::ElectricPanelLoadTypeElectricVehicleCharging }.map { |sf| sf.power }.sum(0.0)
      breaker_spaces += get_default_panels_value(runner, default_panels_csv_data, 'ev_level', 'BreakerSpaces', voltage, watts, max_current_rating)
    end

    hpxml_bldg.ev_chargers.each do |ev_charger|
      next if !component_ids.include?(ev_charger.id)

      watts = ev_charger.service_feeders.select { |sf| sf.type == HPXML::ElectricPanelLoadTypeElectricVehicleCharging }.map { |sf| sf.power }.sum(0.0)
      breaker_spaces += get_default_panels_value(runner, default_panels_csv_data, 'ev_level', 'BreakerSpaces', voltage, watts, max_current_rating)
    end

    return breaker_spaces
  end

  # Get default location, lifetime model, nominal capacity/voltage, round trip efficiency, and usable fraction for a battery.
  #
  # @param has_garage [Boolean] Whether the dwelling unit has a garage
  # @return [Hash] Map of battery properties to default values
  def self.get_battery_values(has_garage)
    if has_garage
      location = HPXML::LocationGarage
    else
      location = HPXML::LocationOutside
    end
    return { location: location,
             lifetime_model: HPXML::BatteryLifetimeModelNone,
             nominal_capacity_kwh: 10.0,
             nominal_voltage: 50.0,
             round_trip_efficiency: 0.925, # Based on Tesla Powerwall round trip efficiency (new)
             usable_fraction: 0.9 } # Fraction of usable capacity to nominal capacity
  end

  # Get default lifetime model, miles/year, hours/week, nominal capacity/voltage, round trip efficiency, fraction charged at home,
  # and usable fraction for an electric vehicle and its battery.
  #
  # @return [Hash] map of EV properties to default values
  def self.get_electric_vehicle_values()
    return { battery_type: HPXML::BatteryTypeLithiumIon,
             lifetime_model: HPXML::BatteryLifetimeModelNone,
             miles_per_year: 11000,
             hours_per_week: 9.6,
             nominal_capacity_kwh: 63,
             nominal_voltage: 50.0,
             fuel_economy_combined: 0.22,
             fuel_economy_units: HPXML::UnitsKwhPerMile,
             fraction_charged_home: 0.8,
             usable_fraction: 0.8 } # Fraction of usable capacity to nominal capacity
  end

  # Gets the default values for a dehumidifier
  # Used by OS-ERI. FUTURE: Change OS-HPXML inputs to be optional and use these.
  #
  # @param capacity [Double] Capacity (pints/day)
  # @return [Hash] Relative humidity, Integrated Energy Factor (IEF)
  def self.get_dehumidifier_values(capacity)
    rh_setpoint = 0.6
    if capacity <= 25.0
      ief = 0.79
    elsif capacity <= 35.0
      ief = 0.95
    elsif capacity <= 54.0
      ief = 1.04
    elsif capacity < 75.0
      ief = 1.20
    else
      ief = 1.82
    end

    return { rh_setpoint: rh_setpoint, ief: ief }
  end

  # Gets the default values associated with occupant internal gains.
  #
  # @return [Array<Double, Double, Double, Double>] Heat gain (Btu/person/hr), Hours per day, sensible/latent fractions
  def self.get_occupancy_values()
    # ANSI/RESNET/ICC 301 - Table 4.2.2(3). Internal Gains for Reference Homes
    hrs_per_day = 16.5 # hrs/day
    sens_gains = 3716.0 # Btu/person/day
    lat_gains = 2884.0 # Btu/person/day
    tot_gains = sens_gains + lat_gains
    heat_gain = tot_gains / hrs_per_day # Btu/person/hr
    sens_frac = sens_gains / tot_gains
    lat_frac = lat_gains / tot_gains
    return heat_gain, hrs_per_day, sens_frac, lat_frac
  end

  # Gets the default residual miscellaneous electric (plug) load energy use
  # and sensible/latent fractions.
  #
  # @param cfa [Double] Conditioned floor area in the dwelling unit (ft2)
  # @param n_occ [Double] Number of occupants in the dwelling unit
  # @param unit_type [String] Type of dwelling unit (HXPML::ResidentialTypeXXX)
  # @return [Array<Double, Double, Double>] Plug loads annual use (kWh), sensible/latent fractions
  def self.get_residual_mels_values(cfa, n_occ = nil, unit_type = nil)
    if n_occ.nil? # Asset calculation
      # ANSI/RESNET/ICC 301
      annual_kwh = 0.91 * cfa
    else # Operational calculation
      # RECS 2020
      if unit_type == HPXML::ResidentialTypeSFD
        annual_kwh = 786.9 + 241.8 * n_occ + 0.33 * cfa
      elsif unit_type == HPXML::ResidentialTypeSFA
        annual_kwh = 654.9 + 206.5 * n_occ + 0.21 * cfa
      elsif unit_type == HPXML::ResidentialTypeApartment
        annual_kwh = 706.6 + 149.3 * n_occ + 0.10 * cfa
      elsif unit_type == HPXML::ResidentialTypeManufactured
        annual_kwh = 1795.1 # No good relationship found in RECS, so just using a constant value
      end
    end
    frac_lost = 0.10
    frac_sens = (1.0 - frac_lost) * 0.95
    frac_lat = 1.0 - frac_sens - frac_lost
    return annual_kwh, frac_sens, frac_lat
  end

  # Gets the default television energy use and sensible/latent fractions.
  #
  # @param cfa [Double] Conditioned floor area in the dwelling unit (ft2)
  # @param nbeds [Integer] Number of bedrooms in the dwelling unit
  # @param n_occ [Double] Number of occupants in the dwelling unit
  # @param unit_type [String] Type of dwelling unit (HXPML::ResidentialTypeXXX)
  # @return [Array<Double, Double, Double>] Television annual use (kWh), sensible/latent fractions
  def self.get_televisions_values(cfa, nbeds, n_occ = nil, unit_type = nil)
    if n_occ.nil? # Asset calculation
      # ANSI/RESNET/ICC 301
      annual_kwh = 413.0 + 69.0 * nbeds
    else # Operational calculation
      # RECS 2020
      # Note: If we know # of televisions, we could use these better relationships instead:
      # - SFD: 67.7 + 243.4 * num_tv
      # - SFA: 13.3 + 251.3 * num_tv
      # - MF:  11.4 + 250.7 * num_tv
      # - MH:  12.6 + 287.5 * num_tv
      case unit_type
      when HPXML::ResidentialTypeSFD
        annual_kwh = 334.0 + 92.2 * n_occ + 0.06 * cfa
      when HPXML::ResidentialTypeSFA
        annual_kwh = 283.9 + 80.1 * n_occ + 0.07 * cfa
      when HPXML::ResidentialTypeApartment
        annual_kwh = 190.3 + 81.0 * n_occ + 0.11 * cfa
      when HPXML::ResidentialTypeManufactured
        annual_kwh = 99.9 + 129.6 * n_occ + 0.21 * cfa
      end
    end
    frac_lost = 0.0
    frac_sens = (1.0 - frac_lost) * 1.0
    frac_lat = 1.0 - frac_sens - frac_lost
    return annual_kwh, frac_sens, frac_lat
  end

  # Gets the default pool pump annual energy use.
  #
  # @param cfa [Double] Conditioned floor area in the dwelling unit (ft2)
  # @param nbeds [Integer] Number of bedrooms in the dwelling unit
  # @param n_occ [Double] Number of occupants in the dwelling unit
  # @param unit_type [String] Type of dwelling unit (HXPML::ResidentialTypeXXX)
  # @return [Double] Annual energy use (kWh/yr)
  def self.get_pool_pump_annual_energy(cfa, nbeds, n_occ, unit_type)
    nbeds_eq = Defaults.get_equivalent_nbeds(nbeds, n_occ, unit_type)

    return 158.6 / 0.070 * (0.5 + 0.25 * nbeds_eq / 3.0 + 0.25 * cfa / 1920.0)
  end

  # Gets the default pool heater annual energy use.
  #
  # @param cfa [Double] Conditioned floor area in the dwelling unit (ft2)
  # @param nbeds [Integer] Number of bedrooms in the dwelling unit
  # @param n_occ [Double] Number of occupants in the dwelling unit
  # @param unit_type [String] Type of dwelling unit (HXPML::ResidentialTypeXXX)
  # @param type [String] Type of heater (HPXML::HeaterTypeXXX)
  # @return [Array<String, Double>] Energy units (HPXML::UnitsXXX), annual energy use (kWh/yr or therm/yr)
  def self.get_pool_heater_annual_energy(cfa, nbeds, n_occ, unit_type, type)
    nbeds_eq = Defaults.get_equivalent_nbeds(nbeds, n_occ, unit_type)

    load_units = nil
    load_value = nil
    if [HPXML::HeaterTypeElectricResistance, HPXML::HeaterTypeHeatPump].include? type
      load_units = HPXML::UnitsKwhPerYear
      load_value = 8.3 / 0.004 * (0.5 + 0.25 * nbeds_eq / 3.0 + 0.25 * cfa / 1920.0) # kWh/yr
      if type == HPXML::HeaterTypeHeatPump
        load_value /= 5.0 # Assume seasonal COP of 5.0 per https://www.energy.gov/energysaver/heat-pump-swimming-pool-heaters
      end
    elsif type == HPXML::HeaterTypeGas
      load_units = HPXML::UnitsThermPerYear
      load_value = 3.0 / 0.014 * (0.5 + 0.25 * nbeds_eq / 3.0 + 0.25 * cfa / 1920.0) # therm/yr
    end
    return load_units, load_value
  end

  # Gets the default permanent spa pump annual energy use.
  #
  # @param cfa [Double] Conditioned floor area in the dwelling unit (ft2)
  # @param nbeds [Integer] Number of bedrooms in the dwelling unit
  # @param n_occ [Double] Number of occupants in the dwelling unit
  # @param unit_type [String] Type of dwelling unit (HXPML::ResidentialTypeXXX)
  # @return [Double] Annual energy use (kWh/yr)
  def self.get_permanent_spa_pump_annual_energy(cfa, nbeds, n_occ, unit_type)
    nbeds_eq = Defaults.get_equivalent_nbeds(nbeds, n_occ, unit_type)

    return 59.5 / 0.059 * (0.5 + 0.25 * nbeds_eq / 3.0 + 0.25 * cfa / 1920.0) # kWh/yr
  end

  # Gets the default permanent spa heater annual energy use.
  #
  # @param cfa [Double] Conditioned floor area in the dwelling unit (ft2)
  # @param nbeds [Integer] Number of bedrooms in the dwelling unit
  # @param n_occ [Double] Number of occupants in the dwelling unit
  # @param unit_type [String] Type of dwelling unit (HXPML::ResidentialTypeXXX)
  # @param type [String] Type of heater (HPXML::HeaterTypeXXX)
  # @return [Array<String, Double>] Energy units (HPXML::UnitsXXX), annual energy use (kWh/yr or therm/yr)
  def self.get_permanent_spa_heater_annual_energy(cfa, nbeds, n_occ, unit_type, type)
    nbeds_eq = Defaults.get_equivalent_nbeds(nbeds, n_occ, unit_type)

    load_units = nil
    load_value = nil
    if [HPXML::HeaterTypeElectricResistance, HPXML::HeaterTypeHeatPump].include? type
      load_units = HPXML::UnitsKwhPerYear
      load_value = 49.0 / 0.048 * (0.5 + 0.25 * nbeds_eq / 3.0 + 0.25 * cfa / 1920.0) # kWh/yr
      if type == HPXML::HeaterTypeHeatPump
        load_value /= 5.0 # Assume seasonal COP of 5.0 per https://www.energy.gov/energysaver/heat-pump-swimming-pool-heaters
      end
    elsif type == HPXML::HeaterTypeGas
      load_units = HPXML::UnitsThermPerYear
      load_value = 0.87 / 0.011 * (0.5 + 0.25 * nbeds_eq / 3.0 + 0.25 * cfa / 1920.0) # therm/yr
    end
    return load_units, load_value
  end

  # Gets the default electric vehicle charging annual energy use.
  #
  # @return [Double] Annual energy use (kWh/yr)
  def self.get_electric_vehicle_charging_annual_energy()
    ev_charger_efficiency = 0.9
    ev_battery_efficiency = 0.9

    # Use detailed vehicle model defaults
    vehicle_defaults = get_electric_vehicle_values
    kwh_per_year = vehicle_defaults[:miles_per_year] * vehicle_defaults[:fuel_economy_combined] * vehicle_defaults[:fraction_charged_home] / (ev_charger_efficiency * ev_battery_efficiency)

    return kwh_per_year.round(1)
  end

  # Gets the default well pump annual energy use.
  #
  # @param cfa [Double] Conditioned floor area in the dwelling unit (ft2)
  # @param nbeds [Integer] Number of bedrooms in the dwelling unit
  # @param n_occ [Double] Number of occupants in the dwelling unit
  # @param unit_type [String] Type of dwelling unit (HXPML::ResidentialTypeXXX)
  # @return [Double] Annual energy use (kWh/yr)
  def self.get_default_well_pump_annual_energy(cfa, nbeds, n_occ, unit_type)
    if n_occ == 0
      # Operational calculation w/ zero occupants, zero out energy use
      return 0.0
    end

    nbeds_eq = Defaults.get_equivalent_nbeds(nbeds, n_occ, unit_type)

    return 50.8 / 0.127 * (0.5 + 0.25 * nbeds_eq / 3.0 + 0.25 * cfa / 1920.0)
  end

  # Gets the default gas grill annual energy use.
  #
  # @param cfa [Double] Conditioned floor area in the dwelling unit (ft2)
  # @param nbeds [Integer] Number of bedrooms in the dwelling unit
  # @param n_occ [Double] Number of occupants in the dwelling unit
  # @param unit_type [String] Type of dwelling unit (HXPML::ResidentialTypeXXX)
  # @return [Double] Annual energy use (therm/yr)
  def self.get_gas_grill_annual_energy(cfa, nbeds, n_occ, unit_type)
    if n_occ == 0
      # Operational calculation w/ zero occupants, zero out energy use
      return 0.0
    end

    nbeds_eq = Defaults.get_equivalent_nbeds(nbeds, n_occ, unit_type)

    return 0.87 / 0.029 * (0.5 + 0.25 * nbeds_eq / 3.0 + 0.25 * cfa / 1920.0)
  end

  # Gets the default gas lighting annual energy use.
  #
  # @param cfa [Double] Conditioned floor area in the dwelling unit (ft2)
  # @param nbeds [Integer] Number of bedrooms in the dwelling unit
  # @param n_occ [Double] Number of occupants in the dwelling unit
  # @param unit_type [String] Type of dwelling unit (HXPML::ResidentialTypeXXX)
  # @return [Double] Annual energy use (therm/yr)
  def self.get_default_gas_lighting_annual_energy(cfa, nbeds, n_occ, unit_type)
    if n_occ == 0
      # Operational calculation w/ zero occupants, zero out energy use
      return 0.0
    end

    nbeds_eq = Defaults.get_equivalent_nbeds(nbeds, n_occ, unit_type)

    return 0.22 / 0.012 * (0.5 + 0.25 * nbeds_eq / 3.0 + 0.25 * cfa / 1920.0)
  end

  # Gets the default gas fireplace annual energy use.
  #
  # @param cfa [Double] Conditioned floor area in the dwelling unit (ft2)
  # @param nbeds [Integer] Number of bedrooms in the dwelling unit
  # @param n_occ [Double] Number of occupants in the dwelling unit
  # @param unit_type [String] Type of dwelling unit (HXPML::ResidentialTypeXXX)
  # @return [Double] Annual energy use (therm/yr)
  def self.get_gas_fireplace_annual_energy(cfa, nbeds, n_occ, unit_type)
    if n_occ == 0
      # Operational calculation w/ zero occupants, zero out energy use
      return 0.0
    end

    nbeds_eq = Defaults.get_equivalent_nbeds(nbeds, n_occ, unit_type)

    return 1.95 / 0.032 * (0.5 + 0.25 * nbeds_eq / 3.0 + 0.25 * cfa / 1920.0)
  end

  # Gets the default values associated with general water use internal gains.
  #
  # @param nbeds [Integer] Number of bedrooms in the dwelling unit
  # @param n_occ [Double] Number of occupants in the dwelling unit
  # @param unit_type [String] Type of dwelling unit (HXPML::ResidentialTypeXXX)
  # @param general_water_use_usage_multiplier [Double] Usage multiplier on internal gains
  # @return [Array<Double, Double>] Sensible/latent internal gains (Btu/yr)
  def self.get_water_use_internal_gains(nbeds, n_occ, unit_type, general_water_use_usage_multiplier = 1.0)
    if n_occ == 0
      # Operational calculation w/ zero occupants, zero out internal gains
      return 0.0, 0.0
    end

    nbeds_eq = Defaults.get_equivalent_nbeds(nbeds, n_occ, unit_type)

    # ANSI/RESNET/ICC 301 - Table 4.2.2(3). Internal Gains for Reference Homes
    sens_gains = (-1227.0 - 409.0 * nbeds_eq) * general_water_use_usage_multiplier # Btu/day
    lat_gains = (1245.0 + 415.0 * nbeds_eq) * general_water_use_usage_multiplier # Btu/day
    return sens_gains * 365.0, lat_gains * 365.0
  end

  # Sets the default assumed rated ran power (W/cfm) for the HVAC system.
  #
  # @param hvac_system [HPXML::HeatingSystem or HPXML::CoolingSystem or HPXML::HeatPump] The HPXML HVAC system of interest
  # @return [nil]
  def self.set_hvac_fan_power_rated(hvac_system)
    hvac_ap = hvac_system.additional_properties
    if HVAC.is_room_dx_hvac_system(hvac_system)
      # Fan not separately modeled
      hvac_ap.fan_power_rated = 0.0
    else
      # Based on RESNET HERS Addendum 82
      psc_ducted_watts_per_cfm = 0.414 # W/cfm, PSC fan
      psc_ductless_watts_per_cfm = 0.414 # W/cfm, PSC fan
      bpm_ducted_watts_per_cfm = 0.281 # W/cfm, BPM fan
      bpm_ductless_watts_per_cfm = 0.171 # W/cfm, BPM fan
      if hvac_system.distribution_system.nil?
        hvac_ap.fan_power_rated = (hvac_system.fan_motor_type == HPXML::HVACFanMotorTypePSC) ? psc_ductless_watts_per_cfm : bpm_ductless_watts_per_cfm
      else
        hvac_ap.fan_power_rated = (hvac_system.fan_motor_type == HPXML::HVACFanMotorTypePSC) ? psc_ducted_watts_per_cfm : bpm_ducted_watts_per_cfm
      end
    end
  end

  # Sets the default control temperatures (min compressor and max backup heating
  # temperatures) for the heat pump.
  #
  # @param heat_pump [HPXML::HeatPump] The HPXML heat pump of interest
  # @param runner [OpenStudio::Measure::OSRunner] Object typically used to display warnings
  # @return [nil]
  def self.set_heat_pump_control_temperatures(heat_pump, runner)
    hp_ap = heat_pump.additional_properties

    # Gets:
    # 1. Minimum temperature (F) for HP compressor operation
    # 2. Maximum temperature (F) for HP supplemental heating operation
    if not heat_pump.backup_heating_switchover_temp.nil?
      hp_ap.hp_min_temp = heat_pump.backup_heating_switchover_temp
      hp_ap.supp_max_temp = heat_pump.backup_heating_switchover_temp
    else
      hp_ap.hp_min_temp = heat_pump.compressor_lockout_temp
      hp_ap.supp_max_temp = heat_pump.backup_heating_lockout_temp
    end

    # Error-checking
    # Can't do this in Schematron because temperatures can be defaulted
    if heat_pump.backup_type == HPXML::HeatPumpBackupTypeIntegrated
      hp_backup_fuel = heat_pump.backup_heating_fuel
    elsif not heat_pump.backup_system.nil?
      hp_backup_fuel = heat_pump.backup_system.heating_system_fuel
    end
    if hp_backup_fuel == HPXML::FuelTypeElectricity
      if (not hp_ap.hp_min_temp.nil?) && (not hp_ap.supp_max_temp.nil?) && ((hp_ap.hp_min_temp - hp_ap.supp_max_temp).abs < 5)
        if not heat_pump.backup_heating_switchover_temp.nil?
          runner.registerError('Switchover temperature should only be used for a heat pump with fossil fuel backup; use compressor lockout temperature instead.')
        else
          runner.registerError('Similar compressor/backup lockout temperatures should only be used for a heat pump with fossil fuel backup.')
        end
      end
    end
  end

  # Sets the degradation coefficient and Part Load Factor (PLF) curve for the HVAC system.
  #
  # @param hvac_system [HPXML::HeatingSystem or HPXML::CoolingSystem or HPXML::HeatPump] The HPXML HVAC system of interest
  # @return [nil]
  def self.set_hvac_degradation_coefficient(hvac_system)
    hvac_ap = hvac_system.additional_properties

    # Degradation coefficient
    if HVAC.is_room_dx_hvac_system(hvac_system)
      hvac_ap.c_d = 0.22
    else
      # Per RESNET HERS Addendum 82
      case hvac_system.compressor_type
      when HPXML::HVACCompressorTypeSingleStage, HPXML::HVACCompressorTypeTwoStage
        hvac_ap.c_d = 0.08
      when HPXML::HVACCompressorTypeVariableSpeed
        hvac_ap.c_d = 0.40
      end
    end

    # PLF curve (linear part load model)
    hvac_ap.plf_fplr_spec = [(1.0 - hvac_ap.c_d), hvac_ap.c_d, 0.0]
  end

  # Sets the ground-to-air heat pump gross rated heating/cooling cops based on COP ratios from spec sheets.
  #
  # @param heat_pump [HPXML::HeatPump] The HPXML heat pump of interest
  # @param cop_ratios [Array<Double>] Heating or cooling COP ratios for each speed
  # @param mode [Symbol] Heating or cooling
  # @return [nil]
  def self.set_ground_to_air_heat_pump_cops(heat_pump, cop_ratios, mode)
    hp_ap = heat_pump.additional_properties
    # Fan/pump adjustments calculations
    # Fan power to overcome the static pressure adjustment
    rated_fan_watts_per_cfm = 0.5 * heat_pump.fan_watts_per_cfm # Calculate rated fan power by assuming the power to overcome the ductwork is approximately 50% of the total fan power (ANSI/RESNET/ICC 301 says 0.2 W/cfm is the fan power associated with ductwork, but we don't know if that was a PSC or BPM fan)
    power_f = rated_fan_watts_per_cfm * HVAC::RatedCFMPerTon / UnitConversions.convert(1.0, 'ton', 'Btu/hr') # W per Btu/hr of capacity
    rated_pump_watts_per_ton = 30.0 # ANSI/RESNET/ICC 301, estimated pump power required to overcome the internal resistance of the ground-water heat exchanger under AHRI test conditions for a closed loop system
    power_p = rated_pump_watts_per_ton / UnitConversions.convert(1.0, 'ton', 'Btu/hr') # result is in W per Btu/hr of capacity
    if mode == :clg
      eir_rated = UnitConversions.convert(((1 - UnitConversions.convert(power_f, 'Wh', 'Btu')) / heat_pump.cooling_efficiency_eer - power_f - power_p), 'Wh', 'Btu')
      hp_ap.cool_rated_cops = []
      for i in 0..(cop_ratios.size - 1)
        hp_ap.cool_rated_cops << 1.0 / eir_rated * cop_ratios[i]
      end
    elsif mode == :htg
      eir_rated = (1 + UnitConversions.convert(power_f, 'Wh', 'Btu')) / heat_pump.heating_efficiency_cop - UnitConversions.convert(power_f + power_p, 'Wh', 'Btu')
      hp_ap.heat_rated_cops = []
      for i in 0..(cop_ratios.size - 1)
        hp_ap.heat_rated_cops << 1.0 / eir_rated * cop_ratios[i]
      end
    end
  end

  # Sets default HVAC cooling performance values.
  #
  # @param cooling_system [HPXML::CoolingSystem or HPXML::HeatPump] The HPXML cooling system or heat pump of interest
  # @param hpxml_header [HPXML::Header] HPXML Header object (one per HPXML file)
  # @return nil
  def self.set_hvac_cooling_performance(cooling_system, hpxml_header)
    # Calculates COP82min from SEER2 using bi-linear interpolation per RESNET MINERS Addendum 82
    def self.interpolate_seer2(seer2, eer2, seer2_array, seer2_eer2_ratio_array, cop82min_array)
      seer2_eer2_ratio = seer2 / eer2
      x1, x2 = MathTools.find_array_neighbor_values(seer2_array, seer2)
      y1, y2 = MathTools.find_array_neighbor_values(seer2_eer2_ratio_array, seer2_eer2_ratio)
      x_indexes = [x1, x2].map { |x| seer2_array.find_index(x) }
      y_indexes = [y1, y2].map { |y| seer2_eer2_ratio_array.find_index(y) }
      fx1y1 = cop82min_array[x_indexes[0]][y_indexes[0]]
      fx1y2 = cop82min_array[x_indexes[0]][y_indexes[1]]
      fx2y1 = cop82min_array[x_indexes[1]][y_indexes[0]]
      fx2y2 = cop82min_array[x_indexes[1]][y_indexes[1]]
      return MathTools.interp4(seer2, seer2_eer2_ratio, x1, x2, y1, y2, fx1y1, fx1y2, fx2y1, fx2y2)
    end

    clg_ap = cooling_system.additional_properties

    # Refrigerant charge fault coefficients per ANSI/RESNET 301-2022 Tables 4.2.2.4(1) and 4.2.2.4(5)
    if cooling_system.charge_defect_ratio.to_f <= 0
      clg_ap.cool_qgr_values = [-9.46E-01, 4.93E-02, -1.18E-03, -1.15E+00]
      clg_ap.cool_p_values = [-3.13E-01, 1.15E-02, 2.66E-03, -1.16E-01]
    else
      clg_ap.cool_qgr_values = [-1.63E-01, 1.14E-02, -2.10E-04, -1.40E-01]
      clg_ap.cool_p_values = [2.19E-01, -5.01E-03, 9.89E-04, 2.84E-01]
    end
    clg_ap.cool_ff_chg_values = [26.67, 35.0]

    # Coefficients for HVAC installation quality per RESNET HERS Addendum 82
    clg_ap.cool_cap_fflow_spec_iq = [0.718664047, 0.41797409, -0.136638137]
    clg_ap.cool_eir_fflow_spec_iq = [1.143487507, -0.13943972, -0.004047787]

    if cooling_system.is_a?(HPXML::HeatPump) && cooling_system.heat_pump_type == HPXML::HVACTypeHeatPumpGroundToAir
      # Based on RESNET HERS Addendum 82
      clg_ap.cool_rated_shr_gross = 0.708
      clg_ap.cool_rated_cfm_per_ton = HVAC::RatedCFMPerTon

      case hpxml_header.ground_to_air_heat_pump_model_type
      when HPXML::AdvancedResearchGroundToAirHeatPumpModelTypeStandard
        clg_ap.cool_capacity_ratios = [1.0]

        # E+ equation fit coil coefficients generated following approach in Tang's thesis:
        # See Appendix B of  https://shareok.org/bitstream/handle/11244/10075/Tang_okstate_0664M_1318.pdf?sequence=1&isAllowed=y
        # Coefficients generated by catalog data: https://files.climatemaster.com/Genesis-GS-Series-Product-Catalog.pdf, p180
        # Data point taken as rated condition:
        # EWT: 80F EAT:80/67F, AFR: 1200cfm, WFR: 4.5gpm

        # Cooling Curves
        clg_ap.cool_cap_curve_spec = [[-5.45013866666657, 7.42301402824225, -1.43760846638838, 0.249103937703341, 0.0378875477019811]]
        clg_ap.cool_power_curve_spec = [[-4.21572180554818, 0.322682268675807, 4.56870615863483, 0.154605773589744, -0.167531037948482]]
        clg_ap.cool_sh_curve_spec = [[0.56143829895505, 18.7079597251858, -19.1482655264078, -0.138154731772664, 0.4823357726442, -0.00164644360129174]]

        cool_cop_ratios = [1.0]

      when HPXML::AdvancedResearchGroundToAirHeatPumpModelTypeExperimental
        case cooling_system.compressor_type
        when HPXML::HVACCompressorTypeSingleStage
          clg_ap.cool_capacity_ratios = [1.0]
          # Cooling Curves
          # E+ Capacity and EIR as function of temperature curves(bi-quadratic) generated using E+ HVACCurveFitTool
          # See: https://bigladdersoftware.com/epx/docs/24-2/auxiliary-programs/hvac-performance-curve-fit-tool.html#hvac-performance-curve-fit-tool
          # Catalog data from : https://files.climatemaster.com/Genesis-GS-Series-Product-Catalog.pdf, p180
          # Using E+ rated conditions:
          # Cooling: Indoor air at 67F WB, 80F DB; Entering water temperature: 85F
          clg_ap.cool_cap_ft_spec = [[0.3926140238, 0.0297981297, 0.0000000582, 0.0123906803, -0.0003014284, -0.0001113698]]
          clg_ap.cool_eir_ft_spec = [[1.1828664909, -0.0450835550, 0.0009273315, 0.0056194113, 0.0006683467, -0.0007256237]]
          clg_ap.cool_cap_fflow_spec = [[0.5068, 0.8099, -0.3165]]
          clg_ap.cool_eir_fflow_spec = [[2.0184, -1.6182, 0.5789]]
          clg_ap.cool_cap_fwf_spec = [[1.0, 0.0, 0.0]]
          clg_ap.cool_eir_fwf_spec = [[1.0, 0.0, 0.0]]
          cool_cop_ratios = [1.0]
        when HPXML::HVACCompressorTypeTwoStage
          clg_ap.cool_capacity_ratios = [0.7353, 1.0]
          # Cooling Curves
          # E+ Capacity and EIR as function of temperature curves(bi-quadratic) generated using E+ HVACCurveFitTool
          # See: https://bigladdersoftware.com/epx/docs/24-2/auxiliary-programs/hvac-performance-curve-fit-tool.html#hvac-performance-curve-fit-tool
          # Catalog data from ClimateMaster residential tranquility 30 premier two-stage series Model SE036: https://files.climatemaster.com/RP3001-Residential-SE-Product-Catalog.pdf
          # Using E+ rated conditions:
          # Cooling: Indoor air at 67F WB, 80F DB; Entering water temperature: 85F
          clg_ap.cool_cap_ft_spec = [[0.4091067504, 0.0387481208, -0.0000003491, 0.0039166842, -0.0001299475, -0.0002883229],
                                     [0.4423161030, 0.0346534683, 0.0000043691, 0.0046060534, -0.0001393465, -0.0002316000]]
          clg_ap.cool_eir_ft_spec = [[1.0242580586, -0.0549907581, 0.0017735749, 0.0186562274, 0.0008900852, -0.0016973518],
                                     [1.0763155558, -0.0396246303, 0.0010677382, 0.0074160145, 0.0006781567, -0.0009009811]]
          clg_ap.cool_cap_fflow_spec = [[0.9064, 0.0793, 0.0143],
                                        [0.8551, 0.1688, -0.0238]]
          clg_ap.cool_eir_fflow_spec = [[0.7931, 0.2623, -0.0552],
                                        [0.8241, 0.1523, 0.0234]]
          clg_ap.cool_cap_fwf_spec = [[0.8387, 0.2903, -0.129],
                                      [0.815, 0.325, -0.14]]
          clg_ap.cool_eir_fwf_spec = [[1.7131, -1.3055, 0.5924],
                                      [1.5872, -1.055, 0.4678]]

          # Catalog data from ClimateMaster residential tranquility 30 premier two-stage series Model SE036: https://files.climatemaster.com/RP3001-Residential-SE-Product-Catalog.pdf
          cool_cop_ratios = [1.102827763, 1.0]
        when HPXML::HVACCompressorTypeVariableSpeed
          clg_ap.cool_capacity_ratios = [0.4802, 1.0]
          # Cooling Curves
          # E+ Capacity and EIR as function of temperature curves(bi-quadratic) generated using E+ HVACCurveFitTool
          # See: https://bigladdersoftware.com/epx/docs/24-2/auxiliary-programs/hvac-performance-curve-fit-tool.html#hvac-performance-curve-fit-tool
          # Catalog data from WaterFurnace 7 Series 700A11: https://www.waterfurnace.com/literature/7series/SDW7-0018W.pdf
          # Using E+ rated conditions:
          # Cooling: Indoor air at 67F WB, 80F DB; Entering water temperature: 85F
          clg_ap.cool_cap_ft_spec = [[1.3397293008, -0.0474800765, 0.0021636831, 0.0055773535, -0.0002350114, -0.0002458509],
                                     [1.2143128834, -0.0459226877, 0.0020331628, 0.0086998093, -0.0002669140, -0.0001763187]]
          clg_ap.cool_eir_ft_spec = [[-0.0049682877, 0.0554193005, -0.0015790347, -0.0010670650, 0.0011493038, -0.0008236210],
                                     [0.0569949694, 0.0527820535, -0.0015763180, 0.0077339260, 0.0008175629, -0.0007157989]]
          clg_ap.cool_cap_fflow_spec = [[1.1092, -0.5299, 0.4312],
                                        [0.9216, -0.1021, 0.1874]]
          clg_ap.cool_eir_fflow_spec = [[2.2938, -2.2648, 0.9631],
                                        [1.9175, -1.374, 0.4646]]
          clg_ap.cool_cap_fwf_spec = [[1.0386, -0.2037, 0.1651],
                                      [0.8606, 0.2687, -0.1293]]
          clg_ap.cool_eir_fwf_spec = [[1.066, 0.052, -0.118],
                                      [1.2961, -0.4762, 0.18]]

          # Catalog data from WaterFurnace 7 Series 700A11: https://www.waterfurnace.com/literature/7series/SDW7-0018W.pdf
          cool_cop_ratios = [1.059467645, 1.0]
        end
      end

      set_ground_to_air_heat_pump_cops(cooling_system, cool_cop_ratios, :clg)
      return
    end

    # Based on RESNET HERS Addendum 82
    clg_ap.cool_cap_fflow_spec = clg_ap.cool_cap_fflow_spec_iq
    clg_ap.cool_eir_fflow_spec = clg_ap.cool_eir_fflow_spec_iq
    set_hvac_degradation_coefficient(cooling_system)

    if HVAC.is_room_dx_hvac_system(cooling_system)
      clg_ap.cool_capacity_ratios = [1.0]
      clg_ap.cool_cap_ft_spec = [3.68637657, -0.098352478, 0.000956357, 0.005838141, -0.0000127, -0.000131702]
      clg_ap.cool_eir_ft_spec = [-3.437356399, 0.136656369, -0.001049231, -0.0079378, 0.000185435, -0.0001441]
      clg_ap.cool_rated_cfm_per_ton = 312.0 # medium speed
      clg_ap.cool_cap_fflow_spec = [1.0, 0.0, 0.0]
      clg_ap.cool_eir_fflow_spec = [1.0, 0.0, 0.0]
      clg_ap.cool_rated_cops = [UnitConversions.convert(cooling_system.cooling_efficiency_ceer, 'Btu/hr', 'W')]
      clg_ap.cool_rated_shr_gross = 0.65
      return
    end

    seer2 = cooling_system.cooling_efficiency_seer2
    eer2 = cooling_system.cooling_efficiency_eer2
    compressor_type = cooling_system.compressor_type

    clg_ap.cop95full = UnitConversions.convert(cooling_system.cooling_efficiency_eer2, 'Btu/hr', 'W')

    # Based on RESNET HERS Addendum 82
    case compressor_type
    when HPXML::HVACCompressorTypeSingleStage
      clg_ap.qm95full = 0.936 # Q95full/Q82full

      clg_ap.cop82full = UnitConversions.convert(seer2 / (1.0 - 0.5 * clg_ap.c_d), 'Btu/hr', 'W')

      clg_ap.cool_capacity_ratios = [1.0]

    when HPXML::HVACCompressorTypeTwoStage
      clg_ap.qm95full = 0.936 # Q95full/Q82full
      clg_ap.eirm95full = 1.244 # (P95full/Q95full)/(P82full/Q82full)
      clg_ap.qrcmin = 0.728 # Qmin/Qfull for all temperatures

      seer2_array = [6.0, 22.0]
      seer2_eer2_ratio_array = [1.000, 2.400]
      cop82min_array = [[1.777, 2.105],
                        [6.517, 7.717]]
      clg_ap.cop82min = interpolate_seer2(seer2, eer2, seer2_array, seer2_eer2_ratio_array, cop82min_array)

      clg_ap.cop95min = clg_ap.cop82min / clg_ap.eirm95full
      clg_ap.cop82full = clg_ap.cop95full * clg_ap.eirm95full

      clg_ap.cool_capacity_ratios = [clg_ap.qrcmin, 1.0]

    when HPXML::HVACCompressorTypeVariableSpeed
      clg_ap.qr95full = 0.934 # Q95full/Q95max
      clg_ap.qm95max = 0.940 # Q95max/Q82max
      clg_ap.qm95min = 0.948 # Q95min/Q82min
      clg_ap.eirr95full = 0.928 # (P95full/Q95full)/(P95max/Q95max)
      clg_ap.eirm95max = 1.326 # (P95max/Q95max)/(P82max/Q82max)
      clg_ap.eirm95min = 1.315 # (P95min/Q95min)/(P82min/Q82min)

      seer2_array = [14.0, 24.5, 35.0]
      seer2_eer2_ratio_array = [1.000, 1.747, 2.120, 2.307, 2.400]
      cop82min_array = [[4.047, 6.175, 14.240, 19.508, 23.029],
                        [7.061, 10.289, 23.262, 31.842, 37.513],
                        [10.058, 14.053, 30.962, 42.388, 49.863]]
      clg_ap.cop82min = interpolate_seer2(seer2, eer2, seer2_array, seer2_eer2_ratio_array, cop82min_array)

      clg_ap.cop95max = clg_ap.cop95full * clg_ap.eirr95full
      clg_ap.cop95min = clg_ap.cop82min / clg_ap.eirm95min
      clg_ap.cop82max = clg_ap.cop95max * clg_ap.eirm95max
      clg_ap.cop82full = MathTools.interp2(clg_ap.cop95full, clg_ap.cop95min, clg_ap.cop95max, clg_ap.cop82min, clg_ap.cop82max)
      clg_ap.qr95min = 1.0 / clg_ap.qr95full * (0.029 + 0.369 * clg_ap.cop82max / clg_ap.cop82min) # Q95min/Q95max

      clg_ap.cool_capacity_ratios = [clg_ap.qr95min, 1.0, 1.0 / clg_ap.qr95full]
    end

    clg_ap.cool_rated_cfm_per_ton = HVAC::RatedCFMPerTon
    clg_ap.cool_cap_ft_spec = [3.717717741, -0.09918866, 0.000964488, 0.005887776, -0.000012808, -0.000132822]
    clg_ap.cool_eir_ft_spec = [-3.400341169, 0.135184783, -0.001037932, -0.007852322, 0.000183438, -0.000142548]
    clg_ap.cool_rated_shr_gross = 0.708
  end

  # Sets heating performance factors based on RESNET HERS Addendum 82.
  #
  #
  # @param heating_system [HPXML::HeatingSystem or HPXML::HeatPump] The HPXML heating system or heat pump of interest
  # @param hpxml_header [HPXML::Header] HPXML Header object (one per HPXML file)
  # @return nil
  def self.set_hvac_heating_performance(heating_system, hpxml_header)
    # Calculates COP47full from HSPF2 using bi-linear interpolation per RESNET MINERS Addendum 82
    def self.interpolate_hspf2(hspf2, qm17full, hspf2_array, qm17full_array, cop47full_array)
      x1, x2 = MathTools.find_array_neighbor_values(hspf2_array, hspf2)
      y1, y2 = MathTools.find_array_neighbor_values(qm17full_array, qm17full)
      x_indexes = [x1, x2].map { |x| hspf2_array.find_index(x) }
      y_indexes = [y1, y2].map { |y| qm17full_array.find_index(y) }
      fx1y1 = cop47full_array[x_indexes[0]][y_indexes[0]]
      fx1y2 = cop47full_array[x_indexes[0]][y_indexes[1]]
      fx2y1 = cop47full_array[x_indexes[1]][y_indexes[0]]
      fx2y2 = cop47full_array[x_indexes[1]][y_indexes[1]]
      return MathTools.interp4(hspf2, qm17full, x1, x2, y1, y2, fx1y1, fx1y2, fx2y1, fx2y2)
    end

    htg_ap = heating_system.additional_properties

    # Refrigerant charge fault coefficients per ANSI/RESNET 301-2022 Tables 4.2.2.4(2) and 4.2.2.4(6)
    # Note: We added a zero term to make cooling and heating calculations consistent
    if heating_system.charge_defect_ratio.to_f <= 0
      htg_ap.heat_qgr_values = [-3.39E-02, 0.0, 2.03E-02, -2.62E+00]
      htg_ap.heat_p_values = [6.16E-02, 0.0, 4.46E-03, -2.60E-01]
    else
      htg_ap.heat_qgr_values = [-2.95E-03, 0.0, 7.38E-04, -6.41E-03]
      htg_ap.heat_p_values = [-5.94E-01, 0.0, 1.59E-02, 1.89E+00]
    end
    htg_ap.heat_ff_chg_values = [0.0, 8.33] # Add a zero term to combine cooling and heating calculation

    # Coefficients for HVAC installation quality per RESNET HERS Addendum 82
    htg_ap.heat_cap_fflow_spec_iq = [0.694045465, 0.474207981, -0.168253446]
    htg_ap.heat_eir_fflow_spec_iq = [2.185418751, -1.942827919, 0.757409168]

    if heating_system.is_a?(HPXML::HeatPump) && heating_system.heat_pump_type == HPXML::HVACTypeHeatPumpGroundToAir
      # Based on RESNET HERS Addendum 82
      htg_ap.heat_rated_cfm_per_ton = HVAC::RatedCFMPerTon

      case hpxml_header.ground_to_air_heat_pump_model_type
      when HPXML::AdvancedResearchGroundToAirHeatPumpModelTypeStandard
        htg_ap.heat_capacity_ratios = [1.0]
        # E+ equation fit coil coefficients following approach from Tang's thesis:
        # See Appendix B Figure B.3 of  https://shareok.org/bitstream/handle/11244/10075/Tang_okstate_0664M_1318.pdf?sequence=1&isAllowed=y
        # Coefficients generated by catalog data: https://www.climatemaster.com/download/18.274be999165850ccd5b5b73/1535543867815/lc377-climatemaster-commercial-tranquility-20-single-stage-ts-series-water-source-heat-pump-submittal-set.pdf
        # Data point taken as rated condition:
        # EWT: 60F EAT: 70F AFR: 1200 cfm, WFR: 4.5 gpm

        # Heating Curves
        htg_ap.heat_cap_curve_spec = [[-3.75031847962047, -2.18062040443483, 6.8363364819032, 0.188376814356582, 0.0869274802923634]]
        htg_ap.heat_power_curve_spec = [[-8.4754723813072, 8.10952801956388, 1.38771494628738, -0.33766445915032, 0.0223085217874051]]
        heat_cop_ratios = [1.0]
      when HPXML::AdvancedResearchGroundToAirHeatPumpModelTypeExperimental
        case heating_system.compressor_type
        when HPXML::HVACCompressorTypeSingleStage
          htg_ap.heat_capacity_ratios = [1.0]
          # Heating Curves
          # E+ Capacity and EIR as function of temperature curves(bi-quadratic) generated using E+ HVACCurveFitTool
          # See: https://bigladdersoftware.com/epx/docs/24-2/auxiliary-programs/hvac-performance-curve-fit-tool.html#hvac-performance-curve-fit-tool
          # Catalog data from : https://files.climatemaster.com/Genesis-GS-Series-Product-Catalog.pdf, p180
          # Using E+ rated conditions:
          # Heating: Indoor air at 70F DB; Entering water temperature: 70F
          htg_ap.heat_cap_ft_spec = [[0.7353127278, -0.0035056759, -0.0000439615, 0.0204411095, -0.0000320781, -0.0001322685]]
          htg_ap.heat_eir_ft_spec = [[0.6273820540, 0.0124891750, 0.0012720188, -0.0151581268, 0.0004164343, -0.0007259611]]
          htg_ap.heat_cap_fflow_spec = [[0.7594, 0.3642, -0.1234]]
          htg_ap.heat_eir_fflow_spec = [[2.796, -3.0886, 1.3858]]
          htg_ap.heat_cap_fwf_spec = [[1.0, 0.0, 0.0]]
          htg_ap.heat_eir_fwf_spec = [[1.0, 0.0, 0.0]]
          heat_cop_ratios = [1.0]
        when HPXML::HVACCompressorTypeTwoStage
          htg_ap.heat_capacity_ratios = [0.7374, 1.0]
          # Heating Curves
          # E+ Capacity and EIR as function of temperature curves(bi-quadratic) generated using E+ HVACCurveFitTool
          # See: https://bigladdersoftware.com/epx/docs/24-2/auxiliary-programs/hvac-performance-curve-fit-tool.html#hvac-performance-curve-fit-tool
          # Catalog data from ClimateMaster residential tranquility 30 premier two-stage series Model SE036: https://files.climatemaster.com/RP3001-Residential-SE-Product-Catalog.pdf
          # Using E+ rated conditions:
          # Heating: Indoor air at 70F DB; Entering water temperature: 70F
          htg_ap.heat_cap_ft_spec = [[0.6523957849, -0.0011387222, 0.0000000000, 0.0191295958, -0.0000411533, -0.0000311030],
                                     [0.6668920089, -0.0015817909, 0.0000027692, 0.0189198107, -0.0000372655, -0.0000393615]]
          htg_ap.heat_eir_ft_spec = [[0.8057698794, 0.0316014252, 0.0000380531, -0.0228123504, 0.0004336379, -0.0004522084],
                                     [0.8046419585, 0.0233384227, 0.0000376912, -0.0170224134, 0.0003382804, -0.0002368130]]
          htg_ap.heat_cap_fflow_spec = [[0.8649, 0.1112, 0.0238],
                                        [0.8264, 0.1593, 0.0143]]
          htg_ap.heat_eir_fflow_spec = [[1.2006, -0.1943, -0.0062],
                                        [1.2568, -0.2856, 0.0288]]
          htg_ap.heat_cap_fwf_spec = [[0.7112, 0.5027, -0.2139],
                                      [0.769, 0.399, -0.168]]
          htg_ap.heat_eir_fwf_spec = [[1.3457, -0.6658, 0.3201],
                                      [1.1679, -0.3215, 0.1535]]
          # Catalog data from ClimateMaster residential tranquility 30 premier two-stage series Model SE036: https://files.climatemaster.com/RP3001-Residential-SE-Product-Catalog.pdf
          heat_cop_ratios = [1.161791639, 1.0]
        when HPXML::HVACCompressorTypeVariableSpeed
          htg_ap.heat_capacity_ratios = [0.4473, 1.0]
          # Heating Curves
          # E+ Capacity and EIR as function of temperature curves(bi-quadratic) generated using E+ HVACCurveFitTool
          # See: https://bigladdersoftware.com/epx/docs/24-2/auxiliary-programs/hvac-performance-curve-fit-tool.html#hvac-performance-curve-fit-tool
          # Catalog data from WaterFurnace 7 Series 700A11: https://www.waterfurnace.com/literature/7series/SDW7-0018W.pdf
          # Using E+ rated conditions:
          # Heating: Indoor air at 70F DB; Entering water temperature: 70F
          htg_ap.heat_cap_ft_spec = [[0.6955336002, -0.0028528869, -0.0000005012, 0.0201138223, -0.0000590002, -0.0000749701],
                                     [0.6975737864, -0.0028810803, -0.0000005015, 0.0206468583, -0.0000891526, -0.0000733087]]
          htg_ap.heat_eir_ft_spec = [[0.8755777079, 0.0309984461, 0.0001099592, -0.0174543325, 0.0001819203, -0.0004948405],
                                     [0.7627294076, 0.0273612308, 0.0001023412, -0.0145638547, 0.0001886431, -0.0003647958]]
          htg_ap.heat_cap_fflow_spec = [[0.8676, 0.1122, 0.0195],
                                        [0.9498, -0.0298, 0.0812]]
          htg_ap.heat_eir_fflow_spec = [[1.4426, -0.4465, 0.0064],
                                        [1.1158, 0.282, -0.4071]]
          htg_ap.heat_cap_fwf_spec = [[0.8364, 0.197, -0.0333],
                                      [0.727, 0.55, -0.277]]
          htg_ap.heat_eir_fwf_spec = [[1.3491, -0.7744, 0.4253],
                                      [1.0833, -0.1351, 0.0517]]
          # Catalog data from WaterFurnace 7 Series 700A11: https://www.waterfurnace.com/literature/7series/SDW7-0018W.pdf
          heat_cop_ratios = [1.15012987, 1.0]
        end
      end

      set_ground_to_air_heat_pump_cops(heating_system, heat_cop_ratios, :htg)
      return
    end

    htg_ap.heat_cap_fflow_spec = htg_ap.heat_cap_fflow_spec_iq
    htg_ap.heat_eir_fflow_spec = htg_ap.heat_eir_fflow_spec_iq

    set_hvac_degradation_coefficient(heating_system)

    # Default heating capacity maintenance from 17F to 47F
    htg_ap.qm17full = nil
    if (heating_system.heating_capacity_17F.to_f > 0) && (heating_system.heating_capacity > 0)
      htg_ap.qm17full = heating_system.heating_capacity_17F / heating_system.heating_capacity
    elsif not heating_system.heating_capacity_fraction_17F.nil?
      htg_ap.qm17full = heating_system.heating_capacity_fraction_17F
    elsif not heating_system.heating_detailed_performance_data.empty?
      nom_dp_47f = heating_system.heating_detailed_performance_data.find { |dp| dp.outdoor_temperature == 47 && dp.capacity_description == HPXML::CapacityDescriptionNominal }
      nom_dp_17f = heating_system.heating_detailed_performance_data.find { |dp| dp.outdoor_temperature == 17 && dp.capacity_description == HPXML::CapacityDescriptionNominal }
      if (not nom_dp_47f.nil?) && (not nom_dp_17f.nil?)
        if (nom_dp_17f.capacity.to_f > 0) && (nom_dp_47f.capacity.to_f > 0)
          htg_ap.qm17full = nom_dp_17f.capacity / nom_dp_47f.capacity
        elsif nom_dp_17f.capacity_fraction_of_nominal.to_f > 0
          htg_ap.qm17full = nom_dp_17f.capacity_fraction_of_nominal
        end
      end
    end
    if htg_ap.qm17full.nil?
      # Default maximum capacity maintenance
      case heating_system.compressor_type
      when HPXML::HVACCompressorTypeSingleStage, HPXML::HVACCompressorTypeTwoStage
        htg_ap.qm17full = 0.626 # Per RESNET HERS Addendum 82
      when HPXML::HVACCompressorTypeVariableSpeed
        htg_ap.qm17full = 0.69 # NEEP database
      end
    end

    if HVAC.is_room_dx_hvac_system(heating_system)
      htg_ap.heat_capacity_ratios = [1.0]

      # Calculate cap ft curve
      # Biquadratic: capacity multiplier = a + b*IAT + c*IAT^2 + d*OAT + e*OAT^2 + f*IAT*OAT
      # Derive coefficients from user input for capacity fraction at 17F.
      x_A = 17.0
      y_A = htg_ap.qm17full
      x_B = HVAC::AirSourceHeatRatedODB
      y_B = 1.0
      iat_slope = -0.002303414
      iat_intercept = 0.18417308
      oat_slope = (y_B - y_A) / (x_B - x_A)
      oat_intercept = y_A - (x_A * oat_slope)
      htg_ap.heat_cap_ft_spec = oat_intercept + iat_intercept, iat_slope, 0, oat_slope, 0, 0

      htg_ap.heat_eir_ft_spec = [0.718398423, 0.003498178, 0.000142202, -0.005724331, 0.00014085, -0.000215321]
      htg_ap.heat_rated_cfm_per_ton = HVAC::RatedCFMPerTon
      return
    end

    hspf2 = heating_system.heating_efficiency_hspf2
    compressor_type = heating_system.compressor_type

    # Based on RESNET HERS Addendum 82
    case compressor_type
    when HPXML::HVACCompressorTypeSingleStage
      htg_ap.eirm17full = 1.356 # (P17full/Q17full)/(P47full/Q47full)

      hspf2_array = [5.0, 6.5, 8.0, 9.5, 11.0]
      qm17full_array = [0.5, 0.533, 0.6, 0.7333, 1.0]
      cop47full_array = [[1.971, 1.963, 1.946, 1.915, 1.904],
                         [2.844, 2.801, 2.720, 2.589, 2.498],
                         [3.933, 3.819, 3.622, 3.318, 3.102],
                         [5.327, 5.085, 4.683, 4.111, 3.718],
                         [7.178, 6.699, 5.951, 4.975, 4.345]]
      htg_ap.cop47full = interpolate_hspf2(hspf2, htg_ap.qm17full, hspf2_array, qm17full_array, cop47full_array)

      htg_ap.heat_capacity_ratios = [1.0]

    when HPXML::HVACCompressorTypeTwoStage
      htg_ap.eirm17full = 1.356 # (P17full/Q17full)/(P47full/Q47full)
      htg_ap.qrhmin = 0.712 # Qmin/Qfull
      htg_ap.eirrhmin = 0.850 # (Pmin/Qmin)/(Pfull/Qfull)

      hspf2_array = [5.0, 6.5, 8.0, 9.5, 11.0]
      qm17full_array = [0.5, 0.533, 0.6, 0.7333, 1.0]
      cop47full_array = [[1.794, 1.779, 1.757, 1.720, 1.659],
                         [2.592, 2.540, 2.456, 2.325, 2.176],
                         [3.583, 3.464, 3.270, 2.980, 2.703],
                         [4.852, 4.611, 4.227, 3.691, 3.239],
                         [6.536, 6.073, 5.371, 4.467, 3.785]]
      htg_ap.cop47full = interpolate_hspf2(hspf2, htg_ap.qm17full, hspf2_array, qm17full_array, cop47full_array)

      htg_ap.heat_capacity_ratios = [htg_ap.qrhmin, 1.0]

    when HPXML::HVACCompressorTypeVariableSpeed
      htg_ap.qr47full = 0.908 # Q47full/Q47max
      htg_ap.qr47min = 0.272 # Q47min/Q47max
      htg_ap.qr17full = 0.817 # Q17full/Q17max
      htg_ap.qr17min = 0.341 # Q17min/Q17max
      htg_ap.qm5max = 0.866 # Q5max/Q17max
      htg_ap.qr5full = 0.988 # Q5full/Q5max
      htg_ap.qr5min = 0.321 # Q5min/Q5max
      htg_ap.qmslopeLCTmax = -0.025 # (1.0 - Q5max/QLCTmax)/(5 - LCT)
      htg_ap.qmslopeLCTmin = -0.024 # (1.0 - Q5min/QLCTmin)/(5 - LCT)
      htg_ap.eirr47full = 0.939 # (P47full/Q47full)/(P47max/Q47max)
      htg_ap.eirr47min = 0.730 # (P47min/Q47min)/(P47max/Q47max)
      htg_ap.eirm17full = 1.351 # (P17full/Q17full)/(P47full/Q47full)
      htg_ap.eirr17full = 0.902 # (P17full/Q17full)/(P17max/Q17max)
      htg_ap.eirr17min = 0.798 # (P17min/Q17min)/(P17max/Q17max)
      htg_ap.eirm5max = 1.164 # (P5max/Q5max)/(P17max/Q17max)
      htg_ap.eirr5full = 1.000 # (P5full/Q5full)/(P5max/Q5max)
      htg_ap.eirr5min = 0.866 # (P5min/Q5min)/(P5max/Q5max)
      htg_ap.eirmslopeLCTmax = 0.012 # (1.0 - (PLCTmax/QLCTmax)/(P5max/Q5max))/(5 - LCT)
      htg_ap.eirmslopeLCTmin = 0.012 # (1.0 - (PLCTmin/QLCTmin)/(P5min/Q5min))/(5 - LCT)

      hspf2_array = [7.0, 9.25, 11.5, 13.75, 16.0]
      qm17full_array = [0.5, 0.54, 0.62, 0.78, 1.10]
      cop47full_array = [[2.762, 2.696, 2.579, 2.467, 2.345],
                         [4.149, 3.941, 3.627, 3.305, 3.091],
                         [5.934, 5.490, 4.821, 4.167, 3.834],
                         [8.392, 7.463, 6.190, 5.054, 4.573],
                         [11.948, 10.060, 7.779, 5.967, 5.307]]
      htg_ap.cop47full = interpolate_hspf2(hspf2, htg_ap.qm17full, hspf2_array, qm17full_array, cop47full_array)

      htg_ap.heat_capacity_ratios = [htg_ap.qr47min / htg_ap.qr47full, 1.0, 1.0 / htg_ap.qr47full]
    end

    htg_ap.heat_rated_cfm_per_ton = HVAC::RatedCFMPerTon
    htg_ap.heat_cap_ft_spec = [0.568706266, -0.000747282, -0.0000103432, 0.00945408, 0.000050812, -0.00000677828]
    htg_ap.heat_eir_ft_spec = [0.722917608, 0.003520184, 0.000143097, -0.005760341, 0.000141736, -0.000216676]
  end

  # Adds default heat pump detailed performance datapoints based on RESNET HERS Addendum 82.
  #
  # @param heat_pump [HPXML::HeatPump] The HPXML heat pump of interest
  # @return [nil]
  def self.set_detailed_performance_data_heating(heat_pump)
    hp_ap = heat_pump.additional_properties

    capacity47full = heat_pump.heating_capacity
    capacity17full = heat_pump.heating_capacity_17F
    lct = hp_ap.hp_min_temp

    case heat_pump.compressor_type
    when HPXML::HVACCompressorTypeSingleStage
      # COPs @ 17F
      cop17full = hp_ap.cop47full / hp_ap.eirm17full

      # Capacities @ 5F
      if capacity47full > 0
        capacity5full = MathTools.interp2(5.0, 17.0, 47.0, capacity17full, capacity47full)
      else
        capacity5full = 0.0
      end

      # COPs @ 5F
      if capacity5full > 0
        cop5full = capacity5full / MathTools.interp2(5.0, 17.0, 47.0, capacity17full / cop17full, capacity47full / hp_ap.cop47full)
      else
        cop5full = MathTools.interp2(5.0, 17.0, 47.0, cop17full, hp_ap.cop47full) # Arbitrary
      end

    when HPXML::HVACCompressorTypeTwoStage
      # Capacities @ 47F
      capacity47min = capacity47full * hp_ap.heat_capacity_ratios[0]

      # COPs @ 47F
      cop47min = hp_ap.cop47full / hp_ap.eirrhmin

      # Capacities @ 17F
      capacity17min = capacity17full * hp_ap.qrhmin

      # COPs @ 17F
      cop17full = hp_ap.cop47full / hp_ap.eirm17full
      cop17min = cop17full / hp_ap.eirrhmin

      # Capacities @ 5F
      if capacity47full > 0
        capacity5full = MathTools.interp2(5.0, 17.0, 47.0, capacity17full, capacity47full)
        capacity5min = MathTools.interp2(5.0, 17.0, 47.0, capacity17min, capacity47min)
      else
        capacity5full = 0.0
        capacity5min = 0.0
      end

      # COPs @ 5F
      if capacity5full > 0
        cop5full = capacity5full / MathTools.interp2(5.0, 17.0, 47.0, capacity17full / cop17full, capacity47full / hp_ap.cop47full)
      else
        cop5full = MathTools.interp2(5.0, 17.0, 47.0, cop17full, hp_ap.cop47full) # Arbitrary
      end
      if capacity5min > 0
        cop5min = capacity5min / MathTools.interp2(5.0, 17.0, 47.0, capacity17min / cop17min, capacity47min / cop47min)
      else
        cop5min = MathTools.interp2(5.0, 17.0, 47.0, cop17min, cop47min) # Arbitrary
      end

    when HPXML::HVACCompressorTypeVariableSpeed
      # Capacities @ 47F
      capacity47max = capacity47full * hp_ap.heat_capacity_ratios[-1]
      capacity47min = capacity47full * hp_ap.heat_capacity_ratios[0]

      # COPs @ 47F
      cop47max = hp_ap.cop47full * hp_ap.eirr47full
      cop47min = cop47max / hp_ap.eirr47min

      # Capacities @ 17F
      capacity17max = capacity17full / hp_ap.qr17full
      capacity17min = capacity17full * hp_ap.qr17min / hp_ap.qr17full

      # COPs @ 17F
      cop17full = hp_ap.cop47full / hp_ap.eirm17full
      cop17max = cop17full * hp_ap.eirr17full
      cop17min = cop17max / hp_ap.eirr17min

      # Capacities @ 5F
      capacity5max = capacity17max * hp_ap.qm5max
      capacity5full = capacity5max * hp_ap.qr5full
      capacity5min = capacity5full * hp_ap.qr5min / hp_ap.qr5full

      # COPs @ 5F
      cop5max = cop17max / hp_ap.eirm5max
      cop5full = cop5max / hp_ap.eirr5full
      cop5min = cop5max / hp_ap.eirr5min

      if lct < 5
        # Capacities @ LCT
        capacityLCTmax = capacity5max * (1.0 / (1.0 - hp_ap.qmslopeLCTmax * (5.0 - lct)))
        capacityLCTmin = capacity5min * (1.0 / (1.0 - hp_ap.qmslopeLCTmin * (5.0 - lct)))
        if capacityLCTmin > 0
          capacityLCTfull = MathTools.interp2(capacity5full, capacity5min, capacity5max, capacityLCTmin, capacityLCTmax)
        else
          capacityLCTfull = 0.0
        end

        # COPs @ LCT
        copLCTmin = cop5min * (1.0 - hp_ap.eirmslopeLCTmin * (5.0 - lct))
        copLCTmax = cop5max * (1.0 - hp_ap.eirmslopeLCTmax * (5.0 - lct))
        if capacityLCTfull > 0
          copLCTfull = capacityLCTfull / MathTools.interp2(capacity5full / cop5full, capacity5min / cop5min, capacity5max / cop5max, capacityLCTmin / copLCTmin, capacityLCTmax / copLCTmax)
        else
          copLCTfull = MathTools.interp2(lct, 5.0, 17.0, cop5min, cop17min) # Arbitrary
        end
      end
    end

    # Add detailed performance data
    detailed_performance_data = heat_pump.heating_detailed_performance_data

    # 47F, maximum speed
    detailed_performance_data.add(capacity: Float(capacity47max.round),
                                  efficiency_cop: cop47max.round(4),
                                  capacity_description: HPXML::CapacityDescriptionMaximum,
                                  outdoor_temperature: 47,
                                  isdefaulted: true) unless capacity47max.nil?
    # 47F, nominal speed
    detailed_performance_data.add(capacity: Float(capacity47full.round),
                                  efficiency_cop: hp_ap.cop47full.round(4),
                                  capacity_description: HPXML::CapacityDescriptionNominal,
                                  outdoor_temperature: 47,
                                  isdefaulted: true)
    # 47F, minimum speed
    detailed_performance_data.add(capacity: Float(capacity47min.round),
                                  efficiency_cop: cop47min.round(4),
                                  capacity_description: HPXML::CapacityDescriptionMinimum,
                                  outdoor_temperature: 47,
                                  isdefaulted: true) unless capacity47min.nil?
    # 17F, maximum speed
    detailed_performance_data.add(capacity: Float(capacity17max.round),
                                  efficiency_cop: cop17max.round(4),
                                  capacity_description: HPXML::CapacityDescriptionMaximum,
                                  outdoor_temperature: 17,
                                  isdefaulted: true) unless capacity17max.nil?
    # 17F, nominal speed
    detailed_performance_data.add(capacity: Float(capacity17full.round),
                                  efficiency_cop: cop17full.round(4),
                                  capacity_description: HPXML::CapacityDescriptionNominal,
                                  outdoor_temperature: 17,
                                  isdefaulted: true)
    # 17F, minimum speed
    detailed_performance_data.add(capacity: Float(capacity17min.round),
                                  efficiency_cop: cop17min.round(4),
                                  capacity_description: HPXML::CapacityDescriptionMinimum,
                                  outdoor_temperature: 17,
                                  isdefaulted: true) unless capacity17min.nil?
    # 5F, maximum speed
    detailed_performance_data.add(capacity: Float(capacity5max.round),
                                  efficiency_cop: cop5max.round(4),
                                  capacity_description: HPXML::CapacityDescriptionMaximum,
                                  outdoor_temperature: 5,
                                  isdefaulted: true) unless capacity5max.nil?
    # 5F, nominal speed
    detailed_performance_data.add(capacity: Float(capacity5full.round),
                                  efficiency_cop: cop5full.round(4),
                                  capacity_description: HPXML::CapacityDescriptionNominal,
                                  outdoor_temperature: 5,
                                  isdefaulted: true) unless capacity5full.nil?
    # 5F, minimum speed
    detailed_performance_data.add(capacity: Float(capacity5min.round),
                                  efficiency_cop: cop5min.round(4),
                                  capacity_description: HPXML::CapacityDescriptionMinimum,
                                  outdoor_temperature: 5,
                                  isdefaulted: true) unless capacity5min.nil?
    # LCT, maximum speed
    detailed_performance_data.add(capacity: Float(capacityLCTmax.round),
                                  efficiency_cop: copLCTmax.round(4),
                                  capacity_description: HPXML::CapacityDescriptionMaximum,
                                  outdoor_temperature: lct,
                                  isdefaulted: true) unless capacityLCTmax.nil?
    # LCT, nominal speed
    detailed_performance_data.add(capacity: Float(capacityLCTfull.round),
                                  efficiency_cop: copLCTfull.round(4),
                                  capacity_description: HPXML::CapacityDescriptionNominal,
                                  outdoor_temperature: lct,
                                  isdefaulted: true) unless capacityLCTfull.nil?
    # LCT, minimum speed
    detailed_performance_data.add(capacity: Float(capacityLCTmin.round),
                                  efficiency_cop: copLCTmin.round(4),
                                  capacity_description: HPXML::CapacityDescriptionMinimum,
                                  outdoor_temperature: lct,
                                  isdefaulted: true) unless capacityLCTmin.nil?
  end

  # Adds default heat pump or air conditioner detailed performance datapoints based on RESNET HERS Addendum 82.
  #
  # @param cooling_system [HPXML::CoolingSystem or HPXML::HeatPump] The HPXML cooling system or heat pump of interest
  # @return [nil]
  def self.set_detailed_performance_data_cooling(cooling_system)
    clg_ap = cooling_system.additional_properties

    capacity95full = cooling_system.cooling_capacity

    case cooling_system.compressor_type
    when HPXML::HVACCompressorTypeSingleStage
      # Capacity @ 82F
      capacity82full = capacity95full / clg_ap.qm95full

    when HPXML::HVACCompressorTypeTwoStage
      # Capacities @ 95F
      capacity95min = capacity95full * clg_ap.cool_capacity_ratios[0]

      # Capacities @ 82F
      capacity82full = capacity95full / clg_ap.qm95full
      capacity82min = capacity82full * clg_ap.cool_capacity_ratios[0]

    when HPXML::HVACCompressorTypeVariableSpeed
      # Capacities @ 95F
      capacity95max = capacity95full * clg_ap.cool_capacity_ratios[-1]
      capacity95min = capacity95full * clg_ap.cool_capacity_ratios[0]

      # Capacities @ 82F
      capacity82max = capacity95max / clg_ap.qm95max
      capacity82min = capacity95min / clg_ap.qm95min
      if capacity95full > 0
        capacity82full = MathTools.interp2(capacity95full, capacity95min, capacity95max, capacity82min, capacity82max)
      else
        capacity82full = 0.0
      end
    end

    # Add detailed performance data
    detailed_performance_data = cooling_system.cooling_detailed_performance_data

    # 95F, maximum speed
    detailed_performance_data.add(capacity: Float(capacity95max.round),
                                  efficiency_cop: clg_ap.cop95max.round(4),
                                  capacity_description: HPXML::CapacityDescriptionMaximum,
                                  outdoor_temperature: 95,
                                  isdefaulted: true) unless capacity95max.nil?
    # 95F, nominal speed
    detailed_performance_data.add(capacity: Float(capacity95full.round),
                                  efficiency_cop: clg_ap.cop95full.round(4),
                                  capacity_description: HPXML::CapacityDescriptionNominal,
                                  outdoor_temperature: 95,
                                  isdefaulted: true)
    # 95F, minimum speed
    detailed_performance_data.add(capacity: Float(capacity95min.round),
                                  efficiency_cop: clg_ap.cop95min.round(4),
                                  capacity_description: HPXML::CapacityDescriptionMinimum,
                                  outdoor_temperature: 95,
                                  isdefaulted: true) unless capacity95min.nil?
    # 82F, maximum speed
    detailed_performance_data.add(capacity: Float(capacity82max.round),
                                  efficiency_cop: clg_ap.cop82max.round(4),
                                  capacity_description: HPXML::CapacityDescriptionMaximum,
                                  outdoor_temperature: 82,
                                  isdefaulted: true) unless capacity82max.nil?
    # 82F, nominal speed
    detailed_performance_data.add(capacity: Float(capacity82full.round),
                                  efficiency_cop: clg_ap.cop82full.round(4),
                                  capacity_description: HPXML::CapacityDescriptionNominal,
                                  outdoor_temperature: 82,
                                  isdefaulted: true)
    # 82F, minimum speed
    detailed_performance_data.add(capacity: Float(capacity82min.round),
                                  efficiency_cop: clg_ap.cop82min.round(4),
                                  capacity_description: HPXML::CapacityDescriptionMinimum,
                                  outdoor_temperature: 82,
                                  isdefaulted: true) unless capacity82min.nil?
  end

  # Sets default geothermal loop properties when there's a ground-to-air heat pump.
  #
  # @param heat_pump [HPXML::HeatPump] The HPXML heat pump of interest
  # @param weather [WeatherFile] Weather object containing EPW information
  # @return [nil]
  def self.set_geothermal_loop_assumptions(heat_pump, weather)
    hp_ap = heat_pump.additional_properties
    geothermal_loop = heat_pump.geothermal_loop

    hp_ap.design_chw = [85.0, weather.design.CoolingDrybulb - 15.0, weather.data.DeepGroundAnnualTemp + 10.0].max # Temperature of water entering indoor coil, use 85F as lower bound
    hp_ap.design_delta_t = 10.0
    hp_ap.fluid_type = EPlus::FluidPropyleneGlycol
    hp_ap.frac_glycol = 0.2 # This was changed from 0.3 to 0.2 -- more typical based on experts/spec sheets
    if hp_ap.fluid_type == EPlus::FluidWater
      hp_ap.design_hw = [45.0, weather.design.HeatingDrybulb + 35.0, weather.data.DeepGroundAnnualTemp - 10.0].max # Temperature of fluid entering indoor coil, use 45F as lower bound for water
    else
      hp_ap.design_hw = [35.0, weather.design.HeatingDrybulb + 35.0, weather.data.DeepGroundAnnualTemp - 10.0].min # Temperature of fluid entering indoor coil, use 35F as upper bound
    end

    # Pipe nominal size conversion to pipe outside diameter and inside diameter,
    # only pipe sizes <= 2" are used here with DR11 (dimension ratio)
    case geothermal_loop.pipe_diameter
    when 0.75 # 3/4" pipe
      hp_ap.pipe_od = 1.050 # in
      hp_ap.pipe_id = 0.859 # in
    when 1.0 # 1" pipe
      hp_ap.pipe_od = 1.315 # in
      hp_ap.pipe_id = 1.076 # in
    when 1.25 # 1-1/4" pipe
      hp_ap.pipe_od = 1.660 # in
      hp_ap.pipe_id = 1.358 # in
    else
      fail "Unexpected pipe size: #{geothermal_loop.pipe_diameter}"
    end

    # Calculate distance between pipes
    hp_ap.u_tube_spacing_type = 'b' # Currently not exposed to the user
    case hp_ap.u_tube_spacing_type
    when 'as'
      # Two tubes, spaced 1/8” apart at the center of the borehole
      hp_ap.u_tube_spacing = 0.125
    when 'b'
      # Two tubes equally spaced between the borehole edges
      hp_ap.u_tube_spacing = 0.9661
    when 'c'
      # Both tubes placed against outer edge of borehole
      hp_ap.u_tube_spacing = geothermal_loop.bore_diameter - 2 * hp_ap.pipe_od
    end
  end
end<|MERGE_RESOLUTION|>--- conflicted
+++ resolved
@@ -1904,11 +1904,7 @@
   # @return [nil]
   def self.apply_hvac(runner, hpxml_header, hpxml_bldg, weather, convert_shared_systems, unit_num)
     if convert_shared_systems
-<<<<<<< HEAD
-      HVAC.convert_shared_systems_to_in_unit_systems(hpxml_bldg, hpxml_header)
-=======
-      apply_shared_systems(hpxml_bldg)
->>>>>>> 107ecde6
+      convert_shared_systems_to_in_unit_systems(hpxml_bldg, hpxml_header)
     end
 
     # Convert negative values (e.g., -1) to nil as appropriate
@@ -2433,13 +2429,16 @@
     end
   end
 
-  # Converts shared systems to equivalent in-unit systems per ANSI/RESNET/ICC 301.
+  # Converts shared systems to equivalent in-unit systems when modeling individual dwelling units (or,
+  # when modeling a whole SFA/MF building, if OS-HPXML does not yet support explicitly modeling the
+  # shared system we fall back to these conversions).
   #
   # @param hpxml_bldg [HPXML::Building] HPXML Building object representing an individual dwelling unit
+  # @param hpxml_header [HPXML::Header] HPXML Header object (one per HPXML file)
   # @return [nil]
-  def self.apply_shared_systems(hpxml_bldg)
-    converted_clg = apply_shared_cooling_systems(hpxml_bldg)
-    converted_htg = apply_shared_heating_systems(hpxml_bldg)
+  def self.convert_shared_systems_to_in_unit_systems(hpxml_bldg, hpxml_header)
+    converted_clg = convert_shared_cooling_systems_to_in_unit_systems(hpxml_bldg)
+    converted_htg = convert_shared_heating_systems_to_in_unit_systems(hpxml_bldg, hpxml_header)
     return unless (converted_clg || converted_htg)
 
     # Remove WLHP if not serving heating nor cooling
@@ -2469,13 +2468,13 @@
   # Converts shared cooling systems to equivalent in-unit systems per ANSI/RESNET/ICC 301.
   #
   # @param hpxml_bldg [HPXML::Building] HPXML Building object representing an individual dwelling unit
-  # @return [Boolean] True if any shared systems were converted
-  def self.apply_shared_cooling_systems(hpxml_bldg)
-    converted = false
+  # @return [Boolean] Whether a shared cooling system was converted to an in-unit system
+  def self.convert_shared_cooling_systems_to_in_unit_systems(hpxml_bldg)
+    applied = false
     hpxml_bldg.cooling_systems.each do |cooling_system|
       next unless cooling_system.is_shared_system
 
-      converted = true
+      applied = true
       wlhp = nil
       distribution_system = cooling_system.distribution_system
       distribution_type = distribution_system.distribution_system_type
@@ -2589,19 +2588,21 @@
       end
     end
 
-    return converted
+    return applied
   end
 
   # Converts shared heating systems to equivalent in-unit systems per ANSI/RESNET/ICC 301.
   #
   # @param hpxml_bldg [HPXML::Building] HPXML Building object representing an individual dwelling unit
-  # @return [Boolean] True if any shared systems were converted
-  def self.apply_shared_heating_systems(hpxml_bldg)
-    converted = false
+  # @param hpxml_header [HPXML::Header] HPXML Header object (one per HPXML file)
+  # @return [Boolean] Whether a shared heating system was converted to an in-unit system
+  def self.convert_shared_heating_systems_to_in_unit_systems(hpxml_bldg, hpxml_header)
+    applied = false
     hpxml_bldg.heating_systems.each do |heating_system|
+      next if hpxml_header.whole_sfa_or_mf_building_sim # Central boilers are explicitly modeled for whole SFA/MF buildings
       next unless heating_system.is_shared_system
 
-      converted = true
+      applied = true
       distribution_system = heating_system.distribution_system
       hydronic_type = distribution_system.hydronic_type
 
@@ -2626,7 +2627,7 @@
       heating_system.heating_capacity = nil # Autosize the equipment
     end
 
-    return converted
+    return applied
   end
 
   # Assigns default values for omitted optional inputs in the HPXML::CoolingPerformanceDataPoint
