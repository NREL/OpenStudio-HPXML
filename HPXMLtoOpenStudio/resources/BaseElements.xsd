--- conflicted
+++ resolved
@@ -2041,23 +2041,9 @@
 											<xs:documentation>The total energy available when the battery is discharged starting from 100% state of charge until it reaches the cut-off voltage.</xs:documentation>
 										</xs:annotation>
 									</xs:element>
-<<<<<<< HEAD
-									<xs:element minOccurs="0" name="NominalCapacitykWh" type="BatteryCapacity">
-										<xs:annotation>
-											<xs:documentation>[kWh] The total Kilowatt hours available when the battery is discharged starting from 100% state of charge until it reaches the cut-off voltage. Capacity is computed by multiplying the discharge power (kW) by the discharge time (hours).</xs:documentation>
-										</xs:annotation>
-									</xs:element>
-									<xs:element minOccurs="0" name="UsableCapacity" type="BatteryCapacity">
-=======
 									<xs:element minOccurs="0" name="UsableCapacity" type="BatteryCapacityType">
->>>>>>> 5d11d690
 										<xs:annotation>
 											<xs:documentation>The stored energy that can actually be used. In most cases usable capacity is less than the nominal capacity.</xs:documentation>
-										</xs:annotation>
-									</xs:element>
-									<xs:element minOccurs="0" name="UsableCapacitykWh" type="BatteryCapacity">
-										<xs:annotation>
-											<xs:documentation>[kWh] The stored energy that can actually be used. In most cases usable capacity is less than the nominal capacity.</xs:documentation>
 										</xs:annotation>
 									</xs:element>
 									<xs:element minOccurs="0" name="RatedPowerOutput" type="Power">
