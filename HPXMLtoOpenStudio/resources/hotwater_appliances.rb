--- conflicted
+++ resolved
@@ -1186,13 +1186,8 @@
 
   # TODO
   #
-<<<<<<< HEAD
-  # @param weather [WeatherProcess] Weather object
+  # @param weather [WeatherFile] Weather object containing EPW information
   # @param nbeds_eq [Integer] Number of bedrooms (or equivalent bedrooms, as adjusted by the number of occupants) in the dwelling unit
-=======
-  # @param weather [WeatherFile] Weather object containing EPW information
-  # @param nbeds [Integer] Number of bedrooms in the dwelling unit
->>>>>>> 1f316a19
   # @param hot_water_distribution [TODO] TODO
   # @param frac_low_flow_fixtures [TODO] TODO
   # @return [TODO] TODO
