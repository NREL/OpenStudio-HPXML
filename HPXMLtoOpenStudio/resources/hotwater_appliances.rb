# frozen_string_literal: true

class HotWaterAndAppliances
  def self.apply(model, runner, hpxml, weather, spaces, hot_water_distribution,
                 solar_thermal_system, eri_version, schedules_file, plantloop_map)

    cfa = hpxml.building_construction.conditioned_floor_area
    nbeds = hpxml.building_construction.number_of_bedrooms
    ncfl = hpxml.building_construction.number_of_conditioned_floors
    has_uncond_bsmnt = hpxml.has_location(HPXML::LocationBasementUnconditioned)
    fixtures_usage_multiplier = hpxml.water_heating.water_fixtures_usage_multiplier
    living_space = spaces[HPXML::LocationLivingSpace]

    # Get appliances, etc.
    if not hpxml.clothes_washers.empty?
      clothes_washer = hpxml.clothes_washers[0]
    end
    if not hpxml.clothes_dryers.empty?
      clothes_dryer = hpxml.clothes_dryers[0]
    end
    if not hpxml.dishwashers.empty?
      dishwasher = hpxml.dishwashers[0]
    end
    if not hpxml.cooking_ranges.empty?
      cooking_range = hpxml.cooking_ranges[0]
    end
    if not hpxml.ovens.empty?
      oven = hpxml.ovens[0]
    end

    # Create WaterUseConnections object for each water heater (plant loop)
    water_use_connections = {}
    hpxml.water_heating_systems.each do |water_heating_system|
      plant_loop = plantloop_map[water_heating_system.id]
      wuc = OpenStudio::Model::WaterUseConnections.new(model)
      wuc.additionalProperties.setFeature('HPXML_ID', water_heating_system.id) # Used by reporting measure
      plant_loop.addDemandBranchForComponent(wuc)
      water_use_connections[water_heating_system.id] = wuc
    end

    # Clothes washer energy
    if not clothes_washer.nil?
      cw_annual_kwh, cw_frac_sens, cw_frac_lat, cw_gpd = calc_clothes_washer_energy_gpd(eri_version, nbeds, clothes_washer, clothes_washer.additional_properties.space.nil?)

      # Create schedule
      power_cw_schedule = nil
      if not schedules_file.nil?
        cw_design_level_w = schedules_file.calc_design_level_from_daily_kwh(col_name: SchedulesFile::ColumnClothesWasher, daily_kwh: cw_annual_kwh / 365.0)
        power_cw_schedule = schedules_file.create_schedule_file(col_name: SchedulesFile::ColumnClothesWasher)
      end
      if power_cw_schedule.nil?
        cw_weekday_sch = clothes_washer.weekday_fractions
        cw_weekend_sch = clothes_washer.weekend_fractions
        cw_monthly_sch = clothes_washer.monthly_multipliers
        cw_schedule_obj = MonthWeekdayWeekendSchedule.new(model, Constants.ObjectNameClothesWasher, cw_weekday_sch, cw_weekend_sch, cw_monthly_sch, Constants.ScheduleTypeLimitsFraction)
        cw_design_level_w = cw_schedule_obj.calcDesignLevelFromDailykWh(cw_annual_kwh / 365.0)
        power_cw_schedule = cw_schedule_obj.schedule
      else
        runner.registerWarning("Both '#{SchedulesFile::ColumnClothesWasher}' schedule file and weekday fractions provided; the latter will be ignored.") if !clothes_washer.weekday_fractions.nil?
        runner.registerWarning("Both '#{SchedulesFile::ColumnClothesWasher}' schedule file and weekend fractions provided; the latter will be ignored.") if !clothes_washer.weekend_fractions.nil?
        runner.registerWarning("Both '#{SchedulesFile::ColumnClothesWasher}' schedule file and monthly multipliers provided; the latter will be ignored.") if !clothes_washer.monthly_multipliers.nil?
      end

      cw_space = clothes_washer.additional_properties.space
      cw_space = living_space if cw_space.nil? # appliance is outdoors, so we need to assign the equipment to an arbitrary space
      add_electric_equipment(model, Constants.ObjectNameClothesWasher, cw_space, cw_design_level_w, cw_frac_sens, cw_frac_lat, power_cw_schedule)
    end

    # Clothes dryer energy
    if not clothes_dryer.nil?
      cd_annual_kwh, cd_annual_therm, cd_frac_sens, cd_frac_lat = calc_clothes_dryer_energy(eri_version, nbeds, clothes_dryer, clothes_washer, clothes_dryer.additional_properties.space.nil?)

      # Create schedule
      cd_schedule = nil
      if not schedules_file.nil?
        cd_design_level_e = schedules_file.calc_design_level_from_annual_kwh(col_name: SchedulesFile::ColumnClothesDryer, annual_kwh: cd_annual_kwh)
        cd_design_level_f = schedules_file.calc_design_level_from_annual_therm(col_name: SchedulesFile::ColumnClothesDryer, annual_therm: cd_annual_therm)
        cd_schedule = schedules_file.create_schedule_file(col_name: SchedulesFile::ColumnClothesDryer)
      end
      if cd_schedule.nil?
        cd_weekday_sch = clothes_dryer.weekday_fractions
        cd_weekend_sch = clothes_dryer.weekend_fractions
        cd_monthly_sch = clothes_dryer.monthly_multipliers
        cd_schedule_obj = MonthWeekdayWeekendSchedule.new(model, Constants.ObjectNameClothesDryer, cd_weekday_sch, cd_weekend_sch, cd_monthly_sch, Constants.ScheduleTypeLimitsFraction)
        cd_design_level_e = cd_schedule_obj.calcDesignLevelFromDailykWh(cd_annual_kwh / 365.0)
        cd_design_level_f = cd_schedule_obj.calcDesignLevelFromDailyTherm(cd_annual_therm / 365.0)
        cd_schedule = cd_schedule_obj.schedule
      else
        runner.registerWarning("Both '#{SchedulesFile::ColumnClothesDryer}' schedule file and weekday fractions provided; the latter will be ignored.") if !clothes_dryer.weekday_fractions.nil?
        runner.registerWarning("Both '#{SchedulesFile::ColumnClothesDryer}' schedule file and weekend fractions provided; the latter will be ignored.") if !clothes_dryer.weekend_fractions.nil?
        runner.registerWarning("Both '#{SchedulesFile::ColumnClothesDryer}' schedule file and monthly multipliers provided; the latter will be ignored.") if !clothes_dryer.monthly_multipliers.nil?
      end

      cd_space = clothes_dryer.additional_properties.space
      cd_space = living_space if cd_space.nil? # appliance is outdoors, so we need to assign the equipment to an arbitrary space
      add_electric_equipment(model, Constants.ObjectNameClothesDryer, cd_space, cd_design_level_e, cd_frac_sens, cd_frac_lat, cd_schedule)
      add_other_equipment(model, Constants.ObjectNameClothesDryer, cd_space, cd_design_level_f, cd_frac_sens, cd_frac_lat, cd_schedule, clothes_dryer.fuel_type)
    end

    # Dishwasher energy
    if not dishwasher.nil?
      dw_annual_kwh, dw_frac_sens, dw_frac_lat, dw_gpd = calc_dishwasher_energy_gpd(eri_version, nbeds, dishwasher, dishwasher.additional_properties.space.nil?)

      # Create schedule
      power_dw_schedule = nil
      if not schedules_file.nil?
        dw_design_level_w = schedules_file.calc_design_level_from_daily_kwh(col_name: SchedulesFile::ColumnDishwasher, daily_kwh: dw_annual_kwh / 365.0)
        power_dw_schedule = schedules_file.create_schedule_file(col_name: SchedulesFile::ColumnDishwasher)
      end
      if power_dw_schedule.nil?
        dw_weekday_sch = dishwasher.weekday_fractions
        dw_weekend_sch = dishwasher.weekend_fractions
        dw_monthly_sch = dishwasher.monthly_multipliers
        dw_schedule_obj = MonthWeekdayWeekendSchedule.new(model, Constants.ObjectNameDishwasher, dw_weekday_sch, dw_weekend_sch, dw_monthly_sch, Constants.ScheduleTypeLimitsFraction)
        dw_design_level_w = dw_schedule_obj.calcDesignLevelFromDailykWh(dw_annual_kwh / 365.0)
        power_dw_schedule = dw_schedule_obj.schedule
      else
        runner.registerWarning("Both '#{SchedulesFile::ColumnDishwasher}' schedule file and weekday fractions provided; the latter will be ignored.") if !dishwasher.weekday_fractions.nil?
        runner.registerWarning("Both '#{SchedulesFile::ColumnDishwasher}' schedule file and weekend fractions provided; the latter will be ignored.") if !dishwasher.weekend_fractions.nil?
        runner.registerWarning("Both '#{SchedulesFile::ColumnDishwasher}' schedule file and monthly multipliers provided; the latter will be ignored.") if !dishwasher.monthly_multipliers.nil?
      end

      dw_space = dishwasher.additional_properties.space
      dw_space = living_space if dw_space.nil? # appliance is outdoors, so we need to assign the equipment to an arbitrary space
      add_electric_equipment(model, Constants.ObjectNameDishwasher, dw_space, dw_design_level_w, dw_frac_sens, dw_frac_lat, power_dw_schedule)
    end

    # Refrigerator(s) energy
    hpxml.refrigerators.each do |refrigerator|
      rf_annual_kwh, rf_frac_sens, rf_frac_lat = calc_refrigerator_or_freezer_energy(refrigerator, refrigerator.additional_properties.space.nil?)

      # Create schedule
      fridge_schedule = nil
      if not schedules_file.nil?
        fridge_col_name = refrigerator.primary_indicator ? SchedulesFile::ColumnRefrigerator : SchedulesFile::ColumnExtraRefrigerator
        fridge_design_level = schedules_file.calc_design_level_from_annual_kwh(col_name: fridge_col_name, annual_kwh: rf_annual_kwh)
        fridge_schedule = schedules_file.create_schedule_file(col_name: fridge_col_name)
      end
      if fridge_schedule.nil?
        fridge_weekday_sch = refrigerator.weekday_fractions
        fridge_weekend_sch = refrigerator.weekend_fractions
        fridge_monthly_sch = refrigerator.monthly_multipliers
        fridge_schedule_obj = MonthWeekdayWeekendSchedule.new(model, Constants.ObjectNameRefrigerator, fridge_weekday_sch, fridge_weekend_sch, fridge_monthly_sch, Constants.ScheduleTypeLimitsFraction)
        fridge_design_level = fridge_schedule_obj.calcDesignLevelFromDailykWh(rf_annual_kwh / 365.0)
        fridge_schedule = fridge_schedule_obj.schedule
      else
        runner.registerWarning("Both '#{fridge_col_name}' schedule file and weekday fractions provided; the latter will be ignored.") if !refrigerator.weekday_fractions.nil?
        runner.registerWarning("Both '#{fridge_col_name}' schedule file and weekend fractions provided; the latter will be ignored.") if !refrigerator.weekend_fractions.nil?
        runner.registerWarning("Both '#{fridge_col_name}' schedule file and monthly multipliers provided; the latter will be ignored.") if !refrigerator.monthly_multipliers.nil?
      end

      rf_space = refrigerator.additional_properties.space
      rf_space = living_space if rf_space.nil? # appliance is outdoors, so we need to assign the equipment to an arbitrary space
      add_electric_equipment(model, Constants.ObjectNameRefrigerator, rf_space, fridge_design_level, rf_frac_sens, rf_frac_lat, fridge_schedule)
    end

    # Freezer(s) energy
    hpxml.freezers.each do |freezer|
      fz_annual_kwh, fz_frac_sens, fz_frac_lat = calc_refrigerator_or_freezer_energy(freezer, freezer.additional_properties.space.nil?)

      # Create schedule
      freezer_schedule = nil
      if not schedules_file.nil?
        freezer_design_level = schedules_file.calc_design_level_from_annual_kwh(col_name: SchedulesFile::ColumnFreezer, annual_kwh: fz_annual_kwh)
        freezer_schedule = schedules_file.create_schedule_file(col_name: SchedulesFile::ColumnFreezer)
      end
      if freezer_schedule.nil?
        freezer_weekday_sch = freezer.weekday_fractions
        freezer_weekend_sch = freezer.weekend_fractions
        freezer_monthly_sch = freezer.monthly_multipliers
        freezer_schedule_obj = MonthWeekdayWeekendSchedule.new(model, Constants.ObjectNameFreezer, freezer_weekday_sch, freezer_weekend_sch, freezer_monthly_sch, Constants.ScheduleTypeLimitsFraction)
        freezer_design_level = freezer_schedule_obj.calcDesignLevelFromDailykWh(fz_annual_kwh / 365.0)
        freezer_schedule = freezer_schedule_obj.schedule
      else
        runner.registerWarning("Both '#{SchedulesFile::ColumnFreezer}' schedule file and weekday fractions provided; the latter will be ignored.") if !freezer.weekday_fractions.nil?
        runner.registerWarning("Both '#{SchedulesFile::ColumnFreezer}' schedule file and weekend fractions provided; the latter will be ignored.") if !freezer.weekend_fractions.nil?
        runner.registerWarning("Both '#{SchedulesFile::ColumnFreezer}' schedule file and monthly multipliers provided; the latter will be ignored.") if !freezer.monthly_multipliers.nil?
      end

      fz_space = freezer.additional_properties.space
      fz_space = living_space if fz_space.nil? # appliance is outdoors, so we need to assign the equipment to an arbitrary space
      add_electric_equipment(model, Constants.ObjectNameFreezer, fz_space, freezer_design_level, fz_frac_sens, fz_frac_lat, freezer_schedule)
    end

    # Cooking Range energy
    if not cooking_range.nil?
      cook_annual_kwh, cook_annual_therm, cook_frac_sens, cook_frac_lat = calc_range_oven_energy(nbeds, cooking_range, oven, cooking_range.additional_properties.space.nil?)

      # Create schedule
      cook_schedule = nil
      if not schedules_file.nil?
        cook_design_level_e = schedules_file.calc_design_level_from_annual_kwh(col_name: SchedulesFile::ColumnCookingRange, annual_kwh: cook_annual_kwh)
        cook_design_level_f = schedules_file.calc_design_level_from_annual_therm(col_name: SchedulesFile::ColumnCookingRange, annual_therm: cook_annual_therm)
        cook_schedule = schedules_file.create_schedule_file(col_name: SchedulesFile::ColumnCookingRange)
      end
      if cook_schedule.nil?
        cook_weekday_sch = cooking_range.weekday_fractions
        cook_weekend_sch = cooking_range.weekend_fractions
        cook_monthly_sch = cooking_range.monthly_multipliers
        cook_schedule_obj = MonthWeekdayWeekendSchedule.new(model, Constants.ObjectNameCookingRange, cook_weekday_sch, cook_weekend_sch, cook_monthly_sch, Constants.ScheduleTypeLimitsFraction)
        cook_design_level_e = cook_schedule_obj.calcDesignLevelFromDailykWh(cook_annual_kwh / 365.0)
        cook_design_level_f = cook_schedule_obj.calcDesignLevelFromDailyTherm(cook_annual_therm / 365.0)
        cook_schedule = cook_schedule_obj.schedule
      else
        runner.registerWarning("Both '#{SchedulesFile::ColumnCookingRange}' schedule file and weekday fractions provided; the latter will be ignored.") if !cooking_range.weekday_fractions.nil?
        runner.registerWarning("Both '#{SchedulesFile::ColumnCookingRange}' schedule file and weekend fractions provided; the latter will be ignored.") if !cooking_range.weekend_fractions.nil?
        runner.registerWarning("Both '#{SchedulesFile::ColumnCookingRange}' schedule file and monthly multipliers provided; the latter will be ignored.") if !cooking_range.monthly_multipliers.nil?
      end

      cook_space = cooking_range.additional_properties.space
      cook_space = living_space if cook_space.nil? # appliance is outdoors, so we need to assign the equipment to an arbitrary space
      add_electric_equipment(model, Constants.ObjectNameCookingRange, cook_space, cook_design_level_e, cook_frac_sens, cook_frac_lat, cook_schedule)
      add_other_equipment(model, Constants.ObjectNameCookingRange, cook_space, cook_design_level_f, cook_frac_sens, cook_frac_lat, cook_schedule, cooking_range.fuel_type)
    end

    if not hot_water_distribution.nil?
      fixtures_all_low_flow = true
      hpxml.water_fixtures.each do |water_fixture|
        next unless [HPXML::WaterFixtureTypeShowerhead, HPXML::WaterFixtureTypeFaucet].include? water_fixture.water_fixture_type

        fixtures_all_low_flow = false if not water_fixture.low_flow
      end

      # Calculate mixed water fractions
      t_mix = 105.0 # F, Temperature of mixed water at fixtures
      avg_setpoint_temp = 0.0 # WH Setpoint: Weighted average by fraction DHW load served
      hpxml.water_heating_systems.each do |water_heating_system|
        avg_setpoint_temp += water_heating_system.temperature * water_heating_system.fraction_dhw_load_served
      end
      daily_wh_inlet_temperatures = calc_water_heater_daily_inlet_temperatures(weather, nbeds, hot_water_distribution, fixtures_all_low_flow)
      daily_wh_inlet_temperatures_c = daily_wh_inlet_temperatures.map { |t| UnitConversions.convert(t, 'F', 'C') }
      daily_mw_fractions = calc_mixed_water_daily_fractions(daily_wh_inlet_temperatures, avg_setpoint_temp, t_mix)

      # Schedules
      # Replace mains water temperature schedule with water heater inlet temperature schedule.
      # These are identical unless there is a DWHR.
      start_date = OpenStudio::Date.new(OpenStudio::MonthOfYear.new(1), 1, hpxml.header.sim_calendar_year)
      timestep_day = OpenStudio::Time.new(1, 0)
      time_series_tmains = OpenStudio::TimeSeries.new(start_date, timestep_day, OpenStudio::createVector(daily_wh_inlet_temperatures_c), 'C')
      schedule_tmains = OpenStudio::Model::ScheduleInterval.fromTimeSeries(time_series_tmains, model).get
      schedule_tmains.setName('mains temperature schedule')
      model.getSiteWaterMainsTemperature.setTemperatureSchedule(schedule_tmains)
      mw_temp_schedule = OpenStudio::Model::ScheduleConstant.new(model)
      mw_temp_schedule.setName('mixed water temperature schedule')
      mw_temp_schedule.setValue(UnitConversions.convert(t_mix, 'F', 'C'))
      Schedule.set_schedule_type_limits(model, mw_temp_schedule, Constants.ScheduleTypeLimitsTemperature)

      # Create schedule
      fixtures_schedule = nil
      if not schedules_file.nil?
        fixtures_schedule = schedules_file.create_schedule_file(col_name: SchedulesFile::ColumnHotWaterFixtures)
      end
      if fixtures_schedule.nil?
        fixtures_weekday_sch = hpxml.water_heating.water_fixtures_weekday_fractions
        fixtures_weekend_sch = hpxml.water_heating.water_fixtures_weekend_fractions
        fixtures_monthly_sch = hpxml.water_heating.water_fixtures_monthly_multipliers
        fixtures_schedule_obj = MonthWeekdayWeekendSchedule.new(model, Constants.ObjectNameFixtures, fixtures_weekday_sch, fixtures_weekend_sch, fixtures_monthly_sch, Constants.ScheduleTypeLimitsFraction)
        fixtures_schedule = fixtures_schedule_obj.schedule
      else
        runner.registerWarning("Both '#{SchedulesFile::ColumnHotWaterFixtures}' schedule file and weekday fractions provided; the latter will be ignored.") if !hpxml.water_heating.water_fixtures_weekday_fractions.nil?
        runner.registerWarning("Both '#{SchedulesFile::ColumnHotWaterFixtures}' schedule file and weekend fractions provided; the latter will be ignored.") if !hpxml.water_heating.water_fixtures_weekend_fractions.nil?
        runner.registerWarning("Both '#{SchedulesFile::ColumnHotWaterFixtures}' schedule file and monthly multipliers provided; the latter will be ignored.") if !hpxml.water_heating.water_fixtures_monthly_multipliers.nil?
      end
    end

    hpxml.water_heating_systems.each do |water_heating_system|
      non_solar_fraction = 1.0 - Waterheater.get_water_heater_solar_fraction(water_heating_system, solar_thermal_system)

      gpd_frac = water_heating_system.fraction_dhw_load_served # Fixtures fraction
      if gpd_frac > 0

        fx_gpd = get_fixtures_gpd(eri_version, nbeds, fixtures_all_low_flow, daily_mw_fractions, fixtures_usage_multiplier)
        w_gpd = get_dist_waste_gpd(eri_version, nbeds, has_uncond_bsmnt, cfa, ncfl, hot_water_distribution, fixtures_all_low_flow, fixtures_usage_multiplier)

        fx_peak_flow = nil
        if not schedules_file.nil?
          fx_peak_flow = schedules_file.calc_peak_flow_from_daily_gpm(col_name: SchedulesFile::ColumnHotWaterFixtures, daily_water: fx_gpd)
          dist_water_peak_flow = schedules_file.calc_peak_flow_from_daily_gpm(col_name: SchedulesFile::ColumnHotWaterFixtures, daily_water: w_gpd)
        end
        if fx_peak_flow.nil?
          fx_peak_flow = fixtures_schedule_obj.calcPeakFlowFromDailygpm(fx_gpd)
          dist_water_peak_flow = fixtures_schedule_obj.calcPeakFlowFromDailygpm(w_gpd)
        end

        # Fixtures (showers, sinks, baths)
        add_water_use_equipment(model, Constants.ObjectNameFixtures, fx_peak_flow * gpd_frac * non_solar_fraction, fixtures_schedule, water_use_connections[water_heating_system.id], mw_temp_schedule)

        # Distribution waste (primary driven by fixture draws)
        add_water_use_equipment(model, Constants.ObjectNameDistributionWaste, dist_water_peak_flow * gpd_frac * non_solar_fraction, fixtures_schedule, water_use_connections[water_heating_system.id], mw_temp_schedule)

        # Recirculation pump
        dist_pump_annual_kwh = get_hwdist_recirc_pump_energy(hot_water_distribution, fixtures_usage_multiplier)
        if dist_pump_annual_kwh > 0
          if not schedules_file.nil?
            dist_pump_design_level = schedules_file.calc_design_level_from_daily_kwh(col_name: SchedulesFile::ColumnHotWaterFixtures, daily_kwh: dist_pump_annual_kwh / 365.0)
          else
            dist_pump_design_level = fixtures_schedule_obj.calcDesignLevelFromDailykWh(dist_pump_annual_kwh / 365.0)
          end
          dist_pump = add_electric_equipment(model, Constants.ObjectNameHotWaterRecircPump, living_space, dist_pump_design_level * gpd_frac, 0.0, 0.0, fixtures_schedule)
          if not dist_pump.nil?
            dist_pump.additionalProperties.setFeature('HPXML_ID', water_heating_system.id) # Used by reporting measure
          end
        end
      end

      # Clothes washer
      if not clothes_washer.nil?
        gpd_frac = nil
        if clothes_washer.is_shared_appliance && clothes_washer.water_heating_system.id == water_heating_system.id
          gpd_frac = 1.0 # Shared water heater sees full appliance load
        elsif not clothes_washer.is_shared_appliance
          gpd_frac = water_heating_system.fraction_dhw_load_served
        end
        if not gpd_frac.nil?
          # Create schedule
          water_cw_schedule = nil
          if not schedules_file.nil?
            cw_peak_flow = schedules_file.calc_peak_flow_from_daily_gpm(col_name: SchedulesFile::ColumnHotWaterClothesWasher, daily_water: cw_gpd)
            water_cw_schedule = schedules_file.create_schedule_file(col_name: SchedulesFile::ColumnHotWaterClothesWasher)
          end
          if water_cw_schedule.nil?
            cw_peak_flow = cw_schedule_obj.calcPeakFlowFromDailygpm(cw_gpd)
            water_cw_schedule = cw_schedule_obj.schedule
          end
          add_water_use_equipment(model, Constants.ObjectNameClothesWasher, cw_peak_flow * gpd_frac * non_solar_fraction, water_cw_schedule, water_use_connections[water_heating_system.id])
        end
      end

      # Dishwasher
      next unless not dishwasher.nil?

      gpd_frac = nil
      if dishwasher.is_shared_appliance && dishwasher.water_heating_system.id == water_heating_system.id
        gpd_frac = 1.0 # Shared water heater sees full appliance load
      elsif not dishwasher.is_shared_appliance
        gpd_frac = water_heating_system.fraction_dhw_load_served
      end
      next unless not gpd_frac.nil?

      # Create schedule
      water_dw_schedule = nil
      if not schedules_file.nil?
        dw_peak_flow = schedules_file.calc_peak_flow_from_daily_gpm(col_name: SchedulesFile::ColumnHotWaterDishwasher, daily_water: dw_gpd)
        water_dw_schedule = schedules_file.create_schedule_file(col_name: SchedulesFile::ColumnHotWaterDishwasher)
      end
      if water_dw_schedule.nil?
        dw_peak_flow = dw_schedule_obj.calcPeakFlowFromDailygpm(dw_gpd)
        water_dw_schedule = dw_schedule_obj.schedule
      end
      add_water_use_equipment(model, Constants.ObjectNameDishwasher, dw_peak_flow * gpd_frac * non_solar_fraction, water_dw_schedule, water_use_connections[water_heating_system.id])
    end

    if not hot_water_distribution.nil?
      # General water use internal gains
      # Floor mopping, shower evaporation, water films on showers, tubs & sinks surfaces, plant watering, etc.
<<<<<<< HEAD
      water_sens_btu, water_lat_btu = get_water_gains_sens_lat(nbeds)
      water_design_level_sens = nil
=======
      water_sens_btu, water_lat_btu = get_water_gains_sens_lat(nbeds, fixtures_usage_multiplier)
>>>>>>> 9f5f082e
      if not schedules_file.nil?
        water_design_level_sens = schedules_file.calc_design_level_from_daily_kwh(col_name: SchedulesFile::ColumnHotWaterFixtures, daily_kwh: UnitConversions.convert(water_sens_btu, 'Btu', 'kWh') / 365.0)
        water_design_level_lat = schedules_file.calc_design_level_from_daily_kwh(col_name: SchedulesFile::ColumnHotWaterFixtures, daily_kwh: UnitConversions.convert(water_lat_btu, 'Btu', 'kWh') / 365.0)
      end
      if water_design_level_sens.nil?
        water_design_level_sens = fixtures_schedule_obj.calcDesignLevelFromDailykWh(UnitConversions.convert(water_sens_btu, 'Btu', 'kWh') / 365.0)
        water_design_level_lat = fixtures_schedule_obj.calcDesignLevelFromDailykWh(UnitConversions.convert(water_lat_btu, 'Btu', 'kWh') / 365.0)
      end
      add_other_equipment(model, Constants.ObjectNameWaterSensible, living_space, water_design_level_sens, 1.0, 0.0, fixtures_schedule, nil)
      add_other_equipment(model, Constants.ObjectNameWaterLatent, living_space, water_design_level_lat, 0.0, 1.0, fixtures_schedule, nil)
    end
  end

  def self.get_range_oven_default_values()
    return { is_induction: false,
             is_convection: false }
  end

  def self.calc_range_oven_energy(nbeds, cooking_range, oven, is_outside = false)
    if cooking_range.is_induction
      burner_ef = 0.91
    else
      burner_ef = 1.0
    end
    if oven.is_convection
      oven_ef = 0.95
    else
      oven_ef = 1.0
    end
    if cooking_range.fuel_type != HPXML::FuelTypeElectricity
      annual_kwh = 22.6 + 2.7 * nbeds
      annual_therm = oven_ef * (22.6 + 2.7 * nbeds)
    else
      annual_kwh = burner_ef * oven_ef * (331 + 39.0 * nbeds)
      annual_therm = 0.0
    end

    annual_kwh *= cooking_range.usage_multiplier
    annual_therm *= cooking_range.usage_multiplier

    if not is_outside
      frac_lost = 0.20
      if cooking_range.fuel_type == HPXML::FuelTypeElectricity
        frac_sens = (1.0 - frac_lost) * 0.90
      else
        elec_btu = UnitConversions.convert(annual_kwh, 'kWh', 'Btu')
        gas_btu = UnitConversions.convert(annual_therm, 'therm', 'Btu')
        frac_sens = (1.0 - frac_lost) * ((0.90 * elec_btu + 0.7942 * gas_btu) / (elec_btu + gas_btu))
      end
      frac_lat = 1.0 - frac_sens - frac_lost
    else # Internal gains outside unit
      frac_sens = 0.0
      frac_lat = 0.0
    end

    if not @runner.nil?
      @runner.registerWarning('Negative energy use calculated for cooking range/oven; this may indicate incorrect ENERGY GUIDE label inputs.') if (annual_kwh < 0) || (annual_therm < 0)
    end

    return annual_kwh, annual_therm, frac_sens, frac_lat
  end

  def self.get_dishwasher_default_values(eri_version)
    if Constants.ERIVersions.index(eri_version) >= Constants.ERIVersions.index('2019A')
      return { rated_annual_kwh: 467.0, # kWh/yr
               label_electric_rate: 0.12, # $/kWh
               label_gas_rate: 1.09, # $/therm
               label_annual_gas_cost: 33.12, # $
               label_usage: 4.0, # cyc/week
               place_setting_capacity: 12.0 }
    else
      return { rated_annual_kwh: 467.0, # kWh/yr
               label_electric_rate: 999, # unused
               label_gas_rate: 999, # unused
               label_annual_gas_cost: 999, # unused
               label_usage: 999, # unused
               place_setting_capacity: 12.0 }
    end
  end

  def self.calc_dishwasher_energy_gpd(eri_version, nbeds, dishwasher, is_outside = false)
    if Constants.ERIVersions.index(eri_version) >= Constants.ERIVersions.index('2019A')
      if dishwasher.rated_annual_kwh.nil?
        dishwasher.rated_annual_kwh = calc_dishwasher_annual_kwh_from_ef(dishwasher.energy_factor)
      end
      lcy = dishwasher.label_usage * 52.0
      kwh_per_cyc = ((dishwasher.label_annual_gas_cost * 0.5497 / dishwasher.label_gas_rate - dishwasher.rated_annual_kwh * dishwasher.label_electric_rate * 0.02504 / dishwasher.label_electric_rate) / (dishwasher.label_electric_rate * 0.5497 / dishwasher.label_gas_rate - 0.02504)) / lcy
      dwcpy = (88.4 + 34.9 * nbeds) * (12.0 / dishwasher.place_setting_capacity)
      annual_kwh = kwh_per_cyc * dwcpy

      gpd = (dishwasher.rated_annual_kwh - kwh_per_cyc * lcy) * 0.02504 * dwcpy / 365.0
    else
      if dishwasher.energy_factor.nil?
        dishwasher.energy_factor = calc_dishwasher_ef_from_annual_kwh(dishwasher.rated_annual_kwh)
      end
      dwcpy = (88.4 + 34.9 * nbeds) * (12.0 / dishwasher.place_setting_capacity)
      annual_kwh = ((86.3 + 47.73 / dishwasher.energy_factor) / 215.0) * dwcpy

      if Constants.ERIVersions.index(eri_version) >= Constants.ERIVersions.index('2014A')
        gpd = dwcpy * (4.6415 * (1.0 / dishwasher.energy_factor) - 1.9295) / 365.0
      else
        gpd = ((88.4 + 34.9 * nbeds) * 8.16 - (88.4 + 34.9 * nbeds) * 12.0 / dishwasher.place_setting_capacity * (4.6415 * (1.0 / dishwasher.energy_factor) - 1.9295)) / 365.0
      end
    end

    annual_kwh *= dishwasher.usage_multiplier
    gpd *= dishwasher.usage_multiplier

    if not is_outside
      frac_lost = 0.40
      frac_sens = (1.0 - frac_lost) * 0.50
      frac_lat = 1.0 - frac_sens - frac_lost
    else # Internal gains outside unit
      frac_sens = 0.0
      frac_lat = 0.0
    end

    if not @runner.nil?
      @runner.registerWarning('Negative energy use calculated for dishwasher; this may indicate incorrect ENERGY GUIDE label inputs.') if annual_kwh < 0
      @runner.registerWarning('Negative hot water use calculated for dishwasher; this may indicate incorrect ENERGY GUIDE label inputs.') if gpd < 0
    end

    return annual_kwh, frac_sens, frac_lat, gpd
  end

  def self.calc_dishwasher_ef_from_annual_kwh(annual_kwh)
    return 215.0 / annual_kwh
  end

  def self.calc_dishwasher_annual_kwh_from_ef(ef)
    return 215.0 / ef
  end

  def self.get_refrigerator_default_values(nbeds)
    return { rated_annual_kwh: 637.0 + 18.0 * nbeds } # kWh/yr
  end

  def self.get_extra_refrigerator_default_values
    return { rated_annual_kwh: 243.6 } # kWh/yr
  end

  def self.get_freezer_default_values
    return { rated_annual_kwh: 319.8 } # kWh/yr
  end

  def self.get_clothes_dryer_default_values(eri_version, fuel_type)
    if Constants.ERIVersions.index(eri_version) >= Constants.ERIVersions.index('2019A')
      return { combined_energy_factor: 3.01 }
    else
      if fuel_type == HPXML::FuelTypeElectricity
        return { combined_energy_factor: 2.62,
                 control_type: HPXML::ClothesDryerControlTypeTimer }
      else
        return { combined_energy_factor: 2.32,
                 control_type: HPXML::ClothesDryerControlTypeTimer }
      end
    end
  end

  def self.calc_clothes_dryer_energy(eri_version, nbeds, clothes_dryer, clothes_washer, is_outside = false)
    if Constants.ERIVersions.index(eri_version) >= Constants.ERIVersions.index('2019A')
      if clothes_dryer.combined_energy_factor.nil?
        clothes_dryer.combined_energy_factor = calc_clothes_dryer_cef_from_ef(clothes_dryer.energy_factor)
      end
      if clothes_washer.integrated_modified_energy_factor.nil?
        clothes_washer.integrated_modified_energy_factor = calc_clothes_washer_imef_from_mef(clothes_washer.modified_energy_factor)
      end
      rmc = (0.97 * (clothes_washer.capacity / clothes_washer.integrated_modified_energy_factor) - clothes_washer.rated_annual_kwh / 312.0) / ((2.0104 * clothes_washer.capacity + 1.4242) * 0.455) + 0.04
      acy = (164.0 + 46.5 * nbeds) * ((3.0 * 2.08 + 1.59) / (clothes_washer.capacity * 2.08 + 1.59))
      annual_kwh = (((rmc - 0.04) * 100) / 55.5) * (8.45 / clothes_dryer.combined_energy_factor) * acy
      if clothes_dryer.fuel_type == HPXML::FuelTypeElectricity
        annual_therm = 0.0
      else
        annual_therm = annual_kwh * 3412.0 * (1.0 - 0.07) * (3.73 / 3.30) / 100000
        annual_kwh = annual_kwh * 0.07 * (3.73 / 3.30)
      end
    else
      if clothes_dryer.energy_factor.nil?
        clothes_dryer.energy_factor = calc_clothes_dryer_ef_from_cef(clothes_dryer.combined_energy_factor)
      end
      if clothes_washer.modified_energy_factor.nil?
        clothes_washer.modified_energy_factor = calc_clothes_washer_mef_from_imef(clothes_washer.integrated_modified_energy_factor)
      end
      if clothes_dryer.control_type == HPXML::ClothesDryerControlTypeTimer
        field_util_factor = 1.18
      elsif clothes_dryer.control_type == HPXML::ClothesDryerControlTypeMoisture
        field_util_factor = 1.04
      end
      if clothes_dryer.fuel_type == HPXML::FuelTypeElectricity
        annual_kwh = 12.5 * (164.0 + 46.5 * nbeds) * (field_util_factor / clothes_dryer.energy_factor) * ((clothes_washer.capacity / clothes_washer.modified_energy_factor) - clothes_washer.rated_annual_kwh / 392.0) / (0.2184 * (clothes_washer.capacity * 4.08 + 0.24))
        annual_therm = 0.0
      else
        annual_kwh = 12.5 * (164.0 + 46.5 * nbeds) * (field_util_factor / 3.01) * ((clothes_washer.capacity / clothes_washer.modified_energy_factor) - clothes_washer.rated_annual_kwh / 392.0) / (0.2184 * (clothes_washer.capacity * 4.08 + 0.24))
        annual_therm = annual_kwh * 3412.0 * (1.0 - 0.07) * (3.01 / clothes_dryer.energy_factor) / 100000
        annual_kwh = annual_kwh * 0.07 * (3.01 / clothes_dryer.energy_factor)
      end
    end

    annual_kwh *= clothes_dryer.usage_multiplier
    annual_therm *= clothes_dryer.usage_multiplier

    if not is_outside
      frac_lost = 0.0
      if clothes_dryer.is_vented
        frac_lost = 0.85
      end
      if clothes_dryer.fuel_type == HPXML::FuelTypeElectricity
        frac_sens = (1.0 - frac_lost) * 0.90
      else
        elec_btu = UnitConversions.convert(annual_kwh, 'kWh', 'Btu')
        gas_btu = UnitConversions.convert(annual_therm, 'therm', 'Btu')
        frac_sens = (1.0 - frac_lost) * ((0.90 * elec_btu + 0.8894 * gas_btu) / (elec_btu + gas_btu))
      end
      frac_lat = 1.0 - frac_sens - frac_lost
    else # Internal gains outside unit
      frac_sens = 0.0
      frac_lat = 0.0
    end

    if not @runner.nil?
      @runner.registerWarning('Negative energy use calculated for clothes dryer; this may indicate incorrect ENERGY GUIDE label inputs.') if (annual_kwh < 0) || (annual_therm < 0)
    end

    return annual_kwh, annual_therm, frac_sens, frac_lat
  end

  def self.calc_clothes_dryer_cef_from_ef(ef)
    return ef / 1.15 # Interpretation on ANSI/RESNET/ICC 301-2014 Clothes Dryer CEF
  end

  def self.calc_clothes_dryer_ef_from_cef(cef)
    return cef * 1.15 # Interpretation on ANSI/RESNET/ICC 301-2014 Clothes Dryer CEF
  end

  def self.get_clothes_washer_default_values(eri_version)
    if Constants.ERIVersions.index(eri_version) >= Constants.ERIVersions.index('2019A')
      return { integrated_modified_energy_factor: 1.0, # ft3/(kWh/cyc)
               rated_annual_kwh: 400.0, # kWh/yr
               label_electric_rate: 0.12, # $/kWh
               label_gas_rate: 1.09, # $/therm
               label_annual_gas_cost: 27.0, # $
               capacity: 3.0, # ft^3
               label_usage: 6.0 } # cyc/week
    else
      return { integrated_modified_energy_factor: 0.331, # ft3/(kWh/cyc)
               rated_annual_kwh: 704.0, # kWh/yr
               label_electric_rate: 0.08, # $/kWh
               label_gas_rate: 0.58, # $/therm
               label_annual_gas_cost: 23.0, # $
               capacity: 2.874, # ft^3
               label_usage: 999 } # unused
    end
  end

  def self.calc_clothes_washer_energy_gpd(eri_version, nbeds, clothes_washer, is_outside = false)
    if Constants.ERIVersions.index(eri_version) >= Constants.ERIVersions.index('2019A')
      gas_h20 = 0.3914 # (gal/cyc) per (therm/y)
      elec_h20 = 0.0178 # (gal/cyc) per (kWh/y)
      lcy = clothes_washer.label_usage * 52.0 # label cycles per year
      scy = 164.0 + nbeds * 46.5
      acy = scy * ((3.0 * 2.08 + 1.59) / (clothes_washer.capacity * 2.08 + 1.59)) # Annual Cycles per Year
      cw_appl = (clothes_washer.label_annual_gas_cost * gas_h20 / clothes_washer.label_gas_rate - (clothes_washer.rated_annual_kwh * clothes_washer.label_electric_rate) * elec_h20 / clothes_washer.label_electric_rate) / (clothes_washer.label_electric_rate * gas_h20 / clothes_washer.label_gas_rate - elec_h20)
      annual_kwh = cw_appl / lcy * acy

      gpd = (clothes_washer.rated_annual_kwh - cw_appl) * elec_h20 * acy / 365.0
    else
      ncy = (3.0 / 2.874) * (164 + nbeds * 46.5)
      acy = ncy * ((3.0 * 2.08 + 1.59) / (clothes_washer.capacity * 2.08 + 1.59)) # Adjusted Cycles per Year
      annual_kwh = ((clothes_washer.rated_annual_kwh / 392.0) - ((clothes_washer.rated_annual_kwh * clothes_washer.label_electric_rate - clothes_washer.label_annual_gas_cost) / (21.9825 * clothes_washer.label_electric_rate - clothes_washer.label_gas_rate) / 392.0) * 21.9825) * acy

      gpd = 60.0 * ((clothes_washer.rated_annual_kwh * clothes_washer.label_electric_rate - clothes_washer.label_annual_gas_cost) / (21.9825 * clothes_washer.label_electric_rate - clothes_washer.label_gas_rate) / 392.0) * acy / 365.0
      if Constants.ERIVersions.index(eri_version) < Constants.ERIVersions.index('2014A')
        gpd -= 3.97 # Section 4.2.2.5.2.10
      end
    end

    annual_kwh *= clothes_washer.usage_multiplier
    gpd *= clothes_washer.usage_multiplier

    if not is_outside
      frac_lost = 0.70
      frac_sens = (1.0 - frac_lost) * 0.90
      frac_lat = 1.0 - frac_sens - frac_lost
    else # Internal gains outside unit
      frac_sens = 0.0
      frac_lat = 0.0
    end

    if not @runner.nil?
      @runner.registerWarning('Negative energy use calculated for clothes washer; this may indicate incorrect ENERGY GUIDE label inputs.') if annual_kwh < 0
      @runner.registerWarning('Negative hot water use calculated for clothes washer; this may indicate incorrect ENERGY GUIDE label inputs.') if gpd < 0
    end

    return annual_kwh, frac_sens, frac_lat, gpd
  end

  def self.calc_clothes_washer_imef_from_mef(mef)
    return (mef - 0.503) / 0.95 # Interpretation on ANSI/RESNET 301-2014 Clothes Washer IMEF
  end

  def self.calc_clothes_washer_mef_from_imef(imef)
    return 0.503 + 0.95 * imef # Interpretation on ANSI/RESNET 301-2014 Clothes Washer IMEF
  end

  def self.calc_refrigerator_or_freezer_energy(refrigerator_or_freezer, is_outside = false)
    # Get values
    annual_kwh = refrigerator_or_freezer.rated_annual_kwh
    annual_kwh *= refrigerator_or_freezer.usage_multiplier
    if not is_outside
      frac_sens = 1.0
      frac_lat = 0.0
    else # Internal gains outside unit
      frac_sens = 0.0
      frac_lat = 0.0
    end

    if not @runner.nil?
      @runner.registerWarning('Negative energy use calculated for refrigerator; this may indicate incorrect ENERGY GUIDE label inputs.') if annual_kwh < 0
    end

    return annual_kwh, frac_sens, frac_lat
  end

  def self.get_dist_energy_consumption_adjustment(has_uncond_bsmnt, cfa, ncfl,
                                                  water_heating_system, hot_water_distribution)

    if water_heating_system.fraction_dhw_load_served <= 0
      # No fixtures; not accounting for distribution system
      return 1.0
    end

    # ANSI/RESNET 301-2014 Addendum A-2015
    # Amendment on Domestic Hot Water (DHW) Systems
    # Eq. 4.2-16
    ew_fact = get_dist_energy_waste_factor(hot_water_distribution)
    o_frac = 0.25 # fraction of hot water waste from standard operating conditions
    oew_fact = ew_fact * o_frac # standard operating condition portion of hot water energy waste
    ocd_eff = 0.0
    sew_fact = ew_fact - oew_fact
    ref_pipe_l = get_default_std_pipe_length(has_uncond_bsmnt, cfa, ncfl)
    if hot_water_distribution.system_type == HPXML::DHWDistTypeStandard
      pe_ratio = hot_water_distribution.standard_piping_length / ref_pipe_l
    elsif hot_water_distribution.system_type == HPXML::DHWDistTypeRecirc
      ref_loop_l = get_default_recirc_loop_length(ref_pipe_l)
      pe_ratio = hot_water_distribution.recirculation_piping_length / ref_loop_l
    end
    e_waste = oew_fact * (1.0 - ocd_eff) + sew_fact * pe_ratio
    return (e_waste + 128.0) / 160.0
  end

  def self.get_default_std_pipe_length(has_uncond_bsmnt, cfa, ncfl)
    # ANSI/RESNET 301-2014 Addendum A-2015
    # Amendment on Domestic Hot Water (DHW) Systems
    bsmnt = has_uncond_bsmnt ? 1 : 0
    return 2.0 * (cfa / ncfl)**0.5 + 10.0 * ncfl + 5.0 * bsmnt # Eq. 4.2-13 (refPipeL)
  end

  def self.get_default_recirc_loop_length(std_pipe_length)
    # ANSI/RESNET 301-2014 Addendum A-2015
    # Amendment on Domestic Hot Water (DHW) Systems
    return 2.0 * std_pipe_length - 20.0 # Eq. 4.2-17 (refLoopL)
  end

  def self.get_default_recirc_branch_loop_length()
    return 10.0  # ft
  end

  def self.get_default_recirc_pump_power()
    return 50.0  # Watts
  end

  def self.get_default_shared_recirc_pump_power()
    # From ANSI/RESNET 301-2019 Equation 4.2-15b
    pump_horsepower = 0.25
    motor_efficiency = 0.85
    pump_kw = pump_horsepower * 0.746 / motor_efficiency
    return UnitConversions.convert(pump_kw, 'kW', 'W')
  end

  private

  def self.add_electric_equipment(model, obj_name, space, design_level_w, frac_sens, frac_lat, schedule)
    return if design_level_w == 0.0

    ee_def = OpenStudio::Model::ElectricEquipmentDefinition.new(model)
    ee = OpenStudio::Model::ElectricEquipment.new(ee_def)
    ee.setName(obj_name)
    ee.setEndUseSubcategory(obj_name)
    ee.setSpace(space)
    ee_def.setName(obj_name)
    ee_def.setDesignLevel(design_level_w)
    ee_def.setFractionRadiant(0.6 * frac_sens)
    ee_def.setFractionLatent(frac_lat)
    ee_def.setFractionLost(1.0 - frac_sens - frac_lat)
    ee.setSchedule(schedule)

    return ee
  end

  def self.add_other_equipment(model, obj_name, space, design_level_w, frac_sens, frac_lat, schedule, fuel_type)
    return if design_level_w == 0.0

    oe_def = OpenStudio::Model::OtherEquipmentDefinition.new(model)
    oe = OpenStudio::Model::OtherEquipment.new(oe_def)
    oe.setName(obj_name)
    oe.setEndUseSubcategory(obj_name)
    if fuel_type.nil?
      oe.setFuelType('None')
    else
      oe.setFuelType(EPlus.fuel_type(fuel_type))
    end
    oe.setSpace(space)
    oe_def.setName(obj_name)
    oe_def.setDesignLevel(design_level_w)
    oe_def.setFractionRadiant(0.6 * frac_sens)
    oe_def.setFractionLatent(frac_lat)
    oe_def.setFractionLost(1.0 - frac_sens - frac_lat)
    oe.setSchedule(schedule)

    return oe
  end

  def self.add_water_use_equipment(model, obj_name, peak_flow, schedule, water_use_connections, mw_temp_schedule = nil)
    return if peak_flow == 0.0

    wu_def = OpenStudio::Model::WaterUseEquipmentDefinition.new(model)
    wu = OpenStudio::Model::WaterUseEquipment.new(wu_def)
    wu.setName(obj_name)
    wu_def.setName(obj_name)
    wu_def.setPeakFlowRate(peak_flow)
    wu_def.setEndUseSubcategory(obj_name)
    wu.setFlowRateFractionSchedule(schedule)
    if not mw_temp_schedule.nil?
      wu_def.setTargetTemperatureSchedule(mw_temp_schedule)
    end
    water_use_connections.addWaterUseEquipment(wu)

    return wu
  end

  def self.get_dwhr_factors(nbeds, hot_water_distribution, fixtures_all_low_flow)
    # ANSI/RESNET 301-2014 Addendum A-2015
    # Amendment on Domestic Hot Water (DHW) Systems
    # Eq. 4.2-14

    eff_adj = 1.0
    if fixtures_all_low_flow
      eff_adj = 1.082
    end

    iFrac = 0.56 + 0.015 * nbeds - 0.0004 * nbeds**2 # fraction of hot water use impacted by DWHR

    if hot_water_distribution.system_type == HPXML::DHWDistTypeRecirc
      pLength = hot_water_distribution.recirculation_branch_piping_length
    elsif hot_water_distribution.system_type == HPXML::DHWDistTypeStandard
      pLength = hot_water_distribution.standard_piping_length
    end
    plc = 1 - 0.0002 * pLength # piping loss coefficient

    # Location factors for DWHR placement
    if hot_water_distribution.dwhr_equal_flow
      locF = 1.000
    else
      locF = 0.777
    end

    # Fixture Factor
    if hot_water_distribution.dwhr_facilities_connected == HPXML::DWHRFacilitiesConnectedAll
      fixF = 1.0
    elsif hot_water_distribution.dwhr_facilities_connected == HPXML::DWHRFacilitiesConnectedOne
      fixF = 0.5
    end

    return eff_adj, iFrac, plc, locF, fixF
  end

  def self.calc_water_heater_daily_inlet_temperatures(weather, nbeds, hot_water_distribution, fixtures_all_low_flow)
    # Get daily mains temperatures
    avgOAT = weather.data.AnnualAvgDrybulb
    maxDiffMonthlyAvgOAT = weather.data.MonthlyAvgDrybulbs.max - weather.data.MonthlyAvgDrybulbs.min
    tmains_daily = WeatherProcess.calc_mains_temperatures(avgOAT, maxDiffMonthlyAvgOAT, weather.header.Latitude)[2]

    wh_temps_daily = tmains_daily
    if (not hot_water_distribution.dwhr_efficiency.nil?)
      dwhr_eff_adj, dwhr_iFrac, dwhr_plc, dwhr_locF, dwhr_fixF = get_dwhr_factors(nbeds, hot_water_distribution, fixtures_all_low_flow)
      # Adjust inlet temperatures
      dwhr_inT = 97.0 # F
      for day in 0..364
        dwhr_WHinTadj = dwhr_iFrac * (dwhr_inT - tmains_daily[day]) * hot_water_distribution.dwhr_efficiency * dwhr_eff_adj * dwhr_plc * dwhr_locF * dwhr_fixF
        wh_temps_daily[day] = (wh_temps_daily[day] + dwhr_WHinTadj).round(3)
      end
    else
      for day in 0..364
        wh_temps_daily[day] = (wh_temps_daily[day]).round(3)
      end
    end

    return wh_temps_daily
  end

  def self.calc_mixed_water_daily_fractions(daily_wh_inlet_temperatures, tHot, tMix)
    adjFmix = []
    for day in 0..364
      adjFmix << (1.0 - ((tHot - tMix) / (tHot - daily_wh_inlet_temperatures[day]))).round(4)
    end

    return adjFmix
  end

  def self.get_hwdist_recirc_pump_energy(hot_water_distribution, fixtures_usage_multiplier)
    dist_pump_annual_kwh = 0.0

    # Annual electricity consumption factor for hot water recirculation system pumps
    # Assume the fixtures_usage_multiplier only applies for Sensor/Manual control type.
    if hot_water_distribution.system_type == HPXML::DHWDistTypeRecirc
      if (hot_water_distribution.recirculation_control_type == HPXML::DHWRecirControlTypeNone) ||
         (hot_water_distribution.recirculation_control_type == HPXML::DHWRecirControlTypeTimer)
        dist_pump_annual_kwh += (8.76 * hot_water_distribution.recirculation_pump_power)
      elsif hot_water_distribution.recirculation_control_type == HPXML::DHWRecirControlTypeTemperature
        dist_pump_annual_kwh += (1.46 * hot_water_distribution.recirculation_pump_power)
      elsif hot_water_distribution.recirculation_control_type == HPXML::DHWRecirControlTypeSensor
        dist_pump_annual_kwh += (0.15 * hot_water_distribution.recirculation_pump_power * fixtures_usage_multiplier)
      elsif hot_water_distribution.recirculation_control_type == HPXML::DHWRecirControlTypeManual
        dist_pump_annual_kwh += (0.10 * hot_water_distribution.recirculation_pump_power * fixtures_usage_multiplier)
      else
        fail "Unexpected hot water distribution system recirculation type: '#{hot_water_distribution.recirculation_control_type}'."
      end
    elsif hot_water_distribution.system_type == HPXML::DHWDistTypeStandard
      # nop
    else
      fail "Unexpected hot water distribution system type: '#{hot_water_distribution.system_type}'."
    end

    # Shared recirculation system pump energy
    # Assume the fixtures_usage_multiplier only applies for Sensor/Manual control type.
    if hot_water_distribution.has_shared_recirculation
      n_dweq = hot_water_distribution.shared_recirculation_number_of_units_served
      if (hot_water_distribution.shared_recirculation_control_type == HPXML::DHWRecirControlTypeNone) ||
         (hot_water_distribution.shared_recirculation_control_type == HPXML::DHWRecirControlTypeTimer)
        op_hrs = 8760.0
      elsif (hot_water_distribution.shared_recirculation_control_type == HPXML::DHWRecirControlTypeSensor) ||
            (hot_water_distribution.shared_recirculation_control_type == HPXML::DHWRecirControlTypeManual)
        op_hrs = 730.0 * fixtures_usage_multiplier
      else
        fail "Unexpected hot water distribution system shared recirculation type: '#{hot_water_distribution.shared_recirculation_control_type}'."
      end
      shared_pump_kw = UnitConversions.convert(hot_water_distribution.shared_recirculation_pump_power, 'W', 'kW')
      dist_pump_annual_kwh += (shared_pump_kw * op_hrs / n_dweq.to_f)
    end

    return dist_pump_annual_kwh
  end

  def self.get_fixtures_effectiveness(fixtures_all_low_flow)
    f_eff = fixtures_all_low_flow ? 0.95 : 1.0
    return f_eff
  end

  def self.get_fixtures_gpd(eri_version, nbeds, fixtures_all_low_flow, daily_mw_fractions, fixtures_usage_multiplier = 1.0)
    if Constants.ERIVersions.index(eri_version) < Constants.ERIVersions.index('2014A')
      hw_gpd = 30.0 + 10.0 * nbeds # Table 4.2.2(1) Service water heating systems
      # Convert to mixed water gpd
      avg_mw_fraction = daily_mw_fractions.reduce(:+) / daily_mw_fractions.size.to_f
      return hw_gpd / avg_mw_fraction * fixtures_usage_multiplier
    end

    # ANSI/RESNET 301-2014 Addendum A-2015
    # Amendment on Domestic Hot Water (DHW) Systems
    ref_f_gpd = 14.6 + 10.0 * nbeds # Eq. 4.2-2 (refFgpd)
    f_eff = get_fixtures_effectiveness(fixtures_all_low_flow)
    return f_eff * ref_f_gpd * fixtures_usage_multiplier
  end

  def self.get_water_gains_sens_lat(nbeds, fixtures_usage_multiplier = 1.0)
    # Table 4.2.2(3). Internal Gains for Reference Homes
    sens_gains = (-1227.0 - 409.0 * nbeds) * fixtures_usage_multiplier # Btu/day
    lat_gains = (1245.0 + 415.0 * nbeds) * fixtures_usage_multiplier # Btu/day
    return sens_gains * 365.0, lat_gains * 365.0
  end

  def self.get_dist_waste_gpd(eri_version, nbeds, has_uncond_bsmnt, cfa, ncfl, hot_water_distribution,
                              fixtures_all_low_flow, fixtures_usage_multiplier = 1.0)
    if Constants.ERIVersions.index(eri_version) <= Constants.ERIVersions.index('2014')
      return 0.0
    end

    # ANSI/RESNET 301-2014 Addendum A-2015
    # Amendment on Domestic Hot Water (DHW) Systems
    # 4.2.2.5.2.11 Service Hot Water Use

    # Table 4.2.2.5.2.11(2) Hot Water Distribution System Insulation Factors
    sys_factor = nil
    if (hot_water_distribution.system_type == HPXML::DHWDistTypeRecirc) && (hot_water_distribution.pipe_r_value < 3.0)
      sys_factor = 1.11
    elsif (hot_water_distribution.system_type == HPXML::DHWDistTypeRecirc) && (hot_water_distribution.pipe_r_value >= 3.0)
      sys_factor = 1.0
    elsif (hot_water_distribution.system_type == HPXML::DHWDistTypeStandard) && (hot_water_distribution.pipe_r_value >= 3.0)
      sys_factor = 0.90
    elsif (hot_water_distribution.system_type == HPXML::DHWDistTypeStandard) && (hot_water_distribution.pipe_r_value < 3.0)
      sys_factor = 1.0
    end

    ref_w_gpd = 9.8 * (nbeds**0.43) # Eq. 4.2-2 (refWgpd)
    o_frac = 0.25
    o_cd_eff = 0.0

    if hot_water_distribution.system_type == HPXML::DHWDistTypeRecirc
      p_ratio = hot_water_distribution.recirculation_branch_piping_length / 10.0
    elsif hot_water_distribution.system_type == HPXML::DHWDistTypeStandard
      ref_pipe_l = get_default_std_pipe_length(has_uncond_bsmnt, cfa, ncfl)
      p_ratio = hot_water_distribution.standard_piping_length / ref_pipe_l
    end

    o_w_gpd = ref_w_gpd * o_frac * (1.0 - o_cd_eff) # Eq. 4.2-12
    s_w_gpd = (ref_w_gpd - ref_w_gpd * o_frac) * p_ratio * sys_factor # Eq. 4.2-13

    # Table 4.2.2.5.2.11(3) Distribution system water use effectiveness
    if hot_water_distribution.system_type == HPXML::DHWDistTypeRecirc
      wd_eff = 0.1
    elsif hot_water_distribution.system_type == HPXML::DHWDistTypeStandard
      wd_eff = 1.0
    end

    f_eff = get_fixtures_effectiveness(fixtures_all_low_flow)

    mw_gpd = f_eff * (o_w_gpd + s_w_gpd * wd_eff) # Eq. 4.2-11

    return mw_gpd * fixtures_usage_multiplier
  end

  def self.get_dist_energy_waste_factor(hot_water_distribution)
    # ANSI/RESNET 301-2014 Addendum A-2015
    # Amendment on Domestic Hot Water (DHW) Systems
    # Table 4.2.2.5.2.11(6) Hot water distribution system relative annual energy waste factors
    if hot_water_distribution.system_type == HPXML::DHWDistTypeRecirc
      if (hot_water_distribution.recirculation_control_type == HPXML::DHWRecirControlTypeNone) ||
         (hot_water_distribution.recirculation_control_type == HPXML::DHWRecirControlTypeTimer)
        if hot_water_distribution.pipe_r_value < 3.0
          return 500.0
        else
          return 250.0
        end
      elsif hot_water_distribution.recirculation_control_type == HPXML::DHWRecirControlTypeTemperature
        if hot_water_distribution.pipe_r_value < 3.0
          return 375.0
        else
          return 187.5
        end
      elsif hot_water_distribution.recirculation_control_type == HPXML::DHWRecirControlTypeSensor
        if hot_water_distribution.pipe_r_value < 3.0
          return 64.8
        else
          return 43.2
        end
      elsif hot_water_distribution.recirculation_control_type == HPXML::DHWRecirControlTypeManual
        if hot_water_distribution.pipe_r_value < 3.0
          return 43.2
        else
          return 28.8
        end
      end
    elsif hot_water_distribution.system_type == HPXML::DHWDistTypeStandard
      if hot_water_distribution.pipe_r_value < 3.0
        return 32.0
      else
        return 28.8
      end
    end
    fail 'Unexpected hot water distribution system.'
  end

  def self.get_default_extra_refrigerator_and_freezer_locations(hpxml)
    extra_refrigerator_location_hierarchy = [HPXML::LocationGarage,
                                             HPXML::LocationBasementUnconditioned,
                                             HPXML::LocationBasementConditioned,
                                             HPXML::LocationLivingSpace]

    extra_refrigerator_location = nil
    extra_refrigerator_location_hierarchy.each do |location|
      if hpxml.has_location(location)
        extra_refrigerator_location = location
        break
      end
    end

    return extra_refrigerator_location
  end
end<|MERGE_RESOLUTION|>--- conflicted
+++ resolved
@@ -353,12 +353,8 @@
     if not hot_water_distribution.nil?
       # General water use internal gains
       # Floor mopping, shower evaporation, water films on showers, tubs & sinks surfaces, plant watering, etc.
-<<<<<<< HEAD
-      water_sens_btu, water_lat_btu = get_water_gains_sens_lat(nbeds)
       water_design_level_sens = nil
-=======
       water_sens_btu, water_lat_btu = get_water_gains_sens_lat(nbeds, fixtures_usage_multiplier)
->>>>>>> 9f5f082e
       if not schedules_file.nil?
         water_design_level_sens = schedules_file.calc_design_level_from_daily_kwh(col_name: SchedulesFile::ColumnHotWaterFixtures, daily_kwh: UnitConversions.convert(water_sens_btu, 'Btu', 'kWh') / 365.0)
         water_design_level_lat = schedules_file.calc_design_level_from_daily_kwh(col_name: SchedulesFile::ColumnHotWaterFixtures, daily_kwh: UnitConversions.convert(water_lat_btu, 'Btu', 'kWh') / 365.0)
