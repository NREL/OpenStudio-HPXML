# frozen_string_literal: true

class HotWaterAndAppliances
  def self.apply(model, runner, hpxml, weather, spaces, hot_water_distribution,
                 solar_thermal_system, eri_version, schedules_file, plantloop_map)

    cfa = hpxml.building_construction.conditioned_floor_area
    nbeds = hpxml.building_construction.number_of_bedrooms
    ncfl = hpxml.building_construction.number_of_conditioned_floors
    has_uncond_bsmnt = hpxml.has_location(HPXML::LocationBasementUnconditioned)
    fixtures_usage_multiplier = hpxml.water_heating.water_fixtures_usage_multiplier
    living_space = spaces[HPXML::LocationLivingSpace]

    # Get appliances, etc.
    if not hpxml.clothes_washers.empty?
      clothes_washer = hpxml.clothes_washers[0]
    end
    if not hpxml.clothes_dryers.empty?
      clothes_dryer = hpxml.clothes_dryers[0]
    end
    if not hpxml.dishwashers.empty?
      dishwasher = hpxml.dishwashers[0]
    end
    if not hpxml.cooking_ranges.empty?
      cooking_range = hpxml.cooking_ranges[0]
    end
    if not hpxml.ovens.empty?
      oven = hpxml.ovens[0]
    end

    # Create WaterUseConnections object for each water heater (plant loop)
    # Get water heater setpoint schedule for each water heater (plant loop)
    water_use_connections = {}
    setpoint_scheds = {}
    hpxml.water_heating_systems.each do |water_heating_system|
      plant_loop = plantloop_map[water_heating_system.id]
      wuc = OpenStudio::Model::WaterUseConnections.new(model)
      wuc.additionalProperties.setFeature('HPXML_ID', water_heating_system.id) # Used by reporting measure
      plant_loop.addDemandBranchForComponent(wuc)
      water_use_connections[water_heating_system.id] = wuc

      plant_loop.components.each do |c|
        if c.to_WaterHeaterMixed.is_initialized
          setpoint_scheds[water_heating_system.id] = c.to_WaterHeaterMixed.get.setpointTemperatureSchedule.get
        elsif c.to_WaterHeaterStratified.is_initialized
          if model.getWaterHeaterHeatPumpWrappedCondensers.size == 0
            setpoint_scheds[water_heating_system.id] = c.to_WaterHeaterStratified.get.heater1SetpointTemperatureSchedule
          end
          model.getWaterHeaterHeatPumpWrappedCondensers.each do |hpwhc|
            next unless hpwhc.tank.handle.to_s == c.handle.to_s

            setpoint_scheds[water_heating_system.id] = hpwhc.compressorSetpointTemperatureSchedule
          end
        end
      end
    end

    # Clothes washer energy
    if not clothes_washer.nil?
      cw_annual_kwh, cw_frac_sens, cw_frac_lat, cw_gpd = calc_clothes_washer_energy_gpd(eri_version, nbeds, clothes_washer, clothes_washer.additional_properties.space.nil?)

      # Create schedule
      power_cw_schedule = nil
      if not schedules_file.nil?
        cw_design_level_w = schedules_file.calc_design_level_from_daily_kwh(col_name: SchedulesFile::ColumnClothesWasher, daily_kwh: cw_annual_kwh / 365.0)
        power_cw_schedule = schedules_file.create_schedule_file(col_name: SchedulesFile::ColumnClothesWasher)
      end
      if power_cw_schedule.nil?
        cw_weekday_sch = clothes_washer.weekday_fractions
        cw_weekend_sch = clothes_washer.weekend_fractions
        cw_monthly_sch = clothes_washer.monthly_multipliers
        cw_schedule_obj = MonthWeekdayWeekendSchedule.new(model, Constants.ObjectNameClothesWasher, cw_weekday_sch, cw_weekend_sch, cw_monthly_sch, Constants.ScheduleTypeLimitsFraction)
        cw_design_level_w = cw_schedule_obj.calcDesignLevelFromDailykWh(cw_annual_kwh / 365.0)
        power_cw_schedule = cw_schedule_obj.schedule
      else
        runner.registerWarning("Both '#{SchedulesFile::ColumnClothesWasher}' schedule file and weekday fractions provided; the latter will be ignored.") if !clothes_washer.weekday_fractions.nil?
        runner.registerWarning("Both '#{SchedulesFile::ColumnClothesWasher}' schedule file and weekend fractions provided; the latter will be ignored.") if !clothes_washer.weekend_fractions.nil?
        runner.registerWarning("Both '#{SchedulesFile::ColumnClothesWasher}' schedule file and monthly multipliers provided; the latter will be ignored.") if !clothes_washer.monthly_multipliers.nil?
      end

      cw_space = clothes_washer.additional_properties.space
      cw_space = living_space if cw_space.nil? # appliance is outdoors, so we need to assign the equipment to an arbitrary space
      add_electric_equipment(model, Constants.ObjectNameClothesWasher, cw_space, cw_design_level_w, cw_frac_sens, cw_frac_lat, power_cw_schedule)
    end

    # Clothes dryer energy
    if not clothes_dryer.nil?
      cd_annual_kwh, cd_annual_therm, cd_frac_sens, cd_frac_lat = calc_clothes_dryer_energy(eri_version, nbeds, clothes_dryer, clothes_washer, clothes_dryer.additional_properties.space.nil?)

      # Create schedule
      cd_schedule = nil
      if not schedules_file.nil?
        cd_design_level_e = schedules_file.calc_design_level_from_annual_kwh(col_name: SchedulesFile::ColumnClothesDryer, annual_kwh: cd_annual_kwh)
        cd_design_level_f = schedules_file.calc_design_level_from_annual_therm(col_name: SchedulesFile::ColumnClothesDryer, annual_therm: cd_annual_therm)
        cd_schedule = schedules_file.create_schedule_file(col_name: SchedulesFile::ColumnClothesDryer)
      end
      if cd_schedule.nil?
        cd_weekday_sch = clothes_dryer.weekday_fractions
        cd_weekend_sch = clothes_dryer.weekend_fractions
        cd_monthly_sch = clothes_dryer.monthly_multipliers
        cd_schedule_obj = MonthWeekdayWeekendSchedule.new(model, Constants.ObjectNameClothesDryer, cd_weekday_sch, cd_weekend_sch, cd_monthly_sch, Constants.ScheduleTypeLimitsFraction)
        cd_design_level_e = cd_schedule_obj.calcDesignLevelFromDailykWh(cd_annual_kwh / 365.0)
        cd_design_level_f = cd_schedule_obj.calcDesignLevelFromDailyTherm(cd_annual_therm / 365.0)
        cd_schedule = cd_schedule_obj.schedule
      else
        runner.registerWarning("Both '#{SchedulesFile::ColumnClothesDryer}' schedule file and weekday fractions provided; the latter will be ignored.") if !clothes_dryer.weekday_fractions.nil?
        runner.registerWarning("Both '#{SchedulesFile::ColumnClothesDryer}' schedule file and weekend fractions provided; the latter will be ignored.") if !clothes_dryer.weekend_fractions.nil?
        runner.registerWarning("Both '#{SchedulesFile::ColumnClothesDryer}' schedule file and monthly multipliers provided; the latter will be ignored.") if !clothes_dryer.monthly_multipliers.nil?
      end

      cd_space = clothes_dryer.additional_properties.space
      cd_space = living_space if cd_space.nil? # appliance is outdoors, so we need to assign the equipment to an arbitrary space
      add_electric_equipment(model, Constants.ObjectNameClothesDryer, cd_space, cd_design_level_e, cd_frac_sens, cd_frac_lat, cd_schedule)
      add_other_equipment(model, Constants.ObjectNameClothesDryer, cd_space, cd_design_level_f, cd_frac_sens, cd_frac_lat, cd_schedule, clothes_dryer.fuel_type)
    end

    # Dishwasher energy
    if not dishwasher.nil?
      dw_annual_kwh, dw_frac_sens, dw_frac_lat, dw_gpd = calc_dishwasher_energy_gpd(eri_version, nbeds, dishwasher, dishwasher.additional_properties.space.nil?)

      # Create schedule
      power_dw_schedule = nil
      if not schedules_file.nil?
        dw_design_level_w = schedules_file.calc_design_level_from_daily_kwh(col_name: SchedulesFile::ColumnDishwasher, daily_kwh: dw_annual_kwh / 365.0)
        power_dw_schedule = schedules_file.create_schedule_file(col_name: SchedulesFile::ColumnDishwasher)
      end
      if power_dw_schedule.nil?
        dw_weekday_sch = dishwasher.weekday_fractions
        dw_weekend_sch = dishwasher.weekend_fractions
        dw_monthly_sch = dishwasher.monthly_multipliers
        dw_schedule_obj = MonthWeekdayWeekendSchedule.new(model, Constants.ObjectNameDishwasher, dw_weekday_sch, dw_weekend_sch, dw_monthly_sch, Constants.ScheduleTypeLimitsFraction)
        dw_design_level_w = dw_schedule_obj.calcDesignLevelFromDailykWh(dw_annual_kwh / 365.0)
        power_dw_schedule = dw_schedule_obj.schedule
      else
        runner.registerWarning("Both '#{SchedulesFile::ColumnDishwasher}' schedule file and weekday fractions provided; the latter will be ignored.") if !dishwasher.weekday_fractions.nil?
        runner.registerWarning("Both '#{SchedulesFile::ColumnDishwasher}' schedule file and weekend fractions provided; the latter will be ignored.") if !dishwasher.weekend_fractions.nil?
        runner.registerWarning("Both '#{SchedulesFile::ColumnDishwasher}' schedule file and monthly multipliers provided; the latter will be ignored.") if !dishwasher.monthly_multipliers.nil?
      end

      dw_space = dishwasher.additional_properties.space
      dw_space = living_space if dw_space.nil? # appliance is outdoors, so we need to assign the equipment to an arbitrary space
      add_electric_equipment(model, Constants.ObjectNameDishwasher, dw_space, dw_design_level_w, dw_frac_sens, dw_frac_lat, power_dw_schedule)
    end

    # Refrigerator(s) energy
    hpxml.refrigerators.each do |refrigerator|
      rf_annual_kwh, rf_frac_sens, rf_frac_lat = calc_refrigerator_or_freezer_energy(refrigerator, refrigerator.additional_properties.space.nil?)

      # Create schedule
      fridge_schedule = nil
      if not schedules_file.nil?
        fridge_col_name = refrigerator.primary_indicator ? SchedulesFile::ColumnRefrigerator : SchedulesFile::ColumnExtraRefrigerator
        fridge_design_level = schedules_file.calc_design_level_from_annual_kwh(col_name: fridge_col_name, annual_kwh: rf_annual_kwh)
        fridge_schedule = schedules_file.create_schedule_file(col_name: fridge_col_name)
      end
      if fridge_schedule.nil?
        fridge_weekday_sch = refrigerator.weekday_fractions
        fridge_weekend_sch = refrigerator.weekend_fractions
        fridge_monthly_sch = refrigerator.monthly_multipliers
        fridge_schedule_obj = MonthWeekdayWeekendSchedule.new(model, Constants.ObjectNameRefrigerator, fridge_weekday_sch, fridge_weekend_sch, fridge_monthly_sch, Constants.ScheduleTypeLimitsFraction)
        fridge_design_level = fridge_schedule_obj.calcDesignLevelFromDailykWh(rf_annual_kwh / 365.0)
        fridge_schedule = fridge_schedule_obj.schedule
      else
        runner.registerWarning("Both '#{fridge_col_name}' schedule file and weekday fractions provided; the latter will be ignored.") if !refrigerator.weekday_fractions.nil?
        runner.registerWarning("Both '#{fridge_col_name}' schedule file and weekend fractions provided; the latter will be ignored.") if !refrigerator.weekend_fractions.nil?
        runner.registerWarning("Both '#{fridge_col_name}' schedule file and monthly multipliers provided; the latter will be ignored.") if !refrigerator.monthly_multipliers.nil?
      end

      rf_space = refrigerator.additional_properties.space
      rf_space = living_space if rf_space.nil? # appliance is outdoors, so we need to assign the equipment to an arbitrary space
      add_electric_equipment(model, Constants.ObjectNameRefrigerator, rf_space, fridge_design_level, rf_frac_sens, rf_frac_lat, fridge_schedule)
    end

    # Freezer(s) energy
    hpxml.freezers.each do |freezer|
      fz_annual_kwh, fz_frac_sens, fz_frac_lat = calc_refrigerator_or_freezer_energy(freezer, freezer.additional_properties.space.nil?)

      # Create schedule
      freezer_schedule = nil
      if not schedules_file.nil?
        freezer_design_level = schedules_file.calc_design_level_from_annual_kwh(col_name: SchedulesFile::ColumnFreezer, annual_kwh: fz_annual_kwh)
        freezer_schedule = schedules_file.create_schedule_file(col_name: SchedulesFile::ColumnFreezer)
      end
      if freezer_schedule.nil?
        freezer_weekday_sch = freezer.weekday_fractions
        freezer_weekend_sch = freezer.weekend_fractions
        freezer_monthly_sch = freezer.monthly_multipliers
        freezer_schedule_obj = MonthWeekdayWeekendSchedule.new(model, Constants.ObjectNameFreezer, freezer_weekday_sch, freezer_weekend_sch, freezer_monthly_sch, Constants.ScheduleTypeLimitsFraction)
        freezer_design_level = freezer_schedule_obj.calcDesignLevelFromDailykWh(fz_annual_kwh / 365.0)
        freezer_schedule = freezer_schedule_obj.schedule
      else
        runner.registerWarning("Both '#{SchedulesFile::ColumnFreezer}' schedule file and weekday fractions provided; the latter will be ignored.") if !freezer.weekday_fractions.nil?
        runner.registerWarning("Both '#{SchedulesFile::ColumnFreezer}' schedule file and weekend fractions provided; the latter will be ignored.") if !freezer.weekend_fractions.nil?
        runner.registerWarning("Both '#{SchedulesFile::ColumnFreezer}' schedule file and monthly multipliers provided; the latter will be ignored.") if !freezer.monthly_multipliers.nil?
      end

      fz_space = freezer.additional_properties.space
      fz_space = living_space if fz_space.nil? # appliance is outdoors, so we need to assign the equipment to an arbitrary space
      add_electric_equipment(model, Constants.ObjectNameFreezer, fz_space, freezer_design_level, fz_frac_sens, fz_frac_lat, freezer_schedule)
    end

    # Cooking Range energy
    if not cooking_range.nil?
      cook_annual_kwh, cook_annual_therm, cook_frac_sens, cook_frac_lat = calc_range_oven_energy(nbeds, cooking_range, oven, cooking_range.additional_properties.space.nil?)

      # Create schedule
      cook_schedule = nil
      if not schedules_file.nil?
        cook_design_level_e = schedules_file.calc_design_level_from_annual_kwh(col_name: SchedulesFile::ColumnCookingRange, annual_kwh: cook_annual_kwh)
        cook_design_level_f = schedules_file.calc_design_level_from_annual_therm(col_name: SchedulesFile::ColumnCookingRange, annual_therm: cook_annual_therm)
        cook_schedule = schedules_file.create_schedule_file(col_name: SchedulesFile::ColumnCookingRange)
      end
      if cook_schedule.nil?
        cook_weekday_sch = cooking_range.weekday_fractions
        cook_weekend_sch = cooking_range.weekend_fractions
        cook_monthly_sch = cooking_range.monthly_multipliers
        cook_schedule_obj = MonthWeekdayWeekendSchedule.new(model, Constants.ObjectNameCookingRange, cook_weekday_sch, cook_weekend_sch, cook_monthly_sch, Constants.ScheduleTypeLimitsFraction)
        cook_design_level_e = cook_schedule_obj.calcDesignLevelFromDailykWh(cook_annual_kwh / 365.0)
        cook_design_level_f = cook_schedule_obj.calcDesignLevelFromDailyTherm(cook_annual_therm / 365.0)
        cook_schedule = cook_schedule_obj.schedule
      else
        runner.registerWarning("Both '#{SchedulesFile::ColumnCookingRange}' schedule file and weekday fractions provided; the latter will be ignored.") if !cooking_range.weekday_fractions.nil?
        runner.registerWarning("Both '#{SchedulesFile::ColumnCookingRange}' schedule file and weekend fractions provided; the latter will be ignored.") if !cooking_range.weekend_fractions.nil?
        runner.registerWarning("Both '#{SchedulesFile::ColumnCookingRange}' schedule file and monthly multipliers provided; the latter will be ignored.") if !cooking_range.monthly_multipliers.nil?
      end

      cook_space = cooking_range.additional_properties.space
      cook_space = living_space if cook_space.nil? # appliance is outdoors, so we need to assign the equipment to an arbitrary space
      add_electric_equipment(model, Constants.ObjectNameCookingRange, cook_space, cook_design_level_e, cook_frac_sens, cook_frac_lat, cook_schedule)
      add_other_equipment(model, Constants.ObjectNameCookingRange, cook_space, cook_design_level_f, cook_frac_sens, cook_frac_lat, cook_schedule, cooking_range.fuel_type)
    end

    if not hot_water_distribution.nil?
      fixtures_all_low_flow = true
      hpxml.water_fixtures.each do |water_fixture|
        next unless [HPXML::WaterFixtureTypeShowerhead, HPXML::WaterFixtureTypeFaucet].include? water_fixture.water_fixture_type

        fixtures_all_low_flow = false if not water_fixture.low_flow
      end

      # Calculate mixed water fractions
      t_mix = 105.0 # F, Temperature of mixed water at fixtures
      avg_setpoint_temp = 0.0 # WH Setpoint: Weighted average by fraction DHW load served
      hpxml.water_heating_systems.each do |water_heating_system|
        avg_setpoint_temp += water_heating_system.temperature * water_heating_system.fraction_dhw_load_served
      end
      daily_wh_inlet_temperatures = calc_water_heater_daily_inlet_temperatures(weather, nbeds, hot_water_distribution, fixtures_all_low_flow)
      daily_wh_inlet_temperatures_c = daily_wh_inlet_temperatures.map { |t| UnitConversions.convert(t, 'F', 'C') }
      daily_mw_fractions = calc_mixed_water_daily_fractions(daily_wh_inlet_temperatures, avg_setpoint_temp, t_mix)

      # Schedules
      # Replace mains water temperature schedule with water heater inlet temperature schedule.
      # These are identical unless there is a DWHR.
      start_date = OpenStudio::Date.new(OpenStudio::MonthOfYear.new(1), 1, hpxml.header.sim_calendar_year)
      timestep_day = OpenStudio::Time.new(1, 0)
      time_series_tmains = OpenStudio::TimeSeries.new(start_date, timestep_day, OpenStudio::createVector(daily_wh_inlet_temperatures_c), 'C')
      schedule_tmains = OpenStudio::Model::ScheduleInterval.fromTimeSeries(time_series_tmains, model).get
      schedule_tmains.setName('mains temperature schedule')
      model.getSiteWaterMainsTemperature.setTemperatureSchedule(schedule_tmains)
      mw_schedule = OpenStudio::Model::ScheduleConstant.new(model)
      mw_schedule.setValue(UnitConversions.convert(t_mix, 'F', 'C'))
      Schedule.set_schedule_type_limits(model, mw_schedule, Constants.ScheduleTypeLimitsTemperature)

      # Create schedule
      fixtures_schedule = nil
      if not schedules_file.nil?
        fixtures_schedule = schedules_file.create_schedule_file(col_name: SchedulesFile::ColumnHotWaterFixtures)
      end
      if fixtures_schedule.nil?
        fixtures_weekday_sch = hpxml.water_heating.water_fixtures_weekday_fractions
        fixtures_weekend_sch = hpxml.water_heating.water_fixtures_weekend_fractions
        fixtures_monthly_sch = hpxml.water_heating.water_fixtures_monthly_multipliers
        fixtures_schedule_obj = MonthWeekdayWeekendSchedule.new(model, Constants.ObjectNameFixtures, fixtures_weekday_sch, fixtures_weekend_sch, fixtures_monthly_sch, Constants.ScheduleTypeLimitsFraction)
        fixtures_schedule = fixtures_schedule_obj.schedule
      else
        runner.registerWarning("Both '#{SchedulesFile::ColumnHotWaterFixtures}' schedule file and weekday fractions provided; the latter will be ignored.") if !hpxml.water_heating.water_fixtures_weekday_fractions.nil?
        runner.registerWarning("Both '#{SchedulesFile::ColumnHotWaterFixtures}' schedule file and weekend fractions provided; the latter will be ignored.") if !hpxml.water_heating.water_fixtures_weekend_fractions.nil?
        runner.registerWarning("Both '#{SchedulesFile::ColumnHotWaterFixtures}' schedule file and monthly multipliers provided; the latter will be ignored.") if !hpxml.water_heating.water_fixtures_monthly_multipliers.nil?
      end
    end

    hpxml.water_heating_systems.each do |water_heating_system|
      non_solar_fraction = 1.0 - Waterheater.get_water_heater_solar_fraction(water_heating_system, solar_thermal_system)

      gpd_frac = water_heating_system.fraction_dhw_load_served # Fixtures fraction
      if gpd_frac > 0

        fx_gpd = get_fixtures_gpd(eri_version, nbeds, fixtures_all_low_flow, daily_mw_fractions, fixtures_usage_multiplier)
        w_gpd = get_dist_waste_gpd(eri_version, nbeds, has_uncond_bsmnt, cfa, ncfl, hot_water_distribution, fixtures_all_low_flow, fixtures_usage_multiplier)

        fx_peak_flow = nil
        if not schedules_file.nil?
<<<<<<< HEAD
          fx_peak_flow = schedules_file.calc_peak_flow_from_daily_gpm(col_name: ScheduleColumns.HotWaterFixtures, daily_water: fx_gpd)
          dist_water_peak_flow = schedules_file.calc_peak_flow_from_daily_gpm(col_name: ScheduleColumns.HotWaterFixtures, daily_water: w_gpd)
        end
        if fx_peak_flow.nil?
=======
          fx_peak_flow = schedules_file.calc_peak_flow_from_daily_gpm(col_name: SchedulesFile::ColumnHotWaterFixtures, daily_water: fx_gpd)
          dist_water_peak_flow = schedules_file.calc_peak_flow_from_daily_gpm(col_name: SchedulesFile::ColumnHotWaterFixtures, daily_water: w_gpd)
        else
>>>>>>> 11426558
          fx_peak_flow = fixtures_schedule_obj.calcPeakFlowFromDailygpm(fx_gpd)
          dist_water_peak_flow = fixtures_schedule_obj.calcPeakFlowFromDailygpm(w_gpd)
        end

        # Fixtures (showers, sinks, baths)
        add_water_use_equipment(model, Constants.ObjectNameFixtures, fx_peak_flow * gpd_frac * non_solar_fraction, fixtures_schedule, mw_schedule, water_use_connections[water_heating_system.id])

        # Distribution waste (primary driven by fixture draws)
        add_water_use_equipment(model, Constants.ObjectNameDistributionWaste, dist_water_peak_flow * gpd_frac * non_solar_fraction, fixtures_schedule, mw_schedule, water_use_connections[water_heating_system.id])

        # Recirculation pump
        dist_pump_annual_kwh = get_hwdist_recirc_pump_energy(hot_water_distribution)
        if dist_pump_annual_kwh > 0
          if not schedules_file.nil?
            dist_pump_design_level = schedules_file.calc_design_level_from_daily_kwh(col_name: SchedulesFile::ColumnHotWaterFixtures, daily_kwh: dist_pump_annual_kwh / 365.0)
          else
            dist_pump_design_level = fixtures_schedule_obj.calcDesignLevelFromDailykWh(dist_pump_annual_kwh / 365.0)
          end
          dist_pump = add_electric_equipment(model, Constants.ObjectNameHotWaterRecircPump, living_space, dist_pump_design_level * gpd_frac, 0.0, 0.0, fixtures_schedule)
          if not dist_pump.nil?
            dist_pump.additionalProperties.setFeature('HPXML_ID', water_heating_system.id) # Used by reporting measure
          end
        end
      end

      # Clothes washer
      if not clothes_washer.nil?
        gpd_frac = nil
        if clothes_washer.is_shared_appliance && clothes_washer.water_heating_system.id == water_heating_system.id
          gpd_frac = 1.0 # Shared water heater sees full appliance load
        elsif not clothes_washer.is_shared_appliance
          gpd_frac = water_heating_system.fraction_dhw_load_served
        end
        if not gpd_frac.nil?
          # Create schedule
          water_cw_schedule = nil
          if not schedules_file.nil?
            cw_peak_flow = schedules_file.calc_peak_flow_from_daily_gpm(col_name: SchedulesFile::ColumnHotWaterClothesWasher, daily_water: cw_gpd)
            water_cw_schedule = schedules_file.create_schedule_file(col_name: SchedulesFile::ColumnHotWaterClothesWasher)
          end
          if water_cw_schedule.nil?
            cw_peak_flow = cw_schedule_obj.calcPeakFlowFromDailygpm(cw_gpd)
            water_cw_schedule = cw_schedule_obj.schedule
          end
          add_water_use_equipment(model, Constants.ObjectNameClothesWasher, cw_peak_flow * gpd_frac * non_solar_fraction, water_cw_schedule, setpoint_scheds[water_heating_system.id], water_use_connections[water_heating_system.id])
        end
      end

      # Dishwasher
      next unless not dishwasher.nil?

      gpd_frac = nil
      if dishwasher.is_shared_appliance && dishwasher.water_heating_system.id == water_heating_system.id
        gpd_frac = 1.0 # Shared water heater sees full appliance load
      elsif not dishwasher.is_shared_appliance
        gpd_frac = water_heating_system.fraction_dhw_load_served
      end
      next unless not gpd_frac.nil?

      # Create schedule
      water_dw_schedule = nil
      if not schedules_file.nil?
        dw_peak_flow = schedules_file.calc_peak_flow_from_daily_gpm(col_name: SchedulesFile::ColumnHotWaterDishwasher, daily_water: dw_gpd)
        water_dw_schedule = schedules_file.create_schedule_file(col_name: SchedulesFile::ColumnHotWaterDishwasher)
      end
      if water_dw_schedule.nil?
        dw_peak_flow = dw_schedule_obj.calcPeakFlowFromDailygpm(dw_gpd)
        water_dw_schedule = dw_schedule_obj.schedule
      end
      add_water_use_equipment(model, Constants.ObjectNameDishwasher, dw_peak_flow * gpd_frac * non_solar_fraction, water_dw_schedule, setpoint_scheds[water_heating_system.id], water_use_connections[water_heating_system.id])
    end

    if not hot_water_distribution.nil?
      # General water use internal gains
      # Floor mopping, shower evaporation, water films on showers, tubs & sinks surfaces, plant watering, etc.
      water_sens_btu, water_lat_btu = get_water_gains_sens_lat(nbeds)
      water_design_level_sens = nil
      if not schedules_file.nil?
<<<<<<< HEAD
        water_design_level_sens = schedules_file.calc_design_level_from_daily_kwh(col_name: ScheduleColumns.HotWaterFixtures, daily_kwh: UnitConversions.convert(water_sens_btu, 'Btu', 'kWh') / 365.0)
        water_design_level_lat = schedules_file.calc_design_level_from_daily_kwh(col_name: ScheduleColumns.HotWaterFixtures, daily_kwh: UnitConversions.convert(water_lat_btu, 'Btu', 'kWh') / 365.0)
      end
      if water_design_level_sens.nil?
=======
        water_design_level_sens = schedules_file.calc_design_level_from_daily_kwh(col_name: SchedulesFile::ColumnHotWaterFixtures, daily_kwh: UnitConversions.convert(water_sens_btu, 'Btu', 'kWh') / 365.0)
        water_design_level_lat = schedules_file.calc_design_level_from_daily_kwh(col_name: SchedulesFile::ColumnHotWaterFixtures, daily_kwh: UnitConversions.convert(water_lat_btu, 'Btu', 'kWh') / 365.0)
      else
>>>>>>> 11426558
        water_design_level_sens = fixtures_schedule_obj.calcDesignLevelFromDailykWh(UnitConversions.convert(water_sens_btu, 'Btu', 'kWh') / 365.0)
        water_design_level_lat = fixtures_schedule_obj.calcDesignLevelFromDailykWh(UnitConversions.convert(water_lat_btu, 'Btu', 'kWh') / 365.0)
      end
      add_other_equipment(model, Constants.ObjectNameWaterSensible, living_space, water_design_level_sens, 1.0, 0.0, fixtures_schedule, nil)
      add_other_equipment(model, Constants.ObjectNameWaterLatent, living_space, water_design_level_lat, 0.0, 1.0, fixtures_schedule, nil)
    end
  end

  def self.get_range_oven_default_values()
    return { is_induction: false,
             is_convection: false }
  end

  def self.calc_range_oven_energy(nbeds, cooking_range, oven, is_outside = false)
    if cooking_range.is_induction
      burner_ef = 0.91
    else
      burner_ef = 1.0
    end
    if oven.is_convection
      oven_ef = 0.95
    else
      oven_ef = 1.0
    end
    if cooking_range.fuel_type != HPXML::FuelTypeElectricity
      annual_kwh = 22.6 + 2.7 * nbeds
      annual_therm = oven_ef * (22.6 + 2.7 * nbeds)
    else
      annual_kwh = burner_ef * oven_ef * (331 + 39.0 * nbeds)
      annual_therm = 0.0
    end

    annual_kwh *= cooking_range.usage_multiplier
    annual_therm *= cooking_range.usage_multiplier

    if not is_outside
      frac_lost = 0.20
      if cooking_range.fuel_type == HPXML::FuelTypeElectricity
        frac_sens = (1.0 - frac_lost) * 0.90
      else
        elec_btu = UnitConversions.convert(annual_kwh, 'kWh', 'Btu')
        gas_btu = UnitConversions.convert(annual_therm, 'therm', 'Btu')
        frac_sens = (1.0 - frac_lost) * ((0.90 * elec_btu + 0.7942 * gas_btu) / (elec_btu + gas_btu))
      end
      frac_lat = 1.0 - frac_sens - frac_lost
    else # Internal gains outside unit
      frac_sens = 0.0
      frac_lat = 0.0
    end

    if not @runner.nil?
      @runner.registerWarning('Negative energy use calculated for cooking range/oven; this may indicate incorrect ENERGY GUIDE label inputs.') if (annual_kwh < 0) || (annual_therm < 0)
    end

    return annual_kwh, annual_therm, frac_sens, frac_lat
  end

  def self.get_dishwasher_default_values(eri_version)
    if Constants.ERIVersions.index(eri_version) >= Constants.ERIVersions.index('2019A')
      return { rated_annual_kwh: 467.0, # kWh/yr
               label_electric_rate: 0.12, # $/kWh
               label_gas_rate: 1.09, # $/therm
               label_annual_gas_cost: 33.12, # $
               label_usage: 4.0, # cyc/week
               place_setting_capacity: 12.0 }
    else
      return { rated_annual_kwh: 467.0, # kWh/yr
               label_electric_rate: 999, # unused
               label_gas_rate: 999, # unused
               label_annual_gas_cost: 999, # unused
               label_usage: 999, # unused
               place_setting_capacity: 12.0 }
    end
  end

  def self.calc_dishwasher_energy_gpd(eri_version, nbeds, dishwasher, is_outside = false)
    if Constants.ERIVersions.index(eri_version) >= Constants.ERIVersions.index('2019A')
      if dishwasher.rated_annual_kwh.nil?
        dishwasher.rated_annual_kwh = calc_dishwasher_annual_kwh_from_ef(dishwasher.energy_factor)
      end
      lcy = dishwasher.label_usage * 52.0
      kwh_per_cyc = ((dishwasher.label_annual_gas_cost * 0.5497 / dishwasher.label_gas_rate - dishwasher.rated_annual_kwh * dishwasher.label_electric_rate * 0.02504 / dishwasher.label_electric_rate) / (dishwasher.label_electric_rate * 0.5497 / dishwasher.label_gas_rate - 0.02504)) / lcy
      dwcpy = (88.4 + 34.9 * nbeds) * (12.0 / dishwasher.place_setting_capacity)
      annual_kwh = kwh_per_cyc * dwcpy

      gpd = (dishwasher.rated_annual_kwh - kwh_per_cyc * lcy) * 0.02504 * dwcpy / 365.0
    else
      if dishwasher.energy_factor.nil?
        dishwasher.energy_factor = calc_dishwasher_ef_from_annual_kwh(dishwasher.rated_annual_kwh)
      end
      dwcpy = (88.4 + 34.9 * nbeds) * (12.0 / dishwasher.place_setting_capacity)
      annual_kwh = ((86.3 + 47.73 / dishwasher.energy_factor) / 215.0) * dwcpy

      if Constants.ERIVersions.index(eri_version) >= Constants.ERIVersions.index('2014A')
        gpd = dwcpy * (4.6415 * (1.0 / dishwasher.energy_factor) - 1.9295) / 365.0
      else
        gpd = ((88.4 + 34.9 * nbeds) * 8.16 - (88.4 + 34.9 * nbeds) * 12.0 / dishwasher.place_setting_capacity * (4.6415 * (1.0 / dishwasher.energy_factor) - 1.9295)) / 365.0
      end
    end

    annual_kwh *= dishwasher.usage_multiplier
    gpd *= dishwasher.usage_multiplier

    if not is_outside
      frac_lost = 0.40
      frac_sens = (1.0 - frac_lost) * 0.50
      frac_lat = 1.0 - frac_sens - frac_lost
    else # Internal gains outside unit
      frac_sens = 0.0
      frac_lat = 0.0
    end

    if not @runner.nil?
      @runner.registerWarning('Negative energy use calculated for dishwasher; this may indicate incorrect ENERGY GUIDE label inputs.') if annual_kwh < 0
      @runner.registerWarning('Negative hot water use calculated for dishwasher; this may indicate incorrect ENERGY GUIDE label inputs.') if gpd < 0
    end

    return annual_kwh, frac_sens, frac_lat, gpd
  end

  def self.calc_dishwasher_ef_from_annual_kwh(annual_kwh)
    return 215.0 / annual_kwh
  end

  def self.calc_dishwasher_annual_kwh_from_ef(ef)
    return 215.0 / ef
  end

  def self.get_refrigerator_default_values(nbeds)
    return { rated_annual_kwh: 637.0 + 18.0 * nbeds } # kWh/yr
  end

  def self.get_extra_refrigerator_default_values
    return { rated_annual_kwh: 243.6 } # kWh/yr
  end

  def self.get_freezer_default_values
    return { rated_annual_kwh: 319.8 } # kWh/yr
  end

  def self.get_clothes_dryer_default_values(eri_version, fuel_type)
    if Constants.ERIVersions.index(eri_version) >= Constants.ERIVersions.index('2019A')
      return { combined_energy_factor: 3.01 }
    else
      if fuel_type == HPXML::FuelTypeElectricity
        return { combined_energy_factor: 2.62,
                 control_type: HPXML::ClothesDryerControlTypeTimer }
      else
        return { combined_energy_factor: 2.32,
                 control_type: HPXML::ClothesDryerControlTypeTimer }
      end
    end
  end

  def self.calc_clothes_dryer_energy(eri_version, nbeds, clothes_dryer, clothes_washer, is_outside = false)
    if Constants.ERIVersions.index(eri_version) >= Constants.ERIVersions.index('2019A')
      if clothes_dryer.combined_energy_factor.nil?
        clothes_dryer.combined_energy_factor = calc_clothes_dryer_cef_from_ef(clothes_dryer.energy_factor)
      end
      if clothes_washer.integrated_modified_energy_factor.nil?
        clothes_washer.integrated_modified_energy_factor = calc_clothes_washer_imef_from_mef(clothes_washer.modified_energy_factor)
      end
      rmc = (0.97 * (clothes_washer.capacity / clothes_washer.integrated_modified_energy_factor) - clothes_washer.rated_annual_kwh / 312.0) / ((2.0104 * clothes_washer.capacity + 1.4242) * 0.455) + 0.04
      acy = (164.0 + 46.5 * nbeds) * ((3.0 * 2.08 + 1.59) / (clothes_washer.capacity * 2.08 + 1.59))
      annual_kwh = (((rmc - 0.04) * 100) / 55.5) * (8.45 / clothes_dryer.combined_energy_factor) * acy
      if clothes_dryer.fuel_type == HPXML::FuelTypeElectricity
        annual_therm = 0.0
      else
        annual_therm = annual_kwh * 3412.0 * (1.0 - 0.07) * (3.73 / 3.30) / 100000
        annual_kwh = annual_kwh * 0.07 * (3.73 / 3.30)
      end
    else
      if clothes_dryer.energy_factor.nil?
        clothes_dryer.energy_factor = calc_clothes_dryer_ef_from_cef(clothes_dryer.combined_energy_factor)
      end
      if clothes_washer.modified_energy_factor.nil?
        clothes_washer.modified_energy_factor = calc_clothes_washer_mef_from_imef(clothes_washer.integrated_modified_energy_factor)
      end
      if clothes_dryer.control_type == HPXML::ClothesDryerControlTypeTimer
        field_util_factor = 1.18
      elsif clothes_dryer.control_type == HPXML::ClothesDryerControlTypeMoisture
        field_util_factor = 1.04
      end
      if clothes_dryer.fuel_type == HPXML::FuelTypeElectricity
        annual_kwh = 12.5 * (164.0 + 46.5 * nbeds) * (field_util_factor / clothes_dryer.energy_factor) * ((clothes_washer.capacity / clothes_washer.modified_energy_factor) - clothes_washer.rated_annual_kwh / 392.0) / (0.2184 * (clothes_washer.capacity * 4.08 + 0.24))
        annual_therm = 0.0
      else
        annual_kwh = 12.5 * (164.0 + 46.5 * nbeds) * (field_util_factor / 3.01) * ((clothes_washer.capacity / clothes_washer.modified_energy_factor) - clothes_washer.rated_annual_kwh / 392.0) / (0.2184 * (clothes_washer.capacity * 4.08 + 0.24))
        annual_therm = annual_kwh * 3412.0 * (1.0 - 0.07) * (3.01 / clothes_dryer.energy_factor) / 100000
        annual_kwh = annual_kwh * 0.07 * (3.01 / clothes_dryer.energy_factor)
      end
    end

    annual_kwh *= clothes_dryer.usage_multiplier
    annual_therm *= clothes_dryer.usage_multiplier

    if not is_outside
      frac_lost = 0.0
      if clothes_dryer.is_vented
        frac_lost = 0.85
      end
      if clothes_dryer.fuel_type == HPXML::FuelTypeElectricity
        frac_sens = (1.0 - frac_lost) * 0.90
      else
        elec_btu = UnitConversions.convert(annual_kwh, 'kWh', 'Btu')
        gas_btu = UnitConversions.convert(annual_therm, 'therm', 'Btu')
        frac_sens = (1.0 - frac_lost) * ((0.90 * elec_btu + 0.8894 * gas_btu) / (elec_btu + gas_btu))
      end
      frac_lat = 1.0 - frac_sens - frac_lost
    else # Internal gains outside unit
      frac_sens = 0.0
      frac_lat = 0.0
    end

    if not @runner.nil?
      @runner.registerWarning('Negative energy use calculated for clothes dryer; this may indicate incorrect ENERGY GUIDE label inputs.') if (annual_kwh < 0) || (annual_therm < 0)
    end

    return annual_kwh, annual_therm, frac_sens, frac_lat
  end

  def self.calc_clothes_dryer_cef_from_ef(ef)
    return ef / 1.15 # Interpretation on ANSI/RESNET/ICC 301-2014 Clothes Dryer CEF
  end

  def self.calc_clothes_dryer_ef_from_cef(cef)
    return cef * 1.15 # Interpretation on ANSI/RESNET/ICC 301-2014 Clothes Dryer CEF
  end

  def self.get_clothes_washer_default_values(eri_version)
    if Constants.ERIVersions.index(eri_version) >= Constants.ERIVersions.index('2019A')
      return { integrated_modified_energy_factor: 1.0, # ft3/(kWh/cyc)
               rated_annual_kwh: 400.0, # kWh/yr
               label_electric_rate: 0.12, # $/kWh
               label_gas_rate: 1.09, # $/therm
               label_annual_gas_cost: 27.0, # $
               capacity: 3.0, # ft^3
               label_usage: 6.0 } # cyc/week
    else
      return { integrated_modified_energy_factor: 0.331, # ft3/(kWh/cyc)
               rated_annual_kwh: 704.0, # kWh/yr
               label_electric_rate: 0.08, # $/kWh
               label_gas_rate: 0.58, # $/therm
               label_annual_gas_cost: 23.0, # $
               capacity: 2.874, # ft^3
               label_usage: 999 } # unused
    end
  end

  def self.calc_clothes_washer_energy_gpd(eri_version, nbeds, clothes_washer, is_outside = false)
    if Constants.ERIVersions.index(eri_version) >= Constants.ERIVersions.index('2019A')
      gas_h20 = 0.3914 # (gal/cyc) per (therm/y)
      elec_h20 = 0.0178 # (gal/cyc) per (kWh/y)
      lcy = clothes_washer.label_usage * 52.0 # label cycles per year
      scy = 164.0 + nbeds * 46.5
      acy = scy * ((3.0 * 2.08 + 1.59) / (clothes_washer.capacity * 2.08 + 1.59)) # Annual Cycles per Year
      cw_appl = (clothes_washer.label_annual_gas_cost * gas_h20 / clothes_washer.label_gas_rate - (clothes_washer.rated_annual_kwh * clothes_washer.label_electric_rate) * elec_h20 / clothes_washer.label_electric_rate) / (clothes_washer.label_electric_rate * gas_h20 / clothes_washer.label_gas_rate - elec_h20)
      annual_kwh = cw_appl / lcy * acy

      gpd = (clothes_washer.rated_annual_kwh - cw_appl) * elec_h20 * acy / 365.0
    else
      ncy = (3.0 / 2.874) * (164 + nbeds * 46.5)
      acy = ncy * ((3.0 * 2.08 + 1.59) / (clothes_washer.capacity * 2.08 + 1.59)) # Adjusted Cycles per Year
      annual_kwh = ((clothes_washer.rated_annual_kwh / 392.0) - ((clothes_washer.rated_annual_kwh * clothes_washer.label_electric_rate - clothes_washer.label_annual_gas_cost) / (21.9825 * clothes_washer.label_electric_rate - clothes_washer.label_gas_rate) / 392.0) * 21.9825) * acy

      gpd = 60.0 * ((clothes_washer.rated_annual_kwh * clothes_washer.label_electric_rate - clothes_washer.label_annual_gas_cost) / (21.9825 * clothes_washer.label_electric_rate - clothes_washer.label_gas_rate) / 392.0) * acy / 365.0
      if Constants.ERIVersions.index(eri_version) < Constants.ERIVersions.index('2014A')
        gpd -= 3.97 # Section 4.2.2.5.2.10
      end
    end

    annual_kwh *= clothes_washer.usage_multiplier
    gpd *= clothes_washer.usage_multiplier

    if not is_outside
      frac_lost = 0.70
      frac_sens = (1.0 - frac_lost) * 0.90
      frac_lat = 1.0 - frac_sens - frac_lost
    else # Internal gains outside unit
      frac_sens = 0.0
      frac_lat = 0.0
    end

    if not @runner.nil?
      @runner.registerWarning('Negative energy use calculated for clothes washer; this may indicate incorrect ENERGY GUIDE label inputs.') if annual_kwh < 0
      @runner.registerWarning('Negative hot water use calculated for clothes washer; this may indicate incorrect ENERGY GUIDE label inputs.') if gpd < 0
    end

    return annual_kwh, frac_sens, frac_lat, gpd
  end

  def self.calc_clothes_washer_imef_from_mef(mef)
    return (mef - 0.503) / 0.95 # Interpretation on ANSI/RESNET 301-2014 Clothes Washer IMEF
  end

  def self.calc_clothes_washer_mef_from_imef(imef)
    return 0.503 + 0.95 * imef # Interpretation on ANSI/RESNET 301-2014 Clothes Washer IMEF
  end

  def self.calc_refrigerator_or_freezer_energy(refrigerator_or_freezer, is_outside = false)
    # Get values
    annual_kwh = refrigerator_or_freezer.rated_annual_kwh
    annual_kwh *= refrigerator_or_freezer.usage_multiplier
    if not is_outside
      frac_sens = 1.0
      frac_lat = 0.0
    else # Internal gains outside unit
      frac_sens = 0.0
      frac_lat = 0.0
    end

    if not @runner.nil?
      @runner.registerWarning('Negative energy use calculated for refrigerator; this may indicate incorrect ENERGY GUIDE label inputs.') if annual_kwh < 0
    end

    return annual_kwh, frac_sens, frac_lat
  end

  def self.get_dist_energy_consumption_adjustment(has_uncond_bsmnt, cfa, ncfl,
                                                  water_heating_system, hot_water_distribution)

    if water_heating_system.fraction_dhw_load_served <= 0
      # No fixtures; not accounting for distribution system
      return 1.0
    end

    # ANSI/RESNET 301-2014 Addendum A-2015
    # Amendment on Domestic Hot Water (DHW) Systems
    # Eq. 4.2-16
    ew_fact = get_dist_energy_waste_factor(hot_water_distribution)
    o_frac = 0.25 # fraction of hot water waste from standard operating conditions
    oew_fact = ew_fact * o_frac # standard operating condition portion of hot water energy waste
    ocd_eff = 0.0
    sew_fact = ew_fact - oew_fact
    ref_pipe_l = get_default_std_pipe_length(has_uncond_bsmnt, cfa, ncfl)
    if hot_water_distribution.system_type == HPXML::DHWDistTypeStandard
      pe_ratio = hot_water_distribution.standard_piping_length / ref_pipe_l
    elsif hot_water_distribution.system_type == HPXML::DHWDistTypeRecirc
      ref_loop_l = get_default_recirc_loop_length(ref_pipe_l)
      pe_ratio = hot_water_distribution.recirculation_piping_length / ref_loop_l
    end
    e_waste = oew_fact * (1.0 - ocd_eff) + sew_fact * pe_ratio
    return (e_waste + 128.0) / 160.0
  end

  def self.get_default_std_pipe_length(has_uncond_bsmnt, cfa, ncfl)
    # ANSI/RESNET 301-2014 Addendum A-2015
    # Amendment on Domestic Hot Water (DHW) Systems
    bsmnt = has_uncond_bsmnt ? 1 : 0
    return 2.0 * (cfa / ncfl)**0.5 + 10.0 * ncfl + 5.0 * bsmnt # Eq. 4.2-13 (refPipeL)
  end

  def self.get_default_recirc_loop_length(std_pipe_length)
    # ANSI/RESNET 301-2014 Addendum A-2015
    # Amendment on Domestic Hot Water (DHW) Systems
    return 2.0 * std_pipe_length - 20.0 # Eq. 4.2-17 (refLoopL)
  end

  def self.get_default_recirc_branch_loop_length()
    return 10.0  # ft
  end

  def self.get_default_recirc_pump_power()
    return 50.0  # Watts
  end

  def self.get_default_shared_recirc_pump_power()
    # From ANSI/RESNET 301-2019 Equation 4.2-15b
    pump_horsepower = 0.25
    motor_efficiency = 0.85
    pump_kw = pump_horsepower * 0.746 / motor_efficiency
    return UnitConversions.convert(pump_kw, 'kW', 'W')
  end

  private

  def self.add_electric_equipment(model, obj_name, space, design_level_w, frac_sens, frac_lat, schedule)
    return if design_level_w == 0.0

    ee_def = OpenStudio::Model::ElectricEquipmentDefinition.new(model)
    ee = OpenStudio::Model::ElectricEquipment.new(ee_def)
    ee.setName(obj_name)
    ee.setEndUseSubcategory(obj_name)
    ee.setSpace(space)
    ee_def.setName(obj_name)
    ee_def.setDesignLevel(design_level_w)
    ee_def.setFractionRadiant(0.6 * frac_sens)
    ee_def.setFractionLatent(frac_lat)
    ee_def.setFractionLost(1.0 - frac_sens - frac_lat)
    ee.setSchedule(schedule)

    return ee
  end

  def self.add_other_equipment(model, obj_name, space, design_level_w, frac_sens, frac_lat, schedule, fuel_type)
    return if design_level_w == 0.0

    oe_def = OpenStudio::Model::OtherEquipmentDefinition.new(model)
    oe = OpenStudio::Model::OtherEquipment.new(oe_def)
    oe.setName(obj_name)
    oe.setEndUseSubcategory(obj_name)
    if fuel_type.nil?
      oe.setFuelType('None')
    else
      oe.setFuelType(EPlus.fuel_type(fuel_type))
    end
    oe.setSpace(space)
    oe_def.setName(obj_name)
    oe_def.setDesignLevel(design_level_w)
    oe_def.setFractionRadiant(0.6 * frac_sens)
    oe_def.setFractionLatent(frac_lat)
    oe_def.setFractionLost(1.0 - frac_sens - frac_lat)
    oe.setSchedule(schedule)

    return oe
  end

  def self.add_water_use_equipment(model, obj_name, peak_flow, schedule, temp_schedule, water_use_connections)
    return if peak_flow == 0.0

    wu_def = OpenStudio::Model::WaterUseEquipmentDefinition.new(model)
    wu = OpenStudio::Model::WaterUseEquipment.new(wu_def)
    wu.setName(obj_name)
    wu_def.setName(obj_name)
    wu_def.setPeakFlowRate(peak_flow)
    wu_def.setEndUseSubcategory(obj_name)
    wu.setFlowRateFractionSchedule(schedule)
    wu_def.setTargetTemperatureSchedule(temp_schedule)
    water_use_connections.addWaterUseEquipment(wu)

    return wu
  end

  def self.get_dwhr_factors(nbeds, hot_water_distribution, fixtures_all_low_flow)
    # ANSI/RESNET 301-2014 Addendum A-2015
    # Amendment on Domestic Hot Water (DHW) Systems
    # Eq. 4.2-14

    eff_adj = 1.0
    if fixtures_all_low_flow
      eff_adj = 1.082
    end

    iFrac = 0.56 + 0.015 * nbeds - 0.0004 * nbeds**2 # fraction of hot water use impacted by DWHR

    if hot_water_distribution.system_type == HPXML::DHWDistTypeRecirc
      pLength = hot_water_distribution.recirculation_branch_piping_length
    elsif hot_water_distribution.system_type == HPXML::DHWDistTypeStandard
      pLength = hot_water_distribution.standard_piping_length
    end
    plc = 1 - 0.0002 * pLength # piping loss coefficient

    # Location factors for DWHR placement
    if hot_water_distribution.dwhr_equal_flow
      locF = 1.000
    else
      locF = 0.777
    end

    # Fixture Factor
    if hot_water_distribution.dwhr_facilities_connected == HPXML::DWHRFacilitiesConnectedAll
      fixF = 1.0
    elsif hot_water_distribution.dwhr_facilities_connected == HPXML::DWHRFacilitiesConnectedOne
      fixF = 0.5
    end

    return eff_adj, iFrac, plc, locF, fixF
  end

  def self.calc_water_heater_daily_inlet_temperatures(weather, nbeds, hot_water_distribution, fixtures_all_low_flow)
    # Get daily mains temperatures
    avgOAT = weather.data.AnnualAvgDrybulb
    maxDiffMonthlyAvgOAT = weather.data.MonthlyAvgDrybulbs.max - weather.data.MonthlyAvgDrybulbs.min
    tmains_daily = WeatherProcess.calc_mains_temperatures(avgOAT, maxDiffMonthlyAvgOAT, weather.header.Latitude)[2]

    wh_temps_daily = tmains_daily
    if (not hot_water_distribution.dwhr_efficiency.nil?)
      dwhr_eff_adj, dwhr_iFrac, dwhr_plc, dwhr_locF, dwhr_fixF = get_dwhr_factors(nbeds, hot_water_distribution, fixtures_all_low_flow)
      # Adjust inlet temperatures
      dwhr_inT = 97.0 # F
      for day in 0..364
        dwhr_WHinTadj = dwhr_iFrac * (dwhr_inT - tmains_daily[day]) * hot_water_distribution.dwhr_efficiency * dwhr_eff_adj * dwhr_plc * dwhr_locF * dwhr_fixF
        wh_temps_daily[day] = (wh_temps_daily[day] + dwhr_WHinTadj).round(3)
      end
    else
      for day in 0..364
        wh_temps_daily[day] = (wh_temps_daily[day]).round(3)
      end
    end

    return wh_temps_daily
  end

  def self.calc_mixed_water_daily_fractions(daily_wh_inlet_temperatures, tHot, tMix)
    adjFmix = []
    for day in 0..364
      adjFmix << (1.0 - ((tHot - tMix) / (tHot - daily_wh_inlet_temperatures[day]))).round(4)
    end

    return adjFmix
  end

  def self.get_hwdist_recirc_pump_energy(hot_water_distribution)
    dist_pump_annual_kwh = 0.0

    # Annual electricity consumption factor for hot water recirculation system pumps
    if hot_water_distribution.system_type == HPXML::DHWDistTypeRecirc
      if (hot_water_distribution.recirculation_control_type == HPXML::DHWRecirControlTypeNone) ||
         (hot_water_distribution.recirculation_control_type == HPXML::DHWRecirControlTypeTimer)
        dist_pump_annual_kwh += (8.76 * hot_water_distribution.recirculation_pump_power)
      elsif hot_water_distribution.recirculation_control_type == HPXML::DHWRecirControlTypeTemperature
        dist_pump_annual_kwh += (1.46 * hot_water_distribution.recirculation_pump_power)
      elsif hot_water_distribution.recirculation_control_type == HPXML::DHWRecirControlTypeSensor
        dist_pump_annual_kwh += (0.15 * hot_water_distribution.recirculation_pump_power)
      elsif hot_water_distribution.recirculation_control_type == HPXML::DHWRecirControlTypeManual
        dist_pump_annual_kwh += (0.10 * hot_water_distribution.recirculation_pump_power)
      else
        fail "Unexpected hot water distribution system recirculation type: '#{hot_water_distribution.recirculation_control_type}'."
      end
    elsif hot_water_distribution.system_type == HPXML::DHWDistTypeStandard
      # nop
    else
      fail "Unexpected hot water distribution system type: '#{hot_water_distribution.system_type}'."
    end

    # Shared recirculation system pump energy
    if hot_water_distribution.has_shared_recirculation
      n_dweq = hot_water_distribution.shared_recirculation_number_of_units_served
      if (hot_water_distribution.shared_recirculation_control_type == HPXML::DHWRecirControlTypeNone) ||
         (hot_water_distribution.shared_recirculation_control_type == HPXML::DHWRecirControlTypeTimer)
        op_hrs = 8760.0
      elsif (hot_water_distribution.shared_recirculation_control_type == HPXML::DHWRecirControlTypeSensor) ||
            (hot_water_distribution.shared_recirculation_control_type == HPXML::DHWRecirControlTypeManual)
        op_hrs = 730.0
      else
        fail "Unexpected hot water distribution system shared recirculation type: '#{hot_water_distribution.shared_recirculation_control_type}'."
      end
      shared_pump_kw = UnitConversions.convert(hot_water_distribution.shared_recirculation_pump_power, 'W', 'kW')
      dist_pump_annual_kwh += (shared_pump_kw * op_hrs / n_dweq.to_f)
    end

    return dist_pump_annual_kwh
  end

  def self.get_fixtures_effectiveness(fixtures_all_low_flow)
    f_eff = fixtures_all_low_flow ? 0.95 : 1.0
    return f_eff
  end

  def self.get_fixtures_gpd(eri_version, nbeds, fixtures_all_low_flow, daily_mw_fractions, fixtures_usage_multiplier = 1.0)
    if Constants.ERIVersions.index(eri_version) < Constants.ERIVersions.index('2014A')
      hw_gpd = 30.0 + 10.0 * nbeds # Table 4.2.2(1) Service water heating systems
      # Convert to mixed water gpd
      avg_mw_fraction = daily_mw_fractions.reduce(:+) / daily_mw_fractions.size.to_f
      return hw_gpd / avg_mw_fraction * fixtures_usage_multiplier
    end

    # ANSI/RESNET 301-2014 Addendum A-2015
    # Amendment on Domestic Hot Water (DHW) Systems
    ref_f_gpd = 14.6 + 10.0 * nbeds # Eq. 4.2-2 (refFgpd)
    f_eff = get_fixtures_effectiveness(fixtures_all_low_flow)
    return f_eff * ref_f_gpd * fixtures_usage_multiplier
  end

  def self.get_water_gains_sens_lat(nbeds)
    # Table 4.2.2(3). Internal Gains for Reference Homes
    sens_gains = -1227.0 - 409.0 * nbeds # Btu/day
    lat_gains = 1245.0 + 415.0 * nbeds # Btu/day
    return sens_gains * 365.0, lat_gains * 365.0
  end

  def self.get_dist_waste_gpd(eri_version, nbeds, has_uncond_bsmnt, cfa, ncfl, hot_water_distribution,
                              fixtures_all_low_flow, fixtures_usage_multiplier = 1.0)
    if Constants.ERIVersions.index(eri_version) <= Constants.ERIVersions.index('2014')
      return 0.0
    end

    # ANSI/RESNET 301-2014 Addendum A-2015
    # Amendment on Domestic Hot Water (DHW) Systems
    # 4.2.2.5.2.11 Service Hot Water Use

    # Table 4.2.2.5.2.11(2) Hot Water Distribution System Insulation Factors
    sys_factor = nil
    if (hot_water_distribution.system_type == HPXML::DHWDistTypeRecirc) && (hot_water_distribution.pipe_r_value < 3.0)
      sys_factor = 1.11
    elsif (hot_water_distribution.system_type == HPXML::DHWDistTypeRecirc) && (hot_water_distribution.pipe_r_value >= 3.0)
      sys_factor = 1.0
    elsif (hot_water_distribution.system_type == HPXML::DHWDistTypeStandard) && (hot_water_distribution.pipe_r_value >= 3.0)
      sys_factor = 0.90
    elsif (hot_water_distribution.system_type == HPXML::DHWDistTypeStandard) && (hot_water_distribution.pipe_r_value < 3.0)
      sys_factor = 1.0
    end

    ref_w_gpd = 9.8 * (nbeds**0.43) # Eq. 4.2-2 (refWgpd)
    o_frac = 0.25
    o_cd_eff = 0.0

    if hot_water_distribution.system_type == HPXML::DHWDistTypeRecirc
      p_ratio = hot_water_distribution.recirculation_branch_piping_length / 10.0
    elsif hot_water_distribution.system_type == HPXML::DHWDistTypeStandard
      ref_pipe_l = get_default_std_pipe_length(has_uncond_bsmnt, cfa, ncfl)
      p_ratio = hot_water_distribution.standard_piping_length / ref_pipe_l
    end

    o_w_gpd = ref_w_gpd * o_frac * (1.0 - o_cd_eff) # Eq. 4.2-12
    s_w_gpd = (ref_w_gpd - ref_w_gpd * o_frac) * p_ratio * sys_factor # Eq. 4.2-13

    # Table 4.2.2.5.2.11(3) Distribution system water use effectiveness
    if hot_water_distribution.system_type == HPXML::DHWDistTypeRecirc
      wd_eff = 0.1
    elsif hot_water_distribution.system_type == HPXML::DHWDistTypeStandard
      wd_eff = 1.0
    end

    f_eff = get_fixtures_effectiveness(fixtures_all_low_flow)

    mw_gpd = f_eff * (o_w_gpd + s_w_gpd * wd_eff) # Eq. 4.2-11

    return mw_gpd * fixtures_usage_multiplier
  end

  def self.get_dist_energy_waste_factor(hot_water_distribution)
    # ANSI/RESNET 301-2014 Addendum A-2015
    # Amendment on Domestic Hot Water (DHW) Systems
    # Table 4.2.2.5.2.11(6) Hot water distribution system relative annual energy waste factors
    if hot_water_distribution.system_type == HPXML::DHWDistTypeRecirc
      if (hot_water_distribution.recirculation_control_type == HPXML::DHWRecirControlTypeNone) ||
         (hot_water_distribution.recirculation_control_type == HPXML::DHWRecirControlTypeTimer)
        if hot_water_distribution.pipe_r_value < 3.0
          return 500.0
        else
          return 250.0
        end
      elsif hot_water_distribution.recirculation_control_type == HPXML::DHWRecirControlTypeTemperature
        if hot_water_distribution.pipe_r_value < 3.0
          return 375.0
        else
          return 187.5
        end
      elsif hot_water_distribution.recirculation_control_type == HPXML::DHWRecirControlTypeSensor
        if hot_water_distribution.pipe_r_value < 3.0
          return 64.8
        else
          return 43.2
        end
      elsif hot_water_distribution.recirculation_control_type == HPXML::DHWRecirControlTypeManual
        if hot_water_distribution.pipe_r_value < 3.0
          return 43.2
        else
          return 28.8
        end
      end
    elsif hot_water_distribution.system_type == HPXML::DHWDistTypeStandard
      if hot_water_distribution.pipe_r_value < 3.0
        return 32.0
      else
        return 28.8
      end
    end
    fail 'Unexpected hot water distribution system.'
  end

  def self.get_default_extra_refrigerator_and_freezer_locations(hpxml)
    extra_refrigerator_location_hierarchy = [HPXML::LocationGarage,
                                             HPXML::LocationBasementUnconditioned,
                                             HPXML::LocationBasementConditioned,
                                             HPXML::LocationLivingSpace]

    extra_refrigerator_location = nil
    extra_refrigerator_location_hierarchy.each do |location|
      if hpxml.has_location(location)
        extra_refrigerator_location = location
        break
      end
    end

    return extra_refrigerator_location
  end
end<|MERGE_RESOLUTION|>--- conflicted
+++ resolved
@@ -290,16 +290,10 @@
 
         fx_peak_flow = nil
         if not schedules_file.nil?
-<<<<<<< HEAD
-          fx_peak_flow = schedules_file.calc_peak_flow_from_daily_gpm(col_name: ScheduleColumns.HotWaterFixtures, daily_water: fx_gpd)
-          dist_water_peak_flow = schedules_file.calc_peak_flow_from_daily_gpm(col_name: ScheduleColumns.HotWaterFixtures, daily_water: w_gpd)
+          fx_peak_flow = schedules_file.calc_peak_flow_from_daily_gpm(col_name: SchedulesFile::ColumnHotWaterFixtures, daily_water: fx_gpd)
+          dist_water_peak_flow = schedules_file.calc_peak_flow_from_daily_gpm(col_name: SchedulesFile::ColumnHotWaterFixtures, daily_water: w_gpd)
         end
         if fx_peak_flow.nil?
-=======
-          fx_peak_flow = schedules_file.calc_peak_flow_from_daily_gpm(col_name: SchedulesFile::ColumnHotWaterFixtures, daily_water: fx_gpd)
-          dist_water_peak_flow = schedules_file.calc_peak_flow_from_daily_gpm(col_name: SchedulesFile::ColumnHotWaterFixtures, daily_water: w_gpd)
-        else
->>>>>>> 11426558
           fx_peak_flow = fixtures_schedule_obj.calcPeakFlowFromDailygpm(fx_gpd)
           dist_water_peak_flow = fixtures_schedule_obj.calcPeakFlowFromDailygpm(w_gpd)
         end
@@ -378,16 +372,10 @@
       water_sens_btu, water_lat_btu = get_water_gains_sens_lat(nbeds)
       water_design_level_sens = nil
       if not schedules_file.nil?
-<<<<<<< HEAD
-        water_design_level_sens = schedules_file.calc_design_level_from_daily_kwh(col_name: ScheduleColumns.HotWaterFixtures, daily_kwh: UnitConversions.convert(water_sens_btu, 'Btu', 'kWh') / 365.0)
-        water_design_level_lat = schedules_file.calc_design_level_from_daily_kwh(col_name: ScheduleColumns.HotWaterFixtures, daily_kwh: UnitConversions.convert(water_lat_btu, 'Btu', 'kWh') / 365.0)
-      end
-      if water_design_level_sens.nil?
-=======
         water_design_level_sens = schedules_file.calc_design_level_from_daily_kwh(col_name: SchedulesFile::ColumnHotWaterFixtures, daily_kwh: UnitConversions.convert(water_sens_btu, 'Btu', 'kWh') / 365.0)
         water_design_level_lat = schedules_file.calc_design_level_from_daily_kwh(col_name: SchedulesFile::ColumnHotWaterFixtures, daily_kwh: UnitConversions.convert(water_lat_btu, 'Btu', 'kWh') / 365.0)
-      else
->>>>>>> 11426558
+      end
+      if water_design_level_sens.nil?
         water_design_level_sens = fixtures_schedule_obj.calcDesignLevelFromDailykWh(UnitConversions.convert(water_sens_btu, 'Btu', 'kWh') / 365.0)
         water_design_level_lat = fixtures_schedule_obj.calcDesignLevelFromDailykWh(UnitConversions.convert(water_lat_btu, 'Btu', 'kWh') / 365.0)
       end
