# frozen_string_literal: true

class HotWaterAndAppliances
  def self.apply(model, runner, hpxml, weather, spaces, hot_water_distribution,
                 solar_thermal_system, eri_version, schedules_file, plantloop_map,
                 unavailable_periods)

    @runner = runner
    cfa = hpxml.building_construction.conditioned_floor_area
    ncfl = hpxml.building_construction.number_of_conditioned_floors
    has_uncond_bsmnt = hpxml.has_location(HPXML::LocationBasementUnconditioned)
    fixtures_usage_multiplier = hpxml.water_heating.water_fixtures_usage_multiplier
    conditioned_space = spaces[HPXML::LocationConditionedSpace]
    nbeds = hpxml.building_construction.additional_properties.adjusted_number_of_bedrooms

    # Get appliances, etc.
    if not hpxml.clothes_washers.empty?
      clothes_washer = hpxml.clothes_washers[0]
    end
    if not hpxml.clothes_dryers.empty?
      clothes_dryer = hpxml.clothes_dryers[0]
    end
    if not hpxml.dishwashers.empty?
      dishwasher = hpxml.dishwashers[0]
    end
    if not hpxml.cooking_ranges.empty?
      cooking_range = hpxml.cooking_ranges[0]
    end
    if not hpxml.ovens.empty?
      oven = hpxml.ovens[0]
    end

    # Create WaterUseConnections object for each water heater (plant loop)
    water_use_connections = {}
    hpxml.water_heating_systems.each do |water_heating_system|
      plant_loop = plantloop_map[water_heating_system.id]
      wuc = OpenStudio::Model::WaterUseConnections.new(model)
      wuc.additionalProperties.setFeature('HPXML_ID', water_heating_system.id) # Used by reporting measure
      plant_loop.addDemandBranchForComponent(wuc)
      water_use_connections[water_heating_system.id] = wuc
    end

    # Clothes washer energy
    if not clothes_washer.nil?
      cw_annual_kwh, cw_frac_sens, cw_frac_lat, cw_gpd = calc_clothes_washer_energy_gpd(eri_version, nbeds, clothes_washer, clothes_washer.additional_properties.space.nil?)

      # Create schedule
      cw_power_schedule = nil
      cw_col_name = SchedulesFile::ColumnClothesWasher
      if not schedules_file.nil?
        cw_design_level_w = schedules_file.calc_design_level_from_daily_kwh(col_name: cw_col_name, daily_kwh: cw_annual_kwh / 365.0)
        cw_power_schedule = schedules_file.create_schedule_file(col_name: cw_col_name, schedule_type_limits_name: Constants.ScheduleTypeLimitsFraction)
      end
      if cw_power_schedule.nil?
        cw_unavailable_periods = Schedule.get_unavailable_periods(runner, cw_col_name, unavailable_periods)
        cw_weekday_sch = clothes_washer.weekday_fractions
        cw_weekend_sch = clothes_washer.weekend_fractions
        cw_monthly_sch = clothes_washer.monthly_multipliers
        cw_schedule_obj = MonthWeekdayWeekendSchedule.new(model, Constants.ObjectNameClothesWasher, cw_weekday_sch, cw_weekend_sch, cw_monthly_sch, Constants.ScheduleTypeLimitsFraction, unavailable_periods: cw_unavailable_periods)
        cw_design_level_w = cw_schedule_obj.calc_design_level_from_daily_kwh(cw_annual_kwh / 365.0)
        cw_power_schedule = cw_schedule_obj.schedule
      else
        runner.registerWarning("Both '#{cw_col_name}' schedule file and weekday fractions provided; the latter will be ignored.") if !clothes_washer.weekday_fractions.nil?
        runner.registerWarning("Both '#{cw_col_name}' schedule file and weekend fractions provided; the latter will be ignored.") if !clothes_washer.weekend_fractions.nil?
        runner.registerWarning("Both '#{cw_col_name}' schedule file and monthly multipliers provided; the latter will be ignored.") if !clothes_washer.monthly_multipliers.nil?
      end

      cw_space = clothes_washer.additional_properties.space
      cw_space = conditioned_space if cw_space.nil? # appliance is outdoors, so we need to assign the equipment to an arbitrary space
      add_electric_equipment(model, Constants.ObjectNameClothesWasher, cw_space, cw_design_level_w, cw_frac_sens, cw_frac_lat, cw_power_schedule)
    end

    # Clothes dryer energy
    if not clothes_dryer.nil?
      cd_annual_kwh, cd_annual_therm, cd_frac_sens, cd_frac_lat = calc_clothes_dryer_energy(eri_version, nbeds, clothes_dryer, clothes_washer, clothes_dryer.additional_properties.space.nil?)

      # Create schedule
      cd_schedule = nil
      cd_col_name = SchedulesFile::ColumnClothesDryer
      if not schedules_file.nil?
        cd_design_level_e = schedules_file.calc_design_level_from_annual_kwh(col_name: cd_col_name, annual_kwh: cd_annual_kwh)
        cd_design_level_f = schedules_file.calc_design_level_from_annual_therm(col_name: cd_col_name, annual_therm: cd_annual_therm)
        cd_schedule = schedules_file.create_schedule_file(col_name: cd_col_name, schedule_type_limits_name: Constants.ScheduleTypeLimitsFraction)
      end
      if cd_schedule.nil?
        cd_unavailable_periods = Schedule.get_unavailable_periods(runner, cd_col_name, unavailable_periods)
        cd_weekday_sch = clothes_dryer.weekday_fractions
        cd_weekend_sch = clothes_dryer.weekend_fractions
        cd_monthly_sch = clothes_dryer.monthly_multipliers
        cd_schedule_obj = MonthWeekdayWeekendSchedule.new(model, Constants.ObjectNameClothesDryer, cd_weekday_sch, cd_weekend_sch, cd_monthly_sch, Constants.ScheduleTypeLimitsFraction, unavailable_periods: cd_unavailable_periods)
        cd_design_level_e = cd_schedule_obj.calc_design_level_from_daily_kwh(cd_annual_kwh / 365.0)
        cd_design_level_f = cd_schedule_obj.calc_design_level_from_daily_therm(cd_annual_therm / 365.0)
        cd_schedule = cd_schedule_obj.schedule
      else
        runner.registerWarning("Both '#{cd_col_name}' schedule file and weekday fractions provided; the latter will be ignored.") if !clothes_dryer.weekday_fractions.nil?
        runner.registerWarning("Both '#{cd_col_name}' schedule file and weekend fractions provided; the latter will be ignored.") if !clothes_dryer.weekend_fractions.nil?
        runner.registerWarning("Both '#{cd_col_name}' schedule file and monthly multipliers provided; the latter will be ignored.") if !clothes_dryer.monthly_multipliers.nil?
      end

      cd_space = clothes_dryer.additional_properties.space
      cd_space = conditioned_space if cd_space.nil? # appliance is outdoors, so we need to assign the equipment to an arbitrary space
      add_electric_equipment(model, Constants.ObjectNameClothesDryer, cd_space, cd_design_level_e, cd_frac_sens, cd_frac_lat, cd_schedule)
      add_other_equipment(model, Constants.ObjectNameClothesDryer, cd_space, cd_design_level_f, cd_frac_sens, cd_frac_lat, cd_schedule, clothes_dryer.fuel_type)
    end

    # Dishwasher energy
    if not dishwasher.nil?
      dw_annual_kwh, dw_frac_sens, dw_frac_lat, dw_gpd = calc_dishwasher_energy_gpd(eri_version, nbeds, dishwasher, dishwasher.additional_properties.space.nil?)

      # Create schedule
      dw_power_schedule = nil
      dw_col_name = SchedulesFile::ColumnDishwasher
      if not schedules_file.nil?
        dw_design_level_w = schedules_file.calc_design_level_from_daily_kwh(col_name: dw_col_name, daily_kwh: dw_annual_kwh / 365.0)
        dw_power_schedule = schedules_file.create_schedule_file(col_name: dw_col_name, schedule_type_limits_name: Constants.ScheduleTypeLimitsFraction)
      end
      if dw_power_schedule.nil?
        dw_unavailable_periods = Schedule.get_unavailable_periods(runner, dw_col_name, unavailable_periods)
        dw_weekday_sch = dishwasher.weekday_fractions
        dw_weekend_sch = dishwasher.weekend_fractions
        dw_monthly_sch = dishwasher.monthly_multipliers
        dw_schedule_obj = MonthWeekdayWeekendSchedule.new(model, Constants.ObjectNameDishwasher, dw_weekday_sch, dw_weekend_sch, dw_monthly_sch, Constants.ScheduleTypeLimitsFraction, unavailable_periods: dw_unavailable_periods)
        dw_design_level_w = dw_schedule_obj.calc_design_level_from_daily_kwh(dw_annual_kwh / 365.0)
        dw_power_schedule = dw_schedule_obj.schedule
      else
        runner.registerWarning("Both '#{dw_col_name}' schedule file and weekday fractions provided; the latter will be ignored.") if !dishwasher.weekday_fractions.nil?
        runner.registerWarning("Both '#{dw_col_name}' schedule file and weekend fractions provided; the latter will be ignored.") if !dishwasher.weekend_fractions.nil?
        runner.registerWarning("Both '#{dw_col_name}' schedule file and monthly multipliers provided; the latter will be ignored.") if !dishwasher.monthly_multipliers.nil?
      end

      dw_space = dishwasher.additional_properties.space
      dw_space = conditioned_space if dw_space.nil? # appliance is outdoors, so we need to assign the equipment to an arbitrary space
      add_electric_equipment(model, Constants.ObjectNameDishwasher, dw_space, dw_design_level_w, dw_frac_sens, dw_frac_lat, dw_power_schedule)
    end

    # Refrigerator(s) energy
    hpxml.refrigerators.each do |refrigerator|
      rf_annual_kwh, rf_frac_sens, rf_frac_lat = calc_refrigerator_or_freezer_energy(refrigerator, refrigerator.additional_properties.space.nil?)

      # Create schedule
      fridge_schedule = nil
      fridge_col_name = refrigerator.primary_indicator ? SchedulesFile::ColumnRefrigerator : SchedulesFile::ColumnExtraRefrigerator
      if not schedules_file.nil?
        fridge_design_level = schedules_file.calc_design_level_from_annual_kwh(col_name: fridge_col_name, annual_kwh: rf_annual_kwh)
        fridge_schedule = schedules_file.create_schedule_file(col_name: fridge_col_name, schedule_type_limits_name: Constants.ScheduleTypeLimitsFraction)
      end
      if fridge_schedule.nil?
        fridge_unavailable_periods = Schedule.get_unavailable_periods(runner, fridge_col_name, unavailable_periods)
        fridge_weekday_sch = refrigerator.weekday_fractions
        fridge_weekend_sch = refrigerator.weekend_fractions
        fridge_monthly_sch = refrigerator.monthly_multipliers
        fridge_schedule_obj = MonthWeekdayWeekendSchedule.new(model, Constants.ObjectNameRefrigerator, fridge_weekday_sch, fridge_weekend_sch, fridge_monthly_sch, Constants.ScheduleTypeLimitsFraction, unavailable_periods: fridge_unavailable_periods)
        fridge_design_level = fridge_schedule_obj.calc_design_level_from_daily_kwh(rf_annual_kwh / 365.0)
        fridge_schedule = fridge_schedule_obj.schedule
      else
        runner.registerWarning("Both '#{fridge_col_name}' schedule file and weekday fractions provided; the latter will be ignored.") if !refrigerator.weekday_fractions.nil?
        runner.registerWarning("Both '#{fridge_col_name}' schedule file and weekend fractions provided; the latter will be ignored.") if !refrigerator.weekend_fractions.nil?
        runner.registerWarning("Both '#{fridge_col_name}' schedule file and monthly multipliers provided; the latter will be ignored.") if !refrigerator.monthly_multipliers.nil?
      end

      rf_space = refrigerator.additional_properties.space
      rf_space = conditioned_space if rf_space.nil? # appliance is outdoors, so we need to assign the equipment to an arbitrary space
      add_electric_equipment(model, Constants.ObjectNameRefrigerator, rf_space, fridge_design_level, rf_frac_sens, rf_frac_lat, fridge_schedule)
    end

    # Freezer(s) energy
    hpxml.freezers.each do |freezer|
      fz_annual_kwh, fz_frac_sens, fz_frac_lat = calc_refrigerator_or_freezer_energy(freezer, freezer.additional_properties.space.nil?)

      # Create schedule
      freezer_schedule = nil
      freezer_col_name = SchedulesFile::ColumnFreezer
      if not schedules_file.nil?
        freezer_design_level = schedules_file.calc_design_level_from_annual_kwh(col_name: freezer_col_name, annual_kwh: fz_annual_kwh)
        freezer_schedule = schedules_file.create_schedule_file(col_name: freezer_col_name, schedule_type_limits_name: Constants.ScheduleTypeLimitsFraction)
      end
      if freezer_schedule.nil?
        freezer_unavailable_periods = Schedule.get_unavailable_periods(runner, freezer_col_name, unavailable_periods)
        freezer_weekday_sch = freezer.weekday_fractions
        freezer_weekend_sch = freezer.weekend_fractions
        freezer_monthly_sch = freezer.monthly_multipliers
        freezer_schedule_obj = MonthWeekdayWeekendSchedule.new(model, Constants.ObjectNameFreezer, freezer_weekday_sch, freezer_weekend_sch, freezer_monthly_sch, Constants.ScheduleTypeLimitsFraction, unavailable_periods: freezer_unavailable_periods)
        freezer_design_level = freezer_schedule_obj.calc_design_level_from_daily_kwh(fz_annual_kwh / 365.0)
        freezer_schedule = freezer_schedule_obj.schedule
      else
        runner.registerWarning("Both '#{freezer_col_name}' schedule file and weekday fractions provided; the latter will be ignored.") if !freezer.weekday_fractions.nil?
        runner.registerWarning("Both '#{freezer_col_name}' schedule file and weekend fractions provided; the latter will be ignored.") if !freezer.weekend_fractions.nil?
        runner.registerWarning("Both '#{freezer_col_name}' schedule file and monthly multipliers provided; the latter will be ignored.") if !freezer.monthly_multipliers.nil?
      end

      fz_space = freezer.additional_properties.space
      fz_space = conditioned_space if fz_space.nil? # appliance is outdoors, so we need to assign the equipment to an arbitrary space
      add_electric_equipment(model, Constants.ObjectNameFreezer, fz_space, freezer_design_level, fz_frac_sens, fz_frac_lat, freezer_schedule)
    end

    # Cooking Range energy
    if not cooking_range.nil?
      cook_annual_kwh, cook_annual_therm, cook_frac_sens, cook_frac_lat = calc_range_oven_energy(nbeds, cooking_range, oven, cooking_range.additional_properties.space.nil?)

      # Create schedule
      cook_schedule = nil
      cook_col_name = SchedulesFile::ColumnCookingRange
      if not schedules_file.nil?
        cook_design_level_e = schedules_file.calc_design_level_from_annual_kwh(col_name: cook_col_name, annual_kwh: cook_annual_kwh)
        cook_design_level_f = schedules_file.calc_design_level_from_annual_therm(col_name: cook_col_name, annual_therm: cook_annual_therm)
        cook_schedule = schedules_file.create_schedule_file(col_name: cook_col_name, schedule_type_limits_name: Constants.ScheduleTypeLimitsFraction)
      end
      if cook_schedule.nil?
        cook_unavailable_periods = Schedule.get_unavailable_periods(runner, cook_col_name, unavailable_periods)
        cook_weekday_sch = cooking_range.weekday_fractions
        cook_weekend_sch = cooking_range.weekend_fractions
        cook_monthly_sch = cooking_range.monthly_multipliers
        cook_schedule_obj = MonthWeekdayWeekendSchedule.new(model, Constants.ObjectNameCookingRange, cook_weekday_sch, cook_weekend_sch, cook_monthly_sch, Constants.ScheduleTypeLimitsFraction, unavailable_periods: cook_unavailable_periods)
        cook_design_level_e = cook_schedule_obj.calc_design_level_from_daily_kwh(cook_annual_kwh / 365.0)
        cook_design_level_f = cook_schedule_obj.calc_design_level_from_daily_therm(cook_annual_therm / 365.0)
        cook_schedule = cook_schedule_obj.schedule
      else
        runner.registerWarning("Both '#{cook_col_name}' schedule file and weekday fractions provided; the latter will be ignored.") if !cooking_range.weekday_fractions.nil?
        runner.registerWarning("Both '#{cook_col_name}' schedule file and weekend fractions provided; the latter will be ignored.") if !cooking_range.weekend_fractions.nil?
        runner.registerWarning("Both '#{cook_col_name}' schedule file and monthly multipliers provided; the latter will be ignored.") if !cooking_range.monthly_multipliers.nil?
      end

      cook_space = cooking_range.additional_properties.space
      cook_space = conditioned_space if cook_space.nil? # appliance is outdoors, so we need to assign the equipment to an arbitrary space
      add_electric_equipment(model, Constants.ObjectNameCookingRange, cook_space, cook_design_level_e, cook_frac_sens, cook_frac_lat, cook_schedule)
      add_other_equipment(model, Constants.ObjectNameCookingRange, cook_space, cook_design_level_f, cook_frac_sens, cook_frac_lat, cook_schedule, cooking_range.fuel_type)
    end

    if not hot_water_distribution.nil?
      fixtures_all_low_flow = true
      hpxml.water_fixtures.each do |water_fixture|
        next unless [HPXML::WaterFixtureTypeShowerhead, HPXML::WaterFixtureTypeFaucet].include? water_fixture.water_fixture_type

        fixtures_all_low_flow = false if not water_fixture.low_flow
      end

      # Calculate mixed water fractions
      t_mix = 105.0 # F, Temperature of mixed water at fixtures
      avg_setpoint_temp = 0.0 # WH Setpoint: Weighted average by fraction DHW load served
      hpxml.water_heating_systems.each do |water_heating_system|
        wh_setpoint = water_heating_system.temperature
        wh_setpoint = Waterheater.get_default_hot_water_temperature(eri_version) if wh_setpoint.nil? # using detailed schedules
        avg_setpoint_temp += wh_setpoint * water_heating_system.fraction_dhw_load_served
      end
      daily_wh_inlet_temperatures = calc_water_heater_daily_inlet_temperatures(weather, nbeds, hot_water_distribution, fixtures_all_low_flow,
                                                                               hpxml.header.sim_calendar_year)
      daily_wh_inlet_temperatures_c = daily_wh_inlet_temperatures.map { |t| UnitConversions.convert(t, 'F', 'C') }
      daily_mw_fractions = calc_mixed_water_daily_fractions(daily_wh_inlet_temperatures, avg_setpoint_temp, t_mix)

      # Schedules
      # Replace mains water temperature schedule with water heater inlet temperature schedule.
      # These are identical unless there is a DWHR.
      start_date = OpenStudio::Date.new(OpenStudio::MonthOfYear.new(1), 1, hpxml.header.sim_calendar_year)
      timestep_day = OpenStudio::Time.new(1, 0)
      time_series_tmains = OpenStudio::TimeSeries.new(start_date, timestep_day, OpenStudio::createVector(daily_wh_inlet_temperatures_c), 'C')
      schedule_tmains = OpenStudio::Model::ScheduleInterval.fromTimeSeries(time_series_tmains, model).get
      schedule_tmains.setName('mains temperature schedule')
      model.getSiteWaterMainsTemperature.setTemperatureSchedule(schedule_tmains)
      mw_temp_schedule = OpenStudio::Model::ScheduleConstant.new(model)
      mw_temp_schedule.setName('mixed water temperature schedule')
      mw_temp_schedule.setValue(UnitConversions.convert(t_mix, 'F', 'C'))
      Schedule.set_schedule_type_limits(model, mw_temp_schedule, Constants.ScheduleTypeLimitsTemperature)

      # Create schedule
      fixtures_schedule = nil
      fixtures_col_name = SchedulesFile::ColumnHotWaterFixtures
      if not schedules_file.nil?
        fixtures_schedule = schedules_file.create_schedule_file(col_name: fixtures_col_name, schedule_type_limits_name: Constants.ScheduleTypeLimitsFraction)
      end
      if fixtures_schedule.nil?
        fixtures_unavailable_periods = Schedule.get_unavailable_periods(runner, fixtures_col_name, unavailable_periods)
        fixtures_weekday_sch = hpxml.water_heating.water_fixtures_weekday_fractions
        fixtures_weekend_sch = hpxml.water_heating.water_fixtures_weekend_fractions
        fixtures_monthly_sch = hpxml.water_heating.water_fixtures_monthly_multipliers
        fixtures_schedule_obj = MonthWeekdayWeekendSchedule.new(model, Constants.ObjectNameFixtures, fixtures_weekday_sch, fixtures_weekend_sch, fixtures_monthly_sch, Constants.ScheduleTypeLimitsFraction, unavailable_periods: fixtures_unavailable_periods)
        fixtures_schedule = fixtures_schedule_obj.schedule
      else
        runner.registerWarning("Both '#{fixtures_col_name}' schedule file and weekday fractions provided; the latter will be ignored.") if !hpxml.water_heating.water_fixtures_weekday_fractions.nil?
        runner.registerWarning("Both '#{fixtures_col_name}' schedule file and weekend fractions provided; the latter will be ignored.") if !hpxml.water_heating.water_fixtures_weekend_fractions.nil?
        runner.registerWarning("Both '#{fixtures_col_name}' schedule file and monthly multipliers provided; the latter will be ignored.") if !hpxml.water_heating.water_fixtures_monthly_multipliers.nil?
      end

      #Create shower schedule, used only for unmet load calculations
      # Create separate shower schedule: Only used for calculating unmet loads. Shower hot water usage is part of the fixtures usage.
      showers_schedule = nil
      showers_col_name = SchedulesFile::ColumnHotWaterShowers
      if not schedules_file.nil?
        showers_schedule = schedules_file.create_schedule_file(col_name: showers_col_name, schedule_type_limits_name: Constants.ScheduleTypeLimitsFraction)
      end
      if showers_schedule.nil?
        showers_unavailable_periods = Schedule.get_unavailable_periods(runner, showers_col_name, unavailable_periods)
        showers_weekday_sch = Schedule.ShowersWeekdayFractions
        showers_weekend_sch = Schedule.ShowersWeekendFractions
        showers_monthly_sch = Schedule.ShowersMonthlyMultipliers
        showers_schedule_obj = MonthWeekdayWeekendSchedule.new(model, Constants.ObjectNameShowers, showers_weekday_sch, showers_weekend_sch, showers_monthly_sch, Constants.ScheduleTypeLimitsFraction, unavailable_periods: unavailable_periods)
        showers_schedule = showers_schedule_obj.schedule
      else
        runner.registerWarning("Both '#{showers_col_name}' schedule file and weekday fractions provided; the latter will be ignored.") if !Schedule.ShowersWeekdayFractions.nil?
        runner.registerWarning("Both '#{showers_col_name}' schedule file and weekend fractions provided; the latter will be ignored.") if !Schedule.ShowersWeekendFractions.nil?
        runner.registerWarning("Both '#{showers_col_name}' schedule file and monthly multipliers provided; the latter will be ignored.") if !Schedule.ShowersMonthlyMultipliers.nil?
      end
    end

    #create an array of peak flow to return
    shower_peak_flows = {}
    num_wh = 0
    hpxml.water_heating_systems.each do |water_heating_system|
      non_solar_fraction = 1.0 - Waterheater.get_water_heater_solar_fraction(water_heating_system, solar_thermal_system)

      gpd_frac = water_heating_system.fraction_dhw_load_served # Fixtures fraction
      if gpd_frac > 0

        #For showers, calculate flow rates but don't add a WaterUse:Equipment object. Shower usage is included in fixtures and only used for tracking unmet loads
        fx_gpd = get_fixtures_gpd(eri_version, nbeds, fixtures_all_low_flow, daily_mw_fractions, fixtures_usage_multiplier)
        w_gpd = get_dist_waste_gpd(eri_version, nbeds, has_uncond_bsmnt, cfa, ncfl, hot_water_distribution, fixtures_all_low_flow, fixtures_usage_multiplier)

        fx_peak_flow = nil
        if not schedules_file.nil?
          fx_peak_flow = schedules_file.calc_peak_flow_from_daily_gpm(col_name: SchedulesFile::ColumnHotWaterFixtures, daily_water: fx_gpd)
          dist_water_peak_flow = schedules_file.calc_peak_flow_from_daily_gpm(col_name: SchedulesFile::ColumnHotWaterFixtures, daily_water: w_gpd)
        end
        if fx_peak_flow.nil?
          fx_peak_flow = fixtures_schedule_obj.calc_design_level_from_daily_gpm(fx_gpd)
<<<<<<< HEAD
=======
          shower_peak_flow = showers_schedule_obj.calc_design_level_from_daily_gpm(shower_gpd)
>>>>>>> 04b94ad5
          dist_water_peak_flow = fixtures_schedule_obj.calc_design_level_from_daily_gpm(w_gpd)
        end

        id = water_heating_system.id
        shower_peak_flows[:id] = shower_peak_flow
        
        # Fixtures (showers, sinks, baths)
        add_water_use_equipment(model, Constants.ObjectNameFixtures, fx_peak_flow * gpd_frac * non_solar_fraction, fixtures_schedule, water_use_connections[water_heating_system.id], mw_temp_schedule)

        # Distribution waste (primary driven by fixture draws)
        add_water_use_equipment(model, Constants.ObjectNameDistributionWaste, dist_water_peak_flow * gpd_frac * non_solar_fraction, fixtures_schedule, water_use_connections[water_heating_system.id], mw_temp_schedule)

        # Recirculation pump
        dist_pump_annual_kwh = get_hwdist_recirc_pump_energy(hot_water_distribution, fixtures_usage_multiplier)
        if dist_pump_annual_kwh > 0
          if not schedules_file.nil?
            dist_pump_design_level = schedules_file.calc_design_level_from_daily_kwh(col_name: SchedulesFile::ColumnHotWaterFixtures, daily_kwh: dist_pump_annual_kwh / 365.0)
          end
          if dist_pump_design_level.nil?
            dist_pump_design_level = fixtures_schedule_obj.calc_design_level_from_daily_kwh(dist_pump_annual_kwh / 365.0)
          end
          dist_pump = add_electric_equipment(model, Constants.ObjectNameHotWaterRecircPump, conditioned_space, dist_pump_design_level * gpd_frac, 0.0, 0.0, fixtures_schedule)
          if not dist_pump.nil?
            dist_pump.additionalProperties.setFeature('HPXML_ID', water_heating_system.id) # Used by reporting measure
          end
        end
        num_wh += 1
      end

      # Clothes washer
      if not clothes_washer.nil?
        gpd_frac = nil
        if clothes_washer.is_shared_appliance && (not clothes_washer.hot_water_distribution.nil?)
          gpd_frac = 1.0 / hpxml.water_heating_systems.size # Apportion load to each water heater on distribution system
        elsif clothes_washer.is_shared_appliance && clothes_washer.water_heating_system.id == water_heating_system.id
          gpd_frac = 1.0 # Shared water heater sees full appliance load
        elsif not clothes_washer.is_shared_appliance
          gpd_frac = water_heating_system.fraction_dhw_load_served
        end
        if not gpd_frac.nil?
          # Create schedule
          water_cw_schedule = nil
          if not schedules_file.nil?
            cw_peak_flow = schedules_file.calc_peak_flow_from_daily_gpm(col_name: SchedulesFile::ColumnHotWaterClothesWasher, daily_water: cw_gpd)
            water_cw_schedule = schedules_file.create_schedule_file(col_name: SchedulesFile::ColumnHotWaterClothesWasher, schedule_type_limits_name: Constants.ScheduleTypeLimitsFraction)
          end
          if water_cw_schedule.nil?
            cw_peak_flow = cw_schedule_obj.calc_design_level_from_daily_gpm(cw_gpd)
            water_cw_schedule = cw_schedule_obj.schedule
          end
          add_water_use_equipment(model, Constants.ObjectNameClothesWasher, cw_peak_flow * gpd_frac * non_solar_fraction, water_cw_schedule, water_use_connections[water_heating_system.id])
        end
      end

      # Dishwasher
      next if dishwasher.nil?

      gpd_frac = nil
      if dishwasher.is_shared_appliance && (not dishwasher.hot_water_distribution.nil?)
        gpd_frac = 1.0 / hpxml.water_heating_systems.size # Apportion load to each water heater on distribution system
      elsif dishwasher.is_shared_appliance && dishwasher.water_heating_system.id == water_heating_system.id
        gpd_frac = 1.0 # Shared water heater sees full appliance load
      elsif not dishwasher.is_shared_appliance
        gpd_frac = water_heating_system.fraction_dhw_load_served
      end
      next if gpd_frac.nil?

      # Create schedule
      water_dw_schedule = nil
      if not schedules_file.nil?
        dw_peak_flow = schedules_file.calc_peak_flow_from_daily_gpm(col_name: SchedulesFile::ColumnHotWaterDishwasher, daily_water: dw_gpd)
        water_dw_schedule = schedules_file.create_schedule_file(col_name: SchedulesFile::ColumnHotWaterDishwasher, schedule_type_limits_name: Constants.ScheduleTypeLimitsFraction)
      end
      if water_dw_schedule.nil?
        dw_peak_flow = dw_schedule_obj.calc_design_level_from_daily_gpm(dw_gpd)
        water_dw_schedule = dw_schedule_obj.schedule
      end
      add_water_use_equipment(model, Constants.ObjectNameDishwasher, dw_peak_flow * gpd_frac * non_solar_fraction, water_dw_schedule, water_use_connections[water_heating_system.id])
    end

    if not hot_water_distribution.nil?
      # General water use internal gains
      # Floor mopping, shower evaporation, water films on showers, tubs & sinks surfaces, plant watering, toilets, etc.
      water_design_level_sens = nil
      water_sens_btu, water_lat_btu = get_water_gains_sens_lat(nbeds, fixtures_usage_multiplier)
      if not schedules_file.nil?
        water_design_level_sens = schedules_file.calc_design_level_from_daily_kwh(col_name: SchedulesFile::ColumnHotWaterFixtures, daily_kwh: UnitConversions.convert(water_sens_btu, 'Btu', 'kWh') / 365.0)
        water_design_level_lat = schedules_file.calc_design_level_from_daily_kwh(col_name: SchedulesFile::ColumnHotWaterFixtures, daily_kwh: UnitConversions.convert(water_lat_btu, 'Btu', 'kWh') / 365.0)
      end
      if water_design_level_sens.nil?
        water_design_level_sens = fixtures_schedule_obj.calc_design_level_from_daily_kwh(UnitConversions.convert(water_sens_btu, 'Btu', 'kWh') / 365.0)
        water_design_level_lat = fixtures_schedule_obj.calc_design_level_from_daily_kwh(UnitConversions.convert(water_lat_btu, 'Btu', 'kWh') / 365.0)
      end
      add_other_equipment(model, Constants.ObjectNameWaterSensible, conditioned_space, water_design_level_sens, 1.0, 0.0, fixtures_schedule, nil)
      add_other_equipment(model, Constants.ObjectNameWaterLatent, conditioned_space, water_design_level_lat, 0.0, 1.0, fixtures_schedule, nil)
    end

<<<<<<< HEAD
=======
    return shower_peak_flows
  end

>>>>>>> 04b94ad5
  def self.get_range_oven_default_values()
    return { is_induction: false,
             is_convection: false }
  end

  def self.calc_range_oven_energy(nbeds, cooking_range, oven, is_outside = false)
    if cooking_range.is_induction
      burner_ef = 0.91
    else
      burner_ef = 1.0
    end
    if oven.is_convection
      oven_ef = 0.95
    else
      oven_ef = 1.0
    end
    if cooking_range.fuel_type != HPXML::FuelTypeElectricity
      annual_kwh = 22.6 + 2.7 * nbeds
      annual_therm = oven_ef * (22.6 + 2.7 * nbeds)
    else
      annual_kwh = burner_ef * oven_ef * (331 + 39.0 * nbeds)
      annual_therm = 0.0
    end

    annual_kwh *= cooking_range.usage_multiplier
    annual_therm *= cooking_range.usage_multiplier

    if not is_outside
      frac_lost = 0.20
      if cooking_range.fuel_type == HPXML::FuelTypeElectricity
        frac_sens = (1.0 - frac_lost) * 0.90
      else
        elec_btu = UnitConversions.convert(annual_kwh, 'kWh', 'Btu')
        gas_btu = UnitConversions.convert(annual_therm, 'therm', 'Btu')
        frac_sens = (1.0 - frac_lost) * ((0.90 * elec_btu + 0.7942 * gas_btu) / (elec_btu + gas_btu))
      end
      frac_lat = 1.0 - frac_sens - frac_lost
    else # Internal gains outside unit
      frac_sens = 0.0
      frac_lat = 0.0
    end

    if not @runner.nil?
      @runner.registerWarning('Negative energy use calculated for cooking range/oven; this may indicate incorrect ENERGY GUIDE label inputs.') if (annual_kwh < 0) || (annual_therm < 0)
    end
    annual_kwh = 0.0 if annual_kwh < 0
    annual_therm = 0.0 if annual_therm < 0

    return annual_kwh, annual_therm, frac_sens, frac_lat
  end

  def self.get_dishwasher_default_values(eri_version)
    if Constants.ERIVersions.index(eri_version) >= Constants.ERIVersions.index('2019A')
      return { rated_annual_kwh: 467.0, # kWh/yr
               label_electric_rate: 0.12, # $/kWh
               label_gas_rate: 1.09, # $/therm
               label_annual_gas_cost: 33.12, # $
               label_usage: 4.0, # cyc/week
               place_setting_capacity: 12.0 }
    else
      return { rated_annual_kwh: 467.0, # kWh/yr
               label_electric_rate: 999, # unused
               label_gas_rate: 999, # unused
               label_annual_gas_cost: 999, # unused
               label_usage: 999, # unused
               place_setting_capacity: 12.0 }
    end
  end

  def self.calc_dishwasher_energy_gpd(eri_version, nbeds, dishwasher, is_outside = false)
    if Constants.ERIVersions.index(eri_version) >= Constants.ERIVersions.index('2019A')
      if dishwasher.rated_annual_kwh.nil?
        dishwasher.rated_annual_kwh = calc_dishwasher_annual_kwh_from_ef(dishwasher.energy_factor)
      end
      lcy = dishwasher.label_usage * 52.0
      kwh_per_cyc = ((dishwasher.label_annual_gas_cost * 0.5497 / dishwasher.label_gas_rate - dishwasher.rated_annual_kwh * dishwasher.label_electric_rate * 0.02504 / dishwasher.label_electric_rate) / (dishwasher.label_electric_rate * 0.5497 / dishwasher.label_gas_rate - 0.02504)) / lcy
      dwcpy = (88.4 + 34.9 * nbeds) * (12.0 / dishwasher.place_setting_capacity)
      annual_kwh = kwh_per_cyc * dwcpy

      gpd = (dishwasher.rated_annual_kwh - kwh_per_cyc * lcy) * 0.02504 * dwcpy / 365.0
    else
      if dishwasher.energy_factor.nil?
        dishwasher.energy_factor = calc_dishwasher_ef_from_annual_kwh(dishwasher.rated_annual_kwh)
      end
      dwcpy = (88.4 + 34.9 * nbeds) * (12.0 / dishwasher.place_setting_capacity)
      annual_kwh = ((86.3 + 47.73 / dishwasher.energy_factor) / 215.0) * dwcpy

      if Constants.ERIVersions.index(eri_version) >= Constants.ERIVersions.index('2014A')
        gpd = dwcpy * (4.6415 * (1.0 / dishwasher.energy_factor) - 1.9295) / 365.0
      else
        gpd = ((88.4 + 34.9 * nbeds) * 8.16 - (88.4 + 34.9 * nbeds) * 12.0 / dishwasher.place_setting_capacity * (4.6415 * (1.0 / dishwasher.energy_factor) - 1.9295)) / 365.0
      end
    end

    annual_kwh *= dishwasher.usage_multiplier
    gpd *= dishwasher.usage_multiplier

    if not is_outside
      frac_lost = 0.40
      frac_sens = (1.0 - frac_lost) * 0.50
      frac_lat = 1.0 - frac_sens - frac_lost
    else # Internal gains outside unit
      frac_sens = 0.0
      frac_lat = 0.0
    end

    if not @runner.nil?
      @runner.registerWarning('Negative energy use calculated for dishwasher; this may indicate incorrect ENERGY GUIDE label inputs.') if annual_kwh < 0
      @runner.registerWarning('Negative hot water use calculated for dishwasher; this may indicate incorrect ENERGY GUIDE label inputs.') if gpd < 0
    end
    annual_kwh = 0.0 if annual_kwh < 0
    gpd = 0.0 if gpd < 0

    return annual_kwh, frac_sens, frac_lat, gpd
  end

  def self.calc_dishwasher_ef_from_annual_kwh(annual_kwh)
    return 215.0 / annual_kwh
  end

  def self.calc_dishwasher_annual_kwh_from_ef(ef)
    return 215.0 / ef
  end

  def self.get_refrigerator_default_values(nbeds)
    return { rated_annual_kwh: 637.0 + 18.0 * nbeds } # kWh/yr
  end

  def self.get_extra_refrigerator_default_values
    return { rated_annual_kwh: 243.6 } # kWh/yr
  end

  def self.get_freezer_default_values
    return { rated_annual_kwh: 319.8 } # kWh/yr
  end

  def self.get_clothes_dryer_default_values(eri_version, fuel_type)
    if Constants.ERIVersions.index(eri_version) >= Constants.ERIVersions.index('2019A')
      return { combined_energy_factor: 3.01 }
    else
      if fuel_type == HPXML::FuelTypeElectricity
        return { combined_energy_factor: 2.62,
                 control_type: HPXML::ClothesDryerControlTypeTimer }
      else
        return { combined_energy_factor: 2.32,
                 control_type: HPXML::ClothesDryerControlTypeTimer }
      end
    end
  end

  def self.calc_clothes_dryer_energy(eri_version, nbeds, clothes_dryer, clothes_washer, is_outside = false)
    if Constants.ERIVersions.index(eri_version) >= Constants.ERIVersions.index('2019A')
      if clothes_dryer.combined_energy_factor.nil?
        clothes_dryer.combined_energy_factor = calc_clothes_dryer_cef_from_ef(clothes_dryer.energy_factor)
      end
      if clothes_washer.integrated_modified_energy_factor.nil?
        clothes_washer.integrated_modified_energy_factor = calc_clothes_washer_imef_from_mef(clothes_washer.modified_energy_factor)
      end
      rmc = (0.97 * (clothes_washer.capacity / clothes_washer.integrated_modified_energy_factor) - clothes_washer.rated_annual_kwh / 312.0) / ((2.0104 * clothes_washer.capacity + 1.4242) * 0.455) + 0.04
      acy = (164.0 + 46.5 * nbeds) * ((3.0 * 2.08 + 1.59) / (clothes_washer.capacity * 2.08 + 1.59))
      annual_kwh = (((rmc - 0.04) * 100) / 55.5) * (8.45 / clothes_dryer.combined_energy_factor) * acy
      if clothes_dryer.fuel_type == HPXML::FuelTypeElectricity
        annual_therm = 0.0
      else
        annual_therm = annual_kwh * 3412.0 * (1.0 - 0.07) * (3.73 / 3.30) / 100000
        annual_kwh = annual_kwh * 0.07 * (3.73 / 3.30)
      end
    else
      if clothes_dryer.energy_factor.nil?
        clothes_dryer.energy_factor = calc_clothes_dryer_ef_from_cef(clothes_dryer.combined_energy_factor)
      end
      if clothes_washer.modified_energy_factor.nil?
        clothes_washer.modified_energy_factor = calc_clothes_washer_mef_from_imef(clothes_washer.integrated_modified_energy_factor)
      end
      if clothes_dryer.control_type == HPXML::ClothesDryerControlTypeTimer
        field_util_factor = 1.18
      elsif clothes_dryer.control_type == HPXML::ClothesDryerControlTypeMoisture
        field_util_factor = 1.04
      end
      if clothes_dryer.fuel_type == HPXML::FuelTypeElectricity
        annual_kwh = 12.5 * (164.0 + 46.5 * nbeds) * (field_util_factor / clothes_dryer.energy_factor) * ((clothes_washer.capacity / clothes_washer.modified_energy_factor) - clothes_washer.rated_annual_kwh / 392.0) / (0.2184 * (clothes_washer.capacity * 4.08 + 0.24))
        annual_therm = 0.0
      else
        annual_kwh = 12.5 * (164.0 + 46.5 * nbeds) * (field_util_factor / 3.01) * ((clothes_washer.capacity / clothes_washer.modified_energy_factor) - clothes_washer.rated_annual_kwh / 392.0) / (0.2184 * (clothes_washer.capacity * 4.08 + 0.24))
        annual_therm = annual_kwh * 3412.0 * (1.0 - 0.07) * (3.01 / clothes_dryer.energy_factor) / 100000
        annual_kwh = annual_kwh * 0.07 * (3.01 / clothes_dryer.energy_factor)
      end
    end

    annual_kwh *= clothes_dryer.usage_multiplier
    annual_therm *= clothes_dryer.usage_multiplier

    if not is_outside
      frac_lost = 0.0
      if clothes_dryer.is_vented
        frac_lost = 0.85
      end
      if clothes_dryer.fuel_type == HPXML::FuelTypeElectricity
        frac_sens = (1.0 - frac_lost) * 0.90
      else
        elec_btu = UnitConversions.convert(annual_kwh, 'kWh', 'Btu')
        gas_btu = UnitConversions.convert(annual_therm, 'therm', 'Btu')
        frac_sens = (1.0 - frac_lost) * ((0.90 * elec_btu + 0.8894 * gas_btu) / (elec_btu + gas_btu))
      end
      frac_lat = 1.0 - frac_sens - frac_lost
    else # Internal gains outside unit
      frac_sens = 0.0
      frac_lat = 0.0
    end

    if not @runner.nil?
      @runner.registerWarning('Negative energy use calculated for clothes dryer; this may indicate incorrect ENERGY GUIDE label inputs.') if (annual_kwh < 0) || (annual_therm < 0)
    end
    annual_kwh = 0.0 if annual_kwh < 0
    annual_therm = 0.0 if annual_therm < 0

    return annual_kwh, annual_therm, frac_sens, frac_lat
  end

  def self.calc_clothes_dryer_cef_from_ef(ef)
    return ef / 1.15 # Interpretation on ANSI/RESNET/ICC 301-2014 Clothes Dryer CEF
  end

  def self.calc_clothes_dryer_ef_from_cef(cef)
    return cef * 1.15 # Interpretation on ANSI/RESNET/ICC 301-2014 Clothes Dryer CEF
  end

  def self.get_clothes_washer_default_values(eri_version)
    if Constants.ERIVersions.index(eri_version) >= Constants.ERIVersions.index('2019A')
      return { integrated_modified_energy_factor: 1.0, # ft3/(kWh/cyc)
               rated_annual_kwh: 400.0, # kWh/yr
               label_electric_rate: 0.12, # $/kWh
               label_gas_rate: 1.09, # $/therm
               label_annual_gas_cost: 27.0, # $
               capacity: 3.0, # ft^3
               label_usage: 6.0 } # cyc/week
    else
      return { integrated_modified_energy_factor: 0.331, # ft3/(kWh/cyc)
               rated_annual_kwh: 704.0, # kWh/yr
               label_electric_rate: 0.08, # $/kWh
               label_gas_rate: 0.58, # $/therm
               label_annual_gas_cost: 23.0, # $
               capacity: 2.874, # ft^3
               label_usage: 999 } # unused
    end
  end

  def self.calc_clothes_washer_energy_gpd(eri_version, nbeds, clothes_washer, is_outside = false)
    if Constants.ERIVersions.index(eri_version) >= Constants.ERIVersions.index('2019A')
      gas_h20 = 0.3914 # (gal/cyc) per (therm/y)
      elec_h20 = 0.0178 # (gal/cyc) per (kWh/y)
      lcy = clothes_washer.label_usage * 52.0 # label cycles per year
      scy = 164.0 + nbeds * 46.5
      acy = scy * ((3.0 * 2.08 + 1.59) / (clothes_washer.capacity * 2.08 + 1.59)) # Annual Cycles per Year
      cw_appl = (clothes_washer.label_annual_gas_cost * gas_h20 / clothes_washer.label_gas_rate - (clothes_washer.rated_annual_kwh * clothes_washer.label_electric_rate) * elec_h20 / clothes_washer.label_electric_rate) / (clothes_washer.label_electric_rate * gas_h20 / clothes_washer.label_gas_rate - elec_h20)
      annual_kwh = cw_appl / lcy * acy

      gpd = (clothes_washer.rated_annual_kwh - cw_appl) * elec_h20 * acy / 365.0
    else
      ncy = (3.0 / 2.874) * (164 + nbeds * 46.5)
      acy = ncy * ((3.0 * 2.08 + 1.59) / (clothes_washer.capacity * 2.08 + 1.59)) # Adjusted Cycles per Year
      annual_kwh = ((clothes_washer.rated_annual_kwh / 392.0) - ((clothes_washer.rated_annual_kwh * clothes_washer.label_electric_rate - clothes_washer.label_annual_gas_cost) / (21.9825 * clothes_washer.label_electric_rate - clothes_washer.label_gas_rate) / 392.0) * 21.9825) * acy

      gpd = 60.0 * ((clothes_washer.rated_annual_kwh * clothes_washer.label_electric_rate - clothes_washer.label_annual_gas_cost) / (21.9825 * clothes_washer.label_electric_rate - clothes_washer.label_gas_rate) / 392.0) * acy / 365.0
      if Constants.ERIVersions.index(eri_version) < Constants.ERIVersions.index('2014A')
        gpd -= 3.97 # Section 4.2.2.5.2.10
      end
    end

    annual_kwh *= clothes_washer.usage_multiplier
    gpd *= clothes_washer.usage_multiplier

    if not is_outside
      frac_lost = 0.70
      frac_sens = (1.0 - frac_lost) * 0.90
      frac_lat = 1.0 - frac_sens - frac_lost
    else # Internal gains outside unit
      frac_sens = 0.0
      frac_lat = 0.0
    end

    if not @runner.nil?
      @runner.registerWarning('Negative energy use calculated for clothes washer; this may indicate incorrect ENERGY GUIDE label inputs.') if annual_kwh < 0
      @runner.registerWarning('Negative hot water use calculated for clothes washer; this may indicate incorrect ENERGY GUIDE label inputs.') if gpd < 0
    end
    annual_kwh = 0.0 if annual_kwh < 0
    gpd = 0.0 if gpd < 0

    return annual_kwh, frac_sens, frac_lat, gpd
  end

  def self.calc_clothes_washer_imef_from_mef(mef)
    return (mef - 0.503) / 0.95 # Interpretation on ANSI/RESNET 301-2014 Clothes Washer IMEF
  end

  def self.calc_clothes_washer_mef_from_imef(imef)
    return 0.503 + 0.95 * imef # Interpretation on ANSI/RESNET 301-2014 Clothes Washer IMEF
  end

  def self.calc_refrigerator_or_freezer_energy(refrigerator_or_freezer, is_outside = false)
    # Get values
    annual_kwh = refrigerator_or_freezer.rated_annual_kwh
    annual_kwh *= refrigerator_or_freezer.usage_multiplier
    if not is_outside
      frac_sens = 1.0
      frac_lat = 0.0
    else # Internal gains outside unit
      frac_sens = 0.0
      frac_lat = 0.0
    end

    if not @runner.nil?
      @runner.registerWarning('Negative energy use calculated for refrigerator; this may indicate incorrect ENERGY GUIDE label inputs.') if annual_kwh < 0
    end
    annual_kwh = 0.0 if annual_kwh < 0

    return annual_kwh, frac_sens, frac_lat
  end

  def self.get_dist_energy_consumption_adjustment(has_uncond_bsmnt, cfa, ncfl,
                                                  water_heating_system, hot_water_distribution)

    if water_heating_system.fraction_dhw_load_served <= 0
      # No fixtures; not accounting for distribution system
      return 1.0
    end

    # ANSI/RESNET 301-2014 Addendum A-2015
    # Amendment on Domestic Hot Water (DHW) Systems
    # Eq. 4.2-16
    ew_fact = get_dist_energy_waste_factor(hot_water_distribution)
    o_frac = 0.25 # fraction of hot water waste from standard operating conditions
    oew_fact = ew_fact * o_frac # standard operating condition portion of hot water energy waste
    ocd_eff = 0.0
    sew_fact = ew_fact - oew_fact
    ref_pipe_l = get_default_std_pipe_length(has_uncond_bsmnt, cfa, ncfl)
    if hot_water_distribution.system_type == HPXML::DHWDistTypeStandard
      pe_ratio = hot_water_distribution.standard_piping_length / ref_pipe_l
    elsif hot_water_distribution.system_type == HPXML::DHWDistTypeRecirc
      ref_loop_l = get_default_recirc_loop_length(ref_pipe_l)
      pe_ratio = hot_water_distribution.recirculation_piping_length / ref_loop_l
    end
    e_waste = oew_fact * (1.0 - ocd_eff) + sew_fact * pe_ratio
    return (e_waste + 128.0) / 160.0
  end

  def self.get_default_std_pipe_length(has_uncond_bsmnt, cfa, ncfl)
    # ANSI/RESNET 301-2014 Addendum A-2015
    # Amendment on Domestic Hot Water (DHW) Systems
    bsmnt = has_uncond_bsmnt ? 1 : 0
    return 2.0 * (cfa / ncfl)**0.5 + 10.0 * ncfl + 5.0 * bsmnt # Eq. 4.2-13 (refPipeL)
  end

  def self.get_default_recirc_loop_length(std_pipe_length)
    # ANSI/RESNET 301-2014 Addendum A-2015
    # Amendment on Domestic Hot Water (DHW) Systems
    return 2.0 * std_pipe_length - 20.0 # Eq. 4.2-17 (refLoopL)
  end

  def self.get_default_recirc_branch_loop_length()
    return 10.0  # ft
  end

  def self.get_default_recirc_pump_power()
    return 50.0  # Watts
  end

  def self.get_default_shared_recirc_pump_power()
    # From ANSI/RESNET 301-2019 Equation 4.2-15b
    pump_horsepower = 0.25
    motor_efficiency = 0.85
    pump_kw = pump_horsepower * 0.746 / motor_efficiency
    return UnitConversions.convert(pump_kw, 'kW', 'W')
  end

  private

  def self.add_electric_equipment(model, obj_name, space, design_level_w, frac_sens, frac_lat, schedule)
    return if design_level_w == 0.0

    ee_def = OpenStudio::Model::ElectricEquipmentDefinition.new(model)
    ee = OpenStudio::Model::ElectricEquipment.new(ee_def)
    ee.setName(obj_name)
    ee.setEndUseSubcategory(obj_name)
    ee.setSpace(space)
    ee_def.setName(obj_name)
    ee_def.setDesignLevel(design_level_w)
    ee_def.setFractionRadiant(0.6 * frac_sens)
    ee_def.setFractionLatent(frac_lat)
    ee_def.setFractionLost(1.0 - frac_sens - frac_lat)
    ee.setSchedule(schedule)

    return ee
  end

  def self.add_other_equipment(model, obj_name, space, design_level_w, frac_sens, frac_lat, schedule, fuel_type)
    return if design_level_w == 0.0 # Negative values intentionally allowed, e.g. for water sensible

    oe_def = OpenStudio::Model::OtherEquipmentDefinition.new(model)
    oe = OpenStudio::Model::OtherEquipment.new(oe_def)
    oe.setName(obj_name)
    oe.setEndUseSubcategory(obj_name)
    if fuel_type.nil?
      oe.setFuelType('None')
    else
      oe.setFuelType(EPlus.fuel_type(fuel_type))
    end
    oe.setSpace(space)
    oe_def.setName(obj_name)
    oe_def.setDesignLevel(design_level_w)
    oe_def.setFractionRadiant(0.6 * frac_sens)
    oe_def.setFractionLatent(frac_lat)
    oe_def.setFractionLost(1.0 - frac_sens - frac_lat)
    oe.setSchedule(schedule)

    return oe
  end

  def self.add_water_use_equipment(model, obj_name, peak_flow, schedule, water_use_connections, mw_temp_schedule = nil)
    wu_def = OpenStudio::Model::WaterUseEquipmentDefinition.new(model)
    wu = OpenStudio::Model::WaterUseEquipment.new(wu_def)
    wu.setName(obj_name)
    wu_def.setName(obj_name)
    wu_def.setPeakFlowRate(peak_flow)
    wu_def.setEndUseSubcategory(obj_name)
    wu.setFlowRateFractionSchedule(schedule)
    if not mw_temp_schedule.nil?
      wu_def.setTargetTemperatureSchedule(mw_temp_schedule)
    end
    water_use_connections.addWaterUseEquipment(wu)

    return wu
  end

  def self.get_dwhr_factors(nbeds, hot_water_distribution, fixtures_all_low_flow)
    # ANSI/RESNET 301-2014 Addendum A-2015
    # Amendment on Domestic Hot Water (DHW) Systems
    # Eq. 4.2-14

    eff_adj = 1.0
    if fixtures_all_low_flow
      eff_adj = 1.082
    end

    iFrac = 0.56 + 0.015 * nbeds - 0.0004 * nbeds**2 # fraction of hot water use impacted by DWHR

    if hot_water_distribution.system_type == HPXML::DHWDistTypeRecirc
      pLength = hot_water_distribution.recirculation_branch_piping_length
    elsif hot_water_distribution.system_type == HPXML::DHWDistTypeStandard
      pLength = hot_water_distribution.standard_piping_length
    end
    plc = 1 - 0.0002 * pLength # piping loss coefficient

    # Location factors for DWHR placement
    if hot_water_distribution.dwhr_equal_flow
      locF = 1.000
    else
      locF = 0.777
    end

    # Fixture Factor
    if hot_water_distribution.dwhr_facilities_connected == HPXML::DWHRFacilitiesConnectedAll
      fixF = 1.0
    elsif hot_water_distribution.dwhr_facilities_connected == HPXML::DWHRFacilitiesConnectedOne
      fixF = 0.5
    end

    return eff_adj, iFrac, plc, locF, fixF
  end

  def self.calc_water_heater_daily_inlet_temperatures(weather, nbeds, hot_water_distribution, fixtures_all_low_flow, year)
    # Get daily mains temperatures
    avgOAT = weather.data.AnnualAvgDrybulb
    maxDiffMonthlyAvgOAT = weather.data.MonthlyAvgDrybulbs.max - weather.data.MonthlyAvgDrybulbs.min
    tmains_daily = WeatherProcess.calc_mains_temperatures(avgOAT, maxDiffMonthlyAvgOAT, weather.header.Latitude, year)[2]

    wh_temps_daily = tmains_daily
    if (not hot_water_distribution.dwhr_efficiency.nil?)
      dwhr_eff_adj, dwhr_iFrac, dwhr_plc, dwhr_locF, dwhr_fixF = get_dwhr_factors(nbeds, hot_water_distribution, fixtures_all_low_flow)
      # Adjust inlet temperatures
      dwhr_inT = 97.0 # F
      for day in 0..tmains_daily.size - 1
        dwhr_WHinTadj = dwhr_iFrac * (dwhr_inT - tmains_daily[day]) * hot_water_distribution.dwhr_efficiency * dwhr_eff_adj * dwhr_plc * dwhr_locF * dwhr_fixF
        wh_temps_daily[day] = (wh_temps_daily[day] + dwhr_WHinTadj).round(3)
      end
    else
      for day in 0..tmains_daily.size - 1
        wh_temps_daily[day] = (wh_temps_daily[day]).round(3)
      end
    end

    return wh_temps_daily
  end

  def self.calc_mixed_water_daily_fractions(daily_wh_inlet_temperatures, tHot, tMix)
    adjFmix = []
    for day in 0..daily_wh_inlet_temperatures.size - 1
      adjFmix << (1.0 - ((tHot - tMix) / (tHot - daily_wh_inlet_temperatures[day]))).round(4)
    end

    return adjFmix
  end

  def self.get_hwdist_recirc_pump_energy(hot_water_distribution, fixtures_usage_multiplier)
    dist_pump_annual_kwh = 0.0

    # Annual electricity consumption factor for hot water recirculation system pumps
    # Assume the fixtures_usage_multiplier only applies for Sensor/Manual control type.
    if hot_water_distribution.system_type == HPXML::DHWDistTypeRecirc
      if [HPXML::DHWRecirControlTypeNone,
          HPXML::DHWRecirControlTypeTimer].include? hot_water_distribution.recirculation_control_type
        dist_pump_annual_kwh += (8.76 * hot_water_distribution.recirculation_pump_power)
      elsif [HPXML::DHWRecirControlTypeTemperature].include? hot_water_distribution.recirculation_control_type
        dist_pump_annual_kwh += (1.46 * hot_water_distribution.recirculation_pump_power)
      elsif [HPXML::DHWRecirControlTypeSensor].include? hot_water_distribution.recirculation_control_type
        dist_pump_annual_kwh += (0.15 * hot_water_distribution.recirculation_pump_power * fixtures_usage_multiplier)
      elsif [HPXML::DHWRecirControlTypeManual].include? hot_water_distribution.recirculation_control_type
        dist_pump_annual_kwh += (0.10 * hot_water_distribution.recirculation_pump_power * fixtures_usage_multiplier)
      else
        fail "Unexpected hot water distribution system recirculation type: '#{hot_water_distribution.recirculation_control_type}'."
      end
    elsif hot_water_distribution.system_type == HPXML::DHWDistTypeStandard
      # nop
    else
      fail "Unexpected hot water distribution system type: '#{hot_water_distribution.system_type}'."
    end

    # Shared recirculation system pump energy
    # Assume the fixtures_usage_multiplier only applies for Sensor/Manual control type.
    if hot_water_distribution.has_shared_recirculation
      n_dweq = hot_water_distribution.shared_recirculation_number_of_units_served
      if [HPXML::DHWRecirControlTypeNone,
          HPXML::DHWRecirControlTypeTimer,
          HPXML::DHWRecirControlTypeTemperature].include? hot_water_distribution.shared_recirculation_control_type
        op_hrs = 8760.0
      elsif [HPXML::DHWRecirControlTypeSensor,
             HPXML::DHWRecirControlTypeManual].include? hot_water_distribution.shared_recirculation_control_type
        op_hrs = 730.0 * fixtures_usage_multiplier
      else
        fail "Unexpected hot water distribution system shared recirculation type: '#{hot_water_distribution.shared_recirculation_control_type}'."
      end
      shared_pump_kw = UnitConversions.convert(hot_water_distribution.shared_recirculation_pump_power, 'W', 'kW')
      dist_pump_annual_kwh += (shared_pump_kw * op_hrs / n_dweq.to_f)
    end

    return dist_pump_annual_kwh
  end

  def self.get_fixtures_effectiveness(fixtures_all_low_flow)
    f_eff = fixtures_all_low_flow ? 0.95 : 1.0
    return f_eff
  end

  def self.get_fixtures_gpd(eri_version, nbeds, fixtures_all_low_flow, daily_mw_fractions, fixtures_usage_multiplier = 1.0)
    if nbeds < 0.0
      return 0.0
    end

    if Constants.ERIVersions.index(eri_version) < Constants.ERIVersions.index('2014A')
      hw_gpd = 30.0 + 10.0 * nbeds # Table 4.2.2(1) Service water heating systems
      # Convert to mixed water gpd
      avg_mw_fraction = daily_mw_fractions.reduce(:+) / daily_mw_fractions.size.to_f
      return hw_gpd / avg_mw_fraction * fixtures_usage_multiplier
    end

    # ANSI/RESNET 301-2014 Addendum A-2015
    # Amendment on Domestic Hot Water (DHW) Systems
    ref_f_gpd = 14.6 + 10.0 * nbeds # Eq. 4.2-2 (refFgpd)
    f_eff = get_fixtures_effectiveness(fixtures_all_low_flow)

    return f_eff * ref_f_gpd * fixtures_usage_multiplier
  end

<<<<<<< HEAD
  def self.add_showers_and_calculate_max(model, runner, hpxml, weather, water_heating_system, eri_version, schedules_file, unavailable_periods)
    nbeds = hpxml.building_construction.additional_properties.adjusted_number_of_bedrooms

    # Process fixtures
    fixtures_usage_multiplier = hpxml.water_heating.water_fixtures_usage_multiplier
    fixtures_all_low_flow = true
    hpxml.water_fixtures.each do |water_fixture|
      next unless [HPXML::WaterFixtureTypeShowerhead, HPXML::WaterFixtureTypeFaucet].include? water_fixture.water_fixture_type

      fixtures_all_low_flow = false if not water_fixture.low_flow
    end

    # Get distribution system
    if hpxml.water_heating_systems.size > 0
      hot_water_distribution = hpxml.hot_water_distributions[0]
    end

    # Calculate mixed water fractions
    t_mix = 105.0 # F, Temperature of mixed water at fixtures
    avg_setpoint_temp = 0.0 # WH Setpoint: Weighted average by fraction DHW load served
    hpxml.water_heating_systems.each do |water_heating_system|
      wh_setpoint = water_heating_system.temperature
      wh_setpoint = Waterheater.get_default_hot_water_temperature(eri_version) if wh_setpoint.nil? # using detailed schedules
      avg_setpoint_temp += wh_setpoint * water_heating_system.fraction_dhw_load_served
    end
    daily_wh_inlet_temperatures = calc_water_heater_daily_inlet_temperatures(weather, nbeds, hot_water_distribution, fixtures_all_low_flow, hpxml.header.sim_calendar_year)
    daily_mw_fractions = calc_mixed_water_daily_fractions(daily_wh_inlet_temperatures, avg_setpoint_temp, t_mix)

    # Create separate shower schedule: Only used for calculating unmet loads. Shower hot water usage is part of the fixtures usage.
    showers_schedule = nil
    showers_col_name = SchedulesFile::ColumnHotWaterShowers
    if not schedules_file.nil?
      showers_schedule = schedules_file.create_schedule_file(col_name: showers_col_name, schedule_type_limits_name: Constants.ScheduleTypeLimitsFraction)
    end
    if showers_schedule.nil?
      showers_unavailable_periods = Schedule.get_unavailable_periods(runner, showers_col_name, unavailable_periods)
      showers_weekday_sch = Schedule.ShowersWeekdayFractions
      showers_weekend_sch = Schedule.ShowersWeekendFractions
      showers_monthly_sch = Schedule.ShowersMonthlyMultipliers
      showers_schedule_obj = MonthWeekdayWeekendSchedule.new(model, Constants.ObjectNameShowers, showers_weekday_sch, showers_weekend_sch, showers_monthly_sch, Constants.ScheduleTypeLimitsFraction, unavailable_periods: unavailable_periods)
      showers_schedule = showers_schedule_obj.schedule
    else
      runner.registerWarning("Both '#{showers_col_name}' schedule file and weekday fractions provided; the latter will be ignored.") if !Schedule.ShowersWeekdayFractions.nil?
      runner.registerWarning("Both '#{showers_col_name}' schedule file and weekend fractions provided; the latter will be ignored.") if !Schedule.ShowersWeekendFractions.nil?
      runner.registerWarning("Both '#{showers_col_name}' schedule file and monthly multipliers provided; the latter will be ignored.") if !Schedule.ShowersMonthlyMultipliers.nil?
    end

    gpd_frac = water_heating_system.fraction_dhw_load_served # Fixtures fraction
    if gpd_frac > 0
      shower_gpd = get_showers_gpd(eri_version, nbeds, fixtures_all_low_flow, daily_mw_fractions, fixtures_usage_multiplier)
      shower_peak_flow = nil
      if not schedules_file.nil?
        shower_peak_flow = schedules_file.calc_peak_flow_from_daily_gpm(col_name: SchedulesFile::ColumnHotWaterFixtures, daily_water: shower_gpd)
      end
      if shower_peak_flow.nil?
        shower_peak_flow = showers_schedule_obj.calc_design_level_from_daily_gpm(shower_gpd)
      end
    end

    return shower_peak_flow
  end

=======
>>>>>>> 04b94ad5
  def self.get_showers_gpd(eri_version, nbeds, fixtures_all_low_flow, daily_mw_fractions, fixtures_usage_multiplier = 1.0)
    #JEFF
    if nbeds < 0.0
      return 0.0
    end

    if Constants.ERIVersions.index(eri_version) < Constants.ERIVersions.index('2014A')
      # Note that the standard only has a total hot water usage, it does not specify a fraction for showers. Assuming showers are 40% of total HW usage (based on BA Benchmark usage)
      showers_gpd = 0.4 * (30.0 + 10.0 * nbeds) # Table 4.2.2(1) Service water heating systems
      # Convert to mixed water gpd
      avg_mw_fraction = daily_mw_fractions.reduce(:+) / daily_mw_fractions.size.to_f
      return showers_gpd / avg_mw_fraction * fixtures_usage_multiplier
    end

    # ANSI/RESNET 301-2014 Addendum A-2015
    # Amendment on Domestic Hot Water (DHW) Systems
    ref_shower_gpd = 14.0 + 4.67 * nbeds # Based on BA Benchmark shower usage
    f_eff = get_fixtures_effectiveness(fixtures_all_low_flow)

    return f_eff * ref_shower_gpd * fixtures_usage_multiplier
  end

  def self.get_water_gains_sens_lat(nbeds, fixtures_usage_multiplier = 1.0)
    # Table 4.2.2(3). Internal Gains for Reference Homes
    sens_gains = (-1227.0 - 409.0 * nbeds) * fixtures_usage_multiplier # Btu/day
    lat_gains = (1245.0 + 415.0 * nbeds) * fixtures_usage_multiplier # Btu/day
    return sens_gains * 365.0, lat_gains * 365.0
  end

  def self.get_dist_waste_gpd(eri_version, nbeds, has_uncond_bsmnt, cfa, ncfl, hot_water_distribution,
                              fixtures_all_low_flow, fixtures_usage_multiplier = 1.0)
    if (Constants.ERIVersions.index(eri_version) <= Constants.ERIVersions.index('2014')) || (nbeds < 0.0)
      return 0.0
    end

    # ANSI/RESNET 301-2014 Addendum A-2015
    # Amendment on Domestic Hot Water (DHW) Systems
    # 4.2.2.5.2.11 Service Hot Water Use

    # Table 4.2.2.5.2.11(2) Hot Water Distribution System Insulation Factors
    sys_factor = nil
    if (hot_water_distribution.system_type == HPXML::DHWDistTypeRecirc) && (hot_water_distribution.pipe_r_value < 3.0)
      sys_factor = 1.11
    elsif (hot_water_distribution.system_type == HPXML::DHWDistTypeRecirc) && (hot_water_distribution.pipe_r_value >= 3.0)
      sys_factor = 1.0
    elsif (hot_water_distribution.system_type == HPXML::DHWDistTypeStandard) && (hot_water_distribution.pipe_r_value >= 3.0)
      sys_factor = 0.90
    elsif (hot_water_distribution.system_type == HPXML::DHWDistTypeStandard) && (hot_water_distribution.pipe_r_value < 3.0)
      sys_factor = 1.0
    end

    ref_w_gpd = 9.8 * (nbeds**0.43) # Eq. 4.2-2 (refWgpd)
    o_frac = 0.25
    o_cd_eff = 0.0

    if hot_water_distribution.system_type == HPXML::DHWDistTypeRecirc
      p_ratio = hot_water_distribution.recirculation_branch_piping_length / 10.0
    elsif hot_water_distribution.system_type == HPXML::DHWDistTypeStandard
      ref_pipe_l = get_default_std_pipe_length(has_uncond_bsmnt, cfa, ncfl)
      p_ratio = hot_water_distribution.standard_piping_length / ref_pipe_l
    end

    o_w_gpd = ref_w_gpd * o_frac * (1.0 - o_cd_eff) # Eq. 4.2-12
    s_w_gpd = (ref_w_gpd - ref_w_gpd * o_frac) * p_ratio * sys_factor # Eq. 4.2-13

    # Table 4.2.2.5.2.11(3) Distribution system water use effectiveness
    if hot_water_distribution.system_type == HPXML::DHWDistTypeRecirc
      wd_eff = 0.1
    elsif hot_water_distribution.system_type == HPXML::DHWDistTypeStandard
      wd_eff = 1.0
    end

    f_eff = get_fixtures_effectiveness(fixtures_all_low_flow)

    mw_gpd = f_eff * (o_w_gpd + s_w_gpd * wd_eff) # Eq. 4.2-11

    return mw_gpd * fixtures_usage_multiplier
  end

  def self.get_dist_energy_waste_factor(hot_water_distribution)
    # ANSI/RESNET 301-2014 Addendum A-2015
    # Amendment on Domestic Hot Water (DHW) Systems
    # Table 4.2.2.5.2.11(6) Hot water distribution system relative annual energy waste factors
    if hot_water_distribution.system_type == HPXML::DHWDistTypeRecirc
      if (hot_water_distribution.recirculation_control_type == HPXML::DHWRecirControlTypeNone) ||
         (hot_water_distribution.recirculation_control_type == HPXML::DHWRecirControlTypeTimer)
        if hot_water_distribution.pipe_r_value < 3.0
          return 500.0
        else
          return 250.0
        end
      elsif hot_water_distribution.recirculation_control_type == HPXML::DHWRecirControlTypeTemperature
        if hot_water_distribution.pipe_r_value < 3.0
          return 375.0
        else
          return 187.5
        end
      elsif hot_water_distribution.recirculation_control_type == HPXML::DHWRecirControlTypeSensor
        if hot_water_distribution.pipe_r_value < 3.0
          return 64.8
        else
          return 43.2
        end
      elsif hot_water_distribution.recirculation_control_type == HPXML::DHWRecirControlTypeManual
        if hot_water_distribution.pipe_r_value < 3.0
          return 43.2
        else
          return 28.8
        end
      end
    elsif hot_water_distribution.system_type == HPXML::DHWDistTypeStandard
      if hot_water_distribution.pipe_r_value < 3.0
        return 32.0
      else
        return 28.8
      end
    end
    fail 'Unexpected hot water distribution system.'
  end

  def self.get_default_extra_refrigerator_and_freezer_locations(hpxml)
    extra_refrigerator_location_hierarchy = [HPXML::LocationGarage,
                                             HPXML::LocationBasementUnconditioned,
                                             HPXML::LocationBasementConditioned,
                                             HPXML::LocationConditionedSpace]

    extra_refrigerator_location = nil
    extra_refrigerator_location_hierarchy.each do |location|
      if hpxml.has_location(location)
        extra_refrigerator_location = location
        break
      end
    end

    return extra_refrigerator_location
  end
end<|MERGE_RESOLUTION|>--- conflicted
+++ resolved
@@ -312,19 +312,19 @@
 
         #For showers, calculate flow rates but don't add a WaterUse:Equipment object. Shower usage is included in fixtures and only used for tracking unmet loads
         fx_gpd = get_fixtures_gpd(eri_version, nbeds, fixtures_all_low_flow, daily_mw_fractions, fixtures_usage_multiplier)
+        shower_gpd = get_showers_gpd(eri_version, nbeds, fixtures_all_low_flow, daily_mw_fractions, fixtures_usage_multiplier)
         w_gpd = get_dist_waste_gpd(eri_version, nbeds, has_uncond_bsmnt, cfa, ncfl, hot_water_distribution, fixtures_all_low_flow, fixtures_usage_multiplier)
 
         fx_peak_flow = nil
+        shower_peak_flow = nil
         if not schedules_file.nil?
           fx_peak_flow = schedules_file.calc_peak_flow_from_daily_gpm(col_name: SchedulesFile::ColumnHotWaterFixtures, daily_water: fx_gpd)
+          shower_peak_flow = schedules_file.calc_peak_flow_from_daily_gpm(col_name: SchedulesFile::ColumnHotWaterFixtures, daily_water: shower_gpd)
           dist_water_peak_flow = schedules_file.calc_peak_flow_from_daily_gpm(col_name: SchedulesFile::ColumnHotWaterFixtures, daily_water: w_gpd)
         end
         if fx_peak_flow.nil?
           fx_peak_flow = fixtures_schedule_obj.calc_design_level_from_daily_gpm(fx_gpd)
-<<<<<<< HEAD
-=======
           shower_peak_flow = showers_schedule_obj.calc_design_level_from_daily_gpm(shower_gpd)
->>>>>>> 04b94ad5
           dist_water_peak_flow = fixtures_schedule_obj.calc_design_level_from_daily_gpm(w_gpd)
         end
 
@@ -422,12 +422,9 @@
       add_other_equipment(model, Constants.ObjectNameWaterLatent, conditioned_space, water_design_level_lat, 0.0, 1.0, fixtures_schedule, nil)
     end
 
-<<<<<<< HEAD
-=======
     return shower_peak_flows
   end
 
->>>>>>> 04b94ad5
   def self.get_range_oven_default_values()
     return { is_induction: false,
              is_convection: false }
@@ -1001,71 +998,6 @@
     return f_eff * ref_f_gpd * fixtures_usage_multiplier
   end
 
-<<<<<<< HEAD
-  def self.add_showers_and_calculate_max(model, runner, hpxml, weather, water_heating_system, eri_version, schedules_file, unavailable_periods)
-    nbeds = hpxml.building_construction.additional_properties.adjusted_number_of_bedrooms
-
-    # Process fixtures
-    fixtures_usage_multiplier = hpxml.water_heating.water_fixtures_usage_multiplier
-    fixtures_all_low_flow = true
-    hpxml.water_fixtures.each do |water_fixture|
-      next unless [HPXML::WaterFixtureTypeShowerhead, HPXML::WaterFixtureTypeFaucet].include? water_fixture.water_fixture_type
-
-      fixtures_all_low_flow = false if not water_fixture.low_flow
-    end
-
-    # Get distribution system
-    if hpxml.water_heating_systems.size > 0
-      hot_water_distribution = hpxml.hot_water_distributions[0]
-    end
-
-    # Calculate mixed water fractions
-    t_mix = 105.0 # F, Temperature of mixed water at fixtures
-    avg_setpoint_temp = 0.0 # WH Setpoint: Weighted average by fraction DHW load served
-    hpxml.water_heating_systems.each do |water_heating_system|
-      wh_setpoint = water_heating_system.temperature
-      wh_setpoint = Waterheater.get_default_hot_water_temperature(eri_version) if wh_setpoint.nil? # using detailed schedules
-      avg_setpoint_temp += wh_setpoint * water_heating_system.fraction_dhw_load_served
-    end
-    daily_wh_inlet_temperatures = calc_water_heater_daily_inlet_temperatures(weather, nbeds, hot_water_distribution, fixtures_all_low_flow, hpxml.header.sim_calendar_year)
-    daily_mw_fractions = calc_mixed_water_daily_fractions(daily_wh_inlet_temperatures, avg_setpoint_temp, t_mix)
-
-    # Create separate shower schedule: Only used for calculating unmet loads. Shower hot water usage is part of the fixtures usage.
-    showers_schedule = nil
-    showers_col_name = SchedulesFile::ColumnHotWaterShowers
-    if not schedules_file.nil?
-      showers_schedule = schedules_file.create_schedule_file(col_name: showers_col_name, schedule_type_limits_name: Constants.ScheduleTypeLimitsFraction)
-    end
-    if showers_schedule.nil?
-      showers_unavailable_periods = Schedule.get_unavailable_periods(runner, showers_col_name, unavailable_periods)
-      showers_weekday_sch = Schedule.ShowersWeekdayFractions
-      showers_weekend_sch = Schedule.ShowersWeekendFractions
-      showers_monthly_sch = Schedule.ShowersMonthlyMultipliers
-      showers_schedule_obj = MonthWeekdayWeekendSchedule.new(model, Constants.ObjectNameShowers, showers_weekday_sch, showers_weekend_sch, showers_monthly_sch, Constants.ScheduleTypeLimitsFraction, unavailable_periods: unavailable_periods)
-      showers_schedule = showers_schedule_obj.schedule
-    else
-      runner.registerWarning("Both '#{showers_col_name}' schedule file and weekday fractions provided; the latter will be ignored.") if !Schedule.ShowersWeekdayFractions.nil?
-      runner.registerWarning("Both '#{showers_col_name}' schedule file and weekend fractions provided; the latter will be ignored.") if !Schedule.ShowersWeekendFractions.nil?
-      runner.registerWarning("Both '#{showers_col_name}' schedule file and monthly multipliers provided; the latter will be ignored.") if !Schedule.ShowersMonthlyMultipliers.nil?
-    end
-
-    gpd_frac = water_heating_system.fraction_dhw_load_served # Fixtures fraction
-    if gpd_frac > 0
-      shower_gpd = get_showers_gpd(eri_version, nbeds, fixtures_all_low_flow, daily_mw_fractions, fixtures_usage_multiplier)
-      shower_peak_flow = nil
-      if not schedules_file.nil?
-        shower_peak_flow = schedules_file.calc_peak_flow_from_daily_gpm(col_name: SchedulesFile::ColumnHotWaterFixtures, daily_water: shower_gpd)
-      end
-      if shower_peak_flow.nil?
-        shower_peak_flow = showers_schedule_obj.calc_design_level_from_daily_gpm(shower_gpd)
-      end
-    end
-
-    return shower_peak_flow
-  end
-
-=======
->>>>>>> 04b94ad5
   def self.get_showers_gpd(eri_version, nbeds, fixtures_all_low_flow, daily_mw_fractions, fixtures_usage_multiplier = 1.0)
     #JEFF
     if nbeds < 0.0
