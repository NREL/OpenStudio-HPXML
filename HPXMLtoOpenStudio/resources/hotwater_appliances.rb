--- conflicted
+++ resolved
@@ -552,11 +552,7 @@
     # Amendment on Domestic Hot Water (DHW) Systems
     # Table 4.2.2.5.2.11(5) Annual electricity consumption factor for hot water recirculation system pumps
     if dist_type == HPXML::DHWDistTypeRecirc
-<<<<<<< HEAD
-      if recirc_control_type == HPXML::DHWRecirControlTypeNone or recirc_control_type == HPXML::DHWRecirControlTypeTimer
-=======
       if (recirc_control_type == HPXML::DHWRecirControlTypeNone) || (recirc_control_type == HPXML::DHWRecirControlTypeTimer)
->>>>>>> a6240699
         return 8.76 * recirc_pump_power
       elsif recirc_control_type == HPXML::DHWRecirControlTypeTemperature
         return 1.46 * recirc_pump_power
@@ -654,11 +650,7 @@
     # Amendment on Domestic Hot Water (DHW) Systems
     # Table 4.2.2.5.2.11(6) Hot water distribution system relative annual energy waste factors
     if dist_type == HPXML::DHWDistTypeRecirc
-<<<<<<< HEAD
-      if recirc_control_type == HPXML::DHWRecirControlTypeNone or recirc_control_type == HPXML::DHWRecirControlTypeTimer
-=======
-      if (recirc_control_type == HPXML::DHWRecirControlTypeNone) || (recirc_control_type == 'timer')
->>>>>>> a6240699
+      if (recirc_control_type == HPXML::DHWRecirControlTypeNone) || (recirc_control_type == HPXML::DHWRecirControlTypeTimer)
         if pipe_r < 3.0
           return 500.0
         else
