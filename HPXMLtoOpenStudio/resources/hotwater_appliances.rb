--- conflicted
+++ resolved
@@ -237,11 +237,6 @@
       if fixtures.size > 0
         if fixtures.any? { |wf| wf.count.nil? }
           showerheads = fixtures.select { |wf| wf.water_fixture_type == HPXML::WaterFixtureTypeShowerhead }
-<<<<<<< HEAD
-          frac_low_flow_showerheads = showerheads.select { |wf| wf.low_flow }.size / Float(showerheads.size)
-          faucets = fixtures.select { |wf| wf.water_fixture_type == HPXML::WaterFixtureTypeFaucet }
-          frac_low_flow_faucets = faucets.select { |wf| wf.low_flow }.size / Float(faucets.size)
-=======
           if showerheads.size > 0
             frac_low_flow_showerheads = showerheads.select { |wf| wf.low_flow }.size / Float(showerheads.size)
           else
@@ -253,7 +248,6 @@
           else
             frac_low_flow_faucets = 0.0
           end
->>>>>>> 319f860c
           frac_low_flow_fixtures = 0.4 * frac_low_flow_showerheads + 0.6 * frac_low_flow_faucets
         else
           num_wfs = fixtures.map { |wf| wf.count }.sum
