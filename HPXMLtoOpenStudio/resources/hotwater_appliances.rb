# frozen_string_literal: true

class HotWaterAndAppliances
  def self.apply(model, runner, hpxml_header, hpxml_bldg, weather, spaces, hot_water_distribution,
                 solar_thermal_system, eri_version, schedules_file, plantloop_map,
                 unavailable_periods, unit_multiplier)

    @runner = runner
<<<<<<< HEAD
    cfa = hpxml_bldg.building_construction.conditioned_floor_area
    ncfl = hpxml_bldg.building_construction.number_of_conditioned_floors
    has_uncond_bsmnt = hpxml_bldg.has_location(HPXML::LocationBasementUnconditioned)
    fixtures_usage_multiplier = hpxml_bldg.water_heating.water_fixtures_usage_multiplier
    living_space = spaces[HPXML::LocationLivingSpace]
    nbeds = hpxml_bldg.building_construction.additional_properties.adjusted_number_of_bedrooms
=======
    cfa = hpxml.building_construction.conditioned_floor_area
    ncfl = hpxml.building_construction.number_of_conditioned_floors
    has_uncond_bsmnt = hpxml.has_location(HPXML::LocationBasementUnconditioned)
    fixtures_usage_multiplier = hpxml.water_heating.water_fixtures_usage_multiplier
    conditioned_space = spaces[HPXML::LocationConditionedSpace]
    nbeds = hpxml.building_construction.additional_properties.adjusted_number_of_bedrooms
>>>>>>> ed024c39

    # Get appliances, etc.
    if not hpxml_bldg.clothes_washers.empty?
      clothes_washer = hpxml_bldg.clothes_washers[0]
    end
    if not hpxml_bldg.clothes_dryers.empty?
      clothes_dryer = hpxml_bldg.clothes_dryers[0]
    end
    if not hpxml_bldg.dishwashers.empty?
      dishwasher = hpxml_bldg.dishwashers[0]
    end
    if not hpxml_bldg.cooking_ranges.empty?
      cooking_range = hpxml_bldg.cooking_ranges[0]
    end
    if not hpxml_bldg.ovens.empty?
      oven = hpxml_bldg.ovens[0]
    end

    # Create WaterUseConnections object for each water heater (plant loop)
    water_use_connections = {}
    hpxml_bldg.water_heating_systems.each do |water_heating_system|
      plant_loop = plantloop_map[water_heating_system.id]
      wuc = OpenStudio::Model::WaterUseConnections.new(model)
      wuc.additionalProperties.setFeature('HPXML_ID', water_heating_system.id) # Used by reporting measure
      plant_loop.addDemandBranchForComponent(wuc)
      water_use_connections[water_heating_system.id] = wuc
    end

    # Clothes washer energy
    if not clothes_washer.nil?
      cw_annual_kwh, cw_frac_sens, cw_frac_lat, cw_gpd = calc_clothes_washer_energy_gpd(eri_version, nbeds, clothes_washer, clothes_washer.additional_properties.space.nil?)

      # Create schedule
      cw_power_schedule = nil
      cw_col_name = SchedulesFile::ColumnClothesWasher
      cw_object_name = Constants.ObjectNameClothesWasher
      if not schedules_file.nil?
        cw_design_level_w = schedules_file.calc_design_level_from_daily_kwh(col_name: cw_col_name, daily_kwh: cw_annual_kwh / 365.0)
        cw_power_schedule = schedules_file.create_schedule_file(model, col_name: cw_col_name, schedule_type_limits_name: Constants.ScheduleTypeLimitsFraction)
      end
      if cw_power_schedule.nil?
        cw_unavailable_periods = Schedule.get_unavailable_periods(runner, cw_col_name, unavailable_periods)
        cw_weekday_sch = clothes_washer.weekday_fractions
        cw_weekend_sch = clothes_washer.weekend_fractions
        cw_monthly_sch = clothes_washer.monthly_multipliers
        cw_schedule_obj = MonthWeekdayWeekendSchedule.new(model, cw_object_name + ' schedule', cw_weekday_sch, cw_weekend_sch, cw_monthly_sch, Constants.ScheduleTypeLimitsFraction, unavailable_periods: cw_unavailable_periods)
        cw_design_level_w = cw_schedule_obj.calc_design_level_from_daily_kwh(cw_annual_kwh / 365.0)
        cw_power_schedule = cw_schedule_obj.schedule
      else
        runner.registerWarning("Both '#{cw_col_name}' schedule file and weekday fractions provided; the latter will be ignored.") if !clothes_washer.weekday_fractions.nil?
        runner.registerWarning("Both '#{cw_col_name}' schedule file and weekend fractions provided; the latter will be ignored.") if !clothes_washer.weekend_fractions.nil?
        runner.registerWarning("Both '#{cw_col_name}' schedule file and monthly multipliers provided; the latter will be ignored.") if !clothes_washer.monthly_multipliers.nil?
      end

      cw_space = clothes_washer.additional_properties.space
<<<<<<< HEAD
      cw_space = living_space if cw_space.nil? # appliance is outdoors, so we need to assign the equipment to an arbitrary space
      add_electric_equipment(model, cw_object_name, cw_space, cw_design_level_w, cw_frac_sens, cw_frac_lat, cw_power_schedule)
=======
      cw_space = conditioned_space if cw_space.nil? # appliance is outdoors, so we need to assign the equipment to an arbitrary space
      add_electric_equipment(model, Constants.ObjectNameClothesWasher, cw_space, cw_design_level_w, cw_frac_sens, cw_frac_lat, cw_power_schedule)
>>>>>>> ed024c39
    end

    # Clothes dryer energy
    if not clothes_dryer.nil?
      cd_annual_kwh, cd_annual_therm, cd_frac_sens, cd_frac_lat = calc_clothes_dryer_energy(eri_version, nbeds, clothes_dryer, clothes_washer, clothes_dryer.additional_properties.space.nil?)

      # Create schedule
      cd_schedule = nil
      cd_col_name = SchedulesFile::ColumnClothesDryer
      cd_obj_name = Constants.ObjectNameClothesDryer
      if not schedules_file.nil?
        cd_design_level_e = schedules_file.calc_design_level_from_annual_kwh(col_name: cd_col_name, annual_kwh: cd_annual_kwh)
        cd_design_level_f = schedules_file.calc_design_level_from_annual_therm(col_name: cd_col_name, annual_therm: cd_annual_therm)
        cd_schedule = schedules_file.create_schedule_file(model, col_name: cd_col_name, schedule_type_limits_name: Constants.ScheduleTypeLimitsFraction)
      end
      if cd_schedule.nil?
        cd_unavailable_periods = Schedule.get_unavailable_periods(runner, cd_col_name, unavailable_periods)
        cd_weekday_sch = clothes_dryer.weekday_fractions
        cd_weekend_sch = clothes_dryer.weekend_fractions
        cd_monthly_sch = clothes_dryer.monthly_multipliers
        cd_schedule_obj = MonthWeekdayWeekendSchedule.new(model, cd_obj_name + ' schedule', cd_weekday_sch, cd_weekend_sch, cd_monthly_sch, Constants.ScheduleTypeLimitsFraction, unavailable_periods: cd_unavailable_periods)
        cd_design_level_e = cd_schedule_obj.calc_design_level_from_daily_kwh(cd_annual_kwh / 365.0)
        cd_design_level_f = cd_schedule_obj.calc_design_level_from_daily_therm(cd_annual_therm / 365.0)
        cd_schedule = cd_schedule_obj.schedule
      else
        runner.registerWarning("Both '#{cd_col_name}' schedule file and weekday fractions provided; the latter will be ignored.") if !clothes_dryer.weekday_fractions.nil?
        runner.registerWarning("Both '#{cd_col_name}' schedule file and weekend fractions provided; the latter will be ignored.") if !clothes_dryer.weekend_fractions.nil?
        runner.registerWarning("Both '#{cd_col_name}' schedule file and monthly multipliers provided; the latter will be ignored.") if !clothes_dryer.monthly_multipliers.nil?
      end

      cd_space = clothes_dryer.additional_properties.space
<<<<<<< HEAD
      cd_space = living_space if cd_space.nil? # appliance is outdoors, so we need to assign the equipment to an arbitrary space
      add_electric_equipment(model, cd_obj_name, cd_space, cd_design_level_e, cd_frac_sens, cd_frac_lat, cd_schedule)
      add_other_equipment(model, cd_obj_name, cd_space, cd_design_level_f, cd_frac_sens, cd_frac_lat, cd_schedule, clothes_dryer.fuel_type)
=======
      cd_space = conditioned_space if cd_space.nil? # appliance is outdoors, so we need to assign the equipment to an arbitrary space
      add_electric_equipment(model, Constants.ObjectNameClothesDryer, cd_space, cd_design_level_e, cd_frac_sens, cd_frac_lat, cd_schedule)
      add_other_equipment(model, Constants.ObjectNameClothesDryer, cd_space, cd_design_level_f, cd_frac_sens, cd_frac_lat, cd_schedule, clothes_dryer.fuel_type)
>>>>>>> ed024c39
    end

    # Dishwasher energy
    if not dishwasher.nil?
      dw_annual_kwh, dw_frac_sens, dw_frac_lat, dw_gpd = calc_dishwasher_energy_gpd(eri_version, nbeds, dishwasher, dishwasher.additional_properties.space.nil?)

      # Create schedule
      dw_power_schedule = nil
      dw_col_name = SchedulesFile::ColumnDishwasher
      dw_obj_name = Constants.ObjectNameDishwasher
      if not schedules_file.nil?
        dw_design_level_w = schedules_file.calc_design_level_from_daily_kwh(col_name: dw_col_name, daily_kwh: dw_annual_kwh / 365.0)
        dw_power_schedule = schedules_file.create_schedule_file(model, col_name: dw_col_name, schedule_type_limits_name: Constants.ScheduleTypeLimitsFraction)
      end
      if dw_power_schedule.nil?
        dw_unavailable_periods = Schedule.get_unavailable_periods(runner, dw_col_name, unavailable_periods)
        dw_weekday_sch = dishwasher.weekday_fractions
        dw_weekend_sch = dishwasher.weekend_fractions
        dw_monthly_sch = dishwasher.monthly_multipliers
        dw_schedule_obj = MonthWeekdayWeekendSchedule.new(model, dw_obj_name + ' schedule', dw_weekday_sch, dw_weekend_sch, dw_monthly_sch, Constants.ScheduleTypeLimitsFraction, unavailable_periods: dw_unavailable_periods)
        dw_design_level_w = dw_schedule_obj.calc_design_level_from_daily_kwh(dw_annual_kwh / 365.0)
        dw_power_schedule = dw_schedule_obj.schedule
      else
        runner.registerWarning("Both '#{dw_col_name}' schedule file and weekday fractions provided; the latter will be ignored.") if !dishwasher.weekday_fractions.nil?
        runner.registerWarning("Both '#{dw_col_name}' schedule file and weekend fractions provided; the latter will be ignored.") if !dishwasher.weekend_fractions.nil?
        runner.registerWarning("Both '#{dw_col_name}' schedule file and monthly multipliers provided; the latter will be ignored.") if !dishwasher.monthly_multipliers.nil?
      end

      dw_space = dishwasher.additional_properties.space
<<<<<<< HEAD
      dw_space = living_space if dw_space.nil? # appliance is outdoors, so we need to assign the equipment to an arbitrary space
      add_electric_equipment(model, dw_obj_name, dw_space, dw_design_level_w, dw_frac_sens, dw_frac_lat, dw_power_schedule)
=======
      dw_space = conditioned_space if dw_space.nil? # appliance is outdoors, so we need to assign the equipment to an arbitrary space
      add_electric_equipment(model, Constants.ObjectNameDishwasher, dw_space, dw_design_level_w, dw_frac_sens, dw_frac_lat, dw_power_schedule)
>>>>>>> ed024c39
    end

    # Refrigerator(s) energy
    hpxml_bldg.refrigerators.each do |refrigerator|
      rf_annual_kwh, rf_frac_sens, rf_frac_lat = calc_refrigerator_or_freezer_energy(refrigerator, refrigerator.additional_properties.space.nil?)

      # Create schedule
      fridge_schedule = nil
      fridge_col_name = refrigerator.primary_indicator ? SchedulesFile::ColumnRefrigerator : SchedulesFile::ColumnExtraRefrigerator
      fridge_obj_name = Constants.ObjectNameRefrigerator
      if not schedules_file.nil?
        fridge_design_level = schedules_file.calc_design_level_from_annual_kwh(col_name: fridge_col_name, annual_kwh: rf_annual_kwh)
        fridge_schedule = schedules_file.create_schedule_file(model, col_name: fridge_col_name, schedule_type_limits_name: Constants.ScheduleTypeLimitsFraction)
      end
      if fridge_schedule.nil?
        fridge_unavailable_periods = Schedule.get_unavailable_periods(runner, fridge_col_name, unavailable_periods)
        fridge_weekday_sch = refrigerator.weekday_fractions
        fridge_weekend_sch = refrigerator.weekend_fractions
        fridge_monthly_sch = refrigerator.monthly_multipliers
        fridge_schedule_obj = MonthWeekdayWeekendSchedule.new(model, fridge_obj_name + ' schedule', fridge_weekday_sch, fridge_weekend_sch, fridge_monthly_sch, Constants.ScheduleTypeLimitsFraction, unavailable_periods: fridge_unavailable_periods)
        fridge_design_level = fridge_schedule_obj.calc_design_level_from_daily_kwh(rf_annual_kwh / 365.0)
        fridge_schedule = fridge_schedule_obj.schedule
      else
        runner.registerWarning("Both '#{fridge_col_name}' schedule file and weekday fractions provided; the latter will be ignored.") if !refrigerator.weekday_fractions.nil?
        runner.registerWarning("Both '#{fridge_col_name}' schedule file and weekend fractions provided; the latter will be ignored.") if !refrigerator.weekend_fractions.nil?
        runner.registerWarning("Both '#{fridge_col_name}' schedule file and monthly multipliers provided; the latter will be ignored.") if !refrigerator.monthly_multipliers.nil?
      end

      rf_space = refrigerator.additional_properties.space
<<<<<<< HEAD
      rf_space = living_space if rf_space.nil? # appliance is outdoors, so we need to assign the equipment to an arbitrary space
      add_electric_equipment(model, fridge_obj_name, rf_space, fridge_design_level, rf_frac_sens, rf_frac_lat, fridge_schedule)
=======
      rf_space = conditioned_space if rf_space.nil? # appliance is outdoors, so we need to assign the equipment to an arbitrary space
      add_electric_equipment(model, Constants.ObjectNameRefrigerator, rf_space, fridge_design_level, rf_frac_sens, rf_frac_lat, fridge_schedule)
>>>>>>> ed024c39
    end

    # Freezer(s) energy
    hpxml_bldg.freezers.each do |freezer|
      fz_annual_kwh, fz_frac_sens, fz_frac_lat = calc_refrigerator_or_freezer_energy(freezer, freezer.additional_properties.space.nil?)

      # Create schedule
      freezer_schedule = nil
      freezer_col_name = SchedulesFile::ColumnFreezer
      freezer_obj_name = Constants.ObjectNameFreezer
      if not schedules_file.nil?
        freezer_design_level = schedules_file.calc_design_level_from_annual_kwh(col_name: freezer_col_name, annual_kwh: fz_annual_kwh)
        freezer_schedule = schedules_file.create_schedule_file(model, col_name: freezer_col_name, schedule_type_limits_name: Constants.ScheduleTypeLimitsFraction)
      end
      if freezer_schedule.nil?
        freezer_unavailable_periods = Schedule.get_unavailable_periods(runner, freezer_col_name, unavailable_periods)
        freezer_weekday_sch = freezer.weekday_fractions
        freezer_weekend_sch = freezer.weekend_fractions
        freezer_monthly_sch = freezer.monthly_multipliers
        freezer_schedule_obj = MonthWeekdayWeekendSchedule.new(model, freezer_obj_name + ' schedule', freezer_weekday_sch, freezer_weekend_sch, freezer_monthly_sch, Constants.ScheduleTypeLimitsFraction, unavailable_periods: freezer_unavailable_periods)
        freezer_design_level = freezer_schedule_obj.calc_design_level_from_daily_kwh(fz_annual_kwh / 365.0)
        freezer_schedule = freezer_schedule_obj.schedule
      else
        runner.registerWarning("Both '#{freezer_col_name}' schedule file and weekday fractions provided; the latter will be ignored.") if !freezer.weekday_fractions.nil?
        runner.registerWarning("Both '#{freezer_col_name}' schedule file and weekend fractions provided; the latter will be ignored.") if !freezer.weekend_fractions.nil?
        runner.registerWarning("Both '#{freezer_col_name}' schedule file and monthly multipliers provided; the latter will be ignored.") if !freezer.monthly_multipliers.nil?
      end

      fz_space = freezer.additional_properties.space
<<<<<<< HEAD
      fz_space = living_space if fz_space.nil? # appliance is outdoors, so we need to assign the equipment to an arbitrary space
      add_electric_equipment(model, freezer_obj_name, fz_space, freezer_design_level, fz_frac_sens, fz_frac_lat, freezer_schedule)
=======
      fz_space = conditioned_space if fz_space.nil? # appliance is outdoors, so we need to assign the equipment to an arbitrary space
      add_electric_equipment(model, Constants.ObjectNameFreezer, fz_space, freezer_design_level, fz_frac_sens, fz_frac_lat, freezer_schedule)
>>>>>>> ed024c39
    end

    # Cooking Range energy
    if not cooking_range.nil?
      cook_annual_kwh, cook_annual_therm, cook_frac_sens, cook_frac_lat = calc_range_oven_energy(nbeds, cooking_range, oven, cooking_range.additional_properties.space.nil?)

      # Create schedule
      cook_schedule = nil
      cook_col_name = SchedulesFile::ColumnCookingRange
      cook_obj_name = Constants.ObjectNameCookingRange
      if not schedules_file.nil?
        cook_design_level_e = schedules_file.calc_design_level_from_annual_kwh(col_name: cook_col_name, annual_kwh: cook_annual_kwh)
        cook_design_level_f = schedules_file.calc_design_level_from_annual_therm(col_name: cook_col_name, annual_therm: cook_annual_therm)
        cook_schedule = schedules_file.create_schedule_file(model, col_name: cook_col_name, schedule_type_limits_name: Constants.ScheduleTypeLimitsFraction)
      end
      if cook_schedule.nil?
        cook_unavailable_periods = Schedule.get_unavailable_periods(runner, cook_col_name, unavailable_periods)
        cook_weekday_sch = cooking_range.weekday_fractions
        cook_weekend_sch = cooking_range.weekend_fractions
        cook_monthly_sch = cooking_range.monthly_multipliers
        cook_schedule_obj = MonthWeekdayWeekendSchedule.new(model, cook_obj_name + ' schedule', cook_weekday_sch, cook_weekend_sch, cook_monthly_sch, Constants.ScheduleTypeLimitsFraction, unavailable_periods: cook_unavailable_periods)
        cook_design_level_e = cook_schedule_obj.calc_design_level_from_daily_kwh(cook_annual_kwh / 365.0)
        cook_design_level_f = cook_schedule_obj.calc_design_level_from_daily_therm(cook_annual_therm / 365.0)
        cook_schedule = cook_schedule_obj.schedule
      else
        runner.registerWarning("Both '#{cook_col_name}' schedule file and weekday fractions provided; the latter will be ignored.") if !cooking_range.weekday_fractions.nil?
        runner.registerWarning("Both '#{cook_col_name}' schedule file and weekend fractions provided; the latter will be ignored.") if !cooking_range.weekend_fractions.nil?
        runner.registerWarning("Both '#{cook_col_name}' schedule file and monthly multipliers provided; the latter will be ignored.") if !cooking_range.monthly_multipliers.nil?
      end

      cook_space = cooking_range.additional_properties.space
<<<<<<< HEAD
      cook_space = living_space if cook_space.nil? # appliance is outdoors, so we need to assign the equipment to an arbitrary space
      add_electric_equipment(model, cook_obj_name, cook_space, cook_design_level_e, cook_frac_sens, cook_frac_lat, cook_schedule)
      add_other_equipment(model, cook_obj_name, cook_space, cook_design_level_f, cook_frac_sens, cook_frac_lat, cook_schedule, cooking_range.fuel_type)
=======
      cook_space = conditioned_space if cook_space.nil? # appliance is outdoors, so we need to assign the equipment to an arbitrary space
      add_electric_equipment(model, Constants.ObjectNameCookingRange, cook_space, cook_design_level_e, cook_frac_sens, cook_frac_lat, cook_schedule)
      add_other_equipment(model, Constants.ObjectNameCookingRange, cook_space, cook_design_level_f, cook_frac_sens, cook_frac_lat, cook_schedule, cooking_range.fuel_type)
>>>>>>> ed024c39
    end

    if not hot_water_distribution.nil?
      fixtures_all_low_flow = true
      hpxml_bldg.water_fixtures.each do |water_fixture|
        next unless [HPXML::WaterFixtureTypeShowerhead, HPXML::WaterFixtureTypeFaucet].include? water_fixture.water_fixture_type

        fixtures_all_low_flow = false if not water_fixture.low_flow
      end

      # Calculate mixed water fractions
      t_mix = 105.0 # F, Temperature of mixed water at fixtures
      avg_setpoint_temp = 0.0 # WH Setpoint: Weighted average by fraction DHW load served
      hpxml_bldg.water_heating_systems.each do |water_heating_system|
        wh_setpoint = water_heating_system.temperature
        wh_setpoint = Waterheater.get_default_hot_water_temperature(eri_version) if wh_setpoint.nil? # using detailed schedules
        avg_setpoint_temp += wh_setpoint * water_heating_system.fraction_dhw_load_served
      end
      daily_wh_inlet_temperatures = calc_water_heater_daily_inlet_temperatures(weather, nbeds, hot_water_distribution, fixtures_all_low_flow,
                                                                               hpxml_header.sim_calendar_year)
      daily_wh_inlet_temperatures_c = daily_wh_inlet_temperatures.map { |t| UnitConversions.convert(t, 'F', 'C') }
      daily_mw_fractions = calc_mixed_water_daily_fractions(daily_wh_inlet_temperatures, avg_setpoint_temp, t_mix)

      # Schedules
      # Replace mains water temperature schedule with water heater inlet temperature schedule.
      # These are identical unless there is a DWHR.
      start_date = OpenStudio::Date.new(OpenStudio::MonthOfYear.new(1), 1, hpxml_header.sim_calendar_year)
      timestep_day = OpenStudio::Time.new(1, 0)
      time_series_tmains = OpenStudio::TimeSeries.new(start_date, timestep_day, OpenStudio::createVector(daily_wh_inlet_temperatures_c), 'C')
      schedule_tmains = OpenStudio::Model::ScheduleInterval.fromTimeSeries(time_series_tmains, model).get
      schedule_tmains.setName('mains temperature schedule')
      model.getSiteWaterMainsTemperature.setTemperatureSchedule(schedule_tmains)
      mw_temp_schedule = OpenStudio::Model::ScheduleConstant.new(model)
      mw_temp_schedule.setName('mixed water temperature schedule')
      mw_temp_schedule.setValue(UnitConversions.convert(t_mix, 'F', 'C'))
      Schedule.set_schedule_type_limits(model, mw_temp_schedule, Constants.ScheduleTypeLimitsTemperature)

      # Create schedule
      fixtures_schedule = nil
      fixtures_col_name = SchedulesFile::ColumnHotWaterFixtures
      fixtures_obj_name = Constants.ObjectNameFixtures
      if not schedules_file.nil?
        fixtures_schedule = schedules_file.create_schedule_file(model, col_name: fixtures_col_name, schedule_type_limits_name: Constants.ScheduleTypeLimitsFraction)
      end
      if fixtures_schedule.nil?
        fixtures_unavailable_periods = Schedule.get_unavailable_periods(runner, fixtures_col_name, unavailable_periods)
        fixtures_weekday_sch = hpxml_bldg.water_heating.water_fixtures_weekday_fractions
        fixtures_weekend_sch = hpxml_bldg.water_heating.water_fixtures_weekend_fractions
        fixtures_monthly_sch = hpxml_bldg.water_heating.water_fixtures_monthly_multipliers
        fixtures_schedule_obj = MonthWeekdayWeekendSchedule.new(model, fixtures_obj_name + ' schedule', fixtures_weekday_sch, fixtures_weekend_sch, fixtures_monthly_sch, Constants.ScheduleTypeLimitsFraction, unavailable_periods: fixtures_unavailable_periods)
        fixtures_schedule = fixtures_schedule_obj.schedule
      else
        runner.registerWarning("Both '#{fixtures_col_name}' schedule file and weekday fractions provided; the latter will be ignored.") if !hpxml_bldg.water_heating.water_fixtures_weekday_fractions.nil?
        runner.registerWarning("Both '#{fixtures_col_name}' schedule file and weekend fractions provided; the latter will be ignored.") if !hpxml_bldg.water_heating.water_fixtures_weekend_fractions.nil?
        runner.registerWarning("Both '#{fixtures_col_name}' schedule file and monthly multipliers provided; the latter will be ignored.") if !hpxml_bldg.water_heating.water_fixtures_monthly_multipliers.nil?
      end
    end

    hpxml_bldg.water_heating_systems.each do |water_heating_system|
      non_solar_fraction = 1.0 - Waterheater.get_water_heater_solar_fraction(water_heating_system, solar_thermal_system)

      gpd_frac = water_heating_system.fraction_dhw_load_served # Fixtures fraction
      if gpd_frac > 0

        fx_gpd = get_fixtures_gpd(eri_version, nbeds, fixtures_all_low_flow, daily_mw_fractions, fixtures_usage_multiplier)
        w_gpd = get_dist_waste_gpd(eri_version, nbeds, has_uncond_bsmnt, cfa, ncfl, hot_water_distribution, fixtures_all_low_flow, fixtures_usage_multiplier)

        fx_peak_flow = nil
        if not schedules_file.nil?
          fx_peak_flow = schedules_file.calc_peak_flow_from_daily_gpm(col_name: SchedulesFile::ColumnHotWaterFixtures, daily_water: fx_gpd)
          dist_water_peak_flow = schedules_file.calc_peak_flow_from_daily_gpm(col_name: SchedulesFile::ColumnHotWaterFixtures, daily_water: w_gpd)
        end
        if fx_peak_flow.nil?
          fx_peak_flow = fixtures_schedule_obj.calc_design_level_from_daily_gpm(fx_gpd)
          dist_water_peak_flow = fixtures_schedule_obj.calc_design_level_from_daily_gpm(w_gpd)
        end

        # Fixtures (showers, sinks, baths)
        add_water_use_equipment(model, fixtures_obj_name, fx_peak_flow * gpd_frac * non_solar_fraction, fixtures_schedule, water_use_connections[water_heating_system.id], unit_multiplier, mw_temp_schedule)

        # Distribution waste (primary driven by fixture draws)
        waste_obj_name = Constants.ObjectNameDistributionWaste
        add_water_use_equipment(model, waste_obj_name, dist_water_peak_flow * gpd_frac * non_solar_fraction, fixtures_schedule, water_use_connections[water_heating_system.id], unit_multiplier, mw_temp_schedule)

        # Recirculation pump
        dist_pump_annual_kwh = get_hwdist_recirc_pump_energy(hot_water_distribution, fixtures_usage_multiplier)
        if dist_pump_annual_kwh > 0
          if not schedules_file.nil?
            dist_pump_design_level = schedules_file.calc_design_level_from_daily_kwh(col_name: SchedulesFile::ColumnHotWaterFixtures, daily_kwh: dist_pump_annual_kwh / 365.0)
          end
          if dist_pump_design_level.nil?
            dist_pump_design_level = fixtures_schedule_obj.calc_design_level_from_daily_kwh(dist_pump_annual_kwh / 365.0)
          end
          dist_pump = add_electric_equipment(model, Constants.ObjectNameHotWaterRecircPump, conditioned_space, dist_pump_design_level * gpd_frac, 0.0, 0.0, fixtures_schedule)
          if not dist_pump.nil?
            dist_pump.additionalProperties.setFeature('HPXML_ID', water_heating_system.id) # Used by reporting measure
          end
        end
      end

      # Clothes washer
      if not clothes_washer.nil?
        gpd_frac = nil
        if clothes_washer.is_shared_appliance && (not clothes_washer.hot_water_distribution.nil?)
          gpd_frac = 1.0 / hpxml_bldg.water_heating_systems.size # Apportion load to each water heater on distribution system
        elsif clothes_washer.is_shared_appliance && clothes_washer.water_heating_system.id == water_heating_system.id
          gpd_frac = 1.0 # Shared water heater sees full appliance load
        elsif not clothes_washer.is_shared_appliance
          gpd_frac = water_heating_system.fraction_dhw_load_served
        end
        if not gpd_frac.nil?
          # Create schedule
          water_cw_schedule = nil
          if not schedules_file.nil?
            cw_peak_flow = schedules_file.calc_peak_flow_from_daily_gpm(col_name: SchedulesFile::ColumnHotWaterClothesWasher, daily_water: cw_gpd)
            water_cw_schedule = schedules_file.create_schedule_file(model, col_name: SchedulesFile::ColumnHotWaterClothesWasher, schedule_type_limits_name: Constants.ScheduleTypeLimitsFraction)
          end
          if water_cw_schedule.nil?
            cw_peak_flow = cw_schedule_obj.calc_design_level_from_daily_gpm(cw_gpd)
            water_cw_schedule = cw_schedule_obj.schedule
          end
          add_water_use_equipment(model, cw_object_name, cw_peak_flow * gpd_frac * non_solar_fraction, water_cw_schedule, water_use_connections[water_heating_system.id], unit_multiplier)
        end
      end

      # Dishwasher
      next unless not dishwasher.nil?

      gpd_frac = nil
      if dishwasher.is_shared_appliance && (not dishwasher.hot_water_distribution.nil?)
        gpd_frac = 1.0 / hpxml_bldg.water_heating_systems.size # Apportion load to each water heater on distribution system
      elsif dishwasher.is_shared_appliance && dishwasher.water_heating_system.id == water_heating_system.id
        gpd_frac = 1.0 # Shared water heater sees full appliance load
      elsif not dishwasher.is_shared_appliance
        gpd_frac = water_heating_system.fraction_dhw_load_served
      end
      next unless not gpd_frac.nil?

      # Create schedule
      water_dw_schedule = nil
      if not schedules_file.nil?
        dw_peak_flow = schedules_file.calc_peak_flow_from_daily_gpm(col_name: SchedulesFile::ColumnHotWaterDishwasher, daily_water: dw_gpd)
        water_dw_schedule = schedules_file.create_schedule_file(model, col_name: SchedulesFile::ColumnHotWaterDishwasher, schedule_type_limits_name: Constants.ScheduleTypeLimitsFraction)
      end
      if water_dw_schedule.nil?
        dw_peak_flow = dw_schedule_obj.calc_design_level_from_daily_gpm(dw_gpd)
        water_dw_schedule = dw_schedule_obj.schedule
      end
      add_water_use_equipment(model, dw_obj_name, dw_peak_flow * gpd_frac * non_solar_fraction, water_dw_schedule, water_use_connections[water_heating_system.id], unit_multiplier)
    end

    if not hot_water_distribution.nil?
      # General water use internal gains
      # Floor mopping, shower evaporation, water films on showers, tubs & sinks surfaces, plant watering, etc.
      water_design_level_sens = nil
      water_sens_btu, water_lat_btu = get_water_gains_sens_lat(nbeds, fixtures_usage_multiplier)
      if not schedules_file.nil?
        water_design_level_sens = schedules_file.calc_design_level_from_daily_kwh(col_name: SchedulesFile::ColumnHotWaterFixtures, daily_kwh: UnitConversions.convert(water_sens_btu, 'Btu', 'kWh') / 365.0)
        water_design_level_lat = schedules_file.calc_design_level_from_daily_kwh(col_name: SchedulesFile::ColumnHotWaterFixtures, daily_kwh: UnitConversions.convert(water_lat_btu, 'Btu', 'kWh') / 365.0)
      end
      if water_design_level_sens.nil?
        water_design_level_sens = fixtures_schedule_obj.calc_design_level_from_daily_kwh(UnitConversions.convert(water_sens_btu, 'Btu', 'kWh') / 365.0)
        water_design_level_lat = fixtures_schedule_obj.calc_design_level_from_daily_kwh(UnitConversions.convert(water_lat_btu, 'Btu', 'kWh') / 365.0)
      end
      add_other_equipment(model, Constants.ObjectNameWaterSensible, conditioned_space, water_design_level_sens, 1.0, 0.0, fixtures_schedule, nil)
      add_other_equipment(model, Constants.ObjectNameWaterLatent, conditioned_space, water_design_level_lat, 0.0, 1.0, fixtures_schedule, nil)
    end
  end

  def self.get_range_oven_default_values()
    return { is_induction: false,
             is_convection: false }
  end

  def self.calc_range_oven_energy(nbeds, cooking_range, oven, is_outside = false)
    if cooking_range.is_induction
      burner_ef = 0.91
    else
      burner_ef = 1.0
    end
    if oven.is_convection
      oven_ef = 0.95
    else
      oven_ef = 1.0
    end
    if cooking_range.fuel_type != HPXML::FuelTypeElectricity
      annual_kwh = 22.6 + 2.7 * nbeds
      annual_therm = oven_ef * (22.6 + 2.7 * nbeds)
    else
      annual_kwh = burner_ef * oven_ef * (331 + 39.0 * nbeds)
      annual_therm = 0.0
    end

    annual_kwh *= cooking_range.usage_multiplier
    annual_therm *= cooking_range.usage_multiplier

    if not is_outside
      frac_lost = 0.20
      if cooking_range.fuel_type == HPXML::FuelTypeElectricity
        frac_sens = (1.0 - frac_lost) * 0.90
      else
        elec_btu = UnitConversions.convert(annual_kwh, 'kWh', 'Btu')
        gas_btu = UnitConversions.convert(annual_therm, 'therm', 'Btu')
        frac_sens = (1.0 - frac_lost) * ((0.90 * elec_btu + 0.7942 * gas_btu) / (elec_btu + gas_btu))
      end
      frac_lat = 1.0 - frac_sens - frac_lost
    else # Internal gains outside unit
      frac_sens = 0.0
      frac_lat = 0.0
    end

    if not @runner.nil?
      @runner.registerWarning('Negative energy use calculated for cooking range/oven; this may indicate incorrect ENERGY GUIDE label inputs.') if (annual_kwh < 0) || (annual_therm < 0)
    end
    annual_kwh = 0.0 if annual_kwh < 0
    annual_therm = 0.0 if annual_therm < 0

    return annual_kwh, annual_therm, frac_sens, frac_lat
  end

  def self.get_dishwasher_default_values(eri_version)
    if Constants.ERIVersions.index(eri_version) >= Constants.ERIVersions.index('2019A')
      return { rated_annual_kwh: 467.0, # kWh/yr
               label_electric_rate: 0.12, # $/kWh
               label_gas_rate: 1.09, # $/therm
               label_annual_gas_cost: 33.12, # $
               label_usage: 4.0, # cyc/week
               place_setting_capacity: 12.0 }
    else
      return { rated_annual_kwh: 467.0, # kWh/yr
               label_electric_rate: 999, # unused
               label_gas_rate: 999, # unused
               label_annual_gas_cost: 999, # unused
               label_usage: 999, # unused
               place_setting_capacity: 12.0 }
    end
  end

  def self.calc_dishwasher_energy_gpd(eri_version, nbeds, dishwasher, is_outside = false)
    if Constants.ERIVersions.index(eri_version) >= Constants.ERIVersions.index('2019A')
      if dishwasher.rated_annual_kwh.nil?
        dishwasher.rated_annual_kwh = calc_dishwasher_annual_kwh_from_ef(dishwasher.energy_factor)
      end
      lcy = dishwasher.label_usage * 52.0
      kwh_per_cyc = ((dishwasher.label_annual_gas_cost * 0.5497 / dishwasher.label_gas_rate - dishwasher.rated_annual_kwh * dishwasher.label_electric_rate * 0.02504 / dishwasher.label_electric_rate) / (dishwasher.label_electric_rate * 0.5497 / dishwasher.label_gas_rate - 0.02504)) / lcy
      dwcpy = (88.4 + 34.9 * nbeds) * (12.0 / dishwasher.place_setting_capacity)
      annual_kwh = kwh_per_cyc * dwcpy

      gpd = (dishwasher.rated_annual_kwh - kwh_per_cyc * lcy) * 0.02504 * dwcpy / 365.0
    else
      if dishwasher.energy_factor.nil?
        dishwasher.energy_factor = calc_dishwasher_ef_from_annual_kwh(dishwasher.rated_annual_kwh)
      end
      dwcpy = (88.4 + 34.9 * nbeds) * (12.0 / dishwasher.place_setting_capacity)
      annual_kwh = ((86.3 + 47.73 / dishwasher.energy_factor) / 215.0) * dwcpy

      if Constants.ERIVersions.index(eri_version) >= Constants.ERIVersions.index('2014A')
        gpd = dwcpy * (4.6415 * (1.0 / dishwasher.energy_factor) - 1.9295) / 365.0
      else
        gpd = ((88.4 + 34.9 * nbeds) * 8.16 - (88.4 + 34.9 * nbeds) * 12.0 / dishwasher.place_setting_capacity * (4.6415 * (1.0 / dishwasher.energy_factor) - 1.9295)) / 365.0
      end
    end

    annual_kwh *= dishwasher.usage_multiplier
    gpd *= dishwasher.usage_multiplier

    if not is_outside
      frac_lost = 0.40
      frac_sens = (1.0 - frac_lost) * 0.50
      frac_lat = 1.0 - frac_sens - frac_lost
    else # Internal gains outside unit
      frac_sens = 0.0
      frac_lat = 0.0
    end

    if not @runner.nil?
      @runner.registerWarning('Negative energy use calculated for dishwasher; this may indicate incorrect ENERGY GUIDE label inputs.') if annual_kwh < 0
      @runner.registerWarning('Negative hot water use calculated for dishwasher; this may indicate incorrect ENERGY GUIDE label inputs.') if gpd < 0
    end
    annual_kwh = 0.0 if annual_kwh < 0
    gpd = 0.0 if gpd < 0

    return annual_kwh, frac_sens, frac_lat, gpd
  end

  def self.calc_dishwasher_ef_from_annual_kwh(annual_kwh)
    return 215.0 / annual_kwh
  end

  def self.calc_dishwasher_annual_kwh_from_ef(ef)
    return 215.0 / ef
  end

  def self.get_refrigerator_default_values(nbeds)
    return { rated_annual_kwh: 637.0 + 18.0 * nbeds } # kWh/yr
  end

  def self.get_extra_refrigerator_default_values
    return { rated_annual_kwh: 243.6 } # kWh/yr
  end

  def self.get_freezer_default_values
    return { rated_annual_kwh: 319.8 } # kWh/yr
  end

  def self.get_clothes_dryer_default_values(eri_version, fuel_type)
    if Constants.ERIVersions.index(eri_version) >= Constants.ERIVersions.index('2019A')
      return { combined_energy_factor: 3.01 }
    else
      if fuel_type == HPXML::FuelTypeElectricity
        return { combined_energy_factor: 2.62,
                 control_type: HPXML::ClothesDryerControlTypeTimer }
      else
        return { combined_energy_factor: 2.32,
                 control_type: HPXML::ClothesDryerControlTypeTimer }
      end
    end
  end

  def self.calc_clothes_dryer_energy(eri_version, nbeds, clothes_dryer, clothes_washer, is_outside = false)
    if Constants.ERIVersions.index(eri_version) >= Constants.ERIVersions.index('2019A')
      if clothes_dryer.combined_energy_factor.nil?
        clothes_dryer.combined_energy_factor = calc_clothes_dryer_cef_from_ef(clothes_dryer.energy_factor)
      end
      if clothes_washer.integrated_modified_energy_factor.nil?
        clothes_washer.integrated_modified_energy_factor = calc_clothes_washer_imef_from_mef(clothes_washer.modified_energy_factor)
      end
      rmc = (0.97 * (clothes_washer.capacity / clothes_washer.integrated_modified_energy_factor) - clothes_washer.rated_annual_kwh / 312.0) / ((2.0104 * clothes_washer.capacity + 1.4242) * 0.455) + 0.04
      acy = (164.0 + 46.5 * nbeds) * ((3.0 * 2.08 + 1.59) / (clothes_washer.capacity * 2.08 + 1.59))
      annual_kwh = (((rmc - 0.04) * 100) / 55.5) * (8.45 / clothes_dryer.combined_energy_factor) * acy
      if clothes_dryer.fuel_type == HPXML::FuelTypeElectricity
        annual_therm = 0.0
      else
        annual_therm = annual_kwh * 3412.0 * (1.0 - 0.07) * (3.73 / 3.30) / 100000
        annual_kwh = annual_kwh * 0.07 * (3.73 / 3.30)
      end
    else
      if clothes_dryer.energy_factor.nil?
        clothes_dryer.energy_factor = calc_clothes_dryer_ef_from_cef(clothes_dryer.combined_energy_factor)
      end
      if clothes_washer.modified_energy_factor.nil?
        clothes_washer.modified_energy_factor = calc_clothes_washer_mef_from_imef(clothes_washer.integrated_modified_energy_factor)
      end
      if clothes_dryer.control_type == HPXML::ClothesDryerControlTypeTimer
        field_util_factor = 1.18
      elsif clothes_dryer.control_type == HPXML::ClothesDryerControlTypeMoisture
        field_util_factor = 1.04
      end
      if clothes_dryer.fuel_type == HPXML::FuelTypeElectricity
        annual_kwh = 12.5 * (164.0 + 46.5 * nbeds) * (field_util_factor / clothes_dryer.energy_factor) * ((clothes_washer.capacity / clothes_washer.modified_energy_factor) - clothes_washer.rated_annual_kwh / 392.0) / (0.2184 * (clothes_washer.capacity * 4.08 + 0.24))
        annual_therm = 0.0
      else
        annual_kwh = 12.5 * (164.0 + 46.5 * nbeds) * (field_util_factor / 3.01) * ((clothes_washer.capacity / clothes_washer.modified_energy_factor) - clothes_washer.rated_annual_kwh / 392.0) / (0.2184 * (clothes_washer.capacity * 4.08 + 0.24))
        annual_therm = annual_kwh * 3412.0 * (1.0 - 0.07) * (3.01 / clothes_dryer.energy_factor) / 100000
        annual_kwh = annual_kwh * 0.07 * (3.01 / clothes_dryer.energy_factor)
      end
    end

    annual_kwh *= clothes_dryer.usage_multiplier
    annual_therm *= clothes_dryer.usage_multiplier

    if not is_outside
      frac_lost = 0.0
      if clothes_dryer.is_vented
        frac_lost = 0.85
      end
      if clothes_dryer.fuel_type == HPXML::FuelTypeElectricity
        frac_sens = (1.0 - frac_lost) * 0.90
      else
        elec_btu = UnitConversions.convert(annual_kwh, 'kWh', 'Btu')
        gas_btu = UnitConversions.convert(annual_therm, 'therm', 'Btu')
        frac_sens = (1.0 - frac_lost) * ((0.90 * elec_btu + 0.8894 * gas_btu) / (elec_btu + gas_btu))
      end
      frac_lat = 1.0 - frac_sens - frac_lost
    else # Internal gains outside unit
      frac_sens = 0.0
      frac_lat = 0.0
    end

    if not @runner.nil?
      @runner.registerWarning('Negative energy use calculated for clothes dryer; this may indicate incorrect ENERGY GUIDE label inputs.') if (annual_kwh < 0) || (annual_therm < 0)
    end
    annual_kwh = 0.0 if annual_kwh < 0
    annual_therm = 0.0 if annual_therm < 0

    return annual_kwh, annual_therm, frac_sens, frac_lat
  end

  def self.calc_clothes_dryer_cef_from_ef(ef)
    return ef / 1.15 # Interpretation on ANSI/RESNET/ICC 301-2014 Clothes Dryer CEF
  end

  def self.calc_clothes_dryer_ef_from_cef(cef)
    return cef * 1.15 # Interpretation on ANSI/RESNET/ICC 301-2014 Clothes Dryer CEF
  end

  def self.get_clothes_washer_default_values(eri_version)
    if Constants.ERIVersions.index(eri_version) >= Constants.ERIVersions.index('2019A')
      return { integrated_modified_energy_factor: 1.0, # ft3/(kWh/cyc)
               rated_annual_kwh: 400.0, # kWh/yr
               label_electric_rate: 0.12, # $/kWh
               label_gas_rate: 1.09, # $/therm
               label_annual_gas_cost: 27.0, # $
               capacity: 3.0, # ft^3
               label_usage: 6.0 } # cyc/week
    else
      return { integrated_modified_energy_factor: 0.331, # ft3/(kWh/cyc)
               rated_annual_kwh: 704.0, # kWh/yr
               label_electric_rate: 0.08, # $/kWh
               label_gas_rate: 0.58, # $/therm
               label_annual_gas_cost: 23.0, # $
               capacity: 2.874, # ft^3
               label_usage: 999 } # unused
    end
  end

  def self.calc_clothes_washer_energy_gpd(eri_version, nbeds, clothes_washer, is_outside = false)
    if Constants.ERIVersions.index(eri_version) >= Constants.ERIVersions.index('2019A')
      gas_h20 = 0.3914 # (gal/cyc) per (therm/y)
      elec_h20 = 0.0178 # (gal/cyc) per (kWh/y)
      lcy = clothes_washer.label_usage * 52.0 # label cycles per year
      scy = 164.0 + nbeds * 46.5
      acy = scy * ((3.0 * 2.08 + 1.59) / (clothes_washer.capacity * 2.08 + 1.59)) # Annual Cycles per Year
      cw_appl = (clothes_washer.label_annual_gas_cost * gas_h20 / clothes_washer.label_gas_rate - (clothes_washer.rated_annual_kwh * clothes_washer.label_electric_rate) * elec_h20 / clothes_washer.label_electric_rate) / (clothes_washer.label_electric_rate * gas_h20 / clothes_washer.label_gas_rate - elec_h20)
      annual_kwh = cw_appl / lcy * acy

      gpd = (clothes_washer.rated_annual_kwh - cw_appl) * elec_h20 * acy / 365.0
    else
      ncy = (3.0 / 2.874) * (164 + nbeds * 46.5)
      acy = ncy * ((3.0 * 2.08 + 1.59) / (clothes_washer.capacity * 2.08 + 1.59)) # Adjusted Cycles per Year
      annual_kwh = ((clothes_washer.rated_annual_kwh / 392.0) - ((clothes_washer.rated_annual_kwh * clothes_washer.label_electric_rate - clothes_washer.label_annual_gas_cost) / (21.9825 * clothes_washer.label_electric_rate - clothes_washer.label_gas_rate) / 392.0) * 21.9825) * acy

      gpd = 60.0 * ((clothes_washer.rated_annual_kwh * clothes_washer.label_electric_rate - clothes_washer.label_annual_gas_cost) / (21.9825 * clothes_washer.label_electric_rate - clothes_washer.label_gas_rate) / 392.0) * acy / 365.0
      if Constants.ERIVersions.index(eri_version) < Constants.ERIVersions.index('2014A')
        gpd -= 3.97 # Section 4.2.2.5.2.10
      end
    end

    annual_kwh *= clothes_washer.usage_multiplier
    gpd *= clothes_washer.usage_multiplier

    if not is_outside
      frac_lost = 0.70
      frac_sens = (1.0 - frac_lost) * 0.90
      frac_lat = 1.0 - frac_sens - frac_lost
    else # Internal gains outside unit
      frac_sens = 0.0
      frac_lat = 0.0
    end

    if not @runner.nil?
      @runner.registerWarning('Negative energy use calculated for clothes washer; this may indicate incorrect ENERGY GUIDE label inputs.') if annual_kwh < 0
      @runner.registerWarning('Negative hot water use calculated for clothes washer; this may indicate incorrect ENERGY GUIDE label inputs.') if gpd < 0
    end
    annual_kwh = 0.0 if annual_kwh < 0
    gpd = 0.0 if gpd < 0

    return annual_kwh, frac_sens, frac_lat, gpd
  end

  def self.calc_clothes_washer_imef_from_mef(mef)
    return (mef - 0.503) / 0.95 # Interpretation on ANSI/RESNET 301-2014 Clothes Washer IMEF
  end

  def self.calc_clothes_washer_mef_from_imef(imef)
    return 0.503 + 0.95 * imef # Interpretation on ANSI/RESNET 301-2014 Clothes Washer IMEF
  end

  def self.calc_refrigerator_or_freezer_energy(refrigerator_or_freezer, is_outside = false)
    # Get values
    annual_kwh = refrigerator_or_freezer.rated_annual_kwh
    annual_kwh *= refrigerator_or_freezer.usage_multiplier
    if not is_outside
      frac_sens = 1.0
      frac_lat = 0.0
    else # Internal gains outside unit
      frac_sens = 0.0
      frac_lat = 0.0
    end

    if not @runner.nil?
      @runner.registerWarning('Negative energy use calculated for refrigerator; this may indicate incorrect ENERGY GUIDE label inputs.') if annual_kwh < 0
    end
    annual_kwh = 0.0 if annual_kwh < 0

    return annual_kwh, frac_sens, frac_lat
  end

  def self.get_dist_energy_consumption_adjustment(has_uncond_bsmnt, cfa, ncfl,
                                                  water_heating_system, hot_water_distribution)

    if water_heating_system.fraction_dhw_load_served <= 0
      # No fixtures; not accounting for distribution system
      return 1.0
    end

    # ANSI/RESNET 301-2014 Addendum A-2015
    # Amendment on Domestic Hot Water (DHW) Systems
    # Eq. 4.2-16
    ew_fact = get_dist_energy_waste_factor(hot_water_distribution)
    o_frac = 0.25 # fraction of hot water waste from standard operating conditions
    oew_fact = ew_fact * o_frac # standard operating condition portion of hot water energy waste
    ocd_eff = 0.0
    sew_fact = ew_fact - oew_fact
    ref_pipe_l = get_default_std_pipe_length(has_uncond_bsmnt, cfa, ncfl)
    if hot_water_distribution.system_type == HPXML::DHWDistTypeStandard
      pe_ratio = hot_water_distribution.standard_piping_length / ref_pipe_l
    elsif hot_water_distribution.system_type == HPXML::DHWDistTypeRecirc
      ref_loop_l = get_default_recirc_loop_length(ref_pipe_l)
      pe_ratio = hot_water_distribution.recirculation_piping_length / ref_loop_l
    end
    e_waste = oew_fact * (1.0 - ocd_eff) + sew_fact * pe_ratio
    return (e_waste + 128.0) / 160.0
  end

  def self.get_default_std_pipe_length(has_uncond_bsmnt, cfa, ncfl)
    # ANSI/RESNET 301-2014 Addendum A-2015
    # Amendment on Domestic Hot Water (DHW) Systems
    bsmnt = has_uncond_bsmnt ? 1 : 0
    return 2.0 * (cfa / ncfl)**0.5 + 10.0 * ncfl + 5.0 * bsmnt # Eq. 4.2-13 (refPipeL)
  end

  def self.get_default_recirc_loop_length(std_pipe_length)
    # ANSI/RESNET 301-2014 Addendum A-2015
    # Amendment on Domestic Hot Water (DHW) Systems
    return 2.0 * std_pipe_length - 20.0 # Eq. 4.2-17 (refLoopL)
  end

  def self.get_default_recirc_branch_loop_length()
    return 10.0  # ft
  end

  def self.get_default_recirc_pump_power()
    return 50.0  # Watts
  end

  def self.get_default_shared_recirc_pump_power()
    # From ANSI/RESNET 301-2019 Equation 4.2-15b
    pump_horsepower = 0.25
    motor_efficiency = 0.85
    pump_kw = pump_horsepower * 0.746 / motor_efficiency
    return UnitConversions.convert(pump_kw, 'kW', 'W')
  end

  private

  def self.add_electric_equipment(model, obj_name, space, design_level_w, frac_sens, frac_lat, schedule)
    return if design_level_w == 0.0

    ee_def = OpenStudio::Model::ElectricEquipmentDefinition.new(model)
    ee = OpenStudio::Model::ElectricEquipment.new(ee_def)
    ee.setName(obj_name)
    ee.setEndUseSubcategory(obj_name)
    ee.setSpace(space)
    ee_def.setName(obj_name)
    ee_def.setDesignLevel(design_level_w)
    ee_def.setFractionRadiant(0.6 * frac_sens)
    ee_def.setFractionLatent(frac_lat)
    ee_def.setFractionLost(1.0 - frac_sens - frac_lat)
    ee.setSchedule(schedule)

    return ee
  end

  def self.add_other_equipment(model, obj_name, space, design_level_w, frac_sens, frac_lat, schedule, fuel_type)
    return if design_level_w == 0.0 # Negative values intentionally allowed, e.g. for water sensible

    oe_def = OpenStudio::Model::OtherEquipmentDefinition.new(model)
    oe = OpenStudio::Model::OtherEquipment.new(oe_def)
    oe.setName(obj_name)
    oe.setEndUseSubcategory(obj_name)
    if fuel_type.nil?
      oe.setFuelType('None')
    else
      oe.setFuelType(EPlus.fuel_type(fuel_type))
    end
    oe.setSpace(space)
    oe_def.setName(obj_name)
    oe_def.setDesignLevel(design_level_w)
    oe_def.setFractionRadiant(0.6 * frac_sens)
    oe_def.setFractionLatent(frac_lat)
    oe_def.setFractionLost(1.0 - frac_sens - frac_lat)
    oe.setSchedule(schedule)

    return oe
  end

  def self.add_water_use_equipment(model, obj_name, peak_flow, schedule, water_use_connections, unit_multiplier, mw_temp_schedule = nil)
    wu_def = OpenStudio::Model::WaterUseEquipmentDefinition.new(model)
    wu = OpenStudio::Model::WaterUseEquipment.new(wu_def)
    wu.setName(obj_name)
    wu_def.setName(obj_name)
    # Not in a thermal zone, so needs to be explicitly multiplied
    wu_def.setPeakFlowRate(peak_flow * unit_multiplier)
    wu_def.setEndUseSubcategory(obj_name)
    wu.setFlowRateFractionSchedule(schedule)
    if not mw_temp_schedule.nil?
      wu_def.setTargetTemperatureSchedule(mw_temp_schedule)
    end
    water_use_connections.addWaterUseEquipment(wu)

    return wu
  end

  def self.get_dwhr_factors(nbeds, hot_water_distribution, fixtures_all_low_flow)
    # ANSI/RESNET 301-2014 Addendum A-2015
    # Amendment on Domestic Hot Water (DHW) Systems
    # Eq. 4.2-14

    eff_adj = 1.0
    if fixtures_all_low_flow
      eff_adj = 1.082
    end

    iFrac = 0.56 + 0.015 * nbeds - 0.0004 * nbeds**2 # fraction of hot water use impacted by DWHR

    if hot_water_distribution.system_type == HPXML::DHWDistTypeRecirc
      pLength = hot_water_distribution.recirculation_branch_piping_length
    elsif hot_water_distribution.system_type == HPXML::DHWDistTypeStandard
      pLength = hot_water_distribution.standard_piping_length
    end
    plc = 1 - 0.0002 * pLength # piping loss coefficient

    # Location factors for DWHR placement
    if hot_water_distribution.dwhr_equal_flow
      locF = 1.000
    else
      locF = 0.777
    end

    # Fixture Factor
    if hot_water_distribution.dwhr_facilities_connected == HPXML::DWHRFacilitiesConnectedAll
      fixF = 1.0
    elsif hot_water_distribution.dwhr_facilities_connected == HPXML::DWHRFacilitiesConnectedOne
      fixF = 0.5
    end

    return eff_adj, iFrac, plc, locF, fixF
  end

  def self.calc_water_heater_daily_inlet_temperatures(weather, nbeds, hot_water_distribution, fixtures_all_low_flow, year)
    # Get daily mains temperatures
    avgOAT = weather.data.AnnualAvgDrybulb
    maxDiffMonthlyAvgOAT = weather.data.MonthlyAvgDrybulbs.max - weather.data.MonthlyAvgDrybulbs.min
    tmains_daily = WeatherProcess.calc_mains_temperatures(avgOAT, maxDiffMonthlyAvgOAT, weather.header.Latitude, year)[2]

    wh_temps_daily = tmains_daily
    if (not hot_water_distribution.dwhr_efficiency.nil?)
      dwhr_eff_adj, dwhr_iFrac, dwhr_plc, dwhr_locF, dwhr_fixF = get_dwhr_factors(nbeds, hot_water_distribution, fixtures_all_low_flow)
      # Adjust inlet temperatures
      dwhr_inT = 97.0 # F
      for day in 0..tmains_daily.size - 1
        dwhr_WHinTadj = dwhr_iFrac * (dwhr_inT - tmains_daily[day]) * hot_water_distribution.dwhr_efficiency * dwhr_eff_adj * dwhr_plc * dwhr_locF * dwhr_fixF
        wh_temps_daily[day] = (wh_temps_daily[day] + dwhr_WHinTadj).round(3)
      end
    else
      for day in 0..tmains_daily.size - 1
        wh_temps_daily[day] = (wh_temps_daily[day]).round(3)
      end
    end

    return wh_temps_daily
  end

  def self.calc_mixed_water_daily_fractions(daily_wh_inlet_temperatures, tHot, tMix)
    adjFmix = []
    for day in 0..daily_wh_inlet_temperatures.size - 1
      adjFmix << (1.0 - ((tHot - tMix) / (tHot - daily_wh_inlet_temperatures[day]))).round(4)
    end

    return adjFmix
  end

  def self.get_hwdist_recirc_pump_energy(hot_water_distribution, fixtures_usage_multiplier)
    dist_pump_annual_kwh = 0.0

    # Annual electricity consumption factor for hot water recirculation system pumps
    # Assume the fixtures_usage_multiplier only applies for Sensor/Manual control type.
    if hot_water_distribution.system_type == HPXML::DHWDistTypeRecirc
      if [HPXML::DHWRecirControlTypeNone,
          HPXML::DHWRecirControlTypeTimer].include? hot_water_distribution.recirculation_control_type
        dist_pump_annual_kwh += (8.76 * hot_water_distribution.recirculation_pump_power)
      elsif [HPXML::DHWRecirControlTypeTemperature].include? hot_water_distribution.recirculation_control_type
        dist_pump_annual_kwh += (1.46 * hot_water_distribution.recirculation_pump_power)
      elsif [HPXML::DHWRecirControlTypeSensor].include? hot_water_distribution.recirculation_control_type
        dist_pump_annual_kwh += (0.15 * hot_water_distribution.recirculation_pump_power * fixtures_usage_multiplier)
      elsif [HPXML::DHWRecirControlTypeManual].include? hot_water_distribution.recirculation_control_type
        dist_pump_annual_kwh += (0.10 * hot_water_distribution.recirculation_pump_power * fixtures_usage_multiplier)
      else
        fail "Unexpected hot water distribution system recirculation type: '#{hot_water_distribution.recirculation_control_type}'."
      end
    elsif hot_water_distribution.system_type == HPXML::DHWDistTypeStandard
      # nop
    else
      fail "Unexpected hot water distribution system type: '#{hot_water_distribution.system_type}'."
    end

    # Shared recirculation system pump energy
    # Assume the fixtures_usage_multiplier only applies for Sensor/Manual control type.
    if hot_water_distribution.has_shared_recirculation
      n_dweq = hot_water_distribution.shared_recirculation_number_of_units_served
      if [HPXML::DHWRecirControlTypeNone,
          HPXML::DHWRecirControlTypeTimer,
          HPXML::DHWRecirControlTypeTemperature].include? hot_water_distribution.shared_recirculation_control_type
        op_hrs = 8760.0
      elsif [HPXML::DHWRecirControlTypeSensor,
             HPXML::DHWRecirControlTypeManual].include? hot_water_distribution.shared_recirculation_control_type
        op_hrs = 730.0 * fixtures_usage_multiplier
      else
        fail "Unexpected hot water distribution system shared recirculation type: '#{hot_water_distribution.shared_recirculation_control_type}'."
      end
      shared_pump_kw = UnitConversions.convert(hot_water_distribution.shared_recirculation_pump_power, 'W', 'kW')
      dist_pump_annual_kwh += (shared_pump_kw * op_hrs / n_dweq.to_f)
    end

    return dist_pump_annual_kwh
  end

  def self.get_fixtures_effectiveness(fixtures_all_low_flow)
    f_eff = fixtures_all_low_flow ? 0.95 : 1.0
    return f_eff
  end

  def self.get_fixtures_gpd(eri_version, nbeds, fixtures_all_low_flow, daily_mw_fractions, fixtures_usage_multiplier = 1.0)
    if nbeds < 0.0
      return 0.0
    end

    if Constants.ERIVersions.index(eri_version) < Constants.ERIVersions.index('2014A')
      hw_gpd = 30.0 + 10.0 * nbeds # Table 4.2.2(1) Service water heating systems
      # Convert to mixed water gpd
      avg_mw_fraction = daily_mw_fractions.reduce(:+) / daily_mw_fractions.size.to_f
      return hw_gpd / avg_mw_fraction * fixtures_usage_multiplier
    end

    # ANSI/RESNET 301-2014 Addendum A-2015
    # Amendment on Domestic Hot Water (DHW) Systems
    ref_f_gpd = 14.6 + 10.0 * nbeds # Eq. 4.2-2 (refFgpd)
    f_eff = get_fixtures_effectiveness(fixtures_all_low_flow)

    return f_eff * ref_f_gpd * fixtures_usage_multiplier
  end

  def self.get_water_gains_sens_lat(nbeds, fixtures_usage_multiplier = 1.0)
    # Table 4.2.2(3). Internal Gains for Reference Homes
    sens_gains = (-1227.0 - 409.0 * nbeds) * fixtures_usage_multiplier # Btu/day
    lat_gains = (1245.0 + 415.0 * nbeds) * fixtures_usage_multiplier # Btu/day
    return sens_gains * 365.0, lat_gains * 365.0
  end

  def self.get_dist_waste_gpd(eri_version, nbeds, has_uncond_bsmnt, cfa, ncfl, hot_water_distribution,
                              fixtures_all_low_flow, fixtures_usage_multiplier = 1.0)
    if (Constants.ERIVersions.index(eri_version) <= Constants.ERIVersions.index('2014')) || (nbeds < 0.0)
      return 0.0
    end

    # ANSI/RESNET 301-2014 Addendum A-2015
    # Amendment on Domestic Hot Water (DHW) Systems
    # 4.2.2.5.2.11 Service Hot Water Use

    # Table 4.2.2.5.2.11(2) Hot Water Distribution System Insulation Factors
    sys_factor = nil
    if (hot_water_distribution.system_type == HPXML::DHWDistTypeRecirc) && (hot_water_distribution.pipe_r_value < 3.0)
      sys_factor = 1.11
    elsif (hot_water_distribution.system_type == HPXML::DHWDistTypeRecirc) && (hot_water_distribution.pipe_r_value >= 3.0)
      sys_factor = 1.0
    elsif (hot_water_distribution.system_type == HPXML::DHWDistTypeStandard) && (hot_water_distribution.pipe_r_value >= 3.0)
      sys_factor = 0.90
    elsif (hot_water_distribution.system_type == HPXML::DHWDistTypeStandard) && (hot_water_distribution.pipe_r_value < 3.0)
      sys_factor = 1.0
    end

    ref_w_gpd = 9.8 * (nbeds**0.43) # Eq. 4.2-2 (refWgpd)
    o_frac = 0.25
    o_cd_eff = 0.0

    if hot_water_distribution.system_type == HPXML::DHWDistTypeRecirc
      p_ratio = hot_water_distribution.recirculation_branch_piping_length / 10.0
    elsif hot_water_distribution.system_type == HPXML::DHWDistTypeStandard
      ref_pipe_l = get_default_std_pipe_length(has_uncond_bsmnt, cfa, ncfl)
      p_ratio = hot_water_distribution.standard_piping_length / ref_pipe_l
    end

    o_w_gpd = ref_w_gpd * o_frac * (1.0 - o_cd_eff) # Eq. 4.2-12
    s_w_gpd = (ref_w_gpd - ref_w_gpd * o_frac) * p_ratio * sys_factor # Eq. 4.2-13

    # Table 4.2.2.5.2.11(3) Distribution system water use effectiveness
    if hot_water_distribution.system_type == HPXML::DHWDistTypeRecirc
      wd_eff = 0.1
    elsif hot_water_distribution.system_type == HPXML::DHWDistTypeStandard
      wd_eff = 1.0
    end

    f_eff = get_fixtures_effectiveness(fixtures_all_low_flow)

    mw_gpd = f_eff * (o_w_gpd + s_w_gpd * wd_eff) # Eq. 4.2-11

    return mw_gpd * fixtures_usage_multiplier
  end

  def self.get_dist_energy_waste_factor(hot_water_distribution)
    # ANSI/RESNET 301-2014 Addendum A-2015
    # Amendment on Domestic Hot Water (DHW) Systems
    # Table 4.2.2.5.2.11(6) Hot water distribution system relative annual energy waste factors
    if hot_water_distribution.system_type == HPXML::DHWDistTypeRecirc
      if (hot_water_distribution.recirculation_control_type == HPXML::DHWRecirControlTypeNone) ||
         (hot_water_distribution.recirculation_control_type == HPXML::DHWRecirControlTypeTimer)
        if hot_water_distribution.pipe_r_value < 3.0
          return 500.0
        else
          return 250.0
        end
      elsif hot_water_distribution.recirculation_control_type == HPXML::DHWRecirControlTypeTemperature
        if hot_water_distribution.pipe_r_value < 3.0
          return 375.0
        else
          return 187.5
        end
      elsif hot_water_distribution.recirculation_control_type == HPXML::DHWRecirControlTypeSensor
        if hot_water_distribution.pipe_r_value < 3.0
          return 64.8
        else
          return 43.2
        end
      elsif hot_water_distribution.recirculation_control_type == HPXML::DHWRecirControlTypeManual
        if hot_water_distribution.pipe_r_value < 3.0
          return 43.2
        else
          return 28.8
        end
      end
    elsif hot_water_distribution.system_type == HPXML::DHWDistTypeStandard
      if hot_water_distribution.pipe_r_value < 3.0
        return 32.0
      else
        return 28.8
      end
    end
    fail 'Unexpected hot water distribution system.'
  end

  def self.get_default_extra_refrigerator_and_freezer_locations(hpxml_bldg)
    extra_refrigerator_location_hierarchy = [HPXML::LocationGarage,
                                             HPXML::LocationBasementUnconditioned,
                                             HPXML::LocationBasementConditioned,
                                             HPXML::LocationConditionedSpace]

    extra_refrigerator_location = nil
    extra_refrigerator_location_hierarchy.each do |location|
      if hpxml_bldg.has_location(location)
        extra_refrigerator_location = location
        break
      end
    end

    return extra_refrigerator_location
  end
end<|MERGE_RESOLUTION|>--- conflicted
+++ resolved
@@ -6,21 +6,12 @@
                  unavailable_periods, unit_multiplier)
 
     @runner = runner
-<<<<<<< HEAD
     cfa = hpxml_bldg.building_construction.conditioned_floor_area
     ncfl = hpxml_bldg.building_construction.number_of_conditioned_floors
     has_uncond_bsmnt = hpxml_bldg.has_location(HPXML::LocationBasementUnconditioned)
     fixtures_usage_multiplier = hpxml_bldg.water_heating.water_fixtures_usage_multiplier
-    living_space = spaces[HPXML::LocationLivingSpace]
+    conditioned_space = spaces[HPXML::LocationConditionedSpace]
     nbeds = hpxml_bldg.building_construction.additional_properties.adjusted_number_of_bedrooms
-=======
-    cfa = hpxml.building_construction.conditioned_floor_area
-    ncfl = hpxml.building_construction.number_of_conditioned_floors
-    has_uncond_bsmnt = hpxml.has_location(HPXML::LocationBasementUnconditioned)
-    fixtures_usage_multiplier = hpxml.water_heating.water_fixtures_usage_multiplier
-    conditioned_space = spaces[HPXML::LocationConditionedSpace]
-    nbeds = hpxml.building_construction.additional_properties.adjusted_number_of_bedrooms
->>>>>>> ed024c39
 
     # Get appliances, etc.
     if not hpxml_bldg.clothes_washers.empty?
@@ -76,13 +67,8 @@
       end
 
       cw_space = clothes_washer.additional_properties.space
-<<<<<<< HEAD
-      cw_space = living_space if cw_space.nil? # appliance is outdoors, so we need to assign the equipment to an arbitrary space
+      cw_space = conditioned_space if cw_space.nil? # appliance is outdoors, so we need to assign the equipment to an arbitrary space
       add_electric_equipment(model, cw_object_name, cw_space, cw_design_level_w, cw_frac_sens, cw_frac_lat, cw_power_schedule)
-=======
-      cw_space = conditioned_space if cw_space.nil? # appliance is outdoors, so we need to assign the equipment to an arbitrary space
-      add_electric_equipment(model, Constants.ObjectNameClothesWasher, cw_space, cw_design_level_w, cw_frac_sens, cw_frac_lat, cw_power_schedule)
->>>>>>> ed024c39
     end
 
     # Clothes dryer energy
@@ -114,15 +100,9 @@
       end
 
       cd_space = clothes_dryer.additional_properties.space
-<<<<<<< HEAD
-      cd_space = living_space if cd_space.nil? # appliance is outdoors, so we need to assign the equipment to an arbitrary space
+      cd_space = conditioned_space if cd_space.nil? # appliance is outdoors, so we need to assign the equipment to an arbitrary space
       add_electric_equipment(model, cd_obj_name, cd_space, cd_design_level_e, cd_frac_sens, cd_frac_lat, cd_schedule)
       add_other_equipment(model, cd_obj_name, cd_space, cd_design_level_f, cd_frac_sens, cd_frac_lat, cd_schedule, clothes_dryer.fuel_type)
-=======
-      cd_space = conditioned_space if cd_space.nil? # appliance is outdoors, so we need to assign the equipment to an arbitrary space
-      add_electric_equipment(model, Constants.ObjectNameClothesDryer, cd_space, cd_design_level_e, cd_frac_sens, cd_frac_lat, cd_schedule)
-      add_other_equipment(model, Constants.ObjectNameClothesDryer, cd_space, cd_design_level_f, cd_frac_sens, cd_frac_lat, cd_schedule, clothes_dryer.fuel_type)
->>>>>>> ed024c39
     end
 
     # Dishwasher energy
@@ -152,13 +132,8 @@
       end
 
       dw_space = dishwasher.additional_properties.space
-<<<<<<< HEAD
-      dw_space = living_space if dw_space.nil? # appliance is outdoors, so we need to assign the equipment to an arbitrary space
+      dw_space = conditioned_space if dw_space.nil? # appliance is outdoors, so we need to assign the equipment to an arbitrary space
       add_electric_equipment(model, dw_obj_name, dw_space, dw_design_level_w, dw_frac_sens, dw_frac_lat, dw_power_schedule)
-=======
-      dw_space = conditioned_space if dw_space.nil? # appliance is outdoors, so we need to assign the equipment to an arbitrary space
-      add_electric_equipment(model, Constants.ObjectNameDishwasher, dw_space, dw_design_level_w, dw_frac_sens, dw_frac_lat, dw_power_schedule)
->>>>>>> ed024c39
     end
 
     # Refrigerator(s) energy
@@ -188,13 +163,8 @@
       end
 
       rf_space = refrigerator.additional_properties.space
-<<<<<<< HEAD
-      rf_space = living_space if rf_space.nil? # appliance is outdoors, so we need to assign the equipment to an arbitrary space
+      rf_space = conditioned_space if rf_space.nil? # appliance is outdoors, so we need to assign the equipment to an arbitrary space
       add_electric_equipment(model, fridge_obj_name, rf_space, fridge_design_level, rf_frac_sens, rf_frac_lat, fridge_schedule)
-=======
-      rf_space = conditioned_space if rf_space.nil? # appliance is outdoors, so we need to assign the equipment to an arbitrary space
-      add_electric_equipment(model, Constants.ObjectNameRefrigerator, rf_space, fridge_design_level, rf_frac_sens, rf_frac_lat, fridge_schedule)
->>>>>>> ed024c39
     end
 
     # Freezer(s) energy
@@ -224,13 +194,8 @@
       end
 
       fz_space = freezer.additional_properties.space
-<<<<<<< HEAD
-      fz_space = living_space if fz_space.nil? # appliance is outdoors, so we need to assign the equipment to an arbitrary space
+      fz_space = conditioned_space if fz_space.nil? # appliance is outdoors, so we need to assign the equipment to an arbitrary space
       add_electric_equipment(model, freezer_obj_name, fz_space, freezer_design_level, fz_frac_sens, fz_frac_lat, freezer_schedule)
-=======
-      fz_space = conditioned_space if fz_space.nil? # appliance is outdoors, so we need to assign the equipment to an arbitrary space
-      add_electric_equipment(model, Constants.ObjectNameFreezer, fz_space, freezer_design_level, fz_frac_sens, fz_frac_lat, freezer_schedule)
->>>>>>> ed024c39
     end
 
     # Cooking Range energy
@@ -262,15 +227,9 @@
       end
 
       cook_space = cooking_range.additional_properties.space
-<<<<<<< HEAD
-      cook_space = living_space if cook_space.nil? # appliance is outdoors, so we need to assign the equipment to an arbitrary space
+      cook_space = conditioned_space if cook_space.nil? # appliance is outdoors, so we need to assign the equipment to an arbitrary space
       add_electric_equipment(model, cook_obj_name, cook_space, cook_design_level_e, cook_frac_sens, cook_frac_lat, cook_schedule)
       add_other_equipment(model, cook_obj_name, cook_space, cook_design_level_f, cook_frac_sens, cook_frac_lat, cook_schedule, cooking_range.fuel_type)
-=======
-      cook_space = conditioned_space if cook_space.nil? # appliance is outdoors, so we need to assign the equipment to an arbitrary space
-      add_electric_equipment(model, Constants.ObjectNameCookingRange, cook_space, cook_design_level_e, cook_frac_sens, cook_frac_lat, cook_schedule)
-      add_other_equipment(model, Constants.ObjectNameCookingRange, cook_space, cook_design_level_f, cook_frac_sens, cook_frac_lat, cook_schedule, cooking_range.fuel_type)
->>>>>>> ed024c39
     end
 
     if not hot_water_distribution.nil?
