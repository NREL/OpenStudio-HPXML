--- conflicted
+++ resolved
@@ -14,23 +14,8 @@
   # @param plantloop_map [Hash] Map of HPXML System ID => OpenStudio PlantLoop objects
   # @return [nil]
   def self.apply(runner, model, weather, spaces, hpxml_bldg, hpxml_header, schedules_file, plantloop_map)
-<<<<<<< HEAD
-    cfa = hpxml_bldg.building_construction.conditioned_floor_area
-    ncfl = hpxml_bldg.building_construction.number_of_conditioned_floors
-    has_uncond_bsmnt = hpxml_bldg.has_location(HPXML::LocationBasementUnconditioned)
-    has_cond_bsmnt = hpxml_bldg.has_location(HPXML::LocationBasementConditioned)
-    fixtures_usage_multiplier = hpxml_bldg.water_heating.water_fixtures_usage_multiplier
-    conditioned_space = spaces[HPXML::LocationConditionedSpace]
-    nbeds = hpxml_bldg.building_construction.number_of_bedrooms
-    n_occ = hpxml_bldg.building_occupancy.number_of_residents
-    unit_type = hpxml_bldg.building_construction.residential_facility_type
-    eri_version = hpxml_header.eri_calculation_version
-    unit_multiplier = hpxml_bldg.building_construction.number_of_units
-
     @default_schedules_csv_data = Defaults.get_schedules_csv_data()
 
-=======
->>>>>>> a67437cc
     # Get appliances, etc.
     if not hpxml_bldg.clothes_washers.empty?
       clothes_washer = hpxml_bldg.clothes_washers[0]
