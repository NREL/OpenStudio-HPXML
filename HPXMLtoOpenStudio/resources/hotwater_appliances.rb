--- conflicted
+++ resolved
@@ -1324,7 +1324,14 @@
     return f_eff * ref_f_gpd * fixtures_usage_multiplier
   end
 
-<<<<<<< HEAD
+  # TODO
+  #
+  # @param eri_version [String] Version of the ANSI/RESNET/ICC 301 Standard to use for equations/assumptions
+  # @param nbeds [Integer] Number of bedrooms in the dwelling unit
+  # @param frac_low_flow_fixtures [TODO] TODO
+  # @param daily_mw_fractions [TODO] TODO
+  # @param fixtures_usage_multiplier [TODO] TODO
+  # @return [TODO] TODO
   def self.get_showers_gpd(eri_version, nbeds, frac_low_flow_fixtures, daily_mw_fractions, fixtures_usage_multiplier = 1.0)
     if nbeds < 0.0
       return 0.0
@@ -1346,13 +1353,11 @@
     return f_eff * ref_shower_gpd * fixtures_usage_multiplier
   end
 
-=======
   # TODO
   #
   # @param nbeds [Integer] Number of bedrooms in the dwelling unit
   # @param general_water_use_usage_multiplier [TODO] TODO
   # @return [TODO] TODO
->>>>>>> c53fe836
   def self.get_water_gains_sens_lat(nbeds, general_water_use_usage_multiplier = 1.0)
     # Table 4.2.2(3). Internal Gains for Reference Homes
     sens_gains = (-1227.0 - 409.0 * nbeds) * general_water_use_usage_multiplier # Btu/day
