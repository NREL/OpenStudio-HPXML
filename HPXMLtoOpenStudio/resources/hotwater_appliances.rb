# frozen_string_literal: true

class HotWaterAndAppliances
  def self.apply(model, runner, weather, living_space,
                 cfa, nbeds, ncfl, has_uncond_bsmnt,
                 clothes_washer, cw_space, clothes_dryer, cd_space,
<<<<<<< HEAD
                 dishwasher, dw_space,
                 refrigerators,
                 freezers,
                 cooking_range, cook_space, oven,
                 fixtures_all_low_flow, fixtures_usage_multiplier,
                 dist_type, pipe_r, std_pipe_length, recirc_loop_length,
                 recirc_branch_length, recirc_control_type,
                 recirc_pump_power, dwhr_present,
                 dwhr_facilities_connected, dwhr_is_equal_flow,
                 dwhr_efficiency, dhw_loop_fracs, eri_version, dhw_map)

    @runner = runner

    # Schedules init
    timestep_minutes = (60.0 / model.getTimestep.numberOfTimestepsPerHour).to_i
    start_date = OpenStudio::Date.new(OpenStudio::MonthOfYear.new(1), 1, model.getYearDescription.assumedYear)
    timestep_day = OpenStudio::Time.new(1, 0)

    t_mix = 105.0 # F, Temperature of mixed water at fixtures
=======
                 dishwasher, dw_space, refrigerator, rf_space, cooking_range, cook_space, oven,
                 fixtures_usage_multiplier, water_fixtures, water_heating_systems, hot_water_distribution,
                 solar_thermal_system, eri_version, dhw_map)
>>>>>>> b9cfb83b

    # Map plant loops to sys_ids
    dhw_loops = {}
    dhw_map.each do |sys_id, dhw_objects|
      dhw_objects.each do |dhw_object|
        next unless dhw_object.is_a? OpenStudio::Model::PlantLoop

        dhw_loops[sys_id] = dhw_object
      end
    end

    # Calculate load fractions for each water heater
    dhw_loop_fracs = {}
    water_heating_systems.each do |water_heating_system|
      solar_fraction = Waterheater.get_water_heater_solar_fraction(water_heating_system, solar_thermal_system)
      dhw_load_frac = water_heating_system.fraction_dhw_load_served * (1.0 - solar_fraction)
      dhw_loop_fracs[water_heating_system.id] = dhw_load_frac
    end

    dist_type = hot_water_distribution.system_type unless hot_water_distribution.nil?

    if not dist_type.nil?
      water_use_connections = {}
      setpoint_scheds = {}

      dhw_loop_fracs.each do |sys_id, dhw_load_frac|
        dhw_loop = dhw_loops[sys_id]
        water_use_connections[dhw_loop] = OpenStudio::Model::WaterUseConnections.new(model)
        dhw_map[sys_id] << water_use_connections[dhw_loop]
        dhw_loop.addDemandBranchForComponent(water_use_connections[dhw_loop])

        # Get water heater setpoint schedule
        dhw_map[sys_id].each do |dhw_object|
          if dhw_object.is_a? OpenStudio::Model::WaterHeaterMixed
            setpoint_scheds[dhw_loop] = dhw_object.setpointTemperatureSchedule.get
          elsif dhw_object.is_a? OpenStudio::Model::WaterHeaterHeatPumpWrappedCondenser
            setpoint_scheds[dhw_loop] = dhw_object.compressorSetpointTemperatureSchedule
          end
        end
        fail 'Could not find setpoint schedule.' if setpoint_scheds[dhw_loop].nil?
      end

      fixtures_all_low_flow = true # default
      water_fixtures.each do |water_fixture|
        next unless [HPXML::WaterFixtureTypeShowerhead, HPXML::WaterFixtureTypeFaucet].include? water_fixture.water_fixture_type

        fixtures_all_low_flow = false if not water_fixture.low_flow
      end

      t_mix = 105.0 # F, Temperature of mixed water at fixtures

      # Calculate mixed water fractions
      # WH Setpoint: Weighted average by fraction DHW load served
      avg_setpoint_temp = 0.0
      water_heating_systems.each do |water_heating_system|
        avg_setpoint_temp += water_heating_system.temperature * water_heating_system.fraction_dhw_load_served
      end
      daily_wh_inlet_temperatures = calc_water_heater_daily_inlet_temperatures(weather, nbeds, hot_water_distribution, fixtures_all_low_flow)
      daily_wh_inlet_temperatures_c = daily_wh_inlet_temperatures.map { |t| UnitConversions.convert(t, 'F', 'C') }
      daily_mw_fractions = calc_mixed_water_daily_fractions(daily_wh_inlet_temperatures, avg_setpoint_temp, t_mix)

      # Schedules init
      start_date = OpenStudio::Date.new(OpenStudio::MonthOfYear.new(1), 1, model.getYearDescription.assumedYear)
      timestep_day = OpenStudio::Time.new(1, 0)
      # Replace mains water temperature schedule with water heater inlet temperature schedule.
      # These are identical unless there is a DWHR.
      time_series_tmains = OpenStudio::TimeSeries.new(start_date, timestep_day, OpenStudio::createVector(daily_wh_inlet_temperatures_c), 'C')
      schedule_tmains = OpenStudio::Model::ScheduleInterval.fromTimeSeries(time_series_tmains, model).get
      schedule_tmains.setName('mains temperature schedule')
      model.getSiteWaterMainsTemperature.setTemperatureSchedule(schedule_tmains)
<<<<<<< HEAD
    end

    # Clothes washer
    if (not dist_type.nil?) && (not clothes_washer.nil?)
      cw_annual_kwh, cw_frac_sens, cw_frac_lat, cw_gpd = calc_clothes_washer_energy_gpd(eri_version, nbeds, clothes_washer, cw_space.nil?)
      cw_name = Constants.ObjectNameClothesWasher
      cw_schedule = HotWaterSchedule.new(model, cw_name, nbeds)
      cw_peak_flow = cw_schedule.calcPeakFlowFromDailygpm(cw_gpd)
      cw_design_level_w = cw_schedule.calcDesignLevelFromDailykWh(cw_annual_kwh / 365.0)

      cw_space = living_space if cw_space.nil? # handling the situation where the appliance is outdoors, so we need to assign the equipment to an arbitrary space
      add_electric_equipment(model, cw_name, cw_space, cw_design_level_w, cw_frac_sens, cw_frac_lat, cw_schedule.schedule)
      dhw_loop_fracs.each do |sys_id, dhw_load_frac|
        dhw_loop = dhw_loops[sys_id]
        add_water_use_equipment(model, cw_name, cw_peak_flow * dhw_load_frac, cw_schedule.schedule, setpoint_scheds[dhw_loop], water_use_connections[dhw_loop])
      end
    end

    # Clothes dryer
    if (not cw_space.nil?) && (not clothes_dryer.nil?)
      cd_annual_kwh, cd_annual_therm, cd_frac_sens, cd_frac_lat = calc_clothes_dryer_energy(eri_version, nbeds, clothes_dryer, clothes_washer, cd_space.nil?)
      cd_name = Constants.ObjectNameClothesDryer
      cd_weekday_sch = '0.010, 0.006, 0.004, 0.002, 0.004, 0.006, 0.016, 0.032, 0.048, 0.068, 0.078, 0.081, 0.074, 0.067, 0.057, 0.061, 0.055, 0.054, 0.051, 0.051, 0.052, 0.054, 0.044, 0.024'
      cd_monthly_sch = '1.0, 1.0, 1.0, 1.0, 1.0, 1.0, 1.0, 1.0, 1.0, 1.0, 1.0, 1.0'
      cd_schedule = MonthWeekdayWeekendSchedule.new(model, cd_name, cd_weekday_sch, cd_weekday_sch, cd_monthly_sch, 1.0, 1.0, true, true, Constants.ScheduleTypeLimitsFraction)
      cd_design_level_e = cd_schedule.calcDesignLevelFromDailykWh(cd_annual_kwh / 365.0)
      cd_design_level_f = cd_schedule.calcDesignLevelFromDailyTherm(cd_annual_therm / 365.0)

      cd_space = living_space if cd_space.nil? # handling the situation where the appliance is outdoors, so we need to assign the equipment to an arbitrary space
      add_electric_equipment(model, cd_name, cd_space, cd_design_level_e, cd_frac_sens, cd_frac_lat, cd_schedule.schedule)
      add_other_equipment(model, cd_name, cd_space, cd_design_level_f, cd_frac_sens, cd_frac_lat, cd_schedule.schedule, clothes_dryer.fuel_type)
    end

    # Dishwasher
    if (not dist_type.nil?) && (not dishwasher.nil?)
      dw_annual_kwh, dw_frac_sens, dw_frac_lat, dw_gpd = calc_dishwasher_energy_gpd(eri_version, nbeds, dishwasher, dw_space.nil?)
      dw_name = Constants.ObjectNameDishwasher
      dw_schedule = HotWaterSchedule.new(model, dw_name, nbeds)
      dw_peak_flow = dw_schedule.calcPeakFlowFromDailygpm(dw_gpd)
      dw_design_level_w = dw_schedule.calcDesignLevelFromDailykWh(dw_annual_kwh / 365.0)

      dw_space = living_space if dw_space.nil? # handling the situation where the appliance is outdoors, so we need to assign the equipment to an arbitrary space
      add_electric_equipment(model, dw_name, dw_space, dw_design_level_w, dw_frac_sens, dw_frac_lat, dw_schedule.schedule)
      dhw_loop_fracs.each do |sys_id, dhw_load_frac|
        dhw_loop = dhw_loops[sys_id]
        add_water_use_equipment(model, dw_name, dw_peak_flow * dhw_load_frac, dw_schedule.schedule, setpoint_scheds[dhw_loop], water_use_connections[dhw_loop])
      end
    end

    # Refrigerator
    if not refrigerators.empty?
      fridge_name = Constants.ObjectNameRefrigerator
      refrigerators.each do |refrigerator, rf_space|
        rf_annual_kwh, rf_frac_sens, rf_frac_lat = calc_refrigerator_or_freezer_energy(refrigerator, rf_space.nil?)
        fridge_weekday_sch = refrigerator.weekday_fractions
        fridge_weekend_sch = refrigerator.weekend_fractions
        fridge_monthly_sch = refrigerator.monthly_multipliers
        fridge_schedule = MonthWeekdayWeekendSchedule.new(model, fridge_name, fridge_weekday_sch, fridge_weekend_sch, fridge_monthly_sch, 1.0, 1.0, true, true, Constants.ScheduleTypeLimitsFraction)
        fridge_design_level = fridge_schedule.calcDesignLevelFromDailykWh(rf_annual_kwh / 365.0)

        rf_space = living_space if rf_space.nil? # handling the situation where the appliance is outdoors, so we need to assign the equipment to an arbitrary space
        add_electric_equipment(model, fridge_name, rf_space, fridge_design_level, rf_frac_sens, rf_frac_lat, fridge_schedule.schedule)
      end
    end

    # Freezer
    if not freezers.empty?
      freezer_name = Constants.ObjectNameFreezer
      freezers.each do |freezer, fz_space|
        fz_annual_kwh, fz_frac_sens, fz_frac_lat = calc_refrigerator_or_freezer_energy(freezer, fz_space.nil?)
        freezer_weekday_sch = freezer.weekday_fractions
        freezer_weekend_sch = freezer.weekend_fractions
        freezer_monthly_sch = freezer.monthly_multipliers
        freezer_schedule = MonthWeekdayWeekendSchedule.new(model, freezer_name, freezer_weekday_sch, freezer_weekend_sch, freezer_monthly_sch, 1.0, 1.0, true, true, Constants.ScheduleTypeLimitsFraction)
        freezer_design_level = freezer_schedule.calcDesignLevelFromDailykWh(fz_annual_kwh / 365.0)

        fz_space = living_space if fz_space.nil? # handling the situation where the appliance is outdoors, so we need to assign the equipment to an arbitrary space
        add_electric_equipment(model, freezer_name, fz_space, freezer_design_level, fz_frac_sens, fz_frac_lat, freezer_schedule.schedule)
      end
    end

    # Cooking Range
    if (not cooking_range.nil?) && (not oven.nil?)
      cook_annual_kwh, cook_annual_therm, cook_frac_sens, cook_frac_lat = calc_range_oven_energy(nbeds, cooking_range, oven, cook_space.nil?)
      cook_name = Constants.ObjectNameCookingRange
      cook_weekday_sch = cooking_range.weekday_fractions
      cook_weekend_sch = cooking_range.weekend_fractions
      cook_monthly_sch = cooking_range.monthly_multipliers
      cook_schedule = MonthWeekdayWeekendSchedule.new(model, cook_name, cook_weekday_sch, cook_weekend_sch, cook_monthly_sch, 1.0, 1.0, true, true, Constants.ScheduleTypeLimitsFraction)
      cook_design_level_e = cook_schedule.calcDesignLevelFromDailykWh(cook_annual_kwh / 365.0)
      cook_design_level_f = cook_schedule.calcDesignLevelFromDailyTherm(cook_annual_therm / 365.0)

      cook_space = living_space if cook_space.nil? # handling the situation where the appliance is outdoors, so we need to assign the equipment to an arbitrary space
      add_electric_equipment(model, cook_name, cook_space, cook_design_level_e, cook_frac_sens, cook_frac_lat, cook_schedule.schedule)
      add_other_equipment(model, cook_name, cook_space, cook_design_level_f, cook_frac_sens, cook_frac_lat, cook_schedule.schedule, cooking_range.fuel_type)
    end

    if not dist_type.nil?
=======

>>>>>>> b9cfb83b
      # Fixtures (showers, sinks, baths) + distribution waste
      fx_gpd = get_fixtures_gpd(eri_version, nbeds, fixtures_all_low_flow, daily_mw_fractions)
      fx_gpd *= fixtures_usage_multiplier
      w_gpd = get_dist_waste_gpd(eri_version, nbeds, has_uncond_bsmnt, cfa, ncfl, hot_water_distribution, fixtures_all_low_flow)
      w_gpd *= fixtures_usage_multiplier # Fixture draws are the reason for most distribution waste, so scale this too

      mw_schedule = OpenStudio::Model::ScheduleConstant.new(model)
      mw_schedule.setValue(UnitConversions.convert(t_mix, 'F', 'C'))
      Schedule.set_schedule_type_limits(model, mw_schedule, Constants.ScheduleTypeLimitsTemperature)

      water_name = Constants.ObjectNameWater
      water_schedule = HotWaterSchedule.new(model, Constants.ObjectNameFixtures, nbeds)

      # Fixtures
      fx_name = Constants.ObjectNameFixtures
      fx_peak_flow = water_schedule.calcPeakFlowFromDailygpm(fx_gpd)
      dhw_loop_fracs.each do |sys_id, dhw_load_frac|
        dhw_loop = dhw_loops[sys_id]
        add_water_use_equipment(model, fx_name, fx_peak_flow * dhw_load_frac, water_schedule.schedule, mw_schedule, water_use_connections[dhw_loop])
      end

      # Distribution waste
      dist_water_name = Constants.ObjectNameDistributionWaste
      dist_water_peak_flow = water_schedule.calcPeakFlowFromDailygpm(w_gpd)
      dhw_loop_fracs.each do |sys_id, dhw_load_frac|
        dhw_loop = dhw_loops[sys_id]
        add_water_use_equipment(model, dist_water_name, dist_water_peak_flow * dhw_load_frac, water_schedule.schedule, mw_schedule, water_use_connections[dhw_loop])
      end

      # Internal gains
      # Floor mopping, shower evaporation, water films on showers, tubs & sinks surfaces, plant watering, etc.
      water_sens_btu, water_lat_btu = get_water_gains_sens_lat(nbeds)
      water_design_level_sens = water_schedule.calcDesignLevelFromDailykWh(UnitConversions.convert(water_sens_btu, 'Btu', 'kWh') / 365.0)
      water_design_level_lat = water_schedule.calcDesignLevelFromDailykWh(UnitConversions.convert(water_lat_btu, 'Btu', 'kWh') / 365.0)
      add_other_equipment(model, "#{water_name} Sensible", living_space, water_design_level_sens, 1.0, 0.0, water_schedule.schedule, nil)
      add_other_equipment(model, "#{water_name} Latent", living_space, water_design_level_lat, 0.0, 1.0, water_schedule.schedule, nil)

      # Recirculation pump
      dist_pump_annual_kwh = get_hwdist_recirc_pump_energy(hot_water_distribution)
      if dist_pump_annual_kwh > 0
        dist_pump_name = Constants.ObjectNameHotWaterRecircPump
        dist_pump_weekday_sch = '0.010, 0.006, 0.004, 0.002, 0.004, 0.006, 0.016, 0.032, 0.048, 0.068, 0.078, 0.081, 0.074, 0.067, 0.057, 0.061, 0.055, 0.054, 0.051, 0.051, 0.052, 0.054, 0.044, 0.024'
        dist_pump_monthly_sch = '1.0, 1.0, 1.0, 1.0, 1.0, 1.0, 1.0, 1.0, 1.0, 1.0, 1.0, 1.0'
        dist_pump_schedule = MonthWeekdayWeekendSchedule.new(model, dist_pump_name, dist_pump_weekday_sch, dist_pump_weekday_sch, dist_pump_monthly_sch, 1.0, 1.0)
        dist_pump_design_level = dist_pump_schedule.calcDesignLevelFromDailykWh(dist_pump_annual_kwh / 365.0)
        dhw_loop_fracs.each do |sys_id, dhw_load_frac|
          dist_pump = add_electric_equipment(model, dist_pump_name, living_space, dist_pump_design_level * dhw_load_frac, 0.0, 0.0, dist_pump_schedule.schedule)
          dhw_map[sys_id] << dist_pump unless dist_pump.nil?
        end
      end

      # Clothes washer
      if not clothes_washer.nil?
        cw_annual_kwh, cw_frac_sens, cw_frac_lat, cw_gpd = calc_clothes_washer_energy_gpd(eri_version, nbeds, clothes_washer, cw_space.nil?)
        cw_name = Constants.ObjectNameClothesWasher
        cw_schedule = HotWaterSchedule.new(model, cw_name, nbeds)
        cw_peak_flow = cw_schedule.calcPeakFlowFromDailygpm(cw_gpd)
        cw_design_level_w = cw_schedule.calcDesignLevelFromDailykWh(cw_annual_kwh / 365.0)

        cw_space = living_space if cw_space.nil?
        add_electric_equipment(model, cw_name, cw_space, cw_design_level_w, cw_frac_sens, cw_frac_lat, cw_schedule.schedule)
        dhw_loop_fracs.each do |sys_id, dhw_load_frac|
          dhw_loop = dhw_loops[sys_id]
          add_water_use_equipment(model, cw_name, cw_peak_flow * dhw_load_frac, cw_schedule.schedule, setpoint_scheds[dhw_loop], water_use_connections[dhw_loop])
        end
      end

      # Dishwasher
      if not dishwasher.nil?
        dw_annual_kwh, dw_frac_sens, dw_frac_lat, dw_gpd = calc_dishwasher_energy_gpd(eri_version, nbeds, dishwasher, dw_space.nil?)
        dw_name = Constants.ObjectNameDishwasher
        dw_schedule = HotWaterSchedule.new(model, dw_name, nbeds)
        dw_peak_flow = dw_schedule.calcPeakFlowFromDailygpm(dw_gpd)
        dw_design_level_w = dw_schedule.calcDesignLevelFromDailykWh(dw_annual_kwh / 365.0)

        dw_space = living_space if dw_space.nil?
        add_electric_equipment(model, dw_name, dw_space, dw_design_level_w, dw_frac_sens, dw_frac_lat, dw_schedule.schedule)
        dhw_loop_fracs.each do |sys_id, dhw_load_frac|
          dhw_loop = dhw_loops[sys_id]
          add_water_use_equipment(model, dw_name, dw_peak_flow * dhw_load_frac, dw_schedule.schedule, setpoint_scheds[dhw_loop], water_use_connections[dhw_loop])
        end
      end
    end

    # Clothes dryer
    if not clothes_dryer.nil?
      cd_annual_kwh, cd_annual_therm, cd_frac_sens, cd_frac_lat = calc_clothes_dryer_energy(eri_version, nbeds, clothes_dryer, clothes_washer, cd_space.nil?)
      cd_name = Constants.ObjectNameClothesDryer
      cd_weekday_sch = '0.010, 0.006, 0.004, 0.002, 0.004, 0.006, 0.016, 0.032, 0.048, 0.068, 0.078, 0.081, 0.074, 0.067, 0.057, 0.061, 0.055, 0.054, 0.051, 0.051, 0.052, 0.054, 0.044, 0.024'
      cd_monthly_sch = '1.0, 1.0, 1.0, 1.0, 1.0, 1.0, 1.0, 1.0, 1.0, 1.0, 1.0, 1.0'
      cd_schedule = MonthWeekdayWeekendSchedule.new(model, cd_name, cd_weekday_sch, cd_weekday_sch, cd_monthly_sch, 1.0, 1.0, true, true, Constants.ScheduleTypeLimitsFraction)
      cd_design_level_e = cd_schedule.calcDesignLevelFromDailykWh(cd_annual_kwh / 365.0)
      cd_design_level_f = cd_schedule.calcDesignLevelFromDailyTherm(cd_annual_therm / 365.0)

      cd_space = living_space if cd_space.nil?
      add_electric_equipment(model, cd_name, cd_space, cd_design_level_e, cd_frac_sens, cd_frac_lat, cd_schedule.schedule)
      add_other_equipment(model, cd_name, cd_space, cd_design_level_f, cd_frac_sens, cd_frac_lat, cd_schedule.schedule, clothes_dryer.fuel_type)
    end

    # Refrigerator
    if not refrigerator.nil?
      rf_annual_kwh, rf_frac_sens, rf_frac_lat = calc_refrigerator_energy(refrigerator, rf_space.nil?)
      fridge_name = Constants.ObjectNameRefrigerator
      fridge_weekday_sch = refrigerator.weekday_fractions
      fridge_weekend_sch = refrigerator.weekend_fractions
      fridge_monthly_sch = refrigerator.monthly_multipliers
      fridge_schedule = MonthWeekdayWeekendSchedule.new(model, fridge_name, fridge_weekday_sch, fridge_weekend_sch, fridge_monthly_sch, 1.0, 1.0, true, true, Constants.ScheduleTypeLimitsFraction)
      fridge_design_level = fridge_schedule.calcDesignLevelFromDailykWh(rf_annual_kwh / 365.0)

      rf_space = living_space if rf_space.nil?
      add_electric_equipment(model, fridge_name, rf_space, fridge_design_level, rf_frac_sens, rf_frac_lat, fridge_schedule.schedule)
    end

    # Cooking Range
    if (not cooking_range.nil?) && (not oven.nil?)
      cook_annual_kwh, cook_annual_therm, cook_frac_sens, cook_frac_lat = calc_range_oven_energy(nbeds, cooking_range, oven, cook_space.nil?)
      cook_name = Constants.ObjectNameCookingRange
      cook_weekday_sch = cooking_range.weekday_fractions
      cook_weekend_sch = cooking_range.weekend_fractions
      cook_monthly_sch = cooking_range.monthly_multipliers
      cook_schedule = MonthWeekdayWeekendSchedule.new(model, cook_name, cook_weekday_sch, cook_weekend_sch, cook_monthly_sch, 1.0, 1.0, true, true, Constants.ScheduleTypeLimitsFraction)
      cook_design_level_e = cook_schedule.calcDesignLevelFromDailykWh(cook_annual_kwh / 365.0)
      cook_design_level_f = cook_schedule.calcDesignLevelFromDailyTherm(cook_annual_therm / 365.0)

      cook_space = living_space if cook_space.nil?
      add_electric_equipment(model, cook_name, cook_space, cook_design_level_e, cook_frac_sens, cook_frac_lat, cook_schedule.schedule)
      add_other_equipment(model, cook_name, cook_space, cook_design_level_f, cook_frac_sens, cook_frac_lat, cook_schedule.schedule, cooking_range.fuel_type)
    end
  end

  def self.get_range_oven_default_values()
    return { is_induction: false,
             is_convection: false }
  end

  def self.calc_range_oven_energy(nbeds, cooking_range, oven, is_outside = false)
    if cooking_range.is_induction
      burner_ef = 0.91
    else
      burner_ef = 1.0
    end
    if oven.is_convection
      oven_ef = 0.95
    else
      oven_ef = 1.0
    end
    if cooking_range.fuel_type != HPXML::FuelTypeElectricity
      annual_kwh = 22.6 + 2.7 * nbeds
      annual_therm = oven_ef * (22.6 + 2.7 * nbeds)
    else
      annual_kwh = burner_ef * oven_ef * (331 + 39.0 * nbeds)
      annual_therm = 0.0
    end

    annual_kwh *= cooking_range.usage_multiplier
    annual_therm *= cooking_range.usage_multiplier

    if not is_outside
      frac_lost = 0.20
      if cooking_range.fuel_type == HPXML::FuelTypeElectricity
        frac_sens = (1.0 - frac_lost) * 0.90
      else
        elec_btu = UnitConversions.convert(annual_kwh, 'kWh', 'Btu')
        gas_btu = UnitConversions.convert(annual_therm, 'therm', 'Btu')
        frac_sens = (1.0 - frac_lost) * ((0.90 * elec_btu + 0.7942 * gas_btu) / (elec_btu + gas_btu))
      end
      frac_lat = 1.0 - frac_sens - frac_lost
    else # Internal gains outside unit
      frac_sens = 0.0
      frac_lat = 0.0
    end

    if not @runner.nil?
      @runner.registerWarning('Negative energy use calculated for cooking range/oven; this may indicate incorrect ENERGY GUIDE label inputs.') if (annual_kwh < 0) || (annual_therm < 0)
    end

    return annual_kwh, annual_therm, frac_sens, frac_lat
  end

  def self.get_dishwasher_default_values()
    return { rated_annual_kwh: 467.0, # kWh/yr
             label_electric_rate: 0.12, # $/kWh
             label_gas_rate: 1.09, # $/therm
             label_annual_gas_cost: 33.12, # $
             label_usage: 4.0, # cyc/week
             place_setting_capacity: 12.0 }
  end

  def self.calc_dishwasher_energy_gpd(eri_version, nbeds, dishwasher, is_outside = false)
    if Constants.ERIVersions.index(eri_version) >= Constants.ERIVersions.index('2019A')
      if dishwasher.rated_annual_kwh.nil?
        dishwasher.rated_annual_kwh = calc_dishwasher_annual_kwh_from_ef(dishwasher.energy_factor)
      end
      lcy = dishwasher.label_usage * 52.0
      kwh_per_cyc = ((dishwasher.label_annual_gas_cost * 0.5497 / dishwasher.label_gas_rate - dishwasher.rated_annual_kwh * dishwasher.label_electric_rate * 0.02504 / dishwasher.label_electric_rate) / (dishwasher.label_electric_rate * 0.5497 / dishwasher.label_gas_rate - 0.02504)) / lcy
      dwcpy = (88.4 + 34.9 * nbeds) * (12.0 / dishwasher.place_setting_capacity)
      annual_kwh = kwh_per_cyc * dwcpy

      gpd = (dishwasher.rated_annual_kwh - kwh_per_cyc * lcy) * 0.02504 * dwcpy / 365.0
    else
      if dishwasher.energy_factor.nil?
        dishwasher.energy_factor = calc_dishwasher_ef_from_annual_kwh(dishwasher.rated_annual_kwh)
      end
      dwcpy = (88.4 + 34.9 * nbeds) * (12.0 / dishwasher.place_setting_capacity)
      annual_kwh = ((86.3 + 47.73 / dishwasher.energy_factor) / 215.0) * dwcpy

      if Constants.ERIVersions.index(eri_version) >= Constants.ERIVersions.index('2014A')
        gpd = dwcpy * (4.6415 * (1.0 / dishwasher.energy_factor) - 1.9295) / 365.0
      else
        gpd = ((88.4 + 34.9 * nbeds) * 8.16 - (88.4 + 34.9 * nbeds) * 12.0 / dishwasher.place_setting_capacity * (4.6415 * (1.0 / dishwasher.energy_factor) - 1.9295)) / 365.0
      end
    end

    annual_kwh *= dishwasher.usage_multiplier
    gpd *= dishwasher.usage_multiplier

    if not is_outside
      frac_lost = 0.40
      frac_sens = (1.0 - frac_lost) * 0.50
      frac_lat = 1.0 - frac_sens - frac_lost
    else # Internal gains outside unit
      frac_sens = 0.0
      frac_lat = 0.0
    end

    if not @runner.nil?
      @runner.registerWarning('Negative energy use calculated for dishwasher; this may indicate incorrect ENERGY GUIDE label inputs.') if annual_kwh < 0
      @runner.registerWarning('Negative hot water use calculated for dishwasher; this may indicate incorrect ENERGY GUIDE label inputs.') if gpd < 0
    end

    return annual_kwh, frac_sens, frac_lat, gpd
  end

  def self.calc_dishwasher_ef_from_annual_kwh(annual_kwh)
    return 215.0 / annual_kwh
  end

  def self.calc_dishwasher_annual_kwh_from_ef(ef)
    return 215.0 / ef
  end

  def self.get_refrigerator_default_values(nbeds)
    return { rated_annual_kwh: 637.0 + 18.0 * nbeds } # kWh/yr
  end

  def self.get_extra_refrigerator_default_values
    return { rated_annual_kwh: 243.6 } # kWh/yr
  end

  def self.get_freezer_default_values
    return { rated_annual_kwh: 319.8 } # kWh/yr
  end

  def self.get_clothes_dryer_default_values(eri_version, fuel_type)
    if Constants.ERIVersions.index(eri_version) >= Constants.ERIVersions.index('2019A')
      return { combined_energy_factor: 3.01,
               control_type: HPXML::ClothesDryerControlTypeTimer }
    else
      if fuel_type == HPXML::FuelTypeElectricity
        return { combined_energy_factor: 2.62,
                 control_type: HPXML::ClothesDryerControlTypeTimer }
      else
        return { combined_energy_factor: 2.32,
                 control_type: HPXML::ClothesDryerControlTypeTimer }
      end
    end
  end

  def self.calc_clothes_dryer_energy(eri_version, nbeds, clothes_dryer, clothes_washer, is_outside = false)
    if Constants.ERIVersions.index(eri_version) >= Constants.ERIVersions.index('2019A')
      if clothes_dryer.combined_energy_factor.nil?
        clothes_dryer.combined_energy_factor = calc_clothes_dryer_cef_from_ef(clothes_dryer.energy_factor)
      end
      if clothes_washer.integrated_modified_energy_factor.nil?
        clothes_washer.integrated_modified_energy_factor = calc_clothes_washer_imef_from_mef(clothes_washer.modified_energy_factor)
      end
      rmc = (0.97 * (clothes_washer.capacity / clothes_washer.integrated_modified_energy_factor) - clothes_washer.rated_annual_kwh / 312.0) / ((2.0104 * clothes_washer.capacity + 1.4242) * 0.455) + 0.04
      acy = (164.0 + 46.5 * nbeds) * ((3.0 * 2.08 + 1.59) / (clothes_washer.capacity * 2.08 + 1.59))
      annual_kwh = (((rmc - 0.04) * 100) / 55.5) * (8.45 / clothes_dryer.combined_energy_factor) * acy
      if clothes_dryer.fuel_type == HPXML::FuelTypeElectricity
        annual_therm = 0.0
      else
        annual_therm = annual_kwh * 3412.0 * (1.0 - 0.07) * (3.73 / 3.30) / 100000
        annual_kwh = annual_kwh * 0.07 * (3.73 / 3.30)
      end
    else
      if clothes_dryer.energy_factor.nil?
        clothes_dryer.energy_factor = calc_clothes_dryer_ef_from_cef(clothes_dryer.combined_energy_factor)
      end
      if clothes_washer.modified_energy_factor.nil?
        clothes_washer.modified_energy_factor = calc_clothes_washer_mef_from_imef(clothes_washer.integrated_modified_energy_factor)
      end
      if clothes_dryer.control_type == HPXML::ClothesDryerControlTypeTimer
        field_util_factor = 1.18
      elsif clothes_dryer.control_type == HPXML::ClothesDryerControlTypeMoisture
        field_util_factor = 1.04
      end
      if clothes_dryer.fuel_type == HPXML::FuelTypeElectricity
        annual_kwh = 12.5 * (164.0 + 46.5 * nbeds) * (field_util_factor / clothes_dryer.energy_factor) * ((clothes_washer.capacity / clothes_washer.modified_energy_factor) - clothes_washer.rated_annual_kwh / 392.0) / (0.2184 * (clothes_washer.capacity * 4.08 + 0.24))
        annual_therm = 0.0
      else
        annual_kwh = 12.5 * (164.0 + 46.5 * nbeds) * (field_util_factor / 3.01) * ((clothes_washer.capacity / clothes_washer.modified_energy_factor) - clothes_washer.rated_annual_kwh / 392.0) / (0.2184 * (clothes_washer.capacity * 4.08 + 0.24))
        annual_therm = annual_kwh * 3412.0 * (1.0 - 0.07) * (3.01 / clothes_dryer.energy_factor) / 100000
        annual_kwh = annual_kwh * 0.07 * (3.01 / clothes_dryer.energy_factor)
      end
    end

    annual_kwh *= clothes_dryer.usage_multiplier
    annual_therm *= clothes_dryer.usage_multiplier

    if not is_outside
      frac_lost = 0.85
      if clothes_dryer.fuel_type == HPXML::FuelTypeElectricity
        frac_sens = (1.0 - frac_lost) * 0.90
      else
        elec_btu = UnitConversions.convert(annual_kwh, 'kWh', 'Btu')
        gas_btu = UnitConversions.convert(annual_therm, 'therm', 'Btu')
        frac_sens = (1.0 - frac_lost) * ((0.90 * elec_btu + 0.8894 * gas_btu) / (elec_btu + gas_btu))
      end
      frac_lat = 1.0 - frac_sens - frac_lost
    else # Internal gains outside unit
      frac_sens = 0.0
      frac_lat = 0.0
    end

    if not @runner.nil?
      @runner.registerWarning('Negative energy use calculated for clothes dryer; this may indicate incorrect ENERGY GUIDE label inputs.') if (annual_kwh < 0) || (annual_therm < 0)
    end

    return annual_kwh, annual_therm, frac_sens, frac_lat
  end

  def self.calc_clothes_dryer_cef_from_ef(ef)
    return ef / 1.15 # Interpretation on ANSI/RESNET/ICC 301-2014 Clothes Dryer CEF
  end

  def self.calc_clothes_dryer_ef_from_cef(cef)
    return cef * 1.15 # Interpretation on ANSI/RESNET/ICC 301-2014 Clothes Dryer CEF
  end

  def self.get_clothes_washer_default_values(eri_version)
    if Constants.ERIVersions.index(eri_version) >= Constants.ERIVersions.index('2019A')
      return { integrated_modified_energy_factor: 1.0, # ft3/(kWh/cyc)
               rated_annual_kwh: 400.0, # kWh/yr
               label_electric_rate: 0.12, # $/kWh
               label_gas_rate: 1.09, # $/therm
               label_annual_gas_cost: 27.0, # $
               capacity: 3.0, # ft^3
               label_usage: 6.0 } # cyc/week
    else
      return { integrated_modified_energy_factor: 0.331, # ft3/(kWh/cyc)
               rated_annual_kwh: 704.0, # kWh/yr
               label_electric_rate: 0.08, # $/kWh, unused
               label_gas_rate: 0.58, # $/therm, unused
               label_annual_gas_cost: 23.0, # $, unused
               capacity: 2.874, # ft^3
               label_usage: 6.0 } # cyc/week, unused
    end
  end

  def self.calc_clothes_washer_energy_gpd(eri_version, nbeds, clothes_washer, is_outside = false)
    if Constants.ERIVersions.index(eri_version) >= Constants.ERIVersions.index('2019A')
      gas_h20 = 0.3914 # (gal/cyc) per (therm/y)
      elec_h20 = 0.0178 # (gal/cyc) per (kWh/y)
      lcy = clothes_washer.label_usage * 52.0 # label cycles per year
      scy = 164.0 + nbeds * 46.5
      acy = scy * ((3.0 * 2.08 + 1.59) / (clothes_washer.capacity * 2.08 + 1.59)) # Annual Cycles per Year
      cw_appl = (clothes_washer.label_annual_gas_cost * gas_h20 / clothes_washer.label_gas_rate - (clothes_washer.rated_annual_kwh * clothes_washer.label_electric_rate) * elec_h20 / clothes_washer.label_electric_rate) / (clothes_washer.label_electric_rate * gas_h20 / clothes_washer.label_gas_rate - elec_h20)
      annual_kwh = cw_appl / lcy * acy

      gpd = (clothes_washer.rated_annual_kwh - cw_appl) * elec_h20 * acy / 365.0
    else
      ncy = (3.0 / 2.874) * (164 + nbeds * 46.5)
      acy = ncy * ((3.0 * 2.08 + 1.59) / (clothes_washer.capacity * 2.08 + 1.59)) # Adjusted Cycles per Year
      annual_kwh = ((clothes_washer.rated_annual_kwh / 392.0) - ((clothes_washer.rated_annual_kwh * clothes_washer.label_electric_rate - clothes_washer.label_annual_gas_cost) / (21.9825 * clothes_washer.label_electric_rate - clothes_washer.label_gas_rate) / 392.0) * 21.9825) * acy

      gpd = 60.0 * ((clothes_washer.rated_annual_kwh * clothes_washer.label_electric_rate - clothes_washer.label_annual_gas_cost) / (21.9825 * clothes_washer.label_electric_rate - clothes_washer.label_gas_rate) / 392.0) * acy / 365.0
      if Constants.ERIVersions.index(eri_version) < Constants.ERIVersions.index('2014A')
        gpd -= 3.97 # Section 4.2.2.5.2.10
      end
    end

    annual_kwh *= clothes_washer.usage_multiplier
    gpd *= clothes_washer.usage_multiplier

    if not is_outside
      frac_lost = 0.70
      frac_sens = (1.0 - frac_lost) * 0.90
      frac_lat = 1.0 - frac_sens - frac_lost
    else # Internal gains outside unit
      frac_sens = 0.0
      frac_lat = 0.0
    end

    if not @runner.nil?
      @runner.registerWarning('Negative energy use calculated for clothes washer; this may indicate incorrect ENERGY GUIDE label inputs.') if annual_kwh < 0
      @runner.registerWarning('Negative hot water use calculated for clothes washer; this may indicate incorrect ENERGY GUIDE label inputs.') if gpd < 0
    end

    return annual_kwh, frac_sens, frac_lat, gpd
  end

  def self.calc_clothes_washer_imef_from_mef(mef)
    return (mef - 0.503) / 0.95 # Interpretation on ANSI/RESNET 301-2014 Clothes Washer IMEF
  end

  def self.calc_clothes_washer_mef_from_imef(imef)
    return 0.503 + 0.95 * imef # Interpretation on ANSI/RESNET 301-2014 Clothes Washer IMEF
  end

  def self.calc_refrigerator_or_freezer_energy(refrigerator_or_freezer, is_outside = false)
    # Get values
    annual_kwh = refrigerator_or_freezer.adjusted_annual_kwh
    if annual_kwh.nil?
      annual_kwh = refrigerator_or_freezer.rated_annual_kwh
    end

    annual_kwh *= refrigerator_or_freezer.usage_multiplier
    if not is_outside
      frac_sens = 1.0
      frac_lat = 0.0
    else # Internal gains outside unit
      frac_sens = 0.0
      frac_lat = 0.0
    end

    if not @runner.nil?
      @runner.registerWarning('Negative energy use calculated for refrigerator; this may indicate incorrect ENERGY GUIDE label inputs.') if annual_kwh < 0
    end

    return annual_kwh, frac_sens, frac_lat
  end

  def self.get_dist_energy_consumption_adjustment(has_uncond_bsmnt, cfa, ncfl,
                                                  hot_water_distribution)
    # ANSI/RESNET 301-2014 Addendum A-2015
    # Amendment on Domestic Hot Water (DHW) Systems
    # Eq. 4.2-16
    ew_fact = get_dist_energy_waste_factor(hot_water_distribution)
    o_frac = 0.25 # fraction of hot water waste from standard operating conditions
    oew_fact = ew_fact * o_frac # standard operating condition portion of hot water energy waste
    ocd_eff = 0.0
    sew_fact = ew_fact - oew_fact
    ref_pipe_l = get_default_std_pipe_length(has_uncond_bsmnt, cfa, ncfl)
    if hot_water_distribution.system_type == HPXML::DHWDistTypeStandard
      pe_ratio = hot_water_distribution.standard_piping_length / ref_pipe_l
    elsif hot_water_distribution.system_type == HPXML::DHWDistTypeRecirc
      ref_loop_l = get_default_recirc_loop_length(ref_pipe_l)
      pe_ratio = hot_water_distribution.recirculation_piping_length / ref_loop_l
    end
    e_waste = oew_fact * (1.0 - ocd_eff) + sew_fact * pe_ratio
    return (e_waste + 128.0) / 160.0
  end

  def self.get_default_std_pipe_length(has_uncond_bsmnt, cfa, ncfl)
    # ANSI/RESNET 301-2014 Addendum A-2015
    # Amendment on Domestic Hot Water (DHW) Systems
    bsmnt = has_uncond_bsmnt ? 1 : 0
    return 2.0 * (cfa / ncfl)**0.5 + 10.0 * ncfl + 5.0 * bsmnt # Eq. 4.2-13 (refPipeL)
  end

  def self.get_default_recirc_loop_length(std_pipe_length)
    # ANSI/RESNET 301-2014 Addendum A-2015
    # Amendment on Domestic Hot Water (DHW) Systems
    return 2.0 * std_pipe_length - 20.0 # Eq. 4.2-17 (refLoopL)
  end

  def self.get_default_recirc_branch_loop_length()
    return 10.0  # ft
  end

  def self.get_default_recirc_pump_power()
    return 50.0  # Watts
  end

  private

  def self.add_electric_equipment(model, obj_name, space, design_level_w, frac_sens, frac_lat, schedule)
    return if design_level_w == 0.0

    ee_def = OpenStudio::Model::ElectricEquipmentDefinition.new(model)
    ee = OpenStudio::Model::ElectricEquipment.new(ee_def)
    ee.setName(obj_name)
    ee.setEndUseSubcategory(obj_name)
    ee.setSpace(space)
    ee_def.setName(obj_name)
    ee_def.setDesignLevel(design_level_w)
    ee_def.setFractionRadiant(0.6 * frac_sens)
    ee_def.setFractionLatent(frac_lat)
    ee_def.setFractionLost(1.0 - frac_sens - frac_lat)
    ee.setSchedule(schedule)

    return ee
  end

  def self.add_other_equipment(model, obj_name, space, design_level_w, frac_sens, frac_lat, schedule, fuel_type)
    return if design_level_w == 0.0

    oe_def = OpenStudio::Model::OtherEquipmentDefinition.new(model)
    oe = OpenStudio::Model::OtherEquipment.new(oe_def)
    oe.setName(obj_name)
    oe.setEndUseSubcategory(obj_name)
    if fuel_type.nil?
      oe.setFuelType('None')
    else
      oe.setFuelType(HelperMethods.eplus_fuel_map(fuel_type))
    end
    oe.setSpace(space)
    oe_def.setName(obj_name)
    oe_def.setDesignLevel(design_level_w)
    oe_def.setFractionRadiant(0.6 * frac_sens)
    oe_def.setFractionLatent(frac_lat)
    oe_def.setFractionLost(1.0 - frac_sens - frac_lat)
    oe.setSchedule(schedule)

    return oe
  end

  def self.add_water_use_equipment(model, obj_name, peak_flow, schedule, temp_schedule, water_use_connection)
    return if peak_flow == 0.0

    wu_def = OpenStudio::Model::WaterUseEquipmentDefinition.new(model)
    wu = OpenStudio::Model::WaterUseEquipment.new(wu_def)
    wu.setName(obj_name)
    wu_def.setName(obj_name)
    wu_def.setPeakFlowRate(peak_flow)
    wu_def.setEndUseSubcategory(obj_name)
    wu.setFlowRateFractionSchedule(schedule)
    wu_def.setTargetTemperatureSchedule(temp_schedule)
    water_use_connection.addWaterUseEquipment(wu)

    return wu
  end

  def self.get_dwhr_factors(nbeds, hot_water_distribution, fixtures_all_low_flow)
    # ANSI/RESNET 301-2014 Addendum A-2015
    # Amendment on Domestic Hot Water (DHW) Systems
    # Eq. 4.2-14

    eff_adj = 1.0
    if fixtures_all_low_flow
      eff_adj = 1.082
    end

    iFrac = 0.56 + 0.015 * nbeds - 0.0004 * nbeds**2 # fraction of hot water use impacted by DWHR

    if hot_water_distribution.system_type == HPXML::DHWDistTypeRecirc
      pLength = hot_water_distribution.recirculation_branch_piping_length
    elsif hot_water_distribution.system_type == HPXML::DHWDistTypeStandard
      pLength = hot_water_distribution.standard_piping_length
    end
    plc = 1 - 0.0002 * pLength # piping loss coefficient

    # Location factors for DWHR placement
    if hot_water_distribution.dwhr_equal_flow
      locF = 1.000
    else
      locF = 0.777
    end

    # Fixture Factor
    if hot_water_distribution.dwhr_facilities_connected == HPXML::DWHRFacilitiesConnectedAll
      fixF = 1.0
    elsif hot_water_distribution.dwhr_facilities_connected == HPXML::DWHRFacilitiesConnectedOne
      fixF = 0.5
    end

    return eff_adj, iFrac, plc, locF, fixF
  end

  def self.calc_water_heater_daily_inlet_temperatures(weather, nbeds, hot_water_distribution, fixtures_all_low_flow)
    # Get daily mains temperatures
    avgOAT = weather.data.AnnualAvgDrybulb
    maxDiffMonthlyAvgOAT = weather.data.MonthlyAvgDrybulbs.max - weather.data.MonthlyAvgDrybulbs.min
    tmains_daily = WeatherProcess.calc_mains_temperatures(avgOAT, maxDiffMonthlyAvgOAT, weather.header.Latitude)[2]

    wh_temps_daily = tmains_daily
    if (not hot_water_distribution.dwhr_efficiency.nil?)
      dwhr_eff_adj, dwhr_iFrac, dwhr_plc, dwhr_locF, dwhr_fixF = get_dwhr_factors(nbeds, hot_water_distribution, fixtures_all_low_flow)
      # Adjust inlet temperatures
      dwhr_inT = 97.0 # F
      for day in 0..364
        dwhr_WHinTadj = dwhr_iFrac * (dwhr_inT - tmains_daily[day]) * hot_water_distribution.dwhr_efficiency * dwhr_eff_adj * dwhr_plc * dwhr_locF * dwhr_fixF
        wh_temps_daily[day] = (wh_temps_daily[day] + dwhr_WHinTadj).round(3)
      end
    else
      for day in 0..364
        wh_temps_daily[day] = (wh_temps_daily[day]).round(3)
      end
    end

    return wh_temps_daily
  end

  def self.calc_mixed_water_daily_fractions(daily_wh_inlet_temperatures, tHot, tMix)
    adjFmix = []
    for day in 0..364
      adjFmix << (1.0 - ((tHot - tMix) / (tHot - daily_wh_inlet_temperatures[day]))).round(4)
    end

    return adjFmix
  end

  def self.get_hwdist_recirc_pump_energy(hot_water_distribution)
    # ANSI/RESNET 301-2014 Addendum A-2015
    # Amendment on Domestic Hot Water (DHW) Systems
    # Table 4.2.2.5.2.11(5) Annual electricity consumption factor for hot water recirculation system pumps
    if hot_water_distribution.system_type == HPXML::DHWDistTypeRecirc
      if (hot_water_distribution.recirculation_control_type == HPXML::DHWRecirControlTypeNone) ||
         (hot_water_distribution.recirculation_control_type == HPXML::DHWRecirControlTypeTimer)
        return 8.76 * hot_water_distribution.recirculation_pump_power
      elsif hot_water_distribution.recirculation_control_type == HPXML::DHWRecirControlTypeTemperature
        return 1.46 * hot_water_distribution.recirculation_pump_power
      elsif hot_water_distribution.recirculation_control_type == HPXML::DHWRecirControlTypeSensor
        return 0.15 * hot_water_distribution.recirculation_pump_power
      elsif hot_water_distribution.recirculation_control_type == HPXML::DHWRecirControlTypeManual
        return 0.10 * hot_water_distribution.recirculation_pump_power
      end
    elsif hot_water_distribution.system_type == HPXML::DHWDistTypeStandard
      return 0.0
    end
    fail 'Unexpected hot water distribution system.'
  end

  def self.get_fixtures_effectiveness(fixtures_all_low_flow)
    f_eff = fixtures_all_low_flow ? 0.95 : 1.0
    return f_eff
  end

  def self.get_fixtures_gpd(eri_version, nbeds, fixtures_all_low_flow, daily_mw_fractions)
    if Constants.ERIVersions.index(eri_version) < Constants.ERIVersions.index('2014A')
      hw_gpd = 30.0 + 10.0 * nbeds # Table 4.2.2(1) Service water heating systems
      # Convert to mixed water gpd
      avg_mw_fraction = daily_mw_fractions.reduce(:+) / daily_mw_fractions.size.to_f
      return hw_gpd / avg_mw_fraction
    end

    # ANSI/RESNET 301-2014 Addendum A-2015
    # Amendment on Domestic Hot Water (DHW) Systems
    ref_f_gpd = 14.6 + 10.0 * nbeds # Eq. 4.2-2 (refFgpd)
    f_eff = get_fixtures_effectiveness(fixtures_all_low_flow)
    return f_eff * ref_f_gpd
  end

  def self.get_water_gains_sens_lat(nbeds)
    # Table 4.2.2(3). Internal Gains for Reference Homes
    sens_gains = -1227.0 - 409.0 * nbeds # Btu/day
    lat_gains = 1245.0 + 415.0 * nbeds # Btu/day
    return sens_gains * 365.0, lat_gains * 365.0
  end

  def self.get_dist_waste_gpd(eri_version, nbeds, has_uncond_bsmnt, cfa, ncfl,
                              hot_water_distribution, fixtures_all_low_flow)
    if Constants.ERIVersions.index(eri_version) <= Constants.ERIVersions.index('2014')
      return 0.0
    end

    # ANSI/RESNET 301-2014 Addendum A-2015
    # Amendment on Domestic Hot Water (DHW) Systems
    # 4.2.2.5.2.11 Service Hot Water Use

    # Table 4.2.2.5.2.11(2) Hot Water Distribution System Insulation Factors
    sys_factor = nil
    if (hot_water_distribution.system_type == HPXML::DHWDistTypeRecirc) && (hot_water_distribution.pipe_r_value < 3.0)
      sys_factor = 1.11
    elsif (hot_water_distribution.system_type == HPXML::DHWDistTypeRecirc) && (hot_water_distribution.pipe_r_value >= 3.0)
      sys_factor = 1.0
    elsif (hot_water_distribution.system_type == HPXML::DHWDistTypeStandard) && (hot_water_distribution.pipe_r_value >= 3.0)
      sys_factor = 0.90
    elsif (hot_water_distribution.system_type == HPXML::DHWDistTypeStandard) && (hot_water_distribution.pipe_r_value < 3.0)
      sys_factor = 1.0
    end

    ref_w_gpd = 9.8 * (nbeds**0.43) # Eq. 4.2-2 (refWgpd)
    o_frac = 0.25
    o_cd_eff = 0.0

    if hot_water_distribution.system_type == HPXML::DHWDistTypeRecirc
      p_ratio = hot_water_distribution.recirculation_branch_piping_length / 10.0
    elsif hot_water_distribution.system_type == HPXML::DHWDistTypeStandard
      ref_pipe_l = get_default_std_pipe_length(has_uncond_bsmnt, cfa, ncfl)
      p_ratio = hot_water_distribution.standard_piping_length / ref_pipe_l
    end

    o_w_gpd = ref_w_gpd * o_frac * (1.0 - o_cd_eff) # Eq. 4.2-12
    s_w_gpd = (ref_w_gpd - ref_w_gpd * o_frac) * p_ratio * sys_factor # Eq. 4.2-13

    # Table 4.2.2.5.2.11(3) Distribution system water use effectiveness
    if hot_water_distribution.system_type == HPXML::DHWDistTypeRecirc
      wd_eff = 0.1
    elsif hot_water_distribution.system_type == HPXML::DHWDistTypeStandard
      wd_eff = 1.0
    end

    f_eff = get_fixtures_effectiveness(fixtures_all_low_flow)

    mw_gpd = f_eff * (o_w_gpd + s_w_gpd * wd_eff) # Eq. 4.2-11

    return mw_gpd
  end

  def self.get_dist_energy_waste_factor(hot_water_distribution)
    # ANSI/RESNET 301-2014 Addendum A-2015
    # Amendment on Domestic Hot Water (DHW) Systems
    # Table 4.2.2.5.2.11(6) Hot water distribution system relative annual energy waste factors
    if hot_water_distribution.system_type == HPXML::DHWDistTypeRecirc
      if (hot_water_distribution.recirculation_control_type == HPXML::DHWRecirControlTypeNone) ||
         (hot_water_distribution.recirculation_control_type == HPXML::DHWRecirControlTypeTimer)
        if hot_water_distribution.pipe_r_value < 3.0
          return 500.0
        else
          return 250.0
        end
      elsif hot_water_distribution.recirculation_control_type == HPXML::DHWRecirControlTypeTemperature
        if hot_water_distribution.pipe_r_value < 3.0
          return 375.0
        else
          return 187.5
        end
      elsif hot_water_distribution.recirculation_control_type == HPXML::DHWRecirControlTypeSensor
        if hot_water_distribution.pipe_r_value < 3.0
          return 64.8
        else
          return 43.2
        end
      elsif hot_water_distribution.recirculation_control_type == HPXML::DHWRecirControlTypeManual
        if hot_water_distribution.pipe_r_value < 3.0
          return 43.2
        else
          return 28.8
        end
      end
    elsif hot_water_distribution.system_type == HPXML::DHWDistTypeStandard
      if hot_water_distribution.pipe_r_value < 3.0
        return 32.0
      else
        return 28.8
      end
    end
    fail 'Unexpected hot water distribution system.'
  end

  def self.get_default_extra_refrigerator_and_freezer_locations(hpxml)
    extra_refrigerator_location_hierarchy = [HPXML::LocationGarage,
                                             HPXML::LocationBasementUnconditioned,
                                             HPXML::LocationBasementConditioned,
                                             HPXML::LocationLivingSpace]

    extra_refrigerator_location = nil
    extra_refrigerator_location_hierarchy.each do |space_type|
      if hpxml.has_space_type(space_type)
        extra_refrigerator_location = space_type
        break
      end
    end

    return extra_refrigerator_location
  end
end<|MERGE_RESOLUTION|>--- conflicted
+++ resolved
@@ -4,31 +4,9 @@
   def self.apply(model, runner, weather, living_space,
                  cfa, nbeds, ncfl, has_uncond_bsmnt,
                  clothes_washer, cw_space, clothes_dryer, cd_space,
-<<<<<<< HEAD
-                 dishwasher, dw_space,
-                 refrigerators,
-                 freezers,
-                 cooking_range, cook_space, oven,
-                 fixtures_all_low_flow, fixtures_usage_multiplier,
-                 dist_type, pipe_r, std_pipe_length, recirc_loop_length,
-                 recirc_branch_length, recirc_control_type,
-                 recirc_pump_power, dwhr_present,
-                 dwhr_facilities_connected, dwhr_is_equal_flow,
-                 dwhr_efficiency, dhw_loop_fracs, eri_version, dhw_map)
-
-    @runner = runner
-
-    # Schedules init
-    timestep_minutes = (60.0 / model.getTimestep.numberOfTimestepsPerHour).to_i
-    start_date = OpenStudio::Date.new(OpenStudio::MonthOfYear.new(1), 1, model.getYearDescription.assumedYear)
-    timestep_day = OpenStudio::Time.new(1, 0)
-
-    t_mix = 105.0 # F, Temperature of mixed water at fixtures
-=======
-                 dishwasher, dw_space, refrigerator, rf_space, cooking_range, cook_space, oven,
+                 dishwasher, dw_space, refrigerators, freezers, cooking_range, cook_space, oven,
                  fixtures_usage_multiplier, water_fixtures, water_heating_systems, hot_water_distribution,
                  solar_thermal_system, eri_version, dhw_map)
->>>>>>> b9cfb83b
 
     # Map plant loops to sys_ids
     dhw_loops = {}
@@ -99,108 +77,7 @@
       schedule_tmains = OpenStudio::Model::ScheduleInterval.fromTimeSeries(time_series_tmains, model).get
       schedule_tmains.setName('mains temperature schedule')
       model.getSiteWaterMainsTemperature.setTemperatureSchedule(schedule_tmains)
-<<<<<<< HEAD
-    end
-
-    # Clothes washer
-    if (not dist_type.nil?) && (not clothes_washer.nil?)
-      cw_annual_kwh, cw_frac_sens, cw_frac_lat, cw_gpd = calc_clothes_washer_energy_gpd(eri_version, nbeds, clothes_washer, cw_space.nil?)
-      cw_name = Constants.ObjectNameClothesWasher
-      cw_schedule = HotWaterSchedule.new(model, cw_name, nbeds)
-      cw_peak_flow = cw_schedule.calcPeakFlowFromDailygpm(cw_gpd)
-      cw_design_level_w = cw_schedule.calcDesignLevelFromDailykWh(cw_annual_kwh / 365.0)
-
-      cw_space = living_space if cw_space.nil? # handling the situation where the appliance is outdoors, so we need to assign the equipment to an arbitrary space
-      add_electric_equipment(model, cw_name, cw_space, cw_design_level_w, cw_frac_sens, cw_frac_lat, cw_schedule.schedule)
-      dhw_loop_fracs.each do |sys_id, dhw_load_frac|
-        dhw_loop = dhw_loops[sys_id]
-        add_water_use_equipment(model, cw_name, cw_peak_flow * dhw_load_frac, cw_schedule.schedule, setpoint_scheds[dhw_loop], water_use_connections[dhw_loop])
-      end
-    end
-
-    # Clothes dryer
-    if (not cw_space.nil?) && (not clothes_dryer.nil?)
-      cd_annual_kwh, cd_annual_therm, cd_frac_sens, cd_frac_lat = calc_clothes_dryer_energy(eri_version, nbeds, clothes_dryer, clothes_washer, cd_space.nil?)
-      cd_name = Constants.ObjectNameClothesDryer
-      cd_weekday_sch = '0.010, 0.006, 0.004, 0.002, 0.004, 0.006, 0.016, 0.032, 0.048, 0.068, 0.078, 0.081, 0.074, 0.067, 0.057, 0.061, 0.055, 0.054, 0.051, 0.051, 0.052, 0.054, 0.044, 0.024'
-      cd_monthly_sch = '1.0, 1.0, 1.0, 1.0, 1.0, 1.0, 1.0, 1.0, 1.0, 1.0, 1.0, 1.0'
-      cd_schedule = MonthWeekdayWeekendSchedule.new(model, cd_name, cd_weekday_sch, cd_weekday_sch, cd_monthly_sch, 1.0, 1.0, true, true, Constants.ScheduleTypeLimitsFraction)
-      cd_design_level_e = cd_schedule.calcDesignLevelFromDailykWh(cd_annual_kwh / 365.0)
-      cd_design_level_f = cd_schedule.calcDesignLevelFromDailyTherm(cd_annual_therm / 365.0)
-
-      cd_space = living_space if cd_space.nil? # handling the situation where the appliance is outdoors, so we need to assign the equipment to an arbitrary space
-      add_electric_equipment(model, cd_name, cd_space, cd_design_level_e, cd_frac_sens, cd_frac_lat, cd_schedule.schedule)
-      add_other_equipment(model, cd_name, cd_space, cd_design_level_f, cd_frac_sens, cd_frac_lat, cd_schedule.schedule, clothes_dryer.fuel_type)
-    end
-
-    # Dishwasher
-    if (not dist_type.nil?) && (not dishwasher.nil?)
-      dw_annual_kwh, dw_frac_sens, dw_frac_lat, dw_gpd = calc_dishwasher_energy_gpd(eri_version, nbeds, dishwasher, dw_space.nil?)
-      dw_name = Constants.ObjectNameDishwasher
-      dw_schedule = HotWaterSchedule.new(model, dw_name, nbeds)
-      dw_peak_flow = dw_schedule.calcPeakFlowFromDailygpm(dw_gpd)
-      dw_design_level_w = dw_schedule.calcDesignLevelFromDailykWh(dw_annual_kwh / 365.0)
-
-      dw_space = living_space if dw_space.nil? # handling the situation where the appliance is outdoors, so we need to assign the equipment to an arbitrary space
-      add_electric_equipment(model, dw_name, dw_space, dw_design_level_w, dw_frac_sens, dw_frac_lat, dw_schedule.schedule)
-      dhw_loop_fracs.each do |sys_id, dhw_load_frac|
-        dhw_loop = dhw_loops[sys_id]
-        add_water_use_equipment(model, dw_name, dw_peak_flow * dhw_load_frac, dw_schedule.schedule, setpoint_scheds[dhw_loop], water_use_connections[dhw_loop])
-      end
-    end
-
-    # Refrigerator
-    if not refrigerators.empty?
-      fridge_name = Constants.ObjectNameRefrigerator
-      refrigerators.each do |refrigerator, rf_space|
-        rf_annual_kwh, rf_frac_sens, rf_frac_lat = calc_refrigerator_or_freezer_energy(refrigerator, rf_space.nil?)
-        fridge_weekday_sch = refrigerator.weekday_fractions
-        fridge_weekend_sch = refrigerator.weekend_fractions
-        fridge_monthly_sch = refrigerator.monthly_multipliers
-        fridge_schedule = MonthWeekdayWeekendSchedule.new(model, fridge_name, fridge_weekday_sch, fridge_weekend_sch, fridge_monthly_sch, 1.0, 1.0, true, true, Constants.ScheduleTypeLimitsFraction)
-        fridge_design_level = fridge_schedule.calcDesignLevelFromDailykWh(rf_annual_kwh / 365.0)
-
-        rf_space = living_space if rf_space.nil? # handling the situation where the appliance is outdoors, so we need to assign the equipment to an arbitrary space
-        add_electric_equipment(model, fridge_name, rf_space, fridge_design_level, rf_frac_sens, rf_frac_lat, fridge_schedule.schedule)
-      end
-    end
-
-    # Freezer
-    if not freezers.empty?
-      freezer_name = Constants.ObjectNameFreezer
-      freezers.each do |freezer, fz_space|
-        fz_annual_kwh, fz_frac_sens, fz_frac_lat = calc_refrigerator_or_freezer_energy(freezer, fz_space.nil?)
-        freezer_weekday_sch = freezer.weekday_fractions
-        freezer_weekend_sch = freezer.weekend_fractions
-        freezer_monthly_sch = freezer.monthly_multipliers
-        freezer_schedule = MonthWeekdayWeekendSchedule.new(model, freezer_name, freezer_weekday_sch, freezer_weekend_sch, freezer_monthly_sch, 1.0, 1.0, true, true, Constants.ScheduleTypeLimitsFraction)
-        freezer_design_level = freezer_schedule.calcDesignLevelFromDailykWh(fz_annual_kwh / 365.0)
-
-        fz_space = living_space if fz_space.nil? # handling the situation where the appliance is outdoors, so we need to assign the equipment to an arbitrary space
-        add_electric_equipment(model, freezer_name, fz_space, freezer_design_level, fz_frac_sens, fz_frac_lat, freezer_schedule.schedule)
-      end
-    end
-
-    # Cooking Range
-    if (not cooking_range.nil?) && (not oven.nil?)
-      cook_annual_kwh, cook_annual_therm, cook_frac_sens, cook_frac_lat = calc_range_oven_energy(nbeds, cooking_range, oven, cook_space.nil?)
-      cook_name = Constants.ObjectNameCookingRange
-      cook_weekday_sch = cooking_range.weekday_fractions
-      cook_weekend_sch = cooking_range.weekend_fractions
-      cook_monthly_sch = cooking_range.monthly_multipliers
-      cook_schedule = MonthWeekdayWeekendSchedule.new(model, cook_name, cook_weekday_sch, cook_weekend_sch, cook_monthly_sch, 1.0, 1.0, true, true, Constants.ScheduleTypeLimitsFraction)
-      cook_design_level_e = cook_schedule.calcDesignLevelFromDailykWh(cook_annual_kwh / 365.0)
-      cook_design_level_f = cook_schedule.calcDesignLevelFromDailyTherm(cook_annual_therm / 365.0)
-
-      cook_space = living_space if cook_space.nil? # handling the situation where the appliance is outdoors, so we need to assign the equipment to an arbitrary space
-      add_electric_equipment(model, cook_name, cook_space, cook_design_level_e, cook_frac_sens, cook_frac_lat, cook_schedule.schedule)
-      add_other_equipment(model, cook_name, cook_space, cook_design_level_f, cook_frac_sens, cook_frac_lat, cook_schedule.schedule, cooking_range.fuel_type)
-    end
-
-    if not dist_type.nil?
-=======
-
->>>>>>> b9cfb83b
+
       # Fixtures (showers, sinks, baths) + distribution waste
       fx_gpd = get_fixtures_gpd(eri_version, nbeds, fixtures_all_low_flow, daily_mw_fractions)
       fx_gpd *= fixtures_usage_multiplier
@@ -301,17 +178,35 @@
     end
 
     # Refrigerator
-    if not refrigerator.nil?
-      rf_annual_kwh, rf_frac_sens, rf_frac_lat = calc_refrigerator_energy(refrigerator, rf_space.nil?)
+    if not refrigerators.empty?
       fridge_name = Constants.ObjectNameRefrigerator
-      fridge_weekday_sch = refrigerator.weekday_fractions
-      fridge_weekend_sch = refrigerator.weekend_fractions
-      fridge_monthly_sch = refrigerator.monthly_multipliers
-      fridge_schedule = MonthWeekdayWeekendSchedule.new(model, fridge_name, fridge_weekday_sch, fridge_weekend_sch, fridge_monthly_sch, 1.0, 1.0, true, true, Constants.ScheduleTypeLimitsFraction)
-      fridge_design_level = fridge_schedule.calcDesignLevelFromDailykWh(rf_annual_kwh / 365.0)
-
-      rf_space = living_space if rf_space.nil?
-      add_electric_equipment(model, fridge_name, rf_space, fridge_design_level, rf_frac_sens, rf_frac_lat, fridge_schedule.schedule)
+      refrigerators.each do |refrigerator, rf_space|
+        rf_annual_kwh, rf_frac_sens, rf_frac_lat = calc_refrigerator_or_freezer_energy(refrigerator, rf_space.nil?)
+        fridge_weekday_sch = refrigerator.weekday_fractions
+        fridge_weekend_sch = refrigerator.weekend_fractions
+        fridge_monthly_sch = refrigerator.monthly_multipliers
+        fridge_schedule = MonthWeekdayWeekendSchedule.new(model, fridge_name, fridge_weekday_sch, fridge_weekend_sch, fridge_monthly_sch, 1.0, 1.0, true, true, Constants.ScheduleTypeLimitsFraction)
+        fridge_design_level = fridge_schedule.calcDesignLevelFromDailykWh(rf_annual_kwh / 365.0)
+
+        rf_space = living_space if rf_space.nil? # handling the situation where the appliance is outdoors, so we need to assign the equipment to an arbitrary space
+        add_electric_equipment(model, fridge_name, rf_space, fridge_design_level, rf_frac_sens, rf_frac_lat, fridge_schedule.schedule)
+      end
+    end
+
+    # Freezer
+    if not freezers.empty?
+      freezer_name = Constants.ObjectNameFreezer
+      freezers.each do |freezer, fz_space|
+        fz_annual_kwh, fz_frac_sens, fz_frac_lat = calc_refrigerator_or_freezer_energy(freezer, fz_space.nil?)
+        freezer_weekday_sch = freezer.weekday_fractions
+        freezer_weekend_sch = freezer.weekend_fractions
+        freezer_monthly_sch = freezer.monthly_multipliers
+        freezer_schedule = MonthWeekdayWeekendSchedule.new(model, freezer_name, freezer_weekday_sch, freezer_weekend_sch, freezer_monthly_sch, 1.0, 1.0, true, true, Constants.ScheduleTypeLimitsFraction)
+        freezer_design_level = freezer_schedule.calcDesignLevelFromDailykWh(fz_annual_kwh / 365.0)
+
+        fz_space = living_space if fz_space.nil? # handling the situation where the appliance is outdoors, so we need to assign the equipment to an arbitrary space
+        add_electric_equipment(model, freezer_name, fz_space, freezer_design_level, fz_frac_sens, fz_frac_lat, freezer_schedule.schedule)
+      end
     end
 
     # Cooking Range
