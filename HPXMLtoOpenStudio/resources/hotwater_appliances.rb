# frozen_string_literal: true

# Collection of methods related to hot water use and appliances.
module HotWaterAndAppliances
  # TODO
  #
  # @param runner [OpenStudio::Measure::OSRunner] Object typically used to display warnings
  # @param model [OpenStudio::Model::Model] OpenStudio Model object
  # @param weather [WeatherFile] Weather object containing EPW information
  # @param spaces [Hash] Map of HPXML locations => OpenStudio Space objects
  # @param hpxml_bldg [HPXML::Building] HPXML Building object representing an individual dwelling unit
  # @param hpxml_header [HPXML::Header] HPXML Header object (one per HPXML file)
  # @param schedules_file [SchedulesFile] SchedulesFile wrapper class instance of detailed schedule files
  # @param plantloop_map [TODO] TODO
  # @return [TODO] TODO
  def self.apply(runner, model, weather, spaces, hpxml_bldg, hpxml_header, schedules_file, plantloop_map)
    @runner = runner
    cfa = hpxml_bldg.building_construction.conditioned_floor_area
    ncfl = hpxml_bldg.building_construction.number_of_conditioned_floors
    has_uncond_bsmnt = hpxml_bldg.has_location(HPXML::LocationBasementUnconditioned)
    has_cond_bsmnt = hpxml_bldg.has_location(HPXML::LocationBasementConditioned)
    fixtures_usage_multiplier = hpxml_bldg.water_heating.water_fixtures_usage_multiplier
    conditioned_space = spaces[HPXML::LocationConditionedSpace]
    nbeds = hpxml_bldg.building_construction.number_of_bedrooms
    nbeds_eq = hpxml_bldg.building_construction.additional_properties.equivalent_number_of_bedrooms
    n_occ = hpxml_bldg.building_occupancy.number_of_residents
    eri_version = hpxml_header.eri_calculation_version
    unit_multiplier = hpxml_bldg.building_construction.number_of_units

    @default_schedules_csv_data = HPXMLDefaults.get_default_schedules_csv_data()

    # Get appliances, etc.
    if not hpxml_bldg.clothes_washers.empty?
      clothes_washer = hpxml_bldg.clothes_washers[0]
    end
    if not hpxml_bldg.clothes_dryers.empty?
      clothes_dryer = hpxml_bldg.clothes_dryers[0]
    end
    if not hpxml_bldg.dishwashers.empty?
      dishwasher = hpxml_bldg.dishwashers[0]
    end
    if not hpxml_bldg.cooking_ranges.empty?
      cooking_range = hpxml_bldg.cooking_ranges[0]
    end
    if not hpxml_bldg.ovens.empty?
      oven = hpxml_bldg.ovens[0]
    end

    # Create WaterUseConnections object for each water heater (plant loop)
    water_use_connections = {}
    hpxml_bldg.water_heating_systems.each do |water_heating_system|
      plant_loop = plantloop_map[water_heating_system.id]
      wuc = OpenStudio::Model::WaterUseConnections.new(model)
      wuc.additionalProperties.setFeature('HPXML_ID', water_heating_system.id) # Used by reporting measure
      plant_loop.addDemandBranchForComponent(wuc)
      water_use_connections[water_heating_system.id] = wuc
    end

    # Clothes washer energy
    if not clothes_washer.nil?
      cw_space = Geometry.get_space_from_location(clothes_washer.location, spaces)
      cw_annual_kwh, cw_frac_sens, cw_frac_lat, cw_gpd = calc_clothes_washer_energy_gpd(eri_version, nbeds, clothes_washer, cw_space.nil?, n_occ)

      # Create schedule
      cw_power_schedule = nil
      cw_col_name = SchedulesFile::Columns[:ClothesWasher].name
      cw_object_name = Constants::ObjectTypeClothesWasher
      if not schedules_file.nil?
        cw_design_level_w = schedules_file.calc_design_level_from_daily_kwh(col_name: cw_col_name, daily_kwh: cw_annual_kwh / 365.0)
        cw_power_schedule = schedules_file.create_schedule_file(model, col_name: cw_col_name, schedule_type_limits_name: EPlus::ScheduleTypeLimitsFraction)
      end
      if cw_power_schedule.nil?
        cw_unavailable_periods = Schedule.get_unavailable_periods(runner, cw_col_name, hpxml_header.unavailable_periods)
        cw_weekday_sch = clothes_washer.weekday_fractions
        cw_weekend_sch = clothes_washer.weekend_fractions
        cw_monthly_sch = clothes_washer.monthly_multipliers
        cw_schedule_obj = MonthWeekdayWeekendSchedule.new(model, cw_object_name + ' schedule', cw_weekday_sch, cw_weekend_sch, cw_monthly_sch, EPlus::ScheduleTypeLimitsFraction, unavailable_periods: cw_unavailable_periods)
        cw_design_level_w = cw_schedule_obj.calc_design_level_from_daily_kwh(cw_annual_kwh / 365.0)
        cw_power_schedule = cw_schedule_obj.schedule
      else
        runner.registerWarning("Both '#{cw_col_name}' schedule file and weekday fractions provided; the latter will be ignored.") if !clothes_washer.weekday_fractions.nil?
        runner.registerWarning("Both '#{cw_col_name}' schedule file and weekend fractions provided; the latter will be ignored.") if !clothes_washer.weekend_fractions.nil?
        runner.registerWarning("Both '#{cw_col_name}' schedule file and monthly multipliers provided; the latter will be ignored.") if !clothes_washer.monthly_multipliers.nil?
      end

      cw_space = conditioned_space if cw_space.nil? # appliance is outdoors, so we need to assign the equipment to an arbitrary space
      add_electric_equipment(model, cw_object_name, cw_space, cw_design_level_w, cw_frac_sens, cw_frac_lat, cw_power_schedule)
    end

    # Clothes dryer energy
    if not clothes_dryer.nil?
      cd_space = Geometry.get_space_from_location(clothes_dryer.location, spaces)
      cd_annual_kwh, cd_annual_therm, cd_frac_sens, cd_frac_lat = calc_clothes_dryer_energy(eri_version, nbeds, clothes_dryer, clothes_washer, cd_space.nil?, n_occ)

      # Create schedule
      cd_schedule = nil
      cd_col_name = SchedulesFile::Columns[:ClothesDryer].name
      cd_obj_name = Constants::ObjectTypeClothesDryer
      if not schedules_file.nil?
        cd_design_level_e = schedules_file.calc_design_level_from_annual_kwh(col_name: cd_col_name, annual_kwh: cd_annual_kwh)
        cd_design_level_f = schedules_file.calc_design_level_from_annual_therm(col_name: cd_col_name, annual_therm: cd_annual_therm)
        cd_schedule = schedules_file.create_schedule_file(model, col_name: cd_col_name, schedule_type_limits_name: EPlus::ScheduleTypeLimitsFraction)
      end
      if cd_schedule.nil?
        cd_unavailable_periods = Schedule.get_unavailable_periods(runner, cd_col_name, hpxml_header.unavailable_periods)
        cd_weekday_sch = clothes_dryer.weekday_fractions
        cd_weekend_sch = clothes_dryer.weekend_fractions
        cd_monthly_sch = clothes_dryer.monthly_multipliers
        cd_schedule_obj = MonthWeekdayWeekendSchedule.new(model, cd_obj_name + ' schedule', cd_weekday_sch, cd_weekend_sch, cd_monthly_sch, EPlus::ScheduleTypeLimitsFraction, unavailable_periods: cd_unavailable_periods)
        cd_design_level_e = cd_schedule_obj.calc_design_level_from_daily_kwh(cd_annual_kwh / 365.0)
        cd_design_level_f = cd_schedule_obj.calc_design_level_from_daily_therm(cd_annual_therm / 365.0)
        cd_schedule = cd_schedule_obj.schedule
      else
        runner.registerWarning("Both '#{cd_col_name}' schedule file and weekday fractions provided; the latter will be ignored.") if !clothes_dryer.weekday_fractions.nil?
        runner.registerWarning("Both '#{cd_col_name}' schedule file and weekend fractions provided; the latter will be ignored.") if !clothes_dryer.weekend_fractions.nil?
        runner.registerWarning("Both '#{cd_col_name}' schedule file and monthly multipliers provided; the latter will be ignored.") if !clothes_dryer.monthly_multipliers.nil?
      end

      cd_space = conditioned_space if cd_space.nil? # appliance is outdoors, so we need to assign the equipment to an arbitrary space
      add_electric_equipment(model, cd_obj_name, cd_space, cd_design_level_e, cd_frac_sens, cd_frac_lat, cd_schedule)
      add_other_equipment(model, cd_obj_name, cd_space, cd_design_level_f, cd_frac_sens, cd_frac_lat, cd_schedule, clothes_dryer.fuel_type)
    end

    # Dishwasher energy
    if not dishwasher.nil?
      dw_space = Geometry.get_space_from_location(dishwasher.location, spaces)
      dw_annual_kwh, dw_frac_sens, dw_frac_lat, dw_gpd = calc_dishwasher_energy_gpd(eri_version, nbeds, dishwasher, dw_space.nil?, n_occ)

      # Create schedule
      dw_power_schedule = nil
      dw_col_name = SchedulesFile::Columns[:Dishwasher].name
      dw_obj_name = Constants::ObjectTypeDishwasher
      if not schedules_file.nil?
        dw_design_level_w = schedules_file.calc_design_level_from_daily_kwh(col_name: dw_col_name, daily_kwh: dw_annual_kwh / 365.0)
        dw_power_schedule = schedules_file.create_schedule_file(model, col_name: dw_col_name, schedule_type_limits_name: EPlus::ScheduleTypeLimitsFraction)
      end
      if dw_power_schedule.nil?
        dw_unavailable_periods = Schedule.get_unavailable_periods(runner, dw_col_name, hpxml_header.unavailable_periods)
        dw_weekday_sch = dishwasher.weekday_fractions
        dw_weekend_sch = dishwasher.weekend_fractions
        dw_monthly_sch = dishwasher.monthly_multipliers
        dw_schedule_obj = MonthWeekdayWeekendSchedule.new(model, dw_obj_name + ' schedule', dw_weekday_sch, dw_weekend_sch, dw_monthly_sch, EPlus::ScheduleTypeLimitsFraction, unavailable_periods: dw_unavailable_periods)
        dw_design_level_w = dw_schedule_obj.calc_design_level_from_daily_kwh(dw_annual_kwh / 365.0)
        dw_power_schedule = dw_schedule_obj.schedule
      else
        runner.registerWarning("Both '#{dw_col_name}' schedule file and weekday fractions provided; the latter will be ignored.") if !dishwasher.weekday_fractions.nil?
        runner.registerWarning("Both '#{dw_col_name}' schedule file and weekend fractions provided; the latter will be ignored.") if !dishwasher.weekend_fractions.nil?
        runner.registerWarning("Both '#{dw_col_name}' schedule file and monthly multipliers provided; the latter will be ignored.") if !dishwasher.monthly_multipliers.nil?
      end

      dw_space = conditioned_space if dw_space.nil? # appliance is outdoors, so we need to assign the equipment to an arbitrary space
      add_electric_equipment(model, dw_obj_name, dw_space, dw_design_level_w, dw_frac_sens, dw_frac_lat, dw_power_schedule)
    end

    # Refrigerator(s) energy
    hpxml_bldg.refrigerators.each do |refrigerator|
      rf_space, rf_schedule = Geometry.get_space_or_schedule_from_location(refrigerator.location, model, spaces)
      rf_annual_kwh, rf_frac_sens, rf_frac_lat = calc_fridge_or_freezer_energy(refrigerator, rf_space.nil?)

      # Create schedule
      fridge_schedule = nil
      fridge_col_name = refrigerator.primary_indicator ? SchedulesFile::Columns[:Refrigerator].name : SchedulesFile::Columns[:ExtraRefrigerator].name
      fridge_obj_name = Constants::ObjectTypeRefrigerator
      if not schedules_file.nil?
        fridge_design_level = schedules_file.calc_design_level_from_annual_kwh(col_name: fridge_col_name, annual_kwh: rf_annual_kwh)
        fridge_schedule = schedules_file.create_schedule_file(model, col_name: fridge_col_name, schedule_type_limits_name: EPlus::ScheduleTypeLimitsFraction)
      end
      if fridge_schedule.nil?
        fridge_unavailable_periods = Schedule.get_unavailable_periods(runner, fridge_col_name, hpxml_header.unavailable_periods)

        # if both weekday_fractions/weekend_fractions/monthly_multipliers and constant_coefficients/temperature_coefficients provided, ignore the former
        if !refrigerator.constant_coefficients.nil? && !refrigerator.temperature_coefficients.nil?
          fridge_design_level = UnitConversions.convert(rf_annual_kwh / 8760.0, 'kW', 'W')
          fridge_schedule = fridge_or_freezer_coefficients_schedule(model, fridge_col_name, fridge_obj_name, refrigerator, rf_space, rf_schedule, fridge_unavailable_periods)
        elsif !refrigerator.weekday_fractions.nil? && !refrigerator.weekend_fractions.nil? && !refrigerator.monthly_multipliers.nil?
          fridge_weekday_sch = refrigerator.weekday_fractions
          fridge_weekend_sch = refrigerator.weekend_fractions
          fridge_monthly_sch = refrigerator.monthly_multipliers

          fridge_schedule_obj = MonthWeekdayWeekendSchedule.new(model, fridge_obj_name + ' schedule', fridge_weekday_sch, fridge_weekend_sch, fridge_monthly_sch, EPlus::ScheduleTypeLimitsFraction, unavailable_periods: fridge_unavailable_periods)
          fridge_design_level = fridge_schedule_obj.calc_design_level_from_daily_kwh(rf_annual_kwh / 365.0)
          fridge_schedule = fridge_schedule_obj.schedule
        end
      else
        runner.registerWarning("Both '#{fridge_col_name}' schedule file and weekday fractions provided; the latter will be ignored.") if !refrigerator.weekday_fractions.nil?
        runner.registerWarning("Both '#{fridge_col_name}' schedule file and weekend fractions provided; the latter will be ignored.") if !refrigerator.weekend_fractions.nil?
        runner.registerWarning("Both '#{fridge_col_name}' schedule file and monthly multipliers provided; the latter will be ignored.") if !refrigerator.monthly_multipliers.nil?
        runner.registerWarning("Both '#{fridge_col_name}' schedule file and constant coefficients provided; the latter will be ignored.") if !refrigerator.constant_coefficients.nil?
        runner.registerWarning("Both '#{fridge_col_name}' schedule file and temperature coefficients provided; the latter will be ignored.") if !refrigerator.temperature_coefficients.nil?
      end

      rf_space = conditioned_space if rf_space.nil? # appliance is outdoors, so we need to assign the equipment to an arbitrary space

      add_electric_equipment(model, fridge_obj_name, rf_space, fridge_design_level, rf_frac_sens, rf_frac_lat, fridge_schedule)
    end

    # Freezer(s) energy
    hpxml_bldg.freezers.each do |freezer|
      fz_space, fz_schedule = Geometry.get_space_or_schedule_from_location(freezer.location, model, spaces)
      fz_annual_kwh, fz_frac_sens, fz_frac_lat = calc_fridge_or_freezer_energy(freezer, fz_space.nil?)

      # Create schedule
      freezer_schedule = nil
      freezer_col_name = SchedulesFile::Columns[:Freezer].name
      freezer_obj_name = Constants::ObjectTypeFreezer
      if not schedules_file.nil?
        freezer_design_level = schedules_file.calc_design_level_from_annual_kwh(col_name: freezer_col_name, annual_kwh: fz_annual_kwh)
        freezer_schedule = schedules_file.create_schedule_file(model, col_name: freezer_col_name, schedule_type_limits_name: EPlus::ScheduleTypeLimitsFraction)
      end
      if freezer_schedule.nil?
        freezer_unavailable_periods = Schedule.get_unavailable_periods(runner, freezer_col_name, hpxml_header.unavailable_periods)

        # if both weekday_fractions/weekend_fractions/monthly_multipliers and constant_coefficients/temperature_coefficients provided, ignore the former
        if !freezer.constant_coefficients.nil? && !freezer.temperature_coefficients.nil?
          freezer_design_level = UnitConversions.convert(fz_annual_kwh / 8760.0, 'kW', 'W')
          freezer_schedule = fridge_or_freezer_coefficients_schedule(model, freezer_col_name, freezer_obj_name, freezer, fz_space, fz_schedule, freezer_unavailable_periods)
        elsif !freezer.weekday_fractions.nil? && !freezer.weekend_fractions.nil? && !freezer.monthly_multipliers.nil?
          freezer_weekday_sch = freezer.weekday_fractions
          freezer_weekend_sch = freezer.weekend_fractions
          freezer_monthly_sch = freezer.monthly_multipliers

          freezer_schedule_obj = MonthWeekdayWeekendSchedule.new(model, freezer_obj_name + ' schedule', freezer_weekday_sch, freezer_weekend_sch, freezer_monthly_sch, EPlus::ScheduleTypeLimitsFraction, unavailable_periods: freezer_unavailable_periods)
          freezer_design_level = freezer_schedule_obj.calc_design_level_from_daily_kwh(fz_annual_kwh / 365.0)
          freezer_schedule = freezer_schedule_obj.schedule
        end
      else
        runner.registerWarning("Both '#{freezer_col_name}' schedule file and weekday fractions provided; the latter will be ignored.") if !freezer.weekday_fractions.nil?
        runner.registerWarning("Both '#{freezer_col_name}' schedule file and weekend fractions provided; the latter will be ignored.") if !freezer.weekend_fractions.nil?
        runner.registerWarning("Both '#{freezer_col_name}' schedule file and monthly multipliers provided; the latter will be ignored.") if !freezer.monthly_multipliers.nil?
        runner.registerWarning("Both '#{freezer_col_name}' schedule file and constant coefficients provided; the latter will be ignored.") if !freezer.constant_coefficients.nil?
        runner.registerWarning("Both '#{freezer_col_name}' schedule file and temperature coefficients provided; the latter will be ignored.") if !freezer.temperature_coefficients.nil?
      end

      fz_space = conditioned_space if fz_space.nil? # appliance is outdoors, so we need to assign the equipment to an arbitrary space

      add_electric_equipment(model, freezer_obj_name, fz_space, freezer_design_level, fz_frac_sens, fz_frac_lat, freezer_schedule)
    end

    # Cooking Range energy
    if not cooking_range.nil?
      cook_space = Geometry.get_space_from_location(cooking_range.location, spaces)
      cook_annual_kwh, cook_annual_therm, cook_frac_sens, cook_frac_lat = calc_range_oven_energy(nbeds_eq, cooking_range, oven, cook_space.nil?)

      # Create schedule
      cook_schedule = nil
      cook_col_name = SchedulesFile::Columns[:CookingRange].name
      cook_obj_name = Constants::ObjectTypeCookingRange
      if not schedules_file.nil?
        cook_design_level_e = schedules_file.calc_design_level_from_annual_kwh(col_name: cook_col_name, annual_kwh: cook_annual_kwh)
        cook_design_level_f = schedules_file.calc_design_level_from_annual_therm(col_name: cook_col_name, annual_therm: cook_annual_therm)
        cook_schedule = schedules_file.create_schedule_file(model, col_name: cook_col_name, schedule_type_limits_name: EPlus::ScheduleTypeLimitsFraction)
      end
      if cook_schedule.nil?
        cook_unavailable_periods = Schedule.get_unavailable_periods(runner, cook_col_name, hpxml_header.unavailable_periods)
        cook_weekday_sch = cooking_range.weekday_fractions
        cook_weekend_sch = cooking_range.weekend_fractions
        cook_monthly_sch = cooking_range.monthly_multipliers
        cook_schedule_obj = MonthWeekdayWeekendSchedule.new(model, cook_obj_name + ' schedule', cook_weekday_sch, cook_weekend_sch, cook_monthly_sch, EPlus::ScheduleTypeLimitsFraction, unavailable_periods: cook_unavailable_periods)
        cook_design_level_e = cook_schedule_obj.calc_design_level_from_daily_kwh(cook_annual_kwh / 365.0)
        cook_design_level_f = cook_schedule_obj.calc_design_level_from_daily_therm(cook_annual_therm / 365.0)
        cook_schedule = cook_schedule_obj.schedule
      else
        runner.registerWarning("Both '#{cook_col_name}' schedule file and weekday fractions provided; the latter will be ignored.") if !cooking_range.weekday_fractions.nil?
        runner.registerWarning("Both '#{cook_col_name}' schedule file and weekend fractions provided; the latter will be ignored.") if !cooking_range.weekend_fractions.nil?
        runner.registerWarning("Both '#{cook_col_name}' schedule file and monthly multipliers provided; the latter will be ignored.") if !cooking_range.monthly_multipliers.nil?
      end

      cook_space = conditioned_space if cook_space.nil? # appliance is outdoors, so we need to assign the equipment to an arbitrary space
      add_electric_equipment(model, cook_obj_name, cook_space, cook_design_level_e, cook_frac_sens, cook_frac_lat, cook_schedule)
      add_other_equipment(model, cook_obj_name, cook_space, cook_design_level_f, cook_frac_sens, cook_frac_lat, cook_schedule, cooking_range.fuel_type)
    end

    if hpxml_bldg.hot_water_distributions.size > 0
      hot_water_distribution = hpxml_bldg.hot_water_distributions[0]
    end
    if not hot_water_distribution.nil?
      fixtures = hpxml_bldg.water_fixtures.select { |wf| [HPXML::WaterFixtureTypeShowerhead, HPXML::WaterFixtureTypeFaucet].include? wf.water_fixture_type }
      if fixtures.size > 0
        if fixtures.any? { |wf| wf.count.nil? }
          showerheads = fixtures.select { |wf| wf.water_fixture_type == HPXML::WaterFixtureTypeShowerhead }
          if showerheads.size > 0
            frac_low_flow_showerheads = showerheads.select { |wf| wf.low_flow }.size / Float(showerheads.size)
          else
            frac_low_flow_showerheads = 0.0
          end
          faucets = fixtures.select { |wf| wf.water_fixture_type == HPXML::WaterFixtureTypeFaucet }
          if faucets.size > 0
            frac_low_flow_faucets = faucets.select { |wf| wf.low_flow }.size / Float(faucets.size)
          else
            frac_low_flow_faucets = 0.0
          end
          frac_low_flow_fixtures = 0.4 * frac_low_flow_showerheads + 0.6 * frac_low_flow_faucets
        else
          num_wfs = fixtures.map { |wf| wf.count }.sum
          num_low_flow_wfs = fixtures.select { |wf| wf.low_flow }.map { |wf| wf.count }.sum
          frac_low_flow_fixtures = num_low_flow_wfs / num_wfs
        end
      else
        frac_low_flow_fixtures = 0.0
      end

      # Calculate mixed water fractions
      t_mix = 105.0 # F, Temperature of mixed water at fixtures
      avg_setpoint_temp = 0.0 # WH Setpoint: Weighted average by fraction DHW load served
      hpxml_bldg.water_heating_systems.each do |water_heating_system|
        wh_setpoint = water_heating_system.temperature
        wh_setpoint = Waterheater.get_default_hot_water_temperature(eri_version) if wh_setpoint.nil? # using detailed schedules
        avg_setpoint_temp += wh_setpoint * water_heating_system.fraction_dhw_load_served
      end
      daily_wh_inlet_temperatures = calc_water_heater_daily_inlet_temperatures(weather, nbeds_eq, hot_water_distribution, frac_low_flow_fixtures)
      daily_wh_inlet_temperatures_c = daily_wh_inlet_temperatures.map { |t| UnitConversions.convert(t, 'F', 'C') }
      daily_mw_fractions = calc_mixed_water_daily_fractions(daily_wh_inlet_temperatures, avg_setpoint_temp, t_mix)

      # Schedules
      # Replace mains water temperature schedule with water heater inlet temperature schedule.
      # These are identical unless there is a DWHR.
      start_date = OpenStudio::Date.new(OpenStudio::MonthOfYear.new(1), 1, hpxml_header.sim_calendar_year)
      timestep_day = OpenStudio::Time.new(1, 0)
      time_series_tmains = OpenStudio::TimeSeries.new(start_date, timestep_day, OpenStudio::createVector(daily_wh_inlet_temperatures_c), 'C')
      schedule_tmains = OpenStudio::Model::ScheduleInterval.fromTimeSeries(time_series_tmains, model).get
      schedule_tmains.setName('mains temperature schedule')
      model.getSiteWaterMainsTemperature.setTemperatureSchedule(schedule_tmains)
      mw_temp_schedule = OpenStudio::Model::ScheduleConstant.new(model)
      mw_temp_schedule.setName('mixed water temperature schedule')
      mw_temp_schedule.setValue(UnitConversions.convert(t_mix, 'F', 'C'))
      Schedule.set_schedule_type_limits(model, mw_temp_schedule, EPlus::ScheduleTypeLimitsTemperature)

      # Create schedule
      fixtures_schedule = nil
      fixtures_col_name = SchedulesFile::Columns[:HotWaterFixtures].name
      fixtures_obj_name = Constants::ObjectTypeFixtures
      if not schedules_file.nil?
        fixtures_schedule = schedules_file.create_schedule_file(model, col_name: fixtures_col_name, schedule_type_limits_name: EPlus::ScheduleTypeLimitsFraction)
      end
      if fixtures_schedule.nil?
        fixtures_unavailable_periods = Schedule.get_unavailable_periods(runner, fixtures_col_name, hpxml_header.unavailable_periods)
        fixtures_weekday_sch = hpxml_bldg.water_heating.water_fixtures_weekday_fractions
        fixtures_weekend_sch = hpxml_bldg.water_heating.water_fixtures_weekend_fractions
        fixtures_monthly_sch = hpxml_bldg.water_heating.water_fixtures_monthly_multipliers
        fixtures_schedule_obj = MonthWeekdayWeekendSchedule.new(model, fixtures_obj_name + ' schedule', fixtures_weekday_sch, fixtures_weekend_sch, fixtures_monthly_sch, EPlus::ScheduleTypeLimitsFraction, unavailable_periods: fixtures_unavailable_periods)
        fixtures_schedule = fixtures_schedule_obj.schedule
      else
        runner.registerWarning("Both '#{fixtures_col_name}' schedule file and weekday fractions provided; the latter will be ignored.") if !hpxml_bldg.water_heating.water_fixtures_weekday_fractions.nil?
        runner.registerWarning("Both '#{fixtures_col_name}' schedule file and weekend fractions provided; the latter will be ignored.") if !hpxml_bldg.water_heating.water_fixtures_weekend_fractions.nil?
        runner.registerWarning("Both '#{fixtures_col_name}' schedule file and monthly multipliers provided; the latter will be ignored.") if !hpxml_bldg.water_heating.water_fixtures_monthly_multipliers.nil?
      end

      # Create a separate shower schedule (from fixtures) used only for unmet load calculations.
      showers_schedule = nil
      showers_col_name = SchedulesFile::Columns[:HotWaterShowers].name
      showers_obj_name = Constants::ObjectTypeShowers
      if not schedules_file.nil?
        showers_schedule = schedules_file.create_schedule_file(model, col_name: showers_col_name, schedule_type_limits_name: EPlus::ScheduleTypeLimitsFraction)
      end
      if showers_schedule.nil?
        showers_unavailable_periods = Schedule.get_unavailable_periods(runner, showers_col_name, unavailable_periods)
        showers_weekday_sch = @default_schedules_csv_data[showers_col_name]['ShowersWeekdayScheduleFractions']
        showers_weekend_sch = @default_schedules_csv_data[showers_col_name]['ShowersWeekendScheduleFractions']
        showers_monthly_sch = @default_schedules_csv_data[showers_col_name]['ShowersMonthlyScheduleMultipliers']
        showers_schedule_obj = MonthWeekdayWeekendSchedule.new(model, showers_obj_name + ' schedule', showers_weekday_sch, showers_weekend_sch, showers_monthly_sch, EPlus::ScheduleTypeLimitsFraction, unavailable_periods: showers_unavailable_periods)
      end
    end

    # create an array of peak flow to return
    shower_peak_flows = {} # used for unmet wh load calculations
    hpxml_bldg.water_heating_systems.each do |water_heating_system|
      non_solar_fraction = 1.0 - Waterheater.get_water_heater_solar_fraction(water_heating_system, hpxml_bldg)

      gpd_frac = water_heating_system.fraction_dhw_load_served # Fixtures fraction
      if gpd_frac > 0

        # For showers, calculate flow rates but don't add a WaterUse:Equipment object. Shower usage is included in fixtures and only used for tracking unmet loads.
        fx_gpd = get_fixtures_gpd(eri_version, nbeds, frac_low_flow_fixtures, daily_mw_fractions, fixtures_usage_multiplier, n_occ)
        shower_gpd = fx_gpd * 0.54 # per standard, 54% of fixture usage is showers (or baths), remaining 46% is sinks.
        w_gpd = get_dist_waste_gpd(eri_version, nbeds, has_uncond_bsmnt, has_cond_bsmnt, cfa, ncfl, hot_water_distribution, frac_low_flow_fixtures, fixtures_usage_multiplier, n_occ)

        fx_peak_flow = nil
        shower_peak_flow = nil
        if not schedules_file.nil?
          fx_peak_flow = schedules_file.calc_peak_flow_from_daily_gpm(col_name: SchedulesFile::Columns[:HotWaterFixtures].name, daily_water: fx_gpd)
          shower_peak_flow = schedules_file.calc_peak_flow_from_daily_gpm(col_name: SchedulesFile::Columns[:HotWaterShowers].name, daily_water: shower_gpd)
          dist_water_peak_flow = schedules_file.calc_peak_flow_from_daily_gpm(col_name: SchedulesFile::Columns[:HotWaterFixtures].name, daily_water: w_gpd)
        end
        if fx_peak_flow.nil?
          fx_peak_flow = fixtures_schedule_obj.calc_design_level_from_daily_gpm(fx_gpd)
          dist_water_peak_flow = fixtures_schedule_obj.calc_design_level_from_daily_gpm(w_gpd)
        end
        if shower_peak_flow.nil?
          shower_peak_flow = showers_schedule_obj.calc_design_level_from_daily_gpm(shower_gpd)
        end

        id = water_heating_system.id
        shower_peak_flows[id] = shower_peak_flow * gpd_frac * non_solar_fraction

        # Fixtures (showers, sinks, baths)
        add_water_use_equipment(model, fixtures_obj_name, fx_peak_flow * gpd_frac * non_solar_fraction, fixtures_schedule, water_use_connections[water_heating_system.id], unit_multiplier, mw_temp_schedule)

        # Distribution waste (primary driven by fixture draws)
        waste_obj_name = Constants::ObjectTypeDistributionWaste
        add_water_use_equipment(model, waste_obj_name, dist_water_peak_flow * gpd_frac * non_solar_fraction, fixtures_schedule, water_use_connections[water_heating_system.id], unit_multiplier, mw_temp_schedule)

        # Recirculation pump
        recirc_pump_annual_kwh = get_hwdist_recirc_pump_energy(hot_water_distribution, fixtures_usage_multiplier, nbeds)
        if recirc_pump_annual_kwh > 0

          # Create schedule
          recirc_pump_sch = nil
          recirc_pump_col_name = SchedulesFile::Columns[:HotWaterRecirculationPump].name
          recirc_pump_obj_name = Constants::ObjectTypeHotWaterRecircPump
          if not schedules_file.nil?
            recirc_pump_design_level = schedules_file.calc_design_level_from_daily_kwh(col_name: recirc_pump_col_name, daily_kwh: recirc_pump_annual_kwh / 365.0)
            recirc_pump_sch = schedules_file.create_schedule_file(model, col_name: recirc_pump_col_name, schedule_type_limits_name: EPlus::ScheduleTypeLimitsFraction)
          end
          if recirc_pump_sch.nil?
            recirc_pump_unavailable_periods = Schedule.get_unavailable_periods(runner, recirc_pump_col_name, hpxml_header.unavailable_periods)
            recirc_pump_weekday_sch = hot_water_distribution.recirculation_pump_weekday_fractions
            recirc_pump_weekend_sch = hot_water_distribution.recirculation_pump_weekend_fractions
            recirc_pump_monthly_sch = hot_water_distribution.recirculation_pump_monthly_multipliers
            recirc_pump_sch = MonthWeekdayWeekendSchedule.new(model, recirc_pump_obj_name + ' schedule', recirc_pump_weekday_sch, recirc_pump_weekend_sch, recirc_pump_monthly_sch, EPlus::ScheduleTypeLimitsFraction, unavailable_periods: recirc_pump_unavailable_periods)
            recirc_pump_design_level = recirc_pump_sch.calc_design_level_from_daily_kwh(recirc_pump_annual_kwh / 365.0)
            recirc_pump_sch = recirc_pump_sch.schedule
          else
            runner.registerWarning("Both '#{recirc_pump_col_name}' schedule file and weekday fractions provided; the latter will be ignored.") if !hot_water_distribution.recirculation_pump_weekday_fractions.nil?
            runner.registerWarning("Both '#{recirc_pump_col_name}' schedule file and weekend fractions provided; the latter will be ignored.") if !hot_water_distribution.recirculation_pump_weekend_fractions.nil?
            runner.registerWarning("Both '#{recirc_pump_col_name}' schedule file and monthly multipliers provided; the latter will be ignored.") if !hot_water_distribution.recirculation_pump_monthly_multipliers.nil?
          end
          if recirc_pump_design_level * gpd_frac != 0
            cnt = model.getElectricEquipments.select { |e| e.endUseSubcategory.start_with? Constants::ObjectTypeHotWaterRecircPump }.size # Ensure unique meter for each water heater
            recirc_pump = add_electric_equipment(model, "#{Constants::ObjectTypeHotWaterRecircPump}#{cnt + 1}", conditioned_space, recirc_pump_design_level * gpd_frac, 0.0, 0.0, recirc_pump_sch)
            recirc_pump.additionalProperties.setFeature('HPXML_ID', water_heating_system.id) # Used by reporting measure
          end
        end
      end

      # Clothes washer
      if not clothes_washer.nil?
        gpd_frac = nil
        if clothes_washer.is_shared_appliance && (not clothes_washer.hot_water_distribution.nil?)
          gpd_frac = 1.0 / hpxml_bldg.water_heating_systems.size # Apportion load to each water heater on distribution system
        elsif clothes_washer.is_shared_appliance && clothes_washer.water_heating_system.id == water_heating_system.id
          gpd_frac = 1.0 # Shared water heater sees full appliance load
        elsif not clothes_washer.is_shared_appliance
          gpd_frac = water_heating_system.fraction_dhw_load_served
        end
        if not gpd_frac.nil?
          # Create schedule
          water_cw_schedule = nil
          if not schedules_file.nil?
            cw_peak_flow = schedules_file.calc_peak_flow_from_daily_gpm(col_name: SchedulesFile::Columns[:HotWaterClothesWasher].name, daily_water: cw_gpd)
            water_cw_schedule = schedules_file.create_schedule_file(model, col_name: SchedulesFile::Columns[:HotWaterClothesWasher].name, schedule_type_limits_name: EPlus::ScheduleTypeLimitsFraction)
          end
          if water_cw_schedule.nil?
            cw_peak_flow = cw_schedule_obj.calc_design_level_from_daily_gpm(cw_gpd)
            water_cw_schedule = cw_schedule_obj.schedule
          end
          add_water_use_equipment(model, cw_object_name, cw_peak_flow * gpd_frac * non_solar_fraction, water_cw_schedule, water_use_connections[water_heating_system.id], unit_multiplier)
        end
      end

      # Dishwasher
      next if dishwasher.nil?

      gpd_frac = nil
      if dishwasher.is_shared_appliance && (not dishwasher.hot_water_distribution.nil?)
        gpd_frac = 1.0 / hpxml_bldg.water_heating_systems.size # Apportion load to each water heater on distribution system
      elsif dishwasher.is_shared_appliance && dishwasher.water_heating_system.id == water_heating_system.id
        gpd_frac = 1.0 # Shared water heater sees full appliance load
      elsif not dishwasher.is_shared_appliance
        gpd_frac = water_heating_system.fraction_dhw_load_served
      end
      next if gpd_frac.nil?

      # Create schedule
      water_dw_schedule = nil
      if not schedules_file.nil?
        dw_peak_flow = schedules_file.calc_peak_flow_from_daily_gpm(col_name: SchedulesFile::Columns[:HotWaterDishwasher].name, daily_water: dw_gpd)
        water_dw_schedule = schedules_file.create_schedule_file(model, col_name: SchedulesFile::Columns[:HotWaterDishwasher].name, schedule_type_limits_name: EPlus::ScheduleTypeLimitsFraction)
      end
      if water_dw_schedule.nil?
        dw_peak_flow = dw_schedule_obj.calc_design_level_from_daily_gpm(dw_gpd)
        water_dw_schedule = dw_schedule_obj.schedule
      end
      add_water_use_equipment(model, dw_obj_name, dw_peak_flow * gpd_frac * non_solar_fraction, water_dw_schedule, water_use_connections[water_heating_system.id], unit_multiplier)
    end
<<<<<<< HEAD

    if not apply_ashrae140_assumptions
      # General water use internal gains
      # Floor mopping, shower evaporation, water films on showers, tubs & sinks surfaces, plant watering, etc.
      water_sens_btu, water_lat_btu = get_water_gains_sens_lat(nbeds_eq, general_water_use_usage_multiplier)

      # Create schedule
      water_schedule = nil
      water_col_name = SchedulesFile::Columns[:GeneralWaterUse].name
      water_obj_name = Constants::ObjectTypeGeneralWaterUse
      if not schedules_file.nil?
        water_design_level_sens = schedules_file.calc_design_level_from_daily_kwh(col_name: SchedulesFile::Columns[:GeneralWaterUse].name, daily_kwh: UnitConversions.convert(water_sens_btu, 'Btu', 'kWh') / 365.0)
        water_design_level_lat = schedules_file.calc_design_level_from_daily_kwh(col_name: SchedulesFile::Columns[:GeneralWaterUse].name, daily_kwh: UnitConversions.convert(water_lat_btu, 'Btu', 'kWh') / 365.0)
        water_schedule = schedules_file.create_schedule_file(model, col_name: water_col_name, schedule_type_limits_name: EPlus::ScheduleTypeLimitsFraction)
      end
      if water_schedule.nil?
        water_unavailable_periods = Schedule.get_unavailable_periods(runner, water_col_name, unavailable_periods)
        water_weekday_sch = hpxml_bldg.building_occupancy.general_water_use_weekday_fractions
        water_weekend_sch = hpxml_bldg.building_occupancy.general_water_use_weekend_fractions
        water_monthly_sch = hpxml_bldg.building_occupancy.general_water_use_monthly_multipliers
        water_schedule_obj = MonthWeekdayWeekendSchedule.new(model, water_obj_name + ' schedule', water_weekday_sch, water_weekend_sch, water_monthly_sch, EPlus::ScheduleTypeLimitsFraction, unavailable_periods: water_unavailable_periods)
        water_design_level_sens = water_schedule_obj.calc_design_level_from_daily_kwh(UnitConversions.convert(water_sens_btu, 'Btu', 'kWh') / 365.0)
        water_design_level_lat = water_schedule_obj.calc_design_level_from_daily_kwh(UnitConversions.convert(water_lat_btu, 'Btu', 'kWh') / 365.0)
        water_schedule = water_schedule_obj.schedule
      else
        runner.registerWarning("Both '#{water_col_name}' schedule file and weekday fractions provided; the latter will be ignored.") if !hpxml_bldg.building_occupancy.general_water_use_weekday_fractions.nil?
        runner.registerWarning("Both '#{water_col_name}' schedule file and weekend fractions provided; the latter will be ignored.") if !hpxml_bldg.building_occupancy.general_water_use_weekend_fractions.nil?
        runner.registerWarning("Both '#{water_col_name}' schedule file and monthly multipliers provided; the latter will be ignored.") if !hpxml_bldg.building_occupancy.general_water_use_monthly_multipliers.nil?
      end
      add_other_equipment(model, Constants::ObjectTypeGeneralWaterUseSensible, conditioned_space, water_design_level_sens, 1.0, 0.0, water_schedule, nil)
      add_other_equipment(model, Constants::ObjectTypeGeneralWaterUseLatent, conditioned_space, water_design_level_lat, 0.0, 1.0, water_schedule, nil)
    end

    return shower_peak_flows
=======
>>>>>>> 7a073c92
  end

  # TODO
  #
  # @return [TODO] TODO
  def self.get_range_oven_default_values()
    return { is_induction: false,
             is_convection: false }
  end

  # TODO
  #
  # @param nbeds_eq [Integer] Number of bedrooms (or equivalent bedrooms, as adjusted by the number of occupants) in the dwelling unit
  # @param cooking_range [TODO] TODO
  # @param oven [TODO] TODO
  # @param is_outside [TODO] TODO
  # @return [TODO] TODO
  def self.calc_range_oven_energy(nbeds_eq, cooking_range, oven, is_outside = false)
    if cooking_range.is_induction
      burner_ef = 0.91
    else
      burner_ef = 1.0
    end
    if oven.is_convection
      oven_ef = 0.95
    else
      oven_ef = 1.0
    end

    if cooking_range.fuel_type != HPXML::FuelTypeElectricity
      annual_kwh = 22.6 + 2.7 * nbeds_eq
      annual_therm = oven_ef * (22.6 + 2.7 * nbeds_eq)
    else
      annual_kwh = burner_ef * oven_ef * (331 + 39.0 * nbeds_eq)
      annual_therm = 0.0
    end

    annual_kwh *= cooking_range.usage_multiplier
    annual_therm *= cooking_range.usage_multiplier

    if not is_outside
      frac_lost = 0.20
      if cooking_range.fuel_type == HPXML::FuelTypeElectricity
        frac_sens = (1.0 - frac_lost) * 0.90
      else
        frac_sens = (1.0 - frac_lost) * 0.80
      end
      frac_lat = 1.0 - frac_sens - frac_lost
    else # Internal gains outside unit
      frac_sens = 0.0
      frac_lat = 0.0
    end

    if not @runner.nil?
      @runner.registerWarning('Negative energy use calculated for cooking range/oven; this may indicate incorrect ENERGY GUIDE label inputs.') if (annual_kwh < 0) || (annual_therm < 0)
    end
    annual_kwh = 0.0 if annual_kwh < 0
    annual_therm = 0.0 if annual_therm < 0

    return annual_kwh, annual_therm, frac_sens, frac_lat
  end

  # TODO
  #
  # @param eri_version [String] Version of the ANSI/RESNET/ICC 301 Standard to use for equations/assumptions
  # @return [TODO] TODO
  def self.get_dishwasher_default_values(eri_version)
    if Constants::ERIVersions.index(eri_version) >= Constants::ERIVersions.index('2019A')
      return { rated_annual_kwh: 467.0, # kWh/yr
               label_electric_rate: 0.12, # $/kWh
               label_gas_rate: 1.09, # $/therm
               label_annual_gas_cost: 33.12, # $
               label_usage: 4.0, # cyc/week
               place_setting_capacity: 12.0 }
    else
      return { rated_annual_kwh: 467.0, # kWh/yr
               label_electric_rate: 999, # unused
               label_gas_rate: 999, # unused
               label_annual_gas_cost: 999, # unused
               label_usage: 999, # unused
               place_setting_capacity: 12.0 }
    end
  end

  # TODO
  #
  # @param eri_version [String] Version of the ANSI/RESNET/ICC 301 Standard to use for equations/assumptions
  # @param nbeds [Integer] Number of bedrooms in the dwelling unit
  # @param dishwasher [TODO] TODO
  # @param is_outside [TODO] TODO
  # @param n_occ [Double] Number of occupants in the dwelling unit
  # @return [TODO] TODO
  def self.calc_dishwasher_energy_gpd(eri_version, nbeds, dishwasher, is_outside = false, n_occ = nil)
    if Constants::ERIVersions.index(eri_version) >= Constants::ERIVersions.index('2019A')
      if dishwasher.rated_annual_kwh.nil?
        dishwasher.rated_annual_kwh = calc_dishwasher_annual_kwh_from_ef(dishwasher.energy_factor)
      end
      lcy = dishwasher.label_usage * 52.0
      kwh_per_cyc = ((dishwasher.label_annual_gas_cost * 0.5497 / dishwasher.label_gas_rate - dishwasher.rated_annual_kwh * dishwasher.label_electric_rate * 0.02504 / dishwasher.label_electric_rate) / (dishwasher.label_electric_rate * 0.5497 / dishwasher.label_gas_rate - 0.02504)) / lcy
      if n_occ.nil? # Asset calculation
        scy = 88.4 + 34.9 * nbeds
      else # Operational calculation
        scy = 91.0 + 30.0 * n_occ # Eq. 3 from http://www.fsec.ucf.edu/en/publications/pdf/fsec-pf-464-15.pdf
      end
      dwcpy = scy * (12.0 / dishwasher.place_setting_capacity)
      annual_kwh = kwh_per_cyc * dwcpy

      gpd = (dishwasher.rated_annual_kwh - kwh_per_cyc * lcy) * 0.02504 * dwcpy / 365.0
    else
      if dishwasher.energy_factor.nil?
        dishwasher.energy_factor = calc_dishwasher_ef_from_annual_kwh(dishwasher.rated_annual_kwh)
      end
      dwcpy = (88.4 + 34.9 * nbeds) * (12.0 / dishwasher.place_setting_capacity)
      annual_kwh = ((86.3 + 47.73 / dishwasher.energy_factor) / 215.0) * dwcpy

      if Constants::ERIVersions.index(eri_version) >= Constants::ERIVersions.index('2014A')
        gpd = dwcpy * (4.6415 * (1.0 / dishwasher.energy_factor) - 1.9295) / 365.0
      else
        gpd = ((88.4 + 34.9 * nbeds) * 8.16 - (88.4 + 34.9 * nbeds) * 12.0 / dishwasher.place_setting_capacity * (4.6415 * (1.0 / dishwasher.energy_factor) - 1.9295)) / 365.0
      end
    end

    annual_kwh *= dishwasher.usage_multiplier
    gpd *= dishwasher.usage_multiplier

    if not is_outside
      frac_lost = 0.40
      frac_sens = (1.0 - frac_lost) * 0.50
      frac_lat = 1.0 - frac_sens - frac_lost
    else # Internal gains outside unit
      frac_sens = 0.0
      frac_lat = 0.0
    end

    if not @runner.nil?
      @runner.registerWarning('Negative energy use calculated for dishwasher; this may indicate incorrect ENERGY GUIDE label inputs.') if annual_kwh < 0
      @runner.registerWarning('Negative hot water use calculated for dishwasher; this may indicate incorrect ENERGY GUIDE label inputs.') if gpd < 0
    end
    annual_kwh = 0.0 if annual_kwh < 0
    gpd = 0.0 if gpd < 0

    return annual_kwh, frac_sens, frac_lat, gpd
  end

  # TODO
  #
  # @param annual_kwh [TODO] TODO
  # @return [TODO] TODO
  def self.calc_dishwasher_ef_from_annual_kwh(annual_kwh)
    return 215.0 / annual_kwh
  end

  # TODO
  #
  # @param ef [TODO] TODO
  # @return [TODO] TODO
  def self.calc_dishwasher_annual_kwh_from_ef(ef)
    return 215.0 / ef
  end

  # TODO
  #
  # @param nbeds [Integer] Number of bedrooms in the dwelling unit
  # @return [TODO] TODO
  def self.get_refrigerator_default_values(nbeds)
    return { rated_annual_kwh: 637.0 + 18.0 * nbeds } # kWh/yr
  end

  # TODO
  #
  # @return [TODO] TODO
  def self.get_extra_refrigerator_default_values
    return { rated_annual_kwh: 243.6 } # kWh/yr
  end

  # TODO
  #
  # @return [TODO] TODO
  def self.get_freezer_default_values
    return { rated_annual_kwh: 319.8 } # kWh/yr
  end

  # TODO
  #
  # @param eri_version [String] Version of the ANSI/RESNET/ICC 301 Standard to use for equations/assumptions
  # @param fuel_type [TODO] TODO
  # @return [TODO] TODO
  def self.get_clothes_dryer_default_values(eri_version, fuel_type)
    if Constants::ERIVersions.index(eri_version) >= Constants::ERIVersions.index('2019A')
      return { combined_energy_factor: 3.01 }
    else
      if fuel_type == HPXML::FuelTypeElectricity
        return { combined_energy_factor: 2.62,
                 control_type: HPXML::ClothesDryerControlTypeTimer }
      else
        return { combined_energy_factor: 2.32,
                 control_type: HPXML::ClothesDryerControlTypeTimer }
      end
    end
  end

  # TODO
  #
  # @param eri_version [String] Version of the ANSI/RESNET/ICC 301 Standard to use for equations/assumptions
  # @param nbeds [Integer] Number of bedrooms in the dwelling unit
  # @param clothes_dryer [TODO] TODO
  # @param clothes_washer [TODO] TODO
  # @param is_outside [TODO] TODO
  # @param n_occ [Double] Number of occupants in the dwelling unit
  # @return [TODO] TODO
  def self.calc_clothes_dryer_energy(eri_version, nbeds, clothes_dryer, clothes_washer, is_outside = false, n_occ = nil)
    if Constants::ERIVersions.index(eri_version) >= Constants::ERIVersions.index('2019A')
      if clothes_dryer.combined_energy_factor.nil?
        clothes_dryer.combined_energy_factor = calc_clothes_dryer_cef_from_ef(clothes_dryer.energy_factor)
      end
      if clothes_washer.integrated_modified_energy_factor.nil?
        clothes_washer.integrated_modified_energy_factor = calc_clothes_washer_imef_from_mef(clothes_washer.modified_energy_factor)
      end
      rmc = (0.97 * (clothes_washer.capacity / clothes_washer.integrated_modified_energy_factor) - clothes_washer.rated_annual_kwh / 312.0) / ((2.0104 * clothes_washer.capacity + 1.4242) * 0.455) + 0.04
      if n_occ.nil? # Asset calculation
        scy = 164.0 + 46.5 * nbeds
      else # Operational calculation
        scy = 123.0 + 61.0 * n_occ # Eq. 1 from http://www.fsec.ucf.edu/en/publications/pdf/fsec-pf-464-15.pdf
      end
      acy = scy * ((3.0 * 2.08 + 1.59) / (clothes_washer.capacity * 2.08 + 1.59))
      annual_kwh = (((rmc - 0.04) * 100) / 55.5) * (8.45 / clothes_dryer.combined_energy_factor) * acy
      if clothes_dryer.fuel_type == HPXML::FuelTypeElectricity
        annual_therm = 0.0
      else
        annual_therm = annual_kwh * 3412.0 * (1.0 - 0.07) * (3.73 / 3.30) / 100000
        annual_kwh = annual_kwh * 0.07 * (3.73 / 3.30)
      end
    else
      if clothes_dryer.energy_factor.nil?
        clothes_dryer.energy_factor = calc_clothes_dryer_ef_from_cef(clothes_dryer.combined_energy_factor)
      end
      if clothes_washer.modified_energy_factor.nil?
        clothes_washer.modified_energy_factor = calc_clothes_washer_mef_from_imef(clothes_washer.integrated_modified_energy_factor)
      end
      if clothes_dryer.control_type == HPXML::ClothesDryerControlTypeTimer
        field_util_factor = 1.18
      elsif clothes_dryer.control_type == HPXML::ClothesDryerControlTypeMoisture
        field_util_factor = 1.04
      end
      if clothes_dryer.fuel_type == HPXML::FuelTypeElectricity
        annual_kwh = 12.5 * (164.0 + 46.5 * nbeds) * (field_util_factor / clothes_dryer.energy_factor) * ((clothes_washer.capacity / clothes_washer.modified_energy_factor) - clothes_washer.rated_annual_kwh / 392.0) / (0.2184 * (clothes_washer.capacity * 4.08 + 0.24))
        annual_therm = 0.0
      else
        annual_kwh = 12.5 * (164.0 + 46.5 * nbeds) * (field_util_factor / 3.01) * ((clothes_washer.capacity / clothes_washer.modified_energy_factor) - clothes_washer.rated_annual_kwh / 392.0) / (0.2184 * (clothes_washer.capacity * 4.08 + 0.24))
        annual_therm = annual_kwh * 3412.0 * (1.0 - 0.07) * (3.01 / clothes_dryer.energy_factor) / 100000
        annual_kwh = annual_kwh * 0.07 * (3.01 / clothes_dryer.energy_factor)
      end
    end

    annual_kwh *= clothes_dryer.usage_multiplier
    annual_therm *= clothes_dryer.usage_multiplier

    if not is_outside
      frac_lost = 0.0
      if clothes_dryer.is_vented
        frac_lost = 0.85
      end
      frac_sens = (1.0 - frac_lost) * 0.90
      frac_lat = 1.0 - frac_sens - frac_lost
    else # Internal gains outside unit
      frac_sens = 0.0
      frac_lat = 0.0
    end

    if not @runner.nil?
      @runner.registerWarning('Negative energy use calculated for clothes dryer; this may indicate incorrect ENERGY GUIDE label inputs.') if (annual_kwh < 0) || (annual_therm < 0)
    end
    annual_kwh = 0.0 if annual_kwh < 0
    annual_therm = 0.0 if annual_therm < 0

    return annual_kwh, annual_therm, frac_sens, frac_lat
  end

  # TODO
  #
  # @param ef [TODO] TODO
  # @return [TODO] TODO
  def self.calc_clothes_dryer_cef_from_ef(ef)
    return ef / 1.15 # Interpretation on ANSI/RESNET/ICC 301-2014 Clothes Dryer CEF
  end

  # TODO
  #
  # @param cef [TODO] TODO
  # @return [TODO] TODO
  def self.calc_clothes_dryer_ef_from_cef(cef)
    return cef * 1.15 # Interpretation on ANSI/RESNET/ICC 301-2014 Clothes Dryer CEF
  end

  # TODO
  #
  # @param eri_version [String] Version of the ANSI/RESNET/ICC 301 Standard to use for equations/assumptions
  # @return [TODO] TODO
  def self.get_clothes_washer_default_values(eri_version)
    if Constants::ERIVersions.index(eri_version) >= Constants::ERIVersions.index('2019A')
      return { integrated_modified_energy_factor: 1.0, # ft3/(kWh/cyc)
               rated_annual_kwh: 400.0, # kWh/yr
               label_electric_rate: 0.12, # $/kWh
               label_gas_rate: 1.09, # $/therm
               label_annual_gas_cost: 27.0, # $
               capacity: 3.0, # ft^3
               label_usage: 6.0 } # cyc/week
    else
      return { integrated_modified_energy_factor: 0.331, # ft3/(kWh/cyc)
               rated_annual_kwh: 704.0, # kWh/yr
               label_electric_rate: 0.08, # $/kWh
               label_gas_rate: 0.58, # $/therm
               label_annual_gas_cost: 23.0, # $
               capacity: 2.874, # ft^3
               label_usage: 999 } # unused
    end
  end

  # TODO
  #
  # @param eri_version [String] Version of the ANSI/RESNET/ICC 301 Standard to use for equations/assumptions
  # @param nbeds [Integer] Number of bedrooms in the dwelling unit
  # @param clothes_washer [TODO] TODO
  # @param is_outside [TODO] TODO
  # @param n_occ [Double] Number of occupants in the dwelling unit
  # @return [TODO] TODO
  def self.calc_clothes_washer_energy_gpd(eri_version, nbeds, clothes_washer, is_outside = false, n_occ = nil)
    if Constants::ERIVersions.index(eri_version) >= Constants::ERIVersions.index('2019A')
      gas_h20 = 0.3914 # (gal/cyc) per (therm/y)
      elec_h20 = 0.0178 # (gal/cyc) per (kWh/y)
      lcy = clothes_washer.label_usage * 52.0 # label cycles per year
      if n_occ.nil? # Asset calculation
        scy = 164.0 + nbeds * 46.5
      else # Operational calculation
        scy = 123.0 + 61.0 * n_occ # Eq. 1 from http://www.fsec.ucf.edu/en/publications/pdf/fsec-pf-464-15.pdf
      end
      acy = scy * ((3.0 * 2.08 + 1.59) / (clothes_washer.capacity * 2.08 + 1.59)) # Annual Cycles per Year
      cw_appl = (clothes_washer.label_annual_gas_cost * gas_h20 / clothes_washer.label_gas_rate - (clothes_washer.rated_annual_kwh * clothes_washer.label_electric_rate) * elec_h20 / clothes_washer.label_electric_rate) / (clothes_washer.label_electric_rate * gas_h20 / clothes_washer.label_gas_rate - elec_h20)
      annual_kwh = cw_appl / lcy * acy

      gpd = (clothes_washer.rated_annual_kwh - cw_appl) * elec_h20 * acy / 365.0
    else
      ncy = (3.0 / 2.874) * (164 + nbeds * 46.5)
      acy = ncy * ((3.0 * 2.08 + 1.59) / (clothes_washer.capacity * 2.08 + 1.59)) # Adjusted Cycles per Year
      annual_kwh = ((clothes_washer.rated_annual_kwh / 392.0) - ((clothes_washer.rated_annual_kwh * clothes_washer.label_electric_rate - clothes_washer.label_annual_gas_cost) / (21.9825 * clothes_washer.label_electric_rate - clothes_washer.label_gas_rate) / 392.0) * 21.9825) * acy

      gpd = 60.0 * ((clothes_washer.rated_annual_kwh * clothes_washer.label_electric_rate - clothes_washer.label_annual_gas_cost) / (21.9825 * clothes_washer.label_electric_rate - clothes_washer.label_gas_rate) / 392.0) * acy / 365.0
      if Constants::ERIVersions.index(eri_version) < Constants::ERIVersions.index('2014A')
        gpd -= 3.97 # Section 4.2.2.5.2.10
      end
    end

    annual_kwh *= clothes_washer.usage_multiplier
    gpd *= clothes_washer.usage_multiplier

    if not is_outside
      frac_lost = 0.70
      frac_sens = (1.0 - frac_lost) * 0.90
      frac_lat = 1.0 - frac_sens - frac_lost
    else # Internal gains outside unit
      frac_sens = 0.0
      frac_lat = 0.0
    end

    if not @runner.nil?
      @runner.registerWarning('Negative energy use calculated for clothes washer; this may indicate incorrect ENERGY GUIDE label inputs.') if annual_kwh < 0
      @runner.registerWarning('Negative hot water use calculated for clothes washer; this may indicate incorrect ENERGY GUIDE label inputs.') if gpd < 0
    end
    annual_kwh = 0.0 if annual_kwh < 0
    gpd = 0.0 if gpd < 0

    return annual_kwh, frac_sens, frac_lat, gpd
  end

  # TODO
  #
  # @param mef [TODO] TODO
  # @return [TODO] TODO
  def self.calc_clothes_washer_imef_from_mef(mef)
    return (mef - 0.503) / 0.95 # Interpretation on ANSI/RESNET 301-2014 Clothes Washer IMEF
  end

  # TODO
  #
  # @param imef [TODO] TODO
  # @return [TODO] TODO
  def self.calc_clothes_washer_mef_from_imef(imef)
    return 0.503 + 0.95 * imef # Interpretation on ANSI/RESNET 301-2014 Clothes Washer IMEF
  end

  # TODO
  #
  # @param fridge_or_freezer [TODO] TODO
  # @param is_outside [TODO] TODO
  # @return [TODO] TODO
  def self.calc_fridge_or_freezer_energy(fridge_or_freezer, is_outside = false)
    # Get values
    annual_kwh = fridge_or_freezer.rated_annual_kwh
    annual_kwh *= fridge_or_freezer.usage_multiplier
    if not is_outside
      frac_sens = 1.0
      frac_lat = 0.0
    else # Internal gains outside unit
      frac_sens = 0.0
      frac_lat = 0.0
    end

    if not @runner.nil?
      @runner.registerWarning('Negative energy use calculated for refrigerator; this may indicate incorrect ENERGY GUIDE label inputs.') if annual_kwh < 0
    end
    annual_kwh = 0.0 if annual_kwh < 0

    return annual_kwh, frac_sens, frac_lat
  end

  # TODO
  #
  # @param model [OpenStudio::Model::Model] OpenStudio Model object
  # @param col_name [TODO] TODO
  # @param obj_name [String] Name for the OpenStudio object
  # @param fridge_or_freezer [TODO] TODO
  # @param loc_space [TODO] TODO
  # @param loc_schedule [TODO] TODO
  # @param unavailable_periods [HPXML::UnavailablePeriods] Object that defines periods for, e.g., power outages or vacancies
  # @return [TODO] TODO
  def self.fridge_or_freezer_coefficients_schedule(model, col_name, obj_name, fridge_or_freezer, loc_space, loc_schedule, unavailable_periods)
    # Create availability sensor
    if not unavailable_periods.empty?
      avail_sch = ScheduleConstant.new(model, col_name, 1.0, EPlus::ScheduleTypeLimitsFraction, unavailable_periods: unavailable_periods)

      availability_sensor = OpenStudio::Model::EnergyManagementSystemSensor.new(model, 'Schedule Value')
      availability_sensor.setName("#{col_name} availability s")
      availability_sensor.setKeyName(avail_sch.schedule.name.to_s)
    end

    schedule = OpenStudio::Model::ScheduleConstant.new(model)
    schedule.setName(obj_name + ' schedule')

    if not loc_space.nil?
      temperature_sensor = OpenStudio::Model::EnergyManagementSystemSensor.new(model, 'Zone Mean Air Temperature')
      temperature_sensor.setName(obj_name + ' tin s')
      temperature_sensor.setKeyName(loc_space.thermalZone.get.name.to_s)
    elsif not loc_schedule.nil?
      temperature_sensor = OpenStudio::Model::EnergyManagementSystemSensor.new(model, 'Schedule Value')
      temperature_sensor.setName(obj_name + ' tin s')
      temperature_sensor.setKeyName(loc_schedule.name.to_s)
    end

    schedule_actuator = OpenStudio::Model::EnergyManagementSystemActuator.new(schedule, *EPlus::EMSActuatorScheduleConstantValue)
    schedule_actuator.setName("#{schedule.name} act")

    constant_coefficients = fridge_or_freezer.constant_coefficients.split(',').map { |i| i.to_f }
    temperature_coefficients = fridge_or_freezer.temperature_coefficients.split(',').map { |i| i.to_f }

    schedule_program = OpenStudio::Model::EnergyManagementSystemProgram.new(model)
    schedule_program.setName("#{schedule.name} program")
    schedule_program.addLine("Set Tin = #{temperature_sensor.name}*(9.0/5.0)+32.0") # C to F
    schedule_program.addLine("Set #{schedule_actuator.name} = 0")
    constant_coefficients.zip(temperature_coefficients).each_with_index do |constant_temperature, i|
      a, b = constant_temperature
      if i == 0
        line = "If (Hour == #{i})"
      else
        line = "ElseIf (Hour == #{i})"
      end
      line += " && (#{availability_sensor.name} == 1)" if not availability_sensor.nil?
      schedule_program.addLine(line)
      schedule_program.addLine("  Set #{schedule_actuator.name} = (#{a}+#{b}*Tin)")
    end
    schedule_program.addLine('EndIf')

    schedule_pcm = OpenStudio::Model::EnergyManagementSystemProgramCallingManager.new(model)
    schedule_pcm.setName("#{schedule.name} program calling manager")
    schedule_pcm.setCallingPoint('BeginZoneTimestepAfterInitHeatBalance')
    schedule_pcm.addProgram(schedule_program)

    return schedule
  end

  # TODO
  #
  # @param has_uncond_bsmnt [TODO] TODO
  # @param has_cond_bsmnt [TODO] TODO
  # @param cfa [Double] Conditioned floor area in the dwelling unit (ft2)
  # @param ncfl [Double] Total number of conditioned floors in the dwelling unit
  # @return [TODO] TODO
  def self.get_default_std_pipe_length(has_uncond_bsmnt, has_cond_bsmnt, cfa, ncfl)
    # ANSI/RESNET 301-2014 Addendum A-2015
    # Amendment on Domestic Hot Water (DHW) Systems
    bsmnt = 0
    if has_uncond_bsmnt && (not has_cond_bsmnt)
      bsmnt = 1
    end

    return 2.0 * (cfa / ncfl)**0.5 + 10.0 * ncfl + 5.0 * bsmnt # Eq. 4.2-13 (refPipeL)
  end

  # TODO
  #
  # @param std_pipe_length [TODO] TODO
  # @return [TODO] TODO
  def self.get_default_recirc_loop_length(std_pipe_length)
    # ANSI/RESNET 301-2014 Addendum A-2015
    # Amendment on Domestic Hot Water (DHW) Systems
    return 2.0 * std_pipe_length - 20.0 # Eq. 4.2-17 (refLoopL)
  end

  # TODO
  #
  # @return [TODO] TODO
  def self.get_default_recirc_branch_loop_length()
    return 10.0 # ft
  end

  # TODO
  #
  # @return [TODO] TODO
  def self.get_default_recirc_pump_power()
    return 50.0 # Watts
  end

  # TODO
  #
  # @return [TODO] TODO
  def self.get_default_shared_recirc_pump_power()
    # From ANSI/RESNET 301-2019 Equation 4.2-15b
    pump_horsepower = 0.25
    motor_efficiency = 0.85
    pump_kw = pump_horsepower * 0.746 / motor_efficiency
    return UnitConversions.convert(pump_kw, 'kW', 'W')
  end

  # TODO
  #
  # @param model [OpenStudio::Model::Model] OpenStudio Model object
  # @param obj_name [String] Name for the OpenStudio object
  # @param space [OpenStudio::Model::Space] an OpenStudio::Model::Space object
  # @param design_level_w [TODO] TODO
  # @param frac_sens [TODO] TODO
  # @param frac_lat [TODO] TODO
  # @param schedule [TODO] TODO
  # @return [TODO] TODO
  def self.add_electric_equipment(model, obj_name, space, design_level_w, frac_sens, frac_lat, schedule)
    return if design_level_w == 0.0

    ee_def = OpenStudio::Model::ElectricEquipmentDefinition.new(model)
    ee = OpenStudio::Model::ElectricEquipment.new(ee_def)
    ee.setName(obj_name)
    ee.setEndUseSubcategory(obj_name)
    ee.setSpace(space)
    ee_def.setName(obj_name)
    ee_def.setDesignLevel(design_level_w)
    ee_def.setFractionRadiant(0.6 * frac_sens)
    ee_def.setFractionLatent(frac_lat)
    ee_def.setFractionLost(1.0 - frac_sens - frac_lat)
    ee.setSchedule(schedule)

    return ee
  end

  # TODO
  #
  # @param model [OpenStudio::Model::Model] OpenStudio Model object
  # @param obj_name [String] Name for the OpenStudio object
  # @param space [OpenStudio::Model::Space] an OpenStudio::Model::Space object
  # @param design_level_w [TODO] TODO
  # @param frac_sens [TODO] TODO
  # @param frac_lat [TODO] TODO
  # @param schedule [TODO] TODO
  # @param fuel_type [TODO] TODO
  # @return [TODO] TODO
  def self.add_other_equipment(model, obj_name, space, design_level_w, frac_sens, frac_lat, schedule, fuel_type)
    return if design_level_w == 0.0 # Negative values intentionally allowed, e.g. for water sensible

    oe_def = OpenStudio::Model::OtherEquipmentDefinition.new(model)
    oe = OpenStudio::Model::OtherEquipment.new(oe_def)
    oe.setName(obj_name)
    oe.setEndUseSubcategory(obj_name)
    oe.setFuelType(EPlus.fuel_type(fuel_type))
    oe.setSpace(space)
    oe_def.setName(obj_name)
    oe_def.setDesignLevel(design_level_w)
    oe_def.setFractionRadiant(0.6 * frac_sens)
    oe_def.setFractionLatent(frac_lat)
    oe_def.setFractionLost(1.0 - frac_sens - frac_lat)
    oe.setSchedule(schedule)

    return oe
  end

  # TODO
  #
  # @param model [OpenStudio::Model::Model] OpenStudio Model object
  # @param obj_name [String] Name for the OpenStudio object
  # @param peak_flow [TODO] TODO
  # @param schedule [TODO] TODO
  # @param water_use_connections [TODO] TODO
  # @param unit_multiplier [Integer] Number of similar dwelling units
  # @param mw_temp_schedule [TODO] TODO
  # @return [TODO] TODO
  def self.add_water_use_equipment(model, obj_name, peak_flow, schedule, water_use_connections, unit_multiplier, mw_temp_schedule = nil)
    wu_def = OpenStudio::Model::WaterUseEquipmentDefinition.new(model)
    wu = OpenStudio::Model::WaterUseEquipment.new(wu_def)
    wu.setName(obj_name)
    wu_def.setName(obj_name)
    # Not in a thermal zone, so needs to be explicitly multiplied
    wu_def.setPeakFlowRate(peak_flow * unit_multiplier)
    wu_def.setEndUseSubcategory(obj_name)
    wu.setFlowRateFractionSchedule(schedule)
    if not mw_temp_schedule.nil?
      wu_def.setTargetTemperatureSchedule(mw_temp_schedule)
    end
    water_use_connections.addWaterUseEquipment(wu)

    return wu
  end

  # TODO
  #
  # @param nbeds_eq [Integer] Number of bedrooms (or equivalent bedrooms, as adjusted by the number of occupants) in the dwelling unit
  # @param hot_water_distribution [TODO] TODO
  # @param frac_low_flow_fixtures [TODO] TODO
  # @return [TODO] TODO
  def self.get_dwhr_factors(nbeds_eq, hot_water_distribution, frac_low_flow_fixtures)
    # ANSI/RESNET 301-2014 Addendum A-2015
    # Amendment on Domestic Hot Water (DHW) Systems
    # Eq. 4.2-14

    eff_adj = 1.0 + 0.082 * frac_low_flow_fixtures

    iFrac = 0.56 + 0.015 * nbeds_eq - 0.0004 * nbeds_eq**2 # fraction of hot water use impacted by DWHR

    if hot_water_distribution.system_type == HPXML::DHWDistTypeRecirc
      pLength = hot_water_distribution.recirculation_branch_piping_length
    elsif hot_water_distribution.system_type == HPXML::DHWDistTypeStandard
      pLength = hot_water_distribution.standard_piping_length
    end
    plc = 1 - 0.0002 * pLength # piping loss coefficient

    # Location factors for DWHR placement
    if hot_water_distribution.dwhr_equal_flow
      locF = 1.000
    else
      locF = 0.777
    end

    # Fixture Factor
    if hot_water_distribution.dwhr_facilities_connected == HPXML::DWHRFacilitiesConnectedAll
      fixF = 1.0
    elsif hot_water_distribution.dwhr_facilities_connected == HPXML::DWHRFacilitiesConnectedOne
      fixF = 0.5
    end

    return eff_adj, iFrac, plc, locF, fixF
  end

  # TODO
  #
  # @param weather [WeatherFile] Weather object containing EPW information
  # @param nbeds_eq [Integer] Number of bedrooms (or equivalent bedrooms, as adjusted by the number of occupants) in the dwelling unit
  # @param hot_water_distribution [TODO] TODO
  # @param frac_low_flow_fixtures [TODO] TODO
  # @return [TODO] TODO
  def self.calc_water_heater_daily_inlet_temperatures(weather, nbeds_eq, hot_water_distribution, frac_low_flow_fixtures)
    wh_temps_daily = weather.data.MainsDailyTemps.dup
    if (not hot_water_distribution.dwhr_efficiency.nil?)
      dwhr_eff_adj, dwhr_iFrac, dwhr_plc, dwhr_locF, dwhr_fixF = get_dwhr_factors(nbeds_eq, hot_water_distribution, frac_low_flow_fixtures)
      # Adjust inlet temperatures
      dwhr_inT = 97.0 # F
      for day in 0..wh_temps_daily.size - 1
        dwhr_WHinTadj = dwhr_iFrac * (dwhr_inT - wh_temps_daily[day]) * hot_water_distribution.dwhr_efficiency * dwhr_eff_adj * dwhr_plc * dwhr_locF * dwhr_fixF
        wh_temps_daily[day] = (wh_temps_daily[day] + dwhr_WHinTadj).round(3)
      end
    else
      for day in 0..wh_temps_daily.size - 1
        wh_temps_daily[day] = (wh_temps_daily[day]).round(3)
      end
    end

    return wh_temps_daily
  end

  # TODO
  #
  # @param daily_wh_inlet_temperatures [TODO] TODO
  # @param tHot [TODO] TODO
  # @param tMix [TODO] TODO
  # @return [TODO] TODO
  def self.calc_mixed_water_daily_fractions(daily_wh_inlet_temperatures, tHot, tMix)
    adjFmix = []
    for day in 0..daily_wh_inlet_temperatures.size - 1
      adjFmix << (1.0 - ((tHot - tMix) / (tHot - daily_wh_inlet_temperatures[day]))).round(4)
    end

    return adjFmix
  end

  # TODO
  #
  # @param hot_water_distribution [TODO] TODO
  # @param fixtures_usage_multiplier [TODO] TODO
  # @param nbeds [Integer] Number of bedrooms in the dwelling unit
  # @return [TODO] TODO
  def self.get_hwdist_recirc_pump_energy(hot_water_distribution, fixtures_usage_multiplier, nbeds)
    dist_pump_annual_kwh = 0.0

    # Annual electricity consumption factor for hot water recirculation system pumps
    # Assume the fixtures_usage_multiplier only applies for Sensor/Manual control type.
    if hot_water_distribution.system_type == HPXML::DHWDistTypeRecirc
      if [HPXML::DHWRecircControlTypeNone,
          HPXML::DHWRecircControlTypeTimer].include? hot_water_distribution.recirculation_control_type
        dist_pump_annual_kwh += (8.76 * hot_water_distribution.recirculation_pump_power)
      elsif [HPXML::DHWRecircControlTypeTemperature].include? hot_water_distribution.recirculation_control_type
        dist_pump_annual_kwh += (1.46 * hot_water_distribution.recirculation_pump_power)
      elsif [HPXML::DHWRecircControlTypeSensor].include? hot_water_distribution.recirculation_control_type
        dist_pump_annual_kwh += (0.15 * hot_water_distribution.recirculation_pump_power * fixtures_usage_multiplier)
      elsif [HPXML::DHWRecircControlTypeManual].include? hot_water_distribution.recirculation_control_type
        dist_pump_annual_kwh += (0.10 * hot_water_distribution.recirculation_pump_power * fixtures_usage_multiplier)
      else
        fail "Unexpected hot water distribution system recirculation type: '#{hot_water_distribution.recirculation_control_type}'."
      end
    elsif hot_water_distribution.system_type == HPXML::DHWDistTypeStandard
      # nop
    else
      fail "Unexpected hot water distribution system type: '#{hot_water_distribution.system_type}'."
    end

    # Shared recirculation system pump energy
    # Assume the fixtures_usage_multiplier only applies for Sensor/Manual control type.
    if hot_water_distribution.has_shared_recirculation
      n_bdeq = hot_water_distribution.shared_recirculation_number_of_bedrooms_served
      if [HPXML::DHWRecircControlTypeNone,
          HPXML::DHWRecircControlTypeTimer,
          HPXML::DHWRecircControlTypeTemperature].include? hot_water_distribution.shared_recirculation_control_type
        op_hrs = 8760.0
      elsif [HPXML::DHWRecircControlTypeSensor,
             HPXML::DHWRecircControlTypeManual].include? hot_water_distribution.shared_recirculation_control_type
        op_hrs = 730.0 * fixtures_usage_multiplier
      else
        fail "Unexpected hot water distribution system shared recirculation type: '#{hot_water_distribution.shared_recirculation_control_type}'."
      end
      shared_pump_kw = UnitConversions.convert(hot_water_distribution.shared_recirculation_pump_power, 'W', 'kW')
      dist_pump_annual_kwh += (shared_pump_kw * op_hrs * [nbeds.to_f, 1.0].max / n_bdeq.to_f)
    end

    return dist_pump_annual_kwh
  end

  # TODO
  #
  # @param frac_low_flow_fixtures [TODO] TODO
  # @return [TODO] TODO
  def self.get_fixtures_effectiveness(frac_low_flow_fixtures)
    f_eff = 1.0 - 0.05 * frac_low_flow_fixtures
    return f_eff
  end

  # TODO
  #
  # @param eri_version [String] Version of the ANSI/RESNET/ICC 301 Standard to use for equations/assumptions
  # @param nbeds [Integer] Number of bedrooms in the dwelling unit
  # @param frac_low_flow_fixtures [TODO] TODO
  # @param daily_mw_fractions [TODO] TODO
  # @param fixtures_usage_multiplier [TODO] TODO
  # @param n_occ [Double] Number of occupants in the dwelling unit
  # @return [TODO] TODO
  def self.get_fixtures_gpd(eri_version, nbeds, frac_low_flow_fixtures, daily_mw_fractions, fixtures_usage_multiplier = 1.0, n_occ = nil)
    if Constants::ERIVersions.index(eri_version) >= Constants::ERIVersions.index('2014A')
      # ANSI/RESNET 301-2014 Addendum A-2015
      # Amendment on Domestic Hot Water (DHW) Systems
      if n_occ.nil? # Asset calculation
        ref_f_gpd = 14.6 + 10.0 * nbeds # Eq. 4.2-2 (refFgpd)
      else # Operational calculation
        ref_f_gpd = [-4.84 + 18.6 * n_occ, 0.0].max # Eq. 14 from http://www.fsec.ucf.edu/en/publications/pdf/fsec-pf-464-15.pdf
      end
      f_eff = get_fixtures_effectiveness(frac_low_flow_fixtures)
      return f_eff * ref_f_gpd * fixtures_usage_multiplier
    else
      hw_gpd = 30.0 + 10.0 * nbeds # Table 4.2.2(1) Service water heating systems
      # Convert to mixed water gpd
      avg_mw_fraction = daily_mw_fractions.reduce(:+) / daily_mw_fractions.size.to_f
      return hw_gpd / avg_mw_fraction * fixtures_usage_multiplier
    end
  end

  # TODO
  #
  # @param eri_version [String] Version of the ANSI/RESNET/ICC 301 Standard to use for equations/assumptions
  # @param nbeds [Integer] Number of bedrooms in the dwelling unit
  # @param has_uncond_bsmnt [TODO] TODO
  # @param has_cond_bsmnt [TODO] TODO
  # @param cfa [Double] Conditioned floor area in the dwelling unit (ft2)
  # @param ncfl [Double] Total number of conditioned floors in the dwelling unit
  # @param hot_water_distribution [TODO] TODO
  # @param frac_low_flow_fixtures [TODO] TODO
  # @param fixtures_usage_multiplier [TODO] TODO
  # @param n_occ [Double] Number of occupants in the dwelling unit
  # @return [TODO] TODO
  def self.get_dist_waste_gpd(eri_version, nbeds, has_uncond_bsmnt, has_cond_bsmnt, cfa, ncfl, hot_water_distribution,
                              frac_low_flow_fixtures, fixtures_usage_multiplier = 1.0, n_occ = nil)
    if Constants::ERIVersions.index(eri_version) <= Constants::ERIVersions.index('2014')
      return 0.0
    end

    # ANSI/RESNET 301-2014 Addendum A-2015
    # Amendment on Domestic Hot Water (DHW) Systems
    # 4.2.2.5.2.11 Service Hot Water Use

    # Table 4.2.2.5.2.11(2) Hot Water Distribution System Insulation Factors
    sys_factor = nil
    if (hot_water_distribution.system_type == HPXML::DHWDistTypeRecirc) && (hot_water_distribution.pipe_r_value < 3.0)
      sys_factor = 1.11
    elsif (hot_water_distribution.system_type == HPXML::DHWDistTypeRecirc) && (hot_water_distribution.pipe_r_value >= 3.0)
      sys_factor = 1.0
    elsif (hot_water_distribution.system_type == HPXML::DHWDistTypeStandard) && (hot_water_distribution.pipe_r_value >= 3.0)
      sys_factor = 0.90
    elsif (hot_water_distribution.system_type == HPXML::DHWDistTypeStandard) && (hot_water_distribution.pipe_r_value < 3.0)
      sys_factor = 1.0
    end

    if n_occ.nil? # Asset calculation
      ref_w_gpd = 9.8 * (nbeds**0.43) # Eq. 4.2-2 (refWgpd)
    else # Operational calculation
      ref_w_gpd = 7.16 * (n_occ**0.7) # Eq. 14 from http://www.fsec.ucf.edu/en/publications/pdf/fsec-pf-464-15.pdf
    end
    o_frac = 0.25
    o_cd_eff = 0.0

    if hot_water_distribution.system_type == HPXML::DHWDistTypeRecirc
      p_ratio = hot_water_distribution.recirculation_branch_piping_length / 10.0
    elsif hot_water_distribution.system_type == HPXML::DHWDistTypeStandard
      ref_pipe_l = get_default_std_pipe_length(has_uncond_bsmnt, has_cond_bsmnt, cfa, ncfl)
      p_ratio = hot_water_distribution.standard_piping_length / ref_pipe_l
    end

    o_w_gpd = ref_w_gpd * o_frac * (1.0 - o_cd_eff) # Eq. 4.2-12
    s_w_gpd = (ref_w_gpd - ref_w_gpd * o_frac) * p_ratio * sys_factor # Eq. 4.2-13

    # Table 4.2.2.5.2.11(3) Distribution system water use effectiveness
    if hot_water_distribution.system_type == HPXML::DHWDistTypeRecirc
      wd_eff = 0.1
    elsif hot_water_distribution.system_type == HPXML::DHWDistTypeStandard
      wd_eff = 1.0
    end

    f_eff = get_fixtures_effectiveness(frac_low_flow_fixtures)

    mw_gpd = f_eff * (o_w_gpd + s_w_gpd * wd_eff) # Eq. 4.2-11

    return mw_gpd * fixtures_usage_multiplier
  end

  # TODO
  #
  # @param hpxml_bldg [HPXML::Building] HPXML Building object representing an individual dwelling unit
  # @return [TODO] TODO
  def self.get_default_extra_refrigerator_and_freezer_locations(hpxml_bldg)
    extra_refrigerator_location_hierarchy = [HPXML::LocationGarage,
                                             HPXML::LocationBasementUnconditioned,
                                             HPXML::LocationBasementConditioned,
                                             HPXML::LocationConditionedSpace]

    extra_refrigerator_location = nil
    extra_refrigerator_location_hierarchy.each do |location|
      if hpxml_bldg.has_location(location)
        extra_refrigerator_location = location
        break
      end
    end

    return extra_refrigerator_location
  end
end<|MERGE_RESOLUTION|>--- conflicted
+++ resolved
@@ -12,7 +12,7 @@
   # @param hpxml_header [HPXML::Header] HPXML Header object (one per HPXML file)
   # @param schedules_file [SchedulesFile] SchedulesFile wrapper class instance of detailed schedule files
   # @param plantloop_map [TODO] TODO
-  # @return [TODO] TODO
+  # @return [nil]
   def self.apply(runner, model, weather, spaces, hpxml_bldg, hpxml_header, schedules_file, plantloop_map)
     @runner = runner
     cfa = hpxml_bldg.building_construction.conditioned_floor_area
@@ -353,7 +353,7 @@
         showers_schedule = schedules_file.create_schedule_file(model, col_name: showers_col_name, schedule_type_limits_name: EPlus::ScheduleTypeLimitsFraction)
       end
       if showers_schedule.nil?
-        showers_unavailable_periods = Schedule.get_unavailable_periods(runner, showers_col_name, unavailable_periods)
+        showers_unavailable_periods = Schedule.get_unavailable_periods(runner, showers_col_name, hpxml_header.unavailable_periods)
         showers_weekday_sch = @default_schedules_csv_data[showers_col_name]['ShowersWeekdayScheduleFractions']
         showers_weekend_sch = @default_schedules_csv_data[showers_col_name]['ShowersWeekendScheduleFractions']
         showers_monthly_sch = @default_schedules_csv_data[showers_col_name]['ShowersMonthlyScheduleMultipliers']
@@ -362,7 +362,7 @@
     end
 
     # create an array of peak flow to return
-    shower_peak_flows = {} # used for unmet wh load calculations
+    showers_peak_flows = {} # used for unmet wh load calculations
     hpxml_bldg.water_heating_systems.each do |water_heating_system|
       non_solar_fraction = 1.0 - Waterheater.get_water_heater_solar_fraction(water_heating_system, hpxml_bldg)
 
@@ -389,8 +389,7 @@
           shower_peak_flow = showers_schedule_obj.calc_design_level_from_daily_gpm(shower_gpd)
         end
 
-        id = water_heating_system.id
-        shower_peak_flows[id] = shower_peak_flow * gpd_frac * non_solar_fraction
+        showers_peak_flows[water_heating_system.id] = shower_peak_flow * gpd_frac * non_solar_fraction
 
         # Fixtures (showers, sinks, baths)
         add_water_use_equipment(model, fixtures_obj_name, fx_peak_flow * gpd_frac * non_solar_fraction, fixtures_schedule, water_use_connections[water_heating_system.id], unit_multiplier, mw_temp_schedule)
@@ -482,43 +481,9 @@
       end
       add_water_use_equipment(model, dw_obj_name, dw_peak_flow * gpd_frac * non_solar_fraction, water_dw_schedule, water_use_connections[water_heating_system.id], unit_multiplier)
     end
-<<<<<<< HEAD
-
-    if not apply_ashrae140_assumptions
-      # General water use internal gains
-      # Floor mopping, shower evaporation, water films on showers, tubs & sinks surfaces, plant watering, etc.
-      water_sens_btu, water_lat_btu = get_water_gains_sens_lat(nbeds_eq, general_water_use_usage_multiplier)
-
-      # Create schedule
-      water_schedule = nil
-      water_col_name = SchedulesFile::Columns[:GeneralWaterUse].name
-      water_obj_name = Constants::ObjectTypeGeneralWaterUse
-      if not schedules_file.nil?
-        water_design_level_sens = schedules_file.calc_design_level_from_daily_kwh(col_name: SchedulesFile::Columns[:GeneralWaterUse].name, daily_kwh: UnitConversions.convert(water_sens_btu, 'Btu', 'kWh') / 365.0)
-        water_design_level_lat = schedules_file.calc_design_level_from_daily_kwh(col_name: SchedulesFile::Columns[:GeneralWaterUse].name, daily_kwh: UnitConversions.convert(water_lat_btu, 'Btu', 'kWh') / 365.0)
-        water_schedule = schedules_file.create_schedule_file(model, col_name: water_col_name, schedule_type_limits_name: EPlus::ScheduleTypeLimitsFraction)
-      end
-      if water_schedule.nil?
-        water_unavailable_periods = Schedule.get_unavailable_periods(runner, water_col_name, unavailable_periods)
-        water_weekday_sch = hpxml_bldg.building_occupancy.general_water_use_weekday_fractions
-        water_weekend_sch = hpxml_bldg.building_occupancy.general_water_use_weekend_fractions
-        water_monthly_sch = hpxml_bldg.building_occupancy.general_water_use_monthly_multipliers
-        water_schedule_obj = MonthWeekdayWeekendSchedule.new(model, water_obj_name + ' schedule', water_weekday_sch, water_weekend_sch, water_monthly_sch, EPlus::ScheduleTypeLimitsFraction, unavailable_periods: water_unavailable_periods)
-        water_design_level_sens = water_schedule_obj.calc_design_level_from_daily_kwh(UnitConversions.convert(water_sens_btu, 'Btu', 'kWh') / 365.0)
-        water_design_level_lat = water_schedule_obj.calc_design_level_from_daily_kwh(UnitConversions.convert(water_lat_btu, 'Btu', 'kWh') / 365.0)
-        water_schedule = water_schedule_obj.schedule
-      else
-        runner.registerWarning("Both '#{water_col_name}' schedule file and weekday fractions provided; the latter will be ignored.") if !hpxml_bldg.building_occupancy.general_water_use_weekday_fractions.nil?
-        runner.registerWarning("Both '#{water_col_name}' schedule file and weekend fractions provided; the latter will be ignored.") if !hpxml_bldg.building_occupancy.general_water_use_weekend_fractions.nil?
-        runner.registerWarning("Both '#{water_col_name}' schedule file and monthly multipliers provided; the latter will be ignored.") if !hpxml_bldg.building_occupancy.general_water_use_monthly_multipliers.nil?
-      end
-      add_other_equipment(model, Constants::ObjectTypeGeneralWaterUseSensible, conditioned_space, water_design_level_sens, 1.0, 0.0, water_schedule, nil)
-      add_other_equipment(model, Constants::ObjectTypeGeneralWaterUseLatent, conditioned_space, water_design_level_lat, 0.0, 1.0, water_schedule, nil)
-    end
-
-    return shower_peak_flows
-=======
->>>>>>> 7a073c92
+
+    # Add unmet wh loads calculation
+    Waterheater.unmet_wh_loads_program(model, hpxml_bldg.water_heating_systems, plantloop_map, showers_peak_flows)
   end
 
   # TODO
