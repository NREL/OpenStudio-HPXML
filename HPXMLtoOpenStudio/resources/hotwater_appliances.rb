# frozen_string_literal: true

class HotWaterAndAppliances
  def self.apply(model, runner, hpxml_header, hpxml_bldg, weather, spaces, hot_water_distribution,
                 solar_thermal_system, eri_version, schedules_file, plantloop_map,
                 unavailable_periods, unit_multiplier)

    @runner = runner
    cfa = hpxml_bldg.building_construction.conditioned_floor_area
    ncfl = hpxml_bldg.building_construction.number_of_conditioned_floors
    has_uncond_bsmnt = hpxml_bldg.has_location(HPXML::LocationBasementUnconditioned)
    fixtures_usage_multiplier = hpxml_bldg.water_heating.water_fixtures_usage_multiplier
    conditioned_space = spaces[HPXML::LocationConditionedSpace]
    nbeds = hpxml_bldg.building_construction.additional_properties.adjusted_number_of_bedrooms

    # Get appliances, etc.
    if not hpxml_bldg.clothes_washers.empty?
      clothes_washer = hpxml_bldg.clothes_washers[0]
    end
    if not hpxml_bldg.clothes_dryers.empty?
      clothes_dryer = hpxml_bldg.clothes_dryers[0]
    end
    if not hpxml_bldg.dishwashers.empty?
      dishwasher = hpxml_bldg.dishwashers[0]
    end
    if not hpxml_bldg.cooking_ranges.empty?
      cooking_range = hpxml_bldg.cooking_ranges[0]
    end
    if not hpxml_bldg.ovens.empty?
      oven = hpxml_bldg.ovens[0]
    end

    # Create WaterUseConnections object for each water heater (plant loop)
    water_use_connections = {}
    hpxml_bldg.water_heating_systems.each do |water_heating_system|
      plant_loop = plantloop_map[water_heating_system.id]
      wuc = OpenStudio::Model::WaterUseConnections.new(model)
      wuc.additionalProperties.setFeature('HPXML_ID', water_heating_system.id) # Used by reporting measure
      plant_loop.addDemandBranchForComponent(wuc)
      water_use_connections[water_heating_system.id] = wuc
    end

    # Clothes washer energy
    if not clothes_washer.nil?
      cw_annual_kwh, cw_frac_sens, cw_frac_lat, cw_gpd = calc_clothes_washer_energy_gpd(eri_version, nbeds, clothes_washer, clothes_washer.additional_properties.space.nil?)

      # Create schedule
      cw_power_schedule = nil
      cw_col_name = SchedulesFile::ColumnClothesWasher
      cw_object_name = Constants.ObjectNameClothesWasher
      if not schedules_file.nil?
        cw_design_level_w = schedules_file.calc_design_level_from_daily_kwh(col_name: cw_col_name, daily_kwh: cw_annual_kwh / 365.0)
        cw_power_schedule = schedules_file.create_schedule_file(model, col_name: cw_col_name, schedule_type_limits_name: Constants.ScheduleTypeLimitsFraction)
      end
      if cw_power_schedule.nil?
        cw_unavailable_periods = Schedule.get_unavailable_periods(runner, cw_col_name, unavailable_periods)
        cw_weekday_sch = clothes_washer.weekday_fractions
        cw_weekend_sch = clothes_washer.weekend_fractions
        cw_monthly_sch = clothes_washer.monthly_multipliers
        cw_schedule_obj = MonthWeekdayWeekendSchedule.new(model, cw_object_name + ' schedule', cw_weekday_sch, cw_weekend_sch, cw_monthly_sch, Constants.ScheduleTypeLimitsFraction, unavailable_periods: cw_unavailable_periods)
        cw_design_level_w = cw_schedule_obj.calc_design_level_from_daily_kwh(cw_annual_kwh / 365.0)
        cw_power_schedule = cw_schedule_obj.schedule
      else
        runner.registerWarning("Both '#{cw_col_name}' schedule file and weekday fractions provided; the latter will be ignored.") if !clothes_washer.weekday_fractions.nil?
        runner.registerWarning("Both '#{cw_col_name}' schedule file and weekend fractions provided; the latter will be ignored.") if !clothes_washer.weekend_fractions.nil?
        runner.registerWarning("Both '#{cw_col_name}' schedule file and monthly multipliers provided; the latter will be ignored.") if !clothes_washer.monthly_multipliers.nil?
      end

      cw_space = clothes_washer.additional_properties.space
      cw_space = conditioned_space if cw_space.nil? # appliance is outdoors, so we need to assign the equipment to an arbitrary space
      add_electric_equipment(model, cw_object_name, cw_space, cw_design_level_w, cw_frac_sens, cw_frac_lat, cw_power_schedule)
    end

    # Clothes dryer energy
    if not clothes_dryer.nil?
      cd_annual_kwh, cd_annual_therm, cd_frac_sens, cd_frac_lat = calc_clothes_dryer_energy(eri_version, nbeds, clothes_dryer, clothes_washer, clothes_dryer.additional_properties.space.nil?)

      # Create schedule
      cd_schedule = nil
      cd_col_name = SchedulesFile::ColumnClothesDryer
      cd_obj_name = Constants.ObjectNameClothesDryer
      if not schedules_file.nil?
        cd_design_level_e = schedules_file.calc_design_level_from_annual_kwh(col_name: cd_col_name, annual_kwh: cd_annual_kwh)
        cd_design_level_f = schedules_file.calc_design_level_from_annual_therm(col_name: cd_col_name, annual_therm: cd_annual_therm)
        cd_schedule = schedules_file.create_schedule_file(model, col_name: cd_col_name, schedule_type_limits_name: Constants.ScheduleTypeLimitsFraction)
      end
      if cd_schedule.nil?
        cd_unavailable_periods = Schedule.get_unavailable_periods(runner, cd_col_name, unavailable_periods)
        cd_weekday_sch = clothes_dryer.weekday_fractions
        cd_weekend_sch = clothes_dryer.weekend_fractions
        cd_monthly_sch = clothes_dryer.monthly_multipliers
        cd_schedule_obj = MonthWeekdayWeekendSchedule.new(model, cd_obj_name + ' schedule', cd_weekday_sch, cd_weekend_sch, cd_monthly_sch, Constants.ScheduleTypeLimitsFraction, unavailable_periods: cd_unavailable_periods)
        cd_design_level_e = cd_schedule_obj.calc_design_level_from_daily_kwh(cd_annual_kwh / 365.0)
        cd_design_level_f = cd_schedule_obj.calc_design_level_from_daily_therm(cd_annual_therm / 365.0)
        cd_schedule = cd_schedule_obj.schedule
      else
        runner.registerWarning("Both '#{cd_col_name}' schedule file and weekday fractions provided; the latter will be ignored.") if !clothes_dryer.weekday_fractions.nil?
        runner.registerWarning("Both '#{cd_col_name}' schedule file and weekend fractions provided; the latter will be ignored.") if !clothes_dryer.weekend_fractions.nil?
        runner.registerWarning("Both '#{cd_col_name}' schedule file and monthly multipliers provided; the latter will be ignored.") if !clothes_dryer.monthly_multipliers.nil?
      end

      cd_space = clothes_dryer.additional_properties.space
      cd_space = conditioned_space if cd_space.nil? # appliance is outdoors, so we need to assign the equipment to an arbitrary space
      add_electric_equipment(model, cd_obj_name, cd_space, cd_design_level_e, cd_frac_sens, cd_frac_lat, cd_schedule)
      add_other_equipment(model, cd_obj_name, cd_space, cd_design_level_f, cd_frac_sens, cd_frac_lat, cd_schedule, clothes_dryer.fuel_type)
    end

    # Dishwasher energy
    if not dishwasher.nil?
      dw_annual_kwh, dw_frac_sens, dw_frac_lat, dw_gpd = calc_dishwasher_energy_gpd(eri_version, nbeds, dishwasher, dishwasher.additional_properties.space.nil?)

      # Create schedule
      dw_power_schedule = nil
      dw_col_name = SchedulesFile::ColumnDishwasher
      dw_obj_name = Constants.ObjectNameDishwasher
      if not schedules_file.nil?
        dw_design_level_w = schedules_file.calc_design_level_from_daily_kwh(col_name: dw_col_name, daily_kwh: dw_annual_kwh / 365.0)
        dw_power_schedule = schedules_file.create_schedule_file(model, col_name: dw_col_name, schedule_type_limits_name: Constants.ScheduleTypeLimitsFraction)
      end
      if dw_power_schedule.nil?
        dw_unavailable_periods = Schedule.get_unavailable_periods(runner, dw_col_name, unavailable_periods)
        dw_weekday_sch = dishwasher.weekday_fractions
        dw_weekend_sch = dishwasher.weekend_fractions
        dw_monthly_sch = dishwasher.monthly_multipliers
        dw_schedule_obj = MonthWeekdayWeekendSchedule.new(model, dw_obj_name + ' schedule', dw_weekday_sch, dw_weekend_sch, dw_monthly_sch, Constants.ScheduleTypeLimitsFraction, unavailable_periods: dw_unavailable_periods)
        dw_design_level_w = dw_schedule_obj.calc_design_level_from_daily_kwh(dw_annual_kwh / 365.0)
        dw_power_schedule = dw_schedule_obj.schedule
      else
        runner.registerWarning("Both '#{dw_col_name}' schedule file and weekday fractions provided; the latter will be ignored.") if !dishwasher.weekday_fractions.nil?
        runner.registerWarning("Both '#{dw_col_name}' schedule file and weekend fractions provided; the latter will be ignored.") if !dishwasher.weekend_fractions.nil?
        runner.registerWarning("Both '#{dw_col_name}' schedule file and monthly multipliers provided; the latter will be ignored.") if !dishwasher.monthly_multipliers.nil?
      end

      dw_space = dishwasher.additional_properties.space
      dw_space = conditioned_space if dw_space.nil? # appliance is outdoors, so we need to assign the equipment to an arbitrary space
      add_electric_equipment(model, dw_obj_name, dw_space, dw_design_level_w, dw_frac_sens, dw_frac_lat, dw_power_schedule)
    end

    # Refrigerator(s) energy
    hpxml_bldg.refrigerators.each do |refrigerator|
      rf_annual_kwh, rf_frac_sens, rf_frac_lat = calc_refrigerator_or_freezer_energy(refrigerator, refrigerator.additional_properties.space.nil?)

      # Create schedule
      fridge_schedule = nil
      fridge_col_name = refrigerator.primary_indicator ? SchedulesFile::ColumnRefrigerator : SchedulesFile::ColumnExtraRefrigerator
      fridge_obj_name = Constants.ObjectNameRefrigerator
      if not schedules_file.nil?
        fridge_design_level = schedules_file.calc_design_level_from_annual_kwh(col_name: fridge_col_name, annual_kwh: rf_annual_kwh)
        fridge_schedule = schedules_file.create_schedule_file(model, col_name: fridge_col_name, schedule_type_limits_name: Constants.ScheduleTypeLimitsFraction)
      end
      if fridge_schedule.nil?
        fridge_unavailable_periods = Schedule.get_unavailable_periods(runner, fridge_col_name, unavailable_periods)
        fridge_weekday_sch = refrigerator.weekday_fractions
        fridge_weekend_sch = refrigerator.weekend_fractions
        fridge_monthly_sch = refrigerator.monthly_multipliers
        fridge_schedule_obj = MonthWeekdayWeekendSchedule.new(model, fridge_obj_name + ' schedule', fridge_weekday_sch, fridge_weekend_sch, fridge_monthly_sch, Constants.ScheduleTypeLimitsFraction, unavailable_periods: fridge_unavailable_periods)
        fridge_design_level = fridge_schedule_obj.calc_design_level_from_daily_kwh(rf_annual_kwh / 365.0)
        fridge_schedule = fridge_schedule_obj.schedule
      else
        runner.registerWarning("Both '#{fridge_col_name}' schedule file and weekday fractions provided; the latter will be ignored.") if !refrigerator.weekday_fractions.nil?
        runner.registerWarning("Both '#{fridge_col_name}' schedule file and weekend fractions provided; the latter will be ignored.") if !refrigerator.weekend_fractions.nil?
        runner.registerWarning("Both '#{fridge_col_name}' schedule file and monthly multipliers provided; the latter will be ignored.") if !refrigerator.monthly_multipliers.nil?
      end

      rf_space = refrigerator.additional_properties.space
      rf_space = conditioned_space if rf_space.nil? # appliance is outdoors, so we need to assign the equipment to an arbitrary space
      add_electric_equipment(model, fridge_obj_name, rf_space, fridge_design_level, rf_frac_sens, rf_frac_lat, fridge_schedule)
    end

    # Freezer(s) energy
    hpxml_bldg.freezers.each do |freezer|
      fz_annual_kwh, fz_frac_sens, fz_frac_lat = calc_refrigerator_or_freezer_energy(freezer, freezer.additional_properties.space.nil?)

      # Create schedule
      freezer_schedule = nil
      freezer_col_name = SchedulesFile::ColumnFreezer
      freezer_obj_name = Constants.ObjectNameFreezer
      if not schedules_file.nil?
        freezer_design_level = schedules_file.calc_design_level_from_annual_kwh(col_name: freezer_col_name, annual_kwh: fz_annual_kwh)
        freezer_schedule = schedules_file.create_schedule_file(model, col_name: freezer_col_name, schedule_type_limits_name: Constants.ScheduleTypeLimitsFraction)
      end
      if freezer_schedule.nil?
        freezer_unavailable_periods = Schedule.get_unavailable_periods(runner, freezer_col_name, unavailable_periods)
        freezer_weekday_sch = freezer.weekday_fractions
        freezer_weekend_sch = freezer.weekend_fractions
        freezer_monthly_sch = freezer.monthly_multipliers
        freezer_schedule_obj = MonthWeekdayWeekendSchedule.new(model, freezer_obj_name + ' schedule', freezer_weekday_sch, freezer_weekend_sch, freezer_monthly_sch, Constants.ScheduleTypeLimitsFraction, unavailable_periods: freezer_unavailable_periods)
        freezer_design_level = freezer_schedule_obj.calc_design_level_from_daily_kwh(fz_annual_kwh / 365.0)
        freezer_schedule = freezer_schedule_obj.schedule
      else
        runner.registerWarning("Both '#{freezer_col_name}' schedule file and weekday fractions provided; the latter will be ignored.") if !freezer.weekday_fractions.nil?
        runner.registerWarning("Both '#{freezer_col_name}' schedule file and weekend fractions provided; the latter will be ignored.") if !freezer.weekend_fractions.nil?
        runner.registerWarning("Both '#{freezer_col_name}' schedule file and monthly multipliers provided; the latter will be ignored.") if !freezer.monthly_multipliers.nil?
      end

      fz_space = freezer.additional_properties.space
      fz_space = conditioned_space if fz_space.nil? # appliance is outdoors, so we need to assign the equipment to an arbitrary space
      add_electric_equipment(model, freezer_obj_name, fz_space, freezer_design_level, fz_frac_sens, fz_frac_lat, freezer_schedule)
    end

    # Cooking Range energy
    if not cooking_range.nil?
      cook_annual_kwh, cook_annual_therm, cook_frac_sens, cook_frac_lat = calc_range_oven_energy(nbeds, cooking_range, oven, cooking_range.additional_properties.space.nil?)

      # Create schedule
      cook_schedule = nil
      cook_col_name = SchedulesFile::ColumnCookingRange
      cook_obj_name = Constants.ObjectNameCookingRange
      if not schedules_file.nil?
        cook_design_level_e = schedules_file.calc_design_level_from_annual_kwh(col_name: cook_col_name, annual_kwh: cook_annual_kwh)
        cook_design_level_f = schedules_file.calc_design_level_from_annual_therm(col_name: cook_col_name, annual_therm: cook_annual_therm)
        cook_schedule = schedules_file.create_schedule_file(model, col_name: cook_col_name, schedule_type_limits_name: Constants.ScheduleTypeLimitsFraction)
      end
      if cook_schedule.nil?
        cook_unavailable_periods = Schedule.get_unavailable_periods(runner, cook_col_name, unavailable_periods)
        cook_weekday_sch = cooking_range.weekday_fractions
        cook_weekend_sch = cooking_range.weekend_fractions
        cook_monthly_sch = cooking_range.monthly_multipliers
        cook_schedule_obj = MonthWeekdayWeekendSchedule.new(model, cook_obj_name + ' schedule', cook_weekday_sch, cook_weekend_sch, cook_monthly_sch, Constants.ScheduleTypeLimitsFraction, unavailable_periods: cook_unavailable_periods)
        cook_design_level_e = cook_schedule_obj.calc_design_level_from_daily_kwh(cook_annual_kwh / 365.0)
        cook_design_level_f = cook_schedule_obj.calc_design_level_from_daily_therm(cook_annual_therm / 365.0)
        cook_schedule = cook_schedule_obj.schedule
      else
        runner.registerWarning("Both '#{cook_col_name}' schedule file and weekday fractions provided; the latter will be ignored.") if !cooking_range.weekday_fractions.nil?
        runner.registerWarning("Both '#{cook_col_name}' schedule file and weekend fractions provided; the latter will be ignored.") if !cooking_range.weekend_fractions.nil?
        runner.registerWarning("Both '#{cook_col_name}' schedule file and monthly multipliers provided; the latter will be ignored.") if !cooking_range.monthly_multipliers.nil?
      end

      cook_space = cooking_range.additional_properties.space
      cook_space = conditioned_space if cook_space.nil? # appliance is outdoors, so we need to assign the equipment to an arbitrary space
      add_electric_equipment(model, cook_obj_name, cook_space, cook_design_level_e, cook_frac_sens, cook_frac_lat, cook_schedule)
      add_other_equipment(model, cook_obj_name, cook_space, cook_design_level_f, cook_frac_sens, cook_frac_lat, cook_schedule, cooking_range.fuel_type)
    end

    if not hot_water_distribution.nil?
      fixtures = hpxml_bldg.water_fixtures.select { |wf| [HPXML::WaterFixtureTypeShowerhead, HPXML::WaterFixtureTypeFaucet].include? wf.water_fixture_type }
      if fixtures.size > 0
        if fixtures.any? { |wf| wf.count.nil? }
          showerheads = fixtures.select { |wf| wf.water_fixture_type == HPXML::WaterFixtureTypeShowerhead }
          if showerheads.size > 0
            frac_low_flow_showerheads = showerheads.select { |wf| wf.low_flow }.size / Float(showerheads.size)
          else
            frac_low_flow_showerheads = 0.0
          end
          faucets = fixtures.select { |wf| wf.water_fixture_type == HPXML::WaterFixtureTypeFaucet }
          if faucets.size > 0
            frac_low_flow_faucets = faucets.select { |wf| wf.low_flow }.size / Float(faucets.size)
          else
            frac_low_flow_faucets = 0.0
          end
          frac_low_flow_fixtures = 0.4 * frac_low_flow_showerheads + 0.6 * frac_low_flow_faucets
        else
          num_wfs = fixtures.map { |wf| wf.count }.sum
          num_low_flow_wfs = fixtures.select { |wf| wf.low_flow }.map { |wf| wf.count }.sum
          frac_low_flow_fixtures = num_low_flow_wfs / num_wfs
        end
      else
        frac_low_flow_fixtures = 0.0
      end

      # Calculate mixed water fractions
      t_mix = 105.0 # F, Temperature of mixed water at fixtures
      avg_setpoint_temp = 0.0 # WH Setpoint: Weighted average by fraction DHW load served
      hpxml_bldg.water_heating_systems.each do |water_heating_system|
        wh_setpoint = water_heating_system.temperature
        wh_setpoint = Waterheater.get_default_hot_water_temperature(eri_version) if wh_setpoint.nil? # using detailed schedules
        avg_setpoint_temp += wh_setpoint * water_heating_system.fraction_dhw_load_served
      end
      daily_wh_inlet_temperatures = calc_water_heater_daily_inlet_temperatures(weather, nbeds, hot_water_distribution, frac_low_flow_fixtures)
      daily_wh_inlet_temperatures_c = daily_wh_inlet_temperatures.map { |t| UnitConversions.convert(t, 'F', 'C') }
      daily_mw_fractions = calc_mixed_water_daily_fractions(daily_wh_inlet_temperatures, avg_setpoint_temp, t_mix)

      # Schedules
      # Replace mains water temperature schedule with water heater inlet temperature schedule.
      # These are identical unless there is a DWHR.
      start_date = OpenStudio::Date.new(OpenStudio::MonthOfYear.new(1), 1, hpxml_header.sim_calendar_year)
      timestep_day = OpenStudio::Time.new(1, 0)
      time_series_tmains = OpenStudio::TimeSeries.new(start_date, timestep_day, OpenStudio::createVector(daily_wh_inlet_temperatures_c), 'C')
      schedule_tmains = OpenStudio::Model::ScheduleInterval.fromTimeSeries(time_series_tmains, model).get
      schedule_tmains.setName('mains temperature schedule')
      model.getSiteWaterMainsTemperature.setTemperatureSchedule(schedule_tmains)
      mw_temp_schedule = OpenStudio::Model::ScheduleConstant.new(model)
      mw_temp_schedule.setName('mixed water temperature schedule')
      mw_temp_schedule.setValue(UnitConversions.convert(t_mix, 'F', 'C'))
      Schedule.set_schedule_type_limits(model, mw_temp_schedule, Constants.ScheduleTypeLimitsTemperature)

      # Create schedule
      fixtures_schedule = nil
      fixtures_col_name = SchedulesFile::ColumnHotWaterFixtures
      fixtures_obj_name = Constants.ObjectNameFixtures
      if not schedules_file.nil?
        fixtures_schedule = schedules_file.create_schedule_file(model, col_name: fixtures_col_name, schedule_type_limits_name: Constants.ScheduleTypeLimitsFraction)
      end
      if fixtures_schedule.nil?
        fixtures_unavailable_periods = Schedule.get_unavailable_periods(runner, fixtures_col_name, unavailable_periods)
        fixtures_weekday_sch = hpxml_bldg.water_heating.water_fixtures_weekday_fractions
        fixtures_weekend_sch = hpxml_bldg.water_heating.water_fixtures_weekend_fractions
        fixtures_monthly_sch = hpxml_bldg.water_heating.water_fixtures_monthly_multipliers
        fixtures_schedule_obj = MonthWeekdayWeekendSchedule.new(model, fixtures_obj_name + ' schedule', fixtures_weekday_sch, fixtures_weekend_sch, fixtures_monthly_sch, Constants.ScheduleTypeLimitsFraction, unavailable_periods: fixtures_unavailable_periods)
        fixtures_schedule = fixtures_schedule_obj.schedule
      else
        runner.registerWarning("Both '#{fixtures_col_name}' schedule file and weekday fractions provided; the latter will be ignored.") if !hpxml_bldg.water_heating.water_fixtures_weekday_fractions.nil?
        runner.registerWarning("Both '#{fixtures_col_name}' schedule file and weekend fractions provided; the latter will be ignored.") if !hpxml_bldg.water_heating.water_fixtures_weekend_fractions.nil?
        runner.registerWarning("Both '#{fixtures_col_name}' schedule file and monthly multipliers provided; the latter will be ignored.") if !hpxml_bldg.water_heating.water_fixtures_monthly_multipliers.nil?
      end

      #Create shower schedule, used only for unmet load calculations
      # Create separate shower schedule: Only used for calculating unmet loads. Shower hot water usage is part of the fixtures usage.
      showers_schedule = nil
      showers_col_name = SchedulesFile::ColumnHotWaterShowers
      if not schedules_file.nil?
        showers_schedule = schedules_file.create_schedule_file(col_name: showers_col_name, schedule_type_limits_name: Constants.ScheduleTypeLimitsFraction)
      end
      if showers_schedule.nil?
        showers_unavailable_periods = Schedule.get_unavailable_periods(runner, showers_col_name, unavailable_periods)
        showers_weekday_sch = Schedule.ShowersWeekdayFractions
        showers_weekend_sch = Schedule.ShowersWeekendFractions
        showers_monthly_sch = Schedule.ShowersMonthlyMultipliers
        showers_schedule_obj = MonthWeekdayWeekendSchedule.new(model, Constants.ObjectNameShowers, showers_weekday_sch, showers_weekend_sch, showers_monthly_sch, Constants.ScheduleTypeLimitsFraction, unavailable_periods: unavailable_periods)
        showers_schedule = showers_schedule_obj.schedule
      else
        runner.registerWarning("Both '#{showers_col_name}' schedule file and weekday fractions provided; the latter will be ignored.") if !Schedule.ShowersWeekdayFractions.nil?
        runner.registerWarning("Both '#{showers_col_name}' schedule file and weekend fractions provided; the latter will be ignored.") if !Schedule.ShowersWeekendFractions.nil?
        runner.registerWarning("Both '#{showers_col_name}' schedule file and monthly multipliers provided; the latter will be ignored.") if !Schedule.ShowersMonthlyMultipliers.nil?
      end
    end

<<<<<<< HEAD
    #create an array of peak flow to return
    shower_peak_flows = {}
    num_wh = 0
    hpxml.water_heating_systems.each do |water_heating_system|
=======
    hpxml_bldg.water_heating_systems.each do |water_heating_system|
>>>>>>> b0f18ace
      non_solar_fraction = 1.0 - Waterheater.get_water_heater_solar_fraction(water_heating_system, solar_thermal_system)

      gpd_frac = water_heating_system.fraction_dhw_load_served # Fixtures fraction
      if gpd_frac > 0

<<<<<<< HEAD
        #For showers, calculate flow rates but don't add a WaterUse:Equipment object. Shower usage is included in fixtures and only used for tracking unmet loads
        fx_gpd = get_fixtures_gpd(eri_version, nbeds, fixtures_all_low_flow, daily_mw_fractions, fixtures_usage_multiplier)
        shower_gpd = get_showers_gpd(eri_version, nbeds, fixtures_all_low_flow, daily_mw_fractions, fixtures_usage_multiplier)
        w_gpd = get_dist_waste_gpd(eri_version, nbeds, has_uncond_bsmnt, cfa, ncfl, hot_water_distribution, fixtures_all_low_flow, fixtures_usage_multiplier)
=======
        fx_gpd = get_fixtures_gpd(eri_version, nbeds, frac_low_flow_fixtures, daily_mw_fractions, fixtures_usage_multiplier)
        w_gpd = get_dist_waste_gpd(eri_version, nbeds, has_uncond_bsmnt, cfa, ncfl, hot_water_distribution, frac_low_flow_fixtures, fixtures_usage_multiplier)
>>>>>>> b0f18ace

        fx_peak_flow = nil
        shower_peak_flow = nil
        if not schedules_file.nil?
          fx_peak_flow = schedules_file.calc_peak_flow_from_daily_gpm(col_name: SchedulesFile::ColumnHotWaterFixtures, daily_water: fx_gpd)
          shower_peak_flow = schedules_file.calc_peak_flow_from_daily_gpm(col_name: SchedulesFile::ColumnHotWaterFixtures, daily_water: shower_gpd)
          dist_water_peak_flow = schedules_file.calc_peak_flow_from_daily_gpm(col_name: SchedulesFile::ColumnHotWaterFixtures, daily_water: w_gpd)
        end
        if fx_peak_flow.nil?
          fx_peak_flow = fixtures_schedule_obj.calc_design_level_from_daily_gpm(fx_gpd)
          shower_peak_flow = showers_schedule_obj.calc_design_level_from_daily_gpm(shower_gpd)
          dist_water_peak_flow = fixtures_schedule_obj.calc_design_level_from_daily_gpm(w_gpd)
        end

        id = water_heating_system.id
        shower_peak_flows = {id => shower_peak_flow}
        
        # Fixtures (showers, sinks, baths)
        add_water_use_equipment(model, fixtures_obj_name, fx_peak_flow * gpd_frac * non_solar_fraction, fixtures_schedule, water_use_connections[water_heating_system.id], unit_multiplier, mw_temp_schedule)

        # Distribution waste (primary driven by fixture draws)
        waste_obj_name = Constants.ObjectNameDistributionWaste
        add_water_use_equipment(model, waste_obj_name, dist_water_peak_flow * gpd_frac * non_solar_fraction, fixtures_schedule, water_use_connections[water_heating_system.id], unit_multiplier, mw_temp_schedule)

        # Recirculation pump
        dist_pump_annual_kwh = get_hwdist_recirc_pump_energy(hot_water_distribution, fixtures_usage_multiplier)
        if dist_pump_annual_kwh > 0
          if not schedules_file.nil?
            dist_pump_design_level = schedules_file.calc_design_level_from_daily_kwh(col_name: SchedulesFile::ColumnHotWaterFixtures, daily_kwh: dist_pump_annual_kwh / 365.0)
          end
          if dist_pump_design_level.nil?
            dist_pump_design_level = fixtures_schedule_obj.calc_design_level_from_daily_kwh(dist_pump_annual_kwh / 365.0)
          end
          if dist_pump_design_level * gpd_frac != 0
            cnt = model.getElectricEquipments.select { |e| e.endUseSubcategory.start_with? Constants.ObjectNameHotWaterRecircPump }.size # Ensure unique meter for each water heater
            dist_pump = add_electric_equipment(model, "#{Constants.ObjectNameHotWaterRecircPump}#{cnt + 1}", conditioned_space, dist_pump_design_level * gpd_frac, 0.0, 0.0, fixtures_schedule)
            dist_pump.additionalProperties.setFeature('HPXML_ID', water_heating_system.id) # Used by reporting measure
          end
        end
        num_wh += 1
      end

      # Clothes washer
      if not clothes_washer.nil?
        gpd_frac = nil
        if clothes_washer.is_shared_appliance && (not clothes_washer.hot_water_distribution.nil?)
          gpd_frac = 1.0 / hpxml_bldg.water_heating_systems.size # Apportion load to each water heater on distribution system
        elsif clothes_washer.is_shared_appliance && clothes_washer.water_heating_system.id == water_heating_system.id
          gpd_frac = 1.0 # Shared water heater sees full appliance load
        elsif not clothes_washer.is_shared_appliance
          gpd_frac = water_heating_system.fraction_dhw_load_served
        end
        if not gpd_frac.nil?
          # Create schedule
          water_cw_schedule = nil
          if not schedules_file.nil?
            cw_peak_flow = schedules_file.calc_peak_flow_from_daily_gpm(col_name: SchedulesFile::ColumnHotWaterClothesWasher, daily_water: cw_gpd)
            water_cw_schedule = schedules_file.create_schedule_file(model, col_name: SchedulesFile::ColumnHotWaterClothesWasher, schedule_type_limits_name: Constants.ScheduleTypeLimitsFraction)
          end
          if water_cw_schedule.nil?
            cw_peak_flow = cw_schedule_obj.calc_design_level_from_daily_gpm(cw_gpd)
            water_cw_schedule = cw_schedule_obj.schedule
          end
          add_water_use_equipment(model, cw_object_name, cw_peak_flow * gpd_frac * non_solar_fraction, water_cw_schedule, water_use_connections[water_heating_system.id], unit_multiplier)
        end
      end

      # Dishwasher
      next if dishwasher.nil?

      gpd_frac = nil
      if dishwasher.is_shared_appliance && (not dishwasher.hot_water_distribution.nil?)
        gpd_frac = 1.0 / hpxml_bldg.water_heating_systems.size # Apportion load to each water heater on distribution system
      elsif dishwasher.is_shared_appliance && dishwasher.water_heating_system.id == water_heating_system.id
        gpd_frac = 1.0 # Shared water heater sees full appliance load
      elsif not dishwasher.is_shared_appliance
        gpd_frac = water_heating_system.fraction_dhw_load_served
      end
      next if gpd_frac.nil?

      # Create schedule
      water_dw_schedule = nil
      if not schedules_file.nil?
        dw_peak_flow = schedules_file.calc_peak_flow_from_daily_gpm(col_name: SchedulesFile::ColumnHotWaterDishwasher, daily_water: dw_gpd)
        water_dw_schedule = schedules_file.create_schedule_file(model, col_name: SchedulesFile::ColumnHotWaterDishwasher, schedule_type_limits_name: Constants.ScheduleTypeLimitsFraction)
      end
      if water_dw_schedule.nil?
        dw_peak_flow = dw_schedule_obj.calc_design_level_from_daily_gpm(dw_gpd)
        water_dw_schedule = dw_schedule_obj.schedule
      end
      add_water_use_equipment(model, dw_obj_name, dw_peak_flow * gpd_frac * non_solar_fraction, water_dw_schedule, water_use_connections[water_heating_system.id], unit_multiplier)
    end

    if not hot_water_distribution.nil?
      # General water use internal gains
      # Floor mopping, shower evaporation, water films on showers, tubs & sinks surfaces, plant watering, toilets, etc.
      water_design_level_sens = nil
      water_sens_btu, water_lat_btu = get_water_gains_sens_lat(nbeds, fixtures_usage_multiplier)
      if not schedules_file.nil?
        water_design_level_sens = schedules_file.calc_design_level_from_daily_kwh(col_name: SchedulesFile::ColumnHotWaterFixtures, daily_kwh: UnitConversions.convert(water_sens_btu, 'Btu', 'kWh') / 365.0)
        water_design_level_lat = schedules_file.calc_design_level_from_daily_kwh(col_name: SchedulesFile::ColumnHotWaterFixtures, daily_kwh: UnitConversions.convert(water_lat_btu, 'Btu', 'kWh') / 365.0)
      end
      if water_design_level_sens.nil?
        water_design_level_sens = fixtures_schedule_obj.calc_design_level_from_daily_kwh(UnitConversions.convert(water_sens_btu, 'Btu', 'kWh') / 365.0)
        water_design_level_lat = fixtures_schedule_obj.calc_design_level_from_daily_kwh(UnitConversions.convert(water_lat_btu, 'Btu', 'kWh') / 365.0)
      end
      add_other_equipment(model, Constants.ObjectNameWaterSensible, conditioned_space, water_design_level_sens, 1.0, 0.0, fixtures_schedule, nil)
      add_other_equipment(model, Constants.ObjectNameWaterLatent, conditioned_space, water_design_level_lat, 0.0, 1.0, fixtures_schedule, nil)
    end

    return shower_peak_flows
  end

  def self.get_range_oven_default_values()
    return { is_induction: false,
             is_convection: false }
  end

  def self.calc_range_oven_energy(nbeds, cooking_range, oven, is_outside = false)
    if cooking_range.is_induction
      burner_ef = 0.91
    else
      burner_ef = 1.0
    end
    if oven.is_convection
      oven_ef = 0.95
    else
      oven_ef = 1.0
    end
    if cooking_range.fuel_type != HPXML::FuelTypeElectricity
      annual_kwh = 22.6 + 2.7 * nbeds
      annual_therm = oven_ef * (22.6 + 2.7 * nbeds)
    else
      annual_kwh = burner_ef * oven_ef * (331 + 39.0 * nbeds)
      annual_therm = 0.0
    end

    annual_kwh *= cooking_range.usage_multiplier
    annual_therm *= cooking_range.usage_multiplier

    if not is_outside
      frac_lost = 0.20
      if cooking_range.fuel_type == HPXML::FuelTypeElectricity
        frac_sens = (1.0 - frac_lost) * 0.90
      else
        elec_btu = UnitConversions.convert(annual_kwh, 'kWh', 'Btu')
        gas_btu = UnitConversions.convert(annual_therm, 'therm', 'Btu')
        frac_sens = (1.0 - frac_lost) * ((0.90 * elec_btu + 0.7942 * gas_btu) / (elec_btu + gas_btu))
      end
      frac_lat = 1.0 - frac_sens - frac_lost
    else # Internal gains outside unit
      frac_sens = 0.0
      frac_lat = 0.0
    end

    if not @runner.nil?
      @runner.registerWarning('Negative energy use calculated for cooking range/oven; this may indicate incorrect ENERGY GUIDE label inputs.') if (annual_kwh < 0) || (annual_therm < 0)
    end
    annual_kwh = 0.0 if annual_kwh < 0
    annual_therm = 0.0 if annual_therm < 0

    return annual_kwh, annual_therm, frac_sens, frac_lat
  end

  def self.get_dishwasher_default_values(eri_version)
    if Constants.ERIVersions.index(eri_version) >= Constants.ERIVersions.index('2019A')
      return { rated_annual_kwh: 467.0, # kWh/yr
               label_electric_rate: 0.12, # $/kWh
               label_gas_rate: 1.09, # $/therm
               label_annual_gas_cost: 33.12, # $
               label_usage: 4.0, # cyc/week
               place_setting_capacity: 12.0 }
    else
      return { rated_annual_kwh: 467.0, # kWh/yr
               label_electric_rate: 999, # unused
               label_gas_rate: 999, # unused
               label_annual_gas_cost: 999, # unused
               label_usage: 999, # unused
               place_setting_capacity: 12.0 }
    end
  end

  def self.calc_dishwasher_energy_gpd(eri_version, nbeds, dishwasher, is_outside = false)
    if Constants.ERIVersions.index(eri_version) >= Constants.ERIVersions.index('2019A')
      if dishwasher.rated_annual_kwh.nil?
        dishwasher.rated_annual_kwh = calc_dishwasher_annual_kwh_from_ef(dishwasher.energy_factor)
      end
      lcy = dishwasher.label_usage * 52.0
      kwh_per_cyc = ((dishwasher.label_annual_gas_cost * 0.5497 / dishwasher.label_gas_rate - dishwasher.rated_annual_kwh * dishwasher.label_electric_rate * 0.02504 / dishwasher.label_electric_rate) / (dishwasher.label_electric_rate * 0.5497 / dishwasher.label_gas_rate - 0.02504)) / lcy
      dwcpy = (88.4 + 34.9 * nbeds) * (12.0 / dishwasher.place_setting_capacity)
      annual_kwh = kwh_per_cyc * dwcpy

      gpd = (dishwasher.rated_annual_kwh - kwh_per_cyc * lcy) * 0.02504 * dwcpy / 365.0
    else
      if dishwasher.energy_factor.nil?
        dishwasher.energy_factor = calc_dishwasher_ef_from_annual_kwh(dishwasher.rated_annual_kwh)
      end
      dwcpy = (88.4 + 34.9 * nbeds) * (12.0 / dishwasher.place_setting_capacity)
      annual_kwh = ((86.3 + 47.73 / dishwasher.energy_factor) / 215.0) * dwcpy

      if Constants.ERIVersions.index(eri_version) >= Constants.ERIVersions.index('2014A')
        gpd = dwcpy * (4.6415 * (1.0 / dishwasher.energy_factor) - 1.9295) / 365.0
      else
        gpd = ((88.4 + 34.9 * nbeds) * 8.16 - (88.4 + 34.9 * nbeds) * 12.0 / dishwasher.place_setting_capacity * (4.6415 * (1.0 / dishwasher.energy_factor) - 1.9295)) / 365.0
      end
    end

    annual_kwh *= dishwasher.usage_multiplier
    gpd *= dishwasher.usage_multiplier

    if not is_outside
      frac_lost = 0.40
      frac_sens = (1.0 - frac_lost) * 0.50
      frac_lat = 1.0 - frac_sens - frac_lost
    else # Internal gains outside unit
      frac_sens = 0.0
      frac_lat = 0.0
    end

    if not @runner.nil?
      @runner.registerWarning('Negative energy use calculated for dishwasher; this may indicate incorrect ENERGY GUIDE label inputs.') if annual_kwh < 0
      @runner.registerWarning('Negative hot water use calculated for dishwasher; this may indicate incorrect ENERGY GUIDE label inputs.') if gpd < 0
    end
    annual_kwh = 0.0 if annual_kwh < 0
    gpd = 0.0 if gpd < 0

    return annual_kwh, frac_sens, frac_lat, gpd
  end

  def self.calc_dishwasher_ef_from_annual_kwh(annual_kwh)
    return 215.0 / annual_kwh
  end

  def self.calc_dishwasher_annual_kwh_from_ef(ef)
    return 215.0 / ef
  end

  def self.get_refrigerator_default_values(nbeds)
    return { rated_annual_kwh: 637.0 + 18.0 * nbeds } # kWh/yr
  end

  def self.get_extra_refrigerator_default_values
    return { rated_annual_kwh: 243.6 } # kWh/yr
  end

  def self.get_freezer_default_values
    return { rated_annual_kwh: 319.8 } # kWh/yr
  end

  def self.get_clothes_dryer_default_values(eri_version, fuel_type)
    if Constants.ERIVersions.index(eri_version) >= Constants.ERIVersions.index('2019A')
      return { combined_energy_factor: 3.01 }
    else
      if fuel_type == HPXML::FuelTypeElectricity
        return { combined_energy_factor: 2.62,
                 control_type: HPXML::ClothesDryerControlTypeTimer }
      else
        return { combined_energy_factor: 2.32,
                 control_type: HPXML::ClothesDryerControlTypeTimer }
      end
    end
  end

  def self.calc_clothes_dryer_energy(eri_version, nbeds, clothes_dryer, clothes_washer, is_outside = false)
    if Constants.ERIVersions.index(eri_version) >= Constants.ERIVersions.index('2019A')
      if clothes_dryer.combined_energy_factor.nil?
        clothes_dryer.combined_energy_factor = calc_clothes_dryer_cef_from_ef(clothes_dryer.energy_factor)
      end
      if clothes_washer.integrated_modified_energy_factor.nil?
        clothes_washer.integrated_modified_energy_factor = calc_clothes_washer_imef_from_mef(clothes_washer.modified_energy_factor)
      end
      rmc = (0.97 * (clothes_washer.capacity / clothes_washer.integrated_modified_energy_factor) - clothes_washer.rated_annual_kwh / 312.0) / ((2.0104 * clothes_washer.capacity + 1.4242) * 0.455) + 0.04
      acy = (164.0 + 46.5 * nbeds) * ((3.0 * 2.08 + 1.59) / (clothes_washer.capacity * 2.08 + 1.59))
      annual_kwh = (((rmc - 0.04) * 100) / 55.5) * (8.45 / clothes_dryer.combined_energy_factor) * acy
      if clothes_dryer.fuel_type == HPXML::FuelTypeElectricity
        annual_therm = 0.0
      else
        annual_therm = annual_kwh * 3412.0 * (1.0 - 0.07) * (3.73 / 3.30) / 100000
        annual_kwh = annual_kwh * 0.07 * (3.73 / 3.30)
      end
    else
      if clothes_dryer.energy_factor.nil?
        clothes_dryer.energy_factor = calc_clothes_dryer_ef_from_cef(clothes_dryer.combined_energy_factor)
      end
      if clothes_washer.modified_energy_factor.nil?
        clothes_washer.modified_energy_factor = calc_clothes_washer_mef_from_imef(clothes_washer.integrated_modified_energy_factor)
      end
      if clothes_dryer.control_type == HPXML::ClothesDryerControlTypeTimer
        field_util_factor = 1.18
      elsif clothes_dryer.control_type == HPXML::ClothesDryerControlTypeMoisture
        field_util_factor = 1.04
      end
      if clothes_dryer.fuel_type == HPXML::FuelTypeElectricity
        annual_kwh = 12.5 * (164.0 + 46.5 * nbeds) * (field_util_factor / clothes_dryer.energy_factor) * ((clothes_washer.capacity / clothes_washer.modified_energy_factor) - clothes_washer.rated_annual_kwh / 392.0) / (0.2184 * (clothes_washer.capacity * 4.08 + 0.24))
        annual_therm = 0.0
      else
        annual_kwh = 12.5 * (164.0 + 46.5 * nbeds) * (field_util_factor / 3.01) * ((clothes_washer.capacity / clothes_washer.modified_energy_factor) - clothes_washer.rated_annual_kwh / 392.0) / (0.2184 * (clothes_washer.capacity * 4.08 + 0.24))
        annual_therm = annual_kwh * 3412.0 * (1.0 - 0.07) * (3.01 / clothes_dryer.energy_factor) / 100000
        annual_kwh = annual_kwh * 0.07 * (3.01 / clothes_dryer.energy_factor)
      end
    end

    annual_kwh *= clothes_dryer.usage_multiplier
    annual_therm *= clothes_dryer.usage_multiplier

    if not is_outside
      frac_lost = 0.0
      if clothes_dryer.is_vented
        frac_lost = 0.85
      end
      if clothes_dryer.fuel_type == HPXML::FuelTypeElectricity
        frac_sens = (1.0 - frac_lost) * 0.90
      else
        elec_btu = UnitConversions.convert(annual_kwh, 'kWh', 'Btu')
        gas_btu = UnitConversions.convert(annual_therm, 'therm', 'Btu')
        frac_sens = (1.0 - frac_lost) * ((0.90 * elec_btu + 0.8894 * gas_btu) / (elec_btu + gas_btu))
      end
      frac_lat = 1.0 - frac_sens - frac_lost
    else # Internal gains outside unit
      frac_sens = 0.0
      frac_lat = 0.0
    end

    if not @runner.nil?
      @runner.registerWarning('Negative energy use calculated for clothes dryer; this may indicate incorrect ENERGY GUIDE label inputs.') if (annual_kwh < 0) || (annual_therm < 0)
    end
    annual_kwh = 0.0 if annual_kwh < 0
    annual_therm = 0.0 if annual_therm < 0

    return annual_kwh, annual_therm, frac_sens, frac_lat
  end

  def self.calc_clothes_dryer_cef_from_ef(ef)
    return ef / 1.15 # Interpretation on ANSI/RESNET/ICC 301-2014 Clothes Dryer CEF
  end

  def self.calc_clothes_dryer_ef_from_cef(cef)
    return cef * 1.15 # Interpretation on ANSI/RESNET/ICC 301-2014 Clothes Dryer CEF
  end

  def self.get_clothes_washer_default_values(eri_version)
    if Constants.ERIVersions.index(eri_version) >= Constants.ERIVersions.index('2019A')
      return { integrated_modified_energy_factor: 1.0, # ft3/(kWh/cyc)
               rated_annual_kwh: 400.0, # kWh/yr
               label_electric_rate: 0.12, # $/kWh
               label_gas_rate: 1.09, # $/therm
               label_annual_gas_cost: 27.0, # $
               capacity: 3.0, # ft^3
               label_usage: 6.0 } # cyc/week
    else
      return { integrated_modified_energy_factor: 0.331, # ft3/(kWh/cyc)
               rated_annual_kwh: 704.0, # kWh/yr
               label_electric_rate: 0.08, # $/kWh
               label_gas_rate: 0.58, # $/therm
               label_annual_gas_cost: 23.0, # $
               capacity: 2.874, # ft^3
               label_usage: 999 } # unused
    end
  end

  def self.calc_clothes_washer_energy_gpd(eri_version, nbeds, clothes_washer, is_outside = false)
    if Constants.ERIVersions.index(eri_version) >= Constants.ERIVersions.index('2019A')
      gas_h20 = 0.3914 # (gal/cyc) per (therm/y)
      elec_h20 = 0.0178 # (gal/cyc) per (kWh/y)
      lcy = clothes_washer.label_usage * 52.0 # label cycles per year
      scy = 164.0 + nbeds * 46.5
      acy = scy * ((3.0 * 2.08 + 1.59) / (clothes_washer.capacity * 2.08 + 1.59)) # Annual Cycles per Year
      cw_appl = (clothes_washer.label_annual_gas_cost * gas_h20 / clothes_washer.label_gas_rate - (clothes_washer.rated_annual_kwh * clothes_washer.label_electric_rate) * elec_h20 / clothes_washer.label_electric_rate) / (clothes_washer.label_electric_rate * gas_h20 / clothes_washer.label_gas_rate - elec_h20)
      annual_kwh = cw_appl / lcy * acy

      gpd = (clothes_washer.rated_annual_kwh - cw_appl) * elec_h20 * acy / 365.0
    else
      ncy = (3.0 / 2.874) * (164 + nbeds * 46.5)
      acy = ncy * ((3.0 * 2.08 + 1.59) / (clothes_washer.capacity * 2.08 + 1.59)) # Adjusted Cycles per Year
      annual_kwh = ((clothes_washer.rated_annual_kwh / 392.0) - ((clothes_washer.rated_annual_kwh * clothes_washer.label_electric_rate - clothes_washer.label_annual_gas_cost) / (21.9825 * clothes_washer.label_electric_rate - clothes_washer.label_gas_rate) / 392.0) * 21.9825) * acy

      gpd = 60.0 * ((clothes_washer.rated_annual_kwh * clothes_washer.label_electric_rate - clothes_washer.label_annual_gas_cost) / (21.9825 * clothes_washer.label_electric_rate - clothes_washer.label_gas_rate) / 392.0) * acy / 365.0
      if Constants.ERIVersions.index(eri_version) < Constants.ERIVersions.index('2014A')
        gpd -= 3.97 # Section 4.2.2.5.2.10
      end
    end

    annual_kwh *= clothes_washer.usage_multiplier
    gpd *= clothes_washer.usage_multiplier

    if not is_outside
      frac_lost = 0.70
      frac_sens = (1.0 - frac_lost) * 0.90
      frac_lat = 1.0 - frac_sens - frac_lost
    else # Internal gains outside unit
      frac_sens = 0.0
      frac_lat = 0.0
    end

    if not @runner.nil?
      @runner.registerWarning('Negative energy use calculated for clothes washer; this may indicate incorrect ENERGY GUIDE label inputs.') if annual_kwh < 0
      @runner.registerWarning('Negative hot water use calculated for clothes washer; this may indicate incorrect ENERGY GUIDE label inputs.') if gpd < 0
    end
    annual_kwh = 0.0 if annual_kwh < 0
    gpd = 0.0 if gpd < 0

    return annual_kwh, frac_sens, frac_lat, gpd
  end

  def self.calc_clothes_washer_imef_from_mef(mef)
    return (mef - 0.503) / 0.95 # Interpretation on ANSI/RESNET 301-2014 Clothes Washer IMEF
  end

  def self.calc_clothes_washer_mef_from_imef(imef)
    return 0.503 + 0.95 * imef # Interpretation on ANSI/RESNET 301-2014 Clothes Washer IMEF
  end

  def self.calc_refrigerator_or_freezer_energy(refrigerator_or_freezer, is_outside = false)
    # Get values
    annual_kwh = refrigerator_or_freezer.rated_annual_kwh
    annual_kwh *= refrigerator_or_freezer.usage_multiplier
    if not is_outside
      frac_sens = 1.0
      frac_lat = 0.0
    else # Internal gains outside unit
      frac_sens = 0.0
      frac_lat = 0.0
    end

    if not @runner.nil?
      @runner.registerWarning('Negative energy use calculated for refrigerator; this may indicate incorrect ENERGY GUIDE label inputs.') if annual_kwh < 0
    end
    annual_kwh = 0.0 if annual_kwh < 0

    return annual_kwh, frac_sens, frac_lat
  end

  def self.get_dist_energy_consumption_adjustment(has_uncond_bsmnt, cfa, ncfl,
                                                  water_heating_system, hot_water_distribution)

    if water_heating_system.fraction_dhw_load_served <= 0
      # No fixtures; not accounting for distribution system
      return 1.0
    end

    # ANSI/RESNET 301-2014 Addendum A-2015
    # Amendment on Domestic Hot Water (DHW) Systems
    # Eq. 4.2-16
    ew_fact = get_dist_energy_waste_factor(hot_water_distribution)
    o_frac = 0.25 # fraction of hot water waste from standard operating conditions
    oew_fact = ew_fact * o_frac # standard operating condition portion of hot water energy waste
    ocd_eff = 0.0
    sew_fact = ew_fact - oew_fact
    ref_pipe_l = get_default_std_pipe_length(has_uncond_bsmnt, cfa, ncfl)
    if hot_water_distribution.system_type == HPXML::DHWDistTypeStandard
      pe_ratio = hot_water_distribution.standard_piping_length / ref_pipe_l
    elsif hot_water_distribution.system_type == HPXML::DHWDistTypeRecirc
      ref_loop_l = get_default_recirc_loop_length(ref_pipe_l)
      pe_ratio = hot_water_distribution.recirculation_piping_length / ref_loop_l
    end
    e_waste = oew_fact * (1.0 - ocd_eff) + sew_fact * pe_ratio
    return (e_waste + 128.0) / 160.0
  end

  def self.get_default_std_pipe_length(has_uncond_bsmnt, cfa, ncfl)
    # ANSI/RESNET 301-2014 Addendum A-2015
    # Amendment on Domestic Hot Water (DHW) Systems
    bsmnt = has_uncond_bsmnt ? 1 : 0
    return 2.0 * (cfa / ncfl)**0.5 + 10.0 * ncfl + 5.0 * bsmnt # Eq. 4.2-13 (refPipeL)
  end

  def self.get_default_recirc_loop_length(std_pipe_length)
    # ANSI/RESNET 301-2014 Addendum A-2015
    # Amendment on Domestic Hot Water (DHW) Systems
    return 2.0 * std_pipe_length - 20.0 # Eq. 4.2-17 (refLoopL)
  end

  def self.get_default_recirc_branch_loop_length()
    return 10.0  # ft
  end

  def self.get_default_recirc_pump_power()
    return 50.0  # Watts
  end

  def self.get_default_shared_recirc_pump_power()
    # From ANSI/RESNET 301-2019 Equation 4.2-15b
    pump_horsepower = 0.25
    motor_efficiency = 0.85
    pump_kw = pump_horsepower * 0.746 / motor_efficiency
    return UnitConversions.convert(pump_kw, 'kW', 'W')
  end

  private

  def self.add_electric_equipment(model, obj_name, space, design_level_w, frac_sens, frac_lat, schedule)
    return if design_level_w == 0.0

    ee_def = OpenStudio::Model::ElectricEquipmentDefinition.new(model)
    ee = OpenStudio::Model::ElectricEquipment.new(ee_def)
    ee.setName(obj_name)
    ee.setEndUseSubcategory(obj_name)
    ee.setSpace(space)
    ee_def.setName(obj_name)
    ee_def.setDesignLevel(design_level_w)
    ee_def.setFractionRadiant(0.6 * frac_sens)
    ee_def.setFractionLatent(frac_lat)
    ee_def.setFractionLost(1.0 - frac_sens - frac_lat)
    ee.setSchedule(schedule)

    return ee
  end

  def self.add_other_equipment(model, obj_name, space, design_level_w, frac_sens, frac_lat, schedule, fuel_type)
    return if design_level_w == 0.0 # Negative values intentionally allowed, e.g. for water sensible

    oe_def = OpenStudio::Model::OtherEquipmentDefinition.new(model)
    oe = OpenStudio::Model::OtherEquipment.new(oe_def)
    oe.setName(obj_name)
    oe.setEndUseSubcategory(obj_name)
    if fuel_type.nil?
      oe.setFuelType('None')
    else
      oe.setFuelType(EPlus.fuel_type(fuel_type))
    end
    oe.setSpace(space)
    oe_def.setName(obj_name)
    oe_def.setDesignLevel(design_level_w)
    oe_def.setFractionRadiant(0.6 * frac_sens)
    oe_def.setFractionLatent(frac_lat)
    oe_def.setFractionLost(1.0 - frac_sens - frac_lat)
    oe.setSchedule(schedule)

    return oe
  end

  def self.add_water_use_equipment(model, obj_name, peak_flow, schedule, water_use_connections, unit_multiplier, mw_temp_schedule = nil)
    wu_def = OpenStudio::Model::WaterUseEquipmentDefinition.new(model)
    wu = OpenStudio::Model::WaterUseEquipment.new(wu_def)
    wu.setName(obj_name)
    wu_def.setName(obj_name)
    # Not in a thermal zone, so needs to be explicitly multiplied
    wu_def.setPeakFlowRate(peak_flow * unit_multiplier)
    wu_def.setEndUseSubcategory(obj_name)
    wu.setFlowRateFractionSchedule(schedule)
    if not mw_temp_schedule.nil?
      wu_def.setTargetTemperatureSchedule(mw_temp_schedule)
    end
    water_use_connections.addWaterUseEquipment(wu)

    return wu
  end

  def self.get_dwhr_factors(nbeds, hot_water_distribution, frac_low_flow_fixtures)
    # ANSI/RESNET 301-2014 Addendum A-2015
    # Amendment on Domestic Hot Water (DHW) Systems
    # Eq. 4.2-14

    eff_adj = 1.0 + 0.082 * frac_low_flow_fixtures

    iFrac = 0.56 + 0.015 * nbeds - 0.0004 * nbeds**2 # fraction of hot water use impacted by DWHR

    if hot_water_distribution.system_type == HPXML::DHWDistTypeRecirc
      pLength = hot_water_distribution.recirculation_branch_piping_length
    elsif hot_water_distribution.system_type == HPXML::DHWDistTypeStandard
      pLength = hot_water_distribution.standard_piping_length
    end
    plc = 1 - 0.0002 * pLength # piping loss coefficient

    # Location factors for DWHR placement
    if hot_water_distribution.dwhr_equal_flow
      locF = 1.000
    else
      locF = 0.777
    end

    # Fixture Factor
    if hot_water_distribution.dwhr_facilities_connected == HPXML::DWHRFacilitiesConnectedAll
      fixF = 1.0
    elsif hot_water_distribution.dwhr_facilities_connected == HPXML::DWHRFacilitiesConnectedOne
      fixF = 0.5
    end

    return eff_adj, iFrac, plc, locF, fixF
  end

  def self.calc_water_heater_daily_inlet_temperatures(weather, nbeds, hot_water_distribution, frac_low_flow_fixtures)
    wh_temps_daily = weather.data.MainsDailyTemps.dup
    if (not hot_water_distribution.dwhr_efficiency.nil?)
      dwhr_eff_adj, dwhr_iFrac, dwhr_plc, dwhr_locF, dwhr_fixF = get_dwhr_factors(nbeds, hot_water_distribution, frac_low_flow_fixtures)
      # Adjust inlet temperatures
      dwhr_inT = 97.0 # F
      for day in 0..wh_temps_daily.size - 1
        dwhr_WHinTadj = dwhr_iFrac * (dwhr_inT - wh_temps_daily[day]) * hot_water_distribution.dwhr_efficiency * dwhr_eff_adj * dwhr_plc * dwhr_locF * dwhr_fixF
        wh_temps_daily[day] = (wh_temps_daily[day] + dwhr_WHinTadj).round(3)
      end
    else
      for day in 0..wh_temps_daily.size - 1
        wh_temps_daily[day] = (wh_temps_daily[day]).round(3)
      end
    end

    return wh_temps_daily
  end

  def self.calc_mixed_water_daily_fractions(daily_wh_inlet_temperatures, tHot, tMix)
    adjFmix = []
    for day in 0..daily_wh_inlet_temperatures.size - 1
      adjFmix << (1.0 - ((tHot - tMix) / (tHot - daily_wh_inlet_temperatures[day]))).round(4)
    end

    return adjFmix
  end

  def self.get_hwdist_recirc_pump_energy(hot_water_distribution, fixtures_usage_multiplier)
    dist_pump_annual_kwh = 0.0

    # Annual electricity consumption factor for hot water recirculation system pumps
    # Assume the fixtures_usage_multiplier only applies for Sensor/Manual control type.
    if hot_water_distribution.system_type == HPXML::DHWDistTypeRecirc
      if [HPXML::DHWRecirControlTypeNone,
          HPXML::DHWRecirControlTypeTimer].include? hot_water_distribution.recirculation_control_type
        dist_pump_annual_kwh += (8.76 * hot_water_distribution.recirculation_pump_power)
      elsif [HPXML::DHWRecirControlTypeTemperature].include? hot_water_distribution.recirculation_control_type
        dist_pump_annual_kwh += (1.46 * hot_water_distribution.recirculation_pump_power)
      elsif [HPXML::DHWRecirControlTypeSensor].include? hot_water_distribution.recirculation_control_type
        dist_pump_annual_kwh += (0.15 * hot_water_distribution.recirculation_pump_power * fixtures_usage_multiplier)
      elsif [HPXML::DHWRecirControlTypeManual].include? hot_water_distribution.recirculation_control_type
        dist_pump_annual_kwh += (0.10 * hot_water_distribution.recirculation_pump_power * fixtures_usage_multiplier)
      else
        fail "Unexpected hot water distribution system recirculation type: '#{hot_water_distribution.recirculation_control_type}'."
      end
    elsif hot_water_distribution.system_type == HPXML::DHWDistTypeStandard
      # nop
    else
      fail "Unexpected hot water distribution system type: '#{hot_water_distribution.system_type}'."
    end

    # Shared recirculation system pump energy
    # Assume the fixtures_usage_multiplier only applies for Sensor/Manual control type.
    if hot_water_distribution.has_shared_recirculation
      n_dweq = hot_water_distribution.shared_recirculation_number_of_units_served
      if [HPXML::DHWRecirControlTypeNone,
          HPXML::DHWRecirControlTypeTimer,
          HPXML::DHWRecirControlTypeTemperature].include? hot_water_distribution.shared_recirculation_control_type
        op_hrs = 8760.0
      elsif [HPXML::DHWRecirControlTypeSensor,
             HPXML::DHWRecirControlTypeManual].include? hot_water_distribution.shared_recirculation_control_type
        op_hrs = 730.0 * fixtures_usage_multiplier
      else
        fail "Unexpected hot water distribution system shared recirculation type: '#{hot_water_distribution.shared_recirculation_control_type}'."
      end
      shared_pump_kw = UnitConversions.convert(hot_water_distribution.shared_recirculation_pump_power, 'W', 'kW')
      dist_pump_annual_kwh += (shared_pump_kw * op_hrs / n_dweq.to_f)
    end

    return dist_pump_annual_kwh
  end

  def self.get_fixtures_effectiveness(frac_low_flow_fixtures)
    f_eff = 1.0 - 0.05 * frac_low_flow_fixtures
    return f_eff
  end

  def self.get_fixtures_gpd(eri_version, nbeds, frac_low_flow_fixtures, daily_mw_fractions, fixtures_usage_multiplier = 1.0)
    if nbeds < 0.0
      return 0.0
    end

    if Constants.ERIVersions.index(eri_version) < Constants.ERIVersions.index('2014A')
      hw_gpd = 30.0 + 10.0 * nbeds # Table 4.2.2(1) Service water heating systems
      # Convert to mixed water gpd
      avg_mw_fraction = daily_mw_fractions.reduce(:+) / daily_mw_fractions.size.to_f
      return hw_gpd / avg_mw_fraction * fixtures_usage_multiplier
    end

    # ANSI/RESNET 301-2014 Addendum A-2015
    # Amendment on Domestic Hot Water (DHW) Systems
    ref_f_gpd = 14.6 + 10.0 * nbeds # Eq. 4.2-2 (refFgpd)
    f_eff = get_fixtures_effectiveness(frac_low_flow_fixtures)

    return f_eff * ref_f_gpd * fixtures_usage_multiplier
  end

  def self.get_showers_gpd(eri_version, nbeds, fixtures_all_low_flow, daily_mw_fractions, fixtures_usage_multiplier = 1.0)
    #JEFF
    if nbeds < 0.0
      return 0.0
    end

    if Constants.ERIVersions.index(eri_version) < Constants.ERIVersions.index('2014A')
      # Note that the standard only has a total hot water usage, it does not specify a fraction for showers. Assuming showers are 40% of total HW usage (based on BA Benchmark usage)
      showers_gpd = 0.4 * (30.0 + 10.0 * nbeds) # Table 4.2.2(1) Service water heating systems
      # Convert to mixed water gpd
      avg_mw_fraction = daily_mw_fractions.reduce(:+) / daily_mw_fractions.size.to_f
      return showers_gpd / avg_mw_fraction * fixtures_usage_multiplier
    end

    # ANSI/RESNET 301-2014 Addendum A-2015
    # Amendment on Domestic Hot Water (DHW) Systems
    ref_shower_gpd = 14.0 + 4.67 * nbeds # Based on BA Benchmark shower usage
    f_eff = get_fixtures_effectiveness(fixtures_all_low_flow)

    return f_eff * ref_shower_gpd * fixtures_usage_multiplier
  end

  def self.get_water_gains_sens_lat(nbeds, fixtures_usage_multiplier = 1.0)
    # Table 4.2.2(3). Internal Gains for Reference Homes
    sens_gains = (-1227.0 - 409.0 * nbeds) * fixtures_usage_multiplier # Btu/day
    lat_gains = (1245.0 + 415.0 * nbeds) * fixtures_usage_multiplier # Btu/day
    return sens_gains * 365.0, lat_gains * 365.0
  end

  def self.get_dist_waste_gpd(eri_version, nbeds, has_uncond_bsmnt, cfa, ncfl, hot_water_distribution,
                              frac_low_flow_fixtures, fixtures_usage_multiplier = 1.0)
    if (Constants.ERIVersions.index(eri_version) <= Constants.ERIVersions.index('2014')) || (nbeds < 0.0)
      return 0.0
    end

    # ANSI/RESNET 301-2014 Addendum A-2015
    # Amendment on Domestic Hot Water (DHW) Systems
    # 4.2.2.5.2.11 Service Hot Water Use

    # Table 4.2.2.5.2.11(2) Hot Water Distribution System Insulation Factors
    sys_factor = nil
    if (hot_water_distribution.system_type == HPXML::DHWDistTypeRecirc) && (hot_water_distribution.pipe_r_value < 3.0)
      sys_factor = 1.11
    elsif (hot_water_distribution.system_type == HPXML::DHWDistTypeRecirc) && (hot_water_distribution.pipe_r_value >= 3.0)
      sys_factor = 1.0
    elsif (hot_water_distribution.system_type == HPXML::DHWDistTypeStandard) && (hot_water_distribution.pipe_r_value >= 3.0)
      sys_factor = 0.90
    elsif (hot_water_distribution.system_type == HPXML::DHWDistTypeStandard) && (hot_water_distribution.pipe_r_value < 3.0)
      sys_factor = 1.0
    end

    ref_w_gpd = 9.8 * (nbeds**0.43) # Eq. 4.2-2 (refWgpd)
    o_frac = 0.25
    o_cd_eff = 0.0

    if hot_water_distribution.system_type == HPXML::DHWDistTypeRecirc
      p_ratio = hot_water_distribution.recirculation_branch_piping_length / 10.0
    elsif hot_water_distribution.system_type == HPXML::DHWDistTypeStandard
      ref_pipe_l = get_default_std_pipe_length(has_uncond_bsmnt, cfa, ncfl)
      p_ratio = hot_water_distribution.standard_piping_length / ref_pipe_l
    end

    o_w_gpd = ref_w_gpd * o_frac * (1.0 - o_cd_eff) # Eq. 4.2-12
    s_w_gpd = (ref_w_gpd - ref_w_gpd * o_frac) * p_ratio * sys_factor # Eq. 4.2-13

    # Table 4.2.2.5.2.11(3) Distribution system water use effectiveness
    if hot_water_distribution.system_type == HPXML::DHWDistTypeRecirc
      wd_eff = 0.1
    elsif hot_water_distribution.system_type == HPXML::DHWDistTypeStandard
      wd_eff = 1.0
    end

    f_eff = get_fixtures_effectiveness(frac_low_flow_fixtures)

    mw_gpd = f_eff * (o_w_gpd + s_w_gpd * wd_eff) # Eq. 4.2-11

    return mw_gpd * fixtures_usage_multiplier
  end

  def self.get_dist_energy_waste_factor(hot_water_distribution)
    # ANSI/RESNET 301-2014 Addendum A-2015
    # Amendment on Domestic Hot Water (DHW) Systems
    # Table 4.2.2.5.2.11(6) Hot water distribution system relative annual energy waste factors
    if hot_water_distribution.system_type == HPXML::DHWDistTypeRecirc
      if (hot_water_distribution.recirculation_control_type == HPXML::DHWRecirControlTypeNone) ||
         (hot_water_distribution.recirculation_control_type == HPXML::DHWRecirControlTypeTimer)
        if hot_water_distribution.pipe_r_value < 3.0
          return 500.0
        else
          return 250.0
        end
      elsif hot_water_distribution.recirculation_control_type == HPXML::DHWRecirControlTypeTemperature
        if hot_water_distribution.pipe_r_value < 3.0
          return 375.0
        else
          return 187.5
        end
      elsif hot_water_distribution.recirculation_control_type == HPXML::DHWRecirControlTypeSensor
        if hot_water_distribution.pipe_r_value < 3.0
          return 64.8
        else
          return 43.2
        end
      elsif hot_water_distribution.recirculation_control_type == HPXML::DHWRecirControlTypeManual
        if hot_water_distribution.pipe_r_value < 3.0
          return 43.2
        else
          return 28.8
        end
      end
    elsif hot_water_distribution.system_type == HPXML::DHWDistTypeStandard
      if hot_water_distribution.pipe_r_value < 3.0
        return 32.0
      else
        return 28.8
      end
    end
    fail 'Unexpected hot water distribution system.'
  end

  def self.get_default_extra_refrigerator_and_freezer_locations(hpxml_bldg)
    extra_refrigerator_location_hierarchy = [HPXML::LocationGarage,
                                             HPXML::LocationBasementUnconditioned,
                                             HPXML::LocationBasementConditioned,
                                             HPXML::LocationConditionedSpace]

    extra_refrigerator_location = nil
    extra_refrigerator_location_hierarchy.each do |location|
      if hpxml_bldg.has_location(location)
        extra_refrigerator_location = location
        break
      end
    end

    return extra_refrigerator_location
  end
end<|MERGE_RESOLUTION|>--- conflicted
+++ resolved
@@ -309,7 +309,7 @@
       showers_schedule = nil
       showers_col_name = SchedulesFile::ColumnHotWaterShowers
       if not schedules_file.nil?
-        showers_schedule = schedules_file.create_schedule_file(col_name: showers_col_name, schedule_type_limits_name: Constants.ScheduleTypeLimitsFraction)
+        showers_schedule = schedules_file.create_schedule_file(model,col_name: showers_col_name, schedule_type_limits_name: Constants.ScheduleTypeLimitsFraction)
       end
       if showers_schedule.nil?
         showers_unavailable_periods = Schedule.get_unavailable_periods(runner, showers_col_name, unavailable_periods)
@@ -325,28 +325,18 @@
       end
     end
 
-<<<<<<< HEAD
     #create an array of peak flow to return
     shower_peak_flows = {}
-    num_wh = 0
-    hpxml.water_heating_systems.each do |water_heating_system|
-=======
     hpxml_bldg.water_heating_systems.each do |water_heating_system|
->>>>>>> b0f18ace
       non_solar_fraction = 1.0 - Waterheater.get_water_heater_solar_fraction(water_heating_system, solar_thermal_system)
 
       gpd_frac = water_heating_system.fraction_dhw_load_served # Fixtures fraction
       if gpd_frac > 0
 
-<<<<<<< HEAD
         #For showers, calculate flow rates but don't add a WaterUse:Equipment object. Shower usage is included in fixtures and only used for tracking unmet loads
-        fx_gpd = get_fixtures_gpd(eri_version, nbeds, fixtures_all_low_flow, daily_mw_fractions, fixtures_usage_multiplier)
-        shower_gpd = get_showers_gpd(eri_version, nbeds, fixtures_all_low_flow, daily_mw_fractions, fixtures_usage_multiplier)
-        w_gpd = get_dist_waste_gpd(eri_version, nbeds, has_uncond_bsmnt, cfa, ncfl, hot_water_distribution, fixtures_all_low_flow, fixtures_usage_multiplier)
-=======
         fx_gpd = get_fixtures_gpd(eri_version, nbeds, frac_low_flow_fixtures, daily_mw_fractions, fixtures_usage_multiplier)
+        shower_gpd = get_showers_gpd(eri_version, nbeds, frac_low_flow_fixtures, daily_mw_fractions, fixtures_usage_multiplier)
         w_gpd = get_dist_waste_gpd(eri_version, nbeds, has_uncond_bsmnt, cfa, ncfl, hot_water_distribution, frac_low_flow_fixtures, fixtures_usage_multiplier)
->>>>>>> b0f18ace
 
         fx_peak_flow = nil
         shower_peak_flow = nil
@@ -363,7 +353,7 @@
 
         id = water_heating_system.id
         shower_peak_flows = {id => shower_peak_flow}
-        
+
         # Fixtures (showers, sinks, baths)
         add_water_use_equipment(model, fixtures_obj_name, fx_peak_flow * gpd_frac * non_solar_fraction, fixtures_schedule, water_use_connections[water_heating_system.id], unit_multiplier, mw_temp_schedule)
 
@@ -386,7 +376,6 @@
             dist_pump.additionalProperties.setFeature('HPXML_ID', water_heating_system.id) # Used by reporting measure
           end
         end
-        num_wh += 1
       end
 
       # Clothes washer
@@ -1026,8 +1015,7 @@
     return f_eff * ref_f_gpd * fixtures_usage_multiplier
   end
 
-  def self.get_showers_gpd(eri_version, nbeds, fixtures_all_low_flow, daily_mw_fractions, fixtures_usage_multiplier = 1.0)
-    #JEFF
+  def self.get_showers_gpd(eri_version, nbeds, frac_low_flow_fixtures, daily_mw_fractions, fixtures_usage_multiplier = 1.0)
     if nbeds < 0.0
       return 0.0
     end
@@ -1043,7 +1031,7 @@
     # ANSI/RESNET 301-2014 Addendum A-2015
     # Amendment on Domestic Hot Water (DHW) Systems
     ref_shower_gpd = 14.0 + 4.67 * nbeds # Based on BA Benchmark shower usage
-    f_eff = get_fixtures_effectiveness(fixtures_all_low_flow)
+    f_eff = get_fixtures_effectiveness(frac_low_flow_fixtures)
 
     return f_eff * ref_shower_gpd * fixtures_usage_multiplier
   end
