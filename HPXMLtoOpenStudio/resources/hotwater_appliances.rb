# frozen_string_literal: true

class HotWaterAndAppliances
  def self.apply(model, runner, hpxml_header, hpxml_bldg, weather, spaces, hot_water_distribution,
                 solar_thermal_system, eri_version, schedules_file, plantloop_map,
                 unavailable_periods, unit_multiplier, apply_ashrae140_assumptions)

    @runner = runner
    cfa = hpxml_bldg.building_construction.conditioned_floor_area
    ncfl = hpxml_bldg.building_construction.number_of_conditioned_floors
    has_uncond_bsmnt = hpxml_bldg.has_location(HPXML::LocationBasementUnconditioned)
    has_cond_bsmnt = hpxml_bldg.has_location(HPXML::LocationBasementConditioned)
    fixtures_usage_multiplier = hpxml_bldg.water_heating.water_fixtures_usage_multiplier
    general_water_use_usage_multiplier = hpxml_bldg.building_occupancy.general_water_use_usage_multiplier
    conditioned_space = spaces[HPXML::LocationConditionedSpace]
    nbeds = hpxml_bldg.building_construction.additional_properties.adjusted_number_of_bedrooms

    # Get appliances, etc.
    if not hpxml_bldg.clothes_washers.empty?
      clothes_washer = hpxml_bldg.clothes_washers[0]
    end
    if not hpxml_bldg.clothes_dryers.empty?
      clothes_dryer = hpxml_bldg.clothes_dryers[0]
    end
    if not hpxml_bldg.dishwashers.empty?
      dishwasher = hpxml_bldg.dishwashers[0]
    end
    if not hpxml_bldg.cooking_ranges.empty?
      cooking_range = hpxml_bldg.cooking_ranges[0]
    end
    if not hpxml_bldg.ovens.empty?
      oven = hpxml_bldg.ovens[0]
    end

    # Create WaterUseConnections object for each water heater (plant loop)
    water_use_connections = {}
    hpxml_bldg.water_heating_systems.each do |water_heating_system|
      plant_loop = plantloop_map[water_heating_system.id]
      wuc = OpenStudio::Model::WaterUseConnections.new(model)
      wuc.additionalProperties.setFeature('HPXML_ID', water_heating_system.id) # Used by reporting measure
      plant_loop.addDemandBranchForComponent(wuc)
      water_use_connections[water_heating_system.id] = wuc
    end

    # Clothes washer energy
    if not clothes_washer.nil?
      cw_annual_kwh, cw_frac_sens, cw_frac_lat, cw_gpd = calc_clothes_washer_energy_gpd(eri_version, nbeds, clothes_washer, clothes_washer.additional_properties.space.nil?)

      # Create schedule
      cw_power_schedule = nil
      cw_col_name = SchedulesFile::Columns[:ClothesWasher].name
      cw_object_name = Constants.ObjectNameClothesWasher
      if not schedules_file.nil?
        cw_design_level_w = schedules_file.calc_design_level_from_daily_kwh(col_name: cw_col_name, daily_kwh: cw_annual_kwh / 365.0)
        cw_power_schedule = schedules_file.create_schedule_file(model, col_name: cw_col_name, schedule_type_limits_name: Constants.ScheduleTypeLimitsFraction)
      end
      if cw_power_schedule.nil?
        cw_unavailable_periods = Schedule.get_unavailable_periods(runner, cw_col_name, unavailable_periods)
        cw_weekday_sch = clothes_washer.weekday_fractions
        cw_weekend_sch = clothes_washer.weekend_fractions
        cw_monthly_sch = clothes_washer.monthly_multipliers
        cw_schedule_obj = MonthWeekdayWeekendSchedule.new(model, cw_object_name + ' schedule', cw_weekday_sch, cw_weekend_sch, cw_monthly_sch, Constants.ScheduleTypeLimitsFraction, unavailable_periods: cw_unavailable_periods)
        cw_design_level_w = cw_schedule_obj.calc_design_level_from_daily_kwh(cw_annual_kwh / 365.0)
        cw_power_schedule = cw_schedule_obj.schedule
      else
        runner.registerWarning("Both '#{cw_col_name}' schedule file and weekday fractions provided; the latter will be ignored.") if !clothes_washer.weekday_fractions.nil?
        runner.registerWarning("Both '#{cw_col_name}' schedule file and weekend fractions provided; the latter will be ignored.") if !clothes_washer.weekend_fractions.nil?
        runner.registerWarning("Both '#{cw_col_name}' schedule file and monthly multipliers provided; the latter will be ignored.") if !clothes_washer.monthly_multipliers.nil?
      end

      cw_space = clothes_washer.additional_properties.space
      cw_space = conditioned_space if cw_space.nil? # appliance is outdoors, so we need to assign the equipment to an arbitrary space
      add_electric_equipment(model, cw_object_name, cw_space, cw_design_level_w, cw_frac_sens, cw_frac_lat, cw_power_schedule)
    end

    # Clothes dryer energy
    if not clothes_dryer.nil?
      cd_annual_kwh, cd_annual_therm, cd_frac_sens, cd_frac_lat = calc_clothes_dryer_energy(eri_version, nbeds, clothes_dryer, clothes_washer, clothes_dryer.additional_properties.space.nil?)

      # Create schedule
      cd_schedule = nil
      cd_col_name = SchedulesFile::Columns[:ClothesDryer].name
      cd_obj_name = Constants.ObjectNameClothesDryer
      if not schedules_file.nil?
        cd_design_level_e = schedules_file.calc_design_level_from_annual_kwh(col_name: cd_col_name, annual_kwh: cd_annual_kwh)
        cd_design_level_f = schedules_file.calc_design_level_from_annual_therm(col_name: cd_col_name, annual_therm: cd_annual_therm)
        cd_schedule = schedules_file.create_schedule_file(model, col_name: cd_col_name, schedule_type_limits_name: Constants.ScheduleTypeLimitsFraction)
      end
      if cd_schedule.nil?
        cd_unavailable_periods = Schedule.get_unavailable_periods(runner, cd_col_name, unavailable_periods)
        cd_weekday_sch = clothes_dryer.weekday_fractions
        cd_weekend_sch = clothes_dryer.weekend_fractions
        cd_monthly_sch = clothes_dryer.monthly_multipliers
        cd_schedule_obj = MonthWeekdayWeekendSchedule.new(model, cd_obj_name + ' schedule', cd_weekday_sch, cd_weekend_sch, cd_monthly_sch, Constants.ScheduleTypeLimitsFraction, unavailable_periods: cd_unavailable_periods)
        cd_design_level_e = cd_schedule_obj.calc_design_level_from_daily_kwh(cd_annual_kwh / 365.0)
        cd_design_level_f = cd_schedule_obj.calc_design_level_from_daily_therm(cd_annual_therm / 365.0)
        cd_schedule = cd_schedule_obj.schedule
      else
        runner.registerWarning("Both '#{cd_col_name}' schedule file and weekday fractions provided; the latter will be ignored.") if !clothes_dryer.weekday_fractions.nil?
        runner.registerWarning("Both '#{cd_col_name}' schedule file and weekend fractions provided; the latter will be ignored.") if !clothes_dryer.weekend_fractions.nil?
        runner.registerWarning("Both '#{cd_col_name}' schedule file and monthly multipliers provided; the latter will be ignored.") if !clothes_dryer.monthly_multipliers.nil?
      end

      cd_space = clothes_dryer.additional_properties.space
      cd_space = conditioned_space if cd_space.nil? # appliance is outdoors, so we need to assign the equipment to an arbitrary space
      add_electric_equipment(model, cd_obj_name, cd_space, cd_design_level_e, cd_frac_sens, cd_frac_lat, cd_schedule)
      add_other_equipment(model, cd_obj_name, cd_space, cd_design_level_f, cd_frac_sens, cd_frac_lat, cd_schedule, clothes_dryer.fuel_type)
    end

    # Dishwasher energy
    if not dishwasher.nil?
      dw_annual_kwh, dw_frac_sens, dw_frac_lat, dw_gpd = calc_dishwasher_energy_gpd(eri_version, nbeds, dishwasher, dishwasher.additional_properties.space.nil?)

      # Create schedule
      dw_power_schedule = nil
      dw_col_name = SchedulesFile::Columns[:Dishwasher].name
      dw_obj_name = Constants.ObjectNameDishwasher
      if not schedules_file.nil?
        dw_design_level_w = schedules_file.calc_design_level_from_daily_kwh(col_name: dw_col_name, daily_kwh: dw_annual_kwh / 365.0)
        dw_power_schedule = schedules_file.create_schedule_file(model, col_name: dw_col_name, schedule_type_limits_name: Constants.ScheduleTypeLimitsFraction)
      end
      if dw_power_schedule.nil?
        dw_unavailable_periods = Schedule.get_unavailable_periods(runner, dw_col_name, unavailable_periods)
        dw_weekday_sch = dishwasher.weekday_fractions
        dw_weekend_sch = dishwasher.weekend_fractions
        dw_monthly_sch = dishwasher.monthly_multipliers
        dw_schedule_obj = MonthWeekdayWeekendSchedule.new(model, dw_obj_name + ' schedule', dw_weekday_sch, dw_weekend_sch, dw_monthly_sch, Constants.ScheduleTypeLimitsFraction, unavailable_periods: dw_unavailable_periods)
        dw_design_level_w = dw_schedule_obj.calc_design_level_from_daily_kwh(dw_annual_kwh / 365.0)
        dw_power_schedule = dw_schedule_obj.schedule
      else
        runner.registerWarning("Both '#{dw_col_name}' schedule file and weekday fractions provided; the latter will be ignored.") if !dishwasher.weekday_fractions.nil?
        runner.registerWarning("Both '#{dw_col_name}' schedule file and weekend fractions provided; the latter will be ignored.") if !dishwasher.weekend_fractions.nil?
        runner.registerWarning("Both '#{dw_col_name}' schedule file and monthly multipliers provided; the latter will be ignored.") if !dishwasher.monthly_multipliers.nil?
      end

      dw_space = dishwasher.additional_properties.space
      dw_space = conditioned_space if dw_space.nil? # appliance is outdoors, so we need to assign the equipment to an arbitrary space
      add_electric_equipment(model, dw_obj_name, dw_space, dw_design_level_w, dw_frac_sens, dw_frac_lat, dw_power_schedule)
    end

    # Refrigerator(s) energy
    hpxml_bldg.refrigerators.each do |refrigerator|
      rf_annual_kwh, rf_frac_sens, rf_frac_lat = calc_refrigerator_or_freezer_energy(refrigerator, refrigerator.additional_properties.loc_space.nil?)

      # Create schedule
      fridge_schedule = nil
      fridge_col_name = refrigerator.primary_indicator ? SchedulesFile::Columns[:Refrigerator].name : SchedulesFile::Columns[:ExtraRefrigerator].name
      fridge_obj_name = Constants.ObjectNameRefrigerator
      if not schedules_file.nil?
        fridge_design_level = schedules_file.calc_design_level_from_annual_kwh(col_name: fridge_col_name, annual_kwh: rf_annual_kwh)
        fridge_schedule = schedules_file.create_schedule_file(model, col_name: fridge_col_name, schedule_type_limits_name: Constants.ScheduleTypeLimitsFraction)
      end
      if fridge_schedule.nil?
        fridge_unavailable_periods = Schedule.get_unavailable_periods(runner, fridge_col_name, unavailable_periods)

        # if both weekday_fractions/weekend_fractions/monthly_multipliers and constant_coefficients/temperature_coefficients provided, ignore the former
        if !refrigerator.constant_coefficients.nil? && !refrigerator.temperature_coefficients.nil?
          fridge_design_level = UnitConversions.convert(rf_annual_kwh / 8760.0, 'kW', 'W')
          fridge_schedule = refrigerator_or_freezer_coefficients_schedule(model, fridge_col_name, fridge_obj_name, refrigerator, fridge_unavailable_periods)
        elsif !refrigerator.weekday_fractions.nil? && !refrigerator.weekend_fractions.nil? && !refrigerator.monthly_multipliers.nil?
          fridge_weekday_sch = refrigerator.weekday_fractions
          fridge_weekend_sch = refrigerator.weekend_fractions
          fridge_monthly_sch = refrigerator.monthly_multipliers

          fridge_schedule_obj = MonthWeekdayWeekendSchedule.new(model, fridge_obj_name + ' schedule', fridge_weekday_sch, fridge_weekend_sch, fridge_monthly_sch, Constants.ScheduleTypeLimitsFraction, unavailable_periods: fridge_unavailable_periods)
          fridge_design_level = fridge_schedule_obj.calc_design_level_from_daily_kwh(rf_annual_kwh / 365.0)
          fridge_schedule = fridge_schedule_obj.schedule
        end
      else
        runner.registerWarning("Both '#{fridge_col_name}' schedule file and weekday fractions provided; the latter will be ignored.") if !refrigerator.weekday_fractions.nil?
        runner.registerWarning("Both '#{fridge_col_name}' schedule file and weekend fractions provided; the latter will be ignored.") if !refrigerator.weekend_fractions.nil?
        runner.registerWarning("Both '#{fridge_col_name}' schedule file and monthly multipliers provided; the latter will be ignored.") if !refrigerator.monthly_multipliers.nil?
        runner.registerWarning("Both '#{fridge_col_name}' schedule file and constant coefficients provided; the latter will be ignored.") if !refrigerator.constant_coefficients.nil?
        runner.registerWarning("Both '#{fridge_col_name}' schedule file and temperature coefficients provided; the latter will be ignored.") if !refrigerator.temperature_coefficients.nil?
      end

      rf_space = refrigerator.additional_properties.loc_space
      rf_space = conditioned_space if rf_space.nil? # appliance is outdoors, so we need to assign the equipment to an arbitrary space

      add_electric_equipment(model, fridge_obj_name, rf_space, fridge_design_level, rf_frac_sens, rf_frac_lat, fridge_schedule)
    end

    # Freezer(s) energy
    hpxml_bldg.freezers.each do |freezer|
      fz_annual_kwh, fz_frac_sens, fz_frac_lat = calc_refrigerator_or_freezer_energy(freezer, freezer.additional_properties.loc_space.nil?)

      # Create schedule
      freezer_schedule = nil
      freezer_col_name = SchedulesFile::Columns[:Freezer].name
      freezer_obj_name = Constants.ObjectNameFreezer
      if not schedules_file.nil?
        freezer_design_level = schedules_file.calc_design_level_from_annual_kwh(col_name: freezer_col_name, annual_kwh: fz_annual_kwh)
        freezer_schedule = schedules_file.create_schedule_file(model, col_name: freezer_col_name, schedule_type_limits_name: Constants.ScheduleTypeLimitsFraction)
      end
      if freezer_schedule.nil?
        freezer_unavailable_periods = Schedule.get_unavailable_periods(runner, freezer_col_name, unavailable_periods)

        # if both weekday_fractions/weekend_fractions/monthly_multipliers and constant_coefficients/temperature_coefficients provided, ignore the former
        if !freezer.constant_coefficients.nil? && !freezer.temperature_coefficients.nil?
          freezer_design_level = UnitConversions.convert(fz_annual_kwh / 8760.0, 'kW', 'W')
          freezer_schedule = refrigerator_or_freezer_coefficients_schedule(model, freezer_col_name, freezer_obj_name, freezer, freezer_unavailable_periods)
        elsif !freezer.weekday_fractions.nil? && !freezer.weekend_fractions.nil? && !freezer.monthly_multipliers.nil?
          freezer_weekday_sch = freezer.weekday_fractions
          freezer_weekend_sch = freezer.weekend_fractions
          freezer_monthly_sch = freezer.monthly_multipliers

          freezer_schedule_obj = MonthWeekdayWeekendSchedule.new(model, freezer_obj_name + ' schedule', freezer_weekday_sch, freezer_weekend_sch, freezer_monthly_sch, Constants.ScheduleTypeLimitsFraction, unavailable_periods: freezer_unavailable_periods)
          freezer_design_level = freezer_schedule_obj.calc_design_level_from_daily_kwh(fz_annual_kwh / 365.0)
          freezer_schedule = freezer_schedule_obj.schedule
        end
      else
        runner.registerWarning("Both '#{freezer_col_name}' schedule file and weekday fractions provided; the latter will be ignored.") if !freezer.weekday_fractions.nil?
        runner.registerWarning("Both '#{freezer_col_name}' schedule file and weekend fractions provided; the latter will be ignored.") if !freezer.weekend_fractions.nil?
        runner.registerWarning("Both '#{freezer_col_name}' schedule file and monthly multipliers provided; the latter will be ignored.") if !freezer.monthly_multipliers.nil?
        runner.registerWarning("Both '#{freezer_col_name}' schedule file and constant coefficients provided; the latter will be ignored.") if !freezer.constant_coefficients.nil?
        runner.registerWarning("Both '#{freezer_col_name}' schedule file and temperature coefficients provided; the latter will be ignored.") if !freezer.temperature_coefficients.nil?
      end

      fz_space = freezer.additional_properties.loc_space
      fz_space = conditioned_space if fz_space.nil? # appliance is outdoors, so we need to assign the equipment to an arbitrary space

      add_electric_equipment(model, freezer_obj_name, fz_space, freezer_design_level, fz_frac_sens, fz_frac_lat, freezer_schedule)
    end

    # Cooking Range energy
    if not cooking_range.nil?
      cook_annual_kwh, cook_annual_therm, cook_frac_sens, cook_frac_lat = calc_range_oven_energy(nbeds, cooking_range, oven, cooking_range.additional_properties.space.nil?)

      # Create schedule
      cook_schedule = nil
      cook_col_name = SchedulesFile::Columns[:CookingRange].name
      cook_obj_name = Constants.ObjectNameCookingRange
      if not schedules_file.nil?
        cook_design_level_e = schedules_file.calc_design_level_from_annual_kwh(col_name: cook_col_name, annual_kwh: cook_annual_kwh)
        cook_design_level_f = schedules_file.calc_design_level_from_annual_therm(col_name: cook_col_name, annual_therm: cook_annual_therm)
        cook_schedule = schedules_file.create_schedule_file(model, col_name: cook_col_name, schedule_type_limits_name: Constants.ScheduleTypeLimitsFraction)
      end
      if cook_schedule.nil?
        cook_unavailable_periods = Schedule.get_unavailable_periods(runner, cook_col_name, unavailable_periods)
        cook_weekday_sch = cooking_range.weekday_fractions
        cook_weekend_sch = cooking_range.weekend_fractions
        cook_monthly_sch = cooking_range.monthly_multipliers
        cook_schedule_obj = MonthWeekdayWeekendSchedule.new(model, cook_obj_name + ' schedule', cook_weekday_sch, cook_weekend_sch, cook_monthly_sch, Constants.ScheduleTypeLimitsFraction, unavailable_periods: cook_unavailable_periods)
        cook_design_level_e = cook_schedule_obj.calc_design_level_from_daily_kwh(cook_annual_kwh / 365.0)
        cook_design_level_f = cook_schedule_obj.calc_design_level_from_daily_therm(cook_annual_therm / 365.0)
        cook_schedule = cook_schedule_obj.schedule
      else
        runner.registerWarning("Both '#{cook_col_name}' schedule file and weekday fractions provided; the latter will be ignored.") if !cooking_range.weekday_fractions.nil?
        runner.registerWarning("Both '#{cook_col_name}' schedule file and weekend fractions provided; the latter will be ignored.") if !cooking_range.weekend_fractions.nil?
        runner.registerWarning("Both '#{cook_col_name}' schedule file and monthly multipliers provided; the latter will be ignored.") if !cooking_range.monthly_multipliers.nil?
      end

      cook_space = cooking_range.additional_properties.space
      cook_space = conditioned_space if cook_space.nil? # appliance is outdoors, so we need to assign the equipment to an arbitrary space
      add_electric_equipment(model, cook_obj_name, cook_space, cook_design_level_e, cook_frac_sens, cook_frac_lat, cook_schedule)
      add_other_equipment(model, cook_obj_name, cook_space, cook_design_level_f, cook_frac_sens, cook_frac_lat, cook_schedule, cooking_range.fuel_type)
    end

    if not hot_water_distribution.nil?
      fixtures = hpxml_bldg.water_fixtures.select { |wf| [HPXML::WaterFixtureTypeShowerhead, HPXML::WaterFixtureTypeFaucet].include? wf.water_fixture_type }
      if fixtures.size > 0
        if fixtures.any? { |wf| wf.count.nil? }
          showerheads = fixtures.select { |wf| wf.water_fixture_type == HPXML::WaterFixtureTypeShowerhead }
          if showerheads.size > 0
            frac_low_flow_showerheads = showerheads.select { |wf| wf.low_flow }.size / Float(showerheads.size)
          else
            frac_low_flow_showerheads = 0.0
          end
          faucets = fixtures.select { |wf| wf.water_fixture_type == HPXML::WaterFixtureTypeFaucet }
          if faucets.size > 0
            frac_low_flow_faucets = faucets.select { |wf| wf.low_flow }.size / Float(faucets.size)
          else
            frac_low_flow_faucets = 0.0
          end
          frac_low_flow_fixtures = 0.4 * frac_low_flow_showerheads + 0.6 * frac_low_flow_faucets
        else
          num_wfs = fixtures.map { |wf| wf.count }.sum
          num_low_flow_wfs = fixtures.select { |wf| wf.low_flow }.map { |wf| wf.count }.sum
          frac_low_flow_fixtures = num_low_flow_wfs / num_wfs
        end
      else
        frac_low_flow_fixtures = 0.0
      end

      # Calculate mixed water fractions
      t_mix = 105.0 # F, Temperature of mixed water at fixtures
      avg_setpoint_temp = 0.0 # WH Setpoint: Weighted average by fraction DHW load served
      hpxml_bldg.water_heating_systems.each do |water_heating_system|
        wh_setpoint = water_heating_system.temperature
        wh_setpoint = Waterheater.get_default_hot_water_temperature(eri_version) if wh_setpoint.nil? # using detailed schedules
        avg_setpoint_temp += wh_setpoint * water_heating_system.fraction_dhw_load_served
      end
      daily_wh_inlet_temperatures = calc_water_heater_daily_inlet_temperatures(weather, nbeds, hot_water_distribution, frac_low_flow_fixtures)
      daily_wh_inlet_temperatures_c = daily_wh_inlet_temperatures.map { |t| UnitConversions.convert(t, 'F', 'C') }
      daily_mw_fractions = calc_mixed_water_daily_fractions(daily_wh_inlet_temperatures, avg_setpoint_temp, t_mix)

      # Schedules
      # Replace mains water temperature schedule with water heater inlet temperature schedule.
      # These are identical unless there is a DWHR.
      start_date = OpenStudio::Date.new(OpenStudio::MonthOfYear.new(1), 1, hpxml_header.sim_calendar_year)
      timestep_day = OpenStudio::Time.new(1, 0)
      time_series_tmains = OpenStudio::TimeSeries.new(start_date, timestep_day, OpenStudio::createVector(daily_wh_inlet_temperatures_c), 'C')
      schedule_tmains = OpenStudio::Model::ScheduleInterval.fromTimeSeries(time_series_tmains, model).get
      schedule_tmains.setName('mains temperature schedule')
      model.getSiteWaterMainsTemperature.setTemperatureSchedule(schedule_tmains)
      mw_temp_schedule = OpenStudio::Model::ScheduleConstant.new(model)
      mw_temp_schedule.setName('mixed water temperature schedule')
      mw_temp_schedule.setValue(UnitConversions.convert(t_mix, 'F', 'C'))
      Schedule.set_schedule_type_limits(model, mw_temp_schedule, Constants.ScheduleTypeLimitsTemperature)

      # Create schedule
      fixtures_schedule = nil
      fixtures_col_name = SchedulesFile::Columns[:HotWaterFixtures].name
      fixtures_obj_name = Constants.ObjectNameFixtures
      if not schedules_file.nil?
        fixtures_schedule = schedules_file.create_schedule_file(model, col_name: fixtures_col_name, schedule_type_limits_name: Constants.ScheduleTypeLimitsFraction)
      end
      if fixtures_schedule.nil?
        fixtures_unavailable_periods = Schedule.get_unavailable_periods(runner, fixtures_col_name, unavailable_periods)
        fixtures_weekday_sch = hpxml_bldg.water_heating.water_fixtures_weekday_fractions
        fixtures_weekend_sch = hpxml_bldg.water_heating.water_fixtures_weekend_fractions
        fixtures_monthly_sch = hpxml_bldg.water_heating.water_fixtures_monthly_multipliers
        fixtures_schedule_obj = MonthWeekdayWeekendSchedule.new(model, fixtures_obj_name + ' schedule', fixtures_weekday_sch, fixtures_weekend_sch, fixtures_monthly_sch, Constants.ScheduleTypeLimitsFraction, unavailable_periods: fixtures_unavailable_periods)
        fixtures_schedule = fixtures_schedule_obj.schedule
      else
        runner.registerWarning("Both '#{fixtures_col_name}' schedule file and weekday fractions provided; the latter will be ignored.") if !hpxml_bldg.water_heating.water_fixtures_weekday_fractions.nil?
        runner.registerWarning("Both '#{fixtures_col_name}' schedule file and weekend fractions provided; the latter will be ignored.") if !hpxml_bldg.water_heating.water_fixtures_weekend_fractions.nil?
        runner.registerWarning("Both '#{fixtures_col_name}' schedule file and monthly multipliers provided; the latter will be ignored.") if !hpxml_bldg.water_heating.water_fixtures_monthly_multipliers.nil?
      end

<<<<<<< HEAD
      #Create shower schedule, used only for unmet load calculations
      # Create separate shower schedule: Only used for calculating unmet loads. Shower hot water usage is part of the fixtures usage.
      showers_schedule = nil
      showers_col_name = SchedulesFile::ColumnHotWaterShowers
      if not schedules_file.nil?
        showers_schedule = schedules_file.create_schedule_file(col_name: showers_col_name, schedule_type_limits_name: Constants.ScheduleTypeLimitsFraction)
      end
      if showers_schedule.nil?
        showers_unavailable_periods = Schedule.get_unavailable_periods(runner, showers_col_name, unavailable_periods)
        showers_weekday_sch = Schedule.ShowersWeekdayFractions
        showers_weekend_sch = Schedule.ShowersWeekendFractions
        showers_monthly_sch = Schedule.ShowersMonthlyMultipliers
        showers_schedule_obj = MonthWeekdayWeekendSchedule.new(model, Constants.ObjectNameShowers, showers_weekday_sch, showers_weekend_sch, showers_monthly_sch, Constants.ScheduleTypeLimitsFraction, unavailable_periods: unavailable_periods)
        showers_schedule = showers_schedule_obj.schedule
=======
      # Create shower schedule, used only for unmet load calculations
      # Create separate shower schedule: Only used for calculating unmet loads. Shower hot water usage is part of the fixtures usage.
      showers_schedule = nil
      showers_col_name = SchedulesFile::Columns[:HotWaterShowers].name
      if not schedules_file.nil?
        showers_schedule = schedules_file.create_schedule_file(model, col_name: showers_col_name, schedule_type_limits_name: Constants.ScheduleTypeLimitsFraction)
      end
      if showers_schedule.nil?
        showers_unavailable_periods = Schedule.get_unavailable_periods(runner, showers_col_name, unavailable_periods)
        showers_weekday_sch = Schedule.ShowersWeekdayFractions # FIXME: should we expose HPXML elements for these? sounds like maybe not.
        showers_weekend_sch = Schedule.ShowersWeekendFractions
        showers_monthly_sch = Schedule.ShowersMonthlyMultipliers
        showers_schedule_obj = MonthWeekdayWeekendSchedule.new(model, Constants.ObjectNameShowers, showers_weekday_sch, showers_weekend_sch, showers_monthly_sch, Constants.ScheduleTypeLimitsFraction, unavailable_periods: showers_unavailable_periods)
>>>>>>> 6421080f
      else
        runner.registerWarning("Both '#{showers_col_name}' schedule file and weekday fractions provided; the latter will be ignored.") if !Schedule.ShowersWeekdayFractions.nil?
        runner.registerWarning("Both '#{showers_col_name}' schedule file and weekend fractions provided; the latter will be ignored.") if !Schedule.ShowersWeekendFractions.nil?
        runner.registerWarning("Both '#{showers_col_name}' schedule file and monthly multipliers provided; the latter will be ignored.") if !Schedule.ShowersMonthlyMultipliers.nil?
      end
    end

<<<<<<< HEAD
    #create an array of peak flow to return
    shower_peak_flows = {}
=======
    # create an array of peak flow to return
    shower_peak_flows = {} # used for unmet wh load calculations
>>>>>>> 6421080f
    hpxml_bldg.water_heating_systems.each do |water_heating_system|
      non_solar_fraction = 1.0 - Waterheater.get_water_heater_solar_fraction(water_heating_system, solar_thermal_system)

      gpd_frac = water_heating_system.fraction_dhw_load_served # Fixtures fraction
      if gpd_frac > 0

<<<<<<< HEAD
        #For showers, calculate flow rates but don't add a WaterUse:Equipment object. Shower usage is included in fixtures and only used for tracking unmet loads
        fx_gpd = get_fixtures_gpd(eri_version, nbeds, fixtures_all_low_flow, daily_mw_fractions, fixtures_usage_multiplier)
        shower_gpd = get_showers_gpd(eri_version, nbeds, fixtures_all_low_flow, daily_mw_fractions, fixtures_usage_multiplier)
        w_gpd = get_dist_waste_gpd(eri_version, nbeds, has_uncond_bsmnt, cfa, ncfl, hot_water_distribution, fixtures_all_low_flow, fixtures_usage_multiplier)
=======
        # For showers, calculate flow rates but don't add a WaterUse:Equipment object. Shower usage is included in fixtures and only used for tracking unmet loads
        fx_gpd = get_fixtures_gpd(eri_version, nbeds, frac_low_flow_fixtures, daily_mw_fractions, fixtures_usage_multiplier)
        shower_gpd = get_showers_gpd(eri_version, nbeds, frac_low_flow_fixtures, daily_mw_fractions, fixtures_usage_multiplier)
        w_gpd = get_dist_waste_gpd(eri_version, nbeds, has_uncond_bsmnt, has_cond_bsmnt, cfa, ncfl, hot_water_distribution, frac_low_flow_fixtures, fixtures_usage_multiplier)
>>>>>>> 6421080f

        fx_peak_flow = nil
        shower_peak_flow = nil
        if not schedules_file.nil?
<<<<<<< HEAD
          fx_peak_flow = schedules_file.calc_peak_flow_from_daily_gpm(col_name: SchedulesFile::ColumnHotWaterFixtures, daily_water: fx_gpd)
          shower_peak_flow = schedules_file.calc_peak_flow_from_daily_gpm(col_name: SchedulesFile::ColumnHotWaterFixtures, daily_water: shower_gpd)
          dist_water_peak_flow = schedules_file.calc_peak_flow_from_daily_gpm(col_name: SchedulesFile::ColumnHotWaterFixtures, daily_water: w_gpd)
=======
          fx_peak_flow = schedules_file.calc_peak_flow_from_daily_gpm(col_name: SchedulesFile::Columns[:HotWaterFixtures].name, daily_water: fx_gpd)
          shower_peak_flow = schedules_file.calc_peak_flow_from_daily_gpm(col_name: SchedulesFile::Columns[:HotWaterShowers].name, daily_water: shower_gpd)
          dist_water_peak_flow = schedules_file.calc_peak_flow_from_daily_gpm(col_name: SchedulesFile::Columns[:HotWaterFixtures].name, daily_water: w_gpd)
>>>>>>> 6421080f
        end
        if fx_peak_flow.nil?
          fx_peak_flow = fixtures_schedule_obj.calc_design_level_from_daily_gpm(fx_gpd)
          shower_peak_flow = showers_schedule_obj.calc_design_level_from_daily_gpm(shower_gpd)
          dist_water_peak_flow = fixtures_schedule_obj.calc_design_level_from_daily_gpm(w_gpd)
        end

        id = water_heating_system.id
<<<<<<< HEAD
        shower_peak_flows = {id => shower_peak_flow}
=======
        shower_peak_flows[id] = shower_peak_flow
>>>>>>> 6421080f

        # Fixtures (showers, sinks, baths)
        add_water_use_equipment(model, fixtures_obj_name, fx_peak_flow * gpd_frac * non_solar_fraction, fixtures_schedule, water_use_connections[water_heating_system.id], unit_multiplier, mw_temp_schedule)

        # Distribution waste (primary driven by fixture draws)
        waste_obj_name = Constants.ObjectNameDistributionWaste
        add_water_use_equipment(model, waste_obj_name, dist_water_peak_flow * gpd_frac * non_solar_fraction, fixtures_schedule, water_use_connections[water_heating_system.id], unit_multiplier, mw_temp_schedule)

        # Recirculation pump
        recirc_pump_annual_kwh = get_hwdist_recirc_pump_energy(hot_water_distribution, fixtures_usage_multiplier, nbeds)
        if recirc_pump_annual_kwh > 0

          # Create schedule
          recirc_pump_sch = nil
          recirc_pump_col_name = SchedulesFile::Columns[:HotWaterRecirculationPump].name
          recirc_pump_obj_name = Constants.ObjectNameHotWaterRecircPump
          if not schedules_file.nil?
            recirc_pump_design_level = schedules_file.calc_design_level_from_daily_kwh(col_name: recirc_pump_col_name, daily_kwh: recirc_pump_annual_kwh / 365.0)
            recirc_pump_sch = schedules_file.create_schedule_file(model, col_name: recirc_pump_col_name, schedule_type_limits_name: Constants.ScheduleTypeLimitsFraction)
          end
          if recirc_pump_sch.nil?
            recirc_pump_unavailable_periods = Schedule.get_unavailable_periods(runner, recirc_pump_col_name, unavailable_periods)
            recirc_pump_weekday_sch = hot_water_distribution.recirculation_pump_weekday_fractions
            recirc_pump_weekend_sch = hot_water_distribution.recirculation_pump_weekend_fractions
            recirc_pump_monthly_sch = hot_water_distribution.recirculation_pump_monthly_multipliers
            recirc_pump_sch = MonthWeekdayWeekendSchedule.new(model, recirc_pump_obj_name + ' schedule', recirc_pump_weekday_sch, recirc_pump_weekend_sch, recirc_pump_monthly_sch, Constants.ScheduleTypeLimitsFraction, unavailable_periods: recirc_pump_unavailable_periods)
            recirc_pump_design_level = recirc_pump_sch.calc_design_level_from_daily_kwh(recirc_pump_annual_kwh / 365.0)
            recirc_pump_sch = recirc_pump_sch.schedule
          else
            runner.registerWarning("Both '#{recirc_pump_col_name}' schedule file and weekday fractions provided; the latter will be ignored.") if !hot_water_distribution.recirculation_pump_weekday_fractions.nil?
            runner.registerWarning("Both '#{recirc_pump_col_name}' schedule file and weekend fractions provided; the latter will be ignored.") if !hot_water_distribution.recirculation_pump_weekend_fractions.nil?
            runner.registerWarning("Both '#{recirc_pump_col_name}' schedule file and monthly multipliers provided; the latter will be ignored.") if !hot_water_distribution.recirculation_pump_monthly_multipliers.nil?
          end
          if recirc_pump_design_level * gpd_frac != 0
            cnt = model.getElectricEquipments.select { |e| e.endUseSubcategory.start_with? Constants.ObjectNameHotWaterRecircPump }.size # Ensure unique meter for each water heater
            recirc_pump = add_electric_equipment(model, "#{Constants.ObjectNameHotWaterRecircPump}#{cnt + 1}", conditioned_space, recirc_pump_design_level * gpd_frac, 0.0, 0.0, recirc_pump_sch)
            recirc_pump.additionalProperties.setFeature('HPXML_ID', water_heating_system.id) # Used by reporting measure
          end
        end
      end

      # Clothes washer
      if not clothes_washer.nil?
        gpd_frac = nil
        if clothes_washer.is_shared_appliance && (not clothes_washer.hot_water_distribution.nil?)
          gpd_frac = 1.0 / hpxml_bldg.water_heating_systems.size # Apportion load to each water heater on distribution system
        elsif clothes_washer.is_shared_appliance && clothes_washer.water_heating_system.id == water_heating_system.id
          gpd_frac = 1.0 # Shared water heater sees full appliance load
        elsif not clothes_washer.is_shared_appliance
          gpd_frac = water_heating_system.fraction_dhw_load_served
        end
        if not gpd_frac.nil?
          # Create schedule
          water_cw_schedule = nil
          if not schedules_file.nil?
            cw_peak_flow = schedules_file.calc_peak_flow_from_daily_gpm(col_name: SchedulesFile::Columns[:HotWaterClothesWasher].name, daily_water: cw_gpd)
            water_cw_schedule = schedules_file.create_schedule_file(model, col_name: SchedulesFile::Columns[:HotWaterClothesWasher].name, schedule_type_limits_name: Constants.ScheduleTypeLimitsFraction)
          end
          if water_cw_schedule.nil?
            cw_peak_flow = cw_schedule_obj.calc_design_level_from_daily_gpm(cw_gpd)
            water_cw_schedule = cw_schedule_obj.schedule
          end
          add_water_use_equipment(model, cw_object_name, cw_peak_flow * gpd_frac * non_solar_fraction, water_cw_schedule, water_use_connections[water_heating_system.id], unit_multiplier)
        end
      end

      # Dishwasher
      next if dishwasher.nil?

      gpd_frac = nil
      if dishwasher.is_shared_appliance && (not dishwasher.hot_water_distribution.nil?)
        gpd_frac = 1.0 / hpxml_bldg.water_heating_systems.size # Apportion load to each water heater on distribution system
      elsif dishwasher.is_shared_appliance && dishwasher.water_heating_system.id == water_heating_system.id
        gpd_frac = 1.0 # Shared water heater sees full appliance load
      elsif not dishwasher.is_shared_appliance
        gpd_frac = water_heating_system.fraction_dhw_load_served
      end
      next if gpd_frac.nil?

      # Create schedule
      water_dw_schedule = nil
      if not schedules_file.nil?
        dw_peak_flow = schedules_file.calc_peak_flow_from_daily_gpm(col_name: SchedulesFile::Columns[:HotWaterDishwasher].name, daily_water: dw_gpd)
        water_dw_schedule = schedules_file.create_schedule_file(model, col_name: SchedulesFile::Columns[:HotWaterDishwasher].name, schedule_type_limits_name: Constants.ScheduleTypeLimitsFraction)
      end
      if water_dw_schedule.nil?
        dw_peak_flow = dw_schedule_obj.calc_design_level_from_daily_gpm(dw_gpd)
        water_dw_schedule = dw_schedule_obj.schedule
      end
      add_water_use_equipment(model, dw_obj_name, dw_peak_flow * gpd_frac * non_solar_fraction, water_dw_schedule, water_use_connections[water_heating_system.id], unit_multiplier)
    end

    if not apply_ashrae140_assumptions
      # General water use internal gains
<<<<<<< HEAD
      # Floor mopping, shower evaporation, water films on showers, tubs & sinks surfaces, plant watering, toilets, etc.
      water_design_level_sens = nil
      water_sens_btu, water_lat_btu = get_water_gains_sens_lat(nbeds, fixtures_usage_multiplier)
=======
      # Floor mopping, shower evaporation, water films on showers, tubs & sinks surfaces, plant watering, etc.
      water_sens_btu, water_lat_btu = get_water_gains_sens_lat(nbeds, general_water_use_usage_multiplier)

      # Create schedule
      water_schedule = nil
      water_col_name = SchedulesFile::Columns[:GeneralWaterUse].name
      water_obj_name = Constants.ObjectNameGeneralWaterUse
>>>>>>> 6421080f
      if not schedules_file.nil?
        water_design_level_sens = schedules_file.calc_design_level_from_daily_kwh(col_name: SchedulesFile::Columns[:GeneralWaterUse].name, daily_kwh: UnitConversions.convert(water_sens_btu, 'Btu', 'kWh') / 365.0)
        water_design_level_lat = schedules_file.calc_design_level_from_daily_kwh(col_name: SchedulesFile::Columns[:GeneralWaterUse].name, daily_kwh: UnitConversions.convert(water_lat_btu, 'Btu', 'kWh') / 365.0)
        water_schedule = schedules_file.create_schedule_file(model, col_name: water_col_name, schedule_type_limits_name: Constants.ScheduleTypeLimitsFraction)
      end
      if water_schedule.nil?
        water_unavailable_periods = Schedule.get_unavailable_periods(runner, water_col_name, unavailable_periods)
        water_weekday_sch = hpxml_bldg.building_occupancy.general_water_use_weekday_fractions
        water_weekend_sch = hpxml_bldg.building_occupancy.general_water_use_weekend_fractions
        water_monthly_sch = hpxml_bldg.building_occupancy.general_water_use_monthly_multipliers
        water_schedule_obj = MonthWeekdayWeekendSchedule.new(model, water_obj_name + ' schedule', water_weekday_sch, water_weekend_sch, water_monthly_sch, Constants.ScheduleTypeLimitsFraction, unavailable_periods: water_unavailable_periods)
        water_design_level_sens = water_schedule_obj.calc_design_level_from_daily_kwh(UnitConversions.convert(water_sens_btu, 'Btu', 'kWh') / 365.0)
        water_design_level_lat = water_schedule_obj.calc_design_level_from_daily_kwh(UnitConversions.convert(water_lat_btu, 'Btu', 'kWh') / 365.0)
        water_schedule = water_schedule_obj.schedule
      else
        runner.registerWarning("Both '#{water_col_name}' schedule file and weekday fractions provided; the latter will be ignored.") if !hpxml_bldg.building_occupancy.general_water_use_weekday_fractions.nil?
        runner.registerWarning("Both '#{water_col_name}' schedule file and weekend fractions provided; the latter will be ignored.") if !hpxml_bldg.building_occupancy.general_water_use_weekend_fractions.nil?
        runner.registerWarning("Both '#{water_col_name}' schedule file and monthly multipliers provided; the latter will be ignored.") if !hpxml_bldg.building_occupancy.general_water_use_monthly_multipliers.nil?
      end
      add_other_equipment(model, Constants.ObjectNameGeneralWaterUseSensible, conditioned_space, water_design_level_sens, 1.0, 0.0, water_schedule, nil)
      add_other_equipment(model, Constants.ObjectNameGeneralWaterUseLatent, conditioned_space, water_design_level_lat, 0.0, 1.0, water_schedule, nil)
    end

    return shower_peak_flows
  end

  def self.get_range_oven_default_values()
    return { is_induction: false,
             is_convection: false }
  end

  def self.calc_range_oven_energy(nbeds, cooking_range, oven, is_outside = false)
    if cooking_range.is_induction
      burner_ef = 0.91
    else
      burner_ef = 1.0
    end
    if oven.is_convection
      oven_ef = 0.95
    else
      oven_ef = 1.0
    end
    if cooking_range.fuel_type != HPXML::FuelTypeElectricity
      annual_kwh = 22.6 + 2.7 * nbeds
      annual_therm = oven_ef * (22.6 + 2.7 * nbeds)
    else
      annual_kwh = burner_ef * oven_ef * (331 + 39.0 * nbeds)
      annual_therm = 0.0
    end

    annual_kwh *= cooking_range.usage_multiplier
    annual_therm *= cooking_range.usage_multiplier

    if not is_outside
      frac_lost = 0.20
      if cooking_range.fuel_type == HPXML::FuelTypeElectricity
        frac_sens = (1.0 - frac_lost) * 0.90
      else
        frac_sens = (1.0 - frac_lost) * 0.80
      end
      frac_lat = 1.0 - frac_sens - frac_lost
    else # Internal gains outside unit
      frac_sens = 0.0
      frac_lat = 0.0
    end

    if not @runner.nil?
      @runner.registerWarning('Negative energy use calculated for cooking range/oven; this may indicate incorrect ENERGY GUIDE label inputs.') if (annual_kwh < 0) || (annual_therm < 0)
    end
    annual_kwh = 0.0 if annual_kwh < 0
    annual_therm = 0.0 if annual_therm < 0

    return annual_kwh, annual_therm, frac_sens, frac_lat
  end

  def self.get_dishwasher_default_values(eri_version)
    if Constants.ERIVersions.index(eri_version) >= Constants.ERIVersions.index('2019A')
      return { rated_annual_kwh: 467.0, # kWh/yr
               label_electric_rate: 0.12, # $/kWh
               label_gas_rate: 1.09, # $/therm
               label_annual_gas_cost: 33.12, # $
               label_usage: 4.0, # cyc/week
               place_setting_capacity: 12.0 }
    else
      return { rated_annual_kwh: 467.0, # kWh/yr
               label_electric_rate: 999, # unused
               label_gas_rate: 999, # unused
               label_annual_gas_cost: 999, # unused
               label_usage: 999, # unused
               place_setting_capacity: 12.0 }
    end
  end

  def self.calc_dishwasher_energy_gpd(eri_version, nbeds, dishwasher, is_outside = false)
    if Constants.ERIVersions.index(eri_version) >= Constants.ERIVersions.index('2019A')
      if dishwasher.rated_annual_kwh.nil?
        dishwasher.rated_annual_kwh = calc_dishwasher_annual_kwh_from_ef(dishwasher.energy_factor)
      end
      lcy = dishwasher.label_usage * 52.0
      kwh_per_cyc = ((dishwasher.label_annual_gas_cost * 0.5497 / dishwasher.label_gas_rate - dishwasher.rated_annual_kwh * dishwasher.label_electric_rate * 0.02504 / dishwasher.label_electric_rate) / (dishwasher.label_electric_rate * 0.5497 / dishwasher.label_gas_rate - 0.02504)) / lcy
      dwcpy = (88.4 + 34.9 * nbeds) * (12.0 / dishwasher.place_setting_capacity)
      annual_kwh = kwh_per_cyc * dwcpy

      gpd = (dishwasher.rated_annual_kwh - kwh_per_cyc * lcy) * 0.02504 * dwcpy / 365.0
    else
      if dishwasher.energy_factor.nil?
        dishwasher.energy_factor = calc_dishwasher_ef_from_annual_kwh(dishwasher.rated_annual_kwh)
      end
      dwcpy = (88.4 + 34.9 * nbeds) * (12.0 / dishwasher.place_setting_capacity)
      annual_kwh = ((86.3 + 47.73 / dishwasher.energy_factor) / 215.0) * dwcpy

      if Constants.ERIVersions.index(eri_version) >= Constants.ERIVersions.index('2014A')
        gpd = dwcpy * (4.6415 * (1.0 / dishwasher.energy_factor) - 1.9295) / 365.0
      else
        gpd = ((88.4 + 34.9 * nbeds) * 8.16 - (88.4 + 34.9 * nbeds) * 12.0 / dishwasher.place_setting_capacity * (4.6415 * (1.0 / dishwasher.energy_factor) - 1.9295)) / 365.0
      end
    end

    annual_kwh *= dishwasher.usage_multiplier
    gpd *= dishwasher.usage_multiplier

    if not is_outside
      frac_lost = 0.40
      frac_sens = (1.0 - frac_lost) * 0.50
      frac_lat = 1.0 - frac_sens - frac_lost
    else # Internal gains outside unit
      frac_sens = 0.0
      frac_lat = 0.0
    end

    if not @runner.nil?
      @runner.registerWarning('Negative energy use calculated for dishwasher; this may indicate incorrect ENERGY GUIDE label inputs.') if annual_kwh < 0
      @runner.registerWarning('Negative hot water use calculated for dishwasher; this may indicate incorrect ENERGY GUIDE label inputs.') if gpd < 0
    end
    annual_kwh = 0.0 if annual_kwh < 0
    gpd = 0.0 if gpd < 0

    return annual_kwh, frac_sens, frac_lat, gpd
  end

  def self.calc_dishwasher_ef_from_annual_kwh(annual_kwh)
    return 215.0 / annual_kwh
  end

  def self.calc_dishwasher_annual_kwh_from_ef(ef)
    return 215.0 / ef
  end

  def self.get_refrigerator_default_values(nbeds)
    return { rated_annual_kwh: 637.0 + 18.0 * nbeds } # kWh/yr
  end

  def self.get_extra_refrigerator_default_values
    return { rated_annual_kwh: 243.6 } # kWh/yr
  end

  def self.get_freezer_default_values
    return { rated_annual_kwh: 319.8 } # kWh/yr
  end

  def self.get_clothes_dryer_default_values(eri_version, fuel_type)
    if Constants.ERIVersions.index(eri_version) >= Constants.ERIVersions.index('2019A')
      return { combined_energy_factor: 3.01 }
    else
      if fuel_type == HPXML::FuelTypeElectricity
        return { combined_energy_factor: 2.62,
                 control_type: HPXML::ClothesDryerControlTypeTimer }
      else
        return { combined_energy_factor: 2.32,
                 control_type: HPXML::ClothesDryerControlTypeTimer }
      end
    end
  end

  def self.calc_clothes_dryer_energy(eri_version, nbeds, clothes_dryer, clothes_washer, is_outside = false)
    if Constants.ERIVersions.index(eri_version) >= Constants.ERIVersions.index('2019A')
      if clothes_dryer.combined_energy_factor.nil?
        clothes_dryer.combined_energy_factor = calc_clothes_dryer_cef_from_ef(clothes_dryer.energy_factor)
      end
      if clothes_washer.integrated_modified_energy_factor.nil?
        clothes_washer.integrated_modified_energy_factor = calc_clothes_washer_imef_from_mef(clothes_washer.modified_energy_factor)
      end
      rmc = (0.97 * (clothes_washer.capacity / clothes_washer.integrated_modified_energy_factor) - clothes_washer.rated_annual_kwh / 312.0) / ((2.0104 * clothes_washer.capacity + 1.4242) * 0.455) + 0.04
      acy = (164.0 + 46.5 * nbeds) * ((3.0 * 2.08 + 1.59) / (clothes_washer.capacity * 2.08 + 1.59))
      annual_kwh = (((rmc - 0.04) * 100) / 55.5) * (8.45 / clothes_dryer.combined_energy_factor) * acy
      if clothes_dryer.fuel_type == HPXML::FuelTypeElectricity
        annual_therm = 0.0
      else
        annual_therm = annual_kwh * 3412.0 * (1.0 - 0.07) * (3.73 / 3.30) / 100000
        annual_kwh = annual_kwh * 0.07 * (3.73 / 3.30)
      end
    else
      if clothes_dryer.energy_factor.nil?
        clothes_dryer.energy_factor = calc_clothes_dryer_ef_from_cef(clothes_dryer.combined_energy_factor)
      end
      if clothes_washer.modified_energy_factor.nil?
        clothes_washer.modified_energy_factor = calc_clothes_washer_mef_from_imef(clothes_washer.integrated_modified_energy_factor)
      end
      if clothes_dryer.control_type == HPXML::ClothesDryerControlTypeTimer
        field_util_factor = 1.18
      elsif clothes_dryer.control_type == HPXML::ClothesDryerControlTypeMoisture
        field_util_factor = 1.04
      end
      if clothes_dryer.fuel_type == HPXML::FuelTypeElectricity
        annual_kwh = 12.5 * (164.0 + 46.5 * nbeds) * (field_util_factor / clothes_dryer.energy_factor) * ((clothes_washer.capacity / clothes_washer.modified_energy_factor) - clothes_washer.rated_annual_kwh / 392.0) / (0.2184 * (clothes_washer.capacity * 4.08 + 0.24))
        annual_therm = 0.0
      else
        annual_kwh = 12.5 * (164.0 + 46.5 * nbeds) * (field_util_factor / 3.01) * ((clothes_washer.capacity / clothes_washer.modified_energy_factor) - clothes_washer.rated_annual_kwh / 392.0) / (0.2184 * (clothes_washer.capacity * 4.08 + 0.24))
        annual_therm = annual_kwh * 3412.0 * (1.0 - 0.07) * (3.01 / clothes_dryer.energy_factor) / 100000
        annual_kwh = annual_kwh * 0.07 * (3.01 / clothes_dryer.energy_factor)
      end
    end

    annual_kwh *= clothes_dryer.usage_multiplier
    annual_therm *= clothes_dryer.usage_multiplier

    if not is_outside
      frac_lost = 0.0
      if clothes_dryer.is_vented
        frac_lost = 0.85
      end
      frac_sens = (1.0 - frac_lost) * 0.90
      frac_lat = 1.0 - frac_sens - frac_lost
    else # Internal gains outside unit
      frac_sens = 0.0
      frac_lat = 0.0
    end

    if not @runner.nil?
      @runner.registerWarning('Negative energy use calculated for clothes dryer; this may indicate incorrect ENERGY GUIDE label inputs.') if (annual_kwh < 0) || (annual_therm < 0)
    end
    annual_kwh = 0.0 if annual_kwh < 0
    annual_therm = 0.0 if annual_therm < 0

    return annual_kwh, annual_therm, frac_sens, frac_lat
  end

  def self.calc_clothes_dryer_cef_from_ef(ef)
    return ef / 1.15 # Interpretation on ANSI/RESNET/ICC 301-2014 Clothes Dryer CEF
  end

  def self.calc_clothes_dryer_ef_from_cef(cef)
    return cef * 1.15 # Interpretation on ANSI/RESNET/ICC 301-2014 Clothes Dryer CEF
  end

  def self.get_clothes_washer_default_values(eri_version)
    if Constants.ERIVersions.index(eri_version) >= Constants.ERIVersions.index('2019A')
      return { integrated_modified_energy_factor: 1.0, # ft3/(kWh/cyc)
               rated_annual_kwh: 400.0, # kWh/yr
               label_electric_rate: 0.12, # $/kWh
               label_gas_rate: 1.09, # $/therm
               label_annual_gas_cost: 27.0, # $
               capacity: 3.0, # ft^3
               label_usage: 6.0 } # cyc/week
    else
      return { integrated_modified_energy_factor: 0.331, # ft3/(kWh/cyc)
               rated_annual_kwh: 704.0, # kWh/yr
               label_electric_rate: 0.08, # $/kWh
               label_gas_rate: 0.58, # $/therm
               label_annual_gas_cost: 23.0, # $
               capacity: 2.874, # ft^3
               label_usage: 999 } # unused
    end
  end

  def self.calc_clothes_washer_energy_gpd(eri_version, nbeds, clothes_washer, is_outside = false)
    if Constants.ERIVersions.index(eri_version) >= Constants.ERIVersions.index('2019A')
      gas_h20 = 0.3914 # (gal/cyc) per (therm/y)
      elec_h20 = 0.0178 # (gal/cyc) per (kWh/y)
      lcy = clothes_washer.label_usage * 52.0 # label cycles per year
      scy = 164.0 + nbeds * 46.5
      acy = scy * ((3.0 * 2.08 + 1.59) / (clothes_washer.capacity * 2.08 + 1.59)) # Annual Cycles per Year
      cw_appl = (clothes_washer.label_annual_gas_cost * gas_h20 / clothes_washer.label_gas_rate - (clothes_washer.rated_annual_kwh * clothes_washer.label_electric_rate) * elec_h20 / clothes_washer.label_electric_rate) / (clothes_washer.label_electric_rate * gas_h20 / clothes_washer.label_gas_rate - elec_h20)
      annual_kwh = cw_appl / lcy * acy

      gpd = (clothes_washer.rated_annual_kwh - cw_appl) * elec_h20 * acy / 365.0
    else
      ncy = (3.0 / 2.874) * (164 + nbeds * 46.5)
      acy = ncy * ((3.0 * 2.08 + 1.59) / (clothes_washer.capacity * 2.08 + 1.59)) # Adjusted Cycles per Year
      annual_kwh = ((clothes_washer.rated_annual_kwh / 392.0) - ((clothes_washer.rated_annual_kwh * clothes_washer.label_electric_rate - clothes_washer.label_annual_gas_cost) / (21.9825 * clothes_washer.label_electric_rate - clothes_washer.label_gas_rate) / 392.0) * 21.9825) * acy

      gpd = 60.0 * ((clothes_washer.rated_annual_kwh * clothes_washer.label_electric_rate - clothes_washer.label_annual_gas_cost) / (21.9825 * clothes_washer.label_electric_rate - clothes_washer.label_gas_rate) / 392.0) * acy / 365.0
      if Constants.ERIVersions.index(eri_version) < Constants.ERIVersions.index('2014A')
        gpd -= 3.97 # Section 4.2.2.5.2.10
      end
    end

    annual_kwh *= clothes_washer.usage_multiplier
    gpd *= clothes_washer.usage_multiplier

    if not is_outside
      frac_lost = 0.70
      frac_sens = (1.0 - frac_lost) * 0.90
      frac_lat = 1.0 - frac_sens - frac_lost
    else # Internal gains outside unit
      frac_sens = 0.0
      frac_lat = 0.0
    end

    if not @runner.nil?
      @runner.registerWarning('Negative energy use calculated for clothes washer; this may indicate incorrect ENERGY GUIDE label inputs.') if annual_kwh < 0
      @runner.registerWarning('Negative hot water use calculated for clothes washer; this may indicate incorrect ENERGY GUIDE label inputs.') if gpd < 0
    end
    annual_kwh = 0.0 if annual_kwh < 0
    gpd = 0.0 if gpd < 0

    return annual_kwh, frac_sens, frac_lat, gpd
  end

  def self.calc_clothes_washer_imef_from_mef(mef)
    return (mef - 0.503) / 0.95 # Interpretation on ANSI/RESNET 301-2014 Clothes Washer IMEF
  end

  def self.calc_clothes_washer_mef_from_imef(imef)
    return 0.503 + 0.95 * imef # Interpretation on ANSI/RESNET 301-2014 Clothes Washer IMEF
  end

  def self.calc_refrigerator_or_freezer_energy(refrigerator_or_freezer, is_outside = false)
    # Get values
    annual_kwh = refrigerator_or_freezer.rated_annual_kwh
    annual_kwh *= refrigerator_or_freezer.usage_multiplier
    if not is_outside
      frac_sens = 1.0
      frac_lat = 0.0
    else # Internal gains outside unit
      frac_sens = 0.0
      frac_lat = 0.0
    end

    if not @runner.nil?
      @runner.registerWarning('Negative energy use calculated for refrigerator; this may indicate incorrect ENERGY GUIDE label inputs.') if annual_kwh < 0
    end
    annual_kwh = 0.0 if annual_kwh < 0

    return annual_kwh, frac_sens, frac_lat
  end

  def self.refrigerator_or_freezer_coefficients_schedule(model, col_name, obj_name, refrigerator_or_freezer, unavailable_periods)
    # Create availability sensor
    if not unavailable_periods.empty?
      avail_sch = ScheduleConstant.new(model, col_name, 1.0, Constants.ScheduleTypeLimitsFraction, unavailable_periods: unavailable_periods)

      availability_sensor = OpenStudio::Model::EnergyManagementSystemSensor.new(model, 'Schedule Value')
      availability_sensor.setName("#{col_name} availability s")
      availability_sensor.setKeyName(avail_sch.schedule.name.to_s)
    end

    schedule = OpenStudio::Model::ScheduleConstant.new(model)
    schedule.setName(obj_name + ' schedule')

    if not refrigerator_or_freezer.additional_properties.loc_space.nil?
      temperature_sensor = OpenStudio::Model::EnergyManagementSystemSensor.new(model, 'Zone Mean Air Temperature')
      temperature_sensor.setName(obj_name + ' tin s')
      temperature_sensor.setKeyName(refrigerator_or_freezer.additional_properties.loc_space.thermalZone.get.name.to_s)
    elsif not refrigerator_or_freezer.additional_properties.loc_schedule.nil?
      temperature_sensor = OpenStudio::Model::EnergyManagementSystemSensor.new(model, 'Schedule Value')
      temperature_sensor.setName(obj_name + ' tin s')
      temperature_sensor.setKeyName(refrigerator_or_freezer.additional_properties.loc_schedule.name.to_s)
    end

    schedule_actuator = OpenStudio::Model::EnergyManagementSystemActuator.new(schedule, *EPlus::EMSActuatorScheduleConstantValue)
    schedule_actuator.setName("#{schedule.name} act")

    constant_coefficients = refrigerator_or_freezer.constant_coefficients.split(',').map { |i| i.to_f }
    temperature_coefficients = refrigerator_or_freezer.temperature_coefficients.split(',').map { |i| i.to_f }

    schedule_program = OpenStudio::Model::EnergyManagementSystemProgram.new(model)
    schedule_program.setName("#{schedule.name} program")
    schedule_program.addLine("Set Tin = #{temperature_sensor.name}*(9.0/5.0)+32.0") # C to F
    schedule_program.addLine("Set #{schedule_actuator.name} = 0")
    constant_coefficients.zip(temperature_coefficients).each_with_index do |constant_temperature, i|
      a, b = constant_temperature
      if i == 0
        line = "If (Hour == #{i})"
      else
        line = "ElseIf (Hour == #{i})"
      end
      line += " && (#{availability_sensor.name} == 1)" if not availability_sensor.nil?
      schedule_program.addLine(line)
      schedule_program.addLine("  Set #{schedule_actuator.name} = (#{a}+#{b}*Tin)")
    end
    schedule_program.addLine('EndIf')

    schedule_pcm = OpenStudio::Model::EnergyManagementSystemProgramCallingManager.new(model)
    schedule_pcm.setName("#{schedule.name} program calling manager")
    schedule_pcm.setCallingPoint('BeginZoneTimestepAfterInitHeatBalance')
    schedule_pcm.addProgram(schedule_program)

    return schedule
  end

  def self.get_dist_energy_consumption_adjustment(has_uncond_bsmnt, has_cond_bsmnt, cfa, ncfl,
                                                  water_heating_system, hot_water_distribution)

    if water_heating_system.fraction_dhw_load_served <= 0
      # No fixtures; not accounting for distribution system
      return 1.0
    end

    # ANSI/RESNET 301-2014 Addendum A-2015
    # Amendment on Domestic Hot Water (DHW) Systems
    # Eq. 4.2-16
    ew_fact = get_dist_energy_waste_factor(hot_water_distribution)
    o_frac = 0.25 # fraction of hot water waste from standard operating conditions
    oew_fact = ew_fact * o_frac # standard operating condition portion of hot water energy waste
    ocd_eff = 0.0
    sew_fact = ew_fact - oew_fact
    ref_pipe_l = get_default_std_pipe_length(has_uncond_bsmnt, has_cond_bsmnt, cfa, ncfl)
    if hot_water_distribution.system_type == HPXML::DHWDistTypeStandard
      pe_ratio = hot_water_distribution.standard_piping_length / ref_pipe_l
    elsif hot_water_distribution.system_type == HPXML::DHWDistTypeRecirc
      ref_loop_l = get_default_recirc_loop_length(ref_pipe_l)
      pe_ratio = hot_water_distribution.recirculation_piping_length / ref_loop_l
    end
    e_waste = oew_fact * (1.0 - ocd_eff) + sew_fact * pe_ratio
    return (e_waste + 128.0) / 160.0
  end

  def self.get_default_std_pipe_length(has_uncond_bsmnt, has_cond_bsmnt, cfa, ncfl)
    # ANSI/RESNET 301-2014 Addendum A-2015
    # Amendment on Domestic Hot Water (DHW) Systems
    bsmnt = 0
    if has_uncond_bsmnt && (not has_cond_bsmnt)
      bsmnt = 1
    end

    return 2.0 * (cfa / ncfl)**0.5 + 10.0 * ncfl + 5.0 * bsmnt # Eq. 4.2-13 (refPipeL)
  end

  def self.get_default_recirc_loop_length(std_pipe_length)
    # ANSI/RESNET 301-2014 Addendum A-2015
    # Amendment on Domestic Hot Water (DHW) Systems
    return 2.0 * std_pipe_length - 20.0 # Eq. 4.2-17 (refLoopL)
  end

  def self.get_default_recirc_branch_loop_length()
    return 10.0  # ft
  end

  def self.get_default_recirc_pump_power()
    return 50.0  # Watts
  end

  def self.get_default_shared_recirc_pump_power()
    # From ANSI/RESNET 301-2019 Equation 4.2-15b
    pump_horsepower = 0.25
    motor_efficiency = 0.85
    pump_kw = pump_horsepower * 0.746 / motor_efficiency
    return UnitConversions.convert(pump_kw, 'kW', 'W')
  end

  private

  def self.add_electric_equipment(model, obj_name, space, design_level_w, frac_sens, frac_lat, schedule)
    return if design_level_w == 0.0

    ee_def = OpenStudio::Model::ElectricEquipmentDefinition.new(model)
    ee = OpenStudio::Model::ElectricEquipment.new(ee_def)
    ee.setName(obj_name)
    ee.setEndUseSubcategory(obj_name)
    ee.setSpace(space)
    ee_def.setName(obj_name)
    ee_def.setDesignLevel(design_level_w)
    ee_def.setFractionRadiant(0.6 * frac_sens)
    ee_def.setFractionLatent(frac_lat)
    ee_def.setFractionLost(1.0 - frac_sens - frac_lat)
    ee.setSchedule(schedule)

    return ee
  end

  def self.add_other_equipment(model, obj_name, space, design_level_w, frac_sens, frac_lat, schedule, fuel_type)
    return if design_level_w == 0.0 # Negative values intentionally allowed, e.g. for water sensible

    oe_def = OpenStudio::Model::OtherEquipmentDefinition.new(model)
    oe = OpenStudio::Model::OtherEquipment.new(oe_def)
    oe.setName(obj_name)
    oe.setEndUseSubcategory(obj_name)
    if fuel_type.nil?
      oe.setFuelType('None')
    else
      oe.setFuelType(EPlus.fuel_type(fuel_type))
    end
    oe.setSpace(space)
    oe_def.setName(obj_name)
    oe_def.setDesignLevel(design_level_w)
    oe_def.setFractionRadiant(0.6 * frac_sens)
    oe_def.setFractionLatent(frac_lat)
    oe_def.setFractionLost(1.0 - frac_sens - frac_lat)
    oe.setSchedule(schedule)

    return oe
  end

  def self.add_water_use_equipment(model, obj_name, peak_flow, schedule, water_use_connections, unit_multiplier, mw_temp_schedule = nil)
    wu_def = OpenStudio::Model::WaterUseEquipmentDefinition.new(model)
    wu = OpenStudio::Model::WaterUseEquipment.new(wu_def)
    wu.setName(obj_name)
    wu_def.setName(obj_name)
    # Not in a thermal zone, so needs to be explicitly multiplied
    wu_def.setPeakFlowRate(peak_flow * unit_multiplier)
    wu_def.setEndUseSubcategory(obj_name)
    wu.setFlowRateFractionSchedule(schedule)
    if not mw_temp_schedule.nil?
      wu_def.setTargetTemperatureSchedule(mw_temp_schedule)
    end
    water_use_connections.addWaterUseEquipment(wu)

    return wu
  end

  def self.get_dwhr_factors(nbeds, hot_water_distribution, frac_low_flow_fixtures)
    # ANSI/RESNET 301-2014 Addendum A-2015
    # Amendment on Domestic Hot Water (DHW) Systems
    # Eq. 4.2-14

    eff_adj = 1.0 + 0.082 * frac_low_flow_fixtures

    iFrac = 0.56 + 0.015 * nbeds - 0.0004 * nbeds**2 # fraction of hot water use impacted by DWHR

    if hot_water_distribution.system_type == HPXML::DHWDistTypeRecirc
      pLength = hot_water_distribution.recirculation_branch_piping_length
    elsif hot_water_distribution.system_type == HPXML::DHWDistTypeStandard
      pLength = hot_water_distribution.standard_piping_length
    end
    plc = 1 - 0.0002 * pLength # piping loss coefficient

    # Location factors for DWHR placement
    if hot_water_distribution.dwhr_equal_flow
      locF = 1.000
    else
      locF = 0.777
    end

    # Fixture Factor
    if hot_water_distribution.dwhr_facilities_connected == HPXML::DWHRFacilitiesConnectedAll
      fixF = 1.0
    elsif hot_water_distribution.dwhr_facilities_connected == HPXML::DWHRFacilitiesConnectedOne
      fixF = 0.5
    end

    return eff_adj, iFrac, plc, locF, fixF
  end

  def self.calc_water_heater_daily_inlet_temperatures(weather, nbeds, hot_water_distribution, frac_low_flow_fixtures)
    wh_temps_daily = weather.data.MainsDailyTemps.dup
    if (not hot_water_distribution.dwhr_efficiency.nil?)
      dwhr_eff_adj, dwhr_iFrac, dwhr_plc, dwhr_locF, dwhr_fixF = get_dwhr_factors(nbeds, hot_water_distribution, frac_low_flow_fixtures)
      # Adjust inlet temperatures
      dwhr_inT = 97.0 # F
      for day in 0..wh_temps_daily.size - 1
        dwhr_WHinTadj = dwhr_iFrac * (dwhr_inT - wh_temps_daily[day]) * hot_water_distribution.dwhr_efficiency * dwhr_eff_adj * dwhr_plc * dwhr_locF * dwhr_fixF
        wh_temps_daily[day] = (wh_temps_daily[day] + dwhr_WHinTadj).round(3)
      end
    else
      for day in 0..wh_temps_daily.size - 1
        wh_temps_daily[day] = (wh_temps_daily[day]).round(3)
      end
    end

    return wh_temps_daily
  end

  def self.calc_mixed_water_daily_fractions(daily_wh_inlet_temperatures, tHot, tMix)
    adjFmix = []
    for day in 0..daily_wh_inlet_temperatures.size - 1
      adjFmix << (1.0 - ((tHot - tMix) / (tHot - daily_wh_inlet_temperatures[day]))).round(4)
    end

    return adjFmix
  end

  def self.get_hwdist_recirc_pump_energy(hot_water_distribution, fixtures_usage_multiplier, nbeds)
    dist_pump_annual_kwh = 0.0

    # Annual electricity consumption factor for hot water recirculation system pumps
    # Assume the fixtures_usage_multiplier only applies for Sensor/Manual control type.
    if hot_water_distribution.system_type == HPXML::DHWDistTypeRecirc
      if [HPXML::DHWRecircControlTypeNone,
          HPXML::DHWRecircControlTypeTimer].include? hot_water_distribution.recirculation_control_type
        dist_pump_annual_kwh += (8.76 * hot_water_distribution.recirculation_pump_power)
      elsif [HPXML::DHWRecircControlTypeTemperature].include? hot_water_distribution.recirculation_control_type
        dist_pump_annual_kwh += (1.46 * hot_water_distribution.recirculation_pump_power)
      elsif [HPXML::DHWRecircControlTypeSensor].include? hot_water_distribution.recirculation_control_type
        dist_pump_annual_kwh += (0.15 * hot_water_distribution.recirculation_pump_power * fixtures_usage_multiplier)
      elsif [HPXML::DHWRecircControlTypeManual].include? hot_water_distribution.recirculation_control_type
        dist_pump_annual_kwh += (0.10 * hot_water_distribution.recirculation_pump_power * fixtures_usage_multiplier)
      else
        fail "Unexpected hot water distribution system recirculation type: '#{hot_water_distribution.recirculation_control_type}'."
      end
    elsif hot_water_distribution.system_type == HPXML::DHWDistTypeStandard
      # nop
    else
      fail "Unexpected hot water distribution system type: '#{hot_water_distribution.system_type}'."
    end

    # Shared recirculation system pump energy
    # Assume the fixtures_usage_multiplier only applies for Sensor/Manual control type.
    if hot_water_distribution.has_shared_recirculation
      n_bdeq = hot_water_distribution.shared_recirculation_number_of_bedrooms_served
      if [HPXML::DHWRecircControlTypeNone,
          HPXML::DHWRecircControlTypeTimer,
          HPXML::DHWRecircControlTypeTemperature].include? hot_water_distribution.shared_recirculation_control_type
        op_hrs = 8760.0
      elsif [HPXML::DHWRecircControlTypeSensor,
             HPXML::DHWRecircControlTypeManual].include? hot_water_distribution.shared_recirculation_control_type
        op_hrs = 730.0 * fixtures_usage_multiplier
      else
        fail "Unexpected hot water distribution system shared recirculation type: '#{hot_water_distribution.shared_recirculation_control_type}'."
      end
      shared_pump_kw = UnitConversions.convert(hot_water_distribution.shared_recirculation_pump_power, 'W', 'kW')
      dist_pump_annual_kwh += (shared_pump_kw * op_hrs * [nbeds.to_f, 1.0].max / n_bdeq.to_f)
    end

    return dist_pump_annual_kwh
  end

  def self.get_fixtures_effectiveness(frac_low_flow_fixtures)
    f_eff = 1.0 - 0.05 * frac_low_flow_fixtures
    return f_eff
  end

  def self.get_fixtures_gpd(eri_version, nbeds, frac_low_flow_fixtures, daily_mw_fractions, fixtures_usage_multiplier = 1.0)
    if nbeds < 0.0
      return 0.0
    end

    if Constants.ERIVersions.index(eri_version) < Constants.ERIVersions.index('2014A')
      hw_gpd = 30.0 + 10.0 * nbeds # Table 4.2.2(1) Service water heating systems
      # Convert to mixed water gpd
      avg_mw_fraction = daily_mw_fractions.reduce(:+) / daily_mw_fractions.size.to_f
      return hw_gpd / avg_mw_fraction * fixtures_usage_multiplier
    end

    # ANSI/RESNET 301-2014 Addendum A-2015
    # Amendment on Domestic Hot Water (DHW) Systems
    ref_f_gpd = 14.6 + 10.0 * nbeds # Eq. 4.2-2 (refFgpd)
    f_eff = get_fixtures_effectiveness(frac_low_flow_fixtures)

    return f_eff * ref_f_gpd * fixtures_usage_multiplier
  end

<<<<<<< HEAD
  def self.get_showers_gpd(eri_version, nbeds, fixtures_all_low_flow, daily_mw_fractions, fixtures_usage_multiplier = 1.0)
=======
  def self.get_showers_gpd(eri_version, nbeds, frac_low_flow_fixtures, daily_mw_fractions, fixtures_usage_multiplier = 1.0)
>>>>>>> 6421080f
    if nbeds < 0.0
      return 0.0
    end

    if Constants.ERIVersions.index(eri_version) < Constants.ERIVersions.index('2014A')
      # Note that the standard only has a total hot water usage, it does not specify a fraction for showers. Assuming showers are 40% of total HW usage (based on BA Benchmark usage)
      showers_gpd = 0.4 * (30.0 + 10.0 * nbeds) # Table 4.2.2(1) Service water heating systems
      # Convert to mixed water gpd
      avg_mw_fraction = daily_mw_fractions.reduce(:+) / daily_mw_fractions.size.to_f
      return showers_gpd / avg_mw_fraction * fixtures_usage_multiplier
    end

    # ANSI/RESNET 301-2014 Addendum A-2015
    # Amendment on Domestic Hot Water (DHW) Systems
    ref_shower_gpd = 14.0 + 4.67 * nbeds # Based on BA Benchmark shower usage
<<<<<<< HEAD
    f_eff = get_fixtures_effectiveness(fixtures_all_low_flow)
=======
    f_eff = get_fixtures_effectiveness(frac_low_flow_fixtures)
>>>>>>> 6421080f

    return f_eff * ref_shower_gpd * fixtures_usage_multiplier
  end

<<<<<<< HEAD
  def self.get_water_gains_sens_lat(nbeds, fixtures_usage_multiplier = 1.0)
=======
  def self.get_water_gains_sens_lat(nbeds, general_water_use_usage_multiplier = 1.0)
>>>>>>> 6421080f
    # Table 4.2.2(3). Internal Gains for Reference Homes
    sens_gains = (-1227.0 - 409.0 * nbeds) * general_water_use_usage_multiplier # Btu/day
    lat_gains = (1245.0 + 415.0 * nbeds) * general_water_use_usage_multiplier # Btu/day
    return sens_gains * 365.0, lat_gains * 365.0
  end

  def self.get_dist_waste_gpd(eri_version, nbeds, has_uncond_bsmnt, has_cond_bsmnt, cfa, ncfl, hot_water_distribution,
                              frac_low_flow_fixtures, fixtures_usage_multiplier = 1.0)
    if (Constants.ERIVersions.index(eri_version) <= Constants.ERIVersions.index('2014')) || (nbeds < 0.0)
      return 0.0
    end

    # ANSI/RESNET 301-2014 Addendum A-2015
    # Amendment on Domestic Hot Water (DHW) Systems
    # 4.2.2.5.2.11 Service Hot Water Use

    # Table 4.2.2.5.2.11(2) Hot Water Distribution System Insulation Factors
    sys_factor = nil
    if (hot_water_distribution.system_type == HPXML::DHWDistTypeRecirc) && (hot_water_distribution.pipe_r_value < 3.0)
      sys_factor = 1.11
    elsif (hot_water_distribution.system_type == HPXML::DHWDistTypeRecirc) && (hot_water_distribution.pipe_r_value >= 3.0)
      sys_factor = 1.0
    elsif (hot_water_distribution.system_type == HPXML::DHWDistTypeStandard) && (hot_water_distribution.pipe_r_value >= 3.0)
      sys_factor = 0.90
    elsif (hot_water_distribution.system_type == HPXML::DHWDistTypeStandard) && (hot_water_distribution.pipe_r_value < 3.0)
      sys_factor = 1.0
    end

    ref_w_gpd = 9.8 * (nbeds**0.43) # Eq. 4.2-2 (refWgpd)
    o_frac = 0.25
    o_cd_eff = 0.0

    if hot_water_distribution.system_type == HPXML::DHWDistTypeRecirc
      p_ratio = hot_water_distribution.recirculation_branch_piping_length / 10.0
    elsif hot_water_distribution.system_type == HPXML::DHWDistTypeStandard
      ref_pipe_l = get_default_std_pipe_length(has_uncond_bsmnt, has_cond_bsmnt, cfa, ncfl)
      p_ratio = hot_water_distribution.standard_piping_length / ref_pipe_l
    end

    o_w_gpd = ref_w_gpd * o_frac * (1.0 - o_cd_eff) # Eq. 4.2-12
    s_w_gpd = (ref_w_gpd - ref_w_gpd * o_frac) * p_ratio * sys_factor # Eq. 4.2-13

    # Table 4.2.2.5.2.11(3) Distribution system water use effectiveness
    if hot_water_distribution.system_type == HPXML::DHWDistTypeRecirc
      wd_eff = 0.1
    elsif hot_water_distribution.system_type == HPXML::DHWDistTypeStandard
      wd_eff = 1.0
    end

    f_eff = get_fixtures_effectiveness(frac_low_flow_fixtures)

    mw_gpd = f_eff * (o_w_gpd + s_w_gpd * wd_eff) # Eq. 4.2-11

    return mw_gpd * fixtures_usage_multiplier
  end

  def self.get_dist_energy_waste_factor(hot_water_distribution)
    # ANSI/RESNET 301-2014 Addendum A-2015
    # Amendment on Domestic Hot Water (DHW) Systems
    # Table 4.2.2.5.2.11(6) Hot water distribution system relative annual energy waste factors
    if hot_water_distribution.system_type == HPXML::DHWDistTypeRecirc
      if (hot_water_distribution.recirculation_control_type == HPXML::DHWRecircControlTypeNone) ||
         (hot_water_distribution.recirculation_control_type == HPXML::DHWRecircControlTypeTimer)
        if hot_water_distribution.pipe_r_value < 3.0
          return 500.0
        else
          return 250.0
        end
      elsif hot_water_distribution.recirculation_control_type == HPXML::DHWRecircControlTypeTemperature
        if hot_water_distribution.pipe_r_value < 3.0
          return 375.0
        else
          return 187.5
        end
      elsif hot_water_distribution.recirculation_control_type == HPXML::DHWRecircControlTypeSensor
        if hot_water_distribution.pipe_r_value < 3.0
          return 64.8
        else
          return 43.2
        end
      elsif hot_water_distribution.recirculation_control_type == HPXML::DHWRecircControlTypeManual
        if hot_water_distribution.pipe_r_value < 3.0
          return 43.2
        else
          return 28.8
        end
      end
    elsif hot_water_distribution.system_type == HPXML::DHWDistTypeStandard
      if hot_water_distribution.pipe_r_value < 3.0
        return 32.0
      else
        return 28.8
      end
    end
    fail 'Unexpected hot water distribution system.'
  end

  def self.get_default_extra_refrigerator_and_freezer_locations(hpxml_bldg)
    extra_refrigerator_location_hierarchy = [HPXML::LocationGarage,
                                             HPXML::LocationBasementUnconditioned,
                                             HPXML::LocationBasementConditioned,
                                             HPXML::LocationConditionedSpace]

    extra_refrigerator_location = nil
    extra_refrigerator_location_hierarchy.each do |location|
      if hpxml_bldg.has_location(location)
        extra_refrigerator_location = location
        break
      end
    end

    return extra_refrigerator_location
  end
end<|MERGE_RESOLUTION|>--- conflicted
+++ resolved
@@ -328,22 +328,6 @@
         runner.registerWarning("Both '#{fixtures_col_name}' schedule file and monthly multipliers provided; the latter will be ignored.") if !hpxml_bldg.water_heating.water_fixtures_monthly_multipliers.nil?
       end
 
-<<<<<<< HEAD
-      #Create shower schedule, used only for unmet load calculations
-      # Create separate shower schedule: Only used for calculating unmet loads. Shower hot water usage is part of the fixtures usage.
-      showers_schedule = nil
-      showers_col_name = SchedulesFile::ColumnHotWaterShowers
-      if not schedules_file.nil?
-        showers_schedule = schedules_file.create_schedule_file(col_name: showers_col_name, schedule_type_limits_name: Constants.ScheduleTypeLimitsFraction)
-      end
-      if showers_schedule.nil?
-        showers_unavailable_periods = Schedule.get_unavailable_periods(runner, showers_col_name, unavailable_periods)
-        showers_weekday_sch = Schedule.ShowersWeekdayFractions
-        showers_weekend_sch = Schedule.ShowersWeekendFractions
-        showers_monthly_sch = Schedule.ShowersMonthlyMultipliers
-        showers_schedule_obj = MonthWeekdayWeekendSchedule.new(model, Constants.ObjectNameShowers, showers_weekday_sch, showers_weekend_sch, showers_monthly_sch, Constants.ScheduleTypeLimitsFraction, unavailable_periods: unavailable_periods)
-        showers_schedule = showers_schedule_obj.schedule
-=======
       # Create shower schedule, used only for unmet load calculations
       # Create separate shower schedule: Only used for calculating unmet loads. Shower hot water usage is part of the fixtures usage.
       showers_schedule = nil
@@ -357,7 +341,6 @@
         showers_weekend_sch = Schedule.ShowersWeekendFractions
         showers_monthly_sch = Schedule.ShowersMonthlyMultipliers
         showers_schedule_obj = MonthWeekdayWeekendSchedule.new(model, Constants.ObjectNameShowers, showers_weekday_sch, showers_weekend_sch, showers_monthly_sch, Constants.ScheduleTypeLimitsFraction, unavailable_periods: showers_unavailable_periods)
->>>>>>> 6421080f
       else
         runner.registerWarning("Both '#{showers_col_name}' schedule file and weekday fractions provided; the latter will be ignored.") if !Schedule.ShowersWeekdayFractions.nil?
         runner.registerWarning("Both '#{showers_col_name}' schedule file and weekend fractions provided; the latter will be ignored.") if !Schedule.ShowersWeekendFractions.nil?
@@ -365,43 +348,25 @@
       end
     end
 
-<<<<<<< HEAD
-    #create an array of peak flow to return
-    shower_peak_flows = {}
-=======
     # create an array of peak flow to return
     shower_peak_flows = {} # used for unmet wh load calculations
->>>>>>> 6421080f
     hpxml_bldg.water_heating_systems.each do |water_heating_system|
       non_solar_fraction = 1.0 - Waterheater.get_water_heater_solar_fraction(water_heating_system, solar_thermal_system)
 
       gpd_frac = water_heating_system.fraction_dhw_load_served # Fixtures fraction
       if gpd_frac > 0
 
-<<<<<<< HEAD
-        #For showers, calculate flow rates but don't add a WaterUse:Equipment object. Shower usage is included in fixtures and only used for tracking unmet loads
-        fx_gpd = get_fixtures_gpd(eri_version, nbeds, fixtures_all_low_flow, daily_mw_fractions, fixtures_usage_multiplier)
-        shower_gpd = get_showers_gpd(eri_version, nbeds, fixtures_all_low_flow, daily_mw_fractions, fixtures_usage_multiplier)
-        w_gpd = get_dist_waste_gpd(eri_version, nbeds, has_uncond_bsmnt, cfa, ncfl, hot_water_distribution, fixtures_all_low_flow, fixtures_usage_multiplier)
-=======
         # For showers, calculate flow rates but don't add a WaterUse:Equipment object. Shower usage is included in fixtures and only used for tracking unmet loads
         fx_gpd = get_fixtures_gpd(eri_version, nbeds, frac_low_flow_fixtures, daily_mw_fractions, fixtures_usage_multiplier)
         shower_gpd = get_showers_gpd(eri_version, nbeds, frac_low_flow_fixtures, daily_mw_fractions, fixtures_usage_multiplier)
         w_gpd = get_dist_waste_gpd(eri_version, nbeds, has_uncond_bsmnt, has_cond_bsmnt, cfa, ncfl, hot_water_distribution, frac_low_flow_fixtures, fixtures_usage_multiplier)
->>>>>>> 6421080f
 
         fx_peak_flow = nil
         shower_peak_flow = nil
         if not schedules_file.nil?
-<<<<<<< HEAD
-          fx_peak_flow = schedules_file.calc_peak_flow_from_daily_gpm(col_name: SchedulesFile::ColumnHotWaterFixtures, daily_water: fx_gpd)
-          shower_peak_flow = schedules_file.calc_peak_flow_from_daily_gpm(col_name: SchedulesFile::ColumnHotWaterFixtures, daily_water: shower_gpd)
-          dist_water_peak_flow = schedules_file.calc_peak_flow_from_daily_gpm(col_name: SchedulesFile::ColumnHotWaterFixtures, daily_water: w_gpd)
-=======
           fx_peak_flow = schedules_file.calc_peak_flow_from_daily_gpm(col_name: SchedulesFile::Columns[:HotWaterFixtures].name, daily_water: fx_gpd)
           shower_peak_flow = schedules_file.calc_peak_flow_from_daily_gpm(col_name: SchedulesFile::Columns[:HotWaterShowers].name, daily_water: shower_gpd)
           dist_water_peak_flow = schedules_file.calc_peak_flow_from_daily_gpm(col_name: SchedulesFile::Columns[:HotWaterFixtures].name, daily_water: w_gpd)
->>>>>>> 6421080f
         end
         if fx_peak_flow.nil?
           fx_peak_flow = fixtures_schedule_obj.calc_design_level_from_daily_gpm(fx_gpd)
@@ -410,11 +375,7 @@
         end
 
         id = water_heating_system.id
-<<<<<<< HEAD
-        shower_peak_flows = {id => shower_peak_flow}
-=======
         shower_peak_flows[id] = shower_peak_flow
->>>>>>> 6421080f
 
         # Fixtures (showers, sinks, baths)
         add_water_use_equipment(model, fixtures_obj_name, fx_peak_flow * gpd_frac * non_solar_fraction, fixtures_schedule, water_use_connections[water_heating_system.id], unit_multiplier, mw_temp_schedule)
@@ -509,11 +470,6 @@
 
     if not apply_ashrae140_assumptions
       # General water use internal gains
-<<<<<<< HEAD
-      # Floor mopping, shower evaporation, water films on showers, tubs & sinks surfaces, plant watering, toilets, etc.
-      water_design_level_sens = nil
-      water_sens_btu, water_lat_btu = get_water_gains_sens_lat(nbeds, fixtures_usage_multiplier)
-=======
       # Floor mopping, shower evaporation, water films on showers, tubs & sinks surfaces, plant watering, etc.
       water_sens_btu, water_lat_btu = get_water_gains_sens_lat(nbeds, general_water_use_usage_multiplier)
 
@@ -521,7 +477,6 @@
       water_schedule = nil
       water_col_name = SchedulesFile::Columns[:GeneralWaterUse].name
       water_obj_name = Constants.ObjectNameGeneralWaterUse
->>>>>>> 6421080f
       if not schedules_file.nil?
         water_design_level_sens = schedules_file.calc_design_level_from_daily_kwh(col_name: SchedulesFile::Columns[:GeneralWaterUse].name, daily_kwh: UnitConversions.convert(water_sens_btu, 'Btu', 'kWh') / 365.0)
         water_design_level_lat = schedules_file.calc_design_level_from_daily_kwh(col_name: SchedulesFile::Columns[:GeneralWaterUse].name, daily_kwh: UnitConversions.convert(water_lat_btu, 'Btu', 'kWh') / 365.0)
@@ -1164,11 +1119,7 @@
     return f_eff * ref_f_gpd * fixtures_usage_multiplier
   end
 
-<<<<<<< HEAD
-  def self.get_showers_gpd(eri_version, nbeds, fixtures_all_low_flow, daily_mw_fractions, fixtures_usage_multiplier = 1.0)
-=======
   def self.get_showers_gpd(eri_version, nbeds, frac_low_flow_fixtures, daily_mw_fractions, fixtures_usage_multiplier = 1.0)
->>>>>>> 6421080f
     if nbeds < 0.0
       return 0.0
     end
@@ -1184,20 +1135,12 @@
     # ANSI/RESNET 301-2014 Addendum A-2015
     # Amendment on Domestic Hot Water (DHW) Systems
     ref_shower_gpd = 14.0 + 4.67 * nbeds # Based on BA Benchmark shower usage
-<<<<<<< HEAD
-    f_eff = get_fixtures_effectiveness(fixtures_all_low_flow)
-=======
     f_eff = get_fixtures_effectiveness(frac_low_flow_fixtures)
->>>>>>> 6421080f
 
     return f_eff * ref_shower_gpd * fixtures_usage_multiplier
   end
 
-<<<<<<< HEAD
-  def self.get_water_gains_sens_lat(nbeds, fixtures_usage_multiplier = 1.0)
-=======
   def self.get_water_gains_sens_lat(nbeds, general_water_use_usage_multiplier = 1.0)
->>>>>>> 6421080f
     # Table 4.2.2(3). Internal Gains for Reference Homes
     sens_gains = (-1227.0 - 409.0 * nbeds) * general_water_use_usage_multiplier # Btu/day
     lat_gains = (1245.0 + 415.0 * nbeds) * general_water_use_usage_multiplier # Btu/day
