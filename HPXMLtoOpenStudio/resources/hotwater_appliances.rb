--- conflicted
+++ resolved
@@ -582,13 +582,8 @@
   # @param is_outside [TODO] TODO
   # @param n_occ [Double] Number of occupants in the dwelling unit
   # @return [TODO] TODO
-<<<<<<< HEAD
-  def self.calc_dishwasher_energy_gpd(eri_version, nbeds, dishwasher, is_outside = false)
+  def self.calc_dishwasher_energy_gpd(eri_version, nbeds, dishwasher, is_outside = false, n_occ = nil)
     if Constants::ERIVersions.index(eri_version) >= Constants::ERIVersions.index('2019A')
-=======
-  def self.calc_dishwasher_energy_gpd(eri_version, nbeds, dishwasher, is_outside = false, n_occ = nil)
-    if Constants.ERIVersions.index(eri_version) >= Constants.ERIVersions.index('2019A')
->>>>>>> 3cee5e65
       if dishwasher.rated_annual_kwh.nil?
         dishwasher.rated_annual_kwh = calc_dishwasher_annual_kwh_from_ef(dishwasher.energy_factor)
       end
@@ -705,13 +700,8 @@
   # @param is_outside [TODO] TODO
   # @param n_occ [Double] Number of occupants in the dwelling unit
   # @return [TODO] TODO
-<<<<<<< HEAD
-  def self.calc_clothes_dryer_energy(eri_version, nbeds, clothes_dryer, clothes_washer, is_outside = false)
+  def self.calc_clothes_dryer_energy(eri_version, nbeds, clothes_dryer, clothes_washer, is_outside = false, n_occ = nil)
     if Constants::ERIVersions.index(eri_version) >= Constants::ERIVersions.index('2019A')
-=======
-  def self.calc_clothes_dryer_energy(eri_version, nbeds, clothes_dryer, clothes_washer, is_outside = false, n_occ = nil)
-    if Constants.ERIVersions.index(eri_version) >= Constants.ERIVersions.index('2019A')
->>>>>>> 3cee5e65
       if clothes_dryer.combined_energy_factor.nil?
         clothes_dryer.combined_energy_factor = calc_clothes_dryer_cef_from_ef(clothes_dryer.energy_factor)
       end
@@ -826,13 +816,8 @@
   # @param is_outside [TODO] TODO
   # @param n_occ [Double] Number of occupants in the dwelling unit
   # @return [TODO] TODO
-<<<<<<< HEAD
-  def self.calc_clothes_washer_energy_gpd(eri_version, nbeds, clothes_washer, is_outside = false)
+  def self.calc_clothes_washer_energy_gpd(eri_version, nbeds, clothes_washer, is_outside = false, n_occ = nil)
     if Constants::ERIVersions.index(eri_version) >= Constants::ERIVersions.index('2019A')
-=======
-  def self.calc_clothes_washer_energy_gpd(eri_version, nbeds, clothes_washer, is_outside = false, n_occ = nil)
-    if Constants.ERIVersions.index(eri_version) >= Constants.ERIVersions.index('2019A')
->>>>>>> 3cee5e65
       gas_h20 = 0.3914 # (gal/cyc) per (therm/y)
       elec_h20 = 0.0178 # (gal/cyc) per (kWh/y)
       lcy = clothes_washer.label_usage * 52.0 # label cycles per year
@@ -1305,16 +1290,8 @@
   # @param fixtures_usage_multiplier [TODO] TODO
   # @param n_occ [Double] Number of occupants in the dwelling unit
   # @return [TODO] TODO
-<<<<<<< HEAD
-  def self.get_fixtures_gpd(eri_version, nbeds, frac_low_flow_fixtures, daily_mw_fractions, fixtures_usage_multiplier = 1.0)
-    if nbeds < 0.0
-      return 0.0
-    end
-
-    if Constants::ERIVersions.index(eri_version) < Constants::ERIVersions.index('2014A')
-=======
   def self.get_fixtures_gpd(eri_version, nbeds, frac_low_flow_fixtures, daily_mw_fractions, fixtures_usage_multiplier = 1.0, n_occ = nil)
-    if Constants.ERIVersions.index(eri_version) >= Constants.ERIVersions.index('2014A')
+    if Constants::ERIVersions.index(eri_version) >= Constants::ERIVersions.index('2014A')
       # ANSI/RESNET 301-2014 Addendum A-2015
       # Amendment on Domestic Hot Water (DHW) Systems
       if n_occ.nil? # Asset calculation
@@ -1325,7 +1302,6 @@
       f_eff = get_fixtures_effectiveness(frac_low_flow_fixtures)
       return f_eff * ref_f_gpd * fixtures_usage_multiplier
     else
->>>>>>> 3cee5e65
       hw_gpd = 30.0 + 10.0 * nbeds # Table 4.2.2(1) Service water heating systems
       # Convert to mixed water gpd
       avg_mw_fraction = daily_mw_fractions.reduce(:+) / daily_mw_fractions.size.to_f
@@ -1359,13 +1335,8 @@
   # @param n_occ [Double] Number of occupants in the dwelling unit
   # @return [TODO] TODO
   def self.get_dist_waste_gpd(eri_version, nbeds, has_uncond_bsmnt, has_cond_bsmnt, cfa, ncfl, hot_water_distribution,
-<<<<<<< HEAD
-                              frac_low_flow_fixtures, fixtures_usage_multiplier = 1.0)
-    if (Constants::ERIVersions.index(eri_version) <= Constants::ERIVersions.index('2014')) || (nbeds < 0.0)
-=======
                               frac_low_flow_fixtures, fixtures_usage_multiplier = 1.0, n_occ = nil)
-    if Constants.ERIVersions.index(eri_version) <= Constants.ERIVersions.index('2014')
->>>>>>> 3cee5e65
+    if Constants::ERIVersions.index(eri_version) <= Constants::ERIVersions.index('2014')
       return 0.0
     end
 
