--- conflicted
+++ resolved
@@ -1,17 +1,8 @@
 # frozen_string_literal: true
 
 class HotWaterAndAppliances
-<<<<<<< HEAD
-  def self.apply(model, runner, weather, living_space,
-                 cfa, nbeds, ncfl, has_uncond_bsmnt, clothes_washers,
-                 clothes_dryers, dishwashers, refrigerators,
-                 freezers, cooking_ranges, ovens, water_heating,
-                 water_heating_systems, hot_water_distribution, water_fixtures,
+  def self.apply(model, runner, hpxml, weather, spaces, hot_water_distribution,
                  solar_thermal_system, eri_version, dhw_map, schedules_file)
-=======
-  def self.apply(model, runner, hpxml, weather, spaces, hot_water_distribution,
-                 solar_thermal_system, eri_version, dhw_map)
->>>>>>> b040b486
 
     cfa = hpxml.building_construction.conditioned_floor_area
     nbeds = hpxml.building_construction.number_of_bedrooms
