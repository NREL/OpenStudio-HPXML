require_relative 'constants'
require_relative 'weather'

class HotWaterAndAppliances
  def self.apply(model, weather, living_space,
                 cfa, nbeds, ncfl, has_uncond_bsmnt, wh_setpoint,
                 clothes_washer, cw_space, clothes_dryer, cd_space,
<<<<<<< HEAD
                 dishwasher, dw_space, refrigerator, rf_space, cooking_range, cook_space, oven,
                 has_low_flow_fixtures, dist_type, pipe_r,
                 std_pipe_length, recirc_loop_length,
=======
                 dishwasher, refrigerator, rf_space, cooking_range, oven,
                 fixtures_all_low_flow, fixtures_usage_multiplier,
                 dist_type, pipe_r, std_pipe_length, recirc_loop_length,
>>>>>>> 1a437b0d
                 recirc_branch_length, recirc_control_type,
                 recirc_pump_power, dwhr_present,
                 dwhr_facilities_connected, dwhr_is_equal_flow,
                 dwhr_efficiency, dhw_loop_fracs, eri_version, dhw_map)

    # Schedules init
    timestep_minutes = (60.0 / model.getTimestep.numberOfTimestepsPerHour).to_i
    start_date = OpenStudio::Date.new(OpenStudio::MonthOfYear.new(1), 1, model.getYearDescription.assumedYear)
    timestep_day = OpenStudio::Time.new(1, 0)

    t_mix = 105.0 # F, Temperature of mixed water at fixtures

    # Map plant loops to sys_ids
    dhw_loops = {}
    dhw_map.each do |sys_id, dhw_objects|
      dhw_objects.each do |dhw_object|
        next unless dhw_object.is_a? OpenStudio::Model::PlantLoop

        dhw_loops[sys_id] = dhw_object
      end
    end

    if not dist_type.nil?

      water_use_connections = {}
      setpoint_scheds = {}

      dhw_loop_fracs.each do |sys_id, dhw_load_frac|
        dhw_loop = dhw_loops[sys_id]
        water_use_connections[dhw_loop] = OpenStudio::Model::WaterUseConnections.new(model)
        dhw_map[sys_id] << water_use_connections[dhw_loop]
        dhw_loop.addDemandBranchForComponent(water_use_connections[dhw_loop])

        # Get water heater setpoint schedule
        dhw_map[sys_id].each do |dhw_object|
          if dhw_object.is_a? OpenStudio::Model::WaterHeaterMixed
            setpoint_scheds[dhw_loop] = dhw_object.setpointTemperatureSchedule.get
          elsif dhw_object.is_a? OpenStudio::Model::WaterHeaterHeatPumpWrappedCondenser
            setpoint_scheds[dhw_loop] = dhw_object.compressorSetpointTemperatureSchedule
          end
        end
        fail 'Could not find setpoint schedule.' if setpoint_scheds[dhw_loop].nil?
      end

      # Calculate mixed water fractions
      dwhr_eff_adj, dwhr_iFrac, dwhr_plc, dwhr_locF, dwhr_fixF = get_dwhr_factors(nbeds, dist_type, std_pipe_length, recirc_branch_length, dwhr_is_equal_flow, dwhr_facilities_connected, fixtures_all_low_flow)
      daily_wh_inlet_temperatures = calc_water_heater_daily_inlet_temperatures(weather, dwhr_present, dwhr_iFrac, dwhr_efficiency, dwhr_eff_adj, dwhr_plc, dwhr_locF, dwhr_fixF)
      daily_wh_inlet_temperatures_c = daily_wh_inlet_temperatures.map { |t| UnitConversions.convert(t, 'F', 'C') }
      daily_mw_fractions = calc_mixed_water_daily_fractions(daily_wh_inlet_temperatures, wh_setpoint, t_mix)

      # Replace mains water temperature schedule with water heater inlet temperature schedule.
      # These are identical unless there is a DWHR.
      time_series_tmains = OpenStudio::TimeSeries.new(start_date, timestep_day, OpenStudio::createVector(daily_wh_inlet_temperatures_c), 'C')
      schedule_tmains = OpenStudio::Model::ScheduleInterval.fromTimeSeries(time_series_tmains, model).get
      schedule_tmains.setName('mains temperature schedule')
      model.getSiteWaterMainsTemperature.setTemperatureSchedule(schedule_tmains)
    end

    # Clothes washer
    if (not dist_type.nil?) && (not clothes_washer.nil?)
      cw_annual_kwh, cw_frac_sens, cw_frac_lat, cw_gpd = calc_clothes_washer_energy_gpd(eri_version, nbeds, clothes_washer)
      cw_name = Constants.ObjectNameClothesWasher
      cw_schedule = HotWaterSchedule.new(model, cw_name, nbeds)
      cw_peak_flow = cw_schedule.calcPeakFlowFromDailygpm(cw_gpd)
      cw_design_level_w = cw_schedule.calcDesignLevelFromDailykWh(cw_annual_kwh / 365.0)

      cw_space, cw_frac_sens, cw_frac_lat = modify_space_load_fracs(cw_space, living_space, cw_frac_sens, cw_frac_lat)
      add_electric_equipment(model, cw_name, cw_space, cw_design_level_w, cw_frac_sens, cw_frac_lat, cw_schedule.schedule)
      dhw_loop_fracs.each do |sys_id, dhw_load_frac|
        dhw_loop = dhw_loops[sys_id]
        add_water_use_equipment(model, cw_name, cw_peak_flow * dhw_load_frac, cw_schedule.schedule, setpoint_scheds[dhw_loop], water_use_connections[dhw_loop])
      end
    end

    # Clothes dryer
    if (not cw_space.nil?) && (not clothes_dryer.nil?)
      cd_annual_kwh, cd_annual_therm, cd_frac_sens, cd_frac_lat = calc_clothes_dryer_energy(eri_version, nbeds, clothes_dryer, clothes_washer)
      cd_name = Constants.ObjectNameClothesDryer
      cd_weekday_sch = '0.010, 0.006, 0.004, 0.002, 0.004, 0.006, 0.016, 0.032, 0.048, 0.068, 0.078, 0.081, 0.074, 0.067, 0.057, 0.061, 0.055, 0.054, 0.051, 0.051, 0.052, 0.054, 0.044, 0.024'
      cd_monthly_sch = '1.0, 1.0, 1.0, 1.0, 1.0, 1.0, 1.0, 1.0, 1.0, 1.0, 1.0, 1.0'
      cd_schedule = MonthWeekdayWeekendSchedule.new(model, cd_name, cd_weekday_sch, cd_weekday_sch, cd_monthly_sch, 1.0, 1.0, true, true, Constants.ScheduleTypeLimitsFraction)
      cd_design_level_e = cd_schedule.calcDesignLevelFromDailykWh(cd_annual_kwh / 365.0)
      cd_design_level_f = cd_schedule.calcDesignLevelFromDailyTherm(cd_annual_therm / 365.0)

      cd_space, cd_frac_sens, cd_frac_lat = modify_space_load_fracs(cd_space, living_space, cd_frac_sens, cd_frac_lat)
      add_electric_equipment(model, cd_name, cd_space, cd_design_level_e, cd_frac_sens, cd_frac_lat, cd_schedule.schedule)
      add_other_equipment(model, cd_name, cd_space, cd_design_level_f, cd_frac_sens, cd_frac_lat, cd_schedule.schedule, clothes_dryer.fuel_type)
    end

    # Dishwasher
    if (not dist_type.nil?) && (not dishwasher.nil?)
      dw_annual_kwh, dw_frac_sens, dw_frac_lat, dw_gpd = calc_dishwasher_energy_gpd(eri_version, nbeds, dishwasher)
      dw_name = Constants.ObjectNameDishwasher
      dw_schedule = HotWaterSchedule.new(model, dw_name, nbeds)
      dw_peak_flow = dw_schedule.calcPeakFlowFromDailygpm(dw_gpd)
      dw_design_level_w = dw_schedule.calcDesignLevelFromDailykWh(dw_annual_kwh / 365.0)

      dw_space, dw_frac_sens, dw_frac_lat = modify_space_load_fracs(dw_space, living_space, dw_frac_sens, dw_frac_lat)
      add_electric_equipment(model, dw_name, dw_space, dw_design_level_w, dw_frac_sens, dw_frac_lat, dw_schedule.schedule)
      dhw_loop_fracs.each do |sys_id, dhw_load_frac|
        dhw_loop = dhw_loops[sys_id]
        add_water_use_equipment(model, dw_name, dw_peak_flow * dhw_load_frac, dw_schedule.schedule, setpoint_scheds[dhw_loop], water_use_connections[dhw_loop])
      end
    end

    # Refrigerator
    if not refrigerator.nil?
      rf_annual_kwh, rf_frac_sens, rf_frac_lat = calc_refrigerator_energy(refrigerator)
      fridge_name = Constants.ObjectNameRefrigerator
      fridge_weekday_sch = '0.040, 0.039, 0.038, 0.037, 0.036, 0.036, 0.038, 0.040, 0.041, 0.041, 0.040, 0.040, 0.042, 0.042, 0.042, 0.041, 0.044, 0.048, 0.050, 0.048, 0.047, 0.046, 0.044, 0.041'
      fridge_monthly_sch = '0.837, 0.835, 1.084, 1.084, 1.084, 1.096, 1.096, 1.096, 1.096, 0.931, 0.925, 0.837'
      fridge_schedule = MonthWeekdayWeekendSchedule.new(model, fridge_name, fridge_weekday_sch, fridge_weekday_sch, fridge_monthly_sch, 1.0, 1.0, true, true, Constants.ScheduleTypeLimitsFraction)
      fridge_design_level = fridge_schedule.calcDesignLevelFromDailykWh(rf_annual_kwh / 365.0)

      fridge_space, fridge_frac_sens, fridge_frac_lat = modify_space_load_fracs(rf_space, living_space, rf_frac_sens, rf_frac_lat)
      add_electric_equipment(model, fridge_name, fridge_space, fridge_design_level, fridge_frac_sens, fridge_frac_lat, fridge_schedule.schedule)
    end

    # Cooking Range
    if (not cooking_range.nil?) && (not oven.nil?)
      cook_annual_kwh, cook_annual_therm, cook_frac_sens, cook_frac_lat = calc_range_oven_energy(nbeds, cooking_range, oven)
      cook_name = Constants.ObjectNameCookingRange
      cook_weekday_sch = '0.007, 0.007, 0.004, 0.004, 0.007, 0.011, 0.025, 0.042, 0.046, 0.048, 0.042, 0.050, 0.057, 0.046, 0.057, 0.044, 0.092, 0.150, 0.117, 0.060, 0.035, 0.025, 0.016, 0.011'
      cook_monthly_sch = '1.097, 1.097, 0.991, 0.987, 0.991, 0.890, 0.896, 0.896, 0.890, 1.085, 1.085, 1.097'
      cook_schedule = MonthWeekdayWeekendSchedule.new(model, cook_name, cook_weekday_sch, cook_weekday_sch, cook_monthly_sch, 1.0, 1.0, true, true, Constants.ScheduleTypeLimitsFraction)
      cook_design_level_e = cook_schedule.calcDesignLevelFromDailykWh(cook_annual_kwh / 365.0)
      cook_design_level_f = cook_schedule.calcDesignLevelFromDailyTherm(cook_annual_therm / 365.0)

      cook_space, cook_frac_sens, cook_frac_lat = modify_space_load_fracs(cook_space, living_space, cook_frac_sens, cook_frac_lat)
      add_electric_equipment(model, cook_name, cook_space, cook_design_level_e, cook_frac_sens, cook_frac_lat, cook_schedule.schedule)
      add_other_equipment(model, cook_name, cook_space, cook_design_level_f, cook_frac_sens, cook_frac_lat, cook_schedule.schedule, cooking_range.fuel_type)
    end

    if not dist_type.nil?
      # Fixtures (showers, sinks, baths) + distribution losses
      fx_gpd = get_fixtures_gpd(eri_version, nbeds, fixtures_all_low_flow, daily_mw_fractions)
      w_gpd = get_dist_waste_gpd(eri_version, nbeds, has_uncond_bsmnt, cfa, ncfl, dist_type, pipe_r, std_pipe_length, recirc_branch_length, fixtures_all_low_flow)
      fx_sens_btu, fx_lat_btu = get_fixtures_gains_sens_lat(nbeds)

      fx_gpd *= fixtures_usage_multiplier
      w_gpd *= fixtures_usage_multiplier
      fx_sens_btu *= fixtures_usage_multiplier
      fx_lat_btu *= fixtures_usage_multiplier

      disaggregate_sinks_showers_baths = false
      if disaggregate_sinks_showers_baths
        fx_names = [Constants.ObjectNameShower,
                    Constants.ObjectNameSink,
                    Constants.ObjectNameBath]
      else
        fx_names = [Constants.ObjectNameFixtures]
      end

      fx_schedules = {}
      fx_names.each do |fx_name|
        fx_schedules[fx_name] = HotWaterSchedule.new(model, fx_name, nbeds)
      end

      # Calculate sum_total_flow
      sum_total_flow = 0.0
      fx_schedules.each do |fx_name, fx_schedule|
        sum_total_flow += fx_schedule.totalFlow
      end

      mw_schedule = OpenStudio::Model::ScheduleConstant.new(model)
      mw_schedule.setValue(UnitConversions.convert(t_mix, 'F', 'C'))
      Schedule.set_schedule_type_limits(model, mw_schedule, Constants.ScheduleTypeLimitsTemperature)

      fx_schedules.each do |fx_name, fx_schedule|
        fx_name_sens = "#{fx_name} Sensible"
        fx_name_lat = "#{fx_name} Latent"

        fx_schedule = fx_schedules[fx_name]
        fx_frac = fx_schedule.totalFlow / sum_total_flow

        fx_peak_flow = fx_schedule.calcPeakFlowFromDailygpm((fx_gpd + w_gpd) * fx_frac)
        fx_design_level_sens = fx_schedule.calcDesignLevelFromDailykWh(UnitConversions.convert(fx_sens_btu * fx_frac, 'Btu', 'kWh') / 365.0)
        fx_design_level_lat = fx_schedule.calcDesignLevelFromDailykWh(UnitConversions.convert(fx_lat_btu * fx_frac, 'Btu', 'kWh') / 365.0)

        dhw_loop_fracs.each do |sys_id, dhw_load_frac|
          dhw_loop = dhw_loops[sys_id]
          add_water_use_equipment(model, fx_name, fx_peak_flow * dhw_load_frac, fx_schedule.schedule, mw_schedule, water_use_connections[dhw_loop])
        end
        add_other_equipment(model, fx_name_sens, living_space, fx_design_level_sens, 1.0, 0.0, fx_schedule.schedule, nil)
        add_other_equipment(model, fx_name_lat, living_space, fx_design_level_lat, 0.0, 1.0, fx_schedule.schedule, nil)
      end

      # Recirculation pump
      dist_pump_annual_kwh = get_hwdist_recirc_pump_energy(dist_type, recirc_control_type, recirc_pump_power)
      if dist_pump_annual_kwh > 0
        dist_pump_name = Constants.ObjectNameHotWaterRecircPump
        dist_pump_weekday_sch = '0.010, 0.006, 0.004, 0.002, 0.004, 0.006, 0.016, 0.032, 0.048, 0.068, 0.078, 0.081, 0.074, 0.067, 0.057, 0.061, 0.055, 0.054, 0.051, 0.051, 0.052, 0.054, 0.044, 0.024'
        dist_pump_monthly_sch = '1.0, 1.0, 1.0, 1.0, 1.0, 1.0, 1.0, 1.0, 1.0, 1.0, 1.0, 1.0'
        dist_pump_schedule = MonthWeekdayWeekendSchedule.new(model, dist_pump_name, dist_pump_weekday_sch, dist_pump_weekday_sch, dist_pump_monthly_sch, 1.0, 1.0)
        dist_pump_design_level = dist_pump_schedule.calcDesignLevelFromDailykWh(dist_pump_annual_kwh / 365.0)
        dhw_loop_fracs.each do |sys_id, dhw_load_frac|
          dhw_loop = dhw_loops[sys_id]
          dist_pump = add_electric_equipment(model, dist_pump_name, living_space, dist_pump_design_level * dhw_load_frac, 0.0, 0.0, dist_pump_schedule.schedule)
          dhw_map[sys_id] << dist_pump unless dist_pump.nil?
        end
      end
    end
  end

  def self.get_range_oven_default_values()
    return { is_induction: false,
             is_convection: false }
  end

  def self.calc_range_oven_energy(nbeds, cooking_range, oven)
    # Get values
    fuel_type = cooking_range.fuel_type
    is_induction = cooking_range.is_induction
    is_convection = oven.is_convection

    if is_induction
      burner_ef = 0.91
    else
      burner_ef = 1.0
    end
    if is_convection
      oven_ef = 0.95
    else
      oven_ef = 1.0
    end
    if fuel_type != HPXML::FuelTypeElectricity
      annual_kwh = 22.6 + 2.7 * nbeds
      annual_therm = oven_ef * (22.6 + 2.7 * nbeds)
    else
      annual_kwh = burner_ef * oven_ef * (331 + 39.0 * nbeds)
      annual_therm = 0.0
    end

    annual_kwh *= cooking_range.usage_multiplier
    annual_therm *= cooking_range.usage_multiplier

    frac_lost = 0.20
    if fuel_type == HPXML::FuelTypeElectricity
      frac_sens = (1.0 - frac_lost) * 0.90
    else
      elec_btu = UnitConversions.convert(annual_kwh, 'kWh', 'Btu')
      gas_btu = UnitConversions.convert(annual_therm, 'therm', 'Btu')
      frac_sens = (1.0 - frac_lost) * ((0.90 * elec_btu + 0.7942 * gas_btu) / (elec_btu + gas_btu))
    end
    frac_lat = 1.0 - frac_sens - frac_lost

    return annual_kwh, annual_therm, frac_sens, frac_lat
  end

  def self.get_dishwasher_default_values()
    return { rated_annual_kwh: 467.0, # kWh/yr
             label_electric_rate: 0.12, # $/kWh
             label_gas_rate: 1.09, # $/therm
             label_annual_gas_cost: 33.12, # $
             label_usage: 4.0, # cyc/week
             place_setting_capacity: 12.0 }
  end

  def self.calc_dishwasher_energy_gpd(eri_version, nbeds, dishwasher)
    # Get values
    ef = dishwasher.energy_factor
    ler = dishwasher.rated_annual_kwh
    if ef.nil?
      ef = HotWaterAndAppliances.calc_dishwasher_ef_from_annual_kwh(ler)
    elsif ler.nil?
      ler = HotWaterAndAppliances.calc_dishwasher_annual_kwh_from_ef(ef)
    end
    cap = dishwasher.place_setting_capacity
    elec_rate = dishwasher.label_electric_rate
    gas_rate = dishwasher.label_gas_rate
    agc = dishwasher.label_annual_gas_cost
    label_usage = dishwasher.label_usage

    if Constants.ERIVersions.index(eri_version) >= Constants.ERIVersions.index('2019A')
      lcy = label_usage * 52.0
      kwh_per_cyc = ((agc * 0.5497 / gas_rate - ler * elec_rate * 0.02504 / elec_rate) / (elec_rate * 0.5497 / gas_rate - 0.02504)) / lcy
      dwcpy = (88.4 + 34.9 * nbeds) * (12.0 / cap)
      annual_kwh = kwh_per_cyc * dwcpy

      gpd = (ler - kwh_per_cyc * lcy) * 0.02504 * dwcpy / 365.0
    else
      dwcpy = (88.4 + 34.9 * nbeds) * (12.0 / cap)
      annual_kwh = ((86.3 + 47.73 / ef) / 215.0) * dwcpy

      if Constants.ERIVersions.index(eri_version) >= Constants.ERIVersions.index('2014A')
        gpd = dwcpy * (4.6415 * (1.0 / ef) - 1.9295) / 365.0
      else
        gpd = ((88.4 + 34.9 * nbeds) * 8.16 - (88.4 + 34.9 * nbeds) * 12.0 / cap * (4.6415 * (1.0 / ef) - 1.9295)) / 365.0
      end
    end

    annual_kwh *= dishwasher.usage_multiplier
    gpd *= dishwasher.usage_multiplier

    frac_lost = 0.40
    frac_sens = (1.0 - frac_lost) * 0.50
    frac_lat = 1.0 - frac_sens - frac_lost

    return annual_kwh, frac_sens, frac_lat, gpd
  end

  def self.calc_dishwasher_ef_from_annual_kwh(annual_kwh)
    return 215.0 / annual_kwh
  end

  def self.calc_dishwasher_annual_kwh_from_ef(ef)
    return 215.0 / ef
  end

  def self.get_refrigerator_default_values(nbeds)
    return { rated_annual_kwh: 637.0 + 18.0 * nbeds } # kWh/yr
  end

  def self.get_clothes_dryer_default_values(eri_version, fuel_type)
    if Constants.ERIVersions.index(eri_version) >= Constants.ERIVersions.index('2019A')
      if fuel_type == HPXML::FuelTypeElectricity
        return { combined_energy_factor: 3.01, # FIXME: Need to verify
                 control_type: HPXML::ClothesDryerControlTypeTimer }
      else
        return { combined_energy_factor: 3.01, # FIXME: Need to verify
                 control_type: HPXML::ClothesDryerControlTypeTimer }
      end
    else
      if fuel_type == HPXML::FuelTypeElectricity
        return { combined_energy_factor: 2.62,
                 control_type: HPXML::ClothesDryerControlTypeTimer }
      else
        return { combined_energy_factor: 2.32,
                 control_type: HPXML::ClothesDryerControlTypeTimer }
      end
    end
  end

  def self.calc_clothes_dryer_energy(eri_version, nbeds, clothes_dryer, clothes_washer)
    # Get values
    fuel_type = clothes_dryer.fuel_type
    ef = clothes_dryer.energy_factor
    cef = clothes_dryer.combined_energy_factor
    if ef.nil?
      ef = calc_clothes_dryer_ef_from_cef(cef)
    elsif cef.nil?
      cef = calc_clothes_dryer_cef_from_ef(ef)
    end
    control_type = clothes_dryer.control_type
    cw_ler = clothes_washer.rated_annual_kwh
    cw_cap = clothes_washer.capacity
    cw_mef = clothes_washer.modified_energy_factor
    cw_imef = clothes_washer.integrated_modified_energy_factor
    if cw_mef.nil?
      cw_mef = calc_clothes_washer_mef_from_imef(cw_imef)
    elsif cw_imef.nil?
      cw_imef = calc_clothes_washer_imef_from_mef(cw_mef)
    end

    if Constants.ERIVersions.index(eri_version) >= Constants.ERIVersions.index('2019A')
      rmc = (0.97 * (cw_cap / cw_imef) - cw_ler / 312.0) / ((2.0104 * cw_cap + 1.4242) * 0.455) + 0.04
      acy = (164.0 + 46.5 * nbeds) * ((3.0 * 2.08 + 1.59) / (cw_cap * 2.08 + 1.59))
      annual_kwh = (((rmc - 0.04) * 100) / 55.5) * (8.45 / cef) * acy
      if fuel_type == HPXML::FuelTypeElectricity
        annual_therm = 0.0
      else
        annual_therm = annual_kwh * 3412.0 * (1.0 - 0.07) * (3.73 / 3.30) / 100000
        annual_kwh = annual_kwh * 0.07 * (3.73 / 3.30)
      end
    else
      if control_type == HPXML::ClothesDryerControlTypeTimer
        field_util_factor = 1.18
      elsif control_type == HPXML::ClothesDryerControlTypeMoisture
        field_util_factor = 1.04
      end
      if fuel_type == HPXML::FuelTypeElectricity
        annual_kwh = 12.5 * (164.0 + 46.5 * nbeds) * (field_util_factor / ef) * ((cw_cap / cw_mef) - cw_ler / 392.0) / (0.2184 * (cw_cap * 4.08 + 0.24))
        annual_therm = 0.0
      else
        annual_kwh = 12.5 * (164.0 + 46.5 * nbeds) * (field_util_factor / 3.01) * ((cw_cap / cw_mef) - cw_ler / 392.0) / (0.2184 * (cw_cap * 4.08 + 0.24))
        annual_therm = annual_kwh * 3412.0 * (1.0 - 0.07) * (3.01 / ef) / 100000
        annual_kwh = annual_kwh * 0.07 * (3.01 / ef)
      end
    end

    annual_kwh *= clothes_dryer.usage_multiplier
    annual_therm *= clothes_dryer.usage_multiplier

    frac_lost = 0.85
    if fuel_type == HPXML::FuelTypeElectricity
      frac_sens = (1.0 - frac_lost) * 0.90
    else
      elec_btu = UnitConversions.convert(annual_kwh, 'kWh', 'Btu')
      gas_btu = UnitConversions.convert(annual_therm, 'therm', 'Btu')
      frac_sens = (1.0 - frac_lost) * ((0.90 * elec_btu + 0.8894 * gas_btu) / (elec_btu + gas_btu))
    end
    frac_lat = 1.0 - frac_sens - frac_lost

    return annual_kwh, annual_therm, frac_sens, frac_lat
  end

  def self.calc_clothes_dryer_cef_from_ef(ef)
    return ef / 1.15 # Interpretation on ANSI/RESNET/ICC 301-2014 Clothes Dryer CEF
  end

  def self.calc_clothes_dryer_ef_from_cef(cef)
    return cef * 1.15 # Interpretation on ANSI/RESNET/ICC 301-2014 Clothes Dryer CEF
  end

  def self.get_clothes_washer_default_values(eri_version)
    if Constants.ERIVersions.index(eri_version) >= Constants.ERIVersions.index('2019A')
      return { integrated_modified_energy_factor: 1.0, # ft3/(kWh/cyc)
               rated_annual_kwh: 400.0, # kWh/yr
               label_electric_rate: 0.12, # $/kWh
               label_gas_rate: 1.09, # $/therm
               label_annual_gas_cost: 27.0, # $
               capacity: 3.0, # ft^3
               label_usage: 6.0 } # cyc/week
    else
      return { integrated_modified_energy_factor: 0.331, # ft3/(kWh/cyc)
               rated_annual_kwh: 704.0, # kWh/yr
               label_electric_rate: 0.08, # $/kWh, unused
               label_gas_rate: 0.58, # $/therm, unused
               label_annual_gas_cost: 23.0, # $, unused
               capacity: 2.874, # ft^3
               label_usage: 6.0 } # cyc/week, unused
    end
  end

  def self.calc_clothes_washer_energy_gpd(eri_version, nbeds, clothes_washer)
    # Get values
    ler = clothes_washer.rated_annual_kwh
    elec_rate = clothes_washer.label_electric_rate
    gas_rate = clothes_washer.label_gas_rate
    agc = clothes_washer.label_annual_gas_cost
    cap = clothes_washer.capacity
    label_usage = clothes_washer.label_usage

    if Constants.ERIVersions.index(eri_version) >= Constants.ERIVersions.index('2019A')
      gas_h20 = 0.3914 # (gal/cyc) per (therm/y)
      elec_h20 = 0.0178 # (gal/cyc) per (kWh/y)
      lcy = label_usage * 52.0 # label cycles per year
      scy = 164.0 + nbeds * 46.5
      acy = scy * ((3.0 * 2.08 + 1.59) / (cap * 2.08 + 1.59)) # Annual Cycles per Year
      cw_appl = (agc * gas_h20 / gas_rate - (ler * elec_rate) * elec_h20 / elec_rate) / (elec_rate * gas_h20 / gas_rate - elec_h20)
      annual_kwh = cw_appl / lcy * acy

      gpd = (ler - cw_appl) * elec_h20 * acy / 365.0
    else
      ncy = (3.0 / 2.847) * (164 + nbeds * 45.6)
      if Constants.ERIVersions.index(eri_version) >= Constants.ERIVersions.index('2014A')
        ncy = (3.0 / 2.847) * (164 + nbeds * 46.5)
      end
      acy = ncy * ((3.0 * 2.08 + 1.59) / (cap * 2.08 + 1.59)) # Adjusted Cycles per Year
      annual_kwh = ((ler / 392.0) - ((ler * elec_rate - agc) / (21.9825 * elec_rate - gas_rate) / 392.0) * 21.9825) * acy

      gpd = 60.0 * ((ler * elec_rate - agc) / (21.9825 * elec_rate - gas_rate) / 392.0) * acy / 365.0
      if Constants.ERIVersions.index(eri_version) < Constants.ERIVersions.index('2014A')
        gpd -= 3.97 # Section 4.2.2.5.2.10
      end
    end

    annual_kwh *= clothes_washer.usage_multiplier
    gpd *= clothes_washer.usage_multiplier

    frac_lost = 0.70
    frac_sens = (1.0 - frac_lost) * 0.90
    frac_lat = 1.0 - frac_sens - frac_lost

    return annual_kwh, frac_sens, frac_lat, gpd
  end

  def self.calc_clothes_washer_imef_from_mef(mef)
    return (mef - 0.503) / 0.95 # Interpretation on ANSI/RESNET 301-2014 Clothes Washer IMEF
  end

  def self.calc_clothes_washer_mef_from_imef(imef)
    return 0.503 + 0.95 * imef # Interpretation on ANSI/RESNET 301-2014 Clothes Washer IMEF
  end

  def self.calc_refrigerator_energy(refrigerator)
    # Get values
    annual_kwh = refrigerator.adjusted_annual_kwh
    if annual_kwh.nil?
      annual_kwh = refrigerator.rated_annual_kwh
    end

    annual_kwh *= refrigerator.usage_multiplier

    frac_sens = 1.0
    frac_lat = 0.0

    return annual_kwh, frac_sens, frac_lat
  end

  def self.get_dist_energy_consumption_adjustment(has_uncond_bsmnt, cfa, ncfl,
                                                  dist_type, recirc_control_type,
                                                  pipe_r, std_pipe_length, recirc_loop_length)
    # ANSI/RESNET 301-2014 Addendum A-2015
    # Amendment on Domestic Hot Water (DHW) Systems
    # Eq. 4.2-16
    ew_fact = get_dist_energy_waste_factor(dist_type, recirc_control_type, pipe_r)
    o_frac = 0.25 # fraction of hot water waste from standard operating conditions
    oew_fact = ew_fact * o_frac # standard operating condition portion of hot water energy waste
    ocd_eff = 0.0
    sew_fact = ew_fact - oew_fact
    ref_pipe_l = get_default_std_pipe_length(has_uncond_bsmnt, cfa, ncfl)
    if dist_type == HPXML::DHWDistTypeStandard
      pe_ratio = std_pipe_length / ref_pipe_l
    elsif dist_type == HPXML::DHWDistTypeRecirc
      ref_loop_l = get_default_recirc_loop_length(ref_pipe_l)
      pe_ratio = recirc_loop_length / ref_loop_l
    end
    e_waste = oew_fact * (1.0 - ocd_eff) + sew_fact * pe_ratio
    return (e_waste + 128.0) / 160.0
  end

  def self.get_default_std_pipe_length(has_uncond_bsmnt, cfa, ncfl)
    # ANSI/RESNET 301-2014 Addendum A-2015
    # Amendment on Domestic Hot Water (DHW) Systems
    bsmnt = has_uncond_bsmnt ? 1 : 0
    return 2.0 * (cfa / ncfl)**0.5 + 10.0 * ncfl + 5.0 * bsmnt # Eq. 4.2-13 (refPipeL)
  end

  def self.get_default_recirc_loop_length(std_pipe_length)
    # ANSI/RESNET 301-2014 Addendum A-2015
    # Amendment on Domestic Hot Water (DHW) Systems
    return 2.0 * std_pipe_length - 20.0 # Eq. 4.2-17 (refLoopL)
  end

  private

  def self.add_electric_equipment(model, obj_name, space, design_level_w, frac_sens, frac_lat, schedule)
    return if design_level_w == 0.0

    ee_def = OpenStudio::Model::ElectricEquipmentDefinition.new(model)
    ee = OpenStudio::Model::ElectricEquipment.new(ee_def)
    ee.setName(obj_name)
    ee.setEndUseSubcategory(obj_name)
    ee.setSpace(space)
    ee_def.setName(obj_name)
    ee_def.setDesignLevel(design_level_w)
    ee_def.setFractionRadiant(0.6 * frac_sens)
    ee_def.setFractionLatent(frac_lat)
    ee_def.setFractionLost(1.0 - frac_sens - frac_lat)
    ee.setSchedule(schedule)

    return ee
  end

  def self.add_other_equipment(model, obj_name, space, design_level_w, frac_sens, frac_lat, schedule, fuel_type)
    return if design_level_w == 0.0

    oe_def = OpenStudio::Model::OtherEquipmentDefinition.new(model)
    oe = OpenStudio::Model::OtherEquipment.new(oe_def)
    oe.setName(obj_name)
    oe.setEndUseSubcategory(obj_name)
    if fuel_type.nil?
      oe.setFuelType('None')
    else
      oe.setFuelType(HelperMethods.eplus_fuel_map(fuel_type))
    end
    oe.setSpace(space)
    oe_def.setName(obj_name)
    oe_def.setDesignLevel(design_level_w)
    oe_def.setFractionRadiant(0.6 * frac_sens)
    oe_def.setFractionLatent(frac_lat)
    oe_def.setFractionLost(1.0 - frac_sens - frac_lat)
    oe.setSchedule(schedule)

    return oe
  end

  def self.modify_space_load_fracs(space, living_space, sens_frac, lat_frac)
    if space.nil? # HPXML other enumeration, used for mf spaces
      # assign to living space with loss fraction to be one
      return living_space, 0.0, 0.0
    else
      return space, sens_frac, lat_frac
    end
  end

  def self.add_water_use_equipment(model, obj_name, peak_flow, schedule, temp_schedule, water_use_connection)
    return if peak_flow == 0.0

    wu_def = OpenStudio::Model::WaterUseEquipmentDefinition.new(model)
    wu = OpenStudio::Model::WaterUseEquipment.new(wu_def)
    wu.setName(obj_name)
    wu_def.setName(obj_name)
    wu_def.setPeakFlowRate(peak_flow)
    wu_def.setEndUseSubcategory(obj_name)
    wu.setFlowRateFractionSchedule(schedule)
    wu_def.setTargetTemperatureSchedule(temp_schedule)
    water_use_connection.addWaterUseEquipment(wu)

    return wu
  end

  def self.get_dwhr_factors(nbeds, dist_type, std_pipe_length, recirc_branch_length, is_equal_flow, facilities_connected, fixtures_all_low_flow)
    # ANSI/RESNET 301-2014 Addendum A-2015
    # Amendment on Domestic Hot Water (DHW) Systems
    # Eq. 4.2-14

    eff_adj = 1.0
    if fixtures_all_low_flow
      eff_adj = 1.082
    end

    iFrac = 0.56 + 0.015 * nbeds - 0.0004 * nbeds**2 # fraction of hot water use impacted by DWHR

    if dist_type == HPXML::DHWDistTypeRecirc
      pLength = recirc_branch_length
    elsif dist_type == HPXML::DHWDistTypeStandard
      pLength = std_pipe_length
    end
    plc = 1 - 0.0002 * pLength # piping loss coefficient

    # Location factors for DWHR placement
    if is_equal_flow
      locF = 1.000
    else
      locF = 0.777
    end

    # Fixture Factor
    if facilities_connected == HPXML::DWHRFacilitiesConnectedAll
      fixF = 1.0
    elsif facilities_connected == HPXML::DWHRFacilitiesConnectedOne
      fixF = 0.5
    end

    return eff_adj, iFrac, plc, locF, fixF
  end

  def self.calc_water_heater_daily_inlet_temperatures(weather, dwhr_present = false, dwhr_iFrac = nil, dwhr_eff = nil,
                                                      dwhr_eff_adj = nil, dwhr_plc = nil, dwhr_locF = nil, dwhr_fixF = nil)

    # Get daily mains temperatures
    avgOAT = weather.data.AnnualAvgDrybulb
    maxDiffMonthlyAvgOAT = weather.data.MonthlyAvgDrybulbs.max - weather.data.MonthlyAvgDrybulbs.min
    tmains_daily = WeatherProcess.calc_mains_temperatures(avgOAT, maxDiffMonthlyAvgOAT, weather.header.Latitude)[2]

    wh_temps_daily = tmains_daily
    if dwhr_present
      # Adjust inlet temperatures
      dwhr_inT = 97.0 # F
      for day in 0..364
        dwhr_WHinTadj = dwhr_iFrac * (dwhr_inT - tmains_daily[day]) * dwhr_eff * dwhr_eff_adj * dwhr_plc * dwhr_locF * dwhr_fixF
        wh_temps_daily[day] = (wh_temps_daily[day] + dwhr_WHinTadj).round(3)
      end
    else
      for day in 0..364
        wh_temps_daily[day] = (wh_temps_daily[day]).round(3)
      end
    end

    return wh_temps_daily
  end

  def self.calc_mixed_water_daily_fractions(daily_wh_inlet_temperatures, tHot, tMix)
    adjFmix = []
    for day in 0..364
      adjFmix << (1.0 - ((tHot - tMix) / (tHot - daily_wh_inlet_temperatures[day]))).round(4)
    end

    return adjFmix
  end

  def self.get_hwdist_recirc_pump_energy(dist_type, recirc_control_type, recirc_pump_power)
    # ANSI/RESNET 301-2014 Addendum A-2015
    # Amendment on Domestic Hot Water (DHW) Systems
    # Table 4.2.2.5.2.11(5) Annual electricity consumption factor for hot water recirculation system pumps
    if dist_type == HPXML::DHWDistTypeRecirc
      if (recirc_control_type == HPXML::DHWRecirControlTypeNone) || (recirc_control_type == HPXML::DHWRecirControlTypeTimer)
        return 8.76 * recirc_pump_power
      elsif recirc_control_type == HPXML::DHWRecirControlTypeTemperature
        return 1.46 * recirc_pump_power
      elsif recirc_control_type == HPXML::DHWRecirControlTypeSensor
        return 0.15 * recirc_pump_power
      elsif recirc_control_type == HPXML::DHWRecirControlTypeManual
        return 0.10 * recirc_pump_power
      end
    elsif dist_type == HPXML::DHWDistTypeStandard
      return 0.0
    end
    fail 'Unexpected hot water distribution system.'
  end

  def self.get_fixtures_effectiveness(fixtures_all_low_flow)
    f_eff = fixtures_all_low_flow ? 0.95 : 1.0
    return f_eff
  end

  def self.get_fixtures_gpd(eri_version, nbeds, fixtures_all_low_flow, daily_mw_fractions)
    if Constants.ERIVersions.index(eri_version) < Constants.ERIVersions.index('2014A')
      hw_gpd = 30.0 + 10.0 * nbeds # Table 4.2.2(1) Service water heating systems
      # Convert to mixed water gpd
      avg_mw_fraction = daily_mw_fractions.reduce(:+) / daily_mw_fractions.size.to_f
      return hw_gpd / avg_mw_fraction
    end

    # ANSI/RESNET 301-2014 Addendum A-2015
    # Amendment on Domestic Hot Water (DHW) Systems
    ref_f_gpd = 14.6 + 10.0 * nbeds # Eq. 4.2-2 (refFgpd)
    f_eff = get_fixtures_effectiveness(fixtures_all_low_flow)
    return f_eff * ref_f_gpd
  end

  def self.get_fixtures_gains_sens_lat(nbeds)
    # Table 4.2.2(3). Internal Gains for Reference Homes
    sens_gains = -1227.0 - 409.0 * nbeds # Btu/day
    lat_gains = 1245.0 + 415.0 * nbeds # Btu/day
    return sens_gains * 365.0, lat_gains * 365.0
  end

  def self.get_dist_waste_gpd(eri_version, nbeds, has_uncond_bsmnt, cfa, ncfl,
                              dist_type, pipe_r, std_pipe_length,
                              recirc_branch_length, fixtures_all_low_flow)
    if Constants.ERIVersions.index(eri_version) <= Constants.ERIVersions.index('2014')
      return 0.0
    end

    # ANSI/RESNET 301-2014 Addendum A-2015
    # Amendment on Domestic Hot Water (DHW) Systems
    # 4.2.2.5.2.11 Service Hot Water Use

    # Table 4.2.2.5.2.11(2) Hot Water Distribution System Insulation Factors
    sys_factor = nil
    if (dist_type == HPXML::DHWDistTypeRecirc) && (pipe_r < 3.0)
      sys_factor = 1.11
    elsif (dist_type == HPXML::DHWDistTypeRecirc) && (pipe_r >= 3.0)
      sys_factor = 1.0
    elsif (dist_type == HPXML::DHWDistTypeStandard) && (pipe_r >= 3.0)
      sys_factor = 0.90
    elsif (dist_type == HPXML::DHWDistTypeStandard) && (pipe_r < 3.0)
      sys_factor = 1.0
    end

    ref_w_gpd = 9.8 * (nbeds**0.43) # Eq. 4.2-2 (refWgpd)
    o_frac = 0.25
    o_cd_eff = 0.0

    if dist_type == HPXML::DHWDistTypeRecirc
      p_ratio = recirc_branch_length / 10.0
    elsif dist_type == HPXML::DHWDistTypeStandard
      ref_pipe_l = get_default_std_pipe_length(has_uncond_bsmnt, cfa, ncfl)
      p_ratio = std_pipe_length / ref_pipe_l
    end

    o_w_gpd = ref_w_gpd * o_frac * (1.0 - o_cd_eff) # Eq. 4.2-12
    s_w_gpd = (ref_w_gpd - ref_w_gpd * o_frac) * p_ratio * sys_factor # Eq. 4.2-13

    # Table 4.2.2.5.2.11(3) Distribution system water use effectiveness
    if dist_type == HPXML::DHWDistTypeRecirc
      wd_eff = 0.1
    elsif dist_type == HPXML::DHWDistTypeStandard
      wd_eff = 1.0
    end

    f_eff = get_fixtures_effectiveness(fixtures_all_low_flow)

    mw_gpd = f_eff * (o_w_gpd + s_w_gpd * wd_eff) # Eq. 4.2-11

    return mw_gpd
  end

  def self.get_dist_energy_waste_factor(dist_type, recirc_control_type, pipe_r)
    # ANSI/RESNET 301-2014 Addendum A-2015
    # Amendment on Domestic Hot Water (DHW) Systems
    # Table 4.2.2.5.2.11(6) Hot water distribution system relative annual energy waste factors
    if dist_type == HPXML::DHWDistTypeRecirc
      if (recirc_control_type == HPXML::DHWRecirControlTypeNone) || (recirc_control_type == HPXML::DHWRecirControlTypeTimer)
        if pipe_r < 3.0
          return 500.0
        else
          return 250.0
        end
      elsif recirc_control_type == HPXML::DHWRecirControlTypeTemperature
        if pipe_r < 3.0
          return 375.0
        else
          return 187.5
        end
      elsif recirc_control_type == HPXML::DHWRecirControlTypeSensor
        if pipe_r < 3.0
          return 64.8
        else
          return 43.2
        end
      elsif recirc_control_type == HPXML::DHWRecirControlTypeManual
        if pipe_r < 3.0
          return 43.2
        else
          return 28.8
        end
      end
    elsif dist_type == HPXML::DHWDistTypeStandard
      if pipe_r < 3.0
        return 32.0
      else
        return 28.8
      end
    end
    fail 'Unexpected hot water distribution system.'
  end
end<|MERGE_RESOLUTION|>--- conflicted
+++ resolved
@@ -5,15 +5,9 @@
   def self.apply(model, weather, living_space,
                  cfa, nbeds, ncfl, has_uncond_bsmnt, wh_setpoint,
                  clothes_washer, cw_space, clothes_dryer, cd_space,
-<<<<<<< HEAD
                  dishwasher, dw_space, refrigerator, rf_space, cooking_range, cook_space, oven,
-                 has_low_flow_fixtures, dist_type, pipe_r,
-                 std_pipe_length, recirc_loop_length,
-=======
-                 dishwasher, refrigerator, rf_space, cooking_range, oven,
                  fixtures_all_low_flow, fixtures_usage_multiplier,
                  dist_type, pipe_r, std_pipe_length, recirc_loop_length,
->>>>>>> 1a437b0d
                  recirc_branch_length, recirc_control_type,
                  recirc_pump_power, dwhr_present,
                  dwhr_facilities_connected, dwhr_is_equal_flow,
