--- conflicted
+++ resolved
@@ -70,61 +70,6 @@
       schedule_tmains.setName('mains temperature schedule')
       model.getSiteWaterMainsTemperature.setTemperatureSchedule(schedule_tmains)
 
-<<<<<<< HEAD
-=======
-      cd_space = living_space if cd_space.nil?
-      add_electric_equipment(model, cd_name, cd_space, cd_design_level_e, cd_frac_sens, cd_frac_lat, cd_schedule.schedule)
-      add_other_equipment(model, cd_name, cd_space, cd_design_level_f, cd_frac_sens, cd_frac_lat, cd_schedule.schedule, clothes_dryer.fuel_type)
-    end
-
-    # Dishwasher
-    if (not dist_type.nil?) && (not dishwasher.nil?)
-      dw_annual_kwh, dw_frac_sens, dw_frac_lat, dw_gpd = calc_dishwasher_energy_gpd(eri_version, nbeds, dishwasher, dw_space.nil?)
-      dw_name = Constants.ObjectNameDishwasher
-      dw_schedule = HotWaterSchedule.new(model, dw_name, nbeds)
-      dw_peak_flow = dw_schedule.calcPeakFlowFromDailygpm(dw_gpd)
-      dw_design_level_w = dw_schedule.calcDesignLevelFromDailykWh(dw_annual_kwh / 365.0)
-
-      dw_space = living_space if dw_space.nil?
-      add_electric_equipment(model, dw_name, dw_space, dw_design_level_w, dw_frac_sens, dw_frac_lat, dw_schedule.schedule)
-      dhw_loop_fracs.each do |sys_id, dhw_load_frac|
-        dhw_loop = dhw_loops[sys_id]
-        add_water_use_equipment(model, dw_name, dw_peak_flow * dhw_load_frac, dw_schedule.schedule, setpoint_scheds[dhw_loop], water_use_connections[dhw_loop])
-      end
-    end
-
-    # Refrigerator
-    if not refrigerator.nil?
-      rf_annual_kwh, rf_frac_sens, rf_frac_lat = calc_refrigerator_energy(refrigerator, rf_space.nil?)
-      fridge_name = Constants.ObjectNameRefrigerator
-      fridge_weekday_sch = refrigerator.weekday_fractions
-      fridge_weekend_sch = refrigerator.weekend_fractions
-      fridge_monthly_sch = refrigerator.monthly_multipliers
-      fridge_schedule = MonthWeekdayWeekendSchedule.new(model, fridge_name, fridge_weekday_sch, fridge_weekend_sch, fridge_monthly_sch, 1.0, 1.0, true, true, Constants.ScheduleTypeLimitsFraction)
-      fridge_design_level = fridge_schedule.calcDesignLevelFromDailykWh(rf_annual_kwh / 365.0)
-
-      rf_space = living_space if rf_space.nil?
-      add_electric_equipment(model, fridge_name, rf_space, fridge_design_level, rf_frac_sens, rf_frac_lat, fridge_schedule.schedule)
-    end
-
-    # Cooking Range
-    if (not cooking_range.nil?) && (not oven.nil?)
-      cook_annual_kwh, cook_annual_therm, cook_frac_sens, cook_frac_lat = calc_range_oven_energy(nbeds, cooking_range, oven, cook_space.nil?)
-      cook_name = Constants.ObjectNameCookingRange
-      cook_weekday_sch = cooking_range.weekday_fractions
-      cook_weekend_sch = cooking_range.weekend_fractions
-      cook_monthly_sch = cooking_range.monthly_multipliers
-      cook_schedule = MonthWeekdayWeekendSchedule.new(model, cook_name, cook_weekday_sch, cook_weekend_sch, cook_monthly_sch, 1.0, 1.0, true, true, Constants.ScheduleTypeLimitsFraction)
-      cook_design_level_e = cook_schedule.calcDesignLevelFromDailykWh(cook_annual_kwh / 365.0)
-      cook_design_level_f = cook_schedule.calcDesignLevelFromDailyTherm(cook_annual_therm / 365.0)
-
-      cook_space = living_space if cook_space.nil?
-      add_electric_equipment(model, cook_name, cook_space, cook_design_level_e, cook_frac_sens, cook_frac_lat, cook_schedule.schedule)
-      add_other_equipment(model, cook_name, cook_space, cook_design_level_f, cook_frac_sens, cook_frac_lat, cook_schedule.schedule, cooking_range.fuel_type)
-    end
-
-    if not dist_type.nil?
->>>>>>> 036948c9
       # Fixtures (showers, sinks, baths) + distribution waste
       fx_gpd = get_fixtures_gpd(eri_version, nbeds, fixtures_all_low_flow, daily_mw_fractions)
       fx_gpd *= fixtures_usage_multiplier
@@ -228,9 +173,10 @@
     if not refrigerator.nil?
       rf_annual_kwh, rf_frac_sens, rf_frac_lat = calc_refrigerator_energy(refrigerator, rf_space.nil?)
       fridge_name = Constants.ObjectNameRefrigerator
-      fridge_weekday_sch = '0.040, 0.039, 0.038, 0.037, 0.036, 0.036, 0.038, 0.040, 0.041, 0.041, 0.040, 0.040, 0.042, 0.042, 0.042, 0.041, 0.044, 0.048, 0.050, 0.048, 0.047, 0.046, 0.044, 0.041'
-      fridge_monthly_sch = '0.837, 0.835, 1.084, 1.084, 1.084, 1.096, 1.096, 1.096, 1.096, 0.931, 0.925, 0.837'
-      fridge_schedule = MonthWeekdayWeekendSchedule.new(model, fridge_name, fridge_weekday_sch, fridge_weekday_sch, fridge_monthly_sch, 1.0, 1.0, true, true, Constants.ScheduleTypeLimitsFraction)
+      fridge_weekday_sch = refrigerator.weekday_fractions
+      fridge_weekend_sch = refrigerator.weekend_fractions
+      fridge_monthly_sch = refrigerator.monthly_multipliers
+      fridge_schedule = MonthWeekdayWeekendSchedule.new(model, fridge_name, fridge_weekday_sch, fridge_weekend_sch, fridge_monthly_sch, 1.0, 1.0, true, true, Constants.ScheduleTypeLimitsFraction)
       fridge_design_level = fridge_schedule.calcDesignLevelFromDailykWh(rf_annual_kwh / 365.0)
 
       rf_space = living_space if rf_space.nil?
@@ -241,9 +187,10 @@
     if (not cooking_range.nil?) && (not oven.nil?)
       cook_annual_kwh, cook_annual_therm, cook_frac_sens, cook_frac_lat = calc_range_oven_energy(nbeds, cooking_range, oven, cook_space.nil?)
       cook_name = Constants.ObjectNameCookingRange
-      cook_weekday_sch = '0.007, 0.007, 0.004, 0.004, 0.007, 0.011, 0.025, 0.042, 0.046, 0.048, 0.042, 0.050, 0.057, 0.046, 0.057, 0.044, 0.092, 0.150, 0.117, 0.060, 0.035, 0.025, 0.016, 0.011'
-      cook_monthly_sch = '1.097, 1.097, 0.991, 0.987, 0.991, 0.890, 0.896, 0.896, 0.890, 1.085, 1.085, 1.097'
-      cook_schedule = MonthWeekdayWeekendSchedule.new(model, cook_name, cook_weekday_sch, cook_weekday_sch, cook_monthly_sch, 1.0, 1.0, true, true, Constants.ScheduleTypeLimitsFraction)
+      cook_weekday_sch = cooking_range.weekday_fractions
+      cook_weekend_sch = cooking_range.weekend_fractions
+      cook_monthly_sch = cooking_range.monthly_multipliers
+      cook_schedule = MonthWeekdayWeekendSchedule.new(model, cook_name, cook_weekday_sch, cook_weekend_sch, cook_monthly_sch, 1.0, 1.0, true, true, Constants.ScheduleTypeLimitsFraction)
       cook_design_level_e = cook_schedule.calcDesignLevelFromDailykWh(cook_annual_kwh / 365.0)
       cook_design_level_f = cook_schedule.calcDesignLevelFromDailyTherm(cook_annual_therm / 365.0)
 
