--- conflicted
+++ resolved
@@ -445,9 +445,6 @@
     return __method__.to_s
   end
 
-<<<<<<< HEAD
-  def self.SizingInfoHVACActualCFMperTon
-=======
   def self.SizingInfoHVACActualCFMPerTonCooling
     return __method__.to_s
   end
@@ -457,7 +454,6 @@
   end
 
   def self.SizingInfoHVACFanWatts
->>>>>>> ab78f816
     return __method__.to_s
   end
 
@@ -521,8 +517,11 @@
     return __method__.to_s
   end
 
-<<<<<<< HEAD
-  def self.SizingInfoHVACAirflowDefectRatio
+  def self.SizingInfoHVACAirflowDefectRatioCooling
+    return __method__.to_s
+  end
+
+  def self.SizingInfoHVACAirflowDefectRatioHeating
     return __method__.to_s
   end
 
@@ -530,20 +529,6 @@
     return __method__.to_s
   end
 
-=======
-  def self.SizingInfoHVACAirflowDefectRatioCooling
-    return __method__.to_s
-  end
-
-  def self.SizingInfoHVACAirflowDefectRatioHeating
-    return __method__.to_s
-  end
-
-  def self.SizingInfoHVACChargeDefectRatio
-    return __method__.to_s
-  end
-
->>>>>>> ab78f816
   def self.SizingInfoHVACHeatingCapacityOffset
     return __method__.to_s
   end
