--- conflicted
+++ resolved
@@ -372,17 +372,12 @@
     return 'water heater setpoint'
   end
 
-<<<<<<< HEAD
   def self.ObjectNameWaterLatent
     return 'water latent'
   end
 
   def self.ObjectNameWaterSensible
     return 'water sensible'
-=======
-  def self.ObjectNameWaterHeaterAdjustment
-    return 'water heater energy adjustment'
->>>>>>> e61a7ef8
   end
 
   def self.ObjectNameWaterLoopHeatPump
