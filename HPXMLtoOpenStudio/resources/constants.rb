--- conflicted
+++ resolved
@@ -647,16 +647,16 @@
     return 'water heater setpoint'
   end
 
-<<<<<<< HEAD
-  # TODO
-  #
-  # @return [TODO] TODO
-=======
+  # TODO
+  #
+  # @return [TODO] TODO
   def self.ObjectNameWaterHeaterAdjustment
     return 'water heater energy adjustment'
   end
 
->>>>>>> 53ba621d
+  # TODO
+  #
+  # @return [TODO] TODO
   def self.ObjectNameWaterLoopHeatPump
     return 'water loop heat pump'
   end
