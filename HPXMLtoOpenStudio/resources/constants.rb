--- conflicted
+++ resolved
@@ -591,16 +591,16 @@
     return 'room ac'
   end
 
-<<<<<<< HEAD
+  # TODO
+  #
+  # @return [TODO] TODO
   def self.ObjectNameShowers
     return 'hot_water_showers'
   end
 
-=======
-  # TODO
-  #
-  # @return [TODO] TODO
->>>>>>> c53fe836
+  # TODO
+  #
+  # @return [TODO] TODO
   def self.ObjectNameSolarHotWater
     return 'solar hot water'
   end
@@ -626,16 +626,16 @@
     return 'unmet hours program'
   end
 
-<<<<<<< HEAD
+  # TODO
+  #
+  # @return [TODO] TODO
   def self.ObjectNameUnmetLoadsProgram
     return 'unmet loads program'
   end
 
-=======
-  # TODO
-  #
-  # @return [TODO] TODO
->>>>>>> c53fe836
+  # TODO
+  #
+  # @return [TODO] TODO
   def self.ObjectNameWaterHeater
     return 'water heater'
   end
