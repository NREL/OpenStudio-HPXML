--- conflicted
+++ resolved
@@ -86,23 +86,12 @@
             '4A', '4B', '4C', '5A', '5B', '5C', '6A', '6B', '6C', '7', '8']
   end
 
-<<<<<<< HEAD
-  def self.IsDuctLoadForReport
-    return __method__.to_s
-  end
-
   def self.MoistureTypes
     return [HPXML::SiteSoilMoistureTypeDry,
             HPXML::SiteSoilMoistureTypeMixed,
             HPXML::SiteSoilMoistureTypeWet]
   end
 
-  def self.ObjectNameAirflow
-    return 'airflow'
-  end
-
-=======
->>>>>>> 4d634565
   def self.ObjectNameAirSourceHeatPump
     return 'air source heat pump'
   end
