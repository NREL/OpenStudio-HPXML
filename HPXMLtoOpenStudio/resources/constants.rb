--- conflicted
+++ resolved
@@ -493,16 +493,16 @@
     return 'packaged terminal air conditioner'
   end
 
-<<<<<<< HEAD
-  # TODO
-  #
-  # @return [TODO] TODO
-=======
+  # TODO
+  #
+  # @return [TODO] TODO
   def self.ObjectNameBackupSuppHeat
     return 'back up supp heat'
   end
 
->>>>>>> f5b5c0ea
+  # TODO
+  #
+  # @return [TODO] TODO
   def self.ObjectNameMiscGrill
     return 'misc grill'
   end
