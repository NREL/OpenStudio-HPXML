# frozen_string_literal: true

# Collection of constants used across the code.
module Constants
  # Strings/Numbers
  AirFilm = 'AirFilm'
  AutomaticallyAdded = 'AutomaticallyAdded'
  Small = 1e-9

  # Object types
  ObjectTypeAirSourceHeatPump = 'air source heat pump'
  ObjectTypeBackupSuppHeat = 'back up supp heat'
  ObjectTypeBEVDischargeProgram = 'bev discharge program'
  ObjectTypeBattery = 'battery'
  ObjectTypeBatteryLossesAdjustment = 'battery losses adjustment'
  ObjectTypeBoiler = 'boiler'
  ObjectTypeCeilingFan = 'ceiling fan'
  ObjectTypeCentralAirConditioner = 'central ac'
  ObjectTypeCentralAirConditionerAndFurnace = 'central ac and furnace'
  ObjectTypeClothesWasher = 'clothes washer'
  ObjectTypeClothesDryer = 'clothes dryer'
  ObjectTypeComponentLoadsProgram = 'component loads program'
  ObjectTypeCookingRange = 'cooking range'
  ObjectTypeDehumidifier = 'dehumidifier'
  ObjectTypeDishwasher = 'dishwasher'
  ObjectTypeDistributionWaste = 'dhw distribution waste'
  ObjectTypeDuctLoad = 'duct load'
  ObjectTypeElectricBaseboard = 'electric baseboard'
  ObjectTypeEvaporativeCooler = 'evap cooler'
  ObjectTypeFanPumpDisaggregateCool = 'disaggregate clg'
  ObjectTypeFanPumpDisaggregatePrimaryHeat = 'disaggregate htg primary'
  ObjectTypeFanPumpDisaggregateBackupHeat = 'disaggregate htg backup'
  ObjectTypeFixtures = 'dhw fixtures'
  ObjectTypeFreezer = 'freezer'
  ObjectTypeFurnace = 'furnace'
  ObjectTypeGeneralWaterUse = 'general water use'
  ObjectTypeGeneralWaterUseLatent = 'general water use latent'
  ObjectTypeGeneralWaterUseSensible = 'general water use sensible'
  ObjectTypeGenerator = 'generator'
  ObjectTypeGroundSourceHeatPump = 'ground source heat pump'
  ObjectTypeGSHPSharedPump = 'gshp shared loop pump'
  ObjectTypeHotWaterRecircPump = 'dhw recirc pump'
  ObjectTypeHVACAvailabilitySensor = 'hvac availability sensor'
  ObjectTypeIdealAirSystem = 'ideal air system'
  ObjectTypeInfiltration = 'infil'
  ObjectTypeLightingExterior = 'exterior lighting'
  ObjectTypeLightingExteriorHoliday = 'exterior holiday lighting'
  ObjectTypeLightingGarage = 'garage lighting'
  ObjectTypeLightingInterior = 'interior lighting'
  ObjectTypeMechanicalVentilation = 'mech vent'
  ObjectTypeMechanicalVentilationPrecooling = 'mech vent precooling'
  ObjectTypeMechanicalVentilationPreheating = 'mech vent preheating'
  ObjectTypeMechanicalVentilationHouseFan = 'mech vent house fan'
  ObjectTypeMechanicalVentilationHouseFanCFIS = 'mech vent house fan cfis'
  ObjectTypeMechanicalVentilationHouseFanCFISSupplFan = 'mech vent house fan cfis suppl'
  ObjectTypeMechanicalVentilationBathFan = 'mech vent bath fan'
  ObjectTypeMechanicalVentilationRangeFan = 'mech vent range fan'
  ObjectTypeMiniSplitAirConditioner = 'mini split air conditioner'
  ObjectTypeMiniSplitHeatPump = 'mini split heat pump'
  ObjectTypeMiscGrill = 'misc grill'
  ObjectTypeMiscLighting = 'misc lighting'
  ObjectTypeMiscFireplace = 'misc fireplace'
  ObjectTypeMiscPoolHeater = 'misc pool heater'
  ObjectTypeMiscPoolPump = 'misc pool pump'
  ObjectTypeMiscPermanentSpaHeater = 'misc permanent spa heater'
  ObjectTypeMiscPermanentSpaPump = 'misc permanent spa pump'
  ObjectTypeMiscPlugLoads = 'misc plug loads'
  ObjectTypeMiscTelevision = 'misc tv'
  ObjectTypeMiscElectricVehicleCharging = 'misc electric vehicle charging'
  ObjectTypeMiscWellPump = 'misc well pump'
  ObjectTypeNaturalVentilation = 'natural vent'
  ObjectTypeNeighbors = 'neighbors'
  ObjectTypeOccupants = 'occupants'
  ObjectTypePhotovoltaics = 'photovoltaics'
  ObjectTypePTAC = 'packaged terminal air conditioner'
  ObjectTypePTHP = 'packaged terminal heat pump'
  ObjectTypeRefrigerator = 'fridge'
  ObjectTypeRoomAC = 'room ac'
  ObjectTypeRoomHP = 'room ac with reverse cycle'
  ObjectTypeShowers = 'hot_water_showers'
  ObjectTypeSolarHotWater = 'solar hot water'
  ObjectTypeTotalAirflowsProgram = 'total airflows program'
  ObjectTypeTotalLoadsProgram = 'total loads program'
  ObjectTypeUnitHeater = 'unit heater'
  ObjectTypeUnmetHoursProgram = 'unmet hours program'
<<<<<<< HEAD
  ObjectTypeUnmetShowersProgram = 'unmet showers program'
  ObjectTypeUnmetLoadsShowerUnmetTime = 'unmet loads shower unmet time'
  ObjectTypeUnmetLoadsShowerTime = 'unmet loads shower time'
=======
  ObjectTypeVehicle = 'vehicle'
>>>>>>> a67437cc
  ObjectTypeWaterHeater = 'water heater'
  ObjectTypeWaterHeaterSetpoint = 'water heater setpoint'
  ObjectTypeWaterHeaterAdjustment = 'water heater energy adjustment'
  ObjectTypeWaterLoopHeatPump = 'water loop heat pump'
  ObjectTypeWholeHouseFan = 'whole house fan'

  # Arrays/Maps
  ERIVersions = ['2014', '2014A', '2014AE', '2014AEG', '2019', '2019A',
                 '2019AB', '2019ABC', '2019ABCD', '2022', '2022C', '2022CE']
  IECCZones = ['1A', '1B', '1C', '2A', '2B', '2C', '3A', '3B', '3C',
               '4A', '4B', '4C', '5A', '5B', '5C', '6A', '6B', '6C', '7', '8']
  StateCodesMap = { 'AK' => 'Alaska',
                    'AL' => 'Alabama',
                    'AR' => 'Arkansas',
                    'AZ' => 'Arizona',
                    'CA' => 'California',
                    'CO' => 'Colorado',
                    'CT' => 'Connecticut',
                    'DC' => 'District of Columbia',
                    'DE' => 'Delaware',
                    'FL' => 'Florida',
                    'GA' => 'Georgia',
                    'HI' => 'Hawaii',
                    'IA' => 'Iowa',
                    'ID' => 'Idaho',
                    'IL' => 'Illinois',
                    'IN' => 'Indiana',
                    'KS' => 'Kansas',
                    'KY' => 'Kentucky',
                    'LA' => 'Louisiana',
                    'MA' => 'Massachusetts',
                    'MD' => 'Maryland',
                    'ME' => 'Maine',
                    'MI' => 'Michigan',
                    'MN' => 'Minnesota',
                    'MO' => 'Missouri',
                    'MS' => 'Mississippi',
                    'MT' => 'Montana',
                    'NC' => 'North Carolina',
                    'ND' => 'North Dakota',
                    'NE' => 'Nebraska',
                    'NH' => 'New Hampshire',
                    'NJ' => 'New Jersey',
                    'NM' => 'New Mexico',
                    'NV' => 'Nevada',
                    'NY' => 'New York',
                    'OH' => 'Ohio',
                    'OK' => 'Oklahoma',
                    'OR' => 'Oregon',
                    'PA' => 'Pennsylvania',
                    'RI' => 'Rhode Island',
                    'SC' => 'South Carolina',
                    'SD' => 'South Dakota',
                    'TN' => 'Tennessee',
                    'TX' => 'Texas',
                    'UT' => 'Utah',
                    'VA' => 'Virginia',
                    'VT' => 'Vermont',
                    'WA' => 'Washington',
                    'WI' => 'Wisconsin',
                    'WV' => 'West Virginia',
                    'WY' => 'Wyoming' }
end

# Total Energy (Constants for output reporting)
module TE
  Total = 'Total'
  Net = 'Net'
end

# Fuel Types (Constants for output reporting)
module FT
  Elec = 'Electricity'
  Gas = 'Natural Gas'
  Oil = 'Fuel Oil'
  Propane = 'Propane'
  WoodCord = 'Wood Cord'
  WoodPellets = 'Wood Pellets'
  Coal = 'Coal'
end

# End Use Types (Constants for output reporting)
module EUT
  Heating = 'Heating'
  HeatingFanPump = 'Heating Fans/Pumps'
  HeatingHeatPumpBackup = 'Heating Heat Pump Backup'
  HeatingHeatPumpBackupFanPump = 'Heating Heat Pump Backup Fans/Pumps'
  Cooling = 'Cooling'
  CoolingFanPump = 'Cooling Fans/Pumps'
  HotWater = 'Hot Water'
  HotWaterRecircPump = 'Hot Water Recirc Pump'
  HotWaterSolarThermalPump = 'Hot Water Solar Thermal Pump'
  LightsInterior = 'Lighting Interior'
  LightsGarage = 'Lighting Garage'
  LightsExterior = 'Lighting Exterior'
  MechVent = 'Mech Vent'
  MechVentPreheat = 'Mech Vent Preheating'
  MechVentPrecool = 'Mech Vent Precooling'
  WholeHouseFan = 'Whole House Fan'
  Refrigerator = 'Refrigerator'
  Freezer = 'Freezer'
  Dehumidifier = 'Dehumidifier'
  Dishwasher = 'Dishwasher'
  ClothesWasher = 'Clothes Washer'
  ClothesDryer = 'Clothes Dryer'
  RangeOven = 'Range/Oven'
  CeilingFan = 'Ceiling Fan'
  Television = 'Television'
  PlugLoads = 'Plug Loads'
  Vehicle = 'Electric Vehicle Charging'
  WellPump = 'Well Pump'
  PoolHeater = 'Pool Heater'
  PoolPump = 'Pool Pump'
  PermanentSpaHeater = 'Permanent Spa Heater'
  PermanentSpaPump = 'Permanent Spa Pump'
  Grill = 'Grill'
  Lighting = 'Lighting'
  Fireplace = 'Fireplace'
  PV = 'PV'
  Generator = 'Generator'
  Battery = 'Battery'
end

# Hot Water Types (Constants for output reporting)
module HWT
  ClothesWasher = 'Clothes Washer'
  Dishwasher = 'Dishwasher'
  Fixtures = 'Fixtures'
  DistributionWaste = 'Distribution Waste'
end

# Load Types (Constants for output reporting)
module LT
  Heating = 'Heating: Delivered'
  HeatingHeatPumpBackup = 'Heating: Heat Pump Backup' # Needed for ERI calculation for dual-fuel heat pumps
  Cooling = 'Cooling: Delivered'
  HotWaterDelivered = 'Hot Water: Delivered'
  HotWaterTankLosses = 'Hot Water: Tank Losses'
  HotWaterDesuperheater = 'Hot Water: Desuperheater'
  HotWaterSolarThermal = 'Hot Water: Solar Thermal'
end

# Component Load Types (Constants for output reporting)
module CLT
  Roofs = 'Roofs'
  Ceilings = 'Ceilings'
  Walls = 'Walls'
  RimJoists = 'Rim Joists'
  FoundationWalls = 'Foundation Walls'
  Doors = 'Doors'
  WindowsConduction = 'Windows Conduction'
  WindowsSolar = 'Windows Solar'
  SkylightsConduction = 'Skylights Conduction'
  SkylightsSolar = 'Skylights Solar'
  Floors = 'Floors'
  Slabs = 'Slabs'
  InternalMass = 'Internal Mass'
  Infiltration = 'Infiltration'
  NaturalVentilation = 'Natural Ventilation'
  MechanicalVentilation = 'Mechanical Ventilation'
  WholeHouseFan = 'Whole House Fan'
  Ducts = 'Ducts'
  InternalGains = 'Internal Gains'
  Lighting = 'Lighting'
end

# Unmet Hours Types (Constants for output reporting)
module UHT
  Heating = 'Heating'
  Cooling = 'Cooling'
<<<<<<< HEAD
  HotWaterShower = 'Showers'
=======
  Driving = 'EV Driving'
>>>>>>> a67437cc
end

# Resilience Types (Constants for output reporting)
module RT
  Battery = 'Battery'
end

# Peak Load Types (Constants for output reporting)
module PLT
  Heating = 'Heating: Delivered'
  Cooling = 'Cooling: Delivered'
end

# Peak Fuel Types (Constants for output reporting)
module PFT
  Summer = 'Summer'
  Winter = 'Winter'
  Annual = 'Annual'
end

# Airflow Types (Constants for output reporting)
module AFT
  Infiltration = 'Infiltration'
  MechanicalVentilation = 'Mechanical Ventilation'
  NaturalVentilation = 'Natural Ventilation'
  WholeHouseFan = 'Whole House Fan'
end

# Weather Types (Constants for output reporting)
module WT
  DrybulbTemp = 'Drybulb Temperature'
  WetbulbTemp = 'Wetbulb Temperature'
  RelativeHumidity = 'Relative Humidity'
  WindSpeed = 'Wind Speed'
  DiffuseSolar = 'Diffuse Solar Radiation'
  DirectSolar = 'Direct Solar Radiation'
end<|MERGE_RESOLUTION|>--- conflicted
+++ resolved
@@ -83,13 +83,10 @@
   ObjectTypeTotalLoadsProgram = 'total loads program'
   ObjectTypeUnitHeater = 'unit heater'
   ObjectTypeUnmetHoursProgram = 'unmet hours program'
-<<<<<<< HEAD
   ObjectTypeUnmetShowersProgram = 'unmet showers program'
   ObjectTypeUnmetLoadsShowerUnmetTime = 'unmet loads shower unmet time'
   ObjectTypeUnmetLoadsShowerTime = 'unmet loads shower time'
-=======
   ObjectTypeVehicle = 'vehicle'
->>>>>>> a67437cc
   ObjectTypeWaterHeater = 'water heater'
   ObjectTypeWaterHeaterSetpoint = 'water heater setpoint'
   ObjectTypeWaterHeaterAdjustment = 'water heater energy adjustment'
@@ -260,11 +257,8 @@
 module UHT
   Heating = 'Heating'
   Cooling = 'Cooling'
-<<<<<<< HEAD
   HotWaterShower = 'Showers'
-=======
   Driving = 'EV Driving'
->>>>>>> a67437cc
 end
 
 # Resilience Types (Constants for output reporting)
