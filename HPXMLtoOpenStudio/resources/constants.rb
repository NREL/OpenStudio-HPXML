--- conflicted
+++ resolved
@@ -2,748 +2,6 @@
 
 # Collection of constants used across the code.
 module Constants
-<<<<<<< HEAD
-  # Numbers --------------------
-
-  # TODO
-  #
-  # @return [Double] the assumed inside temperature (F)
-  def self.AssumedInsideTemp
-    return 73.5
-  end
-
-  # TODO
-  #
-  # @return [Double] gravity (ft/s2)
-  def self.g
-    return 32.174
-  end
-
-  # TODO
-  #
-  # @return [Double] a small constant number
-  def self.small
-    return 1e-9
-  end
-
-  # TODO
-  #
-  # @param year [Integer] the calendar year
-  # @return [TODO] TODO
-  def self.NumDaysInMonths(year)
-    num_days_in_months = [31, 28, 31, 30, 31, 30, 31, 31, 30, 31, 30, 31]
-    num_days_in_months[1] += 1 if Date.leap?(year)
-    return num_days_in_months
-  end
-
-  # TODO
-  #
-  # @param year [Integer] the calendar year
-  # @return [Integer] number of days in the calendar year
-  def self.NumDaysInYear(year)
-    num_days_in_months = NumDaysInMonths(year)
-    num_days_in_year = num_days_in_months.sum
-    return num_days_in_year
-  end
-
-  # TODO
-  #
-  # @param year [Integer] the calendar year
-  # @return [Integer] number of hours in the calendar year
-  def self.NumHoursInYear(year)
-    num_days_in_year = NumDaysInYear(year)
-    num_hours_in_year = num_days_in_year * 24
-    return num_hours_in_year
-  end
-
-  # Strings --------------------
-
-  # TODO
-  #
-  # @return [TODO] TODO
-  def self.AirFilm
-    return 'AirFilm'
-  end
-
-  # TODO
-  #
-  # @return [TODO] TODO
-  def self.AutomaticallyAdded
-    return 'AutomaticallyAdded'
-  end
-
-  # TODO
-  #
-  # @return [TODO] TODO
-  def self.ERIVersions
-    return ['2014', '2014A', '2014AE', '2014AEG', '2019', '2019A',
-            '2019AB', '2019ABC', '2019ABCD', '2022', '2022C']
-  end
-
-  # TODO
-  #
-  # @return [TODO] TODO
-  def self.FacadeFront
-    return 'front'
-  end
-
-  # TODO
-  #
-  # @return [TODO] TODO
-  def self.FacadeBack
-    return 'back'
-  end
-
-  # TODO
-  #
-  # @return [TODO] TODO
-  def self.FacadeLeft
-    return 'left'
-  end
-
-  # TODO
-  #
-  # @return [TODO] TODO
-  def self.FacadeRight
-    return 'right'
-  end
-
-  # TODO
-  #
-  # @return [TODO] TODO
-  def self.FluidWater
-    return 'water'
-  end
-
-  # TODO
-  #
-  # @return [TODO] TODO
-  def self.FluidPropyleneGlycol
-    return 'propylene-glycol'
-  end
-
-  # TODO
-  #
-  # @return [TODO] TODO
-  def self.FluidEthyleneGlycol
-    return 'ethylene-glycol'
-  end
-
-  # TODO
-  #
-  # @return [TODO] TODO
-  def self.IECCZones
-    return ['1A', '1B', '1C', '2A', '2B', '2C', '3A', '3B', '3C',
-            '4A', '4B', '4C', '5A', '5B', '5C', '6A', '6B', '6C', '7', '8']
-  end
-
-  # TODO
-  #
-  # @return [TODO] TODO
-  def self.ObjectNameAirSourceHeatPump
-    return 'air source heat pump'
-  end
-
-  # TODO
-  #
-  # @return [TODO] TODO
-  def self.ObjectNameBatteryLossesAdjustment
-    return 'battery losses adjustment'
-  end
-
-  def self.ObjectNameEVBatteryDischargeOffset
-    return 'ev battery discharge offset'
-  end
-
-  # TODO
-  #
-  # @return [TODO] TODO
-  def self.ObjectNameBoiler
-    return 'boiler'
-  end
-
-  # TODO
-  #
-  # @return [TODO] TODO
-  def self.ObjectNameCeilingFan
-    return 'ceiling fan'
-  end
-
-  # TODO
-  #
-  # @return [TODO] TODO
-  def self.ObjectNameCentralAirConditioner
-    return 'central ac'
-  end
-
-  # TODO
-  #
-  # @return [TODO] TODO
-  def self.ObjectNameCentralAirConditionerAndFurnace
-    return 'central ac and furnace'
-  end
-
-  # TODO
-  #
-  # @return [TODO] TODO
-  def self.ObjectNameClothesWasher
-    return 'clothes washer'
-  end
-
-  # TODO
-  #
-  # @return [TODO] TODO
-  def self.ObjectNameClothesDryer
-    return 'clothes dryer'
-  end
-
-  # TODO
-  #
-  # @return [TODO] TODO
-  def self.ObjectNameComponentLoadsProgram
-    return 'component loads program'
-  end
-
-  # TODO
-  #
-  # @return [TODO] TODO
-  def self.ObjectNameCookingRange
-    return 'cooking range'
-  end
-
-  # TODO
-  #
-  # @return [TODO] TODO
-  def self.ObjectNameDehumidifier
-    return 'dehumidifier'
-  end
-
-  # TODO
-  #
-  # @return [TODO] TODO
-  def self.ObjectNameDishwasher
-    return 'dishwasher'
-  end
-
-  # TODO
-  #
-  # @return [TODO] TODO
-  def self.ObjectNameDistributionWaste
-    return 'dhw distribution waste'
-  end
-
-  # TODO
-  #
-  # @return [TODO] TODO
-  def self.ObjectNameDuctLoad
-    return 'duct load'
-  end
-
-  # TODO
-  #
-  # @return [TODO] TODO
-  def self.ObjectNameElectricBaseboard
-    return 'electric baseboard'
-  end
-
-  # TODO
-  #
-  # @return [TODO] TODO
-  def self.ObjectNameEvaporativeCooler
-    return 'evap cooler'
-  end
-
-  # TODO
-  #
-  # @return [TODO] TODO
-  def self.ObjectNameFanPumpDisaggregateCool
-    return 'disaggregate clg'
-  end
-
-  # TODO
-  #
-  # @return [TODO] TODO
-  def self.ObjectNameFanPumpDisaggregatePrimaryHeat
-    return 'disaggregate htg primary'
-  end
-
-  # TODO
-  #
-  # @return [TODO] TODO
-  def self.ObjectNameFanPumpDisaggregateBackupHeat
-    return 'disaggregate htg backup'
-  end
-
-  # TODO
-  #
-  # @return [TODO] TODO
-  def self.ObjectNameFixtures
-    return 'dhw fixtures'
-  end
-
-  # TODO
-  #
-  # @return [TODO] TODO
-  def self.ObjectNameFreezer
-    return 'freezer'
-  end
-
-  # TODO
-  #
-  # @return [TODO] TODO
-  def self.ObjectNameFurnace
-    return 'furnace'
-  end
-
-  # TODO
-  #
-  # @return [TODO] TODO
-  def self.ObjectNameGeneralWaterUse
-    return 'general water use'
-  end
-
-  # TODO
-  #
-  # @return [TODO] TODO
-  def self.ObjectNameGeneralWaterUseLatent
-    return 'general water use latent'
-  end
-
-  # TODO
-  #
-  # @return [TODO] TODO
-  def self.ObjectNameGeneralWaterUseSensible
-    return 'general water use sensible'
-  end
-
-  # TODO
-  #
-  # @return [TODO] TODO
-  def self.ObjectNameGroundSourceHeatPump
-    return 'ground source heat pump'
-  end
-
-  # TODO
-  #
-  # @return [TODO] TODO
-  def self.ObjectNameGSHPSharedPump
-    return 'gshp shared loop pump'
-  end
-
-  # TODO
-  #
-  # @return [TODO] TODO
-  def self.ObjectNameHotWaterRecircPump
-    return 'dhw recirc pump'
-  end
-
-  # TODO
-  #
-  # @return [TODO] TODO
-  def self.ObjectNameHVACAvailabilitySensor
-    return 'hvac availability sensor'
-  end
-
-  # TODO
-  #
-  # @return [TODO] TODO
-  def self.ObjectNameIdealAirSystem
-    return 'ideal air system'
-  end
-
-  # TODO
-  #
-  # @return [TODO] TODO
-  def self.ObjectNameInfiltration
-    return 'infil'
-  end
-
-  # TODO
-  #
-  # @return [TODO] TODO
-  def self.ObjectNameLightingExterior
-    return 'exterior lighting'
-  end
-
-  # TODO
-  #
-  # @return [TODO] TODO
-  def self.ObjectNameLightingExteriorHoliday
-    return 'exterior holiday lighting'
-  end
-
-  # TODO
-  #
-  # @return [TODO] TODO
-  def self.ObjectNameLightingGarage
-    return 'garage lighting'
-  end
-
-  # TODO
-  #
-  # @return [TODO] TODO
-  def self.ObjectNameLightingInterior
-    return 'interior lighting'
-  end
-
-  # TODO
-  #
-  # @return [TODO] TODO
-  def self.ObjectNameMechanicalVentilation
-    return 'mech vent'
-  end
-
-  # TODO
-  #
-  # @return [TODO] TODO
-  def self.ObjectNameMechanicalVentilationPrecooling
-    return 'mech vent precooling'
-  end
-
-  # TODO
-  #
-  # @return [TODO] TODO
-  def self.ObjectNameMechanicalVentilationPreheating
-    return 'mech vent preheating'
-  end
-
-  # TODO
-  #
-  # @return [TODO] TODO
-  def self.ObjectNameMechanicalVentilationHouseFan
-    return 'mech vent house fan'
-  end
-
-  # TODO
-  #
-  # @return [TODO] TODO
-  def self.ObjectNameMechanicalVentilationHouseFanCFIS
-    return 'mech vent house fan cfis'
-  end
-
-  # TODO
-  #
-  # @return [TODO] TODO
-  def self.ObjectNameMechanicalVentilationHouseFanCFISSupplFan
-    return 'mech vent house fan cfis suppl'
-  end
-
-  # TODO
-  #
-  # @return [TODO] TODO
-  def self.ObjectNameMechanicalVentilationBathFan
-    return 'mech vent bath fan'
-  end
-
-  # TODO
-  #
-  # @return [TODO] TODO
-  def self.ObjectNameMechanicalVentilationRangeFan
-    return 'mech vent range fan'
-  end
-
-  # TODO
-  #
-  # @return [TODO] TODO
-  def self.ObjectNameMiniSplitAirConditioner
-    return 'mini split air conditioner'
-  end
-
-  # TODO
-  #
-  # @return [TODO] TODO
-  def self.ObjectNameMiniSplitHeatPump
-    return 'mini split heat pump'
-  end
-
-  # TODO
-  #
-  # @return [TODO] TODO
-  def self.ObjectNamePTHP
-    return 'packaged terminal heat pump'
-  end
-
-  # TODO
-  #
-  # @return [TODO] TODO
-  def self.ObjectNameRoomHP
-    return 'room ac with reverse cycle'
-  end
-
-  # TODO
-  #
-  # @return [TODO] TODO
-  def self.ObjectNamePTAC
-    return 'packaged terminal air conditioner'
-  end
-
-  # TODO
-  #
-  # @return [TODO] TODO
-  def self.ObjectNameBackupSuppHeat
-    return 'back up supp heat'
-  end
-
-  # TODO
-  #
-  # @return [TODO] TODO
-  def self.ObjectNameMiscGrill
-    return 'misc grill'
-  end
-
-  # TODO
-  #
-  # @return [TODO] TODO
-  def self.ObjectNameMiscLighting
-    return 'misc lighting'
-  end
-
-  # TODO
-  #
-  # @return [TODO] TODO
-  def self.ObjectNameMiscFireplace
-    return 'misc fireplace'
-  end
-
-  # TODO
-  #
-  # @return [TODO] TODO
-  def self.ObjectNameMiscPoolHeater
-    return 'misc pool heater'
-  end
-
-  # TODO
-  #
-  # @return [TODO] TODO
-  def self.ObjectNameMiscPoolPump
-    return 'misc pool pump'
-  end
-
-  # TODO
-  #
-  # @return [TODO] TODO
-  def self.ObjectNameMiscPermanentSpaHeater
-    return 'misc permanent spa heater'
-  end
-
-  # TODO
-  #
-  # @return [TODO] TODO
-  def self.ObjectNameMiscPermanentSpaPump
-    return 'misc permanent spa pump'
-  end
-
-  # TODO
-  #
-  # @return [TODO] TODO
-  def self.ObjectNameMiscPlugLoads
-    return 'misc plug loads'
-  end
-
-  # TODO
-  #
-  # @return [TODO] TODO
-  def self.ObjectNameMiscTelevision
-    return 'misc tv'
-  end
-
-  # TODO
-  #
-  # @return [TODO] TODO
-  def self.ObjectNameMiscElectricVehicleCharging
-    return 'misc electric vehicle charging'
-  end
-
-  # TODO
-  #
-  # @return [TODO] TODO
-  def self.ObjectNameMiscWellPump
-    return 'misc well pump'
-  end
-
-  # TODO
-  #
-  # @return [TODO] TODO
-  def self.ObjectNameNaturalVentilation
-    return 'natural vent'
-  end
-
-  # TODO
-  #
-  # @return [TODO] TODO
-  def self.ObjectNameNeighbors
-    return 'neighbors'
-  end
-
-  # TODO
-  #
-  # @return [TODO] TODO
-  def self.ObjectNameOccupants
-    return 'occupants'
-  end
-
-  # TODO
-  #
-  # @return [TODO] TODO
-  def self.ObjectNameRefrigerator
-    return 'fridge'
-  end
-
-  # TODO
-  #
-  # @return [TODO] TODO
-  def self.ObjectNameRoomAirConditioner
-    return 'room ac'
-  end
-
-  # TODO
-  #
-  # @return [TODO] TODO
-  def self.ObjectNameSolarHotWater
-    return 'solar hot water'
-  end
-
-  # TODO
-  #
-  # @return [TODO] TODO
-  def self.ObjectNameTotalAirflowsProgram
-    return 'total airflows program'
-  end
-
-  # TODO
-  #
-  # @return [TODO] TODO
-  def self.ObjectNameTotalLoadsProgram
-    return 'total loads program'
-  end
-
-  # TODO
-  #
-  # @return [TODO] TODO
-  def self.ObjectNameUnitHeater
-    return 'unit heater'
-  end
-
-  # TODO
-  #
-  # @return [TODO] TODO
-  def self.ObjectNameUnmetHoursProgram
-    return 'unmet hours program'
-  end
-
-  # TODO
-  #
-  # @return [TODO] TODO
-  def self.ObjectNameWaterHeater
-    return 'water heater'
-  end
-
-  # TODO
-  #
-  # @return [TODO] TODO
-  def self.ObjectNameWaterHeaterSetpoint
-    return 'water heater setpoint'
-  end
-
-  # TODO
-  #
-  # @return [TODO] TODO
-  def self.ObjectNameWaterHeaterAdjustment
-    return 'water heater energy adjustment'
-  end
-
-  # TODO
-  #
-  # @return [TODO] TODO
-  def self.ObjectNameWaterLoopHeatPump
-    return 'water loop heat pump'
-  end
-
-  # TODO
-  #
-  # @return [TODO] TODO
-  def self.ObjectNameWholeHouseFan
-    return 'whole house fan'
-  end
-
-  # TODO
-  #
-  # @return [TODO] TODO
-  def self.ScheduleTypeLimitsFraction
-    return 'Fractional'
-  end
-
-  # TODO
-  #
-  # @return [TODO] TODO
-  def self.ScheduleTypeLimitsOnOff
-    return 'OnOff'
-  end
-
-  # TODO
-  #
-  # @return [TODO] TODO
-  def self.ScheduleTypeLimitsTemperature
-    return 'Temperature'
-  end
-
-  # TODO
-  #
-  # @return [TODO] TODO
-  def self.StateCodesMap
-    return { 'AK' => 'Alaska',
-             'AL' => 'Alabama',
-             'AR' => 'Arkansas',
-             'AZ' => 'Arizona',
-             'CA' => 'California',
-             'CO' => 'Colorado',
-             'CT' => 'Connecticut',
-             'DC' => 'District of Columbia',
-             'DE' => 'Delaware',
-             'FL' => 'Florida',
-             'GA' => 'Georgia',
-             'HI' => 'Hawaii',
-             'IA' => 'Iowa',
-             'ID' => 'Idaho',
-             'IL' => 'Illinois',
-             'IN' => 'Indiana',
-             'KS' => 'Kansas',
-             'KY' => 'Kentucky',
-             'LA' => 'Louisiana',
-             'MA' => 'Massachusetts',
-             'MD' => 'Maryland',
-             'ME' => 'Maine',
-             'MI' => 'Michigan',
-             'MN' => 'Minnesota',
-             'MO' => 'Missouri',
-             'MS' => 'Mississippi',
-             'MT' => 'Montana',
-             'NC' => 'North Carolina',
-             'ND' => 'North Dakota',
-             'NE' => 'Nebraska',
-             'NH' => 'New Hampshire',
-             'NJ' => 'New Jersey',
-             'NM' => 'New Mexico',
-             'NV' => 'Nevada',
-             'NY' => 'New York',
-             'OH' => 'Ohio',
-             'OK' => 'Oklahoma',
-             'OR' => 'Oregon',
-             'PA' => 'Pennsylvania',
-             'RI' => 'Rhode Island',
-             'SC' => 'South Carolina',
-             'SD' => 'South Dakota',
-             'TN' => 'Tennessee',
-             'TX' => 'Texas',
-             'UT' => 'Utah',
-             'VA' => 'Virginia',
-             'VT' => 'Vermont',
-             'WA' => 'Washington',
-             'WI' => 'Wisconsin',
-             'WV' => 'West Virginia',
-             'WY' => 'Wyoming' }
-  end
-=======
   # Strings/Numbers
   AirFilm = 'AirFilm'
   AutomaticallyAdded = 'AutomaticallyAdded'
@@ -767,6 +25,7 @@
   ObjectTypeDuctLoad = 'duct load'
   ObjectTypeElectricBaseboard = 'electric baseboard'
   ObjectTypeEvaporativeCooler = 'evap cooler'
+  ObjectTypeEVBatteryDischargeOffset = 'ev battery discharge offset'
   ObjectTypeFanPumpDisaggregateCool = 'disaggregate clg'
   ObjectTypeFanPumpDisaggregatePrimaryHeat = 'disaggregate htg primary'
   ObjectTypeFanPumpDisaggregateBackupHeat = 'disaggregate htg backup'
@@ -806,6 +65,7 @@
   ObjectTypeMiscPlugLoads = 'misc plug loads'
   ObjectTypeMiscTelevision = 'misc tv'
   ObjectTypeMiscElectricVehicleCharging = 'misc electric vehicle charging'
+
   ObjectTypeMiscWellPump = 'misc well pump'
   ObjectTypeNaturalVentilation = 'natural vent'
   ObjectTypeNeighbors = 'neighbors'
@@ -882,5 +142,4 @@
                     'WI' => 'Wisconsin',
                     'WV' => 'West Virginia',
                     'WY' => 'Wyoming' }
->>>>>>> 53efebbd
 end