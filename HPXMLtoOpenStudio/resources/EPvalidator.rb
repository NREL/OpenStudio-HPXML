# frozen_string_literal: true

class EnergyPlusValidator
  def self.run_validator(hpxml_doc)
    # A hash of hashes that defines the XML elements used by the EnergyPlus HPXML Use Case.
    #
    # Example:
    #
    # use_case = {
    #     nil => {
    #         'floor_area' => one,            # 1 element required always
    #         'garage_area' => zero_or_one,   # 0 or 1 elements required always
    #         'walls' => one_or_more,         # 1 or more elements required always
    #     },
    #     '/walls' => {
    #         'rvalue' => one,                # 1 element required if /walls element exists (conditional)
    #         'windows' => zero_or_one,       # 0 or 1 elements required if /walls element exists (conditional)
    #         'layers' => one_or_more,        # 1 or more elements required if /walls element exists (conditional)
    #     }
    # }
    #

    zero = [0]
    zero_or_one = [0, 1]
    zero_or_two = [0, 2]
    zero_or_three = [0, 3]
    zero_or_four = [0, 4]
    zero_or_five = [0, 5]
    zero_or_six = [0, 6]
    zero_or_seven = [0, 7]
    zero_or_more = nil
    one = [1]
    one_or_more = []
    nine = [9]

    requirements = {

      # Root
      nil => {
        '/HPXML/XMLTransactionHeaderInformation/XMLType' => one, # Required by HPXML schema
        '/HPXML/XMLTransactionHeaderInformation/XMLGeneratedBy' => one, # Required by HPXML schema
        '/HPXML/XMLTransactionHeaderInformation/CreatedDateAndTime' => one, # Required by HPXML schema
        '/HPXML/XMLTransactionHeaderInformation/Transaction' => one, # Required by HPXML schema
        '/HPXML/SoftwareInfo/extension/SimulationControl' => zero_or_one, # See [SimulationControl]

        '/HPXML/Building' => one,
        '/HPXML/Building/BuildingID' => one, # Required by HPXML schema
        '/HPXML/Building/ProjectStatus/EventType' => one, # Required by HPXML schema

        '/HPXML/Building/BuildingDetails/BuildingSummary/Site' => zero_or_one, # See [Site]
        '/HPXML/Building/BuildingDetails/BuildingSummary/BuildingOccupancy' => zero_or_one, # See [BuildingOccupancy]
        '/HPXML/Building/BuildingDetails/BuildingSummary/BuildingConstruction' => one, # See [BuildingConstruction]

        '/HPXML/Building/BuildingDetails/ClimateandRiskZones/ClimateZoneIECC' => zero_or_one, # See [ClimateZone]
        '/HPXML/Building/BuildingDetails/ClimateandRiskZones/WeatherStation' => one, # See [WeatherStation]

        '/HPXML/Building/BuildingDetails/Enclosure/AirInfiltration/AirInfiltrationMeasurement[number(HousePressure)=50 and BuildingAirLeakage/UnitofMeasure[text()="ACH" or text()="CFM"]] | /HPXML/Building/BuildingDetails/Enclosure/AirInfiltration/AirInfiltrationMeasurement[BuildingAirLeakage/UnitofMeasure[text()="ACHnatural"]]' => one, # see [AirInfiltration]

        '/HPXML/Building/BuildingDetails/Enclosure/Roofs/Roof' => zero_or_more, # See [Roof]
        '/HPXML/Building/BuildingDetails/Enclosure/Walls/Wall' => one_or_more, # See [Wall]
        '/HPXML/Building/BuildingDetails/Enclosure/RimJoists/RimJoist' => zero_or_more, # See [RimJoist]
        '/HPXML/Building/BuildingDetails/Enclosure/FoundationWalls/FoundationWall' => zero_or_more, # See [FoundationWall]
        '/HPXML/Building/BuildingDetails/Enclosure/FrameFloors/FrameFloor' => zero_or_more, # See [FrameFloor]
        '/HPXML/Building/BuildingDetails/Enclosure/Slabs/Slab' => zero_or_more, # See [Slab]
        '/HPXML/Building/BuildingDetails/Enclosure/Windows/Window' => zero_or_more, # See [Window]
        '/HPXML/Building/BuildingDetails/Enclosure/Skylights/Skylight' => zero_or_more, # See [Skylight]
        '/HPXML/Building/BuildingDetails/Enclosure/Doors/Door' => zero_or_more, # See [Door]

        '/HPXML/Building/BuildingDetails/Systems/HVAC/HVACPlant/HeatingSystem' => zero_or_more, # See [HeatingSystem]
        '/HPXML/Building/BuildingDetails/Systems/HVAC/HVACPlant/CoolingSystem' => zero_or_more, # See [CoolingSystem]
        '/HPXML/Building/BuildingDetails/Systems/HVAC/HVACPlant/HeatPump' => zero_or_more, # See [HeatPump]
        '/HPXML/Building/BuildingDetails/Systems/HVAC/HVACControl' => zero_or_one, # See [HVACControl]
        '/HPXML/Building/BuildingDetails/Systems/HVAC/HVACDistribution' => zero_or_more, # See [HVACDistribution]

        '/HPXML/Building/BuildingDetails/Systems/MechanicalVentilation/VentilationFans/VentilationFan[UsedForWholeBuildingVentilation="true"]' => zero_or_more, # See [MechanicalVentilation]
        '/HPXML/Building/BuildingDetails/Systems/MechanicalVentilation/VentilationFans/VentilationFan[UsedForLocalVentilation="true" and FanLocation="kitchen"]' => zero_or_more, # See [KitchenRangeFan]
        '/HPXML/Building/BuildingDetails/Systems/MechanicalVentilation/VentilationFans/VentilationFan[UsedForLocalVentilation="true" and FanLocation="bath"]' => zero_or_more, # See [BathFan]
        '/HPXML/Building/BuildingDetails/Systems/MechanicalVentilation/VentilationFans/VentilationFan[UsedForSeasonalCoolingLoadReduction="true"]' => zero_or_more, # See [WholeHouseFan]
        '/HPXML/Building/BuildingDetails/Systems/WaterHeating/WaterHeatingSystem' => zero_or_more, # See [WaterHeatingSystem]
        '/HPXML/Building/BuildingDetails/Systems/WaterHeating/HotWaterDistribution' => zero_or_one, # See [HotWaterDistribution]
        '/HPXML/Building/BuildingDetails/Systems/WaterHeating/WaterFixture' => zero_or_more, # See [WaterFixture]
        '/HPXML/Building/BuildingDetails/Systems/SolarThermal/SolarThermalSystem' => zero_or_one, # See [SolarThermalSystem]
        '/HPXML/Building/BuildingDetails/Systems/Photovoltaics/PVSystem' => zero_or_more, # See [PVSystem]

        '/HPXML/Building/BuildingDetails/Appliances/ClothesWasher' => zero_or_one, # See [ClothesWasher]
        '/HPXML/Building/BuildingDetails/Appliances/ClothesDryer' => zero_or_one, # See [ClothesDryer]
        '/HPXML/Building/BuildingDetails/Appliances/Dishwasher' => zero_or_one, # See [Dishwasher]
        '/HPXML/Building/BuildingDetails/Appliances/Refrigerator' => zero_or_more, # See [Refrigerator]
        '/HPXML/Building/BuildingDetails/Appliances/Freezer' => zero_or_more, # See [Freezer]
        '/HPXML/Building/BuildingDetails/Appliances/Dehumidifier' => zero_or_one, # See [Dehumidifier]
        '/HPXML/Building/BuildingDetails/Appliances/CookingRange' => zero_or_one, # See [CookingRange]
        '/HPXML/Building/BuildingDetails/Appliances/Oven' => zero_or_one, # See [Oven]

        '/HPXML/Building/BuildingDetails/Lighting' => zero_or_one, # See [Lighting]
        '/HPXML/Building/BuildingDetails/Lighting/CeilingFan' => zero_or_one, # See [CeilingFan]

        '/HPXML/Building/BuildingDetails/Pools/Pool' => zero_or_one, # See [Pool]
        '/HPXML/Building/BuildingDetails/HotTubs/HotTub' => zero_or_one, # See [HotTub]

        '/HPXML/Building/BuildingDetails/MiscLoads/PlugLoad[PlugLoadType="other"]' => zero_or_one, # See [PlugLoad]
        '/HPXML/Building/BuildingDetails/MiscLoads/PlugLoad[PlugLoadType="TV other"]' => zero_or_one, # See [PlugLoad]
        '/HPXML/Building/BuildingDetails/MiscLoads/PlugLoad[PlugLoadType="electric vehicle charging"]' => zero_or_one, # See [PlugLoad]
        '/HPXML/Building/BuildingDetails/MiscLoads/PlugLoad[PlugLoadType="well pump"]' => zero_or_one, # See [PlugLoad]

        '/HPXML/Building/BuildingDetails/MiscLoads/FuelLoad[FuelLoadType="grill"]' => zero_or_one, # See [FuelLoad]
        '/HPXML/Building/BuildingDetails/MiscLoads/FuelLoad[FuelLoadType="lighting"]' => zero_or_one, # See [FuelLoad]
        '/HPXML/Building/BuildingDetails/MiscLoads/FuelLoad[FuelLoadType="fireplace"]' => zero_or_one, # See [FuelLoad]
      },

      # [SimulationControl]
      '/HPXML/SoftwareInfo/extension/SimulationControl' => {
        'Timestep' => zero_or_one, # minutes; must be a divisor of 60
        'BeginMonth | BeginDayOfMonth' => zero_or_two, # integer
        'EndMonth | EndDayOfMonth' => zero_or_two, # integer
        'DaylightSaving' => zero_or_one, # See [DaylightSaving]
      },

      # [DaylightSaving]
      '/HPXML/SoftwareInfo/extension/SimulationControl/DaylightSaving' => {
        'Enabled' => one,
        'BeginMonth | BeginDayOfMonth | EndMonth | EndDayOfMonth' => zero_or_four, # integer
      },

      # [Site]
      '/HPXML/Building/BuildingDetails/BuildingSummary/Site' => {
        'SiteType[text()="urban" or text()="suburban" or text()="rural"]' => zero_or_one,
        'extension/ShelterCoefficient' => zero_or_one,
        'extension/Neighbors' => zero_or_one, # See [Neighbors]
      },

      ## [Neighbors]
      '/HPXML/Building/BuildingDetails/BuildingSummary/Site/extension/Neighbors' => {
        'NeighborBuilding' => one_or_more, # See [NeighborBuilding]
      },

      ## [NeighborBuilding]
      '/HPXML/Building/BuildingDetails/BuildingSummary/Site/extension/Neighbors/NeighborBuilding' => {
        'Azimuth' => one,
        'Distance' => one, # ft
        'Height' => zero_or_one # ft; if omitted, the neighbor is the same height as the main building
      },

      # [BuildingOccupancy]
      '/HPXML/Building/BuildingDetails/BuildingSummary/BuildingOccupancy' => {
        'NumberofResidents' => zero_or_one,
      },

      # [BuildingConstruction]
      '/HPXML/Building/BuildingDetails/BuildingSummary/BuildingConstruction' => {
        'NumberofConditionedFloors' => one,
        'NumberofConditionedFloorsAboveGrade' => one,
        'NumberofBedrooms' => one,
        'NumberofBathrooms' => zero_or_one,
        'ConditionedFloorArea' => one,
        'ConditionedBuildingVolume | AverageCeilingHeight' => one_or_more,
      },

      # [ClimateZone]
      '/HPXML/Building/BuildingDetails/ClimateandRiskZones/ClimateZoneIECC' => {
        'Year' => one,
        'ClimateZone[text()="1A" or text()="1B" or text()="1C" or text()="2A" or text()="2B" or text()="2C" or text()="3A" or text()="3B" or text()="3C" or text()="4A" or text()="4B" or text()="4C" or text()="5A" or text()="5B" or text()="5C" or text()="6A" or text()="6B" or text()="6C" or text()="7" or text()="8"]' => one,
      },

      # [WeatherStation]
      '/HPXML/Building/BuildingDetails/ClimateandRiskZones/WeatherStation' => {
        'SystemIdentifier' => one, # Required by HPXML schema
        'Name' => one, # Required by HPXML schema
        'WMO | extension/EPWFilePath' => one, # Reference weather/data.csv for the list of acceptable WMO station numbers
      },

      # [AirInfiltration]
      '/HPXML/Building/BuildingDetails/Enclosure/AirInfiltration/AirInfiltrationMeasurement[number(HousePressure)=50 and BuildingAirLeakage/UnitofMeasure[text()="ACH" or text()="CFM"]] | /HPXML/Building/BuildingDetails/Enclosure/AirInfiltration/AirInfiltrationMeasurement[BuildingAirLeakage/UnitofMeasure[text()="ACHnatural"]]' => {
        'SystemIdentifier' => one, # Required by HPXML schema
        'BuildingAirLeakage/AirLeakage' => one,
        'InfiltrationVolume' => zero_or_one,
      },

      # [Roof]
      '/HPXML/Building/BuildingDetails/Enclosure/Roofs/Roof' => {
        'SystemIdentifier' => one, # Required by HPXML schema
        'InteriorAdjacentTo[text()="attic - vented" or text()="attic - unvented" or text()="living space" or text()="garage"]' => one, # See [VentedAttic]
        'Area' => one,
        'Azimuth' => zero_or_one,
        '[not(RoofType)] | RoofType[text()="asphalt or fiberglass shingles" or text()="wood shingles or shakes" or text()="slate or tile shingles" or text()="metal surfacing"]' => one,
        'RoofColor | SolarAbsorptance' => one_or_more,
        'Emittance' => one,
        'Pitch' => one,
        'RadiantBarrier' => one,
        'Insulation/SystemIdentifier' => one, # Required by HPXML schema
        'Insulation/AssemblyEffectiveRValue' => one,
      },

      ## [VentedAttic]
      '/HPXML/Building/BuildingDetails/Enclosure/Roofs/Roof[InteriorAdjacentTo="attic - vented"]' => {
        '../../Attics/Attic[AtticType/Attic[Vented="true"]]/VentilationRate[UnitofMeasure="SLA" or UnitofMeasure="ACHnatural"]/Value' => zero_or_one,
      },

      # [Wall]
      '/HPXML/Building/BuildingDetails/Enclosure/Walls/Wall' => {
        'SystemIdentifier' => one, # Required by HPXML schema
        'ExteriorAdjacentTo[text()="outside" or text()="attic - vented" or text()="attic - unvented" or text()="basement - conditioned" or text()="basement - unconditioned" or text()="crawlspace - vented" or text()="crawlspace - unvented" or text()="garage" or text()="other housing unit" or text()="other heated space" or text()="other multifamily buffer space" or text()="other non-freezing space"]' => one,
        'InteriorAdjacentTo[text()="living space" or text()="attic - vented" or text()="attic - unvented" or text()="basement - conditioned" or text()="basement - unconditioned" or text()="crawlspace - vented" or text()="crawlspace - unvented" or text()="garage"]' => one,
<<<<<<< HEAD
        'WallType[WoodStud | DoubleWoodStud | ConcreteMasonryUnit | StructurallyInsulatedPanel | InsulatedConcreteForms | SteelFrame | SolidConcrete | StructuralBrick | StrawBale | Stone | LogWall | Adobe]' => one, # See [DoubleWoodStud], [ConcreteMasonryUnit], [InsulatedConcreteForms]
=======
        'WallType[WoodStud | DoubleWoodStud | ConcreteMasonryUnit | StructurallyInsulatedPanel | InsulatedConcreteForms | SteelFrame | SolidConcrete | StructuralBrick | StrawBale | Stone | LogWall | Adobe]' => one, # See [DoubleWoodStud], [ConcreteMasonryUnit]
>>>>>>> 62786712
        'Area' => one,
        'Azimuth' => zero_or_one,
        '[not(Siding)] | Siding[text()="wood siding" or text()="vinyl siding" or text()="stucco" or text()="fiber cement siding" or text()="brick veneer" or text()="aluminum siding"]' => one,
        'Color | SolarAbsorptance' => one_or_more,
        'Emittance' => one,
        'Insulation/SystemIdentifier' => one, # Required by HPXML schema
        'Insulation/AssemblyEffectiveRValue | Insulation/Layer[InstallationType="cavity"]' => one, # See [WallCavityInsLayer]
      },

      ## [DoubleWoodStud]
      '/HPXML/Building/BuildingDetails/Enclosure/Walls/Wall[WallType/DoubleWoodStud]/Insulation/Layer[InstallationType="cavity"]' => {
        '../../WallType/DoubleWoodStud/Staggered' => one,
        '../../WallType/DoubleWoodStud/extension/GapDepth' => one,
      },

      ## [ConcreteMasonryUnit]
      '/HPXML/Building/BuildingDetails/Enclosure/Walls/Wall[WallType/ConcreteMasonryUnit]/Insulation/Layer[InstallationType="cavity"]' => {
        '../../WallType/ConcreteMasonryUnit/extension/Thickness' => one, # inch
        '../../WallType/ConcreteMasonryUnit/extension/Conductivity' => one, # Btu/hr-ft-F
        '../../WallType/ConcreteMasonryUnit/extension/Density' => one, # lb/ft^3
      },

<<<<<<< HEAD
      ## [InsulatedConcreteForms]
      '/HPXML/Building/BuildingDetails/Enclosure/Walls/Wall[WallType/InsulatedConcreteForms]/Insulation/Layer[InstallationType="cavity"]' => {
        '../../WallType/InsulatedConcreteForms/extension/NominalRValue' => one, # inch
        '../../WallType/InsulatedConcreteForms/extension/InsulationThickness' => one, # Btu/hr-ft-F
        '../../WallType/InsulatedConcreteForms/extension/ConcreteThickness' => one, # lb/ft^3
      },

      ## [StructurallyInsulatedPanel]
      '/HPXML/Building/BuildingDetails/Enclosure/Walls/Wall[WallType/StructurallyInsulatedPanel]/Insulation/Layer[InstallationType="cavity"]' => {
        '../../WallType/StructurallyInsulatedPanel/extension/NominalRValue' => one, # inch
        '../../WallType/StructurallyInsulatedPanel/extension/Thickness' => one, # Btu/hr-ft-F
        '../../WallType/StructurallyInsulatedPanel/extension/SheathingThickness' => one, # lb/ft^3
      },

=======
>>>>>>> 62786712
      ## [WallCavityInsLayer]
      '/HPXML/Building/BuildingDetails/Enclosure/Walls/Wall/Insulation/Layer[InstallationType="cavity"]' => {
        '[InstallationType="continuous"]' => zero_or_one, # See [WallRigidInsLayer]
        'InsulationMaterial[Batt | LooseFill | Rigid | SprayFoam | Other]' => zero_or_one, # Required by HPXML schema
        'NominalRValue' => one,
        'Thickness' => one, # cavity insulation thickness in inches
        '../InsulationGrade' => one, # cavity insulation installation grade; integer
        '../../Studs/Size[text()="2x2" or text()="2x3" or text()="2x4" or text()="2x6" or text()="2x8" or text()="2x10" or text()="2x12" or text()="2x14" or text()="2x16"]' => one,
        '../../Studs/Spacing' => one,
        '../../Studs/FramingFactor' => one,
        '../../Studs/Material[text()="wood" or text()="metal"]' => one,
        '../../extension/OrientedStrandBoard' => zero_or_one, # See [WallOrientedStrandBoard]
      },

      ## [WallRigidInsLayer]
      '/HPXML/Building/BuildingDetails/Enclosure/Walls/Wall/Insulation/Layer[InstallationType="continuous"]' => {
        'InsulationMaterial[Batt | LooseFill | Rigid | SprayFoam | Other]' => zero_or_one, # Required by HPXML schema
        'NominalRValue' => one,
      },

      ## [WallOrientedStrandBoard]
      '/HPXML/Building/BuildingDetails/Enclosure/Walls/Wall/extension/OrientedStrandBoard' => {
        'Thickness' => one,
      },

      # [RimJoist]
      '/HPXML/Building/BuildingDetails/Enclosure/RimJoists/RimJoist' => {
        'SystemIdentifier' => one, # Required by HPXML schema
        'ExteriorAdjacentTo[text()="outside" or text()="attic - vented" or text()="attic - unvented" or text()="basement - conditioned" or text()="basement - unconditioned" or text()="crawlspace - vented" or text()="crawlspace - unvented" or text()="garage" or text()="other housing unit" or text()="other heated space" or text()="other multifamily buffer space" or text()="other non-freezing space"]' => one,
        'InteriorAdjacentTo[text()="living space" or text()="attic - vented" or text()="attic - unvented" or text()="basement - conditioned" or text()="basement - unconditioned" or text()="crawlspace - vented" or text()="crawlspace - unvented" or text()="garage"]' => one,
        'Area' => one,
        'Azimuth' => zero_or_one,
        '[not(Siding)] | Siding[text()="wood siding" or text()="vinyl siding" or text()="stucco" or text()="fiber cement siding" or text()="brick veneer" or text()="aluminum siding"]' => one,
        'Color | SolarAbsorptance' => one_or_more,
        'Emittance' => one,
        'Insulation/SystemIdentifier' => one, # Required by HPXML schema
        'Insulation/AssemblyEffectiveRValue | Insulation/Layer[InstallationType="cavity"]' => one, # See [RimJoistCavityInsLayer]
      },

      ## [RimJoistCavityInsLayer]
      '/HPXML/Building/BuildingDetails/Enclosure/RimJoists/RimJoist/Insulation/Layer[InstallationType="cavity"]' => {
        '[InstallationType="continuous"]' => zero_or_one, # See [RimJoistRigidInsLayer]
        'InsulationMaterial[Batt | LooseFill | Rigid | SprayFoam | Other]' => zero_or_one, # Required by HPXML schema
        'NominalRValue' => one,
        '../InsulationGrade' => one, # cavity insulation installation grade; integer
        '../../FloorJoists/Size[text()="2x2" or text()="2x3" or text()="2x4" or text()="2x6" or text()="2x8" or text()="2x10" or text()="2x12" or text()="2x14" or text()="2x16"]' => one,
        '../../FloorJoists/Spacing' => one,
        '../../FloorJoists/FramingFactor' => one,
        '../../FloorJoists/Material[text()="wood" or text()="metal"]' => one,
        '../../extension/OrientedStrandBoard' => zero_or_one, # See [RimJoistOrientedStrandBoard]
      },

      ## [RimJoistRigidInsLayer]
      '/HPXML/Building/BuildingDetails/Enclosure/RimJoists/RimJoist/Insulation/Layer[InstallationType="continuous"]' => {
        'InsulationMaterial[Batt | LooseFill | Rigid | SprayFoam | Other]' => zero_or_one, # Required by HPXML schema
        'NominalRValue' => one,
      },

      ## [RimJoistOrientedStrandBoard]
      '/HPXML/Building/BuildingDetails/Enclosure/RimJoists/RimJoist/extension/OrientedStrandBoard' => {
        'Thickness' => one,
      },

      # [FoundationWall]
      '/HPXML/Building/BuildingDetails/Enclosure/FoundationWalls/FoundationWall' => {
        'SystemIdentifier' => one, # Required by HPXML schema
        'ExteriorAdjacentTo[text()="ground" or text()="basement - conditioned" or text()="basement - unconditioned" or text()="crawlspace - vented" or text()="crawlspace - unvented" or text()="garage" or text()="other housing unit" or text()="other heated space" or text()="other multifamily buffer space" or text()="other non-freezing space"]' => one,
        'InteriorAdjacentTo[text()="basement - conditioned" or text()="basement - unconditioned" or text()="crawlspace - vented" or text()="crawlspace - unvented" or text()="garage"]' => one, # See [VentedCrawlspace]
        'Height' => one,
        'Area' => one,
        'Azimuth' => zero_or_one,
        'Thickness' => one,
        'DepthBelowGrade' => one,
        'Insulation/SystemIdentifier' => one, # Required by HPXML schema
        # Insulation: either specify interior and exterior layers OR assembly R-value:
        'Insulation/Layer[InstallationType="continuous - interior"] | Insulation/AssemblyEffectiveRValue' => one, # See [FoundationWallInsLayer]
        'Insulation/Layer[InstallationType="continuous - exterior"] | Insulation/AssemblyEffectiveRValue' => one, # See [FoundationWallInsLayer]
      },

      ## [VentedCrawlspace]
      '/HPXML/Building/BuildingDetails/Enclosure/FoundationWalls/FoundationWall[InteriorAdjacentTo="crawlspace - vented"]' => {
        '../../Foundations/Foundation[FoundationType/Crawlspace[Vented="true"]]/VentilationRate[UnitofMeasure="SLA"]/Value' => zero_or_one,
      },

      ## [FoundationWallInsLayer]
      '/HPXML/Building/BuildingDetails/Enclosure/FoundationWalls/FoundationWall/Insulation/Layer[InstallationType="continuous - exterior" or InstallationType="continuous - interior"]' => {
        'NominalRValue' => one,
        'extension/DistanceToTopOfInsulation' => one, # ft
        'extension/DistanceToBottomOfInsulation' => one, # ft
      },

      # [FrameFloor]
      '/HPXML/Building/BuildingDetails/Enclosure/FrameFloors/FrameFloor' => {
        'SystemIdentifier' => one, # Required by HPXML schema
        'ExteriorAdjacentTo[text()="outside" or text()="attic - vented" or text()="attic - unvented" or text()="basement - conditioned" or text()="basement - unconditioned" or text()="crawlspace - vented" or text()="crawlspace - unvented" or text()="garage" or text()="other housing unit" or text()="other heated space" or text()="other multifamily buffer space" or text()="other non-freezing space"]' => one, # See [FrameFloorAdjacentToOther]
        'InteriorAdjacentTo[text()="living space" or text()="attic - vented" or text()="attic - unvented" or text()="basement - conditioned" or text()="basement - unconditioned" or text()="crawlspace - vented" or text()="crawlspace - unvented" or text()="garage"]' => one,
        'Area' => one,
        'Insulation/SystemIdentifier' => one, # Required by HPXML schema
        'Insulation/AssemblyEffectiveRValue' => one,
      },

      ## [FrameFloorAdjacentToOther]
      '/HPXML/Building/BuildingDetails/Enclosure/FrameFloors/FrameFloor[ExteriorAdjacentTo[text()="other housing unit" or text()="other heated space" or text()="other multifamily buffer space" or text()="other non-freezing space"]]' => {
        'extension/OtherSpaceAboveOrBelow[text()="above" or text()="below"]' => one,
      },

      # [Slab]
      '/HPXML/Building/BuildingDetails/Enclosure/Slabs/Slab' => {
        'SystemIdentifier' => one, # Required by HPXML schema
        'InteriorAdjacentTo[text()="living space" or text()="basement - conditioned" or text()="basement - unconditioned" or text()="crawlspace - vented" or text()="crawlspace - unvented" or text()="garage"]' => one,
        'Area' => one,
        'Thickness' => one, # Use zero for dirt floor
        'ExposedPerimeter' => one,
        'PerimeterInsulationDepth' => one,
        'UnderSlabInsulationWidth | UnderSlabInsulationSpansEntireSlab[text()="true"]' => one,
        'DepthBelowGrade | InteriorAdjacentTo[text()!="living space" and text()!="garage"]' => one_or_more, # DepthBelowGrade only required when InteriorAdjacentTo is 'living space' or 'garage'
        'PerimeterInsulation/SystemIdentifier' => one, # Required by HPXML schema
        'PerimeterInsulation/Layer[InstallationType="continuous"]/NominalRValue' => one,
        'UnderSlabInsulation/SystemIdentifier' => one, # Required by HPXML schema
        'UnderSlabInsulation/Layer[InstallationType="continuous"]/NominalRValue' => one,
        'extension/CarpetFraction' => one, # 0 - 1
        'extension/CarpetRValue' => one,
      },

      # [Window]
      '/HPXML/Building/BuildingDetails/Enclosure/Windows/Window' => {
        'SystemIdentifier' => one, # Required by HPXML schema
        'Area' => one,
        'Azimuth' => one,
        'UFactor' => one,
        'SHGC' => one,
        'InteriorShading/SummerShadingCoefficient' => zero_or_one,
        'InteriorShading/WinterShadingCoefficient' => zero_or_one,
        'Overhangs' => zero_or_one, # See [WindowOverhang]
        'FractionOperable' => zero_or_one,
        'AttachedToWall' => one,
      },

      ## [WindowOverhang]
      '/HPXML/Building/BuildingDetails/Enclosure/Windows/Window/Overhangs' => {
        'Depth' => one,
        'DistanceToTopOfWindow' => one,
        'DistanceToBottomOfWindow' => one,
      },

      # [Skylight]
      '/HPXML/Building/BuildingDetails/Enclosure/Skylights/Skylight' => {
        'SystemIdentifier' => one, # Required by HPXML schema
        'Area' => one,
        'Azimuth' => one,
        'UFactor' => one,
        'SHGC' => one,
        'InteriorShading/SummerShadingCoefficient' => zero_or_one,
        'InteriorShading/WinterShadingCoefficient' => zero_or_one,
        'AttachedToRoof' => one,
      },

      # [Door]
      '/HPXML/Building/BuildingDetails/Enclosure/Doors/Door' => {
        'SystemIdentifier' => one, # Required by HPXML schema
        'AttachedToWall' => one,
        'Area' => one,
        'Azimuth' => one,
        'RValue' => one,
      },

      # [HeatingSystem]
      '/HPXML/Building/BuildingDetails/Systems/HVAC/HVACPlant/HeatingSystem' => {
        'SystemIdentifier' => one, # Required by HPXML schema
        '../../HVACControl' => one, # See [HVACControl]
        'HeatingSystemType[ElectricResistance | Furnace | WallFurnace | FloorFurnace | Boiler | Stove | PortableHeater | FixedHeater | Fireplace]' => one, # See [HeatingType=Resistance] or [HeatingType=Furnace] or [HeatingType=WallFurnace] or [HeatingType=FloorFurnace] or [HeatingType=Boiler] or [HeatingType=Stove] or [HeatingType=PortableHeater] or [HeatingType=FixedHeater] or [HeatingType=Fireplace]
        'HeatingCapacity' => zero_or_one,
        'FractionHeatLoadServed' => one, # Must sum to <= 1 across all HeatingSystems and HeatPumps
        'ElectricAuxiliaryEnergy' => zero_or_one, # If not provided, uses 301 defaults for fuel furnace/boiler and zero otherwise
      },

      ## [HeatingType=Resistance]
      '/HPXML/Building/BuildingDetails/Systems/HVAC/HVACPlant/HeatingSystem[HeatingSystemType/ElectricResistance]' => {
        'DistributionSystem' => zero,
        'HeatingSystemFuel[text()="electricity"]' => one,
        'AnnualHeatingEfficiency[Units="Percent"]/Value' => one,
      },

      ## [HeatingType=Furnace]
      '/HPXML/Building/BuildingDetails/Systems/HVAC/HVACPlant/HeatingSystem[HeatingSystemType/Furnace]' => {
        '../../HVACDistribution[DistributionSystemType/AirDistribution | DistributionSystemType[Other="DSE"]]' => one_or_more, # See [HVACDistribution]
        'DistributionSystem' => one,
        'HeatingSystemFuel[text()="natural gas" or text()="fuel oil" or text()="fuel oil 1" or text()="fuel oil 2" or text()="fuel oil 4" or text()="fuel oil 5/6" or text()="diesel" or text()="propane" or text()="kerosene" or text()="electricity" or text()="wood" or text()="wood pellets"]' => one,
        'AnnualHeatingEfficiency[Units="AFUE"]/Value' => one,
      },

      ## [HeatingType=WallFurnace]
      '/HPXML/Building/BuildingDetails/Systems/HVAC/HVACPlant/HeatingSystem[HeatingSystemType/WallFurnace]' => {
        'DistributionSystem' => zero,
        'HeatingSystemFuel[text()="natural gas" or text()="fuel oil" or text()="fuel oil 1" or text()="fuel oil 2" or text()="fuel oil 4" or text()="fuel oil 5/6" or text()="diesel" or text()="propane" or text()="kerosene" or text()="electricity" or text()="wood" or text()="wood pellets"]' => one,
        'AnnualHeatingEfficiency[Units="AFUE"]/Value' => one,
      },

      ## [HeatingType=FloorFurnace]
      '/HPXML/Building/BuildingDetails/Systems/HVAC/HVACPlant/HeatingSystem[HeatingSystemType/FloorFurnace]' => {
        'DistributionSystem' => zero,
        'HeatingSystemFuel[text()="natural gas" or text()="fuel oil" or text()="fuel oil 1" or text()="fuel oil 2" or text()="fuel oil 4" or text()="fuel oil 5/6" or text()="diesel" or text()="propane" or text()="kerosene" or text()="electricity" or text()="wood" or text()="wood pellets"]' => one,
        'AnnualHeatingEfficiency[Units="AFUE"]/Value' => one,
      },

      ## [HeatingType=Boiler]
      '/HPXML/Building/BuildingDetails/Systems/HVAC/HVACPlant/HeatingSystem[HeatingSystemType/Boiler]' => {
        '../../HVACDistribution[DistributionSystemType/HydronicDistribution | DistributionSystemType[Other="DSE"]]' => one_or_more, # See [HVACDistribution]
        'DistributionSystem' => one,
        'HeatingSystemFuel[text()="natural gas" or text()="fuel oil" or text()="fuel oil 1" or text()="fuel oil 2" or text()="fuel oil 4" or text()="fuel oil 5/6" or text()="diesel" or text()="propane" or text()="kerosene" or text()="coal" or text()="coke" or text()="bituminous coal" or text()="anthracite coal" or text()="electricity" or text()="wood" or text()="wood pellets"]' => one,
        'AnnualHeatingEfficiency[Units="AFUE"]/Value' => one,
      },

      ## [HeatingType=Stove]
      '/HPXML/Building/BuildingDetails/Systems/HVAC/HVACPlant/HeatingSystem[HeatingSystemType/Stove]' => {
        'DistributionSystem' => zero,
        'HeatingSystemFuel[text()="natural gas" or text()="fuel oil" or text()="fuel oil 1" or text()="fuel oil 2" or text()="fuel oil 4" or text()="fuel oil 5/6" or text()="diesel" or text()="propane" or text()="kerosene" or text()="electricity" or text()="wood" or text()="wood pellets"]' => one,
        'AnnualHeatingEfficiency[Units="Percent"]/Value' => one,
      },

      ## [HeatingType=PortableHeater]
      '/HPXML/Building/BuildingDetails/Systems/HVAC/HVACPlant/HeatingSystem[HeatingSystemType/PortableHeater]' => {
        'DistributionSystem' => zero,
        'HeatingSystemFuel[text()="natural gas" or text()="fuel oil" or text()="fuel oil 1" or text()="fuel oil 2" or text()="fuel oil 4" or text()="fuel oil 5/6" or text()="diesel" or text()="propane" or text()="kerosene" or text()="electricity" or text()="wood" or text()="wood pellets"]' => one,
        'AnnualHeatingEfficiency[Units="Percent"]/Value' => one,
      },

      ## [HeatingType=FixedHeater]
      '/HPXML/Building/BuildingDetails/Systems/HVAC/HVACPlant/HeatingSystem[HeatingSystemType/FixedHeater]' => {
        'DistributionSystem' => zero,
        'HeatingSystemFuel[text()="natural gas" or text()="fuel oil" or text()="fuel oil 1" or text()="fuel oil 2" or text()="fuel oil 4" or text()="fuel oil 5/6" or text()="diesel" or text()="propane" or text()="kerosene" or text()="electricity" or text()="wood" or text()="wood pellets"]' => one,
        'AnnualHeatingEfficiency[Units="Percent"]/Value' => one,
      },

      ## [HeatingType=Fireplace]
      '/HPXML/Building/BuildingDetails/Systems/HVAC/HVACPlant/HeatingSystem[HeatingSystemType/Fireplace]' => {
        'DistributionSystem' => zero,
        'HeatingSystemFuel[text()="natural gas" or text()="fuel oil" or text()="fuel oil 1" or text()="fuel oil 2" or text()="fuel oil 4" or text()="fuel oil 5/6" or text()="diesel" or text()="propane" or text()="kerosene" or text()="electricity" or text()="wood" or text()="wood pellets"]' => one,
        'AnnualHeatingEfficiency[Units="Percent"]/Value' => one,
      },

      # [CoolingSystem]
      '/HPXML/Building/BuildingDetails/Systems/HVAC/HVACPlant/CoolingSystem' => {
        'SystemIdentifier' => one, # Required by HPXML schema
        '../../HVACControl' => one, # See [HVACControl]
        'CoolingSystemType[text()="central air conditioner" or text()="room air conditioner" or text()="evaporative cooler" or text()="mini-split"]' => one, # See [CoolingType=CentralAC] or [CoolingType=RoomAC] or [CoolingType=EvapCooler] or [CoolingType=MiniSplitAC]
        'CoolingSystemFuel[text()="electricity"]' => one,
        'FractionCoolLoadServed' => one, # Must sum to <= 1 across all CoolingSystems and HeatPumps
      },

      ## [CoolingType=CentralAC]
      '/HPXML/Building/BuildingDetails/Systems/HVAC/HVACPlant/CoolingSystem[CoolingSystemType="central air conditioner"]' => {
        '../../HVACDistribution[DistributionSystemType/AirDistribution | DistributionSystemType[Other="DSE"]]' => one_or_more, # See [HVACDistribution]
        'DistributionSystem' => one,
        'CoolingCapacity' => zero_or_one,
        '[not(CompressorType)] | CompressorType[text()="single stage" or text()="two stage" or text()="variable speed"]' => one,
        'AnnualCoolingEfficiency[Units="SEER"]/Value' => one,
        'SensibleHeatFraction' => zero_or_one,
      },

      ## [CoolingType=RoomAC]
      '/HPXML/Building/BuildingDetails/Systems/HVAC/HVACPlant/CoolingSystem[CoolingSystemType="room air conditioner"]' => {
        'DistributionSystem' => zero,
        'CoolingCapacity' => zero_or_one,
        'AnnualCoolingEfficiency[Units="EER"]/Value' => one,
        'SensibleHeatFraction' => zero_or_one,
      },

      ## [CoolingType=EvapCooler]
      '/HPXML/Building/BuildingDetails/Systems/HVAC/HVACPlant/CoolingSystem[CoolingSystemType="evaporative cooler"]' => {
        '../../HVACDistribution[DistributionSystemType/AirDistribution | DistributionSystemType[Other="DSE"]]' => zero_or_more, # See [HVACDistribution]
        'DistributionSystem' => zero_or_one,
        'CoolingCapacity' => zero,
      },

      ## [CoolingType=MiniSplitAC]
      '/HPXML/Building/BuildingDetails/Systems/HVAC/HVACPlant/CoolingSystem[CoolingSystemType="mini-split"]' => {
        '../../HVACDistribution[DistributionSystemType/AirDistribution | DistributionSystemType[Other="DSE"]]' => zero_or_more, # See [HVACDistribution]
        'DistributionSystem' => zero_or_one,
        'CoolingCapacity' => zero_or_one,
        '[not(CompressorType)] | CompressorType[text()="single stage" or text()="two stage" or text()="variable speed"]' => one,
        'AnnualCoolingEfficiency[Units="SEER"]/Value' => one,
        'SensibleHeatFraction' => zero_or_one,
      },

      # [HeatPump]
      '/HPXML/Building/BuildingDetails/Systems/HVAC/HVACPlant/HeatPump' => {
        'SystemIdentifier' => one, # Required by HPXML schema
        '../../HVACControl' => one, # See [HVACControl]
        'HeatPumpType[text()="air-to-air" or text()="mini-split" or text()="ground-to-air"]' => one, # See [HeatPumpType=ASHP] or [HeatPumpType=MSHP] or [HeatPumpType=GSHP]
        'HeatPumpFuel[text()="electricity"]' => one,
        'HeatingCapacity' => zero_or_one,
        'CoolingCapacity' => zero_or_one,
        'CoolingSensibleHeatFraction' => zero_or_one,
        '[not(BackupSystemFuel)] | BackupSystemFuel[text()="electricity" or text()="natural gas" or text()="fuel oil" or text()="fuel oil 1" or text()="fuel oil 2" or text()="fuel oil 4" or text()="fuel oil 5/6" or text()="diesel" or text()="propane" or text()="kerosene" or text()="wood" or text()="wood pellets"]' => one, # See [HeatPumpBackup]
        'FractionHeatLoadServed' => one, # Must sum to <= 1 across all HeatPumps and HeatingSystems
        'FractionCoolLoadServed' => one, # Must sum to <= 1 across all HeatPumps and CoolingSystems
      },

      ## [HeatPumpType=ASHP]
      '/HPXML/Building/BuildingDetails/Systems/HVAC/HVACPlant/HeatPump[HeatPumpType="air-to-air"]' => {
        '../../HVACDistribution[DistributionSystemType/AirDistribution | DistributionSystemType[Other="DSE"]]' => one_or_more, # See [HVACDistribution]
        'DistributionSystem' => one,
        '[not(CompressorType)] | CompressorType[text()="single stage" or text()="two stage" or text()="variable speed"]' => one,
        'AnnualCoolingEfficiency[Units="SEER"]/Value' => one,
        'AnnualHeatingEfficiency[Units="HSPF"]/Value' => one,
        'HeatingCapacity17F' => zero_or_one
      },

      ## [HeatPumpType=MSHP]
      '/HPXML/Building/BuildingDetails/Systems/HVAC/HVACPlant/HeatPump[HeatPumpType="mini-split"]' => {
        '../../HVACDistribution[DistributionSystemType/AirDistribution | DistributionSystemType[Other="DSE"]]' => zero_or_more, # See [HVACDistribution]
        'DistributionSystem' => zero_or_one,
        'AnnualCoolingEfficiency[Units="SEER"]/Value' => one,
        'AnnualHeatingEfficiency[Units="HSPF"]/Value' => one,
        'HeatingCapacity17F' => zero_or_one
      },

      ## [HeatPumpType=GSHP]
      '/HPXML/Building/BuildingDetails/Systems/HVAC/HVACPlant/HeatPump[HeatPumpType="ground-to-air"]' => {
        '../../HVACDistribution[DistributionSystemType/AirDistribution | DistributionSystemType[Other="DSE"]]' => one_or_more, # See [HVACDistribution]
        'DistributionSystem' => one,
        'BackupHeatingSwitchoverTemperature' => zero,
        'AnnualCoolingEfficiency[Units="EER"]/Value' => one,
        'AnnualHeatingEfficiency[Units="COP"]/Value' => one,
      },

      ## [HeatPumpBackup]
      '/HPXML/Building/BuildingDetails/Systems/HVAC/HVACPlant/HeatPump[BackupSystemFuel]' => {
        'BackupAnnualHeatingEfficiency[Units="Percent" or Units="AFUE"]/Value' => one,
        'BackupHeatingCapacity' => zero_or_one,
        'BackupHeatingSwitchoverTemperature' => zero_or_one, # Use if dual-fuel heat pump
      },

      # [HVACControl]
      '/HPXML/Building/BuildingDetails/Systems/HVAC/HVACControl' => {
        'SystemIdentifier' => one, # Required by HPXML schema
        'SetpointTempHeatingSeason' => one,
        'SetbackTempHeatingSeason' => zero_or_one, # See [HVACControlType=HeatingSetback]
        'SetupTempCoolingSeason' => zero_or_one, # See [HVACControlType=CoolingSetup]
        'SetpointTempCoolingSeason' => one,
        'extension/CeilingFanSetpointTempCoolingSeasonOffset' => zero_or_one, # deg-F
      },

      ## [HVACControlType=HeatingSetback]
      '/HPXML/Building/BuildingDetails/Systems/HVAC/HVACControl[SetbackTempHeatingSeason]' => {
        'TotalSetbackHoursperWeekHeating' => one,
        'extension/SetbackStartHourHeating' => one, # 0 = midnight. 12 = noon
      },

      ## [HVACControlType=CoolingSetup]
      '/HPXML/Building/BuildingDetails/Systems/HVAC/HVACControl[SetupTempCoolingSeason]' => {
        'TotalSetupHoursperWeekCooling' => one,
        'extension/SetupStartHourCooling' => one, # 0 = midnight, 12 = noon
      },

      # [HVACDistribution]
      '/HPXML/Building/BuildingDetails/Systems/HVAC/HVACDistribution' => {
        'SystemIdentifier' => one, # Required by HPXML schema
        'DistributionSystemType/AirDistribution | DistributionSystemType/HydronicDistribution | DistributionSystemType[Other="DSE"]' => one, # See [HVACDistType=Air] or [HVACDistType=DSE]
      },

      ## [HVACDistType=Air]
      '/HPXML/Building/BuildingDetails/Systems/HVAC/HVACDistribution/DistributionSystemType/AirDistribution' => {
        '../../ConditionedFloorAreaServed' => one,
        'DuctLeakageMeasurement[DuctType="supply"]/DuctLeakage[(Units="CFM25" or Units="Percent") and TotalOrToOutside="to outside"]/Value' => one,
        'DuctLeakageMeasurement[DuctType="return"]/DuctLeakage[(Units="CFM25" or Units="Percent") and TotalOrToOutside="to outside"]/Value' => zero_or_one,
        'Ducts[DuctType="supply"]' => zero_or_more, # See [HVACDuct]
        'Ducts[DuctType="return"]' => zero_or_more, # See [HVACDuct]
        'NumberofReturnRegisters' => zero_or_one,
      },

      ## [HVACDistType=DSE]
      ## WARNING: These inputs are unused and EnergyPlus output will NOT reflect the specified DSE. To account for DSE, apply the value to the EnergyPlus output.
      '/HPXML/Building/BuildingDetails/Systems/HVAC/HVACDistribution[DistributionSystemType[Other="DSE"]]' => {
        'AnnualHeatingDistributionSystemEfficiency | AnnualCoolingDistributionSystemEfficiency' => one_or_more,
      },

      ## [HVACDuct]
      '/HPXML/Building/BuildingDetails/Systems/HVAC/HVACDistribution/DistributionSystemType/AirDistribution/Ducts[DuctType="supply" or DuctType="return"]' => {
        'DuctInsulationRValue' => one,
        'DuctSurfaceArea | DuctLocation[text()="living space" or text()="basement - conditioned" or text()="basement - unconditioned" or text()="crawlspace - vented" or text()="crawlspace - unvented" or text()="attic - vented" or text()="attic - unvented" or text()="garage" or text()="exterior wall" or text()="under slab" or text()="roof deck" or text()="outside" or text()="other housing unit" or text()="other heated space" or text()="other multifamily buffer space" or text()="other non-freezing space"]' => zero_or_two,
      },

      # [MechanicalVentilation]
      '/HPXML/Building/BuildingDetails/Systems/MechanicalVentilation/VentilationFans/VentilationFan[UsedForWholeBuildingVentilation="true"]' => {
        'SystemIdentifier' => one, # Required by HPXML schema
        'FanType[text()="energy recovery ventilator" or text()="heat recovery ventilator" or text()="exhaust only" or text()="supply only" or text()="balanced" or text()="central fan integrated supply"]' => one, # See [MechVentType=HRV] or [MechVentType=ERV] or [MechVentType=CFIS]
        'TestedFlowRate | RatedFlowRate' => one_or_more,
        'HoursInOperation' => one,
        'FanPower' => one,
      },

      ## [MechVentType=HRV]
      '/HPXML/Building/BuildingDetails/Systems/MechanicalVentilation/VentilationFans/VentilationFan[UsedForWholeBuildingVentilation="true" and FanType="heat recovery ventilator"]' => {
        'SensibleRecoveryEfficiency | AdjustedSensibleRecoveryEfficiency' => one,
      },

      ## [MechVentType=ERV]
      '/HPXML/Building/BuildingDetails/Systems/MechanicalVentilation/VentilationFans/VentilationFan[UsedForWholeBuildingVentilation="true" and FanType="energy recovery ventilator"]' => {
        'TotalRecoveryEfficiency | AdjustedTotalRecoveryEfficiency' => one,
        'SensibleRecoveryEfficiency | AdjustedSensibleRecoveryEfficiency' => one,
      },

      ## [MechVentType=CFIS]
      '/HPXML/Building/BuildingDetails/Systems/MechanicalVentilation/VentilationFans/VentilationFan[UsedForWholeBuildingVentilation="true" and FanType="central fan integrated supply"]' => {
        'AttachedToHVACDistributionSystem' => one,
      },

      # [KitchenRangeFan]
      '/HPXML/Building/BuildingDetails/Systems/MechanicalVentilation/VentilationFans/VentilationFan[UsedForLocalVentilation="true" and FanLocation="kitchen"]' => {
        'SystemIdentifier' => one, # Required by HPXML schema
        'Quantity' => zero_or_one,
        'RatedFlowRate' => zero_or_one,
        'HoursInOperation' => zero_or_one,
        'FanPower' => zero_or_one,
        'extension/StartHour' => zero_or_one, # 0 = midnight. 12 = noon
      },

      # [BathFan]
      '/HPXML/Building/BuildingDetails/Systems/MechanicalVentilation/VentilationFans/VentilationFan[UsedForLocalVentilation="true" and FanLocation="bath"]' => {
        'SystemIdentifier' => one, # Required by HPXML schema
        'Quantity' => zero_or_one,
        'RatedFlowRate' => zero_or_one,
        'HoursInOperation' => zero_or_one,
        'FanPower' => zero_or_one,
        'extension/StartHour' => zero_or_one, # 0 = midnight. 12 = noon
      },

      # [WholeHouseFan]
      '/HPXML/Building/BuildingDetails/Systems/MechanicalVentilation/VentilationFans/VentilationFan[UsedForSeasonalCoolingLoadReduction="true"]' => {
        'SystemIdentifier' => one, # Required by HPXML schema
        'RatedFlowRate' => one,
        'FanPower' => one,
      },

      # [WaterHeatingSystem]
      '/HPXML/Building/BuildingDetails/Systems/WaterHeating/WaterHeatingSystem' => {
        '../HotWaterDistribution' => one, # See [HotWaterDistribution]
        '../WaterFixture' => one_or_more, # See [WaterFixture]
        'SystemIdentifier' => one, # Required by HPXML schema
        'WaterHeaterType[text()="storage water heater" or text()="instantaneous water heater" or text()="heat pump water heater" or text()="space-heating boiler with storage tank" or text()="space-heating boiler with tankless coil"]' => one, # See [WHType=Tank] or [WHType=Tankless] or [WHType=HeatPump] or [WHType=Indirect] or [WHType=CombiTankless]
        '[not(Location)] | Location[text()="living space" or text()="basement - unconditioned" or text()="basement - conditioned" or text()="attic - unvented" or text()="attic - vented" or text()="garage" or text()="crawlspace - unvented" or text()="crawlspace - vented" or text()="other exterior" or text()="other housing unit" or text()="other heated space" or text()="other multifamily buffer space" or text()="other non-freezing space"]' => one,
        'FractionDHWLoadServed' => one,
        'HotWaterTemperature' => zero_or_one,
        'UsesDesuperheater' => zero_or_one, # See [Desuperheater]
      },

      ## [WHType=Tank]
      '/HPXML/Building/BuildingDetails/Systems/WaterHeating/WaterHeatingSystem[WaterHeaterType="storage water heater"]' => {
        'FuelType[text()="natural gas" or text()="fuel oil" or text()="fuel oil 1" or text()="fuel oil 2" or text()="fuel oil 4" or text()="fuel oil 5/6" or text()="diesel" or text()="propane" or text()="kerosene" or text()="coal" or text()="coke" or text()="bituminous coal" or text()="anthracite coal" or text()="electricity" or text()="wood" or text()="wood pellets"]' => one,
        'TankVolume' => zero_or_one,
        'HeatingCapacity' => zero_or_one,
        'EnergyFactor | UniformEnergyFactor' => one,
        'RecoveryEfficiency' => zero_or_one,
        'WaterHeaterInsulation/Jacket/JacketRValue' => zero_or_one, # Capable to model tank wrap insulation
      },

      ## [WHType=Tankless]
      '/HPXML/Building/BuildingDetails/Systems/WaterHeating/WaterHeatingSystem[WaterHeaterType="instantaneous water heater"]' => {
        'FuelType[text()="natural gas" or text()="fuel oil" or text()="fuel oil 1" or text()="fuel oil 2" or text()="fuel oil 4" or text()="fuel oil 5/6" or text()="diesel" or text()="propane" or text()="kerosene" or text()="coal" or text()="coke" or text()="bituminous coal" or text()="anthracite coal" or text()="electricity" or text()="wood" or text()="wood pellets"]' => one,
        'PerformanceAdjustment' => zero_or_one,
        'EnergyFactor | UniformEnergyFactor' => one,
      },

      ## [WHType=HeatPump]
      '/HPXML/Building/BuildingDetails/Systems/WaterHeating/WaterHeatingSystem[WaterHeaterType="heat pump water heater"]' => {
        'FuelType[text()="electricity"]' => one,
        'TankVolume' => one,
        'EnergyFactor | UniformEnergyFactor' => one,
        'WaterHeaterInsulation/Jacket/JacketRValue' => zero_or_one, # Capable to model tank wrap insulation
      },

      ## [WHType=Indirect]
      '/HPXML/Building/BuildingDetails/Systems/WaterHeating/WaterHeatingSystem[WaterHeaterType="space-heating boiler with storage tank"]' => {
        'RelatedHVACSystem' => one, # HeatingSystem (boiler)
        'TankVolume' => one,
        'WaterHeaterInsulation/Jacket/JacketRValue' => zero_or_one, # Capable to model tank wrap insulation
        'StandbyLoss' => zero_or_one, # Refer to https://www.ahridirectory.org/NewSearch?programId=28&searchTypeId=3
      },

      ## [WHType=CombiTankless]
      '/HPXML/Building/BuildingDetails/Systems/WaterHeating/WaterHeatingSystem[WaterHeaterType="space-heating boiler with tankless coil"]' => {
        'RelatedHVACSystem' => one, # HeatingSystem (boiler)
      },

      ## [Desuperheater]
      '/HPXML/Building/BuildingDetails/Systems/WaterHeating/WaterHeatingSystem[UsesDesuperheater="true"]' => {
        'WaterHeaterType[text()="storage water heater" or text()="instantaneous water heater" or text()="heat pump water heater"]' => one, # Desuperheater is supported with storage water heater, tankless water heater and heat pump water heater
        'RelatedHVACSystem' => one, # HeatPump or CoolingSystem
      },

      # [HotWaterDistribution]
      '/HPXML/Building/BuildingDetails/Systems/WaterHeating/HotWaterDistribution' => {
        'SystemIdentifier' => one, # Required by HPXML schema
        'SystemType/Standard | SystemType/Recirculation' => one, # See [HWDistType=Standard] or [HWDistType=Recirculation]
        'PipeInsulation/PipeRValue' => one,
        'DrainWaterHeatRecovery' => zero_or_one, # See [DrainWaterHeatRecovery]
      },

      ## [HWDistType=Standard]
      '/HPXML/Building/BuildingDetails/Systems/WaterHeating/HotWaterDistribution/SystemType/Standard' => {
        'PipingLength' => zero_or_one,
      },

      ## [HWDistType=Recirculation]
      '/HPXML/Building/BuildingDetails/Systems/WaterHeating/HotWaterDistribution/SystemType/Recirculation' => {
        'ControlType[text()="manual demand control" or text()="presence sensor demand control" or text()="temperature" or text()="timer" or text()="no control"]' => one,
        'RecirculationPipingLoopLength' => zero_or_one,
        'BranchPipingLoopLength' => zero_or_one,
        'PumpPower' => zero_or_one,
      },

      ## [DrainWaterHeatRecovery]
      '/HPXML/Building/BuildingDetails/Systems/WaterHeating/HotWaterDistribution/DrainWaterHeatRecovery' => {
        'FacilitiesConnected' => one,
        'EqualFlow' => one,
        'Efficiency' => one,
      },

      # [WaterFixture]
      '/HPXML/Building/BuildingDetails/Systems/WaterHeating/WaterFixture' => {
        'SystemIdentifier' => one, # Required by HPXML schema
        'WaterFixtureType[text()="shower head" or text()="faucet"]' => one, # Required by HPXML schema
        'LowFlow' => one,
        '../extension/WaterFixturesUsageMultiplier' => zero_or_one,
      },

      # [SolarThermalSystem]
      '/HPXML/Building/BuildingDetails/Systems/SolarThermal/SolarThermalSystem' => {
        'SystemIdentifier' => one, # Required by HPXML schema
        'SystemType[text()="hot water"]' => one,
        'CollectorArea | SolarFraction' => one, # See [SolarThermal=Detailed] or [SolarThermal=Simple]
      },

      ## [SolarThermal=Detailed]
      '/HPXML/Building/BuildingDetails/Systems/SolarThermal/SolarThermalSystem[CollectorArea]' => {
        'CollectorLoopType[text()="liquid indirect" or text()="liquid direct" or text()="passive thermosyphon"]' => one,
        'CollectorType[text()="single glazing black" or text()="double glazing black" or text()="evacuated tube" or text()="integrated collector storage"]' => one,
        'CollectorAzimuth' => one,
        'CollectorTilt' => one,
        'CollectorRatedOpticalEfficiency' => one,
        'CollectorRatedThermalLosses' => one,
        'StorageVolume' => zero_or_one,
        'ConnectedTo' => one, # WaterHeatingSystem (any type but space-heating boiler)
      },

      ## [SolarThermal=Simple]
      '/HPXML/Building/BuildingDetails/Systems/SolarThermal/SolarThermalSystem[SolarFraction]' => {
        'ConnectedTo' => zero_or_one, # WaterHeatingSystem (any type)
      },

      # [PVSystem]
      '/HPXML/Building/BuildingDetails/Systems/Photovoltaics/PVSystem' => {
        'SystemIdentifier' => one, # Required by HPXML schema
        'Location[text()="ground" or text()="roof"]' => one,
        'ModuleType[text()="standard" or text()="premium" or text()="thin film"]' => one,
        'Tracking[text()="fixed" or text()="1-axis" or text()="1-axis backtracked" or text()="2-axis"]' => one,
        'ArrayAzimuth' => one,
        'ArrayTilt' => one,
        'MaxPowerOutput' => one,
        'InverterEfficiency' => zero_or_one,
        'SystemLossesFraction | YearModulesManufactured' => zero_or_more,
      },

      # [ClothesWasher]
      '/HPXML/Building/BuildingDetails/Appliances/ClothesWasher' => {
        'SystemIdentifier' => one, # Required by HPXML schema
        '[not(Location)] | Location[text()="living space" or text()="basement - conditioned" or text()="basement - unconditioned" or text()="garage" or text()="other housing unit" or text()="other heated space" or text()="other multifamily buffer space" or text()="other non-freezing space"]' => one,
        'ModifiedEnergyFactor | IntegratedModifiedEnergyFactor' => zero_or_one,
        'ModifiedEnergyFactor | IntegratedModifiedEnergyFactor | RatedAnnualkWh | LabelElectricRate | LabelGasRate | LabelAnnualGasCost | LabelUsage | Capacity' => zero_or_seven,
        'extension/UsageMultiplier' => zero_or_one,
      },

      # [ClothesDryer]
      '/HPXML/Building/BuildingDetails/Appliances/ClothesDryer' => {
        '../ClothesWasher' => one,
        'SystemIdentifier' => one, # Required by HPXML schema
        '[not(Location)] | Location[text()="living space" or text()="basement - conditioned" or text()="basement - unconditioned" or text()="garage" or text()="other housing unit" or text()="other heated space" or text()="other multifamily buffer space" or text()="other non-freezing space"]' => one,
        'FuelType[text()="natural gas" or text()="fuel oil" or text()="fuel oil 1" or text()="fuel oil 2" or text()="fuel oil 4" or text()="fuel oil 5/6" or text()="diesel" or text()="propane" or text()="kerosene" or text()="coal" or text()="coke" or text()="bituminous coal" or text()="anthracite coal" or text()="electricity" or text()="wood" or text()="wood pellets"]' => one,
        'EnergyFactor | CombinedEnergyFactor' => zero_or_one,
        'EnergyFactor | CombinedEnergyFactor | ControlType' => zero_or_two,
        'extension/UsageMultiplier' => zero_or_one,
      },

      # [Dishwasher]
      '/HPXML/Building/BuildingDetails/Appliances/Dishwasher' => {
        'SystemIdentifier' => one, # Required by HPXML schema
        '[not(Location)] | Location[text()="living space" or text()="basement - conditioned" or text()="basement - unconditioned" or text()="garage" or text()="other housing unit" or text()="other heated space" or text()="other multifamily buffer space" or text()="other non-freezing space"]' => one,
        'RatedAnnualkWh | EnergyFactor' => zero_or_one,
        'RatedAnnualkWh | EnergyFactor | LabelElectricRate | LabelGasRate | LabelAnnualGasCost | LabelUsage | PlaceSettingCapacity' => zero_or_six,
        'extension/UsageMultiplier' => zero_or_one,
      },

      # [Refrigerator]
      '/HPXML/Building/BuildingDetails/Appliances/Refrigerator' => {
        'SystemIdentifier' => one, # Required by HPXML schema
        '[not(Location)] | Location[text()="living space" or text()="basement - conditioned" or text()="basement - unconditioned" or text()="garage" or text()="other housing unit" or text()="other heated space" or text()="other multifamily buffer space" or text()="other non-freezing space"]' => one,
        'RatedAnnualkWh | extension/AdjustedAnnualkWh' => zero_or_more,
        'PrimaryIndicator' => zero_or_one,
        'extension/UsageMultiplier' => zero_or_one,
        'extension/WeekdayScheduleFractions' => zero_or_one,
        'extension/WeekendScheduleFractions' => zero_or_one,
        'extension/MonthlyScheduleMultipliers' => zero_or_one,
      },

      # [Freezer]
      '/HPXML/Building/BuildingDetails/Appliances/Freezer' => {
        'SystemIdentifier' => one, # Required by HPXML schema
        '[not(Location)] | Location[text()="living space" or text()="basement - conditioned" or text()="basement - unconditioned" or text()="garage" or text()="other housing unit" or text()="other heated space" or text()="other multifamily buffer space" or text()="other non-freezing space"]' => one,
        'RatedAnnualkWh | extension/AdjustedAnnualkWh' => zero_or_more,
        'extension/UsageMultiplier' => zero_or_one,
        'extension/WeekdayScheduleFractions' => zero_or_one,
        'extension/WeekendScheduleFractions' => zero_or_one,
        'extension/MonthlyScheduleMultipliers' => zero_or_one,
      },

      # [Dehumidifier]
      '/HPXML/Building/BuildingDetails/Appliances/Dehumidifier' => {
        'SystemIdentifier' => one, # Required by HPXML schema
        'Capacity' => one, # pints/day
        'EnergyFactor | IntegratedEnergyFactor' => one, # liters/kWh
        'DehumidistatSetpoint' => one, # RH, fraction
        'FractionDehumidificationLoadServed' => one,
      },

      # [CookingRange]
      '/HPXML/Building/BuildingDetails/Appliances/CookingRange' => {
        '../Oven' => one, # See [Oven]
        'SystemIdentifier' => one, # Required by HPXML schema
        '[not(Location)] | Location[text()="living space" or text()="basement - conditioned" or text()="basement - unconditioned" or text()="garage" or text()="other housing unit" or text()="other heated space" or text()="other multifamily buffer space" or text()="other non-freezing space"]' => one,
        'FuelType[text()="natural gas" or text()="fuel oil" or text()="fuel oil 1" or text()="fuel oil 2" or text()="fuel oil 4" or text()="fuel oil 5/6" or text()="diesel" or text()="propane" or text()="kerosene" or text()="coal" or text()="coke" or text()="bituminous coal" or text()="anthracite coal" or text()="electricity" or text()="wood" or text()="wood pellets"]' => one,
        'IsInduction' => zero_or_one,
        'extension/UsageMultiplier' => zero_or_one,
        'extension/WeekdayScheduleFractions' => zero_or_one,
        'extension/WeekendScheduleFractions' => zero_or_one,
        'extension/MonthlyScheduleMultipliers' => zero_or_one,
      },

      # [Oven]
      '/HPXML/Building/BuildingDetails/Appliances/Oven' => {
        '../CookingRange' => one, # See [CookingRange]
        'SystemIdentifier' => one, # Required by HPXML schema
        'IsConvection' => zero_or_one,
      },

      # [Lighting]
      '/HPXML/Building/BuildingDetails/Lighting' => {
        'LightingGroup[LightingType[LightEmittingDiode | CompactFluorescent | FluorescentTube] and Location[text()="interior" or text()="exterior" or text()="garage"]]' => nine, # See [LightingGroup]
        'extension/InteriorUsageMultiplier' => zero_or_one,
        'extension/GarageUsageMultiplier' => zero_or_one,
        'extension/ExteriorUsageMultiplier' => zero_or_one,
        'extension/InteriorWeekdayScheduleFractions' => zero_or_one,
        'extension/InteriorWeekendScheduleFractions' => zero_or_one,
        'extension/InteriorMonthlyScheduleMultipliers' => zero_or_one,
        'extension/GarageWeekdayScheduleFractions' => zero_or_one,
        'extension/GarageWeekendScheduleFractions' => zero_or_one,
        'extension/GarageMonthlyScheduleMultipliers' => zero_or_one,
        'extension/ExteriorWeekdayScheduleFractions' => zero_or_one,
        'extension/ExteriorWeekendScheduleFractions' => zero_or_one,
        'extension/ExteriorMonthlyScheduleMultipliers' => zero_or_one,
        'extension/ExteriorHolidayLighting' => zero_or_one, # See [ExteriorHolidayLighting]
      },

      ## [LightingGroup]
      '/HPXML/Building/BuildingDetails/Lighting/LightingGroup[LightingType[LightEmittingDiode | CompactFluorescent | FluorescentTube] and Location[text()="interior" or text()="exterior" or text()="garage"]]' => {
        'SystemIdentifier' => one, # Required by HPXML schema
        'FractionofUnitsInLocation' => one,
      },

      ## [ExteriorHolidayLighting]
      '/HPXML/Building/BuildingDetails/Lighting/extension/ExteriorHolidayLighting' => {
        'Load[Units="kWh/day"]/Value' => zero_or_one,
        'PeriodBeginMonth | PeriodBeginDayOfMonth' => zero_or_two, # integer
        'PeriodEndMonth | PeriodEndDayOfMonth' => zero_or_two, # integer
        'WeekdayScheduleFractions' => zero_or_one,
        'WeekendScheduleFractions' => zero_or_one,
      },

      # [CeilingFan]
      '/HPXML/Building/BuildingDetails/Lighting/CeilingFan' => {
        'SystemIdentifier' => one, # Required by HPXML schema
        'Airflow[FanSpeed="medium"]/Efficiency' => zero_or_one,
        'Quantity' => zero_or_one,
      },

      # [Pool]
      '/HPXML/Building/BuildingDetails/Pools/Pool' => {
        'SystemIdentifier' => one, # Required by HPXML schema
        'PoolPumps/PoolPump' => one, # See [PoolPump]
        'Heater' => zero_or_one, # See [PoolHeater]
      },

      ## [PoolPump]
      '/HPXML/Building/BuildingDetails/Pools/Pool/PoolPumps/PoolPump' => {
        'SystemIdentifier' => one, # Required by HPXML schema
        'Load[Units="kWh/year"]/Value' => zero_or_one,
        'extension/UsageMultiplier' => zero_or_one,
        'extension/WeekdayScheduleFractions' => zero_or_one,
        'extension/WeekendScheduleFractions' => zero_or_one,
        'extension/MonthlyScheduleMultipliers' => zero_or_one,
      },

      ## [PoolHeater]
      '/HPXML/Building/BuildingDetails/Pools/Pool/Heater' => {
        'SystemIdentifier' => one, # Required by HPXML schema
        'Type[text()="gas fired" or text()="electric resistance" or text()="heat pump"]' => one,
        'Load[Units="kWh/year" or Units="therm/year"]/Value' => zero_or_one,
        'extension/UsageMultiplier' => zero_or_one,
        'extension/WeekdayScheduleFractions' => zero_or_one,
        'extension/WeekendScheduleFractions' => zero_or_one,
        'extension/MonthlyScheduleMultipliers' => zero_or_one,
      },

      # [HotTub]
      '/HPXML/Building/BuildingDetails/HotTubs/HotTub' => {
        'SystemIdentifier' => one, # Required by HPXML schema
        'HotTubPumps/HotTubPump' => one, # See [HotTubPump]
        'Heater' => zero_or_one, # See [HotTubHeater]
      },

      ## [HotTubPump]
      '/HPXML/Building/BuildingDetails/HotTubs/HotTub/HotTubPumps/HotTubPump' => {
        'SystemIdentifier' => one, # Required by HPXML schema
        'Load[Units="kWh/year"]/Value' => zero_or_one,
        'extension/UsageMultiplier' => zero_or_one,
        'extension/WeekdayScheduleFractions' => zero_or_one,
        'extension/WeekendScheduleFractions' => zero_or_one,
        'extension/MonthlyScheduleMultipliers' => zero_or_one,
      },

      ## [HotTubHeater]
      '/HPXML/Building/BuildingDetails/HotTubs/HotTub/Heater' => {
        'SystemIdentifier' => one, # Required by HPXML schema
        'Type[text()="gas fired" or text()="electric resistance" or text()="heat pump"]' => one,
        'Load[Units="kWh/year" or Units="therm/year"]/Value' => zero_or_one,
        'extension/UsageMultiplier' => zero_or_one,
        'extension/WeekdayScheduleFractions' => zero_or_one,
        'extension/WeekendScheduleFractions' => zero_or_one,
        'extension/MonthlyScheduleMultipliers' => zero_or_one,
      },

      # [PlugLoad]
      '/HPXML/Building/BuildingDetails/MiscLoads/PlugLoad[PlugLoadType="other" or PlugLoadType="TV other" or PlugLoadType="electric vehicle charging" or PlugLoadType="well pump"]' => {
        'SystemIdentifier' => one, # Required by HPXML schema
        'Location[text()="interior" or text()="exterior"]' => zero_or_one,
        'Load[Units="kWh/year"]/Value' => zero_or_one,
        'extension/FracSensible' => zero_or_one,
        'extension/FracLatent' => zero_or_one,
        'extension/UsageMultiplier' => zero_or_one,
        'extension/WeekdayScheduleFractions' => zero_or_one,
        'extension/WeekendScheduleFractions' => zero_or_one,
        'extension/MonthlyScheduleMultipliers' => zero_or_one,
      },

      # [FuelLoad]
      '/HPXML/Building/BuildingDetails/MiscLoads/FuelLoad[FuelLoadType="grill" or FuelLoadType="lighting" or FuelLoadType="fireplace"]' => {
        'SystemIdentifier' => one, # Required by HPXML schema
        'Location[text()="interior" or text()="exterior"]' => zero_or_one,
        'Load[Units="therm/year"]/Value' => zero_or_one,
        'FuelType[text()="natural gas" or text()="fuel oil" or text()="fuel oil 1" or text()="fuel oil 2" or text()="fuel oil 4" or text()="fuel oil 5/6" or text()="diesel" or text()="propane" or text()="kerosene" or text()="coal" or text()="coke" or text()="bituminous coal" or text()="anthracite coal" or text()="wood" or text()="wood pellets"]' => one,
        'extension/UsageMultiplier' => zero_or_one,
        'extension/WeekdayScheduleFractions' => zero_or_one,
        'extension/WeekendScheduleFractions' => zero_or_one,
        'extension/MonthlyScheduleMultipliers' => zero_or_one,
      },
    }

    errors = []
    requirements.each do |parent, requirement|
      if parent.nil? # Unconditional
        requirement.each do |child, expected_sizes|
          next if expected_sizes.nil?

          xpath = combine_into_xpath(parent, child)
          actual_size = hpxml_doc.xpath("#{child}").length
          check_number_of_elements(actual_size, expected_sizes, xpath, errors)
        end
      else # Conditional based on parent element existence
        next if hpxml_doc.xpath(parent).empty? # Skip if parent element doesn't exist

        hpxml_doc.xpath(parent).each do |parent_element|
          requirement.each do |child, expected_sizes|
            next if expected_sizes.nil?

            xpath = combine_into_xpath(parent, child)
            actual_size = parent_element.xpath("#{update_leading_predicates(child)}").length
            check_number_of_elements(actual_size, expected_sizes, xpath, errors)
          end
        end
      end
    end

    return errors
  end

  def self.check_number_of_elements(actual_size, expected_sizes, xpath, errors)
    if expected_sizes.size > 0
      return if expected_sizes.include?(actual_size)

      errors << "Expected #{expected_sizes} element(s) but found #{actual_size} element(s) for xpath: #{xpath}"
    else
      return if actual_size > 0

      errors << "Expected 1 or more element(s) but found 0 elements for xpath: #{xpath}"
    end
  end

  def self.combine_into_xpath(parent, child)
    if parent.nil?
      return child
    end

    return [parent, child].join(': ')
  end

  def self.update_leading_predicates(str)
    # Examples:
    #   "[foo='1' or foo='2']" => "(self::node()[foo='1' or foo='2'])"
    #   "[foo] | bar" => "(self::node()[foo]) | bar"

    add_str = '(self::node()'

    # First check beginning of str
    if str[0] == '['
      str = add_str + str
      # Find closing bracket match for ending parenthesis
      count = 0
      for i in add_str.size..str.size - 1
        if str[i] == '['
          count += 1
        elsif str[i] == ']'
          count -= 1
        end
        if count == 0
          str = str[0..i] + ')' + str[i + 1..str.size]
          break
        end
      end
    end

    return str
  end
end<|MERGE_RESOLUTION|>--- conflicted
+++ resolved
@@ -200,11 +200,7 @@
         'SystemIdentifier' => one, # Required by HPXML schema
         'ExteriorAdjacentTo[text()="outside" or text()="attic - vented" or text()="attic - unvented" or text()="basement - conditioned" or text()="basement - unconditioned" or text()="crawlspace - vented" or text()="crawlspace - unvented" or text()="garage" or text()="other housing unit" or text()="other heated space" or text()="other multifamily buffer space" or text()="other non-freezing space"]' => one,
         'InteriorAdjacentTo[text()="living space" or text()="attic - vented" or text()="attic - unvented" or text()="basement - conditioned" or text()="basement - unconditioned" or text()="crawlspace - vented" or text()="crawlspace - unvented" or text()="garage"]' => one,
-<<<<<<< HEAD
-        'WallType[WoodStud | DoubleWoodStud | ConcreteMasonryUnit | StructurallyInsulatedPanel | InsulatedConcreteForms | SteelFrame | SolidConcrete | StructuralBrick | StrawBale | Stone | LogWall | Adobe]' => one, # See [DoubleWoodStud], [ConcreteMasonryUnit], [InsulatedConcreteForms]
-=======
-        'WallType[WoodStud | DoubleWoodStud | ConcreteMasonryUnit | StructurallyInsulatedPanel | InsulatedConcreteForms | SteelFrame | SolidConcrete | StructuralBrick | StrawBale | Stone | LogWall | Adobe]' => one, # See [DoubleWoodStud], [ConcreteMasonryUnit]
->>>>>>> 62786712
+        'WallType[WoodStud | DoubleWoodStud | ConcreteMasonryUnit | StructurallyInsulatedPanel | InsulatedConcreteForms | SteelFrame | SolidConcrete | StructuralBrick | StrawBale | Stone | LogWall | Adobe]' => one, # See [DoubleWoodStud], [ConcreteMasonryUnit], [InsulatedConcreteForms], [StructurallyInsulatedPanel]
         'Area' => one,
         'Azimuth' => zero_or_one,
         '[not(Siding)] | Siding[text()="wood siding" or text()="vinyl siding" or text()="stucco" or text()="fiber cement siding" or text()="brick veneer" or text()="aluminum siding"]' => one,
@@ -227,7 +223,6 @@
         '../../WallType/ConcreteMasonryUnit/extension/Density' => one, # lb/ft^3
       },
 
-<<<<<<< HEAD
       ## [InsulatedConcreteForms]
       '/HPXML/Building/BuildingDetails/Enclosure/Walls/Wall[WallType/InsulatedConcreteForms]/Insulation/Layer[InstallationType="cavity"]' => {
         '../../WallType/InsulatedConcreteForms/extension/NominalRValue' => one, # inch
@@ -242,8 +237,6 @@
         '../../WallType/StructurallyInsulatedPanel/extension/SheathingThickness' => one, # lb/ft^3
       },
 
-=======
->>>>>>> 62786712
       ## [WallCavityInsLayer]
       '/HPXML/Building/BuildingDetails/Enclosure/Walls/Wall/Insulation/Layer[InstallationType="cavity"]' => {
         '[InstallationType="continuous"]' => zero_or_one, # See [WallRigidInsLayer]
