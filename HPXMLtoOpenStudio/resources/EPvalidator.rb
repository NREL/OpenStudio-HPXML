--- conflicted
+++ resolved
@@ -41,15 +41,7 @@
 
         '/HPXML/Building/BuildingDetails/BuildingSummary/Site/extension/ShelterCoefficient' => zero_or_one, # Uses ERI assumption if not provided
         '/HPXML/Building/BuildingDetails/BuildingSummary/BuildingOccupancy/NumberofResidents' => zero_or_one, # Uses ERI assumption if not provided
-<<<<<<< HEAD
         '/HPXML/Building/BuildingDetails/BuildingSummary/BuildingConstruction' => one, # See [BuildingConstruction]
-=======
-        '/HPXML/Building/BuildingDetails/BuildingSummary/BuildingConstruction/NumberofConditionedFloors' => one,
-        '/HPXML/Building/BuildingDetails/BuildingSummary/BuildingConstruction/NumberofConditionedFloorsAboveGrade' => one,
-        '/HPXML/Building/BuildingDetails/BuildingSummary/BuildingConstruction/NumberofBedrooms' => one,
-        '/HPXML/Building/BuildingDetails/BuildingSummary/BuildingConstruction/ConditionedFloorArea' => one,
-        '/HPXML/Building/BuildingDetails/BuildingSummary/BuildingConstruction/ConditionedBuildingVolume' => one,
->>>>>>> 72b4b997
         '/HPXML/Building/BuildingDetails/BuildingSummary/Site/extension/Neighbors' => zero_or_one, # See [Neighbors]
 
         '/HPXML/Building/BuildingDetails/ClimateandRiskZones/WeatherStation' => one, # See [WeatherStation]
@@ -105,7 +97,6 @@
         'NumberofBedrooms' => one,
         'ConditionedFloorArea' => one,
         'ConditionedBuildingVolume | AverageCeilingHeight' => one_or_more,
-        'extension/FractionofOperableWindowArea' => zero_or_one,
       },
 
       # [Neighbors]
@@ -623,17 +614,12 @@
       # [ClothesWasher]
       '/HPXML/Building/BuildingDetails/Appliances/ClothesWasher' => {
         'SystemIdentifier' => one, # Required by HPXML schema
-<<<<<<< HEAD
-        "[Location='living space' or Location='basement - conditioned' or Location='basement - unconditioned' or Location='garage']" => one,
+        '[Location="living space" or Location="basement - conditioned" or Location="basement - unconditioned" or Location="garage"]' => one,
         'ModifiedEnergyFactor | IntegratedModifiedEnergyFactor' => zero_or_one, # See [ClothesWasher=Detailed]
       },
 
       ## [ClothesWasher=Detailed]
       '/HPXML/Building/BuildingDetails/Appliances/ClothesWasher[ModifiedEnergyFactor | IntegratedModifiedEnergyFactor]' => {
-=======
-        '[Location="living space" or Location="basement - conditioned" or Location="basement - unconditioned" or Location="garage"]' => one,
-        'ModifiedEnergyFactor | IntegratedModifiedEnergyFactor' => one,
->>>>>>> 72b4b997
         'RatedAnnualkWh' => one,
         'LabelElectricRate' => one,
         'LabelGasRate' => one,
@@ -644,21 +630,14 @@
       # [ClothesDryer]
       '/HPXML/Building/BuildingDetails/Appliances/ClothesDryer' => {
         'SystemIdentifier' => one, # Required by HPXML schema
-<<<<<<< HEAD
-        "[Location='living space' or Location='basement - conditioned' or Location='basement - unconditioned' or Location='garage']" => one,
-        "[FuelType='natural gas' or FuelType='fuel oil' or FuelType='propane' or FuelType='electricity' or FuelType='wood']" => one,
+        '[Location="living space" or Location="basement - conditioned" or Location="basement - unconditioned" or Location="garage"]' => one,
+        '[FuelType="natural gas" or FuelType="fuel oil" or FuelType="propane" or FuelType="electricity" or FuelType="wood"]' => one,
         'EnergyFactor | CombinedEnergyFactor' => zero_or_one, # See [ClothesDryer=Detailed]
       },
 
       ## [ClothesDryer=Detailed]
       '/HPXML/Building/BuildingDetails/Appliances/ClothesDryer[EnergyFactor | CombinedEnergyFactor]' => {
-        "[ControlType='timer' or ControlType='moisture']" => one,
-=======
-        '[Location="living space" or Location="basement - conditioned" or Location="basement - unconditioned" or Location="garage"]' => one,
-        '[FuelType="natural gas" or FuelType="fuel oil" or FuelType="propane" or FuelType="electricity" or FuelType="wood"]' => one,
-        'EnergyFactor | CombinedEnergyFactor' => one,
         '[ControlType="timer" or ControlType="moisture"]' => one,
->>>>>>> 72b4b997
       },
 
       # [Dishwasher]
@@ -675,29 +654,19 @@
       # [Refrigerator]
       '/HPXML/Building/BuildingDetails/Appliances/Refrigerator' => {
         'SystemIdentifier' => one, # Required by HPXML schema
-<<<<<<< HEAD
-        "[Location='living space' or Location='basement - conditioned' or Location='basement - unconditioned' or Location='garage']" => one,
+        '[Location="living space" or Location="basement - conditioned" or Location="basement - unconditioned" or Location="garage"]' => one,
         'RatedAnnualkWh | extension/AdjustedAnnualkWh' => zero_or_more,
-=======
-        '[Location="living space" or Location="basement - conditioned" or Location="basement - unconditioned" or Location="garage"]' => one,
-        'RatedAnnualkWh | extension/AdjustedAnnualkWh' => one_or_more,
->>>>>>> 72b4b997
       },
 
       # [CookingRange]
       '/HPXML/Building/BuildingDetails/Appliances/CookingRange' => {
         'SystemIdentifier' => one, # Required by HPXML schema
-<<<<<<< HEAD
-        "[FuelType='natural gas' or FuelType='fuel oil' or FuelType='propane' or FuelType='electricity' or FuelType='wood']" => one,
+        '[FuelType="natural gas" or FuelType="fuel oil" or FuelType="propane" or FuelType="electricity" or FuelType="wood"]' => one,
         'IsInduction' => zero_or_one, # See [CookingRange=Detailed]
       },
 
       ## [CookingRange=Detailed]
       '/HPXML/Building/BuildingDetails/Appliances/CookingRange[IsInduction]' => {
-=======
-        '[FuelType="natural gas" or FuelType="fuel oil" or FuelType="propane" or FuelType="electricity" or FuelType="wood"]' => one,
-        'IsInduction' => one,
->>>>>>> 72b4b997
         '../Oven/IsConvection' => one,
       },
       ## [Oven=IsConvection]
