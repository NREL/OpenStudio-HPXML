class EnergyPlusValidator
  def self.run_validator(hpxml_doc)
    # A hash of hashes that defines the XML elements used by the EnergyPlus HPXML Use Case.
    #
    # Example:
    #
    # use_case = {
    #     nil => {
    #         "floor_area" => one,            # 1 element required always
    #         "garage_area" => zero_or_one,   # 0 or 1 elements required always
    #         "walls" => one_or_more,         # 1 or more elements required always
    #     },
    #     "/walls" => {
    #         "rvalue" => one,                # 1 element required if /walls element exists (conditional)
    #         "windows" => zero_or_one,       # 0 or 1 elements required if /walls element exists (conditional)
    #         "layers" => one_or_more,        # 1 or more elements required if /walls element exists (conditional)
    #     }
    # }
    #

    zero = [0]
    one = [1]
    zero_or_one = [0, 1]
    zero_or_more = nil
    one_or_more = []
    zero_or_six = [0, 6]

    requirements = {

      # Root
      nil => {
<<<<<<< HEAD
        "/HPXML/XMLTransactionHeaderInformation/XMLType" => one, # Required by HPXML schema
        "/HPXML/XMLTransactionHeaderInformation/XMLGeneratedBy" => one, # Required by HPXML schema
        "/HPXML/XMLTransactionHeaderInformation/CreatedDateAndTime" => one, # Required by HPXML schema
        "/HPXML/XMLTransactionHeaderInformation/Transaction" => one, # Required by HPXML schema

        "/HPXML/Building" => one,
        "/HPXML/Building/BuildingID" => one, # Required by HPXML schema
        "/HPXML/Building/ProjectStatus/EventType" => one, # Required by HPXML schema

        "/HPXML/Building/BuildingDetails/BuildingSummary/Site/extension/ShelterCoefficient" => zero_or_one, # Uses ERI assumption if not provided
        "/HPXML/Building/BuildingDetails/BuildingSummary/Site/extension/DisableNaturalVentilation" => zero_or_one,
        "/HPXML/Building/BuildingDetails/BuildingSummary/BuildingOccupancy/NumberofResidents" => zero_or_one, # Uses ERI assumption if not provided
        "/HPXML/Building/BuildingDetails/BuildingSummary/BuildingConstruction" => one, # See [BuildingConstruction]
        "/HPXML/Building/BuildingDetails/BuildingSummary/Site/extension/Neighbors" => zero_or_one, # See [Neighbors]

        "/HPXML/Building/BuildingDetails/ClimateandRiskZones/WeatherStation" => one, # See [WeatherStation]
=======
        '/HPXML/XMLTransactionHeaderInformation/XMLType' => one, # Required by HPXML schema
        '/HPXML/XMLTransactionHeaderInformation/XMLGeneratedBy' => one, # Required by HPXML schema
        '/HPXML/XMLTransactionHeaderInformation/CreatedDateAndTime' => one, # Required by HPXML schema
        '/HPXML/XMLTransactionHeaderInformation/Transaction' => one, # Required by HPXML schema
        '/HPXML/SoftwareInfo/extension/SimulationControl' => zero_or_one, # See [SimulationControl]

        '/HPXML/Building' => one,
        '/HPXML/Building/BuildingID' => one, # Required by HPXML schema
        '/HPXML/Building/ProjectStatus/EventType' => one, # Required by HPXML schema

        '/HPXML/Building/BuildingDetails/BuildingSummary/Site/extension/ShelterCoefficient' => zero_or_one, # Uses ERI assumption if not provided
        '/HPXML/Building/BuildingDetails/BuildingSummary/BuildingOccupancy/NumberofResidents' => zero_or_one, # Uses ERI assumption if not provided
        '/HPXML/Building/BuildingDetails/BuildingSummary/BuildingConstruction/NumberofConditionedFloors' => one,
        '/HPXML/Building/BuildingDetails/BuildingSummary/BuildingConstruction/NumberofConditionedFloorsAboveGrade' => one,
        '/HPXML/Building/BuildingDetails/BuildingSummary/BuildingConstruction/NumberofBedrooms' => one,
        '/HPXML/Building/BuildingDetails/BuildingSummary/BuildingConstruction/ConditionedFloorArea' => one,
        '/HPXML/Building/BuildingDetails/BuildingSummary/BuildingConstruction/ConditionedBuildingVolume' => one,
        '/HPXML/Building/BuildingDetails/BuildingSummary/BuildingConstruction/extension/FractionofOperableWindowArea' => zero_or_one,
        '/HPXML/Building/BuildingDetails/BuildingSummary/Site/extension/Neighbors' => zero_or_one, # See [Neighbors]

        '/HPXML/Building/BuildingDetails/ClimateandRiskZones/WeatherStation' => one, # See [WeatherStation]
>>>>>>> 709dbf94

        "/HPXML/Building/BuildingDetails/Enclosure/AirInfiltration/AirInfiltrationMeasurement[HousePressure=50]/BuildingAirLeakage[UnitofMeasure='ACH' or UnitofMeasure='CFM']/AirLeakage | /HPXML/Building/BuildingDetails/Enclosure/AirInfiltration/AirInfiltrationMeasurement/extension/ConstantACHnatural" => one, # see [AirInfiltration]

        '/HPXML/Building/BuildingDetails/Enclosure/Roofs/Roof' => zero_or_more, # See [Roof]
        '/HPXML/Building/BuildingDetails/Enclosure/Walls/Wall' => one_or_more, # See [Wall]
        '/HPXML/Building/BuildingDetails/Enclosure/RimJoists/RimJoist' => zero_or_more, # See [RimJoist]
        '/HPXML/Building/BuildingDetails/Enclosure/FoundationWalls/FoundationWall' => zero_or_more, # See [FoundationWall]
        '/HPXML/Building/BuildingDetails/Enclosure/FrameFloors/FrameFloor' => zero_or_more, # See [FrameFloor]
        '/HPXML/Building/BuildingDetails/Enclosure/Slabs/Slab' => zero_or_more, # See [Slab]
        '/HPXML/Building/BuildingDetails/Enclosure/Windows/Window' => zero_or_more, # See [Window]
        '/HPXML/Building/BuildingDetails/Enclosure/Skylights/Skylight' => zero_or_more, # See [Skylight]
        '/HPXML/Building/BuildingDetails/Enclosure/Doors/Door' => zero_or_more, # See [Door]

        '/HPXML/Building/BuildingDetails/Systems/HVAC/HVACPlant/HeatingSystem' => zero_or_more, # See [HeatingSystem]
        '/HPXML/Building/BuildingDetails/Systems/HVAC/HVACPlant/CoolingSystem' => zero_or_more, # See [CoolingSystem]
        '/HPXML/Building/BuildingDetails/Systems/HVAC/HVACPlant/HeatPump' => zero_or_more, # See [HeatPump]
        '/HPXML/Building/BuildingDetails/Systems/HVAC/HVACControl' => zero_or_one, # See [HVACControl]
        '/HPXML/Building/BuildingDetails/Systems/HVAC/HVACDistribution' => zero_or_more, # See [HVACDistribution]

        "/HPXML/Building/BuildingDetails/Systems/MechanicalVentilation/VentilationFans/VentilationFan[UsedForWholeBuildingVentilation='true']" => zero_or_one, # See [MechanicalVentilation]
        "/HPXML/Building/BuildingDetails/Systems/MechanicalVentilation/VentilationFans/VentilationFan[UsedForSeasonalCoolingLoadReduction='true']" => zero_or_one, # See [WholeHouseFan]
        '/HPXML/Building/BuildingDetails/Systems/WaterHeating/WaterHeatingSystem' => zero_or_more, # See [WaterHeatingSystem]
        '/HPXML/Building/BuildingDetails/Systems/WaterHeating/HotWaterDistribution' => zero_or_one, # See [HotWaterDistribution]
        '/HPXML/Building/BuildingDetails/Systems/WaterHeating/WaterFixture' => zero_or_more, # See [WaterFixture]
        '/HPXML/Building/BuildingDetails/Systems/SolarThermal/SolarThermalSystem' => zero_or_one, # See [SolarThermalSystem]
        '/HPXML/Building/BuildingDetails/Systems/Photovoltaics/PVSystem' => zero_or_more, # See [PVSystem]

        '/HPXML/Building/BuildingDetails/Appliances/ClothesWasher' => zero_or_one, # See [ClothesWasher]
        '/HPXML/Building/BuildingDetails/Appliances/ClothesDryer' => zero_or_one, # See [ClothesDryer]
        '/HPXML/Building/BuildingDetails/Appliances/Dishwasher' => zero_or_one, # See [Dishwasher]
        '/HPXML/Building/BuildingDetails/Appliances/Refrigerator' => zero_or_one, # See [Refrigerator]
        '/HPXML/Building/BuildingDetails/Appliances/CookingRange' => zero_or_one, # See [CookingRange]

        '/HPXML/Building/BuildingDetails/Lighting' => zero_or_one, # See [Lighting]
        '/HPXML/Building/BuildingDetails/Lighting/CeilingFan' => zero_or_one, # See [CeilingFan]

        "/HPXML/Building/BuildingDetails/MiscLoads/PlugLoad[PlugLoadType='other']" => zero_or_one, # See [PlugLoads]
        "/HPXML/Building/BuildingDetails/MiscLoads/PlugLoad[PlugLoadType='TV other']" => zero_or_one, # See [Television]
      },

<<<<<<< HEAD
      # [BuildingConstruction]
      "/HPXML/Building/BuildingDetails/BuildingSummary/BuildingConstruction" => {
        "NumberofConditionedFloors" => one,
        "NumberofConditionedFloorsAboveGrade" => one,
        "NumberofBedrooms" => one,
        "ConditionedFloorArea" => one,
        "ConditionedBuildingVolume | AverageCeilingHeight" => one_or_more,
=======
      # [SimulationControl]
      '/HPXML/SoftwareInfo/extension/SimulationControl' => {
        'Timestep' => zero_or_one, # minutes; must be a divisor of 60
>>>>>>> 709dbf94
      },

      # [Neighbors]
      '/HPXML/Building/BuildingDetails/BuildingSummary/Site/extension/Neighbors' => {
        'NeighborBuilding' => one_or_more, # See [NeighborBuilding]
      },

      # [NeighborBuilding]
      '/HPXML/Building/BuildingDetails/BuildingSummary/Site/extension/Neighbors/NeighborBuilding' => {
        'Azimuth' => one,
        'Distance' => one, # ft
        'Height' => zero_or_one # ft; if omitted, the neighbor is the same height as the main building
      },

      # [WeatherStation]
      '/HPXML/Building/BuildingDetails/ClimateandRiskZones/WeatherStation' => {
        'SystemIdentifier' => one, # Required by HPXML schema
        'Name' => one, # Required by HPXML schema
        'WMO | extension/EPWFileName' => one, # Reference weather/data.csv for the list of acceptable WMO station numbers
      },

      # [AirInfiltration]
      "/HPXML/Building/BuildingDetails/Enclosure/AirInfiltration/AirInfiltrationMeasurement[(HousePressure=50 and BuildingAirLeakage[UnitofMeasure='ACH' or UnitofMeasure='CFM']/AirLeakage) | extension/ConstantACHnatural]" => {
        'SystemIdentifier' => one, # Required by HPXML schema
        'InfiltrationVolume' => zero_or_one, # Assumes InfiltrationVolume = ConditionedVolume if not provided
      },

      # [Roof]
      '/HPXML/Building/BuildingDetails/Enclosure/Roofs/Roof' => {
        'SystemIdentifier' => one, # Required by HPXML schema
        "[InteriorAdjacentTo='attic - vented' or InteriorAdjacentTo='attic - unvented' or InteriorAdjacentTo='living space' or InteriorAdjacentTo='garage']" => one, # See [VentedAttic]
        'Area' => one,
        'Azimuth' => zero_or_one,
        'SolarAbsorptance' => one,
        'Emittance' => one,
        'Pitch' => one,
        'RadiantBarrier' => one,
        'Insulation/SystemIdentifier' => one, # Required by HPXML schema
        'Insulation/AssemblyEffectiveRValue' => one,
      },

      ## [VentedAttic]
      "/HPXML/Building/BuildingDetails/Enclosure/Roofs/Roof[InteriorAdjacentTo='attic - vented']" => {
        "../../Attics/Attic[AtticType/Attic[Vented='true']]/VentilationRate[UnitofMeasure='SLA']/Value | ../../Attics/Attic[AtticType/Attic[Vented='true']]/extension/ConstantACHnatural" => zero_or_one,
      },

      # [Wall]
      '/HPXML/Building/BuildingDetails/Enclosure/Walls/Wall' => {
        'SystemIdentifier' => one, # Required by HPXML schema
        "[ExteriorAdjacentTo='outside' or ExteriorAdjacentTo='attic - vented' or ExteriorAdjacentTo='attic - unvented' or ExteriorAdjacentTo='basement - conditioned' or ExteriorAdjacentTo='basement - unconditioned' or ExteriorAdjacentTo='crawlspace - vented' or ExteriorAdjacentTo='crawlspace - unvented' or ExteriorAdjacentTo='garage' or ExteriorAdjacentTo='other housing unit']" => one,
        "[InteriorAdjacentTo='living space' or InteriorAdjacentTo='attic - vented' or InteriorAdjacentTo='attic - unvented' or InteriorAdjacentTo='basement - conditioned' or InteriorAdjacentTo='basement - unconditioned' or InteriorAdjacentTo='crawlspace - vented' or InteriorAdjacentTo='crawlspace - unvented' or InteriorAdjacentTo='garage']" => one,
        'WallType[WoodStud | DoubleWoodStud | ConcreteMasonryUnit | StructurallyInsulatedPanel | InsulatedConcreteForms | SteelFrame | SolidConcrete | StructuralBrick | StrawBale | Stone | LogWall]' => one,
        'Area' => one,
        'Azimuth' => zero_or_one,
        'SolarAbsorptance' => one,
        'Emittance' => one,
        'Insulation/SystemIdentifier' => one, # Required by HPXML schema
        'Insulation/AssemblyEffectiveRValue' => one,
      },

      # [RimJoist]
      '/HPXML/Building/BuildingDetails/Enclosure/RimJoists/RimJoist' => {
        'SystemIdentifier' => one, # Required by HPXML schema
        "[ExteriorAdjacentTo='outside' or ExteriorAdjacentTo='attic - vented' or ExteriorAdjacentTo='attic - unvented' or ExteriorAdjacentTo='basement - conditioned' or ExteriorAdjacentTo='basement - unconditioned' or ExteriorAdjacentTo='crawlspace - vented' or ExteriorAdjacentTo='crawlspace - unvented' or ExteriorAdjacentTo='garage' or ExteriorAdjacentTo='other housing unit']" => one,
        "[InteriorAdjacentTo='living space' or InteriorAdjacentTo='attic - vented' or InteriorAdjacentTo='attic - unvented' or InteriorAdjacentTo='basement - conditioned' or InteriorAdjacentTo='basement - unconditioned' or InteriorAdjacentTo='crawlspace - vented' or InteriorAdjacentTo='crawlspace - unvented' or InteriorAdjacentTo='garage']" => one,
        'Area' => one,
        'Azimuth' => zero_or_one,
        'SolarAbsorptance' => one,
        'Emittance' => one,
        'Insulation/SystemIdentifier' => one, # Required by HPXML schema
        'Insulation/AssemblyEffectiveRValue' => one,
      },

      # [FoundationWall]
      '/HPXML/Building/BuildingDetails/Enclosure/FoundationWalls/FoundationWall' => {
        'SystemIdentifier' => one, # Required by HPXML schema
        "[ExteriorAdjacentTo='ground' or ExteriorAdjacentTo='basement - conditioned' or ExteriorAdjacentTo='basement - unconditioned' or ExteriorAdjacentTo='crawlspace - vented' or ExteriorAdjacentTo='crawlspace - unvented' or ExteriorAdjacentTo='garage' or ExteriorAdjacentTo='other housing unit']" => one,
        "[InteriorAdjacentTo='basement - conditioned' or InteriorAdjacentTo='basement - unconditioned' or InteriorAdjacentTo='crawlspace - vented' or InteriorAdjacentTo='crawlspace - unvented' or InteriorAdjacentTo='garage']" => one, # See [VentedCrawlspace]
        'Height' => one,
        'Area' => one,
        'Azimuth' => zero_or_one,
        'Thickness' => one,
        'DepthBelowGrade' => one,
        'Insulation/SystemIdentifier' => one, # Required by HPXML schema
        # Insulation: either specify interior and exterior layers OR assembly R-value:
        "Insulation/Layer[InstallationType='continuous - interior'] | Insulation/AssemblyEffectiveRValue" => one, # See [FoundationWallInsLayer]
        "Insulation/Layer[InstallationType='continuous - exterior'] | Insulation/AssemblyEffectiveRValue" => one, # See [FoundationWallInsLayer]
      },

      ## [VentedCrawlspace]
      "/HPXML/Building/BuildingDetails/Enclosure/FoundationWalls/FoundationWall[InteriorAdjacentTo='crawlspace - vented']" => {
        "../../Foundations/Foundation[FoundationType/Crawlspace[Vented='true']]/VentilationRate[UnitofMeasure='SLA']/Value" => zero_or_one,
      },

      ## [FoundationWallInsLayer]
      "/HPXML/Building/BuildingDetails/Enclosure/FoundationWalls/FoundationWall/Insulation/Layer[InstallationType='continuous - exterior' or InstallationType='continuous - interior']" => {
        'NominalRValue' => one,
        'extension/DistanceToTopOfInsulation' => one, # ft
        'extension/DistanceToBottomOfInsulation' => one, # ft
      },

      # [FrameFloor]
      '/HPXML/Building/BuildingDetails/Enclosure/FrameFloors/FrameFloor' => {
        'SystemIdentifier' => one, # Required by HPXML schema
        "[ExteriorAdjacentTo='outside' or ExteriorAdjacentTo='attic - vented' or ExteriorAdjacentTo='attic - unvented' or ExteriorAdjacentTo='basement - conditioned' or ExteriorAdjacentTo='basement - unconditioned' or ExteriorAdjacentTo='crawlspace - vented' or ExteriorAdjacentTo='crawlspace - unvented' or ExteriorAdjacentTo='garage' or ExteriorAdjacentTo='other housing unit above' or ExteriorAdjacentTo='other housing unit below']" => one,
        "[InteriorAdjacentTo='living space' or InteriorAdjacentTo='attic - vented' or InteriorAdjacentTo='attic - unvented' or InteriorAdjacentTo='basement - conditioned' or InteriorAdjacentTo='basement - unconditioned' or InteriorAdjacentTo='crawlspace - vented' or InteriorAdjacentTo='crawlspace - unvented' or InteriorAdjacentTo='garage']" => one,
        'Area' => one,
        'Insulation/SystemIdentifier' => one, # Required by HPXML schema
        'Insulation/AssemblyEffectiveRValue' => one,
      },

      # [Slab]
      '/HPXML/Building/BuildingDetails/Enclosure/Slabs/Slab' => {
        'SystemIdentifier' => one, # Required by HPXML schema
        "[InteriorAdjacentTo='living space' or InteriorAdjacentTo='basement - conditioned' or InteriorAdjacentTo='basement - unconditioned' or InteriorAdjacentTo='crawlspace - vented' or InteriorAdjacentTo='crawlspace - unvented' or InteriorAdjacentTo='garage']" => one,
        'Area' => one,
        'Thickness' => one, # Use zero for dirt floor
        'ExposedPerimeter' => one,
        'PerimeterInsulationDepth' => one,
        "UnderSlabInsulationWidth | [UnderSlabInsulationSpansEntireSlab='true']" => one,
        "DepthBelowGrade | [InteriorAdjacentTo!='living space' and InteriorAdjacentTo!='garage']" => one_or_more, # DepthBelowGrade only required when InteriorAdjacentTo is 'living space' or 'garage'
        'PerimeterInsulation/SystemIdentifier' => one, # Required by HPXML schema
        "PerimeterInsulation/Layer[InstallationType='continuous']/NominalRValue" => one,
        'UnderSlabInsulation/SystemIdentifier' => one, # Required by HPXML schema
        "UnderSlabInsulation/Layer[InstallationType='continuous']/NominalRValue" => one,
        'extension/CarpetFraction' => one, # 0 - 1
        'extension/CarpetRValue' => one,
      },

      # [Window]
      '/HPXML/Building/BuildingDetails/Enclosure/Windows/Window' => {
        'SystemIdentifier' => one, # Required by HPXML schema
        'Area' => one,
        'Azimuth' => one,
        'UFactor' => one,
        'SHGC' => one,
        'InteriorShading/SummerShadingCoefficient' => zero_or_one, # Uses ERI assumption if not provided
        'InteriorShading/WinterShadingCoefficient' => zero_or_one, # Uses ERI assumption if not provided
        'Overhangs' => zero_or_one, # See [WindowOverhang]
        'AttachedToWall' => one,
      },

      ## [WindowOverhang]
      '/HPXML/Building/BuildingDetails/Enclosure/Windows/Window/Overhangs' => {
        'Depth' => one,
        'DistanceToTopOfWindow' => one,
        'DistanceToBottomOfWindow' => one,
      },

      # [Skylight]
      '/HPXML/Building/BuildingDetails/Enclosure/Skylights/Skylight' => {
        'SystemIdentifier' => one, # Required by HPXML schema
        'Area' => one,
        'Azimuth' => one,
        'UFactor' => one,
        'SHGC' => one,
        'AttachedToRoof' => one,
      },

      # [Door]
      '/HPXML/Building/BuildingDetails/Enclosure/Doors/Door' => {
        'SystemIdentifier' => one, # Required by HPXML schema
        'AttachedToWall' => one,
        'Area' => one,
        'Azimuth' => one,
        'RValue' => one,
      },

      # [HeatingSystem]
      '/HPXML/Building/BuildingDetails/Systems/HVAC/HVACPlant/HeatingSystem' => {
        'SystemIdentifier' => one, # Required by HPXML schema
        '../../HVACControl' => one, # See [HVACControl]
        'HeatingSystemType[ElectricResistance | Furnace | WallFurnace | Boiler | Stove | PortableHeater]' => one, # See [HeatingType=Resistance] or [HeatingType=Furnace] or [HeatingType=WallFurnace] or [HeatingType=Boiler] or [HeatingType=Stove] or [HeatingType=PortableHeater]
        'HeatingCapacity' => one, # Use -1 for autosizing
        'FractionHeatLoadServed' => one, # Must sum to <= 1 across all HeatingSystems and HeatPumps
        'ElectricAuxiliaryEnergy' => zero_or_one, # If not provided, uses 301 defaults for fuel furnace/boiler and zero otherwise
      },

      ## [HeatingType=Resistance]
      '/HPXML/Building/BuildingDetails/Systems/HVAC/HVACPlant/HeatingSystem[HeatingSystemType/ElectricResistance]' => {
        'DistributionSystem' => zero,
        "[HeatingSystemFuel='electricity']" => one,
        "AnnualHeatingEfficiency[Units='Percent']/Value" => one,
      },

      ## [HeatingType=Furnace]
      '/HPXML/Building/BuildingDetails/Systems/HVAC/HVACPlant/HeatingSystem[HeatingSystemType/Furnace]' => {
        "../../HVACDistribution[DistributionSystemType/AirDistribution | DistributionSystemType[Other='DSE']]" => one_or_more, # See [HVACDistribution]
        'DistributionSystem' => one,
        "[HeatingSystemFuel='natural gas' or HeatingSystemFuel='fuel oil' or HeatingSystemFuel='propane' or HeatingSystemFuel='electricity' or HeatingSystemFuel='wood']" => one, # See [HeatingType=FuelEquipment] if not electricity
        "AnnualHeatingEfficiency[Units='AFUE']/Value" => one,
      },

      ## [HeatingType=WallFurnace]
      '/HPXML/Building/BuildingDetails/Systems/HVAC/HVACPlant/HeatingSystem[HeatingSystemType/WallFurnace]' => {
        'DistributionSystem' => zero,
        "[HeatingSystemFuel='natural gas' or HeatingSystemFuel='fuel oil' or HeatingSystemFuel='propane' or HeatingSystemFuel='electricity' or HeatingSystemFuel='wood']" => one, # See [HeatingType=FuelEquipment] if not electricity
        "AnnualHeatingEfficiency[Units='AFUE']/Value" => one,
      },

      ## [HeatingType=Boiler]
      '/HPXML/Building/BuildingDetails/Systems/HVAC/HVACPlant/HeatingSystem[HeatingSystemType/Boiler]' => {
        "../../HVACDistribution[DistributionSystemType/HydronicDistribution | DistributionSystemType[Other='DSE']]" => one_or_more, # See [HVACDistribution]
        'DistributionSystem' => one,
        "[HeatingSystemFuel='natural gas' or HeatingSystemFuel='fuel oil' or HeatingSystemFuel='propane' or HeatingSystemFuel='electricity' or HeatingSystemFuel='wood']" => one, # See [HeatingType=FuelEquipment] if not electricity
        "AnnualHeatingEfficiency[Units='AFUE']/Value" => one,
      },

      ## [HeatingType=Stove]
      '/HPXML/Building/BuildingDetails/Systems/HVAC/HVACPlant/HeatingSystem[HeatingSystemType/Stove]' => {
        'DistributionSystem' => zero,
        "[HeatingSystemFuel='natural gas' or HeatingSystemFuel='fuel oil' or HeatingSystemFuel='propane' or HeatingSystemFuel='electricity' or HeatingSystemFuel='wood' or HeatingSystemFuel='wood pellets']" => one, # See [HeatingType=FuelEquipment] if not electricity
        "AnnualHeatingEfficiency[Units='Percent']/Value" => one,
      },

      ## [HeatingType=PortableHeater]
      '/HPXML/Building/BuildingDetails/Systems/HVAC/HVACPlant/HeatingSystem[HeatingSystemType/PortableHeater]' => {
        'DistributionSystem' => zero,
        "[HeatingSystemFuel='natural gas' or HeatingSystemFuel='fuel oil' or HeatingSystemFuel='propane' or HeatingSystemFuel='electricity' or HeatingSystemFuel='wood' or HeatingSystemFuel='wood pellets']" => one, # See [HeatingType=FuelEquipment] if not electricity
        "AnnualHeatingEfficiency[Units='Percent']/Value" => one,
      },

      # [CoolingSystem]
      '/HPXML/Building/BuildingDetails/Systems/HVAC/HVACPlant/CoolingSystem' => {
        'SystemIdentifier' => one, # Required by HPXML schema
        '../../HVACControl' => one, # See [HVACControl]
        "[CoolingSystemType='central air conditioner' or CoolingSystemType='room air conditioner' or CoolingSystemType='evaporative cooler']" => one, # See [CoolingType=CentralAC] or [CoolingType=RoomAC] or [CoolingType=EvapCooler]
        "[CoolingSystemFuel='electricity']" => one,
        'FractionCoolLoadServed' => one, # Must sum to <= 1 across all CoolingSystems and HeatPumps
        'SensibleHeatFraction' => zero_or_one,
      },

      ## [CoolingType=CentralAC]
      "/HPXML/Building/BuildingDetails/Systems/HVAC/HVACPlant/CoolingSystem[CoolingSystemType='central air conditioner']" => {
        "../../HVACDistribution[DistributionSystemType/AirDistribution | DistributionSystemType[Other='DSE']]" => one_or_more, # See [HVACDistribution]
        'DistributionSystem' => one,
        'CoolingCapacity' => one, # Use -1 for autosizing
        "[CompressorType='single stage' or CompressorType='two stage' or CompressorType='variable speed']" => zero_or_one,
        "AnnualCoolingEfficiency[Units='SEER']/Value" => one,
      },

      ## [CoolingType=RoomAC]
      "/HPXML/Building/BuildingDetails/Systems/HVAC/HVACPlant/CoolingSystem[CoolingSystemType='room air conditioner']" => {
        'DistributionSystem' => zero,
        'CoolingCapacity' => one, # Use -1 for autosizing
        "AnnualCoolingEfficiency[Units='EER']/Value" => one,
      },

      ## [CoolingType=EvapCooler]
      "/HPXML/Building/BuildingDetails/Systems/HVAC/HVACPlant/CoolingSystem[CoolingSystemType='evaporative cooler']" => {
        "../../HVACDistribution[DistributionSystemType/AirDistribution | DistributionSystemType[Other='DSE']]" => zero_or_more, # See [HVACDistribution]
        'DistributionSystem' => zero_or_one,
        'CoolingCapacity' => zero,
      },

      # [HeatPump]
      '/HPXML/Building/BuildingDetails/Systems/HVAC/HVACPlant/HeatPump' => {
        'SystemIdentifier' => one, # Required by HPXML schema
        '../../HVACControl' => one, # See [HVACControl]
        "[HeatPumpType='air-to-air' or HeatPumpType='mini-split' or HeatPumpType='ground-to-air']" => one, # See [HeatPumpType=ASHP] or [HeatPumpType=MSHP] or [HeatPumpType=GSHP]
        "[HeatPumpFuel='electricity']" => one,
        'HeatingCapacity' => one, # Use -1 for autosizing
        'CoolingCapacity' => one, # Use -1 for autosizing
        'CoolingSensibleHeatFraction' => zero_or_one,
        "[BackupSystemFuel='electricity' or BackupSystemFuel='natural gas' or BackupSystemFuel='fuel oil' or BackupSystemFuel='propane']" => zero_or_one, # See [HeatPumpBackup]
        'FractionHeatLoadServed' => one, # Must sum to <= 1 across all HeatPumps and HeatingSystems
        'FractionCoolLoadServed' => one, # Must sum to <= 1 across all HeatPumps and CoolingSystems
      },

      ## [HeatPumpType=ASHP]
      "/HPXML/Building/BuildingDetails/Systems/HVAC/HVACPlant/HeatPump[HeatPumpType='air-to-air']" => {
        "../../HVACDistribution[DistributionSystemType/AirDistribution | DistributionSystemType[Other='DSE']]" => one_or_more, # See [HVACDistribution]
        'DistributionSystem' => one,
        "[CompressorType='single stage' or CompressorType='two stage' or CompressorType='variable speed']" => zero_or_one,
        "AnnualCoolingEfficiency[Units='SEER']/Value" => one,
        "AnnualHeatingEfficiency[Units='HSPF']/Value" => one,
        'HeatingCapacity17F' => zero_or_one
      },

      ## [HeatPumpType=MSHP]
      "/HPXML/Building/BuildingDetails/Systems/HVAC/HVACPlant/HeatPump[HeatPumpType='mini-split']" => {
        "../../HVACDistribution[DistributionSystemType/AirDistribution | DistributionSystemType[Other='DSE']]" => zero_or_more, # See [HVACDistribution]
        'DistributionSystem' => zero_or_one,
        "AnnualCoolingEfficiency[Units='SEER']/Value" => one,
        "AnnualHeatingEfficiency[Units='HSPF']/Value" => one,
        'HeatingCapacity17F' => zero_or_one
      },

      ## [HeatPumpType=GSHP]
      "/HPXML/Building/BuildingDetails/Systems/HVAC/HVACPlant/HeatPump[HeatPumpType='ground-to-air']" => {
        "../../HVACDistribution[DistributionSystemType/AirDistribution | DistributionSystemType[Other='DSE']]" => one_or_more, # See [HVACDistribution]
        'DistributionSystem' => one,
        'BackupHeatingSwitchoverTemperature' => zero,
        "AnnualCoolingEfficiency[Units='EER']/Value" => one,
        "AnnualHeatingEfficiency[Units='COP']/Value" => one,
      },

      ## [HeatPumpBackup]
      '/HPXML/Building/BuildingDetails/Systems/HVAC/HVACPlant/HeatPump[BackupSystemFuel]' => {
        "BackupAnnualHeatingEfficiency[Units='Percent' or Units='AFUE']/Value" => one,
        'BackupHeatingCapacity' => one, # Use -1 for autosizing
        'BackupHeatingSwitchoverTemperature' => zero_or_one, # Use if dual-fuel heat pump
      },

      # [HVACControl]
      '/HPXML/Building/BuildingDetails/Systems/HVAC/HVACControl' => {
        'SystemIdentifier' => one, # Required by HPXML schema
        'SetpointTempHeatingSeason' => one,
        'SetbackTempHeatingSeason' => zero_or_one, # See [HVACControlType=HeatingSetback]
        'SetupTempCoolingSeason' => zero_or_one, # See [HVACControlType=CoolingSetup]
        'SetpointTempCoolingSeason' => one,
        'extension/CeilingFanSetpointTempCoolingSeasonOffset' => zero_or_one, # deg-F
      },

      ## [HVACControlType=HeatingSetback]
      '/HPXML/Building/BuildingDetails/Systems/HVAC/HVACControl[SetbackTempHeatingSeason]' => {
        'TotalSetbackHoursperWeekHeating' => one,
        'extension/SetbackStartHourHeating' => one, # 0 = midnight. 12 = noon
      },

      ## [HVACControlType=CoolingSetup]
      '/HPXML/Building/BuildingDetails/Systems/HVAC/HVACControl[SetupTempCoolingSeason]' => {
        'TotalSetupHoursperWeekCooling' => one,
        'extension/SetupStartHourCooling' => one, # 0 = midnight, 12 = noon
      },

      # [HVACDistribution]
      '/HPXML/Building/BuildingDetails/Systems/HVAC/HVACDistribution' => {
        'SystemIdentifier' => one, # Required by HPXML schema
        "DistributionSystemType/AirDistribution | DistributionSystemType/HydronicDistribution | DistributionSystemType[Other='DSE']" => one, # See [HVACDistType=Air] or [HVACDistType=DSE]
      },

      ## [HVACDistType=Air]
      '/HPXML/Building/BuildingDetails/Systems/HVAC/HVACDistribution/DistributionSystemType/AirDistribution' => {
        "DuctLeakageMeasurement[DuctType='supply']/DuctLeakage[Units='CFM25' or Units='Percent'][TotalOrToOutside='to outside']/Value" => one,
        "DuctLeakageMeasurement[DuctType='return']/DuctLeakage[Units='CFM25' or Units='Percent'][TotalOrToOutside='to outside']/Value" => zero_or_one,
        "Ducts[DuctType='supply']" => zero_or_more, # See [HVACDuct]
        "Ducts[DuctType='return']" => zero_or_more, # See [HVACDuct]
      },

      ## [HVACDistType=DSE]
      ## WARNING: These inputs are unused and EnergyPlus output will NOT reflect the specified DSE. To account for DSE, apply the value to the EnergyPlus output.
      "/HPXML/Building/BuildingDetails/Systems/HVAC/HVACDistribution[DistributionSystemType[Other='DSE']]" => {
        'AnnualHeatingDistributionSystemEfficiency | AnnualCoolingDistributionSystemEfficiency' => one_or_more,
      },

      ## [HVACDuct]
      "/HPXML/Building/BuildingDetails/Systems/HVAC/HVACDistribution/DistributionSystemType/AirDistribution/Ducts[DuctType='supply' or DuctType='return']" => {
        'DuctInsulationRValue' => one,
        "[DuctLocation='living space' or DuctLocation='basement - conditioned' or DuctLocation='basement - unconditioned' or DuctLocation='crawlspace - vented' or DuctLocation='crawlspace - unvented' or DuctLocation='attic - vented' or DuctLocation='attic - unvented' or DuctLocation='garage' or DuctLocation='outside']" => one,
        'DuctSurfaceArea' => one,
      },

      # [MechanicalVentilation]
      "/HPXML/Building/BuildingDetails/Systems/MechanicalVentilation/VentilationFans/VentilationFan[UsedForWholeBuildingVentilation='true']" => {
        'SystemIdentifier' => one, # Required by HPXML schema
        "[FanType='energy recovery ventilator' or FanType='heat recovery ventilator' or FanType='exhaust only' or FanType='supply only' or FanType='balanced' or FanType='central fan integrated supply']" => one, # See [MechVentType=HRV] or [MechVentType=ERV] or [MechVentType=CFIS]
        'TestedFlowRate | RatedFlowRate' => one_or_more,
        'HoursInOperation' => one,
        'FanPower' => one,
      },

      ## [MechVentType=HRV]
      "/HPXML/Building/BuildingDetails/Systems/MechanicalVentilation/VentilationFans/VentilationFan[UsedForWholeBuildingVentilation='true'][FanType='heat recovery ventilator']" => {
        'SensibleRecoveryEfficiency | AdjustedSensibleRecoveryEfficiency' => one,
      },

      ## [MechVentType=ERV]
      "/HPXML/Building/BuildingDetails/Systems/MechanicalVentilation/VentilationFans/VentilationFan[UsedForWholeBuildingVentilation='true'][FanType='energy recovery ventilator']" => {
        'TotalRecoveryEfficiency | AdjustedTotalRecoveryEfficiency' => one,
        'SensibleRecoveryEfficiency | AdjustedSensibleRecoveryEfficiency' => one,
      },

      ## [MechVentType=CFIS]
      "/HPXML/Building/BuildingDetails/Systems/MechanicalVentilation/VentilationFans/VentilationFan[UsedForWholeBuildingVentilation='true'][FanType='central fan integrated supply']" => {
        'AttachedToHVACDistributionSystem' => one,
      },

      # [WholeHouseFan]
      "/HPXML/Building/BuildingDetails/Systems/MechanicalVentilation/VentilationFans/VentilationFan[UsedForSeasonalCoolingLoadReduction='true']" => {
        'SystemIdentifier' => one, # Required by HPXML schema
        'RatedFlowRate' => one,
        'FanPower' => one,
      },

      # [WaterHeatingSystem]
      '/HPXML/Building/BuildingDetails/Systems/WaterHeating/WaterHeatingSystem' => {
        '../HotWaterDistribution' => one, # See [HotWaterDistribution]
        '../WaterFixture' => one_or_more, # See [WaterFixture]
        'SystemIdentifier' => one, # Required by HPXML schema
        "[WaterHeaterType='storage water heater' or WaterHeaterType='instantaneous water heater' or WaterHeaterType='heat pump water heater' or WaterHeaterType='space-heating boiler with storage tank' or WaterHeaterType='space-heating boiler with tankless coil']" => one, # See [WHType=Tank] or [WHType=Tankless] or [WHType=HeatPump] or [WHType=Indirect] or [WHType=CombiTankless]
        "[Location='living space' or Location='basement - unconditioned' or Location='basement - conditioned' or Location='attic - unvented' or Location='attic - vented' or Location='garage' or Location='crawlspace - unvented' or Location='crawlspace - vented' or Location='other exterior']" => one,
        'FractionDHWLoadServed' => one,
        'HotWaterTemperature' => zero_or_one,
        'UsesDesuperheater' => zero_or_one, # See [Desuperheater]
      },

      ## [WHType=Tank]
      "/HPXML/Building/BuildingDetails/Systems/WaterHeating/WaterHeatingSystem[WaterHeaterType='storage water heater']" => {
        "[FuelType='natural gas' or FuelType='fuel oil' or FuelType='propane' or FuelType='electricity' or FuelType='wood']" => one, # If not electricity, see [WHType=FuelTank]
        'TankVolume' => one,
        'HeatingCapacity' => one,
        'EnergyFactor | UniformEnergyFactor' => one,
        'WaterHeaterInsulation/Jacket/JacketRValue' => zero_or_one, # Capable to model tank wrap insulation
      },

      ## [WHType=FuelTank]
      "/HPXML/Building/BuildingDetails/Systems/WaterHeating/WaterHeatingSystem[WaterHeaterType='storage water heater' and FuelType!='electricity']" => {
        'RecoveryEfficiency' => one,
      },

      ## [WHType=Tankless]
      "/HPXML/Building/BuildingDetails/Systems/WaterHeating/WaterHeatingSystem[WaterHeaterType='instantaneous water heater']" => {
        "[FuelType='natural gas' or FuelType='fuel oil' or FuelType='propane' or FuelType='electricity' or FuelType='wood']" => one,
        'PerformanceAdjustment' => zero_or_one, # Uses ERI assumption for tankless cycling derate if not provided
        'EnergyFactor | UniformEnergyFactor' => one,
      },

      ## [WHType=HeatPump]
      "/HPXML/Building/BuildingDetails/Systems/WaterHeating/WaterHeatingSystem[WaterHeaterType='heat pump water heater']" => {
        "[FuelType='electricity']" => one,
        'TankVolume' => one,
        'EnergyFactor | UniformEnergyFactor' => one,
        'WaterHeaterInsulation/Jacket/JacketRValue' => zero_or_one, # Capable to model tank wrap insulation
      },

      ## [WHType=Indirect]
      "/HPXML/Building/BuildingDetails/Systems/WaterHeating/WaterHeatingSystem[WaterHeaterType='space-heating boiler with storage tank']" => {
        'RelatedHVACSystem' => one, # HeatingSystem (boiler)
        'TankVolume' => one,
        'WaterHeaterInsulation/Jacket/JacketRValue' => zero_or_one, # Capable to model tank wrap insulation
        'StandbyLoss' => zero_or_one, # Refer to https://www.ahridirectory.org/NewSearch?programId=28&searchTypeId=3
      },

      ## [WHType=CombiTankless]
      "/HPXML/Building/BuildingDetails/Systems/WaterHeating/WaterHeatingSystem[WaterHeaterType='space-heating boiler with tankless coil']" => {
        'RelatedHVACSystem' => one, # HeatingSystem (boiler)
      },

      ## [Desuperheater]
      "/HPXML/Building/BuildingDetails/Systems/WaterHeating/WaterHeatingSystem[UsesDesuperheater='true']" => {
        "[WaterHeaterType='storage water heater' or WaterHeaterType='instantaneous water heater']" => one, # Desuperheater is only supported with storage/tankless water heater
        'RelatedHVACSystem' => one, # HeatPump or CoolingSystem
      },

      # [HotWaterDistribution]
      '/HPXML/Building/BuildingDetails/Systems/WaterHeating/HotWaterDistribution' => {
        'SystemIdentifier' => one, # Required by HPXML schema
        'SystemType/Standard | SystemType/Recirculation' => one, # See [HWDistType=Standard] or [HWDistType=Recirculation]
        'PipeInsulation/PipeRValue' => one,
        'DrainWaterHeatRecovery' => zero_or_one, # See [DrainWaterHeatRecovery]
      },

      ## [HWDistType=Standard]
      '/HPXML/Building/BuildingDetails/Systems/WaterHeating/HotWaterDistribution/SystemType/Standard' => {
        'PipingLength' => one,
      },

      ## [HWDistType=Recirculation]
      '/HPXML/Building/BuildingDetails/Systems/WaterHeating/HotWaterDistribution/SystemType/Recirculation' => {
        'ControlType' => one,
        'RecirculationPipingLoopLength' => one,
        'BranchPipingLoopLength' => one,
        'PumpPower' => one,
      },

      ## [DrainWaterHeatRecovery]
      '/HPXML/Building/BuildingDetails/Systems/WaterHeating/HotWaterDistribution/DrainWaterHeatRecovery' => {
        'FacilitiesConnected' => one,
        'EqualFlow' => one,
        'Efficiency' => one,
      },

      # [WaterFixture]
      '/HPXML/Building/BuildingDetails/Systems/WaterHeating/WaterFixture' => {
        'SystemIdentifier' => one, # Required by HPXML schema
        "[WaterFixtureType='shower head' or WaterFixtureType='faucet']" => one, # Required by HPXML schema
        'LowFlow' => one,
      },

      # [SolarThermalSystem]
      '/HPXML/Building/BuildingDetails/Systems/SolarThermal/SolarThermalSystem' => {
        'SystemIdentifier' => one, # Required by HPXML schema
        "[SystemType='hot water']" => one,
        'CollectorArea | SolarFraction' => one, # See [SolarThermal=Detailed] if CollectorArea provided
        'ConnectedTo' => one, # WaterHeatingSystem (any type but space-heating boiler)
      },

      ## [SolarThermal=Detailed]
      '/HPXML/Building/BuildingDetails/Systems/SolarThermal/SolarThermalSystem[CollectorArea]' => {
        "[CollectorLoopType='liquid indirect' or CollectorLoopType='liquid direct' or CollectorLoopType='passive thermosyphon']" => one,
        "[CollectorType='single glazing black' or CollectorType='double glazing black' or CollectorType='evacuated tube' or CollectorType='integrated collector storage']" => one,
        'CollectorAzimuth' => one,
        'CollectorTilt' => one,
        'CollectorRatedOpticalEfficiency' => one,
        'CollectorRatedThermalLosses' => one,
        'StorageVolume' => one,
      },

      # [PVSystem]
      '/HPXML/Building/BuildingDetails/Systems/Photovoltaics/PVSystem' => {
        'SystemIdentifier' => one, # Required by HPXML schema
        "[Location='ground' or Location='roof']" => one,
        "[ModuleType='standard' or ModuleType='premium' or ModuleType='thin film']" => one,
        "[Tracking='fixed' or Tracking='1-axis' or Tracking='1-axis backtracked' or Tracking='2-axis']" => one,
<<<<<<< HEAD
        "ArrayAzimuth" => one,
        "ArrayTilt" => one,
        "MaxPowerOutput" => one,
        "InverterEfficiency" => zero_or_one,
        "SystemLossesFraction | YearModulesManufactured" => zero_or_more,
=======
        'ArrayAzimuth' => one,
        'ArrayTilt' => one,
        'MaxPowerOutput' => one,
        'InverterEfficiency' => one, # PVWatts default is 0.96
        'SystemLossesFraction' => one, # PVWatts default is 0.14
>>>>>>> 709dbf94
      },

      # [ClothesWasher]
      '/HPXML/Building/BuildingDetails/Appliances/ClothesWasher' => {
        'SystemIdentifier' => one, # Required by HPXML schema
        "[Location='living space' or Location='basement - conditioned' or Location='basement - unconditioned' or Location='garage']" => one,
<<<<<<< HEAD
        "ModifiedEnergyFactor | IntegratedModifiedEnergyFactor" => zero_or_one, # See [ClothesWasher=ModifiedEnergyFactor] or [ClothesWasher=IntegratedModifiedEnergyFactor]
        "RatedAnnualkWh" => zero_or_one, # See [ClothesWasher=RatedAnnualkWh]
        "LabelElectricRate" => zero_or_one, # See [ClothesWasher=LabelElectricRate]
        "LabelGasRate" => zero_or_one, # See [ClothesWasher=LabelGasRate]
        "LabelAnnualGasCost" => zero_or_one, # See [ClothesWasher=LabelAnnualGasCost]
        "Capacity" => zero_or_one, # See [ClothesWasher=Capacity]
      },

      ## [ClothesWasher=ModifiedEnergyFactor]
      "/HPXML/Building/BuildingDetails/Appliances/ClothesWasher[ModifiedEnergyFactor]" => {
        "RatedAnnualkWh" => one,
        "LabelElectricRate" => one,
        "LabelGasRate" => one,
        "LabelAnnualGasCost" => one,
        "Capacity" => one,
=======
        'ModifiedEnergyFactor | IntegratedModifiedEnergyFactor' => one,
        'RatedAnnualkWh' => one,
        'LabelElectricRate' => one,
        'LabelGasRate' => one,
        'LabelAnnualGasCost' => one,
        'Capacity' => one,
>>>>>>> 709dbf94
      },
      ## [ClothesWasher=IntegratedModifiedEnergyFactor]
      "/HPXML/Building/BuildingDetails/Appliances/ClothesWasher[IntegratedModifiedEnergyFactor]" => {
        "RatedAnnualkWh" => one,
        "LabelElectricRate" => one,
        "LabelGasRate" => one,
        "LabelAnnualGasCost" => one,
        "Capacity" => one,
      },
      ## [ClothesWasher=RatedAnnualkWh]
      "/HPXML/Building/BuildingDetails/Appliances/ClothesWasher[RatedAnnualkWh]" => {
        "ModifiedEnergyFactor | IntegratedModifiedEnergyFactor" => one,
        "LabelElectricRate" => one,
        "LabelGasRate" => one,
        "LabelAnnualGasCost" => one,
        "Capacity" => one,
      },
      ## [ClothesWasher=LabelElectricRate]
      "/HPXML/Building/BuildingDetails/Appliances/ClothesWasher[LabelElectricRate]" => {
        "ModifiedEnergyFactor | IntegratedModifiedEnergyFactor" => one,
        "RatedAnnualkWh" => one,
        "LabelGasRate" => one,
        "LabelAnnualGasCost" => one,
        "Capacity" => one,
      },
      ## [ClothesWasher=LabelGasRate]
      "/HPXML/Building/BuildingDetails/Appliances/ClothesWasher[LabelGasRate]" => {
        "ModifiedEnergyFactor | IntegratedModifiedEnergyFactor" => one,
        "RatedAnnualkWh" => one,
        "LabelElectricRate" => one,
        "LabelAnnualGasCost" => one,
        "Capacity" => one,
      },
      ## [ClothesWasher=LabelAnnualGasCost]
      "/HPXML/Building/BuildingDetails/Appliances/ClothesWasher[LabelAnnualGasCost]" => {
        "ModifiedEnergyFactor | IntegratedModifiedEnergyFactor" => one,
        "RatedAnnualkWh" => one,
        "LabelElectricRate" => one,
        "LabelGasRate" => one,
        "Capacity" => one,
      },
      ## [ClothesWasher=Capacity]
      "/HPXML/Building/BuildingDetails/Appliances/ClothesWasher[Capacity]" => {
        "ModifiedEnergyFactor | IntegratedModifiedEnergyFactor" => one,
        "RatedAnnualkWh" => one,
        "LabelElectricRate" => one,
        "LabelGasRate" => one,
        "LabelAnnualGasCost" => one,
      },

      # [ClothesDryer]
      '/HPXML/Building/BuildingDetails/Appliances/ClothesDryer' => {
        'SystemIdentifier' => one, # Required by HPXML schema
        "[Location='living space' or Location='basement - conditioned' or Location='basement - unconditioned' or Location='garage']" => one,
        "[FuelType='natural gas' or FuelType='fuel oil' or FuelType='propane' or FuelType='electricity' or FuelType='wood']" => one,
<<<<<<< HEAD
        "EnergyFactor | CombinedEnergyFactor" => zero_or_one, # See [ClothesDryer=EnergyFactor] or [ClothesDryer=CombinedEnergyFactor]
        "[ControlType='timer' or ControlType='moisture']" => zero_or_one, # See [ClothesDryerControlType=Timer] or [ClothesDryerControlType=Moisture]
      },

      ## [ClothesDryer=EnergyFactor]
      "/HPXML/Building/BuildingDetails/Appliances/ClothesDryer[EnergyFactor]" => {
        "[ControlType='timer' or ControlType='moisture']" => one,
      },
      ## [ClothesDryer=CombinedEnergyFactor]
      "/HPXML/Building/BuildingDetails/Appliances/ClothesDryer[CombinedEnergyFactor]" => {
=======
        'EnergyFactor | CombinedEnergyFactor' => one,
>>>>>>> 709dbf94
        "[ControlType='timer' or ControlType='moisture']" => one,
      },
      ## [ClothesDryerControlType=Timer]
      "/HPXML/Building/BuildingDetails/Appliances/ClothesDryer[ControlType='timer']" => {
        "EnergyFactor | CombinedEnergyFactor" => one,
      },
      ## [ClothesDryerControlType=Moisture]
      "/HPXML/Building/BuildingDetails/Appliances/ClothesDryer[ControlType='moisture']" => {
        "EnergyFactor | CombinedEnergyFactor" => one,
      },

      # [Dishwasher]
<<<<<<< HEAD
      "/HPXML/Building/BuildingDetails/Appliances/Dishwasher" => {
        "SystemIdentifier" => one, # Required by HPXML schema
        "EnergyFactor | RatedAnnualkWh" => zero_or_one, # See [Dishwasher=EnergyFactor] or [Dishwasher=RatedAnnualkWh]
        "PlaceSettingCapacity" => zero_or_one, # See [Dishwasher=PlaceSettingCapacity]
      },

      ## [Dishwasher=EnergyFactor]
      "/HPXML/Building/BuildingDetails/Appliances/Dishwasher[EnergyFactor]" => {
        "PlaceSettingCapacity" => one,
=======
      '/HPXML/Building/BuildingDetails/Appliances/Dishwasher' => {
        'SystemIdentifier' => one, # Required by HPXML schema
        'EnergyFactor | RatedAnnualkWh' => one,
        'PlaceSettingCapacity' => one,
>>>>>>> 709dbf94
      },
      ## [Dishwasher=RatedAnnualkWh]
      "/HPXML/Building/BuildingDetails/Appliances/Dishwasher[RatedAnnualkWh]" => {
        "PlaceSettingCapacity" => one,
      },
      ## [Dishwasher=PlaceSettingCapacity]
      "/HPXML/Building/BuildingDetails/Appliances/Dishwasher[PlaceSettingCapacity]" => {
        "EnergyFactor | RatedAnnualkWh" => one,
      },

      # [Refrigerator]
      '/HPXML/Building/BuildingDetails/Appliances/Refrigerator' => {
        'SystemIdentifier' => one, # Required by HPXML schema
        "[Location='living space' or Location='basement - conditioned' or Location='basement - unconditioned' or Location='garage']" => one,
<<<<<<< HEAD
        "RatedAnnualkWh | extension/AdjustedAnnualkWh" => zero_or_more,
=======
        'RatedAnnualkWh | extension/AdjustedAnnualkWh' => one_or_more,
>>>>>>> 709dbf94
      },

      # [CookingRange]
      '/HPXML/Building/BuildingDetails/Appliances/CookingRange' => {
        'SystemIdentifier' => one, # Required by HPXML schema
        "[FuelType='natural gas' or FuelType='fuel oil' or FuelType='propane' or FuelType='electricity' or FuelType='wood']" => one,
<<<<<<< HEAD
        "IsInduction" => zero_or_one, # See [CookingRange=IsInduction]
        "../Oven/IsConvection" => zero_or_one, # See [Oven=IsConvection]
      },

      ## [CookingRange=IsInduction]
      "/HPXML/Building/BuildingDetails/Appliances/CookingRange[IsInduction]" => {
        "../Oven/IsConvection" => one,
=======
        'IsInduction' => one,
        '../Oven/IsConvection' => one,
>>>>>>> 709dbf94
      },
      ## [Oven=IsConvection]
      "/HPXML/Building/BuildingDetails/Appliances/Oven[IsConvection]" => {
        "/HPXML/Building/BuildingDetails/Appliances/CookingRange/IsInduction" => one,
      },

      # [Lighting]
      '/HPXML/Building/BuildingDetails/Lighting' => {
        "LightingGroup[(ThirdPartyCertification='ERI Tier I' or ThirdPartyCertification='ERI Tier II') and (Location='interior' or Location='exterior' or Location='garage')]" => zero_or_six, # See [LightingGroup]
      },

      ## [LightingGroup]
      "/HPXML/Building/BuildingDetails/Lighting/LightingGroup[(ThirdPartyCertification='ERI Tier I' or ThirdPartyCertification='ERI Tier II') and (Location='interior' or Location='exterior' or Location='garage')]" => {
        'SystemIdentifier' => one, # Required by HPXML schema
        'FractionofUnitsInLocation' => one,
      },

      # [CeilingFan]
      '/HPXML/Building/BuildingDetails/Lighting/CeilingFan' => {
        'SystemIdentifier' => one, # Required by HPXML schema
        "Airflow[FanSpeed='medium']/Efficiency" => zero_or_one, # Uses Reference Home if not provided
        'Quantity' => zero_or_one, # Uses Reference Home if not provided
      },

      # [PlugLoads]
      "/HPXML/Building/BuildingDetails/MiscLoads/PlugLoad[PlugLoadType='other']" => {
        'SystemIdentifier' => one, # Required by HPXML schema
        "Load[Units='kWh/year']/Value" => zero_or_one, # Uses ERI Reference Home if not provided
        'extension/FracSensible' => zero_or_one, # Uses ERI Reference Home if not provided
        'extension/FracLatent' => zero_or_one, # Uses ERI Reference Home if not provided
        '../extension/WeekdayScheduleFractions' => zero_or_one, # Uses ERI Reference Home if not provided
        '../extension/WeekendScheduleFractions' => zero_or_one, # Uses ERI Reference Home if not provided
        '../extension/MonthlyScheduleMultipliers' => zero_or_one, # Uses ERI Reference Home if not provided
      },

      # [Television]
      "/HPXML/Building/BuildingDetails/MiscLoads/PlugLoad[PlugLoadType='TV other']" => {
        'SystemIdentifier' => one, # Required by HPXML schema
        "Load[Units='kWh/year']/Value" => zero_or_one, # Uses ERI Reference Home if not provided
        '../extension/WeekdayScheduleFractions' => zero_or_one, # Uses ERI Reference Home if not provided
        '../extension/WeekendScheduleFractions' => zero_or_one, # Uses ERI Reference Home if not provided
        '../extension/MonthlyScheduleMultipliers' => zero_or_one, # Uses ERI Reference Home if not provided
      },

    }

    errors = []
    requirements.each do |parent, requirement|
      if parent.nil? # Unconditional
        requirement.each do |child, expected_sizes|
          next if expected_sizes.nil?

          xpath = combine_into_xpath(parent, child)
          actual_size = REXML::XPath.first(hpxml_doc, "count(#{xpath})")
          check_number_of_elements(actual_size, expected_sizes, xpath, errors)
        end
      else # Conditional based on parent element existence
        next if hpxml_doc.elements[parent].nil? # Skip if parent element doesn't exist

        hpxml_doc.elements.each(parent) do |parent_element|
          requirement.each do |child, expected_sizes|
            next if expected_sizes.nil?

            xpath = combine_into_xpath(parent, child)
            actual_size = REXML::XPath.first(parent_element, "count(#{child})")
            check_number_of_elements(actual_size, expected_sizes, xpath, errors)
          end
        end
      end
    end

    # Check sum of FractionCoolLoadServeds <= 1
    frac_cool_load = hpxml_doc.elements['sum(/HPXML/Building/BuildingDetails/Systems/HVAC/HVACPlant/CoolingSystem/FractionCoolLoadServed/text())']
    frac_cool_load += hpxml_doc.elements['sum(/HPXML/Building/BuildingDetails/Systems/HVAC/HVACPlant/HeatPump/FractionCoolLoadServed/text())']
    if frac_cool_load > 1.01 # Use 1.01 in case of rounding
      errors << "Expected FractionCoolLoadServed to sum to <= 1, but calculated sum is #{frac_cool_load.round(2)}."
    end

    # Check sum of FractionHeatLoadServeds <= 1
    frac_heat_load = hpxml_doc.elements['sum(/HPXML/Building/BuildingDetails/Systems/HVAC/HVACPlant/HeatingSystem/FractionHeatLoadServed/text())']
    frac_heat_load += hpxml_doc.elements['sum(/HPXML/Building/BuildingDetails/Systems/HVAC/HVACPlant/HeatPump/FractionHeatLoadServed/text())']
    if frac_heat_load > 1.01 # Use 1.01 in case of rounding
      errors << "Expected FractionHeatLoadServed to sum to <= 1, but calculated sum is #{frac_heat_load.round(2)}."
    end

    # Check sum of FractionDHWLoadServed == 1
    frac_dhw_load = hpxml_doc.elements['sum(/HPXML/Building/BuildingDetails/Systems/WaterHeating/WaterHeatingSystem/FractionDHWLoadServed/text())']
    if (frac_dhw_load > 0) && ((frac_dhw_load < 0.99) || (frac_dhw_load > 1.01)) # Use 0.99/1.01 in case of rounding
      errors << "Expected FractionDHWLoadServed to sum to 1, but calculated sum is #{frac_dhw_load.round(2)}."
    end

    # Check for unique SystemIdentifier IDs
    sys_ids = {}
    REXML::XPath.each(hpxml_doc, '//SystemIdentifier/@id') do |sys_id|
      sys_ids[sys_id.value] = 0 if sys_ids[sys_id.value].nil?
      sys_ids[sys_id.value] += 1
    end
    sys_ids.each do |sys_id, cnt|
      errors << "Duplicate SystemIdentifier IDs detected for '#{sys_id}'." if cnt > 1
    end

    return errors
  end

  def self.check_number_of_elements(actual_size, expected_sizes, xpath, errors)
    if expected_sizes.size > 0
      return if expected_sizes.include?(actual_size)

      errors << "Expected #{expected_sizes} element(s) but found #{actual_size} element(s) for xpath: #{xpath}"
    else
      return if actual_size > 0

      errors << "Expected 1 or more element(s) but found 0 elements for xpath: #{xpath}"
    end
  end

  def self.combine_into_xpath(parent, child)
    if parent.nil?
      return child
    elsif child.start_with?('[')
      return [parent, child].join('')
    end

    return [parent, child].join('/')
  end
end<|MERGE_RESOLUTION|>--- conflicted
+++ resolved
@@ -29,24 +29,6 @@
 
       # Root
       nil => {
-<<<<<<< HEAD
-        "/HPXML/XMLTransactionHeaderInformation/XMLType" => one, # Required by HPXML schema
-        "/HPXML/XMLTransactionHeaderInformation/XMLGeneratedBy" => one, # Required by HPXML schema
-        "/HPXML/XMLTransactionHeaderInformation/CreatedDateAndTime" => one, # Required by HPXML schema
-        "/HPXML/XMLTransactionHeaderInformation/Transaction" => one, # Required by HPXML schema
-
-        "/HPXML/Building" => one,
-        "/HPXML/Building/BuildingID" => one, # Required by HPXML schema
-        "/HPXML/Building/ProjectStatus/EventType" => one, # Required by HPXML schema
-
-        "/HPXML/Building/BuildingDetails/BuildingSummary/Site/extension/ShelterCoefficient" => zero_or_one, # Uses ERI assumption if not provided
-        "/HPXML/Building/BuildingDetails/BuildingSummary/Site/extension/DisableNaturalVentilation" => zero_or_one,
-        "/HPXML/Building/BuildingDetails/BuildingSummary/BuildingOccupancy/NumberofResidents" => zero_or_one, # Uses ERI assumption if not provided
-        "/HPXML/Building/BuildingDetails/BuildingSummary/BuildingConstruction" => one, # See [BuildingConstruction]
-        "/HPXML/Building/BuildingDetails/BuildingSummary/Site/extension/Neighbors" => zero_or_one, # See [Neighbors]
-
-        "/HPXML/Building/BuildingDetails/ClimateandRiskZones/WeatherStation" => one, # See [WeatherStation]
-=======
         '/HPXML/XMLTransactionHeaderInformation/XMLType' => one, # Required by HPXML schema
         '/HPXML/XMLTransactionHeaderInformation/XMLGeneratedBy' => one, # Required by HPXML schema
         '/HPXML/XMLTransactionHeaderInformation/CreatedDateAndTime' => one, # Required by HPXML schema
@@ -59,16 +41,10 @@
 
         '/HPXML/Building/BuildingDetails/BuildingSummary/Site/extension/ShelterCoefficient' => zero_or_one, # Uses ERI assumption if not provided
         '/HPXML/Building/BuildingDetails/BuildingSummary/BuildingOccupancy/NumberofResidents' => zero_or_one, # Uses ERI assumption if not provided
-        '/HPXML/Building/BuildingDetails/BuildingSummary/BuildingConstruction/NumberofConditionedFloors' => one,
-        '/HPXML/Building/BuildingDetails/BuildingSummary/BuildingConstruction/NumberofConditionedFloorsAboveGrade' => one,
-        '/HPXML/Building/BuildingDetails/BuildingSummary/BuildingConstruction/NumberofBedrooms' => one,
-        '/HPXML/Building/BuildingDetails/BuildingSummary/BuildingConstruction/ConditionedFloorArea' => one,
-        '/HPXML/Building/BuildingDetails/BuildingSummary/BuildingConstruction/ConditionedBuildingVolume' => one,
-        '/HPXML/Building/BuildingDetails/BuildingSummary/BuildingConstruction/extension/FractionofOperableWindowArea' => zero_or_one,
+        '/HPXML/Building/BuildingDetails/BuildingSummary/BuildingConstruction' => one, # See [BuildingConstruction]
         '/HPXML/Building/BuildingDetails/BuildingSummary/Site/extension/Neighbors' => zero_or_one, # See [Neighbors]
 
         '/HPXML/Building/BuildingDetails/ClimateandRiskZones/WeatherStation' => one, # See [WeatherStation]
->>>>>>> 709dbf94
 
         "/HPXML/Building/BuildingDetails/Enclosure/AirInfiltration/AirInfiltrationMeasurement[HousePressure=50]/BuildingAirLeakage[UnitofMeasure='ACH' or UnitofMeasure='CFM']/AirLeakage | /HPXML/Building/BuildingDetails/Enclosure/AirInfiltration/AirInfiltrationMeasurement/extension/ConstantACHnatural" => one, # see [AirInfiltration]
 
@@ -109,19 +85,19 @@
         "/HPXML/Building/BuildingDetails/MiscLoads/PlugLoad[PlugLoadType='TV other']" => zero_or_one, # See [Television]
       },
 
-<<<<<<< HEAD
-      # [BuildingConstruction]
-      "/HPXML/Building/BuildingDetails/BuildingSummary/BuildingConstruction" => {
-        "NumberofConditionedFloors" => one,
-        "NumberofConditionedFloorsAboveGrade" => one,
-        "NumberofBedrooms" => one,
-        "ConditionedFloorArea" => one,
-        "ConditionedBuildingVolume | AverageCeilingHeight" => one_or_more,
-=======
       # [SimulationControl]
       '/HPXML/SoftwareInfo/extension/SimulationControl' => {
         'Timestep' => zero_or_one, # minutes; must be a divisor of 60
->>>>>>> 709dbf94
+      },
+
+      # [BuildingConstruction]
+      '/HPXML/Building/BuildingDetails/BuildingSummary/BuildingConstruction' => {
+        'NumberofConditionedFloors' => one,
+        'NumberofConditionedFloorsAboveGrade' => one,
+        'NumberofBedrooms' => one,
+        'ConditionedFloorArea' => one,
+        'ConditionedBuildingVolume | AverageCeilingHeight' => one_or_more,
+        'extension/FractionofOperableWindowArea' => zero_or_one,
       },
 
       # [Neighbors]
@@ -627,97 +603,27 @@
         "[Location='ground' or Location='roof']" => one,
         "[ModuleType='standard' or ModuleType='premium' or ModuleType='thin film']" => one,
         "[Tracking='fixed' or Tracking='1-axis' or Tracking='1-axis backtracked' or Tracking='2-axis']" => one,
-<<<<<<< HEAD
-        "ArrayAzimuth" => one,
-        "ArrayTilt" => one,
-        "MaxPowerOutput" => one,
-        "InverterEfficiency" => zero_or_one,
-        "SystemLossesFraction | YearModulesManufactured" => zero_or_more,
-=======
         'ArrayAzimuth' => one,
         'ArrayTilt' => one,
         'MaxPowerOutput' => one,
-        'InverterEfficiency' => one, # PVWatts default is 0.96
-        'SystemLossesFraction' => one, # PVWatts default is 0.14
->>>>>>> 709dbf94
+        'InverterEfficiency' => zero_or_one,
+        'SystemLossesFraction | YearModulesManufactured' => zero_or_more,
       },
 
       # [ClothesWasher]
       '/HPXML/Building/BuildingDetails/Appliances/ClothesWasher' => {
         'SystemIdentifier' => one, # Required by HPXML schema
         "[Location='living space' or Location='basement - conditioned' or Location='basement - unconditioned' or Location='garage']" => one,
-<<<<<<< HEAD
-        "ModifiedEnergyFactor | IntegratedModifiedEnergyFactor" => zero_or_one, # See [ClothesWasher=ModifiedEnergyFactor] or [ClothesWasher=IntegratedModifiedEnergyFactor]
-        "RatedAnnualkWh" => zero_or_one, # See [ClothesWasher=RatedAnnualkWh]
-        "LabelElectricRate" => zero_or_one, # See [ClothesWasher=LabelElectricRate]
-        "LabelGasRate" => zero_or_one, # See [ClothesWasher=LabelGasRate]
-        "LabelAnnualGasCost" => zero_or_one, # See [ClothesWasher=LabelAnnualGasCost]
-        "Capacity" => zero_or_one, # See [ClothesWasher=Capacity]
-      },
-
-      ## [ClothesWasher=ModifiedEnergyFactor]
-      "/HPXML/Building/BuildingDetails/Appliances/ClothesWasher[ModifiedEnergyFactor]" => {
-        "RatedAnnualkWh" => one,
-        "LabelElectricRate" => one,
-        "LabelGasRate" => one,
-        "LabelAnnualGasCost" => one,
-        "Capacity" => one,
-=======
-        'ModifiedEnergyFactor | IntegratedModifiedEnergyFactor' => one,
+        'ModifiedEnergyFactor | IntegratedModifiedEnergyFactor' => zero_or_one, # See [ClothesWasher=Detailed]
+      },
+
+      ## [ClothesWasher=Detailed]
+      '/HPXML/Building/BuildingDetails/Appliances/ClothesWasher[ModifiedEnergyFactor | IntegratedModifiedEnergyFactor]' => {
         'RatedAnnualkWh' => one,
         'LabelElectricRate' => one,
         'LabelGasRate' => one,
         'LabelAnnualGasCost' => one,
         'Capacity' => one,
->>>>>>> 709dbf94
-      },
-      ## [ClothesWasher=IntegratedModifiedEnergyFactor]
-      "/HPXML/Building/BuildingDetails/Appliances/ClothesWasher[IntegratedModifiedEnergyFactor]" => {
-        "RatedAnnualkWh" => one,
-        "LabelElectricRate" => one,
-        "LabelGasRate" => one,
-        "LabelAnnualGasCost" => one,
-        "Capacity" => one,
-      },
-      ## [ClothesWasher=RatedAnnualkWh]
-      "/HPXML/Building/BuildingDetails/Appliances/ClothesWasher[RatedAnnualkWh]" => {
-        "ModifiedEnergyFactor | IntegratedModifiedEnergyFactor" => one,
-        "LabelElectricRate" => one,
-        "LabelGasRate" => one,
-        "LabelAnnualGasCost" => one,
-        "Capacity" => one,
-      },
-      ## [ClothesWasher=LabelElectricRate]
-      "/HPXML/Building/BuildingDetails/Appliances/ClothesWasher[LabelElectricRate]" => {
-        "ModifiedEnergyFactor | IntegratedModifiedEnergyFactor" => one,
-        "RatedAnnualkWh" => one,
-        "LabelGasRate" => one,
-        "LabelAnnualGasCost" => one,
-        "Capacity" => one,
-      },
-      ## [ClothesWasher=LabelGasRate]
-      "/HPXML/Building/BuildingDetails/Appliances/ClothesWasher[LabelGasRate]" => {
-        "ModifiedEnergyFactor | IntegratedModifiedEnergyFactor" => one,
-        "RatedAnnualkWh" => one,
-        "LabelElectricRate" => one,
-        "LabelAnnualGasCost" => one,
-        "Capacity" => one,
-      },
-      ## [ClothesWasher=LabelAnnualGasCost]
-      "/HPXML/Building/BuildingDetails/Appliances/ClothesWasher[LabelAnnualGasCost]" => {
-        "ModifiedEnergyFactor | IntegratedModifiedEnergyFactor" => one,
-        "RatedAnnualkWh" => one,
-        "LabelElectricRate" => one,
-        "LabelGasRate" => one,
-        "Capacity" => one,
-      },
-      ## [ClothesWasher=Capacity]
-      "/HPXML/Building/BuildingDetails/Appliances/ClothesWasher[Capacity]" => {
-        "ModifiedEnergyFactor | IntegratedModifiedEnergyFactor" => one,
-        "RatedAnnualkWh" => one,
-        "LabelElectricRate" => one,
-        "LabelGasRate" => one,
-        "LabelAnnualGasCost" => one,
       },
 
       # [ClothesDryer]
@@ -725,89 +631,46 @@
         'SystemIdentifier' => one, # Required by HPXML schema
         "[Location='living space' or Location='basement - conditioned' or Location='basement - unconditioned' or Location='garage']" => one,
         "[FuelType='natural gas' or FuelType='fuel oil' or FuelType='propane' or FuelType='electricity' or FuelType='wood']" => one,
-<<<<<<< HEAD
-        "EnergyFactor | CombinedEnergyFactor" => zero_or_one, # See [ClothesDryer=EnergyFactor] or [ClothesDryer=CombinedEnergyFactor]
-        "[ControlType='timer' or ControlType='moisture']" => zero_or_one, # See [ClothesDryerControlType=Timer] or [ClothesDryerControlType=Moisture]
-      },
-
-      ## [ClothesDryer=EnergyFactor]
-      "/HPXML/Building/BuildingDetails/Appliances/ClothesDryer[EnergyFactor]" => {
+        'EnergyFactor | CombinedEnergyFactor' => zero_or_one, # See [ClothesDryer=Detailed]
+      },
+
+      ## [ClothesDryer=Detailed]
+      '/HPXML/Building/BuildingDetails/Appliances/ClothesDryer[EnergyFactor | CombinedEnergyFactor]' => {
         "[ControlType='timer' or ControlType='moisture']" => one,
       },
-      ## [ClothesDryer=CombinedEnergyFactor]
-      "/HPXML/Building/BuildingDetails/Appliances/ClothesDryer[CombinedEnergyFactor]" => {
-=======
-        'EnergyFactor | CombinedEnergyFactor' => one,
->>>>>>> 709dbf94
-        "[ControlType='timer' or ControlType='moisture']" => one,
-      },
-      ## [ClothesDryerControlType=Timer]
-      "/HPXML/Building/BuildingDetails/Appliances/ClothesDryer[ControlType='timer']" => {
-        "EnergyFactor | CombinedEnergyFactor" => one,
-      },
-      ## [ClothesDryerControlType=Moisture]
-      "/HPXML/Building/BuildingDetails/Appliances/ClothesDryer[ControlType='moisture']" => {
-        "EnergyFactor | CombinedEnergyFactor" => one,
-      },
 
       # [Dishwasher]
-<<<<<<< HEAD
-      "/HPXML/Building/BuildingDetails/Appliances/Dishwasher" => {
-        "SystemIdentifier" => one, # Required by HPXML schema
-        "EnergyFactor | RatedAnnualkWh" => zero_or_one, # See [Dishwasher=EnergyFactor] or [Dishwasher=RatedAnnualkWh]
-        "PlaceSettingCapacity" => zero_or_one, # See [Dishwasher=PlaceSettingCapacity]
-      },
-
-      ## [Dishwasher=EnergyFactor]
-      "/HPXML/Building/BuildingDetails/Appliances/Dishwasher[EnergyFactor]" => {
-        "PlaceSettingCapacity" => one,
-=======
       '/HPXML/Building/BuildingDetails/Appliances/Dishwasher' => {
         'SystemIdentifier' => one, # Required by HPXML schema
-        'EnergyFactor | RatedAnnualkWh' => one,
+        'EnergyFactor | RatedAnnualkWh' => zero_or_one, # See [Dishwasher=Detailed]
+      },
+
+      ## [Dishwasher=Detailed]
+      '/HPXML/Building/BuildingDetails/Appliances/Dishwasher[EnergyFactor | RatedAnnualkWh]' => {
         'PlaceSettingCapacity' => one,
->>>>>>> 709dbf94
-      },
-      ## [Dishwasher=RatedAnnualkWh]
-      "/HPXML/Building/BuildingDetails/Appliances/Dishwasher[RatedAnnualkWh]" => {
-        "PlaceSettingCapacity" => one,
-      },
-      ## [Dishwasher=PlaceSettingCapacity]
-      "/HPXML/Building/BuildingDetails/Appliances/Dishwasher[PlaceSettingCapacity]" => {
-        "EnergyFactor | RatedAnnualkWh" => one,
       },
 
       # [Refrigerator]
       '/HPXML/Building/BuildingDetails/Appliances/Refrigerator' => {
         'SystemIdentifier' => one, # Required by HPXML schema
         "[Location='living space' or Location='basement - conditioned' or Location='basement - unconditioned' or Location='garage']" => one,
-<<<<<<< HEAD
-        "RatedAnnualkWh | extension/AdjustedAnnualkWh" => zero_or_more,
-=======
-        'RatedAnnualkWh | extension/AdjustedAnnualkWh' => one_or_more,
->>>>>>> 709dbf94
+        'RatedAnnualkWh | extension/AdjustedAnnualkWh' => zero_or_more,
       },
 
       # [CookingRange]
       '/HPXML/Building/BuildingDetails/Appliances/CookingRange' => {
         'SystemIdentifier' => one, # Required by HPXML schema
         "[FuelType='natural gas' or FuelType='fuel oil' or FuelType='propane' or FuelType='electricity' or FuelType='wood']" => one,
-<<<<<<< HEAD
-        "IsInduction" => zero_or_one, # See [CookingRange=IsInduction]
-        "../Oven/IsConvection" => zero_or_one, # See [Oven=IsConvection]
-      },
-
-      ## [CookingRange=IsInduction]
-      "/HPXML/Building/BuildingDetails/Appliances/CookingRange[IsInduction]" => {
-        "../Oven/IsConvection" => one,
-=======
-        'IsInduction' => one,
+        'IsInduction' => zero_or_one, # See [CookingRange=Detailed]
+      },
+
+      ## [CookingRange=Detailed]
+      '/HPXML/Building/BuildingDetails/Appliances/CookingRange[IsInduction]' => {
         '../Oven/IsConvection' => one,
->>>>>>> 709dbf94
       },
       ## [Oven=IsConvection]
-      "/HPXML/Building/BuildingDetails/Appliances/Oven[IsConvection]" => {
-        "/HPXML/Building/BuildingDetails/Appliances/CookingRange/IsInduction" => one,
+      '/HPXML/Building/BuildingDetails/Appliances/Oven[IsConvection]' => {
+        '/HPXML/Building/BuildingDetails/Appliances/CookingRange/IsInduction' => one,
       },
 
       # [Lighting]
