# frozen_string_literal: true

require 'oga'

class EnergyPlusValidator
  def self.run_validator(hpxml_doc)
    # A hash of hashes that defines the XML elements used by the EnergyPlus HPXML Use Case.
    #
    # Example:
    #
    # use_case = {
    #     nil => {
    #         'floor_area' => one,            # 1 element required always
    #         'garage_area' => zero_or_one,   # 0 or 1 elements required always
    #         'walls' => one_or_more,         # 1 or more elements required always
    #     },
    #     '/walls' => {
    #         'rvalue' => one,                # 1 element required if /walls element exists (conditional)
    #         'windows' => zero_or_one,       # 0 or 1 elements required if /walls element exists (conditional)
    #         'layers' => one_or_more,        # 1 or more elements required if /walls element exists (conditional)
    #     }
    # }
    #

    zero = [0]
    zero_or_one = [0, 1]
    zero_or_two = [0, 2]
    zero_or_three = [0, 3]
    zero_or_four = [0, 4]
    zero_or_five = [0, 5]
    zero_or_six = [0, 6]
    zero_or_seven = [0, 7]
    zero_or_more = nil
    one = [1]
    one_or_more = []

    requirements = {

      # Root
      nil => {
        '/HPXML/XMLTransactionHeaderInformation/XMLType' => one, # Required by HPXML schema
        '/HPXML/XMLTransactionHeaderInformation/XMLGeneratedBy' => one, # Required by HPXML schema
        '/HPXML/XMLTransactionHeaderInformation/CreatedDateAndTime' => one, # Required by HPXML schema
        '/HPXML/XMLTransactionHeaderInformation/Transaction' => one, # Required by HPXML schema
        '/HPXML/SoftwareInfo/extension/SimulationControl' => zero_or_one, # See [SimulationControl]

        '/HPXML/Building' => one,
        '/HPXML/Building/BuildingID' => one, # Required by HPXML schema
        '/HPXML/Building/ProjectStatus/EventType' => one, # Required by HPXML schema

        '/HPXML/Building/BuildingDetails/BuildingSummary/Site/extension/ShelterCoefficient' => zero_or_one, # Uses ERI assumption if not provided
        '/HPXML/Building/BuildingDetails/BuildingSummary/BuildingOccupancy/NumberofResidents' => zero_or_one, # Uses ERI assumption if not provided
        '/HPXML/Building/BuildingDetails/BuildingSummary/BuildingConstruction' => one, # See [BuildingConstruction]
        '/HPXML/Building/BuildingDetails/BuildingSummary/Site/extension/Neighbors' => zero_or_one, # See [Neighbors]

        '/HPXML/Building/BuildingDetails/ClimateandRiskZones/ClimateZoneIECC' => zero_or_one, # See [ClimateZone]
        '/HPXML/Building/BuildingDetails/ClimateandRiskZones/WeatherStation' => one, # See [WeatherStation]

        '/HPXML/Building/BuildingDetails/Enclosure/AirInfiltration/AirInfiltrationMeasurement[number(HousePressure)=50]/BuildingAirLeakage[UnitofMeasure="ACH" or UnitofMeasure="CFM"]/AirLeakage | /HPXML/Building/BuildingDetails/Enclosure/AirInfiltration/AirInfiltrationMeasurement/extension/ConstantACHnatural' => one, # see [AirInfiltration]

        '/HPXML/Building/BuildingDetails/Enclosure/Roofs/Roof' => zero_or_more, # See [Roof]
        '/HPXML/Building/BuildingDetails/Enclosure/Walls/Wall' => one_or_more, # See [Wall]
        '/HPXML/Building/BuildingDetails/Enclosure/RimJoists/RimJoist' => zero_or_more, # See [RimJoist]
        '/HPXML/Building/BuildingDetails/Enclosure/FoundationWalls/FoundationWall' => zero_or_more, # See [FoundationWall]
        '/HPXML/Building/BuildingDetails/Enclosure/FrameFloors/FrameFloor' => zero_or_more, # See [FrameFloor]
        '/HPXML/Building/BuildingDetails/Enclosure/Slabs/Slab' => zero_or_more, # See [Slab]
        '/HPXML/Building/BuildingDetails/Enclosure/Windows/Window' => zero_or_more, # See [Window]
        '/HPXML/Building/BuildingDetails/Enclosure/Skylights/Skylight' => zero_or_more, # See [Skylight]
        '/HPXML/Building/BuildingDetails/Enclosure/Doors/Door' => zero_or_more, # See [Door]

        '/HPXML/Building/BuildingDetails/Systems/HVAC/HVACPlant/HeatingSystem' => zero_or_more, # See [HeatingSystem]
        '/HPXML/Building/BuildingDetails/Systems/HVAC/HVACPlant/CoolingSystem' => zero_or_more, # See [CoolingSystem]
        '/HPXML/Building/BuildingDetails/Systems/HVAC/HVACPlant/HeatPump' => zero_or_more, # See [HeatPump]
        '/HPXML/Building/BuildingDetails/Systems/HVAC/HVACControl' => zero_or_one, # See [HVACControl]
        '/HPXML/Building/BuildingDetails/Systems/HVAC/HVACDistribution' => zero_or_more, # See [HVACDistribution]

        '/HPXML/Building/BuildingDetails/Systems/MechanicalVentilation/VentilationFans/VentilationFan[UsedForWholeBuildingVentilation="true"]' => zero_or_one, # See [MechanicalVentilation]
        '/HPXML/Building/BuildingDetails/Systems/MechanicalVentilation/VentilationFans/VentilationFan[UsedForLocalVentilation="true" and FanLocation="kitchen"]' => zero_or_one, # See [KitchenRangeFan]
        '/HPXML/Building/BuildingDetails/Systems/MechanicalVentilation/VentilationFans/VentilationFan[UsedForLocalVentilation="true" and FanLocation="bath"]' => zero_or_one, # See [BathFan]
        '/HPXML/Building/BuildingDetails/Systems/MechanicalVentilation/VentilationFans/VentilationFan[UsedForSeasonalCoolingLoadReduction="true"]' => zero_or_one, # See [WholeHouseFan]
        '/HPXML/Building/BuildingDetails/Systems/WaterHeating/WaterHeatingSystem' => zero_or_more, # See [WaterHeatingSystem]
        '/HPXML/Building/BuildingDetails/Systems/WaterHeating/HotWaterDistribution' => zero_or_one, # See [HotWaterDistribution]
        '/HPXML/Building/BuildingDetails/Systems/WaterHeating/WaterFixture' => zero_or_more, # See [WaterFixture]
        '/HPXML/Building/BuildingDetails/Systems/SolarThermal/SolarThermalSystem' => zero_or_one, # See [SolarThermalSystem]
        '/HPXML/Building/BuildingDetails/Systems/Photovoltaics/PVSystem' => zero_or_more, # See [PVSystem]

        '/HPXML/Building/BuildingDetails/Appliances/ClothesWasher' => zero_or_one, # See [ClothesWasher]
        '/HPXML/Building/BuildingDetails/Appliances/ClothesDryer' => zero_or_one, # See [ClothesDryer]
        '/HPXML/Building/BuildingDetails/Appliances/Dishwasher' => zero_or_one, # See [Dishwasher]
        '/HPXML/Building/BuildingDetails/Appliances/Refrigerator' => zero_or_one, # See [Refrigerator]
        '/HPXML/Building/BuildingDetails/Appliances/Dehumidifier' => zero_or_one, # See [Dehumidifier]
        '/HPXML/Building/BuildingDetails/Appliances/CookingRange' => zero_or_one, # See [CookingRange]

        '/HPXML/Building/BuildingDetails/Lighting' => zero_or_one, # See [Lighting]
        '/HPXML/Building/BuildingDetails/Lighting/CeilingFan' => zero_or_one, # See [CeilingFan]

        '/HPXML/Building/BuildingDetails/MiscLoads/PlugLoad[PlugLoadType="other"]' => zero_or_one, # See [PlugLoads]
        '/HPXML/Building/BuildingDetails/MiscLoads/PlugLoad[PlugLoadType="TV other"]' => zero_or_one, # See [Television]
      },

      # [SimulationControl]
      '/HPXML/SoftwareInfo/extension/SimulationControl' => {
        'Timestep' => zero_or_one, # minutes; must be a divisor of 60
        'BeginMonth | BeginDayOfMonth' => zero_or_two, # integer
        'EndMonth | EndDayOfMonth' => zero_or_two, # integer
      },

      # [BuildingConstruction]
      '/HPXML/Building/BuildingDetails/BuildingSummary/BuildingConstruction' => {
        'NumberofConditionedFloors' => one,
        'NumberofConditionedFloorsAboveGrade' => one,
        'NumberofBedrooms' => one,
        'NumberofBathrooms' => zero_or_one,
        'ConditionedFloorArea' => one,
        'ConditionedBuildingVolume | AverageCeilingHeight' => one_or_more,
      },

      # [Neighbors]
      '/HPXML/Building/BuildingDetails/BuildingSummary/Site/extension/Neighbors' => {
        'NeighborBuilding' => one_or_more, # See [NeighborBuilding]
      },

      # [NeighborBuilding]
      '/HPXML/Building/BuildingDetails/BuildingSummary/Site/extension/Neighbors/NeighborBuilding' => {
        'Azimuth' => one,
        'Distance' => one, # ft
        'Height' => zero_or_one # ft; if omitted, the neighbor is the same height as the main building
      },

      # [ClimateZone]
      '/HPXML/Building/BuildingDetails/ClimateandRiskZones/ClimateZoneIECC' => {
        'Year' => one,
        'ClimateZone[text()="1A" or text()="1B" or text()="1C" or text()="2A" or text()="2B" or text()="2C" or text()="3A" or text()="3B" or text()="3C" or text()="4A" or text()="4B" or text()="4C" or text()="5A" or text()="5B" or text()="5C" or text()="6A" or text()="6B" or text()="6C" or text()="7" or text()="8"]' => one,
      },

      # [WeatherStation]
      '/HPXML/Building/BuildingDetails/ClimateandRiskZones/WeatherStation' => {
        'SystemIdentifier' => one, # Required by HPXML schema
        'Name' => one, # Required by HPXML schema
        'WMO | extension/EPWFilePath' => one, # Reference weather/data.csv for the list of acceptable WMO station numbers
      },

      # [AirInfiltration]
      '/HPXML/Building/BuildingDetails/Enclosure/AirInfiltration/AirInfiltrationMeasurement[number(HousePressure)=50 and BuildingAirLeakage[UnitofMeasure="ACH" or UnitofMeasure="CFM"]/AirLeakage] | /HPXML/Building/BuildingDetails/Enclosure/AirInfiltration/AirInfiltrationMeasurement[extension/ConstantACHnatural]' => {
        'SystemIdentifier' => one, # Required by HPXML schema
        'InfiltrationVolume' => zero_or_one, # Assumes InfiltrationVolume = ConditionedVolume if not provided
      },

      # [Roof]
      '/HPXML/Building/BuildingDetails/Enclosure/Roofs/Roof' => {
        'SystemIdentifier' => one, # Required by HPXML schema
        'InteriorAdjacentTo[text()="attic - vented" or text()="attic - unvented" or text()="living space" or text()="garage"]' => one, # See [VentedAttic]
        'Area' => one,
        'Azimuth' => zero_or_one,
        'SolarAbsorptance' => one,
        'Emittance' => one,
        'Pitch' => one,
        'RadiantBarrier' => one,
        'Insulation/SystemIdentifier' => one, # Required by HPXML schema
        'Insulation/AssemblyEffectiveRValue' => one,
      },

      ## [VentedAttic]
      '/HPXML/Building/BuildingDetails/Enclosure/Roofs/Roof[InteriorAdjacentTo="attic - vented"]' => {
        '../../Attics/Attic[AtticType/Attic[Vented="true"]]/VentilationRate[UnitofMeasure="SLA"]/Value | ../../Attics/Attic[AtticType/Attic[Vented="true"]]/extension/ConstantACHnatural' => zero_or_one,
      },

      # [Wall]
      '/HPXML/Building/BuildingDetails/Enclosure/Walls/Wall' => {
        'SystemIdentifier' => one, # Required by HPXML schema
        'ExteriorAdjacentTo[text()="outside" or text()="attic - vented" or text()="attic - unvented" or text()="basement - conditioned" or text()="basement - unconditioned" or text()="crawlspace - vented" or text()="crawlspace - unvented" or text()="garage" or text()="other housing unit"]' => one,
        'InteriorAdjacentTo[text()="living space" or text()="attic - vented" or text()="attic - unvented" or text()="basement - conditioned" or text()="basement - unconditioned" or text()="crawlspace - vented" or text()="crawlspace - unvented" or text()="garage"]' => one,
        'WallType[WoodStud | DoubleWoodStud | ConcreteMasonryUnit | StructurallyInsulatedPanel | InsulatedConcreteForms | SteelFrame | SolidConcrete | StructuralBrick | StrawBale | Stone | LogWall]' => one,
        'Area' => one,
        'Azimuth' => zero_or_one,
        'SolarAbsorptance' => one,
        'Emittance' => one,
        'Insulation/SystemIdentifier' => one, # Required by HPXML schema
        'Insulation/AssemblyEffectiveRValue' => one,
      },

      # [RimJoist]
      '/HPXML/Building/BuildingDetails/Enclosure/RimJoists/RimJoist' => {
        'SystemIdentifier' => one, # Required by HPXML schema
        'ExteriorAdjacentTo[text()="outside" or text()="attic - vented" or text()="attic - unvented" or text()="basement - conditioned" or text()="basement - unconditioned" or text()="crawlspace - vented" or text()="crawlspace - unvented" or text()="garage" or text()="other housing unit"]' => one,
        'InteriorAdjacentTo[text()="living space" or text()="attic - vented" or text()="attic - unvented" or text()="basement - conditioned" or text()="basement - unconditioned" or text()="crawlspace - vented" or text()="crawlspace - unvented" or text()="garage"]' => one,
        'Area' => one,
        'Azimuth' => zero_or_one,
        'SolarAbsorptance' => one,
        'Emittance' => one,
        'Insulation/SystemIdentifier' => one, # Required by HPXML schema
        'Insulation/AssemblyEffectiveRValue' => one,
      },

      # [FoundationWall]
      '/HPXML/Building/BuildingDetails/Enclosure/FoundationWalls/FoundationWall' => {
        'SystemIdentifier' => one, # Required by HPXML schema
        'ExteriorAdjacentTo[text()="ground" or text()="basement - conditioned" or text()="basement - unconditioned" or text()="crawlspace - vented" or text()="crawlspace - unvented" or text()="garage" or text()="other housing unit"]' => one,
        'InteriorAdjacentTo[text()="basement - conditioned" or text()="basement - unconditioned" or text()="crawlspace - vented" or text()="crawlspace - unvented" or text()="garage"]' => one, # See [VentedCrawlspace]
        'Height' => one,
        'Area' => one,
        'Azimuth' => zero_or_one,
        'Thickness' => one,
        'DepthBelowGrade' => one,
        'Insulation/SystemIdentifier' => one, # Required by HPXML schema
        # Insulation: either specify interior and exterior layers OR assembly R-value:
        'Insulation/Layer[InstallationType="continuous - interior"] | Insulation/AssemblyEffectiveRValue' => one, # See [FoundationWallInsLayer]
        'Insulation/Layer[InstallationType="continuous - exterior"] | Insulation/AssemblyEffectiveRValue' => one, # See [FoundationWallInsLayer]
      },

      ## [VentedCrawlspace]
      '/HPXML/Building/BuildingDetails/Enclosure/FoundationWalls/FoundationWall[InteriorAdjacentTo="crawlspace - vented"]' => {
        '../../Foundations/Foundation[FoundationType/Crawlspace[Vented="true"]]/VentilationRate[UnitofMeasure="SLA"]/Value' => zero_or_one,
      },

      ## [FoundationWallInsLayer]
      '/HPXML/Building/BuildingDetails/Enclosure/FoundationWalls/FoundationWall/Insulation/Layer[InstallationType="continuous - exterior" or InstallationType="continuous - interior"]' => {
        'NominalRValue' => one,
        'extension/DistanceToTopOfInsulation' => one, # ft
        'extension/DistanceToBottomOfInsulation' => one, # ft
      },

      # [FrameFloor]
      '/HPXML/Building/BuildingDetails/Enclosure/FrameFloors/FrameFloor' => {
        'SystemIdentifier' => one, # Required by HPXML schema
        'ExteriorAdjacentTo[text()="outside" or text()="attic - vented" or text()="attic - unvented" or text()="basement - conditioned" or text()="basement - unconditioned" or text()="crawlspace - vented" or text()="crawlspace - unvented" or text()="garage" or text()="other housing unit above" or text()="other housing unit below"]' => one,
        'InteriorAdjacentTo[text()="living space" or text()="attic - vented" or text()="attic - unvented" or text()="basement - conditioned" or text()="basement - unconditioned" or text()="crawlspace - vented" or text()="crawlspace - unvented" or text()="garage"]' => one,
        'Area' => one,
        'Insulation/SystemIdentifier' => one, # Required by HPXML schema
        'Insulation/AssemblyEffectiveRValue' => one,
      },

      # [Slab]
      '/HPXML/Building/BuildingDetails/Enclosure/Slabs/Slab' => {
        'SystemIdentifier' => one, # Required by HPXML schema
        'InteriorAdjacentTo[text()="living space" or text()="basement - conditioned" or text()="basement - unconditioned" or text()="crawlspace - vented" or text()="crawlspace - unvented" or text()="garage"]' => one,
        'Area' => one,
        'Thickness' => one, # Use zero for dirt floor
        'ExposedPerimeter' => one,
        'PerimeterInsulationDepth' => one,
        'UnderSlabInsulationWidth | UnderSlabInsulationSpansEntireSlab[text()="true"]' => one,
        'DepthBelowGrade | InteriorAdjacentTo[text()!="living space" and text()!="garage"]' => one_or_more, # DepthBelowGrade only required when InteriorAdjacentTo is 'living space' or 'garage'
        'PerimeterInsulation/SystemIdentifier' => one, # Required by HPXML schema
        'PerimeterInsulation/Layer[InstallationType="continuous"]/NominalRValue' => one,
        'UnderSlabInsulation/SystemIdentifier' => one, # Required by HPXML schema
        'UnderSlabInsulation/Layer[InstallationType="continuous"]/NominalRValue' => one,
        'extension/CarpetFraction' => one, # 0 - 1
        'extension/CarpetRValue' => one,
      },

      # [Window]
      '/HPXML/Building/BuildingDetails/Enclosure/Windows/Window' => {
        'SystemIdentifier' => one, # Required by HPXML schema
        'Area' => one,
        'Azimuth' => one,
        'UFactor' => one,
        'SHGC' => one,
        'InteriorShading/SummerShadingCoefficient' => zero_or_one, # Uses ERI assumption if not provided
        'InteriorShading/WinterShadingCoefficient' => zero_or_one, # Uses ERI assumption if not provided
        'Overhangs' => zero_or_one, # See [WindowOverhang]
        'FractionOperable' => zero_or_one,
        'AttachedToWall' => one,
      },

      ## [WindowOverhang]
      '/HPXML/Building/BuildingDetails/Enclosure/Windows/Window/Overhangs' => {
        'Depth' => one,
        'DistanceToTopOfWindow' => one,
        'DistanceToBottomOfWindow' => one,
      },

      # [Skylight]
      '/HPXML/Building/BuildingDetails/Enclosure/Skylights/Skylight' => {
        'SystemIdentifier' => one, # Required by HPXML schema
        'Area' => one,
        'Azimuth' => one,
        'UFactor' => one,
        'SHGC' => one,
        'AttachedToRoof' => one,
      },

      # [Door]
      '/HPXML/Building/BuildingDetails/Enclosure/Doors/Door' => {
        'SystemIdentifier' => one, # Required by HPXML schema
        'AttachedToWall' => one,
        'Area' => one,
        'Azimuth' => one,
        'RValue' => one,
      },

      # [HeatingSystem]
      '/HPXML/Building/BuildingDetails/Systems/HVAC/HVACPlant/HeatingSystem' => {
        'SystemIdentifier' => one, # Required by HPXML schema
        '../../HVACControl' => one, # See [HVACControl]
        'HeatingSystemType[ElectricResistance | Furnace | WallFurnace | Boiler | Stove | PortableHeater]' => one, # See [HeatingType=Resistance] or [HeatingType=Furnace] or [HeatingType=WallFurnace] or [HeatingType=Boiler] or [HeatingType=Stove] or [HeatingType=PortableHeater]
        'HeatingCapacity' => one, # Use -1 for autosizing
        'FractionHeatLoadServed' => one, # Must sum to <= 1 across all HeatingSystems and HeatPumps
        'ElectricAuxiliaryEnergy' => zero_or_one, # If not provided, uses 301 defaults for fuel furnace/boiler and zero otherwise
      },

      ## [HeatingType=Resistance]
      '/HPXML/Building/BuildingDetails/Systems/HVAC/HVACPlant/HeatingSystem[HeatingSystemType/ElectricResistance]' => {
        'DistributionSystem' => zero,
        'HeatingSystemFuel[text()="electricity"]' => one,
        'AnnualHeatingEfficiency[Units="Percent"]/Value' => one,
      },

      ## [HeatingType=Furnace]
      '/HPXML/Building/BuildingDetails/Systems/HVAC/HVACPlant/HeatingSystem[HeatingSystemType/Furnace]' => {
        '../../HVACDistribution[DistributionSystemType/AirDistribution | DistributionSystemType[Other="DSE"]]' => one_or_more, # See [HVACDistribution]
        'DistributionSystem' => one,
        'HeatingSystemFuel[text()="natural gas" or text()="fuel oil" or text()="propane" or text()="electricity" or text()="wood"]' => one, # See [HeatingType=FuelEquipment] if not electricity
        'AnnualHeatingEfficiency[Units="AFUE"]/Value' => one,
      },

      ## [HeatingType=WallFurnace]
      '/HPXML/Building/BuildingDetails/Systems/HVAC/HVACPlant/HeatingSystem[HeatingSystemType/WallFurnace]' => {
        'DistributionSystem' => zero,
        'HeatingSystemFuel[text()="natural gas" or text()="fuel oil" or text()="propane" or text()="electricity" or text()="wood"]' => one, # See [HeatingType=FuelEquipment] if not electricity
        'AnnualHeatingEfficiency[Units="AFUE"]/Value' => one,
      },

      ## [HeatingType=Boiler]
      '/HPXML/Building/BuildingDetails/Systems/HVAC/HVACPlant/HeatingSystem[HeatingSystemType/Boiler]' => {
        '../../HVACDistribution[DistributionSystemType/HydronicDistribution | DistributionSystemType[Other="DSE"]]' => one_or_more, # See [HVACDistribution]
        'DistributionSystem' => one,
        'HeatingSystemFuel[text()="natural gas" or text()="fuel oil" or text()="propane" or text()="electricity" or text()="wood"]' => one, # See [HeatingType=FuelEquipment] if not electricity
        'AnnualHeatingEfficiency[Units="AFUE"]/Value' => one,
      },

      ## [HeatingType=Stove]
      '/HPXML/Building/BuildingDetails/Systems/HVAC/HVACPlant/HeatingSystem[HeatingSystemType/Stove]' => {
        'DistributionSystem' => zero,
        'HeatingSystemFuel[text()="natural gas" or text()="fuel oil" or text()="propane" or text()="electricity" or text()="wood" or text()="wood pellets"]' => one, # See [HeatingType=FuelEquipment] if not electricity
        'AnnualHeatingEfficiency[Units="Percent"]/Value' => one,
      },

      ## [HeatingType=PortableHeater]
      '/HPXML/Building/BuildingDetails/Systems/HVAC/HVACPlant/HeatingSystem[HeatingSystemType/PortableHeater]' => {
        'DistributionSystem' => zero,
        'HeatingSystemFuel[text()="natural gas" or text()="fuel oil" or text()="propane" or text()="electricity" or text()="wood" or text()="wood pellets"]' => one, # See [HeatingType=FuelEquipment] if not electricity
        'AnnualHeatingEfficiency[Units="Percent"]/Value' => one,
      },

      # [CoolingSystem]
      '/HPXML/Building/BuildingDetails/Systems/HVAC/HVACPlant/CoolingSystem' => {
        'SystemIdentifier' => one, # Required by HPXML schema
        '../../HVACControl' => one, # See [HVACControl]
        'CoolingSystemType[text()="central air conditioner" or text()="room air conditioner" or text()="evaporative cooler"]' => one, # See [CoolingType=CentralAC] or [CoolingType=RoomAC] or [CoolingType=EvapCooler]
        'CoolingSystemFuel[text()="electricity"]' => one,
        'FractionCoolLoadServed' => one, # Must sum to <= 1 across all CoolingSystems and HeatPumps
      },

      ## [CoolingType=CentralAC]
      '/HPXML/Building/BuildingDetails/Systems/HVAC/HVACPlant/CoolingSystem[CoolingSystemType="central air conditioner"]' => {
        '../../HVACDistribution[DistributionSystemType/AirDistribution | DistributionSystemType[Other="DSE"]]' => one_or_more, # See [HVACDistribution]
        'DistributionSystem' => one,
        'CoolingCapacity' => one, # Use -1 for autosizing
        '[not(CompressorType)] | CompressorType[text()="single stage" or text()="two stage" or text()="variable speed"]' => one,
        'AnnualCoolingEfficiency[Units="SEER"]/Value' => one,
        'SensibleHeatFraction' => zero_or_one,
      },

      ## [CoolingType=RoomAC]
      '/HPXML/Building/BuildingDetails/Systems/HVAC/HVACPlant/CoolingSystem[CoolingSystemType="room air conditioner"]' => {
        'DistributionSystem' => zero,
        'CoolingCapacity' => one, # Use -1 for autosizing
        'AnnualCoolingEfficiency[Units="EER"]/Value' => one,
        'SensibleHeatFraction' => zero_or_one,
      },

      ## [CoolingType=EvapCooler]
      '/HPXML/Building/BuildingDetails/Systems/HVAC/HVACPlant/CoolingSystem[CoolingSystemType="evaporative cooler"]' => {
        '../../HVACDistribution[DistributionSystemType/AirDistribution | DistributionSystemType[Other="DSE"]]' => zero_or_more, # See [HVACDistribution]
        'DistributionSystem' => zero_or_one,
        'CoolingCapacity' => zero,
      },

      # [HeatPump]
      '/HPXML/Building/BuildingDetails/Systems/HVAC/HVACPlant/HeatPump' => {
        'SystemIdentifier' => one, # Required by HPXML schema
        '../../HVACControl' => one, # See [HVACControl]
        'HeatPumpType[text()="air-to-air" or text()="mini-split" or text()="ground-to-air"]' => one, # See [HeatPumpType=ASHP] or [HeatPumpType=MSHP] or [HeatPumpType=GSHP]
        'HeatPumpFuel[text()="electricity"]' => one,
        'HeatingCapacity' => one, # Use -1 for autosizing
        'CoolingCapacity' => one, # Use -1 for autosizing
        'CoolingSensibleHeatFraction' => zero_or_one,
        '[not(BackupSystemFuel)] | BackupSystemFuel[text()="electricity" or text()="natural gas" or text()="fuel oil" or text()="propane"]' => one, # See [HeatPumpBackup]
        'FractionHeatLoadServed' => one, # Must sum to <= 1 across all HeatPumps and HeatingSystems
        'FractionCoolLoadServed' => one, # Must sum to <= 1 across all HeatPumps and CoolingSystems
      },

      ## [HeatPumpType=ASHP]
      '/HPXML/Building/BuildingDetails/Systems/HVAC/HVACPlant/HeatPump[HeatPumpType="air-to-air"]' => {
        '../../HVACDistribution[DistributionSystemType/AirDistribution | DistributionSystemType[Other="DSE"]]' => one_or_more, # See [HVACDistribution]
        'DistributionSystem' => one,
        '[not(CompressorType)] | CompressorType[text()="single stage" or text()="two stage" or text()="variable speed"]' => one,
        'AnnualCoolingEfficiency[Units="SEER"]/Value' => one,
        'AnnualHeatingEfficiency[Units="HSPF"]/Value' => one,
        'HeatingCapacity17F' => zero_or_one
      },

      ## [HeatPumpType=MSHP]
      '/HPXML/Building/BuildingDetails/Systems/HVAC/HVACPlant/HeatPump[HeatPumpType="mini-split"]' => {
        '../../HVACDistribution[DistributionSystemType/AirDistribution | DistributionSystemType[Other="DSE"]]' => zero_or_more, # See [HVACDistribution]
        'DistributionSystem' => zero_or_one,
        'AnnualCoolingEfficiency[Units="SEER"]/Value' => one,
        'AnnualHeatingEfficiency[Units="HSPF"]/Value' => one,
        'HeatingCapacity17F' => zero_or_one
      },

      ## [HeatPumpType=GSHP]
      '/HPXML/Building/BuildingDetails/Systems/HVAC/HVACPlant/HeatPump[HeatPumpType="ground-to-air"]' => {
        '../../HVACDistribution[DistributionSystemType/AirDistribution | DistributionSystemType[Other="DSE"]]' => one_or_more, # See [HVACDistribution]
        'DistributionSystem' => one,
        'BackupHeatingSwitchoverTemperature' => zero,
        'AnnualCoolingEfficiency[Units="EER"]/Value' => one,
        'AnnualHeatingEfficiency[Units="COP"]/Value' => one,
      },

      ## [HeatPumpBackup]
      '/HPXML/Building/BuildingDetails/Systems/HVAC/HVACPlant/HeatPump[BackupSystemFuel]' => {
        'BackupAnnualHeatingEfficiency[Units="Percent" or Units="AFUE"]/Value' => one,
        'BackupHeatingCapacity' => one, # Use -1 for autosizing
        'BackupHeatingSwitchoverTemperature' => zero_or_one, # Use if dual-fuel heat pump
      },

      # [HVACControl]
      '/HPXML/Building/BuildingDetails/Systems/HVAC/HVACControl' => {
        'SystemIdentifier' => one, # Required by HPXML schema
        'SetpointTempHeatingSeason' => one,
        'SetbackTempHeatingSeason' => zero_or_one, # See [HVACControlType=HeatingSetback]
        'SetupTempCoolingSeason' => zero_or_one, # See [HVACControlType=CoolingSetup]
        'SetpointTempCoolingSeason' => one,
        'extension/CeilingFanSetpointTempCoolingSeasonOffset' => zero_or_one, # deg-F
      },

      ## [HVACControlType=HeatingSetback]
      '/HPXML/Building/BuildingDetails/Systems/HVAC/HVACControl[SetbackTempHeatingSeason]' => {
        'TotalSetbackHoursperWeekHeating' => one,
        'extension/SetbackStartHourHeating' => one, # 0 = midnight. 12 = noon
      },

      ## [HVACControlType=CoolingSetup]
      '/HPXML/Building/BuildingDetails/Systems/HVAC/HVACControl[SetupTempCoolingSeason]' => {
        'TotalSetupHoursperWeekCooling' => one,
        'extension/SetupStartHourCooling' => one, # 0 = midnight, 12 = noon
      },

      # [HVACDistribution]
      '/HPXML/Building/BuildingDetails/Systems/HVAC/HVACDistribution' => {
        'SystemIdentifier' => one, # Required by HPXML schema
        'DistributionSystemType/AirDistribution | DistributionSystemType/HydronicDistribution | DistributionSystemType[Other="DSE"]' => one, # See [HVACDistType=Air] or [HVACDistType=DSE]
      },

      ## [HVACDistType=Air]
      '/HPXML/Building/BuildingDetails/Systems/HVAC/HVACDistribution/DistributionSystemType/AirDistribution' => {
<<<<<<< HEAD
        '../../ConditionedFloorAreaServed' => one,
        'DuctLeakageMeasurement[DuctType="supply"]/DuctLeakage[Units="CFM25" or Units="Percent"][TotalOrToOutside="to outside"]/Value' => one,
        'DuctLeakageMeasurement[DuctType="return"]/DuctLeakage[Units="CFM25" or Units="Percent"][TotalOrToOutside="to outside"]/Value' => zero_or_one,
=======
        'DuctLeakageMeasurement[DuctType="supply"]/DuctLeakage[(Units="CFM25" or Units="Percent") and TotalOrToOutside="to outside"]/Value' => one,
        'DuctLeakageMeasurement[DuctType="return"]/DuctLeakage[(Units="CFM25" or Units="Percent") and TotalOrToOutside="to outside"]/Value' => zero_or_one,
>>>>>>> ae80b147
        'Ducts[DuctType="supply"]' => zero_or_more, # See [HVACDuct]
        'Ducts[DuctType="return"]' => zero_or_more, # See [HVACDuct]
        'NumberofReturnRegisters' => zero_or_one,
      },

      ## [HVACDistType=DSE]
      ## WARNING: These inputs are unused and EnergyPlus output will NOT reflect the specified DSE. To account for DSE, apply the value to the EnergyPlus output.
      '/HPXML/Building/BuildingDetails/Systems/HVAC/HVACDistribution[DistributionSystemType[Other="DSE"]]' => {
        'AnnualHeatingDistributionSystemEfficiency | AnnualCoolingDistributionSystemEfficiency' => one_or_more,
      },

      ## [HVACDuct]
      '/HPXML/Building/BuildingDetails/Systems/HVAC/HVACDistribution/DistributionSystemType/AirDistribution/Ducts[DuctType="supply" or DuctType="return"]' => {
        'DuctInsulationRValue' => one,
        'DuctLocation[text()="living space" or text()="basement - conditioned" or text()="basement - unconditioned" or text()="crawlspace - vented" or text()="crawlspace - unvented" or text()="attic - vented" or text()="attic - unvented" or text()="garage" or text()="outside"] | DuctSurfaceArea' => zero_or_two,
      },
      # All or none in terms of surface area defaulting.
      # FIXME: Please review the xpath expression below:
      '/HPXML/Building/BuildingDetails/Systems/HVAC/HVACDistribution/DistributionSystemType/AirDistribution/Ducts[(DuctType="supply" or DuctType="return") and not(DuctSurfaceArea)]' => {
        '//DuctSurfaceArea' => zero,
      },

      # [MechanicalVentilation]
      '/HPXML/Building/BuildingDetails/Systems/MechanicalVentilation/VentilationFans/VentilationFan[UsedForWholeBuildingVentilation="true"]' => {
        'SystemIdentifier' => one, # Required by HPXML schema
        'FanType[text()="energy recovery ventilator" or text()="heat recovery ventilator" or text()="exhaust only" or text()="supply only" or text()="balanced" or text()="central fan integrated supply"]' => one, # See [MechVentType=HRV] or [MechVentType=ERV] or [MechVentType=CFIS]
        'TestedFlowRate | RatedFlowRate' => one_or_more,
        'HoursInOperation' => one,
        'FanPower' => one,
      },

      ## [MechVentType=HRV]
      '/HPXML/Building/BuildingDetails/Systems/MechanicalVentilation/VentilationFans/VentilationFan[UsedForWholeBuildingVentilation="true" and FanType="heat recovery ventilator"]' => {
        'SensibleRecoveryEfficiency | AdjustedSensibleRecoveryEfficiency' => one,
      },

      ## [MechVentType=ERV]
      '/HPXML/Building/BuildingDetails/Systems/MechanicalVentilation/VentilationFans/VentilationFan[UsedForWholeBuildingVentilation="true" and FanType="energy recovery ventilator"]' => {
        'TotalRecoveryEfficiency | AdjustedTotalRecoveryEfficiency' => one,
        'SensibleRecoveryEfficiency | AdjustedSensibleRecoveryEfficiency' => one,
      },

      ## [MechVentType=CFIS]
      '/HPXML/Building/BuildingDetails/Systems/MechanicalVentilation/VentilationFans/VentilationFan[UsedForWholeBuildingVentilation="true" and FanType="central fan integrated supply"]' => {
        'AttachedToHVACDistributionSystem' => one,
      },

      # [KitchenRangeFan]
      '/HPXML/Building/BuildingDetails/Systems/MechanicalVentilation/VentilationFans/VentilationFan[UsedForLocalVentilation="true" and FanLocation="kitchen"]' => {
        'SystemIdentifier' => one, # Required by HPXML schema
        'RatedFlowRate' => zero_or_one,
        'HoursInOperation' => zero_or_one,
        'FanPower' => zero_or_one,
        'extension/StartHour' => zero_or_one, # 0 = midnight. 12 = noon
      },

      # [BathFan]
      '/HPXML/Building/BuildingDetails/Systems/MechanicalVentilation/VentilationFans/VentilationFan[UsedForLocalVentilation="true" and FanLocation="bath"]' => {
        'SystemIdentifier' => one, # Required by HPXML schema
        'Quantity' => zero_or_one,
        'RatedFlowRate' => zero_or_one,
        'HoursInOperation' => zero_or_one,
        'FanPower' => zero_or_one,
        'extension/StartHour' => zero_or_one, # 0 = midnight. 12 = noon
      },

      # [WholeHouseFan]
      '/HPXML/Building/BuildingDetails/Systems/MechanicalVentilation/VentilationFans/VentilationFan[UsedForSeasonalCoolingLoadReduction="true"]' => {
        'SystemIdentifier' => one, # Required by HPXML schema
        'RatedFlowRate' => one,
        'FanPower' => one,
      },

      # [WaterHeatingSystem]
      '/HPXML/Building/BuildingDetails/Systems/WaterHeating/WaterHeatingSystem' => {
        '../HotWaterDistribution' => one, # See [HotWaterDistribution]
        '../WaterFixture' => one_or_more, # See [WaterFixture]
        'SystemIdentifier' => one, # Required by HPXML schema
        'WaterHeaterType[text()="storage water heater" or text()="instantaneous water heater" or text()="heat pump water heater" or text()="space-heating boiler with storage tank" or text()="space-heating boiler with tankless coil"]' => one, # See [WHType=Tank] or [WHType=Tankless] or [WHType=HeatPump] or [WHType=Indirect] or [WHType=CombiTankless]
        '[not(Location)] | Location[text()="living space" or text()="basement - unconditioned" or text()="basement - conditioned" or text()="attic - unvented" or text()="attic - vented" or text()="garage" or text()="crawlspace - unvented" or text()="crawlspace - vented" or text()="other exterior"]' => one,
        'FractionDHWLoadServed' => one,
        'HotWaterTemperature' => zero_or_one,
        'UsesDesuperheater' => zero_or_one, # See [Desuperheater]
      },

      ## [WHType=Tank]
      '/HPXML/Building/BuildingDetails/Systems/WaterHeating/WaterHeatingSystem[WaterHeaterType="storage water heater"]' => {
        'FuelType[text()="natural gas" or text()="fuel oil" or text()="propane" or text()="electricity" or text()="wood"]' => one,
        'TankVolume' => zero_or_one,
        'HeatingCapacity' => zero_or_one,
        'EnergyFactor | UniformEnergyFactor' => one,
        'RecoveryEfficiency' => zero_or_one,
        'WaterHeaterInsulation/Jacket/JacketRValue' => zero_or_one, # Capable to model tank wrap insulation
      },

      ## [WHType=Tankless]
      '/HPXML/Building/BuildingDetails/Systems/WaterHeating/WaterHeatingSystem[WaterHeaterType="instantaneous water heater"]' => {
        'FuelType[text()="natural gas" or text()="fuel oil" or text()="propane" or text()="electricity" or text()="wood"]' => one,
        'PerformanceAdjustment' => zero_or_one, # Uses ERI assumption for tankless cycling derate if not provided
        'EnergyFactor | UniformEnergyFactor' => one,
      },

      ## [WHType=HeatPump]
      '/HPXML/Building/BuildingDetails/Systems/WaterHeating/WaterHeatingSystem[WaterHeaterType="heat pump water heater"]' => {
        'FuelType[text()="electricity"]' => one,
        'TankVolume' => one,
        'EnergyFactor | UniformEnergyFactor' => one,
        'WaterHeaterInsulation/Jacket/JacketRValue' => zero_or_one, # Capable to model tank wrap insulation
      },

      ## [WHType=Indirect]
      '/HPXML/Building/BuildingDetails/Systems/WaterHeating/WaterHeatingSystem[WaterHeaterType="space-heating boiler with storage tank"]' => {
        'RelatedHVACSystem' => one, # HeatingSystem (boiler)
        'TankVolume' => one,
        'WaterHeaterInsulation/Jacket/JacketRValue' => zero_or_one, # Capable to model tank wrap insulation
        'StandbyLoss' => zero_or_one, # Refer to https://www.ahridirectory.org/NewSearch?programId=28&searchTypeId=3
      },

      ## [WHType=CombiTankless]
      '/HPXML/Building/BuildingDetails/Systems/WaterHeating/WaterHeatingSystem[WaterHeaterType="space-heating boiler with tankless coil"]' => {
        'RelatedHVACSystem' => one, # HeatingSystem (boiler)
      },

      ## [Desuperheater]
      '/HPXML/Building/BuildingDetails/Systems/WaterHeating/WaterHeatingSystem[UsesDesuperheater="true"]' => {
        'WaterHeaterType[text()="storage water heater" or text()="instantaneous water heater" or text()="heat pump water heater"]' => one, # Desuperheater is supported with storage water heater, tankless water heater and heat pump water heater
        'RelatedHVACSystem' => one, # HeatPump or CoolingSystem
      },

      # [HotWaterDistribution]
      '/HPXML/Building/BuildingDetails/Systems/WaterHeating/HotWaterDistribution' => {
        'SystemIdentifier' => one, # Required by HPXML schema
        'SystemType/Standard | SystemType/Recirculation' => one, # See [HWDistType=Standard] or [HWDistType=Recirculation]
        'PipeInsulation/PipeRValue' => one,
        'DrainWaterHeatRecovery' => zero_or_one, # See [DrainWaterHeatRecovery]
      },

      ## [HWDistType=Standard]
      '/HPXML/Building/BuildingDetails/Systems/WaterHeating/HotWaterDistribution/SystemType/Standard' => {
        'PipingLength' => zero_or_one,
      },

      ## [HWDistType=Recirculation]
      '/HPXML/Building/BuildingDetails/Systems/WaterHeating/HotWaterDistribution/SystemType/Recirculation' => {
        'ControlType[text()="manual demand control" or text()="presence sensor demand control" or text()="temperature" or text()="timer" or text()="no control"]' => one,
        'RecirculationPipingLoopLength' => zero_or_one,
        'BranchPipingLoopLength' => zero_or_one,
        'PumpPower' => zero_or_one,
      },

      ## [DrainWaterHeatRecovery]
      '/HPXML/Building/BuildingDetails/Systems/WaterHeating/HotWaterDistribution/DrainWaterHeatRecovery' => {
        'FacilitiesConnected' => one,
        'EqualFlow' => one,
        'Efficiency' => one,
      },

      # [WaterFixture]
      '/HPXML/Building/BuildingDetails/Systems/WaterHeating/WaterFixture' => {
        'SystemIdentifier' => one, # Required by HPXML schema
        'WaterFixtureType[text()="shower head" or text()="faucet"]' => one, # Required by HPXML schema
        'LowFlow' => one,
        '../extension/WaterFixturesUsageMultiplier' => zero_or_one,
      },

      # [SolarThermalSystem]
      '/HPXML/Building/BuildingDetails/Systems/SolarThermal/SolarThermalSystem' => {
        'SystemIdentifier' => one, # Required by HPXML schema
        'SystemType[text()="hot water"]' => one,
        'CollectorArea | SolarFraction' => one, # See [SolarThermal=Detailed] or [SolarThermal=Simple]
      },

      ## [SolarThermal=Detailed]
      '/HPXML/Building/BuildingDetails/Systems/SolarThermal/SolarThermalSystem[CollectorArea]' => {
        'CollectorLoopType[text()="liquid indirect" or text()="liquid direct" or text()="passive thermosyphon"]' => one,
        'CollectorType[text()="single glazing black" or text()="double glazing black" or text()="evacuated tube" or text()="integrated collector storage"]' => one,
        'CollectorAzimuth' => one,
        'CollectorTilt' => one,
        'CollectorRatedOpticalEfficiency' => one,
        'CollectorRatedThermalLosses' => one,
        'StorageVolume' => zero_or_one,
        'ConnectedTo' => one, # WaterHeatingSystem (any type but space-heating boiler)
      },

      ## [SolarThermal=Simple]
      '/HPXML/Building/BuildingDetails/Systems/SolarThermal/SolarThermalSystem[SolarFraction]' => {
        'ConnectedTo' => zero_or_one, # WaterHeatingSystem (any type)
      },

      # [PVSystem]
      '/HPXML/Building/BuildingDetails/Systems/Photovoltaics/PVSystem' => {
        'SystemIdentifier' => one, # Required by HPXML schema
        'Location[text()="ground" or text()="roof"]' => one,
        'ModuleType[text()="standard" or text()="premium" or text()="thin film"]' => one,
        'Tracking[text()="fixed" or text()="1-axis" or text()="1-axis backtracked" or text()="2-axis"]' => one,
        'ArrayAzimuth' => one,
        'ArrayTilt' => one,
        'MaxPowerOutput' => one,
        'InverterEfficiency' => zero_or_one,
        'SystemLossesFraction | YearModulesManufactured' => zero_or_more,
      },

      # [ClothesWasher]
      '/HPXML/Building/BuildingDetails/Appliances/ClothesWasher' => {
        'SystemIdentifier' => one, # Required by HPXML schema
        '[not(Location)] | Location[text()="living space" or text()="basement - conditioned" or text()="basement - unconditioned" or text()="garage"]' => one,
        'ModifiedEnergyFactor | IntegratedModifiedEnergyFactor' => zero_or_one,
        'ModifiedEnergyFactor | IntegratedModifiedEnergyFactor | RatedAnnualkWh | LabelElectricRate | LabelGasRate | LabelAnnualGasCost | LabelUsage | Capacity' => zero_or_seven,
        'extension/UsageMultiplier' => zero_or_one,
      },

      # [ClothesDryer]
      '/HPXML/Building/BuildingDetails/Appliances/ClothesDryer' => {
        'SystemIdentifier' => one, # Required by HPXML schema
        '[not(Location)] | Location[text()="living space" or text()="basement - conditioned" or text()="basement - unconditioned" or text()="garage"]' => one,
        'FuelType[text()="natural gas" or text()="fuel oil" or text()="propane" or text()="electricity" or text()="wood"]' => one,
        'EnergyFactor | CombinedEnergyFactor' => zero_or_one,
        'EnergyFactor | CombinedEnergyFactor | ControlType' => zero_or_two,
        'extension/UsageMultiplier' => zero_or_one,
      },

      # [Dishwasher]
      '/HPXML/Building/BuildingDetails/Appliances/Dishwasher' => {
        'SystemIdentifier' => one, # Required by HPXML schema
        'RatedAnnualkWh | EnergyFactor' => zero_or_one,
        'RatedAnnualkWh | EnergyFactor | LabelElectricRate | LabelGasRate | LabelAnnualGasCost | LabelUsage | PlaceSettingCapacity' => zero_or_six,
        'extension/UsageMultiplier' => zero_or_one,
      },

      # [Refrigerator]
      '/HPXML/Building/BuildingDetails/Appliances/Refrigerator' => {
        'SystemIdentifier' => one, # Required by HPXML schema
        '[not(Location)] | Location[text()="living space" or text()="basement - conditioned" or text()="basement - unconditioned" or text()="garage"]' => one,
        'RatedAnnualkWh | extension/AdjustedAnnualkWh' => zero_or_more,
        'extension/UsageMultiplier' => zero_or_one,
      },

      # [Dehumidifier]
      '/HPXML/Building/BuildingDetails/Appliances/Dehumidifier' => {
        'SystemIdentifier' => one, # Required by HPXML schema
        'Capacity' => one, # pints/day
        'EnergyFactor | IntegratedEnergyFactor' => one, # liters/kWh
        'DehumidistatSetpoint' => one, # RH, fraction
        'FractionDehumidificationLoadServed' => one,
      },

      # [CookingRange]
      '/HPXML/Building/BuildingDetails/Appliances/CookingRange' => {
        'SystemIdentifier' => one, # Required by HPXML schema
        'FuelType[text()="natural gas" or text()="fuel oil" or text()="propane" or text()="electricity" or text()="wood"]' => one,
        'IsInduction' => zero_or_one,
        'extension/UsageMultiplier' => zero_or_one,
        '../Oven/IsConvection' => zero_or_one,
      },

      # [Lighting]
      '/HPXML/Building/BuildingDetails/Lighting' => {
        'LightingGroup[(ThirdPartyCertification="ERI Tier I" or ThirdPartyCertification="ERI Tier II") and (Location="interior" or Location="exterior" or Location="garage")]' => zero_or_six, # See [LightingGroup]
        'extension/UsageMultiplier' => zero_or_one,
      },

      ## [LightingGroup]
      '/HPXML/Building/BuildingDetails/Lighting/LightingGroup[(ThirdPartyCertification="ERI Tier I" or ThirdPartyCertification="ERI Tier II") and (Location="interior" or Location="exterior" or Location="garage")]' => {
        'SystemIdentifier' => one, # Required by HPXML schema
        'FractionofUnitsInLocation' => one,
      },

      # [CeilingFan]
      '/HPXML/Building/BuildingDetails/Lighting/CeilingFan' => {
        'SystemIdentifier' => one, # Required by HPXML schema
        'Airflow[FanSpeed="medium"]/Efficiency' => zero_or_one, # Uses Reference Home if not provided
        'Quantity' => zero_or_one, # Uses Reference Home if not provided
      },

      # [PlugLoads]
      '/HPXML/Building/BuildingDetails/MiscLoads/PlugLoad[PlugLoadType="other"]' => {
        'SystemIdentifier' => one, # Required by HPXML schema
        'Load[Units="kWh/year"]/Value' => zero_or_one, # Uses ERI Reference Home if not provided
        'extension/FracSensible' => zero_or_one, # Uses ERI Reference Home if not provided
        'extension/FracLatent' => zero_or_one, # Uses ERI Reference Home if not provided
        'extension/UsageMultiplier' => zero_or_one,
        '../extension/WeekdayScheduleFractions' => zero_or_one, # Uses ERI Reference Home if not provided
        '../extension/WeekendScheduleFractions' => zero_or_one, # Uses ERI Reference Home if not provided
        '../extension/MonthlyScheduleMultipliers' => zero_or_one, # Uses ERI Reference Home if not provided
      },

      # [Television]
      '/HPXML/Building/BuildingDetails/MiscLoads/PlugLoad[PlugLoadType="TV other"]' => {
        'SystemIdentifier' => one, # Required by HPXML schema
        'Load[Units="kWh/year"]/Value' => zero_or_one, # Uses ERI Reference Home if not provided
        'extension/UsageMultiplier' => zero_or_one,
        '../extension/WeekdayScheduleFractions' => zero_or_one, # Uses ERI Reference Home if not provided
        '../extension/WeekendScheduleFractions' => zero_or_one, # Uses ERI Reference Home if not provided
        '../extension/MonthlyScheduleMultipliers' => zero_or_one, # Uses ERI Reference Home if not provided
      },

    }

    errors = []
    requirements.each do |parent, requirement|
      if parent.nil? # Unconditional
        requirement.each do |child, expected_sizes|
          next if expected_sizes.nil?

          xpath = combine_into_xpath(parent, child)
          actual_size = hpxml_doc.xpath("#{child}").length
          check_number_of_elements(actual_size, expected_sizes, xpath, errors)
        end
      else # Conditional based on parent element existence
        next if hpxml_doc.xpath(parent).empty? # Skip if parent element doesn't exist

        hpxml_doc.xpath(parent).each do |parent_element|
          requirement.each do |child, expected_sizes|
            next if expected_sizes.nil?

            xpath = combine_into_xpath(parent, child)
            actual_size = parent_element.xpath("#{update_leading_predicates(child)}").length
            check_number_of_elements(actual_size, expected_sizes, xpath, errors)
          end
        end
      end
    end

    return errors
  end

  def self.check_number_of_elements(actual_size, expected_sizes, xpath, errors)
    if expected_sizes.size > 0
      return if expected_sizes.include?(actual_size)

      errors << "Expected #{expected_sizes} element(s) but found #{actual_size} element(s) for xpath: #{xpath}"
    else
      return if actual_size > 0

      errors << "Expected 1 or more element(s) but found 0 elements for xpath: #{xpath}"
    end
  end

  def self.combine_into_xpath(parent, child)
    if parent.nil?
      return child
    end

    return [parent, child].join(': ')
  end

  def self.update_leading_predicates(str)
    # Examples:
    #   "[foo='1' or foo='2']" => "(self::node()[foo='1' or foo='2'])"
    #   "[foo] | bar" => "(self::node()[foo]) | bar"

    add_str = '(self::node()'

    # First check beginning of str
    if str[0] == '['
      str = add_str + str
      # Find closing bracket match for ending parenthesis
      count = 0
      for i in add_str.size..str.size - 1
        if str[i] == '['
          count += 1
        elsif str[i] == ']'
          count -= 1
        end
        if count == 0
          str = str[0..i] + ')' + str[i + 1..str.size]
          break
        end
      end
    end

    return str
  end
end<|MERGE_RESOLUTION|>--- conflicted
+++ resolved
@@ -455,15 +455,9 @@
 
       ## [HVACDistType=Air]
       '/HPXML/Building/BuildingDetails/Systems/HVAC/HVACDistribution/DistributionSystemType/AirDistribution' => {
-<<<<<<< HEAD
         '../../ConditionedFloorAreaServed' => one,
-        'DuctLeakageMeasurement[DuctType="supply"]/DuctLeakage[Units="CFM25" or Units="Percent"][TotalOrToOutside="to outside"]/Value' => one,
-        'DuctLeakageMeasurement[DuctType="return"]/DuctLeakage[Units="CFM25" or Units="Percent"][TotalOrToOutside="to outside"]/Value' => zero_or_one,
-=======
         'DuctLeakageMeasurement[DuctType="supply"]/DuctLeakage[(Units="CFM25" or Units="Percent") and TotalOrToOutside="to outside"]/Value' => one,
-        'DuctLeakageMeasurement[DuctType="return"]/DuctLeakage[(Units="CFM25" or Units="Percent") and TotalOrToOutside="to outside"]/Value' => zero_or_one,
->>>>>>> ae80b147
-        'Ducts[DuctType="supply"]' => zero_or_more, # See [HVACDuct]
+        'DuctLeakageMeasurement[DuctType="return"]/DuctLeakage[(Units="CFM25" or Units="Percent") and TotalOrToOutside="to outside"]/Value' => zero_or_one,        'Ducts[DuctType="supply"]' => zero_or_more, # See [HVACDuct]
         'Ducts[DuctType="return"]' => zero_or_more, # See [HVACDuct]
         'NumberofReturnRegisters' => zero_or_one,
       },
