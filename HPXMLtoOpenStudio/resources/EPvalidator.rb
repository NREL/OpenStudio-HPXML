--- conflicted
+++ resolved
@@ -628,13 +628,8 @@
       # [ClothesWasher]
       '/HPXML/Building/BuildingDetails/Appliances/ClothesWasher' => {
         'SystemIdentifier' => one, # Required by HPXML schema
-<<<<<<< HEAD
         '[not(Location) or Location="living space" or Location="basement - conditioned" or Location="basement - unconditioned" or Location="garage" or Location="other"]' => one, # Use "other" for space type of multifamily buffer space, non-freezing space, other housing unit, and other heated space
-        '[ModifiedEnergyFactor | IntegratedModifiedEnergyFactor] | RatedAnnualkWh | LabelElectricRate | LabelGasRate | LabelAnnualGasCost | Capacity' => zero_or_six,
-=======
-        '[not(Location) or Location="living space" or Location="basement - conditioned" or Location="basement - unconditioned" or Location="garage"]' => one,
         '[ModifiedEnergyFactor | IntegratedModifiedEnergyFactor] | Usage | RatedAnnualkWh | LabelElectricRate | LabelGasRate | LabelAnnualGasCost | Capacity' => zero_or_seven,
->>>>>>> d7d208fb
       },
 
       # [ClothesDryer]
@@ -648,12 +643,8 @@
       # [Dishwasher]
       '/HPXML/Building/BuildingDetails/Appliances/Dishwasher' => {
         'SystemIdentifier' => one, # Required by HPXML schema
-<<<<<<< HEAD
         '[not(Location) or Location="living space" or Location="basement - conditioned" or Location="basement - unconditioned" or Location="garage" or Location="other"]' => one, # Use "other" for space type of multifamily buffer space, non-freezing space, other housing unit, and other heated space
-        '[EnergyFactor | RatedAnnualkWh] | PlaceSettingCapacity' => zero_or_two,
-=======
         'RatedAnnualkWh | LabelElectricRate | LabelGasRate | LabelAnnualGasCost | PlaceSettingCapacity' => zero_or_five,
->>>>>>> d7d208fb
       },
 
       # [Refrigerator]
