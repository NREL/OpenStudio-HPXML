# frozen_string_literal: true

# TODO
class Battery
<<<<<<< HEAD
  def self.apply(runner, model, nbeds, pv_systems, battery, schedules_file, unit_multiplier, is_ev: false, ev_charger: nil)

=======
  # TODO
  #
  # @param runner [OpenStudio::Measure::OSRunner] OpenStudio Runner object
  # @param model [OpenStudio::Model::Model] OpenStudio Model object
  # @param nbeds [Integer] Number of bedrooms in the dwelling unit
  # @param pv_systems [TODO] TODO
  # @param battery [TODO] TODO
  # @param schedules_file [SchedulesFile] SchedulesFile wrapper class instance of detailed schedule files
  # @param unit_multiplier [Integer] Number of similar dwelling units
  # @return [TODO] TODO
  def self.apply(runner, model, nbeds, pv_systems, battery, schedules_file, unit_multiplier)
>>>>>>> 76c953dd
    charging_schedule = nil
    discharging_schedule = nil
    if is_ev
      charging_col = SchedulesFile::Columns[:EVBatteryCharging].name
      discharging_col = SchedulesFile::Columns[:EVBatteryDischarging].name
    else
      charging_col = SchedulesFile::Columns[:BatteryCharging].name
      discharging_col = SchedulesFile::Columns[:BatteryDischarging].name
    end

    if not schedules_file.nil?
      charging_schedule = schedules_file.create_schedule_file(model, col_name: charging_col)
      discharging_schedule = schedules_file.create_schedule_file(model, col_name: discharging_col)
    end

    if !is_ev && pv_systems.empty? && charging_schedule.nil? && discharging_schedule.nil?
      runner.registerWarning('Battery without PV specified, and no charging/discharging schedule provided; battery is assumed to operate as backup and will not be modeled.')
      return
    elsif is_ev && charging_schedule.nil? && discharging_schedule.nil?
      runner.registerWarning('Electric vehicle battery specified with no charging/discharging schedule provided; battery will not be modeled.')
      return
    end

    obj_name = battery.id

    rated_power_output = battery.rated_power_output # W
    if not battery.nominal_capacity_kwh.nil?
      if battery.usable_capacity_kwh.nil?
        fail "UsableCapacity and NominalCapacity for Battery '#{battery.id}' must be in the same units."
      end

      nominal_capacity_kwh = battery.nominal_capacity_kwh # kWh
      usable_capacity_kwh = battery.usable_capacity_kwh
      usable_fraction = usable_capacity_kwh / nominal_capacity_kwh
    else
      if battery.usable_capacity_ah.nil?
        fail "UsableCapacity and NominalCapacity for Battery '#{battery.id}' must be in the same units."
      end

      nominal_capacity_kwh = get_kWh_from_Ah(battery.nominal_capacity_ah, battery.nominal_voltage) # kWh
      usable_capacity_kwh = get_kWh_from_Ah(battery.usable_capacity_ah, battery.nominal_voltage) # kWh
      usable_fraction = battery.usable_capacity_ah / battery.nominal_capacity_ah
    end

    return if rated_power_output <= 0 || nominal_capacity_kwh <= 0 || battery.nominal_voltage <= 0

    if !is_ev && battery.is_shared_system
      # Apportion to single dwelling unit by # bedrooms
      fail if battery.number_of_bedrooms_served.to_f <= nbeds.to_f # EPvalidator.xml should prevent this

      nominal_capacity_kwh = nominal_capacity_kwh * nbeds.to_f / battery.number_of_bedrooms_served.to_f
      usable_capacity_kwh = usable_capacity_kwh * nbeds.to_f / battery.number_of_bedrooms_served.to_f
      rated_power_output = rated_power_output * nbeds.to_f / battery.number_of_bedrooms_served.to_f
    end

    if not ev_charger.nil?
      charging_power = ev_charger.charging_power
    else
      charging_power = rated_power_output
    end

    nominal_capacity_kwh *= unit_multiplier
    usable_capacity_kwh *= unit_multiplier
    rated_power_output *= unit_multiplier
    charging_power *= unit_multiplier

    is_outside = (battery.location == HPXML::LocationOutside)
    if not is_outside
      frac_sens = 1.0
    else # Internal gains outside unit
      frac_sens = 0.0
    end

    default_nominal_cell_voltage = 3.342 # V, EnergyPlus default
    default_cell_capacity = 3.2 # Ah, EnergyPlus default

    number_of_cells_in_series = Integer((battery.nominal_voltage / default_nominal_cell_voltage).round)
    number_of_strings_in_parallel = Integer(((nominal_capacity_kwh * 1000.0) / ((default_nominal_cell_voltage * number_of_cells_in_series) * default_cell_capacity)).round)
    battery_mass = (nominal_capacity_kwh / 10.0) * 99.0 # kg
    battery_surface_area = 0.306 * (nominal_capacity_kwh**(2.0 / 3.0)) # m^2

    # Assuming 3/4 of unusable charge is minimum SOC and 1/4 of unusable charge is maximum SOC, based on SAM defaults
    unusable_fraction = 1.0 - usable_fraction
    minimum_storage_state_of_charge_fraction = 0.75 * unusable_fraction
    maximum_storage_state_of_charge_fraction = 1.0 - 0.25 * unusable_fraction

    # disable voltage dependency unless lifetime model is requested: this prevents some scenarios where changes to SoC didn't seem to reflect charge rate due to voltage dependency and constant current
    voltage_dependence = false
    if battery.lifetime_model == HPXML::BatteryLifetimeModelKandlerSmith
      voltage_dependence = true
    end

    elcs = OpenStudio::Model::ElectricLoadCenterStorageLiIonNMCBattery.new(model, number_of_cells_in_series, number_of_strings_in_parallel, battery_mass, battery_surface_area)
    elcs.setName("#{obj_name} li ion")
    if not is_outside
      elcs.setThermalZone(battery.additional_properties.space.thermalZone.get)
    end
    elcs.setRadiativeFraction(0.9 * frac_sens)
    # elcs.setLifetimeModel(battery.lifetime_model)
    elcs.setLifetimeModel(HPXML::BatteryLifetimeModelNone)
    elcs.setNumberofCellsinSeries(number_of_cells_in_series)
    elcs.setNumberofStringsinParallel(number_of_strings_in_parallel)
    elcs.setInitialFractionalStateofCharge(0.0)
    elcs.setBatteryMass(battery_mass)
    elcs.setDCtoDCChargingEfficiency(battery.round_trip_efficiency) # Note: This is currently unused in E+, so we use an EMS program below instead
    elcs.setBatterySurfaceArea(battery_surface_area)
    elcs.setDefaultNominalCellVoltage(default_nominal_cell_voltage)
    elcs.setFullyChargedCellCapacity(default_cell_capacity)
    elcs.setCellVoltageatEndofNominalZone(default_nominal_cell_voltage)
    if not voltage_dependence
      elcs.setBatteryCellInternalElectricalResistance(0.002) # 2 mOhm/cell, based on OCHRE defaults (which are based on fitting to lab results)
      # Note: if the voltage reported during charge/discharge is different, energy may not balance
      # elcs.setFullyChargedCellVoltage(default_nominal_cell_voltage)
      # elcs.setCellVoltageatEndofExponentialZone(default_nominal_cell_voltage)
    end
    elcs.setFullyChargedCellVoltage(default_nominal_cell_voltage)
    elcs.setCellVoltageatEndofExponentialZone(default_nominal_cell_voltage)

    elcds = model.getElectricLoadCenterDistributions
    elcds = elcds.select { |elcd| elcd.inverter.is_initialized } # i.e., not generators
    if elcds.empty?
      elcd = OpenStudio::Model::ElectricLoadCenterDistribution.new(model)
      elcd.setName('Battery elec load center dist')
      elcd.setElectricalBussType('AlternatingCurrentWithStorage')
    else
      elcd = elcds[0] # i.e., pv

      elcd.setElectricalBussType('DirectCurrentWithInverterACStorage')
      elcd.setStorageOperationScheme('TrackFacilityElectricDemandStoreExcessOnSite')
    end

    elcd.setMinimumStorageStateofChargeFraction(minimum_storage_state_of_charge_fraction)
    elcd.setMaximumStorageStateofChargeFraction(maximum_storage_state_of_charge_fraction)
    elcd.setElectricalStorage(elcs)
    elcd.setDesignStorageControlDischargePower(rated_power_output)
    elcd.setDesignStorageControlChargePower(charging_power)

    if (not charging_schedule.nil?) && (not discharging_schedule.nil?)
      elcd.setStorageOperationScheme('TrackChargeDischargeSchedules')
      elcd.setStorageChargePowerFractionSchedule(charging_schedule)
      elcd.setStorageDischargePowerFractionSchedule(discharging_schedule)

      elcsc = OpenStudio::Model::ElectricLoadCenterStorageConverter.new(model)
      elcsc.setName("#{obj_name} li ion converter")
      elcsc.setSimpleFixedEfficiency(1.0)
      elcd.setStorageConverter(elcsc)
    end

    frac_lost = 0.0
    space = battery.additional_properties.space
    if space.nil?
      space = model.getSpaces[0]
      frac_lost = 1.0
    end

    # Apply round trip efficiency as EMS program b/c E+ input is not hooked up.
    # Replace this when the first item in https://github.com/NREL/EnergyPlus/issues/9176 is fixed.
    charge_sensor = OpenStudio::Model::EnergyManagementSystemSensor.new(model, 'Electric Storage Charge Energy')
    charge_sensor.setName('battery_charge')
    charge_sensor.setKeyName(elcs.name.to_s)

    discharge_sensor = OpenStudio::Model::EnergyManagementSystemSensor.new(model, 'Electric Storage Discharge Energy')
    discharge_sensor.setName('battery_discharge')
    discharge_sensor.setKeyName(elcs.name.to_s)

    loss_adj_object_def = OpenStudio::Model::OtherEquipmentDefinition.new(model)
    loss_adj_object = OpenStudio::Model::OtherEquipment.new(loss_adj_object_def)
    obj_name = Constants.ObjectNameBatteryLossesAdjustment
    loss_adj_object.setName(obj_name)
    loss_adj_object.setEndUseSubcategory(obj_name)
    loss_adj_object.setFuelType(EPlus.fuel_type(HPXML::FuelTypeElectricity))
    loss_adj_object.setSpace(space)
    loss_adj_object_def.setName(obj_name)
    loss_adj_object_def.setDesignLevel(0.01)
    loss_adj_object_def.setFractionRadiant(0)
    loss_adj_object_def.setFractionLatent(0)
    loss_adj_object_def.setFractionLost(frac_lost)
    loss_adj_object.setSchedule(model.alwaysOnDiscreteSchedule)
    loss_adj_object.additionalProperties.setFeature('ObjectType', Constants.ObjectNameBatteryLossesAdjustment)

    battery_adj_actuator = OpenStudio::Model::EnergyManagementSystemActuator.new(loss_adj_object, *EPlus::EMSActuatorOtherEquipmentPower, loss_adj_object.space.get)
    battery_adj_actuator.setName('battery loss_adj_act')

    battery_losses_program = OpenStudio::Model::EnergyManagementSystemProgram.new(model)
    battery_losses_program.setName('battery_losses')
    battery_losses_program.addLine("Set charge_losses = (-1 * #{charge_sensor.name} * (1 - (#{battery.round_trip_efficiency} ^ 0.5))) / #{unit_multiplier}")
    battery_losses_program.addLine("Set discharge_losses = (-1 * #{discharge_sensor.name} * (1 - (#{battery.round_trip_efficiency} ^ 0.5))) / #{unit_multiplier}")
    battery_losses_program.addLine('Set losses = charge_losses + discharge_losses')
    battery_losses_program.addLine("Set #{battery_adj_actuator.name} = -1 * losses / ( 3600 * SystemTimeStep )")

    battery_losses_pcm = OpenStudio::Model::EnergyManagementSystemProgramCallingManager.new(model)
    battery_losses_pcm.setName('battery_losses')
    battery_losses_pcm.setCallingPoint('EndOfSystemTimestepBeforeHVACReporting')
    battery_losses_pcm.addProgram(battery_losses_program)

    elcd.additionalProperties.setFeature('HPXML_ID', battery.id)
    elcs.additionalProperties.setFeature('HPXML_ID', battery.id)
    elcs.additionalProperties.setFeature('UsableCapacity_kWh', Float(usable_capacity_kwh))
  end

  # TODO
  #
  # @param has_garage [TODO] TODO
  # @return [TODO] TODO
  def self.get_battery_default_values(has_garage = false)
    if has_garage
      location = HPXML::LocationGarage
    else
      location = HPXML::LocationOutside
    end
    return { location: location,
             lifetime_model: HPXML::BatteryLifetimeModelNone,
             nominal_capacity_kwh: 10.0,
             nominal_voltage: 50.0,
             round_trip_efficiency: 0.925, # Based on Tesla Powerwall round trip efficiency (new)
             usable_fraction: 0.9 } # Fraction of usable capacity to nominal capacity
  end

  # TODO
  #
  # @param nominal_capacity_kwh [TODO] TODO
  # @param nominal_voltage [TODO] TODO
  # @return [TODO] TODO
  def self.get_Ah_from_kWh(nominal_capacity_kwh, nominal_voltage)
    return nominal_capacity_kwh * 1000.0 / nominal_voltage
  end

  # TODO
  #
  # @param nominal_capacity_ah [TODO] TODO
  # @param nominal_voltage [TODO] TODO
  # @return [TODO] TODO
  def self.get_kWh_from_Ah(nominal_capacity_ah, nominal_voltage)
    return nominal_capacity_ah * nominal_voltage / 1000.0
  end

  # TODO
  #
  # @param battery [TODO] TODO
  # @return [TODO] TODO
  def self.get_usable_capacity_kWh(battery)
    usable_capacity_kwh = battery.usable_capacity_kwh
    if usable_capacity_kwh.nil?
      usable_capacity_kwh = get_kWh_from_Ah(battery.usable_capacity_ah, battery.nominal_voltage) # kWh
    end
    return usable_capacity_kwh
  end
end<|MERGE_RESOLUTION|>--- conflicted
+++ resolved
@@ -2,10 +2,8 @@
 
 # TODO
 class Battery
-<<<<<<< HEAD
   def self.apply(runner, model, nbeds, pv_systems, battery, schedules_file, unit_multiplier, is_ev: false, ev_charger: nil)
 
-=======
   # TODO
   #
   # @param runner [OpenStudio::Measure::OSRunner] OpenStudio Runner object
@@ -17,7 +15,6 @@
   # @param unit_multiplier [Integer] Number of similar dwelling units
   # @return [TODO] TODO
   def self.apply(runner, model, nbeds, pv_systems, battery, schedules_file, unit_multiplier)
->>>>>>> 76c953dd
     charging_schedule = nil
     discharging_schedule = nil
     if is_ev
