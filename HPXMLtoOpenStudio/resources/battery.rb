--- conflicted
+++ resolved
@@ -13,13 +13,8 @@
     end
 
     if not schedules_file.nil?
-<<<<<<< HEAD
-      charging_schedule = schedules_file.create_schedule_file(col_name: charging_col)
-      discharging_schedule = schedules_file.create_schedule_file(col_name: discharging_col)
-=======
-      charging_schedule = schedules_file.create_schedule_file(model, col_name: SchedulesFile::ColumnBatteryCharging)
-      discharging_schedule = schedules_file.create_schedule_file(model, col_name: SchedulesFile::ColumnBatteryDischarging)
->>>>>>> 4d634565
+      charging_schedule = schedules_file.create_schedule_file(model, col_name: charging_col)
+      discharging_schedule = schedules_file.create_schedule_file(model, col_name: discharging_col)
     end
 
     if pv_systems.empty? && charging_schedule.nil? && discharging_schedule.nil?
