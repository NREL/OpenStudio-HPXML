# frozen_string_literal: true

class Battery
  def self.apply(runner, model, pv_systems, battery, schedules_file, unit_multiplier)
    charging_schedule = nil
    discharging_schedule = nil
    if not schedules_file.nil?
      charging_schedule = schedules_file.create_schedule_file(model, col_name: SchedulesFile::ColumnBatteryCharging)
      discharging_schedule = schedules_file.create_schedule_file(model, col_name: SchedulesFile::ColumnBatteryDischarging)
    end

    if pv_systems.empty? && charging_schedule.nil? && discharging_schedule.nil?
      runner.registerWarning('Battery without PV specified, and no charging/discharging schedule provided; battery is assumed to operate as backup and will not be modeled.')
      return
    end

    obj_name = battery.id

    rated_power_output = battery.rated_power_output # W
    if not battery.nominal_capacity_kwh.nil?
      if battery.usable_capacity_kwh.nil?
        fail "UsableCapacity and NominalCapacity for Battery '#{battery.id}' must be in the same units."
      end

      nominal_capacity_kwh = battery.nominal_capacity_kwh # kWh
      usable_capacity_kwh = battery.usable_capacity_kwh
      usable_fraction = usable_capacity_kwh / nominal_capacity_kwh
    else
      if battery.usable_capacity_ah.nil?
        fail "UsableCapacity and NominalCapacity for Battery '#{battery.id}' must be in the same units."
      end

      nominal_capacity_kwh = get_kWh_from_Ah(battery.nominal_capacity_ah, battery.nominal_voltage) # kWh
      usable_capacity_kwh = get_kWh_from_Ah(battery.usable_capacity_ah, battery.nominal_voltage) # kWh
      usable_fraction = battery.usable_capacity_ah / battery.nominal_capacity_ah
    end

    return if rated_power_output <= 0 || nominal_capacity_kwh <= 0 || battery.nominal_voltage <= 0

    nominal_capacity_kwh *= unit_multiplier
    usable_capacity_kwh *= unit_multiplier
    rated_power_output *= unit_multiplier

    is_outside = (battery.location == HPXML::LocationOutside)
    if not is_outside
      frac_sens = 1.0
    else # Internal gains outside unit
      frac_sens = 0.0
    end

    default_nominal_cell_voltage = 3.342 # V, EnergyPlus default
    default_cell_capacity = 3.2 # Ah, EnergyPlus default

    number_of_cells_in_series = Integer((battery.nominal_voltage / default_nominal_cell_voltage).round)
    number_of_strings_in_parallel = Integer(((nominal_capacity_kwh * 1000.0) / ((default_nominal_cell_voltage * number_of_cells_in_series) * default_cell_capacity)).round)
    battery_mass = (nominal_capacity_kwh / 10.0) * 99.0 # kg
    battery_surface_area = 0.306 * (nominal_capacity_kwh**(2.0 / 3.0)) # m^2

    # Assuming 3/4 of unusable charge is minimum SOC and 1/4 of unusable charge is maximum SOC, based on SAM defaults
    unusable_fraction = 1.0 - usable_fraction
    minimum_storage_state_of_charge_fraction = 0.75 * unusable_fraction
    maximum_storage_state_of_charge_fraction = 1.0 - 0.25 * unusable_fraction

    # disable voltage dependency unless lifetime model is requested: this prevents some scenarios where changes to SoC didn't seem to reflect charge rate due to voltage dependency and constant current
    voltage_dependence = false
    if battery.lifetime_model == HPXML::BatteryLifetimeModelKandlerSmith
      voltage_dependence = true
    end

    elcs = OpenStudio::Model::ElectricLoadCenterStorageLiIonNMCBattery.new(model, number_of_cells_in_series, number_of_strings_in_parallel, battery_mass, battery_surface_area)
    elcs.setName("#{obj_name} li ion")
    if not is_outside
      elcs.setThermalZone(battery.additional_properties.space.thermalZone.get)
    end
    elcs.setRadiativeFraction(0.9 * frac_sens)
    # elcs.setLifetimeModel(battery.lifetime_model)
    elcs.setLifetimeModel(HPXML::BatteryLifetimeModelNone)
    elcs.setNumberofCellsinSeries(number_of_cells_in_series)
    elcs.setNumberofStringsinParallel(number_of_strings_in_parallel)
    elcs.setInitialFractionalStateofCharge(0.0)
    elcs.setBatteryMass(battery_mass)
    elcs.setBatterySurfaceArea(battery_surface_area)
    elcs.setDefaultNominalCellVoltage(default_nominal_cell_voltage)
    elcs.setFullyChargedCellCapacity(default_cell_capacity)
    elcs.setCellVoltageatEndofNominalZone(default_nominal_cell_voltage)
    if not voltage_dependence
      elcs.setBatteryCellInternalElectricalResistance(0.002) # 2 mOhm/cell, based on OCHRE defaults (which are based on fitting to lab results)
      # Note: if the voltage reported during charge/discharge is different, energy may not balance
      # elcs.setFullyChargedCellVoltage(default_nominal_cell_voltage)
      # elcs.setCellVoltageatEndofExponentialZone(default_nominal_cell_voltage)
    end
    elcs.setFullyChargedCellVoltage(default_nominal_cell_voltage)
    elcs.setCellVoltageatEndofExponentialZone(default_nominal_cell_voltage)

    elcds = model.getElectricLoadCenterDistributions
    elcds = elcds.select { |elcd| elcd.inverter.is_initialized } # i.e., not generators
    if elcds.empty?
      elcd = OpenStudio::Model::ElectricLoadCenterDistribution.new(model)
      elcd.setName('Battery elec load center dist')
      elcd.setElectricalBussType('AlternatingCurrentWithStorage')
    else
      elcd = elcds[0] # i.e., pv

      elcd.setElectricalBussType('DirectCurrentWithInverterACStorage')
      elcd.setStorageOperationScheme('TrackFacilityElectricDemandStoreExcessOnSite')
    end

    elcd.setMinimumStorageStateofChargeFraction(minimum_storage_state_of_charge_fraction)
    elcd.setMaximumStorageStateofChargeFraction(maximum_storage_state_of_charge_fraction)
    elcd.setElectricalStorage(elcs)
    elcd.setDesignStorageControlDischargePower(rated_power_output)
    elcd.setDesignStorageControlChargePower(rated_power_output)

    if (not charging_schedule.nil?) && (not discharging_schedule.nil?)
      elcd.setStorageOperationScheme('TrackChargeDischargeSchedules')
      elcd.setStorageChargePowerFractionSchedule(charging_schedule)
      elcd.setStorageDischargePowerFractionSchedule(discharging_schedule)

      elcsc = OpenStudio::Model::ElectricLoadCenterStorageConverter.new(model)
      elcsc.setName("#{obj_name} li ion converter")
      elcsc.setSimpleFixedEfficiency(1.0)
      elcd.setStorageConverter(elcsc)
    end

    frac_lost = 0.0
    space = battery.additional_properties.space
    if space.nil?
      space = model.getSpaces[0]
      frac_lost = 1.0
    end

    # Apply round trip efficiency as EMS program b/c E+ input is not hooked up.
    # Replace this when the first item in https://github.com/NREL/EnergyPlus/issues/9176 is fixed.
    charge_sensor = OpenStudio::Model::EnergyManagementSystemSensor.new(model, 'Electric Storage Charge Energy')
    charge_sensor.setName('battery_charge')
    charge_sensor.setKeyName(elcs.name.to_s)

    discharge_sensor = OpenStudio::Model::EnergyManagementSystemSensor.new(model, 'Electric Storage Discharge Energy')
    discharge_sensor.setName('battery_discharge')
    discharge_sensor.setKeyName(elcs.name.to_s)

    loss_adj_object_def = OpenStudio::Model::OtherEquipmentDefinition.new(model)
    loss_adj_object = OpenStudio::Model::OtherEquipment.new(loss_adj_object_def)
    obj_name = Constants.ObjectNameBatteryLossesAdjustment
    loss_adj_object.setName(obj_name)
    loss_adj_object.setEndUseSubcategory(obj_name)
    loss_adj_object.setFuelType(EPlus.fuel_type(HPXML::FuelTypeElectricity))
    loss_adj_object.setSpace(space)
    loss_adj_object_def.setName(obj_name)
    loss_adj_object_def.setDesignLevel(0.01)
    loss_adj_object_def.setFractionRadiant(0)
    loss_adj_object_def.setFractionLatent(0)
    loss_adj_object_def.setFractionLost(frac_lost)
    loss_adj_object.setSchedule(model.alwaysOnDiscreteSchedule)
    loss_adj_object.additionalProperties.setFeature('ObjectType', Constants.ObjectNameBatteryLossesAdjustment)

    battery_adj_actuator = OpenStudio::Model::EnergyManagementSystemActuator.new(loss_adj_object, *EPlus::EMSActuatorOtherEquipmentPower, loss_adj_object.space.get)
    battery_adj_actuator.setName('battery loss_adj_act')

    battery_losses_program = OpenStudio::Model::EnergyManagementSystemProgram.new(model)
    battery_losses_program.setName('battery_losses')
<<<<<<< HEAD
    battery_losses_program.addLine("Set losses = (-1 * #{charge_sensor.name} * (1 - #{battery.round_trip_efficiency})) / #{unit_multiplier}")
=======
    battery_losses_program.addLine("Set charge_losses = -1 * #{charge_sensor.name} * (1 - (#{battery.round_trip_efficiency} ^ 0.5))")
    battery_losses_program.addLine("Set discharge_losses = -1 * #{discharge_sensor.name} * (1 - (#{battery.round_trip_efficiency} ^ 0.5))")
    battery_losses_program.addLine('Set losses = charge_losses + discharge_losses')

>>>>>>> 060e044e
    battery_losses_program.addLine("Set #{battery_adj_actuator.name} = -1 * losses / ( 3600 * SystemTimeStep )")

    battery_losses_pcm = OpenStudio::Model::EnergyManagementSystemProgramCallingManager.new(model)
    battery_losses_pcm.setName('battery_losses')
    battery_losses_pcm.setCallingPoint('EndOfSystemTimestepBeforeHVACReporting')
    battery_losses_pcm.addProgram(battery_losses_program)

    elcd.additionalProperties.setFeature('HPXML_ID', battery.id)
    elcs.additionalProperties.setFeature('HPXML_ID', battery.id)
    elcs.additionalProperties.setFeature('UsableCapacity_kWh', Float(usable_capacity_kwh))
  end

  def self.get_battery_default_values(has_garage = false)
    if has_garage
      location = HPXML::LocationGarage
    else
      location = HPXML::LocationOutside
    end
    return { location: location,
             lifetime_model: HPXML::BatteryLifetimeModelNone,
             nominal_capacity_kwh: 10.0,
             nominal_voltage: 50.0,
             round_trip_efficiency: 0.925, # Based on Tesla Powerwall round trip efficiency (new)
             usable_fraction: 0.9 } # Fraction of usable capacity to nominal capacity
  end

  def self.get_Ah_from_kWh(nominal_capacity_kwh, nominal_voltage)
    return nominal_capacity_kwh * 1000.0 / nominal_voltage
  end

  def self.get_kWh_from_Ah(nominal_capacity_ah, nominal_voltage)
    return nominal_capacity_ah * nominal_voltage / 1000.0
  end

  def self.get_usable_capacity_kWh(battery)
    usable_capacity_kwh = battery.usable_capacity_kwh
    if usable_capacity_kwh.nil?
      usable_capacity_kwh = get_kWh_from_Ah(battery.usable_capacity_ah, battery.nominal_voltage) # kWh
    end
    return usable_capacity_kwh
  end

  def self.get_min_max_state_of_charge()
  end
end<|MERGE_RESOLUTION|>--- conflicted
+++ resolved
@@ -159,14 +159,9 @@
 
     battery_losses_program = OpenStudio::Model::EnergyManagementSystemProgram.new(model)
     battery_losses_program.setName('battery_losses')
-<<<<<<< HEAD
-    battery_losses_program.addLine("Set losses = (-1 * #{charge_sensor.name} * (1 - #{battery.round_trip_efficiency})) / #{unit_multiplier}")
-=======
-    battery_losses_program.addLine("Set charge_losses = -1 * #{charge_sensor.name} * (1 - (#{battery.round_trip_efficiency} ^ 0.5))")
-    battery_losses_program.addLine("Set discharge_losses = -1 * #{discharge_sensor.name} * (1 - (#{battery.round_trip_efficiency} ^ 0.5))")
+    battery_losses_program.addLine("Set charge_losses = (-1 * #{charge_sensor.name} * (1 - (#{battery.round_trip_efficiency} ^ 0.5))) / #{unit_multiplier}")
+    battery_losses_program.addLine("Set discharge_losses = (-1 * #{discharge_sensor.name} * (1 - (#{battery.round_trip_efficiency} ^ 0.5))) / #{unit_multiplier}")
     battery_losses_program.addLine('Set losses = charge_losses + discharge_losses')
-
->>>>>>> 060e044e
     battery_losses_program.addLine("Set #{battery_adj_actuator.name} = -1 * losses / ( 3600 * SystemTimeStep )")
 
     battery_losses_pcm = OpenStudio::Model::EnergyManagementSystemProgramCallingManager.new(model)
