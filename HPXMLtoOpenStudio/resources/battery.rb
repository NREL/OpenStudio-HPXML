# frozen_string_literal: true

class Battery
<<<<<<< HEAD
  def self.apply(runner, model, pv_systems, battery, schedules_file, unit_multiplier, is_ev: false, ev_charger: nil)
=======
  def self.apply(runner, model, nbeds, pv_systems, battery, schedules_file, unit_multiplier)
>>>>>>> 26fdf9c4
    charging_schedule = nil
    discharging_schedule = nil
    if is_ev
      charging_col = SchedulesFile::ColumnEVBatteryCharging
      discharging_col = SchedulesFile::ColumnEVBatteryDischarging
    else
      charging_col = SchedulesFile::ColumnBatteryCharging
      discharging_col = SchedulesFile::ColumnBatteryDischarging
    end

    if not schedules_file.nil?
<<<<<<< HEAD
      charging_schedule = schedules_file.create_schedule_file(model, col_name: charging_col)
      discharging_schedule = schedules_file.create_schedule_file(model, col_name: discharging_col)
=======
      charging_schedule = schedules_file.create_schedule_file(model, col_name: SchedulesFile::Columns[:BatteryCharging].name)
      discharging_schedule = schedules_file.create_schedule_file(model, col_name: SchedulesFile::Columns[:BatteryDischarging].name)
>>>>>>> 26fdf9c4
    end

    if !is_ev && pv_systems.empty? && charging_schedule.nil? && discharging_schedule.nil?
      runner.registerWarning('Battery without PV specified, and no charging/discharging schedule provided; battery is assumed to operate as backup and will not be modeled.')
      return
    elsif is_ev && charging_schedule.nil? && discharging_schedule.nil?
      runner.registerWarning('Electric vehicle battery specified with no charging/discharging schedule provided; battery will not be modeled.')
      return
    elsif is_ev && ev_charger.nil?
      runner.registerWarning('Electric vehicle battery specified with no charger provided, battery will not be modeled.')
      return
    end

    obj_name = battery.id

    rated_power_output = battery.rated_power_output # W
    if not battery.nominal_capacity_kwh.nil?
      if battery.usable_capacity_kwh.nil?
        fail "UsableCapacity and NominalCapacity for Battery '#{battery.id}' must be in the same units."
      end

      nominal_capacity_kwh = battery.nominal_capacity_kwh # kWh
      usable_capacity_kwh = battery.usable_capacity_kwh
      usable_fraction = usable_capacity_kwh / nominal_capacity_kwh
    else
      if battery.usable_capacity_ah.nil?
        fail "UsableCapacity and NominalCapacity for Battery '#{battery.id}' must be in the same units."
      end

      nominal_capacity_kwh = get_kWh_from_Ah(battery.nominal_capacity_ah, battery.nominal_voltage) # kWh
      usable_capacity_kwh = get_kWh_from_Ah(battery.usable_capacity_ah, battery.nominal_voltage) # kWh
      usable_fraction = battery.usable_capacity_ah / battery.nominal_capacity_ah
    end

    return if rated_power_output <= 0 || nominal_capacity_kwh <= 0 || battery.nominal_voltage <= 0

    if battery.is_shared_system
      # Apportion to single dwelling unit by # bedrooms
      fail if battery.number_of_bedrooms_served.to_f <= nbeds.to_f # EPvalidator.xml should prevent this

      nominal_capacity_kwh = nominal_capacity_kwh * nbeds.to_f / battery.number_of_bedrooms_served.to_f
      usable_capacity_kwh = usable_capacity_kwh * nbeds.to_f / battery.number_of_bedrooms_served.to_f
      rated_power_output = rated_power_output * nbeds.to_f / battery.number_of_bedrooms_served.to_f
    end

    nominal_capacity_kwh *= unit_multiplier
    usable_capacity_kwh *= unit_multiplier
    rated_power_output *= unit_multiplier

    is_outside = (battery.location == HPXML::LocationOutside)
    if not is_outside
      frac_sens = 1.0
    else # Internal gains outside unit
      frac_sens = 0.0
    end

    default_nominal_cell_voltage = 3.342 # V, EnergyPlus default
    default_cell_capacity = 3.2 # Ah, EnergyPlus default

    number_of_cells_in_series = Integer((battery.nominal_voltage / default_nominal_cell_voltage).round)
    number_of_strings_in_parallel = Integer(((nominal_capacity_kwh * 1000.0) / ((default_nominal_cell_voltage * number_of_cells_in_series) * default_cell_capacity)).round)
    battery_mass = (nominal_capacity_kwh / 10.0) * 99.0 # kg
    battery_surface_area = 0.306 * (nominal_capacity_kwh**(2.0 / 3.0)) # m^2

    # Assuming 3/4 of unusable charge is minimum SOC and 1/4 of unusable charge is maximum SOC, based on SAM defaults
    unusable_fraction = 1.0 - usable_fraction
    minimum_storage_state_of_charge_fraction = 0.75 * unusable_fraction
    maximum_storage_state_of_charge_fraction = 1.0 - 0.25 * unusable_fraction

    # disable voltage dependency unless lifetime model is requested: this prevents some scenarios where changes to SoC didn't seem to reflect charge rate due to voltage dependency and constant current
    voltage_dependence = false
    if battery.lifetime_model == HPXML::BatteryLifetimeModelKandlerSmith
      voltage_dependence = true
    end

    elcs = OpenStudio::Model::ElectricLoadCenterStorageLiIonNMCBattery.new(model, number_of_cells_in_series, number_of_strings_in_parallel, battery_mass, battery_surface_area)
    elcs.setName("#{obj_name} li ion")
    if not is_outside
      elcs.setThermalZone(battery.additional_properties.space.thermalZone.get)
    end
    elcs.setRadiativeFraction(0.9 * frac_sens)
    # elcs.setLifetimeModel(battery.lifetime_model)
    elcs.setLifetimeModel(HPXML::BatteryLifetimeModelNone)
    elcs.setNumberofCellsinSeries(number_of_cells_in_series)
    elcs.setNumberofStringsinParallel(number_of_strings_in_parallel)
    elcs.setInitialFractionalStateofCharge(0.0)
    elcs.setBatteryMass(battery_mass)
    elcs.setDCtoDCChargingEfficiency(battery.round_trip_efficiency) # Note: This is currently unused in E+, so we use an EMS program below instead
    elcs.setBatterySurfaceArea(battery_surface_area)
    elcs.setDefaultNominalCellVoltage(default_nominal_cell_voltage)
    elcs.setFullyChargedCellCapacity(default_cell_capacity)
    elcs.setCellVoltageatEndofNominalZone(default_nominal_cell_voltage)
    if not voltage_dependence
      elcs.setBatteryCellInternalElectricalResistance(0.002) # 2 mOhm/cell, based on OCHRE defaults (which are based on fitting to lab results)
      # Note: if the voltage reported during charge/discharge is different, energy may not balance
      # elcs.setFullyChargedCellVoltage(default_nominal_cell_voltage)
      # elcs.setCellVoltageatEndofExponentialZone(default_nominal_cell_voltage)
    end
    elcs.setFullyChargedCellVoltage(default_nominal_cell_voltage)
    elcs.setCellVoltageatEndofExponentialZone(default_nominal_cell_voltage)

    elcds = model.getElectricLoadCenterDistributions
    elcds = elcds.select { |elcd| elcd.inverter.is_initialized } # i.e., not generators
    if elcds.empty?
      elcd = OpenStudio::Model::ElectricLoadCenterDistribution.new(model)
      elcd.setName('Battery elec load center dist')
      elcd.setElectricalBussType('AlternatingCurrentWithStorage')
    else
      elcd = elcds[0] # i.e., pv

      elcd.setElectricalBussType('DirectCurrentWithInverterACStorage')
      elcd.setStorageOperationScheme('TrackFacilityElectricDemandStoreExcessOnSite')
    end

    elcd.setMinimumStorageStateofChargeFraction(minimum_storage_state_of_charge_fraction)
    elcd.setMaximumStorageStateofChargeFraction(maximum_storage_state_of_charge_fraction)
    elcd.setElectricalStorage(elcs)
    elcd.setDesignStorageControlDischargePower(rated_power_output)
    if not ev_charger.nil?
      elcd.setDesignStorageControlChargePower(ev_charger.charging_power)
    else
      elcd.setDesignStorageControlChargePower(rated_power_output)
    end

    if (not charging_schedule.nil?) && (not discharging_schedule.nil?)
      elcd.setStorageOperationScheme('TrackChargeDischargeSchedules')
      elcd.setStorageChargePowerFractionSchedule(charging_schedule)
      elcd.setStorageDischargePowerFractionSchedule(discharging_schedule)

      elcsc = OpenStudio::Model::ElectricLoadCenterStorageConverter.new(model)
      elcsc.setName("#{obj_name} li ion converter")
      elcsc.setSimpleFixedEfficiency(1.0)
      elcd.setStorageConverter(elcsc)
    end

    frac_lost = 0.0
    space = battery.additional_properties.space
    if space.nil?
      space = model.getSpaces[0]
      frac_lost = 1.0
    end

    # Apply round trip efficiency as EMS program b/c E+ input is not hooked up.
    # Replace this when the first item in https://github.com/NREL/EnergyPlus/issues/9176 is fixed.
    charge_sensor = OpenStudio::Model::EnergyManagementSystemSensor.new(model, 'Electric Storage Charge Energy')
    charge_sensor.setName('battery_charge')
    charge_sensor.setKeyName(elcs.name.to_s)

    discharge_sensor = OpenStudio::Model::EnergyManagementSystemSensor.new(model, 'Electric Storage Discharge Energy')
    discharge_sensor.setName('battery_discharge')
    discharge_sensor.setKeyName(elcs.name.to_s)

    loss_adj_object_def = OpenStudio::Model::OtherEquipmentDefinition.new(model)
    loss_adj_object = OpenStudio::Model::OtherEquipment.new(loss_adj_object_def)
    obj_name = Constants.ObjectNameBatteryLossesAdjustment
    loss_adj_object.setName(obj_name)
    loss_adj_object.setEndUseSubcategory(obj_name)
    loss_adj_object.setFuelType(EPlus.fuel_type(HPXML::FuelTypeElectricity))
    loss_adj_object.setSpace(space)
    loss_adj_object_def.setName(obj_name)
    loss_adj_object_def.setDesignLevel(0.01)
    loss_adj_object_def.setFractionRadiant(0)
    loss_adj_object_def.setFractionLatent(0)
    loss_adj_object_def.setFractionLost(frac_lost)
    loss_adj_object.setSchedule(model.alwaysOnDiscreteSchedule)
    loss_adj_object.additionalProperties.setFeature('ObjectType', Constants.ObjectNameBatteryLossesAdjustment)

    battery_adj_actuator = OpenStudio::Model::EnergyManagementSystemActuator.new(loss_adj_object, *EPlus::EMSActuatorOtherEquipmentPower, loss_adj_object.space.get)
    battery_adj_actuator.setName('battery loss_adj_act')

    battery_losses_program = OpenStudio::Model::EnergyManagementSystemProgram.new(model)
    battery_losses_program.setName('battery_losses')
    battery_losses_program.addLine("Set charge_losses = (-1 * #{charge_sensor.name} * (1 - (#{battery.round_trip_efficiency} ^ 0.5))) / #{unit_multiplier}")
    battery_losses_program.addLine("Set discharge_losses = (-1 * #{discharge_sensor.name} * (1 - (#{battery.round_trip_efficiency} ^ 0.5))) / #{unit_multiplier}")
    battery_losses_program.addLine('Set losses = charge_losses + discharge_losses')
    battery_losses_program.addLine("Set #{battery_adj_actuator.name} = -1 * losses / ( 3600 * SystemTimeStep )")

    battery_losses_pcm = OpenStudio::Model::EnergyManagementSystemProgramCallingManager.new(model)
    battery_losses_pcm.setName('battery_losses')
    battery_losses_pcm.setCallingPoint('EndOfSystemTimestepBeforeHVACReporting')
    battery_losses_pcm.addProgram(battery_losses_program)

    elcd.additionalProperties.setFeature('HPXML_ID', battery.id)
    elcs.additionalProperties.setFeature('HPXML_ID', battery.id)
    elcs.additionalProperties.setFeature('UsableCapacity_kWh', Float(usable_capacity_kwh))
  end

  def self.get_battery_default_values(has_garage = false)
    if has_garage
      location = HPXML::LocationGarage
    else
      location = HPXML::LocationOutside
    end
    return { location: location,
             lifetime_model: HPXML::BatteryLifetimeModelNone,
             nominal_capacity_kwh: 10.0,
             nominal_voltage: 50.0,
             round_trip_efficiency: 0.925, # Based on Tesla Powerwall round trip efficiency (new)
             usable_fraction: 0.9 } # Fraction of usable capacity to nominal capacity
  end

  def self.get_Ah_from_kWh(nominal_capacity_kwh, nominal_voltage)
    return nominal_capacity_kwh * 1000.0 / nominal_voltage
  end

  def self.get_kWh_from_Ah(nominal_capacity_ah, nominal_voltage)
    return nominal_capacity_ah * nominal_voltage / 1000.0
  end

  def self.get_usable_capacity_kWh(battery)
    usable_capacity_kwh = battery.usable_capacity_kwh
    if usable_capacity_kwh.nil?
      usable_capacity_kwh = get_kWh_from_Ah(battery.usable_capacity_ah, battery.nominal_voltage) # kWh
    end
    return usable_capacity_kwh
  end

  def self.get_min_max_state_of_charge()
  end
end<|MERGE_RESOLUTION|>--- conflicted
+++ resolved
@@ -1,29 +1,21 @@
 # frozen_string_literal: true
 
 class Battery
-<<<<<<< HEAD
-  def self.apply(runner, model, pv_systems, battery, schedules_file, unit_multiplier, is_ev: false, ev_charger: nil)
-=======
-  def self.apply(runner, model, nbeds, pv_systems, battery, schedules_file, unit_multiplier)
->>>>>>> 26fdf9c4
+  def self.apply(runner, model, nbeds, pv_systems, battery, schedules_file, unit_multiplier, is_ev: false, ev_charger: nil)
+
     charging_schedule = nil
     discharging_schedule = nil
     if is_ev
-      charging_col = SchedulesFile::ColumnEVBatteryCharging
-      discharging_col = SchedulesFile::ColumnEVBatteryDischarging
-    else
-      charging_col = SchedulesFile::ColumnBatteryCharging
-      discharging_col = SchedulesFile::ColumnBatteryDischarging
+      charging_col = SchedulesFile::Columns[:EVBatteryCharging].name
+      discharging_col = SchedulesFile::Columns[:EVBatteryDischarging].name
+    else
+      charging_col = SchedulesFile::Columns[:BatteryCharging].name
+      discharging_col = SchedulesFile::Columns[:BatteryDischarging].name
     end
 
     if not schedules_file.nil?
-<<<<<<< HEAD
       charging_schedule = schedules_file.create_schedule_file(model, col_name: charging_col)
       discharging_schedule = schedules_file.create_schedule_file(model, col_name: discharging_col)
-=======
-      charging_schedule = schedules_file.create_schedule_file(model, col_name: SchedulesFile::Columns[:BatteryCharging].name)
-      discharging_schedule = schedules_file.create_schedule_file(model, col_name: SchedulesFile::Columns[:BatteryDischarging].name)
->>>>>>> 26fdf9c4
     end
 
     if !is_ev && pv_systems.empty? && charging_schedule.nil? && discharging_schedule.nil?
@@ -60,7 +52,7 @@
 
     return if rated_power_output <= 0 || nominal_capacity_kwh <= 0 || battery.nominal_voltage <= 0
 
-    if battery.is_shared_system
+    if !is_ev && battery.is_shared_system
       # Apportion to single dwelling unit by # bedrooms
       fail if battery.number_of_bedrooms_served.to_f <= nbeds.to_f # EPvalidator.xml should prevent this
 
