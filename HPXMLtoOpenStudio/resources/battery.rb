--- conflicted
+++ resolved
@@ -15,13 +15,8 @@
   # @param battery [HPXML::Battery] Object that defines a single home battery
   # @param schedules_file [SchedulesFile] SchedulesFile wrapper class instance of detailed schedule files
   # @param unit_multiplier [Integer] Number of similar dwelling units
-<<<<<<< HEAD
-  # @return [TODO] TODO
+  # @return [nil] for unscheduled battery w/out PV; in this case battery is not modeled
   def self.apply(runner, model, nbeds, pv_systems, battery, schedules_file, unit_multiplier, is_ev: false, ev_charger: nil)
-=======
-  # @return [nil] for unscheduled battery w/out PV; in this case battery is not modeled
-  def self.apply(runner, model, nbeds, pv_systems, battery, schedules_file, unit_multiplier)
->>>>>>> 53efebbd
     charging_schedule = nil
     discharging_schedule = nil
     if is_ev
