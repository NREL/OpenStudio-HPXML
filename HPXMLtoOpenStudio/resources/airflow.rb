# frozen_string_literal: true

class Airflow
  # Constants
  InfilPressureExponent = 0.65

  def self.apply(model, runner, weather, spaces, hpxml_header, hpxml_bldg, cfa, nbeds,
                 ncfl_ag, duct_systems, airloop_map, clg_ssn_sensor, eri_version,
                 frac_windows_operable, apply_ashrae140_assumptions, schedules_file,
                 unavailable_periods, hvac_availability_sensor)

    # Global variables

    @runner = runner
    @spaces = spaces
<<<<<<< HEAD
    @year = hpxml_header.sim_calendar_year
    @living_space = spaces[HPXML::LocationLivingSpace]
    @living_zone = @living_space.thermalZone.get
=======
    @year = hpxml.header.sim_calendar_year
    @conditioned_space = spaces[HPXML::LocationConditionedSpace]
    @conditioned_zone = @conditioned_space.thermalZone.get
>>>>>>> ed024c39
    @nbeds = nbeds
    @ncfl_ag = ncfl_ag
    @eri_version = eri_version
    @apply_ashrae140_assumptions = apply_ashrae140_assumptions
    @cfa = cfa
    @cooking_range_in_cond_space = hpxml_bldg.cooking_ranges.empty? ? true : HPXML::conditioned_locations_this_unit.include?(hpxml_bldg.cooking_ranges[0].location)
    @clothes_dryer_in_cond_space = hpxml_bldg.clothes_dryers.empty? ? true : HPXML::conditioned_locations_this_unit.include?(hpxml_bldg.clothes_dryers[0].location)
    @hvac_availability_sensor = hvac_availability_sensor

    # Global sensors

    @pbar_sensor = OpenStudio::Model::EnergyManagementSystemSensor.new(model, 'Site Outdoor Air Barometric Pressure')
    @pbar_sensor.setName('out pb s')

    @wout_sensor = OpenStudio::Model::EnergyManagementSystemSensor.new(model, 'Site Outdoor Air Humidity Ratio')
    @wout_sensor.setName('out wt s')

    @win_sensor = OpenStudio::Model::EnergyManagementSystemSensor.new(model, 'Zone Air Humidity Ratio')
<<<<<<< HEAD
    @win_sensor.setName('win s')
    @win_sensor.setKeyName(@living_zone.name.to_s)
=======
    @win_sensor.setName("#{Constants.ObjectNameAirflow} win s")
    @win_sensor.setKeyName(@conditioned_zone.name.to_s)
>>>>>>> ed024c39

    @vwind_sensor = OpenStudio::Model::EnergyManagementSystemSensor.new(model, 'Site Wind Speed')
    @vwind_sensor.setName('site vw s')

    @tin_sensor = OpenStudio::Model::EnergyManagementSystemSensor.new(model, 'Zone Mean Air Temperature')
<<<<<<< HEAD
    @tin_sensor.setName('tin s')
    @tin_sensor.setKeyName(@living_zone.name.to_s)

    @tout_sensor = OpenStudio::Model::EnergyManagementSystemSensor.new(model, 'Zone Outdoor Air Drybulb Temperature')
    @tout_sensor.setName('tout s')
    @tout_sensor.setKeyName(@living_zone.name.to_s)
=======
    @tin_sensor.setName("#{Constants.ObjectNameAirflow} tin s")
    @tin_sensor.setKeyName(@conditioned_zone.name.to_s)

    @tout_sensor = OpenStudio::Model::EnergyManagementSystemSensor.new(model, 'Zone Outdoor Air Drybulb Temperature')
    @tout_sensor.setName("#{Constants.ObjectNameAirflow} tt s")
    @tout_sensor.setKeyName(@conditioned_zone.name.to_s)
>>>>>>> ed024c39

    @adiabatic_const = nil

    # Ventilation fans
    vent_fans_mech = []
    vent_fans_kitchen = []
    vent_fans_bath = []
    vent_fans_whf = []
    vent_fans_cfis_suppl = []
    hpxml_bldg.ventilation_fans.each do |vent_fan|
      next unless vent_fan.hours_in_operation.nil? || vent_fan.hours_in_operation > 0

      if vent_fan.used_for_whole_building_ventilation
        if not vent_fan.is_cfis_supplemental_fan?
          vent_fans_mech << vent_fan
        else
          vent_fans_cfis_suppl << vent_fan
        end
      elsif vent_fan.used_for_seasonal_cooling_load_reduction
        vent_fans_whf << vent_fan
      elsif vent_fan.used_for_local_ventilation
        if vent_fan.fan_location == HPXML::LocationKitchen
          vent_fans_kitchen << vent_fan
        elsif vent_fan.fan_location == HPXML::LocationBath
          vent_fans_bath << vent_fan
        end
      end
    end

    # Vented clothes dryers
    vented_dryers = hpxml_bldg.clothes_dryers.select { |cd| cd.is_vented && cd.vented_flow_rate.to_f > 0 }

    # Initialization
    initialize_cfis(model, vent_fans_mech, airloop_map, unavailable_periods)
    model.getAirLoopHVACs.each do |air_loop|
      initialize_fan_objects(model, air_loop)
    end
    model.getZoneHVACFourPipeFanCoils.each do |fan_coil|
      initialize_fan_objects(model, fan_coil)
    end

    # Apply ducts

    duct_systems.each do |ducts, object|
      apply_ducts(model, ducts, object, vent_fans_mech, hpxml_bldg.building_construction.number_of_units)
    end

    # Apply infiltration/ventilation

    set_wind_speed_correction(model, hpxml_bldg.site)
    window_area = hpxml_bldg.windows.map { |w| w.area }.sum(0.0)
    open_window_area = window_area * frac_windows_operable * 0.5 * 0.2 # Assume A) 50% of the area of an operable window can be open, and B) 20% of openable window area is actually open

    vented_attic = hpxml_bldg.attics.find { |attic| attic.attic_type == HPXML::AtticTypeVented }
    vented_crawl = hpxml_bldg.foundations.find { |foundation| foundation.foundation_type == HPXML::FoundationTypeCrawlspaceVented }

<<<<<<< HEAD
    _sla, living_ach50, nach, infil_volume, infil_height, a_ext = get_values_from_air_infiltration_measurements(hpxml_bldg, cfa, weather)
=======
    _sla, conditioned_ach50, nach, infil_volume, infil_height, a_ext = get_values_from_air_infiltration_measurements(hpxml, cfa, weather)
>>>>>>> ed024c39
    if @apply_ashrae140_assumptions
      conditioned_const_ach = nach
      conditioned_ach50 = nil
    end
<<<<<<< HEAD
    living_const_ach *= a_ext unless living_const_ach.nil?
    living_ach50 *= a_ext unless living_ach50.nil?
    has_flue_chimney_in_cond_space = hpxml_bldg.air_infiltration.has_flue_or_chimney_in_conditioned_space
=======
    conditioned_const_ach *= a_ext unless conditioned_const_ach.nil?
    conditioned_ach50 *= a_ext unless conditioned_ach50.nil?
    has_flue_chimney_in_cond_space = hpxml.air_infiltration.has_flue_or_chimney_in_conditioned_space
>>>>>>> ed024c39

    apply_natural_ventilation_and_whole_house_fan(model, hpxml_bldg.site, vent_fans_whf, open_window_area, clg_ssn_sensor, hpxml_bldg.header.natvent_days_per_week,
                                                  infil_volume, infil_height, unavailable_periods)
<<<<<<< HEAD
    apply_infiltration_and_ventilation_fans(model, weather, hpxml_bldg.site, vent_fans_mech, vent_fans_kitchen, vent_fans_bath, vented_dryers,
                                            has_flue_chimney_in_cond_space, living_ach50, living_const_ach, infil_volume, infil_height,
=======
    apply_infiltration_and_ventilation_fans(model, weather, hpxml.site, vent_fans_mech, vent_fans_kitchen, vent_fans_bath, vented_dryers,
                                            has_flue_chimney_in_cond_space, conditioned_ach50, conditioned_const_ach, infil_volume, infil_height,
>>>>>>> ed024c39
                                            vented_attic, vented_crawl, clg_ssn_sensor, schedules_file, vent_fans_cfis_suppl, unavailable_periods)
  end

  def self.get_default_fraction_of_windows_operable()
    # Combining the value below with the assumption that 50% of
    # the area of an operable window can be open produces the
    # Building America assumption that "Thirty-three percent of
    # the window area ... can be opened for natural ventilation"
    return 0.67 # 67%
  end

  def self.get_default_vented_attic_sla()
    return (1.0 / 300.0).round(6) # Table 4.2.2(1) - Attics
  end

  def self.get_default_vented_crawl_sla()
    return (1.0 / 150.0).round(6) # Table 4.2.2(1) - Crawlspaces
  end

  def self.get_default_unvented_space_ach()
    return 0.1 # Assumption
  end

  def self.get_default_mech_vent_fan_power(vent_fan)
    # 301-2019: Table 4.2.2(1b)
    # Returns fan power in W/cfm
    if vent_fan.is_shared_system
      return 1.00 # Table 4.2.2(1) Note (n)
    elsif [HPXML::MechVentTypeSupply, HPXML::MechVentTypeExhaust].include? vent_fan.fan_type
      return 0.35
    elsif [HPXML::MechVentTypeBalanced].include? vent_fan.fan_type
      return 0.70
    elsif [HPXML::MechVentTypeERV, HPXML::MechVentTypeHRV].include? vent_fan.fan_type
      return 1.00
    elsif [HPXML::MechVentTypeCFIS].include? vent_fan.fan_type
      return 0.50
    else
      fail "Unexpected fan_type: '#{fan_type}'."
    end
  end

  def self.get_infiltration_measurement_of_interest(infil_measurements)
    # Returns the infiltration measurement that has the minimum information needed for simulation
    infil_measurements.each do |measurement|
      if [HPXML::UnitsACH, HPXML::UnitsCFM].include?(measurement.unit_of_measure) && !measurement.house_pressure.nil?
        return measurement
      elsif [HPXML::UnitsACHNatural, HPXML::UnitsCFMNatural].include? measurement.unit_of_measure
        return measurement
      elsif !measurement.effective_leakage_area.nil?
        return measurement
      end
    end
    fail 'Unexpected error.'
  end

  def self.get_values_from_air_infiltration_measurements(hpxml_bldg, cfa, weather)
    measurement = get_infiltration_measurement_of_interest(hpxml_bldg.air_infiltration_measurements)

    volume = measurement.infiltration_volume
    height = measurement.infiltration_height
    if height.nil?
      height = hpxml_bldg.inferred_infiltration_height(volume)
    end

    sla, ach50, nach = nil
    if [HPXML::UnitsACH, HPXML::UnitsCFM].include?(measurement.unit_of_measure)
      if measurement.unit_of_measure == HPXML::UnitsACH
        ach50 = calc_air_leakage_at_diff_pressure(InfilPressureExponent, measurement.air_leakage, measurement.house_pressure, 50.0)
      elsif measurement.unit_of_measure == HPXML::UnitsCFM
        achXX = measurement.air_leakage * 60.0 / volume # Convert CFM to ACH
        ach50 = calc_air_leakage_at_diff_pressure(InfilPressureExponent, achXX, measurement.house_pressure, 50.0)
      end
      sla = get_infiltration_SLA_from_ACH50(ach50, InfilPressureExponent, cfa, volume)
      nach = get_infiltration_ACH_from_SLA(sla, height, weather)
    elsif [HPXML::UnitsACHNatural, HPXML::UnitsCFMNatural].include? measurement.unit_of_measure
      if measurement.unit_of_measure == HPXML::UnitsACHNatural
        nach = measurement.air_leakage
      elsif measurement.unit_of_measure == HPXML::UnitsCFMNatural
        nach = measurement.air_leakage * 60.0 / volume # Convert CFM to ACH
      end
      sla = get_infiltration_SLA_from_ACH(nach, height, weather)
      ach50 = get_infiltration_ACH50_from_SLA(sla, InfilPressureExponent, cfa, volume)
    elsif !measurement.effective_leakage_area.nil?
      sla = UnitConversions.convert(measurement.effective_leakage_area, 'in^2', 'ft^2') / cfa
      ach50 = get_infiltration_ACH50_from_SLA(sla, InfilPressureExponent, cfa, volume)
      nach = get_infiltration_ACH_from_SLA(sla, height, weather)
    else
      fail 'Unexpected error.'
    end

    if measurement.infiltration_type == HPXML::InfiltrationTypeUnitTotal
      a_ext = measurement.a_ext # Adjustment ratio for SFA/MF units; exterior envelope area divided by total envelope area
    end
    a_ext = 1.0 if a_ext.nil?

    return sla, ach50, nach, volume, height, a_ext
  end

  def self.get_default_mech_vent_flow_rate(hpxml_bldg, vent_fan, weather, cfa, nbeds)
    # Calculates Qfan cfm requirement per ASHRAE 62.2-2019
    sla, _ach50, _nach, _volume, height, a_ext = get_values_from_air_infiltration_measurements(hpxml_bldg, cfa, weather)

    nl = get_infiltration_NL_from_SLA(sla, height)
    q_inf = nl * weather.data.WSF * cfa / 7.3 # Effective annual average infiltration rate, cfm, eq. 4.5a

    q_tot = get_mech_vent_qtot_cfm(nbeds, cfa)

    if vent_fan.is_balanced?
      phi = 1.0
    else
      phi = q_inf / q_tot
    end
    q_fan = q_tot - phi * (q_inf * a_ext)
    q_fan = [q_fan, 0].max

    if not vent_fan.hours_in_operation.nil?
      # Convert from hourly average requirement to actual fan flow rate
      q_fan *= 24.0 / vent_fan.hours_in_operation
    end

    return q_fan
  end

  private

  def self.set_wind_speed_correction(model, site)
    site_ap = site.additional_properties

    site_map = { HPXML::SiteTypeRural => 'Country',    # Flat, open country
                 HPXML::SiteTypeSuburban => 'Suburbs', # Rough, wooded country, suburbs
                 HPXML::SiteTypeUrban => 'City' }      # Towns, city outskirts, center of large cities
    model.getSite.setTerrain(site_map[site.site_type])

    site_ap.height = 32.8 # ft (Standard weather station height)

    # Open, Unrestricted at Weather Station
    site_ap.terrain_multiplier = 1.0
    site_ap.terrain_exponent = 0.15
    site_ap.ashrae_terrain_thickness = 270
    site_ap.ashrae_terrain_exponent = 0.14

    if site.site_type == HPXML::SiteTypeRural
      site_ap.site_terrain_multiplier = 0.85
      site_ap.site_terrain_exponent = 0.20
      site_ap.ashrae_site_terrain_thickness = 270 # Flat, open country
      site_ap.ashrae_site_terrain_exponent = 0.14 # Flat, open country
    elsif site.site_type == HPXML::SiteTypeSuburban
      site_ap.site_terrain_multiplier = 0.67
      site_ap.site_terrain_exponent = 0.25
      site_ap.ashrae_site_terrain_thickness = 370 # Rough, wooded country, suburbs
      site_ap.ashrae_site_terrain_exponent = 0.22 # Rough, wooded country, suburbs
    elsif site.site_type == HPXML::SiteTypeUrban
      site_ap.site_terrain_multiplier = 0.47
      site_ap.site_terrain_exponent = 0.35
      site_ap.ashrae_site_terrain_thickness = 460 # Towns, city outskirts, center of large cities
      site_ap.ashrae_site_terrain_exponent = 0.33 # Towns, city outskirts, center of large cities
    end

    # S-G Shielding Coefficients are roughly 1/3 of AIM2 Shelter Coefficients
    site_ap.s_g_shielding_coef = site_ap.aim2_shelter_coeff / 3.0
  end

  def self.get_aim2_shelter_coefficient(shielding_of_home)
    # Mapping based on AIM-2 Model by Walker/Wilson
    # Table 2: Estimates of Shelter Coefficient S_wo for No Flue
    if shielding_of_home == HPXML::ShieldingNormal
      return 0.50 # Class 4: "Very heavy shielding, many large obstructions within one house height"
    elsif shielding_of_home == HPXML::ShieldingExposed
      return 0.90 # Class 2: "Light local shielding with few obstructions within two house heights"
    elsif shielding_of_home == HPXML::ShieldingWellShielded
      return 0.30 # Class 5: "Complete shielding, with large buildings immediately adjacent"
    end
  end

  def self.apply_infiltration_to_unconditioned_space(model, space, ach = nil, ela = nil, c_w_SG = nil, c_s_SG = nil)
    if ach.to_f > 0
      # Model ACH as constant infiltration/ventilation
      # This is typically used for below-grade spaces where wind is zero
      flow_rate = OpenStudio::Model::SpaceInfiltrationDesignFlowRate.new(model)
      flow_rate.setName("#{Constants.ObjectNameInfiltration}|#{space.name}")
      flow_rate.setSchedule(model.alwaysOnDiscreteSchedule)
      flow_rate.setAirChangesperHour(ach)
      flow_rate.setSpace(space)
      flow_rate.setConstantTermCoefficient(1)
      flow_rate.setTemperatureTermCoefficient(0)
      flow_rate.setVelocityTermCoefficient(0)
      flow_rate.setVelocitySquaredTermCoefficient(0)
    elsif ela.to_f > 0
      # Model ELA with stack/wind coefficients
      leakage_area = OpenStudio::Model::SpaceInfiltrationEffectiveLeakageArea.new(model)
      leakage_area.setName("#{Constants.ObjectNameInfiltration}|#{space.name}")
      leakage_area.setSchedule(model.alwaysOnDiscreteSchedule)
      leakage_area.setEffectiveAirLeakageArea(UnitConversions.convert(ela, 'ft^2', 'cm^2'))
      leakage_area.setStackCoefficient(UnitConversions.convert(c_s_SG, 'ft^2/(s^2*R)', 'L^2/(s^2*cm^4*K)'))
      leakage_area.setWindCoefficient(c_w_SG * 0.01)
      leakage_area.setSpace(space)
    end
  end

  def self.apply_natural_ventilation_and_whole_house_fan(model, site, vent_fans_whf, open_window_area, nv_clg_ssn_sensor, natvent_days_per_week,
                                                         infil_volume, infil_height, unavailable_periods)

    # NV Availability Schedule
    nv_avail_sch = create_nv_and_whf_avail_sch(model, Constants.ObjectNameNaturalVentilation, natvent_days_per_week, unavailable_periods)

    nv_avail_sensor = OpenStudio::Model::EnergyManagementSystemSensor.new(model, 'Schedule Value')
    nv_avail_sensor.setName("#{Constants.ObjectNameNaturalVentilation} s")
    nv_avail_sensor.setKeyName(nv_avail_sch.name.to_s)

    # Availability Schedules paired with vent fan class
    # If whf_num_days_per_week is exposed, can handle multiple fans with different days of operation
    whf_avail_sensors = {}
    vent_fans_whf.each_with_index do |vent_whf, index|
      whf_num_days_per_week = 7 # FUTURE: Expose via HPXML?
      obj_name = "#{Constants.ObjectNameWholeHouseFan} #{index}"
      whf_unavailable_periods = Schedule.get_unavailable_periods(@runner, SchedulesFile::ColumnWholeHouseFan, unavailable_periods)
      whf_avail_sch = create_nv_and_whf_avail_sch(model, obj_name, whf_num_days_per_week, whf_unavailable_periods)

      whf_avail_sensor = OpenStudio::Model::EnergyManagementSystemSensor.new(model, 'Schedule Value')
      whf_avail_sensor.setName("#{obj_name} s")
      whf_avail_sensor.setKeyName(whf_avail_sch.name.to_s)
      whf_avail_sensors[vent_whf.id] = whf_avail_sensor
    end

    # Sensors
    if @conditioned_zone.thermostatSetpointDualSetpoint.is_initialized
      thermostat = @conditioned_zone.thermostatSetpointDualSetpoint.get

      htg_sp_sensor = OpenStudio::Model::EnergyManagementSystemSensor.new(model, 'Schedule Value')
      htg_sp_sensor.setName('htg sp s')
      htg_sp_sensor.setKeyName(thermostat.heatingSetpointTemperatureSchedule.get.name.to_s)

      clg_sp_sensor = OpenStudio::Model::EnergyManagementSystemSensor.new(model, 'Schedule Value')
      clg_sp_sensor.setName('clg sp s')
      clg_sp_sensor.setKeyName(thermostat.coolingSetpointTemperatureSchedule.get.name.to_s)
    end

    # Actuators
    nv_flow = OpenStudio::Model::SpaceInfiltrationDesignFlowRate.new(model)
    nv_flow.setName(Constants.ObjectNameNaturalVentilation + ' flow')
    nv_flow.setSchedule(model.alwaysOnDiscreteSchedule)
    nv_flow.setSpace(@conditioned_space)
    nv_flow_actuator = OpenStudio::Model::EnergyManagementSystemActuator.new(nv_flow, *EPlus::EMSActuatorZoneInfiltrationFlowRate)
    nv_flow_actuator.setName("#{nv_flow.name} act")
    nv_flow.additionalProperties.setFeature('ObjectType', Constants.ObjectNameNaturalVentilation)

    whf_flow = OpenStudio::Model::SpaceInfiltrationDesignFlowRate.new(model)
    whf_flow.setName(Constants.ObjectNameWholeHouseFan + ' flow')
    whf_flow.setSchedule(model.alwaysOnDiscreteSchedule)
    whf_flow.setSpace(@conditioned_space)
    whf_flow_actuator = OpenStudio::Model::EnergyManagementSystemActuator.new(whf_flow, *EPlus::EMSActuatorZoneInfiltrationFlowRate)
    whf_flow_actuator.setName("#{whf_flow.name} act")
    whf_flow.additionalProperties.setFeature('ObjectType', Constants.ObjectNameWholeHouseFan)

    # Electric Equipment (for whole house fan electricity consumption)
    whf_equip_def = OpenStudio::Model::ElectricEquipmentDefinition.new(model)
    whf_equip_def.setName(Constants.ObjectNameWholeHouseFan)
    whf_equip = OpenStudio::Model::ElectricEquipment.new(whf_equip_def)
    whf_equip.setName(Constants.ObjectNameWholeHouseFan)
    whf_equip.setSpace(@conditioned_space) # no heat gain, so assign the equipment to an arbitrary space
    whf_equip_def.setFractionRadiant(0)
    whf_equip_def.setFractionLatent(0)
    whf_equip_def.setFractionLost(1)
    whf_equip.setSchedule(model.alwaysOnDiscreteSchedule)
    whf_equip.setEndUseSubcategory(Constants.ObjectNameWholeHouseFan)
    whf_elec_actuator = OpenStudio::Model::EnergyManagementSystemActuator.new(whf_equip, *EPlus::EMSActuatorElectricEquipmentPower, whf_equip.space.get)
    whf_elec_actuator.setName("#{whf_equip.name} act")

    # Assume located in attic floor if attic zone exists; otherwise assume it's through roof/wall.
    whf_zone = nil
    if not @spaces[HPXML::LocationAtticVented].nil?
      whf_zone = @spaces[HPXML::LocationAtticVented].thermalZone.get
    elsif not @spaces[HPXML::LocationAtticUnvented].nil?
      whf_zone = @spaces[HPXML::LocationAtticUnvented].thermalZone.get
    end
    if not whf_zone.nil?
      # Air from conditioned space to WHF zone (attic)
      zone_mixing = OpenStudio::Model::ZoneMixing.new(whf_zone)
      zone_mixing.setName("#{Constants.ObjectNameWholeHouseFan} mix")
      zone_mixing.setSourceZone(@conditioned_zone)
      cond_to_zone_flow_rate_actuator = OpenStudio::Model::EnergyManagementSystemActuator.new(zone_mixing, *EPlus::EMSActuatorZoneMixingFlowRate)
      cond_to_zone_flow_rate_actuator.setName("#{zone_mixing.name} act")
    end

    area = 0.6 * open_window_area # ft^2, for Sherman-Grimsrud
    max_rate = 20.0 # Air Changes per hour
    max_flow_rate = max_rate * infil_volume / UnitConversions.convert(1.0, 'hr', 'min')
    neutral_level = 0.5
    hor_lk_frac = 0.0
    c_w, c_s = calc_wind_stack_coeffs(site, hor_lk_frac, neutral_level, @conditioned_space, infil_height)
    max_oa_hr = 0.0115 # From BA HSP
    max_oa_rh = 0.7 # From BA HSP

    # Program
    vent_program = OpenStudio::Model::EnergyManagementSystemProgram.new(model)
    vent_program.additionalProperties.setFeature('ObjectType', Constants.ObjectNameNaturalVentilation)
    vent_program.setName(Constants.ObjectNameNaturalVentilation + ' program')
    vent_program.addLine("Set Tin = #{@tin_sensor.name}")
    vent_program.addLine("Set Tout = #{@tout_sensor.name}")
    vent_program.addLine("Set Wout = #{@wout_sensor.name}")
    vent_program.addLine("Set Pbar = #{@pbar_sensor.name}")
    vent_program.addLine('Set Phiout = (@RhFnTdbWPb Tout Wout Pbar)')
    vent_program.addLine("Set MaxHR = #{max_oa_hr}")
    vent_program.addLine("Set MaxRH = #{max_oa_rh}")
    if not thermostat.nil?
      # Home has HVAC system (though setpoints may be defaulted); use the average of heating/cooling setpoints to minimize incurring additional heating energy.
      vent_program.addLine("Set Tnvsp = (#{htg_sp_sensor.name} + #{clg_sp_sensor.name}) / 2")
    else
      # No HVAC system; use the average of defaulted heating/cooling setpoints.
      default_htg_sp = UnitConversions.convert(HVAC.get_default_heating_setpoint(HPXML::HVACControlTypeManual)[0], 'F', 'C')
      default_clg_sp = UnitConversions.convert(HVAC.get_default_cooling_setpoint(HPXML::HVACControlTypeManual)[0], 'F', 'C')
      vent_program.addLine("Set Tnvsp = (#{default_htg_sp} + #{default_clg_sp}) / 2")
    end
    vent_program.addLine("Set NVavail = #{nv_avail_sensor.name}")
    vent_program.addLine("Set ClgSsnAvail = #{nv_clg_ssn_sensor.name}")
    vent_program.addLine("Set #{nv_flow_actuator.name} = 0") # Init
    vent_program.addLine("Set #{whf_flow_actuator.name} = 0") # Init
    vent_program.addLine("Set #{cond_to_zone_flow_rate_actuator.name} = 0") unless whf_zone.nil? # Init
    vent_program.addLine("Set #{whf_elec_actuator.name} = 0") # Init
    infil_constraints = 'If ((Wout < MaxHR) && (Phiout < MaxRH) && (Tin > Tout) && (Tin > Tnvsp) && (ClgSsnAvail > 0))'
    if not @hvac_availability_sensor.nil?
      # We are using the availability schedule, but we also constrain the window opening based on temperatures and humidity.
      # We're assuming that if the HVAC is not available, you'd ignore the humidity constraints we normally put on window opening per the old HSP guidance (RH < 70% and w < 0.015).
      # Without, the humidity constraints prevent the window from opening during the entire period even though the sensible cooling would have really helped.
      infil_constraints += "|| ((Tin > Tout) && (Tin > Tnvsp) && (#{@hvac_availability_sensor.name} == 0))"
    end
    vent_program.addLine(infil_constraints)
    vent_program.addLine('  Set WHF_Flow = 0')
    vent_fans_whf.each do |vent_whf|
      vent_program.addLine("  Set WHF_Flow = WHF_Flow + #{UnitConversions.convert(vent_whf.flow_rate, 'cfm', 'm^3/s')} * #{whf_avail_sensors[vent_whf.id].name}")
    end
    vent_program.addLine('  Set Adj = (Tin-Tnvsp)/(Tin-Tout)')
    vent_program.addLine('  Set Adj = (@Min Adj 1)')
    vent_program.addLine('  Set Adj = (@Max Adj 0)')
    vent_program.addLine('  If (WHF_Flow > 0)') # If available, prioritize whole house fan
    vent_program.addLine("    Set #{whf_flow_actuator.name} = WHF_Flow*Adj")
    vent_program.addLine("    Set #{cond_to_zone_flow_rate_actuator.name} = WHF_Flow*Adj") unless whf_zone.nil?
    vent_program.addLine('    Set WHF_W = 0')
    vent_fans_whf.each do |vent_whf|
      vent_program.addLine("    Set WHF_W = WHF_W + #{vent_whf.fan_power} * #{whf_avail_sensors[vent_whf.id].name}")
    end
    vent_program.addLine("    Set #{whf_elec_actuator.name} = WHF_W*Adj")
    vent_program.addLine('  ElseIf (NVavail > 0)') # Natural ventilation
    vent_program.addLine("    Set NVArea = #{UnitConversions.convert(area, 'ft^2', 'cm^2')}")
    vent_program.addLine("    Set Cs = #{UnitConversions.convert(c_s, 'ft^2/(s^2*R)', 'L^2/(s^2*cm^4*K)')}")
    vent_program.addLine("    Set Cw = #{c_w * 0.01}")
    vent_program.addLine('    Set Tdiff = Tin-Tout')
    vent_program.addLine('    Set dT = (@Abs Tdiff)')
    vent_program.addLine("    Set Vwind = #{@vwind_sensor.name}")
    vent_program.addLine('    Set SGNV = NVArea*Adj*((((Cs*dT)+(Cw*(Vwind^2)))^0.5)/1000)')
    vent_program.addLine("    Set MaxNV = #{UnitConversions.convert(max_flow_rate, 'cfm', 'm^3/s')}")
    vent_program.addLine("    Set #{nv_flow_actuator.name} = (@Min SGNV MaxNV)")
    vent_program.addLine('  EndIf')
    vent_program.addLine('EndIf')

    manager = OpenStudio::Model::EnergyManagementSystemProgramCallingManager.new(model)
    manager.setName("#{vent_program.name} calling manager")
    manager.setCallingPoint('BeginZoneTimestepAfterInitHeatBalance')
    manager.addProgram(vent_program)

    create_timeseries_flowrate_ems_output_var(model, nv_flow_actuator.name.to_s, vent_program)
    create_timeseries_flowrate_ems_output_var(model, whf_flow_actuator.name.to_s, vent_program)
  end

  def self.create_timeseries_flowrate_ems_output_var(model, ems_var_name, ems_program)
    # This is only used to report timeseries flow rates when requested
    ems_output_var = OpenStudio::Model::EnergyManagementSystemOutputVariable.new(model, ems_var_name)
    ems_output_var.setName("#{ems_var_name}_timeseries_outvar")
    ems_output_var.setTypeOfDataInVariable('Averaged')
    ems_output_var.setUpdateFrequency('ZoneTimestep')
    ems_output_var.setEMSProgramOrSubroutineName(ems_program)
    ems_output_var.setUnits('m^/s')
  end

  def self.create_nv_and_whf_avail_sch(model, obj_name, num_days_per_week, unavailable_periods = [])
    avail_sch = OpenStudio::Model::ScheduleRuleset.new(model)
    sch_name = "#{obj_name} schedule"
    avail_sch.setName(sch_name)
    avail_sch.defaultDaySchedule.setName("#{sch_name} default day")
    Schedule.set_schedule_type_limits(model, avail_sch, Constants.ScheduleTypeLimitsOnOff)
    on_rule = OpenStudio::Model::ScheduleRule.new(avail_sch)
    on_rule.setName("#{sch_name} rule")
    on_rule_day = on_rule.daySchedule
    on_rule_day.setName("#{sch_name} avail day")
    on_rule_day.addValue(OpenStudio::Time.new(0, 24, 0, 0), 1)
    method_array = ['setApplyMonday', 'setApplyWednesday', 'setApplyFriday', 'setApplySaturday', 'setApplyTuesday', 'setApplyThursday', 'setApplySunday']
    for i in 1..7 do
      if num_days_per_week >= i
        on_rule.public_send(method_array[i - 1], true)
      end
    end
    on_rule.setStartDate(OpenStudio::Date::fromDayOfYear(1))
    on_rule.setEndDate(OpenStudio::Date::fromDayOfYear(365))

    year = model.getYearDescription.assumedYear
    Schedule.set_unavailable_periods(avail_sch, sch_name, unavailable_periods, year)
    return avail_sch
  end

  def self.create_return_air_duct_zone(model, loop_name, unit_multiplier)
    # Create the return air plenum zone, space
    ra_duct_zone = OpenStudio::Model::ThermalZone.new(model)
    ra_duct_zone.setMultiplier(unit_multiplier)
    ra_duct_zone.setName(loop_name + ' ret air zone')
    ra_duct_zone.setVolume(1.0)

    ra_duct_polygon = OpenStudio::Point3dVector.new
    ra_duct_polygon << OpenStudio::Point3d.new(0, 0, 0)
    ra_duct_polygon << OpenStudio::Point3d.new(0, 1.0, 0)
    ra_duct_polygon << OpenStudio::Point3d.new(1.0, 1.0, 0)
    ra_duct_polygon << OpenStudio::Point3d.new(1.0, 0, 0)

    ra_space = OpenStudio::Model::Space::fromFloorPrint(ra_duct_polygon, 1, model)
    ra_space = ra_space.get
    ra_space.setName(loop_name + ' ret air space')
    ra_space.setThermalZone(ra_duct_zone)

    ra_space.surfaces.each do |surface|
      if @adiabatic_const.nil?
        adiabatic_mat = OpenStudio::Model::MasslessOpaqueMaterial.new(model, 'Rough', 176.1)
        adiabatic_mat.setName('Adiabatic')

        @adiabatic_const = OpenStudio::Model::Construction.new(model)
        @adiabatic_const.setName('AdiabaticConst')
        @adiabatic_const.insertLayer(0, adiabatic_mat)
      end

      surface.setConstruction(@adiabatic_const)
      surface.setOutsideBoundaryCondition('Adiabatic')
      surface.setSunExposure('NoSun')
      surface.setWindExposure('NoWind')
      surface_property_convection_coefficients = OpenStudio::Model::SurfacePropertyConvectionCoefficients.new(surface)
      surface_property_convection_coefficients.setConvectionCoefficient1Location('Inside')
      surface_property_convection_coefficients.setConvectionCoefficient1Type('Value')
      surface_property_convection_coefficients.setConvectionCoefficient1(30)
    end

    return ra_duct_zone
  end

  def self.create_other_equipment_object_and_actuator(model:, name:, space:, frac_lat:, frac_lost:, hpxml_fuel_type: nil, end_use: nil)
    other_equip_def = OpenStudio::Model::OtherEquipmentDefinition.new(model)
    other_equip_def.setName("#{name} equip")
    other_equip = OpenStudio::Model::OtherEquipment.new(other_equip_def)
    other_equip.setName(other_equip_def.name.to_s)
    if hpxml_fuel_type.nil?
      other_equip.setFuelType('None')
    else
      other_equip.setFuelType(EPlus.fuel_type(hpxml_fuel_type))
    end
    if not end_use.nil?
      other_equip.setEndUseSubcategory(end_use)
    end
    other_equip.setSchedule(model.alwaysOnDiscreteSchedule)
    other_equip.setSpace(space)
    other_equip_def.setFractionLost(frac_lost)
    other_equip_def.setFractionLatent(frac_lat)
    other_equip_def.setFractionRadiant(0.0)
    actuator = OpenStudio::Model::EnergyManagementSystemActuator.new(other_equip, *EPlus::EMSActuatorOtherEquipmentPower, other_equip.space.get)
    actuator.setName("#{other_equip.name} act")
    return actuator
  end

  def self.initialize_cfis(model, vent_fans_mech, airloop_map, unavailable_periods)
    # Get AirLoop associated with CFIS
    @cfis_airloop = {}
    @cfis_t_sum_open_var = {}
    @cfis_f_damper_extra_open_var = {}
    return if vent_fans_mech.empty?

    index = 0

    vent_fans_mech.each do |vent_mech|
      next if vent_mech.fan_type != HPXML::MechVentTypeCFIS

      fail 'Cannot apply unavailable period(s) to CFIS systems.' if !unavailable_periods.empty?

      vent_mech.distribution_system.hvac_systems.map { |system| system.id }.each do |cfis_id|
        next if airloop_map[cfis_id].nil?

        @cfis_airloop[vent_mech.id] = airloop_map[cfis_id]
      end

      @cfis_t_sum_open_var[vent_mech.id] = OpenStudio::Model::EnergyManagementSystemGlobalVariable.new(model, "#{Constants.ObjectNameMechanicalVentilation.gsub(' ', '_')}_cfis_t_sum_open_#{index}") # Sums the time during an hour the CFIS damper has been open
      @cfis_f_damper_extra_open_var[vent_mech.id] = OpenStudio::Model::EnergyManagementSystemGlobalVariable.new(model, "#{Constants.ObjectNameMechanicalVentilation.gsub(' ', '_')}_cfis_f_extra_damper_open_#{index}") # Fraction of timestep the CFIS blower is running while hvac is not operating. Used by infiltration and duct leakage programs

      # CFIS Initialization Program
      cfis_program = OpenStudio::Model::EnergyManagementSystemProgram.new(model)
      cfis_program.setName(Constants.ObjectNameMechanicalVentilation + " cfis init program #{index}")
      cfis_program.addLine("Set #{@cfis_t_sum_open_var[vent_mech.id].name} = 0")
      cfis_program.addLine("Set #{@cfis_f_damper_extra_open_var[vent_mech.id].name} = 0")

      manager = OpenStudio::Model::EnergyManagementSystemProgramCallingManager.new(model)
      manager.setName("#{cfis_program.name} calling manager")
      manager.setCallingPoint('BeginNewEnvironment')
      manager.addProgram(cfis_program)

      manager = OpenStudio::Model::EnergyManagementSystemProgramCallingManager.new(model)
      manager.setName("#{cfis_program.name} calling manager2")
      manager.setCallingPoint('AfterNewEnvironmentWarmUpIsComplete')
      manager.addProgram(cfis_program)

      index += 1
    end
  end

  def self.initialize_fan_objects(model, osm_object)
    @fan_rtf_var = {} if @fan_rtf_var.nil?
    @fan_mfr_max_var = {} if @fan_mfr_max_var.nil?
    @fan_rtf_sensor = {} if @fan_rtf_sensor.nil?
    @fan_mfr_sensor = {} if @fan_mfr_sensor.nil?

    # Get the supply fan
    if osm_object.is_a? OpenStudio::Model::ZoneHVACFourPipeFanCoil
      supply_fan = osm_object.supplyAirFan
    elsif osm_object.is_a? OpenStudio::Model::AirLoopHVAC
      system = HVAC.get_unitary_system_from_air_loop_hvac(osm_object)
      if system.nil? # Evaporative cooler supply fan directly on air loop
        supply_fan = osm_object.supplyFan.get
      else
        supply_fan = system.supplyFan.get
      end
    else
      fail 'Unexpected object type.'
    end

    @fan_rtf_var[osm_object] = OpenStudio::Model::EnergyManagementSystemGlobalVariable.new(model, "#{osm_object.name} Fan RTF".gsub(' ', '_'))

    # Supply fan maximum mass flow rate
    @fan_mfr_max_var[osm_object] = OpenStudio::Model::EnergyManagementSystemInternalVariable.new(model, EPlus::EMSIntVarFanMFR)
    @fan_mfr_max_var[osm_object].setName("#{osm_object.name} max sup fan mfr")
    @fan_mfr_max_var[osm_object].setInternalDataIndexKeyName(supply_fan.name.to_s)

    if supply_fan.to_FanSystemModel.is_initialized
      @fan_rtf_sensor[osm_object] = []
      num_speeds = supply_fan.to_FanSystemModel.get.numberofSpeeds
      for i in 1..num_speeds
        if num_speeds == 1
          var_name = 'Fan Runtime Fraction'
        else
          var_name = "Fan Runtime Fraction Speed #{i}"
        end
        rtf_sensor = OpenStudio::Model::EnergyManagementSystemSensor.new(model, var_name)
        rtf_sensor.setName("#{@fan_rtf_var[osm_object].name} s")
        rtf_sensor.setKeyName(supply_fan.name.to_s)
        @fan_rtf_sensor[osm_object] << rtf_sensor
      end
    else
      fail "Unexpected fan: #{supply_fan.name}"
    end
  end

  def self.apply_ducts(model, ducts, object, vent_fans_mech, unit_multiplier)
    ducts.each do |duct|
      if not duct.loc_schedule.nil?
        # Pass MF space temperature schedule name
        duct.location = duct.loc_schedule.name.to_s
      elsif not duct.loc_space.nil?
        duct.location = duct.loc_space.name.to_s
        duct.zone = duct.loc_space.thermalZone.get
      else # Outside/RoofDeck
        duct.location = HPXML::LocationOutside
        duct.zone = nil
      end
    end

    return if ducts.size == 0 # No ducts

    if object.is_a? OpenStudio::Model::AirLoopHVAC
      # Most system types

      # Set the return plenum
      ra_duct_zone = create_return_air_duct_zone(model, object.name.to_s, unit_multiplier)
      ra_duct_space = ra_duct_zone.spaces[0]
      @conditioned_zone.setReturnPlenum(ra_duct_zone, object)

      inlet_node = object.demandInletNode
    elsif object.is_a? OpenStudio::Model::ZoneHVACFourPipeFanCoil
      # Ducted fan coil

      # No return plenum
      ra_duct_space = @conditioned_space

      inlet_node = object.inletNode.get
    end

    # -- Sensors --

    # Air handler mass flow rate
    ah_mfr_var = OpenStudio::Model::EnergyManagementSystemGlobalVariable.new(model, "#{object.name} AH MFR".gsub(' ', '_'))
    ah_mfr_sensor = OpenStudio::Model::EnergyManagementSystemSensor.new(model, 'System Node Mass Flow Rate')
    ah_mfr_sensor.setName("#{ah_mfr_var.name} s")
    ah_mfr_sensor.setKeyName(inlet_node.name.to_s)

    # Air handler volume flow rate
    ah_vfr_var = OpenStudio::Model::EnergyManagementSystemGlobalVariable.new(model, "#{object.name} AH VFR".gsub(' ', '_'))
    ah_vfr_sensor = OpenStudio::Model::EnergyManagementSystemSensor.new(model, 'System Node Current Density Volume Flow Rate')
    ah_vfr_sensor.setName("#{ah_vfr_var.name} s")
    ah_vfr_sensor.setKeyName(inlet_node.name.to_s)

    # Air handler outlet temperature
    ah_tout_var = OpenStudio::Model::EnergyManagementSystemGlobalVariable.new(model, "#{object.name} AH Tout".gsub(' ', '_'))
    ah_tout_sensor = OpenStudio::Model::EnergyManagementSystemSensor.new(model, 'System Node Temperature')
    ah_tout_sensor.setName("#{ah_tout_var.name} s")
    ah_tout_sensor.setKeyName(inlet_node.name.to_s)

    # Air handler outlet humidity ratio
    ah_wout_var = OpenStudio::Model::EnergyManagementSystemGlobalVariable.new(model, "#{object.name} AH Wout".gsub(' ', '_'))
    ah_wout_sensor = OpenStudio::Model::EnergyManagementSystemSensor.new(model, 'System Node Humidity Ratio')
    ah_wout_sensor.setName("#{ah_wout_var.name} s")
    ah_wout_sensor.setKeyName(inlet_node.name.to_s)

    conditioned_zone_return_air_node = nil
    @conditioned_zone.returnAirModelObjects.each do |return_air_model_obj|
      next if return_air_model_obj.to_Node.get.airLoopHVAC.get != object

      conditioned_zone_return_air_node = return_air_model_obj
    end

    # Return air temperature
    ra_t_var = OpenStudio::Model::EnergyManagementSystemGlobalVariable.new(model, "#{object.name} RA T".gsub(' ', '_'))
    if not conditioned_zone_return_air_node.nil?
      ra_t_sensor = OpenStudio::Model::EnergyManagementSystemSensor.new(model, 'System Node Temperature')
      ra_t_sensor.setName("#{ra_t_var.name} s")
      ra_t_sensor.setKeyName(conditioned_zone_return_air_node.name.to_s)
    else
      ra_t_sensor = @tin_sensor
    end

    # Return air humidity ratio
    ra_w_var = OpenStudio::Model::EnergyManagementSystemGlobalVariable.new(model, "#{object.name} Ra W".gsub(' ', '_'))
    if not conditioned_zone_return_air_node.nil?
      ra_w_sensor = OpenStudio::Model::EnergyManagementSystemSensor.new(model, 'System Node Humidity Ratio')
      ra_w_sensor.setName("#{ra_w_var.name} s")
      ra_w_sensor.setKeyName(conditioned_zone_return_air_node.name.to_s)
    else
      ra_w_sensor = OpenStudio::Model::EnergyManagementSystemSensor.new(model, 'Zone Mean Air Humidity Ratio')
      ra_w_sensor.setName("#{ra_w_var.name} s")
      ra_w_sensor.setKeyName(@conditioned_zone.name.to_s)
    end

    # Get duct located zone or ambient temperature schedule objects
    duct_locations = ducts.map { |duct| if duct.zone.nil? then duct.loc_schedule else duct.zone end }.uniq

    # Create one duct program for each duct location zone
    duct_locations.each_with_index do |duct_location, i|
      next if (not duct_location.nil?) && (duct_location.name.to_s == @conditioned_zone.name.to_s)

      object_name_idx = "#{object.name}_#{i}"

      # -- Sensors --

      # Duct zone temperature
      dz_t_var = OpenStudio::Model::EnergyManagementSystemGlobalVariable.new(model, "#{object_name_idx} DZ T".gsub(' ', '_'))
      if duct_location.is_a? OpenStudio::Model::ThermalZone
        dz_t_sensor = OpenStudio::Model::EnergyManagementSystemSensor.new(model, 'Zone Air Temperature')
        dz_t_sensor.setKeyName(duct_location.name.to_s)
      elsif duct_location.is_a? OpenStudio::Model::ScheduleConstant
        dz_t_sensor = OpenStudio::Model::EnergyManagementSystemSensor.new(model, 'Schedule Value')
        dz_t_sensor.setKeyName(duct_location.name.to_s)
      elsif duct_location.nil? # Outside
        dz_t_sensor = OpenStudio::Model::EnergyManagementSystemSensor.new(model, 'Site Outdoor Air Drybulb Temperature')
        dz_t_sensor.setKeyName('Environment')
      else # shouldn't get here, should only have schedule/thermal zone/nil assigned
        fail 'Unexpected duct zone type passed'
      end
      dz_t_sensor.setName("#{dz_t_var.name} s")

      # Duct zone humidity ratio
      dz_w_var = OpenStudio::Model::EnergyManagementSystemGlobalVariable.new(model, "#{object_name_idx} DZ W".gsub(' ', '_'))
      if duct_location.is_a? OpenStudio::Model::ThermalZone
        dz_w_sensor = OpenStudio::Model::EnergyManagementSystemSensor.new(model, 'Zone Mean Air Humidity Ratio')
        dz_w_sensor.setKeyName(duct_location.name.to_s)
        dz_w_sensor.setName("#{dz_w_var.name} s")
        dz_w = "#{dz_w_sensor.name}"
      elsif duct_location.is_a? OpenStudio::Model::ScheduleConstant # Outside or scheduled temperature
        if duct_location.name.to_s == HPXML::LocationOtherNonFreezingSpace
          dz_w_sensor = OpenStudio::Model::EnergyManagementSystemSensor.new(model, 'Site Outdoor Air Humidity Ratio')
          dz_w_sensor.setName("#{dz_w_var.name} s")
          dz_w = "#{dz_w_sensor.name}"
        elsif duct_location.name.to_s == HPXML::LocationOtherHousingUnit
          dz_w_sensor = OpenStudio::Model::EnergyManagementSystemSensor.new(model, 'Zone Mean Air Humidity Ratio')
          dz_w_sensor.setKeyName(@conditioned_zone.name.to_s)
          dz_w_sensor.setName("#{dz_w_var.name} s")
          dz_w = "#{dz_w_sensor.name}"
        else
          dz_w_sensor1 = OpenStudio::Model::EnergyManagementSystemSensor.new(model, 'Site Outdoor Air Humidity Ratio')
          dz_w_sensor1.setName("#{dz_w_var.name} s 1")
          dz_w_sensor2 = OpenStudio::Model::EnergyManagementSystemSensor.new(model, 'Zone Mean Air Humidity Ratio')
          dz_w_sensor2.setName("#{dz_w_var.name} s 2")
          dz_w_sensor2.setKeyName(@conditioned_zone.name.to_s)
          dz_w = "(#{dz_w_sensor1.name} + #{dz_w_sensor2.name}) / 2"
        end
      else
        dz_w_sensor = OpenStudio::Model::EnergyManagementSystemSensor.new(model, 'Site Outdoor Air Humidity Ratio')
        dz_w_sensor.setName("#{dz_w_var.name} s")
        dz_w = "#{dz_w_sensor.name}"
      end

      # -- Actuators --

      # List of: [Var name, object name, space, frac load latent, frac load outside]
      equip_act_infos = []

      if duct_location.is_a? OpenStudio::Model::ScheduleConstant
        space_values = Geometry.get_temperature_scheduled_space_values(duct_location.name.to_s)
        f_regain = space_values[:f_regain]
      else
        f_regain = 0.0
      end

      # Other equipment objects to cancel out the supply air leakage directly into the return plenum
<<<<<<< HEAD
      equip_act_infos << ['supply_sens_lk_to_liv', 'SupSensLkToLv', Constants.ObjectNameDuctLoad, @living_space, 0.0, f_regain]
      equip_act_infos << ['supply_lat_lk_to_liv', 'SupLatLkToLv', Constants.ObjectNameDuctLoad, @living_space, 1.0 - f_regain, f_regain]

      # Supply duct conduction load added to the living space
      equip_act_infos << ['supply_cond_to_liv', 'SupCondToLv', Constants.ObjectNameDuctLoad, @living_space, 0.0, f_regain]
=======
      equip_act_infos << ['supply_sens_lk_to_cond', 'SupSensLkToCond', true, @conditioned_space, 0.0, f_regain]
      equip_act_infos << ['supply_lat_lk_to_cond', 'SupLatLkToCond', true, @conditioned_space, 1.0 - f_regain, f_regain]

      # Supply duct conduction load added to the conditioned space
      equip_act_infos << ['supply_cond_to_cond', 'SupCondToCond', true, @conditioned_space, 0.0, f_regain]
>>>>>>> ed024c39

      # Return duct conduction load added to the return plenum zone
      equip_act_infos << ['return_cond_to_rp', 'RetCondToRP', Constants.ObjectNameDuctLoad, ra_duct_space, 0.0, f_regain]

      # Return duct sensible leakage impact on the return plenum
      equip_act_infos << ['return_sens_lk_to_rp', 'RetSensLkToRP', Constants.ObjectNameDuctLoad, ra_duct_space, 0.0, f_regain]

      # Return duct latent leakage impact on the return plenum
      equip_act_infos << ['return_lat_lk_to_rp', 'RetLatLkToRP', Constants.ObjectNameDuctLoad, ra_duct_space, 1.0 - f_regain, f_regain]

      # Supply duct conduction impact on the duct zone
      if not duct_location.is_a? OpenStudio::Model::ThermalZone # Outside or scheduled temperature
<<<<<<< HEAD
        equip_act_infos << ['supply_cond_to_dz', 'SupCondToDZ', nil, @living_space, 0.0, 1.0] # Arbitrary space, all heat lost
=======
        equip_act_infos << ['supply_cond_to_dz', 'SupCondToDZ', false, @conditioned_space, 0.0, 1.0] # Arbitrary space, all heat lost
>>>>>>> ed024c39
      else
        equip_act_infos << ['supply_cond_to_dz', 'SupCondToDZ', nil, duct_location.spaces[0], 0.0, 0.0]
      end

      # Return duct conduction impact on the duct zone
      if not duct_location.is_a? OpenStudio::Model::ThermalZone # Outside or scheduled temperature
<<<<<<< HEAD
        equip_act_infos << ['return_cond_to_dz', 'RetCondToDZ', nil, @living_space, 0.0, 1.0] # Arbitrary space, all heat lost
=======
        equip_act_infos << ['return_cond_to_dz', 'RetCondToDZ', false, @conditioned_space, 0.0, 1.0] # Arbitrary space, all heat lost
>>>>>>> ed024c39
      else
        equip_act_infos << ['return_cond_to_dz', 'RetCondToDZ', nil, duct_location.spaces[0], 0.0, 0.0]
      end

      # Supply duct sensible leakage impact on the duct zone
      if not duct_location.is_a? OpenStudio::Model::ThermalZone # Outside or scheduled temperature
<<<<<<< HEAD
        equip_act_infos << ['supply_sens_lk_to_dz', 'SupSensLkToDZ', nil, @living_space, 0.0, 1.0] # Arbitrary space, all heat lost
=======
        equip_act_infos << ['supply_sens_lk_to_dz', 'SupSensLkToDZ', false, @conditioned_space, 0.0, 1.0] # Arbitrary space, all heat lost
>>>>>>> ed024c39
      else
        equip_act_infos << ['supply_sens_lk_to_dz', 'SupSensLkToDZ', nil, duct_location.spaces[0], 0.0, 0.0]
      end

      # Supply duct latent leakage impact on the duct zone
      if not duct_location.is_a? OpenStudio::Model::ThermalZone # Outside or scheduled temperature
<<<<<<< HEAD
        equip_act_infos << ['supply_lat_lk_to_dz', 'SupLatLkToDZ', nil, @living_space, 0.0, 1.0] # Arbitrary space, all heat lost
=======
        equip_act_infos << ['supply_lat_lk_to_dz', 'SupLatLkToDZ', false, @conditioned_space, 0.0, 1.0] # Arbitrary space, all heat lost
>>>>>>> ed024c39
      else
        equip_act_infos << ['supply_lat_lk_to_dz', 'SupLatLkToDZ', nil, duct_location.spaces[0], 1.0, 0.0]
      end

      duct_vars = {}
      duct_actuators = {}
      [false, true].each do |is_cfis|
        if is_cfis
          next unless @cfis_airloop.values.include? object

          prefix = 'cfis_'
        else
          prefix = ''
        end
        equip_act_infos.each do |act_info|
          var_name = "#{prefix}#{act_info[0]}"
          object_name = "#{object_name_idx} #{prefix}#{act_info[1]}".gsub(' ', '_')
          end_use = act_info[2]
          space = act_info[3]
          if is_cfis && (space == ra_duct_space)
            # Move all CFIS return duct losses to the conditioned space so as to avoid extreme plenum temperatures
            # due to mismatch between return plenum duct loads and airloop airflow rate (which does not actually
            # increase due to the presence of CFIS).
            space = @conditioned_space
          end
          frac_lat = act_info[4]
          frac_lost = act_info[5]
          if not is_cfis
            duct_vars[var_name] = OpenStudio::Model::EnergyManagementSystemGlobalVariable.new(model, object_name)
          end
          duct_actuators[var_name] = create_other_equipment_object_and_actuator(model: model, name: object_name, space: space, frac_lat: frac_lat, frac_lost: frac_lost, end_use: end_use)
        end
      end

      # Two objects are required to model the air exchange between the duct zone and the conditioned space since
      # ZoneMixing objects can not account for direction of air flow (both are controlled by EMS)

      # List of: [Var name, object name, space, frac load latent, frac load outside]
      mix_act_infos = []

      if duct_location.is_a? OpenStudio::Model::ThermalZone
        # Accounts for leaks from the duct zone to the conditioned zone
        mix_act_infos << ['dz_to_cond_flow_rate', 'ZoneMixDZToCond', @conditioned_zone, duct_location]
        # Accounts for leaks from the conditioned zone to the duct zone
        mix_act_infos << ['cond_to_dz_flow_rate', 'ZoneMixCondToDZ', duct_location, @conditioned_zone]
      end

      [false, true].each do |is_cfis|
        if is_cfis
          next unless @cfis_airloop.values.include? object

          prefix = 'cfis_'
        else
          prefix = ''
        end
        mix_act_infos.each do |act_info|
          var_name = "#{prefix}#{act_info[0]}"
          object_name = "#{object_name_idx} #{prefix}#{act_info[1]}".gsub(' ', '_')
          dest_zone = act_info[2]
          source_zone = act_info[3]

          if not is_cfis
            duct_vars[var_name] = OpenStudio::Model::EnergyManagementSystemGlobalVariable.new(model, object_name)
          end
          zone_mixing = OpenStudio::Model::ZoneMixing.new(dest_zone)
          zone_mixing.setName("#{object_name} mix")
          zone_mixing.setSourceZone(source_zone)
          duct_actuators[var_name] = OpenStudio::Model::EnergyManagementSystemActuator.new(zone_mixing, *EPlus::EMSActuatorZoneMixingFlowRate)
          duct_actuators[var_name].setName("#{zone_mixing.name} act")
          zone_mixing.additionalProperties.setFeature('ObjectType', Constants.ObjectNameDuctLoad)
        end
      end

      # -- Global Variables --

      # Obtain aggregate values for all ducts in the current duct location
      leakage_fracs = { HPXML::DuctTypeSupply => nil, HPXML::DuctTypeReturn => nil }
      leakage_cfm25s = { HPXML::DuctTypeSupply => nil, HPXML::DuctTypeReturn => nil }
      ua_values = { HPXML::DuctTypeSupply => 0, HPXML::DuctTypeReturn => 0 }
      ducts.each do |duct|
        next unless (duct_location.nil? && duct.zone.nil?) ||
                    (!duct_location.nil? && !duct.zone.nil? && (duct.zone.name.to_s == duct_location.name.to_s)) ||
                    (!duct_location.nil? && !duct.loc_schedule.nil? && (duct.loc_schedule.name.to_s == duct_location.name.to_s))

        if not duct.leakage_frac.nil?
          leakage_fracs[duct.side] = 0 if leakage_fracs[duct.side].nil?
          leakage_fracs[duct.side] += duct.leakage_frac
        elsif not duct.leakage_cfm25.nil?
          leakage_cfm25s[duct.side] = 0 if leakage_cfm25s[duct.side].nil?
          leakage_cfm25s[duct.side] += duct.leakage_cfm25
        elsif not duct.leakage_cfm50.nil?
          leakage_cfm25s[duct.side] = 0 if leakage_cfm25s[duct.side].nil?
          leakage_cfm25s[duct.side] += calc_air_leakage_at_diff_pressure(InfilPressureExponent, duct.leakage_cfm50, 50.0, 25.0)
        end
        ua_values[duct.side] += duct.area / duct.effective_rvalue
      end

      # Calculate fraction of outside air specific to this duct location
      f_oa = 1.0
      if duct_location.is_a? OpenStudio::Model::ThermalZone # in a space
        if (not @spaces[HPXML::LocationBasementUnconditioned].nil?) && (@spaces[HPXML::LocationBasementUnconditioned].thermalZone.get.name.to_s == duct_location.name.to_s)
          f_oa = 0.0
        elsif (not @spaces[HPXML::LocationCrawlspaceUnvented].nil?) && (@spaces[HPXML::LocationCrawlspaceUnvented].thermalZone.get.name.to_s == duct_location.name.to_s)
          f_oa = 0.0
        elsif (not @spaces[HPXML::LocationAtticUnvented].nil?) && (@spaces[HPXML::LocationAtticUnvented].thermalZone.get.name.to_s == duct_location.name.to_s)
          f_oa = 0.0
        end
      end

      # Duct Subroutine

      duct_subroutine = OpenStudio::Model::EnergyManagementSystemSubroutine.new(model)
      duct_subroutine.setName("#{object_name_idx} duct subroutine")
      duct_subroutine.addLine("Set AH_MFR = #{ah_mfr_var.name} / #{unit_multiplier}")
      duct_subroutine.addLine('If AH_MFR>0')
      duct_subroutine.addLine("  Set AH_Tout = #{ah_tout_var.name}")
      duct_subroutine.addLine("  Set AH_Wout = #{ah_wout_var.name}")
      duct_subroutine.addLine("  Set RA_T = #{ra_t_var.name}")
      duct_subroutine.addLine("  Set RA_W = #{ra_w_var.name}")
      duct_subroutine.addLine("  Set Fan_RTF = #{@fan_rtf_var[object].name}")
      duct_subroutine.addLine("  Set DZ_T = #{dz_t_var.name}")
      duct_subroutine.addLine("  Set DZ_W = #{dz_w_var.name}")
      duct_subroutine.addLine("  Set AH_VFR = #{ah_vfr_var.name} / #{unit_multiplier}")
      duct_subroutine.addLine('  Set h_SA = (@HFnTdbW AH_Tout AH_Wout)') # J/kg
      duct_subroutine.addLine('  Set h_RA = (@HFnTdbW RA_T RA_W)') # J/kg
      duct_subroutine.addLine('  Set h_fg = (@HfgAirFnWTdb AH_Wout AH_Tout)') # J/kg
      duct_subroutine.addLine('  Set h_DZ = (@HFnTdbW DZ_T DZ_W)') # J/kg
      duct_subroutine.addLine('  Set air_cp = 1006.0') # J/kg-C

      if not leakage_fracs[HPXML::DuctTypeSupply].nil?
        duct_subroutine.addLine("  Set f_sup = #{leakage_fracs[HPXML::DuctTypeSupply]}") # frac
      elsif not leakage_cfm25s[HPXML::DuctTypeSupply].nil?
        duct_subroutine.addLine("  Set f_sup = #{UnitConversions.convert(leakage_cfm25s[HPXML::DuctTypeSupply], 'cfm', 'm^3/s').round(6)} / (#{@fan_mfr_max_var[object].name}/#{unit_multiplier} * 1.0135)") # frac
      else
        duct_subroutine.addLine('  Set f_sup = 0.0') # frac
      end
      if not leakage_fracs[HPXML::DuctTypeReturn].nil?
        duct_subroutine.addLine("  Set f_ret = #{leakage_fracs[HPXML::DuctTypeReturn]}") # frac
      elsif not leakage_cfm25s[HPXML::DuctTypeReturn].nil?
        duct_subroutine.addLine("  Set f_ret = #{UnitConversions.convert(leakage_cfm25s[HPXML::DuctTypeReturn], 'cfm', 'm^3/s').round(6)} / (#{@fan_mfr_max_var[object].name}/#{unit_multiplier} * 1.0135)") # frac
      else
        duct_subroutine.addLine('  Set f_ret = 0.0') # frac
      end
      duct_subroutine.addLine('  Set sup_lk_mfr = f_sup * AH_MFR') # kg/s
      duct_subroutine.addLine('  Set ret_lk_mfr = f_ret * AH_MFR') # kg/s

      # Supply leakage to conditioned space
      duct_subroutine.addLine('  Set SupTotLkToCond = sup_lk_mfr*(h_RA - h_SA)') # W
      duct_subroutine.addLine('  Set SupLatLkToCond = sup_lk_mfr*h_fg*(RA_W-AH_Wout)') # W
      duct_subroutine.addLine('  Set SupSensLkToCond = SupTotLkToCond-SupLatLkToCond') # W

      # Supply conduction
      duct_subroutine.addLine("  Set supply_ua = #{UnitConversions.convert(ua_values[HPXML::DuctTypeSupply], 'Btu/(hr*F)', 'W/K').round(3)}")
      duct_subroutine.addLine('  Set eTm = 0-((Fan_RTF/(AH_MFR*air_cp))*supply_ua)')
      duct_subroutine.addLine('  Set t_sup = DZ_T+((AH_Tout-DZ_T)*(@Exp eTm))') # deg-C
      duct_subroutine.addLine('  Set SupCondToCond = AH_MFR*air_cp*(t_sup-AH_Tout)') # W
      duct_subroutine.addLine('  Set SupCondToDZ = 0-SupCondToCond') # W

      # Return conduction
      duct_subroutine.addLine("  Set return_ua = #{UnitConversions.convert(ua_values[HPXML::DuctTypeReturn], 'Btu/(hr*F)', 'W/K').round(3)}")
      duct_subroutine.addLine('  Set eTm = 0-((Fan_RTF/(AH_MFR*air_cp))*return_ua)')
      duct_subroutine.addLine('  Set t_ret = DZ_T+((RA_T-DZ_T)*(@Exp eTm))') # deg-C
      duct_subroutine.addLine('  Set RetCondToRP = AH_MFR*air_cp*(t_ret-RA_T)') # W
      duct_subroutine.addLine('  Set RetCondToDZ = 0-RetCondToRP') # W

      # Return leakage to return plenum
      duct_subroutine.addLine('  Set RetLatLkToRP = 0') # W
      duct_subroutine.addLine('  Set RetSensLkToRP = ret_lk_mfr*air_cp*(DZ_T-RA_T)') # W

      # Supply leakage to duct zone
      # The below terms are not the same as SupLatLkToCond and SupSensLkToCond.
      # To understand why, suppose the AHzone temperature equals the supply air temperature. In this case, the terms below
      # should be zero while SupLatLkToCond and SupSensLkToCond should still be non-zero.
      duct_subroutine.addLine('  Set SupTotLkToDZ = sup_lk_mfr*(h_SA-h_DZ)') # W
      duct_subroutine.addLine('  Set SupLatLkToDZ = sup_lk_mfr*h_fg*(AH_Wout-DZ_W)') # W
      duct_subroutine.addLine('  Set SupSensLkToDZ = SupTotLkToDZ-SupLatLkToDZ') # W

      duct_subroutine.addLine('  Set f_imbalance = f_sup-f_ret') # frac
      duct_subroutine.addLine("  Set oa_vfr = #{f_oa} * f_imbalance * AH_VFR") # m3/s
      duct_subroutine.addLine('  Set sup_lk_vfr = f_sup * AH_VFR') # m3/s
      duct_subroutine.addLine('  Set ret_lk_vfr = f_ret * AH_VFR') # m3/s
      duct_subroutine.addLine('  If f_sup > f_ret') # Conditioned zone is depressurized relative to duct zone
      duct_subroutine.addLine('    Set ZoneMixCondToDZ = 0') # m3/s
      duct_subroutine.addLine('    Set ZoneMixDZToCond = (sup_lk_vfr-ret_lk_vfr)-oa_vfr') # m3/s
      duct_subroutine.addLine('  Else') # Conditioned zone is pressurized relative to duct zone
      duct_subroutine.addLine('    Set ZoneMixCondToDZ = (ret_lk_vfr-sup_lk_vfr)+oa_vfr') # m3/s
      duct_subroutine.addLine('    Set ZoneMixDZToCond = 0') # m3/s
      duct_subroutine.addLine('  EndIf')
      duct_subroutine.addLine('Else') # No air handler flow rate
      duct_subroutine.addLine('  Set SupLatLkToCond = 0')
      duct_subroutine.addLine('  Set SupSensLkToCond = 0')
      duct_subroutine.addLine('  Set SupCondToCond = 0')
      duct_subroutine.addLine('  Set RetCondToRP = 0')
      duct_subroutine.addLine('  Set RetLatLkToRP = 0')
      duct_subroutine.addLine('  Set RetSensLkToRP = 0')
      duct_subroutine.addLine('  Set RetCondToDZ = 0')
      duct_subroutine.addLine('  Set SupCondToDZ = 0')
      duct_subroutine.addLine('  Set SupLatLkToDZ = 0')
      duct_subroutine.addLine('  Set SupSensLkToDZ = 0')
      duct_subroutine.addLine('  Set ZoneMixCondToDZ = 0') # m3/s
      duct_subroutine.addLine('  Set ZoneMixDZToCond = 0') # m3/s
      duct_subroutine.addLine('EndIf')
      duct_subroutine.addLine("Set #{duct_vars['supply_lat_lk_to_cond'].name} = SupLatLkToCond")
      duct_subroutine.addLine("Set #{duct_vars['supply_sens_lk_to_cond'].name} = SupSensLkToCond")
      duct_subroutine.addLine("Set #{duct_vars['supply_cond_to_cond'].name} = SupCondToCond")
      duct_subroutine.addLine("Set #{duct_vars['return_cond_to_rp'].name} = RetCondToRP")
      duct_subroutine.addLine("Set #{duct_vars['return_lat_lk_to_rp'].name} = RetLatLkToRP")
      duct_subroutine.addLine("Set #{duct_vars['return_sens_lk_to_rp'].name} = RetSensLkToRP")
      duct_subroutine.addLine("Set #{duct_vars['return_cond_to_dz'].name} = RetCondToDZ")
      duct_subroutine.addLine("Set #{duct_vars['supply_cond_to_dz'].name} = SupCondToDZ")
      duct_subroutine.addLine("Set #{duct_vars['supply_lat_lk_to_dz'].name} = SupLatLkToDZ")
      duct_subroutine.addLine("Set #{duct_vars['supply_sens_lk_to_dz'].name} = SupSensLkToDZ")
      if not duct_actuators['cond_to_dz_flow_rate'].nil?
        duct_subroutine.addLine("Set #{duct_vars['cond_to_dz_flow_rate'].name} = ZoneMixCondToDZ")
      end
      if not duct_actuators['dz_to_cond_flow_rate'].nil?
        duct_subroutine.addLine("Set #{duct_vars['dz_to_cond_flow_rate'].name} = ZoneMixDZToCond")
      end

      # Duct Program

      duct_program = OpenStudio::Model::EnergyManagementSystemProgram.new(model)
      duct_program.setName(object_name_idx + ' duct program')
      duct_program.addLine("Set #{ah_mfr_var.name} = #{ah_mfr_sensor.name}")
      duct_program.addLine("Set #{@fan_rtf_var[object].name} = 0")
      @fan_rtf_sensor[object].each do |rtf_sensor|
        duct_program.addLine("Set #{@fan_rtf_var[object].name} = #{@fan_rtf_var[object].name} + #{rtf_sensor.name}")
      end
      duct_program.addLine("Set #{ah_vfr_var.name} = #{ah_vfr_sensor.name}")
      duct_program.addLine("Set #{ah_tout_var.name} = #{ah_tout_sensor.name}")
      duct_program.addLine("Set #{ah_wout_var.name} = #{ah_wout_sensor.name}")
      duct_program.addLine("Set #{ra_t_var.name} = #{ra_t_sensor.name}")
      duct_program.addLine("Set #{ra_w_var.name} = #{ra_w_sensor.name}")
      duct_program.addLine("Set #{dz_t_var.name} = #{dz_t_sensor.name}")
      duct_program.addLine("Set #{dz_w_var.name} = #{dz_w}")
      duct_program.addLine("Run #{duct_subroutine.name}")
      duct_program.addLine("Set #{duct_actuators['supply_sens_lk_to_cond'].name} = #{duct_vars['supply_sens_lk_to_cond'].name}")
      duct_program.addLine("Set #{duct_actuators['supply_lat_lk_to_cond'].name} = #{duct_vars['supply_lat_lk_to_cond'].name}")
      duct_program.addLine("Set #{duct_actuators['supply_cond_to_cond'].name} = #{duct_vars['supply_cond_to_cond'].name}")
      duct_program.addLine("Set #{duct_actuators['return_sens_lk_to_rp'].name} = #{duct_vars['return_sens_lk_to_rp'].name}")
      duct_program.addLine("Set #{duct_actuators['return_lat_lk_to_rp'].name} = #{duct_vars['return_lat_lk_to_rp'].name}")
      duct_program.addLine("Set #{duct_actuators['return_cond_to_rp'].name} = #{duct_vars['return_cond_to_rp'].name}")
      duct_program.addLine("Set #{duct_actuators['return_cond_to_dz'].name} = #{duct_vars['return_cond_to_dz'].name}")
      duct_program.addLine("Set #{duct_actuators['supply_cond_to_dz'].name} = #{duct_vars['supply_cond_to_dz'].name}")
      duct_program.addLine("Set #{duct_actuators['supply_sens_lk_to_dz'].name} = #{duct_vars['supply_sens_lk_to_dz'].name}")
      duct_program.addLine("Set #{duct_actuators['supply_lat_lk_to_dz'].name} = #{duct_vars['supply_lat_lk_to_dz'].name}")
      if not duct_actuators['dz_to_cond_flow_rate'].nil?
        duct_program.addLine("Set #{duct_actuators['dz_to_cond_flow_rate'].name} = #{duct_vars['dz_to_cond_flow_rate'].name}")
      end
      if not duct_actuators['cond_to_dz_flow_rate'].nil?
        duct_program.addLine("Set #{duct_actuators['cond_to_dz_flow_rate'].name} = #{duct_vars['cond_to_dz_flow_rate'].name}")
      end

      if @cfis_airloop.values.include? object

        cfis_id = @cfis_airloop.key(object)
        vent_mech = vent_fans_mech.find { |vfm| vfm.id == cfis_id }

        add_cfis_duct_losses = (vent_mech.cfis_addtl_runtime_operating_mode == HPXML::CFISModeAirHandler)
        if add_cfis_duct_losses
          # Calculate additional CFIS duct losses during fan-only mode
          # FIXME: Need to update for unit multiplier
          duct_program.addLine("If #{@cfis_f_damper_extra_open_var[cfis_id].name} > 0")
          duct_program.addLine("  Set cfis_m3s = (#{@fan_mfr_max_var[object].name} * #{vent_mech.cfis_vent_mode_airflow_fraction} / 1.16097654)") # Density of 1.16097654 was back calculated using E+ results
          duct_program.addLine("  Set #{@fan_rtf_var[object].name} = #{@cfis_f_damper_extra_open_var[cfis_id].name}") # Need to use global vars to sync duct_program and infiltration program of different calling points
          duct_program.addLine("  Set #{ah_vfr_var.name} = #{@fan_rtf_var[object].name}*cfis_m3s")
          duct_program.addLine("  Set rho_in = (@RhoAirFnPbTdbW #{@pbar_sensor.name} #{@tin_sensor.name} #{@win_sensor.name})")
          duct_program.addLine("  Set #{ah_mfr_var.name} = #{ah_vfr_var.name} * rho_in")
          duct_program.addLine("  Set #{ah_tout_var.name} = #{ra_t_sensor.name}")
          duct_program.addLine("  Set #{ah_wout_var.name} = #{ra_w_sensor.name}")
          duct_program.addLine("  Set #{ra_t_var.name} = #{ra_t_sensor.name}")
          duct_program.addLine("  Set #{ra_w_var.name} = #{ra_w_sensor.name}")
          duct_program.addLine("  Run #{duct_subroutine.name}")
          duct_program.addLine("  Set #{duct_actuators['cfis_supply_sens_lk_to_cond'].name} = #{duct_vars['supply_sens_lk_to_cond'].name}")
          duct_program.addLine("  Set #{duct_actuators['cfis_supply_lat_lk_to_cond'].name} = #{duct_vars['supply_lat_lk_to_cond'].name}")
          duct_program.addLine("  Set #{duct_actuators['cfis_supply_cond_to_cond'].name} = #{duct_vars['supply_cond_to_cond'].name}")
          duct_program.addLine("  Set #{duct_actuators['cfis_return_sens_lk_to_rp'].name} = #{duct_vars['return_sens_lk_to_rp'].name}")
          duct_program.addLine("  Set #{duct_actuators['cfis_return_lat_lk_to_rp'].name} = #{duct_vars['return_lat_lk_to_rp'].name}")
          duct_program.addLine("  Set #{duct_actuators['cfis_return_cond_to_rp'].name} = #{duct_vars['return_cond_to_rp'].name}")
          duct_program.addLine("  Set #{duct_actuators['cfis_return_cond_to_dz'].name} = #{duct_vars['return_cond_to_dz'].name}")
          duct_program.addLine("  Set #{duct_actuators['cfis_supply_cond_to_dz'].name} = #{duct_vars['supply_cond_to_dz'].name}")
          duct_program.addLine("  Set #{duct_actuators['cfis_supply_sens_lk_to_dz'].name} = #{duct_vars['supply_sens_lk_to_dz'].name}")
          duct_program.addLine("  Set #{duct_actuators['cfis_supply_lat_lk_to_dz'].name} = #{duct_vars['supply_lat_lk_to_dz'].name}")
          if not duct_actuators['dz_to_cond_flow_rate'].nil?
            duct_program.addLine("  Set #{duct_actuators['cfis_dz_to_cond_flow_rate'].name} = #{duct_vars['dz_to_cond_flow_rate'].name}")
          end
          if not duct_actuators['cond_to_dz_flow_rate'].nil?
            duct_program.addLine("  Set #{duct_actuators['cfis_cond_to_dz_flow_rate'].name} = #{duct_vars['cond_to_dz_flow_rate'].name}")
          end
          duct_program.addLine('Else')
        end
        duct_program.addLine("  Set #{duct_actuators['cfis_supply_sens_lk_to_cond'].name} = 0")
        duct_program.addLine("  Set #{duct_actuators['cfis_supply_lat_lk_to_cond'].name} = 0")
        duct_program.addLine("  Set #{duct_actuators['cfis_supply_cond_to_cond'].name} = 0")
        duct_program.addLine("  Set #{duct_actuators['cfis_return_sens_lk_to_rp'].name} = 0")
        duct_program.addLine("  Set #{duct_actuators['cfis_return_lat_lk_to_rp'].name} = 0")
        duct_program.addLine("  Set #{duct_actuators['cfis_return_cond_to_rp'].name} = 0")
        duct_program.addLine("  Set #{duct_actuators['cfis_return_cond_to_dz'].name} = 0")
        duct_program.addLine("  Set #{duct_actuators['cfis_supply_cond_to_dz'].name} = 0")
        duct_program.addLine("  Set #{duct_actuators['cfis_supply_sens_lk_to_dz'].name} = 0")
        duct_program.addLine("  Set #{duct_actuators['cfis_supply_lat_lk_to_dz'].name} = 0")
        if not duct_actuators['dz_to_cond_flow_rate'].nil?
          duct_program.addLine("  Set #{duct_actuators['cfis_dz_to_cond_flow_rate'].name} = 0")
        end
        if not duct_actuators['cond_to_dz_flow_rate'].nil?
          duct_program.addLine("  Set #{duct_actuators['cfis_cond_to_dz_flow_rate'].name} = 0")
        end
        if add_cfis_duct_losses
          duct_program.addLine('EndIf')
        end

      end

      manager = OpenStudio::Model::EnergyManagementSystemProgramCallingManager.new(model)
      manager.setName("#{duct_program.name} calling manager")
      manager.setCallingPoint('EndOfSystemTimestepAfterHVACReporting')
      manager.addProgram(duct_program)
    end
  end

  def self.apply_infiltration_to_garage(model, site, ach50)
    return if @spaces[HPXML::LocationGarage].nil?

    space = @spaces[HPXML::LocationGarage]
    area = UnitConversions.convert(space.floorArea, 'm^2', 'ft^2')
    volume = UnitConversions.convert(space.volume, 'm^3', 'ft^3')
    hor_lk_frac = 0.4
    neutral_level = 0.5
    sla = get_infiltration_SLA_from_ACH50(ach50, InfilPressureExponent, area, volume)
    ela = sla * area
    c_w_SG, c_s_SG = calc_wind_stack_coeffs(site, hor_lk_frac, neutral_level, space)
    apply_infiltration_to_unconditioned_space(model, space, nil, ela, c_w_SG, c_s_SG)
  end

  def self.apply_infiltration_to_unconditioned_basement(model)
    return if @spaces[HPXML::LocationBasementUnconditioned].nil?

    space = @spaces[HPXML::LocationBasementUnconditioned]
    ach = get_default_unvented_space_ach()
    apply_infiltration_to_unconditioned_space(model, space, ach, nil, nil, nil)
  end

  def self.apply_infiltration_to_vented_crawlspace(model, weather, vented_crawl)
    return if @spaces[HPXML::LocationCrawlspaceVented].nil?

    space = @spaces[HPXML::LocationCrawlspaceVented]
    height = Geometry.get_height_of_spaces([space])
    sla = vented_crawl.vented_crawlspace_sla
    ach = get_infiltration_ACH_from_SLA(sla, height, weather)
    apply_infiltration_to_unconditioned_space(model, space, ach, nil, nil, nil)
  end

  def self.apply_infiltration_to_unvented_crawlspace(model)
    return if @spaces[HPXML::LocationCrawlspaceUnvented].nil?

    space = @spaces[HPXML::LocationCrawlspaceUnvented]
    ach = get_default_unvented_space_ach()
    apply_infiltration_to_unconditioned_space(model, space, ach, nil, nil, nil)
  end

  def self.apply_infiltration_to_vented_attic(model, weather, site, vented_attic)
    return if @spaces[HPXML::LocationAtticVented].nil?

    if not vented_attic.vented_attic_sla.nil?
      if @apply_ashrae140_assumptions
        vented_attic_const_ach = get_infiltration_ACH_from_SLA(vented_attic.vented_attic_sla, 8.202, weather)
      else
        vented_attic_sla = vented_attic.vented_attic_sla
      end
    elsif not vented_attic.vented_attic_ach.nil?
      if @apply_ashrae140_assumptions
        vented_attic_const_ach = vented_attic.vented_attic_ach
      else
        vented_attic_sla = get_infiltration_SLA_from_ACH(vented_attic.vented_attic_ach, 8.202, weather)
      end
    end

    space = @spaces[HPXML::LocationAtticVented]
    if not vented_attic_sla.nil?
      vented_attic_area = UnitConversions.convert(space.floorArea, 'm^2', 'ft^2')
      hor_lk_frac = 0.75
      neutral_level = 0.5
      sla = vented_attic_sla
      ela = sla * vented_attic_area
      c_w_SG, c_s_SG = calc_wind_stack_coeffs(site, hor_lk_frac, neutral_level, space)
      apply_infiltration_to_unconditioned_space(model, space, nil, ela, c_w_SG, c_s_SG)
    elsif not vented_attic_const_ach.nil?
      ach = vented_attic_const_ach
      apply_infiltration_to_unconditioned_space(model, space, ach, nil, nil, nil)
    end
  end

  def self.apply_infiltration_to_unvented_attic(model)
    return if @spaces[HPXML::LocationAtticUnvented].nil?

    space = @spaces[HPXML::LocationAtticUnvented]
    ach = get_default_unvented_space_ach()
    apply_infiltration_to_unconditioned_space(model, space, ach, nil, nil, nil)
  end

  def self.apply_local_ventilation(model, vent_object, obj_type_name, index, unavailable_periods)
    daily_sch = [0.0] * 24
    obj_name = "#{obj_type_name} #{index}"
    remaining_hrs = vent_object.hours_in_operation
    for hr in 1..(vent_object.hours_in_operation.ceil)
      if remaining_hrs >= 1
        daily_sch[(vent_object.start_hour + hr - 1) % 24] = 1.0
      else
        daily_sch[(vent_object.start_hour + hr - 1) % 24] = remaining_hrs
      end
      remaining_hrs -= 1
    end
    obj_sch = HourlyByMonthSchedule.new(model, "#{obj_name} schedule", [daily_sch] * 12, [daily_sch] * 12, Constants.ScheduleTypeLimitsFraction, false, unavailable_periods: unavailable_periods)
    obj_sch_sensor = OpenStudio::Model::EnergyManagementSystemSensor.new(model, 'Schedule Value')
    obj_sch_sensor.setName("#{obj_name} sch s")
    obj_sch_sensor.setKeyName(obj_sch.schedule.name.to_s)

    equip_def = OpenStudio::Model::ElectricEquipmentDefinition.new(model)
    equip_def.setName(obj_name)
    equip = OpenStudio::Model::ElectricEquipment.new(equip_def)
    equip.setName(obj_name)
    equip.setSpace(@conditioned_space) # no heat gain, so assign the equipment to an arbitrary space
    equip_def.setDesignLevel(vent_object.fan_power * vent_object.count)
    equip_def.setFractionRadiant(0)
    equip_def.setFractionLatent(0)
    equip_def.setFractionLost(1)
    equip.setSchedule(obj_sch.schedule)
    equip.setEndUseSubcategory(Constants.ObjectNameMechanicalVentilation)

    return obj_sch_sensor
  end

  def self.apply_dryer_exhaust(model, vented_dryer, schedules_file, index, unavailable_periods)
    obj_name = "#{Constants.ObjectNameClothesDryer} exhaust #{index}"

    # Create schedule
    obj_sch = nil
    if not schedules_file.nil?
      obj_sch_name = SchedulesFile::ColumnClothesDryer
      obj_sch = schedules_file.create_schedule_file(model, col_name: obj_sch_name)
      full_load_hrs = schedules_file.annual_equivalent_full_load_hrs(col_name: obj_sch_name)
    end
    if obj_sch.nil?
      cd_weekday_sch = vented_dryer.weekday_fractions
      cd_weekend_sch = vented_dryer.weekend_fractions
      cd_monthly_sch = vented_dryer.monthly_multipliers
      obj_sch = MonthWeekdayWeekendSchedule.new(model, obj_name + ' schedule', cd_weekday_sch, cd_weekend_sch, cd_monthly_sch, Constants.ScheduleTypeLimitsFraction, unavailable_periods: unavailable_periods)
      obj_sch = obj_sch.schedule
      obj_sch_name = obj_sch.name.to_s
      full_load_hrs = Schedule.annual_equivalent_full_load_hrs(@year, obj_sch)
    end

    obj_sch_sensor = OpenStudio::Model::EnergyManagementSystemSensor.new(model, 'Schedule Value')
    obj_sch_sensor.setName("#{obj_name} sch s")
    obj_sch_sensor.setKeyName(obj_sch_name)

    return obj_sch_sensor, 0 if full_load_hrs == 0

    # Assume standard dryer exhaust runs 1 hr/day per BA HSP
    cfm_mult = Constants.NumDaysInYear(@year) * vented_dryer.usage_multiplier / full_load_hrs

    return obj_sch_sensor, cfm_mult
  end

  def self.calc_hrv_erv_effectiveness(vent_mech_fans)
    # Create the mapping between mech vent instance and the effectiveness results
    hrv_erv_effectiveness_map = {}
    vent_mech_fans.each do |vent_mech|
      hrv_erv_effectiveness_map[vent_mech] = {}

      vent_mech_cfm = vent_mech.average_oa_unit_flow_rate
      if (vent_mech_cfm > 0)
        # Must assume an operating condition (HVI seems to use CSA 439)
        t_sup_in = 0.0
        w_sup_in = 0.0028
        t_exh_in = 22.0
        # w_exh_in = 0.0065
        cp_a = 1006.0
        p_fan = vent_mech.average_unit_fan_power # Watts

        m_fan = UnitConversions.convert(vent_mech_cfm, 'cfm', 'm^3/s') * 16.02 * Psychrometrics.rhoD_fT_w_P(UnitConversions.convert(t_sup_in, 'C', 'F'), w_sup_in, 14.7) # kg/s

        if not vent_mech.sensible_recovery_efficiency.nil?
          # The following is derived from CSA 439, Clause 9.3.3.1, Eq. 12:
          #    E_SHR = (m_sup,fan * Cp * (Tsup,out - Tsup,in) - P_sup,fan) / (m_exh,fan * Cp * (Texh,in - Tsup,in) + P_exh,fan)
          t_sup_out = t_sup_in + (vent_mech.sensible_recovery_efficiency * (m_fan * cp_a * (t_exh_in - t_sup_in) + p_fan) + p_fan) / (m_fan * cp_a)

          # Calculate the apparent sensible effectiveness
          vent_mech_apparent_sens_eff = (t_sup_out - t_sup_in) / (t_exh_in - t_sup_in)

        else
          # The following is derived from (taken from CSA 439, Clause 9.2.1, Eq. 7):
          t_sup_out = t_sup_in + (vent_mech.sensible_recovery_efficiency_adjusted * (t_exh_in - t_sup_in))

          vent_mech_apparent_sens_eff = vent_mech.sensible_recovery_efficiency_adjusted

        end

        # Calculate the supply temperature before the fan
        t_sup_out_gross = t_sup_out - p_fan / (m_fan * cp_a)

        # Sensible effectiveness of the HX only
        vent_mech_sens_eff = (t_sup_out_gross - t_sup_in) / (t_exh_in - t_sup_in)

        if (vent_mech_sens_eff < 0.0) || (vent_mech_sens_eff > 1.0)
          fail "The calculated ERV/HRV sensible effectiveness is #{vent_mech_sens_eff} but should be between 0 and 1. Please revise ERV/HRV efficiency values."
        end

        # Use summer test condition to determine the latent effectiveness since TRE is generally specified under the summer condition
        if (not vent_mech.total_recovery_efficiency.nil?) || (not vent_mech.total_recovery_efficiency_adjusted.nil?)

          t_sup_in = 35.0
          w_sup_in = 0.0178
          t_exh_in = 24.0
          w_exh_in = 0.0092

          m_fan = UnitConversions.convert(vent_mech_cfm, 'cfm', 'm^3/s') * UnitConversions.convert(Psychrometrics.rhoD_fT_w_P(UnitConversions.convert(t_sup_in, 'C', 'F'), w_sup_in, 14.7), 'lbm/ft^3', 'kg/m^3') # kg/s

          t_sup_out_gross = t_sup_in - vent_mech_sens_eff * (t_sup_in - t_exh_in)
          t_sup_out = t_sup_out_gross + p_fan / (m_fan * cp_a)

          h_sup_in = Psychrometrics.h_fT_w_SI(t_sup_in, w_sup_in)
          h_exh_in = Psychrometrics.h_fT_w_SI(t_exh_in, w_exh_in)

          if not vent_mech.total_recovery_efficiency.nil?
            # The following is derived from CSA 439, Clause 9.3.3.2, Eq. 13:
            #    E_THR = (m_sup,fan * Cp * (h_sup,out - h_sup,in) - P_sup,fan) / (m_exh,fan * Cp * (h_exh,in - h_sup,in) + P_exh,fan)
            h_sup_out = h_sup_in - (vent_mech.total_recovery_efficiency * (m_fan * (h_sup_in - h_exh_in) + p_fan) + p_fan) / m_fan
          else
            # The following is derived from (taken from CSA 439, Clause 9.2.1, Eq. 7):
            h_sup_out = h_sup_in - (vent_mech.total_recovery_efficiency_adjusted * (h_sup_in - h_exh_in))
          end

          w_sup_out = Psychrometrics.w_fT_h_SI(t_sup_out, h_sup_out)
          vent_mech_lat_eff = [0.0, (w_sup_out - w_sup_in) / (w_exh_in - w_sup_in)].max

          if (vent_mech_lat_eff < 0.0) || (vent_mech_lat_eff > 1.0)
            fail "The calculated ERV/HRV latent effectiveness is #{vent_mech_lat_eff} but should be between 0 and 1. Please revise ERV/HRV efficiency values."
          end

        else
          vent_mech_lat_eff = 0.0
        end
      else
        vent_mech_apparent_sens_eff = 0.0
        vent_mech_sens_eff = 0.0
        vent_mech_lat_eff = 0.0
      end

      hrv_erv_effectiveness_map[vent_mech][:vent_mech_sens_eff] = vent_mech_sens_eff
      hrv_erv_effectiveness_map[vent_mech][:vent_mech_lat_eff] = vent_mech_lat_eff
      hrv_erv_effectiveness_map[vent_mech][:vent_mech_apparent_sens_eff] = vent_mech_apparent_sens_eff
    end
    return hrv_erv_effectiveness_map
  end

  def self.apply_cfis(infil_program, vent_mech_fans, cfis_fan_actuator, cfis_suppl_fan_actuator)
    infil_program.addLine('Set QWHV_cfis_sup = 0.0') # CFIS supply outdoor airflow rate
    infil_program.addLine('Set QWHV_cfis_suppl_sup = 0.0') # CFIS supplemental fan supply outdoor airflow rate
    infil_program.addLine('Set QWHV_cfis_suppl_exh = 0.0') # CFIS supplemental fan exhaust outdoor airflow rate

    vent_mech_fans.each do |vent_mech|
      infil_program.addLine('Set fan_rtf_hvac = 0')
      @fan_rtf_sensor[@cfis_airloop[vent_mech.id]].each do |rtf_sensor|
        infil_program.addLine("Set fan_rtf_hvac = fan_rtf_hvac + #{rtf_sensor.name}")
      end
      infil_program.addLine("Set cfis_fan_w = #{vent_mech.unit_fan_power}") # W

      infil_program.addLine('If @ABS(Minute - ZoneTimeStep*60) < 0.1')
      infil_program.addLine("  Set #{@cfis_t_sum_open_var[vent_mech.id].name} = 0") # New hour, time on summation re-initializes to 0
      infil_program.addLine('EndIf')

      cfis_open_time = [vent_mech.hours_in_operation / 24.0 * 60.0, 59.999].min # Minimum open time in minutes
      infil_program.addLine("Set cfis_t_min_hr_open = #{cfis_open_time}") # minutes per hour the CFIS damper is open
      infil_program.addLine("Set cfis_Q_duct_oa = #{UnitConversions.convert(vent_mech.oa_unit_flow_rate, 'cfm', 'm^3/s')}")
      infil_program.addLine('Set cfis_f_damper_open = 0') # fraction of the timestep the CFIS damper is open
      infil_program.addLine("Set #{@cfis_f_damper_extra_open_var[vent_mech.id].name} = 0") # additional runtime fraction to meet min/hr

      infil_program.addLine("If #{@cfis_t_sum_open_var[vent_mech.id].name} < cfis_t_min_hr_open")
      infil_program.addLine("  Set cfis_t_fan_on = 60 - (cfis_t_min_hr_open - #{@cfis_t_sum_open_var[vent_mech.id].name})") # minute at which the blower needs to turn on to meet the ventilation requirements
      # Evaluate condition of whether supply fan has to run to achieve target minutes per hour of operation
      infil_program.addLine('  If (Minute+0.00001) >= cfis_t_fan_on')
      # Consider fan rtf read in current calling point (results of previous time step) + cfis_t_fan_on based on min/hr requirement and previous EMS results.
      infil_program.addLine('    Set cfis_fan_runtime = @Max (@ABS(Minute - cfis_t_fan_on)) (fan_rtf_hvac * ZoneTimeStep * 60)')
      # If fan_rtf_hvac, make sure it's not exceeding ventilation requirements
      infil_program.addLine("    Set cfis_fan_runtime = @Min cfis_fan_runtime (cfis_t_min_hr_open - #{@cfis_t_sum_open_var[vent_mech.id].name})")
      infil_program.addLine('    Set cfis_f_damper_open = cfis_fan_runtime/(60.0*ZoneTimeStep)') # calculates the portion of the current timestep the CFIS damper needs to be open
      infil_program.addLine("    Set #{@cfis_t_sum_open_var[vent_mech.id].name} = #{@cfis_t_sum_open_var[vent_mech.id].name}+cfis_fan_runtime")
      infil_program.addLine("    Set #{@cfis_f_damper_extra_open_var[vent_mech.id].name} = @Max (cfis_f_damper_open-fan_rtf_hvac) 0.0")
      if vent_mech.cfis_addtl_runtime_operating_mode == HPXML::CFISModeAirHandler
        # Air handler meets additional runtime requirement
        infil_program.addLine("    Set #{cfis_fan_actuator.name} = #{cfis_fan_actuator.name} + cfis_fan_w*#{@cfis_f_damper_extra_open_var[vent_mech.id].name}")
      elsif vent_mech.cfis_addtl_runtime_operating_mode == HPXML::CFISModeSupplementalFan
        if vent_mech.cfis_supplemental_fan.oa_unit_flow_rate < vent_mech.average_total_unit_flow_rate
          @runner.registerWarning("CFIS supplemental fan '#{vent_mech.cfis_supplemental_fan.id}' is undersized (#{vent_mech.cfis_supplemental_fan.oa_unit_flow_rate} cfm) compared to the target hourly ventilation rate (#{vent_mech.average_total_unit_flow_rate} cfm).")
        end
        infil_program.addLine("    Set cfis_suppl_Q_oa = #{UnitConversions.convert(vent_mech.cfis_supplemental_fan.oa_unit_flow_rate, 'cfm', 'm^3/s')}")
        infil_program.addLine("    Set cfis_suppl_f = #{@cfis_f_damper_extra_open_var[vent_mech.id].name} / (cfis_suppl_Q_oa / cfis_Q_duct_oa)") # Calculate desired runtime for supplemental fan to provide remaining ventilation requirement
        infil_program.addLine('    Set cfis_suppl_f = @Min cfis_suppl_f 1.0') # Ensure desired runtime does not exceed 100% (if the supplemental fan is undersized)
        infil_program.addLine("    Set cfis_suppl_fan_w = #{vent_mech.cfis_supplemental_fan.unit_fan_power}") # W
        infil_program.addLine("    Set #{cfis_suppl_fan_actuator.name} = #{cfis_suppl_fan_actuator.name} + cfis_suppl_fan_w*cfis_suppl_f")
        if vent_mech.cfis_supplemental_fan.fan_type == HPXML::MechVentTypeSupply
          infil_program.addLine('    Set QWHV_cfis_suppl_sup = QWHV_cfis_suppl_sup + cfis_suppl_f * cfis_suppl_Q_oa')
        elsif vent_mech.cfis_supplemental_fan.fan_type == HPXML::MechVentTypeExhaust
          infil_program.addLine('    Set QWHV_cfis_suppl_exh = QWHV_cfis_suppl_exh + cfis_suppl_f * cfis_suppl_Q_oa')
        end
      end
      infil_program.addLine('  Else')
      # No need to turn on blower for extra ventilation
      infil_program.addLine('    Set cfis_fan_runtime = fan_rtf_hvac*ZoneTimeStep*60')
      infil_program.addLine("    If (#{@cfis_t_sum_open_var[vent_mech.id].name}+cfis_fan_runtime) > cfis_t_min_hr_open")
      # Damper is only open for a portion of this time step to achieve target minutes per hour
      infil_program.addLine("      Set cfis_fan_runtime = cfis_t_min_hr_open-#{@cfis_t_sum_open_var[vent_mech.id].name}")
      infil_program.addLine('      Set cfis_f_damper_open = cfis_fan_runtime/(ZoneTimeStep*60)')
      infil_program.addLine("      Set #{@cfis_t_sum_open_var[vent_mech.id].name} = cfis_t_min_hr_open")
      infil_program.addLine('    Else')
      # Damper is open and using call for heat/cool to supply fresh air
      infil_program.addLine('      Set cfis_fan_runtime = fan_rtf_hvac*ZoneTimeStep*60')
      infil_program.addLine('      Set cfis_f_damper_open = fan_rtf_hvac')
      infil_program.addLine("      Set #{@cfis_t_sum_open_var[vent_mech.id].name} = #{@cfis_t_sum_open_var[vent_mech.id].name}+cfis_fan_runtime")
      infil_program.addLine('    EndIf')
      infil_program.addLine('  EndIf')

      if vent_mech.cfis_addtl_runtime_operating_mode == HPXML::CFISModeSupplementalFan
        infil_program.addLine("  Set cfis_f_damper_open = @Max (cfis_f_damper_open-#{@cfis_f_damper_extra_open_var[vent_mech.id].name}) 0.0")
      else
      end
      infil_program.addLine('  Set QWHV_cfis_sup = QWHV_cfis_sup + cfis_f_damper_open * cfis_Q_duct_oa')

      infil_program.addLine('EndIf')
    end
  end

  def self.add_ee_for_vent_fan_power(model, obj_name, sup_fans = [], exh_fans = [], bal_fans = [], erv_hrv_fans = [], unavailable_periods = [])
    # Calculate fan heat fraction
    # 1.0: Fan heat does not enter space (e.g., exhaust)
    # 0.0: Fan heat does enter space (e.g., supply)
    if obj_name == Constants.ObjectNameMechanicalVentilationHouseFanCFIS
      fan_heat_lost_fraction = 0.0
    else
      # Calculate total fan power
      if obj_name == Constants.ObjectNameMechanicalVentilationHouseFanCFISSupplFan
        sup_fans_w = sup_fans.map { |f| f.unit_fan_power }.sum(0.0)
        exh_fans_w = exh_fans.map { |f| f.unit_fan_power }.sum(0.0)
        bal_fans_w = (bal_fans + erv_hrv_fans).map { |f| f.unit_fan_power }.sum(0.0)
      else
        sup_fans_w = sup_fans.map { |f| f.average_unit_fan_power }.sum(0.0)
        exh_fans_w = exh_fans.map { |f| f.average_unit_fan_power }.sum(0.0)
        bal_fans_w = (bal_fans + erv_hrv_fans).map { |f| f.average_unit_fan_power }.sum(0.0)
      end
      tot_fans_w = sup_fans_w + exh_fans_w + bal_fans_w

      # Calculate weighted-average value
      if tot_fans_w > 0.0
        fan_heat_lost_fraction = (1.0 * exh_fans_w + 0.0 * sup_fans_w + 0.5 * bal_fans_w) / tot_fans_w
      else
        fan_heat_lost_fraction = 1.0
      end
    end

    # Availability Schedule
    avail_sch = ScheduleConstant.new(model, obj_name + ' schedule', 1.0, Constants.ScheduleTypeLimitsFraction, unavailable_periods: unavailable_periods)
    avail_sch = avail_sch.schedule

    equip_def = OpenStudio::Model::ElectricEquipmentDefinition.new(model)
    equip_def.setName(obj_name)
    equip = OpenStudio::Model::ElectricEquipment.new(equip_def)
    equip.setName(obj_name)
    equip.setSpace(@conditioned_space)
    equip_def.setFractionRadiant(0)
    equip_def.setFractionLatent(0)
    equip.setSchedule(avail_sch)
    equip.setEndUseSubcategory(Constants.ObjectNameMechanicalVentilation)
    equip_def.setFractionLost(fan_heat_lost_fraction)
    equip_actuator = nil
    if [Constants.ObjectNameMechanicalVentilationHouseFanCFIS,
        Constants.ObjectNameMechanicalVentilationHouseFanCFISSupplFan].include? obj_name # actuate its power level in EMS
      equip_actuator = OpenStudio::Model::EnergyManagementSystemActuator.new(equip, *EPlus::EMSActuatorElectricEquipmentPower, equip.space.get)
      equip_actuator.setName("#{equip.name} act")
    end
    if not tot_fans_w.nil?
      equip_def.setDesignLevel(tot_fans_w)
    end

    return equip_actuator
  end

  def self.setup_mech_vent_vars_actuators(model:, program:)
    # Actuators for mech vent fan
    sens_name = "#{Constants.ObjectNameMechanicalVentilationHouseFan} sensible load"
<<<<<<< HEAD
    fan_sens_load_actuator = create_other_equipment_object_and_actuator(model: model, name: sens_name, space: @living_space, frac_lat: 0.0, frac_lost: 0.0, end_use: Constants.ObjectNameMechanicalVentilationHouseFan)
    lat_name = "#{Constants.ObjectNameMechanicalVentilationHouseFan} latent load"
    fan_lat_load_actuator = create_other_equipment_object_and_actuator(model: model, name: lat_name, space: @living_space, frac_lat: 1.0, frac_lost: 0.0, end_use: Constants.ObjectNameMechanicalVentilationHouseFan)
=======
    fan_sens_load_actuator = create_other_equipment_object_and_actuator(model: model, name: sens_name, space: @conditioned_space, frac_lat: 0.0, frac_lost: 0.0)
    lat_name = "#{Constants.ObjectNameMechanicalVentilationHouseFan} latent load"
    fan_lat_load_actuator = create_other_equipment_object_and_actuator(model: model, name: lat_name, space: @conditioned_space, frac_lat: 1.0, frac_lost: 0.0)
>>>>>>> ed024c39
    program.addLine("Set #{fan_sens_load_actuator.name} = 0.0")
    program.addLine("Set #{fan_lat_load_actuator.name} = 0.0")
    # Air property at inlet nodes on both sides
    program.addLine("Set OASupInPb = #{@pbar_sensor.name}") # oa barometric pressure
    program.addLine("Set OASupInTemp = #{@tout_sensor.name}") # oa db temperature
    program.addLine("Set OASupInW = #{@wout_sensor.name}") # oa humidity ratio
    program.addLine('Set OASupRho = (@RhoAirFnPbTdbW OASupInPb OASupInTemp OASupInW)')
    program.addLine('Set OASupCp = (@CpAirFnW OASupInW)')
    program.addLine('Set OASupInEnth = (@HFnTdbW OASupInTemp OASupInW)')

    program.addLine("Set ZoneTemp = #{@tin_sensor.name}") # zone air temperature
    program.addLine("Set ZoneW = #{@win_sensor.name}") # zone air humidity ratio
    program.addLine('Set ZoneCp = (@CpAirFnW ZoneW)')
    program.addLine('Set ZoneAirEnth = (@HFnTdbW ZoneTemp ZoneW)')

    return fan_sens_load_actuator, fan_lat_load_actuator
  end

  def self.apply_infiltration_adjustment_to_conditioned(model, infil_program, vent_fans_kitchen, vent_fans_bath, vented_dryers, vent_mech_sup_tot,
                                                        vent_mech_exh_tot, vent_mech_bal_tot, vent_mech_erv_hrv_tot, infil_flow_actuator, schedules_file, unavailable_periods)
    # Average in-unit CFMs (include recirculation from in unit CFMs for shared systems)
    sup_cfm_tot = vent_mech_sup_tot.map { |vent_mech| vent_mech.average_total_unit_flow_rate }.sum(0.0)
    exh_cfm_tot = vent_mech_exh_tot.map { |vent_mech| vent_mech.average_total_unit_flow_rate }.sum(0.0)
    bal_cfm_tot = vent_mech_bal_tot.map { |vent_mech| vent_mech.average_total_unit_flow_rate }.sum(0.0)
    erv_hrv_cfm_tot = vent_mech_erv_hrv_tot.map { |vent_mech| vent_mech.average_total_unit_flow_rate }.sum(0.0)

    infil_program.addLine('Set Qrange = 0')
    vent_fans_kitchen.each_with_index do |vent_kitchen, index|
      # Electricity impact
      vent_kitchen_unavailable_periods = Schedule.get_unavailable_periods(@runner, SchedulesFile::ColumnKitchenFan, unavailable_periods)
      obj_sch_sensor = apply_local_ventilation(model, vent_kitchen, Constants.ObjectNameMechanicalVentilationRangeFan, index, vent_kitchen_unavailable_periods)
      next unless @cooking_range_in_cond_space

      # Infiltration impact
      infil_program.addLine("Set Qrange = Qrange + #{UnitConversions.convert(vent_kitchen.flow_rate * vent_kitchen.count, 'cfm', 'm^3/s').round(5)} * #{obj_sch_sensor.name}")
    end

    infil_program.addLine('Set Qbath = 0')
    vent_fans_bath.each_with_index do |vent_bath, index|
      # Electricity impact
      vent_bath_unavailable_periods = Schedule.get_unavailable_periods(@runner, SchedulesFile::ColumnBathFan, unavailable_periods)
      obj_sch_sensor = apply_local_ventilation(model, vent_bath, Constants.ObjectNameMechanicalVentilationBathFan, index, vent_bath_unavailable_periods)
      # Infiltration impact
      infil_program.addLine("Set Qbath = Qbath + #{UnitConversions.convert(vent_bath.flow_rate * vent_bath.count, 'cfm', 'm^3/s').round(5)} * #{obj_sch_sensor.name}")
    end

    infil_program.addLine('Set Qdryer = 0')
    vented_dryers.each_with_index do |vented_dryer, index|
      next unless @clothes_dryer_in_cond_space

      # Infiltration impact
      vented_dryer_unavailable_periods = Schedule.get_unavailable_periods(@runner, SchedulesFile::ColumnClothesDryer, unavailable_periods)
      obj_sch_sensor, cfm_mult = apply_dryer_exhaust(model, vented_dryer, schedules_file, index, vented_dryer_unavailable_periods)
      infil_program.addLine("Set Qdryer = Qdryer + #{UnitConversions.convert(vented_dryer.vented_flow_rate * cfm_mult, 'cfm', 'm^3/s').round(5)} * #{obj_sch_sensor.name}")
    end

    infil_program.addLine("Set QWHV_sup = #{UnitConversions.convert(sup_cfm_tot + bal_cfm_tot + erv_hrv_cfm_tot, 'cfm', 'm^3/s').round(5)}")
    infil_program.addLine("Set QWHV_exh = #{UnitConversions.convert(exh_cfm_tot + bal_cfm_tot + erv_hrv_cfm_tot, 'cfm', 'm^3/s').round(5)}")

    infil_program.addLine('Set Qexhaust = Qrange + Qbath + Qdryer + QWHV_exh + QWHV_cfis_suppl_exh')
    infil_program.addLine('Set Qsupply = QWHV_sup + QWHV_cfis_sup + QWHV_cfis_suppl_sup')
    infil_program.addLine('Set Qfan = (@Max Qexhaust Qsupply)')
    if Constants.ERIVersions.index(@eri_version) >= Constants.ERIVersions.index('2019')
      # Follow ASHRAE 62.2-2016, Normative Appendix C equations for time-varying total airflow
      infil_program.addLine('If Qfan > 0')
      # Balanced system if the total supply airflow and total exhaust airflow are within 10% of their average.
      infil_program.addLine('  Set Qavg = ((Qexhaust + Qsupply) / 2.0)')
      infil_program.addLine('  If ((@Abs (Qexhaust - Qavg)) / Qavg) <= 0.1') # Only need to check Qexhaust, Qsupply will give same result
      infil_program.addLine('    Set phi = 1')
      infil_program.addLine('  Else')
      infil_program.addLine('    Set phi = (Qinf / (Qinf + Qfan))')
      infil_program.addLine('  EndIf')
      infil_program.addLine('  Set Qinf_adj = phi * Qinf')
      infil_program.addLine('Else')
      infil_program.addLine('  Set Qinf_adj = Qinf')
      infil_program.addLine('EndIf')
    else
      infil_program.addLine('Set Qu = (@Abs (Qexhaust - Qsupply))') # Unbalanced flow
      infil_program.addLine('Set Qb = Qfan - Qu') # Balanced flow
      infil_program.addLine('Set Qtot = (((Qu^2) + (Qinf^2)) ^ 0.5) + Qb')
      infil_program.addLine('Set Qinf_adj = Qtot - Qu - Qb')
    end
    infil_program.addLine("Set #{infil_flow_actuator.name} = Qinf_adj")

    create_timeseries_flowrate_ems_output_var(model, 'Qfan', infil_program)
    create_timeseries_flowrate_ems_output_var(model, infil_flow_actuator.name.to_s, infil_program)
  end

  def self.calculate_fan_loads(infil_program, vent_mech_erv_hrv_tot, hrv_erv_effectiveness_map, fan_sens_load_actuator, fan_lat_load_actuator, q_var, preconditioned = false)
    # Variables for combined effectiveness
    infil_program.addLine('Set Effectiveness_Sens = 0.0')
    infil_program.addLine('Set Effectiveness_Lat = 0.0')

    # Calculate mass flow rate based on outdoor air density
    # Address load with flow-weighted combined effectiveness
    infil_program.addLine("Set Fan_MFR = #{q_var} * OASupRho")
    infil_program.addLine('Set ZoneInEnth = OASupInEnth')
    infil_program.addLine('Set ZoneInTemp = OASupInTemp')
    if not vent_mech_erv_hrv_tot.empty?
      # ERV/HRV EMS load model
      # E+ ERV model is using standard density for MFR calculation, caused discrepancy with other system types.
      # Therefore ERV is modeled within EMS infiltration program
      infil_program.addLine("If #{q_var} > 0")
      vent_mech_erv_hrv_tot.each do |vent_fan|
        sens_eff = hrv_erv_effectiveness_map[vent_fan][:vent_mech_sens_eff]
        lat_eff = hrv_erv_effectiveness_map[vent_fan][:vent_mech_lat_eff]
        avg_oa_m3s = UnitConversions.convert(vent_fan.average_oa_unit_flow_rate, 'cfm', 'm^3/s').round(4)
        infil_program.addLine("  Set Effectiveness_Sens = Effectiveness_Sens + #{avg_oa_m3s} / #{q_var} * #{sens_eff}")
        infil_program.addLine("  Set Effectiveness_Lat = Effectiveness_Lat + #{avg_oa_m3s} / #{q_var} * #{lat_eff}")
      end
      infil_program.addLine('EndIf')
      infil_program.addLine('Set ERVCpMin = (@Min OASupCp ZoneCp)')
      infil_program.addLine('Set ERVSupOutTemp = OASupInTemp + ERVCpMin/OASupCp * Effectiveness_Sens * (ZoneTemp - OASupInTemp)')
      infil_program.addLine('Set ERVSupOutW = OASupInW + ERVCpMin/OASupCp * Effectiveness_Lat * (ZoneW - OASupInW)')
      infil_program.addLine('Set ERVSupOutEnth = (@HFnTdbW ERVSupOutTemp ERVSupOutW)')
      infil_program.addLine('Set ERVSensHeatTrans = Fan_MFR * OASupCp * (ERVSupOutTemp - OASupInTemp)')
      infil_program.addLine('Set ERVTotalHeatTrans = Fan_MFR * (ERVSupOutEnth - OASupInEnth)')
      infil_program.addLine('Set ERVLatHeatTrans = ERVTotalHeatTrans - ERVSensHeatTrans')
      # ERV/HRV Load calculation
      infil_program.addLine('Set ZoneInEnth = ERVSupOutEnth')
      infil_program.addLine('Set ZoneInTemp = ERVSupOutTemp')
    end
    infil_program.addLine('Set FanTotalToCond = Fan_MFR * (ZoneInEnth - ZoneAirEnth)')
    infil_program.addLine('Set FanSensToCond = Fan_MFR * ZoneCp * (ZoneInTemp - ZoneTemp)')
    infil_program.addLine('Set FanLatToCond = FanTotalToCond - FanSensToCond')

    # Actuator,
    # If preconditioned, handle actuators later in calculate_precond_loads
    if not preconditioned
      infil_program.addLine("Set #{fan_sens_load_actuator.name} = #{fan_sens_load_actuator.name} + FanSensToCond")
      infil_program.addLine("Set #{fan_lat_load_actuator.name} = #{fan_lat_load_actuator.name} + FanLatToCond")
    end
  end

  def self.calculate_precond_loads(model, infil_program, vent_mech_preheat, vent_mech_precool, hrv_erv_effectiveness_map, fan_sens_load_actuator, fan_lat_load_actuator, clg_ssn_sensor)
    # Preconditioning
    # Assume introducing no sensible loads to zone if preconditioned
    if not vent_mech_preheat.empty?
      htg_stp_sensor = OpenStudio::Model::EnergyManagementSystemSensor.new(model, 'Zone Thermostat Heating Setpoint Temperature')
<<<<<<< HEAD
      htg_stp_sensor.setName('htg stp s')
      htg_stp_sensor.setKeyName(@living_zone.name.to_s)
=======
      htg_stp_sensor.setName("#{Constants.ObjectNameAirflow} htg stp s")
      htg_stp_sensor.setKeyName(@conditioned_zone.name.to_s)
>>>>>>> ed024c39
      infil_program.addLine("Set HtgStp = #{htg_stp_sensor.name}") # heating thermostat setpoint
    end
    if not vent_mech_precool.empty?
      clg_stp_sensor = OpenStudio::Model::EnergyManagementSystemSensor.new(model, 'Zone Thermostat Cooling Setpoint Temperature')
<<<<<<< HEAD
      clg_stp_sensor.setName('clg stp s')
      clg_stp_sensor.setKeyName(@living_zone.name.to_s)
=======
      clg_stp_sensor.setName("#{Constants.ObjectNameAirflow} clg stp s")
      clg_stp_sensor.setKeyName(@conditioned_zone.name.to_s)
>>>>>>> ed024c39
      infil_program.addLine("Set ClgStp = #{clg_stp_sensor.name}") # cooling thermostat setpoint
    end
    vent_mech_preheat.each_with_index do |f_preheat, i|
      infil_program.addLine("If (OASupInTemp < HtgStp) && (#{clg_ssn_sensor.name} < 1)")
      htg_energy_actuator = create_other_equipment_object_and_actuator(model: model, name: "shared mech vent preheating energy #{i}", space: @conditioned_space, frac_lat: 0.0, frac_lost: 1.0, hpxml_fuel_type: f_preheat.preheating_fuel, end_use: Constants.ObjectNameMechanicalVentilationPreheating)
      htg_energy_actuator.actuatedComponent.get.additionalProperties.setFeature('HPXML_ID', f_preheat.id) # Used by reporting measure
      infil_program.addLine("  Set Qpreheat = #{UnitConversions.convert(f_preheat.average_oa_unit_flow_rate, 'cfm', 'm^3/s').round(4)}")
      if [HPXML::MechVentTypeERV, HPXML::MechVentTypeHRV].include? f_preheat.fan_type
        vent_mech_erv_hrv_tot = [f_preheat]
      else
        vent_mech_erv_hrv_tot = []
      end
      calculate_fan_loads(infil_program, vent_mech_erv_hrv_tot, hrv_erv_effectiveness_map, fan_sens_load_actuator, fan_lat_load_actuator, 'Qpreheat', true)

      infil_program.addLine('  If ZoneInTemp < HtgStp')
      infil_program.addLine('    Set FanSensToSpt = Fan_MFR * ZoneCp * (ZoneInTemp - HtgStp)')
      infil_program.addLine("    Set PreHeatingWatt = (-FanSensToSpt) * #{f_preheat.preheating_fraction_load_served}")
      infil_program.addLine("    Set #{fan_sens_load_actuator.name} = #{fan_sens_load_actuator.name} + PreHeatingWatt")
      infil_program.addLine("    Set #{fan_lat_load_actuator.name} = #{fan_lat_load_actuator.name} - FanLatToCond")
      infil_program.addLine('  Else')
      infil_program.addLine('    Set PreHeatingWatt = 0.0')
      infil_program.addLine('  EndIf')
      infil_program.addLine('Else')
      infil_program.addLine('  Set PreHeatingWatt = 0.0')
      infil_program.addLine('EndIf')
      infil_program.addLine("Set #{htg_energy_actuator.name} = PreHeatingWatt / #{f_preheat.preheating_efficiency_cop}")
    end
    vent_mech_precool.each_with_index do |f_precool, i|
      infil_program.addLine("If (OASupInTemp > ClgStp) && (#{clg_ssn_sensor.name} > 0)")
      clg_energy_actuator = create_other_equipment_object_and_actuator(model: model, name: "shared mech vent precooling energy #{i}", space: @conditioned_space, frac_lat: 0.0, frac_lost: 1.0, hpxml_fuel_type: f_precool.precooling_fuel, end_use: Constants.ObjectNameMechanicalVentilationPrecooling)
      clg_energy_actuator.actuatedComponent.get.additionalProperties.setFeature('HPXML_ID', f_precool.id) # Used by reporting measure
      infil_program.addLine("  Set Qprecool = #{UnitConversions.convert(f_precool.average_oa_unit_flow_rate, 'cfm', 'm^3/s').round(4)}")
      if [HPXML::MechVentTypeERV, HPXML::MechVentTypeHRV].include? f_precool.fan_type
        vent_mech_erv_hrv_tot = [f_precool]
      else
        vent_mech_erv_hrv_tot = []
      end
      calculate_fan_loads(infil_program, vent_mech_erv_hrv_tot, hrv_erv_effectiveness_map, fan_sens_load_actuator, fan_lat_load_actuator, 'Qprecool', true)

      infil_program.addLine('  If ZoneInTemp > ClgStp')
      infil_program.addLine('    Set FanSensToSpt = Fan_MFR * ZoneCp * (ZoneInTemp - ClgStp)')
      infil_program.addLine("    Set PreCoolingWatt = FanSensToSpt * #{f_precool.precooling_fraction_load_served}")
      infil_program.addLine("    Set #{fan_sens_load_actuator.name} = #{fan_sens_load_actuator.name}  - PreCoolingWatt")
      infil_program.addLine("    Set #{fan_lat_load_actuator.name} = #{fan_lat_load_actuator.name} - FanLatToCond") # Fixme:Does this assumption still apply?
      infil_program.addLine('  Else')
      infil_program.addLine('    Set PreCoolingWatt = 0.0')
      infil_program.addLine('  EndIf')
      infil_program.addLine('Else')
      infil_program.addLine('  Set PreCoolingWatt = 0.0')
      infil_program.addLine('EndIf')
      infil_program.addLine("Set #{clg_energy_actuator.name} = PreCoolingWatt / #{f_precool.precooling_efficiency_cop}")
    end
  end

  def self.apply_infiltration_ventilation_to_conditioned(model, site, vent_fans_mech, conditioned_ach50, conditioned_const_ach, infil_volume, infil_height, weather,
                                                         vent_fans_kitchen, vent_fans_bath, vented_dryers, has_flue_chimney_in_cond_space, clg_ssn_sensor, schedules_file,
                                                         vent_fans_cfis_suppl, unavailable_periods)
    # Categorize fans into different types
    vent_mech_preheat = vent_fans_mech.select { |vent_mech| (not vent_mech.preheating_efficiency_cop.nil?) }
    vent_mech_precool = vent_fans_mech.select { |vent_mech| (not vent_mech.precooling_efficiency_cop.nil?) }

    vent_mech_sup_tot = vent_fans_mech.select { |vent_mech| vent_mech.fan_type == HPXML::MechVentTypeSupply }
    vent_mech_exh_tot = vent_fans_mech.select { |vent_mech| vent_mech.fan_type == HPXML::MechVentTypeExhaust }
    vent_mech_cfis_tot = vent_fans_mech.select { |vent_mech| vent_mech.fan_type == HPXML::MechVentTypeCFIS }
    vent_mech_bal_tot = vent_fans_mech.select { |vent_mech| vent_mech.fan_type == HPXML::MechVentTypeBalanced }
    vent_mech_erv_hrv_tot = vent_fans_mech.select { |vent_mech| [HPXML::MechVentTypeERV, HPXML::MechVentTypeHRV].include? vent_mech.fan_type }

    # Non-CFIS fan power
    house_fan_unavailable_periods = Schedule.get_unavailable_periods(@runner, SchedulesFile::ColumnHouseFan, unavailable_periods)
    add_ee_for_vent_fan_power(model, Constants.ObjectNameMechanicalVentilationHouseFan,
                              vent_mech_sup_tot, vent_mech_exh_tot, vent_mech_bal_tot, vent_mech_erv_hrv_tot, house_fan_unavailable_periods)

    # CFIS fan power
    cfis_fan_actuator = add_ee_for_vent_fan_power(model, Constants.ObjectNameMechanicalVentilationHouseFanCFIS) # Fan heat enters space

    # CFIS supplemental fan power
    if not vent_fans_cfis_suppl.empty?
      vent_mech_cfis_suppl_sup_tot = vent_fans_cfis_suppl.select { |vent_mech| vent_mech.fan_type == HPXML::MechVentTypeSupply }
      vent_mech_cfis_suppl_exh_tot = vent_fans_cfis_suppl.select { |vent_mech| vent_mech.fan_type == HPXML::MechVentTypeExhaust }
      cfis_suppl_fan_actuator = add_ee_for_vent_fan_power(model, Constants.ObjectNameMechanicalVentilationHouseFanCFISSupplFan,
                                                          vent_mech_cfis_suppl_sup_tot, vent_mech_cfis_suppl_exh_tot)
    else
      cfis_suppl_fan_actuator = nil
    end

    # Calculate effectiveness for all ERV/HRV and store results in a hash
    hrv_erv_effectiveness_map = calc_hrv_erv_effectiveness(vent_mech_erv_hrv_tot)

    infil_flow = OpenStudio::Model::SpaceInfiltrationDesignFlowRate.new(model)
    infil_flow.setName(Constants.ObjectNameInfiltration + ' flow')
    infil_flow.setSchedule(model.alwaysOnDiscreteSchedule)
    infil_flow.setSpace(@conditioned_space)
    infil_flow_actuator = OpenStudio::Model::EnergyManagementSystemActuator.new(infil_flow, *EPlus::EMSActuatorZoneInfiltrationFlowRate)
    infil_flow_actuator.setName("#{infil_flow.name} act")
    infil_flow.additionalProperties.setFeature('ObjectType', Constants.ObjectNameInfiltration)

    # Conditioned Space Infiltration Calculation/Program
    infil_program = OpenStudio::Model::EnergyManagementSystemProgram.new(model)
    infil_program.additionalProperties.setFeature('ObjectType', Constants.ObjectNameInfiltration)
    infil_program.setName(Constants.ObjectNameInfiltration + ' program')

    # Calculate infiltration without adjustment by ventilation
    apply_infiltration_to_conditioned(site, conditioned_ach50, conditioned_const_ach, infil_program, weather, has_flue_chimney_in_cond_space, infil_volume, infil_height)

    # Common variable and load actuators across multiple mech vent calculations, create only once
    fan_sens_load_actuator, fan_lat_load_actuator = setup_mech_vent_vars_actuators(model: model, program: infil_program)

    # Apply CFIS
    infil_program.addLine("Set #{cfis_fan_actuator.name} = 0.0")
    infil_program.addLine("Set #{cfis_suppl_fan_actuator.name} = 0.0") unless cfis_suppl_fan_actuator.nil?
    apply_cfis(infil_program, vent_mech_cfis_tot, cfis_fan_actuator, cfis_suppl_fan_actuator)

    # Calculate Qfan, Qinf_adj
    # Calculate adjusted infiltration based on mechanical ventilation system
    apply_infiltration_adjustment_to_conditioned(model, infil_program, vent_fans_kitchen, vent_fans_bath, vented_dryers, vent_mech_sup_tot,
                                                 vent_mech_exh_tot, vent_mech_bal_tot, vent_mech_erv_hrv_tot, infil_flow_actuator, schedules_file, unavailable_periods)

    # Address load of Qfan (Qload)
    # Qload as variable for tracking outdoor air flow rate, excluding recirculation
    infil_program.addLine('Set Qload = Qfan')
    vent_fans_mech.each do |f|
      recirc_flow_rate = f.average_total_unit_flow_rate - f.average_oa_unit_flow_rate
      next unless recirc_flow_rate > 0

      # Subtract recirculation air flow rate from Qfan, only come from supply side as exhaust is not allowed to have recirculation
      infil_program.addLine("Set Qload = Qload - #{UnitConversions.convert(recirc_flow_rate, 'cfm', 'm^3/s').round(4)}")
    end
    calculate_fan_loads(infil_program, vent_mech_erv_hrv_tot, hrv_erv_effectiveness_map, fan_sens_load_actuator, fan_lat_load_actuator, 'Qload')

    # Address preconditioning
    calculate_precond_loads(model, infil_program, vent_mech_preheat, vent_mech_precool, hrv_erv_effectiveness_map, fan_sens_load_actuator, fan_lat_load_actuator, clg_ssn_sensor)

    program_calling_manager = OpenStudio::Model::EnergyManagementSystemProgramCallingManager.new(model)
    program_calling_manager.setName("#{infil_program.name} calling manager")
    program_calling_manager.setCallingPoint('BeginZoneTimestepAfterInitHeatBalance')
    program_calling_manager.addProgram(infil_program)
  end

  def self.apply_infiltration_and_ventilation_fans(model, weather, site, vent_fans_mech, vent_fans_kitchen, vent_fans_bath, vented_dryers,
                                                   has_flue_chimney_in_cond_space, conditioned_ach50, conditioned_const_ach, infil_volume, infil_height, vented_attic,
                                                   vented_crawl, clg_ssn_sensor, schedules_file, vent_fans_cfis_suppl, unavailable_periods)

    # Infiltration for unconditioned spaces
    apply_infiltration_to_garage(model, site, conditioned_ach50)
    apply_infiltration_to_unconditioned_basement(model)
    apply_infiltration_to_vented_crawlspace(model, weather, vented_crawl)
    apply_infiltration_to_unvented_crawlspace(model)
    apply_infiltration_to_vented_attic(model, weather, site, vented_attic)
    apply_infiltration_to_unvented_attic(model)

    # Infiltration/ventilation for conditioned space
    apply_infiltration_ventilation_to_conditioned(model, site, vent_fans_mech, conditioned_ach50, conditioned_const_ach, infil_volume, infil_height, weather,
                                                  vent_fans_kitchen, vent_fans_bath, vented_dryers, has_flue_chimney_in_cond_space, clg_ssn_sensor, schedules_file,
                                                  vent_fans_cfis_suppl, unavailable_periods)
  end

  def self.apply_infiltration_to_conditioned(site, conditioned_ach50, conditioned_const_ach, infil_program, weather, has_flue_chimney_in_cond_space, infil_volume, infil_height)
    site_ap = site.additional_properties

    if conditioned_ach50.to_f > 0
      # Based on "Field Validation of Algebraic Equations for Stack and
      # Wind Driven Air Infiltration Calculations" by Walker and Wilson (1998)

      outside_air_density = UnitConversions.convert(weather.header.LocalPressure, 'atm', 'Btu/ft^3') / (Gas.Air.r * (weather.data.AnnualAvgDrybulb + 460.0))

      n_i = InfilPressureExponent
      conditioned_sla = get_infiltration_SLA_from_ACH50(conditioned_ach50, n_i, @cfa, infil_volume) # Calculate SLA
      a_o = conditioned_sla * @cfa # Effective Leakage Area (ft^2)

      # Flow Coefficient (cfm/inH2O^n) (based on ASHRAE HoF)
      inf_conv_factor = 776.25 # [ft/min]/[inH2O^(1/2)*ft^(3/2)/lbm^(1/2)]
      delta_pref = 0.016 # inH2O
      c_i = a_o * (2.0 / outside_air_density)**0.5 * delta_pref**(0.5 - n_i) * inf_conv_factor

      if has_flue_chimney_in_cond_space
        y_i = 0.2 # Fraction of leakage through the flue; 0.2 is a "typical" value according to THE ALBERTA AIR INFIL1RATION MODEL, Walker and Wilson, 1990
        s_wflue = 1.0 # Flue Shelter Coefficient
      else
        y_i = 0.0 # Fraction of leakage through the flu
        s_wflue = 0.0 # Flue Shelter Coefficient
      end

      # Leakage distributions per Iain Walker (LBL) recommendations
      if not @spaces[HPXML::LocationCrawlspaceVented].nil?
        # 15% ceiling, 35% walls, 50% floor leakage distribution for vented crawl
        leakage_ceiling = 0.15
        leakage_floor = 0.50
      else
        # 25% ceiling, 50% walls, 25% floor leakage distribution for slab/basement/unvented crawl
        leakage_ceiling = 0.25
        leakage_floor = 0.25
      end

      r_i = (leakage_ceiling + leakage_floor)
      x_i = (leakage_ceiling - leakage_floor)
      r_i *= (1 - y_i)
      x_i *= (1 - y_i)

      # Calculate Stack Coefficient
      m_o = (x_i + (2.0 * n_i + 1.0) * y_i)**2.0 / (2 - r_i)
      if m_o <=  1.0
        m_i = m_o # eq. 10
      else
        m_i = 1.0 # eq. 11
      end
      if has_flue_chimney_in_cond_space
        if @ncfl_ag <= 0
          z_f = 1.0
        else
          z_f = (@ncfl_ag + 0.5) / @ncfl_ag # Typical value is 1.5 according to THE ALBERTA AIR INFIL1RATION MODEL, Walker and Wilson, 1990, presumably for a single story home
        end
        x_c = r_i + (2.0 * (1.0 - r_i - y_i)) / (n_i + 1.0) - 2.0 * y_i * (z_f - 1.0)**n_i # Critical value of ceiling-floor leakage difference where the neutral level is located at the ceiling (eq. 13)
        f_i = n_i * y_i * (z_f - 1.0)**((3.0 * n_i - 1.0) / 3.0) * (1.0 - (3.0 * (x_c - x_i)**2.0 * r_i**(1 - n_i)) / (2.0 * (z_f + 1.0))) # Additive flue function, Eq. 12
      else
        f_i = 0.0 # Additive flue function (eq. 12)
      end
      f_s = ((1.0 + n_i * r_i) / (n_i + 1.0)) * (0.5 - 0.5 * m_i**1.2)**(n_i + 1.0) + f_i
      stack_coef = f_s * (UnitConversions.convert(outside_air_density * Constants.g * infil_height, 'lbm/(ft*s^2)', 'inH2O') / (Constants.AssumedInsideTemp + 460.0))**n_i # inH2O^n/R^n

      # Calculate wind coefficient
      if not @spaces[HPXML::LocationCrawlspaceVented].nil?
        if x_i > 1.0 - 2.0 * y_i
          # Critical floor to ceiling difference above which f_w does not change (eq. 25)
          x_i = 1.0 - 2.0 * y_i
        end
        r_x = 1.0 - r_i * (n_i / 2.0 + 0.2) # Redefined R for wind calculations for houses with crawlspaces (eq. 21)
        y_x = 1.0 - y_i / 4.0 # Redefined Y for wind calculations for houses with crawlspaces (eq. 22)
        x_s = (1.0 - r_i) / 5.0 - 1.5 * y_i # Used to calculate X_x (eq.24)
        x_x = 1.0 - (((x_i - x_s) / (2.0 - r_i))**2.0)**0.75 # Redefined X for wind calculations for houses with crawlspaces (eq. 23)
        f_w = 0.19 * (2.0 - n_i) * x_x * r_x * y_x # Wind factor (eq. 20)
      else
        j_i = (x_i + r_i + 2.0 * y_i) / 2.0
        f_w = 0.19 * (2.0 - n_i) * (1.0 - ((x_i + r_i) / 2.0)**(1.5 - y_i)) - y_i / 4.0 * (j_i - 2.0 * y_i * j_i**4.0)
      end
      wind_coef = f_w * UnitConversions.convert(outside_air_density / 2.0, 'lbm/ft^3', 'inH2O/mph^2')**n_i # inH2O^n/mph^2n

      infil_program.addLine("Set p_m = #{site_ap.ashrae_terrain_exponent}")
      infil_program.addLine("Set p_s = #{site_ap.ashrae_site_terrain_exponent}")
      infil_program.addLine("Set s_m = #{site_ap.ashrae_terrain_thickness}")
      infil_program.addLine("Set s_s = #{site_ap.ashrae_site_terrain_thickness}")
      infil_program.addLine("Set z_m = #{UnitConversions.convert(site_ap.height, 'ft', 'm')}")
      infil_program.addLine("Set z_s = #{UnitConversions.convert(infil_height, 'ft', 'm')}")
      infil_program.addLine('Set f_t = (((s_m/z_m)^p_m)*((z_s/s_s)^p_s))')
      infil_program.addLine("Set Tdiff = #{@tin_sensor.name}-#{@tout_sensor.name}")
      infil_program.addLine('Set dT = @Abs Tdiff')
      infil_program.addLine("Set c = #{((UnitConversions.convert(c_i, 'cfm', 'm^3/s') / (UnitConversions.convert(1.0, 'inH2O', 'Pa')**n_i))).round(4)}")
      infil_program.addLine("Set Cs = #{(stack_coef * (UnitConversions.convert(1.0, 'inH2O/R', 'Pa/K')**n_i)).round(4)}")
      infil_program.addLine("Set Cw = #{(wind_coef * (UnitConversions.convert(1.0, 'inH2O/mph^2', 'Pa*s^2/m^2')**n_i)).round(4)}")
      infil_program.addLine("Set n = #{n_i}")
      infil_program.addLine("Set sft = (f_t*#{(site_ap.aim2_shelter_coeff * (1.0 - y_i)) + (s_wflue * (1.5 * y_i))})")
      infil_program.addLine("Set temp1 = ((c*Cw)*((sft*#{@vwind_sensor.name})^(2*n)))^2")
      infil_program.addLine('Set Qinf = (((c*Cs*(dT^n))^2)+temp1)^0.5')
      infil_program.addLine('Set Qinf = (@Max Qinf 0)')

    elsif conditioned_const_ach.to_f > 0
      infil_program.addLine("Set Qinf = #{conditioned_const_ach * UnitConversions.convert(infil_volume, 'ft^3', 'm^3') / UnitConversions.convert(1.0, 'hr', 's')}")
    else
      infil_program.addLine('Set Qinf = 0')
    end
  end

  def self.calc_wind_stack_coeffs(site, hor_lk_frac, neutral_level, space, space_height = nil)
    site_ap = site.additional_properties
    if space_height.nil?
      space_height = Geometry.get_height_of_spaces([space])
    end
    coord_z = Geometry.get_z_origin_for_zone(space.thermalZone.get)
    f_t_SG = site_ap.site_terrain_multiplier * ((space_height + coord_z) / 32.8)**site_ap.site_terrain_exponent / (site_ap.terrain_multiplier * (site_ap.height / 32.8)**site_ap.terrain_exponent)
    f_s_SG = 2.0 / 3.0 * (1 + hor_lk_frac / 2.0) * (2.0 * neutral_level * (1.0 - neutral_level))**0.5 / (neutral_level**0.5 + (1.0 - neutral_level)**0.5)
    f_w_SG = site_ap.s_g_shielding_coef * (1.0 - hor_lk_frac)**(1.0 / 3.0) * f_t_SG
    c_s_SG = f_s_SG**2.0 * Constants.g * space_height / (Constants.AssumedInsideTemp + 460.0)
    c_w_SG = f_w_SG**2.0
    return c_w_SG, c_s_SG
  end

  def self.get_infiltration_NL_from_SLA(sla, infil_height)
    # Returns infiltration normalized leakage given SLA.
    return 1000.0 * sla * (infil_height / 8.202)**0.4
  end

  def self.get_infiltration_ACH_from_SLA(sla, infil_height, weather)
    # Returns the infiltration annual average ACH given a SLA.
    # Equation from RESNET 380-2016 Equation 9
    norm_leakage = get_infiltration_NL_from_SLA(sla, infil_height)

    # Equation from ASHRAE 136-1993
    return norm_leakage * weather.data.WSF
  end

  def self.get_infiltration_SLA_from_ACH(ach, infil_height, weather)
    # Returns the infiltration SLA given an annual average ACH.
    return ach / (weather.data.WSF * 1000 * (infil_height / 8.202)**0.4)
  end

  def self.get_infiltration_SLA_from_ACH50(ach50, n_i, floor_area, volume)
    # Returns the infiltration SLA given a ACH50.
    return ((ach50 * 0.283316478 * 4.0**n_i * volume) / (floor_area * UnitConversions.convert(1.0, 'ft^2', 'in^2') * 50.0**n_i * 60.0))
  end

  def self.get_infiltration_ACH50_from_SLA(sla, n_i, floor_area, volume)
    # Returns the infiltration ACH50 given a SLA.
    return ((sla * floor_area * UnitConversions.convert(1.0, 'ft^2', 'in^2') * 50.0**n_i * 60.0) / (0.283316478 * 4.0**n_i * volume))
  end

  def self.calc_duct_leakage_at_diff_pressure(q_old, p_old, p_new)
    return q_old * (p_new / p_old)**0.6 # Derived from Equation C-1 (Annex C), p34, ASHRAE Standard 152-2004.
  end

  def self.calc_air_leakage_at_diff_pressure(n_i, q_old, p_old, p_new)
    return q_old * (p_new / p_old)**n_i
  end

  def self.get_duct_effective_r_value(nominal_rvalue, side, buried_level)
    if buried_level == HPXML::DuctBuriedInsulationNone
      # Insulated duct values based on "True R-Values of Round Residential Ductwork"
      # by Palmiter & Kruse 2006. Linear extrapolation from SEEM's "DuctTrueRValues"
      # worksheet in, e.g., ExistingResidentialSingleFamily_SEEMRuns_v05.xlsm.
      #
      # Nominal | 4.2 | 6.0 | 8.0 | 11.0
      # --------|-----|-----|-----|----
      # Supply  | 4.5 | 5.7 | 6.8 | 8.4
      # Return  | 4.9 | 6.3 | 7.8 | 9.7
      #
      # Uninsulated ducts are set to R-1.7 based on ASHRAE HOF and the above paper.

      if nominal_rvalue <= 0
        return 1.7
      end
      if side == HPXML::DuctTypeSupply
        return 2.2438 + 0.5619 * nominal_rvalue
      elsif side == HPXML::DuctTypeReturn
        return 2.0388 + 0.7053 * nominal_rvalue
      end
    else
      if side == HPXML::DuctTypeSupply
        # Equations derived from Table 13 in https://www.nrel.gov/docs/fy13osti/55876.pdf
        # assuming 8-in supply diameter
        #
        # Duct configuration | 4.2  | 6.0  | 8.0
        # -------------------|------|------|-----
        # Partially-buried   | 7.8  | 9.9  | 11.8
        # Fully buried       | 11.3 | 13.2 | 15.1
        # Deeply buried      | 18.1 | 19.6 | 21.0

        if buried_level == HPXML::DuctBuriedInsulationPartial
          return 5.83 + 2.0 * nominal_rvalue
        elsif buried_level == HPXML::DuctBuriedInsulationFull
          return 9.4 + 1.9 * nominal_rvalue
        elsif buried_level == HPXML::DuctBuriedInsulationDeep
          return 16.67 + 1.45 * nominal_rvalue
        end
      elsif side == HPXML::DuctTypeReturn
        # Equations derived from Table 13 in https://www.nrel.gov/docs/fy13osti/55876.pdf
        # assuming 14-in return diameter
        #
        # Duct configuration | 4.2  | 6.0  | 8.0
        # -------------------|------|------|-----
        # Partially-buried   | 10.1 | 12.6 | 15.1
        # Fully buried       | 14.3 | 16.7 | 19.2
        # Deeply buried      | 22.8 | 24.7 | 26.6

        if buried_level == HPXML::DuctBuriedInsulationPartial
          return 7.6 + 2.5 * nominal_rvalue
        elsif buried_level == HPXML::DuctBuriedInsulationFull
          return 11.83 + 2.45 * nominal_rvalue
        elsif buried_level == HPXML::DuctBuriedInsulationDeep
          return 20.9 + 1.9 * nominal_rvalue
        end
      end
    end
  end

  def self.get_mech_vent_qtot_cfm(nbeds, cfa)
    # Returns Qtot cfm per ASHRAE 62.2-2019
    return (nbeds + 1.0) * 7.5 + 0.03 * cfa
  end
end

class Duct
  def initialize(side, loc_space, loc_schedule, leakage_frac, leakage_cfm25, leakage_cfm50, area, effective_rvalue, buried_level)
    @side = side
    @loc_space = loc_space
    @loc_schedule = loc_schedule
    @leakage_frac = leakage_frac
    @leakage_cfm25 = leakage_cfm25
    @leakage_cfm50 = leakage_cfm50
    @area = area
    @effective_rvalue = effective_rvalue
    @buried_level = buried_level
  end
  attr_accessor(:side, :loc_space, :loc_schedule, :leakage_frac, :leakage_cfm25, :leakage_cfm50, :area, :effective_rvalue, :zone, :location, :buried_level)
end<|MERGE_RESOLUTION|>--- conflicted
+++ resolved
@@ -13,15 +13,9 @@
 
     @runner = runner
     @spaces = spaces
-<<<<<<< HEAD
     @year = hpxml_header.sim_calendar_year
-    @living_space = spaces[HPXML::LocationLivingSpace]
-    @living_zone = @living_space.thermalZone.get
-=======
-    @year = hpxml.header.sim_calendar_year
     @conditioned_space = spaces[HPXML::LocationConditionedSpace]
     @conditioned_zone = @conditioned_space.thermalZone.get
->>>>>>> ed024c39
     @nbeds = nbeds
     @ncfl_ag = ncfl_ag
     @eri_version = eri_version
@@ -40,33 +34,19 @@
     @wout_sensor.setName('out wt s')
 
     @win_sensor = OpenStudio::Model::EnergyManagementSystemSensor.new(model, 'Zone Air Humidity Ratio')
-<<<<<<< HEAD
     @win_sensor.setName('win s')
-    @win_sensor.setKeyName(@living_zone.name.to_s)
-=======
-    @win_sensor.setName("#{Constants.ObjectNameAirflow} win s")
     @win_sensor.setKeyName(@conditioned_zone.name.to_s)
->>>>>>> ed024c39
 
     @vwind_sensor = OpenStudio::Model::EnergyManagementSystemSensor.new(model, 'Site Wind Speed')
     @vwind_sensor.setName('site vw s')
 
     @tin_sensor = OpenStudio::Model::EnergyManagementSystemSensor.new(model, 'Zone Mean Air Temperature')
-<<<<<<< HEAD
     @tin_sensor.setName('tin s')
-    @tin_sensor.setKeyName(@living_zone.name.to_s)
+    @tin_sensor.setKeyName(@conditioned_zone.name.to_s)
 
     @tout_sensor = OpenStudio::Model::EnergyManagementSystemSensor.new(model, 'Zone Outdoor Air Drybulb Temperature')
     @tout_sensor.setName('tout s')
-    @tout_sensor.setKeyName(@living_zone.name.to_s)
-=======
-    @tin_sensor.setName("#{Constants.ObjectNameAirflow} tin s")
-    @tin_sensor.setKeyName(@conditioned_zone.name.to_s)
-
-    @tout_sensor = OpenStudio::Model::EnergyManagementSystemSensor.new(model, 'Zone Outdoor Air Drybulb Temperature')
-    @tout_sensor.setName("#{Constants.ObjectNameAirflow} tt s")
     @tout_sensor.setKeyName(@conditioned_zone.name.to_s)
->>>>>>> ed024c39
 
     @adiabatic_const = nil
 
@@ -123,34 +103,19 @@
     vented_attic = hpxml_bldg.attics.find { |attic| attic.attic_type == HPXML::AtticTypeVented }
     vented_crawl = hpxml_bldg.foundations.find { |foundation| foundation.foundation_type == HPXML::FoundationTypeCrawlspaceVented }
 
-<<<<<<< HEAD
-    _sla, living_ach50, nach, infil_volume, infil_height, a_ext = get_values_from_air_infiltration_measurements(hpxml_bldg, cfa, weather)
-=======
-    _sla, conditioned_ach50, nach, infil_volume, infil_height, a_ext = get_values_from_air_infiltration_measurements(hpxml, cfa, weather)
->>>>>>> ed024c39
+    _sla, conditioned_ach50, nach, infil_volume, infil_height, a_ext = get_values_from_air_infiltration_measurements(hpxml_bldg, cfa, weather)
     if @apply_ashrae140_assumptions
       conditioned_const_ach = nach
       conditioned_ach50 = nil
     end
-<<<<<<< HEAD
-    living_const_ach *= a_ext unless living_const_ach.nil?
-    living_ach50 *= a_ext unless living_ach50.nil?
-    has_flue_chimney_in_cond_space = hpxml_bldg.air_infiltration.has_flue_or_chimney_in_conditioned_space
-=======
     conditioned_const_ach *= a_ext unless conditioned_const_ach.nil?
     conditioned_ach50 *= a_ext unless conditioned_ach50.nil?
-    has_flue_chimney_in_cond_space = hpxml.air_infiltration.has_flue_or_chimney_in_conditioned_space
->>>>>>> ed024c39
+    has_flue_chimney_in_cond_space = hpxml_bldg.air_infiltration.has_flue_or_chimney_in_conditioned_space
 
     apply_natural_ventilation_and_whole_house_fan(model, hpxml_bldg.site, vent_fans_whf, open_window_area, clg_ssn_sensor, hpxml_bldg.header.natvent_days_per_week,
                                                   infil_volume, infil_height, unavailable_periods)
-<<<<<<< HEAD
     apply_infiltration_and_ventilation_fans(model, weather, hpxml_bldg.site, vent_fans_mech, vent_fans_kitchen, vent_fans_bath, vented_dryers,
-                                            has_flue_chimney_in_cond_space, living_ach50, living_const_ach, infil_volume, infil_height,
-=======
-    apply_infiltration_and_ventilation_fans(model, weather, hpxml.site, vent_fans_mech, vent_fans_kitchen, vent_fans_bath, vented_dryers,
                                             has_flue_chimney_in_cond_space, conditioned_ach50, conditioned_const_ach, infil_volume, infil_height,
->>>>>>> ed024c39
                                             vented_attic, vented_crawl, clg_ssn_sensor, schedules_file, vent_fans_cfis_suppl, unavailable_periods)
   end
 
@@ -863,19 +828,11 @@
       end
 
       # Other equipment objects to cancel out the supply air leakage directly into the return plenum
-<<<<<<< HEAD
-      equip_act_infos << ['supply_sens_lk_to_liv', 'SupSensLkToLv', Constants.ObjectNameDuctLoad, @living_space, 0.0, f_regain]
-      equip_act_infos << ['supply_lat_lk_to_liv', 'SupLatLkToLv', Constants.ObjectNameDuctLoad, @living_space, 1.0 - f_regain, f_regain]
-
-      # Supply duct conduction load added to the living space
-      equip_act_infos << ['supply_cond_to_liv', 'SupCondToLv', Constants.ObjectNameDuctLoad, @living_space, 0.0, f_regain]
-=======
-      equip_act_infos << ['supply_sens_lk_to_cond', 'SupSensLkToCond', true, @conditioned_space, 0.0, f_regain]
-      equip_act_infos << ['supply_lat_lk_to_cond', 'SupLatLkToCond', true, @conditioned_space, 1.0 - f_regain, f_regain]
+      equip_act_infos << ['supply_sens_lk_to_cond', 'SupSensLkToCond', Constants.ObjectNameDuctLoad, @conditioned_space, 0.0, f_regain]
+      equip_act_infos << ['supply_lat_lk_to_cond', 'SupLatLkToCond', Constants.ObjectNameDuctLoad, @conditioned_space, 1.0 - f_regain, f_regain]
 
       # Supply duct conduction load added to the conditioned space
-      equip_act_infos << ['supply_cond_to_cond', 'SupCondToCond', true, @conditioned_space, 0.0, f_regain]
->>>>>>> ed024c39
+      equip_act_infos << ['supply_cond_to_cond', 'SupCondToLv', Constants.ObjectNameDuctLoad, @conditioned_space, 0.0, f_regain]
 
       # Return duct conduction load added to the return plenum zone
       equip_act_infos << ['return_cond_to_rp', 'RetCondToRP', Constants.ObjectNameDuctLoad, ra_duct_space, 0.0, f_regain]
@@ -888,44 +845,28 @@
 
       # Supply duct conduction impact on the duct zone
       if not duct_location.is_a? OpenStudio::Model::ThermalZone # Outside or scheduled temperature
-<<<<<<< HEAD
-        equip_act_infos << ['supply_cond_to_dz', 'SupCondToDZ', nil, @living_space, 0.0, 1.0] # Arbitrary space, all heat lost
-=======
-        equip_act_infos << ['supply_cond_to_dz', 'SupCondToDZ', false, @conditioned_space, 0.0, 1.0] # Arbitrary space, all heat lost
->>>>>>> ed024c39
+        equip_act_infos << ['supply_cond_to_dz', 'SupCondToDZ', nil, @conditioned_space, 0.0, 1.0] # Arbitrary space, all heat lost
       else
         equip_act_infos << ['supply_cond_to_dz', 'SupCondToDZ', nil, duct_location.spaces[0], 0.0, 0.0]
       end
 
       # Return duct conduction impact on the duct zone
       if not duct_location.is_a? OpenStudio::Model::ThermalZone # Outside or scheduled temperature
-<<<<<<< HEAD
-        equip_act_infos << ['return_cond_to_dz', 'RetCondToDZ', nil, @living_space, 0.0, 1.0] # Arbitrary space, all heat lost
-=======
-        equip_act_infos << ['return_cond_to_dz', 'RetCondToDZ', false, @conditioned_space, 0.0, 1.0] # Arbitrary space, all heat lost
->>>>>>> ed024c39
+        equip_act_infos << ['return_cond_to_dz', 'RetCondToDZ', nil, @conditioned_space, 0.0, 1.0] # Arbitrary space, all heat lost
       else
         equip_act_infos << ['return_cond_to_dz', 'RetCondToDZ', nil, duct_location.spaces[0], 0.0, 0.0]
       end
 
       # Supply duct sensible leakage impact on the duct zone
       if not duct_location.is_a? OpenStudio::Model::ThermalZone # Outside or scheduled temperature
-<<<<<<< HEAD
-        equip_act_infos << ['supply_sens_lk_to_dz', 'SupSensLkToDZ', nil, @living_space, 0.0, 1.0] # Arbitrary space, all heat lost
-=======
-        equip_act_infos << ['supply_sens_lk_to_dz', 'SupSensLkToDZ', false, @conditioned_space, 0.0, 1.0] # Arbitrary space, all heat lost
->>>>>>> ed024c39
+        equip_act_infos << ['supply_sens_lk_to_dz', 'SupSensLkToDZ', nil, @conditioned_space, 0.0, 1.0] # Arbitrary space, all heat lost
       else
         equip_act_infos << ['supply_sens_lk_to_dz', 'SupSensLkToDZ', nil, duct_location.spaces[0], 0.0, 0.0]
       end
 
       # Supply duct latent leakage impact on the duct zone
       if not duct_location.is_a? OpenStudio::Model::ThermalZone # Outside or scheduled temperature
-<<<<<<< HEAD
-        equip_act_infos << ['supply_lat_lk_to_dz', 'SupLatLkToDZ', nil, @living_space, 0.0, 1.0] # Arbitrary space, all heat lost
-=======
-        equip_act_infos << ['supply_lat_lk_to_dz', 'SupLatLkToDZ', false, @conditioned_space, 0.0, 1.0] # Arbitrary space, all heat lost
->>>>>>> ed024c39
+        equip_act_infos << ['supply_lat_lk_to_dz', 'SupLatLkToDZ', nil, @conditioned_space, 0.0, 1.0] # Arbitrary space, all heat lost
       else
         equip_act_infos << ['supply_lat_lk_to_dz', 'SupLatLkToDZ', nil, duct_location.spaces[0], 1.0, 0.0]
       end
@@ -1616,15 +1557,9 @@
   def self.setup_mech_vent_vars_actuators(model:, program:)
     # Actuators for mech vent fan
     sens_name = "#{Constants.ObjectNameMechanicalVentilationHouseFan} sensible load"
-<<<<<<< HEAD
-    fan_sens_load_actuator = create_other_equipment_object_and_actuator(model: model, name: sens_name, space: @living_space, frac_lat: 0.0, frac_lost: 0.0, end_use: Constants.ObjectNameMechanicalVentilationHouseFan)
+    fan_sens_load_actuator = create_other_equipment_object_and_actuator(model: model, name: sens_name, space: @conditioned_space, frac_lat: 0.0, frac_lost: 0.0, end_use: Constants.ObjectNameMechanicalVentilationHouseFan)
     lat_name = "#{Constants.ObjectNameMechanicalVentilationHouseFan} latent load"
-    fan_lat_load_actuator = create_other_equipment_object_and_actuator(model: model, name: lat_name, space: @living_space, frac_lat: 1.0, frac_lost: 0.0, end_use: Constants.ObjectNameMechanicalVentilationHouseFan)
-=======
-    fan_sens_load_actuator = create_other_equipment_object_and_actuator(model: model, name: sens_name, space: @conditioned_space, frac_lat: 0.0, frac_lost: 0.0)
-    lat_name = "#{Constants.ObjectNameMechanicalVentilationHouseFan} latent load"
-    fan_lat_load_actuator = create_other_equipment_object_and_actuator(model: model, name: lat_name, space: @conditioned_space, frac_lat: 1.0, frac_lost: 0.0)
->>>>>>> ed024c39
+    fan_lat_load_actuator = create_other_equipment_object_and_actuator(model: model, name: lat_name, space: @conditioned_space, frac_lat: 1.0, frac_lost: 0.0, end_use: Constants.ObjectNameMechanicalVentilationHouseFan)
     program.addLine("Set #{fan_sens_load_actuator.name} = 0.0")
     program.addLine("Set #{fan_lat_load_actuator.name} = 0.0")
     # Air property at inlet nodes on both sides
@@ -1764,24 +1699,14 @@
     # Assume introducing no sensible loads to zone if preconditioned
     if not vent_mech_preheat.empty?
       htg_stp_sensor = OpenStudio::Model::EnergyManagementSystemSensor.new(model, 'Zone Thermostat Heating Setpoint Temperature')
-<<<<<<< HEAD
       htg_stp_sensor.setName('htg stp s')
-      htg_stp_sensor.setKeyName(@living_zone.name.to_s)
-=======
-      htg_stp_sensor.setName("#{Constants.ObjectNameAirflow} htg stp s")
       htg_stp_sensor.setKeyName(@conditioned_zone.name.to_s)
->>>>>>> ed024c39
       infil_program.addLine("Set HtgStp = #{htg_stp_sensor.name}") # heating thermostat setpoint
     end
     if not vent_mech_precool.empty?
       clg_stp_sensor = OpenStudio::Model::EnergyManagementSystemSensor.new(model, 'Zone Thermostat Cooling Setpoint Temperature')
-<<<<<<< HEAD
       clg_stp_sensor.setName('clg stp s')
-      clg_stp_sensor.setKeyName(@living_zone.name.to_s)
-=======
-      clg_stp_sensor.setName("#{Constants.ObjectNameAirflow} clg stp s")
       clg_stp_sensor.setKeyName(@conditioned_zone.name.to_s)
->>>>>>> ed024c39
       infil_program.addLine("Set ClgStp = #{clg_stp_sensor.name}") # cooling thermostat setpoint
     end
     vent_mech_preheat.each_with_index do |f_preheat, i|
