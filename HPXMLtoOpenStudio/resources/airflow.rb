# frozen_string_literal: true

class Airflow
  def self.apply(model, runner, weather, spaces, air_infils, vent_fans, clothes_dryers, nbeds,
                 duct_systems, infil_volume, infil_height, open_window_area,
                 nv_clg_ssn_sensor, min_neighbor_distance, vented_attic, vented_crawl,
                 site_type, shelter_coef, has_flue_chimney, hvac_map, eri_version,
                 apply_ashrae140_assumptions)

    # Global variables

    @runner = runner
    @spaces = spaces
    @building_height = Geometry.get_max_z_of_spaces(model.getSpaces)
    @infil_volume = infil_volume
    @infil_height = infil_height
    @living_space = spaces[HPXML::LocationLivingSpace]
    @living_zone = @living_space.thermalZone.get
    @nbeds = nbeds
    @eri_version = eri_version
    @apply_ashrae140_assumptions = apply_ashrae140_assumptions
    @cfa = UnitConversions.convert(@living_space.floorArea, 'm^2', 'ft^2')

    # Global sensors

    @pbar_sensor = OpenStudio::Model::EnergyManagementSystemSensor.new(model, 'Site Outdoor Air Barometric Pressure')
    @pbar_sensor.setName('out pb s')

    @wout_sensor = OpenStudio::Model::EnergyManagementSystemSensor.new(model, 'Site Outdoor Air Humidity Ratio')
    @wout_sensor.setName('out wt s')

    @win_sensor = OpenStudio::Model::EnergyManagementSystemSensor.new(model, 'Zone Air Humidity Ratio')
    @win_sensor.setName("#{Constants.ObjectNameAirflow} win s")
    @win_sensor.setKeyName(@living_zone.name.to_s)

    @vwind_sensor = OpenStudio::Model::EnergyManagementSystemSensor.new(model, 'Site Wind Speed')
    @vwind_sensor.setName('site vw s')

    @tin_sensor = OpenStudio::Model::EnergyManagementSystemSensor.new(model, 'Zone Mean Air Temperature')
    @tin_sensor.setName("#{Constants.ObjectNameAirflow} tin s")
    @tin_sensor.setKeyName(@living_zone.name.to_s)

    @tout_sensor = OpenStudio::Model::EnergyManagementSystemSensor.new(model, 'Zone Outdoor Air Drybulb Temperature')
    @tout_sensor.setName("#{Constants.ObjectNameAirflow} tt s")
    @tout_sensor.setKeyName(@living_zone.name.to_s)

    # Adiabatic construction for duct plenum

    adiabatic_mat = OpenStudio::Model::MasslessOpaqueMaterial.new(model, 'Rough', 176.1)
    adiabatic_mat.setName('Adiabatic')
    @adiabatic_const = OpenStudio::Model::Construction.new(model)
    @adiabatic_const.setName('AdiabaticConst')
    @adiabatic_const.insertLayer(0, adiabatic_mat)

    # Ventilation fans
    vent_fans_mech = []
    vent_fans_kitchen = []
    vent_fans_bath = []
    vent_fans_whf = []
    vent_fans.each do |vent_fan|
      if vent_fan.used_for_whole_building_ventilation
        vent_fans_mech << vent_fan
      elsif vent_fan.used_for_seasonal_cooling_load_reduction
        vent_fans_whf << vent_fan
      elsif vent_fan.used_for_local_ventilation && vent_fan.fan_location == HPXML::LocationKitchen
        vent_fans_kitchen << vent_fan
      elsif vent_fan.used_for_local_ventilation && vent_fan.fan_location == HPXML::LocationBath
        vent_fans_bath << vent_fan
      else
        @runner.registerWarning("Unexpected ventilation fan '#{vent_fan.id}'. The fan will not be modeled.")
      end
    end

    # Initialization
    initialize_cfis(model, vent_fans_mech, hvac_map)
    model.getAirLoopHVACs.each do |air_loop|
      initialize_air_loop_objects(model, air_loop)
    end
    model.getZoneHVACFourPipeFanCoils.each do |fan_coil|
      initialize_fan_coil_objects(model, fan_coil)
    end

    # Apply ducts

    duct_systems.each do |ducts, object|
      apply_ducts(model, ducts, object)
    end

    # Apply infiltration/ventilation

    @wind_speed = set_wind_speed_correction(model, site_type, shelter_coef, min_neighbor_distance)
    apply_natural_ventilation_and_whole_house_fan(model, weather, vent_fans_whf, open_window_area, nv_clg_ssn_sensor)
<<<<<<< HEAD
    apply_infiltration_and_ventilation_fans(model, weather, vent_fans_mech, vent_fans_kitchen, vent_fans_bath, clothes_dryers, has_flue_chimney, air_infils, vented_attic, vented_crawl)
=======
    apply_infiltration_and_ventilation_fans(model, weather, vent_fans_mech, vent_fans_kitchen, vent_fans_bath, has_flue_chimney, air_infils, vented_attic, vented_crawl, hvac_map)
>>>>>>> f7a65baf
  end

  def self.get_default_shelter_coefficient()
    return 0.5 # Table 4.2.2(1)(g)
  end

  def self.get_default_fraction_of_windows_operable()
    # Combining the value below with the assumption that 50% of
    # the area of an operable window can be open produces the
    # Building America assumption that "Thirty-three percent of
    # the window area ... can be opened for natural ventilation"
    return 0.67 # 67%
  end

  def self.get_default_vented_attic_sla()
    return 1.0 / 300.0 # Table 4.2.2(1) - Attics
  end

  def self.get_default_vented_crawl_sla()
    return 1.0 / 150.0 # Table 4.2.2(1) - Crawlspaces
  end

  def self.get_default_mech_vent_fan_power(vent_fan)
    # 301-2019: Table 4.2.2(1b)
    # Returns fan power in W/cfm
    if vent_fan.is_shared_system
      return 1.00 # Table 4.2.2(1) Note (n)
    elsif [HPXML::MechVentTypeSupply, HPXML::MechVentTypeExhaust].include? vent_fan.fan_type
      return 0.35
    elsif [HPXML::MechVentTypeBalanced].include? vent_fan.fan_type
      return 0.70
    elsif [HPXML::MechVentTypeERV, HPXML::MechVentTypeHRV].include? vent_fan.fan_type
      return 1.00
    elsif [HPXML::MechVentTypeCFIS].include? vent_fan.fan_type
      return 0.50
    else
      fail "Unexpected fan_type: '#{fan_type}'."
    end
  end

  private

  def self.set_wind_speed_correction(model, site_type, shelter_coef, min_neighbor_distance)
    site_map = { HPXML::SiteTypeRural => 'Country',    # Flat, open country
                 HPXML::SiteTypeSuburban => 'Suburbs', # Rough, wooded country, suburbs
                 HPXML::SiteTypeUrban => 'City' }      # Towns, city outskirts, center of large cities
    model.getSite.setTerrain(site_map[site_type])

    wind_speed = WindSpeed.new
    wind_speed.height = 32.8 # ft (Standard weather station height)

    # Open, Unrestricted at Weather Station
    wind_speed.terrain_multiplier = 1.0
    wind_speed.terrain_exponent = 0.15
    wind_speed.ashrae_terrain_thickness = 270
    wind_speed.ashrae_terrain_exponent = 0.14

    if site_type == HPXML::SiteTypeRural
      wind_speed.site_terrain_multiplier = 0.85
      wind_speed.site_terrain_exponent = 0.20
      wind_speed.ashrae_site_terrain_thickness = 270 # Flat, open country
      wind_speed.ashrae_site_terrain_exponent = 0.14 # Flat, open country
    elsif site_type == HPXML::SiteTypeSuburban
      wind_speed.site_terrain_multiplier = 0.67
      wind_speed.site_terrain_exponent = 0.25
      wind_speed.ashrae_site_terrain_thickness = 370 # Rough, wooded country, suburbs
      wind_speed.ashrae_site_terrain_exponent = 0.22 # Rough, wooded country, suburbs
    elsif site_type == HPXML::SiteTypeUrban
      wind_speed.site_terrain_multiplier = 0.47
      wind_speed.site_terrain_exponent = 0.35
      wind_speed.ashrae_site_terrain_thickness = 460 # Towns, city outskirts, center of large cities
      wind_speed.ashrae_site_terrain_exponent = 0.33 # Towns, city outskirts, center of large cities
    end

    # Local Shielding
    if shelter_coef.nil?
      # FIXME: Move into HPXML defaults
      if min_neighbor_distance.nil?
        # Typical shelter for isolated rural house
        wind_speed.S_wo = 0.90
      elsif min_neighbor_distance > @building_height
        # Typical shelter caused by other building across the street
        wind_speed.S_wo = 0.70
      else
        # Typical shelter for urban buildings where sheltering obstacles
        # are less than one building height away.
        wind_speed.S_wo = 0.50
      end
    else
      wind_speed.S_wo = Float(shelter_coef)
    end

    # S-G Shielding Coefficients are roughly 1/3 of AIM2 Shelter Coefficients
    wind_speed.shielding_coef = wind_speed.S_wo / 3.0

    return wind_speed
  end

  def self.apply_infiltration_to_unconditioned_space(model, space, ach = nil, ela = nil, c_w_SG = nil, c_s_SG = nil)
    if ach.to_f > 0
      # Model ACH as constant infiltration/ventilation
      # This is typically used for below-grade spaces where wind is zero
      flow_rate = OpenStudio::Model::SpaceInfiltrationDesignFlowRate.new(model)
      flow_rate.setName("#{Constants.ObjectNameInfiltration}|#{space.name}")
      flow_rate.setSchedule(model.alwaysOnDiscreteSchedule)
      flow_rate.setAirChangesperHour(ach)
      flow_rate.setSpace(space)
      flow_rate.setConstantTermCoefficient(1)
      flow_rate.setTemperatureTermCoefficient(0)
      flow_rate.setVelocityTermCoefficient(0)
      flow_rate.setVelocitySquaredTermCoefficient(0)
    elsif ela.to_f > 0
      # Model ELA with stack/wind coefficients
      leakage_area = OpenStudio::Model::SpaceInfiltrationEffectiveLeakageArea.new(model)
      leakage_area.setName("#{Constants.ObjectNameInfiltration}|#{space.name}")
      leakage_area.setSchedule(model.alwaysOnDiscreteSchedule)
      leakage_area.setEffectiveAirLeakageArea(UnitConversions.convert(ela, 'ft^2', 'cm^2'))
      leakage_area.setStackCoefficient(UnitConversions.convert(c_s_SG, 'ft^2/(s^2*R)', 'L^2/(s^2*cm^4*K)'))
      leakage_area.setWindCoefficient(c_w_SG * 0.01)
      leakage_area.setSpace(space)
    end
  end

  def self.apply_natural_ventilation_and_whole_house_fan(model, weather, vent_fans_whf, open_window_area, nv_clg_ssn_sensor)
    if @living_zone.thermostatSetpointDualSetpoint.is_initialized
      thermostat = @living_zone.thermostatSetpointDualSetpoint.get
      htg_sch = thermostat.heatingSetpointTemperatureSchedule.get
      clg_sch = thermostat.coolingSetpointTemperatureSchedule.get
    end

    # NV Availability Schedule
    nv_num_days_per_week = 7 # FUTURE: Expose via HPXML?
    nv_avail_sch = create_nv_and_whf_avail_sch(model, Constants.ObjectNameNaturalVentilation, nv_num_days_per_week)

    nv_avail_sensor = OpenStudio::Model::EnergyManagementSystemSensor.new(model, 'Schedule Value')
    nv_avail_sensor.setName("#{Constants.ObjectNameNaturalVentilation} avail s")
    nv_avail_sensor.setKeyName(nv_avail_sch.name.to_s)

    # Availability Schedules paired with vent fan class
    # If whf_num_days_per_week is exposed, can handle multiple fans with different days of operation
    whf_avail_sensors = {}
    vent_fans_whf.each_with_index do |vent_whf, index|
      whf_num_days_per_week = 7 # FUTURE: Expose via HPXML?
      obj_name = "#{Constants.ObjectNameWholeHouseFan} #{index}"
      whf_avail_sch = create_nv_and_whf_avail_sch(model, obj_name, whf_num_days_per_week)

      whf_avail_sensor = OpenStudio::Model::EnergyManagementSystemSensor.new(model, 'Schedule Value')
      whf_avail_sensor.setName("#{obj_name} avail s")
      whf_avail_sensor.setKeyName(whf_avail_sch.name.to_s)
      whf_avail_sensors[vent_whf.id] = whf_avail_sensor
    end

    # Sensors
    if not htg_sch.nil?
      htg_sp_sensor = OpenStudio::Model::EnergyManagementSystemSensor.new(model, 'Schedule Value')
      htg_sp_sensor.setName('htg sp s')
      htg_sp_sensor.setKeyName(htg_sch.name.to_s)
    end

    if not clg_sch.nil?
      clg_sp_sensor = OpenStudio::Model::EnergyManagementSystemSensor.new(model, 'Schedule Value')
      clg_sp_sensor.setName('clg sp s')
      clg_sp_sensor.setKeyName(clg_sch.name.to_s)
    end

    # Actuators
    nv_flow = OpenStudio::Model::SpaceInfiltrationDesignFlowRate.new(model)
    nv_flow.setName(Constants.ObjectNameNaturalVentilation + ' flow')
    nv_flow.setSchedule(model.alwaysOnDiscreteSchedule)
    nv_flow.setSpace(@living_space)
    nv_flow_actuator = OpenStudio::Model::EnergyManagementSystemActuator.new(nv_flow, 'Zone Infiltration', 'Air Exchange Flow Rate')
    nv_flow_actuator.setName("#{nv_flow.name} act")

    whf_flow = OpenStudio::Model::SpaceInfiltrationDesignFlowRate.new(model)
    whf_flow.setName(Constants.ObjectNameWholeHouseFan + ' flow')
    whf_flow.setSchedule(model.alwaysOnDiscreteSchedule)
    whf_flow.setSpace(@living_space)
    whf_flow_actuator = OpenStudio::Model::EnergyManagementSystemActuator.new(whf_flow, 'Zone Infiltration', 'Air Exchange Flow Rate')
    whf_flow_actuator.setName("#{whf_flow.name} act")

    # Electric Equipment (for whole house fan electricity consumption)
    whf_equip_def = OpenStudio::Model::ElectricEquipmentDefinition.new(model)
    whf_equip_def.setName(Constants.ObjectNameWholeHouseFan)
    whf_equip = OpenStudio::Model::ElectricEquipment.new(whf_equip_def)
    whf_equip.setName(Constants.ObjectNameWholeHouseFan)
    whf_equip.setSpace(@living_space)
    whf_equip_def.setFractionRadiant(0)
    whf_equip_def.setFractionLatent(0)
    whf_equip_def.setFractionLost(1)
    whf_equip.setSchedule(model.alwaysOnDiscreteSchedule)
    whf_equip.setEndUseSubcategory(Constants.ObjectNameWholeHouseFan)
    whf_elec_actuator = OpenStudio::Model::EnergyManagementSystemActuator.new(whf_equip, 'ElectricEquipment', 'Electric Power Level')
    whf_elec_actuator.setName("#{whf_equip.name} act")

    # Assume located in attic floor if attic zone exists; otherwise assume it's through roof/wall.
    whf_zone = nil
    if not @spaces[HPXML::LocationAtticVented].nil?
      whf_zone = @spaces[HPXML::LocationAtticVented].thermalZone.get
    elsif not @spaces[HPXML::LocationAtticUnvented].nil?
      whf_zone = @spaces[HPXML::LocationAtticUnvented].thermalZone.get
    end
    if not whf_zone.nil?
      # Air from living to WHF zone (attic)
      zone_mixing = OpenStudio::Model::ZoneMixing.new(whf_zone)
      zone_mixing.setName("#{Constants.ObjectNameWholeHouseFan} mix")
      zone_mixing.setSourceZone(@living_zone)
      liv_to_zone_flow_rate_actuator = OpenStudio::Model::EnergyManagementSystemActuator.new(zone_mixing, 'ZoneMixing', 'Air Exchange Flow Rate')
      liv_to_zone_flow_rate_actuator.setName("#{zone_mixing.name} act")
    end

    area = 0.6 * open_window_area # ft^2, for Sherman-Grimsrud
    max_rate = 20.0 # Air Changes per hour
    max_flow_rate = max_rate * @infil_volume / UnitConversions.convert(1.0, 'hr', 'min')
    neutral_level = 0.5
    hor_lk_frac = 0.0
    c_w, c_s = calc_wind_stack_coeffs(hor_lk_frac, neutral_level, @living_space, @infil_height)
    max_oa_hr = 0.0115 # From BA HSP
    max_oa_rh = 0.7 # From BA HSP

    # Program
    vent_program = OpenStudio::Model::EnergyManagementSystemProgram.new(model)
    vent_program.setName(Constants.ObjectNameNaturalVentilation + ' program')
    vent_program.addLine("Set Tin = #{@tin_sensor.name}")
    vent_program.addLine("Set Tout = #{@tout_sensor.name}")
    vent_program.addLine("Set Wout = #{@wout_sensor.name}")
    vent_program.addLine("Set Pbar = #{@pbar_sensor.name}")
    vent_program.addLine('Set Phiout = (@RhFnTdbWPb Tout Wout Pbar)')
    vent_program.addLine("Set MaxHR = #{max_oa_hr}")
    vent_program.addLine("Set MaxRH = #{max_oa_rh}")
    if (not htg_sp_sensor.nil?) && (not clg_sp_sensor.nil?)
      vent_program.addLine("Set Tnvsp = (#{htg_sp_sensor.name} + #{clg_sp_sensor.name}) / 2") # Average of heating/cooling setpoints to minimize incurring additional heating energy
    else
      vent_program.addLine("Set Tnvsp = #{UnitConversions.convert(73.0, 'F', 'C')}") # Assumption when no HVAC system
    end
    vent_program.addLine("Set NVavail = #{nv_avail_sensor.name}")
    vent_program.addLine("Set ClgSsnAvail = #{nv_clg_ssn_sensor.name}")
    vent_program.addLine('If (Wout < MaxHR) && (Phiout < MaxRH) && (Tin > Tout) && (Tin > Tnvsp) && (ClgSsnAvail > 0)')
    vent_program.addLine('  Set WHF_Flow = 0')
    vent_fans_whf.each do |vent_whf|
      vent_program.addLine("  Set WHF_Flow = WHF_Flow + #{UnitConversions.convert(vent_whf.rated_flow_rate, 'cfm', 'm^3/s')} * #{whf_avail_sensors[vent_whf.id].name}")
    end
    vent_program.addLine('  Set Adj = (Tin-Tnvsp)/(Tin-Tout)')
    vent_program.addLine('  Set Adj = (@Min Adj 1)')
    vent_program.addLine('  Set Adj = (@Max Adj 0)')
    vent_program.addLine('  If (WHF_Flow > 0)') # If available, prioritize whole house fan
    vent_program.addLine("    Set #{nv_flow_actuator.name} = 0")
    vent_program.addLine("    Set #{whf_flow_actuator.name} = WHF_Flow*Adj")
    vent_program.addLine("    Set #{liv_to_zone_flow_rate_actuator.name} = WHF_Flow*Adj") unless whf_zone.nil?
    vent_program.addLine('    Set WHF_W = 0')
    vent_fans_whf.each do |vent_whf|
      vent_program.addLine("    Set WHF_W = WHF_W + #{vent_whf.fan_power} * #{whf_avail_sensors[vent_whf.id].name}")
    end
    vent_program.addLine("    Set #{whf_elec_actuator.name} = WHF_W*Adj")
    vent_program.addLine('  ElseIf (NVavail > 0)') # Natural ventilation
    vent_program.addLine("    Set NVArea = #{UnitConversions.convert(area, 'ft^2', 'cm^2')}")
    vent_program.addLine("    Set Cs = #{UnitConversions.convert(c_s, 'ft^2/(s^2*R)', 'L^2/(s^2*cm^4*K)')}")
    vent_program.addLine("    Set Cw = #{c_w * 0.01}")
    vent_program.addLine('    Set Tdiff = Tin-Tout')
    vent_program.addLine('    Set dT = (@Abs Tdiff)')
    vent_program.addLine("    Set Vwind = #{@vwind_sensor.name}")
    vent_program.addLine('    Set SGNV = NVArea*Adj*((((Cs*dT)+(Cw*(Vwind^2)))^0.5)/1000)')
    vent_program.addLine("    Set MaxNV = #{UnitConversions.convert(max_flow_rate, 'cfm', 'm^3/s')}")
    vent_program.addLine("    Set #{nv_flow_actuator.name} = (@Min SGNV MaxNV)")
    vent_program.addLine("    Set #{whf_flow_actuator.name} = 0")
    vent_program.addLine("    Set #{liv_to_zone_flow_rate_actuator.name} = 0") unless whf_zone.nil?
    vent_program.addLine("    Set #{whf_elec_actuator.name} = 0")
    vent_program.addLine('  EndIf')
    vent_program.addLine('Else')
    vent_program.addLine("  Set #{nv_flow_actuator.name} = 0")
    vent_program.addLine("  Set #{whf_flow_actuator.name} = 0")
    vent_program.addLine("  Set #{liv_to_zone_flow_rate_actuator.name} = 0") unless whf_zone.nil?
    vent_program.addLine("  Set #{whf_elec_actuator.name} = 0")
    vent_program.addLine('EndIf')

    manager = OpenStudio::Model::EnergyManagementSystemProgramCallingManager.new(model)
    manager.setName("#{vent_program.name} calling manager")
    manager.setCallingPoint('BeginTimestepBeforePredictor')
    manager.addProgram(vent_program)
  end

  def self.create_nv_and_whf_avail_sch(model, obj_name, num_days_per_week)
    avail_sch = OpenStudio::Model::ScheduleRuleset.new(model)
    avail_sch.setName("#{obj_name} avail schedule")
    Schedule.set_schedule_type_limits(model, avail_sch, Constants.ScheduleTypeLimitsOnOff)
    on_rule = OpenStudio::Model::ScheduleRule.new(avail_sch)
    on_rule.setName("#{obj_name} avail schedule rule")
    on_rule_day = on_rule.daySchedule
    on_rule_day.setName("#{obj_name} avail schedule day")
    on_rule_day.addValue(OpenStudio::Time.new(0, 24, 0, 0), 1)
    method_array = ['setApplyMonday', 'setApplyWednesday', 'setApplyFriday', 'setApplySaturday', 'setApplyTuesday', 'setApplyThursday', 'setApplySunday']
    for i in 1..7 do
      if num_days_per_week >= i
        on_rule.public_send(method_array[i - 1], true)
      end
    end
    on_rule.setStartDate(OpenStudio::Date::fromDayOfYear(1))
    on_rule.setEndDate(OpenStudio::Date::fromDayOfYear(365))
    return avail_sch
  end

  def self.create_return_air_duct_zone(model, loop_name)
    # Create the return air plenum zone, space
    ra_duct_zone = OpenStudio::Model::ThermalZone.new(model)
    ra_duct_zone.setName(loop_name + ' ret air zone')
    ra_duct_zone.setVolume(1.0)

    ra_duct_polygon = OpenStudio::Point3dVector.new
    ra_duct_polygon << OpenStudio::Point3d.new(0, 0, 0)
    ra_duct_polygon << OpenStudio::Point3d.new(0, 1.0, 0)
    ra_duct_polygon << OpenStudio::Point3d.new(1.0, 1.0, 0)
    ra_duct_polygon << OpenStudio::Point3d.new(1.0, 0, 0)

    ra_space = OpenStudio::Model::Space::fromFloorPrint(ra_duct_polygon, 1, model)
    ra_space = ra_space.get
    ra_space.setName(loop_name + ' ret air space')
    ra_space.setThermalZone(ra_duct_zone)

    ra_space.surfaces.each do |surface|
      surface.setConstruction(@adiabatic_const)
      surface.setOutsideBoundaryCondition('Adiabatic')
      surface.setSunExposure('NoSun')
      surface.setWindExposure('NoWind')
      surface_property_convection_coefficients = OpenStudio::Model::SurfacePropertyConvectionCoefficients.new(surface)
      surface_property_convection_coefficients.setConvectionCoefficient1Location('Inside')
      surface_property_convection_coefficients.setConvectionCoefficient1Type('Value')
      surface_property_convection_coefficients.setConvectionCoefficient1(30)
    end

    return ra_duct_zone
  end

  def self.create_other_equipment_object_and_actuator(model:, name:, space:, frac_lat:, frac_lost:, hpxml_fuel_type: nil, end_use: nil, is_duct_load_for_report: nil)
    other_equip_def = OpenStudio::Model::OtherEquipmentDefinition.new(model)
    other_equip_def.setName("#{name} equip")
    other_equip = OpenStudio::Model::OtherEquipment.new(other_equip_def)
    other_equip.setName(other_equip_def.name.to_s)
    if hpxml_fuel_type.nil?
      other_equip.setFuelType('None')
    else
      other_equip.setFuelType(EPlus.input_fuel_map(hpxml_fuel_type))
    end
    if not end_use.nil?
      other_equip.setEndUseSubcategory(end_use)
    end
    other_equip.setSchedule(model.alwaysOnDiscreteSchedule)
    other_equip.setSpace(space)
    other_equip_def.setFractionLost(frac_lost)
    other_equip_def.setFractionLatent(frac_lat)
    other_equip_def.setFractionRadiant(0.0)
    actuator = OpenStudio::Model::EnergyManagementSystemActuator.new(other_equip, 'OtherEquipment', 'Power Level')
    actuator.setName("#{other_equip.name} act")
    if not is_duct_load_for_report.nil?
      other_equip.additionalProperties.setFeature(Constants.IsDuctLoadForReport, is_duct_load_for_report)
    end
    return actuator
  end

  def self.initialize_cfis(model, vent_fans_mech, hvac_map)
    # Get AirLoop associated with CFIS
    @cfis_airloop = {}
    @cfis_t_sum_open_var = {}
    @cfis_f_damper_extra_open_var = {}
    return if vent_fans_mech.empty?

    index = 0

    vent_fans_mech.each do |vent_mech|
      next unless (vent_mech.fan_type == HPXML::MechVentTypeCFIS)

      cfis_sys_ids = vent_mech.distribution_system.hvac_systems.map { |system| system.id }
      # Get AirLoopHVACs associated with these HVAC systems
      hvac_map.each do |sys_id, hvacs|
        next unless cfis_sys_ids.include? sys_id

        hvacs.each do |loop|
          next unless loop.is_a? OpenStudio::Model::AirLoopHVAC
          next if (not @cfis_airloop[vent_mech.id].nil?) && (@cfis_airloop[vent_mech.id] == loop) # already assigned

          fail 'Two airloops found for CFIS.' unless @cfis_airloop[vent_mech.id].nil?

          @cfis_airloop[vent_mech.id] = loop
        end
      end

      @cfis_t_sum_open_var[vent_mech.id] = OpenStudio::Model::EnergyManagementSystemGlobalVariable.new(model, "#{Constants.ObjectNameMechanicalVentilation.gsub(' ', '_')}_cfis_t_sum_open_#{index}") # Sums the time during an hour the CFIS damper has been open
      @cfis_f_damper_extra_open_var[vent_mech.id] = OpenStudio::Model::EnergyManagementSystemGlobalVariable.new(model, "#{Constants.ObjectNameMechanicalVentilation.gsub(' ', '_')}_cfis_f_extra_damper_open_#{index}") # Fraction of timestep the CFIS blower is running while hvac is not operating. Used by infiltration and duct leakage programs

      # CFIS Initialization Program
      cfis_program = OpenStudio::Model::EnergyManagementSystemProgram.new(model)
      cfis_program.setName(Constants.ObjectNameMechanicalVentilation + " cfis init program #{index}")
      cfis_program.addLine("Set #{@cfis_t_sum_open_var[vent_mech.id].name} = 0")
      cfis_program.addLine("Set #{@cfis_f_damper_extra_open_var[vent_mech.id].name} = 0")

      manager = OpenStudio::Model::EnergyManagementSystemProgramCallingManager.new(model)
      manager.setName("#{cfis_program.name} calling manager")
      manager.setCallingPoint('BeginNewEnvironment')
      manager.addProgram(cfis_program)

      manager = OpenStudio::Model::EnergyManagementSystemProgramCallingManager.new(model)
      manager.setName("#{cfis_program.name} calling manager2")
      manager.setCallingPoint('AfterNewEnvironmentWarmUpIsComplete')
      manager.addProgram(cfis_program)

      index += 1
    end
  end

  def self.initialize_air_loop_objects(model, air_loop)
    @fan_rtf_var = {} if @fan_rtf_var.nil?
    @fan_mfr_max_var = {} if @fan_mfr_max_var.nil?
    @fan_rtf_sensor = {} if @fan_rtf_sensor.nil?
    @fan_mfr_sensor = {} if @fan_mfr_sensor.nil?

    # Get the supply fan
    system = HVAC.get_unitary_system_from_air_loop_hvac(air_loop)
    if system.nil? # Evaporative cooler supply fan directly on air loop
      supply_fan = air_loop.supplyFan.get
    else
      supply_fan = system.supplyFan.get
    end

    @fan_rtf_var[air_loop] = OpenStudio::Model::EnergyManagementSystemGlobalVariable.new(model, "#{air_loop.name} Fan RTF".gsub(' ', '_'))

    # Supply fan maximum mass flow rate
    @fan_mfr_max_var[air_loop] = OpenStudio::Model::EnergyManagementSystemInternalVariable.new(model, 'Fan Maximum Mass Flow Rate')
    @fan_mfr_max_var[air_loop].setName("#{air_loop.name} max sup fan mfr")
    @fan_mfr_max_var[air_loop].setInternalDataIndexKeyName(supply_fan.name.to_s)

    if supply_fan.to_FanOnOff.is_initialized
      @fan_rtf_sensor[air_loop] = OpenStudio::Model::EnergyManagementSystemSensor.new(model, 'Fan Runtime Fraction')
      @fan_rtf_sensor[air_loop].setName("#{@fan_rtf_var[air_loop].name} s")
      @fan_rtf_sensor[air_loop].setKeyName(supply_fan.name.to_s)
    elsif supply_fan.to_FanVariableVolume.is_initialized # Evaporative cooler
      @fan_mfr_sensor[air_loop] = OpenStudio::Model::EnergyManagementSystemSensor.new(model, 'Fan Air Mass Flow Rate')
      @fan_mfr_sensor[air_loop].setName("#{supply_fan.name} air MFR")
      @fan_mfr_sensor[air_loop].setKeyName("#{supply_fan.name}")
      @fan_rtf_sensor[air_loop] = OpenStudio::Model::EnergyManagementSystemGlobalVariable.new(model, "#{@fan_rtf_var[air_loop].name}_s")
    else
      fail "Unexpected fan: #{supply_fan.name}"
    end
  end

  def self.initialize_fan_coil_objects(model, fan_coil)
    @fan_rtf_var = {} if @fan_rtf_var.nil?
    @fan_mfr_max_var = {} if @fan_mfr_max_var.nil?
    @fan_rtf_sensor = {} if @fan_rtf_sensor.nil?
    @fan_mfr_sensor = {} if @fan_mfr_sensor.nil?

    # Get the supply fan
    supply_fan = fan_coil.supplyAirFan

    @fan_rtf_var[fan_coil] = OpenStudio::Model::EnergyManagementSystemGlobalVariable.new(model, "#{fan_coil.name} Fan RTF".gsub(' ', '_'))

    # Supply fan maximum mass flow rate
    @fan_mfr_max_var[fan_coil] = OpenStudio::Model::EnergyManagementSystemInternalVariable.new(model, 'Fan Maximum Mass Flow Rate')
    @fan_mfr_max_var[fan_coil].setName("#{fan_coil.name} max sup fan mfr")
    @fan_mfr_max_var[fan_coil].setInternalDataIndexKeyName(supply_fan.name.to_s)

    if supply_fan.to_FanOnOff.is_initialized
      @fan_rtf_sensor[fan_coil] = OpenStudio::Model::EnergyManagementSystemSensor.new(model, 'Fan Runtime Fraction')
      @fan_rtf_sensor[fan_coil].setName("#{@fan_rtf_var[fan_coil].name} s")
      @fan_rtf_sensor[fan_coil].setKeyName(supply_fan.name.to_s)
    else
      fail "Unexpected fan: #{supply_fan.name}"
    end
  end

  def self.apply_ducts(model, ducts, object)
    ducts.each do |duct|
      if duct.leakage_frac.nil? == duct.leakage_cfm25.nil?
        fail 'Ducts: Must provide either leakage fraction or cfm25, but not both.'
      end
      if (not duct.leakage_frac.nil?) && ((duct.leakage_frac < 0) || (duct.leakage_frac > 1))
        fail 'Ducts: Leakage Fraction must be greater than or equal to 0 and less than or equal to 1.'
      end
      if (not duct.leakage_cfm25.nil?) && (duct.leakage_cfm25 < 0)
        fail 'Ducts: Leakage CFM25 must be greater than or equal to 0.'
      end
      if duct.rvalue < 0
        fail 'Ducts: Insulation Nominal R-Value must be greater than or equal to 0.'
      end
      if duct.area < 0
        fail 'Ducts: Surface Area must be greater than or equal to 0.'
      end
    end

    ducts.each do |duct|
      duct.rvalue = get_duct_insulation_rvalue(duct.rvalue, duct.side) # Convert from nominal to actual R-value
      if not duct.loc_schedule.nil?
        # Pass MF space temperature schedule name
        duct.location = duct.loc_schedule.name.to_s
      elsif not duct.loc_space.nil?
        duct.location = duct.loc_space.name.to_s
        duct.zone = duct.loc_space.thermalZone.get
      else # Outside/RoofDeck
        duct.location = HPXML::LocationOutside
        duct.zone = nil
      end
    end

    if ducts.size > 0
      # Store info for HVAC Sizing measure
      object.additionalProperties.setFeature(Constants.SizingInfoDuctExist, true)
      object.additionalProperties.setFeature(Constants.SizingInfoDuctSides, ducts.map { |duct| duct.side }.join(','))
      object.additionalProperties.setFeature(Constants.SizingInfoDuctLocations, ducts.map { |duct| duct.location.to_s }.join(','))
      object.additionalProperties.setFeature(Constants.SizingInfoDuctLeakageFracs, ducts.map { |duct| duct.leakage_frac.to_f }.join(','))
      object.additionalProperties.setFeature(Constants.SizingInfoDuctLeakageCFM25s, ducts.map { |duct| duct.leakage_cfm25.to_f }.join(','))
      object.additionalProperties.setFeature(Constants.SizingInfoDuctAreas, ducts.map { |duct| duct.area.to_f }.join(','))
      object.additionalProperties.setFeature(Constants.SizingInfoDuctRvalues, ducts.map { |duct| duct.rvalue.to_f }.join(','))
    end

    return if ducts.size == 0 # No ducts

    # get duct located zone or ambient temperature schedule objects
    duct_locations = ducts.map { |duct| if duct.zone.nil? then duct.loc_schedule else duct.zone end }.uniq

    # All duct zones are in living space?
    all_ducts_conditioned = true
    duct_locations.each do |duct_zone|
      if duct_locations.is_a? OpenStudio::Model::ThermalZone
        next if Geometry.is_living(duct_zone)
      end

      all_ducts_conditioned = false
    end
    return if all_ducts_conditioned

    if object.is_a? OpenStudio::Model::AirLoopHVAC
      # Most system types

      # Set the return plenum
      ra_duct_zone = create_return_air_duct_zone(model, object.name.to_s)
      ra_duct_space = ra_duct_zone.spaces[0]
      @living_zone.setReturnPlenum(ra_duct_zone, object)

      inlet_node = object.demandInletNode
    elsif object.is_a? OpenStudio::Model::ZoneHVACFourPipeFanCoil
      # Ducted fan coil

      # No return plenum
      ra_duct_space = @living_space

      inlet_node = object.inletNode.get
    end

    # -- Sensors --

    # Air handler mass flow rate
    ah_mfr_var = OpenStudio::Model::EnergyManagementSystemGlobalVariable.new(model, "#{object.name} AH MFR".gsub(' ', '_'))
    ah_mfr_sensor = OpenStudio::Model::EnergyManagementSystemSensor.new(model, 'System Node Mass Flow Rate')
    ah_mfr_sensor.setName("#{ah_mfr_var.name} s")
    ah_mfr_sensor.setKeyName(inlet_node.name.to_s)

    # Air handler volume flow rate
    ah_vfr_var = OpenStudio::Model::EnergyManagementSystemGlobalVariable.new(model, "#{object.name} AH VFR".gsub(' ', '_'))
    ah_vfr_sensor = OpenStudio::Model::EnergyManagementSystemSensor.new(model, 'System Node Current Density Volume Flow Rate')
    ah_vfr_sensor.setName("#{ah_vfr_var.name} s")
    ah_vfr_sensor.setKeyName(inlet_node.name.to_s)

    # Air handler outlet temperature
    ah_tout_var = OpenStudio::Model::EnergyManagementSystemGlobalVariable.new(model, "#{object.name} AH Tout".gsub(' ', '_'))
    ah_tout_sensor = OpenStudio::Model::EnergyManagementSystemSensor.new(model, 'System Node Temperature')
    ah_tout_sensor.setName("#{ah_tout_var.name} s")
    ah_tout_sensor.setKeyName(inlet_node.name.to_s)

    # Air handler outlet humidity ratio
    ah_wout_var = OpenStudio::Model::EnergyManagementSystemGlobalVariable.new(model, "#{object.name} AH Wout".gsub(' ', '_'))
    ah_wout_sensor = OpenStudio::Model::EnergyManagementSystemSensor.new(model, 'System Node Humidity Ratio')
    ah_wout_sensor.setName("#{ah_wout_var.name} s")
    ah_wout_sensor.setKeyName(inlet_node.name.to_s)

    living_zone_return_air_node = nil
    @living_zone.returnAirModelObjects.each do |return_air_model_obj|
      next if return_air_model_obj.to_Node.get.airLoopHVAC.get != object

      living_zone_return_air_node = return_air_model_obj
    end

    # Return air temperature
    ra_t_var = OpenStudio::Model::EnergyManagementSystemGlobalVariable.new(model, "#{object.name} RA T".gsub(' ', '_'))
    if not living_zone_return_air_node.nil?
      ra_t_sensor = OpenStudio::Model::EnergyManagementSystemSensor.new(model, 'System Node Temperature')
      ra_t_sensor.setName("#{ra_t_var.name} s")
      ra_t_sensor.setKeyName(living_zone_return_air_node.name.to_s)
    else
      ra_t_sensor = @tin_sensor
    end

    # Return air humidity ratio
    ra_w_var = OpenStudio::Model::EnergyManagementSystemGlobalVariable.new(model, "#{object.name} Ra W".gsub(' ', '_'))
    if not living_zone_return_air_node.nil?
      ra_w_sensor = OpenStudio::Model::EnergyManagementSystemSensor.new(model, 'System Node Humidity Ratio')
      ra_w_sensor.setName("#{ra_w_var.name} s")
      ra_w_sensor.setKeyName(living_zone_return_air_node.name.to_s)
    else
      ra_w_sensor = OpenStudio::Model::EnergyManagementSystemSensor.new(model, 'Zone Mean Air Humidity Ratio')
      ra_w_sensor.setName("#{ra_w_var.name} s")
      ra_w_sensor.setKeyName(@living_zone.name.to_s)
    end

    # Create one duct program for each duct location zone
    duct_locations.each_with_index do |duct_location, i|
      next if (not duct_location.nil?) && (duct_location.name.to_s == @living_zone.name.to_s)

      object_name_idx = "#{object.name}_#{i}"

      # -- Sensors --

      # Duct zone temperature
      dz_t_var = OpenStudio::Model::EnergyManagementSystemGlobalVariable.new(model, "#{object_name_idx} DZ T".gsub(' ', '_'))
      if duct_location.is_a? OpenStudio::Model::ThermalZone
        dz_t_sensor = OpenStudio::Model::EnergyManagementSystemSensor.new(model, 'Zone Air Temperature')
        dz_t_sensor.setKeyName(duct_location.name.to_s)
      elsif duct_location.is_a? OpenStudio::Model::ScheduleConstant
        dz_t_sensor = OpenStudio::Model::EnergyManagementSystemSensor.new(model, 'Schedule Value')
        dz_t_sensor.setKeyName(duct_location.name.to_s)
      elsif duct_location.nil? # Outside
        dz_t_sensor = OpenStudio::Model::EnergyManagementSystemSensor.new(model, 'Site Outdoor Air Drybulb Temperature')
        dz_t_sensor.setKeyName('Environment')
      else # shouldn't get here, should only have schedule/thermal zone/nil assigned
        fail 'Unexpected duct zone type passed'
      end
      dz_t_sensor.setName("#{dz_t_var.name} s")

      # Duct zone humidity ratio
      dz_w_var = OpenStudio::Model::EnergyManagementSystemGlobalVariable.new(model, "#{object_name_idx} DZ W".gsub(' ', '_'))
      if duct_location.is_a? OpenStudio::Model::ThermalZone
        dz_w_sensor = OpenStudio::Model::EnergyManagementSystemSensor.new(model, 'Zone Mean Air Humidity Ratio')
        dz_w_sensor.setKeyName(duct_location.name.to_s)
        dz_w_sensor.setName("#{dz_w_var.name} s")
        dz_w = "#{dz_w_sensor.name}"
      elsif duct_location.is_a? OpenStudio::Model::ScheduleConstant # Outside or scheduled temperature
        if duct_location.name.to_s == HPXML::LocationOtherNonFreezingSpace
          dz_w_sensor = OpenStudio::Model::EnergyManagementSystemSensor.new(model, 'Site Outdoor Air Humidity Ratio')
          dz_w_sensor.setName("#{dz_w_var.name} s")
          dz_w = "#{dz_w_sensor.name}"
        elsif duct_location.name.to_s == HPXML::LocationOtherHousingUnit
          dz_w_sensor = OpenStudio::Model::EnergyManagementSystemSensor.new(model, 'Zone Mean Air Humidity Ratio')
          dz_w_sensor.setKeyName(@living_zone.name.to_s)
          dz_w_sensor.setName("#{dz_w_var.name} s")
          dz_w = "#{dz_w_sensor.name}"
        else
          dz_w_sensor1 = OpenStudio::Model::EnergyManagementSystemSensor.new(model, 'Site Outdoor Air Humidity Ratio')
          dz_w_sensor1.setName("#{dz_w_var.name} s 1")
          dz_w_sensor2 = OpenStudio::Model::EnergyManagementSystemSensor.new(model, 'Zone Mean Air Humidity Ratio')
          dz_w_sensor2.setName("#{dz_w_var.name} s 2")
          dz_w_sensor2.setKeyName(@living_zone.name.to_s)
          dz_w = "(#{dz_w_sensor1.name} + #{dz_w_sensor2.name}) / 2"
        end
      else
        dz_w_sensor = OpenStudio::Model::EnergyManagementSystemSensor.new(model, 'Site Outdoor Air Humidity Ratio')
        dz_w_sensor.setName("#{dz_w_var.name} s")
        dz_w = "#{dz_w_sensor.name}"
      end

      # -- Actuators --

      # List of: [Var name, object name, space, frac load latent, frac load outside]
      equip_act_infos = []

      if duct_location.is_a? OpenStudio::Model::ScheduleConstant
        space_values = Geometry.get_temperature_scheduled_space_values(duct_location.name.to_s)
        f_regain = space_values[:f_regain]
      else
        f_regain = 0.0
      end

      # Other equipment objects to cancel out the supply air leakage directly into the return plenum
      equip_act_infos << ['supply_sens_lk_to_liv', 'SupSensLkToLv', true, @living_space, 0.0, f_regain]
      equip_act_infos << ['supply_lat_lk_to_liv', 'SupLatLkToLv', true, @living_space, 1.0 - f_regain, f_regain]

      # Supply duct conduction load added to the living space
      equip_act_infos << ['supply_cond_to_liv', 'SupCondToLv', true, @living_space, 0.0, f_regain]

      # Return duct conduction load added to the return plenum zone
      equip_act_infos << ['return_cond_to_rp', 'RetCondToRP', true, ra_duct_space, 0.0, f_regain]

      # Return duct sensible leakage impact on the return plenum
      equip_act_infos << ['return_sens_lk_to_rp', 'RetSensLkToRP', true, ra_duct_space, 0.0, f_regain]

      # Return duct latent leakage impact on the return plenum
      equip_act_infos << ['return_lat_lk_to_rp', 'RetLatLkToRP', true, ra_duct_space, 1.0 - f_regain, f_regain]

      # Supply duct conduction impact on the duct zone
      if not duct_location.is_a? OpenStudio::Model::ThermalZone # Outside or scheduled temperature
        equip_act_infos << ['supply_cond_to_dz', 'SupCondToDZ', false, @living_space, 0.0, 1.0] # Arbitrary space, all heat lost
      else
        equip_act_infos << ['supply_cond_to_dz', 'SupCondToDZ', false, duct_location.spaces[0], 0.0, 0.0]
      end

      # Return duct conduction impact on the duct zone
      if not duct_location.is_a? OpenStudio::Model::ThermalZone # Outside or scheduled temperature
        equip_act_infos << ['return_cond_to_dz', 'RetCondToDZ', false, @living_space, 0.0, 1.0] # Arbitrary space, all heat lost
      else
        equip_act_infos << ['return_cond_to_dz', 'RetCondToDZ', false, duct_location.spaces[0], 0.0, 0.0]
      end

      # Supply duct sensible leakage impact on the duct zone
      if not duct_location.is_a? OpenStudio::Model::ThermalZone # Outside or scheduled temperature
        equip_act_infos << ['supply_sens_lk_to_dz', 'SupSensLkToDZ', false, @living_space, 0.0, 1.0] # Arbitrary space, all heat lost
      else
        equip_act_infos << ['supply_sens_lk_to_dz', 'SupSensLkToDZ', false, duct_location.spaces[0], 0.0, 0.0]
      end

      # Supply duct latent leakage impact on the duct zone
      if not duct_location.is_a? OpenStudio::Model::ThermalZone # Outside or scheduled temperature
        equip_act_infos << ['supply_lat_lk_to_dz', 'SupLatLkToDZ', false, @living_space, 0.0, 1.0] # Arbitrary space, all heat lost
      else
        equip_act_infos << ['supply_lat_lk_to_dz', 'SupLatLkToDZ', false, duct_location.spaces[0], 1.0, 0.0]
      end

      duct_vars = {}
      duct_actuators = {}
      [false, true].each do |is_cfis|
        if is_cfis
          next unless @cfis_airloop.values.include? object

          prefix = 'cfis_'
        else
          prefix = ''
        end
        equip_act_infos.each do |act_info|
          var_name = "#{prefix}#{act_info[0]}"
          object_name = "#{object_name_idx} #{prefix}#{act_info[1]}".gsub(' ', '_')
          is_load_for_report = act_info[2]
          space = act_info[3]
          if is_cfis && (space == ra_duct_space)
            # Move all CFIS return duct losses to the conditioned space so as to avoid extreme plenum temperatures
            # due to mismatch between return plenum duct loads and airloop airflow rate (which does not actually
            # increase due to the presence of CFIS).
            space = @living_space
          end
          frac_lat = act_info[4]
          frac_lost = act_info[5]
          if not is_cfis
            duct_vars[var_name] = OpenStudio::Model::EnergyManagementSystemGlobalVariable.new(model, object_name)
          end
          duct_actuators[var_name] = create_other_equipment_object_and_actuator(model: model, name: object_name, space: space, frac_lat: frac_lat, frac_lost: frac_lost, is_duct_load_for_report: is_load_for_report)
        end
      end

      # Two objects are required to model the air exchange between the duct zone and the living space since
      # ZoneMixing objects can not account for direction of air flow (both are controlled by EMS)

      # List of: [Var name, object name, space, frac load latent, frac load outside]
      mix_act_infos = []

      if duct_location.is_a? OpenStudio::Model::ThermalZone
        # Accounts for leaks from the duct zone to the living zone
        mix_act_infos << ['dz_to_liv_flow_rate', 'ZoneMixDZToLv', @living_zone, duct_location]
        # Accounts for leaks from the living zone to the duct zone
        mix_act_infos << ['liv_to_dz_flow_rate', 'ZoneMixLvToDZ', duct_location, @living_zone]
      end

      [false, true].each do |is_cfis|
        if is_cfis
          next unless @cfis_airloop.values.include? object

          prefix = 'cfis_'
        else
          prefix = ''
        end
        mix_act_infos.each do |act_info|
          var_name = "#{prefix}#{act_info[0]}"
          object_name = "#{object_name_idx} #{prefix}#{act_info[1]}".gsub(' ', '_')
          dest_zone = act_info[2]
          source_zone = act_info[3]

          if not is_cfis
            duct_vars[var_name] = OpenStudio::Model::EnergyManagementSystemGlobalVariable.new(model, object_name)
          end
          zone_mixing = OpenStudio::Model::ZoneMixing.new(dest_zone)
          zone_mixing.setName("#{object_name} mix")
          zone_mixing.setSourceZone(source_zone)
          duct_actuators[var_name] = OpenStudio::Model::EnergyManagementSystemActuator.new(zone_mixing, 'ZoneMixing', 'Air Exchange Flow Rate')
          duct_actuators[var_name].setName("#{zone_mixing.name} act")
        end
      end

      # -- Global Variables --

      # Obtain aggregate values for all ducts in the current duct location
      leakage_fracs = { HPXML::DuctTypeSupply => nil, HPXML::DuctTypeReturn => nil }
      leakage_cfm25s = { HPXML::DuctTypeSupply => nil, HPXML::DuctTypeReturn => nil }
      ua_values = { HPXML::DuctTypeSupply => 0, HPXML::DuctTypeReturn => 0 }
      ducts.each do |duct|
        next unless (duct_location.nil? && duct.zone.nil?) ||
                    (!duct_location.nil? && !duct.zone.nil? && (duct.zone.name.to_s == duct_location.name.to_s)) ||
                    (!duct_location.nil? && !duct.loc_schedule.nil? && (duct.loc_schedule.name.to_s == duct_location.name.to_s))

        if not duct.leakage_frac.nil?
          leakage_fracs[duct.side] = 0 if leakage_fracs[duct.side].nil?
          leakage_fracs[duct.side] += duct.leakage_frac
        elsif not duct.leakage_cfm25.nil?
          leakage_cfm25s[duct.side] = 0 if leakage_cfm25s[duct.side].nil?
          leakage_cfm25s[duct.side] += duct.leakage_cfm25
        end
        ua_values[duct.side] += duct.area / duct.rvalue
      end

      # Calculate fraction of outside air specific to this duct location
      f_oa = 1.0
      if duct_location.is_a? OpenStudio::Model::ThermalZone # in a space
        if (not @spaces[HPXML::LocationBasementUnconditioned].nil?) && (@spaces[HPXML::LocationBasementUnconditioned].thermalZone.get.name.to_s == duct_location.name.to_s)
          f_oa = 0.0
        elsif (not @spaces[HPXML::LocationCrawlspaceUnvented].nil?) && (@spaces[HPXML::LocationCrawlspaceUnvented].thermalZone.get.name.to_s == duct_location.name.to_s)
          f_oa = 0.0
        elsif (not @spaces[HPXML::LocationAtticUnvented].nil?) && (@spaces[HPXML::LocationAtticUnvented].thermalZone.get.name.to_s == duct_location.name.to_s)
          f_oa = 0.0
        end
      end

      # Duct Subroutine

      duct_subroutine = OpenStudio::Model::EnergyManagementSystemSubroutine.new(model)
      duct_subroutine.setName("#{object_name_idx} duct subroutine")
      duct_subroutine.addLine("Set AH_MFR = #{ah_mfr_var.name}")
      duct_subroutine.addLine('If AH_MFR>0')
      duct_subroutine.addLine("  Set AH_Tout = #{ah_tout_var.name}")
      duct_subroutine.addLine("  Set AH_Wout = #{ah_wout_var.name}")
      duct_subroutine.addLine("  Set RA_T = #{ra_t_var.name}")
      duct_subroutine.addLine("  Set RA_W = #{ra_w_var.name}")
      duct_subroutine.addLine("  Set Fan_RTF = #{@fan_rtf_var[object].name}")
      duct_subroutine.addLine("  Set DZ_T = #{dz_t_var.name}")
      duct_subroutine.addLine("  Set DZ_W = #{dz_w_var.name}")
      duct_subroutine.addLine("  Set AH_VFR = #{ah_vfr_var.name}")
      duct_subroutine.addLine('  Set h_SA = (@HFnTdbW AH_Tout AH_Wout)') # J/kg
      duct_subroutine.addLine('  Set h_RA = (@HFnTdbW RA_T RA_W)') # J/kg
      duct_subroutine.addLine('  Set h_fg = (@HfgAirFnWTdb AH_Wout AH_Tout)') # J/kg
      duct_subroutine.addLine('  Set h_DZ = (@HFnTdbW DZ_T DZ_W)') # J/kg
      duct_subroutine.addLine('  Set air_cp = 1006.0') # J/kg-C

      if not leakage_fracs[HPXML::DuctTypeSupply].nil?
        duct_subroutine.addLine("  Set f_sup = #{leakage_fracs[HPXML::DuctTypeSupply]}") # frac
      elsif not leakage_cfm25s[HPXML::DuctTypeSupply].nil?
        duct_subroutine.addLine("  Set f_sup = #{UnitConversions.convert(leakage_cfm25s[HPXML::DuctTypeSupply], 'cfm', 'm^3/s').round(6)} / (#{@fan_mfr_max_var[object].name} * 1.0135)") # frac
      else
        duct_subroutine.addLine('  Set f_sup = 0.0') # frac
      end
      if not leakage_fracs[HPXML::DuctTypeReturn].nil?
        duct_subroutine.addLine("  Set f_ret = #{leakage_fracs[HPXML::DuctTypeReturn]}") # frac
      elsif not leakage_cfm25s[HPXML::DuctTypeReturn].nil?
        duct_subroutine.addLine("  Set f_ret = #{UnitConversions.convert(leakage_cfm25s[HPXML::DuctTypeReturn], 'cfm', 'm^3/s').round(6)} / (#{@fan_mfr_max_var[object].name} * 1.0135)") # frac
      else
        duct_subroutine.addLine('  Set f_ret = 0.0') # frac
      end
      duct_subroutine.addLine('  Set sup_lk_mfr = f_sup * AH_MFR') # kg/s
      duct_subroutine.addLine('  Set ret_lk_mfr = f_ret * AH_MFR') # kg/s

      # Supply leakage to living
      duct_subroutine.addLine('  Set SupTotLkToLiv = sup_lk_mfr*(h_RA - h_SA)') # W
      duct_subroutine.addLine('  Set SupLatLkToLv = sup_lk_mfr*h_fg*(RA_W-AH_Wout)') # W
      duct_subroutine.addLine('  Set SupSensLkToLv = SupTotLkToLiv-SupLatLkToLv') # W

      # Supply conduction
      duct_subroutine.addLine("  Set supply_ua = #{UnitConversions.convert(ua_values[HPXML::DuctTypeSupply], 'Btu/(hr*F)', 'W/K').round(3)}")
      duct_subroutine.addLine('  Set eTm = 0-((Fan_RTF/(AH_MFR*air_cp))*supply_ua)')
      duct_subroutine.addLine('  Set t_sup = DZ_T+((AH_Tout-DZ_T)*(@Exp eTm))') # deg-C
      duct_subroutine.addLine('  Set SupCondToLv = AH_MFR*air_cp*(t_sup-AH_Tout)') # W
      duct_subroutine.addLine('  Set SupCondToDZ = 0-SupCondToLv') # W

      # Return conduction
      duct_subroutine.addLine("  Set return_ua = #{UnitConversions.convert(ua_values[HPXML::DuctTypeReturn], 'Btu/(hr*F)', 'W/K').round(3)}")
      duct_subroutine.addLine('  Set eTm = 0-((Fan_RTF/(AH_MFR*air_cp))*return_ua)')
      duct_subroutine.addLine('  Set t_ret = DZ_T+((RA_T-DZ_T)*(@Exp eTm))') # deg-C
      duct_subroutine.addLine('  Set RetCondToRP = AH_MFR*air_cp*(t_ret-RA_T)') # W
      duct_subroutine.addLine('  Set RetCondToDZ = 0-RetCondToRP') # W

      # Return leakage to return plenum
      duct_subroutine.addLine('  Set RetLatLkToRP = 0') # W
      duct_subroutine.addLine('  Set RetSensLkToRP = ret_lk_mfr*air_cp*(DZ_T-RA_T)') # W

      # Supply leakage to duct zone
      # The below terms are not the same as SupLatLkToLv and SupSensLkToLv.
      # To understand why, suppose the AHzone temperature equals the supply air temperature. In this case, the terms below
      # should be zero while SupLatLkToLv and SupSensLkToLv should still be non-zero.
      duct_subroutine.addLine('  Set SupTotLkToDZ = sup_lk_mfr*(h_SA-h_DZ)') # W
      duct_subroutine.addLine('  Set SupLatLkToDZ = sup_lk_mfr*h_fg*(AH_Wout-DZ_W)') # W
      duct_subroutine.addLine('  Set SupSensLkToDZ = SupTotLkToDZ-SupLatLkToDZ') # W

      duct_subroutine.addLine('  Set f_imbalance = f_sup-f_ret') # frac
      duct_subroutine.addLine("  Set oa_vfr = #{f_oa} * f_imbalance * AH_VFR") # m3/s
      duct_subroutine.addLine('  Set sup_lk_vfr = f_sup * AH_VFR') # m3/s
      duct_subroutine.addLine('  Set ret_lk_vfr = f_ret * AH_VFR') # m3/s
      duct_subroutine.addLine('  If f_sup > f_ret') # Living zone is depressurized relative to duct zone
      duct_subroutine.addLine('    Set ZoneMixLvToDZ = 0') # m3/s
      duct_subroutine.addLine('    Set ZoneMixDZToLv = (sup_lk_vfr-ret_lk_vfr)-oa_vfr') # m3/s
      duct_subroutine.addLine('  Else') # Living zone is pressurized relative to duct zone
      duct_subroutine.addLine('    Set ZoneMixLvToDZ = (ret_lk_vfr-sup_lk_vfr)+oa_vfr') # m3/s
      duct_subroutine.addLine('    Set ZoneMixDZToLv = 0') # m3/s
      duct_subroutine.addLine('  EndIf')
      duct_subroutine.addLine('Else') # No air handler flow rate
      duct_subroutine.addLine('  Set SupLatLkToLv = 0')
      duct_subroutine.addLine('  Set SupSensLkToLv = 0')
      duct_subroutine.addLine('  Set SupCondToLv = 0')
      duct_subroutine.addLine('  Set RetCondToRP = 0')
      duct_subroutine.addLine('  Set RetLatLkToRP = 0')
      duct_subroutine.addLine('  Set RetSensLkToRP = 0')
      duct_subroutine.addLine('  Set RetCondToDZ = 0')
      duct_subroutine.addLine('  Set SupCondToDZ = 0')
      duct_subroutine.addLine('  Set SupLatLkToDZ = 0')
      duct_subroutine.addLine('  Set SupSensLkToDZ = 0')
      duct_subroutine.addLine('  Set ZoneMixLvToDZ = 0') # m3/s
      duct_subroutine.addLine('  Set ZoneMixDZToLv = 0') # m3/s
      duct_subroutine.addLine('EndIf')
      duct_subroutine.addLine("Set #{duct_vars['supply_lat_lk_to_liv'].name} = SupLatLkToLv")
      duct_subroutine.addLine("Set #{duct_vars['supply_sens_lk_to_liv'].name} = SupSensLkToLv")
      duct_subroutine.addLine("Set #{duct_vars['supply_cond_to_liv'].name} = SupCondToLv")
      duct_subroutine.addLine("Set #{duct_vars['return_cond_to_rp'].name} = RetCondToRP")
      duct_subroutine.addLine("Set #{duct_vars['return_lat_lk_to_rp'].name} = RetLatLkToRP")
      duct_subroutine.addLine("Set #{duct_vars['return_sens_lk_to_rp'].name} = RetSensLkToRP")
      duct_subroutine.addLine("Set #{duct_vars['return_cond_to_dz'].name} = RetCondToDZ")
      duct_subroutine.addLine("Set #{duct_vars['supply_cond_to_dz'].name} = SupCondToDZ")
      duct_subroutine.addLine("Set #{duct_vars['supply_lat_lk_to_dz'].name} = SupLatLkToDZ")
      duct_subroutine.addLine("Set #{duct_vars['supply_sens_lk_to_dz'].name} = SupSensLkToDZ")
      if not duct_actuators['liv_to_dz_flow_rate'].nil?
        duct_subroutine.addLine("Set #{duct_vars['liv_to_dz_flow_rate'].name} = ZoneMixLvToDZ")
      end
      if not duct_actuators['dz_to_liv_flow_rate'].nil?
        duct_subroutine.addLine("Set #{duct_vars['dz_to_liv_flow_rate'].name} = ZoneMixDZToLv")
      end

      # Duct Program

      duct_program = OpenStudio::Model::EnergyManagementSystemProgram.new(model)
      duct_program.setName(object_name_idx + ' duct program')
      duct_program.addLine("Set #{ah_mfr_var.name} = #{ah_mfr_sensor.name}")
      if @fan_rtf_sensor[object].is_a? OpenStudio::Model::EnergyManagementSystemGlobalVariable
        duct_program.addLine("Set #{@fan_rtf_sensor[object].name} = #{@fan_mfr_sensor[object].name} / #{@fan_mfr_max_var[object].name}")
      end
      duct_program.addLine("Set #{@fan_rtf_var[object].name} = #{@fan_rtf_sensor[object].name}")
      duct_program.addLine("Set #{ah_vfr_var.name} = #{ah_vfr_sensor.name}")
      duct_program.addLine("Set #{ah_tout_var.name} = #{ah_tout_sensor.name}")
      duct_program.addLine("Set #{ah_wout_var.name} = #{ah_wout_sensor.name}")
      duct_program.addLine("Set #{ra_t_var.name} = #{ra_t_sensor.name}")
      duct_program.addLine("Set #{ra_w_var.name} = #{ra_w_sensor.name}")
      duct_program.addLine("Set #{dz_t_var.name} = #{dz_t_sensor.name}")
      duct_program.addLine("Set #{dz_w_var.name} = #{dz_w}")
      duct_program.addLine("Run #{duct_subroutine.name}")
      duct_program.addLine("Set #{duct_actuators['supply_sens_lk_to_liv'].name} = #{duct_vars['supply_sens_lk_to_liv'].name}")
      duct_program.addLine("Set #{duct_actuators['supply_lat_lk_to_liv'].name} = #{duct_vars['supply_lat_lk_to_liv'].name}")
      duct_program.addLine("Set #{duct_actuators['supply_cond_to_liv'].name} = #{duct_vars['supply_cond_to_liv'].name}")
      duct_program.addLine("Set #{duct_actuators['return_sens_lk_to_rp'].name} = #{duct_vars['return_sens_lk_to_rp'].name}")
      duct_program.addLine("Set #{duct_actuators['return_lat_lk_to_rp'].name} = #{duct_vars['return_lat_lk_to_rp'].name}")
      duct_program.addLine("Set #{duct_actuators['return_cond_to_rp'].name} = #{duct_vars['return_cond_to_rp'].name}")
      duct_program.addLine("Set #{duct_actuators['return_cond_to_dz'].name} = #{duct_vars['return_cond_to_dz'].name}")
      duct_program.addLine("Set #{duct_actuators['supply_cond_to_dz'].name} = #{duct_vars['supply_cond_to_dz'].name}")
      duct_program.addLine("Set #{duct_actuators['supply_sens_lk_to_dz'].name} = #{duct_vars['supply_sens_lk_to_dz'].name}")
      duct_program.addLine("Set #{duct_actuators['supply_lat_lk_to_dz'].name} = #{duct_vars['supply_lat_lk_to_dz'].name}")
      if not duct_actuators['dz_to_liv_flow_rate'].nil?
        duct_program.addLine("Set #{duct_actuators['dz_to_liv_flow_rate'].name} = #{duct_vars['dz_to_liv_flow_rate'].name}")
      end
      if not duct_actuators['liv_to_dz_flow_rate'].nil?
        duct_program.addLine("Set #{duct_actuators['liv_to_dz_flow_rate'].name} = #{duct_vars['liv_to_dz_flow_rate'].name}")
      end

      if @cfis_airloop.values.include? object

        # Calculate CFIS duct losses
        cfis_id = @cfis_airloop.key(object)
        duct_program.addLine("If #{@cfis_f_damper_extra_open_var[cfis_id].name} > 0")
        duct_program.addLine("  Set cfis_m3s = (#{@fan_mfr_max_var[object].name} / 1.16097654)") # Density of 1.16097654 was back calculated using E+ results
        duct_program.addLine("  Set #{@fan_rtf_var[object].name} = #{@cfis_f_damper_extra_open_var[cfis_id].name}") # Need to use global vars to sync duct_program and infiltration program of different calling points
        duct_program.addLine("  Set #{ah_vfr_var.name} = #{@fan_rtf_var[object].name}*cfis_m3s")
        duct_program.addLine("  Set rho_in = (@RhoAirFnPbTdbW #{@pbar_sensor.name} #{@tin_sensor.name} #{@win_sensor.name})")
        duct_program.addLine("  Set #{ah_mfr_var.name} = #{ah_vfr_var.name} * rho_in")
        duct_program.addLine("  Set #{ah_tout_var.name} = #{ra_t_sensor.name}")
        duct_program.addLine("  Set #{ah_wout_var.name} = #{ra_w_sensor.name}")
        duct_program.addLine("  Set #{ra_t_var.name} = #{ra_t_sensor.name}")
        duct_program.addLine("  Set #{ra_w_var.name} = #{ra_w_sensor.name}")
        duct_program.addLine("  Run #{duct_subroutine.name}")
        duct_program.addLine("  Set #{duct_actuators['cfis_supply_sens_lk_to_liv'].name} = #{duct_vars['supply_sens_lk_to_liv'].name}")
        duct_program.addLine("  Set #{duct_actuators['cfis_supply_lat_lk_to_liv'].name} = #{duct_vars['supply_lat_lk_to_liv'].name}")
        duct_program.addLine("  Set #{duct_actuators['cfis_supply_cond_to_liv'].name} = #{duct_vars['supply_cond_to_liv'].name}")
        duct_program.addLine("  Set #{duct_actuators['cfis_return_sens_lk_to_rp'].name} = #{duct_vars['return_sens_lk_to_rp'].name}")
        duct_program.addLine("  Set #{duct_actuators['cfis_return_lat_lk_to_rp'].name} = #{duct_vars['return_lat_lk_to_rp'].name}")
        duct_program.addLine("  Set #{duct_actuators['cfis_return_cond_to_rp'].name} = #{duct_vars['return_cond_to_rp'].name}")
        duct_program.addLine("  Set #{duct_actuators['cfis_return_cond_to_dz'].name} = #{duct_vars['return_cond_to_dz'].name}")
        duct_program.addLine("  Set #{duct_actuators['cfis_supply_cond_to_dz'].name} = #{duct_vars['supply_cond_to_dz'].name}")
        duct_program.addLine("  Set #{duct_actuators['cfis_supply_sens_lk_to_dz'].name} = #{duct_vars['supply_sens_lk_to_dz'].name}")
        duct_program.addLine("  Set #{duct_actuators['cfis_supply_lat_lk_to_dz'].name} = #{duct_vars['supply_lat_lk_to_dz'].name}")
        if not duct_actuators['dz_to_liv_flow_rate'].nil?
          duct_program.addLine("  Set #{duct_actuators['cfis_dz_to_liv_flow_rate'].name} = #{duct_vars['dz_to_liv_flow_rate'].name}")
        end
        if not duct_actuators['liv_to_dz_flow_rate'].nil?
          duct_program.addLine("  Set #{duct_actuators['cfis_liv_to_dz_flow_rate'].name} = #{duct_vars['liv_to_dz_flow_rate'].name}")
        end
        duct_program.addLine('Else')
        duct_program.addLine("  Set #{duct_actuators['cfis_supply_sens_lk_to_liv'].name} = 0")
        duct_program.addLine("  Set #{duct_actuators['cfis_supply_lat_lk_to_liv'].name} = 0")
        duct_program.addLine("  Set #{duct_actuators['cfis_supply_cond_to_liv'].name} = 0")
        duct_program.addLine("  Set #{duct_actuators['cfis_return_sens_lk_to_rp'].name} = 0")
        duct_program.addLine("  Set #{duct_actuators['cfis_return_lat_lk_to_rp'].name} = 0")
        duct_program.addLine("  Set #{duct_actuators['cfis_return_cond_to_rp'].name} = 0")
        duct_program.addLine("  Set #{duct_actuators['cfis_return_cond_to_dz'].name} = 0")
        duct_program.addLine("  Set #{duct_actuators['cfis_supply_cond_to_dz'].name} = 0")
        duct_program.addLine("  Set #{duct_actuators['cfis_supply_sens_lk_to_dz'].name} = 0")
        duct_program.addLine("  Set #{duct_actuators['cfis_supply_lat_lk_to_dz'].name} = 0")
        if not duct_actuators['dz_to_liv_flow_rate'].nil?
          duct_program.addLine("  Set #{duct_actuators['cfis_dz_to_liv_flow_rate'].name} = 0")
        end
        if not duct_actuators['liv_to_dz_flow_rate'].nil?
          duct_program.addLine("  Set #{duct_actuators['cfis_liv_to_dz_flow_rate'].name} = 0")
        end
        duct_program.addLine('EndIf')

      end

      manager = OpenStudio::Model::EnergyManagementSystemProgramCallingManager.new(model)
      manager.setName("#{duct_program.name} calling manager")
      manager.setCallingPoint('EndOfSystemTimestepAfterHVACReporting')
      manager.addProgram(duct_program)
    end
  end

  def self.apply_infiltration_to_garage(model, weather, ach50)
    return if @spaces[HPXML::LocationGarage].nil?

    space = @spaces[HPXML::LocationGarage]
    area = UnitConversions.convert(space.floorArea, 'm^2', 'ft^2')
    volume = UnitConversions.convert(space.volume, 'm^3', 'ft^3')
    hor_lk_frac = 0.4
    neutral_level = 0.5
    sla = get_infiltration_SLA_from_ACH50(ach50, 0.65, area, volume)
    ela = sla * area
    ach = get_infiltration_ACH_from_SLA(sla, 8.202, weather)
    cfm = ach / UnitConversions.convert(1.0, 'hr', 'min') * volume
    c_w_SG, c_s_SG = calc_wind_stack_coeffs(hor_lk_frac, neutral_level, space)
    apply_infiltration_to_unconditioned_space(model, space, nil, ela, c_w_SG, c_s_SG)
  end

  def self.apply_infiltration_to_unconditioned_basement(model, weather)
    return if @spaces[HPXML::LocationBasementUnconditioned].nil?

    space = @spaces[HPXML::LocationBasementUnconditioned]
    volume = UnitConversions.convert(space.volume, 'm^3', 'ft^3')
    ach = 0.1 # Assumption
    cfm = ach / UnitConversions.convert(1.0, 'hr', 'min') * volume
    apply_infiltration_to_unconditioned_space(model, space, ach, nil, nil, nil)

    # Store info for HVAC Sizing measure
    space.thermalZone.get.additionalProperties.setFeature(Constants.SizingInfoZoneInfiltrationCFM, cfm.to_f)
  end

  def self.apply_infiltration_to_vented_crawlspace(model, weather, vented_crawl)
    return if @spaces[HPXML::LocationCrawlspaceVented].nil?

    space = @spaces[HPXML::LocationCrawlspaceVented]
    volume = UnitConversions.convert(space.volume, 'm^3', 'ft^3')
    sla = vented_crawl.vented_crawlspace_sla
    ach = get_infiltration_ACH_from_SLA(sla, 8.202, weather)
    cfm = ach / UnitConversions.convert(1.0, 'hr', 'min') * volume
    apply_infiltration_to_unconditioned_space(model, space, ach, nil, nil, nil)

    # Store info for HVAC Sizing measure
    space.thermalZone.get.additionalProperties.setFeature(Constants.SizingInfoZoneInfiltrationCFM, cfm.to_f)
  end

  def self.apply_infiltration_to_unvented_crawlspace(model, weather)
    return if @spaces[HPXML::LocationCrawlspaceUnvented].nil?

    space = @spaces[HPXML::LocationCrawlspaceUnvented]
    volume = UnitConversions.convert(space.volume, 'm^3', 'ft^3')
    sla = 0 # Assumption
    ach = get_infiltration_ACH_from_SLA(sla, 8.202, weather)
    cfm = ach / UnitConversions.convert(1.0, 'hr', 'min') * volume
    apply_infiltration_to_unconditioned_space(model, space, ach, nil, nil, nil)

    # Store info for HVAC Sizing measure
    space.thermalZone.get.additionalProperties.setFeature(Constants.SizingInfoZoneInfiltrationCFM, cfm.to_f)
  end

  def self.apply_infiltration_to_vented_attic(model, weather, vented_attic)
    return if @spaces[HPXML::LocationAtticVented].nil?

    if not vented_attic.vented_attic_sla.nil?
      vented_attic_sla = vented_attic.vented_attic_sla
    elsif not vented_attic.vented_attic_ach.nil?
      if @apply_ashrae140_assumptions
        vented_attic_const_ach = vented_attic.vented_attic_ach
      else
        vented_attic_sla = get_infiltration_SLA_from_ACH(vented_attic.vented_attic_ach, 8.202, weather)
      end
    end

    space = @spaces[HPXML::LocationAtticVented]
    volume = UnitConversions.convert(space.volume, 'm^3', 'ft^3')
    if not vented_attic_sla.nil?
      vented_attic_area = UnitConversions.convert(space.floorArea, 'm^2', 'ft^2')
      hor_lk_frac = 0.75
      neutral_level = 0.5
      sla = vented_attic_sla
      ach = get_infiltration_ACH_from_SLA(sla, 8.202, weather)
      ela = sla * vented_attic_area
      cfm = ach / UnitConversions.convert(1.0, 'hr', 'min') * volume
      c_w_SG, c_s_SG = calc_wind_stack_coeffs(hor_lk_frac, neutral_level, space)
      apply_infiltration_to_unconditioned_space(model, space, nil, ela, c_w_SG, c_s_SG)
    elsif not vented_attic_const_ach.nil?
      ach = vented_attic_const_ach
      cfm = ach / UnitConversions.convert(1.0, 'hr', 'min') * volume
      apply_infiltration_to_unconditioned_space(model, space, ach, nil, nil, nil)
    end

    # Store info for HVAC Sizing measure
    space.thermalZone.get.additionalProperties.setFeature(Constants.SizingInfoZoneInfiltrationCFM, cfm.to_f)
  end

  def self.apply_infiltration_to_unvented_attic(model, weather)
    return if @spaces[HPXML::LocationAtticUnvented].nil?

    space = @spaces[HPXML::LocationAtticUnvented]
    area = UnitConversions.convert(space.floorArea, 'm^2', 'ft^2')
    volume = UnitConversions.convert(space.volume, 'm^3', 'ft^3')
    hor_lk_frac = 0.75
    neutral_level = 0.5
    sla = 0 # Assumption
    ach = get_infiltration_ACH_from_SLA(sla, 8.202, weather)
    ela = sla * area
    cfm = ach / UnitConversions.convert(1.0, 'hr', 'min') * volume
    c_w_SG, c_s_SG = calc_wind_stack_coeffs(hor_lk_frac, neutral_level, space)
    apply_infiltration_to_unconditioned_space(model, space, nil, ela, c_w_SG, c_s_SG)

    # Store info for HVAC Sizing measure
    space.thermalZone.get.additionalProperties.setFeature(Constants.SizingInfoZoneInfiltrationCFM, cfm.to_f)
  end

  def self.apply_local_ventilation(model, vent_object_array, obj_type_name)
    obj_sch_sensors = {}
    vent_object_array.each_with_index do |vent_object, index|
      daily_sch = [0.0] * 24
      obj_name = "#{obj_type_name} #{index}"
      remaining_hrs = vent_object.hours_in_operation
      for hr in 1..(vent_object.hours_in_operation.ceil)
        if remaining_hrs >= 1
          daily_sch[(vent_object.start_hour + hr - 1) % 24] = 1.0
        else
          daily_sch[(vent_object.start_hour + hr - 1) % 24] = remaining_hrs
        end
        remaining_hrs -= 1
      end
      obj_sch = HourlyByMonthSchedule.new(model, "#{obj_name} schedule", [daily_sch] * 12, [daily_sch] * 12, false, true, Constants.ScheduleTypeLimitsFraction)
      obj_sch_sensor = OpenStudio::Model::EnergyManagementSystemSensor.new(model, 'Schedule Value')
      obj_sch_sensor.setName("#{obj_name} sch s")
      obj_sch_sensor.setKeyName(obj_sch.schedule.name.to_s)
      obj_sch_sensors[vent_object.id] = obj_sch_sensor

      equip_def = OpenStudio::Model::ElectricEquipmentDefinition.new(model)
      equip_def.setName(obj_name)
      equip = OpenStudio::Model::ElectricEquipment.new(equip_def)
      equip.setName(obj_name)
      equip.setSpace(@living_space)
      equip_def.setDesignLevel(vent_object.fan_power * vent_object.quantity)
      equip_def.setFractionRadiant(0)
      equip_def.setFractionLatent(0)
      equip_def.setFractionLost(1)
      equip.setSchedule(obj_sch.schedule)
      equip.setEndUseSubcategory(Constants.ObjectNameMechanicalVentilation)
    end

    return obj_sch_sensors
  end

<<<<<<< HEAD
  def self.apply_dryer_exhaust(model, dryer_object_array, obj_type_name)
    obj_sch_sensors = {}
    dryer_object_array.each_with_index do |dryer_object, index|
      obj_name = "#{obj_type_name} #{index}"
      hr_shift = -1.0 / 24.0
      obj_sch = HotWaterSchedule.new(model, obj_type_name, @nbeds, hr_shift, true, 24)
      Schedule.set_schedule_type_limits(model, obj_sch.schedule, Constants.ScheduleTypeLimitsTemperature)
      obj_sch_sensor = OpenStudio::Model::EnergyManagementSystemSensor.new(model, 'Schedule Value')
      obj_sch_sensor.setName("#{obj_name} sch s")
      obj_sch_sensor.setKeyName(obj_sch.schedule.name.to_s)
      obj_sch_sensors[dryer_object.id] = obj_sch_sensor
    end

    return obj_sch_sensors
  end

  def self.calc_hrv_erv_effectiveness(vent_mech)
    vent_mech_cfm = vent_mech.average_flow_rate
    if (vent_mech_cfm > 0)
      # Must assume an operating condition (HVI seems to use CSA 439)
      t_sup_in = 0.0
      w_sup_in = 0.0028
      t_exh_in = 22.0
      w_exh_in = 0.0065
      cp_a = 1006.0
      p_fan = vent_mech.average_fan_power # Watts
=======
  def self.calc_hrv_erv_effectiveness(vent_mech_fans)
    # Create the mapping between mech vent instance and the effectiveness results
    hrv_erv_effectiveness_map = {}
    vent_mech_fans.each do |vent_mech|
      hrv_erv_effectiveness_map[vent_mech] = {}
>>>>>>> f7a65baf

      vent_mech_cfm = vent_mech.average_oa_unit_flow_rate
      if (vent_mech_cfm > 0)
        # Must assume an operating condition (HVI seems to use CSA 439)
        t_sup_in = 0.0
        w_sup_in = 0.0028
        t_exh_in = 22.0
        w_exh_in = 0.0065
        cp_a = 1006.0
        p_fan = vent_mech.average_unit_fan_power # Watts

        m_fan = UnitConversions.convert(vent_mech_cfm, 'cfm', 'm^3/s') * 16.02 * Psychrometrics.rhoD_fT_w_P(UnitConversions.convert(t_sup_in, 'C', 'F'), w_sup_in, 14.7) # kg/s

        if not vent_mech.sensible_recovery_efficiency.nil?
          # The following is derived from CSA 439, Clause 9.3.3.1, Eq. 12:
          #    E_SHR = (m_sup,fan * Cp * (Tsup,out - Tsup,in) - P_sup,fan) / (m_exh,fan * Cp * (Texh,in - Tsup,in) + P_exh,fan)
          t_sup_out = t_sup_in + (vent_mech.sensible_recovery_efficiency * (m_fan * cp_a * (t_exh_in - t_sup_in) + p_fan) + p_fan) / (m_fan * cp_a)

          # Calculate the apparent sensible effectiveness
          vent_mech_apparent_sens_eff = (t_sup_out - t_sup_in) / (t_exh_in - t_sup_in)

        else
          # The following is derived from (taken from CSA 439, Clause 9.2.1, Eq. 7):
          t_sup_out = t_sup_in + (vent_mech.sensible_recovery_efficiency_adjusted * (t_exh_in - t_sup_in))

          vent_mech_apparent_sens_eff = vent_mech.sensible_recovery_efficiency_adjusted

        end

        # Calculate the supply temperature before the fan
        t_sup_out_gross = t_sup_out - p_fan / (m_fan * cp_a)

        # Sensible effectiveness of the HX only
        vent_mech_sens_eff = (t_sup_out_gross - t_sup_in) / (t_exh_in - t_sup_in)

        if (vent_mech_sens_eff < 0.0) || (vent_mech_sens_eff > 1.0)
          fail "The calculated ERV/HRV sensible effectiveness is #{vent_mech_sens_eff} but should be between 0 and 1. Please revise ERV/HRV efficiency values."
        end

        # Use summer test condition to determine the latent effectiveness since TRE is generally specified under the summer condition
        if (not vent_mech.total_recovery_efficiency.nil?) || (not vent_mech.total_recovery_efficiency_adjusted.nil?)

          t_sup_in = 35.0
          w_sup_in = 0.0178
          t_exh_in = 24.0
          w_exh_in = 0.0092

          m_fan = UnitConversions.convert(vent_mech_cfm, 'cfm', 'm^3/s') * UnitConversions.convert(Psychrometrics.rhoD_fT_w_P(UnitConversions.convert(t_sup_in, 'C', 'F'), w_sup_in, 14.7), 'lbm/ft^3', 'kg/m^3') # kg/s

          t_sup_out_gross = t_sup_in - vent_mech_sens_eff * (t_sup_in - t_exh_in)
          t_sup_out = t_sup_out_gross + p_fan / (m_fan * cp_a)

          h_sup_in = Psychrometrics.h_fT_w_SI(t_sup_in, w_sup_in)
          h_exh_in = Psychrometrics.h_fT_w_SI(t_exh_in, w_exh_in)

          if not vent_mech.total_recovery_efficiency.nil?
            # The following is derived from CSA 439, Clause 9.3.3.2, Eq. 13:
            #    E_THR = (m_sup,fan * Cp * (h_sup,out - h_sup,in) - P_sup,fan) / (m_exh,fan * Cp * (h_exh,in - h_sup,in) + P_exh,fan)
            h_sup_out = h_sup_in - (vent_mech.total_recovery_efficiency * (m_fan * (h_sup_in - h_exh_in) + p_fan) + p_fan) / m_fan
          else
            # The following is derived from (taken from CSA 439, Clause 9.2.1, Eq. 7):
            h_sup_out = h_sup_in - (vent_mech.total_recovery_efficiency_adjusted * (h_sup_in - h_exh_in))
          end

          w_sup_out = Psychrometrics.w_fT_h_SI(t_sup_out, h_sup_out)
          vent_mech_lat_eff = [0.0, (w_sup_out - w_sup_in) / (w_exh_in - w_sup_in)].max

          if (vent_mech_lat_eff < 0.0) || (vent_mech_lat_eff > 1.0)
            fail "The calculated ERV/HRV latent effectiveness is #{vent_mech_lat_eff} but should be between 0 and 1. Please revise ERV/HRV efficiency values."
          end

        else
          vent_mech_lat_eff = 0.0
        end
      else
        vent_mech_apparent_sens_eff = 0.0
        vent_mech_sens_eff = 0.0
        vent_mech_lat_eff = 0.0
      end

      hrv_erv_effectiveness_map[vent_mech][:vent_mech_sens_eff] = vent_mech_sens_eff
      hrv_erv_effectiveness_map[vent_mech][:vent_mech_lat_eff] = vent_mech_lat_eff
      hrv_erv_effectiveness_map[vent_mech][:vent_mech_apparent_sens_eff] = vent_mech_apparent_sens_eff
    end
    return hrv_erv_effectiveness_map
  end

  def self.apply_cfis(infil_program, vent_mech_fans, cfis_fan_actuator)
    infil_program.addLine('Set QWHV_cfis_oa = 0.0')

    vent_mech_fans.each do |vent_mech|
      infil_program.addLine("Set fan_rtf_hvac = #{@fan_rtf_sensor[@cfis_airloop[vent_mech.id]].name}")
      infil_program.addLine("Set CFIS_fan_w = #{vent_mech.unit_fan_power}") # W

      infil_program.addLine('If @ABS(Minute - ZoneTimeStep*60) < 0.1')
      infil_program.addLine("  Set #{@cfis_t_sum_open_var[vent_mech.id].name} = 0") # New hour, time on summation re-initializes to 0
      infil_program.addLine('EndIf')

      cfis_open_time = [vent_mech.hours_in_operation / 24.0 * 60.0, 59.999].min # Minimum open time in minutes
      infil_program.addLine("Set CFIS_t_min_hr_open = #{cfis_open_time}") # minutes per hour the CFIS damper is open
      infil_program.addLine("Set CFIS_Q_duct_oa = #{UnitConversions.convert(vent_mech.oa_unit_flow_rate, 'cfm', 'm^3/s')}")
      infil_program.addLine('Set cfis_f_damper_open = 0') # fraction of the timestep the CFIS damper is open
      infil_program.addLine("Set #{@cfis_f_damper_extra_open_var[vent_mech.id].name} = 0") # additional runtime fraction to meet min/hr

      infil_program.addLine("If #{@cfis_t_sum_open_var[vent_mech.id].name} < CFIS_t_min_hr_open")
      infil_program.addLine("  Set CFIS_t_fan_on = 60 - (CFIS_t_min_hr_open - #{@cfis_t_sum_open_var[vent_mech.id].name})") # minute at which the blower needs to turn on to meet the ventilation requirements
      # Evaluate condition of whether supply fan has to run to achieve target minutes per hour of operation
      infil_program.addLine('  If (Minute+0.00001) >= CFIS_t_fan_on')
      # Consider fan rtf read in current calling point (results of previous time step) + CFIS_t_fan_on based on min/hr requirement and previous EMS results.
      infil_program.addLine('    Set cfis_fan_runtime = @Max (@ABS(Minute - CFIS_t_fan_on)) (fan_rtf_hvac * ZoneTimeStep * 60)')
      # If fan_rtf_hvac, make sure it's not exceeding ventilation requirements
      infil_program.addLine("    Set cfis_fan_runtime = @Min cfis_fan_runtime (CFIS_t_min_hr_open - #{@cfis_t_sum_open_var[vent_mech.id].name})")
      infil_program.addLine('    Set cfis_f_damper_open = cfis_fan_runtime/(60.0*ZoneTimeStep)') # calculates the portion of the current timestep the CFIS damper needs to be open
      infil_program.addLine("    Set #{@cfis_t_sum_open_var[vent_mech.id].name} = #{@cfis_t_sum_open_var[vent_mech.id].name}+cfis_fan_runtime")
      infil_program.addLine("    Set #{@cfis_f_damper_extra_open_var[vent_mech.id].name} = @Max (cfis_f_damper_open-fan_rtf_hvac) 0.0")
      infil_program.addLine("    Set #{cfis_fan_actuator.name} = #{cfis_fan_actuator.name} + CFIS_fan_w*#{@cfis_f_damper_extra_open_var[vent_mech.id].name}")
      infil_program.addLine('  Else')
      # No need to turn on blower for extra ventilation
      infil_program.addLine('    Set cfis_fan_runtime = fan_rtf_hvac*ZoneTimeStep*60')
      infil_program.addLine("    If (#{@cfis_t_sum_open_var[vent_mech.id].name}+cfis_fan_runtime) > CFIS_t_min_hr_open")
      # Damper is only open for a portion of this time step to achieve target minutes per hour
      infil_program.addLine("      Set cfis_fan_runtime = CFIS_t_min_hr_open-#{@cfis_t_sum_open_var[vent_mech.id].name}")
      infil_program.addLine('      Set cfis_f_damper_open = cfis_fan_runtime/(ZoneTimeStep*60)')
      infil_program.addLine("      Set #{@cfis_t_sum_open_var[vent_mech.id].name} = CFIS_t_min_hr_open")
      infil_program.addLine('    Else')
      # Damper is open and using call for heat/cool to supply fresh air
      infil_program.addLine('      Set cfis_fan_runtime = fan_rtf_hvac*ZoneTimeStep*60')
      infil_program.addLine('      Set cfis_f_damper_open = fan_rtf_hvac')
      infil_program.addLine("      Set #{@cfis_t_sum_open_var[vent_mech.id].name} = #{@cfis_t_sum_open_var[vent_mech.id].name}+cfis_fan_runtime")
      infil_program.addLine('    EndIf')
      # Fan power is metered under fan cooling and heating meters
      infil_program.addLine('  EndIf')
      infil_program.addLine('  Set QWHV_cfis_oa = QWHV_cfis_oa + cfis_f_damper_open * CFIS_Q_duct_oa')
      infil_program.addLine('EndIf')
    end
  end

  def self.add_ee_for_vent_fan_power(model, obj_name, frac_lost, is_cfis, pow = 0.0)
    equip_def = OpenStudio::Model::ElectricEquipmentDefinition.new(model)
    equip_def.setName(obj_name)
    equip = OpenStudio::Model::ElectricEquipment.new(equip_def)
    equip.setName(obj_name)
    equip.setSpace(@living_space)
    equip_def.setFractionRadiant(0)
    equip_def.setFractionLatent(0)
    equip.setSchedule(model.alwaysOnDiscreteSchedule)
    equip.setEndUseSubcategory(Constants.ObjectNameMechanicalVentilation)
    equip_def.setFractionLost(frac_lost)
    vent_mech_fan_actuator = nil
    if is_cfis # actuate its power level in EMS
      equip_def.setFractionLost(0.0) # Fan heat does enter space
      vent_mech_fan_actuator = OpenStudio::Model::EnergyManagementSystemActuator.new(equip, 'ElectricEquipment', 'Electric Power Level')
      vent_mech_fan_actuator.setName("#{equip.name} act")
    else
      equip_def.setDesignLevel(pow)
    end

    return vent_mech_fan_actuator
  end

  def self.setup_mech_vent_vars_actuators(model:, program:)
    # Actuators for mech vent fan
    sens_name = "#{Constants.ObjectNameMechanicalVentilationHouseFan} sensible load"
    fan_sens_load_actuator = create_other_equipment_object_and_actuator(model: model, name: sens_name, space: @living_space, frac_lat: 0.0, frac_lost: 0.0)
    lat_name = "#{Constants.ObjectNameMechanicalVentilationHouseFan} latent load"
    fan_lat_load_actuator = create_other_equipment_object_and_actuator(model: model, name: lat_name, space: @living_space, frac_lat: 1.0, frac_lost: 0.0)
    program.addLine("Set #{fan_sens_load_actuator.name} = 0.0")
    program.addLine("Set #{fan_lat_load_actuator.name} = 0.0")
    # Air property at inlet nodes on both sides
    program.addLine("Set OASupInPb = #{@pbar_sensor.name}") # oa barometric pressure
    program.addLine("Set OASupInTemp = #{@tout_sensor.name}") # oa db temperature
    program.addLine("Set OASupInW = #{@wout_sensor.name}") # oa humidity ratio
    program.addLine('Set OASupRho = (@RhoAirFnPbTdbW OASupInPb OASupInTemp OASupInW)')
    program.addLine('Set OASupCp = (@CpAirFnW OASupInW)')
    program.addLine('Set OASupInEnth = (@HFnTdbW OASupInTemp OASupInW)')

    program.addLine("Set ZoneTemp = #{@tin_sensor.name}") # zone air temperature
    program.addLine("Set ZoneW = #{@win_sensor.name}") # zone air humidity ratio
    program.addLine('Set ZoneCp = (@CpAirFnW ZoneW)')
    program.addLine('Set ZoneAirEnth = (@HFnTdbW ZoneTemp ZoneW)')

    return fan_sens_load_actuator, fan_lat_load_actuator
  end

<<<<<<< HEAD
  def self.apply_infiltration_and_ventilation_fans(model, weather, vent_fans_mech, vent_fans_kitchen, vent_fans_bath, clothes_dryers, has_flue_chimney, air_infils, vented_attic, vented_crawl)
    # Get living space infiltration
    living_ach50 = nil
    living_const_ach = nil
    air_infils.each do |air_infil|
      if (air_infil.unit_of_measure == HPXML::UnitsACH) && !air_infil.house_pressure.nil?
        living_ach = air_infil.air_leakage
        living_ach50 = calc_air_leakage_at_diff_pressure(0.65, living_ach, air_infil.house_pressure, 50.0)
      elsif (air_infil.unit_of_measure == HPXML::UnitsCFM) && !air_infil.house_pressure.nil?
        living_ach = air_infil.air_leakage * 60.0 / @infil_volume # Convert CFM to ACH
        living_ach50 = calc_air_leakage_at_diff_pressure(0.65, living_ach, air_infil.house_pressure, 50.0)
      elsif air_infil.unit_of_measure == HPXML::UnitsACHNatural
        if @apply_ashrae140_assumptions
          living_const_ach = air_infil.air_leakage
        else
          sla = get_infiltration_SLA_from_ACH(air_infil.air_leakage, @infil_height, weather)
          living_ach50 = get_infiltration_ACH50_from_SLA(sla, 0.65, @cfa, @infil_volume)
        end
=======
  def self.apply_infiltration_adjustment(infil_program, vent_fans_kitchen, vent_fans_bath, sup_cfm_tot, exh_cfm_tot, bal_cfm_tot, erv_hrv_cfm_tot, infil_flow_actuator, range_sch_sensors_map, bath_sch_sensors_map)
    infil_program.addLine('Set Qrange = 0')
    vent_fans_kitchen.each do |vent_kitchen|
      infil_program.addLine("Set Qrange = Qrange + #{UnitConversions.convert(vent_kitchen.rated_flow_rate * vent_kitchen.quantity, 'cfm', 'm^3/s').round(4)} * #{range_sch_sensors_map[vent_kitchen.id].name}")
    end

    infil_program.addLine('Set Qbath = 0')
    vent_fans_bath.each do |vent_bath|
      infil_program.addLine("Set Qbath = Qbath + #{UnitConversions.convert(vent_bath.rated_flow_rate * vent_bath.quantity, 'cfm', 'm^3/s').round(4)} * #{bath_sch_sensors_map[vent_bath.id].name}")
    end

    infil_program.addLine("Set QWHV_sup = #{UnitConversions.convert(sup_cfm_tot, 'cfm', 'm^3/s').round(4)}")
    infil_program.addLine("Set QWHV_exh = #{UnitConversions.convert(exh_cfm_tot, 'cfm', 'm^3/s').round(4)}")
    infil_program.addLine("Set QWHV_bal_erv_hrv = #{UnitConversions.convert(bal_cfm_tot + erv_hrv_cfm_tot, 'cfm', 'm^3/s').round(4)}")

    infil_program.addLine('Set Qexhaust = Qrange + Qbath + QWHV_exh + QWHV_bal_erv_hrv')
    infil_program.addLine('Set Qsupply = QWHV_sup + QWHV_bal_erv_hrv + QWHV_cfis_oa')
    infil_program.addLine('Set Qfan = (@Max Qexhaust Qsupply)')
    if Constants.ERIVersions.index(@eri_version) >= Constants.ERIVersions.index('2019')
      # Follow ASHRAE 62.2-2016, Normative Appendix C equations for time-varying total airflow
      infil_program.addLine('If Qfan > 0')
      # Balanced system if the total supply airflow and total exhaust airflow are within 10% of their average.
      infil_program.addLine('  Set Qavg = ((Qexhaust + Qsupply) / 2.0)')
      infil_program.addLine('  If ((@Abs (Qexhaust - Qavg)) / Qavg) <= 0.1') # Only need to check Qexhaust, Qsupply will give same result
      infil_program.addLine('    Set phi = 1')
      infil_program.addLine('  Else')
      infil_program.addLine('    Set phi = (Qinf / (Qinf + Qfan))')
      infil_program.addLine('  EndIf')
      infil_program.addLine('  Set Qinf_adj = phi * Qinf')
      infil_program.addLine('Else')
      infil_program.addLine('  Set Qinf_adj = Qinf')
      infil_program.addLine('EndIf')
    else
      infil_program.addLine('Set Qu = (@Abs (Qexhaust - Qsupply))') # Unbalanced flow
      infil_program.addLine('Set Qb = Qfan - Qu') # Balanced flow
      infil_program.addLine('Set Qtot = (((Qu^2) + (Qinf^2)) ^ 0.5) + Qb')
      infil_program.addLine('Set Qinf_adj = Qtot - Qu - Qb')
    end
    infil_program.addLine("Set #{infil_flow_actuator.name} = Qinf_adj")
  end

  def self.calculate_fan_loads(model, infil_program, vent_mech_erv_hrv_tot, hrv_erv_effectiveness_map, fan_sens_load_actuator, fan_lat_load_actuator, q_var, preconditioned = false)
    # Variables for combined effectivenesses
    infil_program.addLine('Set Effectiveness_Sens = 0.0')
    infil_program.addLine('Set Effectiveness_Lat = 0.0')

    # Calculate mass flow rate based on outdoor air density
    # Address load with flow-weighted combined effectiveness
    infil_program.addLine("Set Fan_MFR = #{q_var} * OASupRho")
    if not vent_mech_erv_hrv_tot.empty?
      # ERV/HRV EMS load model
      # E+ ERV model is using standard density for MFR calculation, caused discrepancy with other system types.
      # Therefore ERV is modeled within EMS infiltration program
      vent_mech_erv_hrv_tot.each do |vent_fan|
        infil_program.addLine("Set Effectiveness_Sens = Effectiveness_Sens + #{UnitConversions.convert(vent_fan.average_oa_unit_flow_rate, 'cfm', 'm^3/s').round(4)} / #{q_var} * #{hrv_erv_effectiveness_map[vent_fan][:vent_mech_sens_eff]}")
        infil_program.addLine("Set Effectiveness_Lat = Effectiveness_Lat + #{UnitConversions.convert(vent_fan.average_oa_unit_flow_rate, 'cfm', 'm^3/s').round(4)} / #{q_var} * #{hrv_erv_effectiveness_map[vent_fan][:vent_mech_lat_eff]}")
>>>>>>> f7a65baf
      end
      infil_program.addLine('Set ERVCpMin = (@Min OASupCp ZoneCp)')
      infil_program.addLine('Set ERVSupOutTemp = OASupInTemp + ERVCpMin/OASupCp * Effectiveness_Sens * (ZoneTemp - OASupInTemp)')
      infil_program.addLine('Set ERVSupOutW = OASupInW + ERVCpMin/OASupCp * Effectiveness_Lat * (ZoneW - OASupInW)')
      infil_program.addLine('Set ERVSupOutEnth = (@HFnTdbW ERVSupOutTemp ERVSupOutW)')
      infil_program.addLine('Set ERVSensHeatTrans = Fan_MFR * OASupCp * (ERVSupOutTemp - OASupInTemp)')
      infil_program.addLine('Set ERVTotalHeatTrans = Fan_MFR * (ERVSupOutEnth - OASupInEnth)')
      infil_program.addLine('Set ERVLatHeatTrans = ERVTotalHeatTrans - ERVSensHeatTrans')
      # ERV/HRV Load calculation
      infil_program.addLine('Set FanTotalToLv = Fan_MFR * (ERVSupOutEnth - ZoneAirEnth)')
      infil_program.addLine('Set FanSensToLv = Fan_MFR * ZoneCp * (ERVSupOutTemp - ZoneTemp)')
      infil_program.addLine('Set FanLatToLv = FanTotalToLv - FanSensToLv')
    else
      infil_program.addLine('Set FanTotalToLv = Fan_MFR * (OASupInEnth - ZoneAirEnth)')
      infil_program.addLine('Set FanSensToLv = Fan_MFR * ZoneCp * (OASupInTemp - ZoneTemp)')
      infil_program.addLine('Set FanLatToLv = FanTotalToLv - FanSensToLv')
    end

    # Actuator,
    # If preconditioned, handle actuators later in calculate_precond_loads
    if not preconditioned
      infil_program.addLine("Set #{fan_sens_load_actuator.name} = #{fan_sens_load_actuator.name} + FanSensToLv")
      infil_program.addLine("Set #{fan_lat_load_actuator.name} = #{fan_lat_load_actuator.name} + FanLatToLv")
    end
  end

  def self.calculate_precond_loads(model, infil_program, vent_mech_preheat, vent_mech_precool, hrv_erv_effectiveness_map, fan_sens_load_actuator, fan_lat_load_actuator, hvac_map)
    # Preconditioning
    # Assume introducing no sensible loads to zone if preconditioned
    vent_mech_preheat.each_with_index do |f_preheat, i|
      infil_program.addLine('If OASupInTemp < ZoneTemp')
      htg_energy_actuator = create_other_equipment_object_and_actuator(model: model, name: "shared mech vent preheating energy #{i}", space: @living_space, frac_lat: 0.0, frac_lost: 1.0, hpxml_fuel_type: f_preheat.preheating_fuel, end_use: Constants.ObjectNameMechanicalVentilationPreconditioning)
      hvac_map["#{f_preheat.id}_preheat"] = [htg_energy_actuator.actuatedComponent.get]
      infil_program.addLine("  Set Qpreheat = #{UnitConversions.convert(f_preheat.average_oa_unit_flow_rate, 'cfm', 'm^3/s').round(4)}")
      if [HPXML::MechVentTypeERV, HPXML::MechVentTypeHRV].include? f_preheat.fan_type
        vent_mech_erv_hrv_tot = [f_preheat]
      else
        vent_mech_erv_hrv_tot = []
      end
      calculate_fan_loads(model, infil_program, vent_mech_erv_hrv_tot, hrv_erv_effectiveness_map, fan_sens_load_actuator, fan_lat_load_actuator, 'Qpreheat', true)

<<<<<<< HEAD
    # Clothes dryer exhaust
    dryer_sch_sensors_map = apply_dryer_exhaust(model, clothes_dryers, Constants.ObjectNameClothesDryerExhaust)

    # Get mechanical ventilation
    vent_mech_sup = vent_fans_mech.select { |vent_mech| vent_mech.fan_type == HPXML::MechVentTypeSupply }
    vent_mech_exh = vent_fans_mech.select { |vent_mech| vent_mech.fan_type == HPXML::MechVentTypeExhaust }
    vent_mech_cfis = vent_fans_mech.select { |vent_mech| vent_mech.fan_type == HPXML::MechVentTypeCFIS }
    vent_mech_bal = vent_fans_mech.select { |vent_mech| vent_mech.fan_type == HPXML::MechVentTypeBalanced }
    vent_mech_erv_hrv = vent_fans_mech.select { |vent_mech| [HPXML::MechVentTypeERV, HPXML::MechVentTypeHRV].include? vent_mech.fan_type }

    sup_vent_mech_fan_w = vent_mech_sup.map { |vent_mech| vent_mech.average_fan_power }.sum(0.0)
    exh_vent_mech_fan_w = vent_mech_exh.map { |vent_mech| vent_mech.average_fan_power }.sum(0.0)
=======
      infil_program.addLine("  Set PreHeatingEnergy = (-FanSensToLv) * #{f_preheat.preheating_fraction_load_served}")
      infil_program.addLine("  Set #{fan_sens_load_actuator.name} = #{fan_sens_load_actuator.name}  + PreHeatingEnergy")
      infil_program.addLine("  Set #{fan_lat_load_actuator.name} = #{fan_lat_load_actuator.name} - FanLatToLv")
      infil_program.addLine("  Set #{htg_energy_actuator.name} = PreHeatingEnergy / #{f_preheat.preheating_efficiency_cop}")
      infil_program.addLine('Else')
      infil_program.addLine("  Set #{htg_energy_actuator.name} = 0.0")
      infil_program.addLine('EndIf')
    end
    vent_mech_precool.each_with_index do |f_precool, i|
      infil_program.addLine('If OASupInTemp > ZoneTemp')
      clg_energy_actuator = create_other_equipment_object_and_actuator(model: model, name: "shared mech vent precooling energy #{i}", space: @living_space, frac_lat: 0.0, frac_lost: 1.0, hpxml_fuel_type: f_precool.precooling_fuel, end_use: Constants.ObjectNameMechanicalVentilationPreconditioning)
      hvac_map["#{f_precool.id}_precool"] = [clg_energy_actuator.actuatedComponent.get]
      infil_program.addLine("  Set Qprecool = #{UnitConversions.convert(f_precool.average_oa_unit_flow_rate, 'cfm', 'm^3/s').round(4)}")
      if [HPXML::MechVentTypeERV, HPXML::MechVentTypeHRV].include? f_precool.fan_type
        vent_mech_erv_hrv_tot = [f_precool]
      else
        vent_mech_erv_hrv_tot = []
      end
      calculate_fan_loads(model, infil_program, vent_mech_erv_hrv_tot, hrv_erv_effectiveness_map, fan_sens_load_actuator, fan_lat_load_actuator, 'Qprecool', true)

      infil_program.addLine("  Set PreCoolingEnergy = FanSensToLv * #{f_precool.precooling_fraction_load_served}")
      infil_program.addLine("  Set #{fan_sens_load_actuator.name} = #{fan_sens_load_actuator.name}  - PreCoolingEnergy")
      infil_program.addLine("  Set #{fan_lat_load_actuator.name} = #{fan_lat_load_actuator.name} - FanLatToLv")
      infil_program.addLine("  Set #{clg_energy_actuator.name} = PreCoolingEnergy / #{f_precool.precooling_efficiency_cop}")
      infil_program.addLine('Else')
      infil_program.addLine("  Set #{clg_energy_actuator.name} = 0.0")
      infil_program.addLine('EndIf')
    end
  end

  def self.apply_mechanical_ventilation(model, vent_fans_mech, living_ach50, living_const_ach, weather, vent_fans_kitchen, vent_fans_bath, range_sch_sensors_map, bath_sch_sensors_map, has_flue_chimney, hvac_map)
    # Categorize fans into different types
    vent_mech_preheat = vent_fans_mech.select { |vent_mech| (not vent_mech.preheating_efficiency_cop.nil?) }
    vent_mech_precool = vent_fans_mech.select { |vent_mech| (not vent_mech.precooling_efficiency_cop.nil?) }
    vent_mech_shared = vent_fans_mech.select { |vent_mech| vent_mech.is_shared_system }

    vent_mech_sup_tot = vent_fans_mech.select { |vent_mech| vent_mech.fan_type == HPXML::MechVentTypeSupply }
    vent_mech_exh_tot = vent_fans_mech.select { |vent_mech| vent_mech.fan_type == HPXML::MechVentTypeExhaust }
    vent_mech_cfis_tot = vent_fans_mech.select { |vent_mech| vent_mech.fan_type == HPXML::MechVentTypeCFIS }
    vent_mech_bal_tot = vent_fans_mech.select { |vent_mech| vent_mech.fan_type == HPXML::MechVentTypeBalanced }
    vent_mech_erv_hrv_tot = vent_fans_mech.select { |vent_mech| [HPXML::MechVentTypeERV, HPXML::MechVentTypeHRV].include? vent_mech.fan_type }

    # Non-CFIS fan power
    sup_vent_mech_fan_w = vent_mech_sup_tot.map { |vent_mech| vent_mech.average_unit_fan_power }.sum(0.0)
    exh_vent_mech_fan_w = vent_mech_exh_tot.map { |vent_mech| vent_mech.average_unit_fan_power }.sum(0.0)
>>>>>>> f7a65baf
    # ERV/HRV and balanced system fan power combined altogether
    bal_vent_mech_fan_w = (vent_mech_bal_tot + vent_mech_erv_hrv_tot).map { |vent_mech| vent_mech.average_unit_fan_power }.sum(0.0)
    total_sup_exh_bal_w = sup_vent_mech_fan_w + exh_vent_mech_fan_w + bal_vent_mech_fan_w
    # 1.0: Fan heat does not enter space, 0.0: Fan heat does enter space, 0.5: Supply fan heat enters space
    if total_sup_exh_bal_w > 0.0
      fan_heat_lost_fraction = (1.0 * exh_vent_mech_fan_w + 0.0 * sup_vent_mech_fan_w + 0.5 * bal_vent_mech_fan_w) / total_sup_exh_bal_w
    else
      fan_heat_lost_fraction = 1.0
    end
    add_ee_for_vent_fan_power(model, Constants.ObjectNameMechanicalVentilationHouseFan, fan_heat_lost_fraction, false, total_sup_exh_bal_w)

    # CFIS fan power
    cfis_fan_actuator = add_ee_for_vent_fan_power(model, Constants.ObjectNameMechanicalVentilationHouseFanCFIS, 0.0, true)

    # Average in-unit cfms (include recirculation from in unit cfms for shared systems)
    sup_cfm_tot = vent_mech_sup_tot.map { |vent_mech| vent_mech.average_total_unit_flow_rate }.sum(0.0)
    exh_cfm_tot = vent_mech_exh_tot.map { |vent_mech| vent_mech.average_total_unit_flow_rate }.sum(0.0)
    bal_cfm_tot = vent_mech_bal_tot.map { |vent_mech| vent_mech.average_total_unit_flow_rate }.sum(0.0)
    erv_hrv_cfm_tot = vent_mech_erv_hrv_tot.map { |vent_mech| vent_mech.average_total_unit_flow_rate }.sum(0.0)
    cfis_cfm_tot = vent_mech_cfis_tot.map { |vent_mech| vent_mech.average_total_unit_flow_rate }.sum(0.0)

    # Average preconditioned oa air cfms (only oa, recirculation will be addressed below for all shared systems)
    oa_cfm_preheat = vent_mech_preheat.map { |vent_mech| vent_mech.average_oa_unit_flow_rate * vent_mech.preheating_fraction_load_served }.sum(0.0)
    oa_cfm_precool = vent_mech_precool.map { |vent_mech| vent_mech.average_oa_unit_flow_rate * vent_mech.precooling_fraction_load_served }.sum(0.0)
    recirc_cfm_shared = vent_mech_shared.map { |vent_mech| vent_mech.average_total_unit_flow_rate - vent_mech.average_oa_unit_flow_rate }.sum(0.0)

    # HVAC Sizing data
    tot_sup_cfm = sup_cfm_tot + bal_cfm_tot + erv_hrv_cfm_tot + cfis_cfm_tot
    tot_exh_cfm = exh_cfm_tot + bal_cfm_tot + erv_hrv_cfm_tot
    tot_unbal_cfm = (tot_sup_cfm - tot_exh_cfm).abs
    tot_bal_cfm = [tot_exh_cfm, tot_sup_cfm].min

    # Calculate effectivenesses for all ERV/HRV and store results in a hash
    hrv_erv_effectiveness_map = calc_hrv_erv_effectiveness(vent_mech_erv_hrv_tot)

    # Calculate cfm weighted average effectivenesses for the combined balanced airflow
    weighted_vent_mech_lat_eff = 0.0
    weighted_vent_mech_apparent_sens_eff = 0.0
    vent_mech_erv_hrv_unprecond = vent_mech_erv_hrv_tot.select { |vent_mech| vent_mech.preheating_efficiency_cop.nil? && vent_mech.precooling_efficiency_cop.nil? }
    vent_mech_erv_hrv_unprecond.each do |vent_mech|
      weighted_vent_mech_lat_eff += vent_mech.average_oa_unit_flow_rate / tot_bal_cfm * hrv_erv_effectiveness_map[vent_mech][:vent_mech_lat_eff]
      weighted_vent_mech_apparent_sens_eff += vent_mech.average_oa_unit_flow_rate / tot_bal_cfm * hrv_erv_effectiveness_map[vent_mech][:vent_mech_apparent_sens_eff]
    end
    # Store info for HVAC Sizing measure
    model.getBuilding.additionalProperties.setFeature(Constants.SizingInfoMechVentLatentEffectiveness, weighted_vent_mech_lat_eff)
    model.getBuilding.additionalProperties.setFeature(Constants.SizingInfoMechVentApparentSensibleEffectiveness, weighted_vent_mech_apparent_sens_eff)
    model.getBuilding.additionalProperties.setFeature(Constants.SizingInfoMechVentWholeHouseRateBalanced, tot_bal_cfm)
    model.getBuilding.additionalProperties.setFeature(Constants.SizingInfoMechVentWholeHouseRateUnbalanced, tot_unbal_cfm)
    model.getBuilding.additionalProperties.setFeature(Constants.SizingInfoMechVentWholeHouseRatePreHeated, oa_cfm_preheat)
    model.getBuilding.additionalProperties.setFeature(Constants.SizingInfoMechVentWholeHouseRatePreCooled, oa_cfm_precool)
    model.getBuilding.additionalProperties.setFeature(Constants.SizingInfoMechVentWholeHouseRateRecirculated, recirc_cfm_shared)
    model.getBuilding.additionalProperties.setFeature(Constants.SizingInfoMechVentExist, (not vent_fans_mech.empty?))

    infil_flow = OpenStudio::Model::SpaceInfiltrationDesignFlowRate.new(model)
    infil_flow.setName(Constants.ObjectNameInfiltration + ' flow')
    infil_flow.setSchedule(model.alwaysOnDiscreteSchedule)
    infil_flow.setSpace(@living_space)
    infil_flow_actuator = OpenStudio::Model::EnergyManagementSystemActuator.new(infil_flow, 'Zone Infiltration', 'Air Exchange Flow Rate')
    infil_flow_actuator.setName("#{infil_flow.name} act")

<<<<<<< HEAD
    mechvent_flow = OpenStudio::Model::SpaceInfiltrationDesignFlowRate.new(model)
    mechvent_flow.setName(Constants.ObjectNameMechanicalVentilation + ' flow')
    mechvent_flow.setSchedule(model.alwaysOnDiscreteSchedule)
    mechvent_flow.setSpace(@living_space)
    mechvent_flow_actuator = OpenStudio::Model::EnergyManagementSystemActuator.new(mechvent_flow, 'Zone Infiltration', 'Air Exchange Flow Rate')
    mechvent_flow_actuator.setName("#{mechvent_flow.name} act")

    cd_flow = OpenStudio::Model::SpaceInfiltrationDesignFlowRate.new(model)
    cd_flow.setName(Constants.ObjectNameClothesDryerExhaust + ' flow')
    cd_flow.setSchedule(model.alwaysOnDiscreteSchedule)
    cd_flow.setSpace(@living_space)
    cd_flow_actuator = OpenStudio::Model::EnergyManagementSystemActuator.new(cd_flow, 'Zone Infiltration', 'Air Exchange Flow Rate')
    cd_flow_actuator.setName("#{cd_flow.name} act")

=======
>>>>>>> f7a65baf
    # Living Space Infiltration Calculation/Program
    infil_program = OpenStudio::Model::EnergyManagementSystemProgram.new(model)
    infil_program.setName(Constants.ObjectNameInfiltration + ' program')

    # Calculate infiltration without adjustment by ventilation
    apply_infiltration_to_living(living_ach50, living_const_ach, infil_program, weather, has_flue_chimney)

    # Common variable and load actuators across multiple mech vent calculations, create only once
    fan_sens_load_actuator, fan_lat_load_actuator = setup_mech_vent_vars_actuators(model: model, program: infil_program)

    # Apply CFIS
    infil_program.addLine("Set #{cfis_fan_actuator.name} = 0.0")
    apply_cfis(infil_program, vent_mech_cfis_tot, cfis_fan_actuator)

<<<<<<< HEAD
    vent_mech_cfis.each do |vent_mech|
      infil_program = apply_cfis_to_infil_program(infil_program, vent_mech, cfis_fan_actuator)
    end

    infil_program.addLine('Set Qrange = 0')
    vent_fans_kitchen.each do |vent_kitchen|
      infil_program.addLine("Set Qrange = Qrange + #{UnitConversions.convert(vent_kitchen.rated_flow_rate * vent_kitchen.quantity, 'cfm', 'm^3/s').round(4)} * #{range_sch_sensors_map[vent_kitchen.id].name}")
    end

    infil_program.addLine('Set Qbath = 0')
    vent_fans_bath.each do |vent_bath|
      infil_program.addLine("Set Qbath = Qbath + #{UnitConversions.convert(vent_bath.rated_flow_rate * vent_bath.quantity, 'cfm', 'm^3/s').round(4)} * #{bath_sch_sensors_map[vent_bath.id].name}")
    end

    infil_program.addLine('Set Qdryer = 0')
    clothes_dryers.each do |clothes_dryer|
      next unless clothes_dryer.is_vented

      infil_program.addLine("Set Qdryer = Qdryer + #{UnitConversions.convert(clothes_dryer.vented_flow_rate, 'cfm', 'm^3/s').round(4)} * #{dryer_sch_sensors_map[clothes_dryer.id].name}")
    end

    infil_program.addLine('Set Qexhaust = Qrange+Qbath+Qdryer')
    infil_program.addLine('Set Qsupply = 0')
    infil_program.addLine("Set QWHV_sup = #{UnitConversions.convert(sup_cfm, 'cfm', 'm^3/s').round(4)}")
    infil_program.addLine("Set QWHV_exh = #{UnitConversions.convert(exh_cfm, 'cfm', 'm^3/s').round(4)}")
    infil_program.addLine("Set QWHV_bal = #{UnitConversions.convert(bal_cfm, 'cfm', 'm^3/s').round(4)}")

    infil_program.addLine('Set Qexhaust = Qexhaust + QWHV_exh + QWHV_bal + QWHV_ervhrv')
    infil_program.addLine('Set Qsupply = Qsupply + QWHV_sup + QWHV_bal + QWHV_cfis + QWHV_ervhrv')

=======
    # Calculate Qfan, Qinf_adj
>>>>>>> f7a65baf
    # Calculate adjusted infiltration based on mechanical ventilation system
    apply_infiltration_adjustment(infil_program, vent_fans_kitchen, vent_fans_bath, sup_cfm_tot, exh_cfm_tot, bal_cfm_tot, erv_hrv_cfm_tot, infil_flow_actuator, range_sch_sensors_map, bath_sch_sensors_map)

    # Address load of Qfan (Qload)
    # Qload as variable for tracking outdoor air flow rate, excluding recirculation
    infil_program.addLine('Set Qload = Qfan')
    vent_fans_mech.each do |f|
      # Subtract recirculation air flow rate from Qfan, only come from supply side as exhaust is not allowed to have recirculation
      infil_program.addLine("Set Qload = Qload - #{UnitConversions.convert(f.average_total_unit_flow_rate - f.average_oa_unit_flow_rate, 'cfm', 'm^3/s').round(4)}")
    end
<<<<<<< HEAD
    infil_program.addLine("Set #{mechvent_flow_actuator.name} = Qfan - QWHV_ervhrv - Qdryer") # QWHV load captured by ERV/HRV program
    infil_program.addLine("Set #{infil_flow_actuator.name} = Qinf_adj")
    infil_program.addLine("Set #{cd_flow_actuator.name} = Qdryer")
=======
    calculate_fan_loads(model, infil_program, vent_mech_erv_hrv_tot, hrv_erv_effectiveness_map, fan_sens_load_actuator, fan_lat_load_actuator, 'Qload')

    # Address preconditioning
    calculate_precond_loads(model, infil_program, vent_mech_preheat, vent_mech_precool, hrv_erv_effectiveness_map, fan_sens_load_actuator, fan_lat_load_actuator, hvac_map)
>>>>>>> f7a65baf

    program_calling_manager = OpenStudio::Model::EnergyManagementSystemProgramCallingManager.new(model)
    program_calling_manager.setName("#{infil_program.name} calling manager")
    program_calling_manager.setCallingPoint('BeginTimestepBeforePredictor')
    program_calling_manager.addProgram(infil_program)
  end

  def self.apply_infiltration_and_ventilation_fans(model, weather, vent_fans_mech, vent_fans_kitchen, vent_fans_bath, has_flue_chimney, air_infils, vented_attic, vented_crawl, hvac_map)
    # Get living space infiltration
    living_ach50 = nil
    living_const_ach = nil
    air_infils.each do |air_infil|
      if (air_infil.unit_of_measure == HPXML::UnitsACH) && !air_infil.house_pressure.nil?
        living_ach = air_infil.air_leakage
        living_ach50 = calc_air_leakage_at_diff_pressure(0.65, living_ach, air_infil.house_pressure, 50.0)
      elsif (air_infil.unit_of_measure == HPXML::UnitsCFM) && !air_infil.house_pressure.nil?
        living_ach = air_infil.air_leakage * 60.0 / @infil_volume # Convert CFM to ACH
        living_ach50 = calc_air_leakage_at_diff_pressure(0.65, living_ach, air_infil.house_pressure, 50.0)
      elsif air_infil.unit_of_measure == HPXML::UnitsACHNatural
        if @apply_ashrae140_assumptions
          living_const_ach = air_infil.air_leakage
        else
          sla = get_infiltration_SLA_from_ACH(air_infil.air_leakage, @infil_height, weather)
          living_ach50 = get_infiltration_ACH50_from_SLA(sla, 0.65, @cfa, @infil_volume)
        end
      end
    end

    # Infiltration for unconditioned spaces
    apply_infiltration_to_garage(model, weather, living_ach50)
    apply_infiltration_to_unconditioned_basement(model, weather)
    apply_infiltration_to_vented_crawlspace(model, weather, vented_crawl)
    apply_infiltration_to_unvented_crawlspace(model, weather)
    apply_infiltration_to_vented_attic(model, weather, vented_attic)
    apply_infiltration_to_unvented_attic(model, weather)

    # Local ventilation
    range_sch_sensors_map = apply_local_ventilation(model, vent_fans_kitchen, Constants.ObjectNameMechanicalVentilationRangeFan)
    bath_sch_sensors_map = apply_local_ventilation(model, vent_fans_bath, Constants.ObjectNameMechanicalVentilationBathFan)

    # Get mechanical ventilation
    apply_mechanical_ventilation(model, vent_fans_mech, living_ach50, living_const_ach, weather, vent_fans_kitchen, vent_fans_bath, range_sch_sensors_map, bath_sch_sensors_map, has_flue_chimney, hvac_map)
  end

  def self.apply_infiltration_to_living(living_ach50, living_const_ach, infil_program, weather, has_flue_chimney)
    if living_ach50.to_f > 0
      # Based on "Field Validation of Algebraic Equations for Stack and
      # Wind Driven Air Infiltration Calculations" by Walker and Wilson (1998)

      outside_air_density = UnitConversions.convert(weather.header.LocalPressure, 'atm', 'Btu/ft^3') / (Gas.Air.r * (weather.data.AnnualAvgDrybulb + 460.0))

      n_i = 0.65 # Pressure Exponent
      living_sla = get_infiltration_SLA_from_ACH50(living_ach50, n_i, @cfa, @infil_volume) # Calculate SLA
      a_o = living_sla * @cfa # Effective Leakage Area (ft^2)

      # Flow Coefficient (cfm/inH2O^n) (based on ASHRAE HoF)
      inf_conv_factor = 776.25 # [ft/min]/[inH2O^(1/2)*ft^(3/2)/lbm^(1/2)]
      delta_pref = 0.016 # inH2O
      c_i = a_o * (2.0 / outside_air_density)**0.5 * delta_pref**(0.5 - n_i) * inf_conv_factor

      if has_flue_chimney
        y_i = 0.2 # Fraction of leakage through the flue; 0.2 is a "typical" value according to THE ALBERTA AIR INFIL1RATION MODEL, Walker and Wilson, 1990
        flue_height = @building_height + 2.0 # ft
        s_wflue = 1.0 # Flue Shelter Coefficient
      else
        y_i = 0.0 # Fraction of leakage through the flu
        flue_height = 0.0 # ft
        s_wflue = 0.0 # Flue Shelter Coefficient
      end

      # Leakage distributions per Iain Walker (LBL) recommendations
      if not @spaces[HPXML::LocationCrawlspaceVented].nil?
        # 15% ceiling, 35% walls, 50% floor leakage distribution for vented crawl
        leakage_ceiling = 0.15
        leakage_walls = 0.35
        leakage_floor = 0.50
      else
        # 25% ceiling, 50% walls, 25% floor leakage distribution for slab/basement/unvented crawl
        leakage_ceiling = 0.25
        leakage_walls = 0.50
        leakage_floor = 0.25
      end

      r_i = (leakage_ceiling + leakage_floor)
      x_i = (leakage_ceiling - leakage_floor)
      r_i *= (1 - y_i)
      x_i *= (1 - y_i)
      z_f = flue_height / (@infil_height + Geometry.get_z_origin_for_zone(@living_zone))

      # Calculate Stack Coefficient
      m_o = (x_i + (2.0 * n_i + 1.0) * y_i)**2.0 / (2 - r_i)
      if m_o <=  1.0
        m_i = m_o # eq. 10
      else
        m_i = 1.0 # eq. 11
      end
      if has_flue_chimney
        x_c = r_i + (2.0 * (1.0 - r_i - y_i)) / (n_i + 1.0) - 2.0 * y_i * (z_f - 1.0)**n_i # Eq. 13
        f_i = n_i * y_i * (z_f - 1.0)**((3.0 * n_i - 1.0) / 3.0) * (1.0 - (3.0 * (x_c - x_i)**2.0 * r_i**(1 - n_i)) / (2.0 * (z_f + 1.0))) # Additive flue function, Eq. 12
      else
        x_c = r_i + (2.0 * (1.0 - r_i - y_i)) / (n_i + 1.0) # Critical value of ceiling-floor leakage difference where the neutral level is located at the ceiling (eq. 13)
        f_i = 0.0 # Additive flue function (eq. 12)
      end
      f_s = ((1.0 + n_i * r_i) / (n_i + 1.0)) * (0.5 - 0.5 * m_i**1.2)**(n_i + 1.0) + f_i
      stack_coef = f_s * (UnitConversions.convert(outside_air_density * Constants.g * @infil_height, 'lbm/(ft*s^2)', 'inH2O') / (Constants.AssumedInsideTemp + 460.0))**n_i # inH2O^n/R^n

      # Calculate wind coefficient
      if not @spaces[HPXML::LocationCrawlspaceVented].nil?
        if x_i > 1.0 - 2.0 * y_i
          # Critical floor to ceiling difference above which f_w does not change (eq. 25)
          x_i = 1.0 - 2.0 * y_i
        end
        r_x = 1.0 - r_i * (n_i / 2.0 + 0.2) # Redefined R for wind calculations for houses with crawlspaces (eq. 21)
        y_x = 1.0 - y_i / 4.0 # Redefined Y for wind calculations for houses with crawlspaces (eq. 22)
        x_s = (1.0 - r_i) / 5.0 - 1.5 * y_i # Used to calculate X_x (eq.24)
        x_x = 1.0 - (((x_i - x_s) / (2.0 - r_i))**2.0)**0.75 # Redefined X for wind calculations for houses with crawlspaces (eq. 23)
        f_w = 0.19 * (2.0 - n_i) * x_x * r_x * y_x # Wind factor (eq. 20)
      else
        j_i = (x_i + r_i + 2.0 * y_i) / 2.0
        f_w = 0.19 * (2.0 - n_i) * (1.0 - ((x_i + r_i) / 2.0)**(1.5 - y_i)) - y_i / 4.0 * (j_i - 2.0 * y_i * j_i**4.0)
      end
      wind_coef = f_w * UnitConversions.convert(outside_air_density / 2.0, 'lbm/ft^3', 'inH2O/mph^2')**n_i # inH2O^n/mph^2n

      living_ach = get_infiltration_ACH_from_SLA(living_sla, @infil_height, weather)
      living_cfm = living_ach / UnitConversions.convert(1.0, 'hr', 'min') * @infil_volume

      infil_program.addLine("Set p_m = #{@wind_speed.ashrae_terrain_exponent}")
      infil_program.addLine("Set p_s = #{@wind_speed.ashrae_site_terrain_exponent}")
      infil_program.addLine("Set s_m = #{@wind_speed.ashrae_terrain_thickness}")
      infil_program.addLine("Set s_s = #{@wind_speed.ashrae_site_terrain_thickness}")
      infil_program.addLine("Set z_m = #{UnitConversions.convert(@wind_speed.height, 'ft', 'm')}")
      infil_program.addLine("Set z_s = #{UnitConversions.convert(@infil_height, 'ft', 'm')}")
      infil_program.addLine('Set f_t = (((s_m/z_m)^p_m)*((z_s/s_s)^p_s))')
      infil_program.addLine("Set Tdiff = #{@tin_sensor.name}-#{@tout_sensor.name}")
      infil_program.addLine('Set dT = @Abs Tdiff')
      infil_program.addLine("Set c = #{((UnitConversions.convert(c_i, 'cfm', 'm^3/s') / (UnitConversions.convert(1.0, 'inH2O', 'Pa')**n_i))).round(4)}")
      infil_program.addLine("Set Cs = #{(stack_coef * (UnitConversions.convert(1.0, 'inH2O/R', 'Pa/K')**n_i)).round(4)}")
      infil_program.addLine("Set Cw = #{(wind_coef * (UnitConversions.convert(1.0, 'inH2O/mph^2', 'Pa*s^2/m^2')**n_i)).round(4)}")
      infil_program.addLine("Set n = #{n_i}")
      infil_program.addLine("Set sft = (f_t*#{(((@wind_speed.S_wo * (1.0 - y_i)) + (s_wflue * (1.5 * y_i))))})")
      infil_program.addLine("Set temp1 = ((c*Cw)*((sft*#{@vwind_sensor.name})^(2*n)))^2")
      infil_program.addLine('Set Qinf = (((c*Cs*(dT^n))^2)+temp1)^0.5')
      infil_program.addLine('Set Qinf = (@Max Qinf 0)')

    elsif living_const_ach.to_f > 0

      living_ach = living_const_ach
      living_cfm = living_ach / UnitConversions.convert(1.0, 'hr', 'min') * @infil_volume

      infil_program.addLine("Set Qinf = #{living_ach * UnitConversions.convert(@infil_volume, 'ft^3', 'm^3') / UnitConversions.convert(1.0, 'hr', 's')}")
    else
      infil_program.addLine('Set Qinf = 0')
    end

    # Store info for HVAC Sizing measure
    @living_zone.additionalProperties.setFeature(Constants.SizingInfoZoneInfiltrationCFM, living_cfm.to_f)
    @living_zone.additionalProperties.setFeature(Constants.SizingInfoZoneInfiltrationACH, living_ach.to_f)
  end

  def self.calc_wind_stack_coeffs(hor_lk_frac, neutral_level, space, space_height = nil)
    if space_height.nil?
      space_height = Geometry.get_height_of_spaces([space])
    end
    coord_z = Geometry.get_z_origin_for_zone(space.thermalZone.get)
    f_t_SG = @wind_speed.site_terrain_multiplier * ((space_height + coord_z) / 32.8)**@wind_speed.site_terrain_exponent / (@wind_speed.terrain_multiplier * (@wind_speed.height / 32.8)**@wind_speed.terrain_exponent)
    f_s_SG = 2.0 / 3.0 * (1 + hor_lk_frac / 2.0) * (2.0 * neutral_level * (1.0 - neutral_level))**0.5 / (neutral_level**0.5 + (1.0 - neutral_level)**0.5)
    f_w_SG = @wind_speed.shielding_coef * (1.0 - hor_lk_frac)**(1.0 / 3.0) * f_t_SG
    c_s_SG = f_s_SG**2.0 * Constants.g * space_height / (Constants.AssumedInsideTemp + 460.0)
    c_w_SG = f_w_SG**2.0
    return c_w_SG, c_s_SG
  end

  def self.get_infiltration_NL_from_SLA(sla, infil_height)
    # Returns infiltration normalized leakage given SLA.
    return 1000.0 * sla * (infil_height / 8.202)**0.4
  end

  def self.get_infiltration_ACH_from_SLA(sla, infil_height, weather)
    # Returns the infiltration annual average ACH given a SLA.
    # Equation from RESNET 380-2016 Equation 9
    norm_leakage = get_infiltration_NL_from_SLA(sla, infil_height)

    # Equation from ASHRAE 136-1993
    return norm_leakage * weather.data.WSF
  end

  def self.get_infiltration_SLA_from_ACH(ach, infil_height, weather)
    # Returns the infiltration SLA given an annual average ACH.
    return ach / (weather.data.WSF * 1000 * (infil_height / 8.202)**0.4)
  end

  def self.get_infiltration_SLA_from_ACH50(ach50, n_i, conditionedFloorArea, conditionedVolume, pressure_difference_Pa = 50)
    # Returns the infiltration SLA given a ACH50.
    return ((ach50 * 0.283316478 * 4.0**n_i * conditionedVolume) / (conditionedFloorArea * UnitConversions.convert(1.0, 'ft^2', 'in^2') * pressure_difference_Pa**n_i * 60.0))
  end

  def self.get_infiltration_ACH50_from_SLA(sla, n_i, conditionedFloorArea, conditionedVolume, pressure_difference_Pa = 50)
    # Returns the infiltration ACH50 given a SLA.
    return ((sla * conditionedFloorArea * UnitConversions.convert(1.0, 'ft^2', 'in^2') * pressure_difference_Pa**n_i * 60.0) / (0.283316478 * 4.0**n_i * conditionedVolume))
  end

  def self.calc_duct_leakage_at_diff_pressure(q_old, p_old, p_new)
    return q_old * (p_new / p_old)**0.6 # Derived from Equation C-1 (Annex C), p34, ASHRAE Standard 152-2004.
  end

  def self.calc_air_leakage_at_diff_pressure(n_i, q_old, p_old, p_new)
    return q_old * (p_new / p_old)**n_i
  end

  def self.get_duct_insulation_rvalue(nominal_rvalue, side)
    # Insulated duct values based on "True R-Values of Round Residential Ductwork"
    # by Palmiter & Kruse 2006. Linear extrapolation from SEEM's "DuctTrueRValues"
    # worksheet in, e.g., ExistingResidentialSingleFamily_SEEMRuns_v05.xlsm.
    #
    # Nominal | 4.2 | 6.0 | 8.0 | 11.0
    # --------|-----|-----|-----|----
    # Supply  | 4.5 | 5.7 | 6.8 | 8.4
    # Return  | 4.9 | 6.3 | 7.8 | 9.7
    #
    # Uninsulated ducts are set to R-1.7 based on ASHRAE HOF and the above paper.
    if nominal_rvalue <= 0
      return 1.7
    end
    if side == HPXML::DuctTypeSupply
      return 2.2438 + 0.5619 * nominal_rvalue
    elsif side == HPXML::DuctTypeReturn
      return 2.0388 + 0.7053 * nominal_rvalue
    end
  end

  def self.get_mech_vent_whole_house_cfm(frac622, num_beds, cfa, std)
    # Returns the ASHRAE 62.2 whole house mechanical ventilation rate, excluding any infiltration credit.
    if std == '2013'
      return frac622 * ((num_beds + 1.0) * 7.5 + 0.03 * cfa)
    end

    return frac622 * ((num_beds + 1.0) * 7.5 + 0.01 * cfa)
  end
end

class Duct
  def initialize(side, loc_space, loc_schedule, leakage_frac, leakage_cfm25, area, rvalue)
    @side = side
    @loc_space = loc_space
    @loc_schedule = loc_schedule
    @leakage_frac = leakage_frac
    @leakage_cfm25 = leakage_cfm25
    @area = area
    @rvalue = rvalue
  end
  attr_accessor(:side, :loc_space, :loc_schedule, :leakage_frac, :leakage_cfm25, :area, :rvalue, :zone, :location)
end

class WindSpeed
  def initialize
  end
  attr_accessor(:height, :terrain_multiplier, :terrain_exponent, :ashrae_terrain_thickness, :ashrae_terrain_exponent, :site_terrain_multiplier, :site_terrain_exponent, :ashrae_site_terrain_thickness, :ashrae_site_terrain_exponent, :S_wo, :shielding_coef)
end<|MERGE_RESOLUTION|>--- conflicted
+++ resolved
@@ -90,11 +90,8 @@
 
     @wind_speed = set_wind_speed_correction(model, site_type, shelter_coef, min_neighbor_distance)
     apply_natural_ventilation_and_whole_house_fan(model, weather, vent_fans_whf, open_window_area, nv_clg_ssn_sensor)
-<<<<<<< HEAD
-    apply_infiltration_and_ventilation_fans(model, weather, vent_fans_mech, vent_fans_kitchen, vent_fans_bath, clothes_dryers, has_flue_chimney, air_infils, vented_attic, vented_crawl)
-=======
-    apply_infiltration_and_ventilation_fans(model, weather, vent_fans_mech, vent_fans_kitchen, vent_fans_bath, has_flue_chimney, air_infils, vented_attic, vented_crawl, hvac_map)
->>>>>>> f7a65baf
+    apply_infiltration_and_ventilation_fans(model, weather, vent_fans_mech, vent_fans_kitchen, vent_fans_bath, clothes_dryers,
+                                            has_flue_chimney, air_infils, vented_attic, vented_crawl, hvac_map)
   end
 
   def self.get_default_shelter_coefficient()
@@ -1257,7 +1254,6 @@
     return obj_sch_sensors
   end
 
-<<<<<<< HEAD
   def self.apply_dryer_exhaust(model, dryer_object_array, obj_type_name)
     obj_sch_sensors = {}
     dryer_object_array.each_with_index do |dryer_object, index|
@@ -1274,23 +1270,11 @@
     return obj_sch_sensors
   end
 
-  def self.calc_hrv_erv_effectiveness(vent_mech)
-    vent_mech_cfm = vent_mech.average_flow_rate
-    if (vent_mech_cfm > 0)
-      # Must assume an operating condition (HVI seems to use CSA 439)
-      t_sup_in = 0.0
-      w_sup_in = 0.0028
-      t_exh_in = 22.0
-      w_exh_in = 0.0065
-      cp_a = 1006.0
-      p_fan = vent_mech.average_fan_power # Watts
-=======
   def self.calc_hrv_erv_effectiveness(vent_mech_fans)
     # Create the mapping between mech vent instance and the effectiveness results
     hrv_erv_effectiveness_map = {}
     vent_mech_fans.each do |vent_mech|
       hrv_erv_effectiveness_map[vent_mech] = {}
->>>>>>> f7a65baf
 
       vent_mech_cfm = vent_mech.average_oa_unit_flow_rate
       if (vent_mech_cfm > 0)
@@ -1475,27 +1459,8 @@
     return fan_sens_load_actuator, fan_lat_load_actuator
   end
 
-<<<<<<< HEAD
-  def self.apply_infiltration_and_ventilation_fans(model, weather, vent_fans_mech, vent_fans_kitchen, vent_fans_bath, clothes_dryers, has_flue_chimney, air_infils, vented_attic, vented_crawl)
-    # Get living space infiltration
-    living_ach50 = nil
-    living_const_ach = nil
-    air_infils.each do |air_infil|
-      if (air_infil.unit_of_measure == HPXML::UnitsACH) && !air_infil.house_pressure.nil?
-        living_ach = air_infil.air_leakage
-        living_ach50 = calc_air_leakage_at_diff_pressure(0.65, living_ach, air_infil.house_pressure, 50.0)
-      elsif (air_infil.unit_of_measure == HPXML::UnitsCFM) && !air_infil.house_pressure.nil?
-        living_ach = air_infil.air_leakage * 60.0 / @infil_volume # Convert CFM to ACH
-        living_ach50 = calc_air_leakage_at_diff_pressure(0.65, living_ach, air_infil.house_pressure, 50.0)
-      elsif air_infil.unit_of_measure == HPXML::UnitsACHNatural
-        if @apply_ashrae140_assumptions
-          living_const_ach = air_infil.air_leakage
-        else
-          sla = get_infiltration_SLA_from_ACH(air_infil.air_leakage, @infil_height, weather)
-          living_ach50 = get_infiltration_ACH50_from_SLA(sla, 0.65, @cfa, @infil_volume)
-        end
-=======
-  def self.apply_infiltration_adjustment(infil_program, vent_fans_kitchen, vent_fans_bath, sup_cfm_tot, exh_cfm_tot, bal_cfm_tot, erv_hrv_cfm_tot, infil_flow_actuator, range_sch_sensors_map, bath_sch_sensors_map)
+  def self.apply_infiltration_adjustment(infil_program, vent_fans_kitchen, vent_fans_bath, clothes_dryers, sup_cfm_tot, exh_cfm_tot, bal_cfm_tot, erv_hrv_cfm_tot,
+                                         infil_flow_actuator, cd_flow_actuator, range_sch_sensors_map, bath_sch_sensors_map, dryer_sch_sensors_map)
     infil_program.addLine('Set Qrange = 0')
     vent_fans_kitchen.each do |vent_kitchen|
       infil_program.addLine("Set Qrange = Qrange + #{UnitConversions.convert(vent_kitchen.rated_flow_rate * vent_kitchen.quantity, 'cfm', 'm^3/s').round(4)} * #{range_sch_sensors_map[vent_kitchen.id].name}")
@@ -1506,11 +1471,18 @@
       infil_program.addLine("Set Qbath = Qbath + #{UnitConversions.convert(vent_bath.rated_flow_rate * vent_bath.quantity, 'cfm', 'm^3/s').round(4)} * #{bath_sch_sensors_map[vent_bath.id].name}")
     end
 
+    infil_program.addLine('Set Qdryer = 0')
+    clothes_dryers.each do |clothes_dryer|
+      next unless clothes_dryer.is_vented
+
+      infil_program.addLine("Set Qdryer = Qdryer + #{UnitConversions.convert(clothes_dryer.vented_flow_rate, 'cfm', 'm^3/s').round(4)} * #{dryer_sch_sensors_map[clothes_dryer.id].name}")
+    end
+
     infil_program.addLine("Set QWHV_sup = #{UnitConversions.convert(sup_cfm_tot, 'cfm', 'm^3/s').round(4)}")
     infil_program.addLine("Set QWHV_exh = #{UnitConversions.convert(exh_cfm_tot, 'cfm', 'm^3/s').round(4)}")
     infil_program.addLine("Set QWHV_bal_erv_hrv = #{UnitConversions.convert(bal_cfm_tot + erv_hrv_cfm_tot, 'cfm', 'm^3/s').round(4)}")
 
-    infil_program.addLine('Set Qexhaust = Qrange + Qbath + QWHV_exh + QWHV_bal_erv_hrv')
+    infil_program.addLine('Set Qexhaust = Qrange + Qbath + Qdryer + QWHV_exh + QWHV_bal_erv_hrv')
     infil_program.addLine('Set Qsupply = QWHV_sup + QWHV_bal_erv_hrv + QWHV_cfis_oa')
     infil_program.addLine('Set Qfan = (@Max Qexhaust Qsupply)')
     if Constants.ERIVersions.index(@eri_version) >= Constants.ERIVersions.index('2019')
@@ -1534,6 +1506,7 @@
       infil_program.addLine('Set Qinf_adj = Qtot - Qu - Qb')
     end
     infil_program.addLine("Set #{infil_flow_actuator.name} = Qinf_adj")
+    infil_program.addLine("Set #{cd_flow_actuator.name} = Qdryer")
   end
 
   def self.calculate_fan_loads(model, infil_program, vent_mech_erv_hrv_tot, hrv_erv_effectiveness_map, fan_sens_load_actuator, fan_lat_load_actuator, q_var, preconditioned = false)
@@ -1551,7 +1524,6 @@
       vent_mech_erv_hrv_tot.each do |vent_fan|
         infil_program.addLine("Set Effectiveness_Sens = Effectiveness_Sens + #{UnitConversions.convert(vent_fan.average_oa_unit_flow_rate, 'cfm', 'm^3/s').round(4)} / #{q_var} * #{hrv_erv_effectiveness_map[vent_fan][:vent_mech_sens_eff]}")
         infil_program.addLine("Set Effectiveness_Lat = Effectiveness_Lat + #{UnitConversions.convert(vent_fan.average_oa_unit_flow_rate, 'cfm', 'm^3/s').round(4)} / #{q_var} * #{hrv_erv_effectiveness_map[vent_fan][:vent_mech_lat_eff]}")
->>>>>>> f7a65baf
       end
       infil_program.addLine('Set ERVCpMin = (@Min OASupCp ZoneCp)')
       infil_program.addLine('Set ERVSupOutTemp = OASupInTemp + ERVCpMin/OASupCp * Effectiveness_Sens * (ZoneTemp - OASupInTemp)')
@@ -1593,20 +1565,6 @@
       end
       calculate_fan_loads(model, infil_program, vent_mech_erv_hrv_tot, hrv_erv_effectiveness_map, fan_sens_load_actuator, fan_lat_load_actuator, 'Qpreheat', true)
 
-<<<<<<< HEAD
-    # Clothes dryer exhaust
-    dryer_sch_sensors_map = apply_dryer_exhaust(model, clothes_dryers, Constants.ObjectNameClothesDryerExhaust)
-
-    # Get mechanical ventilation
-    vent_mech_sup = vent_fans_mech.select { |vent_mech| vent_mech.fan_type == HPXML::MechVentTypeSupply }
-    vent_mech_exh = vent_fans_mech.select { |vent_mech| vent_mech.fan_type == HPXML::MechVentTypeExhaust }
-    vent_mech_cfis = vent_fans_mech.select { |vent_mech| vent_mech.fan_type == HPXML::MechVentTypeCFIS }
-    vent_mech_bal = vent_fans_mech.select { |vent_mech| vent_mech.fan_type == HPXML::MechVentTypeBalanced }
-    vent_mech_erv_hrv = vent_fans_mech.select { |vent_mech| [HPXML::MechVentTypeERV, HPXML::MechVentTypeHRV].include? vent_mech.fan_type }
-
-    sup_vent_mech_fan_w = vent_mech_sup.map { |vent_mech| vent_mech.average_fan_power }.sum(0.0)
-    exh_vent_mech_fan_w = vent_mech_exh.map { |vent_mech| vent_mech.average_fan_power }.sum(0.0)
-=======
       infil_program.addLine("  Set PreHeatingEnergy = (-FanSensToLv) * #{f_preheat.preheating_fraction_load_served}")
       infil_program.addLine("  Set #{fan_sens_load_actuator.name} = #{fan_sens_load_actuator.name}  + PreHeatingEnergy")
       infil_program.addLine("  Set #{fan_lat_load_actuator.name} = #{fan_lat_load_actuator.name} - FanLatToLv")
@@ -1637,7 +1595,8 @@
     end
   end
 
-  def self.apply_mechanical_ventilation(model, vent_fans_mech, living_ach50, living_const_ach, weather, vent_fans_kitchen, vent_fans_bath, range_sch_sensors_map, bath_sch_sensors_map, has_flue_chimney, hvac_map)
+  def self.apply_mechanical_ventilation(model, vent_fans_mech, living_ach50, living_const_ach, weather, vent_fans_kitchen, vent_fans_bath, clothes_dryers,
+                                        range_sch_sensors_map, bath_sch_sensors_map, dryer_sch_sensors_map, has_flue_chimney, hvac_map)
     # Categorize fans into different types
     vent_mech_preheat = vent_fans_mech.select { |vent_mech| (not vent_mech.preheating_efficiency_cop.nil?) }
     vent_mech_precool = vent_fans_mech.select { |vent_mech| (not vent_mech.precooling_efficiency_cop.nil?) }
@@ -1652,7 +1611,7 @@
     # Non-CFIS fan power
     sup_vent_mech_fan_w = vent_mech_sup_tot.map { |vent_mech| vent_mech.average_unit_fan_power }.sum(0.0)
     exh_vent_mech_fan_w = vent_mech_exh_tot.map { |vent_mech| vent_mech.average_unit_fan_power }.sum(0.0)
->>>>>>> f7a65baf
+
     # ERV/HRV and balanced system fan power combined altogether
     bal_vent_mech_fan_w = (vent_mech_bal_tot + vent_mech_erv_hrv_tot).map { |vent_mech| vent_mech.average_unit_fan_power }.sum(0.0)
     total_sup_exh_bal_w = sup_vent_mech_fan_w + exh_vent_mech_fan_w + bal_vent_mech_fan_w
@@ -1713,14 +1672,6 @@
     infil_flow_actuator = OpenStudio::Model::EnergyManagementSystemActuator.new(infil_flow, 'Zone Infiltration', 'Air Exchange Flow Rate')
     infil_flow_actuator.setName("#{infil_flow.name} act")
 
-<<<<<<< HEAD
-    mechvent_flow = OpenStudio::Model::SpaceInfiltrationDesignFlowRate.new(model)
-    mechvent_flow.setName(Constants.ObjectNameMechanicalVentilation + ' flow')
-    mechvent_flow.setSchedule(model.alwaysOnDiscreteSchedule)
-    mechvent_flow.setSpace(@living_space)
-    mechvent_flow_actuator = OpenStudio::Model::EnergyManagementSystemActuator.new(mechvent_flow, 'Zone Infiltration', 'Air Exchange Flow Rate')
-    mechvent_flow_actuator.setName("#{mechvent_flow.name} act")
-
     cd_flow = OpenStudio::Model::SpaceInfiltrationDesignFlowRate.new(model)
     cd_flow.setName(Constants.ObjectNameClothesDryerExhaust + ' flow')
     cd_flow.setSchedule(model.alwaysOnDiscreteSchedule)
@@ -1728,8 +1679,6 @@
     cd_flow_actuator = OpenStudio::Model::EnergyManagementSystemActuator.new(cd_flow, 'Zone Infiltration', 'Air Exchange Flow Rate')
     cd_flow_actuator.setName("#{cd_flow.name} act")
 
-=======
->>>>>>> f7a65baf
     # Living Space Infiltration Calculation/Program
     infil_program = OpenStudio::Model::EnergyManagementSystemProgram.new(model)
     infil_program.setName(Constants.ObjectNameInfiltration + ' program')
@@ -1744,42 +1693,10 @@
     infil_program.addLine("Set #{cfis_fan_actuator.name} = 0.0")
     apply_cfis(infil_program, vent_mech_cfis_tot, cfis_fan_actuator)
 
-<<<<<<< HEAD
-    vent_mech_cfis.each do |vent_mech|
-      infil_program = apply_cfis_to_infil_program(infil_program, vent_mech, cfis_fan_actuator)
-    end
-
-    infil_program.addLine('Set Qrange = 0')
-    vent_fans_kitchen.each do |vent_kitchen|
-      infil_program.addLine("Set Qrange = Qrange + #{UnitConversions.convert(vent_kitchen.rated_flow_rate * vent_kitchen.quantity, 'cfm', 'm^3/s').round(4)} * #{range_sch_sensors_map[vent_kitchen.id].name}")
-    end
-
-    infil_program.addLine('Set Qbath = 0')
-    vent_fans_bath.each do |vent_bath|
-      infil_program.addLine("Set Qbath = Qbath + #{UnitConversions.convert(vent_bath.rated_flow_rate * vent_bath.quantity, 'cfm', 'm^3/s').round(4)} * #{bath_sch_sensors_map[vent_bath.id].name}")
-    end
-
-    infil_program.addLine('Set Qdryer = 0')
-    clothes_dryers.each do |clothes_dryer|
-      next unless clothes_dryer.is_vented
-
-      infil_program.addLine("Set Qdryer = Qdryer + #{UnitConversions.convert(clothes_dryer.vented_flow_rate, 'cfm', 'm^3/s').round(4)} * #{dryer_sch_sensors_map[clothes_dryer.id].name}")
-    end
-
-    infil_program.addLine('Set Qexhaust = Qrange+Qbath+Qdryer')
-    infil_program.addLine('Set Qsupply = 0')
-    infil_program.addLine("Set QWHV_sup = #{UnitConversions.convert(sup_cfm, 'cfm', 'm^3/s').round(4)}")
-    infil_program.addLine("Set QWHV_exh = #{UnitConversions.convert(exh_cfm, 'cfm', 'm^3/s').round(4)}")
-    infil_program.addLine("Set QWHV_bal = #{UnitConversions.convert(bal_cfm, 'cfm', 'm^3/s').round(4)}")
-
-    infil_program.addLine('Set Qexhaust = Qexhaust + QWHV_exh + QWHV_bal + QWHV_ervhrv')
-    infil_program.addLine('Set Qsupply = Qsupply + QWHV_sup + QWHV_bal + QWHV_cfis + QWHV_ervhrv')
-
-=======
     # Calculate Qfan, Qinf_adj
->>>>>>> f7a65baf
     # Calculate adjusted infiltration based on mechanical ventilation system
-    apply_infiltration_adjustment(infil_program, vent_fans_kitchen, vent_fans_bath, sup_cfm_tot, exh_cfm_tot, bal_cfm_tot, erv_hrv_cfm_tot, infil_flow_actuator, range_sch_sensors_map, bath_sch_sensors_map)
+    apply_infiltration_adjustment(infil_program, vent_fans_kitchen, vent_fans_bath, clothes_dryers, sup_cfm_tot, exh_cfm_tot, bal_cfm_tot, erv_hrv_cfm_tot,
+                                  infil_flow_actuator, cd_flow_actuator, range_sch_sensors_map, bath_sch_sensors_map, dryer_sch_sensors_map)
 
     # Address load of Qfan (Qload)
     # Qload as variable for tracking outdoor air flow rate, excluding recirculation
@@ -1788,16 +1705,10 @@
       # Subtract recirculation air flow rate from Qfan, only come from supply side as exhaust is not allowed to have recirculation
       infil_program.addLine("Set Qload = Qload - #{UnitConversions.convert(f.average_total_unit_flow_rate - f.average_oa_unit_flow_rate, 'cfm', 'm^3/s').round(4)}")
     end
-<<<<<<< HEAD
-    infil_program.addLine("Set #{mechvent_flow_actuator.name} = Qfan - QWHV_ervhrv - Qdryer") # QWHV load captured by ERV/HRV program
-    infil_program.addLine("Set #{infil_flow_actuator.name} = Qinf_adj")
-    infil_program.addLine("Set #{cd_flow_actuator.name} = Qdryer")
-=======
     calculate_fan_loads(model, infil_program, vent_mech_erv_hrv_tot, hrv_erv_effectiveness_map, fan_sens_load_actuator, fan_lat_load_actuator, 'Qload')
 
     # Address preconditioning
     calculate_precond_loads(model, infil_program, vent_mech_preheat, vent_mech_precool, hrv_erv_effectiveness_map, fan_sens_load_actuator, fan_lat_load_actuator, hvac_map)
->>>>>>> f7a65baf
 
     program_calling_manager = OpenStudio::Model::EnergyManagementSystemProgramCallingManager.new(model)
     program_calling_manager.setName("#{infil_program.name} calling manager")
@@ -1805,7 +1716,8 @@
     program_calling_manager.addProgram(infil_program)
   end
 
-  def self.apply_infiltration_and_ventilation_fans(model, weather, vent_fans_mech, vent_fans_kitchen, vent_fans_bath, has_flue_chimney, air_infils, vented_attic, vented_crawl, hvac_map)
+  def self.apply_infiltration_and_ventilation_fans(model, weather, vent_fans_mech, vent_fans_kitchen, vent_fans_bath, clothes_dryers,
+                                                   has_flue_chimney, air_infils, vented_attic, vented_crawl, hvac_map)
     # Get living space infiltration
     living_ach50 = nil
     living_const_ach = nil
@@ -1838,8 +1750,12 @@
     range_sch_sensors_map = apply_local_ventilation(model, vent_fans_kitchen, Constants.ObjectNameMechanicalVentilationRangeFan)
     bath_sch_sensors_map = apply_local_ventilation(model, vent_fans_bath, Constants.ObjectNameMechanicalVentilationBathFan)
 
+    # Clothes dryer exhaust
+    dryer_sch_sensors_map = apply_dryer_exhaust(model, clothes_dryers, Constants.ObjectNameClothesDryerExhaust)
+
     # Get mechanical ventilation
-    apply_mechanical_ventilation(model, vent_fans_mech, living_ach50, living_const_ach, weather, vent_fans_kitchen, vent_fans_bath, range_sch_sensors_map, bath_sch_sensors_map, has_flue_chimney, hvac_map)
+    apply_mechanical_ventilation(model, vent_fans_mech, living_ach50, living_const_ach, weather, vent_fans_kitchen, vent_fans_bath, clothes_dryers,
+                                 range_sch_sensors_map, bath_sch_sensors_map, dryer_sch_sensors_map, has_flue_chimney, hvac_map)
   end
 
   def self.apply_infiltration_to_living(living_ach50, living_const_ach, infil_program, weather, has_flue_chimney)
