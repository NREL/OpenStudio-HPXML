--- conflicted
+++ resolved
@@ -800,13 +800,8 @@
   def self.create_ducts_objects(model, ducts, mech_vent, air_loop, duct_programs, duct_lks, air_loop_objects)
     return if ducts.size == 0 # No ducts
 
-<<<<<<< HEAD
-    duct_zones = ducts.map { |duct| duct.zone }.uniq
-=======
     # get duct located zone or ambient temperature schedule objects
     duct_locations = ducts.map { |duct| if duct.zone.nil? then duct.loc_schedule else duct.zone end }.uniq
-    living_space = building.living.zone.spaces[0]
->>>>>>> 58373423
 
     # All duct zones are in living space?
     all_ducts_conditioned = true
@@ -907,13 +902,8 @@
 
       # Create one duct program for each duct location zone
 
-<<<<<<< HEAD
-      duct_zones.each_with_index do |duct_zone, i|
-        next if (not duct_zone.nil?) && (duct_zone.name.to_s == @living_zone.name.to_s)
-=======
       duct_locations.each_with_index do |duct_location, i|
-        next if (not duct_location.nil?) && (duct_location.name.to_s == building.living.zone.name.to_s)
->>>>>>> 58373423
+        next if (not duct_location.nil?) && (duct_location.name.to_s == @living_zone.name.to_s)
 
         air_loop_name_idx = "#{air_loop.name}_#{i}"
 
@@ -988,49 +978,29 @@
         equip_act_infos << ['return_lat_lk_to_rp', 'RetLatLkToRP', ra_duct_space, 1.0, 0.0]
 
         # Supply duct conduction impact on the duct zone
-<<<<<<< HEAD
-        if duct_zone.nil? # Outside
+        if not duct_location.is_a? OpenStudio::Model::ThermalZone # Outside or scheduled temperature
           equip_act_infos << ['supply_cond_to_dz', 'SupCondToDZ', @living_space, 0.0, 1.0]
-=======
-        if not duct_location.is_a? OpenStudio::Model::ThermalZone # Outside or scheduled temperature
-          equip_act_infos << ['supply_cond_to_dz', 'SupCondToDZ', living_space, 0.0, 1.0]
->>>>>>> 58373423
         else
           equip_act_infos << ['supply_cond_to_dz', 'SupCondToDZ', duct_location.spaces[0], 0.0, 0.0]
         end
 
         # Return duct conduction impact on the duct zone
-<<<<<<< HEAD
-        if duct_zone.nil? # Outside
+        if not duct_location.is_a? OpenStudio::Model::ThermalZone # Outside or scheduled temperature
           equip_act_infos << ['return_cond_to_dz', 'RetCondToDZ', @living_space, 0.0, 1.0]
-=======
-        if not duct_location.is_a? OpenStudio::Model::ThermalZone # Outside or scheduled temperature
-          equip_act_infos << ['return_cond_to_dz', 'RetCondToDZ', living_space, 0.0, 1.0]
->>>>>>> 58373423
         else
           equip_act_infos << ['return_cond_to_dz', 'RetCondToDZ', duct_location.spaces[0], 0.0, 0.0]
         end
 
         # Supply duct sensible leakage impact on the duct zone
-<<<<<<< HEAD
-        if duct_zone.nil? # Outside
+        if not duct_location.is_a? OpenStudio::Model::ThermalZone # Outside or scheduled temperature
           equip_act_infos << ['supply_sens_lk_to_dz', 'SupSensLkToDZ', @living_space, 0.0, 1.0]
-=======
-        if not duct_location.is_a? OpenStudio::Model::ThermalZone # Outside or scheduled temperature
-          equip_act_infos << ['supply_sens_lk_to_dz', 'SupSensLkToDZ', living_space, 0.0, 1.0]
->>>>>>> 58373423
         else
           equip_act_infos << ['supply_sens_lk_to_dz', 'SupSensLkToDZ', duct_location.spaces[0], 0.0, 0.0]
         end
 
         # Supply duct latent leakage impact on the duct zone
-<<<<<<< HEAD
-        if duct_zone.nil? # Outside
+        if not duct_location.is_a? OpenStudio::Model::ThermalZone # Outside or scheduled temperature
           equip_act_infos << ['supply_lat_lk_to_dz', 'SupLatLkToDZ', @living_space, 0.0, 1.0]
-=======
-        if not duct_location.is_a? OpenStudio::Model::ThermalZone # Outside or scheduled temperature
-          equip_act_infos << ['supply_lat_lk_to_dz', 'SupLatLkToDZ', living_space, 0.0, 1.0]
->>>>>>> 58373423
         else
           equip_act_infos << ['supply_lat_lk_to_dz', 'SupLatLkToDZ', duct_location.spaces[0], 1.0, 0.0]
         end
@@ -1070,22 +1040,11 @@
         # List of: [Var name, object name, space, frac load latent, frac load outside]
         mix_act_infos = []
 
-<<<<<<< HEAD
-        # Accounts for leaks from the duct zone to the living zone
-        if not duct_zone.nil? # Not outside
-          mix_act_infos << ['dz_to_liv_flow_rate', 'ZoneMixDZToLv', @living_zone, duct_zone]
-        end
-
-        # Accounts for leaks from the living zone to the duct zone
-        if not duct_zone.nil? # Not outside
-          mix_act_infos << ['liv_to_dz_flow_rate', 'ZoneMixLvToDZ', duct_zone, @living_zone]
-=======
         if duct_location.is_a? OpenStudio::Model::ThermalZone
           # Accounts for leaks from the duct zone to the living zone
-          mix_act_infos << ['dz_to_liv_flow_rate', 'ZoneMixDZToLv', building.living.zone, duct_location]
+          mix_act_infos << ['dz_to_liv_flow_rate', 'ZoneMixDZToLv', @living_zone, duct_location]
           # Accounts for leaks from the living zone to the duct zone
-          mix_act_infos << ['liv_to_dz_flow_rate', 'ZoneMixLvToDZ', duct_location, building.living.zone]
->>>>>>> 58373423
+          mix_act_infos << ['liv_to_dz_flow_rate', 'ZoneMixLvToDZ', duct_location, @living_zone]
         end
 
         [false, true].each do |is_cfis|
@@ -1140,25 +1099,14 @@
 
         # Calculate fraction of outside air specific to this duct location
         f_oa = 1.0
-<<<<<<< HEAD
-        if duct_zone.nil? # Outside
-          # nop
-        elsif (not @spaces[HPXML::LocationBasementUnconditioned].nil?) && (@spaces[HPXML::LocationBasementUnconditioned].thermalZone.get.name.to_s == duct_zone.name.to_s)
-          f_oa = 0.0
-        elsif (not @spaces[HPXML::LocationCrawlspaceUnvented].nil?) && (@spaces[HPXML::LocationCrawlspaceUnvented].thermalZone.get.name.to_s == duct_zone.name.to_s)
-          f_oa = 0.0
-        elsif (not @spaces[HPXML::LocationAtticUnvented].nil?) && (@spaces[HPXML::LocationAtticUnvented].thermalZone.get.name.to_s == duct_zone.name.to_s)
-          f_oa = 0.0
-=======
         if duct_location.is_a? OpenStudio::Model::ThermalZone # in a space
-          if (not building.unconditioned_basement.nil?) && (building.unconditioned_basement.zone.name.to_s == duct_location.name.to_s)
+          if (not @spaces[HPXML::LocationBasementUnconditioned].nil?) && (@spaces[HPXML::LocationBasementUnconditioned].thermalZone.get.name.to_s == duct_location.name.to_s)
             f_oa = 0.0
-          elsif (not building.unvented_crawlspace.nil?) && (building.unvented_crawlspace.zone.name.to_s == duct_location.name.to_s)
+          elsif (not @spaces[HPXML::LocationCrawlspaceUnvented].nil?) && (@spaces[HPXML::LocationCrawlspaceUnvented].thermalZone.get.name.to_s == duct_location.name.to_s)
             f_oa = 0.0
-          elsif (not building.unvented_attic.nil?) && (building.unvented_attic.zone.name.to_s == duct_location.name.to_s)
+          elsif (not @spaces[HPXML::LocationAtticUnvented].nil?) && (@spaces[HPXML::LocationAtticUnvented].thermalZone.get.name.to_s == duct_location.name.to_s)
             f_oa = 0.0
           end
->>>>>>> 58373423
         end
 
         # Duct Subroutine
