# frozen_string_literal: true

class Airflow
  def self.apply(model, runner, weather, spaces, hpxml, cfa, nbeds,
<<<<<<< HEAD
                 ncfl_ag, duct_systems, nv_clg_ssn_sensor, hvac_map, eri_version,
                 frac_windows_operable, apply_ashrae140_assumptions, schedules_file)
=======
                 ncfl_ag, duct_systems, clg_ssn_sensor, hvac_map, eri_version,
                 frac_windows_operable, apply_ashrae140_assumptions)
>>>>>>> fc08a143

    # Global variables

    @runner = runner
    @spaces = spaces
    @infil_volume = hpxml.air_infiltration_measurements.select { |i| !i.infiltration_volume.nil? }[0].infiltration_volume
    @infil_height = hpxml.inferred_infiltration_height(@infil_volume)
    @living_space = spaces[HPXML::LocationLivingSpace]
    @living_zone = @living_space.thermalZone.get
    @nbeds = nbeds
    @ncfl_ag = ncfl_ag
    @eri_version = eri_version
    @apply_ashrae140_assumptions = apply_ashrae140_assumptions
    @cfa = cfa

    # Global sensors

    @pbar_sensor = OpenStudio::Model::EnergyManagementSystemSensor.new(model, 'Site Outdoor Air Barometric Pressure')
    @pbar_sensor.setName('out pb s')

    @wout_sensor = OpenStudio::Model::EnergyManagementSystemSensor.new(model, 'Site Outdoor Air Humidity Ratio')
    @wout_sensor.setName('out wt s')

    @win_sensor = OpenStudio::Model::EnergyManagementSystemSensor.new(model, 'Zone Air Humidity Ratio')
    @win_sensor.setName("#{Constants.ObjectNameAirflow} win s")
    @win_sensor.setKeyName(@living_zone.name.to_s)

    @vwind_sensor = OpenStudio::Model::EnergyManagementSystemSensor.new(model, 'Site Wind Speed')
    @vwind_sensor.setName('site vw s')

    @tin_sensor = OpenStudio::Model::EnergyManagementSystemSensor.new(model, 'Zone Mean Air Temperature')
    @tin_sensor.setName("#{Constants.ObjectNameAirflow} tin s")
    @tin_sensor.setKeyName(@living_zone.name.to_s)

    @tout_sensor = OpenStudio::Model::EnergyManagementSystemSensor.new(model, 'Zone Outdoor Air Drybulb Temperature')
    @tout_sensor.setName("#{Constants.ObjectNameAirflow} tt s")
    @tout_sensor.setKeyName(@living_zone.name.to_s)

    # Adiabatic construction for duct plenum

    adiabatic_mat = OpenStudio::Model::MasslessOpaqueMaterial.new(model, 'Rough', 176.1)
    adiabatic_mat.setName('Adiabatic')
    @adiabatic_const = OpenStudio::Model::Construction.new(model)
    @adiabatic_const.setName('AdiabaticConst')
    @adiabatic_const.insertLayer(0, adiabatic_mat)

    # Ventilation fans
    vent_fans_mech = []
    vent_fans_kitchen = []
    vent_fans_bath = []
    vent_fans_whf = []
    hpxml.ventilation_fans.each do |vent_fan|
      if vent_fan.used_for_whole_building_ventilation
        vent_fans_mech << vent_fan
      elsif vent_fan.used_for_seasonal_cooling_load_reduction
        vent_fans_whf << vent_fan
      elsif vent_fan.used_for_local_ventilation && vent_fan.fan_location == HPXML::LocationKitchen
        vent_fans_kitchen << vent_fan
      elsif vent_fan.used_for_local_ventilation && vent_fan.fan_location == HPXML::LocationBath
        vent_fans_bath << vent_fan
      else
        @runner.registerWarning("Unexpected ventilation fan '#{vent_fan.id}'. The fan will not be modeled.")
      end
    end

    # Vented clothes dryers in conditioned space
    vented_dryers = hpxml.clothes_dryers.select { |cd| cd.is_vented && cd.vented_flow_rate.to_f > 0 && [HPXML::LocationLivingSpace, HPXML::LocationBasementConditioned].include?(cd.location) }

    # Initialization
    initialize_cfis(model, vent_fans_mech, hvac_map)
    model.getAirLoopHVACs.each do |air_loop|
      initialize_air_loop_objects(model, air_loop)
    end
    model.getZoneHVACFourPipeFanCoils.each do |fan_coil|
      initialize_fan_coil_objects(model, fan_coil)
    end

    # Apply ducts

    duct_systems.each do |ducts, object|
      apply_ducts(model, ducts, object)
    end

    # Apply infiltration/ventilation

    set_wind_speed_correction(model, hpxml.site)
    window_area = hpxml.windows.map { |w| w.area }.sum(0.0)
    open_window_area = window_area * frac_windows_operable * 0.5 * 0.2 # Assume A) 50% of the area of an operable window can be open, and B) 20% of openable window area is actually open

    vented_attic = nil
    hpxml.attics.each do |attic|
      next unless attic.attic_type == HPXML::AtticTypeVented

      vented_attic = attic
    end
    vented_crawl = nil
    hpxml.foundations.each do |foundation|
      next unless foundation.foundation_type == HPXML::FoundationTypeCrawlspaceVented

      vented_crawl = foundation
    end

    apply_natural_ventilation_and_whole_house_fan(model, weather, hpxml.site, vent_fans_whf, open_window_area, clg_ssn_sensor)
    apply_infiltration_and_ventilation_fans(model, weather, hpxml.site, vent_fans_mech, vent_fans_kitchen, vent_fans_bath, vented_dryers,
                                            hpxml.building_construction.has_flue_or_chimney, hpxml.air_infiltration_measurements,
<<<<<<< HEAD
                                            vented_attic, vented_crawl, hvac_map, schedules_file)
=======
                                            vented_attic, vented_crawl, hvac_map, clg_ssn_sensor)
>>>>>>> fc08a143
  end

  def self.get_default_fraction_of_windows_operable()
    # Combining the value below with the assumption that 50% of
    # the area of an operable window can be open produces the
    # Building America assumption that "Thirty-three percent of
    # the window area ... can be opened for natural ventilation"
    return 0.67 # 67%
  end

  def self.get_default_vented_attic_sla()
    return (1.0 / 300.0).round(6) # Table 4.2.2(1) - Attics
  end

  def self.get_default_vented_crawl_sla()
    return (1.0 / 150.0).round(6) # Table 4.2.2(1) - Crawlspaces
  end

  def self.get_default_unvented_space_ach()
    return 0.1 # Assumption
  end

  def self.get_default_mech_vent_fan_power(vent_fan)
    # 301-2019: Table 4.2.2(1b)
    # Returns fan power in W/cfm
    if vent_fan.is_shared_system
      return 1.00 # Table 4.2.2(1) Note (n)
    elsif [HPXML::MechVentTypeSupply, HPXML::MechVentTypeExhaust].include? vent_fan.fan_type
      return 0.35
    elsif [HPXML::MechVentTypeBalanced].include? vent_fan.fan_type
      return 0.70
    elsif [HPXML::MechVentTypeERV, HPXML::MechVentTypeHRV].include? vent_fan.fan_type
      return 1.00
    elsif [HPXML::MechVentTypeCFIS].include? vent_fan.fan_type
      return 0.50
    else
      fail "Unexpected fan_type: '#{fan_type}'."
    end
  end

  private

  def self.set_wind_speed_correction(model, site)
    site_ap = site.additional_properties

    site_map = { HPXML::SiteTypeRural => 'Country',    # Flat, open country
                 HPXML::SiteTypeSuburban => 'Suburbs', # Rough, wooded country, suburbs
                 HPXML::SiteTypeUrban => 'City' }      # Towns, city outskirts, center of large cities
    model.getSite.setTerrain(site_map[site.site_type])

    site_ap.height = 32.8 # ft (Standard weather station height)

    # Open, Unrestricted at Weather Station
    site_ap.terrain_multiplier = 1.0
    site_ap.terrain_exponent = 0.15
    site_ap.ashrae_terrain_thickness = 270
    site_ap.ashrae_terrain_exponent = 0.14

    if site.site_type == HPXML::SiteTypeRural
      site_ap.site_terrain_multiplier = 0.85
      site_ap.site_terrain_exponent = 0.20
      site_ap.ashrae_site_terrain_thickness = 270 # Flat, open country
      site_ap.ashrae_site_terrain_exponent = 0.14 # Flat, open country
    elsif site.site_type == HPXML::SiteTypeSuburban
      site_ap.site_terrain_multiplier = 0.67
      site_ap.site_terrain_exponent = 0.25
      site_ap.ashrae_site_terrain_thickness = 370 # Rough, wooded country, suburbs
      site_ap.ashrae_site_terrain_exponent = 0.22 # Rough, wooded country, suburbs
    elsif site.site_type == HPXML::SiteTypeUrban
      site_ap.site_terrain_multiplier = 0.47
      site_ap.site_terrain_exponent = 0.35
      site_ap.ashrae_site_terrain_thickness = 460 # Towns, city outskirts, center of large cities
      site_ap.ashrae_site_terrain_exponent = 0.33 # Towns, city outskirts, center of large cities
    end

    # S-G Shielding Coefficients are roughly 1/3 of AIM2 Shelter Coefficients
    site_ap.s_g_shielding_coef = site_ap.aim2_shelter_coeff / 3.0
  end

  def self.get_aim2_shelter_coefficient(shielding_of_home)
    # Mapping based on AIM-2 Model by Walker/Wilson
    # Table 2: Estimates of Shelter Coefficient S_wo for No Flue
    if shielding_of_home == HPXML::ShieldingNormal
      return 0.50 # Class 4: "Very heavy shielding, many large obstructions within one house height"
    elsif shielding_of_home == HPXML::ShieldingExposed
      return 0.90 # Class 2: "Light local shielding with few obstructions within two house heights"
    elsif shielding_of_home == HPXML::ShieldingWellShielded
      return 0.30 # Class 5: "Complete shielding, with large buildings immediately adjacent"
    end
  end

  def self.apply_infiltration_to_unconditioned_space(model, space, ach = nil, ela = nil, c_w_SG = nil, c_s_SG = nil)
    if ach.to_f > 0
      # Model ACH as constant infiltration/ventilation
      # This is typically used for below-grade spaces where wind is zero
      flow_rate = OpenStudio::Model::SpaceInfiltrationDesignFlowRate.new(model)
      flow_rate.setName("#{Constants.ObjectNameInfiltration}|#{space.name}")
      flow_rate.setSchedule(model.alwaysOnDiscreteSchedule)
      flow_rate.setAirChangesperHour(ach)
      flow_rate.setSpace(space)
      flow_rate.setConstantTermCoefficient(1)
      flow_rate.setTemperatureTermCoefficient(0)
      flow_rate.setVelocityTermCoefficient(0)
      flow_rate.setVelocitySquaredTermCoefficient(0)
    elsif ela.to_f > 0
      # Model ELA with stack/wind coefficients
      leakage_area = OpenStudio::Model::SpaceInfiltrationEffectiveLeakageArea.new(model)
      leakage_area.setName("#{Constants.ObjectNameInfiltration}|#{space.name}")
      leakage_area.setSchedule(model.alwaysOnDiscreteSchedule)
      leakage_area.setEffectiveAirLeakageArea(UnitConversions.convert(ela, 'ft^2', 'cm^2'))
      leakage_area.setStackCoefficient(UnitConversions.convert(c_s_SG, 'ft^2/(s^2*R)', 'L^2/(s^2*cm^4*K)'))
      leakage_area.setWindCoefficient(c_w_SG * 0.01)
      leakage_area.setSpace(space)
    end
  end

  def self.apply_natural_ventilation_and_whole_house_fan(model, weather, site, vent_fans_whf, open_window_area, nv_clg_ssn_sensor)
    if @living_zone.thermostatSetpointDualSetpoint.is_initialized
      thermostat = @living_zone.thermostatSetpointDualSetpoint.get
      htg_sch = thermostat.heatingSetpointTemperatureSchedule.get
      clg_sch = thermostat.coolingSetpointTemperatureSchedule.get
    end

    # NV Availability Schedule
    nv_num_days_per_week = 7 # FUTURE: Expose via HPXML?
    nv_avail_sch = create_nv_and_whf_avail_sch(model, Constants.ObjectNameNaturalVentilation, nv_num_days_per_week)

    nv_avail_sensor = OpenStudio::Model::EnergyManagementSystemSensor.new(model, 'Schedule Value')
    nv_avail_sensor.setName("#{Constants.ObjectNameNaturalVentilation} avail s")
    nv_avail_sensor.setKeyName(nv_avail_sch.name.to_s)

    # Availability Schedules paired with vent fan class
    # If whf_num_days_per_week is exposed, can handle multiple fans with different days of operation
    whf_avail_sensors = {}
    vent_fans_whf.each_with_index do |vent_whf, index|
      whf_num_days_per_week = 7 # FUTURE: Expose via HPXML?
      obj_name = "#{Constants.ObjectNameWholeHouseFan} #{index}"
      whf_avail_sch = create_nv_and_whf_avail_sch(model, obj_name, whf_num_days_per_week)

      whf_avail_sensor = OpenStudio::Model::EnergyManagementSystemSensor.new(model, 'Schedule Value')
      whf_avail_sensor.setName("#{obj_name} avail s")
      whf_avail_sensor.setKeyName(whf_avail_sch.name.to_s)
      whf_avail_sensors[vent_whf.id] = whf_avail_sensor
    end

    # Sensors
    if not htg_sch.nil?
      htg_sp_sensor = OpenStudio::Model::EnergyManagementSystemSensor.new(model, 'Schedule Value')
      htg_sp_sensor.setName('htg sp s')
      htg_sp_sensor.setKeyName(htg_sch.name.to_s)
    end

    if not clg_sch.nil?
      clg_sp_sensor = OpenStudio::Model::EnergyManagementSystemSensor.new(model, 'Schedule Value')
      clg_sp_sensor.setName('clg sp s')
      clg_sp_sensor.setKeyName(clg_sch.name.to_s)
    end

    # Actuators
    nv_flow = OpenStudio::Model::SpaceInfiltrationDesignFlowRate.new(model)
    nv_flow.setName(Constants.ObjectNameNaturalVentilation + ' flow')
    nv_flow.setSchedule(model.alwaysOnDiscreteSchedule)
    nv_flow.setSpace(@living_space)
    nv_flow_actuator = OpenStudio::Model::EnergyManagementSystemActuator.new(nv_flow, *EPlus::EMSActuatorZoneInfiltrationFlowRate)
    nv_flow_actuator.setName("#{nv_flow.name} act")

    whf_flow = OpenStudio::Model::SpaceInfiltrationDesignFlowRate.new(model)
    whf_flow.setName(Constants.ObjectNameWholeHouseFan + ' flow')
    whf_flow.setSchedule(model.alwaysOnDiscreteSchedule)
    whf_flow.setSpace(@living_space)
    whf_flow_actuator = OpenStudio::Model::EnergyManagementSystemActuator.new(whf_flow, *EPlus::EMSActuatorZoneInfiltrationFlowRate)
    whf_flow_actuator.setName("#{whf_flow.name} act")

    # Electric Equipment (for whole house fan electricity consumption)
    whf_equip_def = OpenStudio::Model::ElectricEquipmentDefinition.new(model)
    whf_equip_def.setName(Constants.ObjectNameWholeHouseFan)
    whf_equip = OpenStudio::Model::ElectricEquipment.new(whf_equip_def)
    whf_equip.setName(Constants.ObjectNameWholeHouseFan)
    whf_equip.setSpace(@living_space)
    whf_equip_def.setFractionRadiant(0)
    whf_equip_def.setFractionLatent(0)
    whf_equip_def.setFractionLost(1)
    whf_equip.setSchedule(model.alwaysOnDiscreteSchedule)
    whf_equip.setEndUseSubcategory(Constants.ObjectNameWholeHouseFan)
    whf_elec_actuator = OpenStudio::Model::EnergyManagementSystemActuator.new(whf_equip, *EPlus::EMSActuatorElectricEquipmentPower)
    whf_elec_actuator.setName("#{whf_equip.name} act")

    # Assume located in attic floor if attic zone exists; otherwise assume it's through roof/wall.
    whf_zone = nil
    if not @spaces[HPXML::LocationAtticVented].nil?
      whf_zone = @spaces[HPXML::LocationAtticVented].thermalZone.get
    elsif not @spaces[HPXML::LocationAtticUnvented].nil?
      whf_zone = @spaces[HPXML::LocationAtticUnvented].thermalZone.get
    end
    if not whf_zone.nil?
      # Air from living to WHF zone (attic)
      zone_mixing = OpenStudio::Model::ZoneMixing.new(whf_zone)
      zone_mixing.setName("#{Constants.ObjectNameWholeHouseFan} mix")
      zone_mixing.setSourceZone(@living_zone)
      liv_to_zone_flow_rate_actuator = OpenStudio::Model::EnergyManagementSystemActuator.new(zone_mixing, *EPlus::EMSActuatorZoneMixingFlowRate)
      liv_to_zone_flow_rate_actuator.setName("#{zone_mixing.name} act")
    end

    area = 0.6 * open_window_area # ft^2, for Sherman-Grimsrud
    max_rate = 20.0 # Air Changes per hour
    max_flow_rate = max_rate * @infil_volume / UnitConversions.convert(1.0, 'hr', 'min')
    neutral_level = 0.5
    hor_lk_frac = 0.0
    c_w, c_s = calc_wind_stack_coeffs(site, hor_lk_frac, neutral_level, @living_space, @infil_height)
    max_oa_hr = 0.0115 # From BA HSP
    max_oa_rh = 0.7 # From BA HSP

    # Program
    vent_program = OpenStudio::Model::EnergyManagementSystemProgram.new(model)
    vent_program.setName(Constants.ObjectNameNaturalVentilation + ' program')
    vent_program.addLine("Set Tin = #{@tin_sensor.name}")
    vent_program.addLine("Set Tout = #{@tout_sensor.name}")
    vent_program.addLine("Set Wout = #{@wout_sensor.name}")
    vent_program.addLine("Set Pbar = #{@pbar_sensor.name}")
    vent_program.addLine('Set Phiout = (@RhFnTdbWPb Tout Wout Pbar)')
    vent_program.addLine("Set MaxHR = #{max_oa_hr}")
    vent_program.addLine("Set MaxRH = #{max_oa_rh}")
    if (not htg_sp_sensor.nil?) && (not clg_sp_sensor.nil?)
      vent_program.addLine("Set Tnvsp = (#{htg_sp_sensor.name} + #{clg_sp_sensor.name}) / 2") # Average of heating/cooling setpoints to minimize incurring additional heating energy
    else
      vent_program.addLine("Set Tnvsp = #{UnitConversions.convert(73.0, 'F', 'C')}") # Assumption when no HVAC system
    end
    vent_program.addLine("Set NVavail = #{nv_avail_sensor.name}")
    vent_program.addLine("Set ClgSsnAvail = #{nv_clg_ssn_sensor.name}")
    vent_program.addLine('If (Wout < MaxHR) && (Phiout < MaxRH) && (Tin > Tout) && (Tin > Tnvsp) && (ClgSsnAvail > 0)')
    vent_program.addLine('  Set WHF_Flow = 0')
    vent_fans_whf.each do |vent_whf|
      vent_program.addLine("  Set WHF_Flow = WHF_Flow + #{UnitConversions.convert(vent_whf.rated_flow_rate, 'cfm', 'm^3/s')} * #{whf_avail_sensors[vent_whf.id].name}")
    end
    vent_program.addLine('  Set Adj = (Tin-Tnvsp)/(Tin-Tout)')
    vent_program.addLine('  Set Adj = (@Min Adj 1)')
    vent_program.addLine('  Set Adj = (@Max Adj 0)')
    vent_program.addLine('  If (WHF_Flow > 0)') # If available, prioritize whole house fan
    vent_program.addLine("    Set #{nv_flow_actuator.name} = 0")
    vent_program.addLine("    Set #{whf_flow_actuator.name} = WHF_Flow*Adj")
    vent_program.addLine("    Set #{liv_to_zone_flow_rate_actuator.name} = WHF_Flow*Adj") unless whf_zone.nil?
    vent_program.addLine('    Set WHF_W = 0')
    vent_fans_whf.each do |vent_whf|
      vent_program.addLine("    Set WHF_W = WHF_W + #{vent_whf.fan_power} * #{whf_avail_sensors[vent_whf.id].name}")
    end
    vent_program.addLine("    Set #{whf_elec_actuator.name} = WHF_W*Adj")
    vent_program.addLine('  ElseIf (NVavail > 0)') # Natural ventilation
    vent_program.addLine("    Set NVArea = #{UnitConversions.convert(area, 'ft^2', 'cm^2')}")
    vent_program.addLine("    Set Cs = #{UnitConversions.convert(c_s, 'ft^2/(s^2*R)', 'L^2/(s^2*cm^4*K)')}")
    vent_program.addLine("    Set Cw = #{c_w * 0.01}")
    vent_program.addLine('    Set Tdiff = Tin-Tout')
    vent_program.addLine('    Set dT = (@Abs Tdiff)')
    vent_program.addLine("    Set Vwind = #{@vwind_sensor.name}")
    vent_program.addLine('    Set SGNV = NVArea*Adj*((((Cs*dT)+(Cw*(Vwind^2)))^0.5)/1000)')
    vent_program.addLine("    Set MaxNV = #{UnitConversions.convert(max_flow_rate, 'cfm', 'm^3/s')}")
    vent_program.addLine("    Set #{nv_flow_actuator.name} = (@Min SGNV MaxNV)")
    vent_program.addLine("    Set #{whf_flow_actuator.name} = 0")
    vent_program.addLine("    Set #{liv_to_zone_flow_rate_actuator.name} = 0") unless whf_zone.nil?
    vent_program.addLine("    Set #{whf_elec_actuator.name} = 0")
    vent_program.addLine('  EndIf')
    vent_program.addLine('Else')
    vent_program.addLine("  Set #{nv_flow_actuator.name} = 0")
    vent_program.addLine("  Set #{whf_flow_actuator.name} = 0")
    vent_program.addLine("  Set #{liv_to_zone_flow_rate_actuator.name} = 0") unless whf_zone.nil?
    vent_program.addLine("  Set #{whf_elec_actuator.name} = 0")
    vent_program.addLine('EndIf')

    manager = OpenStudio::Model::EnergyManagementSystemProgramCallingManager.new(model)
    manager.setName("#{vent_program.name} calling manager")
    manager.setCallingPoint('BeginTimestepBeforePredictor')
    manager.addProgram(vent_program)
  end

  def self.create_nv_and_whf_avail_sch(model, obj_name, num_days_per_week)
    avail_sch = OpenStudio::Model::ScheduleRuleset.new(model)
    avail_sch.setName("#{obj_name} avail schedule")
    Schedule.set_schedule_type_limits(model, avail_sch, Constants.ScheduleTypeLimitsOnOff)
    on_rule = OpenStudio::Model::ScheduleRule.new(avail_sch)
    on_rule.setName("#{obj_name} avail schedule rule")
    on_rule_day = on_rule.daySchedule
    on_rule_day.setName("#{obj_name} avail schedule day")
    on_rule_day.addValue(OpenStudio::Time.new(0, 24, 0, 0), 1)
    method_array = ['setApplyMonday', 'setApplyWednesday', 'setApplyFriday', 'setApplySaturday', 'setApplyTuesday', 'setApplyThursday', 'setApplySunday']
    for i in 1..7 do
      if num_days_per_week >= i
        on_rule.public_send(method_array[i - 1], true)
      end
    end
    on_rule.setStartDate(OpenStudio::Date::fromDayOfYear(1))
    on_rule.setEndDate(OpenStudio::Date::fromDayOfYear(365))
    return avail_sch
  end

  def self.create_return_air_duct_zone(model, loop_name)
    # Create the return air plenum zone, space
    ra_duct_zone = OpenStudio::Model::ThermalZone.new(model)
    ra_duct_zone.setName(loop_name + ' ret air zone')
    ra_duct_zone.setVolume(1.0)

    ra_duct_polygon = OpenStudio::Point3dVector.new
    ra_duct_polygon << OpenStudio::Point3d.new(0, 0, 0)
    ra_duct_polygon << OpenStudio::Point3d.new(0, 1.0, 0)
    ra_duct_polygon << OpenStudio::Point3d.new(1.0, 1.0, 0)
    ra_duct_polygon << OpenStudio::Point3d.new(1.0, 0, 0)

    ra_space = OpenStudio::Model::Space::fromFloorPrint(ra_duct_polygon, 1, model)
    ra_space = ra_space.get
    ra_space.setName(loop_name + ' ret air space')
    ra_space.setThermalZone(ra_duct_zone)

    ra_space.surfaces.each do |surface|
      surface.setConstruction(@adiabatic_const)
      surface.setOutsideBoundaryCondition('Adiabatic')
      surface.setSunExposure('NoSun')
      surface.setWindExposure('NoWind')
      surface_property_convection_coefficients = OpenStudio::Model::SurfacePropertyConvectionCoefficients.new(surface)
      surface_property_convection_coefficients.setConvectionCoefficient1Location('Inside')
      surface_property_convection_coefficients.setConvectionCoefficient1Type('Value')
      surface_property_convection_coefficients.setConvectionCoefficient1(30)
    end

    return ra_duct_zone
  end

  def self.create_other_equipment_object_and_actuator(model:, name:, space:, frac_lat:, frac_lost:, hpxml_fuel_type: nil, end_use: nil, is_duct_load_for_report: nil)
    other_equip_def = OpenStudio::Model::OtherEquipmentDefinition.new(model)
    other_equip_def.setName("#{name} equip")
    other_equip = OpenStudio::Model::OtherEquipment.new(other_equip_def)
    other_equip.setName(other_equip_def.name.to_s)
    if hpxml_fuel_type.nil?
      other_equip.setFuelType('None')
    else
      other_equip.setFuelType(EPlus.fuel_type(hpxml_fuel_type))
    end
    if not end_use.nil?
      other_equip.setEndUseSubcategory(end_use)
    end
    other_equip.setSchedule(model.alwaysOnDiscreteSchedule)
    other_equip.setSpace(space)
    other_equip_def.setFractionLost(frac_lost)
    other_equip_def.setFractionLatent(frac_lat)
    other_equip_def.setFractionRadiant(0.0)
    actuator = OpenStudio::Model::EnergyManagementSystemActuator.new(other_equip, *EPlus::EMSActuatorOtherEquipmentPower)
    actuator.setName("#{other_equip.name} act")
    if not is_duct_load_for_report.nil?
      other_equip.additionalProperties.setFeature(Constants.IsDuctLoadForReport, is_duct_load_for_report)
    end
    return actuator
  end

  def self.initialize_cfis(model, vent_fans_mech, hvac_map)
    # Get AirLoop associated with CFIS
    @cfis_airloop = {}
    @cfis_t_sum_open_var = {}
    @cfis_f_damper_extra_open_var = {}
    return if vent_fans_mech.empty?

    index = 0

    vent_fans_mech.each do |vent_mech|
      next unless (vent_mech.fan_type == HPXML::MechVentTypeCFIS)

      cfis_sys_ids = vent_mech.distribution_system.hvac_systems.map { |system| system.id }
      # Get AirLoopHVACs associated with these HVAC systems
      hvac_map.each do |sys_id, hvacs|
        next unless cfis_sys_ids.include? sys_id

        hvacs.each do |loop|
          next unless loop.is_a? OpenStudio::Model::AirLoopHVAC
          next if (not @cfis_airloop[vent_mech.id].nil?) && (@cfis_airloop[vent_mech.id] == loop) # already assigned

          fail 'Two airloops found for CFIS.' unless @cfis_airloop[vent_mech.id].nil?

          @cfis_airloop[vent_mech.id] = loop
        end
      end

      @cfis_t_sum_open_var[vent_mech.id] = OpenStudio::Model::EnergyManagementSystemGlobalVariable.new(model, "#{Constants.ObjectNameMechanicalVentilation.gsub(' ', '_')}_cfis_t_sum_open_#{index}") # Sums the time during an hour the CFIS damper has been open
      @cfis_f_damper_extra_open_var[vent_mech.id] = OpenStudio::Model::EnergyManagementSystemGlobalVariable.new(model, "#{Constants.ObjectNameMechanicalVentilation.gsub(' ', '_')}_cfis_f_extra_damper_open_#{index}") # Fraction of timestep the CFIS blower is running while hvac is not operating. Used by infiltration and duct leakage programs

      # CFIS Initialization Program
      cfis_program = OpenStudio::Model::EnergyManagementSystemProgram.new(model)
      cfis_program.setName(Constants.ObjectNameMechanicalVentilation + " cfis init program #{index}")
      cfis_program.addLine("Set #{@cfis_t_sum_open_var[vent_mech.id].name} = 0")
      cfis_program.addLine("Set #{@cfis_f_damper_extra_open_var[vent_mech.id].name} = 0")

      manager = OpenStudio::Model::EnergyManagementSystemProgramCallingManager.new(model)
      manager.setName("#{cfis_program.name} calling manager")
      manager.setCallingPoint('BeginNewEnvironment')
      manager.addProgram(cfis_program)

      manager = OpenStudio::Model::EnergyManagementSystemProgramCallingManager.new(model)
      manager.setName("#{cfis_program.name} calling manager2")
      manager.setCallingPoint('AfterNewEnvironmentWarmUpIsComplete')
      manager.addProgram(cfis_program)

      index += 1
    end
  end

  def self.initialize_air_loop_objects(model, air_loop)
    @fan_rtf_var = {} if @fan_rtf_var.nil?
    @fan_mfr_max_var = {} if @fan_mfr_max_var.nil?
    @fan_rtf_sensor = {} if @fan_rtf_sensor.nil?
    @fan_mfr_sensor = {} if @fan_mfr_sensor.nil?

    # Get the supply fan
    system = HVAC.get_unitary_system_from_air_loop_hvac(air_loop)
    if system.nil? # Evaporative cooler supply fan directly on air loop
      supply_fan = air_loop.supplyFan.get
    else
      supply_fan = system.supplyFan.get
    end

    @fan_rtf_var[air_loop] = OpenStudio::Model::EnergyManagementSystemGlobalVariable.new(model, "#{air_loop.name} Fan RTF".gsub(' ', '_'))

    # Supply fan maximum mass flow rate
    @fan_mfr_max_var[air_loop] = OpenStudio::Model::EnergyManagementSystemInternalVariable.new(model, EPlus::EMSIntVarFanMFR)
    @fan_mfr_max_var[air_loop].setName("#{air_loop.name} max sup fan mfr")
    @fan_mfr_max_var[air_loop].setInternalDataIndexKeyName(supply_fan.name.to_s)

    if supply_fan.to_FanOnOff.is_initialized
      @fan_rtf_sensor[air_loop] = OpenStudio::Model::EnergyManagementSystemSensor.new(model, 'Fan Runtime Fraction')
      @fan_rtf_sensor[air_loop].setName("#{@fan_rtf_var[air_loop].name} s")
      @fan_rtf_sensor[air_loop].setKeyName(supply_fan.name.to_s)
    elsif supply_fan.to_FanVariableVolume.is_initialized # Evaporative cooler
      @fan_mfr_sensor[air_loop] = OpenStudio::Model::EnergyManagementSystemSensor.new(model, 'Fan Air Mass Flow Rate')
      @fan_mfr_sensor[air_loop].setName("#{supply_fan.name} air MFR")
      @fan_mfr_sensor[air_loop].setKeyName("#{supply_fan.name}")
      @fan_rtf_sensor[air_loop] = OpenStudio::Model::EnergyManagementSystemGlobalVariable.new(model, "#{@fan_rtf_var[air_loop].name}_s")
    else
      fail "Unexpected fan: #{supply_fan.name}"
    end
  end

  def self.initialize_fan_coil_objects(model, fan_coil)
    @fan_rtf_var = {} if @fan_rtf_var.nil?
    @fan_mfr_max_var = {} if @fan_mfr_max_var.nil?
    @fan_rtf_sensor = {} if @fan_rtf_sensor.nil?
    @fan_mfr_sensor = {} if @fan_mfr_sensor.nil?

    # Get the supply fan
    supply_fan = fan_coil.supplyAirFan

    @fan_rtf_var[fan_coil] = OpenStudio::Model::EnergyManagementSystemGlobalVariable.new(model, "#{fan_coil.name} Fan RTF".gsub(' ', '_'))

    # Supply fan maximum mass flow rate
    @fan_mfr_max_var[fan_coil] = OpenStudio::Model::EnergyManagementSystemInternalVariable.new(model, EPlus::EMSIntVarFanMFR)
    @fan_mfr_max_var[fan_coil].setName("#{fan_coil.name} max sup fan mfr")
    @fan_mfr_max_var[fan_coil].setInternalDataIndexKeyName(supply_fan.name.to_s)

    if supply_fan.to_FanOnOff.is_initialized
      @fan_rtf_sensor[fan_coil] = OpenStudio::Model::EnergyManagementSystemSensor.new(model, 'Fan Runtime Fraction')
      @fan_rtf_sensor[fan_coil].setName("#{@fan_rtf_var[fan_coil].name} s")
      @fan_rtf_sensor[fan_coil].setKeyName(supply_fan.name.to_s)
    else
      fail "Unexpected fan: #{supply_fan.name}"
    end
  end

  def self.apply_ducts(model, ducts, object)
    ducts.each do |duct|
      if duct.leakage_frac.nil? == duct.leakage_cfm25.nil?
        fail 'Ducts: Must provide either leakage fraction or cfm25, but not both.'
      end
    end

    ducts.each do |duct|
      duct.rvalue = get_duct_insulation_rvalue(duct.rvalue, duct.side) # Convert from nominal to actual R-value
      if not duct.loc_schedule.nil?
        # Pass MF space temperature schedule name
        duct.location = duct.loc_schedule.name.to_s
      elsif not duct.loc_space.nil?
        duct.location = duct.loc_space.name.to_s
        duct.zone = duct.loc_space.thermalZone.get
      else # Outside/RoofDeck
        duct.location = HPXML::LocationOutside
        duct.zone = nil
      end
    end

    return if ducts.size == 0 # No ducts

    # get duct located zone or ambient temperature schedule objects
    duct_locations = ducts.map { |duct| if duct.zone.nil? then duct.loc_schedule else duct.zone end }.uniq

    # All duct zones are in living space?
    all_ducts_conditioned = true
    duct_locations.each do |duct_zone|
      if duct_locations.is_a? OpenStudio::Model::ThermalZone
        next if Geometry.is_living(duct_zone)
      end

      all_ducts_conditioned = false
    end
    return if all_ducts_conditioned

    if object.is_a? OpenStudio::Model::AirLoopHVAC
      # Most system types

      # Set the return plenum
      ra_duct_zone = create_return_air_duct_zone(model, object.name.to_s)
      ra_duct_space = ra_duct_zone.spaces[0]
      @living_zone.setReturnPlenum(ra_duct_zone, object)

      inlet_node = object.demandInletNode
    elsif object.is_a? OpenStudio::Model::ZoneHVACFourPipeFanCoil
      # Ducted fan coil

      # No return plenum
      ra_duct_space = @living_space

      inlet_node = object.inletNode.get
    end

    # -- Sensors --

    # Air handler mass flow rate
    ah_mfr_var = OpenStudio::Model::EnergyManagementSystemGlobalVariable.new(model, "#{object.name} AH MFR".gsub(' ', '_'))
    ah_mfr_sensor = OpenStudio::Model::EnergyManagementSystemSensor.new(model, 'System Node Mass Flow Rate')
    ah_mfr_sensor.setName("#{ah_mfr_var.name} s")
    ah_mfr_sensor.setKeyName(inlet_node.name.to_s)

    # Air handler volume flow rate
    ah_vfr_var = OpenStudio::Model::EnergyManagementSystemGlobalVariable.new(model, "#{object.name} AH VFR".gsub(' ', '_'))
    ah_vfr_sensor = OpenStudio::Model::EnergyManagementSystemSensor.new(model, 'System Node Current Density Volume Flow Rate')
    ah_vfr_sensor.setName("#{ah_vfr_var.name} s")
    ah_vfr_sensor.setKeyName(inlet_node.name.to_s)

    # Air handler outlet temperature
    ah_tout_var = OpenStudio::Model::EnergyManagementSystemGlobalVariable.new(model, "#{object.name} AH Tout".gsub(' ', '_'))
    ah_tout_sensor = OpenStudio::Model::EnergyManagementSystemSensor.new(model, 'System Node Temperature')
    ah_tout_sensor.setName("#{ah_tout_var.name} s")
    ah_tout_sensor.setKeyName(inlet_node.name.to_s)

    # Air handler outlet humidity ratio
    ah_wout_var = OpenStudio::Model::EnergyManagementSystemGlobalVariable.new(model, "#{object.name} AH Wout".gsub(' ', '_'))
    ah_wout_sensor = OpenStudio::Model::EnergyManagementSystemSensor.new(model, 'System Node Humidity Ratio')
    ah_wout_sensor.setName("#{ah_wout_var.name} s")
    ah_wout_sensor.setKeyName(inlet_node.name.to_s)

    living_zone_return_air_node = nil
    @living_zone.returnAirModelObjects.each do |return_air_model_obj|
      next if return_air_model_obj.to_Node.get.airLoopHVAC.get != object

      living_zone_return_air_node = return_air_model_obj
    end

    # Return air temperature
    ra_t_var = OpenStudio::Model::EnergyManagementSystemGlobalVariable.new(model, "#{object.name} RA T".gsub(' ', '_'))
    if not living_zone_return_air_node.nil?
      ra_t_sensor = OpenStudio::Model::EnergyManagementSystemSensor.new(model, 'System Node Temperature')
      ra_t_sensor.setName("#{ra_t_var.name} s")
      ra_t_sensor.setKeyName(living_zone_return_air_node.name.to_s)
    else
      ra_t_sensor = @tin_sensor
    end

    # Return air humidity ratio
    ra_w_var = OpenStudio::Model::EnergyManagementSystemGlobalVariable.new(model, "#{object.name} Ra W".gsub(' ', '_'))
    if not living_zone_return_air_node.nil?
      ra_w_sensor = OpenStudio::Model::EnergyManagementSystemSensor.new(model, 'System Node Humidity Ratio')
      ra_w_sensor.setName("#{ra_w_var.name} s")
      ra_w_sensor.setKeyName(living_zone_return_air_node.name.to_s)
    else
      ra_w_sensor = OpenStudio::Model::EnergyManagementSystemSensor.new(model, 'Zone Mean Air Humidity Ratio')
      ra_w_sensor.setName("#{ra_w_var.name} s")
      ra_w_sensor.setKeyName(@living_zone.name.to_s)
    end

    # Create one duct program for each duct location zone
    duct_locations.each_with_index do |duct_location, i|
      next if (not duct_location.nil?) && (duct_location.name.to_s == @living_zone.name.to_s)

      object_name_idx = "#{object.name}_#{i}"

      # -- Sensors --

      # Duct zone temperature
      dz_t_var = OpenStudio::Model::EnergyManagementSystemGlobalVariable.new(model, "#{object_name_idx} DZ T".gsub(' ', '_'))
      if duct_location.is_a? OpenStudio::Model::ThermalZone
        dz_t_sensor = OpenStudio::Model::EnergyManagementSystemSensor.new(model, 'Zone Air Temperature')
        dz_t_sensor.setKeyName(duct_location.name.to_s)
      elsif duct_location.is_a? OpenStudio::Model::ScheduleConstant
        dz_t_sensor = OpenStudio::Model::EnergyManagementSystemSensor.new(model, 'Schedule Value')
        dz_t_sensor.setKeyName(duct_location.name.to_s)
      elsif duct_location.nil? # Outside
        dz_t_sensor = OpenStudio::Model::EnergyManagementSystemSensor.new(model, 'Site Outdoor Air Drybulb Temperature')
        dz_t_sensor.setKeyName('Environment')
      else # shouldn't get here, should only have schedule/thermal zone/nil assigned
        fail 'Unexpected duct zone type passed'
      end
      dz_t_sensor.setName("#{dz_t_var.name} s")

      # Duct zone humidity ratio
      dz_w_var = OpenStudio::Model::EnergyManagementSystemGlobalVariable.new(model, "#{object_name_idx} DZ W".gsub(' ', '_'))
      if duct_location.is_a? OpenStudio::Model::ThermalZone
        dz_w_sensor = OpenStudio::Model::EnergyManagementSystemSensor.new(model, 'Zone Mean Air Humidity Ratio')
        dz_w_sensor.setKeyName(duct_location.name.to_s)
        dz_w_sensor.setName("#{dz_w_var.name} s")
        dz_w = "#{dz_w_sensor.name}"
      elsif duct_location.is_a? OpenStudio::Model::ScheduleConstant # Outside or scheduled temperature
        if duct_location.name.to_s == HPXML::LocationOtherNonFreezingSpace
          dz_w_sensor = OpenStudio::Model::EnergyManagementSystemSensor.new(model, 'Site Outdoor Air Humidity Ratio')
          dz_w_sensor.setName("#{dz_w_var.name} s")
          dz_w = "#{dz_w_sensor.name}"
        elsif duct_location.name.to_s == HPXML::LocationOtherHousingUnit
          dz_w_sensor = OpenStudio::Model::EnergyManagementSystemSensor.new(model, 'Zone Mean Air Humidity Ratio')
          dz_w_sensor.setKeyName(@living_zone.name.to_s)
          dz_w_sensor.setName("#{dz_w_var.name} s")
          dz_w = "#{dz_w_sensor.name}"
        else
          dz_w_sensor1 = OpenStudio::Model::EnergyManagementSystemSensor.new(model, 'Site Outdoor Air Humidity Ratio')
          dz_w_sensor1.setName("#{dz_w_var.name} s 1")
          dz_w_sensor2 = OpenStudio::Model::EnergyManagementSystemSensor.new(model, 'Zone Mean Air Humidity Ratio')
          dz_w_sensor2.setName("#{dz_w_var.name} s 2")
          dz_w_sensor2.setKeyName(@living_zone.name.to_s)
          dz_w = "(#{dz_w_sensor1.name} + #{dz_w_sensor2.name}) / 2"
        end
      else
        dz_w_sensor = OpenStudio::Model::EnergyManagementSystemSensor.new(model, 'Site Outdoor Air Humidity Ratio')
        dz_w_sensor.setName("#{dz_w_var.name} s")
        dz_w = "#{dz_w_sensor.name}"
      end

      # -- Actuators --

      # List of: [Var name, object name, space, frac load latent, frac load outside]
      equip_act_infos = []

      if duct_location.is_a? OpenStudio::Model::ScheduleConstant
        space_values = Geometry.get_temperature_scheduled_space_values(duct_location.name.to_s)
        f_regain = space_values[:f_regain]
      else
        f_regain = 0.0
      end

      # Other equipment objects to cancel out the supply air leakage directly into the return plenum
      equip_act_infos << ['supply_sens_lk_to_liv', 'SupSensLkToLv', true, @living_space, 0.0, f_regain]
      equip_act_infos << ['supply_lat_lk_to_liv', 'SupLatLkToLv', true, @living_space, 1.0 - f_regain, f_regain]

      # Supply duct conduction load added to the living space
      equip_act_infos << ['supply_cond_to_liv', 'SupCondToLv', true, @living_space, 0.0, f_regain]

      # Return duct conduction load added to the return plenum zone
      equip_act_infos << ['return_cond_to_rp', 'RetCondToRP', true, ra_duct_space, 0.0, f_regain]

      # Return duct sensible leakage impact on the return plenum
      equip_act_infos << ['return_sens_lk_to_rp', 'RetSensLkToRP', true, ra_duct_space, 0.0, f_regain]

      # Return duct latent leakage impact on the return plenum
      equip_act_infos << ['return_lat_lk_to_rp', 'RetLatLkToRP', true, ra_duct_space, 1.0 - f_regain, f_regain]

      # Supply duct conduction impact on the duct zone
      if not duct_location.is_a? OpenStudio::Model::ThermalZone # Outside or scheduled temperature
        equip_act_infos << ['supply_cond_to_dz', 'SupCondToDZ', false, @living_space, 0.0, 1.0] # Arbitrary space, all heat lost
      else
        equip_act_infos << ['supply_cond_to_dz', 'SupCondToDZ', false, duct_location.spaces[0], 0.0, 0.0]
      end

      # Return duct conduction impact on the duct zone
      if not duct_location.is_a? OpenStudio::Model::ThermalZone # Outside or scheduled temperature
        equip_act_infos << ['return_cond_to_dz', 'RetCondToDZ', false, @living_space, 0.0, 1.0] # Arbitrary space, all heat lost
      else
        equip_act_infos << ['return_cond_to_dz', 'RetCondToDZ', false, duct_location.spaces[0], 0.0, 0.0]
      end

      # Supply duct sensible leakage impact on the duct zone
      if not duct_location.is_a? OpenStudio::Model::ThermalZone # Outside or scheduled temperature
        equip_act_infos << ['supply_sens_lk_to_dz', 'SupSensLkToDZ', false, @living_space, 0.0, 1.0] # Arbitrary space, all heat lost
      else
        equip_act_infos << ['supply_sens_lk_to_dz', 'SupSensLkToDZ', false, duct_location.spaces[0], 0.0, 0.0]
      end

      # Supply duct latent leakage impact on the duct zone
      if not duct_location.is_a? OpenStudio::Model::ThermalZone # Outside or scheduled temperature
        equip_act_infos << ['supply_lat_lk_to_dz', 'SupLatLkToDZ', false, @living_space, 0.0, 1.0] # Arbitrary space, all heat lost
      else
        equip_act_infos << ['supply_lat_lk_to_dz', 'SupLatLkToDZ', false, duct_location.spaces[0], 1.0, 0.0]
      end

      duct_vars = {}
      duct_actuators = {}
      [false, true].each do |is_cfis|
        if is_cfis
          next unless @cfis_airloop.values.include? object

          prefix = 'cfis_'
        else
          prefix = ''
        end
        equip_act_infos.each do |act_info|
          var_name = "#{prefix}#{act_info[0]}"
          object_name = "#{object_name_idx} #{prefix}#{act_info[1]}".gsub(' ', '_')
          is_load_for_report = act_info[2]
          space = act_info[3]
          if is_cfis && (space == ra_duct_space)
            # Move all CFIS return duct losses to the conditioned space so as to avoid extreme plenum temperatures
            # due to mismatch between return plenum duct loads and airloop airflow rate (which does not actually
            # increase due to the presence of CFIS).
            space = @living_space
          end
          frac_lat = act_info[4]
          frac_lost = act_info[5]
          if not is_cfis
            duct_vars[var_name] = OpenStudio::Model::EnergyManagementSystemGlobalVariable.new(model, object_name)
          end
          duct_actuators[var_name] = create_other_equipment_object_and_actuator(model: model, name: object_name, space: space, frac_lat: frac_lat, frac_lost: frac_lost, is_duct_load_for_report: is_load_for_report)
        end
      end

      # Two objects are required to model the air exchange between the duct zone and the living space since
      # ZoneMixing objects can not account for direction of air flow (both are controlled by EMS)

      # List of: [Var name, object name, space, frac load latent, frac load outside]
      mix_act_infos = []

      if duct_location.is_a? OpenStudio::Model::ThermalZone
        # Accounts for leaks from the duct zone to the living zone
        mix_act_infos << ['dz_to_liv_flow_rate', 'ZoneMixDZToLv', @living_zone, duct_location]
        # Accounts for leaks from the living zone to the duct zone
        mix_act_infos << ['liv_to_dz_flow_rate', 'ZoneMixLvToDZ', duct_location, @living_zone]
      end

      [false, true].each do |is_cfis|
        if is_cfis
          next unless @cfis_airloop.values.include? object

          prefix = 'cfis_'
        else
          prefix = ''
        end
        mix_act_infos.each do |act_info|
          var_name = "#{prefix}#{act_info[0]}"
          object_name = "#{object_name_idx} #{prefix}#{act_info[1]}".gsub(' ', '_')
          dest_zone = act_info[2]
          source_zone = act_info[3]

          if not is_cfis
            duct_vars[var_name] = OpenStudio::Model::EnergyManagementSystemGlobalVariable.new(model, object_name)
          end
          zone_mixing = OpenStudio::Model::ZoneMixing.new(dest_zone)
          zone_mixing.setName("#{object_name} mix")
          zone_mixing.setSourceZone(source_zone)
          duct_actuators[var_name] = OpenStudio::Model::EnergyManagementSystemActuator.new(zone_mixing, *EPlus::EMSActuatorZoneMixingFlowRate)
          duct_actuators[var_name].setName("#{zone_mixing.name} act")
        end
      end

      # -- Global Variables --

      # Obtain aggregate values for all ducts in the current duct location
      leakage_fracs = { HPXML::DuctTypeSupply => nil, HPXML::DuctTypeReturn => nil }
      leakage_cfm25s = { HPXML::DuctTypeSupply => nil, HPXML::DuctTypeReturn => nil }
      ua_values = { HPXML::DuctTypeSupply => 0, HPXML::DuctTypeReturn => 0 }
      ducts.each do |duct|
        next unless (duct_location.nil? && duct.zone.nil?) ||
                    (!duct_location.nil? && !duct.zone.nil? && (duct.zone.name.to_s == duct_location.name.to_s)) ||
                    (!duct_location.nil? && !duct.loc_schedule.nil? && (duct.loc_schedule.name.to_s == duct_location.name.to_s))

        if not duct.leakage_frac.nil?
          leakage_fracs[duct.side] = 0 if leakage_fracs[duct.side].nil?
          leakage_fracs[duct.side] += duct.leakage_frac
        elsif not duct.leakage_cfm25.nil?
          leakage_cfm25s[duct.side] = 0 if leakage_cfm25s[duct.side].nil?
          leakage_cfm25s[duct.side] += duct.leakage_cfm25
        end
        ua_values[duct.side] += duct.area / duct.rvalue
      end

      # Calculate fraction of outside air specific to this duct location
      f_oa = 1.0
      if duct_location.is_a? OpenStudio::Model::ThermalZone # in a space
        if (not @spaces[HPXML::LocationBasementUnconditioned].nil?) && (@spaces[HPXML::LocationBasementUnconditioned].thermalZone.get.name.to_s == duct_location.name.to_s)
          f_oa = 0.0
        elsif (not @spaces[HPXML::LocationCrawlspaceUnvented].nil?) && (@spaces[HPXML::LocationCrawlspaceUnvented].thermalZone.get.name.to_s == duct_location.name.to_s)
          f_oa = 0.0
        elsif (not @spaces[HPXML::LocationAtticUnvented].nil?) && (@spaces[HPXML::LocationAtticUnvented].thermalZone.get.name.to_s == duct_location.name.to_s)
          f_oa = 0.0
        end
      end

      # Duct Subroutine

      duct_subroutine = OpenStudio::Model::EnergyManagementSystemSubroutine.new(model)
      duct_subroutine.setName("#{object_name_idx} duct subroutine")
      duct_subroutine.addLine("Set AH_MFR = #{ah_mfr_var.name}")
      duct_subroutine.addLine('If AH_MFR>0')
      duct_subroutine.addLine("  Set AH_Tout = #{ah_tout_var.name}")
      duct_subroutine.addLine("  Set AH_Wout = #{ah_wout_var.name}")
      duct_subroutine.addLine("  Set RA_T = #{ra_t_var.name}")
      duct_subroutine.addLine("  Set RA_W = #{ra_w_var.name}")
      duct_subroutine.addLine("  Set Fan_RTF = #{@fan_rtf_var[object].name}")
      duct_subroutine.addLine("  Set DZ_T = #{dz_t_var.name}")
      duct_subroutine.addLine("  Set DZ_W = #{dz_w_var.name}")
      duct_subroutine.addLine("  Set AH_VFR = #{ah_vfr_var.name}")
      duct_subroutine.addLine('  Set h_SA = (@HFnTdbW AH_Tout AH_Wout)') # J/kg
      duct_subroutine.addLine('  Set h_RA = (@HFnTdbW RA_T RA_W)') # J/kg
      duct_subroutine.addLine('  Set h_fg = (@HfgAirFnWTdb AH_Wout AH_Tout)') # J/kg
      duct_subroutine.addLine('  Set h_DZ = (@HFnTdbW DZ_T DZ_W)') # J/kg
      duct_subroutine.addLine('  Set air_cp = 1006.0') # J/kg-C

      if not leakage_fracs[HPXML::DuctTypeSupply].nil?
        duct_subroutine.addLine("  Set f_sup = #{leakage_fracs[HPXML::DuctTypeSupply]}") # frac
      elsif not leakage_cfm25s[HPXML::DuctTypeSupply].nil?
        duct_subroutine.addLine("  Set f_sup = #{UnitConversions.convert(leakage_cfm25s[HPXML::DuctTypeSupply], 'cfm', 'm^3/s').round(6)} / (#{@fan_mfr_max_var[object].name} * 1.0135)") # frac
      else
        duct_subroutine.addLine('  Set f_sup = 0.0') # frac
      end
      if not leakage_fracs[HPXML::DuctTypeReturn].nil?
        duct_subroutine.addLine("  Set f_ret = #{leakage_fracs[HPXML::DuctTypeReturn]}") # frac
      elsif not leakage_cfm25s[HPXML::DuctTypeReturn].nil?
        duct_subroutine.addLine("  Set f_ret = #{UnitConversions.convert(leakage_cfm25s[HPXML::DuctTypeReturn], 'cfm', 'm^3/s').round(6)} / (#{@fan_mfr_max_var[object].name} * 1.0135)") # frac
      else
        duct_subroutine.addLine('  Set f_ret = 0.0') # frac
      end
      duct_subroutine.addLine('  Set sup_lk_mfr = f_sup * AH_MFR') # kg/s
      duct_subroutine.addLine('  Set ret_lk_mfr = f_ret * AH_MFR') # kg/s

      # Supply leakage to living
      duct_subroutine.addLine('  Set SupTotLkToLiv = sup_lk_mfr*(h_RA - h_SA)') # W
      duct_subroutine.addLine('  Set SupLatLkToLv = sup_lk_mfr*h_fg*(RA_W-AH_Wout)') # W
      duct_subroutine.addLine('  Set SupSensLkToLv = SupTotLkToLiv-SupLatLkToLv') # W

      # Supply conduction
      duct_subroutine.addLine("  Set supply_ua = #{UnitConversions.convert(ua_values[HPXML::DuctTypeSupply], 'Btu/(hr*F)', 'W/K').round(3)}")
      duct_subroutine.addLine('  Set eTm = 0-((Fan_RTF/(AH_MFR*air_cp))*supply_ua)')
      duct_subroutine.addLine('  Set t_sup = DZ_T+((AH_Tout-DZ_T)*(@Exp eTm))') # deg-C
      duct_subroutine.addLine('  Set SupCondToLv = AH_MFR*air_cp*(t_sup-AH_Tout)') # W
      duct_subroutine.addLine('  Set SupCondToDZ = 0-SupCondToLv') # W

      # Return conduction
      duct_subroutine.addLine("  Set return_ua = #{UnitConversions.convert(ua_values[HPXML::DuctTypeReturn], 'Btu/(hr*F)', 'W/K').round(3)}")
      duct_subroutine.addLine('  Set eTm = 0-((Fan_RTF/(AH_MFR*air_cp))*return_ua)')
      duct_subroutine.addLine('  Set t_ret = DZ_T+((RA_T-DZ_T)*(@Exp eTm))') # deg-C
      duct_subroutine.addLine('  Set RetCondToRP = AH_MFR*air_cp*(t_ret-RA_T)') # W
      duct_subroutine.addLine('  Set RetCondToDZ = 0-RetCondToRP') # W

      # Return leakage to return plenum
      duct_subroutine.addLine('  Set RetLatLkToRP = 0') # W
      duct_subroutine.addLine('  Set RetSensLkToRP = ret_lk_mfr*air_cp*(DZ_T-RA_T)') # W

      # Supply leakage to duct zone
      # The below terms are not the same as SupLatLkToLv and SupSensLkToLv.
      # To understand why, suppose the AHzone temperature equals the supply air temperature. In this case, the terms below
      # should be zero while SupLatLkToLv and SupSensLkToLv should still be non-zero.
      duct_subroutine.addLine('  Set SupTotLkToDZ = sup_lk_mfr*(h_SA-h_DZ)') # W
      duct_subroutine.addLine('  Set SupLatLkToDZ = sup_lk_mfr*h_fg*(AH_Wout-DZ_W)') # W
      duct_subroutine.addLine('  Set SupSensLkToDZ = SupTotLkToDZ-SupLatLkToDZ') # W

      duct_subroutine.addLine('  Set f_imbalance = f_sup-f_ret') # frac
      duct_subroutine.addLine("  Set oa_vfr = #{f_oa} * f_imbalance * AH_VFR") # m3/s
      duct_subroutine.addLine('  Set sup_lk_vfr = f_sup * AH_VFR') # m3/s
      duct_subroutine.addLine('  Set ret_lk_vfr = f_ret * AH_VFR') # m3/s
      duct_subroutine.addLine('  If f_sup > f_ret') # Living zone is depressurized relative to duct zone
      duct_subroutine.addLine('    Set ZoneMixLvToDZ = 0') # m3/s
      duct_subroutine.addLine('    Set ZoneMixDZToLv = (sup_lk_vfr-ret_lk_vfr)-oa_vfr') # m3/s
      duct_subroutine.addLine('  Else') # Living zone is pressurized relative to duct zone
      duct_subroutine.addLine('    Set ZoneMixLvToDZ = (ret_lk_vfr-sup_lk_vfr)+oa_vfr') # m3/s
      duct_subroutine.addLine('    Set ZoneMixDZToLv = 0') # m3/s
      duct_subroutine.addLine('  EndIf')
      duct_subroutine.addLine('Else') # No air handler flow rate
      duct_subroutine.addLine('  Set SupLatLkToLv = 0')
      duct_subroutine.addLine('  Set SupSensLkToLv = 0')
      duct_subroutine.addLine('  Set SupCondToLv = 0')
      duct_subroutine.addLine('  Set RetCondToRP = 0')
      duct_subroutine.addLine('  Set RetLatLkToRP = 0')
      duct_subroutine.addLine('  Set RetSensLkToRP = 0')
      duct_subroutine.addLine('  Set RetCondToDZ = 0')
      duct_subroutine.addLine('  Set SupCondToDZ = 0')
      duct_subroutine.addLine('  Set SupLatLkToDZ = 0')
      duct_subroutine.addLine('  Set SupSensLkToDZ = 0')
      duct_subroutine.addLine('  Set ZoneMixLvToDZ = 0') # m3/s
      duct_subroutine.addLine('  Set ZoneMixDZToLv = 0') # m3/s
      duct_subroutine.addLine('EndIf')
      duct_subroutine.addLine("Set #{duct_vars['supply_lat_lk_to_liv'].name} = SupLatLkToLv")
      duct_subroutine.addLine("Set #{duct_vars['supply_sens_lk_to_liv'].name} = SupSensLkToLv")
      duct_subroutine.addLine("Set #{duct_vars['supply_cond_to_liv'].name} = SupCondToLv")
      duct_subroutine.addLine("Set #{duct_vars['return_cond_to_rp'].name} = RetCondToRP")
      duct_subroutine.addLine("Set #{duct_vars['return_lat_lk_to_rp'].name} = RetLatLkToRP")
      duct_subroutine.addLine("Set #{duct_vars['return_sens_lk_to_rp'].name} = RetSensLkToRP")
      duct_subroutine.addLine("Set #{duct_vars['return_cond_to_dz'].name} = RetCondToDZ")
      duct_subroutine.addLine("Set #{duct_vars['supply_cond_to_dz'].name} = SupCondToDZ")
      duct_subroutine.addLine("Set #{duct_vars['supply_lat_lk_to_dz'].name} = SupLatLkToDZ")
      duct_subroutine.addLine("Set #{duct_vars['supply_sens_lk_to_dz'].name} = SupSensLkToDZ")
      if not duct_actuators['liv_to_dz_flow_rate'].nil?
        duct_subroutine.addLine("Set #{duct_vars['liv_to_dz_flow_rate'].name} = ZoneMixLvToDZ")
      end
      if not duct_actuators['dz_to_liv_flow_rate'].nil?
        duct_subroutine.addLine("Set #{duct_vars['dz_to_liv_flow_rate'].name} = ZoneMixDZToLv")
      end

      # Duct Program

      duct_program = OpenStudio::Model::EnergyManagementSystemProgram.new(model)
      duct_program.setName(object_name_idx + ' duct program')
      duct_program.addLine("Set #{ah_mfr_var.name} = #{ah_mfr_sensor.name}")
      if @fan_rtf_sensor[object].is_a? OpenStudio::Model::EnergyManagementSystemGlobalVariable
        duct_program.addLine("Set #{@fan_rtf_sensor[object].name} = #{@fan_mfr_sensor[object].name} / #{@fan_mfr_max_var[object].name}")
      end
      duct_program.addLine("Set #{@fan_rtf_var[object].name} = #{@fan_rtf_sensor[object].name}")
      duct_program.addLine("Set #{ah_vfr_var.name} = #{ah_vfr_sensor.name}")
      duct_program.addLine("Set #{ah_tout_var.name} = #{ah_tout_sensor.name}")
      duct_program.addLine("Set #{ah_wout_var.name} = #{ah_wout_sensor.name}")
      duct_program.addLine("Set #{ra_t_var.name} = #{ra_t_sensor.name}")
      duct_program.addLine("Set #{ra_w_var.name} = #{ra_w_sensor.name}")
      duct_program.addLine("Set #{dz_t_var.name} = #{dz_t_sensor.name}")
      duct_program.addLine("Set #{dz_w_var.name} = #{dz_w}")
      duct_program.addLine("Run #{duct_subroutine.name}")
      duct_program.addLine("Set #{duct_actuators['supply_sens_lk_to_liv'].name} = #{duct_vars['supply_sens_lk_to_liv'].name}")
      duct_program.addLine("Set #{duct_actuators['supply_lat_lk_to_liv'].name} = #{duct_vars['supply_lat_lk_to_liv'].name}")
      duct_program.addLine("Set #{duct_actuators['supply_cond_to_liv'].name} = #{duct_vars['supply_cond_to_liv'].name}")
      duct_program.addLine("Set #{duct_actuators['return_sens_lk_to_rp'].name} = #{duct_vars['return_sens_lk_to_rp'].name}")
      duct_program.addLine("Set #{duct_actuators['return_lat_lk_to_rp'].name} = #{duct_vars['return_lat_lk_to_rp'].name}")
      duct_program.addLine("Set #{duct_actuators['return_cond_to_rp'].name} = #{duct_vars['return_cond_to_rp'].name}")
      duct_program.addLine("Set #{duct_actuators['return_cond_to_dz'].name} = #{duct_vars['return_cond_to_dz'].name}")
      duct_program.addLine("Set #{duct_actuators['supply_cond_to_dz'].name} = #{duct_vars['supply_cond_to_dz'].name}")
      duct_program.addLine("Set #{duct_actuators['supply_sens_lk_to_dz'].name} = #{duct_vars['supply_sens_lk_to_dz'].name}")
      duct_program.addLine("Set #{duct_actuators['supply_lat_lk_to_dz'].name} = #{duct_vars['supply_lat_lk_to_dz'].name}")
      if not duct_actuators['dz_to_liv_flow_rate'].nil?
        duct_program.addLine("Set #{duct_actuators['dz_to_liv_flow_rate'].name} = #{duct_vars['dz_to_liv_flow_rate'].name}")
      end
      if not duct_actuators['liv_to_dz_flow_rate'].nil?
        duct_program.addLine("Set #{duct_actuators['liv_to_dz_flow_rate'].name} = #{duct_vars['liv_to_dz_flow_rate'].name}")
      end

      if @cfis_airloop.values.include? object

        # Calculate CFIS duct losses
        cfis_id = @cfis_airloop.key(object)
        duct_program.addLine("If #{@cfis_f_damper_extra_open_var[cfis_id].name} > 0")
        duct_program.addLine("  Set cfis_m3s = (#{@fan_mfr_max_var[object].name} / 1.16097654)") # Density of 1.16097654 was back calculated using E+ results
        duct_program.addLine("  Set #{@fan_rtf_var[object].name} = #{@cfis_f_damper_extra_open_var[cfis_id].name}") # Need to use global vars to sync duct_program and infiltration program of different calling points
        duct_program.addLine("  Set #{ah_vfr_var.name} = #{@fan_rtf_var[object].name}*cfis_m3s")
        duct_program.addLine("  Set rho_in = (@RhoAirFnPbTdbW #{@pbar_sensor.name} #{@tin_sensor.name} #{@win_sensor.name})")
        duct_program.addLine("  Set #{ah_mfr_var.name} = #{ah_vfr_var.name} * rho_in")
        duct_program.addLine("  Set #{ah_tout_var.name} = #{ra_t_sensor.name}")
        duct_program.addLine("  Set #{ah_wout_var.name} = #{ra_w_sensor.name}")
        duct_program.addLine("  Set #{ra_t_var.name} = #{ra_t_sensor.name}")
        duct_program.addLine("  Set #{ra_w_var.name} = #{ra_w_sensor.name}")
        duct_program.addLine("  Run #{duct_subroutine.name}")
        duct_program.addLine("  Set #{duct_actuators['cfis_supply_sens_lk_to_liv'].name} = #{duct_vars['supply_sens_lk_to_liv'].name}")
        duct_program.addLine("  Set #{duct_actuators['cfis_supply_lat_lk_to_liv'].name} = #{duct_vars['supply_lat_lk_to_liv'].name}")
        duct_program.addLine("  Set #{duct_actuators['cfis_supply_cond_to_liv'].name} = #{duct_vars['supply_cond_to_liv'].name}")
        duct_program.addLine("  Set #{duct_actuators['cfis_return_sens_lk_to_rp'].name} = #{duct_vars['return_sens_lk_to_rp'].name}")
        duct_program.addLine("  Set #{duct_actuators['cfis_return_lat_lk_to_rp'].name} = #{duct_vars['return_lat_lk_to_rp'].name}")
        duct_program.addLine("  Set #{duct_actuators['cfis_return_cond_to_rp'].name} = #{duct_vars['return_cond_to_rp'].name}")
        duct_program.addLine("  Set #{duct_actuators['cfis_return_cond_to_dz'].name} = #{duct_vars['return_cond_to_dz'].name}")
        duct_program.addLine("  Set #{duct_actuators['cfis_supply_cond_to_dz'].name} = #{duct_vars['supply_cond_to_dz'].name}")
        duct_program.addLine("  Set #{duct_actuators['cfis_supply_sens_lk_to_dz'].name} = #{duct_vars['supply_sens_lk_to_dz'].name}")
        duct_program.addLine("  Set #{duct_actuators['cfis_supply_lat_lk_to_dz'].name} = #{duct_vars['supply_lat_lk_to_dz'].name}")
        if not duct_actuators['dz_to_liv_flow_rate'].nil?
          duct_program.addLine("  Set #{duct_actuators['cfis_dz_to_liv_flow_rate'].name} = #{duct_vars['dz_to_liv_flow_rate'].name}")
        end
        if not duct_actuators['liv_to_dz_flow_rate'].nil?
          duct_program.addLine("  Set #{duct_actuators['cfis_liv_to_dz_flow_rate'].name} = #{duct_vars['liv_to_dz_flow_rate'].name}")
        end
        duct_program.addLine('Else')
        duct_program.addLine("  Set #{duct_actuators['cfis_supply_sens_lk_to_liv'].name} = 0")
        duct_program.addLine("  Set #{duct_actuators['cfis_supply_lat_lk_to_liv'].name} = 0")
        duct_program.addLine("  Set #{duct_actuators['cfis_supply_cond_to_liv'].name} = 0")
        duct_program.addLine("  Set #{duct_actuators['cfis_return_sens_lk_to_rp'].name} = 0")
        duct_program.addLine("  Set #{duct_actuators['cfis_return_lat_lk_to_rp'].name} = 0")
        duct_program.addLine("  Set #{duct_actuators['cfis_return_cond_to_rp'].name} = 0")
        duct_program.addLine("  Set #{duct_actuators['cfis_return_cond_to_dz'].name} = 0")
        duct_program.addLine("  Set #{duct_actuators['cfis_supply_cond_to_dz'].name} = 0")
        duct_program.addLine("  Set #{duct_actuators['cfis_supply_sens_lk_to_dz'].name} = 0")
        duct_program.addLine("  Set #{duct_actuators['cfis_supply_lat_lk_to_dz'].name} = 0")
        if not duct_actuators['dz_to_liv_flow_rate'].nil?
          duct_program.addLine("  Set #{duct_actuators['cfis_dz_to_liv_flow_rate'].name} = 0")
        end
        if not duct_actuators['liv_to_dz_flow_rate'].nil?
          duct_program.addLine("  Set #{duct_actuators['cfis_liv_to_dz_flow_rate'].name} = 0")
        end
        duct_program.addLine('EndIf')

      end

      manager = OpenStudio::Model::EnergyManagementSystemProgramCallingManager.new(model)
      manager.setName("#{duct_program.name} calling manager")
      manager.setCallingPoint('EndOfSystemTimestepAfterHVACReporting')
      manager.addProgram(duct_program)
    end
  end

  def self.apply_infiltration_to_garage(model, weather, site, ach50)
    return if @spaces[HPXML::LocationGarage].nil?

    space = @spaces[HPXML::LocationGarage]
    area = UnitConversions.convert(space.floorArea, 'm^2', 'ft^2')
    volume = UnitConversions.convert(space.volume, 'm^3', 'ft^3')
    hor_lk_frac = 0.4
    neutral_level = 0.5
    sla = get_infiltration_SLA_from_ACH50(ach50, 0.65, area, volume)
    ela = sla * area
    ach = get_infiltration_ACH_from_SLA(sla, 8.202, weather)
    cfm = ach / UnitConversions.convert(1.0, 'hr', 'min') * volume
    c_w_SG, c_s_SG = calc_wind_stack_coeffs(site, hor_lk_frac, neutral_level, space)
    apply_infiltration_to_unconditioned_space(model, space, nil, ela, c_w_SG, c_s_SG)
  end

  def self.apply_infiltration_to_unconditioned_basement(model, weather)
    return if @spaces[HPXML::LocationBasementUnconditioned].nil?

    space = @spaces[HPXML::LocationBasementUnconditioned]
    volume = UnitConversions.convert(space.volume, 'm^3', 'ft^3')
    ach = get_default_unvented_space_ach()
    cfm = ach / UnitConversions.convert(1.0, 'hr', 'min') * volume
    apply_infiltration_to_unconditioned_space(model, space, ach, nil, nil, nil)
  end

  def self.apply_infiltration_to_vented_crawlspace(model, weather, vented_crawl)
    return if @spaces[HPXML::LocationCrawlspaceVented].nil?

    space = @spaces[HPXML::LocationCrawlspaceVented]
    volume = UnitConversions.convert(space.volume, 'm^3', 'ft^3')
    height = Geometry.get_height_of_spaces([space])
    sla = vented_crawl.vented_crawlspace_sla
    ach = get_infiltration_ACH_from_SLA(sla, height, weather)
    cfm = ach / UnitConversions.convert(1.0, 'hr', 'min') * volume
    apply_infiltration_to_unconditioned_space(model, space, ach, nil, nil, nil)
  end

  def self.apply_infiltration_to_unvented_crawlspace(model, weather)
    return if @spaces[HPXML::LocationCrawlspaceUnvented].nil?

    space = @spaces[HPXML::LocationCrawlspaceUnvented]
    volume = UnitConversions.convert(space.volume, 'm^3', 'ft^3')
    ach = get_default_unvented_space_ach()
    cfm = ach / UnitConversions.convert(1.0, 'hr', 'min') * volume
    apply_infiltration_to_unconditioned_space(model, space, ach, nil, nil, nil)
  end

  def self.apply_infiltration_to_vented_attic(model, weather, site, vented_attic)
    return if @spaces[HPXML::LocationAtticVented].nil?

    if not vented_attic.vented_attic_sla.nil?
      if @apply_ashrae140_assumptions
        vented_attic_const_ach = get_infiltration_ACH_from_SLA(vented_attic.vented_attic_sla, 8.202, weather)
      else
        vented_attic_sla = vented_attic.vented_attic_sla
      end
    elsif not vented_attic.vented_attic_ach.nil?
      if @apply_ashrae140_assumptions
        vented_attic_const_ach = vented_attic.vented_attic_ach
      else
        vented_attic_sla = get_infiltration_SLA_from_ACH(vented_attic.vented_attic_ach, 8.202, weather)
      end
    end

    space = @spaces[HPXML::LocationAtticVented]
    volume = UnitConversions.convert(space.volume, 'm^3', 'ft^3')
    if not vented_attic_sla.nil?
      vented_attic_area = UnitConversions.convert(space.floorArea, 'm^2', 'ft^2')
      hor_lk_frac = 0.75
      neutral_level = 0.5
      sla = vented_attic_sla
      ach = get_infiltration_ACH_from_SLA(sla, 8.202, weather)
      ela = sla * vented_attic_area
      cfm = ach / UnitConversions.convert(1.0, 'hr', 'min') * volume
      c_w_SG, c_s_SG = calc_wind_stack_coeffs(site, hor_lk_frac, neutral_level, space)
      apply_infiltration_to_unconditioned_space(model, space, nil, ela, c_w_SG, c_s_SG)
    elsif not vented_attic_const_ach.nil?
      ach = vented_attic_const_ach
      cfm = ach / UnitConversions.convert(1.0, 'hr', 'min') * volume
      apply_infiltration_to_unconditioned_space(model, space, ach, nil, nil, nil)
    end
  end

  def self.apply_infiltration_to_unvented_attic(model, weather, site)
    return if @spaces[HPXML::LocationAtticUnvented].nil?

    space = @spaces[HPXML::LocationAtticUnvented]
    volume = UnitConversions.convert(space.volume, 'm^3', 'ft^3')
    ach = get_default_unvented_space_ach()
    cfm = ach / UnitConversions.convert(1.0, 'hr', 'min') * volume
    apply_infiltration_to_unconditioned_space(model, space, ach, nil, nil, nil)
  end

  def self.apply_local_ventilation(model, vent_object_array, obj_type_name)
    obj_sch_sensors = {}
    vent_object_array.each_with_index do |vent_object, index|
      daily_sch = [0.0] * 24
      obj_name = "#{obj_type_name} #{index}"
      remaining_hrs = vent_object.hours_in_operation
      for hr in 1..(vent_object.hours_in_operation.ceil)
        if remaining_hrs >= 1
          daily_sch[(vent_object.start_hour + hr - 1) % 24] = 1.0
        else
          daily_sch[(vent_object.start_hour + hr - 1) % 24] = remaining_hrs
        end
        remaining_hrs -= 1
      end
      obj_sch = HourlyByMonthSchedule.new(model, "#{obj_name} schedule", [daily_sch] * 12, [daily_sch] * 12, Constants.ScheduleTypeLimitsFraction, false)
      obj_sch_sensor = OpenStudio::Model::EnergyManagementSystemSensor.new(model, 'Schedule Value')
      obj_sch_sensor.setName("#{obj_name} sch s")
      obj_sch_sensor.setKeyName(obj_sch.schedule.name.to_s)
      obj_sch_sensors[vent_object.id] = obj_sch_sensor

      equip_def = OpenStudio::Model::ElectricEquipmentDefinition.new(model)
      equip_def.setName(obj_name)
      equip = OpenStudio::Model::ElectricEquipment.new(equip_def)
      equip.setName(obj_name)
      equip.setSpace(@living_space)
      equip_def.setDesignLevel(vent_object.fan_power * vent_object.quantity)
      equip_def.setFractionRadiant(0)
      equip_def.setFractionLatent(0)
      equip_def.setFractionLost(1)
      equip.setSchedule(obj_sch.schedule)
      equip.setEndUseSubcategory(Constants.ObjectNameMechanicalVentilation)
    end

    return obj_sch_sensors
  end

  def self.apply_dryer_exhaust(model, vented_dryers, schedules_file)
    obj_sch_sensors = {}
    obj_type_name = Constants.ObjectNameClothesDryerExhaust
    vented_dryers.each_with_index do |vented_dryer, index|
      obj_name = "#{obj_type_name} #{index}"

      if not schedules_file.nil?
        obj_sch = schedules_file.create_schedule_file(col_name: 'clothes_dryer_exhaust')
        obj_sch_name = 'clothes_dryer_exhaust'
      else
        days_shift = -1.0 / 24.0 # Shift by 1 hour relative to clothes washer
        obj_sch = HotWaterSchedule.new(model, obj_type_name, @nbeds, days_shift, 24)
        obj_sch = obj_sch.schedule
        obj_sch_name = obj_sch.name.to_s
      end

      Schedule.set_schedule_type_limits(model, obj_sch, Constants.ScheduleTypeLimitsFraction)
      obj_sch_sensor = OpenStudio::Model::EnergyManagementSystemSensor.new(model, 'Schedule Value')
      obj_sch_sensor.setName("#{obj_name} sch s")
      obj_sch_sensor.setKeyName(obj_sch_name)
      obj_sch_sensors[vented_dryer.id] = obj_sch_sensor
    end

    return obj_sch_sensors
  end

  def self.calc_hrv_erv_effectiveness(vent_mech_fans)
    # Create the mapping between mech vent instance and the effectiveness results
    hrv_erv_effectiveness_map = {}
    vent_mech_fans.each do |vent_mech|
      hrv_erv_effectiveness_map[vent_mech] = {}

      vent_mech_cfm = vent_mech.average_oa_unit_flow_rate
      if (vent_mech_cfm > 0)
        # Must assume an operating condition (HVI seems to use CSA 439)
        t_sup_in = 0.0
        w_sup_in = 0.0028
        t_exh_in = 22.0
        w_exh_in = 0.0065
        cp_a = 1006.0
        p_fan = vent_mech.average_unit_fan_power # Watts

        m_fan = UnitConversions.convert(vent_mech_cfm, 'cfm', 'm^3/s') * 16.02 * Psychrometrics.rhoD_fT_w_P(UnitConversions.convert(t_sup_in, 'C', 'F'), w_sup_in, 14.7) # kg/s

        if not vent_mech.sensible_recovery_efficiency.nil?
          # The following is derived from CSA 439, Clause 9.3.3.1, Eq. 12:
          #    E_SHR = (m_sup,fan * Cp * (Tsup,out - Tsup,in) - P_sup,fan) / (m_exh,fan * Cp * (Texh,in - Tsup,in) + P_exh,fan)
          t_sup_out = t_sup_in + (vent_mech.sensible_recovery_efficiency * (m_fan * cp_a * (t_exh_in - t_sup_in) + p_fan) + p_fan) / (m_fan * cp_a)

          # Calculate the apparent sensible effectiveness
          vent_mech_apparent_sens_eff = (t_sup_out - t_sup_in) / (t_exh_in - t_sup_in)

        else
          # The following is derived from (taken from CSA 439, Clause 9.2.1, Eq. 7):
          t_sup_out = t_sup_in + (vent_mech.sensible_recovery_efficiency_adjusted * (t_exh_in - t_sup_in))

          vent_mech_apparent_sens_eff = vent_mech.sensible_recovery_efficiency_adjusted

        end

        # Calculate the supply temperature before the fan
        t_sup_out_gross = t_sup_out - p_fan / (m_fan * cp_a)

        # Sensible effectiveness of the HX only
        vent_mech_sens_eff = (t_sup_out_gross - t_sup_in) / (t_exh_in - t_sup_in)

        if (vent_mech_sens_eff < 0.0) || (vent_mech_sens_eff > 1.0)
          fail "The calculated ERV/HRV sensible effectiveness is #{vent_mech_sens_eff} but should be between 0 and 1. Please revise ERV/HRV efficiency values."
        end

        # Use summer test condition to determine the latent effectiveness since TRE is generally specified under the summer condition
        if (not vent_mech.total_recovery_efficiency.nil?) || (not vent_mech.total_recovery_efficiency_adjusted.nil?)

          t_sup_in = 35.0
          w_sup_in = 0.0178
          t_exh_in = 24.0
          w_exh_in = 0.0092

          m_fan = UnitConversions.convert(vent_mech_cfm, 'cfm', 'm^3/s') * UnitConversions.convert(Psychrometrics.rhoD_fT_w_P(UnitConversions.convert(t_sup_in, 'C', 'F'), w_sup_in, 14.7), 'lbm/ft^3', 'kg/m^3') # kg/s

          t_sup_out_gross = t_sup_in - vent_mech_sens_eff * (t_sup_in - t_exh_in)
          t_sup_out = t_sup_out_gross + p_fan / (m_fan * cp_a)

          h_sup_in = Psychrometrics.h_fT_w_SI(t_sup_in, w_sup_in)
          h_exh_in = Psychrometrics.h_fT_w_SI(t_exh_in, w_exh_in)

          if not vent_mech.total_recovery_efficiency.nil?
            # The following is derived from CSA 439, Clause 9.3.3.2, Eq. 13:
            #    E_THR = (m_sup,fan * Cp * (h_sup,out - h_sup,in) - P_sup,fan) / (m_exh,fan * Cp * (h_exh,in - h_sup,in) + P_exh,fan)
            h_sup_out = h_sup_in - (vent_mech.total_recovery_efficiency * (m_fan * (h_sup_in - h_exh_in) + p_fan) + p_fan) / m_fan
          else
            # The following is derived from (taken from CSA 439, Clause 9.2.1, Eq. 7):
            h_sup_out = h_sup_in - (vent_mech.total_recovery_efficiency_adjusted * (h_sup_in - h_exh_in))
          end

          w_sup_out = Psychrometrics.w_fT_h_SI(t_sup_out, h_sup_out)
          vent_mech_lat_eff = [0.0, (w_sup_out - w_sup_in) / (w_exh_in - w_sup_in)].max

          if (vent_mech_lat_eff < 0.0) || (vent_mech_lat_eff > 1.0)
            fail "The calculated ERV/HRV latent effectiveness is #{vent_mech_lat_eff} but should be between 0 and 1. Please revise ERV/HRV efficiency values."
          end

        else
          vent_mech_lat_eff = 0.0
        end
      else
        vent_mech_apparent_sens_eff = 0.0
        vent_mech_sens_eff = 0.0
        vent_mech_lat_eff = 0.0
      end

      hrv_erv_effectiveness_map[vent_mech][:vent_mech_sens_eff] = vent_mech_sens_eff
      hrv_erv_effectiveness_map[vent_mech][:vent_mech_lat_eff] = vent_mech_lat_eff
      hrv_erv_effectiveness_map[vent_mech][:vent_mech_apparent_sens_eff] = vent_mech_apparent_sens_eff
    end
    return hrv_erv_effectiveness_map
  end

  def self.apply_cfis(infil_program, vent_mech_fans, cfis_fan_actuator)
    infil_program.addLine('Set QWHV_cfis_oa = 0.0')

    vent_mech_fans.each do |vent_mech|
      infil_program.addLine("Set fan_rtf_hvac = #{@fan_rtf_sensor[@cfis_airloop[vent_mech.id]].name}")
      infil_program.addLine("Set CFIS_fan_w = #{vent_mech.unit_fan_power}") # W

      infil_program.addLine('If @ABS(Minute - ZoneTimeStep*60) < 0.1')
      infil_program.addLine("  Set #{@cfis_t_sum_open_var[vent_mech.id].name} = 0") # New hour, time on summation re-initializes to 0
      infil_program.addLine('EndIf')

      cfis_open_time = [vent_mech.hours_in_operation / 24.0 * 60.0, 59.999].min # Minimum open time in minutes
      infil_program.addLine("Set CFIS_t_min_hr_open = #{cfis_open_time}") # minutes per hour the CFIS damper is open
      infil_program.addLine("Set CFIS_Q_duct_oa = #{UnitConversions.convert(vent_mech.oa_unit_flow_rate, 'cfm', 'm^3/s')}")
      infil_program.addLine('Set cfis_f_damper_open = 0') # fraction of the timestep the CFIS damper is open
      infil_program.addLine("Set #{@cfis_f_damper_extra_open_var[vent_mech.id].name} = 0") # additional runtime fraction to meet min/hr

      infil_program.addLine("If #{@cfis_t_sum_open_var[vent_mech.id].name} < CFIS_t_min_hr_open")
      infil_program.addLine("  Set CFIS_t_fan_on = 60 - (CFIS_t_min_hr_open - #{@cfis_t_sum_open_var[vent_mech.id].name})") # minute at which the blower needs to turn on to meet the ventilation requirements
      # Evaluate condition of whether supply fan has to run to achieve target minutes per hour of operation
      infil_program.addLine('  If (Minute+0.00001) >= CFIS_t_fan_on')
      # Consider fan rtf read in current calling point (results of previous time step) + CFIS_t_fan_on based on min/hr requirement and previous EMS results.
      infil_program.addLine('    Set cfis_fan_runtime = @Max (@ABS(Minute - CFIS_t_fan_on)) (fan_rtf_hvac * ZoneTimeStep * 60)')
      # If fan_rtf_hvac, make sure it's not exceeding ventilation requirements
      infil_program.addLine("    Set cfis_fan_runtime = @Min cfis_fan_runtime (CFIS_t_min_hr_open - #{@cfis_t_sum_open_var[vent_mech.id].name})")
      infil_program.addLine('    Set cfis_f_damper_open = cfis_fan_runtime/(60.0*ZoneTimeStep)') # calculates the portion of the current timestep the CFIS damper needs to be open
      infil_program.addLine("    Set #{@cfis_t_sum_open_var[vent_mech.id].name} = #{@cfis_t_sum_open_var[vent_mech.id].name}+cfis_fan_runtime")
      infil_program.addLine("    Set #{@cfis_f_damper_extra_open_var[vent_mech.id].name} = @Max (cfis_f_damper_open-fan_rtf_hvac) 0.0")
      infil_program.addLine("    Set #{cfis_fan_actuator.name} = #{cfis_fan_actuator.name} + CFIS_fan_w*#{@cfis_f_damper_extra_open_var[vent_mech.id].name}")
      infil_program.addLine('  Else')
      # No need to turn on blower for extra ventilation
      infil_program.addLine('    Set cfis_fan_runtime = fan_rtf_hvac*ZoneTimeStep*60')
      infil_program.addLine("    If (#{@cfis_t_sum_open_var[vent_mech.id].name}+cfis_fan_runtime) > CFIS_t_min_hr_open")
      # Damper is only open for a portion of this time step to achieve target minutes per hour
      infil_program.addLine("      Set cfis_fan_runtime = CFIS_t_min_hr_open-#{@cfis_t_sum_open_var[vent_mech.id].name}")
      infil_program.addLine('      Set cfis_f_damper_open = cfis_fan_runtime/(ZoneTimeStep*60)')
      infil_program.addLine("      Set #{@cfis_t_sum_open_var[vent_mech.id].name} = CFIS_t_min_hr_open")
      infil_program.addLine('    Else')
      # Damper is open and using call for heat/cool to supply fresh air
      infil_program.addLine('      Set cfis_fan_runtime = fan_rtf_hvac*ZoneTimeStep*60')
      infil_program.addLine('      Set cfis_f_damper_open = fan_rtf_hvac')
      infil_program.addLine("      Set #{@cfis_t_sum_open_var[vent_mech.id].name} = #{@cfis_t_sum_open_var[vent_mech.id].name}+cfis_fan_runtime")
      infil_program.addLine('    EndIf')
      # Fan power is metered under fan cooling and heating meters
      infil_program.addLine('  EndIf')
      infil_program.addLine('  Set QWHV_cfis_oa = QWHV_cfis_oa + cfis_f_damper_open * CFIS_Q_duct_oa')
      infil_program.addLine('EndIf')
    end
  end

  def self.add_ee_for_vent_fan_power(model, obj_name, frac_lost, is_cfis, pow = 0.0)
    equip_def = OpenStudio::Model::ElectricEquipmentDefinition.new(model)
    equip_def.setName(obj_name)
    equip = OpenStudio::Model::ElectricEquipment.new(equip_def)
    equip.setName(obj_name)
    equip.setSpace(@living_space)
    equip_def.setFractionRadiant(0)
    equip_def.setFractionLatent(0)
    equip.setSchedule(model.alwaysOnDiscreteSchedule)
    equip.setEndUseSubcategory(Constants.ObjectNameMechanicalVentilation)
    equip_def.setFractionLost(frac_lost)
    vent_mech_fan_actuator = nil
    if is_cfis # actuate its power level in EMS
      equip_def.setFractionLost(0.0) # Fan heat does enter space
      vent_mech_fan_actuator = OpenStudio::Model::EnergyManagementSystemActuator.new(equip, *EPlus::EMSActuatorElectricEquipmentPower)
      vent_mech_fan_actuator.setName("#{equip.name} act")
    else
      equip_def.setDesignLevel(pow)
    end

    return vent_mech_fan_actuator
  end

  def self.setup_mech_vent_vars_actuators(model:, program:)
    # Actuators for mech vent fan
    sens_name = "#{Constants.ObjectNameMechanicalVentilationHouseFan} sensible load"
    fan_sens_load_actuator = create_other_equipment_object_and_actuator(model: model, name: sens_name, space: @living_space, frac_lat: 0.0, frac_lost: 0.0)
    lat_name = "#{Constants.ObjectNameMechanicalVentilationHouseFan} latent load"
    fan_lat_load_actuator = create_other_equipment_object_and_actuator(model: model, name: lat_name, space: @living_space, frac_lat: 1.0, frac_lost: 0.0)
    program.addLine("Set #{fan_sens_load_actuator.name} = 0.0")
    program.addLine("Set #{fan_lat_load_actuator.name} = 0.0")
    # Air property at inlet nodes on both sides
    program.addLine("Set OASupInPb = #{@pbar_sensor.name}") # oa barometric pressure
    program.addLine("Set OASupInTemp = #{@tout_sensor.name}") # oa db temperature
    program.addLine("Set OASupInW = #{@wout_sensor.name}") # oa humidity ratio
    program.addLine('Set OASupRho = (@RhoAirFnPbTdbW OASupInPb OASupInTemp OASupInW)')
    program.addLine('Set OASupCp = (@CpAirFnW OASupInW)')
    program.addLine('Set OASupInEnth = (@HFnTdbW OASupInTemp OASupInW)')

    program.addLine("Set ZoneTemp = #{@tin_sensor.name}") # zone air temperature
    program.addLine("Set ZoneW = #{@win_sensor.name}") # zone air humidity ratio
    program.addLine('Set ZoneCp = (@CpAirFnW ZoneW)')
    program.addLine('Set ZoneAirEnth = (@HFnTdbW ZoneTemp ZoneW)')

    return fan_sens_load_actuator, fan_lat_load_actuator
  end

  def self.apply_infiltration_adjustment(infil_program, vent_fans_kitchen, vent_fans_bath, vented_dryers, sup_cfm_tot, exh_cfm_tot, bal_cfm_tot, erv_hrv_cfm_tot,
                                         infil_flow_actuator, range_sch_sensors_map, bath_sch_sensors_map, dryer_exhaust_sch_sensors_map)
    infil_program.addLine('Set Qrange = 0')
    vent_fans_kitchen.each do |vent_kitchen|
      infil_program.addLine("Set Qrange = Qrange + #{UnitConversions.convert(vent_kitchen.rated_flow_rate * vent_kitchen.quantity, 'cfm', 'm^3/s').round(4)} * #{range_sch_sensors_map[vent_kitchen.id].name}")
    end

    infil_program.addLine('Set Qbath = 0')
    vent_fans_bath.each do |vent_bath|
      infil_program.addLine("Set Qbath = Qbath + #{UnitConversions.convert(vent_bath.rated_flow_rate * vent_bath.quantity, 'cfm', 'm^3/s').round(4)} * #{bath_sch_sensors_map[vent_bath.id].name}")
    end

    infil_program.addLine('Set Qdryer = 0')
    vented_dryers.each do |vented_dryer|
      infil_program.addLine("Set Qdryer = Qdryer + #{UnitConversions.convert(vented_dryer.vented_flow_rate, 'cfm', 'm^3/s').round(4)} * #{dryer_exhaust_sch_sensors_map[vented_dryer.id].name}")
    end

    infil_program.addLine("Set QWHV_sup = #{UnitConversions.convert(sup_cfm_tot, 'cfm', 'm^3/s').round(4)}")
    infil_program.addLine("Set QWHV_exh = #{UnitConversions.convert(exh_cfm_tot, 'cfm', 'm^3/s').round(4)}")
    infil_program.addLine("Set QWHV_bal_erv_hrv = #{UnitConversions.convert(bal_cfm_tot + erv_hrv_cfm_tot, 'cfm', 'm^3/s').round(4)}")

    infil_program.addLine('Set Qexhaust = Qrange + Qbath + Qdryer + QWHV_exh + QWHV_bal_erv_hrv')
    infil_program.addLine('Set Qsupply = QWHV_sup + QWHV_bal_erv_hrv + QWHV_cfis_oa')
    infil_program.addLine('Set Qfan = (@Max Qexhaust Qsupply)')
    if Constants.ERIVersions.index(@eri_version) >= Constants.ERIVersions.index('2019')
      # Follow ASHRAE 62.2-2016, Normative Appendix C equations for time-varying total airflow
      infil_program.addLine('If Qfan > 0')
      # Balanced system if the total supply airflow and total exhaust airflow are within 10% of their average.
      infil_program.addLine('  Set Qavg = ((Qexhaust + Qsupply) / 2.0)')
      infil_program.addLine('  If ((@Abs (Qexhaust - Qavg)) / Qavg) <= 0.1') # Only need to check Qexhaust, Qsupply will give same result
      infil_program.addLine('    Set phi = 1')
      infil_program.addLine('  Else')
      infil_program.addLine('    Set phi = (Qinf / (Qinf + Qfan))')
      infil_program.addLine('  EndIf')
      infil_program.addLine('  Set Qinf_adj = phi * Qinf')
      infil_program.addLine('Else')
      infil_program.addLine('  Set Qinf_adj = Qinf')
      infil_program.addLine('EndIf')
    else
      infil_program.addLine('Set Qu = (@Abs (Qexhaust - Qsupply))') # Unbalanced flow
      infil_program.addLine('Set Qb = Qfan - Qu') # Balanced flow
      infil_program.addLine('Set Qtot = (((Qu^2) + (Qinf^2)) ^ 0.5) + Qb')
      infil_program.addLine('Set Qinf_adj = Qtot - Qu - Qb')
    end
    infil_program.addLine("Set #{infil_flow_actuator.name} = Qinf_adj")
  end

  def self.calculate_fan_loads(model, infil_program, vent_mech_erv_hrv_tot, hrv_erv_effectiveness_map, fan_sens_load_actuator, fan_lat_load_actuator, q_var, preconditioned = false)
    # Variables for combined effectivenesses
    infil_program.addLine('Set Effectiveness_Sens = 0.0')
    infil_program.addLine('Set Effectiveness_Lat = 0.0')

    # Calculate mass flow rate based on outdoor air density
    # Address load with flow-weighted combined effectiveness
    infil_program.addLine("Set Fan_MFR = #{q_var} * OASupRho")
    infil_program.addLine('Set ZoneInEnth = OASupInEnth')
    infil_program.addLine('Set ZoneInTemp = OASupInTemp')
    if not vent_mech_erv_hrv_tot.empty?
      # ERV/HRV EMS load model
      # E+ ERV model is using standard density for MFR calculation, caused discrepancy with other system types.
      # Therefore ERV is modeled within EMS infiltration program
      vent_mech_erv_hrv_tot.each do |vent_fan|
        infil_program.addLine("Set Effectiveness_Sens = Effectiveness_Sens + #{UnitConversions.convert(vent_fan.average_oa_unit_flow_rate, 'cfm', 'm^3/s').round(4)} / #{q_var} * #{hrv_erv_effectiveness_map[vent_fan][:vent_mech_sens_eff]}")
        infil_program.addLine("Set Effectiveness_Lat = Effectiveness_Lat + #{UnitConversions.convert(vent_fan.average_oa_unit_flow_rate, 'cfm', 'm^3/s').round(4)} / #{q_var} * #{hrv_erv_effectiveness_map[vent_fan][:vent_mech_lat_eff]}")
      end
      infil_program.addLine('Set ERVCpMin = (@Min OASupCp ZoneCp)')
      infil_program.addLine('Set ERVSupOutTemp = OASupInTemp + ERVCpMin/OASupCp * Effectiveness_Sens * (ZoneTemp - OASupInTemp)')
      infil_program.addLine('Set ERVSupOutW = OASupInW + ERVCpMin/OASupCp * Effectiveness_Lat * (ZoneW - OASupInW)')
      infil_program.addLine('Set ERVSupOutEnth = (@HFnTdbW ERVSupOutTemp ERVSupOutW)')
      infil_program.addLine('Set ERVSensHeatTrans = Fan_MFR * OASupCp * (ERVSupOutTemp - OASupInTemp)')
      infil_program.addLine('Set ERVTotalHeatTrans = Fan_MFR * (ERVSupOutEnth - OASupInEnth)')
      infil_program.addLine('Set ERVLatHeatTrans = ERVTotalHeatTrans - ERVSensHeatTrans')
      # ERV/HRV Load calculation
      infil_program.addLine('Set ZoneInEnth = ERVSupOutEnth')
      infil_program.addLine('Set ZoneInTemp = ERVSupOutTemp')
    end
    infil_program.addLine('Set FanTotalToLv = Fan_MFR * (ZoneInEnth - ZoneAirEnth)')
    infil_program.addLine('Set FanSensToLv = Fan_MFR * ZoneCp * (ZoneInTemp - ZoneTemp)')
    infil_program.addLine('Set FanLatToLv = FanTotalToLv - FanSensToLv')

    # Actuator,
    # If preconditioned, handle actuators later in calculate_precond_loads
    if not preconditioned
      infil_program.addLine("Set #{fan_sens_load_actuator.name} = #{fan_sens_load_actuator.name} + FanSensToLv")
      infil_program.addLine("Set #{fan_lat_load_actuator.name} = #{fan_lat_load_actuator.name} + FanLatToLv")
    end
  end

  def self.calculate_precond_loads(model, infil_program, vent_mech_preheat, vent_mech_precool, hrv_erv_effectiveness_map, fan_sens_load_actuator, fan_lat_load_actuator, hvac_map, clg_ssn_sensor)
    # Preconditioning
    # Assume introducing no sensible loads to zone if preconditioned
    if not vent_mech_preheat.empty?
      htg_stp_sensor = OpenStudio::Model::EnergyManagementSystemSensor.new(model, 'Zone Thermostat Heating Setpoint Temperature')
      htg_stp_sensor.setName("#{Constants.ObjectNameAirflow} htg stp s")
      htg_stp_sensor.setKeyName(@living_zone.name.to_s)
      infil_program.addLine("Set HtgStp = #{htg_stp_sensor.name}") # heating thermostat setpoint
    end
    if not vent_mech_precool.empty?
      clg_stp_sensor = OpenStudio::Model::EnergyManagementSystemSensor.new(model, 'Zone Thermostat Cooling Setpoint Temperature')
      clg_stp_sensor.setName("#{Constants.ObjectNameAirflow} clg stp s")
      clg_stp_sensor.setKeyName(@living_zone.name.to_s)
      infil_program.addLine("Set ClgStp = #{clg_stp_sensor.name}") # cooling thermostat setpoint
    end
    vent_mech_preheat.each_with_index do |f_preheat, i|
      infil_program.addLine("If (OASupInTemp < HtgStp) && (#{clg_ssn_sensor.name} < 1)")
      htg_energy_actuator = create_other_equipment_object_and_actuator(model: model, name: "shared mech vent preheating energy #{i}", space: @living_space, frac_lat: 0.0, frac_lost: 1.0, hpxml_fuel_type: f_preheat.preheating_fuel, end_use: Constants.ObjectNameMechanicalVentilationPreconditioning)
      hvac_map["#{f_preheat.id}_preheat"] = [htg_energy_actuator.actuatedComponent.get]
      infil_program.addLine("  Set Qpreheat = #{UnitConversions.convert(f_preheat.average_oa_unit_flow_rate, 'cfm', 'm^3/s').round(4)}")
      if [HPXML::MechVentTypeERV, HPXML::MechVentTypeHRV].include? f_preheat.fan_type
        vent_mech_erv_hrv_tot = [f_preheat]
      else
        vent_mech_erv_hrv_tot = []
      end
      calculate_fan_loads(model, infil_program, vent_mech_erv_hrv_tot, hrv_erv_effectiveness_map, fan_sens_load_actuator, fan_lat_load_actuator, 'Qpreheat', true)

      infil_program.addLine('  If ZoneInTemp < HtgStp')
      infil_program.addLine('    Set FanSensToSpt = Fan_MFR * ZoneCp * (ZoneInTemp - HtgStp)')
      infil_program.addLine("    Set PreHeatingWatt = (-FanSensToSpt) * #{f_preheat.preheating_fraction_load_served}")
      infil_program.addLine("    Set #{fan_sens_load_actuator.name} = #{fan_sens_load_actuator.name} + PreHeatingWatt")
      infil_program.addLine("    Set #{fan_lat_load_actuator.name} = #{fan_lat_load_actuator.name} - FanLatToLv") # Fixme:Does this assumption still apply?
      infil_program.addLine('  Else')
      infil_program.addLine('    Set PreHeatingWatt = 0.0')
      infil_program.addLine('  EndIf')
      infil_program.addLine('Else')
      infil_program.addLine('  Set PreHeatingWatt = 0.0')
      infil_program.addLine('EndIf')
      infil_program.addLine("Set #{htg_energy_actuator.name} = PreHeatingWatt / #{f_preheat.preheating_efficiency_cop}")
    end
    vent_mech_precool.each_with_index do |f_precool, i|
      infil_program.addLine("If (OASupInTemp > ClgStp) && (#{clg_ssn_sensor.name} > 0)")
      clg_energy_actuator = create_other_equipment_object_and_actuator(model: model, name: "shared mech vent precooling energy #{i}", space: @living_space, frac_lat: 0.0, frac_lost: 1.0, hpxml_fuel_type: f_precool.precooling_fuel, end_use: Constants.ObjectNameMechanicalVentilationPreconditioning)
      hvac_map["#{f_precool.id}_precool"] = [clg_energy_actuator.actuatedComponent.get]
      infil_program.addLine("  Set Qprecool = #{UnitConversions.convert(f_precool.average_oa_unit_flow_rate, 'cfm', 'm^3/s').round(4)}")
      if [HPXML::MechVentTypeERV, HPXML::MechVentTypeHRV].include? f_precool.fan_type
        vent_mech_erv_hrv_tot = [f_precool]
      else
        vent_mech_erv_hrv_tot = []
      end
      calculate_fan_loads(model, infil_program, vent_mech_erv_hrv_tot, hrv_erv_effectiveness_map, fan_sens_load_actuator, fan_lat_load_actuator, 'Qprecool', true)

      infil_program.addLine('  If ZoneInTemp > ClgStp')
      infil_program.addLine('    Set FanSensToSpt = Fan_MFR * ZoneCp * (ZoneInTemp - ClgStp)')
      infil_program.addLine("    Set PreCoolingWatt = FanSensToSpt * #{f_precool.precooling_fraction_load_served}")
      infil_program.addLine("    Set #{fan_sens_load_actuator.name} = #{fan_sens_load_actuator.name}  - PreCoolingWatt")
      infil_program.addLine("    Set #{fan_lat_load_actuator.name} = #{fan_lat_load_actuator.name} - FanLatToLv") # Fixme:Does this assumption still apply?
      infil_program.addLine('  Else')
      infil_program.addLine('    Set PreCoolingWatt = 0.0')
      infil_program.addLine('  EndIf')
      infil_program.addLine('Else')
      infil_program.addLine('  Set PreCoolingWatt = 0.0')
      infil_program.addLine('EndIf')
      infil_program.addLine("Set #{clg_energy_actuator.name} = PreCoolingWatt / #{f_precool.precooling_efficiency_cop}")
    end
  end

  def self.apply_infiltration_and_mechanical_ventilation(model, site, vent_fans_mech, living_ach50, living_const_ach, weather, vent_fans_kitchen, vent_fans_bath, vented_dryers,
                                                         range_sch_sensors_map, bath_sch_sensors_map, dryer_exhaust_sch_sensors_map, has_flue_chimney, hvac_map, clg_ssn_sensor)
    # Categorize fans into different types
    vent_mech_preheat = vent_fans_mech.select { |vent_mech| (not vent_mech.preheating_efficiency_cop.nil?) }
    vent_mech_precool = vent_fans_mech.select { |vent_mech| (not vent_mech.precooling_efficiency_cop.nil?) }
    vent_mech_shared = vent_fans_mech.select { |vent_mech| vent_mech.is_shared_system }

    vent_mech_sup_tot = vent_fans_mech.select { |vent_mech| vent_mech.fan_type == HPXML::MechVentTypeSupply }
    vent_mech_exh_tot = vent_fans_mech.select { |vent_mech| vent_mech.fan_type == HPXML::MechVentTypeExhaust }
    vent_mech_cfis_tot = vent_fans_mech.select { |vent_mech| vent_mech.fan_type == HPXML::MechVentTypeCFIS }
    vent_mech_bal_tot = vent_fans_mech.select { |vent_mech| vent_mech.fan_type == HPXML::MechVentTypeBalanced }
    vent_mech_erv_hrv_tot = vent_fans_mech.select { |vent_mech| [HPXML::MechVentTypeERV, HPXML::MechVentTypeHRV].include? vent_mech.fan_type }

    # Non-CFIS fan power
    sup_vent_mech_fan_w = vent_mech_sup_tot.map { |vent_mech| vent_mech.average_unit_fan_power }.sum(0.0)
    exh_vent_mech_fan_w = vent_mech_exh_tot.map { |vent_mech| vent_mech.average_unit_fan_power }.sum(0.0)

    # ERV/HRV and balanced system fan power combined altogether
    bal_vent_mech_fan_w = (vent_mech_bal_tot + vent_mech_erv_hrv_tot).map { |vent_mech| vent_mech.average_unit_fan_power }.sum(0.0)
    total_sup_exh_bal_w = sup_vent_mech_fan_w + exh_vent_mech_fan_w + bal_vent_mech_fan_w
    # 1.0: Fan heat does not enter space, 0.0: Fan heat does enter space, 0.5: Supply fan heat enters space
    if total_sup_exh_bal_w > 0.0
      fan_heat_lost_fraction = (1.0 * exh_vent_mech_fan_w + 0.0 * sup_vent_mech_fan_w + 0.5 * bal_vent_mech_fan_w) / total_sup_exh_bal_w
    else
      fan_heat_lost_fraction = 1.0
    end
    add_ee_for_vent_fan_power(model, Constants.ObjectNameMechanicalVentilationHouseFan, fan_heat_lost_fraction, false, total_sup_exh_bal_w)

    # CFIS fan power
    cfis_fan_actuator = add_ee_for_vent_fan_power(model, Constants.ObjectNameMechanicalVentilationHouseFanCFIS, 0.0, true)

    # Average in-unit cfms (include recirculation from in unit cfms for shared systems)
    sup_cfm_tot = vent_mech_sup_tot.map { |vent_mech| vent_mech.average_total_unit_flow_rate }.sum(0.0)
    exh_cfm_tot = vent_mech_exh_tot.map { |vent_mech| vent_mech.average_total_unit_flow_rate }.sum(0.0)
    bal_cfm_tot = vent_mech_bal_tot.map { |vent_mech| vent_mech.average_total_unit_flow_rate }.sum(0.0)
    erv_hrv_cfm_tot = vent_mech_erv_hrv_tot.map { |vent_mech| vent_mech.average_total_unit_flow_rate }.sum(0.0)

    # Calculate effectivenesses for all ERV/HRV and store results in a hash
    hrv_erv_effectiveness_map = calc_hrv_erv_effectiveness(vent_mech_erv_hrv_tot)

    infil_flow = OpenStudio::Model::SpaceInfiltrationDesignFlowRate.new(model)
    infil_flow.setName(Constants.ObjectNameInfiltration + ' flow')
    infil_flow.setSchedule(model.alwaysOnDiscreteSchedule)
    infil_flow.setSpace(@living_space)
    infil_flow_actuator = OpenStudio::Model::EnergyManagementSystemActuator.new(infil_flow, *EPlus::EMSActuatorZoneInfiltrationFlowRate)
    infil_flow_actuator.setName("#{infil_flow.name} act")

    # Living Space Infiltration Calculation/Program
    infil_program = OpenStudio::Model::EnergyManagementSystemProgram.new(model)
    infil_program.setName(Constants.ObjectNameInfiltration + ' program')

    # Calculate infiltration without adjustment by ventilation
    apply_infiltration_to_living(site, living_ach50, living_const_ach, infil_program, weather, has_flue_chimney)

    # Common variable and load actuators across multiple mech vent calculations, create only once
    fan_sens_load_actuator, fan_lat_load_actuator = setup_mech_vent_vars_actuators(model: model, program: infil_program)

    # Apply CFIS
    infil_program.addLine("Set #{cfis_fan_actuator.name} = 0.0")
    apply_cfis(infil_program, vent_mech_cfis_tot, cfis_fan_actuator)

    # Calculate Qfan, Qinf_adj
    # Calculate adjusted infiltration based on mechanical ventilation system
    apply_infiltration_adjustment(infil_program, vent_fans_kitchen, vent_fans_bath, vented_dryers, sup_cfm_tot, exh_cfm_tot, bal_cfm_tot, erv_hrv_cfm_tot,
                                  infil_flow_actuator, range_sch_sensors_map, bath_sch_sensors_map, dryer_exhaust_sch_sensors_map)

    # Address load of Qfan (Qload)
    # Qload as variable for tracking outdoor air flow rate, excluding recirculation
    infil_program.addLine('Set Qload = Qfan')
    vent_fans_mech.each do |f|
      # Subtract recirculation air flow rate from Qfan, only come from supply side as exhaust is not allowed to have recirculation
      infil_program.addLine("Set Qload = Qload - #{UnitConversions.convert(f.average_total_unit_flow_rate - f.average_oa_unit_flow_rate, 'cfm', 'm^3/s').round(4)}")
    end
    calculate_fan_loads(model, infil_program, vent_mech_erv_hrv_tot, hrv_erv_effectiveness_map, fan_sens_load_actuator, fan_lat_load_actuator, 'Qload')

    # Address preconditioning
    calculate_precond_loads(model, infil_program, vent_mech_preheat, vent_mech_precool, hrv_erv_effectiveness_map, fan_sens_load_actuator, fan_lat_load_actuator, hvac_map, clg_ssn_sensor)

    program_calling_manager = OpenStudio::Model::EnergyManagementSystemProgramCallingManager.new(model)
    program_calling_manager.setName("#{infil_program.name} calling manager")
    program_calling_manager.setCallingPoint('BeginTimestepBeforePredictor')
    program_calling_manager.addProgram(infil_program)
  end

  def self.apply_infiltration_and_ventilation_fans(model, weather, site, vent_fans_mech, vent_fans_kitchen, vent_fans_bath, vented_dryers,
<<<<<<< HEAD
                                                   has_flue_chimney, air_infils, vented_attic, vented_crawl, hvac_map, schedules_file)
=======
                                                   has_flue_chimney, air_infils, vented_attic, vented_crawl, hvac_map, clg_ssn_sensor)
>>>>>>> fc08a143
    # Get living space infiltration
    living_ach50 = nil
    living_const_ach = nil
    air_infils.each do |air_infil|
      if (air_infil.unit_of_measure == HPXML::UnitsACH) && !air_infil.house_pressure.nil?
        living_achXX = air_infil.air_leakage
        living_ach50 = calc_air_leakage_at_diff_pressure(0.65, living_achXX, air_infil.house_pressure, 50.0)
      elsif (air_infil.unit_of_measure == HPXML::UnitsCFM) && !air_infil.house_pressure.nil?
        living_achXX = air_infil.air_leakage * 60.0 / @infil_volume # Convert CFM to ACH
        living_ach50 = calc_air_leakage_at_diff_pressure(0.65, living_achXX, air_infil.house_pressure, 50.0)
      elsif air_infil.unit_of_measure == HPXML::UnitsACHNatural
        if @apply_ashrae140_assumptions
          living_const_ach = air_infil.air_leakage
        else
          sla = get_infiltration_SLA_from_ACH(air_infil.air_leakage, @infil_height, weather)
          living_ach50 = get_infiltration_ACH50_from_SLA(sla, 0.65, @cfa, @infil_volume)
        end
      end
    end

    # Infiltration for unconditioned spaces
    apply_infiltration_to_garage(model, weather, site, living_ach50)
    apply_infiltration_to_unconditioned_basement(model, weather)
    apply_infiltration_to_vented_crawlspace(model, weather, vented_crawl)
    apply_infiltration_to_unvented_crawlspace(model, weather)
    apply_infiltration_to_vented_attic(model, weather, site, vented_attic)
    apply_infiltration_to_unvented_attic(model, weather, site)

    # Local ventilation
    range_sch_sensors_map = apply_local_ventilation(model, vent_fans_kitchen, Constants.ObjectNameMechanicalVentilationRangeFan)
    bath_sch_sensors_map = apply_local_ventilation(model, vent_fans_bath, Constants.ObjectNameMechanicalVentilationBathFan)

    # Clothes dryer exhaust
    dryer_exhaust_sch_sensors_map = apply_dryer_exhaust(model, vented_dryers, schedules_file)

    # Get mechanical ventilation
    apply_infiltration_and_mechanical_ventilation(model, site, vent_fans_mech, living_ach50, living_const_ach, weather, vent_fans_kitchen, vent_fans_bath, vented_dryers,
                                                  range_sch_sensors_map, bath_sch_sensors_map, dryer_exhaust_sch_sensors_map, has_flue_chimney, hvac_map, clg_ssn_sensor)
  end

  def self.apply_infiltration_to_living(site, living_ach50, living_const_ach, infil_program, weather, has_flue_chimney)
    site_ap = site.additional_properties

    if living_ach50.to_f > 0
      # Based on "Field Validation of Algebraic Equations for Stack and
      # Wind Driven Air Infiltration Calculations" by Walker and Wilson (1998)

      outside_air_density = UnitConversions.convert(weather.header.LocalPressure, 'atm', 'Btu/ft^3') / (Gas.Air.r * (weather.data.AnnualAvgDrybulb + 460.0))

      n_i = 0.65 # Pressure Exponent
      living_sla = get_infiltration_SLA_from_ACH50(living_ach50, n_i, @cfa, @infil_volume) # Calculate SLA
      a_o = living_sla * @cfa # Effective Leakage Area (ft^2)

      # Flow Coefficient (cfm/inH2O^n) (based on ASHRAE HoF)
      inf_conv_factor = 776.25 # [ft/min]/[inH2O^(1/2)*ft^(3/2)/lbm^(1/2)]
      delta_pref = 0.016 # inH2O
      c_i = a_o * (2.0 / outside_air_density)**0.5 * delta_pref**(0.5 - n_i) * inf_conv_factor

      if has_flue_chimney
        y_i = 0.2 # Fraction of leakage through the flue; 0.2 is a "typical" value according to THE ALBERTA AIR INFIL1RATION MODEL, Walker and Wilson, 1990
        s_wflue = 1.0 # Flue Shelter Coefficient
      else
        y_i = 0.0 # Fraction of leakage through the flu
        s_wflue = 0.0 # Flue Shelter Coefficient
      end

      # Leakage distributions per Iain Walker (LBL) recommendations
      if not @spaces[HPXML::LocationCrawlspaceVented].nil?
        # 15% ceiling, 35% walls, 50% floor leakage distribution for vented crawl
        leakage_ceiling = 0.15
        leakage_walls = 0.35
        leakage_floor = 0.50
      else
        # 25% ceiling, 50% walls, 25% floor leakage distribution for slab/basement/unvented crawl
        leakage_ceiling = 0.25
        leakage_walls = 0.50
        leakage_floor = 0.25
      end

      r_i = (leakage_ceiling + leakage_floor)
      x_i = (leakage_ceiling - leakage_floor)
      r_i *= (1 - y_i)
      x_i *= (1 - y_i)

      # Calculate Stack Coefficient
      m_o = (x_i + (2.0 * n_i + 1.0) * y_i)**2.0 / (2 - r_i)
      if m_o <=  1.0
        m_i = m_o # eq. 10
      else
        m_i = 1.0 # eq. 11
      end
      if has_flue_chimney
        if @ncfl_ag <= 0
          z_f = 1.0
        else
          z_f = (@ncfl_ag + 0.5) / @ncfl_ag # Typical value is 1.5 according to THE ALBERTA AIR INFIL1RATION MODEL, Walker and Wilson, 1990, presumably for a single story home
        end
        x_c = r_i + (2.0 * (1.0 - r_i - y_i)) / (n_i + 1.0) - 2.0 * y_i * (z_f - 1.0)**n_i # Eq. 13
        f_i = n_i * y_i * (z_f - 1.0)**((3.0 * n_i - 1.0) / 3.0) * (1.0 - (3.0 * (x_c - x_i)**2.0 * r_i**(1 - n_i)) / (2.0 * (z_f + 1.0))) # Additive flue function, Eq. 12
      else
        x_c = r_i + (2.0 * (1.0 - r_i - y_i)) / (n_i + 1.0) # Critical value of ceiling-floor leakage difference where the neutral level is located at the ceiling (eq. 13)
        f_i = 0.0 # Additive flue function (eq. 12)
      end
      f_s = ((1.0 + n_i * r_i) / (n_i + 1.0)) * (0.5 - 0.5 * m_i**1.2)**(n_i + 1.0) + f_i
      stack_coef = f_s * (UnitConversions.convert(outside_air_density * Constants.g * @infil_height, 'lbm/(ft*s^2)', 'inH2O') / (Constants.AssumedInsideTemp + 460.0))**n_i # inH2O^n/R^n

      # Calculate wind coefficient
      if not @spaces[HPXML::LocationCrawlspaceVented].nil?
        if x_i > 1.0 - 2.0 * y_i
          # Critical floor to ceiling difference above which f_w does not change (eq. 25)
          x_i = 1.0 - 2.0 * y_i
        end
        r_x = 1.0 - r_i * (n_i / 2.0 + 0.2) # Redefined R for wind calculations for houses with crawlspaces (eq. 21)
        y_x = 1.0 - y_i / 4.0 # Redefined Y for wind calculations for houses with crawlspaces (eq. 22)
        x_s = (1.0 - r_i) / 5.0 - 1.5 * y_i # Used to calculate X_x (eq.24)
        x_x = 1.0 - (((x_i - x_s) / (2.0 - r_i))**2.0)**0.75 # Redefined X for wind calculations for houses with crawlspaces (eq. 23)
        f_w = 0.19 * (2.0 - n_i) * x_x * r_x * y_x # Wind factor (eq. 20)
      else
        j_i = (x_i + r_i + 2.0 * y_i) / 2.0
        f_w = 0.19 * (2.0 - n_i) * (1.0 - ((x_i + r_i) / 2.0)**(1.5 - y_i)) - y_i / 4.0 * (j_i - 2.0 * y_i * j_i**4.0)
      end
      wind_coef = f_w * UnitConversions.convert(outside_air_density / 2.0, 'lbm/ft^3', 'inH2O/mph^2')**n_i # inH2O^n/mph^2n

      living_ach = get_infiltration_ACH_from_SLA(living_sla, @infil_height, weather)
      living_cfm = living_ach / UnitConversions.convert(1.0, 'hr', 'min') * @infil_volume

      infil_program.addLine("Set p_m = #{site_ap.ashrae_terrain_exponent}")
      infil_program.addLine("Set p_s = #{site_ap.ashrae_site_terrain_exponent}")
      infil_program.addLine("Set s_m = #{site_ap.ashrae_terrain_thickness}")
      infil_program.addLine("Set s_s = #{site_ap.ashrae_site_terrain_thickness}")
      infil_program.addLine("Set z_m = #{UnitConversions.convert(site_ap.height, 'ft', 'm')}")
      infil_program.addLine("Set z_s = #{UnitConversions.convert(@infil_height, 'ft', 'm')}")
      infil_program.addLine('Set f_t = (((s_m/z_m)^p_m)*((z_s/s_s)^p_s))')
      infil_program.addLine("Set Tdiff = #{@tin_sensor.name}-#{@tout_sensor.name}")
      infil_program.addLine('Set dT = @Abs Tdiff')
      infil_program.addLine("Set c = #{((UnitConversions.convert(c_i, 'cfm', 'm^3/s') / (UnitConversions.convert(1.0, 'inH2O', 'Pa')**n_i))).round(4)}")
      infil_program.addLine("Set Cs = #{(stack_coef * (UnitConversions.convert(1.0, 'inH2O/R', 'Pa/K')**n_i)).round(4)}")
      infil_program.addLine("Set Cw = #{(wind_coef * (UnitConversions.convert(1.0, 'inH2O/mph^2', 'Pa*s^2/m^2')**n_i)).round(4)}")
      infil_program.addLine("Set n = #{n_i}")
      infil_program.addLine("Set sft = (f_t*#{(((site_ap.aim2_shelter_coeff * (1.0 - y_i)) + (s_wflue * (1.5 * y_i))))})")
      infil_program.addLine("Set temp1 = ((c*Cw)*((sft*#{@vwind_sensor.name})^(2*n)))^2")
      infil_program.addLine('Set Qinf = (((c*Cs*(dT^n))^2)+temp1)^0.5')
      infil_program.addLine('Set Qinf = (@Max Qinf 0)')

    elsif living_const_ach.to_f > 0

      living_ach = living_const_ach
      living_cfm = living_ach / UnitConversions.convert(1.0, 'hr', 'min') * @infil_volume

      infil_program.addLine("Set Qinf = #{living_ach * UnitConversions.convert(@infil_volume, 'ft^3', 'm^3') / UnitConversions.convert(1.0, 'hr', 's')}")
    else
      infil_program.addLine('Set Qinf = 0')
    end
  end

  def self.calc_wind_stack_coeffs(site, hor_lk_frac, neutral_level, space, space_height = nil)
    site_ap = site.additional_properties
    if space_height.nil?
      space_height = Geometry.get_height_of_spaces([space])
    end
    coord_z = Geometry.get_z_origin_for_zone(space.thermalZone.get)
    f_t_SG = site_ap.site_terrain_multiplier * ((space_height + coord_z) / 32.8)**site_ap.site_terrain_exponent / (site_ap.terrain_multiplier * (site_ap.height / 32.8)**site_ap.terrain_exponent)
    f_s_SG = 2.0 / 3.0 * (1 + hor_lk_frac / 2.0) * (2.0 * neutral_level * (1.0 - neutral_level))**0.5 / (neutral_level**0.5 + (1.0 - neutral_level)**0.5)
    f_w_SG = site_ap.s_g_shielding_coef * (1.0 - hor_lk_frac)**(1.0 / 3.0) * f_t_SG
    c_s_SG = f_s_SG**2.0 * Constants.g * space_height / (Constants.AssumedInsideTemp + 460.0)
    c_w_SG = f_w_SG**2.0
    return c_w_SG, c_s_SG
  end

  def self.get_infiltration_NL_from_SLA(sla, infil_height)
    # Returns infiltration normalized leakage given SLA.
    return 1000.0 * sla * (infil_height / 8.202)**0.4
  end

  def self.get_infiltration_ACH_from_SLA(sla, infil_height, weather)
    # Returns the infiltration annual average ACH given a SLA.
    # Equation from RESNET 380-2016 Equation 9
    norm_leakage = get_infiltration_NL_from_SLA(sla, infil_height)

    # Equation from ASHRAE 136-1993
    return norm_leakage * weather.data.WSF
  end

  def self.get_infiltration_SLA_from_ACH(ach, infil_height, weather)
    # Returns the infiltration SLA given an annual average ACH.
    return ach / (weather.data.WSF * 1000 * (infil_height / 8.202)**0.4)
  end

  def self.get_infiltration_SLA_from_ACH50(ach50, n_i, conditionedFloorArea, conditionedVolume, pressure_difference_Pa = 50)
    # Returns the infiltration SLA given a ACH50.
    return ((ach50 * 0.283316478 * 4.0**n_i * conditionedVolume) / (conditionedFloorArea * UnitConversions.convert(1.0, 'ft^2', 'in^2') * pressure_difference_Pa**n_i * 60.0))
  end

  def self.get_infiltration_ACH50_from_SLA(sla, n_i, conditionedFloorArea, conditionedVolume, pressure_difference_Pa = 50)
    # Returns the infiltration ACH50 given a SLA.
    return ((sla * conditionedFloorArea * UnitConversions.convert(1.0, 'ft^2', 'in^2') * pressure_difference_Pa**n_i * 60.0) / (0.283316478 * 4.0**n_i * conditionedVolume))
  end

  def self.calc_duct_leakage_at_diff_pressure(q_old, p_old, p_new)
    return q_old * (p_new / p_old)**0.6 # Derived from Equation C-1 (Annex C), p34, ASHRAE Standard 152-2004.
  end

  def self.calc_air_leakage_at_diff_pressure(n_i, q_old, p_old, p_new)
    return q_old * (p_new / p_old)**n_i
  end

  def self.get_duct_insulation_rvalue(nominal_rvalue, side)
    # Insulated duct values based on "True R-Values of Round Residential Ductwork"
    # by Palmiter & Kruse 2006. Linear extrapolation from SEEM's "DuctTrueRValues"
    # worksheet in, e.g., ExistingResidentialSingleFamily_SEEMRuns_v05.xlsm.
    #
    # Nominal | 4.2 | 6.0 | 8.0 | 11.0
    # --------|-----|-----|-----|----
    # Supply  | 4.5 | 5.7 | 6.8 | 8.4
    # Return  | 4.9 | 6.3 | 7.8 | 9.7
    #
    # Uninsulated ducts are set to R-1.7 based on ASHRAE HOF and the above paper.
    if nominal_rvalue <= 0
      return 1.7
    end
    if side == HPXML::DuctTypeSupply
      return 2.2438 + 0.5619 * nominal_rvalue
    elsif side == HPXML::DuctTypeReturn
      return 2.0388 + 0.7053 * nominal_rvalue
    end
  end

  def self.get_mech_vent_whole_house_cfm(frac622, num_beds, cfa, std)
    # Returns the ASHRAE 62.2 whole house mechanical ventilation rate, excluding any infiltration credit.
    if std == '2013'
      return frac622 * ((num_beds + 1.0) * 7.5 + 0.03 * cfa)
    end

    return frac622 * ((num_beds + 1.0) * 7.5 + 0.01 * cfa)
  end
end

class Duct
  def initialize(side, loc_space, loc_schedule, leakage_frac, leakage_cfm25, area, rvalue)
    @side = side
    @loc_space = loc_space
    @loc_schedule = loc_schedule
    @leakage_frac = leakage_frac
    @leakage_cfm25 = leakage_cfm25
    @area = area
    @rvalue = rvalue
  end
  attr_accessor(:side, :loc_space, :loc_schedule, :leakage_frac, :leakage_cfm25, :area, :rvalue, :zone, :location)
end<|MERGE_RESOLUTION|>--- conflicted
+++ resolved
@@ -2,13 +2,8 @@
 
 class Airflow
   def self.apply(model, runner, weather, spaces, hpxml, cfa, nbeds,
-<<<<<<< HEAD
-                 ncfl_ag, duct_systems, nv_clg_ssn_sensor, hvac_map, eri_version,
+                 ncfl_ag, duct_systems, clg_ssn_sensor, hvac_map, eri_version,
                  frac_windows_operable, apply_ashrae140_assumptions, schedules_file)
-=======
-                 ncfl_ag, duct_systems, clg_ssn_sensor, hvac_map, eri_version,
-                 frac_windows_operable, apply_ashrae140_assumptions)
->>>>>>> fc08a143
 
     # Global variables
 
@@ -114,11 +109,7 @@
     apply_natural_ventilation_and_whole_house_fan(model, weather, hpxml.site, vent_fans_whf, open_window_area, clg_ssn_sensor)
     apply_infiltration_and_ventilation_fans(model, weather, hpxml.site, vent_fans_mech, vent_fans_kitchen, vent_fans_bath, vented_dryers,
                                             hpxml.building_construction.has_flue_or_chimney, hpxml.air_infiltration_measurements,
-<<<<<<< HEAD
-                                            vented_attic, vented_crawl, hvac_map, schedules_file)
-=======
-                                            vented_attic, vented_crawl, hvac_map, clg_ssn_sensor)
->>>>>>> fc08a143
+                                            vented_attic, vented_crawl, hvac_map, clg_ssn_sensor, schedules_file)
   end
 
   def self.get_default_fraction_of_windows_operable()
@@ -1689,11 +1680,7 @@
   end
 
   def self.apply_infiltration_and_ventilation_fans(model, weather, site, vent_fans_mech, vent_fans_kitchen, vent_fans_bath, vented_dryers,
-<<<<<<< HEAD
-                                                   has_flue_chimney, air_infils, vented_attic, vented_crawl, hvac_map, schedules_file)
-=======
-                                                   has_flue_chimney, air_infils, vented_attic, vented_crawl, hvac_map, clg_ssn_sensor)
->>>>>>> fc08a143
+                                                   has_flue_chimney, air_infils, vented_attic, vented_crawl, hvac_map, clg_ssn_sensor, schedules_file)
     # Get living space infiltration
     living_ach50 = nil
     living_const_ach = nil
