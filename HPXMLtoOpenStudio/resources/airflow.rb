--- conflicted
+++ resolved
@@ -1,7 +1,7 @@
 # frozen_string_literal: true
 
 class Airflow
-  def self.apply(model, runner, weather, spaces, air_infils, vent_fans_mech, vent_fans_whf,
+  def self.apply(model, runner, weather, spaces, air_infils, mech_vent_fans, vent_fans_whf,
                  duct_systems, infil_volume, infil_height, open_window_area,
                  nv_clg_ssn_sensor, min_neighbor_distance, vent_fans_kitchen, vent_fans_bath,
                  vented_attic, vented_crawl, site_type, shelter_coef,
@@ -53,7 +53,7 @@
 
     # Initialization
 
-    initialize_cfis(model, vent_fans_mech, hvac_map)
+    initialize_cfis(model, mech_vent_fans, hvac_map)
     model.getAirLoopHVACs.each do |air_loop|
       initialize_air_loop_objects(model, air_loop)
     end
@@ -61,23 +61,14 @@
     # Apply ducts
 
     duct_systems.each do |ducts, air_loop|
-<<<<<<< HEAD
-      apply_ducts(model, ducts, air_loop, duct_lks)
-=======
-      apply_ducts(model, ducts, vent_mech, air_loop)
->>>>>>> b443fe77
+      apply_ducts(model, ducts, air_loop)
     end
 
     # Apply infiltration/ventilation
 
     @wind_speed = set_wind_speed_correction(model, site_type, shelter_coef, min_neighbor_distance)
-<<<<<<< HEAD
     apply_natural_ventilation_and_whole_house_fan(model, weather, vent_fans_whf, open_window_area, nv_clg_ssn_sensor)
-    apply_infiltration_and_ventilation_fans(model, weather, vent_fans_mech, vent_fans_kitchen, vent_fans_bath, duct_lks, has_flue_chimney, air_infils, vented_attic, vented_crawl)
-=======
-    apply_natural_ventilation_and_whole_house_fan(model, weather, vent_whf, open_window_area, nv_clg_ssn_sensor)
-    apply_infiltration_and_ventilation_fans(model, weather, vent_mech, vent_kitchen, vent_bath, has_flue_chimney, air_infils, vented_attic, vented_crawl)
->>>>>>> b443fe77
+    apply_infiltration_and_ventilation_fans(model, weather, mech_vent_fans, vent_fans_kitchen, vent_fans_bath, has_flue_chimney, air_infils, vented_attic, vented_crawl)
   end
 
   def self.get_default_shelter_coefficient()
@@ -422,10 +413,10 @@
     return actuator
   end
 
-  def self.initialize_cfis(model, vent_fans_mech, hvac_map)
+  def self.initialize_cfis(model, mech_vent_fans, hvac_map)
     # Get AirLoop associated with CFIS
-    return if vent_fans_mech.empty?
-    vent_fans_mech.each do |vent_mech|
+    return if mech_vent_fans.empty?
+    mech_vent_fans.each do |vent_mech|
       next if (vent_mech.fan_type != HPXML::MechVentTypeCFIS)
 
       cfis_sys_ids = vent_mech.distribution_system.hvac_systems.map { |system| system.id }
@@ -503,11 +494,7 @@
     end
   end
 
-<<<<<<< HEAD
-  def self.apply_ducts(model, ducts, air_loop, duct_lks)
-=======
-  def self.apply_ducts(model, ducts, vent_mech, air_loop)
->>>>>>> b443fe77
+  def self.apply_ducts(model, ducts, air_loop)
     ducts.each do |duct|
       if duct.leakage_frac.nil? == duct.leakage_cfm25.nil?
         fail 'Ducts: Must provide either leakage fraction or cfm25, but not both.'
@@ -1207,7 +1194,7 @@
   end
 
   def self.calc_hrv_erv_effectiveness(vent_mech, vent_mech_cfm, vent_mech_fan_w)
-    if [HPXML::MechVentTypeERV, HPXML::MechVentTypeHRV].include?(vent_mech.fan_type) && (vent_mech_cfm > 0)
+    if (vent_mech_cfm > 0)
       # Must assume an operating condition (HVI seems to use CSA 439)
       t_sup_in = 0.0
       w_sup_in = 0.0028
@@ -1288,7 +1275,6 @@
     return vent_mech_sens_eff, vent_mech_lat_eff, vent_mech_apparent_sens_eff
   end
 
-<<<<<<< HEAD
   def self.get_mech_vent_cfm(vent_mech)
     if not vent_mech.tested_flow_rate.nil?
       return vent_mech.tested_flow_rate
@@ -1320,7 +1306,7 @@
     # If fan_rtf_hvac, make sure it's not exceeding ventilation requirements
     infil_program.addLine("    Set cfis_fan_runtime = @Min cfis_fan_runtime (CFIS_t_min_hr_open - #{@cfis_t_sum_open_var.name})")
     infil_program.addLine('    Set cfis_f_damper_open = cfis_fan_runtime/(60.0*ZoneTimeStep)') # calculates the portion of the current timestep the CFIS damper needs to be open
-    infil_program.addLine('    Set QWHV = QWHV + cfis_f_damper_open*CFIS_Q_duct')
+    infil_program.addLine('    Set QWHV_cfis = QWHV_cfis + cfis_f_damper_open*CFIS_Q_duct')
     infil_program.addLine("    Set #{@cfis_t_sum_open_var.name} = #{@cfis_t_sum_open_var.name}+cfis_fan_runtime")
     infil_program.addLine("    Set #{@cfis_f_damper_extra_open_var.name} = @Max (cfis_f_damper_open-fan_rtf_hvac) 0.0")
     infil_program.addLine("    Set #{cfis_fan_actuator.name} = CFIS_fan_w*#{@cfis_f_damper_extra_open_var.name}")
@@ -1331,13 +1317,13 @@
     # Damper is only open for a portion of this time step to achieve target minutes per hour
     infil_program.addLine("      Set cfis_fan_runtime = CFIS_t_min_hr_open-#{@cfis_t_sum_open_var.name}")
     infil_program.addLine('      Set cfis_f_damper_open = cfis_fan_runtime/(ZoneTimeStep*60)')
-    infil_program.addLine('      Set QWHV = QWHV + cfis_f_damper_open*CFIS_Q_duct')
+    infil_program.addLine('      Set QWHV_cfis = QWHV_cfis + cfis_f_damper_open*CFIS_Q_duct')
     infil_program.addLine("      Set #{@cfis_t_sum_open_var.name} = CFIS_t_min_hr_open")
     infil_program.addLine('    Else')
     # Damper is open and using call for heat/cool to supply fresh air
     infil_program.addLine('      Set cfis_fan_runtime = fan_rtf_hvac*ZoneTimeStep*60')
     infil_program.addLine('      Set cfis_f_damper_open = fan_rtf_hvac')
-    infil_program.addLine('      Set QWHV = QWHV + cfis_f_damper_open * CFIS_Q_duct')
+    infil_program.addLine('      Set QWHV_cfis = QWHV_cfis + cfis_f_damper_open * CFIS_Q_duct')
     infil_program.addLine("      Set #{@cfis_t_sum_open_var.name} = #{@cfis_t_sum_open_var.name}+cfis_fan_runtime")
     infil_program.addLine('    EndIf')
     # Fan power is metered under fan cooling and heating meters
@@ -1374,7 +1360,11 @@
     return vent_mech_fan_actuator
   end
 
-  def self.apply_balanced_mech_vent(model, infil_program, win_sensor, vent_mech_cfm, vent_mech_sens_eff, vent_mech_lat_eff, erv_sens_load_actuator, erv_lat_load_actuator)
+  def self.apply_balanced_mech_vent(model, infil_program, vent_mech_cfm, vent_mech_sens_eff, vent_mech_lat_eff, erv_sens_load_actuator, erv_lat_load_actuator)
+    # ERV/HRV/Balanced EMS load model
+    # E+ ERV model is using standard density for MFR calculation, caused discrepancy with other system types.
+    # E+ ERV model also does not meet setpoint perfectly.
+    # Therefore ERV is modeled within EMS infiltration program
     # Air property at inlet nodes in two sides of ERV
     infil_program.addLine("Set ERVSupInPb = #{@pbar_sensor.name}") # oa barometric pressure
     infil_program.addLine("Set ERVSupInTemp = #{@tout_sensor.name}") # oa db temperature
@@ -1384,7 +1374,7 @@
     infil_program.addLine('Set ERVSupInEnth = (@HFnTdbW ERVSupInTemp ERVSupInW)')
 
     infil_program.addLine("Set ERVSecInTemp = #{@tin_sensor.name}") # zone air temperature
-    infil_program.addLine("Set ERVSecInW = #{win_sensor.name}") # zone air humidity ratio
+    infil_program.addLine("Set ERVSecInW = #{@win_sensor.name}") # zone air humidity ratio
     infil_program.addLine('Set ERVSecCp = (@CpAirFnW ERVSecInW)')
     infil_program.addLine('Set ERVSecInEnth = (@HFnTdbW ERVSecInTemp ERVSecInW)')
 
@@ -1410,41 +1400,12 @@
     infil_program.addLine("Set #{erv_sens_load_actuator.name} = #{erv_sens_load_actuator.name} + ERVSensToLv")
     infil_program.addLine("Set #{erv_lat_load_actuator.name} = #{erv_lat_load_actuator.name} + ERVLatToLv")
     infil_program.addLine('Set balanced_mechvent_flow_rate = balanced_mechvent_flow_rate + balanced_flow_rate')
+    infil_program.addLine('Set QWHV_ervhrv = QWHV_ervhrv + balanced_flow_rate')
 
     return infil_program
   end
 
-  def self.get_mech_vent_cfms(vent_mech_sup, vent_mech_exh, vent_mech_bal, vent_mech_cfis)
-    sup_cfm = 0.0
-    exh_cfm = 0.0
-    bal_cfm = 0.0
-    unbal_cfm = 0.0
-    vent_mech_sup.each do |vent_mech|
-      sup_cfm += get_mech_vent_cfm(vent_mech) * (vent_mech.hours_in_operation / 24.0)
-    end
-    vent_mech_exh.each do |vent_mech|
-      exh_cfm += get_mech_vent_cfm(vent_mech) * (vent_mech.hours_in_operation / 24.0)
-    end
-    # Combine exhaust and supply
-    combined_bal_cfm = [sup_cfm, exh_cfm].min
-    combined_unbal_cfm = sup_cfm - exh_cfm
-    bal_cfm += combined_bal_cfm
-    unbal_cfm += combined_unbal_cfm
-
-    vent_mech_bal.each do |vent_mech|
-      bal_cfm += get_mech_vent_cfm(vent_mech) * (vent_mech.hours_in_operation / 24.0)
-    end
-    vent_mech_cfis.each do |vent_mech|
-      unbal_cfm += get_mech_vent_cfm(vent_mech)
-    end
-
-    return bal_cfm, unbal_cfm, combined_bal_cfm, combined_unbal_cfm
-  end
-
-  def self.apply_infiltration_and_ventilation_fans(model, weather, vent_fans_mech, vent_fans_kitchen, vent_fans_bath, duct_lks, has_flue_chimney, air_infils, vented_attic, vented_crawl)
-=======
-  def self.apply_infiltration_and_ventilation_fans(model, weather, vent_mech, vent_kitchen, vent_bath, has_flue_chimney, air_infils, vented_attic, vented_crawl)
->>>>>>> b443fe77
+  def self.apply_infiltration_and_ventilation_fans(model, weather, mech_vent_fans, vent_fans_kitchen, vent_fans_bath, has_flue_chimney, air_infils, vented_attic, vented_crawl)
     # Get living space infiltration
     living_ach50 = nil
     living_const_ach = nil
@@ -1476,23 +1437,35 @@
     bath_sch_sensors_map = apply_local_ventilation(model, vent_fans_bath, Constants.ObjectNameMechanicalVentilationBathFan)
 
     # Get mechanical ventilation
-    vent_mech_sup = vent_fans_mech.select { |vent_mech| vent_mech.fan_type == HPXML::MechVentTypeSupply }
-    vent_mech_exh = vent_fans_mech.select { |vent_mech| vent_mech.fan_type == HPXML::MechVentTypeExhaust }
-    vent_mech_cfis = vent_fans_mech.select { |vent_mech| vent_mech.fan_type == HPXML::MechVentTypeCFIS }
-    vent_mech_bal = vent_fans_mech.select { |vent_mech| [HPXML::MechVentTypeBalanced, HPXML::MechVentTypeERV, HPXML::MechVentTypeHRV].include? vent_mech.fan_type }
+    vent_mech_sup = mech_vent_fans.select { |vent_mech| vent_mech.fan_type == HPXML::MechVentTypeSupply }
+    vent_mech_exh = mech_vent_fans.select { |vent_mech| vent_mech.fan_type == HPXML::MechVentTypeExhaust }
+    vent_mech_cfis = mech_vent_fans.select { |vent_mech| vent_mech.fan_type == HPXML::MechVentTypeCFIS }
+    vent_mech_bal = mech_vent_fans.select { |vent_mech| vent_mech.fan_type == HPXML::MechVentTypeBalanced}
+    vent_mech_erv_hrv = mech_vent_fans.select { |vent_mech| [HPXML::MechVentTypeERV, HPXML::MechVentTypeHRV].include? vent_mech.fan_type }
 
     sup_vent_mech_fan_w = vent_mech_sup.map { |vent_mech| vent_mech.fan_power * (vent_mech.hours_in_operation / 24.0) }.inject(0.0, :+)
     exh_vent_mech_fan_w = vent_mech_exh.map { |vent_mech| vent_mech.fan_power * (vent_mech.hours_in_operation / 24.0) }.inject(0.0, :+)
-    bal_vent_mech_fan_w = vent_mech_bal.map { |vent_mech| vent_mech.fan_power * (vent_mech.hours_in_operation / 24.0) }.inject(0.0, :+)
+    bal_vent_mech_fan_w = (vent_mech_bal + vent_mech_erv_hrv).map { |vent_mech| vent_mech.fan_power * (vent_mech.hours_in_operation / 24.0) }.inject(0.0, :+)
 
     # combine supply and exhaust fans, get total balanced/unbalanced cfms and combined balanced/unblanced cfms
-    bal_cfm, unbal_cfm, combined_bal_cfm, combined_unbal_cfm = get_mech_vent_cfms(vent_mech_sup, vent_mech_exh, vent_mech_bal, vent_mech_cfis)
+    sup_cfm = vent_mech_sup.map { |vent_mech| get_mech_vent_cfm(vent_mech) * (vent_mech.hours_in_operation / 24.0) }.inject(0.0, :+)
+    exh_cfm = vent_mech_exh.map { |vent_mech| get_mech_vent_cfm(vent_mech) * (vent_mech.hours_in_operation / 24.0) }.inject(0.0, :+)
+    bal_cfm = vent_mech_bal.map { |vent_mech| get_mech_vent_cfm(vent_mech) * (vent_mech.hours_in_operation / 24.0) }.inject(0.0, :+)
+    erv_hrv_cfm = vent_mech_erv_hrv.map { |vent_mech| get_mech_vent_cfm(vent_mech) * (vent_mech.hours_in_operation / 24.0) }.inject(0.0, :+)
+    cfis_cfm = vent_mech_cfis.map { |vent_mech| get_mech_vent_cfm(vent_mech) }.inject(0.0, :+)
+
+    # Combine exhaust and supply
+    combined_bal_cfm = [sup_cfm, exh_cfm].min
+    combined_unbal_cfm = sup_cfm - exh_cfm
+    # Balanced and unbalanced airflow calculated for hvac sizing
+    tot_bal_cfm = bal_cfm + erv_hrv_cfm + combined_bal_cfm
+    unbal_cfm = combined_unbal_cfm + cfis_cfm
 
     # Store info for HVAC Sizing measure
     # Please review this, and its integration with hvac_sizing
-    model.getBuilding.additionalProperties.setFeature(Constants.SizingInfoMechVentWholeHouseRateBalanced, bal_cfm)
+    model.getBuilding.additionalProperties.setFeature(Constants.SizingInfoMechVentWholeHouseRateBalanced, tot_bal_cfm)
     model.getBuilding.additionalProperties.setFeature(Constants.SizingInfoMechVentWholeHouseRateUnbalanced, unbal_cfm.abs)
-    model.getBuilding.additionalProperties.setFeature(Constants.SizingInfoMechVentExist, (not vent_fans_mech.empty?))
+    model.getBuilding.additionalProperties.setFeature(Constants.SizingInfoMechVentExist, (not mech_vent_fans.empty?))
 
     # Fan Actuators
     # Do we still want to create ee if there's no fan in HPXML? Reporting purpose?
@@ -1523,12 +1496,9 @@
 
     # Balanced mech vent
     infil_program.addLine('Set balanced_mechvent_flow_rate = 0.0')
-    if not vent_mech_bal.empty?
-      # Sensors for ERV/HRV
-      win_sensor = OpenStudio::Model::EnergyManagementSystemSensor.new(model, 'Zone Air Humidity Ratio')
-      win_sensor.setName("#{Constants.ObjectNameAirflow} win s")
-      win_sensor.setKeyName(@living_zone.name.to_s)
-
+    # whole house ventilation loads calculated in EMS program(opposed to those captured by actuating infiltration airflow)
+    infil_program.addLine('Set QWHV_ervhrv = 0.0')
+    if not vent_mech_erv_hrv.empty?
       # Actuators for ERV/HRV
       sens_name = "#{Constants.ObjectNameERVHRV} sensible load"
       erv_sens_load_var = OpenStudio::Model::EnergyManagementSystemGlobalVariable.new(model, sens_name.gsub(' ', '_'))
@@ -1548,41 +1518,26 @@
     weighted_vent_mech_apparent_sens_eff = 0.0
 
     # Apply balanced mechanical ventilation
-    vent_mech_bal.each do |vent_mech|
-      # ERV/HRV/Balanced EMS load model
-      # E+ ERV model is using standard density for MFR calculation, caused discrepancy with other system types.
-      # E+ ERV model also does not meet setpoint perfectly.
-      # Therefore ERV is modeled within EMS infiltration program
+    vent_mech_erv_hrv.each do |vent_mech|
       vent_mech_cfm = get_mech_vent_cfm(vent_mech) * (vent_mech.hours_in_operation / 24.0)
       vent_mech_fan_w = vent_mech.fan_power * (vent_mech.hours_in_operation / 24.0)
       vent_mech_sens_eff, vent_mech_lat_eff, vent_mech_apparent_sens_eff = calc_hrv_erv_effectiveness(vent_mech, vent_mech_cfm, vent_mech_fan_w)
-      # No need to add combined balanced system here to average because their effectivenesses are all 0.0
-      weighted_vent_mech_tot_eff += vent_mech_cfm / bal_cfm * vent_mech.total_recovery_efficiency.to_f
-      weighted_vent_mech_lat_eff += vent_mech_cfm / bal_cfm * vent_mech_lat_eff
-      weighted_vent_mech_apparent_sens_eff += vent_mech_cfm / bal_cfm * vent_mech_apparent_sens_eff
-
-      infil_program = apply_balanced_mech_vent(model, infil_program, win_sensor, vent_mech_cfm, vent_mech_sens_eff, vent_mech_lat_eff, erv_sens_load_actuator, erv_lat_load_actuator)
+      # No need to add balanced system here to average because their effectivenesses are all 0.0
+      weighted_vent_mech_tot_eff += vent_mech_cfm / tot_bal_cfm * vent_mech.total_recovery_efficiency.to_f
+      weighted_vent_mech_lat_eff += vent_mech_cfm / tot_bal_cfm * vent_mech_lat_eff
+      weighted_vent_mech_apparent_sens_eff += vent_mech_cfm / tot_bal_cfm * vent_mech_apparent_sens_eff
+
+      infil_program = apply_balanced_mech_vent(model, infil_program, vent_mech_cfm, vent_mech_sens_eff, vent_mech_lat_eff, erv_sens_load_actuator, erv_lat_load_actuator)
     end
 
     model.getBuilding.additionalProperties.setFeature(Constants.SizingInfoMechVentTotalEfficiency, weighted_vent_mech_tot_eff)
     model.getBuilding.additionalProperties.setFeature(Constants.SizingInfoMechVentLatentEffectiveness, weighted_vent_mech_lat_eff)
     model.getBuilding.additionalProperties.setFeature(Constants.SizingInfoMechVentApparentSensibleEffectiveness, weighted_vent_mech_apparent_sens_eff)
 
-    # Combined balanced mech vent
-    if combined_bal_cfm > 0.0
-      infil_program = apply_balanced_mech_vent(model, infil_program, win_sensor, combined_bal_cfm, 0.0, 0.0, erv_sens_load_actuator, erv_lat_load_actuator)
-    end
-
-    # QWHV for unbalanced mech vent systems
-    infil_program.addLine('Set QWHV = 0.0')
-
     # Apply CFIS
+    infil_program.addLine('Set QWHV_cfis = 0.0')
     vent_mech_cfis.each do |vent_mech|
       infil_program = apply_cfis(infil_program, vent_mech, cfis_fan_actuator)
-    end
-
-    if combined_unbal_cfm != 0.0
-      infil_program.addLine("Set QWHV = QWHV + #{UnitConversions.convert(combined_unbal_cfm, 'cfm', 'm^3/s').round(4)}")
     end
 
     infil_program.addLine('Set Qrange = 0')
@@ -1596,243 +1551,14 @@
       infil_program.addLine("Set Qbath = Qbath + #{UnitConversions.convert(vent_bath.rated_flow_rate * vent_bath.quantity, 'cfm', 'm^3/s').round(4)} * #{bath_sch_sensors_map[vent_bath.id].name}")
     end
 
-    infil_program.addLine('Set QductsOut = 0')
-    infil_program.addLine('Set QductsIn = 0')
-    # Disabling duct imbalance affect on infiltration for consistency with other software tools
-    # Revisit this in the future.
-    # duct_lks.each do |value|
-    #  duct_lk_supply_fan_equiv_var, duct_lk_exhaust_fan_equiv_var = value
-    #  infil_program.addLine("Set QductsOut = QductsOut+#{duct_lk_exhaust_fan_equiv_var.name}")
-    #  infil_program.addLine("Set QductsIn = QductsIn+#{duct_lk_supply_fan_equiv_var.name}")
-    # end
-    infil_program.addLine('Set Qout = Qrange+Qbath+QductsOut')
-    infil_program.addLine('Set Qin = QductsIn')
-    # Question: If there're range/bath exhaust fans + supply mech vent fans, the unbalanced airflow is calculated here, but are the loads introduced by balanced airflow addressed?
-    # QWHV is now net in
-    infil_program.addLine('Set Qu = (@Abs (Qout-Qin-QWHV))')
-    infil_program.addLine("Set #{sup_fan_actuator.name} = #{sup_vent_mech_fan_w}")
-    infil_program.addLine("Set #{exh_fan_actuator.name} = #{exh_vent_mech_fan_w}")
-    infil_program.addLine("Set #{bal_fan_actuator.name} = #{bal_vent_mech_fan_w}")
-
-    infil_program.addLine('Set Q_tot_flow = (((Qu^2)+(Qn^2))^0.5)')
-    infil_program.addLine('Set Q_tot_flow = (@Max Q_tot_flow 0)')
-
-    # Assign total airflow to different component loads
-    infil_program.addLine("Set #{imbal_mechvent_flow_actuator.name} = (@Abs ((Qout - QductsOut) - QWHV))")
-    infil_program.addLine("Set #{imbal_ducts_flow_actuator.name} = (@Abs (QductsOut - QductsIn))")
-
-    # Assign the remainder to infiltration:
-    infil_program.addLine("Set #{infil_flow_actuator.name} = Q_tot_flow - #{imbal_mechvent_flow_actuator.name} - #{imbal_ducts_flow_actuator.name}")
-    infil_program.addLine("If #{infil_flow_actuator.name} < 0")
-    infil_program.addLine("  Set #{infil_flow_actuator.name} = 0")
-    infil_program.addLine('EndIf')
-
-    program_calling_manager = OpenStudio::Model::EnergyManagementSystemProgramCallingManager.new(model)
-    program_calling_manager.setName("#{infil_program.name} calling manager")
-    program_calling_manager.setCallingPoint('BeginTimestepBeforePredictor')
-    program_calling_manager.addProgram(infil_program)
-  end
-
-  def self.apply_infiltration_to_living(living_ach50, living_const_ach, infil_program, weather, has_flue_chimney)
-    if living_ach50.to_f > 0
-      # Based on "Field Validation of Algebraic Equations for Stack and
-      # Wind Driven Air Infiltration Calculations" by Walker and Wilson (1998)
-
-      outside_air_density = UnitConversions.convert(weather.header.LocalPressure, 'atm', 'Btu/ft^3') / (Gas.Air.r * (weather.data.AnnualAvgDrybulb + 460.0))
-
-      n_i = 0.65 # Pressure Exponent
-      living_sla = get_infiltration_SLA_from_ACH50(living_ach50, n_i, @cfa, @infil_volume) # Calculate SLA
-      a_o = living_sla * @cfa # Effective Leakage Area (ft^2)
-
-      # Flow Coefficient (cfm/inH2O^n) (based on ASHRAE HoF)
-      inf_conv_factor = 776.25 # [ft/min]/[inH2O^(1/2)*ft^(3/2)/lbm^(1/2)]
-      delta_pref = 0.016 # inH2O
-      c_i = a_o * (2.0 / outside_air_density)**0.5 * delta_pref**(0.5 - n_i) * inf_conv_factor
-
-      if has_flue_chimney
-        y_i = 0.2 # Fraction of leakage through the flue; 0.2 is a "typical" value according to THE ALBERTA AIR INFIL1RATION MODEL, Walker and Wilson, 1990
-        flue_height = @building_height + 2.0 # ft
-        s_wflue = 1.0 # Flue Shelter Coefficient
-      else
-        y_i = 0.0 # Fraction of leakage through the flu
-        flue_height = 0.0 # ft
-        s_wflue = 0.0 # Flue Shelter Coefficient
-      end
-
-      # Leakage distributions per Iain Walker (LBL) recommendations
-      if not @spaces[HPXML::LocationCrawlspaceVented].nil?
-        # 15% ceiling, 35% walls, 50% floor leakage distribution for vented crawl
-        leakage_ceiling = 0.15
-        leakage_walls = 0.35
-        leakage_floor = 0.50
-      else
-        # 25% ceiling, 50% walls, 25% floor leakage distribution for slab/basement/unvented crawl
-        leakage_ceiling = 0.25
-        leakage_walls = 0.50
-        leakage_floor = 0.25
-      end
-
-      r_i = (leakage_ceiling + leakage_floor)
-      x_i = (leakage_ceiling - leakage_floor)
-      r_i *= (1 - y_i)
-      x_i *= (1 - y_i)
-      z_f = flue_height / (@infil_height + Geometry.get_z_origin_for_zone(@living_zone))
-
-      # Calculate Stack Coefficient
-      m_o = (x_i + (2.0 * n_i + 1.0) * y_i)**2.0 / (2 - r_i)
-      if m_o <=  1.0
-        m_i = m_o # eq. 10
-      else
-        m_i = 1.0 # eq. 11
-      end
-      if has_flue_chimney
-        x_c = r_i + (2.0 * (1.0 - r_i - y_i)) / (n_i + 1.0) - 2.0 * y_i * (z_f - 1.0)**n_i # Eq. 13
-        f_i = n_i * y_i * (z_f - 1.0)**((3.0 * n_i - 1.0) / 3.0) * (1.0 - (3.0 * (x_c - x_i)**2.0 * r_i**(1 - n_i)) / (2.0 * (z_f + 1.0))) # Additive flue function, Eq. 12
-      else
-        x_c = r_i + (2.0 * (1.0 - r_i - y_i)) / (n_i + 1.0) # Critical value of ceiling-floor leakage difference where the neutral level is located at the ceiling (eq. 13)
-        f_i = 0.0 # Additive flue function (eq. 12)
-      end
-      f_s = ((1.0 + n_i * r_i) / (n_i + 1.0)) * (0.5 - 0.5 * m_i**1.2)**(n_i + 1.0) + f_i
-      stack_coef = f_s * (UnitConversions.convert(outside_air_density * Constants.g * @infil_height, 'lbm/(ft*s^2)', 'inH2O') / (Constants.AssumedInsideTemp + 460.0))**n_i # inH2O^n/R^n
-
-      # Calculate wind coefficient
-      if not @spaces[HPXML::LocationCrawlspaceVented].nil?
-        if x_i > 1.0 - 2.0 * y_i
-          # Critical floor to ceiling difference above which f_w does not change (eq. 25)
-          x_i = 1.0 - 2.0 * y_i
-        end
-        r_x = 1.0 - r_i * (n_i / 2.0 + 0.2) # Redefined R for wind calculations for houses with crawlspaces (eq. 21)
-        y_x = 1.0 - y_i / 4.0 # Redefined Y for wind calculations for houses with crawlspaces (eq. 22)
-        x_s = (1.0 - r_i) / 5.0 - 1.5 * y_i # Used to calculate X_x (eq.24)
-        x_x = 1.0 - (((x_i - x_s) / (2.0 - r_i))**2.0)**0.75 # Redefined X for wind calculations for houses with crawlspaces (eq. 23)
-        f_w = 0.19 * (2.0 - n_i) * x_x * r_x * y_x # Wind factor (eq. 20)
-      else
-        j_i = (x_i + r_i + 2.0 * y_i) / 2.0
-        f_w = 0.19 * (2.0 - n_i) * (1.0 - ((x_i + r_i) / 2.0)**(1.5 - y_i)) - y_i / 4.0 * (j_i - 2.0 * y_i * j_i**4.0)
-      end
-      wind_coef = f_w * UnitConversions.convert(outside_air_density / 2.0, 'lbm/ft^3', 'inH2O/mph^2')**n_i # inH2O^n/mph^2n
-
-      living_ach = get_infiltration_ACH_from_SLA(living_sla, @infil_height, weather)
-      living_cfm = living_ach / UnitConversions.convert(1.0, 'hr', 'min') * @infil_volume
-
-      infil_program.addLine("Set p_m = #{@wind_speed.ashrae_terrain_exponent}")
-      infil_program.addLine("Set p_s = #{@wind_speed.ashrae_site_terrain_exponent}")
-      infil_program.addLine("Set s_m = #{@wind_speed.ashrae_terrain_thickness}")
-      infil_program.addLine("Set s_s = #{@wind_speed.ashrae_site_terrain_thickness}")
-      infil_program.addLine("Set z_m = #{UnitConversions.convert(@wind_speed.height, 'ft', 'm')}")
-      infil_program.addLine("Set z_s = #{UnitConversions.convert(@infil_height, 'ft', 'm')}")
-      infil_program.addLine('Set f_t = (((s_m/z_m)^p_m)*((z_s/s_s)^p_s))')
-      infil_program.addLine("Set Tdiff = #{@tin_sensor.name}-#{@tout_sensor.name}")
-      infil_program.addLine('Set dT = @Abs Tdiff')
-      infil_program.addLine("Set c = #{((UnitConversions.convert(c_i, 'cfm', 'm^3/s') / (UnitConversions.convert(1.0, 'inH2O', 'Pa')**n_i))).round(4)}")
-      infil_program.addLine("Set Cs = #{(stack_coef * (UnitConversions.convert(1.0, 'inH2O/R', 'Pa/K')**n_i)).round(4)}")
-      infil_program.addLine("Set Cw = #{(wind_coef * (UnitConversions.convert(1.0, 'inH2O/mph^2', 'Pa*s^2/m^2')**n_i)).round(4)}")
-      infil_program.addLine("Set n = #{n_i}")
-      infil_program.addLine("Set sft = (f_t*#{(((@wind_speed.S_wo * (1.0 - y_i)) + (s_wflue * (1.5 * y_i))))})")
-      infil_program.addLine("Set temp1 = ((c*Cw)*((sft*#{@vwind_sensor.name})^(2*n)))^2")
-      infil_program.addLine('Set Qinf = (((c*Cs*(dT^n))^2)+temp1)^0.5')
-      infil_program.addLine('Set Qinf = (@Max Qinf 0)')
-
-    elsif living_const_ach.to_f > 0
-
-      living_ach = living_const_ach
-      living_cfm = living_ach / UnitConversions.convert(1.0, 'hr', 'min') * @infil_volume
-
-      infil_program.addLine("Set Qinf = #{living_ach * UnitConversions.convert(@infil_volume, 'ft^3', 'm^3') / UnitConversions.convert(1.0, 'hr', 's')}")
-    else
-      infil_program.addLine('Set Qinf = 0')
-    end
-
-    # Store info for HVAC Sizing measure
-    @living_zone.additionalProperties.setFeature(Constants.SizingInfoZoneInfiltrationCFM, living_cfm.to_f)
-    @living_zone.additionalProperties.setFeature(Constants.SizingInfoZoneInfiltrationACH, living_ach.to_f)
-<<<<<<< HEAD
-    return infil_program
-=======
-
-    if (not vent_mech.nil?) && (vent_mech.fan_type != HPXML::MechVentTypeCFIS)
-      infil_program.addLine("Set #{vent_mech_fan_actuator.name} = #{vent_mech_fan_w}")
-    elsif vent_mech.nil?
-      infil_program.addLine("Set #{vent_mech_fan_actuator.name} = 0")
-    end
-
-    if (not vent_mech.nil?) && (vent_mech.fan_type == HPXML::MechVentTypeCFIS) # CFIS system
-      infil_program.addLine("Set fan_rtf_hvac = #{@fan_rtf_sensor[@cfis_airloop].name}")
-      infil_program.addLine("Set CFIS_fan_w = #{vent_mech_fan_w}") # W
-
-      infil_program.addLine('If @ABS(Minute - ZoneTimeStep*60) < 0.1')
-      infil_program.addLine("  Set #{@cfis_t_sum_open_var.name} = 0") # New hour, time on summation re-initializes to 0
-      infil_program.addLine('EndIf')
-
-      cfis_open_time = [vent_mech.hours_in_operation / 24.0 * 60.0, 59.999].min # Minimum open time in minutes
-      infil_program.addLine("Set CFIS_t_min_hr_open = #{cfis_open_time}") # minutes per hour the CFIS damper is open
-      infil_program.addLine("Set CFIS_Q_duct = #{UnitConversions.convert(vent_mech_cfm, 'cfm', 'm^3/s')}")
-      infil_program.addLine('Set cfis_f_damper_open = 0') # fraction of the timestep the CFIS damper is open
-      infil_program.addLine("Set #{@cfis_f_damper_extra_open_var.name} = 0") # additional runtime fraction to meet min/hr
-
-      infil_program.addLine("If #{@cfis_t_sum_open_var.name} < CFIS_t_min_hr_open")
-      infil_program.addLine("  Set CFIS_t_fan_on = 60 - (CFIS_t_min_hr_open - #{@cfis_t_sum_open_var.name})") # minute at which the blower needs to turn on to meet the ventilation requirements
-      # Evaluate condition of whether supply fan has to run to achieve target minutes per hour of operation
-      infil_program.addLine('  If (Minute+0.00001) >= CFIS_t_fan_on')
-      # Consider fan rtf read in current calling point (results of previous time step) + CFIS_t_fan_on based on min/hr requirement and previous EMS results.
-      infil_program.addLine('    Set cfis_fan_runtime = @Max (@ABS(Minute - CFIS_t_fan_on)) (fan_rtf_hvac * ZoneTimeStep * 60)')
-      # If fan_rtf_hvac, make sure it's not exceeding ventilation requirements
-      infil_program.addLine("    Set cfis_fan_runtime = @Min cfis_fan_runtime (CFIS_t_min_hr_open - #{@cfis_t_sum_open_var.name})")
-      infil_program.addLine('    Set cfis_f_damper_open = cfis_fan_runtime/(60.0*ZoneTimeStep)') # calculates the portion of the current timestep the CFIS damper needs to be open
-      infil_program.addLine('    Set QWHV = cfis_f_damper_open*CFIS_Q_duct')
-      infil_program.addLine("    Set #{@cfis_t_sum_open_var.name} = #{@cfis_t_sum_open_var.name}+cfis_fan_runtime")
-      infil_program.addLine("    Set #{@cfis_f_damper_extra_open_var.name} = @Max (cfis_f_damper_open-fan_rtf_hvac) 0.0")
-      infil_program.addLine("    Set #{vent_mech_fan_actuator.name} = CFIS_fan_w*#{@cfis_f_damper_extra_open_var.name}")
-      infil_program.addLine('  Else')
-      # No need to turn on blower for extra ventilation
-      infil_program.addLine('    Set cfis_fan_runtime = fan_rtf_hvac*ZoneTimeStep*60')
-      infil_program.addLine("    If (#{@cfis_t_sum_open_var.name}+cfis_fan_runtime) > CFIS_t_min_hr_open")
-      # Damper is only open for a portion of this time step to achieve target minutes per hour
-      infil_program.addLine("      Set cfis_fan_runtime = CFIS_t_min_hr_open-#{@cfis_t_sum_open_var.name}")
-      infil_program.addLine('      Set cfis_f_damper_open = cfis_fan_runtime/(ZoneTimeStep*60)')
-      infil_program.addLine('      Set QWHV = cfis_f_damper_open*CFIS_Q_duct')
-      infil_program.addLine("      Set #{@cfis_t_sum_open_var.name} = CFIS_t_min_hr_open")
-      infil_program.addLine('    Else')
-      # Damper is open and using call for heat/cool to supply fresh air
-      infil_program.addLine('      Set cfis_fan_runtime = fan_rtf_hvac*ZoneTimeStep*60')
-      infil_program.addLine('      Set cfis_f_damper_open = fan_rtf_hvac')
-      infil_program.addLine('      Set QWHV = cfis_f_damper_open * CFIS_Q_duct')
-      infil_program.addLine("      Set #{@cfis_t_sum_open_var.name} = #{@cfis_t_sum_open_var.name}+cfis_fan_runtime")
-      infil_program.addLine('    EndIf')
-      # Fan power is metered under fan cooling and heating meters
-      infil_program.addLine("    Set #{vent_mech_fan_actuator.name} = 0")
-      infil_program.addLine('  EndIf')
-      infil_program.addLine('Else')
-      # The ventilation requirement for the hour has been met
-      infil_program.addLine('  Set QWHV = 0')
-      infil_program.addLine("  Set #{vent_mech_fan_actuator.name} = 0")
-      infil_program.addLine('EndIf')
-    else # Non-CFIS system
-      infil_program.addLine("Set QWHV = #{UnitConversions.convert(vent_mech_cfm.to_f, 'cfm', 'm^3/s').round(4)}")
-    end
-
-    if vent_kitchen.nil?
-      infil_program.addLine('Set Qrange = 0')
-    else
-      infil_program.addLine("Set Qrange = #{UnitConversions.convert(vent_kitchen.rated_flow_rate, 'cfm', 'm^3/s').round(4)} * #{range_sch_sensor.name}")
-    end
-    if vent_bath.nil?
-      infil_program.addLine('Set Qbath = 0')
-    else
-      infil_program.addLine("Set Qbath = #{UnitConversions.convert(vent_bath.rated_flow_rate * vent_bath.quantity, 'cfm', 'm^3/s').round(4)} * #{bath_sch_sensor.name}")
-    end
     infil_program.addLine('Set Qexhaust = Qrange+Qbath')
     infil_program.addLine('Set Qsupply = 0')
-    if (not vent_mech.nil?)
-      if [HPXML::MechVentTypeExhaust].include? vent_mech.fan_type
-        infil_program.addLine('Set Qexhaust = Qexhaust+QWHV')
-      elsif [HPXML::MechVentTypeSupply, HPXML::MechVentTypeCFIS].include? vent_mech.fan_type
-        infil_program.addLine('Set Qsupply = Qsupply+QWHV')
-      elsif [HPXML::MechVentTypeBalanced, HPXML::MechVentTypeERV, HPXML::MechVentTypeHRV].include? vent_mech.fan_type
-        infil_program.addLine('Set Qexhaust = Qexhaust+QWHV')
-        infil_program.addLine('Set Qsupply = Qsupply+QWHV')
-      end
-    end
+    infil_program.addLine("Set QWHV_sup = #{sup_cfm}")
+    infil_program.addLine("Set QWHV_exh = #{exh_cfm}")
+    infil_program.addLine("Set QWHV_bal = #{bal_cfm}")
+    
+    infil_program.addLine("Set Qexhaust = Qexhaust + QWHV_exh + QWHV_bal + QWHV_ervhrv")
+    infil_program.addLine("Set Qsupply = Qsupply + QWHV_sup + QWHV_bal + QWHV_cfis + QWHV_ervhrv")
 
     # Calculate adjusted infiltration based on mechanical ventilation system
     infil_program.addLine('Set Qfan = (@Max Qexhaust Qsupply)')
@@ -1856,69 +1582,134 @@
       infil_program.addLine('Set Qtot = (((Qu^2) + (Qinf^2)) ^ 0.5) + Qb')
       infil_program.addLine('Set Qinf_adj = Qtot - Qu - Qb')
     end
-
-    # Assign total airflow to different component loads
-    if (not vent_mech.nil?) && [HPXML::MechVentTypeERV, HPXML::MechVentTypeHRV].include?(vent_mech.fan_type)
-      infil_program.addLine("Set #{mechvent_flow_actuator.name} = Qfan - QWHV") # QWHV load captured by ERV/HRV program below
-    else
-      infil_program.addLine("Set #{mechvent_flow_actuator.name} = Qfan")
-    end
+    infil_program.addLine("Set #{mechvent_flow_actuator.name} = Qfan - QWHV_ervhrv") # QWHV load captured by ERV/HRV program
     infil_program.addLine("Set #{infil_flow_actuator.name} = Qinf_adj")
 
-    if (not vent_mech.nil?) && [HPXML::MechVentTypeERV, HPXML::MechVentTypeHRV].include?(vent_mech.fan_type) && (vent_mech_cfm > 0)
-      # ERV/HRV EMS load model
-      # E+ ERV model uses standard density for MFR calculation, causing discrepancy with other system types, so
-      # ERV is modeled within EMS infiltration program instead.
-
-      # Sensors for ERV/HRV
-
-      # Actuators for ERV/HRV
-      erv_sens_load_actuator = create_sens_lat_load_actuator_and_equipment(model, "#{Constants.ObjectNameERVHRV} sensible load", @living_space, 0.0, 0.0)
-      erv_lat_load_actuator = create_sens_lat_load_actuator_and_equipment(model, "#{Constants.ObjectNameERVHRV} latent load", @living_space, 1.0, 0.0)
-
-      # Air property at inlet nodes in two sides of ERV
-      infil_program.addLine("Set ERVSupInPb = #{@pbar_sensor.name}") # oa barometric pressure
-      infil_program.addLine("Set ERVSupInTemp = #{@tout_sensor.name}") # oa db temperature
-      infil_program.addLine("Set ERVSupInW = #{@wout_sensor.name}")   # oa humidity ratio
-      infil_program.addLine('Set ERVSupRho = (@RhoAirFnPbTdbW ERVSupInPb ERVSupInTemp ERVSupInW)')
-      infil_program.addLine('Set ERVSupCp = (@CpAirFnW ERVSupInW)')
-      infil_program.addLine('Set ERVSupInEnth = (@HFnTdbW ERVSupInTemp ERVSupInW)')
-
-      infil_program.addLine("Set ERVSecInTemp = #{@tin_sensor.name}") # zone air temperature
-      infil_program.addLine("Set ERVSecInW = #{@win_sensor.name}") # zone air humidity ratio
-      infil_program.addLine('Set ERVSecCp = (@CpAirFnW ERVSecInW)')
-      infil_program.addLine('Set ERVSecInEnth = (@HFnTdbW ERVSecInTemp ERVSecInW)')
-
-      # Calculate mass flow rate based on outdoor air density
-      infil_program.addLine('Set balanced_mechvent_flow_rate = QWHV')
-      infil_program.addLine('Set ERV_MFR = balanced_mechvent_flow_rate * ERVSupRho')
-
-      # Heat exchanger calculation
-      infil_program.addLine('Set ERVCpMin = (@Min ERVSupCp ERVSecCp)')
-      infil_program.addLine("Set ERVSupOutTemp = ERVSupInTemp + ERVCpMin/ERVSupCp * #{vent_mech_sens_eff} * (ERVSecInTemp - ERVSupInTemp)")
-      infil_program.addLine("Set ERVSupOutW = ERVSupInW + ERVCpMin/ERVSupCp * #{vent_mech_lat_eff} * (ERVSecInW - ERVSupInW)")
-      infil_program.addLine('Set ERVSupOutEnth = (@HFnTdbW ERVSupOutTemp ERVSupOutW)')
-      infil_program.addLine('Set ERVSensHeatTrans = ERV_MFR * ERVSupCp * (ERVSupOutTemp - ERVSupInTemp)')
-      infil_program.addLine('Set ERVTotalHeatTrans = ERV_MFR * (ERVSupOutEnth - ERVSupInEnth)')
-      infil_program.addLine('Set ERVLatHeatTrans = ERVTotalHeatTrans - ERVSensHeatTrans')
-
-      # Load calculation
-      infil_program.addLine('Set ERVTotalToLv = ERV_MFR * (ERVSupOutEnth - ERVSecInEnth)')
-      infil_program.addLine('Set ERVSensToLv = ERV_MFR * ERVSecCp * (ERVSupOutTemp - ERVSecInTemp)')
-      infil_program.addLine('Set ERVLatToLv = ERVTotalToLv - ERVSensToLv')
-
-      # Actuator
-      infil_program.addLine("Set #{erv_sens_load_actuator.name} = ERVSensToLv")
-      infil_program.addLine("Set #{erv_lat_load_actuator.name} = ERVLatToLv")
-    else
-      infil_program.addLine('Set balanced_mechvent_flow_rate = 0')
-    end
+    infil_program.addLine("Set #{sup_fan_actuator.name} = #{sup_vent_mech_fan_w}")
+    infil_program.addLine("Set #{exh_fan_actuator.name} = #{exh_vent_mech_fan_w}")
+    infil_program.addLine("Set #{bal_fan_actuator.name} = #{bal_vent_mech_fan_w}")
 
     program_calling_manager = OpenStudio::Model::EnergyManagementSystemProgramCallingManager.new(model)
     program_calling_manager.setName("#{infil_program.name} calling manager")
     program_calling_manager.setCallingPoint('BeginTimestepBeforePredictor')
     program_calling_manager.addProgram(infil_program)
->>>>>>> b443fe77
+  end
+
+  def self.apply_infiltration_to_living(living_ach50, living_const_ach, infil_program, weather, has_flue_chimney)
+    if living_ach50.to_f > 0
+      # Based on "Field Validation of Algebraic Equations for Stack and
+      # Wind Driven Air Infiltration Calculations" by Walker and Wilson (1998)
+
+      outside_air_density = UnitConversions.convert(weather.header.LocalPressure, 'atm', 'Btu/ft^3') / (Gas.Air.r * (weather.data.AnnualAvgDrybulb + 460.0))
+
+      n_i = 0.65 # Pressure Exponent
+      living_sla = get_infiltration_SLA_from_ACH50(living_ach50, n_i, @cfa, @infil_volume) # Calculate SLA
+      a_o = living_sla * @cfa # Effective Leakage Area (ft^2)
+
+      # Flow Coefficient (cfm/inH2O^n) (based on ASHRAE HoF)
+      inf_conv_factor = 776.25 # [ft/min]/[inH2O^(1/2)*ft^(3/2)/lbm^(1/2)]
+      delta_pref = 0.016 # inH2O
+      c_i = a_o * (2.0 / outside_air_density)**0.5 * delta_pref**(0.5 - n_i) * inf_conv_factor
+
+      if has_flue_chimney
+        y_i = 0.2 # Fraction of leakage through the flue; 0.2 is a "typical" value according to THE ALBERTA AIR INFIL1RATION MODEL, Walker and Wilson, 1990
+        flue_height = @building_height + 2.0 # ft
+        s_wflue = 1.0 # Flue Shelter Coefficient
+      else
+        y_i = 0.0 # Fraction of leakage through the flu
+        flue_height = 0.0 # ft
+        s_wflue = 0.0 # Flue Shelter Coefficient
+      end
+
+      # Leakage distributions per Iain Walker (LBL) recommendations
+      if not @spaces[HPXML::LocationCrawlspaceVented].nil?
+        # 15% ceiling, 35% walls, 50% floor leakage distribution for vented crawl
+        leakage_ceiling = 0.15
+        leakage_walls = 0.35
+        leakage_floor = 0.50
+      else
+        # 25% ceiling, 50% walls, 25% floor leakage distribution for slab/basement/unvented crawl
+        leakage_ceiling = 0.25
+        leakage_walls = 0.50
+        leakage_floor = 0.25
+      end
+
+      r_i = (leakage_ceiling + leakage_floor)
+      x_i = (leakage_ceiling - leakage_floor)
+      r_i *= (1 - y_i)
+      x_i *= (1 - y_i)
+      z_f = flue_height / (@infil_height + Geometry.get_z_origin_for_zone(@living_zone))
+
+      # Calculate Stack Coefficient
+      m_o = (x_i + (2.0 * n_i + 1.0) * y_i)**2.0 / (2 - r_i)
+      if m_o <=  1.0
+        m_i = m_o # eq. 10
+      else
+        m_i = 1.0 # eq. 11
+      end
+      if has_flue_chimney
+        x_c = r_i + (2.0 * (1.0 - r_i - y_i)) / (n_i + 1.0) - 2.0 * y_i * (z_f - 1.0)**n_i # Eq. 13
+        f_i = n_i * y_i * (z_f - 1.0)**((3.0 * n_i - 1.0) / 3.0) * (1.0 - (3.0 * (x_c - x_i)**2.0 * r_i**(1 - n_i)) / (2.0 * (z_f + 1.0))) # Additive flue function, Eq. 12
+      else
+        x_c = r_i + (2.0 * (1.0 - r_i - y_i)) / (n_i + 1.0) # Critical value of ceiling-floor leakage difference where the neutral level is located at the ceiling (eq. 13)
+        f_i = 0.0 # Additive flue function (eq. 12)
+      end
+      f_s = ((1.0 + n_i * r_i) / (n_i + 1.0)) * (0.5 - 0.5 * m_i**1.2)**(n_i + 1.0) + f_i
+      stack_coef = f_s * (UnitConversions.convert(outside_air_density * Constants.g * @infil_height, 'lbm/(ft*s^2)', 'inH2O') / (Constants.AssumedInsideTemp + 460.0))**n_i # inH2O^n/R^n
+
+      # Calculate wind coefficient
+      if not @spaces[HPXML::LocationCrawlspaceVented].nil?
+        if x_i > 1.0 - 2.0 * y_i
+          # Critical floor to ceiling difference above which f_w does not change (eq. 25)
+          x_i = 1.0 - 2.0 * y_i
+        end
+        r_x = 1.0 - r_i * (n_i / 2.0 + 0.2) # Redefined R for wind calculations for houses with crawlspaces (eq. 21)
+        y_x = 1.0 - y_i / 4.0 # Redefined Y for wind calculations for houses with crawlspaces (eq. 22)
+        x_s = (1.0 - r_i) / 5.0 - 1.5 * y_i # Used to calculate X_x (eq.24)
+        x_x = 1.0 - (((x_i - x_s) / (2.0 - r_i))**2.0)**0.75 # Redefined X for wind calculations for houses with crawlspaces (eq. 23)
+        f_w = 0.19 * (2.0 - n_i) * x_x * r_x * y_x # Wind factor (eq. 20)
+      else
+        j_i = (x_i + r_i + 2.0 * y_i) / 2.0
+        f_w = 0.19 * (2.0 - n_i) * (1.0 - ((x_i + r_i) / 2.0)**(1.5 - y_i)) - y_i / 4.0 * (j_i - 2.0 * y_i * j_i**4.0)
+      end
+      wind_coef = f_w * UnitConversions.convert(outside_air_density / 2.0, 'lbm/ft^3', 'inH2O/mph^2')**n_i # inH2O^n/mph^2n
+
+      living_ach = get_infiltration_ACH_from_SLA(living_sla, @infil_height, weather)
+      living_cfm = living_ach / UnitConversions.convert(1.0, 'hr', 'min') * @infil_volume
+
+      infil_program.addLine("Set p_m = #{@wind_speed.ashrae_terrain_exponent}")
+      infil_program.addLine("Set p_s = #{@wind_speed.ashrae_site_terrain_exponent}")
+      infil_program.addLine("Set s_m = #{@wind_speed.ashrae_terrain_thickness}")
+      infil_program.addLine("Set s_s = #{@wind_speed.ashrae_site_terrain_thickness}")
+      infil_program.addLine("Set z_m = #{UnitConversions.convert(@wind_speed.height, 'ft', 'm')}")
+      infil_program.addLine("Set z_s = #{UnitConversions.convert(@infil_height, 'ft', 'm')}")
+      infil_program.addLine('Set f_t = (((s_m/z_m)^p_m)*((z_s/s_s)^p_s))')
+      infil_program.addLine("Set Tdiff = #{@tin_sensor.name}-#{@tout_sensor.name}")
+      infil_program.addLine('Set dT = @Abs Tdiff')
+      infil_program.addLine("Set c = #{((UnitConversions.convert(c_i, 'cfm', 'm^3/s') / (UnitConversions.convert(1.0, 'inH2O', 'Pa')**n_i))).round(4)}")
+      infil_program.addLine("Set Cs = #{(stack_coef * (UnitConversions.convert(1.0, 'inH2O/R', 'Pa/K')**n_i)).round(4)}")
+      infil_program.addLine("Set Cw = #{(wind_coef * (UnitConversions.convert(1.0, 'inH2O/mph^2', 'Pa*s^2/m^2')**n_i)).round(4)}")
+      infil_program.addLine("Set n = #{n_i}")
+      infil_program.addLine("Set sft = (f_t*#{(((@wind_speed.S_wo * (1.0 - y_i)) + (s_wflue * (1.5 * y_i))))})")
+      infil_program.addLine("Set temp1 = ((c*Cw)*((sft*#{@vwind_sensor.name})^(2*n)))^2")
+      infil_program.addLine('Set Qinf = (((c*Cs*(dT^n))^2)+temp1)^0.5')
+      infil_program.addLine('Set Qinf = (@Max Qinf 0)')
+
+    elsif living_const_ach.to_f > 0
+
+      living_ach = living_const_ach
+      living_cfm = living_ach / UnitConversions.convert(1.0, 'hr', 'min') * @infil_volume
+
+      infil_program.addLine("Set Qinf = #{living_ach * UnitConversions.convert(@infil_volume, 'ft^3', 'm^3') / UnitConversions.convert(1.0, 'hr', 's')}")
+    else
+      infil_program.addLine('Set Qinf = 0')
+    end
+
+    # Store info for HVAC Sizing measure
+    @living_zone.additionalProperties.setFeature(Constants.SizingInfoZoneInfiltrationCFM, living_cfm.to_f)
+    @living_zone.additionalProperties.setFeature(Constants.SizingInfoZoneInfiltrationACH, living_ach.to_f)
+
+    return infil_program
   end
 
   def self.calc_wind_stack_coeffs(hor_lk_frac, neutral_level, space, space_height = nil)
