# frozen_string_literal: true

# TODO
class Airflow
  # Constants
  InfilPressureExponent = 0.65

  # TODO
  #
  # @param model [OpenStudio::Model::Model] model object
  # @param runner [OpenStudio::Measure::OSRunner] runner object
  # @param weather [WeatherProcess] TODO
  # @param spaces [TODO] TODO
  # @param hpxml_header [TODO] TODO
  # @param hpxml_bldg [HPXML::Building] TODO
  # @param cfa [TODO] TODO
  # @param ncfl_ag [TODO] TODO
  # @param duct_systems [TODO] TODO
  # @param airloop_map [TODO] TODO
  # @param eri_version [TODO] TODO
  # @param frac_windows_operable [TODO] TODO
  # @param apply_ashrae140_assumptions [TODO] TODO
  # @param schedules_file [TODO] TODO
  # @param unavailable_periods [TODO] TODO
  # @param hvac_availability_sensor [TODO] TODO
  # @return [TODO] TODO
  def self.apply(model, runner, weather, spaces, hpxml_header, hpxml_bldg, cfa,
                 ncfl_ag, duct_systems, airloop_map, eri_version,
                 frac_windows_operable, apply_ashrae140_assumptions, schedules_file,
                 unavailable_periods, hvac_availability_sensor)

    # Global variables

    @runner = runner
    @spaces = spaces
    @year = hpxml_header.sim_calendar_year
    @conditioned_space = spaces[HPXML::LocationConditionedSpace]
    @conditioned_zone = @conditioned_space.thermalZone.get
    @ncfl_ag = ncfl_ag
    @eri_version = eri_version
    @apply_ashrae140_assumptions = apply_ashrae140_assumptions
    @cfa = cfa
    @cooking_range_in_cond_space = hpxml_bldg.cooking_ranges.empty? ? true : HPXML::conditioned_locations_this_unit.include?(hpxml_bldg.cooking_ranges[0].location)
    @clothes_dryer_in_cond_space = hpxml_bldg.clothes_dryers.empty? ? true : HPXML::conditioned_locations_this_unit.include?(hpxml_bldg.clothes_dryers[0].location)
    @hvac_availability_sensor = hvac_availability_sensor

    # Global sensors

    @pbar_sensor = OpenStudio::Model::EnergyManagementSystemSensor.new(model, 'Site Outdoor Air Barometric Pressure')
    @pbar_sensor.setName('out pb s')

    @wout_sensor = OpenStudio::Model::EnergyManagementSystemSensor.new(model, 'Site Outdoor Air Humidity Ratio')
    @wout_sensor.setName('out wt s')

    @win_sensor = OpenStudio::Model::EnergyManagementSystemSensor.new(model, 'Zone Air Humidity Ratio')
    @win_sensor.setName('win s')
    @win_sensor.setKeyName(@conditioned_zone.name.to_s)

    @vwind_sensor = OpenStudio::Model::EnergyManagementSystemSensor.new(model, 'Site Wind Speed')
    @vwind_sensor.setName('site vw s')

    @tin_sensor = OpenStudio::Model::EnergyManagementSystemSensor.new(model, 'Zone Mean Air Temperature')
    @tin_sensor.setName('tin s')
    @tin_sensor.setKeyName(@conditioned_zone.name.to_s)

    @tout_sensor = OpenStudio::Model::EnergyManagementSystemSensor.new(model, 'Zone Outdoor Air Drybulb Temperature')
    @tout_sensor.setName('tout s')
    @tout_sensor.setKeyName(@conditioned_zone.name.to_s)

    @adiabatic_const = nil

    # Ventilation fans
    vent_fans_mech = []
    vent_fans_kitchen = []
    vent_fans_bath = []
    vent_fans_whf = []
    vent_fans_cfis_suppl = []
    hpxml_bldg.ventilation_fans.each do |vent_fan|
      next unless vent_fan.hours_in_operation.nil? || vent_fan.hours_in_operation > 0

      if vent_fan.used_for_whole_building_ventilation
        if not vent_fan.is_cfis_supplemental_fan?
          vent_fans_mech << vent_fan
        else
          vent_fans_cfis_suppl << vent_fan
        end
      elsif vent_fan.used_for_seasonal_cooling_load_reduction
        vent_fans_whf << vent_fan
      elsif vent_fan.used_for_local_ventilation
        if vent_fan.fan_location == HPXML::LocationKitchen
          vent_fans_kitchen << vent_fan
        elsif vent_fan.fan_location == HPXML::LocationBath
          vent_fans_bath << vent_fan
        end
      end
    end

    # Vented clothes dryers
    vented_dryers = hpxml_bldg.clothes_dryers.select { |cd| cd.is_vented && cd.vented_flow_rate.to_f > 0 }

    # Initialization
    initialize_cfis(model, vent_fans_mech, airloop_map, unavailable_periods)
    model.getAirLoopHVACs.each do |air_loop|
      initialize_fan_objects(model, air_loop)
    end
    model.getZoneHVACFourPipeFanCoils.each do |fan_coil|
      initialize_fan_objects(model, fan_coil)
    end

    # Apply ducts

    duct_lk_imbals = []
    duct_systems.each do |ducts, object|
      apply_ducts(model, ducts, object, vent_fans_mech, hpxml_bldg.building_construction.number_of_units, duct_lk_imbals)
    end

    # Apply infiltration/ventilation

    set_wind_speed_correction(model, hpxml_bldg.site)
    window_area = hpxml_bldg.windows.map { |w| w.area }.sum(0.0)
    open_window_area = window_area * frac_windows_operable * 0.5 * 0.2 # Assume A) 50% of the area of an operable window can be open, and B) 20% of openable window area is actually open

    vented_attic = hpxml_bldg.attics.find { |attic| attic.attic_type == HPXML::AtticTypeVented }
    vented_crawl = hpxml_bldg.foundations.find { |foundation| foundation.foundation_type == HPXML::FoundationTypeCrawlspaceVented }

    infil_values = get_values_from_air_infiltration_measurements(hpxml_bldg, cfa, weather)
    if @apply_ashrae140_assumptions
      conditioned_const_ach = infil_values[:nach]
      conditioned_ach50 = nil
    else
      conditioned_ach50 = infil_values[:ach50]
      conditioned_const_ach = nil
    end
    conditioned_const_ach *= infil_values[:a_ext] unless conditioned_const_ach.nil?
    conditioned_ach50 *= infil_values[:a_ext] unless conditioned_ach50.nil?
    has_flue_chimney_in_cond_space = hpxml_bldg.air_infiltration.has_flue_or_chimney_in_conditioned_space

    # Cooling season schedule
    # Applies to natural ventilation, not HVAC equipment.
    # Uses BAHSP cooling season, not user-specified cooling season (which may be, e.g., year-round).
    _, default_cooling_months = HVAC.get_default_heating_and_cooling_seasons(weather, hpxml_bldg.latitude)
    clg_season_sch = MonthWeekdayWeekendSchedule.new(model, 'cooling season schedule', Array.new(24, 1), Array.new(24, 1), default_cooling_months, Constants.ScheduleTypeLimitsFraction)
    clg_ssn_sensor = OpenStudio::Model::EnergyManagementSystemSensor.new(model, 'Schedule Value')
    clg_ssn_sensor.setName('cool_season')
    clg_ssn_sensor.setKeyName(clg_season_sch.schedule.name.to_s)

    apply_natural_ventilation_and_whole_house_fan(model, hpxml_bldg.site, vent_fans_whf, open_window_area, clg_ssn_sensor, hpxml_bldg.header.natvent_days_per_week,
                                                  infil_values[:volume], infil_values[:height], unavailable_periods)
    apply_infiltration_and_ventilation_fans(model, weather, hpxml_bldg.site, vent_fans_mech, vent_fans_kitchen, vent_fans_bath, vented_dryers, duct_lk_imbals,
                                            has_flue_chimney_in_cond_space, conditioned_ach50, conditioned_const_ach, infil_values[:volume], infil_values[:height],
                                            vented_attic, vented_crawl, clg_ssn_sensor, schedules_file, vent_fans_cfis_suppl, unavailable_periods, hpxml_bldg.elevation)
  end

  # TODO
  #
  # @return [TODO] TODO
  def self.get_default_fraction_of_windows_operable()
    # Combining the value below with the assumption that 50% of
    # the area of an operable window can be open produces the
    # Building America assumption that "Thirty-three percent of
    # the window area ... can be opened for natural ventilation"
    return 0.67 # 67%
  end

  # TODO
  #
  # @return [TODO] TODO
  def self.get_default_vented_attic_sla()
    return (1.0 / 300.0).round(6) # Table 4.2.2(1) - Attics
  end

  # TODO
  #
  # @return [TODO] TODO
  def self.get_default_vented_crawl_sla()
    return (1.0 / 150.0).round(6) # Table 4.2.2(1) - Crawlspaces
  end

  # TODO
  #
  # @return [TODO] TODO
  def self.get_default_unvented_space_ach()
    return 0.1 # Assumption
  end

  # TODO
  #
  # @param vent_fan [TODO] TODO
  # @param eri_version [TODO] TODO
  # @return [TODO] TODO
  def self.get_default_mech_vent_fan_power(vent_fan, eri_version)
    # Returns fan power in W/cfm, based on ANSI 301
    if vent_fan.is_shared_system
      return 1.00 # Table 4.2.2(1) Note (n)
    elsif [HPXML::MechVentTypeSupply, HPXML::MechVentTypeExhaust].include? vent_fan.fan_type
      return 0.35
    elsif [HPXML::MechVentTypeBalanced].include? vent_fan.fan_type
      return 0.70
    elsif [HPXML::MechVentTypeERV, HPXML::MechVentTypeHRV].include? vent_fan.fan_type
      return 1.00
    elsif [HPXML::MechVentTypeCFIS].include? vent_fan.fan_type
      if Constants.ERIVersions.index(eri_version) >= Constants.ERIVersions.index('2022')
        return 0.58
      else
        return 0.50
      end
    else
      fail "Unexpected fan_type: '#{fan_type}'."
    end
  end

  # TODO
  #
  # @param infil_measurements [TODO] TODO
  # @return [TODO] TODO
  def self.get_infiltration_measurement_of_interest(infil_measurements)
    # Returns the infiltration measurement that has the minimum information needed for simulation
    infil_measurements.each do |measurement|
      if [HPXML::UnitsACH, HPXML::UnitsCFM].include?(measurement.unit_of_measure) && !measurement.house_pressure.nil?
        return measurement
      elsif [HPXML::UnitsACHNatural, HPXML::UnitsCFMNatural].include? measurement.unit_of_measure
        return measurement
      elsif !measurement.effective_leakage_area.nil?
        return measurement
      end
    end
    fail 'Unexpected error.'
  end

  # TODO
  #
  # @param hpxml_bldg [HPXML::Building] TODO
  # @param cfa [TODO] TODO
  # @param weather [WeatherProcess] TODO
  # @return [TODO] TODO
  def self.get_values_from_air_infiltration_measurements(hpxml_bldg, cfa, weather)
    measurement = get_infiltration_measurement_of_interest(hpxml_bldg.air_infiltration_measurements)

    infil_volume = measurement.infiltration_volume
    infil_height = measurement.infiltration_height
    if infil_height.nil?
      infil_height = hpxml_bldg.inferred_infiltration_height(infil_volume)
    end

    sla, ach50, nach = nil
    if [HPXML::UnitsACH, HPXML::UnitsCFM].include?(measurement.unit_of_measure)
      if measurement.unit_of_measure == HPXML::UnitsACH
        ach50 = calc_air_leakage_at_diff_pressure(InfilPressureExponent, measurement.air_leakage, measurement.house_pressure, 50.0)
      elsif measurement.unit_of_measure == HPXML::UnitsCFM
        achXX = measurement.air_leakage * 60.0 / infil_volume # Convert CFM to ACH
        ach50 = calc_air_leakage_at_diff_pressure(InfilPressureExponent, achXX, measurement.house_pressure, 50.0)
      end
      sla = get_infiltration_SLA_from_ACH50(ach50, InfilPressureExponent, cfa, infil_volume)
      nach = get_infiltration_ACH_from_SLA(sla, infil_height, weather)
    elsif [HPXML::UnitsACHNatural, HPXML::UnitsCFMNatural].include? measurement.unit_of_measure
      if measurement.unit_of_measure == HPXML::UnitsACHNatural
        nach = measurement.air_leakage
      elsif measurement.unit_of_measure == HPXML::UnitsCFMNatural
        nach = measurement.air_leakage * 60.0 / infil_volume # Convert CFM to ACH
      end
      avg_ceiling_height = hpxml_bldg.building_construction.average_ceiling_height
      sla = get_infiltration_SLA_from_ACH(nach, infil_height, avg_ceiling_height, weather)
      ach50 = get_infiltration_ACH50_from_SLA(sla, InfilPressureExponent, cfa, infil_volume)
    elsif !measurement.effective_leakage_area.nil?
      sla = UnitConversions.convert(measurement.effective_leakage_area, 'in^2', 'ft^2') / cfa
      ach50 = get_infiltration_ACH50_from_SLA(sla, InfilPressureExponent, cfa, infil_volume)
      nach = get_infiltration_ACH_from_SLA(sla, infil_height, weather)
    else
      fail 'Unexpected error.'
    end

    if measurement.infiltration_type == HPXML::InfiltrationTypeUnitTotal
      a_ext = measurement.a_ext # Adjustment ratio for SFA/MF units; exterior envelope area divided by total envelope area
    end
    a_ext = 1.0 if a_ext.nil?

    return { sla: sla, ach50: ach50, nach: nach, volume: infil_volume, height: infil_height, a_ext: a_ext }
  end

  # TODO
  #
  # @param hpxml_bldg [HPXML::Building] TODO
  # @param vent_fan [TODO] TODO
  # @param weather [WeatherProcess] TODO
  # @param cfa [TODO] TODO
  # @param nbeds [TODO] TODO
  # @param eri_version [TODO] TODO
  # @return [TODO] TODO
  def self.get_default_mech_vent_flow_rate(hpxml_bldg, vent_fan, weather, cfa, nbeds, eri_version)
    # Calculates Qfan cfm requirement per ASHRAE 62.2 / ANSI 301
    infil_values = get_values_from_air_infiltration_measurements(hpxml_bldg, cfa, weather)
    bldg_type = hpxml_bldg.building_construction.residential_facility_type

    nl = get_infiltration_NL_from_SLA(infil_values[:sla], infil_values[:height])
    q_inf = get_infiltration_Qinf_from_NL(nl, weather, cfa)
    q_tot = get_mech_vent_qtot_cfm(nbeds, cfa)
    if vent_fan.is_balanced?
      is_balanced, frac_imbal = true, 0.0
    else
      is_balanced, frac_imbal = false, 1.0
    end
    q_fan = get_mech_vent_qfan_cfm(q_tot, q_inf, is_balanced, frac_imbal, infil_values[:a_ext], bldg_type, eri_version, vent_fan.hours_in_operation)
    return q_fan
  end

  # FIXME: The following class methods are meant to be private.

  # TODO
  #
  # @param model [OpenStudio::Model::Model] model object
  # @param site [TODO] TODO
  # @return [TODO] TODO
  def self.set_wind_speed_correction(model, site)
    site_ap = site.additional_properties

    site_map = { HPXML::SiteTypeRural => 'Country',    # Flat, open country
                 HPXML::SiteTypeSuburban => 'Suburbs', # Rough, wooded country, suburbs
                 HPXML::SiteTypeUrban => 'City' }      # Towns, city outskirts, center of large cities
    model.getSite.setTerrain(site_map[site.site_type])

    site_ap.height = 32.8 # ft (Standard weather station height)

    # Open, Unrestricted at Weather Station
    site_ap.terrain_multiplier = 1.0
    site_ap.terrain_exponent = 0.15
    site_ap.ashrae_terrain_thickness = 270
    site_ap.ashrae_terrain_exponent = 0.14

    if site.site_type == HPXML::SiteTypeRural
      site_ap.site_terrain_multiplier = 0.85
      site_ap.site_terrain_exponent = 0.20
      site_ap.ashrae_site_terrain_thickness = 270 # Flat, open country
      site_ap.ashrae_site_terrain_exponent = 0.14 # Flat, open country
    elsif site.site_type == HPXML::SiteTypeSuburban
      site_ap.site_terrain_multiplier = 0.67
      site_ap.site_terrain_exponent = 0.25
      site_ap.ashrae_site_terrain_thickness = 370 # Rough, wooded country, suburbs
      site_ap.ashrae_site_terrain_exponent = 0.22 # Rough, wooded country, suburbs
    elsif site.site_type == HPXML::SiteTypeUrban
      site_ap.site_terrain_multiplier = 0.47
      site_ap.site_terrain_exponent = 0.35
      site_ap.ashrae_site_terrain_thickness = 460 # Towns, city outskirts, center of large cities
      site_ap.ashrae_site_terrain_exponent = 0.33 # Towns, city outskirts, center of large cities
    end

<<<<<<< HEAD
    # S-G Shielding Coefficients are roughly 1/3 of AIM2 Shelter Coefficients
    site_ap.s_g_shielding_coef = site_ap.aim2_shelter_coeff / 3.0
  end

  # TODO
  #
  # @param shielding_of_home [TODO] TODO
  # @return [TODO] TODO
  def self.get_aim2_shelter_coefficient(shielding_of_home)
=======
>>>>>>> 96448f19
    # Mapping based on AIM-2 Model by Walker/Wilson
    # Table 2: Estimates of Shelter Coefficient S_wo for No Flue (flue effect is handled later)
    if site.shielding_of_home == HPXML::ShieldingNormal
      site_ap.aim2_shelter_coeff = 0.50 # Class 4: "Very heavy shielding, many large obstructions within one house height"
    elsif site.shielding_of_home == HPXML::ShieldingExposed
      site_ap.aim2_shelter_coeff = 0.90 # Class 2: "Light local shielding with few obstructions within two house heights"
    elsif site.shielding_of_home == HPXML::ShieldingWellShielded
      site_ap.aim2_shelter_coeff = 0.30 # Class 5: "Complete shielding, with large buildings immediately adjacent"
    end

    # S-G Shielding Coefficients are roughly 1/3 of AIM2 Shelter Coefficients
    site_ap.s_g_shielding_coef = site_ap.aim2_shelter_coeff / 3.0
  end

  # TODO
  #
  # @param model [OpenStudio::Model::Model] model object
  # @param space [OpenStudio::Model::Space] TODO
  # @param ach [TODO] TODO
  # @param ela [TODO] TODO
  # @param c_w_SG [TODO] TODO
  # @param c_s_SG [TODO] TODO
  # @param duct_lk_imbals [TODO] TODO
  # @return [TODO] TODO
  def self.apply_infiltration_to_unconditioned_space(model, space, ach, ela, c_w_SG, c_s_SG, duct_lk_imbals)
    # Infiltration/Ventilation

    if ach.to_f > 0
      # Model ACH as a constant flow rate (typically used for below-grade spaces where wind is zero)
      flow_rate = OpenStudio::Model::SpaceInfiltrationDesignFlowRate.new(model)
      flow_rate.setName("#{Constants.ObjectNameInfiltration}|#{space.name}")
      flow_rate.setSchedule(model.alwaysOnDiscreteSchedule)
      flow_rate.setAirChangesperHour(ach)
      flow_rate.setSpace(space)
      flow_rate.setConstantTermCoefficient(1)
      flow_rate.setTemperatureTermCoefficient(0)
      flow_rate.setVelocityTermCoefficient(0)
      flow_rate.setVelocitySquaredTermCoefficient(0)
    elsif ela.to_f > 0
      # Model ELA with stack/wind coefficients
      leakage_area = OpenStudio::Model::SpaceInfiltrationEffectiveLeakageArea.new(model)
      leakage_area.setName("#{Constants.ObjectNameInfiltration}|#{space.name}")
      leakage_area.setSchedule(model.alwaysOnDiscreteSchedule)
      leakage_area.setEffectiveAirLeakageArea(UnitConversions.convert(ela, 'ft^2', 'cm^2'))
      leakage_area.setStackCoefficient(UnitConversions.convert(c_s_SG, 'ft^2/(s^2*R)', 'L^2/(s^2*cm^4*K)'))
      leakage_area.setWindCoefficient(c_w_SG * 0.01)
      leakage_area.setSpace(space)
    end

    # Duct leakage imbalance induced infiltration

    # Technically the duct leakage imbalance interacts with the infiltration/ventilation,
    # but the interaction is not that important to capture for an unconditioned space.
    if duct_lk_imbals.any? { |values| values[0] == space.thermalZone.get.name.to_s }
      space_name = space.name.to_s.gsub(' - ', '_')

      uncond_infil_flow = OpenStudio::Model::SpaceInfiltrationDesignFlowRate.new(model)
      uncond_infil_flow.setName("#{space_name} duct leakage imbalance infil flow")
      uncond_infil_flow.setSchedule(model.alwaysOnDiscreteSchedule)
      uncond_infil_flow.setSpace(space)
      uncond_infil_flow_actuator = OpenStudio::Model::EnergyManagementSystemActuator.new(uncond_infil_flow, *EPlus::EMSActuatorZoneInfiltrationFlowRate)
      uncond_infil_flow_actuator.setName("#{uncond_infil_flow.name} act")

      # Unconditioned Space Duct Leakage Imbalance Induced Infiltration Program
      uncond_infil_program = OpenStudio::Model::EnergyManagementSystemProgram.new(model)
      uncond_infil_program.setName("#{space_name} duct leakage imbalance infil program")
      uncond_infil_program.addLine('Set Qducts = 0')
      duct_lk_imbals.each do |values|
        duct_location, duct_lk_supply_fan_equiv_var, duct_lk_exhaust_fan_equiv_var = values
        next if duct_location != space.thermalZone.get.name.to_s

        uncond_infil_program.addLine("Set Qducts = Qducts - #{duct_lk_supply_fan_equiv_var.name}")
        uncond_infil_program.addLine("Set Qducts = Qducts + #{duct_lk_exhaust_fan_equiv_var.name}")
      end
      uncond_infil_program.addLine("Set #{uncond_infil_flow_actuator.name} = (@Abs(Qducts))")

      program_calling_manager = OpenStudio::Model::EnergyManagementSystemProgramCallingManager.new(model)
      program_calling_manager.setName("#{uncond_infil_program.name} calling manager")
      program_calling_manager.setCallingPoint('BeginZoneTimestepAfterInitHeatBalance')
      program_calling_manager.addProgram(uncond_infil_program)
    end
  end

  # TODO
  #
  # @param model [OpenStudio::Model::Model] model object
  # @param site [TODO] TODO
  # @param vent_fans_whf [TODO] TODO
  # @param open_window_area [TODO] TODO
  # @param nv_clg_ssn_sensor [TODO] TODO
  # @param natvent_days_per_week [TODO] TODO
  # @param infil_volume [TODO] TODO
  # @param infil_height [TODO] TODO
  # @param unavailable_periods [TODO] TODO
  # @return [TODO] TODO
  def self.apply_natural_ventilation_and_whole_house_fan(model, site, vent_fans_whf, open_window_area, nv_clg_ssn_sensor, natvent_days_per_week,
                                                         infil_volume, infil_height, unavailable_periods)

    # NV Availability Schedule
    nv_avail_sch = create_nv_and_whf_avail_sch(model, Constants.ObjectNameNaturalVentilation, natvent_days_per_week, unavailable_periods)

    nv_avail_sensor = OpenStudio::Model::EnergyManagementSystemSensor.new(model, 'Schedule Value')
    nv_avail_sensor.setName("#{Constants.ObjectNameNaturalVentilation} s")
    nv_avail_sensor.setKeyName(nv_avail_sch.name.to_s)

    # Availability Schedules paired with vent fan class
    # If whf_num_days_per_week is exposed, can handle multiple fans with different days of operation
    whf_avail_sensors = {}
    vent_fans_whf.each_with_index do |vent_whf, index|
      whf_num_days_per_week = 7 # FUTURE: Expose via HPXML?
      obj_name = "#{Constants.ObjectNameWholeHouseFan} #{index}"
      whf_unavailable_periods = Schedule.get_unavailable_periods(@runner, SchedulesFile::Columns[:WholeHouseFan].name, unavailable_periods)
      whf_avail_sch = create_nv_and_whf_avail_sch(model, obj_name, whf_num_days_per_week, whf_unavailable_periods)

      whf_avail_sensor = OpenStudio::Model::EnergyManagementSystemSensor.new(model, 'Schedule Value')
      whf_avail_sensor.setName("#{obj_name} s")
      whf_avail_sensor.setKeyName(whf_avail_sch.name.to_s)
      whf_avail_sensors[vent_whf.id] = whf_avail_sensor
    end

    # Sensors
    if @conditioned_zone.thermostatSetpointDualSetpoint.is_initialized
      thermostat = @conditioned_zone.thermostatSetpointDualSetpoint.get

      htg_sp_sensor = OpenStudio::Model::EnergyManagementSystemSensor.new(model, 'Schedule Value')
      htg_sp_sensor.setName('htg sp s')
      htg_sp_sensor.setKeyName(thermostat.heatingSetpointTemperatureSchedule.get.name.to_s)

      clg_sp_sensor = OpenStudio::Model::EnergyManagementSystemSensor.new(model, 'Schedule Value')
      clg_sp_sensor.setName('clg sp s')
      clg_sp_sensor.setKeyName(thermostat.coolingSetpointTemperatureSchedule.get.name.to_s)
    end

    # Actuators
    nv_flow = OpenStudio::Model::SpaceInfiltrationDesignFlowRate.new(model)
    nv_flow.setName(Constants.ObjectNameNaturalVentilation + ' flow')
    nv_flow.setSchedule(model.alwaysOnDiscreteSchedule)
    nv_flow.setSpace(@conditioned_space)
    nv_flow_actuator = OpenStudio::Model::EnergyManagementSystemActuator.new(nv_flow, *EPlus::EMSActuatorZoneInfiltrationFlowRate)
    nv_flow_actuator.setName("#{nv_flow.name} act")
    nv_flow.additionalProperties.setFeature('ObjectType', Constants.ObjectNameNaturalVentilation)

    whf_flow = OpenStudio::Model::SpaceInfiltrationDesignFlowRate.new(model)
    whf_flow.setName(Constants.ObjectNameWholeHouseFan + ' flow')
    whf_flow.setSchedule(model.alwaysOnDiscreteSchedule)
    whf_flow.setSpace(@conditioned_space)
    whf_flow_actuator = OpenStudio::Model::EnergyManagementSystemActuator.new(whf_flow, *EPlus::EMSActuatorZoneInfiltrationFlowRate)
    whf_flow_actuator.setName("#{whf_flow.name} act")
    whf_flow.additionalProperties.setFeature('ObjectType', Constants.ObjectNameWholeHouseFan)

    # Electric Equipment (for whole house fan electricity consumption)
    whf_equip_def = OpenStudio::Model::ElectricEquipmentDefinition.new(model)
    whf_equip_def.setName(Constants.ObjectNameWholeHouseFan)
    whf_equip = OpenStudio::Model::ElectricEquipment.new(whf_equip_def)
    whf_equip.setName(Constants.ObjectNameWholeHouseFan)
    whf_equip.setSpace(@conditioned_space) # no heat gain, so assign the equipment to an arbitrary space
    whf_equip_def.setFractionRadiant(0)
    whf_equip_def.setFractionLatent(0)
    whf_equip_def.setFractionLost(1)
    whf_equip.setSchedule(model.alwaysOnDiscreteSchedule)
    whf_equip.setEndUseSubcategory(Constants.ObjectNameWholeHouseFan)
    whf_elec_actuator = OpenStudio::Model::EnergyManagementSystemActuator.new(whf_equip, *EPlus::EMSActuatorElectricEquipmentPower, whf_equip.space.get)
    whf_elec_actuator.setName("#{whf_equip.name} act")

    # Assume located in attic floor if attic zone exists; otherwise assume it's through roof/wall.
    whf_zone = nil
    if not @spaces[HPXML::LocationAtticVented].nil?
      whf_zone = @spaces[HPXML::LocationAtticVented].thermalZone.get
    elsif not @spaces[HPXML::LocationAtticUnvented].nil?
      whf_zone = @spaces[HPXML::LocationAtticUnvented].thermalZone.get
    end
    if not whf_zone.nil?
      # Air from conditioned space to WHF zone (attic)
      zone_mixing = OpenStudio::Model::ZoneMixing.new(whf_zone)
      zone_mixing.setName("#{Constants.ObjectNameWholeHouseFan} mix")
      zone_mixing.setSourceZone(@conditioned_zone)
      cond_to_zone_flow_rate_actuator = OpenStudio::Model::EnergyManagementSystemActuator.new(zone_mixing, *EPlus::EMSActuatorZoneMixingFlowRate)
      cond_to_zone_flow_rate_actuator.setName("#{zone_mixing.name} act")
    end

    area = 0.6 * open_window_area # ft^2, for Sherman-Grimsrud
    max_rate = 20.0 # Air Changes per hour
    max_flow_rate = max_rate * infil_volume / UnitConversions.convert(1.0, 'hr', 'min')
    neutral_level = 0.5
    hor_lk_frac = 0.0
    c_w, c_s = calc_wind_stack_coeffs(site, hor_lk_frac, neutral_level, @conditioned_space, infil_height)
    max_oa_hr = 0.0115 # From ANSI 301-2022

    # Program
    vent_program = OpenStudio::Model::EnergyManagementSystemProgram.new(model)
    vent_program.additionalProperties.setFeature('ObjectType', Constants.ObjectNameNaturalVentilation)
    vent_program.setName(Constants.ObjectNameNaturalVentilation + ' program')
    vent_program.addLine("Set Tin = #{@tin_sensor.name}")
    vent_program.addLine("Set Tout = #{@tout_sensor.name}")
    vent_program.addLine("Set Wout = #{@wout_sensor.name}")
    vent_program.addLine("Set Pbar = #{@pbar_sensor.name}")
    vent_program.addLine('Set Phiout = (@RhFnTdbWPb Tout Wout Pbar)')
    vent_program.addLine("Set MaxHR = #{max_oa_hr}")
    if not thermostat.nil?
      # Home has HVAC system (though setpoints may be defaulted); use the average of heating/cooling setpoints to minimize incurring additional heating energy.
      vent_program.addLine("Set Tnvsp = (#{htg_sp_sensor.name} + #{clg_sp_sensor.name}) / 2")
    else
      # No HVAC system; use the average of defaulted heating/cooling setpoints.
      htg_weekday_setpoints, htg_weekend_setpoints = HVAC.get_default_heating_setpoint(HPXML::HVACControlTypeManual, @eri_version)
      clg_weekday_setpoints, clg_weekend_setpoints = HVAC.get_default_cooling_setpoint(HPXML::HVACControlTypeManual, @eri_version)
      if htg_weekday_setpoints.split(', ').uniq.size == 1 && htg_weekend_setpoints.split(', ').uniq.size == 1 && htg_weekday_setpoints.split(', ').uniq == htg_weekend_setpoints.split(', ').uniq
        default_htg_sp = UnitConversions.convert(htg_weekend_setpoints.split(', ').uniq[0].to_f, 'F', 'C')
      else
        fail 'Unexpected heating setpoints.'
      end
      if clg_weekday_setpoints.split(', ').uniq.size == 1 && clg_weekend_setpoints.split(', ').uniq.size == 1 && clg_weekday_setpoints.split(', ').uniq == clg_weekend_setpoints.split(', ').uniq
        default_clg_sp = UnitConversions.convert(clg_weekend_setpoints.split(', ').uniq[0].to_f, 'F', 'C')
      else
        fail 'Unexpected cooling setpoints.'
      end
      vent_program.addLine("Set Tnvsp = (#{default_htg_sp} + #{default_clg_sp}) / 2")
    end
    vent_program.addLine("Set NVavail = #{nv_avail_sensor.name}")
    vent_program.addLine("Set ClgSsnAvail = #{nv_clg_ssn_sensor.name}")
    vent_program.addLine("Set #{nv_flow_actuator.name} = 0") # Init
    vent_program.addLine("Set #{whf_flow_actuator.name} = 0") # Init
    vent_program.addLine("Set #{cond_to_zone_flow_rate_actuator.name} = 0") unless whf_zone.nil? # Init
    vent_program.addLine("Set #{whf_elec_actuator.name} = 0") # Init
    infil_constraints = 'If ((Wout < MaxHR) && (Tin > Tout) && (Tin > Tnvsp) && (ClgSsnAvail > 0))'
    if not @hvac_availability_sensor.nil?
      # We are using the availability schedule, but we also constrain the window opening based on temperatures and humidity.
      # We're assuming that if the HVAC is not available, you'd ignore the humidity constraints we normally put on window opening per the old HSP guidance (RH < 70% and w < 0.015).
      # Without, the humidity constraints prevent the window from opening during the entire period even though the sensible cooling would have really helped.
      infil_constraints += "|| ((Tin > Tout) && (Tin > Tnvsp) && (#{@hvac_availability_sensor.name} == 0))"
    end
    vent_program.addLine(infil_constraints)
    vent_program.addLine('  Set WHF_Flow = 0')
    vent_fans_whf.each do |vent_whf|
      vent_program.addLine("  Set WHF_Flow = WHF_Flow + #{UnitConversions.convert(vent_whf.flow_rate, 'cfm', 'm^3/s')} * #{whf_avail_sensors[vent_whf.id].name}")
    end
    vent_program.addLine('  Set Adj = (Tin-Tnvsp)/(Tin-Tout)')
    vent_program.addLine('  Set Adj = (@Min Adj 1)')
    vent_program.addLine('  Set Adj = (@Max Adj 0)')
    vent_program.addLine('  If (WHF_Flow > 0)') # If available, prioritize whole house fan
    vent_program.addLine("    Set #{whf_flow_actuator.name} = WHF_Flow*Adj")
    vent_program.addLine("    Set #{cond_to_zone_flow_rate_actuator.name} = WHF_Flow*Adj") unless whf_zone.nil?
    vent_program.addLine('    Set WHF_W = 0')
    vent_fans_whf.each do |vent_whf|
      vent_program.addLine("    Set WHF_W = WHF_W + #{vent_whf.fan_power} * #{whf_avail_sensors[vent_whf.id].name}")
    end
    vent_program.addLine("    Set #{whf_elec_actuator.name} = WHF_W*Adj")
    vent_program.addLine('  ElseIf (NVavail > 0)') # Natural ventilation
    vent_program.addLine("    Set NVArea = #{UnitConversions.convert(area, 'ft^2', 'cm^2')}")
    vent_program.addLine("    Set Cs = #{UnitConversions.convert(c_s, 'ft^2/(s^2*R)', 'L^2/(s^2*cm^4*K)')}")
    vent_program.addLine("    Set Cw = #{c_w * 0.01}")
    vent_program.addLine('    Set Tdiff = Tin-Tout')
    vent_program.addLine('    Set dT = (@Abs Tdiff)')
    vent_program.addLine("    Set Vwind = #{@vwind_sensor.name}")
    vent_program.addLine('    Set SGNV = NVArea*Adj*((((Cs*dT)+(Cw*(Vwind^2)))^0.5)/1000)')
    vent_program.addLine("    Set MaxNV = #{UnitConversions.convert(max_flow_rate, 'cfm', 'm^3/s')}")
    vent_program.addLine("    Set #{nv_flow_actuator.name} = (@Min SGNV MaxNV)")
    vent_program.addLine('  EndIf')
    vent_program.addLine('EndIf')

    manager = OpenStudio::Model::EnergyManagementSystemProgramCallingManager.new(model)
    manager.setName("#{vent_program.name} calling manager")
    manager.setCallingPoint('BeginZoneTimestepAfterInitHeatBalance')
    manager.addProgram(vent_program)

    create_timeseries_flowrate_ems_output_var(model, nv_flow_actuator.name.to_s, vent_program)
    create_timeseries_flowrate_ems_output_var(model, whf_flow_actuator.name.to_s, vent_program)
  end

  # TODO
  #
  # @param model [OpenStudio::Model::Model] model object
  # @param ems_var_name [TODO] TODO
  # @param ems_program [TODO] TODO
  # @return [TODO] TODO
  def self.create_timeseries_flowrate_ems_output_var(model, ems_var_name, ems_program)
    # This is only used to report timeseries flow rates when requested
    ems_output_var = OpenStudio::Model::EnergyManagementSystemOutputVariable.new(model, ems_var_name)
    ems_output_var.setName("#{ems_var_name}_timeseries_outvar")
    ems_output_var.setTypeOfDataInVariable('Averaged')
    ems_output_var.setUpdateFrequency('ZoneTimestep')
    ems_output_var.setEMSProgramOrSubroutineName(ems_program)
    ems_output_var.setUnits('m^/s')
  end

  # TODO
  #
  # @param model [OpenStudio::Model::Model] model object
  # @param obj_name [TODO] TODO
  # @param num_days_per_week [TODO] TODO
  # @param unavailable_periods [TODO] TODO
  # @return [TODO] TODO
  def self.create_nv_and_whf_avail_sch(model, obj_name, num_days_per_week, unavailable_periods = [])
    avail_sch = OpenStudio::Model::ScheduleRuleset.new(model)
    sch_name = "#{obj_name} schedule"
    avail_sch.setName(sch_name)
    avail_sch.defaultDaySchedule.setName("#{sch_name} default day")
    Schedule.set_schedule_type_limits(model, avail_sch, Constants.ScheduleTypeLimitsOnOff)
    on_rule = OpenStudio::Model::ScheduleRule.new(avail_sch)
    on_rule.setName("#{sch_name} rule")
    on_rule_day = on_rule.daySchedule
    on_rule_day.setName("#{sch_name} avail day")
    on_rule_day.addValue(OpenStudio::Time.new(0, 24, 0, 0), 1)
    method_array = ['setApplyMonday', 'setApplyWednesday', 'setApplyFriday', 'setApplySaturday', 'setApplyTuesday', 'setApplyThursday', 'setApplySunday']
    for i in 1..7 do
      if num_days_per_week >= i
        on_rule.public_send(method_array[i - 1], true)
      end
    end
    on_rule.setStartDate(OpenStudio::Date::fromDayOfYear(1))
    on_rule.setEndDate(OpenStudio::Date::fromDayOfYear(365))

    year = model.getYearDescription.assumedYear
    Schedule.set_unavailable_periods(avail_sch, sch_name, unavailable_periods, year)
    return avail_sch
  end

  # TODO
  #
  # @param model [OpenStudio::Model::Model] model object
  # @param loop_name [TODO] TODO
  # @param unit_multiplier [TODO] TODO
  # @return [TODO] TODO
  def self.create_return_air_duct_zone(model, loop_name, unit_multiplier)
    # Create the return air plenum zone, space
    ra_duct_zone = OpenStudio::Model::ThermalZone.new(model)
    ra_duct_zone.setMultiplier(unit_multiplier)
    ra_duct_zone.setName(loop_name + ' ret air zone')
    ra_duct_zone.setVolume(1.0)

    ra_duct_polygon = OpenStudio::Point3dVector.new
    ra_duct_polygon << OpenStudio::Point3d.new(0, 0, 0)
    ra_duct_polygon << OpenStudio::Point3d.new(0, 1.0, 0)
    ra_duct_polygon << OpenStudio::Point3d.new(1.0, 1.0, 0)
    ra_duct_polygon << OpenStudio::Point3d.new(1.0, 0, 0)

    ra_space = OpenStudio::Model::Space::fromFloorPrint(ra_duct_polygon, 1, model)
    ra_space = ra_space.get
    ra_space.setName(loop_name + ' ret air space')
    ra_space.setThermalZone(ra_duct_zone)

    ra_space.surfaces.each do |surface|
      if @adiabatic_const.nil?
        adiabatic_mat = OpenStudio::Model::MasslessOpaqueMaterial.new(model, 'Rough', 176.1)
        adiabatic_mat.setName('Adiabatic')

        @adiabatic_const = OpenStudio::Model::Construction.new(model)
        @adiabatic_const.setName('AdiabaticConst')
        @adiabatic_const.insertLayer(0, adiabatic_mat)
      end

      surface.setConstruction(@adiabatic_const)
      surface.setOutsideBoundaryCondition('Adiabatic')
      surface.setSunExposure('NoSun')
      surface.setWindExposure('NoWind')
      surface_property_convection_coefficients = OpenStudio::Model::SurfacePropertyConvectionCoefficients.new(surface)
      surface_property_convection_coefficients.setConvectionCoefficient1Location('Inside')
      surface_property_convection_coefficients.setConvectionCoefficient1Type('Value')
      surface_property_convection_coefficients.setConvectionCoefficient1(30)
    end

    return ra_duct_zone
  end

  # TODO
  #
  # @param model [OpenStudio::Model::Model] model object
  # @param name [TODO] TODO
  # @param space [OpenStudio::Model::Space] TODO
  # @param frac_lat [TODO] TODO
  # @param frac_lost [TODO] TODO
  # @param hpxml_fuel_type [TODO] TODO
  # @param end_use [TODO] TODO
  # @return [TODO] TODO
  def self.create_other_equipment_object_and_actuator(model:, name:, space:, frac_lat:, frac_lost:, hpxml_fuel_type: nil, end_use: nil)
    other_equip_def = OpenStudio::Model::OtherEquipmentDefinition.new(model)
    other_equip_def.setName("#{name} equip")
    other_equip = OpenStudio::Model::OtherEquipment.new(other_equip_def)
    other_equip.setName(other_equip_def.name.to_s)
    if hpxml_fuel_type.nil?
      other_equip.setFuelType('None')
    else
      other_equip.setFuelType(EPlus.fuel_type(hpxml_fuel_type))
    end
    if not end_use.nil?
      other_equip.setEndUseSubcategory(end_use)
    end
    other_equip.setSchedule(model.alwaysOnDiscreteSchedule)
    other_equip.setSpace(space)
    other_equip_def.setFractionLost(frac_lost)
    other_equip_def.setFractionLatent(frac_lat)
    other_equip_def.setFractionRadiant(0.0)
    actuator = OpenStudio::Model::EnergyManagementSystemActuator.new(other_equip, *EPlus::EMSActuatorOtherEquipmentPower, other_equip.space.get)
    actuator.setName("#{other_equip.name} act")
    return actuator
  end

  # TODO
  #
  # @param model [OpenStudio::Model::Model] model object
  # @param vent_fans_mech [TODO] TODO
  # @param airloop_map [TODO] TODO
  # @param unavailable_periods [TODO] TODO
  # @return [TODO] TODO
  def self.initialize_cfis(model, vent_fans_mech, airloop_map, unavailable_periods)
    # Get AirLoop associated with CFIS
    @cfis_airloop = {}
    @cfis_t_sum_open_var = {}
    @cfis_f_damper_extra_open_var = {}
    return if vent_fans_mech.empty?

    index = 0

    vent_fans_mech.each do |vent_mech|
      next if vent_mech.fan_type != HPXML::MechVentTypeCFIS

      fail 'Cannot apply unavailable period(s) to CFIS systems.' if !unavailable_periods.empty?

      vent_mech.distribution_system.hvac_systems.map { |system| system.id }.each do |cfis_id|
        next if airloop_map[cfis_id].nil?

        @cfis_airloop[vent_mech.id] = airloop_map[cfis_id]
      end

      @cfis_t_sum_open_var[vent_mech.id] = OpenStudio::Model::EnergyManagementSystemGlobalVariable.new(model, "#{Constants.ObjectNameMechanicalVentilation.gsub(' ', '_')}_cfis_t_sum_open_#{index}") # Sums the time during an hour the CFIS damper has been open
      @cfis_f_damper_extra_open_var[vent_mech.id] = OpenStudio::Model::EnergyManagementSystemGlobalVariable.new(model, "#{Constants.ObjectNameMechanicalVentilation.gsub(' ', '_')}_cfis_f_extra_damper_open_#{index}") # Fraction of timestep the CFIS blower is running while hvac is not operating. Used by infiltration and duct leakage programs

      # CFIS Initialization Program
      cfis_program = OpenStudio::Model::EnergyManagementSystemProgram.new(model)
      cfis_program.setName(Constants.ObjectNameMechanicalVentilation + " cfis init program #{index}")
      cfis_program.addLine("Set #{@cfis_t_sum_open_var[vent_mech.id].name} = 0")
      cfis_program.addLine("Set #{@cfis_f_damper_extra_open_var[vent_mech.id].name} = 0")

      manager = OpenStudio::Model::EnergyManagementSystemProgramCallingManager.new(model)
      manager.setName("#{cfis_program.name} calling manager")
      manager.setCallingPoint('BeginNewEnvironment')
      manager.addProgram(cfis_program)

      manager = OpenStudio::Model::EnergyManagementSystemProgramCallingManager.new(model)
      manager.setName("#{cfis_program.name} calling manager2")
      manager.setCallingPoint('AfterNewEnvironmentWarmUpIsComplete')
      manager.addProgram(cfis_program)

      index += 1
    end
  end

  # TODO
  #
  # @param model [OpenStudio::Model::Model] model object
  # @param osm_object [TODO] TODO
  # @return [TODO] TODO
  def self.initialize_fan_objects(model, osm_object)
    @fan_rtf_var = {} if @fan_rtf_var.nil?
    @fan_mfr_max_var = {} if @fan_mfr_max_var.nil?
    @fan_rtf_sensor = {} if @fan_rtf_sensor.nil?
    @fan_mfr_sensor = {} if @fan_mfr_sensor.nil?

    # Get the supply fan
    if osm_object.is_a? OpenStudio::Model::ZoneHVACFourPipeFanCoil
      supply_fan = osm_object.supplyAirFan
    elsif osm_object.is_a? OpenStudio::Model::AirLoopHVAC
      system = HVAC.get_unitary_system_from_air_loop_hvac(osm_object)
      if system.nil? # Evaporative cooler supply fan directly on air loop
        supply_fan = osm_object.supplyFan.get
      else
        supply_fan = system.supplyFan.get
      end
    else
      fail 'Unexpected object type.'
    end

    @fan_rtf_var[osm_object] = OpenStudio::Model::EnergyManagementSystemGlobalVariable.new(model, "#{osm_object.name} Fan RTF".gsub(' ', '_'))

    # Supply fan maximum mass flow rate
    @fan_mfr_max_var[osm_object] = OpenStudio::Model::EnergyManagementSystemInternalVariable.new(model, EPlus::EMSIntVarFanMFR)
    @fan_mfr_max_var[osm_object].setName("#{osm_object.name} max sup fan mfr")
    @fan_mfr_max_var[osm_object].setInternalDataIndexKeyName(supply_fan.name.to_s)

    if supply_fan.to_FanSystemModel.is_initialized
      @fan_rtf_sensor[osm_object] = []
      num_speeds = supply_fan.to_FanSystemModel.get.numberofSpeeds
      for i in 1..num_speeds
        if num_speeds == 1
          var_name = 'Fan Runtime Fraction'
        else
          var_name = "Fan Runtime Fraction Speed #{i}"
        end
        rtf_sensor = OpenStudio::Model::EnergyManagementSystemSensor.new(model, var_name)
        rtf_sensor.setName("#{@fan_rtf_var[osm_object].name} s")
        rtf_sensor.setKeyName(supply_fan.name.to_s)
        @fan_rtf_sensor[osm_object] << rtf_sensor
      end
    else
      fail "Unexpected fan: #{supply_fan.name}"
    end
  end

  # TODO
  #
  # @param model [OpenStudio::Model::Model] model object
  # @param ducts [TODO] TODO
  # @param object [TODO] TODO
  # @param vent_fans_mech [TODO] TODO
  # @param unit_multiplier [TODO] TODO
  # @param duct_lk_imbals [TODO] TODO
  # @return [TODO] TODO
  def self.apply_ducts(model, ducts, object, vent_fans_mech, unit_multiplier, duct_lk_imbals)
    ducts.each do |duct|
      if not duct.loc_schedule.nil?
        # Pass MF space temperature schedule name
        duct.location = duct.loc_schedule.name.to_s
      elsif not duct.loc_space.nil?
        duct.location = duct.loc_space.name.to_s
        duct.zone = duct.loc_space.thermalZone.get
      else # Outside/RoofDeck
        duct.location = HPXML::LocationOutside
        duct.zone = nil
      end
    end

    return if ducts.size == 0 # No ducts

    if object.is_a? OpenStudio::Model::AirLoopHVAC
      # Most system types

      # Set the return plenum
      ra_duct_zone = create_return_air_duct_zone(model, object.name.to_s, unit_multiplier)
      ra_duct_space = ra_duct_zone.spaces[0]
      @conditioned_zone.setReturnPlenum(ra_duct_zone, object)

      inlet_node = object.demandInletNode
    elsif object.is_a? OpenStudio::Model::ZoneHVACFourPipeFanCoil
      # Ducted fan coil

      # No return plenum
      ra_duct_space = @conditioned_space

      inlet_node = object.inletNode.get
    end

    # -- Sensors --

    # Air handler mass flow rate
    ah_mfr_var = OpenStudio::Model::EnergyManagementSystemGlobalVariable.new(model, "#{object.name} AH MFR".gsub(' ', '_'))
    ah_mfr_sensor = OpenStudio::Model::EnergyManagementSystemSensor.new(model, 'System Node Mass Flow Rate')
    ah_mfr_sensor.setName("#{ah_mfr_var.name} s")
    ah_mfr_sensor.setKeyName(inlet_node.name.to_s)

    # Air handler volume flow rate
    ah_vfr_var = OpenStudio::Model::EnergyManagementSystemGlobalVariable.new(model, "#{object.name} AH VFR".gsub(' ', '_'))
    ah_vfr_sensor = OpenStudio::Model::EnergyManagementSystemSensor.new(model, 'System Node Current Density Volume Flow Rate')
    ah_vfr_sensor.setName("#{ah_vfr_var.name} s")
    ah_vfr_sensor.setKeyName(inlet_node.name.to_s)

    # Air handler outlet temperature
    ah_tout_var = OpenStudio::Model::EnergyManagementSystemGlobalVariable.new(model, "#{object.name} AH Tout".gsub(' ', '_'))
    ah_tout_sensor = OpenStudio::Model::EnergyManagementSystemSensor.new(model, 'System Node Temperature')
    ah_tout_sensor.setName("#{ah_tout_var.name} s")
    ah_tout_sensor.setKeyName(inlet_node.name.to_s)

    # Air handler outlet humidity ratio
    ah_wout_var = OpenStudio::Model::EnergyManagementSystemGlobalVariable.new(model, "#{object.name} AH Wout".gsub(' ', '_'))
    ah_wout_sensor = OpenStudio::Model::EnergyManagementSystemSensor.new(model, 'System Node Humidity Ratio')
    ah_wout_sensor.setName("#{ah_wout_var.name} s")
    ah_wout_sensor.setKeyName(inlet_node.name.to_s)

    conditioned_zone_return_air_node = nil
    @conditioned_zone.returnAirModelObjects.each do |return_air_model_obj|
      next if return_air_model_obj.to_Node.get.airLoopHVAC.get != object

      conditioned_zone_return_air_node = return_air_model_obj
    end

    # Return air temperature
    ra_t_var = OpenStudio::Model::EnergyManagementSystemGlobalVariable.new(model, "#{object.name} RA T".gsub(' ', '_'))
    if not conditioned_zone_return_air_node.nil?
      ra_t_sensor = OpenStudio::Model::EnergyManagementSystemSensor.new(model, 'System Node Temperature')
      ra_t_sensor.setName("#{ra_t_var.name} s")
      ra_t_sensor.setKeyName(conditioned_zone_return_air_node.name.to_s)
    else
      ra_t_sensor = @tin_sensor
    end

    # Return air humidity ratio
    ra_w_var = OpenStudio::Model::EnergyManagementSystemGlobalVariable.new(model, "#{object.name} Ra W".gsub(' ', '_'))
    if not conditioned_zone_return_air_node.nil?
      ra_w_sensor = OpenStudio::Model::EnergyManagementSystemSensor.new(model, 'System Node Humidity Ratio')
      ra_w_sensor.setName("#{ra_w_var.name} s")
      ra_w_sensor.setKeyName(conditioned_zone_return_air_node.name.to_s)
    else
      ra_w_sensor = OpenStudio::Model::EnergyManagementSystemSensor.new(model, 'Zone Mean Air Humidity Ratio')
      ra_w_sensor.setName("#{ra_w_var.name} s")
      ra_w_sensor.setKeyName(@conditioned_zone.name.to_s)
    end

    # Get duct located zone or ambient temperature schedule objects
    duct_locations = ducts.map { |duct| if duct.zone.nil? then duct.loc_schedule else duct.zone end }.uniq

    # Create one duct program for each duct location zone
    duct_locations.each_with_index do |duct_location, i|
      next if (not duct_location.nil?) && (duct_location.name.to_s == @conditioned_zone.name.to_s)

      object_name_idx = "#{object.name}_#{i}"

      # -- Sensors --

      # Duct zone temperature
      dz_t_var = OpenStudio::Model::EnergyManagementSystemGlobalVariable.new(model, "#{object_name_idx} DZ T".gsub(' ', '_'))
      if duct_location.is_a? OpenStudio::Model::ThermalZone
        dz_t_sensor = OpenStudio::Model::EnergyManagementSystemSensor.new(model, 'Zone Air Temperature')
        dz_t_sensor.setKeyName(duct_location.name.to_s)
      elsif duct_location.is_a? OpenStudio::Model::ScheduleConstant
        dz_t_sensor = OpenStudio::Model::EnergyManagementSystemSensor.new(model, 'Schedule Value')
        dz_t_sensor.setKeyName(duct_location.name.to_s)
      elsif duct_location.nil? # Outside
        dz_t_sensor = OpenStudio::Model::EnergyManagementSystemSensor.new(model, 'Site Outdoor Air Drybulb Temperature')
        dz_t_sensor.setKeyName('Environment')
      else # shouldn't get here, should only have schedule/thermal zone/nil assigned
        fail 'Unexpected duct zone type passed'
      end
      dz_t_sensor.setName("#{dz_t_var.name} s")

      # Duct zone humidity ratio
      dz_w_var = OpenStudio::Model::EnergyManagementSystemGlobalVariable.new(model, "#{object_name_idx} DZ W".gsub(' ', '_'))
      if duct_location.is_a? OpenStudio::Model::ThermalZone
        dz_w_sensor = OpenStudio::Model::EnergyManagementSystemSensor.new(model, 'Zone Mean Air Humidity Ratio')
        dz_w_sensor.setKeyName(duct_location.name.to_s)
        dz_w_sensor.setName("#{dz_w_var.name} s")
        dz_w = "#{dz_w_sensor.name}"
      elsif duct_location.is_a? OpenStudio::Model::ScheduleConstant # Outside or scheduled temperature
        if duct_location.name.to_s == HPXML::LocationOtherNonFreezingSpace
          dz_w_sensor = OpenStudio::Model::EnergyManagementSystemSensor.new(model, 'Site Outdoor Air Humidity Ratio')
          dz_w_sensor.setName("#{dz_w_var.name} s")
          dz_w = "#{dz_w_sensor.name}"
        elsif duct_location.name.to_s == HPXML::LocationOtherHousingUnit
          dz_w_sensor = OpenStudio::Model::EnergyManagementSystemSensor.new(model, 'Zone Mean Air Humidity Ratio')
          dz_w_sensor.setKeyName(@conditioned_zone.name.to_s)
          dz_w_sensor.setName("#{dz_w_var.name} s")
          dz_w = "#{dz_w_sensor.name}"
        else
          dz_w_sensor1 = OpenStudio::Model::EnergyManagementSystemSensor.new(model, 'Site Outdoor Air Humidity Ratio')
          dz_w_sensor1.setName("#{dz_w_var.name} s 1")
          dz_w_sensor2 = OpenStudio::Model::EnergyManagementSystemSensor.new(model, 'Zone Mean Air Humidity Ratio')
          dz_w_sensor2.setName("#{dz_w_var.name} s 2")
          dz_w_sensor2.setKeyName(@conditioned_zone.name.to_s)
          dz_w = "(#{dz_w_sensor1.name} + #{dz_w_sensor2.name}) / 2"
        end
      else
        dz_w_sensor = OpenStudio::Model::EnergyManagementSystemSensor.new(model, 'Site Outdoor Air Humidity Ratio')
        dz_w_sensor.setName("#{dz_w_var.name} s")
        dz_w = "#{dz_w_sensor.name}"
      end

      # -- Actuators --

      # List of: [Var name, object name, space, frac load latent, frac load outside]
      equip_act_infos = []

      if duct_location.is_a? OpenStudio::Model::ScheduleConstant
        space_values = Geometry.get_temperature_scheduled_space_values(location: duct_location.name.to_s)
        f_regain = space_values[:f_regain]
      else
        f_regain = 0.0
      end

      # Other equipment objects to cancel out the supply air leakage directly into the return plenum
      equip_act_infos << ['supply_sens_lk_to_cond', 'SupSensLkToCond', Constants.ObjectNameDuctLoad, @conditioned_space, 0.0, f_regain]
      equip_act_infos << ['supply_lat_lk_to_cond', 'SupLatLkToCond', Constants.ObjectNameDuctLoad, @conditioned_space, 1.0 - f_regain, f_regain]

      # Supply duct conduction load added to the conditioned space
      equip_act_infos << ['supply_cond_to_cond', 'SupCondToLv', Constants.ObjectNameDuctLoad, @conditioned_space, 0.0, f_regain]

      # Return duct conduction load added to the return plenum zone
      equip_act_infos << ['return_cond_to_rp', 'RetCondToRP', Constants.ObjectNameDuctLoad, ra_duct_space, 0.0, f_regain]

      # Return duct sensible leakage impact on the return plenum
      equip_act_infos << ['return_sens_lk_to_rp', 'RetSensLkToRP', Constants.ObjectNameDuctLoad, ra_duct_space, 0.0, f_regain]

      # Return duct latent leakage impact on the return plenum
      equip_act_infos << ['return_lat_lk_to_rp', 'RetLatLkToRP', Constants.ObjectNameDuctLoad, ra_duct_space, 1.0 - f_regain, f_regain]

      # Supply duct conduction impact on the duct zone
      if not duct_location.is_a? OpenStudio::Model::ThermalZone # Outside or scheduled temperature
        equip_act_infos << ['supply_cond_to_dz', 'SupCondToDZ', nil, @conditioned_space, 0.0, 1.0] # Arbitrary space, all heat lost
      else
        equip_act_infos << ['supply_cond_to_dz', 'SupCondToDZ', nil, duct_location.spaces[0], 0.0, 0.0]
      end

      # Return duct conduction impact on the duct zone
      if not duct_location.is_a? OpenStudio::Model::ThermalZone # Outside or scheduled temperature
        equip_act_infos << ['return_cond_to_dz', 'RetCondToDZ', nil, @conditioned_space, 0.0, 1.0] # Arbitrary space, all heat lost
      else
        equip_act_infos << ['return_cond_to_dz', 'RetCondToDZ', nil, duct_location.spaces[0], 0.0, 0.0]
      end

      # Supply duct sensible leakage impact on the duct zone
      if not duct_location.is_a? OpenStudio::Model::ThermalZone # Outside or scheduled temperature
        equip_act_infos << ['supply_sens_lk_to_dz', 'SupSensLkToDZ', nil, @conditioned_space, 0.0, 1.0] # Arbitrary space, all heat lost
      else
        equip_act_infos << ['supply_sens_lk_to_dz', 'SupSensLkToDZ', nil, duct_location.spaces[0], 0.0, 0.0]
      end

      # Supply duct latent leakage impact on the duct zone
      if not duct_location.is_a? OpenStudio::Model::ThermalZone # Outside or scheduled temperature
        equip_act_infos << ['supply_lat_lk_to_dz', 'SupLatLkToDZ', nil, @conditioned_space, 0.0, 1.0] # Arbitrary space, all heat lost
      else
        equip_act_infos << ['supply_lat_lk_to_dz', 'SupLatLkToDZ', nil, duct_location.spaces[0], 1.0, 0.0]
      end

      duct_vars = {}
      duct_actuators = {}
      [false, true].each do |is_cfis|
        if is_cfis
          next unless @cfis_airloop.values.include? object

          prefix = 'cfis_'
        else
          prefix = ''
        end
        equip_act_infos.each do |act_info|
          var_name = "#{prefix}#{act_info[0]}"
          object_name = "#{object_name_idx} #{prefix}#{act_info[1]}".gsub(' ', '_')
          end_use = act_info[2]
          space = act_info[3]
          if is_cfis && (space == ra_duct_space)
            # Move all CFIS return duct losses to the conditioned space so as to avoid extreme plenum temperatures
            # due to mismatch between return plenum duct loads and airloop airflow rate (which does not actually
            # increase due to the presence of CFIS).
            space = @conditioned_space
          end
          frac_lat = act_info[4]
          frac_lost = act_info[5]
          if not is_cfis
            duct_vars[var_name] = OpenStudio::Model::EnergyManagementSystemGlobalVariable.new(model, object_name)
          end
          duct_actuators[var_name] = create_other_equipment_object_and_actuator(model: model, name: object_name, space: space, frac_lat: frac_lat, frac_lost: frac_lost, end_use: end_use)
        end
      end

      # Two objects are required to model the air exchange between the duct zone and the conditioned space since
      # ZoneMixing objects can not account for direction of air flow (both are controlled by EMS)

      # List of: [Var name, object name, space, frac load latent, frac load outside]
      mix_act_infos = []

      if duct_location.is_a? OpenStudio::Model::ThermalZone
        # Accounts for leaks from the duct zone to the conditioned zone
        mix_act_infos << ['dz_to_cond_flow_rate', 'ZoneMixDZToCond', @conditioned_zone, duct_location]
        # Accounts for leaks from the conditioned zone to the duct zone
        mix_act_infos << ['cond_to_dz_flow_rate', 'ZoneMixCondToDZ', duct_location, @conditioned_zone]
      end

      [false, true].each do |is_cfis|
        if is_cfis
          next unless @cfis_airloop.values.include? object

          prefix = 'cfis_'
        else
          prefix = ''
        end
        mix_act_infos.each do |act_info|
          var_name = "#{prefix}#{act_info[0]}"
          object_name = "#{object_name_idx} #{prefix}#{act_info[1]}".gsub(' ', '_')
          dest_zone = act_info[2]
          source_zone = act_info[3]

          if not is_cfis
            duct_vars[var_name] = OpenStudio::Model::EnergyManagementSystemGlobalVariable.new(model, object_name)
          end
          zone_mixing = OpenStudio::Model::ZoneMixing.new(dest_zone)
          zone_mixing.setName("#{object_name} mix")
          zone_mixing.setSourceZone(source_zone)
          duct_actuators[var_name] = OpenStudio::Model::EnergyManagementSystemActuator.new(zone_mixing, *EPlus::EMSActuatorZoneMixingFlowRate)
          duct_actuators[var_name].setName("#{zone_mixing.name} act")
          zone_mixing.additionalProperties.setFeature('ObjectType', Constants.ObjectNameDuctLoad)
        end
      end

      # -- Global Variables --
      duct_lk_supply_fan_equiv_cond_var = OpenStudio::Model::EnergyManagementSystemGlobalVariable.new(model, "#{object_name_idx} DuctImbalLkSupFanEquivCond".gsub(' ', '_'))
      duct_lk_exhaust_fan_equiv_cond_var = OpenStudio::Model::EnergyManagementSystemGlobalVariable.new(model, "#{object_name_idx} DuctImbalLkExhFanEquivCond".gsub(' ', '_'))
      duct_lk_imbals << [@conditioned_zone.name.to_s, duct_lk_supply_fan_equiv_cond_var, duct_lk_exhaust_fan_equiv_cond_var]
      if not duct_location.nil?
        duct_lk_supply_fan_equiv_dz_var = OpenStudio::Model::EnergyManagementSystemGlobalVariable.new(model, "#{object_name_idx} DuctImbalLkSupFanEquivDZ".gsub(' ', '_'))
        duct_lk_exhaust_fan_equiv_dz_var = OpenStudio::Model::EnergyManagementSystemGlobalVariable.new(model, "#{object_name_idx} DuctImbalLkExhFanEquivDZ".gsub(' ', '_'))
        duct_lk_imbals << [duct_location.name.to_s, duct_lk_supply_fan_equiv_dz_var, duct_lk_exhaust_fan_equiv_dz_var]
      end

      # Obtain aggregate values for all ducts in the current duct location
      leakage_fracs = { HPXML::DuctTypeSupply => nil, HPXML::DuctTypeReturn => nil }
      leakage_cfm25s = { HPXML::DuctTypeSupply => nil, HPXML::DuctTypeReturn => nil }
      ua_values = { HPXML::DuctTypeSupply => 0, HPXML::DuctTypeReturn => 0 }
      ducts.each do |duct|
        next unless (duct_location.nil? && duct.zone.nil?) ||
                    (!duct_location.nil? && !duct.zone.nil? && (duct.zone.name.to_s == duct_location.name.to_s)) ||
                    (!duct_location.nil? && !duct.loc_schedule.nil? && (duct.loc_schedule.name.to_s == duct_location.name.to_s))

        if not duct.leakage_frac.nil?
          leakage_fracs[duct.side] = 0 if leakage_fracs[duct.side].nil?
          leakage_fracs[duct.side] += duct.leakage_frac
        elsif not duct.leakage_cfm25.nil?
          leakage_cfm25s[duct.side] = 0 if leakage_cfm25s[duct.side].nil?
          leakage_cfm25s[duct.side] += duct.leakage_cfm25
        elsif not duct.leakage_cfm50.nil?
          leakage_cfm25s[duct.side] = 0 if leakage_cfm25s[duct.side].nil?
          leakage_cfm25s[duct.side] += calc_air_leakage_at_diff_pressure(InfilPressureExponent, duct.leakage_cfm50, 50.0, 25.0)
        end
        ua_values[duct.side] += duct.area / duct.effective_rvalue
      end

      # Check if the duct location is a vented space
      duct_location_is_vented = false
      if duct_location.is_a? OpenStudio::Model::ThermalZone
        HPXML::vented_locations.each do |vented_location|
          if (not @spaces[vented_location].nil?) && (@spaces[vented_location].thermalZone.get.name.to_s == duct_location.name.to_s)
            duct_location_is_vented = true
          end
        end
      end

      # Duct Subroutine
      duct_subroutine = OpenStudio::Model::EnergyManagementSystemSubroutine.new(model)
      duct_subroutine.setName("#{object_name_idx} duct subroutine")
      duct_subroutine.addLine("Set AH_MFR = #{ah_mfr_var.name} / #{unit_multiplier}")
      duct_subroutine.addLine('If AH_MFR > 0')
      duct_subroutine.addLine("  Set AH_Tout = #{ah_tout_var.name}")
      duct_subroutine.addLine("  Set AH_Wout = #{ah_wout_var.name}")
      duct_subroutine.addLine("  Set RA_T = #{ra_t_var.name}")
      duct_subroutine.addLine("  Set RA_W = #{ra_w_var.name}")
      duct_subroutine.addLine("  Set Fan_RTF = #{@fan_rtf_var[object].name}")
      duct_subroutine.addLine("  Set DZ_T = #{dz_t_var.name}")
      duct_subroutine.addLine("  Set DZ_W = #{dz_w_var.name}")
      duct_subroutine.addLine("  Set AH_VFR = #{ah_vfr_var.name} / #{unit_multiplier}")
      duct_subroutine.addLine('  Set h_SA = (@HFnTdbW AH_Tout AH_Wout)') # J/kg
      duct_subroutine.addLine('  Set h_RA = (@HFnTdbW RA_T RA_W)') # J/kg
      duct_subroutine.addLine('  Set h_fg = (@HfgAirFnWTdb AH_Wout AH_Tout)') # J/kg
      duct_subroutine.addLine('  Set h_DZ = (@HFnTdbW DZ_T DZ_W)') # J/kg
      duct_subroutine.addLine('  Set air_cp = 1006.0') # J/kg-C

      if not leakage_fracs[HPXML::DuctTypeSupply].nil?
        duct_subroutine.addLine("  Set f_sup = #{leakage_fracs[HPXML::DuctTypeSupply]}") # frac
      elsif not leakage_cfm25s[HPXML::DuctTypeSupply].nil?
        duct_subroutine.addLine("  Set f_sup = #{UnitConversions.convert(leakage_cfm25s[HPXML::DuctTypeSupply], 'cfm', 'm^3/s').round(6)} / (#{@fan_mfr_max_var[object].name}/#{unit_multiplier} * 1.0135)") # frac
      else
        duct_subroutine.addLine('  Set f_sup = 0.0') # frac
      end
      if not leakage_fracs[HPXML::DuctTypeReturn].nil?
        duct_subroutine.addLine("  Set f_ret = #{leakage_fracs[HPXML::DuctTypeReturn]}") # frac
      elsif not leakage_cfm25s[HPXML::DuctTypeReturn].nil?
        duct_subroutine.addLine("  Set f_ret = #{UnitConversions.convert(leakage_cfm25s[HPXML::DuctTypeReturn], 'cfm', 'm^3/s').round(6)} / (#{@fan_mfr_max_var[object].name}/#{unit_multiplier} * 1.0135)") # frac
      else
        duct_subroutine.addLine('  Set f_ret = 0.0') # frac
      end
      duct_subroutine.addLine('  Set sup_lk_mfr = f_sup * AH_MFR') # kg/s
      duct_subroutine.addLine('  Set ret_lk_mfr = f_ret * AH_MFR') # kg/s

      # Supply leakage to conditioned space
      duct_subroutine.addLine('  Set SupTotLkToCond = sup_lk_mfr*(h_RA - h_SA)') # W
      duct_subroutine.addLine('  Set SupLatLkToCond = sup_lk_mfr*h_fg*(RA_W-AH_Wout)') # W
      duct_subroutine.addLine('  Set SupSensLkToCond = SupTotLkToCond-SupLatLkToCond') # W

      # Supply conduction
      duct_subroutine.addLine("  Set supply_ua = #{UnitConversions.convert(ua_values[HPXML::DuctTypeSupply], 'Btu/(hr*F)', 'W/K').round(3)}")
      duct_subroutine.addLine('  Set eTm = 0-((Fan_RTF/(AH_MFR*air_cp))*supply_ua)')
      duct_subroutine.addLine('  Set t_sup = DZ_T+((AH_Tout-DZ_T)*(@Exp eTm))') # deg-C
      duct_subroutine.addLine('  Set SupCondToCond = AH_MFR*air_cp*(t_sup-AH_Tout)') # W
      duct_subroutine.addLine('  Set SupCondToDZ = 0-SupCondToCond') # W

      # Return conduction
      duct_subroutine.addLine("  Set return_ua = #{UnitConversions.convert(ua_values[HPXML::DuctTypeReturn], 'Btu/(hr*F)', 'W/K').round(3)}")
      duct_subroutine.addLine('  Set eTm = 0-((Fan_RTF/(AH_MFR*air_cp))*return_ua)')
      duct_subroutine.addLine('  Set t_ret = DZ_T+((RA_T-DZ_T)*(@Exp eTm))') # deg-C
      duct_subroutine.addLine('  Set RetCondToRP = AH_MFR*air_cp*(t_ret-RA_T)') # W
      duct_subroutine.addLine('  Set RetCondToDZ = 0-RetCondToRP') # W

      # Return leakage to return plenum
      duct_subroutine.addLine('  Set RetLatLkToRP = 0') # W
      duct_subroutine.addLine('  Set RetSensLkToRP = ret_lk_mfr*air_cp*(DZ_T-RA_T)') # W

      # Supply leakage to duct zone
      # The below terms are not the same as SupLatLkToCond and SupSensLkToCond.
      # To understand why, suppose the AHzone temperature equals the supply air temperature. In this case, the terms below
      # should be zero while SupLatLkToCond and SupSensLkToCond should still be non-zero.
      duct_subroutine.addLine('  Set SupTotLkToDZ = sup_lk_mfr*(h_SA-h_DZ)') # W
      duct_subroutine.addLine('  Set SupLatLkToDZ = sup_lk_mfr*h_fg*(AH_Wout-DZ_W)') # W
      duct_subroutine.addLine('  Set SupSensLkToDZ = SupTotLkToDZ-SupLatLkToDZ') # W

      # Handle duct leakage imbalance induced infiltration (ANSI 301-2022 Addendum C Table 4.2.2(1c)
      leakage_supply = leakage_fracs[HPXML::DuctTypeSupply].to_f + leakage_cfm25s[HPXML::DuctTypeSupply].to_f
      leakage_return = leakage_fracs[HPXML::DuctTypeReturn].to_f + leakage_cfm25s[HPXML::DuctTypeReturn].to_f
      if leakage_supply == leakage_return
        duct_subroutine.addLine('  Set FracOutsideToCond = 0.0')
        duct_subroutine.addLine('  Set FracOutsideToDZ = 0.0')
        duct_subroutine.addLine('  Set FracCondToOutside = 0.0')
        duct_subroutine.addLine('  Set FracDZToOutside = 0.0')
        duct_subroutine.addLine('  Set FracDZToCond = 0.0')
        duct_subroutine.addLine('  Set FracCondToDZ = 0.0')
      elsif leakage_supply > leakage_return # Supply > Return (conditioned space is depressurized)
        if duct_location_is_vented # Duct location vented
          duct_subroutine.addLine('  Set FracOutsideToCond = 1.0')
          duct_subroutine.addLine('  Set FracOutsideToDZ = 0.0')
          duct_subroutine.addLine('  Set FracCondToOutside = 0.0')
          duct_subroutine.addLine('  Set FracDZToOutside = 1.0')
          duct_subroutine.addLine('  Set FracDZToCond = 0.0')
          duct_subroutine.addLine('  Set FracCondToDZ = 0.0')
        else # Duct location unvented
          duct_subroutine.addLine('  Set FracOutsideToCond = 0.5')
          duct_subroutine.addLine('  Set FracOutsideToDZ = 0.0')
          duct_subroutine.addLine('  Set FracCondToOutside = 0.0')
          duct_subroutine.addLine('  Set FracDZToOutside = 0.5')
          duct_subroutine.addLine('  Set FracDZToCond = 0.5')
          duct_subroutine.addLine('  Set FracCondToDZ = 0.0')
        end
      else # Supply < Return (conditioned space is pressurized)
        if duct_location_is_vented # Duct location vented
          duct_subroutine.addLine('  Set FracOutsideToCond = 0.0')
          duct_subroutine.addLine('  Set FracOutsideToDZ = 1.0')
          duct_subroutine.addLine('  Set FracCondToOutside = 1.0')
          duct_subroutine.addLine('  Set FracDZToOutside = 0.0')
          duct_subroutine.addLine('  Set FracDZToCond = 0.0')
          duct_subroutine.addLine('  Set FracCondToDZ = 0.0')
        else # Duct location unvented
          duct_subroutine.addLine('  Set FracOutsideToCond = 0.0')
          duct_subroutine.addLine('  Set FracOutsideToDZ = 0.5')
          duct_subroutine.addLine('  Set FracCondToOutside = 0.5')
          duct_subroutine.addLine('  Set FracDZToOutside = 0.0')
          duct_subroutine.addLine('  Set FracDZToCond = 0.0')
          duct_subroutine.addLine('  Set FracCondToDZ = 0.5')
        end
      end
      duct_subroutine.addLine('  Set lk_imbal_vfr = @ABS(f_sup - f_ret) * AH_VFR') # m3/s
      duct_subroutine.addLine('  Set ImbalLkCondToDZ = lk_imbal_vfr * FracCondToDZ') # m3/s
      duct_subroutine.addLine('  Set ImbalLkDZToCond = lk_imbal_vfr * FracDZToCond') # m3/s
      duct_subroutine.addLine('  Set ImbalLkOutsideToCond = lk_imbal_vfr * FracOutsideToCond') # m3/s
      duct_subroutine.addLine('  Set ImbalLkOutsideToDZ = lk_imbal_vfr * FracOutsideToDZ') # m3/s
      duct_subroutine.addLine('  Set ImbalLkCondToOutside = lk_imbal_vfr * FracCondToOutside') # m3/s
      duct_subroutine.addLine('  Set ImbalLkDZToOutside = lk_imbal_vfr * FracDZToOutside') # m3/s
      duct_subroutine.addLine('Else') # No air handler flow rate
      duct_subroutine.addLine('  Set SupLatLkToCond = 0')
      duct_subroutine.addLine('  Set SupSensLkToCond = 0')
      duct_subroutine.addLine('  Set SupCondToCond = 0')
      duct_subroutine.addLine('  Set RetCondToRP = 0')
      duct_subroutine.addLine('  Set RetLatLkToRP = 0')
      duct_subroutine.addLine('  Set RetSensLkToRP = 0')
      duct_subroutine.addLine('  Set RetCondToDZ = 0')
      duct_subroutine.addLine('  Set SupCondToDZ = 0')
      duct_subroutine.addLine('  Set SupLatLkToDZ = 0')
      duct_subroutine.addLine('  Set SupSensLkToDZ = 0')
      duct_subroutine.addLine('  Set ImbalLkCondToDZ = 0')
      duct_subroutine.addLine('  Set ImbalLkDZToCond = 0')
      duct_subroutine.addLine('  Set ImbalLkOutsideToCond = 0')
      duct_subroutine.addLine('  Set ImbalLkOutsideToDZ = 0')
      duct_subroutine.addLine('  Set ImbalLkCondToOutside = 0')
      duct_subroutine.addLine('  Set ImbalLkDZToOutside = 0')
      duct_subroutine.addLine('EndIf')
      duct_subroutine.addLine("Set #{duct_vars['supply_lat_lk_to_cond'].name} = SupLatLkToCond")
      duct_subroutine.addLine("Set #{duct_vars['supply_sens_lk_to_cond'].name} = SupSensLkToCond")
      duct_subroutine.addLine("Set #{duct_vars['supply_cond_to_cond'].name} = SupCondToCond")
      duct_subroutine.addLine("Set #{duct_vars['return_cond_to_rp'].name} = RetCondToRP")
      duct_subroutine.addLine("Set #{duct_vars['return_lat_lk_to_rp'].name} = RetLatLkToRP")
      duct_subroutine.addLine("Set #{duct_vars['return_sens_lk_to_rp'].name} = RetSensLkToRP")
      duct_subroutine.addLine("Set #{duct_vars['return_cond_to_dz'].name} = RetCondToDZ")
      duct_subroutine.addLine("Set #{duct_vars['supply_cond_to_dz'].name} = SupCondToDZ")
      duct_subroutine.addLine("Set #{duct_vars['supply_lat_lk_to_dz'].name} = SupLatLkToDZ")
      duct_subroutine.addLine("Set #{duct_vars['supply_sens_lk_to_dz'].name} = SupSensLkToDZ")
      if duct_location.is_a? OpenStudio::Model::ThermalZone
        duct_subroutine.addLine("Set #{duct_vars['cond_to_dz_flow_rate'].name} = ImbalLkCondToDZ")
        duct_subroutine.addLine("Set #{duct_vars['dz_to_cond_flow_rate'].name} = ImbalLkDZToCond")
      end
      duct_subroutine.addLine("Set #{duct_lk_supply_fan_equiv_cond_var.name} = ImbalLkCondToOutside")
      duct_subroutine.addLine("Set #{duct_lk_exhaust_fan_equiv_cond_var.name} = ImbalLkOutsideToCond")
      if not duct_location.nil?
        duct_subroutine.addLine("Set #{duct_lk_supply_fan_equiv_dz_var.name} = ImbalLkDZToOutside")
        duct_subroutine.addLine("Set #{duct_lk_exhaust_fan_equiv_dz_var.name} = ImbalLkOutsideToDZ")
      end

      # Duct Program

      duct_program = OpenStudio::Model::EnergyManagementSystemProgram.new(model)
      duct_program.setName(object_name_idx + ' duct program')
      duct_program.addLine("Set #{ah_mfr_var.name} = #{ah_mfr_sensor.name}")
      duct_program.addLine("Set #{@fan_rtf_var[object].name} = 0")
      @fan_rtf_sensor[object].each do |rtf_sensor|
        duct_program.addLine("Set #{@fan_rtf_var[object].name} = #{@fan_rtf_var[object].name} + #{rtf_sensor.name}")
      end
      duct_program.addLine("Set #{ah_vfr_var.name} = #{ah_vfr_sensor.name}")
      duct_program.addLine("Set #{ah_tout_var.name} = #{ah_tout_sensor.name}")
      duct_program.addLine("Set #{ah_wout_var.name} = #{ah_wout_sensor.name}")
      duct_program.addLine("Set #{ra_t_var.name} = #{ra_t_sensor.name}")
      duct_program.addLine("Set #{ra_w_var.name} = #{ra_w_sensor.name}")
      duct_program.addLine("Set #{dz_t_var.name} = #{dz_t_sensor.name}")
      duct_program.addLine("Set #{dz_w_var.name} = #{dz_w}")
      duct_program.addLine("Run #{duct_subroutine.name}")
      duct_program.addLine("Set #{duct_actuators['supply_sens_lk_to_cond'].name} = #{duct_vars['supply_sens_lk_to_cond'].name}")
      duct_program.addLine("Set #{duct_actuators['supply_lat_lk_to_cond'].name} = #{duct_vars['supply_lat_lk_to_cond'].name}")
      duct_program.addLine("Set #{duct_actuators['supply_cond_to_cond'].name} = #{duct_vars['supply_cond_to_cond'].name}")
      duct_program.addLine("Set #{duct_actuators['return_sens_lk_to_rp'].name} = #{duct_vars['return_sens_lk_to_rp'].name}")
      duct_program.addLine("Set #{duct_actuators['return_lat_lk_to_rp'].name} = #{duct_vars['return_lat_lk_to_rp'].name}")
      duct_program.addLine("Set #{duct_actuators['return_cond_to_rp'].name} = #{duct_vars['return_cond_to_rp'].name}")
      duct_program.addLine("Set #{duct_actuators['return_cond_to_dz'].name} = #{duct_vars['return_cond_to_dz'].name}")
      duct_program.addLine("Set #{duct_actuators['supply_cond_to_dz'].name} = #{duct_vars['supply_cond_to_dz'].name}")
      duct_program.addLine("Set #{duct_actuators['supply_sens_lk_to_dz'].name} = #{duct_vars['supply_sens_lk_to_dz'].name}")
      duct_program.addLine("Set #{duct_actuators['supply_lat_lk_to_dz'].name} = #{duct_vars['supply_lat_lk_to_dz'].name}")
      if duct_location.is_a? OpenStudio::Model::ThermalZone
        duct_program.addLine("Set #{duct_actuators['dz_to_cond_flow_rate'].name} = #{duct_vars['dz_to_cond_flow_rate'].name}")
        duct_program.addLine("Set #{duct_actuators['cond_to_dz_flow_rate'].name} = #{duct_vars['cond_to_dz_flow_rate'].name}")
      end

      if @cfis_airloop.values.include? object

        cfis_id = @cfis_airloop.key(object)
        vent_mech = vent_fans_mech.find { |vfm| vfm.id == cfis_id }

        add_cfis_duct_losses = (vent_mech.cfis_addtl_runtime_operating_mode == HPXML::CFISModeAirHandler)
        if add_cfis_duct_losses
          # Calculate additional CFIS duct losses during fan-only mode
          duct_program.addLine("If #{@cfis_f_damper_extra_open_var[cfis_id].name} > 0")
          duct_program.addLine("  Set cfis_m3s = (#{@fan_mfr_max_var[object].name} * #{vent_mech.cfis_vent_mode_airflow_fraction} / 1.16097654)") # Density of 1.16097654 was back calculated using E+ results
          duct_program.addLine("  Set #{@fan_rtf_var[object].name} = #{@cfis_f_damper_extra_open_var[cfis_id].name}") # Need to use global vars to sync duct_program and infiltration program of different calling points
          duct_program.addLine("  Set #{ah_vfr_var.name} = #{@fan_rtf_var[object].name}*cfis_m3s")
          duct_program.addLine("  Set rho_in = (@RhoAirFnPbTdbW #{@pbar_sensor.name} #{@tin_sensor.name} #{@win_sensor.name})")
          duct_program.addLine("  Set #{ah_mfr_var.name} = #{ah_vfr_var.name} * rho_in")
          duct_program.addLine("  Set #{ah_tout_var.name} = #{ra_t_sensor.name}")
          duct_program.addLine("  Set #{ah_wout_var.name} = #{ra_w_sensor.name}")
          duct_program.addLine("  Set #{ra_t_var.name} = #{ra_t_sensor.name}")
          duct_program.addLine("  Set #{ra_w_var.name} = #{ra_w_sensor.name}")
          duct_program.addLine("  Run #{duct_subroutine.name}")
          duct_program.addLine("  Set #{duct_actuators['cfis_supply_sens_lk_to_cond'].name} = #{duct_vars['supply_sens_lk_to_cond'].name}")
          duct_program.addLine("  Set #{duct_actuators['cfis_supply_lat_lk_to_cond'].name} = #{duct_vars['supply_lat_lk_to_cond'].name}")
          duct_program.addLine("  Set #{duct_actuators['cfis_supply_cond_to_cond'].name} = #{duct_vars['supply_cond_to_cond'].name}")
          duct_program.addLine("  Set #{duct_actuators['cfis_return_sens_lk_to_rp'].name} = #{duct_vars['return_sens_lk_to_rp'].name}")
          duct_program.addLine("  Set #{duct_actuators['cfis_return_lat_lk_to_rp'].name} = #{duct_vars['return_lat_lk_to_rp'].name}")
          duct_program.addLine("  Set #{duct_actuators['cfis_return_cond_to_rp'].name} = #{duct_vars['return_cond_to_rp'].name}")
          duct_program.addLine("  Set #{duct_actuators['cfis_return_cond_to_dz'].name} = #{duct_vars['return_cond_to_dz'].name}")
          duct_program.addLine("  Set #{duct_actuators['cfis_supply_cond_to_dz'].name} = #{duct_vars['supply_cond_to_dz'].name}")
          duct_program.addLine("  Set #{duct_actuators['cfis_supply_sens_lk_to_dz'].name} = #{duct_vars['supply_sens_lk_to_dz'].name}")
          duct_program.addLine("  Set #{duct_actuators['cfis_supply_lat_lk_to_dz'].name} = #{duct_vars['supply_lat_lk_to_dz'].name}")
          if duct_location.is_a? OpenStudio::Model::ThermalZone
            duct_program.addLine("  Set #{duct_actuators['cfis_dz_to_cond_flow_rate'].name} = #{duct_vars['dz_to_cond_flow_rate'].name}")
            duct_program.addLine("  Set #{duct_actuators['cfis_cond_to_dz_flow_rate'].name} = #{duct_vars['cond_to_dz_flow_rate'].name}")
          end
          duct_program.addLine('Else')
        end
        duct_program.addLine("  Set #{duct_actuators['cfis_supply_sens_lk_to_cond'].name} = 0")
        duct_program.addLine("  Set #{duct_actuators['cfis_supply_lat_lk_to_cond'].name} = 0")
        duct_program.addLine("  Set #{duct_actuators['cfis_supply_cond_to_cond'].name} = 0")
        duct_program.addLine("  Set #{duct_actuators['cfis_return_sens_lk_to_rp'].name} = 0")
        duct_program.addLine("  Set #{duct_actuators['cfis_return_lat_lk_to_rp'].name} = 0")
        duct_program.addLine("  Set #{duct_actuators['cfis_return_cond_to_rp'].name} = 0")
        duct_program.addLine("  Set #{duct_actuators['cfis_return_cond_to_dz'].name} = 0")
        duct_program.addLine("  Set #{duct_actuators['cfis_supply_cond_to_dz'].name} = 0")
        duct_program.addLine("  Set #{duct_actuators['cfis_supply_sens_lk_to_dz'].name} = 0")
        duct_program.addLine("  Set #{duct_actuators['cfis_supply_lat_lk_to_dz'].name} = 0")
        if duct_location.is_a? OpenStudio::Model::ThermalZone
          duct_program.addLine("  Set #{duct_actuators['cfis_dz_to_cond_flow_rate'].name} = 0")
          duct_program.addLine("  Set #{duct_actuators['cfis_cond_to_dz_flow_rate'].name} = 0")
        end
        if add_cfis_duct_losses
          duct_program.addLine('EndIf')
        end

      end

      manager = OpenStudio::Model::EnergyManagementSystemProgramCallingManager.new(model)
      manager.setName("#{duct_program.name} calling manager")
      manager.setCallingPoint('EndOfSystemTimestepAfterHVACReporting')
      manager.addProgram(duct_program)
    end
  end

  # TODO
  #
  # @param model [OpenStudio::Model::Model] model object
  # @param site [TODO] TODO
  # @param ach50 [TODO] TODO
  # @param duct_lk_imbals [TODO] TODO
  # @return [TODO] TODO
  def self.apply_infiltration_to_garage(model, site, ach50, duct_lk_imbals)
    return if @spaces[HPXML::LocationGarage].nil?

    space = @spaces[HPXML::LocationGarage]
    area = UnitConversions.convert(space.floorArea, 'm^2', 'ft^2')
    volume = UnitConversions.convert(space.volume, 'm^3', 'ft^3')
    hor_lk_frac = 0.4
    neutral_level = 0.5
    sla = get_infiltration_SLA_from_ACH50(ach50, InfilPressureExponent, area, volume)
    ela = sla * area
    c_w_SG, c_s_SG = calc_wind_stack_coeffs(site, hor_lk_frac, neutral_level, space)
    apply_infiltration_to_unconditioned_space(model, space, nil, ela, c_w_SG, c_s_SG, duct_lk_imbals)
  end

  # TODO
  #
  # @param model [OpenStudio::Model::Model] model object
  # @param duct_lk_imbals [TODO] TODO
  # @return [TODO] TODO
  def self.apply_infiltration_to_unconditioned_basement(model, duct_lk_imbals)
    return if @spaces[HPXML::LocationBasementUnconditioned].nil?

    space = @spaces[HPXML::LocationBasementUnconditioned]
    ach = get_default_unvented_space_ach()
    apply_infiltration_to_unconditioned_space(model, space, ach, nil, nil, nil, duct_lk_imbals)
  end

  # TODO
  #
  # @param model [OpenStudio::Model::Model] model object
  # @param weather [WeatherProcess] TODO
  # @param vented_crawl [TODO] TODO
  # @param duct_lk_imbals [TODO] TODO
  # @return [TODO] TODO
  def self.apply_infiltration_to_vented_crawlspace(model, weather, vented_crawl, duct_lk_imbals)
    return if @spaces[HPXML::LocationCrawlspaceVented].nil?

    space = @spaces[HPXML::LocationCrawlspaceVented]
    height = Geometry.get_height_of_spaces(spaces: [space])
    sla = vented_crawl.vented_crawlspace_sla
    ach = get_infiltration_ACH_from_SLA(sla, height, weather)
    apply_infiltration_to_unconditioned_space(model, space, ach, nil, nil, nil, duct_lk_imbals)
  end

  # TODO
  #
  # @param model [OpenStudio::Model::Model] model object
  # @param duct_lk_imbals [TODO] TODO
  # @return [TODO] TODO
  def self.apply_infiltration_to_unvented_crawlspace(model, duct_lk_imbals)
    return if @spaces[HPXML::LocationCrawlspaceUnvented].nil?

    space = @spaces[HPXML::LocationCrawlspaceUnvented]
    ach = get_default_unvented_space_ach()
    apply_infiltration_to_unconditioned_space(model, space, ach, nil, nil, nil, duct_lk_imbals)
  end

  # TODO
  #
  # @param model [OpenStudio::Model::Model] model object
  # @param weather [WeatherProcess] TODO
  # @param site [TODO] TODO
  # @param vented_attic [TODO] TODO
  # @param duct_lk_imbals [TODO] TODO
  # @return [TODO] TODO
  def self.apply_infiltration_to_vented_attic(model, weather, site, vented_attic, duct_lk_imbals)
    return if @spaces[HPXML::LocationAtticVented].nil?

    if not vented_attic.vented_attic_sla.nil?
      if @apply_ashrae140_assumptions
        vented_attic_const_ach = get_infiltration_ACH_from_SLA(vented_attic.vented_attic_sla, 8.202, weather)
      else
        vented_attic_sla = vented_attic.vented_attic_sla
      end
    elsif not vented_attic.vented_attic_ach.nil?
      if @apply_ashrae140_assumptions
        vented_attic_const_ach = vented_attic.vented_attic_ach
      else
        vented_attic_sla = get_infiltration_SLA_from_ACH(vented_attic.vented_attic_ach, 8.202, 8.202, weather)
      end
    end

    space = @spaces[HPXML::LocationAtticVented]
    if not vented_attic_sla.nil?
      vented_attic_area = UnitConversions.convert(space.floorArea, 'm^2', 'ft^2')
      hor_lk_frac = 0.75
      neutral_level = 0.5
      sla = vented_attic_sla
      ela = sla * vented_attic_area
      c_w_SG, c_s_SG = calc_wind_stack_coeffs(site, hor_lk_frac, neutral_level, space)
      apply_infiltration_to_unconditioned_space(model, space, nil, ela, c_w_SG, c_s_SG, duct_lk_imbals)
    elsif not vented_attic_const_ach.nil?
      ach = vented_attic_const_ach
      apply_infiltration_to_unconditioned_space(model, space, ach, nil, nil, nil, duct_lk_imbals)
    end
  end

  # TODO
  #
  # @param model [OpenStudio::Model::Model] model object
  # @param duct_lk_imbals [TODO] TODO
  # @return [TODO] TODO
  def self.apply_infiltration_to_unvented_attic(model, duct_lk_imbals)
    return if @spaces[HPXML::LocationAtticUnvented].nil?

    space = @spaces[HPXML::LocationAtticUnvented]
    ach = get_default_unvented_space_ach()
    apply_infiltration_to_unconditioned_space(model, space, ach, nil, nil, nil, duct_lk_imbals)
  end

  # TODO
  #
  # @param model [OpenStudio::Model::Model] model object
  # @param vent_object [TODO] TODO
  # @param obj_type_name [TODO] TODO
  # @param index [TODO] TODO
  # @param unavailable_periods [TODO] TODO
  # @return [TODO] TODO
  def self.apply_local_ventilation(model, vent_object, obj_type_name, index, unavailable_periods)
    daily_sch = [0.0] * 24
    obj_name = "#{obj_type_name} #{index}"
    remaining_hrs = vent_object.hours_in_operation
    for hr in 1..(vent_object.hours_in_operation.ceil)
      if remaining_hrs >= 1
        daily_sch[(vent_object.start_hour + hr - 1) % 24] = 1.0
      else
        daily_sch[(vent_object.start_hour + hr - 1) % 24] = remaining_hrs
      end
      remaining_hrs -= 1
    end
    obj_sch = HourlyByMonthSchedule.new(model, "#{obj_name} schedule", [daily_sch] * 12, [daily_sch] * 12, Constants.ScheduleTypeLimitsFraction, false, unavailable_periods: unavailable_periods)
    obj_sch_sensor = OpenStudio::Model::EnergyManagementSystemSensor.new(model, 'Schedule Value')
    obj_sch_sensor.setName("#{obj_name} sch s")
    obj_sch_sensor.setKeyName(obj_sch.schedule.name.to_s)

    equip_def = OpenStudio::Model::ElectricEquipmentDefinition.new(model)
    equip_def.setName(obj_name)
    equip = OpenStudio::Model::ElectricEquipment.new(equip_def)
    equip.setName(obj_name)
    equip.setSpace(@conditioned_space) # no heat gain, so assign the equipment to an arbitrary space
    equip_def.setDesignLevel(vent_object.fan_power * vent_object.count)
    equip_def.setFractionRadiant(0)
    equip_def.setFractionLatent(0)
    equip_def.setFractionLost(1)
    equip.setSchedule(obj_sch.schedule)
    equip.setEndUseSubcategory(Constants.ObjectNameMechanicalVentilation)

    return obj_sch_sensor
  end

  # TODO
  #
  # @param model [OpenStudio::Model::Model] model object
  # @param vented_dryer [TODO] TODO
  # @param schedules_file [TODO] TODO
  # @param index [TODO] TODO
  # @param unavailable_periods [TODO] TODO
  # @return [TODO] TODO
  def self.apply_dryer_exhaust(model, vented_dryer, schedules_file, index, unavailable_periods)
    obj_name = "#{Constants.ObjectNameClothesDryer} exhaust #{index}"

    # Create schedule
    obj_sch = nil
    if not schedules_file.nil?
      obj_sch_name = SchedulesFile::Columns[:ClothesDryer].name
      obj_sch = schedules_file.create_schedule_file(model, col_name: obj_sch_name)
      full_load_hrs = schedules_file.annual_equivalent_full_load_hrs(col_name: obj_sch_name)
    end
    if obj_sch.nil?
      cd_weekday_sch = vented_dryer.weekday_fractions
      cd_weekend_sch = vented_dryer.weekend_fractions
      cd_monthly_sch = vented_dryer.monthly_multipliers
      obj_sch = MonthWeekdayWeekendSchedule.new(model, obj_name + ' schedule', cd_weekday_sch, cd_weekend_sch, cd_monthly_sch, Constants.ScheduleTypeLimitsFraction, unavailable_periods: unavailable_periods)
      obj_sch = obj_sch.schedule
      obj_sch_name = obj_sch.name.to_s
      full_load_hrs = Schedule.annual_equivalent_full_load_hrs(@year, obj_sch)
    end

    obj_sch_sensor = OpenStudio::Model::EnergyManagementSystemSensor.new(model, 'Schedule Value')
    obj_sch_sensor.setName("#{obj_name} sch s")
    obj_sch_sensor.setKeyName(obj_sch_name)

    return obj_sch_sensor, 0 if full_load_hrs == 0

    # Assume standard dryer exhaust runs 1 hr/day per BA HSP
    cfm_mult = Constants.NumDaysInYear(@year) * vented_dryer.usage_multiplier / full_load_hrs

    return obj_sch_sensor, cfm_mult
  end

  # TODO
  #
  # @param vent_mech_fans [TODO] TODO
  # @return [TODO] TODO
  def self.calc_hrv_erv_effectiveness(vent_mech_fans)
    # Create the mapping between mech vent instance and the effectiveness results
    hrv_erv_effectiveness_map = {}
    p_atm = UnitConversions.convert(1.0, 'atm', 'psi')
    vent_mech_fans.each do |vent_mech|
      hrv_erv_effectiveness_map[vent_mech] = {}

      vent_mech_cfm = vent_mech.average_oa_unit_flow_rate
      if (vent_mech_cfm > 0)
        # Must assume an operating condition (HVI seems to use CSA 439)
        t_sup_in = 0.0
        w_sup_in = 0.0028
        t_exh_in = 22.0
        # w_exh_in = 0.0065
        cp_a = 1006.0
        p_fan = vent_mech.average_unit_fan_power # Watts

        m_fan = UnitConversions.convert(vent_mech_cfm, 'cfm', 'm^3/s') * UnitConversions.convert(Psychrometrics.rhoD_fT_w_P(UnitConversions.convert(t_sup_in, 'C', 'F'), w_sup_in, p_atm), 'lbm/ft^3', 'kg/m^3') # kg/s

        if not vent_mech.sensible_recovery_efficiency.nil?
          # The following is derived from CSA 439, Clause 9.3.3.1, Eq. 12:
          #    E_SHR = (m_sup,fan * Cp * (Tsup,out - Tsup,in) - P_sup,fan) / (m_exh,fan * Cp * (Texh,in - Tsup,in) + P_exh,fan)
          t_sup_out = t_sup_in + (vent_mech.sensible_recovery_efficiency * (m_fan * cp_a * (t_exh_in - t_sup_in) + p_fan) + p_fan) / (m_fan * cp_a)

          # Calculate the apparent sensible effectiveness
          vent_mech_apparent_sens_eff = (t_sup_out - t_sup_in) / (t_exh_in - t_sup_in)

        else
          # The following is derived from (taken from CSA 439, Clause 9.2.1, Eq. 7):
          t_sup_out = t_sup_in + (vent_mech.sensible_recovery_efficiency_adjusted * (t_exh_in - t_sup_in))

          vent_mech_apparent_sens_eff = vent_mech.sensible_recovery_efficiency_adjusted

        end

        # Calculate the supply temperature before the fan
        t_sup_out_gross = t_sup_out - p_fan / (m_fan * cp_a)

        # Sensible effectiveness of the HX only
        vent_mech_sens_eff = (t_sup_out_gross - t_sup_in) / (t_exh_in - t_sup_in)

        if (vent_mech_sens_eff < 0.0) || (vent_mech_sens_eff > 1.0)
          fail "The calculated ERV/HRV sensible effectiveness is #{vent_mech_sens_eff} but should be between 0 and 1. Please revise ERV/HRV efficiency values."
        end

        # Use summer test condition to determine the latent effectiveness since TRE is generally specified under the summer condition
        if (not vent_mech.total_recovery_efficiency.nil?) || (not vent_mech.total_recovery_efficiency_adjusted.nil?)

          t_sup_in = 35.0
          w_sup_in = 0.0178
          t_exh_in = 24.0
          w_exh_in = 0.0092

          m_fan = UnitConversions.convert(vent_mech_cfm, 'cfm', 'm^3/s') * UnitConversions.convert(Psychrometrics.rhoD_fT_w_P(UnitConversions.convert(t_sup_in, 'C', 'F'), w_sup_in, p_atm), 'lbm/ft^3', 'kg/m^3') # kg/s

          t_sup_out_gross = t_sup_in - vent_mech_sens_eff * (t_sup_in - t_exh_in)
          t_sup_out = t_sup_out_gross + p_fan / (m_fan * cp_a)

          h_sup_in = Psychrometrics.h_fT_w_SI(t_sup_in, w_sup_in)
          h_exh_in = Psychrometrics.h_fT_w_SI(t_exh_in, w_exh_in)

          if not vent_mech.total_recovery_efficiency.nil?
            # The following is derived from CSA 439, Clause 9.3.3.2, Eq. 13:
            #    E_THR = (m_sup,fan * Cp * (h_sup,out - h_sup,in) - P_sup,fan) / (m_exh,fan * Cp * (h_exh,in - h_sup,in) + P_exh,fan)
            h_sup_out = h_sup_in - (vent_mech.total_recovery_efficiency * (m_fan * (h_sup_in - h_exh_in) + p_fan) + p_fan) / m_fan
          else
            # The following is derived from (taken from CSA 439, Clause 9.2.1, Eq. 7):
            h_sup_out = h_sup_in - (vent_mech.total_recovery_efficiency_adjusted * (h_sup_in - h_exh_in))
          end

          w_sup_out = Psychrometrics.w_fT_h_SI(t_sup_out, h_sup_out)
          vent_mech_lat_eff = [0.0, (w_sup_out - w_sup_in) / (w_exh_in - w_sup_in)].max

          if (vent_mech_lat_eff < 0.0) || (vent_mech_lat_eff > 1.0)
            fail "The calculated ERV/HRV latent effectiveness is #{vent_mech_lat_eff} but should be between 0 and 1. Please revise ERV/HRV efficiency values."
          end

        else
          vent_mech_lat_eff = 0.0
        end
      else
        vent_mech_apparent_sens_eff = 0.0
        vent_mech_sens_eff = 0.0
        vent_mech_lat_eff = 0.0
      end

      hrv_erv_effectiveness_map[vent_mech][:vent_mech_sens_eff] = vent_mech_sens_eff
      hrv_erv_effectiveness_map[vent_mech][:vent_mech_lat_eff] = vent_mech_lat_eff
      hrv_erv_effectiveness_map[vent_mech][:vent_mech_apparent_sens_eff] = vent_mech_apparent_sens_eff
    end
    return hrv_erv_effectiveness_map
  end

  # TODO
  #
  # @param infil_program [TODO] TODO
  # @param vent_mech_fans [TODO] TODO
  # @param cfis_fan_actuator [TODO] TODO
  # @param cfis_suppl_fan_actuator [TODO] TODO
  # @return [TODO] TODO
  def self.apply_cfis(infil_program, vent_mech_fans, cfis_fan_actuator, cfis_suppl_fan_actuator)
    infil_program.addLine('Set QWHV_cfis_sup = 0.0') # CFIS supply outdoor airflow rate
    infil_program.addLine('Set QWHV_cfis_suppl_sup = 0.0') # CFIS supplemental fan supply outdoor airflow rate
    infil_program.addLine('Set QWHV_cfis_suppl_exh = 0.0') # CFIS supplemental fan exhaust outdoor airflow rate

    vent_mech_fans.each do |vent_mech|
      infil_program.addLine('Set fan_rtf_hvac = 0')
      @fan_rtf_sensor[@cfis_airloop[vent_mech.id]].each do |rtf_sensor|
        infil_program.addLine("Set fan_rtf_hvac = fan_rtf_hvac + #{rtf_sensor.name}")
      end
      infil_program.addLine("Set cfis_fan_w = #{vent_mech.unit_fan_power}") # W

      infil_program.addLine('If @ABS(Minute - ZoneTimeStep*60) < 0.1')
      infil_program.addLine("  Set #{@cfis_t_sum_open_var[vent_mech.id].name} = 0") # New hour, time on summation re-initializes to 0
      infil_program.addLine('EndIf')

      cfis_open_time = [vent_mech.hours_in_operation / 24.0 * 60.0, 59.999].min # Minimum open time in minutes
      infil_program.addLine("Set cfis_t_min_hr_open = #{cfis_open_time}") # minutes per hour the CFIS damper is open
      infil_program.addLine("Set cfis_Q_duct_oa = #{UnitConversions.convert(vent_mech.oa_unit_flow_rate, 'cfm', 'm^3/s')}")
      infil_program.addLine('Set cfis_f_damper_open = 0') # fraction of the timestep the CFIS damper is open
      infil_program.addLine("Set #{@cfis_f_damper_extra_open_var[vent_mech.id].name} = 0") # additional runtime fraction to meet min/hr

      infil_program.addLine("If #{@cfis_t_sum_open_var[vent_mech.id].name} < cfis_t_min_hr_open")
      infil_program.addLine("  Set cfis_t_fan_on = 60 - (cfis_t_min_hr_open - #{@cfis_t_sum_open_var[vent_mech.id].name})") # minute at which the blower needs to turn on to meet the ventilation requirements
      # Evaluate condition of whether supply fan has to run to achieve target minutes per hour of operation
      infil_program.addLine('  If (Minute+0.00001) >= cfis_t_fan_on')
      # Consider fan rtf read in current calling point (results of previous time step) + cfis_t_fan_on based on min/hr requirement and previous EMS results.
      infil_program.addLine('    Set cfis_fan_runtime = @Max (@ABS(Minute - cfis_t_fan_on)) (fan_rtf_hvac * ZoneTimeStep * 60)')
      # If fan_rtf_hvac, make sure it's not exceeding ventilation requirements
      infil_program.addLine("    Set cfis_fan_runtime = @Min cfis_fan_runtime (cfis_t_min_hr_open - #{@cfis_t_sum_open_var[vent_mech.id].name})")
      infil_program.addLine('    Set cfis_f_damper_open = cfis_fan_runtime/(60.0*ZoneTimeStep)') # calculates the portion of the current timestep the CFIS damper needs to be open
      infil_program.addLine("    Set #{@cfis_t_sum_open_var[vent_mech.id].name} = #{@cfis_t_sum_open_var[vent_mech.id].name}+cfis_fan_runtime")
      infil_program.addLine("    Set #{@cfis_f_damper_extra_open_var[vent_mech.id].name} = @Max (cfis_f_damper_open-fan_rtf_hvac) 0.0")
      if vent_mech.cfis_addtl_runtime_operating_mode == HPXML::CFISModeAirHandler
        # Air handler meets additional runtime requirement
        infil_program.addLine("    Set #{cfis_fan_actuator.name} = #{cfis_fan_actuator.name} + cfis_fan_w*#{@cfis_f_damper_extra_open_var[vent_mech.id].name}")
      elsif vent_mech.cfis_addtl_runtime_operating_mode == HPXML::CFISModeSupplementalFan
        if vent_mech.cfis_supplemental_fan.oa_unit_flow_rate < vent_mech.average_total_unit_flow_rate
          @runner.registerWarning("CFIS supplemental fan '#{vent_mech.cfis_supplemental_fan.id}' is undersized (#{vent_mech.cfis_supplemental_fan.oa_unit_flow_rate} cfm) compared to the target hourly ventilation rate (#{vent_mech.average_total_unit_flow_rate} cfm).")
        end
        infil_program.addLine("    Set cfis_suppl_Q_oa = #{UnitConversions.convert(vent_mech.cfis_supplemental_fan.oa_unit_flow_rate, 'cfm', 'm^3/s')}")
        infil_program.addLine("    Set cfis_suppl_f = #{@cfis_f_damper_extra_open_var[vent_mech.id].name} / (cfis_suppl_Q_oa / cfis_Q_duct_oa)") # Calculate desired runtime for supplemental fan to provide remaining ventilation requirement
        infil_program.addLine('    Set cfis_suppl_f = @Min cfis_suppl_f 1.0') # Ensure desired runtime does not exceed 100% (if the supplemental fan is undersized)
        infil_program.addLine("    Set cfis_suppl_fan_w = #{vent_mech.cfis_supplemental_fan.unit_fan_power}") # W
        infil_program.addLine("    Set #{cfis_suppl_fan_actuator.name} = #{cfis_suppl_fan_actuator.name} + cfis_suppl_fan_w*cfis_suppl_f")
        if vent_mech.cfis_supplemental_fan.fan_type == HPXML::MechVentTypeSupply
          infil_program.addLine('    Set QWHV_cfis_suppl_sup = QWHV_cfis_suppl_sup + cfis_suppl_f * cfis_suppl_Q_oa')
        elsif vent_mech.cfis_supplemental_fan.fan_type == HPXML::MechVentTypeExhaust
          infil_program.addLine('    Set QWHV_cfis_suppl_exh = QWHV_cfis_suppl_exh + cfis_suppl_f * cfis_suppl_Q_oa')
        end
      end
      infil_program.addLine('  Else')
      # No need to turn on blower for extra ventilation
      infil_program.addLine('    Set cfis_fan_runtime = fan_rtf_hvac*ZoneTimeStep*60')
      infil_program.addLine("    If (#{@cfis_t_sum_open_var[vent_mech.id].name}+cfis_fan_runtime) > cfis_t_min_hr_open")
      # Damper is only open for a portion of this time step to achieve target minutes per hour
      infil_program.addLine("      Set cfis_fan_runtime = cfis_t_min_hr_open-#{@cfis_t_sum_open_var[vent_mech.id].name}")
      infil_program.addLine('      Set cfis_f_damper_open = cfis_fan_runtime/(ZoneTimeStep*60)')
      infil_program.addLine("      Set #{@cfis_t_sum_open_var[vent_mech.id].name} = cfis_t_min_hr_open")
      infil_program.addLine('    Else')
      # Damper is open and using call for heat/cool to supply fresh air
      infil_program.addLine('      Set cfis_fan_runtime = fan_rtf_hvac*ZoneTimeStep*60')
      infil_program.addLine('      Set cfis_f_damper_open = fan_rtf_hvac')
      infil_program.addLine("      Set #{@cfis_t_sum_open_var[vent_mech.id].name} = #{@cfis_t_sum_open_var[vent_mech.id].name}+cfis_fan_runtime")
      infil_program.addLine('    EndIf')
      infil_program.addLine('  EndIf')

      if vent_mech.cfis_addtl_runtime_operating_mode == HPXML::CFISModeSupplementalFan
        infil_program.addLine("  Set cfis_f_damper_open = @Max (cfis_f_damper_open-#{@cfis_f_damper_extra_open_var[vent_mech.id].name}) 0.0")
      else
      end
      infil_program.addLine('  Set QWHV_cfis_sup = QWHV_cfis_sup + cfis_f_damper_open * cfis_Q_duct_oa')

      infil_program.addLine('EndIf')
    end
  end

  # TODO
  #
  # @param model [OpenStudio::Model::Model] model object
  # @param obj_name [TODO] TODO
  # @param sup_fans [TODO] TODO
  # @param exh_fans [TODO] TODO
  # @param bal_fans [TODO] TODO
  # @param erv_hrv_fans [TODO] TODO
  # @param unavailable_periods [TODO] TODO
  # @return [TODO] TODO
  def self.add_ee_for_vent_fan_power(model, obj_name, sup_fans = [], exh_fans = [], bal_fans = [], erv_hrv_fans = [], unavailable_periods = [])
    # Calculate fan heat fraction
    # 1.0: Fan heat does not enter space (e.g., exhaust)
    # 0.0: Fan heat does enter space (e.g., supply)
    if obj_name == Constants.ObjectNameMechanicalVentilationHouseFanCFIS
      fan_heat_lost_fraction = 0.0
    else
      # Calculate total fan power
      if obj_name == Constants.ObjectNameMechanicalVentilationHouseFanCFISSupplFan
        sup_fans_w = sup_fans.map { |f| f.unit_fan_power }.sum(0.0)
        exh_fans_w = exh_fans.map { |f| f.unit_fan_power }.sum(0.0)
        bal_fans_w = (bal_fans + erv_hrv_fans).map { |f| f.unit_fan_power }.sum(0.0)
      else
        sup_fans_w = sup_fans.map { |f| f.average_unit_fan_power }.sum(0.0)
        exh_fans_w = exh_fans.map { |f| f.average_unit_fan_power }.sum(0.0)
        bal_fans_w = (bal_fans + erv_hrv_fans).map { |f| f.average_unit_fan_power }.sum(0.0)
      end
      tot_fans_w = sup_fans_w + exh_fans_w + bal_fans_w

      # Calculate weighted-average value
      if tot_fans_w > 0.0
        fan_heat_lost_fraction = (1.0 * exh_fans_w + 0.0 * sup_fans_w + 0.5 * bal_fans_w) / tot_fans_w
      else
        fan_heat_lost_fraction = 1.0
      end
    end

    # Availability Schedule
    avail_sch = ScheduleConstant.new(model, obj_name + ' schedule', 1.0, Constants.ScheduleTypeLimitsFraction, unavailable_periods: unavailable_periods)
    avail_sch = avail_sch.schedule

    equip_def = OpenStudio::Model::ElectricEquipmentDefinition.new(model)
    equip_def.setName(obj_name)
    equip = OpenStudio::Model::ElectricEquipment.new(equip_def)
    equip.setName(obj_name)
    equip.setSpace(@conditioned_space)
    equip_def.setFractionRadiant(0)
    equip_def.setFractionLatent(0)
    equip.setSchedule(avail_sch)
    equip.setEndUseSubcategory(Constants.ObjectNameMechanicalVentilation)
    equip_def.setFractionLost(fan_heat_lost_fraction)
    equip_actuator = nil
    if [Constants.ObjectNameMechanicalVentilationHouseFanCFIS,
        Constants.ObjectNameMechanicalVentilationHouseFanCFISSupplFan].include? obj_name # actuate its power level in EMS
      equip_actuator = OpenStudio::Model::EnergyManagementSystemActuator.new(equip, *EPlus::EMSActuatorElectricEquipmentPower, equip.space.get)
      equip_actuator.setName("#{equip.name} act")
    end
    if not tot_fans_w.nil?
      equip_def.setDesignLevel(tot_fans_w)
    end

    return equip_actuator
  end

  # TODO
  #
  # @param model [OpenStudio::Model::Model] model object
  # @param program [TODO] TODO
  # @return [TODO] TODO
  def self.setup_mech_vent_vars_actuators(model:, program:)
    # Actuators for mech vent fan
    sens_name = "#{Constants.ObjectNameMechanicalVentilationHouseFan} sensible load"
    fan_sens_load_actuator = create_other_equipment_object_and_actuator(model: model, name: sens_name, space: @conditioned_space, frac_lat: 0.0, frac_lost: 0.0, end_use: Constants.ObjectNameMechanicalVentilationHouseFan)
    lat_name = "#{Constants.ObjectNameMechanicalVentilationHouseFan} latent load"
    fan_lat_load_actuator = create_other_equipment_object_and_actuator(model: model, name: lat_name, space: @conditioned_space, frac_lat: 1.0, frac_lost: 0.0, end_use: Constants.ObjectNameMechanicalVentilationHouseFan)
    program.addLine("Set #{fan_sens_load_actuator.name} = 0.0")
    program.addLine("Set #{fan_lat_load_actuator.name} = 0.0")
    # Air property at inlet nodes on both sides
    program.addLine("Set OASupInPb = #{@pbar_sensor.name}") # oa barometric pressure
    program.addLine("Set OASupInTemp = #{@tout_sensor.name}") # oa db temperature
    program.addLine("Set OASupInW = #{@wout_sensor.name}") # oa humidity ratio
    program.addLine('Set OASupRho = (@RhoAirFnPbTdbW OASupInPb OASupInTemp OASupInW)')
    program.addLine('Set OASupCp = (@CpAirFnW OASupInW)')
    program.addLine('Set OASupInEnth = (@HFnTdbW OASupInTemp OASupInW)')

    program.addLine("Set ZoneTemp = #{@tin_sensor.name}") # zone air temperature
    program.addLine("Set ZoneW = #{@win_sensor.name}") # zone air humidity ratio
    program.addLine('Set ZoneCp = (@CpAirFnW ZoneW)')
    program.addLine('Set ZoneAirEnth = (@HFnTdbW ZoneTemp ZoneW)')

    return fan_sens_load_actuator, fan_lat_load_actuator
  end

  # TODO
  #
  # @param model [OpenStudio::Model::Model] model object
  # @param infil_program [TODO] TODO
  # @param vent_fans_kitchen [TODO] TODO
  # @param vent_fans_bath [TODO] TODO
  # @param vented_dryers [TODO] TODO
  # @param duct_lk_imbals [TODO] TODO
  # @param vent_mech_sup_tot [TODO] TODO
  # @param vent_mech_exh_tot [TODO] TODO
  # @param vent_mech_bal_tot [TODO] TODO
  # @param vent_mech_erv_hrv_tot [TODO] TODO
  # @param infil_flow_actuator [TODO] TODO
  # @param schedules_file [TODO] TODO
  # @param unavailable_periods [TODO] TODO
  # @return [TODO] TODO
  def self.apply_infiltration_adjustment_to_conditioned(model, infil_program, vent_fans_kitchen, vent_fans_bath, vented_dryers, duct_lk_imbals, vent_mech_sup_tot,
                                                        vent_mech_exh_tot, vent_mech_bal_tot, vent_mech_erv_hrv_tot, infil_flow_actuator, schedules_file, unavailable_periods)
    # Average in-unit CFMs (include recirculation from in unit CFMs for shared systems)
    sup_cfm_tot = vent_mech_sup_tot.map { |vent_mech| vent_mech.average_total_unit_flow_rate }.sum(0.0)
    exh_cfm_tot = vent_mech_exh_tot.map { |vent_mech| vent_mech.average_total_unit_flow_rate }.sum(0.0)
    bal_cfm_tot = vent_mech_bal_tot.map { |vent_mech| vent_mech.average_total_unit_flow_rate }.sum(0.0)
    erv_hrv_cfm_tot = vent_mech_erv_hrv_tot.map { |vent_mech| vent_mech.average_total_unit_flow_rate }.sum(0.0)

    infil_program.addLine('Set Qrange = 0')
    vent_fans_kitchen.each_with_index do |vent_kitchen, index|
      # Electricity impact
      vent_kitchen_unavailable_periods = Schedule.get_unavailable_periods(@runner, SchedulesFile::Columns[:KitchenFan].name, unavailable_periods)
      obj_sch_sensor = apply_local_ventilation(model, vent_kitchen, Constants.ObjectNameMechanicalVentilationRangeFan, index, vent_kitchen_unavailable_periods)
      next unless @cooking_range_in_cond_space

      # Infiltration impact
      infil_program.addLine("Set Qrange = Qrange + #{UnitConversions.convert(vent_kitchen.flow_rate * vent_kitchen.count, 'cfm', 'm^3/s').round(5)} * #{obj_sch_sensor.name}")
    end

    infil_program.addLine('Set Qbath = 0')
    vent_fans_bath.each_with_index do |vent_bath, index|
      # Electricity impact
      vent_bath_unavailable_periods = Schedule.get_unavailable_periods(@runner, SchedulesFile::Columns[:BathFan].name, unavailable_periods)
      obj_sch_sensor = apply_local_ventilation(model, vent_bath, Constants.ObjectNameMechanicalVentilationBathFan, index, vent_bath_unavailable_periods)
      # Infiltration impact
      infil_program.addLine("Set Qbath = Qbath + #{UnitConversions.convert(vent_bath.flow_rate * vent_bath.count, 'cfm', 'm^3/s').round(5)} * #{obj_sch_sensor.name}")
    end

    infil_program.addLine('Set Qdryer = 0')
    vented_dryers.each_with_index do |vented_dryer, index|
      next unless @clothes_dryer_in_cond_space

      # Infiltration impact
      vented_dryer_unavailable_periods = Schedule.get_unavailable_periods(@runner, SchedulesFile::Columns[:ClothesDryer].name, unavailable_periods)
      obj_sch_sensor, cfm_mult = apply_dryer_exhaust(model, vented_dryer, schedules_file, index, vented_dryer_unavailable_periods)
      infil_program.addLine("Set Qdryer = Qdryer + #{UnitConversions.convert(vented_dryer.vented_flow_rate * cfm_mult, 'cfm', 'm^3/s').round(5)} * #{obj_sch_sensor.name}")
    end

    infil_program.addLine("Set QWHV_sup = #{UnitConversions.convert(sup_cfm_tot + bal_cfm_tot + erv_hrv_cfm_tot, 'cfm', 'm^3/s').round(5)}")
    infil_program.addLine("Set QWHV_exh = #{UnitConversions.convert(exh_cfm_tot + bal_cfm_tot + erv_hrv_cfm_tot, 'cfm', 'm^3/s').round(5)}")

    # Ventilation fans
    infil_program.addLine('Set Qsupply = QWHV_sup + QWHV_cfis_sup + QWHV_cfis_suppl_sup')
    infil_program.addLine('Set Qexhaust = Qrange + Qbath + Qdryer + QWHV_exh + QWHV_cfis_suppl_exh')
    infil_program.addLine('Set Qfan = (@Max Qexhaust Qsupply)')

    # Duct leakage imbalance induced infiltration
    infil_program.addLine('Set Qducts = 0')
    duct_lk_imbals.each do |values|
      duct_location, duct_lk_supply_fan_equiv_var, duct_lk_exhaust_fan_equiv_var = values
      next if duct_location != @conditioned_zone.name.to_s

      infil_program.addLine("Set Qducts = Qducts - #{duct_lk_supply_fan_equiv_var.name}")
      infil_program.addLine("Set Qducts = Qducts + #{duct_lk_exhaust_fan_equiv_var.name}")
    end
    infil_program.addLine('If Qducts < 0')
    infil_program.addLine('  Set Qsupply = Qsupply - Qducts')
    infil_program.addLine('Else')
    infil_program.addLine('  Set Qexhaust = Qexhaust + Qducts')
    infil_program.addLine('EndIf')
    infil_program.addLine('Set Qfan_with_ducts = (@Max Qexhaust Qsupply)')

    # Total combined air exchange
    if Constants.ERIVersions.index(@eri_version) >= Constants.ERIVersions.index('2022')
      infil_program.addLine('Set Qimb = (@Abs (Qsupply - Qexhaust))')
      infil_program.addLine('If Qinf + Qimb > 0')
      infil_program.addLine('  Set Qtot = Qfan_with_ducts + (Qinf^2) / (Qinf + Qimb)')
      infil_program.addLine('Else')
      infil_program.addLine('  Set Qtot = Qfan_with_ducts')
      infil_program.addLine('EndIf')
    elsif Constants.ERIVersions.index(@eri_version) >= Constants.ERIVersions.index('2019')
      # Follow ASHRAE 62.2-2016, Normative Appendix C equations for time-varying total airflow
      infil_program.addLine('If Qfan_with_ducts > 0')
      # Balanced system if the total supply airflow and total exhaust airflow are within 10% of their average.
      infil_program.addLine('  Set Qavg = ((Qexhaust + Qsupply) / 2.0)')
      infil_program.addLine('  If ((@Abs (Qexhaust - Qavg)) / Qavg) <= 0.1') # Only need to check Qexhaust, Qsupply will give same result
      infil_program.addLine('    Set phi = 1')
      infil_program.addLine('  Else')
      infil_program.addLine('    Set phi = (Qinf / (Qinf + Qfan_with_ducts))')
      infil_program.addLine('  EndIf')
      infil_program.addLine('  Set Qtot = Qfan_with_ducts + (phi * Qinf)')
      infil_program.addLine('Else')
      infil_program.addLine('  Set Qtot = Qfan_with_ducts + Qinf')
      infil_program.addLine('EndIf')
    else
      infil_program.addLine('Set Qimb = (@Abs (Qexhaust - Qsupply))') # Unbalanced flow
      infil_program.addLine('Set Qbal = Qfan_with_ducts - Qimb') # Balanced flow
      infil_program.addLine('Set Qtot = (((Qimb^2) + (Qinf^2)) ^ 0.5) + Qbal')
    end

    # Mechanical ventilation only
    create_timeseries_flowrate_ems_output_var(model, 'Qfan', infil_program)

    # Natural infiltration and duct leakage imbalance induced infiltration
    infil_program.addLine("Set #{infil_flow_actuator.name} = Qtot - Qfan")
    create_timeseries_flowrate_ems_output_var(model, infil_flow_actuator.name.to_s, infil_program)
  end

  # TODO
  #
  # @param infil_program [TODO] TODO
  # @param vent_mech_erv_hrv_tot [TODO] TODO
  # @param hrv_erv_effectiveness_map [TODO] TODO
  # @param fan_sens_load_actuator [TODO] TODO
  # @param fan_lat_load_actuator [TODO] TODO
  # @param q_var [TODO] TODO
  # @param preconditioned [TODO] TODO
  # @return [TODO] TODO
  def self.calculate_fan_loads(infil_program, vent_mech_erv_hrv_tot, hrv_erv_effectiveness_map, fan_sens_load_actuator, fan_lat_load_actuator, q_var, preconditioned = false)
    # Variables for combined effectiveness
    infil_program.addLine('Set Effectiveness_Sens = 0.0')
    infil_program.addLine('Set Effectiveness_Lat = 0.0')

    # Calculate mass flow rate based on outdoor air density
    # Address load with flow-weighted combined effectiveness
    infil_program.addLine("Set Fan_MFR = #{q_var} * OASupRho")
    infil_program.addLine('Set ZoneInEnth = OASupInEnth')
    infil_program.addLine('Set ZoneInTemp = OASupInTemp')
    if not vent_mech_erv_hrv_tot.empty?
      # ERV/HRV EMS load model
      # E+ ERV model is using standard density for MFR calculation, caused discrepancy with other system types.
      # Therefore ERV is modeled within EMS infiltration program
      infil_program.addLine("If #{q_var} > 0")
      vent_mech_erv_hrv_tot.each do |vent_fan|
        sens_eff = hrv_erv_effectiveness_map[vent_fan][:vent_mech_sens_eff]
        lat_eff = hrv_erv_effectiveness_map[vent_fan][:vent_mech_lat_eff]
        avg_oa_m3s = UnitConversions.convert(vent_fan.average_oa_unit_flow_rate, 'cfm', 'm^3/s').round(4)
        infil_program.addLine("  Set Effectiveness_Sens = Effectiveness_Sens + #{avg_oa_m3s} / #{q_var} * #{sens_eff}")
        infil_program.addLine("  Set Effectiveness_Lat = Effectiveness_Lat + #{avg_oa_m3s} / #{q_var} * #{lat_eff}")
      end
      infil_program.addLine('EndIf')
      infil_program.addLine('Set ERVCpMin = (@Min OASupCp ZoneCp)')
      infil_program.addLine('Set ERVSupOutTemp = OASupInTemp + ERVCpMin/OASupCp * Effectiveness_Sens * (ZoneTemp - OASupInTemp)')
      infil_program.addLine('Set ERVSupOutW = OASupInW + ERVCpMin/OASupCp * Effectiveness_Lat * (ZoneW - OASupInW)')
      infil_program.addLine('Set ERVSupOutEnth = (@HFnTdbW ERVSupOutTemp ERVSupOutW)')
      infil_program.addLine('Set ERVSensHeatTrans = Fan_MFR * OASupCp * (ERVSupOutTemp - OASupInTemp)')
      infil_program.addLine('Set ERVTotalHeatTrans = Fan_MFR * (ERVSupOutEnth - OASupInEnth)')
      infil_program.addLine('Set ERVLatHeatTrans = ERVTotalHeatTrans - ERVSensHeatTrans')
      # ERV/HRV Load calculation
      infil_program.addLine('Set ZoneInEnth = ERVSupOutEnth')
      infil_program.addLine('Set ZoneInTemp = ERVSupOutTemp')
    end
    infil_program.addLine('Set FanTotalToCond = Fan_MFR * (ZoneInEnth - ZoneAirEnth)')
    infil_program.addLine('Set FanSensToCond = Fan_MFR * ZoneCp * (ZoneInTemp - ZoneTemp)')
    infil_program.addLine('Set FanLatToCond = FanTotalToCond - FanSensToCond')

    # Actuator,
    # If preconditioned, handle actuators later in calculate_precond_loads
    if not preconditioned
      infil_program.addLine("Set #{fan_sens_load_actuator.name} = #{fan_sens_load_actuator.name} + FanSensToCond")
      infil_program.addLine("Set #{fan_lat_load_actuator.name} = #{fan_lat_load_actuator.name} + FanLatToCond")
    end
  end

  # TODO
  #
  # @param model [OpenStudio::Model::Model] model object
  # @param infil_program [TODO] TODO
  # @param vent_mech_preheat [TODO] TODO
  # @param vent_mech_precool [TODO] TODO
  # @param hrv_erv_effectiveness_map [TODO] TODO
  # @param fan_sens_load_actuator [TODO] TODO
  # @param fan_lat_load_actuator [TODO] TODO
  # @param clg_ssn_sensor [TODO] TODO
  # @return [TODO] TODO
  def self.calculate_precond_loads(model, infil_program, vent_mech_preheat, vent_mech_precool, hrv_erv_effectiveness_map, fan_sens_load_actuator, fan_lat_load_actuator, clg_ssn_sensor)
    # Preconditioning
    # Assume introducing no sensible loads to zone if preconditioned
    if not vent_mech_preheat.empty?
      htg_stp_sensor = OpenStudio::Model::EnergyManagementSystemSensor.new(model, 'Zone Thermostat Heating Setpoint Temperature')
      htg_stp_sensor.setName('htg stp s')
      htg_stp_sensor.setKeyName(@conditioned_zone.name.to_s)
      infil_program.addLine("Set HtgStp = #{htg_stp_sensor.name}") # heating thermostat setpoint
    end
    if not vent_mech_precool.empty?
      clg_stp_sensor = OpenStudio::Model::EnergyManagementSystemSensor.new(model, 'Zone Thermostat Cooling Setpoint Temperature')
      clg_stp_sensor.setName('clg stp s')
      clg_stp_sensor.setKeyName(@conditioned_zone.name.to_s)
      infil_program.addLine("Set ClgStp = #{clg_stp_sensor.name}") # cooling thermostat setpoint
    end
    vent_mech_preheat.each_with_index do |f_preheat, i|
      infil_program.addLine("If (OASupInTemp < HtgStp) && (#{clg_ssn_sensor.name} < 1)")
      cnt = model.getOtherEquipments.select { |e| e.endUseSubcategory.start_with? Constants.ObjectNameMechanicalVentilationPreheating }.size # Ensure unique meter for each preheating system
      htg_energy_actuator = create_other_equipment_object_and_actuator(model: model, name: "shared mech vent preheating energy #{i}", space: @conditioned_space, frac_lat: 0.0, frac_lost: 1.0, hpxml_fuel_type: f_preheat.preheating_fuel, end_use: "#{Constants.ObjectNameMechanicalVentilationPreheating}#{cnt + 1}")
      htg_energy_actuator.actuatedComponent.get.additionalProperties.setFeature('HPXML_ID', f_preheat.id) # Used by reporting measure
      infil_program.addLine("  Set Qpreheat = #{UnitConversions.convert(f_preheat.average_oa_unit_flow_rate, 'cfm', 'm^3/s').round(4)}")
      if [HPXML::MechVentTypeERV, HPXML::MechVentTypeHRV].include? f_preheat.fan_type
        vent_mech_erv_hrv_tot = [f_preheat]
      else
        vent_mech_erv_hrv_tot = []
      end
      calculate_fan_loads(infil_program, vent_mech_erv_hrv_tot, hrv_erv_effectiveness_map, fan_sens_load_actuator, fan_lat_load_actuator, 'Qpreheat', true)

      infil_program.addLine('  If ZoneInTemp < HtgStp')
      infil_program.addLine('    Set FanSensToSpt = Fan_MFR * ZoneCp * (ZoneInTemp - HtgStp)')
      infil_program.addLine("    Set PreHeatingWatt = (-FanSensToSpt) * #{f_preheat.preheating_fraction_load_served}")
      infil_program.addLine("    Set #{fan_sens_load_actuator.name} = #{fan_sens_load_actuator.name} + PreHeatingWatt")
      infil_program.addLine("    Set #{fan_lat_load_actuator.name} = #{fan_lat_load_actuator.name} - FanLatToCond")
      infil_program.addLine('  Else')
      infil_program.addLine('    Set PreHeatingWatt = 0.0')
      infil_program.addLine('  EndIf')
      infil_program.addLine('Else')
      infil_program.addLine('  Set PreHeatingWatt = 0.0')
      infil_program.addLine('EndIf')
      infil_program.addLine("Set #{htg_energy_actuator.name} = PreHeatingWatt / #{f_preheat.preheating_efficiency_cop}")
    end
    vent_mech_precool.each_with_index do |f_precool, i|
      infil_program.addLine("If (OASupInTemp > ClgStp) && (#{clg_ssn_sensor.name} > 0)")
      cnt = model.getOtherEquipments.select { |e| e.endUseSubcategory.start_with? Constants.ObjectNameMechanicalVentilationPrecooling }.size # Ensure unique meter for each precooling system
      clg_energy_actuator = create_other_equipment_object_and_actuator(model: model, name: "shared mech vent precooling energy #{i}", space: @conditioned_space, frac_lat: 0.0, frac_lost: 1.0, hpxml_fuel_type: f_precool.precooling_fuel, end_use: "#{Constants.ObjectNameMechanicalVentilationPrecooling}#{cnt + 1}")
      clg_energy_actuator.actuatedComponent.get.additionalProperties.setFeature('HPXML_ID', f_precool.id) # Used by reporting measure
      infil_program.addLine("  Set Qprecool = #{UnitConversions.convert(f_precool.average_oa_unit_flow_rate, 'cfm', 'm^3/s').round(4)}")
      if [HPXML::MechVentTypeERV, HPXML::MechVentTypeHRV].include? f_precool.fan_type
        vent_mech_erv_hrv_tot = [f_precool]
      else
        vent_mech_erv_hrv_tot = []
      end
      calculate_fan_loads(infil_program, vent_mech_erv_hrv_tot, hrv_erv_effectiveness_map, fan_sens_load_actuator, fan_lat_load_actuator, 'Qprecool', true)

      infil_program.addLine('  If ZoneInTemp > ClgStp')
      infil_program.addLine('    Set FanSensToSpt = Fan_MFR * ZoneCp * (ZoneInTemp - ClgStp)')
      infil_program.addLine("    Set PreCoolingWatt = FanSensToSpt * #{f_precool.precooling_fraction_load_served}")
      infil_program.addLine("    Set #{fan_sens_load_actuator.name} = #{fan_sens_load_actuator.name}  - PreCoolingWatt")
      infil_program.addLine("    Set #{fan_lat_load_actuator.name} = #{fan_lat_load_actuator.name} - FanLatToCond") # Fixme:Does this assumption still apply?
      infil_program.addLine('  Else')
      infil_program.addLine('    Set PreCoolingWatt = 0.0')
      infil_program.addLine('  EndIf')
      infil_program.addLine('Else')
      infil_program.addLine('  Set PreCoolingWatt = 0.0')
      infil_program.addLine('EndIf')
      infil_program.addLine("Set #{clg_energy_actuator.name} = PreCoolingWatt / #{f_precool.precooling_efficiency_cop}")
    end
  end

  # TODO
  #
  # @param model [OpenStudio::Model::Model] model object
  # @param site [TODO] TODO
  # @param vent_fans_mech [TODO] TODO
  # @param conditioned_ach50 [TODO] TODO
  # @param conditioned_const_ach [TODO] TODO
  # @param infil_volume [TODO] TODO
  # @param infil_height [TODO] TODO
  # @param weather [WeatherProcess] TODO
  # @param vent_fans_kitchen [TODO] TODO
  # @param vent_fans_bath [TODO] TODO
  # @param vented_dryers [TODO] TODO
  # @param has_flue_chimney_in_cond_space [TODO] TODO
  # @param clg_ssn_sensor [TODO] TODO
  # @param schedules_file [TODO] TODO
  # @param vent_fans_cfis_suppl [TODO] TODO
  # @param unavailable_periods [TODO] TODO
  # @param elevation [TODO] TODO
  # @param duct_lk_imbals [TODO] TODO
  # @return [TODO] TODO
  def self.apply_infiltration_ventilation_to_conditioned(model, site, vent_fans_mech, conditioned_ach50, conditioned_const_ach, infil_volume, infil_height, weather,
                                                         vent_fans_kitchen, vent_fans_bath, vented_dryers, has_flue_chimney_in_cond_space, clg_ssn_sensor, schedules_file,
                                                         vent_fans_cfis_suppl, unavailable_periods, elevation, duct_lk_imbals)
    # Categorize fans into different types
    vent_mech_preheat = vent_fans_mech.select { |vent_mech| (not vent_mech.preheating_efficiency_cop.nil?) }
    vent_mech_precool = vent_fans_mech.select { |vent_mech| (not vent_mech.precooling_efficiency_cop.nil?) }

    vent_mech_sup_tot = vent_fans_mech.select { |vent_mech| vent_mech.fan_type == HPXML::MechVentTypeSupply }
    vent_mech_exh_tot = vent_fans_mech.select { |vent_mech| vent_mech.fan_type == HPXML::MechVentTypeExhaust }
    vent_mech_cfis_tot = vent_fans_mech.select { |vent_mech| vent_mech.fan_type == HPXML::MechVentTypeCFIS }
    vent_mech_bal_tot = vent_fans_mech.select { |vent_mech| vent_mech.fan_type == HPXML::MechVentTypeBalanced }
    vent_mech_erv_hrv_tot = vent_fans_mech.select { |vent_mech| [HPXML::MechVentTypeERV, HPXML::MechVentTypeHRV].include? vent_mech.fan_type }

    # Non-CFIS fan power
    house_fan_unavailable_periods = Schedule.get_unavailable_periods(@runner, SchedulesFile::Columns[:HouseFan].name, unavailable_periods)
    add_ee_for_vent_fan_power(model, Constants.ObjectNameMechanicalVentilationHouseFan,
                              vent_mech_sup_tot, vent_mech_exh_tot, vent_mech_bal_tot, vent_mech_erv_hrv_tot, house_fan_unavailable_periods)

    # CFIS fan power
    cfis_fan_actuator = add_ee_for_vent_fan_power(model, Constants.ObjectNameMechanicalVentilationHouseFanCFIS) # Fan heat enters space

    # CFIS supplemental fan power
    if not vent_fans_cfis_suppl.empty?
      vent_mech_cfis_suppl_sup_tot = vent_fans_cfis_suppl.select { |vent_mech| vent_mech.fan_type == HPXML::MechVentTypeSupply }
      vent_mech_cfis_suppl_exh_tot = vent_fans_cfis_suppl.select { |vent_mech| vent_mech.fan_type == HPXML::MechVentTypeExhaust }
      cfis_suppl_fan_actuator = add_ee_for_vent_fan_power(model, Constants.ObjectNameMechanicalVentilationHouseFanCFISSupplFan,
                                                          vent_mech_cfis_suppl_sup_tot, vent_mech_cfis_suppl_exh_tot)
    else
      cfis_suppl_fan_actuator = nil
    end

    # Calculate effectiveness for all ERV/HRV and store results in a hash
    hrv_erv_effectiveness_map = calc_hrv_erv_effectiveness(vent_mech_erv_hrv_tot)

    infil_flow = OpenStudio::Model::SpaceInfiltrationDesignFlowRate.new(model)
    infil_flow.setName(Constants.ObjectNameInfiltration + ' flow')
    infil_flow.setSchedule(model.alwaysOnDiscreteSchedule)
    infil_flow.setSpace(@conditioned_space)
    infil_flow_actuator = OpenStudio::Model::EnergyManagementSystemActuator.new(infil_flow, *EPlus::EMSActuatorZoneInfiltrationFlowRate)
    infil_flow_actuator.setName("#{infil_flow.name} act")
    infil_flow.additionalProperties.setFeature('ObjectType', Constants.ObjectNameInfiltration)

    # Conditioned Space Infiltration Calculation/Program
    infil_program = OpenStudio::Model::EnergyManagementSystemProgram.new(model)
    infil_program.additionalProperties.setFeature('ObjectType', Constants.ObjectNameInfiltration)
    infil_program.setName(Constants.ObjectNameInfiltration + ' program')

    # Calculate infiltration without adjustment by ventilation
    apply_infiltration_to_conditioned(site, conditioned_ach50, conditioned_const_ach, infil_program, weather, has_flue_chimney_in_cond_space, infil_volume, infil_height, elevation)

    # Common variable and load actuators across multiple mech vent calculations, create only once
    fan_sens_load_actuator, fan_lat_load_actuator = setup_mech_vent_vars_actuators(model: model, program: infil_program)

    # Apply CFIS
    infil_program.addLine("Set #{cfis_fan_actuator.name} = 0.0")
    infil_program.addLine("Set #{cfis_suppl_fan_actuator.name} = 0.0") unless cfis_suppl_fan_actuator.nil?
    apply_cfis(infil_program, vent_mech_cfis_tot, cfis_fan_actuator, cfis_suppl_fan_actuator)

    # Calculate combined air exchange (infiltration and mechanical ventilation)
    apply_infiltration_adjustment_to_conditioned(model, infil_program, vent_fans_kitchen, vent_fans_bath, vented_dryers, duct_lk_imbals, vent_mech_sup_tot,
                                                 vent_mech_exh_tot, vent_mech_bal_tot, vent_mech_erv_hrv_tot, infil_flow_actuator, schedules_file, unavailable_periods)

    # Address load of Qfan (Qload)
    # Qload as variable for tracking outdoor air flow rate, excluding recirculation
    infil_program.addLine('Set Qload = Qfan')
    vent_fans_mech.each do |f|
      recirc_flow_rate = f.average_total_unit_flow_rate - f.average_oa_unit_flow_rate
      next unless recirc_flow_rate > 0

      # Subtract recirculation air flow rate from Qfan, only come from supply side as exhaust is not allowed to have recirculation
      infil_program.addLine("Set Qload = Qload - #{UnitConversions.convert(recirc_flow_rate, 'cfm', 'm^3/s').round(4)}")
    end
    calculate_fan_loads(infil_program, vent_mech_erv_hrv_tot, hrv_erv_effectiveness_map, fan_sens_load_actuator, fan_lat_load_actuator, 'Qload')

    # Address preconditioning
    calculate_precond_loads(model, infil_program, vent_mech_preheat, vent_mech_precool, hrv_erv_effectiveness_map, fan_sens_load_actuator, fan_lat_load_actuator, clg_ssn_sensor)

    program_calling_manager = OpenStudio::Model::EnergyManagementSystemProgramCallingManager.new(model)
    program_calling_manager.setName("#{infil_program.name} calling manager")
    program_calling_manager.setCallingPoint('BeginZoneTimestepAfterInitHeatBalance')
    program_calling_manager.addProgram(infil_program)
  end

  # TODO
  #
  # @param model [OpenStudio::Model::Model] model object
  # @param weather [WeatherProcess] TODO
  # @param site [TODO] TODO
  # @param vent_fans_mech [TODO] TODO
  # @param vent_fans_kitchen [TODO] TODO
  # @param vent_fans_bath [TODO] TODO
  # @param vented_dryers [TODO] TODO
  # @param duct_lk_imbals [TODO] TODO
  # @param has_flue_chimney_in_cond_space [TODO] TODO
  # @param conditioned_ach50 [TODO] TODO
  # @param conditioned_const_ach [TODO] TODO
  # @param infil_volume [TODO] TODO
  # @param infil_height [TODO] TODO
  # @param vented_attic [TODO] TODO
  # @param vented_crawl [TODO] TODO
  # @param clg_ssn_sensor [TODO] TODO
  # @param schedules_file [TODO] TODO
  # @param vent_fans_cfis_suppl [TODO] TODO
  # @param unavailable_periods [TODO] TODO
  # @param elevation [TODO] TODO
  # @return [TODO] TODO
  def self.apply_infiltration_and_ventilation_fans(model, weather, site, vent_fans_mech, vent_fans_kitchen, vent_fans_bath, vented_dryers, duct_lk_imbals,
                                                   has_flue_chimney_in_cond_space, conditioned_ach50, conditioned_const_ach, infil_volume, infil_height, vented_attic,
                                                   vented_crawl, clg_ssn_sensor, schedules_file, vent_fans_cfis_suppl, unavailable_periods, elevation)

    # Infiltration for unconditioned spaces
    apply_infiltration_to_garage(model, site, conditioned_ach50, duct_lk_imbals)
    apply_infiltration_to_unconditioned_basement(model, duct_lk_imbals)
    apply_infiltration_to_vented_crawlspace(model, weather, vented_crawl, duct_lk_imbals)
    apply_infiltration_to_unvented_crawlspace(model, duct_lk_imbals)
    apply_infiltration_to_vented_attic(model, weather, site, vented_attic, duct_lk_imbals)
    apply_infiltration_to_unvented_attic(model, duct_lk_imbals)

    # Infiltration/ventilation for conditioned space
    apply_infiltration_ventilation_to_conditioned(model, site, vent_fans_mech, conditioned_ach50, conditioned_const_ach, infil_volume, infil_height, weather,
                                                  vent_fans_kitchen, vent_fans_bath, vented_dryers, has_flue_chimney_in_cond_space, clg_ssn_sensor, schedules_file,
                                                  vent_fans_cfis_suppl, unavailable_periods, elevation, duct_lk_imbals)
  end

  # TODO
  #
  # @param site [TODO] TODO
  # @param conditioned_ach50 [TODO] TODO
  # @param conditioned_const_ach [TODO] TODO
  # @param infil_program [TODO] TODO
  # @param weather [WeatherProcess] TODO
  # @param has_flue_chimney_in_cond_space [TODO] TODO
  # @param infil_volume [TODO] TODO
  # @param infil_height [TODO] TODO
  # @param elevation [TODO] TODO
  # @return [TODO] TODO
  def self.apply_infiltration_to_conditioned(site, conditioned_ach50, conditioned_const_ach, infil_program, weather, has_flue_chimney_in_cond_space, infil_volume, infil_height, elevation)
    site_ap = site.additional_properties

    if conditioned_ach50.to_f > 0
      # Based on "Field Validation of Algebraic Equations for Stack and
      # Wind Driven Air Infiltration Calculations" by Walker and Wilson (1998)

      p_atm = UnitConversions.convert(Psychrometrics.Pstd_fZ(elevation), 'psi', 'atm')
      outside_air_density = UnitConversions.convert(p_atm, 'atm', 'Btu/ft^3') / (Gas.Air.r * UnitConversions.convert(weather.data.AnnualAvgDrybulb, 'F', 'R'))

      n_i = InfilPressureExponent
      conditioned_sla = get_infiltration_SLA_from_ACH50(conditioned_ach50, n_i, @cfa, infil_volume) # Calculate SLA
      a_o = conditioned_sla * @cfa # Effective Leakage Area (ft^2)

      # Flow Coefficient (cfm/inH2O^n) (based on ASHRAE HoF)
      inf_conv_factor = 776.25 # [ft/min]/[inH2O^(1/2)*ft^(3/2)/lbm^(1/2)]
      delta_pref = 0.016 # inH2O
      c_i = a_o * (2.0 / outside_air_density)**0.5 * delta_pref**(0.5 - n_i) * inf_conv_factor

      if has_flue_chimney_in_cond_space
        y_i = 0.2 # Fraction of leakage through the flue; 0.2 is a "typical" value according to THE ALBERTA AIR INFIL1RATION MODEL, Walker and Wilson, 1990
        s_wflue = 1.0 # Flue Shelter Coefficient
      else
        y_i = 0.0 # Fraction of leakage through the flue
        s_wflue = 0.0 # Flue Shelter Coefficient
      end

      # Leakage distributions per Iain Walker (LBL) recommendations
      if not @spaces[HPXML::LocationCrawlspaceVented].nil?
        # 15% ceiling, 35% walls, 50% floor leakage distribution for vented crawl
        leakage_ceiling = 0.15
        leakage_floor = 0.50
      else
        # 25% ceiling, 50% walls, 25% floor leakage distribution for slab/basement/unvented crawl
        leakage_ceiling = 0.25
        leakage_floor = 0.25
      end

      r_i = (leakage_ceiling + leakage_floor)
      x_i = (leakage_ceiling - leakage_floor)
      r_i *= (1 - y_i)
      x_i *= (1 - y_i)

      # Calculate Stack Coefficient
      m_o = (x_i + (2.0 * n_i + 1.0) * y_i)**2.0 / (2 - r_i)
      if m_o <=  1.0
        m_i = m_o # eq. 10
      else
        m_i = 1.0 # eq. 11
      end
      if has_flue_chimney_in_cond_space
        if @ncfl_ag <= 0
          z_f = 1.0
        else
          z_f = (@ncfl_ag + 0.5) / @ncfl_ag # Typical value is 1.5 according to THE ALBERTA AIR INFIL1RATION MODEL, Walker and Wilson, 1990, presumably for a single story home
        end
        x_c = r_i + (2.0 * (1.0 - r_i - y_i)) / (n_i + 1.0) - 2.0 * y_i * (z_f - 1.0)**n_i # Critical value of ceiling-floor leakage difference where the neutral level is located at the ceiling (eq. 13)
        f_i = n_i * y_i * (z_f - 1.0)**((3.0 * n_i - 1.0) / 3.0) * (1.0 - (3.0 * (x_c - x_i)**2.0 * r_i**(1 - n_i)) / (2.0 * (z_f + 1.0))) # Additive flue function, Eq. 12
      else
        f_i = 0.0 # Additive flue function (eq. 12)
      end
      f_s = ((1.0 + n_i * r_i) / (n_i + 1.0)) * (0.5 - 0.5 * m_i**1.2)**(n_i + 1.0) + f_i
      stack_coef = f_s * (UnitConversions.convert(outside_air_density * Constants.g * infil_height, 'lbm/(ft*s^2)', 'inH2O') / UnitConversions.convert(Constants.AssumedInsideTemp, 'F', 'R'))**n_i # inH2O^n/R^n

      # Calculate wind coefficient
      if not @spaces[HPXML::LocationCrawlspaceVented].nil?
        if x_i > 1.0 - 2.0 * y_i
          # Critical floor to ceiling difference above which f_w does not change (eq. 25)
          x_i = 1.0 - 2.0 * y_i
        end
        r_x = 1.0 - r_i * (n_i / 2.0 + 0.2) # Redefined R for wind calculations for houses with crawlspaces (eq. 21)
        y_x = 1.0 - y_i / 4.0 # Redefined Y for wind calculations for houses with crawlspaces (eq. 22)
        x_s = (1.0 - r_i) / 5.0 - 1.5 * y_i # Used to calculate X_x (eq.24)
        x_x = 1.0 - (((x_i - x_s) / (2.0 - r_i))**2.0)**0.75 # Redefined X for wind calculations for houses with crawlspaces (eq. 23)
        f_w = 0.19 * (2.0 - n_i) * x_x * r_x * y_x # Wind factor (eq. 20)
      else
        j_i = (x_i + r_i + 2.0 * y_i) / 2.0
        f_w = 0.19 * (2.0 - n_i) * (1.0 - ((x_i + r_i) / 2.0)**(1.5 - y_i)) - y_i / 4.0 * (j_i - 2.0 * y_i * j_i**4.0)
      end
      wind_coef = f_w * UnitConversions.convert(outside_air_density / 2.0, 'lbm/ft^3', 'inH2O/mph^2')**n_i # inH2O^n/mph^2n

      infil_program.addLine("Set p_m = #{site_ap.ashrae_terrain_exponent}")
      infil_program.addLine("Set p_s = #{site_ap.ashrae_site_terrain_exponent}")
      infil_program.addLine("Set s_m = #{site_ap.ashrae_terrain_thickness}")
      infil_program.addLine("Set s_s = #{site_ap.ashrae_site_terrain_thickness}")
      infil_program.addLine("Set z_m = #{UnitConversions.convert(site_ap.height, 'ft', 'm')}")
      infil_program.addLine("Set z_s = #{UnitConversions.convert(infil_height, 'ft', 'm')}")
      infil_program.addLine('Set f_t = (((s_m/z_m)^p_m)*((z_s/s_s)^p_s))')
      infil_program.addLine("Set Tdiff = #{@tin_sensor.name}-#{@tout_sensor.name}")
      infil_program.addLine('Set dT = @Abs Tdiff')
      infil_program.addLine("Set c = #{((UnitConversions.convert(c_i, 'cfm', 'm^3/s') / (UnitConversions.convert(1.0, 'inH2O', 'Pa')**n_i))).round(4)}")
      infil_program.addLine("Set Cs = #{(stack_coef * (UnitConversions.convert(1.0, 'inH2O/R', 'Pa/K')**n_i)).round(4)}")
      infil_program.addLine("Set Cw = #{(wind_coef * (UnitConversions.convert(1.0, 'inH2O/mph^2', 'Pa*s^2/m^2')**n_i)).round(4)}")
      infil_program.addLine("Set n = #{n_i}")
      infil_program.addLine("Set sft = (f_t*#{(site_ap.aim2_shelter_coeff * (1.0 - y_i)) + (s_wflue * (1.5 * y_i))})")
      infil_program.addLine("Set temp1 = ((c*Cw)*((sft*#{@vwind_sensor.name})^(2*n)))^2")
      infil_program.addLine('Set Qinf = (((c*Cs*(dT^n))^2)+temp1)^0.5')
      infil_program.addLine('Set Qinf = (@Max Qinf 0)')

    elsif conditioned_const_ach.to_f > 0
      infil_program.addLine("Set Qinf = #{conditioned_const_ach * UnitConversions.convert(infil_volume, 'ft^3', 'm^3') / UnitConversions.convert(1.0, 'hr', 's')}")
    else
      infil_program.addLine('Set Qinf = 0')
    end
  end

  # TODO
  #
  # @param site [TODO] TODO
  # @param hor_lk_frac [TODO] TODO
  # @param neutral_level [TODO] TODO
  # @param space [OpenStudio::Model::Space] TODO
  # @param space_height [TODO] TODO
  # @return [TODO] TODO
  def self.calc_wind_stack_coeffs(site, hor_lk_frac, neutral_level, space, space_height = nil)
    site_ap = site.additional_properties
    if space_height.nil?
      space_height = Geometry.get_height_of_spaces(spaces: [space])
    end
    coord_z = Geometry.get_z_origin_for_zone(zone: space.thermalZone.get)
    f_t_SG = site_ap.site_terrain_multiplier * ((space_height + coord_z) / 32.8)**site_ap.site_terrain_exponent / (site_ap.terrain_multiplier * (site_ap.height / 32.8)**site_ap.terrain_exponent)
    f_s_SG = 2.0 / 3.0 * (1 + hor_lk_frac / 2.0) * (2.0 * neutral_level * (1.0 - neutral_level))**0.5 / (neutral_level**0.5 + (1.0 - neutral_level)**0.5)
    f_w_SG = site_ap.s_g_shielding_coef * (1.0 - hor_lk_frac)**(1.0 / 3.0) * f_t_SG
    c_s_SG = f_s_SG**2.0 * Constants.g * space_height / UnitConversions.convert(Constants.AssumedInsideTemp, 'F', 'R')
    c_w_SG = f_w_SG**2.0
    return c_w_SG, c_s_SG
  end

  # TODO
  #
  # @param sla [TODO] TODO
  # @param infil_height [TODO] TODO
  # @return [TODO] TODO
  def self.get_infiltration_NL_from_SLA(sla, infil_height)
    # Returns infiltration normalized leakage given SLA.
    return 1000.0 * sla * (infil_height / 8.202)**0.4
  end

  # TODO
  #
  # @param sla [TODO] TODO
  # @param infil_height [TODO] TODO
  # @param weather [WeatherProcess] TODO
  # @return [TODO] TODO
  def self.get_infiltration_ACH_from_SLA(sla, infil_height, weather)
    # Returns the infiltration annual average ACH given a SLA.
    # Equation from RESNET 380-2016 Equation 9
    norm_leakage = get_infiltration_NL_from_SLA(sla, infil_height)

    # Equation from ASHRAE 136-1993
    return norm_leakage * weather.data.WSF
  end

  # TODO
  #
  # @param ach [TODO] TODO
  # @param infil_height [TODO] TODO
  # @param avg_ceiling_height [TODO] TODO
  # @param weather [WeatherProcess] TODO
  # @return [TODO] TODO
  def self.get_infiltration_SLA_from_ACH(ach, infil_height, avg_ceiling_height, weather)
    # Returns the infiltration SLA given an annual average ACH.
    return ach * (avg_ceiling_height / 8.202) / (weather.data.WSF * 1000 * (infil_height / 8.202)**0.4)
  end

  # TODO
  #
  # @param ach50 [TODO] TODO
  # @param n_i [TODO] TODO
  # @param floor_area [TODO] TODO
  # @param volume [TODO] TODO
  # @return [TODO] TODO
  def self.get_infiltration_SLA_from_ACH50(ach50, n_i, floor_area, volume)
    # Returns the infiltration SLA given a ACH50.
    return ((ach50 * 0.283316 * 4.0**n_i * volume) / (floor_area * UnitConversions.convert(1.0, 'ft^2', 'in^2') * 50.0**n_i * 60.0))
  end

  # TODO
  #
  # @param sla [TODO] TODO
  # @param n_i [TODO] TODO
  # @param floor_area [TODO] TODO
  # @param volume [TODO] TODO
  # @return [TODO] TODO
  def self.get_infiltration_ACH50_from_SLA(sla, n_i, floor_area, volume)
    # Returns the infiltration ACH50 given a SLA.
    return ((sla * floor_area * UnitConversions.convert(1.0, 'ft^2', 'in^2') * 50.0**n_i * 60.0) / (0.283316 * 4.0**n_i * volume))
  end

  # TODO
  #
  # @param nl [TODO] TODO
  # @param weather [WeatherProcess] TODO
  # @param cfa [TODO] TODO
  # @return [TODO] TODO
  def self.get_infiltration_Qinf_from_NL(nl, weather, cfa)
    # Returns the effective annual average infiltration rate in cfm
    return nl * weather.data.WSF * cfa * 8.202 / 60.0
  end

  # TODO
  #
  # @param q_old [TODO] TODO
  # @param p_old [TODO] TODO
  # @param p_new [TODO] TODO
  # @return [TODO] TODO
  def self.calc_duct_leakage_at_diff_pressure(q_old, p_old, p_new)
    return q_old * (p_new / p_old)**0.6 # Derived from Equation C-1 (Annex C), p34, ASHRAE Standard 152-2004.
  end

  # TODO
  #
  # @param n_i [TODO] TODO
  # @param q_old [TODO] TODO
  # @param p_old [TODO] TODO
  # @param p_new [TODO] TODO
  # @return [TODO] TODO
  def self.calc_air_leakage_at_diff_pressure(n_i, q_old, p_old, p_new)
    return q_old * (p_new / p_old)**n_i
  end

  # TODO
  #
  # @param r_nominal [TODO] TODO
  # @param side [TODO] TODO
  # @param buried_level [TODO] TODO
  # @param f_rect [TODO] TODO
  # @return [TODO] TODO
  def self.get_duct_effective_r_value(r_nominal, side, buried_level, f_rect)
    if buried_level == HPXML::DuctBuriedInsulationNone
      if r_nominal <= 0
        # Uninsulated ducts are set to R-1.7 based on ASHRAE HOF and the above paper.
        return 1.7
      else
        # Insulated duct equations based on "True R-Values of Round Residential Ductwork"
        # by Palmiter & Kruse 2006.
        if side == HPXML::DuctTypeSupply
          d_round = 6.0 # in, assumed average diameter
        elsif side == HPXML::DuctTypeReturn
          d_round = 14.0 # in, assumed average diameter
        end
        f_round = 1.0 - f_rect # Fraction of duct length for round ducts (not rectangular)
        r_ext = 0.667 # Exterior film R-value
        r_int_rect = 0.333 # Interior film R-value for rectangular ducts
        r_int_round = 0.3429 * (d_round**0.1974) # Interior film R-value for round ducts
        k_ins = 2.8 # Thermal resistivity of duct insulation (R-value per inch, assumed fiberglass)
        t = r_nominal / k_ins # Duct insulation thickness
        r_actual = r_nominal / t * (d_round / 2.0) * Math::log(1.0 + (2.0 * t) / d_round) # Actual R-value for round duct
        r_rect = r_int_rect + r_nominal + r_ext # Total R-value for rectangular ducts, including air films
        r_round = r_int_round + r_actual + r_ext * (d_round / (d_round + 2 * t)) # Total R-value for round ducts, including air films
        r_effective = 1.0 / (f_rect / r_rect + f_round / r_round) # Combined effective R-value
        return r_effective.round(2)
      end
    else
      if side == HPXML::DuctTypeSupply
        # Equations derived from Table 13 in https://www.nrel.gov/docs/fy13osti/55876.pdf
        # assuming 6-in supply diameter
        if buried_level == HPXML::DuctBuriedInsulationPartial
          return (4.28 + 0.65 * r_nominal).round(2)
        elsif buried_level == HPXML::DuctBuriedInsulationFull
          return (6.22 + 0.89 * r_nominal).round(2)
        elsif buried_level == HPXML::DuctBuriedInsulationDeep
          return (13.41 + 0.63 * r_nominal).round(2)
        end
      elsif side == HPXML::DuctTypeReturn
        # Equations derived from Table 13 in https://www.nrel.gov/docs/fy13osti/55876.pdf
        # assuming 14-in return diameter
        if buried_level == HPXML::DuctBuriedInsulationPartial
          return (4.62 + 1.31 * r_nominal).round(2)
        elsif buried_level == HPXML::DuctBuriedInsulationFull
          return (8.91 + 1.29 * r_nominal).round(2)
        elsif buried_level == HPXML::DuctBuriedInsulationDeep
          return (18.64 + 1.0 * r_nominal).round(2)
        end
      end
    end
  end

  # TODO
  #
  # @param nbeds [TODO] TODO
  # @param cfa [TODO] TODO
  # @return [TODO] TODO
  def self.get_mech_vent_qtot_cfm(nbeds, cfa)
    # Returns Qtot cfm per ASHRAE 62.2-2019
    return (nbeds + 1.0) * 7.5 + 0.03 * cfa
  end

  # TODO
  #
  # @param q_tot [TODO] TODO
  # @param q_inf [TODO] TODO
  # @param is_balanced [TODO] TODO
  # @param frac_imbal [TODO] TODO
  # @param a_ext [TODO] TODO
  # @param bldg_type [TODO] TODO
  # @param eri_version [TODO] TODO
  # @param hours_in_operation [TODO] TODO
  # @return [TODO] TODO
  def self.get_mech_vent_qfan_cfm(q_tot, q_inf, is_balanced, frac_imbal, a_ext, bldg_type, eri_version, hours_in_operation)
    q_inf_eff = q_inf * a_ext
    if Constants.ERIVersions.index(eri_version) >= Constants.ERIVersions.index('2022')
      if frac_imbal == 0
        q_fan = q_tot - q_inf_eff
      else
        q_inf_eff = q_inf * a_ext
        if q_inf_eff >= q_tot
          q_fan = 0.0
        else
          q_fan = ((frac_imbal**2.0 * q_tot**2.0 - 4.0 * frac_imbal * q_inf_eff**2.0 + 2.0 * frac_imbal * q_inf_eff * q_tot + q_inf_eff**2.0)**0.5 + frac_imbal * q_tot - q_inf_eff) / (2.0 * frac_imbal)
        end
      end
    elsif Constants.ERIVersions.index(eri_version) >= Constants.ERIVersions.index('2019')
      if is_balanced
        phi = 1.0
      else
        phi = q_inf / q_tot
      end
      q_fan = q_tot - phi * q_inf_eff
    else
      if [HPXML::ResidentialTypeApartment, HPXML::ResidentialTypeSFA].include? bldg_type
        # No infiltration credit for attached/multifamily
        return q_tot
      end

      if q_inf > 2.0 / 3.0 * q_tot
        q_fan = q_tot - 2.0 / 3.0 * q_tot
      else
        q_fan = q_tot - q_inf
      end
    end

    # Convert from hourly average requirement to actual fan flow rate
    if not hours_in_operation.nil?
      q_fan *= 24.0 / hours_in_operation
    end

    return [q_fan, 0.0].max
  end
end

# TODO
class Duct
  # TODO
  #
  # @return [TODO] TODO
  def initialize(side, loc_space, loc_schedule, leakage_frac, leakage_cfm25, leakage_cfm50, area, effective_rvalue, buried_level)
    @side = side
    @loc_space = loc_space
    @loc_schedule = loc_schedule
    @leakage_frac = leakage_frac
    @leakage_cfm25 = leakage_cfm25
    @leakage_cfm50 = leakage_cfm50
    @area = area
    @effective_rvalue = effective_rvalue
    @buried_level = buried_level
  end
  attr_accessor(:side, :loc_space, :loc_schedule, :leakage_frac, :leakage_cfm25, :leakage_cfm50, :area, :effective_rvalue, :zone, :location, :buried_level)
end<|MERGE_RESOLUTION|>--- conflicted
+++ resolved
@@ -343,18 +343,6 @@
       site_ap.ashrae_site_terrain_exponent = 0.33 # Towns, city outskirts, center of large cities
     end
 
-<<<<<<< HEAD
-    # S-G Shielding Coefficients are roughly 1/3 of AIM2 Shelter Coefficients
-    site_ap.s_g_shielding_coef = site_ap.aim2_shelter_coeff / 3.0
-  end
-
-  # TODO
-  #
-  # @param shielding_of_home [TODO] TODO
-  # @return [TODO] TODO
-  def self.get_aim2_shelter_coefficient(shielding_of_home)
-=======
->>>>>>> 96448f19
     # Mapping based on AIM-2 Model by Walker/Wilson
     # Table 2: Estimates of Shelter Coefficient S_wo for No Flue (flue effect is handled later)
     if site.shielding_of_home == HPXML::ShieldingNormal
