# frozen_string_literal: true

# TODO
class Airflow
  # Constants
  InfilPressureExponent = 0.65

  # TODO
  #
  # @param model [OpenStudio::Model::Model] OpenStudio Model object
  # @param runner [OpenStudio::Measure::OSRunner] OpenStudio Runner object
  # @param weather [WeatherProcess] Weather object
  # @param spaces [Hash] keys are locations and values are OpenStudio::Model::Space objects
  # @param hpxml_header [HPXML::Header] HPXML Header object (one per HPXML file)
  # @param hpxml_bldg [HPXML::Building] HPXML Building object representing an individual dwelling unit
  # @param cfa [Double] Conditioned floor area in the dwelling unit (ft^2)
  # @param ncfl_ag [Double] Number of conditioned floors above grade in the dwelling unit
  # @param duct_systems [TODO] TODO
  # @param airloop_map [TODO] TODO
  # @param eri_version [String] Version of the ANSI/RESNET/ICC 301 Standard to use for equations/assumptions
  # @param frac_windows_operable [TODO] TODO
  # @param apply_ashrae140_assumptions [TODO] TODO
  # @param schedules_file [SchedulesFile] SchedulesFile wrapper class instance of detailed schedule files
  # @param unavailable_periods [TODO] TODO
  # @param hvac_availability_sensor [TODO] TODO
  # @return [TODO] TODO
  def self.apply(model, runner, weather, spaces, hpxml_header, hpxml_bldg, cfa,
                 ncfl_ag, duct_systems, airloop_map, eri_version,
                 frac_windows_operable, apply_ashrae140_assumptions, schedules_file,
                 unavailable_periods, hvac_availability_sensor)

    # Global variables

    @runner = runner
    @spaces = spaces
    @year = hpxml_header.sim_calendar_year
    @conditioned_space = spaces[HPXML::LocationConditionedSpace]
    @conditioned_zone = @conditioned_space.thermalZone.get
    @ncfl_ag = ncfl_ag
    @eri_version = eri_version
    @apply_ashrae140_assumptions = apply_ashrae140_assumptions
    @cfa = cfa
    @cooking_range_in_cond_space = hpxml_bldg.cooking_ranges.empty? ? true : HPXML::conditioned_locations_this_unit.include?(hpxml_bldg.cooking_ranges[0].location)
    @clothes_dryer_in_cond_space = hpxml_bldg.clothes_dryers.empty? ? true : HPXML::conditioned_locations_this_unit.include?(hpxml_bldg.clothes_dryers[0].location)
    @hvac_availability_sensor = hvac_availability_sensor

    # Global sensors

    @pbar_sensor = OpenStudio::Model::EnergyManagementSystemSensor.new(model, 'Site Outdoor Air Barometric Pressure')
    @pbar_sensor.setName('out pb s')

    @wout_sensor = OpenStudio::Model::EnergyManagementSystemSensor.new(model, 'Site Outdoor Air Humidity Ratio')
    @wout_sensor.setName('out wt s')

    @win_sensor = OpenStudio::Model::EnergyManagementSystemSensor.new(model, 'Zone Air Humidity Ratio')
    @win_sensor.setName('win s')
    @win_sensor.setKeyName(@conditioned_zone.name.to_s)

    @vwind_sensor = OpenStudio::Model::EnergyManagementSystemSensor.new(model, 'Site Wind Speed')
    @vwind_sensor.setName('site vw s')

    @tin_sensor = OpenStudio::Model::EnergyManagementSystemSensor.new(model, 'Zone Mean Air Temperature')
    @tin_sensor.setName('tin s')
    @tin_sensor.setKeyName(@conditioned_zone.name.to_s)

    @tout_sensor = OpenStudio::Model::EnergyManagementSystemSensor.new(model, 'Zone Outdoor Air Drybulb Temperature')
    @tout_sensor.setName('tout s')
    @tout_sensor.setKeyName(@conditioned_zone.name.to_s)

    @adiabatic_const = nil

    # Ventilation fans
    vent_fans_mech = []
    vent_fans_kitchen = []
    vent_fans_bath = []
    vent_fans_whf = []
    vent_fans_cfis_suppl = []
    hpxml_bldg.ventilation_fans.each do |vent_fan|
      next unless vent_fan.hours_in_operation.nil? || vent_fan.hours_in_operation > 0

      if vent_fan.used_for_whole_building_ventilation
        if not vent_fan.is_cfis_supplemental_fan?
          vent_fans_mech << vent_fan
        else
          vent_fans_cfis_suppl << vent_fan
        end
      elsif vent_fan.used_for_seasonal_cooling_load_reduction
        vent_fans_whf << vent_fan
      elsif vent_fan.used_for_local_ventilation
        if vent_fan.fan_location == HPXML::LocationKitchen
          vent_fans_kitchen << vent_fan
        elsif vent_fan.fan_location == HPXML::LocationBath
          vent_fans_bath << vent_fan
        end
      end
    end

    # Vented clothes dryers
    vented_dryers = hpxml_bldg.clothes_dryers.select { |cd| cd.is_vented && cd.vented_flow_rate.to_f > 0 }

    # Initialization
    initialize_cfis(model, vent_fans_mech, airloop_map, unavailable_periods)
    model.getAirLoopHVACs.each do |air_loop|
      initialize_fan_objects(model, air_loop)
    end
    model.getZoneHVACFourPipeFanCoils.each do |fan_coil|
      initialize_fan_objects(model, fan_coil)
    end

    # Apply ducts

    duct_lk_imbals = []
    duct_systems.each do |ducts, object|
      apply_ducts(model, ducts, object, vent_fans_mech, hpxml_bldg.building_construction.number_of_units, duct_lk_imbals)
    end

    # Apply infiltration/ventilation

    set_wind_speed_correction(model, hpxml_bldg.site)
    window_area = hpxml_bldg.windows.map { |w| w.area }.sum(0.0)
    open_window_area = window_area * frac_windows_operable * 0.5 * 0.2 # Assume A) 50% of the area of an operable window can be open, and B) 20% of openable window area is actually open

    vented_attic = hpxml_bldg.attics.find { |attic| attic.attic_type == HPXML::AtticTypeVented }
    vented_crawl = hpxml_bldg.foundations.find { |foundation| foundation.foundation_type == HPXML::FoundationTypeCrawlspaceVented }

    infil_values = get_values_from_air_infiltration_measurements(hpxml_bldg, cfa, weather)
    if @apply_ashrae140_assumptions
      conditioned_const_ach = infil_values[:nach]
      conditioned_ach50 = nil
    else
      conditioned_ach50 = infil_values[:ach50]
      conditioned_const_ach = nil
    end
    conditioned_const_ach *= infil_values[:a_ext] unless conditioned_const_ach.nil?
    conditioned_ach50 *= infil_values[:a_ext] unless conditioned_ach50.nil?
    has_flue_chimney_in_cond_space = hpxml_bldg.air_infiltration.has_flue_or_chimney_in_conditioned_space
    floor_height_above_grade = hpxml_bldg.building_construction.floor_height_above_grade

<<<<<<< HEAD
    # Natural ventilation and whole house fans
=======
    # Cooling season schedule
    # Applies to natural ventilation, not HVAC equipment.
    # Uses BAHSP cooling season, not user-specified cooling season (which may be, e.g., year-round).
    _, default_cooling_months = HVAC.get_default_heating_and_cooling_seasons(weather, hpxml_bldg.latitude)
    clg_season_sch = MonthWeekdayWeekendSchedule.new(model, 'cooling season schedule', Array.new(24, 1), Array.new(24, 1), default_cooling_months, Constants.ScheduleTypeLimitsFraction)
    clg_ssn_sensor = OpenStudio::Model::EnergyManagementSystemSensor.new(model, 'Schedule Value')
    clg_ssn_sensor.setName('cool_season')
    clg_ssn_sensor.setKeyName(clg_season_sch.schedule.name.to_s)

>>>>>>> 5b61ad23
    apply_natural_ventilation_and_whole_house_fan(model, hpxml_bldg.site, vent_fans_whf, open_window_area, clg_ssn_sensor, hpxml_bldg.header.natvent_days_per_week,
                                                  infil_values[:volume], infil_values[:height], unavailable_periods)

    # Infiltration/ventilation for unconditioned spaces
    apply_infiltration_to_garage(model, hpxml_bldg.site, conditioned_ach50, duct_lk_imbals)
    apply_infiltration_to_unconditioned_basement(model, duct_lk_imbals)
    apply_infiltration_to_vented_crawlspace(model, weather, vented_crawl, duct_lk_imbals)
    apply_infiltration_to_unvented_crawlspace(model, duct_lk_imbals)
    apply_infiltration_to_vented_attic(model, weather, hpxml_bldg.site, vented_attic, duct_lk_imbals)
    apply_infiltration_to_unvented_attic(model, duct_lk_imbals)

    # Infiltration/ventilation for conditioned space
    apply_infiltration_ventilation_to_conditioned(model, hpxml_bldg.site, vent_fans_mech, conditioned_ach50, conditioned_const_ach, infil_values[:volume],
                                                  infil_values[:height], weather, vent_fans_kitchen, vent_fans_bath, vented_dryers, has_flue_chimney_in_cond_space,
                                                  clg_ssn_sensor, schedules_file, vent_fans_cfis_suppl, unavailable_periods, hpxml_bldg.elevation, duct_lk_imbals,
                                                  floor_height_above_grade)
  end

  # TODO
  #
  # @return [TODO] TODO
  def self.get_default_fraction_of_windows_operable()
    # Combining the value below with the assumption that 50% of
    # the area of an operable window can be open produces the
    # Building America assumption that "Thirty-three percent of
    # the window area ... can be opened for natural ventilation"
    return 0.67 # 67%
  end

  # TODO
  #
  # @return [TODO] TODO
  def self.get_default_vented_attic_sla()
    return (1.0 / 300.0).round(6) # Table 4.2.2(1) - Attics
  end

  # TODO
  #
  # @return [TODO] TODO
  def self.get_default_vented_crawl_sla()
    return (1.0 / 150.0).round(6) # Table 4.2.2(1) - Crawlspaces
  end

  # TODO
  #
  # @return [TODO] TODO
  def self.get_default_unvented_space_ach()
    return 0.1 # Assumption
  end

  # TODO
  #
  # @param vent_fan [TODO] TODO
  # @param eri_version [String] Version of the ANSI/RESNET/ICC 301 Standard to use for equations/assumptions
  # @return [TODO] TODO
  def self.get_default_mech_vent_fan_power(vent_fan, eri_version)
    # Returns fan power in W/cfm, based on ANSI 301
    if vent_fan.is_shared_system
      return 1.00 # Table 4.2.2(1) Note (n)
    elsif [HPXML::MechVentTypeSupply, HPXML::MechVentTypeExhaust].include? vent_fan.fan_type
      return 0.35
    elsif [HPXML::MechVentTypeBalanced].include? vent_fan.fan_type
      return 0.70
    elsif [HPXML::MechVentTypeERV, HPXML::MechVentTypeHRV].include? vent_fan.fan_type
      return 1.00
    elsif [HPXML::MechVentTypeCFIS].include? vent_fan.fan_type
      if Constants.ERIVersions.index(eri_version) >= Constants.ERIVersions.index('2022')
        return 0.58
      else
        return 0.50
      end
    else
      fail "Unexpected fan_type: '#{fan_type}'."
    end
  end

  # TODO
  #
  # @param infil_measurements [TODO] TODO
  # @return [TODO] TODO
  def self.get_infiltration_measurement_of_interest(infil_measurements)
    # Returns the infiltration measurement that has the minimum information needed for simulation
    infil_measurements.each do |measurement|
      if [HPXML::UnitsACH, HPXML::UnitsCFM].include?(measurement.unit_of_measure) && !measurement.house_pressure.nil?
        return measurement
      elsif [HPXML::UnitsACHNatural, HPXML::UnitsCFMNatural].include? measurement.unit_of_measure
        return measurement
      elsif !measurement.effective_leakage_area.nil?
        return measurement
      end
    end
    fail 'Unexpected error.'
  end

  # TODO
  #
  # @param hpxml_bldg [HPXML::Building] HPXML Building object representing an individual dwelling unit
  # @param cfa [Double] Conditioned floor area in the dwelling unit (ft^2)
  # @param weather [WeatherProcess] Weather object
  # @return [TODO] TODO
  def self.get_values_from_air_infiltration_measurements(hpxml_bldg, cfa, weather)
    measurement = get_infiltration_measurement_of_interest(hpxml_bldg.air_infiltration_measurements)

    infil_volume = measurement.infiltration_volume
    infil_height = measurement.infiltration_height
    if infil_height.nil?
      infil_height = hpxml_bldg.inferred_infiltration_height(infil_volume)
    end

    sla, ach50, nach = nil
    if [HPXML::UnitsACH, HPXML::UnitsCFM].include?(measurement.unit_of_measure)
      if measurement.unit_of_measure == HPXML::UnitsACH
        ach50 = calc_air_leakage_at_diff_pressure(InfilPressureExponent, measurement.air_leakage, measurement.house_pressure, 50.0)
      elsif measurement.unit_of_measure == HPXML::UnitsCFM
        achXX = measurement.air_leakage * 60.0 / infil_volume # Convert CFM to ACH
        ach50 = calc_air_leakage_at_diff_pressure(InfilPressureExponent, achXX, measurement.house_pressure, 50.0)
      end
      sla = get_infiltration_SLA_from_ACH50(ach50, InfilPressureExponent, cfa, infil_volume)
      nach = get_infiltration_ACH_from_SLA(sla, infil_height, weather)
    elsif [HPXML::UnitsACHNatural, HPXML::UnitsCFMNatural].include? measurement.unit_of_measure
      if measurement.unit_of_measure == HPXML::UnitsACHNatural
        nach = measurement.air_leakage
      elsif measurement.unit_of_measure == HPXML::UnitsCFMNatural
        nach = measurement.air_leakage * 60.0 / infil_volume # Convert CFM to ACH
      end
      avg_ceiling_height = hpxml_bldg.building_construction.average_ceiling_height
      sla = get_infiltration_SLA_from_ACH(nach, infil_height, avg_ceiling_height, weather)
      ach50 = get_infiltration_ACH50_from_SLA(sla, InfilPressureExponent, cfa, infil_volume)
    elsif !measurement.effective_leakage_area.nil?
      sla = UnitConversions.convert(measurement.effective_leakage_area, 'in^2', 'ft^2') / cfa
      ach50 = get_infiltration_ACH50_from_SLA(sla, InfilPressureExponent, cfa, infil_volume)
      nach = get_infiltration_ACH_from_SLA(sla, infil_height, weather)
    else
      fail 'Unexpected error.'
    end

    if measurement.infiltration_type == HPXML::InfiltrationTypeUnitTotal
      a_ext = measurement.a_ext # Adjustment ratio for SFA/MF units; exterior envelope area divided by total envelope area
    end
    a_ext = 1.0 if a_ext.nil?

    return { sla: sla, ach50: ach50, nach: nach, volume: infil_volume, height: infil_height, a_ext: a_ext }
  end

  # TODO
  #
  # @param hpxml_bldg [HPXML::Building] HPXML Building object representing an individual dwelling unit
  # @param vent_fan [TODO] TODO
  # @param weather [WeatherProcess] Weather object
  # @param cfa [Double] Conditioned floor area in the dwelling unit (ft^2)
  # @param nbeds [Integer] Number of bedrooms in the dwelling unit
  # @param eri_version [String] Version of the ANSI/RESNET/ICC 301 Standard to use for equations/assumptions
  # @return [TODO] TODO
  def self.get_default_mech_vent_flow_rate(hpxml_bldg, vent_fan, weather, cfa, nbeds, eri_version)
    # Calculates Qfan cfm requirement per ASHRAE 62.2 / ANSI 301
    infil_values = get_values_from_air_infiltration_measurements(hpxml_bldg, cfa, weather)
    bldg_type = hpxml_bldg.building_construction.residential_facility_type

    nl = get_infiltration_NL_from_SLA(infil_values[:sla], infil_values[:height])
    q_inf = get_infiltration_Qinf_from_NL(nl, weather, cfa)
    q_tot = get_mech_vent_qtot_cfm(nbeds, cfa)
    if vent_fan.is_balanced?
      is_balanced, frac_imbal = true, 0.0
    else
      is_balanced, frac_imbal = false, 1.0
    end
    q_fan = get_mech_vent_qfan_cfm(q_tot, q_inf, is_balanced, frac_imbal, infil_values[:a_ext], bldg_type, eri_version, vent_fan.hours_in_operation)
    return q_fan
  end

  # FIXME: The following class methods are meant to be private.

  # TODO
  #
  # @param model [OpenStudio::Model::Model] OpenStudio Model object
  # @param site [TODO] TODO
  # @return [TODO] TODO
  def self.set_wind_speed_correction(model, site)
    site_ap = site.additional_properties

    site_map = { HPXML::SiteTypeRural => 'Country',    # Flat, open country
                 HPXML::SiteTypeSuburban => 'Suburbs', # Rough, wooded country, suburbs
                 HPXML::SiteTypeUrban => 'City' }      # Towns, city outskirts, center of large cities
    model.getSite.setTerrain(site_map[site.site_type])

    site_ap.height = 32.8 # ft (Standard weather station height)

    # Open, Unrestricted at Weather Station
    site_ap.terrain_multiplier = 1.0
    site_ap.terrain_exponent = 0.15
    site_ap.ashrae_terrain_thickness = 270
    site_ap.ashrae_terrain_exponent = 0.14

    if site.site_type == HPXML::SiteTypeRural
      site_ap.site_terrain_multiplier = 0.85
      site_ap.site_terrain_exponent = 0.20
      site_ap.ashrae_site_terrain_thickness = 270 # Flat, open country
      site_ap.ashrae_site_terrain_exponent = 0.14 # Flat, open country
    elsif site.site_type == HPXML::SiteTypeSuburban
      site_ap.site_terrain_multiplier = 0.67
      site_ap.site_terrain_exponent = 0.25
      site_ap.ashrae_site_terrain_thickness = 370 # Rough, wooded country, suburbs
      site_ap.ashrae_site_terrain_exponent = 0.22 # Rough, wooded country, suburbs
    elsif site.site_type == HPXML::SiteTypeUrban
      site_ap.site_terrain_multiplier = 0.47
      site_ap.site_terrain_exponent = 0.35
      site_ap.ashrae_site_terrain_thickness = 460 # Towns, city outskirts, center of large cities
      site_ap.ashrae_site_terrain_exponent = 0.33 # Towns, city outskirts, center of large cities
    end

    # Mapping based on AIM-2 Model by Walker/Wilson
    # Table 2: Estimates of Shelter Coefficient S_wo for No Flue (flue effect is handled later)
    if site.shielding_of_home == HPXML::ShieldingNormal
      site_ap.aim2_shelter_coeff = 0.50 # Class 4: "Very heavy shielding, many large obstructions within one house height"
    elsif site.shielding_of_home == HPXML::ShieldingExposed
      site_ap.aim2_shelter_coeff = 0.90 # Class 2: "Light local shielding with few obstructions within two house heights"
    elsif site.shielding_of_home == HPXML::ShieldingWellShielded
      site_ap.aim2_shelter_coeff = 0.30 # Class 5: "Complete shielding, with large buildings immediately adjacent"
    end

    # S-G Shielding Coefficients are roughly 1/3 of AIM2 Shelter Coefficients
    site_ap.s_g_shielding_coef = site_ap.aim2_shelter_coeff / 3.0
  end

  # TODO
  #
  # @param model [OpenStudio::Model::Model] OpenStudio Model object
  # @param space [OpenStudio::Model::Space] an OpenStudio::Model::Space object
  # @param ach [TODO] TODO
  # @param ela [TODO] TODO
  # @param c_w_SG [TODO] TODO
  # @param c_s_SG [TODO] TODO
  # @param duct_lk_imbals [TODO] TODO
  # @return [TODO] TODO
  def self.apply_infiltration_to_unconditioned_space(model, space, ach, ela, c_w_SG, c_s_SG, duct_lk_imbals)
    # Infiltration/Ventilation

    if ach.to_f > 0
      # Model ACH as a constant flow rate (typically used for below-grade spaces where wind is zero)
      flow_rate = OpenStudio::Model::SpaceInfiltrationDesignFlowRate.new(model)
      flow_rate.setName("#{Constants.ObjectNameInfiltration}|#{space.name}")
      flow_rate.setSchedule(model.alwaysOnDiscreteSchedule)
      flow_rate.setAirChangesperHour(ach)
      flow_rate.setSpace(space)
      flow_rate.setConstantTermCoefficient(1)
      flow_rate.setTemperatureTermCoefficient(0)
      flow_rate.setVelocityTermCoefficient(0)
      flow_rate.setVelocitySquaredTermCoefficient(0)
    elsif ela.to_f > 0
      # Model ELA with stack/wind coefficients
      leakage_area = OpenStudio::Model::SpaceInfiltrationEffectiveLeakageArea.new(model)
      leakage_area.setName("#{Constants.ObjectNameInfiltration}|#{space.name}")
      leakage_area.setSchedule(model.alwaysOnDiscreteSchedule)
      leakage_area.setEffectiveAirLeakageArea(UnitConversions.convert(ela, 'ft^2', 'cm^2'))
      leakage_area.setStackCoefficient(UnitConversions.convert(c_s_SG, 'ft^2/(s^2*R)', 'L^2/(s^2*cm^4*K)'))
      leakage_area.setWindCoefficient(c_w_SG * 0.01)
      leakage_area.setSpace(space)
    end

    # Duct leakage imbalance induced infiltration

    # Technically the duct leakage imbalance interacts with the infiltration/ventilation,
    # but the interaction is not that important to capture for an unconditioned space.
    if duct_lk_imbals.any? { |values| values[0] == space.thermalZone.get.name.to_s }
      space_name = space.name.to_s.gsub(' - ', '_')

      uncond_infil_flow = OpenStudio::Model::SpaceInfiltrationDesignFlowRate.new(model)
      uncond_infil_flow.setName("#{space_name} duct leakage imbalance infil flow")
      uncond_infil_flow.setSchedule(model.alwaysOnDiscreteSchedule)
      uncond_infil_flow.setSpace(space)
      uncond_infil_flow_actuator = OpenStudio::Model::EnergyManagementSystemActuator.new(uncond_infil_flow, *EPlus::EMSActuatorZoneInfiltrationFlowRate)
      uncond_infil_flow_actuator.setName("#{uncond_infil_flow.name} act")

      # Unconditioned Space Duct Leakage Imbalance Induced Infiltration Program
      uncond_infil_program = OpenStudio::Model::EnergyManagementSystemProgram.new(model)
      uncond_infil_program.setName("#{space_name} duct leakage imbalance infil program")
      uncond_infil_program.addLine('Set Qducts = 0')
      duct_lk_imbals.each do |values|
        duct_location, duct_lk_supply_fan_equiv_var, duct_lk_exhaust_fan_equiv_var = values
        next if duct_location != space.thermalZone.get.name.to_s

        uncond_infil_program.addLine("Set Qducts = Qducts - #{duct_lk_supply_fan_equiv_var.name}")
        uncond_infil_program.addLine("Set Qducts = Qducts + #{duct_lk_exhaust_fan_equiv_var.name}")
      end
      uncond_infil_program.addLine("Set #{uncond_infil_flow_actuator.name} = (@Abs(Qducts))")

      program_calling_manager = OpenStudio::Model::EnergyManagementSystemProgramCallingManager.new(model)
      program_calling_manager.setName("#{uncond_infil_program.name} calling manager")
      program_calling_manager.setCallingPoint('BeginZoneTimestepAfterInitHeatBalance')
      program_calling_manager.addProgram(uncond_infil_program)
    end
  end

  # TODO
  #
  # @param model [OpenStudio::Model::Model] OpenStudio Model object
  # @param site [TODO] TODO
  # @param vent_fans_whf [TODO] TODO
  # @param open_window_area [TODO] TODO
  # @param nv_clg_ssn_sensor [TODO] TODO
  # @param natvent_days_per_week [TODO] TODO
  # @param infil_volume [TODO] TODO
  # @param infil_height [TODO] TODO
  # @param unavailable_periods [TODO] TODO
  # @return [TODO] TODO
  def self.apply_natural_ventilation_and_whole_house_fan(model, site, vent_fans_whf, open_window_area, nv_clg_ssn_sensor, natvent_days_per_week,
                                                         infil_volume, infil_height, unavailable_periods)

    # NV Availability Schedule
    nv_avail_sch = create_nv_and_whf_avail_sch(model, Constants.ObjectNameNaturalVentilation, natvent_days_per_week, unavailable_periods)

    nv_avail_sensor = OpenStudio::Model::EnergyManagementSystemSensor.new(model, 'Schedule Value')
    nv_avail_sensor.setName("#{Constants.ObjectNameNaturalVentilation} s")
    nv_avail_sensor.setKeyName(nv_avail_sch.name.to_s)

    # Availability Schedules paired with vent fan class
    # If whf_num_days_per_week is exposed, can handle multiple fans with different days of operation
    whf_avail_sensors = {}
    vent_fans_whf.each_with_index do |vent_whf, index|
      whf_num_days_per_week = 7 # FUTURE: Expose via HPXML?
      obj_name = "#{Constants.ObjectNameWholeHouseFan} #{index}"
      whf_unavailable_periods = Schedule.get_unavailable_periods(@runner, SchedulesFile::Columns[:WholeHouseFan].name, unavailable_periods)
      whf_avail_sch = create_nv_and_whf_avail_sch(model, obj_name, whf_num_days_per_week, whf_unavailable_periods)

      whf_avail_sensor = OpenStudio::Model::EnergyManagementSystemSensor.new(model, 'Schedule Value')
      whf_avail_sensor.setName("#{obj_name} s")
      whf_avail_sensor.setKeyName(whf_avail_sch.name.to_s)
      whf_avail_sensors[vent_whf.id] = whf_avail_sensor
    end

    # Sensors
    if @conditioned_zone.thermostatSetpointDualSetpoint.is_initialized
      thermostat = @conditioned_zone.thermostatSetpointDualSetpoint.get

      htg_sp_sensor = OpenStudio::Model::EnergyManagementSystemSensor.new(model, 'Schedule Value')
      htg_sp_sensor.setName('htg sp s')
      htg_sp_sensor.setKeyName(thermostat.heatingSetpointTemperatureSchedule.get.name.to_s)

      clg_sp_sensor = OpenStudio::Model::EnergyManagementSystemSensor.new(model, 'Schedule Value')
      clg_sp_sensor.setName('clg sp s')
      clg_sp_sensor.setKeyName(thermostat.coolingSetpointTemperatureSchedule.get.name.to_s)
    end

    # Actuators
    nv_flow = OpenStudio::Model::SpaceInfiltrationDesignFlowRate.new(model)
    nv_flow.setName(Constants.ObjectNameNaturalVentilation + ' flow')
    nv_flow.setSchedule(model.alwaysOnDiscreteSchedule)
    nv_flow.setSpace(@conditioned_space)
    nv_flow_actuator = OpenStudio::Model::EnergyManagementSystemActuator.new(nv_flow, *EPlus::EMSActuatorZoneInfiltrationFlowRate)
    nv_flow_actuator.setName("#{nv_flow.name} act")
    nv_flow.additionalProperties.setFeature('ObjectType', Constants.ObjectNameNaturalVentilation)

    whf_flow = OpenStudio::Model::SpaceInfiltrationDesignFlowRate.new(model)
    whf_flow.setName(Constants.ObjectNameWholeHouseFan + ' flow')
    whf_flow.setSchedule(model.alwaysOnDiscreteSchedule)
    whf_flow.setSpace(@conditioned_space)
    whf_flow_actuator = OpenStudio::Model::EnergyManagementSystemActuator.new(whf_flow, *EPlus::EMSActuatorZoneInfiltrationFlowRate)
    whf_flow_actuator.setName("#{whf_flow.name} act")
    whf_flow.additionalProperties.setFeature('ObjectType', Constants.ObjectNameWholeHouseFan)

    # Electric Equipment (for whole house fan electricity consumption)
    whf_equip_def = OpenStudio::Model::ElectricEquipmentDefinition.new(model)
    whf_equip_def.setName(Constants.ObjectNameWholeHouseFan)
    whf_equip = OpenStudio::Model::ElectricEquipment.new(whf_equip_def)
    whf_equip.setName(Constants.ObjectNameWholeHouseFan)
    whf_equip.setSpace(@conditioned_space) # no heat gain, so assign the equipment to an arbitrary space
    whf_equip_def.setFractionRadiant(0)
    whf_equip_def.setFractionLatent(0)
    whf_equip_def.setFractionLost(1)
    whf_equip.setSchedule(model.alwaysOnDiscreteSchedule)
    whf_equip.setEndUseSubcategory(Constants.ObjectNameWholeHouseFan)
    whf_elec_actuator = OpenStudio::Model::EnergyManagementSystemActuator.new(whf_equip, *EPlus::EMSActuatorElectricEquipmentPower, whf_equip.space.get)
    whf_elec_actuator.setName("#{whf_equip.name} act")

    # Assume located in attic floor if attic zone exists; otherwise assume it's through roof/wall.
    whf_zone = nil
    if not @spaces[HPXML::LocationAtticVented].nil?
      whf_zone = @spaces[HPXML::LocationAtticVented].thermalZone.get
    elsif not @spaces[HPXML::LocationAtticUnvented].nil?
      whf_zone = @spaces[HPXML::LocationAtticUnvented].thermalZone.get
    end
    if not whf_zone.nil?
      # Air from conditioned space to WHF zone (attic)
      zone_mixing = OpenStudio::Model::ZoneMixing.new(whf_zone)
      zone_mixing.setName("#{Constants.ObjectNameWholeHouseFan} mix")
      zone_mixing.setSourceZone(@conditioned_zone)
      cond_to_zone_flow_rate_actuator = OpenStudio::Model::EnergyManagementSystemActuator.new(zone_mixing, *EPlus::EMSActuatorZoneMixingFlowRate)
      cond_to_zone_flow_rate_actuator.setName("#{zone_mixing.name} act")
    end

    area = 0.6 * open_window_area # ft^2, for Sherman-Grimsrud
    max_rate = 20.0 # Air Changes per hour
    max_flow_rate = max_rate * infil_volume / UnitConversions.convert(1.0, 'hr', 'min')
    neutral_level = 0.5
    hor_lk_frac = 0.0
    c_w, c_s = calc_wind_stack_coeffs(site, hor_lk_frac, neutral_level, @conditioned_space, infil_height)
    max_oa_hr = 0.0115 # From ANSI 301-2022

    # Program
    vent_program = OpenStudio::Model::EnergyManagementSystemProgram.new(model)
    vent_program.additionalProperties.setFeature('ObjectType', Constants.ObjectNameNaturalVentilation)
    vent_program.setName(Constants.ObjectNameNaturalVentilation + ' program')
    vent_program.addLine("Set Tin = #{@tin_sensor.name}")
    vent_program.addLine("Set Tout = #{@tout_sensor.name}")
    vent_program.addLine("Set Wout = #{@wout_sensor.name}")
    vent_program.addLine("Set Pbar = #{@pbar_sensor.name}")
    vent_program.addLine('Set Phiout = (@RhFnTdbWPb Tout Wout Pbar)')
    vent_program.addLine("Set MaxHR = #{max_oa_hr}")
    if not thermostat.nil?
      # Home has HVAC system (though setpoints may be defaulted); use the average of heating/cooling setpoints to minimize incurring additional heating energy.
      vent_program.addLine("Set Tnvsp = (#{htg_sp_sensor.name} + #{clg_sp_sensor.name}) / 2")
    else
      # No HVAC system; use the average of defaulted heating/cooling setpoints.
      htg_weekday_setpoints, htg_weekend_setpoints = HVAC.get_default_heating_setpoint(HPXML::HVACControlTypeManual, @eri_version)
      clg_weekday_setpoints, clg_weekend_setpoints = HVAC.get_default_cooling_setpoint(HPXML::HVACControlTypeManual, @eri_version)
      if htg_weekday_setpoints.split(', ').uniq.size == 1 && htg_weekend_setpoints.split(', ').uniq.size == 1 && htg_weekday_setpoints.split(', ').uniq == htg_weekend_setpoints.split(', ').uniq
        default_htg_sp = UnitConversions.convert(htg_weekend_setpoints.split(', ').uniq[0].to_f, 'F', 'C')
      else
        fail 'Unexpected heating setpoints.'
      end
      if clg_weekday_setpoints.split(', ').uniq.size == 1 && clg_weekend_setpoints.split(', ').uniq.size == 1 && clg_weekday_setpoints.split(', ').uniq == clg_weekend_setpoints.split(', ').uniq
        default_clg_sp = UnitConversions.convert(clg_weekend_setpoints.split(', ').uniq[0].to_f, 'F', 'C')
      else
        fail 'Unexpected cooling setpoints.'
      end
      vent_program.addLine("Set Tnvsp = (#{default_htg_sp} + #{default_clg_sp}) / 2")
    end
    vent_program.addLine("Set NVavail = #{nv_avail_sensor.name}")
    vent_program.addLine("Set ClgSsnAvail = #{nv_clg_ssn_sensor.name}")
    vent_program.addLine("Set #{nv_flow_actuator.name} = 0") # Init
    vent_program.addLine("Set #{whf_flow_actuator.name} = 0") # Init
    vent_program.addLine("Set #{cond_to_zone_flow_rate_actuator.name} = 0") unless whf_zone.nil? # Init
    vent_program.addLine("Set #{whf_elec_actuator.name} = 0") # Init
    infil_constraints = 'If ((Wout < MaxHR) && (Tin > Tout) && (Tin > Tnvsp) && (ClgSsnAvail > 0))'
    if not @hvac_availability_sensor.nil?
      # We are using the availability schedule, but we also constrain the window opening based on temperatures and humidity.
      # We're assuming that if the HVAC is not available, you'd ignore the humidity constraints we normally put on window opening per the old HSP guidance (RH < 70% and w < 0.015).
      # Without, the humidity constraints prevent the window from opening during the entire period even though the sensible cooling would have really helped.
      infil_constraints += "|| ((Tin > Tout) && (Tin > Tnvsp) && (#{@hvac_availability_sensor.name} == 0))"
    end
    vent_program.addLine(infil_constraints)
    vent_program.addLine('  Set WHF_Flow = 0')
    vent_fans_whf.each do |vent_whf|
      vent_program.addLine("  Set WHF_Flow = WHF_Flow + #{UnitConversions.convert(vent_whf.flow_rate, 'cfm', 'm^3/s')} * #{whf_avail_sensors[vent_whf.id].name}")
    end
    vent_program.addLine('  Set Adj = (Tin-Tnvsp)/(Tin-Tout)')
    vent_program.addLine('  Set Adj = (@Min Adj 1)')
    vent_program.addLine('  Set Adj = (@Max Adj 0)')
    vent_program.addLine('  If (WHF_Flow > 0)') # If available, prioritize whole house fan
    vent_program.addLine("    Set #{whf_flow_actuator.name} = WHF_Flow*Adj")
    vent_program.addLine("    Set #{cond_to_zone_flow_rate_actuator.name} = WHF_Flow*Adj") unless whf_zone.nil?
    vent_program.addLine('    Set WHF_W = 0')
    vent_fans_whf.each do |vent_whf|
      vent_program.addLine("    Set WHF_W = WHF_W + #{vent_whf.fan_power} * #{whf_avail_sensors[vent_whf.id].name}")
    end
    vent_program.addLine("    Set #{whf_elec_actuator.name} = WHF_W*Adj")
    vent_program.addLine('  ElseIf (NVavail > 0)') # Natural ventilation
    vent_program.addLine("    Set NVArea = #{UnitConversions.convert(area, 'ft^2', 'cm^2')}")
    vent_program.addLine("    Set Cs = #{UnitConversions.convert(c_s, 'ft^2/(s^2*R)', 'L^2/(s^2*cm^4*K)')}")
    vent_program.addLine("    Set Cw = #{c_w * 0.01}")
    vent_program.addLine('    Set Tdiff = Tin-Tout')
    vent_program.addLine('    Set dT = (@Abs Tdiff)')
    vent_program.addLine("    Set Vwind = #{@vwind_sensor.name}")
    vent_program.addLine('    Set SGNV = NVArea*Adj*((((Cs*dT)+(Cw*(Vwind^2)))^0.5)/1000)')
    vent_program.addLine("    Set MaxNV = #{UnitConversions.convert(max_flow_rate, 'cfm', 'm^3/s')}")
    vent_program.addLine("    Set #{nv_flow_actuator.name} = (@Min SGNV MaxNV)")
    vent_program.addLine('  EndIf')
    vent_program.addLine('EndIf')

    manager = OpenStudio::Model::EnergyManagementSystemProgramCallingManager.new(model)
    manager.setName("#{vent_program.name} calling manager")
    manager.setCallingPoint('BeginZoneTimestepAfterInitHeatBalance')
    manager.addProgram(vent_program)

    create_timeseries_flowrate_ems_output_var(model, nv_flow_actuator.name.to_s, vent_program)
    create_timeseries_flowrate_ems_output_var(model, whf_flow_actuator.name.to_s, vent_program)
  end

  # TODO
  #
  # @param model [OpenStudio::Model::Model] OpenStudio Model object
  # @param ems_var_name [TODO] TODO
  # @param ems_program [TODO] TODO
  # @return [TODO] TODO
  def self.create_timeseries_flowrate_ems_output_var(model, ems_var_name, ems_program)
    # This is only used to report timeseries flow rates when requested
    ems_output_var = OpenStudio::Model::EnergyManagementSystemOutputVariable.new(model, ems_var_name)
    ems_output_var.setName("#{ems_var_name}_timeseries_outvar")
    ems_output_var.setTypeOfDataInVariable('Averaged')
    ems_output_var.setUpdateFrequency('ZoneTimestep')
    ems_output_var.setEMSProgramOrSubroutineName(ems_program)
    ems_output_var.setUnits('m^/s')
  end

  # TODO
  #
  # @param model [OpenStudio::Model::Model] OpenStudio Model object
  # @param obj_name [String] Name for the OpenStudio object
  # @param num_days_per_week [TODO] TODO
  # @param unavailable_periods [TODO] TODO
  # @return [TODO] TODO
  def self.create_nv_and_whf_avail_sch(model, obj_name, num_days_per_week, unavailable_periods = [])
    avail_sch = OpenStudio::Model::ScheduleRuleset.new(model)
    sch_name = "#{obj_name} schedule"
    avail_sch.setName(sch_name)
    avail_sch.defaultDaySchedule.setName("#{sch_name} default day")
    Schedule.set_schedule_type_limits(model, avail_sch, Constants.ScheduleTypeLimitsOnOff)
    on_rule = OpenStudio::Model::ScheduleRule.new(avail_sch)
    on_rule.setName("#{sch_name} rule")
    on_rule_day = on_rule.daySchedule
    on_rule_day.setName("#{sch_name} avail day")
    on_rule_day.addValue(OpenStudio::Time.new(0, 24, 0, 0), 1)
    method_array = ['setApplyMonday', 'setApplyWednesday', 'setApplyFriday', 'setApplySaturday', 'setApplyTuesday', 'setApplyThursday', 'setApplySunday']
    for i in 1..7 do
      if num_days_per_week >= i
        on_rule.public_send(method_array[i - 1], true)
      end
    end
    on_rule.setStartDate(OpenStudio::Date::fromDayOfYear(1))
    on_rule.setEndDate(OpenStudio::Date::fromDayOfYear(365))

    year = model.getYearDescription.assumedYear
    Schedule.set_unavailable_periods(avail_sch, sch_name, unavailable_periods, year)
    return avail_sch
  end

  # TODO
  #
  # @param model [OpenStudio::Model::Model] OpenStudio Model object
  # @param loop_name [TODO] TODO
  # @param unit_multiplier [Integer] Number of similar dwelling units
  # @return [TODO] TODO
  def self.create_return_air_duct_zone(model, loop_name, unit_multiplier)
    # Create the return air plenum zone, space
    ra_duct_zone = OpenStudio::Model::ThermalZone.new(model)
    ra_duct_zone.setMultiplier(unit_multiplier)
    ra_duct_zone.setName(loop_name + ' ret air zone')
    ra_duct_zone.setVolume(1.0)

    ra_duct_polygon = OpenStudio::Point3dVector.new
    ra_duct_polygon << OpenStudio::Point3d.new(0, 0, 0)
    ra_duct_polygon << OpenStudio::Point3d.new(0, 1.0, 0)
    ra_duct_polygon << OpenStudio::Point3d.new(1.0, 1.0, 0)
    ra_duct_polygon << OpenStudio::Point3d.new(1.0, 0, 0)

    ra_space = OpenStudio::Model::Space::fromFloorPrint(ra_duct_polygon, 1, model)
    ra_space = ra_space.get
    ra_space.setName(loop_name + ' ret air space')
    ra_space.setThermalZone(ra_duct_zone)

    ra_space.surfaces.each do |surface|
      if @adiabatic_const.nil?
        adiabatic_mat = OpenStudio::Model::MasslessOpaqueMaterial.new(model, 'Rough', 176.1)
        adiabatic_mat.setName('Adiabatic')

        @adiabatic_const = OpenStudio::Model::Construction.new(model)
        @adiabatic_const.setName('AdiabaticConst')
        @adiabatic_const.insertLayer(0, adiabatic_mat)
      end

      surface.setConstruction(@adiabatic_const)
      surface.setOutsideBoundaryCondition('Adiabatic')
      surface.setSunExposure('NoSun')
      surface.setWindExposure('NoWind')
      surface_property_convection_coefficients = OpenStudio::Model::SurfacePropertyConvectionCoefficients.new(surface)
      surface_property_convection_coefficients.setConvectionCoefficient1Location('Inside')
      surface_property_convection_coefficients.setConvectionCoefficient1Type('Value')
      surface_property_convection_coefficients.setConvectionCoefficient1(30)
    end

    return ra_duct_zone
  end

  # TODO
  #
  # @param model [OpenStudio::Model::Model] OpenStudio Model object
  # @param name [TODO] TODO
  # @param space [OpenStudio::Model::Space] an OpenStudio::Model::Space object
  # @param frac_lat [TODO] TODO
  # @param frac_lost [TODO] TODO
  # @param hpxml_fuel_type [TODO] TODO
  # @param end_use [TODO] TODO
  # @return [TODO] TODO
  def self.create_other_equipment_object_and_actuator(model:, name:, space:, frac_lat:, frac_lost:, hpxml_fuel_type: nil, end_use: nil)
    other_equip_def = OpenStudio::Model::OtherEquipmentDefinition.new(model)
    other_equip_def.setName("#{name} equip")
    other_equip = OpenStudio::Model::OtherEquipment.new(other_equip_def)
    other_equip.setName(other_equip_def.name.to_s)
    if hpxml_fuel_type.nil?
      other_equip.setFuelType('None')
    else
      other_equip.setFuelType(EPlus.fuel_type(hpxml_fuel_type))
    end
    if not end_use.nil?
      other_equip.setEndUseSubcategory(end_use)
    end
    other_equip.setSchedule(model.alwaysOnDiscreteSchedule)
    other_equip.setSpace(space)
    other_equip_def.setFractionLost(frac_lost)
    other_equip_def.setFractionLatent(frac_lat)
    other_equip_def.setFractionRadiant(0.0)
    actuator = OpenStudio::Model::EnergyManagementSystemActuator.new(other_equip, *EPlus::EMSActuatorOtherEquipmentPower, other_equip.space.get)
    actuator.setName("#{other_equip.name} act")
    return actuator
  end

  # TODO
  #
  # @param model [OpenStudio::Model::Model] OpenStudio Model object
  # @param vent_fans_mech [TODO] TODO
  # @param airloop_map [TODO] TODO
  # @param unavailable_periods [TODO] TODO
  # @return [TODO] TODO
  def self.initialize_cfis(model, vent_fans_mech, airloop_map, unavailable_periods)
    # Get AirLoop associated with CFIS
    @cfis_airloop = {}
    @cfis_t_sum_open_var = {}
    @cfis_f_damper_extra_open_var = {}
    return if vent_fans_mech.empty?

    index = 0

    vent_fans_mech.each do |vent_mech|
      next if vent_mech.fan_type != HPXML::MechVentTypeCFIS

      fail 'Cannot apply unavailable period(s) to CFIS systems.' if !unavailable_periods.empty?

      vent_mech.distribution_system.hvac_systems.map { |system| system.id }.each do |cfis_id|
        next if airloop_map[cfis_id].nil?

        @cfis_airloop[vent_mech.id] = airloop_map[cfis_id]
      end

      @cfis_t_sum_open_var[vent_mech.id] = OpenStudio::Model::EnergyManagementSystemGlobalVariable.new(model, "#{Constants.ObjectNameMechanicalVentilation.gsub(' ', '_')}_cfis_t_sum_open_#{index}") # Sums the time during an hour the CFIS damper has been open
      @cfis_f_damper_extra_open_var[vent_mech.id] = OpenStudio::Model::EnergyManagementSystemGlobalVariable.new(model, "#{Constants.ObjectNameMechanicalVentilation.gsub(' ', '_')}_cfis_f_extra_damper_open_#{index}") # Fraction of timestep the CFIS blower is running while hvac is not operating. Used by infiltration and duct leakage programs

      # CFIS Initialization Program
      cfis_program = OpenStudio::Model::EnergyManagementSystemProgram.new(model)
      cfis_program.setName(Constants.ObjectNameMechanicalVentilation + " cfis init program #{index}")
      cfis_program.addLine("Set #{@cfis_t_sum_open_var[vent_mech.id].name} = 0")
      cfis_program.addLine("Set #{@cfis_f_damper_extra_open_var[vent_mech.id].name} = 0")

      manager = OpenStudio::Model::EnergyManagementSystemProgramCallingManager.new(model)
      manager.setName("#{cfis_program.name} calling manager")
      manager.setCallingPoint('BeginNewEnvironment')
      manager.addProgram(cfis_program)

      manager = OpenStudio::Model::EnergyManagementSystemProgramCallingManager.new(model)
      manager.setName("#{cfis_program.name} calling manager2")
      manager.setCallingPoint('AfterNewEnvironmentWarmUpIsComplete')
      manager.addProgram(cfis_program)

      index += 1
    end
  end

  # TODO
  #
  # @param model [OpenStudio::Model::Model] OpenStudio Model object
  # @param osm_object [TODO] TODO
  # @return [TODO] TODO
  def self.initialize_fan_objects(model, osm_object)
    @fan_rtf_var = {} if @fan_rtf_var.nil?
    @fan_mfr_max_var = {} if @fan_mfr_max_var.nil?
    @fan_rtf_sensor = {} if @fan_rtf_sensor.nil?
    @fan_mfr_sensor = {} if @fan_mfr_sensor.nil?

    # Get the supply fan
    if osm_object.is_a? OpenStudio::Model::ZoneHVACFourPipeFanCoil
      supply_fan = osm_object.supplyAirFan
    elsif osm_object.is_a? OpenStudio::Model::AirLoopHVAC
      system = HVAC.get_unitary_system_from_air_loop_hvac(osm_object)
      if system.nil? # Evaporative cooler supply fan directly on air loop
        supply_fan = osm_object.supplyFan.get
      else
        supply_fan = system.supplyFan.get
      end
    else
      fail 'Unexpected object type.'
    end

    @fan_rtf_var[osm_object] = OpenStudio::Model::EnergyManagementSystemGlobalVariable.new(model, "#{osm_object.name} Fan RTF".gsub(' ', '_'))

    # Supply fan maximum mass flow rate
    @fan_mfr_max_var[osm_object] = OpenStudio::Model::EnergyManagementSystemInternalVariable.new(model, EPlus::EMSIntVarFanMFR)
    @fan_mfr_max_var[osm_object].setName("#{osm_object.name} max sup fan mfr")
    @fan_mfr_max_var[osm_object].setInternalDataIndexKeyName(supply_fan.name.to_s)

    if supply_fan.to_FanSystemModel.is_initialized
      @fan_rtf_sensor[osm_object] = []
      num_speeds = supply_fan.to_FanSystemModel.get.numberofSpeeds
      for i in 1..num_speeds
        if num_speeds == 1
          var_name = 'Fan Runtime Fraction'
        else
          var_name = "Fan Runtime Fraction Speed #{i}"
        end
        rtf_sensor = OpenStudio::Model::EnergyManagementSystemSensor.new(model, var_name)
        rtf_sensor.setName("#{@fan_rtf_var[osm_object].name} s")
        rtf_sensor.setKeyName(supply_fan.name.to_s)
        @fan_rtf_sensor[osm_object] << rtf_sensor
      end
    else
      fail "Unexpected fan: #{supply_fan.name}"
    end
  end

  # TODO
  #
  # @param model [OpenStudio::Model::Model] OpenStudio Model object
  # @param ducts [TODO] TODO
  # @param object [TODO] TODO
  # @param vent_fans_mech [TODO] TODO
  # @param unit_multiplier [Integer] Number of similar dwelling units
  # @param duct_lk_imbals [TODO] TODO
  # @return [TODO] TODO
  def self.apply_ducts(model, ducts, object, vent_fans_mech, unit_multiplier, duct_lk_imbals)
    ducts.each do |duct|
      if not duct.loc_schedule.nil?
        # Pass MF space temperature schedule name
        duct.location = duct.loc_schedule.name.to_s
      elsif not duct.loc_space.nil?
        duct.location = duct.loc_space.name.to_s
        duct.zone = duct.loc_space.thermalZone.get
      else # Outside/RoofDeck
        duct.location = HPXML::LocationOutside
        duct.zone = nil
      end
    end

    return if ducts.size == 0 # No ducts

    if object.is_a? OpenStudio::Model::AirLoopHVAC
      # Most system types

      # Set the return plenum
      ra_duct_zone = create_return_air_duct_zone(model, object.name.to_s, unit_multiplier)
      ra_duct_space = ra_duct_zone.spaces[0]
      @conditioned_zone.setReturnPlenum(ra_duct_zone, object)

      inlet_node = object.demandInletNode
    elsif object.is_a? OpenStudio::Model::ZoneHVACFourPipeFanCoil
      # Ducted fan coil

      # No return plenum
      ra_duct_space = @conditioned_space

      inlet_node = object.inletNode.get
    end

    # -- Sensors --

    # Air handler mass flow rate
    ah_mfr_var = OpenStudio::Model::EnergyManagementSystemGlobalVariable.new(model, "#{object.name} AH MFR".gsub(' ', '_'))
    ah_mfr_sensor = OpenStudio::Model::EnergyManagementSystemSensor.new(model, 'System Node Mass Flow Rate')
    ah_mfr_sensor.setName("#{ah_mfr_var.name} s")
    ah_mfr_sensor.setKeyName(inlet_node.name.to_s)

    # Air handler volume flow rate
    ah_vfr_var = OpenStudio::Model::EnergyManagementSystemGlobalVariable.new(model, "#{object.name} AH VFR".gsub(' ', '_'))
    ah_vfr_sensor = OpenStudio::Model::EnergyManagementSystemSensor.new(model, 'System Node Current Density Volume Flow Rate')
    ah_vfr_sensor.setName("#{ah_vfr_var.name} s")
    ah_vfr_sensor.setKeyName(inlet_node.name.to_s)

    # Air handler outlet temperature
    ah_tout_var = OpenStudio::Model::EnergyManagementSystemGlobalVariable.new(model, "#{object.name} AH Tout".gsub(' ', '_'))
    ah_tout_sensor = OpenStudio::Model::EnergyManagementSystemSensor.new(model, 'System Node Temperature')
    ah_tout_sensor.setName("#{ah_tout_var.name} s")
    ah_tout_sensor.setKeyName(inlet_node.name.to_s)

    # Air handler outlet humidity ratio
    ah_wout_var = OpenStudio::Model::EnergyManagementSystemGlobalVariable.new(model, "#{object.name} AH Wout".gsub(' ', '_'))
    ah_wout_sensor = OpenStudio::Model::EnergyManagementSystemSensor.new(model, 'System Node Humidity Ratio')
    ah_wout_sensor.setName("#{ah_wout_var.name} s")
    ah_wout_sensor.setKeyName(inlet_node.name.to_s)

    conditioned_zone_return_air_node = nil
    @conditioned_zone.returnAirModelObjects.each do |return_air_model_obj|
      next if return_air_model_obj.to_Node.get.airLoopHVAC.get != object

      conditioned_zone_return_air_node = return_air_model_obj
    end

    # Return air temperature
    ra_t_var = OpenStudio::Model::EnergyManagementSystemGlobalVariable.new(model, "#{object.name} RA T".gsub(' ', '_'))
    if not conditioned_zone_return_air_node.nil?
      ra_t_sensor = OpenStudio::Model::EnergyManagementSystemSensor.new(model, 'System Node Temperature')
      ra_t_sensor.setName("#{ra_t_var.name} s")
      ra_t_sensor.setKeyName(conditioned_zone_return_air_node.name.to_s)
    else
      ra_t_sensor = @tin_sensor
    end

    # Return air humidity ratio
    ra_w_var = OpenStudio::Model::EnergyManagementSystemGlobalVariable.new(model, "#{object.name} Ra W".gsub(' ', '_'))
    if not conditioned_zone_return_air_node.nil?
      ra_w_sensor = OpenStudio::Model::EnergyManagementSystemSensor.new(model, 'System Node Humidity Ratio')
      ra_w_sensor.setName("#{ra_w_var.name} s")
      ra_w_sensor.setKeyName(conditioned_zone_return_air_node.name.to_s)
    else
      ra_w_sensor = OpenStudio::Model::EnergyManagementSystemSensor.new(model, 'Zone Mean Air Humidity Ratio')
      ra_w_sensor.setName("#{ra_w_var.name} s")
      ra_w_sensor.setKeyName(@conditioned_zone.name.to_s)
    end

    # Get duct located zone or ambient temperature schedule objects
    duct_locations = ducts.map { |duct| if duct.zone.nil? then duct.loc_schedule else duct.zone end }.uniq

    # Create one duct program for each duct location zone
    duct_locations.each_with_index do |duct_location, i|
      next if (not duct_location.nil?) && (duct_location.name.to_s == @conditioned_zone.name.to_s)

      object_name_idx = "#{object.name}_#{i}"

      # -- Sensors --

      # Duct zone temperature
      dz_t_var = OpenStudio::Model::EnergyManagementSystemGlobalVariable.new(model, "#{object_name_idx} DZ T".gsub(' ', '_'))
      if duct_location.is_a? OpenStudio::Model::ThermalZone
        dz_t_sensor = OpenStudio::Model::EnergyManagementSystemSensor.new(model, 'Zone Air Temperature')
        dz_t_sensor.setKeyName(duct_location.name.to_s)
      elsif duct_location.is_a? OpenStudio::Model::ScheduleConstant
        dz_t_sensor = OpenStudio::Model::EnergyManagementSystemSensor.new(model, 'Schedule Value')
        dz_t_sensor.setKeyName(duct_location.name.to_s)
      elsif duct_location.nil? # Outside
        dz_t_sensor = OpenStudio::Model::EnergyManagementSystemSensor.new(model, 'Site Outdoor Air Drybulb Temperature')
        dz_t_sensor.setKeyName('Environment')
      else # shouldn't get here, should only have schedule/thermal zone/nil assigned
        fail 'Unexpected duct zone type passed'
      end
      dz_t_sensor.setName("#{dz_t_var.name} s")

      # Duct zone humidity ratio
      dz_w_var = OpenStudio::Model::EnergyManagementSystemGlobalVariable.new(model, "#{object_name_idx} DZ W".gsub(' ', '_'))
      if duct_location.is_a? OpenStudio::Model::ThermalZone
        dz_w_sensor = OpenStudio::Model::EnergyManagementSystemSensor.new(model, 'Zone Mean Air Humidity Ratio')
        dz_w_sensor.setKeyName(duct_location.name.to_s)
        dz_w_sensor.setName("#{dz_w_var.name} s")
        dz_w = "#{dz_w_sensor.name}"
      elsif duct_location.is_a? OpenStudio::Model::ScheduleConstant # Outside or scheduled temperature
        if duct_location.name.to_s == HPXML::LocationOtherNonFreezingSpace
          dz_w_sensor = OpenStudio::Model::EnergyManagementSystemSensor.new(model, 'Site Outdoor Air Humidity Ratio')
          dz_w_sensor.setName("#{dz_w_var.name} s")
          dz_w = "#{dz_w_sensor.name}"
        elsif duct_location.name.to_s == HPXML::LocationOtherHousingUnit
          dz_w_sensor = OpenStudio::Model::EnergyManagementSystemSensor.new(model, 'Zone Mean Air Humidity Ratio')
          dz_w_sensor.setKeyName(@conditioned_zone.name.to_s)
          dz_w_sensor.setName("#{dz_w_var.name} s")
          dz_w = "#{dz_w_sensor.name}"
        else
          dz_w_sensor1 = OpenStudio::Model::EnergyManagementSystemSensor.new(model, 'Site Outdoor Air Humidity Ratio')
          dz_w_sensor1.setName("#{dz_w_var.name} s 1")
          dz_w_sensor2 = OpenStudio::Model::EnergyManagementSystemSensor.new(model, 'Zone Mean Air Humidity Ratio')
          dz_w_sensor2.setName("#{dz_w_var.name} s 2")
          dz_w_sensor2.setKeyName(@conditioned_zone.name.to_s)
          dz_w = "(#{dz_w_sensor1.name} + #{dz_w_sensor2.name}) / 2"
        end
      else
        dz_w_sensor = OpenStudio::Model::EnergyManagementSystemSensor.new(model, 'Site Outdoor Air Humidity Ratio')
        dz_w_sensor.setName("#{dz_w_var.name} s")
        dz_w = "#{dz_w_sensor.name}"
      end

      # -- Actuators --

      # List of: [Var name, object name, space, frac load latent, frac load outside]
      equip_act_infos = []

      if duct_location.is_a? OpenStudio::Model::ScheduleConstant
        space_values = Geometry.get_temperature_scheduled_space_values(location: duct_location.name.to_s)
        f_regain = space_values[:f_regain]
      else
        f_regain = 0.0
      end

      # Other equipment objects to cancel out the supply air leakage directly into the return plenum
      equip_act_infos << ['supply_sens_lk_to_cond', 'SupSensLkToCond', Constants.ObjectNameDuctLoad, @conditioned_space, 0.0, f_regain]
      equip_act_infos << ['supply_lat_lk_to_cond', 'SupLatLkToCond', Constants.ObjectNameDuctLoad, @conditioned_space, 1.0 - f_regain, f_regain]

      # Supply duct conduction load added to the conditioned space
      equip_act_infos << ['supply_cond_to_cond', 'SupCondToLv', Constants.ObjectNameDuctLoad, @conditioned_space, 0.0, f_regain]

      # Return duct conduction load added to the return plenum zone
      equip_act_infos << ['return_cond_to_rp', 'RetCondToRP', Constants.ObjectNameDuctLoad, ra_duct_space, 0.0, f_regain]

      # Return duct sensible leakage impact on the return plenum
      equip_act_infos << ['return_sens_lk_to_rp', 'RetSensLkToRP', Constants.ObjectNameDuctLoad, ra_duct_space, 0.0, f_regain]

      # Return duct latent leakage impact on the return plenum
      equip_act_infos << ['return_lat_lk_to_rp', 'RetLatLkToRP', Constants.ObjectNameDuctLoad, ra_duct_space, 1.0 - f_regain, f_regain]

      # Supply duct conduction impact on the duct zone
      if not duct_location.is_a? OpenStudio::Model::ThermalZone # Outside or scheduled temperature
        equip_act_infos << ['supply_cond_to_dz', 'SupCondToDZ', nil, @conditioned_space, 0.0, 1.0] # Arbitrary space, all heat lost
      else
        equip_act_infos << ['supply_cond_to_dz', 'SupCondToDZ', nil, duct_location.spaces[0], 0.0, 0.0]
      end

      # Return duct conduction impact on the duct zone
      if not duct_location.is_a? OpenStudio::Model::ThermalZone # Outside or scheduled temperature
        equip_act_infos << ['return_cond_to_dz', 'RetCondToDZ', nil, @conditioned_space, 0.0, 1.0] # Arbitrary space, all heat lost
      else
        equip_act_infos << ['return_cond_to_dz', 'RetCondToDZ', nil, duct_location.spaces[0], 0.0, 0.0]
      end

      # Supply duct sensible leakage impact on the duct zone
      if not duct_location.is_a? OpenStudio::Model::ThermalZone # Outside or scheduled temperature
        equip_act_infos << ['supply_sens_lk_to_dz', 'SupSensLkToDZ', nil, @conditioned_space, 0.0, 1.0] # Arbitrary space, all heat lost
      else
        equip_act_infos << ['supply_sens_lk_to_dz', 'SupSensLkToDZ', nil, duct_location.spaces[0], 0.0, 0.0]
      end

      # Supply duct latent leakage impact on the duct zone
      if not duct_location.is_a? OpenStudio::Model::ThermalZone # Outside or scheduled temperature
        equip_act_infos << ['supply_lat_lk_to_dz', 'SupLatLkToDZ', nil, @conditioned_space, 0.0, 1.0] # Arbitrary space, all heat lost
      else
        equip_act_infos << ['supply_lat_lk_to_dz', 'SupLatLkToDZ', nil, duct_location.spaces[0], 1.0, 0.0]
      end

      duct_vars = {}
      duct_actuators = {}
      [false, true].each do |is_cfis|
        if is_cfis
          next unless @cfis_airloop.values.include? object

          prefix = 'cfis_'
        else
          prefix = ''
        end
        equip_act_infos.each do |act_info|
          var_name = "#{prefix}#{act_info[0]}"
          object_name = "#{object_name_idx} #{prefix}#{act_info[1]}".gsub(' ', '_')
          end_use = act_info[2]
          space = act_info[3]
          if is_cfis && (space == ra_duct_space)
            # Move all CFIS return duct losses to the conditioned space so as to avoid extreme plenum temperatures
            # due to mismatch between return plenum duct loads and airloop airflow rate (which does not actually
            # increase due to the presence of CFIS).
            space = @conditioned_space
          end
          frac_lat = act_info[4]
          frac_lost = act_info[5]
          if not is_cfis
            duct_vars[var_name] = OpenStudio::Model::EnergyManagementSystemGlobalVariable.new(model, object_name)
          end
          duct_actuators[var_name] = create_other_equipment_object_and_actuator(model: model, name: object_name, space: space, frac_lat: frac_lat, frac_lost: frac_lost, end_use: end_use)
        end
      end

      # Two objects are required to model the air exchange between the duct zone and the conditioned space since
      # ZoneMixing objects can not account for direction of air flow (both are controlled by EMS)

      # List of: [Var name, object name, space, frac load latent, frac load outside]
      mix_act_infos = []

      if duct_location.is_a? OpenStudio::Model::ThermalZone
        # Accounts for leaks from the duct zone to the conditioned zone
        mix_act_infos << ['dz_to_cond_flow_rate', 'ZoneMixDZToCond', @conditioned_zone, duct_location]
        # Accounts for leaks from the conditioned zone to the duct zone
        mix_act_infos << ['cond_to_dz_flow_rate', 'ZoneMixCondToDZ', duct_location, @conditioned_zone]
      end

      [false, true].each do |is_cfis|
        if is_cfis
          next unless @cfis_airloop.values.include? object

          prefix = 'cfis_'
        else
          prefix = ''
        end
        mix_act_infos.each do |act_info|
          var_name = "#{prefix}#{act_info[0]}"
          object_name = "#{object_name_idx} #{prefix}#{act_info[1]}".gsub(' ', '_')
          dest_zone = act_info[2]
          source_zone = act_info[3]

          if not is_cfis
            duct_vars[var_name] = OpenStudio::Model::EnergyManagementSystemGlobalVariable.new(model, object_name)
          end
          zone_mixing = OpenStudio::Model::ZoneMixing.new(dest_zone)
          zone_mixing.setName("#{object_name} mix")
          zone_mixing.setSourceZone(source_zone)
          duct_actuators[var_name] = OpenStudio::Model::EnergyManagementSystemActuator.new(zone_mixing, *EPlus::EMSActuatorZoneMixingFlowRate)
          duct_actuators[var_name].setName("#{zone_mixing.name} act")
          zone_mixing.additionalProperties.setFeature('ObjectType', Constants.ObjectNameDuctLoad)
        end
      end

      # -- Global Variables --
      duct_lk_supply_fan_equiv_cond_var = OpenStudio::Model::EnergyManagementSystemGlobalVariable.new(model, "#{object_name_idx} DuctImbalLkSupFanEquivCond".gsub(' ', '_'))
      duct_lk_exhaust_fan_equiv_cond_var = OpenStudio::Model::EnergyManagementSystemGlobalVariable.new(model, "#{object_name_idx} DuctImbalLkExhFanEquivCond".gsub(' ', '_'))
      duct_lk_imbals << [@conditioned_zone.name.to_s, duct_lk_supply_fan_equiv_cond_var, duct_lk_exhaust_fan_equiv_cond_var]
      if not duct_location.nil?
        duct_lk_supply_fan_equiv_dz_var = OpenStudio::Model::EnergyManagementSystemGlobalVariable.new(model, "#{object_name_idx} DuctImbalLkSupFanEquivDZ".gsub(' ', '_'))
        duct_lk_exhaust_fan_equiv_dz_var = OpenStudio::Model::EnergyManagementSystemGlobalVariable.new(model, "#{object_name_idx} DuctImbalLkExhFanEquivDZ".gsub(' ', '_'))
        duct_lk_imbals << [duct_location.name.to_s, duct_lk_supply_fan_equiv_dz_var, duct_lk_exhaust_fan_equiv_dz_var]
      end

      # Obtain aggregate values for all ducts in the current duct location
      leakage_fracs = { HPXML::DuctTypeSupply => nil, HPXML::DuctTypeReturn => nil }
      leakage_cfm25s = { HPXML::DuctTypeSupply => nil, HPXML::DuctTypeReturn => nil }
      ua_values = { HPXML::DuctTypeSupply => 0, HPXML::DuctTypeReturn => 0 }
      ducts.each do |duct|
        next unless (duct_location.nil? && duct.zone.nil?) ||
                    (!duct_location.nil? && !duct.zone.nil? && (duct.zone.name.to_s == duct_location.name.to_s)) ||
                    (!duct_location.nil? && !duct.loc_schedule.nil? && (duct.loc_schedule.name.to_s == duct_location.name.to_s))

        if not duct.leakage_frac.nil?
          leakage_fracs[duct.side] = 0 if leakage_fracs[duct.side].nil?
          leakage_fracs[duct.side] += duct.leakage_frac
        elsif not duct.leakage_cfm25.nil?
          leakage_cfm25s[duct.side] = 0 if leakage_cfm25s[duct.side].nil?
          leakage_cfm25s[duct.side] += duct.leakage_cfm25
        elsif not duct.leakage_cfm50.nil?
          leakage_cfm25s[duct.side] = 0 if leakage_cfm25s[duct.side].nil?
          leakage_cfm25s[duct.side] += calc_air_leakage_at_diff_pressure(InfilPressureExponent, duct.leakage_cfm50, 50.0, 25.0)
        end
        ua_values[duct.side] += duct.area / duct.effective_rvalue
      end

      # Check if the duct location is a vented space
      duct_location_is_vented = false
      if duct_location.is_a? OpenStudio::Model::ThermalZone
        HPXML::vented_locations.each do |vented_location|
          if (not @spaces[vented_location].nil?) && (@spaces[vented_location].thermalZone.get.name.to_s == duct_location.name.to_s)
            duct_location_is_vented = true
          end
        end
      end

      # Duct Subroutine
      duct_subroutine = OpenStudio::Model::EnergyManagementSystemSubroutine.new(model)
      duct_subroutine.setName("#{object_name_idx} duct subroutine")
      duct_subroutine.addLine("Set AH_MFR = #{ah_mfr_var.name} / #{unit_multiplier}")
      duct_subroutine.addLine('If AH_MFR > 0')
      duct_subroutine.addLine("  Set AH_Tout = #{ah_tout_var.name}")
      duct_subroutine.addLine("  Set AH_Wout = #{ah_wout_var.name}")
      duct_subroutine.addLine("  Set RA_T = #{ra_t_var.name}")
      duct_subroutine.addLine("  Set RA_W = #{ra_w_var.name}")
      duct_subroutine.addLine("  Set Fan_RTF = #{@fan_rtf_var[object].name}")
      duct_subroutine.addLine("  Set DZ_T = #{dz_t_var.name}")
      duct_subroutine.addLine("  Set DZ_W = #{dz_w_var.name}")
      duct_subroutine.addLine("  Set AH_VFR = #{ah_vfr_var.name} / #{unit_multiplier}")
      duct_subroutine.addLine('  Set h_SA = (@HFnTdbW AH_Tout AH_Wout)') # J/kg
      duct_subroutine.addLine('  Set h_RA = (@HFnTdbW RA_T RA_W)') # J/kg
      duct_subroutine.addLine('  Set h_fg = (@HfgAirFnWTdb AH_Wout AH_Tout)') # J/kg
      duct_subroutine.addLine('  Set h_DZ = (@HFnTdbW DZ_T DZ_W)') # J/kg
      duct_subroutine.addLine('  Set air_cp = 1006.0') # J/kg-C

      if not leakage_fracs[HPXML::DuctTypeSupply].nil?
        duct_subroutine.addLine("  Set f_sup = #{leakage_fracs[HPXML::DuctTypeSupply]}") # frac
      elsif not leakage_cfm25s[HPXML::DuctTypeSupply].nil?
        duct_subroutine.addLine("  Set f_sup = #{UnitConversions.convert(leakage_cfm25s[HPXML::DuctTypeSupply], 'cfm', 'm^3/s').round(6)} / (#{@fan_mfr_max_var[object].name}/#{unit_multiplier} * 1.0135)") # frac
      else
        duct_subroutine.addLine('  Set f_sup = 0.0') # frac
      end
      if not leakage_fracs[HPXML::DuctTypeReturn].nil?
        duct_subroutine.addLine("  Set f_ret = #{leakage_fracs[HPXML::DuctTypeReturn]}") # frac
      elsif not leakage_cfm25s[HPXML::DuctTypeReturn].nil?
        duct_subroutine.addLine("  Set f_ret = #{UnitConversions.convert(leakage_cfm25s[HPXML::DuctTypeReturn], 'cfm', 'm^3/s').round(6)} / (#{@fan_mfr_max_var[object].name}/#{unit_multiplier} * 1.0135)") # frac
      else
        duct_subroutine.addLine('  Set f_ret = 0.0') # frac
      end
      duct_subroutine.addLine('  Set sup_lk_mfr = f_sup * AH_MFR') # kg/s
      duct_subroutine.addLine('  Set ret_lk_mfr = f_ret * AH_MFR') # kg/s

      # Supply leakage to conditioned space
      duct_subroutine.addLine('  Set SupTotLkToCond = sup_lk_mfr*(h_RA - h_SA)') # W
      duct_subroutine.addLine('  Set SupLatLkToCond = sup_lk_mfr*h_fg*(RA_W-AH_Wout)') # W
      duct_subroutine.addLine('  Set SupSensLkToCond = SupTotLkToCond-SupLatLkToCond') # W

      # Supply conduction
      duct_subroutine.addLine("  Set supply_ua = #{UnitConversions.convert(ua_values[HPXML::DuctTypeSupply], 'Btu/(hr*F)', 'W/K').round(3)}")
      duct_subroutine.addLine('  Set eTm = 0-((Fan_RTF/(AH_MFR*air_cp))*supply_ua)')
      duct_subroutine.addLine('  Set t_sup = DZ_T+((AH_Tout-DZ_T)*(@Exp eTm))') # deg-C
      duct_subroutine.addLine('  Set SupCondToCond = AH_MFR*air_cp*(t_sup-AH_Tout)') # W
      duct_subroutine.addLine('  Set SupCondToDZ = 0-SupCondToCond') # W

      # Return conduction
      duct_subroutine.addLine("  Set return_ua = #{UnitConversions.convert(ua_values[HPXML::DuctTypeReturn], 'Btu/(hr*F)', 'W/K').round(3)}")
      duct_subroutine.addLine('  Set eTm = 0-((Fan_RTF/(AH_MFR*air_cp))*return_ua)')
      duct_subroutine.addLine('  Set t_ret = DZ_T+((RA_T-DZ_T)*(@Exp eTm))') # deg-C
      duct_subroutine.addLine('  Set RetCondToRP = AH_MFR*air_cp*(t_ret-RA_T)') # W
      duct_subroutine.addLine('  Set RetCondToDZ = 0-RetCondToRP') # W

      # Return leakage to return plenum
      duct_subroutine.addLine('  Set RetLatLkToRP = 0') # W
      duct_subroutine.addLine('  Set RetSensLkToRP = ret_lk_mfr*air_cp*(DZ_T-RA_T)') # W

      # Supply leakage to duct zone
      # The below terms are not the same as SupLatLkToCond and SupSensLkToCond.
      # To understand why, suppose the AHzone temperature equals the supply air temperature. In this case, the terms below
      # should be zero while SupLatLkToCond and SupSensLkToCond should still be non-zero.
      duct_subroutine.addLine('  Set SupTotLkToDZ = sup_lk_mfr*(h_SA-h_DZ)') # W
      duct_subroutine.addLine('  Set SupLatLkToDZ = sup_lk_mfr*h_fg*(AH_Wout-DZ_W)') # W
      duct_subroutine.addLine('  Set SupSensLkToDZ = SupTotLkToDZ-SupLatLkToDZ') # W

      # Handle duct leakage imbalance induced infiltration (ANSI 301-2022 Addendum C Table 4.2.2(1c)
      leakage_supply = leakage_fracs[HPXML::DuctTypeSupply].to_f + leakage_cfm25s[HPXML::DuctTypeSupply].to_f
      leakage_return = leakage_fracs[HPXML::DuctTypeReturn].to_f + leakage_cfm25s[HPXML::DuctTypeReturn].to_f
      if leakage_supply == leakage_return
        duct_subroutine.addLine('  Set FracOutsideToCond = 0.0')
        duct_subroutine.addLine('  Set FracOutsideToDZ = 0.0')
        duct_subroutine.addLine('  Set FracCondToOutside = 0.0')
        duct_subroutine.addLine('  Set FracDZToOutside = 0.0')
        duct_subroutine.addLine('  Set FracDZToCond = 0.0')
        duct_subroutine.addLine('  Set FracCondToDZ = 0.0')
      elsif leakage_supply > leakage_return # Supply > Return (conditioned space is depressurized)
        if duct_location_is_vented # Duct location vented
          duct_subroutine.addLine('  Set FracOutsideToCond = 1.0')
          duct_subroutine.addLine('  Set FracOutsideToDZ = 0.0')
          duct_subroutine.addLine('  Set FracCondToOutside = 0.0')
          duct_subroutine.addLine('  Set FracDZToOutside = 1.0')
          duct_subroutine.addLine('  Set FracDZToCond = 0.0')
          duct_subroutine.addLine('  Set FracCondToDZ = 0.0')
        else # Duct location unvented
          duct_subroutine.addLine('  Set FracOutsideToCond = 0.5')
          duct_subroutine.addLine('  Set FracOutsideToDZ = 0.0')
          duct_subroutine.addLine('  Set FracCondToOutside = 0.0')
          duct_subroutine.addLine('  Set FracDZToOutside = 0.5')
          duct_subroutine.addLine('  Set FracDZToCond = 0.5')
          duct_subroutine.addLine('  Set FracCondToDZ = 0.0')
        end
      else # Supply < Return (conditioned space is pressurized)
        if duct_location_is_vented # Duct location vented
          duct_subroutine.addLine('  Set FracOutsideToCond = 0.0')
          duct_subroutine.addLine('  Set FracOutsideToDZ = 1.0')
          duct_subroutine.addLine('  Set FracCondToOutside = 1.0')
          duct_subroutine.addLine('  Set FracDZToOutside = 0.0')
          duct_subroutine.addLine('  Set FracDZToCond = 0.0')
          duct_subroutine.addLine('  Set FracCondToDZ = 0.0')
        else # Duct location unvented
          duct_subroutine.addLine('  Set FracOutsideToCond = 0.0')
          duct_subroutine.addLine('  Set FracOutsideToDZ = 0.5')
          duct_subroutine.addLine('  Set FracCondToOutside = 0.5')
          duct_subroutine.addLine('  Set FracDZToOutside = 0.0')
          duct_subroutine.addLine('  Set FracDZToCond = 0.0')
          duct_subroutine.addLine('  Set FracCondToDZ = 0.5')
        end
      end
      duct_subroutine.addLine('  Set lk_imbal_vfr = @ABS(f_sup - f_ret) * AH_VFR') # m3/s
      duct_subroutine.addLine('  Set ImbalLkCondToDZ = lk_imbal_vfr * FracCondToDZ') # m3/s
      duct_subroutine.addLine('  Set ImbalLkDZToCond = lk_imbal_vfr * FracDZToCond') # m3/s
      duct_subroutine.addLine('  Set ImbalLkOutsideToCond = lk_imbal_vfr * FracOutsideToCond') # m3/s
      duct_subroutine.addLine('  Set ImbalLkOutsideToDZ = lk_imbal_vfr * FracOutsideToDZ') # m3/s
      duct_subroutine.addLine('  Set ImbalLkCondToOutside = lk_imbal_vfr * FracCondToOutside') # m3/s
      duct_subroutine.addLine('  Set ImbalLkDZToOutside = lk_imbal_vfr * FracDZToOutside') # m3/s
      duct_subroutine.addLine('Else') # No air handler flow rate
      duct_subroutine.addLine('  Set SupLatLkToCond = 0')
      duct_subroutine.addLine('  Set SupSensLkToCond = 0')
      duct_subroutine.addLine('  Set SupCondToCond = 0')
      duct_subroutine.addLine('  Set RetCondToRP = 0')
      duct_subroutine.addLine('  Set RetLatLkToRP = 0')
      duct_subroutine.addLine('  Set RetSensLkToRP = 0')
      duct_subroutine.addLine('  Set RetCondToDZ = 0')
      duct_subroutine.addLine('  Set SupCondToDZ = 0')
      duct_subroutine.addLine('  Set SupLatLkToDZ = 0')
      duct_subroutine.addLine('  Set SupSensLkToDZ = 0')
      duct_subroutine.addLine('  Set ImbalLkCondToDZ = 0')
      duct_subroutine.addLine('  Set ImbalLkDZToCond = 0')
      duct_subroutine.addLine('  Set ImbalLkOutsideToCond = 0')
      duct_subroutine.addLine('  Set ImbalLkOutsideToDZ = 0')
      duct_subroutine.addLine('  Set ImbalLkCondToOutside = 0')
      duct_subroutine.addLine('  Set ImbalLkDZToOutside = 0')
      duct_subroutine.addLine('EndIf')
      duct_subroutine.addLine("Set #{duct_vars['supply_lat_lk_to_cond'].name} = SupLatLkToCond")
      duct_subroutine.addLine("Set #{duct_vars['supply_sens_lk_to_cond'].name} = SupSensLkToCond")
      duct_subroutine.addLine("Set #{duct_vars['supply_cond_to_cond'].name} = SupCondToCond")
      duct_subroutine.addLine("Set #{duct_vars['return_cond_to_rp'].name} = RetCondToRP")
      duct_subroutine.addLine("Set #{duct_vars['return_lat_lk_to_rp'].name} = RetLatLkToRP")
      duct_subroutine.addLine("Set #{duct_vars['return_sens_lk_to_rp'].name} = RetSensLkToRP")
      duct_subroutine.addLine("Set #{duct_vars['return_cond_to_dz'].name} = RetCondToDZ")
      duct_subroutine.addLine("Set #{duct_vars['supply_cond_to_dz'].name} = SupCondToDZ")
      duct_subroutine.addLine("Set #{duct_vars['supply_lat_lk_to_dz'].name} = SupLatLkToDZ")
      duct_subroutine.addLine("Set #{duct_vars['supply_sens_lk_to_dz'].name} = SupSensLkToDZ")
      if duct_location.is_a? OpenStudio::Model::ThermalZone
        duct_subroutine.addLine("Set #{duct_vars['cond_to_dz_flow_rate'].name} = ImbalLkCondToDZ")
        duct_subroutine.addLine("Set #{duct_vars['dz_to_cond_flow_rate'].name} = ImbalLkDZToCond")
      end
      duct_subroutine.addLine("Set #{duct_lk_supply_fan_equiv_cond_var.name} = ImbalLkCondToOutside")
      duct_subroutine.addLine("Set #{duct_lk_exhaust_fan_equiv_cond_var.name} = ImbalLkOutsideToCond")
      if not duct_location.nil?
        duct_subroutine.addLine("Set #{duct_lk_supply_fan_equiv_dz_var.name} = ImbalLkDZToOutside")
        duct_subroutine.addLine("Set #{duct_lk_exhaust_fan_equiv_dz_var.name} = ImbalLkOutsideToDZ")
      end

      # Duct Program

      duct_program = OpenStudio::Model::EnergyManagementSystemProgram.new(model)
      duct_program.setName(object_name_idx + ' duct program')
      duct_program.addLine("Set #{ah_mfr_var.name} = #{ah_mfr_sensor.name}")
      duct_program.addLine("Set #{@fan_rtf_var[object].name} = 0")
      @fan_rtf_sensor[object].each do |rtf_sensor|
        duct_program.addLine("Set #{@fan_rtf_var[object].name} = #{@fan_rtf_var[object].name} + #{rtf_sensor.name}")
      end
      duct_program.addLine("Set #{ah_vfr_var.name} = #{ah_vfr_sensor.name}")
      duct_program.addLine("Set #{ah_tout_var.name} = #{ah_tout_sensor.name}")
      duct_program.addLine("Set #{ah_wout_var.name} = #{ah_wout_sensor.name}")
      duct_program.addLine("Set #{ra_t_var.name} = #{ra_t_sensor.name}")
      duct_program.addLine("Set #{ra_w_var.name} = #{ra_w_sensor.name}")
      duct_program.addLine("Set #{dz_t_var.name} = #{dz_t_sensor.name}")
      duct_program.addLine("Set #{dz_w_var.name} = #{dz_w}")
      duct_program.addLine("Run #{duct_subroutine.name}")
      duct_program.addLine("Set #{duct_actuators['supply_sens_lk_to_cond'].name} = #{duct_vars['supply_sens_lk_to_cond'].name}")
      duct_program.addLine("Set #{duct_actuators['supply_lat_lk_to_cond'].name} = #{duct_vars['supply_lat_lk_to_cond'].name}")
      duct_program.addLine("Set #{duct_actuators['supply_cond_to_cond'].name} = #{duct_vars['supply_cond_to_cond'].name}")
      duct_program.addLine("Set #{duct_actuators['return_sens_lk_to_rp'].name} = #{duct_vars['return_sens_lk_to_rp'].name}")
      duct_program.addLine("Set #{duct_actuators['return_lat_lk_to_rp'].name} = #{duct_vars['return_lat_lk_to_rp'].name}")
      duct_program.addLine("Set #{duct_actuators['return_cond_to_rp'].name} = #{duct_vars['return_cond_to_rp'].name}")
      duct_program.addLine("Set #{duct_actuators['return_cond_to_dz'].name} = #{duct_vars['return_cond_to_dz'].name}")
      duct_program.addLine("Set #{duct_actuators['supply_cond_to_dz'].name} = #{duct_vars['supply_cond_to_dz'].name}")
      duct_program.addLine("Set #{duct_actuators['supply_sens_lk_to_dz'].name} = #{duct_vars['supply_sens_lk_to_dz'].name}")
      duct_program.addLine("Set #{duct_actuators['supply_lat_lk_to_dz'].name} = #{duct_vars['supply_lat_lk_to_dz'].name}")
      if duct_location.is_a? OpenStudio::Model::ThermalZone
        duct_program.addLine("Set #{duct_actuators['dz_to_cond_flow_rate'].name} = #{duct_vars['dz_to_cond_flow_rate'].name}")
        duct_program.addLine("Set #{duct_actuators['cond_to_dz_flow_rate'].name} = #{duct_vars['cond_to_dz_flow_rate'].name}")
      end

      if @cfis_airloop.values.include? object

        cfis_id = @cfis_airloop.key(object)
        vent_mech = vent_fans_mech.find { |vfm| vfm.id == cfis_id }

        add_cfis_duct_losses = (vent_mech.cfis_addtl_runtime_operating_mode == HPXML::CFISModeAirHandler)
        if add_cfis_duct_losses
          # Calculate additional CFIS duct losses during fan-only mode
          duct_program.addLine("If #{@cfis_f_damper_extra_open_var[cfis_id].name} > 0")
          duct_program.addLine("  Set cfis_m3s = (#{@fan_mfr_max_var[object].name} * #{vent_mech.cfis_vent_mode_airflow_fraction} / 1.16097654)") # Density of 1.16097654 was back calculated using E+ results
          duct_program.addLine("  Set #{@fan_rtf_var[object].name} = #{@cfis_f_damper_extra_open_var[cfis_id].name}") # Need to use global vars to sync duct_program and infiltration program of different calling points
          duct_program.addLine("  Set #{ah_vfr_var.name} = #{@fan_rtf_var[object].name}*cfis_m3s")
          duct_program.addLine("  Set rho_in = (@RhoAirFnPbTdbW #{@pbar_sensor.name} #{@tin_sensor.name} #{@win_sensor.name})")
          duct_program.addLine("  Set #{ah_mfr_var.name} = #{ah_vfr_var.name} * rho_in")
          duct_program.addLine("  Set #{ah_tout_var.name} = #{ra_t_sensor.name}")
          duct_program.addLine("  Set #{ah_wout_var.name} = #{ra_w_sensor.name}")
          duct_program.addLine("  Set #{ra_t_var.name} = #{ra_t_sensor.name}")
          duct_program.addLine("  Set #{ra_w_var.name} = #{ra_w_sensor.name}")
          duct_program.addLine("  Run #{duct_subroutine.name}")
          duct_program.addLine("  Set #{duct_actuators['cfis_supply_sens_lk_to_cond'].name} = #{duct_vars['supply_sens_lk_to_cond'].name}")
          duct_program.addLine("  Set #{duct_actuators['cfis_supply_lat_lk_to_cond'].name} = #{duct_vars['supply_lat_lk_to_cond'].name}")
          duct_program.addLine("  Set #{duct_actuators['cfis_supply_cond_to_cond'].name} = #{duct_vars['supply_cond_to_cond'].name}")
          duct_program.addLine("  Set #{duct_actuators['cfis_return_sens_lk_to_rp'].name} = #{duct_vars['return_sens_lk_to_rp'].name}")
          duct_program.addLine("  Set #{duct_actuators['cfis_return_lat_lk_to_rp'].name} = #{duct_vars['return_lat_lk_to_rp'].name}")
          duct_program.addLine("  Set #{duct_actuators['cfis_return_cond_to_rp'].name} = #{duct_vars['return_cond_to_rp'].name}")
          duct_program.addLine("  Set #{duct_actuators['cfis_return_cond_to_dz'].name} = #{duct_vars['return_cond_to_dz'].name}")
          duct_program.addLine("  Set #{duct_actuators['cfis_supply_cond_to_dz'].name} = #{duct_vars['supply_cond_to_dz'].name}")
          duct_program.addLine("  Set #{duct_actuators['cfis_supply_sens_lk_to_dz'].name} = #{duct_vars['supply_sens_lk_to_dz'].name}")
          duct_program.addLine("  Set #{duct_actuators['cfis_supply_lat_lk_to_dz'].name} = #{duct_vars['supply_lat_lk_to_dz'].name}")
          if duct_location.is_a? OpenStudio::Model::ThermalZone
            duct_program.addLine("  Set #{duct_actuators['cfis_dz_to_cond_flow_rate'].name} = #{duct_vars['dz_to_cond_flow_rate'].name}")
            duct_program.addLine("  Set #{duct_actuators['cfis_cond_to_dz_flow_rate'].name} = #{duct_vars['cond_to_dz_flow_rate'].name}")
          end
          duct_program.addLine('Else')
        end
        duct_program.addLine("  Set #{duct_actuators['cfis_supply_sens_lk_to_cond'].name} = 0")
        duct_program.addLine("  Set #{duct_actuators['cfis_supply_lat_lk_to_cond'].name} = 0")
        duct_program.addLine("  Set #{duct_actuators['cfis_supply_cond_to_cond'].name} = 0")
        duct_program.addLine("  Set #{duct_actuators['cfis_return_sens_lk_to_rp'].name} = 0")
        duct_program.addLine("  Set #{duct_actuators['cfis_return_lat_lk_to_rp'].name} = 0")
        duct_program.addLine("  Set #{duct_actuators['cfis_return_cond_to_rp'].name} = 0")
        duct_program.addLine("  Set #{duct_actuators['cfis_return_cond_to_dz'].name} = 0")
        duct_program.addLine("  Set #{duct_actuators['cfis_supply_cond_to_dz'].name} = 0")
        duct_program.addLine("  Set #{duct_actuators['cfis_supply_sens_lk_to_dz'].name} = 0")
        duct_program.addLine("  Set #{duct_actuators['cfis_supply_lat_lk_to_dz'].name} = 0")
        if duct_location.is_a? OpenStudio::Model::ThermalZone
          duct_program.addLine("  Set #{duct_actuators['cfis_dz_to_cond_flow_rate'].name} = 0")
          duct_program.addLine("  Set #{duct_actuators['cfis_cond_to_dz_flow_rate'].name} = 0")
        end
        if add_cfis_duct_losses
          duct_program.addLine('EndIf')
        end

      end

      manager = OpenStudio::Model::EnergyManagementSystemProgramCallingManager.new(model)
      manager.setName("#{duct_program.name} calling manager")
      manager.setCallingPoint('EndOfSystemTimestepAfterHVACReporting')
      manager.addProgram(duct_program)
    end
  end

  # TODO
  #
  # @param model [OpenStudio::Model::Model] OpenStudio Model object
  # @param site [TODO] TODO
  # @param ach50 [TODO] TODO
  # @param duct_lk_imbals [TODO] TODO
  # @return [TODO] TODO
  def self.apply_infiltration_to_garage(model, site, ach50, duct_lk_imbals)
    return if @spaces[HPXML::LocationGarage].nil?

    space = @spaces[HPXML::LocationGarage]
    area = UnitConversions.convert(space.floorArea, 'm^2', 'ft^2')
    volume = UnitConversions.convert(space.volume, 'm^3', 'ft^3')
    hor_lk_frac = 0.4
    neutral_level = 0.5
    sla = get_infiltration_SLA_from_ACH50(ach50, InfilPressureExponent, area, volume)
    ela = sla * area
    c_w_SG, c_s_SG = calc_wind_stack_coeffs(site, hor_lk_frac, neutral_level, space)
    apply_infiltration_to_unconditioned_space(model, space, nil, ela, c_w_SG, c_s_SG, duct_lk_imbals)
  end

  # TODO
  #
  # @param model [OpenStudio::Model::Model] OpenStudio Model object
  # @param duct_lk_imbals [TODO] TODO
  # @return [TODO] TODO
  def self.apply_infiltration_to_unconditioned_basement(model, duct_lk_imbals)
    return if @spaces[HPXML::LocationBasementUnconditioned].nil?

    space = @spaces[HPXML::LocationBasementUnconditioned]
    ach = get_default_unvented_space_ach()
    apply_infiltration_to_unconditioned_space(model, space, ach, nil, nil, nil, duct_lk_imbals)
  end

  # TODO
  #
  # @param model [OpenStudio::Model::Model] OpenStudio Model object
  # @param weather [WeatherProcess] Weather object
  # @param vented_crawl [TODO] TODO
  # @param duct_lk_imbals [TODO] TODO
  # @return [TODO] TODO
  def self.apply_infiltration_to_vented_crawlspace(model, weather, vented_crawl, duct_lk_imbals)
    return if @spaces[HPXML::LocationCrawlspaceVented].nil?

    space = @spaces[HPXML::LocationCrawlspaceVented]
    height = Geometry.get_height_of_spaces(spaces: [space])
    sla = vented_crawl.vented_crawlspace_sla
    ach = get_infiltration_ACH_from_SLA(sla, height, weather)
    apply_infiltration_to_unconditioned_space(model, space, ach, nil, nil, nil, duct_lk_imbals)
  end

  # TODO
  #
  # @param model [OpenStudio::Model::Model] OpenStudio Model object
  # @param duct_lk_imbals [TODO] TODO
  # @return [TODO] TODO
  def self.apply_infiltration_to_unvented_crawlspace(model, duct_lk_imbals)
    return if @spaces[HPXML::LocationCrawlspaceUnvented].nil?

    space = @spaces[HPXML::LocationCrawlspaceUnvented]
    ach = get_default_unvented_space_ach()
    apply_infiltration_to_unconditioned_space(model, space, ach, nil, nil, nil, duct_lk_imbals)
  end

  # TODO
  #
  # @param model [OpenStudio::Model::Model] OpenStudio Model object
  # @param weather [WeatherProcess] Weather object
  # @param site [TODO] TODO
  # @param vented_attic [TODO] TODO
  # @param duct_lk_imbals [TODO] TODO
  # @return [TODO] TODO
  def self.apply_infiltration_to_vented_attic(model, weather, site, vented_attic, duct_lk_imbals)
    return if @spaces[HPXML::LocationAtticVented].nil?

    if not vented_attic.vented_attic_sla.nil?
      if @apply_ashrae140_assumptions
        vented_attic_const_ach = get_infiltration_ACH_from_SLA(vented_attic.vented_attic_sla, 8.202, weather)
      else
        vented_attic_sla = vented_attic.vented_attic_sla
      end
    elsif not vented_attic.vented_attic_ach.nil?
      if @apply_ashrae140_assumptions
        vented_attic_const_ach = vented_attic.vented_attic_ach
      else
        vented_attic_sla = get_infiltration_SLA_from_ACH(vented_attic.vented_attic_ach, 8.202, 8.202, weather)
      end
    end

    space = @spaces[HPXML::LocationAtticVented]
    if not vented_attic_sla.nil?
      vented_attic_area = UnitConversions.convert(space.floorArea, 'm^2', 'ft^2')
      hor_lk_frac = 0.75
      neutral_level = 0.5
      sla = vented_attic_sla
      ela = sla * vented_attic_area
      c_w_SG, c_s_SG = calc_wind_stack_coeffs(site, hor_lk_frac, neutral_level, space)
      apply_infiltration_to_unconditioned_space(model, space, nil, ela, c_w_SG, c_s_SG, duct_lk_imbals)
    elsif not vented_attic_const_ach.nil?
      ach = vented_attic_const_ach
      apply_infiltration_to_unconditioned_space(model, space, ach, nil, nil, nil, duct_lk_imbals)
    end
  end

  # TODO
  #
  # @param model [OpenStudio::Model::Model] OpenStudio Model object
  # @param duct_lk_imbals [TODO] TODO
  # @return [TODO] TODO
  def self.apply_infiltration_to_unvented_attic(model, duct_lk_imbals)
    return if @spaces[HPXML::LocationAtticUnvented].nil?

    space = @spaces[HPXML::LocationAtticUnvented]
    ach = get_default_unvented_space_ach()
    apply_infiltration_to_unconditioned_space(model, space, ach, nil, nil, nil, duct_lk_imbals)
  end

  # TODO
  #
  # @param model [OpenStudio::Model::Model] OpenStudio Model object
  # @param vent_object [TODO] TODO
  # @param obj_type_name [TODO] TODO
  # @param index [TODO] TODO
  # @param unavailable_periods [TODO] TODO
  # @return [TODO] TODO
  def self.apply_local_ventilation(model, vent_object, obj_type_name, index, unavailable_periods)
    daily_sch = [0.0] * 24
    obj_name = "#{obj_type_name} #{index}"
    remaining_hrs = vent_object.hours_in_operation
    for hr in 1..(vent_object.hours_in_operation.ceil)
      if remaining_hrs >= 1
        daily_sch[(vent_object.start_hour + hr - 1) % 24] = 1.0
      else
        daily_sch[(vent_object.start_hour + hr - 1) % 24] = remaining_hrs
      end
      remaining_hrs -= 1
    end
    obj_sch = HourlyByMonthSchedule.new(model, "#{obj_name} schedule", [daily_sch] * 12, [daily_sch] * 12, Constants.ScheduleTypeLimitsFraction, false, unavailable_periods: unavailable_periods)
    obj_sch_sensor = OpenStudio::Model::EnergyManagementSystemSensor.new(model, 'Schedule Value')
    obj_sch_sensor.setName("#{obj_name} sch s")
    obj_sch_sensor.setKeyName(obj_sch.schedule.name.to_s)

    equip_def = OpenStudio::Model::ElectricEquipmentDefinition.new(model)
    equip_def.setName(obj_name)
    equip = OpenStudio::Model::ElectricEquipment.new(equip_def)
    equip.setName(obj_name)
    equip.setSpace(@conditioned_space) # no heat gain, so assign the equipment to an arbitrary space
    equip_def.setDesignLevel(vent_object.fan_power * vent_object.count)
    equip_def.setFractionRadiant(0)
    equip_def.setFractionLatent(0)
    equip_def.setFractionLost(1)
    equip.setSchedule(obj_sch.schedule)
    equip.setEndUseSubcategory(Constants.ObjectNameMechanicalVentilation)

    return obj_sch_sensor
  end

  # TODO
  #
  # @param model [OpenStudio::Model::Model] OpenStudio Model object
  # @param vented_dryer [TODO] TODO
  # @param schedules_file [SchedulesFile] SchedulesFile wrapper class instance of detailed schedule files
  # @param index [TODO] TODO
  # @param unavailable_periods [TODO] TODO
  # @return [TODO] TODO
  def self.apply_dryer_exhaust(model, vented_dryer, schedules_file, index, unavailable_periods)
    obj_name = "#{Constants.ObjectNameClothesDryer} exhaust #{index}"

    # Create schedule
    obj_sch = nil
    if not schedules_file.nil?
      obj_sch_name = SchedulesFile::Columns[:ClothesDryer].name
      obj_sch = schedules_file.create_schedule_file(model, col_name: obj_sch_name)
      full_load_hrs = schedules_file.annual_equivalent_full_load_hrs(col_name: obj_sch_name)
    end
    if obj_sch.nil?
      cd_weekday_sch = vented_dryer.weekday_fractions
      cd_weekend_sch = vented_dryer.weekend_fractions
      cd_monthly_sch = vented_dryer.monthly_multipliers
      obj_sch = MonthWeekdayWeekendSchedule.new(model, obj_name + ' schedule', cd_weekday_sch, cd_weekend_sch, cd_monthly_sch, Constants.ScheduleTypeLimitsFraction, unavailable_periods: unavailable_periods)
      obj_sch = obj_sch.schedule
      obj_sch_name = obj_sch.name.to_s
      full_load_hrs = Schedule.annual_equivalent_full_load_hrs(@year, obj_sch)
    end

    obj_sch_sensor = OpenStudio::Model::EnergyManagementSystemSensor.new(model, 'Schedule Value')
    obj_sch_sensor.setName("#{obj_name} sch s")
    obj_sch_sensor.setKeyName(obj_sch_name)

    return obj_sch_sensor, 0 if full_load_hrs == 0

    # Assume standard dryer exhaust runs 1 hr/day per BA HSP
    cfm_mult = Constants.NumDaysInYear(@year) * vented_dryer.usage_multiplier / full_load_hrs

    return obj_sch_sensor, cfm_mult
  end

  # TODO
  #
  # @param vent_mech_fans [TODO] TODO
  # @return [TODO] TODO
  def self.calc_hrv_erv_effectiveness(vent_mech_fans)
    # Create the mapping between mech vent instance and the effectiveness results
    hrv_erv_effectiveness_map = {}
    p_atm = UnitConversions.convert(1.0, 'atm', 'psi')
    vent_mech_fans.each do |vent_mech|
      hrv_erv_effectiveness_map[vent_mech] = {}

      vent_mech_cfm = vent_mech.average_oa_unit_flow_rate
      if (vent_mech_cfm > 0)
        # Must assume an operating condition (HVI seems to use CSA 439)
        t_sup_in = 0.0
        w_sup_in = 0.0028
        t_exh_in = 22.0
        # w_exh_in = 0.0065
        cp_a = 1006.0
        p_fan = vent_mech.average_unit_fan_power # Watts

        m_fan = UnitConversions.convert(vent_mech_cfm, 'cfm', 'm^3/s') * UnitConversions.convert(Psychrometrics.rhoD_fT_w_P(UnitConversions.convert(t_sup_in, 'C', 'F'), w_sup_in, p_atm), 'lbm/ft^3', 'kg/m^3') # kg/s

        if not vent_mech.sensible_recovery_efficiency.nil?
          # The following is derived from CSA 439, Clause 9.3.3.1, Eq. 12:
          #    E_SHR = (m_sup,fan * Cp * (Tsup,out - Tsup,in) - P_sup,fan) / (m_exh,fan * Cp * (Texh,in - Tsup,in) + P_exh,fan)
          t_sup_out = t_sup_in + (vent_mech.sensible_recovery_efficiency * (m_fan * cp_a * (t_exh_in - t_sup_in) + p_fan) + p_fan) / (m_fan * cp_a)

          # Calculate the apparent sensible effectiveness
          vent_mech_apparent_sens_eff = (t_sup_out - t_sup_in) / (t_exh_in - t_sup_in)

        else
          # The following is derived from (taken from CSA 439, Clause 9.2.1, Eq. 7):
          t_sup_out = t_sup_in + (vent_mech.sensible_recovery_efficiency_adjusted * (t_exh_in - t_sup_in))

          vent_mech_apparent_sens_eff = vent_mech.sensible_recovery_efficiency_adjusted

        end

        # Calculate the supply temperature before the fan
        t_sup_out_gross = t_sup_out - p_fan / (m_fan * cp_a)

        # Sensible effectiveness of the HX only
        vent_mech_sens_eff = (t_sup_out_gross - t_sup_in) / (t_exh_in - t_sup_in)

        if (vent_mech_sens_eff < 0.0) || (vent_mech_sens_eff > 1.0)
          fail "The calculated ERV/HRV sensible effectiveness is #{vent_mech_sens_eff} but should be between 0 and 1. Please revise ERV/HRV efficiency values."
        end

        # Use summer test condition to determine the latent effectiveness since TRE is generally specified under the summer condition
        if (not vent_mech.total_recovery_efficiency.nil?) || (not vent_mech.total_recovery_efficiency_adjusted.nil?)

          t_sup_in = 35.0
          w_sup_in = 0.0178
          t_exh_in = 24.0
          w_exh_in = 0.0092

          m_fan = UnitConversions.convert(vent_mech_cfm, 'cfm', 'm^3/s') * UnitConversions.convert(Psychrometrics.rhoD_fT_w_P(UnitConversions.convert(t_sup_in, 'C', 'F'), w_sup_in, p_atm), 'lbm/ft^3', 'kg/m^3') # kg/s

          t_sup_out_gross = t_sup_in - vent_mech_sens_eff * (t_sup_in - t_exh_in)
          t_sup_out = t_sup_out_gross + p_fan / (m_fan * cp_a)

          h_sup_in = Psychrometrics.h_fT_w_SI(t_sup_in, w_sup_in)
          h_exh_in = Psychrometrics.h_fT_w_SI(t_exh_in, w_exh_in)

          if not vent_mech.total_recovery_efficiency.nil?
            # The following is derived from CSA 439, Clause 9.3.3.2, Eq. 13:
            #    E_THR = (m_sup,fan * Cp * (h_sup,out - h_sup,in) - P_sup,fan) / (m_exh,fan * Cp * (h_exh,in - h_sup,in) + P_exh,fan)
            h_sup_out = h_sup_in - (vent_mech.total_recovery_efficiency * (m_fan * (h_sup_in - h_exh_in) + p_fan) + p_fan) / m_fan
          else
            # The following is derived from (taken from CSA 439, Clause 9.2.1, Eq. 7):
            h_sup_out = h_sup_in - (vent_mech.total_recovery_efficiency_adjusted * (h_sup_in - h_exh_in))
          end

          w_sup_out = Psychrometrics.w_fT_h_SI(t_sup_out, h_sup_out)
          vent_mech_lat_eff = [0.0, (w_sup_out - w_sup_in) / (w_exh_in - w_sup_in)].max

          if (vent_mech_lat_eff < 0.0) || (vent_mech_lat_eff > 1.0)
            fail "The calculated ERV/HRV latent effectiveness is #{vent_mech_lat_eff} but should be between 0 and 1. Please revise ERV/HRV efficiency values."
          end

        else
          vent_mech_lat_eff = 0.0
        end
      else
        vent_mech_apparent_sens_eff = 0.0
        vent_mech_sens_eff = 0.0
        vent_mech_lat_eff = 0.0
      end

      hrv_erv_effectiveness_map[vent_mech][:vent_mech_sens_eff] = vent_mech_sens_eff
      hrv_erv_effectiveness_map[vent_mech][:vent_mech_lat_eff] = vent_mech_lat_eff
      hrv_erv_effectiveness_map[vent_mech][:vent_mech_apparent_sens_eff] = vent_mech_apparent_sens_eff
    end
    return hrv_erv_effectiveness_map
  end

  # TODO
  #
  # @param infil_program [TODO] TODO
  # @param vent_mech_fans [TODO] TODO
  # @param cfis_fan_actuator [TODO] TODO
  # @param cfis_suppl_fan_actuator [TODO] TODO
  # @return [TODO] TODO
  def self.apply_cfis(infil_program, vent_mech_fans, cfis_fan_actuator, cfis_suppl_fan_actuator)
    infil_program.addLine('Set QWHV_cfis_sup = 0.0') # CFIS supply outdoor airflow rate
    infil_program.addLine('Set QWHV_cfis_suppl_sup = 0.0') # CFIS supplemental fan supply outdoor airflow rate
    infil_program.addLine('Set QWHV_cfis_suppl_exh = 0.0') # CFIS supplemental fan exhaust outdoor airflow rate

    vent_mech_fans.each do |vent_mech|
      infil_program.addLine('Set fan_rtf_hvac = 0')
      @fan_rtf_sensor[@cfis_airloop[vent_mech.id]].each do |rtf_sensor|
        infil_program.addLine("Set fan_rtf_hvac = fan_rtf_hvac + #{rtf_sensor.name}")
      end
      infil_program.addLine("Set cfis_fan_w = #{vent_mech.unit_fan_power}") # W

      infil_program.addLine('If @ABS(Minute - ZoneTimeStep*60) < 0.1')
      infil_program.addLine("  Set #{@cfis_t_sum_open_var[vent_mech.id].name} = 0") # New hour, time on summation re-initializes to 0
      infil_program.addLine('EndIf')

      cfis_open_time = [vent_mech.hours_in_operation / 24.0 * 60.0, 59.999].min # Minimum open time in minutes
      infil_program.addLine("Set cfis_t_min_hr_open = #{cfis_open_time}") # minutes per hour the CFIS damper is open
      infil_program.addLine("Set cfis_Q_duct_oa = #{UnitConversions.convert(vent_mech.oa_unit_flow_rate, 'cfm', 'm^3/s')}")
      infil_program.addLine('Set cfis_f_damper_open = 0') # fraction of the timestep the CFIS damper is open
      infil_program.addLine("Set #{@cfis_f_damper_extra_open_var[vent_mech.id].name} = 0") # additional runtime fraction to meet min/hr

      infil_program.addLine("If #{@cfis_t_sum_open_var[vent_mech.id].name} < cfis_t_min_hr_open")
      infil_program.addLine("  Set cfis_t_fan_on = 60 - (cfis_t_min_hr_open - #{@cfis_t_sum_open_var[vent_mech.id].name})") # minute at which the blower needs to turn on to meet the ventilation requirements
      # Evaluate condition of whether supply fan has to run to achieve target minutes per hour of operation
      infil_program.addLine('  If (Minute+0.00001) >= cfis_t_fan_on')
      # Consider fan rtf read in current calling point (results of previous time step) + cfis_t_fan_on based on min/hr requirement and previous EMS results.
      infil_program.addLine('    Set cfis_fan_runtime = @Max (@ABS(Minute - cfis_t_fan_on)) (fan_rtf_hvac * ZoneTimeStep * 60)')
      # If fan_rtf_hvac, make sure it's not exceeding ventilation requirements
      infil_program.addLine("    Set cfis_fan_runtime = @Min cfis_fan_runtime (cfis_t_min_hr_open - #{@cfis_t_sum_open_var[vent_mech.id].name})")
      infil_program.addLine('    Set cfis_f_damper_open = cfis_fan_runtime/(60.0*ZoneTimeStep)') # calculates the portion of the current timestep the CFIS damper needs to be open
      infil_program.addLine("    Set #{@cfis_t_sum_open_var[vent_mech.id].name} = #{@cfis_t_sum_open_var[vent_mech.id].name}+cfis_fan_runtime")
      infil_program.addLine("    Set #{@cfis_f_damper_extra_open_var[vent_mech.id].name} = @Max (cfis_f_damper_open-fan_rtf_hvac) 0.0")
      if vent_mech.cfis_addtl_runtime_operating_mode == HPXML::CFISModeAirHandler
        # Air handler meets additional runtime requirement
        infil_program.addLine("    Set #{cfis_fan_actuator.name} = #{cfis_fan_actuator.name} + cfis_fan_w*#{@cfis_f_damper_extra_open_var[vent_mech.id].name}")
      elsif vent_mech.cfis_addtl_runtime_operating_mode == HPXML::CFISModeSupplementalFan
        if vent_mech.cfis_supplemental_fan.oa_unit_flow_rate < vent_mech.average_total_unit_flow_rate
          @runner.registerWarning("CFIS supplemental fan '#{vent_mech.cfis_supplemental_fan.id}' is undersized (#{vent_mech.cfis_supplemental_fan.oa_unit_flow_rate} cfm) compared to the target hourly ventilation rate (#{vent_mech.average_total_unit_flow_rate} cfm).")
        end
        infil_program.addLine("    Set cfis_suppl_Q_oa = #{UnitConversions.convert(vent_mech.cfis_supplemental_fan.oa_unit_flow_rate, 'cfm', 'm^3/s')}")
        infil_program.addLine("    Set cfis_suppl_f = #{@cfis_f_damper_extra_open_var[vent_mech.id].name} / (cfis_suppl_Q_oa / cfis_Q_duct_oa)") # Calculate desired runtime for supplemental fan to provide remaining ventilation requirement
        infil_program.addLine('    Set cfis_suppl_f = @Min cfis_suppl_f 1.0') # Ensure desired runtime does not exceed 100% (if the supplemental fan is undersized)
        infil_program.addLine("    Set cfis_suppl_fan_w = #{vent_mech.cfis_supplemental_fan.unit_fan_power}") # W
        infil_program.addLine("    Set #{cfis_suppl_fan_actuator.name} = #{cfis_suppl_fan_actuator.name} + cfis_suppl_fan_w*cfis_suppl_f")
        if vent_mech.cfis_supplemental_fan.fan_type == HPXML::MechVentTypeSupply
          infil_program.addLine('    Set QWHV_cfis_suppl_sup = QWHV_cfis_suppl_sup + cfis_suppl_f * cfis_suppl_Q_oa')
        elsif vent_mech.cfis_supplemental_fan.fan_type == HPXML::MechVentTypeExhaust
          infil_program.addLine('    Set QWHV_cfis_suppl_exh = QWHV_cfis_suppl_exh + cfis_suppl_f * cfis_suppl_Q_oa')
        end
      end
      infil_program.addLine('  Else')
      # No need to turn on blower for extra ventilation
      infil_program.addLine('    Set cfis_fan_runtime = fan_rtf_hvac*ZoneTimeStep*60')
      infil_program.addLine("    If (#{@cfis_t_sum_open_var[vent_mech.id].name}+cfis_fan_runtime) > cfis_t_min_hr_open")
      # Damper is only open for a portion of this time step to achieve target minutes per hour
      infil_program.addLine("      Set cfis_fan_runtime = cfis_t_min_hr_open-#{@cfis_t_sum_open_var[vent_mech.id].name}")
      infil_program.addLine('      Set cfis_f_damper_open = cfis_fan_runtime/(ZoneTimeStep*60)')
      infil_program.addLine("      Set #{@cfis_t_sum_open_var[vent_mech.id].name} = cfis_t_min_hr_open")
      infil_program.addLine('    Else')
      # Damper is open and using call for heat/cool to supply fresh air
      infil_program.addLine('      Set cfis_fan_runtime = fan_rtf_hvac*ZoneTimeStep*60')
      infil_program.addLine('      Set cfis_f_damper_open = fan_rtf_hvac')
      infil_program.addLine("      Set #{@cfis_t_sum_open_var[vent_mech.id].name} = #{@cfis_t_sum_open_var[vent_mech.id].name}+cfis_fan_runtime")
      infil_program.addLine('    EndIf')
      infil_program.addLine('  EndIf')

      if vent_mech.cfis_addtl_runtime_operating_mode == HPXML::CFISModeSupplementalFan
        infil_program.addLine("  Set cfis_f_damper_open = @Max (cfis_f_damper_open-#{@cfis_f_damper_extra_open_var[vent_mech.id].name}) 0.0")
      else
      end
      infil_program.addLine('  Set QWHV_cfis_sup = QWHV_cfis_sup + cfis_f_damper_open * cfis_Q_duct_oa')

      infil_program.addLine('EndIf')
    end
  end

  # TODO
  #
  # @param model [OpenStudio::Model::Model] OpenStudio Model object
  # @param obj_name [String] Name for the OpenStudio object
  # @param sup_fans [TODO] TODO
  # @param exh_fans [TODO] TODO
  # @param bal_fans [TODO] TODO
  # @param erv_hrv_fans [TODO] TODO
  # @param unavailable_periods [TODO] TODO
  # @return [TODO] TODO
  def self.add_ee_for_vent_fan_power(model, obj_name, sup_fans = [], exh_fans = [], bal_fans = [], erv_hrv_fans = [], unavailable_periods = [])
    # Calculate fan heat fraction
    # 1.0: Fan heat does not enter space (e.g., exhaust)
    # 0.0: Fan heat does enter space (e.g., supply)
    if obj_name == Constants.ObjectNameMechanicalVentilationHouseFanCFIS
      fan_heat_lost_fraction = 0.0
    else
      # Calculate total fan power
      if obj_name == Constants.ObjectNameMechanicalVentilationHouseFanCFISSupplFan
        sup_fans_w = sup_fans.map { |f| f.unit_fan_power }.sum(0.0)
        exh_fans_w = exh_fans.map { |f| f.unit_fan_power }.sum(0.0)
        bal_fans_w = (bal_fans + erv_hrv_fans).map { |f| f.unit_fan_power }.sum(0.0)
      else
        sup_fans_w = sup_fans.map { |f| f.average_unit_fan_power }.sum(0.0)
        exh_fans_w = exh_fans.map { |f| f.average_unit_fan_power }.sum(0.0)
        bal_fans_w = (bal_fans + erv_hrv_fans).map { |f| f.average_unit_fan_power }.sum(0.0)
      end
      tot_fans_w = sup_fans_w + exh_fans_w + bal_fans_w

      # Calculate weighted-average value
      if tot_fans_w > 0.0
        fan_heat_lost_fraction = (1.0 * exh_fans_w + 0.0 * sup_fans_w + 0.5 * bal_fans_w) / tot_fans_w
      else
        fan_heat_lost_fraction = 1.0
      end
    end

    # Availability Schedule
    avail_sch = ScheduleConstant.new(model, obj_name + ' schedule', 1.0, Constants.ScheduleTypeLimitsFraction, unavailable_periods: unavailable_periods)
    avail_sch = avail_sch.schedule

    equip_def = OpenStudio::Model::ElectricEquipmentDefinition.new(model)
    equip_def.setName(obj_name)
    equip = OpenStudio::Model::ElectricEquipment.new(equip_def)
    equip.setName(obj_name)
    equip.setSpace(@conditioned_space)
    equip_def.setFractionRadiant(0)
    equip_def.setFractionLatent(0)
    equip.setSchedule(avail_sch)
    equip.setEndUseSubcategory(Constants.ObjectNameMechanicalVentilation)
    equip_def.setFractionLost(fan_heat_lost_fraction)
    equip_actuator = nil
    if [Constants.ObjectNameMechanicalVentilationHouseFanCFIS,
        Constants.ObjectNameMechanicalVentilationHouseFanCFISSupplFan].include? obj_name # actuate its power level in EMS
      equip_actuator = OpenStudio::Model::EnergyManagementSystemActuator.new(equip, *EPlus::EMSActuatorElectricEquipmentPower, equip.space.get)
      equip_actuator.setName("#{equip.name} act")
    end
    if not tot_fans_w.nil?
      equip_def.setDesignLevel(tot_fans_w)
    end

    return equip_actuator
  end

  # TODO
  #
  # @param model [OpenStudio::Model::Model] OpenStudio Model object
  # @param program [TODO] TODO
  # @return [TODO] TODO
  def self.setup_mech_vent_vars_actuators(model:, program:)
    # Actuators for mech vent fan
    sens_name = "#{Constants.ObjectNameMechanicalVentilationHouseFan} sensible load"
    fan_sens_load_actuator = create_other_equipment_object_and_actuator(model: model, name: sens_name, space: @conditioned_space, frac_lat: 0.0, frac_lost: 0.0, end_use: Constants.ObjectNameMechanicalVentilationHouseFan)
    lat_name = "#{Constants.ObjectNameMechanicalVentilationHouseFan} latent load"
    fan_lat_load_actuator = create_other_equipment_object_and_actuator(model: model, name: lat_name, space: @conditioned_space, frac_lat: 1.0, frac_lost: 0.0, end_use: Constants.ObjectNameMechanicalVentilationHouseFan)
    program.addLine("Set #{fan_sens_load_actuator.name} = 0.0")
    program.addLine("Set #{fan_lat_load_actuator.name} = 0.0")
    # Air property at inlet nodes on both sides
    program.addLine("Set OASupInPb = #{@pbar_sensor.name}") # oa barometric pressure
    program.addLine("Set OASupInTemp = #{@tout_sensor.name}") # oa db temperature
    program.addLine("Set OASupInW = #{@wout_sensor.name}") # oa humidity ratio
    program.addLine('Set OASupRho = (@RhoAirFnPbTdbW OASupInPb OASupInTemp OASupInW)')
    program.addLine('Set OASupCp = (@CpAirFnW OASupInW)')
    program.addLine('Set OASupInEnth = (@HFnTdbW OASupInTemp OASupInW)')

    program.addLine("Set ZoneTemp = #{@tin_sensor.name}") # zone air temperature
    program.addLine("Set ZoneW = #{@win_sensor.name}") # zone air humidity ratio
    program.addLine('Set ZoneCp = (@CpAirFnW ZoneW)')
    program.addLine('Set ZoneAirEnth = (@HFnTdbW ZoneTemp ZoneW)')

    return fan_sens_load_actuator, fan_lat_load_actuator
  end

  # TODO
  #
  # @param model [OpenStudio::Model::Model] OpenStudio Model object
  # @param infil_program [TODO] TODO
  # @param vent_fans_kitchen [TODO] TODO
  # @param vent_fans_bath [TODO] TODO
  # @param vented_dryers [TODO] TODO
  # @param duct_lk_imbals [TODO] TODO
  # @param vent_mech_sup_tot [TODO] TODO
  # @param vent_mech_exh_tot [TODO] TODO
  # @param vent_mech_bal_tot [TODO] TODO
  # @param vent_mech_erv_hrv_tot [TODO] TODO
  # @param infil_flow_actuator [TODO] TODO
  # @param schedules_file [SchedulesFile] SchedulesFile wrapper class instance of detailed schedule files
  # @param unavailable_periods [TODO] TODO
  # @return [TODO] TODO
  def self.apply_infiltration_adjustment_to_conditioned(model, infil_program, vent_fans_kitchen, vent_fans_bath, vented_dryers, duct_lk_imbals, vent_mech_sup_tot,
                                                        vent_mech_exh_tot, vent_mech_bal_tot, vent_mech_erv_hrv_tot, infil_flow_actuator, schedules_file, unavailable_periods)
    # Average in-unit CFMs (include recirculation from in unit CFMs for shared systems)
    sup_cfm_tot = vent_mech_sup_tot.map { |vent_mech| vent_mech.average_total_unit_flow_rate }.sum(0.0)
    exh_cfm_tot = vent_mech_exh_tot.map { |vent_mech| vent_mech.average_total_unit_flow_rate }.sum(0.0)
    bal_cfm_tot = vent_mech_bal_tot.map { |vent_mech| vent_mech.average_total_unit_flow_rate }.sum(0.0)
    erv_hrv_cfm_tot = vent_mech_erv_hrv_tot.map { |vent_mech| vent_mech.average_total_unit_flow_rate }.sum(0.0)

    infil_program.addLine('Set Qrange = 0')
    vent_fans_kitchen.each_with_index do |vent_kitchen, index|
      # Electricity impact
      vent_kitchen_unavailable_periods = Schedule.get_unavailable_periods(@runner, SchedulesFile::Columns[:KitchenFan].name, unavailable_periods)
      obj_sch_sensor = apply_local_ventilation(model, vent_kitchen, Constants.ObjectNameMechanicalVentilationRangeFan, index, vent_kitchen_unavailable_periods)
      next unless @cooking_range_in_cond_space

      # Infiltration impact
      infil_program.addLine("Set Qrange = Qrange + #{UnitConversions.convert(vent_kitchen.flow_rate * vent_kitchen.count, 'cfm', 'm^3/s').round(5)} * #{obj_sch_sensor.name}")
    end

    infil_program.addLine('Set Qbath = 0')
    vent_fans_bath.each_with_index do |vent_bath, index|
      # Electricity impact
      vent_bath_unavailable_periods = Schedule.get_unavailable_periods(@runner, SchedulesFile::Columns[:BathFan].name, unavailable_periods)
      obj_sch_sensor = apply_local_ventilation(model, vent_bath, Constants.ObjectNameMechanicalVentilationBathFan, index, vent_bath_unavailable_periods)
      # Infiltration impact
      infil_program.addLine("Set Qbath = Qbath + #{UnitConversions.convert(vent_bath.flow_rate * vent_bath.count, 'cfm', 'm^3/s').round(5)} * #{obj_sch_sensor.name}")
    end

    infil_program.addLine('Set Qdryer = 0')
    vented_dryers.each_with_index do |vented_dryer, index|
      next unless @clothes_dryer_in_cond_space

      # Infiltration impact
      vented_dryer_unavailable_periods = Schedule.get_unavailable_periods(@runner, SchedulesFile::Columns[:ClothesDryer].name, unavailable_periods)
      obj_sch_sensor, cfm_mult = apply_dryer_exhaust(model, vented_dryer, schedules_file, index, vented_dryer_unavailable_periods)
      infil_program.addLine("Set Qdryer = Qdryer + #{UnitConversions.convert(vented_dryer.vented_flow_rate * cfm_mult, 'cfm', 'm^3/s').round(5)} * #{obj_sch_sensor.name}")
    end

    infil_program.addLine("Set QWHV_sup = #{UnitConversions.convert(sup_cfm_tot + bal_cfm_tot + erv_hrv_cfm_tot, 'cfm', 'm^3/s').round(5)}")
    infil_program.addLine("Set QWHV_exh = #{UnitConversions.convert(exh_cfm_tot + bal_cfm_tot + erv_hrv_cfm_tot, 'cfm', 'm^3/s').round(5)}")

    # Ventilation fans
    infil_program.addLine('Set Qsupply = QWHV_sup + QWHV_cfis_sup + QWHV_cfis_suppl_sup')
    infil_program.addLine('Set Qexhaust = Qrange + Qbath + Qdryer + QWHV_exh + QWHV_cfis_suppl_exh')
    infil_program.addLine('Set Qfan = (@Max Qexhaust Qsupply)')

    # Duct leakage imbalance induced infiltration
    infil_program.addLine('Set Qducts = 0')
    duct_lk_imbals.each do |values|
      duct_location, duct_lk_supply_fan_equiv_var, duct_lk_exhaust_fan_equiv_var = values
      next if duct_location != @conditioned_zone.name.to_s

      infil_program.addLine("Set Qducts = Qducts - #{duct_lk_supply_fan_equiv_var.name}")
      infil_program.addLine("Set Qducts = Qducts + #{duct_lk_exhaust_fan_equiv_var.name}")
    end
    infil_program.addLine('If Qducts < 0')
    infil_program.addLine('  Set Qsupply = Qsupply - Qducts')
    infil_program.addLine('Else')
    infil_program.addLine('  Set Qexhaust = Qexhaust + Qducts')
    infil_program.addLine('EndIf')
    infil_program.addLine('Set Qfan_with_ducts = (@Max Qexhaust Qsupply)')

    # Total combined air exchange
    if Constants.ERIVersions.index(@eri_version) >= Constants.ERIVersions.index('2022')
      infil_program.addLine('Set Qimb = (@Abs (Qsupply - Qexhaust))')
      infil_program.addLine('If Qinf + Qimb > 0')
      infil_program.addLine('  Set Qtot = Qfan_with_ducts + (Qinf^2) / (Qinf + Qimb)')
      infil_program.addLine('Else')
      infil_program.addLine('  Set Qtot = Qfan_with_ducts')
      infil_program.addLine('EndIf')
    elsif Constants.ERIVersions.index(@eri_version) >= Constants.ERIVersions.index('2019')
      # Follow ASHRAE 62.2-2016, Normative Appendix C equations for time-varying total airflow
      infil_program.addLine('If Qfan_with_ducts > 0')
      # Balanced system if the total supply airflow and total exhaust airflow are within 10% of their average.
      infil_program.addLine('  Set Qavg = ((Qexhaust + Qsupply) / 2.0)')
      infil_program.addLine('  If ((@Abs (Qexhaust - Qavg)) / Qavg) <= 0.1') # Only need to check Qexhaust, Qsupply will give same result
      infil_program.addLine('    Set phi = 1')
      infil_program.addLine('  Else')
      infil_program.addLine('    Set phi = (Qinf / (Qinf + Qfan_with_ducts))')
      infil_program.addLine('  EndIf')
      infil_program.addLine('  Set Qtot = Qfan_with_ducts + (phi * Qinf)')
      infil_program.addLine('Else')
      infil_program.addLine('  Set Qtot = Qfan_with_ducts + Qinf')
      infil_program.addLine('EndIf')
    else
      infil_program.addLine('Set Qimb = (@Abs (Qexhaust - Qsupply))') # Unbalanced flow
      infil_program.addLine('Set Qbal = Qfan_with_ducts - Qimb') # Balanced flow
      infil_program.addLine('Set Qtot = (((Qimb^2) + (Qinf^2)) ^ 0.5) + Qbal')
    end

    # Mechanical ventilation only
    create_timeseries_flowrate_ems_output_var(model, 'Qfan', infil_program)

    # Natural infiltration and duct leakage imbalance induced infiltration
    infil_program.addLine("Set #{infil_flow_actuator.name} = Qtot - Qfan")
    create_timeseries_flowrate_ems_output_var(model, infil_flow_actuator.name.to_s, infil_program)
  end

  # TODO
  #
  # @param infil_program [TODO] TODO
  # @param vent_mech_erv_hrv_tot [TODO] TODO
  # @param hrv_erv_effectiveness_map [TODO] TODO
  # @param fan_sens_load_actuator [TODO] TODO
  # @param fan_lat_load_actuator [TODO] TODO
  # @param q_var [TODO] TODO
  # @param preconditioned [TODO] TODO
  # @return [TODO] TODO
  def self.calculate_fan_loads(infil_program, vent_mech_erv_hrv_tot, hrv_erv_effectiveness_map, fan_sens_load_actuator, fan_lat_load_actuator, q_var, preconditioned = false)
    # Variables for combined effectiveness
    infil_program.addLine('Set Effectiveness_Sens = 0.0')
    infil_program.addLine('Set Effectiveness_Lat = 0.0')

    # Calculate mass flow rate based on outdoor air density
    # Address load with flow-weighted combined effectiveness
    infil_program.addLine("Set Fan_MFR = #{q_var} * OASupRho")
    infil_program.addLine('Set ZoneInEnth = OASupInEnth')
    infil_program.addLine('Set ZoneInTemp = OASupInTemp')
    if not vent_mech_erv_hrv_tot.empty?
      # ERV/HRV EMS load model
      # E+ ERV model is using standard density for MFR calculation, caused discrepancy with other system types.
      # Therefore ERV is modeled within EMS infiltration program
      infil_program.addLine("If #{q_var} > 0")
      vent_mech_erv_hrv_tot.each do |vent_fan|
        sens_eff = hrv_erv_effectiveness_map[vent_fan][:vent_mech_sens_eff]
        lat_eff = hrv_erv_effectiveness_map[vent_fan][:vent_mech_lat_eff]
        avg_oa_m3s = UnitConversions.convert(vent_fan.average_oa_unit_flow_rate, 'cfm', 'm^3/s').round(4)
        infil_program.addLine("  Set Effectiveness_Sens = Effectiveness_Sens + #{avg_oa_m3s} / #{q_var} * #{sens_eff}")
        infil_program.addLine("  Set Effectiveness_Lat = Effectiveness_Lat + #{avg_oa_m3s} / #{q_var} * #{lat_eff}")
      end
      infil_program.addLine('EndIf')
      infil_program.addLine('Set ERVCpMin = (@Min OASupCp ZoneCp)')
      infil_program.addLine('Set ERVSupOutTemp = OASupInTemp + ERVCpMin/OASupCp * Effectiveness_Sens * (ZoneTemp - OASupInTemp)')
      infil_program.addLine('Set ERVSupOutW = OASupInW + ERVCpMin/OASupCp * Effectiveness_Lat * (ZoneW - OASupInW)')
      infil_program.addLine('Set ERVSupOutEnth = (@HFnTdbW ERVSupOutTemp ERVSupOutW)')
      infil_program.addLine('Set ERVSensHeatTrans = Fan_MFR * OASupCp * (ERVSupOutTemp - OASupInTemp)')
      infil_program.addLine('Set ERVTotalHeatTrans = Fan_MFR * (ERVSupOutEnth - OASupInEnth)')
      infil_program.addLine('Set ERVLatHeatTrans = ERVTotalHeatTrans - ERVSensHeatTrans')
      # ERV/HRV Load calculation
      infil_program.addLine('Set ZoneInEnth = ERVSupOutEnth')
      infil_program.addLine('Set ZoneInTemp = ERVSupOutTemp')
    end
    infil_program.addLine('Set FanTotalToCond = Fan_MFR * (ZoneInEnth - ZoneAirEnth)')
    infil_program.addLine('Set FanSensToCond = Fan_MFR * ZoneCp * (ZoneInTemp - ZoneTemp)')
    infil_program.addLine('Set FanLatToCond = FanTotalToCond - FanSensToCond')

    # Actuator,
    # If preconditioned, handle actuators later in calculate_precond_loads
    if not preconditioned
      infil_program.addLine("Set #{fan_sens_load_actuator.name} = #{fan_sens_load_actuator.name} + FanSensToCond")
      infil_program.addLine("Set #{fan_lat_load_actuator.name} = #{fan_lat_load_actuator.name} + FanLatToCond")
    end
  end

  # TODO
  #
  # @param model [OpenStudio::Model::Model] OpenStudio Model object
  # @param infil_program [TODO] TODO
  # @param vent_mech_preheat [TODO] TODO
  # @param vent_mech_precool [TODO] TODO
  # @param hrv_erv_effectiveness_map [TODO] TODO
  # @param fan_sens_load_actuator [TODO] TODO
  # @param fan_lat_load_actuator [TODO] TODO
  # @param clg_ssn_sensor [TODO] TODO
  # @return [TODO] TODO
  def self.calculate_precond_loads(model, infil_program, vent_mech_preheat, vent_mech_precool, hrv_erv_effectiveness_map, fan_sens_load_actuator, fan_lat_load_actuator, clg_ssn_sensor)
    # Preconditioning
    # Assume introducing no sensible loads to zone if preconditioned
    if not vent_mech_preheat.empty?
      htg_stp_sensor = OpenStudio::Model::EnergyManagementSystemSensor.new(model, 'Zone Thermostat Heating Setpoint Temperature')
      htg_stp_sensor.setName('htg stp s')
      htg_stp_sensor.setKeyName(@conditioned_zone.name.to_s)
      infil_program.addLine("Set HtgStp = #{htg_stp_sensor.name}") # heating thermostat setpoint
    end
    if not vent_mech_precool.empty?
      clg_stp_sensor = OpenStudio::Model::EnergyManagementSystemSensor.new(model, 'Zone Thermostat Cooling Setpoint Temperature')
      clg_stp_sensor.setName('clg stp s')
      clg_stp_sensor.setKeyName(@conditioned_zone.name.to_s)
      infil_program.addLine("Set ClgStp = #{clg_stp_sensor.name}") # cooling thermostat setpoint
    end
    vent_mech_preheat.each_with_index do |f_preheat, i|
      infil_program.addLine("If (OASupInTemp < HtgStp) && (#{clg_ssn_sensor.name} < 1)")
      cnt = model.getOtherEquipments.select { |e| e.endUseSubcategory.start_with? Constants.ObjectNameMechanicalVentilationPreheating }.size # Ensure unique meter for each preheating system
      htg_energy_actuator = create_other_equipment_object_and_actuator(model: model, name: "shared mech vent preheating energy #{i}", space: @conditioned_space, frac_lat: 0.0, frac_lost: 1.0, hpxml_fuel_type: f_preheat.preheating_fuel, end_use: "#{Constants.ObjectNameMechanicalVentilationPreheating}#{cnt + 1}")
      htg_energy_actuator.actuatedComponent.get.additionalProperties.setFeature('HPXML_ID', f_preheat.id) # Used by reporting measure
      infil_program.addLine("  Set Qpreheat = #{UnitConversions.convert(f_preheat.average_oa_unit_flow_rate, 'cfm', 'm^3/s').round(4)}")
      if [HPXML::MechVentTypeERV, HPXML::MechVentTypeHRV].include? f_preheat.fan_type
        vent_mech_erv_hrv_tot = [f_preheat]
      else
        vent_mech_erv_hrv_tot = []
      end
      calculate_fan_loads(infil_program, vent_mech_erv_hrv_tot, hrv_erv_effectiveness_map, fan_sens_load_actuator, fan_lat_load_actuator, 'Qpreheat', true)

      infil_program.addLine('  If ZoneInTemp < HtgStp')
      infil_program.addLine('    Set FanSensToSpt = Fan_MFR * ZoneCp * (ZoneInTemp - HtgStp)')
      infil_program.addLine("    Set PreHeatingWatt = (-FanSensToSpt) * #{f_preheat.preheating_fraction_load_served}")
      infil_program.addLine("    Set #{fan_sens_load_actuator.name} = #{fan_sens_load_actuator.name} + PreHeatingWatt")
      infil_program.addLine("    Set #{fan_lat_load_actuator.name} = #{fan_lat_load_actuator.name} - FanLatToCond")
      infil_program.addLine('  Else')
      infil_program.addLine('    Set PreHeatingWatt = 0.0')
      infil_program.addLine('  EndIf')
      infil_program.addLine('Else')
      infil_program.addLine('  Set PreHeatingWatt = 0.0')
      infil_program.addLine('EndIf')
      infil_program.addLine("Set #{htg_energy_actuator.name} = PreHeatingWatt / #{f_preheat.preheating_efficiency_cop}")
    end
    vent_mech_precool.each_with_index do |f_precool, i|
      infil_program.addLine("If (OASupInTemp > ClgStp) && (#{clg_ssn_sensor.name} > 0)")
      cnt = model.getOtherEquipments.select { |e| e.endUseSubcategory.start_with? Constants.ObjectNameMechanicalVentilationPrecooling }.size # Ensure unique meter for each precooling system
      clg_energy_actuator = create_other_equipment_object_and_actuator(model: model, name: "shared mech vent precooling energy #{i}", space: @conditioned_space, frac_lat: 0.0, frac_lost: 1.0, hpxml_fuel_type: f_precool.precooling_fuel, end_use: "#{Constants.ObjectNameMechanicalVentilationPrecooling}#{cnt + 1}")
      clg_energy_actuator.actuatedComponent.get.additionalProperties.setFeature('HPXML_ID', f_precool.id) # Used by reporting measure
      infil_program.addLine("  Set Qprecool = #{UnitConversions.convert(f_precool.average_oa_unit_flow_rate, 'cfm', 'm^3/s').round(4)}")
      if [HPXML::MechVentTypeERV, HPXML::MechVentTypeHRV].include? f_precool.fan_type
        vent_mech_erv_hrv_tot = [f_precool]
      else
        vent_mech_erv_hrv_tot = []
      end
      calculate_fan_loads(infil_program, vent_mech_erv_hrv_tot, hrv_erv_effectiveness_map, fan_sens_load_actuator, fan_lat_load_actuator, 'Qprecool', true)

      infil_program.addLine('  If ZoneInTemp > ClgStp')
      infil_program.addLine('    Set FanSensToSpt = Fan_MFR * ZoneCp * (ZoneInTemp - ClgStp)')
      infil_program.addLine("    Set PreCoolingWatt = FanSensToSpt * #{f_precool.precooling_fraction_load_served}")
      infil_program.addLine("    Set #{fan_sens_load_actuator.name} = #{fan_sens_load_actuator.name}  - PreCoolingWatt")
      infil_program.addLine("    Set #{fan_lat_load_actuator.name} = #{fan_lat_load_actuator.name} - FanLatToCond") # Fixme:Does this assumption still apply?
      infil_program.addLine('  Else')
      infil_program.addLine('    Set PreCoolingWatt = 0.0')
      infil_program.addLine('  EndIf')
      infil_program.addLine('Else')
      infil_program.addLine('  Set PreCoolingWatt = 0.0')
      infil_program.addLine('EndIf')
      infil_program.addLine("Set #{clg_energy_actuator.name} = PreCoolingWatt / #{f_precool.precooling_efficiency_cop}")
    end
  end

  # TODO
  #
  # @param model [OpenStudio::Model::Model] OpenStudio Model object
  # @param site [TODO] TODO
  # @param vent_fans_mech [TODO] TODO
  # @param conditioned_ach50 [TODO] TODO
  # @param conditioned_const_ach [TODO] TODO
  # @param infil_volume [TODO] TODO
  # @param infil_height [TODO] TODO
  # @param weather [WeatherProcess] Weather object
  # @param vent_fans_kitchen [TODO] TODO
  # @param vent_fans_bath [TODO] TODO
  # @param vented_dryers [TODO] TODO
  # @param has_flue_chimney_in_cond_space [TODO] TODO
  # @param clg_ssn_sensor [TODO] TODO
  # @param schedules_file [SchedulesFile] SchedulesFile wrapper class instance of detailed schedule files
  # @param vent_fans_cfis_suppl [TODO] TODO
  # @param unavailable_periods [TODO] TODO
  # @param elevation [Double] Elevation of the building site (ft)
  # @param duct_lk_imbals [TODO] TODO
  # @return [TODO] TODO
  def self.apply_infiltration_ventilation_to_conditioned(model, site, vent_fans_mech, conditioned_ach50, conditioned_const_ach, infil_volume, infil_height, weather,
                                                         vent_fans_kitchen, vent_fans_bath, vented_dryers, has_flue_chimney_in_cond_space, clg_ssn_sensor, schedules_file,
                                                         vent_fans_cfis_suppl, unavailable_periods, elevation, duct_lk_imbals, floor_height_above_grade)
    # Categorize fans into different types
    vent_mech_preheat = vent_fans_mech.select { |vent_mech| (not vent_mech.preheating_efficiency_cop.nil?) }
    vent_mech_precool = vent_fans_mech.select { |vent_mech| (not vent_mech.precooling_efficiency_cop.nil?) }

    vent_mech_sup_tot = vent_fans_mech.select { |vent_mech| vent_mech.fan_type == HPXML::MechVentTypeSupply }
    vent_mech_exh_tot = vent_fans_mech.select { |vent_mech| vent_mech.fan_type == HPXML::MechVentTypeExhaust }
    vent_mech_cfis_tot = vent_fans_mech.select { |vent_mech| vent_mech.fan_type == HPXML::MechVentTypeCFIS }
    vent_mech_bal_tot = vent_fans_mech.select { |vent_mech| vent_mech.fan_type == HPXML::MechVentTypeBalanced }
    vent_mech_erv_hrv_tot = vent_fans_mech.select { |vent_mech| [HPXML::MechVentTypeERV, HPXML::MechVentTypeHRV].include? vent_mech.fan_type }

    # Non-CFIS fan power
    house_fan_unavailable_periods = Schedule.get_unavailable_periods(@runner, SchedulesFile::Columns[:HouseFan].name, unavailable_periods)
    add_ee_for_vent_fan_power(model, Constants.ObjectNameMechanicalVentilationHouseFan,
                              vent_mech_sup_tot, vent_mech_exh_tot, vent_mech_bal_tot, vent_mech_erv_hrv_tot, house_fan_unavailable_periods)

    # CFIS fan power
    cfis_fan_actuator = add_ee_for_vent_fan_power(model, Constants.ObjectNameMechanicalVentilationHouseFanCFIS) # Fan heat enters space

    # CFIS supplemental fan power
    if not vent_fans_cfis_suppl.empty?
      vent_mech_cfis_suppl_sup_tot = vent_fans_cfis_suppl.select { |vent_mech| vent_mech.fan_type == HPXML::MechVentTypeSupply }
      vent_mech_cfis_suppl_exh_tot = vent_fans_cfis_suppl.select { |vent_mech| vent_mech.fan_type == HPXML::MechVentTypeExhaust }
      cfis_suppl_fan_actuator = add_ee_for_vent_fan_power(model, Constants.ObjectNameMechanicalVentilationHouseFanCFISSupplFan,
                                                          vent_mech_cfis_suppl_sup_tot, vent_mech_cfis_suppl_exh_tot)
    else
      cfis_suppl_fan_actuator = nil
    end

    # Calculate effectiveness for all ERV/HRV and store results in a hash
    hrv_erv_effectiveness_map = calc_hrv_erv_effectiveness(vent_mech_erv_hrv_tot)

    infil_flow = OpenStudio::Model::SpaceInfiltrationDesignFlowRate.new(model)
    infil_flow.setName(Constants.ObjectNameInfiltration + ' flow')
    infil_flow.setSchedule(model.alwaysOnDiscreteSchedule)
    infil_flow.setSpace(@conditioned_space)
    infil_flow_actuator = OpenStudio::Model::EnergyManagementSystemActuator.new(infil_flow, *EPlus::EMSActuatorZoneInfiltrationFlowRate)
    infil_flow_actuator.setName("#{infil_flow.name} act")
    infil_flow.additionalProperties.setFeature('ObjectType', Constants.ObjectNameInfiltration)

    # Conditioned Space Infiltration Calculation/Program
    infil_program = OpenStudio::Model::EnergyManagementSystemProgram.new(model)
    infil_program.additionalProperties.setFeature('ObjectType', Constants.ObjectNameInfiltration)
    infil_program.setName(Constants.ObjectNameInfiltration + ' program')

    # Calculate infiltration without adjustment by ventilation
    apply_infiltration_to_conditioned(site, conditioned_ach50, conditioned_const_ach, infil_program, weather, has_flue_chimney_in_cond_space, infil_volume,
                                      infil_height, floor_height_above_grade, elevation)

    # Common variable and load actuators across multiple mech vent calculations, create only once
    fan_sens_load_actuator, fan_lat_load_actuator = setup_mech_vent_vars_actuators(model: model, program: infil_program)

    # Apply CFIS
    infil_program.addLine("Set #{cfis_fan_actuator.name} = 0.0")
    infil_program.addLine("Set #{cfis_suppl_fan_actuator.name} = 0.0") unless cfis_suppl_fan_actuator.nil?
    apply_cfis(infil_program, vent_mech_cfis_tot, cfis_fan_actuator, cfis_suppl_fan_actuator)

    # Calculate combined air exchange (infiltration and mechanical ventilation)
    apply_infiltration_adjustment_to_conditioned(model, infil_program, vent_fans_kitchen, vent_fans_bath, vented_dryers, duct_lk_imbals, vent_mech_sup_tot,
                                                 vent_mech_exh_tot, vent_mech_bal_tot, vent_mech_erv_hrv_tot, infil_flow_actuator, schedules_file, unavailable_periods)

    # Address load of Qfan (Qload)
    # Qload as variable for tracking outdoor air flow rate, excluding recirculation
    infil_program.addLine('Set Qload = Qfan')
    vent_fans_mech.each do |f|
      recirc_flow_rate = f.average_total_unit_flow_rate - f.average_oa_unit_flow_rate
      next unless recirc_flow_rate > 0

      # Subtract recirculation air flow rate from Qfan, only come from supply side as exhaust is not allowed to have recirculation
      infil_program.addLine("Set Qload = Qload - #{UnitConversions.convert(recirc_flow_rate, 'cfm', 'm^3/s').round(4)}")
    end
    calculate_fan_loads(infil_program, vent_mech_erv_hrv_tot, hrv_erv_effectiveness_map, fan_sens_load_actuator, fan_lat_load_actuator, 'Qload')

    # Address preconditioning
    calculate_precond_loads(model, infil_program, vent_mech_preheat, vent_mech_precool, hrv_erv_effectiveness_map, fan_sens_load_actuator, fan_lat_load_actuator, clg_ssn_sensor)

    program_calling_manager = OpenStudio::Model::EnergyManagementSystemProgramCallingManager.new(model)
    program_calling_manager.setName("#{infil_program.name} calling manager")
    program_calling_manager.setCallingPoint('BeginZoneTimestepAfterInitHeatBalance')
    program_calling_manager.addProgram(infil_program)
  end

<<<<<<< HEAD
  def self.apply_infiltration_to_conditioned(site, conditioned_ach50, conditioned_const_ach, infil_program, weather, has_flue_chimney_in_cond_space, infil_volume,
                                             infil_height, floor_height_above_grade, elevation)
=======
  # TODO
  #
  # @param model [OpenStudio::Model::Model] OpenStudio Model object
  # @param weather [WeatherProcess] Weather object
  # @param site [TODO] TODO
  # @param vent_fans_mech [TODO] TODO
  # @param vent_fans_kitchen [TODO] TODO
  # @param vent_fans_bath [TODO] TODO
  # @param vented_dryers [TODO] TODO
  # @param duct_lk_imbals [TODO] TODO
  # @param has_flue_chimney_in_cond_space [TODO] TODO
  # @param conditioned_ach50 [TODO] TODO
  # @param conditioned_const_ach [TODO] TODO
  # @param infil_volume [TODO] TODO
  # @param infil_height [TODO] TODO
  # @param vented_attic [TODO] TODO
  # @param vented_crawl [TODO] TODO
  # @param clg_ssn_sensor [TODO] TODO
  # @param schedules_file [SchedulesFile] SchedulesFile wrapper class instance of detailed schedule files
  # @param vent_fans_cfis_suppl [TODO] TODO
  # @param unavailable_periods [TODO] TODO
  # @param elevation [Double] Elevation of the building site (ft)
  # @return [TODO] TODO
  def self.apply_infiltration_and_ventilation_fans(model, weather, site, vent_fans_mech, vent_fans_kitchen, vent_fans_bath, vented_dryers, duct_lk_imbals,
                                                   has_flue_chimney_in_cond_space, conditioned_ach50, conditioned_const_ach, infil_volume, infil_height, vented_attic,
                                                   vented_crawl, clg_ssn_sensor, schedules_file, vent_fans_cfis_suppl, unavailable_periods, elevation)

    # Infiltration for unconditioned spaces
    apply_infiltration_to_garage(model, site, conditioned_ach50, duct_lk_imbals)
    apply_infiltration_to_unconditioned_basement(model, duct_lk_imbals)
    apply_infiltration_to_vented_crawlspace(model, weather, vented_crawl, duct_lk_imbals)
    apply_infiltration_to_unvented_crawlspace(model, duct_lk_imbals)
    apply_infiltration_to_vented_attic(model, weather, site, vented_attic, duct_lk_imbals)
    apply_infiltration_to_unvented_attic(model, duct_lk_imbals)

    # Infiltration/ventilation for conditioned space
    apply_infiltration_ventilation_to_conditioned(model, site, vent_fans_mech, conditioned_ach50, conditioned_const_ach, infil_volume, infil_height, weather,
                                                  vent_fans_kitchen, vent_fans_bath, vented_dryers, has_flue_chimney_in_cond_space, clg_ssn_sensor, schedules_file,
                                                  vent_fans_cfis_suppl, unavailable_periods, elevation, duct_lk_imbals)
  end

  # TODO
  #
  # @param site [TODO] TODO
  # @param conditioned_ach50 [TODO] TODO
  # @param conditioned_const_ach [TODO] TODO
  # @param infil_program [TODO] TODO
  # @param weather [WeatherProcess] Weather object
  # @param has_flue_chimney_in_cond_space [TODO] TODO
  # @param infil_volume [TODO] TODO
  # @param infil_height [TODO] TODO
  # @param elevation [Double] Elevation of the building site (ft)
  # @return [TODO] TODO
  def self.apply_infiltration_to_conditioned(site, conditioned_ach50, conditioned_const_ach, infil_program, weather, has_flue_chimney_in_cond_space, infil_volume, infil_height, elevation)
>>>>>>> 5b61ad23
    site_ap = site.additional_properties

    if conditioned_ach50.to_f > 0
      # Based on "Field Validation of Algebraic Equations for Stack and
      # Wind Driven Air Infiltration Calculations" by Walker and Wilson (1998)

      p_atm = UnitConversions.convert(Psychrometrics.Pstd_fZ(elevation), 'psi', 'atm')
      outside_air_density = UnitConversions.convert(p_atm, 'atm', 'Btu/ft^3') / (Gas.Air.r * UnitConversions.convert(weather.data.AnnualAvgDrybulb, 'F', 'R'))

      n_i = InfilPressureExponent
      conditioned_sla = get_infiltration_SLA_from_ACH50(conditioned_ach50, n_i, @cfa, infil_volume) # Calculate SLA
      a_o = conditioned_sla * @cfa # Effective Leakage Area (ft^2)

      # Flow Coefficient (cfm/inH2O^n) (based on ASHRAE HoF)
      inf_conv_factor = 776.25 # [ft/min]/[inH2O^(1/2)*ft^(3/2)/lbm^(1/2)]
      delta_pref = 0.016 # inH2O
      c_i = a_o * (2.0 / outside_air_density)**0.5 * delta_pref**(0.5 - n_i) * inf_conv_factor

      if has_flue_chimney_in_cond_space
        y_i = 0.2 # Fraction of leakage through the flue; 0.2 is a "typical" value according to THE ALBERTA AIR INFIL1RATION MODEL, Walker and Wilson, 1990
        s_wflue = 1.0 # Flue Shelter Coefficient
      else
        y_i = 0.0 # Fraction of leakage through the flue
        s_wflue = 0.0 # Flue Shelter Coefficient
      end

      # Leakage distributions per Iain Walker (LBL) recommendations
      if not @spaces[HPXML::LocationCrawlspaceVented].nil?
        # 15% ceiling, 35% walls, 50% floor leakage distribution for vented crawl
        leakage_ceiling = 0.15
        leakage_floor = 0.50
      else
        # 25% ceiling, 50% walls, 25% floor leakage distribution for slab/basement/unvented crawl
        leakage_ceiling = 0.25
        leakage_floor = 0.25
      end

      r_i = (leakage_ceiling + leakage_floor)
      x_i = (leakage_ceiling - leakage_floor)
      r_i *= (1 - y_i)
      x_i *= (1 - y_i)

      # Calculate Stack Coefficient
      m_o = (x_i + (2.0 * n_i + 1.0) * y_i)**2.0 / (2 - r_i)
      if m_o <=  1.0
        m_i = m_o # eq. 10
      else
        m_i = 1.0 # eq. 11
      end
      if has_flue_chimney_in_cond_space
        if @ncfl_ag <= 0
          z_f = 1.0
        else
          z_f = (@ncfl_ag + 0.5) / @ncfl_ag # Typical value is 1.5 according to THE ALBERTA AIR INFIL1RATION MODEL, Walker and Wilson, 1990, presumably for a single story home
        end
        x_c = r_i + (2.0 * (1.0 - r_i - y_i)) / (n_i + 1.0) - 2.0 * y_i * (z_f - 1.0)**n_i # Critical value of ceiling-floor leakage difference where the neutral level is located at the ceiling (eq. 13)
        f_i = n_i * y_i * (z_f - 1.0)**((3.0 * n_i - 1.0) / 3.0) * (1.0 - (3.0 * (x_c - x_i)**2.0 * r_i**(1 - n_i)) / (2.0 * (z_f + 1.0))) # Additive flue function, Eq. 12
      else
        f_i = 0.0 # Additive flue function (eq. 12)
      end
      f_s = ((1.0 + n_i * r_i) / (n_i + 1.0)) * (0.5 - 0.5 * m_i**1.2)**(n_i + 1.0) + f_i
      stack_coef = f_s * (UnitConversions.convert(outside_air_density * Constants.g * infil_height, 'lbm/(ft*s^2)', 'inH2O') / UnitConversions.convert(Constants.AssumedInsideTemp, 'F', 'R'))**n_i # inH2O^n/R^n

      # Calculate wind coefficient
      if not @spaces[HPXML::LocationCrawlspaceVented].nil?
        if x_i > 1.0 - 2.0 * y_i
          # Critical floor to ceiling difference above which f_w does not change (eq. 25)
          x_i = 1.0 - 2.0 * y_i
        end
        r_x = 1.0 - r_i * (n_i / 2.0 + 0.2) # Redefined R for wind calculations for houses with crawlspaces (eq. 21)
        y_x = 1.0 - y_i / 4.0 # Redefined Y for wind calculations for houses with crawlspaces (eq. 22)
        x_s = (1.0 - r_i) / 5.0 - 1.5 * y_i # Used to calculate X_x (eq.24)
        x_x = 1.0 - (((x_i - x_s) / (2.0 - r_i))**2.0)**0.75 # Redefined X for wind calculations for houses with crawlspaces (eq. 23)
        f_w = 0.19 * (2.0 - n_i) * x_x * r_x * y_x # Wind factor (eq. 20)
      else
        j_i = (x_i + r_i + 2.0 * y_i) / 2.0
        f_w = 0.19 * (2.0 - n_i) * (1.0 - ((x_i + r_i) / 2.0)**(1.5 - y_i)) - y_i / 4.0 * (j_i - 2.0 * y_i * j_i**4.0)
      end
      wind_coef = f_w * UnitConversions.convert(outside_air_density / 2.0, 'lbm/ft^3', 'inH2O/mph^2')**n_i # inH2O^n/mph^2n

      infil_program.addLine("Set p_m = #{site_ap.ashrae_terrain_exponent}")
      infil_program.addLine("Set p_s = #{site_ap.ashrae_site_terrain_exponent}")
      infil_program.addLine("Set s_m = #{site_ap.ashrae_terrain_thickness}")
      infil_program.addLine("Set s_s = #{site_ap.ashrae_site_terrain_thickness}")
      infil_program.addLine("Set z_m = #{UnitConversions.convert(site_ap.height, 'ft', 'm')}")
      infil_program.addLine("Set z_s = #{UnitConversions.convert(infil_height + floor_height_above_grade, 'ft', 'm')}")
      infil_program.addLine('Set f_t = (((s_m/z_m)^p_m)*((z_s/s_s)^p_s))')
      infil_program.addLine("Set Tdiff = #{@tin_sensor.name}-#{@tout_sensor.name}")
      infil_program.addLine('Set dT = @Abs Tdiff')
      infil_program.addLine("Set c = #{((UnitConversions.convert(c_i, 'cfm', 'm^3/s') / (UnitConversions.convert(1.0, 'inH2O', 'Pa')**n_i))).round(4)}")
      infil_program.addLine("Set Cs = #{(stack_coef * (UnitConversions.convert(1.0, 'inH2O/R', 'Pa/K')**n_i)).round(4)}")
      infil_program.addLine("Set Cw = #{(wind_coef * (UnitConversions.convert(1.0, 'inH2O/mph^2', 'Pa*s^2/m^2')**n_i)).round(4)}")
      infil_program.addLine("Set n = #{n_i}")
      infil_program.addLine("Set sft = (f_t*#{(site_ap.aim2_shelter_coeff * (1.0 - y_i)) + (s_wflue * (1.5 * y_i))})")
      infil_program.addLine("Set temp1 = ((c*Cw)*((sft*#{@vwind_sensor.name})^(2*n)))^2")
      infil_program.addLine('Set Qinf = (((c*Cs*(dT^n))^2)+temp1)^0.5')
      infil_program.addLine('Set Qinf = (@Max Qinf 0)')

    elsif conditioned_const_ach.to_f > 0
      infil_program.addLine("Set Qinf = #{conditioned_const_ach * UnitConversions.convert(infil_volume, 'ft^3', 'm^3') / UnitConversions.convert(1.0, 'hr', 's')}")
    else
      infil_program.addLine('Set Qinf = 0')
    end
  end

  # TODO
  #
  # @param site [TODO] TODO
  # @param hor_lk_frac [TODO] TODO
  # @param neutral_level [TODO] TODO
  # @param space [OpenStudio::Model::Space] an OpenStudio::Model::Space object
  # @param space_height [TODO] TODO
  # @return [TODO] TODO
  def self.calc_wind_stack_coeffs(site, hor_lk_frac, neutral_level, space, space_height = nil)
    site_ap = site.additional_properties
    if space_height.nil?
      space_height = Geometry.get_height_of_spaces(spaces: [space])
    end
    coord_z = Geometry.get_z_origin_for_zone(zone: space.thermalZone.get)
    f_t_SG = site_ap.site_terrain_multiplier * ((space_height + coord_z) / 32.8)**site_ap.site_terrain_exponent / (site_ap.terrain_multiplier * (site_ap.height / 32.8)**site_ap.terrain_exponent)
    f_s_SG = 2.0 / 3.0 * (1 + hor_lk_frac / 2.0) * (2.0 * neutral_level * (1.0 - neutral_level))**0.5 / (neutral_level**0.5 + (1.0 - neutral_level)**0.5)
    f_w_SG = site_ap.s_g_shielding_coef * (1.0 - hor_lk_frac)**(1.0 / 3.0) * f_t_SG
    c_s_SG = f_s_SG**2.0 * Constants.g * space_height / UnitConversions.convert(Constants.AssumedInsideTemp, 'F', 'R')
    c_w_SG = f_w_SG**2.0
    return c_w_SG, c_s_SG
  end

  # TODO
  #
  # @param sla [TODO] TODO
  # @param infil_height [TODO] TODO
  # @return [TODO] TODO
  def self.get_infiltration_NL_from_SLA(sla, infil_height)
    # Returns infiltration normalized leakage given SLA.
    return 1000.0 * sla * (infil_height / 8.202)**0.4
  end

  # TODO
  #
  # @param sla [TODO] TODO
  # @param infil_height [TODO] TODO
  # @param weather [WeatherProcess] Weather object
  # @return [TODO] TODO
  def self.get_infiltration_ACH_from_SLA(sla, infil_height, weather)
    # Returns the infiltration annual average ACH given a SLA.
    # Equation from RESNET 380-2016 Equation 9
    norm_leakage = get_infiltration_NL_from_SLA(sla, infil_height)

    # Equation from ASHRAE 136-1993
    return norm_leakage * weather.data.WSF
  end

  # TODO
  #
  # @param ach [TODO] TODO
  # @param infil_height [TODO] TODO
  # @param avg_ceiling_height [TODO] TODO
  # @param weather [WeatherProcess] Weather object
  # @return [TODO] TODO
  def self.get_infiltration_SLA_from_ACH(ach, infil_height, avg_ceiling_height, weather)
    # Returns the infiltration SLA given an annual average ACH.
    return ach * (avg_ceiling_height / 8.202) / (weather.data.WSF * 1000 * (infil_height / 8.202)**0.4)
  end

  # TODO
  #
  # @param ach50 [TODO] TODO
  # @param n_i [TODO] TODO
  # @param floor_area [TODO] TODO
  # @param volume [TODO] TODO
  # @return [TODO] TODO
  def self.get_infiltration_SLA_from_ACH50(ach50, n_i, floor_area, volume)
    # Returns the infiltration SLA given a ACH50.
    return ((ach50 * 0.283316 * 4.0**n_i * volume) / (floor_area * UnitConversions.convert(1.0, 'ft^2', 'in^2') * 50.0**n_i * 60.0))
  end

  # TODO
  #
  # @param sla [TODO] TODO
  # @param n_i [TODO] TODO
  # @param floor_area [TODO] TODO
  # @param volume [TODO] TODO
  # @return [TODO] TODO
  def self.get_infiltration_ACH50_from_SLA(sla, n_i, floor_area, volume)
    # Returns the infiltration ACH50 given a SLA.
    return ((sla * floor_area * UnitConversions.convert(1.0, 'ft^2', 'in^2') * 50.0**n_i * 60.0) / (0.283316 * 4.0**n_i * volume))
  end

  # TODO
  #
  # @param nl [TODO] TODO
  # @param weather [WeatherProcess] Weather object
  # @param cfa [Double] Conditioned floor area in the dwelling unit (ft^2)
  # @return [TODO] TODO
  def self.get_infiltration_Qinf_from_NL(nl, weather, cfa)
    # Returns the effective annual average infiltration rate in cfm
    return nl * weather.data.WSF * cfa * 8.202 / 60.0
  end

  # TODO
  #
  # @param q_old [TODO] TODO
  # @param p_old [TODO] TODO
  # @param p_new [TODO] TODO
  # @return [TODO] TODO
  def self.calc_duct_leakage_at_diff_pressure(q_old, p_old, p_new)
    return q_old * (p_new / p_old)**0.6 # Derived from Equation C-1 (Annex C), p34, ASHRAE Standard 152-2004.
  end

  # TODO
  #
  # @param n_i [TODO] TODO
  # @param q_old [TODO] TODO
  # @param p_old [TODO] TODO
  # @param p_new [TODO] TODO
  # @return [TODO] TODO
  def self.calc_air_leakage_at_diff_pressure(n_i, q_old, p_old, p_new)
    return q_old * (p_new / p_old)**n_i
  end

  # TODO
  #
  # @param r_nominal [TODO] TODO
  # @param side [TODO] TODO
  # @param buried_level [TODO] TODO
  # @param f_rect [TODO] TODO
  # @return [TODO] TODO
  def self.get_duct_effective_r_value(r_nominal, side, buried_level, f_rect)
    if buried_level == HPXML::DuctBuriedInsulationNone
      if r_nominal <= 0
        # Uninsulated ducts are set to R-1.7 based on ASHRAE HOF and the above paper.
        return 1.7
      else
        # Insulated duct equations based on "True R-Values of Round Residential Ductwork"
        # by Palmiter & Kruse 2006.
        if side == HPXML::DuctTypeSupply
          d_round = 6.0 # in, assumed average diameter
        elsif side == HPXML::DuctTypeReturn
          d_round = 14.0 # in, assumed average diameter
        end
        f_round = 1.0 - f_rect # Fraction of duct length for round ducts (not rectangular)
        r_ext = 0.667 # Exterior film R-value
        r_int_rect = 0.333 # Interior film R-value for rectangular ducts
        r_int_round = 0.3429 * (d_round**0.1974) # Interior film R-value for round ducts
        k_ins = 2.8 # Thermal resistivity of duct insulation (R-value per inch, assumed fiberglass)
        t = r_nominal / k_ins # Duct insulation thickness
        r_actual = r_nominal / t * (d_round / 2.0) * Math::log(1.0 + (2.0 * t) / d_round) # Actual R-value for round duct
        r_rect = r_int_rect + r_nominal + r_ext # Total R-value for rectangular ducts, including air films
        r_round = r_int_round + r_actual + r_ext * (d_round / (d_round + 2 * t)) # Total R-value for round ducts, including air films
        r_effective = 1.0 / (f_rect / r_rect + f_round / r_round) # Combined effective R-value
        return r_effective.round(2)
      end
    else
      if side == HPXML::DuctTypeSupply
        # Equations derived from Table 13 in https://www.nrel.gov/docs/fy13osti/55876.pdf
        # assuming 6-in supply diameter
        if buried_level == HPXML::DuctBuriedInsulationPartial
          return (4.28 + 0.65 * r_nominal).round(2)
        elsif buried_level == HPXML::DuctBuriedInsulationFull
          return (6.22 + 0.89 * r_nominal).round(2)
        elsif buried_level == HPXML::DuctBuriedInsulationDeep
          return (13.41 + 0.63 * r_nominal).round(2)
        end
      elsif side == HPXML::DuctTypeReturn
        # Equations derived from Table 13 in https://www.nrel.gov/docs/fy13osti/55876.pdf
        # assuming 14-in return diameter
        if buried_level == HPXML::DuctBuriedInsulationPartial
          return (4.62 + 1.31 * r_nominal).round(2)
        elsif buried_level == HPXML::DuctBuriedInsulationFull
          return (8.91 + 1.29 * r_nominal).round(2)
        elsif buried_level == HPXML::DuctBuriedInsulationDeep
          return (18.64 + 1.0 * r_nominal).round(2)
        end
      end
    end
  end

  # TODO
  #
  # @param nbeds [Integer] Number of bedrooms in the dwelling unit
  # @param cfa [Double] Conditioned floor area in the dwelling unit (ft^2)
  # @return [TODO] TODO
  def self.get_mech_vent_qtot_cfm(nbeds, cfa)
    # Returns Qtot cfm per ASHRAE 62.2-2019
    return (nbeds + 1.0) * 7.5 + 0.03 * cfa
  end

  # TODO
  #
  # @param q_tot [TODO] TODO
  # @param q_inf [TODO] TODO
  # @param is_balanced [TODO] TODO
  # @param frac_imbal [TODO] TODO
  # @param a_ext [TODO] TODO
  # @param bldg_type [TODO] TODO
  # @param eri_version [String] Version of the ANSI/RESNET/ICC 301 Standard to use for equations/assumptions
  # @param hours_in_operation [TODO] TODO
  # @return [TODO] TODO
  def self.get_mech_vent_qfan_cfm(q_tot, q_inf, is_balanced, frac_imbal, a_ext, bldg_type, eri_version, hours_in_operation)
    q_inf_eff = q_inf * a_ext
    if Constants.ERIVersions.index(eri_version) >= Constants.ERIVersions.index('2022')
      if frac_imbal == 0
        q_fan = q_tot - q_inf_eff
      else
        q_inf_eff = q_inf * a_ext
        if q_inf_eff >= q_tot
          q_fan = 0.0
        else
          q_fan = ((frac_imbal**2.0 * q_tot**2.0 - 4.0 * frac_imbal * q_inf_eff**2.0 + 2.0 * frac_imbal * q_inf_eff * q_tot + q_inf_eff**2.0)**0.5 + frac_imbal * q_tot - q_inf_eff) / (2.0 * frac_imbal)
        end
      end
    elsif Constants.ERIVersions.index(eri_version) >= Constants.ERIVersions.index('2019')
      if is_balanced
        phi = 1.0
      else
        phi = q_inf / q_tot
      end
      q_fan = q_tot - phi * q_inf_eff
    else
      if [HPXML::ResidentialTypeApartment, HPXML::ResidentialTypeSFA].include? bldg_type
        # No infiltration credit for attached/multifamily
        return q_tot
      end

      if q_inf > 2.0 / 3.0 * q_tot
        q_fan = q_tot - 2.0 / 3.0 * q_tot
      else
        q_fan = q_tot - q_inf
      end
    end

    # Convert from hourly average requirement to actual fan flow rate
    if not hours_in_operation.nil?
      q_fan *= 24.0 / hours_in_operation
    end

    return [q_fan, 0.0].max
  end
end

# TODO
class Duct
  # TODO
  #
  # @param side [TODO] TODO
  # @param loc_space [TODO] TODO
  # @param loc_schedule [TODO] TODO
  # @param leakage_frac [TODO] TODO
  # @param leakage_cfm25 [TODO] TODO
  # @param leakage_cfm50 [TODO] TODO
  # @param area [TODO] TODO
  # @param effective_rvalue [TODO] TODO
  # @param buried_level [TODO] TODO
  # @return [TODO] TODO
  def initialize(side, loc_space, loc_schedule, leakage_frac, leakage_cfm25, leakage_cfm50, area, effective_rvalue, buried_level)
    @side = side
    @loc_space = loc_space
    @loc_schedule = loc_schedule
    @leakage_frac = leakage_frac
    @leakage_cfm25 = leakage_cfm25
    @leakage_cfm50 = leakage_cfm50
    @area = area
    @effective_rvalue = effective_rvalue
    @buried_level = buried_level
  end
  attr_accessor(:side, :loc_space, :loc_schedule, :leakage_frac, :leakage_cfm25, :leakage_cfm50, :area, :effective_rvalue, :zone, :location, :buried_level)
end<|MERGE_RESOLUTION|>--- conflicted
+++ resolved
@@ -1,7 +1,8 @@
 # frozen_string_literal: true
 
-# TODO
-class Airflow
+# Collection of methods related to airflow modeling (e.g., infiltration, natural ventilation,
+# mechanical ventilation, ducts, etc.).
+module Airflow
   # Constants
   InfilPressureExponent = 0.65
 
@@ -136,9 +137,6 @@
     has_flue_chimney_in_cond_space = hpxml_bldg.air_infiltration.has_flue_or_chimney_in_conditioned_space
     floor_height_above_grade = hpxml_bldg.building_construction.floor_height_above_grade
 
-<<<<<<< HEAD
-    # Natural ventilation and whole house fans
-=======
     # Cooling season schedule
     # Applies to natural ventilation, not HVAC equipment.
     # Uses BAHSP cooling season, not user-specified cooling season (which may be, e.g., year-round).
@@ -148,7 +146,7 @@
     clg_ssn_sensor.setName('cool_season')
     clg_ssn_sensor.setKeyName(clg_season_sch.schedule.name.to_s)
 
->>>>>>> 5b61ad23
+    # Natural ventilation and whole house fans
     apply_natural_ventilation_and_whole_house_fan(model, hpxml_bldg.site, vent_fans_whf, open_window_area, clg_ssn_sensor, hpxml_bldg.header.natvent_days_per_week,
                                                   infil_values[:volume], infil_values[:height], unavailable_periods)
 
@@ -2170,6 +2168,7 @@
   # @param unavailable_periods [TODO] TODO
   # @param elevation [Double] Elevation of the building site (ft)
   # @param duct_lk_imbals [TODO] TODO
+  # @param floor_height_above_grade [TODO] TODO
   # @return [TODO] TODO
   def self.apply_infiltration_ventilation_to_conditioned(model, site, vent_fans_mech, conditioned_ach50, conditioned_const_ach, infil_volume, infil_height, weather,
                                                          vent_fans_kitchen, vent_fans_bath, vented_dryers, has_flue_chimney_in_cond_space, clg_ssn_sensor, schedules_file,
@@ -2255,51 +2254,6 @@
     program_calling_manager.addProgram(infil_program)
   end
 
-<<<<<<< HEAD
-  def self.apply_infiltration_to_conditioned(site, conditioned_ach50, conditioned_const_ach, infil_program, weather, has_flue_chimney_in_cond_space, infil_volume,
-                                             infil_height, floor_height_above_grade, elevation)
-=======
-  # TODO
-  #
-  # @param model [OpenStudio::Model::Model] OpenStudio Model object
-  # @param weather [WeatherProcess] Weather object
-  # @param site [TODO] TODO
-  # @param vent_fans_mech [TODO] TODO
-  # @param vent_fans_kitchen [TODO] TODO
-  # @param vent_fans_bath [TODO] TODO
-  # @param vented_dryers [TODO] TODO
-  # @param duct_lk_imbals [TODO] TODO
-  # @param has_flue_chimney_in_cond_space [TODO] TODO
-  # @param conditioned_ach50 [TODO] TODO
-  # @param conditioned_const_ach [TODO] TODO
-  # @param infil_volume [TODO] TODO
-  # @param infil_height [TODO] TODO
-  # @param vented_attic [TODO] TODO
-  # @param vented_crawl [TODO] TODO
-  # @param clg_ssn_sensor [TODO] TODO
-  # @param schedules_file [SchedulesFile] SchedulesFile wrapper class instance of detailed schedule files
-  # @param vent_fans_cfis_suppl [TODO] TODO
-  # @param unavailable_periods [TODO] TODO
-  # @param elevation [Double] Elevation of the building site (ft)
-  # @return [TODO] TODO
-  def self.apply_infiltration_and_ventilation_fans(model, weather, site, vent_fans_mech, vent_fans_kitchen, vent_fans_bath, vented_dryers, duct_lk_imbals,
-                                                   has_flue_chimney_in_cond_space, conditioned_ach50, conditioned_const_ach, infil_volume, infil_height, vented_attic,
-                                                   vented_crawl, clg_ssn_sensor, schedules_file, vent_fans_cfis_suppl, unavailable_periods, elevation)
-
-    # Infiltration for unconditioned spaces
-    apply_infiltration_to_garage(model, site, conditioned_ach50, duct_lk_imbals)
-    apply_infiltration_to_unconditioned_basement(model, duct_lk_imbals)
-    apply_infiltration_to_vented_crawlspace(model, weather, vented_crawl, duct_lk_imbals)
-    apply_infiltration_to_unvented_crawlspace(model, duct_lk_imbals)
-    apply_infiltration_to_vented_attic(model, weather, site, vented_attic, duct_lk_imbals)
-    apply_infiltration_to_unvented_attic(model, duct_lk_imbals)
-
-    # Infiltration/ventilation for conditioned space
-    apply_infiltration_ventilation_to_conditioned(model, site, vent_fans_mech, conditioned_ach50, conditioned_const_ach, infil_volume, infil_height, weather,
-                                                  vent_fans_kitchen, vent_fans_bath, vented_dryers, has_flue_chimney_in_cond_space, clg_ssn_sensor, schedules_file,
-                                                  vent_fans_cfis_suppl, unavailable_periods, elevation, duct_lk_imbals)
-  end
-
   # TODO
   #
   # @param site [TODO] TODO
@@ -2310,10 +2264,11 @@
   # @param has_flue_chimney_in_cond_space [TODO] TODO
   # @param infil_volume [TODO] TODO
   # @param infil_height [TODO] TODO
+  # @param floor_height_above_grade [TODO] TODO
   # @param elevation [Double] Elevation of the building site (ft)
   # @return [TODO] TODO
-  def self.apply_infiltration_to_conditioned(site, conditioned_ach50, conditioned_const_ach, infil_program, weather, has_flue_chimney_in_cond_space, infil_volume, infil_height, elevation)
->>>>>>> 5b61ad23
+  def self.apply_infiltration_to_conditioned(site, conditioned_ach50, conditioned_const_ach, infil_program, weather, has_flue_chimney_in_cond_space, infil_volume,
+                                             infil_height, floor_height_above_grade, elevation)
     site_ap = site.additional_properties
 
     if conditioned_ach50.to_f > 0
