# frozen_string_literal: true

class Airflow
  def self.apply(model, runner, weather, spaces, hpxml, cfa, nbeds,
                 ncfl_ag, duct_systems, clg_ssn_sensor, hvac_map, eri_version,
                 frac_windows_operable, apply_ashrae140_assumptions, schedules_file)

    # Global variables

    @runner = runner
    @spaces = spaces
    @infil_volume = hpxml.air_infiltration_measurements.select { |i| !i.infiltration_volume.nil? }[0].infiltration_volume
    @infil_height = hpxml.inferred_infiltration_height(@infil_volume)
    @living_space = spaces[HPXML::LocationLivingSpace]
    @living_zone = @living_space.thermalZone.get
    @nbeds = nbeds
    @ncfl_ag = ncfl_ag
    @eri_version = eri_version
    @apply_ashrae140_assumptions = apply_ashrae140_assumptions
    @cfa = cfa

    # Global sensors

    @pbar_sensor = OpenStudio::Model::EnergyManagementSystemSensor.new(model, 'Site Outdoor Air Barometric Pressure')
    @pbar_sensor.setName('out pb s')

    @wout_sensor = OpenStudio::Model::EnergyManagementSystemSensor.new(model, 'Site Outdoor Air Humidity Ratio')
    @wout_sensor.setName('out wt s')

    @win_sensor = OpenStudio::Model::EnergyManagementSystemSensor.new(model, 'Zone Air Humidity Ratio')
    @win_sensor.setName("#{Constants.ObjectNameAirflow} win s")
    @win_sensor.setKeyName(@living_zone.name.to_s)

    @vwind_sensor = OpenStudio::Model::EnergyManagementSystemSensor.new(model, 'Site Wind Speed')
    @vwind_sensor.setName('site vw s')

    @tin_sensor = OpenStudio::Model::EnergyManagementSystemSensor.new(model, 'Zone Mean Air Temperature')
    @tin_sensor.setName("#{Constants.ObjectNameAirflow} tin s")
    @tin_sensor.setKeyName(@living_zone.name.to_s)

    @tout_sensor = OpenStudio::Model::EnergyManagementSystemSensor.new(model, 'Zone Outdoor Air Drybulb Temperature')
    @tout_sensor.setName("#{Constants.ObjectNameAirflow} tt s")
    @tout_sensor.setKeyName(@living_zone.name.to_s)

    # Adiabatic construction for duct plenum

    adiabatic_mat = OpenStudio::Model::MasslessOpaqueMaterial.new(model, 'Rough', 176.1)
    adiabatic_mat.setName('Adiabatic')
    @adiabatic_const = OpenStudio::Model::Construction.new(model)
    @adiabatic_const.setName('AdiabaticConst')
    @adiabatic_const.insertLayer(0, adiabatic_mat)

    # Ventilation fans
    vent_fans_mech = []
    vent_fans_kitchen = []
    vent_fans_bath = []
    vent_fans_whf = []
    hpxml.ventilation_fans.each do |vent_fan|
      if vent_fan.used_for_whole_building_ventilation
        vent_fans_mech << vent_fan
      elsif vent_fan.used_for_seasonal_cooling_load_reduction
        vent_fans_whf << vent_fan
      elsif vent_fan.used_for_local_ventilation && vent_fan.fan_location == HPXML::LocationKitchen
        vent_fans_kitchen << vent_fan
      elsif vent_fan.used_for_local_ventilation && vent_fan.fan_location == HPXML::LocationBath
        vent_fans_bath << vent_fan
      else
        @runner.registerWarning("Unexpected ventilation fan '#{vent_fan.id}'. The fan will not be modeled.")
      end
    end

    # Vented clothes dryers in conditioned space
    vented_dryers = hpxml.clothes_dryers.select { |cd| cd.is_vented && cd.vented_flow_rate.to_f > 0 && [HPXML::LocationLivingSpace, HPXML::LocationBasementConditioned].include?(cd.location) }

    # Initialization
    initialize_cfis(model, vent_fans_mech, hvac_map)
    model.getAirLoopHVACs.each do |air_loop|
      initialize_fan_objects(model, air_loop)
    end
    model.getZoneHVACFourPipeFanCoils.each do |fan_coil|
      initialize_fan_objects(model, fan_coil)
    end

    # Apply ducts

    duct_systems.each do |ducts, object|
      apply_ducts(model, ducts, object)
    end

    # Apply infiltration/ventilation

    set_wind_speed_correction(model, hpxml.site)
    window_area = hpxml.windows.map { |w| w.area }.sum(0.0)
    open_window_area = window_area * frac_windows_operable * 0.5 * 0.2 # Assume A) 50% of the area of an operable window can be open, and B) 20% of openable window area is actually open

    vented_attic = nil
    hpxml.attics.each do |attic|
      next unless attic.attic_type == HPXML::AtticTypeVented

      vented_attic = attic
    end
    vented_crawl = nil
    hpxml.foundations.each do |foundation|
      next unless foundation.foundation_type == HPXML::FoundationTypeCrawlspaceVented

      vented_crawl = foundation
    end

    apply_natural_ventilation_and_whole_house_fan(model, weather, hpxml.site, vent_fans_whf, open_window_area, clg_ssn_sensor)
    apply_infiltration_and_ventilation_fans(model, weather, hpxml.site, vent_fans_mech, vent_fans_kitchen, vent_fans_bath, vented_dryers,
                                            hpxml.building_construction.has_flue_or_chimney, hpxml.air_infiltration_measurements,
                                            vented_attic, vented_crawl, hvac_map, clg_ssn_sensor, schedules_file)
  end

  def self.get_default_fraction_of_windows_operable()
    # Combining the value below with the assumption that 50% of
    # the area of an operable window can be open produces the
    # Building America assumption that "Thirty-three percent of
    # the window area ... can be opened for natural ventilation"
    return 0.67 # 67%
  end

  def self.get_default_vented_attic_sla()
    return (1.0 / 300.0).round(6) # Table 4.2.2(1) - Attics
  end

  def self.get_default_vented_crawl_sla()
    return (1.0 / 150.0).round(6) # Table 4.2.2(1) - Crawlspaces
  end

  def self.get_default_unvented_space_ach()
    return 0.1 # Assumption
  end

  def self.get_default_mech_vent_fan_power(vent_fan)
    # 301-2019: Table 4.2.2(1b)
    # Returns fan power in W/cfm
    if vent_fan.is_shared_system
      return 1.00 # Table 4.2.2(1) Note (n)
    elsif [HPXML::MechVentTypeSupply, HPXML::MechVentTypeExhaust].include? vent_fan.fan_type
      return 0.35
    elsif [HPXML::MechVentTypeBalanced].include? vent_fan.fan_type
      return 0.70
    elsif [HPXML::MechVentTypeERV, HPXML::MechVentTypeHRV].include? vent_fan.fan_type
      return 1.00
    elsif [HPXML::MechVentTypeCFIS].include? vent_fan.fan_type
      return 0.50
    else
      fail "Unexpected fan_type: '#{fan_type}'."
    end
  end

  private

  def self.set_wind_speed_correction(model, site)
    site_ap = site.additional_properties

    site_map = { HPXML::SiteTypeRural => 'Country',    # Flat, open country
                 HPXML::SiteTypeSuburban => 'Suburbs', # Rough, wooded country, suburbs
                 HPXML::SiteTypeUrban => 'City' }      # Towns, city outskirts, center of large cities
    model.getSite.setTerrain(site_map[site.site_type])

    site_ap.height = 32.8 # ft (Standard weather station height)

    # Open, Unrestricted at Weather Station
    site_ap.terrain_multiplier = 1.0
    site_ap.terrain_exponent = 0.15
    site_ap.ashrae_terrain_thickness = 270
    site_ap.ashrae_terrain_exponent = 0.14

    if site.site_type == HPXML::SiteTypeRural
      site_ap.site_terrain_multiplier = 0.85
      site_ap.site_terrain_exponent = 0.20
      site_ap.ashrae_site_terrain_thickness = 270 # Flat, open country
      site_ap.ashrae_site_terrain_exponent = 0.14 # Flat, open country
    elsif site.site_type == HPXML::SiteTypeSuburban
      site_ap.site_terrain_multiplier = 0.67
      site_ap.site_terrain_exponent = 0.25
      site_ap.ashrae_site_terrain_thickness = 370 # Rough, wooded country, suburbs
      site_ap.ashrae_site_terrain_exponent = 0.22 # Rough, wooded country, suburbs
    elsif site.site_type == HPXML::SiteTypeUrban
      site_ap.site_terrain_multiplier = 0.47
      site_ap.site_terrain_exponent = 0.35
      site_ap.ashrae_site_terrain_thickness = 460 # Towns, city outskirts, center of large cities
      site_ap.ashrae_site_terrain_exponent = 0.33 # Towns, city outskirts, center of large cities
    end

    # S-G Shielding Coefficients are roughly 1/3 of AIM2 Shelter Coefficients
    site_ap.s_g_shielding_coef = site_ap.aim2_shelter_coeff / 3.0
  end

  def self.get_aim2_shelter_coefficient(shielding_of_home)
    # Mapping based on AIM-2 Model by Walker/Wilson
    # Table 2: Estimates of Shelter Coefficient S_wo for No Flue
    if shielding_of_home == HPXML::ShieldingNormal
      return 0.50 # Class 4: "Very heavy shielding, many large obstructions within one house height"
    elsif shielding_of_home == HPXML::ShieldingExposed
      return 0.90 # Class 2: "Light local shielding with few obstructions within two house heights"
    elsif shielding_of_home == HPXML::ShieldingWellShielded
      return 0.30 # Class 5: "Complete shielding, with large buildings immediately adjacent"
    end
  end

  def self.apply_infiltration_to_unconditioned_space(model, space, ach = nil, ela = nil, c_w_SG = nil, c_s_SG = nil)
    if ach.to_f > 0
      # Model ACH as constant infiltration/ventilation
      # This is typically used for below-grade spaces where wind is zero
      flow_rate = OpenStudio::Model::SpaceInfiltrationDesignFlowRate.new(model)
      flow_rate.setName("#{Constants.ObjectNameInfiltration}|#{space.name}")
      flow_rate.setSchedule(model.alwaysOnDiscreteSchedule)
      flow_rate.setAirChangesperHour(ach)
      flow_rate.setSpace(space)
      flow_rate.setConstantTermCoefficient(1)
      flow_rate.setTemperatureTermCoefficient(0)
      flow_rate.setVelocityTermCoefficient(0)
      flow_rate.setVelocitySquaredTermCoefficient(0)
    elsif ela.to_f > 0
      # Model ELA with stack/wind coefficients
      leakage_area = OpenStudio::Model::SpaceInfiltrationEffectiveLeakageArea.new(model)
      leakage_area.setName("#{Constants.ObjectNameInfiltration}|#{space.name}")
      leakage_area.setSchedule(model.alwaysOnDiscreteSchedule)
      leakage_area.setEffectiveAirLeakageArea(UnitConversions.convert(ela, 'ft^2', 'cm^2'))
      leakage_area.setStackCoefficient(UnitConversions.convert(c_s_SG, 'ft^2/(s^2*R)', 'L^2/(s^2*cm^4*K)'))
      leakage_area.setWindCoefficient(c_w_SG * 0.01)
      leakage_area.setSpace(space)
    end
  end

  def self.apply_natural_ventilation_and_whole_house_fan(model, weather, site, vent_fans_whf, open_window_area, nv_clg_ssn_sensor)
    if @living_zone.thermostatSetpointDualSetpoint.is_initialized
      thermostat = @living_zone.thermostatSetpointDualSetpoint.get
      htg_sch = thermostat.heatingSetpointTemperatureSchedule.get
      clg_sch = thermostat.coolingSetpointTemperatureSchedule.get
    end

    # NV Availability Schedule
    nv_num_days_per_week = 7 # FUTURE: Expose via HPXML?
    nv_avail_sch = create_nv_and_whf_avail_sch(model, Constants.ObjectNameNaturalVentilation, nv_num_days_per_week)

    nv_avail_sensor = OpenStudio::Model::EnergyManagementSystemSensor.new(model, 'Schedule Value')
    nv_avail_sensor.setName("#{Constants.ObjectNameNaturalVentilation} avail s")
    nv_avail_sensor.setKeyName(nv_avail_sch.name.to_s)

    # Availability Schedules paired with vent fan class
    # If whf_num_days_per_week is exposed, can handle multiple fans with different days of operation
    whf_avail_sensors = {}
    vent_fans_whf.each_with_index do |vent_whf, index|
      whf_num_days_per_week = 7 # FUTURE: Expose via HPXML?
      obj_name = "#{Constants.ObjectNameWholeHouseFan} #{index}"
      whf_avail_sch = create_nv_and_whf_avail_sch(model, obj_name, whf_num_days_per_week)

      whf_avail_sensor = OpenStudio::Model::EnergyManagementSystemSensor.new(model, 'Schedule Value')
      whf_avail_sensor.setName("#{obj_name} avail s")
      whf_avail_sensor.setKeyName(whf_avail_sch.name.to_s)
      whf_avail_sensors[vent_whf.id] = whf_avail_sensor
    end

    # Sensors
    if not htg_sch.nil?
      htg_sp_sensor = OpenStudio::Model::EnergyManagementSystemSensor.new(model, 'Schedule Value')
      htg_sp_sensor.setName('htg sp s')
      htg_sp_sensor.setKeyName(htg_sch.name.to_s)
    end

    if not clg_sch.nil?
      clg_sp_sensor = OpenStudio::Model::EnergyManagementSystemSensor.new(model, 'Schedule Value')
      clg_sp_sensor.setName('clg sp s')
      clg_sp_sensor.setKeyName(clg_sch.name.to_s)
    end

    # Actuators
    nv_flow = OpenStudio::Model::SpaceInfiltrationDesignFlowRate.new(model)
    nv_flow.setName(Constants.ObjectNameNaturalVentilation + ' flow')
    nv_flow.setSchedule(model.alwaysOnDiscreteSchedule)
    nv_flow.setSpace(@living_space)
    nv_flow_actuator = OpenStudio::Model::EnergyManagementSystemActuator.new(nv_flow, *EPlus::EMSActuatorZoneInfiltrationFlowRate)
    nv_flow_actuator.setName("#{nv_flow.name} act")

    whf_flow = OpenStudio::Model::SpaceInfiltrationDesignFlowRate.new(model)
    whf_flow.setName(Constants.ObjectNameWholeHouseFan + ' flow')
    whf_flow.setSchedule(model.alwaysOnDiscreteSchedule)
    whf_flow.setSpace(@living_space)
    whf_flow_actuator = OpenStudio::Model::EnergyManagementSystemActuator.new(whf_flow, *EPlus::EMSActuatorZoneInfiltrationFlowRate)
    whf_flow_actuator.setName("#{whf_flow.name} act")

    # Electric Equipment (for whole house fan electricity consumption)
    whf_equip_def = OpenStudio::Model::ElectricEquipmentDefinition.new(model)
    whf_equip_def.setName(Constants.ObjectNameWholeHouseFan)
    whf_equip = OpenStudio::Model::ElectricEquipment.new(whf_equip_def)
    whf_equip.setName(Constants.ObjectNameWholeHouseFan)
    whf_equip.setSpace(@living_space)
    whf_equip_def.setFractionRadiant(0)
    whf_equip_def.setFractionLatent(0)
    whf_equip_def.setFractionLost(1)
    whf_equip.setSchedule(model.alwaysOnDiscreteSchedule)
    whf_equip.setEndUseSubcategory(Constants.ObjectNameWholeHouseFan)
    whf_elec_actuator = OpenStudio::Model::EnergyManagementSystemActuator.new(whf_equip, *EPlus::EMSActuatorElectricEquipmentPower)
    whf_elec_actuator.setName("#{whf_equip.name} act")

    # Assume located in attic floor if attic zone exists; otherwise assume it's through roof/wall.
    whf_zone = nil
    if not @spaces[HPXML::LocationAtticVented].nil?
      whf_zone = @spaces[HPXML::LocationAtticVented].thermalZone.get
    elsif not @spaces[HPXML::LocationAtticUnvented].nil?
      whf_zone = @spaces[HPXML::LocationAtticUnvented].thermalZone.get
    end
    if not whf_zone.nil?
      # Air from living to WHF zone (attic)
      zone_mixing = OpenStudio::Model::ZoneMixing.new(whf_zone)
      zone_mixing.setName("#{Constants.ObjectNameWholeHouseFan} mix")
      zone_mixing.setSourceZone(@living_zone)
      liv_to_zone_flow_rate_actuator = OpenStudio::Model::EnergyManagementSystemActuator.new(zone_mixing, *EPlus::EMSActuatorZoneMixingFlowRate)
      liv_to_zone_flow_rate_actuator.setName("#{zone_mixing.name} act")
    end

    area = 0.6 * open_window_area # ft^2, for Sherman-Grimsrud
    max_rate = 20.0 # Air Changes per hour
    max_flow_rate = max_rate * @infil_volume / UnitConversions.convert(1.0, 'hr', 'min')
    neutral_level = 0.5
    hor_lk_frac = 0.0
    c_w, c_s = calc_wind_stack_coeffs(site, hor_lk_frac, neutral_level, @living_space, @infil_height)
    max_oa_hr = 0.0115 # From BA HSP
    max_oa_rh = 0.7 # From BA HSP

    # Program
    vent_program = OpenStudio::Model::EnergyManagementSystemProgram.new(model)
    vent_program.setName(Constants.ObjectNameNaturalVentilation + ' program')
    vent_program.addLine("Set Tin = #{@tin_sensor.name}")
    vent_program.addLine("Set Tout = #{@tout_sensor.name}")
    vent_program.addLine("Set Wout = #{@wout_sensor.name}")
    vent_program.addLine("Set Pbar = #{@pbar_sensor.name}")
    vent_program.addLine('Set Phiout = (@RhFnTdbWPb Tout Wout Pbar)')
    vent_program.addLine("Set MaxHR = #{max_oa_hr}")
    vent_program.addLine("Set MaxRH = #{max_oa_rh}")
    if (not htg_sp_sensor.nil?) && (not clg_sp_sensor.nil?)
      vent_program.addLine("Set Tnvsp = (#{htg_sp_sensor.name} + #{clg_sp_sensor.name}) / 2") # Average of heating/cooling setpoints to minimize incurring additional heating energy
    else
      vent_program.addLine("Set Tnvsp = #{UnitConversions.convert(73.0, 'F', 'C')}") # Assumption when no HVAC system
    end
    vent_program.addLine("Set NVavail = #{nv_avail_sensor.name}")
    vent_program.addLine("Set ClgSsnAvail = #{nv_clg_ssn_sensor.name}")
    vent_program.addLine('If (Wout < MaxHR) && (Phiout < MaxRH) && (Tin > Tout) && (Tin > Tnvsp) && (ClgSsnAvail > 0)')
    vent_program.addLine('  Set WHF_Flow = 0')
    vent_fans_whf.each do |vent_whf|
      vent_program.addLine("  Set WHF_Flow = WHF_Flow + #{UnitConversions.convert(vent_whf.rated_flow_rate, 'cfm', 'm^3/s')} * #{whf_avail_sensors[vent_whf.id].name}")
    end
    vent_program.addLine('  Set Adj = (Tin-Tnvsp)/(Tin-Tout)')
    vent_program.addLine('  Set Adj = (@Min Adj 1)')
    vent_program.addLine('  Set Adj = (@Max Adj 0)')
    vent_program.addLine('  If (WHF_Flow > 0)') # If available, prioritize whole house fan
    vent_program.addLine("    Set #{nv_flow_actuator.name} = 0")
    vent_program.addLine("    Set #{whf_flow_actuator.name} = WHF_Flow*Adj")
    vent_program.addLine("    Set #{liv_to_zone_flow_rate_actuator.name} = WHF_Flow*Adj") unless whf_zone.nil?
    vent_program.addLine('    Set WHF_W = 0')
    vent_fans_whf.each do |vent_whf|
      vent_program.addLine("    Set WHF_W = WHF_W + #{vent_whf.fan_power} * #{whf_avail_sensors[vent_whf.id].name}")
    end
    vent_program.addLine("    Set #{whf_elec_actuator.name} = WHF_W*Adj")
    vent_program.addLine('  ElseIf (NVavail > 0)') # Natural ventilation
    vent_program.addLine("    Set NVArea = #{UnitConversions.convert(area, 'ft^2', 'cm^2')}")
    vent_program.addLine("    Set Cs = #{UnitConversions.convert(c_s, 'ft^2/(s^2*R)', 'L^2/(s^2*cm^4*K)')}")
    vent_program.addLine("    Set Cw = #{c_w * 0.01}")
    vent_program.addLine('    Set Tdiff = Tin-Tout')
    vent_program.addLine('    Set dT = (@Abs Tdiff)')
    vent_program.addLine("    Set Vwind = #{@vwind_sensor.name}")
    vent_program.addLine('    Set SGNV = NVArea*Adj*((((Cs*dT)+(Cw*(Vwind^2)))^0.5)/1000)')
    vent_program.addLine("    Set MaxNV = #{UnitConversions.convert(max_flow_rate, 'cfm', 'm^3/s')}")
    vent_program.addLine("    Set #{nv_flow_actuator.name} = (@Min SGNV MaxNV)")
    vent_program.addLine("    Set #{whf_flow_actuator.name} = 0")
    vent_program.addLine("    Set #{liv_to_zone_flow_rate_actuator.name} = 0") unless whf_zone.nil?
    vent_program.addLine("    Set #{whf_elec_actuator.name} = 0")
    vent_program.addLine('  EndIf')
    vent_program.addLine('Else')
    vent_program.addLine("  Set #{nv_flow_actuator.name} = 0")
    vent_program.addLine("  Set #{whf_flow_actuator.name} = 0")
    vent_program.addLine("  Set #{liv_to_zone_flow_rate_actuator.name} = 0") unless whf_zone.nil?
    vent_program.addLine("  Set #{whf_elec_actuator.name} = 0")
    vent_program.addLine('EndIf')

    manager = OpenStudio::Model::EnergyManagementSystemProgramCallingManager.new(model)
    manager.setName("#{vent_program.name} calling manager")
    manager.setCallingPoint('BeginTimestepBeforePredictor')
    manager.addProgram(vent_program)
  end

  def self.create_nv_and_whf_avail_sch(model, obj_name, num_days_per_week)
    avail_sch = OpenStudio::Model::ScheduleRuleset.new(model)
    avail_sch.setName("#{obj_name} avail schedule")
    Schedule.set_schedule_type_limits(model, avail_sch, Constants.ScheduleTypeLimitsOnOff)
    on_rule = OpenStudio::Model::ScheduleRule.new(avail_sch)
    on_rule.setName("#{obj_name} avail schedule rule")
    on_rule_day = on_rule.daySchedule
    on_rule_day.setName("#{obj_name} avail schedule day")
    on_rule_day.addValue(OpenStudio::Time.new(0, 24, 0, 0), 1)
    method_array = ['setApplyMonday', 'setApplyWednesday', 'setApplyFriday', 'setApplySaturday', 'setApplyTuesday', 'setApplyThursday', 'setApplySunday']
    for i in 1..7 do
      if num_days_per_week >= i
        on_rule.public_send(method_array[i - 1], true)
      end
    end
    on_rule.setStartDate(OpenStudio::Date::fromDayOfYear(1))
    on_rule.setEndDate(OpenStudio::Date::fromDayOfYear(365))
    return avail_sch
  end

  def self.create_return_air_duct_zone(model, loop_name)
    # Create the return air plenum zone, space
    ra_duct_zone = OpenStudio::Model::ThermalZone.new(model)
    ra_duct_zone.setName(loop_name + ' ret air zone')
    ra_duct_zone.setVolume(1.0)

    ra_duct_polygon = OpenStudio::Point3dVector.new
    ra_duct_polygon << OpenStudio::Point3d.new(0, 0, 0)
    ra_duct_polygon << OpenStudio::Point3d.new(0, 1.0, 0)
    ra_duct_polygon << OpenStudio::Point3d.new(1.0, 1.0, 0)
    ra_duct_polygon << OpenStudio::Point3d.new(1.0, 0, 0)

    ra_space = OpenStudio::Model::Space::fromFloorPrint(ra_duct_polygon, 1, model)
    ra_space = ra_space.get
    ra_space.setName(loop_name + ' ret air space')
    ra_space.setThermalZone(ra_duct_zone)

    ra_space.surfaces.each do |surface|
      surface.setConstruction(@adiabatic_const)
      surface.setOutsideBoundaryCondition('Adiabatic')
      surface.setSunExposure('NoSun')
      surface.setWindExposure('NoWind')
      surface_property_convection_coefficients = OpenStudio::Model::SurfacePropertyConvectionCoefficients.new(surface)
      surface_property_convection_coefficients.setConvectionCoefficient1Location('Inside')
      surface_property_convection_coefficients.setConvectionCoefficient1Type('Value')
      surface_property_convection_coefficients.setConvectionCoefficient1(30)
    end

    return ra_duct_zone
  end

  def self.create_other_equipment_object_and_actuator(model:, name:, space:, frac_lat:, frac_lost:, hpxml_fuel_type: nil, end_use: nil, is_duct_load_for_report: nil)
    other_equip_def = OpenStudio::Model::OtherEquipmentDefinition.new(model)
    other_equip_def.setName("#{name} equip")
    other_equip = OpenStudio::Model::OtherEquipment.new(other_equip_def)
    other_equip.setName(other_equip_def.name.to_s)
    if hpxml_fuel_type.nil?
      other_equip.setFuelType('None')
    else
      other_equip.setFuelType(EPlus.fuel_type(hpxml_fuel_type))
    end
    if not end_use.nil?
      other_equip.setEndUseSubcategory(end_use)
    end
    other_equip.setSchedule(model.alwaysOnDiscreteSchedule)
    other_equip.setSpace(space)
    other_equip_def.setFractionLost(frac_lost)
    other_equip_def.setFractionLatent(frac_lat)
    other_equip_def.setFractionRadiant(0.0)
    actuator = OpenStudio::Model::EnergyManagementSystemActuator.new(other_equip, *EPlus::EMSActuatorOtherEquipmentPower)
    actuator.setName("#{other_equip.name} act")
    if not is_duct_load_for_report.nil?
      other_equip.additionalProperties.setFeature(Constants.IsDuctLoadForReport, is_duct_load_for_report)
    end
    return actuator
  end

  def self.initialize_cfis(model, vent_fans_mech, hvac_map)
    # Get AirLoop associated with CFIS
    @cfis_airloop = {}
    @cfis_t_sum_open_var = {}
    @cfis_f_damper_extra_open_var = {}
    return if vent_fans_mech.empty?

    index = 0

    vent_fans_mech.each do |vent_mech|
      next unless (vent_mech.fan_type == HPXML::MechVentTypeCFIS)

      cfis_sys_ids = vent_mech.distribution_system.hvac_systems.map { |system| system.id }
      # Get AirLoopHVACs associated with these HVAC systems
      hvac_map.each do |sys_id, hvacs|
        next unless cfis_sys_ids.include? sys_id

        hvacs.each do |loop|
          next unless loop.is_a? OpenStudio::Model::AirLoopHVAC
          next if (not @cfis_airloop[vent_mech.id].nil?) && (@cfis_airloop[vent_mech.id] == loop) # already assigned

          fail 'Two airloops found for CFIS.' unless @cfis_airloop[vent_mech.id].nil?

          @cfis_airloop[vent_mech.id] = loop
        end
      end

      @cfis_t_sum_open_var[vent_mech.id] = OpenStudio::Model::EnergyManagementSystemGlobalVariable.new(model, "#{Constants.ObjectNameMechanicalVentilation.gsub(' ', '_')}_cfis_t_sum_open_#{index}") # Sums the time during an hour the CFIS damper has been open
      @cfis_f_damper_extra_open_var[vent_mech.id] = OpenStudio::Model::EnergyManagementSystemGlobalVariable.new(model, "#{Constants.ObjectNameMechanicalVentilation.gsub(' ', '_')}_cfis_f_extra_damper_open_#{index}") # Fraction of timestep the CFIS blower is running while hvac is not operating. Used by infiltration and duct leakage programs

      # CFIS Initialization Program
      cfis_program = OpenStudio::Model::EnergyManagementSystemProgram.new(model)
      cfis_program.setName(Constants.ObjectNameMechanicalVentilation + " cfis init program #{index}")
      cfis_program.addLine("Set #{@cfis_t_sum_open_var[vent_mech.id].name} = 0")
      cfis_program.addLine("Set #{@cfis_f_damper_extra_open_var[vent_mech.id].name} = 0")

      manager = OpenStudio::Model::EnergyManagementSystemProgramCallingManager.new(model)
      manager.setName("#{cfis_program.name} calling manager")
      manager.setCallingPoint('BeginNewEnvironment')
      manager.addProgram(cfis_program)

      manager = OpenStudio::Model::EnergyManagementSystemProgramCallingManager.new(model)
      manager.setName("#{cfis_program.name} calling manager2")
      manager.setCallingPoint('AfterNewEnvironmentWarmUpIsComplete')
      manager.addProgram(cfis_program)

      index += 1
    end
  end

  def self.initialize_fan_objects(model, osm_object)
    @fan_rtf_var = {} if @fan_rtf_var.nil?
    @fan_mfr_max_var = {} if @fan_mfr_max_var.nil?
    @fan_rtf_sensor = {} if @fan_rtf_sensor.nil?
    @fan_mfr_sensor = {} if @fan_mfr_sensor.nil?

    # Get the supply fan
    if osm_object.is_a? OpenStudio::Model::ZoneHVACFourPipeFanCoil
      supply_fan = osm_object.supplyAirFan
    elsif osm_object.is_a? OpenStudio::Model::AirLoopHVAC
      system = HVAC.get_unitary_system_from_air_loop_hvac(osm_object)
      if system.nil? # Evaporative cooler supply fan directly on air loop
        supply_fan = osm_object.supplyFan.get
      else
        supply_fan = system.supplyFan.get
      end
    else
      fail 'Unexpected object type.'
    end

    @fan_rtf_var[osm_object] = OpenStudio::Model::EnergyManagementSystemGlobalVariable.new(model, "#{osm_object.name} Fan RTF".gsub(' ', '_'))

    # Supply fan maximum mass flow rate
    @fan_mfr_max_var[osm_object] = OpenStudio::Model::EnergyManagementSystemInternalVariable.new(model, EPlus::EMSIntVarFanMFR)
    @fan_mfr_max_var[osm_object].setName("#{osm_object.name} max sup fan mfr")
    @fan_mfr_max_var[osm_object].setInternalDataIndexKeyName(supply_fan.name.to_s)

    if supply_fan.to_FanSystemModel.is_initialized
      @fan_rtf_sensor[osm_object] = []
      num_speeds = supply_fan.to_FanSystemModel.get.numberofSpeeds
      for i in 1..num_speeds
        if num_speeds == 1
          var_name = 'Fan Runtime Fraction'
        else
          var_name = "Fan Runtime Fraction Speed #{i}"
        end
        rtf_sensor = OpenStudio::Model::EnergyManagementSystemSensor.new(model, var_name)
        rtf_sensor.setName("#{@fan_rtf_var[osm_object].name} s")
        rtf_sensor.setKeyName(supply_fan.name.to_s)
        @fan_rtf_sensor[osm_object] << rtf_sensor
      end
    else
      fail "Unexpected fan: #{supply_fan.name}"
    end
  end

  def self.apply_ducts(model, ducts, object)
    ducts.each do |duct|
      if duct.leakage_frac.nil? == duct.leakage_cfm25.nil?
        fail 'Ducts: Must provide either leakage fraction or cfm25, but not both.'
      end
    end

    ducts.each do |duct|
      duct.rvalue = get_duct_insulation_rvalue(duct.rvalue, duct.side) # Convert from nominal to actual R-value
      if not duct.loc_schedule.nil?
        # Pass MF space temperature schedule name
        duct.location = duct.loc_schedule.name.to_s
      elsif not duct.loc_space.nil?
        duct.location = duct.loc_space.name.to_s
        duct.zone = duct.loc_space.thermalZone.get
      else # Outside/RoofDeck
        duct.location = HPXML::LocationOutside
        duct.zone = nil
      end
    end

    return if ducts.size == 0 # No ducts

    # get duct located zone or ambient temperature schedule objects
    duct_locations = ducts.map { |duct| if duct.zone.nil? then duct.loc_schedule else duct.zone end }.uniq

    # All duct zones are in living space?
    all_ducts_conditioned = true
    duct_locations.each do |duct_zone|
      if duct_locations.is_a? OpenStudio::Model::ThermalZone
        next if Geometry.is_living(duct_zone)
      end

      all_ducts_conditioned = false
    end
    return if all_ducts_conditioned

    if object.is_a? OpenStudio::Model::AirLoopHVAC
      # Most system types

      # Set the return plenum
      ra_duct_zone = create_return_air_duct_zone(model, object.name.to_s)
      ra_duct_space = ra_duct_zone.spaces[0]
      @living_zone.setReturnPlenum(ra_duct_zone, object)

      inlet_node = object.demandInletNode
    elsif object.is_a? OpenStudio::Model::ZoneHVACFourPipeFanCoil
      # Ducted fan coil

      # No return plenum
      ra_duct_space = @living_space

      inlet_node = object.inletNode.get
    end

    # -- Sensors --

    # Air handler mass flow rate
    ah_mfr_var = OpenStudio::Model::EnergyManagementSystemGlobalVariable.new(model, "#{object.name} AH MFR".gsub(' ', '_'))
    ah_mfr_sensor = OpenStudio::Model::EnergyManagementSystemSensor.new(model, 'System Node Mass Flow Rate')
    ah_mfr_sensor.setName("#{ah_mfr_var.name} s")
    ah_mfr_sensor.setKeyName(inlet_node.name.to_s)

    # Air handler volume flow rate
    ah_vfr_var = OpenStudio::Model::EnergyManagementSystemGlobalVariable.new(model, "#{object.name} AH VFR".gsub(' ', '_'))
    ah_vfr_sensor = OpenStudio::Model::EnergyManagementSystemSensor.new(model, 'System Node Current Density Volume Flow Rate')
    ah_vfr_sensor.setName("#{ah_vfr_var.name} s")
    ah_vfr_sensor.setKeyName(inlet_node.name.to_s)

    # Air handler outlet temperature
    ah_tout_var = OpenStudio::Model::EnergyManagementSystemGlobalVariable.new(model, "#{object.name} AH Tout".gsub(' ', '_'))
    ah_tout_sensor = OpenStudio::Model::EnergyManagementSystemSensor.new(model, 'System Node Temperature')
    ah_tout_sensor.setName("#{ah_tout_var.name} s")
    ah_tout_sensor.setKeyName(inlet_node.name.to_s)

    # Air handler outlet humidity ratio
    ah_wout_var = OpenStudio::Model::EnergyManagementSystemGlobalVariable.new(model, "#{object.name} AH Wout".gsub(' ', '_'))
    ah_wout_sensor = OpenStudio::Model::EnergyManagementSystemSensor.new(model, 'System Node Humidity Ratio')
    ah_wout_sensor.setName("#{ah_wout_var.name} s")
    ah_wout_sensor.setKeyName(inlet_node.name.to_s)

    living_zone_return_air_node = nil
    @living_zone.returnAirModelObjects.each do |return_air_model_obj|
      next if return_air_model_obj.to_Node.get.airLoopHVAC.get != object

      living_zone_return_air_node = return_air_model_obj
    end

    # Return air temperature
    ra_t_var = OpenStudio::Model::EnergyManagementSystemGlobalVariable.new(model, "#{object.name} RA T".gsub(' ', '_'))
    if not living_zone_return_air_node.nil?
      ra_t_sensor = OpenStudio::Model::EnergyManagementSystemSensor.new(model, 'System Node Temperature')
      ra_t_sensor.setName("#{ra_t_var.name} s")
      ra_t_sensor.setKeyName(living_zone_return_air_node.name.to_s)
    else
      ra_t_sensor = @tin_sensor
    end

    # Return air humidity ratio
    ra_w_var = OpenStudio::Model::EnergyManagementSystemGlobalVariable.new(model, "#{object.name} Ra W".gsub(' ', '_'))
    if not living_zone_return_air_node.nil?
      ra_w_sensor = OpenStudio::Model::EnergyManagementSystemSensor.new(model, 'System Node Humidity Ratio')
      ra_w_sensor.setName("#{ra_w_var.name} s")
      ra_w_sensor.setKeyName(living_zone_return_air_node.name.to_s)
    else
      ra_w_sensor = OpenStudio::Model::EnergyManagementSystemSensor.new(model, 'Zone Mean Air Humidity Ratio')
      ra_w_sensor.setName("#{ra_w_var.name} s")
      ra_w_sensor.setKeyName(@living_zone.name.to_s)
    end

    # Create one duct program for each duct location zone
    duct_locations.each_with_index do |duct_location, i|
      next if (not duct_location.nil?) && (duct_location.name.to_s == @living_zone.name.to_s)

      object_name_idx = "#{object.name}_#{i}"

      # -- Sensors --

      # Duct zone temperature
      dz_t_var = OpenStudio::Model::EnergyManagementSystemGlobalVariable.new(model, "#{object_name_idx} DZ T".gsub(' ', '_'))
      if duct_location.is_a? OpenStudio::Model::ThermalZone
        dz_t_sensor = OpenStudio::Model::EnergyManagementSystemSensor.new(model, 'Zone Air Temperature')
        dz_t_sensor.setKeyName(duct_location.name.to_s)
      elsif duct_location.is_a? OpenStudio::Model::ScheduleConstant
        dz_t_sensor = OpenStudio::Model::EnergyManagementSystemSensor.new(model, 'Schedule Value')
        dz_t_sensor.setKeyName(duct_location.name.to_s)
      elsif duct_location.nil? # Outside
        dz_t_sensor = OpenStudio::Model::EnergyManagementSystemSensor.new(model, 'Site Outdoor Air Drybulb Temperature')
        dz_t_sensor.setKeyName('Environment')
      else # shouldn't get here, should only have schedule/thermal zone/nil assigned
        fail 'Unexpected duct zone type passed'
      end
      dz_t_sensor.setName("#{dz_t_var.name} s")

      # Duct zone humidity ratio
      dz_w_var = OpenStudio::Model::EnergyManagementSystemGlobalVariable.new(model, "#{object_name_idx} DZ W".gsub(' ', '_'))
      if duct_location.is_a? OpenStudio::Model::ThermalZone
        dz_w_sensor = OpenStudio::Model::EnergyManagementSystemSensor.new(model, 'Zone Mean Air Humidity Ratio')
        dz_w_sensor.setKeyName(duct_location.name.to_s)
        dz_w_sensor.setName("#{dz_w_var.name} s")
        dz_w = "#{dz_w_sensor.name}"
      elsif duct_location.is_a? OpenStudio::Model::ScheduleConstant # Outside or scheduled temperature
        if duct_location.name.to_s == HPXML::LocationOtherNonFreezingSpace
          dz_w_sensor = OpenStudio::Model::EnergyManagementSystemSensor.new(model, 'Site Outdoor Air Humidity Ratio')
          dz_w_sensor.setName("#{dz_w_var.name} s")
          dz_w = "#{dz_w_sensor.name}"
        elsif duct_location.name.to_s == HPXML::LocationOtherHousingUnit
          dz_w_sensor = OpenStudio::Model::EnergyManagementSystemSensor.new(model, 'Zone Mean Air Humidity Ratio')
          dz_w_sensor.setKeyName(@living_zone.name.to_s)
          dz_w_sensor.setName("#{dz_w_var.name} s")
          dz_w = "#{dz_w_sensor.name}"
        else
          dz_w_sensor1 = OpenStudio::Model::EnergyManagementSystemSensor.new(model, 'Site Outdoor Air Humidity Ratio')
          dz_w_sensor1.setName("#{dz_w_var.name} s 1")
          dz_w_sensor2 = OpenStudio::Model::EnergyManagementSystemSensor.new(model, 'Zone Mean Air Humidity Ratio')
          dz_w_sensor2.setName("#{dz_w_var.name} s 2")
          dz_w_sensor2.setKeyName(@living_zone.name.to_s)
          dz_w = "(#{dz_w_sensor1.name} + #{dz_w_sensor2.name}) / 2"
        end
      else
        dz_w_sensor = OpenStudio::Model::EnergyManagementSystemSensor.new(model, 'Site Outdoor Air Humidity Ratio')
        dz_w_sensor.setName("#{dz_w_var.name} s")
        dz_w = "#{dz_w_sensor.name}"
      end

      # -- Actuators --

      # List of: [Var name, object name, space, frac load latent, frac load outside]
      equip_act_infos = []

      if duct_location.is_a? OpenStudio::Model::ScheduleConstant
        space_values = Geometry.get_temperature_scheduled_space_values(duct_location.name.to_s)
        f_regain = space_values[:f_regain]
      else
        f_regain = 0.0
      end

      # Other equipment objects to cancel out the supply air leakage directly into the return plenum
      equip_act_infos << ['supply_sens_lk_to_liv', 'SupSensLkToLv', true, @living_space, 0.0, f_regain]
      equip_act_infos << ['supply_lat_lk_to_liv', 'SupLatLkToLv', true, @living_space, 1.0 - f_regain, f_regain]

      # Supply duct conduction load added to the living space
      equip_act_infos << ['supply_cond_to_liv', 'SupCondToLv', true, @living_space, 0.0, f_regain]

      # Return duct conduction load added to the return plenum zone
      equip_act_infos << ['return_cond_to_rp', 'RetCondToRP', true, ra_duct_space, 0.0, f_regain]

      # Return duct sensible leakage impact on the return plenum
      equip_act_infos << ['return_sens_lk_to_rp', 'RetSensLkToRP', true, ra_duct_space, 0.0, f_regain]

      # Return duct latent leakage impact on the return plenum
      equip_act_infos << ['return_lat_lk_to_rp', 'RetLatLkToRP', true, ra_duct_space, 1.0 - f_regain, f_regain]

      # Supply duct conduction impact on the duct zone
      if not duct_location.is_a? OpenStudio::Model::ThermalZone # Outside or scheduled temperature
        equip_act_infos << ['supply_cond_to_dz', 'SupCondToDZ', false, @living_space, 0.0, 1.0] # Arbitrary space, all heat lost
      else
        equip_act_infos << ['supply_cond_to_dz', 'SupCondToDZ', false, duct_location.spaces[0], 0.0, 0.0]
      end

      # Return duct conduction impact on the duct zone
      if not duct_location.is_a? OpenStudio::Model::ThermalZone # Outside or scheduled temperature
        equip_act_infos << ['return_cond_to_dz', 'RetCondToDZ', false, @living_space, 0.0, 1.0] # Arbitrary space, all heat lost
      else
        equip_act_infos << ['return_cond_to_dz', 'RetCondToDZ', false, duct_location.spaces[0], 0.0, 0.0]
      end

      # Supply duct sensible leakage impact on the duct zone
      if not duct_location.is_a? OpenStudio::Model::ThermalZone # Outside or scheduled temperature
        equip_act_infos << ['supply_sens_lk_to_dz', 'SupSensLkToDZ', false, @living_space, 0.0, 1.0] # Arbitrary space, all heat lost
      else
        equip_act_infos << ['supply_sens_lk_to_dz', 'SupSensLkToDZ', false, duct_location.spaces[0], 0.0, 0.0]
      end

      # Supply duct latent leakage impact on the duct zone
      if not duct_location.is_a? OpenStudio::Model::ThermalZone # Outside or scheduled temperature
        equip_act_infos << ['supply_lat_lk_to_dz', 'SupLatLkToDZ', false, @living_space, 0.0, 1.0] # Arbitrary space, all heat lost
      else
        equip_act_infos << ['supply_lat_lk_to_dz', 'SupLatLkToDZ', false, duct_location.spaces[0], 1.0, 0.0]
      end

      duct_vars = {}
      duct_actuators = {}
      [false, true].each do |is_cfis|
        if is_cfis
          next unless @cfis_airloop.values.include? object

          prefix = 'cfis_'
        else
          prefix = ''
        end
        equip_act_infos.each do |act_info|
          var_name = "#{prefix}#{act_info[0]}"
          object_name = "#{object_name_idx} #{prefix}#{act_info[1]}".gsub(' ', '_')
          is_load_for_report = act_info[2]
          space = act_info[3]
          if is_cfis && (space == ra_duct_space)
            # Move all CFIS return duct losses to the conditioned space so as to avoid extreme plenum temperatures
            # due to mismatch between return plenum duct loads and airloop airflow rate (which does not actually
            # increase due to the presence of CFIS).
            space = @living_space
          end
          frac_lat = act_info[4]
          frac_lost = act_info[5]
          if not is_cfis
            duct_vars[var_name] = OpenStudio::Model::EnergyManagementSystemGlobalVariable.new(model, object_name)
          end
          duct_actuators[var_name] = create_other_equipment_object_and_actuator(model: model, name: object_name, space: space, frac_lat: frac_lat, frac_lost: frac_lost, is_duct_load_for_report: is_load_for_report)
        end
      end

      # Two objects are required to model the air exchange between the duct zone and the living space since
      # ZoneMixing objects can not account for direction of air flow (both are controlled by EMS)

      # List of: [Var name, object name, space, frac load latent, frac load outside]
      mix_act_infos = []

      if duct_location.is_a? OpenStudio::Model::ThermalZone
        # Accounts for leaks from the duct zone to the living zone
        mix_act_infos << ['dz_to_liv_flow_rate', 'ZoneMixDZToLv', @living_zone, duct_location]
        # Accounts for leaks from the living zone to the duct zone
        mix_act_infos << ['liv_to_dz_flow_rate', 'ZoneMixLvToDZ', duct_location, @living_zone]
      end

      [false, true].each do |is_cfis|
        if is_cfis
          next unless @cfis_airloop.values.include? object

          prefix = 'cfis_'
        else
          prefix = ''
        end
        mix_act_infos.each do |act_info|
          var_name = "#{prefix}#{act_info[0]}"
          object_name = "#{object_name_idx} #{prefix}#{act_info[1]}".gsub(' ', '_')
          dest_zone = act_info[2]
          source_zone = act_info[3]

          if not is_cfis
            duct_vars[var_name] = OpenStudio::Model::EnergyManagementSystemGlobalVariable.new(model, object_name)
          end
          zone_mixing = OpenStudio::Model::ZoneMixing.new(dest_zone)
          zone_mixing.setName("#{object_name} mix")
          zone_mixing.setSourceZone(source_zone)
          duct_actuators[var_name] = OpenStudio::Model::EnergyManagementSystemActuator.new(zone_mixing, *EPlus::EMSActuatorZoneMixingFlowRate)
          duct_actuators[var_name].setName("#{zone_mixing.name} act")
        end
      end

      # -- Global Variables --

      # Obtain aggregate values for all ducts in the current duct location
      leakage_fracs = { HPXML::DuctTypeSupply => nil, HPXML::DuctTypeReturn => nil }
      leakage_cfm25s = { HPXML::DuctTypeSupply => nil, HPXML::DuctTypeReturn => nil }
      ua_values = { HPXML::DuctTypeSupply => 0, HPXML::DuctTypeReturn => 0 }
      ducts.each do |duct|
        next unless (duct_location.nil? && duct.zone.nil?) ||
                    (!duct_location.nil? && !duct.zone.nil? && (duct.zone.name.to_s == duct_location.name.to_s)) ||
                    (!duct_location.nil? && !duct.loc_schedule.nil? && (duct.loc_schedule.name.to_s == duct_location.name.to_s))

        if not duct.leakage_frac.nil?
          leakage_fracs[duct.side] = 0 if leakage_fracs[duct.side].nil?
          leakage_fracs[duct.side] += duct.leakage_frac
        elsif not duct.leakage_cfm25.nil?
          leakage_cfm25s[duct.side] = 0 if leakage_cfm25s[duct.side].nil?
          leakage_cfm25s[duct.side] += duct.leakage_cfm25
        end
        ua_values[duct.side] += duct.area / duct.rvalue
      end

      # Calculate fraction of outside air specific to this duct location
      f_oa = 1.0
      if duct_location.is_a? OpenStudio::Model::ThermalZone # in a space
        if (not @spaces[HPXML::LocationBasementUnconditioned].nil?) && (@spaces[HPXML::LocationBasementUnconditioned].thermalZone.get.name.to_s == duct_location.name.to_s)
          f_oa = 0.0
        elsif (not @spaces[HPXML::LocationCrawlspaceUnvented].nil?) && (@spaces[HPXML::LocationCrawlspaceUnvented].thermalZone.get.name.to_s == duct_location.name.to_s)
          f_oa = 0.0
        elsif (not @spaces[HPXML::LocationAtticUnvented].nil?) && (@spaces[HPXML::LocationAtticUnvented].thermalZone.get.name.to_s == duct_location.name.to_s)
          f_oa = 0.0
        end
      end

      # Duct Subroutine

      duct_subroutine = OpenStudio::Model::EnergyManagementSystemSubroutine.new(model)
      duct_subroutine.setName("#{object_name_idx} duct subroutine")
      duct_subroutine.addLine("Set AH_MFR = #{ah_mfr_var.name}")
      duct_subroutine.addLine('If AH_MFR>0')
      duct_subroutine.addLine("  Set AH_Tout = #{ah_tout_var.name}")
      duct_subroutine.addLine("  Set AH_Wout = #{ah_wout_var.name}")
      duct_subroutine.addLine("  Set RA_T = #{ra_t_var.name}")
      duct_subroutine.addLine("  Set RA_W = #{ra_w_var.name}")
      duct_subroutine.addLine("  Set Fan_RTF = #{@fan_rtf_var[object].name}")
      duct_subroutine.addLine("  Set DZ_T = #{dz_t_var.name}")
      duct_subroutine.addLine("  Set DZ_W = #{dz_w_var.name}")
      duct_subroutine.addLine("  Set AH_VFR = #{ah_vfr_var.name}")
      duct_subroutine.addLine('  Set h_SA = (@HFnTdbW AH_Tout AH_Wout)') # J/kg
      duct_subroutine.addLine('  Set h_RA = (@HFnTdbW RA_T RA_W)') # J/kg
      duct_subroutine.addLine('  Set h_fg = (@HfgAirFnWTdb AH_Wout AH_Tout)') # J/kg
      duct_subroutine.addLine('  Set h_DZ = (@HFnTdbW DZ_T DZ_W)') # J/kg
      duct_subroutine.addLine('  Set air_cp = 1006.0') # J/kg-C

      if not leakage_fracs[HPXML::DuctTypeSupply].nil?
        duct_subroutine.addLine("  Set f_sup = #{leakage_fracs[HPXML::DuctTypeSupply]}") # frac
      elsif not leakage_cfm25s[HPXML::DuctTypeSupply].nil?
        duct_subroutine.addLine("  Set f_sup = #{UnitConversions.convert(leakage_cfm25s[HPXML::DuctTypeSupply], 'cfm', 'm^3/s').round(6)} / (#{@fan_mfr_max_var[object].name} * 1.0135)") # frac
      else
        duct_subroutine.addLine('  Set f_sup = 0.0') # frac
      end
      if not leakage_fracs[HPXML::DuctTypeReturn].nil?
        duct_subroutine.addLine("  Set f_ret = #{leakage_fracs[HPXML::DuctTypeReturn]}") # frac
      elsif not leakage_cfm25s[HPXML::DuctTypeReturn].nil?
        duct_subroutine.addLine("  Set f_ret = #{UnitConversions.convert(leakage_cfm25s[HPXML::DuctTypeReturn], 'cfm', 'm^3/s').round(6)} / (#{@fan_mfr_max_var[object].name} * 1.0135)") # frac
      else
        duct_subroutine.addLine('  Set f_ret = 0.0') # frac
      end
      duct_subroutine.addLine('  Set sup_lk_mfr = f_sup * AH_MFR') # kg/s
      duct_subroutine.addLine('  Set ret_lk_mfr = f_ret * AH_MFR') # kg/s

      # Supply leakage to living
      duct_subroutine.addLine('  Set SupTotLkToLiv = sup_lk_mfr*(h_RA - h_SA)') # W
      duct_subroutine.addLine('  Set SupLatLkToLv = sup_lk_mfr*h_fg*(RA_W-AH_Wout)') # W
      duct_subroutine.addLine('  Set SupSensLkToLv = SupTotLkToLiv-SupLatLkToLv') # W

      # Supply conduction
      duct_subroutine.addLine("  Set supply_ua = #{UnitConversions.convert(ua_values[HPXML::DuctTypeSupply], 'Btu/(hr*F)', 'W/K').round(3)}")
      duct_subroutine.addLine('  Set eTm = 0-((Fan_RTF/(AH_MFR*air_cp))*supply_ua)')
      duct_subroutine.addLine('  Set t_sup = DZ_T+((AH_Tout-DZ_T)*(@Exp eTm))') # deg-C
      duct_subroutine.addLine('  Set SupCondToLv = AH_MFR*air_cp*(t_sup-AH_Tout)') # W
      duct_subroutine.addLine('  Set SupCondToDZ = 0-SupCondToLv') # W

      # Return conduction
      duct_subroutine.addLine("  Set return_ua = #{UnitConversions.convert(ua_values[HPXML::DuctTypeReturn], 'Btu/(hr*F)', 'W/K').round(3)}")
      duct_subroutine.addLine('  Set eTm = 0-((Fan_RTF/(AH_MFR*air_cp))*return_ua)')
      duct_subroutine.addLine('  Set t_ret = DZ_T+((RA_T-DZ_T)*(@Exp eTm))') # deg-C
      duct_subroutine.addLine('  Set RetCondToRP = AH_MFR*air_cp*(t_ret-RA_T)') # W
      duct_subroutine.addLine('  Set RetCondToDZ = 0-RetCondToRP') # W

      # Return leakage to return plenum
      duct_subroutine.addLine('  Set RetLatLkToRP = 0') # W
      duct_subroutine.addLine('  Set RetSensLkToRP = ret_lk_mfr*air_cp*(DZ_T-RA_T)') # W

      # Supply leakage to duct zone
      # The below terms are not the same as SupLatLkToLv and SupSensLkToLv.
      # To understand why, suppose the AHzone temperature equals the supply air temperature. In this case, the terms below
      # should be zero while SupLatLkToLv and SupSensLkToLv should still be non-zero.
      duct_subroutine.addLine('  Set SupTotLkToDZ = sup_lk_mfr*(h_SA-h_DZ)') # W
      duct_subroutine.addLine('  Set SupLatLkToDZ = sup_lk_mfr*h_fg*(AH_Wout-DZ_W)') # W
      duct_subroutine.addLine('  Set SupSensLkToDZ = SupTotLkToDZ-SupLatLkToDZ') # W

      duct_subroutine.addLine('  Set f_imbalance = f_sup-f_ret') # frac
      duct_subroutine.addLine("  Set oa_vfr = #{f_oa} * f_imbalance * AH_VFR") # m3/s
      duct_subroutine.addLine('  Set sup_lk_vfr = f_sup * AH_VFR') # m3/s
      duct_subroutine.addLine('  Set ret_lk_vfr = f_ret * AH_VFR') # m3/s
      duct_subroutine.addLine('  If f_sup > f_ret') # Living zone is depressurized relative to duct zone
      duct_subroutine.addLine('    Set ZoneMixLvToDZ = 0') # m3/s
      duct_subroutine.addLine('    Set ZoneMixDZToLv = (sup_lk_vfr-ret_lk_vfr)-oa_vfr') # m3/s
      duct_subroutine.addLine('  Else') # Living zone is pressurized relative to duct zone
      duct_subroutine.addLine('    Set ZoneMixLvToDZ = (ret_lk_vfr-sup_lk_vfr)+oa_vfr') # m3/s
      duct_subroutine.addLine('    Set ZoneMixDZToLv = 0') # m3/s
      duct_subroutine.addLine('  EndIf')
      duct_subroutine.addLine('Else') # No air handler flow rate
      duct_subroutine.addLine('  Set SupLatLkToLv = 0')
      duct_subroutine.addLine('  Set SupSensLkToLv = 0')
      duct_subroutine.addLine('  Set SupCondToLv = 0')
      duct_subroutine.addLine('  Set RetCondToRP = 0')
      duct_subroutine.addLine('  Set RetLatLkToRP = 0')
      duct_subroutine.addLine('  Set RetSensLkToRP = 0')
      duct_subroutine.addLine('  Set RetCondToDZ = 0')
      duct_subroutine.addLine('  Set SupCondToDZ = 0')
      duct_subroutine.addLine('  Set SupLatLkToDZ = 0')
      duct_subroutine.addLine('  Set SupSensLkToDZ = 0')
      duct_subroutine.addLine('  Set ZoneMixLvToDZ = 0') # m3/s
      duct_subroutine.addLine('  Set ZoneMixDZToLv = 0') # m3/s
      duct_subroutine.addLine('EndIf')
      duct_subroutine.addLine("Set #{duct_vars['supply_lat_lk_to_liv'].name} = SupLatLkToLv")
      duct_subroutine.addLine("Set #{duct_vars['supply_sens_lk_to_liv'].name} = SupSensLkToLv")
      duct_subroutine.addLine("Set #{duct_vars['supply_cond_to_liv'].name} = SupCondToLv")
      duct_subroutine.addLine("Set #{duct_vars['return_cond_to_rp'].name} = RetCondToRP")
      duct_subroutine.addLine("Set #{duct_vars['return_lat_lk_to_rp'].name} = RetLatLkToRP")
      duct_subroutine.addLine("Set #{duct_vars['return_sens_lk_to_rp'].name} = RetSensLkToRP")
      duct_subroutine.addLine("Set #{duct_vars['return_cond_to_dz'].name} = RetCondToDZ")
      duct_subroutine.addLine("Set #{duct_vars['supply_cond_to_dz'].name} = SupCondToDZ")
      duct_subroutine.addLine("Set #{duct_vars['supply_lat_lk_to_dz'].name} = SupLatLkToDZ")
      duct_subroutine.addLine("Set #{duct_vars['supply_sens_lk_to_dz'].name} = SupSensLkToDZ")
      if not duct_actuators['liv_to_dz_flow_rate'].nil?
        duct_subroutine.addLine("Set #{duct_vars['liv_to_dz_flow_rate'].name} = ZoneMixLvToDZ")
      end
      if not duct_actuators['dz_to_liv_flow_rate'].nil?
        duct_subroutine.addLine("Set #{duct_vars['dz_to_liv_flow_rate'].name} = ZoneMixDZToLv")
      end

      # Duct Program

      duct_program = OpenStudio::Model::EnergyManagementSystemProgram.new(model)
      duct_program.setName(object_name_idx + ' duct program')
      duct_program.addLine("Set #{ah_mfr_var.name} = #{ah_mfr_sensor.name}")
      duct_program.addLine("Set #{@fan_rtf_var[object].name} = 0")
      @fan_rtf_sensor[object].each do |rtf_sensor|
        duct_program.addLine("Set #{@fan_rtf_var[object].name} = #{@fan_rtf_var[object].name} + #{rtf_sensor.name}")
      end
      duct_program.addLine("Set #{ah_vfr_var.name} = #{ah_vfr_sensor.name}")
      duct_program.addLine("Set #{ah_tout_var.name} = #{ah_tout_sensor.name}")
      duct_program.addLine("Set #{ah_wout_var.name} = #{ah_wout_sensor.name}")
      duct_program.addLine("Set #{ra_t_var.name} = #{ra_t_sensor.name}")
      duct_program.addLine("Set #{ra_w_var.name} = #{ra_w_sensor.name}")
      duct_program.addLine("Set #{dz_t_var.name} = #{dz_t_sensor.name}")
      duct_program.addLine("Set #{dz_w_var.name} = #{dz_w}")
      duct_program.addLine("Run #{duct_subroutine.name}")
      duct_program.addLine("Set #{duct_actuators['supply_sens_lk_to_liv'].name} = #{duct_vars['supply_sens_lk_to_liv'].name}")
      duct_program.addLine("Set #{duct_actuators['supply_lat_lk_to_liv'].name} = #{duct_vars['supply_lat_lk_to_liv'].name}")
      duct_program.addLine("Set #{duct_actuators['supply_cond_to_liv'].name} = #{duct_vars['supply_cond_to_liv'].name}")
      duct_program.addLine("Set #{duct_actuators['return_sens_lk_to_rp'].name} = #{duct_vars['return_sens_lk_to_rp'].name}")
      duct_program.addLine("Set #{duct_actuators['return_lat_lk_to_rp'].name} = #{duct_vars['return_lat_lk_to_rp'].name}")
      duct_program.addLine("Set #{duct_actuators['return_cond_to_rp'].name} = #{duct_vars['return_cond_to_rp'].name}")
      duct_program.addLine("Set #{duct_actuators['return_cond_to_dz'].name} = #{duct_vars['return_cond_to_dz'].name}")
      duct_program.addLine("Set #{duct_actuators['supply_cond_to_dz'].name} = #{duct_vars['supply_cond_to_dz'].name}")
      duct_program.addLine("Set #{duct_actuators['supply_sens_lk_to_dz'].name} = #{duct_vars['supply_sens_lk_to_dz'].name}")
      duct_program.addLine("Set #{duct_actuators['supply_lat_lk_to_dz'].name} = #{duct_vars['supply_lat_lk_to_dz'].name}")
      if not duct_actuators['dz_to_liv_flow_rate'].nil?
        duct_program.addLine("Set #{duct_actuators['dz_to_liv_flow_rate'].name} = #{duct_vars['dz_to_liv_flow_rate'].name}")
      end
      if not duct_actuators['liv_to_dz_flow_rate'].nil?
        duct_program.addLine("Set #{duct_actuators['liv_to_dz_flow_rate'].name} = #{duct_vars['liv_to_dz_flow_rate'].name}")
      end

      if @cfis_airloop.values.include? object

        # Calculate CFIS duct losses
        cfis_id = @cfis_airloop.key(object)
        duct_program.addLine("If #{@cfis_f_damper_extra_open_var[cfis_id].name} > 0")
        duct_program.addLine("  Set cfis_m3s = (#{@fan_mfr_max_var[object].name} / 1.16097654)") # Density of 1.16097654 was back calculated using E+ results
        duct_program.addLine("  Set #{@fan_rtf_var[object].name} = #{@cfis_f_damper_extra_open_var[cfis_id].name}") # Need to use global vars to sync duct_program and infiltration program of different calling points
        duct_program.addLine("  Set #{ah_vfr_var.name} = #{@fan_rtf_var[object].name}*cfis_m3s")
        duct_program.addLine("  Set rho_in = (@RhoAirFnPbTdbW #{@pbar_sensor.name} #{@tin_sensor.name} #{@win_sensor.name})")
        duct_program.addLine("  Set #{ah_mfr_var.name} = #{ah_vfr_var.name} * rho_in")
        duct_program.addLine("  Set #{ah_tout_var.name} = #{ra_t_sensor.name}")
        duct_program.addLine("  Set #{ah_wout_var.name} = #{ra_w_sensor.name}")
        duct_program.addLine("  Set #{ra_t_var.name} = #{ra_t_sensor.name}")
        duct_program.addLine("  Set #{ra_w_var.name} = #{ra_w_sensor.name}")
        duct_program.addLine("  Run #{duct_subroutine.name}")
        duct_program.addLine("  Set #{duct_actuators['cfis_supply_sens_lk_to_liv'].name} = #{duct_vars['supply_sens_lk_to_liv'].name}")
        duct_program.addLine("  Set #{duct_actuators['cfis_supply_lat_lk_to_liv'].name} = #{duct_vars['supply_lat_lk_to_liv'].name}")
        duct_program.addLine("  Set #{duct_actuators['cfis_supply_cond_to_liv'].name} = #{duct_vars['supply_cond_to_liv'].name}")
        duct_program.addLine("  Set #{duct_actuators['cfis_return_sens_lk_to_rp'].name} = #{duct_vars['return_sens_lk_to_rp'].name}")
        duct_program.addLine("  Set #{duct_actuators['cfis_return_lat_lk_to_rp'].name} = #{duct_vars['return_lat_lk_to_rp'].name}")
        duct_program.addLine("  Set #{duct_actuators['cfis_return_cond_to_rp'].name} = #{duct_vars['return_cond_to_rp'].name}")
        duct_program.addLine("  Set #{duct_actuators['cfis_return_cond_to_dz'].name} = #{duct_vars['return_cond_to_dz'].name}")
        duct_program.addLine("  Set #{duct_actuators['cfis_supply_cond_to_dz'].name} = #{duct_vars['supply_cond_to_dz'].name}")
        duct_program.addLine("  Set #{duct_actuators['cfis_supply_sens_lk_to_dz'].name} = #{duct_vars['supply_sens_lk_to_dz'].name}")
        duct_program.addLine("  Set #{duct_actuators['cfis_supply_lat_lk_to_dz'].name} = #{duct_vars['supply_lat_lk_to_dz'].name}")
        if not duct_actuators['dz_to_liv_flow_rate'].nil?
          duct_program.addLine("  Set #{duct_actuators['cfis_dz_to_liv_flow_rate'].name} = #{duct_vars['dz_to_liv_flow_rate'].name}")
        end
        if not duct_actuators['liv_to_dz_flow_rate'].nil?
          duct_program.addLine("  Set #{duct_actuators['cfis_liv_to_dz_flow_rate'].name} = #{duct_vars['liv_to_dz_flow_rate'].name}")
        end
        duct_program.addLine('Else')
        duct_program.addLine("  Set #{duct_actuators['cfis_supply_sens_lk_to_liv'].name} = 0")
        duct_program.addLine("  Set #{duct_actuators['cfis_supply_lat_lk_to_liv'].name} = 0")
        duct_program.addLine("  Set #{duct_actuators['cfis_supply_cond_to_liv'].name} = 0")
        duct_program.addLine("  Set #{duct_actuators['cfis_return_sens_lk_to_rp'].name} = 0")
        duct_program.addLine("  Set #{duct_actuators['cfis_return_lat_lk_to_rp'].name} = 0")
        duct_program.addLine("  Set #{duct_actuators['cfis_return_cond_to_rp'].name} = 0")
        duct_program.addLine("  Set #{duct_actuators['cfis_return_cond_to_dz'].name} = 0")
        duct_program.addLine("  Set #{duct_actuators['cfis_supply_cond_to_dz'].name} = 0")
        duct_program.addLine("  Set #{duct_actuators['cfis_supply_sens_lk_to_dz'].name} = 0")
        duct_program.addLine("  Set #{duct_actuators['cfis_supply_lat_lk_to_dz'].name} = 0")
        if not duct_actuators['dz_to_liv_flow_rate'].nil?
          duct_program.addLine("  Set #{duct_actuators['cfis_dz_to_liv_flow_rate'].name} = 0")
        end
        if not duct_actuators['liv_to_dz_flow_rate'].nil?
          duct_program.addLine("  Set #{duct_actuators['cfis_liv_to_dz_flow_rate'].name} = 0")
        end
        duct_program.addLine('EndIf')

      end

      manager = OpenStudio::Model::EnergyManagementSystemProgramCallingManager.new(model)
      manager.setName("#{duct_program.name} calling manager")
      manager.setCallingPoint('EndOfSystemTimestepAfterHVACReporting')
      manager.addProgram(duct_program)
    end
  end

  def self.apply_infiltration_to_garage(model, weather, site, ach50)
    return if @spaces[HPXML::LocationGarage].nil?

    space = @spaces[HPXML::LocationGarage]
    area = UnitConversions.convert(space.floorArea, 'm^2', 'ft^2')
    volume = UnitConversions.convert(space.volume, 'm^3', 'ft^3')
    hor_lk_frac = 0.4
    neutral_level = 0.5
    sla = get_infiltration_SLA_from_ACH50(ach50, 0.65, area, volume)
    ela = sla * area
    ach = get_infiltration_ACH_from_SLA(sla, 8.202, weather)
    cfm = ach / UnitConversions.convert(1.0, 'hr', 'min') * volume
    c_w_SG, c_s_SG = calc_wind_stack_coeffs(site, hor_lk_frac, neutral_level, space)
    apply_infiltration_to_unconditioned_space(model, space, nil, ela, c_w_SG, c_s_SG)
  end

  def self.apply_infiltration_to_unconditioned_basement(model, weather)
    return if @spaces[HPXML::LocationBasementUnconditioned].nil?

    space = @spaces[HPXML::LocationBasementUnconditioned]
    volume = UnitConversions.convert(space.volume, 'm^3', 'ft^3')
    ach = get_default_unvented_space_ach()
    cfm = ach / UnitConversions.convert(1.0, 'hr', 'min') * volume
    apply_infiltration_to_unconditioned_space(model, space, ach, nil, nil, nil)
  end

  def self.apply_infiltration_to_vented_crawlspace(model, weather, vented_crawl)
    return if @spaces[HPXML::LocationCrawlspaceVented].nil?

    space = @spaces[HPXML::LocationCrawlspaceVented]
    volume = UnitConversions.convert(space.volume, 'm^3', 'ft^3')
    height = Geometry.get_height_of_spaces([space])
    sla = vented_crawl.vented_crawlspace_sla
    ach = get_infiltration_ACH_from_SLA(sla, height, weather)
    cfm = ach / UnitConversions.convert(1.0, 'hr', 'min') * volume
    apply_infiltration_to_unconditioned_space(model, space, ach, nil, nil, nil)
  end

  def self.apply_infiltration_to_unvented_crawlspace(model, weather)
    return if @spaces[HPXML::LocationCrawlspaceUnvented].nil?

    space = @spaces[HPXML::LocationCrawlspaceUnvented]
    volume = UnitConversions.convert(space.volume, 'm^3', 'ft^3')
    ach = get_default_unvented_space_ach()
    cfm = ach / UnitConversions.convert(1.0, 'hr', 'min') * volume
    apply_infiltration_to_unconditioned_space(model, space, ach, nil, nil, nil)
  end

  def self.apply_infiltration_to_vented_attic(model, weather, site, vented_attic)
    return if @spaces[HPXML::LocationAtticVented].nil?

    if not vented_attic.vented_attic_sla.nil?
      if @apply_ashrae140_assumptions
        vented_attic_const_ach = get_infiltration_ACH_from_SLA(vented_attic.vented_attic_sla, 8.202, weather)
      else
        vented_attic_sla = vented_attic.vented_attic_sla
      end
    elsif not vented_attic.vented_attic_ach.nil?
      if @apply_ashrae140_assumptions
        vented_attic_const_ach = vented_attic.vented_attic_ach
      else
        vented_attic_sla = get_infiltration_SLA_from_ACH(vented_attic.vented_attic_ach, 8.202, weather)
      end
    end

    space = @spaces[HPXML::LocationAtticVented]
    volume = UnitConversions.convert(space.volume, 'm^3', 'ft^3')
    if not vented_attic_sla.nil?
      vented_attic_area = UnitConversions.convert(space.floorArea, 'm^2', 'ft^2')
      hor_lk_frac = 0.75
      neutral_level = 0.5
      sla = vented_attic_sla
      ach = get_infiltration_ACH_from_SLA(sla, 8.202, weather)
      ela = sla * vented_attic_area
      cfm = ach / UnitConversions.convert(1.0, 'hr', 'min') * volume
      c_w_SG, c_s_SG = calc_wind_stack_coeffs(site, hor_lk_frac, neutral_level, space)
      apply_infiltration_to_unconditioned_space(model, space, nil, ela, c_w_SG, c_s_SG)
    elsif not vented_attic_const_ach.nil?
      ach = vented_attic_const_ach
      cfm = ach / UnitConversions.convert(1.0, 'hr', 'min') * volume
      apply_infiltration_to_unconditioned_space(model, space, ach, nil, nil, nil)
    end
  end

  def self.apply_infiltration_to_unvented_attic(model, weather, site)
    return if @spaces[HPXML::LocationAtticUnvented].nil?

    space = @spaces[HPXML::LocationAtticUnvented]
    volume = UnitConversions.convert(space.volume, 'm^3', 'ft^3')
    ach = get_default_unvented_space_ach()
    cfm = ach / UnitConversions.convert(1.0, 'hr', 'min') * volume
    apply_infiltration_to_unconditioned_space(model, space, ach, nil, nil, nil)
  end

  def self.apply_local_ventilation(model, vent_object_array, obj_type_name)
    obj_sch_sensors = {}
    vent_object_array.each_with_index do |vent_object, index|
      daily_sch = [0.0] * 24
      obj_name = "#{obj_type_name} #{index}"
      remaining_hrs = vent_object.hours_in_operation
      for hr in 1..(vent_object.hours_in_operation.ceil)
        if remaining_hrs >= 1
          daily_sch[(vent_object.start_hour + hr - 1) % 24] = 1.0
        else
          daily_sch[(vent_object.start_hour + hr - 1) % 24] = remaining_hrs
        end
        remaining_hrs -= 1
      end
      obj_sch = HourlyByMonthSchedule.new(model, "#{obj_name} schedule", [daily_sch] * 12, [daily_sch] * 12, Constants.ScheduleTypeLimitsFraction, false)
      obj_sch_sensor = OpenStudio::Model::EnergyManagementSystemSensor.new(model, 'Schedule Value')
      obj_sch_sensor.setName("#{obj_name} sch s")
      obj_sch_sensor.setKeyName(obj_sch.schedule.name.to_s)
      obj_sch_sensors[vent_object.id] = obj_sch_sensor

      equip_def = OpenStudio::Model::ElectricEquipmentDefinition.new(model)
      equip_def.setName(obj_name)
      equip = OpenStudio::Model::ElectricEquipment.new(equip_def)
      equip.setName(obj_name)
      equip.setSpace(@living_space)
      equip_def.setDesignLevel(vent_object.fan_power * vent_object.quantity)
      equip_def.setFractionRadiant(0)
      equip_def.setFractionLatent(0)
      equip_def.setFractionLost(1)
      equip.setSchedule(obj_sch.schedule)
      equip.setEndUseSubcategory(Constants.ObjectNameMechanicalVentilation)
    end

    return obj_sch_sensors
  end

  def self.apply_dryer_exhaust(model, vented_dryers, schedules_file)
    obj_sch_sensors = {}
    obj_type_name = Constants.ObjectNameClothesDryerExhaust
    vented_dryers.each_with_index do |vented_dryer, index|
      obj_name = "#{obj_type_name} #{index}"

      if not schedules_file.nil?
<<<<<<< HEAD
        obj_sch = schedules_file.create_schedule_file(col_name: 'clothes_dryer_exhaust')
        obj_sch_name = 'clothes_dryer_exhaust'
      else
        days_shift = -1.0 / 24.0 # Shift by 1 hour relative to clothes washer
        obj_sch = HotWaterSchedule.new(model, obj_type_name, @nbeds, days_shift, 24)
=======
        obj_sch = schedules_file.create_schedule_file(col_name: 'clothes_dryer')
        obj_sch_name = 'clothes_dryer'
      else
        # Assume 11am-12pm every day per BA HSP
        day_sch = [0, 0, 0, 0, 0, 0, 0, 0, 0, 0, 0, 1, 0, 0, 0, 0, 0, 0, 0, 0, 0, 0, 0, 0]
        month_sch = [1, 1, 1, 1, 1, 1, 1, 1, 1, 1, 1, 1]
        obj_sch = MonthWeekdayWeekendSchedule.new(model, "#{obj_name} schedule", day_sch, day_sch, month_sch, Constants.ScheduleTypeLimitsFraction)
>>>>>>> c92479db
        obj_sch = obj_sch.schedule
        obj_sch_name = obj_sch.name.to_s
      end

      Schedule.set_schedule_type_limits(model, obj_sch, Constants.ScheduleTypeLimitsFraction)
      obj_sch_sensor = OpenStudio::Model::EnergyManagementSystemSensor.new(model, 'Schedule Value')
      obj_sch_sensor.setName("#{obj_name} sch s")
      obj_sch_sensor.setKeyName(obj_sch_name)
      obj_sch_sensors[vented_dryer.id] = obj_sch_sensor
    end

    return obj_sch_sensors
  end

  def self.calc_hrv_erv_effectiveness(vent_mech_fans)
    # Create the mapping between mech vent instance and the effectiveness results
    hrv_erv_effectiveness_map = {}
    vent_mech_fans.each do |vent_mech|
      hrv_erv_effectiveness_map[vent_mech] = {}

      vent_mech_cfm = vent_mech.average_oa_unit_flow_rate
      if (vent_mech_cfm > 0)
        # Must assume an operating condition (HVI seems to use CSA 439)
        t_sup_in = 0.0
        w_sup_in = 0.0028
        t_exh_in = 22.0
        w_exh_in = 0.0065
        cp_a = 1006.0
        p_fan = vent_mech.average_unit_fan_power # Watts

        m_fan = UnitConversions.convert(vent_mech_cfm, 'cfm', 'm^3/s') * 16.02 * Psychrometrics.rhoD_fT_w_P(UnitConversions.convert(t_sup_in, 'C', 'F'), w_sup_in, 14.7) # kg/s

        if not vent_mech.sensible_recovery_efficiency.nil?
          # The following is derived from CSA 439, Clause 9.3.3.1, Eq. 12:
          #    E_SHR = (m_sup,fan * Cp * (Tsup,out - Tsup,in) - P_sup,fan) / (m_exh,fan * Cp * (Texh,in - Tsup,in) + P_exh,fan)
          t_sup_out = t_sup_in + (vent_mech.sensible_recovery_efficiency * (m_fan * cp_a * (t_exh_in - t_sup_in) + p_fan) + p_fan) / (m_fan * cp_a)

          # Calculate the apparent sensible effectiveness
          vent_mech_apparent_sens_eff = (t_sup_out - t_sup_in) / (t_exh_in - t_sup_in)

        else
          # The following is derived from (taken from CSA 439, Clause 9.2.1, Eq. 7):
          t_sup_out = t_sup_in + (vent_mech.sensible_recovery_efficiency_adjusted * (t_exh_in - t_sup_in))

          vent_mech_apparent_sens_eff = vent_mech.sensible_recovery_efficiency_adjusted

        end

        # Calculate the supply temperature before the fan
        t_sup_out_gross = t_sup_out - p_fan / (m_fan * cp_a)

        # Sensible effectiveness of the HX only
        vent_mech_sens_eff = (t_sup_out_gross - t_sup_in) / (t_exh_in - t_sup_in)

        if (vent_mech_sens_eff < 0.0) || (vent_mech_sens_eff > 1.0)
          fail "The calculated ERV/HRV sensible effectiveness is #{vent_mech_sens_eff} but should be between 0 and 1. Please revise ERV/HRV efficiency values."
        end

        # Use summer test condition to determine the latent effectiveness since TRE is generally specified under the summer condition
        if (not vent_mech.total_recovery_efficiency.nil?) || (not vent_mech.total_recovery_efficiency_adjusted.nil?)

          t_sup_in = 35.0
          w_sup_in = 0.0178
          t_exh_in = 24.0
          w_exh_in = 0.0092

          m_fan = UnitConversions.convert(vent_mech_cfm, 'cfm', 'm^3/s') * UnitConversions.convert(Psychrometrics.rhoD_fT_w_P(UnitConversions.convert(t_sup_in, 'C', 'F'), w_sup_in, 14.7), 'lbm/ft^3', 'kg/m^3') # kg/s

          t_sup_out_gross = t_sup_in - vent_mech_sens_eff * (t_sup_in - t_exh_in)
          t_sup_out = t_sup_out_gross + p_fan / (m_fan * cp_a)

          h_sup_in = Psychrometrics.h_fT_w_SI(t_sup_in, w_sup_in)
          h_exh_in = Psychrometrics.h_fT_w_SI(t_exh_in, w_exh_in)

          if not vent_mech.total_recovery_efficiency.nil?
            # The following is derived from CSA 439, Clause 9.3.3.2, Eq. 13:
            #    E_THR = (m_sup,fan * Cp * (h_sup,out - h_sup,in) - P_sup,fan) / (m_exh,fan * Cp * (h_exh,in - h_sup,in) + P_exh,fan)
            h_sup_out = h_sup_in - (vent_mech.total_recovery_efficiency * (m_fan * (h_sup_in - h_exh_in) + p_fan) + p_fan) / m_fan
          else
            # The following is derived from (taken from CSA 439, Clause 9.2.1, Eq. 7):
            h_sup_out = h_sup_in - (vent_mech.total_recovery_efficiency_adjusted * (h_sup_in - h_exh_in))
          end

          w_sup_out = Psychrometrics.w_fT_h_SI(t_sup_out, h_sup_out)
          vent_mech_lat_eff = [0.0, (w_sup_out - w_sup_in) / (w_exh_in - w_sup_in)].max

          if (vent_mech_lat_eff < 0.0) || (vent_mech_lat_eff > 1.0)
            fail "The calculated ERV/HRV latent effectiveness is #{vent_mech_lat_eff} but should be between 0 and 1. Please revise ERV/HRV efficiency values."
          end

        else
          vent_mech_lat_eff = 0.0
        end
      else
        vent_mech_apparent_sens_eff = 0.0
        vent_mech_sens_eff = 0.0
        vent_mech_lat_eff = 0.0
      end

      hrv_erv_effectiveness_map[vent_mech][:vent_mech_sens_eff] = vent_mech_sens_eff
      hrv_erv_effectiveness_map[vent_mech][:vent_mech_lat_eff] = vent_mech_lat_eff
      hrv_erv_effectiveness_map[vent_mech][:vent_mech_apparent_sens_eff] = vent_mech_apparent_sens_eff
    end
    return hrv_erv_effectiveness_map
  end

  def self.apply_cfis(infil_program, vent_mech_fans, cfis_fan_actuator)
    infil_program.addLine('Set QWHV_cfis_oa = 0.0')

    vent_mech_fans.each do |vent_mech|
      infil_program.addLine('Set fan_rtf_hvac = 0')
      @fan_rtf_sensor[@cfis_airloop[vent_mech.id]].each do |rtf_sensor|
        infil_program.addLine("Set fan_rtf_hvac = fan_rtf_hvac + #{rtf_sensor.name}")
      end
      infil_program.addLine("Set CFIS_fan_w = #{vent_mech.unit_fan_power}") # W

      infil_program.addLine('If @ABS(Minute - ZoneTimeStep*60) < 0.1')
      infil_program.addLine("  Set #{@cfis_t_sum_open_var[vent_mech.id].name} = 0") # New hour, time on summation re-initializes to 0
      infil_program.addLine('EndIf')

      cfis_open_time = [vent_mech.hours_in_operation / 24.0 * 60.0, 59.999].min # Minimum open time in minutes
      infil_program.addLine("Set CFIS_t_min_hr_open = #{cfis_open_time}") # minutes per hour the CFIS damper is open
      infil_program.addLine("Set CFIS_Q_duct_oa = #{UnitConversions.convert(vent_mech.oa_unit_flow_rate, 'cfm', 'm^3/s')}")
      infil_program.addLine('Set cfis_f_damper_open = 0') # fraction of the timestep the CFIS damper is open
      infil_program.addLine("Set #{@cfis_f_damper_extra_open_var[vent_mech.id].name} = 0") # additional runtime fraction to meet min/hr

      infil_program.addLine("If #{@cfis_t_sum_open_var[vent_mech.id].name} < CFIS_t_min_hr_open")
      infil_program.addLine("  Set CFIS_t_fan_on = 60 - (CFIS_t_min_hr_open - #{@cfis_t_sum_open_var[vent_mech.id].name})") # minute at which the blower needs to turn on to meet the ventilation requirements
      # Evaluate condition of whether supply fan has to run to achieve target minutes per hour of operation
      infil_program.addLine('  If (Minute+0.00001) >= CFIS_t_fan_on')
      # Consider fan rtf read in current calling point (results of previous time step) + CFIS_t_fan_on based on min/hr requirement and previous EMS results.
      infil_program.addLine('    Set cfis_fan_runtime = @Max (@ABS(Minute - CFIS_t_fan_on)) (fan_rtf_hvac * ZoneTimeStep * 60)')
      # If fan_rtf_hvac, make sure it's not exceeding ventilation requirements
      infil_program.addLine("    Set cfis_fan_runtime = @Min cfis_fan_runtime (CFIS_t_min_hr_open - #{@cfis_t_sum_open_var[vent_mech.id].name})")
      infil_program.addLine('    Set cfis_f_damper_open = cfis_fan_runtime/(60.0*ZoneTimeStep)') # calculates the portion of the current timestep the CFIS damper needs to be open
      infil_program.addLine("    Set #{@cfis_t_sum_open_var[vent_mech.id].name} = #{@cfis_t_sum_open_var[vent_mech.id].name}+cfis_fan_runtime")
      infil_program.addLine("    Set #{@cfis_f_damper_extra_open_var[vent_mech.id].name} = @Max (cfis_f_damper_open-fan_rtf_hvac) 0.0")
      infil_program.addLine("    Set #{cfis_fan_actuator.name} = #{cfis_fan_actuator.name} + CFIS_fan_w*#{@cfis_f_damper_extra_open_var[vent_mech.id].name}")
      infil_program.addLine('  Else')
      # No need to turn on blower for extra ventilation
      infil_program.addLine('    Set cfis_fan_runtime = fan_rtf_hvac*ZoneTimeStep*60')
      infil_program.addLine("    If (#{@cfis_t_sum_open_var[vent_mech.id].name}+cfis_fan_runtime) > CFIS_t_min_hr_open")
      # Damper is only open for a portion of this time step to achieve target minutes per hour
      infil_program.addLine("      Set cfis_fan_runtime = CFIS_t_min_hr_open-#{@cfis_t_sum_open_var[vent_mech.id].name}")
      infil_program.addLine('      Set cfis_f_damper_open = cfis_fan_runtime/(ZoneTimeStep*60)')
      infil_program.addLine("      Set #{@cfis_t_sum_open_var[vent_mech.id].name} = CFIS_t_min_hr_open")
      infil_program.addLine('    Else')
      # Damper is open and using call for heat/cool to supply fresh air
      infil_program.addLine('      Set cfis_fan_runtime = fan_rtf_hvac*ZoneTimeStep*60')
      infil_program.addLine('      Set cfis_f_damper_open = fan_rtf_hvac')
      infil_program.addLine("      Set #{@cfis_t_sum_open_var[vent_mech.id].name} = #{@cfis_t_sum_open_var[vent_mech.id].name}+cfis_fan_runtime")
      infil_program.addLine('    EndIf')
      # Fan power is metered under fan cooling and heating meters
      infil_program.addLine('  EndIf')
      infil_program.addLine('  Set QWHV_cfis_oa = QWHV_cfis_oa + cfis_f_damper_open * CFIS_Q_duct_oa')
      infil_program.addLine('EndIf')
    end
  end

  def self.add_ee_for_vent_fan_power(model, obj_name, frac_lost, is_cfis, pow = 0.0)
    equip_def = OpenStudio::Model::ElectricEquipmentDefinition.new(model)
    equip_def.setName(obj_name)
    equip = OpenStudio::Model::ElectricEquipment.new(equip_def)
    equip.setName(obj_name)
    equip.setSpace(@living_space)
    equip_def.setFractionRadiant(0)
    equip_def.setFractionLatent(0)
    equip.setSchedule(model.alwaysOnDiscreteSchedule)
    equip.setEndUseSubcategory(Constants.ObjectNameMechanicalVentilation)
    equip_def.setFractionLost(frac_lost)
    vent_mech_fan_actuator = nil
    if is_cfis # actuate its power level in EMS
      equip_def.setFractionLost(0.0) # Fan heat does enter space
      vent_mech_fan_actuator = OpenStudio::Model::EnergyManagementSystemActuator.new(equip, *EPlus::EMSActuatorElectricEquipmentPower)
      vent_mech_fan_actuator.setName("#{equip.name} act")
    else
      equip_def.setDesignLevel(pow)
    end

    return vent_mech_fan_actuator
  end

  def self.setup_mech_vent_vars_actuators(model:, program:)
    # Actuators for mech vent fan
    sens_name = "#{Constants.ObjectNameMechanicalVentilationHouseFan} sensible load"
    fan_sens_load_actuator = create_other_equipment_object_and_actuator(model: model, name: sens_name, space: @living_space, frac_lat: 0.0, frac_lost: 0.0)
    lat_name = "#{Constants.ObjectNameMechanicalVentilationHouseFan} latent load"
    fan_lat_load_actuator = create_other_equipment_object_and_actuator(model: model, name: lat_name, space: @living_space, frac_lat: 1.0, frac_lost: 0.0)
    program.addLine("Set #{fan_sens_load_actuator.name} = 0.0")
    program.addLine("Set #{fan_lat_load_actuator.name} = 0.0")
    # Air property at inlet nodes on both sides
    program.addLine("Set OASupInPb = #{@pbar_sensor.name}") # oa barometric pressure
    program.addLine("Set OASupInTemp = #{@tout_sensor.name}") # oa db temperature
    program.addLine("Set OASupInW = #{@wout_sensor.name}") # oa humidity ratio
    program.addLine('Set OASupRho = (@RhoAirFnPbTdbW OASupInPb OASupInTemp OASupInW)')
    program.addLine('Set OASupCp = (@CpAirFnW OASupInW)')
    program.addLine('Set OASupInEnth = (@HFnTdbW OASupInTemp OASupInW)')

    program.addLine("Set ZoneTemp = #{@tin_sensor.name}") # zone air temperature
    program.addLine("Set ZoneW = #{@win_sensor.name}") # zone air humidity ratio
    program.addLine('Set ZoneCp = (@CpAirFnW ZoneW)')
    program.addLine('Set ZoneAirEnth = (@HFnTdbW ZoneTemp ZoneW)')

    return fan_sens_load_actuator, fan_lat_load_actuator
  end

  def self.apply_infiltration_adjustment(infil_program, vent_fans_kitchen, vent_fans_bath, vented_dryers, sup_cfm_tot, exh_cfm_tot, bal_cfm_tot, erv_hrv_cfm_tot,
                                         infil_flow_actuator, range_sch_sensors_map, bath_sch_sensors_map, dryer_exhaust_sch_sensors_map)
    infil_program.addLine('Set Qrange = 0')
    vent_fans_kitchen.each do |vent_kitchen|
      infil_program.addLine("Set Qrange = Qrange + #{UnitConversions.convert(vent_kitchen.rated_flow_rate * vent_kitchen.quantity, 'cfm', 'm^3/s').round(4)} * #{range_sch_sensors_map[vent_kitchen.id].name}")
    end

    infil_program.addLine('Set Qbath = 0')
    vent_fans_bath.each do |vent_bath|
      infil_program.addLine("Set Qbath = Qbath + #{UnitConversions.convert(vent_bath.rated_flow_rate * vent_bath.quantity, 'cfm', 'm^3/s').round(4)} * #{bath_sch_sensors_map[vent_bath.id].name}")
    end

    infil_program.addLine('Set Qdryer = 0')
    vented_dryers.each do |vented_dryer|
      infil_program.addLine("Set Qdryer = Qdryer + #{UnitConversions.convert(vented_dryer.vented_flow_rate, 'cfm', 'm^3/s').round(4)} * #{dryer_exhaust_sch_sensors_map[vented_dryer.id].name}")
    end

    infil_program.addLine("Set QWHV_sup = #{UnitConversions.convert(sup_cfm_tot, 'cfm', 'm^3/s').round(4)}")
    infil_program.addLine("Set QWHV_exh = #{UnitConversions.convert(exh_cfm_tot, 'cfm', 'm^3/s').round(4)}")
    infil_program.addLine("Set QWHV_bal_erv_hrv = #{UnitConversions.convert(bal_cfm_tot + erv_hrv_cfm_tot, 'cfm', 'm^3/s').round(4)}")

    infil_program.addLine('Set Qexhaust = Qrange + Qbath + Qdryer + QWHV_exh + QWHV_bal_erv_hrv')
    infil_program.addLine('Set Qsupply = QWHV_sup + QWHV_bal_erv_hrv + QWHV_cfis_oa')
    infil_program.addLine('Set Qfan = (@Max Qexhaust Qsupply)')
    if Constants.ERIVersions.index(@eri_version) >= Constants.ERIVersions.index('2019')
      # Follow ASHRAE 62.2-2016, Normative Appendix C equations for time-varying total airflow
      infil_program.addLine('If Qfan > 0')
      # Balanced system if the total supply airflow and total exhaust airflow are within 10% of their average.
      infil_program.addLine('  Set Qavg = ((Qexhaust + Qsupply) / 2.0)')
      infil_program.addLine('  If ((@Abs (Qexhaust - Qavg)) / Qavg) <= 0.1') # Only need to check Qexhaust, Qsupply will give same result
      infil_program.addLine('    Set phi = 1')
      infil_program.addLine('  Else')
      infil_program.addLine('    Set phi = (Qinf / (Qinf + Qfan))')
      infil_program.addLine('  EndIf')
      infil_program.addLine('  Set Qinf_adj = phi * Qinf')
      infil_program.addLine('Else')
      infil_program.addLine('  Set Qinf_adj = Qinf')
      infil_program.addLine('EndIf')
    else
      infil_program.addLine('Set Qu = (@Abs (Qexhaust - Qsupply))') # Unbalanced flow
      infil_program.addLine('Set Qb = Qfan - Qu') # Balanced flow
      infil_program.addLine('Set Qtot = (((Qu^2) + (Qinf^2)) ^ 0.5) + Qb')
      infil_program.addLine('Set Qinf_adj = Qtot - Qu - Qb')
    end
    infil_program.addLine("Set #{infil_flow_actuator.name} = Qinf_adj")
  end

  def self.calculate_fan_loads(model, infil_program, vent_mech_erv_hrv_tot, hrv_erv_effectiveness_map, fan_sens_load_actuator, fan_lat_load_actuator, q_var, preconditioned = false)
    # Variables for combined effectivenesses
    infil_program.addLine('Set Effectiveness_Sens = 0.0')
    infil_program.addLine('Set Effectiveness_Lat = 0.0')

    # Calculate mass flow rate based on outdoor air density
    # Address load with flow-weighted combined effectiveness
    infil_program.addLine("Set Fan_MFR = #{q_var} * OASupRho")
    infil_program.addLine('Set ZoneInEnth = OASupInEnth')
    infil_program.addLine('Set ZoneInTemp = OASupInTemp')
    if not vent_mech_erv_hrv_tot.empty?
      # ERV/HRV EMS load model
      # E+ ERV model is using standard density for MFR calculation, caused discrepancy with other system types.
      # Therefore ERV is modeled within EMS infiltration program
      vent_mech_erv_hrv_tot.each do |vent_fan|
        infil_program.addLine("Set Effectiveness_Sens = Effectiveness_Sens + #{UnitConversions.convert(vent_fan.average_oa_unit_flow_rate, 'cfm', 'm^3/s').round(4)} / #{q_var} * #{hrv_erv_effectiveness_map[vent_fan][:vent_mech_sens_eff]}")
        infil_program.addLine("Set Effectiveness_Lat = Effectiveness_Lat + #{UnitConversions.convert(vent_fan.average_oa_unit_flow_rate, 'cfm', 'm^3/s').round(4)} / #{q_var} * #{hrv_erv_effectiveness_map[vent_fan][:vent_mech_lat_eff]}")
      end
      infil_program.addLine('Set ERVCpMin = (@Min OASupCp ZoneCp)')
      infil_program.addLine('Set ERVSupOutTemp = OASupInTemp + ERVCpMin/OASupCp * Effectiveness_Sens * (ZoneTemp - OASupInTemp)')
      infil_program.addLine('Set ERVSupOutW = OASupInW + ERVCpMin/OASupCp * Effectiveness_Lat * (ZoneW - OASupInW)')
      infil_program.addLine('Set ERVSupOutEnth = (@HFnTdbW ERVSupOutTemp ERVSupOutW)')
      infil_program.addLine('Set ERVSensHeatTrans = Fan_MFR * OASupCp * (ERVSupOutTemp - OASupInTemp)')
      infil_program.addLine('Set ERVTotalHeatTrans = Fan_MFR * (ERVSupOutEnth - OASupInEnth)')
      infil_program.addLine('Set ERVLatHeatTrans = ERVTotalHeatTrans - ERVSensHeatTrans')
      # ERV/HRV Load calculation
      infil_program.addLine('Set ZoneInEnth = ERVSupOutEnth')
      infil_program.addLine('Set ZoneInTemp = ERVSupOutTemp')
    end
    infil_program.addLine('Set FanTotalToLv = Fan_MFR * (ZoneInEnth - ZoneAirEnth)')
    infil_program.addLine('Set FanSensToLv = Fan_MFR * ZoneCp * (ZoneInTemp - ZoneTemp)')
    infil_program.addLine('Set FanLatToLv = FanTotalToLv - FanSensToLv')

    # Actuator,
    # If preconditioned, handle actuators later in calculate_precond_loads
    if not preconditioned
      infil_program.addLine("Set #{fan_sens_load_actuator.name} = #{fan_sens_load_actuator.name} + FanSensToLv")
      infil_program.addLine("Set #{fan_lat_load_actuator.name} = #{fan_lat_load_actuator.name} + FanLatToLv")
    end
  end

  def self.calculate_precond_loads(model, infil_program, vent_mech_preheat, vent_mech_precool, hrv_erv_effectiveness_map, fan_sens_load_actuator, fan_lat_load_actuator, hvac_map, clg_ssn_sensor)
    # Preconditioning
    # Assume introducing no sensible loads to zone if preconditioned
    if not vent_mech_preheat.empty?
      htg_stp_sensor = OpenStudio::Model::EnergyManagementSystemSensor.new(model, 'Zone Thermostat Heating Setpoint Temperature')
      htg_stp_sensor.setName("#{Constants.ObjectNameAirflow} htg stp s")
      htg_stp_sensor.setKeyName(@living_zone.name.to_s)
      infil_program.addLine("Set HtgStp = #{htg_stp_sensor.name}") # heating thermostat setpoint
    end
    if not vent_mech_precool.empty?
      clg_stp_sensor = OpenStudio::Model::EnergyManagementSystemSensor.new(model, 'Zone Thermostat Cooling Setpoint Temperature')
      clg_stp_sensor.setName("#{Constants.ObjectNameAirflow} clg stp s")
      clg_stp_sensor.setKeyName(@living_zone.name.to_s)
      infil_program.addLine("Set ClgStp = #{clg_stp_sensor.name}") # cooling thermostat setpoint
    end
    vent_mech_preheat.each_with_index do |f_preheat, i|
      infil_program.addLine("If (OASupInTemp < HtgStp) && (#{clg_ssn_sensor.name} < 1)")
      htg_energy_actuator = create_other_equipment_object_and_actuator(model: model, name: "shared mech vent preheating energy #{i}", space: @living_space, frac_lat: 0.0, frac_lost: 1.0, hpxml_fuel_type: f_preheat.preheating_fuel, end_use: Constants.ObjectNameMechanicalVentilationPreconditioning)
      hvac_map["#{f_preheat.id}_preheat"] = [htg_energy_actuator.actuatedComponent.get]
      infil_program.addLine("  Set Qpreheat = #{UnitConversions.convert(f_preheat.average_oa_unit_flow_rate, 'cfm', 'm^3/s').round(4)}")
      if [HPXML::MechVentTypeERV, HPXML::MechVentTypeHRV].include? f_preheat.fan_type
        vent_mech_erv_hrv_tot = [f_preheat]
      else
        vent_mech_erv_hrv_tot = []
      end
      calculate_fan_loads(model, infil_program, vent_mech_erv_hrv_tot, hrv_erv_effectiveness_map, fan_sens_load_actuator, fan_lat_load_actuator, 'Qpreheat', true)

      infil_program.addLine('  If ZoneInTemp < HtgStp')
      infil_program.addLine('    Set FanSensToSpt = Fan_MFR * ZoneCp * (ZoneInTemp - HtgStp)')
      infil_program.addLine("    Set PreHeatingWatt = (-FanSensToSpt) * #{f_preheat.preheating_fraction_load_served}")
      infil_program.addLine("    Set #{fan_sens_load_actuator.name} = #{fan_sens_load_actuator.name} + PreHeatingWatt")
      infil_program.addLine("    Set #{fan_lat_load_actuator.name} = #{fan_lat_load_actuator.name} - FanLatToLv") # Fixme:Does this assumption still apply?
      infil_program.addLine('  Else')
      infil_program.addLine('    Set PreHeatingWatt = 0.0')
      infil_program.addLine('  EndIf')
      infil_program.addLine('Else')
      infil_program.addLine('  Set PreHeatingWatt = 0.0')
      infil_program.addLine('EndIf')
      infil_program.addLine("Set #{htg_energy_actuator.name} = PreHeatingWatt / #{f_preheat.preheating_efficiency_cop}")
    end
    vent_mech_precool.each_with_index do |f_precool, i|
      infil_program.addLine("If (OASupInTemp > ClgStp) && (#{clg_ssn_sensor.name} > 0)")
      clg_energy_actuator = create_other_equipment_object_and_actuator(model: model, name: "shared mech vent precooling energy #{i}", space: @living_space, frac_lat: 0.0, frac_lost: 1.0, hpxml_fuel_type: f_precool.precooling_fuel, end_use: Constants.ObjectNameMechanicalVentilationPreconditioning)
      hvac_map["#{f_precool.id}_precool"] = [clg_energy_actuator.actuatedComponent.get]
      infil_program.addLine("  Set Qprecool = #{UnitConversions.convert(f_precool.average_oa_unit_flow_rate, 'cfm', 'm^3/s').round(4)}")
      if [HPXML::MechVentTypeERV, HPXML::MechVentTypeHRV].include? f_precool.fan_type
        vent_mech_erv_hrv_tot = [f_precool]
      else
        vent_mech_erv_hrv_tot = []
      end
      calculate_fan_loads(model, infil_program, vent_mech_erv_hrv_tot, hrv_erv_effectiveness_map, fan_sens_load_actuator, fan_lat_load_actuator, 'Qprecool', true)

      infil_program.addLine('  If ZoneInTemp > ClgStp')
      infil_program.addLine('    Set FanSensToSpt = Fan_MFR * ZoneCp * (ZoneInTemp - ClgStp)')
      infil_program.addLine("    Set PreCoolingWatt = FanSensToSpt * #{f_precool.precooling_fraction_load_served}")
      infil_program.addLine("    Set #{fan_sens_load_actuator.name} = #{fan_sens_load_actuator.name}  - PreCoolingWatt")
      infil_program.addLine("    Set #{fan_lat_load_actuator.name} = #{fan_lat_load_actuator.name} - FanLatToLv") # Fixme:Does this assumption still apply?
      infil_program.addLine('  Else')
      infil_program.addLine('    Set PreCoolingWatt = 0.0')
      infil_program.addLine('  EndIf')
      infil_program.addLine('Else')
      infil_program.addLine('  Set PreCoolingWatt = 0.0')
      infil_program.addLine('EndIf')
      infil_program.addLine("Set #{clg_energy_actuator.name} = PreCoolingWatt / #{f_precool.precooling_efficiency_cop}")
    end
  end

  def self.apply_infiltration_and_mechanical_ventilation(model, site, vent_fans_mech, living_ach50, living_const_ach, weather, vent_fans_kitchen, vent_fans_bath, vented_dryers,
                                                         range_sch_sensors_map, bath_sch_sensors_map, dryer_exhaust_sch_sensors_map, has_flue_chimney, hvac_map, clg_ssn_sensor)
    # Categorize fans into different types
    vent_mech_preheat = vent_fans_mech.select { |vent_mech| (not vent_mech.preheating_efficiency_cop.nil?) }
    vent_mech_precool = vent_fans_mech.select { |vent_mech| (not vent_mech.precooling_efficiency_cop.nil?) }
    vent_mech_shared = vent_fans_mech.select { |vent_mech| vent_mech.is_shared_system }

    vent_mech_sup_tot = vent_fans_mech.select { |vent_mech| vent_mech.fan_type == HPXML::MechVentTypeSupply }
    vent_mech_exh_tot = vent_fans_mech.select { |vent_mech| vent_mech.fan_type == HPXML::MechVentTypeExhaust }
    vent_mech_cfis_tot = vent_fans_mech.select { |vent_mech| vent_mech.fan_type == HPXML::MechVentTypeCFIS }
    vent_mech_bal_tot = vent_fans_mech.select { |vent_mech| vent_mech.fan_type == HPXML::MechVentTypeBalanced }
    vent_mech_erv_hrv_tot = vent_fans_mech.select { |vent_mech| [HPXML::MechVentTypeERV, HPXML::MechVentTypeHRV].include? vent_mech.fan_type }

    # Non-CFIS fan power
    sup_vent_mech_fan_w = vent_mech_sup_tot.map { |vent_mech| vent_mech.average_unit_fan_power }.sum(0.0)
    exh_vent_mech_fan_w = vent_mech_exh_tot.map { |vent_mech| vent_mech.average_unit_fan_power }.sum(0.0)

    # ERV/HRV and balanced system fan power combined altogether
    bal_vent_mech_fan_w = (vent_mech_bal_tot + vent_mech_erv_hrv_tot).map { |vent_mech| vent_mech.average_unit_fan_power }.sum(0.0)
    total_sup_exh_bal_w = sup_vent_mech_fan_w + exh_vent_mech_fan_w + bal_vent_mech_fan_w
    # 1.0: Fan heat does not enter space, 0.0: Fan heat does enter space, 0.5: Supply fan heat enters space
    if total_sup_exh_bal_w > 0.0
      fan_heat_lost_fraction = (1.0 * exh_vent_mech_fan_w + 0.0 * sup_vent_mech_fan_w + 0.5 * bal_vent_mech_fan_w) / total_sup_exh_bal_w
    else
      fan_heat_lost_fraction = 1.0
    end
    add_ee_for_vent_fan_power(model, Constants.ObjectNameMechanicalVentilationHouseFan, fan_heat_lost_fraction, false, total_sup_exh_bal_w)

    # CFIS fan power
    cfis_fan_actuator = add_ee_for_vent_fan_power(model, Constants.ObjectNameMechanicalVentilationHouseFanCFIS, 0.0, true)

    # Average in-unit cfms (include recirculation from in unit cfms for shared systems)
    sup_cfm_tot = vent_mech_sup_tot.map { |vent_mech| vent_mech.average_total_unit_flow_rate }.sum(0.0)
    exh_cfm_tot = vent_mech_exh_tot.map { |vent_mech| vent_mech.average_total_unit_flow_rate }.sum(0.0)
    bal_cfm_tot = vent_mech_bal_tot.map { |vent_mech| vent_mech.average_total_unit_flow_rate }.sum(0.0)
    erv_hrv_cfm_tot = vent_mech_erv_hrv_tot.map { |vent_mech| vent_mech.average_total_unit_flow_rate }.sum(0.0)

    # Calculate effectivenesses for all ERV/HRV and store results in a hash
    hrv_erv_effectiveness_map = calc_hrv_erv_effectiveness(vent_mech_erv_hrv_tot)

    infil_flow = OpenStudio::Model::SpaceInfiltrationDesignFlowRate.new(model)
    infil_flow.setName(Constants.ObjectNameInfiltration + ' flow')
    infil_flow.setSchedule(model.alwaysOnDiscreteSchedule)
    infil_flow.setSpace(@living_space)
    infil_flow_actuator = OpenStudio::Model::EnergyManagementSystemActuator.new(infil_flow, *EPlus::EMSActuatorZoneInfiltrationFlowRate)
    infil_flow_actuator.setName("#{infil_flow.name} act")

    # Living Space Infiltration Calculation/Program
    infil_program = OpenStudio::Model::EnergyManagementSystemProgram.new(model)
    infil_program.setName(Constants.ObjectNameInfiltration + ' program')

    # Calculate infiltration without adjustment by ventilation
    apply_infiltration_to_living(site, living_ach50, living_const_ach, infil_program, weather, has_flue_chimney)

    # Common variable and load actuators across multiple mech vent calculations, create only once
    fan_sens_load_actuator, fan_lat_load_actuator = setup_mech_vent_vars_actuators(model: model, program: infil_program)

    # Apply CFIS
    infil_program.addLine("Set #{cfis_fan_actuator.name} = 0.0")
    apply_cfis(infil_program, vent_mech_cfis_tot, cfis_fan_actuator)

    # Calculate Qfan, Qinf_adj
    # Calculate adjusted infiltration based on mechanical ventilation system
    apply_infiltration_adjustment(infil_program, vent_fans_kitchen, vent_fans_bath, vented_dryers, sup_cfm_tot, exh_cfm_tot, bal_cfm_tot, erv_hrv_cfm_tot,
                                  infil_flow_actuator, range_sch_sensors_map, bath_sch_sensors_map, dryer_exhaust_sch_sensors_map)

    # Address load of Qfan (Qload)
    # Qload as variable for tracking outdoor air flow rate, excluding recirculation
    infil_program.addLine('Set Qload = Qfan')
    vent_fans_mech.each do |f|
      # Subtract recirculation air flow rate from Qfan, only come from supply side as exhaust is not allowed to have recirculation
      infil_program.addLine("Set Qload = Qload - #{UnitConversions.convert(f.average_total_unit_flow_rate - f.average_oa_unit_flow_rate, 'cfm', 'm^3/s').round(4)}")
    end
    calculate_fan_loads(model, infil_program, vent_mech_erv_hrv_tot, hrv_erv_effectiveness_map, fan_sens_load_actuator, fan_lat_load_actuator, 'Qload')

    # Address preconditioning
    calculate_precond_loads(model, infil_program, vent_mech_preheat, vent_mech_precool, hrv_erv_effectiveness_map, fan_sens_load_actuator, fan_lat_load_actuator, hvac_map, clg_ssn_sensor)

    program_calling_manager = OpenStudio::Model::EnergyManagementSystemProgramCallingManager.new(model)
    program_calling_manager.setName("#{infil_program.name} calling manager")
    program_calling_manager.setCallingPoint('BeginTimestepBeforePredictor')
    program_calling_manager.addProgram(infil_program)
  end

  def self.apply_infiltration_and_ventilation_fans(model, weather, site, vent_fans_mech, vent_fans_kitchen, vent_fans_bath, vented_dryers,
                                                   has_flue_chimney, air_infils, vented_attic, vented_crawl, hvac_map, clg_ssn_sensor, schedules_file)
    # Get living space infiltration
    living_ach50 = nil
    living_const_ach = nil
    air_infils.each do |air_infil|
      if (air_infil.unit_of_measure == HPXML::UnitsACH) && !air_infil.house_pressure.nil?
        living_achXX = air_infil.air_leakage
        living_ach50 = calc_air_leakage_at_diff_pressure(0.65, living_achXX, air_infil.house_pressure, 50.0)
      elsif (air_infil.unit_of_measure == HPXML::UnitsCFM) && !air_infil.house_pressure.nil?
        living_achXX = air_infil.air_leakage * 60.0 / @infil_volume # Convert CFM to ACH
        living_ach50 = calc_air_leakage_at_diff_pressure(0.65, living_achXX, air_infil.house_pressure, 50.0)
      elsif air_infil.unit_of_measure == HPXML::UnitsACHNatural
        if @apply_ashrae140_assumptions
          living_const_ach = air_infil.air_leakage
        else
          sla = get_infiltration_SLA_from_ACH(air_infil.air_leakage, @infil_height, weather)
          living_ach50 = get_infiltration_ACH50_from_SLA(sla, 0.65, @cfa, @infil_volume)
        end
      end
    end

    # Infiltration for unconditioned spaces
    apply_infiltration_to_garage(model, weather, site, living_ach50)
    apply_infiltration_to_unconditioned_basement(model, weather)
    apply_infiltration_to_vented_crawlspace(model, weather, vented_crawl)
    apply_infiltration_to_unvented_crawlspace(model, weather)
    apply_infiltration_to_vented_attic(model, weather, site, vented_attic)
    apply_infiltration_to_unvented_attic(model, weather, site)

    # Local ventilation
    range_sch_sensors_map = apply_local_ventilation(model, vent_fans_kitchen, Constants.ObjectNameMechanicalVentilationRangeFan)
    bath_sch_sensors_map = apply_local_ventilation(model, vent_fans_bath, Constants.ObjectNameMechanicalVentilationBathFan)

    # Clothes dryer exhaust
    dryer_exhaust_sch_sensors_map = apply_dryer_exhaust(model, vented_dryers, schedules_file)

    # Get mechanical ventilation
    apply_infiltration_and_mechanical_ventilation(model, site, vent_fans_mech, living_ach50, living_const_ach, weather, vent_fans_kitchen, vent_fans_bath, vented_dryers,
                                                  range_sch_sensors_map, bath_sch_sensors_map, dryer_exhaust_sch_sensors_map, has_flue_chimney, hvac_map, clg_ssn_sensor)
  end

  def self.apply_infiltration_to_living(site, living_ach50, living_const_ach, infil_program, weather, has_flue_chimney)
    site_ap = site.additional_properties

    if living_ach50.to_f > 0
      # Based on "Field Validation of Algebraic Equations for Stack and
      # Wind Driven Air Infiltration Calculations" by Walker and Wilson (1998)

      outside_air_density = UnitConversions.convert(weather.header.LocalPressure, 'atm', 'Btu/ft^3') / (Gas.Air.r * (weather.data.AnnualAvgDrybulb + 460.0))

      n_i = 0.65 # Pressure Exponent
      living_sla = get_infiltration_SLA_from_ACH50(living_ach50, n_i, @cfa, @infil_volume) # Calculate SLA
      a_o = living_sla * @cfa # Effective Leakage Area (ft^2)

      # Flow Coefficient (cfm/inH2O^n) (based on ASHRAE HoF)
      inf_conv_factor = 776.25 # [ft/min]/[inH2O^(1/2)*ft^(3/2)/lbm^(1/2)]
      delta_pref = 0.016 # inH2O
      c_i = a_o * (2.0 / outside_air_density)**0.5 * delta_pref**(0.5 - n_i) * inf_conv_factor

      if has_flue_chimney
        y_i = 0.2 # Fraction of leakage through the flue; 0.2 is a "typical" value according to THE ALBERTA AIR INFIL1RATION MODEL, Walker and Wilson, 1990
        s_wflue = 1.0 # Flue Shelter Coefficient
      else
        y_i = 0.0 # Fraction of leakage through the flu
        s_wflue = 0.0 # Flue Shelter Coefficient
      end

      # Leakage distributions per Iain Walker (LBL) recommendations
      if not @spaces[HPXML::LocationCrawlspaceVented].nil?
        # 15% ceiling, 35% walls, 50% floor leakage distribution for vented crawl
        leakage_ceiling = 0.15
        leakage_walls = 0.35
        leakage_floor = 0.50
      else
        # 25% ceiling, 50% walls, 25% floor leakage distribution for slab/basement/unvented crawl
        leakage_ceiling = 0.25
        leakage_walls = 0.50
        leakage_floor = 0.25
      end

      r_i = (leakage_ceiling + leakage_floor)
      x_i = (leakage_ceiling - leakage_floor)
      r_i *= (1 - y_i)
      x_i *= (1 - y_i)

      # Calculate Stack Coefficient
      m_o = (x_i + (2.0 * n_i + 1.0) * y_i)**2.0 / (2 - r_i)
      if m_o <=  1.0
        m_i = m_o # eq. 10
      else
        m_i = 1.0 # eq. 11
      end
      if has_flue_chimney
        if @ncfl_ag <= 0
          z_f = 1.0
        else
          z_f = (@ncfl_ag + 0.5) / @ncfl_ag # Typical value is 1.5 according to THE ALBERTA AIR INFIL1RATION MODEL, Walker and Wilson, 1990, presumably for a single story home
        end
        x_c = r_i + (2.0 * (1.0 - r_i - y_i)) / (n_i + 1.0) - 2.0 * y_i * (z_f - 1.0)**n_i # Eq. 13
        f_i = n_i * y_i * (z_f - 1.0)**((3.0 * n_i - 1.0) / 3.0) * (1.0 - (3.0 * (x_c - x_i)**2.0 * r_i**(1 - n_i)) / (2.0 * (z_f + 1.0))) # Additive flue function, Eq. 12
      else
        x_c = r_i + (2.0 * (1.0 - r_i - y_i)) / (n_i + 1.0) # Critical value of ceiling-floor leakage difference where the neutral level is located at the ceiling (eq. 13)
        f_i = 0.0 # Additive flue function (eq. 12)
      end
      f_s = ((1.0 + n_i * r_i) / (n_i + 1.0)) * (0.5 - 0.5 * m_i**1.2)**(n_i + 1.0) + f_i
      stack_coef = f_s * (UnitConversions.convert(outside_air_density * Constants.g * @infil_height, 'lbm/(ft*s^2)', 'inH2O') / (Constants.AssumedInsideTemp + 460.0))**n_i # inH2O^n/R^n

      # Calculate wind coefficient
      if not @spaces[HPXML::LocationCrawlspaceVented].nil?
        if x_i > 1.0 - 2.0 * y_i
          # Critical floor to ceiling difference above which f_w does not change (eq. 25)
          x_i = 1.0 - 2.0 * y_i
        end
        r_x = 1.0 - r_i * (n_i / 2.0 + 0.2) # Redefined R for wind calculations for houses with crawlspaces (eq. 21)
        y_x = 1.0 - y_i / 4.0 # Redefined Y for wind calculations for houses with crawlspaces (eq. 22)
        x_s = (1.0 - r_i) / 5.0 - 1.5 * y_i # Used to calculate X_x (eq.24)
        x_x = 1.0 - (((x_i - x_s) / (2.0 - r_i))**2.0)**0.75 # Redefined X for wind calculations for houses with crawlspaces (eq. 23)
        f_w = 0.19 * (2.0 - n_i) * x_x * r_x * y_x # Wind factor (eq. 20)
      else
        j_i = (x_i + r_i + 2.0 * y_i) / 2.0
        f_w = 0.19 * (2.0 - n_i) * (1.0 - ((x_i + r_i) / 2.0)**(1.5 - y_i)) - y_i / 4.0 * (j_i - 2.0 * y_i * j_i**4.0)
      end
      wind_coef = f_w * UnitConversions.convert(outside_air_density / 2.0, 'lbm/ft^3', 'inH2O/mph^2')**n_i # inH2O^n/mph^2n

      living_ach = get_infiltration_ACH_from_SLA(living_sla, @infil_height, weather)
      living_cfm = living_ach / UnitConversions.convert(1.0, 'hr', 'min') * @infil_volume

      infil_program.addLine("Set p_m = #{site_ap.ashrae_terrain_exponent}")
      infil_program.addLine("Set p_s = #{site_ap.ashrae_site_terrain_exponent}")
      infil_program.addLine("Set s_m = #{site_ap.ashrae_terrain_thickness}")
      infil_program.addLine("Set s_s = #{site_ap.ashrae_site_terrain_thickness}")
      infil_program.addLine("Set z_m = #{UnitConversions.convert(site_ap.height, 'ft', 'm')}")
      infil_program.addLine("Set z_s = #{UnitConversions.convert(@infil_height, 'ft', 'm')}")
      infil_program.addLine('Set f_t = (((s_m/z_m)^p_m)*((z_s/s_s)^p_s))')
      infil_program.addLine("Set Tdiff = #{@tin_sensor.name}-#{@tout_sensor.name}")
      infil_program.addLine('Set dT = @Abs Tdiff')
      infil_program.addLine("Set c = #{((UnitConversions.convert(c_i, 'cfm', 'm^3/s') / (UnitConversions.convert(1.0, 'inH2O', 'Pa')**n_i))).round(4)}")
      infil_program.addLine("Set Cs = #{(stack_coef * (UnitConversions.convert(1.0, 'inH2O/R', 'Pa/K')**n_i)).round(4)}")
      infil_program.addLine("Set Cw = #{(wind_coef * (UnitConversions.convert(1.0, 'inH2O/mph^2', 'Pa*s^2/m^2')**n_i)).round(4)}")
      infil_program.addLine("Set n = #{n_i}")
      infil_program.addLine("Set sft = (f_t*#{(site_ap.aim2_shelter_coeff * (1.0 - y_i)) + (s_wflue * (1.5 * y_i))})")
      infil_program.addLine("Set temp1 = ((c*Cw)*((sft*#{@vwind_sensor.name})^(2*n)))^2")
      infil_program.addLine('Set Qinf = (((c*Cs*(dT^n))^2)+temp1)^0.5')
      infil_program.addLine('Set Qinf = (@Max Qinf 0)')

    elsif living_const_ach.to_f > 0

      living_ach = living_const_ach
      living_cfm = living_ach / UnitConversions.convert(1.0, 'hr', 'min') * @infil_volume

      infil_program.addLine("Set Qinf = #{living_ach * UnitConversions.convert(@infil_volume, 'ft^3', 'm^3') / UnitConversions.convert(1.0, 'hr', 's')}")
    else
      infil_program.addLine('Set Qinf = 0')
    end
  end

  def self.calc_wind_stack_coeffs(site, hor_lk_frac, neutral_level, space, space_height = nil)
    site_ap = site.additional_properties
    if space_height.nil?
      space_height = Geometry.get_height_of_spaces([space])
    end
    coord_z = Geometry.get_z_origin_for_zone(space.thermalZone.get)
    f_t_SG = site_ap.site_terrain_multiplier * ((space_height + coord_z) / 32.8)**site_ap.site_terrain_exponent / (site_ap.terrain_multiplier * (site_ap.height / 32.8)**site_ap.terrain_exponent)
    f_s_SG = 2.0 / 3.0 * (1 + hor_lk_frac / 2.0) * (2.0 * neutral_level * (1.0 - neutral_level))**0.5 / (neutral_level**0.5 + (1.0 - neutral_level)**0.5)
    f_w_SG = site_ap.s_g_shielding_coef * (1.0 - hor_lk_frac)**(1.0 / 3.0) * f_t_SG
    c_s_SG = f_s_SG**2.0 * Constants.g * space_height / (Constants.AssumedInsideTemp + 460.0)
    c_w_SG = f_w_SG**2.0
    return c_w_SG, c_s_SG
  end

  def self.get_infiltration_NL_from_SLA(sla, infil_height)
    # Returns infiltration normalized leakage given SLA.
    return 1000.0 * sla * (infil_height / 8.202)**0.4
  end

  def self.get_infiltration_ACH_from_SLA(sla, infil_height, weather)
    # Returns the infiltration annual average ACH given a SLA.
    # Equation from RESNET 380-2016 Equation 9
    norm_leakage = get_infiltration_NL_from_SLA(sla, infil_height)

    # Equation from ASHRAE 136-1993
    return norm_leakage * weather.data.WSF
  end

  def self.get_infiltration_SLA_from_ACH(ach, infil_height, weather)
    # Returns the infiltration SLA given an annual average ACH.
    return ach / (weather.data.WSF * 1000 * (infil_height / 8.202)**0.4)
  end

  def self.get_infiltration_SLA_from_ACH50(ach50, n_i, conditionedFloorArea, conditionedVolume, pressure_difference_Pa = 50)
    # Returns the infiltration SLA given a ACH50.
    return ((ach50 * 0.283316478 * 4.0**n_i * conditionedVolume) / (conditionedFloorArea * UnitConversions.convert(1.0, 'ft^2', 'in^2') * pressure_difference_Pa**n_i * 60.0))
  end

  def self.get_infiltration_ACH50_from_SLA(sla, n_i, conditionedFloorArea, conditionedVolume, pressure_difference_Pa = 50)
    # Returns the infiltration ACH50 given a SLA.
    return ((sla * conditionedFloorArea * UnitConversions.convert(1.0, 'ft^2', 'in^2') * pressure_difference_Pa**n_i * 60.0) / (0.283316478 * 4.0**n_i * conditionedVolume))
  end

  def self.calc_duct_leakage_at_diff_pressure(q_old, p_old, p_new)
    return q_old * (p_new / p_old)**0.6 # Derived from Equation C-1 (Annex C), p34, ASHRAE Standard 152-2004.
  end

  def self.calc_air_leakage_at_diff_pressure(n_i, q_old, p_old, p_new)
    return q_old * (p_new / p_old)**n_i
  end

  def self.get_duct_insulation_rvalue(nominal_rvalue, side)
    # Insulated duct values based on "True R-Values of Round Residential Ductwork"
    # by Palmiter & Kruse 2006. Linear extrapolation from SEEM's "DuctTrueRValues"
    # worksheet in, e.g., ExistingResidentialSingleFamily_SEEMRuns_v05.xlsm.
    #
    # Nominal | 4.2 | 6.0 | 8.0 | 11.0
    # --------|-----|-----|-----|----
    # Supply  | 4.5 | 5.7 | 6.8 | 8.4
    # Return  | 4.9 | 6.3 | 7.8 | 9.7
    #
    # Uninsulated ducts are set to R-1.7 based on ASHRAE HOF and the above paper.
    if nominal_rvalue <= 0
      return 1.7
    end
    if side == HPXML::DuctTypeSupply
      return 2.2438 + 0.5619 * nominal_rvalue
    elsif side == HPXML::DuctTypeReturn
      return 2.0388 + 0.7053 * nominal_rvalue
    end
  end

  def self.get_mech_vent_whole_house_cfm(frac622, num_beds, cfa, std)
    # Returns the ASHRAE 62.2 whole house mechanical ventilation rate, excluding any infiltration credit.
    if std == '2013'
      return frac622 * ((num_beds + 1.0) * 7.5 + 0.03 * cfa)
    end

    return frac622 * ((num_beds + 1.0) * 7.5 + 0.01 * cfa)
  end
end

class Duct
  def initialize(side, loc_space, loc_schedule, leakage_frac, leakage_cfm25, area, rvalue)
    @side = side
    @loc_space = loc_space
    @loc_schedule = loc_schedule
    @leakage_frac = leakage_frac
    @leakage_cfm25 = leakage_cfm25
    @area = area
    @rvalue = rvalue
  end
  attr_accessor(:side, :loc_space, :loc_schedule, :leakage_frac, :leakage_cfm25, :area, :rvalue, :zone, :location)
end<|MERGE_RESOLUTION|>--- conflicted
+++ resolved
@@ -1218,13 +1218,6 @@
       obj_name = "#{obj_type_name} #{index}"
 
       if not schedules_file.nil?
-<<<<<<< HEAD
-        obj_sch = schedules_file.create_schedule_file(col_name: 'clothes_dryer_exhaust')
-        obj_sch_name = 'clothes_dryer_exhaust'
-      else
-        days_shift = -1.0 / 24.0 # Shift by 1 hour relative to clothes washer
-        obj_sch = HotWaterSchedule.new(model, obj_type_name, @nbeds, days_shift, 24)
-=======
         obj_sch = schedules_file.create_schedule_file(col_name: 'clothes_dryer')
         obj_sch_name = 'clothes_dryer'
       else
@@ -1232,7 +1225,6 @@
         day_sch = [0, 0, 0, 0, 0, 0, 0, 0, 0, 0, 0, 1, 0, 0, 0, 0, 0, 0, 0, 0, 0, 0, 0, 0]
         month_sch = [1, 1, 1, 1, 1, 1, 1, 1, 1, 1, 1, 1]
         obj_sch = MonthWeekdayWeekendSchedule.new(model, "#{obj_name} schedule", day_sch, day_sch, month_sch, Constants.ScheduleTypeLimitsFraction)
->>>>>>> c92479db
         obj_sch = obj_sch.schedule
         obj_sch_name = obj_sch.name.to_s
       end
