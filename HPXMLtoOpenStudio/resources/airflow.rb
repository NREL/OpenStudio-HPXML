# frozen_string_literal: true

class Airflow
<<<<<<< HEAD
  def self.apply(model, runner, weather, spaces, air_infils, vent_fans, clothes_dryers, nbeds,
                 ncfl_ag, duct_systems, infil_volume, infil_height, open_window_area,
                 nv_clg_ssn_sensor, min_neighbor_distance, vented_attic, vented_crawl,
                 site_type, shelter_coef, has_flue_chimney, hvac_map, eri_version,
                 apply_ashrae140_assumptions, schedules_file)
=======
  def self.apply(model, runner, weather, spaces, hpxml, cfa, nbeds,
                 ncfl_ag, duct_systems, nv_clg_ssn_sensor, hvac_map, eri_version,
                 frac_windows_operable, apply_ashrae140_assumptions)
>>>>>>> 62f7fff7

    # Global variables

    @runner = runner
    @spaces = spaces
    @infil_volume = hpxml.air_infiltration_measurements.select { |i| !i.infiltration_volume.nil? }[0].infiltration_volume
    @infil_height = hpxml.inferred_infiltration_height(@infil_volume)
    @living_space = spaces[HPXML::LocationLivingSpace]
    @living_zone = @living_space.thermalZone.get
    @nbeds = nbeds
    @ncfl_ag = ncfl_ag
    @eri_version = eri_version
    @apply_ashrae140_assumptions = apply_ashrae140_assumptions
    @cfa = cfa

    # Global sensors

    @pbar_sensor = OpenStudio::Model::EnergyManagementSystemSensor.new(model, 'Site Outdoor Air Barometric Pressure')
    @pbar_sensor.setName('out pb s')

    @wout_sensor = OpenStudio::Model::EnergyManagementSystemSensor.new(model, 'Site Outdoor Air Humidity Ratio')
    @wout_sensor.setName('out wt s')

    @win_sensor = OpenStudio::Model::EnergyManagementSystemSensor.new(model, 'Zone Air Humidity Ratio')
    @win_sensor.setName("#{Constants.ObjectNameAirflow} win s")
    @win_sensor.setKeyName(@living_zone.name.to_s)

    @vwind_sensor = OpenStudio::Model::EnergyManagementSystemSensor.new(model, 'Site Wind Speed')
    @vwind_sensor.setName('site vw s')

    @tin_sensor = OpenStudio::Model::EnergyManagementSystemSensor.new(model, 'Zone Mean Air Temperature')
    @tin_sensor.setName("#{Constants.ObjectNameAirflow} tin s")
    @tin_sensor.setKeyName(@living_zone.name.to_s)

    @tout_sensor = OpenStudio::Model::EnergyManagementSystemSensor.new(model, 'Zone Outdoor Air Drybulb Temperature')
    @tout_sensor.setName("#{Constants.ObjectNameAirflow} tt s")
    @tout_sensor.setKeyName(@living_zone.name.to_s)

    # Adiabatic construction for duct plenum

    adiabatic_mat = OpenStudio::Model::MasslessOpaqueMaterial.new(model, 'Rough', 176.1)
    adiabatic_mat.setName('Adiabatic')
    @adiabatic_const = OpenStudio::Model::Construction.new(model)
    @adiabatic_const.setName('AdiabaticConst')
    @adiabatic_const.insertLayer(0, adiabatic_mat)

    # Ventilation fans
    vent_fans_mech = []
    vent_fans_kitchen = []
    vent_fans_bath = []
    vent_fans_whf = []
    hpxml.ventilation_fans.each do |vent_fan|
      if vent_fan.used_for_whole_building_ventilation
        vent_fans_mech << vent_fan
      elsif vent_fan.used_for_seasonal_cooling_load_reduction
        vent_fans_whf << vent_fan
      elsif vent_fan.used_for_local_ventilation && vent_fan.fan_location == HPXML::LocationKitchen
        vent_fans_kitchen << vent_fan
      elsif vent_fan.used_for_local_ventilation && vent_fan.fan_location == HPXML::LocationBath
        vent_fans_bath << vent_fan
      else
        @runner.registerWarning("Unexpected ventilation fan '#{vent_fan.id}'. The fan will not be modeled.")
      end
    end

    # Vented clothes dryers in conditioned space
    vented_dryers = hpxml.clothes_dryers.select { |cd| cd.is_vented && cd.vented_flow_rate.to_f > 0 && [HPXML::LocationLivingSpace, HPXML::LocationBasementConditioned].include?(cd.location) }

    # Initialization
    initialize_cfis(model, vent_fans_mech, hvac_map)
    model.getAirLoopHVACs.each do |air_loop|
      initialize_air_loop_objects(model, air_loop)
    end
    model.getZoneHVACFourPipeFanCoils.each do |fan_coil|
      initialize_fan_coil_objects(model, fan_coil)
    end

    # Apply ducts

    duct_systems.each do |ducts, object|
      apply_ducts(model, ducts, object)
    end

    # Apply infiltration/ventilation

    @wind_speed = set_wind_speed_correction(model, hpxml.site.site_type, hpxml.site.shelter_coefficient)
    window_area = hpxml.windows.map { |w| w.area }.sum(0.0)
    open_window_area = window_area * frac_windows_operable * 0.5 * 0.2 # Assume A) 50% of the area of an operable window can be open, and B) 20% of openable window area is actually open

    vented_attic = nil
    hpxml.attics.each do |attic|
      next unless attic.attic_type == HPXML::AtticTypeVented

      vented_attic = attic
    end
    vented_crawl = nil
    hpxml.foundations.each do |foundation|
      next unless foundation.foundation_type == HPXML::FoundationTypeCrawlspaceVented

      vented_crawl = foundation
    end

    apply_natural_ventilation_and_whole_house_fan(model, weather, vent_fans_whf, open_window_area, nv_clg_ssn_sensor)
    apply_infiltration_and_ventilation_fans(model, weather, vent_fans_mech, vent_fans_kitchen, vent_fans_bath, vented_dryers,
<<<<<<< HEAD
                                            has_flue_chimney, air_infils, vented_attic, vented_crawl, hvac_map, schedules_file)
=======
                                            hpxml.building_construction.has_flue_or_chimney, hpxml.air_infiltration_measurements,
                                            vented_attic, vented_crawl, hvac_map)
>>>>>>> 62f7fff7
  end

  def self.get_default_shelter_coefficient()
    return 0.5 # Table 4.2.2(1)(g)
  end

  def self.get_default_fraction_of_windows_operable()
    # Combining the value below with the assumption that 50% of
    # the area of an operable window can be open produces the
    # Building America assumption that "Thirty-three percent of
    # the window area ... can be opened for natural ventilation"
    return 0.67 # 67%
  end

  def self.get_default_vented_attic_sla()
    return 1.0 / 300.0 # Table 4.2.2(1) - Attics
  end

  def self.get_default_vented_crawl_sla()
    return 1.0 / 150.0 # Table 4.2.2(1) - Crawlspaces
  end

  def self.get_default_mech_vent_fan_power(vent_fan)
    # 301-2019: Table 4.2.2(1b)
    # Returns fan power in W/cfm
    if vent_fan.is_shared_system
      return 1.00 # Table 4.2.2(1) Note (n)
    elsif [HPXML::MechVentTypeSupply, HPXML::MechVentTypeExhaust].include? vent_fan.fan_type
      return 0.35
    elsif [HPXML::MechVentTypeBalanced].include? vent_fan.fan_type
      return 0.70
    elsif [HPXML::MechVentTypeERV, HPXML::MechVentTypeHRV].include? vent_fan.fan_type
      return 1.00
    elsif [HPXML::MechVentTypeCFIS].include? vent_fan.fan_type
      return 0.50
    else
      fail "Unexpected fan_type: '#{fan_type}'."
    end
  end

  private

  def self.set_wind_speed_correction(model, site_type, shelter_coef)
    site_map = { HPXML::SiteTypeRural => 'Country',    # Flat, open country
                 HPXML::SiteTypeSuburban => 'Suburbs', # Rough, wooded country, suburbs
                 HPXML::SiteTypeUrban => 'City' }      # Towns, city outskirts, center of large cities
    model.getSite.setTerrain(site_map[site_type])

    wind_speed = WindSpeed.new
    wind_speed.height = 32.8 # ft (Standard weather station height)

    # Open, Unrestricted at Weather Station
    wind_speed.terrain_multiplier = 1.0
    wind_speed.terrain_exponent = 0.15
    wind_speed.ashrae_terrain_thickness = 270
    wind_speed.ashrae_terrain_exponent = 0.14

    if site_type == HPXML::SiteTypeRural
      wind_speed.site_terrain_multiplier = 0.85
      wind_speed.site_terrain_exponent = 0.20
      wind_speed.ashrae_site_terrain_thickness = 270 # Flat, open country
      wind_speed.ashrae_site_terrain_exponent = 0.14 # Flat, open country
    elsif site_type == HPXML::SiteTypeSuburban
      wind_speed.site_terrain_multiplier = 0.67
      wind_speed.site_terrain_exponent = 0.25
      wind_speed.ashrae_site_terrain_thickness = 370 # Rough, wooded country, suburbs
      wind_speed.ashrae_site_terrain_exponent = 0.22 # Rough, wooded country, suburbs
    elsif site_type == HPXML::SiteTypeUrban
      wind_speed.site_terrain_multiplier = 0.47
      wind_speed.site_terrain_exponent = 0.35
      wind_speed.ashrae_site_terrain_thickness = 460 # Towns, city outskirts, center of large cities
      wind_speed.ashrae_site_terrain_exponent = 0.33 # Towns, city outskirts, center of large cities
    end

    # Local Shielding
    wind_speed.S_wo = Float(shelter_coef)

    # S-G Shielding Coefficients are roughly 1/3 of AIM2 Shelter Coefficients
    wind_speed.shielding_coef = wind_speed.S_wo / 3.0

    return wind_speed
  end

  def self.apply_infiltration_to_unconditioned_space(model, space, ach = nil, ela = nil, c_w_SG = nil, c_s_SG = nil)
    if ach.to_f > 0
      # Model ACH as constant infiltration/ventilation
      # This is typically used for below-grade spaces where wind is zero
      flow_rate = OpenStudio::Model::SpaceInfiltrationDesignFlowRate.new(model)
      flow_rate.setName("#{Constants.ObjectNameInfiltration}|#{space.name}")
      flow_rate.setSchedule(model.alwaysOnDiscreteSchedule)
      flow_rate.setAirChangesperHour(ach)
      flow_rate.setSpace(space)
      flow_rate.setConstantTermCoefficient(1)
      flow_rate.setTemperatureTermCoefficient(0)
      flow_rate.setVelocityTermCoefficient(0)
      flow_rate.setVelocitySquaredTermCoefficient(0)
    elsif ela.to_f > 0
      # Model ELA with stack/wind coefficients
      leakage_area = OpenStudio::Model::SpaceInfiltrationEffectiveLeakageArea.new(model)
      leakage_area.setName("#{Constants.ObjectNameInfiltration}|#{space.name}")
      leakage_area.setSchedule(model.alwaysOnDiscreteSchedule)
      leakage_area.setEffectiveAirLeakageArea(UnitConversions.convert(ela, 'ft^2', 'cm^2'))
      leakage_area.setStackCoefficient(UnitConversions.convert(c_s_SG, 'ft^2/(s^2*R)', 'L^2/(s^2*cm^4*K)'))
      leakage_area.setWindCoefficient(c_w_SG * 0.01)
      leakage_area.setSpace(space)
    end
  end

  def self.apply_natural_ventilation_and_whole_house_fan(model, weather, vent_fans_whf, open_window_area, nv_clg_ssn_sensor)
    if @living_zone.thermostatSetpointDualSetpoint.is_initialized
      thermostat = @living_zone.thermostatSetpointDualSetpoint.get
      htg_sch = thermostat.heatingSetpointTemperatureSchedule.get
      clg_sch = thermostat.coolingSetpointTemperatureSchedule.get
    end

    # NV Availability Schedule
    nv_num_days_per_week = 7 # FUTURE: Expose via HPXML?
    nv_avail_sch = create_nv_and_whf_avail_sch(model, Constants.ObjectNameNaturalVentilation, nv_num_days_per_week)

    nv_avail_sensor = OpenStudio::Model::EnergyManagementSystemSensor.new(model, 'Schedule Value')
    nv_avail_sensor.setName("#{Constants.ObjectNameNaturalVentilation} avail s")
    nv_avail_sensor.setKeyName(nv_avail_sch.name.to_s)

    # Availability Schedules paired with vent fan class
    # If whf_num_days_per_week is exposed, can handle multiple fans with different days of operation
    whf_avail_sensors = {}
    vent_fans_whf.each_with_index do |vent_whf, index|
      whf_num_days_per_week = 7 # FUTURE: Expose via HPXML?
      obj_name = "#{Constants.ObjectNameWholeHouseFan} #{index}"
      whf_avail_sch = create_nv_and_whf_avail_sch(model, obj_name, whf_num_days_per_week)

      whf_avail_sensor = OpenStudio::Model::EnergyManagementSystemSensor.new(model, 'Schedule Value')
      whf_avail_sensor.setName("#{obj_name} avail s")
      whf_avail_sensor.setKeyName(whf_avail_sch.name.to_s)
      whf_avail_sensors[vent_whf.id] = whf_avail_sensor
    end

    # Sensors
    if not htg_sch.nil?
      htg_sp_sensor = OpenStudio::Model::EnergyManagementSystemSensor.new(model, 'Schedule Value')
      htg_sp_sensor.setName('htg sp s')
      htg_sp_sensor.setKeyName(htg_sch.name.to_s)
    end

    if not clg_sch.nil?
      clg_sp_sensor = OpenStudio::Model::EnergyManagementSystemSensor.new(model, 'Schedule Value')
      clg_sp_sensor.setName('clg sp s')
      clg_sp_sensor.setKeyName(clg_sch.name.to_s)
    end

    # Actuators
    nv_flow = OpenStudio::Model::SpaceInfiltrationDesignFlowRate.new(model)
    nv_flow.setName(Constants.ObjectNameNaturalVentilation + ' flow')
    nv_flow.setSchedule(model.alwaysOnDiscreteSchedule)
    nv_flow.setSpace(@living_space)
    nv_flow_actuator = OpenStudio::Model::EnergyManagementSystemActuator.new(nv_flow, *EPlus::EMSActuatorZoneInfiltrationFlowRate)
    nv_flow_actuator.setName("#{nv_flow.name} act")

    whf_flow = OpenStudio::Model::SpaceInfiltrationDesignFlowRate.new(model)
    whf_flow.setName(Constants.ObjectNameWholeHouseFan + ' flow')
    whf_flow.setSchedule(model.alwaysOnDiscreteSchedule)
    whf_flow.setSpace(@living_space)
    whf_flow_actuator = OpenStudio::Model::EnergyManagementSystemActuator.new(whf_flow, *EPlus::EMSActuatorZoneInfiltrationFlowRate)
    whf_flow_actuator.setName("#{whf_flow.name} act")

    # Electric Equipment (for whole house fan electricity consumption)
    whf_equip_def = OpenStudio::Model::ElectricEquipmentDefinition.new(model)
    whf_equip_def.setName(Constants.ObjectNameWholeHouseFan)
    whf_equip = OpenStudio::Model::ElectricEquipment.new(whf_equip_def)
    whf_equip.setName(Constants.ObjectNameWholeHouseFan)
    whf_equip.setSpace(@living_space)
    whf_equip_def.setFractionRadiant(0)
    whf_equip_def.setFractionLatent(0)
    whf_equip_def.setFractionLost(1)
    whf_equip.setSchedule(model.alwaysOnDiscreteSchedule)
    whf_equip.setEndUseSubcategory(Constants.ObjectNameWholeHouseFan)
    whf_elec_actuator = OpenStudio::Model::EnergyManagementSystemActuator.new(whf_equip, *EPlus::EMSActuatorElectricEquipmentPower)
    whf_elec_actuator.setName("#{whf_equip.name} act")

    # Assume located in attic floor if attic zone exists; otherwise assume it's through roof/wall.
    whf_zone = nil
    if not @spaces[HPXML::LocationAtticVented].nil?
      whf_zone = @spaces[HPXML::LocationAtticVented].thermalZone.get
    elsif not @spaces[HPXML::LocationAtticUnvented].nil?
      whf_zone = @spaces[HPXML::LocationAtticUnvented].thermalZone.get
    end
    if not whf_zone.nil?
      # Air from living to WHF zone (attic)
      zone_mixing = OpenStudio::Model::ZoneMixing.new(whf_zone)
      zone_mixing.setName("#{Constants.ObjectNameWholeHouseFan} mix")
      zone_mixing.setSourceZone(@living_zone)
      liv_to_zone_flow_rate_actuator = OpenStudio::Model::EnergyManagementSystemActuator.new(zone_mixing, *EPlus::EMSActuatorZoneMixingFlowRate)
      liv_to_zone_flow_rate_actuator.setName("#{zone_mixing.name} act")
    end

    area = 0.6 * open_window_area # ft^2, for Sherman-Grimsrud
    max_rate = 20.0 # Air Changes per hour
    max_flow_rate = max_rate * @infil_volume / UnitConversions.convert(1.0, 'hr', 'min')
    neutral_level = 0.5
    hor_lk_frac = 0.0
    c_w, c_s = calc_wind_stack_coeffs(hor_lk_frac, neutral_level, @living_space, @infil_height)
    max_oa_hr = 0.0115 # From BA HSP
    max_oa_rh = 0.7 # From BA HSP

    # Program
    vent_program = OpenStudio::Model::EnergyManagementSystemProgram.new(model)
    vent_program.setName(Constants.ObjectNameNaturalVentilation + ' program')
    vent_program.addLine("Set Tin = #{@tin_sensor.name}")
    vent_program.addLine("Set Tout = #{@tout_sensor.name}")
    vent_program.addLine("Set Wout = #{@wout_sensor.name}")
    vent_program.addLine("Set Pbar = #{@pbar_sensor.name}")
    vent_program.addLine('Set Phiout = (@RhFnTdbWPb Tout Wout Pbar)')
    vent_program.addLine("Set MaxHR = #{max_oa_hr}")
    vent_program.addLine("Set MaxRH = #{max_oa_rh}")
    if (not htg_sp_sensor.nil?) && (not clg_sp_sensor.nil?)
      vent_program.addLine("Set Tnvsp = (#{htg_sp_sensor.name} + #{clg_sp_sensor.name}) / 2") # Average of heating/cooling setpoints to minimize incurring additional heating energy
    else
      vent_program.addLine("Set Tnvsp = #{UnitConversions.convert(73.0, 'F', 'C')}") # Assumption when no HVAC system
    end
    vent_program.addLine("Set NVavail = #{nv_avail_sensor.name}")
    vent_program.addLine("Set ClgSsnAvail = #{nv_clg_ssn_sensor.name}")
    vent_program.addLine('If (Wout < MaxHR) && (Phiout < MaxRH) && (Tin > Tout) && (Tin > Tnvsp) && (ClgSsnAvail > 0)')
    vent_program.addLine('  Set WHF_Flow = 0')
    vent_fans_whf.each do |vent_whf|
      vent_program.addLine("  Set WHF_Flow = WHF_Flow + #{UnitConversions.convert(vent_whf.rated_flow_rate, 'cfm', 'm^3/s')} * #{whf_avail_sensors[vent_whf.id].name}")
    end
    vent_program.addLine('  Set Adj = (Tin-Tnvsp)/(Tin-Tout)')
    vent_program.addLine('  Set Adj = (@Min Adj 1)')
    vent_program.addLine('  Set Adj = (@Max Adj 0)')
    vent_program.addLine('  If (WHF_Flow > 0)') # If available, prioritize whole house fan
    vent_program.addLine("    Set #{nv_flow_actuator.name} = 0")
    vent_program.addLine("    Set #{whf_flow_actuator.name} = WHF_Flow*Adj")
    vent_program.addLine("    Set #{liv_to_zone_flow_rate_actuator.name} = WHF_Flow*Adj") unless whf_zone.nil?
    vent_program.addLine('    Set WHF_W = 0')
    vent_fans_whf.each do |vent_whf|
      vent_program.addLine("    Set WHF_W = WHF_W + #{vent_whf.fan_power} * #{whf_avail_sensors[vent_whf.id].name}")
    end
    vent_program.addLine("    Set #{whf_elec_actuator.name} = WHF_W*Adj")
    vent_program.addLine('  ElseIf (NVavail > 0)') # Natural ventilation
    vent_program.addLine("    Set NVArea = #{UnitConversions.convert(area, 'ft^2', 'cm^2')}")
    vent_program.addLine("    Set Cs = #{UnitConversions.convert(c_s, 'ft^2/(s^2*R)', 'L^2/(s^2*cm^4*K)')}")
    vent_program.addLine("    Set Cw = #{c_w * 0.01}")
    vent_program.addLine('    Set Tdiff = Tin-Tout')
    vent_program.addLine('    Set dT = (@Abs Tdiff)')
    vent_program.addLine("    Set Vwind = #{@vwind_sensor.name}")
    vent_program.addLine('    Set SGNV = NVArea*Adj*((((Cs*dT)+(Cw*(Vwind^2)))^0.5)/1000)')
    vent_program.addLine("    Set MaxNV = #{UnitConversions.convert(max_flow_rate, 'cfm', 'm^3/s')}")
    vent_program.addLine("    Set #{nv_flow_actuator.name} = (@Min SGNV MaxNV)")
    vent_program.addLine("    Set #{whf_flow_actuator.name} = 0")
    vent_program.addLine("    Set #{liv_to_zone_flow_rate_actuator.name} = 0") unless whf_zone.nil?
    vent_program.addLine("    Set #{whf_elec_actuator.name} = 0")
    vent_program.addLine('  EndIf')
    vent_program.addLine('Else')
    vent_program.addLine("  Set #{nv_flow_actuator.name} = 0")
    vent_program.addLine("  Set #{whf_flow_actuator.name} = 0")
    vent_program.addLine("  Set #{liv_to_zone_flow_rate_actuator.name} = 0") unless whf_zone.nil?
    vent_program.addLine("  Set #{whf_elec_actuator.name} = 0")
    vent_program.addLine('EndIf')

    manager = OpenStudio::Model::EnergyManagementSystemProgramCallingManager.new(model)
    manager.setName("#{vent_program.name} calling manager")
    manager.setCallingPoint('BeginTimestepBeforePredictor')
    manager.addProgram(vent_program)
  end

  def self.create_nv_and_whf_avail_sch(model, obj_name, num_days_per_week)
    avail_sch = OpenStudio::Model::ScheduleRuleset.new(model)
    avail_sch.setName("#{obj_name} avail schedule")
    Schedule.set_schedule_type_limits(model, avail_sch, Constants.ScheduleTypeLimitsOnOff)
    on_rule = OpenStudio::Model::ScheduleRule.new(avail_sch)
    on_rule.setName("#{obj_name} avail schedule rule")
    on_rule_day = on_rule.daySchedule
    on_rule_day.setName("#{obj_name} avail schedule day")
    on_rule_day.addValue(OpenStudio::Time.new(0, 24, 0, 0), 1)
    method_array = ['setApplyMonday', 'setApplyWednesday', 'setApplyFriday', 'setApplySaturday', 'setApplyTuesday', 'setApplyThursday', 'setApplySunday']
    for i in 1..7 do
      if num_days_per_week >= i
        on_rule.public_send(method_array[i - 1], true)
      end
    end
    on_rule.setStartDate(OpenStudio::Date::fromDayOfYear(1))
    on_rule.setEndDate(OpenStudio::Date::fromDayOfYear(365))
    return avail_sch
  end

  def self.create_return_air_duct_zone(model, loop_name)
    # Create the return air plenum zone, space
    ra_duct_zone = OpenStudio::Model::ThermalZone.new(model)
    ra_duct_zone.setName(loop_name + ' ret air zone')
    ra_duct_zone.setVolume(1.0)

    ra_duct_polygon = OpenStudio::Point3dVector.new
    ra_duct_polygon << OpenStudio::Point3d.new(0, 0, 0)
    ra_duct_polygon << OpenStudio::Point3d.new(0, 1.0, 0)
    ra_duct_polygon << OpenStudio::Point3d.new(1.0, 1.0, 0)
    ra_duct_polygon << OpenStudio::Point3d.new(1.0, 0, 0)

    ra_space = OpenStudio::Model::Space::fromFloorPrint(ra_duct_polygon, 1, model)
    ra_space = ra_space.get
    ra_space.setName(loop_name + ' ret air space')
    ra_space.setThermalZone(ra_duct_zone)

    ra_space.surfaces.each do |surface|
      surface.setConstruction(@adiabatic_const)
      surface.setOutsideBoundaryCondition('Adiabatic')
      surface.setSunExposure('NoSun')
      surface.setWindExposure('NoWind')
      surface_property_convection_coefficients = OpenStudio::Model::SurfacePropertyConvectionCoefficients.new(surface)
      surface_property_convection_coefficients.setConvectionCoefficient1Location('Inside')
      surface_property_convection_coefficients.setConvectionCoefficient1Type('Value')
      surface_property_convection_coefficients.setConvectionCoefficient1(30)
    end

    return ra_duct_zone
  end

  def self.create_other_equipment_object_and_actuator(model:, name:, space:, frac_lat:, frac_lost:, hpxml_fuel_type: nil, end_use: nil, is_duct_load_for_report: nil)
    other_equip_def = OpenStudio::Model::OtherEquipmentDefinition.new(model)
    other_equip_def.setName("#{name} equip")
    other_equip = OpenStudio::Model::OtherEquipment.new(other_equip_def)
    other_equip.setName(other_equip_def.name.to_s)
    if hpxml_fuel_type.nil?
      other_equip.setFuelType('None')
    else
      other_equip.setFuelType(EPlus.fuel_type(hpxml_fuel_type))
    end
    if not end_use.nil?
      other_equip.setEndUseSubcategory(end_use)
    end
    other_equip.setSchedule(model.alwaysOnDiscreteSchedule)
    other_equip.setSpace(space)
    other_equip_def.setFractionLost(frac_lost)
    other_equip_def.setFractionLatent(frac_lat)
    other_equip_def.setFractionRadiant(0.0)
    actuator = OpenStudio::Model::EnergyManagementSystemActuator.new(other_equip, *EPlus::EMSActuatorOtherEquipmentPower)
    actuator.setName("#{other_equip.name} act")
    if not is_duct_load_for_report.nil?
      other_equip.additionalProperties.setFeature(Constants.IsDuctLoadForReport, is_duct_load_for_report)
    end
    return actuator
  end

  def self.initialize_cfis(model, vent_fans_mech, hvac_map)
    # Get AirLoop associated with CFIS
    @cfis_airloop = {}
    @cfis_t_sum_open_var = {}
    @cfis_f_damper_extra_open_var = {}
    return if vent_fans_mech.empty?

    index = 0

    vent_fans_mech.each do |vent_mech|
      next unless (vent_mech.fan_type == HPXML::MechVentTypeCFIS)

      cfis_sys_ids = vent_mech.distribution_system.hvac_systems.map { |system| system.id }
      # Get AirLoopHVACs associated with these HVAC systems
      hvac_map.each do |sys_id, hvacs|
        next unless cfis_sys_ids.include? sys_id

        hvacs.each do |loop|
          next unless loop.is_a? OpenStudio::Model::AirLoopHVAC
          next if (not @cfis_airloop[vent_mech.id].nil?) && (@cfis_airloop[vent_mech.id] == loop) # already assigned

          fail 'Two airloops found for CFIS.' unless @cfis_airloop[vent_mech.id].nil?

          @cfis_airloop[vent_mech.id] = loop
        end
      end

      @cfis_t_sum_open_var[vent_mech.id] = OpenStudio::Model::EnergyManagementSystemGlobalVariable.new(model, "#{Constants.ObjectNameMechanicalVentilation.gsub(' ', '_')}_cfis_t_sum_open_#{index}") # Sums the time during an hour the CFIS damper has been open
      @cfis_f_damper_extra_open_var[vent_mech.id] = OpenStudio::Model::EnergyManagementSystemGlobalVariable.new(model, "#{Constants.ObjectNameMechanicalVentilation.gsub(' ', '_')}_cfis_f_extra_damper_open_#{index}") # Fraction of timestep the CFIS blower is running while hvac is not operating. Used by infiltration and duct leakage programs

      # CFIS Initialization Program
      cfis_program = OpenStudio::Model::EnergyManagementSystemProgram.new(model)
      cfis_program.setName(Constants.ObjectNameMechanicalVentilation + " cfis init program #{index}")
      cfis_program.addLine("Set #{@cfis_t_sum_open_var[vent_mech.id].name} = 0")
      cfis_program.addLine("Set #{@cfis_f_damper_extra_open_var[vent_mech.id].name} = 0")

      manager = OpenStudio::Model::EnergyManagementSystemProgramCallingManager.new(model)
      manager.setName("#{cfis_program.name} calling manager")
      manager.setCallingPoint('BeginNewEnvironment')
      manager.addProgram(cfis_program)

      manager = OpenStudio::Model::EnergyManagementSystemProgramCallingManager.new(model)
      manager.setName("#{cfis_program.name} calling manager2")
      manager.setCallingPoint('AfterNewEnvironmentWarmUpIsComplete')
      manager.addProgram(cfis_program)

      index += 1
    end
  end

  def self.initialize_air_loop_objects(model, air_loop)
    @fan_rtf_var = {} if @fan_rtf_var.nil?
    @fan_mfr_max_var = {} if @fan_mfr_max_var.nil?
    @fan_rtf_sensor = {} if @fan_rtf_sensor.nil?
    @fan_mfr_sensor = {} if @fan_mfr_sensor.nil?

    # Get the supply fan
    system = HVAC.get_unitary_system_from_air_loop_hvac(air_loop)
    if system.nil? # Evaporative cooler supply fan directly on air loop
      supply_fan = air_loop.supplyFan.get
    else
      supply_fan = system.supplyFan.get
    end

    @fan_rtf_var[air_loop] = OpenStudio::Model::EnergyManagementSystemGlobalVariable.new(model, "#{air_loop.name} Fan RTF".gsub(' ', '_'))

    # Supply fan maximum mass flow rate
    @fan_mfr_max_var[air_loop] = OpenStudio::Model::EnergyManagementSystemInternalVariable.new(model, EPlus::EMSIntVarFanMFR)
    @fan_mfr_max_var[air_loop].setName("#{air_loop.name} max sup fan mfr")
    @fan_mfr_max_var[air_loop].setInternalDataIndexKeyName(supply_fan.name.to_s)

    if supply_fan.to_FanOnOff.is_initialized
      @fan_rtf_sensor[air_loop] = OpenStudio::Model::EnergyManagementSystemSensor.new(model, 'Fan Runtime Fraction')
      @fan_rtf_sensor[air_loop].setName("#{@fan_rtf_var[air_loop].name} s")
      @fan_rtf_sensor[air_loop].setKeyName(supply_fan.name.to_s)
    elsif supply_fan.to_FanVariableVolume.is_initialized # Evaporative cooler
      @fan_mfr_sensor[air_loop] = OpenStudio::Model::EnergyManagementSystemSensor.new(model, 'Fan Air Mass Flow Rate')
      @fan_mfr_sensor[air_loop].setName("#{supply_fan.name} air MFR")
      @fan_mfr_sensor[air_loop].setKeyName("#{supply_fan.name}")
      @fan_rtf_sensor[air_loop] = OpenStudio::Model::EnergyManagementSystemGlobalVariable.new(model, "#{@fan_rtf_var[air_loop].name}_s")
    else
      fail "Unexpected fan: #{supply_fan.name}"
    end
  end

  def self.initialize_fan_coil_objects(model, fan_coil)
    @fan_rtf_var = {} if @fan_rtf_var.nil?
    @fan_mfr_max_var = {} if @fan_mfr_max_var.nil?
    @fan_rtf_sensor = {} if @fan_rtf_sensor.nil?
    @fan_mfr_sensor = {} if @fan_mfr_sensor.nil?

    # Get the supply fan
    supply_fan = fan_coil.supplyAirFan

    @fan_rtf_var[fan_coil] = OpenStudio::Model::EnergyManagementSystemGlobalVariable.new(model, "#{fan_coil.name} Fan RTF".gsub(' ', '_'))

    # Supply fan maximum mass flow rate
    @fan_mfr_max_var[fan_coil] = OpenStudio::Model::EnergyManagementSystemInternalVariable.new(model, EPlus::EMSIntVarFanMFR)
    @fan_mfr_max_var[fan_coil].setName("#{fan_coil.name} max sup fan mfr")
    @fan_mfr_max_var[fan_coil].setInternalDataIndexKeyName(supply_fan.name.to_s)

    if supply_fan.to_FanOnOff.is_initialized
      @fan_rtf_sensor[fan_coil] = OpenStudio::Model::EnergyManagementSystemSensor.new(model, 'Fan Runtime Fraction')
      @fan_rtf_sensor[fan_coil].setName("#{@fan_rtf_var[fan_coil].name} s")
      @fan_rtf_sensor[fan_coil].setKeyName(supply_fan.name.to_s)
    else
      fail "Unexpected fan: #{supply_fan.name}"
    end
  end

  def self.apply_ducts(model, ducts, object)
    ducts.each do |duct|
      if duct.leakage_frac.nil? == duct.leakage_cfm25.nil?
        fail 'Ducts: Must provide either leakage fraction or cfm25, but not both.'
      end
      if (not duct.leakage_frac.nil?) && ((duct.leakage_frac < 0) || (duct.leakage_frac > 1))
        fail 'Ducts: Leakage Fraction must be greater than or equal to 0 and less than or equal to 1.'
      end
      if (not duct.leakage_cfm25.nil?) && (duct.leakage_cfm25 < 0)
        fail 'Ducts: Leakage CFM25 must be greater than or equal to 0.'
      end
    end

    ducts.each do |duct|
      duct.rvalue = get_duct_insulation_rvalue(duct.rvalue, duct.side) # Convert from nominal to actual R-value
      if not duct.loc_schedule.nil?
        # Pass MF space temperature schedule name
        duct.location = duct.loc_schedule.name.to_s
      elsif not duct.loc_space.nil?
        duct.location = duct.loc_space.name.to_s
        duct.zone = duct.loc_space.thermalZone.get
      else # Outside/RoofDeck
        duct.location = HPXML::LocationOutside
        duct.zone = nil
      end
    end

    return if ducts.size == 0 # No ducts

    # get duct located zone or ambient temperature schedule objects
    duct_locations = ducts.map { |duct| if duct.zone.nil? then duct.loc_schedule else duct.zone end }.uniq

    # All duct zones are in living space?
    all_ducts_conditioned = true
    duct_locations.each do |duct_zone|
      if duct_locations.is_a? OpenStudio::Model::ThermalZone
        next if Geometry.is_living(duct_zone)
      end

      all_ducts_conditioned = false
    end
    return if all_ducts_conditioned

    if object.is_a? OpenStudio::Model::AirLoopHVAC
      # Most system types

      # Set the return plenum
      ra_duct_zone = create_return_air_duct_zone(model, object.name.to_s)
      ra_duct_space = ra_duct_zone.spaces[0]
      @living_zone.setReturnPlenum(ra_duct_zone, object)

      inlet_node = object.demandInletNode
    elsif object.is_a? OpenStudio::Model::ZoneHVACFourPipeFanCoil
      # Ducted fan coil

      # No return plenum
      ra_duct_space = @living_space

      inlet_node = object.inletNode.get
    end

    # -- Sensors --

    # Air handler mass flow rate
    ah_mfr_var = OpenStudio::Model::EnergyManagementSystemGlobalVariable.new(model, "#{object.name} AH MFR".gsub(' ', '_'))
    ah_mfr_sensor = OpenStudio::Model::EnergyManagementSystemSensor.new(model, 'System Node Mass Flow Rate')
    ah_mfr_sensor.setName("#{ah_mfr_var.name} s")
    ah_mfr_sensor.setKeyName(inlet_node.name.to_s)

    # Air handler volume flow rate
    ah_vfr_var = OpenStudio::Model::EnergyManagementSystemGlobalVariable.new(model, "#{object.name} AH VFR".gsub(' ', '_'))
    ah_vfr_sensor = OpenStudio::Model::EnergyManagementSystemSensor.new(model, 'System Node Current Density Volume Flow Rate')
    ah_vfr_sensor.setName("#{ah_vfr_var.name} s")
    ah_vfr_sensor.setKeyName(inlet_node.name.to_s)

    # Air handler outlet temperature
    ah_tout_var = OpenStudio::Model::EnergyManagementSystemGlobalVariable.new(model, "#{object.name} AH Tout".gsub(' ', '_'))
    ah_tout_sensor = OpenStudio::Model::EnergyManagementSystemSensor.new(model, 'System Node Temperature')
    ah_tout_sensor.setName("#{ah_tout_var.name} s")
    ah_tout_sensor.setKeyName(inlet_node.name.to_s)

    # Air handler outlet humidity ratio
    ah_wout_var = OpenStudio::Model::EnergyManagementSystemGlobalVariable.new(model, "#{object.name} AH Wout".gsub(' ', '_'))
    ah_wout_sensor = OpenStudio::Model::EnergyManagementSystemSensor.new(model, 'System Node Humidity Ratio')
    ah_wout_sensor.setName("#{ah_wout_var.name} s")
    ah_wout_sensor.setKeyName(inlet_node.name.to_s)

    living_zone_return_air_node = nil
    @living_zone.returnAirModelObjects.each do |return_air_model_obj|
      next if return_air_model_obj.to_Node.get.airLoopHVAC.get != object

      living_zone_return_air_node = return_air_model_obj
    end

    # Return air temperature
    ra_t_var = OpenStudio::Model::EnergyManagementSystemGlobalVariable.new(model, "#{object.name} RA T".gsub(' ', '_'))
    if not living_zone_return_air_node.nil?
      ra_t_sensor = OpenStudio::Model::EnergyManagementSystemSensor.new(model, 'System Node Temperature')
      ra_t_sensor.setName("#{ra_t_var.name} s")
      ra_t_sensor.setKeyName(living_zone_return_air_node.name.to_s)
    else
      ra_t_sensor = @tin_sensor
    end

    # Return air humidity ratio
    ra_w_var = OpenStudio::Model::EnergyManagementSystemGlobalVariable.new(model, "#{object.name} Ra W".gsub(' ', '_'))
    if not living_zone_return_air_node.nil?
      ra_w_sensor = OpenStudio::Model::EnergyManagementSystemSensor.new(model, 'System Node Humidity Ratio')
      ra_w_sensor.setName("#{ra_w_var.name} s")
      ra_w_sensor.setKeyName(living_zone_return_air_node.name.to_s)
    else
      ra_w_sensor = OpenStudio::Model::EnergyManagementSystemSensor.new(model, 'Zone Mean Air Humidity Ratio')
      ra_w_sensor.setName("#{ra_w_var.name} s")
      ra_w_sensor.setKeyName(@living_zone.name.to_s)
    end

    # Create one duct program for each duct location zone
    duct_locations.each_with_index do |duct_location, i|
      next if (not duct_location.nil?) && (duct_location.name.to_s == @living_zone.name.to_s)

      object_name_idx = "#{object.name}_#{i}"

      # -- Sensors --

      # Duct zone temperature
      dz_t_var = OpenStudio::Model::EnergyManagementSystemGlobalVariable.new(model, "#{object_name_idx} DZ T".gsub(' ', '_'))
      if duct_location.is_a? OpenStudio::Model::ThermalZone
        dz_t_sensor = OpenStudio::Model::EnergyManagementSystemSensor.new(model, 'Zone Air Temperature')
        dz_t_sensor.setKeyName(duct_location.name.to_s)
      elsif duct_location.is_a? OpenStudio::Model::ScheduleConstant
        dz_t_sensor = OpenStudio::Model::EnergyManagementSystemSensor.new(model, 'Schedule Value')
        dz_t_sensor.setKeyName(duct_location.name.to_s)
      elsif duct_location.nil? # Outside
        dz_t_sensor = OpenStudio::Model::EnergyManagementSystemSensor.new(model, 'Site Outdoor Air Drybulb Temperature')
        dz_t_sensor.setKeyName('Environment')
      else # shouldn't get here, should only have schedule/thermal zone/nil assigned
        fail 'Unexpected duct zone type passed'
      end
      dz_t_sensor.setName("#{dz_t_var.name} s")

      # Duct zone humidity ratio
      dz_w_var = OpenStudio::Model::EnergyManagementSystemGlobalVariable.new(model, "#{object_name_idx} DZ W".gsub(' ', '_'))
      if duct_location.is_a? OpenStudio::Model::ThermalZone
        dz_w_sensor = OpenStudio::Model::EnergyManagementSystemSensor.new(model, 'Zone Mean Air Humidity Ratio')
        dz_w_sensor.setKeyName(duct_location.name.to_s)
        dz_w_sensor.setName("#{dz_w_var.name} s")
        dz_w = "#{dz_w_sensor.name}"
      elsif duct_location.is_a? OpenStudio::Model::ScheduleConstant # Outside or scheduled temperature
        if duct_location.name.to_s == HPXML::LocationOtherNonFreezingSpace
          dz_w_sensor = OpenStudio::Model::EnergyManagementSystemSensor.new(model, 'Site Outdoor Air Humidity Ratio')
          dz_w_sensor.setName("#{dz_w_var.name} s")
          dz_w = "#{dz_w_sensor.name}"
        elsif duct_location.name.to_s == HPXML::LocationOtherHousingUnit
          dz_w_sensor = OpenStudio::Model::EnergyManagementSystemSensor.new(model, 'Zone Mean Air Humidity Ratio')
          dz_w_sensor.setKeyName(@living_zone.name.to_s)
          dz_w_sensor.setName("#{dz_w_var.name} s")
          dz_w = "#{dz_w_sensor.name}"
        else
          dz_w_sensor1 = OpenStudio::Model::EnergyManagementSystemSensor.new(model, 'Site Outdoor Air Humidity Ratio')
          dz_w_sensor1.setName("#{dz_w_var.name} s 1")
          dz_w_sensor2 = OpenStudio::Model::EnergyManagementSystemSensor.new(model, 'Zone Mean Air Humidity Ratio')
          dz_w_sensor2.setName("#{dz_w_var.name} s 2")
          dz_w_sensor2.setKeyName(@living_zone.name.to_s)
          dz_w = "(#{dz_w_sensor1.name} + #{dz_w_sensor2.name}) / 2"
        end
      else
        dz_w_sensor = OpenStudio::Model::EnergyManagementSystemSensor.new(model, 'Site Outdoor Air Humidity Ratio')
        dz_w_sensor.setName("#{dz_w_var.name} s")
        dz_w = "#{dz_w_sensor.name}"
      end

      # -- Actuators --

      # List of: [Var name, object name, space, frac load latent, frac load outside]
      equip_act_infos = []

      if duct_location.is_a? OpenStudio::Model::ScheduleConstant
        space_values = Geometry.get_temperature_scheduled_space_values(duct_location.name.to_s)
        f_regain = space_values[:f_regain]
      else
        f_regain = 0.0
      end

      # Other equipment objects to cancel out the supply air leakage directly into the return plenum
      equip_act_infos << ['supply_sens_lk_to_liv', 'SupSensLkToLv', true, @living_space, 0.0, f_regain]
      equip_act_infos << ['supply_lat_lk_to_liv', 'SupLatLkToLv', true, @living_space, 1.0 - f_regain, f_regain]

      # Supply duct conduction load added to the living space
      equip_act_infos << ['supply_cond_to_liv', 'SupCondToLv', true, @living_space, 0.0, f_regain]

      # Return duct conduction load added to the return plenum zone
      equip_act_infos << ['return_cond_to_rp', 'RetCondToRP', true, ra_duct_space, 0.0, f_regain]

      # Return duct sensible leakage impact on the return plenum
      equip_act_infos << ['return_sens_lk_to_rp', 'RetSensLkToRP', true, ra_duct_space, 0.0, f_regain]

      # Return duct latent leakage impact on the return plenum
      equip_act_infos << ['return_lat_lk_to_rp', 'RetLatLkToRP', true, ra_duct_space, 1.0 - f_regain, f_regain]

      # Supply duct conduction impact on the duct zone
      if not duct_location.is_a? OpenStudio::Model::ThermalZone # Outside or scheduled temperature
        equip_act_infos << ['supply_cond_to_dz', 'SupCondToDZ', false, @living_space, 0.0, 1.0] # Arbitrary space, all heat lost
      else
        equip_act_infos << ['supply_cond_to_dz', 'SupCondToDZ', false, duct_location.spaces[0], 0.0, 0.0]
      end

      # Return duct conduction impact on the duct zone
      if not duct_location.is_a? OpenStudio::Model::ThermalZone # Outside or scheduled temperature
        equip_act_infos << ['return_cond_to_dz', 'RetCondToDZ', false, @living_space, 0.0, 1.0] # Arbitrary space, all heat lost
      else
        equip_act_infos << ['return_cond_to_dz', 'RetCondToDZ', false, duct_location.spaces[0], 0.0, 0.0]
      end

      # Supply duct sensible leakage impact on the duct zone
      if not duct_location.is_a? OpenStudio::Model::ThermalZone # Outside or scheduled temperature
        equip_act_infos << ['supply_sens_lk_to_dz', 'SupSensLkToDZ', false, @living_space, 0.0, 1.0] # Arbitrary space, all heat lost
      else
        equip_act_infos << ['supply_sens_lk_to_dz', 'SupSensLkToDZ', false, duct_location.spaces[0], 0.0, 0.0]
      end

      # Supply duct latent leakage impact on the duct zone
      if not duct_location.is_a? OpenStudio::Model::ThermalZone # Outside or scheduled temperature
        equip_act_infos << ['supply_lat_lk_to_dz', 'SupLatLkToDZ', false, @living_space, 0.0, 1.0] # Arbitrary space, all heat lost
      else
        equip_act_infos << ['supply_lat_lk_to_dz', 'SupLatLkToDZ', false, duct_location.spaces[0], 1.0, 0.0]
      end

      duct_vars = {}
      duct_actuators = {}
      [false, true].each do |is_cfis|
        if is_cfis
          next unless @cfis_airloop.values.include? object

          prefix = 'cfis_'
        else
          prefix = ''
        end
        equip_act_infos.each do |act_info|
          var_name = "#{prefix}#{act_info[0]}"
          object_name = "#{object_name_idx} #{prefix}#{act_info[1]}".gsub(' ', '_')
          is_load_for_report = act_info[2]
          space = act_info[3]
          if is_cfis && (space == ra_duct_space)
            # Move all CFIS return duct losses to the conditioned space so as to avoid extreme plenum temperatures
            # due to mismatch between return plenum duct loads and airloop airflow rate (which does not actually
            # increase due to the presence of CFIS).
            space = @living_space
          end
          frac_lat = act_info[4]
          frac_lost = act_info[5]
          if not is_cfis
            duct_vars[var_name] = OpenStudio::Model::EnergyManagementSystemGlobalVariable.new(model, object_name)
          end
          duct_actuators[var_name] = create_other_equipment_object_and_actuator(model: model, name: object_name, space: space, frac_lat: frac_lat, frac_lost: frac_lost, is_duct_load_for_report: is_load_for_report)
        end
      end

      # Two objects are required to model the air exchange between the duct zone and the living space since
      # ZoneMixing objects can not account for direction of air flow (both are controlled by EMS)

      # List of: [Var name, object name, space, frac load latent, frac load outside]
      mix_act_infos = []

      if duct_location.is_a? OpenStudio::Model::ThermalZone
        # Accounts for leaks from the duct zone to the living zone
        mix_act_infos << ['dz_to_liv_flow_rate', 'ZoneMixDZToLv', @living_zone, duct_location]
        # Accounts for leaks from the living zone to the duct zone
        mix_act_infos << ['liv_to_dz_flow_rate', 'ZoneMixLvToDZ', duct_location, @living_zone]
      end

      [false, true].each do |is_cfis|
        if is_cfis
          next unless @cfis_airloop.values.include? object

          prefix = 'cfis_'
        else
          prefix = ''
        end
        mix_act_infos.each do |act_info|
          var_name = "#{prefix}#{act_info[0]}"
          object_name = "#{object_name_idx} #{prefix}#{act_info[1]}".gsub(' ', '_')
          dest_zone = act_info[2]
          source_zone = act_info[3]

          if not is_cfis
            duct_vars[var_name] = OpenStudio::Model::EnergyManagementSystemGlobalVariable.new(model, object_name)
          end
          zone_mixing = OpenStudio::Model::ZoneMixing.new(dest_zone)
          zone_mixing.setName("#{object_name} mix")
          zone_mixing.setSourceZone(source_zone)
          duct_actuators[var_name] = OpenStudio::Model::EnergyManagementSystemActuator.new(zone_mixing, *EPlus::EMSActuatorZoneMixingFlowRate)
          duct_actuators[var_name].setName("#{zone_mixing.name} act")
        end
      end

      # -- Global Variables --

      # Obtain aggregate values for all ducts in the current duct location
      leakage_fracs = { HPXML::DuctTypeSupply => nil, HPXML::DuctTypeReturn => nil }
      leakage_cfm25s = { HPXML::DuctTypeSupply => nil, HPXML::DuctTypeReturn => nil }
      ua_values = { HPXML::DuctTypeSupply => 0, HPXML::DuctTypeReturn => 0 }
      ducts.each do |duct|
        next unless (duct_location.nil? && duct.zone.nil?) ||
                    (!duct_location.nil? && !duct.zone.nil? && (duct.zone.name.to_s == duct_location.name.to_s)) ||
                    (!duct_location.nil? && !duct.loc_schedule.nil? && (duct.loc_schedule.name.to_s == duct_location.name.to_s))

        if not duct.leakage_frac.nil?
          leakage_fracs[duct.side] = 0 if leakage_fracs[duct.side].nil?
          leakage_fracs[duct.side] += duct.leakage_frac
        elsif not duct.leakage_cfm25.nil?
          leakage_cfm25s[duct.side] = 0 if leakage_cfm25s[duct.side].nil?
          leakage_cfm25s[duct.side] += duct.leakage_cfm25
        end
        ua_values[duct.side] += duct.area / duct.rvalue
      end

      # Calculate fraction of outside air specific to this duct location
      f_oa = 1.0
      if duct_location.is_a? OpenStudio::Model::ThermalZone # in a space
        if (not @spaces[HPXML::LocationBasementUnconditioned].nil?) && (@spaces[HPXML::LocationBasementUnconditioned].thermalZone.get.name.to_s == duct_location.name.to_s)
          f_oa = 0.0
        elsif (not @spaces[HPXML::LocationCrawlspaceUnvented].nil?) && (@spaces[HPXML::LocationCrawlspaceUnvented].thermalZone.get.name.to_s == duct_location.name.to_s)
          f_oa = 0.0
        elsif (not @spaces[HPXML::LocationAtticUnvented].nil?) && (@spaces[HPXML::LocationAtticUnvented].thermalZone.get.name.to_s == duct_location.name.to_s)
          f_oa = 0.0
        end
      end

      # Duct Subroutine

      duct_subroutine = OpenStudio::Model::EnergyManagementSystemSubroutine.new(model)
      duct_subroutine.setName("#{object_name_idx} duct subroutine")
      duct_subroutine.addLine("Set AH_MFR = #{ah_mfr_var.name}")
      duct_subroutine.addLine('If AH_MFR>0')
      duct_subroutine.addLine("  Set AH_Tout = #{ah_tout_var.name}")
      duct_subroutine.addLine("  Set AH_Wout = #{ah_wout_var.name}")
      duct_subroutine.addLine("  Set RA_T = #{ra_t_var.name}")
      duct_subroutine.addLine("  Set RA_W = #{ra_w_var.name}")
      duct_subroutine.addLine("  Set Fan_RTF = #{@fan_rtf_var[object].name}")
      duct_subroutine.addLine("  Set DZ_T = #{dz_t_var.name}")
      duct_subroutine.addLine("  Set DZ_W = #{dz_w_var.name}")
      duct_subroutine.addLine("  Set AH_VFR = #{ah_vfr_var.name}")
      duct_subroutine.addLine('  Set h_SA = (@HFnTdbW AH_Tout AH_Wout)') # J/kg
      duct_subroutine.addLine('  Set h_RA = (@HFnTdbW RA_T RA_W)') # J/kg
      duct_subroutine.addLine('  Set h_fg = (@HfgAirFnWTdb AH_Wout AH_Tout)') # J/kg
      duct_subroutine.addLine('  Set h_DZ = (@HFnTdbW DZ_T DZ_W)') # J/kg
      duct_subroutine.addLine('  Set air_cp = 1006.0') # J/kg-C

      if not leakage_fracs[HPXML::DuctTypeSupply].nil?
        duct_subroutine.addLine("  Set f_sup = #{leakage_fracs[HPXML::DuctTypeSupply]}") # frac
      elsif not leakage_cfm25s[HPXML::DuctTypeSupply].nil?
        duct_subroutine.addLine("  Set f_sup = #{UnitConversions.convert(leakage_cfm25s[HPXML::DuctTypeSupply], 'cfm', 'm^3/s').round(6)} / (#{@fan_mfr_max_var[object].name} * 1.0135)") # frac
      else
        duct_subroutine.addLine('  Set f_sup = 0.0') # frac
      end
      if not leakage_fracs[HPXML::DuctTypeReturn].nil?
        duct_subroutine.addLine("  Set f_ret = #{leakage_fracs[HPXML::DuctTypeReturn]}") # frac
      elsif not leakage_cfm25s[HPXML::DuctTypeReturn].nil?
        duct_subroutine.addLine("  Set f_ret = #{UnitConversions.convert(leakage_cfm25s[HPXML::DuctTypeReturn], 'cfm', 'm^3/s').round(6)} / (#{@fan_mfr_max_var[object].name} * 1.0135)") # frac
      else
        duct_subroutine.addLine('  Set f_ret = 0.0') # frac
      end
      duct_subroutine.addLine('  Set sup_lk_mfr = f_sup * AH_MFR') # kg/s
      duct_subroutine.addLine('  Set ret_lk_mfr = f_ret * AH_MFR') # kg/s

      # Supply leakage to living
      duct_subroutine.addLine('  Set SupTotLkToLiv = sup_lk_mfr*(h_RA - h_SA)') # W
      duct_subroutine.addLine('  Set SupLatLkToLv = sup_lk_mfr*h_fg*(RA_W-AH_Wout)') # W
      duct_subroutine.addLine('  Set SupSensLkToLv = SupTotLkToLiv-SupLatLkToLv') # W

      # Supply conduction
      duct_subroutine.addLine("  Set supply_ua = #{UnitConversions.convert(ua_values[HPXML::DuctTypeSupply], 'Btu/(hr*F)', 'W/K').round(3)}")
      duct_subroutine.addLine('  Set eTm = 0-((Fan_RTF/(AH_MFR*air_cp))*supply_ua)')
      duct_subroutine.addLine('  Set t_sup = DZ_T+((AH_Tout-DZ_T)*(@Exp eTm))') # deg-C
      duct_subroutine.addLine('  Set SupCondToLv = AH_MFR*air_cp*(t_sup-AH_Tout)') # W
      duct_subroutine.addLine('  Set SupCondToDZ = 0-SupCondToLv') # W

      # Return conduction
      duct_subroutine.addLine("  Set return_ua = #{UnitConversions.convert(ua_values[HPXML::DuctTypeReturn], 'Btu/(hr*F)', 'W/K').round(3)}")
      duct_subroutine.addLine('  Set eTm = 0-((Fan_RTF/(AH_MFR*air_cp))*return_ua)')
      duct_subroutine.addLine('  Set t_ret = DZ_T+((RA_T-DZ_T)*(@Exp eTm))') # deg-C
      duct_subroutine.addLine('  Set RetCondToRP = AH_MFR*air_cp*(t_ret-RA_T)') # W
      duct_subroutine.addLine('  Set RetCondToDZ = 0-RetCondToRP') # W

      # Return leakage to return plenum
      duct_subroutine.addLine('  Set RetLatLkToRP = 0') # W
      duct_subroutine.addLine('  Set RetSensLkToRP = ret_lk_mfr*air_cp*(DZ_T-RA_T)') # W

      # Supply leakage to duct zone
      # The below terms are not the same as SupLatLkToLv and SupSensLkToLv.
      # To understand why, suppose the AHzone temperature equals the supply air temperature. In this case, the terms below
      # should be zero while SupLatLkToLv and SupSensLkToLv should still be non-zero.
      duct_subroutine.addLine('  Set SupTotLkToDZ = sup_lk_mfr*(h_SA-h_DZ)') # W
      duct_subroutine.addLine('  Set SupLatLkToDZ = sup_lk_mfr*h_fg*(AH_Wout-DZ_W)') # W
      duct_subroutine.addLine('  Set SupSensLkToDZ = SupTotLkToDZ-SupLatLkToDZ') # W

      duct_subroutine.addLine('  Set f_imbalance = f_sup-f_ret') # frac
      duct_subroutine.addLine("  Set oa_vfr = #{f_oa} * f_imbalance * AH_VFR") # m3/s
      duct_subroutine.addLine('  Set sup_lk_vfr = f_sup * AH_VFR') # m3/s
      duct_subroutine.addLine('  Set ret_lk_vfr = f_ret * AH_VFR') # m3/s
      duct_subroutine.addLine('  If f_sup > f_ret') # Living zone is depressurized relative to duct zone
      duct_subroutine.addLine('    Set ZoneMixLvToDZ = 0') # m3/s
      duct_subroutine.addLine('    Set ZoneMixDZToLv = (sup_lk_vfr-ret_lk_vfr)-oa_vfr') # m3/s
      duct_subroutine.addLine('  Else') # Living zone is pressurized relative to duct zone
      duct_subroutine.addLine('    Set ZoneMixLvToDZ = (ret_lk_vfr-sup_lk_vfr)+oa_vfr') # m3/s
      duct_subroutine.addLine('    Set ZoneMixDZToLv = 0') # m3/s
      duct_subroutine.addLine('  EndIf')
      duct_subroutine.addLine('Else') # No air handler flow rate
      duct_subroutine.addLine('  Set SupLatLkToLv = 0')
      duct_subroutine.addLine('  Set SupSensLkToLv = 0')
      duct_subroutine.addLine('  Set SupCondToLv = 0')
      duct_subroutine.addLine('  Set RetCondToRP = 0')
      duct_subroutine.addLine('  Set RetLatLkToRP = 0')
      duct_subroutine.addLine('  Set RetSensLkToRP = 0')
      duct_subroutine.addLine('  Set RetCondToDZ = 0')
      duct_subroutine.addLine('  Set SupCondToDZ = 0')
      duct_subroutine.addLine('  Set SupLatLkToDZ = 0')
      duct_subroutine.addLine('  Set SupSensLkToDZ = 0')
      duct_subroutine.addLine('  Set ZoneMixLvToDZ = 0') # m3/s
      duct_subroutine.addLine('  Set ZoneMixDZToLv = 0') # m3/s
      duct_subroutine.addLine('EndIf')
      duct_subroutine.addLine("Set #{duct_vars['supply_lat_lk_to_liv'].name} = SupLatLkToLv")
      duct_subroutine.addLine("Set #{duct_vars['supply_sens_lk_to_liv'].name} = SupSensLkToLv")
      duct_subroutine.addLine("Set #{duct_vars['supply_cond_to_liv'].name} = SupCondToLv")
      duct_subroutine.addLine("Set #{duct_vars['return_cond_to_rp'].name} = RetCondToRP")
      duct_subroutine.addLine("Set #{duct_vars['return_lat_lk_to_rp'].name} = RetLatLkToRP")
      duct_subroutine.addLine("Set #{duct_vars['return_sens_lk_to_rp'].name} = RetSensLkToRP")
      duct_subroutine.addLine("Set #{duct_vars['return_cond_to_dz'].name} = RetCondToDZ")
      duct_subroutine.addLine("Set #{duct_vars['supply_cond_to_dz'].name} = SupCondToDZ")
      duct_subroutine.addLine("Set #{duct_vars['supply_lat_lk_to_dz'].name} = SupLatLkToDZ")
      duct_subroutine.addLine("Set #{duct_vars['supply_sens_lk_to_dz'].name} = SupSensLkToDZ")
      if not duct_actuators['liv_to_dz_flow_rate'].nil?
        duct_subroutine.addLine("Set #{duct_vars['liv_to_dz_flow_rate'].name} = ZoneMixLvToDZ")
      end
      if not duct_actuators['dz_to_liv_flow_rate'].nil?
        duct_subroutine.addLine("Set #{duct_vars['dz_to_liv_flow_rate'].name} = ZoneMixDZToLv")
      end

      # Duct Program

      duct_program = OpenStudio::Model::EnergyManagementSystemProgram.new(model)
      duct_program.setName(object_name_idx + ' duct program')
      duct_program.addLine("Set #{ah_mfr_var.name} = #{ah_mfr_sensor.name}")
      if @fan_rtf_sensor[object].is_a? OpenStudio::Model::EnergyManagementSystemGlobalVariable
        duct_program.addLine("Set #{@fan_rtf_sensor[object].name} = #{@fan_mfr_sensor[object].name} / #{@fan_mfr_max_var[object].name}")
      end
      duct_program.addLine("Set #{@fan_rtf_var[object].name} = #{@fan_rtf_sensor[object].name}")
      duct_program.addLine("Set #{ah_vfr_var.name} = #{ah_vfr_sensor.name}")
      duct_program.addLine("Set #{ah_tout_var.name} = #{ah_tout_sensor.name}")
      duct_program.addLine("Set #{ah_wout_var.name} = #{ah_wout_sensor.name}")
      duct_program.addLine("Set #{ra_t_var.name} = #{ra_t_sensor.name}")
      duct_program.addLine("Set #{ra_w_var.name} = #{ra_w_sensor.name}")
      duct_program.addLine("Set #{dz_t_var.name} = #{dz_t_sensor.name}")
      duct_program.addLine("Set #{dz_w_var.name} = #{dz_w}")
      duct_program.addLine("Run #{duct_subroutine.name}")
      duct_program.addLine("Set #{duct_actuators['supply_sens_lk_to_liv'].name} = #{duct_vars['supply_sens_lk_to_liv'].name}")
      duct_program.addLine("Set #{duct_actuators['supply_lat_lk_to_liv'].name} = #{duct_vars['supply_lat_lk_to_liv'].name}")
      duct_program.addLine("Set #{duct_actuators['supply_cond_to_liv'].name} = #{duct_vars['supply_cond_to_liv'].name}")
      duct_program.addLine("Set #{duct_actuators['return_sens_lk_to_rp'].name} = #{duct_vars['return_sens_lk_to_rp'].name}")
      duct_program.addLine("Set #{duct_actuators['return_lat_lk_to_rp'].name} = #{duct_vars['return_lat_lk_to_rp'].name}")
      duct_program.addLine("Set #{duct_actuators['return_cond_to_rp'].name} = #{duct_vars['return_cond_to_rp'].name}")
      duct_program.addLine("Set #{duct_actuators['return_cond_to_dz'].name} = #{duct_vars['return_cond_to_dz'].name}")
      duct_program.addLine("Set #{duct_actuators['supply_cond_to_dz'].name} = #{duct_vars['supply_cond_to_dz'].name}")
      duct_program.addLine("Set #{duct_actuators['supply_sens_lk_to_dz'].name} = #{duct_vars['supply_sens_lk_to_dz'].name}")
      duct_program.addLine("Set #{duct_actuators['supply_lat_lk_to_dz'].name} = #{duct_vars['supply_lat_lk_to_dz'].name}")
      if not duct_actuators['dz_to_liv_flow_rate'].nil?
        duct_program.addLine("Set #{duct_actuators['dz_to_liv_flow_rate'].name} = #{duct_vars['dz_to_liv_flow_rate'].name}")
      end
      if not duct_actuators['liv_to_dz_flow_rate'].nil?
        duct_program.addLine("Set #{duct_actuators['liv_to_dz_flow_rate'].name} = #{duct_vars['liv_to_dz_flow_rate'].name}")
      end

      if @cfis_airloop.values.include? object

        # Calculate CFIS duct losses
        cfis_id = @cfis_airloop.key(object)
        duct_program.addLine("If #{@cfis_f_damper_extra_open_var[cfis_id].name} > 0")
        duct_program.addLine("  Set cfis_m3s = (#{@fan_mfr_max_var[object].name} / 1.16097654)") # Density of 1.16097654 was back calculated using E+ results
        duct_program.addLine("  Set #{@fan_rtf_var[object].name} = #{@cfis_f_damper_extra_open_var[cfis_id].name}") # Need to use global vars to sync duct_program and infiltration program of different calling points
        duct_program.addLine("  Set #{ah_vfr_var.name} = #{@fan_rtf_var[object].name}*cfis_m3s")
        duct_program.addLine("  Set rho_in = (@RhoAirFnPbTdbW #{@pbar_sensor.name} #{@tin_sensor.name} #{@win_sensor.name})")
        duct_program.addLine("  Set #{ah_mfr_var.name} = #{ah_vfr_var.name} * rho_in")
        duct_program.addLine("  Set #{ah_tout_var.name} = #{ra_t_sensor.name}")
        duct_program.addLine("  Set #{ah_wout_var.name} = #{ra_w_sensor.name}")
        duct_program.addLine("  Set #{ra_t_var.name} = #{ra_t_sensor.name}")
        duct_program.addLine("  Set #{ra_w_var.name} = #{ra_w_sensor.name}")
        duct_program.addLine("  Run #{duct_subroutine.name}")
        duct_program.addLine("  Set #{duct_actuators['cfis_supply_sens_lk_to_liv'].name} = #{duct_vars['supply_sens_lk_to_liv'].name}")
        duct_program.addLine("  Set #{duct_actuators['cfis_supply_lat_lk_to_liv'].name} = #{duct_vars['supply_lat_lk_to_liv'].name}")
        duct_program.addLine("  Set #{duct_actuators['cfis_supply_cond_to_liv'].name} = #{duct_vars['supply_cond_to_liv'].name}")
        duct_program.addLine("  Set #{duct_actuators['cfis_return_sens_lk_to_rp'].name} = #{duct_vars['return_sens_lk_to_rp'].name}")
        duct_program.addLine("  Set #{duct_actuators['cfis_return_lat_lk_to_rp'].name} = #{duct_vars['return_lat_lk_to_rp'].name}")
        duct_program.addLine("  Set #{duct_actuators['cfis_return_cond_to_rp'].name} = #{duct_vars['return_cond_to_rp'].name}")
        duct_program.addLine("  Set #{duct_actuators['cfis_return_cond_to_dz'].name} = #{duct_vars['return_cond_to_dz'].name}")
        duct_program.addLine("  Set #{duct_actuators['cfis_supply_cond_to_dz'].name} = #{duct_vars['supply_cond_to_dz'].name}")
        duct_program.addLine("  Set #{duct_actuators['cfis_supply_sens_lk_to_dz'].name} = #{duct_vars['supply_sens_lk_to_dz'].name}")
        duct_program.addLine("  Set #{duct_actuators['cfis_supply_lat_lk_to_dz'].name} = #{duct_vars['supply_lat_lk_to_dz'].name}")
        if not duct_actuators['dz_to_liv_flow_rate'].nil?
          duct_program.addLine("  Set #{duct_actuators['cfis_dz_to_liv_flow_rate'].name} = #{duct_vars['dz_to_liv_flow_rate'].name}")
        end
        if not duct_actuators['liv_to_dz_flow_rate'].nil?
          duct_program.addLine("  Set #{duct_actuators['cfis_liv_to_dz_flow_rate'].name} = #{duct_vars['liv_to_dz_flow_rate'].name}")
        end
        duct_program.addLine('Else')
        duct_program.addLine("  Set #{duct_actuators['cfis_supply_sens_lk_to_liv'].name} = 0")
        duct_program.addLine("  Set #{duct_actuators['cfis_supply_lat_lk_to_liv'].name} = 0")
        duct_program.addLine("  Set #{duct_actuators['cfis_supply_cond_to_liv'].name} = 0")
        duct_program.addLine("  Set #{duct_actuators['cfis_return_sens_lk_to_rp'].name} = 0")
        duct_program.addLine("  Set #{duct_actuators['cfis_return_lat_lk_to_rp'].name} = 0")
        duct_program.addLine("  Set #{duct_actuators['cfis_return_cond_to_rp'].name} = 0")
        duct_program.addLine("  Set #{duct_actuators['cfis_return_cond_to_dz'].name} = 0")
        duct_program.addLine("  Set #{duct_actuators['cfis_supply_cond_to_dz'].name} = 0")
        duct_program.addLine("  Set #{duct_actuators['cfis_supply_sens_lk_to_dz'].name} = 0")
        duct_program.addLine("  Set #{duct_actuators['cfis_supply_lat_lk_to_dz'].name} = 0")
        if not duct_actuators['dz_to_liv_flow_rate'].nil?
          duct_program.addLine("  Set #{duct_actuators['cfis_dz_to_liv_flow_rate'].name} = 0")
        end
        if not duct_actuators['liv_to_dz_flow_rate'].nil?
          duct_program.addLine("  Set #{duct_actuators['cfis_liv_to_dz_flow_rate'].name} = 0")
        end
        duct_program.addLine('EndIf')

      end

      manager = OpenStudio::Model::EnergyManagementSystemProgramCallingManager.new(model)
      manager.setName("#{duct_program.name} calling manager")
      manager.setCallingPoint('EndOfSystemTimestepAfterHVACReporting')
      manager.addProgram(duct_program)
    end
  end

  def self.apply_infiltration_to_garage(model, weather, ach50)
    return if @spaces[HPXML::LocationGarage].nil?

    space = @spaces[HPXML::LocationGarage]
    area = UnitConversions.convert(space.floorArea, 'm^2', 'ft^2')
    volume = UnitConversions.convert(space.volume, 'm^3', 'ft^3')
    hor_lk_frac = 0.4
    neutral_level = 0.5
    sla = get_infiltration_SLA_from_ACH50(ach50, 0.65, area, volume)
    ela = sla * area
    ach = get_infiltration_ACH_from_SLA(sla, 8.202, weather)
    cfm = ach / UnitConversions.convert(1.0, 'hr', 'min') * volume
    c_w_SG, c_s_SG = calc_wind_stack_coeffs(hor_lk_frac, neutral_level, space)
    apply_infiltration_to_unconditioned_space(model, space, nil, ela, c_w_SG, c_s_SG)
  end

  def self.apply_infiltration_to_unconditioned_basement(model, weather)
    return if @spaces[HPXML::LocationBasementUnconditioned].nil?

    space = @spaces[HPXML::LocationBasementUnconditioned]
    volume = UnitConversions.convert(space.volume, 'm^3', 'ft^3')
    ach = 0.1 # Assumption
    cfm = ach / UnitConversions.convert(1.0, 'hr', 'min') * volume
    apply_infiltration_to_unconditioned_space(model, space, ach, nil, nil, nil)
  end

  def self.apply_infiltration_to_vented_crawlspace(model, weather, vented_crawl)
    return if @spaces[HPXML::LocationCrawlspaceVented].nil?

    space = @spaces[HPXML::LocationCrawlspaceVented]
    volume = UnitConversions.convert(space.volume, 'm^3', 'ft^3')
    sla = vented_crawl.vented_crawlspace_sla
    ach = get_infiltration_ACH_from_SLA(sla, 8.202, weather)
    cfm = ach / UnitConversions.convert(1.0, 'hr', 'min') * volume
    apply_infiltration_to_unconditioned_space(model, space, ach, nil, nil, nil)
  end

  def self.apply_infiltration_to_unvented_crawlspace(model, weather)
    return if @spaces[HPXML::LocationCrawlspaceUnvented].nil?

    space = @spaces[HPXML::LocationCrawlspaceUnvented]
    volume = UnitConversions.convert(space.volume, 'm^3', 'ft^3')
    sla = 0 # Assumption
    ach = get_infiltration_ACH_from_SLA(sla, 8.202, weather)
    cfm = ach / UnitConversions.convert(1.0, 'hr', 'min') * volume
    apply_infiltration_to_unconditioned_space(model, space, ach, nil, nil, nil)
  end

  def self.apply_infiltration_to_vented_attic(model, weather, vented_attic)
    return if @spaces[HPXML::LocationAtticVented].nil?

    if not vented_attic.vented_attic_sla.nil?
      vented_attic_sla = vented_attic.vented_attic_sla
    elsif not vented_attic.vented_attic_ach.nil?
      if @apply_ashrae140_assumptions
        vented_attic_const_ach = vented_attic.vented_attic_ach
      else
        vented_attic_sla = get_infiltration_SLA_from_ACH(vented_attic.vented_attic_ach, 8.202, weather)
      end
    end

    space = @spaces[HPXML::LocationAtticVented]
    volume = UnitConversions.convert(space.volume, 'm^3', 'ft^3')
    if not vented_attic_sla.nil?
      vented_attic_area = UnitConversions.convert(space.floorArea, 'm^2', 'ft^2')
      hor_lk_frac = 0.75
      neutral_level = 0.5
      sla = vented_attic_sla
      ach = get_infiltration_ACH_from_SLA(sla, 8.202, weather)
      ela = sla * vented_attic_area
      cfm = ach / UnitConversions.convert(1.0, 'hr', 'min') * volume
      c_w_SG, c_s_SG = calc_wind_stack_coeffs(hor_lk_frac, neutral_level, space)
      apply_infiltration_to_unconditioned_space(model, space, nil, ela, c_w_SG, c_s_SG)
    elsif not vented_attic_const_ach.nil?
      ach = vented_attic_const_ach
      cfm = ach / UnitConversions.convert(1.0, 'hr', 'min') * volume
      apply_infiltration_to_unconditioned_space(model, space, ach, nil, nil, nil)
    end
  end

  def self.apply_infiltration_to_unvented_attic(model, weather)
    return if @spaces[HPXML::LocationAtticUnvented].nil?

    space = @spaces[HPXML::LocationAtticUnvented]
    area = UnitConversions.convert(space.floorArea, 'm^2', 'ft^2')
    volume = UnitConversions.convert(space.volume, 'm^3', 'ft^3')
    hor_lk_frac = 0.75
    neutral_level = 0.5
    sla = 0 # Assumption
    ach = get_infiltration_ACH_from_SLA(sla, 8.202, weather)
    ela = sla * area
    cfm = ach / UnitConversions.convert(1.0, 'hr', 'min') * volume
    c_w_SG, c_s_SG = calc_wind_stack_coeffs(hor_lk_frac, neutral_level, space)
    apply_infiltration_to_unconditioned_space(model, space, nil, ela, c_w_SG, c_s_SG)
  end

  def self.apply_local_ventilation(model, vent_object_array, obj_type_name)
    obj_sch_sensors = {}
    vent_object_array.each_with_index do |vent_object, index|
      daily_sch = [0.0] * 24
      obj_name = "#{obj_type_name} #{index}"
      remaining_hrs = vent_object.hours_in_operation
      for hr in 1..(vent_object.hours_in_operation.ceil)
        if remaining_hrs >= 1
          daily_sch[(vent_object.start_hour + hr - 1) % 24] = 1.0
        else
          daily_sch[(vent_object.start_hour + hr - 1) % 24] = remaining_hrs
        end
        remaining_hrs -= 1
      end
      obj_sch = HourlyByMonthSchedule.new(model, "#{obj_name} schedule", [daily_sch] * 12, [daily_sch] * 12, Constants.ScheduleTypeLimitsFraction, false)
      obj_sch_sensor = OpenStudio::Model::EnergyManagementSystemSensor.new(model, 'Schedule Value')
      obj_sch_sensor.setName("#{obj_name} sch s")
      obj_sch_sensor.setKeyName(obj_sch.schedule.name.to_s)
      obj_sch_sensors[vent_object.id] = obj_sch_sensor

      equip_def = OpenStudio::Model::ElectricEquipmentDefinition.new(model)
      equip_def.setName(obj_name)
      equip = OpenStudio::Model::ElectricEquipment.new(equip_def)
      equip.setName(obj_name)
      equip.setSpace(@living_space)
      equip_def.setDesignLevel(vent_object.fan_power * vent_object.quantity)
      equip_def.setFractionRadiant(0)
      equip_def.setFractionLatent(0)
      equip_def.setFractionLost(1)
      equip.setSchedule(obj_sch.schedule)
      equip.setEndUseSubcategory(Constants.ObjectNameMechanicalVentilation)
    end

    return obj_sch_sensors
  end

  def self.apply_dryer_exhaust(model, vented_dryers, schedules_file)
    obj_sch_sensors = {}
    obj_type_name = Constants.ObjectNameClothesDryerExhaust
    vented_dryers.each_with_index do |vented_dryer, index|
      obj_name = "#{obj_type_name} #{index}"

      if not schedules_file.nil?
        obj_sch = schedules_file.create_schedule_file(col_name: 'clothes_dryer_exhaust')
        obj_sch_name = 'clothes_dryer_exhaust'
      else
        days_shift = -1.0 / 24.0 # Shift by 1 hour relative to clothes washer
        obj_sch = HotWaterSchedule.new(model, obj_type_name, @nbeds, days_shift, 24)
        obj_sch = obj_sch.schedule
        obj_sch_name = obj_sch.name.to_s
      end

      Schedule.set_schedule_type_limits(model, obj_sch, Constants.ScheduleTypeLimitsFraction)
      obj_sch_sensor = OpenStudio::Model::EnergyManagementSystemSensor.new(model, 'Schedule Value')
      obj_sch_sensor.setName("#{obj_name} sch s")
      obj_sch_sensor.setKeyName(obj_sch_name)
      obj_sch_sensors[vented_dryer.id] = obj_sch_sensor
    end

    return obj_sch_sensors
  end

  def self.calc_hrv_erv_effectiveness(vent_mech_fans)
    # Create the mapping between mech vent instance and the effectiveness results
    hrv_erv_effectiveness_map = {}
    vent_mech_fans.each do |vent_mech|
      hrv_erv_effectiveness_map[vent_mech] = {}

      vent_mech_cfm = vent_mech.average_oa_unit_flow_rate
      if (vent_mech_cfm > 0)
        # Must assume an operating condition (HVI seems to use CSA 439)
        t_sup_in = 0.0
        w_sup_in = 0.0028
        t_exh_in = 22.0
        w_exh_in = 0.0065
        cp_a = 1006.0
        p_fan = vent_mech.average_unit_fan_power # Watts

        m_fan = UnitConversions.convert(vent_mech_cfm, 'cfm', 'm^3/s') * 16.02 * Psychrometrics.rhoD_fT_w_P(UnitConversions.convert(t_sup_in, 'C', 'F'), w_sup_in, 14.7) # kg/s

        if not vent_mech.sensible_recovery_efficiency.nil?
          # The following is derived from CSA 439, Clause 9.3.3.1, Eq. 12:
          #    E_SHR = (m_sup,fan * Cp * (Tsup,out - Tsup,in) - P_sup,fan) / (m_exh,fan * Cp * (Texh,in - Tsup,in) + P_exh,fan)
          t_sup_out = t_sup_in + (vent_mech.sensible_recovery_efficiency * (m_fan * cp_a * (t_exh_in - t_sup_in) + p_fan) + p_fan) / (m_fan * cp_a)

          # Calculate the apparent sensible effectiveness
          vent_mech_apparent_sens_eff = (t_sup_out - t_sup_in) / (t_exh_in - t_sup_in)

        else
          # The following is derived from (taken from CSA 439, Clause 9.2.1, Eq. 7):
          t_sup_out = t_sup_in + (vent_mech.sensible_recovery_efficiency_adjusted * (t_exh_in - t_sup_in))

          vent_mech_apparent_sens_eff = vent_mech.sensible_recovery_efficiency_adjusted

        end

        # Calculate the supply temperature before the fan
        t_sup_out_gross = t_sup_out - p_fan / (m_fan * cp_a)

        # Sensible effectiveness of the HX only
        vent_mech_sens_eff = (t_sup_out_gross - t_sup_in) / (t_exh_in - t_sup_in)

        if (vent_mech_sens_eff < 0.0) || (vent_mech_sens_eff > 1.0)
          fail "The calculated ERV/HRV sensible effectiveness is #{vent_mech_sens_eff} but should be between 0 and 1. Please revise ERV/HRV efficiency values."
        end

        # Use summer test condition to determine the latent effectiveness since TRE is generally specified under the summer condition
        if (not vent_mech.total_recovery_efficiency.nil?) || (not vent_mech.total_recovery_efficiency_adjusted.nil?)

          t_sup_in = 35.0
          w_sup_in = 0.0178
          t_exh_in = 24.0
          w_exh_in = 0.0092

          m_fan = UnitConversions.convert(vent_mech_cfm, 'cfm', 'm^3/s') * UnitConversions.convert(Psychrometrics.rhoD_fT_w_P(UnitConversions.convert(t_sup_in, 'C', 'F'), w_sup_in, 14.7), 'lbm/ft^3', 'kg/m^3') # kg/s

          t_sup_out_gross = t_sup_in - vent_mech_sens_eff * (t_sup_in - t_exh_in)
          t_sup_out = t_sup_out_gross + p_fan / (m_fan * cp_a)

          h_sup_in = Psychrometrics.h_fT_w_SI(t_sup_in, w_sup_in)
          h_exh_in = Psychrometrics.h_fT_w_SI(t_exh_in, w_exh_in)

          if not vent_mech.total_recovery_efficiency.nil?
            # The following is derived from CSA 439, Clause 9.3.3.2, Eq. 13:
            #    E_THR = (m_sup,fan * Cp * (h_sup,out - h_sup,in) - P_sup,fan) / (m_exh,fan * Cp * (h_exh,in - h_sup,in) + P_exh,fan)
            h_sup_out = h_sup_in - (vent_mech.total_recovery_efficiency * (m_fan * (h_sup_in - h_exh_in) + p_fan) + p_fan) / m_fan
          else
            # The following is derived from (taken from CSA 439, Clause 9.2.1, Eq. 7):
            h_sup_out = h_sup_in - (vent_mech.total_recovery_efficiency_adjusted * (h_sup_in - h_exh_in))
          end

          w_sup_out = Psychrometrics.w_fT_h_SI(t_sup_out, h_sup_out)
          vent_mech_lat_eff = [0.0, (w_sup_out - w_sup_in) / (w_exh_in - w_sup_in)].max

          if (vent_mech_lat_eff < 0.0) || (vent_mech_lat_eff > 1.0)
            fail "The calculated ERV/HRV latent effectiveness is #{vent_mech_lat_eff} but should be between 0 and 1. Please revise ERV/HRV efficiency values."
          end

        else
          vent_mech_lat_eff = 0.0
        end
      else
        vent_mech_apparent_sens_eff = 0.0
        vent_mech_sens_eff = 0.0
        vent_mech_lat_eff = 0.0
      end

      hrv_erv_effectiveness_map[vent_mech][:vent_mech_sens_eff] = vent_mech_sens_eff
      hrv_erv_effectiveness_map[vent_mech][:vent_mech_lat_eff] = vent_mech_lat_eff
      hrv_erv_effectiveness_map[vent_mech][:vent_mech_apparent_sens_eff] = vent_mech_apparent_sens_eff
    end
    return hrv_erv_effectiveness_map
  end

  def self.apply_cfis(infil_program, vent_mech_fans, cfis_fan_actuator)
    infil_program.addLine('Set QWHV_cfis_oa = 0.0')

    vent_mech_fans.each do |vent_mech|
      infil_program.addLine("Set fan_rtf_hvac = #{@fan_rtf_sensor[@cfis_airloop[vent_mech.id]].name}")
      infil_program.addLine("Set CFIS_fan_w = #{vent_mech.unit_fan_power}") # W

      infil_program.addLine('If @ABS(Minute - ZoneTimeStep*60) < 0.1')
      infil_program.addLine("  Set #{@cfis_t_sum_open_var[vent_mech.id].name} = 0") # New hour, time on summation re-initializes to 0
      infil_program.addLine('EndIf')

      cfis_open_time = [vent_mech.hours_in_operation / 24.0 * 60.0, 59.999].min # Minimum open time in minutes
      infil_program.addLine("Set CFIS_t_min_hr_open = #{cfis_open_time}") # minutes per hour the CFIS damper is open
      infil_program.addLine("Set CFIS_Q_duct_oa = #{UnitConversions.convert(vent_mech.oa_unit_flow_rate, 'cfm', 'm^3/s')}")
      infil_program.addLine('Set cfis_f_damper_open = 0') # fraction of the timestep the CFIS damper is open
      infil_program.addLine("Set #{@cfis_f_damper_extra_open_var[vent_mech.id].name} = 0") # additional runtime fraction to meet min/hr

      infil_program.addLine("If #{@cfis_t_sum_open_var[vent_mech.id].name} < CFIS_t_min_hr_open")
      infil_program.addLine("  Set CFIS_t_fan_on = 60 - (CFIS_t_min_hr_open - #{@cfis_t_sum_open_var[vent_mech.id].name})") # minute at which the blower needs to turn on to meet the ventilation requirements
      # Evaluate condition of whether supply fan has to run to achieve target minutes per hour of operation
      infil_program.addLine('  If (Minute+0.00001) >= CFIS_t_fan_on')
      # Consider fan rtf read in current calling point (results of previous time step) + CFIS_t_fan_on based on min/hr requirement and previous EMS results.
      infil_program.addLine('    Set cfis_fan_runtime = @Max (@ABS(Minute - CFIS_t_fan_on)) (fan_rtf_hvac * ZoneTimeStep * 60)')
      # If fan_rtf_hvac, make sure it's not exceeding ventilation requirements
      infil_program.addLine("    Set cfis_fan_runtime = @Min cfis_fan_runtime (CFIS_t_min_hr_open - #{@cfis_t_sum_open_var[vent_mech.id].name})")
      infil_program.addLine('    Set cfis_f_damper_open = cfis_fan_runtime/(60.0*ZoneTimeStep)') # calculates the portion of the current timestep the CFIS damper needs to be open
      infil_program.addLine("    Set #{@cfis_t_sum_open_var[vent_mech.id].name} = #{@cfis_t_sum_open_var[vent_mech.id].name}+cfis_fan_runtime")
      infil_program.addLine("    Set #{@cfis_f_damper_extra_open_var[vent_mech.id].name} = @Max (cfis_f_damper_open-fan_rtf_hvac) 0.0")
      infil_program.addLine("    Set #{cfis_fan_actuator.name} = #{cfis_fan_actuator.name} + CFIS_fan_w*#{@cfis_f_damper_extra_open_var[vent_mech.id].name}")
      infil_program.addLine('  Else')
      # No need to turn on blower for extra ventilation
      infil_program.addLine('    Set cfis_fan_runtime = fan_rtf_hvac*ZoneTimeStep*60')
      infil_program.addLine("    If (#{@cfis_t_sum_open_var[vent_mech.id].name}+cfis_fan_runtime) > CFIS_t_min_hr_open")
      # Damper is only open for a portion of this time step to achieve target minutes per hour
      infil_program.addLine("      Set cfis_fan_runtime = CFIS_t_min_hr_open-#{@cfis_t_sum_open_var[vent_mech.id].name}")
      infil_program.addLine('      Set cfis_f_damper_open = cfis_fan_runtime/(ZoneTimeStep*60)')
      infil_program.addLine("      Set #{@cfis_t_sum_open_var[vent_mech.id].name} = CFIS_t_min_hr_open")
      infil_program.addLine('    Else')
      # Damper is open and using call for heat/cool to supply fresh air
      infil_program.addLine('      Set cfis_fan_runtime = fan_rtf_hvac*ZoneTimeStep*60')
      infil_program.addLine('      Set cfis_f_damper_open = fan_rtf_hvac')
      infil_program.addLine("      Set #{@cfis_t_sum_open_var[vent_mech.id].name} = #{@cfis_t_sum_open_var[vent_mech.id].name}+cfis_fan_runtime")
      infil_program.addLine('    EndIf')
      # Fan power is metered under fan cooling and heating meters
      infil_program.addLine('  EndIf')
      infil_program.addLine('  Set QWHV_cfis_oa = QWHV_cfis_oa + cfis_f_damper_open * CFIS_Q_duct_oa')
      infil_program.addLine('EndIf')
    end
  end

  def self.add_ee_for_vent_fan_power(model, obj_name, frac_lost, is_cfis, pow = 0.0)
    equip_def = OpenStudio::Model::ElectricEquipmentDefinition.new(model)
    equip_def.setName(obj_name)
    equip = OpenStudio::Model::ElectricEquipment.new(equip_def)
    equip.setName(obj_name)
    equip.setSpace(@living_space)
    equip_def.setFractionRadiant(0)
    equip_def.setFractionLatent(0)
    equip.setSchedule(model.alwaysOnDiscreteSchedule)
    equip.setEndUseSubcategory(Constants.ObjectNameMechanicalVentilation)
    equip_def.setFractionLost(frac_lost)
    vent_mech_fan_actuator = nil
    if is_cfis # actuate its power level in EMS
      equip_def.setFractionLost(0.0) # Fan heat does enter space
      vent_mech_fan_actuator = OpenStudio::Model::EnergyManagementSystemActuator.new(equip, *EPlus::EMSActuatorElectricEquipmentPower)
      vent_mech_fan_actuator.setName("#{equip.name} act")
    else
      equip_def.setDesignLevel(pow)
    end

    return vent_mech_fan_actuator
  end

  def self.setup_mech_vent_vars_actuators(model:, program:)
    # Actuators for mech vent fan
    sens_name = "#{Constants.ObjectNameMechanicalVentilationHouseFan} sensible load"
    fan_sens_load_actuator = create_other_equipment_object_and_actuator(model: model, name: sens_name, space: @living_space, frac_lat: 0.0, frac_lost: 0.0)
    lat_name = "#{Constants.ObjectNameMechanicalVentilationHouseFan} latent load"
    fan_lat_load_actuator = create_other_equipment_object_and_actuator(model: model, name: lat_name, space: @living_space, frac_lat: 1.0, frac_lost: 0.0)
    program.addLine("Set #{fan_sens_load_actuator.name} = 0.0")
    program.addLine("Set #{fan_lat_load_actuator.name} = 0.0")
    # Air property at inlet nodes on both sides
    program.addLine("Set OASupInPb = #{@pbar_sensor.name}") # oa barometric pressure
    program.addLine("Set OASupInTemp = #{@tout_sensor.name}") # oa db temperature
    program.addLine("Set OASupInW = #{@wout_sensor.name}") # oa humidity ratio
    program.addLine('Set OASupRho = (@RhoAirFnPbTdbW OASupInPb OASupInTemp OASupInW)')
    program.addLine('Set OASupCp = (@CpAirFnW OASupInW)')
    program.addLine('Set OASupInEnth = (@HFnTdbW OASupInTemp OASupInW)')

    program.addLine("Set ZoneTemp = #{@tin_sensor.name}") # zone air temperature
    program.addLine("Set ZoneW = #{@win_sensor.name}") # zone air humidity ratio
    program.addLine('Set ZoneCp = (@CpAirFnW ZoneW)')
    program.addLine('Set ZoneAirEnth = (@HFnTdbW ZoneTemp ZoneW)')

    return fan_sens_load_actuator, fan_lat_load_actuator
  end

  def self.apply_infiltration_adjustment(infil_program, vent_fans_kitchen, vent_fans_bath, vented_dryers, sup_cfm_tot, exh_cfm_tot, bal_cfm_tot, erv_hrv_cfm_tot,
                                         infil_flow_actuator, range_sch_sensors_map, bath_sch_sensors_map, dryer_exhaust_sch_sensors_map)
    infil_program.addLine('Set Qrange = 0')
    vent_fans_kitchen.each do |vent_kitchen|
      infil_program.addLine("Set Qrange = Qrange + #{UnitConversions.convert(vent_kitchen.rated_flow_rate * vent_kitchen.quantity, 'cfm', 'm^3/s').round(4)} * #{range_sch_sensors_map[vent_kitchen.id].name}")
    end

    infil_program.addLine('Set Qbath = 0')
    vent_fans_bath.each do |vent_bath|
      infil_program.addLine("Set Qbath = Qbath + #{UnitConversions.convert(vent_bath.rated_flow_rate * vent_bath.quantity, 'cfm', 'm^3/s').round(4)} * #{bath_sch_sensors_map[vent_bath.id].name}")
    end

    infil_program.addLine('Set Qdryer = 0')
    vented_dryers.each do |vented_dryer|
      infil_program.addLine("Set Qdryer = Qdryer + #{UnitConversions.convert(vented_dryer.vented_flow_rate, 'cfm', 'm^3/s').round(4)} * #{dryer_exhaust_sch_sensors_map[vented_dryer.id].name}")
    end

    infil_program.addLine("Set QWHV_sup = #{UnitConversions.convert(sup_cfm_tot, 'cfm', 'm^3/s').round(4)}")
    infil_program.addLine("Set QWHV_exh = #{UnitConversions.convert(exh_cfm_tot, 'cfm', 'm^3/s').round(4)}")
    infil_program.addLine("Set QWHV_bal_erv_hrv = #{UnitConversions.convert(bal_cfm_tot + erv_hrv_cfm_tot, 'cfm', 'm^3/s').round(4)}")

    infil_program.addLine('Set Qexhaust = Qrange + Qbath + Qdryer + QWHV_exh + QWHV_bal_erv_hrv')
    infil_program.addLine('Set Qsupply = QWHV_sup + QWHV_bal_erv_hrv + QWHV_cfis_oa')
    infil_program.addLine('Set Qfan = (@Max Qexhaust Qsupply)')
    if Constants.ERIVersions.index(@eri_version) >= Constants.ERIVersions.index('2019')
      # Follow ASHRAE 62.2-2016, Normative Appendix C equations for time-varying total airflow
      infil_program.addLine('If Qfan > 0')
      # Balanced system if the total supply airflow and total exhaust airflow are within 10% of their average.
      infil_program.addLine('  Set Qavg = ((Qexhaust + Qsupply) / 2.0)')
      infil_program.addLine('  If ((@Abs (Qexhaust - Qavg)) / Qavg) <= 0.1') # Only need to check Qexhaust, Qsupply will give same result
      infil_program.addLine('    Set phi = 1')
      infil_program.addLine('  Else')
      infil_program.addLine('    Set phi = (Qinf / (Qinf + Qfan))')
      infil_program.addLine('  EndIf')
      infil_program.addLine('  Set Qinf_adj = phi * Qinf')
      infil_program.addLine('Else')
      infil_program.addLine('  Set Qinf_adj = Qinf')
      infil_program.addLine('EndIf')
    else
      infil_program.addLine('Set Qu = (@Abs (Qexhaust - Qsupply))') # Unbalanced flow
      infil_program.addLine('Set Qb = Qfan - Qu') # Balanced flow
      infil_program.addLine('Set Qtot = (((Qu^2) + (Qinf^2)) ^ 0.5) + Qb')
      infil_program.addLine('Set Qinf_adj = Qtot - Qu - Qb')
    end
    infil_program.addLine("Set #{infil_flow_actuator.name} = Qinf_adj")
  end

  def self.calculate_fan_loads(model, infil_program, vent_mech_erv_hrv_tot, hrv_erv_effectiveness_map, fan_sens_load_actuator, fan_lat_load_actuator, q_var, preconditioned = false)
    # Variables for combined effectivenesses
    infil_program.addLine('Set Effectiveness_Sens = 0.0')
    infil_program.addLine('Set Effectiveness_Lat = 0.0')

    # Calculate mass flow rate based on outdoor air density
    # Address load with flow-weighted combined effectiveness
    infil_program.addLine("Set Fan_MFR = #{q_var} * OASupRho")
    if not vent_mech_erv_hrv_tot.empty?
      # ERV/HRV EMS load model
      # E+ ERV model is using standard density for MFR calculation, caused discrepancy with other system types.
      # Therefore ERV is modeled within EMS infiltration program
      vent_mech_erv_hrv_tot.each do |vent_fan|
        infil_program.addLine("Set Effectiveness_Sens = Effectiveness_Sens + #{UnitConversions.convert(vent_fan.average_oa_unit_flow_rate, 'cfm', 'm^3/s').round(4)} / #{q_var} * #{hrv_erv_effectiveness_map[vent_fan][:vent_mech_sens_eff]}")
        infil_program.addLine("Set Effectiveness_Lat = Effectiveness_Lat + #{UnitConversions.convert(vent_fan.average_oa_unit_flow_rate, 'cfm', 'm^3/s').round(4)} / #{q_var} * #{hrv_erv_effectiveness_map[vent_fan][:vent_mech_lat_eff]}")
      end
      infil_program.addLine('Set ERVCpMin = (@Min OASupCp ZoneCp)')
      infil_program.addLine('Set ERVSupOutTemp = OASupInTemp + ERVCpMin/OASupCp * Effectiveness_Sens * (ZoneTemp - OASupInTemp)')
      infil_program.addLine('Set ERVSupOutW = OASupInW + ERVCpMin/OASupCp * Effectiveness_Lat * (ZoneW - OASupInW)')
      infil_program.addLine('Set ERVSupOutEnth = (@HFnTdbW ERVSupOutTemp ERVSupOutW)')
      infil_program.addLine('Set ERVSensHeatTrans = Fan_MFR * OASupCp * (ERVSupOutTemp - OASupInTemp)')
      infil_program.addLine('Set ERVTotalHeatTrans = Fan_MFR * (ERVSupOutEnth - OASupInEnth)')
      infil_program.addLine('Set ERVLatHeatTrans = ERVTotalHeatTrans - ERVSensHeatTrans')
      # ERV/HRV Load calculation
      infil_program.addLine('Set FanTotalToLv = Fan_MFR * (ERVSupOutEnth - ZoneAirEnth)')
      infil_program.addLine('Set FanSensToLv = Fan_MFR * ZoneCp * (ERVSupOutTemp - ZoneTemp)')
      infil_program.addLine('Set FanLatToLv = FanTotalToLv - FanSensToLv')
    else
      infil_program.addLine('Set FanTotalToLv = Fan_MFR * (OASupInEnth - ZoneAirEnth)')
      infil_program.addLine('Set FanSensToLv = Fan_MFR * ZoneCp * (OASupInTemp - ZoneTemp)')
      infil_program.addLine('Set FanLatToLv = FanTotalToLv - FanSensToLv')
    end

    # Actuator,
    # If preconditioned, handle actuators later in calculate_precond_loads
    if not preconditioned
      infil_program.addLine("Set #{fan_sens_load_actuator.name} = #{fan_sens_load_actuator.name} + FanSensToLv")
      infil_program.addLine("Set #{fan_lat_load_actuator.name} = #{fan_lat_load_actuator.name} + FanLatToLv")
    end
  end

  def self.calculate_precond_loads(model, infil_program, vent_mech_preheat, vent_mech_precool, hrv_erv_effectiveness_map, fan_sens_load_actuator, fan_lat_load_actuator, hvac_map)
    # Preconditioning
    # Assume introducing no sensible loads to zone if preconditioned
    vent_mech_preheat.each_with_index do |f_preheat, i|
      infil_program.addLine('If OASupInTemp < ZoneTemp')
      htg_energy_actuator = create_other_equipment_object_and_actuator(model: model, name: "shared mech vent preheating energy #{i}", space: @living_space, frac_lat: 0.0, frac_lost: 1.0, hpxml_fuel_type: f_preheat.preheating_fuel, end_use: Constants.ObjectNameMechanicalVentilationPreconditioning)
      hvac_map["#{f_preheat.id}_preheat"] = [htg_energy_actuator.actuatedComponent.get]
      infil_program.addLine("  Set Qpreheat = #{UnitConversions.convert(f_preheat.average_oa_unit_flow_rate, 'cfm', 'm^3/s').round(4)}")
      if [HPXML::MechVentTypeERV, HPXML::MechVentTypeHRV].include? f_preheat.fan_type
        vent_mech_erv_hrv_tot = [f_preheat]
      else
        vent_mech_erv_hrv_tot = []
      end
      calculate_fan_loads(model, infil_program, vent_mech_erv_hrv_tot, hrv_erv_effectiveness_map, fan_sens_load_actuator, fan_lat_load_actuator, 'Qpreheat', true)

      infil_program.addLine("  Set PreHeatingEnergy = (-FanSensToLv) * #{f_preheat.preheating_fraction_load_served}")
      infil_program.addLine("  Set #{fan_sens_load_actuator.name} = #{fan_sens_load_actuator.name}  + PreHeatingEnergy")
      infil_program.addLine("  Set #{fan_lat_load_actuator.name} = #{fan_lat_load_actuator.name} - FanLatToLv")
      infil_program.addLine("  Set #{htg_energy_actuator.name} = PreHeatingEnergy / #{f_preheat.preheating_efficiency_cop}")
      infil_program.addLine('Else')
      infil_program.addLine("  Set #{htg_energy_actuator.name} = 0.0")
      infil_program.addLine('EndIf')
    end
    vent_mech_precool.each_with_index do |f_precool, i|
      infil_program.addLine('If OASupInTemp > ZoneTemp')
      clg_energy_actuator = create_other_equipment_object_and_actuator(model: model, name: "shared mech vent precooling energy #{i}", space: @living_space, frac_lat: 0.0, frac_lost: 1.0, hpxml_fuel_type: f_precool.precooling_fuel, end_use: Constants.ObjectNameMechanicalVentilationPreconditioning)
      hvac_map["#{f_precool.id}_precool"] = [clg_energy_actuator.actuatedComponent.get]
      infil_program.addLine("  Set Qprecool = #{UnitConversions.convert(f_precool.average_oa_unit_flow_rate, 'cfm', 'm^3/s').round(4)}")
      if [HPXML::MechVentTypeERV, HPXML::MechVentTypeHRV].include? f_precool.fan_type
        vent_mech_erv_hrv_tot = [f_precool]
      else
        vent_mech_erv_hrv_tot = []
      end
      calculate_fan_loads(model, infil_program, vent_mech_erv_hrv_tot, hrv_erv_effectiveness_map, fan_sens_load_actuator, fan_lat_load_actuator, 'Qprecool', true)

      infil_program.addLine("  Set PreCoolingEnergy = FanSensToLv * #{f_precool.precooling_fraction_load_served}")
      infil_program.addLine("  Set #{fan_sens_load_actuator.name} = #{fan_sens_load_actuator.name}  - PreCoolingEnergy")
      infil_program.addLine("  Set #{fan_lat_load_actuator.name} = #{fan_lat_load_actuator.name} - FanLatToLv")
      infil_program.addLine("  Set #{clg_energy_actuator.name} = PreCoolingEnergy / #{f_precool.precooling_efficiency_cop}")
      infil_program.addLine('Else')
      infil_program.addLine("  Set #{clg_energy_actuator.name} = 0.0")
      infil_program.addLine('EndIf')
    end
  end

  def self.apply_mechanical_ventilation(model, vent_fans_mech, living_ach50, living_const_ach, weather, vent_fans_kitchen, vent_fans_bath, vented_dryers,
                                        range_sch_sensors_map, bath_sch_sensors_map, dryer_exhaust_sch_sensors_map, has_flue_chimney, hvac_map)
    # Categorize fans into different types
    vent_mech_preheat = vent_fans_mech.select { |vent_mech| (not vent_mech.preheating_efficiency_cop.nil?) }
    vent_mech_precool = vent_fans_mech.select { |vent_mech| (not vent_mech.precooling_efficiency_cop.nil?) }
    vent_mech_shared = vent_fans_mech.select { |vent_mech| vent_mech.is_shared_system }

    vent_mech_sup_tot = vent_fans_mech.select { |vent_mech| vent_mech.fan_type == HPXML::MechVentTypeSupply }
    vent_mech_exh_tot = vent_fans_mech.select { |vent_mech| vent_mech.fan_type == HPXML::MechVentTypeExhaust }
    vent_mech_cfis_tot = vent_fans_mech.select { |vent_mech| vent_mech.fan_type == HPXML::MechVentTypeCFIS }
    vent_mech_bal_tot = vent_fans_mech.select { |vent_mech| vent_mech.fan_type == HPXML::MechVentTypeBalanced }
    vent_mech_erv_hrv_tot = vent_fans_mech.select { |vent_mech| [HPXML::MechVentTypeERV, HPXML::MechVentTypeHRV].include? vent_mech.fan_type }

    # Non-CFIS fan power
    sup_vent_mech_fan_w = vent_mech_sup_tot.map { |vent_mech| vent_mech.average_unit_fan_power }.sum(0.0)
    exh_vent_mech_fan_w = vent_mech_exh_tot.map { |vent_mech| vent_mech.average_unit_fan_power }.sum(0.0)

    # ERV/HRV and balanced system fan power combined altogether
    bal_vent_mech_fan_w = (vent_mech_bal_tot + vent_mech_erv_hrv_tot).map { |vent_mech| vent_mech.average_unit_fan_power }.sum(0.0)
    total_sup_exh_bal_w = sup_vent_mech_fan_w + exh_vent_mech_fan_w + bal_vent_mech_fan_w
    # 1.0: Fan heat does not enter space, 0.0: Fan heat does enter space, 0.5: Supply fan heat enters space
    if total_sup_exh_bal_w > 0.0
      fan_heat_lost_fraction = (1.0 * exh_vent_mech_fan_w + 0.0 * sup_vent_mech_fan_w + 0.5 * bal_vent_mech_fan_w) / total_sup_exh_bal_w
    else
      fan_heat_lost_fraction = 1.0
    end
    add_ee_for_vent_fan_power(model, Constants.ObjectNameMechanicalVentilationHouseFan, fan_heat_lost_fraction, false, total_sup_exh_bal_w)

    # CFIS fan power
    cfis_fan_actuator = add_ee_for_vent_fan_power(model, Constants.ObjectNameMechanicalVentilationHouseFanCFIS, 0.0, true)

    # Average in-unit cfms (include recirculation from in unit cfms for shared systems)
    sup_cfm_tot = vent_mech_sup_tot.map { |vent_mech| vent_mech.average_total_unit_flow_rate }.sum(0.0)
    exh_cfm_tot = vent_mech_exh_tot.map { |vent_mech| vent_mech.average_total_unit_flow_rate }.sum(0.0)
    bal_cfm_tot = vent_mech_bal_tot.map { |vent_mech| vent_mech.average_total_unit_flow_rate }.sum(0.0)
    erv_hrv_cfm_tot = vent_mech_erv_hrv_tot.map { |vent_mech| vent_mech.average_total_unit_flow_rate }.sum(0.0)

    # Calculate effectivenesses for all ERV/HRV and store results in a hash
    hrv_erv_effectiveness_map = calc_hrv_erv_effectiveness(vent_mech_erv_hrv_tot)

    infil_flow = OpenStudio::Model::SpaceInfiltrationDesignFlowRate.new(model)
    infil_flow.setName(Constants.ObjectNameInfiltration + ' flow')
    infil_flow.setSchedule(model.alwaysOnDiscreteSchedule)
    infil_flow.setSpace(@living_space)
    infil_flow_actuator = OpenStudio::Model::EnergyManagementSystemActuator.new(infil_flow, *EPlus::EMSActuatorZoneInfiltrationFlowRate)
    infil_flow_actuator.setName("#{infil_flow.name} act")

    # Living Space Infiltration Calculation/Program
    infil_program = OpenStudio::Model::EnergyManagementSystemProgram.new(model)
    infil_program.setName(Constants.ObjectNameInfiltration + ' program')

    # Calculate infiltration without adjustment by ventilation
    apply_infiltration_to_living(living_ach50, living_const_ach, infil_program, weather, has_flue_chimney)

    # Common variable and load actuators across multiple mech vent calculations, create only once
    fan_sens_load_actuator, fan_lat_load_actuator = setup_mech_vent_vars_actuators(model: model, program: infil_program)

    # Apply CFIS
    infil_program.addLine("Set #{cfis_fan_actuator.name} = 0.0")
    apply_cfis(infil_program, vent_mech_cfis_tot, cfis_fan_actuator)

    # Calculate Qfan, Qinf_adj
    # Calculate adjusted infiltration based on mechanical ventilation system
    apply_infiltration_adjustment(infil_program, vent_fans_kitchen, vent_fans_bath, vented_dryers, sup_cfm_tot, exh_cfm_tot, bal_cfm_tot, erv_hrv_cfm_tot,
                                  infil_flow_actuator, range_sch_sensors_map, bath_sch_sensors_map, dryer_exhaust_sch_sensors_map)

    # Address load of Qfan (Qload)
    # Qload as variable for tracking outdoor air flow rate, excluding recirculation
    infil_program.addLine('Set Qload = Qfan')
    vent_fans_mech.each do |f|
      # Subtract recirculation air flow rate from Qfan, only come from supply side as exhaust is not allowed to have recirculation
      infil_program.addLine("Set Qload = Qload - #{UnitConversions.convert(f.average_total_unit_flow_rate - f.average_oa_unit_flow_rate, 'cfm', 'm^3/s').round(4)}")
    end
    calculate_fan_loads(model, infil_program, vent_mech_erv_hrv_tot, hrv_erv_effectiveness_map, fan_sens_load_actuator, fan_lat_load_actuator, 'Qload')

    # Address preconditioning
    calculate_precond_loads(model, infil_program, vent_mech_preheat, vent_mech_precool, hrv_erv_effectiveness_map, fan_sens_load_actuator, fan_lat_load_actuator, hvac_map)

    program_calling_manager = OpenStudio::Model::EnergyManagementSystemProgramCallingManager.new(model)
    program_calling_manager.setName("#{infil_program.name} calling manager")
    program_calling_manager.setCallingPoint('BeginTimestepBeforePredictor')
    program_calling_manager.addProgram(infil_program)
  end

  def self.apply_infiltration_and_ventilation_fans(model, weather, vent_fans_mech, vent_fans_kitchen, vent_fans_bath, vented_dryers,
                                                   has_flue_chimney, air_infils, vented_attic, vented_crawl, hvac_map, schedules_file)
    # Get living space infiltration
    living_ach50 = nil
    living_const_ach = nil
    air_infils.each do |air_infil|
      if (air_infil.unit_of_measure == HPXML::UnitsACH) && !air_infil.house_pressure.nil?
        living_achXX = air_infil.air_leakage
        living_ach50 = calc_air_leakage_at_diff_pressure(0.65, living_achXX, air_infil.house_pressure, 50.0)
      elsif (air_infil.unit_of_measure == HPXML::UnitsCFM) && !air_infil.house_pressure.nil?
        living_achXX = air_infil.air_leakage * 60.0 / @infil_volume # Convert CFM to ACH
        living_ach50 = calc_air_leakage_at_diff_pressure(0.65, living_achXX, air_infil.house_pressure, 50.0)
      elsif air_infil.unit_of_measure == HPXML::UnitsACHNatural
        if @apply_ashrae140_assumptions
          living_const_ach = air_infil.air_leakage
        else
          sla = get_infiltration_SLA_from_ACH(air_infil.air_leakage, @infil_height, weather)
          living_ach50 = get_infiltration_ACH50_from_SLA(sla, 0.65, @cfa, @infil_volume)
        end
      end
    end

    # Infiltration for unconditioned spaces
    apply_infiltration_to_garage(model, weather, living_ach50)
    apply_infiltration_to_unconditioned_basement(model, weather)
    apply_infiltration_to_vented_crawlspace(model, weather, vented_crawl)
    apply_infiltration_to_unvented_crawlspace(model, weather)
    apply_infiltration_to_vented_attic(model, weather, vented_attic)
    apply_infiltration_to_unvented_attic(model, weather)

    # Local ventilation
    range_sch_sensors_map = apply_local_ventilation(model, vent_fans_kitchen, Constants.ObjectNameMechanicalVentilationRangeFan)
    bath_sch_sensors_map = apply_local_ventilation(model, vent_fans_bath, Constants.ObjectNameMechanicalVentilationBathFan)

    # Clothes dryer exhaust
    dryer_exhaust_sch_sensors_map = apply_dryer_exhaust(model, vented_dryers, schedules_file)

    # Get mechanical ventilation
    apply_mechanical_ventilation(model, vent_fans_mech, living_ach50, living_const_ach, weather, vent_fans_kitchen, vent_fans_bath, vented_dryers,
                                 range_sch_sensors_map, bath_sch_sensors_map, dryer_exhaust_sch_sensors_map, has_flue_chimney, hvac_map)
  end

  def self.apply_infiltration_to_living(living_ach50, living_const_ach, infil_program, weather, has_flue_chimney)
    if living_ach50.to_f > 0
      # Based on "Field Validation of Algebraic Equations for Stack and
      # Wind Driven Air Infiltration Calculations" by Walker and Wilson (1998)

      outside_air_density = UnitConversions.convert(weather.header.LocalPressure, 'atm', 'Btu/ft^3') / (Gas.Air.r * (weather.data.AnnualAvgDrybulb + 460.0))

      n_i = 0.65 # Pressure Exponent
      living_sla = get_infiltration_SLA_from_ACH50(living_ach50, n_i, @cfa, @infil_volume) # Calculate SLA
      a_o = living_sla * @cfa # Effective Leakage Area (ft^2)

      # Flow Coefficient (cfm/inH2O^n) (based on ASHRAE HoF)
      inf_conv_factor = 776.25 # [ft/min]/[inH2O^(1/2)*ft^(3/2)/lbm^(1/2)]
      delta_pref = 0.016 # inH2O
      c_i = a_o * (2.0 / outside_air_density)**0.5 * delta_pref**(0.5 - n_i) * inf_conv_factor

      if has_flue_chimney
        y_i = 0.2 # Fraction of leakage through the flue; 0.2 is a "typical" value according to THE ALBERTA AIR INFIL1RATION MODEL, Walker and Wilson, 1990
        s_wflue = 1.0 # Flue Shelter Coefficient
      else
        y_i = 0.0 # Fraction of leakage through the flu
        s_wflue = 0.0 # Flue Shelter Coefficient
      end

      # Leakage distributions per Iain Walker (LBL) recommendations
      if not @spaces[HPXML::LocationCrawlspaceVented].nil?
        # 15% ceiling, 35% walls, 50% floor leakage distribution for vented crawl
        leakage_ceiling = 0.15
        leakage_walls = 0.35
        leakage_floor = 0.50
      else
        # 25% ceiling, 50% walls, 25% floor leakage distribution for slab/basement/unvented crawl
        leakage_ceiling = 0.25
        leakage_walls = 0.50
        leakage_floor = 0.25
      end

      r_i = (leakage_ceiling + leakage_floor)
      x_i = (leakage_ceiling - leakage_floor)
      r_i *= (1 - y_i)
      x_i *= (1 - y_i)

      # Calculate Stack Coefficient
      m_o = (x_i + (2.0 * n_i + 1.0) * y_i)**2.0 / (2 - r_i)
      if m_o <=  1.0
        m_i = m_o # eq. 10
      else
        m_i = 1.0 # eq. 11
      end
      if has_flue_chimney
        if @ncfl_ag <= 0
          z_f = 1.0
        else
          z_f = (@ncfl_ag + 0.5) / @ncfl_ag # Typical value is 1.5 according to THE ALBERTA AIR INFIL1RATION MODEL, Walker and Wilson, 1990, presumably for a single story home
        end
        x_c = r_i + (2.0 * (1.0 - r_i - y_i)) / (n_i + 1.0) - 2.0 * y_i * (z_f - 1.0)**n_i # Eq. 13
        f_i = n_i * y_i * (z_f - 1.0)**((3.0 * n_i - 1.0) / 3.0) * (1.0 - (3.0 * (x_c - x_i)**2.0 * r_i**(1 - n_i)) / (2.0 * (z_f + 1.0))) # Additive flue function, Eq. 12
      else
        x_c = r_i + (2.0 * (1.0 - r_i - y_i)) / (n_i + 1.0) # Critical value of ceiling-floor leakage difference where the neutral level is located at the ceiling (eq. 13)
        f_i = 0.0 # Additive flue function (eq. 12)
      end
      f_s = ((1.0 + n_i * r_i) / (n_i + 1.0)) * (0.5 - 0.5 * m_i**1.2)**(n_i + 1.0) + f_i
      stack_coef = f_s * (UnitConversions.convert(outside_air_density * Constants.g * @infil_height, 'lbm/(ft*s^2)', 'inH2O') / (Constants.AssumedInsideTemp + 460.0))**n_i # inH2O^n/R^n

      # Calculate wind coefficient
      if not @spaces[HPXML::LocationCrawlspaceVented].nil?
        if x_i > 1.0 - 2.0 * y_i
          # Critical floor to ceiling difference above which f_w does not change (eq. 25)
          x_i = 1.0 - 2.0 * y_i
        end
        r_x = 1.0 - r_i * (n_i / 2.0 + 0.2) # Redefined R for wind calculations for houses with crawlspaces (eq. 21)
        y_x = 1.0 - y_i / 4.0 # Redefined Y for wind calculations for houses with crawlspaces (eq. 22)
        x_s = (1.0 - r_i) / 5.0 - 1.5 * y_i # Used to calculate X_x (eq.24)
        x_x = 1.0 - (((x_i - x_s) / (2.0 - r_i))**2.0)**0.75 # Redefined X for wind calculations for houses with crawlspaces (eq. 23)
        f_w = 0.19 * (2.0 - n_i) * x_x * r_x * y_x # Wind factor (eq. 20)
      else
        j_i = (x_i + r_i + 2.0 * y_i) / 2.0
        f_w = 0.19 * (2.0 - n_i) * (1.0 - ((x_i + r_i) / 2.0)**(1.5 - y_i)) - y_i / 4.0 * (j_i - 2.0 * y_i * j_i**4.0)
      end
      wind_coef = f_w * UnitConversions.convert(outside_air_density / 2.0, 'lbm/ft^3', 'inH2O/mph^2')**n_i # inH2O^n/mph^2n

      living_ach = get_infiltration_ACH_from_SLA(living_sla, @infil_height, weather)
      living_cfm = living_ach / UnitConversions.convert(1.0, 'hr', 'min') * @infil_volume

      infil_program.addLine("Set p_m = #{@wind_speed.ashrae_terrain_exponent}")
      infil_program.addLine("Set p_s = #{@wind_speed.ashrae_site_terrain_exponent}")
      infil_program.addLine("Set s_m = #{@wind_speed.ashrae_terrain_thickness}")
      infil_program.addLine("Set s_s = #{@wind_speed.ashrae_site_terrain_thickness}")
      infil_program.addLine("Set z_m = #{UnitConversions.convert(@wind_speed.height, 'ft', 'm')}")
      infil_program.addLine("Set z_s = #{UnitConversions.convert(@infil_height, 'ft', 'm')}")
      infil_program.addLine('Set f_t = (((s_m/z_m)^p_m)*((z_s/s_s)^p_s))')
      infil_program.addLine("Set Tdiff = #{@tin_sensor.name}-#{@tout_sensor.name}")
      infil_program.addLine('Set dT = @Abs Tdiff')
      infil_program.addLine("Set c = #{((UnitConversions.convert(c_i, 'cfm', 'm^3/s') / (UnitConversions.convert(1.0, 'inH2O', 'Pa')**n_i))).round(4)}")
      infil_program.addLine("Set Cs = #{(stack_coef * (UnitConversions.convert(1.0, 'inH2O/R', 'Pa/K')**n_i)).round(4)}")
      infil_program.addLine("Set Cw = #{(wind_coef * (UnitConversions.convert(1.0, 'inH2O/mph^2', 'Pa*s^2/m^2')**n_i)).round(4)}")
      infil_program.addLine("Set n = #{n_i}")
      infil_program.addLine("Set sft = (f_t*#{(((@wind_speed.S_wo * (1.0 - y_i)) + (s_wflue * (1.5 * y_i))))})")
      infil_program.addLine("Set temp1 = ((c*Cw)*((sft*#{@vwind_sensor.name})^(2*n)))^2")
      infil_program.addLine('Set Qinf = (((c*Cs*(dT^n))^2)+temp1)^0.5')
      infil_program.addLine('Set Qinf = (@Max Qinf 0)')

    elsif living_const_ach.to_f > 0

      living_ach = living_const_ach
      living_cfm = living_ach / UnitConversions.convert(1.0, 'hr', 'min') * @infil_volume

      infil_program.addLine("Set Qinf = #{living_ach * UnitConversions.convert(@infil_volume, 'ft^3', 'm^3') / UnitConversions.convert(1.0, 'hr', 's')}")
    else
      infil_program.addLine('Set Qinf = 0')
    end
  end

  def self.calc_wind_stack_coeffs(hor_lk_frac, neutral_level, space, space_height = nil)
    if space_height.nil?
      space_height = Geometry.get_height_of_spaces([space])
    end
    coord_z = Geometry.get_z_origin_for_zone(space.thermalZone.get)
    f_t_SG = @wind_speed.site_terrain_multiplier * ((space_height + coord_z) / 32.8)**@wind_speed.site_terrain_exponent / (@wind_speed.terrain_multiplier * (@wind_speed.height / 32.8)**@wind_speed.terrain_exponent)
    f_s_SG = 2.0 / 3.0 * (1 + hor_lk_frac / 2.0) * (2.0 * neutral_level * (1.0 - neutral_level))**0.5 / (neutral_level**0.5 + (1.0 - neutral_level)**0.5)
    f_w_SG = @wind_speed.shielding_coef * (1.0 - hor_lk_frac)**(1.0 / 3.0) * f_t_SG
    c_s_SG = f_s_SG**2.0 * Constants.g * space_height / (Constants.AssumedInsideTemp + 460.0)
    c_w_SG = f_w_SG**2.0
    return c_w_SG, c_s_SG
  end

  def self.get_infiltration_NL_from_SLA(sla, infil_height)
    # Returns infiltration normalized leakage given SLA.
    return 1000.0 * sla * (infil_height / 8.202)**0.4
  end

  def self.get_infiltration_ACH_from_SLA(sla, infil_height, weather)
    # Returns the infiltration annual average ACH given a SLA.
    # Equation from RESNET 380-2016 Equation 9
    norm_leakage = get_infiltration_NL_from_SLA(sla, infil_height)

    # Equation from ASHRAE 136-1993
    return norm_leakage * weather.data.WSF
  end

  def self.get_infiltration_SLA_from_ACH(ach, infil_height, weather)
    # Returns the infiltration SLA given an annual average ACH.
    return ach / (weather.data.WSF * 1000 * (infil_height / 8.202)**0.4)
  end

  def self.get_infiltration_SLA_from_ACH50(ach50, n_i, conditionedFloorArea, conditionedVolume, pressure_difference_Pa = 50)
    # Returns the infiltration SLA given a ACH50.
    return ((ach50 * 0.283316478 * 4.0**n_i * conditionedVolume) / (conditionedFloorArea * UnitConversions.convert(1.0, 'ft^2', 'in^2') * pressure_difference_Pa**n_i * 60.0))
  end

  def self.get_infiltration_ACH50_from_SLA(sla, n_i, conditionedFloorArea, conditionedVolume, pressure_difference_Pa = 50)
    # Returns the infiltration ACH50 given a SLA.
    return ((sla * conditionedFloorArea * UnitConversions.convert(1.0, 'ft^2', 'in^2') * pressure_difference_Pa**n_i * 60.0) / (0.283316478 * 4.0**n_i * conditionedVolume))
  end

  def self.calc_duct_leakage_at_diff_pressure(q_old, p_old, p_new)
    return q_old * (p_new / p_old)**0.6 # Derived from Equation C-1 (Annex C), p34, ASHRAE Standard 152-2004.
  end

  def self.calc_air_leakage_at_diff_pressure(n_i, q_old, p_old, p_new)
    return q_old * (p_new / p_old)**n_i
  end

  def self.get_duct_insulation_rvalue(nominal_rvalue, side)
    # Insulated duct values based on "True R-Values of Round Residential Ductwork"
    # by Palmiter & Kruse 2006. Linear extrapolation from SEEM's "DuctTrueRValues"
    # worksheet in, e.g., ExistingResidentialSingleFamily_SEEMRuns_v05.xlsm.
    #
    # Nominal | 4.2 | 6.0 | 8.0 | 11.0
    # --------|-----|-----|-----|----
    # Supply  | 4.5 | 5.7 | 6.8 | 8.4
    # Return  | 4.9 | 6.3 | 7.8 | 9.7
    #
    # Uninsulated ducts are set to R-1.7 based on ASHRAE HOF and the above paper.
    if nominal_rvalue <= 0
      return 1.7
    end
    if side == HPXML::DuctTypeSupply
      return 2.2438 + 0.5619 * nominal_rvalue
    elsif side == HPXML::DuctTypeReturn
      return 2.0388 + 0.7053 * nominal_rvalue
    end
  end

  def self.get_mech_vent_whole_house_cfm(frac622, num_beds, cfa, std)
    # Returns the ASHRAE 62.2 whole house mechanical ventilation rate, excluding any infiltration credit.
    if std == '2013'
      return frac622 * ((num_beds + 1.0) * 7.5 + 0.03 * cfa)
    end

    return frac622 * ((num_beds + 1.0) * 7.5 + 0.01 * cfa)
  end
end

class Duct
  def initialize(side, loc_space, loc_schedule, leakage_frac, leakage_cfm25, area, rvalue)
    @side = side
    @loc_space = loc_space
    @loc_schedule = loc_schedule
    @leakage_frac = leakage_frac
    @leakage_cfm25 = leakage_cfm25
    @area = area
    @rvalue = rvalue
  end
  attr_accessor(:side, :loc_space, :loc_schedule, :leakage_frac, :leakage_cfm25, :area, :rvalue, :zone, :location)
end

class WindSpeed
  def initialize
  end
  attr_accessor(:height, :terrain_multiplier, :terrain_exponent, :ashrae_terrain_thickness, :ashrae_terrain_exponent, :site_terrain_multiplier, :site_terrain_exponent, :ashrae_site_terrain_thickness, :ashrae_site_terrain_exponent, :S_wo, :shielding_coef)
end<|MERGE_RESOLUTION|>--- conflicted
+++ resolved
@@ -1,17 +1,9 @@
 # frozen_string_literal: true
 
 class Airflow
-<<<<<<< HEAD
-  def self.apply(model, runner, weather, spaces, air_infils, vent_fans, clothes_dryers, nbeds,
-                 ncfl_ag, duct_systems, infil_volume, infil_height, open_window_area,
-                 nv_clg_ssn_sensor, min_neighbor_distance, vented_attic, vented_crawl,
-                 site_type, shelter_coef, has_flue_chimney, hvac_map, eri_version,
-                 apply_ashrae140_assumptions, schedules_file)
-=======
   def self.apply(model, runner, weather, spaces, hpxml, cfa, nbeds,
                  ncfl_ag, duct_systems, nv_clg_ssn_sensor, hvac_map, eri_version,
-                 frac_windows_operable, apply_ashrae140_assumptions)
->>>>>>> 62f7fff7
+                 frac_windows_operable, apply_ashrae140_assumptions, schedules_file)
 
     # Global variables
 
@@ -116,12 +108,8 @@
 
     apply_natural_ventilation_and_whole_house_fan(model, weather, vent_fans_whf, open_window_area, nv_clg_ssn_sensor)
     apply_infiltration_and_ventilation_fans(model, weather, vent_fans_mech, vent_fans_kitchen, vent_fans_bath, vented_dryers,
-<<<<<<< HEAD
-                                            has_flue_chimney, air_infils, vented_attic, vented_crawl, hvac_map, schedules_file)
-=======
                                             hpxml.building_construction.has_flue_or_chimney, hpxml.air_infiltration_measurements,
-                                            vented_attic, vented_crawl, hvac_map)
->>>>>>> 62f7fff7
+                                            vented_attic, vented_crawl, hvac_map, schedules_file)
   end
 
   def self.get_default_shelter_coefficient()
