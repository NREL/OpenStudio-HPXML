# frozen_string_literal: true

class Airflow
  def self.apply(model, runner, weather, spaces, air_infils, vent_fans,
                 duct_systems, infil_volume, infil_height, open_window_area,
                 nv_clg_ssn_sensor, min_neighbor_distance, vented_attic, vented_crawl,
                 site_type, shelter_coef, has_flue_chimney, hvac_map, eri_version,
                 apply_ashrae140_assumptions)

    # Global variables

    @runner = runner
    @spaces = spaces
    @building_height = Geometry.get_max_z_of_spaces(model.getSpaces)
    @infil_volume = infil_volume
    @infil_height = infil_height
    @living_space = spaces[HPXML::LocationLivingSpace]
    @living_zone = @living_space.thermalZone.get
    @eri_version = eri_version
    @apply_ashrae140_assumptions = apply_ashrae140_assumptions
    @cfa = UnitConversions.convert(@living_space.floorArea, 'm^2', 'ft^2')

    # Global sensors

    @pbar_sensor = OpenStudio::Model::EnergyManagementSystemSensor.new(model, 'Site Outdoor Air Barometric Pressure')
    @pbar_sensor.setName('out pb s')

    @wout_sensor = OpenStudio::Model::EnergyManagementSystemSensor.new(model, 'Site Outdoor Air Humidity Ratio')
    @wout_sensor.setName('out wt s')

    @win_sensor = OpenStudio::Model::EnergyManagementSystemSensor.new(model, 'Zone Air Humidity Ratio')
    @win_sensor.setName("#{Constants.ObjectNameAirflow} win s")
    @win_sensor.setKeyName(@living_zone.name.to_s)

    @vwind_sensor = OpenStudio::Model::EnergyManagementSystemSensor.new(model, 'Site Wind Speed')
    @vwind_sensor.setName('site vw s')

    @tin_sensor = OpenStudio::Model::EnergyManagementSystemSensor.new(model, 'Zone Mean Air Temperature')
    @tin_sensor.setName("#{Constants.ObjectNameAirflow} tin s")
    @tin_sensor.setKeyName(@living_zone.name.to_s)

    @tout_sensor = OpenStudio::Model::EnergyManagementSystemSensor.new(model, 'Zone Outdoor Air Drybulb Temperature')
    @tout_sensor.setName("#{Constants.ObjectNameAirflow} tt s")
    @tout_sensor.setKeyName(@living_zone.name.to_s)

    # Adiabatic construction for duct plenum

    adiabatic_mat = OpenStudio::Model::MasslessOpaqueMaterial.new(model, 'Rough', 176.1)
    adiabatic_mat.setName('Adiabatic')
    @adiabatic_const = OpenStudio::Model::Construction.new(model)
    @adiabatic_const.setName('AdiabaticConst')
    @adiabatic_const.insertLayer(0, adiabatic_mat)

    # Ventilation fans
    vent_fans_mech = []
    vent_fans_kitchen = []
    vent_fans_bath = []
    vent_fans_whf = []
    vent_fans.each do |vent_fan|
      if vent_fan.used_for_whole_building_ventilation
        vent_fans_mech << vent_fan
      elsif vent_fan.used_for_seasonal_cooling_load_reduction
        vent_fans_whf << vent_fan
      elsif vent_fan.used_for_local_ventilation && vent_fan.fan_location == HPXML::LocationKitchen
        vent_fans_kitchen << vent_fan
      elsif vent_fan.used_for_local_ventilation && vent_fan.fan_location == HPXML::LocationBath
        vent_fans_bath << vent_fan
      else
        @runner.registerWarning("Unexpected ventilation fan '#{vent_fan.id}'. The fan will not be modeled.")
      end
    end

    # Initialization
    initialize_cfis(model, vent_fans_mech, hvac_map)
    model.getAirLoopHVACs.each do |air_loop|
      initialize_air_loop_objects(model, air_loop)
    end
    model.getZoneHVACFourPipeFanCoils.each do |fan_coil|
      initialize_fan_coil_objects(model, fan_coil)
    end

    # Apply ducts

    duct_systems.each do |ducts, object|
      apply_ducts(model, ducts, object)
    end

    # Apply infiltration/ventilation

    @wind_speed = set_wind_speed_correction(model, site_type, shelter_coef, min_neighbor_distance)
    apply_natural_ventilation_and_whole_house_fan(model, weather, vent_fans_whf, open_window_area, nv_clg_ssn_sensor)
    apply_infiltration_and_ventilation_fans(model, weather, vent_fans_mech, vent_fans_kitchen, vent_fans_bath, has_flue_chimney, air_infils, vented_attic, vented_crawl)
  end

  def self.get_default_shelter_coefficient()
    return 0.5 # Table 4.2.2(1)(g)
  end

  def self.get_default_fraction_of_windows_operable()
    # Combining the value below with the assumption that 50% of
    # the area of an operable window can be open produces the
    # Building America assumption that "Thirty-three percent of
    # the window area ... can be opened for natural ventilation"
    return 0.67 # 67%
  end

  def self.get_default_vented_attic_sla()
    return 1.0 / 300.0 # Table 4.2.2(1) - Attics
  end

  def self.get_default_vented_crawl_sla()
    return 1.0 / 150.0 # Table 4.2.2(1) - Crawlspaces
  end

  def self.get_default_mech_vent_fan_power(fan_type)
    # 301-2019: Table 4.2.2(1b)
    # Returns fan power in W/cfm
    if (fan_type == HPXML::MechVentTypeSupply) || (fan_type == HPXML::MechVentTypeExhaust)
      return 0.35
    elsif fan_type == HPXML::MechVentTypeBalanced
      return 0.70
    elsif (fan_type == HPXML::MechVentTypeERV) || (fan_type == HPXML::MechVentTypeHRV)
      return 1.00
    elsif fan_type == HPXML::MechVentTypeCFIS
      return 0.50
    else
      fail "Unexpected fan_type: '#{fan_type}'."
    end
  end

  private

  def self.set_wind_speed_correction(model, site_type, shelter_coef, min_neighbor_distance)
    site_map = { HPXML::SiteTypeRural => 'Country',    # Flat, open country
                 HPXML::SiteTypeSuburban => 'Suburbs', # Rough, wooded country, suburbs
                 HPXML::SiteTypeUrban => 'City' }      # Towns, city outskirts, center of large cities
    model.getSite.setTerrain(site_map[site_type])

    wind_speed = WindSpeed.new
    wind_speed.height = 32.8 # ft (Standard weather station height)

    # Open, Unrestricted at Weather Station
    wind_speed.terrain_multiplier = 1.0
    wind_speed.terrain_exponent = 0.15
    wind_speed.ashrae_terrain_thickness = 270
    wind_speed.ashrae_terrain_exponent = 0.14

    if site_type == HPXML::SiteTypeRural
      wind_speed.site_terrain_multiplier = 0.85
      wind_speed.site_terrain_exponent = 0.20
      wind_speed.ashrae_site_terrain_thickness = 270 # Flat, open country
      wind_speed.ashrae_site_terrain_exponent = 0.14 # Flat, open country
    elsif site_type == HPXML::SiteTypeSuburban
      wind_speed.site_terrain_multiplier = 0.67
      wind_speed.site_terrain_exponent = 0.25
      wind_speed.ashrae_site_terrain_thickness = 370 # Rough, wooded country, suburbs
      wind_speed.ashrae_site_terrain_exponent = 0.22 # Rough, wooded country, suburbs
    elsif site_type == HPXML::SiteTypeUrban
      wind_speed.site_terrain_multiplier = 0.47
      wind_speed.site_terrain_exponent = 0.35
      wind_speed.ashrae_site_terrain_thickness = 460 # Towns, city outskirts, center of large cities
      wind_speed.ashrae_site_terrain_exponent = 0.33 # Towns, city outskirts, center of large cities
    end

    # Local Shielding
    if shelter_coef.nil?
      # FIXME: Move into HPXML defaults
      if min_neighbor_distance.nil?
        # Typical shelter for isolated rural house
        wind_speed.S_wo = 0.90
      elsif min_neighbor_distance > @building_height
        # Typical shelter caused by other building across the street
        wind_speed.S_wo = 0.70
      else
        # Typical shelter for urban buildings where sheltering obstacles
        # are less than one building height away.
        wind_speed.S_wo = 0.50
      end
    else
      wind_speed.S_wo = Float(shelter_coef)
    end

    # S-G Shielding Coefficients are roughly 1/3 of AIM2 Shelter Coefficients
    wind_speed.shielding_coef = wind_speed.S_wo / 3.0

    return wind_speed
  end

  def self.apply_infiltration_to_unconditioned_space(model, space, ach = nil, ela = nil, c_w_SG = nil, c_s_SG = nil)
    if ach.to_f > 0
      # Model ACH as constant infiltration/ventilation
      # This is typically used for below-grade spaces where wind is zero
      flow_rate = OpenStudio::Model::SpaceInfiltrationDesignFlowRate.new(model)
      flow_rate.setName("#{Constants.ObjectNameInfiltration}|#{space.name}")
      flow_rate.setSchedule(model.alwaysOnDiscreteSchedule)
      flow_rate.setAirChangesperHour(ach)
      flow_rate.setSpace(space)
      flow_rate.setConstantTermCoefficient(1)
      flow_rate.setTemperatureTermCoefficient(0)
      flow_rate.setVelocityTermCoefficient(0)
      flow_rate.setVelocitySquaredTermCoefficient(0)
    elsif ela.to_f > 0
      # Model ELA with stack/wind coefficients
      leakage_area = OpenStudio::Model::SpaceInfiltrationEffectiveLeakageArea.new(model)
      leakage_area.setName("#{Constants.ObjectNameInfiltration}|#{space.name}")
      leakage_area.setSchedule(model.alwaysOnDiscreteSchedule)
      leakage_area.setEffectiveAirLeakageArea(UnitConversions.convert(ela, 'ft^2', 'cm^2'))
      leakage_area.setStackCoefficient(UnitConversions.convert(c_s_SG, 'ft^2/(s^2*R)', 'L^2/(s^2*cm^4*K)'))
      leakage_area.setWindCoefficient(c_w_SG * 0.01)
      leakage_area.setSpace(space)
    end
  end

  def self.apply_natural_ventilation_and_whole_house_fan(model, weather, vent_fans_whf, open_window_area, nv_clg_ssn_sensor)
    if @living_zone.thermostatSetpointDualSetpoint.is_initialized
      thermostat = @living_zone.thermostatSetpointDualSetpoint.get
      htg_sch = thermostat.heatingSetpointTemperatureSchedule.get
      clg_sch = thermostat.coolingSetpointTemperatureSchedule.get
    end

    # NV Availability Schedule
    nv_num_days_per_week = 7 # FUTURE: Expose via HPXML?
    nv_avail_sch = create_nv_and_whf_avail_sch(model, Constants.ObjectNameNaturalVentilation, nv_num_days_per_week)

    nv_avail_sensor = OpenStudio::Model::EnergyManagementSystemSensor.new(model, 'Schedule Value')
    nv_avail_sensor.setName("#{Constants.ObjectNameNaturalVentilation} avail s")
    nv_avail_sensor.setKeyName(nv_avail_sch.name.to_s)

    # Availability Schedules paired with vent fan class
    # If whf_num_days_per_week is exposed, can handle multiple fans with different days of operation
    whf_avail_sensors = {}
    vent_fans_whf.each_with_index do |vent_whf, index|
      whf_num_days_per_week = 7 # FUTURE: Expose via HPXML?
      obj_name = "#{Constants.ObjectNameWholeHouseFan} #{index}"
      whf_avail_sch = create_nv_and_whf_avail_sch(model, obj_name, whf_num_days_per_week)

      whf_avail_sensor = OpenStudio::Model::EnergyManagementSystemSensor.new(model, 'Schedule Value')
      whf_avail_sensor.setName("#{obj_name} avail s")
      whf_avail_sensor.setKeyName(whf_avail_sch.name.to_s)
      whf_avail_sensors[vent_whf.id] = whf_avail_sensor
    end

    # Sensors
    if not htg_sch.nil?
      htg_sp_sensor = OpenStudio::Model::EnergyManagementSystemSensor.new(model, 'Schedule Value')
      htg_sp_sensor.setName('htg sp s')
      htg_sp_sensor.setKeyName(htg_sch.name.to_s)
    end

    if not clg_sch.nil?
      clg_sp_sensor = OpenStudio::Model::EnergyManagementSystemSensor.new(model, 'Schedule Value')
      clg_sp_sensor.setName('clg sp s')
      clg_sp_sensor.setKeyName(clg_sch.name.to_s)
    end

    # Actuators
    nv_flow = OpenStudio::Model::SpaceInfiltrationDesignFlowRate.new(model)
    nv_flow.setName(Constants.ObjectNameNaturalVentilation + ' flow')
    nv_flow.setSchedule(model.alwaysOnDiscreteSchedule)
    nv_flow.setSpace(@living_space)
    nv_flow_actuator = OpenStudio::Model::EnergyManagementSystemActuator.new(nv_flow, 'Zone Infiltration', 'Air Exchange Flow Rate')
    nv_flow_actuator.setName("#{nv_flow.name} act")

    whf_flow = OpenStudio::Model::SpaceInfiltrationDesignFlowRate.new(model)
    whf_flow.setName(Constants.ObjectNameWholeHouseFan + ' flow')
    whf_flow.setSchedule(model.alwaysOnDiscreteSchedule)
    whf_flow.setSpace(@living_space)
    whf_flow_actuator = OpenStudio::Model::EnergyManagementSystemActuator.new(whf_flow, 'Zone Infiltration', 'Air Exchange Flow Rate')
    whf_flow_actuator.setName("#{whf_flow.name} act")

    # Electric Equipment (for whole house fan electricity consumption)
    whf_equip_def = OpenStudio::Model::ElectricEquipmentDefinition.new(model)
    whf_equip_def.setName(Constants.ObjectNameWholeHouseFan)
    whf_equip = OpenStudio::Model::ElectricEquipment.new(whf_equip_def)
    whf_equip.setName(Constants.ObjectNameWholeHouseFan)
    whf_equip.setSpace(@living_space)
    whf_equip_def.setFractionRadiant(0)
    whf_equip_def.setFractionLatent(0)
    whf_equip_def.setFractionLost(1)
    whf_equip.setSchedule(model.alwaysOnDiscreteSchedule)
    whf_equip.setEndUseSubcategory(Constants.ObjectNameWholeHouseFan)
    whf_elec_actuator = OpenStudio::Model::EnergyManagementSystemActuator.new(whf_equip, 'ElectricEquipment', 'Electric Power Level')
    whf_elec_actuator.setName("#{whf_equip.name} act")

    # Assume located in attic floor if attic zone exists; otherwise assume it's through roof/wall.
    whf_zone = nil
    if not @spaces[HPXML::LocationAtticVented].nil?
      whf_zone = @spaces[HPXML::LocationAtticVented].thermalZone.get
    elsif not @spaces[HPXML::LocationAtticUnvented].nil?
      whf_zone = @spaces[HPXML::LocationAtticUnvented].thermalZone.get
    end
    if not whf_zone.nil?
      # Air from living to WHF zone (attic)
      zone_mixing = OpenStudio::Model::ZoneMixing.new(whf_zone)
      zone_mixing.setName("#{Constants.ObjectNameWholeHouseFan} mix")
      zone_mixing.setSourceZone(@living_zone)
      liv_to_zone_flow_rate_actuator = OpenStudio::Model::EnergyManagementSystemActuator.new(zone_mixing, 'ZoneMixing', 'Air Exchange Flow Rate')
      liv_to_zone_flow_rate_actuator.setName("#{zone_mixing.name} act")
    end

    area = 0.6 * open_window_area # ft^2, for Sherman-Grimsrud
    max_rate = 20.0 # Air Changes per hour
    max_flow_rate = max_rate * @infil_volume / UnitConversions.convert(1.0, 'hr', 'min')
    neutral_level = 0.5
    hor_lk_frac = 0.0
    c_w, c_s = calc_wind_stack_coeffs(hor_lk_frac, neutral_level, @living_space, @infil_height)
    max_oa_hr = 0.0115 # From BA HSP
    max_oa_rh = 0.7 # From BA HSP

    # Program
    vent_program = OpenStudio::Model::EnergyManagementSystemProgram.new(model)
    vent_program.setName(Constants.ObjectNameNaturalVentilation + ' program')
    vent_program.addLine("Set Tin = #{@tin_sensor.name}")
    vent_program.addLine("Set Tout = #{@tout_sensor.name}")
    vent_program.addLine("Set Wout = #{@wout_sensor.name}")
    vent_program.addLine("Set Pbar = #{@pbar_sensor.name}")
    vent_program.addLine('Set Phiout = (@RhFnTdbWPb Tout Wout Pbar)')
    vent_program.addLine("Set MaxHR = #{max_oa_hr}")
    vent_program.addLine("Set MaxRH = #{max_oa_rh}")
    if (not htg_sp_sensor.nil?) && (not clg_sp_sensor.nil?)
      vent_program.addLine("Set Tnvsp = (#{htg_sp_sensor.name} + #{clg_sp_sensor.name}) / 2") # Average of heating/cooling setpoints to minimize incurring additional heating energy
    else
      vent_program.addLine("Set Tnvsp = #{UnitConversions.convert(73.0, 'F', 'C')}") # Assumption when no HVAC system
    end
    vent_program.addLine("Set NVavail = #{nv_avail_sensor.name}")
    vent_program.addLine("Set ClgSsnAvail = #{nv_clg_ssn_sensor.name}")
    vent_program.addLine('If (Wout < MaxHR) && (Phiout < MaxRH) && (Tin > Tout) && (Tin > Tnvsp) && (ClgSsnAvail > 0)')
    vent_program.addLine('  Set WHF_Flow = 0')
    vent_fans_whf.each do |vent_whf|
      vent_program.addLine("  Set WHF_Flow = WHF_Flow + #{UnitConversions.convert(vent_whf.rated_flow_rate, 'cfm', 'm^3/s')} * #{whf_avail_sensors[vent_whf.id].name}")
    end
    vent_program.addLine('  Set Adj = (Tin-Tnvsp)/(Tin-Tout)')
    vent_program.addLine('  Set Adj = (@Min Adj 1)')
    vent_program.addLine('  Set Adj = (@Max Adj 0)')
    vent_program.addLine('  If (WHF_Flow > 0)') # If available, prioritize whole house fan
    vent_program.addLine("    Set #{nv_flow_actuator.name} = 0")
    vent_program.addLine("    Set #{whf_flow_actuator.name} = WHF_Flow*Adj")
    vent_program.addLine("    Set #{liv_to_zone_flow_rate_actuator.name} = WHF_Flow*Adj") unless whf_zone.nil?
    vent_program.addLine('    Set WHF_W = 0')
    vent_fans_whf.each do |vent_whf|
      vent_program.addLine("    Set WHF_W = WHF_W + #{vent_whf.fan_power} * #{whf_avail_sensors[vent_whf.id].name}")
    end
    vent_program.addLine("    Set #{whf_elec_actuator.name} = WHF_W*Adj")
    vent_program.addLine('  ElseIf (NVavail > 0)') # Natural ventilation
    vent_program.addLine("    Set NVArea = #{UnitConversions.convert(area, 'ft^2', 'cm^2')}")
    vent_program.addLine("    Set Cs = #{UnitConversions.convert(c_s, 'ft^2/(s^2*R)', 'L^2/(s^2*cm^4*K)')}")
    vent_program.addLine("    Set Cw = #{c_w * 0.01}")
    vent_program.addLine('    Set Tdiff = Tin-Tout')
    vent_program.addLine('    Set dT = (@Abs Tdiff)')
    vent_program.addLine("    Set Vwind = #{@vwind_sensor.name}")
    vent_program.addLine('    Set SGNV = NVArea*Adj*((((Cs*dT)+(Cw*(Vwind^2)))^0.5)/1000)')
    vent_program.addLine("    Set MaxNV = #{UnitConversions.convert(max_flow_rate, 'cfm', 'm^3/s')}")
    vent_program.addLine("    Set #{nv_flow_actuator.name} = (@Min SGNV MaxNV)")
    vent_program.addLine("    Set #{whf_flow_actuator.name} = 0")
    vent_program.addLine("    Set #{liv_to_zone_flow_rate_actuator.name} = 0") unless whf_zone.nil?
    vent_program.addLine("    Set #{whf_elec_actuator.name} = 0")
    vent_program.addLine('  EndIf')
    vent_program.addLine('Else')
    vent_program.addLine("  Set #{nv_flow_actuator.name} = 0")
    vent_program.addLine("  Set #{whf_flow_actuator.name} = 0")
    vent_program.addLine("  Set #{liv_to_zone_flow_rate_actuator.name} = 0") unless whf_zone.nil?
    vent_program.addLine("  Set #{whf_elec_actuator.name} = 0")
    vent_program.addLine('EndIf')

    manager = OpenStudio::Model::EnergyManagementSystemProgramCallingManager.new(model)
    manager.setName("#{vent_program.name} calling manager")
    manager.setCallingPoint('BeginTimestepBeforePredictor')
    manager.addProgram(vent_program)
  end

  def self.create_nv_and_whf_avail_sch(model, obj_name, num_days_per_week)
    avail_sch = OpenStudio::Model::ScheduleRuleset.new(model)
    avail_sch.setName("#{obj_name} avail schedule")
    Schedule.set_schedule_type_limits(model, avail_sch, Constants.ScheduleTypeLimitsOnOff)
    on_rule = OpenStudio::Model::ScheduleRule.new(avail_sch)
    on_rule.setName("#{obj_name} avail schedule rule")
    on_rule_day = on_rule.daySchedule
    on_rule_day.setName("#{obj_name} avail schedule day")
    on_rule_day.addValue(OpenStudio::Time.new(0, 24, 0, 0), 1)
    method_array = ['setApplyMonday', 'setApplyWednesday', 'setApplyFriday', 'setApplySaturday', 'setApplyTuesday', 'setApplyThursday', 'setApplySunday']
    for i in 1..7 do
      if num_days_per_week >= i
        on_rule.public_send(method_array[i - 1], true)
      end
    end
    on_rule.setStartDate(OpenStudio::Date::fromDayOfYear(1))
    on_rule.setEndDate(OpenStudio::Date::fromDayOfYear(365))
    return avail_sch
  end

  def self.create_return_air_duct_zone(model, loop_name)
    # Create the return air plenum zone, space
    ra_duct_zone = OpenStudio::Model::ThermalZone.new(model)
    ra_duct_zone.setName(loop_name + ' ret air zone')
    ra_duct_zone.setVolume(1.0)

    ra_duct_polygon = OpenStudio::Point3dVector.new
    ra_duct_polygon << OpenStudio::Point3d.new(0, 0, 0)
    ra_duct_polygon << OpenStudio::Point3d.new(0, 1.0, 0)
    ra_duct_polygon << OpenStudio::Point3d.new(1.0, 1.0, 0)
    ra_duct_polygon << OpenStudio::Point3d.new(1.0, 0, 0)

    ra_space = OpenStudio::Model::Space::fromFloorPrint(ra_duct_polygon, 1, model)
    ra_space = ra_space.get
    ra_space.setName(loop_name + ' ret air space')
    ra_space.setThermalZone(ra_duct_zone)

    ra_space.surfaces.each do |surface|
      surface.setConstruction(@adiabatic_const)
      surface.setOutsideBoundaryCondition('Adiabatic')
      surface.setSunExposure('NoSun')
      surface.setWindExposure('NoWind')
      surface_property_convection_coefficients = OpenStudio::Model::SurfacePropertyConvectionCoefficients.new(surface)
      surface_property_convection_coefficients.setConvectionCoefficient1Location('Inside')
      surface_property_convection_coefficients.setConvectionCoefficient1Type('Value')
      surface_property_convection_coefficients.setConvectionCoefficient1(30)
    end

    return ra_duct_zone
  end

<<<<<<< HEAD
  def self.create_sens_lat_load_actuator_and_equipment(model, name, space, frac_lat, frac_lost, hpxml_fuel_type = nil, end_use = nil)
=======
  def self.create_sens_lat_load_actuator_and_equipment(model, name, space, frac_lat, frac_lost, is_duct_load_for_report = nil)
>>>>>>> 32d38244
    other_equip_def = OpenStudio::Model::OtherEquipmentDefinition.new(model)
    other_equip_def.setName("#{name} equip")
    other_equip = OpenStudio::Model::OtherEquipment.new(other_equip_def)
    other_equip.setName(other_equip_def.name.to_s)
    if hpxml_fuel_type.nil?
      other_equip.setFuelType('None')
    else
      other_equip.setFuelType(EPlus.input_fuel_map(hpxml_fuel_type))
    end
    if not end_use.nil?
      other_equip.setEndUseSubcategory(end_use)
    end
    other_equip.setSchedule(model.alwaysOnDiscreteSchedule)
    other_equip.setSpace(space)
    other_equip_def.setFractionLost(frac_lost)
    other_equip_def.setFractionLatent(frac_lat)
    other_equip_def.setFractionRadiant(0.0)
    actuator = OpenStudio::Model::EnergyManagementSystemActuator.new(other_equip, 'OtherEquipment', 'Power Level')
    actuator.setName("#{other_equip.name} act")
    if not is_duct_load_for_report.nil?
      other_equip.additionalProperties.setFeature(Constants.IsDuctLoadForReport, is_duct_load_for_report)
    end
    return actuator
  end

  def self.initialize_cfis(model, vent_fans_mech, hvac_map)
    # Get AirLoop associated with CFIS
    @cfis_airloop = {}
    @cfis_t_sum_open_var = {}
    @cfis_f_damper_extra_open_var = {}
    return if vent_fans_mech.empty?

    index = 0

    vent_fans_mech.each do |vent_mech|
      next unless (vent_mech.fan_type == HPXML::MechVentTypeCFIS)

      cfis_sys_ids = vent_mech.distribution_system.hvac_systems.map { |system| system.id }
      # Get AirLoopHVACs associated with these HVAC systems
      hvac_map.each do |sys_id, hvacs|
        next unless cfis_sys_ids.include? sys_id

        hvacs.each do |loop|
          next unless loop.is_a? OpenStudio::Model::AirLoopHVAC
          next if (not @cfis_airloop[vent_mech.id].nil?) && (@cfis_airloop[vent_mech.id] == loop) # already assigned

          fail 'Two airloops found for CFIS.' unless @cfis_airloop[vent_mech.id].nil?

          @cfis_airloop[vent_mech.id] = loop
        end
      end

      @cfis_t_sum_open_var[vent_mech.id] = OpenStudio::Model::EnergyManagementSystemGlobalVariable.new(model, "#{Constants.ObjectNameMechanicalVentilation.gsub(' ', '_')}_cfis_t_sum_open_#{index}") # Sums the time during an hour the CFIS damper has been open
      @cfis_f_damper_extra_open_var[vent_mech.id] = OpenStudio::Model::EnergyManagementSystemGlobalVariable.new(model, "#{Constants.ObjectNameMechanicalVentilation.gsub(' ', '_')}_cfis_f_extra_damper_open_#{index}") # Fraction of timestep the CFIS blower is running while hvac is not operating. Used by infiltration and duct leakage programs

      # CFIS Initialization Program
      cfis_program = OpenStudio::Model::EnergyManagementSystemProgram.new(model)
      cfis_program.setName(Constants.ObjectNameMechanicalVentilation + " cfis init program #{index}")
      cfis_program.addLine("Set #{@cfis_t_sum_open_var[vent_mech.id].name} = 0")
      cfis_program.addLine("Set #{@cfis_f_damper_extra_open_var[vent_mech.id].name} = 0")

      manager = OpenStudio::Model::EnergyManagementSystemProgramCallingManager.new(model)
      manager.setName("#{cfis_program.name} calling manager")
      manager.setCallingPoint('BeginNewEnvironment')
      manager.addProgram(cfis_program)

      manager = OpenStudio::Model::EnergyManagementSystemProgramCallingManager.new(model)
      manager.setName("#{cfis_program.name} calling manager2")
      manager.setCallingPoint('AfterNewEnvironmentWarmUpIsComplete')
      manager.addProgram(cfis_program)

      index += 1
    end
  end

  def self.initialize_air_loop_objects(model, air_loop)
    @fan_rtf_var = {} if @fan_rtf_var.nil?
    @fan_mfr_max_var = {} if @fan_mfr_max_var.nil?
    @fan_rtf_sensor = {} if @fan_rtf_sensor.nil?
    @fan_mfr_sensor = {} if @fan_mfr_sensor.nil?

    # Get the supply fan
    system = HVAC.get_unitary_system_from_air_loop_hvac(air_loop)
    if system.nil? # Evaporative cooler supply fan directly on air loop
      supply_fan = air_loop.supplyFan.get
    else
      supply_fan = system.supplyFan.get
    end

    @fan_rtf_var[air_loop] = OpenStudio::Model::EnergyManagementSystemGlobalVariable.new(model, "#{air_loop.name} Fan RTF".gsub(' ', '_'))

    # Supply fan maximum mass flow rate
    @fan_mfr_max_var[air_loop] = OpenStudio::Model::EnergyManagementSystemInternalVariable.new(model, 'Fan Maximum Mass Flow Rate')
    @fan_mfr_max_var[air_loop].setName("#{air_loop.name} max sup fan mfr")
    @fan_mfr_max_var[air_loop].setInternalDataIndexKeyName(supply_fan.name.to_s)

    if supply_fan.to_FanOnOff.is_initialized
      @fan_rtf_sensor[air_loop] = OpenStudio::Model::EnergyManagementSystemSensor.new(model, 'Fan Runtime Fraction')
      @fan_rtf_sensor[air_loop].setName("#{@fan_rtf_var[air_loop].name} s")
      @fan_rtf_sensor[air_loop].setKeyName(supply_fan.name.to_s)
    elsif supply_fan.to_FanVariableVolume.is_initialized # Evaporative cooler
      @fan_mfr_sensor[air_loop] = OpenStudio::Model::EnergyManagementSystemSensor.new(model, 'Fan Air Mass Flow Rate')
      @fan_mfr_sensor[air_loop].setName("#{supply_fan.name} air MFR")
      @fan_mfr_sensor[air_loop].setKeyName("#{supply_fan.name}")
      @fan_rtf_sensor[air_loop] = OpenStudio::Model::EnergyManagementSystemGlobalVariable.new(model, "#{@fan_rtf_var[air_loop].name}_s")
    else
      fail "Unexpected fan: #{supply_fan.name}"
    end
  end

  def self.initialize_fan_coil_objects(model, fan_coil)
    @fan_rtf_var = {} if @fan_rtf_var.nil?
    @fan_mfr_max_var = {} if @fan_mfr_max_var.nil?
    @fan_rtf_sensor = {} if @fan_rtf_sensor.nil?
    @fan_mfr_sensor = {} if @fan_mfr_sensor.nil?

    # Get the supply fan
    supply_fan = fan_coil.supplyAirFan

    @fan_rtf_var[fan_coil] = OpenStudio::Model::EnergyManagementSystemGlobalVariable.new(model, "#{fan_coil.name} Fan RTF".gsub(' ', '_'))

    # Supply fan maximum mass flow rate
    @fan_mfr_max_var[fan_coil] = OpenStudio::Model::EnergyManagementSystemInternalVariable.new(model, 'Fan Maximum Mass Flow Rate')
    @fan_mfr_max_var[fan_coil].setName("#{fan_coil.name} max sup fan mfr")
    @fan_mfr_max_var[fan_coil].setInternalDataIndexKeyName(supply_fan.name.to_s)

    if supply_fan.to_FanOnOff.is_initialized
      @fan_rtf_sensor[fan_coil] = OpenStudio::Model::EnergyManagementSystemSensor.new(model, 'Fan Runtime Fraction')
      @fan_rtf_sensor[fan_coil].setName("#{@fan_rtf_var[fan_coil].name} s")
      @fan_rtf_sensor[fan_coil].setKeyName(supply_fan.name.to_s)
    else
      fail "Unexpected fan: #{supply_fan.name}"
    end
  end

  def self.apply_ducts(model, ducts, object)
    ducts.each do |duct|
      if duct.leakage_frac.nil? == duct.leakage_cfm25.nil?
        fail 'Ducts: Must provide either leakage fraction or cfm25, but not both.'
      end
      if (not duct.leakage_frac.nil?) && ((duct.leakage_frac < 0) || (duct.leakage_frac > 1))
        fail 'Ducts: Leakage Fraction must be greater than or equal to 0 and less than or equal to 1.'
      end
      if (not duct.leakage_cfm25.nil?) && (duct.leakage_cfm25 < 0)
        fail 'Ducts: Leakage CFM25 must be greater than or equal to 0.'
      end
      if duct.rvalue < 0
        fail 'Ducts: Insulation Nominal R-Value must be greater than or equal to 0.'
      end
      if duct.area < 0
        fail 'Ducts: Surface Area must be greater than or equal to 0.'
      end
    end

    ducts.each do |duct|
      duct.rvalue = get_duct_insulation_rvalue(duct.rvalue, duct.side) # Convert from nominal to actual R-value
      if not duct.loc_schedule.nil?
        # Pass MF space temperature schedule name
        duct.location = duct.loc_schedule.name.to_s
      elsif not duct.loc_space.nil?
        duct.location = duct.loc_space.name.to_s
        duct.zone = duct.loc_space.thermalZone.get
      else # Outside/RoofDeck
        duct.location = HPXML::LocationOutside
        duct.zone = nil
      end
    end

    if ducts.size > 0
      # Store info for HVAC Sizing measure
      object.additionalProperties.setFeature(Constants.SizingInfoDuctExist, true)
      object.additionalProperties.setFeature(Constants.SizingInfoDuctSides, ducts.map { |duct| duct.side }.join(','))
      object.additionalProperties.setFeature(Constants.SizingInfoDuctLocations, ducts.map { |duct| duct.location.to_s }.join(','))
      object.additionalProperties.setFeature(Constants.SizingInfoDuctLeakageFracs, ducts.map { |duct| duct.leakage_frac.to_f }.join(','))
      object.additionalProperties.setFeature(Constants.SizingInfoDuctLeakageCFM25s, ducts.map { |duct| duct.leakage_cfm25.to_f }.join(','))
      object.additionalProperties.setFeature(Constants.SizingInfoDuctAreas, ducts.map { |duct| duct.area.to_f }.join(','))
      object.additionalProperties.setFeature(Constants.SizingInfoDuctRvalues, ducts.map { |duct| duct.rvalue.to_f }.join(','))
    end

    return if ducts.size == 0 # No ducts

    # get duct located zone or ambient temperature schedule objects
    duct_locations = ducts.map { |duct| if duct.zone.nil? then duct.loc_schedule else duct.zone end }.uniq

    # All duct zones are in living space?
    all_ducts_conditioned = true
    duct_locations.each do |duct_zone|
      if duct_locations.is_a? OpenStudio::Model::ThermalZone
        next if Geometry.is_living(duct_zone)
      end

      all_ducts_conditioned = false
    end
    return if all_ducts_conditioned

    if object.is_a? OpenStudio::Model::AirLoopHVAC
      # Most system types

      # Set the return plenum
      ra_duct_zone = create_return_air_duct_zone(model, object.name.to_s)
      ra_duct_space = ra_duct_zone.spaces[0]
      @living_zone.setReturnPlenum(ra_duct_zone, object)

      inlet_node = object.demandInletNode
    elsif object.is_a? OpenStudio::Model::ZoneHVACFourPipeFanCoil
      # Ducted fan coil

      # No return plenum
      ra_duct_space = @living_space

      inlet_node = object.inletNode.get
    end

    # -- Sensors --

    # Air handler mass flow rate
    ah_mfr_var = OpenStudio::Model::EnergyManagementSystemGlobalVariable.new(model, "#{object.name} AH MFR".gsub(' ', '_'))
    ah_mfr_sensor = OpenStudio::Model::EnergyManagementSystemSensor.new(model, 'System Node Mass Flow Rate')
    ah_mfr_sensor.setName("#{ah_mfr_var.name} s")
    ah_mfr_sensor.setKeyName(inlet_node.name.to_s)

    # Air handler volume flow rate
    ah_vfr_var = OpenStudio::Model::EnergyManagementSystemGlobalVariable.new(model, "#{object.name} AH VFR".gsub(' ', '_'))
    ah_vfr_sensor = OpenStudio::Model::EnergyManagementSystemSensor.new(model, 'System Node Current Density Volume Flow Rate')
    ah_vfr_sensor.setName("#{ah_vfr_var.name} s")
    ah_vfr_sensor.setKeyName(inlet_node.name.to_s)

    # Air handler outlet temperature
    ah_tout_var = OpenStudio::Model::EnergyManagementSystemGlobalVariable.new(model, "#{object.name} AH Tout".gsub(' ', '_'))
    ah_tout_sensor = OpenStudio::Model::EnergyManagementSystemSensor.new(model, 'System Node Temperature')
    ah_tout_sensor.setName("#{ah_tout_var.name} s")
    ah_tout_sensor.setKeyName(inlet_node.name.to_s)

    # Air handler outlet humidity ratio
    ah_wout_var = OpenStudio::Model::EnergyManagementSystemGlobalVariable.new(model, "#{object.name} AH Wout".gsub(' ', '_'))
    ah_wout_sensor = OpenStudio::Model::EnergyManagementSystemSensor.new(model, 'System Node Humidity Ratio')
    ah_wout_sensor.setName("#{ah_wout_var.name} s")
    ah_wout_sensor.setKeyName(inlet_node.name.to_s)

    living_zone_return_air_node = nil
    @living_zone.returnAirModelObjects.each do |return_air_model_obj|
      next if return_air_model_obj.to_Node.get.airLoopHVAC.get != object

      living_zone_return_air_node = return_air_model_obj
    end

    # Return air temperature
    ra_t_var = OpenStudio::Model::EnergyManagementSystemGlobalVariable.new(model, "#{object.name} RA T".gsub(' ', '_'))
    if not living_zone_return_air_node.nil?
      ra_t_sensor = OpenStudio::Model::EnergyManagementSystemSensor.new(model, 'System Node Temperature')
      ra_t_sensor.setName("#{ra_t_var.name} s")
      ra_t_sensor.setKeyName(living_zone_return_air_node.name.to_s)
    else
      ra_t_sensor = @tin_sensor
    end

    # Return air humidity ratio
    ra_w_var = OpenStudio::Model::EnergyManagementSystemGlobalVariable.new(model, "#{object.name} Ra W".gsub(' ', '_'))
    if not living_zone_return_air_node.nil?
      ra_w_sensor = OpenStudio::Model::EnergyManagementSystemSensor.new(model, 'System Node Humidity Ratio')
      ra_w_sensor.setName("#{ra_w_var.name} s")
      ra_w_sensor.setKeyName(living_zone_return_air_node.name.to_s)
    else
      ra_w_sensor = OpenStudio::Model::EnergyManagementSystemSensor.new(model, 'Zone Mean Air Humidity Ratio')
      ra_w_sensor.setName("#{ra_w_var.name} s")
      ra_w_sensor.setKeyName(@living_zone.name.to_s)
    end

    # Create one duct program for each duct location zone
    duct_locations.each_with_index do |duct_location, i|
      next if (not duct_location.nil?) && (duct_location.name.to_s == @living_zone.name.to_s)

      object_name_idx = "#{object.name}_#{i}"

      # -- Sensors --

      # Duct zone temperature
      dz_t_var = OpenStudio::Model::EnergyManagementSystemGlobalVariable.new(model, "#{object_name_idx} DZ T".gsub(' ', '_'))
      if duct_location.is_a? OpenStudio::Model::ThermalZone
        dz_t_sensor = OpenStudio::Model::EnergyManagementSystemSensor.new(model, 'Zone Air Temperature')
        dz_t_sensor.setKeyName(duct_location.name.to_s)
      elsif duct_location.is_a? OpenStudio::Model::ScheduleConstant
        dz_t_sensor = OpenStudio::Model::EnergyManagementSystemSensor.new(model, 'Schedule Value')
        dz_t_sensor.setKeyName(duct_location.name.to_s)
      elsif duct_location.nil? # Outside
        dz_t_sensor = OpenStudio::Model::EnergyManagementSystemSensor.new(model, 'Site Outdoor Air Drybulb Temperature')
        dz_t_sensor.setKeyName('Environment')
      else # shouldn't get here, should only have schedule/thermal zone/nil assigned
        fail 'Unexpected duct zone type passed'
      end
      dz_t_sensor.setName("#{dz_t_var.name} s")

      # Duct zone humidity ratio
      dz_w_var = OpenStudio::Model::EnergyManagementSystemGlobalVariable.new(model, "#{object_name_idx} DZ W".gsub(' ', '_'))
      if duct_location.is_a? OpenStudio::Model::ThermalZone
        dz_w_sensor = OpenStudio::Model::EnergyManagementSystemSensor.new(model, 'Zone Mean Air Humidity Ratio')
        dz_w_sensor.setKeyName(duct_location.name.to_s)
        dz_w_sensor.setName("#{dz_w_var.name} s")
        dz_w = "#{dz_w_sensor.name}"
      elsif duct_location.is_a? OpenStudio::Model::ScheduleConstant # Outside or scheduled temperature
        if duct_location.name.to_s == HPXML::LocationOtherNonFreezingSpace
          dz_w_sensor = OpenStudio::Model::EnergyManagementSystemSensor.new(model, 'Site Outdoor Air Humidity Ratio')
          dz_w_sensor.setName("#{dz_w_var.name} s")
          dz_w = "#{dz_w_sensor.name}"
        elsif duct_location.name.to_s == HPXML::LocationOtherHousingUnit
          dz_w_sensor = OpenStudio::Model::EnergyManagementSystemSensor.new(model, 'Zone Mean Air Humidity Ratio')
          dz_w_sensor.setKeyName(@living_zone.name.to_s)
          dz_w_sensor.setName("#{dz_w_var.name} s")
          dz_w = "#{dz_w_sensor.name}"
        else
          dz_w_sensor1 = OpenStudio::Model::EnergyManagementSystemSensor.new(model, 'Site Outdoor Air Humidity Ratio')
          dz_w_sensor1.setName("#{dz_w_var.name} s 1")
          dz_w_sensor2 = OpenStudio::Model::EnergyManagementSystemSensor.new(model, 'Zone Mean Air Humidity Ratio')
          dz_w_sensor2.setName("#{dz_w_var.name} s 2")
          dz_w_sensor2.setKeyName(@living_zone.name.to_s)
          dz_w = "(#{dz_w_sensor1.name} + #{dz_w_sensor2.name}) / 2"
        end
      else
        dz_w_sensor = OpenStudio::Model::EnergyManagementSystemSensor.new(model, 'Site Outdoor Air Humidity Ratio')
        dz_w_sensor.setName("#{dz_w_var.name} s")
        dz_w = "#{dz_w_sensor.name}"
      end

      # -- Actuators --

      # List of: [Var name, object name, space, frac load latent, frac load outside]
      equip_act_infos = []

      if duct_location.is_a? OpenStudio::Model::ScheduleConstant
        space_values = Geometry.get_temperature_scheduled_space_values(duct_location.name.to_s)
        f_regain = space_values[:f_regain]
      else
        f_regain = 0.0
      end

      # Other equipment objects to cancel out the supply air leakage directly into the return plenum
      equip_act_infos << ['supply_sens_lk_to_liv', 'SupSensLkToLv', true, @living_space, 0.0, f_regain]
      equip_act_infos << ['supply_lat_lk_to_liv', 'SupLatLkToLv', true, @living_space, 1.0 - f_regain, f_regain]

      # Supply duct conduction load added to the living space
      equip_act_infos << ['supply_cond_to_liv', 'SupCondToLv', true, @living_space, 0.0, f_regain]

      # Return duct conduction load added to the return plenum zone
      equip_act_infos << ['return_cond_to_rp', 'RetCondToRP', true, ra_duct_space, 0.0, f_regain]

      # Return duct sensible leakage impact on the return plenum
      equip_act_infos << ['return_sens_lk_to_rp', 'RetSensLkToRP', true, ra_duct_space, 0.0, f_regain]

      # Return duct latent leakage impact on the return plenum
      equip_act_infos << ['return_lat_lk_to_rp', 'RetLatLkToRP', true, ra_duct_space, 1.0 - f_regain, f_regain]

      # Supply duct conduction impact on the duct zone
      if not duct_location.is_a? OpenStudio::Model::ThermalZone # Outside or scheduled temperature
        equip_act_infos << ['supply_cond_to_dz', 'SupCondToDZ', false, @living_space, 0.0, 1.0] # Arbitrary space, all heat lost
      else
        equip_act_infos << ['supply_cond_to_dz', 'SupCondToDZ', false, duct_location.spaces[0], 0.0, 0.0]
      end

      # Return duct conduction impact on the duct zone
      if not duct_location.is_a? OpenStudio::Model::ThermalZone # Outside or scheduled temperature
        equip_act_infos << ['return_cond_to_dz', 'RetCondToDZ', false, @living_space, 0.0, 1.0] # Arbitrary space, all heat lost
      else
        equip_act_infos << ['return_cond_to_dz', 'RetCondToDZ', false, duct_location.spaces[0], 0.0, 0.0]
      end

      # Supply duct sensible leakage impact on the duct zone
      if not duct_location.is_a? OpenStudio::Model::ThermalZone # Outside or scheduled temperature
        equip_act_infos << ['supply_sens_lk_to_dz', 'SupSensLkToDZ', false, @living_space, 0.0, 1.0] # Arbitrary space, all heat lost
      else
        equip_act_infos << ['supply_sens_lk_to_dz', 'SupSensLkToDZ', false, duct_location.spaces[0], 0.0, 0.0]
      end

      # Supply duct latent leakage impact on the duct zone
      if not duct_location.is_a? OpenStudio::Model::ThermalZone # Outside or scheduled temperature
        equip_act_infos << ['supply_lat_lk_to_dz', 'SupLatLkToDZ', false, @living_space, 0.0, 1.0] # Arbitrary space, all heat lost
      else
        equip_act_infos << ['supply_lat_lk_to_dz', 'SupLatLkToDZ', false, duct_location.spaces[0], 1.0, 0.0]
      end

      duct_vars = {}
      duct_actuators = {}
      [false, true].each do |is_cfis|
        if is_cfis
          next unless @cfis_airloop.values.include? object

          prefix = 'cfis_'
        else
          prefix = ''
        end
        equip_act_infos.each do |act_info|
          var_name = "#{prefix}#{act_info[0]}"
          object_name = "#{object_name_idx} #{prefix}#{act_info[1]}".gsub(' ', '_')
          is_load_for_report = act_info[2]
          space = act_info[3]
          if is_cfis && (space == ra_duct_space)
            # Move all CFIS return duct losses to the conditioned space so as to avoid extreme plenum temperatures
            # due to mismatch between return plenum duct loads and airloop airflow rate (which does not actually
            # increase due to the presence of CFIS).
            space = @living_space
          end
          frac_lat = act_info[4]
          frac_lost = act_info[5]
          if not is_cfis
            duct_vars[var_name] = OpenStudio::Model::EnergyManagementSystemGlobalVariable.new(model, object_name)
          end
          duct_actuators[var_name] = create_sens_lat_load_actuator_and_equipment(model, object_name, space, frac_lat, frac_lost, is_load_for_report)
        end
      end

      # Two objects are required to model the air exchange between the duct zone and the living space since
      # ZoneMixing objects can not account for direction of air flow (both are controlled by EMS)

      # List of: [Var name, object name, space, frac load latent, frac load outside]
      mix_act_infos = []

      if duct_location.is_a? OpenStudio::Model::ThermalZone
        # Accounts for leaks from the duct zone to the living zone
        mix_act_infos << ['dz_to_liv_flow_rate', 'ZoneMixDZToLv', @living_zone, duct_location]
        # Accounts for leaks from the living zone to the duct zone
        mix_act_infos << ['liv_to_dz_flow_rate', 'ZoneMixLvToDZ', duct_location, @living_zone]
      end

      [false, true].each do |is_cfis|
        if is_cfis
          next unless @cfis_airloop.values.include? object

          prefix = 'cfis_'
        else
          prefix = ''
        end
        mix_act_infos.each do |act_info|
          var_name = "#{prefix}#{act_info[0]}"
          object_name = "#{object_name_idx} #{prefix}#{act_info[1]}".gsub(' ', '_')
          dest_zone = act_info[2]
          source_zone = act_info[3]

          if not is_cfis
            duct_vars[var_name] = OpenStudio::Model::EnergyManagementSystemGlobalVariable.new(model, object_name)
          end
          zone_mixing = OpenStudio::Model::ZoneMixing.new(dest_zone)
          zone_mixing.setName("#{object_name} mix")
          zone_mixing.setSourceZone(source_zone)
          duct_actuators[var_name] = OpenStudio::Model::EnergyManagementSystemActuator.new(zone_mixing, 'ZoneMixing', 'Air Exchange Flow Rate')
          duct_actuators[var_name].setName("#{zone_mixing.name} act")
        end
      end

      # -- Global Variables --

      # Obtain aggregate values for all ducts in the current duct location
      leakage_fracs = { HPXML::DuctTypeSupply => nil, HPXML::DuctTypeReturn => nil }
      leakage_cfm25s = { HPXML::DuctTypeSupply => nil, HPXML::DuctTypeReturn => nil }
      ua_values = { HPXML::DuctTypeSupply => 0, HPXML::DuctTypeReturn => 0 }
      ducts.each do |duct|
        next unless (duct_location.nil? && duct.zone.nil?) ||
                    (!duct_location.nil? && !duct.zone.nil? && (duct.zone.name.to_s == duct_location.name.to_s)) ||
                    (!duct_location.nil? && !duct.loc_schedule.nil? && (duct.loc_schedule.name.to_s == duct_location.name.to_s))

        if not duct.leakage_frac.nil?
          leakage_fracs[duct.side] = 0 if leakage_fracs[duct.side].nil?
          leakage_fracs[duct.side] += duct.leakage_frac
        elsif not duct.leakage_cfm25.nil?
          leakage_cfm25s[duct.side] = 0 if leakage_cfm25s[duct.side].nil?
          leakage_cfm25s[duct.side] += duct.leakage_cfm25
        end
        ua_values[duct.side] += duct.area / duct.rvalue
      end

      # Calculate fraction of outside air specific to this duct location
      f_oa = 1.0
      if duct_location.is_a? OpenStudio::Model::ThermalZone # in a space
        if (not @spaces[HPXML::LocationBasementUnconditioned].nil?) && (@spaces[HPXML::LocationBasementUnconditioned].thermalZone.get.name.to_s == duct_location.name.to_s)
          f_oa = 0.0
        elsif (not @spaces[HPXML::LocationCrawlspaceUnvented].nil?) && (@spaces[HPXML::LocationCrawlspaceUnvented].thermalZone.get.name.to_s == duct_location.name.to_s)
          f_oa = 0.0
        elsif (not @spaces[HPXML::LocationAtticUnvented].nil?) && (@spaces[HPXML::LocationAtticUnvented].thermalZone.get.name.to_s == duct_location.name.to_s)
          f_oa = 0.0
        end
      end

      # Duct Subroutine

      duct_subroutine = OpenStudio::Model::EnergyManagementSystemSubroutine.new(model)
      duct_subroutine.setName("#{object_name_idx} duct subroutine")
      duct_subroutine.addLine("Set AH_MFR = #{ah_mfr_var.name}")
      duct_subroutine.addLine('If AH_MFR>0')
      duct_subroutine.addLine("  Set AH_Tout = #{ah_tout_var.name}")
      duct_subroutine.addLine("  Set AH_Wout = #{ah_wout_var.name}")
      duct_subroutine.addLine("  Set RA_T = #{ra_t_var.name}")
      duct_subroutine.addLine("  Set RA_W = #{ra_w_var.name}")
      duct_subroutine.addLine("  Set Fan_RTF = #{@fan_rtf_var[object].name}")
      duct_subroutine.addLine("  Set DZ_T = #{dz_t_var.name}")
      duct_subroutine.addLine("  Set DZ_W = #{dz_w_var.name}")
      duct_subroutine.addLine("  Set AH_VFR = #{ah_vfr_var.name}")
      duct_subroutine.addLine('  Set h_SA = (@HFnTdbW AH_Tout AH_Wout)') # J/kg
      duct_subroutine.addLine('  Set h_RA = (@HFnTdbW RA_T RA_W)') # J/kg
      duct_subroutine.addLine('  Set h_fg = (@HfgAirFnWTdb AH_Wout AH_Tout)') # J/kg
      duct_subroutine.addLine('  Set h_DZ = (@HFnTdbW DZ_T DZ_W)') # J/kg
      duct_subroutine.addLine('  Set air_cp = 1006.0') # J/kg-C

      if not leakage_fracs[HPXML::DuctTypeSupply].nil?
        duct_subroutine.addLine("  Set f_sup = #{leakage_fracs[HPXML::DuctTypeSupply]}") # frac
      elsif not leakage_cfm25s[HPXML::DuctTypeSupply].nil?
        duct_subroutine.addLine("  Set f_sup = #{UnitConversions.convert(leakage_cfm25s[HPXML::DuctTypeSupply], 'cfm', 'm^3/s').round(6)} / (#{@fan_mfr_max_var[object].name} * 1.0135)") # frac
      else
        duct_subroutine.addLine('  Set f_sup = 0.0') # frac
      end
      if not leakage_fracs[HPXML::DuctTypeReturn].nil?
        duct_subroutine.addLine("  Set f_ret = #{leakage_fracs[HPXML::DuctTypeReturn]}") # frac
      elsif not leakage_cfm25s[HPXML::DuctTypeReturn].nil?
        duct_subroutine.addLine("  Set f_ret = #{UnitConversions.convert(leakage_cfm25s[HPXML::DuctTypeReturn], 'cfm', 'm^3/s').round(6)} / (#{@fan_mfr_max_var[object].name} * 1.0135)") # frac
      else
        duct_subroutine.addLine('  Set f_ret = 0.0') # frac
      end
      duct_subroutine.addLine('  Set sup_lk_mfr = f_sup * AH_MFR') # kg/s
      duct_subroutine.addLine('  Set ret_lk_mfr = f_ret * AH_MFR') # kg/s

      # Supply leakage to living
      duct_subroutine.addLine('  Set SupTotLkToLiv = sup_lk_mfr*(h_RA - h_SA)') # W
      duct_subroutine.addLine('  Set SupLatLkToLv = sup_lk_mfr*h_fg*(RA_W-AH_Wout)') # W
      duct_subroutine.addLine('  Set SupSensLkToLv = SupTotLkToLiv-SupLatLkToLv') # W

      # Supply conduction
      duct_subroutine.addLine("  Set supply_ua = #{UnitConversions.convert(ua_values[HPXML::DuctTypeSupply], 'Btu/(hr*F)', 'W/K').round(3)}")
      duct_subroutine.addLine('  Set eTm = 0-((Fan_RTF/(AH_MFR*air_cp))*supply_ua)')
      duct_subroutine.addLine('  Set t_sup = DZ_T+((AH_Tout-DZ_T)*(@Exp eTm))') # deg-C
      duct_subroutine.addLine('  Set SupCondToLv = AH_MFR*air_cp*(t_sup-AH_Tout)') # W
      duct_subroutine.addLine('  Set SupCondToDZ = 0-SupCondToLv') # W

      # Return conduction
      duct_subroutine.addLine("  Set return_ua = #{UnitConversions.convert(ua_values[HPXML::DuctTypeReturn], 'Btu/(hr*F)', 'W/K').round(3)}")
      duct_subroutine.addLine('  Set eTm = 0-((Fan_RTF/(AH_MFR*air_cp))*return_ua)')
      duct_subroutine.addLine('  Set t_ret = DZ_T+((RA_T-DZ_T)*(@Exp eTm))') # deg-C
      duct_subroutine.addLine('  Set RetCondToRP = AH_MFR*air_cp*(t_ret-RA_T)') # W
      duct_subroutine.addLine('  Set RetCondToDZ = 0-RetCondToRP') # W

      # Return leakage to return plenum
      duct_subroutine.addLine('  Set RetLatLkToRP = 0') # W
      duct_subroutine.addLine('  Set RetSensLkToRP = ret_lk_mfr*air_cp*(DZ_T-RA_T)') # W

      # Supply leakage to duct zone
      # The below terms are not the same as SupLatLkToLv and SupSensLkToLv.
      # To understand why, suppose the AHzone temperature equals the supply air temperature. In this case, the terms below
      # should be zero while SupLatLkToLv and SupSensLkToLv should still be non-zero.
      duct_subroutine.addLine('  Set SupTotLkToDZ = sup_lk_mfr*(h_SA-h_DZ)') # W
      duct_subroutine.addLine('  Set SupLatLkToDZ = sup_lk_mfr*h_fg*(AH_Wout-DZ_W)') # W
      duct_subroutine.addLine('  Set SupSensLkToDZ = SupTotLkToDZ-SupLatLkToDZ') # W

      duct_subroutine.addLine('  Set f_imbalance = f_sup-f_ret') # frac
      duct_subroutine.addLine("  Set oa_vfr = #{f_oa} * f_imbalance * AH_VFR") # m3/s
      duct_subroutine.addLine('  Set sup_lk_vfr = f_sup * AH_VFR') # m3/s
      duct_subroutine.addLine('  Set ret_lk_vfr = f_ret * AH_VFR') # m3/s
      duct_subroutine.addLine('  If f_sup > f_ret') # Living zone is depressurized relative to duct zone
      duct_subroutine.addLine('    Set ZoneMixLvToDZ = 0') # m3/s
      duct_subroutine.addLine('    Set ZoneMixDZToLv = (sup_lk_vfr-ret_lk_vfr)-oa_vfr') # m3/s
      duct_subroutine.addLine('  Else') # Living zone is pressurized relative to duct zone
      duct_subroutine.addLine('    Set ZoneMixLvToDZ = (ret_lk_vfr-sup_lk_vfr)+oa_vfr') # m3/s
      duct_subroutine.addLine('    Set ZoneMixDZToLv = 0') # m3/s
      duct_subroutine.addLine('  EndIf')
      duct_subroutine.addLine('Else') # No air handler flow rate
      duct_subroutine.addLine('  Set SupLatLkToLv = 0')
      duct_subroutine.addLine('  Set SupSensLkToLv = 0')
      duct_subroutine.addLine('  Set SupCondToLv = 0')
      duct_subroutine.addLine('  Set RetCondToRP = 0')
      duct_subroutine.addLine('  Set RetLatLkToRP = 0')
      duct_subroutine.addLine('  Set RetSensLkToRP = 0')
      duct_subroutine.addLine('  Set RetCondToDZ = 0')
      duct_subroutine.addLine('  Set SupCondToDZ = 0')
      duct_subroutine.addLine('  Set SupLatLkToDZ = 0')
      duct_subroutine.addLine('  Set SupSensLkToDZ = 0')
      duct_subroutine.addLine('  Set ZoneMixLvToDZ = 0') # m3/s
      duct_subroutine.addLine('  Set ZoneMixDZToLv = 0') # m3/s
      duct_subroutine.addLine('EndIf')
      duct_subroutine.addLine("Set #{duct_vars['supply_lat_lk_to_liv'].name} = SupLatLkToLv")
      duct_subroutine.addLine("Set #{duct_vars['supply_sens_lk_to_liv'].name} = SupSensLkToLv")
      duct_subroutine.addLine("Set #{duct_vars['supply_cond_to_liv'].name} = SupCondToLv")
      duct_subroutine.addLine("Set #{duct_vars['return_cond_to_rp'].name} = RetCondToRP")
      duct_subroutine.addLine("Set #{duct_vars['return_lat_lk_to_rp'].name} = RetLatLkToRP")
      duct_subroutine.addLine("Set #{duct_vars['return_sens_lk_to_rp'].name} = RetSensLkToRP")
      duct_subroutine.addLine("Set #{duct_vars['return_cond_to_dz'].name} = RetCondToDZ")
      duct_subroutine.addLine("Set #{duct_vars['supply_cond_to_dz'].name} = SupCondToDZ")
      duct_subroutine.addLine("Set #{duct_vars['supply_lat_lk_to_dz'].name} = SupLatLkToDZ")
      duct_subroutine.addLine("Set #{duct_vars['supply_sens_lk_to_dz'].name} = SupSensLkToDZ")
      if not duct_actuators['liv_to_dz_flow_rate'].nil?
        duct_subroutine.addLine("Set #{duct_vars['liv_to_dz_flow_rate'].name} = ZoneMixLvToDZ")
      end
      if not duct_actuators['dz_to_liv_flow_rate'].nil?
        duct_subroutine.addLine("Set #{duct_vars['dz_to_liv_flow_rate'].name} = ZoneMixDZToLv")
      end

      # Duct Program

      duct_program = OpenStudio::Model::EnergyManagementSystemProgram.new(model)
      duct_program.setName(object_name_idx + ' duct program')
      duct_program.addLine("Set #{ah_mfr_var.name} = #{ah_mfr_sensor.name}")
      if @fan_rtf_sensor[object].is_a? OpenStudio::Model::EnergyManagementSystemGlobalVariable
        duct_program.addLine("Set #{@fan_rtf_sensor[object].name} = #{@fan_mfr_sensor[object].name} / #{@fan_mfr_max_var[object].name}")
      end
      duct_program.addLine("Set #{@fan_rtf_var[object].name} = #{@fan_rtf_sensor[object].name}")
      duct_program.addLine("Set #{ah_vfr_var.name} = #{ah_vfr_sensor.name}")
      duct_program.addLine("Set #{ah_tout_var.name} = #{ah_tout_sensor.name}")
      duct_program.addLine("Set #{ah_wout_var.name} = #{ah_wout_sensor.name}")
      duct_program.addLine("Set #{ra_t_var.name} = #{ra_t_sensor.name}")
      duct_program.addLine("Set #{ra_w_var.name} = #{ra_w_sensor.name}")
      duct_program.addLine("Set #{dz_t_var.name} = #{dz_t_sensor.name}")
      duct_program.addLine("Set #{dz_w_var.name} = #{dz_w}")
      duct_program.addLine("Run #{duct_subroutine.name}")
      duct_program.addLine("Set #{duct_actuators['supply_sens_lk_to_liv'].name} = #{duct_vars['supply_sens_lk_to_liv'].name}")
      duct_program.addLine("Set #{duct_actuators['supply_lat_lk_to_liv'].name} = #{duct_vars['supply_lat_lk_to_liv'].name}")
      duct_program.addLine("Set #{duct_actuators['supply_cond_to_liv'].name} = #{duct_vars['supply_cond_to_liv'].name}")
      duct_program.addLine("Set #{duct_actuators['return_sens_lk_to_rp'].name} = #{duct_vars['return_sens_lk_to_rp'].name}")
      duct_program.addLine("Set #{duct_actuators['return_lat_lk_to_rp'].name} = #{duct_vars['return_lat_lk_to_rp'].name}")
      duct_program.addLine("Set #{duct_actuators['return_cond_to_rp'].name} = #{duct_vars['return_cond_to_rp'].name}")
      duct_program.addLine("Set #{duct_actuators['return_cond_to_dz'].name} = #{duct_vars['return_cond_to_dz'].name}")
      duct_program.addLine("Set #{duct_actuators['supply_cond_to_dz'].name} = #{duct_vars['supply_cond_to_dz'].name}")
      duct_program.addLine("Set #{duct_actuators['supply_sens_lk_to_dz'].name} = #{duct_vars['supply_sens_lk_to_dz'].name}")
      duct_program.addLine("Set #{duct_actuators['supply_lat_lk_to_dz'].name} = #{duct_vars['supply_lat_lk_to_dz'].name}")
      if not duct_actuators['dz_to_liv_flow_rate'].nil?
        duct_program.addLine("Set #{duct_actuators['dz_to_liv_flow_rate'].name} = #{duct_vars['dz_to_liv_flow_rate'].name}")
      end
      if not duct_actuators['liv_to_dz_flow_rate'].nil?
        duct_program.addLine("Set #{duct_actuators['liv_to_dz_flow_rate'].name} = #{duct_vars['liv_to_dz_flow_rate'].name}")
      end

      if @cfis_airloop.values.include? object

        # Calculate CFIS duct losses
        cfis_id = @cfis_airloop.key(object)
        duct_program.addLine("If #{@cfis_f_damper_extra_open_var[cfis_id].name} > 0")
        duct_program.addLine("  Set cfis_m3s = (#{@fan_mfr_max_var[object].name} / 1.16097654)") # Density of 1.16097654 was back calculated using E+ results
        duct_program.addLine("  Set #{@fan_rtf_var[object].name} = #{@cfis_f_damper_extra_open_var[cfis_id].name}") # Need to use global vars to sync duct_program and infiltration program of different calling points
        duct_program.addLine("  Set #{ah_vfr_var.name} = #{@fan_rtf_var[object].name}*cfis_m3s")
        duct_program.addLine("  Set rho_in = (@RhoAirFnPbTdbW #{@pbar_sensor.name} #{@tin_sensor.name} #{@win_sensor.name})")
        duct_program.addLine("  Set #{ah_mfr_var.name} = #{ah_vfr_var.name} * rho_in")
        duct_program.addLine("  Set #{ah_tout_var.name} = #{ra_t_sensor.name}")
        duct_program.addLine("  Set #{ah_wout_var.name} = #{ra_w_sensor.name}")
        duct_program.addLine("  Set #{ra_t_var.name} = #{ra_t_sensor.name}")
        duct_program.addLine("  Set #{ra_w_var.name} = #{ra_w_sensor.name}")
        duct_program.addLine("  Run #{duct_subroutine.name}")
        duct_program.addLine("  Set #{duct_actuators['cfis_supply_sens_lk_to_liv'].name} = #{duct_vars['supply_sens_lk_to_liv'].name}")
        duct_program.addLine("  Set #{duct_actuators['cfis_supply_lat_lk_to_liv'].name} = #{duct_vars['supply_lat_lk_to_liv'].name}")
        duct_program.addLine("  Set #{duct_actuators['cfis_supply_cond_to_liv'].name} = #{duct_vars['supply_cond_to_liv'].name}")
        duct_program.addLine("  Set #{duct_actuators['cfis_return_sens_lk_to_rp'].name} = #{duct_vars['return_sens_lk_to_rp'].name}")
        duct_program.addLine("  Set #{duct_actuators['cfis_return_lat_lk_to_rp'].name} = #{duct_vars['return_lat_lk_to_rp'].name}")
        duct_program.addLine("  Set #{duct_actuators['cfis_return_cond_to_rp'].name} = #{duct_vars['return_cond_to_rp'].name}")
        duct_program.addLine("  Set #{duct_actuators['cfis_return_cond_to_dz'].name} = #{duct_vars['return_cond_to_dz'].name}")
        duct_program.addLine("  Set #{duct_actuators['cfis_supply_cond_to_dz'].name} = #{duct_vars['supply_cond_to_dz'].name}")
        duct_program.addLine("  Set #{duct_actuators['cfis_supply_sens_lk_to_dz'].name} = #{duct_vars['supply_sens_lk_to_dz'].name}")
        duct_program.addLine("  Set #{duct_actuators['cfis_supply_lat_lk_to_dz'].name} = #{duct_vars['supply_lat_lk_to_dz'].name}")
        if not duct_actuators['dz_to_liv_flow_rate'].nil?
          duct_program.addLine("  Set #{duct_actuators['cfis_dz_to_liv_flow_rate'].name} = #{duct_vars['dz_to_liv_flow_rate'].name}")
        end
        if not duct_actuators['liv_to_dz_flow_rate'].nil?
          duct_program.addLine("  Set #{duct_actuators['cfis_liv_to_dz_flow_rate'].name} = #{duct_vars['liv_to_dz_flow_rate'].name}")
        end
        duct_program.addLine('Else')
        duct_program.addLine("  Set #{duct_actuators['cfis_supply_sens_lk_to_liv'].name} = 0")
        duct_program.addLine("  Set #{duct_actuators['cfis_supply_lat_lk_to_liv'].name} = 0")
        duct_program.addLine("  Set #{duct_actuators['cfis_supply_cond_to_liv'].name} = 0")
        duct_program.addLine("  Set #{duct_actuators['cfis_return_sens_lk_to_rp'].name} = 0")
        duct_program.addLine("  Set #{duct_actuators['cfis_return_lat_lk_to_rp'].name} = 0")
        duct_program.addLine("  Set #{duct_actuators['cfis_return_cond_to_rp'].name} = 0")
        duct_program.addLine("  Set #{duct_actuators['cfis_return_cond_to_dz'].name} = 0")
        duct_program.addLine("  Set #{duct_actuators['cfis_supply_cond_to_dz'].name} = 0")
        duct_program.addLine("  Set #{duct_actuators['cfis_supply_sens_lk_to_dz'].name} = 0")
        duct_program.addLine("  Set #{duct_actuators['cfis_supply_lat_lk_to_dz'].name} = 0")
        if not duct_actuators['dz_to_liv_flow_rate'].nil?
          duct_program.addLine("  Set #{duct_actuators['cfis_dz_to_liv_flow_rate'].name} = 0")
        end
        if not duct_actuators['liv_to_dz_flow_rate'].nil?
          duct_program.addLine("  Set #{duct_actuators['cfis_liv_to_dz_flow_rate'].name} = 0")
        end
        duct_program.addLine('EndIf')

      end

      manager = OpenStudio::Model::EnergyManagementSystemProgramCallingManager.new(model)
      manager.setName("#{duct_program.name} calling manager")
      manager.setCallingPoint('EndOfSystemTimestepAfterHVACReporting')
      manager.addProgram(duct_program)
    end
  end

  def self.apply_infiltration_to_garage(model, weather, ach50)
    return if @spaces[HPXML::LocationGarage].nil?

    space = @spaces[HPXML::LocationGarage]
    area = UnitConversions.convert(space.floorArea, 'm^2', 'ft^2')
    volume = UnitConversions.convert(space.volume, 'm^3', 'ft^3')
    hor_lk_frac = 0.4
    neutral_level = 0.5
    sla = get_infiltration_SLA_from_ACH50(ach50, 0.65, area, volume)
    ela = sla * area
    ach = get_infiltration_ACH_from_SLA(sla, 8.202, weather)
    cfm = ach / UnitConversions.convert(1.0, 'hr', 'min') * volume
    c_w_SG, c_s_SG = calc_wind_stack_coeffs(hor_lk_frac, neutral_level, space)
    apply_infiltration_to_unconditioned_space(model, space, nil, ela, c_w_SG, c_s_SG)
  end

  def self.apply_infiltration_to_unconditioned_basement(model, weather)
    return if @spaces[HPXML::LocationBasementUnconditioned].nil?

    space = @spaces[HPXML::LocationBasementUnconditioned]
    volume = UnitConversions.convert(space.volume, 'm^3', 'ft^3')
    ach = 0.1 # Assumption
    cfm = ach / UnitConversions.convert(1.0, 'hr', 'min') * volume
    apply_infiltration_to_unconditioned_space(model, space, ach, nil, nil, nil)

    # Store info for HVAC Sizing measure
    space.thermalZone.get.additionalProperties.setFeature(Constants.SizingInfoZoneInfiltrationCFM, cfm.to_f)
  end

  def self.apply_infiltration_to_vented_crawlspace(model, weather, vented_crawl)
    return if @spaces[HPXML::LocationCrawlspaceVented].nil?

    space = @spaces[HPXML::LocationCrawlspaceVented]
    volume = UnitConversions.convert(space.volume, 'm^3', 'ft^3')
    sla = vented_crawl.vented_crawlspace_sla
    ach = get_infiltration_ACH_from_SLA(sla, 8.202, weather)
    cfm = ach / UnitConversions.convert(1.0, 'hr', 'min') * volume
    apply_infiltration_to_unconditioned_space(model, space, ach, nil, nil, nil)

    # Store info for HVAC Sizing measure
    space.thermalZone.get.additionalProperties.setFeature(Constants.SizingInfoZoneInfiltrationCFM, cfm.to_f)
  end

  def self.apply_infiltration_to_unvented_crawlspace(model, weather)
    return if @spaces[HPXML::LocationCrawlspaceUnvented].nil?

    space = @spaces[HPXML::LocationCrawlspaceUnvented]
    volume = UnitConversions.convert(space.volume, 'm^3', 'ft^3')
    sla = 0 # Assumption
    ach = get_infiltration_ACH_from_SLA(sla, 8.202, weather)
    cfm = ach / UnitConversions.convert(1.0, 'hr', 'min') * volume
    apply_infiltration_to_unconditioned_space(model, space, ach, nil, nil, nil)

    # Store info for HVAC Sizing measure
    space.thermalZone.get.additionalProperties.setFeature(Constants.SizingInfoZoneInfiltrationCFM, cfm.to_f)
  end

  def self.apply_infiltration_to_vented_attic(model, weather, vented_attic)
    return if @spaces[HPXML::LocationAtticVented].nil?

    if not vented_attic.vented_attic_sla.nil?
      vented_attic_sla = vented_attic.vented_attic_sla
    elsif not vented_attic.vented_attic_ach.nil?
      if @apply_ashrae140_assumptions
        vented_attic_const_ach = vented_attic.vented_attic_ach
      else
        vented_attic_sla = get_infiltration_SLA_from_ACH(vented_attic.vented_attic_ach, 8.202, weather)
      end
    end

    space = @spaces[HPXML::LocationAtticVented]
    volume = UnitConversions.convert(space.volume, 'm^3', 'ft^3')
    if not vented_attic_sla.nil?
      vented_attic_area = UnitConversions.convert(space.floorArea, 'm^2', 'ft^2')
      hor_lk_frac = 0.75
      neutral_level = 0.5
      sla = vented_attic_sla
      ach = get_infiltration_ACH_from_SLA(sla, 8.202, weather)
      ela = sla * vented_attic_area
      cfm = ach / UnitConversions.convert(1.0, 'hr', 'min') * volume
      c_w_SG, c_s_SG = calc_wind_stack_coeffs(hor_lk_frac, neutral_level, space)
      apply_infiltration_to_unconditioned_space(model, space, nil, ela, c_w_SG, c_s_SG)
    elsif not vented_attic_const_ach.nil?
      ach = vented_attic_const_ach
      cfm = ach / UnitConversions.convert(1.0, 'hr', 'min') * volume
      apply_infiltration_to_unconditioned_space(model, space, ach, nil, nil, nil)
    end

    # Store info for HVAC Sizing measure
    space.thermalZone.get.additionalProperties.setFeature(Constants.SizingInfoZoneInfiltrationCFM, cfm.to_f)
  end

  def self.apply_infiltration_to_unvented_attic(model, weather)
    return if @spaces[HPXML::LocationAtticUnvented].nil?

    space = @spaces[HPXML::LocationAtticUnvented]
    area = UnitConversions.convert(space.floorArea, 'm^2', 'ft^2')
    volume = UnitConversions.convert(space.volume, 'm^3', 'ft^3')
    hor_lk_frac = 0.75
    neutral_level = 0.5
    sla = 0 # Assumption
    ach = get_infiltration_ACH_from_SLA(sla, 8.202, weather)
    ela = sla * area
    cfm = ach / UnitConversions.convert(1.0, 'hr', 'min') * volume
    c_w_SG, c_s_SG = calc_wind_stack_coeffs(hor_lk_frac, neutral_level, space)
    apply_infiltration_to_unconditioned_space(model, space, nil, ela, c_w_SG, c_s_SG)

    # Store info for HVAC Sizing measure
    space.thermalZone.get.additionalProperties.setFeature(Constants.SizingInfoZoneInfiltrationCFM, cfm.to_f)
  end

  def self.apply_local_ventilation(model, vent_object_array, obj_type_name)
    obj_sch_sensors = {}
    vent_object_array.each_with_index do |vent_object, index|
      daily_sch = [0.0] * 24
      obj_name = "#{obj_type_name} #{index}"
      remaining_hrs = vent_object.hours_in_operation
      for hr in 1..(vent_object.hours_in_operation.ceil)
        if remaining_hrs >= 1
          daily_sch[(vent_object.start_hour + hr - 1) % 24] = 1.0
        else
          daily_sch[(vent_object.start_hour + hr - 1) % 24] = remaining_hrs
        end
        remaining_hrs -= 1
      end
      obj_sch = HourlyByMonthSchedule.new(model, "#{obj_name} schedule", [daily_sch] * 12, [daily_sch] * 12, false, true, Constants.ScheduleTypeLimitsFraction)
      obj_sch_sensor = OpenStudio::Model::EnergyManagementSystemSensor.new(model, 'Schedule Value')
      obj_sch_sensor.setName("#{obj_name} sch s")
      obj_sch_sensor.setKeyName(obj_sch.schedule.name.to_s)
      obj_sch_sensors[vent_object.id] = obj_sch_sensor

      equip_def = OpenStudio::Model::ElectricEquipmentDefinition.new(model)
      equip_def.setName(obj_name)
      equip = OpenStudio::Model::ElectricEquipment.new(equip_def)
      equip.setName(obj_name)
      equip.setSpace(@living_space)
      equip_def.setDesignLevel(vent_object.fan_power * vent_object.quantity)
      equip_def.setFractionRadiant(0)
      equip_def.setFractionLatent(0)
      equip_def.setFractionLost(1)
      equip.setSchedule(obj_sch.schedule)
      equip.setEndUseSubcategory(Constants.ObjectNameMechanicalVentilation)
    end

    return obj_sch_sensors
  end

  def self.calc_hrv_erv_effectiveness(vent_mech_fans)
    # Create the mapping between mech vent instance and the effectiveness results
    hrv_erv_effectiveness_map = {}
    vent_mech_fans.each do |vent_mech|
      hrv_erv_effectiveness_map[vent_mech] = {}

      vent_mech_cfm = vent_mech.average_flow_rate
      if (vent_mech_cfm > 0)
        # Must assume an operating condition (HVI seems to use CSA 439)
        t_sup_in = 0.0
        w_sup_in = 0.0028
        t_exh_in = 22.0
        w_exh_in = 0.0065
        cp_a = 1006.0
        p_fan = vent_mech.average_fan_power # Watts

        m_fan = UnitConversions.convert(vent_mech_cfm, 'cfm', 'm^3/s') * 16.02 * Psychrometrics.rhoD_fT_w_P(UnitConversions.convert(t_sup_in, 'C', 'F'), w_sup_in, 14.7) # kg/s

        if not vent_mech.sensible_recovery_efficiency.nil?
          # The following is derived from CSA 439, Clause 9.3.3.1, Eq. 12:
          #    E_SHR = (m_sup,fan * Cp * (Tsup,out - Tsup,in) - P_sup,fan) / (m_exh,fan * Cp * (Texh,in - Tsup,in) + P_exh,fan)
          t_sup_out = t_sup_in + (vent_mech.sensible_recovery_efficiency * (m_fan * cp_a * (t_exh_in - t_sup_in) + p_fan) + p_fan) / (m_fan * cp_a)

          # Calculate the apparent sensible effectiveness
          vent_mech_apparent_sens_eff = (t_sup_out - t_sup_in) / (t_exh_in - t_sup_in)

        else
          # The following is derived from (taken from CSA 439, Clause 9.2.1, Eq. 7):
          t_sup_out = t_sup_in + (vent_mech.sensible_recovery_efficiency_adjusted * (t_exh_in - t_sup_in))

          vent_mech_apparent_sens_eff = vent_mech.sensible_recovery_efficiency_adjusted

        end

        # Calculate the supply temperature before the fan
        t_sup_out_gross = t_sup_out - p_fan / (m_fan * cp_a)

        # Sensible effectiveness of the HX only
        vent_mech_sens_eff = (t_sup_out_gross - t_sup_in) / (t_exh_in - t_sup_in)

        if (vent_mech_sens_eff < 0.0) || (vent_mech_sens_eff > 1.0)
          fail "The calculated ERV/HRV sensible effectiveness is #{vent_mech_sens_eff} but should be between 0 and 1. Please revise ERV/HRV efficiency values."
        end

        # Use summer test condition to determine the latent effectiveness since TRE is generally specified under the summer condition
        if (not vent_mech.total_recovery_efficiency.nil?) || (not vent_mech.total_recovery_efficiency_adjusted.nil?)

          t_sup_in = 35.0
          w_sup_in = 0.0178
          t_exh_in = 24.0
          w_exh_in = 0.0092

          m_fan = UnitConversions.convert(vent_mech_cfm, 'cfm', 'm^3/s') * UnitConversions.convert(Psychrometrics.rhoD_fT_w_P(UnitConversions.convert(t_sup_in, 'C', 'F'), w_sup_in, 14.7), 'lbm/ft^3', 'kg/m^3') # kg/s

          t_sup_out_gross = t_sup_in - vent_mech_sens_eff * (t_sup_in - t_exh_in)
          t_sup_out = t_sup_out_gross + p_fan / (m_fan * cp_a)

          h_sup_in = Psychrometrics.h_fT_w_SI(t_sup_in, w_sup_in)
          h_exh_in = Psychrometrics.h_fT_w_SI(t_exh_in, w_exh_in)

          if not vent_mech.total_recovery_efficiency.nil?
            # The following is derived from CSA 439, Clause 9.3.3.2, Eq. 13:
            #    E_THR = (m_sup,fan * Cp * (h_sup,out - h_sup,in) - P_sup,fan) / (m_exh,fan * Cp * (h_exh,in - h_sup,in) + P_exh,fan)
            h_sup_out = h_sup_in - (vent_mech.total_recovery_efficiency * (m_fan * (h_sup_in - h_exh_in) + p_fan) + p_fan) / m_fan
          else
            # The following is derived from (taken from CSA 439, Clause 9.2.1, Eq. 7):
            h_sup_out = h_sup_in - (vent_mech.total_recovery_efficiency_adjusted * (h_sup_in - h_exh_in))
          end

          w_sup_out = Psychrometrics.w_fT_h_SI(t_sup_out, h_sup_out)
          vent_mech_lat_eff = [0.0, (w_sup_out - w_sup_in) / (w_exh_in - w_sup_in)].max

          if (vent_mech_lat_eff < 0.0) || (vent_mech_lat_eff > 1.0)
            fail "The calculated ERV/HRV latent effectiveness is #{vent_mech_lat_eff} but should be between 0 and 1. Please revise ERV/HRV efficiency values."
          end

        else
          vent_mech_lat_eff = 0.0
        end
      else
        vent_mech_apparent_sens_eff = 0.0
        vent_mech_sens_eff = 0.0
        vent_mech_lat_eff = 0.0
      end

      hrv_erv_effectiveness_map[vent_mech][:vent_mech_sens_eff] = vent_mech_sens_eff
      hrv_erv_effectiveness_map[vent_mech][:vent_mech_lat_eff] = vent_mech_lat_eff
      hrv_erv_effectiveness_map[vent_mech][:vent_mech_apparent_sens_eff] = vent_mech_apparent_sens_eff
    end
    return hrv_erv_effectiveness_map
  end

  def self.apply_cfis(infil_program, vent_mech_fans, cfis_fan_actuator)
    infil_program.addLine('Set QWHV_cfis = 0.0')
    infil_program.addLine("Set #{cfis_fan_actuator.name} = 0.0")

    vent_mech_fans.each do |vent_mech|
      infil_program.addLine("Set fan_rtf_hvac = #{@fan_rtf_sensor[@cfis_airloop[vent_mech.id]].name}")
      # TODO: Address shared system integration
      infil_program.addLine("Set CFIS_fan_w = #{vent_mech.unit_fan_power}") # W

      infil_program.addLine('If @ABS(Minute - ZoneTimeStep*60) < 0.1')
      infil_program.addLine("  Set #{@cfis_t_sum_open_var[vent_mech.id].name} = 0") # New hour, time on summation re-initializes to 0
      infil_program.addLine('EndIf')

      cfis_open_time = [vent_mech.hours_in_operation / 24.0 * 60.0, 59.999].min # Minimum open time in minutes
      infil_program.addLine("Set CFIS_t_min_hr_open = #{cfis_open_time}") # minutes per hour the CFIS damper is open
      # TODO: Address shared system integration
      infil_program.addLine("Set CFIS_Q_duct = #{UnitConversions.convert(vent_mech.oa_flow_rate, 'cfm', 'm^3/s')}")
      infil_program.addLine('Set cfis_f_damper_open = 0') # fraction of the timestep the CFIS damper is open
      infil_program.addLine("Set #{@cfis_f_damper_extra_open_var[vent_mech.id].name} = 0") # additional runtime fraction to meet min/hr

      infil_program.addLine("If #{@cfis_t_sum_open_var[vent_mech.id].name} < CFIS_t_min_hr_open")
      infil_program.addLine("  Set CFIS_t_fan_on = 60 - (CFIS_t_min_hr_open - #{@cfis_t_sum_open_var[vent_mech.id].name})") # minute at which the blower needs to turn on to meet the ventilation requirements
      # Evaluate condition of whether supply fan has to run to achieve target minutes per hour of operation
      infil_program.addLine('  If (Minute+0.00001) >= CFIS_t_fan_on')
      # Consider fan rtf read in current calling point (results of previous time step) + CFIS_t_fan_on based on min/hr requirement and previous EMS results.
      infil_program.addLine('    Set cfis_fan_runtime = @Max (@ABS(Minute - CFIS_t_fan_on)) (fan_rtf_hvac * ZoneTimeStep * 60)')
      # If fan_rtf_hvac, make sure it's not exceeding ventilation requirements
      infil_program.addLine("    Set cfis_fan_runtime = @Min cfis_fan_runtime (CFIS_t_min_hr_open - #{@cfis_t_sum_open_var[vent_mech.id].name})")
      infil_program.addLine('    Set cfis_f_damper_open = cfis_fan_runtime/(60.0*ZoneTimeStep)') # calculates the portion of the current timestep the CFIS damper needs to be open
      infil_program.addLine('    Set QWHV_cfis = QWHV_cfis + cfis_f_damper_open * CFIS_Q_duct')
      infil_program.addLine("    Set #{@cfis_t_sum_open_var[vent_mech.id].name} = #{@cfis_t_sum_open_var[vent_mech.id].name}+cfis_fan_runtime")
      infil_program.addLine("    Set #{@cfis_f_damper_extra_open_var[vent_mech.id].name} = @Max (cfis_f_damper_open-fan_rtf_hvac) 0.0")
      infil_program.addLine("    Set #{cfis_fan_actuator.name} = #{cfis_fan_actuator.name} + CFIS_fan_w*#{@cfis_f_damper_extra_open_var[vent_mech.id].name}")
      infil_program.addLine('  Else')
      # No need to turn on blower for extra ventilation
      infil_program.addLine('    Set cfis_fan_runtime = fan_rtf_hvac*ZoneTimeStep*60')
      infil_program.addLine("    If (#{@cfis_t_sum_open_var[vent_mech.id].name}+cfis_fan_runtime) > CFIS_t_min_hr_open")
      # Damper is only open for a portion of this time step to achieve target minutes per hour
      infil_program.addLine("      Set cfis_fan_runtime = CFIS_t_min_hr_open-#{@cfis_t_sum_open_var[vent_mech.id].name}")
      infil_program.addLine('      Set cfis_f_damper_open = cfis_fan_runtime/(ZoneTimeStep*60)')
      infil_program.addLine('      Set QWHV_cfis = QWHV_cfis + cfis_f_damper_open * CFIS_Q_duct')
      infil_program.addLine("      Set #{@cfis_t_sum_open_var[vent_mech.id].name} = CFIS_t_min_hr_open")
      infil_program.addLine('    Else')
      # Damper is open and using call for heat/cool to supply fresh air
      infil_program.addLine('      Set cfis_fan_runtime = fan_rtf_hvac*ZoneTimeStep*60')
      infil_program.addLine('      Set cfis_f_damper_open = fan_rtf_hvac')
      infil_program.addLine('      Set QWHV_cfis = QWHV_cfis + cfis_f_damper_open * CFIS_Q_duct')
      infil_program.addLine("      Set #{@cfis_t_sum_open_var[vent_mech.id].name} = #{@cfis_t_sum_open_var[vent_mech.id].name}+cfis_fan_runtime")
      infil_program.addLine('    EndIf')
      # Fan power is metered under fan cooling and heating meters
      infil_program.addLine('  EndIf')
      infil_program.addLine('EndIf')
    end

    return infil_program
  end

  def self.add_ee_for_vent_fan_power(model, obj_name, frac_lost, is_cfis, pow = 0.0)
    equip_def = OpenStudio::Model::ElectricEquipmentDefinition.new(model)
    equip_def.setName(obj_name)
    equip = OpenStudio::Model::ElectricEquipment.new(equip_def)
    equip.setName(obj_name)
    equip.setSpace(@living_space)
    equip_def.setFractionRadiant(0)
    equip_def.setFractionLatent(0)
    equip.setSchedule(model.alwaysOnDiscreteSchedule)
    equip.setEndUseSubcategory(Constants.ObjectNameMechanicalVentilation)
    equip_def.setFractionLost(frac_lost)
    vent_mech_fan_actuator = nil
    if is_cfis # actuate its power level in EMS
      equip_def.setFractionLost(0.0) # Fan heat does enter space
      vent_mech_fan_actuator = OpenStudio::Model::EnergyManagementSystemActuator.new(equip, 'ElectricEquipment', 'Electric Power Level')
      vent_mech_fan_actuator.setName("#{equip.name} act")
    else
      equip_def.setDesignLevel(pow)
    end

    return vent_mech_fan_actuator
  end

  def self.apply_erv_hrv_load_to_infil_program(model, infil_program, vent_mech_cfm, vent_mech_sens_eff, vent_mech_lat_eff, erv_sens_load_actuator, erv_lat_load_actuator, preconditioned = false)
    # Calculate mass flow rate based on outdoor air density
    infil_program.addLine("Set balanced_flow_rate = #{UnitConversions.convert(vent_mech_cfm, 'cfm', 'm^3/s')}")
    infil_program.addLine('Set ERV_MFR = balanced_flow_rate * ERVSupRho')

    # Heat exchanger calculation
    infil_program.addLine('Set ERVCpMin = (@Min ERVSupCp ERVSecCp)')
    infil_program.addLine("Set ERVSupOutTemp = ERVSupInTemp + ERVCpMin/ERVSupCp * #{vent_mech_sens_eff} * (ERVSecInTemp - ERVSupInTemp)")
    infil_program.addLine("Set ERVSupOutW = ERVSupInW + ERVCpMin/ERVSupCp * #{vent_mech_lat_eff} * (ERVSecInW - ERVSupInW)")
    infil_program.addLine('Set ERVSupOutEnth = (@HFnTdbW ERVSupOutTemp ERVSupOutW)')
    infil_program.addLine('Set ERVSensHeatTrans = ERV_MFR * ERVSupCp * (ERVSupOutTemp - ERVSupInTemp)')
    infil_program.addLine('Set ERVTotalHeatTrans = ERV_MFR * (ERVSupOutEnth - ERVSupInEnth)')
    infil_program.addLine('Set ERVLatHeatTrans = ERVTotalHeatTrans - ERVSensHeatTrans')

    # Load calculation
    infil_program.addLine('Set ERVTotalToLv = ERV_MFR * (ERVSupOutEnth - ERVSecInEnth)')
    infil_program.addLine('Set ERVSensToLv = ERV_MFR * ERVSecCp * (ERVSupOutTemp - ERVSecInTemp)')
    infil_program.addLine('Set ERVLatToLv = ERVTotalToLv - ERVSensToLv')

    # Actuator
    if not preconditioned
      infil_program.addLine("Set #{erv_sens_load_actuator.name} = #{erv_sens_load_actuator.name} + ERVSensToLv")
      infil_program.addLine("Set #{erv_lat_load_actuator.name} = #{erv_lat_load_actuator.name} + ERVLatToLv")
      infil_program.addLine("Set QWHV_ervhrv = QWHV_ervhrv + #{UnitConversions.convert(vent_mech_cfm, 'cfm', 'm^3/s')}")
    end

    return infil_program
  end

  def self.apply_erv_hrv(model, program, vent_mech_erv_hrv, hrv_erv_effectiveness_map, preconditioned = false)
    # Apply ERV HRV calculations for both infiltration program and shared system preconditioning program
    # Use preconditioned label to specify if it's called by preconditioning program, if so, disable the load actuators.
    program.addLine('Set QWHV_ervhrv = 0.0')
    if not vent_mech_erv_hrv.empty?
      if not preconditioned
        # Actuators for ERV/HRV
        sens_name = "#{Constants.ObjectNameERVHRV} sensible load"
        erv_sens_load_actuator = create_sens_lat_load_actuator_and_equipment(model, sens_name, @living_space, 0.0, 0.0)
        lat_name = "#{Constants.ObjectNameERVHRV} latent load"
        erv_lat_load_actuator = create_sens_lat_load_actuator_and_equipment(model, lat_name, @living_space, 1.0, 0.0)

        program.addLine("Set #{erv_sens_load_actuator.name} = 0.0")
        program.addLine("Set #{erv_lat_load_actuator.name} = 0.0")
      end

      # ERV/HRV EMS load model
      # E+ ERV model is using standard density for MFR calculation, caused discrepancy with other system types.
      # Therefore ERV is modeled within EMS infiltration program

      # Air property at inlet nodes on both sides
      # Common part across multiple erv/hrv programs, create only once
      program.addLine("Set ERVSupInPb = #{@pbar_sensor.name}") # oa barometric pressure
      program.addLine("Set ERVSupInTemp = #{@tout_sensor.name}") # oa db temperature
      program.addLine("Set ERVSupInW = #{@wout_sensor.name}")   # oa humidity ratio
      program.addLine('Set ERVSupRho = (@RhoAirFnPbTdbW ERVSupInPb ERVSupInTemp ERVSupInW)')
      program.addLine('Set ERVSupCp = (@CpAirFnW ERVSupInW)')
      program.addLine('Set ERVSupInEnth = (@HFnTdbW ERVSupInTemp ERVSupInW)')

      program.addLine("Set ERVSecInTemp = #{@tin_sensor.name}") # zone air temperature
      program.addLine("Set ERVSecInW = #{@win_sensor.name}") # zone air humidity ratio
      program.addLine('Set ERVSecCp = (@CpAirFnW ERVSecInW)')
      program.addLine('Set ERVSecInEnth = (@HFnTdbW ERVSecInTemp ERVSecInW)')
    end

    # Apply ERV/HRV mechanical ventilation
    vent_mech_erv_hrv.each do |vent_mech|
      program = apply_erv_hrv_load_to_infil_program(model, program, vent_mech.average_flow_rate, hrv_erv_effectiveness_map[vent_mech][:vent_mech_sens_eff], hrv_erv_effectiveness_map[vent_mech][:vent_mech_lat_eff], erv_sens_load_actuator, erv_lat_load_actuator, preconditioned)
    end
    return program
  end

  def self.apply_preconditioning_equipment(model, vent_mech_precond)
    # setpoint sensors
    htg_spt = OpenStudio::Model::EnergyManagementSystemSensor.new(model, 'Zone Thermostat Heating Setpoint Temperature')
    htg_spt.setName("#{Constants.ObjectNameAirflow} t_htg_spt s")
    htg_spt.setKeyName(@living_zone.name.to_s)

    clg_spt = OpenStudio::Model::EnergyManagementSystemSensor.new(model, 'Zone Thermostat Cooling Setpoint Temperature')
    clg_spt.setName("#{Constants.ObjectNameAirflow} t_clg_spt s")
    clg_spt.setKeyName(@living_zone.name.to_s)

    # Load Actuators for shared system
    sens_load_actuator = create_sens_lat_load_actuator_and_equipment(model, 'shared mech vent sensible load', @living_space, 0.0, 0.0)
    lat_load_actuator = create_sens_lat_load_actuator_and_equipment(model, 'shared mech vent latent load', @living_space, 1.0, 0.0)

    precond_program = OpenStudio::Model::EnergyManagementSystemProgram.new(model)
    precond_program.setName('shared mech vent preconditioning program')
    # Air property at inlet nodes on two sides
    precond_program.addLine("Set OAInPb = #{@pbar_sensor.name}") # oa barometric pressure
    precond_program.addLine("Set OAInTemp = #{@tout_sensor.name}") # oa db temperature
    precond_program.addLine("Set OAInW = #{@wout_sensor.name}") # oa humidity ratio
    precond_program.addLine('Set OAInRho = (@RhoAirFnPbTdbW OAInPb OAInTemp OAInW)')

    precond_program.addLine("Set IndoorTemp = #{@tin_sensor.name}") # zone air temperature
    precond_program.addLine("Set HtgSptTemp = #{htg_spt.name}") # zone air temperature
    precond_program.addLine("Set ClgSptTemp = #{clg_spt.name}") # zone air temperature
    precond_program.addLine("Set IndoorW = #{@win_sensor.name}") # zone air humidity ratio
    precond_program.addLine('Set IndoorCp = (@CpAirFnW IndoorW)')
    precond_program.addLine('Set IndoorEnth = (@HFnTdbW IndoorTemp IndoorW)')
    precond_program.addLine("Set #{sens_load_actuator.name} = 0.0")
    precond_program.addLine("Set #{lat_load_actuator.name} = 0.0")

    vent_mech_precond.each_with_index do |vent_mech, i|
      # Create energy use actuator per system because of different fuel type can be applied
      # FIXME: Preconditioning equipment energy end use: mech vent or hvac category? Proceed with a new end use: mech vent preconditioning
      clg_energy_actuator = create_sens_lat_load_actuator_and_equipment(model, "shared mech vent precooling energy #{i}", @living_space, 0.0, 1.0, vent_mech.precooling_fuel, Constants.ObjectNameMechanicalVentilationPreconditioning)
      htg_energy_actuator = create_sens_lat_load_actuator_and_equipment(model, "shared mech vent preheating energy #{i}", @living_space, 0.0, 1.0, vent_mech.preheating_fuel, Constants.ObjectNameMechanicalVentilationPreconditioning)
      precond_program.addLine("Set #{clg_energy_actuator.name} = 0.0")
      precond_program.addLine("Set #{htg_energy_actuator.name} = 0.0")
      precond_program.addLine("Set SharedFlowRate = #{UnitConversions.convert(vent_mech.average_flow_rate, 'cfm', 'm^3/s')}")
      # Calculate mass flow rate based on outdoor air density
      precond_program.addLine('Set OA_MFR = SharedFlowRate * OAInRho')

      if not [HPXML::MechVentTypeERV, HPXML::MechVentTypeHRV].include? vent_mech.fan_type
        if vent_mech.fan_type == HPXML::MechVentTypeCFIS
          # Apply cfis here for cfis fan power
          # Other system fan power is added in the method one level up
          # Airflow is handled the same as other preconditioned shared systems
          cfis_fan_actuator = add_ee_for_vent_fan_power(model, Constants.ObjectNameMechanicalVentilationHouseFanCFIS + ' preconditioned', 0.0, true)
          apply_cfis(precond_program, [vent_mech], cfis_fan_actuator)
        end
        # Air conditions before preconditioning
        precond_program.addLine('Set BeforePrecondW = OAInW')
        precond_program.addLine('Set BeforePrecondTemp = OAInTemp')
      else
        # Call HRV/ERV method to get ERV/HRV supply air conditions
        hrv_erv_effectiveness_map = calc_hrv_erv_effectiveness([vent_mech])
        precond_program = apply_erv_hrv(model, precond_program, [vent_mech], hrv_erv_effectiveness_map, true)
        # Air conditions before preconditioning
        precond_program.addLine('Set BeforePrecondW = ERVSupOutW')
        precond_program.addLine('Set BeforePrecondTemp = ERVSupOutTemp')
      end
      # Calculate sensible loads to living by ventilation
      precond_program.addLine('Set OALoadSensToLv = OA_MFR * IndoorCp * (BeforePrecondTemp - IndoorTemp)') # Negative for heating, positive for cooling
      # get preconditioning heating/cooling capacities
      precond_program.addLine('Set PreHeatingCap = 0.0')
      precond_program.addLine('Set PreCoolingCap = 0.0')
      precond_program.addLine("Set PreHeatingCap = #{UnitConversions.convert(vent_mech.unit_preheating_capacity, 'Btu/hr', 'W')}") unless vent_mech.unit_preheating_capacity.nil?
      precond_program.addLine("Set PreCoolingCap = #{UnitConversions.convert(vent_mech.unit_precooling_capacity, 'Btu/hr', 'W')}") unless vent_mech.unit_precooling_capacity.nil?
      # Calculate heating/cooling loads to setpoints, assume preconditioning equipment tries to supply air at setpoints
      precond_program.addLine('Set OALoadSensToLvHtg = OA_MFR * IndoorCp * (BeforePrecondTemp - HtgSptTemp)') # Heating load to setpoint
      precond_program.addLine('Set OALoadSensToLvClg = OA_MFR * IndoorCp * (BeforePrecondTemp - ClgSptTemp)') # Cooling load to setpoint
      # Calculate preconditioned temperature, humidity ratio, sensible loads based on capacity
      precond_program.addLine('Set SensLoadToLv = 0.0')
      precond_program.addLine('If (OALoadSensToLvHtg > 0) && (OALoadSensToLvClg < 0)') # Within deadband, do not condition oa
      precond_program.addLine('  Set SensLoadToLv = OALoadSensToLv') # Within deadband, don't need preconditioning
      precond_program.addLine('  Set PreconditionedAirTemp = BeforePrecondTemp') # Doesn't change temperature
      precond_program.addLine('ElseIf (OALoadSensToLvClg > 0.0)') # Cooling turns on
      precond_program.addLine('  If PreCoolingCap < OALoadSensToLvClg') # Full cooling capacity is not able to resolve all the cooling loads, apply full capacity
      precond_program.addLine('    Set SensLoadToLv = OALoadSensToLv - PreCoolingCap') # Sensible load, cooling, minus capacity
      precond_program.addLine('    Set PreconditionedAirTemp = IndoorTemp + (SensLoadToLv / OA_MFR / IndoorCp)') # Air temperature after preconditioning
      precond_program.addLine('  Else')
      precond_program.addLine('    Set SensLoadToLv = OALoadSensToLv - OALoadSensToLvClg') # Cooling load introduced to living by supplying air at cooling setpoint
      precond_program.addLine('    Set PreconditionedAirTemp = ClgSptTemp') # Cool to setpoint
      precond_program.addLine('  EndIf')
      precond_program.addLine('ElseIf (OALoadSensToLvHtg < 0.0)') # Heating turns on
      precond_program.addLine('  If PreHeatingCap < (-OALoadSensToLvHtg)') # Full heating capacity is not able to resolve all the heating loads, apply full capacity
      precond_program.addLine('    Set SensLoadToLv = OALoadSensToLv + PreHeatingCap') # Sensible load, heating, plus capacity
      precond_program.addLine('    Set PreconditionedAirTemp = IndoorTemp + (SensLoadToLv / OA_MFR / IndoorCp)') # Air temperature after preconditioning
      precond_program.addLine('  Else')
      precond_program.addLine('    Set SensLoadToLv = OALoadSensToLv - OALoadSensToLvHtg') # Heating load introduced to living by supplying air at heating setpoint
      precond_program.addLine('    Set PreconditionedAirTemp = HtgSptTemp') # Heat to setpoint
      precond_program.addLine('  EndIf')
      precond_program.addLine('EndIf')
      # Check if air is saturated after preconditioning, if so, calculate the latent heat gain/loss
      precond_program.addLine('Set W_sat = (@WFnTdbRhPb PreconditionedAirTemp 1.0 OAInPb)')
      precond_program.addLine('If BeforePrecondW > W_sat')
      precond_program.addLine('  Set PreconditionedW = W_sat')
      precond_program.addLine('Else')
      precond_program.addLine('  Set PreconditionedW = BeforePrecondW')
      precond_program.addLine('EndIf')
      precond_program.addLine('Set BeforePrecondEnth = (@HFnTdbW BeforePrecondTemp BeforePrecondW)')
      precond_program.addLine('Set PreconditionedEnth = (@HFnTdbW PreconditionedAirTemp PreconditionedW)')
      # Calculate energy use
      precond_program.addLine('Set HeatingEnergy = 0.0')
      precond_program.addLine('Set CoolingEnergy = 0.0')
      precond_program.addLine('If (PreconditionedEnth - BeforePrecondEnth) > 0.0') # Heating applied
      precond_program.addLine('  Set HeatingEnergy = (PreconditionedEnth - BeforePrecondEnth) * OA_MFR')
      precond_program.addLine('ElseIf (PreconditionedEnth - BeforePrecondEnth) < 0.0') # Cooling applied
      precond_program.addLine('  If (PreconditionedEnth - BeforePrecondEnth) * OA_MFR < -(PreCoolingCap)') # Over cooling capacity limit due to resolving latent load
      precond_program.addLine('    Set CoolingEnergy = PreCoolingCap')
      precond_program.addLine('    Set PreconditionedEnth = BeforePrecondEnth - PreCoolingCap / OA_MFR')
      precond_program.addLine('    Set PreconditionedTemp = (@TsatFnHPb PreconditionedEnth OAInPb)') # Saturation temperature at target enthalpy
      precond_program.addLine('    Set SensLoadToLv = OA_MFR * IndoorCp * (PreconditionedTemp - IndoorTemp)') # Adjust load unresolved by preocnditioning
      precond_program.addLine('  Else') # Within cooling capacity limit
      precond_program.addLine('    Set CoolingEnergy = -(PreconditionedEnth - BeforePrecondEnth) * OA_MFR')
      precond_program.addLine('  EndIf')
      precond_program.addLine('EndIf')
      # Assign loads
      precond_program.addLine('Set OALoadTotalToLv = OA_MFR * (PreconditionedEnth - IndoorEnth)')
      precond_program.addLine('Set OALoadLatToLv = OALoadTotalToLv - SensLoadToLv')
      precond_program.addLine("Set #{sens_load_actuator.name} = #{sens_load_actuator.name} + SensLoadToLv")
      precond_program.addLine("Set #{lat_load_actuator.name} = #{lat_load_actuator.name} + OALoadLatToLv")
      # Assign energy use
      precond_program.addLine("Set #{clg_energy_actuator.name} = (CoolingEnergy / #{vent_mech.precooling_efficiency})")
      precond_program.addLine("Set #{htg_energy_actuator.name} = (HeatingEnergy / #{vent_mech.preheating_efficiency})")
    end

    program_calling_manager = OpenStudio::Model::EnergyManagementSystemProgramCallingManager.new(model)
    program_calling_manager.setName("#{precond_program.name} calling manager")
    program_calling_manager.setCallingPoint('BeginTimestepBeforePredictor')
    program_calling_manager.addProgram(precond_program)

    # oems = model.getOutputEnergyManagementSystem
    # oems.setActuatorAvailabilityDictionaryReporting('Verbose')
    # oems.setInternalVariableAvailabilityDictionaryReporting('Verbose')
    # oems.setEMSRuntimeLanguageDebugOutputLevel('Verbose')
  end

  def self.apply_infiltration_and_ventilation_fans(model, weather, vent_fans_mech, vent_fans_kitchen, vent_fans_bath, has_flue_chimney, air_infils, vented_attic, vented_crawl)
    # Get living space infiltration
    living_ach50 = nil
    living_const_ach = nil
    air_infils.each do |air_infil|
      if (air_infil.unit_of_measure == HPXML::UnitsACH) && !air_infil.house_pressure.nil?
        living_ach = air_infil.air_leakage
        living_ach50 = calc_air_leakage_at_diff_pressure(0.65, living_ach, air_infil.house_pressure, 50.0)
      elsif (air_infil.unit_of_measure == HPXML::UnitsCFM) && !air_infil.house_pressure.nil?
        living_ach = air_infil.air_leakage * 60.0 / @infil_volume # Convert CFM to ACH
        living_ach50 = calc_air_leakage_at_diff_pressure(0.65, living_ach, air_infil.house_pressure, 50.0)
      elsif air_infil.unit_of_measure == HPXML::UnitsACHNatural
        if @apply_ashrae140_assumptions
          living_const_ach = air_infil.air_leakage
        else
          sla = get_infiltration_SLA_from_ACH(air_infil.air_leakage, @infil_height, weather)
          living_ach50 = get_infiltration_ACH50_from_SLA(sla, 0.65, @cfa, @infil_volume)
        end
      end
    end

    # Infiltration for unconditioned spaces
    apply_infiltration_to_garage(model, weather, living_ach50)
    apply_infiltration_to_unconditioned_basement(model, weather)
    apply_infiltration_to_vented_crawlspace(model, weather, vented_crawl)
    apply_infiltration_to_unvented_crawlspace(model, weather)
    apply_infiltration_to_vented_attic(model, weather, vented_attic)
    apply_infiltration_to_unvented_attic(model, weather)

    # Local ventilation
    range_sch_sensors_map = apply_local_ventilation(model, vent_fans_kitchen, Constants.ObjectNameMechanicalVentilationRangeFan)
    bath_sch_sensors_map = apply_local_ventilation(model, vent_fans_bath, Constants.ObjectNameMechanicalVentilationBathFan)

    # Get mechanical ventilation
    vent_mech_precond = vent_fans_mech.select { |vent_mech| (not vent_mech.unit_preheating_capacity.nil?) || (not vent_mech.unit_precooling_capacity.nil?) }
    vent_mech_nonprecond = vent_fans_mech.select { |vent_mech| vent_mech.unit_preheating_capacity.nil? && vent_mech.unit_precooling_capacity.nil? }
    vent_mech_sup_tot = vent_fans_mech.select { |vent_mech| vent_mech.fan_type == HPXML::MechVentTypeSupply }
    vent_mech_exh_tot = vent_fans_mech.select { |vent_mech| vent_mech.fan_type == HPXML::MechVentTypeExhaust }
    vent_mech_cfis_tot = vent_fans_mech.select { |vent_mech| vent_mech.fan_type == HPXML::MechVentTypeCFIS }
    vent_mech_bal_tot = vent_fans_mech.select { |vent_mech| vent_mech.fan_type == HPXML::MechVentTypeBalanced }
    vent_mech_erv_hrv_tot = vent_fans_mech.select { |vent_mech| [HPXML::MechVentTypeERV, HPXML::MechVentTypeHRV].include? vent_mech.fan_type }

    sup_vent_mech_fan_w = vent_mech_sup_tot.map { |vent_mech| vent_mech.average_fan_power }.sum(0.0)
    exh_vent_mech_fan_w = vent_mech_exh_tot.map { |vent_mech| vent_mech.average_fan_power }.sum(0.0)
    # ERV/HRV and balanced system fan power combined altogether
    bal_vent_mech_fan_w = (vent_mech_bal_tot + vent_mech_erv_hrv_tot).map { |vent_mech| vent_mech.average_fan_power }.sum(0.0)
    total_sup_exh_bal_w = sup_vent_mech_fan_w + exh_vent_mech_fan_w + bal_vent_mech_fan_w
    # 1.0: Fan heat does not enter space, 0.0: Fan heat does enter space, 0.5: Supply fan heat enters space
    if total_sup_exh_bal_w > 0.0
      fan_heat_lost_fraction = (1.0 * exh_vent_mech_fan_w + 0.0 * sup_vent_mech_fan_w + 0.5 * bal_vent_mech_fan_w) / total_sup_exh_bal_w
    else
      fan_heat_lost_fraction = 1.0
    end
    # Fan Actuators
    add_ee_for_vent_fan_power(model, Constants.ObjectNameMechanicalVentilationHouseFan, fan_heat_lost_fraction, false, total_sup_exh_bal_w)
    cfis_fan_actuator = add_ee_for_vent_fan_power(model, Constants.ObjectNameMechanicalVentilationHouseFanCFIS, 0.0, true)

    # Following airflow methods are only applicable to non-preconditioned systems
    vent_mech_sup = vent_mech_sup_tot.select { |vent_mech| vent_mech.unit_preheating_capacity.nil? && vent_mech.unit_precooling_capacity.nil? }
    vent_mech_exh = vent_mech_exh_tot.select { |vent_mech| vent_mech.unit_preheating_capacity.nil? && vent_mech.unit_precooling_capacity.nil? }
    vent_mech_cfis = vent_mech_cfis_tot.select { |vent_mech| vent_mech.unit_preheating_capacity.nil? && vent_mech.unit_precooling_capacity.nil? }
    vent_mech_bal = vent_mech_bal_tot.select { |vent_mech| vent_mech.unit_preheating_capacity.nil? && vent_mech.unit_precooling_capacity.nil? }
    vent_mech_erv_hrv = vent_mech_erv_hrv_tot.select { |vent_mech| vent_mech.unit_preheating_capacity.nil? && vent_mech.unit_precooling_capacity.nil? }

    # get cfms
    sup_cfm = vent_mech_sup.map { |vent_mech| vent_mech.average_flow_rate }.sum(0.0)
    exh_cfm = vent_mech_exh.map { |vent_mech| vent_mech.average_flow_rate }.sum(0.0)
    bal_cfm = vent_mech_bal.map { |vent_mech| vent_mech.average_flow_rate }.sum(0.0)
    erv_hrv_cfm = vent_mech_erv_hrv.map { |vent_mech| vent_mech.average_flow_rate }.sum(0.0)
    cfis_cfm = vent_mech_cfis.map { |vent_mech| vent_mech.average_flow_rate }.sum(0.0)

    # Balanced and unbalanced airflow calculated for hvac sizing
    tot_sup_cfm = sup_cfm + bal_cfm + erv_hrv_cfm + cfis_cfm
    tot_exh_cfm = exh_cfm + bal_cfm + erv_hrv_cfm
    tot_bal_cfm = [tot_sup_cfm, tot_exh_cfm].min
    tot_unbal_cfm = (tot_sup_cfm - tot_exh_cfm).abs

    # Store info for HVAC Sizing measure
    # FIXME: Just consider non-preconditioned mech vent systems for hvac sizing load calculation?
    model.getBuilding.additionalProperties.setFeature(Constants.SizingInfoMechVentWholeHouseRateBalanced, tot_bal_cfm)
    model.getBuilding.additionalProperties.setFeature(Constants.SizingInfoMechVentWholeHouseRateUnbalanced, tot_unbal_cfm)
    model.getBuilding.additionalProperties.setFeature(Constants.SizingInfoMechVentExist, (not vent_mech_nonprecond.empty?))

    infil_flow = OpenStudio::Model::SpaceInfiltrationDesignFlowRate.new(model)
    infil_flow.setName(Constants.ObjectNameInfiltration + ' flow')
    infil_flow.setSchedule(model.alwaysOnDiscreteSchedule)
    infil_flow.setSpace(@living_space)
    infil_flow_actuator = OpenStudio::Model::EnergyManagementSystemActuator.new(infil_flow, 'Zone Infiltration', 'Air Exchange Flow Rate')
    infil_flow_actuator.setName("#{infil_flow.name} act")

    mechvent_flow = OpenStudio::Model::SpaceInfiltrationDesignFlowRate.new(model)
    mechvent_flow.setName(Constants.ObjectNameMechanicalVentilation + ' flow')
    mechvent_flow.setSchedule(model.alwaysOnDiscreteSchedule)
    mechvent_flow.setSpace(@living_space)
    mechvent_flow_actuator = OpenStudio::Model::EnergyManagementSystemActuator.new(mechvent_flow, 'Zone Infiltration', 'Air Exchange Flow Rate')
    mechvent_flow_actuator.setName("#{mechvent_flow.name} act")

    # Living Space Infiltration Calculation/Program
    infil_program = OpenStudio::Model::EnergyManagementSystemProgram.new(model)
    infil_program.setName(Constants.ObjectNameInfiltration + ' program')

    infil_program = apply_infiltration_to_living(living_ach50, living_const_ach, infil_program, weather, has_flue_chimney)

    # Apply ERV/HRV
    hrv_erv_effectiveness_map = calc_hrv_erv_effectiveness(vent_mech_erv_hrv)
    infil_program = apply_erv_hrv(model, infil_program, vent_mech_erv_hrv, hrv_erv_effectiveness_map)

    # Calculate cfm weighted average effectiveness for hvac sizing
    weighted_vent_mech_lat_eff = 0.0
    weighted_vent_mech_apparent_sens_eff = 0.0
    vent_mech_erv_hrv.each do |vent_mech|
      # No need to add balanced system here to average because their effectivenesses are all 0.0
      weighted_vent_mech_lat_eff += vent_mech.average_flow_rate / tot_bal_cfm * hrv_erv_effectiveness_map[vent_mech][:vent_mech_lat_eff]
      weighted_vent_mech_apparent_sens_eff += vent_mech.average_flow_rate / tot_bal_cfm * hrv_erv_effectiveness_map[vent_mech][:vent_mech_apparent_sens_eff]
    end
    model.getBuilding.additionalProperties.setFeature(Constants.SizingInfoMechVentLatentEffectiveness, weighted_vent_mech_lat_eff)
    model.getBuilding.additionalProperties.setFeature(Constants.SizingInfoMechVentApparentSensibleEffectiveness, weighted_vent_mech_apparent_sens_eff)

    # Apply CFIS
    infil_program = apply_cfis(infil_program, vent_mech_cfis, cfis_fan_actuator)

    infil_program.addLine('Set Qrange = 0')
    vent_fans_kitchen.each do |vent_kitchen|
      infil_program.addLine("Set Qrange = Qrange + #{UnitConversions.convert(vent_kitchen.rated_flow_rate * vent_kitchen.quantity, 'cfm', 'm^3/s').round(4)} * #{range_sch_sensors_map[vent_kitchen.id].name}")
    end

    infil_program.addLine('Set Qbath = 0')
    vent_fans_bath.each do |vent_bath|
      infil_program.addLine("Set Qbath = Qbath + #{UnitConversions.convert(vent_bath.rated_flow_rate * vent_bath.quantity, 'cfm', 'm^3/s').round(4)} * #{bath_sch_sensors_map[vent_bath.id].name}")
    end

    infil_program.addLine('Set Qexhaust = Qrange+Qbath')
    infil_program.addLine('Set Qsupply = 0')
    infil_program.addLine("Set QWHV_sup = #{UnitConversions.convert(sup_cfm, 'cfm', 'm^3/s').round(4)}")
    infil_program.addLine("Set QWHV_exh = #{UnitConversions.convert(exh_cfm, 'cfm', 'm^3/s').round(4)}")
    infil_program.addLine("Set QWHV_bal = #{UnitConversions.convert(bal_cfm, 'cfm', 'm^3/s').round(4)}")

    infil_program.addLine('Set Qexhaust = Qexhaust + QWHV_exh + QWHV_bal + QWHV_ervhrv')
    infil_program.addLine('Set Qsupply = Qsupply + QWHV_sup + QWHV_bal + QWHV_cfis + QWHV_ervhrv')

    # Calculate adjusted infiltration based on mechanical ventilation system
    infil_program.addLine('Set Qfan = (@Max Qexhaust Qsupply)')
    if Constants.ERIVersions.index(@eri_version) >= Constants.ERIVersions.index('2019')
      # Follow ASHRAE 62.2-2016, Normative Appendix C equations for time-varying total airflow
      infil_program.addLine('If Qfan > 0')
      # Balanced system if the total supply airflow and total exhaust airflow are within 10% of their average.
      infil_program.addLine('  Set Qavg = ((Qexhaust + Qsupply) / 2.0)')
      infil_program.addLine('  If ((@Abs (Qexhaust - Qavg)) / Qavg) <= 0.1') # Only need to check Qexhaust, Qsupply will give same result
      infil_program.addLine('    Set phi = 1')
      infil_program.addLine('  Else')
      infil_program.addLine('    Set phi = (Qinf / (Qinf + Qfan))')
      infil_program.addLine('  EndIf')
      infil_program.addLine('  Set Qinf_adj = phi * Qinf')
      infil_program.addLine('Else')
      infil_program.addLine('  Set Qinf_adj = Qinf')
      infil_program.addLine('EndIf')
    else
      infil_program.addLine('Set Qu = (@Abs (Qexhaust - Qsupply))') # Unbalanced flow
      infil_program.addLine('Set Qb = Qfan - Qu') # Balanced flow
      infil_program.addLine('Set Qtot = (((Qu^2) + (Qinf^2)) ^ 0.5) + Qb')
      infil_program.addLine('Set Qinf_adj = Qtot - Qu - Qb')
    end
    infil_program.addLine("Set #{mechvent_flow_actuator.name} = Qfan - QWHV_ervhrv") # QWHV load captured by ERV/HRV program
    infil_program.addLine("Set #{infil_flow_actuator.name} = Qinf_adj")

    program_calling_manager = OpenStudio::Model::EnergyManagementSystemProgramCallingManager.new(model)
    program_calling_manager.setName("#{infil_program.name} calling manager")
    program_calling_manager.setCallingPoint('BeginTimestepBeforePredictor')
    program_calling_manager.addProgram(infil_program)

    if not vent_mech_precond.empty?
      apply_preconditioning_equipment(model, vent_mech_precond)
    end
  end

  def self.apply_infiltration_to_living(living_ach50, living_const_ach, infil_program, weather, has_flue_chimney)
    if living_ach50.to_f > 0
      # Based on "Field Validation of Algebraic Equations for Stack and
      # Wind Driven Air Infiltration Calculations" by Walker and Wilson (1998)

      outside_air_density = UnitConversions.convert(weather.header.LocalPressure, 'atm', 'Btu/ft^3') / (Gas.Air.r * (weather.data.AnnualAvgDrybulb + 460.0))

      n_i = 0.65 # Pressure Exponent
      living_sla = get_infiltration_SLA_from_ACH50(living_ach50, n_i, @cfa, @infil_volume) # Calculate SLA
      a_o = living_sla * @cfa # Effective Leakage Area (ft^2)

      # Flow Coefficient (cfm/inH2O^n) (based on ASHRAE HoF)
      inf_conv_factor = 776.25 # [ft/min]/[inH2O^(1/2)*ft^(3/2)/lbm^(1/2)]
      delta_pref = 0.016 # inH2O
      c_i = a_o * (2.0 / outside_air_density)**0.5 * delta_pref**(0.5 - n_i) * inf_conv_factor

      if has_flue_chimney
        y_i = 0.2 # Fraction of leakage through the flue; 0.2 is a "typical" value according to THE ALBERTA AIR INFIL1RATION MODEL, Walker and Wilson, 1990
        flue_height = @building_height + 2.0 # ft
        s_wflue = 1.0 # Flue Shelter Coefficient
      else
        y_i = 0.0 # Fraction of leakage through the flu
        flue_height = 0.0 # ft
        s_wflue = 0.0 # Flue Shelter Coefficient
      end

      # Leakage distributions per Iain Walker (LBL) recommendations
      if not @spaces[HPXML::LocationCrawlspaceVented].nil?
        # 15% ceiling, 35% walls, 50% floor leakage distribution for vented crawl
        leakage_ceiling = 0.15
        leakage_walls = 0.35
        leakage_floor = 0.50
      else
        # 25% ceiling, 50% walls, 25% floor leakage distribution for slab/basement/unvented crawl
        leakage_ceiling = 0.25
        leakage_walls = 0.50
        leakage_floor = 0.25
      end

      r_i = (leakage_ceiling + leakage_floor)
      x_i = (leakage_ceiling - leakage_floor)
      r_i *= (1 - y_i)
      x_i *= (1 - y_i)
      z_f = flue_height / (@infil_height + Geometry.get_z_origin_for_zone(@living_zone))

      # Calculate Stack Coefficient
      m_o = (x_i + (2.0 * n_i + 1.0) * y_i)**2.0 / (2 - r_i)
      if m_o <=  1.0
        m_i = m_o # eq. 10
      else
        m_i = 1.0 # eq. 11
      end
      if has_flue_chimney
        x_c = r_i + (2.0 * (1.0 - r_i - y_i)) / (n_i + 1.0) - 2.0 * y_i * (z_f - 1.0)**n_i # Eq. 13
        f_i = n_i * y_i * (z_f - 1.0)**((3.0 * n_i - 1.0) / 3.0) * (1.0 - (3.0 * (x_c - x_i)**2.0 * r_i**(1 - n_i)) / (2.0 * (z_f + 1.0))) # Additive flue function, Eq. 12
      else
        x_c = r_i + (2.0 * (1.0 - r_i - y_i)) / (n_i + 1.0) # Critical value of ceiling-floor leakage difference where the neutral level is located at the ceiling (eq. 13)
        f_i = 0.0 # Additive flue function (eq. 12)
      end
      f_s = ((1.0 + n_i * r_i) / (n_i + 1.0)) * (0.5 - 0.5 * m_i**1.2)**(n_i + 1.0) + f_i
      stack_coef = f_s * (UnitConversions.convert(outside_air_density * Constants.g * @infil_height, 'lbm/(ft*s^2)', 'inH2O') / (Constants.AssumedInsideTemp + 460.0))**n_i # inH2O^n/R^n

      # Calculate wind coefficient
      if not @spaces[HPXML::LocationCrawlspaceVented].nil?
        if x_i > 1.0 - 2.0 * y_i
          # Critical floor to ceiling difference above which f_w does not change (eq. 25)
          x_i = 1.0 - 2.0 * y_i
        end
        r_x = 1.0 - r_i * (n_i / 2.0 + 0.2) # Redefined R for wind calculations for houses with crawlspaces (eq. 21)
        y_x = 1.0 - y_i / 4.0 # Redefined Y for wind calculations for houses with crawlspaces (eq. 22)
        x_s = (1.0 - r_i) / 5.0 - 1.5 * y_i # Used to calculate X_x (eq.24)
        x_x = 1.0 - (((x_i - x_s) / (2.0 - r_i))**2.0)**0.75 # Redefined X for wind calculations for houses with crawlspaces (eq. 23)
        f_w = 0.19 * (2.0 - n_i) * x_x * r_x * y_x # Wind factor (eq. 20)
      else
        j_i = (x_i + r_i + 2.0 * y_i) / 2.0
        f_w = 0.19 * (2.0 - n_i) * (1.0 - ((x_i + r_i) / 2.0)**(1.5 - y_i)) - y_i / 4.0 * (j_i - 2.0 * y_i * j_i**4.0)
      end
      wind_coef = f_w * UnitConversions.convert(outside_air_density / 2.0, 'lbm/ft^3', 'inH2O/mph^2')**n_i # inH2O^n/mph^2n

      living_ach = get_infiltration_ACH_from_SLA(living_sla, @infil_height, weather)
      living_cfm = living_ach / UnitConversions.convert(1.0, 'hr', 'min') * @infil_volume

      infil_program.addLine("Set p_m = #{@wind_speed.ashrae_terrain_exponent}")
      infil_program.addLine("Set p_s = #{@wind_speed.ashrae_site_terrain_exponent}")
      infil_program.addLine("Set s_m = #{@wind_speed.ashrae_terrain_thickness}")
      infil_program.addLine("Set s_s = #{@wind_speed.ashrae_site_terrain_thickness}")
      infil_program.addLine("Set z_m = #{UnitConversions.convert(@wind_speed.height, 'ft', 'm')}")
      infil_program.addLine("Set z_s = #{UnitConversions.convert(@infil_height, 'ft', 'm')}")
      infil_program.addLine('Set f_t = (((s_m/z_m)^p_m)*((z_s/s_s)^p_s))')
      infil_program.addLine("Set Tdiff = #{@tin_sensor.name}-#{@tout_sensor.name}")
      infil_program.addLine('Set dT = @Abs Tdiff')
      infil_program.addLine("Set c = #{((UnitConversions.convert(c_i, 'cfm', 'm^3/s') / (UnitConversions.convert(1.0, 'inH2O', 'Pa')**n_i))).round(4)}")
      infil_program.addLine("Set Cs = #{(stack_coef * (UnitConversions.convert(1.0, 'inH2O/R', 'Pa/K')**n_i)).round(4)}")
      infil_program.addLine("Set Cw = #{(wind_coef * (UnitConversions.convert(1.0, 'inH2O/mph^2', 'Pa*s^2/m^2')**n_i)).round(4)}")
      infil_program.addLine("Set n = #{n_i}")
      infil_program.addLine("Set sft = (f_t*#{(((@wind_speed.S_wo * (1.0 - y_i)) + (s_wflue * (1.5 * y_i))))})")
      infil_program.addLine("Set temp1 = ((c*Cw)*((sft*#{@vwind_sensor.name})^(2*n)))^2")
      infil_program.addLine('Set Qinf = (((c*Cs*(dT^n))^2)+temp1)^0.5')
      infil_program.addLine('Set Qinf = (@Max Qinf 0)')

    elsif living_const_ach.to_f > 0

      living_ach = living_const_ach
      living_cfm = living_ach / UnitConversions.convert(1.0, 'hr', 'min') * @infil_volume

      infil_program.addLine("Set Qinf = #{living_ach * UnitConversions.convert(@infil_volume, 'ft^3', 'm^3') / UnitConversions.convert(1.0, 'hr', 's')}")
    else
      infil_program.addLine('Set Qinf = 0')
    end

    # Store info for HVAC Sizing measure
    @living_zone.additionalProperties.setFeature(Constants.SizingInfoZoneInfiltrationCFM, living_cfm.to_f)
    @living_zone.additionalProperties.setFeature(Constants.SizingInfoZoneInfiltrationACH, living_ach.to_f)

    return infil_program
  end

  def self.calc_wind_stack_coeffs(hor_lk_frac, neutral_level, space, space_height = nil)
    if space_height.nil?
      space_height = Geometry.get_height_of_spaces([space])
    end
    coord_z = Geometry.get_z_origin_for_zone(space.thermalZone.get)
    f_t_SG = @wind_speed.site_terrain_multiplier * ((space_height + coord_z) / 32.8)**@wind_speed.site_terrain_exponent / (@wind_speed.terrain_multiplier * (@wind_speed.height / 32.8)**@wind_speed.terrain_exponent)
    f_s_SG = 2.0 / 3.0 * (1 + hor_lk_frac / 2.0) * (2.0 * neutral_level * (1.0 - neutral_level))**0.5 / (neutral_level**0.5 + (1.0 - neutral_level)**0.5)
    f_w_SG = @wind_speed.shielding_coef * (1.0 - hor_lk_frac)**(1.0 / 3.0) * f_t_SG
    c_s_SG = f_s_SG**2.0 * Constants.g * space_height / (Constants.AssumedInsideTemp + 460.0)
    c_w_SG = f_w_SG**2.0
    return c_w_SG, c_s_SG
  end

  def self.get_infiltration_NL_from_SLA(sla, infil_height)
    # Returns infiltration normalized leakage given SLA.
    return 1000.0 * sla * (infil_height / 8.202)**0.4
  end

  def self.get_infiltration_ACH_from_SLA(sla, infil_height, weather)
    # Returns the infiltration annual average ACH given a SLA.
    # Equation from RESNET 380-2016 Equation 9
    norm_leakage = get_infiltration_NL_from_SLA(sla, infil_height)

    # Equation from ASHRAE 136-1993
    return norm_leakage * weather.data.WSF
  end

  def self.get_infiltration_SLA_from_ACH(ach, infil_height, weather)
    # Returns the infiltration SLA given an annual average ACH.
    return ach / (weather.data.WSF * 1000 * (infil_height / 8.202)**0.4)
  end

  def self.get_infiltration_SLA_from_ACH50(ach50, n_i, conditionedFloorArea, conditionedVolume, pressure_difference_Pa = 50)
    # Returns the infiltration SLA given a ACH50.
    return ((ach50 * 0.283316478 * 4.0**n_i * conditionedVolume) / (conditionedFloorArea * UnitConversions.convert(1.0, 'ft^2', 'in^2') * pressure_difference_Pa**n_i * 60.0))
  end

  def self.get_infiltration_ACH50_from_SLA(sla, n_i, conditionedFloorArea, conditionedVolume, pressure_difference_Pa = 50)
    # Returns the infiltration ACH50 given a SLA.
    return ((sla * conditionedFloorArea * UnitConversions.convert(1.0, 'ft^2', 'in^2') * pressure_difference_Pa**n_i * 60.0) / (0.283316478 * 4.0**n_i * conditionedVolume))
  end

  def self.calc_duct_leakage_at_diff_pressure(q_old, p_old, p_new)
    return q_old * (p_new / p_old)**0.6 # Derived from Equation C-1 (Annex C), p34, ASHRAE Standard 152-2004.
  end

  def self.calc_air_leakage_at_diff_pressure(n_i, q_old, p_old, p_new)
    return q_old * (p_new / p_old)**n_i
  end

  def self.get_duct_insulation_rvalue(nominal_rvalue, side)
    # Insulated duct values based on "True R-Values of Round Residential Ductwork"
    # by Palmiter & Kruse 2006. Linear extrapolation from SEEM's "DuctTrueRValues"
    # worksheet in, e.g., ExistingResidentialSingleFamily_SEEMRuns_v05.xlsm.
    #
    # Nominal | 4.2 | 6.0 | 8.0 | 11.0
    # --------|-----|-----|-----|----
    # Supply  | 4.5 | 5.7 | 6.8 | 8.4
    # Return  | 4.9 | 6.3 | 7.8 | 9.7
    #
    # Uninsulated ducts are set to R-1.7 based on ASHRAE HOF and the above paper.
    if nominal_rvalue <= 0
      return 1.7
    end
    if side == HPXML::DuctTypeSupply
      return 2.2438 + 0.5619 * nominal_rvalue
    elsif side == HPXML::DuctTypeReturn
      return 2.0388 + 0.7053 * nominal_rvalue
    end
  end

  def self.get_mech_vent_whole_house_cfm(frac622, num_beds, cfa, std)
    # Returns the ASHRAE 62.2 whole house mechanical ventilation rate, excluding any infiltration credit.
    if std == '2013'
      return frac622 * ((num_beds + 1.0) * 7.5 + 0.03 * cfa)
    end

    return frac622 * ((num_beds + 1.0) * 7.5 + 0.01 * cfa)
  end
end

class Duct
  def initialize(side, loc_space, loc_schedule, leakage_frac, leakage_cfm25, area, rvalue)
    @side = side
    @loc_space = loc_space
    @loc_schedule = loc_schedule
    @leakage_frac = leakage_frac
    @leakage_cfm25 = leakage_cfm25
    @area = area
    @rvalue = rvalue
  end
  attr_accessor(:side, :loc_space, :loc_schedule, :leakage_frac, :leakage_cfm25, :area, :rvalue, :zone, :location)
end

class WindSpeed
  def initialize
  end
  attr_accessor(:height, :terrain_multiplier, :terrain_exponent, :ashrae_terrain_thickness, :ashrae_terrain_exponent, :site_terrain_multiplier, :site_terrain_exponent, :ashrae_site_terrain_thickness, :ashrae_site_terrain_exponent, :S_wo, :shielding_coef)
end<|MERGE_RESOLUTION|>--- conflicted
+++ resolved
@@ -419,11 +419,7 @@
     return ra_duct_zone
   end
 
-<<<<<<< HEAD
-  def self.create_sens_lat_load_actuator_and_equipment(model, name, space, frac_lat, frac_lost, hpxml_fuel_type = nil, end_use = nil)
-=======
-  def self.create_sens_lat_load_actuator_and_equipment(model, name, space, frac_lat, frac_lost, is_duct_load_for_report = nil)
->>>>>>> 32d38244
+  def self.create_sens_lat_load_actuator_and_equipment(model, name, space, frac_lat, frac_lost, hpxml_fuel_type = nil, end_use = nil, is_duct_load_for_report = nil)
     other_equip_def = OpenStudio::Model::OtherEquipmentDefinition.new(model)
     other_equip_def.setName("#{name} equip")
     other_equip = OpenStudio::Model::OtherEquipment.new(other_equip_def)
@@ -622,9 +618,9 @@
     if object.is_a? OpenStudio::Model::AirLoopHVAC
       # Most system types
 
-      # Set the return plenum
+    # Set the return plenum
       ra_duct_zone = create_return_air_duct_zone(model, object.name.to_s)
-      ra_duct_space = ra_duct_zone.spaces[0]
+    ra_duct_space = ra_duct_zone.spaces[0]
       @living_zone.setReturnPlenum(ra_duct_zone, object)
 
       inlet_node = object.demandInletNode
