# frozen_string_literal: true

class Airflow
  # Constants
  InfilPressureExponent = 0.65

  def self.apply(model, runner, weather, spaces, hpxml_header, hpxml_bldg, cfa, nbeds,
                 ncfl_ag, duct_systems, airloop_map, clg_ssn_sensor, eri_version,
                 frac_windows_operable, apply_ashrae140_assumptions, schedules_file,
                 unavailable_periods, hvac_availability_sensor)

    # Global variables

    @runner = runner
    @spaces = spaces
    @year = hpxml_header.sim_calendar_year
    @conditioned_space = spaces[HPXML::LocationConditionedSpace]
    @conditioned_zone = @conditioned_space.thermalZone.get
    @nbeds = nbeds
    @ncfl_ag = ncfl_ag
    @eri_version = eri_version
    @apply_ashrae140_assumptions = apply_ashrae140_assumptions
    @cfa = cfa
    @cooking_range_in_cond_space = hpxml_bldg.cooking_ranges.empty? ? true : HPXML::conditioned_locations_this_unit.include?(hpxml_bldg.cooking_ranges[0].location)
    @clothes_dryer_in_cond_space = hpxml_bldg.clothes_dryers.empty? ? true : HPXML::conditioned_locations_this_unit.include?(hpxml_bldg.clothes_dryers[0].location)
    @hvac_availability_sensor = hvac_availability_sensor

    # Global sensors

    @pbar_sensor = OpenStudio::Model::EnergyManagementSystemSensor.new(model, 'Site Outdoor Air Barometric Pressure')
    @pbar_sensor.setName('out pb s')

    @wout_sensor = OpenStudio::Model::EnergyManagementSystemSensor.new(model, 'Site Outdoor Air Humidity Ratio')
    @wout_sensor.setName('out wt s')

    @win_sensor = OpenStudio::Model::EnergyManagementSystemSensor.new(model, 'Zone Air Humidity Ratio')
    @win_sensor.setName('win s')
    @win_sensor.setKeyName(@conditioned_zone.name.to_s)

    @vwind_sensor = OpenStudio::Model::EnergyManagementSystemSensor.new(model, 'Site Wind Speed')
    @vwind_sensor.setName('site vw s')

    @tin_sensor = OpenStudio::Model::EnergyManagementSystemSensor.new(model, 'Zone Mean Air Temperature')
    @tin_sensor.setName('tin s')
    @tin_sensor.setKeyName(@conditioned_zone.name.to_s)

    @tout_sensor = OpenStudio::Model::EnergyManagementSystemSensor.new(model, 'Zone Outdoor Air Drybulb Temperature')
    @tout_sensor.setName('tout s')
    @tout_sensor.setKeyName(@conditioned_zone.name.to_s)

    @adiabatic_const = nil

    # Ventilation fans
    vent_fans_mech = []
    vent_fans_kitchen = []
    vent_fans_bath = []
    vent_fans_whf = []
    vent_fans_cfis_suppl = []
    hpxml_bldg.ventilation_fans.each do |vent_fan|
      next unless vent_fan.hours_in_operation.nil? || vent_fan.hours_in_operation > 0

      if vent_fan.used_for_whole_building_ventilation
        if not vent_fan.is_cfis_supplemental_fan?
          vent_fans_mech << vent_fan
        else
          vent_fans_cfis_suppl << vent_fan
        end
      elsif vent_fan.used_for_seasonal_cooling_load_reduction
        vent_fans_whf << vent_fan
      elsif vent_fan.used_for_local_ventilation
        if vent_fan.fan_location == HPXML::LocationKitchen
          vent_fans_kitchen << vent_fan
        elsif vent_fan.fan_location == HPXML::LocationBath
          vent_fans_bath << vent_fan
        end
      end
    end

    # Vented clothes dryers
    vented_dryers = hpxml_bldg.clothes_dryers.select { |cd| cd.is_vented && cd.vented_flow_rate.to_f > 0 }

    # Initialization
    initialize_cfis(model, vent_fans_mech, airloop_map, unavailable_periods)
    model.getAirLoopHVACs.each do |air_loop|
      initialize_fan_objects(model, air_loop)
    end
    model.getZoneHVACFourPipeFanCoils.each do |fan_coil|
      initialize_fan_objects(model, fan_coil)
    end

    # Apply ducts

    duct_systems.each do |ducts, object|
      apply_ducts(model, ducts, object, vent_fans_mech, hpxml_bldg.building_construction.number_of_units)
    end

    # Apply infiltration/ventilation

    set_wind_speed_correction(model, hpxml_bldg.site)
    window_area = hpxml_bldg.windows.map { |w| w.area }.sum(0.0)
    open_window_area = window_area * frac_windows_operable * 0.5 * 0.2 # Assume A) 50% of the area of an operable window can be open, and B) 20% of openable window area is actually open

    vented_attic = hpxml_bldg.attics.find { |attic| attic.attic_type == HPXML::AtticTypeVented }
    vented_crawl = hpxml_bldg.foundations.find { |foundation| foundation.foundation_type == HPXML::FoundationTypeCrawlspaceVented }

    infil_values = get_values_from_air_infiltration_measurements(hpxml_bldg, cfa, weather)
    if @apply_ashrae140_assumptions
      conditioned_const_ach = infil_values[:nach]
      conditioned_ach50 = nil
    else
      conditioned_ach50 = infil_values[:ach50]
      conditioned_const_ach = nil
    end
    conditioned_const_ach *= infil_values[:a_ext] unless conditioned_const_ach.nil?
    conditioned_ach50 *= infil_values[:a_ext] unless conditioned_ach50.nil?
    has_flue_chimney_in_cond_space = hpxml_bldg.air_infiltration.has_flue_or_chimney_in_conditioned_space

    apply_natural_ventilation_and_whole_house_fan(model, hpxml_bldg.site, vent_fans_whf, open_window_area, clg_ssn_sensor, hpxml_bldg.header.natvent_days_per_week,
                                                  infil_values[:volume], infil_values[:height], unavailable_periods)
    apply_infiltration_and_ventilation_fans(model, weather, hpxml_bldg.site, vent_fans_mech, vent_fans_kitchen, vent_fans_bath, vented_dryers,
<<<<<<< HEAD
                                            has_flue_chimney_in_cond_space, conditioned_ach50, conditioned_const_ach, infil_values[:volume], infil_values[:height],
                                            vented_attic, vented_crawl, clg_ssn_sensor, schedules_file, vent_fans_cfis_suppl, unavailable_periods)
=======
                                            has_flue_chimney_in_cond_space, conditioned_ach50, conditioned_const_ach, infil_volume, infil_height,
                                            vented_attic, vented_crawl, clg_ssn_sensor, schedules_file, vent_fans_cfis_suppl, unavailable_periods, hpxml_bldg.elevation)
>>>>>>> b651b690
  end

  def self.get_default_fraction_of_windows_operable()
    # Combining the value below with the assumption that 50% of
    # the area of an operable window can be open produces the
    # Building America assumption that "Thirty-three percent of
    # the window area ... can be opened for natural ventilation"
    return 0.67 # 67%
  end

  def self.get_default_vented_attic_sla()
    return (1.0 / 300.0).round(6) # Table 4.2.2(1) - Attics
  end

  def self.get_default_vented_crawl_sla()
    return (1.0 / 150.0).round(6) # Table 4.2.2(1) - Crawlspaces
  end

  def self.get_default_unvented_space_ach()
    return 0.1 # Assumption
  end

  def self.get_default_mech_vent_fan_power(vent_fan, eri_version)
    # Returns fan power in W/cfm, based on ANSI 301
    if vent_fan.is_shared_system
      return 1.00 # Table 4.2.2(1) Note (n)
    elsif [HPXML::MechVentTypeSupply, HPXML::MechVentTypeExhaust].include? vent_fan.fan_type
      return 0.35
    elsif [HPXML::MechVentTypeBalanced].include? vent_fan.fan_type
      return 0.70
    elsif [HPXML::MechVentTypeERV, HPXML::MechVentTypeHRV].include? vent_fan.fan_type
      return 1.00
    elsif [HPXML::MechVentTypeCFIS].include? vent_fan.fan_type
      if Constants.ERIVersions.index(eri_version) >= Constants.ERIVersions.index('2022')
        return 0.58
      else
        return 0.50
      end
    else
      fail "Unexpected fan_type: '#{fan_type}'."
    end
  end

  def self.get_infiltration_measurement_of_interest(infil_measurements)
    # Returns the infiltration measurement that has the minimum information needed for simulation
    infil_measurements.each do |measurement|
      if [HPXML::UnitsACH, HPXML::UnitsCFM].include?(measurement.unit_of_measure) && !measurement.house_pressure.nil?
        return measurement
      elsif [HPXML::UnitsACHNatural, HPXML::UnitsCFMNatural].include? measurement.unit_of_measure
        return measurement
      elsif !measurement.effective_leakage_area.nil?
        return measurement
      end
    end
    fail 'Unexpected error.'
  end

  def self.get_values_from_air_infiltration_measurements(hpxml_bldg, cfa, weather)
    measurement = get_infiltration_measurement_of_interest(hpxml_bldg.air_infiltration_measurements)

    infil_volume = measurement.infiltration_volume
    infil_height = measurement.infiltration_height
    if infil_height.nil?
      infil_height = hpxml_bldg.inferred_infiltration_height(infil_volume)
    end

    sla, ach50, nach = nil
    if [HPXML::UnitsACH, HPXML::UnitsCFM].include?(measurement.unit_of_measure)
      if measurement.unit_of_measure == HPXML::UnitsACH
        ach50 = calc_air_leakage_at_diff_pressure(InfilPressureExponent, measurement.air_leakage, measurement.house_pressure, 50.0)
      elsif measurement.unit_of_measure == HPXML::UnitsCFM
        achXX = measurement.air_leakage * 60.0 / infil_volume # Convert CFM to ACH
        ach50 = calc_air_leakage_at_diff_pressure(InfilPressureExponent, achXX, measurement.house_pressure, 50.0)
      end
      sla = get_infiltration_SLA_from_ACH50(ach50, InfilPressureExponent, cfa, infil_volume)
      nach = get_infiltration_ACH_from_SLA(sla, infil_height, weather)
    elsif [HPXML::UnitsACHNatural, HPXML::UnitsCFMNatural].include? measurement.unit_of_measure
      if measurement.unit_of_measure == HPXML::UnitsACHNatural
        nach = measurement.air_leakage
      elsif measurement.unit_of_measure == HPXML::UnitsCFMNatural
        nach = measurement.air_leakage * 60.0 / infil_volume # Convert CFM to ACH
      end
      avg_ceiling_height = hpxml_bldg.building_construction.average_ceiling_height
      sla = get_infiltration_SLA_from_ACH(nach, infil_height, avg_ceiling_height, weather)
      ach50 = get_infiltration_ACH50_from_SLA(sla, InfilPressureExponent, cfa, infil_volume)
    elsif !measurement.effective_leakage_area.nil?
      sla = UnitConversions.convert(measurement.effective_leakage_area, 'in^2', 'ft^2') / cfa
      ach50 = get_infiltration_ACH50_from_SLA(sla, InfilPressureExponent, cfa, infil_volume)
      nach = get_infiltration_ACH_from_SLA(sla, infil_height, weather)
    else
      fail 'Unexpected error.'
    end

    if measurement.infiltration_type == HPXML::InfiltrationTypeUnitTotal
      a_ext = measurement.a_ext # Adjustment ratio for SFA/MF units; exterior envelope area divided by total envelope area
    end
    a_ext = 1.0 if a_ext.nil?

    return { sla: sla, ach50: ach50, nach: nach, volume: infil_volume, height: infil_height, a_ext: a_ext }
  end

  def self.get_default_mech_vent_flow_rate(hpxml_bldg, vent_fan, weather, cfa, nbeds, eri_version)
    # Calculates Qfan cfm requirement per ASHRAE 62.2 / ANSI 301
    infil_values = get_values_from_air_infiltration_measurements(hpxml_bldg, cfa, weather)
    bldg_type = hpxml_bldg.building_construction.residential_facility_type

    nl = get_infiltration_NL_from_SLA(infil_values[:sla], infil_values[:height])
    q_inf = get_infiltration_Qinf_from_NL(nl, weather, cfa)
    q_tot = get_mech_vent_qtot_cfm(nbeds, cfa)
    if vent_fan.is_balanced?
      is_balanced, frac_imbal = true, 0.0
    else
      is_balanced, frac_imbal = false, 1.0
    end
    q_fan = get_mech_vent_qfan_cfm(q_tot, q_inf, is_balanced, frac_imbal, infil_values[:a_ext], bldg_type, eri_version, vent_fan.hours_in_operation)
    return q_fan
  end

  private

  def self.set_wind_speed_correction(model, site)
    site_ap = site.additional_properties

    site_map = { HPXML::SiteTypeRural => 'Country',    # Flat, open country
                 HPXML::SiteTypeSuburban => 'Suburbs', # Rough, wooded country, suburbs
                 HPXML::SiteTypeUrban => 'City' }      # Towns, city outskirts, center of large cities
    model.getSite.setTerrain(site_map[site.site_type])

    site_ap.height = 32.8 # ft (Standard weather station height)

    # Open, Unrestricted at Weather Station
    site_ap.terrain_multiplier = 1.0
    site_ap.terrain_exponent = 0.15
    site_ap.ashrae_terrain_thickness = 270
    site_ap.ashrae_terrain_exponent = 0.14

    if site.site_type == HPXML::SiteTypeRural
      site_ap.site_terrain_multiplier = 0.85
      site_ap.site_terrain_exponent = 0.20
      site_ap.ashrae_site_terrain_thickness = 270 # Flat, open country
      site_ap.ashrae_site_terrain_exponent = 0.14 # Flat, open country
    elsif site.site_type == HPXML::SiteTypeSuburban
      site_ap.site_terrain_multiplier = 0.67
      site_ap.site_terrain_exponent = 0.25
      site_ap.ashrae_site_terrain_thickness = 370 # Rough, wooded country, suburbs
      site_ap.ashrae_site_terrain_exponent = 0.22 # Rough, wooded country, suburbs
    elsif site.site_type == HPXML::SiteTypeUrban
      site_ap.site_terrain_multiplier = 0.47
      site_ap.site_terrain_exponent = 0.35
      site_ap.ashrae_site_terrain_thickness = 460 # Towns, city outskirts, center of large cities
      site_ap.ashrae_site_terrain_exponent = 0.33 # Towns, city outskirts, center of large cities
    end

    # S-G Shielding Coefficients are roughly 1/3 of AIM2 Shelter Coefficients
    site_ap.s_g_shielding_coef = site_ap.aim2_shelter_coeff / 3.0
  end

  def self.get_aim2_shelter_coefficient(shielding_of_home)
    # Mapping based on AIM-2 Model by Walker/Wilson
    # Table 2: Estimates of Shelter Coefficient S_wo for No Flue
    if shielding_of_home == HPXML::ShieldingNormal
      return 0.50 # Class 4: "Very heavy shielding, many large obstructions within one house height"
    elsif shielding_of_home == HPXML::ShieldingExposed
      return 0.90 # Class 2: "Light local shielding with few obstructions within two house heights"
    elsif shielding_of_home == HPXML::ShieldingWellShielded
      return 0.30 # Class 5: "Complete shielding, with large buildings immediately adjacent"
    end
  end

  def self.apply_infiltration_to_unconditioned_space(model, space, ach = nil, ela = nil, c_w_SG = nil, c_s_SG = nil)
    if ach.to_f > 0
      # Model ACH as constant infiltration/ventilation
      # This is typically used for below-grade spaces where wind is zero
      flow_rate = OpenStudio::Model::SpaceInfiltrationDesignFlowRate.new(model)
      flow_rate.setName("#{Constants.ObjectNameInfiltration}|#{space.name}")
      flow_rate.setSchedule(model.alwaysOnDiscreteSchedule)
      flow_rate.setAirChangesperHour(ach)
      flow_rate.setSpace(space)
      flow_rate.setConstantTermCoefficient(1)
      flow_rate.setTemperatureTermCoefficient(0)
      flow_rate.setVelocityTermCoefficient(0)
      flow_rate.setVelocitySquaredTermCoefficient(0)
    elsif ela.to_f > 0
      # Model ELA with stack/wind coefficients
      leakage_area = OpenStudio::Model::SpaceInfiltrationEffectiveLeakageArea.new(model)
      leakage_area.setName("#{Constants.ObjectNameInfiltration}|#{space.name}")
      leakage_area.setSchedule(model.alwaysOnDiscreteSchedule)
      leakage_area.setEffectiveAirLeakageArea(UnitConversions.convert(ela, 'ft^2', 'cm^2'))
      leakage_area.setStackCoefficient(UnitConversions.convert(c_s_SG, 'ft^2/(s^2*R)', 'L^2/(s^2*cm^4*K)'))
      leakage_area.setWindCoefficient(c_w_SG * 0.01)
      leakage_area.setSpace(space)
    end
  end

  def self.apply_natural_ventilation_and_whole_house_fan(model, site, vent_fans_whf, open_window_area, nv_clg_ssn_sensor, natvent_days_per_week,
                                                         infil_volume, infil_height, unavailable_periods)

    # NV Availability Schedule
    nv_avail_sch = create_nv_and_whf_avail_sch(model, Constants.ObjectNameNaturalVentilation, natvent_days_per_week, unavailable_periods)

    nv_avail_sensor = OpenStudio::Model::EnergyManagementSystemSensor.new(model, 'Schedule Value')
    nv_avail_sensor.setName("#{Constants.ObjectNameNaturalVentilation} s")
    nv_avail_sensor.setKeyName(nv_avail_sch.name.to_s)

    # Availability Schedules paired with vent fan class
    # If whf_num_days_per_week is exposed, can handle multiple fans with different days of operation
    whf_avail_sensors = {}
    vent_fans_whf.each_with_index do |vent_whf, index|
      whf_num_days_per_week = 7 # FUTURE: Expose via HPXML?
      obj_name = "#{Constants.ObjectNameWholeHouseFan} #{index}"
      whf_unavailable_periods = Schedule.get_unavailable_periods(@runner, SchedulesFile::Columns[:WholeHouseFan].name, unavailable_periods)
      whf_avail_sch = create_nv_and_whf_avail_sch(model, obj_name, whf_num_days_per_week, whf_unavailable_periods)

      whf_avail_sensor = OpenStudio::Model::EnergyManagementSystemSensor.new(model, 'Schedule Value')
      whf_avail_sensor.setName("#{obj_name} s")
      whf_avail_sensor.setKeyName(whf_avail_sch.name.to_s)
      whf_avail_sensors[vent_whf.id] = whf_avail_sensor
    end

    # Sensors
    if @conditioned_zone.thermostatSetpointDualSetpoint.is_initialized
      thermostat = @conditioned_zone.thermostatSetpointDualSetpoint.get

      htg_sp_sensor = OpenStudio::Model::EnergyManagementSystemSensor.new(model, 'Schedule Value')
      htg_sp_sensor.setName('htg sp s')
      htg_sp_sensor.setKeyName(thermostat.heatingSetpointTemperatureSchedule.get.name.to_s)

      clg_sp_sensor = OpenStudio::Model::EnergyManagementSystemSensor.new(model, 'Schedule Value')
      clg_sp_sensor.setName('clg sp s')
      clg_sp_sensor.setKeyName(thermostat.coolingSetpointTemperatureSchedule.get.name.to_s)
    end

    # Actuators
    nv_flow = OpenStudio::Model::SpaceInfiltrationDesignFlowRate.new(model)
    nv_flow.setName(Constants.ObjectNameNaturalVentilation + ' flow')
    nv_flow.setSchedule(model.alwaysOnDiscreteSchedule)
    nv_flow.setSpace(@conditioned_space)
    nv_flow_actuator = OpenStudio::Model::EnergyManagementSystemActuator.new(nv_flow, *EPlus::EMSActuatorZoneInfiltrationFlowRate)
    nv_flow_actuator.setName("#{nv_flow.name} act")
    nv_flow.additionalProperties.setFeature('ObjectType', Constants.ObjectNameNaturalVentilation)

    whf_flow = OpenStudio::Model::SpaceInfiltrationDesignFlowRate.new(model)
    whf_flow.setName(Constants.ObjectNameWholeHouseFan + ' flow')
    whf_flow.setSchedule(model.alwaysOnDiscreteSchedule)
    whf_flow.setSpace(@conditioned_space)
    whf_flow_actuator = OpenStudio::Model::EnergyManagementSystemActuator.new(whf_flow, *EPlus::EMSActuatorZoneInfiltrationFlowRate)
    whf_flow_actuator.setName("#{whf_flow.name} act")
    whf_flow.additionalProperties.setFeature('ObjectType', Constants.ObjectNameWholeHouseFan)

    # Electric Equipment (for whole house fan electricity consumption)
    whf_equip_def = OpenStudio::Model::ElectricEquipmentDefinition.new(model)
    whf_equip_def.setName(Constants.ObjectNameWholeHouseFan)
    whf_equip = OpenStudio::Model::ElectricEquipment.new(whf_equip_def)
    whf_equip.setName(Constants.ObjectNameWholeHouseFan)
    whf_equip.setSpace(@conditioned_space) # no heat gain, so assign the equipment to an arbitrary space
    whf_equip_def.setFractionRadiant(0)
    whf_equip_def.setFractionLatent(0)
    whf_equip_def.setFractionLost(1)
    whf_equip.setSchedule(model.alwaysOnDiscreteSchedule)
    whf_equip.setEndUseSubcategory(Constants.ObjectNameWholeHouseFan)
    whf_elec_actuator = OpenStudio::Model::EnergyManagementSystemActuator.new(whf_equip, *EPlus::EMSActuatorElectricEquipmentPower, whf_equip.space.get)
    whf_elec_actuator.setName("#{whf_equip.name} act")

    # Assume located in attic floor if attic zone exists; otherwise assume it's through roof/wall.
    whf_zone = nil
    if not @spaces[HPXML::LocationAtticVented].nil?
      whf_zone = @spaces[HPXML::LocationAtticVented].thermalZone.get
    elsif not @spaces[HPXML::LocationAtticUnvented].nil?
      whf_zone = @spaces[HPXML::LocationAtticUnvented].thermalZone.get
    end
    if not whf_zone.nil?
      # Air from conditioned space to WHF zone (attic)
      zone_mixing = OpenStudio::Model::ZoneMixing.new(whf_zone)
      zone_mixing.setName("#{Constants.ObjectNameWholeHouseFan} mix")
      zone_mixing.setSourceZone(@conditioned_zone)
      cond_to_zone_flow_rate_actuator = OpenStudio::Model::EnergyManagementSystemActuator.new(zone_mixing, *EPlus::EMSActuatorZoneMixingFlowRate)
      cond_to_zone_flow_rate_actuator.setName("#{zone_mixing.name} act")
    end

    area = 0.6 * open_window_area # ft^2, for Sherman-Grimsrud
    max_rate = 20.0 # Air Changes per hour
    max_flow_rate = max_rate * infil_volume / UnitConversions.convert(1.0, 'hr', 'min')
    neutral_level = 0.5
    hor_lk_frac = 0.0
    c_w, c_s = calc_wind_stack_coeffs(site, hor_lk_frac, neutral_level, @conditioned_space, infil_height)
    max_oa_hr = 0.0115 # From ANSI 301-2022

    # Program
    vent_program = OpenStudio::Model::EnergyManagementSystemProgram.new(model)
    vent_program.additionalProperties.setFeature('ObjectType', Constants.ObjectNameNaturalVentilation)
    vent_program.setName(Constants.ObjectNameNaturalVentilation + ' program')
    vent_program.addLine("Set Tin = #{@tin_sensor.name}")
    vent_program.addLine("Set Tout = #{@tout_sensor.name}")
    vent_program.addLine("Set Wout = #{@wout_sensor.name}")
    vent_program.addLine("Set Pbar = #{@pbar_sensor.name}")
    vent_program.addLine('Set Phiout = (@RhFnTdbWPb Tout Wout Pbar)')
    vent_program.addLine("Set MaxHR = #{max_oa_hr}")
    if not thermostat.nil?
      # Home has HVAC system (though setpoints may be defaulted); use the average of heating/cooling setpoints to minimize incurring additional heating energy.
      vent_program.addLine("Set Tnvsp = (#{htg_sp_sensor.name} + #{clg_sp_sensor.name}) / 2")
    else
      # No HVAC system; use the average of defaulted heating/cooling setpoints.
      htg_weekday_setpoints, htg_weekend_setpoints = HVAC.get_default_heating_setpoint(HPXML::HVACControlTypeManual, @eri_version)
      clg_weekday_setpoints, clg_weekend_setpoints = HVAC.get_default_cooling_setpoint(HPXML::HVACControlTypeManual, @eri_version)
      if htg_weekday_setpoints.split(', ').uniq.size == 1 && htg_weekend_setpoints.split(', ').uniq.size == 1 && htg_weekday_setpoints.split(', ').uniq == htg_weekend_setpoints.split(', ').uniq
        default_htg_sp = UnitConversions.convert(htg_weekend_setpoints.split(', ').uniq[0].to_f, 'F', 'C')
      else
        fail 'Unexpected heating setpoints.'
      end
      if clg_weekday_setpoints.split(', ').uniq.size == 1 && clg_weekend_setpoints.split(', ').uniq.size == 1 && clg_weekday_setpoints.split(', ').uniq == clg_weekend_setpoints.split(', ').uniq
        default_clg_sp = UnitConversions.convert(clg_weekend_setpoints.split(', ').uniq[0].to_f, 'F', 'C')
      else
        fail 'Unexpected cooling setpoints.'
      end
      vent_program.addLine("Set Tnvsp = (#{default_htg_sp} + #{default_clg_sp}) / 2")
    end
    vent_program.addLine("Set NVavail = #{nv_avail_sensor.name}")
    vent_program.addLine("Set ClgSsnAvail = #{nv_clg_ssn_sensor.name}")
    vent_program.addLine("Set #{nv_flow_actuator.name} = 0") # Init
    vent_program.addLine("Set #{whf_flow_actuator.name} = 0") # Init
    vent_program.addLine("Set #{cond_to_zone_flow_rate_actuator.name} = 0") unless whf_zone.nil? # Init
    vent_program.addLine("Set #{whf_elec_actuator.name} = 0") # Init
    infil_constraints = 'If ((Wout < MaxHR) && (Tin > Tout) && (Tin > Tnvsp) && (ClgSsnAvail > 0))'
    if not @hvac_availability_sensor.nil?
      # We are using the availability schedule, but we also constrain the window opening based on temperatures and humidity.
      # We're assuming that if the HVAC is not available, you'd ignore the humidity constraints we normally put on window opening per the old HSP guidance (RH < 70% and w < 0.015).
      # Without, the humidity constraints prevent the window from opening during the entire period even though the sensible cooling would have really helped.
      infil_constraints += "|| ((Tin > Tout) && (Tin > Tnvsp) && (#{@hvac_availability_sensor.name} == 0))"
    end
    vent_program.addLine(infil_constraints)
    vent_program.addLine('  Set WHF_Flow = 0')
    vent_fans_whf.each do |vent_whf|
      vent_program.addLine("  Set WHF_Flow = WHF_Flow + #{UnitConversions.convert(vent_whf.flow_rate, 'cfm', 'm^3/s')} * #{whf_avail_sensors[vent_whf.id].name}")
    end
    vent_program.addLine('  Set Adj = (Tin-Tnvsp)/(Tin-Tout)')
    vent_program.addLine('  Set Adj = (@Min Adj 1)')
    vent_program.addLine('  Set Adj = (@Max Adj 0)')
    vent_program.addLine('  If (WHF_Flow > 0)') # If available, prioritize whole house fan
    vent_program.addLine("    Set #{whf_flow_actuator.name} = WHF_Flow*Adj")
    vent_program.addLine("    Set #{cond_to_zone_flow_rate_actuator.name} = WHF_Flow*Adj") unless whf_zone.nil?
    vent_program.addLine('    Set WHF_W = 0')
    vent_fans_whf.each do |vent_whf|
      vent_program.addLine("    Set WHF_W = WHF_W + #{vent_whf.fan_power} * #{whf_avail_sensors[vent_whf.id].name}")
    end
    vent_program.addLine("    Set #{whf_elec_actuator.name} = WHF_W*Adj")
    vent_program.addLine('  ElseIf (NVavail > 0)') # Natural ventilation
    vent_program.addLine("    Set NVArea = #{UnitConversions.convert(area, 'ft^2', 'cm^2')}")
    vent_program.addLine("    Set Cs = #{UnitConversions.convert(c_s, 'ft^2/(s^2*R)', 'L^2/(s^2*cm^4*K)')}")
    vent_program.addLine("    Set Cw = #{c_w * 0.01}")
    vent_program.addLine('    Set Tdiff = Tin-Tout')
    vent_program.addLine('    Set dT = (@Abs Tdiff)')
    vent_program.addLine("    Set Vwind = #{@vwind_sensor.name}")
    vent_program.addLine('    Set SGNV = NVArea*Adj*((((Cs*dT)+(Cw*(Vwind^2)))^0.5)/1000)')
    vent_program.addLine("    Set MaxNV = #{UnitConversions.convert(max_flow_rate, 'cfm', 'm^3/s')}")
    vent_program.addLine("    Set #{nv_flow_actuator.name} = (@Min SGNV MaxNV)")
    vent_program.addLine('  EndIf')
    vent_program.addLine('EndIf')

    manager = OpenStudio::Model::EnergyManagementSystemProgramCallingManager.new(model)
    manager.setName("#{vent_program.name} calling manager")
    manager.setCallingPoint('BeginZoneTimestepAfterInitHeatBalance')
    manager.addProgram(vent_program)

    create_timeseries_flowrate_ems_output_var(model, nv_flow_actuator.name.to_s, vent_program)
    create_timeseries_flowrate_ems_output_var(model, whf_flow_actuator.name.to_s, vent_program)
  end

  def self.create_timeseries_flowrate_ems_output_var(model, ems_var_name, ems_program)
    # This is only used to report timeseries flow rates when requested
    ems_output_var = OpenStudio::Model::EnergyManagementSystemOutputVariable.new(model, ems_var_name)
    ems_output_var.setName("#{ems_var_name}_timeseries_outvar")
    ems_output_var.setTypeOfDataInVariable('Averaged')
    ems_output_var.setUpdateFrequency('ZoneTimestep')
    ems_output_var.setEMSProgramOrSubroutineName(ems_program)
    ems_output_var.setUnits('m^/s')
  end

  def self.create_nv_and_whf_avail_sch(model, obj_name, num_days_per_week, unavailable_periods = [])
    avail_sch = OpenStudio::Model::ScheduleRuleset.new(model)
    sch_name = "#{obj_name} schedule"
    avail_sch.setName(sch_name)
    avail_sch.defaultDaySchedule.setName("#{sch_name} default day")
    Schedule.set_schedule_type_limits(model, avail_sch, Constants.ScheduleTypeLimitsOnOff)
    on_rule = OpenStudio::Model::ScheduleRule.new(avail_sch)
    on_rule.setName("#{sch_name} rule")
    on_rule_day = on_rule.daySchedule
    on_rule_day.setName("#{sch_name} avail day")
    on_rule_day.addValue(OpenStudio::Time.new(0, 24, 0, 0), 1)
    method_array = ['setApplyMonday', 'setApplyWednesday', 'setApplyFriday', 'setApplySaturday', 'setApplyTuesday', 'setApplyThursday', 'setApplySunday']
    for i in 1..7 do
      if num_days_per_week >= i
        on_rule.public_send(method_array[i - 1], true)
      end
    end
    on_rule.setStartDate(OpenStudio::Date::fromDayOfYear(1))
    on_rule.setEndDate(OpenStudio::Date::fromDayOfYear(365))

    year = model.getYearDescription.assumedYear
    Schedule.set_unavailable_periods(avail_sch, sch_name, unavailable_periods, year)
    return avail_sch
  end

  def self.create_return_air_duct_zone(model, loop_name, unit_multiplier)
    # Create the return air plenum zone, space
    ra_duct_zone = OpenStudio::Model::ThermalZone.new(model)
    ra_duct_zone.setMultiplier(unit_multiplier)
    ra_duct_zone.setName(loop_name + ' ret air zone')
    ra_duct_zone.setVolume(1.0)

    ra_duct_polygon = OpenStudio::Point3dVector.new
    ra_duct_polygon << OpenStudio::Point3d.new(0, 0, 0)
    ra_duct_polygon << OpenStudio::Point3d.new(0, 1.0, 0)
    ra_duct_polygon << OpenStudio::Point3d.new(1.0, 1.0, 0)
    ra_duct_polygon << OpenStudio::Point3d.new(1.0, 0, 0)

    ra_space = OpenStudio::Model::Space::fromFloorPrint(ra_duct_polygon, 1, model)
    ra_space = ra_space.get
    ra_space.setName(loop_name + ' ret air space')
    ra_space.setThermalZone(ra_duct_zone)

    ra_space.surfaces.each do |surface|
      if @adiabatic_const.nil?
        adiabatic_mat = OpenStudio::Model::MasslessOpaqueMaterial.new(model, 'Rough', 176.1)
        adiabatic_mat.setName('Adiabatic')

        @adiabatic_const = OpenStudio::Model::Construction.new(model)
        @adiabatic_const.setName('AdiabaticConst')
        @adiabatic_const.insertLayer(0, adiabatic_mat)
      end

      surface.setConstruction(@adiabatic_const)
      surface.setOutsideBoundaryCondition('Adiabatic')
      surface.setSunExposure('NoSun')
      surface.setWindExposure('NoWind')
      surface_property_convection_coefficients = OpenStudio::Model::SurfacePropertyConvectionCoefficients.new(surface)
      surface_property_convection_coefficients.setConvectionCoefficient1Location('Inside')
      surface_property_convection_coefficients.setConvectionCoefficient1Type('Value')
      surface_property_convection_coefficients.setConvectionCoefficient1(30)
    end

    return ra_duct_zone
  end

  def self.create_other_equipment_object_and_actuator(model:, name:, space:, frac_lat:, frac_lost:, hpxml_fuel_type: nil, end_use: nil)
    other_equip_def = OpenStudio::Model::OtherEquipmentDefinition.new(model)
    other_equip_def.setName("#{name} equip")
    other_equip = OpenStudio::Model::OtherEquipment.new(other_equip_def)
    other_equip.setName(other_equip_def.name.to_s)
    if hpxml_fuel_type.nil?
      other_equip.setFuelType('None')
    else
      other_equip.setFuelType(EPlus.fuel_type(hpxml_fuel_type))
    end
    if not end_use.nil?
      other_equip.setEndUseSubcategory(end_use)
    end
    other_equip.setSchedule(model.alwaysOnDiscreteSchedule)
    other_equip.setSpace(space)
    other_equip_def.setFractionLost(frac_lost)
    other_equip_def.setFractionLatent(frac_lat)
    other_equip_def.setFractionRadiant(0.0)
    actuator = OpenStudio::Model::EnergyManagementSystemActuator.new(other_equip, *EPlus::EMSActuatorOtherEquipmentPower, other_equip.space.get)
    actuator.setName("#{other_equip.name} act")
    return actuator
  end

  def self.initialize_cfis(model, vent_fans_mech, airloop_map, unavailable_periods)
    # Get AirLoop associated with CFIS
    @cfis_airloop = {}
    @cfis_t_sum_open_var = {}
    @cfis_f_damper_extra_open_var = {}
    return if vent_fans_mech.empty?

    index = 0

    vent_fans_mech.each do |vent_mech|
      next if vent_mech.fan_type != HPXML::MechVentTypeCFIS

      fail 'Cannot apply unavailable period(s) to CFIS systems.' if !unavailable_periods.empty?

      vent_mech.distribution_system.hvac_systems.map { |system| system.id }.each do |cfis_id|
        next if airloop_map[cfis_id].nil?

        @cfis_airloop[vent_mech.id] = airloop_map[cfis_id]
      end

      @cfis_t_sum_open_var[vent_mech.id] = OpenStudio::Model::EnergyManagementSystemGlobalVariable.new(model, "#{Constants.ObjectNameMechanicalVentilation.gsub(' ', '_')}_cfis_t_sum_open_#{index}") # Sums the time during an hour the CFIS damper has been open
      @cfis_f_damper_extra_open_var[vent_mech.id] = OpenStudio::Model::EnergyManagementSystemGlobalVariable.new(model, "#{Constants.ObjectNameMechanicalVentilation.gsub(' ', '_')}_cfis_f_extra_damper_open_#{index}") # Fraction of timestep the CFIS blower is running while hvac is not operating. Used by infiltration and duct leakage programs

      # CFIS Initialization Program
      cfis_program = OpenStudio::Model::EnergyManagementSystemProgram.new(model)
      cfis_program.setName(Constants.ObjectNameMechanicalVentilation + " cfis init program #{index}")
      cfis_program.addLine("Set #{@cfis_t_sum_open_var[vent_mech.id].name} = 0")
      cfis_program.addLine("Set #{@cfis_f_damper_extra_open_var[vent_mech.id].name} = 0")

      manager = OpenStudio::Model::EnergyManagementSystemProgramCallingManager.new(model)
      manager.setName("#{cfis_program.name} calling manager")
      manager.setCallingPoint('BeginNewEnvironment')
      manager.addProgram(cfis_program)

      manager = OpenStudio::Model::EnergyManagementSystemProgramCallingManager.new(model)
      manager.setName("#{cfis_program.name} calling manager2")
      manager.setCallingPoint('AfterNewEnvironmentWarmUpIsComplete')
      manager.addProgram(cfis_program)

      index += 1
    end
  end

  def self.initialize_fan_objects(model, osm_object)
    @fan_rtf_var = {} if @fan_rtf_var.nil?
    @fan_mfr_max_var = {} if @fan_mfr_max_var.nil?
    @fan_rtf_sensor = {} if @fan_rtf_sensor.nil?
    @fan_mfr_sensor = {} if @fan_mfr_sensor.nil?

    # Get the supply fan
    if osm_object.is_a? OpenStudio::Model::ZoneHVACFourPipeFanCoil
      supply_fan = osm_object.supplyAirFan
    elsif osm_object.is_a? OpenStudio::Model::AirLoopHVAC
      system = HVAC.get_unitary_system_from_air_loop_hvac(osm_object)
      if system.nil? # Evaporative cooler supply fan directly on air loop
        supply_fan = osm_object.supplyFan.get
      else
        supply_fan = system.supplyFan.get
      end
    else
      fail 'Unexpected object type.'
    end

    @fan_rtf_var[osm_object] = OpenStudio::Model::EnergyManagementSystemGlobalVariable.new(model, "#{osm_object.name} Fan RTF".gsub(' ', '_'))

    # Supply fan maximum mass flow rate
    @fan_mfr_max_var[osm_object] = OpenStudio::Model::EnergyManagementSystemInternalVariable.new(model, EPlus::EMSIntVarFanMFR)
    @fan_mfr_max_var[osm_object].setName("#{osm_object.name} max sup fan mfr")
    @fan_mfr_max_var[osm_object].setInternalDataIndexKeyName(supply_fan.name.to_s)

    if supply_fan.to_FanSystemModel.is_initialized
      @fan_rtf_sensor[osm_object] = []
      num_speeds = supply_fan.to_FanSystemModel.get.numberofSpeeds
      for i in 1..num_speeds
        if num_speeds == 1
          var_name = 'Fan Runtime Fraction'
        else
          var_name = "Fan Runtime Fraction Speed #{i}"
        end
        rtf_sensor = OpenStudio::Model::EnergyManagementSystemSensor.new(model, var_name)
        rtf_sensor.setName("#{@fan_rtf_var[osm_object].name} s")
        rtf_sensor.setKeyName(supply_fan.name.to_s)
        @fan_rtf_sensor[osm_object] << rtf_sensor
      end
    else
      fail "Unexpected fan: #{supply_fan.name}"
    end
  end

  def self.apply_ducts(model, ducts, object, vent_fans_mech, unit_multiplier)
    ducts.each do |duct|
      if not duct.loc_schedule.nil?
        # Pass MF space temperature schedule name
        duct.location = duct.loc_schedule.name.to_s
      elsif not duct.loc_space.nil?
        duct.location = duct.loc_space.name.to_s
        duct.zone = duct.loc_space.thermalZone.get
      else # Outside/RoofDeck
        duct.location = HPXML::LocationOutside
        duct.zone = nil
      end
    end

    return if ducts.size == 0 # No ducts

    if object.is_a? OpenStudio::Model::AirLoopHVAC
      # Most system types

      # Set the return plenum
      ra_duct_zone = create_return_air_duct_zone(model, object.name.to_s, unit_multiplier)
      ra_duct_space = ra_duct_zone.spaces[0]
      @conditioned_zone.setReturnPlenum(ra_duct_zone, object)

      inlet_node = object.demandInletNode
    elsif object.is_a? OpenStudio::Model::ZoneHVACFourPipeFanCoil
      # Ducted fan coil

      # No return plenum
      ra_duct_space = @conditioned_space

      inlet_node = object.inletNode.get
    end

    # -- Sensors --

    # Air handler mass flow rate
    ah_mfr_var = OpenStudio::Model::EnergyManagementSystemGlobalVariable.new(model, "#{object.name} AH MFR".gsub(' ', '_'))
    ah_mfr_sensor = OpenStudio::Model::EnergyManagementSystemSensor.new(model, 'System Node Mass Flow Rate')
    ah_mfr_sensor.setName("#{ah_mfr_var.name} s")
    ah_mfr_sensor.setKeyName(inlet_node.name.to_s)

    # Air handler volume flow rate
    ah_vfr_var = OpenStudio::Model::EnergyManagementSystemGlobalVariable.new(model, "#{object.name} AH VFR".gsub(' ', '_'))
    ah_vfr_sensor = OpenStudio::Model::EnergyManagementSystemSensor.new(model, 'System Node Current Density Volume Flow Rate')
    ah_vfr_sensor.setName("#{ah_vfr_var.name} s")
    ah_vfr_sensor.setKeyName(inlet_node.name.to_s)

    # Air handler outlet temperature
    ah_tout_var = OpenStudio::Model::EnergyManagementSystemGlobalVariable.new(model, "#{object.name} AH Tout".gsub(' ', '_'))
    ah_tout_sensor = OpenStudio::Model::EnergyManagementSystemSensor.new(model, 'System Node Temperature')
    ah_tout_sensor.setName("#{ah_tout_var.name} s")
    ah_tout_sensor.setKeyName(inlet_node.name.to_s)

    # Air handler outlet humidity ratio
    ah_wout_var = OpenStudio::Model::EnergyManagementSystemGlobalVariable.new(model, "#{object.name} AH Wout".gsub(' ', '_'))
    ah_wout_sensor = OpenStudio::Model::EnergyManagementSystemSensor.new(model, 'System Node Humidity Ratio')
    ah_wout_sensor.setName("#{ah_wout_var.name} s")
    ah_wout_sensor.setKeyName(inlet_node.name.to_s)

    conditioned_zone_return_air_node = nil
    @conditioned_zone.returnAirModelObjects.each do |return_air_model_obj|
      next if return_air_model_obj.to_Node.get.airLoopHVAC.get != object

      conditioned_zone_return_air_node = return_air_model_obj
    end

    # Return air temperature
    ra_t_var = OpenStudio::Model::EnergyManagementSystemGlobalVariable.new(model, "#{object.name} RA T".gsub(' ', '_'))
    if not conditioned_zone_return_air_node.nil?
      ra_t_sensor = OpenStudio::Model::EnergyManagementSystemSensor.new(model, 'System Node Temperature')
      ra_t_sensor.setName("#{ra_t_var.name} s")
      ra_t_sensor.setKeyName(conditioned_zone_return_air_node.name.to_s)
    else
      ra_t_sensor = @tin_sensor
    end

    # Return air humidity ratio
    ra_w_var = OpenStudio::Model::EnergyManagementSystemGlobalVariable.new(model, "#{object.name} Ra W".gsub(' ', '_'))
    if not conditioned_zone_return_air_node.nil?
      ra_w_sensor = OpenStudio::Model::EnergyManagementSystemSensor.new(model, 'System Node Humidity Ratio')
      ra_w_sensor.setName("#{ra_w_var.name} s")
      ra_w_sensor.setKeyName(conditioned_zone_return_air_node.name.to_s)
    else
      ra_w_sensor = OpenStudio::Model::EnergyManagementSystemSensor.new(model, 'Zone Mean Air Humidity Ratio')
      ra_w_sensor.setName("#{ra_w_var.name} s")
      ra_w_sensor.setKeyName(@conditioned_zone.name.to_s)
    end

    # Get duct located zone or ambient temperature schedule objects
    duct_locations = ducts.map { |duct| if duct.zone.nil? then duct.loc_schedule else duct.zone end }.uniq

    # Create one duct program for each duct location zone
    duct_locations.each_with_index do |duct_location, i|
      next if (not duct_location.nil?) && (duct_location.name.to_s == @conditioned_zone.name.to_s)

      object_name_idx = "#{object.name}_#{i}"

      # -- Sensors --

      # Duct zone temperature
      dz_t_var = OpenStudio::Model::EnergyManagementSystemGlobalVariable.new(model, "#{object_name_idx} DZ T".gsub(' ', '_'))
      if duct_location.is_a? OpenStudio::Model::ThermalZone
        dz_t_sensor = OpenStudio::Model::EnergyManagementSystemSensor.new(model, 'Zone Air Temperature')
        dz_t_sensor.setKeyName(duct_location.name.to_s)
      elsif duct_location.is_a? OpenStudio::Model::ScheduleConstant
        dz_t_sensor = OpenStudio::Model::EnergyManagementSystemSensor.new(model, 'Schedule Value')
        dz_t_sensor.setKeyName(duct_location.name.to_s)
      elsif duct_location.nil? # Outside
        dz_t_sensor = OpenStudio::Model::EnergyManagementSystemSensor.new(model, 'Site Outdoor Air Drybulb Temperature')
        dz_t_sensor.setKeyName('Environment')
      else # shouldn't get here, should only have schedule/thermal zone/nil assigned
        fail 'Unexpected duct zone type passed'
      end
      dz_t_sensor.setName("#{dz_t_var.name} s")

      # Duct zone humidity ratio
      dz_w_var = OpenStudio::Model::EnergyManagementSystemGlobalVariable.new(model, "#{object_name_idx} DZ W".gsub(' ', '_'))
      if duct_location.is_a? OpenStudio::Model::ThermalZone
        dz_w_sensor = OpenStudio::Model::EnergyManagementSystemSensor.new(model, 'Zone Mean Air Humidity Ratio')
        dz_w_sensor.setKeyName(duct_location.name.to_s)
        dz_w_sensor.setName("#{dz_w_var.name} s")
        dz_w = "#{dz_w_sensor.name}"
      elsif duct_location.is_a? OpenStudio::Model::ScheduleConstant # Outside or scheduled temperature
        if duct_location.name.to_s == HPXML::LocationOtherNonFreezingSpace
          dz_w_sensor = OpenStudio::Model::EnergyManagementSystemSensor.new(model, 'Site Outdoor Air Humidity Ratio')
          dz_w_sensor.setName("#{dz_w_var.name} s")
          dz_w = "#{dz_w_sensor.name}"
        elsif duct_location.name.to_s == HPXML::LocationOtherHousingUnit
          dz_w_sensor = OpenStudio::Model::EnergyManagementSystemSensor.new(model, 'Zone Mean Air Humidity Ratio')
          dz_w_sensor.setKeyName(@conditioned_zone.name.to_s)
          dz_w_sensor.setName("#{dz_w_var.name} s")
          dz_w = "#{dz_w_sensor.name}"
        else
          dz_w_sensor1 = OpenStudio::Model::EnergyManagementSystemSensor.new(model, 'Site Outdoor Air Humidity Ratio')
          dz_w_sensor1.setName("#{dz_w_var.name} s 1")
          dz_w_sensor2 = OpenStudio::Model::EnergyManagementSystemSensor.new(model, 'Zone Mean Air Humidity Ratio')
          dz_w_sensor2.setName("#{dz_w_var.name} s 2")
          dz_w_sensor2.setKeyName(@conditioned_zone.name.to_s)
          dz_w = "(#{dz_w_sensor1.name} + #{dz_w_sensor2.name}) / 2"
        end
      else
        dz_w_sensor = OpenStudio::Model::EnergyManagementSystemSensor.new(model, 'Site Outdoor Air Humidity Ratio')
        dz_w_sensor.setName("#{dz_w_var.name} s")
        dz_w = "#{dz_w_sensor.name}"
      end

      # -- Actuators --

      # List of: [Var name, object name, space, frac load latent, frac load outside]
      equip_act_infos = []

      if duct_location.is_a? OpenStudio::Model::ScheduleConstant
        space_values = Geometry.get_temperature_scheduled_space_values(duct_location.name.to_s)
        f_regain = space_values[:f_regain]
      else
        f_regain = 0.0
      end

      # Other equipment objects to cancel out the supply air leakage directly into the return plenum
      equip_act_infos << ['supply_sens_lk_to_cond', 'SupSensLkToCond', Constants.ObjectNameDuctLoad, @conditioned_space, 0.0, f_regain]
      equip_act_infos << ['supply_lat_lk_to_cond', 'SupLatLkToCond', Constants.ObjectNameDuctLoad, @conditioned_space, 1.0 - f_regain, f_regain]

      # Supply duct conduction load added to the conditioned space
      equip_act_infos << ['supply_cond_to_cond', 'SupCondToLv', Constants.ObjectNameDuctLoad, @conditioned_space, 0.0, f_regain]

      # Return duct conduction load added to the return plenum zone
      equip_act_infos << ['return_cond_to_rp', 'RetCondToRP', Constants.ObjectNameDuctLoad, ra_duct_space, 0.0, f_regain]

      # Return duct sensible leakage impact on the return plenum
      equip_act_infos << ['return_sens_lk_to_rp', 'RetSensLkToRP', Constants.ObjectNameDuctLoad, ra_duct_space, 0.0, f_regain]

      # Return duct latent leakage impact on the return plenum
      equip_act_infos << ['return_lat_lk_to_rp', 'RetLatLkToRP', Constants.ObjectNameDuctLoad, ra_duct_space, 1.0 - f_regain, f_regain]

      # Supply duct conduction impact on the duct zone
      if not duct_location.is_a? OpenStudio::Model::ThermalZone # Outside or scheduled temperature
        equip_act_infos << ['supply_cond_to_dz', 'SupCondToDZ', nil, @conditioned_space, 0.0, 1.0] # Arbitrary space, all heat lost
      else
        equip_act_infos << ['supply_cond_to_dz', 'SupCondToDZ', nil, duct_location.spaces[0], 0.0, 0.0]
      end

      # Return duct conduction impact on the duct zone
      if not duct_location.is_a? OpenStudio::Model::ThermalZone # Outside or scheduled temperature
        equip_act_infos << ['return_cond_to_dz', 'RetCondToDZ', nil, @conditioned_space, 0.0, 1.0] # Arbitrary space, all heat lost
      else
        equip_act_infos << ['return_cond_to_dz', 'RetCondToDZ', nil, duct_location.spaces[0], 0.0, 0.0]
      end

      # Supply duct sensible leakage impact on the duct zone
      if not duct_location.is_a? OpenStudio::Model::ThermalZone # Outside or scheduled temperature
        equip_act_infos << ['supply_sens_lk_to_dz', 'SupSensLkToDZ', nil, @conditioned_space, 0.0, 1.0] # Arbitrary space, all heat lost
      else
        equip_act_infos << ['supply_sens_lk_to_dz', 'SupSensLkToDZ', nil, duct_location.spaces[0], 0.0, 0.0]
      end

      # Supply duct latent leakage impact on the duct zone
      if not duct_location.is_a? OpenStudio::Model::ThermalZone # Outside or scheduled temperature
        equip_act_infos << ['supply_lat_lk_to_dz', 'SupLatLkToDZ', nil, @conditioned_space, 0.0, 1.0] # Arbitrary space, all heat lost
      else
        equip_act_infos << ['supply_lat_lk_to_dz', 'SupLatLkToDZ', nil, duct_location.spaces[0], 1.0, 0.0]
      end

      duct_vars = {}
      duct_actuators = {}
      [false, true].each do |is_cfis|
        if is_cfis
          next unless @cfis_airloop.values.include? object

          prefix = 'cfis_'
        else
          prefix = ''
        end
        equip_act_infos.each do |act_info|
          var_name = "#{prefix}#{act_info[0]}"
          object_name = "#{object_name_idx} #{prefix}#{act_info[1]}".gsub(' ', '_')
          end_use = act_info[2]
          space = act_info[3]
          if is_cfis && (space == ra_duct_space)
            # Move all CFIS return duct losses to the conditioned space so as to avoid extreme plenum temperatures
            # due to mismatch between return plenum duct loads and airloop airflow rate (which does not actually
            # increase due to the presence of CFIS).
            space = @conditioned_space
          end
          frac_lat = act_info[4]
          frac_lost = act_info[5]
          if not is_cfis
            duct_vars[var_name] = OpenStudio::Model::EnergyManagementSystemGlobalVariable.new(model, object_name)
          end
          duct_actuators[var_name] = create_other_equipment_object_and_actuator(model: model, name: object_name, space: space, frac_lat: frac_lat, frac_lost: frac_lost, end_use: end_use)
        end
      end

      # Two objects are required to model the air exchange between the duct zone and the conditioned space since
      # ZoneMixing objects can not account for direction of air flow (both are controlled by EMS)

      # List of: [Var name, object name, space, frac load latent, frac load outside]
      mix_act_infos = []

      if duct_location.is_a? OpenStudio::Model::ThermalZone
        # Accounts for leaks from the duct zone to the conditioned zone
        mix_act_infos << ['dz_to_cond_flow_rate', 'ZoneMixDZToCond', @conditioned_zone, duct_location]
        # Accounts for leaks from the conditioned zone to the duct zone
        mix_act_infos << ['cond_to_dz_flow_rate', 'ZoneMixCondToDZ', duct_location, @conditioned_zone]
      end

      [false, true].each do |is_cfis|
        if is_cfis
          next unless @cfis_airloop.values.include? object

          prefix = 'cfis_'
        else
          prefix = ''
        end
        mix_act_infos.each do |act_info|
          var_name = "#{prefix}#{act_info[0]}"
          object_name = "#{object_name_idx} #{prefix}#{act_info[1]}".gsub(' ', '_')
          dest_zone = act_info[2]
          source_zone = act_info[3]

          if not is_cfis
            duct_vars[var_name] = OpenStudio::Model::EnergyManagementSystemGlobalVariable.new(model, object_name)
          end
          zone_mixing = OpenStudio::Model::ZoneMixing.new(dest_zone)
          zone_mixing.setName("#{object_name} mix")
          zone_mixing.setSourceZone(source_zone)
          duct_actuators[var_name] = OpenStudio::Model::EnergyManagementSystemActuator.new(zone_mixing, *EPlus::EMSActuatorZoneMixingFlowRate)
          duct_actuators[var_name].setName("#{zone_mixing.name} act")
          zone_mixing.additionalProperties.setFeature('ObjectType', Constants.ObjectNameDuctLoad)
        end
      end

      # -- Global Variables --

      # Obtain aggregate values for all ducts in the current duct location
      leakage_fracs = { HPXML::DuctTypeSupply => nil, HPXML::DuctTypeReturn => nil }
      leakage_cfm25s = { HPXML::DuctTypeSupply => nil, HPXML::DuctTypeReturn => nil }
      ua_values = { HPXML::DuctTypeSupply => 0, HPXML::DuctTypeReturn => 0 }
      ducts.each do |duct|
        next unless (duct_location.nil? && duct.zone.nil?) ||
                    (!duct_location.nil? && !duct.zone.nil? && (duct.zone.name.to_s == duct_location.name.to_s)) ||
                    (!duct_location.nil? && !duct.loc_schedule.nil? && (duct.loc_schedule.name.to_s == duct_location.name.to_s))

        if not duct.leakage_frac.nil?
          leakage_fracs[duct.side] = 0 if leakage_fracs[duct.side].nil?
          leakage_fracs[duct.side] += duct.leakage_frac
        elsif not duct.leakage_cfm25.nil?
          leakage_cfm25s[duct.side] = 0 if leakage_cfm25s[duct.side].nil?
          leakage_cfm25s[duct.side] += duct.leakage_cfm25
        elsif not duct.leakage_cfm50.nil?
          leakage_cfm25s[duct.side] = 0 if leakage_cfm25s[duct.side].nil?
          leakage_cfm25s[duct.side] += calc_air_leakage_at_diff_pressure(InfilPressureExponent, duct.leakage_cfm50, 50.0, 25.0)
        end
        ua_values[duct.side] += duct.area / duct.effective_rvalue
      end

      # Calculate fraction of outside air specific to this duct location
      f_oa = 1.0
      if duct_location.is_a? OpenStudio::Model::ThermalZone # in a space
        if (not @spaces[HPXML::LocationBasementUnconditioned].nil?) && (@spaces[HPXML::LocationBasementUnconditioned].thermalZone.get.name.to_s == duct_location.name.to_s)
          f_oa = 0.0
        elsif (not @spaces[HPXML::LocationCrawlspaceUnvented].nil?) && (@spaces[HPXML::LocationCrawlspaceUnvented].thermalZone.get.name.to_s == duct_location.name.to_s)
          f_oa = 0.0
        elsif (not @spaces[HPXML::LocationAtticUnvented].nil?) && (@spaces[HPXML::LocationAtticUnvented].thermalZone.get.name.to_s == duct_location.name.to_s)
          f_oa = 0.0
        end
      end

      # Duct Subroutine

      duct_subroutine = OpenStudio::Model::EnergyManagementSystemSubroutine.new(model)
      duct_subroutine.setName("#{object_name_idx} duct subroutine")
      duct_subroutine.addLine("Set AH_MFR = #{ah_mfr_var.name} / #{unit_multiplier}")
      duct_subroutine.addLine('If AH_MFR>0')
      duct_subroutine.addLine("  Set AH_Tout = #{ah_tout_var.name}")
      duct_subroutine.addLine("  Set AH_Wout = #{ah_wout_var.name}")
      duct_subroutine.addLine("  Set RA_T = #{ra_t_var.name}")
      duct_subroutine.addLine("  Set RA_W = #{ra_w_var.name}")
      duct_subroutine.addLine("  Set Fan_RTF = #{@fan_rtf_var[object].name}")
      duct_subroutine.addLine("  Set DZ_T = #{dz_t_var.name}")
      duct_subroutine.addLine("  Set DZ_W = #{dz_w_var.name}")
      duct_subroutine.addLine("  Set AH_VFR = #{ah_vfr_var.name} / #{unit_multiplier}")
      duct_subroutine.addLine('  Set h_SA = (@HFnTdbW AH_Tout AH_Wout)') # J/kg
      duct_subroutine.addLine('  Set h_RA = (@HFnTdbW RA_T RA_W)') # J/kg
      duct_subroutine.addLine('  Set h_fg = (@HfgAirFnWTdb AH_Wout AH_Tout)') # J/kg
      duct_subroutine.addLine('  Set h_DZ = (@HFnTdbW DZ_T DZ_W)') # J/kg
      duct_subroutine.addLine('  Set air_cp = 1006.0') # J/kg-C

      if not leakage_fracs[HPXML::DuctTypeSupply].nil?
        duct_subroutine.addLine("  Set f_sup = #{leakage_fracs[HPXML::DuctTypeSupply]}") # frac
      elsif not leakage_cfm25s[HPXML::DuctTypeSupply].nil?
        duct_subroutine.addLine("  Set f_sup = #{UnitConversions.convert(leakage_cfm25s[HPXML::DuctTypeSupply], 'cfm', 'm^3/s').round(6)} / (#{@fan_mfr_max_var[object].name}/#{unit_multiplier} * 1.0135)") # frac
      else
        duct_subroutine.addLine('  Set f_sup = 0.0') # frac
      end
      if not leakage_fracs[HPXML::DuctTypeReturn].nil?
        duct_subroutine.addLine("  Set f_ret = #{leakage_fracs[HPXML::DuctTypeReturn]}") # frac
      elsif not leakage_cfm25s[HPXML::DuctTypeReturn].nil?
        duct_subroutine.addLine("  Set f_ret = #{UnitConversions.convert(leakage_cfm25s[HPXML::DuctTypeReturn], 'cfm', 'm^3/s').round(6)} / (#{@fan_mfr_max_var[object].name}/#{unit_multiplier} * 1.0135)") # frac
      else
        duct_subroutine.addLine('  Set f_ret = 0.0') # frac
      end
      duct_subroutine.addLine('  Set sup_lk_mfr = f_sup * AH_MFR') # kg/s
      duct_subroutine.addLine('  Set ret_lk_mfr = f_ret * AH_MFR') # kg/s

      # Supply leakage to conditioned space
      duct_subroutine.addLine('  Set SupTotLkToCond = sup_lk_mfr*(h_RA - h_SA)') # W
      duct_subroutine.addLine('  Set SupLatLkToCond = sup_lk_mfr*h_fg*(RA_W-AH_Wout)') # W
      duct_subroutine.addLine('  Set SupSensLkToCond = SupTotLkToCond-SupLatLkToCond') # W

      # Supply conduction
      duct_subroutine.addLine("  Set supply_ua = #{UnitConversions.convert(ua_values[HPXML::DuctTypeSupply], 'Btu/(hr*F)', 'W/K').round(3)}")
      duct_subroutine.addLine('  Set eTm = 0-((Fan_RTF/(AH_MFR*air_cp))*supply_ua)')
      duct_subroutine.addLine('  Set t_sup = DZ_T+((AH_Tout-DZ_T)*(@Exp eTm))') # deg-C
      duct_subroutine.addLine('  Set SupCondToCond = AH_MFR*air_cp*(t_sup-AH_Tout)') # W
      duct_subroutine.addLine('  Set SupCondToDZ = 0-SupCondToCond') # W

      # Return conduction
      duct_subroutine.addLine("  Set return_ua = #{UnitConversions.convert(ua_values[HPXML::DuctTypeReturn], 'Btu/(hr*F)', 'W/K').round(3)}")
      duct_subroutine.addLine('  Set eTm = 0-((Fan_RTF/(AH_MFR*air_cp))*return_ua)')
      duct_subroutine.addLine('  Set t_ret = DZ_T+((RA_T-DZ_T)*(@Exp eTm))') # deg-C
      duct_subroutine.addLine('  Set RetCondToRP = AH_MFR*air_cp*(t_ret-RA_T)') # W
      duct_subroutine.addLine('  Set RetCondToDZ = 0-RetCondToRP') # W

      # Return leakage to return plenum
      duct_subroutine.addLine('  Set RetLatLkToRP = 0') # W
      duct_subroutine.addLine('  Set RetSensLkToRP = ret_lk_mfr*air_cp*(DZ_T-RA_T)') # W

      # Supply leakage to duct zone
      # The below terms are not the same as SupLatLkToCond and SupSensLkToCond.
      # To understand why, suppose the AHzone temperature equals the supply air temperature. In this case, the terms below
      # should be zero while SupLatLkToCond and SupSensLkToCond should still be non-zero.
      duct_subroutine.addLine('  Set SupTotLkToDZ = sup_lk_mfr*(h_SA-h_DZ)') # W
      duct_subroutine.addLine('  Set SupLatLkToDZ = sup_lk_mfr*h_fg*(AH_Wout-DZ_W)') # W
      duct_subroutine.addLine('  Set SupSensLkToDZ = SupTotLkToDZ-SupLatLkToDZ') # W

      duct_subroutine.addLine('  Set f_imbalance = f_sup-f_ret') # frac
      duct_subroutine.addLine("  Set oa_vfr = #{f_oa} * f_imbalance * AH_VFR") # m3/s
      duct_subroutine.addLine('  Set sup_lk_vfr = f_sup * AH_VFR') # m3/s
      duct_subroutine.addLine('  Set ret_lk_vfr = f_ret * AH_VFR') # m3/s
      duct_subroutine.addLine('  If f_sup > f_ret') # Conditioned zone is depressurized relative to duct zone
      duct_subroutine.addLine('    Set ZoneMixCondToDZ = 0') # m3/s
      duct_subroutine.addLine('    Set ZoneMixDZToCond = (sup_lk_vfr-ret_lk_vfr)-oa_vfr') # m3/s
      duct_subroutine.addLine('  Else') # Conditioned zone is pressurized relative to duct zone
      duct_subroutine.addLine('    Set ZoneMixCondToDZ = (ret_lk_vfr-sup_lk_vfr)+oa_vfr') # m3/s
      duct_subroutine.addLine('    Set ZoneMixDZToCond = 0') # m3/s
      duct_subroutine.addLine('  EndIf')
      duct_subroutine.addLine('Else') # No air handler flow rate
      duct_subroutine.addLine('  Set SupLatLkToCond = 0')
      duct_subroutine.addLine('  Set SupSensLkToCond = 0')
      duct_subroutine.addLine('  Set SupCondToCond = 0')
      duct_subroutine.addLine('  Set RetCondToRP = 0')
      duct_subroutine.addLine('  Set RetLatLkToRP = 0')
      duct_subroutine.addLine('  Set RetSensLkToRP = 0')
      duct_subroutine.addLine('  Set RetCondToDZ = 0')
      duct_subroutine.addLine('  Set SupCondToDZ = 0')
      duct_subroutine.addLine('  Set SupLatLkToDZ = 0')
      duct_subroutine.addLine('  Set SupSensLkToDZ = 0')
      duct_subroutine.addLine('  Set ZoneMixCondToDZ = 0') # m3/s
      duct_subroutine.addLine('  Set ZoneMixDZToCond = 0') # m3/s
      duct_subroutine.addLine('EndIf')
      duct_subroutine.addLine("Set #{duct_vars['supply_lat_lk_to_cond'].name} = SupLatLkToCond")
      duct_subroutine.addLine("Set #{duct_vars['supply_sens_lk_to_cond'].name} = SupSensLkToCond")
      duct_subroutine.addLine("Set #{duct_vars['supply_cond_to_cond'].name} = SupCondToCond")
      duct_subroutine.addLine("Set #{duct_vars['return_cond_to_rp'].name} = RetCondToRP")
      duct_subroutine.addLine("Set #{duct_vars['return_lat_lk_to_rp'].name} = RetLatLkToRP")
      duct_subroutine.addLine("Set #{duct_vars['return_sens_lk_to_rp'].name} = RetSensLkToRP")
      duct_subroutine.addLine("Set #{duct_vars['return_cond_to_dz'].name} = RetCondToDZ")
      duct_subroutine.addLine("Set #{duct_vars['supply_cond_to_dz'].name} = SupCondToDZ")
      duct_subroutine.addLine("Set #{duct_vars['supply_lat_lk_to_dz'].name} = SupLatLkToDZ")
      duct_subroutine.addLine("Set #{duct_vars['supply_sens_lk_to_dz'].name} = SupSensLkToDZ")
      if not duct_actuators['cond_to_dz_flow_rate'].nil?
        duct_subroutine.addLine("Set #{duct_vars['cond_to_dz_flow_rate'].name} = ZoneMixCondToDZ")
      end
      if not duct_actuators['dz_to_cond_flow_rate'].nil?
        duct_subroutine.addLine("Set #{duct_vars['dz_to_cond_flow_rate'].name} = ZoneMixDZToCond")
      end

      # Duct Program

      duct_program = OpenStudio::Model::EnergyManagementSystemProgram.new(model)
      duct_program.setName(object_name_idx + ' duct program')
      duct_program.addLine("Set #{ah_mfr_var.name} = #{ah_mfr_sensor.name}")
      duct_program.addLine("Set #{@fan_rtf_var[object].name} = 0")
      @fan_rtf_sensor[object].each do |rtf_sensor|
        duct_program.addLine("Set #{@fan_rtf_var[object].name} = #{@fan_rtf_var[object].name} + #{rtf_sensor.name}")
      end
      duct_program.addLine("Set #{ah_vfr_var.name} = #{ah_vfr_sensor.name}")
      duct_program.addLine("Set #{ah_tout_var.name} = #{ah_tout_sensor.name}")
      duct_program.addLine("Set #{ah_wout_var.name} = #{ah_wout_sensor.name}")
      duct_program.addLine("Set #{ra_t_var.name} = #{ra_t_sensor.name}")
      duct_program.addLine("Set #{ra_w_var.name} = #{ra_w_sensor.name}")
      duct_program.addLine("Set #{dz_t_var.name} = #{dz_t_sensor.name}")
      duct_program.addLine("Set #{dz_w_var.name} = #{dz_w}")
      duct_program.addLine("Run #{duct_subroutine.name}")
      duct_program.addLine("Set #{duct_actuators['supply_sens_lk_to_cond'].name} = #{duct_vars['supply_sens_lk_to_cond'].name}")
      duct_program.addLine("Set #{duct_actuators['supply_lat_lk_to_cond'].name} = #{duct_vars['supply_lat_lk_to_cond'].name}")
      duct_program.addLine("Set #{duct_actuators['supply_cond_to_cond'].name} = #{duct_vars['supply_cond_to_cond'].name}")
      duct_program.addLine("Set #{duct_actuators['return_sens_lk_to_rp'].name} = #{duct_vars['return_sens_lk_to_rp'].name}")
      duct_program.addLine("Set #{duct_actuators['return_lat_lk_to_rp'].name} = #{duct_vars['return_lat_lk_to_rp'].name}")
      duct_program.addLine("Set #{duct_actuators['return_cond_to_rp'].name} = #{duct_vars['return_cond_to_rp'].name}")
      duct_program.addLine("Set #{duct_actuators['return_cond_to_dz'].name} = #{duct_vars['return_cond_to_dz'].name}")
      duct_program.addLine("Set #{duct_actuators['supply_cond_to_dz'].name} = #{duct_vars['supply_cond_to_dz'].name}")
      duct_program.addLine("Set #{duct_actuators['supply_sens_lk_to_dz'].name} = #{duct_vars['supply_sens_lk_to_dz'].name}")
      duct_program.addLine("Set #{duct_actuators['supply_lat_lk_to_dz'].name} = #{duct_vars['supply_lat_lk_to_dz'].name}")
      if not duct_actuators['dz_to_cond_flow_rate'].nil?
        duct_program.addLine("Set #{duct_actuators['dz_to_cond_flow_rate'].name} = #{duct_vars['dz_to_cond_flow_rate'].name}")
      end
      if not duct_actuators['cond_to_dz_flow_rate'].nil?
        duct_program.addLine("Set #{duct_actuators['cond_to_dz_flow_rate'].name} = #{duct_vars['cond_to_dz_flow_rate'].name}")
      end

      if @cfis_airloop.values.include? object

        cfis_id = @cfis_airloop.key(object)
        vent_mech = vent_fans_mech.find { |vfm| vfm.id == cfis_id }

        add_cfis_duct_losses = (vent_mech.cfis_addtl_runtime_operating_mode == HPXML::CFISModeAirHandler)
        if add_cfis_duct_losses
          # Calculate additional CFIS duct losses during fan-only mode
          duct_program.addLine("If #{@cfis_f_damper_extra_open_var[cfis_id].name} > 0")
          duct_program.addLine("  Set cfis_m3s = (#{@fan_mfr_max_var[object].name} * #{vent_mech.cfis_vent_mode_airflow_fraction} / 1.16097654)") # Density of 1.16097654 was back calculated using E+ results
          duct_program.addLine("  Set #{@fan_rtf_var[object].name} = #{@cfis_f_damper_extra_open_var[cfis_id].name}") # Need to use global vars to sync duct_program and infiltration program of different calling points
          duct_program.addLine("  Set #{ah_vfr_var.name} = #{@fan_rtf_var[object].name}*cfis_m3s")
          duct_program.addLine("  Set rho_in = (@RhoAirFnPbTdbW #{@pbar_sensor.name} #{@tin_sensor.name} #{@win_sensor.name})")
          duct_program.addLine("  Set #{ah_mfr_var.name} = #{ah_vfr_var.name} * rho_in")
          duct_program.addLine("  Set #{ah_tout_var.name} = #{ra_t_sensor.name}")
          duct_program.addLine("  Set #{ah_wout_var.name} = #{ra_w_sensor.name}")
          duct_program.addLine("  Set #{ra_t_var.name} = #{ra_t_sensor.name}")
          duct_program.addLine("  Set #{ra_w_var.name} = #{ra_w_sensor.name}")
          duct_program.addLine("  Run #{duct_subroutine.name}")
          duct_program.addLine("  Set #{duct_actuators['cfis_supply_sens_lk_to_cond'].name} = #{duct_vars['supply_sens_lk_to_cond'].name}")
          duct_program.addLine("  Set #{duct_actuators['cfis_supply_lat_lk_to_cond'].name} = #{duct_vars['supply_lat_lk_to_cond'].name}")
          duct_program.addLine("  Set #{duct_actuators['cfis_supply_cond_to_cond'].name} = #{duct_vars['supply_cond_to_cond'].name}")
          duct_program.addLine("  Set #{duct_actuators['cfis_return_sens_lk_to_rp'].name} = #{duct_vars['return_sens_lk_to_rp'].name}")
          duct_program.addLine("  Set #{duct_actuators['cfis_return_lat_lk_to_rp'].name} = #{duct_vars['return_lat_lk_to_rp'].name}")
          duct_program.addLine("  Set #{duct_actuators['cfis_return_cond_to_rp'].name} = #{duct_vars['return_cond_to_rp'].name}")
          duct_program.addLine("  Set #{duct_actuators['cfis_return_cond_to_dz'].name} = #{duct_vars['return_cond_to_dz'].name}")
          duct_program.addLine("  Set #{duct_actuators['cfis_supply_cond_to_dz'].name} = #{duct_vars['supply_cond_to_dz'].name}")
          duct_program.addLine("  Set #{duct_actuators['cfis_supply_sens_lk_to_dz'].name} = #{duct_vars['supply_sens_lk_to_dz'].name}")
          duct_program.addLine("  Set #{duct_actuators['cfis_supply_lat_lk_to_dz'].name} = #{duct_vars['supply_lat_lk_to_dz'].name}")
          if not duct_actuators['dz_to_cond_flow_rate'].nil?
            duct_program.addLine("  Set #{duct_actuators['cfis_dz_to_cond_flow_rate'].name} = #{duct_vars['dz_to_cond_flow_rate'].name}")
          end
          if not duct_actuators['cond_to_dz_flow_rate'].nil?
            duct_program.addLine("  Set #{duct_actuators['cfis_cond_to_dz_flow_rate'].name} = #{duct_vars['cond_to_dz_flow_rate'].name}")
          end
          duct_program.addLine('Else')
        end
        duct_program.addLine("  Set #{duct_actuators['cfis_supply_sens_lk_to_cond'].name} = 0")
        duct_program.addLine("  Set #{duct_actuators['cfis_supply_lat_lk_to_cond'].name} = 0")
        duct_program.addLine("  Set #{duct_actuators['cfis_supply_cond_to_cond'].name} = 0")
        duct_program.addLine("  Set #{duct_actuators['cfis_return_sens_lk_to_rp'].name} = 0")
        duct_program.addLine("  Set #{duct_actuators['cfis_return_lat_lk_to_rp'].name} = 0")
        duct_program.addLine("  Set #{duct_actuators['cfis_return_cond_to_rp'].name} = 0")
        duct_program.addLine("  Set #{duct_actuators['cfis_return_cond_to_dz'].name} = 0")
        duct_program.addLine("  Set #{duct_actuators['cfis_supply_cond_to_dz'].name} = 0")
        duct_program.addLine("  Set #{duct_actuators['cfis_supply_sens_lk_to_dz'].name} = 0")
        duct_program.addLine("  Set #{duct_actuators['cfis_supply_lat_lk_to_dz'].name} = 0")
        if not duct_actuators['dz_to_cond_flow_rate'].nil?
          duct_program.addLine("  Set #{duct_actuators['cfis_dz_to_cond_flow_rate'].name} = 0")
        end
        if not duct_actuators['cond_to_dz_flow_rate'].nil?
          duct_program.addLine("  Set #{duct_actuators['cfis_cond_to_dz_flow_rate'].name} = 0")
        end
        if add_cfis_duct_losses
          duct_program.addLine('EndIf')
        end

      end

      manager = OpenStudio::Model::EnergyManagementSystemProgramCallingManager.new(model)
      manager.setName("#{duct_program.name} calling manager")
      manager.setCallingPoint('EndOfSystemTimestepAfterHVACReporting')
      manager.addProgram(duct_program)
    end
  end

  def self.apply_infiltration_to_garage(model, site, ach50)
    return if @spaces[HPXML::LocationGarage].nil?

    space = @spaces[HPXML::LocationGarage]
    area = UnitConversions.convert(space.floorArea, 'm^2', 'ft^2')
    volume = UnitConversions.convert(space.volume, 'm^3', 'ft^3')
    hor_lk_frac = 0.4
    neutral_level = 0.5
    sla = get_infiltration_SLA_from_ACH50(ach50, InfilPressureExponent, area, volume)
    ela = sla * area
    c_w_SG, c_s_SG = calc_wind_stack_coeffs(site, hor_lk_frac, neutral_level, space)
    apply_infiltration_to_unconditioned_space(model, space, nil, ela, c_w_SG, c_s_SG)
  end

  def self.apply_infiltration_to_unconditioned_basement(model)
    return if @spaces[HPXML::LocationBasementUnconditioned].nil?

    space = @spaces[HPXML::LocationBasementUnconditioned]
    ach = get_default_unvented_space_ach()
    apply_infiltration_to_unconditioned_space(model, space, ach, nil, nil, nil)
  end

  def self.apply_infiltration_to_vented_crawlspace(model, weather, vented_crawl)
    return if @spaces[HPXML::LocationCrawlspaceVented].nil?

    space = @spaces[HPXML::LocationCrawlspaceVented]
    height = Geometry.get_height_of_spaces([space])
    sla = vented_crawl.vented_crawlspace_sla
    ach = get_infiltration_ACH_from_SLA(sla, height, weather)
    apply_infiltration_to_unconditioned_space(model, space, ach, nil, nil, nil)
  end

  def self.apply_infiltration_to_unvented_crawlspace(model)
    return if @spaces[HPXML::LocationCrawlspaceUnvented].nil?

    space = @spaces[HPXML::LocationCrawlspaceUnvented]
    ach = get_default_unvented_space_ach()
    apply_infiltration_to_unconditioned_space(model, space, ach, nil, nil, nil)
  end

  def self.apply_infiltration_to_vented_attic(model, weather, site, vented_attic)
    return if @spaces[HPXML::LocationAtticVented].nil?

    if not vented_attic.vented_attic_sla.nil?
      if @apply_ashrae140_assumptions
        vented_attic_const_ach = get_infiltration_ACH_from_SLA(vented_attic.vented_attic_sla, 8.202, weather)
      else
        vented_attic_sla = vented_attic.vented_attic_sla
      end
    elsif not vented_attic.vented_attic_ach.nil?
      if @apply_ashrae140_assumptions
        vented_attic_const_ach = vented_attic.vented_attic_ach
      else
        vented_attic_sla = get_infiltration_SLA_from_ACH(vented_attic.vented_attic_ach, 8.202, 8.202, weather)
      end
    end

    space = @spaces[HPXML::LocationAtticVented]
    if not vented_attic_sla.nil?
      vented_attic_area = UnitConversions.convert(space.floorArea, 'm^2', 'ft^2')
      hor_lk_frac = 0.75
      neutral_level = 0.5
      sla = vented_attic_sla
      ela = sla * vented_attic_area
      c_w_SG, c_s_SG = calc_wind_stack_coeffs(site, hor_lk_frac, neutral_level, space)
      apply_infiltration_to_unconditioned_space(model, space, nil, ela, c_w_SG, c_s_SG)
    elsif not vented_attic_const_ach.nil?
      ach = vented_attic_const_ach
      apply_infiltration_to_unconditioned_space(model, space, ach, nil, nil, nil)
    end
  end

  def self.apply_infiltration_to_unvented_attic(model)
    return if @spaces[HPXML::LocationAtticUnvented].nil?

    space = @spaces[HPXML::LocationAtticUnvented]
    ach = get_default_unvented_space_ach()
    apply_infiltration_to_unconditioned_space(model, space, ach, nil, nil, nil)
  end

  def self.apply_local_ventilation(model, vent_object, obj_type_name, index, unavailable_periods)
    daily_sch = [0.0] * 24
    obj_name = "#{obj_type_name} #{index}"
    remaining_hrs = vent_object.hours_in_operation
    for hr in 1..(vent_object.hours_in_operation.ceil)
      if remaining_hrs >= 1
        daily_sch[(vent_object.start_hour + hr - 1) % 24] = 1.0
      else
        daily_sch[(vent_object.start_hour + hr - 1) % 24] = remaining_hrs
      end
      remaining_hrs -= 1
    end
    obj_sch = HourlyByMonthSchedule.new(model, "#{obj_name} schedule", [daily_sch] * 12, [daily_sch] * 12, Constants.ScheduleTypeLimitsFraction, false, unavailable_periods: unavailable_periods)
    obj_sch_sensor = OpenStudio::Model::EnergyManagementSystemSensor.new(model, 'Schedule Value')
    obj_sch_sensor.setName("#{obj_name} sch s")
    obj_sch_sensor.setKeyName(obj_sch.schedule.name.to_s)

    equip_def = OpenStudio::Model::ElectricEquipmentDefinition.new(model)
    equip_def.setName(obj_name)
    equip = OpenStudio::Model::ElectricEquipment.new(equip_def)
    equip.setName(obj_name)
    equip.setSpace(@conditioned_space) # no heat gain, so assign the equipment to an arbitrary space
    equip_def.setDesignLevel(vent_object.fan_power * vent_object.count)
    equip_def.setFractionRadiant(0)
    equip_def.setFractionLatent(0)
    equip_def.setFractionLost(1)
    equip.setSchedule(obj_sch.schedule)
    equip.setEndUseSubcategory(Constants.ObjectNameMechanicalVentilation)

    return obj_sch_sensor
  end

  def self.apply_dryer_exhaust(model, vented_dryer, schedules_file, index, unavailable_periods)
    obj_name = "#{Constants.ObjectNameClothesDryer} exhaust #{index}"

    # Create schedule
    obj_sch = nil
    if not schedules_file.nil?
      obj_sch_name = SchedulesFile::Columns[:ClothesDryer].name
      obj_sch = schedules_file.create_schedule_file(model, col_name: obj_sch_name)
      full_load_hrs = schedules_file.annual_equivalent_full_load_hrs(col_name: obj_sch_name)
    end
    if obj_sch.nil?
      cd_weekday_sch = vented_dryer.weekday_fractions
      cd_weekend_sch = vented_dryer.weekend_fractions
      cd_monthly_sch = vented_dryer.monthly_multipliers
      obj_sch = MonthWeekdayWeekendSchedule.new(model, obj_name + ' schedule', cd_weekday_sch, cd_weekend_sch, cd_monthly_sch, Constants.ScheduleTypeLimitsFraction, unavailable_periods: unavailable_periods)
      obj_sch = obj_sch.schedule
      obj_sch_name = obj_sch.name.to_s
      full_load_hrs = Schedule.annual_equivalent_full_load_hrs(@year, obj_sch)
    end

    obj_sch_sensor = OpenStudio::Model::EnergyManagementSystemSensor.new(model, 'Schedule Value')
    obj_sch_sensor.setName("#{obj_name} sch s")
    obj_sch_sensor.setKeyName(obj_sch_name)

    return obj_sch_sensor, 0 if full_load_hrs == 0

    # Assume standard dryer exhaust runs 1 hr/day per BA HSP
    cfm_mult = Constants.NumDaysInYear(@year) * vented_dryer.usage_multiplier / full_load_hrs

    return obj_sch_sensor, cfm_mult
  end

  def self.calc_hrv_erv_effectiveness(vent_mech_fans)
    # Create the mapping between mech vent instance and the effectiveness results
    hrv_erv_effectiveness_map = {}
    p_atm = UnitConversions.convert(1.0, 'atm', 'psi')
    vent_mech_fans.each do |vent_mech|
      hrv_erv_effectiveness_map[vent_mech] = {}

      vent_mech_cfm = vent_mech.average_oa_unit_flow_rate
      if (vent_mech_cfm > 0)
        # Must assume an operating condition (HVI seems to use CSA 439)
        t_sup_in = 0.0
        w_sup_in = 0.0028
        t_exh_in = 22.0
        # w_exh_in = 0.0065
        cp_a = 1006.0
        p_fan = vent_mech.average_unit_fan_power # Watts

        m_fan = UnitConversions.convert(vent_mech_cfm, 'cfm', 'm^3/s') * UnitConversions.convert(Psychrometrics.rhoD_fT_w_P(UnitConversions.convert(t_sup_in, 'C', 'F'), w_sup_in, p_atm), 'lbm/ft^3', 'kg/m^3') # kg/s

        if not vent_mech.sensible_recovery_efficiency.nil?
          # The following is derived from CSA 439, Clause 9.3.3.1, Eq. 12:
          #    E_SHR = (m_sup,fan * Cp * (Tsup,out - Tsup,in) - P_sup,fan) / (m_exh,fan * Cp * (Texh,in - Tsup,in) + P_exh,fan)
          t_sup_out = t_sup_in + (vent_mech.sensible_recovery_efficiency * (m_fan * cp_a * (t_exh_in - t_sup_in) + p_fan) + p_fan) / (m_fan * cp_a)

          # Calculate the apparent sensible effectiveness
          vent_mech_apparent_sens_eff = (t_sup_out - t_sup_in) / (t_exh_in - t_sup_in)

        else
          # The following is derived from (taken from CSA 439, Clause 9.2.1, Eq. 7):
          t_sup_out = t_sup_in + (vent_mech.sensible_recovery_efficiency_adjusted * (t_exh_in - t_sup_in))

          vent_mech_apparent_sens_eff = vent_mech.sensible_recovery_efficiency_adjusted

        end

        # Calculate the supply temperature before the fan
        t_sup_out_gross = t_sup_out - p_fan / (m_fan * cp_a)

        # Sensible effectiveness of the HX only
        vent_mech_sens_eff = (t_sup_out_gross - t_sup_in) / (t_exh_in - t_sup_in)

        if (vent_mech_sens_eff < 0.0) || (vent_mech_sens_eff > 1.0)
          fail "The calculated ERV/HRV sensible effectiveness is #{vent_mech_sens_eff} but should be between 0 and 1. Please revise ERV/HRV efficiency values."
        end

        # Use summer test condition to determine the latent effectiveness since TRE is generally specified under the summer condition
        if (not vent_mech.total_recovery_efficiency.nil?) || (not vent_mech.total_recovery_efficiency_adjusted.nil?)

          t_sup_in = 35.0
          w_sup_in = 0.0178
          t_exh_in = 24.0
          w_exh_in = 0.0092

          m_fan = UnitConversions.convert(vent_mech_cfm, 'cfm', 'm^3/s') * UnitConversions.convert(Psychrometrics.rhoD_fT_w_P(UnitConversions.convert(t_sup_in, 'C', 'F'), w_sup_in, p_atm), 'lbm/ft^3', 'kg/m^3') # kg/s

          t_sup_out_gross = t_sup_in - vent_mech_sens_eff * (t_sup_in - t_exh_in)
          t_sup_out = t_sup_out_gross + p_fan / (m_fan * cp_a)

          h_sup_in = Psychrometrics.h_fT_w_SI(t_sup_in, w_sup_in)
          h_exh_in = Psychrometrics.h_fT_w_SI(t_exh_in, w_exh_in)

          if not vent_mech.total_recovery_efficiency.nil?
            # The following is derived from CSA 439, Clause 9.3.3.2, Eq. 13:
            #    E_THR = (m_sup,fan * Cp * (h_sup,out - h_sup,in) - P_sup,fan) / (m_exh,fan * Cp * (h_exh,in - h_sup,in) + P_exh,fan)
            h_sup_out = h_sup_in - (vent_mech.total_recovery_efficiency * (m_fan * (h_sup_in - h_exh_in) + p_fan) + p_fan) / m_fan
          else
            # The following is derived from (taken from CSA 439, Clause 9.2.1, Eq. 7):
            h_sup_out = h_sup_in - (vent_mech.total_recovery_efficiency_adjusted * (h_sup_in - h_exh_in))
          end

          w_sup_out = Psychrometrics.w_fT_h_SI(t_sup_out, h_sup_out)
          vent_mech_lat_eff = [0.0, (w_sup_out - w_sup_in) / (w_exh_in - w_sup_in)].max

          if (vent_mech_lat_eff < 0.0) || (vent_mech_lat_eff > 1.0)
            fail "The calculated ERV/HRV latent effectiveness is #{vent_mech_lat_eff} but should be between 0 and 1. Please revise ERV/HRV efficiency values."
          end

        else
          vent_mech_lat_eff = 0.0
        end
      else
        vent_mech_apparent_sens_eff = 0.0
        vent_mech_sens_eff = 0.0
        vent_mech_lat_eff = 0.0
      end

      hrv_erv_effectiveness_map[vent_mech][:vent_mech_sens_eff] = vent_mech_sens_eff
      hrv_erv_effectiveness_map[vent_mech][:vent_mech_lat_eff] = vent_mech_lat_eff
      hrv_erv_effectiveness_map[vent_mech][:vent_mech_apparent_sens_eff] = vent_mech_apparent_sens_eff
    end
    return hrv_erv_effectiveness_map
  end

  def self.apply_cfis(infil_program, vent_mech_fans, cfis_fan_actuator, cfis_suppl_fan_actuator)
    infil_program.addLine('Set QWHV_cfis_sup = 0.0') # CFIS supply outdoor airflow rate
    infil_program.addLine('Set QWHV_cfis_suppl_sup = 0.0') # CFIS supplemental fan supply outdoor airflow rate
    infil_program.addLine('Set QWHV_cfis_suppl_exh = 0.0') # CFIS supplemental fan exhaust outdoor airflow rate

    vent_mech_fans.each do |vent_mech|
      infil_program.addLine('Set fan_rtf_hvac = 0')
      @fan_rtf_sensor[@cfis_airloop[vent_mech.id]].each do |rtf_sensor|
        infil_program.addLine("Set fan_rtf_hvac = fan_rtf_hvac + #{rtf_sensor.name}")
      end
      infil_program.addLine("Set cfis_fan_w = #{vent_mech.unit_fan_power}") # W

      infil_program.addLine('If @ABS(Minute - ZoneTimeStep*60) < 0.1')
      infil_program.addLine("  Set #{@cfis_t_sum_open_var[vent_mech.id].name} = 0") # New hour, time on summation re-initializes to 0
      infil_program.addLine('EndIf')

      cfis_open_time = [vent_mech.hours_in_operation / 24.0 * 60.0, 59.999].min # Minimum open time in minutes
      infil_program.addLine("Set cfis_t_min_hr_open = #{cfis_open_time}") # minutes per hour the CFIS damper is open
      infil_program.addLine("Set cfis_Q_duct_oa = #{UnitConversions.convert(vent_mech.oa_unit_flow_rate, 'cfm', 'm^3/s')}")
      infil_program.addLine('Set cfis_f_damper_open = 0') # fraction of the timestep the CFIS damper is open
      infil_program.addLine("Set #{@cfis_f_damper_extra_open_var[vent_mech.id].name} = 0") # additional runtime fraction to meet min/hr

      infil_program.addLine("If #{@cfis_t_sum_open_var[vent_mech.id].name} < cfis_t_min_hr_open")
      infil_program.addLine("  Set cfis_t_fan_on = 60 - (cfis_t_min_hr_open - #{@cfis_t_sum_open_var[vent_mech.id].name})") # minute at which the blower needs to turn on to meet the ventilation requirements
      # Evaluate condition of whether supply fan has to run to achieve target minutes per hour of operation
      infil_program.addLine('  If (Minute+0.00001) >= cfis_t_fan_on')
      # Consider fan rtf read in current calling point (results of previous time step) + cfis_t_fan_on based on min/hr requirement and previous EMS results.
      infil_program.addLine('    Set cfis_fan_runtime = @Max (@ABS(Minute - cfis_t_fan_on)) (fan_rtf_hvac * ZoneTimeStep * 60)')
      # If fan_rtf_hvac, make sure it's not exceeding ventilation requirements
      infil_program.addLine("    Set cfis_fan_runtime = @Min cfis_fan_runtime (cfis_t_min_hr_open - #{@cfis_t_sum_open_var[vent_mech.id].name})")
      infil_program.addLine('    Set cfis_f_damper_open = cfis_fan_runtime/(60.0*ZoneTimeStep)') # calculates the portion of the current timestep the CFIS damper needs to be open
      infil_program.addLine("    Set #{@cfis_t_sum_open_var[vent_mech.id].name} = #{@cfis_t_sum_open_var[vent_mech.id].name}+cfis_fan_runtime")
      infil_program.addLine("    Set #{@cfis_f_damper_extra_open_var[vent_mech.id].name} = @Max (cfis_f_damper_open-fan_rtf_hvac) 0.0")
      if vent_mech.cfis_addtl_runtime_operating_mode == HPXML::CFISModeAirHandler
        # Air handler meets additional runtime requirement
        infil_program.addLine("    Set #{cfis_fan_actuator.name} = #{cfis_fan_actuator.name} + cfis_fan_w*#{@cfis_f_damper_extra_open_var[vent_mech.id].name}")
      elsif vent_mech.cfis_addtl_runtime_operating_mode == HPXML::CFISModeSupplementalFan
        if vent_mech.cfis_supplemental_fan.oa_unit_flow_rate < vent_mech.average_total_unit_flow_rate
          @runner.registerWarning("CFIS supplemental fan '#{vent_mech.cfis_supplemental_fan.id}' is undersized (#{vent_mech.cfis_supplemental_fan.oa_unit_flow_rate} cfm) compared to the target hourly ventilation rate (#{vent_mech.average_total_unit_flow_rate} cfm).")
        end
        infil_program.addLine("    Set cfis_suppl_Q_oa = #{UnitConversions.convert(vent_mech.cfis_supplemental_fan.oa_unit_flow_rate, 'cfm', 'm^3/s')}")
        infil_program.addLine("    Set cfis_suppl_f = #{@cfis_f_damper_extra_open_var[vent_mech.id].name} / (cfis_suppl_Q_oa / cfis_Q_duct_oa)") # Calculate desired runtime for supplemental fan to provide remaining ventilation requirement
        infil_program.addLine('    Set cfis_suppl_f = @Min cfis_suppl_f 1.0') # Ensure desired runtime does not exceed 100% (if the supplemental fan is undersized)
        infil_program.addLine("    Set cfis_suppl_fan_w = #{vent_mech.cfis_supplemental_fan.unit_fan_power}") # W
        infil_program.addLine("    Set #{cfis_suppl_fan_actuator.name} = #{cfis_suppl_fan_actuator.name} + cfis_suppl_fan_w*cfis_suppl_f")
        if vent_mech.cfis_supplemental_fan.fan_type == HPXML::MechVentTypeSupply
          infil_program.addLine('    Set QWHV_cfis_suppl_sup = QWHV_cfis_suppl_sup + cfis_suppl_f * cfis_suppl_Q_oa')
        elsif vent_mech.cfis_supplemental_fan.fan_type == HPXML::MechVentTypeExhaust
          infil_program.addLine('    Set QWHV_cfis_suppl_exh = QWHV_cfis_suppl_exh + cfis_suppl_f * cfis_suppl_Q_oa')
        end
      end
      infil_program.addLine('  Else')
      # No need to turn on blower for extra ventilation
      infil_program.addLine('    Set cfis_fan_runtime = fan_rtf_hvac*ZoneTimeStep*60')
      infil_program.addLine("    If (#{@cfis_t_sum_open_var[vent_mech.id].name}+cfis_fan_runtime) > cfis_t_min_hr_open")
      # Damper is only open for a portion of this time step to achieve target minutes per hour
      infil_program.addLine("      Set cfis_fan_runtime = cfis_t_min_hr_open-#{@cfis_t_sum_open_var[vent_mech.id].name}")
      infil_program.addLine('      Set cfis_f_damper_open = cfis_fan_runtime/(ZoneTimeStep*60)')
      infil_program.addLine("      Set #{@cfis_t_sum_open_var[vent_mech.id].name} = cfis_t_min_hr_open")
      infil_program.addLine('    Else')
      # Damper is open and using call for heat/cool to supply fresh air
      infil_program.addLine('      Set cfis_fan_runtime = fan_rtf_hvac*ZoneTimeStep*60')
      infil_program.addLine('      Set cfis_f_damper_open = fan_rtf_hvac')
      infil_program.addLine("      Set #{@cfis_t_sum_open_var[vent_mech.id].name} = #{@cfis_t_sum_open_var[vent_mech.id].name}+cfis_fan_runtime")
      infil_program.addLine('    EndIf')
      infil_program.addLine('  EndIf')

      if vent_mech.cfis_addtl_runtime_operating_mode == HPXML::CFISModeSupplementalFan
        infil_program.addLine("  Set cfis_f_damper_open = @Max (cfis_f_damper_open-#{@cfis_f_damper_extra_open_var[vent_mech.id].name}) 0.0")
      else
      end
      infil_program.addLine('  Set QWHV_cfis_sup = QWHV_cfis_sup + cfis_f_damper_open * cfis_Q_duct_oa')

      infil_program.addLine('EndIf')
    end
  end

  def self.add_ee_for_vent_fan_power(model, obj_name, sup_fans = [], exh_fans = [], bal_fans = [], erv_hrv_fans = [], unavailable_periods = [])
    # Calculate fan heat fraction
    # 1.0: Fan heat does not enter space (e.g., exhaust)
    # 0.0: Fan heat does enter space (e.g., supply)
    if obj_name == Constants.ObjectNameMechanicalVentilationHouseFanCFIS
      fan_heat_lost_fraction = 0.0
    else
      # Calculate total fan power
      if obj_name == Constants.ObjectNameMechanicalVentilationHouseFanCFISSupplFan
        sup_fans_w = sup_fans.map { |f| f.unit_fan_power }.sum(0.0)
        exh_fans_w = exh_fans.map { |f| f.unit_fan_power }.sum(0.0)
        bal_fans_w = (bal_fans + erv_hrv_fans).map { |f| f.unit_fan_power }.sum(0.0)
      else
        sup_fans_w = sup_fans.map { |f| f.average_unit_fan_power }.sum(0.0)
        exh_fans_w = exh_fans.map { |f| f.average_unit_fan_power }.sum(0.0)
        bal_fans_w = (bal_fans + erv_hrv_fans).map { |f| f.average_unit_fan_power }.sum(0.0)
      end
      tot_fans_w = sup_fans_w + exh_fans_w + bal_fans_w

      # Calculate weighted-average value
      if tot_fans_w > 0.0
        fan_heat_lost_fraction = (1.0 * exh_fans_w + 0.0 * sup_fans_w + 0.5 * bal_fans_w) / tot_fans_w
      else
        fan_heat_lost_fraction = 1.0
      end
    end

    # Availability Schedule
    avail_sch = ScheduleConstant.new(model, obj_name + ' schedule', 1.0, Constants.ScheduleTypeLimitsFraction, unavailable_periods: unavailable_periods)
    avail_sch = avail_sch.schedule

    equip_def = OpenStudio::Model::ElectricEquipmentDefinition.new(model)
    equip_def.setName(obj_name)
    equip = OpenStudio::Model::ElectricEquipment.new(equip_def)
    equip.setName(obj_name)
    equip.setSpace(@conditioned_space)
    equip_def.setFractionRadiant(0)
    equip_def.setFractionLatent(0)
    equip.setSchedule(avail_sch)
    equip.setEndUseSubcategory(Constants.ObjectNameMechanicalVentilation)
    equip_def.setFractionLost(fan_heat_lost_fraction)
    equip_actuator = nil
    if [Constants.ObjectNameMechanicalVentilationHouseFanCFIS,
        Constants.ObjectNameMechanicalVentilationHouseFanCFISSupplFan].include? obj_name # actuate its power level in EMS
      equip_actuator = OpenStudio::Model::EnergyManagementSystemActuator.new(equip, *EPlus::EMSActuatorElectricEquipmentPower, equip.space.get)
      equip_actuator.setName("#{equip.name} act")
    end
    if not tot_fans_w.nil?
      equip_def.setDesignLevel(tot_fans_w)
    end

    return equip_actuator
  end

  def self.setup_mech_vent_vars_actuators(model:, program:)
    # Actuators for mech vent fan
    sens_name = "#{Constants.ObjectNameMechanicalVentilationHouseFan} sensible load"
    fan_sens_load_actuator = create_other_equipment_object_and_actuator(model: model, name: sens_name, space: @conditioned_space, frac_lat: 0.0, frac_lost: 0.0, end_use: Constants.ObjectNameMechanicalVentilationHouseFan)
    lat_name = "#{Constants.ObjectNameMechanicalVentilationHouseFan} latent load"
    fan_lat_load_actuator = create_other_equipment_object_and_actuator(model: model, name: lat_name, space: @conditioned_space, frac_lat: 1.0, frac_lost: 0.0, end_use: Constants.ObjectNameMechanicalVentilationHouseFan)
    program.addLine("Set #{fan_sens_load_actuator.name} = 0.0")
    program.addLine("Set #{fan_lat_load_actuator.name} = 0.0")
    # Air property at inlet nodes on both sides
    program.addLine("Set OASupInPb = #{@pbar_sensor.name}") # oa barometric pressure
    program.addLine("Set OASupInTemp = #{@tout_sensor.name}") # oa db temperature
    program.addLine("Set OASupInW = #{@wout_sensor.name}") # oa humidity ratio
    program.addLine('Set OASupRho = (@RhoAirFnPbTdbW OASupInPb OASupInTemp OASupInW)')
    program.addLine('Set OASupCp = (@CpAirFnW OASupInW)')
    program.addLine('Set OASupInEnth = (@HFnTdbW OASupInTemp OASupInW)')

    program.addLine("Set ZoneTemp = #{@tin_sensor.name}") # zone air temperature
    program.addLine("Set ZoneW = #{@win_sensor.name}") # zone air humidity ratio
    program.addLine('Set ZoneCp = (@CpAirFnW ZoneW)')
    program.addLine('Set ZoneAirEnth = (@HFnTdbW ZoneTemp ZoneW)')

    return fan_sens_load_actuator, fan_lat_load_actuator
  end

  def self.apply_infiltration_adjustment_to_conditioned(model, infil_program, vent_fans_kitchen, vent_fans_bath, vented_dryers, vent_mech_sup_tot,
                                                        vent_mech_exh_tot, vent_mech_bal_tot, vent_mech_erv_hrv_tot, infil_flow_actuator, schedules_file, unavailable_periods)
    # Average in-unit CFMs (include recirculation from in unit CFMs for shared systems)
    sup_cfm_tot = vent_mech_sup_tot.map { |vent_mech| vent_mech.average_total_unit_flow_rate }.sum(0.0)
    exh_cfm_tot = vent_mech_exh_tot.map { |vent_mech| vent_mech.average_total_unit_flow_rate }.sum(0.0)
    bal_cfm_tot = vent_mech_bal_tot.map { |vent_mech| vent_mech.average_total_unit_flow_rate }.sum(0.0)
    erv_hrv_cfm_tot = vent_mech_erv_hrv_tot.map { |vent_mech| vent_mech.average_total_unit_flow_rate }.sum(0.0)

    infil_program.addLine('Set Qrange = 0')
    vent_fans_kitchen.each_with_index do |vent_kitchen, index|
      # Electricity impact
      vent_kitchen_unavailable_periods = Schedule.get_unavailable_periods(@runner, SchedulesFile::Columns[:KitchenFan].name, unavailable_periods)
      obj_sch_sensor = apply_local_ventilation(model, vent_kitchen, Constants.ObjectNameMechanicalVentilationRangeFan, index, vent_kitchen_unavailable_periods)
      next unless @cooking_range_in_cond_space

      # Infiltration impact
      infil_program.addLine("Set Qrange = Qrange + #{UnitConversions.convert(vent_kitchen.flow_rate * vent_kitchen.count, 'cfm', 'm^3/s').round(5)} * #{obj_sch_sensor.name}")
    end

    infil_program.addLine('Set Qbath = 0')
    vent_fans_bath.each_with_index do |vent_bath, index|
      # Electricity impact
      vent_bath_unavailable_periods = Schedule.get_unavailable_periods(@runner, SchedulesFile::Columns[:BathFan].name, unavailable_periods)
      obj_sch_sensor = apply_local_ventilation(model, vent_bath, Constants.ObjectNameMechanicalVentilationBathFan, index, vent_bath_unavailable_periods)
      # Infiltration impact
      infil_program.addLine("Set Qbath = Qbath + #{UnitConversions.convert(vent_bath.flow_rate * vent_bath.count, 'cfm', 'm^3/s').round(5)} * #{obj_sch_sensor.name}")
    end

    infil_program.addLine('Set Qdryer = 0')
    vented_dryers.each_with_index do |vented_dryer, index|
      next unless @clothes_dryer_in_cond_space

      # Infiltration impact
      vented_dryer_unavailable_periods = Schedule.get_unavailable_periods(@runner, SchedulesFile::Columns[:ClothesDryer].name, unavailable_periods)
      obj_sch_sensor, cfm_mult = apply_dryer_exhaust(model, vented_dryer, schedules_file, index, vented_dryer_unavailable_periods)
      infil_program.addLine("Set Qdryer = Qdryer + #{UnitConversions.convert(vented_dryer.vented_flow_rate * cfm_mult, 'cfm', 'm^3/s').round(5)} * #{obj_sch_sensor.name}")
    end

    infil_program.addLine("Set QWHV_sup = #{UnitConversions.convert(sup_cfm_tot + bal_cfm_tot + erv_hrv_cfm_tot, 'cfm', 'm^3/s').round(5)}")
    infil_program.addLine("Set QWHV_exh = #{UnitConversions.convert(exh_cfm_tot + bal_cfm_tot + erv_hrv_cfm_tot, 'cfm', 'm^3/s').round(5)}")

    infil_program.addLine('Set Qexhaust = Qrange + Qbath + Qdryer + QWHV_exh + QWHV_cfis_suppl_exh')
    infil_program.addLine('Set Qsupply = QWHV_sup + QWHV_cfis_sup + QWHV_cfis_suppl_sup')
    infil_program.addLine('Set Qfan = (@Max Qexhaust Qsupply)')
    if Constants.ERIVersions.index(@eri_version) >= Constants.ERIVersions.index('2022')
      infil_program.addLine('Set Qimb = (@Abs (Qsupply - Qexhaust))')
      infil_program.addLine('Set Qinf_adj = (Qinf^2) / (Qinf + Qimb)')
    elsif Constants.ERIVersions.index(@eri_version) >= Constants.ERIVersions.index('2019')
      # Follow ASHRAE 62.2-2016, Normative Appendix C equations for time-varying total airflow
      infil_program.addLine('If Qfan > 0')
      # Balanced system if the total supply airflow and total exhaust airflow are within 10% of their average.
      infil_program.addLine('  Set Qavg = ((Qexhaust + Qsupply) / 2.0)')
      infil_program.addLine('  If ((@Abs (Qexhaust - Qavg)) / Qavg) <= 0.1') # Only need to check Qexhaust, Qsupply will give same result
      infil_program.addLine('    Set phi = 1')
      infil_program.addLine('  Else')
      infil_program.addLine('    Set phi = (Qinf / (Qinf + Qfan))')
      infil_program.addLine('  EndIf')
      infil_program.addLine('  Set Qinf_adj = phi * Qinf')
      infil_program.addLine('Else')
      infil_program.addLine('  Set Qinf_adj = Qinf')
      infil_program.addLine('EndIf')
    else
      infil_program.addLine('Set Qu = (@Abs (Qexhaust - Qsupply))') # Unbalanced flow
      infil_program.addLine('Set Qb = Qfan - Qu') # Balanced flow
      infil_program.addLine('Set Qtot = (((Qu^2) + (Qinf^2)) ^ 0.5) + Qb')
      infil_program.addLine('Set Qinf_adj = Qtot - Qu - Qb')
    end
    infil_program.addLine("Set #{infil_flow_actuator.name} = Qinf_adj")

    create_timeseries_flowrate_ems_output_var(model, 'Qfan', infil_program)
    create_timeseries_flowrate_ems_output_var(model, infil_flow_actuator.name.to_s, infil_program)
  end

  def self.calculate_fan_loads(infil_program, vent_mech_erv_hrv_tot, hrv_erv_effectiveness_map, fan_sens_load_actuator, fan_lat_load_actuator, q_var, preconditioned = false)
    # Variables for combined effectiveness
    infil_program.addLine('Set Effectiveness_Sens = 0.0')
    infil_program.addLine('Set Effectiveness_Lat = 0.0')

    # Calculate mass flow rate based on outdoor air density
    # Address load with flow-weighted combined effectiveness
    infil_program.addLine("Set Fan_MFR = #{q_var} * OASupRho")
    infil_program.addLine('Set ZoneInEnth = OASupInEnth')
    infil_program.addLine('Set ZoneInTemp = OASupInTemp')
    if not vent_mech_erv_hrv_tot.empty?
      # ERV/HRV EMS load model
      # E+ ERV model is using standard density for MFR calculation, caused discrepancy with other system types.
      # Therefore ERV is modeled within EMS infiltration program
      infil_program.addLine("If #{q_var} > 0")
      vent_mech_erv_hrv_tot.each do |vent_fan|
        sens_eff = hrv_erv_effectiveness_map[vent_fan][:vent_mech_sens_eff]
        lat_eff = hrv_erv_effectiveness_map[vent_fan][:vent_mech_lat_eff]
        avg_oa_m3s = UnitConversions.convert(vent_fan.average_oa_unit_flow_rate, 'cfm', 'm^3/s').round(4)
        infil_program.addLine("  Set Effectiveness_Sens = Effectiveness_Sens + #{avg_oa_m3s} / #{q_var} * #{sens_eff}")
        infil_program.addLine("  Set Effectiveness_Lat = Effectiveness_Lat + #{avg_oa_m3s} / #{q_var} * #{lat_eff}")
      end
      infil_program.addLine('EndIf')
      infil_program.addLine('Set ERVCpMin = (@Min OASupCp ZoneCp)')
      infil_program.addLine('Set ERVSupOutTemp = OASupInTemp + ERVCpMin/OASupCp * Effectiveness_Sens * (ZoneTemp - OASupInTemp)')
      infil_program.addLine('Set ERVSupOutW = OASupInW + ERVCpMin/OASupCp * Effectiveness_Lat * (ZoneW - OASupInW)')
      infil_program.addLine('Set ERVSupOutEnth = (@HFnTdbW ERVSupOutTemp ERVSupOutW)')
      infil_program.addLine('Set ERVSensHeatTrans = Fan_MFR * OASupCp * (ERVSupOutTemp - OASupInTemp)')
      infil_program.addLine('Set ERVTotalHeatTrans = Fan_MFR * (ERVSupOutEnth - OASupInEnth)')
      infil_program.addLine('Set ERVLatHeatTrans = ERVTotalHeatTrans - ERVSensHeatTrans')
      # ERV/HRV Load calculation
      infil_program.addLine('Set ZoneInEnth = ERVSupOutEnth')
      infil_program.addLine('Set ZoneInTemp = ERVSupOutTemp')
    end
    infil_program.addLine('Set FanTotalToCond = Fan_MFR * (ZoneInEnth - ZoneAirEnth)')
    infil_program.addLine('Set FanSensToCond = Fan_MFR * ZoneCp * (ZoneInTemp - ZoneTemp)')
    infil_program.addLine('Set FanLatToCond = FanTotalToCond - FanSensToCond')

    # Actuator,
    # If preconditioned, handle actuators later in calculate_precond_loads
    if not preconditioned
      infil_program.addLine("Set #{fan_sens_load_actuator.name} = #{fan_sens_load_actuator.name} + FanSensToCond")
      infil_program.addLine("Set #{fan_lat_load_actuator.name} = #{fan_lat_load_actuator.name} + FanLatToCond")
    end
  end

  def self.calculate_precond_loads(model, infil_program, vent_mech_preheat, vent_mech_precool, hrv_erv_effectiveness_map, fan_sens_load_actuator, fan_lat_load_actuator, clg_ssn_sensor)
    # Preconditioning
    # Assume introducing no sensible loads to zone if preconditioned
    if not vent_mech_preheat.empty?
      htg_stp_sensor = OpenStudio::Model::EnergyManagementSystemSensor.new(model, 'Zone Thermostat Heating Setpoint Temperature')
      htg_stp_sensor.setName('htg stp s')
      htg_stp_sensor.setKeyName(@conditioned_zone.name.to_s)
      infil_program.addLine("Set HtgStp = #{htg_stp_sensor.name}") # heating thermostat setpoint
    end
    if not vent_mech_precool.empty?
      clg_stp_sensor = OpenStudio::Model::EnergyManagementSystemSensor.new(model, 'Zone Thermostat Cooling Setpoint Temperature')
      clg_stp_sensor.setName('clg stp s')
      clg_stp_sensor.setKeyName(@conditioned_zone.name.to_s)
      infil_program.addLine("Set ClgStp = #{clg_stp_sensor.name}") # cooling thermostat setpoint
    end
    vent_mech_preheat.each_with_index do |f_preheat, i|
      infil_program.addLine("If (OASupInTemp < HtgStp) && (#{clg_ssn_sensor.name} < 1)")
      cnt = model.getOtherEquipments.select { |e| e.endUseSubcategory.start_with? Constants.ObjectNameMechanicalVentilationPreheating }.size # Ensure unique meter for each preheating system
      htg_energy_actuator = create_other_equipment_object_and_actuator(model: model, name: "shared mech vent preheating energy #{i}", space: @conditioned_space, frac_lat: 0.0, frac_lost: 1.0, hpxml_fuel_type: f_preheat.preheating_fuel, end_use: "#{Constants.ObjectNameMechanicalVentilationPreheating}#{cnt + 1}")
      htg_energy_actuator.actuatedComponent.get.additionalProperties.setFeature('HPXML_ID', f_preheat.id) # Used by reporting measure
      infil_program.addLine("  Set Qpreheat = #{UnitConversions.convert(f_preheat.average_oa_unit_flow_rate, 'cfm', 'm^3/s').round(4)}")
      if [HPXML::MechVentTypeERV, HPXML::MechVentTypeHRV].include? f_preheat.fan_type
        vent_mech_erv_hrv_tot = [f_preheat]
      else
        vent_mech_erv_hrv_tot = []
      end
      calculate_fan_loads(infil_program, vent_mech_erv_hrv_tot, hrv_erv_effectiveness_map, fan_sens_load_actuator, fan_lat_load_actuator, 'Qpreheat', true)

      infil_program.addLine('  If ZoneInTemp < HtgStp')
      infil_program.addLine('    Set FanSensToSpt = Fan_MFR * ZoneCp * (ZoneInTemp - HtgStp)')
      infil_program.addLine("    Set PreHeatingWatt = (-FanSensToSpt) * #{f_preheat.preheating_fraction_load_served}")
      infil_program.addLine("    Set #{fan_sens_load_actuator.name} = #{fan_sens_load_actuator.name} + PreHeatingWatt")
      infil_program.addLine("    Set #{fan_lat_load_actuator.name} = #{fan_lat_load_actuator.name} - FanLatToCond")
      infil_program.addLine('  Else')
      infil_program.addLine('    Set PreHeatingWatt = 0.0')
      infil_program.addLine('  EndIf')
      infil_program.addLine('Else')
      infil_program.addLine('  Set PreHeatingWatt = 0.0')
      infil_program.addLine('EndIf')
      infil_program.addLine("Set #{htg_energy_actuator.name} = PreHeatingWatt / #{f_preheat.preheating_efficiency_cop}")
    end
    vent_mech_precool.each_with_index do |f_precool, i|
      infil_program.addLine("If (OASupInTemp > ClgStp) && (#{clg_ssn_sensor.name} > 0)")
      cnt = model.getOtherEquipments.select { |e| e.endUseSubcategory.start_with? Constants.ObjectNameMechanicalVentilationPrecooling }.size # Ensure unique meter for each precooling system
      clg_energy_actuator = create_other_equipment_object_and_actuator(model: model, name: "shared mech vent precooling energy #{i}", space: @conditioned_space, frac_lat: 0.0, frac_lost: 1.0, hpxml_fuel_type: f_precool.precooling_fuel, end_use: "#{Constants.ObjectNameMechanicalVentilationPrecooling}#{cnt + 1}")
      clg_energy_actuator.actuatedComponent.get.additionalProperties.setFeature('HPXML_ID', f_precool.id) # Used by reporting measure
      infil_program.addLine("  Set Qprecool = #{UnitConversions.convert(f_precool.average_oa_unit_flow_rate, 'cfm', 'm^3/s').round(4)}")
      if [HPXML::MechVentTypeERV, HPXML::MechVentTypeHRV].include? f_precool.fan_type
        vent_mech_erv_hrv_tot = [f_precool]
      else
        vent_mech_erv_hrv_tot = []
      end
      calculate_fan_loads(infil_program, vent_mech_erv_hrv_tot, hrv_erv_effectiveness_map, fan_sens_load_actuator, fan_lat_load_actuator, 'Qprecool', true)

      infil_program.addLine('  If ZoneInTemp > ClgStp')
      infil_program.addLine('    Set FanSensToSpt = Fan_MFR * ZoneCp * (ZoneInTemp - ClgStp)')
      infil_program.addLine("    Set PreCoolingWatt = FanSensToSpt * #{f_precool.precooling_fraction_load_served}")
      infil_program.addLine("    Set #{fan_sens_load_actuator.name} = #{fan_sens_load_actuator.name}  - PreCoolingWatt")
      infil_program.addLine("    Set #{fan_lat_load_actuator.name} = #{fan_lat_load_actuator.name} - FanLatToCond") # Fixme:Does this assumption still apply?
      infil_program.addLine('  Else')
      infil_program.addLine('    Set PreCoolingWatt = 0.0')
      infil_program.addLine('  EndIf')
      infil_program.addLine('Else')
      infil_program.addLine('  Set PreCoolingWatt = 0.0')
      infil_program.addLine('EndIf')
      infil_program.addLine("Set #{clg_energy_actuator.name} = PreCoolingWatt / #{f_precool.precooling_efficiency_cop}")
    end
  end

  def self.apply_infiltration_ventilation_to_conditioned(model, site, vent_fans_mech, conditioned_ach50, conditioned_const_ach, infil_volume, infil_height, weather,
                                                         vent_fans_kitchen, vent_fans_bath, vented_dryers, has_flue_chimney_in_cond_space, clg_ssn_sensor, schedules_file,
                                                         vent_fans_cfis_suppl, unavailable_periods, elevation)
    # Categorize fans into different types
    vent_mech_preheat = vent_fans_mech.select { |vent_mech| (not vent_mech.preheating_efficiency_cop.nil?) }
    vent_mech_precool = vent_fans_mech.select { |vent_mech| (not vent_mech.precooling_efficiency_cop.nil?) }

    vent_mech_sup_tot = vent_fans_mech.select { |vent_mech| vent_mech.fan_type == HPXML::MechVentTypeSupply }
    vent_mech_exh_tot = vent_fans_mech.select { |vent_mech| vent_mech.fan_type == HPXML::MechVentTypeExhaust }
    vent_mech_cfis_tot = vent_fans_mech.select { |vent_mech| vent_mech.fan_type == HPXML::MechVentTypeCFIS }
    vent_mech_bal_tot = vent_fans_mech.select { |vent_mech| vent_mech.fan_type == HPXML::MechVentTypeBalanced }
    vent_mech_erv_hrv_tot = vent_fans_mech.select { |vent_mech| [HPXML::MechVentTypeERV, HPXML::MechVentTypeHRV].include? vent_mech.fan_type }

    # Non-CFIS fan power
    house_fan_unavailable_periods = Schedule.get_unavailable_periods(@runner, SchedulesFile::Columns[:HouseFan].name, unavailable_periods)
    add_ee_for_vent_fan_power(model, Constants.ObjectNameMechanicalVentilationHouseFan,
                              vent_mech_sup_tot, vent_mech_exh_tot, vent_mech_bal_tot, vent_mech_erv_hrv_tot, house_fan_unavailable_periods)

    # CFIS fan power
    cfis_fan_actuator = add_ee_for_vent_fan_power(model, Constants.ObjectNameMechanicalVentilationHouseFanCFIS) # Fan heat enters space

    # CFIS supplemental fan power
    if not vent_fans_cfis_suppl.empty?
      vent_mech_cfis_suppl_sup_tot = vent_fans_cfis_suppl.select { |vent_mech| vent_mech.fan_type == HPXML::MechVentTypeSupply }
      vent_mech_cfis_suppl_exh_tot = vent_fans_cfis_suppl.select { |vent_mech| vent_mech.fan_type == HPXML::MechVentTypeExhaust }
      cfis_suppl_fan_actuator = add_ee_for_vent_fan_power(model, Constants.ObjectNameMechanicalVentilationHouseFanCFISSupplFan,
                                                          vent_mech_cfis_suppl_sup_tot, vent_mech_cfis_suppl_exh_tot)
    else
      cfis_suppl_fan_actuator = nil
    end

    # Calculate effectiveness for all ERV/HRV and store results in a hash
    hrv_erv_effectiveness_map = calc_hrv_erv_effectiveness(vent_mech_erv_hrv_tot)

    infil_flow = OpenStudio::Model::SpaceInfiltrationDesignFlowRate.new(model)
    infil_flow.setName(Constants.ObjectNameInfiltration + ' flow')
    infil_flow.setSchedule(model.alwaysOnDiscreteSchedule)
    infil_flow.setSpace(@conditioned_space)
    infil_flow_actuator = OpenStudio::Model::EnergyManagementSystemActuator.new(infil_flow, *EPlus::EMSActuatorZoneInfiltrationFlowRate)
    infil_flow_actuator.setName("#{infil_flow.name} act")
    infil_flow.additionalProperties.setFeature('ObjectType', Constants.ObjectNameInfiltration)

    # Conditioned Space Infiltration Calculation/Program
    infil_program = OpenStudio::Model::EnergyManagementSystemProgram.new(model)
    infil_program.additionalProperties.setFeature('ObjectType', Constants.ObjectNameInfiltration)
    infil_program.setName(Constants.ObjectNameInfiltration + ' program')

    # Calculate infiltration without adjustment by ventilation
    apply_infiltration_to_conditioned(site, conditioned_ach50, conditioned_const_ach, infil_program, weather, has_flue_chimney_in_cond_space, infil_volume, infil_height, elevation)

    # Common variable and load actuators across multiple mech vent calculations, create only once
    fan_sens_load_actuator, fan_lat_load_actuator = setup_mech_vent_vars_actuators(model: model, program: infil_program)

    # Apply CFIS
    infil_program.addLine("Set #{cfis_fan_actuator.name} = 0.0")
    infil_program.addLine("Set #{cfis_suppl_fan_actuator.name} = 0.0") unless cfis_suppl_fan_actuator.nil?
    apply_cfis(infil_program, vent_mech_cfis_tot, cfis_fan_actuator, cfis_suppl_fan_actuator)

    # Calculate Qfan, Qinf_adj
    # Calculate adjusted infiltration based on mechanical ventilation system
    apply_infiltration_adjustment_to_conditioned(model, infil_program, vent_fans_kitchen, vent_fans_bath, vented_dryers, vent_mech_sup_tot,
                                                 vent_mech_exh_tot, vent_mech_bal_tot, vent_mech_erv_hrv_tot, infil_flow_actuator, schedules_file, unavailable_periods)

    # Address load of Qfan (Qload)
    # Qload as variable for tracking outdoor air flow rate, excluding recirculation
    infil_program.addLine('Set Qload = Qfan')
    vent_fans_mech.each do |f|
      recirc_flow_rate = f.average_total_unit_flow_rate - f.average_oa_unit_flow_rate
      next unless recirc_flow_rate > 0

      # Subtract recirculation air flow rate from Qfan, only come from supply side as exhaust is not allowed to have recirculation
      infil_program.addLine("Set Qload = Qload - #{UnitConversions.convert(recirc_flow_rate, 'cfm', 'm^3/s').round(4)}")
    end
    calculate_fan_loads(infil_program, vent_mech_erv_hrv_tot, hrv_erv_effectiveness_map, fan_sens_load_actuator, fan_lat_load_actuator, 'Qload')

    # Address preconditioning
    calculate_precond_loads(model, infil_program, vent_mech_preheat, vent_mech_precool, hrv_erv_effectiveness_map, fan_sens_load_actuator, fan_lat_load_actuator, clg_ssn_sensor)

    program_calling_manager = OpenStudio::Model::EnergyManagementSystemProgramCallingManager.new(model)
    program_calling_manager.setName("#{infil_program.name} calling manager")
    program_calling_manager.setCallingPoint('BeginZoneTimestepAfterInitHeatBalance')
    program_calling_manager.addProgram(infil_program)
  end

  def self.apply_infiltration_and_ventilation_fans(model, weather, site, vent_fans_mech, vent_fans_kitchen, vent_fans_bath, vented_dryers,
                                                   has_flue_chimney_in_cond_space, conditioned_ach50, conditioned_const_ach, infil_volume, infil_height, vented_attic,
                                                   vented_crawl, clg_ssn_sensor, schedules_file, vent_fans_cfis_suppl, unavailable_periods, elevation)

    # Infiltration for unconditioned spaces
    apply_infiltration_to_garage(model, site, conditioned_ach50)
    apply_infiltration_to_unconditioned_basement(model)
    apply_infiltration_to_vented_crawlspace(model, weather, vented_crawl)
    apply_infiltration_to_unvented_crawlspace(model)
    apply_infiltration_to_vented_attic(model, weather, site, vented_attic)
    apply_infiltration_to_unvented_attic(model)

    # Infiltration/ventilation for conditioned space
    apply_infiltration_ventilation_to_conditioned(model, site, vent_fans_mech, conditioned_ach50, conditioned_const_ach, infil_volume, infil_height, weather,
                                                  vent_fans_kitchen, vent_fans_bath, vented_dryers, has_flue_chimney_in_cond_space, clg_ssn_sensor, schedules_file,
                                                  vent_fans_cfis_suppl, unavailable_periods, elevation)
  end

  def self.apply_infiltration_to_conditioned(site, conditioned_ach50, conditioned_const_ach, infil_program, weather, has_flue_chimney_in_cond_space, infil_volume, infil_height, elevation)
    site_ap = site.additional_properties

    if conditioned_ach50.to_f > 0
      # Based on "Field Validation of Algebraic Equations for Stack and
      # Wind Driven Air Infiltration Calculations" by Walker and Wilson (1998)

      p_atm = UnitConversions.convert(Psychrometrics.Pstd_fZ(elevation), 'psi', 'atm')
      outside_air_density = UnitConversions.convert(p_atm, 'atm', 'Btu/ft^3') / (Gas.Air.r * UnitConversions.convert(weather.data.AnnualAvgDrybulb, 'F', 'R'))

      n_i = InfilPressureExponent
      conditioned_sla = get_infiltration_SLA_from_ACH50(conditioned_ach50, n_i, @cfa, infil_volume) # Calculate SLA
      a_o = conditioned_sla * @cfa # Effective Leakage Area (ft^2)

      # Flow Coefficient (cfm/inH2O^n) (based on ASHRAE HoF)
      inf_conv_factor = 776.25 # [ft/min]/[inH2O^(1/2)*ft^(3/2)/lbm^(1/2)]
      delta_pref = 0.016 # inH2O
      c_i = a_o * (2.0 / outside_air_density)**0.5 * delta_pref**(0.5 - n_i) * inf_conv_factor

      if has_flue_chimney_in_cond_space
        y_i = 0.2 # Fraction of leakage through the flue; 0.2 is a "typical" value according to THE ALBERTA AIR INFIL1RATION MODEL, Walker and Wilson, 1990
        s_wflue = 1.0 # Flue Shelter Coefficient
      else
        y_i = 0.0 # Fraction of leakage through the flu
        s_wflue = 0.0 # Flue Shelter Coefficient
      end

      # Leakage distributions per Iain Walker (LBL) recommendations
      if not @spaces[HPXML::LocationCrawlspaceVented].nil?
        # 15% ceiling, 35% walls, 50% floor leakage distribution for vented crawl
        leakage_ceiling = 0.15
        leakage_floor = 0.50
      else
        # 25% ceiling, 50% walls, 25% floor leakage distribution for slab/basement/unvented crawl
        leakage_ceiling = 0.25
        leakage_floor = 0.25
      end

      r_i = (leakage_ceiling + leakage_floor)
      x_i = (leakage_ceiling - leakage_floor)
      r_i *= (1 - y_i)
      x_i *= (1 - y_i)

      # Calculate Stack Coefficient
      m_o = (x_i + (2.0 * n_i + 1.0) * y_i)**2.0 / (2 - r_i)
      if m_o <=  1.0
        m_i = m_o # eq. 10
      else
        m_i = 1.0 # eq. 11
      end
      if has_flue_chimney_in_cond_space
        if @ncfl_ag <= 0
          z_f = 1.0
        else
          z_f = (@ncfl_ag + 0.5) / @ncfl_ag # Typical value is 1.5 according to THE ALBERTA AIR INFIL1RATION MODEL, Walker and Wilson, 1990, presumably for a single story home
        end
        x_c = r_i + (2.0 * (1.0 - r_i - y_i)) / (n_i + 1.0) - 2.0 * y_i * (z_f - 1.0)**n_i # Critical value of ceiling-floor leakage difference where the neutral level is located at the ceiling (eq. 13)
        f_i = n_i * y_i * (z_f - 1.0)**((3.0 * n_i - 1.0) / 3.0) * (1.0 - (3.0 * (x_c - x_i)**2.0 * r_i**(1 - n_i)) / (2.0 * (z_f + 1.0))) # Additive flue function, Eq. 12
      else
        f_i = 0.0 # Additive flue function (eq. 12)
      end
      f_s = ((1.0 + n_i * r_i) / (n_i + 1.0)) * (0.5 - 0.5 * m_i**1.2)**(n_i + 1.0) + f_i
      stack_coef = f_s * (UnitConversions.convert(outside_air_density * Constants.g * infil_height, 'lbm/(ft*s^2)', 'inH2O') / UnitConversions.convert(Constants.AssumedInsideTemp, 'F', 'R'))**n_i # inH2O^n/R^n

      # Calculate wind coefficient
      if not @spaces[HPXML::LocationCrawlspaceVented].nil?
        if x_i > 1.0 - 2.0 * y_i
          # Critical floor to ceiling difference above which f_w does not change (eq. 25)
          x_i = 1.0 - 2.0 * y_i
        end
        r_x = 1.0 - r_i * (n_i / 2.0 + 0.2) # Redefined R for wind calculations for houses with crawlspaces (eq. 21)
        y_x = 1.0 - y_i / 4.0 # Redefined Y for wind calculations for houses with crawlspaces (eq. 22)
        x_s = (1.0 - r_i) / 5.0 - 1.5 * y_i # Used to calculate X_x (eq.24)
        x_x = 1.0 - (((x_i - x_s) / (2.0 - r_i))**2.0)**0.75 # Redefined X for wind calculations for houses with crawlspaces (eq. 23)
        f_w = 0.19 * (2.0 - n_i) * x_x * r_x * y_x # Wind factor (eq. 20)
      else
        j_i = (x_i + r_i + 2.0 * y_i) / 2.0
        f_w = 0.19 * (2.0 - n_i) * (1.0 - ((x_i + r_i) / 2.0)**(1.5 - y_i)) - y_i / 4.0 * (j_i - 2.0 * y_i * j_i**4.0)
      end
      wind_coef = f_w * UnitConversions.convert(outside_air_density / 2.0, 'lbm/ft^3', 'inH2O/mph^2')**n_i # inH2O^n/mph^2n

      infil_program.addLine("Set p_m = #{site_ap.ashrae_terrain_exponent}")
      infil_program.addLine("Set p_s = #{site_ap.ashrae_site_terrain_exponent}")
      infil_program.addLine("Set s_m = #{site_ap.ashrae_terrain_thickness}")
      infil_program.addLine("Set s_s = #{site_ap.ashrae_site_terrain_thickness}")
      infil_program.addLine("Set z_m = #{UnitConversions.convert(site_ap.height, 'ft', 'm')}")
      infil_program.addLine("Set z_s = #{UnitConversions.convert(infil_height, 'ft', 'm')}")
      infil_program.addLine('Set f_t = (((s_m/z_m)^p_m)*((z_s/s_s)^p_s))')
      infil_program.addLine("Set Tdiff = #{@tin_sensor.name}-#{@tout_sensor.name}")
      infil_program.addLine('Set dT = @Abs Tdiff')
      infil_program.addLine("Set c = #{((UnitConversions.convert(c_i, 'cfm', 'm^3/s') / (UnitConversions.convert(1.0, 'inH2O', 'Pa')**n_i))).round(4)}")
      infil_program.addLine("Set Cs = #{(stack_coef * (UnitConversions.convert(1.0, 'inH2O/R', 'Pa/K')**n_i)).round(4)}")
      infil_program.addLine("Set Cw = #{(wind_coef * (UnitConversions.convert(1.0, 'inH2O/mph^2', 'Pa*s^2/m^2')**n_i)).round(4)}")
      infil_program.addLine("Set n = #{n_i}")
      infil_program.addLine("Set sft = (f_t*#{(site_ap.aim2_shelter_coeff * (1.0 - y_i)) + (s_wflue * (1.5 * y_i))})")
      infil_program.addLine("Set temp1 = ((c*Cw)*((sft*#{@vwind_sensor.name})^(2*n)))^2")
      infil_program.addLine('Set Qinf = (((c*Cs*(dT^n))^2)+temp1)^0.5')
      infil_program.addLine('Set Qinf = (@Max Qinf 0)')

    elsif conditioned_const_ach.to_f > 0
      infil_program.addLine("Set Qinf = #{conditioned_const_ach * UnitConversions.convert(infil_volume, 'ft^3', 'm^3') / UnitConversions.convert(1.0, 'hr', 's')}")
    else
      infil_program.addLine('Set Qinf = 0')
    end
  end

  def self.calc_wind_stack_coeffs(site, hor_lk_frac, neutral_level, space, space_height = nil)
    site_ap = site.additional_properties
    if space_height.nil?
      space_height = Geometry.get_height_of_spaces([space])
    end
    coord_z = Geometry.get_z_origin_for_zone(space.thermalZone.get)
    f_t_SG = site_ap.site_terrain_multiplier * ((space_height + coord_z) / 32.8)**site_ap.site_terrain_exponent / (site_ap.terrain_multiplier * (site_ap.height / 32.8)**site_ap.terrain_exponent)
    f_s_SG = 2.0 / 3.0 * (1 + hor_lk_frac / 2.0) * (2.0 * neutral_level * (1.0 - neutral_level))**0.5 / (neutral_level**0.5 + (1.0 - neutral_level)**0.5)
    f_w_SG = site_ap.s_g_shielding_coef * (1.0 - hor_lk_frac)**(1.0 / 3.0) * f_t_SG
    c_s_SG = f_s_SG**2.0 * Constants.g * space_height / UnitConversions.convert(Constants.AssumedInsideTemp, 'F', 'R')
    c_w_SG = f_w_SG**2.0
    return c_w_SG, c_s_SG
  end

  def self.get_infiltration_NL_from_SLA(sla, infil_height)
    # Returns infiltration normalized leakage given SLA.
    return 1000.0 * sla * (infil_height / 8.202)**0.4
  end

  def self.get_infiltration_ACH_from_SLA(sla, infil_height, weather)
    # Returns the infiltration annual average ACH given a SLA.
    # Equation from RESNET 380-2016 Equation 9
    norm_leakage = get_infiltration_NL_from_SLA(sla, infil_height)

    # Equation from ASHRAE 136-1993
    return norm_leakage * weather.data.WSF
  end

  def self.get_infiltration_SLA_from_ACH(ach, infil_height, avg_ceiling_height, weather)
    # Returns the infiltration SLA given an annual average ACH.
    return ach * (avg_ceiling_height / 8.202) / (weather.data.WSF * 1000 * (infil_height / 8.202)**0.4)
  end

  def self.get_infiltration_SLA_from_ACH50(ach50, n_i, floor_area, volume)
    # Returns the infiltration SLA given a ACH50.
    return ((ach50 * 0.283316 * 4.0**n_i * volume) / (floor_area * UnitConversions.convert(1.0, 'ft^2', 'in^2') * 50.0**n_i * 60.0))
  end

  def self.get_infiltration_ACH50_from_SLA(sla, n_i, floor_area, volume)
    # Returns the infiltration ACH50 given a SLA.
    return ((sla * floor_area * UnitConversions.convert(1.0, 'ft^2', 'in^2') * 50.0**n_i * 60.0) / (0.283316 * 4.0**n_i * volume))
  end

  def self.get_infiltration_Qinf_from_NL(nl, weather, cfa)
    # Returns the effective annual average infiltration rate in cfm
    return nl * weather.data.WSF * cfa * 8.202 / 60.0
  end

  def self.calc_duct_leakage_at_diff_pressure(q_old, p_old, p_new)
    return q_old * (p_new / p_old)**0.6 # Derived from Equation C-1 (Annex C), p34, ASHRAE Standard 152-2004.
  end

  def self.calc_air_leakage_at_diff_pressure(n_i, q_old, p_old, p_new)
    return q_old * (p_new / p_old)**n_i
  end

  def self.get_duct_effective_r_value(nominal_rvalue, side, buried_level)
    if buried_level == HPXML::DuctBuriedInsulationNone
      # Insulated duct values based on "True R-Values of Round Residential Ductwork"
      # by Palmiter & Kruse 2006. Linear extrapolation from SEEM's "DuctTrueRValues"
      # worksheet in, e.g., ExistingResidentialSingleFamily_SEEMRuns_v05.xlsm.
      #
      # Nominal | 4.2 | 6.0 | 8.0 | 11.0
      # --------|-----|-----|-----|----
      # Supply  | 4.5 | 5.7 | 6.8 | 8.4
      # Return  | 4.9 | 6.3 | 7.8 | 9.7
      #
      # Uninsulated ducts are set to R-1.7 based on ASHRAE HOF and the above paper.

      if nominal_rvalue <= 0
        return 1.7
      end
      if side == HPXML::DuctTypeSupply
        return 2.2438 + 0.5619 * nominal_rvalue
      elsif side == HPXML::DuctTypeReturn
        return 2.0388 + 0.7053 * nominal_rvalue
      end
    else
      if side == HPXML::DuctTypeSupply
        # Equations derived from Table 13 in https://www.nrel.gov/docs/fy13osti/55876.pdf
        # assuming 8-in supply diameter
        #
        # Duct configuration | 4.2  | 6.0  | 8.0
        # -------------------|------|------|-----
        # Partially-buried   | 7.8  | 9.9  | 11.8
        # Fully buried       | 11.3 | 13.2 | 15.1
        # Deeply buried      | 18.1 | 19.6 | 21.0

        if buried_level == HPXML::DuctBuriedInsulationPartial
          return 5.83 + 2.0 * nominal_rvalue
        elsif buried_level == HPXML::DuctBuriedInsulationFull
          return 9.4 + 1.9 * nominal_rvalue
        elsif buried_level == HPXML::DuctBuriedInsulationDeep
          return 16.67 + 1.45 * nominal_rvalue
        end
      elsif side == HPXML::DuctTypeReturn
        # Equations derived from Table 13 in https://www.nrel.gov/docs/fy13osti/55876.pdf
        # assuming 14-in return diameter
        #
        # Duct configuration | 4.2  | 6.0  | 8.0
        # -------------------|------|------|-----
        # Partially-buried   | 10.1 | 12.6 | 15.1
        # Fully buried       | 14.3 | 16.7 | 19.2
        # Deeply buried      | 22.8 | 24.7 | 26.6

        if buried_level == HPXML::DuctBuriedInsulationPartial
          return 7.6 + 2.5 * nominal_rvalue
        elsif buried_level == HPXML::DuctBuriedInsulationFull
          return 11.83 + 2.45 * nominal_rvalue
        elsif buried_level == HPXML::DuctBuriedInsulationDeep
          return 20.9 + 1.9 * nominal_rvalue
        end
      end
    end
  end

  def self.get_mech_vent_qtot_cfm(nbeds, cfa)
    # Returns Qtot cfm per ASHRAE 62.2-2019
    return (nbeds + 1.0) * 7.5 + 0.03 * cfa
  end

  def self.get_mech_vent_qfan_cfm(q_tot, q_inf, is_balanced, frac_imbal, a_ext, bldg_type, eri_version, hours_in_operation)
    q_inf_eff = q_inf * a_ext
    if Constants.ERIVersions.index(eri_version) >= Constants.ERIVersions.index('2022')
      if frac_imbal == 0
        q_fan = q_tot - q_inf_eff
      else
        q_inf_eff = q_inf * a_ext
        if q_inf_eff >= q_tot
          q_fan = 0.0
        else
          q_fan = ((frac_imbal**2.0 * q_tot**2.0 - 4.0 * frac_imbal * q_inf_eff**2.0 + 2.0 * frac_imbal * q_inf_eff * q_tot + q_inf_eff**2.0)**0.5 + frac_imbal * q_tot - q_inf_eff) / (2.0 * frac_imbal)
        end
      end
    elsif Constants.ERIVersions.index(eri_version) >= Constants.ERIVersions.index('2019')
      if is_balanced
        phi = 1.0
      else
        phi = q_inf / q_tot
      end
      q_fan = q_tot - phi * q_inf_eff
    else
      if [HPXML::ResidentialTypeApartment, HPXML::ResidentialTypeSFA].include? bldg_type
        # No infiltration credit for attached/multifamily
        return q_tot
      end

      if q_inf > 2.0 / 3.0 * q_tot
        q_fan = q_tot - 2.0 / 3.0 * q_tot
      else
        q_fan = q_tot - q_inf
      end
    end

    # Convert from hourly average requirement to actual fan flow rate
    if not hours_in_operation.nil?
      q_fan *= 24.0 / hours_in_operation
    end

    return [q_fan, 0.0].max
  end
end

class Duct
  def initialize(side, loc_space, loc_schedule, leakage_frac, leakage_cfm25, leakage_cfm50, area, effective_rvalue, buried_level)
    @side = side
    @loc_space = loc_space
    @loc_schedule = loc_schedule
    @leakage_frac = leakage_frac
    @leakage_cfm25 = leakage_cfm25
    @leakage_cfm50 = leakage_cfm50
    @area = area
    @effective_rvalue = effective_rvalue
    @buried_level = buried_level
  end
  attr_accessor(:side, :loc_space, :loc_schedule, :leakage_frac, :leakage_cfm25, :leakage_cfm50, :area, :effective_rvalue, :zone, :location, :buried_level)
end<|MERGE_RESOLUTION|>--- conflicted
+++ resolved
@@ -118,13 +118,8 @@
     apply_natural_ventilation_and_whole_house_fan(model, hpxml_bldg.site, vent_fans_whf, open_window_area, clg_ssn_sensor, hpxml_bldg.header.natvent_days_per_week,
                                                   infil_values[:volume], infil_values[:height], unavailable_periods)
     apply_infiltration_and_ventilation_fans(model, weather, hpxml_bldg.site, vent_fans_mech, vent_fans_kitchen, vent_fans_bath, vented_dryers,
-<<<<<<< HEAD
                                             has_flue_chimney_in_cond_space, conditioned_ach50, conditioned_const_ach, infil_values[:volume], infil_values[:height],
-                                            vented_attic, vented_crawl, clg_ssn_sensor, schedules_file, vent_fans_cfis_suppl, unavailable_periods)
-=======
-                                            has_flue_chimney_in_cond_space, conditioned_ach50, conditioned_const_ach, infil_volume, infil_height,
                                             vented_attic, vented_crawl, clg_ssn_sensor, schedules_file, vent_fans_cfis_suppl, unavailable_periods, hpxml_bldg.elevation)
->>>>>>> b651b690
   end
 
   def self.get_default_fraction_of_windows_operable()
