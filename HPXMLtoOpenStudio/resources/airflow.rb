# frozen_string_literal: true

class Airflow
  # Constants
  InfilPressureExponent = 0.65

  def self.apply(model, runner, weather, spaces, hpxml, cfa, nbeds,
                 ncfl_ag, duct_systems, airloop_map, clg_ssn_sensor, eri_version,
                 frac_windows_operable, apply_ashrae140_assumptions, schedules_file, vacancy_periods, power_outage_periods)

    # Global variables

    @runner = runner
    @spaces = spaces
    @year = hpxml.header.sim_calendar_year
    @living_space = spaces[HPXML::LocationLivingSpace]
    @living_zone = @living_space.thermalZone.get
    @nbeds = nbeds
    @ncfl_ag = ncfl_ag
    @eri_version = eri_version
    @apply_ashrae140_assumptions = apply_ashrae140_assumptions
    @cfa = cfa
    @cooking_range_in_cond_space = hpxml.cooking_ranges.empty? ? true : HPXML::conditioned_locations_this_unit.include?(hpxml.cooking_ranges[0].location)
    @clothes_dryer_in_cond_space = hpxml.clothes_dryers.empty? ? true : HPXML::conditioned_locations_this_unit.include?(hpxml.clothes_dryers[0].location)

    # Global sensors

    @pbar_sensor = OpenStudio::Model::EnergyManagementSystemSensor.new(model, 'Site Outdoor Air Barometric Pressure')
    @pbar_sensor.setName('out pb s')

    @wout_sensor = OpenStudio::Model::EnergyManagementSystemSensor.new(model, 'Site Outdoor Air Humidity Ratio')
    @wout_sensor.setName('out wt s')

    @win_sensor = OpenStudio::Model::EnergyManagementSystemSensor.new(model, 'Zone Air Humidity Ratio')
    @win_sensor.setName("#{Constants.ObjectNameAirflow} win s")
    @win_sensor.setKeyName(@living_zone.name.to_s)

    @vwind_sensor = OpenStudio::Model::EnergyManagementSystemSensor.new(model, 'Site Wind Speed')
    @vwind_sensor.setName('site vw s')

    @tin_sensor = OpenStudio::Model::EnergyManagementSystemSensor.new(model, 'Zone Mean Air Temperature')
    @tin_sensor.setName("#{Constants.ObjectNameAirflow} tin s")
    @tin_sensor.setKeyName(@living_zone.name.to_s)

    @tout_sensor = OpenStudio::Model::EnergyManagementSystemSensor.new(model, 'Zone Outdoor Air Drybulb Temperature')
    @tout_sensor.setName("#{Constants.ObjectNameAirflow} tt s")
    @tout_sensor.setKeyName(@living_zone.name.to_s)

    @adiabatic_const = nil

    # Ventilation fans
    vent_fans_mech = []
    vent_fans_kitchen = []
    vent_fans_bath = []
    vent_fans_whf = []
    vent_fans_cfis_suppl = []
    hpxml.ventilation_fans.each do |vent_fan|
      next unless vent_fan.hours_in_operation.nil? || vent_fan.hours_in_operation > 0

      if vent_fan.used_for_whole_building_ventilation
        if not vent_fan.is_cfis_supplemental_fan?
          vent_fans_mech << vent_fan
        else
          vent_fans_cfis_suppl << vent_fan
        end
      elsif vent_fan.used_for_seasonal_cooling_load_reduction
        vent_fans_whf << vent_fan
      elsif vent_fan.used_for_local_ventilation
        if vent_fan.fan_location == HPXML::LocationKitchen
          vent_fans_kitchen << vent_fan
        elsif vent_fan.fan_location == HPXML::LocationBath
          vent_fans_bath << vent_fan
        end
      end
    end

    # Vented clothes dryers
    vented_dryers = hpxml.clothes_dryers.select { |cd| cd.is_vented && cd.vented_flow_rate.to_f > 0 }

    # Initialization
    initialize_cfis(model, vent_fans_mech, airloop_map, power_outage_periods)
    model.getAirLoopHVACs.each do |air_loop|
      initialize_fan_objects(model, air_loop)
    end
    model.getZoneHVACFourPipeFanCoils.each do |fan_coil|
      initialize_fan_objects(model, fan_coil)
    end

    # Apply ducts

    duct_systems.each do |ducts, object|
      apply_ducts(model, ducts, object, vent_fans_mech)
    end

    # Apply infiltration/ventilation

    set_wind_speed_correction(model, hpxml.site)
    window_area = hpxml.windows.map { |w| w.area }.sum(0.0)
    open_window_area = window_area * frac_windows_operable * 0.5 * 0.2 # Assume A) 50% of the area of an operable window can be open, and B) 20% of openable window area is actually open

    vented_attic = nil
    hpxml.attics.each do |attic|
      next unless attic.attic_type == HPXML::AtticTypeVented

      vented_attic = attic
      break
    end
    vented_crawl = nil
    hpxml.foundations.each do |foundation|
      next unless foundation.foundation_type == HPXML::FoundationTypeCrawlspaceVented

      vented_crawl = foundation
      break
    end

    _sla, living_ach50, nach, infil_volume, infil_height = get_values_from_air_infiltration_measurements(hpxml.air_infiltration_measurements, cfa, weather)
    if @apply_ashrae140_assumptions
      living_const_ach = nach
      living_ach50 = nil
    end

    apply_natural_ventilation_and_whole_house_fan(model, hpxml.site, vent_fans_whf, open_window_area, clg_ssn_sensor,
<<<<<<< HEAD
                                                  hpxml.header.natvent_days_per_week, power_outage_periods)
    apply_infiltration_and_ventilation_fans(model, weather, hpxml.site, vent_fans_mech, vent_fans_kitchen, vent_fans_bath, vented_dryers,
                                            hpxml.building_construction.has_flue_or_chimney, hpxml.air_infiltration_measurements,
                                            vented_attic, vented_crawl, clg_ssn_sensor, schedules_file, vent_fans_cfis_suppl, vacancy_periods, power_outage_periods)
=======
                                                  hpxml.header.natvent_days_per_week, infil_volume, infil_height)
    apply_infiltration_and_ventilation_fans(model, weather, hpxml.site, vent_fans_mech, vent_fans_kitchen, vent_fans_bath, vented_dryers,
                                            hpxml.building_construction.has_flue_or_chimney, living_ach50, living_const_ach, infil_volume, infil_height,
                                            vented_attic, vented_crawl, clg_ssn_sensor, schedules_file, vent_fans_cfis_suppl, vacancy_periods)
>>>>>>> b9fb3669
  end

  def self.get_default_fraction_of_windows_operable()
    # Combining the value below with the assumption that 50% of
    # the area of an operable window can be open produces the
    # Building America assumption that "Thirty-three percent of
    # the window area ... can be opened for natural ventilation"
    return 0.67 # 67%
  end

  def self.get_default_vented_attic_sla()
    return (1.0 / 300.0).round(6) # Table 4.2.2(1) - Attics
  end

  def self.get_default_vented_crawl_sla()
    return (1.0 / 150.0).round(6) # Table 4.2.2(1) - Crawlspaces
  end

  def self.get_default_unvented_space_ach()
    return 0.1 # Assumption
  end

  def self.get_default_mech_vent_fan_power(vent_fan)
    # 301-2019: Table 4.2.2(1b)
    # Returns fan power in W/cfm
    if vent_fan.is_shared_system
      return 1.00 # Table 4.2.2(1) Note (n)
    elsif [HPXML::MechVentTypeSupply, HPXML::MechVentTypeExhaust].include? vent_fan.fan_type
      return 0.35
    elsif [HPXML::MechVentTypeBalanced].include? vent_fan.fan_type
      return 0.70
    elsif [HPXML::MechVentTypeERV, HPXML::MechVentTypeHRV].include? vent_fan.fan_type
      return 1.00
    elsif [HPXML::MechVentTypeCFIS].include? vent_fan.fan_type
      return 0.50
    else
      fail "Unexpected fan_type: '#{fan_type}'."
    end
  end

  def self.get_infiltration_measurement_of_interest(infil_measurements)
    # Returns the infiltration measurement that has the minimum information needed for simulation
    infil_measurements.each do |measurement|
      if [HPXML::UnitsACH, HPXML::UnitsCFM].include?(measurement.unit_of_measure) && !measurement.house_pressure.nil?
        return measurement
      elsif [HPXML::UnitsACHNatural, HPXML::UnitsCFMNatural].include? measurement.unit_of_measure
        return measurement
      elsif !measurement.effective_leakage_area.nil?
        return measurement
      end
    end
    fail 'Unexpected error.'
  end

  def self.get_values_from_air_infiltration_measurements(infil_measurements, cfa, weather)
    measurement = get_infiltration_measurement_of_interest(infil_measurements)

    volume = measurement.infiltration_volume
    height = measurement.infiltration_height

    sla, ach50, nach = nil
    if [HPXML::UnitsACH, HPXML::UnitsCFM].include?(measurement.unit_of_measure)
      if measurement.unit_of_measure == HPXML::UnitsACH
        ach50 = calc_air_leakage_at_diff_pressure(InfilPressureExponent, measurement.air_leakage, measurement.house_pressure, 50.0)
      elsif measurement.unit_of_measure == HPXML::UnitsCFM
        achXX = measurement.air_leakage * 60.0 / volume # Convert CFM to ACH
        ach50 = calc_air_leakage_at_diff_pressure(InfilPressureExponent, achXX, measurement.house_pressure, 50.0)
      end
      sla = get_infiltration_SLA_from_ACH50(ach50, InfilPressureExponent, cfa, volume)
      nach = get_infiltration_ACH_from_SLA(sla, height, weather)
    elsif [HPXML::UnitsACHNatural, HPXML::UnitsCFMNatural].include? measurement.unit_of_measure
      if measurement.unit_of_measure == HPXML::UnitsACHNatural
        nach = measurement.air_leakage
      elsif measurement.unit_of_measure == HPXML::UnitsCFMNatural
        nach = measurement.air_leakage * 60.0 / volume # Convert CFM to ACH
      end
      sla = get_infiltration_SLA_from_ACH(nach, height, weather)
      ach50 = get_infiltration_ACH50_from_SLA(sla, InfilPressureExponent, cfa, volume)
    elsif !measurement.effective_leakage_area.nil?
      sla = UnitConversions.convert(measurement.effective_leakage_area, 'in^2', 'ft^2') / cfa
      ach50 = get_infiltration_ACH50_from_SLA(sla, InfilPressureExponent, cfa, volume)
      nach = get_infiltration_ACH_from_SLA(sla, height, weather)
    else
      fail 'Unexpected error.'
    end
    return sla, ach50, nach, volume, height
  end

  def self.get_default_mech_vent_flow_rate(hpxml, vent_fan, infil_measurements, weather, cfa, nbeds)
    # Calculates Qfan cfm requirement per ASHRAE 62.2-2019
    infil_a_ext = 1.0
    if [HPXML::ResidentialTypeSFA, HPXML::ResidentialTypeApartment].include? hpxml.building_construction.residential_facility_type
      tot_cb_area, ext_cb_area = hpxml.compartmentalization_boundary_areas()
      infil_a_ext = ext_cb_area / tot_cb_area
    end

    sla, _ach50, _nach, _volume, height = get_values_from_air_infiltration_measurements(infil_measurements, cfa, weather)

    nl = get_infiltration_NL_from_SLA(sla, height)
    q_inf = nl * weather.data.WSF * cfa / 7.3 # Effective annual average infiltration rate, cfm, eq. 4.5a

    q_tot = get_mech_vent_qtot_cfm(nbeds, cfa)

    if vent_fan.is_balanced?
      phi = 1.0
    else
      phi = q_inf / q_tot
    end
    q_fan = q_tot - phi * (q_inf * infil_a_ext)
    q_fan = [q_fan, 0].max

    if not vent_fan.hours_in_operation.nil?
      # Convert from hourly average requirement to actual fan flow rate
      q_fan *= 24.0 / vent_fan.hours_in_operation
    end

    return q_fan
  end

  private

  def self.set_wind_speed_correction(model, site)
    site_ap = site.additional_properties

    site_map = { HPXML::SiteTypeRural => 'Country',    # Flat, open country
                 HPXML::SiteTypeSuburban => 'Suburbs', # Rough, wooded country, suburbs
                 HPXML::SiteTypeUrban => 'City' }      # Towns, city outskirts, center of large cities
    model.getSite.setTerrain(site_map[site.site_type])

    site_ap.height = 32.8 # ft (Standard weather station height)

    # Open, Unrestricted at Weather Station
    site_ap.terrain_multiplier = 1.0
    site_ap.terrain_exponent = 0.15
    site_ap.ashrae_terrain_thickness = 270
    site_ap.ashrae_terrain_exponent = 0.14

    if site.site_type == HPXML::SiteTypeRural
      site_ap.site_terrain_multiplier = 0.85
      site_ap.site_terrain_exponent = 0.20
      site_ap.ashrae_site_terrain_thickness = 270 # Flat, open country
      site_ap.ashrae_site_terrain_exponent = 0.14 # Flat, open country
    elsif site.site_type == HPXML::SiteTypeSuburban
      site_ap.site_terrain_multiplier = 0.67
      site_ap.site_terrain_exponent = 0.25
      site_ap.ashrae_site_terrain_thickness = 370 # Rough, wooded country, suburbs
      site_ap.ashrae_site_terrain_exponent = 0.22 # Rough, wooded country, suburbs
    elsif site.site_type == HPXML::SiteTypeUrban
      site_ap.site_terrain_multiplier = 0.47
      site_ap.site_terrain_exponent = 0.35
      site_ap.ashrae_site_terrain_thickness = 460 # Towns, city outskirts, center of large cities
      site_ap.ashrae_site_terrain_exponent = 0.33 # Towns, city outskirts, center of large cities
    end

    # S-G Shielding Coefficients are roughly 1/3 of AIM2 Shelter Coefficients
    site_ap.s_g_shielding_coef = site_ap.aim2_shelter_coeff / 3.0
  end

  def self.get_aim2_shelter_coefficient(shielding_of_home)
    # Mapping based on AIM-2 Model by Walker/Wilson
    # Table 2: Estimates of Shelter Coefficient S_wo for No Flue
    if shielding_of_home == HPXML::ShieldingNormal
      return 0.50 # Class 4: "Very heavy shielding, many large obstructions within one house height"
    elsif shielding_of_home == HPXML::ShieldingExposed
      return 0.90 # Class 2: "Light local shielding with few obstructions within two house heights"
    elsif shielding_of_home == HPXML::ShieldingWellShielded
      return 0.30 # Class 5: "Complete shielding, with large buildings immediately adjacent"
    end
  end

  def self.apply_infiltration_to_unconditioned_space(model, space, ach = nil, ela = nil, c_w_SG = nil, c_s_SG = nil)
    if ach.to_f > 0
      # Model ACH as constant infiltration/ventilation
      # This is typically used for below-grade spaces where wind is zero
      flow_rate = OpenStudio::Model::SpaceInfiltrationDesignFlowRate.new(model)
      flow_rate.setName("#{Constants.ObjectNameInfiltration}|#{space.name}")
      flow_rate.setSchedule(model.alwaysOnDiscreteSchedule)
      flow_rate.setAirChangesperHour(ach)
      flow_rate.setSpace(space)
      flow_rate.setConstantTermCoefficient(1)
      flow_rate.setTemperatureTermCoefficient(0)
      flow_rate.setVelocityTermCoefficient(0)
      flow_rate.setVelocitySquaredTermCoefficient(0)
    elsif ela.to_f > 0
      # Model ELA with stack/wind coefficients
      leakage_area = OpenStudio::Model::SpaceInfiltrationEffectiveLeakageArea.new(model)
      leakage_area.setName("#{Constants.ObjectNameInfiltration}|#{space.name}")
      leakage_area.setSchedule(model.alwaysOnDiscreteSchedule)
      leakage_area.setEffectiveAirLeakageArea(UnitConversions.convert(ela, 'ft^2', 'cm^2'))
      leakage_area.setStackCoefficient(UnitConversions.convert(c_s_SG, 'ft^2/(s^2*R)', 'L^2/(s^2*cm^4*K)'))
      leakage_area.setWindCoefficient(c_w_SG * 0.01)
      leakage_area.setSpace(space)
    end
  end

  def self.apply_natural_ventilation_and_whole_house_fan(model, site, vent_fans_whf, open_window_area, nv_clg_ssn_sensor,
<<<<<<< HEAD
                                                         natvent_days_per_week, power_outage_periods)
=======
                                                         natvent_days_per_week, infil_volume, infil_height)
>>>>>>> b9fb3669
    if @living_zone.thermostatSetpointDualSetpoint.is_initialized
      thermostat = @living_zone.thermostatSetpointDualSetpoint.get
      htg_sch = thermostat.heatingSetpointTemperatureSchedule.get
      clg_sch = thermostat.coolingSetpointTemperatureSchedule.get
    end

    # NV Availability Schedule
    nv_avail_sch = create_nv_and_whf_avail_sch(model, Constants.ObjectNameNaturalVentilation, natvent_days_per_week, power_outage_periods)

    nv_avail_sensor = OpenStudio::Model::EnergyManagementSystemSensor.new(model, 'Schedule Value')
    nv_avail_sensor.setName("#{Constants.ObjectNameNaturalVentilation} avail s")
    nv_avail_sensor.setKeyName(nv_avail_sch.name.to_s)

    # Availability Schedules paired with vent fan class
    # If whf_num_days_per_week is exposed, can handle multiple fans with different days of operation
    whf_avail_sensors = {}
    vent_fans_whf.each_with_index do |vent_whf, index|
      whf_num_days_per_week = 7 # FUTURE: Expose via HPXML?
      obj_name = "#{Constants.ObjectNameWholeHouseFan} #{index}"
      whf_avail_sch = create_nv_and_whf_avail_sch(model, obj_name, whf_num_days_per_week, power_outage_periods)

      whf_avail_sensor = OpenStudio::Model::EnergyManagementSystemSensor.new(model, 'Schedule Value')
      whf_avail_sensor.setName("#{obj_name} avail s")
      whf_avail_sensor.setKeyName(whf_avail_sch.name.to_s)
      whf_avail_sensors[vent_whf.id] = whf_avail_sensor
    end

    # Sensors
    if not htg_sch.nil?
      htg_sp_sensor = OpenStudio::Model::EnergyManagementSystemSensor.new(model, 'Schedule Value')
      htg_sp_sensor.setName('htg sp s')
      htg_sp_sensor.setKeyName(htg_sch.name.to_s)
    end

    if not clg_sch.nil?
      clg_sp_sensor = OpenStudio::Model::EnergyManagementSystemSensor.new(model, 'Schedule Value')
      clg_sp_sensor.setName('clg sp s')
      clg_sp_sensor.setKeyName(clg_sch.name.to_s)
    end

    # Actuators
    nv_flow = OpenStudio::Model::SpaceInfiltrationDesignFlowRate.new(model)
    nv_flow.setName(Constants.ObjectNameNaturalVentilation + ' flow')
    nv_flow.setSchedule(model.alwaysOnDiscreteSchedule)
    nv_flow.setSpace(@living_space)
    nv_flow_actuator = OpenStudio::Model::EnergyManagementSystemActuator.new(nv_flow, *EPlus::EMSActuatorZoneInfiltrationFlowRate)
    nv_flow_actuator.setName("#{nv_flow.name} act")

    whf_flow = OpenStudio::Model::SpaceInfiltrationDesignFlowRate.new(model)
    whf_flow.setName(Constants.ObjectNameWholeHouseFan + ' flow')
    whf_flow.setSchedule(model.alwaysOnDiscreteSchedule)
    whf_flow.setSpace(@living_space)
    whf_flow_actuator = OpenStudio::Model::EnergyManagementSystemActuator.new(whf_flow, *EPlus::EMSActuatorZoneInfiltrationFlowRate)
    whf_flow_actuator.setName("#{whf_flow.name} act")

    # Electric Equipment (for whole house fan electricity consumption)
    whf_equip_def = OpenStudio::Model::ElectricEquipmentDefinition.new(model)
    whf_equip_def.setName(Constants.ObjectNameWholeHouseFan)
    whf_equip = OpenStudio::Model::ElectricEquipment.new(whf_equip_def)
    whf_equip.setName(Constants.ObjectNameWholeHouseFan)
    whf_equip.setSpace(@living_space) # no heat gain, so assign the equipment to an arbitrary space
    whf_equip_def.setFractionRadiant(0)
    whf_equip_def.setFractionLatent(0)
    whf_equip_def.setFractionLost(1)
    whf_equip.setSchedule(model.alwaysOnDiscreteSchedule)
    whf_equip.setEndUseSubcategory(Constants.ObjectNameWholeHouseFan)
    whf_elec_actuator = OpenStudio::Model::EnergyManagementSystemActuator.new(whf_equip, *EPlus::EMSActuatorElectricEquipmentPower)
    whf_elec_actuator.setName("#{whf_equip.name} act")

    # Assume located in attic floor if attic zone exists; otherwise assume it's through roof/wall.
    whf_zone = nil
    if not @spaces[HPXML::LocationAtticVented].nil?
      whf_zone = @spaces[HPXML::LocationAtticVented].thermalZone.get
    elsif not @spaces[HPXML::LocationAtticUnvented].nil?
      whf_zone = @spaces[HPXML::LocationAtticUnvented].thermalZone.get
    end
    if not whf_zone.nil?
      # Air from living to WHF zone (attic)
      zone_mixing = OpenStudio::Model::ZoneMixing.new(whf_zone)
      zone_mixing.setName("#{Constants.ObjectNameWholeHouseFan} mix")
      zone_mixing.setSourceZone(@living_zone)
      liv_to_zone_flow_rate_actuator = OpenStudio::Model::EnergyManagementSystemActuator.new(zone_mixing, *EPlus::EMSActuatorZoneMixingFlowRate)
      liv_to_zone_flow_rate_actuator.setName("#{zone_mixing.name} act")
    end

    area = 0.6 * open_window_area # ft^2, for Sherman-Grimsrud
    max_rate = 20.0 # Air Changes per hour
    max_flow_rate = max_rate * infil_volume / UnitConversions.convert(1.0, 'hr', 'min')
    neutral_level = 0.5
    hor_lk_frac = 0.0
    c_w, c_s = calc_wind_stack_coeffs(site, hor_lk_frac, neutral_level, @living_space, infil_height)
    max_oa_hr = 0.0115 # From BA HSP
    max_oa_rh = 0.7 # From BA HSP

    # Program
    vent_program = OpenStudio::Model::EnergyManagementSystemProgram.new(model)
    vent_program.setName(Constants.ObjectNameNaturalVentilation + ' program')
    vent_program.addLine("Set Tin = #{@tin_sensor.name}")
    vent_program.addLine("Set Tout = #{@tout_sensor.name}")
    vent_program.addLine("Set Wout = #{@wout_sensor.name}")
    vent_program.addLine("Set Pbar = #{@pbar_sensor.name}")
    vent_program.addLine('Set Phiout = (@RhFnTdbWPb Tout Wout Pbar)')
    vent_program.addLine("Set MaxHR = #{max_oa_hr}")
    vent_program.addLine("Set MaxRH = #{max_oa_rh}")
    if (not htg_sp_sensor.nil?) && (not clg_sp_sensor.nil?)
      vent_program.addLine("Set Tnvsp = (#{htg_sp_sensor.name} + #{clg_sp_sensor.name}) / 2") # Average of heating/cooling setpoints to minimize incurring additional heating energy
    else
      vent_program.addLine("Set Tnvsp = #{UnitConversions.convert(73.0, 'F', 'C')}") # Assumption when no HVAC system
    end
    vent_program.addLine("Set NVavail = #{nv_avail_sensor.name}")
    vent_program.addLine("Set ClgSsnAvail = #{nv_clg_ssn_sensor.name}")
    vent_program.addLine("Set #{nv_flow_actuator.name} = 0") # Init
    vent_program.addLine("Set #{whf_flow_actuator.name} = 0") # Init
    vent_program.addLine("Set #{liv_to_zone_flow_rate_actuator.name} = 0") unless whf_zone.nil? # Init
    vent_program.addLine("Set #{whf_elec_actuator.name} = 0") # Init
    vent_program.addLine('If (Wout < MaxHR) && (Phiout < MaxRH) && (Tin > Tout) && (Tin > Tnvsp) && (ClgSsnAvail > 0)')
    vent_program.addLine('  Set WHF_Flow = 0')
    vent_fans_whf.each do |vent_whf|
      vent_program.addLine("  Set WHF_Flow = WHF_Flow + #{UnitConversions.convert(vent_whf.flow_rate, 'cfm', 'm^3/s')} * #{whf_avail_sensors[vent_whf.id].name}")
    end
    vent_program.addLine('  Set Adj = (Tin-Tnvsp)/(Tin-Tout)')
    vent_program.addLine('  Set Adj = (@Min Adj 1)')
    vent_program.addLine('  Set Adj = (@Max Adj 0)')
    vent_program.addLine('  If (WHF_Flow > 0)') # If available, prioritize whole house fan
    vent_program.addLine("    Set #{whf_flow_actuator.name} = WHF_Flow*Adj")
    vent_program.addLine("    Set #{liv_to_zone_flow_rate_actuator.name} = WHF_Flow*Adj") unless whf_zone.nil?
    vent_program.addLine('    Set WHF_W = 0')
    vent_fans_whf.each do |vent_whf|
      vent_program.addLine("    Set WHF_W = WHF_W + #{vent_whf.fan_power} * #{whf_avail_sensors[vent_whf.id].name}")
    end
    vent_program.addLine("    Set #{whf_elec_actuator.name} = WHF_W*Adj")
    vent_program.addLine('  ElseIf (NVavail > 0)') # Natural ventilation
    vent_program.addLine("    Set NVArea = #{UnitConversions.convert(area, 'ft^2', 'cm^2')}")
    vent_program.addLine("    Set Cs = #{UnitConversions.convert(c_s, 'ft^2/(s^2*R)', 'L^2/(s^2*cm^4*K)')}")
    vent_program.addLine("    Set Cw = #{c_w * 0.01}")
    vent_program.addLine('    Set Tdiff = Tin-Tout')
    vent_program.addLine('    Set dT = (@Abs Tdiff)')
    vent_program.addLine("    Set Vwind = #{@vwind_sensor.name}")
    vent_program.addLine('    Set SGNV = NVArea*Adj*((((Cs*dT)+(Cw*(Vwind^2)))^0.5)/1000)')
    vent_program.addLine("    Set MaxNV = #{UnitConversions.convert(max_flow_rate, 'cfm', 'm^3/s')}")
    vent_program.addLine("    Set #{nv_flow_actuator.name} = (@Min SGNV MaxNV)")
    vent_program.addLine('  EndIf')
    vent_program.addLine('EndIf')

    manager = OpenStudio::Model::EnergyManagementSystemProgramCallingManager.new(model)
    manager.setName("#{vent_program.name} calling manager")
    manager.setCallingPoint('BeginZoneTimestepAfterInitHeatBalance')
    manager.addProgram(vent_program)
  end

  def self.create_nv_and_whf_avail_sch(model, obj_name, num_days_per_week, power_outage_periods = [])
    avail_sch = OpenStudio::Model::ScheduleRuleset.new(model)
    sch_name = "#{obj_name} avail schedule"
    avail_sch.setName(sch_name)
    Schedule.set_schedule_type_limits(model, avail_sch, Constants.ScheduleTypeLimitsOnOff)
    on_rule = OpenStudio::Model::ScheduleRule.new(avail_sch)
    on_rule.setName("#{obj_name} avail schedule rule")
    on_rule_day = on_rule.daySchedule
    on_rule_day.setName("#{obj_name} avail schedule day")
    on_rule_day.addValue(OpenStudio::Time.new(0, 24, 0, 0), 1)
    method_array = ['setApplyMonday', 'setApplyWednesday', 'setApplyFriday', 'setApplySaturday', 'setApplyTuesday', 'setApplyThursday', 'setApplySunday']
    for i in 1..7 do
      if num_days_per_week >= i
        on_rule.public_send(method_array[i - 1], true)
      end
    end
    on_rule.setStartDate(OpenStudio::Date::fromDayOfYear(1))
    on_rule.setEndDate(OpenStudio::Date::fromDayOfYear(365))

    year = model.getYearDescription.assumedYear
    Schedule.set_power_outage_periods(avail_sch, sch_name, power_outage_periods, year)
    return avail_sch
  end

  def self.create_return_air_duct_zone(model, loop_name)
    # Create the return air plenum zone, space
    ra_duct_zone = OpenStudio::Model::ThermalZone.new(model)
    ra_duct_zone.setName(loop_name + ' ret air zone')
    ra_duct_zone.setVolume(1.0)

    ra_duct_polygon = OpenStudio::Point3dVector.new
    ra_duct_polygon << OpenStudio::Point3d.new(0, 0, 0)
    ra_duct_polygon << OpenStudio::Point3d.new(0, 1.0, 0)
    ra_duct_polygon << OpenStudio::Point3d.new(1.0, 1.0, 0)
    ra_duct_polygon << OpenStudio::Point3d.new(1.0, 0, 0)

    ra_space = OpenStudio::Model::Space::fromFloorPrint(ra_duct_polygon, 1, model)
    ra_space = ra_space.get
    ra_space.setName(loop_name + ' ret air space')
    ra_space.setThermalZone(ra_duct_zone)

    ra_space.surfaces.each do |surface|
      if @adiabatic_const.nil?
        adiabatic_mat = OpenStudio::Model::MasslessOpaqueMaterial.new(model, 'Rough', 176.1)
        adiabatic_mat.setName('Adiabatic')

        @adiabatic_const = OpenStudio::Model::Construction.new(model)
        @adiabatic_const.setName('AdiabaticConst')
        @adiabatic_const.insertLayer(0, adiabatic_mat)
      end

      surface.setConstruction(@adiabatic_const)
      surface.setOutsideBoundaryCondition('Adiabatic')
      surface.setSunExposure('NoSun')
      surface.setWindExposure('NoWind')
      surface_property_convection_coefficients = OpenStudio::Model::SurfacePropertyConvectionCoefficients.new(surface)
      surface_property_convection_coefficients.setConvectionCoefficient1Location('Inside')
      surface_property_convection_coefficients.setConvectionCoefficient1Type('Value')
      surface_property_convection_coefficients.setConvectionCoefficient1(30)
    end

    return ra_duct_zone
  end

  def self.create_other_equipment_object_and_actuator(model:, name:, space:, frac_lat:, frac_lost:, hpxml_fuel_type: nil, end_use: nil, is_duct_load_for_report: nil)
    other_equip_def = OpenStudio::Model::OtherEquipmentDefinition.new(model)
    other_equip_def.setName("#{name} equip")
    other_equip = OpenStudio::Model::OtherEquipment.new(other_equip_def)
    other_equip.setName(other_equip_def.name.to_s)
    if hpxml_fuel_type.nil?
      other_equip.setFuelType('None')
    else
      other_equip.setFuelType(EPlus.fuel_type(hpxml_fuel_type))
    end
    if not end_use.nil?
      other_equip.setEndUseSubcategory(end_use)
    end
    other_equip.setSchedule(model.alwaysOnDiscreteSchedule)
    other_equip.setSpace(space)
    other_equip_def.setFractionLost(frac_lost)
    other_equip_def.setFractionLatent(frac_lat)
    other_equip_def.setFractionRadiant(0.0)
    actuator = OpenStudio::Model::EnergyManagementSystemActuator.new(other_equip, *EPlus::EMSActuatorOtherEquipmentPower)
    actuator.setName("#{other_equip.name} act")
    if not is_duct_load_for_report.nil?
      other_equip.additionalProperties.setFeature(Constants.IsDuctLoadForReport, is_duct_load_for_report)
    end
    return actuator
  end

  def self.initialize_cfis(model, vent_fans_mech, airloop_map, power_outage_periods)
    # Get AirLoop associated with CFIS
    @cfis_airloop = {}
    @cfis_t_sum_open_var = {}
    @cfis_f_damper_extra_open_var = {}
    return if vent_fans_mech.empty?

    index = 0

    vent_fans_mech.each do |vent_mech|
      next if vent_mech.fan_type != HPXML::MechVentTypeCFIS

      fail 'Cannot apply power outage period(s) to CFIS systems.' if !power_outage_periods.empty?

      vent_mech.distribution_system.hvac_systems.map { |system| system.id }.each do |cfis_id|
        next if airloop_map[cfis_id].nil?

        @cfis_airloop[vent_mech.id] = airloop_map[cfis_id]
      end

      @cfis_t_sum_open_var[vent_mech.id] = OpenStudio::Model::EnergyManagementSystemGlobalVariable.new(model, "#{Constants.ObjectNameMechanicalVentilation.gsub(' ', '_')}_cfis_t_sum_open_#{index}") # Sums the time during an hour the CFIS damper has been open
      @cfis_f_damper_extra_open_var[vent_mech.id] = OpenStudio::Model::EnergyManagementSystemGlobalVariable.new(model, "#{Constants.ObjectNameMechanicalVentilation.gsub(' ', '_')}_cfis_f_extra_damper_open_#{index}") # Fraction of timestep the CFIS blower is running while hvac is not operating. Used by infiltration and duct leakage programs

      # CFIS Initialization Program
      cfis_program = OpenStudio::Model::EnergyManagementSystemProgram.new(model)
      cfis_program.setName(Constants.ObjectNameMechanicalVentilation + " cfis init program #{index}")
      cfis_program.addLine("Set #{@cfis_t_sum_open_var[vent_mech.id].name} = 0")
      cfis_program.addLine("Set #{@cfis_f_damper_extra_open_var[vent_mech.id].name} = 0")

      manager = OpenStudio::Model::EnergyManagementSystemProgramCallingManager.new(model)
      manager.setName("#{cfis_program.name} calling manager")
      manager.setCallingPoint('BeginNewEnvironment')
      manager.addProgram(cfis_program)

      manager = OpenStudio::Model::EnergyManagementSystemProgramCallingManager.new(model)
      manager.setName("#{cfis_program.name} calling manager2")
      manager.setCallingPoint('AfterNewEnvironmentWarmUpIsComplete')
      manager.addProgram(cfis_program)

      index += 1
    end
  end

  def self.initialize_fan_objects(model, osm_object)
    @fan_rtf_var = {} if @fan_rtf_var.nil?
    @fan_mfr_max_var = {} if @fan_mfr_max_var.nil?
    @fan_rtf_sensor = {} if @fan_rtf_sensor.nil?
    @fan_mfr_sensor = {} if @fan_mfr_sensor.nil?

    # Get the supply fan
    if osm_object.is_a? OpenStudio::Model::ZoneHVACFourPipeFanCoil
      supply_fan = osm_object.supplyAirFan
    elsif osm_object.is_a? OpenStudio::Model::AirLoopHVAC
      system = HVAC.get_unitary_system_from_air_loop_hvac(osm_object)
      if system.nil? # Evaporative cooler supply fan directly on air loop
        supply_fan = osm_object.supplyFan.get
      else
        supply_fan = system.supplyFan.get
      end
    else
      fail 'Unexpected object type.'
    end

    @fan_rtf_var[osm_object] = OpenStudio::Model::EnergyManagementSystemGlobalVariable.new(model, "#{osm_object.name} Fan RTF".gsub(' ', '_'))

    # Supply fan maximum mass flow rate
    @fan_mfr_max_var[osm_object] = OpenStudio::Model::EnergyManagementSystemInternalVariable.new(model, EPlus::EMSIntVarFanMFR)
    @fan_mfr_max_var[osm_object].setName("#{osm_object.name} max sup fan mfr")
    @fan_mfr_max_var[osm_object].setInternalDataIndexKeyName(supply_fan.name.to_s)

    if supply_fan.to_FanSystemModel.is_initialized
      @fan_rtf_sensor[osm_object] = []
      num_speeds = supply_fan.to_FanSystemModel.get.numberofSpeeds
      for i in 1..num_speeds
        if num_speeds == 1
          var_name = 'Fan Runtime Fraction'
        else
          var_name = "Fan Runtime Fraction Speed #{i}"
        end
        rtf_sensor = OpenStudio::Model::EnergyManagementSystemSensor.new(model, var_name)
        rtf_sensor.setName("#{@fan_rtf_var[osm_object].name} s")
        rtf_sensor.setKeyName(supply_fan.name.to_s)
        @fan_rtf_sensor[osm_object] << rtf_sensor
      end
    else
      fail "Unexpected fan: #{supply_fan.name}"
    end
  end

  def self.apply_ducts(model, ducts, object, vent_fans_mech)
    ducts.each do |duct|
      duct.rvalue = get_duct_insulation_rvalue(duct.rvalue, duct.side) # Convert from nominal to actual R-value
      if not duct.loc_schedule.nil?
        # Pass MF space temperature schedule name
        duct.location = duct.loc_schedule.name.to_s
      elsif not duct.loc_space.nil?
        duct.location = duct.loc_space.name.to_s
        duct.zone = duct.loc_space.thermalZone.get
      else # Outside/RoofDeck
        duct.location = HPXML::LocationOutside
        duct.zone = nil
      end
    end

    return if ducts.size == 0 # No ducts

    # get duct located zone or ambient temperature schedule objects
    duct_locations = ducts.map { |duct| if duct.zone.nil? then duct.loc_schedule else duct.zone end }.uniq

    # All duct zones are in living space?
    all_ducts_conditioned = true
    duct_locations.each do |duct_zone|
      if duct_locations.is_a? OpenStudio::Model::ThermalZone
        next if Geometry.is_living(duct_zone)
      end

      all_ducts_conditioned = false
    end
    return if all_ducts_conditioned

    if object.is_a? OpenStudio::Model::AirLoopHVAC
      # Most system types

      # Set the return plenum
      ra_duct_zone = create_return_air_duct_zone(model, object.name.to_s)
      ra_duct_space = ra_duct_zone.spaces[0]
      @living_zone.setReturnPlenum(ra_duct_zone, object)

      inlet_node = object.demandInletNode
    elsif object.is_a? OpenStudio::Model::ZoneHVACFourPipeFanCoil
      # Ducted fan coil

      # No return plenum
      ra_duct_space = @living_space

      inlet_node = object.inletNode.get
    end

    # -- Sensors --

    # Air handler mass flow rate
    ah_mfr_var = OpenStudio::Model::EnergyManagementSystemGlobalVariable.new(model, "#{object.name} AH MFR".gsub(' ', '_'))
    ah_mfr_sensor = OpenStudio::Model::EnergyManagementSystemSensor.new(model, 'System Node Mass Flow Rate')
    ah_mfr_sensor.setName("#{ah_mfr_var.name} s")
    ah_mfr_sensor.setKeyName(inlet_node.name.to_s)

    # Air handler volume flow rate
    ah_vfr_var = OpenStudio::Model::EnergyManagementSystemGlobalVariable.new(model, "#{object.name} AH VFR".gsub(' ', '_'))
    ah_vfr_sensor = OpenStudio::Model::EnergyManagementSystemSensor.new(model, 'System Node Current Density Volume Flow Rate')
    ah_vfr_sensor.setName("#{ah_vfr_var.name} s")
    ah_vfr_sensor.setKeyName(inlet_node.name.to_s)

    # Air handler outlet temperature
    ah_tout_var = OpenStudio::Model::EnergyManagementSystemGlobalVariable.new(model, "#{object.name} AH Tout".gsub(' ', '_'))
    ah_tout_sensor = OpenStudio::Model::EnergyManagementSystemSensor.new(model, 'System Node Temperature')
    ah_tout_sensor.setName("#{ah_tout_var.name} s")
    ah_tout_sensor.setKeyName(inlet_node.name.to_s)

    # Air handler outlet humidity ratio
    ah_wout_var = OpenStudio::Model::EnergyManagementSystemGlobalVariable.new(model, "#{object.name} AH Wout".gsub(' ', '_'))
    ah_wout_sensor = OpenStudio::Model::EnergyManagementSystemSensor.new(model, 'System Node Humidity Ratio')
    ah_wout_sensor.setName("#{ah_wout_var.name} s")
    ah_wout_sensor.setKeyName(inlet_node.name.to_s)

    living_zone_return_air_node = nil
    @living_zone.returnAirModelObjects.each do |return_air_model_obj|
      next if return_air_model_obj.to_Node.get.airLoopHVAC.get != object

      living_zone_return_air_node = return_air_model_obj
    end

    # Return air temperature
    ra_t_var = OpenStudio::Model::EnergyManagementSystemGlobalVariable.new(model, "#{object.name} RA T".gsub(' ', '_'))
    if not living_zone_return_air_node.nil?
      ra_t_sensor = OpenStudio::Model::EnergyManagementSystemSensor.new(model, 'System Node Temperature')
      ra_t_sensor.setName("#{ra_t_var.name} s")
      ra_t_sensor.setKeyName(living_zone_return_air_node.name.to_s)
    else
      ra_t_sensor = @tin_sensor
    end

    # Return air humidity ratio
    ra_w_var = OpenStudio::Model::EnergyManagementSystemGlobalVariable.new(model, "#{object.name} Ra W".gsub(' ', '_'))
    if not living_zone_return_air_node.nil?
      ra_w_sensor = OpenStudio::Model::EnergyManagementSystemSensor.new(model, 'System Node Humidity Ratio')
      ra_w_sensor.setName("#{ra_w_var.name} s")
      ra_w_sensor.setKeyName(living_zone_return_air_node.name.to_s)
    else
      ra_w_sensor = OpenStudio::Model::EnergyManagementSystemSensor.new(model, 'Zone Mean Air Humidity Ratio')
      ra_w_sensor.setName("#{ra_w_var.name} s")
      ra_w_sensor.setKeyName(@living_zone.name.to_s)
    end

    # Create one duct program for each duct location zone
    duct_locations.each_with_index do |duct_location, i|
      next if (not duct_location.nil?) && (duct_location.name.to_s == @living_zone.name.to_s)

      object_name_idx = "#{object.name}_#{i}"

      # -- Sensors --

      # Duct zone temperature
      dz_t_var = OpenStudio::Model::EnergyManagementSystemGlobalVariable.new(model, "#{object_name_idx} DZ T".gsub(' ', '_'))
      if duct_location.is_a? OpenStudio::Model::ThermalZone
        dz_t_sensor = OpenStudio::Model::EnergyManagementSystemSensor.new(model, 'Zone Air Temperature')
        dz_t_sensor.setKeyName(duct_location.name.to_s)
      elsif duct_location.is_a? OpenStudio::Model::ScheduleConstant
        dz_t_sensor = OpenStudio::Model::EnergyManagementSystemSensor.new(model, 'Schedule Value')
        dz_t_sensor.setKeyName(duct_location.name.to_s)
      elsif duct_location.nil? # Outside
        dz_t_sensor = OpenStudio::Model::EnergyManagementSystemSensor.new(model, 'Site Outdoor Air Drybulb Temperature')
        dz_t_sensor.setKeyName('Environment')
      else # shouldn't get here, should only have schedule/thermal zone/nil assigned
        fail 'Unexpected duct zone type passed'
      end
      dz_t_sensor.setName("#{dz_t_var.name} s")

      # Duct zone humidity ratio
      dz_w_var = OpenStudio::Model::EnergyManagementSystemGlobalVariable.new(model, "#{object_name_idx} DZ W".gsub(' ', '_'))
      if duct_location.is_a? OpenStudio::Model::ThermalZone
        dz_w_sensor = OpenStudio::Model::EnergyManagementSystemSensor.new(model, 'Zone Mean Air Humidity Ratio')
        dz_w_sensor.setKeyName(duct_location.name.to_s)
        dz_w_sensor.setName("#{dz_w_var.name} s")
        dz_w = "#{dz_w_sensor.name}"
      elsif duct_location.is_a? OpenStudio::Model::ScheduleConstant # Outside or scheduled temperature
        if duct_location.name.to_s == HPXML::LocationOtherNonFreezingSpace
          dz_w_sensor = OpenStudio::Model::EnergyManagementSystemSensor.new(model, 'Site Outdoor Air Humidity Ratio')
          dz_w_sensor.setName("#{dz_w_var.name} s")
          dz_w = "#{dz_w_sensor.name}"
        elsif duct_location.name.to_s == HPXML::LocationOtherHousingUnit
          dz_w_sensor = OpenStudio::Model::EnergyManagementSystemSensor.new(model, 'Zone Mean Air Humidity Ratio')
          dz_w_sensor.setKeyName(@living_zone.name.to_s)
          dz_w_sensor.setName("#{dz_w_var.name} s")
          dz_w = "#{dz_w_sensor.name}"
        else
          dz_w_sensor1 = OpenStudio::Model::EnergyManagementSystemSensor.new(model, 'Site Outdoor Air Humidity Ratio')
          dz_w_sensor1.setName("#{dz_w_var.name} s 1")
          dz_w_sensor2 = OpenStudio::Model::EnergyManagementSystemSensor.new(model, 'Zone Mean Air Humidity Ratio')
          dz_w_sensor2.setName("#{dz_w_var.name} s 2")
          dz_w_sensor2.setKeyName(@living_zone.name.to_s)
          dz_w = "(#{dz_w_sensor1.name} + #{dz_w_sensor2.name}) / 2"
        end
      else
        dz_w_sensor = OpenStudio::Model::EnergyManagementSystemSensor.new(model, 'Site Outdoor Air Humidity Ratio')
        dz_w_sensor.setName("#{dz_w_var.name} s")
        dz_w = "#{dz_w_sensor.name}"
      end

      # -- Actuators --

      # List of: [Var name, object name, space, frac load latent, frac load outside]
      equip_act_infos = []

      if duct_location.is_a? OpenStudio::Model::ScheduleConstant
        space_values = Geometry.get_temperature_scheduled_space_values(duct_location.name.to_s)
        f_regain = space_values[:f_regain]
      else
        f_regain = 0.0
      end

      # Other equipment objects to cancel out the supply air leakage directly into the return plenum
      equip_act_infos << ['supply_sens_lk_to_liv', 'SupSensLkToLv', true, @living_space, 0.0, f_regain]
      equip_act_infos << ['supply_lat_lk_to_liv', 'SupLatLkToLv', true, @living_space, 1.0 - f_regain, f_regain]

      # Supply duct conduction load added to the living space
      equip_act_infos << ['supply_cond_to_liv', 'SupCondToLv', true, @living_space, 0.0, f_regain]

      # Return duct conduction load added to the return plenum zone
      equip_act_infos << ['return_cond_to_rp', 'RetCondToRP', true, ra_duct_space, 0.0, f_regain]

      # Return duct sensible leakage impact on the return plenum
      equip_act_infos << ['return_sens_lk_to_rp', 'RetSensLkToRP', true, ra_duct_space, 0.0, f_regain]

      # Return duct latent leakage impact on the return plenum
      equip_act_infos << ['return_lat_lk_to_rp', 'RetLatLkToRP', true, ra_duct_space, 1.0 - f_regain, f_regain]

      # Supply duct conduction impact on the duct zone
      if not duct_location.is_a? OpenStudio::Model::ThermalZone # Outside or scheduled temperature
        equip_act_infos << ['supply_cond_to_dz', 'SupCondToDZ', false, @living_space, 0.0, 1.0] # Arbitrary space, all heat lost
      else
        equip_act_infos << ['supply_cond_to_dz', 'SupCondToDZ', false, duct_location.spaces[0], 0.0, 0.0]
      end

      # Return duct conduction impact on the duct zone
      if not duct_location.is_a? OpenStudio::Model::ThermalZone # Outside or scheduled temperature
        equip_act_infos << ['return_cond_to_dz', 'RetCondToDZ', false, @living_space, 0.0, 1.0] # Arbitrary space, all heat lost
      else
        equip_act_infos << ['return_cond_to_dz', 'RetCondToDZ', false, duct_location.spaces[0], 0.0, 0.0]
      end

      # Supply duct sensible leakage impact on the duct zone
      if not duct_location.is_a? OpenStudio::Model::ThermalZone # Outside or scheduled temperature
        equip_act_infos << ['supply_sens_lk_to_dz', 'SupSensLkToDZ', false, @living_space, 0.0, 1.0] # Arbitrary space, all heat lost
      else
        equip_act_infos << ['supply_sens_lk_to_dz', 'SupSensLkToDZ', false, duct_location.spaces[0], 0.0, 0.0]
      end

      # Supply duct latent leakage impact on the duct zone
      if not duct_location.is_a? OpenStudio::Model::ThermalZone # Outside or scheduled temperature
        equip_act_infos << ['supply_lat_lk_to_dz', 'SupLatLkToDZ', false, @living_space, 0.0, 1.0] # Arbitrary space, all heat lost
      else
        equip_act_infos << ['supply_lat_lk_to_dz', 'SupLatLkToDZ', false, duct_location.spaces[0], 1.0, 0.0]
      end

      duct_vars = {}
      duct_actuators = {}
      [false, true].each do |is_cfis|
        if is_cfis
          next unless @cfis_airloop.values.include? object

          prefix = 'cfis_'
        else
          prefix = ''
        end
        equip_act_infos.each do |act_info|
          var_name = "#{prefix}#{act_info[0]}"
          object_name = "#{object_name_idx} #{prefix}#{act_info[1]}".gsub(' ', '_')
          is_load_for_report = act_info[2]
          space = act_info[3]
          if is_cfis && (space == ra_duct_space)
            # Move all CFIS return duct losses to the conditioned space so as to avoid extreme plenum temperatures
            # due to mismatch between return plenum duct loads and airloop airflow rate (which does not actually
            # increase due to the presence of CFIS).
            space = @living_space
          end
          frac_lat = act_info[4]
          frac_lost = act_info[5]
          if not is_cfis
            duct_vars[var_name] = OpenStudio::Model::EnergyManagementSystemGlobalVariable.new(model, object_name)
          end
          duct_actuators[var_name] = create_other_equipment_object_and_actuator(model: model, name: object_name, space: space, frac_lat: frac_lat, frac_lost: frac_lost, is_duct_load_for_report: is_load_for_report)
        end
      end

      # Two objects are required to model the air exchange between the duct zone and the living space since
      # ZoneMixing objects can not account for direction of air flow (both are controlled by EMS)

      # List of: [Var name, object name, space, frac load latent, frac load outside]
      mix_act_infos = []

      if duct_location.is_a? OpenStudio::Model::ThermalZone
        # Accounts for leaks from the duct zone to the living zone
        mix_act_infos << ['dz_to_liv_flow_rate', 'ZoneMixDZToLv', @living_zone, duct_location]
        # Accounts for leaks from the living zone to the duct zone
        mix_act_infos << ['liv_to_dz_flow_rate', 'ZoneMixLvToDZ', duct_location, @living_zone]
      end

      [false, true].each do |is_cfis|
        if is_cfis
          next unless @cfis_airloop.values.include? object

          prefix = 'cfis_'
        else
          prefix = ''
        end
        mix_act_infos.each do |act_info|
          var_name = "#{prefix}#{act_info[0]}"
          object_name = "#{object_name_idx} #{prefix}#{act_info[1]}".gsub(' ', '_')
          dest_zone = act_info[2]
          source_zone = act_info[3]

          if not is_cfis
            duct_vars[var_name] = OpenStudio::Model::EnergyManagementSystemGlobalVariable.new(model, object_name)
          end
          zone_mixing = OpenStudio::Model::ZoneMixing.new(dest_zone)
          zone_mixing.setName("#{object_name} mix")
          zone_mixing.setSourceZone(source_zone)
          duct_actuators[var_name] = OpenStudio::Model::EnergyManagementSystemActuator.new(zone_mixing, *EPlus::EMSActuatorZoneMixingFlowRate)
          duct_actuators[var_name].setName("#{zone_mixing.name} act")
        end
      end

      # -- Global Variables --

      # Obtain aggregate values for all ducts in the current duct location
      leakage_fracs = { HPXML::DuctTypeSupply => nil, HPXML::DuctTypeReturn => nil }
      leakage_cfm25s = { HPXML::DuctTypeSupply => nil, HPXML::DuctTypeReturn => nil }
      ua_values = { HPXML::DuctTypeSupply => 0, HPXML::DuctTypeReturn => 0 }
      ducts.each do |duct|
        next unless (duct_location.nil? && duct.zone.nil?) ||
                    (!duct_location.nil? && !duct.zone.nil? && (duct.zone.name.to_s == duct_location.name.to_s)) ||
                    (!duct_location.nil? && !duct.loc_schedule.nil? && (duct.loc_schedule.name.to_s == duct_location.name.to_s))

        if not duct.leakage_frac.nil?
          leakage_fracs[duct.side] = 0 if leakage_fracs[duct.side].nil?
          leakage_fracs[duct.side] += duct.leakage_frac
        elsif not duct.leakage_cfm25.nil?
          leakage_cfm25s[duct.side] = 0 if leakage_cfm25s[duct.side].nil?
          leakage_cfm25s[duct.side] += duct.leakage_cfm25
        elsif not duct.leakage_cfm50.nil?
          leakage_cfm25s[duct.side] = 0 if leakage_cfm25s[duct.side].nil?
          leakage_cfm25s[duct.side] += calc_air_leakage_at_diff_pressure(InfilPressureExponent, duct.leakage_cfm50, 50.0, 25.0)
        end
        ua_values[duct.side] += duct.area / duct.rvalue
      end

      # Calculate fraction of outside air specific to this duct location
      f_oa = 1.0
      if duct_location.is_a? OpenStudio::Model::ThermalZone # in a space
        if (not @spaces[HPXML::LocationBasementUnconditioned].nil?) && (@spaces[HPXML::LocationBasementUnconditioned].thermalZone.get.name.to_s == duct_location.name.to_s)
          f_oa = 0.0
        elsif (not @spaces[HPXML::LocationCrawlspaceUnvented].nil?) && (@spaces[HPXML::LocationCrawlspaceUnvented].thermalZone.get.name.to_s == duct_location.name.to_s)
          f_oa = 0.0
        elsif (not @spaces[HPXML::LocationAtticUnvented].nil?) && (@spaces[HPXML::LocationAtticUnvented].thermalZone.get.name.to_s == duct_location.name.to_s)
          f_oa = 0.0
        end
      end

      # Duct Subroutine

      duct_subroutine = OpenStudio::Model::EnergyManagementSystemSubroutine.new(model)
      duct_subroutine.setName("#{object_name_idx} duct subroutine")
      duct_subroutine.addLine("Set AH_MFR = #{ah_mfr_var.name}")
      duct_subroutine.addLine('If AH_MFR>0')
      duct_subroutine.addLine("  Set AH_Tout = #{ah_tout_var.name}")
      duct_subroutine.addLine("  Set AH_Wout = #{ah_wout_var.name}")
      duct_subroutine.addLine("  Set RA_T = #{ra_t_var.name}")
      duct_subroutine.addLine("  Set RA_W = #{ra_w_var.name}")
      duct_subroutine.addLine("  Set Fan_RTF = #{@fan_rtf_var[object].name}")
      duct_subroutine.addLine("  Set DZ_T = #{dz_t_var.name}")
      duct_subroutine.addLine("  Set DZ_W = #{dz_w_var.name}")
      duct_subroutine.addLine("  Set AH_VFR = #{ah_vfr_var.name}")
      duct_subroutine.addLine('  Set h_SA = (@HFnTdbW AH_Tout AH_Wout)') # J/kg
      duct_subroutine.addLine('  Set h_RA = (@HFnTdbW RA_T RA_W)') # J/kg
      duct_subroutine.addLine('  Set h_fg = (@HfgAirFnWTdb AH_Wout AH_Tout)') # J/kg
      duct_subroutine.addLine('  Set h_DZ = (@HFnTdbW DZ_T DZ_W)') # J/kg
      duct_subroutine.addLine('  Set air_cp = 1006.0') # J/kg-C

      if not leakage_fracs[HPXML::DuctTypeSupply].nil?
        duct_subroutine.addLine("  Set f_sup = #{leakage_fracs[HPXML::DuctTypeSupply]}") # frac
      elsif not leakage_cfm25s[HPXML::DuctTypeSupply].nil?
        duct_subroutine.addLine("  Set f_sup = #{UnitConversions.convert(leakage_cfm25s[HPXML::DuctTypeSupply], 'cfm', 'm^3/s').round(6)} / (#{@fan_mfr_max_var[object].name} * 1.0135)") # frac
      else
        duct_subroutine.addLine('  Set f_sup = 0.0') # frac
      end
      if not leakage_fracs[HPXML::DuctTypeReturn].nil?
        duct_subroutine.addLine("  Set f_ret = #{leakage_fracs[HPXML::DuctTypeReturn]}") # frac
      elsif not leakage_cfm25s[HPXML::DuctTypeReturn].nil?
        duct_subroutine.addLine("  Set f_ret = #{UnitConversions.convert(leakage_cfm25s[HPXML::DuctTypeReturn], 'cfm', 'm^3/s').round(6)} / (#{@fan_mfr_max_var[object].name} * 1.0135)") # frac
      else
        duct_subroutine.addLine('  Set f_ret = 0.0') # frac
      end
      duct_subroutine.addLine('  Set sup_lk_mfr = f_sup * AH_MFR') # kg/s
      duct_subroutine.addLine('  Set ret_lk_mfr = f_ret * AH_MFR') # kg/s

      # Supply leakage to living
      duct_subroutine.addLine('  Set SupTotLkToLiv = sup_lk_mfr*(h_RA - h_SA)') # W
      duct_subroutine.addLine('  Set SupLatLkToLv = sup_lk_mfr*h_fg*(RA_W-AH_Wout)') # W
      duct_subroutine.addLine('  Set SupSensLkToLv = SupTotLkToLiv-SupLatLkToLv') # W

      # Supply conduction
      duct_subroutine.addLine("  Set supply_ua = #{UnitConversions.convert(ua_values[HPXML::DuctTypeSupply], 'Btu/(hr*F)', 'W/K').round(3)}")
      duct_subroutine.addLine('  Set eTm = 0-((Fan_RTF/(AH_MFR*air_cp))*supply_ua)')
      duct_subroutine.addLine('  Set t_sup = DZ_T+((AH_Tout-DZ_T)*(@Exp eTm))') # deg-C
      duct_subroutine.addLine('  Set SupCondToLv = AH_MFR*air_cp*(t_sup-AH_Tout)') # W
      duct_subroutine.addLine('  Set SupCondToDZ = 0-SupCondToLv') # W

      # Return conduction
      duct_subroutine.addLine("  Set return_ua = #{UnitConversions.convert(ua_values[HPXML::DuctTypeReturn], 'Btu/(hr*F)', 'W/K').round(3)}")
      duct_subroutine.addLine('  Set eTm = 0-((Fan_RTF/(AH_MFR*air_cp))*return_ua)')
      duct_subroutine.addLine('  Set t_ret = DZ_T+((RA_T-DZ_T)*(@Exp eTm))') # deg-C
      duct_subroutine.addLine('  Set RetCondToRP = AH_MFR*air_cp*(t_ret-RA_T)') # W
      duct_subroutine.addLine('  Set RetCondToDZ = 0-RetCondToRP') # W

      # Return leakage to return plenum
      duct_subroutine.addLine('  Set RetLatLkToRP = 0') # W
      duct_subroutine.addLine('  Set RetSensLkToRP = ret_lk_mfr*air_cp*(DZ_T-RA_T)') # W

      # Supply leakage to duct zone
      # The below terms are not the same as SupLatLkToLv and SupSensLkToLv.
      # To understand why, suppose the AHzone temperature equals the supply air temperature. In this case, the terms below
      # should be zero while SupLatLkToLv and SupSensLkToLv should still be non-zero.
      duct_subroutine.addLine('  Set SupTotLkToDZ = sup_lk_mfr*(h_SA-h_DZ)') # W
      duct_subroutine.addLine('  Set SupLatLkToDZ = sup_lk_mfr*h_fg*(AH_Wout-DZ_W)') # W
      duct_subroutine.addLine('  Set SupSensLkToDZ = SupTotLkToDZ-SupLatLkToDZ') # W

      duct_subroutine.addLine('  Set f_imbalance = f_sup-f_ret') # frac
      duct_subroutine.addLine("  Set oa_vfr = #{f_oa} * f_imbalance * AH_VFR") # m3/s
      duct_subroutine.addLine('  Set sup_lk_vfr = f_sup * AH_VFR') # m3/s
      duct_subroutine.addLine('  Set ret_lk_vfr = f_ret * AH_VFR') # m3/s
      duct_subroutine.addLine('  If f_sup > f_ret') # Living zone is depressurized relative to duct zone
      duct_subroutine.addLine('    Set ZoneMixLvToDZ = 0') # m3/s
      duct_subroutine.addLine('    Set ZoneMixDZToLv = (sup_lk_vfr-ret_lk_vfr)-oa_vfr') # m3/s
      duct_subroutine.addLine('  Else') # Living zone is pressurized relative to duct zone
      duct_subroutine.addLine('    Set ZoneMixLvToDZ = (ret_lk_vfr-sup_lk_vfr)+oa_vfr') # m3/s
      duct_subroutine.addLine('    Set ZoneMixDZToLv = 0') # m3/s
      duct_subroutine.addLine('  EndIf')
      duct_subroutine.addLine('Else') # No air handler flow rate
      duct_subroutine.addLine('  Set SupLatLkToLv = 0')
      duct_subroutine.addLine('  Set SupSensLkToLv = 0')
      duct_subroutine.addLine('  Set SupCondToLv = 0')
      duct_subroutine.addLine('  Set RetCondToRP = 0')
      duct_subroutine.addLine('  Set RetLatLkToRP = 0')
      duct_subroutine.addLine('  Set RetSensLkToRP = 0')
      duct_subroutine.addLine('  Set RetCondToDZ = 0')
      duct_subroutine.addLine('  Set SupCondToDZ = 0')
      duct_subroutine.addLine('  Set SupLatLkToDZ = 0')
      duct_subroutine.addLine('  Set SupSensLkToDZ = 0')
      duct_subroutine.addLine('  Set ZoneMixLvToDZ = 0') # m3/s
      duct_subroutine.addLine('  Set ZoneMixDZToLv = 0') # m3/s
      duct_subroutine.addLine('EndIf')
      duct_subroutine.addLine("Set #{duct_vars['supply_lat_lk_to_liv'].name} = SupLatLkToLv")
      duct_subroutine.addLine("Set #{duct_vars['supply_sens_lk_to_liv'].name} = SupSensLkToLv")
      duct_subroutine.addLine("Set #{duct_vars['supply_cond_to_liv'].name} = SupCondToLv")
      duct_subroutine.addLine("Set #{duct_vars['return_cond_to_rp'].name} = RetCondToRP")
      duct_subroutine.addLine("Set #{duct_vars['return_lat_lk_to_rp'].name} = RetLatLkToRP")
      duct_subroutine.addLine("Set #{duct_vars['return_sens_lk_to_rp'].name} = RetSensLkToRP")
      duct_subroutine.addLine("Set #{duct_vars['return_cond_to_dz'].name} = RetCondToDZ")
      duct_subroutine.addLine("Set #{duct_vars['supply_cond_to_dz'].name} = SupCondToDZ")
      duct_subroutine.addLine("Set #{duct_vars['supply_lat_lk_to_dz'].name} = SupLatLkToDZ")
      duct_subroutine.addLine("Set #{duct_vars['supply_sens_lk_to_dz'].name} = SupSensLkToDZ")
      if not duct_actuators['liv_to_dz_flow_rate'].nil?
        duct_subroutine.addLine("Set #{duct_vars['liv_to_dz_flow_rate'].name} = ZoneMixLvToDZ")
      end
      if not duct_actuators['dz_to_liv_flow_rate'].nil?
        duct_subroutine.addLine("Set #{duct_vars['dz_to_liv_flow_rate'].name} = ZoneMixDZToLv")
      end

      # Duct Program

      duct_program = OpenStudio::Model::EnergyManagementSystemProgram.new(model)
      duct_program.setName(object_name_idx + ' duct program')
      duct_program.addLine("Set #{ah_mfr_var.name} = #{ah_mfr_sensor.name}")
      duct_program.addLine("Set #{@fan_rtf_var[object].name} = 0")
      @fan_rtf_sensor[object].each do |rtf_sensor|
        duct_program.addLine("Set #{@fan_rtf_var[object].name} = #{@fan_rtf_var[object].name} + #{rtf_sensor.name}")
      end
      duct_program.addLine("Set #{ah_vfr_var.name} = #{ah_vfr_sensor.name}")
      duct_program.addLine("Set #{ah_tout_var.name} = #{ah_tout_sensor.name}")
      duct_program.addLine("Set #{ah_wout_var.name} = #{ah_wout_sensor.name}")
      duct_program.addLine("Set #{ra_t_var.name} = #{ra_t_sensor.name}")
      duct_program.addLine("Set #{ra_w_var.name} = #{ra_w_sensor.name}")
      duct_program.addLine("Set #{dz_t_var.name} = #{dz_t_sensor.name}")
      duct_program.addLine("Set #{dz_w_var.name} = #{dz_w}")
      duct_program.addLine("Run #{duct_subroutine.name}")
      duct_program.addLine("Set #{duct_actuators['supply_sens_lk_to_liv'].name} = #{duct_vars['supply_sens_lk_to_liv'].name}")
      duct_program.addLine("Set #{duct_actuators['supply_lat_lk_to_liv'].name} = #{duct_vars['supply_lat_lk_to_liv'].name}")
      duct_program.addLine("Set #{duct_actuators['supply_cond_to_liv'].name} = #{duct_vars['supply_cond_to_liv'].name}")
      duct_program.addLine("Set #{duct_actuators['return_sens_lk_to_rp'].name} = #{duct_vars['return_sens_lk_to_rp'].name}")
      duct_program.addLine("Set #{duct_actuators['return_lat_lk_to_rp'].name} = #{duct_vars['return_lat_lk_to_rp'].name}")
      duct_program.addLine("Set #{duct_actuators['return_cond_to_rp'].name} = #{duct_vars['return_cond_to_rp'].name}")
      duct_program.addLine("Set #{duct_actuators['return_cond_to_dz'].name} = #{duct_vars['return_cond_to_dz'].name}")
      duct_program.addLine("Set #{duct_actuators['supply_cond_to_dz'].name} = #{duct_vars['supply_cond_to_dz'].name}")
      duct_program.addLine("Set #{duct_actuators['supply_sens_lk_to_dz'].name} = #{duct_vars['supply_sens_lk_to_dz'].name}")
      duct_program.addLine("Set #{duct_actuators['supply_lat_lk_to_dz'].name} = #{duct_vars['supply_lat_lk_to_dz'].name}")
      if not duct_actuators['dz_to_liv_flow_rate'].nil?
        duct_program.addLine("Set #{duct_actuators['dz_to_liv_flow_rate'].name} = #{duct_vars['dz_to_liv_flow_rate'].name}")
      end
      if not duct_actuators['liv_to_dz_flow_rate'].nil?
        duct_program.addLine("Set #{duct_actuators['liv_to_dz_flow_rate'].name} = #{duct_vars['liv_to_dz_flow_rate'].name}")
      end

      if @cfis_airloop.values.include? object

        cfis_id = @cfis_airloop.key(object)
        vent_mech = vent_fans_mech.select { |vfm| vfm.id == cfis_id }[0]

        add_cfis_duct_losses = (vent_mech.cfis_addtl_runtime_operating_mode == HPXML::CFISModeAirHandler)
        if add_cfis_duct_losses
          # Calculate additional CFIS duct losses during fan-only mode
          duct_program.addLine("If #{@cfis_f_damper_extra_open_var[cfis_id].name} > 0")
          duct_program.addLine("  Set cfis_m3s = (#{@fan_mfr_max_var[object].name} * #{vent_mech.cfis_vent_mode_airflow_fraction} / 1.16097654)") # Density of 1.16097654 was back calculated using E+ results
          duct_program.addLine("  Set #{@fan_rtf_var[object].name} = #{@cfis_f_damper_extra_open_var[cfis_id].name}") # Need to use global vars to sync duct_program and infiltration program of different calling points
          duct_program.addLine("  Set #{ah_vfr_var.name} = #{@fan_rtf_var[object].name}*cfis_m3s")
          duct_program.addLine("  Set rho_in = (@RhoAirFnPbTdbW #{@pbar_sensor.name} #{@tin_sensor.name} #{@win_sensor.name})")
          duct_program.addLine("  Set #{ah_mfr_var.name} = #{ah_vfr_var.name} * rho_in")
          duct_program.addLine("  Set #{ah_tout_var.name} = #{ra_t_sensor.name}")
          duct_program.addLine("  Set #{ah_wout_var.name} = #{ra_w_sensor.name}")
          duct_program.addLine("  Set #{ra_t_var.name} = #{ra_t_sensor.name}")
          duct_program.addLine("  Set #{ra_w_var.name} = #{ra_w_sensor.name}")
          duct_program.addLine("  Run #{duct_subroutine.name}")
          duct_program.addLine("  Set #{duct_actuators['cfis_supply_sens_lk_to_liv'].name} = #{duct_vars['supply_sens_lk_to_liv'].name}")
          duct_program.addLine("  Set #{duct_actuators['cfis_supply_lat_lk_to_liv'].name} = #{duct_vars['supply_lat_lk_to_liv'].name}")
          duct_program.addLine("  Set #{duct_actuators['cfis_supply_cond_to_liv'].name} = #{duct_vars['supply_cond_to_liv'].name}")
          duct_program.addLine("  Set #{duct_actuators['cfis_return_sens_lk_to_rp'].name} = #{duct_vars['return_sens_lk_to_rp'].name}")
          duct_program.addLine("  Set #{duct_actuators['cfis_return_lat_lk_to_rp'].name} = #{duct_vars['return_lat_lk_to_rp'].name}")
          duct_program.addLine("  Set #{duct_actuators['cfis_return_cond_to_rp'].name} = #{duct_vars['return_cond_to_rp'].name}")
          duct_program.addLine("  Set #{duct_actuators['cfis_return_cond_to_dz'].name} = #{duct_vars['return_cond_to_dz'].name}")
          duct_program.addLine("  Set #{duct_actuators['cfis_supply_cond_to_dz'].name} = #{duct_vars['supply_cond_to_dz'].name}")
          duct_program.addLine("  Set #{duct_actuators['cfis_supply_sens_lk_to_dz'].name} = #{duct_vars['supply_sens_lk_to_dz'].name}")
          duct_program.addLine("  Set #{duct_actuators['cfis_supply_lat_lk_to_dz'].name} = #{duct_vars['supply_lat_lk_to_dz'].name}")
          if not duct_actuators['dz_to_liv_flow_rate'].nil?
            duct_program.addLine("  Set #{duct_actuators['cfis_dz_to_liv_flow_rate'].name} = #{duct_vars['dz_to_liv_flow_rate'].name}")
          end
          if not duct_actuators['liv_to_dz_flow_rate'].nil?
            duct_program.addLine("  Set #{duct_actuators['cfis_liv_to_dz_flow_rate'].name} = #{duct_vars['liv_to_dz_flow_rate'].name}")
          end
          duct_program.addLine('Else')
        end
        duct_program.addLine("  Set #{duct_actuators['cfis_supply_sens_lk_to_liv'].name} = 0")
        duct_program.addLine("  Set #{duct_actuators['cfis_supply_lat_lk_to_liv'].name} = 0")
        duct_program.addLine("  Set #{duct_actuators['cfis_supply_cond_to_liv'].name} = 0")
        duct_program.addLine("  Set #{duct_actuators['cfis_return_sens_lk_to_rp'].name} = 0")
        duct_program.addLine("  Set #{duct_actuators['cfis_return_lat_lk_to_rp'].name} = 0")
        duct_program.addLine("  Set #{duct_actuators['cfis_return_cond_to_rp'].name} = 0")
        duct_program.addLine("  Set #{duct_actuators['cfis_return_cond_to_dz'].name} = 0")
        duct_program.addLine("  Set #{duct_actuators['cfis_supply_cond_to_dz'].name} = 0")
        duct_program.addLine("  Set #{duct_actuators['cfis_supply_sens_lk_to_dz'].name} = 0")
        duct_program.addLine("  Set #{duct_actuators['cfis_supply_lat_lk_to_dz'].name} = 0")
        if not duct_actuators['dz_to_liv_flow_rate'].nil?
          duct_program.addLine("  Set #{duct_actuators['cfis_dz_to_liv_flow_rate'].name} = 0")
        end
        if not duct_actuators['liv_to_dz_flow_rate'].nil?
          duct_program.addLine("  Set #{duct_actuators['cfis_liv_to_dz_flow_rate'].name} = 0")
        end
        if add_cfis_duct_losses
          duct_program.addLine('EndIf')
        end

      end

      manager = OpenStudio::Model::EnergyManagementSystemProgramCallingManager.new(model)
      manager.setName("#{duct_program.name} calling manager")
      manager.setCallingPoint('EndOfSystemTimestepAfterHVACReporting')
      manager.addProgram(duct_program)
    end
  end

  def self.apply_infiltration_to_garage(model, site, ach50)
    return if @spaces[HPXML::LocationGarage].nil?

    space = @spaces[HPXML::LocationGarage]
    area = UnitConversions.convert(space.floorArea, 'm^2', 'ft^2')
    volume = UnitConversions.convert(space.volume, 'm^3', 'ft^3')
    hor_lk_frac = 0.4
    neutral_level = 0.5
    sla = get_infiltration_SLA_from_ACH50(ach50, InfilPressureExponent, area, volume)
    ela = sla * area
    c_w_SG, c_s_SG = calc_wind_stack_coeffs(site, hor_lk_frac, neutral_level, space)
    apply_infiltration_to_unconditioned_space(model, space, nil, ela, c_w_SG, c_s_SG)
  end

  def self.apply_infiltration_to_unconditioned_basement(model)
    return if @spaces[HPXML::LocationBasementUnconditioned].nil?

    space = @spaces[HPXML::LocationBasementUnconditioned]
    ach = get_default_unvented_space_ach()
    apply_infiltration_to_unconditioned_space(model, space, ach, nil, nil, nil)
  end

  def self.apply_infiltration_to_vented_crawlspace(model, weather, vented_crawl)
    return if @spaces[HPXML::LocationCrawlspaceVented].nil?

    space = @spaces[HPXML::LocationCrawlspaceVented]
    height = Geometry.get_height_of_spaces([space])
    sla = vented_crawl.vented_crawlspace_sla
    ach = get_infiltration_ACH_from_SLA(sla, height, weather)
    apply_infiltration_to_unconditioned_space(model, space, ach, nil, nil, nil)
  end

  def self.apply_infiltration_to_unvented_crawlspace(model)
    return if @spaces[HPXML::LocationCrawlspaceUnvented].nil?

    space = @spaces[HPXML::LocationCrawlspaceUnvented]
    ach = get_default_unvented_space_ach()
    apply_infiltration_to_unconditioned_space(model, space, ach, nil, nil, nil)
  end

  def self.apply_infiltration_to_vented_attic(model, weather, site, vented_attic)
    return if @spaces[HPXML::LocationAtticVented].nil?

    if not vented_attic.vented_attic_sla.nil?
      if @apply_ashrae140_assumptions
        vented_attic_const_ach = get_infiltration_ACH_from_SLA(vented_attic.vented_attic_sla, 8.202, weather)
      else
        vented_attic_sla = vented_attic.vented_attic_sla
      end
    elsif not vented_attic.vented_attic_ach.nil?
      if @apply_ashrae140_assumptions
        vented_attic_const_ach = vented_attic.vented_attic_ach
      else
        vented_attic_sla = get_infiltration_SLA_from_ACH(vented_attic.vented_attic_ach, 8.202, weather)
      end
    end

    space = @spaces[HPXML::LocationAtticVented]
    if not vented_attic_sla.nil?
      vented_attic_area = UnitConversions.convert(space.floorArea, 'm^2', 'ft^2')
      hor_lk_frac = 0.75
      neutral_level = 0.5
      sla = vented_attic_sla
      ela = sla * vented_attic_area
      c_w_SG, c_s_SG = calc_wind_stack_coeffs(site, hor_lk_frac, neutral_level, space)
      apply_infiltration_to_unconditioned_space(model, space, nil, ela, c_w_SG, c_s_SG)
    elsif not vented_attic_const_ach.nil?
      ach = vented_attic_const_ach
      apply_infiltration_to_unconditioned_space(model, space, ach, nil, nil, nil)
    end
  end

  def self.apply_infiltration_to_unvented_attic(model)
    return if @spaces[HPXML::LocationAtticUnvented].nil?

    space = @spaces[HPXML::LocationAtticUnvented]
    ach = get_default_unvented_space_ach()
    apply_infiltration_to_unconditioned_space(model, space, ach, nil, nil, nil)
  end

  def self.apply_local_ventilation(model, vent_object, obj_type_name, index, vacancy_periods, power_outage_periods)
    daily_sch = [0.0] * 24
    obj_name = "#{obj_type_name} #{index}"
    remaining_hrs = vent_object.hours_in_operation
    for hr in 1..(vent_object.hours_in_operation.ceil)
      if remaining_hrs >= 1
        daily_sch[(vent_object.start_hour + hr - 1) % 24] = 1.0
      else
        daily_sch[(vent_object.start_hour + hr - 1) % 24] = remaining_hrs
      end
      remaining_hrs -= 1
    end
    obj_sch = HourlyByMonthSchedule.new(model, "#{obj_name} schedule", [daily_sch] * 12, [daily_sch] * 12, Constants.ScheduleTypeLimitsFraction, false, vacancy_periods: vacancy_periods, power_outage_periods: power_outage_periods)
    obj_sch_sensor = OpenStudio::Model::EnergyManagementSystemSensor.new(model, 'Schedule Value')
    obj_sch_sensor.setName("#{obj_name} sch s")
    obj_sch_sensor.setKeyName(obj_sch.schedule.name.to_s)

    equip_def = OpenStudio::Model::ElectricEquipmentDefinition.new(model)
    equip_def.setName(obj_name)
    equip = OpenStudio::Model::ElectricEquipment.new(equip_def)
    equip.setName(obj_name)
    equip.setSpace(@living_space) # no heat gain, so assign the equipment to an arbitrary space
    equip_def.setDesignLevel(vent_object.fan_power * vent_object.count)
    equip_def.setFractionRadiant(0)
    equip_def.setFractionLatent(0)
    equip_def.setFractionLost(1)
    equip.setSchedule(obj_sch.schedule)
    equip.setEndUseSubcategory(Constants.ObjectNameMechanicalVentilation)

    return obj_sch_sensor
  end

  def self.apply_dryer_exhaust(model, vented_dryer, schedules_file, index, vacancy_periods, power_outage_periods)
    obj_name = "#{Constants.ObjectNameClothesDryerExhaust} #{index}"

    # Create schedule
    obj_sch = nil
    if not schedules_file.nil?
      obj_sch_name = SchedulesFile::ColumnClothesDryer
      obj_sch = schedules_file.create_schedule_file(col_name: obj_sch_name)
      full_load_hrs = schedules_file.annual_equivalent_full_load_hrs(col_name: obj_sch_name)
    end
    if obj_sch.nil?
      cd_weekday_sch = vented_dryer.weekday_fractions
      cd_weekend_sch = vented_dryer.weekend_fractions
      cd_monthly_sch = vented_dryer.monthly_multipliers
      obj_sch = MonthWeekdayWeekendSchedule.new(model, Constants.ObjectNameClothesDryer, cd_weekday_sch, cd_weekend_sch, cd_monthly_sch, Constants.ScheduleTypeLimitsFraction, vacancy_periods: vacancy_periods, power_outage_periods: power_outage_periods)
      obj_sch = obj_sch.schedule
      obj_sch_name = obj_sch.name.to_s
      full_load_hrs = Schedule.annual_equivalent_full_load_hrs(@year, obj_sch)
    end

    obj_sch_sensor = OpenStudio::Model::EnergyManagementSystemSensor.new(model, 'Schedule Value')
    obj_sch_sensor.setName("#{obj_name} sch s")
    obj_sch_sensor.setKeyName(obj_sch_name)

    return obj_sch_sensor, 0 if full_load_hrs == 0

    # Assume standard dryer exhaust runs 1 hr/day per BA HSP
    cfm_mult = Constants.NumDaysInYear(@year) * vented_dryer.usage_multiplier / full_load_hrs

    return obj_sch_sensor, cfm_mult
  end

  def self.calc_hrv_erv_effectiveness(vent_mech_fans)
    # Create the mapping between mech vent instance and the effectiveness results
    hrv_erv_effectiveness_map = {}
    vent_mech_fans.each do |vent_mech|
      hrv_erv_effectiveness_map[vent_mech] = {}

      vent_mech_cfm = vent_mech.average_oa_unit_flow_rate
      if (vent_mech_cfm > 0)
        # Must assume an operating condition (HVI seems to use CSA 439)
        t_sup_in = 0.0
        w_sup_in = 0.0028
        t_exh_in = 22.0
        # w_exh_in = 0.0065
        cp_a = 1006.0
        p_fan = vent_mech.average_unit_fan_power # Watts

        m_fan = UnitConversions.convert(vent_mech_cfm, 'cfm', 'm^3/s') * 16.02 * Psychrometrics.rhoD_fT_w_P(UnitConversions.convert(t_sup_in, 'C', 'F'), w_sup_in, 14.7) # kg/s

        if not vent_mech.sensible_recovery_efficiency.nil?
          # The following is derived from CSA 439, Clause 9.3.3.1, Eq. 12:
          #    E_SHR = (m_sup,fan * Cp * (Tsup,out - Tsup,in) - P_sup,fan) / (m_exh,fan * Cp * (Texh,in - Tsup,in) + P_exh,fan)
          t_sup_out = t_sup_in + (vent_mech.sensible_recovery_efficiency * (m_fan * cp_a * (t_exh_in - t_sup_in) + p_fan) + p_fan) / (m_fan * cp_a)

          # Calculate the apparent sensible effectiveness
          vent_mech_apparent_sens_eff = (t_sup_out - t_sup_in) / (t_exh_in - t_sup_in)

        else
          # The following is derived from (taken from CSA 439, Clause 9.2.1, Eq. 7):
          t_sup_out = t_sup_in + (vent_mech.sensible_recovery_efficiency_adjusted * (t_exh_in - t_sup_in))

          vent_mech_apparent_sens_eff = vent_mech.sensible_recovery_efficiency_adjusted

        end

        # Calculate the supply temperature before the fan
        t_sup_out_gross = t_sup_out - p_fan / (m_fan * cp_a)

        # Sensible effectiveness of the HX only
        vent_mech_sens_eff = (t_sup_out_gross - t_sup_in) / (t_exh_in - t_sup_in)

        if (vent_mech_sens_eff < 0.0) || (vent_mech_sens_eff > 1.0)
          fail "The calculated ERV/HRV sensible effectiveness is #{vent_mech_sens_eff} but should be between 0 and 1. Please revise ERV/HRV efficiency values."
        end

        # Use summer test condition to determine the latent effectiveness since TRE is generally specified under the summer condition
        if (not vent_mech.total_recovery_efficiency.nil?) || (not vent_mech.total_recovery_efficiency_adjusted.nil?)

          t_sup_in = 35.0
          w_sup_in = 0.0178
          t_exh_in = 24.0
          w_exh_in = 0.0092

          m_fan = UnitConversions.convert(vent_mech_cfm, 'cfm', 'm^3/s') * UnitConversions.convert(Psychrometrics.rhoD_fT_w_P(UnitConversions.convert(t_sup_in, 'C', 'F'), w_sup_in, 14.7), 'lbm/ft^3', 'kg/m^3') # kg/s

          t_sup_out_gross = t_sup_in - vent_mech_sens_eff * (t_sup_in - t_exh_in)
          t_sup_out = t_sup_out_gross + p_fan / (m_fan * cp_a)

          h_sup_in = Psychrometrics.h_fT_w_SI(t_sup_in, w_sup_in)
          h_exh_in = Psychrometrics.h_fT_w_SI(t_exh_in, w_exh_in)

          if not vent_mech.total_recovery_efficiency.nil?
            # The following is derived from CSA 439, Clause 9.3.3.2, Eq. 13:
            #    E_THR = (m_sup,fan * Cp * (h_sup,out - h_sup,in) - P_sup,fan) / (m_exh,fan * Cp * (h_exh,in - h_sup,in) + P_exh,fan)
            h_sup_out = h_sup_in - (vent_mech.total_recovery_efficiency * (m_fan * (h_sup_in - h_exh_in) + p_fan) + p_fan) / m_fan
          else
            # The following is derived from (taken from CSA 439, Clause 9.2.1, Eq. 7):
            h_sup_out = h_sup_in - (vent_mech.total_recovery_efficiency_adjusted * (h_sup_in - h_exh_in))
          end

          w_sup_out = Psychrometrics.w_fT_h_SI(t_sup_out, h_sup_out)
          vent_mech_lat_eff = [0.0, (w_sup_out - w_sup_in) / (w_exh_in - w_sup_in)].max

          if (vent_mech_lat_eff < 0.0) || (vent_mech_lat_eff > 1.0)
            fail "The calculated ERV/HRV latent effectiveness is #{vent_mech_lat_eff} but should be between 0 and 1. Please revise ERV/HRV efficiency values."
          end

        else
          vent_mech_lat_eff = 0.0
        end
      else
        vent_mech_apparent_sens_eff = 0.0
        vent_mech_sens_eff = 0.0
        vent_mech_lat_eff = 0.0
      end

      hrv_erv_effectiveness_map[vent_mech][:vent_mech_sens_eff] = vent_mech_sens_eff
      hrv_erv_effectiveness_map[vent_mech][:vent_mech_lat_eff] = vent_mech_lat_eff
      hrv_erv_effectiveness_map[vent_mech][:vent_mech_apparent_sens_eff] = vent_mech_apparent_sens_eff
    end
    return hrv_erv_effectiveness_map
  end

  def self.apply_cfis(infil_program, vent_mech_fans, cfis_fan_actuator, cfis_suppl_fan_actuator)
    infil_program.addLine('Set QWHV_cfis_sup = 0.0') # CFIS supply outdoor airflow rate
    infil_program.addLine('Set QWHV_cfis_suppl_sup = 0.0') # CFIS supplemental fan supply outdoor airflow rate
    infil_program.addLine('Set QWHV_cfis_suppl_exh = 0.0') # CFIS supplemental fan exhaust outdoor airflow rate

    vent_mech_fans.each do |vent_mech|
      infil_program.addLine('Set fan_rtf_hvac = 0')
      @fan_rtf_sensor[@cfis_airloop[vent_mech.id]].each do |rtf_sensor|
        infil_program.addLine("Set fan_rtf_hvac = fan_rtf_hvac + #{rtf_sensor.name}")
      end
      infil_program.addLine("Set cfis_fan_w = #{vent_mech.unit_fan_power}") # W

      infil_program.addLine('If @ABS(Minute - ZoneTimeStep*60) < 0.1')
      infil_program.addLine("  Set #{@cfis_t_sum_open_var[vent_mech.id].name} = 0") # New hour, time on summation re-initializes to 0
      infil_program.addLine('EndIf')

      cfis_open_time = [vent_mech.hours_in_operation / 24.0 * 60.0, 59.999].min # Minimum open time in minutes
      infil_program.addLine("Set cfis_t_min_hr_open = #{cfis_open_time}") # minutes per hour the CFIS damper is open
      infil_program.addLine("Set cfis_Q_duct_oa = #{UnitConversions.convert(vent_mech.oa_unit_flow_rate, 'cfm', 'm^3/s')}")
      infil_program.addLine('Set cfis_f_damper_open = 0') # fraction of the timestep the CFIS damper is open
      infil_program.addLine("Set #{@cfis_f_damper_extra_open_var[vent_mech.id].name} = 0") # additional runtime fraction to meet min/hr

      infil_program.addLine("If #{@cfis_t_sum_open_var[vent_mech.id].name} < cfis_t_min_hr_open")
      infil_program.addLine("  Set cfis_t_fan_on = 60 - (cfis_t_min_hr_open - #{@cfis_t_sum_open_var[vent_mech.id].name})") # minute at which the blower needs to turn on to meet the ventilation requirements
      # Evaluate condition of whether supply fan has to run to achieve target minutes per hour of operation
      infil_program.addLine('  If (Minute+0.00001) >= cfis_t_fan_on')
      # Consider fan rtf read in current calling point (results of previous time step) + cfis_t_fan_on based on min/hr requirement and previous EMS results.
      infil_program.addLine('    Set cfis_fan_runtime = @Max (@ABS(Minute - cfis_t_fan_on)) (fan_rtf_hvac * ZoneTimeStep * 60)')
      # If fan_rtf_hvac, make sure it's not exceeding ventilation requirements
      infil_program.addLine("    Set cfis_fan_runtime = @Min cfis_fan_runtime (cfis_t_min_hr_open - #{@cfis_t_sum_open_var[vent_mech.id].name})")
      infil_program.addLine('    Set cfis_f_damper_open = cfis_fan_runtime/(60.0*ZoneTimeStep)') # calculates the portion of the current timestep the CFIS damper needs to be open
      infil_program.addLine("    Set #{@cfis_t_sum_open_var[vent_mech.id].name} = #{@cfis_t_sum_open_var[vent_mech.id].name}+cfis_fan_runtime")
      infil_program.addLine("    Set #{@cfis_f_damper_extra_open_var[vent_mech.id].name} = @Max (cfis_f_damper_open-fan_rtf_hvac) 0.0")
      if vent_mech.cfis_addtl_runtime_operating_mode == HPXML::CFISModeAirHandler
        # Air handler meets additional runtime requirement
        infil_program.addLine("    Set #{cfis_fan_actuator.name} = #{cfis_fan_actuator.name} + cfis_fan_w*#{@cfis_f_damper_extra_open_var[vent_mech.id].name}")
      elsif vent_mech.cfis_addtl_runtime_operating_mode == HPXML::CFISModeSupplementalFan
        if vent_mech.cfis_supplemental_fan.oa_unit_flow_rate < vent_mech.average_total_unit_flow_rate
          @runner.registerWarning("CFIS supplemental fan '#{vent_mech.cfis_supplemental_fan.id}' is undersized (#{vent_mech.cfis_supplemental_fan.oa_unit_flow_rate} cfm) compared to the target hourly ventilation rate (#{vent_mech.average_total_unit_flow_rate} cfm).")
        end
        infil_program.addLine("    Set cfis_suppl_Q_oa = #{UnitConversions.convert(vent_mech.cfis_supplemental_fan.oa_unit_flow_rate, 'cfm', 'm^3/s')}")
        infil_program.addLine("    Set cfis_suppl_f = #{@cfis_f_damper_extra_open_var[vent_mech.id].name} / (cfis_suppl_Q_oa / cfis_Q_duct_oa)") # Calculate desired runtime for supplemental fan to provide remaining ventilation requirement
        infil_program.addLine('    Set cfis_suppl_f = @Min cfis_suppl_f 1.0') # Ensure desired runtime does not exceed 100% (if the supplemental fan is undersized)
        infil_program.addLine("    Set cfis_suppl_fan_w = #{vent_mech.cfis_supplemental_fan.unit_fan_power}") # W
        infil_program.addLine("    Set #{cfis_suppl_fan_actuator.name} = #{cfis_suppl_fan_actuator.name} + cfis_suppl_fan_w*cfis_suppl_f")
        if vent_mech.cfis_supplemental_fan.fan_type == HPXML::MechVentTypeSupply
          infil_program.addLine('    Set QWHV_cfis_suppl_sup = QWHV_cfis_suppl_sup + cfis_suppl_f * cfis_suppl_Q_oa')
        elsif vent_mech.cfis_supplemental_fan.fan_type == HPXML::MechVentTypeExhaust
          infil_program.addLine('    Set QWHV_cfis_suppl_exh = QWHV_cfis_suppl_exh + cfis_suppl_f * cfis_suppl_Q_oa')
        end
      end
      infil_program.addLine('  Else')
      # No need to turn on blower for extra ventilation
      infil_program.addLine('    Set cfis_fan_runtime = fan_rtf_hvac*ZoneTimeStep*60')
      infil_program.addLine("    If (#{@cfis_t_sum_open_var[vent_mech.id].name}+cfis_fan_runtime) > cfis_t_min_hr_open")
      # Damper is only open for a portion of this time step to achieve target minutes per hour
      infil_program.addLine("      Set cfis_fan_runtime = cfis_t_min_hr_open-#{@cfis_t_sum_open_var[vent_mech.id].name}")
      infil_program.addLine('      Set cfis_f_damper_open = cfis_fan_runtime/(ZoneTimeStep*60)')
      infil_program.addLine("      Set #{@cfis_t_sum_open_var[vent_mech.id].name} = cfis_t_min_hr_open")
      infil_program.addLine('    Else')
      # Damper is open and using call for heat/cool to supply fresh air
      infil_program.addLine('      Set cfis_fan_runtime = fan_rtf_hvac*ZoneTimeStep*60')
      infil_program.addLine('      Set cfis_f_damper_open = fan_rtf_hvac')
      infil_program.addLine("      Set #{@cfis_t_sum_open_var[vent_mech.id].name} = #{@cfis_t_sum_open_var[vent_mech.id].name}+cfis_fan_runtime")
      infil_program.addLine('    EndIf')
      infil_program.addLine('  EndIf')

      if vent_mech.cfis_addtl_runtime_operating_mode == HPXML::CFISModeSupplementalFan
        infil_program.addLine("  Set cfis_f_damper_open = @Max (cfis_f_damper_open-#{@cfis_f_damper_extra_open_var[vent_mech.id].name}) 0.0")
      else
      end
      infil_program.addLine('  Set QWHV_cfis_sup = QWHV_cfis_sup + cfis_f_damper_open * cfis_Q_duct_oa')

      infil_program.addLine('EndIf')
    end
  end

  def self.add_ee_for_vent_fan_power(model, obj_name, sup_fans = [], exh_fans = [], bal_fans = [], erv_hrv_fans = [], power_outage_periods = [])
    # Calculate fan heat fraction
    # 1.0: Fan heat does not enter space (e.g., exhaust)
    # 0.0: Fan heat does enter space (e.g., supply)
    if obj_name == Constants.ObjectNameMechanicalVentilationHouseFanCFIS
      fan_heat_lost_fraction = 0.0
    else
      # Calculate total fan power
      if obj_name == Constants.ObjectNameMechanicalVentilationHouseFanCFISSupplFan
        sup_fans_w = sup_fans.map { |f| f.unit_fan_power }.sum(0.0)
        exh_fans_w = exh_fans.map { |f| f.unit_fan_power }.sum(0.0)
        bal_fans_w = (bal_fans + erv_hrv_fans).map { |f| f.unit_fan_power }.sum(0.0)
      else
        sup_fans_w = sup_fans.map { |f| f.average_unit_fan_power }.sum(0.0)
        exh_fans_w = exh_fans.map { |f| f.average_unit_fan_power }.sum(0.0)
        bal_fans_w = (bal_fans + erv_hrv_fans).map { |f| f.average_unit_fan_power }.sum(0.0)
      end
      tot_fans_w = sup_fans_w + exh_fans_w + bal_fans_w

      # Calculate weighted-average value
      if tot_fans_w > 0.0
        fan_heat_lost_fraction = (1.0 * exh_fans_w + 0.0 * sup_fans_w + 0.5 * bal_fans_w) / tot_fans_w
      else
        fan_heat_lost_fraction = 1.0
      end
    end

    # Availability Schedule
    avail_sch = model.alwaysOnDiscreteSchedule
    if not power_outage_periods.empty?
      avail_sch = ScheduleRulesetConstant.new(model, obj_name + ' schedule', 1.0, Constants.ScheduleTypeLimitsFraction, power_outage_periods: power_outage_periods)
      avail_sch = avail_sch.schedule
    end

    equip_def = OpenStudio::Model::ElectricEquipmentDefinition.new(model)
    equip_def.setName(obj_name)
    equip = OpenStudio::Model::ElectricEquipment.new(equip_def)
    equip.setName(obj_name)
    equip.setSpace(@living_space)
    equip_def.setFractionRadiant(0)
    equip_def.setFractionLatent(0)
    equip.setSchedule(avail_sch)
    equip.setEndUseSubcategory(Constants.ObjectNameMechanicalVentilation)
    equip_def.setFractionLost(fan_heat_lost_fraction)
    equip_actuator = nil
    if [Constants.ObjectNameMechanicalVentilationHouseFanCFIS,
        Constants.ObjectNameMechanicalVentilationHouseFanCFISSupplFan].include? obj_name # actuate its power level in EMS
      equip_actuator = OpenStudio::Model::EnergyManagementSystemActuator.new(equip, *EPlus::EMSActuatorElectricEquipmentPower)
      equip_actuator.setName("#{equip.name} act")
    end
    if not tot_fans_w.nil?
      equip_def.setDesignLevel(tot_fans_w)
    end

    return equip_actuator
  end

  def self.setup_mech_vent_vars_actuators(model:, program:)
    # Actuators for mech vent fan
    sens_name = "#{Constants.ObjectNameMechanicalVentilationHouseFan} sensible load"
    fan_sens_load_actuator = create_other_equipment_object_and_actuator(model: model, name: sens_name, space: @living_space, frac_lat: 0.0, frac_lost: 0.0)
    lat_name = "#{Constants.ObjectNameMechanicalVentilationHouseFan} latent load"
    fan_lat_load_actuator = create_other_equipment_object_and_actuator(model: model, name: lat_name, space: @living_space, frac_lat: 1.0, frac_lost: 0.0)
    program.addLine("Set #{fan_sens_load_actuator.name} = 0.0")
    program.addLine("Set #{fan_lat_load_actuator.name} = 0.0")
    # Air property at inlet nodes on both sides
    program.addLine("Set OASupInPb = #{@pbar_sensor.name}") # oa barometric pressure
    program.addLine("Set OASupInTemp = #{@tout_sensor.name}") # oa db temperature
    program.addLine("Set OASupInW = #{@wout_sensor.name}") # oa humidity ratio
    program.addLine('Set OASupRho = (@RhoAirFnPbTdbW OASupInPb OASupInTemp OASupInW)')
    program.addLine('Set OASupCp = (@CpAirFnW OASupInW)')
    program.addLine('Set OASupInEnth = (@HFnTdbW OASupInTemp OASupInW)')

    program.addLine("Set ZoneTemp = #{@tin_sensor.name}") # zone air temperature
    program.addLine("Set ZoneW = #{@win_sensor.name}") # zone air humidity ratio
    program.addLine('Set ZoneCp = (@CpAirFnW ZoneW)')
    program.addLine('Set ZoneAirEnth = (@HFnTdbW ZoneTemp ZoneW)')

    return fan_sens_load_actuator, fan_lat_load_actuator
  end

  def self.apply_infiltration_adjustment_to_conditioned(model, infil_program, vent_fans_kitchen, vent_fans_bath, vented_dryers, vent_mech_sup_tot,
                                                        vent_mech_exh_tot, vent_mech_bal_tot, vent_mech_erv_hrv_tot, infil_flow_actuator, schedules_file, vacancy_periods, power_outage_periods)
    # Average in-unit CFMs (include recirculation from in unit CFMs for shared systems)
    sup_cfm_tot = vent_mech_sup_tot.map { |vent_mech| vent_mech.average_total_unit_flow_rate }.sum(0.0)
    exh_cfm_tot = vent_mech_exh_tot.map { |vent_mech| vent_mech.average_total_unit_flow_rate }.sum(0.0)
    bal_cfm_tot = vent_mech_bal_tot.map { |vent_mech| vent_mech.average_total_unit_flow_rate }.sum(0.0)
    erv_hrv_cfm_tot = vent_mech_erv_hrv_tot.map { |vent_mech| vent_mech.average_total_unit_flow_rate }.sum(0.0)

    infil_program.addLine('Set Qrange = 0')
    vent_fans_kitchen.each_with_index do |vent_kitchen, index|
      # Electricity impact
      obj_sch_sensor = apply_local_ventilation(model, vent_kitchen, Constants.ObjectNameMechanicalVentilationRangeFan, index, vacancy_periods, power_outage_periods)
      next unless @cooking_range_in_cond_space

      # Infiltration impact
      infil_program.addLine("Set Qrange = Qrange + #{UnitConversions.convert(vent_kitchen.flow_rate * vent_kitchen.count, 'cfm', 'm^3/s').round(5)} * #{obj_sch_sensor.name}")
    end

    infil_program.addLine('Set Qbath = 0')
    vent_fans_bath.each_with_index do |vent_bath, index|
      # Electricity impact
      obj_sch_sensor = apply_local_ventilation(model, vent_bath, Constants.ObjectNameMechanicalVentilationBathFan, index, vacancy_periods, power_outage_periods)
      # Infiltration impact
      infil_program.addLine("Set Qbath = Qbath + #{UnitConversions.convert(vent_bath.flow_rate * vent_bath.count, 'cfm', 'm^3/s').round(5)} * #{obj_sch_sensor.name}")
    end

    infil_program.addLine('Set Qdryer = 0')
    vented_dryers.each_with_index do |vented_dryer, index|
      next unless @clothes_dryer_in_cond_space

      # Infiltration impact
      obj_sch_sensor, cfm_mult = apply_dryer_exhaust(model, vented_dryer, schedules_file, index, vacancy_periods, power_outage_periods)
      infil_program.addLine("Set Qdryer = Qdryer + #{UnitConversions.convert(vented_dryer.vented_flow_rate * cfm_mult, 'cfm', 'm^3/s').round(5)} * #{obj_sch_sensor.name}")
    end

    infil_program.addLine("Set QWHV_sup = #{UnitConversions.convert(sup_cfm_tot + bal_cfm_tot + erv_hrv_cfm_tot, 'cfm', 'm^3/s').round(5)}")
    infil_program.addLine("Set QWHV_exh = #{UnitConversions.convert(exh_cfm_tot + bal_cfm_tot + erv_hrv_cfm_tot, 'cfm', 'm^3/s').round(5)}")

    infil_program.addLine('Set Qexhaust = Qrange + Qbath + Qdryer + QWHV_exh + QWHV_cfis_suppl_exh')
    infil_program.addLine('Set Qsupply = QWHV_sup + QWHV_cfis_sup + QWHV_cfis_suppl_sup')
    infil_program.addLine('Set Qfan = (@Max Qexhaust Qsupply)')
    if Constants.ERIVersions.index(@eri_version) >= Constants.ERIVersions.index('2019')
      # Follow ASHRAE 62.2-2016, Normative Appendix C equations for time-varying total airflow
      infil_program.addLine('If Qfan > 0')
      # Balanced system if the total supply airflow and total exhaust airflow are within 10% of their average.
      infil_program.addLine('  Set Qavg = ((Qexhaust + Qsupply) / 2.0)')
      infil_program.addLine('  If ((@Abs (Qexhaust - Qavg)) / Qavg) <= 0.1') # Only need to check Qexhaust, Qsupply will give same result
      infil_program.addLine('    Set phi = 1')
      infil_program.addLine('  Else')
      infil_program.addLine('    Set phi = (Qinf / (Qinf + Qfan))')
      infil_program.addLine('  EndIf')
      infil_program.addLine('  Set Qinf_adj = phi * Qinf')
      infil_program.addLine('Else')
      infil_program.addLine('  Set Qinf_adj = Qinf')
      infil_program.addLine('EndIf')
    else
      infil_program.addLine('Set Qu = (@Abs (Qexhaust - Qsupply))') # Unbalanced flow
      infil_program.addLine('Set Qb = Qfan - Qu') # Balanced flow
      infil_program.addLine('Set Qtot = (((Qu^2) + (Qinf^2)) ^ 0.5) + Qb')
      infil_program.addLine('Set Qinf_adj = Qtot - Qu - Qb')
    end
    infil_program.addLine("Set #{infil_flow_actuator.name} = Qinf_adj")
  end

  def self.calculate_fan_loads(infil_program, vent_mech_erv_hrv_tot, hrv_erv_effectiveness_map, fan_sens_load_actuator, fan_lat_load_actuator, q_var, preconditioned = false)
    # Variables for combined effectiveness
    infil_program.addLine('Set Effectiveness_Sens = 0.0')
    infil_program.addLine('Set Effectiveness_Lat = 0.0')

    # Calculate mass flow rate based on outdoor air density
    # Address load with flow-weighted combined effectiveness
    infil_program.addLine("Set Fan_MFR = #{q_var} * OASupRho")
    infil_program.addLine('Set ZoneInEnth = OASupInEnth')
    infil_program.addLine('Set ZoneInTemp = OASupInTemp')
    if not vent_mech_erv_hrv_tot.empty?
      # ERV/HRV EMS load model
      # E+ ERV model is using standard density for MFR calculation, caused discrepancy with other system types.
      # Therefore ERV is modeled within EMS infiltration program
      infil_program.addLine("If #{q_var} > 0")
      vent_mech_erv_hrv_tot.each do |vent_fan|
        sens_eff = hrv_erv_effectiveness_map[vent_fan][:vent_mech_sens_eff]
        lat_eff = hrv_erv_effectiveness_map[vent_fan][:vent_mech_lat_eff]
        avg_oa_m3s = UnitConversions.convert(vent_fan.average_oa_unit_flow_rate, 'cfm', 'm^3/s').round(4)
        infil_program.addLine("  Set Effectiveness_Sens = Effectiveness_Sens + #{avg_oa_m3s} / #{q_var} * #{sens_eff}")
        infil_program.addLine("  Set Effectiveness_Lat = Effectiveness_Lat + #{avg_oa_m3s} / #{q_var} * #{lat_eff}")
      end
      infil_program.addLine('EndIf')
      infil_program.addLine('Set ERVCpMin = (@Min OASupCp ZoneCp)')
      infil_program.addLine('Set ERVSupOutTemp = OASupInTemp + ERVCpMin/OASupCp * Effectiveness_Sens * (ZoneTemp - OASupInTemp)')
      infil_program.addLine('Set ERVSupOutW = OASupInW + ERVCpMin/OASupCp * Effectiveness_Lat * (ZoneW - OASupInW)')
      infil_program.addLine('Set ERVSupOutEnth = (@HFnTdbW ERVSupOutTemp ERVSupOutW)')
      infil_program.addLine('Set ERVSensHeatTrans = Fan_MFR * OASupCp * (ERVSupOutTemp - OASupInTemp)')
      infil_program.addLine('Set ERVTotalHeatTrans = Fan_MFR * (ERVSupOutEnth - OASupInEnth)')
      infil_program.addLine('Set ERVLatHeatTrans = ERVTotalHeatTrans - ERVSensHeatTrans')
      # ERV/HRV Load calculation
      infil_program.addLine('Set ZoneInEnth = ERVSupOutEnth')
      infil_program.addLine('Set ZoneInTemp = ERVSupOutTemp')
    end
    infil_program.addLine('Set FanTotalToLv = Fan_MFR * (ZoneInEnth - ZoneAirEnth)')
    infil_program.addLine('Set FanSensToLv = Fan_MFR * ZoneCp * (ZoneInTemp - ZoneTemp)')
    infil_program.addLine('Set FanLatToLv = FanTotalToLv - FanSensToLv')

    # Actuator,
    # If preconditioned, handle actuators later in calculate_precond_loads
    if not preconditioned
      infil_program.addLine("Set #{fan_sens_load_actuator.name} = #{fan_sens_load_actuator.name} + FanSensToLv")
      infil_program.addLine("Set #{fan_lat_load_actuator.name} = #{fan_lat_load_actuator.name} + FanLatToLv")
    end
  end

  def self.calculate_precond_loads(model, infil_program, vent_mech_preheat, vent_mech_precool, hrv_erv_effectiveness_map, fan_sens_load_actuator, fan_lat_load_actuator, clg_ssn_sensor)
    # Preconditioning
    # Assume introducing no sensible loads to zone if preconditioned
    if not vent_mech_preheat.empty?
      htg_stp_sensor = OpenStudio::Model::EnergyManagementSystemSensor.new(model, 'Zone Thermostat Heating Setpoint Temperature')
      htg_stp_sensor.setName("#{Constants.ObjectNameAirflow} htg stp s")
      htg_stp_sensor.setKeyName(@living_zone.name.to_s)
      infil_program.addLine("Set HtgStp = #{htg_stp_sensor.name}") # heating thermostat setpoint
    end
    if not vent_mech_precool.empty?
      clg_stp_sensor = OpenStudio::Model::EnergyManagementSystemSensor.new(model, 'Zone Thermostat Cooling Setpoint Temperature')
      clg_stp_sensor.setName("#{Constants.ObjectNameAirflow} clg stp s")
      clg_stp_sensor.setKeyName(@living_zone.name.to_s)
      infil_program.addLine("Set ClgStp = #{clg_stp_sensor.name}") # cooling thermostat setpoint
    end
    vent_mech_preheat.each_with_index do |f_preheat, i|
      infil_program.addLine("If (OASupInTemp < HtgStp) && (#{clg_ssn_sensor.name} < 1)")
      htg_energy_actuator = create_other_equipment_object_and_actuator(model: model, name: "shared mech vent preheating energy #{i}", space: @living_space, frac_lat: 0.0, frac_lost: 1.0, hpxml_fuel_type: f_preheat.preheating_fuel, end_use: Constants.ObjectNameMechanicalVentilationPreheating)
      htg_energy_actuator.actuatedComponent.get.additionalProperties.setFeature('HPXML_ID', f_preheat.id) # Used by reporting measure
      infil_program.addLine("  Set Qpreheat = #{UnitConversions.convert(f_preheat.average_oa_unit_flow_rate, 'cfm', 'm^3/s').round(4)}")
      if [HPXML::MechVentTypeERV, HPXML::MechVentTypeHRV].include? f_preheat.fan_type
        vent_mech_erv_hrv_tot = [f_preheat]
      else
        vent_mech_erv_hrv_tot = []
      end
      calculate_fan_loads(infil_program, vent_mech_erv_hrv_tot, hrv_erv_effectiveness_map, fan_sens_load_actuator, fan_lat_load_actuator, 'Qpreheat', true)

      infil_program.addLine('  If ZoneInTemp < HtgStp')
      infil_program.addLine('    Set FanSensToSpt = Fan_MFR * ZoneCp * (ZoneInTemp - HtgStp)')
      infil_program.addLine("    Set PreHeatingWatt = (-FanSensToSpt) * #{f_preheat.preheating_fraction_load_served}")
      infil_program.addLine("    Set #{fan_sens_load_actuator.name} = #{fan_sens_load_actuator.name} + PreHeatingWatt")
      infil_program.addLine("    Set #{fan_lat_load_actuator.name} = #{fan_lat_load_actuator.name} - FanLatToLv")
      infil_program.addLine('  Else')
      infil_program.addLine('    Set PreHeatingWatt = 0.0')
      infil_program.addLine('  EndIf')
      infil_program.addLine('Else')
      infil_program.addLine('  Set PreHeatingWatt = 0.0')
      infil_program.addLine('EndIf')
      infil_program.addLine("Set #{htg_energy_actuator.name} = PreHeatingWatt / #{f_preheat.preheating_efficiency_cop}")
    end
    vent_mech_precool.each_with_index do |f_precool, i|
      infil_program.addLine("If (OASupInTemp > ClgStp) && (#{clg_ssn_sensor.name} > 0)")
      clg_energy_actuator = create_other_equipment_object_and_actuator(model: model, name: "shared mech vent precooling energy #{i}", space: @living_space, frac_lat: 0.0, frac_lost: 1.0, hpxml_fuel_type: f_precool.precooling_fuel, end_use: Constants.ObjectNameMechanicalVentilationPrecooling)
      clg_energy_actuator.actuatedComponent.get.additionalProperties.setFeature('HPXML_ID', f_precool.id) # Used by reporting measure
      infil_program.addLine("  Set Qprecool = #{UnitConversions.convert(f_precool.average_oa_unit_flow_rate, 'cfm', 'm^3/s').round(4)}")
      if [HPXML::MechVentTypeERV, HPXML::MechVentTypeHRV].include? f_precool.fan_type
        vent_mech_erv_hrv_tot = [f_precool]
      else
        vent_mech_erv_hrv_tot = []
      end
      calculate_fan_loads(infil_program, vent_mech_erv_hrv_tot, hrv_erv_effectiveness_map, fan_sens_load_actuator, fan_lat_load_actuator, 'Qprecool', true)

      infil_program.addLine('  If ZoneInTemp > ClgStp')
      infil_program.addLine('    Set FanSensToSpt = Fan_MFR * ZoneCp * (ZoneInTemp - ClgStp)')
      infil_program.addLine("    Set PreCoolingWatt = FanSensToSpt * #{f_precool.precooling_fraction_load_served}")
      infil_program.addLine("    Set #{fan_sens_load_actuator.name} = #{fan_sens_load_actuator.name}  - PreCoolingWatt")
      infil_program.addLine("    Set #{fan_lat_load_actuator.name} = #{fan_lat_load_actuator.name} - FanLatToLv") # Fixme:Does this assumption still apply?
      infil_program.addLine('  Else')
      infil_program.addLine('    Set PreCoolingWatt = 0.0')
      infil_program.addLine('  EndIf')
      infil_program.addLine('Else')
      infil_program.addLine('  Set PreCoolingWatt = 0.0')
      infil_program.addLine('EndIf')
      infil_program.addLine("Set #{clg_energy_actuator.name} = PreCoolingWatt / #{f_precool.precooling_efficiency_cop}")
    end
  end

<<<<<<< HEAD
  def self.apply_infiltration_ventilation_to_conditioned(model, site, vent_fans_mech, living_ach50, living_const_ach, weather, vent_fans_kitchen, vent_fans_bath, vented_dryers,
                                                         has_flue_chimney, clg_ssn_sensor, schedules_file, vent_fans_cfis_suppl, vacancy_periods, power_outage_periods)
=======
  def self.apply_infiltration_ventilation_to_conditioned(model, site, vent_fans_mech, living_ach50, living_const_ach, infil_volume, infil_height, weather,
                                                         vent_fans_kitchen, vent_fans_bath, vented_dryers, has_flue_chimney, clg_ssn_sensor, schedules_file,
                                                         vent_fans_cfis_suppl, vacancy_periods)
>>>>>>> b9fb3669
    # Categorize fans into different types
    vent_mech_preheat = vent_fans_mech.select { |vent_mech| (not vent_mech.preheating_efficiency_cop.nil?) }
    vent_mech_precool = vent_fans_mech.select { |vent_mech| (not vent_mech.precooling_efficiency_cop.nil?) }

    vent_mech_sup_tot = vent_fans_mech.select { |vent_mech| vent_mech.fan_type == HPXML::MechVentTypeSupply }
    vent_mech_exh_tot = vent_fans_mech.select { |vent_mech| vent_mech.fan_type == HPXML::MechVentTypeExhaust }
    vent_mech_cfis_tot = vent_fans_mech.select { |vent_mech| vent_mech.fan_type == HPXML::MechVentTypeCFIS }
    vent_mech_bal_tot = vent_fans_mech.select { |vent_mech| vent_mech.fan_type == HPXML::MechVentTypeBalanced }
    vent_mech_erv_hrv_tot = vent_fans_mech.select { |vent_mech| [HPXML::MechVentTypeERV, HPXML::MechVentTypeHRV].include? vent_mech.fan_type }

    # Non-CFIS fan power
    add_ee_for_vent_fan_power(model, Constants.ObjectNameMechanicalVentilationHouseFan,
                              vent_mech_sup_tot, vent_mech_exh_tot, vent_mech_bal_tot, vent_mech_erv_hrv_tot, power_outage_periods)

    # CFIS fan power
    cfis_fan_actuator = add_ee_for_vent_fan_power(model, Constants.ObjectNameMechanicalVentilationHouseFanCFIS) # Fan heat enters space

    # CFIS supplemental fan power
    if not vent_fans_cfis_suppl.empty?
      vent_mech_cfis_suppl_sup_tot = vent_fans_cfis_suppl.select { |vent_mech| vent_mech.fan_type == HPXML::MechVentTypeSupply }
      vent_mech_cfis_suppl_exh_tot = vent_fans_cfis_suppl.select { |vent_mech| vent_mech.fan_type == HPXML::MechVentTypeExhaust }
      cfis_suppl_fan_actuator = add_ee_for_vent_fan_power(model, Constants.ObjectNameMechanicalVentilationHouseFanCFISSupplFan,
                                                          vent_mech_cfis_suppl_sup_tot, vent_mech_cfis_suppl_exh_tot)
    else
      cfis_suppl_fan_actuator = nil
    end

    # Calculate effectiveness for all ERV/HRV and store results in a hash
    hrv_erv_effectiveness_map = calc_hrv_erv_effectiveness(vent_mech_erv_hrv_tot)

    infil_flow = OpenStudio::Model::SpaceInfiltrationDesignFlowRate.new(model)
    infil_flow.setName(Constants.ObjectNameInfiltration + ' flow')
    infil_flow.setSchedule(model.alwaysOnDiscreteSchedule)
    infil_flow.setSpace(@living_space)
    infil_flow_actuator = OpenStudio::Model::EnergyManagementSystemActuator.new(infil_flow, *EPlus::EMSActuatorZoneInfiltrationFlowRate)
    infil_flow_actuator.setName("#{infil_flow.name} act")

    # Living Space Infiltration Calculation/Program
    infil_program = OpenStudio::Model::EnergyManagementSystemProgram.new(model)
    infil_program.setName(Constants.ObjectNameInfiltration + ' program')

    # Calculate infiltration without adjustment by ventilation
    apply_infiltration_to_conditioned(site, living_ach50, living_const_ach, infil_program, weather, has_flue_chimney, infil_volume, infil_height)

    # Common variable and load actuators across multiple mech vent calculations, create only once
    fan_sens_load_actuator, fan_lat_load_actuator = setup_mech_vent_vars_actuators(model: model, program: infil_program)

    # Apply CFIS
    infil_program.addLine("Set #{cfis_fan_actuator.name} = 0.0")
    infil_program.addLine("Set #{cfis_suppl_fan_actuator.name} = 0.0") unless cfis_suppl_fan_actuator.nil?
    apply_cfis(infil_program, vent_mech_cfis_tot, cfis_fan_actuator, cfis_suppl_fan_actuator)

    # Calculate Qfan, Qinf_adj
    # Calculate adjusted infiltration based on mechanical ventilation system
    apply_infiltration_adjustment_to_conditioned(model, infil_program, vent_fans_kitchen, vent_fans_bath, vented_dryers, vent_mech_sup_tot,
                                                 vent_mech_exh_tot, vent_mech_bal_tot, vent_mech_erv_hrv_tot, infil_flow_actuator, schedules_file, vacancy_periods, power_outage_periods)

    # Address load of Qfan (Qload)
    # Qload as variable for tracking outdoor air flow rate, excluding recirculation
    infil_program.addLine('Set Qload = Qfan')
    vent_fans_mech.each do |f|
      recirc_flow_rate = f.average_total_unit_flow_rate - f.average_oa_unit_flow_rate
      next unless recirc_flow_rate > 0

      # Subtract recirculation air flow rate from Qfan, only come from supply side as exhaust is not allowed to have recirculation
      infil_program.addLine("Set Qload = Qload - #{UnitConversions.convert(recirc_flow_rate, 'cfm', 'm^3/s').round(4)}")
    end
    calculate_fan_loads(infil_program, vent_mech_erv_hrv_tot, hrv_erv_effectiveness_map, fan_sens_load_actuator, fan_lat_load_actuator, 'Qload')

    # Address preconditioning
    calculate_precond_loads(model, infil_program, vent_mech_preheat, vent_mech_precool, hrv_erv_effectiveness_map, fan_sens_load_actuator, fan_lat_load_actuator, clg_ssn_sensor)

    program_calling_manager = OpenStudio::Model::EnergyManagementSystemProgramCallingManager.new(model)
    program_calling_manager.setName("#{infil_program.name} calling manager")
    program_calling_manager.setCallingPoint('BeginZoneTimestepAfterInitHeatBalance')
    program_calling_manager.addProgram(infil_program)
  end

  def self.apply_infiltration_and_ventilation_fans(model, weather, site, vent_fans_mech, vent_fans_kitchen, vent_fans_bath, vented_dryers,
<<<<<<< HEAD
                                                   has_flue_chimney, air_infils, vented_attic, vented_crawl, clg_ssn_sensor, schedules_file,
                                                   vent_fans_cfis_suppl, vacancy_periods, power_outage_periods)
    # Get living space infiltration
    living_ach50 = nil
    living_const_ach = nil
    air_infils.each do |air_infil|
      if (air_infil.unit_of_measure == HPXML::UnitsACH) && !air_infil.house_pressure.nil?
        living_achXX = air_infil.air_leakage
        living_ach50 = calc_air_leakage_at_diff_pressure(0.65, living_achXX, air_infil.house_pressure, 50.0)
      elsif (air_infil.unit_of_measure == HPXML::UnitsCFM) && !air_infil.house_pressure.nil?
        living_achXX = air_infil.air_leakage * 60.0 / @infil_volume # Convert CFM to ACH
        living_ach50 = calc_air_leakage_at_diff_pressure(0.65, living_achXX, air_infil.house_pressure, 50.0)
      elsif air_infil.unit_of_measure == HPXML::UnitsACHNatural
        if @apply_ashrae140_assumptions
          living_const_ach = air_infil.air_leakage
        else
          sla = get_infiltration_SLA_from_ACH(air_infil.air_leakage, @infil_height, weather)
          living_ach50 = get_infiltration_ACH50_from_SLA(sla, 0.65, @cfa, @infil_volume)
        end
      end
    end
=======
                                                   has_flue_chimney, living_ach50, living_const_ach, infil_volume, infil_height, vented_attic,
                                                   vented_crawl, clg_ssn_sensor, schedules_file, vent_fans_cfis_suppl, vacancy_periods)
>>>>>>> b9fb3669

    # Infiltration for unconditioned spaces
    apply_infiltration_to_garage(model, site, living_ach50)
    apply_infiltration_to_unconditioned_basement(model)
    apply_infiltration_to_vented_crawlspace(model, weather, vented_crawl)
    apply_infiltration_to_unvented_crawlspace(model)
    apply_infiltration_to_vented_attic(model, weather, site, vented_attic)
    apply_infiltration_to_unvented_attic(model)

    # Infiltration/ventilation for conditioned space
<<<<<<< HEAD
    apply_infiltration_ventilation_to_conditioned(model, site, vent_fans_mech, living_ach50, living_const_ach, weather, vent_fans_kitchen, vent_fans_bath, vented_dryers,
                                                  has_flue_chimney, clg_ssn_sensor, schedules_file, vent_fans_cfis_suppl, vacancy_periods, power_outage_periods)
=======
    apply_infiltration_ventilation_to_conditioned(model, site, vent_fans_mech, living_ach50, living_const_ach, infil_volume, infil_height, weather,
                                                  vent_fans_kitchen, vent_fans_bath, vented_dryers, has_flue_chimney, clg_ssn_sensor, schedules_file,
                                                  vent_fans_cfis_suppl, vacancy_periods)
>>>>>>> b9fb3669
  end

  def self.apply_infiltration_to_conditioned(site, living_ach50, living_const_ach, infil_program, weather, has_flue_chimney, infil_volume, infil_height)
    site_ap = site.additional_properties

    if living_ach50.to_f > 0
      # Based on "Field Validation of Algebraic Equations for Stack and
      # Wind Driven Air Infiltration Calculations" by Walker and Wilson (1998)

      outside_air_density = UnitConversions.convert(weather.header.LocalPressure, 'atm', 'Btu/ft^3') / (Gas.Air.r * (weather.data.AnnualAvgDrybulb + 460.0))

      n_i = InfilPressureExponent
      living_sla = get_infiltration_SLA_from_ACH50(living_ach50, n_i, @cfa, infil_volume) # Calculate SLA
      a_o = living_sla * @cfa # Effective Leakage Area (ft^2)

      # Flow Coefficient (cfm/inH2O^n) (based on ASHRAE HoF)
      inf_conv_factor = 776.25 # [ft/min]/[inH2O^(1/2)*ft^(3/2)/lbm^(1/2)]
      delta_pref = 0.016 # inH2O
      c_i = a_o * (2.0 / outside_air_density)**0.5 * delta_pref**(0.5 - n_i) * inf_conv_factor

      if has_flue_chimney
        y_i = 0.2 # Fraction of leakage through the flue; 0.2 is a "typical" value according to THE ALBERTA AIR INFIL1RATION MODEL, Walker and Wilson, 1990
        s_wflue = 1.0 # Flue Shelter Coefficient
      else
        y_i = 0.0 # Fraction of leakage through the flu
        s_wflue = 0.0 # Flue Shelter Coefficient
      end

      # Leakage distributions per Iain Walker (LBL) recommendations
      if not @spaces[HPXML::LocationCrawlspaceVented].nil?
        # 15% ceiling, 35% walls, 50% floor leakage distribution for vented crawl
        leakage_ceiling = 0.15
        leakage_floor = 0.50
      else
        # 25% ceiling, 50% walls, 25% floor leakage distribution for slab/basement/unvented crawl
        leakage_ceiling = 0.25
        leakage_floor = 0.25
      end

      r_i = (leakage_ceiling + leakage_floor)
      x_i = (leakage_ceiling - leakage_floor)
      r_i *= (1 - y_i)
      x_i *= (1 - y_i)

      # Calculate Stack Coefficient
      m_o = (x_i + (2.0 * n_i + 1.0) * y_i)**2.0 / (2 - r_i)
      if m_o <=  1.0
        m_i = m_o # eq. 10
      else
        m_i = 1.0 # eq. 11
      end
      if has_flue_chimney
        if @ncfl_ag <= 0
          z_f = 1.0
        else
          z_f = (@ncfl_ag + 0.5) / @ncfl_ag # Typical value is 1.5 according to THE ALBERTA AIR INFIL1RATION MODEL, Walker and Wilson, 1990, presumably for a single story home
        end
        x_c = r_i + (2.0 * (1.0 - r_i - y_i)) / (n_i + 1.0) - 2.0 * y_i * (z_f - 1.0)**n_i # Critical value of ceiling-floor leakage difference where the neutral level is located at the ceiling (eq. 13)
        f_i = n_i * y_i * (z_f - 1.0)**((3.0 * n_i - 1.0) / 3.0) * (1.0 - (3.0 * (x_c - x_i)**2.0 * r_i**(1 - n_i)) / (2.0 * (z_f + 1.0))) # Additive flue function, Eq. 12
      else
        f_i = 0.0 # Additive flue function (eq. 12)
      end
      f_s = ((1.0 + n_i * r_i) / (n_i + 1.0)) * (0.5 - 0.5 * m_i**1.2)**(n_i + 1.0) + f_i
      stack_coef = f_s * (UnitConversions.convert(outside_air_density * Constants.g * infil_height, 'lbm/(ft*s^2)', 'inH2O') / (Constants.AssumedInsideTemp + 460.0))**n_i # inH2O^n/R^n

      # Calculate wind coefficient
      if not @spaces[HPXML::LocationCrawlspaceVented].nil?
        if x_i > 1.0 - 2.0 * y_i
          # Critical floor to ceiling difference above which f_w does not change (eq. 25)
          x_i = 1.0 - 2.0 * y_i
        end
        r_x = 1.0 - r_i * (n_i / 2.0 + 0.2) # Redefined R for wind calculations for houses with crawlspaces (eq. 21)
        y_x = 1.0 - y_i / 4.0 # Redefined Y for wind calculations for houses with crawlspaces (eq. 22)
        x_s = (1.0 - r_i) / 5.0 - 1.5 * y_i # Used to calculate X_x (eq.24)
        x_x = 1.0 - (((x_i - x_s) / (2.0 - r_i))**2.0)**0.75 # Redefined X for wind calculations for houses with crawlspaces (eq. 23)
        f_w = 0.19 * (2.0 - n_i) * x_x * r_x * y_x # Wind factor (eq. 20)
      else
        j_i = (x_i + r_i + 2.0 * y_i) / 2.0
        f_w = 0.19 * (2.0 - n_i) * (1.0 - ((x_i + r_i) / 2.0)**(1.5 - y_i)) - y_i / 4.0 * (j_i - 2.0 * y_i * j_i**4.0)
      end
      wind_coef = f_w * UnitConversions.convert(outside_air_density / 2.0, 'lbm/ft^3', 'inH2O/mph^2')**n_i # inH2O^n/mph^2n

      infil_program.addLine("Set p_m = #{site_ap.ashrae_terrain_exponent}")
      infil_program.addLine("Set p_s = #{site_ap.ashrae_site_terrain_exponent}")
      infil_program.addLine("Set s_m = #{site_ap.ashrae_terrain_thickness}")
      infil_program.addLine("Set s_s = #{site_ap.ashrae_site_terrain_thickness}")
      infil_program.addLine("Set z_m = #{UnitConversions.convert(site_ap.height, 'ft', 'm')}")
      infil_program.addLine("Set z_s = #{UnitConversions.convert(infil_height, 'ft', 'm')}")
      infil_program.addLine('Set f_t = (((s_m/z_m)^p_m)*((z_s/s_s)^p_s))')
      infil_program.addLine("Set Tdiff = #{@tin_sensor.name}-#{@tout_sensor.name}")
      infil_program.addLine('Set dT = @Abs Tdiff')
      infil_program.addLine("Set c = #{((UnitConversions.convert(c_i, 'cfm', 'm^3/s') / (UnitConversions.convert(1.0, 'inH2O', 'Pa')**n_i))).round(4)}")
      infil_program.addLine("Set Cs = #{(stack_coef * (UnitConversions.convert(1.0, 'inH2O/R', 'Pa/K')**n_i)).round(4)}")
      infil_program.addLine("Set Cw = #{(wind_coef * (UnitConversions.convert(1.0, 'inH2O/mph^2', 'Pa*s^2/m^2')**n_i)).round(4)}")
      infil_program.addLine("Set n = #{n_i}")
      infil_program.addLine("Set sft = (f_t*#{(site_ap.aim2_shelter_coeff * (1.0 - y_i)) + (s_wflue * (1.5 * y_i))})")
      infil_program.addLine("Set temp1 = ((c*Cw)*((sft*#{@vwind_sensor.name})^(2*n)))^2")
      infil_program.addLine('Set Qinf = (((c*Cs*(dT^n))^2)+temp1)^0.5')
      infil_program.addLine('Set Qinf = (@Max Qinf 0)')

    elsif living_const_ach.to_f > 0
      living_ach = living_const_ach
      infil_program.addLine("Set Qinf = #{living_ach * UnitConversions.convert(infil_volume, 'ft^3', 'm^3') / UnitConversions.convert(1.0, 'hr', 's')}")
    else
      infil_program.addLine('Set Qinf = 0')
    end
  end

  def self.calc_wind_stack_coeffs(site, hor_lk_frac, neutral_level, space, space_height = nil)
    site_ap = site.additional_properties
    if space_height.nil?
      space_height = Geometry.get_height_of_spaces([space])
    end
    coord_z = Geometry.get_z_origin_for_zone(space.thermalZone.get)
    f_t_SG = site_ap.site_terrain_multiplier * ((space_height + coord_z) / 32.8)**site_ap.site_terrain_exponent / (site_ap.terrain_multiplier * (site_ap.height / 32.8)**site_ap.terrain_exponent)
    f_s_SG = 2.0 / 3.0 * (1 + hor_lk_frac / 2.0) * (2.0 * neutral_level * (1.0 - neutral_level))**0.5 / (neutral_level**0.5 + (1.0 - neutral_level)**0.5)
    f_w_SG = site_ap.s_g_shielding_coef * (1.0 - hor_lk_frac)**(1.0 / 3.0) * f_t_SG
    c_s_SG = f_s_SG**2.0 * Constants.g * space_height / (Constants.AssumedInsideTemp + 460.0)
    c_w_SG = f_w_SG**2.0
    return c_w_SG, c_s_SG
  end

  def self.get_infiltration_NL_from_SLA(sla, infil_height)
    # Returns infiltration normalized leakage given SLA.
    return 1000.0 * sla * (infil_height / 8.202)**0.4
  end

  def self.get_infiltration_ACH_from_SLA(sla, infil_height, weather)
    # Returns the infiltration annual average ACH given a SLA.
    # Equation from RESNET 380-2016 Equation 9
    norm_leakage = get_infiltration_NL_from_SLA(sla, infil_height)

    # Equation from ASHRAE 136-1993
    return norm_leakage * weather.data.WSF
  end

  def self.get_infiltration_SLA_from_ACH(ach, infil_height, weather)
    # Returns the infiltration SLA given an annual average ACH.
    return ach / (weather.data.WSF * 1000 * (infil_height / 8.202)**0.4)
  end

  def self.get_infiltration_SLA_from_ACH50(ach50, n_i, floor_area, volume)
    # Returns the infiltration SLA given a ACH50.
    return ((ach50 * 0.283316478 * 4.0**n_i * volume) / (floor_area * UnitConversions.convert(1.0, 'ft^2', 'in^2') * 50.0**n_i * 60.0))
  end

  def self.get_infiltration_ACH50_from_SLA(sla, n_i, floor_area, volume)
    # Returns the infiltration ACH50 given a SLA.
    return ((sla * floor_area * UnitConversions.convert(1.0, 'ft^2', 'in^2') * 50.0**n_i * 60.0) / (0.283316478 * 4.0**n_i * volume))
  end

  def self.calc_duct_leakage_at_diff_pressure(q_old, p_old, p_new)
    return q_old * (p_new / p_old)**0.6 # Derived from Equation C-1 (Annex C), p34, ASHRAE Standard 152-2004.
  end

  def self.calc_air_leakage_at_diff_pressure(n_i, q_old, p_old, p_new)
    return q_old * (p_new / p_old)**n_i
  end

  def self.get_duct_insulation_rvalue(nominal_rvalue, side)
    # Insulated duct values based on "True R-Values of Round Residential Ductwork"
    # by Palmiter & Kruse 2006. Linear extrapolation from SEEM's "DuctTrueRValues"
    # worksheet in, e.g., ExistingResidentialSingleFamily_SEEMRuns_v05.xlsm.
    #
    # Nominal | 4.2 | 6.0 | 8.0 | 11.0
    # --------|-----|-----|-----|----
    # Supply  | 4.5 | 5.7 | 6.8 | 8.4
    # Return  | 4.9 | 6.3 | 7.8 | 9.7
    #
    # Uninsulated ducts are set to R-1.7 based on ASHRAE HOF and the above paper.
    if nominal_rvalue <= 0
      return 1.7
    end
    if side == HPXML::DuctTypeSupply
      return 2.2438 + 0.5619 * nominal_rvalue
    elsif side == HPXML::DuctTypeReturn
      return 2.0388 + 0.7053 * nominal_rvalue
    end
  end

  def self.get_mech_vent_qtot_cfm(nbeds, cfa)
    # Returns Qtot cfm per ASHRAE 62.2-2019
    return (nbeds + 1.0) * 7.5 + 0.03 * cfa
  end
end

class Duct
  def initialize(side, loc_space, loc_schedule, leakage_frac, leakage_cfm25, leakage_cfm50, area, rvalue)
    @side = side
    @loc_space = loc_space
    @loc_schedule = loc_schedule
    @leakage_frac = leakage_frac
    @leakage_cfm25 = leakage_cfm25
    @leakage_cfm50 = leakage_cfm50
    @area = area
    @rvalue = rvalue
  end
  attr_accessor(:side, :loc_space, :loc_schedule, :leakage_frac, :leakage_cfm25, :leakage_cfm50, :area, :rvalue, :zone, :location)
end<|MERGE_RESOLUTION|>--- conflicted
+++ resolved
@@ -120,17 +120,10 @@
     end
 
     apply_natural_ventilation_and_whole_house_fan(model, hpxml.site, vent_fans_whf, open_window_area, clg_ssn_sensor,
-<<<<<<< HEAD
-                                                  hpxml.header.natvent_days_per_week, power_outage_periods)
-    apply_infiltration_and_ventilation_fans(model, weather, hpxml.site, vent_fans_mech, vent_fans_kitchen, vent_fans_bath, vented_dryers,
-                                            hpxml.building_construction.has_flue_or_chimney, hpxml.air_infiltration_measurements,
-                                            vented_attic, vented_crawl, clg_ssn_sensor, schedules_file, vent_fans_cfis_suppl, vacancy_periods, power_outage_periods)
-=======
                                                   hpxml.header.natvent_days_per_week, infil_volume, infil_height)
     apply_infiltration_and_ventilation_fans(model, weather, hpxml.site, vent_fans_mech, vent_fans_kitchen, vent_fans_bath, vented_dryers,
                                             hpxml.building_construction.has_flue_or_chimney, living_ach50, living_const_ach, infil_volume, infil_height,
-                                            vented_attic, vented_crawl, clg_ssn_sensor, schedules_file, vent_fans_cfis_suppl, vacancy_periods)
->>>>>>> b9fb3669
+                                            vented_attic, vented_crawl, clg_ssn_sensor, schedules_file, vent_fans_cfis_suppl, vacancy_periods, power_outage_periods)
   end
 
   def self.get_default_fraction_of_windows_operable()
@@ -327,11 +320,7 @@
   end
 
   def self.apply_natural_ventilation_and_whole_house_fan(model, site, vent_fans_whf, open_window_area, nv_clg_ssn_sensor,
-<<<<<<< HEAD
-                                                         natvent_days_per_week, power_outage_periods)
-=======
-                                                         natvent_days_per_week, infil_volume, infil_height)
->>>>>>> b9fb3669
+                                                         natvent_days_per_week, infil_volume, infil_height, power_outage_periods)
     if @living_zone.thermostatSetpointDualSetpoint.is_initialized
       thermostat = @living_zone.thermostatSetpointDualSetpoint.get
       htg_sch = thermostat.heatingSetpointTemperatureSchedule.get
@@ -1761,14 +1750,9 @@
     end
   end
 
-<<<<<<< HEAD
-  def self.apply_infiltration_ventilation_to_conditioned(model, site, vent_fans_mech, living_ach50, living_const_ach, weather, vent_fans_kitchen, vent_fans_bath, vented_dryers,
-                                                         has_flue_chimney, clg_ssn_sensor, schedules_file, vent_fans_cfis_suppl, vacancy_periods, power_outage_periods)
-=======
   def self.apply_infiltration_ventilation_to_conditioned(model, site, vent_fans_mech, living_ach50, living_const_ach, infil_volume, infil_height, weather,
                                                          vent_fans_kitchen, vent_fans_bath, vented_dryers, has_flue_chimney, clg_ssn_sensor, schedules_file,
-                                                         vent_fans_cfis_suppl, vacancy_periods)
->>>>>>> b9fb3669
+                                                         vent_fans_cfis_suppl, vacancy_periods, power_outage_periods)
     # Categorize fans into different types
     vent_mech_preheat = vent_fans_mech.select { |vent_mech| (not vent_mech.preheating_efficiency_cop.nil?) }
     vent_mech_precool = vent_fans_mech.select { |vent_mech| (not vent_mech.precooling_efficiency_cop.nil?) }
@@ -1848,32 +1832,8 @@
   end
 
   def self.apply_infiltration_and_ventilation_fans(model, weather, site, vent_fans_mech, vent_fans_kitchen, vent_fans_bath, vented_dryers,
-<<<<<<< HEAD
-                                                   has_flue_chimney, air_infils, vented_attic, vented_crawl, clg_ssn_sensor, schedules_file,
-                                                   vent_fans_cfis_suppl, vacancy_periods, power_outage_periods)
-    # Get living space infiltration
-    living_ach50 = nil
-    living_const_ach = nil
-    air_infils.each do |air_infil|
-      if (air_infil.unit_of_measure == HPXML::UnitsACH) && !air_infil.house_pressure.nil?
-        living_achXX = air_infil.air_leakage
-        living_ach50 = calc_air_leakage_at_diff_pressure(0.65, living_achXX, air_infil.house_pressure, 50.0)
-      elsif (air_infil.unit_of_measure == HPXML::UnitsCFM) && !air_infil.house_pressure.nil?
-        living_achXX = air_infil.air_leakage * 60.0 / @infil_volume # Convert CFM to ACH
-        living_ach50 = calc_air_leakage_at_diff_pressure(0.65, living_achXX, air_infil.house_pressure, 50.0)
-      elsif air_infil.unit_of_measure == HPXML::UnitsACHNatural
-        if @apply_ashrae140_assumptions
-          living_const_ach = air_infil.air_leakage
-        else
-          sla = get_infiltration_SLA_from_ACH(air_infil.air_leakage, @infil_height, weather)
-          living_ach50 = get_infiltration_ACH50_from_SLA(sla, 0.65, @cfa, @infil_volume)
-        end
-      end
-    end
-=======
                                                    has_flue_chimney, living_ach50, living_const_ach, infil_volume, infil_height, vented_attic,
-                                                   vented_crawl, clg_ssn_sensor, schedules_file, vent_fans_cfis_suppl, vacancy_periods)
->>>>>>> b9fb3669
+                                                   vented_crawl, clg_ssn_sensor, schedules_file, vent_fans_cfis_suppl, vacancy_periods, power_outage_periods)
 
     # Infiltration for unconditioned spaces
     apply_infiltration_to_garage(model, site, living_ach50)
@@ -1884,14 +1844,9 @@
     apply_infiltration_to_unvented_attic(model)
 
     # Infiltration/ventilation for conditioned space
-<<<<<<< HEAD
-    apply_infiltration_ventilation_to_conditioned(model, site, vent_fans_mech, living_ach50, living_const_ach, weather, vent_fans_kitchen, vent_fans_bath, vented_dryers,
-                                                  has_flue_chimney, clg_ssn_sensor, schedules_file, vent_fans_cfis_suppl, vacancy_periods, power_outage_periods)
-=======
     apply_infiltration_ventilation_to_conditioned(model, site, vent_fans_mech, living_ach50, living_const_ach, infil_volume, infil_height, weather,
                                                   vent_fans_kitchen, vent_fans_bath, vented_dryers, has_flue_chimney, clg_ssn_sensor, schedules_file,
-                                                  vent_fans_cfis_suppl, vacancy_periods)
->>>>>>> b9fb3669
+                                                  vent_fans_cfis_suppl, vacancy_periods, power_outage_periods)
   end
 
   def self.apply_infiltration_to_conditioned(site, living_ach50, living_const_ach, infil_program, weather, has_flue_chimney, infil_volume, infil_height)
