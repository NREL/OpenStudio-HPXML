--- conflicted
+++ resolved
@@ -1942,12 +1942,8 @@
       infil_program.addLine("    Set #{cfis_data[:f_damper_extra_open_var][vent_mech.id].name} = @Max (cfis_f_damper_open - fan_rtf_hvac) 0.0")
       if vent_mech.cfis_addtl_runtime_operating_mode == HPXML::CFISModeAirHandler
         # Air handler meets additional runtime requirement
-<<<<<<< HEAD
         infil_program.addLine("Set cfis_fan_w = #{vent_mech.unit_fan_power}") # W
-        infil_program.addLine("    Set #{cfis_fan_actuator.name} = #{cfis_fan_actuator.name} + cfis_fan_w * #{@cfis_f_damper_extra_open_var[vent_mech.id].name}")
-=======
         infil_program.addLine("    Set #{cfis_fan_actuator.name} = #{cfis_fan_actuator.name} + cfis_fan_w * #{cfis_data[:f_damper_extra_open_var][vent_mech.id].name}")
->>>>>>> 5b28c436
       elsif vent_mech.cfis_addtl_runtime_operating_mode == HPXML::CFISModeSupplementalFan
         if vent_mech.cfis_supplemental_fan.oa_unit_flow_rate < vent_mech.average_unit_flow_rate
           runner.registerWarning("CFIS supplemental fan '#{vent_mech.cfis_supplemental_fan.id}' is undersized (#{vent_mech.cfis_supplemental_fan.oa_unit_flow_rate} cfm) compared to the target hourly ventilation rate (#{vent_mech.average_unit_flow_rate} cfm).")
