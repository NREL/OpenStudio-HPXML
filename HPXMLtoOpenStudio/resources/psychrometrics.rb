--- conflicted
+++ resolved
@@ -263,34 +263,6 @@
     return w
   end
 
-<<<<<<< HEAD
-  def self.CoilAoFactor(runner, dBin, p, qdot, cfm, shr, win)
-    '''
-    Description:
-    ------------
-        Find the coil Ao factor at the given incoming air state (entering drybulb and wetbulb) and CFM,
-        total capacity and SHR
-
-
-    Source:
-    -------
-        EnergyPlus source code
-
-    Inputs:
-    -------
-        Tdb    float    Entering Dry Bulb (degF)
-        P      float    Barometric pressure (psi)
-        Qdot   float    Total capacity of unit (kBtu/h)
-        cfm    float    Volumetric flow rate of unit (CFM)
-        shr    float    Sensible heat ratio
-        win    float    Entering humidity ratio
-    Outputs:
-    --------
-        Ao    float    Coil Ao Factor
-    '''
-
-    bf = self.CoilBypassFactor(runner, dBin, p, qdot, cfm, shr, win)
-=======
   # Calculate the drybulb temperature at a given humidity ratio and enthalpy (SI units).
   #
   # @param w [Double] humidity ratio (kg/kg)
@@ -460,7 +432,6 @@
   # @return [Double] Coil Ao Factor
   def self.CoilAoFactor(dBin, p, qdot, cfm, shr, win)
     bf = self.CoilBypassFactor(dBin, p, qdot, cfm, shr, win)
->>>>>>> 5b61ad23
     mfr = UnitConversions.convert(self.CalculateMassflowRate(dBin, p, cfm, win), 'lbm/min', 'kg/s')
 
     ntu = -1.0 * Math.log(bf)
@@ -468,33 +439,6 @@
     return ao
   end
 
-<<<<<<< HEAD
-  def self.CoilBypassFactor(runner, dBin, p, qdot, cfm, shr, win)
-    '''
-    Description:
-    ------------
-        Find the coil bypass factor at the given incoming air state (entering drybulb and wetbulb) and CFM,
-        total capacity and SHR
-
-
-    Source:
-    -------
-        EnergyPlus source code
-
-    Inputs:
-    -------
-        Tdb    float    Entering Dry Bulb (degF)
-        P      float    Barometric pressure (psi)
-        Qdot   float    Total capacity of unit (kBtu/h)
-        cfm    float    Volumetric flow rate of unit (CFM)
-        shr    float    Sensible heat ratio
-        win    float    Entering humidity ratio
-    Outputs:
-    --------
-        CBF    float    Coil Bypass Factor
-    '''
-
-=======
   # Find the coil bypass factor at the given incoming air state (entering drybulb and wetbulb) and CFM, total capacity, and SHR.
   #
   # Source: EnergyPlus source code
@@ -507,7 +451,6 @@
   # @param win [Double] Entering humidity ratio
   # @return [Double] Coil Bypass Factor
   def self.CoilBypassFactor(dBin, p, qdot, cfm, shr, win)
->>>>>>> 5b61ad23
     mfr = UnitConversions.convert(self.CalculateMassflowRate(dBin, p, cfm, win), 'lbm/min', 'kg/s')
 
     tin = UnitConversions.convert(dBin, 'F', 'C')
@@ -569,300 +512,6 @@
     return [bF, 0.01].max
   end
 
-<<<<<<< HEAD
-  def self.CalculateMassflowRate(dBin, p, cfm, win)
-    '''
-    Description:
-    ------------
-        Calculate the mass flow rate at the given incoming air state (entering drybul and wetbulb) and CFM
-
-    Source:
-    -------
-
-
-    Inputs:
-    -------
-        Tdb    float    Entering Dry Bulb (degF)
-        P      float    Barometric pressure (psi)
-        cfm    float    Volumetric flow rate of unit (CFM)
-        win    float    Entering humidity ratio
-    Outputs:
-    --------
-        mfr    float    mass flow rate (lbm/min)
-    '''
-    rho_in = rhoD_fT_w_P(dBin, win, p)
-    mfr = cfm * rho_in
-    return mfr
-  end
-
-  def self.T_fw_h_SI(w, h)
-    '''
-    Description:
-    ------------
-        Calculate the drybulb temperature at a given humidity ratio
-        and enthalpy.
-
-    Source:
-    -------
-        2009 ASHRAE Handbook
-
-    Inputs:
-    -------
-        w       float      humidity ratio        (kg/kg)
-        h       float      enthalpy              (J/kg)
-
-    Outputs:
-    --------
-        T       float      drybulb temperature  (degC)
-    '''
-
-    t = (h / 1000 - w * 2501) / (1.006 + w * 1.86)
-    return t
-  end
-
-  def self.R_fT_w_P_SI(tdb, w, p)
-    '''
-    Description:
-    ------------
-        Calculate the relative humidity at a given drybulb temperature,
-        humidity ratio and pressure.
-
-    Source:
-    -------
-        2009 ASHRAE Handbook
-
-    Inputs:
-    -------
-        Tdb     float      drybulb temperature   (degC)
-        w       float      humidity ratio        (g/g)
-        P       float      pressure              (kPa)
-
-    Outputs:
-    --------
-        R       float      relative humidity     (1/1)
-    '''
-    return self.R_fT_w_P(UnitConversions.convert(tdb, 'C', 'F'), w, UnitConversions.convert(p, 'kPa', 'psi'))
-  end
-
-  def self.Tdp_fP_w_SI(runner, p, w)
-    '''
-    Description:
-    ------------
-        Calculate the dewpoint temperature at a given pressure
-        and humidity ratio.
-
-        There are two available methods:
-
-        CalcMethod == 1: Uses the correlation method from ASHRAE Handbook
-        CalcMethod <> 1: Uses the saturation temperature at the partial
-                         pressure
-
-    Source:
-    -------
-        2009 ASHRAE Handbook
-
-    Inputs:
-    -------
-        P       float      pressure              (kPa)
-        w       float      humidity ratio        (g/g)
-
-    Outputs:
-    --------
-        Tdp     float      dewpoint temperature  (degC)
-    '''
-    return UnitConversions.convert(self.Tdp_fP_w(runner, UnitConversions.convert(p, 'kPa', 'psi'), w), 'F', 'C')
-  end
-
-  def self.w_fT_Twb_P_SI(tdb, twb, p)
-    '''
-    Description:
-    ------------
-        Calculate the humidity ratio at a given drybulb temperature,
-        wetbulb temperature and pressure.
-
-    Source:
-    -------
-        ASHRAE Handbook 2009
-
-    Inputs:
-    -------
-        Tdb     float      drybulb temperature   (degC)
-        Twb     float      wetbulb temperature   (degC)
-        P       float      pressure              (kPa)
-
-    Outputs:
-    --------
-        w       float      humidity ratio        (g/g)
-    '''
-
-    return w_fT_Twb_P(UnitConversions.convert(tdb, 'C', 'F'), UnitConversions.convert(twb, 'C', 'F'), UnitConversions.convert(p, 'kPa', 'psi'))
-  end
-
-  def self.w_fT_Twb_P(tdb, twb, p)
-    '''
-    Description:
-    ------------
-        Calculate the humidity ratio at a given drybulb temperature,
-        wetbulb temperature and pressure.
-
-    Source:
-    -------
-        ASHRAE Handbook 2009
-
-    Inputs:
-    -------
-        Tdb     float      drybulb temperature   (degF)
-        Twb     float      wetbulb temperature   (degF)
-        P       float      pressure              (psia)
-
-    Outputs:
-    --------
-        w       float      humidity ratio        (lbm/lbm)
-    '''
-    w_star = w_fP(p, self.Psat_fT(twb))
-
-    w = ((Liquid.H2O_l.h_fg - (Liquid.H2O_l.cp - Gas.H2O_v.cp) * twb) * w_star - Gas.Air.cp * (tdb - twb)) / (Liquid.H2O_l.h_fg + Gas.H2O_v.cp * tdb - Liquid.H2O_l.cp * twb) # (lbm/lbm)
-
-    return w
-  end
-
-  def self.R_fT_w_P(tdb, w, p)
-    '''
-    Description:
-    ------------
-        Calculate the relative humidity at a given drybulb temperature,
-        humidity ratio and pressure.
-
-    Source:
-    -------
-        2009 ASHRAE Handbook
-
-    Inputs:
-    -------
-        Tdb     float      drybulb temperature   (degF)
-        w       float      humidity ratio        (lbm/lbm)
-        P       float      pressure              (psia)
-
-    Outputs:
-    --------
-        R       float      relative humidity     (1/1)
-    '''
-    pw = self.Pw_fP_w(p, w)
-    r = pw / self.Psat_fT(tdb)
-    return r
-  end
-
-  def self.Pw_fP_w(p, w)
-    '''
-    Description:
-    ------------
-        Calculate the partial vapor pressure at a given pressure and
-        humidity ratio.
-
-    Source:
-    -------
-        2009 ASHRAE Handbook
-
-    Inputs:
-    -------
-        P       float      pressure              (psia)
-        w       float      humidity ratio        (lbm/lbm)
-
-    Outputs:
-    --------
-        Pw      float      partial pressure      (psia)
-    '''
-
-    pw = p * w / (Gas.PsychMassRat + w)
-    return pw
-  end
-
-  def self.Tdp_fP_w(runner, p, w)
-    '''
-    Description:
-    ------------
-        Calculate the dewpoint temperature at a given pressure
-        and humidity ratio.
-
-        There are two available methods:
-
-        CalcMethod == 1: Uses the correlation method from ASHRAE Handbook
-        CalcMethod <> 1: Uses the saturation temperature at the partial
-                         pressure
-
-    Source:
-    -------
-        2009 ASHRAE Handbook
-
-    Inputs:
-    -------
-        P       float      pressure              (psia)
-        w       float      humidity ratio        (lbm/lbm)
-
-    Outputs:
-    --------
-        Tdp     float      dewpoint temperature  (degF)
-    '''
-
-    calcMethod = 1
-
-    if calcMethod == 1
-
-      c14 = 100.45
-      c15 = 33.193
-      c16 = 2.319
-      c17 = 0.17074
-      c18 = 1.2063
-
-      pw = self.Pw_fP_w(p, w) # (psia)
-      alpha = Math.log(pw)
-      tdp1 = c14 + c15 * alpha + c16 * alpha**2 + c17 * alpha**3 + c18 * pw**0.1984
-      tdp2 = 90.12 + 26.142 * alpha + 0.8927 * alpha**2
-      if tdp1 >= Liquid.H2O_l.t_frz
-        tdp = tdp1
-      else
-        tdp = tdp2
-      end
-
-    else
-
-      # based on DEWPOINT f77 code in ResAC (Brandemuehl)
-      if w < Constants.small
-        tdp = -999.0
-      else
-        pw = self.Pw_fP_w(p, w)
-        tdp = self.Tsat_fP(runner, pw)
-      end
-
-    end
-    return tdp
-  end
-
-  def self.CalculateSHR(runner, dBin, p, q, cfm, ao, win)
-    '''
-    Description:
-    ------------
-        Calculate the coil SHR at the given incoming air state, CFM, total capacity, and coil
-        Ao factor
-
-    Source:
-    -------
-        EnergyPlus source code
-
-    Inputs:
-    -------
-        Tdb    float    Entering Dry Bulb (degF)
-        P      float    Barometric pressure (psi)
-        Q      float    Total capacity of unit (kBtu/h)
-        cfm    float    Volumetric flow rate of unit (CFM)
-        Ao     float    Coil Ao factor (=UA/Cp - IN SI UNITS)
-        Win    float    Entering Humidity Ratio (dimensionless)
-    Outputs:
-    --------
-        SHR    float    Sensible Heat Ratio
-    '''
-
-=======
   # Calculate the coil SHR at the given incoming air state, CFM, total capacity, and coil Ao factor.
   #
   # Source: EnergyPlus source code
@@ -872,10 +521,9 @@
   # @param q [Double] Total capacity of unit (kBtu/h)
   # @param cfm [Double] Volumetric flow rate of unit (CFM)
   # @param ao [Double] Coil Ao factor (=UA/Cp - IN SI UNITS)
-  # @param win [Double] Entering humidity ratio
+  # @param win [Double] Entering humidity ratio (dimensionless)
   # @return [Double] Sensible Heat Ratio
   def self.CalculateSHR(dBin, p, q, cfm, ao, win)
->>>>>>> 5b61ad23
     mfr = UnitConversions.convert(self.CalculateMassflowRate(dBin, p, cfm, win), 'lbm/min', 'kg/s')
     bf = Math.exp(-1.0 * ao / mfr)
 
