# frozen_string_literal: true

class Lighting
  def self.apply(runner, model, epw_file, spaces, lighting_groups, lighting, eri_version, schedules_file, cfa,
                 unavailable_periods, unit_multiplier)
    ltg_locns = [HPXML::LocationInterior, HPXML::LocationExterior, HPXML::LocationGarage]
    ltg_types = [HPXML::LightingTypeCFL, HPXML::LightingTypeLFL, HPXML::LightingTypeLED]

    kwhs_per_year = {}
    fractions = {}
    lighting_groups.each do |lg|
      if ltg_locns.include?(lg.location) && (not lg.kwh_per_year.nil?)
        kwhs_per_year[lg.location] = lg.kwh_per_year
      elsif ltg_locns.include?(lg.location) && ltg_types.include?(lg.lighting_type) && (not lg.fraction_of_units_in_location.nil?)
        fractions[[lg.location, lg.lighting_type]] = lg.fraction_of_units_in_location
      end
    end

    # Calculate interior lighting kWh/yr
    int_kwh = kwhs_per_year[HPXML::LocationInterior]
    if int_kwh.nil?
      int_kwh = calc_interior_energy(eri_version, cfa,
                                     fractions[[HPXML::LocationInterior, HPXML::LightingTypeCFL]],
                                     fractions[[HPXML::LocationInterior, HPXML::LightingTypeLFL]],
                                     fractions[[HPXML::LocationInterior, HPXML::LightingTypeLED]])
    end
    int_kwh = 0.0 if int_kwh.nil?
    int_kwh *= lighting.interior_usage_multiplier unless lighting.interior_usage_multiplier.nil?

    # Calculate exterior lighting kWh/yr
    ext_kwh = kwhs_per_year[HPXML::LocationExterior]
    if ext_kwh.nil?
      ext_kwh = calc_exterior_energy(eri_version, cfa,
                                     fractions[[HPXML::LocationExterior, HPXML::LightingTypeCFL]],
                                     fractions[[HPXML::LocationExterior, HPXML::LightingTypeLFL]],
                                     fractions[[HPXML::LocationExterior, HPXML::LightingTypeLED]])
    end
    ext_kwh = 0.0 if ext_kwh.nil?
    ext_kwh *= lighting.exterior_usage_multiplier unless lighting.exterior_usage_multiplier.nil?
    ext_kwh *= unit_multiplier # Not in a thermal zone, so needs to be explicitly multiplied

    # Calculate garage lighting kWh/yr
    gfa = 0 # Garage floor area
    if spaces.keys.include? HPXML::LocationGarage
      gfa = UnitConversions.convert(spaces[HPXML::LocationGarage].floorArea, 'm^2', 'ft^2')
    end
    if gfa > 0
      grg_kwh = kwhs_per_year[HPXML::LocationGarage]
      if grg_kwh.nil?

        grg_kwh = calc_garage_energy(eri_version, gfa,
                                     fractions[[HPXML::LocationGarage, HPXML::LightingTypeCFL]],
                                     fractions[[HPXML::LocationGarage, HPXML::LightingTypeLFL]],
                                     fractions[[HPXML::LocationGarage, HPXML::LightingTypeLED]])
      end
    end
    grg_kwh = 0.0 if grg_kwh.nil?
    grg_kwh *= lighting.garage_usage_multiplier unless lighting.garage_usage_multiplier.nil?

    # Add lighting to conditioned space
    if int_kwh > 0

      # Create schedule
      interior_sch = nil
      interior_col_name = SchedulesFile::ColumnLightingInterior
      interior_obj_name = Constants.ObjectNameLightingInterior
      if not schedules_file.nil?
        design_level = schedules_file.calc_design_level_from_annual_kwh(col_name: interior_col_name, annual_kwh: int_kwh)
        interior_sch = schedules_file.create_schedule_file(model, col_name: interior_col_name)
      end
      if interior_sch.nil?
        interior_unavailable_periods = Schedule.get_unavailable_periods(runner, interior_col_name, unavailable_periods)
        if not lighting.interior_weekday_fractions.nil?
          interior_sch = MonthWeekdayWeekendSchedule.new(model, interior_obj_name + ' schedule', lighting.interior_weekday_fractions, lighting.interior_weekend_fractions, lighting.interior_monthly_multipliers, Constants.ScheduleTypeLimitsFraction, unavailable_periods: interior_unavailable_periods)
        else
          lighting_sch = get_schedule(epw_file)
          interior_sch = HourlyByMonthSchedule.new(model, 'lighting schedule', lighting_sch, lighting_sch, Constants.ScheduleTypeLimitsFraction, unavailable_periods: interior_unavailable_periods)
        end

        if lighting.interior_weekday_fractions.nil?
          design_level = interior_sch.calc_design_level(interior_sch.maxval * int_kwh)
        else
          design_level = interior_sch.calc_design_level_from_daily_kwh(int_kwh / 365.0)
        end
        interior_sch = interior_sch.schedule
      else
        runner.registerWarning("Both '#{interior_col_name}' schedule file and weekday fractions provided; the latter will be ignored.") if !lighting.interior_weekday_fractions.nil?
        runner.registerWarning("Both '#{interior_col_name}' schedule file and weekend fractions provided; the latter will be ignored.") if !lighting.interior_weekend_fractions.nil?
        runner.registerWarning("Both '#{interior_col_name}' schedule file and monthly multipliers provided; the latter will be ignored.") if !lighting.interior_monthly_multipliers.nil?
      end

      # Add lighting
      ltg_def = OpenStudio::Model::LightsDefinition.new(model)
      ltg = OpenStudio::Model::Lights.new(ltg_def)
<<<<<<< HEAD
      ltg.setName(interior_obj_name)
      ltg.setSpace(spaces[HPXML::LocationLivingSpace])
      ltg.setEndUseSubcategory(interior_obj_name)
      ltg_def.setName(interior_obj_name)
=======
      ltg.setName(Constants.ObjectNameInteriorLighting)
      ltg.setSpace(spaces[HPXML::LocationConditionedSpace])
      ltg.setEndUseSubcategory(Constants.ObjectNameInteriorLighting)
      ltg_def.setName(Constants.ObjectNameInteriorLighting)
>>>>>>> ed024c39
      ltg_def.setLightingLevel(design_level)
      ltg_def.setFractionRadiant(0.6)
      ltg_def.setFractionVisible(0.2)
      ltg_def.setReturnAirFraction(0.0)
      ltg.setSchedule(interior_sch)
    end

    # Add lighting to garage space
    if grg_kwh > 0

      # Create schedule
      garage_sch = nil
      garage_col_name = SchedulesFile::ColumnLightingGarage
      garage_obj_name = Constants.ObjectNameLightingGarage
      if not schedules_file.nil?
        design_level = schedules_file.calc_design_level_from_annual_kwh(col_name: garage_col_name, annual_kwh: grg_kwh)
        garage_sch = schedules_file.create_schedule_file(model, col_name: garage_col_name)
      end
      if garage_sch.nil?
        garage_unavailable_periods = Schedule.get_unavailable_periods(runner, garage_col_name, unavailable_periods)
        garage_sch = MonthWeekdayWeekendSchedule.new(model, garage_obj_name + ' schedule', lighting.garage_weekday_fractions, lighting.garage_weekend_fractions, lighting.garage_monthly_multipliers, Constants.ScheduleTypeLimitsFraction, unavailable_periods: garage_unavailable_periods)
        design_level = garage_sch.calc_design_level_from_daily_kwh(grg_kwh / 365.0)
        garage_sch = garage_sch.schedule
      else
        runner.registerWarning("Both '#{garage_col_name}' schedule file and weekday fractions provided; the latter will be ignored.") if !lighting.garage_weekday_fractions.nil?
        runner.registerWarning("Both '#{garage_col_name}' schedule file and weekend fractions provided; the latter will be ignored.") if !lighting.garage_weekend_fractions.nil?
        runner.registerWarning("Both '#{garage_col_name}' schedule file and monthly multipliers provided; the latter will be ignored.") if !lighting.garage_monthly_multipliers.nil?
      end

      # Add lighting
      ltg_def = OpenStudio::Model::LightsDefinition.new(model)
      ltg = OpenStudio::Model::Lights.new(ltg_def)
      ltg.setName(garage_obj_name)
      ltg.setSpace(spaces[HPXML::LocationGarage])
      ltg.setEndUseSubcategory(garage_obj_name)
      ltg_def.setName(garage_obj_name)
      ltg_def.setLightingLevel(design_level)
      ltg_def.setFractionRadiant(0.6)
      ltg_def.setFractionVisible(0.2)
      ltg_def.setReturnAirFraction(0.0)
      ltg.setSchedule(garage_sch)
    end

    # Add exterior lighting
    if ext_kwh > 0

      # Create schedule
      exterior_sch = nil
      exterior_col_name = SchedulesFile::ColumnLightingExterior
      exterior_obj_name = Constants.ObjectNameLightingExterior
      if not schedules_file.nil?
        design_level = schedules_file.calc_design_level_from_annual_kwh(col_name: exterior_col_name, annual_kwh: ext_kwh)
        exterior_sch = schedules_file.create_schedule_file(model, col_name: exterior_col_name)
      end
      if exterior_sch.nil?
        exterior_unavailable_periods = Schedule.get_unavailable_periods(runner, exterior_col_name, unavailable_periods)
        exterior_sch = MonthWeekdayWeekendSchedule.new(model, exterior_obj_name + ' schedule', lighting.exterior_weekday_fractions, lighting.exterior_weekend_fractions, lighting.exterior_monthly_multipliers, Constants.ScheduleTypeLimitsFraction, unavailable_periods: exterior_unavailable_periods)
        design_level = exterior_sch.calc_design_level_from_daily_kwh(ext_kwh / 365.0)
        exterior_sch = exterior_sch.schedule
      else
        runner.registerWarning("Both '#{exterior_col_name}' schedule file and weekday fractions provided; the latter will be ignored.") if !lighting.exterior_weekday_fractions.nil?
        runner.registerWarning("Both '#{exterior_col_name}' schedule file and weekend fractions provided; the latter will be ignored.") if !lighting.exterior_weekend_fractions.nil?
        runner.registerWarning("Both '#{exterior_col_name}' schedule file and monthly multipliers provided; the latter will be ignored.") if !lighting.exterior_monthly_multipliers.nil?
      end

      # Add exterior lighting
      ltg_def = OpenStudio::Model::ExteriorLightsDefinition.new(model)
      ltg = OpenStudio::Model::ExteriorLights.new(ltg_def)
      ltg.setName(exterior_obj_name)
      ltg.setEndUseSubcategory(exterior_obj_name)
      ltg_def.setName(exterior_obj_name)
      ltg_def.setDesignLevel(design_level)
      ltg.setSchedule(exterior_sch)
    end

    # Add exterior holiday lighting
    if not lighting.holiday_kwh_per_day.nil?

      # Create schedule
      exterior_holiday_sch = nil
      exterior_holiday_col_name = SchedulesFile::ColumnLightingExteriorHoliday
      exterior_holiday_obj_name = Constants.ObjectNameLightingExteriorHoliday
      exterior_holiday_kwh_per_day = lighting.holiday_kwh_per_day * unit_multiplier
      if not schedules_file.nil?
        design_level = schedules_file.calc_design_level_from_daily_kwh(col_name: exterior_holiday_col_name, daily_kwh: exterior_holiday_kwh_per_day)
        exterior_holiday_sch = schedules_file.create_schedule_file(model, col_name: exterior_holiday_col_name)
      end
      if exterior_holiday_sch.nil?
        exterior_holiday_unavailable_periods = Schedule.get_unavailable_periods(runner, exterior_holiday_col_name, unavailable_periods)
        exterior_holiday_sch = MonthWeekdayWeekendSchedule.new(model, exterior_holiday_obj_name + ' schedule', lighting.holiday_weekday_fractions, lighting.holiday_weekend_fractions, lighting.exterior_monthly_multipliers, Constants.ScheduleTypeLimitsFraction, true, lighting.holiday_period_begin_month, lighting.holiday_period_begin_day, lighting.holiday_period_end_month, lighting.holiday_period_end_day, unavailable_periods: exterior_holiday_unavailable_periods)
        design_level = exterior_holiday_sch.calc_design_level_from_daily_kwh(exterior_holiday_kwh_per_day)
        exterior_holiday_sch = exterior_holiday_sch.schedule
      else
        runner.registerWarning("Both '#{exterior_holiday_col_name}' schedule file and weekday fractions provided; the latter will be ignored.") if !lighting.holiday_weekday_fractions.nil?
        runner.registerWarning("Both '#{exterior_holiday_col_name}' schedule file and weekend fractions provided; the latter will be ignored.") if !lighting.holiday_weekend_fractions.nil?
        runner.registerWarning("Both '#{exterior_holiday_col_name}' schedule file and monthly multipliers provided; the latter will be ignored.") if !lighting.exterior_monthly_multipliers.nil?
      end

      # Add exterior holiday lighting
      ltg_def = OpenStudio::Model::ExteriorLightsDefinition.new(model)
      ltg = OpenStudio::Model::ExteriorLights.new(ltg_def)
      ltg.setName(exterior_holiday_obj_name)
      ltg.setEndUseSubcategory(exterior_holiday_obj_name)
      ltg_def.setName(exterior_holiday_obj_name)
      ltg_def.setDesignLevel(design_level)
      ltg.setSchedule(exterior_holiday_sch)
    end
  end

  def self.get_default_fractions()
    ltg_fracs = {}
    [HPXML::LocationInterior, HPXML::LocationExterior, HPXML::LocationGarage].each do |location|
      [HPXML::LightingTypeCFL, HPXML::LightingTypeLFL, HPXML::LightingTypeLED].each do |lighting_type|
        if (location == HPXML::LocationInterior) && (lighting_type == HPXML::LightingTypeCFL)
          ltg_fracs[[location, lighting_type]] = 0.1
        else
          ltg_fracs[[location, lighting_type]] = 0
        end
      end
    end
    return ltg_fracs
  end

  private

  def self.calc_interior_energy(eri_version, cfa, f_int_cfl, f_int_lfl, f_int_led)
    return if f_int_cfl.nil? || f_int_lfl.nil? || f_int_led.nil?

    if Constants.ERIVersions.index(eri_version) >= Constants.ERIVersions.index('2014AEG')
      # Calculate fluorescent (CFL + LFL) fraction
      f_int_fl = f_int_cfl + f_int_lfl

      # Calculate incandescent fraction
      f_int_inc = 1.0 - f_int_fl - f_int_led

      # Efficacies (lm/W)
      eff_inc = 15.0
      eff_fl = 60.0
      eff_led = 90.0

      # Efficacy ratios
      eff_ratio_inc = eff_inc / eff_inc
      eff_ratio_fl = eff_inc / eff_fl
      eff_ratio_led = eff_inc / eff_led

      # Efficiency lighting adjustment
      int_adj = (f_int_inc * eff_ratio_inc) + (f_int_fl * eff_ratio_fl) + (f_int_led * eff_ratio_led)

      # Calculate energy use
      int_kwh = (0.9 / 0.925 * (455.0 + 0.8 * cfa) * int_adj) + (0.1 * (455.0 + 0.8 * cfa))
    else
      # Calculate efficient lighting fraction
      fF_int = f_int_cfl + f_int_lfl + f_int_led

      # Calculate energy use
      int_kwh = 0.8 * ((4.0 - 3.0 * fF_int) / 3.7) * (455.0 + 0.8 * cfa) + 0.2 * (455.0 + 0.8 * cfa)
    end

    return int_kwh
  end

  def self.calc_exterior_energy(eri_version, cfa, f_ext_cfl, f_ext_lfl, f_ext_led)
    return if f_ext_cfl.nil? || f_ext_lfl.nil? || f_ext_led.nil?

    if Constants.ERIVersions.index(eri_version) >= Constants.ERIVersions.index('2014AEG')
      # Calculate fluorescent (CFL + LFL) fraction
      f_ext_fl = f_ext_cfl + f_ext_lfl

      # Calculate incandescent fraction
      f_ext_inc = 1.0 - f_ext_fl - f_ext_led

      # Efficacies (lm/W)
      eff_inc = 15.0
      eff_fl = 60.0
      eff_led = 90.0

      # Efficacy ratios
      eff_ratio_inc = eff_inc / eff_inc
      eff_ratio_fl = eff_inc / eff_fl
      eff_ratio_led = eff_inc / eff_led

      # Efficiency lighting adjustment
      ext_adj = (f_ext_inc * eff_ratio_inc) + (f_ext_fl * eff_ratio_fl) + (f_ext_led * eff_ratio_led)

      # Calculate energy use
      ext_kwh = (100.0 + 0.05 * cfa) * ext_adj
    else
      # Calculate efficient lighting fraction
      fF_ext = f_ext_cfl + f_ext_lfl + f_ext_led

      # Calculate energy use
      ext_kwh = (100.0 + 0.05 * cfa) * (1.0 - fF_ext) + 0.25 * (100.0 + 0.05 * cfa) * fF_ext
    end

    return ext_kwh
  end

  def self.calc_garage_energy(eri_version, gfa, f_grg_cfl, f_grg_lfl, f_grg_led)
    return if f_grg_cfl.nil? || f_grg_lfl.nil? || f_grg_led.nil?

    if Constants.ERIVersions.index(eri_version) >= Constants.ERIVersions.index('2014AEG')
      # Calculate fluorescent (CFL + LFL) fraction
      f_grg_fl = f_grg_cfl + f_grg_lfl

      # Calculate incandescent fraction
      f_grg_inc = 1.0 - f_grg_fl - f_grg_led

      # Efficacies (lm/W)
      eff_inc = 15.0
      eff_fl = 60.0
      eff_led = 90.0

      # Efficacy ratios
      eff_ratio_inc = eff_inc / eff_inc
      eff_ratio_fl = eff_inc / eff_fl
      eff_ratio_led = eff_inc / eff_led

      # Efficiency lighting adjustment
      grg_adj = (f_grg_inc * eff_ratio_inc) + (f_grg_fl * eff_ratio_fl) + (f_grg_led * eff_ratio_led)

      # Calculate energy use
      grg_kwh = 0.0
      if gfa > 0
        grg_kwh = 100.0 * grg_adj
      end
    else
      # Calculate efficient lighting fraction
      fF_grg = f_grg_cfl + f_grg_lfl + f_grg_led

      # Calculate energy use
      grg_kwh = 0.0
      if gfa > 0
        grg_kwh = 100.0 * (1.0 - fF_grg) + 25.0 * fF_grg
      end
    end

    return grg_kwh
  end

  def self.get_schedule(epw_file)
    # Sunrise and sunset hours
    sunrise_hour = []
    sunset_hour = []
    std_long = -epw_file.timeZone * 15
    normalized_hourly_lighting = [[1..24], [1..24], [1..24], [1..24], [1..24], [1..24], [1..24], [1..24], [1..24], [1..24], [1..24], [1..24]]
    for month in 0..11
      if epw_file.latitude < 51.49
        m_num = month + 1
        jul_day = m_num * 30 - 15
        if not ((m_num < 4) || (m_num > 10))
          offset = 1
        else
          offset = 0
        end
        declination = 23.45 * Math.sin(0.9863 * (284 + jul_day) * 0.01745329)
        deg_rad = Math::PI / 180
        rad_deg = 1 / deg_rad
        b = (jul_day - 1) * 0.9863
        equation_of_time = (0.01667 * (0.01719 + 0.42815 * Math.cos(deg_rad * b) - 7.35205 * Math.sin(deg_rad * b) - 3.34976 * Math.cos(deg_rad * (2 * b)) - 9.37199 * Math.sin(deg_rad * (2 * b))))
        sunset_hour_angle = rad_deg * Math.acos(-1 * Math.tan(deg_rad * epw_file.latitude) * Math.tan(deg_rad * declination))
        sunrise_hour[month] = offset + (12.0 - 1 * sunset_hour_angle / 15.0) - equation_of_time - (std_long + epw_file.longitude) / 15
        sunset_hour[month] = offset + (12.0 + 1 * sunset_hour_angle / 15.0) - equation_of_time - (std_long + epw_file.longitude) / 15
      else
        sunrise_hour = [8.125726064, 7.449258072, 6.388688653, 6.232405257, 5.27722936, 4.84705384, 5.127512162, 5.860163988, 6.684378904, 7.521267411, 7.390441945, 8.080667697]
        sunset_hour = [16.22214058, 17.08642353, 17.98324493, 19.83547864, 20.65149672, 21.20662992, 21.12124777, 20.37458274, 19.25834757, 18.08155615, 16.14359164, 15.75571306]
      end
    end

    june_kws = [0.060, 0.040, 0.035, 0.025, 0.020, 0.020, 0.020, 0.020, 0.020, 0.020, 0.020, 0.020, 0.020, 0.025, 0.030, 0.030, 0.025, 0.020, 0.015, 0.015, 0.015, 0.015, 0.015, 0.015, 0.015, 0.015, 0.015, 0.015, 0.015, 0.015, 0.015, 0.015, 0.020, 0.020, 0.020, 0.025, 0.025, 0.030, 0.030, 0.035, 0.045, 0.060, 0.085, 0.125, 0.145, 0.130, 0.105, 0.080]
    lighting_seasonal_multiplier =   [1.075, 1.064951905, 1.0375, 1.0, 0.9625, 0.935048095, 0.925, 0.935048095, 0.9625, 1.0, 1.0375, 1.064951905]
    amplConst1 = 0.929707907917098
    sunsetLag1 = 2.45016230615269
    stdDevCons1 = 1.58679810983444
    amplConst2 = 1.1372291802273
    sunsetLag2 = 20.1501965859073
    stdDevCons2 = 2.36567663279954

    monthly_kwh_per_day = []
    days_m = Constants.NumDaysInMonths(1999) # Intentionally excluding leap year designation
    wtd_avg_monthly_kwh_per_day = 0
    for monthNum in 1..12
      month = monthNum - 1
      monthHalfHourKWHs = [0]
      for hourNum in 0..9
        monthHalfHourKWHs[hourNum] = june_kws[hourNum]
      end
      for hourNum in 9..17
        hour = (hourNum + 1.0) * 0.5
        monthHalfHourKWHs[hourNum] = (monthHalfHourKWHs[8] - (0.15 / (2 * Math::PI)) * Math.sin((2 * Math::PI) * (hour - 4.5) / 3.5) + (0.15 / 3.5) * (hour - 4.5)) * lighting_seasonal_multiplier[month]
      end
      for hourNum in 17..29
        hour = (hourNum + 1.0) * 0.5
        monthHalfHourKWHs[hourNum] = (monthHalfHourKWHs[16] - (-0.02 / (2 * Math::PI)) * Math.sin((2 * Math::PI) * (hour - 8.5) / 5.5) + (-0.02 / 5.5) * (hour - 8.5)) * lighting_seasonal_multiplier[month]
      end
      for hourNum in 29..45
        hour = (hourNum + 1.0) * 0.5
        monthHalfHourKWHs[hourNum] = (monthHalfHourKWHs[28] + amplConst1 * Math.exp((-1.0 * (hour - (sunset_hour[month] + sunsetLag1))**2) / (2.0 * ((25.5 / ((6.5 - monthNum).abs + 20.0)) * stdDevCons1)**2)) / ((25.5 / ((6.5 - monthNum).abs + 20.0)) * stdDevCons1 * (2.0 * Math::PI)**0.5))
      end
      for hourNum in 45..46
        hour = (hourNum + 1.0) * 0.5
        temp1 = (monthHalfHourKWHs[44] + amplConst1 * Math.exp((-1.0 * (hour - (sunset_hour[month] + sunsetLag1))**2) / (2.0 * ((25.5 / ((6.5 - monthNum).abs + 20.0)) * stdDevCons1)**2)) / ((25.5 / ((6.5 - monthNum).abs + 20.0)) * stdDevCons1 * (2.0 * Math::PI)**0.5))
        temp2 = (0.04 + amplConst2 * Math.exp((-1.0 * (hour - sunsetLag2)**2) / (2.0 * stdDevCons2**2)) / (stdDevCons2 * (2.0 * Math::PI)**0.5))
        if sunsetLag2 < sunset_hour[month] + sunsetLag1
          monthHalfHourKWHs[hourNum] = [temp1, temp2].min
        else
          monthHalfHourKWHs[hourNum] = [temp1, temp2].max
        end
      end
      for hourNum in 46..47
        hour = (hourNum + 1) * 0.5
        monthHalfHourKWHs[hourNum] = (0.04 + amplConst2 * Math.exp((-1.0 * (hour - sunsetLag2)**2) / (2.0 * stdDevCons2**2)) / (stdDevCons2 * (2.0 * Math::PI)**0.5))
      end

      sum_kWh = 0.0
      for timenum in 0..47
        sum_kWh += monthHalfHourKWHs[timenum]
      end
      for hour in 0..23
        ltg_hour = (monthHalfHourKWHs[hour * 2] + monthHalfHourKWHs[hour * 2 + 1]).to_f
        normalized_hourly_lighting[month][hour] = ltg_hour / sum_kWh
        monthly_kwh_per_day[month] = sum_kWh / 2.0
      end
      wtd_avg_monthly_kwh_per_day += monthly_kwh_per_day[month] * days_m[month] / 365.0
    end

    # Calculate normalized monthly lighting fractions
    seasonal_multiplier = []
    sumproduct_seasonal_multiplier = 0
    normalized_monthly_lighting = seasonal_multiplier
    for month in 0..11
      seasonal_multiplier[month] = (monthly_kwh_per_day[month] / wtd_avg_monthly_kwh_per_day)
      sumproduct_seasonal_multiplier += seasonal_multiplier[month] * days_m[month]
    end

    for month in 0..11
      normalized_monthly_lighting[month] = seasonal_multiplier[month] * days_m[month] / sumproduct_seasonal_multiplier
    end

    # Calculate schedule values
    lighting_sch = [[], [], [], [], [], [], [], [], [], [], [], []]
    for month in 0..11
      for hour in 0..23
        lighting_sch[month][hour] = normalized_monthly_lighting[month] * normalized_hourly_lighting[month][hour] / days_m[month]
      end
    end

    return lighting_sch
  end
end<|MERGE_RESOLUTION|>--- conflicted
+++ resolved
@@ -92,17 +92,10 @@
       # Add lighting
       ltg_def = OpenStudio::Model::LightsDefinition.new(model)
       ltg = OpenStudio::Model::Lights.new(ltg_def)
-<<<<<<< HEAD
       ltg.setName(interior_obj_name)
-      ltg.setSpace(spaces[HPXML::LocationLivingSpace])
+      ltg.setSpace(spaces[HPXML::LocationConditionedSpace])
       ltg.setEndUseSubcategory(interior_obj_name)
       ltg_def.setName(interior_obj_name)
-=======
-      ltg.setName(Constants.ObjectNameInteriorLighting)
-      ltg.setSpace(spaces[HPXML::LocationConditionedSpace])
-      ltg.setEndUseSubcategory(Constants.ObjectNameInteriorLighting)
-      ltg_def.setName(Constants.ObjectNameInteriorLighting)
->>>>>>> ed024c39
       ltg_def.setLightingLevel(design_level)
       ltg_def.setFractionRadiant(0.6)
       ltg_def.setFractionVisible(0.2)
