--- conflicted
+++ resolved
@@ -1,11 +1,7 @@
 # frozen_string_literal: true
 
 class Lighting
-<<<<<<< HEAD
-  def self.apply(runner, model, epw_file, spaces, lighting_groups, lighting, eri_version, schedules_file, cfa, gfa, vacancy_periods)
-=======
-  def self.apply(runner, model, epw_file, spaces, lighting_groups, lighting, eri_version, schedules_file, cfa)
->>>>>>> 11782a8c
+  def self.apply(runner, model, epw_file, spaces, lighting_groups, lighting, eri_version, schedules_file, cfa, vacancy_periods)
     fractions = {}
     lighting_groups.each do |lg|
       fractions[[lg.location, lg.lighting_type]] = lg.fraction_of_units_in_location
@@ -90,14 +86,9 @@
         garage_sch = schedules_file.create_schedule_file(col_name: garage_col_name)
       end
       if garage_sch.nil?
-<<<<<<< HEAD
         garage_vacancy_periods = vacancy_periods if Schedule.affected_by_vacancy[garage_col_name]
         garage_sch = MonthWeekdayWeekendSchedule.new(model, Constants.ObjectNameGarageLighting + ' schedule', lighting.garage_weekday_fractions, lighting.garage_weekend_fractions, lighting.garage_monthly_multipliers, Constants.ScheduleTypeLimitsFraction, vacancy_periods: garage_vacancy_periods)
-        design_level = garage_sch.calcDesignLevelFromDailykWh(grg_kwh / 365.0)
-=======
-        garage_sch = MonthWeekdayWeekendSchedule.new(model, Constants.ObjectNameGarageLighting + ' schedule', lighting.garage_weekday_fractions, lighting.garage_weekend_fractions, lighting.garage_monthly_multipliers, Constants.ScheduleTypeLimitsFraction)
         design_level = garage_sch.calc_design_level_from_daily_kwh(grg_kwh / 365.0)
->>>>>>> 11782a8c
         garage_sch = garage_sch.schedule
       else
         runner.registerWarning("Both '#{garage_col_name}' schedule file and weekday fractions provided; the latter will be ignored.") if !lighting.garage_weekday_fractions.nil?
@@ -129,14 +120,9 @@
         exterior_sch = schedules_file.create_schedule_file(col_name: exterior_col_name)
       end
       if exterior_sch.nil?
-<<<<<<< HEAD
         exterior_vacancy_periods = vacancy_periods if Schedule.affected_by_vacancy[exterior_col_name]
         exterior_sch = MonthWeekdayWeekendSchedule.new(model, Constants.ObjectNameExteriorLighting + ' schedule', lighting.exterior_weekday_fractions, lighting.exterior_weekend_fractions, lighting.exterior_monthly_multipliers, Constants.ScheduleTypeLimitsFraction, vacancy_periods: exterior_vacancy_periods)
-        design_level = exterior_sch.calcDesignLevelFromDailykWh(ext_kwh / 365.0)
-=======
-        exterior_sch = MonthWeekdayWeekendSchedule.new(model, Constants.ObjectNameExteriorLighting + ' schedule', lighting.exterior_weekday_fractions, lighting.exterior_weekend_fractions, lighting.exterior_monthly_multipliers, Constants.ScheduleTypeLimitsFraction)
         design_level = exterior_sch.calc_design_level_from_daily_kwh(ext_kwh / 365.0)
->>>>>>> 11782a8c
         exterior_sch = exterior_sch.schedule
       else
         runner.registerWarning("Both '#{exterior_col_name}' schedule file and weekday fractions provided; the latter will be ignored.") if !lighting.exterior_weekday_fractions.nil?
@@ -164,14 +150,9 @@
         exterior_holiday_sch = schedules_file.create_schedule_file(col_name: exterior_holiday_col_name)
       end
       if exterior_holiday_sch.nil?
-<<<<<<< HEAD
         exterior_holiday_vacancy_periods = vacancy_periods if Schedule.affected_by_vacancy[exterior_holiday_col_name]
         exterior_holiday_sch = MonthWeekdayWeekendSchedule.new(model, Constants.ObjectNameLightingExteriorHoliday + ' schedule', lighting.holiday_weekday_fractions, lighting.holiday_weekend_fractions, lighting.exterior_monthly_multipliers, Constants.ScheduleTypeLimitsFraction, true, lighting.holiday_period_begin_month, lighting.holiday_period_begin_day, lighting.holiday_period_end_month, lighting.holiday_period_end_day, vacancy_periods: exterior_holiday_vacancy_periods)
-        design_level = exterior_holiday_sch.calcDesignLevelFromDailykWh(lighting.holiday_kwh_per_day)
-=======
-        exterior_holiday_sch = MonthWeekdayWeekendSchedule.new(model, Constants.ObjectNameLightingExteriorHoliday + ' schedule', lighting.holiday_weekday_fractions, lighting.holiday_weekend_fractions, lighting.exterior_monthly_multipliers, Constants.ScheduleTypeLimitsFraction, true, lighting.holiday_period_begin_month, lighting.holiday_period_begin_day, lighting.holiday_period_end_month, lighting.holiday_period_end_day)
         design_level = exterior_holiday_sch.calc_design_level_from_daily_kwh(lighting.holiday_kwh_per_day)
->>>>>>> 11782a8c
         exterior_holiday_sch = exterior_holiday_sch.schedule
       else
         runner.registerWarning("Both '#{exterior_holiday_col_name}' schedule file and weekday fractions provided; the latter will be ignored.") if !lighting.holiday_weekday_fractions.nil?
