# frozen_string_literal: true

class Lighting
  def self.apply(runner, model, _epw_file, spaces, lighting_groups, lighting, eri_version, schedules_file, cfa,
                 unavailable_periods, unit_multiplier)
    ltg_locns = [HPXML::LocationInterior, HPXML::LocationExterior, HPXML::LocationGarage]
    ltg_types = [HPXML::LightingTypeCFL, HPXML::LightingTypeLFL, HPXML::LightingTypeLED]

    kwhs_per_year = {}
    fractions = {}
    lighting_groups.each do |lg|
      if ltg_locns.include?(lg.location) && (not lg.kwh_per_year.nil?)
        kwhs_per_year[lg.location] = lg.kwh_per_year
      elsif ltg_locns.include?(lg.location) && ltg_types.include?(lg.lighting_type) && (not lg.fraction_of_units_in_location.nil?)
        fractions[[lg.location, lg.lighting_type]] = lg.fraction_of_units_in_location
      end
    end

    # Calculate interior lighting kWh/yr
    int_kwh = kwhs_per_year[HPXML::LocationInterior]
    if int_kwh.nil?
      int_kwh = calc_interior_energy(eri_version, cfa,
                                     fractions[[HPXML::LocationInterior, HPXML::LightingTypeCFL]],
                                     fractions[[HPXML::LocationInterior, HPXML::LightingTypeLFL]],
                                     fractions[[HPXML::LocationInterior, HPXML::LightingTypeLED]])
    end
    int_kwh = 0.0 if int_kwh.nil?
    int_kwh *= lighting.interior_usage_multiplier unless lighting.interior_usage_multiplier.nil?

    # Calculate exterior lighting kWh/yr
    ext_kwh = kwhs_per_year[HPXML::LocationExterior]
    if ext_kwh.nil?
      ext_kwh = calc_exterior_energy(eri_version, cfa,
                                     fractions[[HPXML::LocationExterior, HPXML::LightingTypeCFL]],
                                     fractions[[HPXML::LocationExterior, HPXML::LightingTypeLFL]],
                                     fractions[[HPXML::LocationExterior, HPXML::LightingTypeLED]])
    end
    ext_kwh = 0.0 if ext_kwh.nil?
    ext_kwh *= lighting.exterior_usage_multiplier unless lighting.exterior_usage_multiplier.nil?
    ext_kwh *= unit_multiplier # Not in a thermal zone, so needs to be explicitly multiplied

    # Calculate garage lighting kWh/yr
    gfa = 0 # Garage floor area
    if spaces.keys.include? HPXML::LocationGarage
      gfa = UnitConversions.convert(spaces[HPXML::LocationGarage].floorArea, 'm^2', 'ft^2')
    end
    if gfa > 0
      grg_kwh = kwhs_per_year[HPXML::LocationGarage]
      if grg_kwh.nil?

        grg_kwh = calc_garage_energy(eri_version, gfa,
                                     fractions[[HPXML::LocationGarage, HPXML::LightingTypeCFL]],
                                     fractions[[HPXML::LocationGarage, HPXML::LightingTypeLFL]],
                                     fractions[[HPXML::LocationGarage, HPXML::LightingTypeLED]])
      end
    end
    grg_kwh = 0.0 if grg_kwh.nil?
    grg_kwh *= lighting.garage_usage_multiplier unless lighting.garage_usage_multiplier.nil?

    # Add lighting to conditioned space
    if int_kwh > 0

      # Create schedule
      interior_sch = nil
      interior_col_name = SchedulesFile::ColumnLightingInterior
      interior_obj_name = Constants.ObjectNameLightingInterior
      if not schedules_file.nil?
        design_level = schedules_file.calc_design_level_from_annual_kwh(col_name: interior_col_name, annual_kwh: int_kwh)
        interior_sch = schedules_file.create_schedule_file(model, col_name: interior_col_name)
      end
      if interior_sch.nil?
        interior_unavailable_periods = Schedule.get_unavailable_periods(runner, interior_col_name, unavailable_periods)
<<<<<<< HEAD
        interior_sch = MonthWeekdayWeekendSchedule.new(model, interior_obj_name + ' schedule', lighting.interior_weekday_fractions, lighting.interior_weekend_fractions, lighting.interior_monthly_multipliers, Constants.ScheduleTypeLimitsFraction, unavailable_periods: interior_unavailable_periods)
        design_level = interior_sch.calc_design_level_from_daily_kwh(int_kwh / 365.0)
=======
        if not lighting.interior_weekday_fractions.nil?
          interior_sch = MonthWeekdayWeekendSchedule.new(model, interior_obj_name + ' schedule', lighting.interior_weekday_fractions, lighting.interior_weekend_fractions, lighting.interior_monthly_multipliers, Constants.ScheduleTypeLimitsFraction, unavailable_periods: interior_unavailable_periods)
        else
          lighting_sch = get_schedule(epw_file)
          interior_sch = HourlyByMonthSchedule.new(model, interior_obj_name + ' schedule', lighting_sch, lighting_sch, Constants.ScheduleTypeLimitsFraction, unavailable_periods: interior_unavailable_periods)
        end

        if lighting.interior_weekday_fractions.nil?
          design_level = interior_sch.calc_design_level(interior_sch.maxval * int_kwh)
        else
          design_level = interior_sch.calc_design_level_from_daily_kwh(int_kwh / 365.0)
        end
>>>>>>> ce385156
        interior_sch = interior_sch.schedule
      else
        runner.registerWarning("Both '#{interior_col_name}' schedule file and weekday fractions provided; the latter will be ignored.") if !lighting.interior_weekday_fractions.nil?
        runner.registerWarning("Both '#{interior_col_name}' schedule file and weekend fractions provided; the latter will be ignored.") if !lighting.interior_weekend_fractions.nil?
        runner.registerWarning("Both '#{interior_col_name}' schedule file and monthly multipliers provided; the latter will be ignored.") if !lighting.interior_monthly_multipliers.nil?
      end

      # Add lighting
      ltg_def = OpenStudio::Model::LightsDefinition.new(model)
      ltg = OpenStudio::Model::Lights.new(ltg_def)
      ltg.setName(interior_obj_name)
      ltg.setSpace(spaces[HPXML::LocationConditionedSpace])
      ltg.setEndUseSubcategory(interior_obj_name)
      ltg_def.setName(interior_obj_name)
      ltg_def.setLightingLevel(design_level)
      ltg_def.setFractionRadiant(0.6)
      ltg_def.setFractionVisible(0.2)
      ltg_def.setReturnAirFraction(0.0)
      ltg.setSchedule(interior_sch)
    end

    # Add lighting to garage space
    if grg_kwh > 0

      # Create schedule
      garage_sch = nil
      garage_col_name = SchedulesFile::ColumnLightingGarage
      garage_obj_name = Constants.ObjectNameLightingGarage
      if not schedules_file.nil?
        design_level = schedules_file.calc_design_level_from_annual_kwh(col_name: garage_col_name, annual_kwh: grg_kwh)
        garage_sch = schedules_file.create_schedule_file(model, col_name: garage_col_name)
      end
      if garage_sch.nil?
        garage_unavailable_periods = Schedule.get_unavailable_periods(runner, garage_col_name, unavailable_periods)
        garage_sch = MonthWeekdayWeekendSchedule.new(model, garage_obj_name + ' schedule', lighting.garage_weekday_fractions, lighting.garage_weekend_fractions, lighting.garage_monthly_multipliers, Constants.ScheduleTypeLimitsFraction, unavailable_periods: garage_unavailable_periods)
        design_level = garage_sch.calc_design_level_from_daily_kwh(grg_kwh / 365.0)
        garage_sch = garage_sch.schedule
      else
        runner.registerWarning("Both '#{garage_col_name}' schedule file and weekday fractions provided; the latter will be ignored.") if !lighting.garage_weekday_fractions.nil?
        runner.registerWarning("Both '#{garage_col_name}' schedule file and weekend fractions provided; the latter will be ignored.") if !lighting.garage_weekend_fractions.nil?
        runner.registerWarning("Both '#{garage_col_name}' schedule file and monthly multipliers provided; the latter will be ignored.") if !lighting.garage_monthly_multipliers.nil?
      end

      # Add lighting
      ltg_def = OpenStudio::Model::LightsDefinition.new(model)
      ltg = OpenStudio::Model::Lights.new(ltg_def)
      ltg.setName(garage_obj_name)
      ltg.setSpace(spaces[HPXML::LocationGarage])
      ltg.setEndUseSubcategory(garage_obj_name)
      ltg_def.setName(garage_obj_name)
      ltg_def.setLightingLevel(design_level)
      ltg_def.setFractionRadiant(0.6)
      ltg_def.setFractionVisible(0.2)
      ltg_def.setReturnAirFraction(0.0)
      ltg.setSchedule(garage_sch)
    end

    # Add exterior lighting
    if ext_kwh > 0

      # Create schedule
      exterior_sch = nil
      exterior_col_name = SchedulesFile::ColumnLightingExterior
      exterior_obj_name = Constants.ObjectNameLightingExterior
      if not schedules_file.nil?
        design_level = schedules_file.calc_design_level_from_annual_kwh(col_name: exterior_col_name, annual_kwh: ext_kwh)
        exterior_sch = schedules_file.create_schedule_file(model, col_name: exterior_col_name)
      end
      if exterior_sch.nil?
        exterior_unavailable_periods = Schedule.get_unavailable_periods(runner, exterior_col_name, unavailable_periods)
        exterior_sch = MonthWeekdayWeekendSchedule.new(model, exterior_obj_name + ' schedule', lighting.exterior_weekday_fractions, lighting.exterior_weekend_fractions, lighting.exterior_monthly_multipliers, Constants.ScheduleTypeLimitsFraction, unavailable_periods: exterior_unavailable_periods)
        design_level = exterior_sch.calc_design_level_from_daily_kwh(ext_kwh / 365.0)
        exterior_sch = exterior_sch.schedule
      else
        runner.registerWarning("Both '#{exterior_col_name}' schedule file and weekday fractions provided; the latter will be ignored.") if !lighting.exterior_weekday_fractions.nil?
        runner.registerWarning("Both '#{exterior_col_name}' schedule file and weekend fractions provided; the latter will be ignored.") if !lighting.exterior_weekend_fractions.nil?
        runner.registerWarning("Both '#{exterior_col_name}' schedule file and monthly multipliers provided; the latter will be ignored.") if !lighting.exterior_monthly_multipliers.nil?
      end

      # Add exterior lighting
      ltg_def = OpenStudio::Model::ExteriorLightsDefinition.new(model)
      ltg = OpenStudio::Model::ExteriorLights.new(ltg_def)
      ltg.setName(exterior_obj_name)
      ltg.setEndUseSubcategory(exterior_obj_name)
      ltg_def.setName(exterior_obj_name)
      ltg_def.setDesignLevel(design_level)
      ltg.setSchedule(exterior_sch)
    end

    # Add exterior holiday lighting
    if not lighting.holiday_kwh_per_day.nil?

      # Create schedule
      exterior_holiday_sch = nil
      exterior_holiday_col_name = SchedulesFile::ColumnLightingExteriorHoliday
      exterior_holiday_obj_name = Constants.ObjectNameLightingExteriorHoliday
      exterior_holiday_kwh_per_day = lighting.holiday_kwh_per_day * unit_multiplier
      if not schedules_file.nil?
        design_level = schedules_file.calc_design_level_from_daily_kwh(col_name: exterior_holiday_col_name, daily_kwh: exterior_holiday_kwh_per_day)
        exterior_holiday_sch = schedules_file.create_schedule_file(model, col_name: exterior_holiday_col_name)
      end
      if exterior_holiday_sch.nil?
        exterior_holiday_unavailable_periods = Schedule.get_unavailable_periods(runner, exterior_holiday_col_name, unavailable_periods)
        exterior_holiday_sch = MonthWeekdayWeekendSchedule.new(model, exterior_holiday_obj_name + ' schedule', lighting.holiday_weekday_fractions, lighting.holiday_weekend_fractions, lighting.exterior_monthly_multipliers, Constants.ScheduleTypeLimitsFraction, true, lighting.holiday_period_begin_month, lighting.holiday_period_begin_day, lighting.holiday_period_end_month, lighting.holiday_period_end_day, unavailable_periods: exterior_holiday_unavailable_periods)
        design_level = exterior_holiday_sch.calc_design_level_from_daily_kwh(exterior_holiday_kwh_per_day)
        exterior_holiday_sch = exterior_holiday_sch.schedule
      else
        runner.registerWarning("Both '#{exterior_holiday_col_name}' schedule file and weekday fractions provided; the latter will be ignored.") if !lighting.holiday_weekday_fractions.nil?
        runner.registerWarning("Both '#{exterior_holiday_col_name}' schedule file and weekend fractions provided; the latter will be ignored.") if !lighting.holiday_weekend_fractions.nil?
        runner.registerWarning("Both '#{exterior_holiday_col_name}' schedule file and monthly multipliers provided; the latter will be ignored.") if !lighting.exterior_monthly_multipliers.nil?
      end

      # Add exterior holiday lighting
      ltg_def = OpenStudio::Model::ExteriorLightsDefinition.new(model)
      ltg = OpenStudio::Model::ExteriorLights.new(ltg_def)
      ltg.setName(exterior_holiday_obj_name)
      ltg.setEndUseSubcategory(exterior_holiday_obj_name)
      ltg_def.setName(exterior_holiday_obj_name)
      ltg_def.setDesignLevel(design_level)
      ltg.setSchedule(exterior_holiday_sch)
    end
  end

  def self.get_default_fractions()
    ltg_fracs = {}
    [HPXML::LocationInterior, HPXML::LocationExterior, HPXML::LocationGarage].each do |location|
      [HPXML::LightingTypeCFL, HPXML::LightingTypeLFL, HPXML::LightingTypeLED].each do |lighting_type|
        if (location == HPXML::LocationInterior) && (lighting_type == HPXML::LightingTypeCFL)
          ltg_fracs[[location, lighting_type]] = 0.1
        else
          ltg_fracs[[location, lighting_type]] = 0
        end
      end
    end
    return ltg_fracs
  end

  private

  def self.calc_interior_energy(eri_version, cfa, f_int_cfl, f_int_lfl, f_int_led)
    return if f_int_cfl.nil? || f_int_lfl.nil? || f_int_led.nil?

    if Constants.ERIVersions.index(eri_version) >= Constants.ERIVersions.index('2014AEG')
      # Calculate fluorescent (CFL + LFL) fraction
      f_int_fl = f_int_cfl + f_int_lfl

      # Calculate incandescent fraction
      f_int_inc = 1.0 - f_int_fl - f_int_led

      # Efficacies (lm/W)
      eff_inc = 15.0
      eff_fl = 60.0
      eff_led = 90.0

      # Efficacy ratios
      eff_ratio_inc = eff_inc / eff_inc
      eff_ratio_fl = eff_inc / eff_fl
      eff_ratio_led = eff_inc / eff_led

      # Efficiency lighting adjustment
      int_adj = (f_int_inc * eff_ratio_inc) + (f_int_fl * eff_ratio_fl) + (f_int_led * eff_ratio_led)

      # Calculate energy use
      int_kwh = (0.9 / 0.925 * (455.0 + 0.8 * cfa) * int_adj) + (0.1 * (455.0 + 0.8 * cfa))
    else
      # Calculate efficient lighting fraction
      fF_int = f_int_cfl + f_int_lfl + f_int_led

      # Calculate energy use
      int_kwh = 0.8 * ((4.0 - 3.0 * fF_int) / 3.7) * (455.0 + 0.8 * cfa) + 0.2 * (455.0 + 0.8 * cfa)
    end

    return int_kwh
  end

  def self.calc_exterior_energy(eri_version, cfa, f_ext_cfl, f_ext_lfl, f_ext_led)
    return if f_ext_cfl.nil? || f_ext_lfl.nil? || f_ext_led.nil?

    if Constants.ERIVersions.index(eri_version) >= Constants.ERIVersions.index('2014AEG')
      # Calculate fluorescent (CFL + LFL) fraction
      f_ext_fl = f_ext_cfl + f_ext_lfl

      # Calculate incandescent fraction
      f_ext_inc = 1.0 - f_ext_fl - f_ext_led

      # Efficacies (lm/W)
      eff_inc = 15.0
      eff_fl = 60.0
      eff_led = 90.0

      # Efficacy ratios
      eff_ratio_inc = eff_inc / eff_inc
      eff_ratio_fl = eff_inc / eff_fl
      eff_ratio_led = eff_inc / eff_led

      # Efficiency lighting adjustment
      ext_adj = (f_ext_inc * eff_ratio_inc) + (f_ext_fl * eff_ratio_fl) + (f_ext_led * eff_ratio_led)

      # Calculate energy use
      ext_kwh = (100.0 + 0.05 * cfa) * ext_adj
    else
      # Calculate efficient lighting fraction
      fF_ext = f_ext_cfl + f_ext_lfl + f_ext_led

      # Calculate energy use
      ext_kwh = (100.0 + 0.05 * cfa) * (1.0 - fF_ext) + 0.25 * (100.0 + 0.05 * cfa) * fF_ext
    end

    return ext_kwh
  end

  def self.calc_garage_energy(eri_version, gfa, f_grg_cfl, f_grg_lfl, f_grg_led)
    return if f_grg_cfl.nil? || f_grg_lfl.nil? || f_grg_led.nil?

    if Constants.ERIVersions.index(eri_version) >= Constants.ERIVersions.index('2014AEG')
      # Calculate fluorescent (CFL + LFL) fraction
      f_grg_fl = f_grg_cfl + f_grg_lfl

      # Calculate incandescent fraction
      f_grg_inc = 1.0 - f_grg_fl - f_grg_led

      # Efficacies (lm/W)
      eff_inc = 15.0
      eff_fl = 60.0
      eff_led = 90.0

      # Efficacy ratios
      eff_ratio_inc = eff_inc / eff_inc
      eff_ratio_fl = eff_inc / eff_fl
      eff_ratio_led = eff_inc / eff_led

      # Efficiency lighting adjustment
      grg_adj = (f_grg_inc * eff_ratio_inc) + (f_grg_fl * eff_ratio_fl) + (f_grg_led * eff_ratio_led)

      # Calculate energy use
      grg_kwh = 0.0
      if gfa > 0
        grg_kwh = 100.0 * grg_adj
      end
    else
      # Calculate efficient lighting fraction
      fF_grg = f_grg_cfl + f_grg_lfl + f_grg_led

      # Calculate energy use
      grg_kwh = 0.0
      if gfa > 0
        grg_kwh = 100.0 * (1.0 - fF_grg) + 25.0 * fF_grg
      end
    end

    return grg_kwh
  end

  def self.get_schedule(epw_file)
    # Sunrise and sunset hours
    sunrise_hour = []
    sunset_hour = []
    std_long = -epw_file.timeZone * 15
    normalized_hourly_lighting = [[1..24], [1..24], [1..24], [1..24], [1..24], [1..24], [1..24], [1..24], [1..24], [1..24], [1..24], [1..24]]
    for month in 0..11
      if epw_file.latitude < 51.49
        m_num = month + 1
        jul_day = m_num * 30 - 15
        if not ((m_num < 4) || (m_num > 10))
          offset = 1
        else
          offset = 0
        end
        declination = 23.45 * Math.sin(0.9863 * (284 + jul_day) * 0.01745329)
        deg_rad = Math::PI / 180
        rad_deg = 1 / deg_rad
        b = (jul_day - 1) * 0.9863
        equation_of_time = (0.01667 * (0.01719 + 0.42815 * Math.cos(deg_rad * b) - 7.35205 * Math.sin(deg_rad * b) - 3.34976 * Math.cos(deg_rad * (2 * b)) - 9.37199 * Math.sin(deg_rad * (2 * b))))
        sunset_hour_angle = rad_deg * Math.acos(-1 * Math.tan(deg_rad * epw_file.latitude) * Math.tan(deg_rad * declination))
        sunrise_hour[month] = offset + (12.0 - 1 * sunset_hour_angle / 15.0) - equation_of_time - (std_long + epw_file.longitude) / 15
        sunset_hour[month] = offset + (12.0 + 1 * sunset_hour_angle / 15.0) - equation_of_time - (std_long + epw_file.longitude) / 15
      else
        sunrise_hour = [8.125726064, 7.449258072, 6.388688653, 6.232405257, 5.27722936, 4.84705384, 5.127512162, 5.860163988, 6.684378904, 7.521267411, 7.390441945, 8.080667697]
        sunset_hour = [16.22214058, 17.08642353, 17.98324493, 19.83547864, 20.65149672, 21.20662992, 21.12124777, 20.37458274, 19.25834757, 18.08155615, 16.14359164, 15.75571306]
      end
    end

    june_kws = [0.060, 0.040, 0.035, 0.025, 0.020, 0.020, 0.020, 0.020, 0.020, 0.020, 0.020, 0.020, 0.020, 0.025, 0.030, 0.030, 0.025, 0.020, 0.015, 0.015, 0.015, 0.015, 0.015, 0.015, 0.015, 0.015, 0.015, 0.015, 0.015, 0.015, 0.015, 0.015, 0.020, 0.020, 0.020, 0.025, 0.025, 0.030, 0.030, 0.035, 0.045, 0.060, 0.085, 0.125, 0.145, 0.130, 0.105, 0.080]
    lighting_seasonal_multiplier = Schedule.LightingInteriorMonthlyMultipliers.split(',').map { |v| v.to_f }
    amplConst1 = 0.929707907917098
    sunsetLag1 = 2.45016230615269
    stdDevCons1 = 1.58679810983444
    amplConst2 = 1.1372291802273
    sunsetLag2 = 20.1501965859073
    stdDevCons2 = 2.36567663279954

    monthly_kwh_per_day = []
    days_m = Constants.NumDaysInMonths(1999) # Intentionally excluding leap year designation
    wtd_avg_monthly_kwh_per_day = 0
    for monthNum in 1..12
      month = monthNum - 1
      monthHalfHourKWHs = [0]
      for hourNum in 0..9
        monthHalfHourKWHs[hourNum] = june_kws[hourNum]
      end
      for hourNum in 9..17
        hour = (hourNum + 1.0) * 0.5
        monthHalfHourKWHs[hourNum] = (monthHalfHourKWHs[8] - (0.15 / (2 * Math::PI)) * Math.sin((2 * Math::PI) * (hour - 4.5) / 3.5) + (0.15 / 3.5) * (hour - 4.5)) * lighting_seasonal_multiplier[month]
      end
      for hourNum in 17..29
        hour = (hourNum + 1.0) * 0.5
        monthHalfHourKWHs[hourNum] = (monthHalfHourKWHs[16] - (-0.02 / (2 * Math::PI)) * Math.sin((2 * Math::PI) * (hour - 8.5) / 5.5) + (-0.02 / 5.5) * (hour - 8.5)) * lighting_seasonal_multiplier[month]
      end
      for hourNum in 29..45
        hour = (hourNum + 1.0) * 0.5
        monthHalfHourKWHs[hourNum] = (monthHalfHourKWHs[28] + amplConst1 * Math.exp((-1.0 * (hour - (sunset_hour[month] + sunsetLag1))**2) / (2.0 * ((25.5 / ((6.5 - monthNum).abs + 20.0)) * stdDevCons1)**2)) / ((25.5 / ((6.5 - monthNum).abs + 20.0)) * stdDevCons1 * (2.0 * Math::PI)**0.5))
      end
      for hourNum in 45..46
        hour = (hourNum + 1.0) * 0.5
        temp1 = (monthHalfHourKWHs[44] + amplConst1 * Math.exp((-1.0 * (hour - (sunset_hour[month] + sunsetLag1))**2) / (2.0 * ((25.5 / ((6.5 - monthNum).abs + 20.0)) * stdDevCons1)**2)) / ((25.5 / ((6.5 - monthNum).abs + 20.0)) * stdDevCons1 * (2.0 * Math::PI)**0.5))
        temp2 = (0.04 + amplConst2 * Math.exp((-1.0 * (hour - sunsetLag2)**2) / (2.0 * stdDevCons2**2)) / (stdDevCons2 * (2.0 * Math::PI)**0.5))
        if sunsetLag2 < sunset_hour[month] + sunsetLag1
          monthHalfHourKWHs[hourNum] = [temp1, temp2].min
        else
          monthHalfHourKWHs[hourNum] = [temp1, temp2].max
        end
      end
      for hourNum in 46..47
        hour = (hourNum + 1) * 0.5
        monthHalfHourKWHs[hourNum] = (0.04 + amplConst2 * Math.exp((-1.0 * (hour - sunsetLag2)**2) / (2.0 * stdDevCons2**2)) / (stdDevCons2 * (2.0 * Math::PI)**0.5))
      end

      sum_kWh = 0.0
      for timenum in 0..47
        sum_kWh += monthHalfHourKWHs[timenum]
      end
      for hour in 0..23
        ltg_hour = (monthHalfHourKWHs[hour * 2] + monthHalfHourKWHs[hour * 2 + 1]).to_f
        normalized_hourly_lighting[month][hour] = ltg_hour / sum_kWh
        monthly_kwh_per_day[month] = sum_kWh / 2.0
      end
      wtd_avg_monthly_kwh_per_day += monthly_kwh_per_day[month] * days_m[month] / 365.0
    end

    # Calculate normalized monthly lighting fractions
    seasonal_multiplier = []
    sumproduct_seasonal_multiplier = 0
    normalized_monthly_lighting = seasonal_multiplier
    for month in 0..11
      seasonal_multiplier[month] = (monthly_kwh_per_day[month] / wtd_avg_monthly_kwh_per_day)
      sumproduct_seasonal_multiplier += seasonal_multiplier[month] * days_m[month]
    end

    for month in 0..11
      normalized_monthly_lighting[month] = seasonal_multiplier[month] * days_m[month] / sumproduct_seasonal_multiplier
    end

    # Calculate schedule values
    lighting_sch = [[], [], [], [], [], [], [], [], [], [], [], []]
    for month in 0..11
      for hour in 0..23
        lighting_sch[month][hour] = normalized_monthly_lighting[month] * normalized_hourly_lighting[month][hour] / days_m[month]
      end
    end

    return lighting_sch
  end
end<|MERGE_RESOLUTION|>--- conflicted
+++ resolved
@@ -1,7 +1,7 @@
 # frozen_string_literal: true
 
 class Lighting
-  def self.apply(runner, model, _epw_file, spaces, lighting_groups, lighting, eri_version, schedules_file, cfa,
+  def self.apply(runner, model, epw_file, spaces, lighting_groups, lighting, eri_version, schedules_file, cfa,
                  unavailable_periods, unit_multiplier)
     ltg_locns = [HPXML::LocationInterior, HPXML::LocationExterior, HPXML::LocationGarage]
     ltg_types = [HPXML::LightingTypeCFL, HPXML::LightingTypeLFL, HPXML::LightingTypeLED]
@@ -70,10 +70,6 @@
       end
       if interior_sch.nil?
         interior_unavailable_periods = Schedule.get_unavailable_periods(runner, interior_col_name, unavailable_periods)
-<<<<<<< HEAD
-        interior_sch = MonthWeekdayWeekendSchedule.new(model, interior_obj_name + ' schedule', lighting.interior_weekday_fractions, lighting.interior_weekend_fractions, lighting.interior_monthly_multipliers, Constants.ScheduleTypeLimitsFraction, unavailable_periods: interior_unavailable_periods)
-        design_level = interior_sch.calc_design_level_from_daily_kwh(int_kwh / 365.0)
-=======
         if not lighting.interior_weekday_fractions.nil?
           interior_sch = MonthWeekdayWeekendSchedule.new(model, interior_obj_name + ' schedule', lighting.interior_weekday_fractions, lighting.interior_weekend_fractions, lighting.interior_monthly_multipliers, Constants.ScheduleTypeLimitsFraction, unavailable_periods: interior_unavailable_periods)
         else
@@ -86,7 +82,6 @@
         else
           design_level = interior_sch.calc_design_level_from_daily_kwh(int_kwh / 365.0)
         end
->>>>>>> ce385156
         interior_sch = interior_sch.schedule
       else
         runner.registerWarning("Both '#{interior_col_name}' schedule file and weekday fractions provided; the latter will be ignored.") if !lighting.interior_weekday_fractions.nil?
