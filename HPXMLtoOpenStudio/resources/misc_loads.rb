# frozen_string_literal: true

class MiscLoads
  def self.apply_plug(model, plug_load, obj_name, living_space, apply_ashrae140_assumptions, schedules_file)
    kwh = 0

    if not plug_load.nil?
      kwh = plug_load.kWh_per_year * plug_load.usage_multiplier
      if not schedules_file.nil?
        if plug_load.plug_load_type == HPXML::PlugLoadTypeOther
          col_name = 'plug_loads_other'
        elsif plug_load.plug_load_type == HPXML::PlugLoadTypeTelevision
          col_name = 'plug_loads_tv'
        elsif plug_load.plug_load_type == HPXML::PlugLoadTypeElectricVehicleCharging
          col_name = 'plug_loads_vehicle'
        elsif plug_load.plug_load_type == HPXML::PlugLoadTypeWellPump
          col_name = 'plug_loads_well_pump'
        end
        space_design_level = schedules_file.calc_design_level_from_annual_kwh(col_name: col_name, annual_kwh: kwh)
        sch = schedules_file.create_schedule_file(col_name: col_name)
      else
        sch = MonthWeekdayWeekendSchedule.new(model, obj_name + ' schedule', plug_load.weekday_fractions, plug_load.weekend_fractions, plug_load.monthly_multipliers, Constants.ScheduleTypeLimitsFraction)
        space_design_level = sch.calcDesignLevelFromDailykWh(kwh / 365.0)
        sch = sch.schedule
      end
    end

    return if kwh <= 0

    sens_frac = plug_load.frac_sensible
    lat_frac = plug_load.frac_latent

    if apply_ashrae140_assumptions
      # ASHRAE 140, Table 7-9. Sensible loads are 70% radiative and 30% convective.
      rad_frac = 0.7 * sens_frac
    else
      rad_frac = 0.6 * sens_frac
    end

    # Add electric equipment for the mel
    mel_def = OpenStudio::Model::ElectricEquipmentDefinition.new(model)
    mel = OpenStudio::Model::ElectricEquipment.new(mel_def)
    mel.setName(obj_name)
    mel.setEndUseSubcategory(obj_name)
    mel.setSpace(living_space)
    mel_def.setName(obj_name)
    mel_def.setDesignLevel(space_design_level)
    mel_def.setFractionRadiant(rad_frac)
    mel_def.setFractionLatent(lat_frac)
    mel_def.setFractionLost(1 - sens_frac - lat_frac)
    mel.setSchedule(sch)
  end

  def self.apply_fuel(model, fuel_load, obj_name, living_space, schedules_file)
    therm = 0

    if not fuel_load.nil?
      therm = fuel_load.therm_per_year * fuel_load.usage_multiplier
      if not schedules_file.nil?
        if fuel_load.fuel_load_type == HPXML::FuelLoadTypeGrill
          col_name = 'fuel_loads_grill'
        elsif fuel_load.fuel_load_type == HPXML::FuelLoadTypeLighting
          col_name = 'fuel_loads_lighting'
        elsif fuel_load.fuel_load_type == HPXML::FuelLoadTypeFireplace
          col_name = 'fuel_loads_fireplace'
        end
        space_design_level = schedules_file.calc_design_level_from_annual_therm(col_name: col_name, annual_therm: therm)
        sch = schedules_file.create_schedule_file(col_name: col_name)
      else
        sch = MonthWeekdayWeekendSchedule.new(model, obj_name + ' schedule', fuel_load.weekday_fractions, fuel_load.weekend_fractions, fuel_load.monthly_multipliers, Constants.ScheduleTypeLimitsFraction)
        space_design_level = sch.calcDesignLevelFromDailyTherm(therm / 365.0)
        sch = sch.schedule
      end
    end

    return if therm <= 0

    sens_frac = fuel_load.frac_sensible
    lat_frac = fuel_load.frac_latent

<<<<<<< HEAD
    # check for valid inputs
    if (sens_frac < 0) || (sens_frac > 1)
      fail 'Sensible fraction must be greater than or equal to 0 and less than or equal to 1.'
    end
    if (lat_frac < 0) || (lat_frac > 1)
      fail 'Latent fraction must be greater than or equal to 0 and less than or equal to 1.'
    end
    if lat_frac + sens_frac > 1
      fail 'Sum of sensible and latent fractions must be less than or equal to 1.'
    end
=======
    space_design_level = sch.calcDesignLevelFromDailyTherm(therm / 365.0)
>>>>>>> bc86afb7

    # Add other equipment for the mfl
    mfl_def = OpenStudio::Model::OtherEquipmentDefinition.new(model)
    mfl = OpenStudio::Model::OtherEquipment.new(mfl_def)
    mfl.setName(obj_name)
    mfl.setEndUseSubcategory(obj_name)
    mfl.setFuelType(EPlus.fuel_type(fuel_load.fuel_type))
    mfl.setSpace(living_space)
    mfl_def.setName(obj_name)
    mfl_def.setDesignLevel(space_design_level)
    mfl_def.setFractionRadiant(0.6 * sens_frac)
    mfl_def.setFractionLatent(lat_frac)
    mfl_def.setFractionLost(1 - sens_frac - lat_frac)
    mfl.setSchedule(sch)
  end

  def self.apply_pool_or_hot_tub_heater(model, pool_or_hot_tub, obj_name, living_space, schedules_file)
    return if pool_or_hot_tub.heater_type == HPXML::TypeNone

    heater_kwh = 0
    heater_therm = 0

    if not schedules_file.nil?
      if obj_name.include?('pool')
        col_name = 'pool_heater'
      else
        col_name = 'hot_tub_heater'
      end
      heater_sch = schedules_file.create_schedule_file(col_name: col_name)
    else
      heater_sch = MonthWeekdayWeekendSchedule.new(model, obj_name + ' schedule', pool_or_hot_tub.heater_weekday_fractions, pool_or_hot_tub.heater_weekend_fractions, pool_or_hot_tub.heater_monthly_multipliers, Constants.ScheduleTypeLimitsFraction)
    end

    if pool_or_hot_tub.heater_load_units == HPXML::UnitsKwhPerYear
      heater_kwh = pool_or_hot_tub.heater_load_value * pool_or_hot_tub.heater_usage_multiplier
    elsif pool_or_hot_tub.heater_load_units == HPXML::UnitsThermPerYear
      heater_therm = pool_or_hot_tub.heater_load_value * pool_or_hot_tub.heater_usage_multiplier
    end

    if heater_kwh > 0
      if (not schedules_file.nil?)
        space_design_level = schedules_file.calc_design_level_from_annual_kwh(col_name: col_name, annual_kwh: heater_kwh)
      else
        space_design_level = heater_sch.calcDesignLevelFromDailykWh(heater_kwh / 365.0)
        heater_sch = heater_sch.schedule
      end

      mel_def = OpenStudio::Model::ElectricEquipmentDefinition.new(model)
      mel = OpenStudio::Model::ElectricEquipment.new(mel_def)
      mel.setName(obj_name)
      mel.setEndUseSubcategory(obj_name)
      mel.setSpace(living_space)
      mel_def.setName(obj_name)
      mel_def.setDesignLevel(space_design_level)
      mel_def.setFractionRadiant(0)
      mel_def.setFractionLatent(0)
      mel_def.setFractionLost(1)
      mel.setSchedule(heater_sch)
    end

    if heater_therm > 0
      if not schedules_file.nil?
        space_design_level = schedules_file.calc_design_level_from_annual_therm(col_name: col_name, annual_therm: heater_therm)
      else
        space_design_level = heater_sch.calcDesignLevelFromDailyTherm(heater_therm / 365.0)
        heater_sch = heater_sch.schedule
      end

      mel_def = OpenStudio::Model::GasEquipmentDefinition.new(model)
      mel = OpenStudio::Model::GasEquipment.new(mel_def)
      mel.setName(obj_name)
      mel.setEndUseSubcategory(obj_name)
      mel.setSpace(living_space)
      mel_def.setName(obj_name)
      mel_def.setDesignLevel(space_design_level)
      mel_def.setFractionRadiant(0)
      mel_def.setFractionLatent(0)
      mel_def.setFractionLost(1)
      mel.setSchedule(heater_sch)
    end
  end

  def self.apply_pool_or_hot_tub_pump(model, pool_or_hot_tub, obj_name, living_space, schedules_file)
    pump_kwh = 0

    if not schedules_file.nil?
      if obj_name.include?('pool')
        col_name = 'pool_pump'
      else
        col_name = 'hot_tub_pump'
      end
      pump_sch = schedules_file.create_schedule_file(col_name: col_name)
    else
      pump_sch = MonthWeekdayWeekendSchedule.new(model, obj_name + ' schedule', pool_or_hot_tub.pump_weekday_fractions, pool_or_hot_tub.pump_weekend_fractions, pool_or_hot_tub.pump_monthly_multipliers, Constants.ScheduleTypeLimitsFraction)
    end

    if not pool_or_hot_tub.pump_kwh_per_year.nil?
      pump_kwh = pool_or_hot_tub.pump_kwh_per_year * pool_or_hot_tub.pump_usage_multiplier
    end

    if pump_kwh > 0
      if not schedules_file.nil?
        space_design_level = schedules_file.calc_design_level_from_annual_kwh(col_name: col_name, annual_kwh: pump_kwh)
      else
        space_design_level = pump_sch.calcDesignLevelFromDailykWh(pump_kwh / 365.0)
        pump_sch = pump_sch.schedule
      end

      mel_def = OpenStudio::Model::ElectricEquipmentDefinition.new(model)
      mel = OpenStudio::Model::ElectricEquipment.new(mel_def)
      mel.setName(obj_name)
      mel.setEndUseSubcategory(obj_name)
      mel.setSpace(living_space)
      mel_def.setName(obj_name)
      mel_def.setDesignLevel(space_design_level)
      mel_def.setFractionRadiant(0)
      mel_def.setFractionLatent(0)
      mel_def.setFractionLost(1)
      mel.setSchedule(pump_sch)
    end
  end

  private

  def self.get_residual_mels_default_values(cfa)
    annual_kwh = 0.91 * cfa
    frac_lost = 0.10
    frac_sens = (1.0 - frac_lost) * 0.95
    frac_lat = 1.0 - frac_sens - frac_lost
    return annual_kwh, frac_sens, frac_lat
  end

  def self.get_televisions_default_values(cfa, nbeds)
    annual_kwh = 413.0 + 0.0 * cfa + 69.0 * nbeds
    frac_lost = 0.0
    frac_sens = (1.0 - frac_lost) * 1.0
    frac_lat = 1.0 - frac_sens - frac_lost
    return annual_kwh, frac_sens, frac_lat
  end

  def self.get_pool_pump_default_values(cfa, nbeds)
    return 158.6 / 0.070 * (0.5 + 0.25 * nbeds / 3.0 + 0.25 * cfa / 1920.0) # kWh/yr
  end

  def self.get_pool_heater_default_values(cfa, nbeds, type)
    load_units = nil
    load_value = nil
    if [HPXML::HeaterTypeElectricResistance, HPXML::HeaterTypeHeatPump].include? type
      load_units = HPXML::UnitsKwhPerYear
      load_value = 8.3 / 0.004 * (0.5 + 0.25 * nbeds / 3.0 + 0.25 * cfa / 1920.0) # kWh/yr
      if type == HPXML::HeaterTypeHeatPump
        load_value /= 5.0 # Assume seasonal COP of 5.0 per https://www.energy.gov/energysaver/heat-pump-swimming-pool-heaters
      end
    elsif type == HPXML::HeaterTypeGas
      load_units = HPXML::UnitsThermPerYear
      load_value = 3.0 / 0.014 * (0.5 + 0.25 * nbeds / 3.0 + 0.25 * cfa / 1920.0) # therm/yr
    end
    return load_units, load_value
  end

  def self.get_hot_tub_pump_default_values(cfa, nbeds)
    return 59.5 / 0.059 * (0.5 + 0.25 * nbeds / 3.0 + 0.25 * cfa / 1920.0) # kWh/yr
  end

  def self.get_hot_tub_heater_default_values(cfa, nbeds, type)
    load_units = nil
    load_value = nil
    if [HPXML::HeaterTypeElectricResistance, HPXML::HeaterTypeHeatPump].include? type
      load_units = HPXML::UnitsKwhPerYear
      load_value = 49.0 / 0.048 * (0.5 + 0.25 * nbeds / 3.0 + 0.25 * cfa / 1920.0) # kWh/yr
      if type == HPXML::HeaterTypeHeatPump
        load_value /= 5.0 # Assume seasonal COP of 5.0 per https://www.energy.gov/energysaver/heat-pump-swimming-pool-heaters
      end
    elsif type == HPXML::HeaterTypeGas
      load_units = HPXML::UnitsThermPerYear
      load_value = 0.87 / 0.011 * (0.5 + 0.25 * nbeds / 3.0 + 0.25 * cfa / 1920.0) # therm/yr
    end
    return load_units, load_value
  end

  def self.get_electric_vehicle_charging_default_values
    ev_charger_efficiency = 0.9
    ev_battery_efficiency = 0.9
    vehicle_annual_miles_driven = 4500.0
    vehicle_kWh_per_mile = 0.3
    return vehicle_annual_miles_driven * vehicle_kWh_per_mile / (ev_charger_efficiency * ev_battery_efficiency) # kWh/yr
  end

  def self.get_well_pump_default_values(cfa, nbeds)
    return 50.8 / 0.127 * (0.5 + 0.25 * nbeds / 3.0 + 0.25 * cfa / 1920.0) # kWh/yr
  end

  def self.get_gas_grill_default_values(cfa, nbeds)
    return 0.87 / 0.029 * (0.5 + 0.25 * nbeds / 3.0 + 0.25 * cfa / 1920.0) # therm/yr
  end

  def self.get_gas_lighting_default_values(cfa, nbeds)
    return 0.22 / 0.012 * (0.5 + 0.25 * nbeds / 3.0 + 0.25 * cfa / 1920.0) # therm/yr
  end

  def self.get_gas_fireplace_default_values(cfa, nbeds)
    return 1.95 / 0.032 * (0.5 + 0.25 * nbeds / 3.0 + 0.25 * cfa / 1920.0) # therm/yr
  end
end<|MERGE_RESOLUTION|>--- conflicted
+++ resolved
@@ -77,21 +77,6 @@
 
     sens_frac = fuel_load.frac_sensible
     lat_frac = fuel_load.frac_latent
-
-<<<<<<< HEAD
-    # check for valid inputs
-    if (sens_frac < 0) || (sens_frac > 1)
-      fail 'Sensible fraction must be greater than or equal to 0 and less than or equal to 1.'
-    end
-    if (lat_frac < 0) || (lat_frac > 1)
-      fail 'Latent fraction must be greater than or equal to 0 and less than or equal to 1.'
-    end
-    if lat_frac + sens_frac > 1
-      fail 'Sum of sensible and latent fractions must be less than or equal to 1.'
-    end
-=======
-    space_design_level = sch.calcDesignLevelFromDailyTherm(therm / 365.0)
->>>>>>> bc86afb7
 
     # Add other equipment for the mfl
     mfl_def = OpenStudio::Model::OtherEquipmentDefinition.new(model)
