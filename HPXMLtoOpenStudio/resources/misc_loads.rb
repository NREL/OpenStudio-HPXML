# frozen_string_literal: true

class MiscLoads
  def self.apply_plug(model, plug_load, obj_name, living_space, apply_ashrae140_assumptions, schedules_file)
    kwh = 0

    if not plug_load.nil?
      kwh = plug_load.kWh_per_year * plug_load.usage_multiplier
      if not schedules_file.nil?
        if plug_load.plug_load_type == HPXML::PlugLoadTypeOther
          col_name = 'plug_loads_other'
        elsif plug_load.plug_load_type == HPXML::PlugLoadTypeTelevision
          col_name = 'plug_loads_tv'
        elsif plug_load.plug_load_type == HPXML::PlugLoadTypeElectricVehicleCharging
          col_name = 'plug_loads_vehicle'
        elsif plug_load.plug_load_type == HPXML::PlugLoadTypeWellPump
          col_name = 'plug_loads_well_pump'
        end
        space_design_level = schedules_file.calc_design_level_from_annual_kwh(col_name: col_name, annual_kwh: kwh)
        sch = schedules_file.create_schedule_file(col_name: col_name)
      else
        sch = MonthWeekdayWeekendSchedule.new(model, obj_name + ' schedule', plug_load.weekday_fractions, plug_load.weekend_fractions, plug_load.monthly_multipliers, Constants.ScheduleTypeLimitsFraction)
        space_design_level = sch.calcDesignLevelFromDailykWh(kwh / 365.0)
        sch = sch.schedule
      end
    end

    return if kwh <= 0

    sens_frac = plug_load.frac_sensible
    lat_frac = plug_load.frac_latent

    if apply_ashrae140_assumptions
      # ASHRAE 140, Table 7-9. Sensible loads are 70% radiative and 30% convective.
      rad_frac = 0.7 * sens_frac
    else
      rad_frac = 0.6 * sens_frac
    end

    # Add electric equipment for the mel
    mel_def = OpenStudio::Model::ElectricEquipmentDefinition.new(model)
    mel = OpenStudio::Model::ElectricEquipment.new(mel_def)
    mel.setName(obj_name)
    mel.setEndUseSubcategory(obj_name)
    mel.setSpace(living_space)
    mel_def.setName(obj_name)
    mel_def.setDesignLevel(space_design_level)
    mel_def.setFractionRadiant(rad_frac)
    mel_def.setFractionLatent(lat_frac)
    mel_def.setFractionLost(1 - sens_frac - lat_frac)
    mel.setSchedule(sch)
  end

  def self.apply_fuel(model, fuel_load, obj_name, living_space, schedules_file)
    therm = 0

    if not fuel_load.nil?
      therm = fuel_load.therm_per_year * fuel_load.usage_multiplier
      if not schedules_file.nil?
        if fuel_load.fuel_load_type == HPXML::FuelLoadTypeGrill
          col_name = 'fuel_loads_grill'
        elsif fuel_load.fuel_load_type == HPXML::FuelLoadTypeLighting
          col_name = 'fuel_loads_lighting'
        elsif fuel_load.fuel_load_type == HPXML::FuelLoadTypeFireplace
          col_name = 'fuel_loads_fireplace'
        end
        space_design_level = schedules_file.calc_design_level_from_annual_therm(col_name: col_name, annual_therm: therm)
        sch = schedules_file.create_schedule_file(col_name: col_name)
      else
        sch = MonthWeekdayWeekendSchedule.new(model, obj_name + ' schedule', fuel_load.weekday_fractions, fuel_load.weekend_fractions, fuel_load.monthly_multipliers, Constants.ScheduleTypeLimitsFraction)
        space_design_level = sch.calcDesignLevelFromDailyTherm(therm / 365.0)
        sch = sch.schedule
      end
    end

    return if therm <= 0

    sens_frac = fuel_load.frac_sensible
    lat_frac = fuel_load.frac_latent

    # Add other equipment for the mfl
    mfl_def = OpenStudio::Model::OtherEquipmentDefinition.new(model)
    mfl = OpenStudio::Model::OtherEquipment.new(mfl_def)
    mfl.setName(obj_name)
    mfl.setEndUseSubcategory(obj_name)
    mfl.setFuelType(EPlus.fuel_type(fuel_load.fuel_type))
    mfl.setSpace(living_space)
    mfl_def.setName(obj_name)
    mfl_def.setDesignLevel(space_design_level)
    mfl_def.setFractionRadiant(0.6 * sens_frac)
    mfl_def.setFractionLatent(lat_frac)
    mfl_def.setFractionLost(1 - sens_frac - lat_frac)
    mfl.setSchedule(sch)
  end

  def self.apply_pool_or_hot_tub_heater(model, pool_or_hot_tub, obj_name, living_space, schedules_file)
    return if pool_or_hot_tub.heater_type == HPXML::TypeNone

    heater_kwh = 0
    heater_therm = 0

    if not schedules_file.nil?
      if obj_name.include?('pool')
        col_name = 'pool_heater'
      else
        col_name = 'hot_tub_heater'
      end
      heater_sch = schedules_file.create_schedule_file(col_name: col_name)
    else
      heater_sch = MonthWeekdayWeekendSchedule.new(model, obj_name + ' schedule', pool_or_hot_tub.heater_weekday_fractions, pool_or_hot_tub.heater_weekend_fractions, pool_or_hot_tub.heater_monthly_multipliers, Constants.ScheduleTypeLimitsFraction)
    end

    if pool_or_hot_tub.heater_load_units == HPXML::UnitsKwhPerYear
      heater_kwh = pool_or_hot_tub.heater_load_value * pool_or_hot_tub.heater_usage_multiplier
    elsif pool_or_hot_tub.heater_load_units == HPXML::UnitsThermPerYear
      heater_therm = pool_or_hot_tub.heater_load_value * pool_or_hot_tub.heater_usage_multiplier
    end

    if heater_kwh > 0
      if (not schedules_file.nil?)
        space_design_level = schedules_file.calc_design_level_from_annual_kwh(col_name: col_name, annual_kwh: heater_kwh)
      else
        space_design_level = heater_sch.calcDesignLevelFromDailykWh(heater_kwh / 365.0)
        heater_sch = heater_sch.schedule
      end

      mel_def = OpenStudio::Model::ElectricEquipmentDefinition.new(model)
      mel = OpenStudio::Model::ElectricEquipment.new(mel_def)
      mel.setName(obj_name)
      mel.setEndUseSubcategory(obj_name)
      mel.setSpace(living_space)
      mel_def.setName(obj_name)
      mel_def.setDesignLevel(space_design_level)
      mel_def.setFractionRadiant(0)
      mel_def.setFractionLatent(0)
      mel_def.setFractionLost(1)
      mel.setSchedule(heater_sch)
    end

    if heater_therm > 0
      if not schedules_file.nil?
        space_design_level = schedules_file.calc_design_level_from_annual_therm(col_name: col_name, annual_therm: heater_therm)
      else
        space_design_level = heater_sch.calcDesignLevelFromDailyTherm(heater_therm / 365.0)
        heater_sch = heater_sch.schedule
      end

<<<<<<< HEAD
      mel_def = OpenStudio::Model::GasEquipmentDefinition.new(model)
      mel = OpenStudio::Model::GasEquipment.new(mel_def)
      mel.setName(obj_name)
      mel.setEndUseSubcategory(obj_name)
      mel.setSpace(living_space)
      mel_def.setName(obj_name)
      mel_def.setDesignLevel(space_design_level)
      mel_def.setFractionRadiant(0)
      mel_def.setFractionLatent(0)
      mel_def.setFractionLost(1)
      mel.setSchedule(heater_sch)
=======
      mfl_def = OpenStudio::Model::OtherEquipmentDefinition.new(model)
      mfl = OpenStudio::Model::OtherEquipment.new(mfl_def)
      mfl.setName(obj_name)
      mfl.setEndUseSubcategory(obj_name)
      mfl.setFuelType(EPlus.fuel_type(HPXML::FuelTypeNaturalGas))
      mfl.setSpace(living_space)
      mfl_def.setName(obj_name)
      mfl_def.setDesignLevel(space_design_level)
      mfl_def.setFractionRadiant(0)
      mfl_def.setFractionLatent(0)
      mfl_def.setFractionLost(1)
      mfl.setSchedule(heater_sch.schedule)
>>>>>>> 0a07c3ac
    end
  end

  def self.apply_pool_or_hot_tub_pump(model, pool_or_hot_tub, obj_name, living_space, schedules_file)
    pump_kwh = 0

    if not schedules_file.nil?
      if obj_name.include?('pool')
        col_name = 'pool_pump'
      else
        col_name = 'hot_tub_pump'
      end
      pump_sch = schedules_file.create_schedule_file(col_name: col_name)
    else
      pump_sch = MonthWeekdayWeekendSchedule.new(model, obj_name + ' schedule', pool_or_hot_tub.pump_weekday_fractions, pool_or_hot_tub.pump_weekend_fractions, pool_or_hot_tub.pump_monthly_multipliers, Constants.ScheduleTypeLimitsFraction)
    end

    if not pool_or_hot_tub.pump_kwh_per_year.nil?
      pump_kwh = pool_or_hot_tub.pump_kwh_per_year * pool_or_hot_tub.pump_usage_multiplier
    end

    if pump_kwh > 0
      if not schedules_file.nil?
        space_design_level = schedules_file.calc_design_level_from_annual_kwh(col_name: col_name, annual_kwh: pump_kwh)
      else
        space_design_level = pump_sch.calcDesignLevelFromDailykWh(pump_kwh / 365.0)
        pump_sch = pump_sch.schedule
      end

      mel_def = OpenStudio::Model::ElectricEquipmentDefinition.new(model)
      mel = OpenStudio::Model::ElectricEquipment.new(mel_def)
      mel.setName(obj_name)
      mel.setEndUseSubcategory(obj_name)
      mel.setSpace(living_space)
      mel_def.setName(obj_name)
      mel_def.setDesignLevel(space_design_level)
      mel_def.setFractionRadiant(0)
      mel_def.setFractionLatent(0)
      mel_def.setFractionLost(1)
      mel.setSchedule(pump_sch)
    end
  end

  private

  def self.get_residual_mels_default_values(cfa)
    annual_kwh = 0.91 * cfa
    frac_lost = 0.10
    frac_sens = (1.0 - frac_lost) * 0.95
    frac_lat = 1.0 - frac_sens - frac_lost
    return annual_kwh, frac_sens, frac_lat
  end

  def self.get_televisions_default_values(cfa, nbeds)
    annual_kwh = 413.0 + 0.0 * cfa + 69.0 * nbeds
    frac_lost = 0.0
    frac_sens = (1.0 - frac_lost) * 1.0
    frac_lat = 1.0 - frac_sens - frac_lost
    return annual_kwh, frac_sens, frac_lat
  end

  def self.get_pool_pump_default_values(cfa, nbeds)
    return 158.6 / 0.070 * (0.5 + 0.25 * nbeds / 3.0 + 0.25 * cfa / 1920.0) # kWh/yr
  end

  def self.get_pool_heater_default_values(cfa, nbeds, type)
    load_units = nil
    load_value = nil
    if [HPXML::HeaterTypeElectricResistance, HPXML::HeaterTypeHeatPump].include? type
      load_units = HPXML::UnitsKwhPerYear
      load_value = 8.3 / 0.004 * (0.5 + 0.25 * nbeds / 3.0 + 0.25 * cfa / 1920.0) # kWh/yr
      if type == HPXML::HeaterTypeHeatPump
        load_value /= 5.0 # Assume seasonal COP of 5.0 per https://www.energy.gov/energysaver/heat-pump-swimming-pool-heaters
      end
    elsif type == HPXML::HeaterTypeGas
      load_units = HPXML::UnitsThermPerYear
      load_value = 3.0 / 0.014 * (0.5 + 0.25 * nbeds / 3.0 + 0.25 * cfa / 1920.0) # therm/yr
    end
    return load_units, load_value
  end

  def self.get_hot_tub_pump_default_values(cfa, nbeds)
    return 59.5 / 0.059 * (0.5 + 0.25 * nbeds / 3.0 + 0.25 * cfa / 1920.0) # kWh/yr
  end

  def self.get_hot_tub_heater_default_values(cfa, nbeds, type)
    load_units = nil
    load_value = nil
    if [HPXML::HeaterTypeElectricResistance, HPXML::HeaterTypeHeatPump].include? type
      load_units = HPXML::UnitsKwhPerYear
      load_value = 49.0 / 0.048 * (0.5 + 0.25 * nbeds / 3.0 + 0.25 * cfa / 1920.0) # kWh/yr
      if type == HPXML::HeaterTypeHeatPump
        load_value /= 5.0 # Assume seasonal COP of 5.0 per https://www.energy.gov/energysaver/heat-pump-swimming-pool-heaters
      end
    elsif type == HPXML::HeaterTypeGas
      load_units = HPXML::UnitsThermPerYear
      load_value = 0.87 / 0.011 * (0.5 + 0.25 * nbeds / 3.0 + 0.25 * cfa / 1920.0) # therm/yr
    end
    return load_units, load_value
  end

  def self.get_electric_vehicle_charging_default_values
    ev_charger_efficiency = 0.9
    ev_battery_efficiency = 0.9
    vehicle_annual_miles_driven = 4500.0
    vehicle_kWh_per_mile = 0.3
    return vehicle_annual_miles_driven * vehicle_kWh_per_mile / (ev_charger_efficiency * ev_battery_efficiency) # kWh/yr
  end

  def self.get_well_pump_default_values(cfa, nbeds)
    return 50.8 / 0.127 * (0.5 + 0.25 * nbeds / 3.0 + 0.25 * cfa / 1920.0) # kWh/yr
  end

  def self.get_gas_grill_default_values(cfa, nbeds)
    return 0.87 / 0.029 * (0.5 + 0.25 * nbeds / 3.0 + 0.25 * cfa / 1920.0) # therm/yr
  end

  def self.get_gas_lighting_default_values(cfa, nbeds)
    return 0.22 / 0.012 * (0.5 + 0.25 * nbeds / 3.0 + 0.25 * cfa / 1920.0) # therm/yr
  end

  def self.get_gas_fireplace_default_values(cfa, nbeds)
    return 1.95 / 0.032 * (0.5 + 0.25 * nbeds / 3.0 + 0.25 * cfa / 1920.0) # therm/yr
  end
end<|MERGE_RESOLUTION|>--- conflicted
+++ resolved
@@ -145,19 +145,6 @@
         heater_sch = heater_sch.schedule
       end
 
-<<<<<<< HEAD
-      mel_def = OpenStudio::Model::GasEquipmentDefinition.new(model)
-      mel = OpenStudio::Model::GasEquipment.new(mel_def)
-      mel.setName(obj_name)
-      mel.setEndUseSubcategory(obj_name)
-      mel.setSpace(living_space)
-      mel_def.setName(obj_name)
-      mel_def.setDesignLevel(space_design_level)
-      mel_def.setFractionRadiant(0)
-      mel_def.setFractionLatent(0)
-      mel_def.setFractionLost(1)
-      mel.setSchedule(heater_sch)
-=======
       mfl_def = OpenStudio::Model::OtherEquipmentDefinition.new(model)
       mfl = OpenStudio::Model::OtherEquipment.new(mfl_def)
       mfl.setName(obj_name)
@@ -169,8 +156,7 @@
       mfl_def.setFractionRadiant(0)
       mfl_def.setFractionLatent(0)
       mfl_def.setFractionLost(1)
-      mfl.setSchedule(heater_sch.schedule)
->>>>>>> 0a07c3ac
+      mfl.setSchedule(heater_sch)
     end
   end
 
