--- conflicted
+++ resolved
@@ -1,11 +1,7 @@
 # frozen_string_literal: true
 
 class MiscLoads
-<<<<<<< HEAD
-  def self.apply_plug(model, plug_load, obj_name, living_space, schedules_file)
-=======
-  def self.apply_plug(model, plug_load, obj_name, living_space, apply_ashrae140_assumptions)
->>>>>>> 32f6bcf1
+  def self.apply_plug(model, plug_load, obj_name, living_space, apply_ashrae140_assumptions, schedules_file)
     kwh = 0
 
     if not plug_load.nil?
