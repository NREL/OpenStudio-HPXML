# frozen_string_literal: true

class MiscLoads
  def self.apply_plug(model, plug_load, obj_name, living_space, apply_ashrae140_assumptions, schedules_file)
    kwh = 0

    if not plug_load.nil?
      kwh = plug_load.kWh_per_year * plug_load.usage_multiplier
      if not schedules_file.nil?
        if plug_load.plug_load_type == HPXML::PlugLoadTypeOther
          col_name = 'plug_loads_other'
        elsif plug_load.plug_load_type == HPXML::PlugLoadTypeTelevision
          col_name = 'plug_loads_tv'
        elsif plug_load.plug_load_type == HPXML::PlugLoadTypeElectricVehicleCharging
          col_name = 'plug_loads_vehicle'
        elsif plug_load.plug_load_type == HPXML::PlugLoadTypeWellPump
          col_name = 'plug_loads_well_pump'
        end
        space_design_level = schedules_file.calc_design_level_from_annual_kwh(col_name: col_name, annual_kwh: kwh)
        sch = schedules_file.create_schedule_file(col_name: col_name)
      else
        sch = MonthWeekdayWeekendSchedule.new(model, obj_name + ' schedule', plug_load.weekday_fractions, plug_load.weekend_fractions, plug_load.monthly_multipliers, Constants.ScheduleTypeLimitsFraction)
        space_design_level = sch.calcDesignLevelFromDailykWh(kwh / 365.0)
        sch = sch.schedule
      end
    end

    return if kwh <= 0

    sens_frac = plug_load.frac_sensible
    lat_frac = plug_load.frac_latent

    # check for valid inputs
    if (sens_frac < 0) || (sens_frac > 1)
      fail 'Sensible fraction must be greater than or equal to 0 and less than or equal to 1.'
    end
    if (lat_frac < 0) || (lat_frac > 1)
      fail 'Latent fraction must be greater than or equal to 0 and less than or equal to 1.'
    end
    if lat_frac + sens_frac > 1
      fail 'Sum of sensible and latent fractions must be less than or equal to 1.'
    end

    if apply_ashrae140_assumptions
      # ASHRAE 140, Table 7-9. Sensible loads are 70% radiative and 30% convective.
      rad_frac = 0.7 * sens_frac
    else
      rad_frac = 0.6 * sens_frac
    end

    # Add electric equipment for the mel
    mel_def = OpenStudio::Model::ElectricEquipmentDefinition.new(model)
    mel = OpenStudio::Model::ElectricEquipment.new(mel_def)
    mel.setName(obj_name)
    mel.setEndUseSubcategory(obj_name)
    mel.setSpace(living_space)
    mel_def.setName(obj_name)
    mel_def.setDesignLevel(space_design_level)
    mel_def.setFractionRadiant(rad_frac)
    mel_def.setFractionLatent(lat_frac)
    mel_def.setFractionLost(1 - sens_frac - lat_frac)
    mel.setSchedule(sch)
  end

  def self.apply_fuel(model, fuel_load, obj_name, living_space, schedules_file)
    therm = 0

    if not fuel_load.nil?
      therm = fuel_load.therm_per_year * fuel_load.usage_multiplier
      if not schedules_file.nil?
        if fuel_load.fuel_load_type == HPXML::FuelLoadTypeGrill
          col_name = 'fuel_loads_grill'
        elsif fuel_load.fuel_load_type == HPXML::FuelLoadTypeLighting
          col_name = 'fuel_loads_lighting'
        elsif fuel_load.fuel_load_type == HPXML::FuelLoadTypeFireplace
          col_name = 'fuel_loads_fireplace'
        end
        space_design_level = schedules_file.calc_design_level_from_annual_therm(col_name: col_name, annual_therm: therm)
        sch = schedules_file.create_schedule_file(col_name: col_name)
      else
        sch = MonthWeekdayWeekendSchedule.new(model, obj_name + ' schedule', fuel_load.weekday_fractions, fuel_load.weekend_fractions, fuel_load.monthly_multipliers, Constants.ScheduleTypeLimitsFraction)
        space_design_level = sch.calcDesignLevelFromDailyTherm(therm / 365.0)
        sch = sch.schedule
      end
    end

    return if therm <= 0

    sens_frac = fuel_load.frac_sensible
    lat_frac = fuel_load.frac_latent

    # check for valid inputs
    if (sens_frac < 0) || (sens_frac > 1)
      fail 'Sensible fraction must be greater than or equal to 0 and less than or equal to 1.'
    end
    if (lat_frac < 0) || (lat_frac > 1)
      fail 'Latent fraction must be greater than or equal to 0 and less than or equal to 1.'
    end
    if lat_frac + sens_frac > 1
      fail 'Sum of sensible and latent fractions must be less than or equal to 1.'
    end

<<<<<<< HEAD
    if fuel_load.location == HPXML::LocationExterior
      # Set all heat gain as lost
      sens_frac = 0.0
      lat_frac = 0.0
    end
=======
    space_design_level = sch.calcDesignLevelFromDailyTherm(therm / 365.0)
>>>>>>> afa7f88f

    # Add other equipment for the mfl
    mfl_def = OpenStudio::Model::OtherEquipmentDefinition.new(model)
    mfl = OpenStudio::Model::OtherEquipment.new(mfl_def)
    mfl.setName(obj_name)
    mfl.setEndUseSubcategory(obj_name)
    mfl.setFuelType(EPlus.fuel_type(fuel_load.fuel_type))
    mfl.setSpace(living_space)
    mfl_def.setName(obj_name)
    mfl_def.setDesignLevel(space_design_level)
    mfl_def.setFractionRadiant(0.6 * sens_frac)
    mfl_def.setFractionLatent(lat_frac)
    mfl_def.setFractionLost(1 - sens_frac - lat_frac)
    mfl.setSchedule(sch)
  end

  def self.apply_pool_or_hot_tub_heater(model, pool_or_hot_tub, obj_name, living_space, schedules_file)
    heater_kwh = 0
    heater_therm = 0

    if not schedules_file.nil?
      if obj_name.include?('pool')
        col_name = 'pool_heater'
      else
        col_name = 'hot_tub_heater'
      end
      heater_sch = schedules_file.create_schedule_file(col_name: col_name)
    else
      heater_sch = MonthWeekdayWeekendSchedule.new(model, obj_name + ' schedule', pool_or_hot_tub.heater_weekday_fractions, pool_or_hot_tub.heater_weekend_fractions, pool_or_hot_tub.heater_monthly_multipliers, Constants.ScheduleTypeLimitsFraction)
    end

    if pool_or_hot_tub.heater_load_units == HPXML::UnitsKwhPerYear
      heater_kwh = pool_or_hot_tub.heater_load_value * pool_or_hot_tub.heater_usage_multiplier
    elsif pool_or_hot_tub.heater_load_units == HPXML::UnitsThermPerYear
      heater_therm = pool_or_hot_tub.heater_load_value * pool_or_hot_tub.heater_usage_multiplier
    end

    if heater_kwh > 0
      if (not schedules_file.nil?)
        space_design_level = schedules_file.calc_design_level_from_annual_kwh(col_name: col_name, annual_kwh: heater_kwh)
      else
        space_design_level = heater_sch.calcDesignLevelFromDailykWh(heater_kwh / 365.0)
        heater_sch = heater_sch.schedule
      end

      mel_def = OpenStudio::Model::ElectricEquipmentDefinition.new(model)
      mel = OpenStudio::Model::ElectricEquipment.new(mel_def)
      mel.setName(obj_name)
      mel.setEndUseSubcategory(obj_name)
      mel.setSpace(living_space)
      mel_def.setName(obj_name)
      mel_def.setDesignLevel(space_design_level)
      mel_def.setFractionRadiant(0)
      mel_def.setFractionLatent(0)
      mel_def.setFractionLost(1)
      mel.setSchedule(heater_sch)
    end

    if heater_therm > 0
      if not schedules_file.nil?
        space_design_level = schedules_file.calc_design_level_from_annual_therm(col_name: col_name, annual_therm: heater_therm)
      else
        space_design_level = heater_sch.calcDesignLevelFromDailyTherm(heater_therm / 365.0)
        heater_sch = heater_sch.schedule
      end

      mel_def = OpenStudio::Model::GasEquipmentDefinition.new(model)
      mel = OpenStudio::Model::GasEquipment.new(mel_def)
      mel.setName(obj_name)
      mel.setEndUseSubcategory(obj_name)
      mel.setSpace(living_space)
      mel_def.setName(obj_name)
      mel_def.setDesignLevel(space_design_level)
      mel_def.setFractionRadiant(0)
      mel_def.setFractionLatent(0)
      mel_def.setFractionLost(1)
      mel.setSchedule(heater_sch)
    end
  end

  def self.apply_pool_or_hot_tub_pump(model, pool_or_hot_tub, obj_name, living_space, schedules_file)
    pump_kwh = 0

    if not schedules_file.nil?
      if obj_name.include?('pool')
        col_name = 'pool_pump'
      else
        col_name = 'hot_tub_pump'
      end
      pump_sch = schedules_file.create_schedule_file(col_name: col_name)
    else
      pump_sch = MonthWeekdayWeekendSchedule.new(model, obj_name + ' schedule', pool_or_hot_tub.pump_weekday_fractions, pool_or_hot_tub.pump_weekend_fractions, pool_or_hot_tub.pump_monthly_multipliers, Constants.ScheduleTypeLimitsFraction)
    end

    if not pool_or_hot_tub.pump_kwh_per_year.nil?
      pump_kwh = pool_or_hot_tub.pump_kwh_per_year * pool_or_hot_tub.pump_usage_multiplier
    end

    if pump_kwh > 0
      if not schedules_file.nil?
        space_design_level = schedules_file.calc_design_level_from_annual_kwh(col_name: col_name, annual_kwh: pump_kwh)
      else
        space_design_level = pump_sch.calcDesignLevelFromDailykWh(pump_kwh / 365.0)
        pump_sch = pump_sch.schedule
      end

      mel_def = OpenStudio::Model::ElectricEquipmentDefinition.new(model)
      mel = OpenStudio::Model::ElectricEquipment.new(mel_def)
      mel.setName(obj_name)
      mel.setEndUseSubcategory(obj_name)
      mel.setSpace(living_space)
      mel_def.setName(obj_name)
      mel_def.setDesignLevel(space_design_level)
      mel_def.setFractionRadiant(0)
      mel_def.setFractionLatent(0)
      mel_def.setFractionLost(1)
      mel.setSchedule(pump_sch)
    end
  end

  private

  def self.get_residual_mels_default_values(cfa)
    annual_kwh = 0.91 * cfa
    frac_lost = 0.10
    frac_sens = (1.0 - frac_lost) * 0.95
    frac_lat = 1.0 - frac_sens - frac_lost
    return annual_kwh, frac_sens, frac_lat
  end

  def self.get_televisions_default_values(cfa, nbeds)
    annual_kwh = 413.0 + 0.0 * cfa + 69.0 * nbeds
    frac_lost = 0.0
    frac_sens = (1.0 - frac_lost) * 1.0
    frac_lat = 1.0 - frac_sens - frac_lost
    return annual_kwh, frac_sens, frac_lat
  end

  def self.get_pool_pump_default_values(cfa, nbeds)
    return 158.6 / 0.070 * (0.5 + 0.25 * nbeds / 3.0 + 0.25 * cfa / 1920.0) # kWh/yr
  end

  def self.get_pool_heater_default_values(cfa, nbeds, type)
    load_units = nil
    load_value = nil
    if [HPXML::HeaterTypeElectricResistance, HPXML::HeaterTypeHeatPump].include? type
      load_units = HPXML::UnitsKwhPerYear
      load_value = 8.3 / 0.004 * (0.5 + 0.25 * nbeds / 3.0 + 0.25 * cfa / 1920.0) # kWh/yr
      if type == HPXML::HeaterTypeHeatPump
        load_value /= 5.0 # Assume seasonal COP of 5.0 per https://www.energy.gov/energysaver/heat-pump-swimming-pool-heaters
      end
    elsif type == HPXML::HeaterTypeGas
      load_units = HPXML::UnitsThermPerYear
      load_value = 3.0 / 0.014 * (0.5 + 0.25 * nbeds / 3.0 + 0.25 * cfa / 1920.0) # therm/yr
    end
    return load_units, load_value
  end

  def self.get_hot_tub_pump_default_values(cfa, nbeds)
    return 59.5 / 0.059 * (0.5 + 0.25 * nbeds / 3.0 + 0.25 * cfa / 1920.0) # kWh/yr
  end

  def self.get_hot_tub_heater_default_values(cfa, nbeds, type)
    load_units = nil
    load_value = nil
    if [HPXML::HeaterTypeElectricResistance, HPXML::HeaterTypeHeatPump].include? type
      load_units = HPXML::UnitsKwhPerYear
      load_value = 49.0 / 0.048 * (0.5 + 0.25 * nbeds / 3.0 + 0.25 * cfa / 1920.0) # kWh/yr
      if type == HPXML::HeaterTypeHeatPump
        load_value /= 5.0 # Assume seasonal COP of 5.0 per https://www.energy.gov/energysaver/heat-pump-swimming-pool-heaters
      end
    elsif type == HPXML::HeaterTypeGas
      load_units = HPXML::UnitsThermPerYear
      load_value = 0.87 / 0.011 * (0.5 + 0.25 * nbeds / 3.0 + 0.25 * cfa / 1920.0) # therm/yr
    end
    return load_units, load_value
  end

  def self.get_electric_vehicle_charging_default_values
    ev_charger_efficiency = 0.9
    ev_battery_efficiency = 0.9
    vehicle_annual_miles_driven = 4500.0
    vehicle_kWh_per_mile = 0.3
    return vehicle_annual_miles_driven * vehicle_kWh_per_mile / (ev_charger_efficiency * ev_battery_efficiency) # kWh/yr
  end

  def self.get_well_pump_default_values(cfa, nbeds)
    return 50.8 / 0.127 * (0.5 + 0.25 * nbeds / 3.0 + 0.25 * cfa / 1920.0) # kWh/yr
  end

  def self.get_gas_grill_default_values(cfa, nbeds)
    return 0.87 / 0.029 * (0.5 + 0.25 * nbeds / 3.0 + 0.25 * cfa / 1920.0) # therm/yr
  end

  def self.get_gas_lighting_default_values(cfa, nbeds)
    return 0.22 / 0.012 * (0.5 + 0.25 * nbeds / 3.0 + 0.25 * cfa / 1920.0) # therm/yr
  end

  def self.get_gas_fireplace_default_values(cfa, nbeds)
    return 1.95 / 0.032 * (0.5 + 0.25 * nbeds / 3.0 + 0.25 * cfa / 1920.0) # therm/yr
  end
end<|MERGE_RESOLUTION|>--- conflicted
+++ resolved
@@ -100,16 +100,6 @@
       fail 'Sum of sensible and latent fractions must be less than or equal to 1.'
     end
 
-<<<<<<< HEAD
-    if fuel_load.location == HPXML::LocationExterior
-      # Set all heat gain as lost
-      sens_frac = 0.0
-      lat_frac = 0.0
-    end
-=======
-    space_design_level = sch.calcDesignLevelFromDailyTherm(therm / 365.0)
->>>>>>> afa7f88f
-
     # Add other equipment for the mfl
     mfl_def = OpenStudio::Model::OtherEquipmentDefinition.new(model)
     mfl = OpenStudio::Model::OtherEquipment.new(mfl_def)
