--- conflicted
+++ resolved
@@ -1,11 +1,7 @@
 # frozen_string_literal: true
 
 class MiscLoads
-<<<<<<< HEAD
-  def self.apply_plug(model, plug_load, obj_name, cfa, living_space, schedules_file)
-=======
-  def self.apply_plug(model, plug_load, obj_name, living_space)
->>>>>>> 829c73f4
+  def self.apply_plug(model, plug_load, obj_name, living_space, schedules_file)
     kwh = 0
     if not plug_load.nil?
       kwh = plug_load.kWh_per_year * plug_load.usage_multiplier
