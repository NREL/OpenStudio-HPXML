--- conflicted
+++ resolved
@@ -115,8 +115,9 @@
     mfl.setSchedule(sch)
   end
 
-<<<<<<< HEAD
   def self.apply_pool_or_hot_tub_heater(model, pool_or_hot_tub, obj_name, living_space, schedules_file)
+    return if pool_or_hot_tub.heater_type == HPXML::TypeNone
+
     heater_kwh = 0
     heater_therm = 0
 
@@ -131,21 +132,10 @@
       heater_sch = MonthWeekdayWeekendSchedule.new(model, obj_name + ' schedule', pool_or_hot_tub.heater_weekday_fractions, pool_or_hot_tub.heater_weekend_fractions, pool_or_hot_tub.heater_monthly_multipliers, Constants.ScheduleTypeLimitsFraction)
     end
 
-=======
-  def self.apply_pool_or_hot_tub_heater(model, pool_or_hot_tub, obj_name, living_space)
-    return if pool_or_hot_tub.heater_type == HPXML::TypeNone
-
-    heater_kwh = 0
-    heater_therm = 0
->>>>>>> 75bc078a
     if pool_or_hot_tub.heater_load_units == HPXML::UnitsKwhPerYear
       heater_kwh = pool_or_hot_tub.heater_load_value * pool_or_hot_tub.heater_usage_multiplier
     elsif pool_or_hot_tub.heater_load_units == HPXML::UnitsThermPerYear
       heater_therm = pool_or_hot_tub.heater_load_value * pool_or_hot_tub.heater_usage_multiplier
-    end
-
-    if (heater_kwh > 0) || (heater_therm > 0)
-      heater_sch = MonthWeekdayWeekendSchedule.new(model, obj_name + ' schedule', pool_or_hot_tub.heater_weekday_fractions, pool_or_hot_tub.heater_weekend_fractions, pool_or_hot_tub.heater_monthly_multipliers, Constants.ScheduleTypeLimitsFraction)
     end
 
     if heater_kwh > 0
@@ -191,7 +181,6 @@
     end
   end
 
-<<<<<<< HEAD
   def self.apply_pool_or_hot_tub_pump(model, pool_or_hot_tub, obj_name, living_space, schedules_file)
     pump_kwh = 0
 
@@ -206,28 +195,17 @@
       pump_sch = MonthWeekdayWeekendSchedule.new(model, obj_name + ' schedule', pool_or_hot_tub.pump_weekday_fractions, pool_or_hot_tub.pump_weekend_fractions, pool_or_hot_tub.pump_monthly_multipliers, Constants.ScheduleTypeLimitsFraction)
     end
 
-=======
-  def self.apply_pool_or_hot_tub_pump(model, pool_or_hot_tub, obj_name, living_space)
-    return if pool_or_hot_tub.pump_type == HPXML::TypeNone
-
-    pump_kwh = 0
->>>>>>> 75bc078a
     if not pool_or_hot_tub.pump_kwh_per_year.nil?
       pump_kwh = pool_or_hot_tub.pump_kwh_per_year * pool_or_hot_tub.pump_usage_multiplier
     end
 
     if pump_kwh > 0
-<<<<<<< HEAD
       if not schedules_file.nil?
         space_design_level = schedules_file.calc_design_level_from_annual_kwh(col_name: col_name, annual_kwh: pump_kwh)
       else
         space_design_level = pump_sch.calcDesignLevelFromDailykWh(pump_kwh / 365.0)
         pump_sch = pump_sch.schedule
       end
-=======
-      pump_sch = MonthWeekdayWeekendSchedule.new(model, obj_name + ' schedule', pool_or_hot_tub.pump_weekday_fractions, pool_or_hot_tub.pump_weekend_fractions, pool_or_hot_tub.pump_monthly_multipliers, Constants.ScheduleTypeLimitsFraction)
-      space_design_level = pump_sch.calcDesignLevelFromDailykWh(pump_kwh / 365.0)
->>>>>>> 75bc078a
 
       mel_def = OpenStudio::Model::ElectricEquipmentDefinition.new(model)
       mel = OpenStudio::Model::ElectricEquipment.new(mel_def)
