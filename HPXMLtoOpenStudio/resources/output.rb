# frozen_string_literal: true

class TE
  # Total Energy
  Total = 'Total'
  Net = 'Net'
end

class FT
  # Fuel Types
  Elec = 'Electricity'
  Gas = 'Natural Gas'
  Oil = 'Fuel Oil'
  Propane = 'Propane'
  WoodCord = 'Wood Cord'
  WoodPellets = 'Wood Pellets'
  Coal = 'Coal'
end

class EUT
  # End Use Types
  Heating = 'Heating'
  HeatingFanPump = 'Heating Fans/Pumps'
  HeatingHeatPumpBackup = 'Heating Heat Pump Backup'
  HeatingHeatPumpBackupFanPump = 'Heating Heat Pump Backup Fans/Pumps'
  Cooling = 'Cooling'
  CoolingFanPump = 'Cooling Fans/Pumps'
  HotWater = 'Hot Water'
  HotWaterRecircPump = 'Hot Water Recirc Pump'
  HotWaterSolarThermalPump = 'Hot Water Solar Thermal Pump'
  LightsInterior = 'Lighting Interior'
  LightsGarage = 'Lighting Garage'
  LightsExterior = 'Lighting Exterior'
  MechVent = 'Mech Vent'
  MechVentPreheat = 'Mech Vent Preheating'
  MechVentPrecool = 'Mech Vent Precooling'
  WholeHouseFan = 'Whole House Fan'
  Refrigerator = 'Refrigerator'
  Freezer = 'Freezer'
  Dehumidifier = 'Dehumidifier'
  Dishwasher = 'Dishwasher'
  ClothesWasher = 'Clothes Washer'
  ClothesDryer = 'Clothes Dryer'
  RangeOven = 'Range/Oven'
  CeilingFan = 'Ceiling Fan'
  Television = 'Television'
  PlugLoads = 'Plug Loads'
  Vehicle = 'Electric Vehicle Charging'
  WellPump = 'Well Pump'
  PoolHeater = 'Pool Heater'
  PoolPump = 'Pool Pump'
  PermanentSpaHeater = 'Permanent Spa Heater'
  PermanentSpaPump = 'Permanent Spa Pump'
  Grill = 'Grill'
  Lighting = 'Lighting'
  Fireplace = 'Fireplace'
  PV = 'PV'
  Generator = 'Generator'
  Battery = 'Battery'
end

class HWT
  # Hot Water Types
  ClothesWasher = 'Clothes Washer'
  Dishwasher = 'Dishwasher'
  Fixtures = 'Fixtures'
  DistributionWaste = 'Distribution Waste'
end

class LT
  # Load Types
  Heating = 'Heating: Delivered'
  HeatingHeatPumpBackup = 'Heating: Heat Pump Backup' # Needed for ERI calculation for dual-fuel heat pumps
  Cooling = 'Cooling: Delivered'
  HotWaterDelivered = 'Hot Water: Delivered'
  HotWaterTankLosses = 'Hot Water: Tank Losses'
  HotWaterDesuperheater = 'Hot Water: Desuperheater'
  HotWaterSolarThermal = 'Hot Water: Solar Thermal'
end

class CLT
  # Component Load Types
  Roofs = 'Roofs'
  Ceilings = 'Ceilings'
  Walls = 'Walls'
  RimJoists = 'Rim Joists'
  FoundationWalls = 'Foundation Walls'
  Doors = 'Doors'
  WindowsConduction = 'Windows Conduction'
  WindowsSolar = 'Windows Solar'
  SkylightsConduction = 'Skylights Conduction'
  SkylightsSolar = 'Skylights Solar'
  Floors = 'Floors'
  Slabs = 'Slabs'
  InternalMass = 'Internal Mass'
  Infiltration = 'Infiltration'
  NaturalVentilation = 'Natural Ventilation'
  MechanicalVentilation = 'Mechanical Ventilation'
  WholeHouseFan = 'Whole House Fan'
  Ducts = 'Ducts'
  InternalGains = 'Internal Gains'
  Lighting = 'Lighting'
end

class UHT
  # Unmet Hours Types
  Heating = 'Heating'
  Cooling = 'Cooling'
end

class ULT
  # Unmet Loads Types
<<<<<<< HEAD
  HotWaterShowerTime = 'HotWaterShowerTime'
  HotWaterShowerE = 'HotWaterShowerE'
  HotWaterShowerSagTime = 'HotWaterShowerSagTime'
=======
  HotWaterShowerTime = 'Hot Water Shower Time'
  HotWaterShowerE = 'Hot Water Shower Energy'
  HotWaterShowerUnmetTime = 'Hot Water Shower Unmet Time'
>>>>>>> 6421080f
end

class RT
  # Resilience Types
  Battery = 'Battery'
end

class PLT
  # Peak Load Types
  Heating = 'Heating: Delivered'
  Cooling = 'Cooling: Delivered'
end

class PFT
  # Peak Fuel Types
  Summer = 'Summer'
  Winter = 'Winter'
  Annual = 'Annual'
end

class AFT
  # Airflow Types
  Infiltration = 'Infiltration'
  MechanicalVentilation = 'Mechanical Ventilation'
  NaturalVentilation = 'Natural Ventilation'
  WholeHouseFan = 'Whole House Fan'
end

class WT
  # Weather Types
  DrybulbTemp = 'Drybulb Temperature'
  WetbulbTemp = 'Wetbulb Temperature'
  RelativeHumidity = 'Relative Humidity'
  WindSpeed = 'Wind Speed'
  DiffuseSolar = 'Diffuse Solar Radiation'
  DirectSolar = 'Direct Solar Radiation'
end

class Outputs
  def self.get_total_hvac_capacities(hpxml_bldg)
    htg_cap, clg_cap, hp_backup_cap = 0.0, 0.0, 0.0
    unit_multiplier = hpxml_bldg.building_construction.number_of_units
    hpxml_bldg.hvac_systems.each do |hvac_system|
      if hvac_system.is_a? HPXML::HeatingSystem
        next if hvac_system.is_heat_pump_backup_system

        htg_cap += hvac_system.heating_capacity.to_f * unit_multiplier
      elsif hvac_system.is_a? HPXML::CoolingSystem
        clg_cap += hvac_system.cooling_capacity.to_f * unit_multiplier
        if hvac_system.has_integrated_heating
          htg_cap += hvac_system.integrated_heating_system_capacity.to_f * unit_multiplier
        end
      elsif hvac_system.is_a? HPXML::HeatPump
        htg_cap += hvac_system.heating_capacity.to_f * unit_multiplier
        clg_cap += hvac_system.cooling_capacity.to_f * unit_multiplier
        if hvac_system.backup_type == HPXML::HeatPumpBackupTypeIntegrated
          hp_backup_cap += hvac_system.backup_heating_capacity.to_f * unit_multiplier
        elsif hvac_system.backup_type == HPXML::HeatPumpBackupTypeSeparate
          hp_backup_cap += hvac_system.backup_system.heating_capacity.to_f * unit_multiplier
        end
      end
    end
    return htg_cap, clg_cap, hp_backup_cap
  end

  def self.get_total_hvac_airflows(hpxml_bldg)
    htg_cfm, clg_cfm = 0.0, 0.0
    unit_multiplier = hpxml_bldg.building_construction.number_of_units
    hpxml_bldg.hvac_systems.each do |hvac_system|
      if hvac_system.is_a? HPXML::HeatingSystem
        htg_cfm += hvac_system.heating_airflow_cfm.to_f * unit_multiplier
      elsif hvac_system.is_a? HPXML::CoolingSystem
        clg_cfm += hvac_system.cooling_airflow_cfm.to_f * unit_multiplier
        if hvac_system.has_integrated_heating
          htg_cfm += hvac_system.integrated_heating_system_airflow_cfm.to_f * unit_multiplier
        end
      elsif hvac_system.is_a? HPXML::HeatPump
        htg_cfm += hvac_system.heating_airflow_cfm.to_f * unit_multiplier
        clg_cfm += hvac_system.cooling_airflow_cfm.to_f * unit_multiplier
      end
    end
    return htg_cfm, clg_cfm
  end
end<|MERGE_RESOLUTION|>--- conflicted
+++ resolved
@@ -110,15 +110,9 @@
 
 class ULT
   # Unmet Loads Types
-<<<<<<< HEAD
-  HotWaterShowerTime = 'HotWaterShowerTime'
-  HotWaterShowerE = 'HotWaterShowerE'
-  HotWaterShowerSagTime = 'HotWaterShowerSagTime'
-=======
   HotWaterShowerTime = 'Hot Water Shower Time'
   HotWaterShowerE = 'Hot Water Shower Energy'
   HotWaterShowerUnmetTime = 'Hot Water Shower Unmet Time'
->>>>>>> 6421080f
 end
 
 class RT
