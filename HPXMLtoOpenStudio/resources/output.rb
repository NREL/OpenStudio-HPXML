# frozen_string_literal: true

<<<<<<< HEAD
# TODO
module TE
  # Total Energy
  Total = 'Total'
  Net = 'Net'
end

# TODO
module FT
  # Fuel Types
  Elec = 'Electricity'
  Gas = 'Natural Gas'
  Oil = 'Fuel Oil'
  Propane = 'Propane'
  WoodCord = 'Wood Cord'
  WoodPellets = 'Wood Pellets'
  Coal = 'Coal'
end

# TODO
module EUT
  # End Use Types
  Heating = 'Heating'
  HeatingFanPump = 'Heating Fans/Pumps'
  HeatingHeatPumpBackup = 'Heating Heat Pump Backup'
  HeatingHeatPumpBackupFanPump = 'Heating Heat Pump Backup Fans/Pumps'
  Cooling = 'Cooling'
  CoolingFanPump = 'Cooling Fans/Pumps'
  HotWater = 'Hot Water'
  HotWaterRecircPump = 'Hot Water Recirc Pump'
  HotWaterSolarThermalPump = 'Hot Water Solar Thermal Pump'
  LightsInterior = 'Lighting Interior'
  LightsGarage = 'Lighting Garage'
  LightsExterior = 'Lighting Exterior'
  MechVent = 'Mech Vent'
  MechVentPreheat = 'Mech Vent Preheating'
  MechVentPrecool = 'Mech Vent Precooling'
  WholeHouseFan = 'Whole House Fan'
  Refrigerator = 'Refrigerator'
  Freezer = 'Freezer'
  Dehumidifier = 'Dehumidifier'
  Dishwasher = 'Dishwasher'
  ClothesWasher = 'Clothes Washer'
  ClothesDryer = 'Clothes Dryer'
  RangeOven = 'Range/Oven'
  CeilingFan = 'Ceiling Fan'
  Television = 'Television'
  PlugLoads = 'Plug Loads'
  Vehicle = 'Electric Vehicle Charging'
  WellPump = 'Well Pump'
  PoolHeater = 'Pool Heater'
  PoolPump = 'Pool Pump'
  PermanentSpaHeater = 'Permanent Spa Heater'
  PermanentSpaPump = 'Permanent Spa Pump'
  Grill = 'Grill'
  Lighting = 'Lighting'
  Fireplace = 'Fireplace'
  PV = 'PV'
  Generator = 'Generator'
  Battery = 'Battery'
end

# TODO
module HWT
  # Hot Water Types
  ClothesWasher = 'Clothes Washer'
  Dishwasher = 'Dishwasher'
  Fixtures = 'Fixtures'
  DistributionWaste = 'Distribution Waste'
end

# TODO
module LT
  # Load Types
  Heating = 'Heating: Delivered'
  HeatingHeatPumpBackup = 'Heating: Heat Pump Backup' # Needed for ERI calculation for dual-fuel heat pumps
  Cooling = 'Cooling: Delivered'
  HotWaterDelivered = 'Hot Water: Delivered'
  HotWaterTankLosses = 'Hot Water: Tank Losses'
  HotWaterDesuperheater = 'Hot Water: Desuperheater'
  HotWaterSolarThermal = 'Hot Water: Solar Thermal'
end

# TODO
module CLT
  # Component Load Types
  Roofs = 'Roofs'
  Ceilings = 'Ceilings'
  Walls = 'Walls'
  RimJoists = 'Rim Joists'
  FoundationWalls = 'Foundation Walls'
  Doors = 'Doors'
  WindowsConduction = 'Windows Conduction'
  WindowsSolar = 'Windows Solar'
  SkylightsConduction = 'Skylights Conduction'
  SkylightsSolar = 'Skylights Solar'
  Floors = 'Floors'
  Slabs = 'Slabs'
  InternalMass = 'Internal Mass'
  Infiltration = 'Infiltration'
  NaturalVentilation = 'Natural Ventilation'
  MechanicalVentilation = 'Mechanical Ventilation'
  WholeHouseFan = 'Whole House Fan'
  Ducts = 'Ducts'
  InternalGains = 'Internal Gains'
  Lighting = 'Lighting'
end

# TODO
module UHT
  # Unmet Hours Types
  Heating = 'Heating'
  Cooling = 'Cooling'
  HotWaterShower = 'Showers'
end

# TODO
module RT
  # Resilience Types
  Battery = 'Battery'
end

# TODO
module PLT
  # Peak Load Types
  Heating = 'Heating: Delivered'
  Cooling = 'Cooling: Delivered'
end

# TODO
module PFT
  # Peak Fuel Types
  Summer = 'Summer'
  Winter = 'Winter'
  Annual = 'Annual'
end

# TODO
module AFT
  # Airflow Types
  Infiltration = 'Infiltration'
  MechanicalVentilation = 'Mechanical Ventilation'
  NaturalVentilation = 'Natural Ventilation'
  WholeHouseFan = 'Whole House Fan'
end

# TODO
module WT
  # Weather Types
  DrybulbTemp = 'Drybulb Temperature'
  WetbulbTemp = 'Wetbulb Temperature'
  RelativeHumidity = 'Relative Humidity'
  WindSpeed = 'Wind Speed'
  DiffuseSolar = 'Diffuse Solar Radiation'
  DirectSolar = 'Direct Solar Radiation'
end

# TODO
=======
# Collection of methods related to output reporting or writing output files.
>>>>>>> 54ca3ac6
module Outputs
  # Add EMS programs for output reporting. In the case where a whole SFA/MF building is
  # being simulated, these programs are added to the whole building (merged) model, not
  # the individual dwelling unit models.
  #
  #
  # @param model [OpenStudio::Model::Model] OpenStudio Model object
  # @param hpxml_osm_map [Hash] Map of HPXML::Building objects => OpenStudio Model objects for each dwelling unit
  # @param hpxml_header [HPXML::Header] HPXML Header object (one per HPXML file)
  # @param add_component_loads [Boolean] Whether to calculate component loads (since it incurs a runtime speed penalty)
  # @return [nil]
  def self.apply_ems_programs(model, hpxml_osm_map, hpxml_header, add_component_loads)
    season_day_nums = apply_unmet_hours_ems_program(model, hpxml_osm_map, hpxml_header)
    loads_data = apply_total_loads_ems_program(model, hpxml_osm_map, hpxml_header)
    if add_component_loads
      apply_component_loads_ems_program(model, hpxml_osm_map, loads_data, season_day_nums)
    end
    apply_total_airflows_ems_program(model, hpxml_osm_map)
    add_unmet_loads_output(model, hpxml_osm_map)
  end

  # Creates an EMS program that calculates heating and cooling unmet hours (number
  # of hours where the heating or cooling setpoint is not maintained).
  #
  # Note: We do our own unmet hours calculation via EMS so that we can incorporate,
  # e.g., heating/cooling seasons into the logic. The calculation layers on top
  # of the built-in EnergyPlus unmet hours output.
  #
  # @param model [OpenStudio::Model::Model] OpenStudio Model object
  # @param hpxml_osm_map [Hash] Map of HPXML::Building objects => OpenStudio Model objects for each dwelling unit
  # @param hpxml_header [HPXML::Header] HPXML Header object (one per HPXML file)
  # @return [Hash] Mapping of unit index => heating/cooling season begin and end dates for use by subsequent programs
  def self.apply_unmet_hours_ems_program(model, hpxml_osm_map, hpxml_header)
    # Create sensors and gather data
    htg_sensors, clg_sensors = {}, {}
    zone_air_temp_sensors, htg_spt_sensors, clg_spt_sensors = {}, {}, {}
    total_heat_load_serveds, total_cool_load_serveds = {}, {}
    season_day_nums = {}
    onoff_deadbands = hpxml_header.hvac_onoff_thermostat_deadband.to_f
    hpxml_osm_map.each_with_index do |(hpxml_bldg, unit_model), unit|
      conditioned_zone = unit_model.getThermalZones.find { |z| z.additionalProperties.getFeatureAsString('ObjectType').to_s == HPXML::LocationConditionedSpace }
      conditioned_zone_name = conditioned_zone.name.to_s

      # EMS sensors
      htg_sensors[unit] = Model.add_ems_sensor(
        model,
        name: "#{conditioned_zone_name} htg unmet s",
        output_var_or_meter_name: 'Zone Heating Setpoint Not Met Time',
        key_name: conditioned_zone_name
      )

      clg_sensors[unit] = Model.add_ems_sensor(
        model,
        name: "#{conditioned_zone_name} clg unmet s",
        output_var_or_meter_name: 'Zone Cooling Setpoint Not Met Time',
        key_name: conditioned_zone_name
      )

      total_heat_load_serveds[unit] = hpxml_bldg.total_fraction_heat_load_served
      total_cool_load_serveds[unit] = hpxml_bldg.total_fraction_cool_load_served

      hvac_control = hpxml_bldg.hvac_controls[0]
      next if hvac_control.nil?

      if (onoff_deadbands > 0)
        zone_air_temp_sensors[unit] = Model.add_ems_sensor(
          model,
          name: "#{conditioned_zone_name} space temp",
          output_var_or_meter_name: 'Zone Air Temperature',
          key_name: conditioned_zone_name
        )

        htg_sch = conditioned_zone.thermostatSetpointDualSetpoint.get.heatingSetpointTemperatureSchedule.get
        htg_spt_sensors[unit] = Model.add_ems_sensor(
          model,
          name: "#{htg_sch.name} sch value",
          output_var_or_meter_name: 'Schedule Value',
          key_name: htg_sch.name
        )

        clg_sch = conditioned_zone.thermostatSetpointDualSetpoint.get.coolingSetpointTemperatureSchedule.get
        clg_spt_sensors[unit] = Model.add_ems_sensor(
          model,
          name: "#{clg_sch.name} sch value",
          output_var_or_meter_name: 'Schedule Value',
          key_name: clg_sch.name
        )
      end

      sim_year = hpxml_header.sim_calendar_year
      season_day_nums[unit] = {
        htg_start: Calendar.get_day_num_from_month_day(sim_year, hvac_control.seasons_heating_begin_month, hvac_control.seasons_heating_begin_day),
        htg_end: Calendar.get_day_num_from_month_day(sim_year, hvac_control.seasons_heating_end_month, hvac_control.seasons_heating_end_day),
        clg_start: Calendar.get_day_num_from_month_day(sim_year, hvac_control.seasons_cooling_begin_month, hvac_control.seasons_cooling_begin_day),
        clg_end: Calendar.get_day_num_from_month_day(sim_year, hvac_control.seasons_cooling_end_month, hvac_control.seasons_cooling_end_day)
      }
    end

    hvac_availability_sensor = model.getEnergyManagementSystemSensors.find { |s| s.additionalProperties.getFeatureAsString('ObjectType').to_s == Constants::ObjectTypeHVACAvailabilitySensor }

    # EMS program
    clg_hrs = 'clg_unmet_hours'
    htg_hrs = 'htg_unmet_hours'
    unit_clg_hrs = 'unit_clg_unmet_hours'
    unit_htg_hrs = 'unit_htg_unmet_hours'
    program = Model.add_ems_program(
      model,
      name: 'unmet hours program'
    )
    program.additionalProperties.setFeature('ObjectType', Constants::ObjectTypeUnmetHoursProgram)
    program.addLine("Set #{htg_hrs} = 0")
    program.addLine("Set #{clg_hrs} = 0")
    for unit in 0..hpxml_osm_map.size - 1
      if total_heat_load_serveds[unit] > 0
        program.addLine("Set #{unit_htg_hrs} = 0")
        if season_day_nums[unit][:htg_end] >= season_day_nums[unit][:htg_start]
          line = "If ((DayOfYear >= #{season_day_nums[unit][:htg_start]}) && (DayOfYear <= #{season_day_nums[unit][:htg_end]}))"
        else
          line = "If ((DayOfYear >= #{season_day_nums[unit][:htg_start]}) || (DayOfYear <= #{season_day_nums[unit][:htg_end]}))"
        end
        line += " && (#{hvac_availability_sensor.name} == 1)" if not hvac_availability_sensor.nil?
        program.addLine(line)
        if zone_air_temp_sensors.keys.include? unit # on off deadband
          program.addLine("  If #{zone_air_temp_sensors[unit].name} < (#{htg_spt_sensors[unit].name} - #{UnitConversions.convert(onoff_deadbands, 'deltaF', 'deltaC')})")
          program.addLine("    Set #{unit_htg_hrs} = #{unit_htg_hrs} + #{htg_sensors[unit].name}")
          program.addLine('  EndIf')
        else
          program.addLine("  Set #{unit_htg_hrs} = #{unit_htg_hrs} + #{htg_sensors[unit].name}")
        end
        program.addLine("  If #{unit_htg_hrs} > #{htg_hrs}") # Use max hourly value across all units
        program.addLine("    Set #{htg_hrs} = #{unit_htg_hrs}")
        program.addLine('  EndIf')
        program.addLine('EndIf')
      end
      next unless total_cool_load_serveds[unit] > 0

      program.addLine("Set #{unit_clg_hrs} = 0")
      if season_day_nums[unit][:clg_end] >= season_day_nums[unit][:clg_start]
        line = "If ((DayOfYear >= #{season_day_nums[unit][:clg_start]}) && (DayOfYear <= #{season_day_nums[unit][:clg_end]}))"
      else
        line = "If ((DayOfYear >= #{season_day_nums[unit][:clg_start]}) || (DayOfYear <= #{season_day_nums[unit][:clg_end]}))"
      end
      line += " && (#{hvac_availability_sensor.name} == 1)" if not hvac_availability_sensor.nil?
      program.addLine(line)
      if zone_air_temp_sensors.keys.include? unit # on off deadband
        program.addLine("  If #{zone_air_temp_sensors[unit].name} > (#{clg_spt_sensors[unit].name} + #{UnitConversions.convert(onoff_deadbands, 'deltaF', 'deltaC')})")
        program.addLine("    Set #{unit_clg_hrs} = #{unit_clg_hrs} + #{clg_sensors[unit].name}")
        program.addLine('  EndIf')
      else
        program.addLine("  Set #{unit_clg_hrs} = #{unit_clg_hrs} + #{clg_sensors[unit].name}")
      end
      program.addLine("  If #{unit_clg_hrs} > #{clg_hrs}") # Use max hourly value across all units
      program.addLine("    Set #{clg_hrs} = #{unit_clg_hrs}")
      program.addLine('  EndIf')
      program.addLine('EndIf')
    end

    # EMS calling manager
    Model.add_ems_program_calling_manager(
      model,
      name: "#{program.name} calling manager",
      calling_point: 'EndOfZoneTimestepBeforeZoneReporting',
      ems_programs: [program]
    )

    return season_day_nums
  end

  # Creates an EMS program that calculates total heating and cooling loads delivered
  # by the HVAC system(s).
  #
  # @param model [OpenStudio::Model::Model] OpenStudio Model object
  # @param hpxml_osm_map [Hash] Map of HPXML::Building objects => OpenStudio Model objects for each dwelling unit
  # @param hpxml_header [HPXML::Header] HPXML Header object (one per HPXML file)
  # @return [Array] Misc collection of things for use in the component loads EMS program
  def self.apply_total_loads_ems_program(model, hpxml_osm_map, hpxml_header)
    # Create sensors and gather data
    htg_cond_load_sensors, clg_cond_load_sensors = {}, {}
    htg_duct_load_sensors, clg_duct_load_sensors = {}, {}
    total_heat_load_serveds, total_cool_load_serveds = {}, {}
    dehumidifier_global_vars, dehumidifier_sensors = {}, {}

    hpxml_osm_map.each_with_index do |(hpxml_bldg, unit_model), unit|
      # Retrieve objects
      conditioned_zone_name = unit_model.getThermalZones.find { |z| z.additionalProperties.getFeatureAsString('ObjectType').to_s == HPXML::LocationConditionedSpace }.name.to_s
      duct_zone_names = unit_model.getThermalZones.select { |z| z.isPlenum }.map { |z| z.name.to_s }
      dehumidifier = unit_model.getZoneHVACDehumidifierDXs
      dehumidifier_name = dehumidifier[0].name.to_s unless dehumidifier.empty?

      # Fraction heat/cool load served
      if hpxml_header.apply_ashrae140_assumptions
        total_heat_load_serveds[unit] = 1.0
        total_cool_load_serveds[unit] = 1.0
      else
        total_heat_load_serveds[unit] = hpxml_bldg.total_fraction_heat_load_served
        total_cool_load_serveds[unit] = hpxml_bldg.total_fraction_cool_load_served
      end

      # Energy transferred in conditioned zone, used for determining heating (winter) vs cooling (summer)
      htg_cond_load_sensors[unit] = Model.add_ems_sensor(
        model,
        name: 'htg_load_cond',
        output_var_or_meter_name: "Heating:EnergyTransfer:Zone:#{conditioned_zone_name.upcase}",
        key_name: nil
      )

      clg_cond_load_sensors[unit] = Model.add_ems_sensor(
        model,
        name: 'clg_load_cond',
        output_var_or_meter_name: "Cooling:EnergyTransfer:Zone:#{conditioned_zone_name.upcase}",
        key_name: nil
      )

      # Energy transferred in duct zone(s)
      htg_duct_load_sensors[unit] = []
      clg_duct_load_sensors[unit] = []
      duct_zone_names.each do |duct_zone_name|
        htg_duct_load_sensors[unit] << Model.add_ems_sensor(
          model,
          name: 'htg_load_duct',
          output_var_or_meter_name: "Heating:EnergyTransfer:Zone:#{duct_zone_name.upcase}",
          key_name: nil
        )

        clg_duct_load_sensors[unit] << Model.add_ems_sensor(
          model,
          name: 'clg_load_duct',
          output_var_or_meter_name: "Cooling:EnergyTransfer:Zone:#{duct_zone_name.upcase}",
          key_name: nil
        )
      end

      next if dehumidifier_name.nil?

      # Need to adjust E+ EnergyTransfer meters for dehumidifier internal gains.
      # We also offset the dehumidifier load by one timestep so that it aligns with the EnergyTransfer meters.

      # Global Variable
      dehumidifier_global_vars[unit] = Model.add_ems_global_var(
        model,
        var_name: "prev #{dehumidifier_name}"
      )

      # Initialization Program
      timestep_offset_program = Model.add_ems_program(
        model,
        name: "#{dehumidifier_name} timestep offset init program"
      )
      timestep_offset_program.addLine("Set #{dehumidifier_global_vars[unit].name} = 0")

      # calling managers
      Model.add_ems_program_calling_manager(
        model,
        name: "#{timestep_offset_program.name} calling manager",
        calling_point: 'BeginNewEnvironment',
        ems_programs: [timestep_offset_program]
      )

      Model.add_ems_program_calling_manager(
        model,
        name: "#{timestep_offset_program.name} calling manager2",
        calling_point: 'AfterNewEnvironmentWarmUpIsComplete',
        ems_programs: [timestep_offset_program]
      )

      dehumidifier_sensors[unit] = Model.add_ems_sensor(
        model,
        name: 'ig_dehumidifier',
        output_var_or_meter_name: 'Zone Dehumidifier Sensible Heating Energy',
        key_name: dehumidifier_name
      )
    end

    # EMS program
    program = Model.add_ems_program(
      model,
      name: 'total loads program'
    )
    program.additionalProperties.setFeature('ObjectType', Constants::ObjectTypeTotalLoadsProgram)
    program.addLine('Set loads_htg_tot = 0')
    program.addLine('Set loads_clg_tot = 0')
    for unit in 0..hpxml_osm_map.size - 1
      program.addLine("If #{htg_cond_load_sensors[unit].name} > 0")
      program.addLine("  Set loads_htg_tot = loads_htg_tot + (#{htg_cond_load_sensors[unit].name} - #{clg_cond_load_sensors[unit].name}) * #{total_heat_load_serveds[unit]}")
      for i in 0..htg_duct_load_sensors[unit].size - 1
        program.addLine("  Set loads_htg_tot = loads_htg_tot + (#{htg_duct_load_sensors[unit][i].name} - #{clg_duct_load_sensors[unit][i].name}) * #{total_heat_load_serveds[unit]}")
      end
      if not dehumidifier_global_vars[unit].nil?
        program.addLine("  Set loads_htg_tot = loads_htg_tot - #{dehumidifier_global_vars[unit].name}")
      end
      program.addLine('EndIf')
    end
    program.addLine('Set loads_htg_tot = (@Max loads_htg_tot 0)')
    for unit in 0..hpxml_osm_map.size - 1
      program.addLine("If #{clg_cond_load_sensors[unit].name} > 0")
      program.addLine("  Set loads_clg_tot = loads_clg_tot + (#{clg_cond_load_sensors[unit].name} - #{htg_cond_load_sensors[unit].name}) * #{total_cool_load_serveds[unit]}")
      for i in 0..clg_duct_load_sensors[unit].size - 1
        program.addLine("  Set loads_clg_tot = loads_clg_tot + (#{clg_duct_load_sensors[unit][i].name} - #{htg_duct_load_sensors[unit][i].name}) * #{total_cool_load_serveds[unit]}")
      end
      if not dehumidifier_global_vars[unit].nil?
        program.addLine("  Set loads_clg_tot = loads_clg_tot + #{dehumidifier_global_vars[unit].name}")
      end
      program.addLine('EndIf')
    end
    program.addLine('Set loads_clg_tot = (@Max loads_clg_tot 0)')
    for unit in 0..hpxml_osm_map.size - 1
      if not dehumidifier_global_vars[unit].nil?
        # Store dehumidifier internal gain, will be used in EMS program next timestep
        program.addLine("Set #{dehumidifier_global_vars[unit].name} = #{dehumidifier_sensors[unit].name}")
      end
    end

    # EMS calling manager
    Model.add_ems_program_calling_manager(
      model,
      name: "#{program.name} calling manager",
      calling_point: 'EndOfZoneTimestepAfterZoneReporting',
      ems_programs: [program]
    )

    loads_data = [htg_cond_load_sensors, clg_cond_load_sensors, total_heat_load_serveds, total_cool_load_serveds, dehumidifier_sensors]
    return loads_data
  end

  # Creates an EMS program that calculates component heating and cooling loads (e.g., loads
  # attributes to walls, windows, infiltration, ducts, internal gains, etc.).
  #
  # @param model [OpenStudio::Model::Model] OpenStudio Model object
  # @param hpxml_osm_map [Hash] Map of HPXML::Building objects => OpenStudio Model objects for each dwelling unit
  # @param loads_data [Array] Misc collection of things from the total loads EMS program
  # @param season_day_nums [Hash] Mapping of unit index => heating/cooling season begin and end dates
  # @return [nil]
  def self.apply_component_loads_ems_program(model, hpxml_osm_map, loads_data, season_day_nums)
    htg_cond_load_sensors, clg_cond_load_sensors, total_heat_load_serveds, total_cool_load_serveds, dehumidifier_sensors = loads_data

    # Output diagnostics needed for some output variables used below
    output_diagnostics = model.getOutputDiagnostics
    output_diagnostics.addKey('DisplayAdvancedReportVariables')

    area_tolerance = UnitConversions.convert(1.0, 'ft^2', 'm^2')

    nonsurf_names = ['intgains', 'lighting', 'infil', 'mechvent', 'natvent', 'whf', 'ducts']
    surf_names = ['walls', 'rim_joists', 'foundation_walls', 'floors', 'slabs', 'ceilings',
                  'roofs', 'windows_conduction', 'windows_solar', 'doors', 'skylights_conduction',
                  'skylights_solar', 'internal_mass']

    # EMS program
    program = Model.add_ems_program(
      model,
      name: 'component loads program'
    )
    program.additionalProperties.setFeature('ObjectType', Constants::ObjectTypeComponentLoadsProgram)

    # Initialize
    [:htg, :clg].each do |mode|
      surf_names.each do |surf_name|
        program.addLine("Set loads_#{mode}_#{surf_name} = 0")
      end
      nonsurf_names.each do |nonsurf_name|
        program.addLine("Set loads_#{mode}_#{nonsurf_name} = 0")
      end
    end

    hpxml_osm_map.each_with_index do |(hpxml_bldg, unit_model), unit|
      conditioned_zone = unit_model.getThermalZones.find { |z| z.additionalProperties.getFeatureAsString('ObjectType').to_s == HPXML::LocationConditionedSpace }

      # Prevent certain objects (e.g., OtherEquipment) from being counted towards both, e.g., ducts and internal gains
      objects_already_processed = []

      # EMS Sensors: Surfaces, SubSurfaces, InternalMass
      surfaces_sensors = {}
      surf_names.each do |surf_name|
        surfaces_sensors[surf_name.to_sym] = []
      end

      unit_model.getSurfaces.sort.each do |s|
        next unless s.space.get.thermalZone.get.name.to_s == conditioned_zone.name.to_s

        surface_type = s.additionalProperties.getFeatureAsString('SurfaceType')
        if not surface_type.is_initialized
          fail "Could not identify surface type for surface: '#{s.name}'."
        end

        surface_type = surface_type.get

        s.subSurfaces.each do |ss|
          # Conduction (windows, skylights, doors)
          key = { 'Window' => :windows_conduction,
                  'Door' => :doors,
                  'Skylight' => :skylights_conduction }[surface_type]
          fail "Unexpected subsurface for component loads: '#{ss.name}'." if key.nil?

          if (surface_type == 'Window') || (surface_type == 'Skylight')
            vars = { 'Surface Inside Face Convection Heat Gain Energy' => 'ss_conv',
                     'Surface Inside Face Internal Gains Radiation Heat Gain Energy' => 'ss_ig',
                     'Surface Inside Face Net Surface Thermal Radiation Heat Gain Energy' => 'ss_surf' }
          else
            vars = { 'Surface Inside Face Solar Radiation Heat Gain Energy' => 'ss_sol',
                     'Surface Inside Face Lights Radiation Heat Gain Energy' => 'ss_lgt',
                     'Surface Inside Face Convection Heat Gain Energy' => 'ss_conv',
                     'Surface Inside Face Internal Gains Radiation Heat Gain Energy' => 'ss_ig',
                     'Surface Inside Face Net Surface Thermal Radiation Heat Gain Energy' => 'ss_surf' }
          end

          vars.each do |var, name|
            surfaces_sensors[key] << []
            surfaces_sensors[key][-1] << Model.add_ems_sensor(
              model,
              name: name,
              output_var_or_meter_name: var,
              key_name: ss.name
            )
          end

          # Solar (windows, skylights)
          next unless (surface_type == 'Window') || (surface_type == 'Skylight')

          key = { 'Window' => :windows_solar,
                  'Skylight' => :skylights_solar }[surface_type]
          vars = { 'Surface Window Transmitted Solar Radiation Energy' => 'ss_trans_in',
                   'Surface Window Shortwave from Zone Back Out Window Heat Transfer Rate' => 'ss_back_out',
                   'Surface Window Total Glazing Layers Absorbed Shortwave Radiation Rate' => 'ss_sw_abs',
                   'Surface Window Total Glazing Layers Absorbed Solar Radiation Energy' => 'ss_sol_abs',
                   'Surface Inside Face Initial Transmitted Diffuse Transmitted Out Window Solar Radiation Rate' => 'ss_trans_out' }

          surfaces_sensors[key] << []
          vars.each do |var, name|
            surfaces_sensors[key][-1] << Model.add_ems_sensor(
              model,
              name: name,
              output_var_or_meter_name: var,
              key_name: ss.name
            )
          end
        end

        next if s.netArea < area_tolerance # Skip parent surfaces (of subsurfaces) that have near zero net area

        key = { 'FoundationWall' => :foundation_walls,
                'RimJoist' => :rim_joists,
                'Wall' => :walls,
                'Slab' => :slabs,
                'Floor' => :floors,
                'Ceiling' => :ceilings,
                'Roof' => :roofs,
                'Skylight' => :skylights_conduction, # Skylight curb/shaft
                'InferredCeiling' => :internal_mass,
                'InferredFloor' => :internal_mass }[surface_type]
        fail "Unexpected surface for component loads: '#{s.name}'." if key.nil?

        surfaces_sensors[key] << []
        { 'Surface Inside Face Convection Heat Gain Energy' => 's_conv',
          'Surface Inside Face Internal Gains Radiation Heat Gain Energy' => 's_ig',
          'Surface Inside Face Solar Radiation Heat Gain Energy' => 's_sol',
          'Surface Inside Face Lights Radiation Heat Gain Energy' => 's_lgt',
          'Surface Inside Face Net Surface Thermal Radiation Heat Gain Energy' => 's_surf' }.each do |var, name|
          surfaces_sensors[key][-1] << Model.add_ems_sensor(
            model,
            name: name,
            output_var_or_meter_name: var,
            key_name: s.name
          )
        end
      end

      unit_model.getInternalMasss.sort.each do |m|
        next unless m.space.get.thermalZone.get.name.to_s == conditioned_zone.name.to_s

        surfaces_sensors[:internal_mass] << []
        { 'Surface Inside Face Convection Heat Gain Energy' => 'im_conv',
          'Surface Inside Face Internal Gains Radiation Heat Gain Energy' => 'im_ig',
          'Surface Inside Face Solar Radiation Heat Gain Energy' => 'im_sol',
          'Surface Inside Face Lights Radiation Heat Gain Energy' => 'im_lgt',
          'Surface Inside Face Net Surface Thermal Radiation Heat Gain Energy' => 'im_surf' }.each do |var, name|
          surfaces_sensors[:internal_mass][-1] << Model.add_ems_sensor(
            model,
            name: name,
            output_var_or_meter_name: var,
            key_name: m.name
          )
        end
      end

      # EMS Sensors: Infiltration, Natural Ventilation, Whole House Fan
      infil_sensors, natvent_sensors, whf_sensors = [], [], []
      unit_model.getSpaceInfiltrationDesignFlowRates.sort.each do |i|
        next unless i.space.get.thermalZone.get.name.to_s == conditioned_zone.name.to_s

        object_type = i.additionalProperties.getFeatureAsString('ObjectType').get

        { 'Infiltration Sensible Heat Gain Energy' => 'airflow_gain',
          'Infiltration Sensible Heat Loss Energy' => 'airflow_loss' }.each do |var, name|
          airflow_sensor = Model.add_ems_sensor(
            model,
            name: name,
            output_var_or_meter_name: var,
            key_name: i.name
          )

          if object_type == Constants::ObjectTypeInfiltration
            infil_sensors << airflow_sensor
          elsif object_type == Constants::ObjectTypeNaturalVentilation
            natvent_sensors << airflow_sensor
          elsif object_type == Constants::ObjectTypeWholeHouseFan
            whf_sensors << airflow_sensor
          end
        end
      end

      # EMS Sensors: Mechanical Ventilation
      mechvents_sensors = []
      unit_model.getElectricEquipments.sort.each do |o|
        next unless o.endUseSubcategory == Constants::ObjectTypeMechanicalVentilation

        objects_already_processed << o
        { 'Electric Equipment Convective Heating Energy' => 'mv_conv',
          'Electric Equipment Radiant Heating Energy' => 'mv_rad' }.each do |var, name|
          mechvents_sensors << Model.add_ems_sensor(
            model,
            name: name,
            output_var_or_meter_name: var,
            key_name: o.name
          )
        end
      end
      unit_model.getOtherEquipments.sort.each do |o|
        next unless o.endUseSubcategory == Constants::ObjectTypeMechanicalVentilationHouseFan

        objects_already_processed << o
        { 'Other Equipment Convective Heating Energy' => 'mv_conv',
          'Other Equipment Radiant Heating Energy' => 'mv_rad' }.each do |var, name|
          mechvents_sensors << Model.add_ems_sensor(
            model,
            name: name,
            output_var_or_meter_name: var,
            key_name: o.name
          )
        end
      end

      # EMS Sensors: Ducts
      ducts_sensors = []
      ducts_mix_gain_sensor = nil
      ducts_mix_loss_sensor = nil
      conditioned_zone.zoneMixing.each do |zone_mix|
        object_type = zone_mix.additionalProperties.getFeatureAsString('ObjectType').to_s
        next unless object_type == Constants::ObjectTypeDuctLoad

        ducts_mix_gain_sensor = Model.add_ems_sensor(
          model,
          name: 'duct_mix_gain',
          output_var_or_meter_name: 'Zone Mixing Sensible Heat Gain Energy',
          key_name: conditioned_zone.name
        )

        ducts_mix_loss_sensor = Model.add_ems_sensor(
          model,
          name: 'duct_mix_loss',
          output_var_or_meter_name: 'Zone Mixing Sensible Heat Loss Energy',
          key_name: conditioned_zone.name
        )
      end
      unit_model.getOtherEquipments.sort.each do |o|
        next if objects_already_processed.include? o
        next unless o.endUseSubcategory == Constants::ObjectTypeDuctLoad

        objects_already_processed << o
        { 'Other Equipment Convective Heating Energy' => 'ducts_conv',
          'Other Equipment Radiant Heating Energy' => 'ducts_rad' }.each do |var, name|
          ducts_sensors << Model.add_ems_sensor(
            model,
            name: name,
            output_var_or_meter_name: var,
            key_name: o.name
          )
        end
      end

      # EMS Sensors: Lighting
      lightings_sensors = []
      unit_model.getLightss.sort.each do |e|
        next unless e.space.get.thermalZone.get.name.to_s == conditioned_zone.name.to_s

        { 'Lights Convective Heating Energy' => 'ig_lgt_conv',
          'Lights Radiant Heating Energy' => 'ig_lgt_rad',
          'Lights Visible Radiation Heating Energy' => 'ig_lgt_vis' }.each do |var, name|
          lightings_sensors << Model.add_ems_sensor(
            model,
            name: name,
            output_var_or_meter_name: var,
            key_name: e.name
          )
        end
      end

      # EMS Sensors: Internal Gains
      intgains_sensors = []
      unit_model.getElectricEquipments.sort.each do |o|
        next if objects_already_processed.include? o
        next unless o.space.get.thermalZone.get.name.to_s == conditioned_zone.name.to_s

        { 'Electric Equipment Convective Heating Energy' => 'ig_ee_conv',
          'Electric Equipment Radiant Heating Energy' => 'ig_ee_rad' }.each do |var, name|
          intgains_sensors << Model.add_ems_sensor(
            model,
            name: name,
            output_var_or_meter_name: var,
            key_name: o.name
          )
        end
      end

      unit_model.getOtherEquipments.sort.each do |o|
        next if objects_already_processed.include? o
        next unless o.space.get.thermalZone.get.name.to_s == conditioned_zone.name.to_s

        { 'Other Equipment Convective Heating Energy' => 'ig_oe_conv',
          'Other Equipment Radiant Heating Energy' => 'ig_oe_rad' }.each do |var, name|
          intgains_sensors << Model.add_ems_sensor(
            model,
            name: name,
            output_var_or_meter_name: var,
            key_name: o.name
          )
        end
      end

      unit_model.getPeoples.sort.each do |e|
        next unless e.space.get.thermalZone.get.name.to_s == conditioned_zone.name.to_s

        { 'People Convective Heating Energy' => 'ig_ppl_conv',
          'People Radiant Heating Energy' => 'ig_ppl_rad' }.each do |var, name|
          intgains_sensors << Model.add_ems_sensor(
            model,
            name: name,
            output_var_or_meter_name: var,
            key_name: e.name
          )
        end
      end

      if not dehumidifier_sensors[unit].nil?
        intgains_sensors << dehumidifier_sensors[unit]
      end

      intgains_dhw_sensors = {}

      (unit_model.getWaterHeaterMixeds + unit_model.getWaterHeaterStratifieds).sort.each do |wh|
        next unless wh.ambientTemperatureThermalZone.is_initialized
        next unless wh.ambientTemperatureThermalZone.get.name.to_s == conditioned_zone.name.to_s

        dhw_sensor = Model.add_ems_sensor(
          model,
          name: 'dhw_loss',
          output_var_or_meter_name: 'Water Heater Heat Loss Energy',
          key_name: wh.name
        )

        if wh.is_a? OpenStudio::Model::WaterHeaterMixed
          oncycle_loss = wh.onCycleLossFractiontoThermalZone
          offcycle_loss = wh.offCycleLossFractiontoThermalZone
        else
          oncycle_loss = wh.skinLossFractiontoZone
          offcycle_loss = wh.offCycleFlueLossFractiontoZone
        end

        dhw_rtf_sensor = Model.add_ems_sensor(
          model,
          name: 'dhw_rtf',
          output_var_or_meter_name: 'Water Heater Runtime Fraction',
          key_name: wh.name
        )

        intgains_dhw_sensors[dhw_sensor] = [offcycle_loss, oncycle_loss, dhw_rtf_sensor]
      end

      # EMS program: Surfaces
      surfaces_sensors.each do |k, surface_sensors|
        program.addLine("Set hr_#{k} = 0")
        surface_sensors.each do |sensors|
          s = "Set hr_#{k} = hr_#{k}"
          sensors.each do |sensor|
            # remove ss_net if switch
            if sensor.name.to_s.start_with?('ss_net', 'ss_sol_abs', 'ss_trans_in')
              s += " - #{sensor.name}"
            elsif sensor.name.to_s.start_with?('ss_sw_abs', 'ss_trans_out', 'ss_back_out')
              s += " + #{sensor.name} * ZoneTimestep * 3600"
            else
              s += " + #{sensor.name}"
            end
          end
          program.addLine(s) if sensors.size > 0
        end
      end

      # EMS program: Internal Gains, Lighting, Infiltration, Natural Ventilation, Mechanical Ventilation, Ducts
      { 'intgains' => intgains_sensors,
        'lighting' => lightings_sensors,
        'infil' => infil_sensors,
        'natvent' => natvent_sensors,
        'whf' => whf_sensors,
        'mechvent' => mechvents_sensors,
        'ducts' => ducts_sensors }.each do |loadtype, sensors|
        program.addLine("Set hr_#{loadtype} = 0")
        next if sensors.empty?

        s = "Set hr_#{loadtype} = hr_#{loadtype}"
        sensors.each do |sensor|
          if ['intgains', 'lighting', 'mechvent', 'ducts'].include? loadtype
            s += " - #{sensor.name}"
          elsif sensor.name.to_s.include? 'gain'
            s += " - #{sensor.name}"
          elsif sensor.name.to_s.include? 'loss'
            s += " + #{sensor.name}"
          end
        end
        program.addLine(s)
      end
      intgains_dhw_sensors.each do |sensor, vals|
        off_loss, on_loss, rtf_sensor = vals
        program.addLine("Set hr_intgains = hr_intgains + #{sensor.name} * (#{off_loss}*(1-#{rtf_sensor.name}) + #{on_loss}*#{rtf_sensor.name})") # Water heater tank losses to zone
      end
      if (not ducts_mix_loss_sensor.nil?) && (not ducts_mix_gain_sensor.nil?)
        program.addLine("Set hr_ducts = hr_ducts + (#{ducts_mix_loss_sensor.name} - #{ducts_mix_gain_sensor.name})")
      end

      # EMS Sensors: Indoor temperature, setpoints
      tin_sensor = Model.add_ems_sensor(
        model,
        name: 'tin s',
        output_var_or_meter_name: 'Zone Mean Air Temperature',
        key_name: conditioned_zone.name
      )

      thermostat = nil
      if conditioned_zone.thermostatSetpointDualSetpoint.is_initialized
        thermostat = conditioned_zone.thermostatSetpointDualSetpoint.get

        htg_sp_sensor = Model.add_ems_sensor(
          model,
          name: 'htg sp s',
          output_var_or_meter_name: 'Schedule Value',
          key_name: thermostat.heatingSetpointTemperatureSchedule.get.name
        )

        clg_sp_sensor = Model.add_ems_sensor(
          model,
          name: 'clg sp s',
          output_var_or_meter_name: 'Schedule Value',
          key_name: thermostat.coolingSetpointTemperatureSchedule.get.name
        )
      end

      # EMS program: Heating vs Cooling logic
      program.addLine('Set htg_mode = 0')
      program.addLine('Set clg_mode = 0')
      program.addLine("If (#{htg_cond_load_sensors[unit].name} > 0)") # Assign hour to heating if heating load
      program.addLine("  Set htg_mode = #{total_heat_load_serveds[unit]}")
      program.addLine("ElseIf (#{clg_cond_load_sensors[unit].name} > 0)") # Assign hour to cooling if cooling load
      program.addLine("  Set clg_mode = #{total_cool_load_serveds[unit]}")
      program.addLine('Else')
      program.addLine('  Set htg_season = 0')
      program.addLine('  Set clg_season = 0')
      if not season_day_nums[unit].nil?
        # Determine whether we're in the heating and/or cooling season
        if season_day_nums[unit][:clg_end] >= season_day_nums[unit][:clg_start]
          program.addLine("  If ((DayOfYear >= #{season_day_nums[unit][:clg_start]}) && (DayOfYear <= #{season_day_nums[unit][:clg_end]}))")
        else
          program.addLine("  If ((DayOfYear >= #{season_day_nums[unit][:clg_start]}) || (DayOfYear <= #{season_day_nums[unit][:clg_end]}))")
        end
        program.addLine('    Set clg_season = 1')
        program.addLine('  EndIf')
        if season_day_nums[unit][:htg_end] >= season_day_nums[unit][:htg_start]
          program.addLine("  If ((DayOfYear >= #{season_day_nums[unit][:htg_start]}) && (DayOfYear <= #{season_day_nums[unit][:htg_end]}))")
        else
          program.addLine("  If ((DayOfYear >= #{season_day_nums[unit][:htg_start]}) || (DayOfYear <= #{season_day_nums[unit][:htg_end]}))")
        end
        program.addLine('    Set htg_season = 1')
        program.addLine('  EndIf')
      end
      program.addLine("  If ((#{natvent_sensors[0].name} <> 0) || (#{natvent_sensors[1].name} <> 0)) && (clg_season == 1)") # Assign hour to cooling if natural ventilation is operating
      program.addLine("    Set clg_mode = #{total_cool_load_serveds[unit]}")
      program.addLine("  ElseIf ((#{whf_sensors[0].name} <> 0) || (#{whf_sensors[1].name} <> 0)) && (clg_season == 1)") # Assign hour to cooling if whole house fan is operating
      program.addLine("    Set clg_mode = #{total_cool_load_serveds[unit]}")
      if not thermostat.nil?
        program.addLine('  Else') # Indoor temperature floating between setpoints; determine assignment by comparing to average of heating/cooling setpoints
        program.addLine("    Set Tmid_setpoint = (#{htg_sp_sensor.name} + #{clg_sp_sensor.name}) / 2")
        program.addLine("    If (#{tin_sensor.name} > Tmid_setpoint) && (clg_season == 1)")
        program.addLine("      Set clg_mode = #{total_cool_load_serveds[unit]}")
        program.addLine("    ElseIf (#{tin_sensor.name} < Tmid_setpoint) && (htg_season == 1)")
        program.addLine("      Set htg_mode = #{total_heat_load_serveds[unit]}")
        program.addLine('    EndIf')
      end
      program.addLine('  EndIf')
      program.addLine('EndIf')

      unit_multiplier = hpxml_bldg.building_construction.number_of_units
      [:htg, :clg].each do |mode|
        if mode == :htg
          sign = ''
        else
          sign = '-'
        end
        surf_names.each do |surf_name|
          program.addLine("Set loads_#{mode}_#{surf_name} = loads_#{mode}_#{surf_name} + (#{sign}hr_#{surf_name} * #{mode}_mode * #{unit_multiplier})")
        end
        nonsurf_names.each do |nonsurf_name|
          program.addLine("Set loads_#{mode}_#{nonsurf_name} = loads_#{mode}_#{nonsurf_name} + (#{sign}hr_#{nonsurf_name} * #{mode}_mode * #{unit_multiplier})")
        end
      end
    end

    # EMS calling manager
    Model.add_ems_program_calling_manager(
      model,
      name: "#{program.name} calling manager",
      calling_point: 'EndOfZoneTimestepAfterZoneReporting',
      ems_programs: [program]
    )
  end

  # Creates airflow outputs (for infiltration, ventilation, etc.) that sum across all individual dwelling
  # units for output reporting.
  #
  # @param model [OpenStudio::Model::Model] OpenStudio Model object
  # @param hpxml_osm_map [Hash] Map of HPXML::Building objects => OpenStudio Model objects for each dwelling unit
  # @return [nil]
  def self.apply_total_airflows_ems_program(model, hpxml_osm_map)
    # Retrieve objects
    infil_vars = []
    mechvent_vars = []
    natvent_vars = []
    whf_vars = []
    unit_multipliers = []
    hpxml_osm_map.each do |hpxml_bldg, unit_model|
      infil_vars << unit_model.getEnergyManagementSystemGlobalVariables.find { |v| v.additionalProperties.getFeatureAsString('ObjectType').to_s == Constants::ObjectTypeInfiltration }
      mechvent_vars << unit_model.getEnergyManagementSystemGlobalVariables.find { |v| v.additionalProperties.getFeatureAsString('ObjectType').to_s == Constants::ObjectTypeMechanicalVentilation }
      natvent_vars << unit_model.getEnergyManagementSystemGlobalVariables.find { |v| v.additionalProperties.getFeatureAsString('ObjectType').to_s == Constants::ObjectTypeNaturalVentilation }
      whf_vars << unit_model.getEnergyManagementSystemGlobalVariables.find { |v| v.additionalProperties.getFeatureAsString('ObjectType').to_s == Constants::ObjectTypeWholeHouseFan }
      unit_multipliers << hpxml_bldg.building_construction.number_of_units
    end

    # EMS program
    program = Model.add_ems_program(
      model,
      name: 'total airflows program'
    )
    program.additionalProperties.setFeature('ObjectType', Constants::ObjectTypeTotalAirflowsProgram)
    program.addLine('Set total_infil_flow_rate = 0')
    program.addLine('Set total_mechvent_flow_rate = 0')
    program.addLine('Set total_natvent_flow_rate = 0')
    program.addLine('Set total_whf_flow_rate = 0')
    infil_vars.each_with_index do |infil_var, i|
      program.addLine("Set total_infil_flow_rate = total_infil_flow_rate + (#{infil_var.name} * #{unit_multipliers[i]})")
    end
    mechvent_vars.each_with_index do |mechvent_var, i|
      program.addLine("Set total_mechvent_flow_rate = total_mechvent_flow_rate + (#{mechvent_var.name} * #{unit_multipliers[i]})")
    end
    natvent_vars.each_with_index do |natvent_var, i|
      program.addLine("Set total_natvent_flow_rate = total_natvent_flow_rate + (#{natvent_var.name} * #{unit_multipliers[i]})")
    end
    whf_vars.each_with_index do |whf_var, i|
      program.addLine("Set total_whf_flow_rate = total_whf_flow_rate + (#{whf_var.name} * #{unit_multipliers[i]})")
    end

    # EMS calling manager
    Model.add_ems_program_calling_manager(
      model,
      name: "#{program.name} calling manager",
      calling_point: 'EndOfZoneTimestepAfterZoneReporting',
      ems_programs: [program]
    )
  end

  # TODO
  #
  # @param model [OpenStudio::Model::Model] OpenStudio Model object
  # @param hpxml_osm_map [Hash] Map of HPXML::Building objects => OpenStudio Model objects for each dwelling unit
  # @return [void]
  def self.add_unmet_loads_output(model, hpxml_osm_map)
    return if hpxml_osm_map.select { |hpxml_bldg, _unit_model| !hpxml_bldg.water_heating_systems.empty? }.empty?

    # Retrieve objects
    shower_unmet_time_vars = []
    shower_time_vars = []
    unit_multipliers = []
    hpxml_osm_map.each do |hpxml_bldg, unit_model|
      shower_unmet_time_vars << unit_model.getEnergyManagementSystemGlobalVariables.find { |v| v.additionalProperties.getFeatureAsString('ObjectType').to_s == Constants::ObjectTypeUnmetLoadsShowerUnmetTime }
      shower_time_vars << unit_model.getEnergyManagementSystemGlobalVariables.find { |v| v.additionalProperties.getFeatureAsString('ObjectType').to_s == Constants::ObjectTypeUnmetLoadsShowerTime }

      unit_multipliers << hpxml_bldg.building_construction.number_of_units
    end

    # EMS program
    total_shower_unmet_time = 'total_shower_unmet_time'
    total_shower_time = 'total_shower_time'
    unit_shower_unmet_time = 'unit_shower_unmet_time'
    unit_shower_time = 'unit_shower_time'
    program = OpenStudio::Model::EnergyManagementSystemProgram.new(model)
    program.setName('unmet loads program')
    program.additionalProperties.setFeature('ObjectType', Constants::ObjectTypeUnmetLoadsProgram)
    program.addLine("Set #{total_shower_unmet_time} = 0")
    program.addLine("Set #{total_shower_time} = 0")
    shower_unmet_time_vars.each_with_index do |shower_unmet_time_var, _i|
      program.addLine("Set #{unit_shower_unmet_time} = #{shower_unmet_time_var.name}")
      program.addLine("  If #{unit_shower_unmet_time} > #{total_shower_unmet_time}") # Use max hourly value across all units
      program.addLine("    Set #{total_shower_unmet_time} = #{unit_shower_unmet_time}")
      program.addLine('  EndIf')
    end
    shower_time_vars.each_with_index do |shower_time_var, _i|
      program.addLine("Set #{unit_shower_time} = #{shower_time_var.name}")
      program.addLine("  If #{unit_shower_time} > #{total_shower_time}") # Use max hourly value across all units
      program.addLine("    Set #{total_shower_time} = #{unit_shower_time}")
      program.addLine('  EndIf')
    end

    # EMS calling manager
    manager = OpenStudio::Model::EnergyManagementSystemProgramCallingManager.new(model)
    manager.setName("#{program.name} calling manager")
    manager.setCallingPoint('EndOfZoneTimestepAfterZoneReporting')
    manager.addProgram(program)
  end

  # Populate fields of both unique OpenStudio objects OutputJSON and OutputControlFiles based on the debug argument.
  # Always request MessagePack output.
  #
  # @param model [OpenStudio::Model::Model] OpenStudio Model object
  # @param debug [Boolean] If true,  writes in.osm, generates additional log output, and creates all E+ output files
  # @return [nil]
  def self.apply_output_file_controls(model, debug)
    oj = model.getOutputJSON
    oj.setOptionType('TimeSeriesAndTabular')
    oj.setOutputJSON(debug)
    oj.setOutputMessagePack(true) # Used by ReportSimulationOutput reporting measure

    ocf = model.getOutputControlFiles
    ocf.setOutputAUDIT(debug)
    ocf.setOutputCSV(debug)
    ocf.setOutputBND(debug)
    ocf.setOutputEIO(debug)
    ocf.setOutputESO(debug)
    ocf.setOutputMDD(debug)
    ocf.setOutputMTD(debug)
    ocf.setOutputMTR(debug)
    ocf.setOutputRDD(debug)
    ocf.setOutputSHD(debug)
    ocf.setOutputCSV(debug)
    ocf.setOutputSQLite(debug)
    ocf.setOutputPerfLog(debug)
  end

  # Store some data for use in reporting measure.
  #
  # @param model [OpenStudio::Model::Model] OpenStudio Model object
  # @param hpxml [HPXML] HPXML object
  # @param hpxml_osm_map [Hash] Map of HPXML::Building objects => OpenStudio Model objects for each dwelling unit
  # @param hpxml_path [String] Path to the HPXML file
  # @param building_id [String] HPXML Building ID
  # @param hpxml_defaults_path [String] Path to the HPXML defaults (in.xml) file
  # @return [nil]
  def self.apply_additional_properties(model, hpxml, hpxml_osm_map, hpxml_path, building_id, hpxml_defaults_path)
    additionalProperties = model.getBuilding.additionalProperties
    additionalProperties.setFeature('hpxml_path', hpxml_path)
    additionalProperties.setFeature('hpxml_defaults_path', hpxml_defaults_path)
    additionalProperties.setFeature('building_id', building_id.to_s)
    additionalProperties.setFeature('emissions_scenario_names', hpxml.header.emissions_scenarios.map { |s| s.name }.to_s)
    additionalProperties.setFeature('emissions_scenario_types', hpxml.header.emissions_scenarios.map { |s| s.emissions_type }.to_s)
    heated_zones, cooled_zones = [], []
    hpxml_osm_map.each do |hpxml_bldg, unit_model|
      conditioned_zone_name = unit_model.getThermalZones.find { |z| z.additionalProperties.getFeatureAsString('ObjectType').to_s == HPXML::LocationConditionedSpace }.name.to_s

      heated_zones << conditioned_zone_name if hpxml_bldg.total_fraction_heat_load_served > 0
      cooled_zones << conditioned_zone_name if hpxml_bldg.total_fraction_cool_load_served > 0
    end
    additionalProperties.setFeature('heated_zones', heated_zones.to_s)
    additionalProperties.setFeature('cooled_zones', cooled_zones.to_s)
    additionalProperties.setFeature('is_southern_hemisphere', hpxml_osm_map.keys[0].latitude < 0)
  end

  # Requests very detailed EMS output files to help debug EMS programs line-by-line.
  #
  # Note: The call to this method is commented out by default as this is slow and produces
  # huge output files. It should only be enabled temporarily for debugging purposes.
  #
  # @param model [OpenStudio::Model::Model] OpenStudio Model object
  # @return [nil]
  def self.apply_ems_debug_output(model)
    oems = model.getOutputEnergyManagementSystem
    oems.setActuatorAvailabilityDictionaryReporting('Verbose')
    oems.setInternalVariableAvailabilityDictionaryReporting('Verbose')
    oems.setEMSRuntimeLanguageDebugOutputLevel('Verbose')
  end

  # Writes OSM & EPW files to the output directory when in debug mode.
  #
  # @param runner [OpenStudio::Measure::OSRunner] Object typically used to display warnings
  # @param model [OpenStudio::Model::Model] OpenStudio Model object
  # @param debug [Boolean] If true, writes the OSM/EPW files to the output dir
  # @param output_dir [String] Path of the output files directory
  # @param epw_path [String] Path to the EPW weather file
  # @return [nil]
  def self.write_debug_files(runner, model, debug, output_dir, epw_path)
    return unless debug

    # Write OSM file to run dir
    osm_output_path = File.join(output_dir, 'in.osm')
    File.write(osm_output_path, model.to_s)
    runner.registerInfo("Wrote file: #{osm_output_path}")

    # Copy EPW file to run dir
    epw_output_path = File.join(output_dir, 'in.epw')
    FileUtils.cp(epw_path, epw_output_path)
  end

  # Calculates total HVAC capacities (across all HVAC systems) for a given HPXML Building.
  # These capacities will be reported in the annual output file.
  #
  # @param hpxml_bldg [HPXML::Building] HPXML Building object representing an individual dwelling unit
  # @return [Array<Double, Double, Double>] Total heating capacity, total cooling capacity, total heat pump backup capacity (Btu/hr)
  def self.get_total_hvac_capacities(hpxml_bldg)
    htg_cap, clg_cap, hp_backup_cap = 0.0, 0.0, 0.0
    unit_multiplier = hpxml_bldg.building_construction.number_of_units
    hpxml_bldg.hvac_systems.each do |hvac_system|
      if hvac_system.is_a? HPXML::HeatingSystem
        next if hvac_system.is_heat_pump_backup_system

        htg_cap += hvac_system.heating_capacity.to_f * unit_multiplier
      elsif hvac_system.is_a? HPXML::CoolingSystem
        clg_cap += hvac_system.cooling_capacity.to_f * unit_multiplier
        if hvac_system.has_integrated_heating
          htg_cap += hvac_system.integrated_heating_system_capacity.to_f * unit_multiplier
        end
      elsif hvac_system.is_a? HPXML::HeatPump
        htg_cap += hvac_system.heating_capacity.to_f * unit_multiplier
        clg_cap += hvac_system.cooling_capacity.to_f * unit_multiplier
        if hvac_system.backup_type == HPXML::HeatPumpBackupTypeIntegrated
          hp_backup_cap += hvac_system.backup_heating_capacity.to_f * unit_multiplier
        elsif hvac_system.backup_type == HPXML::HeatPumpBackupTypeSeparate
          hp_backup_cap += hvac_system.backup_system.heating_capacity.to_f * unit_multiplier
        end
      end
    end
    return htg_cap, clg_cap, hp_backup_cap
  end

  # Calculates total HVAC airflow rates (across all HVAC systems) for a given HPXML Building.
  #
  # @param hpxml_bldg [HPXML::Building] HPXML Building object representing an individual dwelling unit
  # @return [Array<Double, Double>] Total heating airflow rate, total cooling airflow rate (cfm)
  def self.get_total_hvac_airflows(hpxml_bldg)
    htg_cfm, clg_cfm = 0.0, 0.0
    unit_multiplier = hpxml_bldg.building_construction.number_of_units
    hpxml_bldg.hvac_systems.each do |hvac_system|
      if hvac_system.is_a? HPXML::HeatingSystem
        htg_cfm += hvac_system.heating_airflow_cfm.to_f * unit_multiplier
      elsif hvac_system.is_a? HPXML::CoolingSystem
        clg_cfm += hvac_system.cooling_airflow_cfm.to_f * unit_multiplier
        if hvac_system.has_integrated_heating
          htg_cfm += hvac_system.integrated_heating_system_airflow_cfm.to_f * unit_multiplier
        end
      elsif hvac_system.is_a? HPXML::HeatPump
        htg_cfm += hvac_system.heating_airflow_cfm.to_f * unit_multiplier
        clg_cfm += hvac_system.cooling_airflow_cfm.to_f * unit_multiplier
      end
    end
    return htg_cfm, clg_cfm
  end

  # Appends HVAC sizing results to the provided array for use in writing output files.
  #
  # @param hpxml_bldg [HPXML::Building] HPXML Building object representing an individual dwelling unit
  # @param results_out [Array] Rows of output data
  # @return [Array>] Rows of output data, with HVAC sizing results appended
  def self.append_sizing_results(hpxml_bldgs, results_out)
    line_break = nil

    # Summary HVAC capacities
    results_out << ['HVAC Capacity: Heating (Btu/h)', hpxml_bldgs.map { |hpxml_bldg| get_total_hvac_capacities(hpxml_bldg)[0] }.sum(0.0).round(1)]
    results_out << ['HVAC Capacity: Cooling (Btu/h)', hpxml_bldgs.map { |hpxml_bldg| get_total_hvac_capacities(hpxml_bldg)[1] }.sum(0.0).round(1)]
    results_out << ['HVAC Capacity: Heat Pump Backup (Btu/h)', hpxml_bldgs.map { |hpxml_bldg| get_total_hvac_capacities(hpxml_bldg)[2] }.sum(0.0).round(1)]

    # HVAC design temperatures
    results_out << [line_break]
    results_out << ['HVAC Design Temperature: Heating (F)', (hpxml_bldgs.map { |hpxml_bldg| hpxml_bldg.header.manualj_heating_design_temp }.sum(0.0) / hpxml_bldgs.size).round(2)]
    results_out << ['HVAC Design Temperature: Cooling (F)', (hpxml_bldgs.map { |hpxml_bldg| hpxml_bldg.header.manualj_cooling_design_temp }.sum(0.0) / hpxml_bldgs.size).round(2)]

    # HVAC Building design loads
    results_out << [line_break]
    results_out << ['HVAC Design Load: Heating: Total (Btu/h)', hpxml_bldgs.map { |hpxml_bldg| hpxml_bldg.hvac_plant.hdl_total * hpxml_bldg.building_construction.number_of_units }.sum(0.0).round(1)]
    results_out << ['HVAC Design Load: Heating: Ducts (Btu/h)', hpxml_bldgs.map { |hpxml_bldg| hpxml_bldg.hvac_plant.hdl_ducts * hpxml_bldg.building_construction.number_of_units }.sum(0.0).round(1)]
    results_out << ['HVAC Design Load: Heating: Windows (Btu/h)', hpxml_bldgs.map { |hpxml_bldg| hpxml_bldg.hvac_plant.hdl_windows * hpxml_bldg.building_construction.number_of_units }.sum(0.0).round(1)]
    results_out << ['HVAC Design Load: Heating: Skylights (Btu/h)', hpxml_bldgs.map { |hpxml_bldg| hpxml_bldg.hvac_plant.hdl_skylights * hpxml_bldg.building_construction.number_of_units }.sum(0.0).round(1)]
    results_out << ['HVAC Design Load: Heating: Doors (Btu/h)', hpxml_bldgs.map { |hpxml_bldg| hpxml_bldg.hvac_plant.hdl_doors * hpxml_bldg.building_construction.number_of_units }.sum(0.0).round(1)]
    results_out << ['HVAC Design Load: Heating: Walls (Btu/h)', hpxml_bldgs.map { |hpxml_bldg| hpxml_bldg.hvac_plant.hdl_walls * hpxml_bldg.building_construction.number_of_units }.sum(0.0).round(1)]
    results_out << ['HVAC Design Load: Heating: Roofs (Btu/h)', hpxml_bldgs.map { |hpxml_bldg| hpxml_bldg.hvac_plant.hdl_roofs * hpxml_bldg.building_construction.number_of_units }.sum(0.0).round(1)]
    results_out << ['HVAC Design Load: Heating: Floors (Btu/h)', hpxml_bldgs.map { |hpxml_bldg| hpxml_bldg.hvac_plant.hdl_floors * hpxml_bldg.building_construction.number_of_units }.sum(0.0).round(1)]
    results_out << ['HVAC Design Load: Heating: Slabs (Btu/h)', hpxml_bldgs.map { |hpxml_bldg| hpxml_bldg.hvac_plant.hdl_slabs * hpxml_bldg.building_construction.number_of_units }.sum(0.0).round(1)]
    results_out << ['HVAC Design Load: Heating: Ceilings (Btu/h)', hpxml_bldgs.map { |hpxml_bldg| hpxml_bldg.hvac_plant.hdl_ceilings * hpxml_bldg.building_construction.number_of_units }.sum(0.0).round(1)]
    results_out << ['HVAC Design Load: Heating: Infiltration (Btu/h)', hpxml_bldgs.map { |hpxml_bldg| hpxml_bldg.hvac_plant.hdl_infil * hpxml_bldg.building_construction.number_of_units }.sum(0.0).round(1)]
    results_out << ['HVAC Design Load: Heating: Ventilation (Btu/h)', hpxml_bldgs.map { |hpxml_bldg| hpxml_bldg.hvac_plant.hdl_vent * hpxml_bldg.building_construction.number_of_units }.sum(0.0).round(1)]
    results_out << ['HVAC Design Load: Heating: Piping (Btu/h)', hpxml_bldgs.map { |hpxml_bldg| hpxml_bldg.hvac_plant.hdl_piping * hpxml_bldg.building_construction.number_of_units }.sum(0.0).round(1)]
    results_out << ['HVAC Design Load: Cooling Sensible: Total (Btu/h)', hpxml_bldgs.map { |hpxml_bldg| hpxml_bldg.hvac_plant.cdl_sens_total * hpxml_bldg.building_construction.number_of_units }.sum(0.0).round(1)]
    results_out << ['HVAC Design Load: Cooling Sensible: Ducts (Btu/h)', hpxml_bldgs.map { |hpxml_bldg| hpxml_bldg.hvac_plant.cdl_sens_ducts * hpxml_bldg.building_construction.number_of_units }.sum(0.0).round(1)]
    results_out << ['HVAC Design Load: Cooling Sensible: Windows (Btu/h)', hpxml_bldgs.map { |hpxml_bldg| hpxml_bldg.hvac_plant.cdl_sens_windows * hpxml_bldg.building_construction.number_of_units }.sum(0.0).round(1)]
    results_out << ['HVAC Design Load: Cooling Sensible: Skylights (Btu/h)', hpxml_bldgs.map { |hpxml_bldg| hpxml_bldg.hvac_plant.cdl_sens_skylights * hpxml_bldg.building_construction.number_of_units }.sum(0.0).round(1)]
    results_out << ['HVAC Design Load: Cooling Sensible: Doors (Btu/h)', hpxml_bldgs.map { |hpxml_bldg| hpxml_bldg.hvac_plant.cdl_sens_doors * hpxml_bldg.building_construction.number_of_units }.sum(0.0).round(1)]
    results_out << ['HVAC Design Load: Cooling Sensible: Walls (Btu/h)', hpxml_bldgs.map { |hpxml_bldg| hpxml_bldg.hvac_plant.cdl_sens_walls * hpxml_bldg.building_construction.number_of_units }.sum(0.0).round(1)]
    results_out << ['HVAC Design Load: Cooling Sensible: Roofs (Btu/h)', hpxml_bldgs.map { |hpxml_bldg| hpxml_bldg.hvac_plant.cdl_sens_roofs * hpxml_bldg.building_construction.number_of_units }.sum(0.0).round(1)]
    results_out << ['HVAC Design Load: Cooling Sensible: Floors (Btu/h)', hpxml_bldgs.map { |hpxml_bldg| hpxml_bldg.hvac_plant.cdl_sens_floors * hpxml_bldg.building_construction.number_of_units }.sum(0.0).round(1)]
    results_out << ['HVAC Design Load: Cooling Sensible: Slabs (Btu/h)', hpxml_bldgs.map { |hpxml_bldg| hpxml_bldg.hvac_plant.cdl_sens_slabs * hpxml_bldg.building_construction.number_of_units }.sum(0.0).round(1)]
    results_out << ['HVAC Design Load: Cooling Sensible: Ceilings (Btu/h)', hpxml_bldgs.map { |hpxml_bldg| hpxml_bldg.hvac_plant.cdl_sens_ceilings * hpxml_bldg.building_construction.number_of_units }.sum(0.0).round(1)]
    results_out << ['HVAC Design Load: Cooling Sensible: Infiltration (Btu/h)', hpxml_bldgs.map { |hpxml_bldg| hpxml_bldg.hvac_plant.cdl_sens_infil * hpxml_bldg.building_construction.number_of_units }.sum(0.0).round(1)]
    results_out << ['HVAC Design Load: Cooling Sensible: Ventilation (Btu/h)', hpxml_bldgs.map { |hpxml_bldg| hpxml_bldg.hvac_plant.cdl_sens_vent * hpxml_bldg.building_construction.number_of_units }.sum(0.0).round(1)]
    results_out << ['HVAC Design Load: Cooling Sensible: Internal Gains (Btu/h)', hpxml_bldgs.map { |hpxml_bldg| hpxml_bldg.hvac_plant.cdl_sens_intgains * hpxml_bldg.building_construction.number_of_units }.sum(0.0).round(1)]
    results_out << ['HVAC Design Load: Cooling Sensible: Blower Heat (Btu/h)', hpxml_bldgs.map { |hpxml_bldg| hpxml_bldg.hvac_plant.cdl_sens_blowerheat * hpxml_bldg.building_construction.number_of_units }.sum(0.0).round(1)]
    results_out << ['HVAC Design Load: Cooling Sensible: AED Excursion (Btu/h)', hpxml_bldgs.map { |hpxml_bldg| hpxml_bldg.hvac_plant.cdl_sens_aedexcursion * hpxml_bldg.building_construction.number_of_units }.sum(0.0).round(1)]
    results_out << ['HVAC Design Load: Cooling Latent: Total (Btu/h)', hpxml_bldgs.map { |hpxml_bldg| hpxml_bldg.hvac_plant.cdl_lat_total * hpxml_bldg.building_construction.number_of_units }.sum(0.0).round(1)]
    results_out << ['HVAC Design Load: Cooling Latent: Ducts (Btu/h)', hpxml_bldgs.map { |hpxml_bldg| hpxml_bldg.hvac_plant.cdl_lat_ducts * hpxml_bldg.building_construction.number_of_units }.sum(0.0).round(1)]
    results_out << ['HVAC Design Load: Cooling Latent: Infiltration (Btu/h)', hpxml_bldgs.map { |hpxml_bldg| hpxml_bldg.hvac_plant.cdl_lat_infil * hpxml_bldg.building_construction.number_of_units }.sum(0.0).round(1)]
    results_out << ['HVAC Design Load: Cooling Latent: Ventilation (Btu/h)', hpxml_bldgs.map { |hpxml_bldg| hpxml_bldg.hvac_plant.cdl_lat_vent * hpxml_bldg.building_construction.number_of_units }.sum(0.0).round(1)]
    results_out << ['HVAC Design Load: Cooling Latent: Internal Gains (Btu/h)', hpxml_bldgs.map { |hpxml_bldg| hpxml_bldg.hvac_plant.cdl_lat_intgains * hpxml_bldg.building_construction.number_of_units }.sum(0.0).round(1)]

    # HVAC Zone design loads
    hpxml_bldgs.each do |hpxml_bldg|
      hpxml_bldg.conditioned_zones.each do |zone|
        next if zone.id.start_with? Constants::AutomaticallyAdded

        results_out << [line_break]
        results_out << ["HVAC Zone Design Load: #{zone.id}: Heating: Total (Btu/h)", zone.hdl_total.round(1)]
        results_out << ["HVAC Zone Design Load: #{zone.id}: Heating: Ducts (Btu/h)", zone.hdl_ducts.round(1)]
        results_out << ["HVAC Zone Design Load: #{zone.id}: Heating: Windows (Btu/h)", zone.hdl_windows.round(1)]
        results_out << ["HVAC Zone Design Load: #{zone.id}: Heating: Skylights (Btu/h)", zone.hdl_skylights.round(1)]
        results_out << ["HVAC Zone Design Load: #{zone.id}: Heating: Doors (Btu/h)", zone.hdl_doors.round(1)]
        results_out << ["HVAC Zone Design Load: #{zone.id}: Heating: Walls (Btu/h)", zone.hdl_walls.round(1)]
        results_out << ["HVAC Zone Design Load: #{zone.id}: Heating: Roofs (Btu/h)", zone.hdl_roofs.round(1)]
        results_out << ["HVAC Zone Design Load: #{zone.id}: Heating: Floors (Btu/h)", zone.hdl_floors.round(1)]
        results_out << ["HVAC Zone Design Load: #{zone.id}: Heating: Slabs (Btu/h)", zone.hdl_slabs.round(1)]
        results_out << ["HVAC Zone Design Load: #{zone.id}: Heating: Ceilings (Btu/h)", zone.hdl_ceilings.round(1)]
        results_out << ["HVAC Zone Design Load: #{zone.id}: Heating: Infiltration (Btu/h)", zone.hdl_infil.round(1)]
        results_out << ["HVAC Zone Design Load: #{zone.id}: Heating: Ventilation (Btu/h)", zone.hdl_vent.round(1)]
        results_out << ["HVAC Zone Design Load: #{zone.id}: Heating: Piping (Btu/h)", zone.hdl_piping.round(1)]
        results_out << ["HVAC Zone Design Load: #{zone.id}: Cooling Sensible: Total (Btu/h)", zone.cdl_sens_total.round(1)]
        results_out << ["HVAC Zone Design Load: #{zone.id}: Cooling Sensible: Ducts (Btu/h)", zone.cdl_sens_ducts.round(1)]
        results_out << ["HVAC Zone Design Load: #{zone.id}: Cooling Sensible: Windows (Btu/h)", zone.cdl_sens_windows.round(1)]
        results_out << ["HVAC Zone Design Load: #{zone.id}: Cooling Sensible: Skylights (Btu/h)", zone.cdl_sens_skylights.round(1)]
        results_out << ["HVAC Zone Design Load: #{zone.id}: Cooling Sensible: Doors (Btu/h)", zone.cdl_sens_doors.round(1)]
        results_out << ["HVAC Zone Design Load: #{zone.id}: Cooling Sensible: Walls (Btu/h)", zone.cdl_sens_walls.round(1)]
        results_out << ["HVAC Zone Design Load: #{zone.id}: Cooling Sensible: Roofs (Btu/h)", zone.cdl_sens_roofs.round(1)]
        results_out << ["HVAC Zone Design Load: #{zone.id}: Cooling Sensible: Floors (Btu/h)", zone.cdl_sens_floors.round(1)]
        results_out << ["HVAC Zone Design Load: #{zone.id}: Cooling Sensible: Slabs (Btu/h)", zone.cdl_sens_slabs.round(1)]
        results_out << ["HVAC Zone Design Load: #{zone.id}: Cooling Sensible: Ceilings (Btu/h)", zone.cdl_sens_ceilings.round(1)]
        results_out << ["HVAC Zone Design Load: #{zone.id}: Cooling Sensible: Infiltration (Btu/h)", zone.cdl_sens_infil.round(1)]
        results_out << ["HVAC Zone Design Load: #{zone.id}: Cooling Sensible: Ventilation (Btu/h)", zone.cdl_sens_vent.round(1)]
        results_out << ["HVAC Zone Design Load: #{zone.id}: Cooling Sensible: Internal Gains (Btu/h)", zone.cdl_sens_intgains.round(1)]
        results_out << ["HVAC Zone Design Load: #{zone.id}: Cooling Sensible: Blower Heat (Btu/h)", zone.cdl_sens_blowerheat.round(1)]
        results_out << ["HVAC Zone Design Load: #{zone.id}: Cooling Sensible: AED Excursion (Btu/h)", zone.cdl_sens_aedexcursion.round(1)]
        results_out << ["HVAC Zone Design Load: #{zone.id}: Cooling Latent: Total (Btu/h)", zone.cdl_lat_total.round(1)]
        results_out << ["HVAC Zone Design Load: #{zone.id}: Cooling Latent: Ducts (Btu/h)", zone.cdl_lat_ducts.round(1)]
        results_out << ["HVAC Zone Design Load: #{zone.id}: Cooling Latent: Infiltration (Btu/h)", zone.cdl_lat_infil.round(1)]
        results_out << ["HVAC Zone Design Load: #{zone.id}: Cooling Latent: Ventilation (Btu/h)", zone.cdl_lat_vent.round(1)]
        results_out << ["HVAC Zone Design Load: #{zone.id}: Cooling Latent: Internal Gains (Btu/h)", zone.cdl_lat_intgains.round(1)]
      end
    end

    # HVAC Space design loads
    hpxml_bldgs.each do |hpxml_bldg|
      hpxml_bldg.conditioned_spaces.each do |space|
        results_out << [line_break]
        # Note: Latent loads are not calculated for spaces
        results_out << ["HVAC Space Design Load: #{space.id}: Heating: Total (Btu/h)", space.hdl_total.round(1)]
        results_out << ["HVAC Space Design Load: #{space.id}: Heating: Ducts (Btu/h)", space.hdl_ducts.round(1)]
        results_out << ["HVAC Space Design Load: #{space.id}: Heating: Windows (Btu/h)", space.hdl_windows.round(1)]
        results_out << ["HVAC Space Design Load: #{space.id}: Heating: Skylights (Btu/h)", space.hdl_skylights.round(1)]
        results_out << ["HVAC Space Design Load: #{space.id}: Heating: Doors (Btu/h)", space.hdl_doors.round(1)]
        results_out << ["HVAC Space Design Load: #{space.id}: Heating: Walls (Btu/h)", space.hdl_walls.round(1)]
        results_out << ["HVAC Space Design Load: #{space.id}: Heating: Roofs (Btu/h)", space.hdl_roofs.round(1)]
        results_out << ["HVAC Space Design Load: #{space.id}: Heating: Floors (Btu/h)", space.hdl_floors.round(1)]
        results_out << ["HVAC Space Design Load: #{space.id}: Heating: Slabs (Btu/h)", space.hdl_slabs.round(1)]
        results_out << ["HVAC Space Design Load: #{space.id}: Heating: Ceilings (Btu/h)", space.hdl_ceilings.round(1)]
        results_out << ["HVAC Space Design Load: #{space.id}: Heating: Infiltration (Btu/h)", space.hdl_infil.round(1)]
        results_out << ["HVAC Space Design Load: #{space.id}: Cooling Sensible: Total (Btu/h)", space.cdl_sens_total.round(1)]
        results_out << ["HVAC Space Design Load: #{space.id}: Cooling Sensible: Ducts (Btu/h)", space.cdl_sens_ducts.round(1)]
        results_out << ["HVAC Space Design Load: #{space.id}: Cooling Sensible: Windows (Btu/h)", space.cdl_sens_windows.round(1)]
        results_out << ["HVAC Space Design Load: #{space.id}: Cooling Sensible: Skylights (Btu/h)", space.cdl_sens_skylights.round(1)]
        results_out << ["HVAC Space Design Load: #{space.id}: Cooling Sensible: Doors (Btu/h)", space.cdl_sens_doors.round(1)]
        results_out << ["HVAC Space Design Load: #{space.id}: Cooling Sensible: Walls (Btu/h)", space.cdl_sens_walls.round(1)]
        results_out << ["HVAC Space Design Load: #{space.id}: Cooling Sensible: Roofs (Btu/h)", space.cdl_sens_roofs.round(1)]
        results_out << ["HVAC Space Design Load: #{space.id}: Cooling Sensible: Floors (Btu/h)", space.cdl_sens_floors.round(1)]
        results_out << ["HVAC Space Design Load: #{space.id}: Cooling Sensible: Slabs (Btu/h)", space.cdl_sens_slabs.round(1)]
        results_out << ["HVAC Space Design Load: #{space.id}: Cooling Sensible: Ceilings (Btu/h)", space.cdl_sens_ceilings.round(1)]
        results_out << ["HVAC Space Design Load: #{space.id}: Cooling Sensible: Infiltration (Btu/h)", space.cdl_sens_infil.round(1)]
        results_out << ["HVAC Space Design Load: #{space.id}: Cooling Sensible: Internal Gains (Btu/h)", space.cdl_sens_intgains.round(1)]
        results_out << ["HVAC Space Design Load: #{space.id}: Cooling Sensible: AED Excursion (Btu/h)", space.cdl_sens_aedexcursion.round(1)]
      end
    end

    # Geothermal loop
    results_out << [line_break]
    geothermal_loops = hpxml_bldgs.map { |hpxml_bldg| hpxml_bldg.geothermal_loops }.flatten
    num_boreholes = geothermal_loops.map { |loop| loop.num_bore_holes }.sum(0)
    total_length = geothermal_loops.map { |loop| loop.bore_length * loop.num_bore_holes }.sum(0.0)
    results_out << ['HVAC Geothermal Loop: Borehole/Trench Count', num_boreholes]
    results_out << ['HVAC Geothermal Loop: Borehole/Trench Length (ft)', (total_length / [num_boreholes, 1].max).round(1)] # [num_boreholes, 1].max to prevent divide by zero

    return results_out
  end

  # Writes an output file for the given rows of output data.
  #
  # @param results_out [Array] Rows of output data
  # @param output_format [String] Type of output file (csv, json, or msgpack)
  # @param output_file_path [String] Path for the output file
  # @param mode [String] File opening mode (e.g., write or append)
  # @return [nil]
  def self.write_results_out_to_file(results_out, output_format, output_file_path, mode = 'w')
    line_break = nil
    if ['csv'].include? output_format
      CSV.open(output_file_path, mode) { |csv| results_out.to_a.each { |elem| csv << elem } }
    elsif ['json', 'msgpack'].include? output_format
      h = {}
      results_out.each do |out|
        next if out == [line_break]

        if out[0].include? ':'
          grp, name = out[0].split(':', 2)
          h[grp] = {} if h[grp].nil?
          h[grp][name.strip] = out[1]
        else
          h[out[0]] = out[1]
        end
      end

      if output_format == 'json'
        require 'json'
        File.open(output_file_path, mode) { |json| json.write(JSON.pretty_generate(h)) }
      elsif output_format == 'msgpack'
        require 'msgpack'
        File.open(output_file_path, "#{mode}b") { |json| h.to_msgpack(json) }
      end
    end
  end
end<|MERGE_RESOLUTION|>--- conflicted
+++ resolved
@@ -1,167 +1,6 @@
 # frozen_string_literal: true
 
-<<<<<<< HEAD
-# TODO
-module TE
-  # Total Energy
-  Total = 'Total'
-  Net = 'Net'
-end
-
-# TODO
-module FT
-  # Fuel Types
-  Elec = 'Electricity'
-  Gas = 'Natural Gas'
-  Oil = 'Fuel Oil'
-  Propane = 'Propane'
-  WoodCord = 'Wood Cord'
-  WoodPellets = 'Wood Pellets'
-  Coal = 'Coal'
-end
-
-# TODO
-module EUT
-  # End Use Types
-  Heating = 'Heating'
-  HeatingFanPump = 'Heating Fans/Pumps'
-  HeatingHeatPumpBackup = 'Heating Heat Pump Backup'
-  HeatingHeatPumpBackupFanPump = 'Heating Heat Pump Backup Fans/Pumps'
-  Cooling = 'Cooling'
-  CoolingFanPump = 'Cooling Fans/Pumps'
-  HotWater = 'Hot Water'
-  HotWaterRecircPump = 'Hot Water Recirc Pump'
-  HotWaterSolarThermalPump = 'Hot Water Solar Thermal Pump'
-  LightsInterior = 'Lighting Interior'
-  LightsGarage = 'Lighting Garage'
-  LightsExterior = 'Lighting Exterior'
-  MechVent = 'Mech Vent'
-  MechVentPreheat = 'Mech Vent Preheating'
-  MechVentPrecool = 'Mech Vent Precooling'
-  WholeHouseFan = 'Whole House Fan'
-  Refrigerator = 'Refrigerator'
-  Freezer = 'Freezer'
-  Dehumidifier = 'Dehumidifier'
-  Dishwasher = 'Dishwasher'
-  ClothesWasher = 'Clothes Washer'
-  ClothesDryer = 'Clothes Dryer'
-  RangeOven = 'Range/Oven'
-  CeilingFan = 'Ceiling Fan'
-  Television = 'Television'
-  PlugLoads = 'Plug Loads'
-  Vehicle = 'Electric Vehicle Charging'
-  WellPump = 'Well Pump'
-  PoolHeater = 'Pool Heater'
-  PoolPump = 'Pool Pump'
-  PermanentSpaHeater = 'Permanent Spa Heater'
-  PermanentSpaPump = 'Permanent Spa Pump'
-  Grill = 'Grill'
-  Lighting = 'Lighting'
-  Fireplace = 'Fireplace'
-  PV = 'PV'
-  Generator = 'Generator'
-  Battery = 'Battery'
-end
-
-# TODO
-module HWT
-  # Hot Water Types
-  ClothesWasher = 'Clothes Washer'
-  Dishwasher = 'Dishwasher'
-  Fixtures = 'Fixtures'
-  DistributionWaste = 'Distribution Waste'
-end
-
-# TODO
-module LT
-  # Load Types
-  Heating = 'Heating: Delivered'
-  HeatingHeatPumpBackup = 'Heating: Heat Pump Backup' # Needed for ERI calculation for dual-fuel heat pumps
-  Cooling = 'Cooling: Delivered'
-  HotWaterDelivered = 'Hot Water: Delivered'
-  HotWaterTankLosses = 'Hot Water: Tank Losses'
-  HotWaterDesuperheater = 'Hot Water: Desuperheater'
-  HotWaterSolarThermal = 'Hot Water: Solar Thermal'
-end
-
-# TODO
-module CLT
-  # Component Load Types
-  Roofs = 'Roofs'
-  Ceilings = 'Ceilings'
-  Walls = 'Walls'
-  RimJoists = 'Rim Joists'
-  FoundationWalls = 'Foundation Walls'
-  Doors = 'Doors'
-  WindowsConduction = 'Windows Conduction'
-  WindowsSolar = 'Windows Solar'
-  SkylightsConduction = 'Skylights Conduction'
-  SkylightsSolar = 'Skylights Solar'
-  Floors = 'Floors'
-  Slabs = 'Slabs'
-  InternalMass = 'Internal Mass'
-  Infiltration = 'Infiltration'
-  NaturalVentilation = 'Natural Ventilation'
-  MechanicalVentilation = 'Mechanical Ventilation'
-  WholeHouseFan = 'Whole House Fan'
-  Ducts = 'Ducts'
-  InternalGains = 'Internal Gains'
-  Lighting = 'Lighting'
-end
-
-# TODO
-module UHT
-  # Unmet Hours Types
-  Heating = 'Heating'
-  Cooling = 'Cooling'
-  HotWaterShower = 'Showers'
-end
-
-# TODO
-module RT
-  # Resilience Types
-  Battery = 'Battery'
-end
-
-# TODO
-module PLT
-  # Peak Load Types
-  Heating = 'Heating: Delivered'
-  Cooling = 'Cooling: Delivered'
-end
-
-# TODO
-module PFT
-  # Peak Fuel Types
-  Summer = 'Summer'
-  Winter = 'Winter'
-  Annual = 'Annual'
-end
-
-# TODO
-module AFT
-  # Airflow Types
-  Infiltration = 'Infiltration'
-  MechanicalVentilation = 'Mechanical Ventilation'
-  NaturalVentilation = 'Natural Ventilation'
-  WholeHouseFan = 'Whole House Fan'
-end
-
-# TODO
-module WT
-  # Weather Types
-  DrybulbTemp = 'Drybulb Temperature'
-  WetbulbTemp = 'Wetbulb Temperature'
-  RelativeHumidity = 'Relative Humidity'
-  WindSpeed = 'Wind Speed'
-  DiffuseSolar = 'Diffuse Solar Radiation'
-  DirectSolar = 'Direct Solar Radiation'
-end
-
-# TODO
-=======
 # Collection of methods related to output reporting or writing output files.
->>>>>>> 54ca3ac6
 module Outputs
   # Add EMS programs for output reporting. In the case where a whole SFA/MF building is
   # being simulated, these programs are added to the whole building (merged) model, not
@@ -174,13 +13,13 @@
   # @param add_component_loads [Boolean] Whether to calculate component loads (since it incurs a runtime speed penalty)
   # @return [nil]
   def self.apply_ems_programs(model, hpxml_osm_map, hpxml_header, add_component_loads)
-    season_day_nums = apply_unmet_hours_ems_program(model, hpxml_osm_map, hpxml_header)
-    loads_data = apply_total_loads_ems_program(model, hpxml_osm_map, hpxml_header)
+    season_day_nums = Outputs.apply_unmet_hours_ems_program(model, hpxml_osm_map, hpxml_header)
+    loads_data = Outputs.apply_total_loads_ems_program(model, hpxml_osm_map, hpxml_header)
     if add_component_loads
-      apply_component_loads_ems_program(model, hpxml_osm_map, loads_data, season_day_nums)
-    end
-    apply_total_airflows_ems_program(model, hpxml_osm_map)
-    add_unmet_loads_output(model, hpxml_osm_map)
+      Outputs.apply_component_loads_ems_program(model, hpxml_osm_map, loads_data, season_day_nums)
+    end
+    Outputs.apply_total_airflows_ems_program(model, hpxml_osm_map)
+    Outputs.add_unmet_loads_output(model, hpxml_osm_map)
   end
 
   # Creates an EMS program that calculates heating and cooling unmet hours (number
@@ -1239,9 +1078,9 @@
     line_break = nil
 
     # Summary HVAC capacities
-    results_out << ['HVAC Capacity: Heating (Btu/h)', hpxml_bldgs.map { |hpxml_bldg| get_total_hvac_capacities(hpxml_bldg)[0] }.sum(0.0).round(1)]
-    results_out << ['HVAC Capacity: Cooling (Btu/h)', hpxml_bldgs.map { |hpxml_bldg| get_total_hvac_capacities(hpxml_bldg)[1] }.sum(0.0).round(1)]
-    results_out << ['HVAC Capacity: Heat Pump Backup (Btu/h)', hpxml_bldgs.map { |hpxml_bldg| get_total_hvac_capacities(hpxml_bldg)[2] }.sum(0.0).round(1)]
+    results_out << ['HVAC Capacity: Heating (Btu/h)', hpxml_bldgs.map { |hpxml_bldg| Outputs.get_total_hvac_capacities(hpxml_bldg)[0] }.sum(0.0).round(1)]
+    results_out << ['HVAC Capacity: Cooling (Btu/h)', hpxml_bldgs.map { |hpxml_bldg| Outputs.get_total_hvac_capacities(hpxml_bldg)[1] }.sum(0.0).round(1)]
+    results_out << ['HVAC Capacity: Heat Pump Backup (Btu/h)', hpxml_bldgs.map { |hpxml_bldg| Outputs.get_total_hvac_capacities(hpxml_bldg)[2] }.sum(0.0).round(1)]
 
     # HVAC design temperatures
     results_out << [line_break]
