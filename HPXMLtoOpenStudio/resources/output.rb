# frozen_string_literal: true

class TE
  # Total Energy
  Total = 'Total'
  Net = 'Net'
end

class FT
  # Fuel Types
  Elec = 'Electricity'
  Gas = 'Natural Gas'
  Oil = 'Fuel Oil'
  Propane = 'Propane'
  WoodCord = 'Wood Cord'
  WoodPellets = 'Wood Pellets'
  Coal = 'Coal'
end

class EUT
  # End Use Types
  Heating = 'Heating'
  HeatingHeatPumpBackup = 'Heating Heat Pump Backup'
  HeatingFanPump = 'Heating Fans/Pumps'
  Cooling = 'Cooling'
  CoolingFanPump = 'Cooling Fans/Pumps'
  HotWater = 'Hot Water'
  HotWaterRecircPump = 'Hot Water Recirc Pump'
  HotWaterSolarThermalPump = 'Hot Water Solar Thermal Pump'
  LightsInterior = 'Lighting Interior'
  LightsGarage = 'Lighting Garage'
  LightsExterior = 'Lighting Exterior'
  MechVent = 'Mech Vent'
  MechVentPreheat = 'Mech Vent Preheating'
  MechVentPrecool = 'Mech Vent Precooling'
  WholeHouseFan = 'Whole House Fan'
  Refrigerator = 'Refrigerator'
  Freezer = 'Freezer'
  Dehumidifier = 'Dehumidifier'
  Dishwasher = 'Dishwasher'
  ClothesWasher = 'Clothes Washer'
  ClothesDryer = 'Clothes Dryer'
  RangeOven = 'Range/Oven'
  CeilingFan = 'Ceiling Fan'
  Television = 'Television'
  PlugLoads = 'Plug Loads'
  Vehicle = 'Electric Vehicle Charging'
  WellPump = 'Well Pump'
  PoolHeater = 'Pool Heater'
  PoolPump = 'Pool Pump'
  HotTubHeater = 'Hot Tub Heater'
  HotTubPump = 'Hot Tub Pump'
  Grill = 'Grill'
  Lighting = 'Lighting'
  Fireplace = 'Fireplace'
  PV = 'PV'
  Generator = 'Generator'
  Battery = 'Battery'
end

class HWT
  # Hot Water Types
  ClothesWasher = 'Clothes Washer'
  Dishwasher = 'Dishwasher'
  Fixtures = 'Fixtures'
  DistributionWaste = 'Distribution Waste'
end

class LT
  # Load Types
  Heating = 'Heating: Delivered'
  Cooling = 'Cooling: Delivered'
  HotWaterDelivered = 'Hot Water: Delivered'
  HotWaterTankLosses = 'Hot Water: Tank Losses'
  HotWaterDesuperheater = 'Hot Water: Desuperheater'
  HotWaterSolarThermal = 'Hot Water: Solar Thermal'
end

class CLT
  # Component Load Types
  Roofs = 'Roofs'
  Ceilings = 'Ceilings'
  Walls = 'Walls'
  RimJoists = 'Rim Joists'
  FoundationWalls = 'Foundation Walls'
  Doors = 'Doors'
  WindowsConduction = 'Windows Conduction'
<<<<<<< HEAD
  WindowsSolar= 'Windows Solar'
=======
  WindowsSolar = 'Windows Solar'
>>>>>>> fe7b5c63
  SkylightsConduction = 'Skylights Conduction'
  SkylightsSolar = 'Skylights Solar'
  Floors = 'Floors'
  Slabs = 'Slabs'
  InternalMass = 'Internal Mass'
  Infiltration = 'Infiltration'
  NaturalVentilation = 'Natural Ventilation'
  MechanicalVentilation = 'Mechanical Ventilation'
  WholeHouseFan = 'Whole House Fan'
  Ducts = 'Ducts'
  InternalGains = 'Internal Gains'
  Lighting = 'Lighting'
end

class UHT
  # Unmet Hours Types
  Heating = 'Heating'
  Cooling = 'Cooling'
end

class ILT
  # Ideal Load Types
  Heating = 'Heating'
  Cooling = 'Cooling'
end

class PLT
  # Peak Load Types
  Heating = 'Heating: Delivered'
  Cooling = 'Cooling: Delivered'
end

class PFT
  # Peak Fuel Types
  Summer = 'Summer'
  Winter = 'Winter'
end

class AFT
  # Airflow Types
  Infiltration = 'Infiltration'
  MechanicalVentilation = 'Mechanical Ventilation'
  NaturalVentilation = 'Natural Ventilation'
  WholeHouseFan = 'Whole House Fan'
end

class WT
  # Weather Types
  DrybulbTemp = 'Drybulb Temperature'
  WetbulbTemp = 'Wetbulb Temperature'
  RelativeHumidity = 'Relative Humidity'
  WindSpeed = 'Wind Speed'
  DiffuseSolar = 'Diffuse Solar Radiation'
  DirectSolar = 'Direct Solar Radiation'
end<|MERGE_RESOLUTION|>--- conflicted
+++ resolved
@@ -85,11 +85,7 @@
   FoundationWalls = 'Foundation Walls'
   Doors = 'Doors'
   WindowsConduction = 'Windows Conduction'
-<<<<<<< HEAD
-  WindowsSolar= 'Windows Solar'
-=======
   WindowsSolar = 'Windows Solar'
->>>>>>> fe7b5c63
   SkylightsConduction = 'Skylights Conduction'
   SkylightsSolar = 'Skylights Solar'
   Floors = 'Floors'
