# frozen_string_literal: true

# Collection of methods related to output reporting or writing output files.
module Outputs
  MeterCustomElectricityTotal = 'Electricity:Total'
  MeterCustomElectricityNet = 'Electricity:Net'
  MeterCustomElectricityPV = 'Electricity:PV'

  # Add EMS programs for output reporting. In the case where a whole SFA/MF building is
  # being simulated, these programs are added to the whole building (merged) model, not
  # the individual dwelling unit models.
  #
  #
  # @param model [OpenStudio::Model::Model] OpenStudio Model object
  # @param hpxml_osm_map [Hash] Map of HPXML::Building objects => OpenStudio Model objects for each dwelling unit
  # @param hpxml_header [HPXML::Header] HPXML Header object (one per HPXML file)
  # @param add_component_loads [Boolean] Whether to calculate component loads (since it incurs a runtime speed penalty)
  # @return [nil]
  def self.apply_ems_programs(model, hpxml_osm_map, hpxml_header, add_component_loads)
    season_day_nums = Outputs.apply_unmet_hours_ems_program(model, hpxml_osm_map, hpxml_header)
    loads_data = Outputs.apply_total_loads_ems_program(model, hpxml_osm_map, hpxml_header)
    if add_component_loads
      Outputs.apply_component_loads_ems_program(model, hpxml_osm_map, loads_data, season_day_nums)
    end
    Outputs.apply_total_airflows_ems_program(model, hpxml_osm_map)
  end

  # Creates an EMS program that calculates heating and cooling unmet hours (number
  # of hours where the heating or cooling setpoint is not maintained).
  #
  # Note: We do our own unmet hours calculation via EMS so that we can incorporate,
  # e.g., heating/cooling seasons into the logic. The calculation layers on top
  # of the built-in EnergyPlus unmet hours output.
  #
  # @param model [OpenStudio::Model::Model] OpenStudio Model object
  # @param hpxml_osm_map [Hash] Map of HPXML::Building objects => OpenStudio Model objects for each dwelling unit
  # @param hpxml_header [HPXML::Header] HPXML Header object (one per HPXML file)
  # @return [Hash] Mapping of unit index => heating/cooling season begin and end dates for use by subsequent programs
  def self.apply_unmet_hours_ems_program(model, hpxml_osm_map, hpxml_header)
    # Create sensors and gather data
    htg_sensors, clg_sensors = {}, {}
    zone_air_temp_sensors, htg_spt_sensors, clg_spt_sensors = {}, {}, {}
    total_heat_load_serveds, total_cool_load_serveds = {}, {}
    season_day_nums = {}
    onoff_deadbands = hpxml_header.hvac_onoff_thermostat_deadband.to_f
    hpxml_osm_map.each_with_index do |(hpxml_bldg, unit_model), unit|
      conditioned_zone = unit_model.getThermalZones.find { |z| z.additionalProperties.getFeatureAsString('ObjectType').to_s == HPXML::LocationConditionedSpace }
      conditioned_zone_name = conditioned_zone.name.to_s

      # EMS sensors
      htg_sensors[unit] = Model.add_ems_sensor(
        model,
        name: "#{conditioned_zone_name} htg unmet s",
        output_var_or_meter_name: 'Zone Heating Setpoint Not Met Time',
        key_name: conditioned_zone_name
      )

      clg_sensors[unit] = Model.add_ems_sensor(
        model,
        name: "#{conditioned_zone_name} clg unmet s",
        output_var_or_meter_name: 'Zone Cooling Setpoint Not Met Time',
        key_name: conditioned_zone_name
      )

      total_heat_load_serveds[unit] = hpxml_bldg.total_fraction_heat_load_served
      total_cool_load_serveds[unit] = hpxml_bldg.total_fraction_cool_load_served

      hvac_control = hpxml_bldg.hvac_controls[0]
      next if hvac_control.nil?

      if (onoff_deadbands > 0)
        zone_air_temp_sensors[unit] = Model.add_ems_sensor(
          model,
          name: "#{conditioned_zone_name} space temp",
          output_var_or_meter_name: 'Zone Air Temperature',
          key_name: conditioned_zone_name
        )

        htg_sch = conditioned_zone.thermostatSetpointDualSetpoint.get.heatingSetpointTemperatureSchedule.get
        htg_spt_sensors[unit] = Model.add_ems_sensor(
          model,
          name: "#{htg_sch.name} sch value",
          output_var_or_meter_name: 'Schedule Value',
          key_name: htg_sch.name
        )

        clg_sch = conditioned_zone.thermostatSetpointDualSetpoint.get.coolingSetpointTemperatureSchedule.get
        clg_spt_sensors[unit] = Model.add_ems_sensor(
          model,
          name: "#{clg_sch.name} sch value",
          output_var_or_meter_name: 'Schedule Value',
          key_name: clg_sch.name
        )
      end

      sim_year = hpxml_header.sim_calendar_year
      season_day_nums[unit] = {
        htg_start: Calendar.get_day_num_from_month_day(sim_year, hvac_control.seasons_heating_begin_month, hvac_control.seasons_heating_begin_day),
        htg_end: Calendar.get_day_num_from_month_day(sim_year, hvac_control.seasons_heating_end_month, hvac_control.seasons_heating_end_day),
        clg_start: Calendar.get_day_num_from_month_day(sim_year, hvac_control.seasons_cooling_begin_month, hvac_control.seasons_cooling_begin_day),
        clg_end: Calendar.get_day_num_from_month_day(sim_year, hvac_control.seasons_cooling_end_month, hvac_control.seasons_cooling_end_day)
      }
    end

    hvac_availability_sensor = model.getEnergyManagementSystemSensors.find { |s| s.additionalProperties.getFeatureAsString('ObjectType').to_s == Constants::ObjectTypeHVACAvailabilitySensor }

    # EMS program
    clg_hrs = 'clg_unmet_hours'
    htg_hrs = 'htg_unmet_hours'
    unit_clg_hrs = 'unit_clg_unmet_hours'
    unit_htg_hrs = 'unit_htg_unmet_hours'
    program = Model.add_ems_program(
      model,
      name: 'unmet hours program'
    )
    program.additionalProperties.setFeature('ObjectType', Constants::ObjectTypeUnmetHoursProgram)
    program.addLine("Set #{htg_hrs} = 0")
    program.addLine("Set #{clg_hrs} = 0")
    for unit in 0..hpxml_osm_map.size - 1
      if total_heat_load_serveds[unit] > 0
        program.addLine("Set #{unit_htg_hrs} = 0")
        if season_day_nums[unit][:htg_end] >= season_day_nums[unit][:htg_start]
          line = "If ((DayOfYear >= #{season_day_nums[unit][:htg_start]}) && (DayOfYear <= #{season_day_nums[unit][:htg_end]}))"
        else
          line = "If ((DayOfYear >= #{season_day_nums[unit][:htg_start]}) || (DayOfYear <= #{season_day_nums[unit][:htg_end]}))"
        end
        line += " && (#{hvac_availability_sensor.name} == 1)" if not hvac_availability_sensor.nil?
        program.addLine(line)
        if zone_air_temp_sensors.keys.include? unit # on off deadband
          program.addLine("  If #{zone_air_temp_sensors[unit].name} < (#{htg_spt_sensors[unit].name} - #{UnitConversions.convert(onoff_deadbands, 'deltaF', 'deltaC')})")
          program.addLine("    Set #{unit_htg_hrs} = #{unit_htg_hrs} + #{htg_sensors[unit].name}")
          program.addLine('  EndIf')
        else
          program.addLine("  Set #{unit_htg_hrs} = #{unit_htg_hrs} + #{htg_sensors[unit].name}")
        end
        program.addLine("  If #{unit_htg_hrs} > #{htg_hrs}") # Use max hourly value across all units
        program.addLine("    Set #{htg_hrs} = #{unit_htg_hrs}")
        program.addLine('  EndIf')
        program.addLine('EndIf')
      end
      next unless total_cool_load_serveds[unit] > 0

      program.addLine("Set #{unit_clg_hrs} = 0")
      if season_day_nums[unit][:clg_end] >= season_day_nums[unit][:clg_start]
        line = "If ((DayOfYear >= #{season_day_nums[unit][:clg_start]}) && (DayOfYear <= #{season_day_nums[unit][:clg_end]}))"
      else
        line = "If ((DayOfYear >= #{season_day_nums[unit][:clg_start]}) || (DayOfYear <= #{season_day_nums[unit][:clg_end]}))"
      end
      line += " && (#{hvac_availability_sensor.name} == 1)" if not hvac_availability_sensor.nil?
      program.addLine(line)
      if zone_air_temp_sensors.keys.include? unit # on off deadband
        program.addLine("  If #{zone_air_temp_sensors[unit].name} > (#{clg_spt_sensors[unit].name} + #{UnitConversions.convert(onoff_deadbands, 'deltaF', 'deltaC')})")
        program.addLine("    Set #{unit_clg_hrs} = #{unit_clg_hrs} + #{clg_sensors[unit].name}")
        program.addLine('  EndIf')
      else
        program.addLine("  Set #{unit_clg_hrs} = #{unit_clg_hrs} + #{clg_sensors[unit].name}")
      end
      program.addLine("  If #{unit_clg_hrs} > #{clg_hrs}") # Use max hourly value across all units
      program.addLine("    Set #{clg_hrs} = #{unit_clg_hrs}")
      program.addLine('  EndIf')
      program.addLine('EndIf')
    end

    # EMS calling manager
    Model.add_ems_program_calling_manager(
      model,
      name: "#{program.name} calling manager",
      calling_point: 'EndOfZoneTimestepBeforeZoneReporting',
      ems_programs: [program]
    )

    return season_day_nums
  end

  # Creates an EMS program that calculates total heating and cooling loads delivered
  # by the HVAC system(s).
  #
  # @param model [OpenStudio::Model::Model] OpenStudio Model object
  # @param hpxml_osm_map [Hash] Map of HPXML::Building objects => OpenStudio Model objects for each dwelling unit
  # @param hpxml_header [HPXML::Header] HPXML Header object (one per HPXML file)
  # @return [Array] Misc collection of things for use in the component loads EMS program
  def self.apply_total_loads_ems_program(model, hpxml_osm_map, hpxml_header)
    # Create sensors and gather data
    htg_cond_load_sensors, clg_cond_load_sensors = {}, {}
    htg_duct_load_sensors, clg_duct_load_sensors = {}, {}
    total_heat_load_serveds, total_cool_load_serveds = {}, {}
    dehumidifier_global_vars, dehumidifier_sensors = {}, {}

    hpxml_osm_map.each_with_index do |(hpxml_bldg, unit_model), unit|
      # Retrieve objects
      conditioned_zone_name = unit_model.getThermalZones.find { |z| z.additionalProperties.getFeatureAsString('ObjectType').to_s == HPXML::LocationConditionedSpace }.name.to_s
      duct_zone_names = unit_model.getThermalZones.select { |z| z.isPlenum }.map { |z| z.name.to_s }
      dehumidifier = unit_model.getZoneHVACDehumidifierDXs
      dehumidifier_name = dehumidifier[0].name.to_s unless dehumidifier.empty?

      # Fraction heat/cool load served
      if hpxml_header.apply_ashrae140_assumptions
        total_heat_load_serveds[unit] = 1.0
        total_cool_load_serveds[unit] = 1.0
      else
        total_heat_load_serveds[unit] = hpxml_bldg.total_fraction_heat_load_served
        total_cool_load_serveds[unit] = hpxml_bldg.total_fraction_cool_load_served
      end

      # Energy transferred in conditioned zone, used for determining heating (winter) vs cooling (summer)
      htg_cond_load_sensors[unit] = Model.add_ems_sensor(
        model,
        name: 'htg_load_cond',
        output_var_or_meter_name: "Heating:EnergyTransfer:Zone:#{conditioned_zone_name.upcase}",
        key_name: nil
      )

      clg_cond_load_sensors[unit] = Model.add_ems_sensor(
        model,
        name: 'clg_load_cond',
        output_var_or_meter_name: "Cooling:EnergyTransfer:Zone:#{conditioned_zone_name.upcase}",
        key_name: nil
      )

      # Energy transferred in duct zone(s)
      htg_duct_load_sensors[unit] = []
      clg_duct_load_sensors[unit] = []
      duct_zone_names.each do |duct_zone_name|
        htg_duct_load_sensors[unit] << Model.add_ems_sensor(
          model,
          name: 'htg_load_duct',
          output_var_or_meter_name: "Heating:EnergyTransfer:Zone:#{duct_zone_name.upcase}",
          key_name: nil
        )

        clg_duct_load_sensors[unit] << Model.add_ems_sensor(
          model,
          name: 'clg_load_duct',
          output_var_or_meter_name: "Cooling:EnergyTransfer:Zone:#{duct_zone_name.upcase}",
          key_name: nil
        )
      end

      next if dehumidifier_name.nil?

      # Need to adjust E+ EnergyTransfer meters for dehumidifier internal gains.
      # We also offset the dehumidifier load by one timestep so that it aligns with the EnergyTransfer meters.

      # Global Variable
      dehumidifier_global_vars[unit] = Model.add_ems_global_var(
        model,
        var_name: "prev #{dehumidifier_name}"
      )

      # Initialization Program
      timestep_offset_program = Model.add_ems_program(
        model,
        name: "#{dehumidifier_name} timestep offset init program"
      )
      timestep_offset_program.addLine("Set #{dehumidifier_global_vars[unit].name} = 0")

      # calling managers
      Model.add_ems_program_calling_manager(
        model,
        name: "#{timestep_offset_program.name} calling manager",
        calling_point: 'BeginNewEnvironment',
        ems_programs: [timestep_offset_program]
      )

      Model.add_ems_program_calling_manager(
        model,
        name: "#{timestep_offset_program.name} calling manager2",
        calling_point: 'AfterNewEnvironmentWarmUpIsComplete',
        ems_programs: [timestep_offset_program]
      )

      dehumidifier_sensors[unit] = Model.add_ems_sensor(
        model,
        name: 'ig_dehumidifier',
        output_var_or_meter_name: 'Zone Dehumidifier Sensible Heating Energy',
        key_name: dehumidifier_name
      )
    end

    # EMS program
    program = Model.add_ems_program(
      model,
      name: 'total loads program'
    )
    program.additionalProperties.setFeature('ObjectType', Constants::ObjectTypeTotalLoadsProgram)
    program.addLine('Set loads_htg_tot = 0')
    program.addLine('Set loads_clg_tot = 0')
    for unit in 0..hpxml_osm_map.size - 1
      program.addLine("If #{htg_cond_load_sensors[unit].name} > 0")
      program.addLine("  Set loads_htg_tot = loads_htg_tot + (#{htg_cond_load_sensors[unit].name} - #{clg_cond_load_sensors[unit].name}) * #{total_heat_load_serveds[unit]}")
      for i in 0..htg_duct_load_sensors[unit].size - 1
        program.addLine("  Set loads_htg_tot = loads_htg_tot + (#{htg_duct_load_sensors[unit][i].name} - #{clg_duct_load_sensors[unit][i].name}) * #{total_heat_load_serveds[unit]}")
      end
      if not dehumidifier_global_vars[unit].nil?
        program.addLine("  Set loads_htg_tot = loads_htg_tot - #{dehumidifier_global_vars[unit].name}")
      end
      program.addLine('EndIf')
    end
    program.addLine('Set loads_htg_tot = (@Max loads_htg_tot 0)')
    for unit in 0..hpxml_osm_map.size - 1
      program.addLine("If #{clg_cond_load_sensors[unit].name} > 0")
      program.addLine("  Set loads_clg_tot = loads_clg_tot + (#{clg_cond_load_sensors[unit].name} - #{htg_cond_load_sensors[unit].name}) * #{total_cool_load_serveds[unit]}")
      for i in 0..clg_duct_load_sensors[unit].size - 1
        program.addLine("  Set loads_clg_tot = loads_clg_tot + (#{clg_duct_load_sensors[unit][i].name} - #{htg_duct_load_sensors[unit][i].name}) * #{total_cool_load_serveds[unit]}")
      end
      if not dehumidifier_global_vars[unit].nil?
        program.addLine("  Set loads_clg_tot = loads_clg_tot + #{dehumidifier_global_vars[unit].name}")
      end
      program.addLine('EndIf')
    end
    program.addLine('Set loads_clg_tot = (@Max loads_clg_tot 0)')
    for unit in 0..hpxml_osm_map.size - 1
      if not dehumidifier_global_vars[unit].nil?
        # Store dehumidifier internal gain, will be used in EMS program next timestep
        program.addLine("Set #{dehumidifier_global_vars[unit].name} = #{dehumidifier_sensors[unit].name}")
      end
    end

    # EMS calling manager
    Model.add_ems_program_calling_manager(
      model,
      name: "#{program.name} calling manager",
      calling_point: 'EndOfZoneTimestepAfterZoneReporting',
      ems_programs: [program]
    )

    loads_data = [htg_cond_load_sensors, clg_cond_load_sensors, total_heat_load_serveds, total_cool_load_serveds, dehumidifier_sensors]
    return loads_data
  end

  # Creates an EMS program that calculates component heating and cooling loads (e.g., loads
  # attributes to walls, windows, infiltration, ducts, internal gains, etc.).
  #
  # @param model [OpenStudio::Model::Model] OpenStudio Model object
  # @param hpxml_osm_map [Hash] Map of HPXML::Building objects => OpenStudio Model objects for each dwelling unit
  # @param loads_data [Array] Misc collection of things from the total loads EMS program
  # @param season_day_nums [Hash] Mapping of unit index => heating/cooling season begin and end dates
  # @return [nil]
  def self.apply_component_loads_ems_program(model, hpxml_osm_map, loads_data, season_day_nums)
    htg_cond_load_sensors, clg_cond_load_sensors, total_heat_load_serveds, total_cool_load_serveds, dehumidifier_sensors = loads_data

    # Output diagnostics needed for some output variables used below
    output_diagnostics = model.getOutputDiagnostics
    output_diagnostics.addKey('DisplayAdvancedReportVariables')

    area_tolerance = UnitConversions.convert(1.0, 'ft^2', 'm^2')

    nonsurf_names = ['intgains', 'lighting', 'infil', 'mechvent', 'natvent', 'whf', 'ducts']
    surf_names = ['walls', 'rim_joists', 'foundation_walls', 'floors', 'slabs', 'ceilings',
                  'roofs', 'windows_conduction', 'windows_solar', 'doors', 'skylights_conduction',
                  'skylights_solar', 'internal_mass']

    # EMS program
    program = Model.add_ems_program(
      model,
      name: 'component loads program'
    )
    program.additionalProperties.setFeature('ObjectType', Constants::ObjectTypeComponentLoadsProgram)

    # Initialize
    [:htg, :clg].each do |mode|
      surf_names.each do |surf_name|
        program.addLine("Set loads_#{mode}_#{surf_name} = 0")
      end
      nonsurf_names.each do |nonsurf_name|
        program.addLine("Set loads_#{mode}_#{nonsurf_name} = 0")
      end
    end

    hpxml_osm_map.each_with_index do |(hpxml_bldg, unit_model), unit|
      conditioned_zone = unit_model.getThermalZones.find { |z| z.additionalProperties.getFeatureAsString('ObjectType').to_s == HPXML::LocationConditionedSpace }

      # Prevent certain objects (e.g., OtherEquipment) from being counted towards both, e.g., ducts and internal gains
      objects_already_processed = []

      # EMS Sensors: Surfaces, SubSurfaces, InternalMass
      surfaces_sensors = {}
      surf_names.each do |surf_name|
        surfaces_sensors[surf_name.to_sym] = []
      end

      unit_model.getSurfaces.sort.each do |s|
        next unless s.space.get.thermalZone.get.name.to_s == conditioned_zone.name.to_s

        surface_type = s.additionalProperties.getFeatureAsString('SurfaceType')
        if not surface_type.is_initialized
          fail "Could not identify surface type for surface: '#{s.name}'."
        end

        surface_type = surface_type.get

        s.subSurfaces.each do |ss|
          # Conduction (windows, skylights, doors)
          key = { 'Window' => :windows_conduction,
                  'Door' => :doors,
                  'Skylight' => :skylights_conduction }[surface_type]
          fail "Unexpected subsurface for component loads: '#{ss.name}'." if key.nil?

          if (surface_type == 'Window') || (surface_type == 'Skylight')
            vars = { 'Surface Inside Face Convection Heat Gain Energy' => 'ss_conv',
                     'Surface Inside Face Internal Gains Radiation Heat Gain Energy' => 'ss_ig',
                     'Surface Inside Face Net Surface Thermal Radiation Heat Gain Energy' => 'ss_surf' }
          else
            vars = { 'Surface Inside Face Solar Radiation Heat Gain Energy' => 'ss_sol',
                     'Surface Inside Face Lights Radiation Heat Gain Energy' => 'ss_lgt',
                     'Surface Inside Face Convection Heat Gain Energy' => 'ss_conv',
                     'Surface Inside Face Internal Gains Radiation Heat Gain Energy' => 'ss_ig',
                     'Surface Inside Face Net Surface Thermal Radiation Heat Gain Energy' => 'ss_surf' }
          end

          vars.each do |var, name|
            surfaces_sensors[key] << []
            surfaces_sensors[key][-1] << Model.add_ems_sensor(
              model,
              name: name,
              output_var_or_meter_name: var,
              key_name: ss.name
            )
          end

          # Solar (windows, skylights)
          next unless (surface_type == 'Window') || (surface_type == 'Skylight')

          key = { 'Window' => :windows_solar,
                  'Skylight' => :skylights_solar }[surface_type]
          vars = { 'Surface Window Transmitted Solar Radiation Rate' => 'ss_trans_in',
                   'Surface Window Shortwave from Zone Back Out Window Heat Transfer Rate' => 'ss_back_out',
                   'Surface Inside Face Initial Transmitted Diffuse Transmitted Out Window Solar Radiation Rate' => 'ss_trans_out' }

          surfaces_sensors[key] << []
          vars.each do |var, name|
            surfaces_sensors[key][-1] << Model.add_ems_sensor(
              model,
              name: name,
              output_var_or_meter_name: var,
              key_name: ss.name
            )
          end
        end

        next if s.netArea < area_tolerance # Skip parent surfaces (of subsurfaces) that have near zero net area

        key = { 'FoundationWall' => :foundation_walls,
                'RimJoist' => :rim_joists,
                'Wall' => :walls,
                'Slab' => :slabs,
                'Floor' => :floors,
                'Ceiling' => :ceilings,
                'Roof' => :roofs,
                'Skylight' => :skylights_conduction, # Skylight curb/shaft
                'InferredCeiling' => :internal_mass,
                'InferredFloor' => :internal_mass }[surface_type]
        fail "Unexpected surface for component loads: '#{s.name}'." if key.nil?

        surfaces_sensors[key] << []
        { 'Surface Inside Face Convection Heat Gain Energy' => 's_conv',
          'Surface Inside Face Internal Gains Radiation Heat Gain Energy' => 's_ig',
          'Surface Inside Face Solar Radiation Heat Gain Energy' => 's_sol',
          'Surface Inside Face Lights Radiation Heat Gain Energy' => 's_lgt',
          'Surface Inside Face Net Surface Thermal Radiation Heat Gain Energy' => 's_surf' }.each do |var, name|
          surfaces_sensors[key][-1] << Model.add_ems_sensor(
            model,
            name: name,
            output_var_or_meter_name: var,
            key_name: s.name
          )
        end
      end

      unit_model.getInternalMasss.sort.each do |m|
        next unless m.space.get.thermalZone.get.name.to_s == conditioned_zone.name.to_s

        surfaces_sensors[:internal_mass] << []
        { 'Surface Inside Face Convection Heat Gain Energy' => 'im_conv',
          'Surface Inside Face Internal Gains Radiation Heat Gain Energy' => 'im_ig',
          'Surface Inside Face Solar Radiation Heat Gain Energy' => 'im_sol',
          'Surface Inside Face Lights Radiation Heat Gain Energy' => 'im_lgt',
          'Surface Inside Face Net Surface Thermal Radiation Heat Gain Energy' => 'im_surf' }.each do |var, name|
          surfaces_sensors[:internal_mass][-1] << Model.add_ems_sensor(
            model,
            name: name,
            output_var_or_meter_name: var,
            key_name: m.name
          )
        end
      end

      # EMS Sensors: Infiltration, Natural Ventilation, Whole House Fan
      infil_sensors, natvent_sensors, whf_sensors = [], [], []
      unit_model.getSpaceInfiltrationDesignFlowRates.sort.each do |i|
        next unless i.space.get.thermalZone.get.name.to_s == conditioned_zone.name.to_s

        object_type = i.additionalProperties.getFeatureAsString('ObjectType').get

        { 'Infiltration Sensible Heat Gain Energy' => 'airflow_gain',
          'Infiltration Sensible Heat Loss Energy' => 'airflow_loss' }.each do |var, name|
          airflow_sensor = Model.add_ems_sensor(
            model,
            name: name,
            output_var_or_meter_name: var,
            key_name: i.name
          )

          if object_type == Constants::ObjectTypeInfiltration
            infil_sensors << airflow_sensor
          elsif object_type == Constants::ObjectTypeNaturalVentilation
            natvent_sensors << airflow_sensor
          elsif object_type == Constants::ObjectTypeWholeHouseFan
            whf_sensors << airflow_sensor
          end
        end
      end

      # EMS Sensors: Mechanical Ventilation
      mechvents_sensors = []
      unit_model.getElectricEquipments.sort.each do |o|
        next unless o.endUseSubcategory == Constants::ObjectTypeMechanicalVentilation

        objects_already_processed << o
        { 'Electric Equipment Convective Heating Energy' => 'mv_conv',
          'Electric Equipment Radiant Heating Energy' => 'mv_rad' }.each do |var, name|
          mechvents_sensors << Model.add_ems_sensor(
            model,
            name: name,
            output_var_or_meter_name: var,
            key_name: o.name
          )
        end
      end
      unit_model.getOtherEquipments.sort.each do |o|
        next unless o.endUseSubcategory == Constants::ObjectTypeMechanicalVentilationHouseFan

        objects_already_processed << o
        { 'Other Equipment Convective Heating Energy' => 'mv_conv',
          'Other Equipment Radiant Heating Energy' => 'mv_rad' }.each do |var, name|
          mechvents_sensors << Model.add_ems_sensor(
            model,
            name: name,
            output_var_or_meter_name: var,
            key_name: o.name
          )
        end
      end

      # EMS Sensors: Ducts
      ducts_sensors = []
      ducts_mix_gain_sensor = nil
      ducts_mix_loss_sensor = nil
      conditioned_zone.zoneMixing.each do |zone_mix|
        object_type = zone_mix.additionalProperties.getFeatureAsString('ObjectType').to_s
        next unless object_type == Constants::ObjectTypeDuctLoad

        ducts_mix_gain_sensor = Model.add_ems_sensor(
          model,
          name: 'duct_mix_gain',
          output_var_or_meter_name: 'Zone Mixing Sensible Heat Gain Energy',
          key_name: conditioned_zone.name
        )

        ducts_mix_loss_sensor = Model.add_ems_sensor(
          model,
          name: 'duct_mix_loss',
          output_var_or_meter_name: 'Zone Mixing Sensible Heat Loss Energy',
          key_name: conditioned_zone.name
        )
      end
      unit_model.getOtherEquipments.sort.each do |o|
        next if objects_already_processed.include? o
        next unless o.endUseSubcategory == Constants::ObjectTypeDuctLoad

        objects_already_processed << o
        { 'Other Equipment Convective Heating Energy' => 'ducts_conv',
          'Other Equipment Radiant Heating Energy' => 'ducts_rad' }.each do |var, name|
          ducts_sensors << Model.add_ems_sensor(
            model,
            name: name,
            output_var_or_meter_name: var,
            key_name: o.name
          )
        end
      end

      # EMS Sensors: Lighting
      lightings_sensors = []
      unit_model.getLightss.sort.each do |e|
        next unless e.space.get.thermalZone.get.name.to_s == conditioned_zone.name.to_s

        { 'Lights Convective Heating Energy' => 'ig_lgt_conv',
          'Lights Radiant Heating Energy' => 'ig_lgt_rad',
          'Lights Visible Radiation Heating Energy' => 'ig_lgt_vis' }.each do |var, name|
          lightings_sensors << Model.add_ems_sensor(
            model,
            name: name,
            output_var_or_meter_name: var,
            key_name: e.name
          )
        end
      end

      # EMS Sensors: Internal Gains
      intgains_sensors = []
      unit_model.getElectricEquipments.sort.each do |o|
        next if objects_already_processed.include? o
        next unless o.space.get.thermalZone.get.name.to_s == conditioned_zone.name.to_s

        { 'Electric Equipment Convective Heating Energy' => 'ig_ee_conv',
          'Electric Equipment Radiant Heating Energy' => 'ig_ee_rad' }.each do |var, name|
          intgains_sensors << Model.add_ems_sensor(
            model,
            name: name,
            output_var_or_meter_name: var,
            key_name: o.name
          )
        end
      end

      unit_model.getOtherEquipments.sort.each do |o|
        next if objects_already_processed.include? o
        next unless o.space.get.thermalZone.get.name.to_s == conditioned_zone.name.to_s

        { 'Other Equipment Convective Heating Energy' => 'ig_oe_conv',
          'Other Equipment Radiant Heating Energy' => 'ig_oe_rad' }.each do |var, name|
          intgains_sensors << Model.add_ems_sensor(
            model,
            name: name,
            output_var_or_meter_name: var,
            key_name: o.name
          )
        end
      end

      unit_model.getPeoples.sort.each do |e|
        next unless e.space.get.thermalZone.get.name.to_s == conditioned_zone.name.to_s

        { 'People Convective Heating Energy' => 'ig_ppl_conv',
          'People Radiant Heating Energy' => 'ig_ppl_rad' }.each do |var, name|
          intgains_sensors << Model.add_ems_sensor(
            model,
            name: name,
            output_var_or_meter_name: var,
            key_name: e.name
          )
        end
      end

      if not dehumidifier_sensors[unit].nil?
        intgains_sensors << dehumidifier_sensors[unit]
      end

      intgains_dhw_sensors = {}

      (unit_model.getWaterHeaterMixeds + unit_model.getWaterHeaterStratifieds).sort.each do |wh|
        next unless wh.ambientTemperatureThermalZone.is_initialized
        next unless wh.ambientTemperatureThermalZone.get.name.to_s == conditioned_zone.name.to_s

        dhw_sensor = Model.add_ems_sensor(
          model,
          name: 'dhw_loss',
          output_var_or_meter_name: 'Water Heater Heat Loss Energy',
          key_name: wh.name
        )

        if wh.is_a? OpenStudio::Model::WaterHeaterMixed
          oncycle_loss = wh.onCycleLossFractiontoThermalZone
          offcycle_loss = wh.offCycleLossFractiontoThermalZone
        else
          oncycle_loss = wh.skinLossFractiontoZone
          offcycle_loss = wh.offCycleFlueLossFractiontoZone
        end

        dhw_rtf_sensor = Model.add_ems_sensor(
          model,
          name: 'dhw_rtf',
          output_var_or_meter_name: 'Water Heater Runtime Fraction',
          key_name: wh.name
        )

        intgains_dhw_sensors[dhw_sensor] = [offcycle_loss, oncycle_loss, dhw_rtf_sensor]
      end

      # EMS program: Surfaces
      surfaces_sensors.each do |k, surface_sensors|
        program.addLine("Set hr_#{k} = 0")
        surface_sensors.each do |sensors|
          s = "Set hr_#{k} = hr_#{k}"
          sensors.each do |sensor|
            if sensor.name.to_s.start_with?('ss_trans_in', 'ss_infra', 'ss_glaz')
              s += " - #{sensor.name} * ZoneTimestep * 3600"
            elsif sensor.name.to_s.start_with?('ss_trans_out', 'ss_back_out')
              s += " + #{sensor.name} * ZoneTimestep * 3600"
            else
              s += " + #{sensor.name}"
            end
          end
          program.addLine(s) if sensors.size > 0
        end
      end

      # EMS program: Internal Gains, Lighting, Infiltration, Natural Ventilation, Mechanical Ventilation, Ducts
      { 'intgains' => intgains_sensors,
        'lighting' => lightings_sensors,
        'infil' => infil_sensors,
        'natvent' => natvent_sensors,
        'whf' => whf_sensors,
        'mechvent' => mechvents_sensors,
        'ducts' => ducts_sensors }.each do |loadtype, sensors|
        program.addLine("Set hr_#{loadtype} = 0")
        next if sensors.empty?

        s = "Set hr_#{loadtype} = hr_#{loadtype}"
        sensors.each do |sensor|
          if ['intgains', 'lighting', 'mechvent', 'ducts'].include? loadtype
            s += " - #{sensor.name}"
          elsif sensor.name.to_s.include? 'gain'
            s += " - #{sensor.name}"
          elsif sensor.name.to_s.include? 'loss'
            s += " + #{sensor.name}"
          end
        end
        program.addLine(s)
      end
      intgains_dhw_sensors.each do |sensor, vals|
        off_loss, on_loss, rtf_sensor = vals
        program.addLine("Set hr_intgains = hr_intgains + #{sensor.name} * (#{off_loss}*(1-#{rtf_sensor.name}) + #{on_loss}*#{rtf_sensor.name})") # Water heater tank losses to zone
      end
      if (not ducts_mix_loss_sensor.nil?) && (not ducts_mix_gain_sensor.nil?)
        program.addLine("Set hr_ducts = hr_ducts + (#{ducts_mix_loss_sensor.name} - #{ducts_mix_gain_sensor.name})")
      end

      # EMS Sensors: Indoor temperature, setpoints
      tin_sensor = Model.add_ems_sensor(
        model,
        name: 'tin s',
        output_var_or_meter_name: 'Zone Mean Air Temperature',
        key_name: conditioned_zone.name
      )

      thermostat = nil
      if conditioned_zone.thermostatSetpointDualSetpoint.is_initialized
        thermostat = conditioned_zone.thermostatSetpointDualSetpoint.get

        htg_sp_sensor = Model.add_ems_sensor(
          model,
          name: 'htg sp s',
          output_var_or_meter_name: 'Schedule Value',
          key_name: thermostat.heatingSetpointTemperatureSchedule.get.name
        )

        clg_sp_sensor = Model.add_ems_sensor(
          model,
          name: 'clg sp s',
          output_var_or_meter_name: 'Schedule Value',
          key_name: thermostat.coolingSetpointTemperatureSchedule.get.name
        )
      end

      # EMS program: Heating vs Cooling logic
      program.addLine('Set htg_mode = 0')
      program.addLine('Set clg_mode = 0')
      program.addLine("If (#{htg_cond_load_sensors[unit].name} > 0)") # Assign hour to heating if heating load
      program.addLine("  Set htg_mode = #{total_heat_load_serveds[unit]}")
      program.addLine("ElseIf (#{clg_cond_load_sensors[unit].name} > 0)") # Assign hour to cooling if cooling load
      program.addLine("  Set clg_mode = #{total_cool_load_serveds[unit]}")
      program.addLine('Else')
      program.addLine('  Set htg_season = 0')
      program.addLine('  Set clg_season = 0')
      if not season_day_nums[unit].nil?
        # Determine whether we're in the heating and/or cooling season
        if season_day_nums[unit][:clg_end] >= season_day_nums[unit][:clg_start]
          program.addLine("  If ((DayOfYear >= #{season_day_nums[unit][:clg_start]}) && (DayOfYear <= #{season_day_nums[unit][:clg_end]}))")
        else
          program.addLine("  If ((DayOfYear >= #{season_day_nums[unit][:clg_start]}) || (DayOfYear <= #{season_day_nums[unit][:clg_end]}))")
        end
        program.addLine('    Set clg_season = 1')
        program.addLine('  EndIf')
        if season_day_nums[unit][:htg_end] >= season_day_nums[unit][:htg_start]
          program.addLine("  If ((DayOfYear >= #{season_day_nums[unit][:htg_start]}) && (DayOfYear <= #{season_day_nums[unit][:htg_end]}))")
        else
          program.addLine("  If ((DayOfYear >= #{season_day_nums[unit][:htg_start]}) || (DayOfYear <= #{season_day_nums[unit][:htg_end]}))")
        end
        program.addLine('    Set htg_season = 1')
        program.addLine('  EndIf')
      end
      program.addLine("  If ((#{natvent_sensors[0].name} <> 0) || (#{natvent_sensors[1].name} <> 0)) && (clg_season == 1)") # Assign hour to cooling if natural ventilation is operating
      program.addLine("    Set clg_mode = #{total_cool_load_serveds[unit]}")
      program.addLine("  ElseIf ((#{whf_sensors[0].name} <> 0) || (#{whf_sensors[1].name} <> 0)) && (clg_season == 1)") # Assign hour to cooling if whole house fan is operating
      program.addLine("    Set clg_mode = #{total_cool_load_serveds[unit]}")
      if not thermostat.nil?
        program.addLine('  Else') # Indoor temperature floating between setpoints; determine assignment by comparing to average of heating/cooling setpoints
        program.addLine("    Set Tmid_setpoint = (#{htg_sp_sensor.name} + #{clg_sp_sensor.name}) / 2")
        program.addLine("    If (#{tin_sensor.name} > Tmid_setpoint) && (clg_season == 1)")
        program.addLine("      Set clg_mode = #{total_cool_load_serveds[unit]}")
        program.addLine("    ElseIf (#{tin_sensor.name} < Tmid_setpoint) && (htg_season == 1)")
        program.addLine("      Set htg_mode = #{total_heat_load_serveds[unit]}")
        program.addLine('    EndIf')
      end
      program.addLine('  EndIf')
      program.addLine('EndIf')

      unit_multiplier = hpxml_bldg.building_construction.number_of_units
      [:htg, :clg].each do |mode|
        if mode == :htg
          sign = ''
        else
          sign = '-'
        end
        surf_names.each do |surf_name|
          program.addLine("Set loads_#{mode}_#{surf_name} = loads_#{mode}_#{surf_name} + (#{sign}hr_#{surf_name} * #{mode}_mode * #{unit_multiplier})")
        end
        nonsurf_names.each do |nonsurf_name|
          program.addLine("Set loads_#{mode}_#{nonsurf_name} = loads_#{mode}_#{nonsurf_name} + (#{sign}hr_#{nonsurf_name} * #{mode}_mode * #{unit_multiplier})")
        end
      end
    end

    # EMS calling manager
    Model.add_ems_program_calling_manager(
      model,
      name: "#{program.name} calling manager",
      calling_point: 'EndOfZoneTimestepAfterZoneReporting',
      ems_programs: [program]
    )
  end

  # Creates airflow outputs (for infiltration, ventilation, etc.) that sum across all individual dwelling
  # units for output reporting.
  #
  # @param model [OpenStudio::Model::Model] OpenStudio Model object
  # @param hpxml_osm_map [Hash] Map of HPXML::Building objects => OpenStudio Model objects for each dwelling unit
  # @return [nil]
  def self.apply_total_airflows_ems_program(model, hpxml_osm_map)
    # Retrieve objects
    infil_vars = []
    mechvent_vars = []
    natvent_vars = []
    whf_vars = []
    unit_multipliers = []
    hpxml_osm_map.each do |hpxml_bldg, unit_model|
      infil_vars << unit_model.getEnergyManagementSystemGlobalVariables.find { |v| v.additionalProperties.getFeatureAsString('ObjectType').to_s == Constants::ObjectTypeInfiltration }
      mechvent_vars << unit_model.getEnergyManagementSystemGlobalVariables.find { |v| v.additionalProperties.getFeatureAsString('ObjectType').to_s == Constants::ObjectTypeMechanicalVentilation }
      natvent_vars << unit_model.getEnergyManagementSystemGlobalVariables.find { |v| v.additionalProperties.getFeatureAsString('ObjectType').to_s == Constants::ObjectTypeNaturalVentilation }
      whf_vars << unit_model.getEnergyManagementSystemGlobalVariables.find { |v| v.additionalProperties.getFeatureAsString('ObjectType').to_s == Constants::ObjectTypeWholeHouseFan }
      unit_multipliers << hpxml_bldg.building_construction.number_of_units
    end

    # EMS program
    program = Model.add_ems_program(
      model,
      name: 'total airflows program'
    )
    program.additionalProperties.setFeature('ObjectType', Constants::ObjectTypeTotalAirflowsProgram)
    program.addLine('Set total_infil_flow_rate = 0')
    program.addLine('Set total_mechvent_flow_rate = 0')
    program.addLine('Set total_natvent_flow_rate = 0')
    program.addLine('Set total_whf_flow_rate = 0')
    infil_vars.each_with_index do |infil_var, i|
      program.addLine("Set total_infil_flow_rate = total_infil_flow_rate + (#{infil_var.name} * #{unit_multipliers[i]})")
    end
    mechvent_vars.each_with_index do |mechvent_var, i|
      program.addLine("Set total_mechvent_flow_rate = total_mechvent_flow_rate + (#{mechvent_var.name} * #{unit_multipliers[i]})")
    end
    natvent_vars.each_with_index do |natvent_var, i|
      program.addLine("Set total_natvent_flow_rate = total_natvent_flow_rate + (#{natvent_var.name} * #{unit_multipliers[i]})")
    end
    whf_vars.each_with_index do |whf_var, i|
      program.addLine("Set total_whf_flow_rate = total_whf_flow_rate + (#{whf_var.name} * #{unit_multipliers[i]})")
    end

    # EMS calling manager
    Model.add_ems_program_calling_manager(
      model,
      name: "#{program.name} calling manager",
      calling_point: 'EndOfZoneTimestepAfterZoneReporting',
      ems_programs: [program]
    )
  end

  # Populate fields of both unique OpenStudio objects OutputJSON and OutputControlFiles based on the debug argument.
  # Always request MessagePack output.
  #
  # @param model [OpenStudio::Model::Model] OpenStudio Model object
  # @param debug [Boolean] If true,  writes in.osm, generates additional log output, and creates all E+ output files
  # @return [nil]
  def self.apply_output_file_controls(model, debug)
    oj = model.getOutputJSON
    oj.setOptionType('TimeSeriesAndTabular')
    oj.setOutputJSON(debug)
    oj.setOutputMessagePack(true) # Used by ReportSimulationOutput reporting measure

    ocf = model.getOutputControlFiles
    ocf.setOutputAUDIT(debug)
    ocf.setOutputCSV(debug)
    ocf.setOutputBND(debug)
    ocf.setOutputEIO(debug)
    ocf.setOutputESO(debug)
    ocf.setOutputMDD(debug)
    ocf.setOutputMTD(debug)
    ocf.setOutputMTR(debug)
    ocf.setOutputRDD(debug)
    ocf.setOutputSHD(debug)
    ocf.setOutputCSV(debug)
    ocf.setOutputSQLite(debug)
    ocf.setOutputPerfLog(debug)
    ocf.setOutputTabular(debug)
  end

  # Store some data for use in reporting measure.
  #
  # @param model [OpenStudio::Model::Model] OpenStudio Model object
  # @param hpxml [HPXML] HPXML object
  # @param hpxml_osm_map [Hash] Map of HPXML::Building objects => OpenStudio Model objects for each dwelling unit
  # @param hpxml_path [String] Path to the HPXML file
  # @param building_id [String] HPXML Building ID
  # @param hpxml_defaults_path [String] Path to the HPXML defaults (in.xml) file
  # @return [nil]
  def self.apply_additional_properties(model, hpxml, hpxml_osm_map, hpxml_path, building_id, hpxml_defaults_path)
    additionalProperties = model.getBuilding.additionalProperties
    additionalProperties.setFeature('hpxml_path', hpxml_path)
    additionalProperties.setFeature('hpxml_defaults_path', hpxml_defaults_path)
    additionalProperties.setFeature('building_id', building_id.to_s)
    additionalProperties.setFeature('emissions_scenario_names', hpxml.header.emissions_scenarios.map { |s| s.name }.to_s)
    additionalProperties.setFeature('emissions_scenario_types', hpxml.header.emissions_scenarios.map { |s| s.emissions_type }.to_s)
    heated_zones, cooled_zones = [], []
    hpxml_osm_map.each do |hpxml_bldg, unit_model|
      conditioned_zone_name = unit_model.getThermalZones.find { |z| z.additionalProperties.getFeatureAsString('ObjectType').to_s == HPXML::LocationConditionedSpace }.name.to_s

      heated_zones << conditioned_zone_name if hpxml_bldg.total_fraction_heat_load_served > 0
      cooled_zones << conditioned_zone_name if hpxml_bldg.total_fraction_cool_load_served > 0
    end
    additionalProperties.setFeature('heated_zones', heated_zones.to_s)
    additionalProperties.setFeature('cooled_zones', cooled_zones.to_s)
    additionalProperties.setFeature('is_southern_hemisphere', hpxml_osm_map.keys[0].latitude < 0)
  end

  # Requests very detailed EMS output files to help debug EMS programs line-by-line.
  #
  # Note: The call to this method is commented out by default as this is slow and produces
  # huge output files. It should only be enabled temporarily for debugging purposes.
  #
  # @param model [OpenStudio::Model::Model] OpenStudio Model object
  # @return [nil]
  def self.apply_ems_debug_output(model)
    oems = model.getOutputEnergyManagementSystem
    oems.setActuatorAvailabilityDictionaryReporting('Verbose')
    oems.setInternalVariableAvailabilityDictionaryReporting('Verbose')
    oems.setEMSRuntimeLanguageDebugOutputLevel('Verbose')
  end

  # Writes OSM & EPW files to the output directory when in debug mode.
  #
  # @param runner [OpenStudio::Measure::OSRunner] Object typically used to display warnings
  # @param model [OpenStudio::Model::Model] OpenStudio Model object
  # @param weather [WeatherFile] Weather object containing EPW information
  # @param debug [Boolean] If true, writes the OSM/EPW files to the output dir
  # @param output_dir [String] Path of the output files directory
  # @return [nil]
  def self.write_debug_files(runner, model, weather, debug, output_dir)
    return unless debug

    # Write OSM file to run dir
    osm_output_path = File.join(output_dir, 'in.osm')
    File.write(osm_output_path, model.to_s)
    runner.registerInfo("Wrote file: #{osm_output_path}")

    # Copy EPW file to run dir
    epw_output_path = File.join(output_dir, 'in.epw')
    FileUtils.cp(weather.epw_path, epw_output_path)
  end

  # Calculates total HVAC capacities (across all HVAC systems) for a given HPXML Building.
  # These capacities will be reported in the annual output file.
  #
  # @param hpxml_bldg [HPXML::Building] HPXML Building object representing an individual dwelling unit
  # @return [Array<Double, Double, Double>] Total heating capacity, total cooling capacity, total heat pump backup capacity (Btu/hr)
  def self.get_total_hvac_capacities(hpxml_bldg)
    htg_cap, clg_cap, hp_backup_cap = 0.0, 0.0, 0.0
    unit_multiplier = hpxml_bldg.building_construction.number_of_units
    hpxml_bldg.hvac_systems.each do |hvac_system|
      if hvac_system.is_a? HPXML::HeatingSystem
        next if hvac_system.is_heat_pump_backup_system

        htg_cap += hvac_system.heating_capacity.to_f * unit_multiplier
      elsif hvac_system.is_a? HPXML::CoolingSystem
        clg_cap += hvac_system.cooling_capacity.to_f * unit_multiplier
        if hvac_system.has_integrated_heating
          htg_cap += hvac_system.integrated_heating_system_capacity.to_f * unit_multiplier
        end
      elsif hvac_system.is_a? HPXML::HeatPump
        htg_cap += hvac_system.heating_capacity.to_f * unit_multiplier
        clg_cap += hvac_system.cooling_capacity.to_f * unit_multiplier
        if hvac_system.backup_type == HPXML::HeatPumpBackupTypeIntegrated
          hp_backup_cap += hvac_system.backup_heating_capacity.to_f * unit_multiplier
        elsif hvac_system.backup_type == HPXML::HeatPumpBackupTypeSeparate
          hp_backup_cap += hvac_system.backup_system.heating_capacity.to_f * unit_multiplier
        end
      end
    end
    return htg_cap, clg_cap, hp_backup_cap
  end

  # Calculates total panel loads (across all service feeders for a given service feeder load type) for a given HPXML Building.
  #
  # @param hpxml_bldg [HPXML::Building] HPXML Building object representing an individual dwelling unit
  # @return [Array<Double * 14>] Total panel load for each service feeder load type (W)
  def self.get_total_panel_loads(hpxml_bldg)
    htg, clg, hw, cd, dw, ov, vf, sh, sp, ph, pp, wp, ev, oth = 0.0, 0.0, 0.0, 0.0, 0.0, 0.0, 0.0, 0.0, 0.0, 0.0, 0.0, 0.0, 0.0, 0.0, 0.0
    unit_multiplier = hpxml_bldg.building_construction.number_of_units
    hpxml_bldg.electric_panels.each do |electric_panel|
      htg += ElectricPanel.get_panel_load_heating(hpxml_bldg, electric_panel) * unit_multiplier
      electric_panel.service_feeders.each do |service_feeder|
        if service_feeder.type == HPXML::ElectricPanelLoadTypeCooling
          clg += service_feeder.power * unit_multiplier
        elsif service_feeder.type == HPXML::ElectricPanelLoadTypeWaterHeater
          hw += service_feeder.power * unit_multiplier
        elsif service_feeder.type == HPXML::ElectricPanelLoadTypeClothesDryer
          cd += service_feeder.power * unit_multiplier
        elsif service_feeder.type == HPXML::ElectricPanelLoadTypeDishwasher
          dw += service_feeder.power * unit_multiplier
        elsif service_feeder.type == HPXML::ElectricPanelLoadTypeRangeOven
          ov += service_feeder.power * unit_multiplier
        elsif service_feeder.type == HPXML::ElectricPanelLoadTypeMechVent
          vf += service_feeder.power * unit_multiplier
        elsif service_feeder.type == HPXML::ElectricPanelLoadTypePermanentSpaHeater
          sh += service_feeder.power * unit_multiplier
        elsif service_feeder.type == HPXML::ElectricPanelLoadTypePermanentSpaPump
          sp += service_feeder.power * unit_multiplier
        elsif service_feeder.type == HPXML::ElectricPanelLoadTypePoolHeater
          ph += service_feeder.power * unit_multiplier
        elsif service_feeder.type == HPXML::ElectricPanelLoadTypePoolPump
          pp += service_feeder.power * unit_multiplier
        elsif service_feeder.type == HPXML::ElectricPanelLoadTypeWellPump
          wp += service_feeder.power * unit_multiplier
        elsif service_feeder.type == HPXML::ElectricPanelLoadTypeElectricVehicleCharging
          ev += service_feeder.power * unit_multiplier
        elsif service_feeder.type == HPXML::ElectricPanelLoadTypeLighting ||
              service_feeder.type == HPXML::ElectricPanelLoadTypeKitchen ||
              service_feeder.type == HPXML::ElectricPanelLoadTypeLaundry ||
              service_feeder.type == HPXML::ElectricPanelLoadTypeOther
          oth += service_feeder.power * unit_multiplier
        end
      end
    end
    return htg, clg, hw, cd, dw, ov, vf, sh, sp, ph, pp, wp, ev, oth
  end

<<<<<<< HEAD
=======
  # Calculates total breaker spaces (across all service feeders for a given service feeder load type) for a given HPXML Building.
  #
  # @param hpxml_bldg [HPXML::Building] HPXML Building object representing an individual dwelling unit
  # @return [Array<Double * 14>] Total breaker spaces for each service feeder load type (W)
  def self.get_total_breaker_spaces(hpxml_bldg)
    htg, clg, hw, cd, dw, ov, vf, sh, sp, ph, pp, wp, ev, oth = 0.0, 0.0, 0.0, 0.0, 0.0, 0.0, 0.0, 0.0, 0.0, 0.0, 0.0, 0.0, 0.0, 0.0, 0.0, 0.0
    unit_multiplier = hpxml_bldg.building_construction.number_of_units
    hpxml_bldg.electric_panels.each do |electric_panel|
      electric_panel.service_feeders.each do |service_feeder|
        if service_feeder.type == HPXML::ElectricPanelLoadTypeHeating
          service_feeder.components.each do |component|
            component.branch_circuits.each do |branch_circuit|
              htg += branch_circuit.occupied_spaces * unit_multiplier
            end
          end
        elsif service_feeder.type == HPXML::ElectricPanelLoadTypeCooling
          service_feeder.components.each do |component|
            # So we don't double-count, e.g., heat pump breaker spaces since it is shared across two service feeder types
            next unless component.service_feeders.select { |sf| sf.type == HPXML::ElectricPanelLoadTypeHeating }.empty?

            component.branch_circuits.each do |branch_circuit|
              clg += branch_circuit.occupied_spaces * unit_multiplier
            end
          end
        elsif service_feeder.type == HPXML::ElectricPanelLoadTypeWaterHeater
          service_feeder.components.each do |component|
            component.branch_circuits.each do |branch_circuit|
              hw += branch_circuit.occupied_spaces * unit_multiplier
            end
          end
        elsif service_feeder.type == HPXML::ElectricPanelLoadTypeClothesDryer
          service_feeder.components.each do |component|
            component.branch_circuits.each do |branch_circuit|
              cd += branch_circuit.occupied_spaces * unit_multiplier
            end
          end
        elsif service_feeder.type == HPXML::ElectricPanelLoadTypeDishwasher
          service_feeder.components.each do |component|
            component.branch_circuits.each do |branch_circuit|
              dw += branch_circuit.occupied_spaces * unit_multiplier
            end
          end
        elsif service_feeder.type == HPXML::ElectricPanelLoadTypeRangeOven
          service_feeder.components.each do |component|
            component.branch_circuits.each do |branch_circuit|
              ov += branch_circuit.occupied_spaces * unit_multiplier
            end
          end
        elsif service_feeder.type == HPXML::ElectricPanelLoadTypeMechVent
          service_feeder.components.each do |component|
            component.branch_circuits.each do |branch_circuit|
              vf += branch_circuit.occupied_spaces * unit_multiplier
            end
          end
        elsif service_feeder.type == HPXML::ElectricPanelLoadTypePermanentSpaHeater
          service_feeder.components.each do |component|
            component.heater_branch_circuits.each do |branch_circuit|
              sh += branch_circuit.occupied_spaces * unit_multiplier
            end
          end
        elsif service_feeder.type == HPXML::ElectricPanelLoadTypePermanentSpaPump
          service_feeder.components.each do |component|
            component.pump_branch_circuits.each do |branch_circuit|
              sp += branch_circuit.occupied_spaces * unit_multiplier
            end
          end
        elsif service_feeder.type == HPXML::ElectricPanelLoadTypePoolHeater
          service_feeder.components.each do |component|
            component.heater_branch_circuits.each do |branch_circuit|
              ph += branch_circuit.occupied_spaces * unit_multiplier
            end
          end
        elsif service_feeder.type == HPXML::ElectricPanelLoadTypePoolPump
          service_feeder.components.each do |component|
            component.pump_branch_circuits.each do |branch_circuit|
              pp += branch_circuit.occupied_spaces * unit_multiplier
            end
          end
        elsif service_feeder.type == HPXML::ElectricPanelLoadTypeWellPump
          service_feeder.components.each do |component|
            component.branch_circuits.each do |branch_circuit|
              wp += branch_circuit.occupied_spaces * unit_multiplier
            end
          end
        elsif service_feeder.type == HPXML::ElectricPanelLoadTypeElectricVehicleCharging
          service_feeder.components.each do |component|
            component.branch_circuits.each do |branch_circuit|
              ev += branch_circuit.occupied_spaces * unit_multiplier
            end
          end
        end
      end
      electric_panel.branch_circuits.each do |branch_circuit|
        if branch_circuit.components.empty?
          oth += branch_circuit.occupied_spaces * unit_multiplier
        end
      end
    end
    return htg, clg, hw, cd, dw, ov, vf, sh, sp, ph, pp, wp, ev, oth
  end

>>>>>>> 4f317ce6
  # Calculates total HVAC airflow rates (across all HVAC systems) for a given HPXML Building.
  #
  # @param hpxml_bldg [HPXML::Building] HPXML Building object representing an individual dwelling unit
  # @return [Array<Double, Double>] Total heating airflow rate, total cooling airflow rate (cfm)
  def self.get_total_hvac_airflows(hpxml_bldg)
    htg_cfm, clg_cfm = 0.0, 0.0
    unit_multiplier = hpxml_bldg.building_construction.number_of_units
    hpxml_bldg.hvac_systems.each do |hvac_system|
      if hvac_system.is_a? HPXML::HeatingSystem
        htg_cfm += hvac_system.heating_airflow_cfm.to_f * unit_multiplier
      elsif hvac_system.is_a? HPXML::CoolingSystem
        clg_cfm += hvac_system.cooling_airflow_cfm.to_f * unit_multiplier
        if hvac_system.has_integrated_heating
          htg_cfm += hvac_system.integrated_heating_system_airflow_cfm.to_f * unit_multiplier
        end
      elsif hvac_system.is_a? HPXML::HeatPump
        htg_cfm += hvac_system.heating_airflow_cfm.to_f * unit_multiplier
        clg_cfm += hvac_system.cooling_airflow_cfm.to_f * unit_multiplier
      end
    end
    return htg_cfm, clg_cfm
  end

  # Appends HVAC sizing results to the provided array for use in writing output files.
  #
  # @param hpxml_bldgs [Array<HPXML::Building>] List of HPXML Building objects representing an individual dwelling unit
  # @param results_out [Array] Rows of output data
  # @return [Array] Rows of output data, with HVAC sizing results appended
  def self.append_sizing_results(hpxml_bldgs, results_out)
    line_break = nil

    # Summary HVAC capacities
    results_out << ['HVAC Capacity: Heating (Btu/h)', hpxml_bldgs.map { |hpxml_bldg| Outputs.get_total_hvac_capacities(hpxml_bldg)[0] }.sum(0.0).round(1)]
    results_out << ['HVAC Capacity: Cooling (Btu/h)', hpxml_bldgs.map { |hpxml_bldg| Outputs.get_total_hvac_capacities(hpxml_bldg)[1] }.sum(0.0).round(1)]
    results_out << ['HVAC Capacity: Heat Pump Backup (Btu/h)', hpxml_bldgs.map { |hpxml_bldg| Outputs.get_total_hvac_capacities(hpxml_bldg)[2] }.sum(0.0).round(1)]

    # HVAC design temperatures
    results_out << [line_break]
    results_out << ['HVAC Design Temperature: Heating (F)', (hpxml_bldgs.map { |hpxml_bldg| hpxml_bldg.header.manualj_heating_design_temp }.sum(0.0) / hpxml_bldgs.size).round(2)]
    results_out << ['HVAC Design Temperature: Cooling (F)', (hpxml_bldgs.map { |hpxml_bldg| hpxml_bldg.header.manualj_cooling_design_temp }.sum(0.0) / hpxml_bldgs.size).round(2)]

    # HVAC Building design loads
    results_out << [line_break]
    results_out << ['HVAC Design Load: Heating: Total (Btu/h)', hpxml_bldgs.map { |hpxml_bldg| hpxml_bldg.hvac_plant.hdl_total * hpxml_bldg.building_construction.number_of_units }.sum(0.0).round(1)]
    results_out << ['HVAC Design Load: Heating: Ducts (Btu/h)', hpxml_bldgs.map { |hpxml_bldg| hpxml_bldg.hvac_plant.hdl_ducts * hpxml_bldg.building_construction.number_of_units }.sum(0.0).round(1)]
    results_out << ['HVAC Design Load: Heating: Windows (Btu/h)', hpxml_bldgs.map { |hpxml_bldg| hpxml_bldg.hvac_plant.hdl_windows * hpxml_bldg.building_construction.number_of_units }.sum(0.0).round(1)]
    results_out << ['HVAC Design Load: Heating: Skylights (Btu/h)', hpxml_bldgs.map { |hpxml_bldg| hpxml_bldg.hvac_plant.hdl_skylights * hpxml_bldg.building_construction.number_of_units }.sum(0.0).round(1)]
    results_out << ['HVAC Design Load: Heating: Doors (Btu/h)', hpxml_bldgs.map { |hpxml_bldg| hpxml_bldg.hvac_plant.hdl_doors * hpxml_bldg.building_construction.number_of_units }.sum(0.0).round(1)]
    results_out << ['HVAC Design Load: Heating: Walls (Btu/h)', hpxml_bldgs.map { |hpxml_bldg| hpxml_bldg.hvac_plant.hdl_walls * hpxml_bldg.building_construction.number_of_units }.sum(0.0).round(1)]
    results_out << ['HVAC Design Load: Heating: Roofs (Btu/h)', hpxml_bldgs.map { |hpxml_bldg| hpxml_bldg.hvac_plant.hdl_roofs * hpxml_bldg.building_construction.number_of_units }.sum(0.0).round(1)]
    results_out << ['HVAC Design Load: Heating: Floors (Btu/h)', hpxml_bldgs.map { |hpxml_bldg| hpxml_bldg.hvac_plant.hdl_floors * hpxml_bldg.building_construction.number_of_units }.sum(0.0).round(1)]
    results_out << ['HVAC Design Load: Heating: Slabs (Btu/h)', hpxml_bldgs.map { |hpxml_bldg| hpxml_bldg.hvac_plant.hdl_slabs * hpxml_bldg.building_construction.number_of_units }.sum(0.0).round(1)]
    results_out << ['HVAC Design Load: Heating: Ceilings (Btu/h)', hpxml_bldgs.map { |hpxml_bldg| hpxml_bldg.hvac_plant.hdl_ceilings * hpxml_bldg.building_construction.number_of_units }.sum(0.0).round(1)]
    results_out << ['HVAC Design Load: Heating: Infiltration (Btu/h)', hpxml_bldgs.map { |hpxml_bldg| hpxml_bldg.hvac_plant.hdl_infil * hpxml_bldg.building_construction.number_of_units }.sum(0.0).round(1)]
    results_out << ['HVAC Design Load: Heating: Ventilation (Btu/h)', hpxml_bldgs.map { |hpxml_bldg| hpxml_bldg.hvac_plant.hdl_vent * hpxml_bldg.building_construction.number_of_units }.sum(0.0).round(1)]
    results_out << ['HVAC Design Load: Heating: Piping (Btu/h)', hpxml_bldgs.map { |hpxml_bldg| hpxml_bldg.hvac_plant.hdl_piping * hpxml_bldg.building_construction.number_of_units }.sum(0.0).round(1)]
    results_out << ['HVAC Design Load: Cooling Sensible: Total (Btu/h)', hpxml_bldgs.map { |hpxml_bldg| hpxml_bldg.hvac_plant.cdl_sens_total * hpxml_bldg.building_construction.number_of_units }.sum(0.0).round(1)]
    results_out << ['HVAC Design Load: Cooling Sensible: Ducts (Btu/h)', hpxml_bldgs.map { |hpxml_bldg| hpxml_bldg.hvac_plant.cdl_sens_ducts * hpxml_bldg.building_construction.number_of_units }.sum(0.0).round(1)]
    results_out << ['HVAC Design Load: Cooling Sensible: Windows (Btu/h)', hpxml_bldgs.map { |hpxml_bldg| hpxml_bldg.hvac_plant.cdl_sens_windows * hpxml_bldg.building_construction.number_of_units }.sum(0.0).round(1)]
    results_out << ['HVAC Design Load: Cooling Sensible: Skylights (Btu/h)', hpxml_bldgs.map { |hpxml_bldg| hpxml_bldg.hvac_plant.cdl_sens_skylights * hpxml_bldg.building_construction.number_of_units }.sum(0.0).round(1)]
    results_out << ['HVAC Design Load: Cooling Sensible: Doors (Btu/h)', hpxml_bldgs.map { |hpxml_bldg| hpxml_bldg.hvac_plant.cdl_sens_doors * hpxml_bldg.building_construction.number_of_units }.sum(0.0).round(1)]
    results_out << ['HVAC Design Load: Cooling Sensible: Walls (Btu/h)', hpxml_bldgs.map { |hpxml_bldg| hpxml_bldg.hvac_plant.cdl_sens_walls * hpxml_bldg.building_construction.number_of_units }.sum(0.0).round(1)]
    results_out << ['HVAC Design Load: Cooling Sensible: Roofs (Btu/h)', hpxml_bldgs.map { |hpxml_bldg| hpxml_bldg.hvac_plant.cdl_sens_roofs * hpxml_bldg.building_construction.number_of_units }.sum(0.0).round(1)]
    results_out << ['HVAC Design Load: Cooling Sensible: Floors (Btu/h)', hpxml_bldgs.map { |hpxml_bldg| hpxml_bldg.hvac_plant.cdl_sens_floors * hpxml_bldg.building_construction.number_of_units }.sum(0.0).round(1)]
    results_out << ['HVAC Design Load: Cooling Sensible: Slabs (Btu/h)', hpxml_bldgs.map { |hpxml_bldg| hpxml_bldg.hvac_plant.cdl_sens_slabs * hpxml_bldg.building_construction.number_of_units }.sum(0.0).round(1)]
    results_out << ['HVAC Design Load: Cooling Sensible: Ceilings (Btu/h)', hpxml_bldgs.map { |hpxml_bldg| hpxml_bldg.hvac_plant.cdl_sens_ceilings * hpxml_bldg.building_construction.number_of_units }.sum(0.0).round(1)]
    results_out << ['HVAC Design Load: Cooling Sensible: Infiltration (Btu/h)', hpxml_bldgs.map { |hpxml_bldg| hpxml_bldg.hvac_plant.cdl_sens_infil * hpxml_bldg.building_construction.number_of_units }.sum(0.0).round(1)]
    results_out << ['HVAC Design Load: Cooling Sensible: Ventilation (Btu/h)', hpxml_bldgs.map { |hpxml_bldg| hpxml_bldg.hvac_plant.cdl_sens_vent * hpxml_bldg.building_construction.number_of_units }.sum(0.0).round(1)]
    results_out << ['HVAC Design Load: Cooling Sensible: Internal Gains (Btu/h)', hpxml_bldgs.map { |hpxml_bldg| hpxml_bldg.hvac_plant.cdl_sens_intgains * hpxml_bldg.building_construction.number_of_units }.sum(0.0).round(1)]
    results_out << ['HVAC Design Load: Cooling Sensible: Blower Heat (Btu/h)', hpxml_bldgs.map { |hpxml_bldg| hpxml_bldg.hvac_plant.cdl_sens_blowerheat * hpxml_bldg.building_construction.number_of_units }.sum(0.0).round(1)]
    results_out << ['HVAC Design Load: Cooling Sensible: AED Excursion (Btu/h)', hpxml_bldgs.map { |hpxml_bldg| hpxml_bldg.hvac_plant.cdl_sens_aedexcursion * hpxml_bldg.building_construction.number_of_units }.sum(0.0).round(1)]
    results_out << ['HVAC Design Load: Cooling Latent: Total (Btu/h)', hpxml_bldgs.map { |hpxml_bldg| hpxml_bldg.hvac_plant.cdl_lat_total * hpxml_bldg.building_construction.number_of_units }.sum(0.0).round(1)]
    results_out << ['HVAC Design Load: Cooling Latent: Ducts (Btu/h)', hpxml_bldgs.map { |hpxml_bldg| hpxml_bldg.hvac_plant.cdl_lat_ducts * hpxml_bldg.building_construction.number_of_units }.sum(0.0).round(1)]
    results_out << ['HVAC Design Load: Cooling Latent: Infiltration (Btu/h)', hpxml_bldgs.map { |hpxml_bldg| hpxml_bldg.hvac_plant.cdl_lat_infil * hpxml_bldg.building_construction.number_of_units }.sum(0.0).round(1)]
    results_out << ['HVAC Design Load: Cooling Latent: Ventilation (Btu/h)', hpxml_bldgs.map { |hpxml_bldg| hpxml_bldg.hvac_plant.cdl_lat_vent * hpxml_bldg.building_construction.number_of_units }.sum(0.0).round(1)]
    results_out << ['HVAC Design Load: Cooling Latent: Internal Gains (Btu/h)', hpxml_bldgs.map { |hpxml_bldg| hpxml_bldg.hvac_plant.cdl_lat_intgains * hpxml_bldg.building_construction.number_of_units }.sum(0.0).round(1)]

    # HVAC Zone design loads
    hpxml_bldgs.each do |hpxml_bldg|
      hpxml_bldg.conditioned_zones.each do |zone|
        next if zone.id.start_with? Constants::AutomaticallyAdded

        results_out << [line_break]
        results_out << ["HVAC Zone Design Load: #{zone.id}: Heating: Total (Btu/h)", zone.hdl_total.round(1)]
        results_out << ["HVAC Zone Design Load: #{zone.id}: Heating: Ducts (Btu/h)", zone.hdl_ducts.round(1)]
        results_out << ["HVAC Zone Design Load: #{zone.id}: Heating: Windows (Btu/h)", zone.hdl_windows.round(1)]
        results_out << ["HVAC Zone Design Load: #{zone.id}: Heating: Skylights (Btu/h)", zone.hdl_skylights.round(1)]
        results_out << ["HVAC Zone Design Load: #{zone.id}: Heating: Doors (Btu/h)", zone.hdl_doors.round(1)]
        results_out << ["HVAC Zone Design Load: #{zone.id}: Heating: Walls (Btu/h)", zone.hdl_walls.round(1)]
        results_out << ["HVAC Zone Design Load: #{zone.id}: Heating: Roofs (Btu/h)", zone.hdl_roofs.round(1)]
        results_out << ["HVAC Zone Design Load: #{zone.id}: Heating: Floors (Btu/h)", zone.hdl_floors.round(1)]
        results_out << ["HVAC Zone Design Load: #{zone.id}: Heating: Slabs (Btu/h)", zone.hdl_slabs.round(1)]
        results_out << ["HVAC Zone Design Load: #{zone.id}: Heating: Ceilings (Btu/h)", zone.hdl_ceilings.round(1)]
        results_out << ["HVAC Zone Design Load: #{zone.id}: Heating: Infiltration (Btu/h)", zone.hdl_infil.round(1)]
        results_out << ["HVAC Zone Design Load: #{zone.id}: Heating: Ventilation (Btu/h)", zone.hdl_vent.round(1)]
        results_out << ["HVAC Zone Design Load: #{zone.id}: Heating: Piping (Btu/h)", zone.hdl_piping.round(1)]
        results_out << ["HVAC Zone Design Load: #{zone.id}: Cooling Sensible: Total (Btu/h)", zone.cdl_sens_total.round(1)]
        results_out << ["HVAC Zone Design Load: #{zone.id}: Cooling Sensible: Ducts (Btu/h)", zone.cdl_sens_ducts.round(1)]
        results_out << ["HVAC Zone Design Load: #{zone.id}: Cooling Sensible: Windows (Btu/h)", zone.cdl_sens_windows.round(1)]
        results_out << ["HVAC Zone Design Load: #{zone.id}: Cooling Sensible: Skylights (Btu/h)", zone.cdl_sens_skylights.round(1)]
        results_out << ["HVAC Zone Design Load: #{zone.id}: Cooling Sensible: Doors (Btu/h)", zone.cdl_sens_doors.round(1)]
        results_out << ["HVAC Zone Design Load: #{zone.id}: Cooling Sensible: Walls (Btu/h)", zone.cdl_sens_walls.round(1)]
        results_out << ["HVAC Zone Design Load: #{zone.id}: Cooling Sensible: Roofs (Btu/h)", zone.cdl_sens_roofs.round(1)]
        results_out << ["HVAC Zone Design Load: #{zone.id}: Cooling Sensible: Floors (Btu/h)", zone.cdl_sens_floors.round(1)]
        results_out << ["HVAC Zone Design Load: #{zone.id}: Cooling Sensible: Slabs (Btu/h)", zone.cdl_sens_slabs.round(1)]
        results_out << ["HVAC Zone Design Load: #{zone.id}: Cooling Sensible: Ceilings (Btu/h)", zone.cdl_sens_ceilings.round(1)]
        results_out << ["HVAC Zone Design Load: #{zone.id}: Cooling Sensible: Infiltration (Btu/h)", zone.cdl_sens_infil.round(1)]
        results_out << ["HVAC Zone Design Load: #{zone.id}: Cooling Sensible: Ventilation (Btu/h)", zone.cdl_sens_vent.round(1)]
        results_out << ["HVAC Zone Design Load: #{zone.id}: Cooling Sensible: Internal Gains (Btu/h)", zone.cdl_sens_intgains.round(1)]
        results_out << ["HVAC Zone Design Load: #{zone.id}: Cooling Sensible: Blower Heat (Btu/h)", zone.cdl_sens_blowerheat.round(1)]
        results_out << ["HVAC Zone Design Load: #{zone.id}: Cooling Sensible: AED Excursion (Btu/h)", zone.cdl_sens_aedexcursion.round(1)]
        results_out << ["HVAC Zone Design Load: #{zone.id}: Cooling Latent: Total (Btu/h)", zone.cdl_lat_total.round(1)]
        results_out << ["HVAC Zone Design Load: #{zone.id}: Cooling Latent: Ducts (Btu/h)", zone.cdl_lat_ducts.round(1)]
        results_out << ["HVAC Zone Design Load: #{zone.id}: Cooling Latent: Infiltration (Btu/h)", zone.cdl_lat_infil.round(1)]
        results_out << ["HVAC Zone Design Load: #{zone.id}: Cooling Latent: Ventilation (Btu/h)", zone.cdl_lat_vent.round(1)]
        results_out << ["HVAC Zone Design Load: #{zone.id}: Cooling Latent: Internal Gains (Btu/h)", zone.cdl_lat_intgains.round(1)]
      end
    end

    # HVAC Space design loads
    hpxml_bldgs.each do |hpxml_bldg|
      hpxml_bldg.conditioned_spaces.each do |space|
        results_out << [line_break]
        # Note: Latent loads are not calculated for spaces
        results_out << ["HVAC Space Design Load: #{space.id}: Heating: Total (Btu/h)", space.hdl_total.round(1)]
        results_out << ["HVAC Space Design Load: #{space.id}: Heating: Ducts (Btu/h)", space.hdl_ducts.round(1)]
        results_out << ["HVAC Space Design Load: #{space.id}: Heating: Windows (Btu/h)", space.hdl_windows.round(1)]
        results_out << ["HVAC Space Design Load: #{space.id}: Heating: Skylights (Btu/h)", space.hdl_skylights.round(1)]
        results_out << ["HVAC Space Design Load: #{space.id}: Heating: Doors (Btu/h)", space.hdl_doors.round(1)]
        results_out << ["HVAC Space Design Load: #{space.id}: Heating: Walls (Btu/h)", space.hdl_walls.round(1)]
        results_out << ["HVAC Space Design Load: #{space.id}: Heating: Roofs (Btu/h)", space.hdl_roofs.round(1)]
        results_out << ["HVAC Space Design Load: #{space.id}: Heating: Floors (Btu/h)", space.hdl_floors.round(1)]
        results_out << ["HVAC Space Design Load: #{space.id}: Heating: Slabs (Btu/h)", space.hdl_slabs.round(1)]
        results_out << ["HVAC Space Design Load: #{space.id}: Heating: Ceilings (Btu/h)", space.hdl_ceilings.round(1)]
        results_out << ["HVAC Space Design Load: #{space.id}: Heating: Infiltration (Btu/h)", space.hdl_infil.round(1)]
        results_out << ["HVAC Space Design Load: #{space.id}: Cooling Sensible: Total (Btu/h)", space.cdl_sens_total.round(1)]
        results_out << ["HVAC Space Design Load: #{space.id}: Cooling Sensible: Ducts (Btu/h)", space.cdl_sens_ducts.round(1)]
        results_out << ["HVAC Space Design Load: #{space.id}: Cooling Sensible: Windows (Btu/h)", space.cdl_sens_windows.round(1)]
        results_out << ["HVAC Space Design Load: #{space.id}: Cooling Sensible: Skylights (Btu/h)", space.cdl_sens_skylights.round(1)]
        results_out << ["HVAC Space Design Load: #{space.id}: Cooling Sensible: Doors (Btu/h)", space.cdl_sens_doors.round(1)]
        results_out << ["HVAC Space Design Load: #{space.id}: Cooling Sensible: Walls (Btu/h)", space.cdl_sens_walls.round(1)]
        results_out << ["HVAC Space Design Load: #{space.id}: Cooling Sensible: Roofs (Btu/h)", space.cdl_sens_roofs.round(1)]
        results_out << ["HVAC Space Design Load: #{space.id}: Cooling Sensible: Floors (Btu/h)", space.cdl_sens_floors.round(1)]
        results_out << ["HVAC Space Design Load: #{space.id}: Cooling Sensible: Slabs (Btu/h)", space.cdl_sens_slabs.round(1)]
        results_out << ["HVAC Space Design Load: #{space.id}: Cooling Sensible: Ceilings (Btu/h)", space.cdl_sens_ceilings.round(1)]
        results_out << ["HVAC Space Design Load: #{space.id}: Cooling Sensible: Infiltration (Btu/h)", space.cdl_sens_infil.round(1)]
        results_out << ["HVAC Space Design Load: #{space.id}: Cooling Sensible: Internal Gains (Btu/h)", space.cdl_sens_intgains.round(1)]
        results_out << ["HVAC Space Design Load: #{space.id}: Cooling Sensible: AED Excursion (Btu/h)", space.cdl_sens_aedexcursion.round(1)]
      end
    end

    # Geothermal loop
    results_out << [line_break]
    geothermal_loops = hpxml_bldgs.map { |hpxml_bldg| hpxml_bldg.geothermal_loops }.flatten
    num_boreholes = geothermal_loops.map { |loop| loop.num_bore_holes }.sum(0)
    total_length = geothermal_loops.map { |loop| loop.bore_length * loop.num_bore_holes }.sum(0.0)
    results_out << ['HVAC Geothermal Loop: Borehole/Trench Count', num_boreholes]
    results_out << ['HVAC Geothermal Loop: Borehole/Trench Length (ft)', (total_length / [num_boreholes, 1].max).round(1)] # [num_boreholes, 1].max to prevent divide by zero

    return results_out
  end

  # Appends electric panel results to the provided array for use in writing output files.
  #
  # @param hpxml_bldgs [Array<HPXML::Building>] List of HPXML Building objects representing an individual dwelling unit
  # @param results_out [Array] Rows of output data
<<<<<<< HEAD
  # @param peak_fuels [Hash] Map of peak building electricity outputs
  # @return [Array] Rows of output data, with electric panel results appended
  def self.append_panel_results(hpxml_header, hpxml_bldgs, _peak_fuels, results_out)
    line_break = nil

    # Summary breaker spaces
    hpxml_bldgs.each do |hpxml_bldg|
      unit_multiplier = hpxml_bldg.building_construction.number_of_units
      hpxml_bldg.electric_panels.each do |electric_panel|
        electric_panel.branch_circuits.each do |branch_circuit|
          results_out << ["Electric Panel Breaker Spaces: #{branch_circuit.id} Count", branch_circuit.occupied_spaces * unit_multiplier]
        end
      end
    end
=======
  # @return [Array] Rows of output data, with electric panel results appended
  def self.append_panel_results(hpxml_header, hpxml_bldgs, results_out)
    line_break = nil

    # Summary breaker spaces
    results_out << ['Electric Panel Breaker Spaces: Heating Count', hpxml_bldgs.map { |hpxml_bldg| Outputs.get_total_breaker_spaces(hpxml_bldg)[0] }.sum(0)]
    results_out << ['Electric Panel Breaker Spaces: Cooling Count', hpxml_bldgs.map { |hpxml_bldg| Outputs.get_total_breaker_spaces(hpxml_bldg)[1] }.sum(0)]
    results_out << ['Electric Panel Breaker Spaces: Hot Water Count', hpxml_bldgs.map { |hpxml_bldg| Outputs.get_total_breaker_spaces(hpxml_bldg)[2] }.sum(0)]
    results_out << ['Electric Panel Breaker Spaces: Clothes Dryer Count', hpxml_bldgs.map { |hpxml_bldg| Outputs.get_total_breaker_spaces(hpxml_bldg)[3] }.sum(0)]
    results_out << ['Electric Panel Breaker Spaces: Dishwasher Count', hpxml_bldgs.map { |hpxml_bldg| Outputs.get_total_breaker_spaces(hpxml_bldg)[4] }.sum(0)]
    results_out << ['Electric Panel Breaker Spaces: Range/Oven Count', hpxml_bldgs.map { |hpxml_bldg| Outputs.get_total_breaker_spaces(hpxml_bldg)[5] }.sum(0)]
    results_out << ['Electric Panel Breaker Spaces: Mech Vent Count', hpxml_bldgs.map { |hpxml_bldg| Outputs.get_total_breaker_spaces(hpxml_bldg)[6] }.sum(0)]
    results_out << ['Electric Panel Breaker Spaces: Permanent Spa Heater Count', hpxml_bldgs.map { |hpxml_bldg| Outputs.get_total_breaker_spaces(hpxml_bldg)[7] }.sum(0)]
    results_out << ['Electric Panel Breaker Spaces: Permanent Spa Pump Count', hpxml_bldgs.map { |hpxml_bldg| Outputs.get_total_breaker_spaces(hpxml_bldg)[8] }.sum(0)]
    results_out << ['Electric Panel Breaker Spaces: Pool Heater Count', hpxml_bldgs.map { |hpxml_bldg| Outputs.get_total_breaker_spaces(hpxml_bldg)[9] }.sum(0)]
    results_out << ['Electric Panel Breaker Spaces: Pool Pump Count', hpxml_bldgs.map { |hpxml_bldg| Outputs.get_total_breaker_spaces(hpxml_bldg)[10] }.sum(0)]
    results_out << ['Electric Panel Breaker Spaces: Well Pump Count', hpxml_bldgs.map { |hpxml_bldg| Outputs.get_total_breaker_spaces(hpxml_bldg)[11] }.sum(0)]
    results_out << ['Electric Panel Breaker Spaces: Electric Vehicle Charging Count', hpxml_bldgs.map { |hpxml_bldg| Outputs.get_total_breaker_spaces(hpxml_bldg)[12] }.sum(0)]
    results_out << ['Electric Panel Breaker Spaces: Other Count', hpxml_bldgs.map { |hpxml_bldg| Outputs.get_total_breaker_spaces(hpxml_bldg)[13] }.sum(0)]
>>>>>>> 4f317ce6

    # Total breaker spaces
    results_out << [line_break]
    results_out << ['Electric Panel Breaker Spaces: Total Count', hpxml_bldgs.map { |hpxml_bldg| hpxml_bldg.electric_panels.map { |electric_panel| electric_panel.breaker_spaces_total }.sum(0.0) * hpxml_bldg.building_construction.number_of_units }.sum(0.0)]
    results_out << ['Electric Panel Breaker Spaces: Occupied Count', hpxml_bldgs.map { |hpxml_bldg| hpxml_bldg.electric_panels.map { |electric_panel| electric_panel.breaker_spaces_occupied }.sum(0.0) * hpxml_bldg.building_construction.number_of_units }.sum(0.0)]
    results_out << ['Electric Panel Breaker Spaces: Headroom Count', hpxml_bldgs.map { |hpxml_bldg| hpxml_bldg.electric_panels.map { |electric_panel| electric_panel.breaker_spaces_headroom }.sum(0.0) * hpxml_bldg.building_construction.number_of_units }.sum(0.0)]

    # Summary panel loads
<<<<<<< HEAD
    if !hpxml_header.service_feeders_load_calculation_types.empty?
      results_out << [line_break]
      results_out << ['Electric Panel Load: Heating (W)', hpxml_bldgs.map { |hpxml_bldg| Outputs.get_total_panel_loads(hpxml_bldg)[0] }.sum(0.0).round(1)]
      results_out << ['Electric Panel Load: Cooling (W)', hpxml_bldgs.map { |hpxml_bldg| Outputs.get_total_panel_loads(hpxml_bldg)[1] }.sum(0.0).round(1)]
      results_out << ['Electric Panel Load: Hot Water (W)', hpxml_bldgs.map { |hpxml_bldg| Outputs.get_total_panel_loads(hpxml_bldg)[2] }.sum(0.0).round(1)]
      results_out << ['Electric Panel Load: Clothes Dryer (W)', hpxml_bldgs.map { |hpxml_bldg| Outputs.get_total_panel_loads(hpxml_bldg)[3] }.sum(0.0).round(1)]
      results_out << ['Electric Panel Load: Dishwasher (W)', hpxml_bldgs.map { |hpxml_bldg| Outputs.get_total_panel_loads(hpxml_bldg)[4] }.sum(0.0).round(1)]
      results_out << ['Electric Panel Load: Range/Oven (W)', hpxml_bldgs.map { |hpxml_bldg| Outputs.get_total_panel_loads(hpxml_bldg)[5] }.sum(0.0).round(1)]
      results_out << ['Electric Panel Load: Mech Vent (W)', hpxml_bldgs.map { |hpxml_bldg| Outputs.get_total_panel_loads(hpxml_bldg)[6] }.sum(0.0).round(1)]
      results_out << ['Electric Panel Load: Permanent Spa Heater (W)', hpxml_bldgs.map { |hpxml_bldg| Outputs.get_total_panel_loads(hpxml_bldg)[7] }.sum(0.0).round(1)]
      results_out << ['Electric Panel Load: Permanent Spa Pump (W)', hpxml_bldgs.map { |hpxml_bldg| Outputs.get_total_panel_loads(hpxml_bldg)[8] }.sum(0.0).round(1)]
      results_out << ['Electric Panel Load: Pool Heater (W)', hpxml_bldgs.map { |hpxml_bldg| Outputs.get_total_panel_loads(hpxml_bldg)[9] }.sum(0.0).round(1)]
      results_out << ['Electric Panel Load: Pool Pump (W)', hpxml_bldgs.map { |hpxml_bldg| Outputs.get_total_panel_loads(hpxml_bldg)[10] }.sum(0.0).round(1)]
      results_out << ['Electric Panel Load: Well Pump (W)', hpxml_bldgs.map { |hpxml_bldg| Outputs.get_total_panel_loads(hpxml_bldg)[11] }.sum(0.0).round(1)]
      results_out << ['Electric Panel Load: Electric Vehicle Charging (W)', hpxml_bldgs.map { |hpxml_bldg| Outputs.get_total_panel_loads(hpxml_bldg)[12] }.sum(0.0).round(1)]
      results_out << ['Electric Panel Load: Other (W)', hpxml_bldgs.map { |hpxml_bldg| Outputs.get_total_panel_loads(hpxml_bldg)[13] }.sum(0.0).round(1)]
    end
=======
    results_out << [line_break]
    results_out << ['Electric Panel Load: Heating (W)', hpxml_bldgs.map { |hpxml_bldg| Outputs.get_total_panel_loads(hpxml_bldg)[0] }.sum(0.0).round(1)]
    results_out << ['Electric Panel Load: Cooling (W)', hpxml_bldgs.map { |hpxml_bldg| Outputs.get_total_panel_loads(hpxml_bldg)[1] }.sum(0.0).round(1)]
    results_out << ['Electric Panel Load: Hot Water (W)', hpxml_bldgs.map { |hpxml_bldg| Outputs.get_total_panel_loads(hpxml_bldg)[2] }.sum(0.0).round(1)]
    results_out << ['Electric Panel Load: Clothes Dryer (W)', hpxml_bldgs.map { |hpxml_bldg| Outputs.get_total_panel_loads(hpxml_bldg)[3] }.sum(0.0).round(1)]
    results_out << ['Electric Panel Load: Dishwasher (W)', hpxml_bldgs.map { |hpxml_bldg| Outputs.get_total_panel_loads(hpxml_bldg)[4] }.sum(0.0).round(1)]
    results_out << ['Electric Panel Load: Range/Oven (W)', hpxml_bldgs.map { |hpxml_bldg| Outputs.get_total_panel_loads(hpxml_bldg)[5] }.sum(0.0).round(1)]
    results_out << ['Electric Panel Load: Mech Vent (W)', hpxml_bldgs.map { |hpxml_bldg| Outputs.get_total_panel_loads(hpxml_bldg)[6] }.sum(0.0).round(1)]
    results_out << ['Electric Panel Load: Permanent Spa Heater (W)', hpxml_bldgs.map { |hpxml_bldg| Outputs.get_total_panel_loads(hpxml_bldg)[7] }.sum(0.0).round(1)]
    results_out << ['Electric Panel Load: Permanent Spa Pump (W)', hpxml_bldgs.map { |hpxml_bldg| Outputs.get_total_panel_loads(hpxml_bldg)[8] }.sum(0.0).round(1)]
    results_out << ['Electric Panel Load: Pool Heater (W)', hpxml_bldgs.map { |hpxml_bldg| Outputs.get_total_panel_loads(hpxml_bldg)[9] }.sum(0.0).round(1)]
    results_out << ['Electric Panel Load: Pool Pump (W)', hpxml_bldgs.map { |hpxml_bldg| Outputs.get_total_panel_loads(hpxml_bldg)[10] }.sum(0.0).round(1)]
    results_out << ['Electric Panel Load: Well Pump (W)', hpxml_bldgs.map { |hpxml_bldg| Outputs.get_total_panel_loads(hpxml_bldg)[11] }.sum(0.0).round(1)]
    results_out << ['Electric Panel Load: Electric Vehicle Charging (W)', hpxml_bldgs.map { |hpxml_bldg| Outputs.get_total_panel_loads(hpxml_bldg)[12] }.sum(0.0).round(1)]
    results_out << ['Electric Panel Load: Other (W)', hpxml_bldgs.map { |hpxml_bldg| Outputs.get_total_panel_loads(hpxml_bldg)[13] }.sum(0.0).round(1)]
>>>>>>> 4f317ce6

    # Load calculations
    hpxml_header.service_feeders_load_calculation_types.each do |service_feeders_load_calculation_type|
      capacity_total_watt = 0.0
      capacity_total_amp = 0.0
      capacity_headroom_amp = 0.0
      hpxml_bldgs.each do |hpxml_bldg|
        hpxml_bldg.electric_panels.each do |electric_panel|
          capacity_types = electric_panel.capacity_types
          capacity_total_watts = electric_panel.capacity_total_watts
          capacity_total_amps = electric_panel.capacity_total_amps
          capacity_headroom_amps = electric_panel.capacity_headroom_amps
          capacities = capacity_types.zip(capacity_total_watts, capacity_total_amps, capacity_headroom_amps)
          capacities.each do |capacity|
            ct, ctw, cta, cha = capacity
            next if ct != service_feeders_load_calculation_type

            capacity_total_watt += ctw * hpxml_bldg.building_construction.number_of_units
            capacity_total_amp += cta * hpxml_bldg.building_construction.number_of_units
            capacity_headroom_amp += cha * hpxml_bldg.building_construction.number_of_units
          end
        end
      end
      results_out << [line_break]
      results_out << ["Electric Panel Load: #{service_feeders_load_calculation_type}: Total Load (W)", capacity_total_watt.round(1)]
      results_out << ["Electric Panel Load: #{service_feeders_load_calculation_type}: Total Capacity (A)", capacity_total_amp.round(1)]
      results_out << ["Electric Panel Load: #{service_feeders_load_calculation_type}: Headroom Capacity (A)", capacity_headroom_amp.round(1)]
    end

    return results_out
  end

  # Writes an output file for the given rows of output data.
  #
  # @param results_out [Array] Rows of output data
  # @param output_format [String] Type of output file (csv, json, or msgpack)
  # @param output_file_path [String] Path for the output file
  # @param mode [String] File opening mode (e.g., write or append)
  # @return [nil]
  def self.write_results_out_to_file(results_out, output_format, output_file_path, mode = 'w')
    line_break = nil
    if ['csv'].include? output_format
      CSV.open(output_file_path, mode) { |csv| results_out.to_a.each { |elem| csv << elem } }
    elsif ['json', 'msgpack'].include? output_format
      h = {}
      results_out.each do |out|
        next if out == [line_break]

        if out[0].include? ':'
          grp, name = out[0].split(':', 2)
          h[grp] = {} if h[grp].nil?
          h[grp][name.strip] = out[1]
        else
          h[out[0]] = out[1]
        end
      end

      if output_format == 'json'
        require 'json'
        File.open(output_file_path, mode) { |json| json.write(JSON.pretty_generate(h)) }
      elsif output_format == 'msgpack'
        require 'msgpack'
        File.open(output_file_path, "#{mode}b") { |json| h.to_msgpack(json) }
      end
    end
  end

  # Creates custom output meters that are used across reporting measures.
  #
  # @param model [OpenStudio::Model::Model] OpenStudio Model object
  # @return [nil]
  def self.create_custom_meters(model)
    # Create custom meters:
    # - Total Electricity (Electricity:Facility plus EV charging, batteries, generators)
    # - Net Electricity (above plus PV)
    # - PV Electricity

    total_key_vars = []
    net_key_vars = []
    pv_key_vars = []
    model.getElectricLoadCenterDistributions.each do |elcd|
      # Batteries & EV charging output variables
      if elcd.electricalStorage.is_initialized
        elcs = elcd.electricalStorage.get
        if elcs.additionalProperties.getFeatureAsString('ObjectType').to_s == Constants::ObjectTypeVehicle
          net_key_vars << [elcs.name.to_s.upcase, 'Electric Storage Production Decrement Energy']
          total_key_vars << net_key_vars[-1]
        elsif elcs.additionalProperties.getFeatureAsString('ObjectType').to_s == Constants::ObjectTypeBattery
          net_key_vars << [elcs.name.to_s.upcase, 'Electric Storage Production Decrement Energy']
          total_key_vars << net_key_vars[-1]
          net_key_vars << [elcs.name.to_s.upcase, 'Electric Storage Discharge Energy']
          total_key_vars << net_key_vars[-1]
        end
      end

      # PV output meters
      elcd.generators.each do |generator|
        next unless generator.additionalProperties.getFeatureAsString('ObjectType').to_s == Constants::ObjectTypePhotovoltaics

        net_key_vars << ['', 'Photovoltaic:ElectricityProduced']
        pv_key_vars << net_key_vars[-1]
        net_key_vars << ['', 'PowerConversion:ElectricityProduced']
        pv_key_vars << net_key_vars[-1]
      end

      # Generator output meter
      elcd.generators.each do |generator|
        next unless generator.additionalProperties.getFeatureAsString('ObjectType').to_s == Constants::ObjectTypeGenerator

        net_key_vars << ['', 'Cogeneration:ElectricityProduced']
        total_key_vars << net_key_vars[-1]
      end
    end

    # Create Total/Net meters
    { MeterCustomElectricityTotal => total_key_vars,
      MeterCustomElectricityNet => net_key_vars }.each do |meter_name, key_vars|
      if key_vars.empty?
        # Avoid OpenStudio warnings if nothing to decrement
        meter = OpenStudio::Model::MeterCustom.new(model)
        key_vars << ['', 'Electricity:Facility']
      else
        meter = OpenStudio::Model::MeterCustomDecrement.new(model, 'Electricity:Facility')
      end
      meter.setName(meter_name)
      meter.setFuelType(EPlus::FuelTypeElectricity)
      key_vars.uniq.each do |key_var|
        meter.addKeyVarGroup(key_var[0], key_var[1])
      end
    end

    # Create PV meter
    if not pv_key_vars.empty?
      meter = OpenStudio::Model::MeterCustom.new(model)
      meter.setName(MeterCustomElectricityPV)
      meter.setFuelType(EPlus::FuelTypeElectricity)
      pv_key_vars.uniq.each do |key_var|
        meter.addKeyVarGroup(key_var[0], key_var[1])
      end
    end
  end
end<|MERGE_RESOLUTION|>--- conflicted
+++ resolved
@@ -1043,110 +1043,6 @@
     return htg, clg, hw, cd, dw, ov, vf, sh, sp, ph, pp, wp, ev, oth
   end
 
-<<<<<<< HEAD
-=======
-  # Calculates total breaker spaces (across all service feeders for a given service feeder load type) for a given HPXML Building.
-  #
-  # @param hpxml_bldg [HPXML::Building] HPXML Building object representing an individual dwelling unit
-  # @return [Array<Double * 14>] Total breaker spaces for each service feeder load type (W)
-  def self.get_total_breaker_spaces(hpxml_bldg)
-    htg, clg, hw, cd, dw, ov, vf, sh, sp, ph, pp, wp, ev, oth = 0.0, 0.0, 0.0, 0.0, 0.0, 0.0, 0.0, 0.0, 0.0, 0.0, 0.0, 0.0, 0.0, 0.0, 0.0, 0.0
-    unit_multiplier = hpxml_bldg.building_construction.number_of_units
-    hpxml_bldg.electric_panels.each do |electric_panel|
-      electric_panel.service_feeders.each do |service_feeder|
-        if service_feeder.type == HPXML::ElectricPanelLoadTypeHeating
-          service_feeder.components.each do |component|
-            component.branch_circuits.each do |branch_circuit|
-              htg += branch_circuit.occupied_spaces * unit_multiplier
-            end
-          end
-        elsif service_feeder.type == HPXML::ElectricPanelLoadTypeCooling
-          service_feeder.components.each do |component|
-            # So we don't double-count, e.g., heat pump breaker spaces since it is shared across two service feeder types
-            next unless component.service_feeders.select { |sf| sf.type == HPXML::ElectricPanelLoadTypeHeating }.empty?
-
-            component.branch_circuits.each do |branch_circuit|
-              clg += branch_circuit.occupied_spaces * unit_multiplier
-            end
-          end
-        elsif service_feeder.type == HPXML::ElectricPanelLoadTypeWaterHeater
-          service_feeder.components.each do |component|
-            component.branch_circuits.each do |branch_circuit|
-              hw += branch_circuit.occupied_spaces * unit_multiplier
-            end
-          end
-        elsif service_feeder.type == HPXML::ElectricPanelLoadTypeClothesDryer
-          service_feeder.components.each do |component|
-            component.branch_circuits.each do |branch_circuit|
-              cd += branch_circuit.occupied_spaces * unit_multiplier
-            end
-          end
-        elsif service_feeder.type == HPXML::ElectricPanelLoadTypeDishwasher
-          service_feeder.components.each do |component|
-            component.branch_circuits.each do |branch_circuit|
-              dw += branch_circuit.occupied_spaces * unit_multiplier
-            end
-          end
-        elsif service_feeder.type == HPXML::ElectricPanelLoadTypeRangeOven
-          service_feeder.components.each do |component|
-            component.branch_circuits.each do |branch_circuit|
-              ov += branch_circuit.occupied_spaces * unit_multiplier
-            end
-          end
-        elsif service_feeder.type == HPXML::ElectricPanelLoadTypeMechVent
-          service_feeder.components.each do |component|
-            component.branch_circuits.each do |branch_circuit|
-              vf += branch_circuit.occupied_spaces * unit_multiplier
-            end
-          end
-        elsif service_feeder.type == HPXML::ElectricPanelLoadTypePermanentSpaHeater
-          service_feeder.components.each do |component|
-            component.heater_branch_circuits.each do |branch_circuit|
-              sh += branch_circuit.occupied_spaces * unit_multiplier
-            end
-          end
-        elsif service_feeder.type == HPXML::ElectricPanelLoadTypePermanentSpaPump
-          service_feeder.components.each do |component|
-            component.pump_branch_circuits.each do |branch_circuit|
-              sp += branch_circuit.occupied_spaces * unit_multiplier
-            end
-          end
-        elsif service_feeder.type == HPXML::ElectricPanelLoadTypePoolHeater
-          service_feeder.components.each do |component|
-            component.heater_branch_circuits.each do |branch_circuit|
-              ph += branch_circuit.occupied_spaces * unit_multiplier
-            end
-          end
-        elsif service_feeder.type == HPXML::ElectricPanelLoadTypePoolPump
-          service_feeder.components.each do |component|
-            component.pump_branch_circuits.each do |branch_circuit|
-              pp += branch_circuit.occupied_spaces * unit_multiplier
-            end
-          end
-        elsif service_feeder.type == HPXML::ElectricPanelLoadTypeWellPump
-          service_feeder.components.each do |component|
-            component.branch_circuits.each do |branch_circuit|
-              wp += branch_circuit.occupied_spaces * unit_multiplier
-            end
-          end
-        elsif service_feeder.type == HPXML::ElectricPanelLoadTypeElectricVehicleCharging
-          service_feeder.components.each do |component|
-            component.branch_circuits.each do |branch_circuit|
-              ev += branch_circuit.occupied_spaces * unit_multiplier
-            end
-          end
-        end
-      end
-      electric_panel.branch_circuits.each do |branch_circuit|
-        if branch_circuit.components.empty?
-          oth += branch_circuit.occupied_spaces * unit_multiplier
-        end
-      end
-    end
-    return htg, clg, hw, cd, dw, ov, vf, sh, sp, ph, pp, wp, ev, oth
-  end
-
->>>>>>> 4f317ce6
   # Calculates total HVAC airflow rates (across all HVAC systems) for a given HPXML Building.
   #
   # @param hpxml_bldg [HPXML::Building] HPXML Building object representing an individual dwelling unit
@@ -1313,8 +1209,6 @@
   #
   # @param hpxml_bldgs [Array<HPXML::Building>] List of HPXML Building objects representing an individual dwelling unit
   # @param results_out [Array] Rows of output data
-<<<<<<< HEAD
-  # @param peak_fuels [Hash] Map of peak building electricity outputs
   # @return [Array] Rows of output data, with electric panel results appended
   def self.append_panel_results(hpxml_header, hpxml_bldgs, _peak_fuels, results_out)
     line_break = nil
@@ -1328,27 +1222,6 @@
         end
       end
     end
-=======
-  # @return [Array] Rows of output data, with electric panel results appended
-  def self.append_panel_results(hpxml_header, hpxml_bldgs, results_out)
-    line_break = nil
-
-    # Summary breaker spaces
-    results_out << ['Electric Panel Breaker Spaces: Heating Count', hpxml_bldgs.map { |hpxml_bldg| Outputs.get_total_breaker_spaces(hpxml_bldg)[0] }.sum(0)]
-    results_out << ['Electric Panel Breaker Spaces: Cooling Count', hpxml_bldgs.map { |hpxml_bldg| Outputs.get_total_breaker_spaces(hpxml_bldg)[1] }.sum(0)]
-    results_out << ['Electric Panel Breaker Spaces: Hot Water Count', hpxml_bldgs.map { |hpxml_bldg| Outputs.get_total_breaker_spaces(hpxml_bldg)[2] }.sum(0)]
-    results_out << ['Electric Panel Breaker Spaces: Clothes Dryer Count', hpxml_bldgs.map { |hpxml_bldg| Outputs.get_total_breaker_spaces(hpxml_bldg)[3] }.sum(0)]
-    results_out << ['Electric Panel Breaker Spaces: Dishwasher Count', hpxml_bldgs.map { |hpxml_bldg| Outputs.get_total_breaker_spaces(hpxml_bldg)[4] }.sum(0)]
-    results_out << ['Electric Panel Breaker Spaces: Range/Oven Count', hpxml_bldgs.map { |hpxml_bldg| Outputs.get_total_breaker_spaces(hpxml_bldg)[5] }.sum(0)]
-    results_out << ['Electric Panel Breaker Spaces: Mech Vent Count', hpxml_bldgs.map { |hpxml_bldg| Outputs.get_total_breaker_spaces(hpxml_bldg)[6] }.sum(0)]
-    results_out << ['Electric Panel Breaker Spaces: Permanent Spa Heater Count', hpxml_bldgs.map { |hpxml_bldg| Outputs.get_total_breaker_spaces(hpxml_bldg)[7] }.sum(0)]
-    results_out << ['Electric Panel Breaker Spaces: Permanent Spa Pump Count', hpxml_bldgs.map { |hpxml_bldg| Outputs.get_total_breaker_spaces(hpxml_bldg)[8] }.sum(0)]
-    results_out << ['Electric Panel Breaker Spaces: Pool Heater Count', hpxml_bldgs.map { |hpxml_bldg| Outputs.get_total_breaker_spaces(hpxml_bldg)[9] }.sum(0)]
-    results_out << ['Electric Panel Breaker Spaces: Pool Pump Count', hpxml_bldgs.map { |hpxml_bldg| Outputs.get_total_breaker_spaces(hpxml_bldg)[10] }.sum(0)]
-    results_out << ['Electric Panel Breaker Spaces: Well Pump Count', hpxml_bldgs.map { |hpxml_bldg| Outputs.get_total_breaker_spaces(hpxml_bldg)[11] }.sum(0)]
-    results_out << ['Electric Panel Breaker Spaces: Electric Vehicle Charging Count', hpxml_bldgs.map { |hpxml_bldg| Outputs.get_total_breaker_spaces(hpxml_bldg)[12] }.sum(0)]
-    results_out << ['Electric Panel Breaker Spaces: Other Count', hpxml_bldgs.map { |hpxml_bldg| Outputs.get_total_breaker_spaces(hpxml_bldg)[13] }.sum(0)]
->>>>>>> 4f317ce6
 
     # Total breaker spaces
     results_out << [line_break]
@@ -1357,7 +1230,6 @@
     results_out << ['Electric Panel Breaker Spaces: Headroom Count', hpxml_bldgs.map { |hpxml_bldg| hpxml_bldg.electric_panels.map { |electric_panel| electric_panel.breaker_spaces_headroom }.sum(0.0) * hpxml_bldg.building_construction.number_of_units }.sum(0.0)]
 
     # Summary panel loads
-<<<<<<< HEAD
     if !hpxml_header.service_feeders_load_calculation_types.empty?
       results_out << [line_break]
       results_out << ['Electric Panel Load: Heating (W)', hpxml_bldgs.map { |hpxml_bldg| Outputs.get_total_panel_loads(hpxml_bldg)[0] }.sum(0.0).round(1)]
@@ -1375,23 +1247,6 @@
       results_out << ['Electric Panel Load: Electric Vehicle Charging (W)', hpxml_bldgs.map { |hpxml_bldg| Outputs.get_total_panel_loads(hpxml_bldg)[12] }.sum(0.0).round(1)]
       results_out << ['Electric Panel Load: Other (W)', hpxml_bldgs.map { |hpxml_bldg| Outputs.get_total_panel_loads(hpxml_bldg)[13] }.sum(0.0).round(1)]
     end
-=======
-    results_out << [line_break]
-    results_out << ['Electric Panel Load: Heating (W)', hpxml_bldgs.map { |hpxml_bldg| Outputs.get_total_panel_loads(hpxml_bldg)[0] }.sum(0.0).round(1)]
-    results_out << ['Electric Panel Load: Cooling (W)', hpxml_bldgs.map { |hpxml_bldg| Outputs.get_total_panel_loads(hpxml_bldg)[1] }.sum(0.0).round(1)]
-    results_out << ['Electric Panel Load: Hot Water (W)', hpxml_bldgs.map { |hpxml_bldg| Outputs.get_total_panel_loads(hpxml_bldg)[2] }.sum(0.0).round(1)]
-    results_out << ['Electric Panel Load: Clothes Dryer (W)', hpxml_bldgs.map { |hpxml_bldg| Outputs.get_total_panel_loads(hpxml_bldg)[3] }.sum(0.0).round(1)]
-    results_out << ['Electric Panel Load: Dishwasher (W)', hpxml_bldgs.map { |hpxml_bldg| Outputs.get_total_panel_loads(hpxml_bldg)[4] }.sum(0.0).round(1)]
-    results_out << ['Electric Panel Load: Range/Oven (W)', hpxml_bldgs.map { |hpxml_bldg| Outputs.get_total_panel_loads(hpxml_bldg)[5] }.sum(0.0).round(1)]
-    results_out << ['Electric Panel Load: Mech Vent (W)', hpxml_bldgs.map { |hpxml_bldg| Outputs.get_total_panel_loads(hpxml_bldg)[6] }.sum(0.0).round(1)]
-    results_out << ['Electric Panel Load: Permanent Spa Heater (W)', hpxml_bldgs.map { |hpxml_bldg| Outputs.get_total_panel_loads(hpxml_bldg)[7] }.sum(0.0).round(1)]
-    results_out << ['Electric Panel Load: Permanent Spa Pump (W)', hpxml_bldgs.map { |hpxml_bldg| Outputs.get_total_panel_loads(hpxml_bldg)[8] }.sum(0.0).round(1)]
-    results_out << ['Electric Panel Load: Pool Heater (W)', hpxml_bldgs.map { |hpxml_bldg| Outputs.get_total_panel_loads(hpxml_bldg)[9] }.sum(0.0).round(1)]
-    results_out << ['Electric Panel Load: Pool Pump (W)', hpxml_bldgs.map { |hpxml_bldg| Outputs.get_total_panel_loads(hpxml_bldg)[10] }.sum(0.0).round(1)]
-    results_out << ['Electric Panel Load: Well Pump (W)', hpxml_bldgs.map { |hpxml_bldg| Outputs.get_total_panel_loads(hpxml_bldg)[11] }.sum(0.0).round(1)]
-    results_out << ['Electric Panel Load: Electric Vehicle Charging (W)', hpxml_bldgs.map { |hpxml_bldg| Outputs.get_total_panel_loads(hpxml_bldg)[12] }.sum(0.0).round(1)]
-    results_out << ['Electric Panel Load: Other (W)', hpxml_bldgs.map { |hpxml_bldg| Outputs.get_total_panel_loads(hpxml_bldg)[13] }.sum(0.0).round(1)]
->>>>>>> 4f317ce6
 
     # Load calculations
     hpxml_header.service_feeders_load_calculation_types.each do |service_feeders_load_calculation_type|
