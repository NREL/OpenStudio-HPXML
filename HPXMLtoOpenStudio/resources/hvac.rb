# frozen_string_literal: true

class HVAC
  def self.apply_central_air_conditioner_furnace(model, runner, cooling_system, heating_system,
                                                 sequential_cool_load_fracs, sequential_heat_load_fracs,
                                                 control_zone, hvac_map)

    hvac_map[cooling_system.id] = [] unless cooling_system.nil?
    hvac_map[heating_system.id] = [] unless heating_system.nil?
    if heating_system.nil?
      obj_name = Constants.ObjectNameCentralAirConditioner
    elsif cooling_system.nil?
      obj_name = Constants.ObjectNameFurnace
    else
      obj_name = Constants.ObjectNameCentralAirConditionerAndFurnace
    end

    if not heating_system.nil?
      htg_ap = heating_system.additional_properties
    end
    if not cooling_system.nil?
      clg_ap = cooling_system.additional_properties
    end

    # Cooling Coil
    if not cooling_system.nil?
      clg_coil = create_dx_cooling_coil(model, obj_name, cooling_system)
      hvac_map[cooling_system.id] << clg_coil
    end

    # Heating Coil
    if not heating_system.nil?
      if heating_system.heating_system_fuel == HPXML::FuelTypeElectricity
        htg_coil = OpenStudio::Model::CoilHeatingElectric.new(model)
        htg_coil.setEfficiency(heating_system.heating_efficiency_afue)
      else
        htg_coil = OpenStudio::Model::CoilHeatingGas.new(model)
        htg_coil.setGasBurnerEfficiency(heating_system.heating_efficiency_afue)
        htg_coil.setParasiticElectricLoad(0)
        htg_coil.setParasiticGasLoad(0)
        htg_coil.setFuelType(EPlus.fuel_type(heating_system.heating_system_fuel))
      end
      htg_coil.setNominalCapacity(UnitConversions.convert(heating_system.heating_capacity, 'Btu/hr', 'W'))
      htg_coil.setName(obj_name + ' htg coil')
      hvac_map[heating_system.id] << htg_coil
    end

    # Fan
    if (not cooling_system.nil?) && (not heating_system.nil?) && (cooling_system.fan_watts_per_cfm.to_f != heating_system.fan_watts_per_cfm.to_f)
      fail "Fan powers for heating system '#{heating_system.id}' and cooling system '#{cooling_system.id}' are attached to a single distribution system and therefore must be the same."
    end

    if (not cooling_system.nil?) && (not cooling_system.fan_watts_per_cfm.nil?)
      fan_watts_per_cfm = cooling_system.fan_watts_per_cfm
    else
      fan_watts_per_cfm = heating_system.fan_watts_per_cfm
    end
    if not cooling_system.nil?
      num_speeds = clg_ap.num_speeds
    else
      num_speeds = 1
    end
    fan_cfms = []
    if not heating_system.nil?
      htg_cfm = heating_system.heating_airflow_cfm
      fan_cfms << htg_cfm
    end
    if not cooling_system.nil?
      clg_cfm = cooling_system.cooling_airflow_cfm
      clg_ap.cool_fan_speed_ratios.each do |r|
        fan_cfms << clg_cfm * r
      end
    end
    fan = create_supply_fan(model, obj_name, fan_watts_per_cfm, fan_cfms)
    if not cooling_system.nil?
      hvac_map[cooling_system.id] += disaggregate_fan_or_pump(model, fan, nil, clg_coil, nil)
    end
    if not heating_system.nil?
      hvac_map[heating_system.id] += disaggregate_fan_or_pump(model, fan, htg_coil, nil, nil)
    end

    # Unitary System
    air_loop_unitary = create_air_loop_unitary_system(model, obj_name, fan, htg_coil, clg_coil, nil, htg_cfm, clg_cfm)
    if not cooling_system.nil?
      hvac_map[cooling_system.id] << air_loop_unitary
    end
    if not heating_system.nil?
      hvac_map[heating_system.id] << air_loop_unitary
    end

    # Unitary System Performance
    if (not cooling_system.nil?) && (num_speeds > 1)
      perf = OpenStudio::Model::UnitarySystemPerformanceMultispeed.new(model)
      perf.setSingleModeOperation(false)
      for speed in 1..num_speeds
        f = OpenStudio::Model::SupplyAirflowRatioField.fromCoolingRatio(clg_ap.cool_fan_speed_ratios[speed - 1])
        perf.addSupplyAirflowRatioField(f)
      end
      air_loop_unitary.setDesignSpecificationMultispeedObject(perf)
    end

    # Air Loop
    air_loop = create_air_loop(model, obj_name, air_loop_unitary, control_zone, sequential_heat_load_fracs, sequential_cool_load_fracs, [htg_cfm.to_f, clg_cfm.to_f].max)
    if not cooling_system.nil?
      hvac_map[cooling_system.id] << air_loop
    end
    if not heating_system.nil?
      hvac_map[heating_system.id] << air_loop
    end

    # HVAC Installation Quality
    apply_installation_quality(model, heating_system, cooling_system, air_loop_unitary, htg_coil, clg_coil, control_zone)
  end

  def self.apply_room_air_conditioner(model, runner, cooling_system,
                                      sequential_cool_load_fracs, control_zone,
                                      hvac_map)

    hvac_map[cooling_system.id] = []
    obj_name = Constants.ObjectNameRoomAirConditioner

    clg_ap = cooling_system.additional_properties

    # Performance curves
    cool_cap_ft_spec_si = convert_curve_biquadratic(clg_ap.cool_cap_ft_spec[0])
    cool_eir_ft_spec_si = convert_curve_biquadratic(clg_ap.cool_eir_ft_spec[0])

    roomac_cap_ft_curve = create_curve_biquadratic(model, cool_cap_ft_spec_si, 'Cool-CAP-fT', 0, 100, 0, 100)
    roomac_cap_fff_curve = create_curve_quadratic(model, clg_ap.cool_cap_fflow_spec[0], 'Cool-CAP-fFF', 0, 2, 0, 2)
    roomac_eir_ft_curve = create_curve_biquadratic(model, cool_eir_ft_spec_si, 'Cool-EIR-fT', 0, 100, 0, 100)
    roomcac_eir_fff_curve = create_curve_quadratic(model, clg_ap.cool_eir_fflow_spec[0], 'Cool-EIR-fFF', 0, 2, 0, 2)
    roomac_plf_fplr_curve = create_curve_quadratic(model, clg_ap.cool_plf_fplr_spec[0], 'Cool-PLF-fPLR', 0, 1, 0, 1)

    # Cooling Coil
    clg_coil = OpenStudio::Model::CoilCoolingDXSingleSpeed.new(model, model.alwaysOnDiscreteSchedule, roomac_cap_ft_curve, roomac_cap_fff_curve, roomac_eir_ft_curve, roomcac_eir_fff_curve, roomac_plf_fplr_curve)
    clg_coil.setName(obj_name + ' clg coil')
    clg_coil.setRatedSensibleHeatRatio(cooling_system.cooling_shr)
    if cooling_system.cooling_efficiency_ceer.nil?
      ceer = calc_ceer_from_eer(cooling_system)
    else
      ceer = cooling_system.cooling_efficiency_ceer
    end
    clg_coil.setRatedCOP(UnitConversions.convert(ceer, 'Btu/hr', 'W'))
    clg_coil.setRatedEvaporatorFanPowerPerVolumeFlowRate(773.3)
    clg_coil.setEvaporativeCondenserEffectiveness(0.9)
    clg_coil.setMaximumOutdoorDryBulbTemperatureForCrankcaseHeaterOperation(10)
    clg_coil.setBasinHeaterSetpointTemperature(2)
    clg_coil.setRatedTotalCoolingCapacity(UnitConversions.convert(cooling_system.cooling_capacity, 'Btu/hr', 'W'))
    clg_coil.setRatedAirFlowRate(calc_rated_airflow(cooling_system.cooling_capacity, clg_ap.cool_rated_cfm_per_ton[0], 1.0))
    hvac_map[cooling_system.id] << clg_coil

    # Fan
    clg_cfm = cooling_system.cooling_airflow_cfm
    fan = create_supply_fan(model, obj_name, 0.0, [clg_cfm]) # Fan power included in EER (net COP) above
    hvac_map[cooling_system.id] += disaggregate_fan_or_pump(model, fan, nil, clg_coil, nil)

    # Heating Coil (none)
    htg_coil = OpenStudio::Model::CoilHeatingElectric.new(model, model.alwaysOffDiscreteSchedule())
    htg_coil.setNominalCapacity(0.0)
    htg_coil.setName(obj_name + ' htg coil')

    # PTAC
    ptac = OpenStudio::Model::ZoneHVACPackagedTerminalAirConditioner.new(model, model.alwaysOnDiscreteSchedule, fan, htg_coil, clg_coil)
    ptac.setName(obj_name)
    ptac.setSupplyAirFanOperatingModeSchedule(model.alwaysOffDiscreteSchedule)
    ptac.setSupplyAirFlowRateDuringCoolingOperation(UnitConversions.convert(clg_cfm, 'cfm', 'm^3/s'))
    ptac.setSupplyAirFlowRateDuringHeatingOperation(0.00001)
    ptac.setSupplyAirFlowRateWhenNoCoolingorHeatingisNeeded(0.0)
    ptac.setOutdoorAirFlowRateDuringCoolingOperation(0.0)
    ptac.setOutdoorAirFlowRateDuringHeatingOperation(0.0)
    ptac.setOutdoorAirFlowRateWhenNoCoolingorHeatingisNeeded(0.0)
    ptac.addToThermalZone(control_zone)
    hvac_map[cooling_system.id] << ptac

    control_zone.setSequentialCoolingFractionSchedule(ptac, get_sequential_load_schedule(model, sequential_cool_load_fracs))
    control_zone.setSequentialHeatingFractionSchedule(ptac, get_sequential_load_schedule(model, [0]))
  end

  def self.apply_evaporative_cooler(model, runner, cooling_system,
                                    sequential_cool_load_fracs, control_zone,
                                    hvac_map)

    hvac_map[cooling_system.id] = []
    obj_name = Constants.ObjectNameEvaporativeCooler

    clg_ap = cooling_system.additional_properties
    clg_cfm = cooling_system.cooling_airflow_cfm

    # Evap Cooler
    evap_cooler = OpenStudio::Model::EvaporativeCoolerDirectResearchSpecial.new(model, model.alwaysOnDiscreteSchedule)
    evap_cooler.setName(obj_name)
    evap_cooler.setCoolerEffectiveness(clg_ap.effectiveness)
    evap_cooler.setEvaporativeOperationMinimumDrybulbTemperature(0) # relax limitation to open evap cooler for any potential cooling
    evap_cooler.setEvaporativeOperationMaximumLimitWetbulbTemperature(50) # relax limitation to open evap cooler for any potential cooling
    evap_cooler.setEvaporativeOperationMaximumLimitDrybulbTemperature(50) # relax limitation to open evap cooler for any potential cooling
    evap_cooler.setPrimaryAirDesignFlowRate(UnitConversions.convert(clg_cfm, 'cfm', 'm^3/s'))
    hvac_map[cooling_system.id] << evap_cooler

    # Air Loop
    air_loop = create_air_loop(model, obj_name, evap_cooler, control_zone, [0], sequential_cool_load_fracs, clg_cfm)
    hvac_map[cooling_system.id] << air_loop

    # Fan
    fan_watts_per_cfm = [2.79 * clg_cfm**-0.29, 0.6].min # W/cfm; fit of efficacy to air flow from the CEC listed equipment
    fan = create_supply_fan(model, obj_name, fan_watts_per_cfm, [clg_cfm])
    fan.addToNode(air_loop.supplyInletNode)
    hvac_map[cooling_system.id] += disaggregate_fan_or_pump(model, fan, nil, evap_cooler, nil)

    # Outdoor air intake system
    oa_intake_controller = OpenStudio::Model::ControllerOutdoorAir.new(model)
    oa_intake_controller.setName("#{air_loop.name} OA Controller")
    oa_intake_controller.setMinimumLimitType('FixedMinimum')
    oa_intake_controller.resetEconomizerMinimumLimitDryBulbTemperature
    oa_intake_controller.setMinimumFractionofOutdoorAirSchedule(model.alwaysOnDiscreteSchedule)
    oa_intake_controller.setMaximumOutdoorAirFlowRate(UnitConversions.convert(clg_cfm, 'cfm', 'm^3/s'))

    oa_intake = OpenStudio::Model::AirLoopHVACOutdoorAirSystem.new(model, oa_intake_controller)
    oa_intake.setName("#{air_loop.name} OA System")
    oa_intake.addToNode(air_loop.supplyInletNode)

    # air handler controls
    # setpoint follows OAT WetBulb
    evap_stpt_manager = OpenStudio::Model::SetpointManagerFollowOutdoorAirTemperature.new(model)
    evap_stpt_manager.setName('Follow OATwb')
    evap_stpt_manager.setReferenceTemperatureType('OutdoorAirWetBulb')
    evap_stpt_manager.setOffsetTemperatureDifference(0.0)
    evap_stpt_manager.addToNode(air_loop.supplyOutletNode)
  end

  def self.apply_central_air_to_air_heat_pump(model, runner, heat_pump,
                                              sequential_heat_load_fracs, sequential_cool_load_fracs,
                                              control_zone, hvac_map)

    hvac_map[heat_pump.id] = []
    obj_name = Constants.ObjectNameAirSourceHeatPump

    hp_ap = heat_pump.additional_properties

    # Cooling Coil
    clg_coil = create_dx_cooling_coil(model, obj_name, heat_pump)
    hvac_map[heat_pump.id] << clg_coil

    # Heating Coil
    htg_coil = create_dx_heating_coil(model, obj_name, heat_pump)
    hvac_map[heat_pump.id] << htg_coil

    # Supplemental Heating Coil
    htg_supp_coil = create_supp_heating_coil(model, obj_name, heat_pump)
    hvac_map[heat_pump.id] << htg_supp_coil

    # Fan
    num_speeds = hp_ap.num_speeds
    htg_cfm = heat_pump.heating_airflow_cfm
    clg_cfm = heat_pump.cooling_airflow_cfm
    fan_cfms = []
    hp_ap.heat_fan_speed_ratios.each do |r|
      fan_cfms << htg_cfm * r
    end
    hp_ap.cool_fan_speed_ratios.each do |r|
      fan_cfms << clg_cfm * r
    end
    fan = create_supply_fan(model, obj_name, heat_pump.fan_watts_per_cfm, fan_cfms)
    hvac_map[heat_pump.id] += disaggregate_fan_or_pump(model, fan, htg_coil, clg_coil, htg_supp_coil)

    # Unitary System
    air_loop_unitary = create_air_loop_unitary_system(model, obj_name, fan, htg_coil, clg_coil, htg_supp_coil, htg_cfm, clg_cfm, hp_ap.supp_max_temp)
    hvac_map[heat_pump.id] << air_loop_unitary

    # Unitary System Performance
    if num_speeds > 1
      perf = OpenStudio::Model::UnitarySystemPerformanceMultispeed.new(model)
      perf.setSingleModeOperation(false)
      for speed in 1..num_speeds
        f = OpenStudio::Model::SupplyAirflowRatioField.new(hp_ap.heat_fan_speed_ratios[speed - 1], hp_ap.cool_fan_speed_ratios[speed - 1])
        perf.addSupplyAirflowRatioField(f)
      end
      air_loop_unitary.setDesignSpecificationMultispeedObject(perf)
    end

    # Air Loop
    air_loop = create_air_loop(model, obj_name, air_loop_unitary, control_zone, sequential_heat_load_fracs, sequential_cool_load_fracs, [htg_cfm, clg_cfm].max)
    hvac_map[heat_pump.id] << air_loop

    # HVAC Installation Quality
    apply_installation_quality(model, heat_pump, heat_pump, air_loop_unitary, htg_coil, clg_coil, control_zone)
  end

  def self.apply_mini_split_air_conditioner(model, runner, cooling_system,
                                            sequential_cool_load_fracs,
                                            control_zone, hvac_map)

    hvac_map[cooling_system.id] = []
    obj_name = Constants.ObjectNameMiniSplitAirConditioner

    clg_ap = cooling_system.additional_properties

    # Cooling Coil
    clg_coil = create_dx_cooling_coil(model, obj_name, cooling_system)
    hvac_map[cooling_system.id] << clg_coil

    # Fan
    num_speeds = clg_ap.num_speeds
    clg_cfm = cooling_system.cooling_airflow_cfm
    fan_cfms = []
    clg_ap.cool_fan_speed_ratios.each do |r|
      fan_cfms << clg_cfm * r
    end
    fan = create_supply_fan(model, obj_name, cooling_system.fan_watts_per_cfm, fan_cfms)
    hvac_map[cooling_system.id] += disaggregate_fan_or_pump(model, fan, nil, clg_coil, nil)

    # Unitary System
    air_loop_unitary = create_air_loop_unitary_system(model, obj_name, fan, nil, clg_coil, nil, nil, clg_cfm)
    hvac_map[cooling_system.id] << air_loop_unitary

    # Unitary System Performance
    perf = OpenStudio::Model::UnitarySystemPerformanceMultispeed.new(model)
    perf.setSingleModeOperation(false)
    for i in 0..(num_speeds - 1)
      f = OpenStudio::Model::SupplyAirflowRatioField.new(1.0, clg_ap.cool_fan_speed_ratios[i])
      perf.addSupplyAirflowRatioField(f)
    end
    air_loop_unitary.setDesignSpecificationMultispeedObject(perf)

    # Air Loop
    air_loop = create_air_loop(model, obj_name, air_loop_unitary, control_zone, [0], sequential_cool_load_fracs, clg_cfm)
    hvac_map[cooling_system.id] << air_loop

    # HVAC Installation Quality
    apply_installation_quality(model, nil, cooling_system, air_loop_unitary, nil, clg_coil, control_zone)
  end

  def self.apply_mini_split_heat_pump(model, runner, heat_pump,
                                      sequential_heat_load_fracs, sequential_cool_load_fracs,
                                      control_zone, hvac_map)

    hvac_map[heat_pump.id] = []
    obj_name = Constants.ObjectNameMiniSplitHeatPump

    hp_ap = heat_pump.additional_properties

    # Cooling Coil
    clg_coil = create_dx_cooling_coil(model, obj_name, heat_pump)
    hvac_map[heat_pump.id] << clg_coil

    # Heating Coil
    htg_coil = create_dx_heating_coil(model, obj_name, heat_pump)
    hvac_map[heat_pump.id] << htg_coil

    # Supplemental Heating Coil
    htg_supp_coil = create_supp_heating_coil(model, obj_name, heat_pump)
    hvac_map[heat_pump.id] << htg_supp_coil

    # Fan
    num_speeds = hp_ap.num_speeds
    htg_cfm = heat_pump.heating_airflow_cfm
    clg_cfm = heat_pump.cooling_airflow_cfm
    fan_cfms = []
    hp_ap.heat_fan_speed_ratios.each do |r|
      fan_cfms << htg_cfm * r
    end
    hp_ap.cool_fan_speed_ratios.each do |r|
      fan_cfms << clg_cfm * r
    end
    fan = create_supply_fan(model, obj_name, heat_pump.fan_watts_per_cfm, fan_cfms)
    hvac_map[heat_pump.id] += disaggregate_fan_or_pump(model, fan, htg_coil, clg_coil, htg_supp_coil)

    # Unitary System
    air_loop_unitary = create_air_loop_unitary_system(model, obj_name, fan, htg_coil, clg_coil, htg_supp_coil, htg_cfm, clg_cfm, hp_ap.supp_max_temp)
    hvac_map[heat_pump.id] << air_loop_unitary

    # Unitary System Performance
    perf = OpenStudio::Model::UnitarySystemPerformanceMultispeed.new(model)
    perf.setSingleModeOperation(false)
    for i in 0..(num_speeds - 1)
      f = OpenStudio::Model::SupplyAirflowRatioField.new(hp_ap.heat_fan_speed_ratios[i], hp_ap.cool_fan_speed_ratios[i])
      perf.addSupplyAirflowRatioField(f)
    end
    air_loop_unitary.setDesignSpecificationMultispeedObject(perf)

    # Air Loop
    air_loop = create_air_loop(model, obj_name, air_loop_unitary, control_zone, sequential_heat_load_fracs, sequential_cool_load_fracs, [htg_cfm, clg_cfm].max)
    hvac_map[heat_pump.id] << air_loop

    # HVAC Installation Quality
    apply_installation_quality(model, heat_pump, heat_pump, air_loop_unitary, htg_coil, clg_coil, control_zone)
  end

  def self.apply_ground_to_air_heat_pump(model, runner, weather, heat_pump,
                                         sequential_heat_load_fracs, sequential_cool_load_fracs,
                                         control_zone, hvac_map)

    hvac_map[heat_pump.id] = []
    obj_name = Constants.ObjectNameGroundSourceHeatPump

    hp_ap = heat_pump.additional_properties
    htg_cfm = heat_pump.heating_airflow_cfm
    clg_cfm = heat_pump.cooling_airflow_cfm

    if hp_ap.frac_glycol == 0
      hp_ap.fluid_type = Constants.FluidWater
      runner.registerWarning("Specified #{hp_ap.fluid_type} fluid type and 0 fraction of glycol, so assuming #{Constants.FluidWater} fluid type.")
    end

    # Cooling Coil
    clg_total_cap_curve = create_curve_quad_linear(model, hp_ap.cool_cap_curve_spec[0], obj_name + ' clg total cap curve')
    clg_sens_cap_curve = create_curve_quint_linear(model, hp_ap.cool_sh_curve_spec[0], obj_name + ' clg sens cap curve')
    clg_power_curve = create_curve_quad_linear(model, hp_ap.cool_power_curve_spec[0], obj_name + ' clg power curve')
    clg_coil = OpenStudio::Model::CoilCoolingWaterToAirHeatPumpEquationFit.new(model, clg_total_cap_curve, clg_sens_cap_curve, clg_power_curve)
    clg_coil.setName(obj_name + ' clg coil')
    clg_coil.setRatedCoolingCoefficientofPerformance(1.0 / hp_ap.cool_rated_eirs[0])
    clg_coil.setNominalTimeforCondensateRemovaltoBegin(1000)
    clg_coil.setRatioofInitialMoistureEvaporationRateandSteadyStateLatentCapacity(1.5)
    clg_coil.setRatedAirFlowRate(UnitConversions.convert(clg_cfm, 'cfm', 'm^3/s'))
    clg_coil.setRatedWaterFlowRate(UnitConversions.convert(hp_ap.GSHP_Loop_flow, 'gal/min', 'm^3/s'))
    clg_coil.setRatedTotalCoolingCapacity(UnitConversions.convert(heat_pump.cooling_capacity, 'Btu/hr', 'W'))
    clg_coil.setRatedSensibleCoolingCapacity(UnitConversions.convert(hp_ap.cooling_capacity_sensible, 'Btu/hr', 'W'))
    hvac_map[heat_pump.id] << clg_coil

    # Heating Coil
    htg_cap_curve = create_curve_quad_linear(model, hp_ap.heat_cap_curve_spec[0], obj_name + ' htg cap curve')
    htg_power_curve = create_curve_quad_linear(model, hp_ap.heat_power_curve_spec[0], obj_name + ' htg power curve')
    htg_coil = OpenStudio::Model::CoilHeatingWaterToAirHeatPumpEquationFit.new(model, htg_cap_curve, htg_power_curve)
    htg_coil.setName(obj_name + ' htg coil')
    htg_coil.setRatedHeatingCoefficientofPerformance(1.0 / hp_ap.heat_rated_eirs[0])
    htg_coil.setRatedAirFlowRate(UnitConversions.convert(htg_cfm, 'cfm', 'm^3/s'))
    htg_coil.setRatedWaterFlowRate(UnitConversions.convert(hp_ap.GSHP_Loop_flow, 'gal/min', 'm^3/s'))
    htg_coil.setRatedHeatingCapacity(UnitConversions.convert(heat_pump.heating_capacity, 'Btu/hr', 'W'))
    hvac_map[heat_pump.id] << htg_coil

    # Supplemental Heating Coil
    htg_supp_coil = create_supp_heating_coil(model, obj_name, heat_pump)
    hvac_map[heat_pump.id] << htg_supp_coil

    # Ground Heat Exchanger
    ground_heat_exch_vert = OpenStudio::Model::GroundHeatExchangerVertical.new(model)
    ground_heat_exch_vert.setName(obj_name + ' exchanger')
    ground_heat_exch_vert.setBoreHoleRadius(UnitConversions.convert(hp_ap.bore_diameter / 2.0, 'in', 'm'))
    ground_heat_exch_vert.setGroundThermalConductivity(UnitConversions.convert(hp_ap.ground_conductivity, 'Btu/(hr*ft*R)', 'W/(m*K)'))
    ground_heat_exch_vert.setGroundThermalHeatCapacity(UnitConversions.convert(hp_ap.ground_conductivity / hp_ap.ground_diffusivity, 'Btu/(ft^3*F)', 'J/(m^3*K)'))
    ground_heat_exch_vert.setGroundTemperature(UnitConversions.convert(weather.data.AnnualAvgDrybulb, 'F', 'C'))
    ground_heat_exch_vert.setGroutThermalConductivity(UnitConversions.convert(hp_ap.grout_conductivity, 'Btu/(hr*ft*R)', 'W/(m*K)'))
    ground_heat_exch_vert.setPipeThermalConductivity(UnitConversions.convert(hp_ap.pipe_cond, 'Btu/(hr*ft*R)', 'W/(m*K)'))
    ground_heat_exch_vert.setPipeOutDiameter(UnitConversions.convert(hp_ap.pipe_od, 'in', 'm'))
    ground_heat_exch_vert.setUTubeDistance(UnitConversions.convert(hp_ap.shank_spacing, 'in', 'm'))
    ground_heat_exch_vert.setPipeThickness(UnitConversions.convert((hp_ap.pipe_od - hp_ap.pipe_id) / 2.0, 'in', 'm'))
    ground_heat_exch_vert.setMaximumLengthofSimulation(1)
    ground_heat_exch_vert.setGFunctionReferenceRatio(0.0005)
    ground_heat_exch_vert.setDesignFlowRate(UnitConversions.convert(hp_ap.GSHP_Loop_flow, 'gal/min', 'm^3/s'))
    ground_heat_exch_vert.setNumberofBoreHoles(hp_ap.GSHP_Bore_Holes.to_i)
    ground_heat_exch_vert.setBoreHoleLength(UnitConversions.convert(hp_ap.GSHP_Bore_Depth, 'ft', 'm'))
    ground_heat_exch_vert.removeAllGFunctions
    for i in 0..(hp_ap.GSHP_G_Functions[0].size - 1)
      ground_heat_exch_vert.addGFunction(hp_ap.GSHP_G_Functions[0][i], hp_ap.GSHP_G_Functions[1][i])
    end

    # Plant Loop
    plant_loop = OpenStudio::Model::PlantLoop.new(model)
    plant_loop.setName(obj_name + ' condenser loop')
    if hp_ap.fluid_type == Constants.FluidWater
      plant_loop.setFluidType('Water')
    else
      plant_loop.setFluidType({ Constants.FluidPropyleneGlycol => 'PropyleneGlycol', Constants.FluidEthyleneGlycol => 'EthyleneGlycol' }[hp_ap.fluid_type])
      plant_loop.setGlycolConcentration((hp_ap.frac_glycol * 100).to_i)
    end
    plant_loop.setMaximumLoopTemperature(48.88889)
    plant_loop.setMinimumLoopTemperature(UnitConversions.convert(hp_ap.design_hw, 'F', 'C'))
    plant_loop.setMinimumLoopFlowRate(0)
    plant_loop.setLoadDistributionScheme('SequentialLoad')
    plant_loop.addSupplyBranchForComponent(ground_heat_exch_vert)
    plant_loop.addDemandBranchForComponent(htg_coil)
    plant_loop.addDemandBranchForComponent(clg_coil)
    plant_loop.setMaximumLoopFlowRate(UnitConversions.convert(hp_ap.GSHP_Loop_flow, 'gal/min', 'm^3/s'))
    hvac_map[heat_pump.id] << plant_loop

    sizing_plant = plant_loop.sizingPlant
    sizing_plant.setLoopType('Condenser')
    sizing_plant.setDesignLoopExitTemperature(UnitConversions.convert(hp_ap.design_chw, 'F', 'C'))
    sizing_plant.setLoopDesignTemperatureDifference(UnitConversions.convert(hp_ap.design_delta_t, 'R', 'K'))

    setpoint_mgr_follow_ground_temp = OpenStudio::Model::SetpointManagerFollowGroundTemperature.new(model)
    setpoint_mgr_follow_ground_temp.setName(obj_name + ' condenser loop temp')
    setpoint_mgr_follow_ground_temp.setControlVariable('Temperature')
    setpoint_mgr_follow_ground_temp.setMaximumSetpointTemperature(48.88889)
    setpoint_mgr_follow_ground_temp.setMinimumSetpointTemperature(UnitConversions.convert(hp_ap.design_hw, 'F', 'C'))
    setpoint_mgr_follow_ground_temp.setReferenceGroundTemperatureObjectType('Site:GroundTemperature:Deep')
    setpoint_mgr_follow_ground_temp.addToNode(plant_loop.supplyOutletNode)

    # Pump
    pump = OpenStudio::Model::PumpVariableSpeed.new(model)
    pump.setName(obj_name + ' pump')
    pump.setMotorEfficiency(0.85)
    pump.setRatedPumpHead(20000)
    pump.setFractionofMotorInefficienciestoFluidStream(0)
    pump.setCoefficient1ofthePartLoadPerformanceCurve(0)
    pump.setCoefficient2ofthePartLoadPerformanceCurve(1)
    pump.setCoefficient3ofthePartLoadPerformanceCurve(0)
    pump.setCoefficient4ofthePartLoadPerformanceCurve(0)
    pump.setMinimumFlowRate(0)
    pump.setPumpControlType('Intermittent')
    pump.addToNode(plant_loop.supplyInletNode)
    if heat_pump.cooling_capacity > 1.0
      pump_w = heat_pump.pump_watts_per_ton * UnitConversions.convert(heat_pump.cooling_capacity, 'Btu/hr', 'ton')
    else
      pump_w = heat_pump.pump_watts_per_ton * UnitConversions.convert(heat_pump.heating_capacity, 'Btu/hr', 'ton')
    end
    pump_w = [pump_w, 1.0].max # prevent error if zero
    pump.setRatedPowerConsumption(pump_w)
    pump.setRatedFlowRate(calc_pump_rated_flow_rate(0.75, pump_w, pump.ratedPumpHead))
    hvac_map[heat_pump.id] << pump
    hvac_map[heat_pump.id] += disaggregate_fan_or_pump(model, pump, htg_coil, clg_coil, htg_supp_coil)

    # Pipes
    chiller_bypass_pipe = OpenStudio::Model::PipeAdiabatic.new(model)
    plant_loop.addSupplyBranchForComponent(chiller_bypass_pipe)
    coil_bypass_pipe = OpenStudio::Model::PipeAdiabatic.new(model)
    plant_loop.addDemandBranchForComponent(coil_bypass_pipe)
    supply_outlet_pipe = OpenStudio::Model::PipeAdiabatic.new(model)
    supply_outlet_pipe.addToNode(plant_loop.supplyOutletNode)
    demand_inlet_pipe = OpenStudio::Model::PipeAdiabatic.new(model)
    demand_inlet_pipe.addToNode(plant_loop.demandInletNode)
    demand_outlet_pipe = OpenStudio::Model::PipeAdiabatic.new(model)
    demand_outlet_pipe.addToNode(plant_loop.demandOutletNode)

    # Fan
    fan = create_supply_fan(model, obj_name, heat_pump.fan_watts_per_cfm, [htg_cfm, clg_cfm])
    hvac_map[heat_pump.id] += disaggregate_fan_or_pump(model, fan, htg_coil, clg_coil, htg_supp_coil)

    # Unitary System
    air_loop_unitary = create_air_loop_unitary_system(model, obj_name, fan, htg_coil, clg_coil, htg_supp_coil, htg_cfm, clg_cfm, 40.0)
    hvac_map[heat_pump.id] << air_loop_unitary
    set_pump_power_ems_program(model, pump_w, pump, air_loop_unitary)

    if heat_pump.is_shared_system
      # Shared pump power per ANSI/RESNET/ICC 301-2019 Section 4.4.5.1 (pump runs 8760)
      # Ancillary fields do not correctly work so using ElectricEquipment object instead;
      # Revert when https://github.com/NREL/EnergyPlus/issues/8230 is fixed.
      shared_pump_w = heat_pump.shared_loop_watts / heat_pump.number_of_units_served.to_f
      # air_loop_unitary.setAncilliaryOffCycleElectricPower(shared_pump_w)
      # air_loop_unitary.setAncilliaryOnCycleElectricPower(shared_pump_w)
      equip_def = OpenStudio::Model::ElectricEquipmentDefinition.new(model)
      equip_def.setName(Constants.ObjectNameSharedPump(obj_name))
      equip = OpenStudio::Model::ElectricEquipment.new(equip_def)
      equip.setName(equip_def.name.to_s)
      equip.setSpace(control_zone.spaces[0])
      equip_def.setDesignLevel(shared_pump_w)
      equip_def.setFractionRadiant(0)
      equip_def.setFractionLatent(0)
      equip_def.setFractionLost(1)
      equip.setSchedule(model.alwaysOnDiscreteSchedule)
      equip.setEndUseSubcategory(equip_def.name.to_s)
      hvac_map[heat_pump.id] += disaggregate_fan_or_pump(model, equip, htg_coil, clg_coil, htg_supp_coil)
    end

    # Air Loop
    air_loop = create_air_loop(model, obj_name, air_loop_unitary, control_zone, sequential_heat_load_fracs, sequential_cool_load_fracs, [htg_cfm, clg_cfm].max)
    hvac_map[heat_pump.id] << air_loop

    # HVAC Installation Quality
    apply_installation_quality(model, heat_pump, heat_pump, air_loop_unitary, htg_coil, clg_coil, control_zone)
  end

  def self.apply_water_loop_to_air_heat_pump(model, runner, heat_pump,
                                             sequential_heat_load_fracs, sequential_cool_load_fracs,
                                             control_zone, hvac_map)
    if heat_pump.fraction_cool_load_served > 0
      # WLHPs connected to chillers or cooling towers should have already been converted to
      # central air conditioners
      fail 'WLHP model should only be called for central boilers.'
    end

    hvac_map[heat_pump.id] = []
    obj_name = Constants.ObjectNameWaterLoopHeatPump

    hp_ap = heat_pump.additional_properties
    htg_cfm = heat_pump.heating_airflow_cfm

    # Cooling Coil (none)
    clg_coil = nil

    # Heating Coil (model w/ constant efficiency)
    constant_biquadratic = create_curve_biquadratic_constant(model)
    constant_quadratic = create_curve_quadratic_constant(model)
    htg_coil = OpenStudio::Model::CoilHeatingDXSingleSpeed.new(model, model.alwaysOnDiscreteSchedule, constant_biquadratic, constant_quadratic, constant_biquadratic, constant_quadratic, constant_quadratic)
    htg_coil.setName(obj_name + ' htg coil')
    htg_coil.setRatedCOP(heat_pump.heating_efficiency_cop)
    htg_coil.setDefrostTimePeriodFraction(0.00001) # Disable defrost; avoid E+ warning w/ value of zero
    htg_coil.setMinimumOutdoorDryBulbTemperatureforCompressorOperation(UnitConversions.convert(hp_ap.hp_min_temp, 'F', 'C'))
    htg_coil.setRatedTotalHeatingCapacity(UnitConversions.convert(heat_pump.heating_capacity, 'Btu/hr', 'W'))
    htg_coil.setRatedAirFlowRate(htg_cfm)
    hvac_map[heat_pump.id] << htg_coil

    # Supplemental Heating Coil
    htg_supp_coil = create_supp_heating_coil(model, obj_name, heat_pump)
    hvac_map[heat_pump.id] << htg_supp_coil

    # Fan
    fan_power_installed = 0.0 # Use provided net COP
    fan = create_supply_fan(model, obj_name, fan_power_installed, [htg_cfm])
    hvac_map[heat_pump.id] += disaggregate_fan_or_pump(model, fan, htg_coil, clg_coil, htg_supp_coil)

    # Unitary System
    air_loop_unitary = create_air_loop_unitary_system(model, obj_name, fan, htg_coil, clg_coil, htg_supp_coil, htg_cfm, nil, hp_ap.supp_max_temp)
    hvac_map[heat_pump.id] << air_loop_unitary

    # Air Loop
    air_loop = create_air_loop(model, obj_name, air_loop_unitary, control_zone, sequential_heat_load_fracs, sequential_cool_load_fracs, htg_cfm)
    hvac_map[heat_pump.id] << air_loop
  end

  def self.apply_boiler(model, runner, heating_system,
                        sequential_heat_load_fracs, control_zone,
                        hvac_map)

    hvac_map[heating_system.id] = []
    obj_name = Constants.ObjectNameBoiler
    is_condensing = false # FUTURE: Expose as input; default based on AFUE
    oat_reset_enabled = false
    oat_high = nil
    oat_low = nil
    oat_hwst_high = nil
    oat_hwst_low = nil
    design_temp = 180.0 # deg-F

    if oat_reset_enabled
      if oat_high.nil? || oat_low.nil? || oat_hwst_low.nil? || oat_hwst_high.nil?
        runner.registerWarning('Boiler outdoor air temperature (OAT) reset is enabled but no setpoints were specified so OAT reset is being disabled.')
        oat_reset_enabled = false
      end
    end

    # Plant Loop
    plant_loop = OpenStudio::Model::PlantLoop.new(model)
    plant_loop.setName(obj_name + ' hydronic heat loop')
    plant_loop.setFluidType('Water')
    plant_loop.setMaximumLoopTemperature(100)
    plant_loop.setMinimumLoopTemperature(0)
    plant_loop.setMinimumLoopFlowRate(0)
    plant_loop.autocalculatePlantLoopVolume()
    hvac_map[heating_system.id] << plant_loop

    loop_sizing = plant_loop.sizingPlant
    loop_sizing.setLoopType('Heating')
    loop_sizing.setDesignLoopExitTemperature(UnitConversions.convert(design_temp - 32.0, 'R', 'K'))
    loop_sizing.setLoopDesignTemperatureDifference(UnitConversions.convert(20.0, 'R', 'K'))

    # Pump
    pump_w = heating_system.electric_auxiliary_energy / 2.08
    pump_w = [pump_w, 1.0].max # prevent error if zero
    pump = OpenStudio::Model::PumpVariableSpeed.new(model)
    pump.setName(obj_name + ' hydronic pump')
    pump.setRatedPowerConsumption(pump_w)
    pump.setMotorEfficiency(0.85)
    pump.setRatedPumpHead(20000)
    pump.setRatedFlowRate(calc_pump_rated_flow_rate(0.75, pump_w, pump.ratedPumpHead))
    pump.setFractionofMotorInefficienciestoFluidStream(0)
    pump.setCoefficient1ofthePartLoadPerformanceCurve(0)
    pump.setCoefficient2ofthePartLoadPerformanceCurve(1)
    pump.setCoefficient3ofthePartLoadPerformanceCurve(0)
    pump.setCoefficient4ofthePartLoadPerformanceCurve(0)
    pump.setPumpControlType('Intermittent')
    pump.addToNode(plant_loop.supplyInletNode)
    hvac_map[heating_system.id] << pump

    # Boiler
    boiler = OpenStudio::Model::BoilerHotWater.new(model)
    boiler.setName(obj_name)
    boiler.setFuelType(EPlus.fuel_type(heating_system.heating_system_fuel))
    if is_condensing
      # Convert Rated Efficiency at 80F and 1.0PLR where the performance curves are derived from to Design condition as input
      boiler_RatedHWRT = UnitConversions.convert(80.0 - 32.0, 'R', 'K')
      plr_Rated = 1.0
      plr_Design = 1.0
      boiler_DesignHWRT = UnitConversions.convert(design_temp - 20.0 - 32.0, 'R', 'K')
      # Efficiency curves are normalized using 80F return water temperature, at 0.254PLR
      condBlr_TE_Coeff = [1.058343061, 0.052650153, 0.0087272, 0.001742217, 0.00000333715, 0.000513723]
      boilerEff_Norm = heating_system.heating_efficiency_afue / (condBlr_TE_Coeff[0] - condBlr_TE_Coeff[1] * plr_Rated - condBlr_TE_Coeff[2] * plr_Rated**2 - condBlr_TE_Coeff[3] * boiler_RatedHWRT + condBlr_TE_Coeff[4] * boiler_RatedHWRT**2 + condBlr_TE_Coeff[5] * boiler_RatedHWRT * plr_Rated)
      boilerEff_Design = boilerEff_Norm * (condBlr_TE_Coeff[0] - condBlr_TE_Coeff[1] * plr_Design - condBlr_TE_Coeff[2] * plr_Design**2 - condBlr_TE_Coeff[3] * boiler_DesignHWRT + condBlr_TE_Coeff[4] * boiler_DesignHWRT**2 + condBlr_TE_Coeff[5] * boiler_DesignHWRT * plr_Design)
      boiler.setNominalThermalEfficiency(boilerEff_Design)
      boiler.setEfficiencyCurveTemperatureEvaluationVariable('EnteringBoiler')
      boiler_eff_curve = create_curve_biquadratic(model, [1.058343061, -0.052650153, -0.0087272, -0.001742217, 0.00000333715, 0.000513723], 'CondensingBoilerEff', 0.2, 1.0, 30.0, 85.0)
    else
      boiler.setNominalThermalEfficiency(heating_system.heating_efficiency_afue)
      boiler.setEfficiencyCurveTemperatureEvaluationVariable('LeavingBoiler')
      boiler_eff_curve = create_curve_bicubic(model, [1.111720116, 0.078614078, -0.400425756, 0.0, -0.000156783, 0.009384599, 0.234257955, 1.32927e-06, -0.004446701, -1.22498e-05], 'NonCondensingBoilerEff', 0.1, 1.0, 20.0, 80.0)
    end
    boiler.setNormalizedBoilerEfficiencyCurve(boiler_eff_curve)
    boiler.setMinimumPartLoadRatio(0.0)
    boiler.setMaximumPartLoadRatio(1.0)
    boiler.setBoilerFlowMode('LeavingSetpointModulated')
    boiler.setOptimumPartLoadRatio(1.0)
    boiler.setWaterOutletUpperTemperatureLimit(99.9)
    boiler.setParasiticElectricLoad(0)
    boiler.setNominalCapacity(UnitConversions.convert(heating_system.heating_capacity, 'Btu/hr', 'W'))
    plant_loop.addSupplyBranchForComponent(boiler)
    hvac_map[heating_system.id] << boiler
    set_pump_power_ems_program(model, pump_w, pump, boiler)

    if is_condensing && oat_reset_enabled
      setpoint_manager_oar = OpenStudio::Model::SetpointManagerOutdoorAirReset.new(model)
      setpoint_manager_oar.setName(obj_name + ' outdoor reset')
      setpoint_manager_oar.setControlVariable('Temperature')
      setpoint_manager_oar.setSetpointatOutdoorLowTemperature(UnitConversions.convert(oat_hwst_low, 'F', 'C'))
      setpoint_manager_oar.setOutdoorLowTemperature(UnitConversions.convert(oat_low, 'F', 'C'))
      setpoint_manager_oar.setSetpointatOutdoorHighTemperature(UnitConversions.convert(oat_hwst_high, 'F', 'C'))
      setpoint_manager_oar.setOutdoorHighTemperature(UnitConversions.convert(oat_high, 'F', 'C'))
      setpoint_manager_oar.addToNode(plant_loop.supplyOutletNode)
    end

    hydronic_heat_supply_setpoint = OpenStudio::Model::ScheduleConstant.new(model)
    hydronic_heat_supply_setpoint.setName(obj_name + ' hydronic heat supply setpoint')
    hydronic_heat_supply_setpoint.setValue(UnitConversions.convert(design_temp, 'F', 'C'))

    setpoint_manager_scheduled = OpenStudio::Model::SetpointManagerScheduled.new(model, hydronic_heat_supply_setpoint)
    setpoint_manager_scheduled.setName(obj_name + ' hydronic heat loop setpoint manager')
    setpoint_manager_scheduled.setControlVariable('Temperature')
    setpoint_manager_scheduled.addToNode(plant_loop.supplyOutletNode)

    pipe_supply_bypass = OpenStudio::Model::PipeAdiabatic.new(model)
    plant_loop.addSupplyBranchForComponent(pipe_supply_bypass)
    pipe_supply_outlet = OpenStudio::Model::PipeAdiabatic.new(model)
    pipe_supply_outlet.addToNode(plant_loop.supplyOutletNode)
    pipe_demand_bypass = OpenStudio::Model::PipeAdiabatic.new(model)
    plant_loop.addDemandBranchForComponent(pipe_demand_bypass)
    pipe_demand_inlet = OpenStudio::Model::PipeAdiabatic.new(model)
    pipe_demand_inlet.addToNode(plant_loop.demandInletNode)
    pipe_demand_outlet = OpenStudio::Model::PipeAdiabatic.new(model)
    pipe_demand_outlet.addToNode(plant_loop.demandOutletNode)

    bb_ua = UnitConversions.convert(heating_system.heating_capacity, 'Btu/hr', 'W') / UnitConversions.convert(UnitConversions.convert(loop_sizing.designLoopExitTemperature, 'C', 'F') - 10.0 - 95.0, 'R', 'K') * 3.0 # W/K
    max_water_flow = UnitConversions.convert(heating_system.heating_capacity, 'Btu/hr', 'W') / UnitConversions.convert(20.0, 'R', 'K') / 4.186 / 998.2 / 1000.0 * 2.0 # m^3/s
    fan_cfm = 400.0 * UnitConversions.convert(heating_system.heating_capacity, 'Btu/hr', 'ton') # CFM; assumes 400 cfm/ton

    if heating_system.distribution_system.air_type.to_s == HPXML::AirTypeFanCoil
      # Fan
      fan = create_supply_fan(model, obj_name, 0.0, [fan_cfm]) # fan energy included in above pump via Electric Auxiliary Energy (EAE)

      # Heating Coil
      htg_coil = OpenStudio::Model::CoilHeatingWater.new(model, model.alwaysOnDiscreteSchedule)
      htg_coil.setRatedCapacity(UnitConversions.convert(heating_system.heating_capacity, 'Btu/hr', 'W'))
      htg_coil.setUFactorTimesAreaValue(bb_ua)
      htg_coil.setMaximumWaterFlowRate(max_water_flow)
      htg_coil.setPerformanceInputMethod('NominalCapacity')
      htg_coil.setName(obj_name + ' htg coil')
      plant_loop.addDemandBranchForComponent(htg_coil)

      # Cooling Coil (always off)
      clg_coil = OpenStudio::Model::CoilCoolingWater.new(model, model.alwaysOffDiscreteSchedule)
      clg_coil.setName(obj_name + ' clg coil')
      clg_coil.setDesignWaterFlowRate(0.0022)
      clg_coil.setDesignAirFlowRate(1.45)
      clg_coil.setDesignInletWaterTemperature(6.1)
      clg_coil.setDesignInletAirTemperature(25.0)
      clg_coil.setDesignOutletAirTemperature(10.0)
      clg_coil.setDesignInletAirHumidityRatio(0.012)
      clg_coil.setDesignOutletAirHumidityRatio(0.008)
      plant_loop.addDemandBranchForComponent(clg_coil)

      # Fan Coil
      zone_hvac = OpenStudio::Model::ZoneHVACFourPipeFanCoil.new(model, model.alwaysOnDiscreteSchedule, fan, clg_coil, htg_coil)
      zone_hvac.setCapacityControlMethod('CyclingFan')
      zone_hvac.setName(obj_name + ' fan coil')
      zone_hvac.setMaximumSupplyAirTemperatureInHeatingMode(UnitConversions.convert(120.0, 'F', 'C'))
      zone_hvac.setHeatingConvergenceTolerance(0.001)
      zone_hvac.setMinimumSupplyAirTemperatureInCoolingMode(UnitConversions.convert(55.0, 'F', 'C'))
      zone_hvac.setMaximumColdWaterFlowRate(0.0)
      zone_hvac.setCoolingConvergenceTolerance(0.001)
      zone_hvac.setMaximumOutdoorAirFlowRate(0.0)
      zone_hvac.setMaximumSupplyAirFlowRate(UnitConversions.convert(fan_cfm, 'cfm', 'm^3/s'))
      zone_hvac.setMaximumHotWaterFlowRate(max_water_flow)
      zone_hvac.addToThermalZone(control_zone)
      hvac_map[heating_system.id] << zone_hvac
      hvac_map[heating_system.id] += disaggregate_fan_or_pump(model, pump, zone_hvac, nil, nil)
    else
      # Heating Coil
      htg_coil = OpenStudio::Model::CoilHeatingWaterBaseboard.new(model)
      htg_coil.setName(obj_name + ' htg coil')
      htg_coil.setConvergenceTolerance(0.001)
      htg_coil.setHeatingDesignCapacity(UnitConversions.convert(heating_system.heating_capacity, 'Btu/hr', 'W'))
      htg_coil.setUFactorTimesAreaValue(bb_ua)
      htg_coil.setMaximumWaterFlowRate(max_water_flow)
      htg_coil.setHeatingDesignCapacityMethod('HeatingDesignCapacity')
      plant_loop.addDemandBranchForComponent(htg_coil)
      hvac_map[heating_system.id] << htg_coil

      # Baseboard
      zone_hvac = OpenStudio::Model::ZoneHVACBaseboardConvectiveWater.new(model, model.alwaysOnDiscreteSchedule, htg_coil)
      zone_hvac.setName(obj_name + ' baseboard')
      zone_hvac.addToThermalZone(control_zone)
      hvac_map[heating_system.id] << zone_hvac
      hvac_map[heating_system.id] += disaggregate_fan_or_pump(model, pump, zone_hvac, nil, nil)
    end

    control_zone.setSequentialHeatingFractionSchedule(zone_hvac, get_sequential_load_schedule(model, sequential_heat_load_fracs))
    control_zone.setSequentialCoolingFractionSchedule(zone_hvac, get_sequential_load_schedule(model, [0]))
  end

  def self.apply_electric_baseboard(model, runner, heating_system,
                                    sequential_heat_load_fracs, control_zone,
                                    hvac_map)

    hvac_map[heating_system.id] = []
    obj_name = Constants.ObjectNameElectricBaseboard

    # Baseboard
    zone_hvac = OpenStudio::Model::ZoneHVACBaseboardConvectiveElectric.new(model)
    zone_hvac.setName(obj_name)
    zone_hvac.setEfficiency(heating_system.heating_efficiency_percent)
    zone_hvac.setNominalCapacity(UnitConversions.convert(heating_system.heating_capacity, 'Btu/hr', 'W'))
    zone_hvac.addToThermalZone(control_zone)
    hvac_map[heating_system.id] << zone_hvac

    control_zone.setSequentialHeatingFractionSchedule(zone_hvac, get_sequential_load_schedule(model, sequential_heat_load_fracs))
    control_zone.setSequentialCoolingFractionSchedule(zone_hvac, get_sequential_load_schedule(model, [0]))
  end

  def self.apply_unit_heater(model, runner, heating_system,
                             sequential_heat_load_fracs, control_zone,
                             hvac_map)

    hvac_map[heating_system.id] = []
    obj_name = Constants.ObjectNameUnitHeater

    htg_ap = heating_system.additional_properties

    # Heating Coil
    efficiency = heating_system.heating_efficiency_afue
    efficiency = heating_system.heating_efficiency_percent if efficiency.nil?
    if heating_system.heating_system_fuel == HPXML::FuelTypeElectricity
      htg_coil = OpenStudio::Model::CoilHeatingElectric.new(model)
      htg_coil.setEfficiency(efficiency)
    else
      htg_coil = OpenStudio::Model::CoilHeatingGas.new(model)
      htg_coil.setGasBurnerEfficiency(efficiency)
      htg_coil.setParasiticElectricLoad(0.0)
      htg_coil.setParasiticGasLoad(0)
      htg_coil.setFuelType(EPlus.fuel_type(heating_system.heating_system_fuel))
    end
    htg_coil.setNominalCapacity(UnitConversions.convert(heating_system.heating_capacity, 'Btu/hr', 'W'))
    htg_coil.setName(obj_name + ' htg coil')
    hvac_map[heating_system.id] << htg_coil

    # Fan
    htg_cfm = heating_system.heating_airflow_cfm
    fan_watts_per_cfm = heating_system.fan_watts / htg_cfm
    fan = create_supply_fan(model, obj_name, fan_watts_per_cfm, [htg_cfm])
    hvac_map[heating_system.id] += disaggregate_fan_or_pump(model, fan, htg_coil, nil, nil)

    # Unitary System
    unitary_system = create_air_loop_unitary_system(model, obj_name, fan, htg_coil, nil, nil, htg_cfm, nil)
    unitary_system.setControllingZoneorThermostatLocation(control_zone)
    unitary_system.addToThermalZone(control_zone)
    hvac_map[heating_system.id] << unitary_system

    control_zone.setSequentialHeatingFractionSchedule(unitary_system, get_sequential_load_schedule(model, sequential_heat_load_fracs))
    control_zone.setSequentialCoolingFractionSchedule(unitary_system, get_sequential_load_schedule(model, [0]))
  end

  def self.apply_ideal_air_loads(model, runner, obj_name, sequential_cool_load_fracs,
                                 sequential_heat_load_fracs, control_zone)

    # Ideal Air System
    ideal_air = OpenStudio::Model::ZoneHVACIdealLoadsAirSystem.new(model)
    ideal_air.setName(obj_name)
    ideal_air.setMaximumHeatingSupplyAirTemperature(50)
    ideal_air.setMinimumCoolingSupplyAirTemperature(10)
    ideal_air.setMaximumHeatingSupplyAirHumidityRatio(0.015)
    ideal_air.setMinimumCoolingSupplyAirHumidityRatio(0.01)
    if sequential_heat_load_fracs.sum > 0
      ideal_air.setHeatingLimit('NoLimit')
    else
      ideal_air.setHeatingLimit('LimitCapacity')
      ideal_air.setMaximumSensibleHeatingCapacity(0)
    end
    if sequential_cool_load_fracs.sum > 0
      ideal_air.setCoolingLimit('NoLimit')
    else
      ideal_air.setCoolingLimit('LimitCapacity')
      ideal_air.setMaximumTotalCoolingCapacity(0)
    end
    ideal_air.setDehumidificationControlType('None')
    ideal_air.setHumidificationControlType('None')
    ideal_air.addToThermalZone(control_zone)

    control_zone.setSequentialCoolingFractionSchedule(ideal_air, get_sequential_load_schedule(model, sequential_cool_load_fracs))
    control_zone.setSequentialHeatingFractionSchedule(ideal_air, get_sequential_load_schedule(model, sequential_heat_load_fracs))
  end

  def self.apply_dehumidifiers(model, runner, dehumidifiers, living_space, hvac_map)
    dehumidifier_id = dehumidifiers[0].id # Syncs with SimulationOutputReport, which only looks at first dehumidifier ID
    hvac_map[dehumidifier_id] = []

    if dehumidifiers.map { |d| d.rh_setpoint }.uniq.size > 1
      fail 'All dehumidifiers must have the same setpoint but multiple setpoints were specified.'
    end

    # Dehumidifier coefficients
    # Generic model coefficients from Winkler, Christensen, and Tomerlin (2011)
    w_coeff = [-1.162525707, 0.02271469, -0.000113208, 0.021110538, -0.0000693034, 0.000378843]
    ef_coeff = [-1.902154518, 0.063466565, -0.000622839, 0.039540407, -0.000125637, -0.000176722]
    pl_coeff = [0.90, 0.10, 0.0]

    dehumidifiers.each do |d|
      next unless d.energy_factor.nil?

      # shift inputs tested under IEF test conditions to those under EF test conditions with performance curves
      d.energy_factor, d.capacity = apply_dehumidifier_ief_to_ef_inputs(d.type, w_coeff, ef_coeff, d.integrated_energy_factor, d.capacity)
    end

    total_capacity = dehumidifiers.map { |d| d.capacity }.sum
    avg_energy_factor = dehumidifiers.map { |d| d.energy_factor * d.capacity }.sum / total_capacity
    total_fraction_served = dehumidifiers.map { |d| d.fraction_served }.sum

    control_zone = living_space.thermalZone.get
    obj_name = Constants.ObjectNameDehumidifier

    rh_setpoint = dehumidifiers[0].rh_setpoint * 100.0 # (EnergyPlus uses 60 for 60% RH)
    relative_humidity_setpoint_sch = OpenStudio::Model::ScheduleConstant.new(model)
    relative_humidity_setpoint_sch.setName(Constants.ObjectNameRelativeHumiditySetpoint)
    relative_humidity_setpoint_sch.setValue(rh_setpoint)

    capacity_curve = create_curve_biquadratic(model, w_coeff, 'DXDH-CAP-fT', -100, 100, -100, 100)
    energy_factor_curve = create_curve_biquadratic(model, ef_coeff, 'DXDH-EF-fT', -100, 100, -100, 100)
    part_load_frac_curve = create_curve_quadratic(model, pl_coeff, 'DXDH-PLF-fPLR', 0, 1, 0.7, 1)

    # Calculate air flow rate by assuming 2.75 cfm/pint/day (based on experimental test data)
    air_flow_rate = 2.75 * total_capacity

    # Humidity Setpoint
    humidistat = OpenStudio::Model::ZoneControlHumidistat.new(model)
    humidistat.setName(obj_name + ' humidistat')
    humidistat.setHumidifyingRelativeHumiditySetpointSchedule(relative_humidity_setpoint_sch)
    humidistat.setDehumidifyingRelativeHumiditySetpointSchedule(relative_humidity_setpoint_sch)
    control_zone.setZoneControlHumidistat(humidistat)

    # Dehumidifier
    zone_hvac = OpenStudio::Model::ZoneHVACDehumidifierDX.new(model, capacity_curve, energy_factor_curve, part_load_frac_curve)
    zone_hvac.setName(obj_name)
    zone_hvac.setAvailabilitySchedule(model.alwaysOnDiscreteSchedule)
    zone_hvac.setRatedWaterRemoval(UnitConversions.convert(total_capacity, 'pint', 'L'))
    zone_hvac.setRatedEnergyFactor(avg_energy_factor / total_fraction_served)
    zone_hvac.setRatedAirFlowRate(UnitConversions.convert(air_flow_rate, 'cfm', 'm^3/s'))
    zone_hvac.setMinimumDryBulbTemperatureforDehumidifierOperation(10)
    zone_hvac.setMaximumDryBulbTemperatureforDehumidifierOperation(40)

    zone_hvac.addToThermalZone(control_zone)

    hvac_map[dehumidifier_id] << zone_hvac
    if total_fraction_served < 1.0
      adjust_dehumidifier_load_EMS(total_fraction_served, zone_hvac, model, living_space)
    end
  end

  def self.apply_ceiling_fans(model, runner, weather, ceiling_fan, living_space, schedules_file)
    obj_name = Constants.ObjectNameCeilingFan
<<<<<<< HEAD
    monthly_sch = Schedule.CeilingFanMonthlyMultipliers(weather: weather).split(',').map { |i| i.to_f }
    medium_cfm = 3000.0
    weekday_sch = Schedule.CeilingFanWeekdayFractions.split(',').map { |i| i.to_f }
    weekend_sch = Schedule.CeilingFanWeekendFractions.split(',').map { |i| i.to_f }
    hrs_per_day = weekday_sch.sum(0.0)
=======
    medium_cfm = 3000.0 # From ANSI 301-2019
    hrs_per_day = 10.5 # From ANSI 301-2019
>>>>>>> c92479db
    cfm_per_w = ceiling_fan.efficiency
    quantity = ceiling_fan.quantity
    annual_kwh = UnitConversions.convert(quantity * medium_cfm / cfm_per_w * hrs_per_day * 365.0, 'Wh', 'kWh')
    annual_kwh *= ceiling_fan.monthly_multipliers.split(',').map(&:to_f).sum(0.0) / 12.0

<<<<<<< HEAD
    ceiling_fan_sch = MonthWeekdayWeekendSchedule.new(model, obj_name + ' schedule', weekday_sch, weekend_sch, monthly_sch, Constants.ScheduleTypeLimitsFraction)

    if not schedules_file.nil?
      space_design_level = schedules_file.calc_design_level_from_annual_kwh(col_name: 'ceiling_fan', annual_kwh: annual_kwh)
      ceiling_fan_sch = schedules_file.create_schedule_file(col_name: 'ceiling_fan')
    else
      space_design_level = ceiling_fan_sch.calcDesignLevelFromDailykWh(annual_kwh / 365.0)
      ceiling_fan_sch = ceiling_fan_sch.schedule
=======
    if not schedules_file.nil?
      ceiling_fan_design_level = schedules_file.calc_design_level_from_annual_kwh(col_name: 'ceiling_fan', annual_kwh: annual_kwh)
      ceiling_fan_sch = schedules_file.create_schedule_file(col_name: 'ceiling_fan')
    else
      weekday_sch = ceiling_fan.weekday_fractions
      weekend_sch = ceiling_fan.weekend_fractions
      monthly_sch = ceiling_fan.monthly_multipliers
      ceiling_fan_sch_obj = MonthWeekdayWeekendSchedule.new(model, obj_name + ' schedule', weekday_sch, weekend_sch, monthly_sch, Constants.ScheduleTypeLimitsFraction)
      ceiling_fan_design_level = ceiling_fan_sch_obj.calcDesignLevelFromDailykWh(annual_kwh / 365.0)
      ceiling_fan_sch = ceiling_fan_sch_obj.schedule
>>>>>>> c92479db
    end

    equip_def = OpenStudio::Model::ElectricEquipmentDefinition.new(model)
    equip_def.setName(obj_name)
    equip = OpenStudio::Model::ElectricEquipment.new(equip_def)
    equip.setName(equip_def.name.to_s)
    equip.setSpace(living_space)
    equip_def.setDesignLevel(ceiling_fan_design_level)
    equip_def.setFractionRadiant(0.558)
    equip_def.setFractionLatent(0)
    equip_def.setFractionLost(0)
    equip.setEndUseSubcategory(obj_name)
    equip.setSchedule(ceiling_fan_sch)
  end

  def self.apply_setpoints(model, runner, weather, hvac_control, living_zone, has_ceiling_fan, heating_days, cooling_days)
    num_days = Constants.NumDaysInYear(model)

    if hvac_control.weekday_heating_setpoints.nil? || hvac_control.weekend_heating_setpoints.nil?
      # Base heating setpoint
      htg_setpoint = hvac_control.heating_setpoint_temp
      htg_weekday_setpoints = [[htg_setpoint] * 24] * num_days

      # Apply heating setback?
      htg_setback = hvac_control.heating_setback_temp
      if not htg_setback.nil?
        htg_setback_hrs_per_week = hvac_control.heating_setback_hours_per_week
        htg_setback_start_hr = hvac_control.heating_setback_start_hour
        for d in 1..num_days
          for hr in htg_setback_start_hr..htg_setback_start_hr + Integer(htg_setback_hrs_per_week / 7.0) - 1
            htg_weekday_setpoints[d - 1][hr % 24] = htg_setback
          end
        end
      end
      htg_weekend_setpoints = htg_weekday_setpoints.dup
    else
      # 24-hr weekday/weekend heating setpoint schedules
      htg_weekday_setpoints = hvac_control.weekday_heating_setpoints.split(',').map { |i| Float(i) }
      htg_weekday_setpoints = [htg_weekday_setpoints] * num_days

      htg_weekend_setpoints = hvac_control.weekend_heating_setpoints.split(',').map { |i| Float(i) }
      htg_weekend_setpoints = [htg_weekend_setpoints] * num_days
    end

    if hvac_control.weekday_cooling_setpoints.nil? || hvac_control.weekend_cooling_setpoints.nil?
      # Base cooling setpoint
      clg_setpoint = hvac_control.cooling_setpoint_temp
      clg_weekday_setpoints = [[clg_setpoint] * 24] * num_days

      # Apply cooling setup?
      clg_setup = hvac_control.cooling_setup_temp
      if not clg_setup.nil?
        clg_setup_hrs_per_week = hvac_control.cooling_setup_hours_per_week
        clg_setup_start_hr = hvac_control.cooling_setup_start_hour
        for d in 1..num_days
          for hr in clg_setup_start_hr..clg_setup_start_hr + Integer(clg_setup_hrs_per_week / 7.0) - 1
            clg_weekday_setpoints[d - 1][hr % 24] = clg_setup
          end
        end
      end
      clg_weekend_setpoints = clg_weekday_setpoints.dup
    else
      # 24-hr weekday/weekend cooling setpoint schedules
      clg_weekday_setpoints = hvac_control.weekday_cooling_setpoints.split(',').map { |i| Float(i) }
      clg_weekday_setpoints = [clg_weekday_setpoints] * num_days

      clg_weekend_setpoints = hvac_control.weekend_cooling_setpoints.split(',').map { |i| Float(i) }
      clg_weekend_setpoints = [clg_weekend_setpoints] * num_days
    end

    # Apply cooling setpoint offset due to ceiling fan?
    if has_ceiling_fan
      clg_ceiling_fan_offset = hvac_control.ceiling_fan_cooling_setpoint_temp_offset
      if not clg_ceiling_fan_offset.nil?
        months = get_default_ceiling_fan_months(weather)
        Schedule.months_to_days(model, months).each_with_index do |operation, d|
          next if operation != 1

          clg_weekday_setpoints[d] = [clg_weekday_setpoints[d], Array.new(24, clg_ceiling_fan_offset)].transpose.map { |i| i.reduce(:+) }
          clg_weekend_setpoints[d] = [clg_weekend_setpoints[d], Array.new(24, clg_ceiling_fan_offset)].transpose.map { |i| i.reduce(:+) }
        end
      end
    end

    # Create setpoint schedules
    (0..(num_days - 1)).to_a.each do |i|
      if (heating_days[i] == 1) && (cooling_days[i] == 1) # overlap seasons
        htg_wkdy = htg_weekday_setpoints[i].zip(clg_weekday_setpoints[i]).map { |h, c| c < h ? (h + c) / 2.0 : h }
        htg_wked = htg_weekend_setpoints[i].zip(clg_weekend_setpoints[i]).map { |h, c| c < h ? (h + c) / 2.0 : h }
        clg_wkdy = htg_weekday_setpoints[i].zip(clg_weekday_setpoints[i]).map { |h, c| c < h ? (h + c) / 2.0 : c }
        clg_wked = htg_weekend_setpoints[i].zip(clg_weekend_setpoints[i]).map { |h, c| c < h ? (h + c) / 2.0 : c }
      elsif heating_days[i] == 1 # heating only seasons; cooling has minimum of heating
        htg_wkdy = htg_weekday_setpoints[i].zip(clg_weekday_setpoints[i]).map { |h, c| c < h ? h : h }
        htg_wked = htg_weekend_setpoints[i].zip(clg_weekend_setpoints[i]).map { |h, c| c < h ? h : h }
        clg_wkdy = htg_weekday_setpoints[i].zip(clg_weekday_setpoints[i]).map { |h, c| c < h ? h : c }
        clg_wked = htg_weekend_setpoints[i].zip(clg_weekend_setpoints[i]).map { |h, c| c < h ? h : c }
      elsif cooling_days[i] == 1 # cooling only seasons; heating has maximum of cooling
        htg_wkdy = htg_weekday_setpoints[i].zip(clg_weekday_setpoints[i]).map { |h, c| c < h ? c : h }
        htg_wked = htg_weekend_setpoints[i].zip(clg_weekend_setpoints[i]).map { |h, c| c < h ? c : h }
        clg_wkdy = htg_weekday_setpoints[i].zip(clg_weekday_setpoints[i]).map { |h, c| c < h ? c : c }
        clg_wked = htg_weekend_setpoints[i].zip(clg_weekend_setpoints[i]).map { |h, c| c < h ? c : c }
      else
        fail 'HeatingSeason and CoolingSeason, when combined, must span the entire year.'
      end
      htg_weekday_setpoints[i] = htg_wkdy
      htg_weekend_setpoints[i] = htg_wked
      clg_weekday_setpoints[i] = clg_wkdy
      clg_weekend_setpoints[i] = clg_wked
    end
    htg_weekday_setpoints = htg_weekday_setpoints.map { |i| i.map { |j| UnitConversions.convert(j, 'F', 'C') } }
    htg_weekend_setpoints = htg_weekend_setpoints.map { |i| i.map { |j| UnitConversions.convert(j, 'F', 'C') } }
    clg_weekday_setpoints = clg_weekday_setpoints.map { |i| i.map { |j| UnitConversions.convert(j, 'F', 'C') } }
    clg_weekend_setpoints = clg_weekend_setpoints.map { |i| i.map { |j| UnitConversions.convert(j, 'F', 'C') } }
    heating_setpoint = HourlyByDaySchedule.new(model, Constants.ObjectNameHeatingSetpoint, htg_weekday_setpoints, htg_weekend_setpoints, nil, false)
    cooling_setpoint = HourlyByDaySchedule.new(model, Constants.ObjectNameCoolingSetpoint, clg_weekday_setpoints, clg_weekend_setpoints, nil, false)

    # Set the setpoint schedules
    thermostat_setpoint = living_zone.thermostatSetpointDualSetpoint
    thermostat_setpoint = OpenStudio::Model::ThermostatSetpointDualSetpoint.new(model)
    thermostat_setpoint.setName("#{living_zone.name} temperature setpoint")
    thermostat_setpoint.setHeatingSetpointTemperatureSchedule(heating_setpoint.schedule)
    thermostat_setpoint.setCoolingSetpointTemperatureSchedule(cooling_setpoint.schedule)
    living_zone.setThermostatSetpointDualSetpoint(thermostat_setpoint)
  end

  def self.get_default_heating_setpoint(control_type)
    # Per ANSI/RESNET/ICC 301
    htg_sp = 68 # F
    htg_setback_sp = nil
    htg_setback_hrs_per_week = nil
    htg_setback_start_hr = nil
    if control_type == HPXML::HVACControlTypeProgrammable
      htg_setback_sp = 66 # F
      htg_setback_hrs_per_week = 7 * 7 # 11 p.m. to 5:59 a.m., 7 days a week
      htg_setback_start_hr = 23 # 11 p.m.
    elsif control_type != HPXML::HVACControlTypeManual
      fail "Unexpected control type #{control_type}."
    end
    return htg_sp, htg_setback_sp, htg_setback_hrs_per_week, htg_setback_start_hr
  end

  def self.get_default_cooling_setpoint(control_type)
    # Per ANSI/RESNET/ICC 301
    clg_sp = 78 # F
    clg_setup_sp = nil
    clg_setup_hrs_per_week = nil
    clg_setup_start_hr = nil
    if control_type == HPXML::HVACControlTypeProgrammable
      clg_setup_sp = 80 # F
      clg_setup_hrs_per_week = 6 * 7 # 9 a.m. to 2:59 p.m., 7 days a week
      clg_setup_start_hr = 9 # 9 a.m.
    elsif control_type != HPXML::HVACControlTypeManual
      fail "Unexpected control type #{control_type}."
    end
    return clg_sp, clg_setup_sp, clg_setup_hrs_per_week, clg_setup_start_hr
  end

  def self.set_cool_curves_ashp(heat_pump)
    hp_ap = heat_pump.additional_properties
    if hp_ap.num_speeds == 1
      # From "Improved Modeling of Residential Air Conditioners and Heat Pumps for Energy Calculations", Cutler at al
      # https://www.nrel.gov/docs/fy13osti/56354.pdf
      hp_ap.cool_rated_airflow_rate = 394.2 # cfm/ton of rated capacity
      hp_ap.cool_capacity_ratios = [1.0]
      hp_ap.cool_fan_speed_ratios = [1.0]
      hp_ap.cool_rated_shrs_net = [heat_pump.cooling_shr]
      hp_ap.cool_cap_ft_spec = [[3.68637657, -0.098352478, 0.000956357, 0.005838141, -0.0000127, -0.000131702]]
      hp_ap.cool_eir_ft_spec = [[-3.437356399, 0.136656369, -0.001049231, -0.0079378, 0.000185435, -0.0001441]]
      # Single stage systems have PSC or constant torque ECM blowers, so the airflow rate is affected by the static pressure losses.
      hp_ap.cool_cap_fflow_spec = [[0.718664047, 0.41797409, -0.136638137]]
      hp_ap.cool_eir_fflow_spec = [[1.143487507, -0.13943972, -0.004047787]]
      hp_ap.cool_eers = [calc_eer_cooling_1speed(heat_pump.cooling_efficiency_seer, hp_ap.cool_c_d, hp_ap.fan_power_rated, hp_ap.cool_eir_ft_spec)]
    elsif hp_ap.num_speeds == 2
      # From "Improved Modeling of Residential Air Conditioners and Heat Pumps for Energy Calculations", Cutler at al
      # https://www.nrel.gov/docs/fy13osti/56354.pdf
      hp_ap.cool_rated_airflow_rate = 344.1 # cfm/ton
      hp_ap.cool_capacity_ratios = [0.72, 1.0]
      hp_ap.cool_fan_speed_ratios = [0.86, 1.0]
      hp_ap.cool_rated_shrs_net = [heat_pump.cooling_shr - 0.014, heat_pump.cooling_shr]
      hp_ap.cool_cap_ft_spec = [[3.998418659, -0.108728222, 0.001056818, 0.007512314, -0.0000139, -0.000164716],
                                [3.466810106, -0.091476056, 0.000901205, 0.004163355, -0.00000919, -0.000110829]]
      hp_ap.cool_eir_ft_spec = [[-4.282911381, 0.181023691, -0.001357391, -0.026310378, 0.000333282, -0.000197405],
                                [-3.557757517, 0.112737397, -0.000731381, 0.013184877, 0.000132645, -0.000338716]]
      # Most two stage systems have PSC or constant torque ECM blowers, so the airflow rate is affected by the static pressure losses.
      hp_ap.cool_cap_fflow_spec = [[0.655239515, 0.511655216, -0.166894731],
                                   [0.618281092, 0.569060264, -0.187341356]]
      hp_ap.cool_eir_fflow_spec = [[1.639108268, -0.998953996, 0.359845728],
                                   [1.570774717, -0.914152018, 0.343377302]]
      hp_ap.cool_eers = calc_eers_cooling_2speed(heat_pump.cooling_efficiency_seer, hp_ap.cool_c_d, hp_ap.cool_capacity_ratios, hp_ap.cool_fan_speed_ratios, hp_ap.fan_power_rated, hp_ap.cool_eir_ft_spec, hp_ap.cool_cap_ft_spec)
    elsif hp_ap.num_speeds == 4
      # From Carrier heat pump lab testing
      hp_ap.cool_rated_airflow_rate = 411.0 # cfm/ton
      hp_ap.cool_capacity_ratios = [0.36, 0.51, 0.67, 1.0]
      hp_ap.cool_fan_speed_ratios = [0.42, 0.54, 0.68, 1.0]
      hp_ap.cool_rated_shrs_net = [1.115, 1.026, 1.013, 1.0].map { |mult| heat_pump.cooling_shr * mult }
      hp_ap.cool_cap_coeff_perf_map = [[1.6516044444444447, 0.0698916049382716, -0.0005546296296296296, -0.08870160493827162, 0.0004135802469135802, 0.00029077160493827157],
                                       [-6.84948049382716, 0.26946, -0.0019413580246913577, -0.03281469135802469, 0.00015694444444444442, 3.32716049382716e-05],
                                       [-4.53543086419753, 0.15358543209876546, -0.0009345679012345678, 0.002666913580246914, -7.993827160493826e-06, -0.00011617283950617283],
                                       [-3.500948395061729, 0.11738987654320988, -0.0006580246913580248, 0.007003148148148148, -2.8518518518518517e-05, -0.0001284259259259259],
                                       [1.8769221728395058, -0.04768641975308643, 0.0006885802469135801, 0.006643395061728395, 1.4209876543209876e-05, -0.00024043209876543206]]
      hp_ap.cool_cap_ft_spec = hp_ap.cool_cap_coeff_perf_map.select { |i| [0, 1, 2, 4].include? hp_ap.cool_cap_coeff_perf_map.index(i) }
      hp_ap.cool_cap_ft_spec_3 = hp_ap.cool_cap_coeff_perf_map.select { |i| [0, 1, 4].include? hp_ap.cool_cap_coeff_perf_map.index(i) }
      hp_ap.cool_eir_coeff_perf_map = [[2.896298765432099, -0.12487654320987657, 0.0012148148148148148, 0.04492037037037037, 8.734567901234567e-05, -0.0006348765432098764],
                                       [6.428076543209876, -0.20913209876543212, 0.0018521604938271604, 0.024392592592592594, 0.00019691358024691356, -0.0006012345679012346],
                                       [5.136356049382716, -0.1591530864197531, 0.0014151234567901232, 0.018665555555555557, 0.00020398148148148147, -0.0005407407407407407],
                                       [1.3823471604938273, -0.02875123456790123, 0.00038302469135802463, 0.006344814814814816, 0.00024836419753086417, -0.00047469135802469134],
                                       [-1.0411735802469133, 0.055261604938271605, -0.0004404320987654321, 0.0002154938271604939, 0.00017484567901234564, -0.0002017901234567901]]
      hp_ap.cool_eir_ft_spec = hp_ap.cool_eir_coeff_perf_map.select { |i| [0, 1, 2, 4].include? hp_ap.cool_eir_coeff_perf_map.index(i) }
      hp_ap.cool_eir_ft_spec_3 = hp_ap.cool_eir_coeff_perf_map.select { |i| [0, 1, 4].include? hp_ap.cool_eir_coeff_perf_map.index(i) }
      # Variable speed systems have constant flow ECM blowers, so the air handler can always achieve the design airflow rate by sacrificing blower power.
      # So we assume that there is only one corresponding airflow rate for each compressor speed.
      hp_ap.cool_eir_fflow_spec = [[1, 0, 0]] * 4
      hp_ap.cool_cap_fflow_spec = [[1, 0, 0]] * 4
      hp_ap.cap_ratio_seer_3 = hp_ap.cool_capacity_ratios.select { |i| [0, 1, 3].include? hp_ap.cool_capacity_ratios.index(i) }
      hp_ap.fan_speed_seer_3 = hp_ap.cool_fan_speed_ratios.select { |i| [0, 1, 3].include? hp_ap.cool_fan_speed_ratios.index(i) }
      hp_ap.cool_eers = calc_eers_cooling_4speed(heat_pump.cooling_efficiency_seer, hp_ap.cool_c_d, hp_ap.cap_ratio_seer_3, hp_ap.fan_speed_seer_3, hp_ap.fan_power_rated, hp_ap.cool_eir_ft_spec_3, hp_ap.cool_cap_ft_spec_3)
    end
  end

  def self.set_ashp_htg_curves(heat_pump)
    hp_ap = heat_pump.additional_properties
    if hp_ap.num_speeds == 1
      # From "Improved Modeling of Residential Air Conditioners and Heat Pumps for Energy Calculations", Cutler at al
      # https://www.nrel.gov/docs/fy13osti/56354.pdf
      hp_ap.heat_rated_airflow_rate = 384.1 # cfm/ton
      hp_ap.heat_capacity_ratios = [1.0]
      hp_ap.heat_fan_speed_ratios = [1.0]
      hp_ap.heat_eir_ft_spec = [[0.718398423, 0.003498178, 0.000142202, -0.005724331, 0.00014085, -0.000215321]]
      hp_ap.heat_cap_fflow_spec = [[0.694045465, 0.474207981, -0.168253446]]
      hp_ap.heat_eir_fflow_spec = [[2.185418751, -1.942827919, 0.757409168]]
      if heat_pump.heating_capacity_17F.nil?
        hp_ap.heat_cap_ft_spec = [[0.566333415, -0.000744164, -0.0000103, 0.009414634, 0.0000506, -0.00000675]]
      else
        hp_ap.heat_cap_ft_spec = calc_heat_cap_ft_spec_using_capacity_17F(heat_pump)
      end
      hp_ap.heat_cops = [calc_cop_heating_1speed(heat_pump.heating_efficiency_hspf, hp_ap.heat_c_d, hp_ap.fan_power_rated, hp_ap.heat_eir_ft_spec, hp_ap.heat_cap_ft_spec)]
    elsif hp_ap.num_speeds == 2
      # From "Improved Modeling of Residential Air Conditioners and Heat Pumps for Energy Calculations", Cutler at al
      # https://www.nrel.gov/docs/fy13osti/56354.pdf
      hp_ap.heat_rated_airflow_rate = 352.2 # cfm/ton
      hp_ap.heat_capacity_ratios = [0.72, 1.0]
      hp_ap.heat_fan_speed_ratios = [0.8, 1.0]
      hp_ap.heat_eir_ft_spec = [[0.36338171, 0.013523725, 0.000258872, -0.009450269, 0.000439519, -0.000653723],
                                [0.981100941, -0.005158493, 0.000243416, -0.005274352, 0.000230742, -0.000336954]]
      hp_ap.heat_cap_fflow_spec = [[0.741466907, 0.378645444, -0.119754733],
                                   [0.76634609, 0.32840943, -0.094701495]]
      hp_ap.heat_eir_fflow_spec = [[2.153618211, -1.737190609, 0.584269478],
                                   [2.001041353, -1.58869128, 0.587593517]]
      if heat_pump.heating_capacity_17F.nil?
        hp_ap.heat_cap_ft_spec = [[0.335690634, 0.002405123, -0.0000464, 0.013498735, 0.0000499, -0.00000725],
                                  [0.306358843, 0.005376987, -0.0000579, 0.011645092, 0.0000591, -0.0000203]]
      else
        hp_ap.heat_cap_ft_spec = calc_heat_cap_ft_spec_using_capacity_17F(heat_pump)
      end
      hp_ap.heat_cops = calc_cops_heating_2speed(heat_pump.heating_efficiency_hspf, hp_ap.heat_c_d, hp_ap.heat_capacity_ratios, hp_ap.heat_fan_speed_ratios, hp_ap.fan_power_rated, hp_ap.heat_eir_ft_spec, hp_ap.heat_cap_ft_spec)
    elsif hp_ap.num_speeds == 4
      # From Carrier heat pump lab testing
      hp_ap.heat_rated_airflow_rate = 296.9 # cfm/ton
      hp_ap.heat_capacity_ratios = [0.33, 0.56, 1.0, 1.17]
      hp_ap.heat_fan_speed_ratios = [0.63, 0.76, 1.0, 1.19]
      hp_ap.heat_eir_ft_spec = [[0.708311527, 0.020732093, 0.000391479, -0.037640031, 0.000979937, -0.001079042],
                                [0.025480155, 0.020169585, 0.000121341, -0.004429789, 0.000166472, -0.00036447],
                                [0.379003189, 0.014195012, 0.0000821046, -0.008894061, 0.000151519, -0.000210299],
                                [0.690404655, 0.00616619, 0.000137643, -0.009350199, 0.000153427, -0.000213258]]
      hp_ap.heat_cap_fflow_spec = [[1, 0, 0]] * 4
      hp_ap.heat_eir_fflow_spec = [[1, 0, 0]] * 4
      if heat_pump.heating_capacity_17F.nil?
        hp_ap.heat_cap_ft_spec = [[0.304192655, -0.003972566, 0.0000196432, 0.024471251, -0.000000774126, -0.0000841323],
                                  [0.496381324, -0.00144792, 0.0, 0.016020855, 0.0000203447, -0.0000584118],
                                  [0.697171186, -0.006189599, 0.0000337077, 0.014291981, 0.0000105633, -0.0000387956],
                                  [0.555513805, -0.001337363, -0.00000265117, 0.014328826, 0.0000163849, -0.0000480711]]
      else
        hp_ap.heat_cap_ft_spec = calc_heat_cap_ft_spec_using_capacity_17F(heat_pump)
      end
      hp_ap.heat_cops = calc_cops_heating_4speed(heat_pump.heating_efficiency_hspf, hp_ap.heat_c_d, hp_ap.heat_capacity_ratios, hp_ap.heat_fan_speed_ratios, hp_ap.fan_power_rated, hp_ap.heat_eir_ft_spec, hp_ap.heat_cap_ft_spec)
    end
  end

  def self.set_cool_curves_room_ac(cooling_system)
    clg_ap = cooling_system.additional_properties

    # From "Improved Modeling of Residential Air Conditioners and Heat Pumps for Energy Calculations", Cutler at al
    # https://www.nrel.gov/docs/fy13osti/56354.pdf
    clg_ap.cool_cap_ft_spec = [[3.68637657, -0.098352478, 0.000956357, 0.005838141, -0.0000127, -0.000131702]]
    clg_ap.cool_eir_ft_spec = [[-3.437356399, 0.136656369, -0.001049231, -0.0079378, 0.000185435, -0.0001441]]
    clg_ap.cool_cap_fflow_spec = [[1, 0, 0]]
    clg_ap.cool_eir_fflow_spec = [[1, 0, 0]]
  end

  def self.set_cool_curves_mshp(heat_pump, num_speeds)
    hp_ap = heat_pump.additional_properties

    # From Daikin mini-split lab testing
    hp_ap.cool_cap_ft_spec = [[0.7531983499655835, 0.003618193903031667, 0.0, 0.006574385031351544, -6.87181191015432e-05, 0.0]] * num_speeds
    hp_ap.cool_eir_ft_spec = [[-0.06376924779982301, -0.0013360593470367282, 1.413060577993827e-05, 0.019433076486584752, -4.91395947154321e-05, -4.909341249475308e-05]] * num_speeds
    hp_ap.cool_cap_fflow_spec = [[1, 0, 0]] * num_speeds
    hp_ap.cool_eir_fflow_spec = [[1, 0, 0]] * num_speeds

    hp_ap.cool_min_capacity_ratio = 0.4 # frac
    hp_ap.cool_max_capacity_ratio = 1.2 # frac
    hp_ap.cool_min_cfm_per_ton = 200.0 / hp_ap.cool_min_capacity_ratio # Convert cfm/ton of nominal rated capacity to cfm/ton of min capacity
    hp_ap.cool_max_cfm_per_ton = 425.0 / hp_ap.cool_max_capacity_ratio # Convert cfm/ton of nominal rated capacity to cfm/ton of max capacity
  end

  def self.set_heat_curves_mshp(heat_pump, num_speeds)
    hp_ap = heat_pump.additional_properties

    # From Daikin mini-split lab testing
    hp_ap.heat_eir_ft_spec = [[0.9999941697687026, 0.004684593830254383, 5.901286675833333e-05, -0.0028624467783091973, 1.3041120194135802e-05, -0.00016172918478765433]] * num_speeds
    hp_ap.heat_cap_fflow_spec = [[1, 0, 0]] * num_speeds
    hp_ap.heat_eir_fflow_spec = [[1, 0, 0]] * num_speeds

    # Derive coefficients from user input for capacity retention at outdoor drybulb temperature X [C].
    if heat_pump.heating_capacity_17F.nil? || ((heat_pump.heating_capacity_17F == 0) && (heat_pump.heating_capacity == 0))
      cap_retention_frac = 0.25 # frac
      cap_retention_temp = -5.0 # deg-F
    else
      cap_retention_frac = heat_pump.heating_capacity_17F / heat_pump.heating_capacity
      cap_retention_temp = 17.0 # deg-F
    end

    # Biquadratic: capacity multiplier = a + b*IAT + c*IAT^2 + d*OAT + e*OAT^2 + f*IAT*OAT
    x_A = UnitConversions.convert(cap_retention_temp, 'F', 'C')
    y_A = cap_retention_frac
    x_B = UnitConversions.convert(47.0, 'F', 'C') # 47F is the rating point
    y_B = 1.0 # Maximum capacity factor is 1 at the rating point, by definition (this is maximum capacity, not nominal capacity)
    oat_slope = (y_B - y_A) / (x_B - x_A)
    oat_intercept = y_A - (x_A * oat_slope)

    # Coefficients for the indoor temperature relationship are retained from the generic curve (Daikin lab data).
    iat_slope = -0.010386676170938
    iat_intercept = 0.219274275
    a = oat_intercept + iat_intercept
    b = iat_slope
    c = 0
    d = oat_slope
    e = 0
    f = 0
    hp_ap.heat_cap_ft_spec = [HVAC.convert_curve_biquadratic([a, b, c, d, e, f], false)] * num_speeds

    hp_ap.heat_min_capacity_ratio = 0.3 # frac
    hp_ap.heat_max_capacity_ratio = 1.2 # frac
    hp_ap.heat_min_cfm_per_ton = 200.0 / hp_ap.heat_min_capacity_ratio # Convert cfm/ton of nominal rated capacity to cfm/ton of min capacity
    hp_ap.heat_max_cfm_per_ton = 400.0 / hp_ap.heat_max_capacity_ratio # Convert cfm/ton of nominal rated capacity to cfm/ton of min capacity
  end

  def self.set_curves_gshp(heat_pump)
    hp_ap = heat_pump.additional_properties

    # E+ equation fit coil coefficients generated following approach in Tang's thesis:
    # See Appendix B of  https://hvac.okstate.edu/sites/default/files/pubs/theses/MS/27-Tang_Thesis_05.pdf
    # Coefficients generated by catalog data: https://files.climatemaster.com/Genesis-GS-Series-Product-Catalog.pdf, p180
    # Data point taken as rated condition:
    # EWT: 80F EAT:80/67F, AFR: 1200cfm, WFR: 4.5gpm
    hp_ap.cool_cap_curve_spec = [[-1.57177156131221, 4.60343712716819, -2.15976622898044, 0.0590964827802021, 0.0194696644460315]]
    hp_ap.cool_power_curve_spec = [[-4.42471086639888, 0.658017281046304, 4.37331801294626, 0.174096187531254, -0.0526514790164159]]
    hp_ap.cool_sh_curve_spec = [[4.54172823345154, 14.7653304889134, -18.3541272090485, -0.74401391092935, 0.545560799548833, 0.0182620032235494]]
    hp_ap.cool_rated_shrs_gross = [heat_pump.cooling_shr]
    # FUTURE: Reconcile these fan/pump adjustments with ANSI/RESNET/ICC 301-2019 Section 4.4.5
    fan_adjust_kw = UnitConversions.convert(400.0, 'Btu/hr', 'ton') * UnitConversions.convert(1.0, 'cfm', 'm^3/s') * 1000.0 * 0.35 * 249.0 / 300.0 # Adjustment per ISO 13256-1 Internal pressure drop across heat pump assumed to be 0.5 in. w.g.
    pump_adjust_kw = UnitConversions.convert(3.0, 'Btu/hr', 'ton') * UnitConversions.convert(1.0, 'gal/min', 'm^3/s') * 1000.0 * 6.0 * 2990.0 / 3000.0 # Adjustment per ISO 13256-1 Internal Pressure drop across heat pump coil assumed to be 11ft w.g.
    cool_eir = UnitConversions.convert((1.0 - heat_pump.cooling_efficiency_eer * (fan_adjust_kw + pump_adjust_kw)) / (heat_pump.cooling_efficiency_eer * (1.0 + UnitConversions.convert(fan_adjust_kw, 'Wh', 'Btu'))), 'Wh', 'Btu')
    hp_ap.cool_rated_eirs = [cool_eir]

    # E+ equation fit coil coefficients from Tang's thesis:
    # See Appendix B Figure B.3 of  https://hvac.okstate.edu/sites/default/files/pubs/theses/MS/27-Tang_Thesis_05.pdf
    # Coefficients generated by catalog data
    hp_ap.heat_cap_curve_spec = [[-5.12650150, -0.93997630, 7.21443206, 0.121065721, 0.051809805]]
    hp_ap.heat_power_curve_spec = [[-7.73235249, 6.43390775, 2.29152262, -0.175598629, 0.005888871]]
    heat_eir = (1.0 - heat_pump.heating_efficiency_cop * (fan_adjust_kw + pump_adjust_kw)) / (heat_pump.heating_efficiency_cop * (1.0 - fan_adjust_kw))
    hp_ap.heat_rated_eirs = [heat_eir]
  end

  def self.get_default_compressor_type(hvac_type, seer)
    if [HPXML::HVACTypeCentralAirConditioner,
        HPXML::HVACTypeHeatPumpAirToAir].include? hvac_type
      if seer <= 15
        return HPXML::HVACCompressorTypeSingleStage
      elsif seer <= 21
        return HPXML::HVACCompressorTypeTwoStage
      elsif seer > 21
        return HPXML::HVACCompressorTypeVariableSpeed
      end
    end
    return
  end

  def self.get_default_ceiling_fan_power()
    # Per ANSI/RESNET/ICC 301
    return 42.6 # W
  end

  def self.get_default_ceiling_fan_quantity(nbeds)
    # Per ANSI/RESNET/ICC 301
    return nbeds + 1
  end

  def self.get_default_ceiling_fan_months(weather)
    # Per ANSI/RESNET/ICC 301
    months = [0] * 12
    weather.data.MonthlyAvgDrybulbs.each_with_index do |val, m|
      next unless val > 63.0 # deg-F

      months[m] = 1
    end
    return months
  end

  def self.get_default_heating_and_cooling_seasons(weather)
    # Calculates heating/cooling seasons from BAHSP definition

    monthly_temps = weather.data.MonthlyAvgDrybulbs
    heat_design_db = weather.design.HeatingDrybulb

    # create basis lists with zero for every month
    cooling_season_temp_basis = Array.new(monthly_temps.length, 0.0)
    heating_season_temp_basis = Array.new(monthly_temps.length, 0.0)

    monthly_temps.each_with_index do |temp, i|
      if temp < 66.0
        heating_season_temp_basis[i] = 1.0
      elsif temp >= 66.0
        cooling_season_temp_basis[i] = 1.0
      end

      if ((i == 0) || (i == 11)) && (heat_design_db < 59.0)
        heating_season_temp_basis[i] = 1.0
      elsif (i == 6) || (i == 7)
        cooling_season_temp_basis[i] = 1.0
      end
    end

    cooling_season = Array.new(monthly_temps.length, 0.0)
    heating_season = Array.new(monthly_temps.length, 0.0)

    monthly_temps.each_with_index do |temp, i|
      # Heating overlaps with cooling at beginning of summer
      if i == 0 # January
        prevmonth = 11 # December
      else
        prevmonth = i - 1
      end

      if ((heating_season_temp_basis[i] == 1.0) || ((cooling_season_temp_basis[prevmonth] == 0.0) && (cooling_season_temp_basis[i] == 1.0)))
        heating_season[i] = 1.0
      else
        heating_season[i] = 0.0
      end

      if ((cooling_season_temp_basis[i] == 1.0) || ((heating_season_temp_basis[prevmonth] == 0.0) && (heating_season_temp_basis[i] == 1.0)))
        cooling_season[i] = 1.0
      else
        cooling_season[i] = 0.0
      end
    end

    # Find the first month of cooling and add one month
    (1...12).to_a.each do |i|
      if cooling_season[i] == 1.0
        cooling_season[i - 1] = 1.0
        break
      end
    end

    return heating_season, cooling_season
  end

  private

  def self.set_pump_power_ems_program(model, pump_w, pump, heating_object)
    # EMS is used to set the pump power.
    # Without EMS, the pump power will vary according to the plant loop part load ratio
    # (based on flow rate) rather than the boiler part load ratio (based on load).

    # Sensors
    if heating_object.is_a? OpenStudio::Model::BoilerHotWater
      heating_plr_sensor = OpenStudio::Model::EnergyManagementSystemSensor.new(model, 'Boiler Part Load Ratio')
      heating_plr_sensor.setName("#{heating_object.name} plr s")
      heating_plr_sensor.setKeyName(heating_object.name.to_s)
    elsif heating_object.is_a? OpenStudio::Model::AirLoopHVACUnitarySystem
      heating_plr_sensor = OpenStudio::Model::EnergyManagementSystemSensor.new(model, 'Unitary System Part Load Ratio')
      heating_plr_sensor.setName("#{heating_object.name} plr s")
      heating_plr_sensor.setKeyName(heating_object.name.to_s)
    end

    pump_mfr_sensor = OpenStudio::Model::EnergyManagementSystemSensor.new(model, 'Pump Mass Flow Rate')
    pump_mfr_sensor.setName("#{pump.name} mfr s")
    pump_mfr_sensor.setKeyName(pump.name.to_s)

    # Internal variable
    pump_rated_mfr_var = OpenStudio::Model::EnergyManagementSystemInternalVariable.new(model, EPlus::EMSIntVarPumpMFR)
    pump_rated_mfr_var.setName("#{pump.name} rated mfr")
    pump_rated_mfr_var.setInternalDataIndexKeyName(pump.name.to_s)

    # Actuator
    pump_pressure_rise_act = OpenStudio::Model::EnergyManagementSystemActuator.new(pump, *EPlus::EMSActuatorPumpPressureRise)
    pump_pressure_rise_act.setName("#{pump.name} pressure rise act")

    # Program
    # See https://bigladdersoftware.com/epx/docs/9-3/ems-application-guide/hvac-systems-001.html#pump
    pump_program = OpenStudio::Model::EnergyManagementSystemProgram.new(model)
    pump_program.setName("#{pump.name} power program")
    pump_program.addLine("Set heating_plr = #{heating_plr_sensor.name}")
    pump_program.addLine("Set pump_total_eff = #{pump_rated_mfr_var.name} / 1000 * #{pump.ratedPumpHead} / #{pump.ratedPowerConsumption.get}")
    pump_program.addLine("Set pump_vfr = #{pump_mfr_sensor.name} / 1000")
    pump_program.addLine('If pump_vfr > 0')
    pump_program.addLine("  Set #{pump_pressure_rise_act.name} = #{pump_w} * heating_plr * pump_total_eff / pump_vfr")
    pump_program.addLine('Else')
    pump_program.addLine("  Set #{pump_pressure_rise_act.name} = 0")
    pump_program.addLine('EndIf')

    # Calling Point
    pump_program_calling_manager = OpenStudio::Model::EnergyManagementSystemProgramCallingManager.new(model)
    pump_program_calling_manager.setName("#{pump.name} power program calling manager")
    pump_program_calling_manager.setCallingPoint('EndOfSystemTimestepBeforeHVACReporting')
    pump_program_calling_manager.addProgram(pump_program)
  end

  def self.disaggregate_fan_or_pump(model, fan_or_pump, htg_object, clg_object, backup_htg_object)
    # Disaggregate into heating/cooling output energy use.

    hvac_objects = []

    if fan_or_pump.is_a? OpenStudio::Model::FanSystemModel
      fan_or_pump_sensor = OpenStudio::Model::EnergyManagementSystemSensor.new(model, "Fan #{EPlus::FuelTypeElectricity} Energy")
    elsif fan_or_pump.is_a? OpenStudio::Model::PumpVariableSpeed
      fan_or_pump_sensor = OpenStudio::Model::EnergyManagementSystemSensor.new(model, "Pump #{EPlus::FuelTypeElectricity} Energy")
    elsif fan_or_pump.is_a? OpenStudio::Model::ElectricEquipment
      fan_or_pump_sensor = OpenStudio::Model::EnergyManagementSystemSensor.new(model, "Electric Equipment #{EPlus::FuelTypeElectricity} Energy")
    else
      fail "Unexpected fan/pump object '#{fan_or_pump.name}'."
    end
    fan_or_pump_sensor.setName("#{fan_or_pump.name} s")
    fan_or_pump_sensor.setKeyName(fan_or_pump.name.to_s)
    hvac_objects << fan_or_pump_sensor

    if clg_object.nil?
      clg_object_sensor = nil
    else
      if clg_object.is_a? OpenStudio::Model::EvaporativeCoolerDirectResearchSpecial
        var = 'Evaporative Cooler Water Volume'
      else
        var = "Cooling Coil #{EPlus::FuelTypeElectricity} Energy"
      end
      clg_object_sensor = OpenStudio::Model::EnergyManagementSystemSensor.new(model, var)
      clg_object_sensor.setName("#{clg_object.name} s")
      clg_object_sensor.setKeyName(clg_object.name.to_s)
      hvac_objects << clg_object_sensor
    end

    if htg_object.nil?
      htg_object_sensor = nil
    else
      var = "Heating Coil #{EPlus::FuelTypeElectricity} Energy"
      if htg_object.is_a? OpenStudio::Model::CoilHeatingGas
        var = "Heating Coil #{htg_object.fuelType} Energy"
      elsif htg_object.is_a? OpenStudio::Model::ZoneHVACBaseboardConvectiveWater
        var = 'Baseboard Total Heating Energy'
      elsif htg_object.is_a? OpenStudio::Model::ZoneHVACFourPipeFanCoil
        var = 'Fan Coil Heating Energy'
      end

      htg_object_sensor = OpenStudio::Model::EnergyManagementSystemSensor.new(model, var)
      htg_object_sensor.setName("#{htg_object.name} s")
      htg_object_sensor.setKeyName(htg_object.name.to_s)
      hvac_objects << htg_object_sensor
    end

    if backup_htg_object.nil?
      backup_htg_object_sensor = nil
    else
      var = "Heating Coil #{EPlus::FuelTypeElectricity} Energy"
      if backup_htg_object.is_a? OpenStudio::Model::CoilHeatingGas
        var = "Heating Coil #{backup_htg_object.fuelType} Energy"
      end

      backup_htg_object_sensor = OpenStudio::Model::EnergyManagementSystemSensor.new(model, var)
      backup_htg_object_sensor.setName("#{backup_htg_object.name} s")
      backup_htg_object_sensor.setKeyName(backup_htg_object.name.to_s)
      hvac_objects << backup_htg_object_sensor
    end

    sensors = { 'clg' => clg_object_sensor,
                'primary_htg' => htg_object_sensor,
                'backup_htg' => backup_htg_object_sensor }
    sensors = sensors.select { |m, s| !s.nil? }

    fan_or_pump_var = fan_or_pump.name.to_s.gsub(' ', '_')

    # Disaggregate electric fan/pump energy
    fan_or_pump_program = OpenStudio::Model::EnergyManagementSystemProgram.new(model)
    fan_or_pump_program.setName("#{fan_or_pump_var} disaggregate program")
    if htg_object.is_a?(OpenStudio::Model::ZoneHVACBaseboardConvectiveWater) || htg_object.is_a?(OpenStudio::Model::ZoneHVACFourPipeFanCoil)
      # Pump may occassionally run when baseboard isn't, so just assign all pump energy here
      mode, sensor = sensors.first
      if (sensors.size != 1) || (mode != 'primary_htg')
        fail 'Unexpected situation.'
      end

      fan_or_pump_program.addLine("  Set #{fan_or_pump_var}_#{mode} = #{fan_or_pump_sensor.name}")
    else
      sensors.each do |mode, sensor|
        fan_or_pump_program.addLine("Set #{fan_or_pump_var}_#{mode} = 0")
      end
      sensors.each_with_index do |(mode, sensor), i|
        if i == 0
          fan_or_pump_program.addLine("If #{sensor.name} > 0")
        elsif i == 2
          fan_or_pump_program.addLine('Else')
        else
          fan_or_pump_program.addLine("ElseIf #{sensor.name} > 0")
        end
        fan_or_pump_program.addLine("  Set #{fan_or_pump_var}_#{mode} = #{fan_or_pump_sensor.name}")
      end
      fan_or_pump_program.addLine('EndIf')
    end
    hvac_objects << fan_or_pump_program

    fan_or_pump_program_calling_manager = OpenStudio::Model::EnergyManagementSystemProgramCallingManager.new(model)
    fan_or_pump_program_calling_manager.setName("#{fan_or_pump.name} disaggregate program calling manager")
    fan_or_pump_program_calling_manager.setCallingPoint('EndOfSystemTimestepBeforeHVACReporting')
    fan_or_pump_program_calling_manager.addProgram(fan_or_pump_program)
    hvac_objects << fan_or_pump_program_calling_manager

    sensors.each do |mode, sensor|
      next if sensor.nil?

      fan_or_pump_ems_output_var = OpenStudio::Model::EnergyManagementSystemOutputVariable.new(model, "#{fan_or_pump_var}_#{mode}")
      name = { 'clg' => Constants.ObjectNameFanPumpDisaggregateCool(fan_or_pump.name.to_s),
               'primary_htg' => Constants.ObjectNameFanPumpDisaggregatePrimaryHeat(fan_or_pump.name.to_s),
               'backup_htg' => Constants.ObjectNameFanPumpDisaggregateBackupHeat(fan_or_pump.name.to_s) }[mode]
      fan_or_pump_ems_output_var.setName(name)
      fan_or_pump_ems_output_var.setTypeOfDataInVariable('Summed')
      fan_or_pump_ems_output_var.setUpdateFrequency('SystemTimestep')
      fan_or_pump_ems_output_var.setEMSProgramOrSubroutineName(fan_or_pump_program)
      fan_or_pump_ems_output_var.setUnits('J')
      hvac_objects << fan_or_pump_ems_output_var
    end

    return hvac_objects
  end

  def self.adjust_dehumidifier_load_EMS(fraction_served, zone_hvac, model, living_space)
    # adjust hvac load to space when dehumidifier serves less than 100% dehumidification load. (With E+ dehumidifier object, it can only model 100%)

    # sensor
    dehumidifier_sens_htg = OpenStudio::Model::EnergyManagementSystemSensor.new(model, 'Zone Dehumidifier Sensible Heating Rate')
    dehumidifier_sens_htg.setName("#{zone_hvac.name} sens htg")
    dehumidifier_sens_htg.setKeyName(zone_hvac.name.to_s)
    dehumidifier_power = OpenStudio::Model::EnergyManagementSystemSensor.new(model, "Zone Dehumidifier #{EPlus::FuelTypeElectricity} Rate")
    dehumidifier_power.setName("#{zone_hvac.name} power htg")
    dehumidifier_power.setKeyName(zone_hvac.name.to_s)

    # actuator
    dehumidifier_load_adj_def = OpenStudio::Model::OtherEquipmentDefinition.new(model)
    dehumidifier_load_adj_def.setName("#{zone_hvac.name} sens htg adj def")
    dehumidifier_load_adj_def.setDesignLevel(0)
    dehumidifier_load_adj_def.setFractionRadiant(0)
    dehumidifier_load_adj_def.setFractionLatent(0)
    dehumidifier_load_adj_def.setFractionLost(0)
    dehumidifier_load_adj = OpenStudio::Model::OtherEquipment.new(dehumidifier_load_adj_def)
    dehumidifier_load_adj.setName("#{zone_hvac.name} sens htg adj")
    dehumidifier_load_adj.setSpace(living_space)
    dehumidifier_load_adj.setSchedule(model.alwaysOnDiscreteSchedule)

    dehumidifier_load_adj_act = OpenStudio::Model::EnergyManagementSystemActuator.new(dehumidifier_load_adj, *EPlus::EMSActuatorOtherEquipmentPower)
    dehumidifier_load_adj_act.setName("#{zone_hvac.name} sens htg adj act")

    # EMS program
    program = OpenStudio::Model::EnergyManagementSystemProgram.new(model)
    program.setName("#{zone_hvac.name} load adj program")
    program.addLine("If #{dehumidifier_sens_htg.name} > 0")
    program.addLine("  Set #{dehumidifier_load_adj_act.name} = - (#{dehumidifier_sens_htg.name} - #{dehumidifier_power.name}) * (1 - #{fraction_served})")
    program.addLine('Else')
    program.addLine("  Set #{dehumidifier_load_adj_act.name} = 0")
    program.addLine('EndIf')

    program_calling_manager = OpenStudio::Model::EnergyManagementSystemProgramCallingManager.new(model)
    program_calling_manager.setName(program.name.to_s + 'calling manager')
    program_calling_manager.setCallingPoint('BeginTimestepBeforePredictor')
    program_calling_manager.addProgram(program)
  end

  def self.create_supp_heating_coil(model, obj_name, heat_pump)
    fuel = heat_pump.backup_heating_fuel
    capacity = heat_pump.backup_heating_capacity
    efficiency = heat_pump.backup_heating_efficiency_percent
    efficiency = heat_pump.backup_heating_efficiency_afue if efficiency.nil?

    if fuel.nil?
      fuel = HPXML::FuelTypeElectricity
      capacity = 0.0
      efficiency = 1.0
    end

    if fuel == HPXML::FuelTypeElectricity
      htg_supp_coil = OpenStudio::Model::CoilHeatingElectric.new(model, model.alwaysOnDiscreteSchedule)
      htg_supp_coil.setEfficiency(efficiency)
    else
      htg_supp_coil = OpenStudio::Model::CoilHeatingGas.new(model)
      htg_supp_coil.setGasBurnerEfficiency(efficiency)
      htg_supp_coil.setParasiticElectricLoad(0)
      htg_supp_coil.setParasiticGasLoad(0)
      htg_supp_coil.setFuelType(EPlus.fuel_type(fuel))
    end
    htg_supp_coil.setNominalCapacity(UnitConversions.convert(capacity, 'Btu/hr', 'W'))
    htg_supp_coil.setName(obj_name + ' ' + Constants.ObjectNameBackupHeatingCoil)
    return htg_supp_coil
  end

  def self.create_supply_fan(model, obj_name, fan_watts_per_cfm, fan_cfms)
    # Note: fan_cfms should include all unique airflow rates (both heating and cooling, at all speeds)
    fan = OpenStudio::Model::FanSystemModel.new(model)
    fan.setSpeedControlMethod('Discrete')
    fan.setDesignPowerSizingMethod('PowerPerFlow')
    fan.setElectricPowerPerUnitFlowRate([fan_watts_per_cfm / UnitConversions.convert(1.0, 'cfm', 'm^3/s'), 0.00001].max)
    fan.setAvailabilitySchedule(model.alwaysOnDiscreteSchedule)
    fan.setName(obj_name + ' supply fan')
    fan.setEndUseSubcategory('supply fan')
    fan.setMotorEfficiency(1.0)
    fan.setMotorInAirStreamFraction(1.0)
    max_fan_cfm = Float(fan_cfms.max) # Convert to float to prevent integer division below
    fan.setDesignMaximumAirFlowRate(UnitConversions.convert(max_fan_cfm, 'cfm', 'm^3/s'))

    # For each fan speed, we preserve the W/cfm instead of using the fan power law. This
    # ensures that, e.g., a standalone furnace has the same fan power as a furnace attached
    # to a central air conditioner. For multi-speed systems or systems with different
    # heating and cooling airflow rates, this essentially means that the W/cfm is treated
    # as an average value over the range of airflow rates, as opposed to the value at maximum
    # airflow rate.
    fan_cfms.sort.each do |fan_cfm|
      fan_ratio = fan_cfm / max_fan_cfm
      power_fraction = fan_ratio
      fan.addSpeed(fan_ratio.round(5), power_fraction.round(5))
    end

    return fan
  end

  def self.create_air_loop_unitary_system(model, obj_name, fan, htg_coil, clg_coil, htg_supp_coil, htg_cfm, clg_cfm, supp_max_temp = nil)
    air_loop_unitary = OpenStudio::Model::AirLoopHVACUnitarySystem.new(model)
    air_loop_unitary.setName(obj_name + ' unitary system')
    air_loop_unitary.setAvailabilitySchedule(model.alwaysOnDiscreteSchedule)
    air_loop_unitary.setSupplyFan(fan)
    air_loop_unitary.setFanPlacement('BlowThrough')
    air_loop_unitary.setSupplyAirFanOperatingModeSchedule(model.alwaysOffDiscreteSchedule)
    air_loop_unitary.setSupplyAirFlowRateMethodDuringHeatingOperation('SupplyAirFlowRate')
    if htg_coil.nil?
      air_loop_unitary.setSupplyAirFlowRateDuringHeatingOperation(0.0)
    else
      air_loop_unitary.setHeatingCoil(htg_coil)
      air_loop_unitary.setSupplyAirFlowRateDuringHeatingOperation(UnitConversions.convert(htg_cfm, 'cfm', 'm^3/s'))
    end
    air_loop_unitary.setSupplyAirFlowRateMethodDuringCoolingOperation('SupplyAirFlowRate')
    if clg_coil.nil?
      air_loop_unitary.setSupplyAirFlowRateDuringCoolingOperation(0.0)
    else
      air_loop_unitary.setCoolingCoil(clg_coil)
      air_loop_unitary.setSupplyAirFlowRateDuringCoolingOperation(UnitConversions.convert(clg_cfm, 'cfm', 'm^3/s'))
    end
    if htg_supp_coil.nil?
      air_loop_unitary.setMaximumSupplyAirTemperature(UnitConversions.convert(120.0, 'F', 'C'))
    else
      air_loop_unitary.setSupplementalHeatingCoil(htg_supp_coil)
      air_loop_unitary.setMaximumSupplyAirTemperature(UnitConversions.convert(200.0, 'F', 'C')) # higher temp for supplemental heat as to not severely limit its use, resulting in unmet hours.
      air_loop_unitary.setMaximumOutdoorDryBulbTemperatureforSupplementalHeaterOperation(UnitConversions.convert(supp_max_temp, 'F', 'C'))
    end
    air_loop_unitary.setSupplyAirFlowRateWhenNoCoolingorHeatingisRequired(0)
    return air_loop_unitary
  end

  def self.create_air_loop(model, obj_name, system, control_zone, sequential_heat_load_fracs, sequential_cool_load_fracs, airflow_cfm)
    air_loop = OpenStudio::Model::AirLoopHVAC.new(model)
    air_loop.setAvailabilitySchedule(model.alwaysOnDiscreteSchedule)
    air_loop.setName(obj_name + ' airloop')
    air_loop.zoneSplitter.setName(obj_name + ' zone splitter')
    air_loop.zoneMixer.setName(obj_name + ' zone mixer')
    air_loop.setDesignSupplyAirFlowRate(UnitConversions.convert(airflow_cfm, 'cfm', 'm^3/s'))
    system.addToNode(air_loop.supplyInletNode)

    if system.is_a? OpenStudio::Model::AirLoopHVACUnitarySystem
      air_terminal = OpenStudio::Model::AirTerminalSingleDuctUncontrolled.new(model, model.alwaysOnDiscreteSchedule)
      system.setControllingZoneorThermostatLocation(control_zone)
    else
      air_terminal = OpenStudio::Model::AirTerminalSingleDuctVAVNoReheat.new(model, model.alwaysOnDiscreteSchedule)
      air_terminal.setConstantMinimumAirFlowFraction(0)
      air_terminal.setFixedMinimumAirFlowRate(0)
    end
    air_terminal.setMaximumAirFlowRate(UnitConversions.convert(airflow_cfm, 'cfm', 'm^3/s'))
    air_terminal.setName(obj_name + ' terminal')
    air_loop.multiAddBranchForZone(control_zone, air_terminal)

    control_zone.setSequentialHeatingFractionSchedule(air_terminal, get_sequential_load_schedule(model, sequential_heat_load_fracs))
    control_zone.setSequentialCoolingFractionSchedule(air_terminal, get_sequential_load_schedule(model, sequential_cool_load_fracs))

    return air_loop
  end

  def self.apply_dehumidifier_ief_to_ef_inputs(dh_type, w_coeff, ef_coeff, ief, water_removal_rate)
    # Shift inputs under IEF test conditions to E+ supported EF test conditions
    # test conditions
    if dh_type == HPXML::DehumidifierTypePortable
      ief_db = UnitConversions.convert(65.0, 'F', 'C') # degree C
    elsif dh_type == HPXML::DehumidifierTypeWholeHome
      ief_db = UnitConversions.convert(73.0, 'F', 'C') # degree C
    end
    rh = 60.0 # for both EF and IEF test conditions, %

    # Independent variables applied to curve equations
    var_array_ief = [1, ief_db, ief_db * ief_db, rh, rh * rh, ief_db * rh]

    # Curved values under EF test conditions
    curve_value_ef = 1 # Curves are normalized to 1.0 under EF test conditions, 80F, 60%
    # Curve values under IEF test conditions
    ef_curve_value_ief = var_array_ief.zip(ef_coeff).map { |var, coeff| var * coeff }.sum(0.0)
    water_removal_curve_value_ief = var_array_ief.zip(w_coeff).map { |var, coeff| var * coeff }.sum(0.0)

    # E+ inputs under EF test conditions
    ef_input = ief / ef_curve_value_ief * curve_value_ef
    water_removal_rate_input = water_removal_rate / water_removal_curve_value_ief * curve_value_ef

    return ef_input, water_removal_rate_input
  end

  def self.get_default_boiler_eae(heating_system)
    if heating_system.heating_system_type != HPXML::HVACTypeBoiler
      return
    end
    if not heating_system.electric_auxiliary_energy.nil?
      return heating_system.electric_auxiliary_energy
    end

    # From ANSI/RESNET/ICC 301-2019 Standard
    fuel = heating_system.heating_system_fuel

    if heating_system.is_shared_system
      distribution_system = heating_system.distribution_system
      distribution_type = distribution_system.distribution_system_type

      if not heating_system.shared_loop_watts.nil?
        sp_kw = UnitConversions.convert(heating_system.shared_loop_watts, 'W', 'kW')
        n_dweq = heating_system.number_of_units_served.to_f
        if distribution_system.air_type == HPXML::AirTypeFanCoil
          aux_in = UnitConversions.convert(heating_system.fan_coil_watts, 'W', 'kW')
        else
          aux_in = 0.0 # ANSI/RESNET/ICC 301-2019 Section 4.4.7.2
        end
        # ANSI/RESNET/ICC 301-2019 Equation 4.4-5
        return (((sp_kw / n_dweq) + aux_in) * 2080.0).round(2) # kWh/yr
      elsif distribution_type == HPXML::HVACDistributionTypeHydronic
        # kWh/yr, per ANSI/RESNET/ICC 301-2019 Table 4.5.2(5)
        if distribution_system.hydronic_type == HPXML::HydronicTypeWaterLoop # Shared boiler w/ WLHP
          return 265.0
        else # Shared boiler w/ baseboard/radiators/etc
          return 220.0
        end
      elsif distribution_type == HPXML::HVACDistributionTypeAir
        if distribution_system.air_type == HPXML::AirTypeFanCoil # Shared boiler w/ fan coil
          return 438.0
        end
      end

    else # In-unit boilers

      if [HPXML::FuelTypeNaturalGas,
          HPXML::FuelTypePropane,
          HPXML::FuelTypeElectricity,
          HPXML::FuelTypeWoodCord,
          HPXML::FuelTypeWoodPellets].include? fuel
        return 170.0 # kWh/yr
      elsif [HPXML::FuelTypeOil,
             HPXML::FuelTypeOil1,
             HPXML::FuelTypeOil2,
             HPXML::FuelTypeOil4,
             HPXML::FuelTypeOil5or6,
             HPXML::FuelTypeDiesel,
             HPXML::FuelTypeKerosene,
             HPXML::FuelTypeCoal,
             HPXML::FuelTypeCoalAnthracite,
             HPXML::FuelTypeCoalBituminous,
             HPXML::FuelTypeCoke].include? fuel
        return 330.0 # kWh/yr
      end

    end
  end

  def self.calc_heat_cap_ft_spec_using_capacity_17F(heat_pump)
    num_speeds = heat_pump.additional_properties.num_speeds

    # Indoor temperature slope and intercept used if Q_17 is specified (derived using heat_cap_ft_spec)
    # NOTE: Using Q_17 assumes the same curve for all speeds
    if num_speeds == 1
      iat_slope = -0.002303414
      iat_intercept = 0.18417308
    elsif num_speeds == 2
      iat_slope = -0.002947013
      iat_intercept = 0.23168251
    elsif num_speeds == 4
      iat_slope = -0.002897048
      iat_intercept = 0.209319129
    end

    # Derive coefficients from user input for heating capacity at 47F and 17F
    # Biquadratic: capacity multiplier = a + b*IAT + c*IAT^2 + d*OAT + e*OAT^2 + f*IAT*OAT
    x_A = 17.0
    if heat_pump.heating_capacity > 0
      y_A = heat_pump.heating_capacity_17F / heat_pump.heating_capacity
    else
      y_A = 0.5 # Arbitrary
    end
    x_B = 47.0 # 47F is the rating point
    y_B = 1.0

    oat_slope = (y_B - y_A) / (x_B - x_A)
    oat_intercept = y_A - (x_A * oat_slope)

    heat_cap_ft_spec = []
    (1..num_speeds).to_a.each do |speed, i|
      heat_cap_ft_spec << [oat_intercept + iat_intercept, iat_slope, 0, oat_slope, 0, 0]
    end

    return heat_cap_ft_spec
  end

  def self.calc_eir_from_cop(cop, fan_power_rated)
    return UnitConversions.convert((UnitConversions.convert(1.0, 'Btu', 'Wh') + fan_power_rated * 0.03333) / cop - fan_power_rated * 0.03333, 'Wh', 'Btu')
  end

  def self.calc_eir_from_eer(eer, fan_power_rated)
    return UnitConversions.convert((1.0 - UnitConversions.convert(fan_power_rated * 0.03333, 'Wh', 'Btu')) / eer - fan_power_rated * 0.03333, 'Wh', 'Btu')
  end

  def self.calc_eer_from_eir(eir, fan_power_rated)
    cfm_per_ton = 400.0
    cfm_per_btuh = cfm_per_ton / 12000.0
    return ((1.0 - 3.412 * (fan_power_rated * cfm_per_btuh)) / (eir / 3.412 + (fan_power_rated * cfm_per_btuh)))
  end

  def self.calc_eers_from_eir_2speed(eer_2, fan_power_rated)
    # Returns low and high stage EER A given high stage EER A

    eir_2_a = calc_eir_from_eer(eer_2, fan_power_rated)

    eir_1_a = 0.8887 * eir_2_a + 0.0083 # Relationship derived using Dylan's data for two stage heat pumps

    return [calc_eer_from_eir(eir_1_a, fan_power_rated), eer_2]
  end

  def self.calc_eers_from_eir_4speed(eer_nom, fan_power_rated, calc_type = 'seer')
    # Returns EER A at minimum, intermediate, and nominal speed given EER A (and a fourth speed if calc_type != 'seer')

    eir_nom = calc_eir_from_eer(eer_nom, fan_power_rated)

    if calc_type.include? 'seer'
      indices = [0, 1, 4]
    else
      indices = [0, 1, 2, 4]
    end

    cop_ratios = [1.07, 1.11, 1.08, 1.05, 1.0] # Gross cop

    # Seer calculation is based on performance at three speeds
    cops = [cop_ratios[indices[0]], cop_ratios[indices[1]], cop_ratios[indices[2]]]

    unless calc_type.include? 'seer'
      cops << cop_ratios[indices[3]]
    end

    eers = []
    cops.each do |mult|
      eir = eir_nom / mult
      eers << calc_eer_from_eir(eir, fan_power_rated)
    end

    return eers
  end

  def self.calc_cop_from_eir(eir, fan_power_rated)
    cfm_per_ton = 400.0
    cfm_per_btuh = cfm_per_ton / 12000.0
    return (1.0 / 3.412 + fan_power_rated * cfm_per_btuh) / (eir / 3.412 + fan_power_rated * cfm_per_btuh)
  end

  def self.calc_cops_from_eir_2speed(cop_2, fan_power_rated)
    # Returns low and high stage rated cop given high stage cop

    eir_2 = calc_eir_from_cop(cop_2, fan_power_rated)

    eir_1 = 0.6241 * eir_2 + 0.0681 # Relationship derived using Dylan's data for Carrier two stage heat pumps

    return [calc_cop_from_eir(eir_1, fan_power_rated), cop_2]
  end

  def self.calc_cops_from_eir_4speed(cop_nom, fan_power_rated, calc_type = 'hspf')
    # Returns rated cop at minimum, intermediate, and nominal speed given rated cop

    eir_nom = calc_eir_from_cop(cop_nom, fan_power_rated)

    cop_ratios = [1.385171617, 1.183214059, 1.0, 0.95544453] # Updated based on Nordyne 3 ton heat pump

    # HSPF calculation is based on performance at three speeds
    if calc_type == 'hspf'
      indices = [0, 1, 2]
    elsif calc_type == 'model'
      indices = [0, 1, 2, 3]
    end

    cops_net = []
    indices.each do |i|
      eir = eir_nom / cop_ratios[i]
      cops_net << calc_cop_from_eir(eir, fan_power_rated)
    end

    return cops_net
  end

  def self.calc_eer_cooling_1speed(seer, c_d, fan_power_rated, coeff_eir)
    # Directly calculate cooling coil net EER at condition A (95/80/67) using SEER

    # 1. Calculate EER_b using SEER and c_d
    eer_b = seer / (1.0 - 0.5 * c_d)

    # 2. Calculate EIR_b
    eir_b = calc_eir_from_eer(eer_b, fan_power_rated)

    # 3. Calculate EIR_a using performance curves
    eir_a = eir_b / MathTools.biquadratic(67.0, 82.0, coeff_eir[0])
    eer_a = calc_eer_from_eir(eir_a, fan_power_rated)

    return eer_a
  end

  def self.calc_eers_cooling_2speed(seer, c_d, capacity_ratios, fanspeed_ratios, fan_power_rated, coeff_eir, coeff_q)
    # Iterate to find rated net EERs given SEER using simple bisection method for two stage heat pumps

    # Initial large bracket of EER (A condition) to span possible SEER range
    eer_a = 5.0
    eer_b = 20.0

    # Iterate
    iter_max = 100
    tol = 0.0001

    err = 1
    eer_c = (eer_a + eer_b) / 2.0
    (1..iter_max).each do |n|
      eers = calc_eers_from_eir_2speed(eer_a, fan_power_rated)
      f_a = calc_seer_2speed(eers, c_d, capacity_ratios, fanspeed_ratios, fan_power_rated, coeff_eir, coeff_q) - seer

      eers = calc_eers_from_eir_2speed(eer_c, fan_power_rated)
      f_c = calc_seer_2speed(eers, c_d, capacity_ratios, fanspeed_ratios, fan_power_rated, coeff_eir, coeff_q) - seer

      if f_c == 0
        return eer_c
      elsif f_a * f_c < 0
        eer_b = eer_c
      else
        eer_a = eer_c
      end

      eer_c = (eer_a + eer_b) / 2.0
      err = (eer_b - eer_a) / 2.0

      if err <= tol
        break
      end
    end

    if err > tol
      fail 'Two-speed cooling eers iteration failed to converge.'
    end

    return calc_eers_from_eir_2speed(eer_c, fan_power_rated)
  end

  def self.calc_eers_cooling_4speed(seer, c_d, capacity_ratios, fanspeed_ratios, fan_power_rated, coeff_eir, coeff_q)
    # Iterate to find rated net eers given Seer using simple bisection method for two stage and variable speed air conditioners

    # Initial large bracket of eer (A condition) to span possible seer range
    eer_a = 5.0
    eer_b = 30.0

    # Iterate
    iter_max = 100
    tol = 0.0001

    err = 1
    eer_c = (eer_a + eer_b) / 2.0
    (1..iter_max).each do |n|
      eers = calc_eers_from_eir_4speed(eer_a, fan_power_rated, calc_type = 'seer')
      f_a = calc_seer_4speed(eers, c_d, capacity_ratios, fanspeed_ratios, fan_power_rated, coeff_eir, coeff_q) - seer

      eers = calc_eers_from_eir_4speed(eer_c, fan_power_rated, calc_type = 'seer')
      f_c = calc_seer_4speed(eers, c_d, capacity_ratios, fanspeed_ratios, fan_power_rated, coeff_eir, coeff_q) - seer

      if f_c == 0
        return eer_c
      elsif f_a * f_c < 0
        eer_b = eer_c
      else
        eer_a = eer_c
      end

      eer_c = (eer_a + eer_b) / 2.0
      err = (eer_b - eer_a) / 2.0

      if err <= tol
        break
      end
    end

    if err > tol
      fail 'Variable-speed cooling eers iteration failed to converge.'
    end

    return calc_eers_from_eir_4speed(eer_c, fan_power_rated, calc_type = 'model')
  end

  def self.calc_seer_2speed(eers, c_d, capacity_ratios, fanspeed_ratios, fan_power_rated, coeff_eir, coeff_q)
    eir_A2 = calc_eir_from_eer(eers[1], fan_power_rated)
    eir_B2 = eir_A2 * MathTools.biquadratic(67.0, 82.0, coeff_eir[1])

    eir_A1 = calc_eir_from_eer(eers[0], fan_power_rated)
    eir_B1 = eir_A1 * MathTools.biquadratic(67.0, 82.0, coeff_eir[0])
    eir_F1 = eir_A1 * MathTools.biquadratic(67.0, 67.0, coeff_eir[0])

    q_A2 = 1.0
    q_B2 = q_A2 * MathTools.biquadratic(67.0, 82.0, coeff_q[1])

    q_B1 = q_A2 * capacity_ratios[0] * MathTools.biquadratic(67.0, 82.0, coeff_q[0])
    q_F1 = q_A2 * capacity_ratios[0] * MathTools.biquadratic(67.0, 67.0, coeff_q[0])

    cfm_Btu_h = 400.0 / 12000.0

    q_A2_net = q_A2 - fan_power_rated * 3.412 * cfm_Btu_h
    q_B2_net = q_B2 - fan_power_rated * 3.412 * cfm_Btu_h
    q_B1_net = q_B1 - fan_power_rated * 3.412 * cfm_Btu_h * fanspeed_ratios[0]
    q_F1_net = q_F1 - fan_power_rated * 3.412 * cfm_Btu_h * fanspeed_ratios[0]

    p_A2 = (q_A2 * eir_A2) / 3.412 + fan_power_rated * cfm_Btu_h
    p_B2 = (q_B2 * eir_B2) / 3.412 + fan_power_rated * cfm_Btu_h
    p_B1 = (q_B1 * eir_B1) / 3.412 + fan_power_rated * cfm_Btu_h * fanspeed_ratios[0]
    p_F1 = (q_F1 * eir_F1) / 3.412 + fan_power_rated * cfm_Btu_h * fanspeed_ratios[0]

    t_bins = [67.0, 72.0, 77.0, 82.0, 87.0, 92.0, 97.0, 102.0]
    frac_hours = [0.214, 0.231, 0.216, 0.161, 0.104, 0.052, 0.018, 0.004]

    e_tot = 0.0
    q_tot = 0.0
    (0..7).each do |i|
      bL_i = ((t_bins[i] - 65.0) / (95.0 - 65.0)) * (q_A2_net / 1.1)
      q_low_i = q_F1_net + ((q_B1_net - q_F1_net) / (82.0 - 67.0)) * (t_bins[i] - 67.0)
      e_low_i = p_F1 + ((p_B1 - p_F1) / (82.0 - 67.0)) * (t_bins[i] - 67.0)
      q_high_i = q_B2_net + ((q_A2_net - q_B2_net) / (95.0 - 82.0)) * (t_bins[i] - 82.0)
      e_high_i = p_B2 + ((p_A2 - p_B2) / (95.0 - 82.0)) * (t_bins[i] - 82.0)
      if q_low_i >= bL_i
        pLF_i = 1.0 - c_d * (1.0 - (bL_i / q_low_i))
        q_i = bL_i * frac_hours[i]
        e_i = (((bL_i / q_low_i) * e_low_i) / pLF_i) * frac_hours[i]
      elsif (q_low_i < bL_i) && (bL_i < q_high_i)
        x_i = (q_high_i - bL_i) / (q_high_i - q_low_i)
        q_i = (x_i * q_low_i + (1.0 - x_i) * q_high_i) * frac_hours[i]
        e_i = (x_i * e_low_i + (1.0 - x_i) * e_high_i) * frac_hours[i]
      elsif q_high_i <= bL_i
        q_i = q_high_i * frac_hours[i]
        e_i = e_high_i * frac_hours[i]
      end

      e_tot += e_i
      q_tot += q_i
    end

    seer = q_tot / e_tot
    return seer
  end

  def self.calc_seer_4speed(eers, c_d, capacity_ratios, fanspeed_ratios, fan_power_rated, coeff_eir, coeff_q)
    n_max = 2
    n_int = 1
    n_min = 0

    wBin = 67.0
    tout_B = 82.0
    tout_E = 87.0
    tout_F = 67.0

    eir_A2 = calc_eir_from_eer(eers[n_max], fan_power_rated)
    eir_B2 = eir_A2 * MathTools.biquadratic(wBin, tout_B, coeff_eir[n_max])

    eir_Av = calc_eir_from_eer(eers[n_int], fan_power_rated)
    eir_Ev = eir_Av * MathTools.biquadratic(wBin, tout_E, coeff_eir[n_int])

    eir_A1 = calc_eir_from_eer(eers[n_min], fan_power_rated)
    eir_B1 = eir_A1 * MathTools.biquadratic(wBin, tout_B, coeff_eir[n_min])
    eir_F1 = eir_A1 * MathTools.biquadratic(wBin, tout_F, coeff_eir[n_min])

    q_A2 = capacity_ratios[n_max]
    q_B2 = q_A2 * MathTools.biquadratic(wBin, tout_B, coeff_q[n_max])
    q_Ev = capacity_ratios[n_int] * MathTools.biquadratic(wBin, tout_E, coeff_q[n_int])
    q_B1 = capacity_ratios[n_min] * MathTools.biquadratic(wBin, tout_B, coeff_q[n_min])
    q_F1 = capacity_ratios[n_min] * MathTools.biquadratic(wBin, tout_F, coeff_q[n_min])

    cfm_Btu_h = 400.0 / 12000.0

    q_A2_net = q_A2 - fan_power_rated * 3.412 * cfm_Btu_h * fanspeed_ratios[n_max]
    q_B2_net = q_B2 - fan_power_rated * 3.412 * cfm_Btu_h * fanspeed_ratios[n_max]
    q_Ev_net = q_Ev - fan_power_rated * 3.412 * cfm_Btu_h * fanspeed_ratios[n_int]
    q_B1_net = q_B1 - fan_power_rated * 3.412 * cfm_Btu_h * fanspeed_ratios[n_min]
    q_F1_net = q_F1 - fan_power_rated * 3.412 * cfm_Btu_h * fanspeed_ratios[n_min]

    p_A2 = (q_A2 * eir_A2) / 3.412 + fan_power_rated * cfm_Btu_h * fanspeed_ratios[n_max]
    p_B2 = (q_B2 * eir_B2) / 3.412 + fan_power_rated * cfm_Btu_h * fanspeed_ratios[n_max]
    p_Ev = (q_Ev * eir_Ev) / 3.412 + fan_power_rated * cfm_Btu_h * fanspeed_ratios[n_int]
    p_B1 = (q_B1 * eir_B1) / 3.412 + fan_power_rated * cfm_Btu_h * fanspeed_ratios[n_min]
    p_F1 = (q_F1 * eir_F1) / 3.412 + fan_power_rated * cfm_Btu_h * fanspeed_ratios[n_min]

    q_k1_87 = q_F1_net + (q_B1_net - q_F1_net) / (82.0 - 67.0) * (87.0 - 67.0)
    q_k2_87 = q_B2_net + (q_A2_net - q_B2_net) / (95.0 - 82.0) * (87.0 - 82.0)
    n_Q = (q_Ev_net - q_k1_87) / (q_k2_87 - q_k1_87)
    m_Q = (q_B1_net - q_F1_net) / (82.0 - 67.0) * (1.0 - n_Q) + (q_A2_net - q_B2_net) / (95.0 - 82.0) * n_Q
    p_k1_87 = p_F1 + (p_B1 - p_F1) / (82.0 - 67.0) * (87.0 - 67.0)
    p_k2_87 = p_B2 + (p_A2 - p_B2) / (95.0 - 82.0) * (87.0 - 82.0)
    n_E = (p_Ev - p_k1_87) / (p_k2_87 - p_k1_87)
    m_E = (p_B1 - p_F1) / (82.0 - 67.0) * (1.0 - n_E) + (p_A2 - p_B2) / (95.0 - 82.0) * n_E

    c_T_1_1 = q_A2_net / (1.1 * (95.0 - 65.0))
    c_T_1_2 = q_F1_net
    c_T_1_3 = (q_B1_net - q_F1_net) / (82.0 - 67.0)
    t_1 = (c_T_1_2 - 67.0 * c_T_1_3 + 65.0 * c_T_1_1) / (c_T_1_1 - c_T_1_3)
    q_T_1 = q_F1_net + (q_B1_net - q_F1_net) / (82.0 - 67.0) * (t_1 - 67.0)
    p_T_1 = p_F1 + (p_B1 - p_F1) / (82.0 - 67.0) * (t_1 - 67.0)
    eer_T_1 = q_T_1 / p_T_1

    t_v = (q_Ev_net - 87.0 * m_Q + 65.0 * c_T_1_1) / (c_T_1_1 - m_Q)
    q_T_v = q_Ev_net + m_Q * (t_v - 87.0)
    p_T_v = p_Ev + m_E * (t_v - 87.0)
    eer_T_v = q_T_v / p_T_v

    c_T_2_1 = c_T_1_1
    c_T_2_2 = q_B2_net
    c_T_2_3 = (q_A2_net - q_B2_net) / (95.0 - 82.0)
    t_2 = (c_T_2_2 - 82.0 * c_T_2_3 + 65.0 * c_T_2_1) / (c_T_2_1 - c_T_2_3)
    q_T_2 = q_B2_net + (q_A2_net - q_B2_net) / (95.0 - 82.0) * (t_2 - 82.0)
    p_T_2 = p_B2 + (p_A2 - p_B2) / (95.0 - 82.0) * (t_2 - 82.0)
    eer_T_2 = q_T_2 / p_T_2

    d = (t_2**2.0 - t_1**2.0) / (t_v**2.0 - t_1**2.0)
    b = (eer_T_1 - eer_T_2 - d * (eer_T_1 - eer_T_v)) / (t_1 - t_2 - d * (t_1 - t_v))
    c = (eer_T_1 - eer_T_2 - b * (t_1 - t_2)) / (t_1**2.0 - t_2**2.0)
    a = eer_T_2 - b * t_2 - c * t_2**2.0

    t_bins = [67.0, 72.0, 77.0, 82.0, 87.0, 92.0, 97.0, 102.0]
    frac_hours = [0.214, 0.231, 0.216, 0.161, 0.104, 0.052, 0.018, 0.004]

    e_tot = 0.0
    q_tot = 0.0
    (0..7).each do |i|
      bL = ((t_bins[i] - 65.0) / (95.0 - 65.0)) * (q_A2_net / 1.1)
      q_k1 = q_F1_net + (q_B1_net - q_F1_net) / (82.0 - 67.0) * (t_bins[i] - 67.0)
      p_k1 = p_F1 + (p_B1 - p_F1) / (82.0 - 67.0) * (t_bins[i] - 67)
      q_k2 = q_B2_net + (q_A2_net - q_B2_net) / (95.0 - 82.0) * (t_bins[i] - 82.0)
      p_k2 = p_B2 + (p_A2 - p_B2) / (95.0 - 82.0) * (t_bins[i] - 82.0)

      if bL <= q_k1
        x_k1 = bL / q_k1
        q_Tj_N = x_k1 * q_k1 * frac_hours[i]
        e_Tj_N = x_k1 * p_k1 * frac_hours[i] / (1.0 - c_d * (1.0 - x_k1))
      elsif (q_k1 < bL) && (bL <= q_k2)
        q_Tj_N = bL * frac_hours[i]
        eer_T_j = a + b * t_bins[i] + c * t_bins[i]**2.0
        e_Tj_N = q_Tj_N / eer_T_j
      else
        q_Tj_N = frac_hours[i] * q_k2
        e_Tj_N = frac_hours[i] * p_k2
      end

      q_tot += q_Tj_N
      e_tot += e_Tj_N
    end

    seer = q_tot / e_tot
    return seer
  end

  def self.calc_cop_heating_1speed(hspf, c_d, fan_power_rated, coeff_eir, coeff_q)
    # Iterate to find rated net cop given HSPF using simple bisection method

    # Initial large bracket to span possible hspf range
    cop_a = 0.1
    cop_b = 10.0

    # Iterate
    iter_max = 100
    tol = 0.0001

    err = 1
    cop_c = (cop_a + cop_b) / 2.0
    (1..iter_max).each do |n|
      f_a = calc_hspf_1speed(cop_a, c_d, fan_power_rated, coeff_eir, coeff_q) - hspf
      f_c = calc_hspf_1speed(cop_c, c_d, fan_power_rated, coeff_eir, coeff_q) - hspf

      if f_c == 0
        return cop_c
      elsif f_a * f_c < 0
        cop_b = cop_c
      else
        cop_a = cop_c
      end

      cop_c = (cop_a + cop_b) / 2.0
      err = (cop_b - cop_a) / 2.0

      if err <= tol
        break
      end
    end

    if err > tol
      fail 'Single-speed heating cop iteration failed to converge.'
    end

    return cop_c
  end

  def self.calc_cops_heating_2speed(hspf, c_d, capacity_ratios, fanspeed_ratios, fan_power_rated, coeff_eir, coeff_q)
    # Iterate to find rated net eers given Seer using simple bisection method for two stage air conditioners

    # Initial large bracket of cop to span possible hspf range
    cop_a = 1.0
    cop_b = 10.0

    # Iterate
    iter_max = 100
    tol = 0.0001

    err = 1
    cop_c = (cop_a + cop_b) / 2.0
    (1..iter_max).each do |n|
      cops = calc_cops_from_eir_2speed(cop_a, fan_power_rated)
      f_a = calc_hspf_2speed(cops, c_d, capacity_ratios, fanspeed_ratios, fan_power_rated, coeff_eir, coeff_q) - hspf

      cops = calc_cops_from_eir_2speed(cop_c, fan_power_rated)
      f_c = calc_hspf_2speed(cops, c_d, capacity_ratios, fanspeed_ratios, fan_power_rated, coeff_eir, coeff_q) - hspf

      if f_c == 0
        return cop_c
      elsif f_a * f_c < 0
        cop_b = cop_c
      else
        cop_a = cop_c
      end

      cop_c = (cop_a + cop_b) / 2.0
      err = (cop_b - cop_a) / 2.0

      if err <= tol
        break
      end
    end

    if err > tol
      fail 'Two-speed heating cop iteration failed to converge.'
    end

    return calc_cops_from_eir_2speed(cop_c, fan_power_rated)
  end

  def self.calc_cops_heating_4speed(hspf, c_d, capacity_ratios, fanspeed_ratios, fan_power_rated, coeff_eir, coeff_q)
    # Iterate to find rated net cops given HSPF using simple bisection method for variable speed heat pumps

    # Initial large bracket of cop to span possible hspf range
    cop_a = 1.0
    cop_b = 15.0

    # Iterate
    iter_max = 100
    tol = 0.0001

    err = 1
    cop_c = (cop_a + cop_b) / 2.0
    (1..iter_max).each do |n|
      cops = calc_cops_from_eir_4speed(cop_a, fan_power_rated, calc_type = 'hspf')
      f_a = calc_hspf_4speed(cops, c_d, capacity_ratios, fanspeed_ratios, fan_power_rated, coeff_eir, coeff_q) - hspf

      cops = calc_cops_from_eir_4speed(cop_c, fan_power_rated, calc_type = 'hspf')
      f_c = calc_hspf_4speed(cops, c_d, capacity_ratios, fanspeed_ratios, fan_power_rated, coeff_eir, coeff_q) - hspf

      if f_c == 0
        return cop_c
      elsif f_a * f_c < 0
        cop_b = cop_c
      else
        cop_a = cop_c
      end

      cop_c = (cop_a + cop_b) / 2.0
      err = (cop_b - cop_a) / 2.0

      if err <= tol
        break
      end
    end

    if err > tol
      fail 'Variable-speed heating cops iteration failed to converge.'
    end

    return calc_cops_from_eir_4speed(cop_c, fan_power_rated, calc_type = 'model')
  end

  def self.calc_hspf_1speed(cop_47, c_d, fan_power_rated, coeff_eir, coeff_q)
    eir_47 = calc_eir_from_cop(cop_47, fan_power_rated)
    eir_35 = eir_47 * MathTools.biquadratic(70.0, 35.0, coeff_eir[0])
    eir_17 = eir_47 * MathTools.biquadratic(70.0, 17.0, coeff_eir[0])

    q_47 = 1.0
    q_35 = 0.7519
    q_17 = q_47 * MathTools.biquadratic(70.0, 17.0, coeff_q[0])

    cfm_Btu_h = 400.0 / 12000.0

    q_47_net = q_47 + fan_power_rated * 3.412 * cfm_Btu_h
    q_35_net = q_35 + fan_power_rated * 3.412 * cfm_Btu_h
    q_17_net = q_17 + fan_power_rated * 3.412 * cfm_Btu_h

    p_47 = (q_47 * eir_47) / 3.412 + fan_power_rated * cfm_Btu_h
    p_35 = (q_35 * eir_35) / 3.412 + fan_power_rated * cfm_Btu_h
    p_17 = (q_17 * eir_17) / 3.412 + fan_power_rated * cfm_Btu_h

    t_bins = [62.0, 57.0, 52.0, 47.0, 42.0, 37.0, 32.0, 27.0, 22.0, 17.0, 12.0, 7.0, 2.0, -3.0, -8.0]
    frac_hours = [0.132, 0.111, 0.103, 0.093, 0.100, 0.109, 0.126, 0.087, 0.055, 0.036, 0.026, 0.013, 0.006, 0.002, 0.001]

    designtemp = 5.0
    t_off = 10.0
    t_on = 14.0
    ptot = 0.0
    rHtot = 0.0
    bLtot = 0.0
    dHRmin = q_47
    (0..14).each do |i|
      bL = ((65.0 - t_bins[i]) / (65.0 - designtemp)) * 0.77 * dHRmin

      if (t_bins[i] > 17.0) && (t_bins[i] < 45.0)
        q_h = q_17_net + (((q_35_net - q_17_net) * (t_bins[i] - 17.0)) / (35.0 - 17.0))
        p_h = p_17 + (((p_35 - p_17) * (t_bins[i] - 17.0)) / (35.0 - 17.0))
      else
        q_h = q_17_net + (((q_47_net - q_17_net) * (t_bins[i] - 17.0)) / (47.0 - 17.0))
        p_h = p_17 + (((p_47 - p_17) * (t_bins[i] - 17.0)) / (47.0 - 17.0))
      end

      x_t = [bL / q_h, 1.0].min

      pLF = 1.0 - (c_d * (1.0 - x_t))
      if (t_bins[i] <= t_off) || (q_h / (3.412 * p_h) < 1.0)
        sigma_t = 0.0
      elsif (t_off < t_bins[i]) && (t_bins[i] <= t_on) && (q_h / (p_h * 3.412) >= 1.0)
        sigma_t = 0.5
      elsif (t_bins[i] > t_on) && (q_h / (3.412 * p_h) >= 1.0)
        sigma_t = 1.0
      end

      p_h_i = (x_t * p_h * sigma_t / pLF) * frac_hours[i]
      rH_i = ((bL - (x_t * q_h * sigma_t)) / 3.412) * frac_hours[i]
      bL_i = bL * frac_hours[i]
      ptot += p_h_i
      rHtot += rH_i
      bLtot += bL_i
    end

    hspf = bLtot / (ptot + rHtot)
    return hspf
  end

  def self.calc_hspf_2speed(cops, c_d, capacity_ratios, fanspeed_ratios, fan_power_rated, coeff_eir, coeff_q)
    eir_47_H = calc_eir_from_cop(cops[1], fan_power_rated)
    eir_35_H = eir_47_H * MathTools.biquadratic(70.0, 35.0, coeff_eir[1])
    eir_17_H = eir_47_H * MathTools.biquadratic(70.0, 17.0, coeff_eir[1])

    eir_47_L = calc_eir_from_cop(cops[0], fan_power_rated)
    eir_62_L = eir_47_L * MathTools.biquadratic(70.0, 62.0, coeff_eir[0])
    eir_35_L = eir_47_L * MathTools.biquadratic(70.0, 35.0, coeff_eir[0])
    eir_17_L = eir_47_L * MathTools.biquadratic(70.0, 17.0, coeff_eir[0])

    q_H47 = 1.0
    q_H35 = q_H47 * MathTools.biquadratic(70.0, 35.0, coeff_q[1])
    q_H17 = q_H47 * MathTools.biquadratic(70.0, 17.0, coeff_q[1])

    q_L47 = q_H47 * capacity_ratios[0]
    q_L62 = q_L47 * MathTools.biquadratic(70.0, 62.0, coeff_q[0])
    q_L35 = q_L47 * MathTools.biquadratic(70.0, 35.0, coeff_q[0])
    q_L17 = q_L47 * MathTools.biquadratic(70.0, 17.0, coeff_q[0])

    cfm_Btu_h = 400.0 / 12000.0

    q_H47_net = q_H47 + fan_power_rated * 3.412 * cfm_Btu_h
    q_H35_net = q_H35 + fan_power_rated * 3.412 * cfm_Btu_h
    q_H17_net = q_H17 + fan_power_rated * 3.412 * cfm_Btu_h
    q_L62_net = q_L62 + fan_power_rated * 3.412 * cfm_Btu_h * fanspeed_ratios[0]
    q_L47_net = q_L47 + fan_power_rated * 3.412 * cfm_Btu_h * fanspeed_ratios[0]
    q_L35_net = q_L35 + fan_power_rated * 3.412 * cfm_Btu_h * fanspeed_ratios[0]
    q_L17_net = q_L17 + fan_power_rated * 3.412 * cfm_Btu_h * fanspeed_ratios[0]

    p_H47 = (q_H47 * eir_47_H) / 3.412 + fan_power_rated * cfm_Btu_h
    p_H35 = (q_H35 * eir_35_H) / 3.412 + fan_power_rated * cfm_Btu_h
    p_H17 = (q_H17 * eir_17_H) / 3.412 + fan_power_rated * cfm_Btu_h
    p_L62 = (q_L62 * eir_62_L) / 3.412 + fan_power_rated * cfm_Btu_h * fanspeed_ratios[0]
    p_L47 = (q_L47 * eir_47_L) / 3.412 + fan_power_rated * cfm_Btu_h * fanspeed_ratios[0]
    p_L35 = (q_L35 * eir_35_L) / 3.412 + fan_power_rated * cfm_Btu_h * fanspeed_ratios[0]
    p_L17 = (q_L17 * eir_17_L) / 3.412 + fan_power_rated * cfm_Btu_h * fanspeed_ratios[0]

    t_bins = [62.0, 57.0, 52.0, 47.0, 42.0, 37.0, 32.0, 27.0, 22.0, 17.0, 12.0, 7.0, 2.0, -3.0, -8.0]
    frac_hours = [0.132, 0.111, 0.103, 0.093, 0.100, 0.109, 0.126, 0.087, 0.055, 0.036, 0.026, 0.013, 0.006, 0.002, 0.001]

    designtemp = 5.0
    t_off = 10.0
    t_on = 14.0
    ptot = 0.0
    rHtot = 0.0
    bLtot = 0.0
    dHRmin = q_H47
    (0..14).each do |i|
      bL = ((65.0 - t_bins[i]) / (65.0 - designtemp)) * 0.77 * dHRmin

      if (17.0 < t_bins[i]) && (t_bins[i] < 45.0)
        q_h = q_H17_net + (((q_H35_net - q_H17_net) * (t_bins[i] - 17.0)) / (35.0 - 17.0))
        p_h = p_H17 + (((p_H35 - p_H17) * (t_bins[i] - 17.0)) / (35.0 - 17.0))
      else
        q_h = q_H17_net + (((q_H47_net - q_H17_net) * (t_bins[i] - 17.0)) / (47.0 - 17.0))
        p_h = p_H17 + (((p_H47 - p_H17) * (t_bins[i] - 17.0)) / (47.0 - 17.0))
      end

      if t_bins[i] >= 40.0
        q_l = q_L47_net + (((q_L62_net - q_L47_net) * (t_bins[i] - 47.0)) / (62.0 - 47.0))
        p_l = p_L47 + (((p_L62 - p_L47) * (t_bins[i] - 47.0)) / (62.0 - 47.0))
      elsif (17.0 <= t_bins[i]) && (t_bins[i] < 40.0)
        q_l = q_L17_net + (((q_L35_net - q_L17_net) * (t_bins[i] - 17.0)) / (35.0 - 17.0))
        p_l = p_L17 + (((p_L35 - p_L17) * (t_bins[i] - 17.0)) / (35.0 - 17.0))
      else
        q_l = q_L17_net + (((q_L47_net - q_L17_net) * (t_bins[i] - 17.0)) / (47.0 - 17.0))
        p_l = p_L17 + (((p_L47 - p_L17) * (t_bins[i] - 17.0)) / (47.0 - 17.0))
      end

      x_t_h = [bL / q_h, 1.0].min
      x_t_l = [bL / q_l, 1.0].min
      pLF = 1.0 - (c_d * (1.0 - x_t_l))
      if (t_bins[i] <= t_off) || (q_h / (p_h * 3.412) < 1.0)
        sigma_t_h = 0.0
      elsif (t_off < t_bins[i]) && (t_bins[i] <= t_on) && (q_h / (p_h * 3.412) >= 1.0)
        sigma_t_h = 0.5
      elsif (t_bins[i] > t_on) && (q_h / (p_h * 3.412) >= 1.0)
        sigma_t_h = 1.0
      end

      if t_bins[i] <= t_off
        sigma_t_l = 0.0
      elsif (t_off < t_bins[i]) && (t_bins[i] <= t_on)
        sigma_t_l = 0.5
      elsif t_bins[i] > t_on
        sigma_t_l = 1.0
      end

      if q_l > bL
        p_h_i = (x_t_l * p_l * sigma_t_l / pLF) * frac_hours[i]
        rH_i = (bL * (1.0 - sigma_t_l)) / 3.412 * frac_hours[i]
      elsif (q_l < bL) && (q_h > bL)
        x_t_l = ((q_h - bL) / (q_h - q_l))
        x_t_h = 1.0 - x_t_l
        p_h_i = (x_t_l * p_l + x_t_h * p_h) * sigma_t_l * frac_hours[i]
        rH_i = (bL * (1.0 - sigma_t_l)) / 3.412 * frac_hours[i]
      elsif q_h <= bL
        p_h_i = p_h * sigma_t_h * frac_hours[i]
        rH_i = (bL - (q_h * sigma_t_l)) / 3.412 * frac_hours[i]
      end

      bL_i = bL * frac_hours[i]
      ptot += p_h_i
      rHtot += rH_i
      bLtot += bL_i
    end

    hspf = bLtot / (ptot + rHtot)
    return hspf
  end

  def self.calc_hspf_4speed(cop_47, c_d, capacity_ratios, fanspeed_ratios, fan_power_rated, coeff_eir, coeff_q)
    n_max = 2
    n_int = 1
    n_min = 0

    tin = 70.0
    tout_3 = 17.0
    tout_2 = 35.0
    tout_0 = 62.0

    eir_H1_2 = calc_eir_from_cop(cop_47[n_max], fan_power_rated)
    eir_H3_2 = eir_H1_2 * MathTools.biquadratic(tin, tout_3, coeff_eir[n_max])

    eir_adjv = calc_eir_from_cop(cop_47[n_int], fan_power_rated)
    eir_H2_v = eir_adjv * MathTools.biquadratic(tin, tout_2, coeff_eir[n_int])

    eir_H1_1 = calc_eir_from_cop(cop_47[n_min], fan_power_rated)
    eir_H0_1 = eir_H1_1 * MathTools.biquadratic(tin, tout_0, coeff_eir[n_min])

    q_H1_2 = capacity_ratios[n_max]
    q_H3_2 = q_H1_2 * MathTools.biquadratic(tin, tout_3, coeff_q[n_max])

    q_H2_v = capacity_ratios[n_int] * MathTools.biquadratic(tin, tout_2, coeff_q[n_int])

    q_H1_1 = capacity_ratios[n_min]
    q_H0_1 = q_H1_1 * MathTools.biquadratic(tin, tout_0, coeff_q[n_min])

    cfm_Btu_h = 400.0 / 12000.0

    q_H1_2_net = q_H1_2 + fan_power_rated * 3.412 * cfm_Btu_h * fanspeed_ratios[n_max]
    q_H3_2_net = q_H3_2 + fan_power_rated * 3.412 * cfm_Btu_h * fanspeed_ratios[n_max]
    q_H2_v_net = q_H2_v + fan_power_rated * 3.412 * cfm_Btu_h * fanspeed_ratios[n_int]
    q_H1_1_net = q_H1_1 + fan_power_rated * 3.412 * cfm_Btu_h * fanspeed_ratios[n_min]
    q_H0_1_net = q_H0_1 + fan_power_rated * 3.412 * cfm_Btu_h * fanspeed_ratios[n_min]

    p_H1_2 = q_H1_2 * eir_H1_2 + fan_power_rated * 3.412 * cfm_Btu_h * fanspeed_ratios[n_max]
    p_H3_2 = q_H3_2 * eir_H3_2 + fan_power_rated * 3.412 * cfm_Btu_h * fanspeed_ratios[n_max]
    p_H2_v = q_H2_v * eir_H2_v + fan_power_rated * 3.412 * cfm_Btu_h * fanspeed_ratios[n_int]
    p_H1_1 = q_H1_1 * eir_H1_1 + fan_power_rated * 3.412 * cfm_Btu_h * fanspeed_ratios[n_min]
    p_H0_1 = q_H0_1 * eir_H0_1 + fan_power_rated * 3.412 * cfm_Btu_h * fanspeed_ratios[n_min]

    q_H35_2 = 0.9 * (q_H3_2_net + 0.6 * (q_H1_2_net - q_H3_2_net))
    p_H35_2 = 0.985 * (p_H3_2 + 0.6 * (p_H1_2 - p_H3_2))
    q_H35_1 = q_H1_1_net + (q_H0_1_net - q_H1_1_net) / (62.0 - 47.0) * (35.0 - 47.0)
    p_H35_1 = p_H1_1 + (p_H0_1 - p_H1_1) / (62.0 - 47.0) * (35.0 - 47.0)
    n_Q = (q_H2_v_net - q_H35_1) / (q_H35_2 - q_H35_1)
    m_Q = (q_H0_1_net - q_H1_1_net) / (62.0 - 47.0) * (1.0 - n_Q) + n_Q * (q_H35_2 - q_H3_2_net) / (35.0 - 17.0)
    n_E = (p_H2_v - p_H35_1) / (p_H35_2 - p_H35_1)
    m_E = (p_H0_1 - p_H1_1) / (62.0 - 47.0) * (1.0 - n_E) + n_E * (p_H35_2 - p_H3_2) / (35.0 - 17.0)

    t_OD = 5.0
    dHR = q_H1_2_net * (65.0 - t_OD) / 60.0

    c_T_3_1 = q_H1_1_net
    c_T_3_2 = (q_H0_1_net - q_H1_1_net) / (62.0 - 47.0)
    c_T_3_3 = 0.77 * dHR / (65.0 - t_OD)
    t_3 = (47.0 * c_T_3_2 + 65.0 * c_T_3_3 - c_T_3_1) / (c_T_3_2 + c_T_3_3)
    q_HT3_1 = q_H1_1_net + (q_H0_1_net - q_H1_1_net) / (62.0 - 47.0) * (t_3 - 47.0)
    p_HT3_1 = p_H1_1 + (p_H0_1 - p_H1_1) / (62.0 - 47.0) * (t_3 - 47.0)
    cop_T3_1 = q_HT3_1 / p_HT3_1

    c_T_v_1 = q_H2_v_net
    c_T_v_3 = c_T_3_3
    t_v = (35.0 * m_Q + 65 * c_T_v_3 - c_T_v_1) / (m_Q + c_T_v_3)
    q_HTv_v = q_H2_v_net + m_Q * (t_v - 35.0)
    p_HTv_v = p_H2_v + m_E * (t_v - 35.0)
    cop_Tv_v = q_HTv_v / p_HTv_v

    c_T_4_1 = q_H3_2_net
    c_T_4_2 = (q_H35_2 - q_H3_2_net) / (35.0 - 17.0)
    c_T_4_3 = c_T_v_3
    t_4 = (17.0 * c_T_4_2 + 65.0 * c_T_4_3 - c_T_4_1) / (c_T_4_2 + c_T_4_3)
    q_HT4_2 = q_H3_2_net + (q_H35_2 - q_H3_2_net) / (35.0 - 17.0) * (t_4 - 17.0)
    p_HT4_2 = p_H3_2 + (p_H35_2 - p_H3_2) / (35.0 - 17.0) * (t_4 - 17.0)
    cop_T4_2 = q_HT4_2 / p_HT4_2

    d = (t_3**2.0 - t_4**2.0) / (t_v**2.0 - t_4**2.0)
    b = (cop_T4_2 - cop_T3_1 - d * (cop_T4_2 - cop_Tv_v)) / (t_4 - t_3 - d * (t_4 - t_v))
    c = (cop_T4_2 - cop_T3_1 - b * (t_4 - t_3)) / (t_4**2.0 - t_3**2.0)
    a = cop_T4_2 - b * t_4 - c * t_4**2.0

    t_bins = [62.0, 57.0, 52.0, 47.0, 42.0, 37.0, 32.0, 27.0, 22.0, 17.0, 12.0, 7.0, 2.0, -3.0, -8.0]
    frac_hours = [0.132, 0.111, 0.103, 0.093, 0.100, 0.109, 0.126, 0.087, 0.055, 0.036, 0.026, 0.013, 0.006, 0.002, 0.001]

    t_off = 10.0
    t_on = t_off + 4
    etot = 0.0
    bLtot = 0.0
    (0..14).each do |i|
      bL = ((65.0 - t_bins[i]) / (65.0 - t_OD)) * 0.77 * dHR

      q_1 = q_H1_1_net + (q_H0_1_net - q_H1_1_net) / (62.0 - 47.0) * (t_bins[i] - 47.0)
      p_1 = p_H1_1 + (p_H0_1 - p_H1_1) / (62.0 - 47.0) * (t_bins[i] - 47.0)

      if (t_bins[i] <= 17.0) || (t_bins[i] >= 45.0)
        q_2 = q_H3_2_net + (q_H1_2_net - q_H3_2_net) * (t_bins[i] - 17.0) / (47.0 - 17.0)
        p_2 = p_H3_2 + (p_H1_2 - p_H3_2) * (t_bins[i] - 17.0) / (47.0 - 17.0)
      else
        q_2 = q_H3_2_net + (q_H35_2 - q_H3_2_net) * (t_bins[i] - 17.0) / (35.0 - 17.0)
        p_2 = p_H3_2 + (p_H35_2 - p_H3_2) * (t_bins[i] - 17.0) / (35.0 - 17.0)
      end

      if t_bins[i] <= t_off
        delta = 0.0
      elsif t_bins[i] >= t_on
        delta = 1.0
      else
        delta = 0.5
      end

      if bL <= q_1
        x_1 = bL / q_1
        e_Tj_n = delta * x_1 * p_1 * frac_hours[i] / (1.0 - c_d * (1.0 - x_1))
      elsif (q_1 < bL) && (bL <= q_2)
        cop_T_j = a + b * t_bins[i] + c * t_bins[i]**2.0
        e_Tj_n = delta * frac_hours[i] * bL / cop_T_j + (1.0 - delta) * bL * (frac_hours[i])
      else
        e_Tj_n = delta * frac_hours[i] * p_2 + frac_hours[i] * (bL - delta * q_2)
      end

      bLtot += frac_hours[i] * bL
      etot += e_Tj_n
    end

    hspf = bLtot / (etot / 3.412)
    return hspf
  end

  def self.set_cool_rated_cfm_per_ton(cooling_system)
    clg_ap = cooling_system.additional_properties

    if cooling_system.is_a?(HPXML::CoolingSystem) && (cooling_system.cooling_system_type == HPXML::HVACTypeRoomAirConditioner)
      clg_ap.cool_rated_cfm_per_ton = [312.0] # medium speed
    else
      clg_ap.cool_rated_cfm_per_ton = []
      clg_ap.cool_fan_speed_ratios.each_with_index do |fanspeed_ratio, i|
        clg_ap.cool_rated_cfm_per_ton << fanspeed_ratio * clg_ap.cool_rated_airflow_rate / clg_ap.cool_capacity_ratios[i]
      end
    end
  end

  def self.set_heat_rated_cfm_per_ton(heating_system)
    htg_ap = heating_system.additional_properties

    if heating_system.is_a? HPXML::HeatingSystem
      htg_ap.heat_rated_cfm_per_ton = [350.0]
    else
      htg_ap.heat_rated_cfm_per_ton = []
      htg_ap.heat_fan_speed_ratios.each_with_index do |fanspeed_ratio, i|
        htg_ap.heat_rated_cfm_per_ton << fanspeed_ratio * htg_ap.heat_rated_airflow_rate / htg_ap.heat_capacity_ratios[i]
      end
    end
  end

  def self.create_curve_biquadratic_constant(model)
    curve = OpenStudio::Model::CurveBiquadratic.new(model)
    curve.setName('ConstantBiquadratic')
    curve.setCoefficient1Constant(1)
    curve.setCoefficient2x(0)
    curve.setCoefficient3xPOW2(0)
    curve.setCoefficient4y(0)
    curve.setCoefficient5yPOW2(0)
    curve.setCoefficient6xTIMESY(0)
    curve.setMinimumValueofx(-100)
    curve.setMaximumValueofx(100)
    curve.setMinimumValueofy(-100)
    curve.setMaximumValueofy(100)
    return curve
  end

  def self.create_curve_quadratic_constant(model)
    curve = OpenStudio::Model::CurveQuadratic.new(model)
    curve.setName('ConstantQuadratic')
    curve.setCoefficient1Constant(1)
    curve.setCoefficient2x(0)
    curve.setCoefficient3xPOW2(0)
    curve.setMinimumValueofx(-100)
    curve.setMaximumValueofx(100)
    curve.setMinimumCurveOutput(-100)
    curve.setMaximumCurveOutput(100)
    return curve
  end

  def self.create_curve_cubic_constant(model)
    curve = OpenStudio::Model::CurveCubic.new(model)
    curve.setName('ConstantCubic')
    curve.setCoefficient1Constant(1)
    curve.setCoefficient2x(0)
    curve.setCoefficient3xPOW2(0)
    curve.setCoefficient4xPOW3(0)
    curve.setMinimumValueofx(-100)
    curve.setMaximumValueofx(100)
    return curve
  end

  def self.convert_curve_biquadratic(coeff, ip_to_si = true)
    if ip_to_si
      # Convert IP curves to SI curves
      si_coeff = []
      si_coeff << coeff[0] + 32.0 * (coeff[1] + coeff[3]) + 1024.0 * (coeff[2] + coeff[4] + coeff[5])
      si_coeff << 9.0 / 5.0 * coeff[1] + 576.0 / 5.0 * coeff[2] + 288.0 / 5.0 * coeff[5]
      si_coeff << 81.0 / 25.0 * coeff[2]
      si_coeff << 9.0 / 5.0 * coeff[3] + 576.0 / 5.0 * coeff[4] + 288.0 / 5.0 * coeff[5]
      si_coeff << 81.0 / 25.0 * coeff[4]
      si_coeff << 81.0 / 25.0 * coeff[5]
      return si_coeff
    else
      # Convert SI curves to IP curves
      ip_coeff = []
      ip_coeff << coeff[0] - 160.0 / 9.0 * (coeff[1] + coeff[3]) + 25600.0 / 81.0 * (coeff[2] + coeff[4] + coeff[5])
      ip_coeff << 5.0 / 9.0 * (coeff[1] - 320.0 / 9.0 * coeff[2] - 160.0 / 9.0 * coeff[5])
      ip_coeff << 25.0 / 81.0 * coeff[2]
      ip_coeff << 5.0 / 9.0 * (coeff[3] - 320.0 / 9.0 * coeff[4] - 160.0 / 9.0 * coeff[5])
      ip_coeff << 25.0 / 81.0 * coeff[4]
      ip_coeff << 25.0 / 81.0 * coeff[5]
      return ip_coeff
    end
  end

  def self.create_curve_biquadratic(model, coeff, name, min_x, max_x, min_y, max_y)
    curve = OpenStudio::Model::CurveBiquadratic.new(model)
    curve.setName(name)
    curve.setCoefficient1Constant(coeff[0])
    curve.setCoefficient2x(coeff[1])
    curve.setCoefficient3xPOW2(coeff[2])
    curve.setCoefficient4y(coeff[3])
    curve.setCoefficient5yPOW2(coeff[4])
    curve.setCoefficient6xTIMESY(coeff[5])
    curve.setMinimumValueofx(min_x)
    curve.setMaximumValueofx(max_x)
    curve.setMinimumValueofy(min_y)
    curve.setMaximumValueofy(max_y)
    return curve
  end

  def self.create_curve_bicubic(model, coeff, name, min_x, max_x, min_y, max_y)
    curve = OpenStudio::Model::CurveBicubic.new(model)
    curve.setName(name)
    curve.setCoefficient1Constant(coeff[0])
    curve.setCoefficient2x(coeff[1])
    curve.setCoefficient3xPOW2(coeff[2])
    curve.setCoefficient4y(coeff[3])
    curve.setCoefficient5yPOW2(coeff[4])
    curve.setCoefficient6xTIMESY(coeff[5])
    curve.setCoefficient7xPOW3(coeff[6])
    curve.setCoefficient8yPOW3(coeff[7])
    curve.setCoefficient9xPOW2TIMESY(coeff[8])
    curve.setCoefficient10xTIMESYPOW2(coeff[9])
    curve.setMinimumValueofx(min_x)
    curve.setMaximumValueofx(max_x)
    curve.setMinimumValueofy(min_y)
    curve.setMaximumValueofy(max_y)
    return curve
  end

  def self.create_curve_quadratic(model, coeff, name, min_x, max_x, min_y, max_y, is_dimensionless = false)
    curve = OpenStudio::Model::CurveQuadratic.new(model)
    curve.setName(name)
    curve.setCoefficient1Constant(coeff[0])
    curve.setCoefficient2x(coeff[1])
    curve.setCoefficient3xPOW2(coeff[2])
    curve.setMinimumValueofx(min_x)
    curve.setMaximumValueofx(max_x)
    if not min_y.nil?
      curve.setMinimumCurveOutput(min_y)
    end
    if not max_y.nil?
      curve.setMaximumCurveOutput(max_y)
    end
    if is_dimensionless
      curve.setInputUnitTypeforX('Dimensionless')
      curve.setOutputUnitType('Dimensionless')
    end
    return curve
  end

  def self.create_curve_cubic(model, coeff, name, min_x, max_x, min_y, max_y)
    curve = OpenStudio::Model::CurveCubic.new(model)
    curve.setName(name)
    curve.setCoefficient1Constant(coeff[0])
    curve.setCoefficient2x(coeff[1])
    curve.setCoefficient3xPOW2(coeff[2])
    curve.setCoefficient4xPOW3(coeff[3])
    curve.setMinimumValueofx(min_x)
    curve.setMaximumValueofx(max_x)
    curve.setMinimumCurveOutput(min_y)
    curve.setMaximumCurveOutput(max_y)
    return curve
  end

  def self.create_curve_exponent(model, coeff, name, min_x, max_x)
    curve = OpenStudio::Model::CurveExponent.new(model)
    curve.setName(name)
    curve.setCoefficient1Constant(coeff[0])
    curve.setCoefficient2Constant(coeff[1])
    curve.setCoefficient3Constant(coeff[2])
    curve.setMinimumValueofx(min_x)
    curve.setMaximumValueofx(max_x)
    return curve
  end

  def self.create_curve_quad_linear(model, coeff, name)
    curve = OpenStudio::Model::CurveQuadLinear.new(model)
    curve.setName(name)
    curve.setCoefficient1Constant(coeff[0])
    curve.setCoefficient2w(coeff[1])
    curve.setCoefficient3x(coeff[2])
    curve.setCoefficient4y(coeff[3])
    curve.setCoefficient5z(coeff[4])
    return curve
  end

  def self.create_curve_quint_linear(model, coeff, name)
    curve = OpenStudio::Model::CurveQuintLinear.new(model)
    curve.setName(name)
    curve.setCoefficient1Constant(coeff[0])
    curve.setCoefficient2v(coeff[1])
    curve.setCoefficient3w(coeff[2])
    curve.setCoefficient4x(coeff[3])
    curve.setCoefficient5y(coeff[4])
    curve.setCoefficient6z(coeff[5])
    return curve
  end

  def self.create_dx_cooling_coil(model, obj_name, cooling_system)
    clg_ap = cooling_system.additional_properties

    if cooling_system.is_a? HPXML::CoolingSystem
      clg_type = cooling_system.cooling_system_type
    elsif cooling_system.is_a? HPXML::HeatPump
      clg_type = cooling_system.heat_pump_type
    end

    if clg_ap.num_speeds > 1
      constant_biquadratic = create_curve_biquadratic_constant(model)
    end

    clg_coil = nil

    for i in 0..(clg_ap.num_speeds - 1)
      cap_ft_spec_si = convert_curve_biquadratic(clg_ap.cool_cap_ft_spec[i])
      eir_ft_spec_si = convert_curve_biquadratic(clg_ap.cool_eir_ft_spec[i])
      cap_ft_curve = create_curve_biquadratic(model, cap_ft_spec_si, "Cool-CAP-fT#{i + 1}", 13.88, 23.88, 18.33, 51.66)
      eir_ft_curve = create_curve_biquadratic(model, eir_ft_spec_si, "Cool-EIR-fT#{i + 1}", 13.88, 23.88, 18.33, 51.66)
      plf_fplr_curve = create_curve_quadratic(model, clg_ap.cool_plf_fplr_spec[i], "Cool-PLF-fPLR#{i + 1}", 0, 1, 0.7, 1)
      cap_fff_curve = create_curve_quadratic(model, clg_ap.cool_cap_fflow_spec[i], "Cool-CAP-fFF#{i + 1}", 0, 2, 0, 2)
      eir_fff_curve = create_curve_quadratic(model, clg_ap.cool_eir_fflow_spec[i], "Cool-EIR-fFF#{i + 1}", 0, 2, 0, 2)

      if clg_ap.num_speeds == 1
        clg_coil = OpenStudio::Model::CoilCoolingDXSingleSpeed.new(model, model.alwaysOnDiscreteSchedule, cap_ft_curve, cap_fff_curve, eir_ft_curve, eir_fff_curve, plf_fplr_curve)
        clg_coil.setRatedEvaporatorFanPowerPerVolumeFlowRate(clg_ap.fan_power_rated / UnitConversions.convert(1.0, 'cfm', 'm^3/s'))
        if not clg_ap.crankcase_temp.nil?
          clg_coil.setMaximumOutdoorDryBulbTemperatureForCrankcaseHeaterOperation(UnitConversions.convert(clg_ap.crankcase_temp, 'F', 'C'))
        end
        clg_coil.setRatedCOP(1.0 / clg_ap.cool_rated_eirs[i])
        clg_coil.setRatedSensibleHeatRatio(clg_ap.cool_rated_shrs_gross[i])
        clg_coil.setNominalTimeForCondensateRemovalToBegin(1000.0)
        clg_coil.setRatioOfInitialMoistureEvaporationRateAndSteadyStateLatentCapacity(1.5)
        clg_coil.setMaximumCyclingRate(3.0)
        clg_coil.setLatentCapacityTimeConstant(45.0)
        clg_coil.setRatedTotalCoolingCapacity(UnitConversions.convert(cooling_system.cooling_capacity, 'Btu/hr', 'W'))
        clg_coil.setRatedAirFlowRate(calc_rated_airflow(cooling_system.cooling_capacity, clg_ap.cool_rated_cfm_per_ton[0], 1.0))
      else
        if clg_coil.nil?
          clg_coil = OpenStudio::Model::CoilCoolingDXMultiSpeed.new(model)
          clg_coil.setApplyPartLoadFractiontoSpeedsGreaterthan1(false)
          clg_coil.setApplyLatentDegradationtoSpeedsGreaterthan1(false)
          clg_coil.setFuelType(EPlus::FuelTypeElectricity)
          clg_coil.setAvailabilitySchedule(model.alwaysOnDiscreteSchedule)
          if not clg_ap.crankcase_temp.nil?
            clg_coil.setMaximumOutdoorDryBulbTemperatureforCrankcaseHeaterOperation(UnitConversions.convert(clg_ap.crankcase_temp, 'F', 'C'))
          end
        end
        stage = OpenStudio::Model::CoilCoolingDXMultiSpeedStageData.new(model, cap_ft_curve, cap_fff_curve, eir_ft_curve, eir_fff_curve, plf_fplr_curve, constant_biquadratic)
        stage.setGrossRatedCoolingCOP(1.0 / clg_ap.cool_rated_eirs[i])
        stage.setGrossRatedSensibleHeatRatio(clg_ap.cool_rated_shrs_gross[i])
        stage.setNominalTimeforCondensateRemovaltoBegin(1000)
        stage.setRatioofInitialMoistureEvaporationRateandSteadyStateLatentCapacity(1.5)
        stage.setRatedWasteHeatFractionofPowerInput(0.2)
        stage.setMaximumCyclingRate(3.0)
        stage.setLatentCapacityTimeConstant(45.0)
        stage.setGrossRatedTotalCoolingCapacity(UnitConversions.convert(cooling_system.cooling_capacity, 'Btu/hr', 'W') * clg_ap.cool_capacity_ratios[i])
        stage.setRatedAirFlowRate(calc_rated_airflow(cooling_system.cooling_capacity, clg_ap.cool_rated_cfm_per_ton[i], clg_ap.cool_capacity_ratios[i]))
        clg_coil.addStage(stage)
      end
    end

    clg_coil.setName(obj_name + ' clg coil')
    clg_coil.setCondenserType('AirCooled')
    clg_coil.setCrankcaseHeaterCapacity(UnitConversions.convert(clg_ap.crankcase_kw, 'kW', 'W'))

    return clg_coil
  end

  def self.create_dx_heating_coil(model, obj_name, heating_system)
    htg_ap = heating_system.additional_properties

    if heating_system.is_a? HPXML::HeatingSystem
      htg_type = heating_system.heating_system_type
    elsif heating_system.is_a? HPXML::HeatPump
      htg_type = heating_system.heat_pump_type
    end

    if htg_ap.num_speeds > 1
      constant_biquadratic = create_curve_biquadratic_constant(model)
    end

    htg_coil = nil

    for i in 0..(htg_ap.num_speeds - 1)
      cap_ft_spec_si = convert_curve_biquadratic(htg_ap.heat_cap_ft_spec[i])
      eir_ft_spec_si = convert_curve_biquadratic(htg_ap.heat_eir_ft_spec[i])
      cap_ft_curve = create_curve_biquadratic(model, cap_ft_spec_si, "Heat-CAP-fT#{i + 1}", -100, 100, -100, 100)
      eir_ft_curve = create_curve_biquadratic(model, eir_ft_spec_si, "Heat-EIR-fT#{i + 1}", -100, 100, -100, 100)
      plf_fplr_curve = create_curve_quadratic(model, htg_ap.heat_plf_fplr_spec[i], "Heat-PLF-fPLR#{i + 1}", 0, 1, 0.7, 1)
      cap_fff_curve = create_curve_quadratic(model, htg_ap.heat_cap_fflow_spec[i], "Heat-CAP-fFF#{i + 1}", 0, 2, 0, 2)
      eir_fff_curve = create_curve_quadratic(model, htg_ap.heat_eir_fflow_spec[i], "Heat-EIR-fFF#{i + 1}", 0, 2, 0, 2)

      if htg_ap.num_speeds == 1
        htg_coil = OpenStudio::Model::CoilHeatingDXSingleSpeed.new(model, model.alwaysOnDiscreteSchedule, cap_ft_curve, cap_fff_curve, eir_ft_curve, eir_fff_curve, plf_fplr_curve)
        htg_coil.setRatedSupplyFanPowerPerVolumeFlowRate(htg_ap.fan_power_rated / UnitConversions.convert(1.0, 'cfm', 'm^3/s'))
        htg_coil.setRatedCOP(1.0 / htg_ap.heat_rated_eirs[i])
        if not htg_ap.crankcase_temp.nil?
          htg_coil.setMaximumOutdoorDryBulbTemperatureforCrankcaseHeaterOperation(UnitConversions.convert(htg_ap.crankcase_temp, 'F', 'C'))
        end
        htg_coil.setRatedTotalHeatingCapacity(UnitConversions.convert(heating_system.heating_capacity, 'Btu/hr', 'W'))
        htg_coil.setRatedAirFlowRate(calc_rated_airflow(heating_system.heating_capacity, htg_ap.heat_rated_cfm_per_ton[0], 1.0))
      else
        if htg_coil.nil?
          htg_coil = OpenStudio::Model::CoilHeatingDXMultiSpeed.new(model)
          htg_coil.setFuelType(EPlus::FuelTypeElectricity)
          htg_coil.setApplyPartLoadFractiontoSpeedsGreaterthan1(false)
          htg_coil.setAvailabilitySchedule(model.alwaysOnDiscreteSchedule)
          if not htg_ap.crankcase_temp.nil?
            htg_coil.setMaximumOutdoorDryBulbTemperatureforCrankcaseHeaterOperation(UnitConversions.convert(htg_ap.crankcase_temp, 'F', 'C'))
          end
        end
        stage = OpenStudio::Model::CoilHeatingDXMultiSpeedStageData.new(model, cap_ft_curve, cap_fff_curve, eir_ft_curve, eir_fff_curve, plf_fplr_curve, constant_biquadratic)
        stage.setGrossRatedHeatingCOP(1.0 / htg_ap.heat_rated_eirs[i])
        stage.setRatedWasteHeatFractionofPowerInput(0.2)
        stage.setGrossRatedHeatingCapacity(UnitConversions.convert(heating_system.heating_capacity, 'Btu/hr', 'W') * htg_ap.heat_capacity_ratios[i])
        stage.setRatedAirFlowRate(calc_rated_airflow(heating_system.heating_capacity, htg_ap.heat_rated_cfm_per_ton[i], htg_ap.heat_capacity_ratios[i]))
        htg_coil.addStage(stage)
      end
    end

    htg_coil.setName(obj_name + ' htg coil')
    htg_coil.setMinimumOutdoorDryBulbTemperatureforCompressorOperation(UnitConversions.convert(htg_ap.hp_min_temp, 'F', 'C'))
    htg_coil.setMaximumOutdoorDryBulbTemperatureforDefrostOperation(UnitConversions.convert(40.0, 'F', 'C'))
    defrost_eir_curve = create_curve_biquadratic(model, [0.1528, 0, 0, 0, 0, 0], 'Defrosteir', -100, 100, -100, 100) # Heating defrost curve for reverse cycle
    htg_coil.setDefrostEnergyInputRatioFunctionofTemperatureCurve(defrost_eir_curve)
    htg_coil.setDefrostStrategy('ReverseCycle')
    htg_coil.setDefrostControl('Timed')
    if heating_system.fraction_heat_load_served == 0
      htg_coil.setResistiveDefrostHeaterCapacity(0)
    end
    htg_coil.setCrankcaseHeaterCapacity(UnitConversions.convert(htg_ap.crankcase_kw, 'kW', 'W'))

    return htg_coil
  end

  def self.set_cool_rated_eirs(cooling_system)
    clg_ap = cooling_system.additional_properties

    clg_ap.cool_rated_eirs = []
    (0...clg_ap.num_speeds).to_a.each do |speed|
      clg_ap.cool_rated_eirs << calc_eir_from_eer(clg_ap.cool_eers[speed], clg_ap.fan_power_rated)
    end
  end

  def self.set_heat_rated_eirs(heating_system)
    htg_ap = heating_system.additional_properties

    htg_ap.heat_rated_eirs = []
    (0...htg_ap.num_speeds).to_a.each do |speed|
      htg_ap.heat_rated_eirs << calc_eir_from_cop(htg_ap.heat_cops[speed], htg_ap.fan_power_rated)
    end
  end

  def self.set_cool_rated_shrs_gross(cooling_system)
    clg_ap = cooling_system.additional_properties

    # Convert SHRs from net to gross.
    if cooling_system.is_a?(HPXML::CoolingSystem) && (cooling_system.cooling_system_type == HPXML::HVACTypeRoomAirConditioner)
      clg_ap.cool_rated_shrs_gross = [cooling_system.cooling_shr] # We don't model the fan separately, so set gross == net
    else
      clg_ap.cool_rated_shrs_gross = []
      (0...clg_ap.num_speeds).to_a.each do |speed|
        qtot_net_nominal = 12000.0
        qsens_net_nominal = qtot_net_nominal * clg_ap.cool_rated_shrs_net[speed]
        qtot_gross_nominal = qtot_net_nominal + UnitConversions.convert(clg_ap.cool_rated_cfm_per_ton[speed] * clg_ap.fan_power_rated, 'Wh', 'Btu')
        qsens_gross_nominal = qsens_net_nominal + UnitConversions.convert(clg_ap.cool_rated_cfm_per_ton[speed] * clg_ap.fan_power_rated, 'Wh', 'Btu')
        clg_ap.cool_rated_shrs_gross << (qsens_gross_nominal / qtot_gross_nominal)

        # Make sure SHR's are in valid range based on E+ model limits.
        # The following correlation was developed by Jon Winkler to test for maximum allowed SHR based on the 300 - 450 cfm/ton limits in E+
        max_shr = 0.3821066 + 0.001050652 * clg_ap.cool_rated_cfm_per_ton[speed] - 0.01
        clg_ap.cool_rated_shrs_gross[speed] = [clg_ap.cool_rated_shrs_gross[speed], max_shr].min
        min_shr = 0.60 # Approximate minimum SHR such that an ADP exists
        clg_ap.cool_rated_shrs_gross[speed] = [clg_ap.cool_rated_shrs_gross[speed], min_shr].max
      end
    end
  end

  def self.calc_plr_coefficients(c_d)
    return [(1.0 - c_d), c_d, 0.0] # Linear part load model
  end

  def self.set_cool_c_d(cooling_system, num_speeds)
    clg_ap = cooling_system.additional_properties

    # Degradation coefficient for cooling
    if cooling_system.is_a?(HPXML::CoolingSystem) && (cooling_system.cooling_system_type == HPXML::HVACTypeRoomAirConditioner)
      clg_ap.cool_c_d = 0.22
    elsif num_speeds == 1
      if cooling_system.cooling_efficiency_seer < 13.0
        clg_ap.cool_c_d = 0.20
      else
        clg_ap.cool_c_d = 0.07
      end
    elsif num_speeds == 2
      clg_ap.cool_c_d = 0.11
    elsif num_speeds >= 4
      clg_ap.cool_c_d = 0.25
    end

    # PLF curve
    clg_ap.cool_plf_fplr_spec = [calc_plr_coefficients(clg_ap.cool_c_d)] * num_speeds
  end

  def self.set_heat_c_d(heating_system, num_speeds)
    htg_ap = heating_system.additional_properties

    # Degradation coefficient for heating
    if num_speeds == 1
      if heating_system.heating_efficiency_hspf < 7.0
        htg_ap.heat_c_d =  0.20
      else
        htg_ap.heat_c_d =  0.11
      end
    elsif num_speeds == 2
      htg_ap.heat_c_d =  0.11
    elsif num_speeds == 4
      htg_ap.heat_c_d =  0.24
    elsif num_speeds == 10 # mini-split heat pump
      htg_ap.heat_c_d =  0.40
    end

    htg_ap.heat_plf_fplr_spec = [calc_plr_coefficients(htg_ap.heat_c_d)] * num_speeds
  end

  def self.calc_ceer_from_eer(cooling_system)
    return if cooling_system.cooling_system_type != HPXML::HVACTypeRoomAirConditioner

    # Reference: http://documents.dps.ny.gov/public/Common/ViewDoc.aspx?DocRefId=%7BB6A57FC0-6376-4401-92BD-D66EC1930DCF%7D
    return cooling_system.cooling_efficiency_eer / 1.01
  end

  def self.set_fan_power_rated(hvac_system)
    hvac_ap = hvac_system.additional_properties

    if hvac_system.distribution_system.nil?
      # Ductless, installed and rated value should be equal
      hvac_ap.fan_power_rated = hvac_system.fan_watts_per_cfm # W/cfm
    elsif (hvac_system.is_a?(HPXML::CoolingSystem) && (hvac_system.cooling_system_type == HPXML::HVACTypeMiniSplitAirConditioner)) ||
          (hvac_system.is_a?(HPXML::HeatPump) && (hvac_system.heat_pump_type == HPXML::HVACTypeHeatPumpMiniSplit))
      hvac_ap.fan_power_rated = 0.18 # W/cfm
    elsif hvac_system.cooling_efficiency_seer <= 15
      hvac_ap.fan_power_rated = 0.365 # W/cfm
    else
      hvac_ap.fan_power_rated = 0.14 # W/cfm
    end
  end

  def self.calc_pump_rated_flow_rate(pump_eff, pump_w, pump_head_pa)
    # Calculate needed pump rated flow rate to achieve a given pump power with an assumed
    # efficiency and pump head.
    return pump_eff * pump_w / pump_head_pa # m3/s
  end

  def self.get_unitary_system_from_air_loop_hvac(air_loop)
    # Returns the unitary system or nil
    air_loop.supplyComponents.each do |comp|
      next unless comp.to_AirLoopHVACUnitarySystem.is_initialized

      return comp.to_AirLoopHVACUnitarySystem.get
    end
    return
  end

  def self.set_cool_rated_cfm_per_ton_mshp(heat_pump, num_speeds)
    hp_ap = heat_pump.additional_properties

    dB_rated = 80.0 # deg-F
    wB_rated = 67.0 # deg-F

    cool_nominal_capacity_ratio = 1.0
    cool_nominal_cfm_per_ton = ((hp_ap.cool_max_cfm_per_ton * hp_ap.cool_max_capacity_ratio - hp_ap.cool_min_cfm_per_ton * hp_ap.cool_min_capacity_ratio) /
                                (hp_ap.cool_max_capacity_ratio - hp_ap.cool_min_capacity_ratio)) *
                               (cool_nominal_capacity_ratio - hp_ap.cool_min_capacity_ratio) + hp_ap.cool_min_cfm_per_ton * hp_ap.cool_min_capacity_ratio

    p_atm = 14.696 # standard atmospheric pressure (psia)

    ao = Psychrometrics.CoilAoFactor(dB_rated, wB_rated, p_atm, UnitConversions.convert(1, 'ton', 'kBtu/hr'), cool_nominal_cfm_per_ton, heat_pump.cooling_shr)

    hp_ap.cool_capacity_ratios = []
    hp_ap.cool_rated_cfm_per_ton = []
    hp_ap.cool_rated_shrs_gross = []

    (0...num_speeds).each do |i|
      hp_ap.cool_capacity_ratios << hp_ap.cool_min_capacity_ratio + i * (hp_ap.cool_max_capacity_ratio - hp_ap.cool_min_capacity_ratio) / (num_speeds - 1)
      hp_ap.cool_rated_cfm_per_ton << (hp_ap.cool_min_cfm_per_ton * hp_ap.cool_min_capacity_ratio + i * (hp_ap.cool_max_cfm_per_ton * hp_ap.cool_max_capacity_ratio - hp_ap.cool_min_cfm_per_ton * hp_ap.cool_min_capacity_ratio) / (num_speeds - 1)) / hp_ap.cool_capacity_ratios[-1]
      # Calculate the SHR for each speed. Use minimum value of 0.98 to prevent E+ bypass factor calculation errors
      hp_ap.cool_rated_shrs_gross[i] = [Psychrometrics.CalculateSHR(dB_rated, wB_rated, p_atm, UnitConversions.convert(hp_ap.cool_capacity_ratios[i], 'ton', 'kBtu/hr'), hp_ap.cool_rated_cfm_per_ton[i] * hp_ap.cool_capacity_ratios[i], ao), 0.98].min
    end
  end

  def self.set_cool_rated_eirs_mshp(cooling_system, num_speeds)
    clg_ap = cooling_system.additional_properties

    cops_norm = [1.901, 1.859, 1.746, 1.609, 1.474, 1.353, 1.247, 1.156, 1.079, 1.0]
    fan_powers_norm = [0.604, 0.634, 0.670, 0.711, 0.754, 0.800, 0.848, 0.898, 0.948, 1.0]

    cop_max_speed = 3.5 # 3.5 is an initial guess, final value solved for below

    fan_powers_rated = []
    eers_rated = []

    (0...num_speeds).each do |i|
      fan_powers_rated << clg_ap.fan_power_rated * fan_powers_norm[i]
      eers_rated << UnitConversions.convert(cop_max_speed, 'W', 'Btu/hr') * cops_norm[i]
    end

    cop_max_speed_1 = cop_max_speed
    cop_max_speed_2 = cop_max_speed
    error = cooling_system.cooling_efficiency_seer - calc_mshp_seer(eers_rated, clg_ap.cool_c_d, clg_ap.cool_capacity_ratios, clg_ap.cool_rated_cfm_per_ton, fan_powers_rated, clg_ap.cool_eir_ft_spec, clg_ap.cool_cap_ft_spec)
    error1 = error
    error2 = error

    itmax = 50 # maximum iterations
    cvg = false
    final_n = nil

    (1...itmax + 1).each do |n|
      final_n = n
      (0...num_speeds).each do |i|
        eers_rated[i] = UnitConversions.convert(cop_max_speed, 'W', 'Btu/hr') * cops_norm[i]
      end

      error = cooling_system.cooling_efficiency_seer - calc_mshp_seer(eers_rated, clg_ap.cool_c_d, clg_ap.cool_capacity_ratios, clg_ap.cool_rated_cfm_per_ton, fan_powers_rated, clg_ap.cool_eir_ft_spec, clg_ap.cool_cap_ft_spec)

      cop_max_speed, cvg, cop_max_speed_1, error1, cop_max_speed_2, error2 = MathTools.Iterate(cop_max_speed, error, cop_max_speed_1, error1, cop_max_speed_2, error2, n, cvg)

      if cvg
        break
      end
    end

    if (not cvg) || (final_n > itmax)
      cop_max_speed = UnitConversions.convert(0.547 * cooling_system.cooling_efficiency_seer - 0.104, 'Btu/hr', 'W') # Correlation developed from JonW's MatLab scripts. Only used if an eer cannot be found.
    end

    clg_ap.cool_rated_eirs = []

    (0...num_speeds).each do |i|
      clg_ap.cool_rated_eirs << calc_eir_from_eer(UnitConversions.convert(cop_max_speed, 'W', 'Btu/hr') * cops_norm[i], fan_powers_rated[i])
    end
  end

  def self.set_mshp_downselected_speed_indices(heat_pump)
    hp_ap = heat_pump.additional_properties

    # Down-select to speed indices

    # Cooling
    hp_ap.cool_cap_ft_spec = hp_ap.cool_cap_ft_spec.select.with_index { |x, i| hp_ap.speed_indices.include? i }
    hp_ap.cool_eir_ft_spec = hp_ap.cool_eir_ft_spec.select.with_index { |x, i| hp_ap.speed_indices.include? i }
    hp_ap.cool_cap_fflow_spec = hp_ap.cool_cap_fflow_spec.select.with_index { |x, i| hp_ap.speed_indices.include? i }
    hp_ap.cool_eir_fflow_spec = hp_ap.cool_eir_fflow_spec.select.with_index { |x, i| hp_ap.speed_indices.include? i }
    hp_ap.cool_plf_fplr_spec = hp_ap.cool_plf_fplr_spec.select.with_index { |x, i| hp_ap.speed_indices.include? i }
    hp_ap.cool_rated_cfm_per_ton = hp_ap.cool_rated_cfm_per_ton.select.with_index { |x, i| hp_ap.speed_indices.include? i }
    hp_ap.cool_capacity_ratios = hp_ap.cool_capacity_ratios.select.with_index { |x, i| hp_ap.speed_indices.include? i }
    hp_ap.cool_rated_shrs_gross = hp_ap.cool_rated_shrs_gross.select.with_index { |x, i| hp_ap.speed_indices.include? i }
    hp_ap.cool_rated_eirs = hp_ap.cool_rated_eirs.select.with_index { |x, i| hp_ap.speed_indices.include? i }
    hp_ap.cool_fan_speed_ratios = []
    for i in 0..(hp_ap.speed_indices.size - 1)
      hp_ap.cool_fan_speed_ratios << hp_ap.cool_rated_cfm_per_ton[i] * hp_ap.cool_capacity_ratios[i] / (hp_ap.cool_rated_cfm_per_ton[-1] * hp_ap.cool_capacity_ratios[-1])
    end

    if heat_pump.is_a? HPXML::HeatPump # Skip for mini-split air conditioner
      # Heating
      hp_ap.heat_eir_ft_spec = hp_ap.heat_eir_ft_spec.select.with_index { |x, i| hp_ap.speed_indices.include? i }
      hp_ap.heat_cap_fflow_spec = hp_ap.heat_cap_fflow_spec.select.with_index { |x, i| hp_ap.speed_indices.include? i }
      hp_ap.heat_eir_fflow_spec = hp_ap.heat_eir_fflow_spec.select.with_index { |x, i| hp_ap.speed_indices.include? i }
      hp_ap.heat_cap_ft_spec = hp_ap.heat_cap_ft_spec.select.with_index { |x, i| hp_ap.speed_indices.include? i }
      hp_ap.heat_plf_fplr_spec = hp_ap.heat_plf_fplr_spec.select.with_index { |x, i| hp_ap.speed_indices.include? i }
      hp_ap.heat_rated_cfm_per_ton = hp_ap.heat_rated_cfm_per_ton.select.with_index { |x, i| hp_ap.speed_indices.include? i }
      hp_ap.heat_capacity_ratios = hp_ap.heat_capacity_ratios.select.with_index { |x, i| hp_ap.speed_indices.include? i }
      hp_ap.heat_rated_eirs = hp_ap.heat_rated_eirs.select.with_index { |x, i| hp_ap.speed_indices.include? i }
      hp_ap.heat_fan_speed_ratios = []
      for i in 0..(hp_ap.speed_indices.size - 1)
        hp_ap.heat_fan_speed_ratios << hp_ap.heat_rated_cfm_per_ton[i] * hp_ap.heat_capacity_ratios[i] / (hp_ap.heat_rated_cfm_per_ton[-1] * hp_ap.heat_capacity_ratios[-1])
      end
    end
  end

  def self.calc_mshp_seer(eer_a, c_d, capacity_ratio, cfm_tons, fan_power_rated, cool_eir_ft_spec, cool_cap_ft_spec)
    n_max = (eer_a.length - 1.0) - 3.0 # Don't use max speed; FIXME: this is different than calc_mshp_hspf?
    n_min = 0
    n_int = (n_min + (n_max - n_min) / 3.0).ceil.to_i

    wBin = 67.0
    tout_B = 82.0
    tout_E = 87.0
    tout_F = 67.0

    eir_A2 = calc_eir_from_eer(eer_a[n_max], fan_power_rated[n_max])
    eir_B2 = eir_A2 * MathTools.biquadratic(wBin, tout_B, cool_eir_ft_spec[n_max])

    eir_Av = calc_eir_from_eer(eer_a[n_int], fan_power_rated[n_int])
    eir_Ev = eir_Av * MathTools.biquadratic(wBin, tout_E, cool_eir_ft_spec[n_int])

    eir_A1 = calc_eir_from_eer(eer_a[n_min], fan_power_rated[n_min])
    eir_B1 = eir_A1 * MathTools.biquadratic(wBin, tout_B, cool_eir_ft_spec[n_min])
    eir_F1 = eir_A1 * MathTools.biquadratic(wBin, tout_F, cool_eir_ft_spec[n_min])

    q_A2 = capacity_ratio[n_max]
    q_B2 = q_A2 * MathTools.biquadratic(wBin, tout_B, cool_cap_ft_spec[n_max])
    q_Ev = capacity_ratio[n_int] * MathTools.biquadratic(wBin, tout_E, cool_cap_ft_spec[n_int])
    q_B1 = capacity_ratio[n_min] * MathTools.biquadratic(wBin, tout_B, cool_cap_ft_spec[n_min])
    q_F1 = capacity_ratio[n_min] * MathTools.biquadratic(wBin, tout_F, cool_cap_ft_spec[n_min])

    q_A2_net = q_A2 - fan_power_rated[n_max] * UnitConversions.convert(1, 'W', 'Btu/hr') * (cfm_tons[n_max] * capacity_ratio[n_max]) / UnitConversions.convert(1, 'ton', 'Btu/hr')
    q_B2_net = q_B2 - fan_power_rated[n_max] * UnitConversions.convert(1, 'W', 'Btu/hr') * (cfm_tons[n_max] * capacity_ratio[n_max]) / UnitConversions.convert(1, 'ton', 'Btu/hr')
    q_Ev_net = q_Ev - fan_power_rated[n_int] * UnitConversions.convert(1, 'W', 'Btu/hr') * (cfm_tons[n_int] * capacity_ratio[n_int]) / UnitConversions.convert(1, 'ton', 'Btu/hr')
    q_B1_net = q_B1 - fan_power_rated[n_min] * UnitConversions.convert(1, 'W', 'Btu/hr') * (cfm_tons[n_min] * capacity_ratio[n_min]) / UnitConversions.convert(1, 'ton', 'Btu/hr')
    q_F1_net = q_F1 - fan_power_rated[n_min] * UnitConversions.convert(1, 'W', 'Btu/hr') * (cfm_tons[n_min] * capacity_ratio[n_min]) / UnitConversions.convert(1, 'ton', 'Btu/hr')

    p_A2 = UnitConversions.convert(q_A2 * eir_A2, 'Btu', 'Wh') + fan_power_rated[n_max] * (cfm_tons[n_max] * capacity_ratio[n_max]) / UnitConversions.convert(1, 'ton', 'Btu/hr')
    p_B2 = UnitConversions.convert(q_B2 * eir_B2, 'Btu', 'Wh') + fan_power_rated[n_max] * (cfm_tons[n_max] * capacity_ratio[n_max]) / UnitConversions.convert(1, 'ton', 'Btu/hr')
    p_Ev = UnitConversions.convert(q_Ev * eir_Ev, 'Btu', 'Wh') + fan_power_rated[n_int] * (cfm_tons[n_int] * capacity_ratio[n_int]) / UnitConversions.convert(1, 'ton', 'Btu/hr')
    p_B1 = UnitConversions.convert(q_B1 * eir_B1, 'Btu', 'Wh') + fan_power_rated[n_min] * (cfm_tons[n_min] * capacity_ratio[n_min]) / UnitConversions.convert(1, 'ton', 'Btu/hr')
    p_F1 = UnitConversions.convert(q_F1 * eir_F1, 'Btu', 'Wh') + fan_power_rated[n_min] * (cfm_tons[n_min] * capacity_ratio[n_min]) / UnitConversions.convert(1, 'ton', 'Btu/hr')

    q_k1_87 = q_F1_net + (q_B1_net - q_F1_net) / (82.0 - 67.0) * (87 - 67.0)
    q_k2_87 = q_B2_net + (q_A2_net - q_B2_net) / (95.0 - 82.0) * (87.0 - 82.0)
    n_Q = (q_Ev_net - q_k1_87) / (q_k2_87 - q_k1_87)
    m_Q = (q_B1_net - q_F1_net) / (82.0 - 67.0) * (1.0 - n_Q) + (q_A2_net - q_B2_net) / (95.0 - 82.0) * n_Q
    p_k1_87 = p_F1 + (p_B1 - p_F1) / (82.0 - 67.0) * (87.0 - 67.0)
    p_k2_87 = p_B2 + (p_A2 - p_B2) / (95.0 - 82.0) * (87.0 - 82.0)
    n_E = (p_Ev - p_k1_87) / (p_k2_87 - p_k1_87)
    m_E = (p_B1 - p_F1) / (82.0 - 67.0) * (1.0 - n_E) + (p_A2 - p_B2) / (95.0 - 82.0) * n_E

    c_T_1_1 = q_A2_net / (1.1 * (95.0 - 65.0))
    c_T_1_2 = q_F1_net
    c_T_1_3 = (q_B1_net - q_F1_net) / (82.0 - 67.0)
    t_1 = (c_T_1_2 - 67.0 * c_T_1_3 + 65.0 * c_T_1_1) / (c_T_1_1 - c_T_1_3)
    q_T_1 = q_F1_net + (q_B1_net - q_F1_net) / (82.0 - 67.0) * (t_1 - 67.0)
    p_T_1 = p_F1 + (p_B1 - p_F1) / (82.0 - 67.0) * (t_1 - 67.0)
    eer_T_1 = q_T_1 / p_T_1

    t_v = (q_Ev_net - 87.0 * m_Q + 65.0 * c_T_1_1) / (c_T_1_1 - m_Q)
    q_T_v = q_Ev_net + m_Q * (t_v - 87.0)
    p_T_v = p_Ev + m_E * (t_v - 87.0)
    eer_T_v = q_T_v / p_T_v

    c_T_2_1 = c_T_1_1
    c_T_2_2 = q_B2_net
    c_T_2_3 = (q_A2_net - q_B2_net) / (95.0 - 82.0)
    t_2 = (c_T_2_2 - 82.0 * c_T_2_3 + 65.0 * c_T_2_1) / (c_T_2_1 - c_T_2_3)
    q_T_2 = q_B2_net + (q_A2_net - q_B2_net) / (95.0 - 82.0) * (t_2 - 82.0)
    p_T_2 = p_B2 + (p_A2 - p_B2) / (95.0 - 82.0) * (t_2 - 82.0)
    eer_T_2 = q_T_2 / p_T_2

    d = (t_2**2 - t_1**2) / (t_v**2 - t_1**2)
    b = (eer_T_1 - eer_T_2 - d * (eer_T_1 - eer_T_v)) / (t_1 - t_2 - d * (t_1 - t_v))
    c = (eer_T_1 - eer_T_2 - b * (t_1 - t_2)) / (t_1**2 - t_2**2)
    a = eer_T_2 - b * t_2 - c * t_2**2

    e_tot = 0
    q_tot = 0
    t_bins = [67.0, 72.0, 77.0, 82.0, 87.0, 92.0, 97.0, 102.0]
    frac_hours = [0.214, 0.231, 0.216, 0.161, 0.104, 0.052, 0.018, 0.004]

    (0...8).each do |_i|
      bL = ((t_bins[_i] - 65.0) / (95.0 - 65.0)) * (q_A2_net / 1.1)
      q_k1 = q_F1_net + (q_B1_net - q_F1_net) / (82.0 - 67.0) * (t_bins[_i] - 67.0)
      p_k1 = p_F1 + (p_B1 - p_F1) / (82.0 - 67.0) * (t_bins[_i] - 67)
      q_k2 = q_B2_net + (q_A2_net - q_B2_net) / (95.0 - 82.0) * (t_bins[_i] - 82.0)
      p_k2 = p_B2 + (p_A2 - p_B2) / (95.0 - 82.0) * (t_bins[_i] - 82.0)

      if bL <= q_k1
        x_k1 = bL / q_k1
        q_Tj_N = x_k1 * q_k1 * frac_hours[_i]
        e_Tj_N = x_k1 * p_k1 * frac_hours[_i] / (1 - c_d * (1 - x_k1))
      elsif (q_k1 < bL) && (bL <= q_k2)
        q_Tj_N = bL * frac_hours[_i]
        eer_T_j = a + b * t_bins[_i] + c * t_bins[_i]**2
        e_Tj_N = q_Tj_N / eer_T_j
      else
        q_Tj_N = frac_hours[_i] * q_k2
        e_Tj_N = frac_hours[_i] * p_k2
      end

      q_tot += q_Tj_N
      e_tot += e_Tj_N
    end

    seer = q_tot / e_tot
    return seer
  end

  def self.set_heat_rated_cfm_per_ton_mshp(heat_pump, num_speeds)
    hp_ap = heat_pump.additional_properties

    hp_ap.heat_capacity_ratios = []
    hp_ap.heat_rated_cfm_per_ton = []

    (0...num_speeds).each do |i|
      hp_ap.heat_capacity_ratios << hp_ap.heat_min_capacity_ratio + i * (hp_ap.heat_max_capacity_ratio - hp_ap.heat_min_capacity_ratio) / (num_speeds - 1)
      hp_ap.heat_rated_cfm_per_ton << (hp_ap.heat_min_cfm_per_ton * hp_ap.heat_min_capacity_ratio + i * (hp_ap.heat_max_cfm_per_ton * hp_ap.heat_max_capacity_ratio - hp_ap.heat_min_cfm_per_ton * hp_ap.heat_min_capacity_ratio) / (num_speeds - 1)) / hp_ap.heat_capacity_ratios[-1]
    end
  end

  def self.set_heat_rated_eirs_mshp(heat_pump, num_speeds)
    hp_ap = heat_pump.additional_properties

    cops_norm = [1.792, 1.502, 1.308, 1.207, 1.145, 1.105, 1.077, 1.056, 1.041, 1.0]
    fan_powers_norm = [0.577, 0.625, 0.673, 0.720, 0.768, 0.814, 0.861, 0.907, 0.954, 1.0]

    cop_max_speed = 3.25 # 3.35 is an initial guess, final value solved for below

    fan_powers_rated = []
    cops_rated = []

    (0...num_speeds).each do |i|
      fan_powers_rated << hp_ap.fan_power_rated * fan_powers_norm[i]
      cops_rated << cop_max_speed * cops_norm[i]
    end

    cop_max_speed_1 = cop_max_speed
    cop_max_speed_2 = cop_max_speed
    error = heat_pump.heating_efficiency_hspf - calc_mshp_hspf(cops_rated, hp_ap.heat_c_d, hp_ap.heat_capacity_ratios, hp_ap.heat_rated_cfm_per_ton, fan_powers_rated, hp_ap.hp_min_temp, hp_ap.heat_eir_ft_spec, hp_ap.heat_cap_ft_spec)

    error1 = error
    error2 = error

    itmax = 50 # maximum iterations
    cvg = false
    final_n = nil

    (1...itmax + 1).each do |n|
      final_n = n
      (0...num_speeds).each do |i|
        cops_rated[i] = cop_max_speed * cops_norm[i]
      end

      error = heat_pump.heating_efficiency_hspf - calc_mshp_hspf(cops_rated, hp_ap.heat_c_d, hp_ap.heat_capacity_ratios, hp_ap.heat_rated_cfm_per_ton, fan_powers_rated, hp_ap.hp_min_temp, hp_ap.heat_eir_ft_spec, hp_ap.heat_cap_ft_spec)

      cop_max_speed, cvg, cop_max_speed_1, error1, cop_max_speed_2, error2 = MathTools.Iterate(cop_max_speed, error, cop_max_speed_1, error1, cop_max_speed_2, error2, n, cvg)

      if cvg
        break
      end
    end

    if (not cvg) || (final_n > itmax)
      cop_max_speed = UnitConversions.convert(0.4174 * hspf - 1.1134, 'Btu/hr', 'W') # Correlation developed from JonW's MatLab scripts. Only used if a cop cannot be found.
    end

    hp_ap.heat_rated_eirs = []
    (0...num_speeds).each do |i|
      hp_ap.heat_rated_eirs << calc_eir_from_cop(cop_max_speed * cops_norm[i], fan_powers_rated[i])
    end
  end

  def self.set_gshp_assumptions(heat_pump, weather)
    hp_ap = heat_pump.additional_properties

    hp_ap.design_chw = [85.0, weather.design.CoolingDrybulb - 15.0, weather.data.AnnualAvgDrybulb + 10.0].max # Temperature of water entering indoor coil,use 85F as lower bound
    hp_ap.design_delta_t = 10.0
    hp_ap.fluid_type = Constants.FluidPropyleneGlycol
    hp_ap.frac_glycol = 0.3
    if hp_ap.fluid_type == Constants.FluidWater
      hp_ap.design_hw = [45.0, weather.design.HeatingDrybulb + 35.0, weather.data.AnnualAvgDrybulb - 10.0].max # Temperature of fluid entering indoor coil, use 45F as lower bound for water
    else
      hp_ap.design_hw = [35.0, weather.design.HeatingDrybulb + 35.0, weather.data.AnnualAvgDrybulb - 10.0].min # Temperature of fluid entering indoor coil, use 35F as upper bound
    end
    hp_ap.ground_conductivity = 0.6 # Btu/h-ft-R
    hp_ap.ground_diffusivity = 0.0208
    hp_ap.grout_conductivity = 0.4 # Btu/h-ft-R
    hp_ap.bore_diameter = 5.0 # in
    hp_ap.pipe_size = 0.75 # in
    # Pipe nominal size conversion to pipe outside diameter and inside diameter,
    # only pipe sizes <= 2" are used here with DR11 (dimension ratio),
    if hp_ap.pipe_size == 0.75 # 3/4" pipe
      hp_ap.pipe_od = 1.050 # in
      hp_ap.pipe_id = 0.859 # in
    elsif hp_ap.pipe_size == 1.0 # 1" pipe
      hp_ap.pipe_od = 1.315 # in
      hp_ap.pipe_id = 1.076 # in
    elsif hp_ap.pipe_size == 1.25 # 1-1/4" pipe
      hp_ap.pipe_od = 1.660 # in
      hp_ap.pipe_id = 1.358 # in
    end
    hp_ap.pipe_cond = 0.23 # Btu/h-ft-R; Pipe thermal conductivity, default to high density polyethylene
    hp_ap.u_tube_spacing_type = 'b'
    # Calculate distance between pipes
    if hp_ap.u_tube_spacing_type == 'as'
      # Two tubes, spaced 1/8” apart at the center of the borehole
      hp_ap.u_tube_spacing = 0.125
    elsif hp_ap.u_tube_spacing_type == 'b'
      # Two tubes equally spaced between the borehole edges
      hp_ap.u_tube_spacing = 0.9661
    elsif hp_ap.u_tube_spacing_type == 'c'
      # Both tubes placed against outer edge of borehole
      hp_ap.u_tube_spacing = hp_ap.bore_diameter - 2 * hp_ap.pipe_od
    end
    hp_ap.shank_spacing = hp_ap.u_tube_spacing + hp_ap.pipe_od # Distance from center of pipe to center of pipe
  end

  def self.calc_mshp_hspf(cop_47, c_d, capacity_ratio, cfm_tons, fan_power_rated, hp_min_temp, heat_eir_ft_spec, heat_cap_ft_spec)
    n_max = (cop_47.length - 1.0) #-3 # Don't use max speed; FIXME: this is different than calc_mshp_seer?
    n_min = 0
    n_int = (n_min + (n_max - n_min) / 3.0).ceil.to_i

    tin = 70.0
    tout_3 = 17.0
    tout_2 = 35.0
    tout_0 = 62.0

    eir_H1_2 = calc_eir_from_cop(cop_47[n_max], fan_power_rated[n_max])
    eir_H3_2 = eir_H1_2 * MathTools.biquadratic(tin, tout_3, heat_eir_ft_spec[n_max])

    eir_adjv = calc_eir_from_cop(cop_47[n_int], fan_power_rated[n_int])
    eir_H2_v = eir_adjv * MathTools.biquadratic(tin, tout_2, heat_eir_ft_spec[n_int])

    eir_H1_1 = calc_eir_from_cop(cop_47[n_min], fan_power_rated[n_min])
    eir_H0_1 = eir_H1_1 * MathTools.biquadratic(tin, tout_0, heat_eir_ft_spec[n_min])

    q_H1_2 = capacity_ratio[n_max]
    q_H3_2 = q_H1_2 * MathTools.biquadratic(tin, tout_3, heat_cap_ft_spec[n_max])

    q_H2_v = capacity_ratio[n_int] * MathTools.biquadratic(tin, tout_2, heat_cap_ft_spec[n_int])

    q_H1_1 = capacity_ratio[n_min]
    q_H0_1 = q_H1_1 * MathTools.biquadratic(tin, tout_0, heat_cap_ft_spec[n_min])

    q_H1_2_net = q_H1_2 + fan_power_rated[n_max] * UnitConversions.convert(1, 'W', 'Btu/hr') * cfm_tons[n_max] * capacity_ratio[n_max] / UnitConversions.convert(1, 'ton', 'Btu/hr')
    q_H3_2_net = q_H3_2 + fan_power_rated[n_max] * UnitConversions.convert(1, 'W', 'Btu/hr') * cfm_tons[n_max] * capacity_ratio[n_max] / UnitConversions.convert(1, 'ton', 'Btu/hr')
    q_H2_v_net = q_H2_v + fan_power_rated[n_int] * UnitConversions.convert(1, 'W', 'Btu/hr') * cfm_tons[n_int] * capacity_ratio[n_int] / UnitConversions.convert(1, 'ton', 'Btu/hr')
    q_H1_1_net = q_H1_1 + fan_power_rated[n_min] * UnitConversions.convert(1, 'W', 'Btu/hr') * cfm_tons[n_min] * capacity_ratio[n_min] / UnitConversions.convert(1, 'ton', 'Btu/hr')
    q_H0_1_net = q_H0_1 + fan_power_rated[n_min] * UnitConversions.convert(1, 'W', 'Btu/hr') * cfm_tons[n_min] * capacity_ratio[n_min] / UnitConversions.convert(1, 'ton', 'Btu/hr')

    p_H1_2 = q_H1_2 * eir_H1_2 + fan_power_rated[n_max] * UnitConversions.convert(1, 'W', 'Btu/hr') * cfm_tons[n_max] * capacity_ratio[n_max] / UnitConversions.convert(1, 'ton', 'Btu/hr')
    p_H3_2 = q_H3_2 * eir_H3_2 + fan_power_rated[n_max] * UnitConversions.convert(1, 'W', 'Btu/hr') * cfm_tons[n_max] * capacity_ratio[n_max] / UnitConversions.convert(1, 'ton', 'Btu/hr')
    p_H2_v = q_H2_v * eir_H2_v + fan_power_rated[n_int] * UnitConversions.convert(1, 'W', 'Btu/hr') * cfm_tons[n_int] * capacity_ratio[n_int] / UnitConversions.convert(1, 'ton', 'Btu/hr')
    p_H1_1 = q_H1_1 * eir_H1_1 + fan_power_rated[n_min] * UnitConversions.convert(1, 'W', 'Btu/hr') * cfm_tons[n_min] * capacity_ratio[n_min] / UnitConversions.convert(1, 'ton', 'Btu/hr')
    p_H0_1 = q_H0_1 * eir_H0_1 + fan_power_rated[n_min] * UnitConversions.convert(1, 'W', 'Btu/hr') * cfm_tons[n_min] * capacity_ratio[n_min] / UnitConversions.convert(1, 'ton', 'Btu/hr')

    q_H35_2 = 0.9 * (q_H3_2_net + 0.6 * (q_H1_2_net - q_H3_2_net))
    p_H35_2 = 0.985 * (p_H3_2 + 0.6 * (p_H1_2 - p_H3_2))
    q_H35_1 = q_H1_1_net + (q_H0_1_net - q_H1_1_net) / (62.0 - 47.0) * (35.0 - 47.0)
    p_H35_1 = p_H1_1 + (p_H0_1 - p_H1_1) / (62.0 - 47.0) * (35.0 - 47.0)
    n_Q = (q_H2_v_net - q_H35_1) / (q_H35_2 - q_H35_1)
    m_Q = (q_H0_1_net - q_H1_1_net) / (62.0 - 47.0) * (1 - n_Q) + n_Q * (q_H35_2 - q_H3_2_net) / (35.0 - 17.0)
    n_E = (p_H2_v - p_H35_1) / (p_H35_2 - p_H35_1)
    m_E = (p_H0_1 - p_H1_1) / (62.0 - 47.0) * (1.0 - n_E) + n_E * (p_H35_2 - p_H3_2) / (35.0 - 17.0)

    t_OD = 5.0
    dHR = q_H1_2_net * (65.0 - t_OD) / 60.0

    c_T_3_1 = q_H1_1_net
    c_T_3_2 = (q_H0_1_net - q_H1_1_net) / (62.0 - 47.0)
    c_T_3_3 = 0.77 * dHR / (65.0 - t_OD)
    t_3 = (47.0 * c_T_3_2 + 65.0 * c_T_3_3 - c_T_3_1) / (c_T_3_2 + c_T_3_3)
    q_HT3_1 = q_H1_1_net + (q_H0_1_net - q_H1_1_net) / (62.0 - 47.0) * (t_3 - 47.0)
    p_HT3_1 = p_H1_1 + (p_H0_1 - p_H1_1) / (62.0 - 47.0) * (t_3 - 47.0)
    cop_T3_1 = q_HT3_1 / p_HT3_1

    c_T_v_1 = q_H2_v_net
    c_T_v_3 = c_T_3_3
    t_v = (35.0 * m_Q + 65.0 * c_T_v_3 - c_T_v_1) / (m_Q + c_T_v_3)
    q_HTv_v = q_H2_v_net + m_Q * (t_v - 35.0)
    p_HTv_v = p_H2_v + m_E * (t_v - 35.0)
    cop_Tv_v = q_HTv_v / p_HTv_v

    c_T_4_1 = q_H3_2_net
    c_T_4_2 = (q_H35_2 - q_H3_2_net) / (35.0 - 17.0)
    c_T_4_3 = c_T_v_3
    t_4 = (17.0 * c_T_4_2 + 65.0 * c_T_4_3 - c_T_4_1) / (c_T_4_2 + c_T_4_3)
    q_HT4_2 = q_H3_2_net + (q_H35_2 - q_H3_2_net) / (35.0 - 17.0) * (t_4 - 17.0)
    p_HT4_2 = p_H3_2 + (p_H35_2 - p_H3_2) / (35.0 - 17.0) * (t_4 - 17.0)
    cop_T4_2 = q_HT4_2 / p_HT4_2

    d = (t_3**2 - t_4**2) / (t_v**2 - t_4**2)
    b = (cop_T4_2 - cop_T3_1 - d * (cop_T4_2 - cop_Tv_v)) / (t_4 - t_3 - d * (t_4 - t_v))
    c = (cop_T4_2 - cop_T3_1 - b * (t_4 - t_3)) / (t_4**2 - t_3**2)
    a = cop_T4_2 - b * t_4 - c * t_4**2

    t_bins = [62.0, 57.0, 52.0, 47.0, 42.0, 37.0, 32.0, 27.0, 22.0, 17.0, 12.0, 7.0, 2.0, -3.0, -8.0]
    frac_hours = [0.132, 0.111, 0.103, 0.093, 0.100, 0.109, 0.126, 0.087, 0.055, 0.036, 0.026, 0.013, 0.006, 0.002, 0.001]

    # T_off = hp_min_temp
    t_off = 10.0
    t_on = t_off + 4.0
    etot = 0
    bLtot = 0

    (0...15).each do |_i|
      bL = ((65.0 - t_bins[_i]) / (65.0 - t_OD)) * 0.77 * dHR

      q_1 = q_H1_1_net + (q_H0_1_net - q_H1_1_net) / (62.0 - 47.0) * (t_bins[_i] - 47.0)
      p_1 = p_H1_1 + (p_H0_1 - p_H1_1) / (62.0 - 47.0) * (t_bins[_i] - 47.0)

      if (t_bins[_i] <= 17.0) || (t_bins[_i] >= 45.0)
        q_2 = q_H3_2_net + (q_H1_2_net - q_H3_2_net) * (t_bins[_i] - 17.0) / (47.0 - 17.0)
        p_2 = p_H3_2 + (p_H1_2 - p_H3_2) * (t_bins[_i] - 17.0) / (47.0 - 17.0)
      else
        q_2 = q_H3_2_net + (q_H35_2 - q_H3_2_net) * (t_bins[_i] - 17) / (35.0 - 17.0)
        p_2 = p_H3_2 + (p_H35_2 - p_H3_2) * (t_bins[_i] - 17.0) / (35.0 - 17.0)
      end

      if t_bins[_i] <= t_off
        delta = 0
      elsif t_bins[_i] >= t_on
        delta = 1.0
      else
        delta = 0.5
      end

      if bL <= q_1
        x_1 = bL / q_1
        e_Tj_n = delta * x_1 * p_1 * frac_hours[_i] / (1.0 - c_d * (1.0 - x_1))
      elsif (q_1 < bL) && (bL <= q_2)
        cop_T_j = a + b * t_bins[_i] + c * t_bins[_i]**2
        e_Tj_n = delta * frac_hours[_i] * bL / cop_T_j + (1.0 - delta) * bL * (frac_hours[_i])
      else
        e_Tj_n = delta * frac_hours[_i] * p_2 + frac_hours[_i] * (bL - delta * q_2)
      end

      bLtot += frac_hours[_i] * bL
      etot += e_Tj_n
    end

    hspf = bLtot / UnitConversions.convert(etot, 'Btu/hr', 'W')
    return hspf
  end

  def self.calc_sequential_load_fractions(load_fraction, remaining_fraction, availability_days)
    # Returns the EnergyPlus sequential load fractions for every day of the year
    if remaining_fraction > 0
      sequential_load_frac = load_fraction / remaining_fraction # Fraction of remaining load served by this system
    else
      sequential_load_frac = 0.0
    end
    sequential_load_fracs = availability_days.map { |d| d * sequential_load_frac }

    return sequential_load_fracs
  end

  def self.get_sequential_load_schedule(model, fractions)
    values = fractions.map { |f| f > 1 ? 1.0 : f.round(5) }

    if values.uniq.length == 1
      s = OpenStudio::Model::ScheduleConstant.new(model)
      s.setValue(values[0])
    else
      s = Schedule.create_ruleset_from_daily_season(model, values)
    end

    s.setName('Sequential Fraction Schedule')
    Schedule.set_schedule_type_limits(model, s, Constants.ScheduleTypeLimitsFraction)
    return s
  end

  def self.set_crankcase_assumptions(hvac_system)
    hvac_ap = hvac_system.additional_properties

    if hvac_system.is_a?(HPXML::HeatPump) && (hvac_system.fraction_heat_load_served <= 0)
      hvac_ap.crankcase_kw = 0.0
      hvac_ap.crankcase_temp = nil
    elsif hvac_system.is_a?(HPXML::HeatPump) && (hvac_system.heat_pump_type == HPXML::HVACTypeHeatPumpMiniSplit)
      hvac_ap.crankcase_kw = 0.0
      hvac_ap.crankcase_temp = nil
    elsif hvac_system.is_a?(HPXML::CoolingSystem) && (hvac_system.cooling_system_type == HPXML::HVACTypeMiniSplitAirConditioner)
      hvac_ap.crankcase_kw = 0.0
      hvac_ap.crankcase_temp = nil
    else
      hvac_ap.crankcase_kw = 0.05 * hvac_system.fraction_cool_load_served # From RESNET Publication No. 002-2017
      hvac_ap.crankcase_temp = 50.0 # From RESNET Publication No. 002-2017
    end
  end

  def self.set_heat_pump_temperatures(heat_pump)
    hp_ap = heat_pump.additional_properties

    # Sets:
    # 1. Minimum temperature (deg-F) for HP compressor operation
    # 2. Maximum temperature (deg-F) for HP supplemental heating operation
    if not heat_pump.backup_heating_switchover_temp.nil?
      hp_ap.hp_min_temp = heat_pump.backup_heating_switchover_temp
      hp_ap.supp_max_temp = heat_pump.backup_heating_switchover_temp
    else
      hp_ap.supp_max_temp = 40.0
      hp_ap.hp_min_temp = -40.0
    end
  end

  def self.get_default_duct_surface_area(duct_type, ncfl_ag, cfa_served, n_returns)
    # Fraction of primary ducts (ducts outside conditioned space)
    f_out = (ncfl_ag <= 1) ? 1.0 : 0.75

    if duct_type == HPXML::DuctTypeSupply
      primary_duct_area = 0.27 * cfa_served * f_out
      secondary_duct_area = 0.27 * cfa_served * (1.0 - f_out)
    elsif duct_type == HPXML::DuctTypeReturn
      b_r = (n_returns < 6) ? (0.05 * n_returns) : 0.25
      primary_duct_area = b_r * cfa_served * f_out
      secondary_duct_area = b_r * cfa_served * (1.0 - f_out)
    end

    return primary_duct_area, secondary_duct_area
  end

  def self.get_default_duct_locations(hpxml)
    primary_duct_location_hierarchy = [HPXML::LocationBasementConditioned,
                                       HPXML::LocationBasementUnconditioned,
                                       HPXML::LocationCrawlspaceVented,
                                       HPXML::LocationCrawlspaceUnvented,
                                       HPXML::LocationAtticVented,
                                       HPXML::LocationAtticUnvented,
                                       HPXML::LocationGarage]

    primary_duct_location = nil
    primary_duct_location_hierarchy.each do |space_type|
      if hpxml.has_space_type(space_type)
        primary_duct_location = space_type
        break
      end
    end
    secondary_duct_location = HPXML::LocationLivingSpace

    return primary_duct_location, secondary_duct_location
  end

  def self.get_installation_quality_cooling_coeff(f_chg)
    if f_chg <= 0
      qgr_values = [-9.46E-01, 4.93E-02, -1.18E-03, -1.15E+00]
      p_values = [-3.13E-01, 1.15E-02, 2.66E-03, -1.16E-01]
    else
      qgr_values = [-1.63E-01, 1.14E-02, -2.10E-04, -1.40E-01]
      p_values = [2.19E-01, -5.01E-03, 9.89E-04, 2.84E-01]
    end
    ff_chg_values = [26.67, 35.0]
    return qgr_values, p_values, ff_chg_values
  end

  def self.get_installation_quality_heating_coeff(f_chg)
    if f_chg <= 0
      qgr_values = [-0.0338595, 0.0202827, -2.6226343]
      p_values = [0.0615649, 0.0044554, -0.2598507]
    else
      qgr_values = [-0.0029514, 0.0007379, -0.0064112]
      p_values = [-0.0594134, 0.0159205, 1.8872153]
    end
    ff_chg_values = [8.33]
    return qgr_values, p_values, ff_chg_values
  end

  def self.apply_installation_quality(model, heating_system, cooling_system, unitary_system, htg_coil, clg_coil, control_zone)
    if not cooling_system.nil?
      charge_defect_ratio = cooling_system.charge_defect_ratio
      cool_airflow_defect_ratio = cooling_system.airflow_defect_ratio
    end
    if not heating_system.nil?
      heat_airflow_defect_ratio = heating_system.airflow_defect_ratio
    end
    return if (charge_defect_ratio.to_f.abs < 0.001) && (cool_airflow_defect_ratio.to_f.abs < 0.001) && (heat_airflow_defect_ratio.to_f.abs < 0.001)

    cool_airflow_rated_defect_ratio = []
    if (not clg_coil.nil?) && (cooling_system.fraction_cool_load_served > 0)
      clg_ap = cooling_system.additional_properties
      clg_cfm = cooling_system.cooling_airflow_cfm
      if clg_coil.to_CoilCoolingDXSingleSpeed.is_initialized || clg_coil.to_CoilCoolingWaterToAirHeatPumpEquationFit.is_initialized
        cool_airflow_rated_defect_ratio = [UnitConversions.convert(clg_cfm, 'cfm', 'm^3/s') / clg_coil.ratedAirFlowRate.get - 1.0]
      elsif clg_coil.to_CoilCoolingDXMultiSpeed.is_initialized
        cool_airflow_rated_defect_ratio = clg_coil.stages.zip(clg_ap.cool_fan_speed_ratios).map { |stage, speed_ratio| UnitConversions.convert(clg_cfm * speed_ratio, 'cfm', 'm^3/s') / stage.ratedAirFlowRate.get - 1.0 }
      end
    end

    heat_airflow_rated_defect_ratio = []
    if (not htg_coil.nil?) && (heating_system.fraction_heat_load_served > 0)
      htg_ap = heating_system.additional_properties
      htg_cfm = heating_system.heating_airflow_cfm
      if htg_coil.to_CoilHeatingDXSingleSpeed.is_initialized || htg_coil.to_CoilHeatingWaterToAirHeatPumpEquationFit.is_initialized
        heat_airflow_rated_defect_ratio = [UnitConversions.convert(htg_cfm, 'cfm', 'm^3/s') / htg_coil.ratedAirFlowRate.get - 1.0]
      elsif htg_coil.to_CoilHeatingDXMultiSpeed.is_initialized
        heat_airflow_rated_defect_ratio = htg_coil.stages.zip(htg_ap.heat_fan_speed_ratios).map { |stage, speed_ratio| UnitConversions.convert(htg_cfm * speed_ratio, 'cfm', 'm^3/s') / stage.ratedAirFlowRate.get - 1.0 }
      end
    end

    return if cool_airflow_rated_defect_ratio.empty? && heat_airflow_rated_defect_ratio.empty?

    obj_name = "#{unitary_system.name} install quality"

    tin_sensor = OpenStudio::Model::EnergyManagementSystemSensor.new(model, 'Zone Mean Air Temperature')
    tin_sensor.setName("#{obj_name} tin s")
    tin_sensor.setKeyName(control_zone.name.to_s)

    tout_sensor = OpenStudio::Model::EnergyManagementSystemSensor.new(model, 'Zone Outdoor Air Drybulb Temperature')
    tout_sensor.setName("#{obj_name} tt s")
    tout_sensor.setKeyName(control_zone.name.to_s)

    fault_program = OpenStudio::Model::EnergyManagementSystemProgram.new(model)
    fault_program.setName("#{obj_name} program")

    f_chg = charge_defect_ratio.to_f
    fault_program.addLine("Set F_CH = #{f_chg.round(3)}")

    if not cool_airflow_rated_defect_ratio.empty?
      if clg_coil.is_a? OpenStudio::Model::CoilCoolingDXSingleSpeed
        num_speeds = 1
        cool_cap_fff_curves = [clg_coil.totalCoolingCapacityFunctionOfFlowFractionCurve.to_CurveQuadratic.get]
        cool_eir_fff_curves = [clg_coil.energyInputRatioFunctionOfFlowFractionCurve.to_CurveQuadratic.get]
      elsif clg_coil.is_a? OpenStudio::Model::CoilCoolingDXMultiSpeed
        num_speeds = clg_coil.stages.size
        cool_cap_fff_curves = clg_coil.stages.map { |stage| stage.totalCoolingCapacityFunctionofFlowFractionCurve.to_CurveQuadratic.get }
        cool_eir_fff_curves = clg_coil.stages.map { |stage| stage.energyInputRatioFunctionofFlowFractionCurve.to_CurveQuadratic.get }
      elsif clg_coil.is_a? OpenStudio::Model::CoilCoolingWaterToAirHeatPumpEquationFit
        num_speeds = 1
        cool_cap_fff_curves = [clg_coil.totalCoolingCapacityCurve.to_CurveQuadLinear.get] # quadlinear curve, only forth term is for airflow
        cool_eir_fff_curves = [clg_coil.coolingPowerConsumptionCurve.to_CurveQuadLinear.get] # quadlinear curve, only forth term is for airflow
        # variables are the same for eir and cap curve
        var1_sensor = OpenStudio::Model::EnergyManagementSystemSensor.new(model, 'Performance Curve Input Variable 1 Value')
        var1_sensor.setName('Cool Cap Curve Var 1')
        var1_sensor.setKeyName(cool_cap_fff_curves[0].name.to_s)
        var2_sensor = OpenStudio::Model::EnergyManagementSystemSensor.new(model, 'Performance Curve Input Variable 2 Value')
        var2_sensor.setName('Cool Cap Curve Var 2')
        var2_sensor.setKeyName(cool_cap_fff_curves[0].name.to_s)
        var4_sensor = OpenStudio::Model::EnergyManagementSystemSensor.new(model, 'Performance Curve Input Variable 4 Value')
        var4_sensor.setName('Cool Cap Curve Var 4')
        var4_sensor.setKeyName(cool_cap_fff_curves[0].name.to_s)
      else
        fail 'cooling coil not supported'
      end

      for speed in 0..(num_speeds - 1)
        cool_cap_fff_curve = cool_cap_fff_curves[speed]
        cool_cap_fff_act = OpenStudio::Model::EnergyManagementSystemActuator.new(cool_cap_fff_curve, 'Curve', 'Curve Result')
        cool_cap_fff_act.setName("#{obj_name} cap clg act")

        cool_eir_fff_curve = cool_eir_fff_curves[speed]
        cool_eir_fff_act = OpenStudio::Model::EnergyManagementSystemActuator.new(cool_eir_fff_curve, 'Curve', 'Curve Result')
        cool_eir_fff_act.setName("#{obj_name} eir clg act")

        # NOTE: heat pump (cooling) curves don't exhibit expected trends at extreme faults;
        if not clg_coil.is_a? OpenStudio::Model::CoilCoolingWaterToAirHeatPumpEquationFit
          fault_program.addLine("Set a1_AF_Qgr_c = #{cool_cap_fff_curve.coefficient1Constant}")
          fault_program.addLine("Set a2_AF_Qgr_c = #{cool_cap_fff_curve.coefficient2x}")
          fault_program.addLine("Set a3_AF_Qgr_c = #{cool_cap_fff_curve.coefficient3xPOW2}")
          fault_program.addLine("Set a1_AF_EIR_c = #{cool_eir_fff_curve.coefficient1Constant}")
          fault_program.addLine("Set a2_AF_EIR_c = #{cool_eir_fff_curve.coefficient2x}")
          fault_program.addLine("Set a3_AF_EIR_c = #{cool_eir_fff_curve.coefficient3xPOW2}")
        else
          fault_program.addLine("Set a1_AF_Qgr_c = #{cool_cap_fff_curve.coefficient1Constant} + (#{cool_cap_fff_curve.coefficient2w}*#{var1_sensor.name}) + (#{cool_cap_fff_curve.coefficient3x}*#{var2_sensor.name}) + (#{cool_cap_fff_curve.coefficient5z}*#{var4_sensor.name})")
          fault_program.addLine("Set a2_AF_Qgr_c = #{cool_cap_fff_curve.coefficient4y}")
          fault_program.addLine('Set a3_AF_Qgr_c = 0')
          fault_program.addLine("Set a1_AF_EIR_c = #{cool_eir_fff_curve.coefficient1Constant} + (#{cool_eir_fff_curve.coefficient2w}*#{var1_sensor.name}) + (#{cool_eir_fff_curve.coefficient3x}*#{var2_sensor.name}) + (#{cool_eir_fff_curve.coefficient5z}*#{var4_sensor.name})")
          fault_program.addLine("Set a2_AF_EIR_c = #{cool_eir_fff_curve.coefficient4y}")
          fault_program.addLine('Set a3_AF_EIR_c = 0')
        end

        qgr_values, p_values, ff_chg_values = get_installation_quality_cooling_coeff(f_chg)

        # charge defect impact
        fault_program.addLine("Set a1_CH_Qgr_c = #{qgr_values[0]}")
        fault_program.addLine("Set a2_CH_Qgr_c = #{qgr_values[1]}")
        fault_program.addLine("Set a3_CH_Qgr_c = #{qgr_values[2]}")
        fault_program.addLine("Set a4_CH_Qgr_c = #{qgr_values[3]}")

        fault_program.addLine("Set a1_CH_P_c = #{p_values[0]}")
        fault_program.addLine("Set a2_CH_P_c = #{p_values[1]}")
        fault_program.addLine("Set a3_CH_P_c = #{p_values[2]}")
        fault_program.addLine("Set a4_CH_P_c = #{p_values[3]}")

        fault_program.addLine('Set q0_CH = a1_CH_Qgr_c')
        fault_program.addLine("Set q1_CH = a2_CH_Qgr_c*#{tin_sensor.name}")
        fault_program.addLine("Set q2_CH = a3_CH_Qgr_c*#{tout_sensor.name}")
        fault_program.addLine('Set q3_CH = a4_CH_Qgr_c*F_CH')
        fault_program.addLine('Set Y_CH_Q_c = 1 + ((q0_CH+(q1_CH)+(q2_CH)+(q3_CH))*F_CH)')

        fault_program.addLine('Set p1_CH = a1_CH_P_c')
        fault_program.addLine("Set p2_CH = a2_CH_P_c*#{tin_sensor.name}")
        fault_program.addLine("Set p3_CH = a3_CH_P_c*#{tout_sensor.name}")
        fault_program.addLine('Set p4_CH = a4_CH_P_c*F_CH')
        fault_program.addLine('Set Y_CH_COP_c = Y_CH_Q_c/(1 + (p1_CH+(p2_CH)+(p3_CH)+(p4_CH))*F_CH)')

        # air flow defect and charge defect combined to modify airflow curve output
        ff_ch_c = 1.0 / (1.0 + (qgr_values[0] + (qgr_values[1] * ff_chg_values[0]) + (qgr_values[2] * ff_chg_values[1]) + (qgr_values[3] * f_chg)) * f_chg)
        fault_program.addLine("Set FF_CH_c = #{ff_ch_c.round(3)}")
        fault_program.addLine("Set FF_AF_c = 1.0 + #{cool_airflow_rated_defect_ratio[speed].round(3)}")
        fault_program.addLine('Set FF_AF_comb_c = FF_CH_c * FF_AF_c')

        fault_program.addLine('Set q_AF_CH = (a1_AF_Qgr_c) + (a2_AF_Qgr_c*FF_CH_c) + (a3_AF_Qgr_c*FF_CH_c*FF_CH_c)')
        fault_program.addLine('Set eir_AF_CH = (a1_AF_EIR_c) + (a2_AF_EIR_c*FF_CH_c) + (a3_AF_EIR_c*FF_CH_c*FF_CH_c)')
        fault_program.addLine('Set p_CH_Q_c = Y_CH_Q_c/q_AF_CH')
        fault_program.addLine('Set p_CH_COP_c = Y_CH_COP_c*eir_AF_CH')

        fault_program.addLine('Set p_AF_Q_c = (a1_AF_Qgr_c) + (a2_AF_Qgr_c*FF_AF_comb_c) + (a3_AF_Qgr_c*FF_AF_comb_c*FF_AF_comb_c)')
        fault_program.addLine('Set p_AF_COP_c = 1.0 / ((a1_AF_EIR_c) + (a2_AF_EIR_c*FF_AF_comb_c) + (a3_AF_EIR_c*FF_AF_comb_c*FF_AF_comb_c))')

        fault_program.addLine("Set #{cool_cap_fff_act.name} = (p_CH_Q_c * p_AF_Q_c)")
        fault_program.addLine("Set #{cool_eir_fff_act.name} = (1.0 / (p_CH_COP_c * p_AF_COP_c))")
      end
    end

    if not heat_airflow_rated_defect_ratio.empty?

      if htg_coil.is_a? OpenStudio::Model::CoilHeatingDXSingleSpeed
        num_speeds = 1
        heat_cap_fff_curves = [htg_coil.totalHeatingCapacityFunctionofFlowFractionCurve.to_CurveQuadratic.get]
        heat_eir_fff_curves = [htg_coil.energyInputRatioFunctionofFlowFractionCurve.to_CurveQuadratic.get]
      elsif htg_coil.is_a? OpenStudio::Model::CoilHeatingDXMultiSpeed
        num_speeds = htg_coil.stages.size
        heat_cap_fff_curves = htg_coil.stages.map { |stage| stage.heatingCapacityFunctionofFlowFractionCurve.to_CurveQuadratic.get }
        heat_eir_fff_curves = htg_coil.stages.map { |stage| stage.energyInputRatioFunctionofFlowFractionCurve.to_CurveQuadratic.get }
      elsif htg_coil.is_a? OpenStudio::Model::CoilHeatingWaterToAirHeatPumpEquationFit
        num_speeds = 1
        heat_cap_fff_curves = [htg_coil.heatingCapacityCurve.to_CurveQuadLinear.get] # quadlinear curve, only forth term is for airflow
        heat_eir_fff_curves = [htg_coil.heatingPowerConsumptionCurve.to_CurveQuadLinear.get] # quadlinear curve, only forth term is for airflow
        # variables are the same for eir and cap curve
        var1_sensor = OpenStudio::Model::EnergyManagementSystemSensor.new(model, 'Performance Curve Input Variable 1 Value')
        var1_sensor.setName('Heat Cap Curve Var 1')
        var1_sensor.setKeyName(heat_cap_fff_curves[0].name.to_s)
        var2_sensor = OpenStudio::Model::EnergyManagementSystemSensor.new(model, 'Performance Curve Input Variable 2 Value')
        var2_sensor.setName('Heat Cap Curve Var 2')
        var2_sensor.setKeyName(heat_cap_fff_curves[0].name.to_s)
        var4_sensor = OpenStudio::Model::EnergyManagementSystemSensor.new(model, 'Performance Curve Input Variable 4 Value')
        var4_sensor.setName('Heat Cap Curve Var 4')
        var4_sensor.setKeyName(heat_cap_fff_curves[0].name.to_s)
      else
        fail 'heating coil not supported'
      end
      for speed in 0..(num_speeds - 1)
        heat_cap_fff_curve = heat_cap_fff_curves[speed]
        heat_cap_fff_act = OpenStudio::Model::EnergyManagementSystemActuator.new(heat_cap_fff_curve, 'Curve', 'Curve Result')
        heat_cap_fff_act.setName("#{obj_name} cap htg act")

        heat_eir_fff_curve = heat_eir_fff_curves[speed]
        heat_eir_fff_act = OpenStudio::Model::EnergyManagementSystemActuator.new(heat_eir_fff_curve, 'Curve', 'Curve Result')
        heat_eir_fff_act.setName("#{obj_name} eir htg act")

        # NOTE: heat pump (cooling) curves don't exhibit expected trends at extreme faults;
        if not htg_coil.is_a? OpenStudio::Model::CoilHeatingWaterToAirHeatPumpEquationFit
          fault_program.addLine("Set a1_AF_Qgr_h = #{heat_cap_fff_curve.coefficient1Constant}")
          fault_program.addLine("Set a2_AF_Qgr_h = #{heat_cap_fff_curve.coefficient2x}")
          fault_program.addLine("Set a3_AF_Qgr_h = #{heat_cap_fff_curve.coefficient3xPOW2}")
          fault_program.addLine("Set a1_AF_EIR_h = #{heat_eir_fff_curve.coefficient1Constant}")
          fault_program.addLine("Set a2_AF_EIR_h = #{heat_eir_fff_curve.coefficient2x}")
          fault_program.addLine("Set a3_AF_EIR_h = #{heat_eir_fff_curve.coefficient3xPOW2}")
        else
          fault_program.addLine("Set a1_AF_Qgr_h = #{heat_cap_fff_curve.coefficient1Constant} + (#{heat_cap_fff_curve.coefficient2w}*#{var1_sensor.name}) + (#{heat_cap_fff_curve.coefficient3x}*#{var2_sensor.name}) + (#{heat_cap_fff_curve.coefficient5z}*#{var4_sensor.name})")
          fault_program.addLine("Set a2_AF_Qgr_h = #{heat_cap_fff_curve.coefficient4y}")
          fault_program.addLine('Set a3_AF_Qgr_h = 0')
          fault_program.addLine("Set a1_AF_EIR_h = #{heat_eir_fff_curve.coefficient1Constant} + (#{heat_eir_fff_curve.coefficient2w}*#{var1_sensor.name}) + (#{heat_eir_fff_curve.coefficient3x}*#{var2_sensor.name}) + (#{heat_eir_fff_curve.coefficient5z}*#{var4_sensor.name})")
          fault_program.addLine("Set a2_AF_EIR_h = #{heat_eir_fff_curve.coefficient4y}")
          fault_program.addLine('Set a3_AF_EIR_h = 0')
        end

        qgr_values, p_values, ff_chg_values = get_installation_quality_heating_coeff(f_chg)

        # charge defect impact
        fault_program.addLine("Set a1_CH_Qgr_h = #{qgr_values[0]}")
        fault_program.addLine("Set a2_CH_Qgr_h = #{qgr_values[1]}")
        fault_program.addLine("Set a3_CH_Qgr_h = #{qgr_values[2]}")

        fault_program.addLine("Set a1_CH_P_h = #{p_values[0]}")
        fault_program.addLine("Set a2_CH_P_h = #{p_values[1]}")
        fault_program.addLine("Set a3_CH_P_h = #{p_values[2]}")

        fault_program.addLine('Set qh1_CH = a1_CH_Qgr_h')
        fault_program.addLine("Set qh2_CH = a2_CH_Qgr_h*#{tout_sensor.name}")
        fault_program.addLine('Set qh3_CH = a3_CH_Qgr_h*F_CH')
        fault_program.addLine('Set Y_CH_Q_h = 1 + ((qh1_CH+(qh2_CH)+(qh3_CH))*F_CH)')

        fault_program.addLine('Set ph1_CH = a1_CH_P_h')
        fault_program.addLine("Set ph2_CH = a2_CH_P_h*#{tout_sensor.name}")
        fault_program.addLine('Set ph3_CH = a3_CH_P_h*F_CH')
        fault_program.addLine('Set Y_CH_COP_h = Y_CH_Q_h/(1 + ((ph1_CH+(ph2_CH)+(ph3_CH))*F_CH))')

        # air flow defect and charge defect combined to modify airflow curve output
        ff_ch_h = 1 / (1 + (qgr_values[0] + qgr_values[1] * ff_chg_values[0] + qgr_values[2] * f_chg) * f_chg)
        fault_program.addLine("Set FF_CH_h = #{ff_ch_h.round(3)}")

        fault_program.addLine("Set FF_AF_h = 1.0 + #{heat_airflow_rated_defect_ratio[speed].round(3)}")
        fault_program.addLine('Set FF_AF_comb_h = FF_CH_h * FF_AF_h')

        fault_program.addLine('Set qh_AF_CH = a1_AF_Qgr_h + (a2_AF_Qgr_h*FF_CH_h) + (a3_AF_Qgr_h*FF_CH_h*FF_CH_h)')
        fault_program.addLine('Set eirh_AF_CH = a1_AF_EIR_h + (a2_AF_EIR_h*FF_CH_h) + (a3_AF_EIR_h*FF_CH_h*FF_CH_h)')
        fault_program.addLine('Set p_CH_Q_h = Y_CH_Q_h / qh_AF_CH')
        fault_program.addLine('Set p_CH_COP_h = Y_CH_COP_h * eirh_AF_CH')

        fault_program.addLine('Set p_AF_Q_h = a1_AF_Qgr_h + (a2_AF_Qgr_h*FF_AF_comb_h) + (a3_AF_Qgr_h*FF_AF_comb_h*FF_AF_comb_h)')
        fault_program.addLine('Set p_AF_COP_h = 1.0 / ((a1_AF_EIR_h)+(a2_AF_EIR_h*FF_AF_comb_h)+(a3_AF_EIR_h*FF_AF_comb_h*FF_AF_comb_h))')

        fault_program.addLine("Set #{heat_cap_fff_act.name} = (p_CH_Q_h * p_AF_Q_h)")
        fault_program.addLine("Set #{heat_eir_fff_act.name} = 1.0 / (p_CH_COP_h * p_AF_COP_h)")
      end
    end
    program_calling_manager = OpenStudio::Model::EnergyManagementSystemProgramCallingManager.new(model)
    program_calling_manager.setName("#{obj_name} program manager")
    program_calling_manager.setCallingPoint('BeginTimestepBeforePredictor')
    program_calling_manager.addProgram(fault_program)
  end

  def self.get_default_gshp_pump_power()
    return 30.0 # W/ton, per ANSI/RESNET/ICC 301-2019 Section 4.4.5 (closed loop)
  end

  def self.apply_shared_systems(hpxml)
    applied_clg = apply_shared_cooling_systems(hpxml)
    applied_htg = apply_shared_heating_systems(hpxml)
    return unless (applied_clg || applied_htg)

    # Remove WLHP if not serving heating nor cooling
    hpxml.heat_pumps.each do |hp|
      next unless hp.heat_pump_type == HPXML::HVACTypeHeatPumpWaterLoopToAir
      next if hp.fraction_heat_load_served > 0
      next if hp.fraction_cool_load_served > 0

      hp.delete
    end

    # Remove any orphaned HVAC distributions
    hpxml.hvac_distributions.each do |hvac_distribution|
      hvac_systems = []
      hpxml.hvac_systems.each do |hvac_system|
        next if hvac_system.distribution_system_idref.nil?
        next unless hvac_system.distribution_system_idref == hvac_distribution.id

        hvac_systems << hvac_system
      end
      next unless hvac_systems.empty?

      hvac_distribution.delete
    end
  end

  def self.apply_shared_cooling_systems(hpxml)
    applied = false
    hpxml.cooling_systems.each do |cooling_system|
      next unless cooling_system.is_shared_system

      applied = true
      wlhp = nil
      distribution_system = cooling_system.distribution_system
      distribution_type = distribution_system.distribution_system_type

      # Calculate air conditioner SEER equivalent
      n_dweq = cooling_system.number_of_units_served.to_f
      aux = cooling_system.shared_loop_watts

      if cooling_system.cooling_system_type == HPXML::HVACTypeChiller

        # Chiller w/ baseboard or fan coil or water loop heat pump
        cap = cooling_system.cooling_capacity
        chiller_input = UnitConversions.convert(cooling_system.cooling_efficiency_kw_per_ton * UnitConversions.convert(cap, 'Btu/hr', 'ton'), 'kW', 'W')
        if distribution_type == HPXML::HVACDistributionTypeHydronic
          if distribution_system.hydronic_type == HPXML::HydronicTypeWaterLoop
            wlhp = hpxml.heat_pumps.select { |hp| hp.heat_pump_type == HPXML::HVACTypeHeatPumpWaterLoopToAir }[0]
            aux_dweq = wlhp.cooling_capacity / wlhp.cooling_efficiency_eer
          else
            aux_dweq = 0.0
          end
        elsif distribution_type == HPXML::HVACDistributionTypeAir
          if distribution_system.air_type == HPXML::AirTypeFanCoil
            aux_dweq = cooling_system.fan_coil_watts
          end
        end
        # ANSI/RESNET/ICC 301-2019 Equation 4.4-2
        seer_eq = (cap - 3.41 * aux - 3.41 * aux_dweq * n_dweq) / (chiller_input + aux + aux_dweq * n_dweq)

      elsif cooling_system.cooling_system_type == HPXML::HVACTypeCoolingTower

        # Cooling tower w/ water loop heat pump
        if distribution_type == HPXML::HVACDistributionTypeHydronic
          if distribution_system.hydronic_type == HPXML::HydronicTypeWaterLoop
            wlhp = hpxml.heat_pumps.select { |hp| hp.heat_pump_type == HPXML::HVACTypeHeatPumpWaterLoopToAir }[0]
            wlhp_cap = wlhp.cooling_capacity
            wlhp_input = wlhp_cap / wlhp.cooling_efficiency_eer
          end
        end
        # ANSI/RESNET/ICC 301-2019 Equation 4.4-3
        seer_eq = (wlhp_cap - 3.41 * aux / n_dweq) / (wlhp_input + aux / n_dweq)

      else
        fail "Unexpected cooling system type '#{cooling_system.cooling_system_type}'."
      end

      if seer_eq <= 0
        fail "Negative SEER equivalent calculated for cooling system '#{cooling_system.id}', double check inputs."
      end

      cooling_system.cooling_system_type = HPXML::HVACTypeCentralAirConditioner
      cooling_system.cooling_efficiency_seer = seer_eq.round(2)
      cooling_system.cooling_efficiency_kw_per_ton = nil
      cooling_system.cooling_capacity = nil # Autosize the equipment
      cooling_system.is_shared_system = false
      cooling_system.number_of_units_served = nil
      cooling_system.shared_loop_watts = nil
      cooling_system.shared_loop_motor_efficiency = nil
      cooling_system.fan_coil_watts = nil

      # Assign new distribution system to air conditioner
      if distribution_type == HPXML::HVACDistributionTypeHydronic
        if distribution_system.hydronic_type == HPXML::HydronicTypeWaterLoop
          # Assign WLHP air distribution
          cooling_system.distribution_system_idref = wlhp.distribution_system_idref
          wlhp.fraction_cool_load_served = 0.0
          wlhp.fraction_heat_load_served = 0.0
        else
          # Assign DSE=1
          hpxml.hvac_distributions.add(id: "#{cooling_system.id}AirDistributionSystem",
                                       distribution_system_type: HPXML::HVACDistributionTypeDSE,
                                       annual_cooling_dse: 1.0,
                                       annual_heating_dse: 1.0)
          cooling_system.distribution_system_idref = hpxml.hvac_distributions[-1].id
        end
      elsif (distribution_type == HPXML::HVACDistributionTypeAir) && (distribution_system.air_type == HPXML::AirTypeFanCoil)
        # Convert "fan coil" air distribution system to "regular velocity"
        if distribution_system.hvac_systems.size > 1
          # Has attached heating system, so create a copy specifically for the cooling system
          hpxml.hvac_distributions << distribution_system.dup
          hpxml.hvac_distributions[-1].id += "#{cooling_system.id}AirDistributionSystem"
          cooling_system.distribution_system_idref = hpxml.hvac_distributions[-1].id
        end
        hpxml.hvac_distributions[-1].air_type = HPXML::AirTypeRegularVelocity
        if hpxml.hvac_distributions[-1].duct_leakage_measurements.select { |lm| (lm.duct_type == HPXML::DuctTypeSupply) && (lm.duct_leakage_total_or_to_outside == HPXML::DuctLeakageToOutside) }.size == 0
          # Assign zero supply leakage
          hpxml.hvac_distributions[-1].duct_leakage_measurements.add(duct_type: HPXML::DuctTypeSupply,
                                                                     duct_leakage_units: HPXML::UnitsCFM25,
                                                                     duct_leakage_value: 0,
                                                                     duct_leakage_total_or_to_outside: HPXML::DuctLeakageToOutside)
        end
        if hpxml.hvac_distributions[-1].duct_leakage_measurements.select { |lm| (lm.duct_type == HPXML::DuctTypeReturn) && (lm.duct_leakage_total_or_to_outside == HPXML::DuctLeakageToOutside) }.size == 0
          # Assign zero return leakage
          hpxml.hvac_distributions[-1].duct_leakage_measurements.add(duct_type: HPXML::DuctTypeReturn,
                                                                     duct_leakage_units: HPXML::UnitsCFM25,
                                                                     duct_leakage_value: 0,
                                                                     duct_leakage_total_or_to_outside: HPXML::DuctLeakageToOutside)
        end
      end
    end

    return applied
  end

  def self.apply_shared_heating_systems(hpxml)
    applied = false
    hpxml.heating_systems.each do |heating_system|
      next unless heating_system.is_shared_system

      applied = true
      distribution_system = heating_system.distribution_system
      distribution_type = distribution_system.distribution_system_type
      hydronic_type = distribution_system.hydronic_type

      if heating_system.heating_system_type == HPXML::HVACTypeBoiler && hydronic_type.to_s == HPXML::HydronicTypeWaterLoop

        # Shared boiler w/ water loop heat pump
        # Per ANSI/RESNET/ICC 301-2019 Section 4.4.7.2, model as:
        # A) heat pump with constant efficiency and duct losses, fraction heat load served = 1/COP
        # B) boiler, fraction heat load served = 1-1/COP
        fraction_heat_load_served = heating_system.fraction_heat_load_served

        # Heat pump
        # If this approach is ever removed, also remove code in HVACSizing.apply_hvac_loads()
        wlhp = hpxml.heat_pumps.select { |hp| hp.heat_pump_type == HPXML::HVACTypeHeatPumpWaterLoopToAir }[0]
        wlhp.fraction_heat_load_served = fraction_heat_load_served * (1.0 / wlhp.heating_efficiency_cop)
        wlhp.fraction_cool_load_served = 0.0

        # Boiler
        heating_system.fraction_heat_load_served = fraction_heat_load_served * (1.0 - 1.0 / wlhp.heating_efficiency_cop)
      end

      heating_system.heating_capacity = nil # Autosize the equipment
    end

    return applied
  end

  def self.set_num_speeds(hvac_system)
    hvac_ap = hvac_system.additional_properties

    if hvac_system.is_a?(HPXML::CoolingSystem) && (hvac_system.cooling_system_type == HPXML::HVACTypeRoomAirConditioner)
      hvac_ap.num_speeds = 1
    elsif (hvac_system.is_a?(HPXML::CoolingSystem) && (hvac_system.cooling_system_type == HPXML::HVACTypeMiniSplitAirConditioner)) ||
          (hvac_system.is_a?(HPXML::HeatPump) && (hvac_system.heat_pump_type == HPXML::HVACTypeHeatPumpMiniSplit))
      hvac_ap.speed_indices = [1, 3, 5, 9] # Speeds we model
      hvac_ap.num_speeds = hvac_ap.speed_indices.size
    elsif hvac_system.compressor_type == HPXML::HVACCompressorTypeSingleStage
      hvac_ap.num_speeds = 1
    elsif hvac_system.compressor_type == HPXML::HVACCompressorTypeTwoStage
      hvac_ap.num_speeds =  2
    elsif hvac_system.compressor_type == HPXML::HVACCompressorTypeVariableSpeed
      hvac_ap.num_speeds =  4
    end
  end

  def self.calc_rated_airflow(capacity, rated_cfm_per_ton, capacity_ratio)
    return UnitConversions.convert(capacity, 'Btu/hr', 'ton') * UnitConversions.convert(rated_cfm_per_ton, 'cfm', 'm^3/s') * capacity_ratio
  end

  def self.is_central_air_conditioner_and_furnace(hpxml, heating_system, cooling_system)
    if not (hpxml.heating_systems.include?(heating_system) && (heating_system.heating_system_type == HPXML::HVACTypeFurnace))
      return false
    end
    if not (hpxml.cooling_systems.include?(cooling_system) && (cooling_system.cooling_system_type == HPXML::HVACTypeCentralAirConditioner))
      return false
    end

    return true
  end

  def self.get_hpxml_hvac_systems(hpxml)
    # Returns a list of heating/cooling systems, incorporating whether
    # multiple systems are connected to the same distribution system
    # (e.g., a furnace + central air conditioner w/ the same ducts).
    hvac_systems = []

    hpxml.cooling_systems.each do |cooling_system|
      heating_system = nil
      if is_central_air_conditioner_and_furnace(hpxml, cooling_system.attached_heating_system, cooling_system)
        heating_system = cooling_system.attached_heating_system
      end
      hvac_systems << { cooling: cooling_system,
                        heating: heating_system }
    end

    hpxml.heating_systems.each do |heating_system|
      if is_central_air_conditioner_and_furnace(hpxml, heating_system, heating_system.attached_cooling_system)
        next # Already processed combined AC+furnace
      end

      hvac_systems << { cooling: nil,
                        heating: heating_system }
    end

    hpxml.heat_pumps.each do |heat_pump|
      hvac_systems << { cooling: heat_pump,
                        heating: heat_pump }
    end

    return hvac_systems
  end

  def self.ensure_nonzero_sizing_values(hpxml)
    min_capacity = 1.0 # Btuh
    min_airflow = 3.0 # cfm; E+ min airflow is 0.001 m3/s
    hpxml.heating_systems.each do |htg_sys|
      htg_sys.heating_capacity = [htg_sys.heating_capacity, min_capacity].max
      htg_sys.heating_airflow_cfm = [htg_sys.heating_airflow_cfm, min_airflow].max
    end
    hpxml.cooling_systems.each do |clg_sys|
      clg_sys.cooling_capacity = [clg_sys.cooling_capacity, min_capacity].max
      clg_sys.cooling_airflow_cfm = [clg_sys.cooling_airflow_cfm, min_airflow].max
    end
    hpxml.heat_pumps.each do |hp_sys|
      hp_sys.cooling_capacity = [hp_sys.cooling_capacity, min_capacity].max
      hp_sys.cooling_airflow_cfm = [hp_sys.cooling_airflow_cfm, min_airflow].max
      hp_sys.additional_properties.cooling_capacity_sensible = [hp_sys.additional_properties.cooling_capacity_sensible, min_capacity].max
      hp_sys.heating_capacity = [hp_sys.heating_capacity, min_capacity].max
      hp_sys.heating_airflow_cfm = [hp_sys.heating_airflow_cfm, min_airflow].max
      if not hp_sys.heating_capacity_17F.nil?
        hp_sys.heating_capacity_17F = [hp_sys.heating_capacity_17F, min_capacity].max
      end
      if not hp_sys.backup_heating_capacity.nil?
        hp_sys.backup_heating_capacity = [hp_sys.backup_heating_capacity, min_capacity].max
      end
    end
  end

  def self.get_dehumidifier_default_values(capacity)
    rh_setpoint = 0.6
    if capacity <= 25.0
      ief = 0.79
    elsif capacity <= 35.0
      ief = 0.95
    elsif capacity <= 54.0
      ief = 1.04
    elsif capacity < 75.0
      ief = 1.20
    else
      ief = 1.82
    end

    return { rh_setpoint: rh_setpoint, ief: ief }
  end

  def self.get_default_hvac_efficiency_by_year_installed(year, hvac_type, fuel_type, units)
    if [HPXML::HVACTypeWallFurnace, HPXML::HVACTypeFloorFurnace].include? hvac_type
      # For wall/floor furnaces, map other fuel types to natural gas because the lookup table only provides efficiencies for natural gas.
      fuel_type = HPXML::FuelTypeNaturalGas
    end

    type_id = { HPXML::HVACTypeCentralAirConditioner => 'split_dx',
                HPXML::HVACTypeRoomAirConditioner => 'packaged_dx',
                HPXML::HVACTypeHeatPumpAirToAir => 'heat_pump',
                HPXML::HVACTypeFurnace => 'central_furnace',
                HPXML::HVACTypeWallFurnace => 'wall_furnace',
                HPXML::HVACTypeFloorFurnace => 'wall_furnace', # floor furnaces mapped to wall furnaces
                HPXML::HVACTypeBoiler => 'boiler' }[hvac_type]

    fuel_primary_id = { EPlus::FuelTypeElectricity => 'electric',
                        EPlus::FuelTypeNaturalGas => 'natural_gas',
                        EPlus::FuelTypeOil => 'fuel_oil',
                        EPlus::FuelTypeCoal => 'fuel_oil', # assumption
                        EPlus::FuelTypeWoodCord => 'fuel_oil', # assumption
                        EPlus::FuelTypeWoodPellets => 'fuel_oil', # assumption
                        EPlus::FuelTypePropane => 'lpg' }[EPlus.fuel_type(fuel_type)]

    metric_id = units.downcase
    value = nil
    lookup_year = 0
    CSV.foreach(File.join(File.dirname(__FILE__), 'lu_hvac_equipment_efficiency.csv'), headers: true) do |row|
      next unless row['type_id'] == type_id
      next unless row['fuel_primary_id'] == fuel_primary_id
      next unless row['metric_id'] == metric_id

      row_year = Integer(row['year'])
      if (row_year - year).abs <= (lookup_year - year).abs
        lookup_year = row_year
        value = Float(row['value'])
      end
    end

    return value
  end
end<|MERGE_RESOLUTION|>--- conflicted
+++ resolved
@@ -952,31 +952,13 @@
 
   def self.apply_ceiling_fans(model, runner, weather, ceiling_fan, living_space, schedules_file)
     obj_name = Constants.ObjectNameCeilingFan
-<<<<<<< HEAD
-    monthly_sch = Schedule.CeilingFanMonthlyMultipliers(weather: weather).split(',').map { |i| i.to_f }
-    medium_cfm = 3000.0
-    weekday_sch = Schedule.CeilingFanWeekdayFractions.split(',').map { |i| i.to_f }
-    weekend_sch = Schedule.CeilingFanWeekendFractions.split(',').map { |i| i.to_f }
-    hrs_per_day = weekday_sch.sum(0.0)
-=======
     medium_cfm = 3000.0 # From ANSI 301-2019
     hrs_per_day = 10.5 # From ANSI 301-2019
->>>>>>> c92479db
     cfm_per_w = ceiling_fan.efficiency
     quantity = ceiling_fan.quantity
     annual_kwh = UnitConversions.convert(quantity * medium_cfm / cfm_per_w * hrs_per_day * 365.0, 'Wh', 'kWh')
     annual_kwh *= ceiling_fan.monthly_multipliers.split(',').map(&:to_f).sum(0.0) / 12.0
 
-<<<<<<< HEAD
-    ceiling_fan_sch = MonthWeekdayWeekendSchedule.new(model, obj_name + ' schedule', weekday_sch, weekend_sch, monthly_sch, Constants.ScheduleTypeLimitsFraction)
-
-    if not schedules_file.nil?
-      space_design_level = schedules_file.calc_design_level_from_annual_kwh(col_name: 'ceiling_fan', annual_kwh: annual_kwh)
-      ceiling_fan_sch = schedules_file.create_schedule_file(col_name: 'ceiling_fan')
-    else
-      space_design_level = ceiling_fan_sch.calcDesignLevelFromDailykWh(annual_kwh / 365.0)
-      ceiling_fan_sch = ceiling_fan_sch.schedule
-=======
     if not schedules_file.nil?
       ceiling_fan_design_level = schedules_file.calc_design_level_from_annual_kwh(col_name: 'ceiling_fan', annual_kwh: annual_kwh)
       ceiling_fan_sch = schedules_file.create_schedule_file(col_name: 'ceiling_fan')
@@ -987,7 +969,6 @@
       ceiling_fan_sch_obj = MonthWeekdayWeekendSchedule.new(model, obj_name + ' schedule', weekday_sch, weekend_sch, monthly_sch, Constants.ScheduleTypeLimitsFraction)
       ceiling_fan_design_level = ceiling_fan_sch_obj.calcDesignLevelFromDailykWh(annual_kwh / 365.0)
       ceiling_fan_sch = ceiling_fan_sch_obj.schedule
->>>>>>> c92479db
     end
 
     equip_def = OpenStudio::Model::ElectricEquipmentDefinition.new(model)
