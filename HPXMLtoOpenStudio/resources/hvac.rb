--- conflicted
+++ resolved
@@ -124,12 +124,12 @@
     # Fan
 
     if not cooling_system.nil?
-      blower_watt_cfm = cooling_system.blower_watt_cfm
-    end
-    if blower_watt_cfm.nil? && (not heating_system.nil?)
-      blower_watt_cfm = heating_system.blower_watt_cfm
-    end
-    fan = create_supply_fan(model, obj_name, num_speeds, blower_watt_cfm)
+      fan_watts_per_cfm = cooling_system.fan_watts_per_cfm
+    end
+    if fan_watts_per_cfm.nil? && (not heating_system.nil?)
+      fan_watts_per_cfm = heating_system.fan_watts_per_cfm
+    end
+    fan = create_supply_fan(model, obj_name, num_speeds, fan_watts_per_cfm)
     if not cooling_system.nil?
       hvac_map[cooling_system.id] += disaggregate_fan_or_pump(model, fan, nil, clg_coil, nil)
     end
@@ -474,7 +474,7 @@
 
     # Fan
 
-    fan = create_supply_fan(model, obj_name, num_speeds, heat_pump.blower_watt_cfm)
+    fan = create_supply_fan(model, obj_name, num_speeds, heat_pump.fan_watts_per_cfm)
     hvac_map[heat_pump.id] += disaggregate_fan_or_pump(model, fan, htg_coil, clg_coil, htg_supp_coil)
 
     # Unitary System
@@ -547,12 +547,7 @@
     sequential_cool_load_frac = calc_sequential_load_fraction(heat_pump.fraction_cool_load_served, remaining_cool_load_frac)
     num_speeds = 10
     mshp_indices = [1, 3, 5, 9]
-<<<<<<< HEAD
-    hp_min_temp, supp_max_temp = get_heatpump_temp_assumptions(heat_pump)
-=======
     hp_min_temp, supp_max_temp = get_heat_pump_temp_assumptions(heat_pump)
-    fan_power_installed = 0.07 # W/cfm
->>>>>>> b3977611
     pan_heater_power = 0.0 # W, disabled
     fan_power_rated = 0.07 # W/cfm
 
@@ -624,13 +619,8 @@
     heat_c_d = get_heat_c_d(num_speeds, heat_pump.heating_efficiency_hspf)
     heat_closs_fplr_spec = [calc_plr_coefficients(heat_c_d)] * num_speeds
     heat_cfms_ton_rated, heat_capacity_ratios = calc_mshp_cfms_ton_heating(min_heating_capacity, max_heating_capacity, min_heating_airflow_rate, max_heating_airflow_rate, num_speeds)
-<<<<<<< HEAD
     heat_eirs = calc_mshp_heat_eirs(runner, heat_pump.heating_efficiency_hspf, fan_power_rated, hp_min_temp, heat_c_d, cool_cfms_ton_rated, num_speeds, heat_capacity_ratios, heat_cfms_ton_rated, heat_eir_ft_spec, heat_cap_ft_spec)
-    htg_coil = create_dx_heating_coil(model, obj_name, mshp_indices, heat_eirs, heat_cap_ft_spec, heat_eir_ft_spec, heat_closs_fplr_spec, heat_cap_fflow_spec, heat_eir_fflow_spec, heat_pump.heating_capacity, 0.0, nil, nil, hp_min_temp)
-=======
-    heat_eirs = calc_mshp_heat_eirs(runner, heat_pump.heating_efficiency_hspf, fan_power_installed, hp_min_temp, heat_c_d, cool_cfms_ton_rated, num_speeds, heat_capacity_ratios, heat_cfms_ton_rated, heat_eir_ft_spec, heat_cap_ft_spec)
     htg_coil = create_dx_heating_coil(model, obj_name, mshp_indices, heat_eirs, heat_cap_ft_spec, heat_eir_ft_spec, heat_closs_fplr_spec, heat_cap_fflow_spec, heat_eir_fflow_spec, heat_pump.heating_capacity, 0.0, nil, nil, hp_min_temp, heat_pump.fraction_heat_load_served)
->>>>>>> b3977611
     hvac_map[heat_pump.id] << htg_coil
 
     # Supplemental Heating Coil
@@ -643,11 +633,11 @@
     fan_power_curve = create_curve_exponent(model, [0, 1, 3], obj_name + ' fan power curve', -100, 100)
     fan_eff_curve = create_curve_cubic(model, [0, 1, 0, 0], obj_name + ' fan eff curve', 0, 1, 0.01, 1)
     fan = OpenStudio::Model::FanOnOff.new(model, model.alwaysOnDiscreteSchedule, fan_power_curve, fan_eff_curve)
-    fan_eff = UnitConversions.convert(UnitConversions.convert(0.1, 'inH2O', 'Pa') / heat_pump.blower_watt_cfm, 'cfm', 'm^3/s') # Overall Efficiency of the Fan, Motor and Drive
+    fan_eff = UnitConversions.convert(UnitConversions.convert(0.1, 'inH2O', 'Pa') / heat_pump.fan_watts_per_cfm, 'cfm', 'm^3/s') # Overall Efficiency of the Fan, Motor and Drive
     fan.setName(obj_name + ' supply fan')
     fan.setEndUseSubcategory('supply fan')
     fan.setFanEfficiency(fan_eff)
-    fan.setPressureRise(calc_fan_pressure_rise(fan_eff, heat_pump.blower_watt_cfm))
+    fan.setPressureRise(calc_fan_pressure_rise(fan_eff, heat_pump.fan_watts_per_cfm))
     fan.setMotorEfficiency(1.0)
     fan.setMotorInAirstreamFraction(1.0)
     hvac_map[heat_pump.id] += disaggregate_fan_or_pump(model, fan, htg_coil, clg_coil, htg_supp_coil)
@@ -770,12 +760,6 @@
     fluid_type = Constants.FluidPropyleneGlycol
     frac_glycol = 0.3
     design_delta_t = 10.0
-<<<<<<< HEAD
-    pump_head = 50.0
-    u_tube_leg_spacing = 0.9661
-    u_tube_spacing_type = 'b'
-=======
->>>>>>> b3977611
     chw_design = [85.0, weather.design.CoolingDrybulb - 15.0, weather.data.AnnualAvgDrybulb + 10.0].max # Temperature of water entering indoor coil,use 85F as lower bound
     if fluid_type == Constants.FluidWater
       hw_design = [45.0, weather.design.HeatingDrybulb + 35.0, weather.data.AnnualAvgDrybulb - 10.0].max # Temperature of fluid entering indoor coil, use 45F as lower bound for water
@@ -968,11 +952,7 @@
 
     # Fan
 
-<<<<<<< HEAD
-    fan = create_supply_fan(model, obj_name, 1, heat_pump.blower_watt_cfm)
-=======
     fan = create_supply_fan(model, obj_name, 1, heat_pump.fan_watts_per_cfm)
->>>>>>> b3977611
     hvac_map[heat_pump.id] += disaggregate_fan_or_pump(model, fan, htg_coil, clg_coil, htg_supp_coil)
 
     # Unitary System
@@ -1125,12 +1105,7 @@
     pump.setRatedPowerConsumption(pump_w)
     pump.setMotorEfficiency(0.85)
     pump.setRatedPumpHead(20000)
-<<<<<<< HEAD
-    pump.setMotorEfficiency(0.9)
-    pump.setRatedPowerConsumption(heating_system.electric_auxiliary_energy / 2.08) # W
-=======
     pump.setRatedFlowRate(calc_pump_rated_flow_rate(0.75, pump_w, pump.ratedPumpHead))
->>>>>>> b3977611
     pump.setFractionofMotorInefficienciestoFluidStream(0)
     pump.setCoefficient1ofthePartLoadPerformanceCurve(0)
     pump.setCoefficient2ofthePartLoadPerformanceCurve(1)
@@ -1329,7 +1304,7 @@
 
     # Fan
 
-    fan = create_supply_fan(model, obj_name, 1, heating_system.blower_watt_cfm)
+    fan = create_supply_fan(model, obj_name, 1, heating_system.fan_watts_per_cfm)
     hvac_map[heating_system.id] += disaggregate_fan_or_pump(model, fan, htg_coil, nil, nil)
 
     # Unitary System
@@ -1573,51 +1548,6 @@
     living_zone.setThermostatSetpointDualSetpoint(thermostat_setpoint)
   end
 
-<<<<<<< HEAD
-=======
-  def self.apply_eae_to_heating_fan(runner, hvac_objects, heating_system)
-    # Applies Electric Auxiliary Energy (EAE) for fuel heating equipment to fan/pump power.
-
-    eae = heating_system.electric_auxiliary_energy
-
-    unitary_systems = []
-    hvac_objects.each do |hvac_object|
-      if hvac_object.is_a? OpenStudio::Model::AirLoopHVAC # Furnace
-        unitary_systems << get_unitary_system_from_air_loop_hvac(hvac_object)
-      elsif hvac_object.is_a? OpenStudio::Model::AirLoopHVACUnitarySystem # WallFurnace/FloorFurnace/Stove
-        unitary_systems << hvac_object
-      end
-    end
-
-    unitary_systems.each do |unitary_system|
-      if eae.nil?
-        htg_coil = unitary_system.heatingCoil.get.to_CoilHeatingGas.get
-        htg_capacity = UnitConversions.convert(htg_coil.nominalCapacity.get, 'W', 'kBtu/hr')
-        eae = get_electric_auxiliary_energy(heating_system, htg_capacity)
-      end
-      elec_power = eae / 2.08 # W
-
-      htg_coil = unitary_system.heatingCoil.get.to_CoilHeatingGas.get
-      htg_coil.setParasiticElectricLoad(0.0)
-
-      htg_cfm = UnitConversions.convert(unitary_system.supplyAirFlowRateDuringHeatingOperation.get, 'm^3/s', 'cfm')
-
-      fan = unitary_system.supplyFan.get.to_FanOnOff.get
-      if elec_power > 0
-        fan_eff = 0.75 # Overall Efficiency of the Fan, Motor and Drive
-        fan_w_cfm = elec_power / htg_cfm # W/cfm
-        fan.setFanEfficiency(fan_eff)
-        fan.setPressureRise(calc_fan_pressure_rise(fan_eff, fan_w_cfm))
-      else
-        fan.setFanEfficiency(1)
-        fan.setPressureRise(0)
-      end
-      fan.setMotorEfficiency(1.0)
-      fan.setMotorInAirstreamFraction(1.0)
-    end
-  end
-
->>>>>>> b3977611
   def self.get_default_heating_setpoint(control_type)
     # Per ANSI/RESNET/ICC 301
     htg_sp = 68 # F
@@ -1986,7 +1916,7 @@
     return htg_supp_coil
   end
 
-  def self.create_supply_fan(model, obj_name, num_speeds, blower_watt_cfm)
+  def self.create_supply_fan(model, obj_name, num_speeds, fan_watts_per_cfm)
     if num_speeds == 1
       fan = OpenStudio::Model::FanOnOff.new(model, model.alwaysOnDiscreteSchedule)
     else
@@ -1994,10 +1924,10 @@
       fan_eff_curve = create_curve_cubic(model, [0, 1, 0, 0], obj_name + ' fan eff curve', 0, 1, 0.01, 1)
       fan = OpenStudio::Model::FanOnOff.new(model, model.alwaysOnDiscreteSchedule, fan_power_curve, fan_eff_curve)
     end
-    if blower_watt_cfm > 0
+    if fan_watts_per_cfm > 0
       fan_eff = 0.75 # Overall Efficiency of the Fan, Motor and Drive
       fan.setFanEfficiency(fan_eff)
-      fan.setPressureRise(calc_fan_pressure_rise(fan_eff, blower_watt_cfm))
+      fan.setPressureRise(calc_fan_pressure_rise(fan_eff, fan_watts_per_cfm))
     else
       fan.setFanEfficiency(1)
       fan.setPressureRise(0)
@@ -2092,33 +2022,7 @@
     return ef_input, water_removal_rate_input
   end
 
-<<<<<<< HEAD
-  def self.get_default_boiler_eae(fuel, load_frac)
-    # From ANSI/RESNET/ICC 301 Standard
-    if [HPXML::FuelTypeNaturalGas,
-        HPXML::FuelTypePropane].include? fuel
-      return 170.0 * load_frac # kWh/yr
-    elsif [HPXML::FuelTypeOil,
-           HPXML::FuelTypeOil1,
-           HPXML::FuelTypeOil2,
-           HPXML::FuelTypeOil4,
-           HPXML::FuelTypeOil5or6,
-           HPXML::FuelTypeDiesel,
-           HPXML::FuelTypeKerosene].include? fuel
-      return 330.0 * load_frac # kWh/yr
-    elsif [HPXML::FuelTypeElectricity,
-           HPXML::FuelTypeWoodCord,
-           HPXML::FuelTypeWoodPellets,
-           HPXML::FuelTypeCoal,
-           HPXML::FuelTypeCoalAnthracite,
-           HPXML::FuelTypeCoalBituminous,
-           HPXML::FuelTypeCoke]
-      return 0.0
-    end
-=======
-  def self.get_electric_auxiliary_energy(heating_system, furnace_capacity_kbtuh = nil)
-    # Get boiler/furnace EAE
-
+  def self.get_default_boiler_eae(heating_system)
     if not heating_system.electric_auxiliary_energy.nil?
       return heating_system.electric_auxiliary_energy
     end
@@ -2126,82 +2030,57 @@
     # From ANSI/RESNET/ICC 301-2019 Standard
     fuel = heating_system.heating_system_fuel
 
-    if heating_system.heating_system_type == HPXML::HVACTypeBoiler
-      if heating_system.is_shared_system
-        distribution_system = heating_system.distribution_system
-        distribution_type = distribution_system.distribution_system_type
-
-        if distribution_type == HPXML::HVACDistributionTypeHydronic
-          # Shared boiler w/ baseboard/radiators/etc
-          if heating_system.shared_loop_watts.nil?
-            return 220.0 # kWh/yr, per ANSI/RESNET/ICC 301-2019 Table 4.5.2(5)
+    if heating_system.is_shared_system
+      distribution_system = heating_system.distribution_system
+      distribution_type = distribution_system.distribution_system_type
+
+      if distribution_type == HPXML::HVACDistributionTypeHydronic
+        # Shared boiler w/ baseboard/radiators/etc
+        if heating_system.shared_loop_watts.nil?
+          return 220.0 # kWh/yr, per ANSI/RESNET/ICC 301-2019 Table 4.5.2(5)
+        else
+          sp_kw = UnitConversions.convert(heating_system.shared_loop_watts, 'W', 'kW')
+          n_dweq = heating_system.number_of_units_served.to_f
+          aux_in = 0.0
+        end
+      elsif distribution_type == HPXML::HVACDistributionTypeHydronicAndAir
+        hydronic_and_air_type = distribution_system.hydronic_and_air_type
+        if hydronic_and_air_type == HPXML::HydronicAndAirTypeFanCoil
+          # Shared boiler w/ fan coil
+          if heating_system.shared_loop_watts.nil? || heating_system.fan_coil_watts.nil?
+            return 438.0 # kWh/yr, per ANSI/RESNET/ICC 301-2019 Table 4.5.2(5)
           else
             sp_kw = UnitConversions.convert(heating_system.shared_loop_watts, 'W', 'kW')
             n_dweq = heating_system.number_of_units_served.to_f
-            aux_in = 0.0
+            aux_in = UnitConversions.convert(heating_system.fan_coil_watts, 'W', 'kW')
           end
-        elsif distribution_type == HPXML::HVACDistributionTypeHydronicAndAir
-          hydronic_and_air_type = distribution_system.hydronic_and_air_type
-          if hydronic_and_air_type == HPXML::HydronicAndAirTypeFanCoil
-            # Shared boiler w/ fan coil
-            if heating_system.shared_loop_watts.nil? || heating_system.fan_coil_watts.nil?
-              return 438.0 # kWh/yr, per ANSI/RESNET/ICC 301-2019 Table 4.5.2(5)
-            else
-              sp_kw = UnitConversions.convert(heating_system.shared_loop_watts, 'W', 'kW')
-              n_dweq = heating_system.number_of_units_served.to_f
-              aux_in = UnitConversions.convert(heating_system.fan_coil_watts, 'W', 'kW')
-            end
-          elsif hydronic_and_air_type == HPXML::HydronicAndAirTypeWaterLoopHeatPump
-            # Shared boiler w/ WLHP
-            if heating_system.shared_loop_watts.nil?
-              return 265.0 # kWh/yr, per ANSI/RESNET/ICC 301-2019 Table 4.5.2(5)
-            else
-              sp_kw = UnitConversions.convert(heating_system.shared_loop_watts, 'W', 'kW')
-              n_dweq = heating_system.number_of_units_served.to_f
-              aux_in = 0.0 # ANSI/RESNET/ICC 301-2019 Section 4.4.7.2
-            end
+        elsif hydronic_and_air_type == HPXML::HydronicAndAirTypeWaterLoopHeatPump
+          # Shared boiler w/ WLHP
+          if heating_system.shared_loop_watts.nil?
+            return 265.0 # kWh/yr, per ANSI/RESNET/ICC 301-2019 Table 4.5.2(5)
           else
-            fail "Unexpected distribution type '#{hydronic_and_air_type}' for shared boiler."
+            sp_kw = UnitConversions.convert(heating_system.shared_loop_watts, 'W', 'kW')
+            n_dweq = heating_system.number_of_units_served.to_f
+            aux_in = 0.0 # ANSI/RESNET/ICC 301-2019 Section 4.4.7.2
           end
         else
-          fail "Unexpected distribution type '#{distribution_type}' for shared boiler."
+          fail "Unexpected distribution type '#{hydronic_and_air_type}' for shared boiler."
         end
-
-        # ANSI/RESNET/ICC 301-2019 Equation 4.4-5
-        return ((sp_kw / n_dweq) + aux_in) * 2080.0 # kWh/yr
-
-      else # In-unit boilers
-
-        if [HPXML::FuelTypeNaturalGas,
-            HPXML::FuelTypePropane,
-            HPXML::FuelTypeElectricity,
-            HPXML::FuelTypeWoodCord,
-            HPXML::FuelTypeWoodPellets].include? fuel
-          return 170.0 # kWh/yr
-        elsif [HPXML::FuelTypeOil,
-               HPXML::FuelTypeOil1,
-               HPXML::FuelTypeOil2,
-               HPXML::FuelTypeOil4,
-               HPXML::FuelTypeOil5or6,
-               HPXML::FuelTypeDiesel,
-               HPXML::FuelTypeKerosene,
-               HPXML::FuelTypeCoal,
-               HPXML::FuelTypeCoalAnthracite,
-               HPXML::FuelTypeCoalBituminous,
-               HPXML::FuelTypeCoke].include? fuel
-          return 330.0 # kWh/yr
-        end
-
-      end
-    elsif heating_system.heating_system_type == HPXML::HVACTypeFurnace
-
-      # Furnaces
+      else
+        fail "Unexpected distribution type '#{distribution_type}' for shared boiler."
+      end
+
+      # ANSI/RESNET/ICC 301-2019 Equation 4.4-5
+      return ((sp_kw / n_dweq) + aux_in) * 2080.0 # kWh/yr
+
+    else # In-unit boilers
+
       if [HPXML::FuelTypeNaturalGas,
           HPXML::FuelTypePropane,
           HPXML::FuelTypeElectricity,
           HPXML::FuelTypeWoodCord,
           HPXML::FuelTypeWoodPellets].include? fuel
-        return 149.0 + 10.3 * furnace_capacity_kbtuh # kWh/yr
+        return 170.0 # kWh/yr
       elsif [HPXML::FuelTypeOil,
              HPXML::FuelTypeOil1,
              HPXML::FuelTypeOil2,
@@ -2213,12 +2092,10 @@
              HPXML::FuelTypeCoalAnthracite,
              HPXML::FuelTypeCoalBituminous,
              HPXML::FuelTypeCoke].include? fuel
-        return 439.0 + 5.5 * furnace_capacity_kbtuh # kWh/yr
-      end
-
-    end
-    return 0.0
->>>>>>> b3977611
+        return 330.0 # kWh/yr
+      end
+
+    end
   end
 
   def self.calc_heat_cap_ft_spec_using_capacity_17F(num_speeds, heat_pump)
@@ -4211,7 +4088,6 @@
     return primary_duct_location, secondary_duct_location
   end
 
-<<<<<<< HEAD
   def self.calc_airflow_ratio(airflow_rated, airflow_design, airflow_defect_ratio)
     return(airflow_design * (1.0 + airflow_defect_ratio) / airflow_rated)
   end
@@ -4432,15 +4308,10 @@
 
     fault_program.addLine("Set #{hp_heat_cap_fff_act.name} = (p_CH_Q_h * p_AF_Q_h)")
     fault_program.addLine("Set #{hp_heat_eir_fff_act.name} = 1.0 / (p_CH_COP_h * p_AF_COP_h)")
-=======
+  end
+
   def self.get_default_gshp_pump_power()
     return 30.0 # W/ton, per ANSI/RESNET/ICC 301-2019 Section 4.4.5 (closed loop)
-  end
-
-  def self.get_default_gshp_fan_power()
-    # Should this be 0.2 W/cfm per ANSI/RESNET/ICC 301-2019 Section 4.4.5? (or is 0.2 W/cfm
-    # interpreted as the _additional_ fan power beyond that captured in the rating test?)
-    return 0.5 # W/cfm
   end
 
   def self.apply_shared_systems(hpxml)
@@ -4564,7 +4435,7 @@
                              fraction_cool_load_served: 0.0)
 
         # Boiler
-        heating_system.electric_auxiliary_energy = get_electric_auxiliary_energy(heating_system)
+        heating_system.electric_auxiliary_energy = get_default_boiler_eae(heating_system)
         heating_system.fraction_heat_load_served = fraction_heat_load_served * (1.0 - 1.0 / heating_system.wlhp_heating_efficiency_cop)
         heating_system.distribution_system_idref = "#{heating_system.id}_Baseboard"
         hpxml.hvac_distributions.add(id: heating_system.distribution_system_idref,
@@ -4574,6 +4445,5 @@
 
       heating_system.heating_capacity = nil # Autosize the equipment
     end
->>>>>>> b3977611
   end
 end