# frozen_string_literal: true

# Collection of methods related to HVAC systems.
module HVAC
  AirSourceHeatRatedODB = 47.0 # degF, Rated outdoor drybulb for air-source systems, heating
  AirSourceHeatRatedIDB = 70.0 # degF, Rated indoor drybulb for air-source systems, heating
  AirSourceCoolRatedODB = 95.0 # degF, Rated outdoor drybulb for air-source systems, cooling
  AirSourceCoolRatedOWB = 75.0 # degF, Rated outdoor wetbulb for air-source systems, cooling
  AirSourceCoolRatedIDB = 80.0 # degF, Rated indoor drybulb for air-source systems, cooling
  AirSourceCoolRatedIWB = 67.0 # degF, Rated indoor wetbulb for air-source systems, cooling
  RatedCFMPerTon = 400.0 # cfm/ton of rated capacity, RESNET HERS Addendum 82
  CrankcaseHeaterTemp = 50.0 # degF, RESNET HERS Addendum 82
  MinCapacity = 1.0 # Btuh
  MinAirflow = 3.0 # cfm; E+ min airflow is 0.001 m3/s
  GroundSourceHeatRatedWET = 70.0 # degF, Rated water entering temperature for ground-source systems, heating
  GroundSourceHeatRatedIDB = 70.0 # degF, Rated indoor drybulb for ground-source systems, heating
  GroundSourceCoolRatedWET = 85.0 # degF, Rated water entering temperature for ground-source systems, cooling
  GroundSourceCoolRatedIDB = 80.0 # degF, Rated indoor drybulb for ground-source systems, cooling
  GroundSourceCoolRatedIWB = 67.0 # degF, Rated indoor wetbulb for ground-source systems, cooling

  # Adds any HVAC Systems to the OpenStudio model.
  #
  # @param runner [OpenStudio::Measure::OSRunner] Object typically used to display warnings
  # @param model [OpenStudio::Model::Model] OpenStudio Model object
  # @param weather [WeatherFile] Weather object containing EPW information
  # @param spaces [Hash] Map of HPXML locations => OpenStudio Space objects
  # @param hpxml_bldg [HPXML::Building] HPXML Building object representing an individual dwelling unit
  # @param hpxml_header [HPXML::Header] HPXML Header object (one per HPXML file)
  # @param schedules_file [SchedulesFile] SchedulesFile wrapper class instance of detailed schedule files
  # @param hvac_season_days [Hash] Map of htg/clg => Array of 365 days with 1s during the heating/cooling season and 0s otherwise
  # @return [Hash] Map of HPXML System ID -> AirLoopHVAC (or ZoneHVACFourPipeFanCoil)
  def self.apply_hvac_systems(runner, model, weather, spaces, hpxml_bldg, hpxml_header, schedules_file, hvac_season_days)
    # Init
    hvac_remaining_load_fracs = { htg: 1.0, clg: 1.0 }
    airloop_map = {}

    if hpxml_bldg.hvac_controls.size == 0
      return airloop_map
    end

    hvac_unavailable_periods = { htg: Schedule.get_unavailable_periods(runner, SchedulesFile::Columns[:SpaceHeating].name, hpxml_header.unavailable_periods),
                                 clg: Schedule.get_unavailable_periods(runner, SchedulesFile::Columns[:SpaceCooling].name, hpxml_header.unavailable_periods) }

    apply_unit_multiplier(hpxml_bldg, hpxml_header)
    ensure_nonzero_sizing_values(hpxml_bldg)
    apply_ideal_air_systems(model, weather, spaces, hpxml_bldg, hpxml_header, hvac_season_days, hvac_unavailable_periods, hvac_remaining_load_fracs)
    apply_cooling_system(runner, model, weather, spaces, hpxml_bldg, hpxml_header, schedules_file, airloop_map, hvac_season_days, hvac_unavailable_periods, hvac_remaining_load_fracs)
    hp_backup_obj = apply_heating_system(runner, model, weather, spaces, hpxml_bldg, hpxml_header, schedules_file, airloop_map, hvac_season_days, hvac_unavailable_periods, hvac_remaining_load_fracs)
    apply_heat_pump(runner, model, weather, spaces, hpxml_bldg, hpxml_header, schedules_file, airloop_map, hvac_season_days, hvac_unavailable_periods, hvac_remaining_load_fracs, hp_backup_obj)

    return airloop_map
  end

  # Adds any HPXML Cooling Systems to the OpenStudio model.
  #
  # @param runner [OpenStudio::Measure::OSRunner] Object typically used to display warnings
  # @param model [OpenStudio::Model::Model] OpenStudio Model object
  # @param weather [WeatherFile] Weather object containing EPW information
  # @param spaces [Hash] Map of HPXML locations => OpenStudio Space objects
  # @param hpxml_bldg [HPXML::Building] HPXML Building object representing an individual dwelling unit
  # @param hpxml_header [HPXML::Header] HPXML Header object (one per HPXML file)
  # @param schedules_file [SchedulesFile] SchedulesFile wrapper class instance of detailed schedule files
  # @param airloop_map [Hash] Map of HPXML System ID => OpenStudio AirLoopHVAC (or ZoneHVACFourPipeFanCoil or ZoneHVACBaseboardConvectiveWater) objects
  # @param hvac_season_days [Hash] Map of htg/clg => Array of 365 days with 1s during the heating/cooling season and 0s otherwise
  # @param hvac_unavailable_periods [Hash] Map of htg/clg => HPXML::UnavailablePeriods for heating/cooling
  # @param hvac_remaining_load_fracs [Hash] Map of htg/clg => Fraction of heating/cooling load that has not yet been met
  # @return [nil]
  def self.apply_cooling_system(runner, model, weather, spaces, hpxml_bldg, hpxml_header, schedules_file, airloop_map,
                                hvac_season_days, hvac_unavailable_periods, hvac_remaining_load_fracs)
    conditioned_zone = spaces[HPXML::LocationConditionedSpace].thermalZone.get

    get_hpxml_hvac_systems(hpxml_bldg).each do |hvac_system|
      next if hvac_system[:cooling].nil?
      next unless hvac_system[:cooling].is_a? HPXML::CoolingSystem

      cooling_system = hvac_system[:cooling]
      heating_system = hvac_system[:heating]

      check_distribution_system(cooling_system, cooling_system.cooling_system_type)

      hvac_sequential_load_fracs = {}

      # Calculate cooling sequential load fractions
      hvac_sequential_load_fracs[:clg] = calc_sequential_load_fractions(cooling_system.fraction_cool_load_served.to_f, hvac_remaining_load_fracs[:clg], hvac_season_days[:clg])
      hvac_remaining_load_fracs[:clg] -= cooling_system.fraction_cool_load_served.to_f

      # Calculate heating sequential load fractions
      if not heating_system.nil?
        hvac_sequential_load_fracs[:htg] = calc_sequential_load_fractions(heating_system.fraction_heat_load_served, hvac_remaining_load_fracs[:htg], hvac_season_days[:htg])
        hvac_remaining_load_fracs[:htg] -= heating_system.fraction_heat_load_served
      elsif cooling_system.has_integrated_heating
        hvac_sequential_load_fracs[:htg] = calc_sequential_load_fractions(cooling_system.integrated_heating_system_fraction_heat_load_served, hvac_remaining_load_fracs[:htg], hvac_season_days[:htg])
        hvac_remaining_load_fracs[:htg] -= cooling_system.integrated_heating_system_fraction_heat_load_served
      else
        hvac_sequential_load_fracs[:htg] = [0]
      end

      sys_id = cooling_system.id
      case cooling_system.cooling_system_type
      when HPXML::HVACTypeCentralAirConditioner, HPXML::HVACTypeRoomAirConditioner,
           HPXML::HVACTypeMiniSplitAirConditioner, HPXML::HVACTypePTAC
        airloop_map[sys_id] = apply_air_source_hvac_systems(runner, model, weather, hpxml_bldg, hpxml_header, cooling_system, heating_system,
                                                            hvac_sequential_load_fracs, conditioned_zone, hvac_unavailable_periods, schedules_file)
      when HPXML::HVACTypeEvaporativeCooler
        airloop_map[sys_id] = apply_evaporative_cooler(model, hpxml_bldg, cooling_system, hvac_sequential_load_fracs, conditioned_zone, hvac_unavailable_periods)
      end
    end
  end

  # Adds any HPXML Heating Systems to the OpenStudio model.
  #
  # @param runner [OpenStudio::Measure::OSRunner] Object typically used to display warnings
  # @param model [OpenStudio::Model::Model] OpenStudio Model object
  # @param weather [WeatherFile] Weather object containing EPW information
  # @param spaces [Hash] Map of HPXML locations => OpenStudio Space objects
  # @param hpxml_bldg [HPXML::Building] HPXML Building object representing an individual dwelling unit
  # @param hpxml_header [HPXML::Header] HPXML Header object (one per HPXML file)
  # @param schedules_file [SchedulesFile] SchedulesFile wrapper class instance of detailed schedule files
  # @param airloop_map [Hash] Map of HPXML System ID => OpenStudio AirLoopHVAC (or ZoneHVACFourPipeFanCoil or ZoneHVACBaseboardConvectiveWater) objects
  # @param hvac_season_days [Hash] Map of htg/clg => Array of 365 days with 1s during the heating/cooling season and 0s otherwise
  # @param hvac_unavailable_periods [Hash] Map of htg/clg => HPXML::UnavailablePeriods for heating/cooling
  # @param hvac_remaining_load_fracs [Hash] Map of htg/clg => Fraction of heating/cooling load that has not yet been met
  # @return [OpenStudio::Model::ModelObject] Heat pump separate backup heating system equipment object
  def self.apply_heating_system(runner, model, weather, spaces, hpxml_bldg, hpxml_header, schedules_file, airloop_map,
                                hvac_season_days, hvac_unavailable_periods, hvac_remaining_load_fracs)
    conditioned_zone = spaces[HPXML::LocationConditionedSpace].thermalZone.get
    hp_backup_obj = nil

    get_hpxml_hvac_systems(hpxml_bldg).each do |hvac_system|
      next if hvac_system[:heating].nil?
      next unless hvac_system[:heating].is_a? HPXML::HeatingSystem

      cooling_system = hvac_system[:cooling]
      heating_system = hvac_system[:heating]

      check_distribution_system(heating_system, heating_system.heating_system_type)

      if (heating_system.heating_system_type == HPXML::HVACTypeFurnace) && (not cooling_system.nil?)
        next # Already processed combined AC+furnace
      end

      hvac_sequential_load_fracs = {}

      # Calculate heating sequential load fractions
      if heating_system.is_heat_pump_backup_system
        # Heating system will be last in the EquipmentList and should meet entirety of
        # remaining load during the heating season.
        hvac_sequential_load_fracs[:htg] = hvac_season_days[:htg].map(&:to_f)
        if not heating_system.fraction_heat_load_served.nil?
          fail 'Heat pump backup system cannot have a fraction heat load served specified.'
        end
      else
        hvac_sequential_load_fracs[:htg] = calc_sequential_load_fractions(heating_system.fraction_heat_load_served, hvac_remaining_load_fracs[:htg], hvac_season_days[:htg])
        hvac_remaining_load_fracs[:htg] -= heating_system.fraction_heat_load_served
      end

      sys_id = heating_system.id
      case heating_system.heating_system_type
      when HPXML::HVACTypeFurnace
        airloop_map[sys_id] = apply_air_source_hvac_systems(runner, model, weather, hpxml_bldg, hpxml_header, nil, heating_system,
                                                            hvac_sequential_load_fracs, conditioned_zone, hvac_unavailable_periods, schedules_file)
      when HPXML::HVACTypeBoiler
        airloop_map[sys_id] = apply_boiler(runner, model, heating_system, hvac_sequential_load_fracs, conditioned_zone, hvac_unavailable_periods)
      when HPXML::HVACTypeElectricResistance
        apply_electric_baseboard(model, heating_system, hvac_sequential_load_fracs, conditioned_zone, hvac_unavailable_periods)
      when HPXML::HVACTypeStove, HPXML::HVACTypeSpaceHeater, HPXML::HVACTypeWallFurnace,
           HPXML::HVACTypeFloorFurnace, HPXML::HVACTypeFireplace
        apply_unit_heater(model, heating_system, hvac_sequential_load_fracs, conditioned_zone, hvac_unavailable_periods)
      end

      next unless heating_system.is_heat_pump_backup_system

      # Store OS object for later use
      hp_backup_obj = model.getZoneHVACEquipmentLists.find { |el| el.thermalZone == conditioned_zone }.equipment[-1]
    end
    return hp_backup_obj
  end

  # Adds any HPXML Heat Pumps to the OpenStudio model.
  #
  # @param runner [OpenStudio::Measure::OSRunner] Object typically used to display warnings
  # @param model [OpenStudio::Model::Model] OpenStudio Model object
  # @param weather [WeatherFile] Weather object containing EPW information
  # @param spaces [Hash] Map of HPXML locations => OpenStudio Space objects
  # @param hpxml_bldg [HPXML::Building] HPXML Building object representing an individual dwelling unit
  # @param hpxml_header [HPXML::Header] HPXML Header object (one per HPXML file)
  # @param schedules_file [SchedulesFile] SchedulesFile wrapper class instance of detailed schedule files
  # @param airloop_map [Hash] Map of HPXML System ID => OpenStudio AirLoopHVAC (or ZoneHVACFourPipeFanCoil or ZoneHVACBaseboardConvectiveWater) objects
  # @param hvac_season_days [Hash] Map of htg/clg => Array of 365 days with 1s during the heating/cooling season and 0s otherwise
  # @param hvac_unavailable_periods [Hash] Map of htg/clg => HPXML::UnavailablePeriods for heating/cooling
  # @param hvac_remaining_load_fracs [Hash] Map of htg/clg => Fraction of heating/cooling load that has not yet been met
  # @param hp_backup_obj [OpenStudio::Model::ModelObject] Heat pump separate backup heating system equipment object
  # @return [nil]
  def self.apply_heat_pump(runner, model, weather, spaces, hpxml_bldg, hpxml_header, schedules_file, airloop_map,
                           hvac_season_days, hvac_unavailable_periods, hvac_remaining_load_fracs, hp_backup_obj)
    conditioned_zone = spaces[HPXML::LocationConditionedSpace].thermalZone.get

    get_hpxml_hvac_systems(hpxml_bldg).each do |hvac_system|
      next if hvac_system[:cooling].nil?
      next unless hvac_system[:cooling].is_a? HPXML::HeatPump

      heat_pump = hvac_system[:cooling]

      check_distribution_system(heat_pump, heat_pump.heat_pump_type)

      hvac_sequential_load_fracs = {}

      # Calculate heating sequential load fractions
      hvac_sequential_load_fracs[:htg] = calc_sequential_load_fractions(heat_pump.fraction_heat_load_served, hvac_remaining_load_fracs[:htg], hvac_season_days[:htg])
      hvac_remaining_load_fracs[:htg] -= heat_pump.fraction_heat_load_served

      # Calculate cooling sequential load fractions
      hvac_sequential_load_fracs[:clg] = calc_sequential_load_fractions(heat_pump.fraction_cool_load_served, hvac_remaining_load_fracs[:clg], hvac_season_days[:clg])
      hvac_remaining_load_fracs[:clg] -= heat_pump.fraction_cool_load_served

      sys_id = heat_pump.id
      case heat_pump.heat_pump_type
      when HPXML::HVACTypeHeatPumpWaterLoopToAir
        airloop_map[sys_id] = apply_water_loop_to_air_heat_pump(model, heat_pump, hvac_sequential_load_fracs, conditioned_zone, hvac_unavailable_periods)
      when HPXML::HVACTypeHeatPumpAirToAir, HPXML::HVACTypeHeatPumpMiniSplit,
           HPXML::HVACTypeHeatPumpPTHP, HPXML::HVACTypeHeatPumpRoom
        airloop_map[sys_id] = apply_air_source_hvac_systems(runner, model, weather, hpxml_bldg, hpxml_header, heat_pump, heat_pump,
                                                            hvac_sequential_load_fracs, conditioned_zone, hvac_unavailable_periods, schedules_file)
      when HPXML::HVACTypeHeatPumpGroundToAir
        airloop_map[sys_id] = apply_ground_source_heat_pump(runner, model, weather, hpxml_bldg, hpxml_header, heat_pump,
                                                            hvac_sequential_load_fracs, conditioned_zone, hvac_unavailable_periods)
      end

      next if heat_pump.backup_system.nil?

      equipment_list = model.getZoneHVACEquipmentLists.find { |el| el.thermalZone == conditioned_zone }

      # Set priority to be last (i.e., after the heat pump that it is backup for)
      equipment_list.setHeatingPriority(hp_backup_obj, 99)
      equipment_list.setCoolingPriority(hp_backup_obj, 99)
    end
  end

  # Adds the HPXML air-source hvac system (central/minisplit/room ACs or HPs, furnace, etc.) to the OpenStudio model.
  #
  # @param runner [OpenStudio::Measure::OSRunner] Object typically used to display warnings
  # @param model [OpenStudio::Model::Model] OpenStudio Model object
  # @param weather [WeatherFile] Weather object containing EPW information
  # @param hpxml_bldg [HPXML::Building] HPXML Building object representing an individual dwelling unit
  # @param hpxml_header [HPXML::Header] HPXML Header object (one per HPXML file)
  # @param cooling_system [HPXML::CoolingSystem or HPXML::HeatPump] The HPXML cooling system or heat pump of interest
  # @param heating_system [HPXML::HeatingSystem or HPXML::HeatPump] The HPXML heating system or heat pump of interest
  # @param hvac_sequential_load_fracs [Hash<Array<Double>>] Map of htg/clg => Array of daily fractions of remaining heating/cooling load to be met by the HVAC system
  # @param control_zone [OpenStudio::Model::ThermalZone] Conditioned space thermal zone
  # @param hvac_unavailable_periods [Hash] Map of htg/clg => HPXML::UnavailablePeriods for heating/cooling
  # @param schedules_file [SchedulesFile] SchedulesFile wrapper class instance of detailed schedule files
  # @return [OpenStudio::Model::AirLoopHVAC] The newly created air loop hvac object
  def self.apply_air_source_hvac_systems(runner, model, weather, hpxml_bldg, hpxml_header, cooling_system, heating_system,
                                         hvac_sequential_load_fracs, control_zone, hvac_unavailable_periods, schedules_file)
    if not cooling_system.nil?
      clg_ap = cooling_system.additional_properties
    end
    if not heating_system.nil?
      htg_ap = heating_system.additional_properties
    end

    if (not cooling_system.nil?)
      has_deadband_control = hpxml_header.hvac_onoff_thermostat_deadband.to_f > 0.0
      # Error-checking
      if has_deadband_control
        if not [HPXML::HVACCompressorTypeSingleStage, HPXML::HVACCompressorTypeTwoStage].include? cooling_system.compressor_type
          # Throw error and stop simulation, because the setpoint schedule is already shifted, user will get wrong results otherwise.
          runner.registerError('On-off thermostat deadband currently is only supported for single speed or two speed air source systems.')
        end
        if hpxml_bldg.building_construction.number_of_units > 1
          # Throw error and stop simulation
          runner.registerError('NumberofUnits greater than 1 is not supported for on-off thermostat deadband.')
        end
      end
    else
      has_deadband_control = false
    end

    is_heatpump = false
    if not cooling_system.nil?
      if cooling_system.is_a? HPXML::HeatPump
        is_heatpump = true
        case cooling_system.heat_pump_type
        when HPXML::HVACTypeHeatPumpAirToAir
          obj_name = Constants::ObjectTypeAirSourceHeatPump
        when HPXML::HVACTypeHeatPumpMiniSplit
          obj_name = Constants::ObjectTypeMiniSplitHeatPump
        when HPXML::HVACTypeHeatPumpPTHP
          obj_name = Constants::ObjectTypePTHP
          fan_watts_per_cfm = 0.0
        when HPXML::HVACTypeHeatPumpRoom
          obj_name = Constants::ObjectTypeRoomHP
          fan_watts_per_cfm = 0.0
        else
          fail "Unexpected heat pump type: #{cooling_system.heat_pump_type}."
        end
      elsif cooling_system.is_a? HPXML::CoolingSystem
        case cooling_system.cooling_system_type
        when HPXML::HVACTypeCentralAirConditioner
          if heating_system.nil?
            obj_name = Constants::ObjectTypeCentralAirConditioner
          else
            obj_name = Constants::ObjectTypeCentralAirConditionerAndFurnace
            # error checking for fan motor type
            if (not cooling_system.fan_motor_type.nil?) && (not heating_system.fan_motor_type.nil?) && (cooling_system.fan_motor_type != heating_system.fan_motor_type)
              fail "Fan motor types for heating system '#{heating_system.id}' (#{heating_system.fan_motor_type}) and cooling system '#{cooling_system.id}' (#{cooling_system.fan_motor_type}) are attached to a single distribution system and therefore must be the same."
            end
            # error checking for fan power
            if (not cooling_system.fan_watts_per_cfm.nil?) && (not heating_system.fan_watts_per_cfm.nil?) && (cooling_system.fan_watts_per_cfm != heating_system.fan_watts_per_cfm)
              fail "Fan powers for heating system '#{heating_system.id}' (#{heating_system.fan_watts_per_cfm} W/cfm) and cooling system '#{cooling_system.id}' (#{cooling_system.fan_watts_per_cfm} W/cfm) are attached to a single distribution system and therefore must be the same."
            end
          end
        when HPXML::HVACTypeRoomAirConditioner, HPXML::HVACTypePTAC
          fan_watts_per_cfm = 0.0
          if cooling_system.cooling_system_type == HPXML::HVACTypeRoomAirConditioner
            obj_name = Constants::ObjectTypeRoomAC
          else
            obj_name = Constants::ObjectTypePTAC
          end
        when HPXML::HVACTypeMiniSplitAirConditioner
          obj_name = Constants::ObjectTypeMiniSplitAirConditioner
        else
          fail "Unexpected cooling system type: #{cooling_system.cooling_system_type}."
        end
      end
    elsif (heating_system.is_a? HPXML::HeatingSystem) && (heating_system.heating_system_type == HPXML::HVACTypeFurnace)
      obj_name = Constants::ObjectTypeFurnace
    else
      fail "Unexpected heating system type: #{heating_system.heating_system_type}, expect central air source hvac systems."
    end
    if fan_watts_per_cfm.nil?
      if (not cooling_system.nil?) && (not cooling_system.fan_watts_per_cfm.nil?)
        fan_watts_per_cfm = cooling_system.fan_watts_per_cfm
      else
        fan_watts_per_cfm = heating_system.fan_watts_per_cfm
      end
    end

    # Calculate fan heating/cooling airflow rates at all speeds
    fan_cfms = []
    if not cooling_system.nil?
      clg_cfm = clg_ap.cooling_actual_airflow_cfm
      clg_ap.cool_capacity_ratios.each do |capacity_ratio|
        fan_cfms << clg_cfm * capacity_ratio
      end
      if (cooling_system.is_a? HPXML::CoolingSystem) && cooling_system.has_integrated_heating
        htg_cfm = cooling_system.integrated_heating_system_airflow_cfm
        fan_cfms << htg_cfm
      end
    end
    if not heating_system.nil?
      if is_heatpump
        htg_cfm = htg_ap.heating_actual_airflow_cfm
        htg_ap.heat_capacity_ratios.each do |capacity_ratio|
          fan_cfms << htg_cfm * capacity_ratio
        end
      else
        htg_cfm = htg_ap.heating_actual_airflow_cfm
        fan_cfms << htg_cfm
      end
    end

    if not cooling_system.nil?
      # Cooling Coil
      clg_coil = create_dx_cooling_coil(model, obj_name, cooling_system, weather.data.AnnualMaxDrybulb, has_deadband_control)
      if (cooling_system.is_a? HPXML::CoolingSystem) && cooling_system.has_integrated_heating
        htg_coil = Model.add_coil_heating(
          model,
          name: "#{obj_name} htg coil",
          efficiency: cooling_system.integrated_heating_system_efficiency_percent,
          capacity: UnitConversions.convert(cooling_system.integrated_heating_system_capacity, 'Btu/hr', 'W'),
          fuel_type: cooling_system.integrated_heating_system_fuel
        )
        htg_coil.additionalProperties.setFeature('HPXML_ID', cooling_system.id) # Used by reporting measure
      end
    end

    if not heating_system.nil?
      if is_heatpump
        supp_max_temp = htg_ap.supp_max_temp

        # Heating Coil
        htg_coil = create_dx_heating_coil(model, obj_name, heating_system, weather.data.AnnualMinDrybulb, has_deadband_control)

        # Supplemental Heating Coil
        htg_supp_coil = create_heat_pump_supplemental_heating_coil(model, obj_name, heating_system, hpxml_header, runner, hpxml_bldg)
      else
        # Heating Coil
        htg_coil = Model.add_coil_heating(
          model,
          name: "#{obj_name} htg coil",
          efficiency: heating_system.heating_efficiency_afue,
          capacity: UnitConversions.convert(heating_system.heating_capacity, 'Btu/hr', 'W'),
          fuel_type: heating_system.heating_system_fuel,
          off_cycle_gas_load: UnitConversions.convert(heating_system.pilot_light_btuh.to_f, 'Btu/hr', 'W')
        )
        htg_coil.additionalProperties.setFeature('HPXML_ID', heating_system.id) # Used by reporting measure
        htg_coil.additionalProperties.setFeature('IsHeatPumpBackup', heating_system.is_heat_pump_backup_system) # Used by reporting measure
      end
    end

    # Fan
    hvac_system = cooling_system.nil? ? heating_system : cooling_system
    fan = create_supply_fan(model, obj_name, fan_watts_per_cfm, fan_cfms, hvac_system)
    if heating_system.is_a?(HPXML::HeatPump) && (not heating_system.backup_system.nil?) && (not htg_ap.hp_min_temp.nil?)
      # Disable blower fan power below compressor lockout temperature if separate backup heating system
      add_fan_power_ems_program(model, fan, htg_ap.hp_min_temp)
    end
    if (not cooling_system.nil?) && (not heating_system.nil?) && (cooling_system == heating_system)
      add_fan_pump_disaggregation_ems_program(model, fan, htg_coil, clg_coil, htg_supp_coil, cooling_system)
    else
      if not cooling_system.nil?
        if cooling_system.has_integrated_heating
          add_fan_pump_disaggregation_ems_program(model, fan, htg_coil, clg_coil, nil, cooling_system)
        else
          add_fan_pump_disaggregation_ems_program(model, fan, nil, clg_coil, nil, cooling_system)
        end
      end
      if not heating_system.nil?
        if heating_system.is_heat_pump_backup_system
          add_fan_pump_disaggregation_ems_program(model, fan, nil, nil, htg_coil, heating_system)
        else
          add_fan_pump_disaggregation_ems_program(model, fan, htg_coil, nil, htg_supp_coil, heating_system)
        end
      end
    end

    # Unitary System
    air_loop_unitary = create_air_loop_unitary_system(model, obj_name, fan, htg_coil, clg_coil, htg_supp_coil, htg_cfm, clg_cfm, supp_max_temp)

    # Unitary System Performance
    if (not clg_ap.nil?) && (clg_ap.cool_capacity_ratios.size > 1)
      perf = OpenStudio::Model::UnitarySystemPerformanceMultispeed.new(model)
      perf.setSingleModeOperation(false)
      for speed in 1..clg_ap.cool_capacity_ratios.size
        if is_heatpump
          f = OpenStudio::Model::SupplyAirflowRatioField.new(htg_ap.heat_capacity_ratios[speed - 1], clg_ap.cool_capacity_ratios[speed - 1])
        else
          f = OpenStudio::Model::SupplyAirflowRatioField.fromCoolingRatio(clg_ap.cool_capacity_ratios[speed - 1])
        end
        perf.addSupplyAirflowRatioField(f)
      end
      air_loop_unitary.setDesignSpecificationMultispeedObject(perf)
    end

    # Air Loop
    air_loop = create_air_loop(model, obj_name, air_loop_unitary, control_zone, hvac_sequential_load_fracs, [htg_cfm.to_f, clg_cfm.to_f].max, heating_system, hvac_unavailable_periods)

    add_backup_staging_ems_program(model, air_loop_unitary, htg_supp_coil, control_zone, htg_coil)
    apply_installation_quality_ems_program(model, heating_system, cooling_system, air_loop_unitary, htg_coil, clg_coil, control_zone)

    # supp coil control in staging EMS
    add_two_speed_staging_ems_program(model, air_loop_unitary, htg_supp_coil, control_zone, has_deadband_control, cooling_system)

    add_supplemental_coil_ems_program(model, htg_supp_coil, control_zone, htg_coil, has_deadband_control, cooling_system)

    add_variable_speed_power_ems_program(runner, model, air_loop_unitary, control_zone, heating_system, cooling_system, htg_supp_coil, clg_coil, htg_coil, schedules_file)

    if is_heatpump
      ems_program = apply_defrost_ems_program(model, htg_coil, control_zone.spaces[0], cooling_system, hpxml_bldg.building_construction.number_of_units)
      if cooling_system.pan_heater_watts.to_f > 0
        apply_pan_heater_ems_program(model, ems_program, htg_coil, control_zone.spaces[0], cooling_system, hvac_unavailable_periods[:htg])
      end
    end
    return air_loop
  end

  # Adds the HPXML evaporative cooler system to the OpenStudio model.
  #
  # @param model [OpenStudio::Model::Model] OpenStudio Model object
  # @param hpxml_bldg [HPXML::Building] HPXML Building object representing an individual dwelling unit
  # @param cooling_system [HPXML::CoolingSystem or HPXML::HeatPump] The HPXML cooling system or heat pump of interest
  # @param hvac_sequential_load_fracs [Hash<Array<Double>>] Map of htg/clg => Array of daily fractions of remaining heating/cooling load to be met by the HVAC system
  # @param control_zone [OpenStudio::Model::ThermalZone] Conditioned space thermal zone
  # @param hvac_unavailable_periods [Hash] Map of htg/clg => HPXML::UnavailablePeriods for heating/cooling
  # @return [OpenStudio::Model::AirLoopHVAC] The newly created air loop hvac object
  def self.apply_evaporative_cooler(model, hpxml_bldg, cooling_system, hvac_sequential_load_fracs, control_zone, hvac_unavailable_periods)
    obj_name = Constants::ObjectTypeEvaporativeCooler

    clg_ap = cooling_system.additional_properties
    clg_cfm = clg_ap.cooling_actual_airflow_cfm
    unit_multiplier = hpxml_bldg.building_construction.number_of_units

    # Evap Cooler
    evap_cooler = OpenStudio::Model::EvaporativeCoolerDirectResearchSpecial.new(model, model.alwaysOnDiscreteSchedule)
    evap_cooler.setName(obj_name)
    evap_cooler.setCoolerEffectiveness(clg_ap.effectiveness)
    evap_cooler.setEvaporativeOperationMinimumDrybulbTemperature(0) # relax limitation to open evap cooler for any potential cooling
    evap_cooler.setEvaporativeOperationMaximumLimitWetbulbTemperature(50) # relax limitation to open evap cooler for any potential cooling
    evap_cooler.setEvaporativeOperationMaximumLimitDrybulbTemperature(50) # relax limitation to open evap cooler for any potential cooling
    evap_cooler.setPrimaryAirDesignFlowRate(UnitConversions.convert(clg_cfm, 'cfm', 'm^3/s'))
    evap_cooler.additionalProperties.setFeature('HPXML_ID', cooling_system.id) # Used by reporting measure

    # Air Loop
    air_loop = create_air_loop(model, obj_name, evap_cooler, control_zone, hvac_sequential_load_fracs, clg_cfm, nil, hvac_unavailable_periods)

    # Fan
    fan_watts_per_cfm = [2.79 * (clg_cfm / unit_multiplier)**-0.29, 0.6].min # W/cfm; fit of efficacy to air flow from the CEC listed equipment
    fan = create_supply_fan(model, obj_name, fan_watts_per_cfm, [clg_cfm], cooling_system)
    fan.addToNode(air_loop.supplyInletNode)
    add_fan_pump_disaggregation_ems_program(model, fan, nil, evap_cooler, nil, cooling_system)

    # Outdoor air intake system
    oa_intake_controller = OpenStudio::Model::ControllerOutdoorAir.new(model)
    oa_intake_controller.setName("#{air_loop.name} OA Controller")
    oa_intake_controller.setMinimumLimitType('FixedMinimum')
    oa_intake_controller.resetEconomizerMinimumLimitDryBulbTemperature
    oa_intake_controller.setMinimumFractionofOutdoorAirSchedule(model.alwaysOnDiscreteSchedule)
    oa_intake_controller.setMaximumOutdoorAirFlowRate(UnitConversions.convert(clg_cfm, 'cfm', 'm^3/s'))

    oa_intake = OpenStudio::Model::AirLoopHVACOutdoorAirSystem.new(model, oa_intake_controller)
    oa_intake.setName("#{air_loop.name} OA System")
    oa_intake.addToNode(air_loop.supplyInletNode)

    # air handler controls
    # setpoint follows OAT WetBulb
    evap_stpt_manager = OpenStudio::Model::SetpointManagerFollowOutdoorAirTemperature.new(model)
    evap_stpt_manager.setName('Follow OATwb')
    evap_stpt_manager.setReferenceTemperatureType('OutdoorAirWetBulb')
    evap_stpt_manager.setOffsetTemperatureDifference(0.0)
    evap_stpt_manager.addToNode(air_loop.supplyOutletNode)

    return air_loop
  end

  # Adds the HPXML ground-source heat pump system to the OpenStudio model.
  #
  # @param runner [OpenStudio::Measure::OSRunner] Object typically used to display warnings
  # @param model [OpenStudio::Model::Model] OpenStudio Model object
  # @param weather [WeatherFile] Weather object containing EPW information
  # @param hpxml_bldg [HPXML::Building] HPXML Building object representing an individual dwelling unit
  # @param hpxml_header [HPXML::Header] HPXML Header object (one per HPXML file)
  # @param heat_pump [HPXML::HeatPump] The HPXML heat pump of interest
  # @param hvac_sequential_load_fracs [Hash<Array<Double>>] Map of htg/clg => Array of daily fractions of remaining heating/cooling load to be met by the HVAC system
  # @param control_zone [OpenStudio::Model::ThermalZone] Conditioned space thermal zone
  # @param hvac_unavailable_periods [Hash] Map of htg/clg => HPXML::UnavailablePeriods for heating/cooling
  # @return [OpenStudio::Model::AirLoopHVAC] The newly created air loop hvac object
  def self.apply_ground_source_heat_pump(runner, model, weather, hpxml_bldg, hpxml_header, heat_pump,
                                         hvac_sequential_load_fracs, control_zone, hvac_unavailable_periods)

    unit_multiplier = hpxml_bldg.building_construction.number_of_units
    if unit_multiplier > 1
      # FUTURE: Figure out how to allow this. If we allow it, update docs and hpxml_translator_test.rb too.
      # https://github.com/NREL/OpenStudio-HPXML/issues/1499
      fail 'NumberofUnits greater than 1 is not supported for ground-to-air heat pumps.'
    end

    obj_name = Constants::ObjectTypeGroundSourceHeatPump

    geothermal_loop = heat_pump.geothermal_loop
    hp_ap = heat_pump.additional_properties

    htg_cfm = hp_ap.heating_actual_airflow_cfm
    clg_cfm = hp_ap.cooling_actual_airflow_cfm
    htg_air_flow_rated = calc_rated_airflow(heat_pump.heating_capacity, hp_ap.heat_rated_cfm_per_ton, 'm^3/s')
    clg_air_flow_rated = calc_rated_airflow(heat_pump.cooling_capacity, hp_ap.cool_rated_cfm_per_ton, 'm^3/s')

    if hp_ap.frac_glycol == 0
      hp_ap.fluid_type = EPlus::FluidWater
      runner.registerWarning("Specified #{hp_ap.fluid_type} fluid type and 0 fraction of glycol, so assuming #{EPlus::FluidWater} fluid type.")
    end

    # Apply unit multiplier
    geothermal_loop.loop_flow *= unit_multiplier
    geothermal_loop.num_bore_holes *= unit_multiplier

    if [HPXML::AdvancedResearchGroundToAirHeatPumpModelTypeStandard].include? hpxml_header.ground_to_air_heat_pump_model_type
      # Cooling Coil
      clg_total_cap_curve = Model.add_curve_quad_linear(
        model,
        name: "#{obj_name} clg total cap curve",
        coeff: hp_ap.cool_cap_curve_spec[0]
      )
      clg_sens_cap_curve = Model.add_curve_quint_linear(
        model,
        name: "#{obj_name} clg sens cap curve",
        coeff: hp_ap.cool_sh_curve_spec[0]
      )
      clg_power_curve = Model.add_curve_quad_linear(
        model,
        name: "#{obj_name} clg power curve",
        coeff: hp_ap.cool_power_curve_spec[0]
      )
      clg_coil = OpenStudio::Model::CoilCoolingWaterToAirHeatPumpEquationFit.new(model, clg_total_cap_curve, clg_sens_cap_curve, clg_power_curve)
      clg_coil.setName(obj_name + ' clg coil')
      clg_coil.setRatedCoolingCoefficientofPerformance(hp_ap.cool_rated_cops[0])
      clg_coil.setNominalTimeforCondensateRemovaltoBegin(1000)
      clg_coil.setRatioofInitialMoistureEvaporationRateandSteadyStateLatentCapacity(1.5)
      clg_coil.setRatedAirFlowRate(clg_air_flow_rated)
      clg_coil.setRatedWaterFlowRate(UnitConversions.convert(geothermal_loop.loop_flow, 'gal/min', 'm^3/s'))
      clg_coil.setRatedEnteringWaterTemperature(UnitConversions.convert(80, 'F', 'C'))
      clg_coil.setRatedEnteringAirDryBulbTemperature(UnitConversions.convert(80, 'F', 'C'))
      clg_coil.setRatedEnteringAirWetBulbTemperature(UnitConversions.convert(67, 'F', 'C'))
      # TODO: Add net to gross conversion after RESNET PR: https://github.com/NREL/OpenStudio-HPXML/pull/1879
      clg_coil.setRatedTotalCoolingCapacity(UnitConversions.convert(heat_pump.cooling_capacity, 'Btu/hr', 'W'))
      clg_coil.setRatedSensibleCoolingCapacity(UnitConversions.convert(heat_pump.cooling_capacity * hp_ap.cool_rated_shr_gross, 'Btu/hr', 'W'))
      # Heating Coil
      htg_cap_curve = Model.add_curve_quad_linear(
        model,
        name: "#{obj_name} htg cap curve",
        coeff: hp_ap.heat_cap_curve_spec[0]
      )
      htg_power_curve = Model.add_curve_quad_linear(
        model,
        name: "#{obj_name} htg power curve",
        coeff: hp_ap.heat_power_curve_spec[0]
      )
      htg_coil = OpenStudio::Model::CoilHeatingWaterToAirHeatPumpEquationFit.new(model, htg_cap_curve, htg_power_curve)
      htg_coil.setName(obj_name + ' htg coil')
      htg_coil.setRatedHeatingCoefficientofPerformance(hp_ap.heat_rated_cops[0])
      htg_coil.setRatedAirFlowRate(htg_air_flow_rated)
      htg_coil.setRatedWaterFlowRate(UnitConversions.convert(geothermal_loop.loop_flow, 'gal/min', 'm^3/s'))
      htg_coil.setRatedEnteringWaterTemperature(UnitConversions.convert(60, 'F', 'C'))
      htg_coil.setRatedEnteringAirDryBulbTemperature(UnitConversions.convert(70, 'F', 'C'))
      # TODO: Add net to gross conversion after RESNET PR: https://github.com/NREL/OpenStudio-HPXML/pull/1879
      htg_coil.setRatedHeatingCapacity(UnitConversions.convert(heat_pump.heating_capacity, 'Btu/hr', 'W'))
    elsif [HPXML::AdvancedResearchGroundToAirHeatPumpModelTypeExperimental].include? hpxml_header.ground_to_air_heat_pump_model_type
      num_speeds = hp_ap.cool_capacity_ratios.size
      if heat_pump.compressor_type == HPXML::HVACCompressorTypeVariableSpeed
        plf_fplr_curve = Model.add_curve_quadratic(
          model,
          name: 'Cool-PLF-fPLR',
          coeff: [1.0, 0.0, 0.0],
          min_x: 0, max_x: 1, min_y: 0.7, max_y: 1
        )
      else
        # Derived from: https://www.e3s-conferences.org/articles/e3sconf/pdf/2018/19/e3sconf_eko-dok2018_00139.pdf
        plf_fplr_curve = Model.add_curve_cubic(
          model,
          name: 'Cool-PLF-fPLR',
          coeff: [0.4603, 1.6416, -1.8588, 0.7605],
          min_x: 0, max_x: 1, min_y: 0.7, max_y: 1
        )
      end
      clg_coil = OpenStudio::Model::CoilCoolingWaterToAirHeatPumpVariableSpeedEquationFit.new(model, plf_fplr_curve)
      clg_coil.setName(obj_name + ' clg coil')
      clg_coil.setNominalTimeforCondensatetoBeginLeavingtheCoil(1000)
      clg_coil.setInitialMoistureEvaporationRateDividedbySteadyStateACLatentCapacity(1.5)
      clg_coil.setNominalSpeedLevel(num_speeds)
      clg_coil.setRatedAirFlowRateAtSelectedNominalSpeedLevel(clg_air_flow_rated)
      clg_coil.setRatedWaterFlowRateAtSelectedNominalSpeedLevel(UnitConversions.convert(geothermal_loop.loop_flow, 'gal/min', 'm^3/s'))
      # TODO: Add net to gross conversion after RESNET PR: https://github.com/NREL/OpenStudio-HPXML/pull/1879
      clg_coil.setGrossRatedTotalCoolingCapacityAtSelectedNominalSpeedLevel(UnitConversions.convert(heat_pump.cooling_capacity, 'Btu/hr', 'W'))
      for i in 0..(num_speeds - 1)
        cap_ft_curve = Model.add_curve_biquadratic(
          model,
          name: "Cool-CAP-fT#{i + 1}",
          coeff: hp_ap.cool_cap_ft_spec[i],
          min_x: -100, max_x: 100, min_y: -100, max_y: 100
        )
        cap_faf_curve = Model.add_curve_quadratic(
          model,
          name: "Cool-CAP-fAF#{i + 1}",
          coeff: hp_ap.cool_cap_fflow_spec[i],
          min_x: 0, max_x: 2, min_y: 0, max_y: 2
        )
        cap_fwf_curve = Model.add_curve_quadratic(
          model,
          name: "Cool-CAP-fWF#{i + 1}",
          coeff: hp_ap.cool_cap_fwf_spec[i],
          min_x: 0.45, max_x: 2, min_y: 0, max_y: 2
        )
        eir_ft_curve = Model.add_curve_biquadratic(
          model,
          name: "Cool-EIR-fT#{i + 1}",
          coeff: hp_ap.cool_eir_ft_spec[i],
          min_x: -100, max_x: 100, min_y: -100, max_y: 100
        )
        eir_faf_curve = Model.add_curve_quadratic(
          model,
          name: "Cool-EIR-fAF#{i + 1}",
          coeff: hp_ap.cool_eir_fflow_spec[i],
          min_x: 0, max_x: 2, min_y: 0, max_y: 2
        )
        eir_fwf_curve = Model.add_curve_quadratic(
          model,
          name: "Cool-EIR-fWF#{i + 1}",
          coeff: hp_ap.cool_eir_fwf_spec[i],
          min_x: 0.45, max_x: 2, min_y: 0, max_y: 2
        )
        # Recoverable heat modifier as a function of indoor wet-bulb and water entering temperatures.
        waste_heat_ft = Model.add_curve_biquadratic(
          model,
          name: "WasteHeat-FT#{i + 1}",
          coeff: [1, 0, 0, 0, 0, 0]
        )
        speed = OpenStudio::Model::CoilCoolingWaterToAirHeatPumpVariableSpeedEquationFitSpeedData.new(model, cap_ft_curve, cap_faf_curve, cap_fwf_curve, eir_ft_curve, eir_faf_curve, eir_fwf_curve, waste_heat_ft)
        # TODO: Add net to gross conversion after RESNET PR: https://github.com/NREL/OpenStudio-HPXML/pull/1879
        speed.setReferenceUnitGrossRatedTotalCoolingCapacity(UnitConversions.convert(heat_pump.cooling_capacity, 'Btu/hr', 'W') * hp_ap.cool_capacity_ratios[i])
        speed.setReferenceUnitGrossRatedSensibleHeatRatio(hp_ap.cool_rated_shr_gross)
        speed.setReferenceUnitGrossRatedCoolingCOP(hp_ap.cool_rated_cops[i])
        speed.setReferenceUnitRatedAirFlowRate(UnitConversions.convert(UnitConversions.convert(heat_pump.cooling_capacity, 'Btu/hr', 'ton') * hp_ap.cool_capacity_ratios[i] * hp_ap.cool_rated_cfm_per_ton, 'cfm', 'm^3/s'))
        speed.setReferenceUnitRatedWaterFlowRate(UnitConversions.convert(geothermal_loop.loop_flow, 'gal/min', 'm^3/s') * hp_ap.cool_capacity_ratios[i])
        speed.setReferenceUnitWasteHeatFractionofInputPowerAtRatedConditions(0.0)
        clg_coil.addSpeed(speed)
      end
      if heat_pump.compressor_type == HPXML::HVACCompressorTypeVariableSpeed
        plf_fplr_curve = Model.add_curve_quadratic(
          model,
          name: 'Heat-PLF-fPLR',
          coeff: [1.0, 0.0, 0.0],
          min_x: 0, max_x: 1, min_y: 0.7, max_y: 1
        )
      else
        # Derived from: https://www.e3s-conferences.org/articles/e3sconf/pdf/2018/19/e3sconf_eko-dok2018_00139.pdf
        plf_fplr_curve = Model.add_curve_cubic(
          model,
          name: 'Heat-PLF-fPLR',
          coeff: [0.4603, 1.6416, -1.8588, 0.7605],
          min_x: 0, max_x: 1, min_y: 0.7, max_y: 1
        )
      end
      htg_coil = OpenStudio::Model::CoilHeatingWaterToAirHeatPumpVariableSpeedEquationFit.new(model, plf_fplr_curve)
      htg_coil.setName(obj_name + ' htg coil')
      htg_coil.setNominalSpeedLevel(num_speeds)
      htg_coil.setRatedAirFlowRateAtSelectedNominalSpeedLevel(htg_air_flow_rated)
      htg_coil.setRatedWaterFlowRateAtSelectedNominalSpeedLevel(UnitConversions.convert(geothermal_loop.loop_flow, 'gal/min', 'm^3/s'))
      # TODO: Add net to gross conversion after RESNET PR: https://github.com/NREL/OpenStudio-HPXML/pull/1879
      htg_coil.setRatedHeatingCapacityAtSelectedNominalSpeedLevel(UnitConversions.convert(heat_pump.heating_capacity, 'Btu/hr', 'W'))
      for i in 0..(num_speeds - 1)
        cap_ft_curve = Model.add_curve_biquadratic(
          model,
          name: "Heat-CAP-fT#{i + 1}",
          coeff: hp_ap.heat_cap_ft_spec[i],
          min_x: -100, max_x: 100, min_y: -100, max_y: 100
        )
        cap_faf_curve = Model.add_curve_quadratic(
          model,
          name: "Heat-CAP-fAF#{i + 1}",
          coeff: hp_ap.heat_cap_fflow_spec[i],
          min_x: 0, max_x: 2, min_y: 0, max_y: 2
        )
        cap_fwf_curve = Model.add_curve_quadratic(
          model,
          name: "Heat-CAP-fWF#{i + 1}",
          coeff: hp_ap.heat_cap_fwf_spec[i],
          min_x: 0.45, max_x: 2, min_y: 0, max_y: 2
        )
        eir_ft_curve = Model.add_curve_biquadratic(
          model,
          name: "Heat-EIR-fT#{i + 1}",
          coeff: hp_ap.heat_eir_ft_spec[i],
          min_x: -100, max_x: 100, min_y: -100, max_y: 100
        )
        eir_faf_curve = Model.add_curve_quadratic(
          model,
          name: "Heat-EIR-fAF#{i + 1}",
          coeff: hp_ap.heat_eir_fflow_spec[i],
          min_x: 0, max_x: 2, min_y: 0, max_y: 2
        )
        eir_fwf_curve = Model.add_curve_quadratic(
          model,
          name: "Heat-EIR-fWF#{i + 1}",
          coeff: hp_ap.heat_eir_fwf_spec[i],
          min_x: 0.45, max_x: 2, min_y: 0, max_y: 2
        )
        # Recoverable heat modifier as a function of indoor wet-bulb and water entering temperatures.
        waste_heat_ft = Model.add_curve_biquadratic(
          model,
          name: "WasteHeat-FT#{i + 1}",
          coeff: [1, 0, 0, 0, 0, 0]
        )
        speed = OpenStudio::Model::CoilHeatingWaterToAirHeatPumpVariableSpeedEquationFitSpeedData.new(model, cap_ft_curve, cap_faf_curve, cap_fwf_curve, eir_ft_curve, eir_faf_curve, eir_fwf_curve, waste_heat_ft)
        # TODO: Add net to gross conversion after RESNET PR: https://github.com/NREL/OpenStudio-HPXML/pull/1879
        speed.setReferenceUnitGrossRatedHeatingCapacity(UnitConversions.convert(heat_pump.heating_capacity, 'Btu/hr', 'W') * hp_ap.heat_capacity_ratios[i])
        speed.setReferenceUnitGrossRatedHeatingCOP(hp_ap.heat_rated_cops[i])
        speed.setReferenceUnitRatedAirFlow(UnitConversions.convert(UnitConversions.convert(heat_pump.heating_capacity, 'Btu/hr', 'ton') * hp_ap.heat_capacity_ratios[i] * hp_ap.heat_rated_cfm_per_ton, 'cfm', 'm^3/s'))
        speed.setReferenceUnitRatedWaterFlowRate(UnitConversions.convert(geothermal_loop.loop_flow, 'gal/min', 'm^3/s') * hp_ap.heat_capacity_ratios[i])
        speed.setReferenceUnitWasteHeatFractionofInputPowerAtRatedConditions(0.0)
        htg_coil.addSpeed(speed)
      end
    end
    clg_coil.additionalProperties.setFeature('HPXML_ID', heat_pump.id) # Used by reporting measure
    htg_coil.additionalProperties.setFeature('HPXML_ID', heat_pump.id) # Used by reporting measure

    # Supplemental Heating Coil
    htg_supp_coil = create_heat_pump_supplemental_heating_coil(model, obj_name, heat_pump)

    # Site Ground Temperature Undisturbed
    xing = OpenStudio::Model::SiteGroundTemperatureUndisturbedXing.new(model)
    xing.setSoilSurfaceTemperatureAmplitude1(UnitConversions.convert(weather.data.DeepGroundSurfTempAmp1, 'deltaf', 'deltac'))
    xing.setSoilSurfaceTemperatureAmplitude2(UnitConversions.convert(weather.data.DeepGroundSurfTempAmp2, 'deltaf', 'deltac'))
    xing.setPhaseShiftofTemperatureAmplitude1(weather.data.DeepGroundPhaseShiftTempAmp1)
    xing.setPhaseShiftofTemperatureAmplitude2(weather.data.DeepGroundPhaseShiftTempAmp2)

    # Ground Heat Exchanger
    ground_heat_exch_vert = OpenStudio::Model::GroundHeatExchangerVertical.new(model, xing)
    ground_heat_exch_vert.setName(obj_name + ' exchanger')
    ground_heat_exch_vert.setBoreHoleRadius(UnitConversions.convert(geothermal_loop.bore_diameter / 2.0, 'in', 'm'))
    ground_heat_exch_vert.setGroundThermalConductivity(UnitConversions.convert(hpxml_bldg.site.ground_conductivity, 'Btu/(hr*ft*R)', 'W/(m*K)'))
    ground_heat_exch_vert.setGroundThermalHeatCapacity(UnitConversions.convert(hpxml_bldg.site.ground_conductivity / hpxml_bldg.site.ground_diffusivity, 'Btu/(ft^3*F)', 'J/(m^3*K)'))
    ground_heat_exch_vert.setGroundTemperature(UnitConversions.convert(weather.data.DeepGroundAnnualTemp, 'F', 'C'))
    ground_heat_exch_vert.setGroutThermalConductivity(UnitConversions.convert(geothermal_loop.grout_conductivity, 'Btu/(hr*ft*R)', 'W/(m*K)'))
    ground_heat_exch_vert.setPipeThermalConductivity(UnitConversions.convert(geothermal_loop.pipe_conductivity, 'Btu/(hr*ft*R)', 'W/(m*K)'))
    ground_heat_exch_vert.setPipeOutDiameter(UnitConversions.convert(hp_ap.pipe_od, 'in', 'm'))
    ground_heat_exch_vert.setUTubeDistance(UnitConversions.convert(geothermal_loop.shank_spacing, 'in', 'm'))
    ground_heat_exch_vert.setPipeThickness(UnitConversions.convert((hp_ap.pipe_od - hp_ap.pipe_id) / 2.0, 'in', 'm'))
    ground_heat_exch_vert.setMaximumLengthofSimulation(1)
    ground_heat_exch_vert.setDesignFlowRate(UnitConversions.convert(geothermal_loop.loop_flow, 'gal/min', 'm^3/s'))
    ground_heat_exch_vert.setNumberofBoreHoles(geothermal_loop.num_bore_holes)
    ground_heat_exch_vert.setBoreHoleLength(UnitConversions.convert(geothermal_loop.bore_length, 'ft', 'm'))
    ground_heat_exch_vert.setBoreHoleTopDepth(2) # Consistent with G-function library
    ground_heat_exch_vert.setGFunctionReferenceRatio(ground_heat_exch_vert.boreHoleRadius.get / ground_heat_exch_vert.boreHoleLength.get) # ensure this ratio is consistent with rb/H so that g values will be taken as-is
    ground_heat_exch_vert.removeAllGFunctions
    for i in 0..(hp_ap.GSHP_G_Functions[0].size - 1)
      ground_heat_exch_vert.addGFunction(hp_ap.GSHP_G_Functions[0][i], hp_ap.GSHP_G_Functions[1][i])
    end
    xing = ground_heat_exch_vert.undisturbedGroundTemperatureModel.to_SiteGroundTemperatureUndisturbedXing.get
    xing.setSoilThermalConductivity(ground_heat_exch_vert.groundThermalConductivity.get)
    xing.setSoilSpecificHeat(ground_heat_exch_vert.groundThermalHeatCapacity.get / xing.soilDensity)
    xing.setAverageSoilSurfaceTemperature(ground_heat_exch_vert.groundTemperature.get)

    # Plant Loop
    plant_loop = Model.add_plant_loop(
      model,
      name: "#{obj_name} condenser loop",
      fluid_type: hp_ap.fluid_type,
      glycol_concentration: (hp_ap.frac_glycol * 100).to_i,
      min_temp: UnitConversions.convert(hp_ap.design_hw, 'F', 'C'),
      max_temp: 48.88889,
      max_flow_rate: UnitConversions.convert(geothermal_loop.loop_flow, 'gal/min', 'm^3/s')
    )

    plant_loop.addSupplyBranchForComponent(ground_heat_exch_vert)
    plant_loop.addDemandBranchForComponent(htg_coil)
    plant_loop.addDemandBranchForComponent(clg_coil)

    # FIXME: Workaround for https://github.com/NREL/OpenStudio/issues/5458
    # Set the fluid type again because plant_loop.addSupplyBranchForComponent(ground_heat_exch_vert) resets it to Water
    # Remove the following line if the above issue is addressed
    plant_loop.setFluidType(hp_ap.fluid_type)

    sizing_plant = plant_loop.sizingPlant
    sizing_plant.setLoopType('Condenser')
    sizing_plant.setDesignLoopExitTemperature(UnitConversions.convert(hp_ap.design_chw, 'F', 'C'))
    sizing_plant.setLoopDesignTemperatureDifference(UnitConversions.convert(hp_ap.design_delta_t, 'deltaF', 'deltaC'))

    setpoint_mgr_follow_ground_temp = OpenStudio::Model::SetpointManagerFollowGroundTemperature.new(model)
    setpoint_mgr_follow_ground_temp.setName(obj_name + ' condenser loop temp')
    setpoint_mgr_follow_ground_temp.setControlVariable('Temperature')
    setpoint_mgr_follow_ground_temp.setMaximumSetpointTemperature(48.88889)
    setpoint_mgr_follow_ground_temp.setMinimumSetpointTemperature(UnitConversions.convert(hp_ap.design_hw, 'F', 'C'))
    setpoint_mgr_follow_ground_temp.setReferenceGroundTemperatureObjectType('Site:GroundTemperature:Deep')
    setpoint_mgr_follow_ground_temp.addToNode(plant_loop.supplyOutletNode)

    # Pump
    pump_w = get_pump_power_watts(heat_pump)
    pump_w = [pump_w, 1.0].max # prevent error if zero
    pump = Model.add_pump_variable_speed(
      model,
      name: "#{obj_name} pump",
      rated_power: pump_w
    )
    pump.addToNode(plant_loop.supplyInletNode)
    add_fan_pump_disaggregation_ems_program(model, pump, htg_coil, clg_coil, htg_supp_coil, heat_pump)

    # Pipes
    chiller_bypass_pipe = Model.add_pipe_adiabatic(model)
    plant_loop.addSupplyBranchForComponent(chiller_bypass_pipe)
    coil_bypass_pipe = Model.add_pipe_adiabatic(model)
    plant_loop.addDemandBranchForComponent(coil_bypass_pipe)
    supply_outlet_pipe = Model.add_pipe_adiabatic(model)
    supply_outlet_pipe.addToNode(plant_loop.supplyOutletNode)
    demand_inlet_pipe = Model.add_pipe_adiabatic(model)
    demand_inlet_pipe.addToNode(plant_loop.demandInletNode)
    demand_outlet_pipe = Model.add_pipe_adiabatic(model)
    demand_outlet_pipe.addToNode(plant_loop.demandOutletNode)

    # Fan
    fan_cfms = []
    hp_ap.cool_capacity_ratios.each do |capacity_ratio|
      fan_cfms << clg_cfm * capacity_ratio
    end
    hp_ap.heat_capacity_ratios.each do |capacity_ratio|
      fan_cfms << htg_cfm * capacity_ratio
    end
    fan = create_supply_fan(model, obj_name, heat_pump.fan_watts_per_cfm, fan_cfms, heat_pump)
    add_fan_pump_disaggregation_ems_program(model, fan, htg_coil, clg_coil, htg_supp_coil, heat_pump)

    # Unitary System
    air_loop_unitary = create_air_loop_unitary_system(model, obj_name, fan, htg_coil, clg_coil, htg_supp_coil, htg_cfm, clg_cfm, 40.0)
    add_pump_power_ems_program(model, pump, air_loop_unitary, heat_pump)
    if (heat_pump.compressor_type == HPXML::HVACCompressorTypeVariableSpeed) && (hpxml_header.ground_to_air_heat_pump_model_type == HPXML::AdvancedResearchGroundToAirHeatPumpModelTypeExperimental)
      add_ghp_pump_mass_flow_rate_ems_program(model, pump, control_zone, htg_coil, clg_coil)
    end

    if heat_pump.is_shared_system
      # Shared pump power per ANSI/RESNET/ICC 301-2022 Section 4.4.5.1 (pump runs 8760)
      design_level = heat_pump.shared_loop_watts / heat_pump.number_of_units_served.to_f

      equip = Model.add_electric_equipment(
        model,
        name: Constants::ObjectTypeGSHPSharedPump,
        end_use: Constants::ObjectTypeGSHPSharedPump,
        space: control_zone.spaces[0], # no heat gain, so assign the equipment to an arbitrary space
        design_level: design_level,
        frac_radiant: 0,
        frac_latent: 0,
        frac_lost: 1,
        schedule: model.alwaysOnDiscreteSchedule
      )
      equip.additionalProperties.setFeature('HPXML_ID', heat_pump.id) # Used by reporting measure
    end

    # Air Loop
    air_loop = create_air_loop(model, obj_name, air_loop_unitary, control_zone, hvac_sequential_load_fracs, [htg_cfm, clg_cfm].max, heat_pump, hvac_unavailable_periods)

    # HVAC Installation Quality
    apply_installation_quality_ems_program(model, heat_pump, heat_pump, air_loop_unitary, htg_coil, clg_coil, control_zone)

    return air_loop
  end

  # Adds the HPXML water-loop heat pump system to the OpenStudio model.
  #
  # @param model [OpenStudio::Model::Model] OpenStudio Model object
  # @param heat_pump [HPXML::HeatPump] The HPXML heat pump of interest
  # @param hvac_sequential_load_fracs [Hash<Array<Double>>] Map of htg/clg => Array of daily fractions of remaining heating/cooling load to be met by the HVAC system
  # @param control_zone [OpenStudio::Model::ThermalZone] Conditioned space thermal zone
  # @param hvac_unavailable_periods [Hash] Map of htg/clg => HPXML::UnavailablePeriods for heating/cooling
  # @return [OpenStudio::Model::AirLoopHVAC] The newly created air loop hvac object
  def self.apply_water_loop_to_air_heat_pump(model, heat_pump, hvac_sequential_load_fracs, control_zone, hvac_unavailable_periods)
    if heat_pump.fraction_cool_load_served > 0
      # WLHPs connected to chillers or cooling towers should have already been converted to
      # central air conditioners
      fail 'WLHP model should only be called for central boilers.'
    end

    obj_name = Constants::ObjectTypeWaterLoopHeatPump

    hp_ap = heat_pump.additional_properties
    htg_cfm = hp_ap.heating_actual_airflow_cfm

    # Cooling Coil (none)
    clg_coil = nil

    # Heating Coil (model w/ constant efficiency)
    constant_biquadratic = Model.add_curve_biquadratic(
      model,
      name: 'ConstantBiquadratic',
      coeff: [1, 0, 0, 0, 0, 0]
    )
    constant_quadratic = Model.add_curve_quadratic(
      model,
      name: 'ConstantQuadratic',
      coeff: [1, 0, 0]
    )
    htg_coil = OpenStudio::Model::CoilHeatingDXSingleSpeed.new(model, model.alwaysOnDiscreteSchedule, constant_biquadratic, constant_quadratic, constant_biquadratic, constant_quadratic, constant_quadratic)
    htg_coil.setName(obj_name + ' htg coil')
    htg_coil.setRatedCOP(heat_pump.heating_efficiency_cop)
    htg_coil.setDefrostTimePeriodFraction(0.00001) # Disable defrost; avoid E+ warning w/ value of zero
    htg_coil.setMinimumOutdoorDryBulbTemperatureforCompressorOperation(-40)
    htg_coil.setRatedTotalHeatingCapacity(UnitConversions.convert(heat_pump.heating_capacity, 'Btu/hr', 'W'))
    htg_coil.setRatedAirFlowRate(htg_cfm)
    htg_coil.additionalProperties.setFeature('HPXML_ID', heat_pump.id) # Used by reporting measure

    # Supplemental Heating Coil
    htg_supp_coil = create_heat_pump_supplemental_heating_coil(model, obj_name, heat_pump)

    # Fan
    fan_power_installed = 0.0 # Use provided net COP
    fan = create_supply_fan(model, obj_name, fan_power_installed, [htg_cfm], heat_pump)
    add_fan_pump_disaggregation_ems_program(model, fan, htg_coil, clg_coil, htg_supp_coil, heat_pump)

    # Unitary System
    air_loop_unitary = create_air_loop_unitary_system(model, obj_name, fan, htg_coil, clg_coil, htg_supp_coil, htg_cfm, nil)

    # Air Loop
    air_loop = create_air_loop(model, obj_name, air_loop_unitary, control_zone, hvac_sequential_load_fracs, htg_cfm, heat_pump, hvac_unavailable_periods)

    return air_loop
  end

  # Get the outdoor unit (compressor) power (W) using regression based on (output) capacity.
  # The equation is a derived regression for the minimum circuit amp (MCA) of direct expansion compressor from 201 product datapoints (including central ACs, room ACs, and ASHPs) collected between 2023-2024.
  #
  # @param capacity [Double] Direct expansion coil rated (output) capacity [kBtu/hr].
  # @param voltage [String] '120' or '240'
  # @return [Double] Direct expansion coil rated (input) capacity (W)
  def self.get_dx_coil_power_watts_from_capacity(capacity, voltage)
    required_amperage = 0.631 * capacity + 1.615
    power = required_amperage * Float(voltage)
    return power
  end

  # Get the indoor unit (air handler) power (W).
  #
  # @param fan_watts_per_cfm [Double] Blower fan watts per cfm [W/cfm]
  # @param airflow_cfm [Double] HVAC system airflow rate [cfm]
  # @return [Double] Blower fan power [W]
  def self.get_blower_fan_power_watts(fan_watts_per_cfm, airflow_cfm)
    return 0.0 if fan_watts_per_cfm.nil? || airflow_cfm.nil?

    return fan_watts_per_cfm * airflow_cfm
  end

  # Get the boiler or GHP pump power (W).
  #
  # @param hvac_system [HPXML::HeatingSystem or HPXML::HeatPump] The HPXML HVAC system of interest
  # @return [Double] Pump power [W]
  def self.get_pump_power_watts(hvac_system)
    if hvac_system.is_a?(HPXML::HeatingSystem) && (not hvac_system.electric_auxiliary_energy.nil?)
      return hvac_system.electric_auxiliary_energy / 2.08
    elsif hvac_system.is_a?(HPXML::HeatPump) && (not hvac_system.pump_watts_per_ton.nil?)
      if hvac_system.cooling_capacity > 1.0
        return hvac_system.pump_watts_per_ton * UnitConversions.convert(hvac_system.cooling_capacity, 'Btu/hr', 'ton')
      else
        return hvac_system.pump_watts_per_ton * UnitConversions.convert(hvac_system.heating_capacity, 'Btu/hr', 'ton')
      end
    end

    return 0.0
  end

  # Returns the heating input capacity, calculated as the heating rated (output) capacity divided by the rated efficiency.
  #
  # @param heating_capacity [Double] Heating output capacity [Btu/hr]
  # @param heating_efficiency_afue [Double] Rated efficiency [AFUE]
  # @param heating_efficiency_percent [Double] Rated efficiency [Percent]
  # @return [Double] The heating input capacity [Btu/hr]
  def self.get_heating_input_capacity(heating_capacity, heating_efficiency_afue, heating_efficiency_percent)
    if not heating_efficiency_afue.nil?
      return heating_capacity / heating_efficiency_afue
    elsif not heating_efficiency_percent.nil?
      return heating_capacity / heating_efficiency_percent
    else
      return
    end
  end

  # Adds the HPXML boiler system to the OpenStudio model.
  #
  # @param runner [OpenStudio::Measure::OSRunner] Object typically used to display warnings
  # @param model [OpenStudio::Model::Model] OpenStudio Model object
  # @param heating_system [HPXML::HeatingSystem or HPXML::HeatPump] The HPXML heating system or heat pump of interest
  # @param hvac_sequential_load_fracs [Hash<Array<Double>>] Map of htg/clg => Array of daily fractions of remaining heating/cooling load to be met by the HVAC system
  # @param control_zone [OpenStudio::Model::ThermalZone] Conditioned space thermal zone
  # @param hvac_unavailable_periods [Hash] Map of htg/clg => HPXML::UnavailablePeriods for heating/cooling
  # @return [OpenStudio::Model::ZoneHVACFourPipeFanCoil or OpenStudio::Model::ZoneHVACBaseboardConvectiveWater] The newly created zone hvac object
  def self.apply_boiler(runner, model, heating_system, hvac_sequential_load_fracs, control_zone, hvac_unavailable_periods)
    obj_name = Constants::ObjectTypeBoiler
    is_condensing = false # FUTURE: Expose as input; default based on AFUE
    oat_reset_enabled = false
    oat_high = nil
    oat_low = nil
    oat_hwst_high = nil
    oat_hwst_low = nil
    design_temp = 180.0 # F

    if oat_reset_enabled
      if oat_high.nil? || oat_low.nil? || oat_hwst_low.nil? || oat_hwst_high.nil?
        runner.registerWarning('Boiler outdoor air temperature (OAT) reset is enabled but no setpoints were specified so OAT reset is being disabled.')
        oat_reset_enabled = false
      end
    end

    # Plant Loop
    plant_loop = Model.add_plant_loop(
      model,
      name: "#{obj_name} hydronic heat loop"
    )

    loop_sizing = plant_loop.sizingPlant
    loop_sizing.setLoopType('Heating')
    loop_sizing.setDesignLoopExitTemperature(UnitConversions.convert(design_temp, 'F', 'C'))
    loop_sizing.setLoopDesignTemperatureDifference(UnitConversions.convert(20.0, 'deltaF', 'deltaC'))

    # Pump
    pump_w = get_pump_power_watts(heating_system)
    pump_w = [pump_w, 1.0].max # prevent error if zero
    pump = Model.add_pump_variable_speed(
      model,
      name: "#{obj_name} hydronic pump",
      rated_power: pump_w
    )
    pump.addToNode(plant_loop.supplyInletNode)

    # Boiler
    boiler = OpenStudio::Model::BoilerHotWater.new(model)
    boiler.setName(obj_name)
    boiler.setFuelType(EPlus.fuel_type(heating_system.heating_system_fuel))
    if is_condensing
      # Convert Rated Efficiency at 80F and 1.0PLR where the performance curves are derived from to Design condition as input
      boiler_RatedHWRT = UnitConversions.convert(80.0, 'F', 'C')
      plr_Rated = 1.0
      plr_Design = 1.0
      boiler_DesignHWRT = UnitConversions.convert(design_temp - 20.0, 'F', 'C')
      # Efficiency curves are normalized using 80F return water temperature, at 0.254PLR
      condBlr_TE_Coeff = [1.058343061, 0.052650153, 0.0087272, 0.001742217, 0.00000333715, 0.000513723]
      boilerEff_Norm = heating_system.heating_efficiency_afue / (condBlr_TE_Coeff[0] - condBlr_TE_Coeff[1] * plr_Rated - condBlr_TE_Coeff[2] * plr_Rated**2 - condBlr_TE_Coeff[3] * boiler_RatedHWRT + condBlr_TE_Coeff[4] * boiler_RatedHWRT**2 + condBlr_TE_Coeff[5] * boiler_RatedHWRT * plr_Rated)
      boilerEff_Design = boilerEff_Norm * (condBlr_TE_Coeff[0] - condBlr_TE_Coeff[1] * plr_Design - condBlr_TE_Coeff[2] * plr_Design**2 - condBlr_TE_Coeff[3] * boiler_DesignHWRT + condBlr_TE_Coeff[4] * boiler_DesignHWRT**2 + condBlr_TE_Coeff[5] * boiler_DesignHWRT * plr_Design)
      boiler.setNominalThermalEfficiency(boilerEff_Design)
      boiler.setEfficiencyCurveTemperatureEvaluationVariable('EnteringBoiler')
      boiler_eff_curve = Model.add_curve_biquadratic(
        model,
        name: 'CondensingBoilerEff',
        coeff: [1.058343061, -0.052650153, -0.0087272, -0.001742217, 0.00000333715, 0.000513723],
        min_x: 0.2, max_x: 1.0, min_y: 30.0, max_y: 85.0
      )
    else
      boiler.setNominalThermalEfficiency(heating_system.heating_efficiency_afue)
      boiler.setEfficiencyCurveTemperatureEvaluationVariable('LeavingBoiler')
      boiler_eff_curve = Model.add_curve_bicubic(
        model,
        name: 'NonCondensingBoilerEff',
        coeff: [1.111720116, 0.078614078, -0.400425756, 0.0, -0.000156783, 0.009384599, 0.234257955, 1.32927e-06, -0.004446701, -1.22498e-05],
        min_x: 0.1, max_x: 1.0, min_y: 20.0, max_y: 80.0
      )
    end
    boiler.setNormalizedBoilerEfficiencyCurve(boiler_eff_curve)
    boiler.setMinimumPartLoadRatio(0.0)
    boiler.setMaximumPartLoadRatio(1.0)
    boiler.setBoilerFlowMode('LeavingSetpointModulated')
    boiler.setOptimumPartLoadRatio(1.0)
    boiler.setWaterOutletUpperTemperatureLimit(99.9)
    boiler.setOnCycleParasiticElectricLoad(0)
    boiler.setNominalCapacity(UnitConversions.convert(heating_system.heating_capacity, 'Btu/hr', 'W'))
    boiler.setOffCycleParasiticFuelLoad(UnitConversions.convert(heating_system.pilot_light_btuh.to_f, 'Btu/hr', 'W'))
    plant_loop.addSupplyBranchForComponent(boiler)
    boiler.additionalProperties.setFeature('HPXML_ID', heating_system.id) # Used by reporting measure
    boiler.additionalProperties.setFeature('IsHeatPumpBackup', heating_system.is_heat_pump_backup_system) # Used by reporting measure
    add_pump_power_ems_program(model, pump, boiler, heating_system)

    if is_condensing && oat_reset_enabled
      setpoint_manager_oar = OpenStudio::Model::SetpointManagerOutdoorAirReset.new(model)
      setpoint_manager_oar.setName(obj_name + ' outdoor reset')
      setpoint_manager_oar.setControlVariable('Temperature')
      setpoint_manager_oar.setSetpointatOutdoorLowTemperature(UnitConversions.convert(oat_hwst_low, 'F', 'C'))
      setpoint_manager_oar.setOutdoorLowTemperature(UnitConversions.convert(oat_low, 'F', 'C'))
      setpoint_manager_oar.setSetpointatOutdoorHighTemperature(UnitConversions.convert(oat_hwst_high, 'F', 'C'))
      setpoint_manager_oar.setOutdoorHighTemperature(UnitConversions.convert(oat_high, 'F', 'C'))
      setpoint_manager_oar.addToNode(plant_loop.supplyOutletNode)
    end

    supply_setpoint = Model.add_schedule_constant(
      model,
      name: "#{obj_name} hydronic heat supply setpoint",
      value: UnitConversions.convert(design_temp, 'F', 'C'),
      limits: EPlus::ScheduleTypeLimitsTemperature
    )

    setpoint_manager = OpenStudio::Model::SetpointManagerScheduled.new(model, supply_setpoint)
    setpoint_manager.setName(obj_name + ' hydronic heat loop setpoint manager')
    setpoint_manager.setControlVariable('Temperature')
    setpoint_manager.addToNode(plant_loop.supplyOutletNode)

    pipe_supply_bypass = Model.add_pipe_adiabatic(model)
    plant_loop.addSupplyBranchForComponent(pipe_supply_bypass)
    pipe_supply_outlet = Model.add_pipe_adiabatic(model)
    pipe_supply_outlet.addToNode(plant_loop.supplyOutletNode)
    pipe_demand_bypass = Model.add_pipe_adiabatic(model)
    plant_loop.addDemandBranchForComponent(pipe_demand_bypass)
    pipe_demand_inlet = Model.add_pipe_adiabatic(model)
    pipe_demand_inlet.addToNode(plant_loop.demandInletNode)
    pipe_demand_outlet = Model.add_pipe_adiabatic(model)
    pipe_demand_outlet.addToNode(plant_loop.demandOutletNode)

    bb_ua = UnitConversions.convert(heating_system.heating_capacity, 'Btu/hr', 'W') / UnitConversions.convert(UnitConversions.convert(loop_sizing.designLoopExitTemperature, 'C', 'F') - 10.0 - 95.0, 'deltaF', 'deltaC') * 3.0 # W/K
    max_water_flow = UnitConversions.convert(heating_system.heating_capacity, 'Btu/hr', 'W') / UnitConversions.convert(20.0, 'deltaF', 'deltaC') / 4.186 / 998.2 / 1000.0 * 2.0 # m^3/s

    if heating_system.distribution_system.air_type.to_s == HPXML::AirTypeFanCoil
      # Fan
      fan_cfm = RatedCFMPerTon * UnitConversions.convert(heating_system.heating_capacity, 'Btu/hr', 'ton') # CFM
      fan = create_supply_fan(model, obj_name, 0.0, [fan_cfm], heating_system) # fan energy included in above pump via Electric Auxiliary Energy (EAE)

      # Heating Coil
      htg_coil = OpenStudio::Model::CoilHeatingWater.new(model, model.alwaysOnDiscreteSchedule)
      htg_coil.setRatedCapacity(UnitConversions.convert(heating_system.heating_capacity, 'Btu/hr', 'W'))
      htg_coil.setUFactorTimesAreaValue(bb_ua)
      htg_coil.setMaximumWaterFlowRate(max_water_flow)
      htg_coil.setPerformanceInputMethod('NominalCapacity')
      htg_coil.setName(obj_name + ' htg coil')
      plant_loop.addDemandBranchForComponent(htg_coil)

      # Cooling Coil (always off)
      clg_coil = OpenStudio::Model::CoilCoolingWater.new(model, model.alwaysOffDiscreteSchedule)
      clg_coil.setName(obj_name + ' clg coil')
      clg_coil.setDesignWaterFlowRate(0.0022)
      clg_coil.setDesignAirFlowRate(1.45)
      clg_coil.setDesignInletWaterTemperature(6.1)
      clg_coil.setDesignInletAirTemperature(25.0)
      clg_coil.setDesignOutletAirTemperature(10.0)
      clg_coil.setDesignInletAirHumidityRatio(0.012)
      clg_coil.setDesignOutletAirHumidityRatio(0.008)
      plant_loop.addDemandBranchForComponent(clg_coil)

      # Fan Coil
      zone_hvac = OpenStudio::Model::ZoneHVACFourPipeFanCoil.new(model, model.alwaysOnDiscreteSchedule, fan, clg_coil, htg_coil)
      zone_hvac.setCapacityControlMethod('CyclingFan')
      zone_hvac.setName(obj_name + ' fan coil')
      zone_hvac.setMaximumSupplyAirTemperatureInHeatingMode(UnitConversions.convert(120.0, 'F', 'C'))
      zone_hvac.setHeatingConvergenceTolerance(0.001)
      zone_hvac.setMinimumSupplyAirTemperatureInCoolingMode(UnitConversions.convert(55.0, 'F', 'C'))
      zone_hvac.setMaximumColdWaterFlowRate(0.0)
      zone_hvac.setCoolingConvergenceTolerance(0.001)
      zone_hvac.setMaximumOutdoorAirFlowRate(0.0)
      zone_hvac.setMaximumSupplyAirFlowRate(UnitConversions.convert(fan_cfm, 'cfm', 'm^3/s'))
      zone_hvac.setMaximumHotWaterFlowRate(max_water_flow)
      zone_hvac.addToThermalZone(control_zone)
      add_fan_pump_disaggregation_ems_program(model, pump, zone_hvac, nil, nil, heating_system)
    else
      # Heating Coil
      htg_coil = OpenStudio::Model::CoilHeatingWaterBaseboard.new(model)
      htg_coil.setName(obj_name + ' htg coil')
      htg_coil.setConvergenceTolerance(0.001)
      htg_coil.setHeatingDesignCapacity(UnitConversions.convert(heating_system.heating_capacity, 'Btu/hr', 'W'))
      htg_coil.setUFactorTimesAreaValue(bb_ua)
      htg_coil.setMaximumWaterFlowRate(max_water_flow)
      htg_coil.setHeatingDesignCapacityMethod('HeatingDesignCapacity')
      plant_loop.addDemandBranchForComponent(htg_coil)

      # Baseboard
      zone_hvac = OpenStudio::Model::ZoneHVACBaseboardConvectiveWater.new(model, model.alwaysOnDiscreteSchedule, htg_coil)
      zone_hvac.setName(obj_name + ' baseboard')
      zone_hvac.addToThermalZone(control_zone)
      zone_hvac.additionalProperties.setFeature('IsHeatPumpBackup', heating_system.is_heat_pump_backup_system) # Used by reporting measure
      if heating_system.is_heat_pump_backup_system
        add_fan_pump_disaggregation_ems_program(model, pump, nil, nil, zone_hvac, heating_system)
      else
        add_fan_pump_disaggregation_ems_program(model, pump, zone_hvac, nil, nil, heating_system)
      end
    end

    set_sequential_load_fractions(model, control_zone, zone_hvac, hvac_sequential_load_fracs, hvac_unavailable_periods, heating_system)

    return zone_hvac
  end

  # Adds the HPXML electric baseboard system to the OpenStudio model.
  #
  # @param model [OpenStudio::Model::Model] OpenStudio Model object
  # @param heating_system [HPXML::HeatingSystem or HPXML::HeatPump] The HPXML heating system or heat pump of interest
  # @param hvac_sequential_load_fracs [Hash<Array<Double>>] Map of htg/clg => Array of daily fractions of remaining heating/cooling load to be met by the HVAC system
  # @param control_zone [OpenStudio::Model::ThermalZone] Conditioned space thermal zone
  # @param hvac_unavailable_periods [Hash] Map of htg/clg => HPXML::UnavailablePeriods for heating/cooling
  # @return [nil]
  def self.apply_electric_baseboard(model, heating_system, hvac_sequential_load_fracs, control_zone, hvac_unavailable_periods)
    obj_name = Constants::ObjectTypeElectricBaseboard

    # Baseboard
    zone_hvac = OpenStudio::Model::ZoneHVACBaseboardConvectiveElectric.new(model)
    zone_hvac.setName(obj_name)
    zone_hvac.setEfficiency(heating_system.heating_efficiency_percent)
    zone_hvac.setNominalCapacity(UnitConversions.convert(heating_system.heating_capacity, 'Btu/hr', 'W'))
    zone_hvac.addToThermalZone(control_zone)
    zone_hvac.additionalProperties.setFeature('HPXML_ID', heating_system.id) # Used by reporting measure
    zone_hvac.additionalProperties.setFeature('IsHeatPumpBackup', heating_system.is_heat_pump_backup_system) # Used by reporting measure

    set_sequential_load_fractions(model, control_zone, zone_hvac, hvac_sequential_load_fracs, hvac_unavailable_periods, heating_system)
  end

  # Adds the HPXML unit heater system (wall/floor furnace, space heater, stove, fireplace, etc.) to the OpenStudio model.
  #
  # @param model [OpenStudio::Model::Model] OpenStudio Model object
  # @param heating_system [HPXML::HeatingSystem or HPXML::HeatPump] The HPXML heating system or heat pump of interest
  # @param hvac_sequential_load_fracs [Hash<Array<Double>>] Map of htg/clg => Array of daily fractions of remaining heating/cooling load to be met by the HVAC system
  # @param control_zone [OpenStudio::Model::ThermalZone] Conditioned space thermal zone
  # @param hvac_unavailable_periods [Hash] Map of htg/clg => HPXML::UnavailablePeriods for heating/cooling
  # @return [nil]
  def self.apply_unit_heater(model, heating_system, hvac_sequential_load_fracs, control_zone, hvac_unavailable_periods)
    obj_name = Constants::ObjectTypeUnitHeater

    htg_ap = heating_system.additional_properties

    # Heating Coil
    efficiency = heating_system.heating_efficiency_afue
    efficiency = heating_system.heating_efficiency_percent if efficiency.nil?
    htg_coil = Model.add_coil_heating(
      model,
      name: "#{obj_name} htg coil",
      efficiency: efficiency,
      capacity: UnitConversions.convert(heating_system.heating_capacity, 'Btu/hr', 'W'),
      fuel_type: heating_system.heating_system_fuel,
      off_cycle_gas_load: UnitConversions.convert(heating_system.pilot_light_btuh.to_f, 'Btu/hr', 'W')
    )
    htg_coil.additionalProperties.setFeature('HPXML_ID', heating_system.id) # Used by reporting measure
    htg_coil.additionalProperties.setFeature('IsHeatPumpBackup', heating_system.is_heat_pump_backup_system) # Used by reporting measure

    # Fan
    htg_cfm = htg_ap.heating_actual_airflow_cfm
    fan_watts_per_cfm = heating_system.fan_watts / htg_cfm
    fan = create_supply_fan(model, obj_name, fan_watts_per_cfm, [htg_cfm], heating_system)
    add_fan_pump_disaggregation_ems_program(model, fan, htg_coil, nil, nil, heating_system)

    # Unitary System
    unitary_system = create_air_loop_unitary_system(model, obj_name, fan, htg_coil, nil, nil, htg_cfm, nil)
    unitary_system.setControllingZoneorThermostatLocation(control_zone)
    unitary_system.addToThermalZone(control_zone)

    set_sequential_load_fractions(model, control_zone, unitary_system, hvac_sequential_load_fracs, hvac_unavailable_periods, heating_system)
  end

  # Adds ideal air systems as needed to meet the load under certain circumstances:
  # 1. the sum of fractions load served is less than 1 and greater than 0 (e.g., room ACs serving a portion of the home's load),
  #    in which case we need the ideal system to help fully condition the thermal zone to prevent incorrect heat transfers, or
  # 2. ASHRAE 140 tests where we need heating/cooling loads.
  #
  # @param model [OpenStudio::Model::Model] OpenStudio Model object
  # @param weather [WeatherFile] Weather object containing EPW information
  # @param spaces [Hash] Map of HPXML locations => OpenStudio Space objects
  # @param hpxml_bldg [HPXML::Building] HPXML Building object representing an individual dwelling unit
  # @param hpxml_header [HPXML::Header] HPXML Header object (one per HPXML file)
  # @param hvac_season_days [Hash] Map of htg/clg => Array of 365 days with 1s during the heating/cooling season and 0s otherwise
  # @param hvac_unavailable_periods [Hash] Map of htg/clg => HPXML::UnavailablePeriods for heating/cooling
  # @param hvac_remaining_load_fracs [Hash] Map of htg/clg => Fraction of heating/cooling load that has not yet been met
  # @return [nil]
  def self.apply_ideal_air_systems(model, weather, spaces, hpxml_bldg, hpxml_header, hvac_season_days,
                                   hvac_unavailable_periods, hvac_remaining_load_fracs)
    conditioned_zone = spaces[HPXML::LocationConditionedSpace].thermalZone.get

    if hpxml_header.apply_ashrae140_assumptions && (hpxml_bldg.total_fraction_heat_load_served + hpxml_bldg.total_fraction_heat_load_served == 0.0)
      cooling_load_frac = 1.0
      heating_load_frac = 1.0
      if hpxml_header.apply_ashrae140_assumptions
        if weather.header.StateProvinceRegion.downcase == 'co'
          cooling_load_frac = 0.0
        elsif weather.header.StateProvinceRegion.downcase == 'nv'
          heating_load_frac = 0.0
        else
          fail 'Unexpected location for ASHRAE 140 run.'
        end
      end
      hvac_sequential_load_fracs = { htg: [heating_load_frac],
                                     clg: [cooling_load_frac] }
      apply_ideal_air_system(model, conditioned_zone, hvac_sequential_load_fracs, hvac_unavailable_periods)
      return
    end

    hvac_sequential_load_fracs = {}

    if (hpxml_bldg.total_fraction_heat_load_served < 1.0) && (hpxml_bldg.total_fraction_heat_load_served > 0.0)
      hvac_sequential_load_fracs[:htg] = calc_sequential_load_fractions(hvac_remaining_load_fracs[:htg] - hpxml_bldg.total_fraction_heat_load_served, hvac_remaining_load_fracs[:htg], hvac_season_days[:htg])
      hvac_remaining_load_fracs[:htg] -= (1.0 - hpxml_bldg.total_fraction_heat_load_served)
    else
      hvac_sequential_load_fracs[:htg] = [0.0]
    end

    if (hpxml_bldg.total_fraction_cool_load_served < 1.0) && (hpxml_bldg.total_fraction_cool_load_served > 0.0)
      hvac_sequential_load_fracs[:clg] = calc_sequential_load_fractions(hvac_remaining_load_fracs[:clg] - hpxml_bldg.total_fraction_cool_load_served, hvac_remaining_load_fracs[:clg], hvac_season_days[:clg])
      hvac_remaining_load_fracs[:clg] -= (1.0 - hpxml_bldg.total_fraction_cool_load_served)
    else
      hvac_sequential_load_fracs[:clg] = [0.0]
    end

    if (hvac_sequential_load_fracs[:htg].sum > 0.0) || (hvac_sequential_load_fracs[:clg].sum > 0.0)
      apply_ideal_air_system(model, conditioned_zone, hvac_sequential_load_fracs, hvac_unavailable_periods)
    end
  end

  # Adds the ideal air system to the OpenStudio model.
  #
  # @param model [OpenStudio::Model::Model] OpenStudio Model object
  # @param control_zone [OpenStudio::Model::ThermalZone] Conditioned space thermal zone
  # @param hvac_sequential_load_fracs [Hash<Array<Double>>] Map of htg/clg => Array of daily fractions of remaining heating/cooling load to be met by the HVAC system
  # @param hvac_unavailable_periods [Hash] Map of htg/clg => HPXML::UnavailablePeriods for heating/cooling
  # @return [nil]
  def self.apply_ideal_air_system(model, control_zone, hvac_sequential_load_fracs, hvac_unavailable_periods)
    obj_name = Constants::ObjectTypeIdealAirSystem

    # Ideal Air System
    ideal_air = OpenStudio::Model::ZoneHVACIdealLoadsAirSystem.new(model)
    ideal_air.setName(obj_name)
    ideal_air.setMaximumHeatingSupplyAirTemperature(50)
    ideal_air.setMinimumCoolingSupplyAirTemperature(10)
    ideal_air.setMaximumHeatingSupplyAirHumidityRatio(0.015)
    ideal_air.setMinimumCoolingSupplyAirHumidityRatio(0.01)
    if hvac_sequential_load_fracs[:htg].sum > 0
      ideal_air.setHeatingLimit('NoLimit')
    else
      ideal_air.setHeatingLimit('LimitCapacity')
      ideal_air.setMaximumSensibleHeatingCapacity(0)
    end
    if hvac_sequential_load_fracs[:clg].sum > 0
      ideal_air.setCoolingLimit('NoLimit')
    else
      ideal_air.setCoolingLimit('LimitCapacity')
      ideal_air.setMaximumTotalCoolingCapacity(0)
    end
    ideal_air.setDehumidificationControlType('None')
    ideal_air.setHumidificationControlType('None')
    ideal_air.addToThermalZone(control_zone)

    set_sequential_load_fractions(model, control_zone, ideal_air, hvac_sequential_load_fracs, hvac_unavailable_periods)
  end

  # Adds any HPXML Dehumidifiers to the OpenStudio model.
  #
  # @param runner [OpenStudio::Measure::OSRunner] Object typically used to display warnings
  # @param model [OpenStudio::Model::Model] OpenStudio Model object
  # @param spaces [Hash] Map of HPXML locations => OpenStudio Space objects
  # @param hpxml_bldg [HPXML::Building] HPXML Building object representing an individual dwelling unit
  # @param hpxml_header [HPXML::Header] HPXML Header object (one per HPXML file)
  # @return [nil]
  def self.apply_dehumidifiers(runner, model, spaces, hpxml_bldg, hpxml_header)
    dehumidifiers = hpxml_bldg.dehumidifiers
    return if dehumidifiers.size == 0

    conditioned_space = spaces[HPXML::LocationConditionedSpace]
    unit_multiplier = hpxml_bldg.building_construction.number_of_units

    dehumidifier_id = dehumidifiers[0].id # Syncs with the ReportSimulationOutput measure, which only looks at first dehumidifier ID

    if dehumidifiers.map { |d| d.rh_setpoint }.uniq.size > 1
      fail 'All dehumidifiers must have the same setpoint but multiple setpoints were specified.'
    end

    if unit_multiplier > 1
      # FUTURE: Figure out how to allow this. If we allow it, update docs and hpxml_translator_test.rb too.
      # https://github.com/NREL/OpenStudio-HPXML/issues/1499
      fail 'NumberofUnits greater than 1 is not supported for dehumidifiers.'
    end

    # Dehumidifier coefficients
    # Generic model coefficients from Winkler, Christensen, and Tomerlin (2011)
    w_coeff = [-1.162525707, 0.02271469, -0.000113208, 0.021110538, -0.0000693034, 0.000378843]
    ef_coeff = [-1.902154518, 0.063466565, -0.000622839, 0.039540407, -0.000125637, -0.000176722]
    pl_coeff = [0.90, 0.10, 0.0]

    dehumidifiers.each do |dehumidifier|
      next unless dehumidifier.energy_factor.nil?

      convert_dehumidifier_ief_to_ef(dehumidifier, w_coeff, ef_coeff)
    end

    # Combine HPXML dehumidifiers into a single EnergyPlus dehumidifier
    total_capacity = dehumidifiers.map { |d| d.capacity }.sum
    avg_energy_factor = dehumidifiers.map { |d| d.energy_factor * d.capacity }.sum / total_capacity
    total_fraction_served = dehumidifiers.map { |d| d.fraction_served }.sum

    # Apply unit multiplier
    total_capacity *= unit_multiplier

    control_zone = conditioned_space.thermalZone.get
    obj_name = Constants::ObjectTypeDehumidifier

    rh_setpoint = dehumidifiers[0].rh_setpoint * 100.0 # (EnergyPlus uses 60 for 60% RH)
    rh_setpoint_sch = Model.add_schedule_constant(
      model,
      name: "#{obj_name} rh setpoint",
      value: rh_setpoint
    )

    capacity_curve = Model.add_curve_biquadratic(
      model,
      name: 'DXDH-CAP-fT',
      coeff: w_coeff,
      min_x: -100, max_x: 100, min_y: -100, max_y: 100
    )
    energy_factor_curve = Model.add_curve_biquadratic(
      model,
      name: 'DXDH-EF-fT',
      coeff: ef_coeff,
      min_x: -100, max_x: 100, min_y: -100, max_y: 100
    )
    part_load_frac_curve = Model.add_curve_quadratic(
      model,
      name: 'DXDH-PLF-fPLR',
      coeff: pl_coeff,
      min_x: 0, max_x: 1, min_y: 0.7, max_y: 1
    )

    # Calculate air flow rate by assuming 2.75 cfm/pint/day (based on experimental test data)
    air_flow_rate = 2.75 * total_capacity

    # Humidity Setpoint
    humidistat = OpenStudio::Model::ZoneControlHumidistat.new(model)
    humidistat.setName(obj_name + ' humidistat')
    humidistat.setHumidifyingRelativeHumiditySetpointSchedule(rh_setpoint_sch)
    humidistat.setDehumidifyingRelativeHumiditySetpointSchedule(rh_setpoint_sch)
    control_zone.setZoneControlHumidistat(humidistat)

    # Availability Schedule
    dehum_unavailable_periods = Schedule.get_unavailable_periods(runner, SchedulesFile::Columns[:Dehumidifier].name, hpxml_header.unavailable_periods)
    avail_sch = ScheduleConstant.new(model, obj_name + ' schedule', 1.0, EPlus::ScheduleTypeLimitsFraction, unavailable_periods: dehum_unavailable_periods)
    avail_sch = avail_sch.schedule

    # Dehumidifier
    dehumidifier = OpenStudio::Model::ZoneHVACDehumidifierDX.new(model, capacity_curve, energy_factor_curve, part_load_frac_curve)
    dehumidifier.setName(obj_name)
    dehumidifier.setAvailabilitySchedule(avail_sch)
    dehumidifier.setRatedWaterRemoval(UnitConversions.convert(total_capacity, 'pint', 'L'))
    dehumidifier.setRatedEnergyFactor(avg_energy_factor / total_fraction_served)
    dehumidifier.setRatedAirFlowRate(UnitConversions.convert(air_flow_rate, 'cfm', 'm^3/s'))
    dehumidifier.setMinimumDryBulbTemperatureforDehumidifierOperation(10)
    dehumidifier.setMaximumDryBulbTemperatureforDehumidifierOperation(40)
    dehumidifier.addToThermalZone(control_zone)
    dehumidifier.additionalProperties.setFeature('HPXML_ID', dehumidifier_id) # Used by reporting measure

    if total_fraction_served < 1.0
      add_dehumidifier_load_adjustment_ems_program(model, dehumidifier, total_fraction_served, conditioned_space)
    end
  end

  # Adds an HPXML Ceiling Fan to the OpenStudio model.
  #
  # @param runner [OpenStudio::Measure::OSRunner] Object typically used to display warnings
  # @param model [OpenStudio::Model::Model] OpenStudio Model object
  # @param spaces [Hash] Map of HPXML locations => OpenStudio Space objects
  # @param weather [WeatherFile] Weather object containing EPW information
  # @param hpxml_bldg [HPXML::Building] HPXML Building object representing an individual dwelling unit
  # @param hpxml_header [HPXML::Header] HPXML Header object (one per HPXML file)
  # @param schedules_file [SchedulesFile] SchedulesFile wrapper class instance of detailed schedule files
  # @return [nil]
  def self.apply_ceiling_fans(runner, model, spaces, weather, hpxml_bldg, hpxml_header, schedules_file)
    if hpxml_bldg.building_occupancy.number_of_residents == 0
      # Operational calculation w/ zero occupants, zero out energy use
      return
    end
    return if hpxml_bldg.ceiling_fans.size == 0

    ceiling_fan = hpxml_bldg.ceiling_fans[0]

    obj_name = Constants::ObjectTypeCeilingFan
    hrs_per_day = 10.5 # From ANSI/RESNET/ICC 301-2022
    cfm_per_w = ceiling_fan.efficiency
    label_energy_use = ceiling_fan.label_energy_use
    count = ceiling_fan.count
    if !label_energy_use.nil? # priority if both provided
      annual_kwh = UnitConversions.convert(count * label_energy_use * hrs_per_day * 365.0, 'Wh', 'kWh')
    elsif !cfm_per_w.nil?
      medium_cfm = 3000.0 # cfm, per ANSI/RESNET/ICC 301-2019
      annual_kwh = UnitConversions.convert(count * medium_cfm / cfm_per_w * hrs_per_day * 365.0, 'Wh', 'kWh')
    end

    # Create schedule
    ceiling_fan_sch = nil
    ceiling_fan_col_name = SchedulesFile::Columns[:CeilingFan].name
    if not schedules_file.nil?
      annual_kwh *= Defaults.get_ceiling_fan_months(weather).map(&:to_f).sum(0.0) / 12.0
      ceiling_fan_design_level = schedules_file.calc_design_level_from_annual_kwh(col_name: ceiling_fan_col_name, annual_kwh: annual_kwh)
      ceiling_fan_sch = schedules_file.create_schedule_file(model, col_name: ceiling_fan_col_name)
    end
    if ceiling_fan_sch.nil?
      ceiling_fan_unavailable_periods = Schedule.get_unavailable_periods(runner, ceiling_fan_col_name, hpxml_header.unavailable_periods)
      annual_kwh *= ceiling_fan.monthly_multipliers.split(',').map(&:to_f).sum(0.0) / 12.0
      ceiling_fan_sch_obj = MonthWeekdayWeekendSchedule.new(model, obj_name + ' schedule', ceiling_fan.weekday_fractions, ceiling_fan.weekend_fractions, ceiling_fan.monthly_multipliers, EPlus::ScheduleTypeLimitsFraction, unavailable_periods: ceiling_fan_unavailable_periods)
      ceiling_fan_design_level = ceiling_fan_sch_obj.calc_design_level_from_daily_kwh(annual_kwh / 365.0)
      ceiling_fan_sch = ceiling_fan_sch_obj.schedule
    else
      runner.registerWarning("Both '#{ceiling_fan_col_name}' schedule file and weekday fractions provided; the latter will be ignored.") if !ceiling_fan.weekday_fractions.nil?
      runner.registerWarning("Both '#{ceiling_fan_col_name}' schedule file and weekend fractions provided; the latter will be ignored.") if !ceiling_fan.weekend_fractions.nil?
      runner.registerWarning("Both '#{ceiling_fan_col_name}' schedule file and monthly multipliers provided; the latter will be ignored.") if !ceiling_fan.monthly_multipliers.nil?
    end

    Model.add_electric_equipment(
      model,
      name: obj_name,
      end_use: obj_name,
      space: spaces[HPXML::LocationConditionedSpace],
      design_level: ceiling_fan_design_level,
      frac_radiant: 0.558,
      frac_latent: 0,
      frac_lost: 0,
      schedule: ceiling_fan_sch
    )
  end

  # Adds an HPXML HVAC Control to the OpenStudio model.
  #
  # @param runner [OpenStudio::Measure::OSRunner] Object typically used to display warnings
  # @param model [OpenStudio::Model::Model] OpenStudio Model object
  # @param weather [WeatherFile] Weather object containing EPW information
  # @param spaces [Hash] Map of HPXML locations => OpenStudio Space objects
  # @param hpxml_bldg [HPXML::Building] HPXML Building object representing an individual dwelling unit
  # @param hpxml_header [HPXML::Header] HPXML Header object (one per HPXML file)
  # @param schedules_file [SchedulesFile] SchedulesFile wrapper class instance of detailed schedule files
  # @return [Hash] Map of htg/clg => Array of 365 days with 1s during the heating/cooling season and 0s otherwise
  def self.apply_setpoints(runner, model, weather, spaces, hpxml_bldg, hpxml_header, schedules_file)
    return {} if hpxml_bldg.hvac_controls.size == 0

    hvac_control = hpxml_bldg.hvac_controls[0]
    conditioned_zone = spaces[HPXML::LocationConditionedSpace].thermalZone.get

    # Set 365 (or 366 for a leap year) heating/cooling day arrays based on heating/cooling seasons.
    hvac_season_days = {}
    hvac_season_days[:htg] = Calendar.get_daily_season(hpxml_header.sim_calendar_year, hvac_control.seasons_heating_begin_month, hvac_control.seasons_heating_begin_day,
                                                       hvac_control.seasons_heating_end_month, hvac_control.seasons_heating_end_day)
    hvac_season_days[:clg] = Calendar.get_daily_season(hpxml_header.sim_calendar_year, hvac_control.seasons_cooling_begin_month, hvac_control.seasons_cooling_begin_day,
                                                       hvac_control.seasons_cooling_end_month, hvac_control.seasons_cooling_end_day)
    if hvac_season_days[:htg].include?(0) || hvac_season_days[:clg].include?(0)
      runner.registerWarning('It is not possible to eliminate all HVAC energy use (e.g. crankcase/defrost energy) in EnergyPlus outside of an HVAC season.')
    end

    heating_sch = nil
    cooling_sch = nil
    year = hpxml_header.sim_calendar_year
    onoff_thermostat_ddb = hpxml_header.hvac_onoff_thermostat_deadband.to_f
    if not schedules_file.nil?
      heating_sch = schedules_file.create_schedule_file(model, col_name: SchedulesFile::Columns[:HeatingSetpoint].name)
    end
    if not schedules_file.nil?
      cooling_sch = schedules_file.create_schedule_file(model, col_name: SchedulesFile::Columns[:CoolingSetpoint].name)
    end

    # permit mixing detailed schedules with simple schedules
    if heating_sch.nil?
      htg_wd_setpoints, htg_we_setpoints = get_hvac_setpoints(:htg, hpxml_bldg, hvac_control, year, onoff_thermostat_ddb, weather)
    else
      runner.registerWarning("Both '#{SchedulesFile::Columns[:HeatingSetpoint].name}' schedule file and heating setpoint temperature provided; the latter will be ignored.") if !hvac_control.heating_setpoint_temp.nil?
    end

    if cooling_sch.nil?
      clg_wd_setpoints, clg_we_setpoints = get_hvac_setpoints(:clg, hpxml_bldg, hvac_control, year, onoff_thermostat_ddb, weather)
    else
      runner.registerWarning("Both '#{SchedulesFile::Columns[:CoolingSetpoint].name}' schedule file and cooling setpoint temperature provided; the latter will be ignored.") if !hvac_control.cooling_setpoint_temp.nil?
    end

    # only deal with deadband issue if both schedules are simple
    if heating_sch.nil? && cooling_sch.nil?
      # Ensure that we don't construct a setpoint schedule where the cooling setpoint
      # is less than the heating setpoint, which would result in an E+ error.
      #
      # Note: It's tempting to adjust the setpoints, e.g., outside of the heating/cooling seasons,
      # to prevent unmet hours being reported. This is a dangerous idea. These setpoints are used
      # by natural ventilation, Kiva initialization, and probably other things.
      warning = false
      for i in 0..(Calendar.num_days_in_year(year) - 1)
        if (hvac_season_days[:htg][i] == hvac_season_days[:clg][i]) # both (or neither) heating/cooling seasons
          htg_wkdy = htg_wd_setpoints[i].zip(clg_wd_setpoints[i]).map { |h, c| c < h ? (h + c) / 2.0 : h }
          htg_wked = htg_we_setpoints[i].zip(clg_we_setpoints[i]).map { |h, c| c < h ? (h + c) / 2.0 : h }
          clg_wkdy = htg_wd_setpoints[i].zip(clg_wd_setpoints[i]).map { |h, c| c < h ? (h + c) / 2.0 : c }
          clg_wked = htg_we_setpoints[i].zip(clg_we_setpoints[i]).map { |h, c| c < h ? (h + c) / 2.0 : c }
        elsif hvac_season_days[:htg][i] == 1 # heating only seasons; cooling has minimum of heating
          htg_wkdy = htg_wd_setpoints[i]
          htg_wked = htg_we_setpoints[i]
          clg_wkdy = htg_wd_setpoints[i].zip(clg_wd_setpoints[i]).map { |h, c| c < h ? h : c }
          clg_wked = htg_we_setpoints[i].zip(clg_we_setpoints[i]).map { |h, c| c < h ? h : c }
        elsif hvac_season_days[:clg][i] == 1 # cooling only seasons; heating has maximum of cooling
          htg_wkdy = clg_wd_setpoints[i].zip(htg_wd_setpoints[i]).map { |c, h| c < h ? c : h }
          htg_wked = clg_we_setpoints[i].zip(htg_we_setpoints[i]).map { |c, h| c < h ? c : h }
          clg_wkdy = clg_wd_setpoints[i]
          clg_wked = clg_we_setpoints[i]
        else
          fail 'HeatingSeason and CoolingSeason, when combined, must span the entire year.'
        end
        if (htg_wkdy != htg_wd_setpoints[i]) || (htg_wked != htg_we_setpoints[i]) || (clg_wkdy != clg_wd_setpoints[i]) || (clg_wked != clg_we_setpoints[i])
          warning = true
        end
        htg_wd_setpoints[i] = htg_wkdy
        htg_we_setpoints[i] = htg_wked
        clg_wd_setpoints[i] = clg_wkdy
        clg_we_setpoints[i] = clg_wked
      end

      if warning
        runner.registerWarning('HVAC setpoints have been automatically adjusted to prevent periods where the heating setpoint is greater than the cooling setpoint.')
      end
    end

    if heating_sch.nil?
      heating_setpoint = HourlyByDaySchedule.new(model, 'heating setpoint', htg_wd_setpoints, htg_we_setpoints, nil, false)
      heating_sch = heating_setpoint.schedule
    end

    if cooling_sch.nil?
      cooling_setpoint = HourlyByDaySchedule.new(model, 'cooling setpoint', clg_wd_setpoints, clg_we_setpoints, nil, false)
      cooling_sch = cooling_setpoint.schedule
    end

    # Set the setpoint schedules
    thermostat_setpoint = OpenStudio::Model::ThermostatSetpointDualSetpoint.new(model)
    thermostat_setpoint.setName("#{conditioned_zone.name} temperature setpoint")
    thermostat_setpoint.setHeatingSetpointTemperatureSchedule(heating_sch)
    thermostat_setpoint.setCoolingSetpointTemperatureSchedule(cooling_sch)
    thermostat_setpoint.setTemperatureDifferenceBetweenCutoutAndSetpoint(UnitConversions.convert(onoff_thermostat_ddb, 'deltaF', 'deltaC'))
    conditioned_zone.setThermostatSetpointDualSetpoint(thermostat_setpoint)

    return hvac_season_days
  end

  # Returns heating or cooling setpoint arrays for weekdays and weekends.
  #
  # @param mode [Symbol] Heating (:htg) or cooling (:clg)
  # @param hpxml_bldg [HPXML::Building] HPXML Building object representing an individual dwelling unit
  # @param hvac_control [HPXML::HVACControl] The HPXML HVAC control of interest
  # @param year [Integer] the calendar year
  # @param offset_db [Double] On-off thermostat deadband (F)
  # @param weather [WeatherFile] Weather object containing EPW information
  # @return [Array<Array<Double>>, Array<Array<Double>>] 365-element heating setpoints arrays for weekdays and weekends, with 24-hour setpoint values for each day (C)
  def self.get_hvac_setpoints(mode, hpxml_bldg, hvac_control, year, offset_db, weather)
    if mode == :htg
      wd_setpoints = hvac_control.weekday_heating_setpoints
      we_setpoints = hvac_control.weekend_heating_setpoints
      setpoint = hvac_control.heating_setpoint_temp
      setback = hvac_control.heating_setback_temp
      setback_hrs_per_week = hvac_control.heating_setback_hours_per_week
      setback_start_hr = hvac_control.heating_setback_start_hour
    elsif mode == :clg
      wd_setpoints = hvac_control.weekday_cooling_setpoints
      we_setpoints = hvac_control.weekend_cooling_setpoints
      setpoint = hvac_control.cooling_setpoint_temp
      setback = hvac_control.cooling_setup_temp
      setback_hrs_per_week = hvac_control.cooling_setup_hours_per_week
      setback_start_hr = hvac_control.cooling_setup_start_hour
    end

    num_days = Calendar.num_days_in_year(year)

    if wd_setpoints.nil? || we_setpoints.nil?
      # Base heating setpoint
      wd_setpoints = [[setpoint] * 24] * num_days
      # Apply heating setback?
      if not setback.nil?
        for d in 1..num_days
          for hr in setback_start_hr..setback_start_hr + Integer(setback_hrs_per_week / 7.0) - 1
            wd_setpoints[d - 1][hr % 24] = setback
          end
        end
      end
      we_setpoints = wd_setpoints.dup
    else
      # 24-hr weekday/weekend heating setpoint schedules
      wd_setpoints = [wd_setpoints.split(',').map { |i| Float(i) }] * num_days
      we_setpoints = [we_setpoints.split(',').map { |i| Float(i) }] * num_days
    end

    # Apply cooling setpoint offset due to ceiling fan?
    has_ceiling_fan = (hpxml_bldg.ceiling_fans.size > 0)
    clg_ceiling_fan_offset = hvac_control.ceiling_fan_cooling_setpoint_temp_offset
    if mode == :clg && has_ceiling_fan && (not clg_ceiling_fan_offset.nil?) && hpxml_bldg.building_occupancy.number_of_residents != 0 # If operational calculation w/ zero occupants, exclude ceiling fan setpoint adjustment
      months = Defaults.get_ceiling_fan_months(weather)
      Calendar.months_to_days(year, months).each_with_index do |operation, d|
        next if operation != 1

        wd_setpoints[d] = [wd_setpoints[d], Array.new(24, clg_ceiling_fan_offset)].transpose.map { |i| i.sum }
        we_setpoints[d] = [we_setpoints[d], Array.new(24, clg_ceiling_fan_offset)].transpose.map { |i| i.sum }
      end
    end

    # Apply thermostat offset due to onoff control
    sign = (mode == :htg ? -1 : 1)
    wd_setpoints = wd_setpoints.map { |i| i.map { |j| UnitConversions.convert(j + sign * offset_db / 2.0, 'F', 'C') } }
    we_setpoints = we_setpoints.map { |i| i.map { |j| UnitConversions.convert(j + sign * offset_db / 2.0, 'F', 'C') } }

    return wd_setpoints, we_setpoints
  end

  # Calculates heating/cooling seasons per the Building America House Simulation Protocols (BAHSP) definition.
  #
  # @param weather [WeatherFile] Weather object containing EPW information
  # @param latitude [Double] Latitude (degrees)
  # @return [Array<Integer>, Array<Integer>] Arrays of 12 months with 1s during the heating/cooling season and 0s otherwise
  def self.get_building_america_hvac_seasons(weather, latitude)
    monthly_temps = weather.data.MonthlyAvgDrybulbs
    heat_design_db = weather.design.HeatingDrybulb
    is_southern_hemisphere = (latitude < 0)

    # create basis lists with zero for every month
    cooling_season_temp_basis = Array.new(monthly_temps.length, 0.0)
    heating_season_temp_basis = Array.new(monthly_temps.length, 0.0)

    if is_southern_hemisphere
      override_heating_months = [6, 7] # July, August
      override_cooling_months = [0, 11] # December, January
    else
      override_heating_months = [0, 11] # December, January
      override_cooling_months = [6, 7] # July, August
    end

    monthly_temps.each_with_index do |temp, i|
      if temp < 66.0
        heating_season_temp_basis[i] = 1.0
      elsif temp >= 66.0
        cooling_season_temp_basis[i] = 1.0
      end

      if (override_heating_months.include? i) && (heat_design_db < 59.0)
        heating_season_temp_basis[i] = 1.0
      elsif override_cooling_months.include? i
        cooling_season_temp_basis[i] = 1.0
      end
    end

    cooling_season = Array.new(monthly_temps.length, 0.0)
    heating_season = Array.new(monthly_temps.length, 0.0)

    for i in 0..11
      # Heating overlaps with cooling at beginning of summer
      prevmonth = i - 1

      if ((heating_season_temp_basis[i] == 1.0) || ((cooling_season_temp_basis[prevmonth] == 0.0) && (cooling_season_temp_basis[i] == 1.0)))
        heating_season[i] = 1.0
      else
        heating_season[i] = 0.0
      end

      if ((cooling_season_temp_basis[i] == 1.0) || ((heating_season_temp_basis[prevmonth] == 0.0) && (heating_season_temp_basis[i] == 1.0)))
        cooling_season[i] = 1.0
      else
        cooling_season[i] = 0.0
      end
    end

    # Find the first month of cooling and add one month
    for i in 0..11
      if cooling_season[i] == 1.0
        cooling_season[i - 1] = 1.0
        break
      end
    end

    return heating_season, cooling_season
  end

  # Creates an EMS program to disable fan power below the heat pump's minimum compressor
  # operating temperature; the backup heating system will be operating instead.
  #
  # @param model [OpenStudio::Model::Model] OpenStudio Model object
  # @param fan [OpenStudio::Model::FanSystemModel] OpenStudio FanSystemModel object
  # @param hp_min_temp [Double] Minimum heat pump compressor operating temperature for heating
  # @return [nil]
  def self.add_fan_power_ems_program(model, fan, hp_min_temp)
    # Sensors
    tout_db_sensor = Model.add_ems_sensor(
      model,
      name: 'tout_db',
      output_var_or_meter_name: 'Site Outdoor Air Drybulb Temperature',
      key_name: 'Environment'
    )

    # Actuators
    fan_pressure_rise_act = Model.add_ems_actuator(
      name: "#{fan.name} pressure rise act",
      model_object: fan,
      comp_type_and_control: EPlus::EMSActuatorFanPressureRise
    )

    fan_total_efficiency_act = Model.add_ems_actuator(
      name: "#{fan.name} total efficiency act",
      model_object: fan,
      comp_type_and_control: EPlus::EMSActuatorFanTotalEfficiency
    )

    # Program
    fan_program = Model.add_ems_program(
      model,
      name: "#{fan.name} power program"
    )
    fan_program.addLine("If #{tout_db_sensor.name} < #{UnitConversions.convert(hp_min_temp, 'F', 'C').round(2)}")
    fan_program.addLine("  Set #{fan_pressure_rise_act.name} = 0")
    fan_program.addLine("  Set #{fan_total_efficiency_act.name} = 1")
    fan_program.addLine('Else')
    fan_program.addLine("  Set #{fan_pressure_rise_act.name} = NULL")
    fan_program.addLine("  Set #{fan_total_efficiency_act.name} = NULL")
    fan_program.addLine('EndIf')

    # Calling Point
    Model.add_ems_program_calling_manager(
      model,
      name: "#{fan_program.name} calling manager",
      calling_point: 'AfterPredictorBeforeHVACManagers',
      ems_programs: [fan_program]
    )
  end

  # Create EMS program to correctly account for pump power consumption based on heating object part load ratio
  # Without EMS, the pump power will vary according to the plant loop part load ratio
  # (based on flow rate) rather than the component part load ratio (based on load).
  #
  # @param model [OpenStudio::Model::Model] OpenStudio Model object
  # @param pump [OpenStudio::Model::PumpVariableSpeed] OpenStudio variable-speed pump object
  # @param heating_object [OpenStudio::Model::AirLoopHVACUnitarySystem or OpenStudio::Model::BoilerHotWater] OpenStudio unitary system object or boiler object
  # @param hvac_system [HPXML::HeatPump or HPXML::HeatingSystem] HPXML heat pump or heating system object
  # @return [nil]
  def self.add_pump_power_ems_program(model, pump, heating_object, hvac_system)
    # Sensors
    if heating_object.is_a? OpenStudio::Model::BoilerHotWater
      heating_plr_sensor = Model.add_ems_sensor(
        model,
        name: "#{heating_object.name} plr s",
        output_var_or_meter_name: 'Boiler Part Load Ratio',
        key_name: heating_object.name
      )
    elsif heating_object.is_a? OpenStudio::Model::AirLoopHVACUnitarySystem
      htg_coil = heating_object.heatingCoil.get
      clg_coil = heating_object.coolingCoil.get
      # GHP model, variable speed coils
      if htg_coil.to_CoilHeatingWaterToAirHeatPumpVariableSpeedEquationFit.is_initialized
        htg_coil = htg_coil.to_CoilHeatingWaterToAirHeatPumpVariableSpeedEquationFit.get
        clg_coil = clg_coil.to_CoilCoolingWaterToAirHeatPumpVariableSpeedEquationFit.get
        heating_plr_sensor = Model.add_ems_sensor(
          model,
          name: "#{htg_coil.name} plr s",
          output_var_or_meter_name: 'Heating Coil Part Load Ratio',
          key_name: htg_coil.name
        )
        heating_nsl_sensor = Model.add_ems_sensor(
          model,
          name: "#{htg_coil.name} nsl s",
          output_var_or_meter_name: 'Heating Coil Neighboring Speed Levels Ratio',
          key_name: htg_coil.name
        )
        heating_usl_sensor = Model.add_ems_sensor(
          model,
          name: "#{htg_coil.name} usl s",
          output_var_or_meter_name: 'Heating Coil Upper Speed Level',
          key_name: htg_coil.name
        )
        cooling_plr_sensor = Model.add_ems_sensor(
          model,
          name: "#{clg_coil.name} plr s",
          output_var_or_meter_name: 'Cooling Coil Part Load Ratio',
          key_name: clg_coil.name
        )
        cooling_nsl_sensor = Model.add_ems_sensor(
          model,
          name: "#{clg_coil.name} nsl s",
          output_var_or_meter_name: 'Cooling Coil Neighboring Speed Levels Ratio',
          key_name: clg_coil.name
        )
        cooling_usl_sensor = Model.add_ems_sensor(
          model,
          name: "#{clg_coil.name} usl s",
          output_var_or_meter_name: 'Cooling Coil Upper Speed Level',
          key_name: clg_coil.name
        )
      # GHP model, single speed coils
      else
        heating_plr_sensor = Model.add_ems_sensor(
          model,
          name: "#{heating_object.name} plr s",
          output_var_or_meter_name: 'Unitary System Part Load Ratio',
          key_name: heating_object.name
        )
      end
    end

    pump_mfr_sensor = Model.add_ems_sensor(
      model,
      name: "#{pump.name} mfr s",
      output_var_or_meter_name: 'Pump Mass Flow Rate',
      key_name: pump.name
    )

    # Internal variable
    pump_rated_mfr_var = Model.add_ems_internal_var(
      model,
      name: "#{pump.name} rated mfr",
      model_object: pump,
      type: EPlus::EMSIntVarPumpMFR
    )

    # Actuator
    pump_pressure_rise_act = Model.add_ems_actuator(
      name: "#{pump.name} pressure rise act",
      model_object: pump,
      comp_type_and_control: EPlus::EMSActuatorPumpPressureRise
    )

    # Program
    # See https://bigladdersoftware.com/epx/docs/9-3/ems-application-guide/hvac-systems-001.html#pump
    pump_program = Model.add_ems_program(
      model,
      name: "#{pump.name} power program"
    )
    if cooling_plr_sensor.nil?
      pump_program.addLine("Set hvac_plr = #{heating_plr_sensor.name}")
    else
      hvac_ap = hvac_system.additional_properties
      pump_program.addLine("Set heating_pump_vfr_max = #{htg_coil.speeds[-1].referenceUnitRatedWaterFlowRate}")
      pump_program.addLine("Set cooling_pump_vfr_max = #{clg_coil.speeds[-1].referenceUnitRatedWaterFlowRate}")
      pump_program.addLine('Set htg_flow_rate = 0.0')
      pump_program.addLine('Set clg_flow_rate = 0.0')
      (1..htg_coil.speeds.size).each do |i|
        # Initialization
        pump_program.addLine("Set heating_pump_vfr_#{i} = heating_pump_vfr_max * #{hvac_ap.heat_capacity_ratios[i - 1]}")
        pump_program.addLine("Set heating_fraction_time_#{i} = 0.0")
      end
      pump_program.addLine("If #{heating_usl_sensor.name} == 1")
      pump_program.addLine("  Set heating_fraction_time_1 = #{heating_plr_sensor.name}")
      (1..(htg_coil.speeds.size - 1)).each do |i|
        pump_program.addLine("ElseIf #{heating_usl_sensor.name} == #{i + 1}")
        pump_program.addLine("  Set heating_fraction_time_#{i} = 1.0 - #{heating_nsl_sensor.name}")
        pump_program.addLine("  Set heating_fraction_time_#{i + 1} = #{heating_nsl_sensor.name}")
      end
      pump_program.addLine('EndIf')
      # sum up to get the actual flow rate
      (1..htg_coil.speeds.size).each do |i|
        pump_program.addLine("Set htg_flow_rate = htg_flow_rate + heating_fraction_time_#{i} * heating_pump_vfr_#{i}")
      end
      pump_program.addLine('Set heating_plr = htg_flow_rate / heating_pump_vfr_max')

      # Cooling
      (1..clg_coil.speeds.size).each do |i|
        # Initialization
        pump_program.addLine("Set cooling_pump_vfr_#{i} = cooling_pump_vfr_max * #{hvac_ap.cool_capacity_ratios[i - 1]}")
        pump_program.addLine("Set cooling_fraction_time_#{i} = 0.0")
      end
      pump_program.addLine("If #{cooling_usl_sensor.name} == 1")
      pump_program.addLine("  Set cooling_fraction_time_1 = #{cooling_plr_sensor.name}")
      (1..(clg_coil.speeds.size - 1)).each do |i|
        pump_program.addLine("ElseIf (#{cooling_usl_sensor.name}) == #{i + 1}")
        pump_program.addLine("  Set cooling_fraction_time_#{i} = 1.0 - #{cooling_nsl_sensor.name}")
        pump_program.addLine("  Set cooling_fraction_time_#{i + 1} = #{cooling_nsl_sensor.name}")
      end
      pump_program.addLine('EndIf')
      # sum up to get the actual flow rate
      (1..clg_coil.speeds.size).each do |i|
        pump_program.addLine("Set clg_flow_rate = clg_flow_rate + cooling_fraction_time_#{i} * heating_pump_vfr_#{i}")
      end
      pump_program.addLine('Set cooling_plr = clg_flow_rate / cooling_pump_vfr_max')
      pump_program.addLine('Set hvac_plr = @Max cooling_plr heating_plr')
    end
    pump_program.addLine("Set pump_total_eff = #{pump_rated_mfr_var.name} / 1000 * #{pump.ratedPumpHead} / #{pump.ratedPowerConsumption.get}")
    pump_program.addLine("Set pump_vfr = #{pump_mfr_sensor.name} / 1000")
    pump_program.addLine('If pump_vfr > 0')
    pump_program.addLine("  Set #{pump_pressure_rise_act.name} = #{pump.ratedPowerConsumption.get} * hvac_plr * pump_total_eff / pump_vfr")
    pump_program.addLine('Else')
    pump_program.addLine("  Set #{pump_pressure_rise_act.name} = 0")
    pump_program.addLine('EndIf')

    # Calling Point
    Model.add_ems_program_calling_manager(
      model,
      name: "#{pump_program.name} calling manager",
      calling_point: 'EndOfSystemTimestepBeforeHVACReporting',
      ems_programs: [pump_program]
    )
  end

  # Add EMS program to actuate pump mass flow rate, to work around an E+ bug: https://github.com/NREL/EnergyPlus/issues/10936
  #
  # @param model [OpenStudio::Model::Model] OpenStudio Model object
  # @param pump [OpenStudio::Model::PumpVariableSpeed] OpenStudio variable speed pump object
  # @param control_zone [OpenStudio::Model::ThermalZone] Conditioned space thermal zone
  # @param htg_coil [OpenStudio::Model::CoilHeatingWaterToAirHeatPumpEquationFit or OpenStudio::Model::CoilHeatingWaterToAirHeatPumpVariableSpeedEquationFit] OpenStudio Heating Coil object
  # @param clg_coil [OpenStudio::Model::CoilCoolingWaterToAirHeatPumpEquationFit or OpenStudio::Model::CoilCoolingWaterToAirHeatPumpVariableSpeedEquationFit] OpenStudio Cooling Coil object
  # @return [nil]
  def self.add_ghp_pump_mass_flow_rate_ems_program(model, pump, control_zone, htg_coil, clg_coil)
    # Sensors
    htg_load_sensor = Model.add_ems_sensor(
      model,
      name: "#{control_zone.name} predicted heating loads",
      output_var_or_meter_name: 'Zone Predicted Sensible Load to Heating Setpoint Heat Transfer Rate',
      key_name: control_zone.name
    )

    clg_load_sensor = Model.add_ems_sensor(
      model,
      name: "#{control_zone.name} predicted cooling loads",
      output_var_or_meter_name: 'Zone Predicted Sensible Load to Cooling Setpoint Heat Transfer Rate',
      key_name: control_zone.name
    )

    # Actuator
    pump_mfr_act = Model.add_ems_actuator(
      name: "#{pump.name} mfr act",
      model_object: pump,
      comp_type_and_control: EPlus::EMSActuatorPumpMassFlowRate
    )

    # Program
    # See https://bigladdersoftware.com/epx/docs/9-3/ems-application-guide/hvac-systems-001.html#pump
    pump_program = Model.add_ems_program(
      model,
      name: "#{pump.name} mfr program"
    )
    pump_program.addLine("If #{htg_load_sensor.name} > 0.0 && #{clg_load_sensor.name} > 0.0") # Heating loads
    pump_program.addLine("  Set estimated_plr = (@ABS #{htg_load_sensor.name}) / #{htg_coil.ratedHeatingCapacityAtSelectedNominalSpeedLevel}") # Use nominal capacity for estimation
    pump_program.addLine("  Set max_vfr_htg = #{htg_coil.ratedWaterFlowRateAtSelectedNominalSpeedLevel}")
    pump_program.addLine('  Set estimated_vfr = estimated_plr * max_vfr_htg')
    pump_program.addLine("  If estimated_vfr < #{htg_coil.speeds[0].referenceUnitRatedWaterFlowRate}") # Actuate the water flow rate below first stage
    pump_program.addLine("    Set #{pump_mfr_act.name} = estimated_vfr * 1000.0")
    pump_program.addLine('  Else')
    pump_program.addLine("    Set #{pump_mfr_act.name} = NULL")
    pump_program.addLine('  EndIf')
    pump_program.addLine("ElseIf #{htg_load_sensor.name} < 0.0 && #{clg_load_sensor.name} < 0.0") # Cooling loads
    pump_program.addLine("  Set estimated_plr = (@ABS #{clg_load_sensor.name}) / #{clg_coil.grossRatedTotalCoolingCapacityAtSelectedNominalSpeedLevel}") # Use nominal capacity for estimation
    pump_program.addLine("  Set max_vfr_clg = #{clg_coil.ratedWaterFlowRateAtSelectedNominalSpeedLevel}")
    pump_program.addLine('  Set estimated_vfr = estimated_plr * max_vfr_clg')
    pump_program.addLine("  If estimated_vfr < #{clg_coil.speeds[0].referenceUnitRatedWaterFlowRate}") # Actuate the water flow rate below first stage
    pump_program.addLine("    Set #{pump_mfr_act.name} = estimated_vfr * 1000.0")
    pump_program.addLine('  Else')
    pump_program.addLine("    Set #{pump_mfr_act.name} = NULL")
    pump_program.addLine('  EndIf')
    pump_program.addLine('Else')
    pump_program.addLine("  Set #{pump_mfr_act.name} = NULL")
    pump_program.addLine('EndIf')

    # Calling Point
    Model.add_ems_program_calling_manager(
      model,
      name: "#{pump_program.name} calling manager",
      calling_point: 'AfterPredictorBeforeHVACManagers',
      ems_programs: [pump_program]
    )
  end

  # Creates an EMS program to disaggregate the fan or pump energy use into heating
  # vs cooling vs backup heating.
  #
  # @param model [OpenStudio::Model::Model] OpenStudio Model object
  # @param fan_or_pump [OpenStudio::Model::FanSystemModel or OpenStudio::Model::PumpVariableSpeed] Fan or pump model object for disaggregation
  # @param htg_object [OpenStudio::Model::CoilHeatingXXX or OpenStudio::Model::ZoneHVACBaseboardConvectiveWater or OpenStudio::Model::ZoneHVACFourPipeFanCoil] Heating object to determine when system is in heating mode
  # @param clg_object [OpenStudio::Model::CoilCoolingXXX or OpenStudio::Model::EvaporativeCoolerDirectResearchSpecial] Cooling model object to determine when system is in cooling mode
  # @param backup_htg_object [OpenStudio::Model::CoilHeatingXXX or OpenStudio::Model::ZoneHVACBaseboardConvectiveWater] Heat pump backup model object to determine when system is in backup heating mode
  # @param hpxml_object [HPXML::HeatingSystem or HPXML::CoolingSystem or HPXML::HeatPump] The corresponding HPXML HVAC system
  # @return [nil]
  def self.add_fan_pump_disaggregation_ems_program(model, fan_or_pump, htg_object, clg_object, backup_htg_object, hpxml_object)
    sys_id = hpxml_object.id

    if fan_or_pump.is_a? OpenStudio::Model::FanSystemModel
      var = "Fan #{EPlus::FuelTypeElectricity} Energy"
    elsif fan_or_pump.is_a? OpenStudio::Model::PumpVariableSpeed
      var = "Pump #{EPlus::FuelTypeElectricity} Energy"
    else
      fail "Unexpected fan/pump object '#{fan_or_pump.name}'."
    end
    fan_or_pump_sensor = Model.add_ems_sensor(
      model,
      name: "#{fan_or_pump.name} s",
      output_var_or_meter_name: var,
      key_name: fan_or_pump.name
    )

    fan_or_pump_var = Model.ems_friendly_name(fan_or_pump.name)

    if clg_object.nil?
      clg_object_sensor = nil
    else
      if clg_object.is_a? OpenStudio::Model::EvaporativeCoolerDirectResearchSpecial
        var = 'Evaporative Cooler Water Volume'
      else
        var = 'Cooling Coil Total Cooling Energy'
      end

      clg_object_sensor = Model.add_ems_sensor(
        model,
        name: "#{clg_object.name} s",
        output_var_or_meter_name: var,
        key_name: clg_object.name
      )
    end

    if htg_object.nil?
      htg_object_sensor = nil
    else
      if htg_object.is_a? OpenStudio::Model::ZoneHVACBaseboardConvectiveWater
        var = 'Baseboard Total Heating Energy'
      elsif htg_object.is_a? OpenStudio::Model::ZoneHVACFourPipeFanCoil
        var = 'Fan Coil Heating Energy'
      else
        var = 'Heating Coil Heating Energy'
      end

      htg_object_sensor = Model.add_ems_sensor(
        model,
        name: "#{htg_object.name} s",
        output_var_or_meter_name: var,
        key_name: htg_object.name
      )
    end

    if backup_htg_object.nil?
      backup_htg_object_sensor = nil
    else
      if backup_htg_object.is_a? OpenStudio::Model::ZoneHVACBaseboardConvectiveWater
        var = 'Baseboard Total Heating Energy'
      else
        var = 'Heating Coil Heating Energy'
      end

      backup_htg_object_sensor = Model.add_ems_sensor(
        model,
        name: "#{backup_htg_object.name} s",
        output_var_or_meter_name: var,
        key_name: backup_htg_object.name
      )
    end

    sensors = { 'clg' => clg_object_sensor,
                'primary_htg' => htg_object_sensor,
                'backup_htg' => backup_htg_object_sensor }
    sensors = sensors.select { |_m, s| !s.nil? }

    # Disaggregate electric fan/pump energy
    fan_or_pump_program = Model.add_ems_program(
      model,
      name: "#{fan_or_pump_var} disaggregate program"
    )

    if htg_object.is_a?(OpenStudio::Model::ZoneHVACBaseboardConvectiveWater) || htg_object.is_a?(OpenStudio::Model::ZoneHVACFourPipeFanCoil)
      # Pump may occasionally run when baseboard isn't, so just assign all pump energy here
      mode, _sensor = sensors.first
      if (sensors.size != 1) || (mode != 'primary_htg')
        fail 'Unexpected situation.'
      end

      fan_or_pump_program.addLine("  Set #{fan_or_pump_var}_#{mode} = #{fan_or_pump_sensor.name}")
    else
      sensors.keys.each do |mode|
        fan_or_pump_program.addLine("Set #{fan_or_pump_var}_#{mode} = 0")
      end
      sensors.each_with_index do |(mode, sensor), i|
        if i == 0
          if_else_str = "If #{sensor.name} > 0"
        elsif i == sensors.size - 1
          # Use else for last mode to make sure we don't miss any energy use
          # See https://github.com/NREL/OpenStudio-HPXML/issues/1424
          if_else_str = 'Else'
        else
          if_else_str = "ElseIf #{sensor.name} > 0"
        end
        if mode == 'primary_htg' && sensors.keys[i + 1] == 'backup_htg'
          # HP with both primary and backup heating
          # If both are operating, apportion energy use
          fan_or_pump_program.addLine("#{if_else_str} && (#{sensors.values[i + 1].name} > 0)")
          fan_or_pump_program.addLine("  Set #{fan_or_pump_var}_#{mode} = #{fan_or_pump_sensor.name} * #{sensor.name} / (#{sensor.name} + #{sensors.values[i + 1].name})")
          fan_or_pump_program.addLine("  Set #{fan_or_pump_var}_#{sensors.keys[i + 1]} = #{fan_or_pump_sensor.name} * #{sensors.values[i + 1].name} / (#{sensor.name} + #{sensors.values[i + 1].name})")
          if_else_str = if_else_str.gsub('If', 'ElseIf') if if_else_str.start_with?('If')
        end
        fan_or_pump_program.addLine(if_else_str)
        fan_or_pump_program.addLine("  Set #{fan_or_pump_var}_#{mode} = #{fan_or_pump_sensor.name}")
      end
      fan_or_pump_program.addLine('EndIf')
    end

    Model.add_ems_program_calling_manager(
      model,
      name: "#{fan_or_pump.name} disaggregate program calling manager",
      calling_point: 'EndOfSystemTimestepBeforeHVACReporting',
      ems_programs: [fan_or_pump_program]
    )

    sensors.each do |mode, sensor|
      next if sensor.nil?

      object_type = { 'clg' => Constants::ObjectTypeFanPumpDisaggregateCool,
                      'primary_htg' => Constants::ObjectTypeFanPumpDisaggregatePrimaryHeat,
                      'backup_htg' => Constants::ObjectTypeFanPumpDisaggregateBackupHeat }[mode]

      fan_or_pump_ems_output_var = Model.add_ems_output_variable(
        model,
        name: "#{fan_or_pump.name} #{object_type}",
        ems_variable_name: "#{fan_or_pump_var}_#{mode}",
        type_of_data: 'Summed',
        update_frequency: 'SystemTimestep',
        ems_program_or_subroutine: fan_or_pump_program,
        units: 'J'
      )
      fan_or_pump_ems_output_var.additionalProperties.setFeature('HPXML_ID', sys_id) # Used by reporting measure
      fan_or_pump_ems_output_var.additionalProperties.setFeature('ObjectType', object_type) # Used by reporting measure
    end
  end

  # Adjusts the HVAC load to the space when a dehumidifier serves less than 100% dehumidification load, since
  # the EnergyPlus dehumidifier object can only model 100% dehumidification.
  #
  # @param model [OpenStudio::Model::Model] OpenStudio Model object
  # @param dehumidifier [OpenStudio::Model::ZoneHVACDehumidifierDX] The dehumidifier model object
  # @param fraction_served [Double] Fraction of dehumidification load served
  # @param conditioned_space [OpenStudio::Model::Space] OpenStudio Space object for conditioned zone
  # @return [nil]
  def self.add_dehumidifier_load_adjustment_ems_program(model, dehumidifier, fraction_served, conditioned_space)
    # sensor
    dehumidifier_sens_htg = Model.add_ems_sensor(
      model,
      name: "#{dehumidifier.name} sens htg",
      output_var_or_meter_name: 'Zone Dehumidifier Sensible Heating Rate',
      key_name: dehumidifier.name
    )

    dehumidifier_power = Model.add_ems_sensor(
      model,
      name: "#{dehumidifier.name} power htg",
      output_var_or_meter_name: "Zone Dehumidifier #{EPlus::FuelTypeElectricity} Rate",
      key_name: dehumidifier.name
    )

    # actuator
    dehumidifier_load_adj = Model.add_other_equipment(
      model,
      name: "#{dehumidifier.name} sens htg adj",
      end_use: nil,
      space: conditioned_space,
      design_level: 0,
      frac_radiant: 0,
      frac_latent: 0,
      frac_lost: 0,
      schedule: model.alwaysOnDiscreteSchedule,
      fuel_type: nil
    )
    dehumidifier_load_adj_act = Model.add_ems_actuator(
      name: "#{dehumidifier.name} sens htg adj act",
      model_object: dehumidifier_load_adj,
      comp_type_and_control: EPlus::EMSActuatorOtherEquipmentPower
    )

    # EMS program
    program = Model.add_ems_program(
      model,
      name: "#{dehumidifier.name} load adj program"
    )
    program.addLine("If #{dehumidifier_sens_htg.name} > 0")
    program.addLine("  Set #{dehumidifier_load_adj_act.name} = - (#{dehumidifier_sens_htg.name} - #{dehumidifier_power.name}) * (1 - #{fraction_served})")
    program.addLine('Else')
    program.addLine("  Set #{dehumidifier_load_adj_act.name} = 0")
    program.addLine('EndIf')

    Model.add_ems_program_calling_manager(
      model,
      name: "#{program.name} calling manager",
      calling_point: 'BeginZoneTimestepAfterInitHeatBalance',
      ems_programs: [program]
    )
  end

  # Creates and returns the heat pump supplemental coil object with specified performance.
  #
  # @param model [OpenStudio::Model::Model] OpenStudio Model object
  # @param obj_name [String] Name for the OpenStudio object
  # @param heat_pump [HPXML::HeatPump] The HPXML heat pump of interest
  # @param hpxml_header [HPXML::Header] HPXML Header object (one per HPXML file)
  # @param runner [OpenStudio::Measure::OSRunner] Object typically used to display warnings
  # @param hpxml_bldg [HPXML::Building] HPXML Building object representing an individual dwelling unit
  # @return [OpenStudio::Model::CoilHeatingXXX] The newly created coil object
  def self.create_heat_pump_supplemental_heating_coil(model, obj_name, heat_pump, hpxml_header = nil, runner = nil, hpxml_bldg = nil)
    fuel = heat_pump.backup_heating_fuel
    capacity = heat_pump.backup_heating_capacity
    efficiency = heat_pump.backup_heating_efficiency_percent
    efficiency = heat_pump.backup_heating_efficiency_afue if efficiency.nil?

    if fuel.nil?
      return
    end

    backup_heating_capacity_increment = hpxml_header.heat_pump_backup_heating_capacity_increment unless hpxml_header.nil?
    backup_heating_capacity_increment = nil unless fuel == HPXML::FuelTypeElectricity
    if not backup_heating_capacity_increment.nil?
      if hpxml_bldg.building_construction.number_of_units > 1
        # Throw error and stop simulation
        runner.registerError('NumberofUnits greater than 1 is not supported for multi-staging backup coil.')
      end
      max_num_stages = 4

      num_stages = [(capacity / backup_heating_capacity_increment).ceil(), max_num_stages].min
      # OpenStudio only supports 4 stages for now
      if (capacity / backup_heating_capacity_increment).ceil() > 4
        runner.registerWarning("EnergyPlus only supports #{max_num_stages} stages for multi-stage electric backup coil. Combined the remaining capacities in the last stage.")
      end

      htg_supp_coil = OpenStudio::Model::CoilHeatingElectricMultiStage.new(model)
      htg_supp_coil.setAvailabilitySchedule(model.alwaysOnDiscreteSchedule)
      htg_supp_coil.setName(obj_name + ' backup htg coil')
      stage_capacity = 0.0

      (1..num_stages).each do |stage_i|
        stage = OpenStudio::Model::CoilHeatingElectricMultiStageStageData.new(model)
        if stage_i == max_num_stages
          increment = (capacity - stage_capacity) # Model remaining capacity anyways
        else
          increment = backup_heating_capacity_increment
        end
        next if increment <= 5 # Tolerance to avoid modeling small capacity stage

        # There are two cases to throw this warning:
        #   1. More stages are needed so that the remaining capacities are combined in last stage.
        #   2. Total capacity is not able to be perfectly divided by increment.
        # For the first case, the above warning of num_stages has already thrown
        if (increment - backup_heating_capacity_increment).abs > 1
          runner.registerWarning("Calculated multi-stage backup coil capacity increment for last stage is not equal to user input, actual capacity increment is #{increment} Btu/hr.")
        end
        stage_capacity += increment

        stage.setNominalCapacity(UnitConversions.convert(stage_capacity, 'Btu/hr', 'W'))
        stage.setEfficiency(efficiency)
        htg_supp_coil.addStage(stage)
      end
    else
      htg_supp_coil = Model.add_coil_heating(
        model,
        name: "#{obj_name} backup htg coil",
        efficiency: efficiency,
        capacity: UnitConversions.convert(capacity, 'Btu/hr', 'W'),
        fuel_type: fuel
      )
    end
    htg_supp_coil.additionalProperties.setFeature('HPXML_ID', heat_pump.id) # Used by reporting measure
    htg_supp_coil.additionalProperties.setFeature('IsHeatPumpBackup', true) # Used by reporting measure

    return htg_supp_coil
  end

  # Create OpenStudio FanSystemModel object for HVAC system supply fan
  #
  # @param model [OpenStudio::Model::Model] OpenStudio Model object
  # @param obj_name [String] Name for the OpenStudio object
  # @param fan_watts_per_cfm [Double] Fan efficacy watts per cfm
  # @param fan_cfms [Array<Double>] Fan airflow rates at all speeds, both heating and cooling
  # @param hvac_system [HPXML::HeatingSystem or HPXML::CoolingSystem or HPXML::HeatPump] The HPXML HVAC system of interest
  # @return [OpenStudio::Model::FanSystemModel] OpenStudio FanSystemModel object
  def self.create_supply_fan(model, obj_name, fan_watts_per_cfm, fan_cfms, hvac_system)
    max_fan_cfm = Float(fan_cfms.max) # Convert to float to prevent integer division below
    fan = Model.add_fan_system_model(
      model,
      name: "#{obj_name} supply fan",
      end_use: 'supply fan',
      power_per_flow: fan_watts_per_cfm / UnitConversions.convert(1.0, 'cfm', 'm^3/s'),
      max_flow_rate: UnitConversions.convert(max_fan_cfm, 'cfm', 'm^3/s')
    )

    fan_cfms.sort.each do |fan_cfm|
      fan_ratio = fan_cfm / max_fan_cfm
      power_fraction = (fan_watts_per_cfm == 0) ? 1.0 : calculate_fan_power(1.0, fan_ratio, hvac_system)
      fan.addSpeed(fan_ratio.round(5), power_fraction.round(5))
    end

    return fan
  end

  # Calculates fan power at any speed given the fan power at max speed and a fan speed ratio.
  #
  # @param max_fan_power [Double] Rated fan power consumption (W)
  # @param fan_ratio [Double] Fan cfm ratio to max speed
  # @param hvac_system [HPXML::HeatingSystem or HPXML::CoolingSystem or HPXML::HeatPump] The HPXML HVAC system of interest
  # @return [Double] Fan power at the given speed (W)
  def self.calculate_fan_power(max_fan_power, fan_ratio, hvac_system)
    if hvac_system.fan_motor_type.nil?
      # For system types that fan_motor_type is not specified, the fan_ratio should be 1
      fail 'Missing fan motor type for systems where more than one speed is modeled' unless (fan_ratio == 1.0 || max_fan_power == 0.0)

      return max_fan_power
    else
      # Based on RESNET HERS Addendum 82
      if hvac_system.fan_motor_type == HPXML::HVACFanMotorTypeBPM
        pow = hvac_system.distribution_system_idref.nil? ? 3 : 2.75
        return max_fan_power * (fan_ratio**pow)
      elsif hvac_system.fan_motor_type == HPXML::HVACFanMotorTypePSC
        return max_fan_power * fan_ratio * (0.3 * fan_ratio + 0.7)
      end
    end
  end

  # Creates and returns the air loop HVAC unitary system.
  #
  # @param model [OpenStudio::Model::Model] OpenStudio Model object
  # @param obj_name [String] Name for the OpenStudio object
  # @param fan [OpenStudio::Model::FanSystemModel] HVAC supply fan model object
  # @param htg_coil [OpenStudio::Model::CoilHeatingXXX] Heating coil model object
  # @param clg_coil [OpenStudio::Model::CoilCoolingXXX] Cooling coil model object
  # @param htg_supp_coil [OpenStudio::Model::CoilHeatingXXX] Heat pump backup heating coil model object
  # @param htg_cfm [Double] Heating airflow rate (cfm)
  # @param clg_cfm [Double] Cooling airflow rate (cfm)
  # @param supp_max_temp [Double] Maximum outdoor temperature for heat pump backup heating (F)
  # @return [OpenStudio::Model::AirLoopHVACUnitarySystem] OpenStudio Air Loop HVAC Unitary System object
  def self.create_air_loop_unitary_system(model, obj_name, fan, htg_coil, clg_coil, htg_supp_coil, htg_cfm, clg_cfm, supp_max_temp = nil)
    cycle_fan_sch = Model.add_schedule_constant(
      model,
      name: "#{obj_name} auto fan schedule",
      value: 0, # 0 denotes that fan cycles on and off to meet the load (i.e., AUTO fan) as opposed to continuous operation
      limits: EPlus::ScheduleTypeLimitsOnOff
    )

    air_loop_unitary = OpenStudio::Model::AirLoopHVACUnitarySystem.new(model)
    air_loop_unitary.setName(obj_name + ' unitary system')
    air_loop_unitary.setAvailabilitySchedule(model.alwaysOnDiscreteSchedule)
    air_loop_unitary.setSupplyFan(fan)
    air_loop_unitary.setFanPlacement('BlowThrough')
    air_loop_unitary.setSupplyAirFanOperatingModeSchedule(cycle_fan_sch)
    if htg_coil.nil?
      air_loop_unitary.setSupplyAirFlowRateDuringHeatingOperation(0.0)
    else
      air_loop_unitary.setHeatingCoil(htg_coil)
      air_loop_unitary.setSupplyAirFlowRateDuringHeatingOperation(UnitConversions.convert(htg_cfm, 'cfm', 'm^3/s'))
    end
    if clg_coil.nil?
      air_loop_unitary.setSupplyAirFlowRateDuringCoolingOperation(0.0)
    else
      air_loop_unitary.setCoolingCoil(clg_coil)
      air_loop_unitary.setSupplyAirFlowRateDuringCoolingOperation(UnitConversions.convert(clg_cfm, 'cfm', 'm^3/s'))
    end
    if htg_supp_coil.nil?
      air_loop_unitary.setMaximumSupplyAirTemperature(UnitConversions.convert(120.0, 'F', 'C'))
    else
      air_loop_unitary.setSupplementalHeatingCoil(htg_supp_coil)
      air_loop_unitary.setMaximumSupplyAirTemperature(UnitConversions.convert(200.0, 'F', 'C')) # higher temp for supplemental heat as to not severely limit its use, resulting in unmet hours.
      if not supp_max_temp.nil?
        air_loop_unitary.setMaximumOutdoorDryBulbTemperatureforSupplementalHeaterOperation(UnitConversions.convert(supp_max_temp, 'F', 'C'))
      end
    end
    air_loop_unitary.setSupplyAirFlowRateWhenNoCoolingorHeatingisRequired(0)
    return air_loop_unitary
  end

  # Creates and returns the air loop HVAC.
  #
  # @param model [OpenStudio::Model::Model] OpenStudio Model object
  # @param obj_name [String] Name for the OpenStudio object
  # @param hvac_object [OpenStudio::Model::AirLoopHVACUnitarySystem or OpenStudio::Model::EvaporativeCoolerDirectResearchSpecial] The HVAC model object
  # @param control_zone [OpenStudio::Model::ThermalZone] Conditioned space thermal zone
  # @param hvac_sequential_load_fracs [Hash<Array<Double>>] Map of htg/clg => Array of daily fractions of remaining heating/cooling load to be met by the HVAC system
  # @param airflow_cfm [Double] Maximum airflow rate (cfm)
  # @param heating_system [HPXML::HeatingSystem or HPXML::HeatPump] The HPXML heating system or heat pump of interest
  # @param hvac_unavailable_periods [Hash] Map of htg/clg => HPXML::UnavailablePeriods for heating/cooling
  # @return [OpenStudio::Model::AirLoopHVAC] OpenStudio Air Loop HVAC object
  def self.create_air_loop(model, obj_name, hvac_object, control_zone, hvac_sequential_load_fracs, airflow_cfm, heating_system, hvac_unavailable_periods)
    air_loop = OpenStudio::Model::AirLoopHVAC.new(model)
    air_loop.setAvailabilitySchedule(model.alwaysOnDiscreteSchedule)
    air_loop.setName(obj_name + ' airloop')
    air_loop.zoneSplitter.setName(obj_name + ' zone splitter')
    air_loop.zoneMixer.setName(obj_name + ' zone mixer')
    air_loop.setDesignSupplyAirFlowRate(UnitConversions.convert(airflow_cfm, 'cfm', 'm^3/s'))
    hvac_object.addToNode(air_loop.supplyInletNode)

    if hvac_object.is_a? OpenStudio::Model::AirLoopHVACUnitarySystem
      air_terminal = OpenStudio::Model::AirTerminalSingleDuctUncontrolled.new(model, model.alwaysOnDiscreteSchedule)
      hvac_object.setControllingZoneorThermostatLocation(control_zone)
    else
      air_terminal = OpenStudio::Model::AirTerminalSingleDuctVAVNoReheat.new(model, model.alwaysOnDiscreteSchedule)
      air_terminal.setConstantMinimumAirFlowFraction(0)
      air_terminal.setFixedMinimumAirFlowRate(0)
    end
    air_terminal.setMaximumAirFlowRate(UnitConversions.convert(airflow_cfm, 'cfm', 'm^3/s'))
    air_terminal.setName(obj_name + ' terminal')
    air_loop.multiAddBranchForZone(control_zone, air_terminal)

    set_sequential_load_fractions(model, control_zone, air_terminal, hvac_sequential_load_fracs, hvac_unavailable_periods, heating_system)

    return air_loop
  end

  # Converts inputs tested under IEF test conditions to those under EF test conditions, which is what
  # EnergyPlus needs), including performance curves.
  #
  # @param dehumidifier [HPXML::Dehumidifier] The HPXML Dehumidifier of interest
  # @param w_coeff [Array<Double>] Capacity curve coefficients
  # @param ef_coeff [Array<Double>] Energy Factor curve coefficients
  # @return [nil]
  def self.convert_dehumidifier_ief_to_ef(dehumidifier, w_coeff, ef_coeff)
    if dehumidifier.type == HPXML::DehumidifierTypePortable
      ief_db = UnitConversions.convert(65.0, 'F', 'C') # degree C
    elsif dehumidifier.type == HPXML::DehumidifierTypeWholeHome
      ief_db = UnitConversions.convert(73.0, 'F', 'C') # degree C
    end
    rh = 60.0 # for both EF and IEF test conditions, %

    # Independent variables applied to curve equations
    var_array_ief = [1, ief_db, ief_db * ief_db, rh, rh * rh, ief_db * rh]

    # Curved values under EF test conditions
    curve_value_ef = 1 # Curves are normalized to 1.0 under EF test conditions, 80F, 60%

    # Curve values under IEF test conditions
    ef_curve_value_ief = var_array_ief.zip(ef_coeff).map { |var, coeff| var * coeff }.sum(0.0)
    water_removal_curve_value_ief = var_array_ief.zip(w_coeff).map { |var, coeff| var * coeff }.sum(0.0)

    # E+ inputs under EF test conditions
    dehumidifier.energy_factor = dehumidifier.integrated_energy_factor / ef_curve_value_ief * curve_value_ef
    dehumidifier.capacity = dehumidifier.capacity / water_removal_curve_value_ief * curve_value_ef
  end

  # Returns biquadratic curve coefficients converted from IP units to SI units.
  #
  # @param coeff [Array<Double>] Curve coefficients in IP units
  # @return [Array<Double>] Curve coefficients in SI units
  def self.convert_biquadratic_coeff_to_si(coeff)
    si_coeff = []
    si_coeff << coeff[0] + 32.0 * (coeff[1] + coeff[3]) + 1024.0 * (coeff[2] + coeff[4] + coeff[5])
    si_coeff << 9.0 / 5.0 * coeff[1] + 576.0 / 5.0 * coeff[2] + 288.0 / 5.0 * coeff[5]
    si_coeff << 81.0 / 25.0 * coeff[2]
    si_coeff << 9.0 / 5.0 * coeff[3] + 576.0 / 5.0 * coeff[4] + 288.0 / 5.0 * coeff[5]
    si_coeff << 81.0 / 25.0 * coeff[4]
    si_coeff << 81.0 / 25.0 * coeff[5]
    return si_coeff
  end

  # Convert net capacity (and optionally, COP) to gross values. Net values include the supply fan while
  # gross values exclude the supply fan.
  #
  # @param mode [Symbol] Heating (:htg) or cooling (:clg)
  # @param net_cap [Double] Net heating/cooling capacity (Btu/hr)
  # @param fan_power [Double] Rated fan power (W)
  # @param net_cop [Double] Heating/cooling COP (W/W)
  # @return [Double, Double] Gross capacity (Btu/hr) and gross COP (W/W)
  def self.convert_net_to_gross_capacity_cop(mode, net_cap, fan_power, net_cop = nil)
    net_cap_watts = UnitConversions.convert(net_cap, 'Btu/hr', 'W')
    if mode == :clg
      gross_cap_watts = net_cap_watts + fan_power
    else
      gross_cap_watts = net_cap_watts - fan_power
    end
    if not net_cop.nil?
      net_power = net_cap_watts / net_cop
      gross_power = net_power - fan_power
      gross_cop = gross_cap_watts / gross_power
    end
    gross_cap_btu_hr = UnitConversions.convert(gross_cap_watts, 'W', 'Btu/hr')
    return gross_cap_btu_hr, gross_cop
  end

  # Pre-processes the detailed performance user inputs, extrapolate data for OS TableLookup object
  #
  # @param hvac_system [HPXML::HeatingSystem or HPXML::CoolingSystem or HPXML::HeatPump] The HPXML HVAC system of interest
  # @param mode [Symbol] Heating (:htg) or cooling (:clg)
  # @param weather_temp [Double] Minimum (for heating) or maximum (for cooling) outdoor drybulb temperature
  # @param hp_min_temp [Double] Minimum heat pump compressor operating temperature for heating
  # @return [nil]
  def self.process_detailed_performance_data(hvac_system, mode, weather_temp, hp_min_temp = nil)
    detailed_performance_data = (mode == :clg) ? hvac_system.cooling_detailed_performance_data : hvac_system.heating_detailed_performance_data
    hvac_ap = hvac_system.additional_properties

    datapoints_by_speed = { HPXML::CapacityDescriptionMinimum => [],
                            HPXML::CapacityDescriptionNominal => [],
                            HPXML::CapacityDescriptionMaximum => [] }
    detailed_performance_data.sort_by { |dp| dp.outdoor_temperature }.each do |datapoint|
      next if datapoints_by_speed[datapoint.capacity_description].nil?

      datapoints_by_speed[datapoint.capacity_description] << datapoint
    end
    datapoints_by_speed.delete_if { |_k, v| v.empty? }

    if mode == :clg
      hvac_ap.cooling_datapoints_by_speed = datapoints_by_speed
    elsif mode == :htg
      hvac_ap.heating_datapoints_by_speed = datapoints_by_speed
    end

    extrapolate_datapoints(datapoints_by_speed, mode, hp_min_temp, weather_temp, hvac_system)
    correct_ft_cap_eir(hvac_system, datapoints_by_speed, mode)
  end

  # Converts net (i.e., including fan power) capacities/COPs to gross values (i.e., excluding
  # fan power) for a HVAC performance datapoint.
  #
  # @param dp [HPXML::CoolingDetailedPerformanceData or HPXML::HeatingDetailedPerformanceData] The detailed performance data point of interest
  # @param mode [Symbol] Heating (:htg) or cooling (:clg)
  # @param speed_index [Integer] Array index for the given speed
  # @param hvac_system [HPXML::HeatingSystem or HPXML::CoolingSystem or HPXML::HeatPump] The HPXML HVAC system of interest
  # @return [nil]
  def self.convert_datapoint_net_to_gross(dp, mode, speed_index, hvac_system)
    hvac_ap = hvac_system.additional_properties

    # Calculate rated cfm based on cooling per AHRI
    rated_cfm = calc_rated_airflow(hvac_system.cooling_capacity, hvac_ap.cool_rated_cfm_per_ton, 'cfm')
    if rated_cfm < MinAirflow # Resort to heating if we get a HP w/ only heating
      rated_cfm = calc_rated_airflow(hvac_system.heating_capacity, hvac_ap.heat_rated_cfm_per_ton, 'cfm')
    end

    if mode == :htg
      fan_cfm = calc_rated_airflow(hvac_system.heating_capacity, hvac_ap.heat_rated_cfm_per_ton, 'cfm') * hvac_ap.heat_capacity_ratios[speed_index]
    else
      fan_cfm = calc_rated_airflow(hvac_system.cooling_capacity, hvac_ap.cool_rated_cfm_per_ton, 'cfm') * hvac_ap.cool_capacity_ratios[speed_index]
    end

    fan_ratio = fan_cfm / rated_cfm
    fan_power = calculate_fan_power(hvac_ap.fan_power_rated * rated_cfm, fan_ratio, hvac_system)
    dp.gross_capacity, dp.gross_efficiency_cop = convert_net_to_gross_capacity_cop(mode, dp.capacity, fan_power, dp.efficiency_cop)
    dp.input_power = dp.capacity / dp.efficiency_cop # Btu/hr
    dp.gross_input_power = dp.gross_capacity / dp.gross_efficiency_cop # Btu/hr
  end

  # Extrapolate data points at the min/max outdoor drybulb temperatures to cover the full range of
  # equipment operation. Extrapolates net capacity and input power per RESNET HERS Addendum 82:
  # - Cooling, Min ODB: Linear from 82F and 95F, but no less than 50% power of the 82F value
  # - Cooling, Max ODB: Linear from 82F and 95F
  # - Heating, Min ODB: Linear from lowest two temperatures
  # - Heating, Max ODB: Linear from 17F and 47F
  #
  # @param datapoints_by_speed [Hash] Map of capacity description => array of detailed performance datapoints
  # @param mode [Symbol] Heating (:htg) or cooling (:clg)
  # @param hp_min_temp [Double] Minimum heat pump compressor operating temperature for heating
  # @param weather_temp [Double] Minimum (for heating) or maximum (for cooling) outdoor drybulb temperature
  # @param hvac_system [HPXML::HeatingSystem or HPXML::CoolingSystem or HPXML::HeatPump] The HPXML HVAC system of interest
  # @return [nil]
  def self.extrapolate_datapoints(datapoints_by_speed, mode, hp_min_temp, weather_temp, hvac_system)
    # Set of data used for table lookup
    datapoints_by_speed.each_with_index do |(capacity_description, datapoints), speed_index|
      user_odbs = datapoints.map { |dp| dp.outdoor_temperature }

      # Calculate gross values for all datapoints
      datapoints.each do |dp|
        convert_datapoint_net_to_gross(dp, mode, speed_index, hvac_system)
        if dp.gross_capacity <= 0
          fail "Double check inputs for '#{hvac_system.id}'; calculated negative gross capacity for mode=#{mode}, speed=#{capacity_description}, outdoor_temperature=#{dp.outdoor_temperature}"
        elsif dp.gross_input_power <= 0
          fail "Double check inputs for '#{hvac_system.id}'; calculated negative gross input power for mode=#{mode}, speed=#{capacity_description}, outdoor_temperature=#{dp.outdoor_temperature}"
        end
      end

      # Determine min/max ODB temperatures to extrapolate to, to cover full range of equipment operation.
      outdoor_dry_bulbs = []
      if mode == :clg
        # Max cooling ODB temperature
        max_odb = weather_temp
        if max_odb > user_odbs.max
          outdoor_dry_bulbs << [:max, max_odb, nil]
        end

        # Min cooling ODB temperature(s)
        dp82f = datapoints.find { |dp| dp.outdoor_temperature == 82.0 }
        dp95f = datapoints.find { |dp| dp.outdoor_temperature == 95.0 }
        if dp82f.input_power < dp95f.input_power
          # If power decreasing at lower ODB temperatures, add datapoint at 50% power
          min_power = 0.5 * dp82f.input_power
          odb_at_min_power = MathTools.interp2(min_power, dp82f.input_power, dp95f.input_power, 82.0, 95.0)
          if odb_at_min_power < user_odbs.min
            outdoor_dry_bulbs << [:min, odb_at_min_power]
          end
        end
        min_odb = 40.0
        if min_odb < user_odbs.min && (odb_at_min_power.nil? || min_odb < odb_at_min_power)
          outdoor_dry_bulbs << [:min, min_odb, min_power]
        end
      else
        # Min heating ODB temperature
        min_odb = [hp_min_temp, weather_temp].max
        if min_odb < user_odbs.min
          outdoor_dry_bulbs << [:min, min_odb, nil]
        end

        # Max heating OBD temperature
        max_odb = 70.0
        if max_odb > user_odbs.max
          outdoor_dry_bulbs << [:max, max_odb, nil]
        end
      end

      # Add new datapoint at min/max ODB temperatures
      n_tries = 1000
      outdoor_dry_bulbs.each do |target_type, target_odb, min_power_constraint|
        if mode == :clg
          new_dp = HPXML::CoolingPerformanceDataPoint.new(nil)
        else
          new_dp = HPXML::HeatingPerformanceDataPoint.new(nil)
        end

        for i in 1..n_tries
          new_dp.outdoor_temperature = target_odb
          new_dp.capacity = extrapolate_datapoint(datapoints, capacity_description, target_odb, :capacity).round
          new_dp.input_power = extrapolate_datapoint(datapoints, capacity_description, target_odb, :input_power)
          if (not min_power_constraint.nil?)
            if new_dp.input_power < min_power_constraint
              new_dp.input_power = min_power_constraint
            end
          end
          new_dp.efficiency_cop = (new_dp.capacity / new_dp.input_power).round(4)
          convert_datapoint_net_to_gross(new_dp, mode, speed_index, hvac_system)

          if new_dp.capacity >= MinCapacity && new_dp.gross_capacity > 0 && new_dp.input_power > 0 && new_dp.gross_input_power > 0
            break
          end

          # Increment/decrement outdoor temperature and try again
          if target_type == :max
            target_odb -= 0.1 # deg-F
          elsif target_type == :min
            target_odb += 0.1 # deg-F
          end

          if i == n_tries
            fail 'Unexpected error.'
          end
        end

        datapoints << new_dp
      end
    end

    add_datapoint_adaptive_step_size(datapoints_by_speed, mode, hvac_system)
  end

  # Extrapolates the given performance property for the specified target value and property.
  #
  # @param datapoints [HPXML::CoolingDetailedPerformanceData or HPXML::HeatingDetailedPerformanceData] Array of detailed performance datapoints at a given speed
  # @param capacity_description [String] The capacity description (HPXML::CapacityDescriptionXXX)
  # @param target_odb [Double] The target outdoor drybulb temperature to extrapolate to (F)
  # @param property [Symbol] The datapoint property to extrapolate (e.g., :capacity, :input_power, etc.)
  # @return [Double] The extrapolated value (F)
  def self.extrapolate_datapoint(datapoints, capacity_description, target_odb, property)
    datapoints = datapoints.select { |dp| dp.capacity_description == capacity_description }

    target_dp = datapoints.find { |dp| dp.outdoor_temperature == target_odb }
    if not target_dp.nil?
      return target_dp.send(property)
    end

    if datapoints.size < 2
      fail 'Unexpected error: Not enough datapoints to extrapolate.'
    end

    sorted_dps = datapoints.sort_by { |dp| dp.outdoor_temperature }

    # Check if target_odb is between any two adjacent datapoints; if so, interpolate.
    for i in 0..(sorted_dps.size - 2)
      dp1 = sorted_dps[i]
      dp2 = sorted_dps[i + 1]
      next unless (target_odb >= dp1.outdoor_temperature && target_odb <= dp2.outdoor_temperature) ||
                  (target_odb <= dp1.outdoor_temperature && target_odb >= dp2.outdoor_temperature)

      val = MathTools.interp2(target_odb, dp1.outdoor_temperature, dp2.outdoor_temperature, dp1.send(property), dp2.send(property))
      return val
    end

    # If we got this far, need to perform extrapolation instead

    # Extrapolate from first two temperatures or last two temperatures?
    if target_odb < sorted_dps[0].outdoor_temperature && target_odb < sorted_dps[1].outdoor_temperature
      indices = [0, 1]
    elsif target_odb > sorted_dps[-2].outdoor_temperature && target_odb > sorted_dps[-1].outdoor_temperature
      indices = [-2, -1]
    else
      fail 'Unexpected error: Could not determine extrapolation indices.'
    end

    # Perform extrapolation
    dp1 = sorted_dps[indices[0]]
    dp2 = sorted_dps[indices[1]]
    val = MathTools.interp2(target_odb, dp1.outdoor_temperature, dp2.outdoor_temperature, dp1.send(property), dp2.send(property))

    if val.nan?
      fail 'Unexpected error: Extrapolated result was NaN.'
    end

    return val
  end

  # Adds datapoints at intermediate outdoor drybulb temperatures to ensure EIR performance is appropriately
  # calculated over the full range of equipment operation. An adaptive step size is used to ensure we
  # reasonably reflect the extrapolation of net power/capacity curves without adding too many points and
  # incurring a runtime penalty. See https://github.com/NREL/EnergyPlus/issues/10169 for context.
  #
  # @param datapoints_by_speed [Hash] Map of capacity description => array of detailed performance datapoints
  # @param mode [Symbol] Heating (:htg) or cooling (:clg)
  # @param hvac_system [HPXML::HeatingSystem or HPXML::CoolingSystem or HPXML::HeatPump] The HPXML HVAC system of interest
  # @return [nil]
  def self.add_datapoint_adaptive_step_size(datapoints_by_speed, mode, hvac_system)
    tol = 0.2 # Good balance between runtime performance and accuracy
    datapoints_by_speed.each_with_index do |(capacity_description, datapoints), speed_index|
      datapoints_sorted = datapoints.sort_by { |dp| dp.outdoor_temperature }
      datapoints_sorted.each_with_index do |dp, i|
        next unless i < (datapoints_sorted.size - 1)

        dp2 = datapoints_sorted[i + 1]
        if mode == :clg
          eir_rated = 1 / datapoints_sorted.find { |dp| dp.outdoor_temperature == HVAC::AirSourceCoolRatedODB }.efficiency_cop
        else
          eir_rated = 1 / datapoints_sorted.find { |dp| dp.outdoor_temperature == HVAC::AirSourceHeatRatedODB }.efficiency_cop
        end
        eir_diff = ((1 / dp2.efficiency_cop) / eir_rated) - ((1 / dp.efficiency_cop) / eir_rated)
        n_pt = (eir_diff.abs / tol).ceil() - 1
        next if n_pt < 1

        for j in 1..n_pt
          if mode == :clg
            new_dp = HPXML::CoolingPerformanceDataPoint.new(nil)
          else
            new_dp = HPXML::HeatingPerformanceDataPoint.new(nil)
          end
          # Interpolate based on net power and capacity per RESNET HERS Addendum 82.
          new_dp.input_power = dp.input_power + Float(j) / (n_pt + 1) * (dp2.input_power - dp.input_power)
          new_dp.capacity = (dp.capacity + Float(j) / (n_pt + 1) * (dp2.capacity - dp.capacity)).round
          new_dp.outdoor_temperature = dp.outdoor_temperature + Float(j) / (n_pt + 1) * (dp2.outdoor_temperature - dp.outdoor_temperature)
          new_dp.efficiency_cop = (new_dp.capacity / new_dp.input_power).round(4)
          new_dp.capacity_description = capacity_description
          convert_datapoint_net_to_gross(new_dp, mode, speed_index, hvac_system)
          datapoints << new_dp
        end
      end
    end
  end

  # Adds detailed performance datapoints to include sensitivity to indoor temperatures.
  # Based on RESNET HERS Addendum 82.
  #
  # @param hvac_system [HPXML::HeatingSystem or HPXML::CoolingSystem or HPXML::HeatPump] The HPXML HVAC system of interest
  # @param datapoints_by_speed [Hash] Map of capacity description => array of detailed performance datapoints
  # @param mode [Symbol] Heating (:htg) or cooling (:clg)
  # @return [nil]
  def self.correct_ft_cap_eir(hvac_system, datapoints_by_speed, mode)
    hvac_ap = hvac_system.additional_properties
    if mode == :clg
      rated_t_i = HVAC::AirSourceCoolRatedIWB
      indoor_t = [57.0, rated_t_i, 72.0]
    else
      rated_t_i = HVAC::AirSourceHeatRatedIDB
      indoor_t = [60.0, rated_t_i, 80.0]
    end
    cap_ft_spec_ss = hvac_ap.cool_cap_ft_spec
    eir_ft_spec_ss = hvac_ap.cool_eir_ft_spec

    datapoints_by_speed.each do |_capacity_description, datapoints|
      datapoints.each do |dp|
        if mode == :clg
          dp.indoor_wetbulb = rated_t_i
        else
          dp.indoor_temperature = rated_t_i
        end
      end
    end

    # table lookup output values
    datapoints_by_speed.each do |_capacity_description, datapoints|
      # create a new array to temporarily store expanded data points, to concat after the existing data loop
      array_tmp = Array.new
      indoor_t.each do |t_i|
        # introduce indoor conditions other than rated, expand to rated data points
        next if t_i == rated_t_i

        data_tmp = Array.new
        datapoints.each do |dp|
          dp_new = dp.dup
          data_tmp << dp_new

          if mode == :clg
            dp_new.indoor_wetbulb = t_i
            # Cooling variations shall be held constant for Tiwb less than 57°F and greater than 72°F, and for Todb less than 75°F
            curve_t_o = [dp_new.outdoor_temperature, 75].max
          else
            dp_new.indoor_temperature = t_i
            curve_t_o = dp_new.outdoor_temperature
          end

          # capacity FT curve output
          cap_ft_curve_output = MathTools.biquadratic(t_i, curve_t_o, cap_ft_spec_ss)
          cap_ft_curve_output_rated = MathTools.biquadratic(rated_t_i, curve_t_o, cap_ft_spec_ss)
          cap_correction_factor = cap_ft_curve_output / cap_ft_curve_output_rated

          # corrected capacity hash, with two temperature independent variables
          dp_new.gross_capacity *= cap_correction_factor

          # EIR FT curve output
          eir_ft_curve_output = MathTools.biquadratic(t_i, curve_t_o, eir_ft_spec_ss)
          eir_ft_curve_output_rated = MathTools.biquadratic(rated_t_i, curve_t_o, eir_ft_spec_ss)
          eir_correction_factor = eir_ft_curve_output / eir_ft_curve_output_rated
          dp_new.gross_efficiency_cop /= eir_correction_factor
        end
        array_tmp << data_tmp
      end
      array_tmp.each do |new_data|
        datapoints.concat(new_data)
      end
    end
  end

  # Creates and returns a DX cooling coil object with specified performance.
  #
  # @param model [OpenStudio::Model::Model] OpenStudio Model object
  # @param obj_name [String] Name for the OpenStudio object
  # @param cooling_system [HPXML::CoolingSystem or HPXML::HeatPump] The HPXML cooling system or heat pump of interest
  # @param weather_max_drybulb [Double] Maximum outdoor drybulb temperature
  # @param has_deadband_control [Boolean] Whether to apply on off thermostat deadband
<<<<<<< HEAD
  # @return [OpenStudio::Model::CoilCoolingDX] The DX cooling cool
  def self.create_dx_cooling_coil(model, obj_name, cooling_system, max_rated_fan_cfm, weather_max_drybulb, has_deadband_control = false)
=======
  # @return [OpenStudio::Model::CoilCoolingDXSingleSpeed or OpenStudio::Model::CoilCoolingDXMultiSpeed] The new cooling coil
  def self.create_dx_cooling_coil(model, obj_name, cooling_system, weather_max_drybulb, has_deadband_control = false)
>>>>>>> 1a25b1eb
    clg_ap = cooling_system.additional_properties
    num_speeds = clg_ap.cool_rated_cfm_per_ton.size

    if cooling_system.cooling_detailed_performance_data.empty?
      net_capacity = cooling_system.cooling_capacity
      rated_fan_power = clg_ap.fan_power_rated * calc_rated_airflow(net_capacity, clg_ap.cool_rated_cfm_per_ton, 'cfm')
      gross_capacity = convert_net_to_gross_capacity_cop(:clg, net_capacity, rated_fan_power)[0]
      clg_ap.cool_rated_capacities_net = [net_capacity]
      clg_ap.cool_rated_capacities_gross = [gross_capacity]
      fail 'Unexpected error.' if clg_ap.cool_capacity_ratios.size != 1 || clg_ap.cool_capacity_ratios[0] != 1
    else
<<<<<<< HEAD
      process_neep_detailed_performance(cooling_system, :clg, max_rated_fan_cfm, weather_max_drybulb)
      for i in 0..(num_speeds - 1)
        speed_performance_data = clg_ap.cooling_performance_data_array[i].sort_by { |dp| [dp.indoor_wetbulb, dp.outdoor_temperature] }
        rate_dp = speed_performance_data.find { |dp| (dp.indoor_wetbulb == HVAC::AirSourceCoolRatedIWB) && (dp.outdoor_temperature == HVAC::AirSourceCoolRatedODB) }
        clg_ap.cool_rated_cops << rate_dp.gross_efficiency_cop
        clg_ap.cool_rated_capacities_gross << rate_dp.gross_capacity
        clg_ap.cool_rated_capacities_net << rate_dp.capacity
      end
    end

    constant_biquadratic = Model.add_curve_biquadratic(
      model,
      name: 'ConstantBiquadratic',
      coeff: [1, 0, 0, 0, 0, 0]
    )

    rated_capacity = clg_ap.cool_rated_capacities_gross[-1]
    rated_airflow_rate = calc_rated_airflow(clg_ap.cool_rated_capacities_net[-1], clg_ap.cool_rated_cfm_per_ton[-1])

    operating_mode = OpenStudio::Model::CoilCoolingDXCurveFitOperatingMode.new(model)
    operating_mode.setRatedGrossTotalCoolingCapacity(UnitConversions.convert(rated_capacity, 'Btu/hr', 'W'))
    operating_mode.setMaximumCyclingRate(3.0)
    operating_mode.setRatioofInitialMoistureEvaporationRateandSteadyStateLatentCapacity(1.5)
    operating_mode.setLatentCapacityTimeConstant(45)
    operating_mode.setNominalTimeforCondensateRemovaltoBegin(1000)
    operating_mode.setCondenserType('AirCooled')
    operating_mode.setApplyLatentDegradationtoSpeedsGreaterthan1(false)
    operating_mode.setRatedEvaporatorAirFlowRate(rated_airflow_rate)
    operating_mode.setRatedCondenserAirFlowRate(rated_airflow_rate)

    performance = OpenStudio::Model::CoilCoolingDXCurveFitPerformance.new(model, operating_mode)
    performance.setCompressorFuelType(EPlus::FuelTypeElectricity)
    if not cooling_system.is_a? HPXML::HeatPump # Crankcase used on heating coil instead
      performance.setCrankcaseHeaterCapacity(cooling_system.crankcase_heater_watts)
    end
    performance.setMaximumOutdoorDryBulbTemperatureforCrankcaseHeaterOperation(UnitConversions.convert(CrankcaseHeaterTemp, 'F', 'C')) if cooling_system.crankcase_heater_watts.to_f > 0.0 # From RESNET Publication No. 002-2017

    clg_coil = OpenStudio::Model::CoilCoolingDX.new(model, performance)
    clg_coil.setName(obj_name + ' clg coil')
    clg_coil.setAvailabilitySchedule(model.alwaysOnDiscreteSchedule)
    clg_coil.additionalProperties.setFeature('HPXML_ID', cooling_system.id) # Used by reporting measure

    for i in 0..(num_speeds - 1)
      if not cooling_system.cooling_detailed_performance_data.empty?
        speed_performance_data = clg_ap.cooling_performance_data_array[i].sort_by { |dp| [dp.indoor_wetbulb, dp.outdoor_temperature] }
        var_wb = { name: 'wet_bulb_temp_in', min: -100, max: 100, values: speed_performance_data.map { |dp| UnitConversions.convert(dp.indoor_wetbulb, 'F', 'C') }.uniq }
        var_db = { name: 'dry_bulb_temp_out', min: -100, max: 100, values: speed_performance_data.map { |dp| UnitConversions.convert(dp.outdoor_temperature, 'F', 'C') }.uniq }
        cap_ft_independent_vars = [var_wb, var_db]
        eir_ft_independent_vars = [var_wb, var_db]

        rate_dp = speed_performance_data.find { |dp| (dp.indoor_wetbulb == HVAC::AirSourceCoolRatedIWB) && (dp.outdoor_temperature == HVAC::AirSourceCoolRatedODB) }
        cap_ft_output_values = speed_performance_data.map { |dp| dp.gross_capacity / rate_dp.gross_capacity }
        eir_ft_output_values = speed_performance_data.map { |dp| (1.0 / dp.gross_efficiency_cop) / (1.0 / rate_dp.gross_efficiency_cop) }
        cap_ft_curve = create_table_lookup(model, "Cool-CAP-fT#{i + 1}", cap_ft_independent_vars, cap_ft_output_values, 0.0)
        eir_ft_curve = create_table_lookup(model, "Cool-EIR-fT#{i + 1}", eir_ft_independent_vars, eir_ft_output_values, 0.0)
=======
      process_detailed_performance_data(cooling_system, :clg, weather_max_drybulb)
    end

    clg_coil = nil
    coil_name = obj_name + ' clg coil'
    num_speeds = clg_ap.cool_capacity_ratios.size
    for i in 0..(num_speeds - 1)
      if not cooling_system.cooling_detailed_performance_data.empty?
        capacity_description = clg_ap.cooling_datapoints_by_speed.keys[i]
        speed_performance_data = clg_ap.cooling_datapoints_by_speed[capacity_description].sort_by { |dp| [dp.indoor_wetbulb, dp.outdoor_temperature] }
        var_iwb = Model.add_table_independent_variable(
          model,
          name: 'wet_bulb_temp_in',
          min: -100,
          max: 100,
          values: speed_performance_data.map { |dp| UnitConversions.convert(dp.indoor_wetbulb, 'F', 'C') }.uniq
        )
        var_odb = Model.add_table_independent_variable(
          model,
          name: 'dry_bulb_temp_out',
          min: -100,
          max: 100,
          values: speed_performance_data.map { |dp| UnitConversions.convert(dp.outdoor_temperature, 'F', 'C') }.uniq
        )

        if i == 0
          clg_ap.cool_rated_capacities_gross = []
          clg_ap.cool_rated_capacities_net = []
          clg_ap.cool_rated_cops = []
        end

        rate_dp = speed_performance_data.find { |dp| (dp.indoor_wetbulb == HVAC::AirSourceCoolRatedIWB) && (dp.outdoor_temperature == HVAC::AirSourceCoolRatedODB) }
        clg_ap.cool_rated_cops << rate_dp.gross_efficiency_cop
        clg_ap.cool_rated_capacities_gross << rate_dp.gross_capacity
        clg_ap.cool_rated_capacities_net << rate_dp.capacity
        cap_ft_curve = Model.add_table_lookup(
          model,
          name: "Cool-CAP-fT#{i + 1}",
          ind_vars: [var_iwb, var_odb],
          output_values: speed_performance_data.map { |dp| dp.gross_capacity / rate_dp.gross_capacity },
          output_min: 0.0
        )
        eir_ft_curve = Model.add_table_lookup(
          model,
          name: "Cool-EIR-fT#{i + 1}",
          ind_vars: [var_iwb, var_odb],
          output_values: speed_performance_data.map { |dp| (1.0 / dp.gross_efficiency_cop) / (1.0 / rate_dp.gross_efficiency_cop) },
          output_min: 0.0
        )
>>>>>>> 1a25b1eb
      else
        cap_ft_curve = Model.add_curve_biquadratic(
          model,
          name: "Cool-CAP-fT#{i + 1}",
          coeff: convert_biquadratic_coeff_to_si(clg_ap.cool_cap_ft_spec),
          min_x: -100, max_x: 100, min_y: -100, max_y: 100
        )
        eir_ft_curve = Model.add_curve_biquadratic(
          model,
          name: "Cool-EIR-fT#{i + 1}",
          coeff: convert_biquadratic_coeff_to_si(clg_ap.cool_eir_ft_spec),
          min_x: -100, max_x: 100, min_y: -100, max_y: 100
        )
      end
      cap_fff_curve = Model.add_curve_quadratic(
        model,
        name: "Cool-CAP-fFF#{i + 1}",
        coeff: clg_ap.cool_cap_fflow_spec,
        min_x: 0, max_x: 2, min_y: 0, max_y: 2
      )
      eir_fff_curve = Model.add_curve_quadratic(
        model,
        name: "Cool-EIR-fFF#{i + 1}",
        coeff: clg_ap.cool_eir_fflow_spec,
        min_x: 0, max_x: 2, min_y: 0, max_y: 2
      )
      if i == 0
        cap_fff_curve_0 = cap_fff_curve
        eir_fff_curve_0 = eir_fff_curve
      end
      if has_deadband_control
        # Zero out impact of part load ratio
        plf_fplr_curve = Model.add_curve_quadratic(
          model,
          name: "Cool-PLF-fPLR#{i + 1}",
          coeff: [1.0, 0.0, 0.0],
          min_x: 0, max_x: 1, min_y: 0.7, max_y: 1
        )
      else
        plf_fplr_curve = Model.add_curve_quadratic(
          model,
          name: "Cool-PLF-fPLR#{i + 1}",
          coeff: clg_ap.plf_fplr_spec,
          min_x: 0, max_x: 1, min_y: 0.7, max_y: 1
        )
      end

<<<<<<< HEAD
      speed = OpenStudio::Model::CoilCoolingDXCurveFitSpeed.new(model)
      speed.setTotalCoolingCapacityModifierFunctionofTemperatureCurve(cap_ft_curve)
      speed.setTotalCoolingCapacityModifierFunctionofAirFlowFractionCurve(cap_fff_curve)
      speed.setEnergyInputRatioModifierFunctionofTemperatureCurve(eir_ft_curve)
      speed.setEnergyInputRatioModifierFunctionofAirFlowFractionCurve(eir_fff_curve)
      speed.setPartLoadFractionCorrelationCurve(plf_fplr_curve)
      speed.setWasteHeatModifierFunctionofTemperatureCurve(constant_biquadratic)

      airflow_fraction = calc_rated_airflow(clg_ap.cool_rated_capacities_net[i], clg_ap.cool_rated_cfm_per_ton[i]) / rated_airflow_rate
      speed.setEvaporatorAirFlowRateFraction(airflow_fraction)
      speed.setCondenserAirFlowRateFraction(airflow_fraction)
      speed.setGrossCoolingCOP(clg_ap.cool_rated_cops[i])
      speed.setGrossTotalCoolingCapacityFraction(clg_ap.cool_rated_capacities_gross[i] / rated_capacity)
      speed.setGrossSensibleHeatRatio(clg_ap.cool_rated_shrs_gross[i])
      speed.setRatedWasteHeatFractionofPowerInput(0.2)

      clg_coil.performanceObject.baseOperatingMode.addSpeed(speed)
=======
      if num_speeds == 1
        clg_coil = OpenStudio::Model::CoilCoolingDXSingleSpeed.new(model, model.alwaysOnDiscreteSchedule, cap_ft_curve, cap_fff_curve, eir_ft_curve, eir_fff_curve, plf_fplr_curve)
        # Coil COP calculation based on system type
        clg_coil.setRatedCOP(clg_ap.cool_rated_cops[i])
        clg_coil.setMaximumOutdoorDryBulbTemperatureForCrankcaseHeaterOperation(UnitConversions.convert(CrankcaseHeaterTemp, 'F', 'C'))
        clg_coil.setRatedSensibleHeatRatio(clg_ap.cool_rated_shr_gross)
        clg_coil.setNominalTimeForCondensateRemovalToBegin(1000.0)
        clg_coil.setRatioOfInitialMoistureEvaporationRateAndSteadyStateLatentCapacity(1.5)
        clg_coil.setMaximumCyclingRate(3.0)
        clg_coil.setLatentCapacityTimeConstant(45.0)
        clg_coil.setRatedTotalCoolingCapacity(UnitConversions.convert(clg_ap.cool_rated_capacities_gross[i], 'Btu/hr', 'W'))
        clg_coil.setRatedAirFlowRate(calc_rated_airflow(clg_ap.cool_rated_capacities_net[i], clg_ap.cool_rated_cfm_per_ton, 'm^3/s'))
      else
        if clg_coil.nil?
          clg_coil = OpenStudio::Model::CoilCoolingDXMultiSpeed.new(model)
          clg_coil.setApplyPartLoadFractiontoSpeedsGreaterthan1(false)
          clg_coil.setApplyLatentDegradationtoSpeedsGreaterthan1(false)
          clg_coil.setFuelType(EPlus::FuelTypeElectricity)
          clg_coil.setAvailabilitySchedule(model.alwaysOnDiscreteSchedule)
          clg_coil.setMaximumOutdoorDryBulbTemperatureforCrankcaseHeaterOperation(UnitConversions.convert(CrankcaseHeaterTemp, 'F', 'C'))
          constant_biquadratic = Model.add_curve_biquadratic(
            model,
            name: 'ConstantBiquadratic',
            coeff: [1, 0, 0, 0, 0, 0]
          )
        end
        stage = OpenStudio::Model::CoilCoolingDXMultiSpeedStageData.new(model, cap_ft_curve, cap_fff_curve, eir_ft_curve, eir_fff_curve, plf_fplr_curve, constant_biquadratic)
        stage.setGrossRatedCoolingCOP(clg_ap.cool_rated_cops[i])
        stage.setGrossRatedSensibleHeatRatio(clg_ap.cool_rated_shr_gross)
        stage.setNominalTimeforCondensateRemovaltoBegin(1000)
        stage.setRatioofInitialMoistureEvaporationRateandSteadyStateLatentCapacity(1.5)
        stage.setRatedWasteHeatFractionofPowerInput(0.2)
        stage.setMaximumCyclingRate(3.0)
        stage.setLatentCapacityTimeConstant(45.0)
        stage.setGrossRatedTotalCoolingCapacity(UnitConversions.convert(clg_ap.cool_rated_capacities_gross[i], 'Btu/hr', 'W'))
        stage.setRatedAirFlowRate(calc_rated_airflow(clg_ap.cool_rated_capacities_net[i], clg_ap.cool_rated_cfm_per_ton, 'm^3/s'))
        clg_coil.addStage(stage)
      end
>>>>>>> 1a25b1eb
    end

    if has_deadband_control
      # Apply startup capacity degradation
      add_capacity_degradation_ems_proram(model, clg_ap, clg_coil.name.get, true, cap_fff_curve_0, eir_fff_curve_0)
    end

    return clg_coil
  end

  # Creates and returns a DX heating coil object with specified performance.
  #
  # @param model [OpenStudio::Model::Model] OpenStudio Model object
  # @param obj_name [String] Name for the OpenStudio object
  # @param heating_system [HPXML::HeatingSystem or HPXML::HeatPump] The HPXML heating system or heat pump of interest
  # @param weather_min_drybulb [Double] Minimum outdoor drybulb temperature
  # @param has_deadband_control [Boolean] Whether to apply on off thermostat deadband
  # @return [OpenStudio::Model::CoilHeatingDXSingleSpeed or OpenStudio::Model::CoilHeatingDXMultiSpeed] The new heating coil
  def self.create_dx_heating_coil(model, obj_name, heating_system, weather_min_drybulb, has_deadband_control = false)
    htg_ap = heating_system.additional_properties

    if heating_system.heating_detailed_performance_data.empty?
      net_capacity = heating_system.heating_capacity
      rated_fan_power = htg_ap.fan_power_rated * calc_rated_airflow(net_capacity, htg_ap.heat_rated_cfm_per_ton, 'cfm')
      gross_capacity = convert_net_to_gross_capacity_cop(:htg, net_capacity, rated_fan_power)[0]
      htg_ap.heat_rated_capacities_net = [net_capacity]
      htg_ap.heat_rated_capacities_gross = [gross_capacity]
      fail 'Unexpected error.' if htg_ap.heat_capacity_ratios.size != 1 || htg_ap.heat_capacity_ratios[0] != 1
    else
      process_detailed_performance_data(heating_system, :htg, weather_min_drybulb, htg_ap.hp_min_temp)
    end

    htg_coil = nil
    coil_name = obj_name + ' htg coil'

    num_speeds = htg_ap.heat_capacity_ratios.size
    for i in 0..(num_speeds - 1)
      if not heating_system.heating_detailed_performance_data.empty?
        capacity_description = htg_ap.heating_datapoints_by_speed.keys[i]
        speed_performance_data = htg_ap.heating_datapoints_by_speed[capacity_description].sort_by { |dp| [dp.indoor_temperature, dp.outdoor_temperature] }
        var_idb = Model.add_table_independent_variable(
          model,
          name: 'dry_bulb_temp_in',
          min: -100,
          max: 100,
          values: speed_performance_data.map { |dp| UnitConversions.convert(dp.indoor_temperature, 'F', 'C') }.uniq
        )
        var_odb = Model.add_table_independent_variable(
          model,
          name: 'dry_bulb_temp_out',
          min: -100,
          max: 100,
          values: speed_performance_data.map { |dp| UnitConversions.convert(dp.outdoor_temperature, 'F', 'C') }.uniq
        )

        if i == 0
          htg_ap.heat_rated_capacities_gross = []
          htg_ap.heat_rated_capacities_net = []
          htg_ap.heat_rated_cops = []
        end

        rate_dp = speed_performance_data.find { |dp| (dp.indoor_temperature == HVAC::AirSourceHeatRatedIDB) && (dp.outdoor_temperature == HVAC::AirSourceHeatRatedODB) }
        htg_ap.heat_rated_cops << rate_dp.gross_efficiency_cop
        htg_ap.heat_rated_capacities_net << rate_dp.capacity
        htg_ap.heat_rated_capacities_gross << rate_dp.gross_capacity
        cap_ft_curve = Model.add_table_lookup(
          model,
          name: "Heat-CAP-fT#{i + 1}",
          ind_vars: [var_idb, var_odb],
          output_values: speed_performance_data.map { |dp| dp.gross_capacity / rate_dp.gross_capacity },
          output_min: 0.0
        )
        eir_ft_curve = Model.add_table_lookup(
          model,
          name: "Heat-EIR-fT#{i + 1}",
          ind_vars: [var_idb, var_odb],
          output_values: speed_performance_data.map { |dp| (1.0 / dp.gross_efficiency_cop) / (1.0 / rate_dp.gross_efficiency_cop) },
          output_min: 0.0
        )
      else
        cap_ft_curve = Model.add_curve_biquadratic(
          model,
          name: "Heat-CAP-fT#{i + 1}",
          coeff: convert_biquadratic_coeff_to_si(htg_ap.heat_cap_ft_spec),
          min_x: -100, max_x: 100, min_y: -100, max_y: 100
        )
        eir_ft_curve = Model.add_curve_biquadratic(
          model,
          name: "Heat-EIR-fT#{i + 1}",
          coeff: convert_biquadratic_coeff_to_si(htg_ap.heat_eir_ft_spec),
          min_x: -100, max_x: 100, min_y: -100, max_y: 100
        )
      end
      cap_fff_curve = Model.add_curve_quadratic(
        model,
        name: "Heat-CAP-fFF#{i + 1}",
        coeff: htg_ap.heat_cap_fflow_spec,
        min_x: 0, max_x: 2, min_y: 0, max_y: 2
      )
      eir_fff_curve = Model.add_curve_quadratic(
        model,
        name: "Heat-EIR-fFF#{i + 1}",
        coeff: htg_ap.heat_eir_fflow_spec,
        min_x: 0, max_x: 2, min_y: 0, max_y: 2
      )
      if i == 0
        cap_fff_curve_0 = cap_fff_curve
        eir_fff_curve_0 = eir_fff_curve
      end
      if has_deadband_control
        # Zero out impact of part load ratio
        plf_fplr_curve = Model.add_curve_quadratic(
          model,
          name: "Heat-PLF-fPLR#{i + 1}",
          coeff: [1.0, 0.0, 0.0],
          min_x: 0, max_x: 1, min_y: 0.7, max_y: 1
        )
      else
        plf_fplr_curve = Model.add_curve_quadratic(
          model,
          name: "Heat-PLF-fPLR#{i + 1}",
          coeff: htg_ap.plf_fplr_spec,
          min_x: 0, max_x: 1, min_y: 0.7, max_y: 1
        )
      end

      if num_speeds == 1
        htg_coil = OpenStudio::Model::CoilHeatingDXSingleSpeed.new(model, model.alwaysOnDiscreteSchedule, cap_ft_curve, cap_fff_curve, eir_ft_curve, eir_fff_curve, plf_fplr_curve)
        if heating_system.heating_efficiency_cop.nil?
          htg_coil.setRatedCOP(htg_ap.heat_rated_cops[i])
        else # PTHP or room heat pump
          htg_coil.setRatedCOP(heating_system.heating_efficiency_cop)
        end
        htg_coil.setRatedTotalHeatingCapacity(UnitConversions.convert(htg_ap.heat_rated_capacities_gross[i], 'Btu/hr', 'W'))
        htg_coil.setRatedAirFlowRate(calc_rated_airflow(htg_ap.heat_rated_capacities_net[i], htg_ap.heat_rated_cfm_per_ton, 'm^3/s'))
        defrost_time_fraction = 0.1 # 6min/hr
      else
        if htg_coil.nil?
          htg_coil = OpenStudio::Model::CoilHeatingDXMultiSpeed.new(model)
          htg_coil.setFuelType(EPlus::FuelTypeElectricity)
          htg_coil.setApplyPartLoadFractiontoSpeedsGreaterthan1(false)
          htg_coil.setAvailabilitySchedule(model.alwaysOnDiscreteSchedule)
          constant_biquadratic = Model.add_curve_biquadratic(
            model,
            name: 'ConstantBiquadratic',
            coeff: [1, 0, 0, 0, 0, 0]
          )
        end
        stage = OpenStudio::Model::CoilHeatingDXMultiSpeedStageData.new(model, cap_ft_curve, cap_fff_curve, eir_ft_curve, eir_fff_curve, plf_fplr_curve, constant_biquadratic)
        stage.setGrossRatedHeatingCOP(htg_ap.heat_rated_cops[i])
        stage.setRatedWasteHeatFractionofPowerInput(0.2)
        stage.setGrossRatedHeatingCapacity(UnitConversions.convert(htg_ap.heat_rated_capacities_gross[i], 'Btu/hr', 'W'))
        stage.setRatedAirFlowRate(calc_rated_airflow(htg_ap.heat_rated_capacities_net[i], htg_ap.heat_rated_cfm_per_ton, 'm^3/s'))
        htg_coil.addStage(stage)
        defrost_time_fraction = 0.06667 # 4min/hr
      end
    end

    htg_coil.setName(coil_name)
    htg_coil.setMinimumOutdoorDryBulbTemperatureforCompressorOperation(UnitConversions.convert(htg_ap.hp_min_temp, 'F', 'C'))
    htg_coil.setMaximumOutdoorDryBulbTemperatureforDefrostOperation(UnitConversions.convert(40.0, 'F', 'C'))
    htg_coil.setDefrostControl('Timed')
    htg_coil.setDefrostStrategy('Resistive')
    htg_coil.setDefrostTimePeriodFraction(defrost_time_fraction)
    htg_coil.setResistiveDefrostHeaterCapacity(0.000001) # We model defrost via EMS. Use non-zero value to prevent E+ warning

    # Per E+ documentation, if an air-to-air heat pump, the crankcase heater defined for the DX cooling coil is ignored and the crankcase heater power defined for the DX heating coil is used
    htg_coil.setMaximumOutdoorDryBulbTemperatureforCrankcaseHeaterOperation(UnitConversions.convert(CrankcaseHeaterTemp, 'F', 'C'))
    htg_coil.setCrankcaseHeaterCapacity(heating_system.crankcase_heater_watts)
    htg_coil.additionalProperties.setFeature('HPXML_ID', heating_system.id) # Used by reporting measure
    htg_coil.additionalProperties.setFeature('FractionHeatLoadServed', heating_system.fraction_heat_load_served) # Used by reporting measure
    if has_deadband_control
      # Apply startup capacity degradation
      add_capacity_degradation_ems_proram(model, htg_ap, htg_coil.name.get, false, cap_fff_curve_0, eir_fff_curve_0)
    end

    return htg_coil
  end

  # Return the time needed to reach full capacity based on c_d assumption, used for degradation EMS program.
  #
  # @param c_d [Double] Degradation coefficient
  # @return [Double] Time to reach full capacity (minutes)
  def self.calc_time_to_full_cap(c_d)
    # assuming a linear relationship between points we have data for: 2 minutes at 0.08 and 5 minutes at 0.23
    time = (20.0 * c_d + 0.4).round
    time = [time, get_time_to_full_cap_limits[0]].max
    time = [time, get_time_to_full_cap_limits[1]].min
    return time
  end

  # Return min and max limit to time needed to reach full capacity
  #
  # @return [Array<Integer, Integer>] Minimum and maximum time to reach full capacity (minutes)
  def self.get_time_to_full_cap_limits()
    return [2, 5]
  end

  # Return the EMS actuator and EMS global variable for backup coil availability schedule.
  # This is called every time EMS uses this actuator to avoid conflicts across different EMS programs.
  #
  # @param model [OpenStudio::Model::Model] OpenStudio Model object
  # @param htg_supp_coil [OpenStudio::Model::CoilHeatingElectric or OpenStudio::Model::CoilHeatingElectricMultiStage] OpenStudio Supplemental Heating Coil object
  # @return [Array<OpenStudio::Model::EnergyManagementSystemActuator, OpenStudio::Model::EnergyManagementSystemGlobalVariable>] OpenStudio EMS Actuator and Global Variable objects for supplemental coil availability schedule
  def self.get_supp_coil_avail_sch_actuator(model, htg_supp_coil)
    actuator = model.getEnergyManagementSystemActuators.find { |act| act.name.get.include? Model.ems_friendly_name(htg_supp_coil.availabilitySchedule.name) }
    global_var_supp_avail = model.getEnergyManagementSystemGlobalVariables.find { |var| var.name.get.include? Model.ems_friendly_name(htg_supp_coil.name) }

    return actuator, global_var_supp_avail unless actuator.nil?

    # No actuator for current backup coil availability schedule
    # Create a new schedule for supp availability
    # Make sure only being called once in case of multiple cloning
    supp_avail_sch = htg_supp_coil.availabilitySchedule.clone.to_ScheduleConstant.get
    supp_avail_sch.setName("#{htg_supp_coil.name} avail sch")
    htg_supp_coil.setAvailabilitySchedule(supp_avail_sch)

    supp_coil_avail_act = Model.add_ems_actuator(
      name: "#{htg_supp_coil.availabilitySchedule.name} act",
      model_object: htg_supp_coil.availabilitySchedule,
      comp_type_and_control: EPlus::EMSActuatorScheduleConstantValue
    )

    # global variable to integrate different EMS program actuating the same schedule
    global_var_supp_avail = Model.add_ems_global_var(
      model,
      var_name: "#{htg_supp_coil.name} avail global"
    )

    global_var_supp_avail_program = Model.add_ems_program(
      model,
      name: "#{global_var_supp_avail.name} init program"
    )
    global_var_supp_avail_program.addLine("Set #{global_var_supp_avail.name} = 1")

    Model.add_ems_program_calling_manager(
      model,
      name: "#{global_var_supp_avail_program.name} calling manager",
      calling_point: 'BeginZoneTimestepBeforeInitHeatBalance',
      ems_programs: [global_var_supp_avail_program]
    )
    return supp_coil_avail_act, global_var_supp_avail
  end

  # Apply EMS program to control back up coil behavior when single speed system is modeled with on-off thermostat feature.
  # Back up coil is turned on after 5 mins that heat pump is not able to maintain setpoints.
  #
  # @param model [OpenStudio::Model::Model] OpenStudio Model object
  # @param htg_supp_coil [OpenStudio::Model::CoilHeatingElectric or OpenStudio::Model::CoilHeatingElectricMultiStage] OpenStudio Supplemental Heating Coil object
  # @param control_zone [OpenStudio::Model::ThermalZone] Conditioned space thermal zone
  # @param htg_coil [OpenStudio::Model::CoilHeatingDXSingleSpeed or OpenStudio::Model::CoilHeatingDXMultiSpeed] OpenStudio Heating Coil object
  # @param has_deadband_control [Boolean] Whether to apply on off thermostat deadband
  # @param cooling_system [HPXML::CoolingSystem or HPXML::HeatPump] The HPXML cooling system or heat pump of interest
  # @return [nil]
  def self.add_supplemental_coil_ems_program(model, htg_supp_coil, control_zone, htg_coil, has_deadband_control, cooling_system)
    return if htg_supp_coil.nil?
    return unless cooling_system.compressor_type == HPXML::HVACCompressorTypeSingleStage
    return unless has_deadband_control
    return if htg_supp_coil.is_a? OpenStudio::Model::CoilHeatingElectricMultiStage

    # Sensors
    tin_sensor = Model.add_ems_sensor(
      model,
      name: 'zone air temp',
      output_var_or_meter_name: 'Zone Mean Air Temperature',
      key_name: control_zone.name
    )

    htg_sch = control_zone.thermostatSetpointDualSetpoint.get.heatingSetpointTemperatureSchedule.get
    htg_sp_ss = Model.add_ems_sensor(
      model,
      name: 'htg_setpoint',
      output_var_or_meter_name: 'Schedule Value',
      key_name: htg_sch.name
    )

    supp_coil_energy = Model.add_ems_sensor(
      model,
      name: 'supp coil electric energy',
      output_var_or_meter_name: 'Heating Coil Electricity Energy',
      key_name: htg_supp_coil.name
    )

    htg_coil_energy = Model.add_ems_sensor(
      model,
      name: 'hp htg coil electric energy',
      output_var_or_meter_name: 'Heating Coil Electricity Energy',
      key_name: htg_coil.name
    )

    # Trend variables
    supp_energy_trend = Model.add_ems_trend_var(
      model,
      ems_object: supp_coil_energy,
      num_timesteps_logged: 1
    )

    htg_energy_trend = Model.add_ems_trend_var(
      model,
      ems_object: htg_coil_energy,
      num_timesteps_logged: 5
    )

    # Actuators
    supp_coil_avail_act, global_var_supp_avail = get_supp_coil_avail_sch_actuator(model, htg_supp_coil)

    ddb = model.getThermostatSetpointDualSetpoints[0].temperatureDifferenceBetweenCutoutAndSetpoint

    # Program
    supp_coil_avail_program = Model.add_ems_program(
      model,
      name: "#{htg_supp_coil.name} control program"
    )
    supp_coil_avail_program.addLine("If #{global_var_supp_avail.name} == 0") # Other EMS set it to be 0.0, keep the logic
    supp_coil_avail_program.addLine("  Set #{supp_coil_avail_act.name} = 0")
    supp_coil_avail_program.addLine('Else') # global variable = 1
    supp_coil_avail_program.addLine("  Set living_t = #{tin_sensor.name}")
    supp_coil_avail_program.addLine("  Set htg_sp_l = #{htg_sp_ss.name}")
    supp_coil_avail_program.addLine("  Set htg_sp_h = #{htg_sp_ss.name} + #{ddb}")
    supp_coil_avail_program.addLine("  If (@TRENDVALUE #{supp_energy_trend.name} 1) > 0") # backup coil is turned on, keep it on until reaching upper end of ddb in case of high frequency oscillations
    supp_coil_avail_program.addLine('    If living_t > htg_sp_h')
    supp_coil_avail_program.addLine("      Set #{global_var_supp_avail.name} = 0")
    supp_coil_avail_program.addLine("      Set #{supp_coil_avail_act.name} = 0")
    supp_coil_avail_program.addLine('    Else')
    supp_coil_avail_program.addLine("      Set #{supp_coil_avail_act.name} = 1")
    supp_coil_avail_program.addLine('    EndIf')
    supp_coil_avail_program.addLine('  Else') # Only turn on the backup coil when temperature is below lower end of ddb.
    r_s_a = ["#{htg_energy_trend.name} > 0"]
    # Observe 5 mins before turning on supp coil
    for t_i in 1..4
      r_s_a << "(@TrendValue #{htg_energy_trend.name} #{t_i}) > 0"
    end
    supp_coil_avail_program.addLine("    If #{r_s_a.join(' && ')}")
    supp_coil_avail_program.addLine('      If living_t > htg_sp_l')
    supp_coil_avail_program.addLine("        Set #{global_var_supp_avail.name} = 0")
    supp_coil_avail_program.addLine("        Set #{supp_coil_avail_act.name} = 0")
    supp_coil_avail_program.addLine('      Else')
    supp_coil_avail_program.addLine("        Set #{supp_coil_avail_act.name} = 1")
    supp_coil_avail_program.addLine('      EndIf')
    supp_coil_avail_program.addLine('    Else')
    supp_coil_avail_program.addLine("      Set #{global_var_supp_avail.name} = 0")
    supp_coil_avail_program.addLine("      Set #{supp_coil_avail_act.name} = 0")
    supp_coil_avail_program.addLine('    EndIf')
    supp_coil_avail_program.addLine('  EndIf')
    supp_coil_avail_program.addLine('EndIf')

    # ProgramCallingManagers
    Model.add_ems_program_calling_manager(
      model,
      name: "#{supp_coil_avail_program.name} calling manager",
      calling_point: 'InsideHVACSystemIterationLoop',
      ems_programs: [supp_coil_avail_program]
    )
  end

  # Apply capacity degradation EMS to account for realistic start-up losses.
  # Capacity function of airflow rate curve and EIR function of airflow rate curve are actuated to
  # capture the impact of start-up losses.
  #
  # @param model [OpenStudio::Model::Model] OpenStudio Model object
  # @param system_ap [HPXML::AdditionalProperties] HPXML Cooling System or HPXML Heating System Additional Properties
  # @param coil_name [String] Cooling or heating coil name
  # @param is_cooling [Boolean] True if apply to cooling system
  # @param cap_fff_curve [OpenStudio::Model::CurveQuadratic] OpenStudio CurveQuadratic object for heat pump capacity function of air flow rates
  # @param eir_fff_curve [OpenStudio::Model::CurveQuadratic] OpenStudio CurveQuadratic object for heat pump eir function of air flow rates
  # @return [nil]
  def self.add_capacity_degradation_ems_proram(model, system_ap, coil_name, is_cooling, cap_fff_curve, eir_fff_curve)
    # Note: Currently only available in 1 min time step
    if is_cooling
      cap_fflow_spec = system_ap.cool_cap_fflow_spec
      eir_fflow_spec = system_ap.cool_eir_fflow_spec
      ss_var_name = 'Cooling Coil Electricity Energy'
    else
      cap_fflow_spec = system_ap.heat_cap_fflow_spec
      eir_fflow_spec = system_ap.heat_eir_fflow_spec
      ss_var_name = 'Heating Coil Electricity Energy'
    end
    number_of_timestep_logged = calc_time_to_full_cap(system_ap.c_d)

    # Sensors
    cap_curve_var_in = Model.add_ems_sensor(
      model,
      name: "#{cap_fff_curve.name.get.gsub('-', '_')} Var",
      output_var_or_meter_name: 'Performance Curve Input Variable 1 Value',
      key_name: cap_fff_curve.name
    )

    eir_curve_var_in = Model.add_ems_sensor(
      model,
      name: "#{eir_fff_curve.name.get.gsub('-', '_')} Var",
      output_var_or_meter_name: 'Performance Curve Input Variable 1 Value',
      key_name: eir_fff_curve.name
    )

    coil_power_ss = Model.add_ems_sensor(
      model,
      name: "#{coil_name} electric energy",
      output_var_or_meter_name: ss_var_name,
      key_name: coil_name
    )

    # Trend variable
    coil_power_ss_trend = Model.add_ems_trend_var(
      model,
      ems_object: coil_power_ss,
      num_timesteps_logged: number_of_timestep_logged
    )

    # Actuators
    cc_actuator = Model.add_ems_actuator(
      name: "#{cap_fff_curve.name} value",
      model_object: cap_fff_curve,
      comp_type_and_control: EPlus::EMSActuatorCurveResult
    )

    ec_actuator = Model.add_ems_actuator(
      name: "#{eir_fff_curve.name} value",
      model_object: eir_fff_curve,
      comp_type_and_control: EPlus::EMSActuatorCurveResult
    )

    # Program
    cycling_degrad_program = Model.add_ems_program(
      model,
      name: "#{coil_name} cycling degradation program"
    )

    # Check values within min/max limits
    cycling_degrad_program.addLine("If #{cap_curve_var_in.name} < #{cap_fff_curve.minimumValueofx}")
    cycling_degrad_program.addLine("  Set #{cap_curve_var_in.name} = #{cap_fff_curve.minimumValueofx}")
    cycling_degrad_program.addLine("ElseIf #{cap_curve_var_in.name} > #{cap_fff_curve.maximumValueofx}")
    cycling_degrad_program.addLine("  Set #{cap_curve_var_in.name} = #{cap_fff_curve.maximumValueofx}")
    cycling_degrad_program.addLine('EndIf')
    cycling_degrad_program.addLine("If #{eir_curve_var_in.name} < #{eir_fff_curve.minimumValueofx}")
    cycling_degrad_program.addLine("  Set #{eir_curve_var_in.name} = #{eir_fff_curve.minimumValueofx}")
    cycling_degrad_program.addLine("ElseIf #{eir_curve_var_in.name} > #{eir_fff_curve.maximumValueofx}")
    cycling_degrad_program.addLine("  Set #{eir_curve_var_in.name} = #{eir_fff_curve.maximumValueofx}")
    cycling_degrad_program.addLine('EndIf')
    cc_out_calc = []
    ec_out_calc = []
    cap_fflow_spec.each_with_index do |coeff, i|
      c_name = "c_#{i + 1}_cap"
      cycling_degrad_program.addLine("Set #{c_name} = #{coeff}")
      cc_out_calc << c_name + " * (#{cap_curve_var_in.name}^#{i})"
    end
    eir_fflow_spec.each_with_index do |coeff, i|
      c_name = "c_#{i + 1}_eir"
      cycling_degrad_program.addLine("Set #{c_name} = #{coeff}")
      ec_out_calc << c_name + " * (#{eir_curve_var_in.name}^#{i})"
    end
    cycling_degrad_program.addLine("Set cc_out = #{cc_out_calc.join(' + ')}")
    cycling_degrad_program.addLine("Set ec_out = #{ec_out_calc.join(' + ')}")
    (0..number_of_timestep_logged).each do |t_i|
      if t_i == 0
        cycling_degrad_program.addLine("Set cc_now = #{coil_power_ss_trend.name}")
      else
        cycling_degrad_program.addLine("Set cc_#{t_i}_ago = @TrendValue #{coil_power_ss_trend.name} #{t_i}")
      end
    end
    (1..number_of_timestep_logged).each do |t_i|
      if t_i == 1
        cycling_degrad_program.addLine("If cc_#{t_i}_ago == 0 && cc_now > 0") # Coil just turned on
      else
        r_s_a = ['cc_now > 0']
        for i in 1..t_i - 1
          r_s_a << "cc_#{i}_ago > 0"
        end
        r_s = r_s_a.join(' && ')
        cycling_degrad_program.addLine("ElseIf cc_#{t_i}_ago == 0 && #{r_s}")
      end
      # Curve fit from Winkler's thesis, page 200: https://drum.lib.umd.edu/bitstream/handle/1903/9493/Winkler_umd_0117E_10504.pdf?sequence=1&isAllowed=y
      # use average curve value ( ~ at 0.5 min).
      # This curve reached steady state in 2 mins, assume shape for high efficiency units, scale it down based on number_of_timestep_logged
      cycling_degrad_program.addLine("  Set exp = @Exp((-2.19722) * #{get_time_to_full_cap_limits[0]} / #{number_of_timestep_logged} * #{t_i - 0.5})")
      cycling_degrad_program.addLine('  Set cc_mult = (-1.0125 * exp + 1.0125)')
      cycling_degrad_program.addLine('  Set cc_mult = @Min cc_mult 1.0')
    end
    cycling_degrad_program.addLine('Else')
    cycling_degrad_program.addLine('  Set cc_mult = 1.0')
    cycling_degrad_program.addLine('EndIf')
    cycling_degrad_program.addLine("Set #{cc_actuator.name} = cc_mult * cc_out")
    # power is ramped up in less than 1 min, only second level simulation can capture power startup behavior
    cycling_degrad_program.addLine("Set #{ec_actuator.name} = ec_out / cc_mult")

    # ProgramCallingManagers
    Model.add_ems_program_calling_manager(
      model,
      name: "#{cycling_degrad_program.name} calling manager",
      calling_point: 'InsideHVACSystemIterationLoop',
      ems_programs: [cycling_degrad_program]
    )
  end

  # Apply time-based realistic staging EMS program for two speed system.
  # Observe 5 mins before ramping up the speed level, or enable the backup coil.
  #
  # @param model [OpenStudio::Model::Model] OpenStudio Model object
  # @param unitary_system [OpenStudio::Model::AirLoopHVACUnitarySystem] OpenStudio Air Loop HVAC Unitary System object
  # @param htg_supp_coil [OpenStudio::Model::CoilHeatingElectric or OpenStudio::Model::CoilHeatingElectricMultiStage] OpenStudio Supplemental Heating Coil object
  # @param control_zone [OpenStudio::Model::ThermalZone] Conditioned space thermal zone
  # @param has_deadband_control [Boolean] Whether to apply on off thermostat deadband
  # @param cooling_system [HPXML::CoolingSystem or HPXML::HeatPump] The HPXML cooling system or heat pump of interest
  # @return [nil]
  def self.add_two_speed_staging_ems_program(model, unitary_system, htg_supp_coil, control_zone, has_deadband_control, cooling_system)
    # Note: Currently only available in 1 min time step
    return unless has_deadband_control
    return unless cooling_system.compressor_type == HPXML::HVACCompressorTypeTwoStage

    number_of_timestep_logged = 5 # wait 5 mins to check demand

    is_heatpump = cooling_system.is_a? HPXML::HeatPump

    # Sensors
    if not htg_supp_coil.nil?
      backup_coil_energy = Model.add_ems_sensor(
        model,
        name: "#{htg_supp_coil.name} heating energy",
        output_var_or_meter_name: 'Heating Coil Heating Energy',
        key_name: htg_supp_coil.name
      )

      # Trend variable
      backup_energy_trend = Model.add_ems_trend_var(
        model,
        ems_object: backup_coil_energy,
        num_timesteps_logged: 1
      )

      supp_coil_avail_act, global_var_supp_avail = get_supp_coil_avail_sch_actuator(model, htg_supp_coil)
    end
    # Sensors
    living_temp_ss = Model.add_ems_sensor(
      model,
      name: "#{control_zone.name} temp",
      output_var_or_meter_name: 'Zone Air Temperature',
      key_name: control_zone.name
    )

    htg_sch = control_zone.thermostatSetpointDualSetpoint.get.heatingSetpointTemperatureSchedule.get
    clg_sch = control_zone.thermostatSetpointDualSetpoint.get.coolingSetpointTemperatureSchedule.get

    htg_sp_ss = Model.add_ems_sensor(
      model,
      name: "#{control_zone.name} htg setpoint",
      output_var_or_meter_name: 'Schedule Value',
      key_name: htg_sch.name
    )

    clg_sp_ss = Model.add_ems_sensor(
      model,
      name: "#{control_zone.name} clg setpoint",
      output_var_or_meter_name: 'Schedule Value',
      key_name: clg_sch.name
    )

    unitary_var = Model.add_ems_sensor(
      model,
      name: "#{unitary_system.name}  speed level",
      output_var_or_meter_name: 'Unitary System DX Coil Speed Level',
      key_name: unitary_system.name
    )

    # Actuators
    unitary_actuator = Model.add_ems_actuator(
      name: "#{unitary_system.name} speed override",
      model_object: unitary_system,
      comp_type_and_control: EPlus::EMSActuatorUnitarySystemCoilSpeedLevel
    )

    # Trend variable
    unitary_speed_var_trend = Model.add_ems_trend_var(
      model,
      ems_object: unitary_var,
      num_timesteps_logged: number_of_timestep_logged
    )

    ddb = model.getThermostatSetpointDualSetpoints[0].temperatureDifferenceBetweenCutoutAndSetpoint

    # Program
    realistic_cycling_program = Model.add_ems_program(
      model,
      name: "#{unitary_system.name} realistic cycling"
    )

    # Check values within min/max limits
    realistic_cycling_program.addLine("Set living_t = #{living_temp_ss.name}")
    realistic_cycling_program.addLine("Set htg_sp_l = #{htg_sp_ss.name}")
    realistic_cycling_program.addLine("Set htg_sp_h = #{htg_sp_ss.name} + #{ddb}")
    realistic_cycling_program.addLine("Set clg_sp_l = #{clg_sp_ss.name} - #{ddb}")
    realistic_cycling_program.addLine("Set clg_sp_h = #{clg_sp_ss.name}")

    (1..number_of_timestep_logged).each do |t_i|
      realistic_cycling_program.addLine("Set unitary_var_#{t_i}_ago = @TrendValue #{unitary_speed_var_trend.name} #{t_i}")
    end
    s_trend_low = []
    s_trend_high = []
    (1..number_of_timestep_logged).each do |t_i|
      s_trend_low << "(unitary_var_#{t_i}_ago == 1)"
      s_trend_high << "(unitary_var_#{t_i}_ago == 2)"
    end
    # Cooling
    # Setpoint not met and low speed is on for 5 time steps
    realistic_cycling_program.addLine("If (living_t - clg_sp_h > 0.0) && (#{s_trend_low.join(' && ')})")
    # Enable high speed unitary system
    realistic_cycling_program.addLine("  Set #{unitary_actuator.name} = 2")
    # Keep high speed unitary on until setpoint +- deadband is met
    realistic_cycling_program.addLine('ElseIf (unitary_var_1_ago == 2) && ((living_t - clg_sp_l > 0.0))')
    realistic_cycling_program.addLine("  Set #{unitary_actuator.name} = 2")
    realistic_cycling_program.addLine('Else')
    realistic_cycling_program.addLine("  Set #{unitary_actuator.name} = 1")
    realistic_cycling_program.addLine('EndIf')
    if is_heatpump
      # Heating
      realistic_cycling_program.addLine("If (htg_sp_l - living_t > 0.0) && (#{s_trend_low.join(' && ')})")
      # Enable high speed unitary system
      realistic_cycling_program.addLine("  Set #{unitary_actuator.name} = 2")
      # Keep high speed unitary on until setpoint +- deadband is met
      realistic_cycling_program.addLine('ElseIf (unitary_var_1_ago == 2) && (htg_sp_h - living_t > 0.0)')
      realistic_cycling_program.addLine("  Set #{unitary_actuator.name} = 2")
      realistic_cycling_program.addLine('Else')
      realistic_cycling_program.addLine("  Set #{unitary_actuator.name} = 1")
      realistic_cycling_program.addLine('EndIf')
      if (not htg_supp_coil.nil?) && (not (htg_supp_coil.is_a? OpenStudio::Model::CoilHeatingElectricMultiStage))
        realistic_cycling_program.addLine("If #{global_var_supp_avail.name} == 0") # Other EMS set it to be 0.0, keep the logic
        realistic_cycling_program.addLine("  Set #{supp_coil_avail_act.name} = 0")
        realistic_cycling_program.addLine('Else') # global variable = 1
        realistic_cycling_program.addLine("  Set #{supp_coil_avail_act.name} = 1")
        realistic_cycling_program.addLine("  If (htg_sp_l - living_t > 0.0) && (#{s_trend_high.join(' && ')})")
        realistic_cycling_program.addLine("    Set #{supp_coil_avail_act.name} = 1")
        realistic_cycling_program.addLine("  ElseIf ((@TRENDVALUE #{backup_energy_trend.name} 1) > 0) && (htg_sp_h - living_t > 0.0)") # backup coil is turned on, keep it on until reaching upper end of ddb in case of high frequency oscillations
        realistic_cycling_program.addLine("    Set #{supp_coil_avail_act.name} = 1")
        realistic_cycling_program.addLine('  Else')
        realistic_cycling_program.addLine("    Set #{global_var_supp_avail.name} = 0")
        realistic_cycling_program.addLine("    Set #{supp_coil_avail_act.name} = 0")
        realistic_cycling_program.addLine('  EndIf')
        realistic_cycling_program.addLine('EndIf')
      end
    end

    # ProgramCallingManagers
    Model.add_ems_program_calling_manager(
      model,
      name: "#{realistic_cycling_program.name} Program Manager",
      calling_point: 'InsideHVACSystemIterationLoop',
      ems_programs: [realistic_cycling_program]
    )
  end

  # Apply maximum power ratio schedule for variable speed system.
  # Creates EMS program to determine and control the stage that can reach the maximum power constraint.
  #
  # @param runner [OpenStudio::Measure::OSRunner] Object typically used to display warnings
  # @param model [OpenStudio::Model::Model] OpenStudio Model object
  # @param air_loop_unitary [OpenStudio::Model::AirLoopHVACUnitarySystem] Air loop for the HVAC system
  # @param control_zone [OpenStudio::Model::ThermalZone] Conditioned space thermal zone
  # @param heating_system [HPXML::HeatingSystem or HPXML::HeatPump] The HPXML heating system or heat pump of interest
  # @param cooling_system [HPXML::CoolingSystem or HPXML::HeatPump] The HPXML cooling system or heat pump of interest
  # @param htg_supp_coil [OpenStudio::Model::CoilHeatingElectric or CoilHeatingElectricMultiStage] OpenStudio Supplemental Heating Coil object
  # @param clg_coil [OpenStudio::Model::CoilCoolingDX] OpenStudio DX Cooling Coil object
  # @param htg_coil [OpenStudio::Model::CoilHeatingDXMultiSpeed] OpenStudio DX Heating Coil object
  # @param schedules_file [SchedulesFile] SchedulesFile wrapper class instance of detailed schedule files
  # @return [nil]
  def self.add_variable_speed_power_ems_program(runner, model, air_loop_unitary, control_zone, heating_system, cooling_system, htg_supp_coil, clg_coil, htg_coil, schedules_file)
    return if schedules_file.nil?
    return if clg_coil.nil? && htg_coil.nil?

    max_pow_ratio_sch = schedules_file.create_schedule_file(model, col_name: SchedulesFile::Columns[:HVACMaximumPowerRatio].name, schedule_type_limits_name: EPlus::ScheduleTypeLimitsFraction)
    return if max_pow_ratio_sch.nil?

    # Check maximum power ratio schedules only used in var speed systems,
    clg_coil = nil unless (cooling_system.compressor_type == HPXML::HVACCompressorTypeVariableSpeed)
    htg_coil = nil unless ((heating_system.is_a? HPXML::HeatPump) && heating_system.compressor_type == HPXML::HVACCompressorTypeVariableSpeed)
    htg_supp_coil = nil unless ((heating_system.is_a? HPXML::HeatPump) && heating_system.compressor_type == HPXML::HVACCompressorTypeVariableSpeed)
    # No variable speed coil
    if clg_coil.nil? && htg_coil.nil?
      runner.registerWarning('Maximum power ratio schedule is only supported for variable speed systems.')
    end

    if (htg_coil.is_a? OpenStudio::Model::CoilHeatingDXMultiSpeed) && (heating_system.backup_type != HPXML::HeatPumpBackupTypeIntegrated)
      htg_coil = nil
      htg_supp_coil = nil
      runner.registerWarning('Maximum power ratio schedule is only supported for integrated backup system. Schedule is ignored for heating.')
    end

    return if (clg_coil.nil? && htg_coil.nil?)

    # sensors
    pow_ratio_sensor = Model.add_ems_sensor(
      model,
      name: "#{air_loop_unitary.name} power_ratio",
      output_var_or_meter_name: 'Schedule Value',
      key_name: max_pow_ratio_sch.name
    )

    indoor_temp_sensor = Model.add_ems_sensor(
      model,
      name: "#{control_zone.name} indoor_temp",
      output_var_or_meter_name: 'Zone Air Temperature',
      key_name: control_zone.name
    )

    htg_spt_sensor = Model.add_ems_sensor(
      model,
      name: "#{control_zone.name} htg_spt_temp",
      output_var_or_meter_name: 'Zone Thermostat Heating Setpoint Temperature',
      key_name: control_zone.name
    )

    clg_spt_sensor = Model.add_ems_sensor(
      model,
      name: "#{control_zone.name} clg_spt_temp",
      output_var_or_meter_name: 'Zone Thermostat Cooling Setpoint Temperature',
      key_name: control_zone.name
    )

    load_sensor = Model.add_ems_sensor(
      model,
      name: "#{air_loop_unitary.name} sens load",
      output_var_or_meter_name: 'Unitary System Predicted Sensible Load to Setpoint Heat Transfer Rate',
      key_name: air_loop_unitary.name
    )

    # global variable
    temp_offset_signal = Model.add_ems_global_var(
      model,
      var_name: "#{air_loop_unitary.name} temp offset"
    )

    # Temp offset Initialization Program
    # Temperature offset signal used to see if the hvac is recovering temperature to setpoint.
    # If abs (indoor temperature - setpoint) > offset, then hvac and backup is allowed to operate without cap to recover temperature until it reaches setpoint
    temp_offset_program = Model.add_ems_program(
      model,
      name: "#{air_loop_unitary.name} temp offset init program"
    )
    temp_offset_program.addLine("Set #{temp_offset_signal.name} = 0")

    # calling managers
    Model.add_ems_program_calling_manager(
      model,
      name: "#{temp_offset_program.name} calling manager",
      calling_point: 'BeginNewEnvironment',
      ems_programs: [temp_offset_program]
    )

    Model.add_ems_program_calling_manager(
      model,
      name: "#{temp_offset_program.name} calling manager2",
      calling_point: 'AfterNewEnvironmentWarmUpIsComplete',
      ems_programs: [temp_offset_program]
    )

    # actuator
    coil_speed_act = Model.add_ems_actuator(
      name: "#{air_loop_unitary.name} coil speed level",
      model_object: air_loop_unitary,
      comp_type_and_control: EPlus::EMSActuatorUnitarySystemCoilSpeedLevel
    )
    if not htg_supp_coil.nil?
      supp_coil_avail_act, global_var_supp_avail = get_supp_coil_avail_sch_actuator(model, htg_supp_coil)
    end

    # EMS program
    program = Model.add_ems_program(
      model,
      name: "#{air_loop_unitary.name} max power ratio program"
    )
    program.addLine('Set clg_mode = 0')
    program.addLine('Set htg_mode = 0')
    program.addLine("If #{load_sensor.name} > 0")
    program.addLine('  Set htg_mode = 1')
    program.addLine("  Set setpoint = #{htg_spt_sensor.name}")
    program.addLine("ElseIf #{load_sensor.name} < 0")
    program.addLine('  Set clg_mode = 1')
    program.addLine("  Set setpoint = #{clg_spt_sensor.name}")
    program.addLine('EndIf')
    program.addLine("Set sens_load = @Abs #{load_sensor.name}")
    program.addLine('Set clg_mode = 0') if clg_coil.nil?
    program.addLine('Set htg_mode = 0') if htg_coil.nil?

    [htg_coil, clg_coil].each do |coil|
      next if coil.nil?

      coil_cap_stage_fff_sensors = []
      coil_cap_stage_ft_sensors = []
      coil_eir_stage_fff_sensors = []
      coil_eir_stage_ft_sensors = []
      coil_eir_stage_plf_sensors = []
      # Heating/Cooling specific calculations and names
      if coil.is_a? OpenStudio::Model::CoilHeatingDXMultiSpeed
        mode = :htg
        speeds = coil.stages
        cap_fff_curve_name = 'heatingCapacityFunctionofFlowFractionCurve'
        cap_ft_curve_name = 'heatingCapacityFunctionofTemperatureCurve'
        capacity_name = 'grossRatedHeatingCapacity'
        capacity_multiplier = 1.0
        cop_name = 'grossRatedHeatingCOP'
        cap_multiplier = 'htg_frost_multiplier_cap'
        pow_multiplier = 'htg_frost_multiplier_pow'

        # Outdoor sensors added to calculate defrost adjustment for heating
        outdoor_db_sensor = Model.add_ems_sensor(
          model,
          name: 'outdoor_db',
          output_var_or_meter_name: 'Site Outdoor Air Drybulb Temperature',
          key_name: nil
        )

        outdoor_w_sensor = Model.add_ems_sensor(
          model,
          name: 'outdoor_w',
          output_var_or_meter_name: 'Site Outdoor Air Humidity Ratio',
          key_name: nil
        )

        outdoor_bp_sensor = Model.add_ems_sensor(
          model,
          name: 'outdoor_bp',
          output_var_or_meter_name: 'Site Outdoor Air Barometric Pressure',
          key_name: nil
        )

        # Calculate capacity and eirs for later use of full-load power calculations at each stage
        # Equations from E+ source code
        program.addLine('If htg_mode > 0')
        program.addLine("  If #{outdoor_db_sensor.name} < 4.444444,")
        program.addLine("    Set T_coil_out = 0.82 * #{outdoor_db_sensor.name} - 8.589")
        program.addLine("    Set delta_humidity_ratio = @MAX 0 (#{outdoor_w_sensor.name} - (@WFnTdbRhPb T_coil_out 1.0 #{outdoor_bp_sensor.name}))")
        program.addLine("    Set #{cap_multiplier} = 0.909 - 107.33 * delta_humidity_ratio")
        program.addLine("    Set #{pow_multiplier} = 0.90 - 36.45 * delta_humidity_ratio")
        program.addLine('  Else')
        program.addLine("    Set #{cap_multiplier} = 1.0")
        program.addLine("    Set #{pow_multiplier} = 1.0")
        program.addLine('  EndIf')
        program.addLine('EndIf')
      elsif coil.is_a? OpenStudio::Model::CoilCoolingDX
        mode = :clg
        speeds = coil.performanceObject.baseOperatingMode.speeds
        cap_fff_curve_name = 'totalCoolingCapacityModifierFunctionofAirFlowFractionCurve'
        cap_ft_curve_name = 'totalCoolingCapacityModifierFunctionofTemperatureCurve'
        capacity_name = 'grossTotalCoolingCapacityFraction'
        capacity_multiplier = coil.performanceObject.baseOperatingMode.ratedGrossTotalCoolingCapacity.get.round(2)
        cop_name = 'grossCoolingCOP'
        cap_multiplier = 'shr'
        pow_multiplier = '1.0'

        # cooling coil cooling rate sensors to calculate real time SHR
        clg_tot_sensor = Model.add_ems_sensor(
          model,
          name: "#{coil.name} total cooling rate",
          output_var_or_meter_name: 'Cooling Coil Total Cooling Rate',
          key_name: coil.name
        )

        clg_sens_sensor = Model.add_ems_sensor(
          model,
          name: "#{coil.name} sens cooling rate",
          output_var_or_meter_name: 'Cooling Coil Sensible Cooling Rate',
          key_name: coil.name
        )

        program.addLine('If clg_mode > 0')
        program.addLine("  If #{clg_tot_sensor.name} > 0")
        program.addLine("    Set #{cap_multiplier} = #{clg_sens_sensor.name} / #{clg_tot_sensor.name}")
        program.addLine('  Else')
        # Missing dynamic SHR, set rated instead
        program.addLine("    Set #{cap_multiplier} = #{coil.stages[-1].grossRatedSensibleHeatRatio}")
        program.addLine('  EndIf')
        program.addLine('EndIf')
      end
      # Heating and cooling performance curve sensors that need to be added
      speeds.each_with_index do |speed, i|
        coil_cap_stage_fff_sensors << Model.add_ems_sensor(
          model,
          name: "#{coil.name} cap stage #{i} fff",
          output_var_or_meter_name: 'Performance Curve Output Value',
          key_name: mode == :clg ? speed.send(cap_fff_curve_name).get.name : speed.send(cap_fff_curve_name).name
        )

        coil_cap_stage_ft_sensors << Model.add_ems_sensor(
          model,
          name: "#{coil.name} cap stage #{i} ft",
          output_var_or_meter_name: 'Performance Curve Output Value',
          key_name: mode == :clg ? speed.send(cap_ft_curve_name).get.name : speed.send(cap_ft_curve_name).name
        )

        coil_eir_stage_fff_sensors << Model.add_ems_sensor(
          model,
          name: "#{coil.name} eir stage #{i} fff",
          output_var_or_meter_name: 'Performance Curve Output Value',
          key_name: mode == :clg ? speed.energyInputRatioModifierFunctionofAirFlowFractionCurve.get.name : speed.energyInputRatioFunctionofFlowFractionCurve.name
        )

        coil_eir_stage_ft_sensors << Model.add_ems_sensor(
          model,
          name: "#{coil.name} eir stage #{i} ft",
          output_var_or_meter_name: 'Performance Curve Output Value',
          key_name: mode == :clg ? speed.energyInputRatioModifierFunctionofTemperatureCurve.get.name : speed.energyInputRatioFunctionofTemperatureCurve.name
        )

        coil_eir_stage_plf_sensors << Model.add_ems_sensor(
          model,
          name: "#{coil.name} eir stage #{i} fplr",
          output_var_or_meter_name: 'Performance Curve Output Value',
          key_name: mode == :clg ? speed.partLoadFractionCorrelationCurve.get.name : speed.partLoadFractionCorrelationCurve.name
        )
      end
      # Calculate the target speed ratio that operates at the target power output
      program.addLine("If #{mode}_mode > 0")
      speeds.each_with_index do |speed, i|
        program.addLine("  Set rt_capacity_#{i} = #{speed.send(capacity_name)} * #{capacity_multiplier} * #{coil_cap_stage_fff_sensors[i].name} * #{coil_cap_stage_ft_sensors[i].name}")
        program.addLine("  Set rt_capacity_#{i}_adj = rt_capacity_#{i} * #{cap_multiplier}")
        program.addLine("  Set rated_eir_#{i} = 1 / #{speed.send(cop_name)}")
        program.addLine("  Set plf = #{coil_eir_stage_plf_sensors[i].name}")
        program.addLine("  If #{coil_eir_stage_plf_sensors[i].name} > 0.0")
        program.addLine("    Set rt_eir_#{i} = rated_eir_#{i} * #{coil_eir_stage_ft_sensors[i].name} * #{coil_eir_stage_fff_sensors[i].name} / #{coil_eir_stage_plf_sensors[i].name}")
        program.addLine('  Else')
        program.addLine("    Set rt_eir_#{i} = 0")
        program.addLine('  EndIf')
        program.addLine("  Set rt_power_#{i} = rt_eir_#{i} * rt_capacity_#{i} * #{pow_multiplier}") # use unadjusted capacity value in pow calculations
      end
      program.addLine("  Set target_power = #{speeds[-1].send(capacity_name)} * #{capacity_multiplier} * rated_eir_#{speeds.size - 1} * #{pow_ratio_sensor.name}")
      (0..speeds.size - 1).each do |i|
        if i == 0
          program.addLine("  If target_power < rt_power_#{i}")
          program.addLine("    Set target_speed_ratio = target_power / rt_power_#{i}")
        else
          program.addLine("  ElseIf target_power < rt_power_#{i}")
          program.addLine("    Set target_speed_ratio = (target_power - rt_power_#{i - 1}) / (rt_power_#{i} - rt_power_#{i - 1}) + #{i}")
        end
      end
      program.addLine('  Else')
      program.addLine("    Set target_speed_ratio = #{speeds.size}")
      program.addLine('  EndIf')

      # Calculate the current power that needs to meet zone loads
      (0..speeds.size - 1).each do |i|
        if i == 0
          program.addLine("  If sens_load <= rt_capacity_#{i}_adj")
          program.addLine("    Set current_power = sens_load / rt_capacity_#{i}_adj * rt_power_#{i}")
        else
          program.addLine("  ElseIf sens_load <= rt_capacity_#{i}_adj")
          program.addLine("    Set hs_speed_ratio = (sens_load - rt_capacity_#{i - 1}_adj) / (rt_capacity_#{i}_adj - rt_capacity_#{i - 1}_adj)")
          program.addLine('    Set ls_speed_ratio = 1 - hs_speed_ratio')
          program.addLine("    Set current_power = hs_speed_ratio * rt_power_#{i} + ls_speed_ratio * rt_power_#{i - 1}")
        end
      end
      program.addLine('  Else')
      program.addLine("    Set current_power = rt_power_#{speeds.size - 1}")
      program.addLine('  EndIf')
      program.addLine('EndIf')
    end

    program.addLine("Set #{supp_coil_avail_act.name} = #{global_var_supp_avail.name}") unless htg_supp_coil.nil?
    program.addLine('If htg_mode > 0 || clg_mode > 0')
    program.addLine("  If (#{pow_ratio_sensor.name} == 1) || ((@Abs (#{indoor_temp_sensor.name} - setpoint)) > #{UnitConversions.convert(4, 'deltaF', 'deltaC')}) || #{temp_offset_signal.name} == 1")
    program.addLine("    Set #{coil_speed_act.name} = NULL")
    program.addLine("    If ((@Abs (#{indoor_temp_sensor.name} - setpoint)) > #{UnitConversions.convert(4, 'deltaF', 'deltaC')})")
    program.addLine("      Set #{temp_offset_signal.name} = 1")
    program.addLine("    ElseIf (@Abs (#{indoor_temp_sensor.name} - setpoint)) < 0.001") # Temperature recovered
    program.addLine("      Set #{temp_offset_signal.name} = 0")
    program.addLine('    EndIf')
    program.addLine('  Else')
    # general & critical curtailment, operation refers to AHRI Standard 1380 2019
    program.addLine('    If current_power >= target_power')
    program.addLine("      Set #{coil_speed_act.name} = target_speed_ratio")
    if not htg_supp_coil.nil?
      program.addLine("      Set #{global_var_supp_avail.name} = 0")
      program.addLine("      Set #{supp_coil_avail_act.name} = 0")
    end
    program.addLine('    Else')
    program.addLine("      Set #{coil_speed_act.name} = NULL")
    program.addLine('    EndIf')
    program.addLine('  EndIf')
    program.addLine('EndIf')

    # calling manager
    Model.add_ems_program_calling_manager(
      model,
      name: "#{program.name} calling manager",
      calling_point: 'InsideHVACSystemIterationLoop',
      ems_programs: [program]
    )
  end

  # Apply time-based realistic staging EMS program for integrated multi-stage backup system.
  # Observe 5 mins before ramping up the speed level.
  #
  # @param model [OpenStudio::Model::Model] OpenStudio Model object
  # @param unitary_system [OpenStudio::Model::AirLoopHVACUnitarySystem] OpenStudio Air Loop HVAC Unitary System object
  # @param htg_supp_coil [OpenStudio::Model::CoilHeatingElectric or CoilHeatingElectricMultiStage] OpenStudio Supplemental Heating Coil object
  # @param control_zone [OpenStudio::Model::ThermalZone] Conditioned space thermal zone
  # @param htg_coil [OpenStudio::Model::CoilHeatingDXSingleSpeed or OpenStudio::Model::CoilHeatingDXMultiSpeed] OpenStudio Heating Coil object
  # @return [nil]
  def self.add_backup_staging_ems_program(model, unitary_system, htg_supp_coil, control_zone, htg_coil)
    return unless htg_supp_coil.is_a? OpenStudio::Model::CoilHeatingElectricMultiStage

    # Note: Currently only available in 1 min time step
    number_of_timestep_logged = 5 # wait 5 mins to check demand
    max_htg_coil_stage = (htg_coil.is_a? OpenStudio::Model::CoilHeatingDXSingleSpeed) ? 1 : htg_coil.stages.size
    ddb = model.getThermostatSetpointDualSetpoints[0].temperatureDifferenceBetweenCutoutAndSetpoint

    # Sensors
    living_temp_ss = Model.add_ems_sensor(
      model,
      name: 'living temp',
      output_var_or_meter_name: 'Zone Mean Air Temperature',
      key_name: control_zone.name
    )

    htg_sp_ss = Model.add_ems_sensor(
      model,
      name: 'htg_setpoint',
      output_var_or_meter_name: 'Zone Thermostat Heating Setpoint Temperature',
      key_name: control_zone.name
    )

    backup_coil_htg_rate = Model.add_ems_sensor(
      model,
      name: 'supp coil heating rate',
      output_var_or_meter_name: 'Heating Coil Heating Rate',
      key_name: htg_supp_coil.name
    )

    # Need to use availability actuator because there's a bug in E+ that didn't handle the speed level = 0 correctly.See: https://github.com/NREL/EnergyPlus/pull/9392#discussion_r1578624175
    supp_coil_avail_act, global_var_supp_avail = get_supp_coil_avail_sch_actuator(model, htg_supp_coil)

    # Trend variables
    zone_temp_trend = Model.add_ems_trend_var(
      model,
      ems_object: living_temp_ss,
      num_timesteps_logged: number_of_timestep_logged
    )

    setpoint_temp_trend = Model.add_ems_trend_var(
      model,
      ems_object: htg_sp_ss,
      num_timesteps_logged: number_of_timestep_logged
    )

    backup_coil_htg_rate_trend = Model.add_ems_trend_var(
      model,
      ems_object: backup_coil_htg_rate,
      num_timesteps_logged: number_of_timestep_logged
    )

    if max_htg_coil_stage > 1
      unitary_var = Model.add_ems_sensor(
        model,
        name: "#{unitary_system.name} speed level",
        output_var_or_meter_name: 'Unitary System DX Coil Speed Level',
        key_name: unitary_system.name
      )

      unitary_speed_var_trend = Model.add_ems_trend_var(
        model,
        ems_object: unitary_var,
        num_timesteps_logged: number_of_timestep_logged
      )
    end

    # Actuators
    supp_stage_act = Model.add_ems_actuator(
      name: "#{unitary_system.name} backup stage level",
      model_object: unitary_system,
      comp_type_and_control: EPlus::EMSActuatorUnitarySystemSuppCoilSpeedLevel
    )

    # Staging Program
    supp_staging_program = Model.add_ems_program(
      model,
      name: "#{unitary_system.name} backup staging"
    )

    # Check values within min/max limits

    s_trend = []
    (1..number_of_timestep_logged).each do |t_i|
      supp_staging_program.addLine("Set zone_temp_#{t_i}_ago = @TrendValue #{zone_temp_trend.name} #{t_i}")
      supp_staging_program.addLine("Set htg_spt_temp_#{t_i}_ago = @TrendValue #{setpoint_temp_trend.name} #{t_i}")
      supp_staging_program.addLine("Set supp_htg_rate_#{t_i}_ago = @TrendValue #{backup_coil_htg_rate_trend.name} #{t_i}")
      if max_htg_coil_stage > 1
        supp_staging_program.addLine("Set unitary_var_#{t_i}_ago = @TrendValue #{unitary_speed_var_trend.name} #{t_i}")
        s_trend << "((htg_spt_temp_#{t_i}_ago - zone_temp_#{t_i}_ago > 0.01) && (unitary_var_#{t_i}_ago == #{max_htg_coil_stage}))"
      else
        s_trend << "(htg_spt_temp_#{t_i}_ago - zone_temp_#{t_i}_ago > 0.01)"
      end
    end
    # Logic to determine whether to enable backup coil
    supp_staging_program.addLine("If #{global_var_supp_avail.name} == 0") # Other EMS set it to be 0.0, keep the logic
    supp_staging_program.addLine("  Set #{supp_coil_avail_act.name} = 0")
    supp_staging_program.addLine('Else') # global variable = 1
    supp_staging_program.addLine("  Set #{supp_coil_avail_act.name} = 1")
    supp_staging_program.addLine("  If (supp_htg_rate_1_ago > 0) && (#{htg_sp_ss.name} + #{living_temp_ss.name} > 0.01)")
    supp_staging_program.addLine("    Set #{supp_coil_avail_act.name} = 1") # Keep backup coil on until reaching setpoint
    supp_staging_program.addLine("  ElseIf (#{s_trend.join(' && ')})")
    if ddb > 0.0
      supp_staging_program.addLine("    If (#{living_temp_ss.name} >= #{htg_sp_ss.name} - #{ddb})")
      supp_staging_program.addLine("      Set #{global_var_supp_avail.name} = 0")
      supp_staging_program.addLine("      Set #{supp_coil_avail_act.name} = 0")
      supp_staging_program.addLine('    EndIf')
    end
    supp_staging_program.addLine('  Else')
    supp_staging_program.addLine("    Set #{global_var_supp_avail.name} = 0")
    supp_staging_program.addLine("    Set #{supp_coil_avail_act.name} = 0")
    supp_staging_program.addLine('  EndIf')
    supp_staging_program.addLine('EndIf')
    supp_staging_program.addLine("If #{supp_coil_avail_act.name} == 1")
    # Determine the stage
    for i in (1..htg_supp_coil.stages.size)
      s = []
      for t_i in (1..number_of_timestep_logged)
        if i == 1
          # stays at stage 0 for 5 mins
          s << "(supp_htg_rate_#{t_i}_ago < #{htg_supp_coil.stages[i - 1].nominalCapacity.get})"
        else
          # stays at stage i-1 for 5 mins
          s << "(supp_htg_rate_#{t_i}_ago < #{htg_supp_coil.stages[i - 1].nominalCapacity.get}) && (supp_htg_rate_#{t_i}_ago >= #{htg_supp_coil.stages[i - 2].nominalCapacity.get})"
        end
      end
      if i == 1
        supp_staging_program.addLine("  If #{s.join(' && ')}")
      else
        supp_staging_program.addLine("  ElseIf #{s.join(' && ')}")
      end
      supp_staging_program.addLine("    Set #{supp_stage_act.name} = #{i}")
    end
    supp_staging_program.addLine('  EndIf')
    supp_staging_program.addLine('EndIf')

    # ProgramCallingManagers
    Model.add_ems_program_calling_manager(
      model,
      name: "#{supp_staging_program.name} Program Manager",
      calling_point: 'InsideHVACSystemIterationLoop',
      ems_programs: [supp_staging_program]
    )
  end

  # Returns the EnergyPlus sequential load fractions for every day of the year.
  #
  # @param load_frac [Double] Fraction of heating or cooling load served by this HVAC system
  # @param remaining_load_frac [Double] Fraction of heating (or cooling) load remaining prior to this HVAC system
  # @param hvac_season_days [Array<Double>] Array of 365 days with 1s during the heating/cooling season and 0s otherwise
  # @return [Array<Double>] Array of daily fractions of remaining heating/cooling load to be met by the HVAC system
  def self.calc_sequential_load_fractions(load_frac, remaining_load_frac, hvac_season_days)
    if remaining_load_frac > 0
      sequential_load_frac = load_frac / remaining_load_frac
    else
      sequential_load_frac = 0.0
    end
    sequential_load_fracs = hvac_season_days.map { |d| d * sequential_load_frac }

    return sequential_load_fracs
  end

  # Returns an OpenStudio schedule that applies to the sequential load.
  #
  # @param model [OpenStudio::Model::Model] OpenStudio Model object
  # @param hvac_sequential_load_fracs [Array<Double>] Array of daily fractions of remaining heating/cooling load to be met by the HVAC system
  # @param unavailable_periods [HPXML::UnavailablePeriods] Object that defines periods for, e.g., power outages or vacancies
  # @return [OpenStudio::Model::ScheduleXXX] The schedule for the sequential load fractions
  def self.get_sequential_load_schedule(model, hvac_sequential_load_fracs, unavailable_periods)
    if hvac_sequential_load_fracs.nil?
      hvac_sequential_load_fracs = [0]
      unavailable_periods = []
    end

    values = hvac_sequential_load_fracs.map { |f| f > 1 ? 1.0 : f.round(5) }

    sch_name = 'Sequential Fraction Schedule'
    if values.uniq.length == 1
      s = ScheduleConstant.new(model, sch_name, values[0], EPlus::ScheduleTypeLimitsFraction, unavailable_periods: unavailable_periods)
      s = s.schedule
    else
      s = Schedule.create_ruleset_from_daily_season(model, sch_name, values)
      Schedule.set_unavailable_periods(model, s, sch_name, unavailable_periods)
    end

    return s
  end

  # Assigns heating/cooling sequential load fraction schedules to the HVAC objects. This specifies
  # how much of the heating/cooling load is served by the given HVAC system.
  #
  # For heat pump backup heating systems, we also use an EMS program to actuate the sequential load
  # fraction schedule to prevent operation above the given switchover/lockout temperature.
  #
  # @param model [OpenStudio::Model::Model] OpenStudio Model object
  # @param control_zone [OpenStudio::Model::ThermalZone] Conditioned space thermal zone
  # @param hvac_object [OpenStudio::Model::Foo] HVAC model object that the sequential fraction schedule is assigned to
  # @param hvac_sequential_load_fracs [Hash<Array<Double>>] Map of htg/clg => Array of daily fractions of remaining heating/cooling load to be met by the HVAC system
  # @param hvac_unavailable_periods [Hash] Map of htg/clg => HPXML::UnavailablePeriods for heating/cooling
  # @param heating_system [HPXML::HeatingSystem or HPXML::HeatPump] The HPXML heating system or heat pump of interest
  # @return [nil]
  def self.set_sequential_load_fractions(model, control_zone, hvac_object, hvac_sequential_load_fracs, hvac_unavailable_periods, heating_system = nil)
    heating_sch = get_sequential_load_schedule(model, hvac_sequential_load_fracs[:htg], hvac_unavailable_periods[:htg])
    cooling_sch = get_sequential_load_schedule(model, hvac_sequential_load_fracs[:clg], hvac_unavailable_periods[:clg])
    control_zone.setSequentialHeatingFractionSchedule(hvac_object, heating_sch)
    control_zone.setSequentialCoolingFractionSchedule(hvac_object, cooling_sch)

    if (not heating_system.nil?) && (heating_system.is_a? HPXML::HeatingSystem) && heating_system.is_heat_pump_backup_system
      max_heating_temp = heating_system.primary_heat_pump.additional_properties.supp_max_temp
      if max_heating_temp.nil?
        return
      end

      # Backup system for a heat pump, and heat pump has been set with
      # backup heating switchover temperature or backup heating lockout temperature.
      # Use EMS to prevent operation of this system above the specified temperature.

      # Sensor
      tout_db_sensor = Model.add_ems_sensor(
        model,
        name: 'tout db',
        output_var_or_meter_name: 'Site Outdoor Air Drybulb Temperature',
        key_name: 'Environment'
      )

      # Actuator
      if heating_sch.is_a? OpenStudio::Model::ScheduleConstant
        comp_type_and_control = EPlus::EMSActuatorScheduleConstantValue
      elsif heating_sch.is_a? OpenStudio::Model::ScheduleRuleset
        comp_type_and_control = EPlus::EMSActuatorScheduleYearValue
      else
        fail "Unexpected heating schedule type: #{heating_sch.class}."
      end
      actuator = Model.add_ems_actuator(
        name: "#{heating_sch.name} act",
        model_object: heating_sch,
        comp_type_and_control: comp_type_and_control
      )

      # Program
      temp_override_program = Model.add_ems_program(
        model,
        name: "#{heating_sch.name} max heating temp program"
      )
      temp_override_program.addLine("Set max_heating_temp = #{UnitConversions.convert(max_heating_temp, 'F', 'C')}")
      temp_override_program.addLine("If #{tout_db_sensor.name} > max_heating_temp")
      temp_override_program.addLine("  Set #{actuator.name} = 0")
      temp_override_program.addLine('Else')
      temp_override_program.addLine("  Set #{actuator.name} = NULL") # Allow normal operation
      temp_override_program.addLine('EndIf')

      Model.add_ems_program_calling_manager(
        model,
        name: "#{heating_sch.name} program manager",
        calling_point: 'BeginZoneTimestepAfterInitHeatBalance',
        ems_programs: [temp_override_program]
      )
    end
  end

  # Adds the ANSI/RESNET/ICC 301 equations for HVAC blower airflow defects and refrigerant charge defects
  # to the HVAC installation quality EMS program.
  #
  # @param model [OpenStudio::Model::Model] OpenStudio Model object
  # @param obj_name [String] Name for the OpenStudio object
  # @param mode [Symbol] Heating (:htg) or cooling (:clg)
  # @param fault_program [OpenStudio::Model::EnergyManagementSystemProgram] The EMS program of interest
  # @param tin_sensor [OpenStudio::Model::EnergyManagementSystemSensor] The indoor temperature sensor
  # @param tout_sensor [OpenStudio::Model::EnergyManagementSystemSensor] The outdoor temperature sensor
  # @param hvac_coil [OpenStudio::Model::CoilCoolingXXX or OpenStudio::Model::CoilHeatingXXX] Cooling or heating coil model object
  # @param f_chg [Double] Refrigerant charge defect ratio (i.e., (InstalledCharge - DesignCharge) / DesignCharge)
  # @param airflow_defect_ratio [Double] Airflow defect ratio (i.e., (InstalledAirflow - DesignAirflow) / DesignAirflow)
  # @param airflow_rated_defect_ratio [Array<Double>] Rated airflow defect ratio (i.e., (InstalledAirflow - RatedAirflow) / RatedAirflow)) at each speed
  # @param hvac_ap [HPXML::AdditionalProperties] AdditionalProperties object for the HVAC system
  # @return [nil]
  def self.add_installation_quality_ems_program_equations(model, obj_name, mode, fault_program, tin_sensor, tout_sensor, hvac_coil, f_chg, airflow_defect_ratio, airflow_rated_defect_ratio, hvac_ap)
    if mode == :clg
<<<<<<< HEAD
      if clg_or_htg_coil.is_a? OpenStudio::Model::CoilCoolingDX
        speeds = clg_or_htg_coil.performanceObject.baseOperatingMode.speeds
        num_speeds = speeds.size
        if speeds[0].totalCoolingCapacityModifierFunctionofAirFlowFractionCurve.get.to_CurveQuadratic.is_initialized
          cap_fff_curves = speeds.map { |speed| speed.totalCoolingCapacityModifierFunctionofAirFlowFractionCurve.get.to_CurveQuadratic.get }
          eir_pow_fff_curves = speeds.map { |speed| speed.energyInputRatioModifierFunctionofAirFlowFractionCurve.get.to_CurveQuadratic.get }
        else
          cap_fff_curves = speeds.map { |speed| speed.totalCoolingCapacityModifierFunctionofAirFlowFractionCurve.get.to_TableLookup.get }
          eir_pow_fff_curves = speeds.map { |speed| speed.energyInputRatioModifierFunctionofAirFlowFractionCurve.get.to_TableLookup.get }
=======
      if hvac_coil.is_a? OpenStudio::Model::CoilCoolingDXSingleSpeed
        num_speeds = 1
        cap_fff_curves = [hvac_coil.totalCoolingCapacityFunctionOfFlowFractionCurve.to_CurveQuadratic.get]
        eir_pow_fff_curves = [hvac_coil.energyInputRatioFunctionOfFlowFractionCurve.to_CurveQuadratic.get]
      elsif hvac_coil.is_a? OpenStudio::Model::CoilCoolingDXMultiSpeed
        num_speeds = hvac_coil.stages.size
        if hvac_coil.stages[0].totalCoolingCapacityFunctionofFlowFractionCurve.to_CurveQuadratic.is_initialized
          cap_fff_curves = hvac_coil.stages.map { |stage| stage.totalCoolingCapacityFunctionofFlowFractionCurve.to_CurveQuadratic.get }
          eir_pow_fff_curves = hvac_coil.stages.map { |stage| stage.energyInputRatioFunctionofFlowFractionCurve.to_CurveQuadratic.get }
        else
          cap_fff_curves = hvac_coil.stages.map { |stage| stage.totalCoolingCapacityFunctionofFlowFractionCurve.to_TableLookup.get }
          eir_pow_fff_curves = hvac_coil.stages.map { |stage| stage.energyInputRatioFunctionofFlowFractionCurve.to_TableLookup.get }
>>>>>>> 1a25b1eb
        end
      elsif hvac_coil.is_a? OpenStudio::Model::CoilCoolingWaterToAirHeatPumpVariableSpeedEquationFit
        num_speeds = hvac_coil.speeds.size
        cap_fff_curves = hvac_coil.speeds.map { |speed| speed.totalCoolingCapacityFunctionofAirFlowFractionCurve.to_CurveQuadratic.get }
        eir_pow_fff_curves = hvac_coil.speeds.map { |speed| speed.energyInputRatioFunctionofAirFlowFractionCurve.to_CurveQuadratic.get }
      elsif hvac_coil.is_a? OpenStudio::Model::CoilCoolingWaterToAirHeatPumpEquationFit
        num_speeds = 1
        cap_fff_curves = [hvac_coil.totalCoolingCapacityCurve.to_CurveQuadLinear.get] # quadlinear curve, only forth term is for airflow
        eir_pow_fff_curves = [hvac_coil.coolingPowerConsumptionCurve.to_CurveQuadLinear.get] # quadlinear curve, only forth term is for airflow

        # variables are the same for eir and cap curve
        var1_sensor = Model.add_ems_sensor(
          model,
          name: 'Cool Cap Curve Var 1',
          output_var_or_meter_name: 'Performance Curve Input Variable 1 Value',
          key_name: cap_fff_curves[0].name
        )

        var2_sensor = Model.add_ems_sensor(
          model,
          name: 'Cool Cap Curve Var 2',
          output_var_or_meter_name: 'Performance Curve Input Variable 2 Value',
          key_name: cap_fff_curves[0].name
        )

        var4_sensor = Model.add_ems_sensor(
          model,
          name: 'Cool Cap Curve Var 4',
          output_var_or_meter_name: 'Performance Curve Input Variable 4 Value',
          key_name: cap_fff_curves[0].name
        )
      else
        fail 'cooling coil not supported'
      end
    elsif mode == :htg
      if hvac_coil.is_a? OpenStudio::Model::CoilHeatingDXSingleSpeed
        num_speeds = 1
        cap_fff_curves = [hvac_coil.totalHeatingCapacityFunctionofFlowFractionCurve.to_CurveQuadratic.get]
        eir_pow_fff_curves = [hvac_coil.energyInputRatioFunctionofFlowFractionCurve.to_CurveQuadratic.get]
      elsif hvac_coil.is_a? OpenStudio::Model::CoilHeatingDXMultiSpeed
        num_speeds = hvac_coil.stages.size
        if hvac_coil.stages[0].heatingCapacityFunctionofFlowFractionCurve.to_CurveQuadratic.is_initialized
          cap_fff_curves = hvac_coil.stages.map { |stage| stage.heatingCapacityFunctionofFlowFractionCurve.to_CurveQuadratic.get }
          eir_pow_fff_curves = hvac_coil.stages.map { |stage| stage.energyInputRatioFunctionofFlowFractionCurve.to_CurveQuadratic.get }
        else
          cap_fff_curves = hvac_coil.stages.map { |stage| stage.heatingCapacityFunctionofFlowFractionCurve.to_TableLookup.get }
          eir_pow_fff_curves = hvac_coil.stages.map { |stage| stage.energyInputRatioFunctionofFlowFractionCurve.to_TableLookup.get }
        end
      elsif hvac_coil.is_a? OpenStudio::Model::CoilHeatingWaterToAirHeatPumpVariableSpeedEquationFit
        num_speeds = hvac_coil.speeds.size
        cap_fff_curves = hvac_coil.speeds.map { |speed| speed.totalHeatingCapacityFunctionofAirFlowFractionCurve.to_CurveQuadratic.get }
        eir_pow_fff_curves = hvac_coil.speeds.map { |speed| speed.energyInputRatioFunctionofAirFlowFractionCurve.to_CurveQuadratic.get }
      elsif hvac_coil.is_a? OpenStudio::Model::CoilHeatingWaterToAirHeatPumpEquationFit
        num_speeds = 1
        cap_fff_curves = [hvac_coil.heatingCapacityCurve.to_CurveQuadLinear.get] # quadlinear curve, only forth term is for airflow
        eir_pow_fff_curves = [hvac_coil.heatingPowerConsumptionCurve.to_CurveQuadLinear.get] # quadlinear curve, only forth term is for airflow

        # variables are the same for eir and cap curve
        var1_sensor = Model.add_ems_sensor(
          model,
          name: 'Heat Cap Curve Var 1',
          output_var_or_meter_name: 'Performance Curve Input Variable 1 Value',
          key_name: cap_fff_curves[0].name
        )

        var2_sensor = Model.add_ems_sensor(
          model,
          name: 'Heat Cap Curve Var 2',
          output_var_or_meter_name: 'Performance Curve Input Variable 2 Value',
          key_name: cap_fff_curves[0].name
        )

        var4_sensor = Model.add_ems_sensor(
          model,
          name: 'Heat Cap Curve Var 4',
          output_var_or_meter_name: 'Performance Curve Input Variable 4 Value',
          key_name: cap_fff_curves[0].name
        )
      else
        fail 'heating coil not supported'
      end
    end

    # Apply Cutler curve airflow coefficients to later equations
    if mode == :clg
      cap_fflow_spec = hvac_ap.cool_cap_fflow_spec_iq
      eir_fflow_spec = hvac_ap.cool_eir_fflow_spec_iq
      qgr_values = hvac_ap.cool_qgr_values
      p_values = hvac_ap.cool_p_values
      ff_chg_values = hvac_ap.cool_ff_chg_values
      suffix = 'clg'
    elsif mode == :htg
      cap_fflow_spec = hvac_ap.heat_cap_fflow_spec_iq
      eir_fflow_spec = hvac_ap.heat_eir_fflow_spec_iq
      qgr_values = hvac_ap.heat_qgr_values
      p_values = hvac_ap.heat_p_values
      ff_chg_values = hvac_ap.heat_ff_chg_values
      suffix = 'htg'
    end
    fault_program.addLine("Set a1_AF_Qgr_#{suffix} = #{cap_fflow_spec[0]}")
    fault_program.addLine("Set a2_AF_Qgr_#{suffix} = #{cap_fflow_spec[1]}")
    fault_program.addLine("Set a3_AF_Qgr_#{suffix} = #{cap_fflow_spec[2]}")
    fault_program.addLine("Set a1_AF_EIR_#{suffix} = #{eir_fflow_spec[0]}")
    fault_program.addLine("Set a2_AF_EIR_#{suffix} = #{eir_fflow_spec[1]}")
    fault_program.addLine("Set a3_AF_EIR_#{suffix} = #{eir_fflow_spec[2]}")

    # charge fault coefficients
    fault_program.addLine("Set a1_CH_Qgr_#{suffix} = #{qgr_values[0]}")
    fault_program.addLine("Set a2_CH_Qgr_#{suffix} = #{qgr_values[1]}")
    fault_program.addLine("Set a3_CH_Qgr_#{suffix} = #{qgr_values[2]}")
    fault_program.addLine("Set a4_CH_Qgr_#{suffix} = #{qgr_values[3]}")

    fault_program.addLine("Set a1_CH_P_#{suffix} = #{p_values[0]}")
    fault_program.addLine("Set a2_CH_P_#{suffix} = #{p_values[1]}")
    fault_program.addLine("Set a3_CH_P_#{suffix} = #{p_values[2]}")
    fault_program.addLine("Set a4_CH_P_#{suffix} = #{p_values[3]}")

    fault_program.addLine("Set q0_CH_#{suffix} = a1_CH_Qgr_#{suffix}")
    fault_program.addLine("Set q1_CH_#{suffix} = a2_CH_Qgr_#{suffix}*#{tin_sensor.name}")
    fault_program.addLine("Set q2_CH_#{suffix} = a3_CH_Qgr_#{suffix}*#{tout_sensor.name}")
    fault_program.addLine("Set q3_CH_#{suffix} = a4_CH_Qgr_#{suffix}*F_CH")
    fault_program.addLine("Set Y_CH_Q_#{suffix} = 1 + ((q0_CH_#{suffix}+(q1_CH_#{suffix})+(q2_CH_#{suffix})+(q3_CH_#{suffix}))*F_CH)")

    fault_program.addLine("Set p1_CH_#{suffix} = a1_CH_P_#{suffix}")
    fault_program.addLine("Set p2_CH_#{suffix} = a2_CH_P_#{suffix}*#{tin_sensor.name}")
    fault_program.addLine("Set p3_CH_#{suffix} = a3_CH_P_#{suffix}*#{tout_sensor.name}")
    fault_program.addLine("Set p4_CH_#{suffix} = a4_CH_P_#{suffix}*F_CH")
    fault_program.addLine("Set Y_CH_COP_#{suffix} = Y_CH_Q_#{suffix}/(1 + (p1_CH_#{suffix}+(p2_CH_#{suffix})+(p3_CH_#{suffix})+(p4_CH_#{suffix}))*F_CH)")

    # air flow defect and charge defect combined to modify airflow curve output
    ff_ch = 1.0 / (1.0 + (qgr_values[0] + (qgr_values[1] * ff_chg_values[0]) + (qgr_values[2] * ff_chg_values[1]) + (qgr_values[3] * f_chg)) * f_chg)
    fault_program.addLine("Set FF_CH = #{ff_ch.round(3)}")

    for speed in 0..(num_speeds - 1)
      cap_fff_curve = cap_fff_curves[speed]
      cap_fff_act = Model.add_ems_actuator(
        name: "#{obj_name} cap act #{suffix}",
        model_object: cap_fff_curve,
        comp_type_and_control: EPlus::EMSActuatorCurveResult
      )

      eir_pow_fff_curve = eir_pow_fff_curves[speed]
      eir_pow_act = Model.add_ems_actuator(
        name: "#{obj_name} eir pow act #{suffix}",
        model_object: eir_pow_fff_curve,
        comp_type_and_control: EPlus::EMSActuatorCurveResult
      )

      fault_program.addLine("Set FF_AF_#{suffix} = 1.0 + (#{airflow_rated_defect_ratio[speed].round(3)})")
      fault_program.addLine("Set q_AF_CH_#{suffix} = (a1_AF_Qgr_#{suffix}) + ((a2_AF_Qgr_#{suffix})*FF_CH) + ((a3_AF_Qgr_#{suffix})*FF_CH*FF_CH)")
      fault_program.addLine("Set eir_AF_CH_#{suffix} = (a1_AF_EIR_#{suffix}) + ((a2_AF_EIR_#{suffix})*FF_CH) + ((a3_AF_EIR_#{suffix})*FF_CH*FF_CH)")
      fault_program.addLine("Set p_CH_Q_#{suffix} = Y_CH_Q_#{suffix}/q_AF_CH_#{suffix}")
      fault_program.addLine("Set p_CH_COP_#{suffix} = Y_CH_COP_#{suffix}*eir_AF_CH_#{suffix}")
      fault_program.addLine("Set FF_AF_comb_#{suffix} = FF_CH * FF_AF_#{suffix}")
      fault_program.addLine("Set p_AF_Q_#{suffix} = (a1_AF_Qgr_#{suffix}) + ((a2_AF_Qgr_#{suffix})*FF_AF_comb_#{suffix}) + ((a3_AF_Qgr_#{suffix})*FF_AF_comb_#{suffix}*FF_AF_comb_#{suffix})")
      fault_program.addLine("Set p_AF_COP_#{suffix} = 1.0 / ((a1_AF_EIR_#{suffix}) + ((a2_AF_EIR_#{suffix})*FF_AF_comb_#{suffix}) + ((a3_AF_EIR_#{suffix})*FF_AF_comb_#{suffix}*FF_AF_comb_#{suffix}))")
      fault_program.addLine("Set FF_AF_nodef_#{suffix} = FF_AF_#{suffix} / (1 + (#{airflow_defect_ratio.round(3)}))")
      fault_program.addLine("Set CAP_Cutler_Curve_Pre_#{suffix} = (a1_AF_Qgr_#{suffix}) + ((a2_AF_Qgr_#{suffix})*FF_AF_nodef_#{suffix}) + ((a3_AF_Qgr_#{suffix})*FF_AF_nodef_#{suffix}*FF_AF_nodef_#{suffix})")
      fault_program.addLine("Set EIR_Cutler_Curve_Pre_#{suffix} = (a1_AF_EIR_#{suffix}) + ((a2_AF_EIR_#{suffix})*FF_AF_nodef_#{suffix}) + ((a3_AF_EIR_#{suffix})*FF_AF_nodef_#{suffix}*FF_AF_nodef_#{suffix})")
      fault_program.addLine("Set CAP_Cutler_Curve_After_#{suffix} = p_CH_Q_#{suffix} * p_AF_Q_#{suffix}")
      fault_program.addLine("Set EIR_Cutler_Curve_After_#{suffix} = (1.0 / (p_CH_COP_#{suffix} * p_AF_COP_#{suffix}))")
      fault_program.addLine("Set CAP_IQ_adj_#{suffix} = CAP_Cutler_Curve_After_#{suffix} / CAP_Cutler_Curve_Pre_#{suffix}")
      fault_program.addLine("Set EIR_IQ_adj_#{suffix} = EIR_Cutler_Curve_After_#{suffix} / EIR_Cutler_Curve_Pre_#{suffix}")
      # NOTE: heat pump (cooling) curves don't exhibit expected trends at extreme faults;
      if (not hvac_coil.is_a? OpenStudio::Model::CoilCoolingWaterToAirHeatPumpEquationFit) && (not hvac_coil.is_a? OpenStudio::Model::CoilHeatingWaterToAirHeatPumpEquationFit)
        if (hvac_coil.is_a? OpenStudio::Model::CoilCoolingWaterToAirHeatPumpVariableSpeedEquationFit) || (hvac_coil.is_a? OpenStudio::Model::CoilHeatingWaterToAirHeatPumpVariableSpeedEquationFit)
          cap_fff_specs_coeff = (mode == :clg) ? hvac_ap.cool_cap_fflow_spec[speed] : hvac_ap.heat_cap_fflow_spec[speed]
          eir_fff_specs_coeff = (mode == :clg) ? hvac_ap.cool_eir_fflow_spec[speed] : hvac_ap.heat_eir_fflow_spec[speed]
        else
          cap_fff_specs_coeff = (mode == :clg) ? hvac_ap.cool_cap_fflow_spec : hvac_ap.heat_cap_fflow_spec
          eir_fff_specs_coeff = (mode == :clg) ? hvac_ap.cool_eir_fflow_spec : hvac_ap.heat_eir_fflow_spec
        end
        fault_program.addLine("Set CAP_c1_#{suffix} = #{cap_fff_specs_coeff[0]}")
        fault_program.addLine("Set CAP_c2_#{suffix} = #{cap_fff_specs_coeff[1]}")
        fault_program.addLine("Set CAP_c3_#{suffix} = #{cap_fff_specs_coeff[2]}")
        fault_program.addLine("Set EIR_c1_#{suffix} = #{eir_fff_specs_coeff[0]}")
        fault_program.addLine("Set EIR_c2_#{suffix} = #{eir_fff_specs_coeff[1]}")
        fault_program.addLine("Set EIR_c3_#{suffix} = #{eir_fff_specs_coeff[2]}")
        fault_program.addLine("Set cap_curve_v_pre_#{suffix} = (CAP_c1_#{suffix}) + ((CAP_c2_#{suffix})*FF_AF_nodef_#{suffix}) + ((CAP_c3_#{suffix})*FF_AF_nodef_#{suffix}*FF_AF_nodef_#{suffix})")
        fault_program.addLine("Set eir_curve_v_pre_#{suffix} = (EIR_c1_#{suffix}) + ((EIR_c2_#{suffix})*FF_AF_nodef_#{suffix}) + ((EIR_c3_#{suffix})*FF_AF_nodef_#{suffix}*FF_AF_nodef_#{suffix})")
        fault_program.addLine("Set #{cap_fff_act.name} = cap_curve_v_pre_#{suffix} * CAP_IQ_adj_#{suffix}")
        fault_program.addLine("Set #{eir_pow_act.name} = eir_curve_v_pre_#{suffix} * EIR_IQ_adj_#{suffix}")
      else
        fault_program.addLine("Set CAP_c1_#{suffix} = #{cap_fff_curve.coefficient1Constant}")
        fault_program.addLine("Set CAP_c2_#{suffix} = #{cap_fff_curve.coefficient2w}")
        fault_program.addLine("Set CAP_c3_#{suffix} = #{cap_fff_curve.coefficient3x}")
        fault_program.addLine("Set CAP_c4_#{suffix} = #{cap_fff_curve.coefficient4y}")
        fault_program.addLine("Set CAP_c5_#{suffix} = #{cap_fff_curve.coefficient5z}")
        fault_program.addLine("Set Pow_c1_#{suffix} = #{eir_pow_fff_curve.coefficient1Constant}")
        fault_program.addLine("Set Pow_c2_#{suffix} = #{eir_pow_fff_curve.coefficient2w}")
        fault_program.addLine("Set Pow_c3_#{suffix} = #{eir_pow_fff_curve.coefficient3x}")
        fault_program.addLine("Set Pow_c4_#{suffix} = #{eir_pow_fff_curve.coefficient4y}")
        fault_program.addLine("Set Pow_c5_#{suffix} = #{eir_pow_fff_curve.coefficient5z}")
        fault_program.addLine("Set cap_curve_v_pre_#{suffix} = CAP_c1_#{suffix} + ((CAP_c2_#{suffix})*#{var1_sensor.name}) + (CAP_c3_#{suffix}*#{var2_sensor.name}) + (CAP_c4_#{suffix}*FF_AF_nodef_#{suffix}) + (CAP_c5_#{suffix}*#{var4_sensor.name})")
        fault_program.addLine("Set pow_curve_v_pre_#{suffix} = Pow_c1_#{suffix} + ((Pow_c2_#{suffix})*#{var1_sensor.name}) + (Pow_c3_#{suffix}*#{var2_sensor.name}) + (Pow_c4_#{suffix}*FF_AF_nodef_#{suffix})+ (Pow_c5_#{suffix}*#{var4_sensor.name})")
        fault_program.addLine("Set #{cap_fff_act.name} = cap_curve_v_pre_#{suffix} * CAP_IQ_adj_#{suffix}")
        fault_program.addLine("Set #{eir_pow_act.name} = pow_curve_v_pre_#{suffix} * EIR_IQ_adj_#{suffix} * CAP_IQ_adj_#{suffix}") # equationfit power curve modifies power instead of cop/eir, should also multiply capacity adjustment
      end
      fault_program.addLine("If #{cap_fff_act.name} < 0.0")
      fault_program.addLine("  Set #{cap_fff_act.name} = 1.0")
      fault_program.addLine('EndIf')
      fault_program.addLine("If #{eir_pow_act.name} < 0.0")
      fault_program.addLine("  Set #{eir_pow_act.name} = 1.0")
      fault_program.addLine('EndIf')
    end
  end

  # Adds an EMS program to the OpenStudio model that adjusts the performance of the HVAC system based
  # on the ANSI/RESNET/ICC 301 equations for HVAC blower airflow defects and refrigerant charge defects.
  #
  # @param model [OpenStudio::Model::Model] OpenStudio Model object
  # @param heating_system [HPXML::HeatingSystem or HPXML::HeatPump] The HPXML heating system or heat pump of interest
  # @param cooling_system [HPXML::CoolingSystem or HPXML::HeatPump] The HPXML cooling system or heat pump of interest
  # @param air_loop_unitary [OpenStudio::Model::AirLoopHVACUnitarySystem] OpenStudio Air Loop HVAC Unitary System object
  # @param htg_coil [OpenStudio::Model::CoilHeatingXXX] Heating coil model object
  # @param clg_coil [OpenStudio::Model::CoilCoolingXXX] Cooling coil model object
  # @param control_zone [OpenStudio::Model::ThermalZone] Conditioned space thermal zone
  # @return [nil]
  def self.apply_installation_quality_ems_program(model, heating_system, cooling_system, air_loop_unitary, htg_coil, clg_coil, control_zone)
    if not cooling_system.nil?
      charge_defect_ratio = cooling_system.charge_defect_ratio
      cool_airflow_defect_ratio = cooling_system.airflow_defect_ratio
      clg_ap = cooling_system.additional_properties
    end
    if not heating_system.nil?
      heat_airflow_defect_ratio = heating_system.airflow_defect_ratio
      htg_ap = heating_system.additional_properties
    end
    return if (charge_defect_ratio.to_f.abs < 0.001) && (cool_airflow_defect_ratio.to_f.abs < 0.001) && (heat_airflow_defect_ratio.to_f.abs < 0.001)

    cool_airflow_rated_defect_ratio = []
    if (not clg_coil.nil?) && (cooling_system.fraction_cool_load_served > 0)
<<<<<<< HEAD
      clg_ap = cooling_system.additional_properties
      clg_cfm = cooling_system.cooling_airflow_cfm
      if clg_coil.to_CoilCoolingWaterToAirHeatPumpEquationFit.is_initialized
        cool_airflow_rated_defect_ratio = [UnitConversions.convert(clg_cfm, 'cfm', 'm^3/s') / clg_coil.ratedAirFlowRate.get - 1.0]
      elsif clg_coil.to_CoilCoolingDX.is_initialized
        clg_oper = clg_coil.performanceObject.baseOperatingMode
        cool_airflow_rated_defect_ratio = clg_oper.speeds.zip(clg_ap.cool_fan_speed_ratios).map { |speed, speed_ratio| UnitConversions.convert(clg_cfm * speed_ratio, 'cfm', 'm^3/s') / (speed.evaporatorAirFlowRateFraction * clg_oper.ratedEvaporatorAirFlowRate.get) - 1.0 }
=======
      clg_cfm = clg_ap.cooling_actual_airflow_cfm
      if clg_coil.to_CoilCoolingDXSingleSpeed.is_initialized || clg_coil.to_CoilCoolingWaterToAirHeatPumpEquationFit.is_initialized
        cool_airflow_rated_defect_ratio = [UnitConversions.convert(clg_cfm, 'cfm', 'm^3/s') / clg_coil.ratedAirFlowRate.get - 1.0]
      elsif clg_coil.to_CoilCoolingWaterToAirHeatPumpVariableSpeedEquationFit.is_initialized
        cool_airflow_rated_defect_ratio = clg_coil.speeds.zip(clg_ap.cool_capacity_ratios).map { |speed, speed_ratio| UnitConversions.convert(clg_cfm * speed_ratio, 'cfm', 'm^3/s') / speed.referenceUnitRatedAirFlowRate - 1.0 }
      elsif clg_coil.to_CoilCoolingDXMultiSpeed.is_initialized
        cool_airflow_rated_defect_ratio = clg_coil.stages.zip(clg_ap.cool_capacity_ratios).map { |stage, speed_ratio| UnitConversions.convert(clg_cfm * speed_ratio, 'cfm', 'm^3/s') / stage.ratedAirFlowRate.get - 1.0 }
>>>>>>> 1a25b1eb
      end
    end

    heat_airflow_rated_defect_ratio = []
    if (not htg_coil.nil?) && (heating_system.fraction_heat_load_served > 0)
      htg_cfm = htg_ap.heating_actual_airflow_cfm
      if htg_coil.to_CoilHeatingDXSingleSpeed.is_initialized || htg_coil.to_CoilHeatingWaterToAirHeatPumpEquationFit.is_initialized
        heat_airflow_rated_defect_ratio = [UnitConversions.convert(htg_cfm, 'cfm', 'm^3/s') / htg_coil.ratedAirFlowRate.get - 1.0]
      elsif htg_coil.to_CoilHeatingWaterToAirHeatPumpVariableSpeedEquationFit.is_initialized
        heat_airflow_rated_defect_ratio = htg_coil.speeds.zip(htg_ap.heat_capacity_ratios).map { |speed, speed_ratio| UnitConversions.convert(htg_cfm * speed_ratio, 'cfm', 'm^3/s') / speed.referenceUnitRatedAirFlow - 1.0 }
      elsif htg_coil.to_CoilHeatingDXMultiSpeed.is_initialized
        heat_airflow_rated_defect_ratio = htg_coil.stages.zip(htg_ap.heat_capacity_ratios).map { |stage, speed_ratio| UnitConversions.convert(htg_cfm * speed_ratio, 'cfm', 'm^3/s') / stage.ratedAirFlowRate.get - 1.0 }
      end
    end

    return if cool_airflow_rated_defect_ratio.empty? && heat_airflow_rated_defect_ratio.empty?

    obj_name = "#{air_loop_unitary.name} install quality program"

    tin_sensor = Model.add_ems_sensor(
      model,
      name: "#{obj_name} tin s",
      output_var_or_meter_name: 'Zone Mean Air Temperature',
      key_name: control_zone.name
    )

    tout_sensor = Model.add_ems_sensor(
      model,
      name: "#{obj_name} tt s",
      output_var_or_meter_name: 'Zone Outdoor Air Drybulb Temperature',
      key_name: control_zone.name
    )

    fault_program = Model.add_ems_program(
      model,
      name: "#{obj_name} program"
    )

    f_chg = charge_defect_ratio.to_f
    fault_program.addLine("Set F_CH = #{f_chg.round(3)}")

    if not cool_airflow_rated_defect_ratio.empty?
      add_installation_quality_ems_program_equations(model, obj_name, :clg, fault_program, tin_sensor, tout_sensor, clg_coil, f_chg, cool_airflow_defect_ratio, cool_airflow_rated_defect_ratio, clg_ap)
    end

    if not heat_airflow_rated_defect_ratio.empty?
      add_installation_quality_ems_program_equations(model, obj_name, :htg, fault_program, tin_sensor, tout_sensor, htg_coil, f_chg, heat_airflow_defect_ratio, heat_airflow_rated_defect_ratio, htg_ap)
    end

    Model.add_ems_program_calling_manager(
      model,
      name: "#{obj_name} program manager",
      calling_point: 'BeginZoneTimestepAfterInitHeatBalance',
      ems_programs: [fault_program]
    )
  end

  # Creates an EMS program to add pan heater energy use for a heat pump.
  # A pan heater ensures that water melted during the defrost cycle does not refreeze into ice and
  # result in fan obstruction or coil damage.
  #
  # @param model [OpenStudio::Model::Model] OpenStudio Model object
  # @param ems_program [OpenStudio::Model::EnergyManagementSystemProgram] OpenStudio EMS program w/ defrost model
  # @param htg_coil [OpenStudio::Model::CoilHeatingDXSingleSpeed or OpenStudio::Model::CoilHeatingDXMultiSpeed] OpenStudio Heating Coil object
  # @param conditioned_space [OpenStudio::Model::Space] OpenStudio Space object for conditioned zone
  # @param heat_pump [HPXML::HeatPump] The HPXML heat pump of interest
  # @param heating_unavailable_periods [HPXML::UnavailablePeriods] Unavailable periods for heating
  # @return [nil]
  def self.apply_pan_heater_ems_program(model, ems_program, htg_coil, conditioned_space, heat_pump, heating_unavailable_periods)
    # Other equipment/actuator
    cnt = model.getOtherEquipments.count { |e| e.endUseSubcategory.start_with? Constants::ObjectTypePanHeater } # Ensure unique meter for each heat pump
    pan_heater_energy_oe = Model.add_other_equipment(
      model,
      name: "#{htg_coil.name} pan heater energy",
      end_use: "#{Constants::ObjectTypePanHeater}#{cnt + 1}",
      space: conditioned_space,
      design_level: 0,
      frac_radiant: 0,
      frac_latent: 0,
      frac_lost: 1,
      schedule: model.alwaysOnDiscreteSchedule,
      fuel_type: HPXML::FuelTypeElectricity
    )
    pan_heater_energy_oe.additionalProperties.setFeature('HPXML_ID', heat_pump.id) # Used by reporting measure

    pan_heater_energy_oe_act = Model.add_ems_actuator(
      name: "#{pan_heater_energy_oe.name} act",
      model_object: pan_heater_energy_oe,
      comp_type_and_control: EPlus::EMSActuatorOtherEquipmentPower
    )

    # Create HVAC availability sensor
    if not heating_unavailable_periods.empty?
      htg_avail_sch = ScheduleConstant.new(model, 'heating availability schedule', 1.0, EPlus::ScheduleTypeLimitsFraction, unavailable_periods: heating_unavailable_periods)

      htg_avail_sensor = Model.add_ems_sensor(
        model,
        name: "#{htg_avail_sch.schedule.name} s",
        output_var_or_meter_name: 'Schedule Value',
        key_name: htg_avail_sch.schedule.name
      )
    end

    # EMS program
    if htg_avail_sensor.nil?
      ems_program.addLine("If (T_out <= #{UnitConversions.convert(32.0, 'F', 'C')})")
    else # Don't run pan heater during heating unavailable period
      ems_program.addLine("If (T_out <= #{UnitConversions.convert(32.0, 'F', 'C')}) && (#{htg_avail_sensor.name} == 1)")
    end
    if heat_pump.pan_heater_control_type == HPXML::HVACPanHeaterControlTypeContinuous
      ems_program.addLine("  Set #{pan_heater_energy_oe_act.name} = #{heat_pump.pan_heater_watts}")
    elsif heat_pump.pan_heater_control_type == HPXML::HVACPanHeaterControlTypeDefrost
      ems_program.addLine("  Set #{pan_heater_energy_oe_act.name} = fraction_defrost * #{heat_pump.pan_heater_watts}")
    end
    ems_program.addLine('Else')
    ems_program.addLine("  Set #{pan_heater_energy_oe_act.name} = 0.0")
    ems_program.addLine('EndIf')
  end

  # Create EMS program and Other equipment objects to account for delivered cooling load and supplemental heating energy during defrost.
  # The defrost model is defined per RESNET HERS Addendum 82.
  #
  # @param model [OpenStudio::Model::Model] OpenStudio Model object
  # @param htg_coil [OpenStudio::Model::CoilHeatingDXSingleSpeed or OpenStudio::Model::CoilHeatingDXMultiSpeed] OpenStudio Heating Coil object
  # @param conditioned_space [OpenStudio::Model::Space] OpenStudio Space object for conditioned zone
  # @param heat_pump [HPXML::HeatPump] HPXML Heat Pump object
  # @param unit_multiplier [Integer] Number of similar dwelling units
  # @return [OpenStudio::Model::EnergyManagementSystemProgram] OpenStudio EMS program for defrost model
  def self.apply_defrost_ems_program(model, htg_coil, conditioned_space, heat_pump, unit_multiplier)
    if heat_pump.backup_heating_active_during_defrost && heat_pump.backup_type == HPXML::HeatPumpBackupTypeIntegrated
      supp_sys_fuel = heat_pump.backup_heating_fuel
      supp_sys_capacity = UnitConversions.convert(heat_pump.backup_heating_capacity, 'Btu/hr', 'W') / unit_multiplier
      supp_sys_efficiency = heat_pump.backup_heating_efficiency_percent
      supp_sys_efficiency = heat_pump.backup_heating_efficiency_afue if supp_sys_efficiency.nil?
    else
      supp_sys_capacity = 0.0
      supp_sys_efficiency = 0.0
      supp_sys_fuel = HPXML::FuelTypeElectricity
    end

    # Other equipment/actuator
    defrost_heat_load_oe = Model.add_other_equipment(
      model,
      name: "#{htg_coil.name} defrost heat load",
      end_use: nil,
      space: conditioned_space,
      design_level: 0,
      frac_radiant: 0,
      frac_latent: 0,
      frac_lost: 0,
      schedule: model.alwaysOnDiscreteSchedule,
      fuel_type: nil
    )
    defrost_heat_load_oe.additionalProperties.setFeature('ObjectType', Constants::ObjectTypeHPDefrostHeatLoad) # Used by reporting measure
    defrost_heat_load_oe_act = Model.add_ems_actuator(
      name: "#{defrost_heat_load_oe.name} act",
      model_object: defrost_heat_load_oe,
      comp_type_and_control: EPlus::EMSActuatorOtherEquipmentPower
    )

    cnt = model.getOtherEquipments.count { |e| e.endUseSubcategory.start_with? Constants::ObjectTypeHPDefrostSupplHeat } # Ensure unique meter for each other equipment
    defrost_supp_heat_energy_oe = Model.add_other_equipment(
      model,
      name: "#{htg_coil.name} defrost supp heat energy",
      end_use: "#{Constants::ObjectTypeHPDefrostSupplHeat}#{cnt + 1}",
      space: conditioned_space,
      design_level: 0,
      frac_radiant: 0,
      frac_latent: 0,
      frac_lost: 1.0,
      schedule: model.alwaysOnDiscreteSchedule,
      fuel_type: supp_sys_fuel
    )
    defrost_supp_heat_energy_oe.additionalProperties.setFeature('HPXML_ID', heat_pump.id) # Used by reporting measure

    defrost_supp_heat_energy_oe_act = Model.add_ems_actuator(
      name: "#{defrost_supp_heat_energy_oe.name} act",
      model_object: defrost_supp_heat_energy_oe,
      comp_type_and_control: EPlus::EMSActuatorOtherEquipmentPower
    )
    # frost multiplier actuators
    cap_multiplier_comp_type_and_control = (htg_coil.is_a? OpenStudio::Model::CoilHeatingDXSingleSpeed) ? EPlus::EMSActuatorFrostHeatingCapacityMultiplierSingleSpeedDX : EPlus::EMSActuatorFrostHeatingCapacityMultiplierMultiSpeedDX
    frost_cap_multiplier_act = Model.add_ems_actuator(
      name: "#{htg_coil.name} frost cap multiplier act",
      model_object: htg_coil,
      comp_type_and_control: cap_multiplier_comp_type_and_control
    )
    pow_multiplier_comp_type_and_control = (htg_coil.is_a? OpenStudio::Model::CoilHeatingDXSingleSpeed) ? EPlus::EMSActuatorFrostHeatingInputPowerMultiplierSingleSpeedDX : EPlus::EMSActuatorFrostHeatingInputPowerMultiplierMultiSpeedDX
    frost_pow_multiplier_act = Model.add_ems_actuator(
      name: "#{htg_coil.name} frost pow multiplier act",
      model_object: htg_coil,
      comp_type_and_control: pow_multiplier_comp_type_and_control
    )

    # Sensors
    tout_db_sensor = Model.add_ems_sensor(
      model,
      name: "#{htg_coil.name} tout s",
      output_var_or_meter_name: 'Site Outdoor Air Drybulb Temperature',
      key_name: 'Environment'
    )

    htg_coil_rtf_sensor = Model.add_ems_sensor(
      model,
      name: "#{htg_coil.name} rtf s",
      output_var_or_meter_name: 'Heating Coil Runtime Fraction',
      key_name: htg_coil.name
    )

    htg_coil_htg_rate_sensor = Model.add_ems_sensor(
      model,
      name: "#{htg_coil.name} deliverd htg",
      output_var_or_meter_name: 'Heating Coil Heating Rate',
      key_name: htg_coil.name
    )

    # EMS program
    max_oat_defrost = htg_coil.maximumOutdoorDryBulbTemperatureforDefrostOperation
    program = Model.add_ems_program(
      model,
      name: "#{htg_coil.name} defrost program"
    )
    program.addLine("Set T_out = #{tout_db_sensor.name}")
    program.addLine('Set F_defrost = 0.134 - (0.003 * ((T_out * 1.8) + 32))')
    program.addLine('Set F_defrost = @Min F_defrost 0.08')
    program.addLine('Set F_defrost = @Max F_defrost 0')
    program.addLine("Set #{frost_cap_multiplier_act.name} = 1.0 - 1.8 * F_defrost")
    program.addLine("Set #{frost_pow_multiplier_act.name} = 1.0 - 0.3 * F_defrost")
    program.addLine("If T_out <= #{max_oat_defrost}")
    program.addLine('  Set fraction_compressor_htg = 1.0 - F_defrost')
    # Steady state compressor runtime fraction including heating cycle and defrost cycle
    program.addLine("  Set fraction_compressor_ss = #{htg_coil_rtf_sensor.name} * #{frost_cap_multiplier_act.name} / fraction_compressor_htg")
    program.addLine('  Set fraction_defrost = F_defrost * (@Max 1.0 fraction_compressor_ss)')
    program.addLine("  If #{htg_coil_rtf_sensor.name} > 0")
    program.addLine("    Set q_dot_defrost = (fraction_compressor_htg * (#{htg_coil_htg_rate_sensor.name} / #{frost_cap_multiplier_act.name}) - #{htg_coil_htg_rate_sensor.name}) / #{unit_multiplier} / fraction_defrost")
    program.addLine('  Else')
    program.addLine('    Set q_dot_defrost = 0.0')
    program.addLine('  EndIf')
    program.addLine("  Set supp_capacity = #{supp_sys_capacity}")
    program.addLine("  Set supp_efficiency = #{supp_sys_efficiency}")
    program.addLine('  Set supp_delivered_htg = @Min q_dot_defrost supp_capacity')
    program.addLine('  If supp_efficiency > 0.0')
    program.addLine('    Set supp_design_level = supp_delivered_htg / supp_efficiency') # Assume perfect tempering
    program.addLine('  Else')
    program.addLine('    Set supp_design_level = 0.0')
    program.addLine('  EndIf')
    program.addLine("  Set #{defrost_heat_load_oe_act.name} = (supp_delivered_htg - q_dot_defrost) * fraction_defrost")
    program.addLine("  Set #{defrost_supp_heat_energy_oe_act.name} = fraction_defrost * supp_design_level")
    program.addLine('Else')
    program.addLine("  Set #{defrost_heat_load_oe_act.name} = 0")
    program.addLine("  Set #{defrost_supp_heat_energy_oe_act.name} = 0")
    program.addLine('EndIf')

    Model.add_ems_program_calling_manager(
      model,
      name: "#{program.name} calling manager",
      calling_point: 'InsideHVACSystemIterationLoop',
      ems_programs: [program]
    )
    return program
  end

  # Calculates the rated airflow rate for a given speed.
  #
  # @param net_rated_capacity [Double] Net rated capacity for the given speed (Btu/hr)
  # @param rated_cfm_per_ton [Double] Rated airflow rate (cfm/ton)
  # @param output_units [string] Airflow rate units ('cfm' or 'm^3/s')
  # @return [Double] Rated airflow rate in the specified output units
  def self.calc_rated_airflow(net_rated_capacity, rated_cfm_per_ton, output_units)
    return UnitConversions.convert(net_rated_capacity, 'Btu/hr', 'ton') * UnitConversions.convert(rated_cfm_per_ton, 'cfm', output_units)
  end

  # Returns a list of HPXML HVAC (heating/cooling) systems, incorporating whether multiple systems are
  # connected to the same distribution system (e.g., a furnace + central air conditioner w/ the same ducts).
  #
  # @param hpxml_bldg [HPXML::Building] HPXML Building object representing an individual dwelling unit
  # @return [Array<Hash>] List of HPXML HVAC (heating and/or cooling) systems
  def self.get_hpxml_hvac_systems(hpxml_bldg)
    # Returns whether the specified HVAC system is part of a central air conditioner and furnace
    # attached to the same distribution system.
    #
    # @param hvac_system [HPXML::HeatingSystem or HPXML::CoolingSystem or HPXML::HeatPump] The HPXML HVAC system of interest
    # @return [Boolean] True if it's a central AC/furnace system on the same distribution system
    def self.is_attached_central_ac_and_furnace(hvac_system)
      if hvac_system.is_a? HPXML::CoolingSystem
        clg_type = hvac_system.cooling_system_type
        attached_system = hvac_system.attached_heating_system
        htg_type = attached_system.heating_system_type if attached_system.is_a? HPXML::HeatingSystem
      elsif hvac_system.is_a? HPXML::HeatingSystem
        htg_type = hvac_system.heating_system_type
        attached_system = hvac_system.attached_cooling_system
        clg_type = attached_system.cooling_system_type if attached_system.is_a? HPXML::CoolingSystem
      end
      return (htg_type == HPXML::HVACTypeFurnace) && (clg_type == HPXML::HVACTypeCentralAirConditioner)
    end

    hvac_systems = []

    hpxml_bldg.cooling_systems.each do |cooling_system|
      heating_system = nil
      if is_attached_central_ac_and_furnace(cooling_system)
        heating_system = cooling_system.attached_heating_system
      end
      hvac_systems << { cooling: cooling_system,
                        heating: heating_system }
    end

    hpxml_bldg.heating_systems.each do |heating_system|
      next if heating_system.is_heat_pump_backup_system # Will be processed later
      if is_attached_central_ac_and_furnace(heating_system)
        next # Already processed with cooling
      end

      hvac_systems << { cooling: nil,
                        heating: heating_system }
    end

    # Heat pump with backup system must be sorted last so that the last two
    # HVAC systems in the EnergyPlus EquipmentList are 1) the heat pump and
    # 2) the heat pump backup system.
    hpxml_bldg.heat_pumps.sort_by { |hp| hp.backup_system_idref.to_s }.each do |heat_pump|
      hvac_systems << { cooling: heat_pump,
                        heating: heat_pump }
    end

    hpxml_bldg.heating_systems.each do |heating_system|
      next unless heating_system.is_heat_pump_backup_system

      hvac_systems << { cooling: nil,
                        heating: heating_system }
    end

    return hvac_systems
  end

  # Ensure that no capacities/airflows are zero in order to prevent potential E+ errors.
  #
  # @param hpxml_bldg [HPXML::Building] HPXML Building object representing an individual dwelling unit
  # @return [nil]
  def self.ensure_nonzero_sizing_values(hpxml_bldg)
    speed_descriptions = [HPXML::CapacityDescriptionMinimum, HPXML::CapacityDescriptionNominal, HPXML::CapacityDescriptionMaximum]
    hpxml_bldg.heating_systems.each do |htg_sys|
      htg_ap = htg_sys.additional_properties
      htg_sys.heating_capacity = [htg_sys.heating_capacity, MinCapacity].max
      htg_ap.heating_actual_airflow_cfm = [htg_ap.heating_actual_airflow_cfm, MinAirflow].max unless htg_ap.heating_actual_airflow_cfm.nil?
    end
    hpxml_bldg.cooling_systems.each do |clg_sys|
      clg_ap = clg_sys.additional_properties
      clg_sys.cooling_capacity = [clg_sys.cooling_capacity, MinCapacity].max
      clg_ap.cooling_actual_airflow_cfm = [clg_ap.cooling_actual_airflow_cfm, MinAirflow].max
      next if clg_sys.cooling_detailed_performance_data.empty?

      clg_sys.cooling_detailed_performance_data.each do |dp|
        speed = speed_descriptions.index(dp.capacity_description) + 1
        dp.capacity = [dp.capacity, MinCapacity * speed].max
      end
    end
    hpxml_bldg.heat_pumps.each do |hp_sys|
      hp_ap = hp_sys.additional_properties
      hp_sys.cooling_capacity = [hp_sys.cooling_capacity, MinCapacity].max
      hp_ap.cooling_actual_airflow_cfm = [hp_ap.cooling_actual_airflow_cfm, MinAirflow].max
      hp_sys.heating_capacity = [hp_sys.heating_capacity, MinCapacity].max
      hp_ap.heating_actual_airflow_cfm = [hp_ap.heating_actual_airflow_cfm, MinAirflow].max
      hp_sys.heating_capacity_17F = [hp_sys.heating_capacity_17F, MinCapacity].max unless hp_sys.heating_capacity_17F.nil?
      hp_sys.backup_heating_capacity = [hp_sys.backup_heating_capacity, MinCapacity].max unless hp_sys.backup_heating_capacity.nil?
      if not hp_sys.heating_detailed_performance_data.empty?
        hp_sys.heating_detailed_performance_data.each do |dp|
          next if dp.capacity.nil?

          speed = speed_descriptions.index(dp.capacity_description) + 1
          dp.capacity = [dp.capacity, MinCapacity * speed].max
        end
      end
      next if hp_sys.cooling_detailed_performance_data.empty?

      hp_sys.cooling_detailed_performance_data.each do |dp|
        next if dp.capacity.nil?

        speed = speed_descriptions.index(dp.capacity_description) + 1
        dp.capacity = [dp.capacity, MinCapacity * speed].max
      end
    end
  end

  # Apply unit multiplier (E+ thermal zone multiplier) to HVAC systems; E+ sends the
  # multiplied thermal zone load to the HVAC system, so the HVAC system needs to be
  # sized to meet the entire multiplied zone load.
  #
  # @param hpxml_bldg [HPXML::Building] HPXML Building object representing an individual dwelling unit
  # @param hpxml_header [HPXML::Header] HPXML Header object (one per HPXML file)
  # @return [nil]
  def self.apply_unit_multiplier(hpxml_bldg, hpxml_header)
    unit_multiplier = hpxml_bldg.building_construction.number_of_units
    hpxml_bldg.heating_systems.each do |htg_sys|
      hp_ap = htg_sys.additional_properties
      htg_sys.heating_capacity *= unit_multiplier
      htg_sys.heating_design_airflow_cfm *= unit_multiplier unless htg_sys.heating_design_airflow_cfm.nil?
      hp_ap.heating_actual_airflow_cfm *= unit_multiplier unless hp_ap.heating_actual_airflow_cfm.nil?
      htg_sys.pilot_light_btuh *= unit_multiplier unless htg_sys.pilot_light_btuh.nil?
      htg_sys.electric_auxiliary_energy *= unit_multiplier unless htg_sys.electric_auxiliary_energy.nil?
      htg_sys.fan_watts *= unit_multiplier unless htg_sys.fan_watts.nil?
      htg_sys.heating_detailed_performance_data.each do |dp|
        dp.capacity *= unit_multiplier unless dp.capacity.nil?
      end
    end
    hpxml_bldg.cooling_systems.each do |clg_sys|
      clg_ap = clg_sys.additional_properties
      clg_sys.cooling_capacity *= unit_multiplier
      clg_sys.cooling_design_airflow_cfm *= unit_multiplier
      clg_ap.cooling_actual_airflow_cfm *= unit_multiplier
      clg_sys.crankcase_heater_watts *= unit_multiplier unless clg_sys.crankcase_heater_watts.nil?
      clg_sys.integrated_heating_system_capacity *= unit_multiplier unless clg_sys.integrated_heating_system_capacity.nil?
      clg_sys.integrated_heating_system_airflow_cfm *= unit_multiplier unless clg_sys.integrated_heating_system_airflow_cfm.nil?
      clg_sys.cooling_detailed_performance_data.each do |dp|
        dp.capacity *= unit_multiplier unless dp.capacity.nil?
      end
    end
    hpxml_bldg.heat_pumps.each do |hp_sys|
      hp_ap = hp_sys.additional_properties
      hp_sys.cooling_capacity *= unit_multiplier
      hp_sys.cooling_design_airflow_cfm *= unit_multiplier
      hp_ap.cooling_actual_airflow_cfm *= unit_multiplier
      hp_sys.heating_capacity *= unit_multiplier
      hp_sys.heating_design_airflow_cfm *= unit_multiplier
      hp_ap.heating_actual_airflow_cfm *= unit_multiplier
      hp_sys.heating_capacity_17F *= unit_multiplier unless hp_sys.heating_capacity_17F.nil?
      hp_sys.backup_heating_capacity *= unit_multiplier unless hp_sys.backup_heating_capacity.nil?
      hp_sys.crankcase_heater_watts *= unit_multiplier unless hp_sys.crankcase_heater_watts.nil?
      hpxml_header.heat_pump_backup_heating_capacity_increment *= unit_multiplier unless hpxml_header.heat_pump_backup_heating_capacity_increment.nil?
      hp_sys.heating_detailed_performance_data.each do |dp|
        dp.capacity *= unit_multiplier unless dp.capacity.nil?
      end
      hp_sys.cooling_detailed_performance_data.each do |dp|
        dp.capacity *= unit_multiplier unless dp.capacity.nil?
      end
    end
  end

  # Calculates rated SEER (older metric) from rated SEER2 (newer metric).
  #
  # Source: ANSI/RESNET/ICC 301 Table 4.4.4.1(1) SEER2/HSPF2 Conversion Factors
  # Note that this is a regression based on products on the market, not a conversion.
  #
  # @param hvac_system [HPXML::CoolingSystem or HPXML::HeatPump] The HPXML HVAC system of interest
  # @return [Double] SEER value (Btu/Wh)
  def self.calc_seer_from_seer2(hvac_system)
    is_ducted = !hvac_system.distribution_system_idref.nil?
    if is_ducted
      case hvac_system.equipment_type
      when HPXML::HVACEquipmentTypeSplit,
           HPXML::HVACEquipmentTypePackaged
        return hvac_system.cooling_efficiency_seer2 / 0.95
      when HPXML::HVACEquipmentTypeSDHV
        return hvac_system.cooling_efficiency_seer2 / 1.00
      when HPXML::HVACEquipmentTypeSpaceConstrained
        if hvac_system.is_a?(HPXML::HeatPump)
          return hvac_system.cooling_efficiency_seer2 / 0.99
        elsif hvac_system.is_a?(HPXML::CoolingSystem)
          return hvac_system.cooling_efficiency_seer2 / 0.97
        end
      end
    else # Ductless systems
      return hvac_system.cooling_efficiency_seer2 / 1.00
    end
  end

  # Calculates rated SEER2 (newer metric) from rated SEER (older metric).
  #
  # Source: ANSI/RESNET/ICC 301 Table 4.4.4.1(1) SEER2/HSPF2 Conversion Factors
  # Note that this is a regression based on products on the market, not a conversion.
  #
  # @param hvac_system [HPXML::CoolingSystem or HPXML::HeatPump] The HPXML HVAC system of interest
  # @return [Double] SEER2 value (Btu/Wh)
  def self.calc_seer2_from_seer(hvac_system)
    is_ducted = !hvac_system.distribution_system_idref.nil?
    if is_ducted
      case hvac_system.equipment_type
      when HPXML::HVACEquipmentTypeSplit,
           HPXML::HVACEquipmentTypePackaged
        return hvac_system.cooling_efficiency_seer * 0.95
      when HPXML::HVACEquipmentTypeSDHV
        return hvac_system.cooling_efficiency_seer * 1.00
      when HPXML::HVACEquipmentTypeSpaceConstrained
        if hvac_system.is_a?(HPXML::HeatPump)
          return hvac_system.cooling_efficiency_seer * 0.99
        elsif hvac_system.is_a?(HPXML::CoolingSystem)
          return hvac_system.cooling_efficiency_seer * 0.97
        end
      end
    else # Ductless systems
      return hvac_system.cooling_efficiency_seer * 1.00
    end
  end

  # Calculates rated EER (older metric) from rated EER2 (newer metric).
  #
  # Source: ANSI/RESNET/ICC 301 Table 4.4.4.1(1) SEER2/HSPF2 Conversion Factors
  # Note that this is a regression based on products on the market, not a conversion.
  #
  # @param hvac_system [HPXML::CoolingSystem or HPXML::HeatPump] The HPXML HVAC system of interest
  # @return [Double] EER value (Btu/Wh)
  def self.calc_eer_from_eer2(hvac_system)
    is_ducted = !hvac_system.distribution_system_idref.nil?
    if is_ducted
      case hvac_system.equipment_type
      when HPXML::HVACEquipmentTypeSplit
        HPXML::HVACEquipmentTypePackaged
        return hvac_system.cooling_efficiency_eer2 / 0.95
      when HPXML::HVACEquipmentTypeSDHV
        return hvac_system.cooling_efficiency_eer2 / 1.00
      when HPXML::HVACEquipmentTypeSpaceConstrained
        if hvac_system.is_a?(HPXML::HeatPump)
          return hvac_system.cooling_efficiency_eer2 / 0.99
        elsif hvac_system.is_a?(HPXML::CoolingSystem)
          return hvac_system.cooling_efficiency_eer2 / 0.97
        end
      end
    else # Ductless systems
      return hvac_system.cooling_efficiency_eer2 / 1.00
    end
  end

  # Calculates rated EER2 (newer metric) from rated EER (older metric).
  #
  # Source: ANSI/RESNET/ICC 301 Table 4.4.4.1(1) SEER2/HSPF2 Conversion Factors
  # Note that this is a regression based on products on the market, not a conversion.
  #
  # @param hvac_system [HPXML::CoolingSystem or HPXML::HeatPump] The HPXML HVAC system of interest
  # @return [Double] EER2 value (Btu/Wh)
  def self.calc_eer2_from_eer(hvac_system)
    is_ducted = !hvac_system.distribution_system_idref.nil?
    if is_ducted
      case hvac_system.equipment_type
      when HPXML::HVACEquipmentTypeSplit,
           HPXML::HVACEquipmentTypePackaged
        return hvac_system.cooling_efficiency_eer * 0.95
      when HPXML::HVACEquipmentTypeSDHV
        return hvac_system.cooling_efficiency_eer * 1.00
      when HPXML::HVACEquipmentTypeSpaceConstrained
        if hvac_system.is_a?(HPXML::HeatPump)
          return hvac_system.cooling_efficiency_eer * 0.99
        elsif hvac_system.is_a?(HPXML::CoolingSystem)
          return hvac_system.cooling_efficiency_eer * 0.97
        end
      end
    else # Ductless systems
      return hvac_system.cooling_efficiency_eer * 1.00
    end
  end

  # Calculates rated HSPF (older metric) from rated HSPF2 (newer metric).
  #
  # Source: ANSI/RESNET/ICC 301 Table 4.4.4.1(1) SEER2/HSPF2 Conversion Factors
  # This is based on a regression of products, not a translation.
  #
  # @param heat_pump [HPXML::HeatPump] The HPXML Heat Pump of interest
  # @return [Double] HSPF value (Btu/Wh)
  def self.calc_hspf_from_hspf2(heat_pump)
    is_ducted = !heat_pump.distribution_system_idref.nil?
    if is_ducted
      case heat_pump.equipment_type
      when HPXML::HVACEquipmentTypeSplit,
           HPXML::HVACEquipmentTypeSDHV,
           HPXML::HVACEquipmentTypeSpaceConstrained
        return heat_pump.heating_efficiency_hspf2 / 0.85
      when HPXML::HVACEquipmentTypePackaged
        return heat_pump.heating_efficiency_hspf2 / 0.84
      end
    else # Ductless system
      return heat_pump.heating_efficiency_hspf2 / 0.90
    end
  end

  # Calculates rated HSPF2 (newer metric) from rated HSPF (older metric).
  #
  # Source: ANSI/RESNET/ICC 301 Table 4.4.4.1(1) SEER2/HSPF2 Conversion Factors
  # This is based on a regression of products, not a translation.
  #
  # @param heat_pump [HPXML::HeatPump] The HPXML Heat Pump of interest
  # @return [Double] HSPF2 value (Btu/Wh)
  def self.calc_hspf2_from_hspf(heat_pump)
    is_ducted = !heat_pump.distribution_system_idref.nil?
    if is_ducted
      case heat_pump.equipment_type
      when HPXML::HVACEquipmentTypeSplit,
           HPXML::HVACEquipmentTypeSDHV,
           HPXML::HVACEquipmentTypeSpaceConstrained
        return heat_pump.heating_efficiency_hspf * 0.85
      when HPXML::HVACEquipmentTypePackaged
        return heat_pump.heating_efficiency_hspf * 0.84
      end
    else # Ductless system
      return heat_pump.heating_efficiency_hspf * 0.90
    end
  end

  # Calculates rated CEER (newer metric) from rated EER (older metric).
  #
  # Source: http://documents.dps.ny.gov/public/Common/ViewDoc.aspx?DocRefId=%7BB6A57FC0-6376-4401-92BD-D66EC1930DCF%7D
  #
  # @param cooling_system [HPXML::CoolingSystem] The HPXML Cooling System of interest
  # @return [Double] CEER value (Btu/Wh)
  def self.calc_ceer_from_eer(cooling_system)
    return cooling_system.cooling_efficiency_eer / 1.01
  end

  # Calculates rated EER (older metric) from rated CEER (newer metric).
  #
  # Source: http://documents.dps.ny.gov/public/Common/ViewDoc.aspx?DocRefId=%7BB6A57FC0-6376-4401-92BD-D66EC1930DCF%7D
  #
  # @param cooling_system [HPXML::CoolingSystem] The HPXML Cooling System of interest
  # @return [Double] EER value (Btu/Wh)
  def self.calc_eer_from_ceer(cooling_system)
    return cooling_system.cooling_efficiency_ceer * 1.01
  end

  # Check provided HVAC system and distribution types against what is allowed.
  #
  # @param hvac_system [HPXML::HeatingSystem or HPXML::CoolingSystem or HPXML::HeatPump] The HPXML HVAC system of interest
  # @param system_type [String] the HVAC system type of interest
  # @return [nil]
  def self.check_distribution_system(hvac_system, system_type)
    hvac_distribution = hvac_system.distribution_system
    return if hvac_distribution.nil?

    hvac_distribution_type_map = {
      HPXML::HVACTypeFurnace => [HPXML::HVACDistributionTypeAir, HPXML::HVACDistributionTypeDSE],
      HPXML::HVACTypeBoiler => [HPXML::HVACDistributionTypeHydronic, HPXML::HVACDistributionTypeAir, HPXML::HVACDistributionTypeDSE],
      HPXML::HVACTypeCentralAirConditioner => [HPXML::HVACDistributionTypeAir, HPXML::HVACDistributionTypeDSE],
      HPXML::HVACTypeEvaporativeCooler => [HPXML::HVACDistributionTypeAir, HPXML::HVACDistributionTypeDSE],
      HPXML::HVACTypeMiniSplitAirConditioner => [HPXML::HVACDistributionTypeAir, HPXML::HVACDistributionTypeDSE],
      HPXML::HVACTypeRoomAirConditioner => [HPXML::HVACDistributionTypeDSE],
      HPXML::HVACTypePTAC => [HPXML::HVACDistributionTypeDSE],
      HPXML::HVACTypeHeatPumpAirToAir => [HPXML::HVACDistributionTypeAir, HPXML::HVACDistributionTypeDSE],
      HPXML::HVACTypeHeatPumpMiniSplit => [HPXML::HVACDistributionTypeAir, HPXML::HVACDistributionTypeDSE],
      HPXML::HVACTypeHeatPumpGroundToAir => [HPXML::HVACDistributionTypeAir, HPXML::HVACDistributionTypeDSE],
      HPXML::HVACTypeHeatPumpWaterLoopToAir => [HPXML::HVACDistributionTypeAir, HPXML::HVACDistributionTypeDSE],
      HPXML::HVACTypeHeatPumpPTHP => [HPXML::HVACDistributionTypeDSE],
      HPXML::HVACTypeHeatPumpRoom => [HPXML::HVACDistributionTypeDSE],
    }

    if not hvac_distribution_type_map[system_type].include? hvac_distribution.distribution_system_type
      fail "Incorrect HVAC distribution system type for HVAC type: '#{system_type}'. Should be one of: #{hvac_distribution_type_map[system_type]}"
    end

    # Also check that DSE=1 if PTAC/PTHP/RoomAC/RoomHP, since it is only used to attach a CFIS system
    if is_room_dx_hvac_system(hvac_system)
      if ((not hvac_distribution.annual_cooling_dse.nil?) && (hvac_distribution.annual_cooling_dse != 1)) ||
         ((not hvac_distribution.annual_heating_dse.nil?) && (hvac_distribution.annual_heating_dse != 1))
        fail "HVAC type '#{system_type}' must have a heating and/or cooling DSE of 1."
      end
    end
  end

  # Returns whether the HVAC system is a DX system that serves a room (e.g., room/window air conditioner
  # or PTAC/PTHP).
  #
  # @param hvac_system [HPXML::HeatingSystem or HPXML::CoolingSystem or HPXML::HeatPump] The HPXML HVAC system of interest
  # @return [Boolean] True if a room DX system
  def self.is_room_dx_hvac_system(hvac_system)
    if hvac_system.is_a? HPXML::CoolingSystem
      return [HPXML::HVACTypePTAC,
              HPXML::HVACTypeRoomAirConditioner].include? hvac_system.cooling_system_type
    elsif hvac_system.is_a? HPXML::HeatPump
      return [HPXML::HVACTypeHeatPumpPTHP,
              HPXML::HVACTypeHeatPumpRoom].include? hvac_system.heat_pump_type
    end
    return false
  end
end<|MERGE_RESOLUTION|>--- conflicted
+++ resolved
@@ -2939,15 +2939,10 @@
   # @param cooling_system [HPXML::CoolingSystem or HPXML::HeatPump] The HPXML cooling system or heat pump of interest
   # @param weather_max_drybulb [Double] Maximum outdoor drybulb temperature
   # @param has_deadband_control [Boolean] Whether to apply on off thermostat deadband
-<<<<<<< HEAD
-  # @return [OpenStudio::Model::CoilCoolingDX] The DX cooling cool
-  def self.create_dx_cooling_coil(model, obj_name, cooling_system, max_rated_fan_cfm, weather_max_drybulb, has_deadband_control = false)
-=======
-  # @return [OpenStudio::Model::CoilCoolingDXSingleSpeed or OpenStudio::Model::CoilCoolingDXMultiSpeed] The new cooling coil
+  # @return [OpenStudio::Model::CoilCoolingDX] The DX cooling coil
   def self.create_dx_cooling_coil(model, obj_name, cooling_system, weather_max_drybulb, has_deadband_control = false)
->>>>>>> 1a25b1eb
     clg_ap = cooling_system.additional_properties
-    num_speeds = clg_ap.cool_rated_cfm_per_ton.size
+    num_speeds = clg_ap.cool_capacity_ratios.size
 
     if cooling_system.cooling_detailed_performance_data.empty?
       net_capacity = cooling_system.cooling_capacity
@@ -2957,10 +2952,13 @@
       clg_ap.cool_rated_capacities_gross = [gross_capacity]
       fail 'Unexpected error.' if clg_ap.cool_capacity_ratios.size != 1 || clg_ap.cool_capacity_ratios[0] != 1
     else
-<<<<<<< HEAD
-      process_neep_detailed_performance(cooling_system, :clg, max_rated_fan_cfm, weather_max_drybulb)
+      process_detailed_performance_data(cooling_system, :clg, weather_max_drybulb)
+      clg_ap.cool_rated_capacities_gross = []
+      clg_ap.cool_rated_capacities_net = []
+      clg_ap.cool_rated_cops = []
       for i in 0..(num_speeds - 1)
-        speed_performance_data = clg_ap.cooling_performance_data_array[i].sort_by { |dp| [dp.indoor_wetbulb, dp.outdoor_temperature] }
+        capacity_description = clg_ap.cooling_datapoints_by_speed.keys[i]
+        speed_performance_data = clg_ap.cooling_datapoints_by_speed[capacity_description].sort_by { |dp| [dp.indoor_wetbulb, dp.outdoor_temperature] }
         rate_dp = speed_performance_data.find { |dp| (dp.indoor_wetbulb == HVAC::AirSourceCoolRatedIWB) && (dp.outdoor_temperature == HVAC::AirSourceCoolRatedODB) }
         clg_ap.cool_rated_cops << rate_dp.gross_efficiency_cop
         clg_ap.cool_rated_capacities_gross << rate_dp.gross_capacity
@@ -2975,7 +2973,7 @@
     )
 
     rated_capacity = clg_ap.cool_rated_capacities_gross[-1]
-    rated_airflow_rate = calc_rated_airflow(clg_ap.cool_rated_capacities_net[-1], clg_ap.cool_rated_cfm_per_ton[-1])
+    rated_airflow_rate = calc_rated_airflow(clg_ap.cool_rated_capacities_net[-1], clg_ap.cool_rated_cfm_per_ton, 'm^3/s')
 
     operating_mode = OpenStudio::Model::CoilCoolingDXCurveFitOperatingMode.new(model)
     operating_mode.setRatedGrossTotalCoolingCapacity(UnitConversions.convert(rated_capacity, 'Btu/hr', 'W'))
@@ -2990,9 +2988,7 @@
 
     performance = OpenStudio::Model::CoilCoolingDXCurveFitPerformance.new(model, operating_mode)
     performance.setCompressorFuelType(EPlus::FuelTypeElectricity)
-    if not cooling_system.is_a? HPXML::HeatPump # Crankcase used on heating coil instead
-      performance.setCrankcaseHeaterCapacity(cooling_system.crankcase_heater_watts)
-    end
+    performance.setCrankcaseHeaterCapacity(cooling_system.crankcase_heater_watts)
     performance.setMaximumOutdoorDryBulbTemperatureforCrankcaseHeaterOperation(UnitConversions.convert(CrankcaseHeaterTemp, 'F', 'C')) if cooling_system.crankcase_heater_watts.to_f > 0.0 # From RESNET Publication No. 002-2017
 
     clg_coil = OpenStudio::Model::CoilCoolingDX.new(model, performance)
@@ -3002,28 +2998,9 @@
 
     for i in 0..(num_speeds - 1)
       if not cooling_system.cooling_detailed_performance_data.empty?
-        speed_performance_data = clg_ap.cooling_performance_data_array[i].sort_by { |dp| [dp.indoor_wetbulb, dp.outdoor_temperature] }
-        var_wb = { name: 'wet_bulb_temp_in', min: -100, max: 100, values: speed_performance_data.map { |dp| UnitConversions.convert(dp.indoor_wetbulb, 'F', 'C') }.uniq }
-        var_db = { name: 'dry_bulb_temp_out', min: -100, max: 100, values: speed_performance_data.map { |dp| UnitConversions.convert(dp.outdoor_temperature, 'F', 'C') }.uniq }
-        cap_ft_independent_vars = [var_wb, var_db]
-        eir_ft_independent_vars = [var_wb, var_db]
-
-        rate_dp = speed_performance_data.find { |dp| (dp.indoor_wetbulb == HVAC::AirSourceCoolRatedIWB) && (dp.outdoor_temperature == HVAC::AirSourceCoolRatedODB) }
-        cap_ft_output_values = speed_performance_data.map { |dp| dp.gross_capacity / rate_dp.gross_capacity }
-        eir_ft_output_values = speed_performance_data.map { |dp| (1.0 / dp.gross_efficiency_cop) / (1.0 / rate_dp.gross_efficiency_cop) }
-        cap_ft_curve = create_table_lookup(model, "Cool-CAP-fT#{i + 1}", cap_ft_independent_vars, cap_ft_output_values, 0.0)
-        eir_ft_curve = create_table_lookup(model, "Cool-EIR-fT#{i + 1}", eir_ft_independent_vars, eir_ft_output_values, 0.0)
-=======
-      process_detailed_performance_data(cooling_system, :clg, weather_max_drybulb)
-    end
-
-    clg_coil = nil
-    coil_name = obj_name + ' clg coil'
-    num_speeds = clg_ap.cool_capacity_ratios.size
-    for i in 0..(num_speeds - 1)
-      if not cooling_system.cooling_detailed_performance_data.empty?
         capacity_description = clg_ap.cooling_datapoints_by_speed.keys[i]
         speed_performance_data = clg_ap.cooling_datapoints_by_speed[capacity_description].sort_by { |dp| [dp.indoor_wetbulb, dp.outdoor_temperature] }
+        rate_dp = speed_performance_data.find { |dp| (dp.indoor_wetbulb == HVAC::AirSourceCoolRatedIWB) && (dp.outdoor_temperature == HVAC::AirSourceCoolRatedODB) }
         var_iwb = Model.add_table_independent_variable(
           model,
           name: 'wet_bulb_temp_in',
@@ -3038,17 +3015,6 @@
           max: 100,
           values: speed_performance_data.map { |dp| UnitConversions.convert(dp.outdoor_temperature, 'F', 'C') }.uniq
         )
-
-        if i == 0
-          clg_ap.cool_rated_capacities_gross = []
-          clg_ap.cool_rated_capacities_net = []
-          clg_ap.cool_rated_cops = []
-        end
-
-        rate_dp = speed_performance_data.find { |dp| (dp.indoor_wetbulb == HVAC::AirSourceCoolRatedIWB) && (dp.outdoor_temperature == HVAC::AirSourceCoolRatedODB) }
-        clg_ap.cool_rated_cops << rate_dp.gross_efficiency_cop
-        clg_ap.cool_rated_capacities_gross << rate_dp.gross_capacity
-        clg_ap.cool_rated_capacities_net << rate_dp.capacity
         cap_ft_curve = Model.add_table_lookup(
           model,
           name: "Cool-CAP-fT#{i + 1}",
@@ -3063,7 +3029,6 @@
           output_values: speed_performance_data.map { |dp| (1.0 / dp.gross_efficiency_cop) / (1.0 / rate_dp.gross_efficiency_cop) },
           output_min: 0.0
         )
->>>>>>> 1a25b1eb
       else
         cap_ft_curve = Model.add_curve_biquadratic(
           model,
@@ -3111,7 +3076,6 @@
         )
       end
 
-<<<<<<< HEAD
       speed = OpenStudio::Model::CoilCoolingDXCurveFitSpeed.new(model)
       speed.setTotalCoolingCapacityModifierFunctionofTemperatureCurve(cap_ft_curve)
       speed.setTotalCoolingCapacityModifierFunctionofAirFlowFractionCurve(cap_fff_curve)
@@ -3119,56 +3083,16 @@
       speed.setEnergyInputRatioModifierFunctionofAirFlowFractionCurve(eir_fff_curve)
       speed.setPartLoadFractionCorrelationCurve(plf_fplr_curve)
       speed.setWasteHeatModifierFunctionofTemperatureCurve(constant_biquadratic)
-
-      airflow_fraction = calc_rated_airflow(clg_ap.cool_rated_capacities_net[i], clg_ap.cool_rated_cfm_per_ton[i]) / rated_airflow_rate
+      speed.setGrossCoolingCOP(clg_ap.cool_rated_cops[i])
+      speed.setGrossTotalCoolingCapacityFraction(clg_ap.cool_rated_capacities_gross[i] / rated_capacity)
+      speed.setGrossSensibleHeatRatio(clg_ap.cool_rated_shr_gross)
+      speed.setRatedWasteHeatFractionofPowerInput(0.2)
+
+      airflow_fraction = calc_rated_airflow(clg_ap.cool_rated_capacities_net[i], clg_ap.cool_rated_cfm_per_ton, 'm^3/s') / rated_airflow_rate
       speed.setEvaporatorAirFlowRateFraction(airflow_fraction)
       speed.setCondenserAirFlowRateFraction(airflow_fraction)
-      speed.setGrossCoolingCOP(clg_ap.cool_rated_cops[i])
-      speed.setGrossTotalCoolingCapacityFraction(clg_ap.cool_rated_capacities_gross[i] / rated_capacity)
-      speed.setGrossSensibleHeatRatio(clg_ap.cool_rated_shrs_gross[i])
-      speed.setRatedWasteHeatFractionofPowerInput(0.2)
 
       clg_coil.performanceObject.baseOperatingMode.addSpeed(speed)
-=======
-      if num_speeds == 1
-        clg_coil = OpenStudio::Model::CoilCoolingDXSingleSpeed.new(model, model.alwaysOnDiscreteSchedule, cap_ft_curve, cap_fff_curve, eir_ft_curve, eir_fff_curve, plf_fplr_curve)
-        # Coil COP calculation based on system type
-        clg_coil.setRatedCOP(clg_ap.cool_rated_cops[i])
-        clg_coil.setMaximumOutdoorDryBulbTemperatureForCrankcaseHeaterOperation(UnitConversions.convert(CrankcaseHeaterTemp, 'F', 'C'))
-        clg_coil.setRatedSensibleHeatRatio(clg_ap.cool_rated_shr_gross)
-        clg_coil.setNominalTimeForCondensateRemovalToBegin(1000.0)
-        clg_coil.setRatioOfInitialMoistureEvaporationRateAndSteadyStateLatentCapacity(1.5)
-        clg_coil.setMaximumCyclingRate(3.0)
-        clg_coil.setLatentCapacityTimeConstant(45.0)
-        clg_coil.setRatedTotalCoolingCapacity(UnitConversions.convert(clg_ap.cool_rated_capacities_gross[i], 'Btu/hr', 'W'))
-        clg_coil.setRatedAirFlowRate(calc_rated_airflow(clg_ap.cool_rated_capacities_net[i], clg_ap.cool_rated_cfm_per_ton, 'm^3/s'))
-      else
-        if clg_coil.nil?
-          clg_coil = OpenStudio::Model::CoilCoolingDXMultiSpeed.new(model)
-          clg_coil.setApplyPartLoadFractiontoSpeedsGreaterthan1(false)
-          clg_coil.setApplyLatentDegradationtoSpeedsGreaterthan1(false)
-          clg_coil.setFuelType(EPlus::FuelTypeElectricity)
-          clg_coil.setAvailabilitySchedule(model.alwaysOnDiscreteSchedule)
-          clg_coil.setMaximumOutdoorDryBulbTemperatureforCrankcaseHeaterOperation(UnitConversions.convert(CrankcaseHeaterTemp, 'F', 'C'))
-          constant_biquadratic = Model.add_curve_biquadratic(
-            model,
-            name: 'ConstantBiquadratic',
-            coeff: [1, 0, 0, 0, 0, 0]
-          )
-        end
-        stage = OpenStudio::Model::CoilCoolingDXMultiSpeedStageData.new(model, cap_ft_curve, cap_fff_curve, eir_ft_curve, eir_fff_curve, plf_fplr_curve, constant_biquadratic)
-        stage.setGrossRatedCoolingCOP(clg_ap.cool_rated_cops[i])
-        stage.setGrossRatedSensibleHeatRatio(clg_ap.cool_rated_shr_gross)
-        stage.setNominalTimeforCondensateRemovaltoBegin(1000)
-        stage.setRatioofInitialMoistureEvaporationRateandSteadyStateLatentCapacity(1.5)
-        stage.setRatedWasteHeatFractionofPowerInput(0.2)
-        stage.setMaximumCyclingRate(3.0)
-        stage.setLatentCapacityTimeConstant(45.0)
-        stage.setGrossRatedTotalCoolingCapacity(UnitConversions.convert(clg_ap.cool_rated_capacities_gross[i], 'Btu/hr', 'W'))
-        stage.setRatedAirFlowRate(calc_rated_airflow(clg_ap.cool_rated_capacities_net[i], clg_ap.cool_rated_cfm_per_ton, 'm^3/s'))
-        clg_coil.addStage(stage)
-      end
->>>>>>> 1a25b1eb
     end
 
     if has_deadband_control
@@ -3189,6 +3113,7 @@
   # @return [OpenStudio::Model::CoilHeatingDXSingleSpeed or OpenStudio::Model::CoilHeatingDXMultiSpeed] The new heating coil
   def self.create_dx_heating_coil(model, obj_name, heating_system, weather_min_drybulb, has_deadband_control = false)
     htg_ap = heating_system.additional_properties
+    num_speeds = htg_ap.heat_capacity_ratios.size
 
     if heating_system.heating_detailed_performance_data.empty?
       net_capacity = heating_system.heating_capacity
@@ -3199,16 +3124,33 @@
       fail 'Unexpected error.' if htg_ap.heat_capacity_ratios.size != 1 || htg_ap.heat_capacity_ratios[0] != 1
     else
       process_detailed_performance_data(heating_system, :htg, weather_min_drybulb, htg_ap.hp_min_temp)
-    end
+      htg_ap.heat_rated_capacities_gross = []
+      htg_ap.heat_rated_capacities_net = []
+      htg_ap.heat_rated_cops = []
+      for i in 0..(num_speeds - 1)
+        capacity_description = htg_ap.heating_datapoints_by_speed.keys[i]
+        speed_performance_data = htg_ap.heating_datapoints_by_speed[capacity_description].sort_by { |dp| [dp.indoor_temperature, dp.outdoor_temperature] }
+        rate_dp = speed_performance_data.find { |dp| (dp.indoor_temperature == HVAC::AirSourceHeatRatedIDB) && (dp.outdoor_temperature == HVAC::AirSourceHeatRatedODB) }
+        htg_ap.heat_rated_cops << rate_dp.gross_efficiency_cop
+        htg_ap.heat_rated_capacities_net << rate_dp.capacity
+        htg_ap.heat_rated_capacities_gross << rate_dp.gross_capacity
+      end
+    end
+
+    constant_biquadratic = Model.add_curve_biquadratic(
+      model,
+      name: 'ConstantBiquadratic',
+      coeff: [1, 0, 0, 0, 0, 0]
+    )
 
     htg_coil = nil
     coil_name = obj_name + ' htg coil'
 
-    num_speeds = htg_ap.heat_capacity_ratios.size
     for i in 0..(num_speeds - 1)
       if not heating_system.heating_detailed_performance_data.empty?
         capacity_description = htg_ap.heating_datapoints_by_speed.keys[i]
         speed_performance_data = htg_ap.heating_datapoints_by_speed[capacity_description].sort_by { |dp| [dp.indoor_temperature, dp.outdoor_temperature] }
+        rate_dp = speed_performance_data.find { |dp| (dp.indoor_temperature == HVAC::AirSourceHeatRatedIDB) && (dp.outdoor_temperature == HVAC::AirSourceHeatRatedODB) }
         var_idb = Model.add_table_independent_variable(
           model,
           name: 'dry_bulb_temp_in',
@@ -3223,17 +3165,6 @@
           max: 100,
           values: speed_performance_data.map { |dp| UnitConversions.convert(dp.outdoor_temperature, 'F', 'C') }.uniq
         )
-
-        if i == 0
-          htg_ap.heat_rated_capacities_gross = []
-          htg_ap.heat_rated_capacities_net = []
-          htg_ap.heat_rated_cops = []
-        end
-
-        rate_dp = speed_performance_data.find { |dp| (dp.indoor_temperature == HVAC::AirSourceHeatRatedIDB) && (dp.outdoor_temperature == HVAC::AirSourceHeatRatedODB) }
-        htg_ap.heat_rated_cops << rate_dp.gross_efficiency_cop
-        htg_ap.heat_rated_capacities_net << rate_dp.capacity
-        htg_ap.heat_rated_capacities_gross << rate_dp.gross_capacity
         cap_ft_curve = Model.add_table_lookup(
           model,
           name: "Heat-CAP-fT#{i + 1}",
@@ -3311,11 +3242,6 @@
           htg_coil.setFuelType(EPlus::FuelTypeElectricity)
           htg_coil.setApplyPartLoadFractiontoSpeedsGreaterthan1(false)
           htg_coil.setAvailabilitySchedule(model.alwaysOnDiscreteSchedule)
-          constant_biquadratic = Model.add_curve_biquadratic(
-            model,
-            name: 'ConstantBiquadratic',
-            coeff: [1, 0, 0, 0, 0, 0]
-          )
         end
         stage = OpenStudio::Model::CoilHeatingDXMultiSpeedStageData.new(model, cap_ft_curve, cap_fff_curve, eir_ft_curve, eir_fff_curve, plf_fplr_curve, constant_biquadratic)
         stage.setGrossRatedHeatingCOP(htg_ap.heat_rated_cops[i])
@@ -3828,7 +3754,7 @@
   # @param cooling_system [HPXML::CoolingSystem or HPXML::HeatPump] The HPXML cooling system or heat pump of interest
   # @param htg_supp_coil [OpenStudio::Model::CoilHeatingElectric or CoilHeatingElectricMultiStage] OpenStudio Supplemental Heating Coil object
   # @param clg_coil [OpenStudio::Model::CoilCoolingDX] OpenStudio DX Cooling Coil object
-  # @param htg_coil [OpenStudio::Model::CoilHeatingDXMultiSpeed] OpenStudio DX Heating Coil object
+  # @param htg_coil [OpenStudio::Model::CoilHeatingDXMultiSpeed] OpenStudio MultiStage Heating Coil object
   # @param schedules_file [SchedulesFile] SchedulesFile wrapper class instance of detailed schedule files
   # @return [nil]
   def self.add_variable_speed_power_ems_program(runner, model, air_loop_unitary, control_zone, heating_system, cooling_system, htg_supp_coil, clg_coil, htg_coil, schedules_file)
@@ -4035,7 +3961,7 @@
         program.addLine("    Set #{cap_multiplier} = #{clg_sens_sensor.name} / #{clg_tot_sensor.name}")
         program.addLine('  Else')
         # Missing dynamic SHR, set rated instead
-        program.addLine("    Set #{cap_multiplier} = #{coil.stages[-1].grossRatedSensibleHeatRatio}")
+        program.addLine("    Set #{cap_multiplier} = #{speeds[-1].grossSensibleHeatRatio.get}")
         program.addLine('  EndIf')
         program.addLine('EndIf')
       end
@@ -4440,9 +4366,8 @@
   # @return [nil]
   def self.add_installation_quality_ems_program_equations(model, obj_name, mode, fault_program, tin_sensor, tout_sensor, hvac_coil, f_chg, airflow_defect_ratio, airflow_rated_defect_ratio, hvac_ap)
     if mode == :clg
-<<<<<<< HEAD
-      if clg_or_htg_coil.is_a? OpenStudio::Model::CoilCoolingDX
-        speeds = clg_or_htg_coil.performanceObject.baseOperatingMode.speeds
+      if hvac_coil.is_a? OpenStudio::Model::CoilCoolingDX
+        speeds = hvac_coil.performanceObject.baseOperatingMode.speeds
         num_speeds = speeds.size
         if speeds[0].totalCoolingCapacityModifierFunctionofAirFlowFractionCurve.get.to_CurveQuadratic.is_initialized
           cap_fff_curves = speeds.map { |speed| speed.totalCoolingCapacityModifierFunctionofAirFlowFractionCurve.get.to_CurveQuadratic.get }
@@ -4450,20 +4375,6 @@
         else
           cap_fff_curves = speeds.map { |speed| speed.totalCoolingCapacityModifierFunctionofAirFlowFractionCurve.get.to_TableLookup.get }
           eir_pow_fff_curves = speeds.map { |speed| speed.energyInputRatioModifierFunctionofAirFlowFractionCurve.get.to_TableLookup.get }
-=======
-      if hvac_coil.is_a? OpenStudio::Model::CoilCoolingDXSingleSpeed
-        num_speeds = 1
-        cap_fff_curves = [hvac_coil.totalCoolingCapacityFunctionOfFlowFractionCurve.to_CurveQuadratic.get]
-        eir_pow_fff_curves = [hvac_coil.energyInputRatioFunctionOfFlowFractionCurve.to_CurveQuadratic.get]
-      elsif hvac_coil.is_a? OpenStudio::Model::CoilCoolingDXMultiSpeed
-        num_speeds = hvac_coil.stages.size
-        if hvac_coil.stages[0].totalCoolingCapacityFunctionofFlowFractionCurve.to_CurveQuadratic.is_initialized
-          cap_fff_curves = hvac_coil.stages.map { |stage| stage.totalCoolingCapacityFunctionofFlowFractionCurve.to_CurveQuadratic.get }
-          eir_pow_fff_curves = hvac_coil.stages.map { |stage| stage.energyInputRatioFunctionofFlowFractionCurve.to_CurveQuadratic.get }
-        else
-          cap_fff_curves = hvac_coil.stages.map { |stage| stage.totalCoolingCapacityFunctionofFlowFractionCurve.to_TableLookup.get }
-          eir_pow_fff_curves = hvac_coil.stages.map { |stage| stage.energyInputRatioFunctionofFlowFractionCurve.to_TableLookup.get }
->>>>>>> 1a25b1eb
         end
       elsif hvac_coil.is_a? OpenStudio::Model::CoilCoolingWaterToAirHeatPumpVariableSpeedEquationFit
         num_speeds = hvac_coil.speeds.size
@@ -4696,23 +4607,14 @@
 
     cool_airflow_rated_defect_ratio = []
     if (not clg_coil.nil?) && (cooling_system.fraction_cool_load_served > 0)
-<<<<<<< HEAD
-      clg_ap = cooling_system.additional_properties
-      clg_cfm = cooling_system.cooling_airflow_cfm
+      clg_cfm = clg_ap.cooling_actual_airflow_cfm
       if clg_coil.to_CoilCoolingWaterToAirHeatPumpEquationFit.is_initialized
-        cool_airflow_rated_defect_ratio = [UnitConversions.convert(clg_cfm, 'cfm', 'm^3/s') / clg_coil.ratedAirFlowRate.get - 1.0]
-      elsif clg_coil.to_CoilCoolingDX.is_initialized
-        clg_oper = clg_coil.performanceObject.baseOperatingMode
-        cool_airflow_rated_defect_ratio = clg_oper.speeds.zip(clg_ap.cool_fan_speed_ratios).map { |speed, speed_ratio| UnitConversions.convert(clg_cfm * speed_ratio, 'cfm', 'm^3/s') / (speed.evaporatorAirFlowRateFraction * clg_oper.ratedEvaporatorAirFlowRate.get) - 1.0 }
-=======
-      clg_cfm = clg_ap.cooling_actual_airflow_cfm
-      if clg_coil.to_CoilCoolingDXSingleSpeed.is_initialized || clg_coil.to_CoilCoolingWaterToAirHeatPumpEquationFit.is_initialized
         cool_airflow_rated_defect_ratio = [UnitConversions.convert(clg_cfm, 'cfm', 'm^3/s') / clg_coil.ratedAirFlowRate.get - 1.0]
       elsif clg_coil.to_CoilCoolingWaterToAirHeatPumpVariableSpeedEquationFit.is_initialized
         cool_airflow_rated_defect_ratio = clg_coil.speeds.zip(clg_ap.cool_capacity_ratios).map { |speed, speed_ratio| UnitConversions.convert(clg_cfm * speed_ratio, 'cfm', 'm^3/s') / speed.referenceUnitRatedAirFlowRate - 1.0 }
-      elsif clg_coil.to_CoilCoolingDXMultiSpeed.is_initialized
-        cool_airflow_rated_defect_ratio = clg_coil.stages.zip(clg_ap.cool_capacity_ratios).map { |stage, speed_ratio| UnitConversions.convert(clg_cfm * speed_ratio, 'cfm', 'm^3/s') / stage.ratedAirFlowRate.get - 1.0 }
->>>>>>> 1a25b1eb
+      elsif clg_coil.to_CoilCoolingDX.is_initialized
+        clg_oper = clg_coil.performanceObject.baseOperatingMode
+        cool_airflow_rated_defect_ratio = clg_oper.speeds.zip(clg_ap.cool_capacity_ratios).map { |speed, speed_ratio| UnitConversions.convert(clg_cfm * speed_ratio, 'cfm', 'm^3/s') / (speed.evaporatorAirFlowRateFraction * clg_oper.ratedEvaporatorAirFlowRate.get) - 1.0 }
       end
     end
 
