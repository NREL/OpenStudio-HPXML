--- conflicted
+++ resolved
@@ -1,27 +1,10 @@
 # frozen_string_literal: true
 
 class HVAC
-<<<<<<< HEAD
-  def self.apply_central_air_conditioner_furnace(model, runner, cooling_system, heating_system,
-                                                 sequential_cool_load_fracs, sequential_heat_load_fracs,
-                                                 control_zone, is_ddb_control = false)
-    if heating_system.nil?
-      obj_name = Constants.ObjectNameCentralAirConditioner
-    elsif cooling_system.nil?
-      obj_name = Constants.ObjectNameFurnace
-    else
-      obj_name = Constants.ObjectNameCentralAirConditionerAndFurnace
-    end
-
-    if not heating_system.nil?
-      htg_ap = heating_system.additional_properties
-    end
-=======
   def self.apply_air_source_hvac_systems(model, runner, cooling_system, heating_system,
                                          sequential_cool_load_fracs, sequential_heat_load_fracs,
-                                         control_zone)
+                                         control_zone, is_ddb_control = false)
     is_heatpump = false
->>>>>>> a1734945
     if not cooling_system.nil?
       if cooling_system.is_a? HPXML::HeatPump
         is_heatpump = true
@@ -73,17 +56,13 @@
 
     fan_cfms = []
     if not cooling_system.nil?
-<<<<<<< HEAD
+      # Cooling Coil
       clg_coil = create_dx_cooling_coil(model, obj_name, cooling_system, is_ddb_control)
-=======
-      # Cooling Coil
-      clg_coil = create_dx_cooling_coil(model, obj_name, cooling_system)
 
       clg_cfm = cooling_system.cooling_airflow_cfm
       clg_ap.cool_fan_speed_ratios.each do |r|
         fan_cfms << clg_cfm * r
       end
->>>>>>> a1734945
     end
 
     if not heating_system.nil?
@@ -164,80 +143,6 @@
     return air_loop
   end
 
-<<<<<<< HEAD
-  def self.apply_room_air_conditioner(model, runner, cooling_system,
-                                      sequential_cool_load_fracs, control_zone,
-                                      is_ddb_control = false)
-
-    obj_name = Constants.ObjectNameRoomAirConditioner
-
-    clg_ap = cooling_system.additional_properties
-
-    # Performance curves
-    cool_cap_ft_spec_si = convert_curve_biquadratic(clg_ap.cool_cap_ft_spec[0])
-    cool_eir_ft_spec_si = convert_curve_biquadratic(clg_ap.cool_eir_ft_spec[0])
-
-    roomac_cap_ft_curve = create_curve_biquadratic(model, cool_cap_ft_spec_si, 'Cool-CAP-fT', 0, 100, 0, 100)
-    roomac_cap_fff_curve = create_curve_quadratic(model, clg_ap.cool_cap_fflow_spec[0], 'Cool-CAP-fFF', 0, 2, 0, 2)
-    roomac_eir_ft_curve = create_curve_biquadratic(model, cool_eir_ft_spec_si, 'Cool-EIR-fT', 0, 100, 0, 100)
-    roomcac_eir_fff_curve = create_curve_quadratic(model, clg_ap.cool_eir_fflow_spec[0], 'Cool-EIR-fFF', 0, 2, 0, 2)
-
-    # Cooling Coil
-    coil_name = obj_name + ' clg coil'
-    if is_ddb_control
-      # Zero out impact of part load ratio
-      roomac_plf_fplr_curve = create_curve_quadratic(model, [1.0, 0.0, 0.0], 'Cool-PLF-fPLR', 0, 1, 0, 1)
-      clg_coil = OpenStudio::Model::CoilCoolingDXSingleSpeed.new(model, model.alwaysOnDiscreteSchedule, roomac_cap_ft_curve, roomac_cap_fff_curve, roomac_eir_ft_curve, roomcac_eir_fff_curve, roomac_plf_fplr_curve)
-      # Apply startup degradation
-      apply_capacity_degradation_EMS(model, clg_ap, coil_name, true, roomac_cap_fff_curve, roomcac_eir_fff_curve)
-    else
-      roomac_plf_fplr_curve = create_curve_quadratic(model, clg_ap.cool_plf_fplr_spec[0], 'Cool-PLF-fPLR', 0, 1, 0, 1)
-      clg_coil = OpenStudio::Model::CoilCoolingDXSingleSpeed.new(model, model.alwaysOnDiscreteSchedule, roomac_cap_ft_curve, roomac_cap_fff_curve, roomac_eir_ft_curve, roomcac_eir_fff_curve, roomac_plf_fplr_curve)
-    end
-    clg_coil.setName(coil_name)
-    clg_coil.setRatedSensibleHeatRatio(cooling_system.cooling_shr)
-    if cooling_system.cooling_efficiency_ceer.nil?
-      ceer = calc_ceer_from_eer(cooling_system)
-    else
-      ceer = cooling_system.cooling_efficiency_ceer
-    end
-    clg_coil.setRatedCOP(UnitConversions.convert(ceer, 'Btu/hr', 'W'))
-    clg_coil.setRatedEvaporatorFanPowerPerVolumeFlowRate(773.3)
-    clg_coil.setEvaporativeCondenserEffectiveness(0.9)
-    clg_coil.setMaximumOutdoorDryBulbTemperatureForCrankcaseHeaterOperation(10)
-    clg_coil.setBasinHeaterSetpointTemperature(2)
-    clg_coil.setRatedTotalCoolingCapacity(UnitConversions.convert(cooling_system.cooling_capacity, 'Btu/hr', 'W'))
-    clg_coil.setRatedAirFlowRate(calc_rated_airflow(cooling_system.cooling_capacity, clg_ap.cool_rated_cfm_per_ton[0], 1.0))
-    clg_coil.additionalProperties.setFeature('HPXML_ID', cooling_system.id) # Used by reporting measure
-
-    # Fan
-    clg_cfm = cooling_system.cooling_airflow_cfm
-    fan = create_supply_fan(model, obj_name, 0.0, [clg_cfm]) # Fan power included in EER (net COP) above
-    disaggregate_fan_or_pump(model, fan, nil, clg_coil, nil, cooling_system.id)
-
-    # Heating Coil (none)
-    htg_coil = OpenStudio::Model::CoilHeatingElectric.new(model, model.alwaysOffDiscreteSchedule())
-    htg_coil.setNominalCapacity(0.0)
-    htg_coil.setName(obj_name + ' htg coil')
-
-    # PTAC
-    ptac = OpenStudio::Model::ZoneHVACPackagedTerminalAirConditioner.new(model, model.alwaysOnDiscreteSchedule, fan, htg_coil, clg_coil)
-    ptac.setName(obj_name)
-    ptac.setSupplyAirFanOperatingModeSchedule(model.alwaysOffDiscreteSchedule)
-    ptac.setSupplyAirFlowRateDuringCoolingOperation(UnitConversions.convert(clg_cfm, 'cfm', 'm^3/s'))
-    ptac.setSupplyAirFlowRateDuringHeatingOperation(0.00001)
-    ptac.setSupplyAirFlowRateWhenNoCoolingorHeatingisNeeded(0.0)
-    ptac.setOutdoorAirFlowRateDuringCoolingOperation(0.0)
-    ptac.setOutdoorAirFlowRateDuringHeatingOperation(0.0)
-    ptac.setOutdoorAirFlowRateWhenNoCoolingorHeatingisNeeded(0.0)
-    ptac.addToThermalZone(control_zone)
-
-    control_zone.setSequentialCoolingFractionSchedule(ptac, get_sequential_load_schedule(model, sequential_cool_load_fracs))
-    control_zone.setSequentialHeatingFractionSchedule(ptac, get_sequential_load_schedule(model, [0]))
-  end
-
-=======
->>>>>>> a1734945
   def self.apply_evaporative_cooler(model, runner, cooling_system,
                                     sequential_cool_load_fracs, control_zone)
 
@@ -288,156 +193,6 @@
     return air_loop
   end
 
-<<<<<<< HEAD
-  def self.apply_central_air_to_air_heat_pump(model, runner, heat_pump,
-                                              sequential_heat_load_fracs, sequential_cool_load_fracs,
-                                              control_zone, is_ddb_control = false)
-
-    obj_name = Constants.ObjectNameAirSourceHeatPump
-
-    hp_ap = heat_pump.additional_properties
-
-    # Cooling Coil
-    clg_coil = create_dx_cooling_coil(model, obj_name, heat_pump, is_ddb_control)
-
-    # Heating Coil
-    htg_coil = create_dx_heating_coil(model, obj_name, heat_pump, is_ddb_control)
-
-    # Supplemental Heating Coil
-    htg_supp_coil = create_supp_heating_coil(model, obj_name, heat_pump, control_zone, is_ddb_control)
-
-    # Fan
-    num_speeds = hp_ap.num_speeds
-    htg_cfm = heat_pump.heating_airflow_cfm
-    clg_cfm = heat_pump.cooling_airflow_cfm
-    fan_cfms = []
-    hp_ap.heat_fan_speed_ratios.each do |r|
-      fan_cfms << htg_cfm * r
-    end
-    hp_ap.cool_fan_speed_ratios.each do |r|
-      fan_cfms << clg_cfm * r
-    end
-    fan = create_supply_fan(model, obj_name, heat_pump.fan_watts_per_cfm, fan_cfms)
-    disaggregate_fan_or_pump(model, fan, htg_coil, clg_coil, htg_supp_coil, heat_pump.id)
-
-    # Unitary System
-    air_loop_unitary = create_air_loop_unitary_system(model, obj_name, fan, htg_coil, clg_coil, htg_supp_coil, htg_cfm, clg_cfm, hp_ap.supp_max_temp)
-
-    # Unitary System Performance
-    if num_speeds > 1
-      perf = OpenStudio::Model::UnitarySystemPerformanceMultispeed.new(model)
-      perf.setSingleModeOperation(false)
-      for speed in 1..num_speeds
-        f = OpenStudio::Model::SupplyAirflowRatioField.new(hp_ap.heat_fan_speed_ratios[speed - 1], hp_ap.cool_fan_speed_ratios[speed - 1])
-        perf.addSupplyAirflowRatioField(f)
-      end
-      air_loop_unitary.setDesignSpecificationMultispeedObject(perf)
-    end
-
-    # Air Loop
-    air_loop = create_air_loop(model, obj_name, air_loop_unitary, control_zone, sequential_heat_load_fracs, sequential_cool_load_fracs, [htg_cfm, clg_cfm].max)
-
-    # HVAC Installation Quality
-    apply_installation_quality(model, heat_pump, heat_pump, air_loop_unitary, htg_coil, clg_coil, control_zone)
-
-    return air_loop
-  end
-
-  def self.apply_mini_split_air_conditioner(model, runner, cooling_system,
-                                            sequential_cool_load_fracs, control_zone)
-
-    obj_name = Constants.ObjectNameMiniSplitAirConditioner
-
-    clg_ap = cooling_system.additional_properties
-
-    # Cooling Coil
-    clg_coil = create_dx_cooling_coil(model, obj_name, cooling_system)
-
-    # Fan
-    num_speeds = clg_ap.num_speeds
-    clg_cfm = cooling_system.cooling_airflow_cfm
-    fan_cfms = []
-    clg_ap.cool_fan_speed_ratios.each do |r|
-      fan_cfms << clg_cfm * r
-    end
-    fan = create_supply_fan(model, obj_name, cooling_system.fan_watts_per_cfm, fan_cfms)
-    disaggregate_fan_or_pump(model, fan, nil, clg_coil, nil, cooling_system.id)
-
-    # Unitary System
-    air_loop_unitary = create_air_loop_unitary_system(model, obj_name, fan, nil, clg_coil, nil, nil, clg_cfm)
-
-    # Unitary System Performance
-    perf = OpenStudio::Model::UnitarySystemPerformanceMultispeed.new(model)
-    perf.setSingleModeOperation(false)
-    for i in 0..(num_speeds - 1)
-      f = OpenStudio::Model::SupplyAirflowRatioField.new(1.0, clg_ap.cool_fan_speed_ratios[i])
-      perf.addSupplyAirflowRatioField(f)
-    end
-    air_loop_unitary.setDesignSpecificationMultispeedObject(perf)
-
-    # Air Loop
-    air_loop = create_air_loop(model, obj_name, air_loop_unitary, control_zone, [0], sequential_cool_load_fracs, clg_cfm)
-
-    # HVAC Installation Quality
-    apply_installation_quality(model, nil, cooling_system, air_loop_unitary, nil, clg_coil, control_zone)
-
-    return air_loop
-  end
-
-  def self.apply_mini_split_heat_pump(model, runner, heat_pump,
-                                      sequential_heat_load_fracs, sequential_cool_load_fracs,
-                                      control_zone)
-
-    obj_name = Constants.ObjectNameMiniSplitHeatPump
-
-    hp_ap = heat_pump.additional_properties
-
-    # Cooling Coil
-    clg_coil = create_dx_cooling_coil(model, obj_name, heat_pump)
-
-    # Heating Coil
-    htg_coil = create_dx_heating_coil(model, obj_name, heat_pump)
-
-    # Supplemental Heating Coil
-    htg_supp_coil = create_supp_heating_coil(model, obj_name, heat_pump)
-
-    # Fan
-    num_speeds = hp_ap.num_speeds
-    htg_cfm = heat_pump.heating_airflow_cfm
-    clg_cfm = heat_pump.cooling_airflow_cfm
-    fan_cfms = []
-    hp_ap.heat_fan_speed_ratios.each do |r|
-      fan_cfms << htg_cfm * r
-    end
-    hp_ap.cool_fan_speed_ratios.each do |r|
-      fan_cfms << clg_cfm * r
-    end
-    fan = create_supply_fan(model, obj_name, heat_pump.fan_watts_per_cfm, fan_cfms)
-    disaggregate_fan_or_pump(model, fan, htg_coil, clg_coil, htg_supp_coil, heat_pump.id)
-
-    # Unitary System
-    air_loop_unitary = create_air_loop_unitary_system(model, obj_name, fan, htg_coil, clg_coil, htg_supp_coil, htg_cfm, clg_cfm, hp_ap.supp_max_temp)
-
-    # Unitary System Performance
-    perf = OpenStudio::Model::UnitarySystemPerformanceMultispeed.new(model)
-    perf.setSingleModeOperation(false)
-    for i in 0..(num_speeds - 1)
-      f = OpenStudio::Model::SupplyAirflowRatioField.new(hp_ap.heat_fan_speed_ratios[i], hp_ap.cool_fan_speed_ratios[i])
-      perf.addSupplyAirflowRatioField(f)
-    end
-    air_loop_unitary.setDesignSpecificationMultispeedObject(perf)
-
-    # Air Loop
-    air_loop = create_air_loop(model, obj_name, air_loop_unitary, control_zone, sequential_heat_load_fracs, sequential_cool_load_fracs, [htg_cfm, clg_cfm].max)
-
-    # HVAC Installation Quality
-    apply_installation_quality(model, heat_pump, heat_pump, air_loop_unitary, htg_coil, clg_coil, control_zone)
-
-    return air_loop
-  end
-
-=======
->>>>>>> a1734945
   def self.apply_ground_to_air_heat_pump(model, runner, weather, heat_pump,
                                          sequential_heat_load_fracs, sequential_cool_load_fracs,
                                          control_zone)
@@ -2959,20 +2714,14 @@
     for i in 0..(clg_ap.num_speeds - 1)
       cap_ft_spec_si = convert_curve_biquadratic(clg_ap.cool_cap_ft_spec[i])
       eir_ft_spec_si = convert_curve_biquadratic(clg_ap.cool_eir_ft_spec[i])
-<<<<<<< HEAD
-      cap_ft_curve = create_curve_biquadratic(model, cap_ft_spec_si, "Cool-CAP-fT#{i + 1}", 13.88, 23.88, 18.33, 51.66)
-      eir_ft_curve = create_curve_biquadratic(model, eir_ft_spec_si, "Cool-EIR-fT#{i + 1}", 13.88, 23.88, 18.33, 51.66)
+      cap_ft_curve = create_curve_biquadratic(model, cap_ft_spec_si, "Cool-CAP-fT#{i + 1}", -100, 100, -100, 100)
+      eir_ft_curve = create_curve_biquadratic(model, eir_ft_spec_si, "Cool-EIR-fT#{i + 1}", -100, 100, -100, 100)
       if is_ddb_control
         # Zero out impact of part load ratio
         plf_fplr_curve = create_curve_quadratic(model, [1.0, 0.0, 0.0], "Cool-PLF-fPLR#{i + 1}", 0, 1, 0.7, 1)
       else
         plf_fplr_curve = create_curve_quadratic(model, clg_ap.cool_plf_fplr_spec[i], "Cool-PLF-fPLR#{i + 1}", 0, 1, 0.7, 1)
       end
-=======
-      cap_ft_curve = create_curve_biquadratic(model, cap_ft_spec_si, "Cool-CAP-fT#{i + 1}", -100, 100, -100, 100)
-      eir_ft_curve = create_curve_biquadratic(model, eir_ft_spec_si, "Cool-EIR-fT#{i + 1}", -100, 100, -100, 100)
-      plf_fplr_curve = create_curve_quadratic(model, clg_ap.cool_plf_fplr_spec[i], "Cool-PLF-fPLR#{i + 1}", 0, 1, 0.7, 1)
->>>>>>> a1734945
       cap_fff_curve = create_curve_quadratic(model, clg_ap.cool_cap_fflow_spec[i], "Cool-CAP-fFF#{i + 1}", 0, 2, 0, 2)
       eir_fff_curve = create_curve_quadratic(model, clg_ap.cool_eir_fflow_spec[i], "Cool-EIR-fFF#{i + 1}", 0, 2, 0, 2)
 
@@ -4104,11 +3853,11 @@
 
     for speed in 0..(num_speeds - 1)
       cap_fff_curve = cap_fff_curves[speed]
-      cap_fff_act = OpenStudio::Model::EnergyManagementSystemActuator.new(cap_fff_curve, 'Curve', 'Curve Result')
+      cap_fff_act = OpenStudio::Model::EnergyManagementSystemActuator.new(cap_fff_curve, *EPlus::EMSActuatorCurveResult)
       cap_fff_act.setName("#{obj_name} cap act #{suffix}")
 
       eir_pow_fff_curve = eir_pow_fff_curves[speed]
-      eir_pow_act = OpenStudio::Model::EnergyManagementSystemActuator.new(eir_pow_fff_curve, 'Curve', 'Curve Result')
+      eir_pow_act = OpenStudio::Model::EnergyManagementSystemActuator.new(eir_pow_fff_curve, *EPlus::EMSActuatorCurveResult)
       eir_pow_act.setName("#{obj_name} eir pow act #{suffix}")
 
       fault_program.addLine("Set FF_AF_#{suffix} = 1.0 + (#{airflow_rated_defect_ratio[speed].round(3)})")
@@ -4208,202 +3957,11 @@
     fault_program.addLine("Set F_CH = #{f_chg.round(3)}")
 
     if not cool_airflow_rated_defect_ratio.empty?
-<<<<<<< HEAD
-      if clg_coil.is_a? OpenStudio::Model::CoilCoolingDXSingleSpeed
-        num_speeds = 1
-        cool_cap_fff_curves = [clg_coil.totalCoolingCapacityFunctionOfFlowFractionCurve.to_CurveQuadratic.get]
-        cool_eir_fff_curves = [clg_coil.energyInputRatioFunctionOfFlowFractionCurve.to_CurveQuadratic.get]
-      elsif clg_coil.is_a? OpenStudio::Model::CoilCoolingDXMultiSpeed
-        num_speeds = clg_coil.stages.size
-        cool_cap_fff_curves = clg_coil.stages.map { |stage| stage.totalCoolingCapacityFunctionofFlowFractionCurve.to_CurveQuadratic.get }
-        cool_eir_fff_curves = clg_coil.stages.map { |stage| stage.energyInputRatioFunctionofFlowFractionCurve.to_CurveQuadratic.get }
-      elsif clg_coil.is_a? OpenStudio::Model::CoilCoolingWaterToAirHeatPumpEquationFit
-        num_speeds = 1
-        cool_cap_fff_curves = [clg_coil.totalCoolingCapacityCurve.to_CurveQuadLinear.get] # quadlinear curve, only forth term is for airflow
-        cool_eir_fff_curves = [clg_coil.coolingPowerConsumptionCurve.to_CurveQuadLinear.get] # quadlinear curve, only forth term is for airflow
-        # variables are the same for eir and cap curve
-        var1_sensor = OpenStudio::Model::EnergyManagementSystemSensor.new(model, 'Performance Curve Input Variable 1 Value')
-        var1_sensor.setName('Cool Cap Curve Var 1')
-        var1_sensor.setKeyName(cool_cap_fff_curves[0].name.to_s)
-        var2_sensor = OpenStudio::Model::EnergyManagementSystemSensor.new(model, 'Performance Curve Input Variable 2 Value')
-        var2_sensor.setName('Cool Cap Curve Var 2')
-        var2_sensor.setKeyName(cool_cap_fff_curves[0].name.to_s)
-        var4_sensor = OpenStudio::Model::EnergyManagementSystemSensor.new(model, 'Performance Curve Input Variable 4 Value')
-        var4_sensor.setName('Cool Cap Curve Var 4')
-        var4_sensor.setKeyName(cool_cap_fff_curves[0].name.to_s)
-      else
-        fail 'cooling coil not supported'
-      end
-
-      for speed in 0..(num_speeds - 1)
-        cool_cap_fff_curve = cool_cap_fff_curves[speed]
-        cool_cap_fff_act = OpenStudio::Model::EnergyManagementSystemActuator.new(cool_cap_fff_curve, *EPlus::EMSActuatorCurveResult)
-        cool_cap_fff_act.setName("#{obj_name} cap clg act")
-
-        cool_eir_fff_curve = cool_eir_fff_curves[speed]
-        cool_eir_fff_act = OpenStudio::Model::EnergyManagementSystemActuator.new(cool_eir_fff_curve, *EPlus::EMSActuatorCurveResult)
-        cool_eir_fff_act.setName("#{obj_name} eir clg act")
-
-        # NOTE: heat pump (cooling) curves don't exhibit expected trends at extreme faults;
-        if not clg_coil.is_a? OpenStudio::Model::CoilCoolingWaterToAirHeatPumpEquationFit
-          fault_program.addLine("Set a1_AF_Qgr_c = #{cool_cap_fff_curve.coefficient1Constant}")
-          fault_program.addLine("Set a2_AF_Qgr_c = #{cool_cap_fff_curve.coefficient2x}")
-          fault_program.addLine("Set a3_AF_Qgr_c = #{cool_cap_fff_curve.coefficient3xPOW2}")
-          fault_program.addLine("Set a1_AF_EIR_c = #{cool_eir_fff_curve.coefficient1Constant}")
-          fault_program.addLine("Set a2_AF_EIR_c = #{cool_eir_fff_curve.coefficient2x}")
-          fault_program.addLine("Set a3_AF_EIR_c = #{cool_eir_fff_curve.coefficient3xPOW2}")
-        else
-          fault_program.addLine("Set a1_AF_Qgr_c = #{cool_cap_fff_curve.coefficient1Constant} + (#{cool_cap_fff_curve.coefficient2w}*#{var1_sensor.name}) + (#{cool_cap_fff_curve.coefficient3x}*#{var2_sensor.name}) + (#{cool_cap_fff_curve.coefficient5z}*#{var4_sensor.name})")
-          fault_program.addLine("Set a2_AF_Qgr_c = #{cool_cap_fff_curve.coefficient4y}")
-          fault_program.addLine('Set a3_AF_Qgr_c = 0')
-          fault_program.addLine("Set a1_AF_EIR_c = #{cool_eir_fff_curve.coefficient1Constant} + (#{cool_eir_fff_curve.coefficient2w}*#{var1_sensor.name}) + (#{cool_eir_fff_curve.coefficient3x}*#{var2_sensor.name}) + (#{cool_eir_fff_curve.coefficient5z}*#{var4_sensor.name})")
-          fault_program.addLine("Set a2_AF_EIR_c = #{cool_eir_fff_curve.coefficient4y}")
-          fault_program.addLine('Set a3_AF_EIR_c = 0')
-        end
-
-        qgr_values, p_values, ff_chg_values = get_installation_quality_cooling_coeff(f_chg)
-
-        # charge defect impact
-        fault_program.addLine("Set a1_CH_Qgr_c = #{qgr_values[0]}")
-        fault_program.addLine("Set a2_CH_Qgr_c = #{qgr_values[1]}")
-        fault_program.addLine("Set a3_CH_Qgr_c = #{qgr_values[2]}")
-        fault_program.addLine("Set a4_CH_Qgr_c = #{qgr_values[3]}")
-
-        fault_program.addLine("Set a1_CH_P_c = #{p_values[0]}")
-        fault_program.addLine("Set a2_CH_P_c = #{p_values[1]}")
-        fault_program.addLine("Set a3_CH_P_c = #{p_values[2]}")
-        fault_program.addLine("Set a4_CH_P_c = #{p_values[3]}")
-
-        fault_program.addLine('Set q0_CH = a1_CH_Qgr_c')
-        fault_program.addLine("Set q1_CH = a2_CH_Qgr_c*#{tin_sensor.name}")
-        fault_program.addLine("Set q2_CH = a3_CH_Qgr_c*#{tout_sensor.name}")
-        fault_program.addLine('Set q3_CH = a4_CH_Qgr_c*F_CH')
-        fault_program.addLine('Set Y_CH_Q_c = 1 + ((q0_CH+(q1_CH)+(q2_CH)+(q3_CH))*F_CH)')
-
-        fault_program.addLine('Set p1_CH = a1_CH_P_c')
-        fault_program.addLine("Set p2_CH = a2_CH_P_c*#{tin_sensor.name}")
-        fault_program.addLine("Set p3_CH = a3_CH_P_c*#{tout_sensor.name}")
-        fault_program.addLine('Set p4_CH = a4_CH_P_c*F_CH')
-        fault_program.addLine('Set Y_CH_COP_c = Y_CH_Q_c/(1 + (p1_CH+(p2_CH)+(p3_CH)+(p4_CH))*F_CH)')
-
-        # air flow defect and charge defect combined to modify airflow curve output
-        ff_ch_c = 1.0 / (1.0 + (qgr_values[0] + (qgr_values[1] * ff_chg_values[0]) + (qgr_values[2] * ff_chg_values[1]) + (qgr_values[3] * f_chg)) * f_chg)
-        fault_program.addLine("Set FF_CH_c = #{ff_ch_c.round(3)}")
-        fault_program.addLine("Set FF_AF_c = 1.0 + #{cool_airflow_rated_defect_ratio[speed].round(3)}")
-        fault_program.addLine('Set FF_AF_comb_c = FF_CH_c * FF_AF_c')
-
-        fault_program.addLine('Set q_AF_CH = (a1_AF_Qgr_c) + (a2_AF_Qgr_c*FF_CH_c) + (a3_AF_Qgr_c*FF_CH_c*FF_CH_c)')
-        fault_program.addLine('Set eir_AF_CH = (a1_AF_EIR_c) + (a2_AF_EIR_c*FF_CH_c) + (a3_AF_EIR_c*FF_CH_c*FF_CH_c)')
-        fault_program.addLine('Set p_CH_Q_c = Y_CH_Q_c/q_AF_CH')
-        fault_program.addLine('Set p_CH_COP_c = Y_CH_COP_c*eir_AF_CH')
-
-        fault_program.addLine('Set p_AF_Q_c = (a1_AF_Qgr_c) + (a2_AF_Qgr_c*FF_AF_comb_c) + (a3_AF_Qgr_c*FF_AF_comb_c*FF_AF_comb_c)')
-        fault_program.addLine('Set p_AF_COP_c = 1.0 / ((a1_AF_EIR_c) + (a2_AF_EIR_c*FF_AF_comb_c) + (a3_AF_EIR_c*FF_AF_comb_c*FF_AF_comb_c))')
-
-        fault_program.addLine("Set #{cool_cap_fff_act.name} = (p_CH_Q_c * p_AF_Q_c)")
-        fault_program.addLine("Set #{cool_eir_fff_act.name} = (1.0 / (p_CH_COP_c * p_AF_COP_c))")
-      end
-    end
-
-    if not heat_airflow_rated_defect_ratio.empty?
-
-      if htg_coil.is_a? OpenStudio::Model::CoilHeatingDXSingleSpeed
-        num_speeds = 1
-        heat_cap_fff_curves = [htg_coil.totalHeatingCapacityFunctionofFlowFractionCurve.to_CurveQuadratic.get]
-        heat_eir_fff_curves = [htg_coil.energyInputRatioFunctionofFlowFractionCurve.to_CurveQuadratic.get]
-      elsif htg_coil.is_a? OpenStudio::Model::CoilHeatingDXMultiSpeed
-        num_speeds = htg_coil.stages.size
-        heat_cap_fff_curves = htg_coil.stages.map { |stage| stage.heatingCapacityFunctionofFlowFractionCurve.to_CurveQuadratic.get }
-        heat_eir_fff_curves = htg_coil.stages.map { |stage| stage.energyInputRatioFunctionofFlowFractionCurve.to_CurveQuadratic.get }
-      elsif htg_coil.is_a? OpenStudio::Model::CoilHeatingWaterToAirHeatPumpEquationFit
-        num_speeds = 1
-        heat_cap_fff_curves = [htg_coil.heatingCapacityCurve.to_CurveQuadLinear.get] # quadlinear curve, only forth term is for airflow
-        heat_eir_fff_curves = [htg_coil.heatingPowerConsumptionCurve.to_CurveQuadLinear.get] # quadlinear curve, only forth term is for airflow
-        # variables are the same for eir and cap curve
-        var1_sensor = OpenStudio::Model::EnergyManagementSystemSensor.new(model, 'Performance Curve Input Variable 1 Value')
-        var1_sensor.setName('Heat Cap Curve Var 1')
-        var1_sensor.setKeyName(heat_cap_fff_curves[0].name.to_s)
-        var2_sensor = OpenStudio::Model::EnergyManagementSystemSensor.new(model, 'Performance Curve Input Variable 2 Value')
-        var2_sensor.setName('Heat Cap Curve Var 2')
-        var2_sensor.setKeyName(heat_cap_fff_curves[0].name.to_s)
-        var4_sensor = OpenStudio::Model::EnergyManagementSystemSensor.new(model, 'Performance Curve Input Variable 4 Value')
-        var4_sensor.setName('Heat Cap Curve Var 4')
-        var4_sensor.setKeyName(heat_cap_fff_curves[0].name.to_s)
-      else
-        fail 'heating coil not supported'
-      end
-      for speed in 0..(num_speeds - 1)
-        heat_cap_fff_curve = heat_cap_fff_curves[speed]
-        heat_cap_fff_act = OpenStudio::Model::EnergyManagementSystemActuator.new(heat_cap_fff_curve, *EPlus::EMSActuatorCurveResult)
-        heat_cap_fff_act.setName("#{obj_name} cap htg act")
-
-        heat_eir_fff_curve = heat_eir_fff_curves[speed]
-        heat_eir_fff_act = OpenStudio::Model::EnergyManagementSystemActuator.new(heat_eir_fff_curve, *EPlus::EMSActuatorCurveResult)
-        heat_eir_fff_act.setName("#{obj_name} eir htg act")
-
-        # NOTE: heat pump (cooling) curves don't exhibit expected trends at extreme faults;
-        if not htg_coil.is_a? OpenStudio::Model::CoilHeatingWaterToAirHeatPumpEquationFit
-          fault_program.addLine("Set a1_AF_Qgr_h = #{heat_cap_fff_curve.coefficient1Constant}")
-          fault_program.addLine("Set a2_AF_Qgr_h = #{heat_cap_fff_curve.coefficient2x}")
-          fault_program.addLine("Set a3_AF_Qgr_h = #{heat_cap_fff_curve.coefficient3xPOW2}")
-          fault_program.addLine("Set a1_AF_EIR_h = #{heat_eir_fff_curve.coefficient1Constant}")
-          fault_program.addLine("Set a2_AF_EIR_h = #{heat_eir_fff_curve.coefficient2x}")
-          fault_program.addLine("Set a3_AF_EIR_h = #{heat_eir_fff_curve.coefficient3xPOW2}")
-        else
-          fault_program.addLine("Set a1_AF_Qgr_h = #{heat_cap_fff_curve.coefficient1Constant} + (#{heat_cap_fff_curve.coefficient2w}*#{var1_sensor.name}) + (#{heat_cap_fff_curve.coefficient3x}*#{var2_sensor.name}) + (#{heat_cap_fff_curve.coefficient5z}*#{var4_sensor.name})")
-          fault_program.addLine("Set a2_AF_Qgr_h = #{heat_cap_fff_curve.coefficient4y}")
-          fault_program.addLine('Set a3_AF_Qgr_h = 0')
-          fault_program.addLine("Set a1_AF_EIR_h = #{heat_eir_fff_curve.coefficient1Constant} + (#{heat_eir_fff_curve.coefficient2w}*#{var1_sensor.name}) + (#{heat_eir_fff_curve.coefficient3x}*#{var2_sensor.name}) + (#{heat_eir_fff_curve.coefficient5z}*#{var4_sensor.name})")
-          fault_program.addLine("Set a2_AF_EIR_h = #{heat_eir_fff_curve.coefficient4y}")
-          fault_program.addLine('Set a3_AF_EIR_h = 0')
-        end
-
-        qgr_values, p_values, ff_chg_values = get_installation_quality_heating_coeff(f_chg)
-
-        # charge defect impact
-        fault_program.addLine("Set a1_CH_Qgr_h = #{qgr_values[0]}")
-        fault_program.addLine("Set a2_CH_Qgr_h = #{qgr_values[1]}")
-        fault_program.addLine("Set a3_CH_Qgr_h = #{qgr_values[2]}")
-
-        fault_program.addLine("Set a1_CH_P_h = #{p_values[0]}")
-        fault_program.addLine("Set a2_CH_P_h = #{p_values[1]}")
-        fault_program.addLine("Set a3_CH_P_h = #{p_values[2]}")
-
-        fault_program.addLine('Set qh1_CH = a1_CH_Qgr_h')
-        fault_program.addLine("Set qh2_CH = a2_CH_Qgr_h*#{tout_sensor.name}")
-        fault_program.addLine('Set qh3_CH = a3_CH_Qgr_h*F_CH')
-        fault_program.addLine('Set Y_CH_Q_h = 1 + ((qh1_CH+(qh2_CH)+(qh3_CH))*F_CH)')
-
-        fault_program.addLine('Set ph1_CH = a1_CH_P_h')
-        fault_program.addLine("Set ph2_CH = a2_CH_P_h*#{tout_sensor.name}")
-        fault_program.addLine('Set ph3_CH = a3_CH_P_h*F_CH')
-        fault_program.addLine('Set Y_CH_COP_h = Y_CH_Q_h/(1 + ((ph1_CH+(ph2_CH)+(ph3_CH))*F_CH))')
-
-        # air flow defect and charge defect combined to modify airflow curve output
-        ff_ch_h = 1 / (1 + (qgr_values[0] + qgr_values[1] * ff_chg_values[0] + qgr_values[2] * f_chg) * f_chg)
-        fault_program.addLine("Set FF_CH_h = #{ff_ch_h.round(3)}")
-
-        fault_program.addLine("Set FF_AF_h = 1.0 + #{heat_airflow_rated_defect_ratio[speed].round(3)}")
-        fault_program.addLine('Set FF_AF_comb_h = FF_CH_h * FF_AF_h')
-
-        fault_program.addLine('Set qh_AF_CH = a1_AF_Qgr_h + (a2_AF_Qgr_h*FF_CH_h) + (a3_AF_Qgr_h*FF_CH_h*FF_CH_h)')
-        fault_program.addLine('Set eirh_AF_CH = a1_AF_EIR_h + (a2_AF_EIR_h*FF_CH_h) + (a3_AF_EIR_h*FF_CH_h*FF_CH_h)')
-        fault_program.addLine('Set p_CH_Q_h = Y_CH_Q_h / qh_AF_CH')
-        fault_program.addLine('Set p_CH_COP_h = Y_CH_COP_h * eirh_AF_CH')
-
-        fault_program.addLine('Set p_AF_Q_h = a1_AF_Qgr_h + (a2_AF_Qgr_h*FF_AF_comb_h) + (a3_AF_Qgr_h*FF_AF_comb_h*FF_AF_comb_h)')
-        fault_program.addLine('Set p_AF_COP_h = 1.0 / ((a1_AF_EIR_h)+(a2_AF_EIR_h*FF_AF_comb_h)+(a3_AF_EIR_h*FF_AF_comb_h*FF_AF_comb_h))')
-
-        fault_program.addLine("Set #{heat_cap_fff_act.name} = (p_CH_Q_h * p_AF_Q_h)")
-        fault_program.addLine("Set #{heat_eir_fff_act.name} = 1.0 / (p_CH_COP_h * p_AF_COP_h)")
-      end
-=======
       add_install_quality_calculations(fault_program, tin_sensor, tout_sensor, cool_airflow_rated_defect_ratio, clg_coil, model, f_chg, obj_name, :clg, cool_airflow_defect_ratio)
     end
 
     if not heat_airflow_rated_defect_ratio.empty?
       add_install_quality_calculations(fault_program, tin_sensor, tout_sensor, heat_airflow_rated_defect_ratio, htg_coil, model, f_chg, obj_name, :htg, heat_airflow_defect_ratio)
->>>>>>> a1734945
     end
     program_calling_manager = OpenStudio::Model::EnergyManagementSystemProgramCallingManager.new(model)
     program_calling_manager.setName("#{obj_name} program manager")
