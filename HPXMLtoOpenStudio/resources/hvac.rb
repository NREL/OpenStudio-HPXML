# frozen_string_literal: true

class HVAC
  def self.apply_air_source_hvac_systems(model, cooling_system, heating_system,
                                         sequential_cool_load_fracs, sequential_heat_load_fracs,
<<<<<<< HEAD
                                         control_zone, is_ddb_control = false, is_realistic_staging = false)
=======
                                         control_zone, hvac_unavailable_periods, is_ddb_control = false)
>>>>>>> 914650a9
    is_heatpump = false
    if not cooling_system.nil?
      if cooling_system.is_a? HPXML::HeatPump
        is_heatpump = true
        if cooling_system.heat_pump_type == HPXML::HVACTypeHeatPumpAirToAir
          obj_name = Constants.ObjectNameAirSourceHeatPump
        elsif cooling_system.heat_pump_type == HPXML::HVACTypeHeatPumpMiniSplit
          obj_name = Constants.ObjectNameMiniSplitHeatPump
        elsif cooling_system.heat_pump_type == HPXML::HVACTypeHeatPumpPTHP
          obj_name = Constants.ObjectNamePTHP
          fan_watts_per_cfm = 0.0
        elsif cooling_system.heat_pump_type == HPXML::HVACTypeHeatPumpRoom
          obj_name = Constants.ObjectNameRoomHP
          fan_watts_per_cfm = 0.0
        else
          fail "Unexpected heat pump type: #{cooling_system.heat_pump_type}."
        end
      elsif cooling_system.is_a? HPXML::CoolingSystem
        if cooling_system.cooling_system_type == HPXML::HVACTypeCentralAirConditioner
          if heating_system.nil?
            obj_name = Constants.ObjectNameCentralAirConditioner
          else
            obj_name = Constants.ObjectNameCentralAirConditionerAndFurnace
            # error checking for fan power
            if (cooling_system.fan_watts_per_cfm.to_f != heating_system.fan_watts_per_cfm.to_f)
              fail "Fan powers for heating system '#{heating_system.id}' and cooling system '#{cooling_system.id}' are attached to a single distribution system and therefore must be the same."
            end
          end
        elsif [HPXML::HVACTypeRoomAirConditioner, HPXML::HVACTypePTAC].include? cooling_system.cooling_system_type
          fan_watts_per_cfm = 0.0
          if cooling_system.cooling_system_type == HPXML::HVACTypeRoomAirConditioner
            obj_name = Constants.ObjectNameRoomAirConditioner
          else
            obj_name = Constants.ObjectNamePTAC
          end
        elsif cooling_system.cooling_system_type == HPXML::HVACTypeMiniSplitAirConditioner
          obj_name = Constants.ObjectNameMiniSplitAirConditioner
        else
          fail "Unexpected cooling system type: #{cooling_system.cooling_system_type}."
        end
      end
      clg_ap = cooling_system.additional_properties
      num_speeds = clg_ap.num_speeds
    elsif (heating_system.is_a? HPXML::HeatingSystem) && (heating_system.heating_system_type == HPXML::HVACTypeFurnace)
      obj_name = Constants.ObjectNameFurnace
      num_speeds = 1
    else
      fail "Unexpected heating system type: #{heating_system.heating_system_type}, expect central air source hvac systems."
    end

    fan_cfms = []
    if not cooling_system.nil?
      # Cooling Coil
      clg_coil = create_dx_cooling_coil(model, obj_name, cooling_system, is_ddb_control)

      clg_cfm = cooling_system.cooling_airflow_cfm
      clg_ap.cool_fan_speed_ratios.each do |r|
        fan_cfms << clg_cfm * r
      end
      if (cooling_system.is_a? HPXML::CoolingSystem) && cooling_system.has_integrated_heating
        if cooling_system.integrated_heating_system_fuel == HPXML::FuelTypeElectricity
          htg_coil = OpenStudio::Model::CoilHeatingElectric.new(model)
          htg_coil.setEfficiency(cooling_system.integrated_heating_system_efficiency_percent)
        else
          htg_coil = OpenStudio::Model::CoilHeatingGas.new(model)
          htg_coil.setGasBurnerEfficiency(cooling_system.integrated_heating_system_efficiency_percent)
          htg_coil.setParasiticElectricLoad(0)
          htg_coil.setParasiticGasLoad(0)
          htg_coil.setFuelType(EPlus.fuel_type(cooling_system.integrated_heating_system_fuel))
        end
        htg_coil.setNominalCapacity(UnitConversions.convert(cooling_system.integrated_heating_system_capacity, 'Btu/hr', 'W'))
        htg_coil.setName(obj_name + ' htg coil')
        htg_coil.additionalProperties.setFeature('HPXML_ID', cooling_system.id) # Used by reporting measure
        htg_cfm = cooling_system.integrated_heating_system_airflow_cfm
        fan_cfms << htg_cfm
      end
    end

    if not heating_system.nil?
      htg_ap = heating_system.additional_properties
      htg_cfm = heating_system.heating_airflow_cfm
      if is_heatpump
        supp_max_temp = htg_ap.supp_max_temp

        # Heating Coil
        htg_coil = create_dx_heating_coil(model, obj_name, heating_system, is_ddb_control)

        # Supplemental Heating Coil
        htg_supp_coil = create_supp_heating_coil(model, obj_name, heating_system)

        htg_ap.heat_fan_speed_ratios.each do |r|
          fan_cfms << htg_cfm * r
        end
      else
        # Heating Coil
        if heating_system.heating_system_fuel == HPXML::FuelTypeElectricity
          htg_coil = OpenStudio::Model::CoilHeatingElectric.new(model)
          htg_coil.setEfficiency(heating_system.heating_efficiency_afue)
        else
          htg_coil = OpenStudio::Model::CoilHeatingGas.new(model)
          htg_coil.setGasBurnerEfficiency(heating_system.heating_efficiency_afue)
          htg_coil.setParasiticElectricLoad(0)
          htg_coil.setParasiticGasLoad(UnitConversions.convert(heating_system.pilot_light_btuh.to_f, 'Btu/hr', 'W'))
          htg_coil.setFuelType(EPlus.fuel_type(heating_system.heating_system_fuel))
        end
        htg_coil.setNominalCapacity(UnitConversions.convert(heating_system.heating_capacity, 'Btu/hr', 'W'))
        htg_coil.setName(obj_name + ' htg coil')
        htg_coil.additionalProperties.setFeature('HPXML_ID', heating_system.id) # Used by reporting measure
        htg_coil.additionalProperties.setFeature('IsHeatPumpBackup', heating_system.is_heat_pump_backup_system) # Used by reporting measure
        fan_cfms << htg_cfm
      end
    end

    # Fan
    if fan_watts_per_cfm.nil?
      if (not cooling_system.nil?) && (not cooling_system.fan_watts_per_cfm.nil?)
        fan_watts_per_cfm = cooling_system.fan_watts_per_cfm
      else
        fan_watts_per_cfm = heating_system.fan_watts_per_cfm
      end
    end
    fan = create_supply_fan(model, obj_name, fan_watts_per_cfm, fan_cfms)
    if heating_system.is_a?(HPXML::HeatPump) && (not heating_system.backup_system.nil?) && (not htg_ap.hp_min_temp.nil?)
      # Disable blower fan power below compressor lockout temperature if separate backup heating system
      set_fan_power_ems_program(model, fan, htg_ap.hp_min_temp)
    end
    if (not cooling_system.nil?) && (not heating_system.nil?) && (cooling_system == heating_system)
      disaggregate_fan_or_pump(model, fan, htg_coil, clg_coil, htg_supp_coil, cooling_system)
    else
      if not cooling_system.nil?
        if cooling_system.has_integrated_heating
          disaggregate_fan_or_pump(model, fan, htg_coil, clg_coil, nil, cooling_system)
        else
          disaggregate_fan_or_pump(model, fan, nil, clg_coil, nil, cooling_system)
        end
      end
      if not heating_system.nil?
        if heating_system.is_heat_pump_backup_system
          disaggregate_fan_or_pump(model, fan, nil, nil, htg_coil, heating_system)
        else
          disaggregate_fan_or_pump(model, fan, htg_coil, nil, htg_supp_coil, heating_system)
        end
      end
    end

    # Unitary System
    air_loop_unitary = create_air_loop_unitary_system(model, obj_name, fan, htg_coil, clg_coil, htg_supp_coil, htg_cfm, clg_cfm, supp_max_temp)

    # Unitary System Performance
    if num_speeds > 1
      perf = OpenStudio::Model::UnitarySystemPerformanceMultispeed.new(model)
      perf.setSingleModeOperation(false)
      for speed in 1..num_speeds
        if is_heatpump
          f = OpenStudio::Model::SupplyAirflowRatioField.new(htg_ap.heat_fan_speed_ratios[speed - 1], clg_ap.cool_fan_speed_ratios[speed - 1])
        else
          f = OpenStudio::Model::SupplyAirflowRatioField.fromCoolingRatio(clg_ap.cool_fan_speed_ratios[speed - 1])
        end
        perf.addSupplyAirflowRatioField(f)
      end
      air_loop_unitary.setDesignSpecificationMultispeedObject(perf)
    end

    # Air Loop
    air_loop = create_air_loop(model, obj_name, air_loop_unitary, control_zone, sequential_heat_load_fracs, sequential_cool_load_fracs, [htg_cfm.to_f, clg_cfm.to_f].max, heating_system, hvac_unavailable_periods)

    apply_installation_quality(model, heating_system, cooling_system, air_loop_unitary, htg_coil, clg_coil, control_zone)

    if is_realistic_staging
      apply_two_speed_realistic_staging_EMS(model, air_loop_unitary, htg_supp_coil, control_zone, is_heatpump)
    elsif is_ddb_control && is_heatpump
      apply_supp_coil_EMS_for_ddb_thermostat(model, htg_supp_coil, control_zone, htg_coil)
    end

    return air_loop
  end

  def self.apply_evaporative_cooler(model, cooling_system, sequential_cool_load_fracs, control_zone,
                                    hvac_unavailable_periods)

    obj_name = Constants.ObjectNameEvaporativeCooler

    clg_ap = cooling_system.additional_properties
    clg_cfm = cooling_system.cooling_airflow_cfm

    # Evap Cooler
    evap_cooler = OpenStudio::Model::EvaporativeCoolerDirectResearchSpecial.new(model, model.alwaysOnDiscreteSchedule)
    evap_cooler.setName(obj_name)
    evap_cooler.setCoolerEffectiveness(clg_ap.effectiveness)
    evap_cooler.setEvaporativeOperationMinimumDrybulbTemperature(0) # relax limitation to open evap cooler for any potential cooling
    evap_cooler.setEvaporativeOperationMaximumLimitWetbulbTemperature(50) # relax limitation to open evap cooler for any potential cooling
    evap_cooler.setEvaporativeOperationMaximumLimitDrybulbTemperature(50) # relax limitation to open evap cooler for any potential cooling
    evap_cooler.setPrimaryAirDesignFlowRate(UnitConversions.convert(clg_cfm, 'cfm', 'm^3/s'))
    evap_cooler.additionalProperties.setFeature('HPXML_ID', cooling_system.id) # Used by reporting measure

    # Air Loop
    air_loop = create_air_loop(model, obj_name, evap_cooler, control_zone, [0], sequential_cool_load_fracs, clg_cfm, nil, hvac_unavailable_periods)

    # Fan
    fan_watts_per_cfm = [2.79 * clg_cfm**-0.29, 0.6].min # W/cfm; fit of efficacy to air flow from the CEC listed equipment
    fan = create_supply_fan(model, obj_name, fan_watts_per_cfm, [clg_cfm])
    fan.addToNode(air_loop.supplyInletNode)
    disaggregate_fan_or_pump(model, fan, nil, evap_cooler, nil, cooling_system)

    # Outdoor air intake system
    oa_intake_controller = OpenStudio::Model::ControllerOutdoorAir.new(model)
    oa_intake_controller.setName("#{air_loop.name} OA Controller")
    oa_intake_controller.setMinimumLimitType('FixedMinimum')
    oa_intake_controller.resetEconomizerMinimumLimitDryBulbTemperature
    oa_intake_controller.setMinimumFractionofOutdoorAirSchedule(model.alwaysOnDiscreteSchedule)
    oa_intake_controller.setMaximumOutdoorAirFlowRate(UnitConversions.convert(clg_cfm, 'cfm', 'm^3/s'))

    oa_intake = OpenStudio::Model::AirLoopHVACOutdoorAirSystem.new(model, oa_intake_controller)
    oa_intake.setName("#{air_loop.name} OA System")
    oa_intake.addToNode(air_loop.supplyInletNode)

    # air handler controls
    # setpoint follows OAT WetBulb
    evap_stpt_manager = OpenStudio::Model::SetpointManagerFollowOutdoorAirTemperature.new(model)
    evap_stpt_manager.setName('Follow OATwb')
    evap_stpt_manager.setReferenceTemperatureType('OutdoorAirWetBulb')
    evap_stpt_manager.setOffsetTemperatureDifference(0.0)
    evap_stpt_manager.addToNode(air_loop.supplyOutletNode)

    return air_loop
  end

  def self.apply_ground_to_air_heat_pump(model, runner, weather, heat_pump,
                                         sequential_heat_load_fracs, sequential_cool_load_fracs,
                                         control_zone, ground_conductivity, hvac_unavailable_periods)

    obj_name = Constants.ObjectNameGroundSourceHeatPump

    hp_ap = heat_pump.additional_properties
    htg_cfm = heat_pump.heating_airflow_cfm
    clg_cfm = heat_pump.cooling_airflow_cfm
    htg_cfm_rated = heat_pump.airflow_defect_ratio.nil? ? htg_cfm : (htg_cfm / (1.0 + heat_pump.airflow_defect_ratio))
    clg_cfm_rated = heat_pump.airflow_defect_ratio.nil? ? clg_cfm : (clg_cfm / (1.0 + heat_pump.airflow_defect_ratio))

    if hp_ap.frac_glycol == 0
      hp_ap.fluid_type = Constants.FluidWater
      runner.registerWarning("Specified #{hp_ap.fluid_type} fluid type and 0 fraction of glycol, so assuming #{Constants.FluidWater} fluid type.")
    end

    # Cooling Coil
    clg_total_cap_curve = create_curve_quad_linear(model, hp_ap.cool_cap_curve_spec[0], obj_name + ' clg total cap curve')
    clg_sens_cap_curve = create_curve_quint_linear(model, hp_ap.cool_sh_curve_spec[0], obj_name + ' clg sens cap curve')
    clg_power_curve = create_curve_quad_linear(model, hp_ap.cool_power_curve_spec[0], obj_name + ' clg power curve')
    clg_coil = OpenStudio::Model::CoilCoolingWaterToAirHeatPumpEquationFit.new(model, clg_total_cap_curve, clg_sens_cap_curve, clg_power_curve)
    clg_coil.setName(obj_name + ' clg coil')
    clg_coil.setRatedCoolingCoefficientofPerformance(1.0 / hp_ap.cool_rated_eirs[0])
    clg_coil.setNominalTimeforCondensateRemovaltoBegin(1000)
    clg_coil.setRatioofInitialMoistureEvaporationRateandSteadyStateLatentCapacity(1.5)
    clg_coil.setRatedAirFlowRate(UnitConversions.convert(clg_cfm_rated, 'cfm', 'm^3/s'))
    clg_coil.setRatedWaterFlowRate(UnitConversions.convert(hp_ap.GSHP_Loop_flow, 'gal/min', 'm^3/s'))
    clg_coil.setRatedTotalCoolingCapacity(UnitConversions.convert(heat_pump.cooling_capacity, 'Btu/hr', 'W'))
    clg_coil.setRatedSensibleCoolingCapacity(UnitConversions.convert(hp_ap.cooling_capacity_sensible, 'Btu/hr', 'W'))
    clg_coil.additionalProperties.setFeature('HPXML_ID', heat_pump.id) # Used by reporting measure

    # Heating Coil
    htg_cap_curve = create_curve_quad_linear(model, hp_ap.heat_cap_curve_spec[0], obj_name + ' htg cap curve')
    htg_power_curve = create_curve_quad_linear(model, hp_ap.heat_power_curve_spec[0], obj_name + ' htg power curve')
    htg_coil = OpenStudio::Model::CoilHeatingWaterToAirHeatPumpEquationFit.new(model, htg_cap_curve, htg_power_curve)
    htg_coil.setName(obj_name + ' htg coil')
    htg_coil.setRatedHeatingCoefficientofPerformance(1.0 / hp_ap.heat_rated_eirs[0])
    htg_coil.setRatedAirFlowRate(UnitConversions.convert(htg_cfm_rated, 'cfm', 'm^3/s'))
    htg_coil.setRatedWaterFlowRate(UnitConversions.convert(hp_ap.GSHP_Loop_flow, 'gal/min', 'm^3/s'))
    htg_coil.setRatedHeatingCapacity(UnitConversions.convert(heat_pump.heating_capacity, 'Btu/hr', 'W'))
    htg_coil.additionalProperties.setFeature('HPXML_ID', heat_pump.id) # Used by reporting measure

    # Supplemental Heating Coil
    htg_supp_coil = create_supp_heating_coil(model, obj_name, heat_pump)

    # Ground Heat Exchanger
    ground_heat_exch_vert = OpenStudio::Model::GroundHeatExchangerVertical.new(model)
    ground_heat_exch_vert.setName(obj_name + ' exchanger')
    ground_heat_exch_vert.setBoreHoleRadius(UnitConversions.convert(hp_ap.bore_diameter / 2.0, 'in', 'm'))
    ground_heat_exch_vert.setGroundThermalConductivity(UnitConversions.convert(ground_conductivity, 'Btu/(hr*ft*R)', 'W/(m*K)'))
    ground_heat_exch_vert.setGroundThermalHeatCapacity(UnitConversions.convert(ground_conductivity / hp_ap.ground_diffusivity, 'Btu/(ft^3*F)', 'J/(m^3*K)'))
    ground_heat_exch_vert.setGroundTemperature(UnitConversions.convert(weather.data.AnnualAvgDrybulb, 'F', 'C'))
    ground_heat_exch_vert.setGroutThermalConductivity(UnitConversions.convert(hp_ap.grout_conductivity, 'Btu/(hr*ft*R)', 'W/(m*K)'))
    ground_heat_exch_vert.setPipeThermalConductivity(UnitConversions.convert(hp_ap.pipe_cond, 'Btu/(hr*ft*R)', 'W/(m*K)'))
    ground_heat_exch_vert.setPipeOutDiameter(UnitConversions.convert(hp_ap.pipe_od, 'in', 'm'))
    ground_heat_exch_vert.setUTubeDistance(UnitConversions.convert(hp_ap.shank_spacing, 'in', 'm'))
    ground_heat_exch_vert.setPipeThickness(UnitConversions.convert((hp_ap.pipe_od - hp_ap.pipe_id) / 2.0, 'in', 'm'))
    ground_heat_exch_vert.setMaximumLengthofSimulation(1)
    ground_heat_exch_vert.setGFunctionReferenceRatio(0.0005)
    ground_heat_exch_vert.setDesignFlowRate(UnitConversions.convert(hp_ap.GSHP_Loop_flow, 'gal/min', 'm^3/s'))
    ground_heat_exch_vert.setNumberofBoreHoles(hp_ap.GSHP_Bore_Holes.to_i)
    ground_heat_exch_vert.setBoreHoleLength(UnitConversions.convert(hp_ap.GSHP_Bore_Depth, 'ft', 'm'))
    ground_heat_exch_vert.removeAllGFunctions
    for i in 0..(hp_ap.GSHP_G_Functions[0].size - 1)
      ground_heat_exch_vert.addGFunction(hp_ap.GSHP_G_Functions[0][i], hp_ap.GSHP_G_Functions[1][i])
    end

    # Plant Loop
    plant_loop = OpenStudio::Model::PlantLoop.new(model)
    plant_loop.setName(obj_name + ' condenser loop')
    if hp_ap.fluid_type == Constants.FluidWater
      plant_loop.setFluidType('Water')
    else
      plant_loop.setFluidType({ Constants.FluidPropyleneGlycol => 'PropyleneGlycol', Constants.FluidEthyleneGlycol => 'EthyleneGlycol' }[hp_ap.fluid_type])
      plant_loop.setGlycolConcentration((hp_ap.frac_glycol * 100).to_i)
    end
    plant_loop.setMaximumLoopTemperature(48.88889)
    plant_loop.setMinimumLoopTemperature(UnitConversions.convert(hp_ap.design_hw, 'F', 'C'))
    plant_loop.setMinimumLoopFlowRate(0)
    plant_loop.setLoadDistributionScheme('SequentialLoad')
    plant_loop.addSupplyBranchForComponent(ground_heat_exch_vert)
    plant_loop.addDemandBranchForComponent(htg_coil)
    plant_loop.addDemandBranchForComponent(clg_coil)
    plant_loop.setMaximumLoopFlowRate(UnitConversions.convert(hp_ap.GSHP_Loop_flow, 'gal/min', 'm^3/s'))

    sizing_plant = plant_loop.sizingPlant
    sizing_plant.setLoopType('Condenser')
    sizing_plant.setDesignLoopExitTemperature(UnitConversions.convert(hp_ap.design_chw, 'F', 'C'))
    sizing_plant.setLoopDesignTemperatureDifference(UnitConversions.convert(hp_ap.design_delta_t, 'deltaF', 'deltaC'))

    setpoint_mgr_follow_ground_temp = OpenStudio::Model::SetpointManagerFollowGroundTemperature.new(model)
    setpoint_mgr_follow_ground_temp.setName(obj_name + ' condenser loop temp')
    setpoint_mgr_follow_ground_temp.setControlVariable('Temperature')
    setpoint_mgr_follow_ground_temp.setMaximumSetpointTemperature(48.88889)
    setpoint_mgr_follow_ground_temp.setMinimumSetpointTemperature(UnitConversions.convert(hp_ap.design_hw, 'F', 'C'))
    setpoint_mgr_follow_ground_temp.setReferenceGroundTemperatureObjectType('Site:GroundTemperature:Deep')
    setpoint_mgr_follow_ground_temp.addToNode(plant_loop.supplyOutletNode)

    # Pump
    pump = OpenStudio::Model::PumpVariableSpeed.new(model)
    pump.setName(obj_name + ' pump')
    pump.setMotorEfficiency(0.85)
    pump.setRatedPumpHead(20000)
    pump.setFractionofMotorInefficienciestoFluidStream(0)
    pump.setCoefficient1ofthePartLoadPerformanceCurve(0)
    pump.setCoefficient2ofthePartLoadPerformanceCurve(1)
    pump.setCoefficient3ofthePartLoadPerformanceCurve(0)
    pump.setCoefficient4ofthePartLoadPerformanceCurve(0)
    pump.setMinimumFlowRate(0)
    pump.setPumpControlType('Intermittent')
    pump.addToNode(plant_loop.supplyInletNode)
    if heat_pump.cooling_capacity > 1.0
      pump_w = heat_pump.pump_watts_per_ton * UnitConversions.convert(heat_pump.cooling_capacity, 'Btu/hr', 'ton')
    else
      pump_w = heat_pump.pump_watts_per_ton * UnitConversions.convert(heat_pump.heating_capacity, 'Btu/hr', 'ton')
    end
    pump_w = [pump_w, 1.0].max # prevent error if zero
    pump.setRatedPowerConsumption(pump_w)
    pump.setRatedFlowRate(calc_pump_rated_flow_rate(0.75, pump_w, pump.ratedPumpHead))
    disaggregate_fan_or_pump(model, pump, htg_coil, clg_coil, htg_supp_coil, heat_pump)

    # Pipes
    chiller_bypass_pipe = OpenStudio::Model::PipeAdiabatic.new(model)
    plant_loop.addSupplyBranchForComponent(chiller_bypass_pipe)
    coil_bypass_pipe = OpenStudio::Model::PipeAdiabatic.new(model)
    plant_loop.addDemandBranchForComponent(coil_bypass_pipe)
    supply_outlet_pipe = OpenStudio::Model::PipeAdiabatic.new(model)
    supply_outlet_pipe.addToNode(plant_loop.supplyOutletNode)
    demand_inlet_pipe = OpenStudio::Model::PipeAdiabatic.new(model)
    demand_inlet_pipe.addToNode(plant_loop.demandInletNode)
    demand_outlet_pipe = OpenStudio::Model::PipeAdiabatic.new(model)
    demand_outlet_pipe.addToNode(plant_loop.demandOutletNode)

    # Fan
    fan = create_supply_fan(model, obj_name, heat_pump.fan_watts_per_cfm, [htg_cfm, clg_cfm])
    disaggregate_fan_or_pump(model, fan, htg_coil, clg_coil, htg_supp_coil, heat_pump)

    # Unitary System
    air_loop_unitary = create_air_loop_unitary_system(model, obj_name, fan, htg_coil, clg_coil, htg_supp_coil, htg_cfm, clg_cfm, 40.0)
    set_pump_power_ems_program(model, pump_w, pump, air_loop_unitary)

    if heat_pump.is_shared_system
      # Shared pump power per ANSI/RESNET/ICC 301-2019 Section 4.4.5.1 (pump runs 8760)
      shared_pump_w = heat_pump.shared_loop_watts / heat_pump.number_of_units_served.to_f
      equip_def = OpenStudio::Model::ElectricEquipmentDefinition.new(model)
      equip_def.setName(Constants.ObjectNameGSHPSharedPump)
      equip = OpenStudio::Model::ElectricEquipment.new(equip_def)
      equip.setName(equip_def.name.to_s)
      equip.setSpace(control_zone.spaces[0]) # no heat gain, so assign the equipment to an arbitrary space
      equip_def.setDesignLevel(shared_pump_w)
      equip_def.setFractionRadiant(0)
      equip_def.setFractionLatent(0)
      equip_def.setFractionLost(1)
      equip.setSchedule(model.alwaysOnDiscreteSchedule)
      equip.setEndUseSubcategory(equip_def.name.to_s)
      equip.additionalProperties.setFeature('HPXML_ID', heat_pump.id) # Used by reporting measure
    end

    # Air Loop
    air_loop = create_air_loop(model, obj_name, air_loop_unitary, control_zone, sequential_heat_load_fracs, sequential_cool_load_fracs, [htg_cfm, clg_cfm].max, heat_pump, hvac_unavailable_periods)

    # HVAC Installation Quality
    apply_installation_quality(model, heat_pump, heat_pump, air_loop_unitary, htg_coil, clg_coil, control_zone)

    return air_loop
  end

  def self.apply_water_loop_to_air_heat_pump(model, heat_pump,
                                             sequential_heat_load_fracs, sequential_cool_load_fracs,
                                             control_zone, hvac_unavailable_periods)
    if heat_pump.fraction_cool_load_served > 0
      # WLHPs connected to chillers or cooling towers should have already been converted to
      # central air conditioners
      fail 'WLHP model should only be called for central boilers.'
    end

    obj_name = Constants.ObjectNameWaterLoopHeatPump

    htg_cfm = heat_pump.heating_airflow_cfm

    # Cooling Coil (none)
    clg_coil = nil

    # Heating Coil (model w/ constant efficiency)
    constant_biquadratic = create_curve_biquadratic_constant(model)
    constant_quadratic = create_curve_quadratic_constant(model)
    htg_coil = OpenStudio::Model::CoilHeatingDXSingleSpeed.new(model, model.alwaysOnDiscreteSchedule, constant_biquadratic, constant_quadratic, constant_biquadratic, constant_quadratic, constant_quadratic)
    htg_coil.setName(obj_name + ' htg coil')
    htg_coil.setRatedCOP(heat_pump.heating_efficiency_cop)
    htg_coil.setDefrostTimePeriodFraction(0.00001) # Disable defrost; avoid E+ warning w/ value of zero
    htg_coil.setMinimumOutdoorDryBulbTemperatureforCompressorOperation(-40)
    htg_coil.setRatedTotalHeatingCapacity(UnitConversions.convert(heat_pump.heating_capacity, 'Btu/hr', 'W'))
    htg_coil.setRatedAirFlowRate(htg_cfm)
    htg_coil.additionalProperties.setFeature('HPXML_ID', heat_pump.id) # Used by reporting measure

    # Supplemental Heating Coil
    htg_supp_coil = create_supp_heating_coil(model, obj_name, heat_pump)

    # Fan
    fan_power_installed = 0.0 # Use provided net COP
    fan = create_supply_fan(model, obj_name, fan_power_installed, [htg_cfm])
    disaggregate_fan_or_pump(model, fan, htg_coil, clg_coil, htg_supp_coil, heat_pump)

    # Unitary System
    air_loop_unitary = create_air_loop_unitary_system(model, obj_name, fan, htg_coil, clg_coil, htg_supp_coil, htg_cfm, nil)

    # Air Loop
    air_loop = create_air_loop(model, obj_name, air_loop_unitary, control_zone, sequential_heat_load_fracs, sequential_cool_load_fracs, htg_cfm, heat_pump, hvac_unavailable_periods)

    return air_loop
  end

  def self.apply_boiler(model, runner, heating_system,
                        sequential_heat_load_fracs, control_zone, hvac_unavailable_periods)
    obj_name = Constants.ObjectNameBoiler
    is_condensing = false # FUTURE: Expose as input; default based on AFUE
    oat_reset_enabled = false
    oat_high = nil
    oat_low = nil
    oat_hwst_high = nil
    oat_hwst_low = nil
    design_temp = 180.0 # deg-F

    if oat_reset_enabled
      if oat_high.nil? || oat_low.nil? || oat_hwst_low.nil? || oat_hwst_high.nil?
        runner.registerWarning('Boiler outdoor air temperature (OAT) reset is enabled but no setpoints were specified so OAT reset is being disabled.')
        oat_reset_enabled = false
      end
    end

    # Plant Loop
    plant_loop = OpenStudio::Model::PlantLoop.new(model)
    plant_loop.setName(obj_name + ' hydronic heat loop')
    plant_loop.setFluidType('Water')
    plant_loop.setMaximumLoopTemperature(100)
    plant_loop.setMinimumLoopTemperature(0)
    plant_loop.setMinimumLoopFlowRate(0)
    plant_loop.autocalculatePlantLoopVolume()

    loop_sizing = plant_loop.sizingPlant
    loop_sizing.setLoopType('Heating')
    loop_sizing.setDesignLoopExitTemperature(UnitConversions.convert(design_temp, 'F', 'C'))
    loop_sizing.setLoopDesignTemperatureDifference(UnitConversions.convert(20.0, 'deltaF', 'deltaC'))

    # Pump
    pump_w = heating_system.electric_auxiliary_energy / 2.08
    pump_w = [pump_w, 1.0].max # prevent error if zero
    pump = OpenStudio::Model::PumpVariableSpeed.new(model)
    pump.setName(obj_name + ' hydronic pump')
    pump.setRatedPowerConsumption(pump_w)
    pump.setMotorEfficiency(0.85)
    pump.setRatedPumpHead(20000)
    pump.setRatedFlowRate(calc_pump_rated_flow_rate(0.75, pump_w, pump.ratedPumpHead))
    pump.setFractionofMotorInefficienciestoFluidStream(0)
    pump.setCoefficient1ofthePartLoadPerformanceCurve(0)
    pump.setCoefficient2ofthePartLoadPerformanceCurve(1)
    pump.setCoefficient3ofthePartLoadPerformanceCurve(0)
    pump.setCoefficient4ofthePartLoadPerformanceCurve(0)
    pump.setPumpControlType('Intermittent')
    pump.addToNode(plant_loop.supplyInletNode)

    # Boiler
    boiler = OpenStudio::Model::BoilerHotWater.new(model)
    boiler.setName(obj_name)
    boiler.setFuelType(EPlus.fuel_type(heating_system.heating_system_fuel))
    if is_condensing
      # Convert Rated Efficiency at 80F and 1.0PLR where the performance curves are derived from to Design condition as input
      boiler_RatedHWRT = UnitConversions.convert(80.0, 'F', 'C')
      plr_Rated = 1.0
      plr_Design = 1.0
      boiler_DesignHWRT = UnitConversions.convert(design_temp - 20.0, 'F', 'C')
      # Efficiency curves are normalized using 80F return water temperature, at 0.254PLR
      condBlr_TE_Coeff = [1.058343061, 0.052650153, 0.0087272, 0.001742217, 0.00000333715, 0.000513723]
      boilerEff_Norm = heating_system.heating_efficiency_afue / (condBlr_TE_Coeff[0] - condBlr_TE_Coeff[1] * plr_Rated - condBlr_TE_Coeff[2] * plr_Rated**2 - condBlr_TE_Coeff[3] * boiler_RatedHWRT + condBlr_TE_Coeff[4] * boiler_RatedHWRT**2 + condBlr_TE_Coeff[5] * boiler_RatedHWRT * plr_Rated)
      boilerEff_Design = boilerEff_Norm * (condBlr_TE_Coeff[0] - condBlr_TE_Coeff[1] * plr_Design - condBlr_TE_Coeff[2] * plr_Design**2 - condBlr_TE_Coeff[3] * boiler_DesignHWRT + condBlr_TE_Coeff[4] * boiler_DesignHWRT**2 + condBlr_TE_Coeff[5] * boiler_DesignHWRT * plr_Design)
      boiler.setNominalThermalEfficiency(boilerEff_Design)
      boiler.setEfficiencyCurveTemperatureEvaluationVariable('EnteringBoiler')
      boiler_eff_curve = create_curve_biquadratic(model, [1.058343061, -0.052650153, -0.0087272, -0.001742217, 0.00000333715, 0.000513723], 'CondensingBoilerEff', 0.2, 1.0, 30.0, 85.0)
    else
      boiler.setNominalThermalEfficiency(heating_system.heating_efficiency_afue)
      boiler.setEfficiencyCurveTemperatureEvaluationVariable('LeavingBoiler')
      boiler_eff_curve = create_curve_bicubic(model, [1.111720116, 0.078614078, -0.400425756, 0.0, -0.000156783, 0.009384599, 0.234257955, 1.32927e-06, -0.004446701, -1.22498e-05], 'NonCondensingBoilerEff', 0.1, 1.0, 20.0, 80.0)
    end
    boiler.setNormalizedBoilerEfficiencyCurve(boiler_eff_curve)
    boiler.setMinimumPartLoadRatio(0.0)
    boiler.setMaximumPartLoadRatio(1.0)
    boiler.setBoilerFlowMode('LeavingSetpointModulated')
    boiler.setOptimumPartLoadRatio(1.0)
    boiler.setWaterOutletUpperTemperatureLimit(99.9)
    boiler.setParasiticElectricLoad(0)
    boiler.setNominalCapacity(UnitConversions.convert(heating_system.heating_capacity, 'Btu/hr', 'W'))
    plant_loop.addSupplyBranchForComponent(boiler)
    boiler.additionalProperties.setFeature('HPXML_ID', heating_system.id) # Used by reporting measure
    set_pump_power_ems_program(model, pump_w, pump, boiler)

    # FIXME: EMS program to model pilot light
    # Can be replaced if https://github.com/NREL/EnergyPlus/issues/9875 is ever implemented
    set_boiler_pilot_light_ems_program(model, boiler, heating_system)

    if is_condensing && oat_reset_enabled
      setpoint_manager_oar = OpenStudio::Model::SetpointManagerOutdoorAirReset.new(model)
      setpoint_manager_oar.setName(obj_name + ' outdoor reset')
      setpoint_manager_oar.setControlVariable('Temperature')
      setpoint_manager_oar.setSetpointatOutdoorLowTemperature(UnitConversions.convert(oat_hwst_low, 'F', 'C'))
      setpoint_manager_oar.setOutdoorLowTemperature(UnitConversions.convert(oat_low, 'F', 'C'))
      setpoint_manager_oar.setSetpointatOutdoorHighTemperature(UnitConversions.convert(oat_hwst_high, 'F', 'C'))
      setpoint_manager_oar.setOutdoorHighTemperature(UnitConversions.convert(oat_high, 'F', 'C'))
      setpoint_manager_oar.addToNode(plant_loop.supplyOutletNode)
    end

    hydronic_heat_supply_setpoint = OpenStudio::Model::ScheduleConstant.new(model)
    hydronic_heat_supply_setpoint.setName(obj_name + ' hydronic heat supply setpoint')
    hydronic_heat_supply_setpoint.setValue(UnitConversions.convert(design_temp, 'F', 'C'))

    setpoint_manager_scheduled = OpenStudio::Model::SetpointManagerScheduled.new(model, hydronic_heat_supply_setpoint)
    setpoint_manager_scheduled.setName(obj_name + ' hydronic heat loop setpoint manager')
    setpoint_manager_scheduled.setControlVariable('Temperature')
    setpoint_manager_scheduled.addToNode(plant_loop.supplyOutletNode)

    pipe_supply_bypass = OpenStudio::Model::PipeAdiabatic.new(model)
    plant_loop.addSupplyBranchForComponent(pipe_supply_bypass)
    pipe_supply_outlet = OpenStudio::Model::PipeAdiabatic.new(model)
    pipe_supply_outlet.addToNode(plant_loop.supplyOutletNode)
    pipe_demand_bypass = OpenStudio::Model::PipeAdiabatic.new(model)
    plant_loop.addDemandBranchForComponent(pipe_demand_bypass)
    pipe_demand_inlet = OpenStudio::Model::PipeAdiabatic.new(model)
    pipe_demand_inlet.addToNode(plant_loop.demandInletNode)
    pipe_demand_outlet = OpenStudio::Model::PipeAdiabatic.new(model)
    pipe_demand_outlet.addToNode(plant_loop.demandOutletNode)

    bb_ua = UnitConversions.convert(heating_system.heating_capacity, 'Btu/hr', 'W') / UnitConversions.convert(UnitConversions.convert(loop_sizing.designLoopExitTemperature, 'C', 'F') - 10.0 - 95.0, 'deltaF', 'deltaC') * 3.0 # W/K
    max_water_flow = UnitConversions.convert(heating_system.heating_capacity, 'Btu/hr', 'W') / UnitConversions.convert(20.0, 'deltaF', 'deltaC') / 4.186 / 998.2 / 1000.0 * 2.0 # m^3/s
    fan_cfm = 400.0 * UnitConversions.convert(heating_system.heating_capacity, 'Btu/hr', 'ton') # CFM; assumes 400 cfm/ton

    if heating_system.distribution_system.air_type.to_s == HPXML::AirTypeFanCoil
      # Fan
      fan = create_supply_fan(model, obj_name, 0.0, [fan_cfm]) # fan energy included in above pump via Electric Auxiliary Energy (EAE)

      # Heating Coil
      htg_coil = OpenStudio::Model::CoilHeatingWater.new(model, model.alwaysOnDiscreteSchedule)
      htg_coil.setRatedCapacity(UnitConversions.convert(heating_system.heating_capacity, 'Btu/hr', 'W'))
      htg_coil.setUFactorTimesAreaValue(bb_ua)
      htg_coil.setMaximumWaterFlowRate(max_water_flow)
      htg_coil.setPerformanceInputMethod('NominalCapacity')
      htg_coil.setName(obj_name + ' htg coil')
      plant_loop.addDemandBranchForComponent(htg_coil)

      # Cooling Coil (always off)
      clg_coil = OpenStudio::Model::CoilCoolingWater.new(model, model.alwaysOffDiscreteSchedule)
      clg_coil.setName(obj_name + ' clg coil')
      clg_coil.setDesignWaterFlowRate(0.0022)
      clg_coil.setDesignAirFlowRate(1.45)
      clg_coil.setDesignInletWaterTemperature(6.1)
      clg_coil.setDesignInletAirTemperature(25.0)
      clg_coil.setDesignOutletAirTemperature(10.0)
      clg_coil.setDesignInletAirHumidityRatio(0.012)
      clg_coil.setDesignOutletAirHumidityRatio(0.008)
      plant_loop.addDemandBranchForComponent(clg_coil)

      # Fan Coil
      zone_hvac = OpenStudio::Model::ZoneHVACFourPipeFanCoil.new(model, model.alwaysOnDiscreteSchedule, fan, clg_coil, htg_coil)
      zone_hvac.setCapacityControlMethod('CyclingFan')
      zone_hvac.setName(obj_name + ' fan coil')
      zone_hvac.setMaximumSupplyAirTemperatureInHeatingMode(UnitConversions.convert(120.0, 'F', 'C'))
      zone_hvac.setHeatingConvergenceTolerance(0.001)
      zone_hvac.setMinimumSupplyAirTemperatureInCoolingMode(UnitConversions.convert(55.0, 'F', 'C'))
      zone_hvac.setMaximumColdWaterFlowRate(0.0)
      zone_hvac.setCoolingConvergenceTolerance(0.001)
      zone_hvac.setMaximumOutdoorAirFlowRate(0.0)
      zone_hvac.setMaximumSupplyAirFlowRate(UnitConversions.convert(fan_cfm, 'cfm', 'm^3/s'))
      zone_hvac.setMaximumHotWaterFlowRate(max_water_flow)
      zone_hvac.addToThermalZone(control_zone)
      disaggregate_fan_or_pump(model, pump, zone_hvac, nil, nil, heating_system)
    else
      # Heating Coil
      htg_coil = OpenStudio::Model::CoilHeatingWaterBaseboard.new(model)
      htg_coil.setName(obj_name + ' htg coil')
      htg_coil.setConvergenceTolerance(0.001)
      htg_coil.setHeatingDesignCapacity(UnitConversions.convert(heating_system.heating_capacity, 'Btu/hr', 'W'))
      htg_coil.setUFactorTimesAreaValue(bb_ua)
      htg_coil.setMaximumWaterFlowRate(max_water_flow)
      htg_coil.setHeatingDesignCapacityMethod('HeatingDesignCapacity')
      plant_loop.addDemandBranchForComponent(htg_coil)

      # Baseboard
      zone_hvac = OpenStudio::Model::ZoneHVACBaseboardConvectiveWater.new(model, model.alwaysOnDiscreteSchedule, htg_coil)
      zone_hvac.setName(obj_name + ' baseboard')
      zone_hvac.addToThermalZone(control_zone)
      zone_hvac.additionalProperties.setFeature('IsHeatPumpBackup', heating_system.is_heat_pump_backup_system) # Used by reporting measure
      if heating_system.is_heat_pump_backup_system
        disaggregate_fan_or_pump(model, pump, nil, nil, zone_hvac, heating_system)
      else
        disaggregate_fan_or_pump(model, pump, zone_hvac, nil, nil, heating_system)
      end
    end

    set_sequential_load_fractions(model, control_zone, zone_hvac, sequential_heat_load_fracs, nil, hvac_unavailable_periods, heating_system)

    return zone_hvac
  end

  def self.apply_electric_baseboard(model, heating_system,
                                    sequential_heat_load_fracs, control_zone, hvac_unavailable_periods)

    obj_name = Constants.ObjectNameElectricBaseboard

    # Baseboard
    zone_hvac = OpenStudio::Model::ZoneHVACBaseboardConvectiveElectric.new(model)
    zone_hvac.setName(obj_name)
    zone_hvac.setEfficiency(heating_system.heating_efficiency_percent)
    zone_hvac.setNominalCapacity(UnitConversions.convert(heating_system.heating_capacity, 'Btu/hr', 'W'))
    zone_hvac.addToThermalZone(control_zone)
    zone_hvac.additionalProperties.setFeature('HPXML_ID', heating_system.id) # Used by reporting measure
    zone_hvac.additionalProperties.setFeature('IsHeatPumpBackup', heating_system.is_heat_pump_backup_system) # Used by reporting measure

    set_sequential_load_fractions(model, control_zone, zone_hvac, sequential_heat_load_fracs, nil, hvac_unavailable_periods, heating_system)
  end

  def self.apply_unit_heater(model, heating_system,
                             sequential_heat_load_fracs, control_zone, hvac_unavailable_periods)

    obj_name = Constants.ObjectNameUnitHeater

    # Heating Coil
    efficiency = heating_system.heating_efficiency_afue
    efficiency = heating_system.heating_efficiency_percent if efficiency.nil?
    if heating_system.heating_system_fuel == HPXML::FuelTypeElectricity
      htg_coil = OpenStudio::Model::CoilHeatingElectric.new(model)
      htg_coil.setEfficiency(efficiency)
    else
      htg_coil = OpenStudio::Model::CoilHeatingGas.new(model)
      htg_coil.setGasBurnerEfficiency(efficiency)
      htg_coil.setParasiticElectricLoad(0.0)
      htg_coil.setParasiticGasLoad(UnitConversions.convert(heating_system.pilot_light_btuh.to_f, 'Btu/hr', 'W'))
      htg_coil.setFuelType(EPlus.fuel_type(heating_system.heating_system_fuel))
    end
    htg_coil.setNominalCapacity(UnitConversions.convert(heating_system.heating_capacity, 'Btu/hr', 'W'))
    htg_coil.setName(obj_name + ' htg coil')
    htg_coil.additionalProperties.setFeature('HPXML_ID', heating_system.id) # Used by reporting measure
    htg_coil.additionalProperties.setFeature('IsHeatPumpBackup', heating_system.is_heat_pump_backup_system) # Used by reporting measure

    # Fan
    htg_cfm = heating_system.heating_airflow_cfm
    fan_watts_per_cfm = heating_system.fan_watts / htg_cfm
    fan = create_supply_fan(model, obj_name, fan_watts_per_cfm, [htg_cfm])
    disaggregate_fan_or_pump(model, fan, htg_coil, nil, nil, heating_system)

    # Unitary System
    unitary_system = create_air_loop_unitary_system(model, obj_name, fan, htg_coil, nil, nil, htg_cfm, nil)
    unitary_system.setControllingZoneorThermostatLocation(control_zone)
    unitary_system.addToThermalZone(control_zone)

    set_sequential_load_fractions(model, control_zone, unitary_system, sequential_heat_load_fracs, nil, hvac_unavailable_periods, heating_system)
  end

  def self.apply_ideal_air_loads(model, obj_name, sequential_cool_load_fracs,
                                 sequential_heat_load_fracs, control_zone, hvac_unavailable_periods)

    # Ideal Air System
    ideal_air = OpenStudio::Model::ZoneHVACIdealLoadsAirSystem.new(model)
    ideal_air.setName(obj_name)
    ideal_air.setMaximumHeatingSupplyAirTemperature(50)
    ideal_air.setMinimumCoolingSupplyAirTemperature(10)
    ideal_air.setMaximumHeatingSupplyAirHumidityRatio(0.015)
    ideal_air.setMinimumCoolingSupplyAirHumidityRatio(0.01)
    if sequential_heat_load_fracs.sum > 0
      ideal_air.setHeatingLimit('NoLimit')
    else
      ideal_air.setHeatingLimit('LimitCapacity')
      ideal_air.setMaximumSensibleHeatingCapacity(0)
    end
    if sequential_cool_load_fracs.sum > 0
      ideal_air.setCoolingLimit('NoLimit')
    else
      ideal_air.setCoolingLimit('LimitCapacity')
      ideal_air.setMaximumTotalCoolingCapacity(0)
    end
    ideal_air.setDehumidificationControlType('None')
    ideal_air.setHumidificationControlType('None')
    ideal_air.addToThermalZone(control_zone)

    set_sequential_load_fractions(model, control_zone, ideal_air, sequential_heat_load_fracs, sequential_cool_load_fracs, hvac_unavailable_periods)
  end

  def self.apply_dehumidifiers(model, dehumidifiers, living_space, unavailable_periods)
    dehumidifier_id = dehumidifiers[0].id # Syncs with the ReportSimulationOutput measure, which only looks at first dehumidifier ID

    if dehumidifiers.map { |d| d.rh_setpoint }.uniq.size > 1
      fail 'All dehumidifiers must have the same setpoint but multiple setpoints were specified.'
    end

    # Dehumidifier coefficients
    # Generic model coefficients from Winkler, Christensen, and Tomerlin (2011)
    w_coeff = [-1.162525707, 0.02271469, -0.000113208, 0.021110538, -0.0000693034, 0.000378843]
    ef_coeff = [-1.902154518, 0.063466565, -0.000622839, 0.039540407, -0.000125637, -0.000176722]
    pl_coeff = [0.90, 0.10, 0.0]

    dehumidifiers.each do |d|
      next unless d.energy_factor.nil?

      # shift inputs tested under IEF test conditions to those under EF test conditions with performance curves
      d.energy_factor, d.capacity = apply_dehumidifier_ief_to_ef_inputs(d.type, w_coeff, ef_coeff, d.integrated_energy_factor, d.capacity)
    end

    total_capacity = dehumidifiers.map { |d| d.capacity }.sum
    avg_energy_factor = dehumidifiers.map { |d| d.energy_factor * d.capacity }.sum / total_capacity
    total_fraction_served = dehumidifiers.map { |d| d.fraction_served }.sum

    control_zone = living_space.thermalZone.get
    obj_name = Constants.ObjectNameDehumidifier

    rh_setpoint = dehumidifiers[0].rh_setpoint * 100.0 # (EnergyPlus uses 60 for 60% RH)
    relative_humidity_setpoint_sch = OpenStudio::Model::ScheduleConstant.new(model)
    relative_humidity_setpoint_sch.setName(Constants.ObjectNameRelativeHumiditySetpoint)
    relative_humidity_setpoint_sch.setValue(rh_setpoint)

    capacity_curve = create_curve_biquadratic(model, w_coeff, 'DXDH-CAP-fT', -100, 100, -100, 100)
    energy_factor_curve = create_curve_biquadratic(model, ef_coeff, 'DXDH-EF-fT', -100, 100, -100, 100)
    part_load_frac_curve = create_curve_quadratic(model, pl_coeff, 'DXDH-PLF-fPLR', 0, 1, 0.7, 1)

    # Calculate air flow rate by assuming 2.75 cfm/pint/day (based on experimental test data)
    air_flow_rate = 2.75 * total_capacity

    # Humidity Setpoint
    humidistat = OpenStudio::Model::ZoneControlHumidistat.new(model)
    humidistat.setName(obj_name + ' humidistat')
    humidistat.setHumidifyingRelativeHumiditySetpointSchedule(relative_humidity_setpoint_sch)
    humidistat.setDehumidifyingRelativeHumiditySetpointSchedule(relative_humidity_setpoint_sch)
    control_zone.setZoneControlHumidistat(humidistat)

    # Availability Schedule
    dehum_unavailable_periods = Schedule.get_unavailable_periods(SchedulesFile::ColumnDehumidifier, unavailable_periods)
    avail_sch = ScheduleConstant.new(model, obj_name + ' schedule', 1.0, Constants.ScheduleTypeLimitsFraction, unavailable_periods: dehum_unavailable_periods)
    avail_sch = avail_sch.schedule

    # Dehumidifier
    zone_hvac = OpenStudio::Model::ZoneHVACDehumidifierDX.new(model, capacity_curve, energy_factor_curve, part_load_frac_curve)
    zone_hvac.setName(obj_name)
    zone_hvac.setAvailabilitySchedule(avail_sch)
    zone_hvac.setRatedWaterRemoval(UnitConversions.convert(total_capacity, 'pint', 'L'))
    zone_hvac.setRatedEnergyFactor(avg_energy_factor / total_fraction_served)
    zone_hvac.setRatedAirFlowRate(UnitConversions.convert(air_flow_rate, 'cfm', 'm^3/s'))
    zone_hvac.setMinimumDryBulbTemperatureforDehumidifierOperation(10)
    zone_hvac.setMaximumDryBulbTemperatureforDehumidifierOperation(40)
    zone_hvac.addToThermalZone(control_zone)
    zone_hvac.additionalProperties.setFeature('HPXML_ID', dehumidifier_id) # Used by reporting measure

    if total_fraction_served < 1.0
      adjust_dehumidifier_load_EMS(total_fraction_served, zone_hvac, model, living_space)
    end
  end

  def self.apply_ceiling_fans(model, runner, weather, ceiling_fan, living_space, schedules_file,
                              unavailable_periods)
    obj_name = Constants.ObjectNameCeilingFan
    medium_cfm = 3000.0 # From ANSI 301-2019
    hrs_per_day = 10.5 # From ANSI 301-2019
    cfm_per_w = ceiling_fan.efficiency
    count = ceiling_fan.count
    annual_kwh = UnitConversions.convert(count * medium_cfm / cfm_per_w * hrs_per_day * 365.0, 'Wh', 'kWh')

    # Create schedule
    ceiling_fan_sch = nil
    ceiling_fan_col_name = SchedulesFile::ColumnCeilingFan
    if not schedules_file.nil?
      annual_kwh *= Schedule.CeilingFanMonthlyMultipliers(weather: weather).split(',').map(&:to_f).sum(0.0) / 12.0
      ceiling_fan_design_level = schedules_file.calc_design_level_from_annual_kwh(col_name: ceiling_fan_col_name, annual_kwh: annual_kwh)
      ceiling_fan_sch = schedules_file.create_schedule_file(col_name: ceiling_fan_col_name)
    end
    if ceiling_fan_sch.nil?
      ceiling_fan_unavailable_periods = Schedule.get_unavailable_periods(ceiling_fan_col_name, unavailable_periods)
      annual_kwh *= ceiling_fan.monthly_multipliers.split(',').map(&:to_f).sum(0.0) / 12.0
      weekday_sch = ceiling_fan.weekday_fractions
      weekend_sch = ceiling_fan.weekend_fractions
      monthly_sch = ceiling_fan.monthly_multipliers
      ceiling_fan_sch_obj = MonthWeekdayWeekendSchedule.new(model, obj_name + ' schedule', weekday_sch, weekend_sch, monthly_sch, Constants.ScheduleTypeLimitsFraction, unavailable_periods: ceiling_fan_unavailable_periods)
      ceiling_fan_design_level = ceiling_fan_sch_obj.calc_design_level_from_daily_kwh(annual_kwh / 365.0)
      ceiling_fan_sch = ceiling_fan_sch_obj.schedule
    else
      runner.registerWarning("Both '#{ceiling_fan_col_name}' schedule file and weekday fractions provided; the latter will be ignored.") if !ceiling_fan.weekday_fractions.nil?
      runner.registerWarning("Both '#{ceiling_fan_col_name}' schedule file and weekend fractions provided; the latter will be ignored.") if !ceiling_fan.weekend_fractions.nil?
      runner.registerWarning("Both '#{ceiling_fan_col_name}' schedule file and monthly multipliers provided; the latter will be ignored.") if !ceiling_fan.monthly_multipliers.nil?
    end

    equip_def = OpenStudio::Model::ElectricEquipmentDefinition.new(model)
    equip_def.setName(obj_name)
    equip = OpenStudio::Model::ElectricEquipment.new(equip_def)
    equip.setName(equip_def.name.to_s)
    equip.setSpace(living_space)
    equip_def.setDesignLevel(ceiling_fan_design_level)
    equip_def.setFractionRadiant(0.558)
    equip_def.setFractionLatent(0)
    equip_def.setFractionLost(0)
    equip.setEndUseSubcategory(obj_name)
    equip.setSchedule(ceiling_fan_sch)
  end

  def self.apply_setpoints(model, runner, weather, hvac_control, living_zone, has_ceiling_fan, heating_days, cooling_days, year, schedules_file)
    heating_sch = nil
    cooling_sch = nil
    if not schedules_file.nil?
      heating_sch = schedules_file.create_schedule_file(col_name: SchedulesFile::ColumnHeatingSetpoint)
    end
    if not schedules_file.nil?
      cooling_sch = schedules_file.create_schedule_file(col_name: SchedulesFile::ColumnCoolingSetpoint)
    end

    # permit mixing detailed schedules with simple schedules
    if heating_sch.nil?
      htg_weekday_setpoints, htg_weekend_setpoints = get_heating_setpoints(hvac_control, year)
    else
      runner.registerWarning("Both '#{SchedulesFile::ColumnHeatingSetpoint}' schedule file and heating setpoint temperature provided; the latter will be ignored.") if !hvac_control.heating_setpoint_temp.nil?
    end

    if cooling_sch.nil?
      clg_weekday_setpoints, clg_weekend_setpoints = get_cooling_setpoints(hvac_control, has_ceiling_fan, year, weather)
    else
      runner.registerWarning("Both '#{SchedulesFile::ColumnCoolingSetpoint}' schedule file and cooling setpoint temperature provided; the latter will be ignored.") if !hvac_control.cooling_setpoint_temp.nil?
    end

    # only deal with deadband issue if both schedules are simple
    if heating_sch.nil? && cooling_sch.nil?
      htg_weekday_setpoints, htg_weekend_setpoints, clg_weekday_setpoints, clg_weekend_setpoints = create_setpoint_schedules(runner, heating_days, cooling_days, htg_weekday_setpoints, htg_weekend_setpoints, clg_weekday_setpoints, clg_weekend_setpoints, year)
    end

    if heating_sch.nil?
      heating_setpoint = HourlyByDaySchedule.new(model, Constants.ObjectNameHeatingSetpoint, htg_weekday_setpoints, htg_weekend_setpoints, nil, false)
      heating_sch = heating_setpoint.schedule
    end

    if cooling_sch.nil?
      cooling_setpoint = HourlyByDaySchedule.new(model, Constants.ObjectNameCoolingSetpoint, clg_weekday_setpoints, clg_weekend_setpoints, nil, false)
      cooling_sch = cooling_setpoint.schedule
    end

    # Set the setpoint schedules
    thermostat_setpoint = OpenStudio::Model::ThermostatSetpointDualSetpoint.new(model)
    thermostat_setpoint.setName("#{living_zone.name} temperature setpoint")
    thermostat_setpoint.setHeatingSetpointTemperatureSchedule(heating_sch)
    thermostat_setpoint.setCoolingSetpointTemperatureSchedule(cooling_sch)
    thermostat_setpoint.setTemperatureDifferenceBetweenCutoutAndSetpoint(UnitConversions.convert(hvac_control.onoff_thermostat_deadband, 'deltaF', 'deltaC'))
    living_zone.setThermostatSetpointDualSetpoint(thermostat_setpoint)
  end

  def self.create_setpoint_schedules(runner, heating_days, cooling_days, htg_weekday_setpoints, htg_weekend_setpoints, clg_weekday_setpoints, clg_weekend_setpoints, year)
    # Create setpoint schedules
    # This method ensures that we don't construct a setpoint schedule where the cooling setpoint
    # is less than the heating setpoint, which would result in an E+ error.

    # Note: It's tempting to adjust the setpoints, e.g., outside of the heating/cooling seasons,
    # to prevent unmet hours being reported. This is a dangerous idea. These setpoints are used
    # by natural ventilation, Kiva initialization, and probably other things.

    warning = false
    for i in 0..(Constants.NumDaysInYear(year) - 1)
      if (heating_days[i] == cooling_days[i]) # both (or neither) heating/cooling seasons
        htg_wkdy = htg_weekday_setpoints[i].zip(clg_weekday_setpoints[i]).map { |h, c| c < h ? (h + c) / 2.0 : h }
        htg_wked = htg_weekend_setpoints[i].zip(clg_weekend_setpoints[i]).map { |h, c| c < h ? (h + c) / 2.0 : h }
        clg_wkdy = htg_weekday_setpoints[i].zip(clg_weekday_setpoints[i]).map { |h, c| c < h ? (h + c) / 2.0 : c }
        clg_wked = htg_weekend_setpoints[i].zip(clg_weekend_setpoints[i]).map { |h, c| c < h ? (h + c) / 2.0 : c }
      elsif heating_days[i] == 1 # heating only seasons; cooling has minimum of heating
        htg_wkdy = htg_weekday_setpoints[i]
        htg_wked = htg_weekend_setpoints[i]
        clg_wkdy = htg_weekday_setpoints[i].zip(clg_weekday_setpoints[i]).map { |h, c| c < h ? h : c }
        clg_wked = htg_weekend_setpoints[i].zip(clg_weekend_setpoints[i]).map { |h, c| c < h ? h : c }
      elsif cooling_days[i] == 1 # cooling only seasons; heating has maximum of cooling
        htg_wkdy = clg_weekday_setpoints[i].zip(htg_weekday_setpoints[i]).map { |c, h| c < h ? c : h }
        htg_wked = clg_weekend_setpoints[i].zip(htg_weekend_setpoints[i]).map { |c, h| c < h ? c : h }
        clg_wkdy = clg_weekday_setpoints[i]
        clg_wked = clg_weekend_setpoints[i]
      else
        fail 'HeatingSeason and CoolingSeason, when combined, must span the entire year.'
      end
      if (htg_wkdy != htg_weekday_setpoints[i]) || (htg_wked != htg_weekend_setpoints[i]) || (clg_wkdy != clg_weekday_setpoints[i]) || (clg_wked != clg_weekend_setpoints[i])
        warning = true
      end
      htg_weekday_setpoints[i] = htg_wkdy
      htg_weekend_setpoints[i] = htg_wked
      clg_weekday_setpoints[i] = clg_wkdy
      clg_weekend_setpoints[i] = clg_wked
    end

    if warning
      runner.registerWarning('HVAC setpoints have been automatically adjusted to prevent periods where the heating setpoint is greater than the cooling setpoint.')
    end

    return htg_weekday_setpoints, htg_weekend_setpoints, clg_weekday_setpoints, clg_weekend_setpoints
  end

  def self.get_heating_setpoints(hvac_control, year)
    num_days = Constants.NumDaysInYear(year)

    if hvac_control.weekday_heating_setpoints.nil? || hvac_control.weekend_heating_setpoints.nil?
      # Base heating setpoint
      htg_setpoint = hvac_control.heating_setpoint_temp
      htg_weekday_setpoints = [[htg_setpoint] * 24] * num_days
      # Apply heating setback?
      htg_setback = hvac_control.heating_setback_temp
      if not htg_setback.nil?
        htg_setback_hrs_per_week = hvac_control.heating_setback_hours_per_week
        htg_setback_start_hr = hvac_control.heating_setback_start_hour
        for d in 1..num_days
          for hr in htg_setback_start_hr..htg_setback_start_hr + Integer(htg_setback_hrs_per_week / 7.0) - 1
            htg_weekday_setpoints[d - 1][hr % 24] = htg_setback
          end
        end
      end
      htg_weekend_setpoints = htg_weekday_setpoints.dup
    else
      # 24-hr weekday/weekend heating setpoint schedules
      htg_weekday_setpoints = hvac_control.weekday_heating_setpoints.split(',').map { |i| Float(i) }
      htg_weekday_setpoints = [htg_weekday_setpoints] * num_days
      htg_weekend_setpoints = hvac_control.weekend_heating_setpoints.split(',').map { |i| Float(i) }
      htg_weekend_setpoints = [htg_weekend_setpoints] * num_days
    end
    # Apply thermostat offset due to onoff control
    offset_db = hvac_control.onoff_thermostat_deadband
    htg_weekday_setpoints = htg_weekday_setpoints.map { |i| i.map { |j| j - offset_db / 2.0 } }
    htg_weekend_setpoints = htg_weekend_setpoints.map { |i| i.map { |j| j - offset_db / 2.0 } }

    htg_weekday_setpoints = htg_weekday_setpoints.map { |i| i.map { |j| UnitConversions.convert(j, 'F', 'C') } }
    htg_weekend_setpoints = htg_weekend_setpoints.map { |i| i.map { |j| UnitConversions.convert(j, 'F', 'C') } }

    return htg_weekday_setpoints, htg_weekend_setpoints
  end

  def self.get_cooling_setpoints(hvac_control, has_ceiling_fan, year, weather)
    num_days = Constants.NumDaysInYear(year)

    if hvac_control.weekday_cooling_setpoints.nil? || hvac_control.weekend_cooling_setpoints.nil?
      # Base cooling setpoint
      clg_setpoint = hvac_control.cooling_setpoint_temp
      clg_weekday_setpoints = [[clg_setpoint] * 24] * num_days
      # Apply cooling setup?
      clg_setup = hvac_control.cooling_setup_temp
      if not clg_setup.nil?
        clg_setup_hrs_per_week = hvac_control.cooling_setup_hours_per_week
        clg_setup_start_hr = hvac_control.cooling_setup_start_hour
        for d in 1..num_days
          for hr in clg_setup_start_hr..clg_setup_start_hr + Integer(clg_setup_hrs_per_week / 7.0) - 1
            clg_weekday_setpoints[d - 1][hr % 24] = clg_setup
          end
        end
      end
      clg_weekend_setpoints = clg_weekday_setpoints.dup
    else
      # 24-hr weekday/weekend cooling setpoint schedules
      clg_weekday_setpoints = hvac_control.weekday_cooling_setpoints.split(',').map { |i| Float(i) }
      clg_weekday_setpoints = [clg_weekday_setpoints] * num_days
      clg_weekend_setpoints = hvac_control.weekend_cooling_setpoints.split(',').map { |i| Float(i) }
      clg_weekend_setpoints = [clg_weekend_setpoints] * num_days
    end
    # Apply cooling setpoint offset due to ceiling fan?
    if has_ceiling_fan
      clg_ceiling_fan_offset = hvac_control.ceiling_fan_cooling_setpoint_temp_offset
      if not clg_ceiling_fan_offset.nil?
        months = get_default_ceiling_fan_months(weather)
        Schedule.months_to_days(year, months).each_with_index do |operation, d|
          next if operation != 1

          clg_weekday_setpoints[d] = [clg_weekday_setpoints[d], Array.new(24, clg_ceiling_fan_offset)].transpose.map { |i| i.reduce(:+) }
          clg_weekend_setpoints[d] = [clg_weekend_setpoints[d], Array.new(24, clg_ceiling_fan_offset)].transpose.map { |i| i.reduce(:+) }
        end
      end
    end

    # Apply thermostat offset due to onoff control
    offset_db = hvac_control.onoff_thermostat_deadband
    clg_weekday_setpoints = clg_weekday_setpoints.map { |i| i.map { |j| j + offset_db / 2.0 } }
    clg_weekend_setpoints = clg_weekend_setpoints.map { |i| i.map { |j| j + offset_db / 2.0 } }
    clg_weekday_setpoints = clg_weekday_setpoints.map { |i| i.map { |j| UnitConversions.convert(j, 'F', 'C') } }
    clg_weekend_setpoints = clg_weekend_setpoints.map { |i| i.map { |j| UnitConversions.convert(j, 'F', 'C') } }

    return clg_weekday_setpoints, clg_weekend_setpoints
  end

  def self.get_default_heating_setpoint(control_type)
    # Per ANSI/RESNET/ICC 301
    htg_sp = 68.0 # F
    htg_setback_sp = nil
    htg_setback_hrs_per_week = nil
    htg_setback_start_hr = nil
    if control_type == HPXML::HVACControlTypeProgrammable
      htg_setback_sp = 66.0 # F
      htg_setback_hrs_per_week = 7 * 7 # 11 p.m. to 5:59 a.m., 7 days a week
      htg_setback_start_hr = 23 # 11 p.m.
    elsif control_type != HPXML::HVACControlTypeManual
      fail "Unexpected control type #{control_type}."
    end
    return htg_sp, htg_setback_sp, htg_setback_hrs_per_week, htg_setback_start_hr
  end

  def self.get_default_cooling_setpoint(control_type)
    # Per ANSI/RESNET/ICC 301
    clg_sp = 78.0 # F
    clg_setup_sp = nil
    clg_setup_hrs_per_week = nil
    clg_setup_start_hr = nil
    if control_type == HPXML::HVACControlTypeProgrammable
      clg_setup_sp = 80.0 # F
      clg_setup_hrs_per_week = 6 * 7 # 9 a.m. to 2:59 p.m., 7 days a week
      clg_setup_start_hr = 9 # 9 a.m.
    elsif control_type != HPXML::HVACControlTypeManual
      fail "Unexpected control type #{control_type}."
    end
    return clg_sp, clg_setup_sp, clg_setup_hrs_per_week, clg_setup_start_hr
  end

  def self.set_cool_curves_central_air_source(heat_pump, use_eer = false)
    hp_ap = heat_pump.additional_properties
    if hp_ap.num_speeds == 1
      # From "Improved Modeling of Residential Air Conditioners and Heat Pumps for Energy Calculations", Cutler at al
      # https://www.nrel.gov/docs/fy13osti/56354.pdf
      hp_ap.cool_cap_ft_spec = [[3.68637657, -0.098352478, 0.000956357, 0.005838141, -0.0000127, -0.000131702]]
      hp_ap.cool_eir_ft_spec = [[-3.437356399, 0.136656369, -0.001049231, -0.0079378, 0.000185435, -0.0001441]]
      hp_ap.cool_capacity_ratios = [1.0]
      hp_ap.cool_fan_speed_ratios = [1.0]
      if not use_eer
        hp_ap.cool_rated_shrs_net = [heat_pump.cooling_shr]
        hp_ap.cool_rated_airflow_rate = 394.2 # cfm/ton of rated capacity
        # Single stage systems have PSC or constant torque ECM blowers, so the airflow rate is affected by the static pressure losses.
        cap_fflow_spec, eir_fflow_spec = get_airflow_fault_cooling_coeff()
        hp_ap.cool_cap_fflow_spec = [cap_fflow_spec]
        hp_ap.cool_eir_fflow_spec = [eir_fflow_spec]
        hp_ap.cool_eers = [calc_eer_cooling_1speed(heat_pump.cooling_efficiency_seer, hp_ap.cool_c_d, hp_ap.fan_power_rated, hp_ap.cool_eir_ft_spec)]
      else
        hp_ap.cool_cap_fflow_spec = [[1.0, 0.0, 0.0]]
        hp_ap.cool_eir_fflow_spec = [[1.0, 0.0, 0.0]]
      end
    elsif hp_ap.num_speeds == 2
      # From "Improved Modeling of Residential Air Conditioners and Heat Pumps for Energy Calculations", Cutler at al
      # https://www.nrel.gov/docs/fy13osti/56354.pdf
      hp_ap.cool_rated_airflow_rate = 344.1 # cfm/ton
      hp_ap.cool_capacity_ratios = [0.72, 1.0]
      hp_ap.cool_fan_speed_ratios = [0.86, 1.0]
      hp_ap.cool_rated_shrs_net = [heat_pump.cooling_shr - 0.014, heat_pump.cooling_shr]
      hp_ap.cool_cap_ft_spec = [[3.998418659, -0.108728222, 0.001056818, 0.007512314, -0.0000139, -0.000164716],
                                [3.466810106, -0.091476056, 0.000901205, 0.004163355, -0.00000919, -0.000110829]]
      hp_ap.cool_eir_ft_spec = [[-4.282911381, 0.181023691, -0.001357391, -0.026310378, 0.000333282, -0.000197405],
                                [-3.557757517, 0.112737397, -0.000731381, 0.013184877, 0.000132645, -0.000338716]]
      # Most two stage systems have PSC or constant torque ECM blowers, so the airflow rate is affected by the static pressure losses.
      hp_ap.cool_cap_fflow_spec = [[0.655239515, 0.511655216, -0.166894731],
                                   [0.618281092, 0.569060264, -0.187341356]]
      hp_ap.cool_eir_fflow_spec = [[1.639108268, -0.998953996, 0.359845728],
                                   [1.570774717, -0.914152018, 0.343377302]]
      hp_ap.cool_eers = calc_eers_cooling_2speed(heat_pump.cooling_efficiency_seer, hp_ap.cool_c_d, hp_ap.cool_capacity_ratios, hp_ap.cool_fan_speed_ratios, hp_ap.fan_power_rated, hp_ap.cool_eir_ft_spec, hp_ap.cool_cap_ft_spec)
    elsif hp_ap.num_speeds == 4
      # From Carrier heat pump lab testing
      hp_ap.cool_rated_airflow_rate = 411.0 # cfm/ton
      hp_ap.cool_capacity_ratios = [0.36, 0.51, 0.67, 1.0]
      hp_ap.cool_fan_speed_ratios = [0.42, 0.54, 0.68, 1.0]
      hp_ap.cool_rated_shrs_net = [1.115, 1.026, 1.013, 1.0].map { |mult| heat_pump.cooling_shr * mult }
      hp_ap.cool_cap_coeff_perf_map = [[1.6516044444444447, 0.0698916049382716, -0.0005546296296296296, -0.08870160493827162, 0.0004135802469135802, 0.00029077160493827157],
                                       [-6.84948049382716, 0.26946, -0.0019413580246913577, -0.03281469135802469, 0.00015694444444444442, 3.32716049382716e-05],
                                       [-4.53543086419753, 0.15358543209876546, -0.0009345679012345678, 0.002666913580246914, -7.993827160493826e-06, -0.00011617283950617283],
                                       [-3.500948395061729, 0.11738987654320988, -0.0006580246913580248, 0.007003148148148148, -2.8518518518518517e-05, -0.0001284259259259259],
                                       [1.8769221728395058, -0.04768641975308643, 0.0006885802469135801, 0.006643395061728395, 1.4209876543209876e-05, -0.00024043209876543206]]
      hp_ap.cool_cap_ft_spec = hp_ap.cool_cap_coeff_perf_map.select { |i| [0, 1, 2, 4].include? hp_ap.cool_cap_coeff_perf_map.index(i) }
      hp_ap.cool_cap_ft_spec_3 = hp_ap.cool_cap_coeff_perf_map.select { |i| [0, 1, 4].include? hp_ap.cool_cap_coeff_perf_map.index(i) }
      hp_ap.cool_eir_coeff_perf_map = [[2.896298765432099, -0.12487654320987657, 0.0012148148148148148, 0.04492037037037037, 8.734567901234567e-05, -0.0006348765432098764],
                                       [6.428076543209876, -0.20913209876543212, 0.0018521604938271604, 0.024392592592592594, 0.00019691358024691356, -0.0006012345679012346],
                                       [5.136356049382716, -0.1591530864197531, 0.0014151234567901232, 0.018665555555555557, 0.00020398148148148147, -0.0005407407407407407],
                                       [1.3823471604938273, -0.02875123456790123, 0.00038302469135802463, 0.006344814814814816, 0.00024836419753086417, -0.00047469135802469134],
                                       [-1.0411735802469133, 0.055261604938271605, -0.0004404320987654321, 0.0002154938271604939, 0.00017484567901234564, -0.0002017901234567901]]
      hp_ap.cool_eir_ft_spec = hp_ap.cool_eir_coeff_perf_map.select { |i| [0, 1, 2, 4].include? hp_ap.cool_eir_coeff_perf_map.index(i) }
      hp_ap.cool_eir_ft_spec_3 = hp_ap.cool_eir_coeff_perf_map.select { |i| [0, 1, 4].include? hp_ap.cool_eir_coeff_perf_map.index(i) }
      # Variable speed systems have constant flow ECM blowers, so the air handler can always achieve the design airflow rate by sacrificing blower power.
      # So we assume that there is only one corresponding airflow rate for each compressor speed.
      hp_ap.cool_eir_fflow_spec = [[1, 0, 0]] * 4
      hp_ap.cool_cap_fflow_spec = [[1, 0, 0]] * 4
      hp_ap.cap_ratio_seer_3 = hp_ap.cool_capacity_ratios.select { |i| [0, 1, 3].include? hp_ap.cool_capacity_ratios.index(i) }
      hp_ap.fan_speed_seer_3 = hp_ap.cool_fan_speed_ratios.select { |i| [0, 1, 3].include? hp_ap.cool_fan_speed_ratios.index(i) }
      hp_ap.cool_eers = calc_eers_cooling_4speed(heat_pump.cooling_efficiency_seer, hp_ap.cool_c_d, hp_ap.cap_ratio_seer_3, hp_ap.fan_speed_seer_3, hp_ap.fan_power_rated, hp_ap.cool_eir_ft_spec_3, hp_ap.cool_cap_ft_spec_3)
    end
  end

  def self.set_heat_curves_central_air_source(heat_pump, use_cop = false)
    hp_ap = heat_pump.additional_properties
    if hp_ap.num_speeds == 1
      # From "Improved Modeling of Residential Air Conditioners and Heat Pumps for Energy Calculations", Cutler at al
      # https://www.nrel.gov/docs/fy13osti/56354.pdf
      hp_ap.heat_rated_airflow_rate = 384.1 # cfm/ton
      hp_ap.heat_capacity_ratios = [1.0]
      hp_ap.heat_fan_speed_ratios = [1.0]
      hp_ap.heat_eir_ft_spec = [[0.718398423, 0.003498178, 0.000142202, -0.005724331, 0.00014085, -0.000215321]]
      cap_fflow_spec, eir_fflow_spec = get_airflow_fault_heating_coeff()
      hp_ap.heat_cap_fflow_spec = [cap_fflow_spec]
      hp_ap.heat_eir_fflow_spec = [eir_fflow_spec]
      if heat_pump.heating_capacity_17F.nil?
        hp_ap.heat_cap_ft_spec = [[0.566333415, -0.000744164, -0.0000103, 0.009414634, 0.0000506, -0.00000675]]
      else
        hp_ap.heat_cap_ft_spec = calc_heat_cap_ft_spec_using_capacity_17F(heat_pump)
      end
      if not use_cop
        hp_ap.heat_cops = [calc_cop_heating_1speed(heat_pump.heating_efficiency_hspf, hp_ap.heat_c_d, hp_ap.fan_power_rated, hp_ap.heat_eir_ft_spec, hp_ap.heat_cap_ft_spec)]
      end
    elsif hp_ap.num_speeds == 2
      # From "Improved Modeling of Residential Air Conditioners and Heat Pumps for Energy Calculations", Cutler at al
      # https://www.nrel.gov/docs/fy13osti/56354.pdf
      hp_ap.heat_rated_airflow_rate = 352.2 # cfm/ton
      hp_ap.heat_capacity_ratios = [0.72, 1.0]
      hp_ap.heat_fan_speed_ratios = [0.8, 1.0]
      hp_ap.heat_eir_ft_spec = [[0.36338171, 0.013523725, 0.000258872, -0.009450269, 0.000439519, -0.000653723],
                                [0.981100941, -0.005158493, 0.000243416, -0.005274352, 0.000230742, -0.000336954]]
      hp_ap.heat_cap_fflow_spec = [[0.741466907, 0.378645444, -0.119754733],
                                   [0.76634609, 0.32840943, -0.094701495]]
      hp_ap.heat_eir_fflow_spec = [[2.153618211, -1.737190609, 0.584269478],
                                   [2.001041353, -1.58869128, 0.587593517]]
      if heat_pump.heating_capacity_17F.nil?
        hp_ap.heat_cap_ft_spec = [[0.335690634, 0.002405123, -0.0000464, 0.013498735, 0.0000499, -0.00000725],
                                  [0.306358843, 0.005376987, -0.0000579, 0.011645092, 0.0000591, -0.0000203]]
      else
        hp_ap.heat_cap_ft_spec = calc_heat_cap_ft_spec_using_capacity_17F(heat_pump)
      end
      hp_ap.heat_cops = calc_cops_heating_2speed(heat_pump.heating_efficiency_hspf, hp_ap.heat_c_d, hp_ap.heat_capacity_ratios, hp_ap.heat_fan_speed_ratios, hp_ap.fan_power_rated, hp_ap.heat_eir_ft_spec, hp_ap.heat_cap_ft_spec)
    elsif hp_ap.num_speeds == 4
      # From manufacturers data
      hp_ap.heat_rated_airflow_rate = 296.9 # cfm/ton
      hp_ap.heat_capacity_ratios = [0.33, 0.56, 1.0, 1.17]
      hp_ap.heat_fan_speed_ratios = [0.63, 0.76, 1.0, 1.19]
      hp_ap.heat_eir_ft_spec = [[0.708311527, 0.020732093, 0.000391479, -0.037640031, 0.000979937, -0.001079042],
                                [0.025480155, 0.020169585, 0.000121341, -0.004429789, 0.000166472, -0.00036447],
                                [0.379003189, 0.014195012, 0.0000821046, -0.008894061, 0.000151519, -0.000210299],
                                [0.690404655, 0.00616619, 0.000137643, -0.009350199, 0.000153427, -0.000213258]]
      hp_ap.heat_cap_fflow_spec = [[1, 0, 0]] * 4
      hp_ap.heat_eir_fflow_spec = [[1, 0, 0]] * 4
      if heat_pump.heating_capacity_17F.nil?
        hp_ap.heat_cap_ft_spec = [[0.304192655, -0.003972566, 0.0000196432, 0.024471251, -0.000000774126, -0.0000841323],
                                  [0.496381324, -0.00144792, 0.0, 0.016020855, 0.0000203447, -0.0000584118],
                                  [0.697171186, -0.006189599, 0.0000337077, 0.014291981, 0.0000105633, -0.0000387956],
                                  [0.555513805, -0.001337363, -0.00000265117, 0.014328826, 0.0000163849, -0.0000480711]]
      else
        hp_ap.heat_cap_ft_spec = calc_heat_cap_ft_spec_using_capacity_17F(heat_pump)
      end
      hp_ap.heat_cops = calc_cops_heating_4speed(heat_pump.heating_efficiency_hspf, hp_ap.heat_c_d, hp_ap.heat_capacity_ratios, hp_ap.heat_fan_speed_ratios, hp_ap.fan_power_rated, hp_ap.heat_eir_ft_spec, hp_ap.heat_cap_ft_spec)
    end
  end

  def self.set_cool_curves_mshp(heat_pump, num_speeds)
    hp_ap = heat_pump.additional_properties

    # From Daikin mini-split lab testing
    hp_ap.cool_cap_ft_spec = [[0.7531983499655835, 0.003618193903031667, 0.0, 0.006574385031351544, -6.87181191015432e-05, 0.0]] * num_speeds
    hp_ap.cool_eir_ft_spec = [[-0.06376924779982301, -0.0013360593470367282, 1.413060577993827e-05, 0.019433076486584752, -4.91395947154321e-05, -4.909341249475308e-05]] * num_speeds
    hp_ap.cool_cap_fflow_spec = [[1, 0, 0]] * num_speeds
    hp_ap.cool_eir_fflow_spec = [[1, 0, 0]] * num_speeds

    hp_ap.cool_min_capacity_ratio = 0.4 # frac
    hp_ap.cool_max_capacity_ratio = 1.2 # frac
    hp_ap.cool_min_cfm_per_ton = 200.0 / hp_ap.cool_min_capacity_ratio # Convert cfm/ton of nominal rated capacity to cfm/ton of min capacity
    hp_ap.cool_max_cfm_per_ton = 425.0 / hp_ap.cool_max_capacity_ratio # Convert cfm/ton of nominal rated capacity to cfm/ton of max capacity
  end

  def self.set_heat_curves_mshp(heat_pump, num_speeds)
    hp_ap = heat_pump.additional_properties

    # From Daikin mini-split lab testing
    hp_ap.heat_eir_ft_spec = [[0.9999941697687026, 0.004684593830254383, 5.901286675833333e-05, -0.0028624467783091973, 1.3041120194135802e-05, -0.00016172918478765433]] * num_speeds
    hp_ap.heat_cap_fflow_spec = [[1, 0, 0]] * num_speeds
    hp_ap.heat_eir_fflow_spec = [[1, 0, 0]] * num_speeds

    # Derive coefficients from user input for capacity retention at outdoor drybulb temperature X [C].
    if heat_pump.heating_capacity_17F.nil? || ((heat_pump.heating_capacity_17F == 0) && (heat_pump.heating_capacity == 0))
      cap_retention_frac = 0.25 # frac
      cap_retention_temp = -5.0 # deg-F
    else
      cap_retention_frac = heat_pump.heating_capacity_17F / heat_pump.heating_capacity
      cap_retention_temp = 17.0 # deg-F
    end

    # Biquadratic: capacity multiplier = a + b*IAT + c*IAT^2 + d*OAT + e*OAT^2 + f*IAT*OAT
    x_A = UnitConversions.convert(cap_retention_temp, 'F', 'C')
    y_A = cap_retention_frac
    x_B = UnitConversions.convert(47.0, 'F', 'C') # 47F is the rating point
    y_B = 1.0 # Maximum capacity factor is 1 at the rating point, by definition (this is maximum capacity, not nominal capacity)
    oat_slope = (y_B - y_A) / (x_B - x_A)
    oat_intercept = y_A - (x_A * oat_slope)

    # Coefficients for the indoor temperature relationship are retained from the generic curve (Daikin lab data).
    iat_slope = -0.010386676170938
    iat_intercept = 0.219274275
    a = oat_intercept + iat_intercept
    b = iat_slope
    c = 0
    d = oat_slope
    e = 0
    f = 0
    hp_ap.heat_cap_ft_spec = [HVAC.convert_curve_biquadratic([a, b, c, d, e, f], false)] * num_speeds

    hp_ap.heat_min_capacity_ratio = 0.3 # frac
    hp_ap.heat_max_capacity_ratio = 1.2 # frac
    hp_ap.heat_min_cfm_per_ton = 200.0 / hp_ap.heat_min_capacity_ratio # Convert cfm/ton of nominal rated capacity to cfm/ton of min capacity
    hp_ap.heat_max_cfm_per_ton = 400.0 / hp_ap.heat_max_capacity_ratio # Convert cfm/ton of nominal rated capacity to cfm/ton of min capacity
  end

  def self.set_curves_gshp(heat_pump)
    hp_ap = heat_pump.additional_properties

    # E+ equation fit coil coefficients generated following approach in Tang's thesis:
    # See Appendix B of  https://hvac.okstate.edu/sites/default/files/pubs/theses/MS/27-Tang_Thesis_05.pdf
    # Coefficients generated by catalog data: https://files.climatemaster.com/Genesis-GS-Series-Product-Catalog.pdf, p180
    # Data point taken as rated condition:
    # EWT: 80F EAT:80/67F, AFR: 1200cfm, WFR: 4.5gpm
    hp_ap.cool_cap_curve_spec = [[-1.57177156131221, 4.60343712716819, -2.15976622898044, 0.0590964827802021, 0.0194696644460315]]
    hp_ap.cool_power_curve_spec = [[-4.42471086639888, 0.658017281046304, 4.37331801294626, 0.174096187531254, -0.0526514790164159]]
    hp_ap.cool_sh_curve_spec = [[4.54172823345154, 14.7653304889134, -18.3541272090485, -0.74401391092935, 0.545560799548833, 0.0182620032235494]]
    hp_ap.cool_rated_shrs_gross = [heat_pump.cooling_shr]
    # FUTURE: Reconcile these fan/pump adjustments with ANSI/RESNET/ICC 301-2019 Section 4.4.5
    fan_adjust_kw = UnitConversions.convert(400.0, 'Btu/hr', 'ton') * UnitConversions.convert(1.0, 'cfm', 'm^3/s') * 1000.0 * 0.35 * 249.0 / 300.0 # Adjustment per ISO 13256-1 Internal pressure drop across heat pump assumed to be 0.5 in. w.g.
    pump_adjust_kw = UnitConversions.convert(3.0, 'Btu/hr', 'ton') * UnitConversions.convert(1.0, 'gal/min', 'm^3/s') * 1000.0 * 6.0 * 2990.0 / 3000.0 # Adjustment per ISO 13256-1 Internal Pressure drop across heat pump coil assumed to be 11ft w.g.
    cool_eir = UnitConversions.convert((1.0 - heat_pump.cooling_efficiency_eer * (fan_adjust_kw + pump_adjust_kw)) / (heat_pump.cooling_efficiency_eer * (1.0 + UnitConversions.convert(fan_adjust_kw, 'Wh', 'Btu'))), 'Wh', 'Btu')
    hp_ap.cool_rated_eirs = [cool_eir]

    # E+ equation fit coil coefficients from Tang's thesis:
    # See Appendix B Figure B.3 of  https://hvac.okstate.edu/sites/default/files/pubs/theses/MS/27-Tang_Thesis_05.pdf
    # Coefficients generated by catalog data
    hp_ap.heat_cap_curve_spec = [[-5.12650150, -0.93997630, 7.21443206, 0.121065721, 0.051809805]]
    hp_ap.heat_power_curve_spec = [[-7.73235249, 6.43390775, 2.29152262, -0.175598629, 0.005888871]]
    heat_eir = (1.0 - heat_pump.heating_efficiency_cop * (fan_adjust_kw + pump_adjust_kw)) / (heat_pump.heating_efficiency_cop * (1.0 - fan_adjust_kw))
    hp_ap.heat_rated_eirs = [heat_eir]
  end

  def self.get_default_compressor_type(hvac_type, seer)
    if [HPXML::HVACTypeCentralAirConditioner,
        HPXML::HVACTypeHeatPumpAirToAir].include? hvac_type
      if seer <= 15
        return HPXML::HVACCompressorTypeSingleStage
      elsif seer <= 21
        return HPXML::HVACCompressorTypeTwoStage
      elsif seer > 21
        return HPXML::HVACCompressorTypeVariableSpeed
      end
    elsif [HPXML::HVACTypePTAC,
           HPXML::HVACTypeHeatPumpPTHP,
           HPXML::HVACTypeHeatPumpRoom,
           HPXML::HVACTypeRoomAirConditioner].include? hvac_type
      return HPXML::HVACCompressorTypeSingleStage
    end
    return
  end

  def self.get_default_ceiling_fan_power()
    # Per ANSI/RESNET/ICC 301
    return 42.6 # W
  end

  def self.get_default_ceiling_fan_quantity(nbeds)
    # Per ANSI/RESNET/ICC 301
    return nbeds + 1
  end

  def self.get_default_ceiling_fan_months(weather)
    # Per ANSI/RESNET/ICC 301
    months = [0] * 12
    weather.data.MonthlyAvgDrybulbs.each_with_index do |val, m|
      next unless val > 63.0 # deg-F

      months[m] = 1
    end
    return months
  end

  def self.get_default_heating_and_cooling_seasons(weather)
    # Calculates heating/cooling seasons from BAHSP definition

    monthly_temps = weather.data.MonthlyAvgDrybulbs
    heat_design_db = weather.design.HeatingDrybulb
    is_southern_hemisphere = (weather.header.Latitude < 0)

    # create basis lists with zero for every month
    cooling_season_temp_basis = Array.new(monthly_temps.length, 0.0)
    heating_season_temp_basis = Array.new(monthly_temps.length, 0.0)

    if is_southern_hemisphere
      override_heating_months = [6, 7] # July, August
      override_cooling_months = [0, 11] # December, January
    else
      override_heating_months = [0, 11] # December, January
      override_cooling_months = [6, 7] # July, August
    end

    monthly_temps.each_with_index do |temp, i|
      if temp < 66.0
        heating_season_temp_basis[i] = 1.0
      elsif temp >= 66.0
        cooling_season_temp_basis[i] = 1.0
      end

      if (override_heating_months.include? i) && (heat_design_db < 59.0)
        heating_season_temp_basis[i] = 1.0
      elsif override_cooling_months.include? i
        cooling_season_temp_basis[i] = 1.0
      end
    end

    cooling_season = Array.new(monthly_temps.length, 0.0)
    heating_season = Array.new(monthly_temps.length, 0.0)

    for i in 0..11
      # Heating overlaps with cooling at beginning of summer
      prevmonth = i - 1

      if ((heating_season_temp_basis[i] == 1.0) || ((cooling_season_temp_basis[prevmonth] == 0.0) && (cooling_season_temp_basis[i] == 1.0)))
        heating_season[i] = 1.0
      else
        heating_season[i] = 0.0
      end

      if ((cooling_season_temp_basis[i] == 1.0) || ((heating_season_temp_basis[prevmonth] == 0.0) && (heating_season_temp_basis[i] == 1.0)))
        cooling_season[i] = 1.0
      else
        cooling_season[i] = 0.0
      end
    end

    # Find the first month of cooling and add one month
    for i in 0..11
      if cooling_season[i] == 1.0
        cooling_season[i - 1] = 1.0
        break
      end
    end

    return heating_season, cooling_season
  end

  private

  def self.set_fan_power_ems_program(model, fan, hp_min_temp)
    # EMS is used to disable the fan power below the hp_min_temp; the backup heating
    # system will be operating instead.

    # Sensors
    tout_db_sensor = OpenStudio::Model::EnergyManagementSystemSensor.new(model, 'Site Outdoor Air Drybulb Temperature')
    tout_db_sensor.setKeyName('Environment')

    # Actuators
    fan_pressure_rise_act = OpenStudio::Model::EnergyManagementSystemActuator.new(fan, *EPlus::EMSActuatorFanPressureRise)
    fan_pressure_rise_act.setName("#{fan.name} pressure rise act")

    fan_total_efficiency_act = OpenStudio::Model::EnergyManagementSystemActuator.new(fan, *EPlus::EMSActuatorFanTotalEfficiency)
    fan_total_efficiency_act.setName("#{fan.name} total efficiency act")

    # Program
    fan_program = OpenStudio::Model::EnergyManagementSystemProgram.new(model)
    fan_program.setName("#{fan.name} power program")
    fan_program.addLine("If #{tout_db_sensor.name} < #{UnitConversions.convert(hp_min_temp, 'F', 'C').round(2)}")
    fan_program.addLine("  Set #{fan_pressure_rise_act.name} = 0")
    fan_program.addLine("  Set #{fan_total_efficiency_act.name} = 1")
    fan_program.addLine('Else')
    fan_program.addLine("  Set #{fan_pressure_rise_act.name} = NULL")
    fan_program.addLine("  Set #{fan_total_efficiency_act.name} = NULL")
    fan_program.addLine('EndIf')

    # Calling Point
    fan_program_calling_manager = OpenStudio::Model::EnergyManagementSystemProgramCallingManager.new(model)
    fan_program_calling_manager.setName("#{fan.name} power program calling manager")
    fan_program_calling_manager.setCallingPoint('AfterPredictorBeforeHVACManagers')
    fan_program_calling_manager.addProgram(fan_program)
  end

  def self.set_pump_power_ems_program(model, pump_w, pump, heating_object)
    # EMS is used to set the pump power.
    # Without EMS, the pump power will vary according to the plant loop part load ratio
    # (based on flow rate) rather than the boiler part load ratio (based on load).

    # Sensors
    if heating_object.is_a? OpenStudio::Model::BoilerHotWater
      heating_plr_sensor = OpenStudio::Model::EnergyManagementSystemSensor.new(model, 'Boiler Part Load Ratio')
      heating_plr_sensor.setName("#{heating_object.name} plr s")
      heating_plr_sensor.setKeyName(heating_object.name.to_s)
    elsif heating_object.is_a? OpenStudio::Model::AirLoopHVACUnitarySystem
      heating_plr_sensor = OpenStudio::Model::EnergyManagementSystemSensor.new(model, 'Unitary System Part Load Ratio')
      heating_plr_sensor.setName("#{heating_object.name} plr s")
      heating_plr_sensor.setKeyName(heating_object.name.to_s)
    end

    pump_mfr_sensor = OpenStudio::Model::EnergyManagementSystemSensor.new(model, 'Pump Mass Flow Rate')
    pump_mfr_sensor.setName("#{pump.name} mfr s")
    pump_mfr_sensor.setKeyName(pump.name.to_s)

    # Internal variable
    pump_rated_mfr_var = OpenStudio::Model::EnergyManagementSystemInternalVariable.new(model, EPlus::EMSIntVarPumpMFR)
    pump_rated_mfr_var.setName("#{pump.name} rated mfr")
    pump_rated_mfr_var.setInternalDataIndexKeyName(pump.name.to_s)

    # Actuator
    pump_pressure_rise_act = OpenStudio::Model::EnergyManagementSystemActuator.new(pump, *EPlus::EMSActuatorPumpPressureRise)
    pump_pressure_rise_act.setName("#{pump.name} pressure rise act")

    # Program
    # See https://bigladdersoftware.com/epx/docs/9-3/ems-application-guide/hvac-systems-001.html#pump
    pump_program = OpenStudio::Model::EnergyManagementSystemProgram.new(model)
    pump_program.setName("#{pump.name} power program")
    pump_program.addLine("Set heating_plr = #{heating_plr_sensor.name}")
    pump_program.addLine("Set pump_total_eff = #{pump_rated_mfr_var.name} / 1000 * #{pump.ratedPumpHead} / #{pump.ratedPowerConsumption.get}")
    pump_program.addLine("Set pump_vfr = #{pump_mfr_sensor.name} / 1000")
    pump_program.addLine('If pump_vfr > 0')
    pump_program.addLine("  Set #{pump_pressure_rise_act.name} = #{pump_w} * heating_plr * pump_total_eff / pump_vfr")
    pump_program.addLine('Else')
    pump_program.addLine("  Set #{pump_pressure_rise_act.name} = 0")
    pump_program.addLine('EndIf')

    # Calling Point
    pump_program_calling_manager = OpenStudio::Model::EnergyManagementSystemProgramCallingManager.new(model)
    pump_program_calling_manager.setName("#{pump.name} power program calling manager")
    pump_program_calling_manager.setCallingPoint('EndOfSystemTimestepBeforeHVACReporting')
    pump_program_calling_manager.addProgram(pump_program)
  end

  def self.set_boiler_pilot_light_ems_program(model, boiler, heating_system)
    # Create Equipment object for fuel consumption
    loc_space = model.getSpaces[0] # Arbitrary; not used
    fuel_type = heating_system.heating_system_fuel
    pilot_light_object = HotWaterAndAppliances.add_other_equipment(model, Constants.ObjectNameBoilerPilotLight(boiler.name), loc_space, 0.01, 0, 0, model.alwaysOnDiscreteSchedule, fuel_type)

    # Sensor
    boiler_plr_sensor = OpenStudio::Model::EnergyManagementSystemSensor.new(model, 'Boiler Part Load Ratio')
    boiler_plr_sensor.setName("#{boiler.name} plr s")
    boiler_plr_sensor.setKeyName(boiler.name.to_s)

    # Actuator
    pilot_light_act = OpenStudio::Model::EnergyManagementSystemActuator.new(pilot_light_object, *EPlus::EMSActuatorOtherEquipmentPower, pilot_light_object.space.get)
    pilot_light_act.setName("#{boiler.name} pilot light act")

    # Program
    pilot_light_program = OpenStudio::Model::EnergyManagementSystemProgram.new(model)
    pilot_light_program.setName("#{boiler.name} pilot light program")
    pilot_light_program.addLine("Set #{pilot_light_act.name} = (1.0 - #{boiler_plr_sensor.name}) * #{UnitConversions.convert(heating_system.pilot_light_btuh.to_f, 'Btu/hr', 'W')}")
    pilot_light_program.addLine("Set boiler_pilot_energy = #{pilot_light_act.name} * 3600 * SystemTimeStep")

    # Program Calling Manager
    program_calling_manager = OpenStudio::Model::EnergyManagementSystemProgramCallingManager.new(model)
    program_calling_manager.setName("#{boiler.name} pilot light program manager")
    program_calling_manager.setCallingPoint('EndOfSystemTimestepBeforeHVACReporting')
    program_calling_manager.addProgram(pilot_light_program)

    # EMS Output Variable for reporting
    pilot_light_output_var = OpenStudio::Model::EnergyManagementSystemOutputVariable.new(model, 'boiler_pilot_energy')
    pilot_light_output_var.setName("#{Constants.ObjectNameBoilerPilotLight(boiler.name)} outvar")
    pilot_light_output_var.setTypeOfDataInVariable('Summed')
    pilot_light_output_var.setUpdateFrequency('SystemTimestep')
    pilot_light_output_var.setEMSProgramOrSubroutineName(pilot_light_program)
    pilot_light_output_var.setUnits('J')
    pilot_light_output_var.additionalProperties.setFeature('FuelType', EPlus.fuel_type(fuel_type)) # Used by reporting measure
    pilot_light_output_var.additionalProperties.setFeature('HPXML_ID', heating_system.id) # Used by reporting measure
  end

  def self.disaggregate_fan_or_pump(model, fan_or_pump, htg_object, clg_object, backup_htg_object, hpxml_object)
    # Disaggregate into heating/cooling output energy use.

    sys_id = hpxml_object.id

    if fan_or_pump.is_a? OpenStudio::Model::FanSystemModel
      fan_or_pump_sensor = OpenStudio::Model::EnergyManagementSystemSensor.new(model, "Fan #{EPlus::FuelTypeElectricity} Energy")
    elsif fan_or_pump.is_a? OpenStudio::Model::PumpVariableSpeed
      fan_or_pump_sensor = OpenStudio::Model::EnergyManagementSystemSensor.new(model, "Pump #{EPlus::FuelTypeElectricity} Energy")
    elsif fan_or_pump.is_a? OpenStudio::Model::ElectricEquipment
      fan_or_pump_sensor = OpenStudio::Model::EnergyManagementSystemSensor.new(model, "Electric Equipment #{EPlus::FuelTypeElectricity} Energy")
    else
      fail "Unexpected fan/pump object '#{fan_or_pump.name}'."
    end
    fan_or_pump_sensor.setName("#{fan_or_pump.name} s")
    fan_or_pump_sensor.setKeyName(fan_or_pump.name.to_s)
    fan_or_pump_var = fan_or_pump.name.to_s.gsub(' ', '_')

    if clg_object.nil?
      clg_object_sensor = nil
    else
      if clg_object.is_a? OpenStudio::Model::EvaporativeCoolerDirectResearchSpecial
        var = 'Evaporative Cooler Water Volume'
      else
        var = 'Cooling Coil Total Cooling Energy'
      end
      clg_object_sensor = OpenStudio::Model::EnergyManagementSystemSensor.new(model, var)
      clg_object_sensor.setName("#{clg_object.name} s")
      clg_object_sensor.setKeyName(clg_object.name.to_s)
    end

    if htg_object.nil?
      htg_object_sensor = nil
    else
      if htg_object.is_a? OpenStudio::Model::ZoneHVACBaseboardConvectiveWater
        var = 'Baseboard Total Heating Energy'
      elsif htg_object.is_a? OpenStudio::Model::ZoneHVACFourPipeFanCoil
        var = 'Fan Coil Heating Energy'
      else
        var = 'Heating Coil Heating Energy'
      end

      htg_object_sensor = OpenStudio::Model::EnergyManagementSystemSensor.new(model, var)
      htg_object_sensor.setName("#{htg_object.name} s")
      htg_object_sensor.setKeyName(htg_object.name.to_s)
    end

    if backup_htg_object.nil?
      backup_htg_object_sensor = nil
    else
      if backup_htg_object.is_a? OpenStudio::Model::ZoneHVACBaseboardConvectiveWater
        var = 'Baseboard Total Heating Energy'
      else
        var = 'Heating Coil Heating Energy'
      end

      backup_htg_object_sensor = OpenStudio::Model::EnergyManagementSystemSensor.new(model, var)
      backup_htg_object_sensor.setName("#{backup_htg_object.name} s")
      backup_htg_object_sensor.setKeyName(backup_htg_object.name.to_s)
    end

    sensors = { 'clg' => clg_object_sensor,
                'primary_htg' => htg_object_sensor,
                'backup_htg' => backup_htg_object_sensor }
    sensors = sensors.select { |_m, s| !s.nil? }

    # Disaggregate electric fan/pump energy
    fan_or_pump_program = OpenStudio::Model::EnergyManagementSystemProgram.new(model)
    fan_or_pump_program.setName("#{fan_or_pump_var} disaggregate program")
    if htg_object.is_a?(OpenStudio::Model::ZoneHVACBaseboardConvectiveWater) || htg_object.is_a?(OpenStudio::Model::ZoneHVACFourPipeFanCoil)
      # Pump may occasionally run when baseboard isn't, so just assign all pump energy here
      mode, _sensor = sensors.first
      if (sensors.size != 1) || (mode != 'primary_htg')
        fail 'Unexpected situation.'
      end

      fan_or_pump_program.addLine("  Set #{fan_or_pump_var}_#{mode} = #{fan_or_pump_sensor.name}")
    else
      sensors.keys.each do |mode|
        fan_or_pump_program.addLine("Set #{fan_or_pump_var}_#{mode} = 0")
      end
      sensors.each_with_index do |(mode, sensor), i|
        str_prefix = (i == 0 ? 'If' : 'ElseIf')
        if mode == 'primary_htg' && sensors.keys[i + 1] == 'backup_htg'
          # HP with both primary and backup heating
          # If both are operating, apportion energy use
          fan_or_pump_program.addLine("#{str_prefix} (#{sensor.name} > 0) && (#{sensors.values[i + 1].name} > 0)")
          fan_or_pump_program.addLine("  Set #{fan_or_pump_var}_#{mode} = #{fan_or_pump_sensor.name} * #{sensor.name} / (#{sensor.name} + #{sensors.values[i + 1].name})")
          fan_or_pump_program.addLine("  Set #{fan_or_pump_var}_#{sensors.keys[i + 1]} = #{fan_or_pump_sensor.name} * #{sensors.values[i + 1].name} / (#{sensor.name} + #{sensors.values[i + 1].name})")
        end
        fan_or_pump_program.addLine("#{str_prefix} #{sensor.name} > 0")
        fan_or_pump_program.addLine("  Set #{fan_or_pump_var}_#{mode} = #{fan_or_pump_sensor.name}")
      end
      fan_or_pump_program.addLine('EndIf')
    end

    fan_or_pump_program_calling_manager = OpenStudio::Model::EnergyManagementSystemProgramCallingManager.new(model)
    fan_or_pump_program_calling_manager.setName("#{fan_or_pump.name} disaggregate program calling manager")
    fan_or_pump_program_calling_manager.setCallingPoint('EndOfSystemTimestepBeforeHVACReporting')
    fan_or_pump_program_calling_manager.addProgram(fan_or_pump_program)

    sensors.each do |mode, sensor|
      next if sensor.nil?

      fan_or_pump_ems_output_var = OpenStudio::Model::EnergyManagementSystemOutputVariable.new(model, "#{fan_or_pump_var}_#{mode}")
      name = { 'clg' => Constants.ObjectNameFanPumpDisaggregateCool(fan_or_pump.name.to_s),
               'primary_htg' => Constants.ObjectNameFanPumpDisaggregatePrimaryHeat(fan_or_pump.name.to_s),
               'backup_htg' => Constants.ObjectNameFanPumpDisaggregateBackupHeat(fan_or_pump.name.to_s) }[mode]
      fan_or_pump_ems_output_var.setName(name)
      fan_or_pump_ems_output_var.setTypeOfDataInVariable('Summed')
      fan_or_pump_ems_output_var.setUpdateFrequency('SystemTimestep')
      fan_or_pump_ems_output_var.setEMSProgramOrSubroutineName(fan_or_pump_program)
      fan_or_pump_ems_output_var.setUnits('J')
      fan_or_pump_ems_output_var.additionalProperties.setFeature('HPXML_ID', sys_id) # Used by reporting measure
    end
  end

  def self.adjust_dehumidifier_load_EMS(fraction_served, zone_hvac, model, living_space)
    # adjust hvac load to space when dehumidifier serves less than 100% dehumidification load. (With E+ dehumidifier object, it can only model 100%)

    # sensor
    dehumidifier_sens_htg = OpenStudio::Model::EnergyManagementSystemSensor.new(model, 'Zone Dehumidifier Sensible Heating Rate')
    dehumidifier_sens_htg.setName("#{zone_hvac.name} sens htg")
    dehumidifier_sens_htg.setKeyName(zone_hvac.name.to_s)
    dehumidifier_power = OpenStudio::Model::EnergyManagementSystemSensor.new(model, "Zone Dehumidifier #{EPlus::FuelTypeElectricity} Rate")
    dehumidifier_power.setName("#{zone_hvac.name} power htg")
    dehumidifier_power.setKeyName(zone_hvac.name.to_s)

    # actuator
    dehumidifier_load_adj_def = OpenStudio::Model::OtherEquipmentDefinition.new(model)
    dehumidifier_load_adj_def.setName("#{zone_hvac.name} sens htg adj def")
    dehumidifier_load_adj_def.setDesignLevel(0)
    dehumidifier_load_adj_def.setFractionRadiant(0)
    dehumidifier_load_adj_def.setFractionLatent(0)
    dehumidifier_load_adj_def.setFractionLost(0)
    dehumidifier_load_adj = OpenStudio::Model::OtherEquipment.new(dehumidifier_load_adj_def)
    dehumidifier_load_adj.setName("#{zone_hvac.name} sens htg adj")
    dehumidifier_load_adj.setSpace(living_space)
    dehumidifier_load_adj.setSchedule(model.alwaysOnDiscreteSchedule)

    dehumidifier_load_adj_act = OpenStudio::Model::EnergyManagementSystemActuator.new(dehumidifier_load_adj, *EPlus::EMSActuatorOtherEquipmentPower, dehumidifier_load_adj.space.get)
    dehumidifier_load_adj_act.setName("#{zone_hvac.name} sens htg adj act")

    # EMS program
    program = OpenStudio::Model::EnergyManagementSystemProgram.new(model)
    program.setName("#{zone_hvac.name} load adj program")
    program.addLine("If #{dehumidifier_sens_htg.name} > 0")
    program.addLine("  Set #{dehumidifier_load_adj_act.name} = - (#{dehumidifier_sens_htg.name} - #{dehumidifier_power.name}) * (1 - #{fraction_served})")
    program.addLine('Else')
    program.addLine("  Set #{dehumidifier_load_adj_act.name} = 0")
    program.addLine('EndIf')

    program_calling_manager = OpenStudio::Model::EnergyManagementSystemProgramCallingManager.new(model)
    program_calling_manager.setName(program.name.to_s + 'calling manager')
    program_calling_manager.setCallingPoint('BeginZoneTimestepAfterInitHeatBalance')
    program_calling_manager.addProgram(program)
  end

  def self.create_supp_heating_coil(model, obj_name, heat_pump)
    fuel = heat_pump.backup_heating_fuel
    capacity = heat_pump.backup_heating_capacity
    efficiency = heat_pump.backup_heating_efficiency_percent
    efficiency = heat_pump.backup_heating_efficiency_afue if efficiency.nil?

    if fuel.nil?
      return
    end

    if fuel == HPXML::FuelTypeElectricity
      htg_supp_coil = OpenStudio::Model::CoilHeatingElectric.new(model, model.alwaysOnDiscreteSchedule)
      htg_supp_coil.setEfficiency(efficiency)
    else
      htg_supp_coil = OpenStudio::Model::CoilHeatingGas.new(model)
      htg_supp_coil.setGasBurnerEfficiency(efficiency)
      htg_supp_coil.setParasiticElectricLoad(0)
      htg_supp_coil.setParasiticGasLoad(0)
      htg_supp_coil.setFuelType(EPlus.fuel_type(fuel))
    end
    htg_supp_coil.setNominalCapacity(UnitConversions.convert(capacity, 'Btu/hr', 'W'))
    htg_supp_coil.setName(obj_name + ' ' + Constants.ObjectNameBackupHeatingCoil)
<<<<<<< HEAD
    if heat_pump.is_dual_fuel
      htg_supp_coil.additionalProperties.setFeature('HPXML_ID', heat_pump.id + '_DFHPBackup') # Used by reporting measure
    else
      htg_supp_coil.additionalProperties.setFeature('HPXML_ID', heat_pump.id) # Used by reporting measure
    end
=======
    if is_ddb_control
      apply_supp_control_for_ddb_thermostat(model, htg_supp_coil, control_zone, htg_coil)
    end
    htg_supp_coil.additionalProperties.setFeature('HPXML_ID', heat_pump.id) # Used by reporting measure
    htg_supp_coil.additionalProperties.setFeature('IsHeatPumpBackup', true) # Used by reporting measure
>>>>>>> 914650a9

    return htg_supp_coil
  end

  def self.create_supply_fan(model, obj_name, fan_watts_per_cfm, fan_cfms)
    # Note: fan_cfms should include all unique airflow rates (both heating and cooling, at all speeds)
    fan = OpenStudio::Model::FanSystemModel.new(model)
    fan.setSpeedControlMethod('Discrete')
    fan.setDesignPowerSizingMethod('TotalEfficiencyAndPressure')
    fan.setAvailabilitySchedule(model.alwaysOnDiscreteSchedule)
    set_fan_power(fan, fan_watts_per_cfm)
    fan.setName(obj_name + ' supply fan')
    fan.setEndUseSubcategory('supply fan')
    fan.setMotorEfficiency(1.0)
    fan.setMotorInAirStreamFraction(1.0)
    max_fan_cfm = Float(fan_cfms.max) # Convert to float to prevent integer division below
    fan.setDesignMaximumAirFlowRate(UnitConversions.convert(max_fan_cfm, 'cfm', 'm^3/s'))

    fan_cfms.sort.each do |fan_cfm|
      fan_ratio = fan_cfm / max_fan_cfm
      power_fraction = fan_ratio**3 # fan power curve
      fan.addSpeed(fan_ratio.round(5), power_fraction.round(5))
    end

    return fan
  end

  def self.set_fan_power(fan, fan_watts_per_cfm)
    if fan_watts_per_cfm > 0
      fan_eff = 0.75 # Overall Efficiency of the Fan, Motor and Drive
      pressure_rise = fan_eff * fan_watts_per_cfm / UnitConversions.convert(1.0, 'cfm', 'm^3/s') # Pa
    else
      fan_eff = 1
      pressure_rise = 0.000001
    end
    fan.setFanTotalEfficiency(fan_eff)
    fan.setDesignPressureRise(pressure_rise)
  end

  def self.create_air_loop_unitary_system(model, obj_name, fan, htg_coil, clg_coil, htg_supp_coil, htg_cfm, clg_cfm, supp_max_temp = nil)
    cycle_fan_sch = OpenStudio::Model::ScheduleConstant.new(model)
    cycle_fan_sch.setName(obj_name + ' auto fan schedule')
    Schedule.set_schedule_type_limits(model, cycle_fan_sch, Constants.ScheduleTypeLimitsOnOff)
    cycle_fan_sch.setValue(0) # 0 denotes that fan cycles on and off to meet the load (i.e., AUTO fan) as opposed to continuous operation

    air_loop_unitary = OpenStudio::Model::AirLoopHVACUnitarySystem.new(model)
    air_loop_unitary.setName(obj_name + ' unitary system')
    air_loop_unitary.setAvailabilitySchedule(model.alwaysOnDiscreteSchedule)
    air_loop_unitary.setSupplyFan(fan)
    air_loop_unitary.setFanPlacement('BlowThrough')
    air_loop_unitary.setSupplyAirFanOperatingModeSchedule(cycle_fan_sch)
    air_loop_unitary.setSupplyAirFlowRateMethodDuringHeatingOperation('SupplyAirFlowRate')
    if htg_coil.nil?
      air_loop_unitary.setSupplyAirFlowRateDuringHeatingOperation(0.0)
    else
      air_loop_unitary.setHeatingCoil(htg_coil)
      air_loop_unitary.setSupplyAirFlowRateDuringHeatingOperation(UnitConversions.convert(htg_cfm, 'cfm', 'm^3/s'))
    end
    air_loop_unitary.setSupplyAirFlowRateMethodDuringCoolingOperation('SupplyAirFlowRate')
    if clg_coil.nil?
      air_loop_unitary.setSupplyAirFlowRateDuringCoolingOperation(0.0)
    else
      air_loop_unitary.setCoolingCoil(clg_coil)
      air_loop_unitary.setSupplyAirFlowRateDuringCoolingOperation(UnitConversions.convert(clg_cfm, 'cfm', 'm^3/s'))
    end
    if htg_supp_coil.nil?
      air_loop_unitary.setMaximumSupplyAirTemperature(UnitConversions.convert(120.0, 'F', 'C'))
    else
      air_loop_unitary.setSupplementalHeatingCoil(htg_supp_coil)
      air_loop_unitary.setMaximumSupplyAirTemperature(UnitConversions.convert(200.0, 'F', 'C')) # higher temp for supplemental heat as to not severely limit its use, resulting in unmet hours.
      if not supp_max_temp.nil?
        air_loop_unitary.setMaximumOutdoorDryBulbTemperatureforSupplementalHeaterOperation(UnitConversions.convert(supp_max_temp, 'F', 'C'))
      end
    end
    air_loop_unitary.setSupplyAirFlowRateWhenNoCoolingorHeatingisRequired(0)
    return air_loop_unitary
  end

  def self.create_air_loop(model, obj_name, system, control_zone, sequential_heat_load_fracs, sequential_cool_load_fracs, airflow_cfm, heating_system, hvac_unavailable_periods)
    air_loop = OpenStudio::Model::AirLoopHVAC.new(model)
    air_loop.setAvailabilitySchedule(model.alwaysOnDiscreteSchedule)
    air_loop.setName(obj_name + ' airloop')
    air_loop.zoneSplitter.setName(obj_name + ' zone splitter')
    air_loop.zoneMixer.setName(obj_name + ' zone mixer')
    air_loop.setDesignSupplyAirFlowRate(UnitConversions.convert(airflow_cfm, 'cfm', 'm^3/s'))
    system.addToNode(air_loop.supplyInletNode)

    if system.is_a? OpenStudio::Model::AirLoopHVACUnitarySystem
      air_terminal = OpenStudio::Model::AirTerminalSingleDuctUncontrolled.new(model, model.alwaysOnDiscreteSchedule)
      system.setControllingZoneorThermostatLocation(control_zone)
    else
      air_terminal = OpenStudio::Model::AirTerminalSingleDuctVAVNoReheat.new(model, model.alwaysOnDiscreteSchedule)
      air_terminal.setConstantMinimumAirFlowFraction(0)
      air_terminal.setFixedMinimumAirFlowRate(0)
    end
    air_terminal.setMaximumAirFlowRate(UnitConversions.convert(airflow_cfm, 'cfm', 'm^3/s'))
    air_terminal.setName(obj_name + ' terminal')
    air_loop.multiAddBranchForZone(control_zone, air_terminal)

    set_sequential_load_fractions(model, control_zone, air_terminal, sequential_heat_load_fracs, sequential_cool_load_fracs, hvac_unavailable_periods, heating_system)

    return air_loop
  end

  def self.apply_dehumidifier_ief_to_ef_inputs(dh_type, w_coeff, ef_coeff, ief, water_removal_rate)
    # Shift inputs under IEF test conditions to E+ supported EF test conditions
    # test conditions
    if dh_type == HPXML::DehumidifierTypePortable
      ief_db = UnitConversions.convert(65.0, 'F', 'C') # degree C
    elsif dh_type == HPXML::DehumidifierTypeWholeHome
      ief_db = UnitConversions.convert(73.0, 'F', 'C') # degree C
    end
    rh = 60.0 # for both EF and IEF test conditions, %

    # Independent variables applied to curve equations
    var_array_ief = [1, ief_db, ief_db * ief_db, rh, rh * rh, ief_db * rh]

    # Curved values under EF test conditions
    curve_value_ef = 1 # Curves are normalized to 1.0 under EF test conditions, 80F, 60%
    # Curve values under IEF test conditions
    ef_curve_value_ief = var_array_ief.zip(ef_coeff).map { |var, coeff| var * coeff }.sum(0.0)
    water_removal_curve_value_ief = var_array_ief.zip(w_coeff).map { |var, coeff| var * coeff }.sum(0.0)

    # E+ inputs under EF test conditions
    ef_input = ief / ef_curve_value_ief * curve_value_ef
    water_removal_rate_input = water_removal_rate / water_removal_curve_value_ief * curve_value_ef

    return ef_input, water_removal_rate_input
  end

  def self.get_default_boiler_eae(heating_system)
    if heating_system.heating_system_type != HPXML::HVACTypeBoiler
      return
    end
    if not heating_system.electric_auxiliary_energy.nil?
      return heating_system.electric_auxiliary_energy
    end

    # From ANSI/RESNET/ICC 301-2019 Standard
    fuel = heating_system.heating_system_fuel

    if heating_system.is_shared_system
      distribution_system = heating_system.distribution_system
      distribution_type = distribution_system.distribution_system_type

      if not heating_system.shared_loop_watts.nil?
        sp_kw = UnitConversions.convert(heating_system.shared_loop_watts, 'W', 'kW')
        n_dweq = heating_system.number_of_units_served.to_f
        if distribution_system.air_type == HPXML::AirTypeFanCoil
          aux_in = UnitConversions.convert(heating_system.fan_coil_watts, 'W', 'kW')
        else
          aux_in = 0.0 # ANSI/RESNET/ICC 301-2019 Section 4.4.7.2
        end
        # ANSI/RESNET/ICC 301-2019 Equation 4.4-5
        return (((sp_kw / n_dweq) + aux_in) * 2080.0).round(2) # kWh/yr
      elsif distribution_type == HPXML::HVACDistributionTypeHydronic
        # kWh/yr, per ANSI/RESNET/ICC 301-2019 Table 4.5.2(5)
        if distribution_system.hydronic_type == HPXML::HydronicTypeWaterLoop # Shared boiler w/ WLHP
          return 265.0
        else # Shared boiler w/ baseboard/radiators/etc
          return 220.0
        end
      elsif distribution_type == HPXML::HVACDistributionTypeAir
        if distribution_system.air_type == HPXML::AirTypeFanCoil # Shared boiler w/ fan coil
          return 438.0
        end
      end

    else # In-unit boilers

      if [HPXML::FuelTypeNaturalGas,
          HPXML::FuelTypePropane,
          HPXML::FuelTypeElectricity,
          HPXML::FuelTypeWoodCord,
          HPXML::FuelTypeWoodPellets].include? fuel
        return 170.0 # kWh/yr
      elsif [HPXML::FuelTypeOil,
             HPXML::FuelTypeOil1,
             HPXML::FuelTypeOil2,
             HPXML::FuelTypeOil4,
             HPXML::FuelTypeOil5or6,
             HPXML::FuelTypeDiesel,
             HPXML::FuelTypeKerosene,
             HPXML::FuelTypeCoal,
             HPXML::FuelTypeCoalAnthracite,
             HPXML::FuelTypeCoalBituminous,
             HPXML::FuelTypeCoke].include? fuel
        return 330.0 # kWh/yr
      end

    end
  end

  def self.calc_heat_cap_ft_spec_using_capacity_17F(heat_pump)
    num_speeds = heat_pump.additional_properties.num_speeds

    # Indoor temperature slope and intercept used if Q_17 is specified (derived using heat_cap_ft_spec)
    # NOTE: Using Q_17 assumes the same curve for all speeds
    if num_speeds == 1
      iat_slope = -0.002303414
      iat_intercept = 0.18417308
    elsif num_speeds == 2
      iat_slope = -0.002947013
      iat_intercept = 0.23168251
    elsif num_speeds == 4
      iat_slope = -0.002897048
      iat_intercept = 0.209319129
    end

    # Derive coefficients from user input for heating capacity at 47F and 17F
    # Biquadratic: capacity multiplier = a + b*IAT + c*IAT^2 + d*OAT + e*OAT^2 + f*IAT*OAT
    x_A = 17.0
    if heat_pump.heating_capacity > 0
      y_A = heat_pump.heating_capacity_17F / heat_pump.heating_capacity
    else
      y_A = 0.5 # Arbitrary
    end
    x_B = 47.0 # 47F is the rating point
    y_B = 1.0

    oat_slope = (y_B - y_A) / (x_B - x_A)
    oat_intercept = y_A - (x_A * oat_slope)

    heat_cap_ft_spec = []
    for _i in 1..num_speeds
      heat_cap_ft_spec << [oat_intercept + iat_intercept, iat_slope, 0, oat_slope, 0, 0]
    end

    return heat_cap_ft_spec
  end

  def self.calc_eir_from_cop(cop, fan_power_rated)
    return UnitConversions.convert((UnitConversions.convert(1.0, 'Btu', 'Wh') + fan_power_rated * 0.03333) / cop - fan_power_rated * 0.03333, 'Wh', 'Btu')
  end

  def self.calc_eir_from_eer(eer, fan_power_rated)
    return UnitConversions.convert((1.0 - UnitConversions.convert(fan_power_rated * 0.03333, 'Wh', 'Btu')) / eer - fan_power_rated * 0.03333, 'Wh', 'Btu')
  end

  def self.calc_eer_from_eir(eir, fan_power_rated)
    cfm_per_ton = 400.0
    cfm_per_btuh = cfm_per_ton / 12000.0
    return ((1.0 - 3.412 * (fan_power_rated * cfm_per_btuh)) / (eir / 3.412 + (fan_power_rated * cfm_per_btuh)))
  end

  def self.calc_eers_from_eir_2speed(eer_2, fan_power_rated)
    # Returns low and high stage EER A given high stage EER A

    eir_2_a = calc_eir_from_eer(eer_2, fan_power_rated)

    eir_1_a = 0.8887 * eir_2_a + 0.0083 # Relationship derived using Dylan's data for two stage heat pumps

    return [calc_eer_from_eir(eir_1_a, fan_power_rated), eer_2]
  end

  def self.calc_eers_from_eir_4speed(eer_nom, fan_power_rated, calc_type = 'seer')
    # Returns EER A at minimum, intermediate, and nominal speed given EER A (and a fourth speed if calc_type != 'seer')

    eir_nom = calc_eir_from_eer(eer_nom, fan_power_rated)

    if calc_type == 'seer'
      indices = [0, 1, 4]
    else
      indices = [0, 1, 2, 4]
    end

    cop_ratios = [1.07, 1.11, 1.08, 1.05, 1.0] # Gross cop

    # Seer calculation is based on performance at three speeds
    cops = [cop_ratios[indices[0]], cop_ratios[indices[1]], cop_ratios[indices[2]]]

    if calc_type != 'seer'
      cops << cop_ratios[indices[3]]
    end

    eers = []
    cops.each do |mult|
      eir = eir_nom / mult
      eers << calc_eer_from_eir(eir, fan_power_rated)
    end

    return eers
  end

  def self.calc_cop_from_eir(eir, fan_power_rated)
    cfm_per_ton = 400.0
    cfm_per_btuh = cfm_per_ton / 12000.0
    return (1.0 / 3.412 + fan_power_rated * cfm_per_btuh) / (eir / 3.412 + fan_power_rated * cfm_per_btuh)
  end

  def self.calc_cops_from_eir_2speed(cop_2, fan_power_rated)
    # Returns low and high stage rated cop given high stage cop

    eir_2 = calc_eir_from_cop(cop_2, fan_power_rated)

    eir_1 = 0.6241 * eir_2 + 0.0681 # Relationship derived using Dylan's data for Carrier two stage heat pumps

    return [calc_cop_from_eir(eir_1, fan_power_rated), cop_2]
  end

  def self.calc_cops_from_eir_4speed(cop_nom, fan_power_rated, calc_type: 'hspf')
    # Returns rated cop at minimum, intermediate, and nominal speed given rated cop

    eir_nom = calc_eir_from_cop(cop_nom, fan_power_rated)

    cop_ratios = [1.385171617, 1.183214059, 1.0, 0.95544453] # Updated based on Nordyne 3 ton heat pump

    # HSPF calculation is based on performance at three speeds
    if calc_type == 'hspf'
      indices = [0, 1, 2]
    elsif calc_type == 'model'
      indices = [0, 1, 2, 3]
    end

    cops_net = []
    indices.each do |i|
      eir = eir_nom / cop_ratios[i]
      cops_net << calc_cop_from_eir(eir, fan_power_rated)
    end

    return cops_net
  end

  def self.calc_eer_cooling_1speed(seer, c_d, fan_power_rated, coeff_eir)
    # Directly calculate cooling coil net EER at condition A (95/80/67) using SEER

    # 1. Calculate EER_b using SEER and c_d
    eer_b = seer / (1.0 - 0.5 * c_d)

    # 2. Calculate EIR_b
    eir_b = calc_eir_from_eer(eer_b, fan_power_rated)

    # 3. Calculate EIR_a using performance curves
    eir_a = eir_b / MathTools.biquadratic(67.0, 82.0, coeff_eir[0])
    eer_a = calc_eer_from_eir(eir_a, fan_power_rated)

    return eer_a
  end

  def self.calc_eers_cooling_2speed(seer, c_d, capacity_ratios, fanspeed_ratios, fan_power_rated, coeff_eir, coeff_q)
    # Iterate to find rated net EERs given SEER using simple bisection method for two stage heat pumps

    # Initial large bracket of EER (A condition) to span possible SEER range
    eer_a = 5.0
    eer_b = 20.0

    # Iterate
    iter_max = 100
    tol = 0.0001

    err = 1
    eer_c = (eer_a + eer_b) / 2.0
    for _n in 1..iter_max
      eers = calc_eers_from_eir_2speed(eer_a, fan_power_rated)
      f_a = calc_seer_2speed(eers, c_d, capacity_ratios, fanspeed_ratios, fan_power_rated, coeff_eir, coeff_q) - seer

      eers = calc_eers_from_eir_2speed(eer_c, fan_power_rated)
      f_c = calc_seer_2speed(eers, c_d, capacity_ratios, fanspeed_ratios, fan_power_rated, coeff_eir, coeff_q) - seer

      if f_c == 0
        return eer_c
      elsif f_a * f_c < 0
        eer_b = eer_c
      else
        eer_a = eer_c
      end

      eer_c = (eer_a + eer_b) / 2.0
      err = (eer_b - eer_a) / 2.0

      if err <= tol
        break
      end
    end

    if err > tol
      fail 'Two-speed cooling eers iteration failed to converge.'
    end

    return calc_eers_from_eir_2speed(eer_c, fan_power_rated)
  end

  def self.calc_eers_cooling_4speed(seer, c_d, capacity_ratios, fanspeed_ratios, fan_power_rated, coeff_eir, coeff_q)
    # Iterate to find rated net eers given Seer using simple bisection method for two stage and variable speed air conditioners

    # Initial large bracket of eer (A condition) to span possible seer range
    eer_a = 5.0
    eer_b = 30.0

    # Iterate
    iter_max = 100
    tol = 0.0001

    err = 1
    eer_c = (eer_a + eer_b) / 2.0
    for _n in 1..iter_max
      eers = calc_eers_from_eir_4speed(eer_a, fan_power_rated, 'seer')
      f_a = calc_seer_4speed(eers, c_d, capacity_ratios, fanspeed_ratios, fan_power_rated, coeff_eir, coeff_q) - seer

      eers = calc_eers_from_eir_4speed(eer_c, fan_power_rated, 'seer')
      f_c = calc_seer_4speed(eers, c_d, capacity_ratios, fanspeed_ratios, fan_power_rated, coeff_eir, coeff_q) - seer

      if f_c == 0
        return eer_c
      elsif f_a * f_c < 0
        eer_b = eer_c
      else
        eer_a = eer_c
      end

      eer_c = (eer_a + eer_b) / 2.0
      err = (eer_b - eer_a) / 2.0

      if err <= tol
        break
      end
    end

    if err > tol
      fail 'Variable-speed cooling eers iteration failed to converge.'
    end

    return calc_eers_from_eir_4speed(eer_c, fan_power_rated, 'model')
  end

  def self.calc_seer_2speed(eers, c_d, capacity_ratios, fanspeed_ratios, fan_power_rated, coeff_eir, coeff_q)
    eir_A2 = calc_eir_from_eer(eers[1], fan_power_rated)
    eir_B2 = eir_A2 * MathTools.biquadratic(67.0, 82.0, coeff_eir[1])

    eir_A1 = calc_eir_from_eer(eers[0], fan_power_rated)
    eir_B1 = eir_A1 * MathTools.biquadratic(67.0, 82.0, coeff_eir[0])
    eir_F1 = eir_A1 * MathTools.biquadratic(67.0, 67.0, coeff_eir[0])

    q_A2 = 1.0
    q_B2 = q_A2 * MathTools.biquadratic(67.0, 82.0, coeff_q[1])

    q_B1 = q_A2 * capacity_ratios[0] * MathTools.biquadratic(67.0, 82.0, coeff_q[0])
    q_F1 = q_A2 * capacity_ratios[0] * MathTools.biquadratic(67.0, 67.0, coeff_q[0])

    cfm_Btu_h = 400.0 / 12000.0

    q_A2_net = q_A2 - fan_power_rated * 3.412 * cfm_Btu_h
    q_B2_net = q_B2 - fan_power_rated * 3.412 * cfm_Btu_h
    q_B1_net = q_B1 - fan_power_rated * 3.412 * cfm_Btu_h * fanspeed_ratios[0]
    q_F1_net = q_F1 - fan_power_rated * 3.412 * cfm_Btu_h * fanspeed_ratios[0]

    p_A2 = (q_A2 * eir_A2) / 3.412 + fan_power_rated * cfm_Btu_h
    p_B2 = (q_B2 * eir_B2) / 3.412 + fan_power_rated * cfm_Btu_h
    p_B1 = (q_B1 * eir_B1) / 3.412 + fan_power_rated * cfm_Btu_h * fanspeed_ratios[0]
    p_F1 = (q_F1 * eir_F1) / 3.412 + fan_power_rated * cfm_Btu_h * fanspeed_ratios[0]

    t_bins = [67.0, 72.0, 77.0, 82.0, 87.0, 92.0, 97.0, 102.0]
    frac_hours = [0.214, 0.231, 0.216, 0.161, 0.104, 0.052, 0.018, 0.004]

    e_tot = 0.0
    q_tot = 0.0
    (0..7).each do |i|
      bL_i = ((t_bins[i] - 65.0) / (95.0 - 65.0)) * (q_A2_net / 1.1)
      q_low_i = q_F1_net + ((q_B1_net - q_F1_net) / (82.0 - 67.0)) * (t_bins[i] - 67.0)
      e_low_i = p_F1 + ((p_B1 - p_F1) / (82.0 - 67.0)) * (t_bins[i] - 67.0)
      q_high_i = q_B2_net + ((q_A2_net - q_B2_net) / (95.0 - 82.0)) * (t_bins[i] - 82.0)
      e_high_i = p_B2 + ((p_A2 - p_B2) / (95.0 - 82.0)) * (t_bins[i] - 82.0)
      if q_low_i >= bL_i
        pLF_i = 1.0 - c_d * (1.0 - (bL_i / q_low_i))
        q_i = bL_i * frac_hours[i]
        e_i = (((bL_i / q_low_i) * e_low_i) / pLF_i) * frac_hours[i]
      elsif (q_low_i < bL_i) && (bL_i < q_high_i)
        x_i = (q_high_i - bL_i) / (q_high_i - q_low_i)
        q_i = (x_i * q_low_i + (1.0 - x_i) * q_high_i) * frac_hours[i]
        e_i = (x_i * e_low_i + (1.0 - x_i) * e_high_i) * frac_hours[i]
      elsif q_high_i <= bL_i
        q_i = q_high_i * frac_hours[i]
        e_i = e_high_i * frac_hours[i]
      end

      e_tot += e_i
      q_tot += q_i
    end

    seer = q_tot / e_tot
    return seer
  end

  def self.calc_seer_4speed(eers, c_d, capacity_ratios, fanspeed_ratios, fan_power_rated, coeff_eir, coeff_q)
    n_max = 2
    n_int = 1
    n_min = 0

    wBin = 67.0
    tout_B = 82.0
    tout_E = 87.0
    tout_F = 67.0

    eir_A2 = calc_eir_from_eer(eers[n_max], fan_power_rated)
    eir_B2 = eir_A2 * MathTools.biquadratic(wBin, tout_B, coeff_eir[n_max])

    eir_Av = calc_eir_from_eer(eers[n_int], fan_power_rated)
    eir_Ev = eir_Av * MathTools.biquadratic(wBin, tout_E, coeff_eir[n_int])

    eir_A1 = calc_eir_from_eer(eers[n_min], fan_power_rated)
    eir_B1 = eir_A1 * MathTools.biquadratic(wBin, tout_B, coeff_eir[n_min])
    eir_F1 = eir_A1 * MathTools.biquadratic(wBin, tout_F, coeff_eir[n_min])

    q_A2 = capacity_ratios[n_max]
    q_B2 = q_A2 * MathTools.biquadratic(wBin, tout_B, coeff_q[n_max])
    q_Ev = capacity_ratios[n_int] * MathTools.biquadratic(wBin, tout_E, coeff_q[n_int])
    q_B1 = capacity_ratios[n_min] * MathTools.biquadratic(wBin, tout_B, coeff_q[n_min])
    q_F1 = capacity_ratios[n_min] * MathTools.biquadratic(wBin, tout_F, coeff_q[n_min])

    cfm_Btu_h = 400.0 / 12000.0

    q_A2_net = q_A2 - fan_power_rated * 3.412 * cfm_Btu_h * fanspeed_ratios[n_max]
    q_B2_net = q_B2 - fan_power_rated * 3.412 * cfm_Btu_h * fanspeed_ratios[n_max]
    q_Ev_net = q_Ev - fan_power_rated * 3.412 * cfm_Btu_h * fanspeed_ratios[n_int]
    q_B1_net = q_B1 - fan_power_rated * 3.412 * cfm_Btu_h * fanspeed_ratios[n_min]
    q_F1_net = q_F1 - fan_power_rated * 3.412 * cfm_Btu_h * fanspeed_ratios[n_min]

    p_A2 = (q_A2 * eir_A2) / 3.412 + fan_power_rated * cfm_Btu_h * fanspeed_ratios[n_max]
    p_B2 = (q_B2 * eir_B2) / 3.412 + fan_power_rated * cfm_Btu_h * fanspeed_ratios[n_max]
    p_Ev = (q_Ev * eir_Ev) / 3.412 + fan_power_rated * cfm_Btu_h * fanspeed_ratios[n_int]
    p_B1 = (q_B1 * eir_B1) / 3.412 + fan_power_rated * cfm_Btu_h * fanspeed_ratios[n_min]
    p_F1 = (q_F1 * eir_F1) / 3.412 + fan_power_rated * cfm_Btu_h * fanspeed_ratios[n_min]

    q_k1_87 = q_F1_net + (q_B1_net - q_F1_net) / (82.0 - 67.0) * (87.0 - 67.0)
    q_k2_87 = q_B2_net + (q_A2_net - q_B2_net) / (95.0 - 82.0) * (87.0 - 82.0)
    n_Q = (q_Ev_net - q_k1_87) / (q_k2_87 - q_k1_87)
    m_Q = (q_B1_net - q_F1_net) / (82.0 - 67.0) * (1.0 - n_Q) + (q_A2_net - q_B2_net) / (95.0 - 82.0) * n_Q
    p_k1_87 = p_F1 + (p_B1 - p_F1) / (82.0 - 67.0) * (87.0 - 67.0)
    p_k2_87 = p_B2 + (p_A2 - p_B2) / (95.0 - 82.0) * (87.0 - 82.0)
    n_E = (p_Ev - p_k1_87) / (p_k2_87 - p_k1_87)
    m_E = (p_B1 - p_F1) / (82.0 - 67.0) * (1.0 - n_E) + (p_A2 - p_B2) / (95.0 - 82.0) * n_E

    c_T_1_1 = q_A2_net / (1.1 * (95.0 - 65.0))
    c_T_1_2 = q_F1_net
    c_T_1_3 = (q_B1_net - q_F1_net) / (82.0 - 67.0)
    t_1 = (c_T_1_2 - 67.0 * c_T_1_3 + 65.0 * c_T_1_1) / (c_T_1_1 - c_T_1_3)
    q_T_1 = q_F1_net + (q_B1_net - q_F1_net) / (82.0 - 67.0) * (t_1 - 67.0)
    p_T_1 = p_F1 + (p_B1 - p_F1) / (82.0 - 67.0) * (t_1 - 67.0)
    eer_T_1 = q_T_1 / p_T_1

    t_v = (q_Ev_net - 87.0 * m_Q + 65.0 * c_T_1_1) / (c_T_1_1 - m_Q)
    q_T_v = q_Ev_net + m_Q * (t_v - 87.0)
    p_T_v = p_Ev + m_E * (t_v - 87.0)
    eer_T_v = q_T_v / p_T_v

    c_T_2_1 = c_T_1_1
    c_T_2_2 = q_B2_net
    c_T_2_3 = (q_A2_net - q_B2_net) / (95.0 - 82.0)
    t_2 = (c_T_2_2 - 82.0 * c_T_2_3 + 65.0 * c_T_2_1) / (c_T_2_1 - c_T_2_3)
    q_T_2 = q_B2_net + (q_A2_net - q_B2_net) / (95.0 - 82.0) * (t_2 - 82.0)
    p_T_2 = p_B2 + (p_A2 - p_B2) / (95.0 - 82.0) * (t_2 - 82.0)
    eer_T_2 = q_T_2 / p_T_2

    d = (t_2**2.0 - t_1**2.0) / (t_v**2.0 - t_1**2.0)
    b = (eer_T_1 - eer_T_2 - d * (eer_T_1 - eer_T_v)) / (t_1 - t_2 - d * (t_1 - t_v))
    c = (eer_T_1 - eer_T_2 - b * (t_1 - t_2)) / (t_1**2.0 - t_2**2.0)
    a = eer_T_2 - b * t_2 - c * t_2**2.0

    t_bins = [67.0, 72.0, 77.0, 82.0, 87.0, 92.0, 97.0, 102.0]
    frac_hours = [0.214, 0.231, 0.216, 0.161, 0.104, 0.052, 0.018, 0.004]

    e_tot = 0.0
    q_tot = 0.0
    (0..7).each do |i|
      bL = ((t_bins[i] - 65.0) / (95.0 - 65.0)) * (q_A2_net / 1.1)
      q_k1 = q_F1_net + (q_B1_net - q_F1_net) / (82.0 - 67.0) * (t_bins[i] - 67.0)
      p_k1 = p_F1 + (p_B1 - p_F1) / (82.0 - 67.0) * (t_bins[i] - 67)
      q_k2 = q_B2_net + (q_A2_net - q_B2_net) / (95.0 - 82.0) * (t_bins[i] - 82.0)
      p_k2 = p_B2 + (p_A2 - p_B2) / (95.0 - 82.0) * (t_bins[i] - 82.0)

      if bL <= q_k1
        x_k1 = bL / q_k1
        q_Tj_N = x_k1 * q_k1 * frac_hours[i]
        e_Tj_N = x_k1 * p_k1 * frac_hours[i] / (1.0 - c_d * (1.0 - x_k1))
      elsif (q_k1 < bL) && (bL <= q_k2)
        q_Tj_N = bL * frac_hours[i]
        eer_T_j = a + b * t_bins[i] + c * t_bins[i]**2.0
        e_Tj_N = q_Tj_N / eer_T_j
      else
        q_Tj_N = frac_hours[i] * q_k2
        e_Tj_N = frac_hours[i] * p_k2
      end

      q_tot += q_Tj_N
      e_tot += e_Tj_N
    end

    seer = q_tot / e_tot
    return seer
  end

  def self.calc_cop_heating_1speed(hspf, c_d, fan_power_rated, coeff_eir, coeff_q)
    # Iterate to find rated net cop given HSPF using simple bisection method

    # Initial large bracket to span possible hspf range
    cop_a = 0.1
    cop_b = 10.0

    # Iterate
    iter_max = 100
    tol = 0.0001

    err = 1
    cop_c = (cop_a + cop_b) / 2.0
    for _n in 1..iter_max
      f_a = calc_hspf_1speed(cop_a, c_d, fan_power_rated, coeff_eir, coeff_q) - hspf
      f_c = calc_hspf_1speed(cop_c, c_d, fan_power_rated, coeff_eir, coeff_q) - hspf

      if f_c == 0
        return cop_c
      elsif f_a * f_c < 0
        cop_b = cop_c
      else
        cop_a = cop_c
      end

      cop_c = (cop_a + cop_b) / 2.0
      err = (cop_b - cop_a) / 2.0

      if err <= tol
        break
      end
    end

    if err > tol
      fail 'Single-speed heating cop iteration failed to converge.'
    end

    return cop_c
  end

  def self.calc_cops_heating_2speed(hspf, c_d, capacity_ratios, fanspeed_ratios, fan_power_rated, coeff_eir, coeff_q)
    # Iterate to find rated net eers given Seer using simple bisection method for two stage air conditioners

    # Initial large bracket of cop to span possible hspf range
    cop_a = 1.0
    cop_b = 10.0

    # Iterate
    iter_max = 100
    tol = 0.0001

    err = 1
    cop_c = (cop_a + cop_b) / 2.0
    for _n in 1..iter_max
      cops = calc_cops_from_eir_2speed(cop_a, fan_power_rated)
      f_a = calc_hspf_2speed(cops, c_d, capacity_ratios, fanspeed_ratios, fan_power_rated, coeff_eir, coeff_q) - hspf

      cops = calc_cops_from_eir_2speed(cop_c, fan_power_rated)
      f_c = calc_hspf_2speed(cops, c_d, capacity_ratios, fanspeed_ratios, fan_power_rated, coeff_eir, coeff_q) - hspf

      if f_c == 0
        return cop_c
      elsif f_a * f_c < 0
        cop_b = cop_c
      else
        cop_a = cop_c
      end

      cop_c = (cop_a + cop_b) / 2.0
      err = (cop_b - cop_a) / 2.0

      if err <= tol
        break
      end
    end

    if err > tol
      fail 'Two-speed heating cop iteration failed to converge.'
    end

    return calc_cops_from_eir_2speed(cop_c, fan_power_rated)
  end

  def self.calc_cops_heating_4speed(hspf, c_d, capacity_ratios, fanspeed_ratios, fan_power_rated, coeff_eir, coeff_q)
    # Iterate to find rated net cops given HSPF using simple bisection method for variable speed heat pumps

    # Initial large bracket of cop to span possible hspf range
    cop_a = 1.0
    cop_b = 15.0

    # Iterate
    iter_max = 100
    tol = 0.0001

    err = 1
    cop_c = (cop_a + cop_b) / 2.0
    for _n in 1..iter_max
      cops = calc_cops_from_eir_4speed(cop_a, fan_power_rated, calc_type: 'hspf')
      f_a = calc_hspf_4speed(cops, c_d, capacity_ratios, fanspeed_ratios, fan_power_rated, coeff_eir, coeff_q) - hspf

      cops = calc_cops_from_eir_4speed(cop_c, fan_power_rated, calc_type: 'hspf')
      f_c = calc_hspf_4speed(cops, c_d, capacity_ratios, fanspeed_ratios, fan_power_rated, coeff_eir, coeff_q) - hspf

      if f_c == 0
        return cop_c
      elsif f_a * f_c < 0
        cop_b = cop_c
      else
        cop_a = cop_c
      end

      cop_c = (cop_a + cop_b) / 2.0
      err = (cop_b - cop_a) / 2.0

      if err <= tol
        break
      end
    end

    if err > tol
      fail 'Variable-speed heating cops iteration failed to converge.'
    end

    return calc_cops_from_eir_4speed(cop_c, fan_power_rated, calc_type: 'model')
  end

  def self.calc_hspf_1speed(cop_47, c_d, fan_power_rated, coeff_eir, coeff_q)
    eir_47 = calc_eir_from_cop(cop_47, fan_power_rated)
    eir_35 = eir_47 * MathTools.biquadratic(70.0, 35.0, coeff_eir[0])
    eir_17 = eir_47 * MathTools.biquadratic(70.0, 17.0, coeff_eir[0])

    q_47 = 1.0
    q_35 = 0.7519
    q_17 = q_47 * MathTools.biquadratic(70.0, 17.0, coeff_q[0])

    cfm_Btu_h = 400.0 / 12000.0

    q_47_net = q_47 + fan_power_rated * 3.412 * cfm_Btu_h
    q_35_net = q_35 + fan_power_rated * 3.412 * cfm_Btu_h
    q_17_net = q_17 + fan_power_rated * 3.412 * cfm_Btu_h

    p_47 = (q_47 * eir_47) / 3.412 + fan_power_rated * cfm_Btu_h
    p_35 = (q_35 * eir_35) / 3.412 + fan_power_rated * cfm_Btu_h
    p_17 = (q_17 * eir_17) / 3.412 + fan_power_rated * cfm_Btu_h

    t_bins = [62.0, 57.0, 52.0, 47.0, 42.0, 37.0, 32.0, 27.0, 22.0, 17.0, 12.0, 7.0, 2.0, -3.0, -8.0]
    frac_hours = [0.132, 0.111, 0.103, 0.093, 0.100, 0.109, 0.126, 0.087, 0.055, 0.036, 0.026, 0.013, 0.006, 0.002, 0.001]

    designtemp = 5.0
    t_off = 10.0
    t_on = 14.0
    ptot = 0.0
    rHtot = 0.0
    bLtot = 0.0
    dHRmin = q_47
    (0..14).each do |i|
      bL = ((65.0 - t_bins[i]) / (65.0 - designtemp)) * 0.77 * dHRmin

      if (t_bins[i] > 17.0) && (t_bins[i] < 45.0)
        q_h = q_17_net + (((q_35_net - q_17_net) * (t_bins[i] - 17.0)) / (35.0 - 17.0))
        p_h = p_17 + (((p_35 - p_17) * (t_bins[i] - 17.0)) / (35.0 - 17.0))
      else
        q_h = q_17_net + (((q_47_net - q_17_net) * (t_bins[i] - 17.0)) / (47.0 - 17.0))
        p_h = p_17 + (((p_47 - p_17) * (t_bins[i] - 17.0)) / (47.0 - 17.0))
      end

      x_t = [bL / q_h, 1.0].min

      pLF = 1.0 - (c_d * (1.0 - x_t))
      if (t_bins[i] <= t_off) || (q_h / (3.412 * p_h) < 1.0)
        sigma_t = 0.0
      elsif (t_off < t_bins[i]) && (t_bins[i] <= t_on) && (q_h / (p_h * 3.412) >= 1.0)
        sigma_t = 0.5
      elsif (t_bins[i] > t_on) && (q_h / (3.412 * p_h) >= 1.0)
        sigma_t = 1.0
      end

      p_h_i = (x_t * p_h * sigma_t / pLF) * frac_hours[i]
      rH_i = ((bL - (x_t * q_h * sigma_t)) / 3.412) * frac_hours[i]
      bL_i = bL * frac_hours[i]
      ptot += p_h_i
      rHtot += rH_i
      bLtot += bL_i
    end

    hspf = bLtot / (ptot + rHtot)
    return hspf
  end

  def self.calc_hspf_2speed(cops, c_d, capacity_ratios, fanspeed_ratios, fan_power_rated, coeff_eir, coeff_q)
    eir_47_H = calc_eir_from_cop(cops[1], fan_power_rated)
    eir_35_H = eir_47_H * MathTools.biquadratic(70.0, 35.0, coeff_eir[1])
    eir_17_H = eir_47_H * MathTools.biquadratic(70.0, 17.0, coeff_eir[1])

    eir_47_L = calc_eir_from_cop(cops[0], fan_power_rated)
    eir_62_L = eir_47_L * MathTools.biquadratic(70.0, 62.0, coeff_eir[0])
    eir_35_L = eir_47_L * MathTools.biquadratic(70.0, 35.0, coeff_eir[0])
    eir_17_L = eir_47_L * MathTools.biquadratic(70.0, 17.0, coeff_eir[0])

    q_H47 = 1.0
    q_H35 = q_H47 * MathTools.biquadratic(70.0, 35.0, coeff_q[1])
    q_H17 = q_H47 * MathTools.biquadratic(70.0, 17.0, coeff_q[1])

    q_L47 = q_H47 * capacity_ratios[0]
    q_L62 = q_L47 * MathTools.biquadratic(70.0, 62.0, coeff_q[0])
    q_L35 = q_L47 * MathTools.biquadratic(70.0, 35.0, coeff_q[0])
    q_L17 = q_L47 * MathTools.biquadratic(70.0, 17.0, coeff_q[0])

    cfm_Btu_h = 400.0 / 12000.0

    q_H47_net = q_H47 + fan_power_rated * 3.412 * cfm_Btu_h
    q_H35_net = q_H35 + fan_power_rated * 3.412 * cfm_Btu_h
    q_H17_net = q_H17 + fan_power_rated * 3.412 * cfm_Btu_h
    q_L62_net = q_L62 + fan_power_rated * 3.412 * cfm_Btu_h * fanspeed_ratios[0]
    q_L47_net = q_L47 + fan_power_rated * 3.412 * cfm_Btu_h * fanspeed_ratios[0]
    q_L35_net = q_L35 + fan_power_rated * 3.412 * cfm_Btu_h * fanspeed_ratios[0]
    q_L17_net = q_L17 + fan_power_rated * 3.412 * cfm_Btu_h * fanspeed_ratios[0]

    p_H47 = (q_H47 * eir_47_H) / 3.412 + fan_power_rated * cfm_Btu_h
    p_H35 = (q_H35 * eir_35_H) / 3.412 + fan_power_rated * cfm_Btu_h
    p_H17 = (q_H17 * eir_17_H) / 3.412 + fan_power_rated * cfm_Btu_h
    p_L62 = (q_L62 * eir_62_L) / 3.412 + fan_power_rated * cfm_Btu_h * fanspeed_ratios[0]
    p_L47 = (q_L47 * eir_47_L) / 3.412 + fan_power_rated * cfm_Btu_h * fanspeed_ratios[0]
    p_L35 = (q_L35 * eir_35_L) / 3.412 + fan_power_rated * cfm_Btu_h * fanspeed_ratios[0]
    p_L17 = (q_L17 * eir_17_L) / 3.412 + fan_power_rated * cfm_Btu_h * fanspeed_ratios[0]

    t_bins = [62.0, 57.0, 52.0, 47.0, 42.0, 37.0, 32.0, 27.0, 22.0, 17.0, 12.0, 7.0, 2.0, -3.0, -8.0]
    frac_hours = [0.132, 0.111, 0.103, 0.093, 0.100, 0.109, 0.126, 0.087, 0.055, 0.036, 0.026, 0.013, 0.006, 0.002, 0.001]

    designtemp = 5.0
    t_off = 10.0
    t_on = 14.0
    ptot = 0.0
    rHtot = 0.0
    bLtot = 0.0
    dHRmin = q_H47
    (0..14).each do |i|
      bL = ((65.0 - t_bins[i]) / (65.0 - designtemp)) * 0.77 * dHRmin

      if (17.0 < t_bins[i]) && (t_bins[i] < 45.0)
        q_h = q_H17_net + (((q_H35_net - q_H17_net) * (t_bins[i] - 17.0)) / (35.0 - 17.0))
        p_h = p_H17 + (((p_H35 - p_H17) * (t_bins[i] - 17.0)) / (35.0 - 17.0))
      else
        q_h = q_H17_net + (((q_H47_net - q_H17_net) * (t_bins[i] - 17.0)) / (47.0 - 17.0))
        p_h = p_H17 + (((p_H47 - p_H17) * (t_bins[i] - 17.0)) / (47.0 - 17.0))
      end

      if t_bins[i] >= 40.0
        q_l = q_L47_net + (((q_L62_net - q_L47_net) * (t_bins[i] - 47.0)) / (62.0 - 47.0))
        p_l = p_L47 + (((p_L62 - p_L47) * (t_bins[i] - 47.0)) / (62.0 - 47.0))
      elsif (17.0 <= t_bins[i]) && (t_bins[i] < 40.0)
        q_l = q_L17_net + (((q_L35_net - q_L17_net) * (t_bins[i] - 17.0)) / (35.0 - 17.0))
        p_l = p_L17 + (((p_L35 - p_L17) * (t_bins[i] - 17.0)) / (35.0 - 17.0))
      else
        q_l = q_L17_net + (((q_L47_net - q_L17_net) * (t_bins[i] - 17.0)) / (47.0 - 17.0))
        p_l = p_L17 + (((p_L47 - p_L17) * (t_bins[i] - 17.0)) / (47.0 - 17.0))
      end

      x_t_l = [bL / q_l, 1.0].min
      pLF = 1.0 - (c_d * (1.0 - x_t_l))
      if (t_bins[i] <= t_off) || (q_h / (p_h * 3.412) < 1.0)
        sigma_t_h = 0.0
      elsif (t_off < t_bins[i]) && (t_bins[i] <= t_on) && (q_h / (p_h * 3.412) >= 1.0)
        sigma_t_h = 0.5
      elsif (t_bins[i] > t_on) && (q_h / (p_h * 3.412) >= 1.0)
        sigma_t_h = 1.0
      end

      if t_bins[i] <= t_off
        sigma_t_l = 0.0
      elsif (t_off < t_bins[i]) && (t_bins[i] <= t_on)
        sigma_t_l = 0.5
      elsif t_bins[i] > t_on
        sigma_t_l = 1.0
      end

      if q_l > bL
        p_h_i = (x_t_l * p_l * sigma_t_l / pLF) * frac_hours[i]
        rH_i = (bL * (1.0 - sigma_t_l)) / 3.412 * frac_hours[i]
      elsif (q_l < bL) && (q_h > bL)
        x_t_l = ((q_h - bL) / (q_h - q_l))
        x_t_h = 1.0 - x_t_l
        p_h_i = (x_t_l * p_l + x_t_h * p_h) * sigma_t_l * frac_hours[i]
        rH_i = (bL * (1.0 - sigma_t_l)) / 3.412 * frac_hours[i]
      elsif q_h <= bL
        p_h_i = p_h * sigma_t_h * frac_hours[i]
        rH_i = (bL - (q_h * sigma_t_l)) / 3.412 * frac_hours[i]
      end

      bL_i = bL * frac_hours[i]
      ptot += p_h_i
      rHtot += rH_i
      bLtot += bL_i
    end

    hspf = bLtot / (ptot + rHtot)
    return hspf
  end

  def self.calc_hspf_4speed(cop_47, c_d, capacity_ratios, fanspeed_ratios, fan_power_rated, coeff_eir, coeff_q)
    n_max = 2
    n_int = 1
    n_min = 0

    tin = 70.0
    tout_3 = 17.0
    tout_2 = 35.0
    tout_0 = 62.0

    eir_H1_2 = calc_eir_from_cop(cop_47[n_max], fan_power_rated)
    eir_H3_2 = eir_H1_2 * MathTools.biquadratic(tin, tout_3, coeff_eir[n_max])

    eir_adjv = calc_eir_from_cop(cop_47[n_int], fan_power_rated)
    eir_H2_v = eir_adjv * MathTools.biquadratic(tin, tout_2, coeff_eir[n_int])

    eir_H1_1 = calc_eir_from_cop(cop_47[n_min], fan_power_rated)
    eir_H0_1 = eir_H1_1 * MathTools.biquadratic(tin, tout_0, coeff_eir[n_min])

    q_H1_2 = capacity_ratios[n_max]
    q_H3_2 = q_H1_2 * MathTools.biquadratic(tin, tout_3, coeff_q[n_max])

    q_H2_v = capacity_ratios[n_int] * MathTools.biquadratic(tin, tout_2, coeff_q[n_int])

    q_H1_1 = capacity_ratios[n_min]
    q_H0_1 = q_H1_1 * MathTools.biquadratic(tin, tout_0, coeff_q[n_min])

    cfm_Btu_h = 400.0 / 12000.0

    q_H1_2_net = q_H1_2 + fan_power_rated * 3.412 * cfm_Btu_h * fanspeed_ratios[n_max]
    q_H3_2_net = q_H3_2 + fan_power_rated * 3.412 * cfm_Btu_h * fanspeed_ratios[n_max]
    q_H2_v_net = q_H2_v + fan_power_rated * 3.412 * cfm_Btu_h * fanspeed_ratios[n_int]
    q_H1_1_net = q_H1_1 + fan_power_rated * 3.412 * cfm_Btu_h * fanspeed_ratios[n_min]
    q_H0_1_net = q_H0_1 + fan_power_rated * 3.412 * cfm_Btu_h * fanspeed_ratios[n_min]

    p_H1_2 = q_H1_2 * eir_H1_2 + fan_power_rated * 3.412 * cfm_Btu_h * fanspeed_ratios[n_max]
    p_H3_2 = q_H3_2 * eir_H3_2 + fan_power_rated * 3.412 * cfm_Btu_h * fanspeed_ratios[n_max]
    p_H2_v = q_H2_v * eir_H2_v + fan_power_rated * 3.412 * cfm_Btu_h * fanspeed_ratios[n_int]
    p_H1_1 = q_H1_1 * eir_H1_1 + fan_power_rated * 3.412 * cfm_Btu_h * fanspeed_ratios[n_min]
    p_H0_1 = q_H0_1 * eir_H0_1 + fan_power_rated * 3.412 * cfm_Btu_h * fanspeed_ratios[n_min]

    q_H35_2 = 0.9 * (q_H3_2_net + 0.6 * (q_H1_2_net - q_H3_2_net))
    p_H35_2 = 0.985 * (p_H3_2 + 0.6 * (p_H1_2 - p_H3_2))
    q_H35_1 = q_H1_1_net + (q_H0_1_net - q_H1_1_net) / (62.0 - 47.0) * (35.0 - 47.0)
    p_H35_1 = p_H1_1 + (p_H0_1 - p_H1_1) / (62.0 - 47.0) * (35.0 - 47.0)
    n_Q = (q_H2_v_net - q_H35_1) / (q_H35_2 - q_H35_1)
    m_Q = (q_H0_1_net - q_H1_1_net) / (62.0 - 47.0) * (1.0 - n_Q) + n_Q * (q_H35_2 - q_H3_2_net) / (35.0 - 17.0)
    n_E = (p_H2_v - p_H35_1) / (p_H35_2 - p_H35_1)
    m_E = (p_H0_1 - p_H1_1) / (62.0 - 47.0) * (1.0 - n_E) + n_E * (p_H35_2 - p_H3_2) / (35.0 - 17.0)

    t_OD = 5.0
    dHR = q_H1_2_net * (65.0 - t_OD) / 60.0

    c_T_3_1 = q_H1_1_net
    c_T_3_2 = (q_H0_1_net - q_H1_1_net) / (62.0 - 47.0)
    c_T_3_3 = 0.77 * dHR / (65.0 - t_OD)
    t_3 = (47.0 * c_T_3_2 + 65.0 * c_T_3_3 - c_T_3_1) / (c_T_3_2 + c_T_3_3)
    q_HT3_1 = q_H1_1_net + (q_H0_1_net - q_H1_1_net) / (62.0 - 47.0) * (t_3 - 47.0)
    p_HT3_1 = p_H1_1 + (p_H0_1 - p_H1_1) / (62.0 - 47.0) * (t_3 - 47.0)
    cop_T3_1 = q_HT3_1 / p_HT3_1

    c_T_v_1 = q_H2_v_net
    c_T_v_3 = c_T_3_3
    t_v = (35.0 * m_Q + 65 * c_T_v_3 - c_T_v_1) / (m_Q + c_T_v_3)
    q_HTv_v = q_H2_v_net + m_Q * (t_v - 35.0)
    p_HTv_v = p_H2_v + m_E * (t_v - 35.0)
    cop_Tv_v = q_HTv_v / p_HTv_v

    c_T_4_1 = q_H3_2_net
    c_T_4_2 = (q_H35_2 - q_H3_2_net) / (35.0 - 17.0)
    c_T_4_3 = c_T_v_3
    t_4 = (17.0 * c_T_4_2 + 65.0 * c_T_4_3 - c_T_4_1) / (c_T_4_2 + c_T_4_3)
    q_HT4_2 = q_H3_2_net + (q_H35_2 - q_H3_2_net) / (35.0 - 17.0) * (t_4 - 17.0)
    p_HT4_2 = p_H3_2 + (p_H35_2 - p_H3_2) / (35.0 - 17.0) * (t_4 - 17.0)
    cop_T4_2 = q_HT4_2 / p_HT4_2

    d = (t_3**2.0 - t_4**2.0) / (t_v**2.0 - t_4**2.0)
    b = (cop_T4_2 - cop_T3_1 - d * (cop_T4_2 - cop_Tv_v)) / (t_4 - t_3 - d * (t_4 - t_v))
    c = (cop_T4_2 - cop_T3_1 - b * (t_4 - t_3)) / (t_4**2.0 - t_3**2.0)
    a = cop_T4_2 - b * t_4 - c * t_4**2.0

    t_bins = [62.0, 57.0, 52.0, 47.0, 42.0, 37.0, 32.0, 27.0, 22.0, 17.0, 12.0, 7.0, 2.0, -3.0, -8.0]
    frac_hours = [0.132, 0.111, 0.103, 0.093, 0.100, 0.109, 0.126, 0.087, 0.055, 0.036, 0.026, 0.013, 0.006, 0.002, 0.001]

    t_off = 10.0
    t_on = t_off + 4
    etot = 0.0
    bLtot = 0.0
    (0..14).each do |i|
      bL = ((65.0 - t_bins[i]) / (65.0 - t_OD)) * 0.77 * dHR

      q_1 = q_H1_1_net + (q_H0_1_net - q_H1_1_net) / (62.0 - 47.0) * (t_bins[i] - 47.0)
      p_1 = p_H1_1 + (p_H0_1 - p_H1_1) / (62.0 - 47.0) * (t_bins[i] - 47.0)

      if (t_bins[i] <= 17.0) || (t_bins[i] >= 45.0)
        q_2 = q_H3_2_net + (q_H1_2_net - q_H3_2_net) * (t_bins[i] - 17.0) / (47.0 - 17.0)
        p_2 = p_H3_2 + (p_H1_2 - p_H3_2) * (t_bins[i] - 17.0) / (47.0 - 17.0)
      else
        q_2 = q_H3_2_net + (q_H35_2 - q_H3_2_net) * (t_bins[i] - 17.0) / (35.0 - 17.0)
        p_2 = p_H3_2 + (p_H35_2 - p_H3_2) * (t_bins[i] - 17.0) / (35.0 - 17.0)
      end

      if t_bins[i] <= t_off
        delta = 0.0
      elsif t_bins[i] >= t_on
        delta = 1.0
      else
        delta = 0.5
      end

      if bL <= q_1
        x_1 = bL / q_1
        e_Tj_n = delta * x_1 * p_1 * frac_hours[i] / (1.0 - c_d * (1.0 - x_1))
      elsif (q_1 < bL) && (bL <= q_2)
        cop_T_j = a + b * t_bins[i] + c * t_bins[i]**2.0
        e_Tj_n = delta * frac_hours[i] * bL / cop_T_j + (1.0 - delta) * bL * (frac_hours[i])
      else
        e_Tj_n = delta * frac_hours[i] * p_2 + frac_hours[i] * (bL - delta * q_2)
      end

      bLtot += frac_hours[i] * bL
      etot += e_Tj_n
    end

    hspf = bLtot / (etot / 3.412)
    return hspf
  end

  def self.set_cool_rated_cfm_per_ton(cooling_system)
    clg_ap = cooling_system.additional_properties

    if ((cooling_system.is_a? HPXML::CoolingSystem) && ([HPXML::HVACTypeRoomAirConditioner, HPXML::HVACTypePTAC].include? cooling_system.cooling_system_type)) ||
       ((cooling_system.is_a? HPXML::HeatPump) && ([HPXML::HVACTypeHeatPumpPTHP, HPXML::HVACTypeHeatPumpRoom].include? cooling_system.heat_pump_type))
      clg_ap.cool_rated_cfm_per_ton = [312.0] # medium speed
    else
      clg_ap.cool_rated_cfm_per_ton = []
      clg_ap.cool_fan_speed_ratios.each_with_index do |fanspeed_ratio, i|
        clg_ap.cool_rated_cfm_per_ton << fanspeed_ratio * clg_ap.cool_rated_airflow_rate / clg_ap.cool_capacity_ratios[i]
      end
    end
  end

  def self.set_heat_rated_cfm_per_ton(heating_system)
    htg_ap = heating_system.additional_properties

    if (heating_system.is_a? HPXML::HeatingSystem) ||
       ((heating_system.is_a? HPXML::HeatPump) && ([HPXML::HVACTypeHeatPumpPTHP, HPXML::HVACTypeHeatPumpRoom].include? heating_system.heat_pump_type))
      htg_ap.heat_rated_cfm_per_ton = [350.0]
    else
      htg_ap.heat_rated_cfm_per_ton = []
      htg_ap.heat_fan_speed_ratios.each_with_index do |fanspeed_ratio, i|
        htg_ap.heat_rated_cfm_per_ton << fanspeed_ratio * htg_ap.heat_rated_airflow_rate / htg_ap.heat_capacity_ratios[i]
      end
    end
  end

  def self.create_curve_biquadratic_constant(model)
    curve = OpenStudio::Model::CurveBiquadratic.new(model)
    curve.setName('ConstantBiquadratic')
    curve.setCoefficient1Constant(1)
    curve.setCoefficient2x(0)
    curve.setCoefficient3xPOW2(0)
    curve.setCoefficient4y(0)
    curve.setCoefficient5yPOW2(0)
    curve.setCoefficient6xTIMESY(0)
    curve.setMinimumValueofx(-100)
    curve.setMaximumValueofx(100)
    curve.setMinimumValueofy(-100)
    curve.setMaximumValueofy(100)
    return curve
  end

  def self.create_curve_quadratic_constant(model)
    curve = OpenStudio::Model::CurveQuadratic.new(model)
    curve.setName('ConstantQuadratic')
    curve.setCoefficient1Constant(1)
    curve.setCoefficient2x(0)
    curve.setCoefficient3xPOW2(0)
    curve.setMinimumValueofx(-100)
    curve.setMaximumValueofx(100)
    curve.setMinimumCurveOutput(-100)
    curve.setMaximumCurveOutput(100)
    return curve
  end

  def self.create_curve_cubic_constant(model)
    curve = OpenStudio::Model::CurveCubic.new(model)
    curve.setName('ConstantCubic')
    curve.setCoefficient1Constant(1)
    curve.setCoefficient2x(0)
    curve.setCoefficient3xPOW2(0)
    curve.setCoefficient4xPOW3(0)
    curve.setMinimumValueofx(-100)
    curve.setMaximumValueofx(100)
    return curve
  end

  def self.convert_curve_biquadratic(coeff, ip_to_si = true)
    if ip_to_si
      # Convert IP curves to SI curves
      si_coeff = []
      si_coeff << coeff[0] + 32.0 * (coeff[1] + coeff[3]) + 1024.0 * (coeff[2] + coeff[4] + coeff[5])
      si_coeff << 9.0 / 5.0 * coeff[1] + 576.0 / 5.0 * coeff[2] + 288.0 / 5.0 * coeff[5]
      si_coeff << 81.0 / 25.0 * coeff[2]
      si_coeff << 9.0 / 5.0 * coeff[3] + 576.0 / 5.0 * coeff[4] + 288.0 / 5.0 * coeff[5]
      si_coeff << 81.0 / 25.0 * coeff[4]
      si_coeff << 81.0 / 25.0 * coeff[5]
      return si_coeff
    else
      # Convert SI curves to IP curves
      ip_coeff = []
      ip_coeff << coeff[0] - 160.0 / 9.0 * (coeff[1] + coeff[3]) + 25600.0 / 81.0 * (coeff[2] + coeff[4] + coeff[5])
      ip_coeff << 5.0 / 9.0 * (coeff[1] - 320.0 / 9.0 * coeff[2] - 160.0 / 9.0 * coeff[5])
      ip_coeff << 25.0 / 81.0 * coeff[2]
      ip_coeff << 5.0 / 9.0 * (coeff[3] - 320.0 / 9.0 * coeff[4] - 160.0 / 9.0 * coeff[5])
      ip_coeff << 25.0 / 81.0 * coeff[4]
      ip_coeff << 25.0 / 81.0 * coeff[5]
      return ip_coeff
    end
  end

  def self.create_curve_biquadratic(model, coeff, name, min_x, max_x, min_y, max_y)
    curve = OpenStudio::Model::CurveBiquadratic.new(model)
    curve.setName(name)
    curve.setCoefficient1Constant(coeff[0])
    curve.setCoefficient2x(coeff[1])
    curve.setCoefficient3xPOW2(coeff[2])
    curve.setCoefficient4y(coeff[3])
    curve.setCoefficient5yPOW2(coeff[4])
    curve.setCoefficient6xTIMESY(coeff[5])
    curve.setMinimumValueofx(min_x)
    curve.setMaximumValueofx(max_x)
    curve.setMinimumValueofy(min_y)
    curve.setMaximumValueofy(max_y)
    return curve
  end

  def self.create_curve_bicubic(model, coeff, name, min_x, max_x, min_y, max_y)
    curve = OpenStudio::Model::CurveBicubic.new(model)
    curve.setName(name)
    curve.setCoefficient1Constant(coeff[0])
    curve.setCoefficient2x(coeff[1])
    curve.setCoefficient3xPOW2(coeff[2])
    curve.setCoefficient4y(coeff[3])
    curve.setCoefficient5yPOW2(coeff[4])
    curve.setCoefficient6xTIMESY(coeff[5])
    curve.setCoefficient7xPOW3(coeff[6])
    curve.setCoefficient8yPOW3(coeff[7])
    curve.setCoefficient9xPOW2TIMESY(coeff[8])
    curve.setCoefficient10xTIMESYPOW2(coeff[9])
    curve.setMinimumValueofx(min_x)
    curve.setMaximumValueofx(max_x)
    curve.setMinimumValueofy(min_y)
    curve.setMaximumValueofy(max_y)
    return curve
  end

  def self.create_curve_quadratic(model, coeff, name, min_x, max_x, min_y, max_y, is_dimensionless = false)
    curve = OpenStudio::Model::CurveQuadratic.new(model)
    curve.setName(name)
    curve.setCoefficient1Constant(coeff[0])
    curve.setCoefficient2x(coeff[1])
    curve.setCoefficient3xPOW2(coeff[2])
    curve.setMinimumValueofx(min_x)
    curve.setMaximumValueofx(max_x)
    if not min_y.nil?
      curve.setMinimumCurveOutput(min_y)
    end
    if not max_y.nil?
      curve.setMaximumCurveOutput(max_y)
    end
    if is_dimensionless
      curve.setInputUnitTypeforX('Dimensionless')
      curve.setOutputUnitType('Dimensionless')
    end
    return curve
  end

  def self.create_curve_cubic(model, coeff, name, min_x, max_x, min_y, max_y)
    curve = OpenStudio::Model::CurveCubic.new(model)
    curve.setName(name)
    curve.setCoefficient1Constant(coeff[0])
    curve.setCoefficient2x(coeff[1])
    curve.setCoefficient3xPOW2(coeff[2])
    curve.setCoefficient4xPOW3(coeff[3])
    curve.setMinimumValueofx(min_x)
    curve.setMaximumValueofx(max_x)
    curve.setMinimumCurveOutput(min_y)
    curve.setMaximumCurveOutput(max_y)
    return curve
  end

  def self.create_curve_exponent(model, coeff, name, min_x, max_x)
    curve = OpenStudio::Model::CurveExponent.new(model)
    curve.setName(name)
    curve.setCoefficient1Constant(coeff[0])
    curve.setCoefficient2Constant(coeff[1])
    curve.setCoefficient3Constant(coeff[2])
    curve.setMinimumValueofx(min_x)
    curve.setMaximumValueofx(max_x)
    return curve
  end

  def self.create_curve_quad_linear(model, coeff, name)
    curve = OpenStudio::Model::CurveQuadLinear.new(model)
    curve.setName(name)
    curve.setCoefficient1Constant(coeff[0])
    curve.setCoefficient2w(coeff[1])
    curve.setCoefficient3x(coeff[2])
    curve.setCoefficient4y(coeff[3])
    curve.setCoefficient5z(coeff[4])
    return curve
  end

  def self.create_curve_quint_linear(model, coeff, name)
    curve = OpenStudio::Model::CurveQuintLinear.new(model)
    curve.setName(name)
    curve.setCoefficient1Constant(coeff[0])
    curve.setCoefficient2v(coeff[1])
    curve.setCoefficient3w(coeff[2])
    curve.setCoefficient4x(coeff[3])
    curve.setCoefficient5y(coeff[4])
    curve.setCoefficient6z(coeff[5])
    return curve
  end

  def self.create_dx_cooling_coil(model, obj_name, cooling_system, is_ddb_control = false)
    clg_ap = cooling_system.additional_properties

    if cooling_system.is_a? HPXML::CoolingSystem
      clg_type = cooling_system.cooling_system_type
    elsif cooling_system.is_a? HPXML::HeatPump
      clg_type = cooling_system.heat_pump_type
    end

    if clg_ap.num_speeds > 1
      constant_biquadratic = create_curve_biquadratic_constant(model)
    end

    clg_coil = nil
    coil_name = obj_name + ' clg coil'

    for i in 0..(clg_ap.num_speeds - 1)
      cap_ft_spec_si = convert_curve_biquadratic(clg_ap.cool_cap_ft_spec[i])
      eir_ft_spec_si = convert_curve_biquadratic(clg_ap.cool_eir_ft_spec[i])
      cap_ft_curve = create_curve_biquadratic(model, cap_ft_spec_si, "Cool-CAP-fT#{i + 1}", -100, 100, -100, 100)
      eir_ft_curve = create_curve_biquadratic(model, eir_ft_spec_si, "Cool-EIR-fT#{i + 1}", -100, 100, -100, 100)
      if is_ddb_control
        # Zero out impact of part load ratio
        plf_fplr_curve = create_curve_quadratic(model, [1.0, 0.0, 0.0], "Cool-PLF-fPLR#{i + 1}", 0, 1, 0.7, 1)
      else
        plf_fplr_curve = create_curve_quadratic(model, clg_ap.cool_plf_fplr_spec[i], "Cool-PLF-fPLR#{i + 1}", 0, 1, 0.7, 1)
      end
      cap_fff_curve = create_curve_quadratic(model, clg_ap.cool_cap_fflow_spec[i], "Cool-CAP-fFF#{i + 1}", 0, 2, 0, 2)
      eir_fff_curve = create_curve_quadratic(model, clg_ap.cool_eir_fflow_spec[i], "Cool-EIR-fFF#{i + 1}", 0, 2, 0, 2)
      if i == 0
        cap_fff_curve_0 = cap_fff_curve
        eir_fff_curve_0 = eir_fff_curve
      end

      if clg_ap.num_speeds == 1
        clg_coil = OpenStudio::Model::CoilCoolingDXSingleSpeed.new(model, model.alwaysOnDiscreteSchedule, cap_ft_curve, cap_fff_curve, eir_ft_curve, eir_fff_curve, plf_fplr_curve)
        # Coil COP calculation based on system type
        if [HPXML::HVACTypeRoomAirConditioner, HPXML::HVACTypePTAC, HPXML::HVACTypeHeatPumpPTHP, HPXML::HVACTypeHeatPumpRoom].include? clg_type
          if cooling_system.cooling_efficiency_ceer.nil?
            ceer = calc_ceer_from_eer(cooling_system)
          else
            ceer = cooling_system.cooling_efficiency_ceer
          end
          clg_coil.setRatedCOP(UnitConversions.convert(ceer, 'Btu/hr', 'W'))
        else
          clg_coil.setRatedCOP(1.0 / clg_ap.cool_rated_eirs[i])
        end
        clg_coil.setMaximumOutdoorDryBulbTemperatureForCrankcaseHeaterOperation(UnitConversions.convert(clg_ap.crankcase_temp, 'F', 'C')) unless clg_ap.crankcase_temp.nil?
        clg_coil.setRatedSensibleHeatRatio(clg_ap.cool_rated_shrs_gross[i])
        clg_coil.setNominalTimeForCondensateRemovalToBegin(1000.0)
        clg_coil.setRatioOfInitialMoistureEvaporationRateAndSteadyStateLatentCapacity(1.5)
        clg_coil.setMaximumCyclingRate(3.0)
        clg_coil.setLatentCapacityTimeConstant(45.0)
        clg_coil.setRatedTotalCoolingCapacity(UnitConversions.convert(cooling_system.cooling_capacity, 'Btu/hr', 'W'))
        clg_coil.setRatedAirFlowRate(calc_rated_airflow(cooling_system.cooling_capacity, clg_ap.cool_rated_cfm_per_ton[0], 1.0))
      else
        if clg_coil.nil?
          clg_coil = OpenStudio::Model::CoilCoolingDXMultiSpeed.new(model)
          clg_coil.setApplyPartLoadFractiontoSpeedsGreaterthan1(false)
          clg_coil.setApplyLatentDegradationtoSpeedsGreaterthan1(false)
          clg_coil.setFuelType(EPlus::FuelTypeElectricity)
          clg_coil.setAvailabilitySchedule(model.alwaysOnDiscreteSchedule)
          clg_coil.setMaximumOutdoorDryBulbTemperatureforCrankcaseHeaterOperation(UnitConversions.convert(clg_ap.crankcase_temp, 'F', 'C')) unless clg_ap.crankcase_temp.nil?
        end
        stage = OpenStudio::Model::CoilCoolingDXMultiSpeedStageData.new(model, cap_ft_curve, cap_fff_curve, eir_ft_curve, eir_fff_curve, plf_fplr_curve, constant_biquadratic)
        stage.setGrossRatedCoolingCOP(1.0 / clg_ap.cool_rated_eirs[i])
        stage.setGrossRatedSensibleHeatRatio(clg_ap.cool_rated_shrs_gross[i])
        stage.setNominalTimeforCondensateRemovaltoBegin(1000)
        stage.setRatioofInitialMoistureEvaporationRateandSteadyStateLatentCapacity(1.5)
        stage.setRatedWasteHeatFractionofPowerInput(0.2)
        stage.setMaximumCyclingRate(3.0)
        stage.setLatentCapacityTimeConstant(45.0)
        stage.setGrossRatedTotalCoolingCapacity(UnitConversions.convert(cooling_system.cooling_capacity, 'Btu/hr', 'W') * clg_ap.cool_capacity_ratios[i])
        stage.setRatedAirFlowRate(calc_rated_airflow(cooling_system.cooling_capacity, clg_ap.cool_rated_cfm_per_ton[i], clg_ap.cool_capacity_ratios[i]))
        clg_coil.addStage(stage)
      end
    end

    clg_coil.setName(coil_name)
    clg_coil.setCondenserType('AirCooled')
    clg_coil.setCrankcaseHeaterCapacity(UnitConversions.convert(clg_ap.crankcase_kw, 'kW', 'W'))
    clg_coil.additionalProperties.setFeature('HPXML_ID', cooling_system.id) # Used by reporting measure
    if is_ddb_control
      # Apply startup capacity degradation
      apply_capacity_degradation_EMS(model, clg_ap, clg_coil.name.get, true, cap_fff_curve_0, eir_fff_curve_0)
    end

    return clg_coil
  end

  def self.create_dx_heating_coil(model, obj_name, heating_system, is_ddb_control = false)
    htg_ap = heating_system.additional_properties

    if htg_ap.num_speeds > 1
      constant_biquadratic = create_curve_biquadratic_constant(model)
    end

    htg_coil = nil
    coil_name = obj_name + ' htg coil'

    for i in 0..(htg_ap.num_speeds - 1)
      cap_ft_spec_si = convert_curve_biquadratic(htg_ap.heat_cap_ft_spec[i])
      eir_ft_spec_si = convert_curve_biquadratic(htg_ap.heat_eir_ft_spec[i])
      cap_ft_curve = create_curve_biquadratic(model, cap_ft_spec_si, "Heat-CAP-fT#{i + 1}", -100, 100, -100, 100)
      eir_ft_curve = create_curve_biquadratic(model, eir_ft_spec_si, "Heat-EIR-fT#{i + 1}", -100, 100, -100, 100)
      if is_ddb_control
        # Zero out impact of part load ratio
        plf_fplr_curve = create_curve_quadratic(model, [1.0, 0.0, 0.0], "Heat-PLF-fPLR#{i + 1}", 0, 1, 0.7, 1)
      else
        plf_fplr_curve = create_curve_quadratic(model, htg_ap.heat_plf_fplr_spec[i], "Heat-PLF-fPLR#{i + 1}", 0, 1, 0.7, 1)
      end
      cap_fff_curve = create_curve_quadratic(model, htg_ap.heat_cap_fflow_spec[i], "Heat-CAP-fFF#{i + 1}", 0, 2, 0, 2)
      eir_fff_curve = create_curve_quadratic(model, htg_ap.heat_eir_fflow_spec[i], "Heat-EIR-fFF#{i + 1}", 0, 2, 0, 2)
      if i == 0
        cap_fff_curve_0 = cap_fff_curve
        eir_fff_curve_0 = eir_fff_curve
      end

      if htg_ap.num_speeds == 1
        htg_coil = OpenStudio::Model::CoilHeatingDXSingleSpeed.new(model, model.alwaysOnDiscreteSchedule, cap_ft_curve, cap_fff_curve, eir_ft_curve, eir_fff_curve, plf_fplr_curve)
        if heating_system.heating_efficiency_cop.nil?
          htg_coil.setRatedCOP(1.0 / htg_ap.heat_rated_eirs[i])
        else # PTHP or room heat pump
          htg_coil.setRatedCOP(heating_system.heating_efficiency_cop)
        end
        htg_coil.setRatedTotalHeatingCapacity(UnitConversions.convert(heating_system.heating_capacity, 'Btu/hr', 'W'))
        htg_coil.setRatedAirFlowRate(calc_rated_airflow(heating_system.heating_capacity, htg_ap.heat_rated_cfm_per_ton[0], 1.0))
      else
        if htg_coil.nil?
          htg_coil = OpenStudio::Model::CoilHeatingDXMultiSpeed.new(model)
          htg_coil.setFuelType(EPlus::FuelTypeElectricity)
          htg_coil.setApplyPartLoadFractiontoSpeedsGreaterthan1(false)
          htg_coil.setAvailabilitySchedule(model.alwaysOnDiscreteSchedule)
        end
        stage = OpenStudio::Model::CoilHeatingDXMultiSpeedStageData.new(model, cap_ft_curve, cap_fff_curve, eir_ft_curve, eir_fff_curve, plf_fplr_curve, constant_biquadratic)
        stage.setGrossRatedHeatingCOP(1.0 / htg_ap.heat_rated_eirs[i])
        stage.setRatedWasteHeatFractionofPowerInput(0.2)
        stage.setGrossRatedHeatingCapacity(UnitConversions.convert(heating_system.heating_capacity, 'Btu/hr', 'W') * htg_ap.heat_capacity_ratios[i])
        stage.setRatedAirFlowRate(calc_rated_airflow(heating_system.heating_capacity, htg_ap.heat_rated_cfm_per_ton[i], htg_ap.heat_capacity_ratios[i]))
        htg_coil.addStage(stage)
      end
    end

    htg_coil.setName(coil_name)
    htg_coil.setMinimumOutdoorDryBulbTemperatureforCompressorOperation(UnitConversions.convert(htg_ap.hp_min_temp, 'F', 'C'))
    htg_coil.setMaximumOutdoorDryBulbTemperatureforDefrostOperation(UnitConversions.convert(40.0, 'F', 'C'))
    defrost_eir_curve = create_curve_biquadratic(model, [0.1528, 0, 0, 0, 0, 0], 'Defrosteir', -100, 100, -100, 100) # Heating defrost curve for reverse cycle
    htg_coil.setDefrostEnergyInputRatioFunctionofTemperatureCurve(defrost_eir_curve)
    htg_coil.setDefrostStrategy('ReverseCycle')
    htg_coil.setDefrostControl('Timed')
    if heating_system.fraction_heat_load_served == 0
      htg_coil.setResistiveDefrostHeaterCapacity(0)
    end
    htg_coil.setMaximumOutdoorDryBulbTemperatureforCrankcaseHeaterOperation(UnitConversions.convert(htg_ap.crankcase_temp, 'F', 'C')) unless htg_ap.crankcase_temp.nil?
    htg_coil.setCrankcaseHeaterCapacity(UnitConversions.convert(htg_ap.crankcase_kw, 'kW', 'W'))
    htg_coil.additionalProperties.setFeature('HPXML_ID', heating_system.id) # Used by reporting measure
    if is_ddb_control
      # Apply startup capacity degradation
      apply_capacity_degradation_EMS(model, htg_ap, htg_coil.name.get, false, cap_fff_curve_0, eir_fff_curve_0)
    end

    return htg_coil
  end

  def self.set_cool_rated_eirs(cooling_system)
    clg_ap = cooling_system.additional_properties

    clg_ap.cool_rated_eirs = []
    for speed in 0..clg_ap.num_speeds - 1
      clg_ap.cool_rated_eirs << calc_eir_from_eer(clg_ap.cool_eers[speed], clg_ap.fan_power_rated)
    end
  end

  def self.set_heat_rated_eirs(heating_system)
    htg_ap = heating_system.additional_properties

    htg_ap.heat_rated_eirs = []
    for speed in 0..htg_ap.num_speeds - 1
      htg_ap.heat_rated_eirs << calc_eir_from_cop(htg_ap.heat_cops[speed], htg_ap.fan_power_rated)
    end
  end

  def self.set_cool_rated_shrs_gross(cooling_system)
    clg_ap = cooling_system.additional_properties

    # Convert SHRs from net to gross.
    if ((cooling_system.is_a? HPXML::CoolingSystem) && ([HPXML::HVACTypeRoomAirConditioner, HPXML::HVACTypePTAC].include? cooling_system.cooling_system_type)) ||
       ((cooling_system.is_a? HPXML::HeatPump) && ([HPXML::HVACTypeHeatPumpPTHP, HPXML::HVACTypeHeatPumpRoom].include? cooling_system.heat_pump_type))
      clg_ap.cool_rated_shrs_gross = [cooling_system.cooling_shr] # We don't model the fan separately, so set gross == net
    else
      clg_ap.cool_rated_shrs_gross = []
      for speed in 0..clg_ap.num_speeds - 1
        qtot_net_nominal = 12000.0
        qsens_net_nominal = qtot_net_nominal * clg_ap.cool_rated_shrs_net[speed]
        qtot_gross_nominal = qtot_net_nominal + UnitConversions.convert(clg_ap.cool_rated_cfm_per_ton[speed] * clg_ap.fan_power_rated, 'Wh', 'Btu')
        qsens_gross_nominal = qsens_net_nominal + UnitConversions.convert(clg_ap.cool_rated_cfm_per_ton[speed] * clg_ap.fan_power_rated, 'Wh', 'Btu')
        clg_ap.cool_rated_shrs_gross << (qsens_gross_nominal / qtot_gross_nominal)

        # Make sure SHR's are in valid range based on E+ model limits.
        # The following correlation was developed by Jon Winkler to test for maximum allowed SHR based on the 300 - 450 cfm/ton limits in E+
        max_shr = 0.3821066 + 0.001050652 * clg_ap.cool_rated_cfm_per_ton[speed] - 0.01
        clg_ap.cool_rated_shrs_gross[speed] = [clg_ap.cool_rated_shrs_gross[speed], max_shr].min
        min_shr = 0.60 # Approximate minimum SHR such that an ADP exists
        clg_ap.cool_rated_shrs_gross[speed] = [clg_ap.cool_rated_shrs_gross[speed], min_shr].max
      end
    end
  end

  def self.apply_supp_coil_EMS_for_ddb_thermostat(model, supp_coil, control_zone, htg_coil)
    # Sensors
    tin_sensor = OpenStudio::Model::EnergyManagementSystemSensor.new(model, 'Zone Mean Air Temperature')
    tin_sensor.setName('zone air temp')
    tin_sensor.setKeyName(control_zone.name.to_s)

    htg_sch = control_zone.thermostatSetpointDualSetpoint.get.heatingSetpointTemperatureSchedule.get
    htg_sp_ss = OpenStudio::Model::EnergyManagementSystemSensor.new(model, 'Schedule Value')
    htg_sp_ss.setName('htg_setpoint')
    htg_sp_ss.setKeyName(htg_sch.name.to_s)

    supp_coil_energy = OpenStudio::Model::EnergyManagementSystemSensor.new(model, 'Heating Coil Electricity Energy')
    supp_coil_energy.setName('supp coil electric energy')
    supp_coil_energy.setKeyName(supp_coil.name.get)

    htg_coil_energy = OpenStudio::Model::EnergyManagementSystemSensor.new(model, 'Heating Coil Electricity Energy')
    htg_coil_energy.setName('hp htg coil electric energy')
    htg_coil_energy.setKeyName(htg_coil.name.get)

    # Trend variable
    supp_energy_trend = OpenStudio::Model::EnergyManagementSystemTrendVariable.new(model, supp_coil_energy)
    supp_energy_trend.setName("#{supp_coil_energy.name} Trend")
    supp_energy_trend.setNumberOfTimestepsToBeLogged(1)

    # Trend variable
    htg_energy_trend = OpenStudio::Model::EnergyManagementSystemTrendVariable.new(model, htg_coil_energy)
    htg_energy_trend.setName("#{htg_coil_energy.name} Trend")
    htg_energy_trend.setNumberOfTimestepsToBeLogged(5)

    # Actuators
    # Create a new schedule for supp availability
    supp_avail_sch = supp_coil.availabilitySchedule.clone.to_ScheduleConstant.get
    supp_avail_sch.setName('supp coil avail sch')
    supp_coil.setAvailabilitySchedule(supp_avail_sch)
    supp_coil_avail_actuator = OpenStudio::Model::EnergyManagementSystemActuator.new(supp_avail_sch, *EPlus::EMSActuatorScheduleConstantValue)
    supp_coil_avail_actuator.setName(supp_coil.name.get.gsub('-', '_') + ' avail')

    ddb = model.getThermostatSetpointDualSetpoints[0].temperatureDifferenceBetweenCutoutAndSetpoint
    # Program
    supp_coil_avail_program = OpenStudio::Model::EnergyManagementSystemProgram.new(model)
    supp_coil_avail_program.setName("#{supp_coil.name.get} control program")
    supp_coil_avail_program.addLine("Set living_t = #{tin_sensor.name}")
    supp_coil_avail_program.addLine("Set htg_sp_l = #{htg_sp_ss.name}")
    supp_coil_avail_program.addLine("Set htg_sp_h = #{htg_sp_ss.name} + #{ddb}")
    supp_coil_avail_program.addLine("If (@TRENDVALUE #{supp_energy_trend.name} 1) > 0") # backup coil is turned on, keep it on until reaching upper end of ddb in case of high frequency oscillations
    supp_coil_avail_program.addLine('  If living_t > htg_sp_h')
    supp_coil_avail_program.addLine("    Set #{supp_coil_avail_actuator.name} = 0")
    supp_coil_avail_program.addLine('  Else')
    supp_coil_avail_program.addLine("    Set #{supp_coil_avail_actuator.name} = 1")
    supp_coil_avail_program.addLine('  EndIf')
    supp_coil_avail_program.addLine('Else') # Only turn on the backup coil when temprature is below lower end of ddb.
    r_s_a = ["#{htg_energy_trend.name} > 0"]
    # Observe 5 mins before turning on supp coil
    for t_i in 1..4
      r_s_a << "(@TrendValue #{htg_energy_trend.name} #{t_i}) > 0"
    end
    supp_coil_avail_program.addLine("  If #{r_s_a.join(' && ')}")
    supp_coil_avail_program.addLine('    If living_t > htg_sp_l')
    supp_coil_avail_program.addLine("      Set #{supp_coil_avail_actuator.name} = 0")
    supp_coil_avail_program.addLine('    Else')
    supp_coil_avail_program.addLine("      Set #{supp_coil_avail_actuator.name} = 1")
    supp_coil_avail_program.addLine('    EndIf')
    supp_coil_avail_program.addLine('  Else')
    supp_coil_avail_program.addLine("    Set #{supp_coil_avail_actuator.name} = 0")
    supp_coil_avail_program.addLine('  EndIf')
    supp_coil_avail_program.addLine('EndIf')

    # ProgramCallingManagers
    program_calling_manager = OpenStudio::Model::EnergyManagementSystemProgramCallingManager.new(model)
    program_calling_manager.setName("#{supp_coil_avail_program.name} ProgramManager")
    program_calling_manager.setCallingPoint('InsideHVACSystemIterationLoop')
    program_calling_manager.addProgram(supp_coil_avail_program)
  end

  def self.calc_time_to_full_cap(c_d)
    # assuming a linear relationship between points we have data for: 2 minutes at 0.08 and 5 minutes at 0.23
    time = (20.0 * c_d + 0.4).round
    time = [time, 2].max
    time = [time, 5].min
    return time
  end

  def self.apply_capacity_degradation_EMS(model, system_ap, coil_name, is_cooling, cap_fff_curve, eir_fff_curve)
    # Note: Currently only available in 1 min time step
    if is_cooling
      c_d = system_ap.cool_c_d
    else
      c_d = system_ap.heat_c_d
    end
    number_of_timestep_logged = calc_time_to_full_cap(c_d)

    # Sensors
    cap_curve_var_in = OpenStudio::Model::EnergyManagementSystemSensor.new(model, 'Performance Curve Input Variable 1 Value')
    cap_curve_var_in.setName('CAP fFF Var')
    cap_curve_var_in.setKeyName(cap_fff_curve.name.get)

    eir_curve_var_in = OpenStudio::Model::EnergyManagementSystemSensor.new(model, 'Performance Curve Input Variable 1 Value')
    eir_curve_var_in.setName('EIR fFF Var')
    eir_curve_var_in.setKeyName(eir_fff_curve.name.get)

    if is_cooling
      coil_energy = OpenStudio::Model::EnergyManagementSystemSensor.new(model, 'Cooling Coil Electricity Energy')
      coil_energy.setName('clg coil electric energy')
      cap_fflow_spec = system_ap.cool_cap_fflow_spec[0]
      eir_fflow_spec = system_ap.cool_eir_fflow_spec[0]
    else
      coil_energy = OpenStudio::Model::EnergyManagementSystemSensor.new(model, 'Heating Coil Electricity Energy')
      coil_energy.setName('htg coil electric energy')
      cap_fflow_spec = system_ap.heat_cap_fflow_spec[0]
      eir_fflow_spec = system_ap.heat_eir_fflow_spec[0]
    end
    coil_energy.setKeyName(coil_name)
    # Trend variable
    energy_trend = OpenStudio::Model::EnergyManagementSystemTrendVariable.new(model, coil_energy)
    energy_trend.setName("#{coil_energy.name} Trend")
    energy_trend.setNumberOfTimestepsToBeLogged(number_of_timestep_logged)

    # Actuators
    cc_actuator = OpenStudio::Model::EnergyManagementSystemActuator.new(cap_fff_curve, *EPlus::EMSActuatorCurveResult)
    cc_actuator.setName(cap_fff_curve.name.get.gsub('-', '_') + ' value')
    ec_actuator = OpenStudio::Model::EnergyManagementSystemActuator.new(eir_fff_curve, *EPlus::EMSActuatorCurveResult)
    ec_actuator.setName(eir_fff_curve.name.get.gsub('-', '_') + ' value')

    # Program
    cycling_degrad_program = OpenStudio::Model::EnergyManagementSystemProgram.new(model)
    # Check values within min/max limits
    cycling_degrad_program.setName("#{coil_name} cycling degradation program")
    cycling_degrad_program.addLine("If #{cap_curve_var_in.name} < #{cap_fff_curve.minimumValueofx}")
    cycling_degrad_program.addLine("  Set #{cap_curve_var_in.name} = #{cap_fff_curve.minimumValueofx}")
    cycling_degrad_program.addLine("ElseIf #{cap_curve_var_in.name} > #{cap_fff_curve.maximumValueofx}")
    cycling_degrad_program.addLine("  Set #{cap_curve_var_in.name} = #{cap_fff_curve.maximumValueofx}")
    cycling_degrad_program.addLine('EndIf')
    cycling_degrad_program.addLine("If #{eir_curve_var_in.name} < #{eir_fff_curve.minimumValueofx}")
    cycling_degrad_program.addLine("  Set #{eir_curve_var_in.name} = #{eir_fff_curve.minimumValueofx}")
    cycling_degrad_program.addLine("ElseIf #{eir_curve_var_in.name} > #{eir_fff_curve.maximumValueofx}")
    cycling_degrad_program.addLine("  Set #{eir_curve_var_in.name} = #{eir_fff_curve.maximumValueofx}")
    cycling_degrad_program.addLine('EndIf')
    cc_out_calc = []
    ec_out_calc = []
    cap_fflow_spec.each_with_index do |coeff, i|
      c_name = "c_#{i + 1}_cap"
      cycling_degrad_program.addLine("Set #{c_name} = #{coeff}")
      cc_out_calc << c_name + " * (#{cap_curve_var_in.name}^#{i})"
    end
    eir_fflow_spec.each_with_index do |coeff, i|
      c_name = "c_#{i + 1}_eir"
      cycling_degrad_program.addLine("Set #{c_name} = #{coeff}")
      ec_out_calc << c_name + " * (#{eir_curve_var_in.name}^#{i})"
    end
    cycling_degrad_program.addLine("Set cc_out = #{cc_out_calc.join(' + ')}")
    cycling_degrad_program.addLine("Set ec_out = #{ec_out_calc.join(' + ')}")
    (0..number_of_timestep_logged).each do |t_i|
      if t_i == 0
        cycling_degrad_program.addLine("Set cc_now = #{energy_trend.name}")
      else
        cycling_degrad_program.addLine("Set cc_#{t_i}_ago = @TrendValue #{energy_trend.name} #{t_i}")
      end
    end
    (1..number_of_timestep_logged).each do |t_i|
      if t_i == 1
        cycling_degrad_program.addLine("If cc_#{t_i}_ago == 0 && cc_now > 0") # Coil just turned on
      else
        r_s_a = ['cc_now > 0']
        for i in 1..t_i - 1
          r_s_a << "cc_#{i}_ago > 0"
        end
        r_s = r_s_a.join(' && ')
        cycling_degrad_program.addLine("ElseIf cc_#{t_i}_ago == 0 && #{r_s}")
      end
      # Curve fit from Winkler's thesis, page 200: https://drum.lib.umd.edu/bitstream/handle/1903/9493/Winkler_umd_0117E_10504.pdf?sequence=1&isAllowed=y
      # use average curve value ( ~ at 0.5 min).
      cycling_degrad_program.addLine("  Set exp = @Exp((-2.19722) * #{t_i - 0.5})")
      cycling_degrad_program.addLine('  Set cc_mult = -1.0125 * exp + 1.0125')
    end
    cycling_degrad_program.addLine('Else')
    cycling_degrad_program.addLine('  Set cc_mult = 1.0')
    cycling_degrad_program.addLine('EndIf')
    cycling_degrad_program.addLine("Set #{cc_actuator.name} = cc_mult * cc_out")
    # power is ramped up in less than 1 min, only second level simulation can capture power startup behavior
    cycling_degrad_program.addLine("Set #{ec_actuator.name} = ec_out / cc_mult")

    # ProgramCallingManagers
    program_calling_manager = OpenStudio::Model::EnergyManagementSystemProgramCallingManager.new(model)
    program_calling_manager.setName("#{cycling_degrad_program.name} ProgramManager")
    program_calling_manager.setCallingPoint('InsideHVACSystemIterationLoop')
    program_calling_manager.addProgram(cycling_degrad_program)

    # oems = model.getOutputEnergyManagementSystem
    # oems.setActuatorAvailabilityDictionaryReporting('Verbose')
    # oems.setInternalVariableAvailabilityDictionaryReporting('Verbose')
    # oems.setEMSRuntimeLanguageDebugOutputLevel('Verbose')
  end

  def self.apply_two_speed_realistic_staging_EMS(model, unitary_system, htg_supp_coil, control_zone, is_heatpump)
    # Note: Currently only available in 1 min time step
    number_of_timestep_logged = 5 # wait 5 mins to check demand

    # Sensors
    if is_heatpump
      backup_coil_energy = OpenStudio::Model::EnergyManagementSystemSensor.new(model, 'Heating Coil Heating Energy')
      backup_coil_energy.setName('supp coil heating energy')
      backup_coil_energy.setKeyName(htg_supp_coil.name.get)

      # Trend variable
      backup_energy_trend = OpenStudio::Model::EnergyManagementSystemTrendVariable.new(model, backup_coil_energy)
      backup_energy_trend.setName("#{backup_coil_energy.name} Trend")
      backup_energy_trend.setNumberOfTimestepsToBeLogged(1)

      # Create a new schedule for supp availability
      supp_avail_sch = htg_supp_coil.availabilitySchedule.clone.to_ScheduleConstant.get
      supp_avail_sch.setName('supp coil avail sch')
      htg_supp_coil.setAvailabilitySchedule(supp_avail_sch)
      supp_coil_avail_actuator = OpenStudio::Model::EnergyManagementSystemActuator.new(supp_avail_sch, *EPlus::EMSActuatorScheduleConstantValue)
      supp_coil_avail_actuator.setName(htg_supp_coil.name.get.gsub('-', '_') + ' avail')
    end
    # Sensors
    living_temp_ss = OpenStudio::Model::EnergyManagementSystemSensor.new(model, 'Zone Air Temperature')
    living_temp_ss.setName('living temp')
    living_temp_ss.setKeyName(HPXML::LocationLivingSpace)

    htg_sch = control_zone.thermostatSetpointDualSetpoint.get.heatingSetpointTemperatureSchedule.get
    clg_sch = control_zone.thermostatSetpointDualSetpoint.get.coolingSetpointTemperatureSchedule.get

    htg_sp_ss = OpenStudio::Model::EnergyManagementSystemSensor.new(model, 'Schedule Value')
    htg_sp_ss.setName('htg_setpoint')
    htg_sp_ss.setKeyName(htg_sch.name.to_s)

    clg_sp_ss = OpenStudio::Model::EnergyManagementSystemSensor.new(model, 'Schedule Value')
    clg_sp_ss.setName('clg_setpoint')
    clg_sp_ss.setKeyName(clg_sch.name.to_s)

    unitary_var = OpenStudio::Model::EnergyManagementSystemSensor.new(model, 'Unitary System DX Coil Speed Level')
    unitary_var.setName(unitary_system.name.get + ' speed level')
    unitary_var.setKeyName(unitary_system.name.get)

    # Actuators
    unitary_actuator = OpenStudio::Model::EnergyManagementSystemActuator.new(unitary_system, 'Coil Speed Control', 'Unitary System DX Coil Speed Value')
    unitary_actuator.setName(unitary_system.name.get + ' speed override')

    # Trend variable
    unitary_speed_var_trend = OpenStudio::Model::EnergyManagementSystemTrendVariable.new(model, unitary_var)
    unitary_speed_var_trend.setName("#{unitary_var.name} Trend")
    unitary_speed_var_trend.setNumberOfTimestepsToBeLogged(number_of_timestep_logged)

    ddb = model.getThermostatSetpointDualSetpoints[0].temperatureDifferenceBetweenCutoutAndSetpoint
    # Program
    realistic_cycling_program = OpenStudio::Model::EnergyManagementSystemProgram.new(model)
    # Check values within min/max limits
    realistic_cycling_program.setName("#{unitary_system.name.get} realistic cycling")
    realistic_cycling_program.addLine("Set living_t = #{living_temp_ss.name}")
    realistic_cycling_program.addLine("Set htg_sp_l = #{htg_sp_ss.name}")
    realistic_cycling_program.addLine("Set htg_sp_h = #{htg_sp_ss.name} + #{ddb}")
    realistic_cycling_program.addLine("Set clg_sp_l = #{clg_sp_ss.name} - #{ddb}")
    realistic_cycling_program.addLine("Set clg_sp_h = #{clg_sp_ss.name}")

    (1..number_of_timestep_logged).each do |t_i|
      realistic_cycling_program.addLine("Set unitary_var_#{t_i}_ago = @TrendValue #{unitary_speed_var_trend.name} #{t_i}")
    end
    s_trend_low = []
    s_trend_high = []
    (1..number_of_timestep_logged).each do |t_i|
      s_trend_low << "(unitary_var_#{t_i}_ago == 1)"
      s_trend_high << "(unitary_var_#{t_i}_ago == 2)"
    end
    # Cooling
    # Setpoint not met and low speed is on for 5 time steps
    realistic_cycling_program.addLine("If (living_t - clg_sp_h > 0.0) && (#{s_trend_low.join(' && ')})")
    # Enable high speed unitary system
    realistic_cycling_program.addLine("  Set #{unitary_actuator.name} = 2")
    # Keep high speed unitary on until setpoint +- deadband is met
    realistic_cycling_program.addLine('ElseIf (unitary_var_1_ago == 2) && ((living_t - clg_sp_l > 0.0))')
    realistic_cycling_program.addLine("  Set #{unitary_actuator.name} = 2")
    realistic_cycling_program.addLine('Else')
    realistic_cycling_program.addLine("  Set #{unitary_actuator.name} = 1")
    realistic_cycling_program.addLine('EndIf')
    if is_heatpump
      # Heating
      realistic_cycling_program.addLine("If (htg_sp_l - living_t > 0.0) && (#{s_trend_low.join(' && ')})")
      # Enable high speed unitary system
      realistic_cycling_program.addLine("  Set #{unitary_actuator.name} = 2")
      # Keep high speed unitary on until setpoint +- deadband is met
      realistic_cycling_program.addLine('ElseIf (unitary_var_1_ago == 2) && (htg_sp_h - living_t > 0.0)')
      realistic_cycling_program.addLine("  Set #{unitary_actuator.name} = 2")
      realistic_cycling_program.addLine('Else')
      realistic_cycling_program.addLine("  Set #{unitary_actuator.name} = 1")
      realistic_cycling_program.addLine('EndIf')
      if not htg_supp_coil.nil?
        realistic_cycling_program.addLine("If (htg_sp_l - living_t > 0.0) && (#{s_trend_high.join(' && ')})")
        realistic_cycling_program.addLine("  Set #{supp_coil_avail_actuator.name} = 1")
        realistic_cycling_program.addLine("ElseIf ((@TRENDVALUE #{backup_energy_trend.name} 1) > 0) && (htg_sp_h - living_t > 0.0)") # backup coil is turned on, keep it on until reaching upper end of ddb in case of high frequency oscillations
        realistic_cycling_program.addLine("  Set #{supp_coil_avail_actuator.name} = 1")
        realistic_cycling_program.addLine('Else')
        realistic_cycling_program.addLine("  Set #{supp_coil_avail_actuator.name} = 0")
        realistic_cycling_program.addLine('EndIf')
      end
    end
    # ProgramCallingManagers
    program_calling_manager = OpenStudio::Model::EnergyManagementSystemProgramCallingManager.new(model)
    program_calling_manager.setName("#{realistic_cycling_program.name} ProgramManager")
    program_calling_manager.setCallingPoint('InsideHVACSystemIterationLoop')
    program_calling_manager.addProgram(realistic_cycling_program)

    # oems = model.getOutputEnergyManagementSystem
    # oems.setActuatorAvailabilityDictionaryReporting('Verbose')
    # oems.setInternalVariableAvailabilityDictionaryReporting('Verbose')
    # oems.setEMSRuntimeLanguageDebugOutputLevel('Verbose')
  end

  def self.calc_plr_coefficients(c_d)
    return [(1.0 - c_d), c_d, 0.0] # Linear part load model
  end

  def self.set_cool_c_d(cooling_system, num_speeds)
    clg_ap = cooling_system.additional_properties

    # Degradation coefficient for cooling
    if ((cooling_system.is_a? HPXML::CoolingSystem) && ([HPXML::HVACTypeRoomAirConditioner, HPXML::HVACTypePTAC].include? cooling_system.cooling_system_type)) ||
       ((cooling_system.is_a? HPXML::HeatPump) && ([HPXML::HVACTypeHeatPumpPTHP, HPXML::HVACTypeHeatPumpRoom].include? cooling_system.heat_pump_type))
      clg_ap.cool_c_d = 0.22
    elsif num_speeds == 1
      if cooling_system.cooling_efficiency_seer < 13.0
        clg_ap.cool_c_d = 0.20
      else
        clg_ap.cool_c_d = 0.07
      end
    elsif num_speeds == 2
      clg_ap.cool_c_d = 0.11
    elsif num_speeds >= 4
      clg_ap.cool_c_d = 0.25
    end

    # PLF curve
    clg_ap.cool_plf_fplr_spec = [calc_plr_coefficients(clg_ap.cool_c_d)] * num_speeds
  end

  def self.set_heat_c_d(heating_system, num_speeds)
    htg_ap = heating_system.additional_properties

    # Degradation coefficient for heating
    if (heating_system.is_a? HPXML::HeatPump) && ([HPXML::HVACTypeHeatPumpPTHP, HPXML::HVACTypeHeatPumpRoom].include? heating_system.heat_pump_type)
      htg_ap.heat_c_d = 0.22
    elsif num_speeds == 1
      if heating_system.heating_efficiency_hspf < 7.0
        htg_ap.heat_c_d =  0.20
      else
        htg_ap.heat_c_d =  0.11
      end
    elsif num_speeds == 2
      htg_ap.heat_c_d =  0.11
    elsif num_speeds == 4
      htg_ap.heat_c_d =  0.24
    elsif num_speeds == 10 # mini-split heat pump
      htg_ap.heat_c_d =  0.40
    end

    htg_ap.heat_plf_fplr_spec = [calc_plr_coefficients(htg_ap.heat_c_d)] * num_speeds
  end

  def self.calc_ceer_from_eer(cooling_system)
    # Reference: http://documents.dps.ny.gov/public/Common/ViewDoc.aspx?DocRefId=%7BB6A57FC0-6376-4401-92BD-D66EC1930DCF%7D
    return cooling_system.cooling_efficiency_eer / 1.01
  end

  def self.set_fan_power_rated(hvac_system)
    hvac_ap = hvac_system.additional_properties

    if hvac_system.distribution_system.nil?
      # Ductless, installed and rated value should be equal
      hvac_ap.fan_power_rated = hvac_system.fan_watts_per_cfm # W/cfm
    else
      # Based on ASHRAE 1449-RP and recommended by Hugh Henderson
      if hvac_system.cooling_efficiency_seer <= 14
        hvac_ap.fan_power_rated = 0.25 # W/cfm
      elsif hvac_system.cooling_efficiency_seer >= 16
        hvac_ap.fan_power_rated = 0.18 # W/cfm
      else
        hvac_ap.fan_power_rated = 0.25 + (0.18 - 0.25) * (hvac_system.cooling_efficiency_seer - 14.0) / 2.0 # W/cfm
      end
    end
  end

  def self.calc_pump_rated_flow_rate(pump_eff, pump_w, pump_head_pa)
    # Calculate needed pump rated flow rate to achieve a given pump power with an assumed
    # efficiency and pump head.
    return pump_eff * pump_w / pump_head_pa # m3/s
  end

  def self.get_unitary_system_from_air_loop_hvac(air_loop)
    # Returns the unitary system or nil
    air_loop.supplyComponents.each do |comp|
      next unless comp.to_AirLoopHVACUnitarySystem.is_initialized

      return comp.to_AirLoopHVACUnitarySystem.get
    end
    return
  end

  def self.set_cool_rated_cfm_per_ton_mshp(heat_pump, num_speeds)
    hp_ap = heat_pump.additional_properties

    dB_rated = 80.0 # deg-F
    wB_rated = 67.0 # deg-F

    cool_nominal_capacity_ratio = 1.0
    cool_nominal_cfm_per_ton = ((hp_ap.cool_max_cfm_per_ton * hp_ap.cool_max_capacity_ratio - hp_ap.cool_min_cfm_per_ton * hp_ap.cool_min_capacity_ratio) /
                                (hp_ap.cool_max_capacity_ratio - hp_ap.cool_min_capacity_ratio)) *
                               (cool_nominal_capacity_ratio - hp_ap.cool_min_capacity_ratio) + hp_ap.cool_min_cfm_per_ton * hp_ap.cool_min_capacity_ratio

    p_atm = 14.696 # standard atmospheric pressure (psia)

    ao = Psychrometrics.CoilAoFactor(dB_rated, wB_rated, p_atm, UnitConversions.convert(1, 'ton', 'kBtu/hr'), cool_nominal_cfm_per_ton, heat_pump.cooling_shr)

    hp_ap.cool_capacity_ratios = []
    hp_ap.cool_rated_cfm_per_ton = []
    hp_ap.cool_rated_shrs_gross = []

    for i in 0..num_speeds - 1
      hp_ap.cool_capacity_ratios << hp_ap.cool_min_capacity_ratio + i * (hp_ap.cool_max_capacity_ratio - hp_ap.cool_min_capacity_ratio) / (num_speeds - 1)
      hp_ap.cool_rated_cfm_per_ton << (hp_ap.cool_min_cfm_per_ton * hp_ap.cool_min_capacity_ratio + i * (hp_ap.cool_max_cfm_per_ton * hp_ap.cool_max_capacity_ratio - hp_ap.cool_min_cfm_per_ton * hp_ap.cool_min_capacity_ratio) / (num_speeds - 1)) / hp_ap.cool_capacity_ratios[-1]
      # Calculate the SHR for each speed. Use minimum value of 0.98 to prevent E+ bypass factor calculation errors
      hp_ap.cool_rated_shrs_gross[i] = [Psychrometrics.CalculateSHR(dB_rated, wB_rated, p_atm, UnitConversions.convert(hp_ap.cool_capacity_ratios[i], 'ton', 'kBtu/hr'), hp_ap.cool_rated_cfm_per_ton[i] * hp_ap.cool_capacity_ratios[i], ao), 0.98].min
    end
  end

  def self.set_cool_rated_eirs_mshp(cooling_system, num_speeds)
    clg_ap = cooling_system.additional_properties

    cops_norm = [1.901, 1.859, 1.746, 1.609, 1.474, 1.353, 1.247, 1.156, 1.079, 1.0]
    fan_powers_norm = [0.604, 0.634, 0.670, 0.711, 0.754, 0.800, 0.848, 0.898, 0.948, 1.0]

    cop_max_speed = 3.5 # 3.5 is an initial guess, final value solved for below

    fan_powers_rated = []
    eers_rated = []

    for i in 0..num_speeds - 1
      fan_powers_rated << clg_ap.fan_power_rated * fan_powers_norm[i]
      eers_rated << UnitConversions.convert(cop_max_speed, 'W', 'Btu/hr') * cops_norm[i]
    end

    cop_max_speed_1 = cop_max_speed
    cop_max_speed_2 = cop_max_speed
    error = cooling_system.cooling_efficiency_seer - calc_mshp_seer(eers_rated, clg_ap.cool_c_d, clg_ap.cool_capacity_ratios, clg_ap.cool_rated_cfm_per_ton, fan_powers_rated, clg_ap.cool_eir_ft_spec, clg_ap.cool_cap_ft_spec)
    error1 = error
    error2 = error

    itmax = 50 # maximum iterations
    cvg = false
    final_n = nil

    for n in 1..itmax + 1
      final_n = n
      for i in 0..num_speeds - 1
        eers_rated[i] = UnitConversions.convert(cop_max_speed, 'W', 'Btu/hr') * cops_norm[i]
      end

      error = cooling_system.cooling_efficiency_seer - calc_mshp_seer(eers_rated, clg_ap.cool_c_d, clg_ap.cool_capacity_ratios, clg_ap.cool_rated_cfm_per_ton, fan_powers_rated, clg_ap.cool_eir_ft_spec, clg_ap.cool_cap_ft_spec)

      cop_max_speed, cvg, cop_max_speed_1, error1, cop_max_speed_2, error2 = MathTools.Iterate(cop_max_speed, error, cop_max_speed_1, error1, cop_max_speed_2, error2, n, cvg)

      if cvg
        break
      end
    end

    if (not cvg) || (final_n > itmax)
      cop_max_speed = UnitConversions.convert(0.547 * cooling_system.cooling_efficiency_seer - 0.104, 'Btu/hr', 'W') # Correlation developed from JonW's MatLab scripts. Only used if an eer cannot be found.
    end

    clg_ap.cool_rated_eirs = []

    for i in 0..num_speeds - 1
      clg_ap.cool_rated_eirs << calc_eir_from_eer(UnitConversions.convert(cop_max_speed, 'W', 'Btu/hr') * cops_norm[i], fan_powers_rated[i])
    end
  end

  def self.set_mshp_downselected_speed_indices(heat_pump)
    hp_ap = heat_pump.additional_properties

    # Down-select to speed indices

    # Cooling
    hp_ap.cool_cap_ft_spec = hp_ap.cool_cap_ft_spec.select.with_index { |_x, i| hp_ap.speed_indices.include? i }
    hp_ap.cool_eir_ft_spec = hp_ap.cool_eir_ft_spec.select.with_index { |_x, i| hp_ap.speed_indices.include? i }
    hp_ap.cool_cap_fflow_spec = hp_ap.cool_cap_fflow_spec.select.with_index { |_x, i| hp_ap.speed_indices.include? i }
    hp_ap.cool_eir_fflow_spec = hp_ap.cool_eir_fflow_spec.select.with_index { |_x, i| hp_ap.speed_indices.include? i }
    hp_ap.cool_plf_fplr_spec = hp_ap.cool_plf_fplr_spec.select.with_index { |_x, i| hp_ap.speed_indices.include? i }
    hp_ap.cool_rated_cfm_per_ton = hp_ap.cool_rated_cfm_per_ton.select.with_index { |_x, i| hp_ap.speed_indices.include? i }
    hp_ap.cool_capacity_ratios = hp_ap.cool_capacity_ratios.select.with_index { |_x, i| hp_ap.speed_indices.include? i }
    hp_ap.cool_rated_shrs_gross = hp_ap.cool_rated_shrs_gross.select.with_index { |_x, i| hp_ap.speed_indices.include? i }
    hp_ap.cool_rated_eirs = hp_ap.cool_rated_eirs.select.with_index { |_x, i| hp_ap.speed_indices.include? i }
    hp_ap.cool_fan_speed_ratios = []
    for i in 0..(hp_ap.speed_indices.size - 1)
      hp_ap.cool_fan_speed_ratios << hp_ap.cool_rated_cfm_per_ton[i] * hp_ap.cool_capacity_ratios[i] / (hp_ap.cool_rated_cfm_per_ton[-1] * hp_ap.cool_capacity_ratios[-1])
    end

    if heat_pump.is_a? HPXML::HeatPump # Skip for mini-split air conditioner
      # Heating
      hp_ap.heat_eir_ft_spec = hp_ap.heat_eir_ft_spec.select.with_index { |_x, i| hp_ap.speed_indices.include? i }
      hp_ap.heat_cap_fflow_spec = hp_ap.heat_cap_fflow_spec.select.with_index { |_x, i| hp_ap.speed_indices.include? i }
      hp_ap.heat_eir_fflow_spec = hp_ap.heat_eir_fflow_spec.select.with_index { |_x, i| hp_ap.speed_indices.include? i }
      hp_ap.heat_cap_ft_spec = hp_ap.heat_cap_ft_spec.select.with_index { |_x, i| hp_ap.speed_indices.include? i }
      hp_ap.heat_plf_fplr_spec = hp_ap.heat_plf_fplr_spec.select.with_index { |_x, i| hp_ap.speed_indices.include? i }
      hp_ap.heat_rated_cfm_per_ton = hp_ap.heat_rated_cfm_per_ton.select.with_index { |_x, i| hp_ap.speed_indices.include? i }
      hp_ap.heat_capacity_ratios = hp_ap.heat_capacity_ratios.select.with_index { |_x, i| hp_ap.speed_indices.include? i }
      hp_ap.heat_rated_eirs = hp_ap.heat_rated_eirs.select.with_index { |_x, i| hp_ap.speed_indices.include? i }
      hp_ap.heat_fan_speed_ratios = []
      for i in 0..(hp_ap.speed_indices.size - 1)
        hp_ap.heat_fan_speed_ratios << hp_ap.heat_rated_cfm_per_ton[i] * hp_ap.heat_capacity_ratios[i] / (hp_ap.heat_rated_cfm_per_ton[-1] * hp_ap.heat_capacity_ratios[-1])
      end
    end
  end

  def self.calc_mshp_seer(eer_a, c_d, capacity_ratio, cfm_tons, fan_power_rated, cool_eir_ft_spec, cool_cap_ft_spec)
    n_max = (eer_a.length - 1.0) - 3.0 # Don't use max speed; FIXME: this is different than calc_mshp_hspf?
    n_min = 0
    n_int = (n_min + (n_max - n_min) / 3.0).ceil.to_i

    wBin = 67.0
    tout_B = 82.0
    tout_E = 87.0
    tout_F = 67.0

    eir_A2 = calc_eir_from_eer(eer_a[n_max], fan_power_rated[n_max])
    eir_B2 = eir_A2 * MathTools.biquadratic(wBin, tout_B, cool_eir_ft_spec[n_max])

    eir_Av = calc_eir_from_eer(eer_a[n_int], fan_power_rated[n_int])
    eir_Ev = eir_Av * MathTools.biquadratic(wBin, tout_E, cool_eir_ft_spec[n_int])

    eir_A1 = calc_eir_from_eer(eer_a[n_min], fan_power_rated[n_min])
    eir_B1 = eir_A1 * MathTools.biquadratic(wBin, tout_B, cool_eir_ft_spec[n_min])
    eir_F1 = eir_A1 * MathTools.biquadratic(wBin, tout_F, cool_eir_ft_spec[n_min])

    q_A2 = capacity_ratio[n_max]
    q_B2 = q_A2 * MathTools.biquadratic(wBin, tout_B, cool_cap_ft_spec[n_max])
    q_Ev = capacity_ratio[n_int] * MathTools.biquadratic(wBin, tout_E, cool_cap_ft_spec[n_int])
    q_B1 = capacity_ratio[n_min] * MathTools.biquadratic(wBin, tout_B, cool_cap_ft_spec[n_min])
    q_F1 = capacity_ratio[n_min] * MathTools.biquadratic(wBin, tout_F, cool_cap_ft_spec[n_min])

    q_A2_net = q_A2 - fan_power_rated[n_max] * UnitConversions.convert(1, 'W', 'Btu/hr') * (cfm_tons[n_max] * capacity_ratio[n_max]) / UnitConversions.convert(1, 'ton', 'Btu/hr')
    q_B2_net = q_B2 - fan_power_rated[n_max] * UnitConversions.convert(1, 'W', 'Btu/hr') * (cfm_tons[n_max] * capacity_ratio[n_max]) / UnitConversions.convert(1, 'ton', 'Btu/hr')
    q_Ev_net = q_Ev - fan_power_rated[n_int] * UnitConversions.convert(1, 'W', 'Btu/hr') * (cfm_tons[n_int] * capacity_ratio[n_int]) / UnitConversions.convert(1, 'ton', 'Btu/hr')
    q_B1_net = q_B1 - fan_power_rated[n_min] * UnitConversions.convert(1, 'W', 'Btu/hr') * (cfm_tons[n_min] * capacity_ratio[n_min]) / UnitConversions.convert(1, 'ton', 'Btu/hr')
    q_F1_net = q_F1 - fan_power_rated[n_min] * UnitConversions.convert(1, 'W', 'Btu/hr') * (cfm_tons[n_min] * capacity_ratio[n_min]) / UnitConversions.convert(1, 'ton', 'Btu/hr')

    p_A2 = UnitConversions.convert(q_A2 * eir_A2, 'Btu', 'Wh') + fan_power_rated[n_max] * (cfm_tons[n_max] * capacity_ratio[n_max]) / UnitConversions.convert(1, 'ton', 'Btu/hr')
    p_B2 = UnitConversions.convert(q_B2 * eir_B2, 'Btu', 'Wh') + fan_power_rated[n_max] * (cfm_tons[n_max] * capacity_ratio[n_max]) / UnitConversions.convert(1, 'ton', 'Btu/hr')
    p_Ev = UnitConversions.convert(q_Ev * eir_Ev, 'Btu', 'Wh') + fan_power_rated[n_int] * (cfm_tons[n_int] * capacity_ratio[n_int]) / UnitConversions.convert(1, 'ton', 'Btu/hr')
    p_B1 = UnitConversions.convert(q_B1 * eir_B1, 'Btu', 'Wh') + fan_power_rated[n_min] * (cfm_tons[n_min] * capacity_ratio[n_min]) / UnitConversions.convert(1, 'ton', 'Btu/hr')
    p_F1 = UnitConversions.convert(q_F1 * eir_F1, 'Btu', 'Wh') + fan_power_rated[n_min] * (cfm_tons[n_min] * capacity_ratio[n_min]) / UnitConversions.convert(1, 'ton', 'Btu/hr')

    q_k1_87 = q_F1_net + (q_B1_net - q_F1_net) / (82.0 - 67.0) * (87 - 67.0)
    q_k2_87 = q_B2_net + (q_A2_net - q_B2_net) / (95.0 - 82.0) * (87.0 - 82.0)
    n_Q = (q_Ev_net - q_k1_87) / (q_k2_87 - q_k1_87)
    m_Q = (q_B1_net - q_F1_net) / (82.0 - 67.0) * (1.0 - n_Q) + (q_A2_net - q_B2_net) / (95.0 - 82.0) * n_Q
    p_k1_87 = p_F1 + (p_B1 - p_F1) / (82.0 - 67.0) * (87.0 - 67.0)
    p_k2_87 = p_B2 + (p_A2 - p_B2) / (95.0 - 82.0) * (87.0 - 82.0)
    n_E = (p_Ev - p_k1_87) / (p_k2_87 - p_k1_87)
    m_E = (p_B1 - p_F1) / (82.0 - 67.0) * (1.0 - n_E) + (p_A2 - p_B2) / (95.0 - 82.0) * n_E

    c_T_1_1 = q_A2_net / (1.1 * (95.0 - 65.0))
    c_T_1_2 = q_F1_net
    c_T_1_3 = (q_B1_net - q_F1_net) / (82.0 - 67.0)
    t_1 = (c_T_1_2 - 67.0 * c_T_1_3 + 65.0 * c_T_1_1) / (c_T_1_1 - c_T_1_3)
    q_T_1 = q_F1_net + (q_B1_net - q_F1_net) / (82.0 - 67.0) * (t_1 - 67.0)
    p_T_1 = p_F1 + (p_B1 - p_F1) / (82.0 - 67.0) * (t_1 - 67.0)
    eer_T_1 = q_T_1 / p_T_1

    t_v = (q_Ev_net - 87.0 * m_Q + 65.0 * c_T_1_1) / (c_T_1_1 - m_Q)
    q_T_v = q_Ev_net + m_Q * (t_v - 87.0)
    p_T_v = p_Ev + m_E * (t_v - 87.0)
    eer_T_v = q_T_v / p_T_v

    c_T_2_1 = c_T_1_1
    c_T_2_2 = q_B2_net
    c_T_2_3 = (q_A2_net - q_B2_net) / (95.0 - 82.0)
    t_2 = (c_T_2_2 - 82.0 * c_T_2_3 + 65.0 * c_T_2_1) / (c_T_2_1 - c_T_2_3)
    q_T_2 = q_B2_net + (q_A2_net - q_B2_net) / (95.0 - 82.0) * (t_2 - 82.0)
    p_T_2 = p_B2 + (p_A2 - p_B2) / (95.0 - 82.0) * (t_2 - 82.0)
    eer_T_2 = q_T_2 / p_T_2

    d = (t_2**2 - t_1**2) / (t_v**2 - t_1**2)
    b = (eer_T_1 - eer_T_2 - d * (eer_T_1 - eer_T_v)) / (t_1 - t_2 - d * (t_1 - t_v))
    c = (eer_T_1 - eer_T_2 - b * (t_1 - t_2)) / (t_1**2 - t_2**2)
    a = eer_T_2 - b * t_2 - c * t_2**2

    e_tot = 0
    q_tot = 0
    t_bins = [67.0, 72.0, 77.0, 82.0, 87.0, 92.0, 97.0, 102.0]
    frac_hours = [0.214, 0.231, 0.216, 0.161, 0.104, 0.052, 0.018, 0.004]

    for i in 0..7
      bL = ((t_bins[i] - 65.0) / (95.0 - 65.0)) * (q_A2_net / 1.1)
      q_k1 = q_F1_net + (q_B1_net - q_F1_net) / (82.0 - 67.0) * (t_bins[i] - 67.0)
      p_k1 = p_F1 + (p_B1 - p_F1) / (82.0 - 67.0) * (t_bins[i] - 67)
      q_k2 = q_B2_net + (q_A2_net - q_B2_net) / (95.0 - 82.0) * (t_bins[i] - 82.0)
      p_k2 = p_B2 + (p_A2 - p_B2) / (95.0 - 82.0) * (t_bins[i] - 82.0)

      if bL <= q_k1
        x_k1 = bL / q_k1
        q_Tj_N = x_k1 * q_k1 * frac_hours[i]
        e_Tj_N = x_k1 * p_k1 * frac_hours[i] / (1 - c_d * (1 - x_k1))
      elsif (q_k1 < bL) && (bL <= q_k2)
        q_Tj_N = bL * frac_hours[i]
        eer_T_j = a + b * t_bins[i] + c * t_bins[i]**2
        e_Tj_N = q_Tj_N / eer_T_j
      else
        q_Tj_N = frac_hours[i] * q_k2
        e_Tj_N = frac_hours[i] * p_k2
      end

      q_tot += q_Tj_N
      e_tot += e_Tj_N
    end

    seer = q_tot / e_tot
    return seer
  end

  def self.set_heat_rated_cfm_per_ton_mshp(heat_pump, num_speeds)
    hp_ap = heat_pump.additional_properties

    hp_ap.heat_capacity_ratios = []
    hp_ap.heat_rated_cfm_per_ton = []

    for i in 0..num_speeds - 1
      hp_ap.heat_capacity_ratios << hp_ap.heat_min_capacity_ratio + i * (hp_ap.heat_max_capacity_ratio - hp_ap.heat_min_capacity_ratio) / (num_speeds - 1)
      hp_ap.heat_rated_cfm_per_ton << (hp_ap.heat_min_cfm_per_ton * hp_ap.heat_min_capacity_ratio + i * (hp_ap.heat_max_cfm_per_ton * hp_ap.heat_max_capacity_ratio - hp_ap.heat_min_cfm_per_ton * hp_ap.heat_min_capacity_ratio) / (num_speeds - 1)) / hp_ap.heat_capacity_ratios[-1]
    end
  end

  def self.set_heat_rated_eirs_mshp(heat_pump, num_speeds)
    hp_ap = heat_pump.additional_properties

    cops_norm = [1.792, 1.502, 1.308, 1.207, 1.145, 1.105, 1.077, 1.056, 1.041, 1.0]
    fan_powers_norm = [0.577, 0.625, 0.673, 0.720, 0.768, 0.814, 0.861, 0.907, 0.954, 1.0]

    cop_max_speed = 3.25 # 3.35 is an initial guess, final value solved for below

    fan_powers_rated = []
    cops_rated = []

    for i in 0..num_speeds - 1
      fan_powers_rated << hp_ap.fan_power_rated * fan_powers_norm[i]
      cops_rated << cop_max_speed * cops_norm[i]
    end

    cop_max_speed_1 = cop_max_speed
    cop_max_speed_2 = cop_max_speed
    error = heat_pump.heating_efficiency_hspf - calc_mshp_hspf(cops_rated, hp_ap.heat_c_d, hp_ap.heat_capacity_ratios, hp_ap.heat_rated_cfm_per_ton, fan_powers_rated, hp_ap.heat_eir_ft_spec, hp_ap.heat_cap_ft_spec)

    error1 = error
    error2 = error

    itmax = 50 # maximum iterations
    cvg = false
    final_n = nil

    for n in 1..itmax
      final_n = n
      for i in 0..num_speeds - 1
        cops_rated[i] = cop_max_speed * cops_norm[i]
      end

      error = heat_pump.heating_efficiency_hspf - calc_mshp_hspf(cops_rated, hp_ap.heat_c_d, hp_ap.heat_capacity_ratios, hp_ap.heat_rated_cfm_per_ton, fan_powers_rated, hp_ap.heat_eir_ft_spec, hp_ap.heat_cap_ft_spec)

      cop_max_speed, cvg, cop_max_speed_1, error1, cop_max_speed_2, error2 = MathTools.Iterate(cop_max_speed, error, cop_max_speed_1, error1, cop_max_speed_2, error2, n, cvg)

      if cvg
        break
      end
    end

    if (not cvg) || (final_n > itmax)
      cop_max_speed = UnitConversions.convert(0.4174 * heat_pump.heating_efficiency_hspf - 1.1134, 'Btu/hr', 'W') # Correlation developed from JonW's MatLab scripts. Only used if a cop cannot be found.
    end

    hp_ap.heat_rated_eirs = []
    for i in 0..num_speeds - 1
      hp_ap.heat_rated_eirs << calc_eir_from_cop(cop_max_speed * cops_norm[i], fan_powers_rated[i])
    end
  end

  def self.set_gshp_assumptions(heat_pump, weather)
    hp_ap = heat_pump.additional_properties

    hp_ap.design_chw = [85.0, weather.design.CoolingDrybulb - 15.0, weather.data.AnnualAvgDrybulb + 10.0].max # Temperature of water entering indoor coil,use 85F as lower bound
    hp_ap.design_delta_t = 10.0
    hp_ap.fluid_type = Constants.FluidPropyleneGlycol
    hp_ap.frac_glycol = 0.3
    if hp_ap.fluid_type == Constants.FluidWater
      hp_ap.design_hw = [45.0, weather.design.HeatingDrybulb + 35.0, weather.data.AnnualAvgDrybulb - 10.0].max # Temperature of fluid entering indoor coil, use 45F as lower bound for water
    else
      hp_ap.design_hw = [35.0, weather.design.HeatingDrybulb + 35.0, weather.data.AnnualAvgDrybulb - 10.0].min # Temperature of fluid entering indoor coil, use 35F as upper bound
    end
    hp_ap.ground_diffusivity = 0.0208
    hp_ap.grout_conductivity = 0.4 # Btu/h-ft-R
    hp_ap.bore_diameter = 5.0 # in
    hp_ap.pipe_size = 0.75 # in
    # Pipe nominal size conversion to pipe outside diameter and inside diameter,
    # only pipe sizes <= 2" are used here with DR11 (dimension ratio),
    if hp_ap.pipe_size == 0.75 # 3/4" pipe
      hp_ap.pipe_od = 1.050 # in
      hp_ap.pipe_id = 0.859 # in
    elsif hp_ap.pipe_size == 1.0 # 1" pipe
      hp_ap.pipe_od = 1.315 # in
      hp_ap.pipe_id = 1.076 # in
    elsif hp_ap.pipe_size == 1.25 # 1-1/4" pipe
      hp_ap.pipe_od = 1.660 # in
      hp_ap.pipe_id = 1.358 # in
    end
    hp_ap.pipe_cond = 0.23 # Btu/h-ft-R; Pipe thermal conductivity, default to high density polyethylene
    hp_ap.u_tube_spacing_type = 'b'
    # Calculate distance between pipes
    if hp_ap.u_tube_spacing_type == 'as'
      # Two tubes, spaced 1/8” apart at the center of the borehole
      hp_ap.u_tube_spacing = 0.125
    elsif hp_ap.u_tube_spacing_type == 'b'
      # Two tubes equally spaced between the borehole edges
      hp_ap.u_tube_spacing = 0.9661
    elsif hp_ap.u_tube_spacing_type == 'c'
      # Both tubes placed against outer edge of borehole
      hp_ap.u_tube_spacing = hp_ap.bore_diameter - 2 * hp_ap.pipe_od
    end
    hp_ap.shank_spacing = hp_ap.u_tube_spacing + hp_ap.pipe_od # Distance from center of pipe to center of pipe
  end

  def self.calc_mshp_hspf(cop_47, c_d, capacity_ratio, cfm_tons, fan_power_rated, heat_eir_ft_spec, heat_cap_ft_spec)
    n_max = (cop_47.length - 1.0) #-3 # Don't use max speed; FIXME: this is different than calc_mshp_seer?
    n_min = 0
    n_int = (n_min + (n_max - n_min) / 3.0).ceil.to_i

    tin = 70.0
    tout_3 = 17.0
    tout_2 = 35.0
    tout_0 = 62.0

    eir_H1_2 = calc_eir_from_cop(cop_47[n_max], fan_power_rated[n_max])
    eir_H3_2 = eir_H1_2 * MathTools.biquadratic(tin, tout_3, heat_eir_ft_spec[n_max])

    eir_adjv = calc_eir_from_cop(cop_47[n_int], fan_power_rated[n_int])
    eir_H2_v = eir_adjv * MathTools.biquadratic(tin, tout_2, heat_eir_ft_spec[n_int])

    eir_H1_1 = calc_eir_from_cop(cop_47[n_min], fan_power_rated[n_min])
    eir_H0_1 = eir_H1_1 * MathTools.biquadratic(tin, tout_0, heat_eir_ft_spec[n_min])

    q_H1_2 = capacity_ratio[n_max]
    q_H3_2 = q_H1_2 * MathTools.biquadratic(tin, tout_3, heat_cap_ft_spec[n_max])

    q_H2_v = capacity_ratio[n_int] * MathTools.biquadratic(tin, tout_2, heat_cap_ft_spec[n_int])

    q_H1_1 = capacity_ratio[n_min]
    q_H0_1 = q_H1_1 * MathTools.biquadratic(tin, tout_0, heat_cap_ft_spec[n_min])

    q_H1_2_net = q_H1_2 + fan_power_rated[n_max] * UnitConversions.convert(1, 'W', 'Btu/hr') * cfm_tons[n_max] * capacity_ratio[n_max] / UnitConversions.convert(1, 'ton', 'Btu/hr')
    q_H3_2_net = q_H3_2 + fan_power_rated[n_max] * UnitConversions.convert(1, 'W', 'Btu/hr') * cfm_tons[n_max] * capacity_ratio[n_max] / UnitConversions.convert(1, 'ton', 'Btu/hr')
    q_H2_v_net = q_H2_v + fan_power_rated[n_int] * UnitConversions.convert(1, 'W', 'Btu/hr') * cfm_tons[n_int] * capacity_ratio[n_int] / UnitConversions.convert(1, 'ton', 'Btu/hr')
    q_H1_1_net = q_H1_1 + fan_power_rated[n_min] * UnitConversions.convert(1, 'W', 'Btu/hr') * cfm_tons[n_min] * capacity_ratio[n_min] / UnitConversions.convert(1, 'ton', 'Btu/hr')
    q_H0_1_net = q_H0_1 + fan_power_rated[n_min] * UnitConversions.convert(1, 'W', 'Btu/hr') * cfm_tons[n_min] * capacity_ratio[n_min] / UnitConversions.convert(1, 'ton', 'Btu/hr')

    p_H1_2 = q_H1_2 * eir_H1_2 + fan_power_rated[n_max] * UnitConversions.convert(1, 'W', 'Btu/hr') * cfm_tons[n_max] * capacity_ratio[n_max] / UnitConversions.convert(1, 'ton', 'Btu/hr')
    p_H3_2 = q_H3_2 * eir_H3_2 + fan_power_rated[n_max] * UnitConversions.convert(1, 'W', 'Btu/hr') * cfm_tons[n_max] * capacity_ratio[n_max] / UnitConversions.convert(1, 'ton', 'Btu/hr')
    p_H2_v = q_H2_v * eir_H2_v + fan_power_rated[n_int] * UnitConversions.convert(1, 'W', 'Btu/hr') * cfm_tons[n_int] * capacity_ratio[n_int] / UnitConversions.convert(1, 'ton', 'Btu/hr')
    p_H1_1 = q_H1_1 * eir_H1_1 + fan_power_rated[n_min] * UnitConversions.convert(1, 'W', 'Btu/hr') * cfm_tons[n_min] * capacity_ratio[n_min] / UnitConversions.convert(1, 'ton', 'Btu/hr')
    p_H0_1 = q_H0_1 * eir_H0_1 + fan_power_rated[n_min] * UnitConversions.convert(1, 'W', 'Btu/hr') * cfm_tons[n_min] * capacity_ratio[n_min] / UnitConversions.convert(1, 'ton', 'Btu/hr')

    q_H35_2 = 0.9 * (q_H3_2_net + 0.6 * (q_H1_2_net - q_H3_2_net))
    p_H35_2 = 0.985 * (p_H3_2 + 0.6 * (p_H1_2 - p_H3_2))
    q_H35_1 = q_H1_1_net + (q_H0_1_net - q_H1_1_net) / (62.0 - 47.0) * (35.0 - 47.0)
    p_H35_1 = p_H1_1 + (p_H0_1 - p_H1_1) / (62.0 - 47.0) * (35.0 - 47.0)
    n_Q = (q_H2_v_net - q_H35_1) / (q_H35_2 - q_H35_1)
    m_Q = (q_H0_1_net - q_H1_1_net) / (62.0 - 47.0) * (1 - n_Q) + n_Q * (q_H35_2 - q_H3_2_net) / (35.0 - 17.0)
    n_E = (p_H2_v - p_H35_1) / (p_H35_2 - p_H35_1)
    m_E = (p_H0_1 - p_H1_1) / (62.0 - 47.0) * (1.0 - n_E) + n_E * (p_H35_2 - p_H3_2) / (35.0 - 17.0)

    t_OD = 5.0
    dHR = q_H1_2_net * (65.0 - t_OD) / 60.0

    c_T_3_1 = q_H1_1_net
    c_T_3_2 = (q_H0_1_net - q_H1_1_net) / (62.0 - 47.0)
    c_T_3_3 = 0.77 * dHR / (65.0 - t_OD)
    t_3 = (47.0 * c_T_3_2 + 65.0 * c_T_3_3 - c_T_3_1) / (c_T_3_2 + c_T_3_3)
    q_HT3_1 = q_H1_1_net + (q_H0_1_net - q_H1_1_net) / (62.0 - 47.0) * (t_3 - 47.0)
    p_HT3_1 = p_H1_1 + (p_H0_1 - p_H1_1) / (62.0 - 47.0) * (t_3 - 47.0)
    cop_T3_1 = q_HT3_1 / p_HT3_1

    c_T_v_1 = q_H2_v_net
    c_T_v_3 = c_T_3_3
    t_v = (35.0 * m_Q + 65.0 * c_T_v_3 - c_T_v_1) / (m_Q + c_T_v_3)
    q_HTv_v = q_H2_v_net + m_Q * (t_v - 35.0)
    p_HTv_v = p_H2_v + m_E * (t_v - 35.0)
    cop_Tv_v = q_HTv_v / p_HTv_v

    c_T_4_1 = q_H3_2_net
    c_T_4_2 = (q_H35_2 - q_H3_2_net) / (35.0 - 17.0)
    c_T_4_3 = c_T_v_3
    t_4 = (17.0 * c_T_4_2 + 65.0 * c_T_4_3 - c_T_4_1) / (c_T_4_2 + c_T_4_3)
    q_HT4_2 = q_H3_2_net + (q_H35_2 - q_H3_2_net) / (35.0 - 17.0) * (t_4 - 17.0)
    p_HT4_2 = p_H3_2 + (p_H35_2 - p_H3_2) / (35.0 - 17.0) * (t_4 - 17.0)
    cop_T4_2 = q_HT4_2 / p_HT4_2

    d = (t_3**2 - t_4**2) / (t_v**2 - t_4**2)
    b = (cop_T4_2 - cop_T3_1 - d * (cop_T4_2 - cop_Tv_v)) / (t_4 - t_3 - d * (t_4 - t_v))
    c = (cop_T4_2 - cop_T3_1 - b * (t_4 - t_3)) / (t_4**2 - t_3**2)
    a = cop_T4_2 - b * t_4 - c * t_4**2

    t_bins = [62.0, 57.0, 52.0, 47.0, 42.0, 37.0, 32.0, 27.0, 22.0, 17.0, 12.0, 7.0, 2.0, -3.0, -8.0]
    frac_hours = [0.132, 0.111, 0.103, 0.093, 0.100, 0.109, 0.126, 0.087, 0.055, 0.036, 0.026, 0.013, 0.006, 0.002, 0.001]

    # T_off = hp_min_temp
    t_off = 10.0
    t_on = t_off + 4.0
    etot = 0
    bLtot = 0

    for i in 0..14
      bL = ((65.0 - t_bins[i]) / (65.0 - t_OD)) * 0.77 * dHR

      q_1 = q_H1_1_net + (q_H0_1_net - q_H1_1_net) / (62.0 - 47.0) * (t_bins[i] - 47.0)
      p_1 = p_H1_1 + (p_H0_1 - p_H1_1) / (62.0 - 47.0) * (t_bins[i] - 47.0)

      if (t_bins[i] <= 17.0) || (t_bins[i] >= 45.0)
        q_2 = q_H3_2_net + (q_H1_2_net - q_H3_2_net) * (t_bins[i] - 17.0) / (47.0 - 17.0)
        p_2 = p_H3_2 + (p_H1_2 - p_H3_2) * (t_bins[i] - 17.0) / (47.0 - 17.0)
      else
        q_2 = q_H3_2_net + (q_H35_2 - q_H3_2_net) * (t_bins[i] - 17) / (35.0 - 17.0)
        p_2 = p_H3_2 + (p_H35_2 - p_H3_2) * (t_bins[i] - 17.0) / (35.0 - 17.0)
      end

      if t_bins[i] <= t_off
        delta = 0
      elsif t_bins[i] >= t_on
        delta = 1.0
      else
        delta = 0.5
      end

      if bL <= q_1
        x_1 = bL / q_1
        e_Tj_n = delta * x_1 * p_1 * frac_hours[i] / (1.0 - c_d * (1.0 - x_1))
      elsif (q_1 < bL) && (bL <= q_2)
        cop_T_j = a + b * t_bins[i] + c * t_bins[i]**2
        e_Tj_n = delta * frac_hours[i] * bL / cop_T_j + (1.0 - delta) * bL * (frac_hours[i])
      else
        e_Tj_n = delta * frac_hours[i] * p_2 + frac_hours[i] * (bL - delta * q_2)
      end

      bLtot += frac_hours[i] * bL
      etot += e_Tj_n
    end

    hspf = bLtot / UnitConversions.convert(etot, 'Btu/hr', 'W')
    return hspf
  end

  def self.calc_sequential_load_fractions(load_fraction, remaining_fraction, availability_days)
    # Returns the EnergyPlus sequential load fractions for every day of the year
    if remaining_fraction > 0
      sequential_load_frac = load_fraction / remaining_fraction # Fraction of remaining load served by this system
    else
      sequential_load_frac = 0.0
    end
    sequential_load_fracs = availability_days.map { |d| d * sequential_load_frac }

    return sequential_load_fracs
  end

  def self.get_sequential_load_schedule(model, fractions, unavailable_periods)
    if fractions.nil?
      fractions = [0]
      unavailable_periods = []
    end

    values = fractions.map { |f| f > 1 ? 1.0 : f.round(5) }

    sch_name = 'Sequential Fraction Schedule'
    if values.uniq.length == 1
      s = ScheduleConstant.new(model, sch_name, values[0], Constants.ScheduleTypeLimitsFraction, unavailable_periods: unavailable_periods)
      s = s.schedule
    else
      s = Schedule.create_ruleset_from_daily_season(model, values)
      s.setName(sch_name)
      Schedule.set_unavailable_periods(s, sch_name, unavailable_periods, model.getYearDescription.assumedYear)
      Schedule.set_schedule_type_limits(model, s, Constants.ScheduleTypeLimitsFraction)
    end

    return s
  end

  def self.set_sequential_load_fractions(model, control_zone, hvac_object, sequential_heat_load_fracs, sequential_cool_load_fracs, hvac_unavailable_periods, heating_system = nil)
    heating_sch = get_sequential_load_schedule(model, sequential_heat_load_fracs, hvac_unavailable_periods)
    cooling_sch = get_sequential_load_schedule(model, sequential_cool_load_fracs, hvac_unavailable_periods)
    control_zone.setSequentialHeatingFractionSchedule(hvac_object, heating_sch)
    control_zone.setSequentialCoolingFractionSchedule(hvac_object, cooling_sch)

    if (not heating_system.nil?) && (heating_system.is_a? HPXML::HeatingSystem) && heating_system.is_heat_pump_backup_system
      # Backup system for a heat pump, and heat pump has been set with
      # backup heating switchover temperature or backup heating lockout temperature.
      # Use EMS to prevent operation of this system above the specified temperature.

      max_heating_temp = heating_system.primary_heat_pump.additional_properties.supp_max_temp

      # Sensor
      tout_db_sensor = OpenStudio::Model::EnergyManagementSystemSensor.new(model, 'Site Outdoor Air Drybulb Temperature')
      tout_db_sensor.setKeyName('Environment')

      # Actuator
      actuator = OpenStudio::Model::EnergyManagementSystemActuator.new(heating_sch, *EPlus::EMSActuatorScheduleConstantValue)
      actuator.setName("#{heating_sch.name.to_s.gsub(' ', '_')}_act")

      # Program
      temp_override_program = OpenStudio::Model::EnergyManagementSystemProgram.new(model)
      temp_override_program.setName("#{heating_sch.name} program")
      temp_override_program.addLine("If #{tout_db_sensor.name} > #{UnitConversions.convert(max_heating_temp, 'F', 'C')}")
      temp_override_program.addLine("  Set #{actuator.name} = 0")
      temp_override_program.addLine('Else')
      temp_override_program.addLine("  Set #{actuator.name} = NULL") # Allow normal operation
      temp_override_program.addLine('EndIf')

      program_calling_manager = OpenStudio::Model::EnergyManagementSystemProgramCallingManager.new(model)
      program_calling_manager.setName("#{heating_sch.name} program manager")
      program_calling_manager.setCallingPoint('BeginZoneTimestepAfterInitHeatBalance')
      program_calling_manager.addProgram(temp_override_program)
    end
  end

  def self.set_crankcase_assumptions(hvac_system)
    hvac_ap = hvac_system.additional_properties
    if hvac_system.is_a?(HPXML::HeatPump)
      clg_sys_type = hvac_system.heat_pump_type
    elsif hvac_system.is_a?(HPXML::CoolingSystem)
      clg_sys_type = hvac_system.cooling_system_type
    end

    if hvac_system.is_a?(HPXML::HeatPump) && (hvac_system.fraction_heat_load_served <= 0)
      hvac_ap.crankcase_kw = 0.0
      hvac_ap.crankcase_temp = nil
    elsif clg_sys_type == HPXML::HVACTypeHeatPumpMiniSplit
      hvac_ap.crankcase_kw = 0.0
      hvac_ap.crankcase_temp = nil
    elsif clg_sys_type == HPXML::HVACTypeMiniSplitAirConditioner
      hvac_ap.crankcase_kw = 0.0
      hvac_ap.crankcase_temp = nil
    else
      if [HPXML::HVACTypeHeatPumpPTHP, HPXML::HVACTypeHeatPumpRoom, HPXML::HVACTypePTAC, HPXML::HVACTypeRoomAirConditioner].include? clg_sys_type
        hvac_ap.crankcase_kw = 0.0
      else
        hvac_ap.crankcase_kw = 0.05 * hvac_system.fraction_cool_load_served # From RESNET Publication No. 002-2017
      end
      hvac_ap.crankcase_temp = 50.0 # From RESNET Publication No. 002-2017
    end
  end

  def self.set_heat_pump_temperatures(heat_pump, runner = nil)
    hp_ap = heat_pump.additional_properties

    # Sets:
    # 1. Minimum temperature (deg-F) for HP compressor operation
    # 2. Maximum temperature (deg-F) for HP supplemental heating operation
    if not heat_pump.backup_heating_switchover_temp.nil?
      hp_ap.hp_min_temp = heat_pump.backup_heating_switchover_temp
      hp_ap.supp_max_temp = heat_pump.backup_heating_switchover_temp

      if heat_pump.backup_type == HPXML::HeatPumpBackupTypeIntegrated
        hp_backup_fuel = heat_pump.backup_heating_fuel
      elsif not heat_pump.backup_system.nil?
        hp_backup_fuel = heat_pump.backup_system.heating_system_fuel
      end
      if (hp_backup_fuel == HPXML::FuelTypeElectricity) && (not runner.nil?)
        runner.registerError('Switchover temperature should not be used for a heat pump with electric backup; use compressor lockout temperature instead.')
      end
    else
      hp_ap.hp_min_temp = heat_pump.compressor_lockout_temp
      hp_ap.supp_max_temp = heat_pump.backup_heating_lockout_temp
    end
  end

  def self.get_default_duct_surface_area(duct_type, ncfl_ag, cfa_served, n_returns)
    # Fraction of primary ducts (ducts outside conditioned space)
    f_out = (ncfl_ag <= 1) ? 1.0 : 0.75

    if duct_type == HPXML::DuctTypeSupply
      primary_duct_area = 0.27 * cfa_served * f_out
      secondary_duct_area = 0.27 * cfa_served * (1.0 - f_out)
    elsif duct_type == HPXML::DuctTypeReturn
      b_r = (n_returns < 6) ? (0.05 * n_returns) : 0.25
      primary_duct_area = b_r * cfa_served * f_out
      secondary_duct_area = b_r * cfa_served * (1.0 - f_out)
    end

    return primary_duct_area, secondary_duct_area
  end

  def self.get_default_duct_locations(hpxml)
    primary_duct_location_hierarchy = [HPXML::LocationBasementConditioned,
                                       HPXML::LocationBasementUnconditioned,
                                       HPXML::LocationCrawlspaceConditioned,
                                       HPXML::LocationCrawlspaceVented,
                                       HPXML::LocationCrawlspaceUnvented,
                                       HPXML::LocationAtticVented,
                                       HPXML::LocationAtticUnvented,
                                       HPXML::LocationGarage]

    primary_duct_location = nil
    primary_duct_location_hierarchy.each do |location|
      if hpxml.has_location(location)
        primary_duct_location = location
        break
      end
    end
    secondary_duct_location = HPXML::LocationLivingSpace

    return primary_duct_location, secondary_duct_location
  end

  def self.get_charge_fault_cooling_coeff(f_chg)
    if f_chg <= 0
      qgr_values = [-9.46E-01, 4.93E-02, -1.18E-03, -1.15E+00]
      p_values = [-3.13E-01, 1.15E-02, 2.66E-03, -1.16E-01]
    else
      qgr_values = [-1.63E-01, 1.14E-02, -2.10E-04, -1.40E-01]
      p_values = [2.19E-01, -5.01E-03, 9.89E-04, 2.84E-01]
    end
    ff_chg_values = [26.67, 35.0]
    return qgr_values, p_values, ff_chg_values
  end

  def self.get_charge_fault_heating_coeff(f_chg)
    if f_chg <= 0
      qgr_values = [-0.0338595, 0.0, 0.0202827, -2.6226343] # Add a zero term to combine cooling and heating calculation
      p_values = [0.0615649, 0.0, 0.0044554, -0.2598507] # Add a zero term to combine cooling and heating calculation
    else
      qgr_values = [-0.0029514, 0.0, 0.0007379, -0.0064112] # Add a zero term to combine cooling and heating calculation
      p_values = [-0.0594134, 0.0, 0.0159205, 1.8872153] # Add a zero term to combine cooling and heating calculation
    end
    ff_chg_values = [0.0, 8.33] # Add a zero term to combine cooling and heating calculation
    return qgr_values, p_values, ff_chg_values
  end

  def self.get_airflow_fault_cooling_coeff()
    # Cutler curve coefficients for single speed
    cool_cap_fflow_spec = [0.718664047, 0.41797409, -0.136638137]
    cool_eir_fflow_spec = [1.143487507, -0.13943972, -0.004047787]
    return cool_cap_fflow_spec, cool_eir_fflow_spec
  end

  def self.get_airflow_fault_heating_coeff()
    # Cutler curve coefficients for single speed
    heat_cap_fflow_spec = [0.694045465, 0.474207981, -0.168253446]
    heat_eir_fflow_spec = [2.185418751, -1.942827919, 0.757409168]
    return heat_cap_fflow_spec, heat_eir_fflow_spec
  end

  def self.add_install_quality_calculations(fault_program, tin_sensor, tout_sensor, airflow_rated_defect_ratio, clg_or_htg_coil, model, f_chg, obj_name, mode, defect_ratio)
    if mode == :clg
      if clg_or_htg_coil.is_a? OpenStudio::Model::CoilCoolingDXSingleSpeed
        num_speeds = 1
        cap_fff_curves = [clg_or_htg_coil.totalCoolingCapacityFunctionOfFlowFractionCurve.to_CurveQuadratic.get]
        eir_pow_fff_curves = [clg_or_htg_coil.energyInputRatioFunctionOfFlowFractionCurve.to_CurveQuadratic.get]
      elsif clg_or_htg_coil.is_a? OpenStudio::Model::CoilCoolingDXMultiSpeed
        num_speeds = clg_or_htg_coil.stages.size
        cap_fff_curves = clg_or_htg_coil.stages.map { |stage| stage.totalCoolingCapacityFunctionofFlowFractionCurve.to_CurveQuadratic.get }
        eir_pow_fff_curves = clg_or_htg_coil.stages.map { |stage| stage.energyInputRatioFunctionofFlowFractionCurve.to_CurveQuadratic.get }
      elsif clg_or_htg_coil.is_a? OpenStudio::Model::CoilCoolingWaterToAirHeatPumpEquationFit
        num_speeds = 1
        cap_fff_curves = [clg_or_htg_coil.totalCoolingCapacityCurve.to_CurveQuadLinear.get] # quadlinear curve, only forth term is for airflow
        eir_pow_fff_curves = [clg_or_htg_coil.coolingPowerConsumptionCurve.to_CurveQuadLinear.get] # quadlinear curve, only forth term is for airflow
        # variables are the same for eir and cap curve
        var1_sensor = OpenStudio::Model::EnergyManagementSystemSensor.new(model, 'Performance Curve Input Variable 1 Value')
        var1_sensor.setName('Cool Cap Curve Var 1')
        var1_sensor.setKeyName(cap_fff_curves[0].name.to_s)
        var2_sensor = OpenStudio::Model::EnergyManagementSystemSensor.new(model, 'Performance Curve Input Variable 2 Value')
        var2_sensor.setName('Cool Cap Curve Var 2')
        var2_sensor.setKeyName(cap_fff_curves[0].name.to_s)
        var4_sensor = OpenStudio::Model::EnergyManagementSystemSensor.new(model, 'Performance Curve Input Variable 4 Value')
        var4_sensor.setName('Cool Cap Curve Var 4')
        var4_sensor.setKeyName(cap_fff_curves[0].name.to_s)
      else
        fail 'cooling coil not supported'
      end
    elsif mode == :htg
      if clg_or_htg_coil.is_a? OpenStudio::Model::CoilHeatingDXSingleSpeed
        num_speeds = 1
        cap_fff_curves = [clg_or_htg_coil.totalHeatingCapacityFunctionofFlowFractionCurve.to_CurveQuadratic.get]
        eir_pow_fff_curves = [clg_or_htg_coil.energyInputRatioFunctionofFlowFractionCurve.to_CurveQuadratic.get]
      elsif clg_or_htg_coil.is_a? OpenStudio::Model::CoilHeatingDXMultiSpeed
        num_speeds = clg_or_htg_coil.stages.size
        cap_fff_curves = clg_or_htg_coil.stages.map { |stage| stage.heatingCapacityFunctionofFlowFractionCurve.to_CurveQuadratic.get }
        eir_pow_fff_curves = clg_or_htg_coil.stages.map { |stage| stage.energyInputRatioFunctionofFlowFractionCurve.to_CurveQuadratic.get }
      elsif clg_or_htg_coil.is_a? OpenStudio::Model::CoilHeatingWaterToAirHeatPumpEquationFit
        num_speeds = 1
        cap_fff_curves = [clg_or_htg_coil.heatingCapacityCurve.to_CurveQuadLinear.get] # quadlinear curve, only forth term is for airflow
        eir_pow_fff_curves = [clg_or_htg_coil.heatingPowerConsumptionCurve.to_CurveQuadLinear.get] # quadlinear curve, only forth term is for airflow
        # variables are the same for eir and cap curve
        var1_sensor = OpenStudio::Model::EnergyManagementSystemSensor.new(model, 'Performance Curve Input Variable 1 Value')
        var1_sensor.setName('Heat Cap Curve Var 1')
        var1_sensor.setKeyName(cap_fff_curves[0].name.to_s)
        var2_sensor = OpenStudio::Model::EnergyManagementSystemSensor.new(model, 'Performance Curve Input Variable 2 Value')
        var2_sensor.setName('Heat Cap Curve Var 2')
        var2_sensor.setKeyName(cap_fff_curves[0].name.to_s)
        var4_sensor = OpenStudio::Model::EnergyManagementSystemSensor.new(model, 'Performance Curve Input Variable 4 Value')
        var4_sensor.setName('Heat Cap Curve Var 4')
        var4_sensor.setKeyName(cap_fff_curves[0].name.to_s)
      else
        fail 'heating coil not supported'
      end
    end

    # Apply Cutler curve airflow coefficients to later equations
    if mode == :clg
      cap_fflow_spec, eir_fflow_spec = get_airflow_fault_cooling_coeff()
      qgr_values, p_values, ff_chg_values = get_charge_fault_cooling_coeff(f_chg)
      suffix = 'clg'
    elsif mode == :htg
      cap_fflow_spec, eir_fflow_spec = get_airflow_fault_heating_coeff()
      qgr_values, p_values, ff_chg_values = get_charge_fault_heating_coeff(f_chg)
      suffix = 'htg'
    end
    fault_program.addLine("Set a1_AF_Qgr_#{suffix} = #{cap_fflow_spec[0]}")
    fault_program.addLine("Set a2_AF_Qgr_#{suffix} = #{cap_fflow_spec[1]}")
    fault_program.addLine("Set a3_AF_Qgr_#{suffix} = #{cap_fflow_spec[2]}")
    fault_program.addLine("Set a1_AF_EIR_#{suffix} = #{eir_fflow_spec[0]}")
    fault_program.addLine("Set a2_AF_EIR_#{suffix} = #{eir_fflow_spec[1]}")
    fault_program.addLine("Set a3_AF_EIR_#{suffix} = #{eir_fflow_spec[2]}")

    # charge fault coefficients
    fault_program.addLine("Set a1_CH_Qgr_#{suffix} = #{qgr_values[0]}")
    fault_program.addLine("Set a2_CH_Qgr_#{suffix} = #{qgr_values[1]}")
    fault_program.addLine("Set a3_CH_Qgr_#{suffix} = #{qgr_values[2]}")
    fault_program.addLine("Set a4_CH_Qgr_#{suffix} = #{qgr_values[3]}")

    fault_program.addLine("Set a1_CH_P_#{suffix} = #{p_values[0]}")
    fault_program.addLine("Set a2_CH_P_#{suffix} = #{p_values[1]}")
    fault_program.addLine("Set a3_CH_P_#{suffix} = #{p_values[2]}")
    fault_program.addLine("Set a4_CH_P_#{suffix} = #{p_values[3]}")

    fault_program.addLine("Set q0_CH_#{suffix} = a1_CH_Qgr_#{suffix}")
    fault_program.addLine("Set q1_CH_#{suffix} = a2_CH_Qgr_#{suffix}*#{tin_sensor.name}")
    fault_program.addLine("Set q2_CH_#{suffix} = a3_CH_Qgr_#{suffix}*#{tout_sensor.name}")
    fault_program.addLine("Set q3_CH_#{suffix} = a4_CH_Qgr_#{suffix}*F_CH")
    fault_program.addLine("Set Y_CH_Q_#{suffix} = 1 + ((q0_CH_#{suffix}+(q1_CH_#{suffix})+(q2_CH_#{suffix})+(q3_CH_#{suffix}))*F_CH)")

    fault_program.addLine("Set p1_CH_#{suffix} = a1_CH_P_#{suffix}")
    fault_program.addLine("Set p2_CH_#{suffix} = a2_CH_P_#{suffix}*#{tin_sensor.name}")
    fault_program.addLine("Set p3_CH_#{suffix} = a3_CH_P_#{suffix}*#{tout_sensor.name}")
    fault_program.addLine("Set p4_CH_#{suffix} = a4_CH_P_#{suffix}*F_CH")
    fault_program.addLine("Set Y_CH_COP_#{suffix} = Y_CH_Q_#{suffix}/(1 + (p1_CH_#{suffix}+(p2_CH_#{suffix})+(p3_CH_#{suffix})+(p4_CH_#{suffix}))*F_CH)")

    # air flow defect and charge defect combined to modify airflow curve output
    ff_ch = 1.0 / (1.0 + (qgr_values[0] + (qgr_values[1] * ff_chg_values[0]) + (qgr_values[2] * ff_chg_values[1]) + (qgr_values[3] * f_chg)) * f_chg)
    fault_program.addLine("Set FF_CH = #{ff_ch.round(3)}")

    for speed in 0..(num_speeds - 1)
      cap_fff_curve = cap_fff_curves[speed]
      cap_fff_act = OpenStudio::Model::EnergyManagementSystemActuator.new(cap_fff_curve, *EPlus::EMSActuatorCurveResult)
      cap_fff_act.setName("#{obj_name} cap act #{suffix}")

      eir_pow_fff_curve = eir_pow_fff_curves[speed]
      eir_pow_act = OpenStudio::Model::EnergyManagementSystemActuator.new(eir_pow_fff_curve, *EPlus::EMSActuatorCurveResult)
      eir_pow_act.setName("#{obj_name} eir pow act #{suffix}")

      fault_program.addLine("Set FF_AF_#{suffix} = 1.0 + (#{airflow_rated_defect_ratio[speed].round(3)})")
      fault_program.addLine("Set q_AF_CH_#{suffix} = (a1_AF_Qgr_#{suffix}) + ((a2_AF_Qgr_#{suffix})*FF_CH) + ((a3_AF_Qgr_#{suffix})*FF_CH*FF_CH)")
      fault_program.addLine("Set eir_AF_CH_#{suffix} = (a1_AF_EIR_#{suffix}) + ((a2_AF_EIR_#{suffix})*FF_CH) + ((a3_AF_EIR_#{suffix})*FF_CH*FF_CH)")
      fault_program.addLine("Set p_CH_Q_#{suffix} = Y_CH_Q_#{suffix}/q_AF_CH_#{suffix}")
      fault_program.addLine("Set p_CH_COP_#{suffix} = Y_CH_COP_#{suffix}*eir_AF_CH_#{suffix}")
      fault_program.addLine("Set FF_AF_comb_#{suffix} = FF_CH * FF_AF_#{suffix}")
      fault_program.addLine("Set p_AF_Q_#{suffix} = (a1_AF_Qgr_#{suffix}) + ((a2_AF_Qgr_#{suffix})*FF_AF_comb_#{suffix}) + ((a3_AF_Qgr_#{suffix})*FF_AF_comb_#{suffix}*FF_AF_comb_#{suffix})")
      fault_program.addLine("Set p_AF_COP_#{suffix} = 1.0 / ((a1_AF_EIR_#{suffix}) + ((a2_AF_EIR_#{suffix})*FF_AF_comb_#{suffix}) + ((a3_AF_EIR_#{suffix})*FF_AF_comb_#{suffix}*FF_AF_comb_#{suffix}))")
      fault_program.addLine("Set FF_AF_nodef_#{suffix} = FF_AF_#{suffix} / (1 + (#{defect_ratio.round(3)}))")
      fault_program.addLine("Set CAP_Cutler_Curve_Pre_#{suffix} = (a1_AF_Qgr_#{suffix}) + ((a2_AF_Qgr_#{suffix})*FF_AF_nodef_#{suffix}) + ((a3_AF_Qgr_#{suffix})*FF_AF_nodef_#{suffix}*FF_AF_nodef_#{suffix})")
      fault_program.addLine("Set EIR_Cutler_Curve_Pre_#{suffix} = (a1_AF_EIR_#{suffix}) + ((a2_AF_EIR_#{suffix})*FF_AF_nodef_#{suffix}) + ((a3_AF_EIR_#{suffix})*FF_AF_nodef_#{suffix}*FF_AF_nodef_#{suffix})")
      fault_program.addLine("Set CAP_Cutler_Curve_After_#{suffix} = p_CH_Q_#{suffix} * p_AF_Q_#{suffix}")
      fault_program.addLine("Set EIR_Cutler_Curve_After_#{suffix} = (1.0 / (p_CH_COP_#{suffix} * p_AF_COP_#{suffix}))")
      fault_program.addLine("Set CAP_IQ_adj_#{suffix} = CAP_Cutler_Curve_After_#{suffix} / CAP_Cutler_Curve_Pre_#{suffix}")
      fault_program.addLine("Set EIR_IQ_adj_#{suffix} = EIR_Cutler_Curve_After_#{suffix} / EIR_Cutler_Curve_Pre_#{suffix}")
      # NOTE: heat pump (cooling) curves don't exhibit expected trends at extreme faults;
      if (not clg_or_htg_coil.is_a? OpenStudio::Model::CoilCoolingWaterToAirHeatPumpEquationFit) && (not clg_or_htg_coil.is_a? OpenStudio::Model::CoilHeatingWaterToAirHeatPumpEquationFit)
        fault_program.addLine("Set CAP_c1_#{suffix} = #{cap_fff_curve.coefficient1Constant}")
        fault_program.addLine("Set CAP_c2_#{suffix} = #{cap_fff_curve.coefficient2x}")
        fault_program.addLine("Set CAP_c3_#{suffix} = #{cap_fff_curve.coefficient3xPOW2}")
        fault_program.addLine("Set EIR_c1_#{suffix} = #{eir_pow_fff_curve.coefficient1Constant}")
        fault_program.addLine("Set EIR_c2_#{suffix} = #{eir_pow_fff_curve.coefficient2x}")
        fault_program.addLine("Set EIR_c3_#{suffix} = #{eir_pow_fff_curve.coefficient3xPOW2}")
        fault_program.addLine("Set cap_curve_v_pre_#{suffix} = (CAP_c1_#{suffix}) + ((CAP_c2_#{suffix})*FF_AF_nodef_#{suffix}) + ((CAP_c3_#{suffix})*FF_AF_nodef_#{suffix}*FF_AF_nodef_#{suffix})")
        fault_program.addLine("Set eir_curve_v_pre_#{suffix} = (EIR_c1_#{suffix}) + ((EIR_c2_#{suffix})*FF_AF_nodef_#{suffix}) + ((EIR_c3_#{suffix})*FF_AF_nodef_#{suffix}*FF_AF_nodef_#{suffix})")
        fault_program.addLine("Set #{cap_fff_act.name} = cap_curve_v_pre_#{suffix} * CAP_IQ_adj_#{suffix}")
        fault_program.addLine("Set #{eir_pow_act.name} = eir_curve_v_pre_#{suffix} * EIR_IQ_adj_#{suffix}")
      else
        fault_program.addLine("Set CAP_c1_#{suffix} = #{cap_fff_curve.coefficient1Constant}")
        fault_program.addLine("Set CAP_c2_#{suffix} = #{cap_fff_curve.coefficient2w}")
        fault_program.addLine("Set CAP_c3_#{suffix} = #{cap_fff_curve.coefficient3x}")
        fault_program.addLine("Set CAP_c4_#{suffix} = #{cap_fff_curve.coefficient4y}")
        fault_program.addLine("Set CAP_c5_#{suffix} = #{cap_fff_curve.coefficient5z}")
        fault_program.addLine("Set Pow_c1_#{suffix} = #{eir_pow_fff_curve.coefficient1Constant}")
        fault_program.addLine("Set Pow_c2_#{suffix} = #{eir_pow_fff_curve.coefficient2w}")
        fault_program.addLine("Set Pow_c3_#{suffix} = #{eir_pow_fff_curve.coefficient3x}")
        fault_program.addLine("Set Pow_c4_#{suffix} = #{eir_pow_fff_curve.coefficient4y}")
        fault_program.addLine("Set Pow_c5_#{suffix} = #{eir_pow_fff_curve.coefficient5z}")
        fault_program.addLine("Set cap_curve_v_pre_#{suffix} = CAP_c1_#{suffix} + ((CAP_c2_#{suffix})*#{var1_sensor.name}) + (CAP_c3_#{suffix}*#{var2_sensor.name}) + (CAP_c4_#{suffix}*FF_AF_nodef_#{suffix}) + (CAP_c5_#{suffix}*#{var4_sensor.name})")
        fault_program.addLine("Set pow_curve_v_pre_#{suffix} = Pow_c1_#{suffix} + ((Pow_c2_#{suffix})*#{var1_sensor.name}) + (Pow_c3_#{suffix}*#{var2_sensor.name}) + (Pow_c4_#{suffix}*FF_AF_nodef_#{suffix})+ (Pow_c5_#{suffix}*#{var4_sensor.name})")
        fault_program.addLine("Set #{cap_fff_act.name} = cap_curve_v_pre_#{suffix} * CAP_IQ_adj_#{suffix}")
        fault_program.addLine("Set #{eir_pow_act.name} = pow_curve_v_pre_#{suffix} * EIR_IQ_adj_#{suffix} * CAP_IQ_adj_#{suffix}") # equationfit power curve modifies power instead of cop/eir, should also multiply capacity adjustment
      end
      fault_program.addLine("If #{cap_fff_act.name} < 0.0")
      fault_program.addLine("  Set #{cap_fff_act.name} = 1.0")
      fault_program.addLine('EndIf')
      fault_program.addLine("If #{eir_pow_act.name} < 0.0")
      fault_program.addLine("  Set #{eir_pow_act.name} = 1.0")
      fault_program.addLine('EndIf')
    end
  end

  def self.apply_installation_quality(model, heating_system, cooling_system, unitary_system, htg_coil, clg_coil, control_zone)
    if not cooling_system.nil?
      charge_defect_ratio = cooling_system.charge_defect_ratio
      cool_airflow_defect_ratio = cooling_system.airflow_defect_ratio
    end
    if not heating_system.nil?
      heat_airflow_defect_ratio = heating_system.airflow_defect_ratio
    end
    return if (charge_defect_ratio.to_f.abs < 0.001) && (cool_airflow_defect_ratio.to_f.abs < 0.001) && (heat_airflow_defect_ratio.to_f.abs < 0.001)

    cool_airflow_rated_defect_ratio = []
    if (not clg_coil.nil?) && (cooling_system.fraction_cool_load_served > 0)
      clg_ap = cooling_system.additional_properties
      clg_cfm = cooling_system.cooling_airflow_cfm
      if clg_coil.to_CoilCoolingDXSingleSpeed.is_initialized || clg_coil.to_CoilCoolingWaterToAirHeatPumpEquationFit.is_initialized
        cool_airflow_rated_defect_ratio = [UnitConversions.convert(clg_cfm, 'cfm', 'm^3/s') / clg_coil.ratedAirFlowRate.get - 1.0]
      elsif clg_coil.to_CoilCoolingDXMultiSpeed.is_initialized
        cool_airflow_rated_defect_ratio = clg_coil.stages.zip(clg_ap.cool_fan_speed_ratios).map { |stage, speed_ratio| UnitConversions.convert(clg_cfm * speed_ratio, 'cfm', 'm^3/s') / stage.ratedAirFlowRate.get - 1.0 }
      end
    end

    heat_airflow_rated_defect_ratio = []
    if (not htg_coil.nil?) && (heating_system.fraction_heat_load_served > 0)
      htg_ap = heating_system.additional_properties
      htg_cfm = heating_system.heating_airflow_cfm
      if htg_coil.to_CoilHeatingDXSingleSpeed.is_initialized || htg_coil.to_CoilHeatingWaterToAirHeatPumpEquationFit.is_initialized
        heat_airflow_rated_defect_ratio = [UnitConversions.convert(htg_cfm, 'cfm', 'm^3/s') / htg_coil.ratedAirFlowRate.get - 1.0]
      elsif htg_coil.to_CoilHeatingDXMultiSpeed.is_initialized
        heat_airflow_rated_defect_ratio = htg_coil.stages.zip(htg_ap.heat_fan_speed_ratios).map { |stage, speed_ratio| UnitConversions.convert(htg_cfm * speed_ratio, 'cfm', 'm^3/s') / stage.ratedAirFlowRate.get - 1.0 }
      end
    end

    return if cool_airflow_rated_defect_ratio.empty? && heat_airflow_rated_defect_ratio.empty?

    obj_name = "#{unitary_system.name} IQ"

    tin_sensor = OpenStudio::Model::EnergyManagementSystemSensor.new(model, 'Zone Mean Air Temperature')
    tin_sensor.setName("#{obj_name} tin s")
    tin_sensor.setKeyName(control_zone.name.to_s)

    tout_sensor = OpenStudio::Model::EnergyManagementSystemSensor.new(model, 'Zone Outdoor Air Drybulb Temperature')
    tout_sensor.setName("#{obj_name} tt s")
    tout_sensor.setKeyName(control_zone.name.to_s)

    fault_program = OpenStudio::Model::EnergyManagementSystemProgram.new(model)
    fault_program.setName("#{obj_name} program")

    f_chg = charge_defect_ratio.to_f
    fault_program.addLine("Set F_CH = #{f_chg.round(3)}")

    if not cool_airflow_rated_defect_ratio.empty?
      add_install_quality_calculations(fault_program, tin_sensor, tout_sensor, cool_airflow_rated_defect_ratio, clg_coil, model, f_chg, obj_name, :clg, cool_airflow_defect_ratio)
    end

    if not heat_airflow_rated_defect_ratio.empty?
      add_install_quality_calculations(fault_program, tin_sensor, tout_sensor, heat_airflow_rated_defect_ratio, htg_coil, model, f_chg, obj_name, :htg, heat_airflow_defect_ratio)
    end
    program_calling_manager = OpenStudio::Model::EnergyManagementSystemProgramCallingManager.new(model)
    program_calling_manager.setName("#{obj_name} program manager")
    program_calling_manager.setCallingPoint('BeginZoneTimestepAfterInitHeatBalance')
    program_calling_manager.addProgram(fault_program)
  end

  def self.get_default_gshp_pump_power()
    return 30.0 # W/ton, per ANSI/RESNET/ICC 301-2019 Section 4.4.5 (closed loop)
  end

  def self.apply_shared_systems(hpxml)
    applied_clg = apply_shared_cooling_systems(hpxml)
    applied_htg = apply_shared_heating_systems(hpxml)
    return unless (applied_clg || applied_htg)

    # Remove WLHP if not serving heating nor cooling
    hpxml.heat_pumps.each do |hp|
      next unless hp.heat_pump_type == HPXML::HVACTypeHeatPumpWaterLoopToAir
      next if hp.fraction_heat_load_served > 0
      next if hp.fraction_cool_load_served > 0

      hp.delete
    end

    # Remove any orphaned HVAC distributions
    hpxml.hvac_distributions.each do |hvac_distribution|
      hvac_systems = []
      hpxml.hvac_systems.each do |hvac_system|
        next if hvac_system.distribution_system_idref.nil?
        next unless hvac_system.distribution_system_idref == hvac_distribution.id

        hvac_systems << hvac_system
      end
      next unless hvac_systems.empty?

      hvac_distribution.delete
    end
  end

  def self.apply_shared_cooling_systems(hpxml)
    applied = false
    hpxml.cooling_systems.each do |cooling_system|
      next unless cooling_system.is_shared_system

      applied = true
      wlhp = nil
      distribution_system = cooling_system.distribution_system
      distribution_type = distribution_system.distribution_system_type

      # Calculate air conditioner SEER equivalent
      n_dweq = cooling_system.number_of_units_served.to_f
      aux = cooling_system.shared_loop_watts

      if cooling_system.cooling_system_type == HPXML::HVACTypeChiller

        # Chiller w/ baseboard or fan coil or water loop heat pump
        cap = cooling_system.cooling_capacity
        chiller_input = UnitConversions.convert(cooling_system.cooling_efficiency_kw_per_ton * UnitConversions.convert(cap, 'Btu/hr', 'ton'), 'kW', 'W')
        if distribution_type == HPXML::HVACDistributionTypeHydronic
          if distribution_system.hydronic_type == HPXML::HydronicTypeWaterLoop
            wlhp = hpxml.heat_pumps.find { |hp| hp.heat_pump_type == HPXML::HVACTypeHeatPumpWaterLoopToAir }
            aux_dweq = wlhp.cooling_capacity / wlhp.cooling_efficiency_eer
          else
            aux_dweq = 0.0
          end
        elsif distribution_type == HPXML::HVACDistributionTypeAir
          if distribution_system.air_type == HPXML::AirTypeFanCoil
            aux_dweq = cooling_system.fan_coil_watts
          end
        end
        # ANSI/RESNET/ICC 301-2019 Equation 4.4-2
        seer_eq = (cap - 3.41 * aux - 3.41 * aux_dweq * n_dweq) / (chiller_input + aux + aux_dweq * n_dweq)

      elsif cooling_system.cooling_system_type == HPXML::HVACTypeCoolingTower

        # Cooling tower w/ water loop heat pump
        if distribution_type == HPXML::HVACDistributionTypeHydronic
          if distribution_system.hydronic_type == HPXML::HydronicTypeWaterLoop
            wlhp = hpxml.heat_pumps.find { |hp| hp.heat_pump_type == HPXML::HVACTypeHeatPumpWaterLoopToAir }
            wlhp_cap = wlhp.cooling_capacity
            wlhp_input = wlhp_cap / wlhp.cooling_efficiency_eer
          end
        end
        # ANSI/RESNET/ICC 301-2019 Equation 4.4-3
        seer_eq = (wlhp_cap - 3.41 * aux / n_dweq) / (wlhp_input + aux / n_dweq)

      else
        fail "Unexpected cooling system type '#{cooling_system.cooling_system_type}'."
      end

      if seer_eq <= 0
        fail "Negative SEER equivalent calculated for cooling system '#{cooling_system.id}', double check inputs."
      end

      cooling_system.cooling_system_type = HPXML::HVACTypeCentralAirConditioner
      cooling_system.cooling_efficiency_seer = seer_eq.round(2)
      cooling_system.cooling_efficiency_kw_per_ton = nil
      cooling_system.cooling_capacity = nil # Autosize the equipment
      cooling_system.is_shared_system = false
      cooling_system.number_of_units_served = nil
      cooling_system.shared_loop_watts = nil
      cooling_system.shared_loop_motor_efficiency = nil
      cooling_system.fan_coil_watts = nil

      # Assign new distribution system to air conditioner
      if distribution_type == HPXML::HVACDistributionTypeHydronic
        if distribution_system.hydronic_type == HPXML::HydronicTypeWaterLoop
          # Assign WLHP air distribution
          cooling_system.distribution_system_idref = wlhp.distribution_system_idref
          wlhp.fraction_cool_load_served = 0.0
          wlhp.fraction_heat_load_served = 0.0
        else
          # Assign DSE=1
          hpxml.hvac_distributions.add(id: "#{cooling_system.id}AirDistributionSystem",
                                       distribution_system_type: HPXML::HVACDistributionTypeDSE,
                                       annual_cooling_dse: 1.0,
                                       annual_heating_dse: 1.0)
          cooling_system.distribution_system_idref = hpxml.hvac_distributions[-1].id
        end
      elsif (distribution_type == HPXML::HVACDistributionTypeAir) && (distribution_system.air_type == HPXML::AirTypeFanCoil)
        # Convert "fan coil" air distribution system to "regular velocity"
        if distribution_system.hvac_systems.size > 1
          # Has attached heating system, so create a copy specifically for the cooling system
          hpxml.hvac_distributions.add(id: "#{distribution_system.id}_#{cooling_system.id}",
                                       distribution_system_type: distribution_system.distribution_system_type,
                                       air_type: distribution_system.air_type,
                                       number_of_return_registers: distribution_system.number_of_return_registers,
                                       conditioned_floor_area_served: distribution_system.conditioned_floor_area_served)
          distribution_system.duct_leakage_measurements.each do |lm|
            hpxml.hvac_distributions[-1].duct_leakage_measurements << lm.dup
          end
          distribution_system.ducts.each do |d|
            hpxml.hvac_distributions[-1].ducts << d.dup
          end
          cooling_system.distribution_system_idref = hpxml.hvac_distributions[-1].id
        end
        hpxml.hvac_distributions[-1].air_type = HPXML::AirTypeRegularVelocity
        if hpxml.hvac_distributions[-1].duct_leakage_measurements.select { |lm| (lm.duct_type == HPXML::DuctTypeSupply) && (lm.duct_leakage_total_or_to_outside == HPXML::DuctLeakageToOutside) }.size == 0
          # Assign zero supply leakage
          hpxml.hvac_distributions[-1].duct_leakage_measurements.add(duct_type: HPXML::DuctTypeSupply,
                                                                     duct_leakage_units: HPXML::UnitsCFM25,
                                                                     duct_leakage_value: 0,
                                                                     duct_leakage_total_or_to_outside: HPXML::DuctLeakageToOutside)
        end
        if hpxml.hvac_distributions[-1].duct_leakage_measurements.select { |lm| (lm.duct_type == HPXML::DuctTypeReturn) && (lm.duct_leakage_total_or_to_outside == HPXML::DuctLeakageToOutside) }.size == 0
          # Assign zero return leakage
          hpxml.hvac_distributions[-1].duct_leakage_measurements.add(duct_type: HPXML::DuctTypeReturn,
                                                                     duct_leakage_units: HPXML::UnitsCFM25,
                                                                     duct_leakage_value: 0,
                                                                     duct_leakage_total_or_to_outside: HPXML::DuctLeakageToOutside)
        end
        hpxml.hvac_distributions[-1].ducts.each do |d|
          d.id = "#{d.id}_#{cooling_system.id}"
        end
      end
    end

    return applied
  end

  def self.apply_shared_heating_systems(hpxml)
    applied = false
    hpxml.heating_systems.each do |heating_system|
      next unless heating_system.is_shared_system

      applied = true
      distribution_system = heating_system.distribution_system
      hydronic_type = distribution_system.hydronic_type

      if heating_system.heating_system_type == HPXML::HVACTypeBoiler && hydronic_type.to_s == HPXML::HydronicTypeWaterLoop

        # Shared boiler w/ water loop heat pump
        # Per ANSI/RESNET/ICC 301-2019 Section 4.4.7.2, model as:
        # A) heat pump with constant efficiency and duct losses, fraction heat load served = 1/COP
        # B) boiler, fraction heat load served = 1-1/COP
        fraction_heat_load_served = heating_system.fraction_heat_load_served

        # Heat pump
        # If this approach is ever removed, also remove code in HVACSizing.apply_hvac_loads()
        wlhp = hpxml.heat_pumps.find { |hp| hp.heat_pump_type == HPXML::HVACTypeHeatPumpWaterLoopToAir }
        wlhp.fraction_heat_load_served = fraction_heat_load_served * (1.0 / wlhp.heating_efficiency_cop)
        wlhp.fraction_cool_load_served = 0.0

        # Boiler
        heating_system.fraction_heat_load_served = fraction_heat_load_served * (1.0 - 1.0 / wlhp.heating_efficiency_cop)
      end

      heating_system.heating_capacity = nil # Autosize the equipment
    end

    return applied
  end

  def self.set_num_speeds(hvac_system)
    hvac_ap = hvac_system.additional_properties

    if hvac_system.is_a?(HPXML::CoolingSystem) && ([HPXML::HVACTypeRoomAirConditioner, HPXML::HVACTypePTAC].include? hvac_system.cooling_system_type)
      hvac_ap.num_speeds = 1
    elsif (hvac_system.is_a?(HPXML::CoolingSystem) && (hvac_system.cooling_system_type == HPXML::HVACTypeMiniSplitAirConditioner)) ||
          (hvac_system.is_a?(HPXML::HeatPump) && (hvac_system.heat_pump_type == HPXML::HVACTypeHeatPumpMiniSplit))
      hvac_ap.speed_indices = [1, 3, 5, 9] # Speeds we model
      hvac_ap.num_speeds = hvac_ap.speed_indices.size
    elsif hvac_system.compressor_type == HPXML::HVACCompressorTypeSingleStage
      hvac_ap.num_speeds = 1
    elsif hvac_system.compressor_type == HPXML::HVACCompressorTypeTwoStage
      hvac_ap.num_speeds = 2
    elsif hvac_system.compressor_type == HPXML::HVACCompressorTypeVariableSpeed
      hvac_ap.num_speeds = 4
    end
  end

  def self.calc_rated_airflow(capacity, rated_cfm_per_ton, capacity_ratio)
    return UnitConversions.convert(capacity, 'Btu/hr', 'ton') * UnitConversions.convert(rated_cfm_per_ton, 'cfm', 'm^3/s') * capacity_ratio
  end

  def self.is_attached_heating_and_cooling_systems(hpxml, heating_system, cooling_system)
    # Now only allows furnace+AC
    if not ((hpxml.heating_systems.include? heating_system) && (hpxml.cooling_systems.include? cooling_system))
      return false
    end
    if not (heating_system.heating_system_type == HPXML::HVACTypeFurnace && cooling_system.cooling_system_type == HPXML::HVACTypeCentralAirConditioner)
      return false
    end

    return true
  end

  def self.get_hpxml_hvac_systems(hpxml)
    # Returns a list of heating/cooling systems, incorporating whether
    # multiple systems are connected to the same distribution system
    # (e.g., a furnace + central air conditioner w/ the same ducts).
    hvac_systems = []

    hpxml.cooling_systems.each do |cooling_system|
      heating_system = nil
      if is_attached_heating_and_cooling_systems(hpxml, cooling_system.attached_heating_system, cooling_system)
        heating_system = cooling_system.attached_heating_system
      end
      hvac_systems << { cooling: cooling_system,
                        heating: heating_system }
    end

    hpxml.heating_systems.each do |heating_system|
      if is_attached_heating_and_cooling_systems(hpxml, heating_system, heating_system.attached_cooling_system)
        next # Already processed with cooling
      end

      hvac_systems << { cooling: nil,
                        heating: heating_system }
    end

    # Heat pump with backup system must be sorted last so that the last two
    # HVAC systems in the EnergyPlus EquipmentList are 1) the heat pump and
    # 2) the heat pump backup system.
    hpxml.heat_pumps.sort_by { |hp| hp.backup_system_idref.to_s }.each do |heat_pump|
      hvac_systems << { cooling: heat_pump,
                        heating: heat_pump }
    end

    return hvac_systems
  end

  def self.ensure_nonzero_sizing_values(hpxml)
    min_capacity = 1.0 # Btuh
    min_airflow = 3.0 # cfm; E+ min airflow is 0.001 m3/s
    hpxml.heating_systems.each do |htg_sys|
      htg_sys.heating_capacity = [htg_sys.heating_capacity, min_capacity].max
      if not htg_sys.heating_airflow_cfm.nil?
        htg_sys.heating_airflow_cfm = [htg_sys.heating_airflow_cfm, min_airflow].max
      end
    end
    hpxml.cooling_systems.each do |clg_sys|
      clg_sys.cooling_capacity = [clg_sys.cooling_capacity, min_capacity].max
      clg_sys.cooling_airflow_cfm = [clg_sys.cooling_airflow_cfm, min_airflow].max
    end
    hpxml.heat_pumps.each do |hp_sys|
      hp_sys.cooling_capacity = [hp_sys.cooling_capacity, min_capacity].max
      hp_sys.cooling_airflow_cfm = [hp_sys.cooling_airflow_cfm, min_airflow].max
      hp_sys.additional_properties.cooling_capacity_sensible = [hp_sys.additional_properties.cooling_capacity_sensible, min_capacity].max
      hp_sys.heating_capacity = [hp_sys.heating_capacity, min_capacity].max
      hp_sys.heating_airflow_cfm = [hp_sys.heating_airflow_cfm, min_airflow].max
      if not hp_sys.heating_capacity_17F.nil?
        hp_sys.heating_capacity_17F = [hp_sys.heating_capacity_17F, min_capacity].max
      end
      if not hp_sys.backup_heating_capacity.nil?
        hp_sys.backup_heating_capacity = [hp_sys.backup_heating_capacity, min_capacity].max
      end
    end
  end

  def self.get_dehumidifier_default_values(capacity)
    rh_setpoint = 0.6
    if capacity <= 25.0
      ief = 0.79
    elsif capacity <= 35.0
      ief = 0.95
    elsif capacity <= 54.0
      ief = 1.04
    elsif capacity < 75.0
      ief = 1.20
    else
      ief = 1.82
    end

    return { rh_setpoint: rh_setpoint, ief: ief }
  end

  def self.calc_seer_from_seer2(seer2, is_ducted)
    # ANSI/RESNET/ICC 301 Table 4.4.4.1(1) SEER2/HSPF2 Conversion Factors
    # Note: There are less common system types (packaged, small duct high velocity,
    # and space-constrained) that we don't handle here.
    if is_ducted # Ducted split system
      return seer2 / 0.95
    else # Ductless systems
      return seer2 / 1.00
    end
  end

  def self.calc_hspf_from_hspf2(hspf2, is_ducted)
    # ANSI/RESNET/ICC 301 Table 4.4.4.1(1) SEER2/HSPF2 Conversion Factors
    # Note: There are less common system types (packaged, small duct high velocity,
    # and space-constrained) that we don't handle here.
    if is_ducted # Ducted split system
      return hspf2 / 0.85
    else # Ducted split system
      return hspf2 / 0.90
    end
  end
end<|MERGE_RESOLUTION|>--- conflicted
+++ resolved
@@ -3,11 +3,7 @@
 class HVAC
   def self.apply_air_source_hvac_systems(model, cooling_system, heating_system,
                                          sequential_cool_load_fracs, sequential_heat_load_fracs,
-<<<<<<< HEAD
-                                         control_zone, is_ddb_control = false, is_realistic_staging = false)
-=======
-                                         control_zone, hvac_unavailable_periods, is_ddb_control = false)
->>>>>>> 914650a9
+                                         control_zone, hvac_unavailable_periods, is_ddb_control = false, is_realistic_staging = false)
     is_heatpump = false
     if not cooling_system.nil?
       if cooling_system.is_a? HPXML::HeatPump
@@ -1664,19 +1660,14 @@
     end
     htg_supp_coil.setNominalCapacity(UnitConversions.convert(capacity, 'Btu/hr', 'W'))
     htg_supp_coil.setName(obj_name + ' ' + Constants.ObjectNameBackupHeatingCoil)
-<<<<<<< HEAD
+    if is_ddb_control
+      apply_supp_control_for_ddb_thermostat(model, htg_supp_coil, control_zone, htg_coil)
+    end
     if heat_pump.is_dual_fuel
       htg_supp_coil.additionalProperties.setFeature('HPXML_ID', heat_pump.id + '_DFHPBackup') # Used by reporting measure
     else
       htg_supp_coil.additionalProperties.setFeature('HPXML_ID', heat_pump.id) # Used by reporting measure
     end
-=======
-    if is_ddb_control
-      apply_supp_control_for_ddb_thermostat(model, htg_supp_coil, control_zone, htg_coil)
-    end
-    htg_supp_coil.additionalProperties.setFeature('HPXML_ID', heat_pump.id) # Used by reporting measure
-    htg_supp_coil.additionalProperties.setFeature('IsHeatPumpBackup', true) # Used by reporting measure
->>>>>>> 914650a9
 
     return htg_supp_coil
   end
