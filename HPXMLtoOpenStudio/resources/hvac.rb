# frozen_string_literal: true

class HVAC
  def self.apply_central_air_conditioner_furnace(model, runner, cooling_system, heating_system,
                                                 remaining_cool_load_frac, remaining_heat_load_frac,
                                                 control_zone, hvac_map)

    hvac_map[cooling_system.id] = [] unless cooling_system.nil?
    hvac_map[heating_system.id] = [] unless heating_system.nil?
    if heating_system.nil?
      obj_name = Constants.ObjectNameCentralAirConditioner
    elsif cooling_system.nil?
      obj_name = Constants.ObjectNameFurnace
    else
      obj_name = Constants.ObjectNameCentralAirConditionerAndFurnace
    end

    if not heating_system.nil?
      sequential_heat_load_frac = calc_sequential_load_fraction(heating_system.fraction_heat_load_served, remaining_heat_load_frac)
    else
      sequential_heat_load_frac = 0.0
    end
    if not cooling_system.nil?
      sequential_cool_load_frac = calc_sequential_load_fraction(cooling_system.fraction_cool_load_served, remaining_cool_load_frac)
    else
      sequential_cool_load_frac = 0.0
    end

    if not cooling_system.nil?
      if cooling_system.compressor_type == HPXML::HVACCompressorTypeSingleStage
        num_speeds = 1
      elsif cooling_system.compressor_type == HPXML::HVACCompressorTypeTwoStage
        num_speeds = 2
      elsif cooling_system.compressor_type == HPXML::HVACCompressorTypeVariableSpeed
        num_speeds = 4
      end
      fan_power_rated = get_fan_power_rated(cooling_system.cooling_efficiency_seer)
      crankcase_kw, crankcase_temp = get_crankcase_assumptions(cooling_system.fraction_cool_load_served)

      # Cooling Coil

      cool_c_d = get_cool_c_d(num_speeds, cooling_system.cooling_efficiency_seer)
      cool_rated_airflow_rate, cool_fan_speed_ratios, cool_capacity_ratios, cool_shrs, cool_eers, cool_cap_ft_spec, cool_eir_ft_spec, cool_cap_fflow_spec, cool_eir_fflow_spec = get_hp_clg_curves(num_speeds, cooling_system, fan_power_rated, cool_c_d, runner)
      cool_cfms_ton_rated = calc_cfms_ton_rated(cool_rated_airflow_rate, cool_fan_speed_ratios, cool_capacity_ratios)
      cool_shrs_rated_gross = calc_shrs_rated_gross(num_speeds, cool_shrs, fan_power_rated, cool_cfms_ton_rated)
      cool_eirs = calc_cool_eirs(num_speeds, cool_eers, fan_power_rated)
      cool_closs_fplr_spec = [calc_plr_coefficients(cool_c_d)] * num_speeds
      clg_coil = create_dx_cooling_coil(model, obj_name, (0...num_speeds).to_a, cool_eirs, cool_cap_ft_spec, cool_eir_ft_spec, cool_closs_fplr_spec, cool_cap_fflow_spec, cool_eir_fflow_spec, cool_shrs_rated_gross, cooling_system.cooling_capacity, crankcase_kw, crankcase_temp, fan_power_rated)
      hvac_map[cooling_system.id] << clg_coil
    end

    if not heating_system.nil?

      # Heating Coil

      if heating_system.heating_system_fuel == HPXML::FuelTypeElectricity
        htg_coil = OpenStudio::Model::CoilHeatingElectric.new(model)
        htg_coil.setEfficiency(heating_system.heating_efficiency_afue)
      else
        htg_coil = OpenStudio::Model::CoilHeatingGas.new(model)
        htg_coil.setGasBurnerEfficiency(heating_system.heating_efficiency_afue)
        htg_coil.setParasiticElectricLoad(0)
        htg_coil.setParasiticGasLoad(0)
        htg_coil.setFuelType(EPlus.fuel_type(heating_system.heating_system_fuel))
      end
      htg_coil.setName(obj_name + ' htg coil')
      if not heating_system.heating_capacity.nil?
        htg_coil.setNominalCapacity(UnitConversions.convert([heating_system.heating_capacity, Constants.small].max, 'Btu/hr', 'W')) # Used by HVACSizing measure
      end
      hvac_map[heating_system.id] << htg_coil
    end

    # Fan

    if (not cooling_system.nil?) && (not heating_system.nil?) && (cooling_system.fan_watts_per_cfm.to_f != heating_system.fan_watts_per_cfm.to_f)
      fail "Fan powers for heating system '#{heating_system.id}' and cooling system '#{cooling_system.id}' must be the same."
    end
    if (not cooling_system.nil?) && (not cooling_system.fan_watts_per_cfm.nil?)
      fan_watts_per_cfm = cooling_system.fan_watts_per_cfm
    else
      fan_watts_per_cfm = heating_system.fan_watts_per_cfm
    end
    fan = create_supply_fan(model, obj_name, num_speeds, fan_watts_per_cfm)
    if not cooling_system.nil?
      hvac_map[cooling_system.id] += disaggregate_fan_or_pump(model, fan, nil, clg_coil, nil)
    end
    if not heating_system.nil?
      hvac_map[heating_system.id] += disaggregate_fan_or_pump(model, fan, htg_coil, nil, nil)
    end

    # Unitary System

    air_loop_unitary = create_air_loop_unitary_system(model, obj_name, fan, htg_coil, clg_coil, nil)
    if not cooling_system.nil?
      hvac_map[cooling_system.id] << air_loop_unitary
    end
    if not heating_system.nil?
      hvac_map[heating_system.id] << air_loop_unitary
    end

    if (not cooling_system.nil?) && (num_speeds > 1)
      # Unitary System Performance
      perf = OpenStudio::Model::UnitarySystemPerformanceMultispeed.new(model)
      perf.setSingleModeOperation(false)
      for speed in 1..num_speeds
        f = OpenStudio::Model::SupplyAirflowRatioField.fromCoolingRatio(cool_fan_speed_ratios[speed - 1])
        perf.addSupplyAirflowRatioField(f)
      end
      air_loop_unitary.setDesignSpecificationMultispeedObject(perf)
    end

    # Air Loop

    air_loop = create_air_loop(model, obj_name, air_loop_unitary, control_zone, sequential_heat_load_frac, sequential_cool_load_frac)
    if not cooling_system.nil?
      hvac_map[cooling_system.id] << air_loop
    end
    if not heating_system.nil?
      hvac_map[heating_system.id] << air_loop
    end

    # Store info for HVAC Sizing measure
    if not cooling_system.nil?
      air_loop_unitary.additionalProperties.setFeature(Constants.SizingInfoHVACCapacityRatioCooling, cool_capacity_ratios.join(','))
      air_loop_unitary.additionalProperties.setFeature(Constants.SizingInfoHVACRatedCFMperTonCooling, cool_cfms_ton_rated.join(','))
      air_loop_unitary.additionalProperties.setFeature(Constants.SizingInfoHVACFracCoolLoadServed, cooling_system.fraction_cool_load_served)
      air_loop_unitary.additionalProperties.setFeature(Constants.SizingInfoHVACCoolType, Constants.ObjectNameCentralAirConditioner)
    end
    if not heating_system.nil?
      air_loop_unitary.additionalProperties.setFeature(Constants.SizingInfoHVACFracHeatLoadServed, heating_system.fraction_heat_load_served)
      air_loop_unitary.additionalProperties.setFeature(Constants.SizingInfoHVACHeatType, Constants.ObjectNameFurnace)
    end
  end

  def self.apply_room_air_conditioner(model, runner, cooling_system,
                                      remaining_cool_load_frac, control_zone,
                                      hvac_map)

    hvac_map[cooling_system.id] = []
    obj_name = Constants.ObjectNameRoomAirConditioner
    sequential_cool_load_frac = calc_sequential_load_fraction(cooling_system.fraction_cool_load_served, remaining_cool_load_frac)

    # Performance curves
    # From Frigidaire 10.7 eer unit in Winkler et. al. Lab Testing of Window ACs (2013)

    cool_cap_ft_spec = [0.43945980246913574, -0.0008922469135802481, 0.00013984567901234569, 0.0038489259259259253, -5.6327160493827156e-05, 2.041358024691358e-05]
    cool_cap_ft_spec_si = convert_curve_biquadratic(cool_cap_ft_spec)
    cool_eir_ft_spec = [6.310506172839506, -0.17705185185185185, 0.0014645061728395061, 0.012571604938271608, 0.0001493827160493827, -0.00040308641975308644]
    cool_eir_ft_spec_si = convert_curve_biquadratic(cool_eir_ft_spec)
    cool_cap_fflow_spec = [0.887, 0.1128, 0]
    cool_eir_fflow_spec = [1.763, -0.6081, 0]
    cool_plf_fplr = [0.78, 0.22, 0]
    cfms_ton_rated = [312] # cfm/ton, medium speed

    roomac_cap_ft_curve = create_curve_biquadratic(model, cool_cap_ft_spec_si, 'RoomAC-Cap-fT', 0, 100, 0, 100)
    roomac_cap_fff_curve = create_curve_quadratic(model, cool_cap_fflow_spec, 'RoomAC-Cap-fFF', 0, 2, 0, 2)
    roomac_eir_ft_curve = create_curve_biquadratic(model, cool_eir_ft_spec_si, 'RoomAC-eir-fT', 0, 100, 0, 100)
    roomcac_eir_fff_curve = create_curve_quadratic(model, cool_eir_fflow_spec, 'RoomAC-eir-fFF', 0, 2, 0, 2)
    roomac_plf_fplr_curve = create_curve_quadratic(model, cool_plf_fplr, 'RoomAC-PLF-fPLR', 0, 1, 0, 1)

    # Cooling Coil

    clg_coil = OpenStudio::Model::CoilCoolingDXSingleSpeed.new(model, model.alwaysOnDiscreteSchedule, roomac_cap_ft_curve, roomac_cap_fff_curve, roomac_eir_ft_curve, roomcac_eir_fff_curve, roomac_plf_fplr_curve)
    clg_coil.setName(obj_name + ' clg coil')
    if not cooling_system.cooling_capacity.nil?
      clg_coil.setRatedTotalCoolingCapacity(UnitConversions.convert([cooling_system.cooling_capacity, Constants.small].max, 'Btu/hr', 'W')) # Used by HVACSizing measure
    end
    clg_coil.setRatedSensibleHeatRatio(cooling_system.cooling_shr)
    clg_coil.setRatedCOP(UnitConversions.convert(cooling_system.cooling_efficiency_eer, 'Btu/hr', 'W'))
    clg_coil.setRatedEvaporatorFanPowerPerVolumeFlowRate(773.3)
    clg_coil.setEvaporativeCondenserEffectiveness(0.9)
    clg_coil.setMaximumOutdoorDryBulbTemperatureForCrankcaseHeaterOperation(10)
    clg_coil.setBasinHeaterSetpointTemperature(2)
    hvac_map[cooling_system.id] << clg_coil

    # Fan
    fan = create_supply_fan(model, obj_name, 1, 0.0) # Fan power included in EER (net COP) above
    hvac_map[cooling_system.id] += disaggregate_fan_or_pump(model, fan, nil, clg_coil, nil)

    # Heating Coil (none)

    htg_coil = OpenStudio::Model::CoilHeatingElectric.new(model, model.alwaysOffDiscreteSchedule())
    htg_coil.setName(obj_name + ' htg coil')

    # PTAC

    ptac = OpenStudio::Model::ZoneHVACPackagedTerminalAirConditioner.new(model, model.alwaysOnDiscreteSchedule, fan, htg_coil, clg_coil)
    ptac.setName(obj_name)
    ptac.setSupplyAirFanOperatingModeSchedule(model.alwaysOffDiscreteSchedule)
    ptac.addToThermalZone(control_zone)
    hvac_map[cooling_system.id] << ptac

    control_zone.setSequentialCoolingFractionSchedule(ptac, get_sequential_load_schedule(model, sequential_cool_load_frac))
    control_zone.setSequentialHeatingFractionSchedule(ptac, get_sequential_load_schedule(model, 0))

    # Store info for HVAC Sizing measure
    ptac.additionalProperties.setFeature(Constants.SizingInfoHVACRatedCFMperTonCooling, cfms_ton_rated.join(','))
    ptac.additionalProperties.setFeature(Constants.SizingInfoHVACFracCoolLoadServed, cooling_system.fraction_cool_load_served)
    ptac.additionalProperties.setFeature(Constants.SizingInfoHVACCoolType, Constants.ObjectNameRoomAirConditioner)
  end

  def self.apply_evaporative_cooler(model, runner, cooling_system,
                                    remaining_cool_load_frac, control_zone,
                                    hvac_map)

    hvac_map[cooling_system.id] = []
    obj_name = Constants.ObjectNameEvaporativeCooler
    sequential_cool_load_frac = calc_sequential_load_fraction(cooling_system.fraction_cool_load_served, remaining_cool_load_frac)

    # Evap Cooler

    evap_cooler = OpenStudio::Model::EvaporativeCoolerDirectResearchSpecial.new(model, model.alwaysOnDiscreteSchedule)
    evap_cooler.setName(obj_name)
    evap_cooler.setCoolerEffectiveness(0.72) # Assumed effectiveness
    evap_cooler.setEvaporativeOperationMinimumDrybulbTemperature(0) # relax limitation to open evap cooler for any potential cooling
    evap_cooler.setEvaporativeOperationMaximumLimitWetbulbTemperature(50) # relax limitation to open evap cooler for any potential cooling
    evap_cooler.setEvaporativeOperationMaximumLimitDrybulbTemperature(50) # relax limitation to open evap cooler for any potential cooling
    hvac_map[cooling_system.id] << evap_cooler

    # Air Loop

    air_loop = create_air_loop(model, obj_name, evap_cooler, control_zone, 0, sequential_cool_load_frac)
    air_loop.additionalProperties.setFeature(Constants.SizingInfoHVACSystemIsDucted, !cooling_system.distribution_system_idref.nil?)
    air_loop.additionalProperties.setFeature(Constants.SizingInfoHVACCoolType, Constants.ObjectNameEvaporativeCooler)
    hvac_map[cooling_system.id] << air_loop

    # Fan
    # Use VariableVolume object
    fan = OpenStudio::Model::FanVariableVolume.new(model, model.alwaysOnDiscreteSchedule)
    fan.setName(obj_name + ' supply fan')
    fan.setEndUseSubcategory('supply fan')
    fan.setMotorEfficiency(1)
    fan.setMotorInAirstreamFraction(0)
    fan.setFanPowerCoefficient1(0)
    fan.setFanPowerCoefficient2(1)
    fan.setFanPowerCoefficient3(0)
    fan.setFanPowerCoefficient4(0)
    fan.setFanPowerCoefficient5(0)
    set_fan_power(fan, cooling_system.fan_watts_per_cfm.to_f)
    fan.addToNode(air_loop.supplyInletNode)
    hvac_map[cooling_system.id] += disaggregate_fan_or_pump(model, fan, nil, evap_cooler, nil)

    # Outdoor air intake system
    oa_intake_controller = OpenStudio::Model::ControllerOutdoorAir.new(model)
    oa_intake_controller.setName("#{air_loop.name} OA Controller")
    oa_intake_controller.setMinimumLimitType('FixedMinimum')
    oa_intake_controller.resetEconomizerMinimumLimitDryBulbTemperature
    oa_intake_controller.setMinimumFractionofOutdoorAirSchedule(model.alwaysOnDiscreteSchedule)

    oa_intake = OpenStudio::Model::AirLoopHVACOutdoorAirSystem.new(model, oa_intake_controller)
    oa_intake.setName("#{air_loop.name} OA System")
    oa_intake.addToNode(air_loop.supplyInletNode)

    # air handler controls
    # setpoint follows OAT WetBulb
    evap_stpt_manager = OpenStudio::Model::SetpointManagerFollowOutdoorAirTemperature.new(model)
    evap_stpt_manager.setName('Follow OATwb')
    evap_stpt_manager.setReferenceTemperatureType('OutdoorAirWetBulb')
    evap_stpt_manager.setOffsetTemperatureDifference(0.0)
    evap_stpt_manager.addToNode(air_loop.supplyOutletNode)

    # Store info for HVAC Sizing measure
    evap_cooler.additionalProperties.setFeature(Constants.SizingInfoHVACFracCoolLoadServed, cooling_system.fraction_cool_load_served)
    evap_cooler.additionalProperties.setFeature(Constants.SizingInfoHVACCoolType, Constants.ObjectNameEvaporativeCooler)
  end

  def self.apply_central_air_to_air_heat_pump(model, runner, heat_pump,
                                              remaining_heat_load_frac,
                                              remaining_cool_load_frac,
                                              control_zone, hvac_map)

    hvac_map[heat_pump.id] = []
    obj_name = Constants.ObjectNameAirSourceHeatPump
    sequential_heat_load_frac = calc_sequential_load_fraction(heat_pump.fraction_heat_load_served, remaining_heat_load_frac)
    sequential_cool_load_frac = calc_sequential_load_fraction(heat_pump.fraction_cool_load_served, remaining_cool_load_frac)
    if heat_pump.compressor_type == HPXML::HVACCompressorTypeSingleStage
      num_speeds = 1
    elsif heat_pump.compressor_type == HPXML::HVACCompressorTypeTwoStage
      num_speeds = 2
    elsif heat_pump.compressor_type == HPXML::HVACCompressorTypeVariableSpeed
      num_speeds = 4
    end
    fan_power_rated = get_fan_power_rated(heat_pump.cooling_efficiency_seer)
    if heat_pump.fraction_heat_load_served <= 0
      crankcase_kw, crankcase_temp = 0, nil
    else
      crankcase_kw, crankcase_temp = get_crankcase_assumptions(heat_pump.fraction_cool_load_served)
    end
    hp_min_temp, supp_max_temp = get_heat_pump_temp_assumptions(heat_pump)

    # Cooling Coil

    cool_c_d = get_cool_c_d(num_speeds, heat_pump.cooling_efficiency_seer)
    cool_rated_airflow_rate, cool_fan_speed_ratios, cool_capacity_ratios, cool_shrs, cool_eers, cool_cap_ft_spec, cool_eir_ft_spec, cool_cap_fflow_spec, cool_eir_fflow_spec = get_hp_clg_curves(num_speeds, heat_pump, fan_power_rated, cool_c_d, runner)
    cool_cfms_ton_rated = calc_cfms_ton_rated(cool_rated_airflow_rate, cool_fan_speed_ratios, cool_capacity_ratios)
    cool_shrs_rated_gross = calc_shrs_rated_gross(num_speeds, cool_shrs, fan_power_rated, cool_cfms_ton_rated)
    cool_eirs = calc_cool_eirs(num_speeds, cool_eers, fan_power_rated)
    cool_closs_fplr_spec = [calc_plr_coefficients(cool_c_d)] * num_speeds
    clg_coil = create_dx_cooling_coil(model, obj_name, (0...num_speeds).to_a, cool_eirs, cool_cap_ft_spec, cool_eir_ft_spec, cool_closs_fplr_spec, cool_cap_fflow_spec, cool_eir_fflow_spec, cool_shrs_rated_gross, heat_pump.cooling_capacity, 0, nil, fan_power_rated)
    hvac_map[heat_pump.id] << clg_coil

    # Heating Coil

    heat_c_d = get_heat_c_d(num_speeds, heat_pump.heating_efficiency_hspf)
    if num_speeds == 1
      heat_rated_airflow_rate = 384.1 # cfm/ton
      heat_capacity_ratios = [1.0]
      heat_fan_speed_ratios = [1.0]
      heat_eir_ft_spec = [[0.718398423, 0.003498178, 0.000142202, -0.005724331, 0.00014085, -0.000215321]]
      heat_cap_fflow_spec = [[0.694045465, 0.474207981, -0.168253446]]
      heat_eir_fflow_spec = [[2.185418751, -1.942827919, 0.757409168]]
      if heat_pump.heating_capacity_17F.nil?
        heat_cap_ft_spec = [[0.566333415, -0.000744164, -0.0000103, 0.009414634, 0.0000506, -0.00000675]]
      else
        heat_cap_ft_spec = calc_heat_cap_ft_spec_using_capacity_17F(num_speeds, heat_pump)
      end
      heat_cops = [calc_cop_heating_1speed(heat_pump.heating_efficiency_hspf, heat_c_d, fan_power_rated, heat_eir_ft_spec, heat_cap_ft_spec)]
    elsif num_speeds == 2
      heat_rated_airflow_rate = 352.2 # cfm/ton
      heat_capacity_ratios = [0.72, 1.0]
      heat_fan_speed_ratios = [0.8, 1.0]
      heat_eir_ft_spec = [[0.36338171, 0.013523725, 0.000258872, -0.009450269, 0.000439519, -0.000653723],
                          [0.981100941, -0.005158493, 0.000243416, -0.005274352, 0.000230742, -0.000336954]]
      heat_cap_fflow_spec = [[0.741466907, 0.378645444, -0.119754733],
                             [0.76634609, 0.32840943, -0.094701495]]
      heat_eir_fflow_spec = [[2.153618211, -1.737190609, 0.584269478],
                             [2.001041353, -1.58869128, 0.587593517]]
      if heat_pump.heating_capacity_17F.nil?
        heat_cap_ft_spec = [[0.335690634, 0.002405123, -0.0000464, 0.013498735, 0.0000499, -0.00000725],
                            [0.306358843, 0.005376987, -0.0000579, 0.011645092, 0.0000591, -0.0000203]]
      else
        heat_cap_ft_spec = calc_heat_cap_ft_spec_using_capacity_17F(num_speeds, heat_pump)
      end
      heat_cops = calc_cops_heating_2speed(heat_pump.heating_efficiency_hspf, heat_c_d, heat_capacity_ratios, heat_fan_speed_ratios, fan_power_rated, heat_eir_ft_spec, heat_cap_ft_spec)
    elsif num_speeds == 4
      heat_rated_airflow_rate = 296.9 # cfm/ton
      heat_capacity_ratios = [0.33, 0.56, 1.0, 1.17]
      heat_fan_speed_ratios = [0.63, 0.76, 1.0, 1.19]
      heat_eir_ft_spec = [[0.708311527, 0.020732093, 0.000391479, -0.037640031, 0.000979937, -0.001079042],
                          [0.025480155, 0.020169585, 0.000121341, -0.004429789, 0.000166472, -0.00036447],
                          [0.379003189, 0.014195012, 0.0000821046, -0.008894061, 0.000151519, -0.000210299],
                          [0.690404655, 0.00616619, 0.000137643, -0.009350199, 0.000153427, -0.000213258]]
      heat_cap_fflow_spec = [[1, 0, 0]] * 4
      heat_eir_fflow_spec = [[1, 0, 0]] * 4
      if heat_pump.heating_capacity_17F.nil?
        heat_cap_ft_spec = [[0.304192655, -0.003972566, 0.0000196432, 0.024471251, -0.000000774126, -0.0000841323],
                            [0.496381324, -0.00144792, 0.0, 0.016020855, 0.0000203447, -0.0000584118],
                            [0.697171186, -0.006189599, 0.0000337077, 0.014291981, 0.0000105633, -0.0000387956],
                            [0.555513805, -0.001337363, -0.00000265117, 0.014328826, 0.0000163849, -0.0000480711]]
      else
        heat_cap_ft_spec = calc_heat_cap_ft_spec_using_capacity_17F(num_speeds, heat_pump)
      end
      heat_cops = calc_cops_heating_4speed(runner, heat_pump.heating_efficiency_hspf, heat_c_d, heat_capacity_ratios, heat_fan_speed_ratios, fan_power_rated, heat_eir_ft_spec, heat_cap_ft_spec)
    end
    heat_cfms_ton_rated = calc_cfms_ton_rated(heat_rated_airflow_rate, heat_fan_speed_ratios, heat_capacity_ratios)
    heat_eirs = calc_heat_eirs(num_speeds, heat_cops, fan_power_rated)
    heat_closs_fplr_spec = [calc_plr_coefficients(heat_c_d)] * num_speeds
    htg_coil = create_dx_heating_coil(model, obj_name, (0...num_speeds).to_a, heat_eirs, heat_cap_ft_spec, heat_eir_ft_spec, heat_closs_fplr_spec, heat_cap_fflow_spec, heat_eir_fflow_spec, heat_pump.heating_capacity, crankcase_kw, crankcase_temp, fan_power_rated, hp_min_temp, heat_pump.fraction_heat_load_served)
    hvac_map[heat_pump.id] << htg_coil

    # Supplemental Heating Coil

    htg_supp_coil = create_supp_heating_coil(model, obj_name, heat_pump)
    hvac_map[heat_pump.id] << htg_supp_coil

    # Fan
    fan = create_supply_fan(model, obj_name, num_speeds, heat_pump.fan_watts_per_cfm)
    hvac_map[heat_pump.id] += disaggregate_fan_or_pump(model, fan, htg_coil, clg_coil, htg_supp_coil)

    # Unitary System

    air_loop_unitary = create_air_loop_unitary_system(model, obj_name, fan, htg_coil, clg_coil, htg_supp_coil, supp_max_temp)
    hvac_map[heat_pump.id] << air_loop_unitary

    if num_speeds > 1
      # Unitary System Performance
      perf = OpenStudio::Model::UnitarySystemPerformanceMultispeed.new(model)
      perf.setSingleModeOperation(false)
      for speed in 1..num_speeds
        f = OpenStudio::Model::SupplyAirflowRatioField.new(heat_fan_speed_ratios[speed - 1], cool_fan_speed_ratios[speed - 1])
        perf.addSupplyAirflowRatioField(f)
      end
      air_loop_unitary.setDesignSpecificationMultispeedObject(perf)
    end

    # Air Loop

    air_loop = create_air_loop(model, obj_name, air_loop_unitary, control_zone, sequential_heat_load_frac, sequential_cool_load_frac)
    hvac_map[heat_pump.id] << air_loop

    # Store info for HVAC Sizing measure
    air_loop_unitary.additionalProperties.setFeature(Constants.SizingInfoHVACCapacityRatioHeating, heat_capacity_ratios.join(','))
    air_loop_unitary.additionalProperties.setFeature(Constants.SizingInfoHVACCapacityRatioCooling, cool_capacity_ratios.join(','))
    air_loop_unitary.additionalProperties.setFeature(Constants.SizingInfoHVACRatedCFMperTonHeating, heat_cfms_ton_rated.join(','))
    air_loop_unitary.additionalProperties.setFeature(Constants.SizingInfoHVACRatedCFMperTonCooling, cool_cfms_ton_rated.join(','))
    air_loop_unitary.additionalProperties.setFeature(Constants.SizingInfoHVACFracHeatLoadServed, heat_pump.fraction_heat_load_served)
    air_loop_unitary.additionalProperties.setFeature(Constants.SizingInfoHVACFracCoolLoadServed, heat_pump.fraction_cool_load_served)
    air_loop_unitary.additionalProperties.setFeature(Constants.SizingInfoHVACCoolType, Constants.ObjectNameAirSourceHeatPump)
    air_loop_unitary.additionalProperties.setFeature(Constants.SizingInfoHVACHeatType, Constants.ObjectNameAirSourceHeatPump)
  end

  def self.apply_mini_split_air_conditioner(model, runner, cooling_system,
                                            remaining_cool_load_frac,
                                            control_zone, hvac_map)

    # Shoehorn cooling_system object into a corresponding heat_pump object
    heat_pump = HPXML::HeatPump.new(cooling_system.hpxml_object)
    heat_pump.id = cooling_system.id
    heat_pump.heat_pump_type = HPXML::HVACTypeHeatPumpMiniSplit
    heat_pump.heat_pump_fuel = cooling_system.cooling_system_fuel
    heat_pump.cooling_capacity = cooling_system.cooling_capacity
    if !heat_pump.cooling_capacity.nil?
      heat_pump.heating_capacity = 0
    end
    heat_pump.cooling_shr = cooling_system.cooling_shr
    heat_pump.fraction_heat_load_served = 0
    heat_pump.fraction_cool_load_served = cooling_system.fraction_cool_load_served
    heat_pump.cooling_efficiency_seer = cooling_system.cooling_efficiency_seer
    heat_pump.heating_efficiency_hspf = 7.7 # Arbitrary; shouldn't affect energy use  TODO: Allow nil
    heat_pump.distribution_system_idref = cooling_system.distribution_system_idref
    heat_pump.fan_watts_per_cfm = cooling_system.fan_watts_per_cfm

    apply_mini_split_heat_pump(model, runner, heat_pump, 0,
                               remaining_cool_load_frac,
                               control_zone, hvac_map)
  end

  def self.apply_mini_split_heat_pump(model, runner, heat_pump,
                                      remaining_heat_load_frac,
                                      remaining_cool_load_frac,
                                      control_zone, hvac_map)

    hvac_map[heat_pump.id] = []
    obj_name = Constants.ObjectNameMiniSplitHeatPump
    sequential_heat_load_frac = calc_sequential_load_fraction(heat_pump.fraction_heat_load_served, remaining_heat_load_frac)
    sequential_cool_load_frac = calc_sequential_load_fraction(heat_pump.fraction_cool_load_served, remaining_cool_load_frac)
    num_speeds = 10
    mshp_indices = [1, 3, 5, 9]
    hp_min_temp, supp_max_temp = get_heat_pump_temp_assumptions(heat_pump)
    pan_heater_power = 0.0 # W, disabled
    if not heat_pump.distribution_system.nil?
      fan_power_rated = 0.18 # W/cfm, ducted
    else
      fan_power_rated = heat_pump.fan_watts_per_cfm # ductless, installed and rated value should be equal
    end

    # Calculate generic inputs
    min_cooling_capacity = 0.4 # frac
    max_cooling_capacity = 1.2 # frac
    min_cooling_airflow_rate = 200.0
    max_cooling_airflow_rate = 425.0
    min_heating_capacity = 0.3 # frac
    max_heating_capacity = 1.2 # frac
    min_heating_airflow_rate = 200.0
    max_heating_airflow_rate = 400.0
    if heat_pump.heating_capacity.nil?
      heating_capacity_offset = 2300.0 # Btu/hr
    else
      heating_capacity_offset = heat_pump.heating_capacity - heat_pump.cooling_capacity
    end
    if heat_pump.heating_capacity_17F.nil?
      cap_retention_frac = 0.25 # frac
      cap_retention_temp = -5.0 # deg-F
    else
      cap_retention_frac = heat_pump.heating_capacity_17F / heat_pump.heating_capacity
      cap_retention_temp = 17.0 # deg-F
    end

    # Cooling Coil

    cool_cap_ft_spec = [[0.7531983499655835, 0.003618193903031667, 0.0, 0.006574385031351544, -6.87181191015432e-05, 0.0]] * num_speeds
    cool_eir_ft_spec = [[-0.06376924779982301, -0.0013360593470367282, 1.413060577993827e-05, 0.019433076486584752, -4.91395947154321e-05, -4.909341249475308e-05]] * num_speeds
    cool_cap_fflow_spec = [[1, 0, 0]] * num_speeds
    cool_eir_fflow_spec = [[1, 0, 0]] * num_speeds
    cool_c_d = get_cool_c_d(num_speeds, heat_pump.cooling_efficiency_seer)
    cool_closs_fplr_spec = [calc_plr_coefficients(cool_c_d)] * num_speeds
    dB_rated = 80.0 # deg-F
    wB_rated = 67.0 # deg-F
    cool_cfms_ton_rated, cool_capacity_ratios, cool_shrs_rated_gross = calc_mshp_cfms_ton_cooling(min_cooling_capacity, max_cooling_capacity, min_cooling_airflow_rate, max_cooling_airflow_rate, num_speeds, dB_rated, wB_rated, heat_pump.cooling_shr)
    cool_eirs = calc_mshp_cool_eirs(runner, heat_pump.cooling_efficiency_seer, fan_power_rated, cool_c_d, num_speeds, cool_capacity_ratios, cool_cfms_ton_rated, cool_eir_ft_spec, cool_cap_ft_spec)
    clg_coil = create_dx_cooling_coil(model, obj_name, mshp_indices, cool_eirs, cool_cap_ft_spec, cool_eir_ft_spec, cool_closs_fplr_spec, cool_cap_fflow_spec, cool_eir_fflow_spec, cool_shrs_rated_gross, heat_pump.cooling_capacity, 0.0, nil, nil)
    hvac_map[heat_pump.id] << clg_coil

    # Heating Coil

    # cop/eir as a function of temperature
    # Generic curves (=Daikin from lab data)
    heat_eir_ft_spec = [[0.9999941697687026, 0.004684593830254383, 5.901286675833333e-05, -0.0028624467783091973, 1.3041120194135802e-05, -0.00016172918478765433]] * num_speeds
    heat_cap_fflow_spec = [[1, 0, 0]] * num_speeds
    heat_eir_fflow_spec = [[1, 0, 0]] * num_speeds

    # Derive coefficients from user input for capacity retention at outdoor drybulb temperature X [C].
    # Biquadratic: capacity multiplier = a + b*IAT + c*IAT^2 + d*OAT + e*OAT^2 + f*IAT*OAT
    x_A = UnitConversions.convert(cap_retention_temp, 'F', 'C')
    y_A = cap_retention_frac
    x_B = UnitConversions.convert(47.0, 'F', 'C') # 47F is the rating point
    y_B = 1.0 # Maximum capacity factor is 1 at the rating point, by definition (this is maximum capacity, not nominal capacity)
    oat_slope = (y_B - y_A) / (x_B - x_A)
    oat_intercept = y_A - (x_A * oat_slope)

    # Coefficients for the indoor temperature relationship are retained from the generic curve (Daikin lab data).
    iat_slope = -0.010386676170938
    iat_intercept = 0.219274275
    a = oat_intercept + iat_intercept
    b = iat_slope
    c = 0
    d = oat_slope
    e = 0
    f = 0
    heat_cap_ft_spec = [convert_curve_biquadratic([a, b, c, d, e, f], false)] * num_speeds

    heat_c_d = get_heat_c_d(num_speeds, heat_pump.heating_efficiency_hspf)
    heat_closs_fplr_spec = [calc_plr_coefficients(heat_c_d)] * num_speeds
    heat_cfms_ton_rated, heat_capacity_ratios = calc_mshp_cfms_ton_heating(min_heating_capacity, max_heating_capacity, min_heating_airflow_rate, max_heating_airflow_rate, num_speeds)
    heat_eirs = calc_mshp_heat_eirs(runner, heat_pump.heating_efficiency_hspf, fan_power_rated, hp_min_temp, heat_c_d, cool_cfms_ton_rated, num_speeds, heat_capacity_ratios, heat_cfms_ton_rated, heat_eir_ft_spec, heat_cap_ft_spec)
    htg_coil = create_dx_heating_coil(model, obj_name, mshp_indices, heat_eirs, heat_cap_ft_spec, heat_eir_ft_spec, heat_closs_fplr_spec, heat_cap_fflow_spec, heat_eir_fflow_spec, heat_pump.heating_capacity, 0.0, nil, nil, hp_min_temp, heat_pump.fraction_heat_load_served)
    hvac_map[heat_pump.id] << htg_coil

    # Supplemental Heating Coil

    htg_supp_coil = create_supp_heating_coil(model, obj_name, heat_pump)
    hvac_map[heat_pump.id] << htg_supp_coil

    # Fan
    fan = create_supply_fan(model, obj_name, 4, heat_pump.fan_watts_per_cfm)
    hvac_map[heat_pump.id] += disaggregate_fan_or_pump(model, fan, htg_coil, clg_coil, htg_supp_coil)

    # Unitary System

    air_loop_unitary = create_air_loop_unitary_system(model, obj_name, fan, htg_coil, clg_coil, htg_supp_coil, supp_max_temp)
    hvac_map[heat_pump.id] << air_loop_unitary

    perf = OpenStudio::Model::UnitarySystemPerformanceMultispeed.new(model)
    perf.setSingleModeOperation(false)
    mshp_indices.each do |mshp_index|
      ratio_heating = heat_cfms_ton_rated[mshp_index] / heat_cfms_ton_rated[mshp_indices[-1]]
      ratio_cooling = cool_cfms_ton_rated[mshp_index] / cool_cfms_ton_rated[mshp_indices[-1]]
      f = OpenStudio::Model::SupplyAirflowRatioField.new(ratio_heating, ratio_cooling)
      perf.addSupplyAirflowRatioField(f)
    end
    air_loop_unitary.setDesignSpecificationMultispeedObject(perf)

    # Air Loop

    air_loop = create_air_loop(model, obj_name, air_loop_unitary, control_zone, sequential_heat_load_frac, sequential_cool_load_frac)
    hvac_map[heat_pump.id] << air_loop

    if pan_heater_power > 0

      mshp_sensor = OpenStudio::Model::EnergyManagementSystemSensor.new(model, "Heating Coil #{EPlus::FuelTypeElectricity} Energy")
      mshp_sensor.setName("#{obj_name} vrf energy sensor")
      mshp_sensor.setKeyName(obj_name + ' coil')

      equip_def = OpenStudio::Model::ElectricEquipmentDefinition.new(model)
      equip_def.setName(obj_name + ' pan heater equip')
      equip = OpenStudio::Model::ElectricEquipment.new(equip_def)
      equip.setName(equip_def.name.to_s)
      equip.setSpace(control_zone.spaces[0])
      equip_def.setFractionRadiant(0)
      equip_def.setFractionLatent(0)
      equip_def.setFractionLost(1)
      equip.setSchedule(model.alwaysOnDiscreteSchedule)
      equip.setEndUseSubcategory(obj_name + ' pan heater')

      pan_heater_actuator = OpenStudio::Model::EnergyManagementSystemActuator.new(equip, *EPlus::EMSActuatorElectricEquipmentPower)
      pan_heater_actuator.setName("#{obj_name} pan heater actuator")

      tout_sensor = OpenStudio::Model::EnergyManagementSystemSensor.new(model, 'Zone Outdoor Air Drybulb Temperature')
      tout_sensor.setName("#{obj_name} tout sensor")
      thermal_zones.each do |thermal_zone|
        if Geometry.is_living(thermal_zone)
          tout_sensor.setKeyName(thermal_zone.name.to_s)
          break
        end
      end

      program = OpenStudio::Model::EnergyManagementSystemProgram.new(model)
      program.setName(obj_name + ' pan heater program')
      if not heat_pump.cooling_capacity.nil?
        num_outdoor_units = (UnitConversions.convert([heat_pump.cooling_capacity, Constants.small].max, 'Btu/hr', 'ton') / 1.5).ceil # Assume 1.5 tons max per outdoor unit
      else
        num_outdoor_units = 2
      end
      pan_heater_power *= num_outdoor_units # W
      program.addLine("Set #{pan_heater_actuator.name} = 0")
      program.addLine("If #{mshp_sensor.name} > 0")
      program.addLine("  If #{tout_sensor.name} <= #{UnitConversions.convert(32.0, 'F', 'C').round(3)}")
      program.addLine("    Set #{pan_heater_actuator.name} = #{pan_heater_power}")
      program.addLine('  EndIf')
      program.addLine('EndIf')

      program_calling_manager = OpenStudio::Model::EnergyManagementSystemProgramCallingManager.new(model)
      program_calling_manager.setName(obj_name + ' pan heater program calling manager')
      program_calling_manager.setCallingPoint('BeginTimestepBeforePredictor')
      program_calling_manager.addProgram(program)

    end

    # Store info for HVAC Sizing measure
    heat_capacity_ratios_4 = []
    cool_capacity_ratios_4 = []
    heat_cfms_ton_rated_4 = []
    cool_cfms_ton_rated_4 = []
    cool_shrs_rated_gross_4 = []
    mshp_indices.each do |mshp_index|
      heat_capacity_ratios_4 << heat_capacity_ratios[mshp_index]
      cool_capacity_ratios_4 << cool_capacity_ratios[mshp_index]
      heat_cfms_ton_rated_4 << heat_cfms_ton_rated[mshp_index]
      cool_cfms_ton_rated_4 << cool_cfms_ton_rated[mshp_index]
      cool_shrs_rated_gross_4 << cool_shrs_rated_gross[mshp_index]
    end
    air_loop_unitary.additionalProperties.setFeature(Constants.SizingInfoHVACSystemIsDucted, !heat_pump.distribution_system_idref.nil?)
    air_loop_unitary.additionalProperties.setFeature(Constants.SizingInfoHVACCapacityRatioHeating, heat_capacity_ratios_4.join(','))
    air_loop_unitary.additionalProperties.setFeature(Constants.SizingInfoHVACCapacityRatioCooling, cool_capacity_ratios_4.join(','))
    air_loop_unitary.additionalProperties.setFeature(Constants.SizingInfoHVACRatedCFMperTonHeating, heat_cfms_ton_rated_4.join(','))
    air_loop_unitary.additionalProperties.setFeature(Constants.SizingInfoHVACRatedCFMperTonCooling, cool_cfms_ton_rated_4.join(','))
    air_loop_unitary.additionalProperties.setFeature(Constants.SizingInfoHVACHeatingCapacityOffset, heating_capacity_offset)
    air_loop_unitary.additionalProperties.setFeature(Constants.SizingInfoHVACFracHeatLoadServed, heat_pump.fraction_heat_load_served)
    air_loop_unitary.additionalProperties.setFeature(Constants.SizingInfoHVACFracCoolLoadServed, heat_pump.fraction_cool_load_served)
    air_loop_unitary.additionalProperties.setFeature(Constants.SizingInfoHVACSHR, cool_shrs_rated_gross_4.join(','))
    air_loop_unitary.additionalProperties.setFeature(Constants.SizingInfoHVACCoolType, Constants.ObjectNameMiniSplitHeatPump)
    air_loop_unitary.additionalProperties.setFeature(Constants.SizingInfoHVACHeatType, Constants.ObjectNameMiniSplitHeatPump)
  end

  def self.apply_ground_to_air_heat_pump(model, runner, weather, heat_pump,
                                         remaining_heat_load_frac, remaining_cool_load_frac,
                                         control_zone, hvac_map)

    hvac_map[heat_pump.id] = []
    obj_name = Constants.ObjectNameGroundSourceHeatPump
    sequential_heat_load_frac = calc_sequential_load_fraction(heat_pump.fraction_heat_load_served, remaining_heat_load_frac)
    sequential_cool_load_frac = calc_sequential_load_fraction(heat_pump.fraction_cool_load_served, remaining_cool_load_frac)
    pipe_cond = 0.23 # Pipe thermal conductivity, default to high density polyethylene
    ground_conductivity = 0.6
    grout_conductivity = 0.4
    bore_config = nil # Autosize
    bore_holes = nil # Autosize
    bore_depth = nil # Autosize
    bore_spacing = 20.0
    bore_diameter = 5.0
    pipe_size = 0.75
    ground_diffusivity = 0.0208
    fluid_type = Constants.FluidPropyleneGlycol
    frac_glycol = 0.3
    design_delta_t = 10.0
    chw_design = [85.0, weather.design.CoolingDrybulb - 15.0, weather.data.AnnualAvgDrybulb + 10.0].max # Temperature of water entering indoor coil,use 85F as lower bound
    if fluid_type == Constants.FluidWater
      hw_design = [45.0, weather.design.HeatingDrybulb + 35.0, weather.data.AnnualAvgDrybulb - 10.0].max # Temperature of fluid entering indoor coil, use 45F as lower bound for water
    else
      hw_design = [35.0, weather.design.HeatingDrybulb + 35.0, weather.data.AnnualAvgDrybulb - 10.0].min # Temperature of fluid entering indoor coil, use 35F as upper bound
    end
    # Pipe nominal size conversion to pipe outside diameter and inside diameter,
    # only pipe sizes <= 2" are used here with DR11 (dimension ratio),
    if pipe_size == 0.75 # 3/4" pipe
      pipe_od = 1.050
      pipe_id = 0.859
    elsif pipe_size == 1.0 # 1" pipe
      pipe_od = 1.315
      pipe_id = 1.076
    elsif pipe_size == 1.25 # 1-1/4" pipe
      pipe_od = 1.660
      pipe_id = 1.358
    end
    u_tube_spacing_type = 'b'
    # Calculate distance between pipes
    if u_tube_spacing_type == 'as'
      # Two tubes, spaced 1/8” apart at the center of the borehole
      u_tube_spacing = 0.125
    elsif u_tube_spacing_type == 'b'
      # Two tubes equally spaced between the borehole edges
      u_tube_spacing = 0.9661
    elsif u_tube_spacing_type == 'c'
      # Both tubes placed against outer edge of borehole
      u_tube_spacing = bore_diameter - 2 * pipe_od
    end
    shank_spacing = u_tube_spacing + pipe_od # Distance from center of pipe to center of pipe

    if frac_glycol == 0
      fluid_type = Constants.FluidWater
      runner.registerWarning("Specified #{fluid_type} fluid type and 0 fraction of glycol, so assuming #{Constants.FluidWater} fluid type.")
    end

    # Cooling Coil

    coil_bf = 0.08060000
    cool_cap_ft_spec = [0.39039063, 0.01382596, 0.00000000, -0.00445738, 0.00000000, 0.00000000]
    cool_SH_ft_spec = [4.27136253, -0.04678521, 0.00000000, -0.00219031, 0.00000000, 0.00000000]
    cool_power_ft_spec = [0.01717338, 0.00316077, 0.00000000, 0.01043792, 0.00000000, 0.00000000]
    coil_bf_ft_spec = [1.21005458, -0.00664200, 0.00000000, 0.00348246, 0.00000000, 0.00000000]
    gshp_cool_cap_fT_coeff = convert_curve_gshp(cool_cap_ft_spec, false)
    gshp_cool_power_fT_coeff = convert_curve_gshp(cool_power_ft_spec, false)
    gshp_cool_SH_fT_coeff = convert_curve_gshp(cool_SH_ft_spec, false)

    # FUTURE: Reconcile these adjustments with ANSI/RESNET/ICC 301-2019 Section 4.4.5
    fan_adjust_kw = UnitConversions.convert(400.0, 'Btu/hr', 'ton') * UnitConversions.convert(1.0, 'cfm', 'm^3/s') * 1000.0 * 0.35 * 249.0 / 300.0 # Adjustment per ISO 13256-1 Internal pressure drop across heat pump assumed to be 0.5 in. w.g.
    pump_adjust_kw = UnitConversions.convert(3.0, 'Btu/hr', 'ton') * UnitConversions.convert(1.0, 'gal/min', 'm^3/s') * 1000.0 * 6.0 * 2990.0 / 3000.0 # Adjustment per ISO 13256-1 Internal Pressure drop across heat pump coil assumed to be 11ft w.g.
    cooling_eir = UnitConversions.convert((1.0 - heat_pump.cooling_efficiency_eer * (fan_adjust_kw + pump_adjust_kw)) / (heat_pump.cooling_efficiency_eer * (1.0 + UnitConversions.convert(fan_adjust_kw, 'Wh', 'Btu'))), 'Wh', 'Btu')

    clg_coil = OpenStudio::Model::CoilCoolingWaterToAirHeatPumpEquationFit.new(model)
    clg_coil.setName(obj_name + ' clg coil')
    if not heat_pump.cooling_capacity.nil?
      clg_coil.setRatedTotalCoolingCapacity(UnitConversions.convert([heat_pump.cooling_capacity, Constants.small].max, 'Btu/hr', 'W')) # Used by HVACSizing measure
    end
    clg_coil.setRatedCoolingCoefficientofPerformance(1.0 / cooling_eir)
    clg_coil.setTotalCoolingCapacityCoefficient1(gshp_cool_cap_fT_coeff[0])
    clg_coil.setTotalCoolingCapacityCoefficient2(gshp_cool_cap_fT_coeff[1])
    clg_coil.setTotalCoolingCapacityCoefficient3(gshp_cool_cap_fT_coeff[2])
    clg_coil.setTotalCoolingCapacityCoefficient4(gshp_cool_cap_fT_coeff[3])
    clg_coil.setTotalCoolingCapacityCoefficient5(gshp_cool_cap_fT_coeff[4])
    clg_coil.setSensibleCoolingCapacityCoefficient1(gshp_cool_SH_fT_coeff[0])
    clg_coil.setSensibleCoolingCapacityCoefficient2(0)
    clg_coil.setSensibleCoolingCapacityCoefficient3(gshp_cool_SH_fT_coeff[1])
    clg_coil.setSensibleCoolingCapacityCoefficient4(gshp_cool_SH_fT_coeff[2])
    clg_coil.setSensibleCoolingCapacityCoefficient5(gshp_cool_SH_fT_coeff[3])
    clg_coil.setSensibleCoolingCapacityCoefficient6(gshp_cool_SH_fT_coeff[4])
    clg_coil.setCoolingPowerConsumptionCoefficient1(gshp_cool_power_fT_coeff[0])
    clg_coil.setCoolingPowerConsumptionCoefficient2(gshp_cool_power_fT_coeff[1])
    clg_coil.setCoolingPowerConsumptionCoefficient3(gshp_cool_power_fT_coeff[2])
    clg_coil.setCoolingPowerConsumptionCoefficient4(gshp_cool_power_fT_coeff[3])
    clg_coil.setCoolingPowerConsumptionCoefficient5(gshp_cool_power_fT_coeff[4])
    clg_coil.setNominalTimeforCondensateRemovaltoBegin(1000)
    clg_coil.setRatioofInitialMoistureEvaporationRateandSteadyStateLatentCapacity(1.5)
    hvac_map[heat_pump.id] << clg_coil

    # Heating Coil

    heat_cap_ft_spec = [0.67104926, -0.00210834, 0.00000000, 0.01491424, 0.00000000, 0.00000000]
    heat_power_ft_spec = [-0.46308105, 0.02008988, 0.00000000, 0.00300222, 0.00000000, 0.00000000]
    gshp_heat_cap_fT_coeff = convert_curve_gshp(heat_cap_ft_spec, false)
    gshp_heat_power_fT_coeff = convert_curve_gshp(heat_power_ft_spec, false)

    heating_eir = (1.0 - heat_pump.heating_efficiency_cop * (fan_adjust_kw + pump_adjust_kw)) / (heat_pump.heating_efficiency_cop * (1.0 - fan_adjust_kw))

    htg_coil = OpenStudio::Model::CoilHeatingWaterToAirHeatPumpEquationFit.new(model)
    htg_coil.setName(obj_name + ' htg coil')
    if not heat_pump.heating_capacity.nil?
      htg_coil.setRatedHeatingCapacity(UnitConversions.convert([heat_pump.heating_capacity, Constants.small].max, 'Btu/hr', 'W')) # Used by HVACSizing measure
    end
    htg_coil.setRatedHeatingCoefficientofPerformance(1.0 / heating_eir)
    htg_coil.setHeatingCapacityCoefficient1(gshp_heat_cap_fT_coeff[0])
    htg_coil.setHeatingCapacityCoefficient2(gshp_heat_cap_fT_coeff[1])
    htg_coil.setHeatingCapacityCoefficient3(gshp_heat_cap_fT_coeff[2])
    htg_coil.setHeatingCapacityCoefficient4(gshp_heat_cap_fT_coeff[3])
    htg_coil.setHeatingCapacityCoefficient5(gshp_heat_cap_fT_coeff[4])
    htg_coil.setHeatingPowerConsumptionCoefficient1(gshp_heat_power_fT_coeff[0])
    htg_coil.setHeatingPowerConsumptionCoefficient2(gshp_heat_power_fT_coeff[1])
    htg_coil.setHeatingPowerConsumptionCoefficient3(gshp_heat_power_fT_coeff[2])
    htg_coil.setHeatingPowerConsumptionCoefficient4(gshp_heat_power_fT_coeff[3])
    htg_coil.setHeatingPowerConsumptionCoefficient5(gshp_heat_power_fT_coeff[4])
    hvac_map[heat_pump.id] << htg_coil

    # Supplemental Heating Coil

    htg_supp_coil = create_supp_heating_coil(model, obj_name, heat_pump)
    hvac_map[heat_pump.id] << htg_supp_coil

    # Ground Heat Exchanger

    ground_heat_exch_vert = OpenStudio::Model::GroundHeatExchangerVertical.new(model)
    ground_heat_exch_vert.setName(obj_name + ' exchanger')
    ground_heat_exch_vert.setBoreHoleRadius(UnitConversions.convert(bore_diameter / 2.0, 'in', 'm'))
    ground_heat_exch_vert.setGroundThermalConductivity(UnitConversions.convert(ground_conductivity, 'Btu/(hr*ft*R)', 'W/(m*K)'))
    ground_heat_exch_vert.setGroundThermalHeatCapacity(UnitConversions.convert(ground_conductivity / ground_diffusivity, 'Btu/(ft^3*F)', 'J/(m^3*K)'))
    ground_heat_exch_vert.setGroundTemperature(UnitConversions.convert(weather.data.AnnualAvgDrybulb, 'F', 'C'))
    ground_heat_exch_vert.setGroutThermalConductivity(UnitConversions.convert(grout_conductivity, 'Btu/(hr*ft*R)', 'W/(m*K)'))
    ground_heat_exch_vert.setPipeThermalConductivity(UnitConversions.convert(pipe_cond, 'Btu/(hr*ft*R)', 'W/(m*K)'))
    ground_heat_exch_vert.setPipeOutDiameter(UnitConversions.convert(pipe_od, 'in', 'm'))
    ground_heat_exch_vert.setUTubeDistance(UnitConversions.convert(shank_spacing, 'in', 'm'))
    ground_heat_exch_vert.setPipeThickness(UnitConversions.convert((pipe_od - pipe_id) / 2.0, 'in', 'm'))
    ground_heat_exch_vert.setMaximumLengthofSimulation(1)
    ground_heat_exch_vert.setGFunctionReferenceRatio(0.0005)

    # Plant Loop

    plant_loop = OpenStudio::Model::PlantLoop.new(model)
    plant_loop.setName(obj_name + ' condenser loop')
    if fluid_type == Constants.FluidWater
      plant_loop.setFluidType('Water')
    else
      plant_loop.setFluidType({ Constants.FluidPropyleneGlycol => 'PropyleneGlycol', Constants.FluidEthyleneGlycol => 'EthyleneGlycol' }[fluid_type])
      plant_loop.setGlycolConcentration((frac_glycol * 100).to_i)
    end
    plant_loop.setMaximumLoopTemperature(48.88889)
    plant_loop.setMinimumLoopTemperature(UnitConversions.convert(hw_design, 'F', 'C'))
    plant_loop.setMinimumLoopFlowRate(0)
    plant_loop.setLoadDistributionScheme('SequentialLoad')
    plant_loop.addSupplyBranchForComponent(ground_heat_exch_vert)
    plant_loop.addDemandBranchForComponent(htg_coil)
    plant_loop.addDemandBranchForComponent(clg_coil)
    hvac_map[heat_pump.id] << plant_loop

    sizing_plant = plant_loop.sizingPlant
    sizing_plant.setLoopType('Condenser')
    sizing_plant.setDesignLoopExitTemperature(UnitConversions.convert(chw_design, 'F', 'C'))
    sizing_plant.setLoopDesignTemperatureDifference(UnitConversions.convert(design_delta_t, 'R', 'K'))

    setpoint_mgr_follow_ground_temp = OpenStudio::Model::SetpointManagerFollowGroundTemperature.new(model)
    setpoint_mgr_follow_ground_temp.setName(obj_name + ' condenser loop temp')
    setpoint_mgr_follow_ground_temp.setControlVariable('Temperature')
    setpoint_mgr_follow_ground_temp.setMaximumSetpointTemperature(48.88889)
    setpoint_mgr_follow_ground_temp.setMinimumSetpointTemperature(UnitConversions.convert(hw_design, 'F', 'C'))
    setpoint_mgr_follow_ground_temp.setReferenceGroundTemperatureObjectType('Site:GroundTemperature:Deep')
    setpoint_mgr_follow_ground_temp.addToNode(plant_loop.supplyOutletNode)

    # Pump

    # Pump power set in hvac_sizing.rb
    pump = OpenStudio::Model::PumpVariableSpeed.new(model)
    pump.setName(obj_name + ' pump')
    pump.setMotorEfficiency(0.85)
    pump.setRatedPumpHead(20000)
    pump.setFractionofMotorInefficienciestoFluidStream(0)
    pump.setCoefficient1ofthePartLoadPerformanceCurve(0)
    pump.setCoefficient2ofthePartLoadPerformanceCurve(1)
    pump.setCoefficient3ofthePartLoadPerformanceCurve(0)
    pump.setCoefficient4ofthePartLoadPerformanceCurve(0)
    pump.setMinimumFlowRate(0)
    pump.setPumpControlType('Intermittent')
    pump.addToNode(plant_loop.supplyInletNode)
    hvac_map[heat_pump.id] << pump
    hvac_map[heat_pump.id] += disaggregate_fan_or_pump(model, pump, htg_coil, clg_coil, htg_supp_coil)

    # Pipes

    chiller_bypass_pipe = OpenStudio::Model::PipeAdiabatic.new(model)
    plant_loop.addSupplyBranchForComponent(chiller_bypass_pipe)
    coil_bypass_pipe = OpenStudio::Model::PipeAdiabatic.new(model)
    plant_loop.addDemandBranchForComponent(coil_bypass_pipe)
    supply_outlet_pipe = OpenStudio::Model::PipeAdiabatic.new(model)
    supply_outlet_pipe.addToNode(plant_loop.supplyOutletNode)
    demand_inlet_pipe = OpenStudio::Model::PipeAdiabatic.new(model)
    demand_inlet_pipe.addToNode(plant_loop.demandInletNode)
    demand_outlet_pipe = OpenStudio::Model::PipeAdiabatic.new(model)
    demand_outlet_pipe.addToNode(plant_loop.demandOutletNode)

    # Fan

    fan = create_supply_fan(model, obj_name, 1, heat_pump.fan_watts_per_cfm)
    hvac_map[heat_pump.id] += disaggregate_fan_or_pump(model, fan, htg_coil, clg_coil, htg_supp_coil)

    # Unitary System

    air_loop_unitary = create_air_loop_unitary_system(model, obj_name, fan, htg_coil, clg_coil, htg_supp_coil, 40.0)
    hvac_map[heat_pump.id] << air_loop_unitary

    if heat_pump.is_shared_system
      # Shared pump power per ANSI/RESNET/ICC 301-2019 Section 4.4.5.1 (pump runs 8760)
      # Ancillary fields do not correctly work so using ElectricEquipment object instead;
      # Revert when https://github.com/NREL/EnergyPlus/issues/8230 is fixed.
      shared_pump_w = heat_pump.shared_loop_watts / heat_pump.number_of_units_served.to_f
      # air_loop_unitary.setAncilliaryOffCycleElectricPower(shared_pump_w)
      # air_loop_unitary.setAncilliaryOnCycleElectricPower(shared_pump_w)
      equip_def = OpenStudio::Model::ElectricEquipmentDefinition.new(model)
      equip_def.setName(Constants.ObjectNameSharedPump(obj_name))
      equip = OpenStudio::Model::ElectricEquipment.new(equip_def)
      equip.setName(equip_def.name.to_s)
      equip.setSpace(control_zone.spaces[0])
      equip_def.setDesignLevel(shared_pump_w)
      equip_def.setFractionRadiant(0)
      equip_def.setFractionLatent(0)
      equip_def.setFractionLost(1)
      equip.setSchedule(model.alwaysOnDiscreteSchedule)
      equip.setEndUseSubcategory(equip_def.name.to_s)
      hvac_map[heat_pump.id] += disaggregate_fan_or_pump(model, equip, htg_coil, clg_coil, htg_supp_coil)
    end

    # Air Loop

    air_loop = create_air_loop(model, obj_name, air_loop_unitary, control_zone, sequential_heat_load_frac, sequential_cool_load_frac)
    hvac_map[heat_pump.id] << air_loop

    # Store info for HVAC Sizing measure
    air_loop_unitary.additionalProperties.setFeature(Constants.SizingInfoHVACSHR, heat_pump.cooling_shr.to_s)
    air_loop_unitary.additionalProperties.setFeature(Constants.SizingInfoGSHPCoil_BF_FT_SPEC, coil_bf_ft_spec.join(','))
    air_loop_unitary.additionalProperties.setFeature(Constants.SizingInfoGSHPCoilBF, coil_bf)
    air_loop_unitary.additionalProperties.setFeature(Constants.SizingInfoHVACFracHeatLoadServed, heat_pump.fraction_heat_load_served)
    air_loop_unitary.additionalProperties.setFeature(Constants.SizingInfoHVACFracCoolLoadServed, heat_pump.fraction_cool_load_served)
    air_loop_unitary.additionalProperties.setFeature(Constants.SizingInfoGSHPBoreSpacing, bore_spacing)
    air_loop_unitary.additionalProperties.setFeature(Constants.SizingInfoGSHPBoreHoles, bore_holes.to_s)
    air_loop_unitary.additionalProperties.setFeature(Constants.SizingInfoGSHPBoreDepth, bore_depth.to_s)
    air_loop_unitary.additionalProperties.setFeature(Constants.SizingInfoGSHPBoreConfig, bore_config.to_s)
    air_loop_unitary.additionalProperties.setFeature(Constants.SizingInfoGSHPUTubeSpacingType, u_tube_spacing_type)
    air_loop_unitary.additionalProperties.setFeature(Constants.SizingInfoHVACCoolType, Constants.ObjectNameGroundSourceHeatPump)
    air_loop_unitary.additionalProperties.setFeature(Constants.SizingInfoHVACHeatType, Constants.ObjectNameGroundSourceHeatPump)
    air_loop_unitary.additionalProperties.setFeature(Constants.SizingInfoHVACPumpPower, heat_pump.pump_watts_per_ton)
  end

  def self.apply_water_loop_to_air_heat_pump(model, runner, heat_pump,
                                             remaining_heat_load_frac, remaining_cool_load_frac,
                                             control_zone, hvac_map)
    if heat_pump.fraction_cool_load_served > 0
      # WLHPs connected to chillers or cooling towers should have already been converted to
      # central air conditioners
      fail 'WLHP model should only be called for central boilers.'
    end

    hvac_map[heat_pump.id] = []
    obj_name = Constants.ObjectNameWaterLoopHeatPump
    sequential_heat_load_frac = calc_sequential_load_fraction(heat_pump.fraction_heat_load_served, remaining_heat_load_frac)
    sequential_cool_load_frac = 0.0
    hp_min_temp, supp_max_temp = get_heat_pump_temp_assumptions(heat_pump)

    # Cooling Coil

    clg_coil = nil

    # Heating Coil (model w/ constant efficiency)
    constant_biquadratic = create_curve_biquadratic_constant(model)
    constant_quadratic = create_curve_quadratic_constant(model)
    htg_coil = OpenStudio::Model::CoilHeatingDXSingleSpeed.new(model, model.alwaysOnDiscreteSchedule, constant_biquadratic, constant_quadratic, constant_biquadratic, constant_quadratic, constant_quadratic)
    htg_coil.setName(obj_name + ' htg coil')
    htg_coil.setRatedCOP(heat_pump.heating_efficiency_cop)
    htg_coil.setDefrostTimePeriodFraction(0.00001) # Disable defrost; avoid E+ warning w/ value of zero
    htg_coil.setMinimumOutdoorDryBulbTemperatureforCompressorOperation(UnitConversions.convert(hp_min_temp, 'F', 'C'))
    hvac_map[heat_pump.id] << htg_coil

    # Supplemental Heating Coil

    htg_supp_coil = create_supp_heating_coil(model, obj_name, heat_pump)
    hvac_map[heat_pump.id] << htg_supp_coil

    # Fan

    fan_power_installed = 0.5 # FIXME
    fan = create_supply_fan(model, obj_name, 1, fan_power_installed)
    hvac_map[heat_pump.id] += disaggregate_fan_or_pump(model, fan, htg_coil, clg_coil, htg_supp_coil)

    # Unitary System

    air_loop_unitary = create_air_loop_unitary_system(model, obj_name, fan, htg_coil, clg_coil, htg_supp_coil, supp_max_temp)
    hvac_map[heat_pump.id] << air_loop_unitary

    # Air Loop

    air_loop = create_air_loop(model, obj_name, air_loop_unitary, control_zone, sequential_heat_load_frac, sequential_cool_load_frac)
    hvac_map[heat_pump.id] << air_loop

    # Store info for HVAC Sizing measure
    air_loop_unitary.additionalProperties.setFeature(Constants.SizingInfoHVACFracHeatLoadServed, heat_pump.fraction_heat_load_served)
    air_loop_unitary.additionalProperties.setFeature(Constants.SizingInfoHVACFracCoolLoadServed, heat_pump.fraction_cool_load_served)
    air_loop_unitary.additionalProperties.setFeature(Constants.SizingInfoHVACCoolType, Constants.ObjectNameWaterLoopHeatPump)
    air_loop_unitary.additionalProperties.setFeature(Constants.SizingInfoHVACHeatType, Constants.ObjectNameWaterLoopHeatPump)
  end

  def self.apply_boiler(model, runner, heating_system,
                        remaining_heat_load_frac, control_zone,
                        hvac_map)

    hvac_map[heating_system.id] = []
    obj_name = Constants.ObjectNameBoiler
    sequential_heat_load_frac = calc_sequential_load_fraction(heating_system.fraction_heat_load_served, remaining_heat_load_frac)
    is_condensing = false # FUTURE: Expose as input; default based on AFUE
    oat_reset_enabled = false
    oat_high = nil
    oat_low = nil
    oat_hwst_high = nil
    oat_hwst_low = nil
    design_temp = 180.0 # deg-F

    if oat_reset_enabled
      if oat_high.nil? || oat_low.nil? || oat_hwst_low.nil? || oat_hwst_high.nil?
        runner.registerWarning('Boiler outdoor air temperature (OAT) reset is enabled but no setpoints were specified so OAT reset is being disabled.')
        oat_reset_enabled = false
      end
    end

    # Plant Loop

    plant_loop = OpenStudio::Model::PlantLoop.new(model)
    plant_loop.setName(obj_name + ' hydronic heat loop')
    plant_loop.setFluidType('Water')
    plant_loop.setMaximumLoopTemperature(100)
    plant_loop.setMinimumLoopTemperature(0)
    plant_loop.setMinimumLoopFlowRate(0)
    plant_loop.autocalculatePlantLoopVolume()
    hvac_map[heating_system.id] << plant_loop

    loop_sizing = plant_loop.sizingPlant
    loop_sizing.setLoopType('Heating')
    loop_sizing.setDesignLoopExitTemperature(UnitConversions.convert(design_temp - 32.0, 'R', 'K'))
    loop_sizing.setLoopDesignTemperatureDifference(UnitConversions.convert(20.0, 'R', 'K'))

    # Pump

    pump_w = heating_system.electric_auxiliary_energy / 2.08
    pump = OpenStudio::Model::PumpVariableSpeed.new(model)
    pump.setName(obj_name + ' hydronic pump')
    pump.setRatedPowerConsumption(pump_w)
    pump.setMotorEfficiency(0.85)
    pump.setRatedPumpHead(20000)
    pump.setRatedFlowRate(calc_pump_rated_flow_rate(0.75, pump_w, pump.ratedPumpHead))
    pump.setFractionofMotorInefficienciestoFluidStream(0)
    pump.setCoefficient1ofthePartLoadPerformanceCurve(0)
    pump.setCoefficient2ofthePartLoadPerformanceCurve(1)
    pump.setCoefficient3ofthePartLoadPerformanceCurve(0)
    pump.setCoefficient4ofthePartLoadPerformanceCurve(0)
    pump.setPumpControlType('Intermittent')
    pump.addToNode(plant_loop.supplyInletNode)
    hvac_map[heating_system.id] << pump

    # Boiler

    boiler = OpenStudio::Model::BoilerHotWater.new(model)
    boiler.setName(obj_name)
    boiler.setFuelType(EPlus.fuel_type(heating_system.heating_system_fuel))
    if not heating_system.heating_capacity.nil?
      boiler.setNominalCapacity(UnitConversions.convert([heating_system.heating_capacity, Constants.small].max, 'Btu/hr', 'W')) # Used by HVACSizing measure
    end
    if is_condensing
      # Convert Rated Efficiency at 80F and 1.0PLR where the performance curves are derived from to Design condition as input
      boiler_RatedHWRT = UnitConversions.convert(80.0 - 32.0, 'R', 'K')
      plr_Rated = 1.0
      plr_Design = 1.0
      boiler_DesignHWRT = UnitConversions.convert(design_temp - 20.0 - 32.0, 'R', 'K')
      # Efficiency curves are normalized using 80F return water temperature, at 0.254PLR
      condBlr_TE_Coeff = [1.058343061, 0.052650153, 0.0087272, 0.001742217, 0.00000333715, 0.000513723]
      boilerEff_Norm = heating_system.heating_efficiency_afue / (condBlr_TE_Coeff[0] - condBlr_TE_Coeff[1] * plr_Rated - condBlr_TE_Coeff[2] * plr_Rated**2 - condBlr_TE_Coeff[3] * boiler_RatedHWRT + condBlr_TE_Coeff[4] * boiler_RatedHWRT**2 + condBlr_TE_Coeff[5] * boiler_RatedHWRT * plr_Rated)
      boilerEff_Design = boilerEff_Norm * (condBlr_TE_Coeff[0] - condBlr_TE_Coeff[1] * plr_Design - condBlr_TE_Coeff[2] * plr_Design**2 - condBlr_TE_Coeff[3] * boiler_DesignHWRT + condBlr_TE_Coeff[4] * boiler_DesignHWRT**2 + condBlr_TE_Coeff[5] * boiler_DesignHWRT * plr_Design)
      boiler.setNominalThermalEfficiency(boilerEff_Design)
      boiler.setEfficiencyCurveTemperatureEvaluationVariable('EnteringBoiler')
      boiler_eff_curve = create_curve_biquadratic(model, [1.058343061, -0.052650153, -0.0087272, -0.001742217, 0.00000333715, 0.000513723], 'CondensingBoilerEff', 0.2, 1.0, 30.0, 85.0)
    else
      boiler.setNominalThermalEfficiency(heating_system.heating_efficiency_afue)
      boiler.setEfficiencyCurveTemperatureEvaluationVariable('LeavingBoiler')
      boiler_eff_curve = create_curve_bicubic(model, [1.111720116, 0.078614078, -0.400425756, 0.0, -0.000156783, 0.009384599, 0.234257955, 1.32927e-06, -0.004446701, -1.22498e-05], 'NonCondensingBoilerEff', 0.1, 1.0, 20.0, 80.0)
    end
    boiler.setNormalizedBoilerEfficiencyCurve(boiler_eff_curve)
    boiler.setMinimumPartLoadRatio(0.0)
    boiler.setMaximumPartLoadRatio(1.0)
    boiler.setBoilerFlowMode('LeavingSetpointModulated')
    boiler.setOptimumPartLoadRatio(1.0)
    boiler.setWaterOutletUpperTemperatureLimit(99.9)
    boiler.setParasiticElectricLoad(0)
    plant_loop.addSupplyBranchForComponent(boiler)
    hvac_map[heating_system.id] << boiler
    set_pump_power_ems_program(model, pump_w, pump, boiler)

    if is_condensing && oat_reset_enabled
      setpoint_manager_oar = OpenStudio::Model::SetpointManagerOutdoorAirReset.new(model)
      setpoint_manager_oar.setName(obj_name + ' outdoor reset')
      setpoint_manager_oar.setControlVariable('Temperature')
      setpoint_manager_oar.setSetpointatOutdoorLowTemperature(UnitConversions.convert(oat_hwst_low, 'F', 'C'))
      setpoint_manager_oar.setOutdoorLowTemperature(UnitConversions.convert(oat_low, 'F', 'C'))
      setpoint_manager_oar.setSetpointatOutdoorHighTemperature(UnitConversions.convert(oat_hwst_high, 'F', 'C'))
      setpoint_manager_oar.setOutdoorHighTemperature(UnitConversions.convert(oat_high, 'F', 'C'))
      setpoint_manager_oar.addToNode(plant_loop.supplyOutletNode)
    end

    hydronic_heat_supply_setpoint = OpenStudio::Model::ScheduleConstant.new(model)
    hydronic_heat_supply_setpoint.setName(obj_name + ' hydronic heat supply setpoint')
    hydronic_heat_supply_setpoint.setValue(UnitConversions.convert(design_temp, 'F', 'C'))

    setpoint_manager_scheduled = OpenStudio::Model::SetpointManagerScheduled.new(model, hydronic_heat_supply_setpoint)
    setpoint_manager_scheduled.setName(obj_name + ' hydronic heat loop setpoint manager')
    setpoint_manager_scheduled.setControlVariable('Temperature')
    setpoint_manager_scheduled.addToNode(plant_loop.supplyOutletNode)

    pipe_supply_bypass = OpenStudio::Model::PipeAdiabatic.new(model)
    plant_loop.addSupplyBranchForComponent(pipe_supply_bypass)
    pipe_supply_outlet = OpenStudio::Model::PipeAdiabatic.new(model)
    pipe_supply_outlet.addToNode(plant_loop.supplyOutletNode)
    pipe_demand_bypass = OpenStudio::Model::PipeAdiabatic.new(model)
    plant_loop.addDemandBranchForComponent(pipe_demand_bypass)
    pipe_demand_inlet = OpenStudio::Model::PipeAdiabatic.new(model)
    pipe_demand_inlet.addToNode(plant_loop.demandInletNode)
    pipe_demand_outlet = OpenStudio::Model::PipeAdiabatic.new(model)
    pipe_demand_outlet.addToNode(plant_loop.demandOutletNode)

    if heating_system.distribution_system.hydronic_and_air_type.to_s == HPXML::HydronicAndAirTypeFanCoil
      # Fan
      fan = create_supply_fan(model, obj_name, 1, 0.0) # fan energy included in above pump via Electrix Auxiliar Energy (EAE)

      # Heating Coil
      htg_coil = OpenStudio::Model::CoilHeatingWater.new(model, model.alwaysOnDiscreteSchedule)
      htg_coil.setName(obj_name + ' htg coil')
      if not heating_system.heating_capacity.nil?
        htg_coil.setRatedCapacity(UnitConversions.convert([heating_system.heating_capacity, Constants.small].max, 'Btu/hr', 'W')) # Used by HVACSizing measure
      end
      plant_loop.addDemandBranchForComponent(htg_coil)

      # Cooling Coil (always off)
      clg_coil = OpenStudio::Model::CoilCoolingWater.new(model, model.alwaysOffDiscreteSchedule)
      clg_coil.setName(obj_name + ' clg coil')
      clg_coil.setDesignWaterFlowRate(0.0022)
      clg_coil.setDesignAirFlowRate(1.45)
      clg_coil.setDesignInletWaterTemperature(6.1)
      clg_coil.setDesignInletAirTemperature(25.0)
      clg_coil.setDesignOutletAirTemperature(10.0)
      clg_coil.setDesignInletAirHumidityRatio(0.012)
      clg_coil.setDesignOutletAirHumidityRatio(0.008)
      plant_loop.addDemandBranchForComponent(clg_coil)

      # Fan Coil
      zone_hvac = OpenStudio::Model::ZoneHVACFourPipeFanCoil.new(model, model.alwaysOnDiscreteSchedule, fan, clg_coil, htg_coil)
      zone_hvac.setName(obj_name + ' fan coil')
      zone_hvac.setMaximumSupplyAirTemperatureInHeatingMode(UnitConversions.convert(120.0, 'F', 'C'))
      zone_hvac.setHeatingConvergenceTolerance(0.001)
      zone_hvac.setMinimumSupplyAirTemperatureInCoolingMode(UnitConversions.convert(55.0, 'F', 'C'))
      zone_hvac.setMaximumColdWaterFlowRate(0.0)
      zone_hvac.setCoolingConvergenceTolerance(0.001)
      zone_hvac.setMaximumOutdoorAirFlowRate(0.0)
      zone_hvac.addToThermalZone(control_zone)
      hvac_map[heating_system.id] << zone_hvac
      hvac_map[heating_system.id] += disaggregate_fan_or_pump(model, pump, zone_hvac, nil, nil)
    else
      # Heating Coil
      htg_coil = OpenStudio::Model::CoilHeatingWaterBaseboard.new(model)
      htg_coil.setName(obj_name + ' htg coil')
      if not heating_system.heating_capacity.nil?
        htg_coil.setHeatingDesignCapacity(UnitConversions.convert([heating_system.heating_capacity, Constants.small].max, 'Btu/hr', 'W')) # Used by HVACSizing measure
      end
      htg_coil.setConvergenceTolerance(0.001)
      plant_loop.addDemandBranchForComponent(htg_coil)
      hvac_map[heating_system.id] << htg_coil

      # Baseboard
      zone_hvac = OpenStudio::Model::ZoneHVACBaseboardConvectiveWater.new(model, model.alwaysOnDiscreteSchedule, htg_coil)
      zone_hvac.setName(obj_name + ' baseboard')
      zone_hvac.addToThermalZone(control_zone)
      hvac_map[heating_system.id] << zone_hvac
      hvac_map[heating_system.id] += disaggregate_fan_or_pump(model, pump, zone_hvac, nil, nil)
    end

    control_zone.setSequentialHeatingFractionSchedule(zone_hvac, get_sequential_load_schedule(model, sequential_heat_load_frac))
    control_zone.setSequentialCoolingFractionSchedule(zone_hvac, get_sequential_load_schedule(model, 0))

    # Store info for HVAC Sizing measure
    zone_hvac.additionalProperties.setFeature(Constants.SizingInfoHVACFracHeatLoadServed, heating_system.fraction_heat_load_served)
    zone_hvac.additionalProperties.setFeature(Constants.SizingInfoHVACHeatType, Constants.ObjectNameBoiler)
  end

  def self.apply_electric_baseboard(model, runner, heating_system,
                                    remaining_heat_load_frac, control_zone,
                                    hvac_map)

    hvac_map[heating_system.id] = []
    obj_name = Constants.ObjectNameElectricBaseboard
    sequential_heat_load_frac = calc_sequential_load_fraction(heating_system.fraction_heat_load_served, remaining_heat_load_frac)

    # Baseboard

    zone_hvac = OpenStudio::Model::ZoneHVACBaseboardConvectiveElectric.new(model)
    zone_hvac.setName(obj_name)
    if not heating_system.heating_capacity.nil?
      zone_hvac.setNominalCapacity(UnitConversions.convert([heating_system.heating_capacity, Constants.small].max, 'Btu/hr', 'W')) # Used by HVACSizing measure
    end
    zone_hvac.setEfficiency(heating_system.heating_efficiency_percent)
    zone_hvac.addToThermalZone(control_zone)
    hvac_map[heating_system.id] << zone_hvac

    control_zone.setSequentialHeatingFractionSchedule(zone_hvac, get_sequential_load_schedule(model, sequential_heat_load_frac))
    control_zone.setSequentialCoolingFractionSchedule(zone_hvac, get_sequential_load_schedule(model, 0))

    # Store info for HVAC Sizing measure
    zone_hvac.additionalProperties.setFeature(Constants.SizingInfoHVACFracHeatLoadServed, heating_system.fraction_heat_load_served)
    zone_hvac.additionalProperties.setFeature(Constants.SizingInfoHVACHeatType, Constants.ObjectNameElectricBaseboard)
  end

  def self.apply_unit_heater(model, runner, heating_system,
                             remaining_heat_load_frac, control_zone,
                             hvac_map)

    hvac_map[heating_system.id] = []
    obj_name = Constants.ObjectNameUnitHeater
    sequential_heat_load_frac = calc_sequential_load_fraction(heating_system.fraction_heat_load_served, remaining_heat_load_frac)
    airflow_cfm_per_ton = 350.0

    # Heating Coil

    efficiency = heating_system.heating_efficiency_afue
    efficiency = heating_system.heating_efficiency_percent if efficiency.nil?
    if heating_system.heating_system_fuel == HPXML::FuelTypeElectricity
      htg_coil = OpenStudio::Model::CoilHeatingElectric.new(model)
      htg_coil.setEfficiency(efficiency)
    else
      htg_coil = OpenStudio::Model::CoilHeatingGas.new(model)
      htg_coil.setGasBurnerEfficiency(efficiency)
      htg_coil.setParasiticElectricLoad(0.0)
      htg_coil.setParasiticGasLoad(0)
      htg_coil.setFuelType(EPlus.fuel_type(heating_system.heating_system_fuel))
    end
    htg_coil.setName(obj_name + ' htg coil')
    if not heating_system.heating_capacity.nil?
      htg_coil.setNominalCapacity(UnitConversions.convert([heating_system.heating_capacity, Constants.small].max, 'Btu/hr', 'W')) # Used by HVACSizing measure
    end
    hvac_map[heating_system.id] << htg_coil

    # Fan

    fan = create_supply_fan(model, obj_name, 1, 0.0) # Fan power assigned in hvac_sizing.rb
    hvac_map[heating_system.id] += disaggregate_fan_or_pump(model, fan, htg_coil, nil, nil)

    # Unitary System

    unitary_system = create_air_loop_unitary_system(model, obj_name, fan, htg_coil, nil, nil)
    unitary_system.setControllingZoneorThermostatLocation(control_zone)
    unitary_system.addToThermalZone(control_zone)
    hvac_map[heating_system.id] << unitary_system

    control_zone.setSequentialHeatingFractionSchedule(unitary_system, get_sequential_load_schedule(model, sequential_heat_load_frac))
    control_zone.setSequentialCoolingFractionSchedule(unitary_system, get_sequential_load_schedule(model, 0))

    # Store info for HVAC Sizing measure
    unitary_system.additionalProperties.setFeature(Constants.SizingInfoHVACRatedCFMperTonHeating, [airflow_cfm_per_ton].join(','))
    unitary_system.additionalProperties.setFeature(Constants.SizingInfoHVACFracHeatLoadServed, heating_system.fraction_heat_load_served)
    unitary_system.additionalProperties.setFeature(Constants.SizingInfoHVACHeatType, Constants.ObjectNameUnitHeater)
    unitary_system.additionalProperties.setFeature(Constants.SizingInfoHVACFanWatts, heating_system.fan_watts)
  end

  def self.apply_ideal_air_loads(model, runner, obj_name, sequential_cool_load_frac,
                                 sequential_heat_load_frac, control_zone)

    # Ideal Air System

    ideal_air = OpenStudio::Model::ZoneHVACIdealLoadsAirSystem.new(model)
    ideal_air.setName(obj_name)
    ideal_air.setMaximumHeatingSupplyAirTemperature(50)
    ideal_air.setMinimumCoolingSupplyAirTemperature(10)
    ideal_air.setMaximumHeatingSupplyAirHumidityRatio(0.015)
    ideal_air.setMinimumCoolingSupplyAirHumidityRatio(0.01)
    if sequential_heat_load_frac > 0
      ideal_air.setHeatingLimit('NoLimit')
    else
      ideal_air.setHeatingLimit('LimitCapacity')
      ideal_air.setMaximumSensibleHeatingCapacity(0)
    end
    if sequential_cool_load_frac > 0
      ideal_air.setCoolingLimit('NoLimit')
    else
      ideal_air.setCoolingLimit('LimitCapacity')
      ideal_air.setMaximumTotalCoolingCapacity(0)
    end
    ideal_air.setDehumidificationControlType('None')
    ideal_air.setHumidificationControlType('None')
    ideal_air.addToThermalZone(control_zone)

    control_zone.setSequentialCoolingFractionSchedule(ideal_air, get_sequential_load_schedule(model, sequential_cool_load_frac))
    control_zone.setSequentialHeatingFractionSchedule(ideal_air, get_sequential_load_schedule(model, sequential_heat_load_frac))

    # Store info for HVAC Sizing measure
    ideal_air.additionalProperties.setFeature(Constants.SizingInfoHVACCoolType, Constants.ObjectNameIdealAirSystem)
    ideal_air.additionalProperties.setFeature(Constants.SizingInfoHVACHeatType, Constants.ObjectNameIdealAirSystem)
  end

  def self.apply_dehumidifier(model, runner, dehumidifier, living_space, hvac_map)
    hvac_map[dehumidifier.id] = []

    water_removal_rate = dehumidifier.capacity
    energy_factor = dehumidifier.energy_factor

    control_zone = living_space.thermalZone.get
    obj_name = Constants.ObjectNameDehumidifier

    avg_rh_setpoint = dehumidifier.rh_setpoint * 100.0 # (EnergyPlus uses 60 for 60% RH)
    relative_humidity_setpoint_sch = OpenStudio::Model::ScheduleConstant.new(model)
    relative_humidity_setpoint_sch.setName(Constants.ObjectNameRelativeHumiditySetpoint)
    relative_humidity_setpoint_sch.setValue(avg_rh_setpoint)

    # Dehumidifier coefficients
    # Generic model coefficients from Winkler, Christensen, and Tomerlin (2011)
    w_coeff = [-1.162525707, 0.02271469, -0.000113208, 0.021110538, -0.0000693034, 0.000378843]
    ef_coeff = [-1.902154518, 0.063466565, -0.000622839, 0.039540407, -0.000125637, -0.000176722]
    pl_coeff = [0.90, 0.10, 0.0]
    water_removal_curve = create_curve_biquadratic(model, w_coeff, 'DXDH-WaterRemove-Cap-fT', -100, 100, -100, 100)
    energy_factor_curve = create_curve_biquadratic(model, ef_coeff, 'DXDH-EnergyFactor-fT', -100, 100, -100, 100)
    part_load_frac_curve = create_curve_quadratic(model, pl_coeff, 'DXDH-PLF-fPLR', 0, 1, 0.7, 1)
    if energy_factor.nil?
      # shift inputs tested under IEF test conditions to those under EF test conditions with performance curves
      energy_factor, water_removal_rate = apply_dehumidifier_ief_to_ef_inputs(w_coeff, ef_coeff, dehumidifier.integrated_energy_factor, water_removal_rate)
    end

    # Calculate air flow rate by assuming 2.75 cfm/pint/day (based on experimental test data)
    air_flow_rate = 2.75 * water_removal_rate

    humidistat = OpenStudio::Model::ZoneControlHumidistat.new(model)
    humidistat.setName(obj_name + ' humidistat')
    humidistat.setHumidifyingRelativeHumiditySetpointSchedule(relative_humidity_setpoint_sch)
    humidistat.setDehumidifyingRelativeHumiditySetpointSchedule(relative_humidity_setpoint_sch)
    control_zone.setZoneControlHumidistat(humidistat)

    zone_hvac = OpenStudio::Model::ZoneHVACDehumidifierDX.new(model, water_removal_curve, energy_factor_curve, part_load_frac_curve)
    zone_hvac.setName(obj_name)
    zone_hvac.setAvailabilitySchedule(model.alwaysOnDiscreteSchedule)
    zone_hvac.setRatedWaterRemoval(UnitConversions.convert(water_removal_rate, 'pint', 'L'))
    zone_hvac.setRatedEnergyFactor(energy_factor / dehumidifier.fraction_served)
    zone_hvac.setRatedAirFlowRate(UnitConversions.convert(air_flow_rate, 'cfm', 'm^3/s'))
    zone_hvac.setMinimumDryBulbTemperatureforDehumidifierOperation(10)
    zone_hvac.setMaximumDryBulbTemperatureforDehumidifierOperation(40)

    zone_hvac.addToThermalZone(control_zone)

    hvac_map[dehumidifier.id] << zone_hvac
    if dehumidifier.fraction_served < 1.0
      adjust_dehumidifier_load_EMS(dehumidifier.fraction_served, zone_hvac, model, living_space)
    end
  end

  def self.apply_ceiling_fans(model, runner, weather, ceiling_fan, living_space, schedules_file)
    obj_name = Constants.ObjectNameCeilingFan
    monthly_sch = Schedule.CeilingFanMonthlyMultipliers(weather: weather).split(',').map { |i| i.to_f }
    medium_cfm = 3000.0
    weekday_sch = Schedule.CeilingFanWeekdayFractions.split(',').map { |i| i.to_f }
    weekend_sch = Schedule.CeilingFanWeekendFractions.split(',').map { |i| i.to_f }
    hrs_per_day = weekday_sch.sum(0.0)
    cfm_per_w = ceiling_fan.efficiency
    quantity = ceiling_fan.quantity
    annual_kwh = UnitConversions.convert(quantity * medium_cfm / cfm_per_w * hrs_per_day * 365.0, 'Wh', 'kWh')
    annual_kwh *= monthly_sch.sum(0.0) / 12.0

    ceiling_fan_sch = MonthWeekdayWeekendSchedule.new(model, obj_name + ' schedule', weekday_sch, weekend_sch, monthly_sch, Constants.ScheduleTypeLimitsFraction)

    if not schedules_file.nil?
      space_design_level = schedules_file.calc_design_level_from_annual_kwh(col_name: 'ceiling_fan', annual_kwh: annual_kwh)
      ceiling_fan_sch = schedules_file.create_schedule_file(col_name: 'ceiling_fan')
    else
      space_design_level = ceiling_fan_sch.calcDesignLevelFromDailykWh(annual_kwh / 365.0)
      ceiling_fan_sch = ceiling_fan_sch.schedule
    end

    equip_def = OpenStudio::Model::ElectricEquipmentDefinition.new(model)
    equip_def.setName(obj_name)
    equip = OpenStudio::Model::ElectricEquipment.new(equip_def)
    equip.setName(equip_def.name.to_s)
    equip.setSpace(living_space)
    equip_def.setDesignLevel(space_design_level)
    equip_def.setFractionRadiant(0.558)
    equip_def.setFractionLatent(0)
    equip_def.setFractionLost(0)
    equip.setEndUseSubcategory(obj_name)
    equip.setSchedule(ceiling_fan_sch)
  end

  def self.apply_setpoints(model, runner, weather, hvac_control, living_zone, has_ceiling_fan)
    # Assume heating/cooling seasons are year-round
    htg_start_month = 1
    htg_end_month = 12
    clg_start_month = 1
    clg_end_month = 12

<<<<<<< HEAD
    # Base heating setpoint
    htg_setpoint = hvac_control.heating_setpoint_temp
    htg_weekday_setpoints = [[htg_setpoint] * 24] * 12

    # Apply heating setback?
    htg_setback = hvac_control.heating_setback_temp

    if not htg_setback.nil?
      htg_setback_hrs_per_week = hvac_control.heating_setback_hours_per_week
      htg_setback_start_hr = hvac_control.heating_setback_start_hour
      for m in 1..12
        for hr in htg_setback_start_hr..htg_setback_start_hr + Integer(htg_setback_hrs_per_week / 7.0) - 1
          htg_weekday_setpoints[m - 1][hr % 24] = htg_setback
        end
      end
    end
    htg_weekend_setpoints = htg_weekday_setpoints

    # Optionally apply 24-hr heating setpoint schedules
    if (not hvac_control.weekday_heating_setpoints.nil?) && (not hvac_control.weekend_heating_setpoints.nil?)
      htg_weekday_setpoints = hvac_control.weekday_heating_setpoints.split(', ').map { |i| i.to_f }
      htg_weekday_setpoints = [htg_weekday_setpoints] * 12

      htg_weekend_setpoints = hvac_control.weekend_heating_setpoints.split(', ').map { |i| i.to_f }
      htg_weekend_setpoints = [htg_weekend_setpoints] * 12
    end

    # Base cooling setpoint
    clg_setpoint = hvac_control.cooling_setpoint_temp
    clg_weekday_setpoints = [[clg_setpoint] * 24] * 12

    # Apply cooling setup?
    clg_setup = hvac_control.cooling_setup_temp
    if not clg_setup.nil?
      clg_setup_hrs_per_week = hvac_control.cooling_setup_hours_per_week
      clg_setup_start_hr = hvac_control.cooling_setup_start_hour
      for m in 1..12
        for hr in clg_setup_start_hr..clg_setup_start_hr + Integer(clg_setup_hrs_per_week / 7.0) - 1
          clg_weekday_setpoints[m - 1][hr % 24] = clg_setup
=======
    if hvac_control.weekday_heating_setpoints.nil? || hvac_control.weekend_heating_setpoints.nil?
      # Base heating setpoint
      htg_setpoint = hvac_control.heating_setpoint_temp
      htg_weekday_setpoints = [[htg_setpoint] * 24] * 12

      # Apply heating setback?
      htg_setback = hvac_control.heating_setback_temp
      if not htg_setback.nil?
        htg_setback_hrs_per_week = hvac_control.heating_setback_hours_per_week
        htg_setback_start_hr = hvac_control.heating_setback_start_hour
        for m in 1..12
          for hr in htg_setback_start_hr..htg_setback_start_hr + Integer(htg_setback_hrs_per_week / 7.0) - 1
            htg_weekday_setpoints[m - 1][hr % 24] = htg_setback
          end
        end
      end
      htg_weekend_setpoints = htg_weekday_setpoints.dup
    else
      # 24-hr weekday/weekend heating setpoint schedules
      htg_weekday_setpoints = hvac_control.weekday_heating_setpoints.split(', ').map { |i| Float(i) }
      htg_weekday_setpoints = [htg_weekday_setpoints] * 12

      htg_weekend_setpoints = hvac_control.weekend_heating_setpoints.split(', ').map { |i| Float(i) }
      htg_weekend_setpoints = [htg_weekend_setpoints] * 12
    end

    if hvac_control.weekday_cooling_setpoints.nil? || hvac_control.weekend_cooling_setpoints.nil?
      # Base cooling setpoint
      clg_setpoint = hvac_control.cooling_setpoint_temp
      clg_weekday_setpoints = [[clg_setpoint] * 24] * 12

      # Apply cooling setup?
      clg_setup = hvac_control.cooling_setup_temp
      if not clg_setup.nil?
        clg_setup_hrs_per_week = hvac_control.cooling_setup_hours_per_week
        clg_setup_start_hr = hvac_control.cooling_setup_start_hour
        for m in 1..12
          for hr in clg_setup_start_hr..clg_setup_start_hr + Integer(clg_setup_hrs_per_week / 7.0) - 1
            clg_weekday_setpoints[m - 1][hr % 24] = clg_setup
          end
>>>>>>> 7f189ca9
        end
      end
      clg_weekend_setpoints = clg_weekday_setpoints.dup
    else
      # 24-hr weekday/weekend cooling setpoint schedules
      clg_weekday_setpoints = hvac_control.weekday_cooling_setpoints.split(', ').map { |i| Float(i) }
      clg_weekday_setpoints = [clg_weekday_setpoints] * 12

      clg_weekend_setpoints = hvac_control.weekend_cooling_setpoints.split(', ').map { |i| Float(i) }
      clg_weekend_setpoints = [clg_weekend_setpoints] * 12
    end

    # Apply cooling setpoint offset due to ceiling fan?
    if has_ceiling_fan
      clg_ceiling_fan_offset = hvac_control.ceiling_fan_cooling_setpoint_temp_offset
      if not clg_ceiling_fan_offset.nil?
        HVAC.get_default_ceiling_fan_months(weather).each_with_index do |operation, m|
          next unless operation == 1

          clg_weekday_setpoints[m] = [clg_weekday_setpoints[m], Array.new(24, clg_ceiling_fan_offset)].transpose.map { |i| i.reduce(:+) }
          clg_weekend_setpoints[m] = [clg_weekend_setpoints[m], Array.new(24, clg_ceiling_fan_offset)].transpose.map { |i| i.reduce(:+) }
        end
      end
    end

    # Optionally apply 24-hr cooling setpoint schedules
    if (not hvac_control.weekday_cooling_setpoints.nil?) && (not hvac_control.weekend_cooling_setpoints.nil?)
      clg_weekday_setpoints = hvac_control.weekday_cooling_setpoints.split(', ').map { |i| i.to_f }
      clg_weekday_setpoints = [clg_weekday_setpoints] * 12
      if not clg_ceiling_fan_offset.nil?
        HVAC.get_default_ceiling_fan_months(weather).each_with_index do |operation, m|
          next unless operation == 1

          clg_weekday_setpoints[m] = [clg_weekday_setpoints[m], Array.new(24, clg_ceiling_fan_offset)].transpose.map { |i| i.reduce(:+) }
        end
      end

      clg_weekend_setpoints = hvac_control.weekend_cooling_setpoints.split(', ').map { |i| i.to_f }
      clg_weekend_setpoints = [clg_weekend_setpoints] * 12
      if not clg_ceiling_fan_offset.nil?
        HVAC.get_default_ceiling_fan_months(weather).each_with_index do |operation, m|
          next unless operation == 1

          clg_weekend_setpoints[m] = [clg_weekend_setpoints[m], Array.new(24, clg_ceiling_fan_offset)].transpose.map { |i| i.reduce(:+) }
        end
      end
    end

    # Create heating season schedule
    if htg_start_month <= htg_end_month
      heating_season = Array.new(htg_start_month - 1, 0) + Array.new(htg_end_month - htg_start_month + 1, 1) + Array.new(12 - htg_end_month, 0)
    else
      heating_season = Array.new(htg_end_month, 1) + Array.new(htg_start_month - htg_end_month - 1, 0) + Array.new(12 - htg_start_month + 1, 1)
    end
    heating_season_sch = MonthWeekdayWeekendSchedule.new(model, Constants.ObjectNameHeatingSeason, Array.new(24, 1), Array.new(24, 1), heating_season, Constants.ScheduleTypeLimitsOnOff, false)

    # Create cooling season schedule
    if clg_start_month <= clg_end_month
      cooling_season = Array.new(clg_start_month - 1, 0) + Array.new(clg_end_month - clg_start_month + 1, 1) + Array.new(12 - clg_end_month, 0)
    else
      cooling_season = Array.new(clg_end_month, 1) + Array.new(clg_start_month - clg_end_month - 1, 0) + Array.new(12 - clg_start_month + 1, 1)
    end
    cooling_season_sch = MonthWeekdayWeekendSchedule.new(model, Constants.ObjectNameCoolingSeason, Array.new(24, 1), Array.new(24, 1), cooling_season, Constants.ScheduleTypeLimitsOnOff, false)

    # Create setpoint schedules
    (0..11).to_a.each do |i|
      if (heating_season[i] == 1) && (cooling_season[i] == 1) # overlap seasons
        htg_wkdy = htg_weekday_setpoints[i].zip(clg_weekday_setpoints[i]).map { |h, c| c < h ? (h + c) / 2.0 : h }
        htg_wked = htg_weekend_setpoints[i].zip(clg_weekend_setpoints[i]).map { |h, c| c < h ? (h + c) / 2.0 : h }
        clg_wkdy = htg_weekday_setpoints[i].zip(clg_weekday_setpoints[i]).map { |h, c| c < h ? (h + c) / 2.0 : c }
        clg_wked = htg_weekend_setpoints[i].zip(clg_weekend_setpoints[i]).map { |h, c| c < h ? (h + c) / 2.0 : c }
      elsif heating_season[i] == 1 # heating only seasons; cooling has minimum of heating
        htg_wkdy = htg_weekday_setpoints[i].zip(clg_weekday_setpoints[i]).map { |h, c| c < h ? h : h }
        htg_wked = htg_weekend_setpoints[i].zip(clg_weekend_setpoints[i]).map { |h, c| c < h ? h : h }
        clg_wkdy = htg_weekday_setpoints[i].zip(clg_weekday_setpoints[i]).map { |h, c| c < h ? h : c }
        clg_wked = htg_weekend_setpoints[i].zip(clg_weekend_setpoints[i]).map { |h, c| c < h ? h : c }
      elsif cooling_season[i] == 1 # cooling only seasons; heating has maximum of cooling
        htg_wkdy = htg_weekday_setpoints[i].zip(clg_weekday_setpoints[i]).map { |h, c| c < h ? c : h }
        htg_wked = htg_weekend_setpoints[i].zip(clg_weekend_setpoints[i]).map { |h, c| c < h ? c : h }
        clg_wkdy = htg_weekday_setpoints[i].zip(clg_weekday_setpoints[i]).map { |h, c| c < h ? c : c }
        clg_wked = htg_weekend_setpoints[i].zip(clg_weekend_setpoints[i]).map { |h, c| c < h ? c : c }
      else
        fail 'Unhandled case.'
      end
      htg_weekday_setpoints[i] = htg_wkdy
      htg_weekend_setpoints[i] = htg_wked
      clg_weekday_setpoints[i] = clg_wkdy
      clg_weekend_setpoints[i] = clg_wked
    end
    htg_weekday_setpoints = htg_weekday_setpoints.map { |i| i.map { |j| UnitConversions.convert(j, 'F', 'C') } }
    htg_weekend_setpoints = htg_weekend_setpoints.map { |i| i.map { |j| UnitConversions.convert(j, 'F', 'C') } }
    clg_weekday_setpoints = clg_weekday_setpoints.map { |i| i.map { |j| UnitConversions.convert(j, 'F', 'C') } }
    clg_weekend_setpoints = clg_weekend_setpoints.map { |i| i.map { |j| UnitConversions.convert(j, 'F', 'C') } }
    heating_setpoint = HourlyByMonthSchedule.new(model, Constants.ObjectNameHeatingSetpoint, htg_weekday_setpoints, htg_weekend_setpoints, nil, false)
    cooling_setpoint = HourlyByMonthSchedule.new(model, Constants.ObjectNameCoolingSetpoint, clg_weekday_setpoints, clg_weekend_setpoints, nil, false)

    # Set the setpoint schedules
    thermostat_setpoint = living_zone.thermostatSetpointDualSetpoint
    thermostat_setpoint = OpenStudio::Model::ThermostatSetpointDualSetpoint.new(model)
    thermostat_setpoint.setName("#{living_zone.name} temperature setpoint")
    thermostat_setpoint.setHeatingSetpointTemperatureSchedule(heating_setpoint.schedule)
    thermostat_setpoint.setCoolingSetpointTemperatureSchedule(cooling_setpoint.schedule)
    living_zone.setThermostatSetpointDualSetpoint(thermostat_setpoint)
  end

  def self.get_default_heating_setpoint(control_type)
    # Per ANSI/RESNET/ICC 301
    htg_sp = 68 # F
    htg_setback_sp = nil
    htg_setback_hrs_per_week = nil
    htg_setback_start_hr = nil
    if control_type == HPXML::HVACControlTypeProgrammable
      htg_setback_sp = 66 # F
      htg_setback_hrs_per_week = 7 * 7 # 11 p.m. to 5:59 a.m., 7 days a week
      htg_setback_start_hr = 23 # 11 p.m.
    elsif control_type != HPXML::HVACControlTypeManual
      fail "Unexpected control type #{control_type}."
    end
    return htg_sp, htg_setback_sp, htg_setback_hrs_per_week, htg_setback_start_hr
  end

  def self.get_default_cooling_setpoint(control_type)
    # Per ANSI/RESNET/ICC 301
    clg_sp = 78 # F
    clg_setup_sp = nil
    clg_setup_hrs_per_week = nil
    clg_setup_start_hr = nil
    if control_type == HPXML::HVACControlTypeProgrammable
      clg_setup_sp = 80 # F
      clg_setup_hrs_per_week = 6 * 7 # 9 a.m. to 2:59 p.m., 7 days a week
      clg_setup_start_hr = 9 # 9 a.m.
    elsif control_type != HPXML::HVACControlTypeManual
      fail "Unexpected control type #{control_type}."
    end
    return clg_sp, clg_setup_sp, clg_setup_hrs_per_week, clg_setup_start_hr
  end

  def self.get_hp_clg_curves(num_speeds, heat_pump, fan_power_rated, cool_c_d, runner)
    if num_speeds == 1
      cool_rated_airflow_rate = 394.2 # cfm/ton
      cool_capacity_ratios = [1.0]
      cool_fan_speed_ratios = [1.0]
      cool_shrs = [heat_pump.cooling_shr]
      cool_cap_ft_spec = [[3.68637657, -0.098352478, 0.000956357, 0.005838141, -0.0000127, -0.000131702]]
      cool_eir_ft_spec = [[-3.437356399, 0.136656369, -0.001049231, -0.0079378, 0.000185435, -0.0001441]]
      cool_cap_fflow_spec = [[0.718664047, 0.41797409, -0.136638137]]
      cool_eir_fflow_spec = [[1.143487507, -0.13943972, -0.004047787]]
      cool_eers = [calc_eer_cooling_1speed(heat_pump.cooling_efficiency_seer, fan_power_rated, cool_eir_ft_spec)]
    elsif num_speeds == 2
      cool_rated_airflow_rate = 344.1 # cfm/ton
      cool_capacity_ratios = [0.72, 1.0]
      cool_fan_speed_ratios = [0.86, 1.0]
      cool_shrs = [heat_pump.cooling_shr - 0.014, heat_pump.cooling_shr] # TODO: is the following assumption correct (revisit Dylan's data?)? OR should value from HPXML be used for both stages?
      cool_cap_ft_spec = [[3.998418659, -0.108728222, 0.001056818, 0.007512314, -0.0000139, -0.000164716],
                          [3.466810106, -0.091476056, 0.000901205, 0.004163355, -0.00000919, -0.000110829]]
      cool_eir_ft_spec = [[-4.282911381, 0.181023691, -0.001357391, -0.026310378, 0.000333282, -0.000197405],
                          [-3.557757517, 0.112737397, -0.000731381, 0.013184877, 0.000132645, -0.000338716]]
      cool_cap_fflow_spec = [[0.655239515, 0.511655216, -0.166894731],
                             [0.618281092, 0.569060264, -0.187341356]]
      cool_eir_fflow_spec = [[1.639108268, -0.998953996, 0.359845728],
                             [1.570774717, -0.914152018, 0.343377302]]
      cool_eers = calc_eers_cooling_2speed(runner, heat_pump.cooling_efficiency_seer, cool_c_d, cool_capacity_ratios, cool_fan_speed_ratios, fan_power_rated, cool_eir_ft_spec, cool_cap_ft_spec, true)
    elsif num_speeds == 4
      cool_rated_airflow_rate = 411.0 # cfm/ton
      cool_capacity_ratios = [0.36, 0.51, 0.67, 1.0]
      cool_fan_speed_ratios = [0.42, 0.54, 0.68, 1.0]
      cool_shrs = [1.115, 1.026, 1.013, 1.0].map { |mult| heat_pump.cooling_shr * mult }
      # The following coefficients were generated using NREL experimental performance mapping for the Carrier unit
      cool_cap_coeff_perf_map = [[1.6516044444444447, 0.0698916049382716, -0.0005546296296296296, -0.08870160493827162, 0.0004135802469135802, 0.00029077160493827157],
                                 [-6.84948049382716, 0.26946, -0.0019413580246913577, -0.03281469135802469, 0.00015694444444444442, 3.32716049382716e-05],
                                 [-4.53543086419753, 0.15358543209876546, -0.0009345679012345678, 0.002666913580246914, -7.993827160493826e-06, -0.00011617283950617283],
                                 [-3.500948395061729, 0.11738987654320988, -0.0006580246913580248, 0.007003148148148148, -2.8518518518518517e-05, -0.0001284259259259259],
                                 [1.8769221728395058, -0.04768641975308643, 0.0006885802469135801, 0.006643395061728395, 1.4209876543209876e-05, -0.00024043209876543206]]
      cool_cap_ft_spec = cool_cap_coeff_perf_map.select { |i| [0, 1, 2, 4].include? cool_cap_coeff_perf_map.index(i) }
      cool_cap_ft_spec_3 = cool_cap_coeff_perf_map.select { |i| [0, 1, 4].include? cool_cap_coeff_perf_map.index(i) }
      cool_eir_coeff_perf_map = [[2.896298765432099, -0.12487654320987657, 0.0012148148148148148, 0.04492037037037037, 8.734567901234567e-05, -0.0006348765432098764],
                                 [6.428076543209876, -0.20913209876543212, 0.0018521604938271604, 0.024392592592592594, 0.00019691358024691356, -0.0006012345679012346],
                                 [5.136356049382716, -0.1591530864197531, 0.0014151234567901232, 0.018665555555555557, 0.00020398148148148147, -0.0005407407407407407],
                                 [1.3823471604938273, -0.02875123456790123, 0.00038302469135802463, 0.006344814814814816, 0.00024836419753086417, -0.00047469135802469134],
                                 [-1.0411735802469133, 0.055261604938271605, -0.0004404320987654321, 0.0002154938271604939, 0.00017484567901234564, -0.0002017901234567901]]
      cool_eir_ft_spec = cool_eir_coeff_perf_map.select { |i| [0, 1, 2, 4].include? cool_eir_coeff_perf_map.index(i) }
      cool_eir_ft_spec_3 = cool_eir_coeff_perf_map.select { |i| [0, 1, 4].include? cool_eir_coeff_perf_map.index(i) }
      cool_eir_fflow_spec = [[1, 0, 0]] * 4
      cool_cap_fflow_spec = [[1, 0, 0]] * 4
      cap_ratio_seer_3 = cool_capacity_ratios.select { |i| [0, 1, 3].include? cool_capacity_ratios.index(i) }
      fan_speed_seer_3 = cool_fan_speed_ratios.select { |i| [0, 1, 3].include? cool_fan_speed_ratios.index(i) }
      cool_eers = calc_eers_cooling_4speed(runner, heat_pump.cooling_efficiency_seer, cool_c_d, cap_ratio_seer_3, fan_speed_seer_3, fan_power_rated, cool_eir_ft_spec_3, cool_cap_ft_spec_3)
    end
    return cool_rated_airflow_rate, cool_fan_speed_ratios, cool_capacity_ratios, cool_shrs, cool_eers, cool_cap_ft_spec, cool_eir_ft_spec, cool_cap_fflow_spec, cool_eir_fflow_spec
  end

  def self.get_default_compressor_type(hvac_type, seer)
    if [HPXML::HVACTypeCentralAirConditioner,
        HPXML::HVACTypeHeatPumpAirToAir].include? hvac_type
      if seer <= 15
        return HPXML::HVACCompressorTypeSingleStage
      elsif seer <= 21
        return HPXML::HVACCompressorTypeTwoStage
      elsif seer > 21
        return HPXML::HVACCompressorTypeVariableSpeed
      end
    end
    return
  end

  def self.get_default_ceiling_fan_power()
    # Per ANSI/RESNET/ICC 301
    return 42.6 # W
  end

  def self.get_default_ceiling_fan_quantity(nbeds)
    # Per ANSI/RESNET/ICC 301
    return nbeds + 1
  end

  def self.get_default_ceiling_fan_months(weather)
    # Per ANSI/RESNET/ICC 301
    months = [0] * 12
    weather.data.MonthlyAvgDrybulbs.each_with_index do |val, m|
      next unless val > 63.0 # deg-F

      months[m] = 1
    end
    return months
  end

  def self.get_default_heating_and_cooling_seasons(weather)
    # Calculates heating/cooling seasons from BAHSP definition

    monthly_temps = weather.data.MonthlyAvgDrybulbs
    heat_design_db = weather.design.HeatingDrybulb

    # create basis lists with zero for every month
    cooling_season_temp_basis = Array.new(monthly_temps.length, 0.0)
    heating_season_temp_basis = Array.new(monthly_temps.length, 0.0)

    monthly_temps.each_with_index do |temp, i|
      if temp < 66.0
        heating_season_temp_basis[i] = 1.0
      elsif temp >= 66.0
        cooling_season_temp_basis[i] = 1.0
      end

      if ((i == 0) || (i == 11)) && (heat_design_db < 59.0)
        heating_season_temp_basis[i] = 1.0
      elsif (i == 6) || (i == 7)
        cooling_season_temp_basis[i] = 1.0
      end
    end

    cooling_season = Array.new(monthly_temps.length, 0.0)
    heating_season = Array.new(monthly_temps.length, 0.0)

    monthly_temps.each_with_index do |temp, i|
      # Heating overlaps with cooling at beginning of summer
      if i == 0 # January
        prevmonth = 11 # December
      else
        prevmonth = i - 1
      end

      if ((heating_season_temp_basis[i] == 1.0) || ((cooling_season_temp_basis[prevmonth] == 0.0) && (cooling_season_temp_basis[i] == 1.0)))
        heating_season[i] = 1.0
      else
        heating_season[i] = 0.0
      end

      if ((cooling_season_temp_basis[i] == 1.0) || ((heating_season_temp_basis[prevmonth] == 0.0) && (heating_season_temp_basis[i] == 1.0)))
        cooling_season[i] = 1.0
      else
        cooling_season[i] = 0.0
      end
    end

    # Find the first month of cooling and add one month
    (1...12).to_a.each do |i|
      if cooling_season[i] == 1.0
        cooling_season[i - 1] = 1.0
        break
      end
    end

    return heating_season, cooling_season
  end

  private

  def self.set_pump_power_ems_program(model, pump_w, pump, heating_object)
    # EMS is used to set the pump power.
    # Without EMS, the pump power will vary according to the plant loop part load ratio
    # (based on flow rate) rather than the boiler part load ratio (based on load).

    # Sensors
    if heating_object.is_a? OpenStudio::Model::BoilerHotWater
      heating_plr_sensor = OpenStudio::Model::EnergyManagementSystemSensor.new(model, 'Boiler Part Load Ratio')
      heating_plr_sensor.setName("#{heating_object.name} plr s")
      heating_plr_sensor.setKeyName(heating_object.name.to_s)
    elsif heating_object.is_a? OpenStudio::Model::AirLoopHVACUnitarySystem
      heating_plr_sensor = OpenStudio::Model::EnergyManagementSystemSensor.new(model, 'Unitary System Part Load Ratio')
      heating_plr_sensor.setName("#{heating_object.name} plr s")
      heating_plr_sensor.setKeyName(heating_object.name.to_s)
    end

    pump_mfr_sensor = OpenStudio::Model::EnergyManagementSystemSensor.new(model, 'Pump Mass Flow Rate')
    pump_mfr_sensor.setName("#{pump.name} mfr s")
    pump_mfr_sensor.setKeyName(pump.name.to_s)

    # Internal variable
    pump_rated_mfr_var = OpenStudio::Model::EnergyManagementSystemInternalVariable.new(model, EPlus::EMSIntVarPumpMFR)
    pump_rated_mfr_var.setName("#{pump.name} rated mfr")
    pump_rated_mfr_var.setInternalDataIndexKeyName(pump.name.to_s)

    # Actuator
    pump_pressure_rise_act = OpenStudio::Model::EnergyManagementSystemActuator.new(pump, *EPlus::EMSActuatorPumpPressureRise)
    pump_pressure_rise_act.setName("#{pump.name} pressure rise act")

    # Program
    # See https://bigladdersoftware.com/epx/docs/9-3/ems-application-guide/hvac-systems-001.html#pump
    pump_program = OpenStudio::Model::EnergyManagementSystemProgram.new(model)
    pump_program.setName("#{pump.name} power program")
    pump_program.addLine("Set heating_plr = #{heating_plr_sensor.name}")
    pump_program.addLine("Set pump_total_eff = #{pump_rated_mfr_var.name} / 1000 * #{pump.ratedPumpHead} / #{pump.ratedPowerConsumption.get}")
    pump_program.addLine("Set pump_vfr = #{pump_mfr_sensor.name} / 1000")
    pump_program.addLine('If pump_vfr > 0')
    pump_program.addLine("  Set #{pump_pressure_rise_act.name} = #{pump_w} * heating_plr * pump_total_eff / pump_vfr")
    pump_program.addLine('Else')
    pump_program.addLine("  Set #{pump_pressure_rise_act.name} = 0")
    pump_program.addLine('EndIf')

    # Calling Point
    pump_program_calling_manager = OpenStudio::Model::EnergyManagementSystemProgramCallingManager.new(model)
    pump_program_calling_manager.setName("#{pump.name} power program calling manager")
    pump_program_calling_manager.setCallingPoint('EndOfSystemTimestepBeforeHVACReporting')
    pump_program_calling_manager.addProgram(pump_program)
  end

  def self.disaggregate_fan_or_pump(model, fan_or_pump, htg_object, clg_object, backup_htg_object)
    # Disaggregate into heating/cooling output energy use.

    hvac_objects = []

    if fan_or_pump.is_a?(OpenStudio::Model::FanOnOff) || fan_or_pump.is_a?(OpenStudio::Model::FanVariableVolume)
      fan_or_pump_sensor = OpenStudio::Model::EnergyManagementSystemSensor.new(model, "Fan #{EPlus::FuelTypeElectricity} Energy")
    elsif fan_or_pump.is_a? OpenStudio::Model::PumpVariableSpeed
      fan_or_pump_sensor = OpenStudio::Model::EnergyManagementSystemSensor.new(model, "Pump #{EPlus::FuelTypeElectricity} Energy")
    elsif fan_or_pump.is_a? OpenStudio::Model::ElectricEquipment
      fan_or_pump_sensor = OpenStudio::Model::EnergyManagementSystemSensor.new(model, "Electric Equipment #{EPlus::FuelTypeElectricity} Energy")
    else
      fail "Unexpected fan/pump object '#{fan_or_pump.name}'."
    end
    fan_or_pump_sensor.setName("#{fan_or_pump.name} s")
    fan_or_pump_sensor.setKeyName(fan_or_pump.name.to_s)
    hvac_objects << fan_or_pump_sensor

    if clg_object.nil?
      clg_object_sensor = nil
    else
      if clg_object.is_a? OpenStudio::Model::EvaporativeCoolerDirectResearchSpecial
        var = 'Evaporative Cooler Water Volume'
      else
        var = "Cooling Coil #{EPlus::FuelTypeElectricity} Energy"
      end
      clg_object_sensor = OpenStudio::Model::EnergyManagementSystemSensor.new(model, var)
      clg_object_sensor.setName("#{clg_object.name} s")
      clg_object_sensor.setKeyName(clg_object.name.to_s)
      hvac_objects << clg_object_sensor
    end

    if htg_object.nil?
      htg_object_sensor = nil
    else
      var = "Heating Coil #{EPlus::FuelTypeElectricity} Energy"
      if htg_object.is_a? OpenStudio::Model::CoilHeatingGas
        var = "Heating Coil #{htg_object.fuelType} Energy"
      elsif htg_object.is_a? OpenStudio::Model::ZoneHVACBaseboardConvectiveWater
        var = 'Baseboard Total Heating Energy'
      elsif htg_object.is_a? OpenStudio::Model::ZoneHVACFourPipeFanCoil
        var = 'Fan Coil Heating Energy'
      end

      htg_object_sensor = OpenStudio::Model::EnergyManagementSystemSensor.new(model, var)
      htg_object_sensor.setName("#{htg_object.name} s")
      htg_object_sensor.setKeyName(htg_object.name.to_s)
      hvac_objects << htg_object_sensor
    end

    if backup_htg_object.nil?
      backup_htg_object_sensor = nil
    else
      var = "Heating Coil #{EPlus::FuelTypeElectricity} Energy"
      if backup_htg_object.is_a? OpenStudio::Model::CoilHeatingGas
        var = "Heating Coil #{backup_htg_object.fuelType} Energy"
      end

      backup_htg_object_sensor = OpenStudio::Model::EnergyManagementSystemSensor.new(model, var)
      backup_htg_object_sensor.setName("#{backup_htg_object.name} s")
      backup_htg_object_sensor.setKeyName(backup_htg_object.name.to_s)
      hvac_objects << backup_htg_object_sensor
    end

    sensors = { 'clg' => clg_object_sensor,
                'primary_htg' => htg_object_sensor,
                'backup_htg' => backup_htg_object_sensor }

    fan_or_pump_var = fan_or_pump.name.to_s.gsub(' ', '_')

    # Disaggregate electric fan/pump energy
    fan_or_pump_program = OpenStudio::Model::EnergyManagementSystemProgram.new(model)
    fan_or_pump_program.setName("#{fan_or_pump_var} disaggregate program")
    sensors.each do |mode, sensor|
      next if sensor.nil?

      fan_or_pump_program.addLine("Set #{fan_or_pump_var}_#{mode} = 0")
    end
    i = 0
    sensors.each do |mode, sensor|
      next if sensor.nil?

      if i == 0
        fan_or_pump_program.addLine("If #{sensor.name} > 0")
      elsif i == 2
        fan_or_pump_program.addLine('Else')
      else
        fan_or_pump_program.addLine("ElseIf #{sensor.name} > 0")
      end
      fan_or_pump_program.addLine("  Set #{fan_or_pump_var}_#{mode} = #{fan_or_pump_sensor.name}")
      i += 1
    end
    fan_or_pump_program.addLine('EndIf')
    hvac_objects << fan_or_pump_program

    fan_or_pump_program_calling_manager = OpenStudio::Model::EnergyManagementSystemProgramCallingManager.new(model)
    fan_or_pump_program_calling_manager.setName("#{fan_or_pump.name} disaggregate program calling manager")
    fan_or_pump_program_calling_manager.setCallingPoint('EndOfSystemTimestepBeforeHVACReporting')
    fan_or_pump_program_calling_manager.addProgram(fan_or_pump_program)
    hvac_objects << fan_or_pump_program_calling_manager

    sensors.each do |mode, sensor|
      next if sensor.nil?

      fan_or_pump_ems_output_var = OpenStudio::Model::EnergyManagementSystemOutputVariable.new(model, "#{fan_or_pump_var}_#{mode}")
      name = { 'clg' => Constants.ObjectNameFanPumpDisaggregateCool(fan_or_pump.name.to_s),
               'primary_htg' => Constants.ObjectNameFanPumpDisaggregatePrimaryHeat(fan_or_pump.name.to_s),
               'backup_htg' => Constants.ObjectNameFanPumpDisaggregateBackupHeat(fan_or_pump.name.to_s) }[mode]
      fan_or_pump_ems_output_var.setName(name)
      fan_or_pump_ems_output_var.setTypeOfDataInVariable('Summed')
      fan_or_pump_ems_output_var.setUpdateFrequency('SystemTimestep')
      fan_or_pump_ems_output_var.setEMSProgramOrSubroutineName(fan_or_pump_program)
      fan_or_pump_ems_output_var.setUnits('J')
      hvac_objects << fan_or_pump_ems_output_var

      # Used by HEScore
      # TODO: Move to HEScore project or reporting measure
      outputVariable = OpenStudio::Model::OutputVariable.new(fan_or_pump_ems_output_var.name.to_s, model)
      outputVariable.setReportingFrequency('monthly')
      outputVariable.setKeyValue('*')
    end

    return hvac_objects
  end

  def self.adjust_dehumidifier_load_EMS(fraction_served, zone_hvac, model, living_space)
    # adjust hvac load to space when dehumidifier serves less than 100% dehumidification load. (With E+ dehumidifier object, it can only model 100%)

    # sensor
    dehumidifier_sens_htg = OpenStudio::Model::EnergyManagementSystemSensor.new(model, 'Zone Dehumidifier Sensible Heating Rate')
    dehumidifier_sens_htg.setName("#{zone_hvac.name} sens htg")
    dehumidifier_sens_htg.setKeyName(zone_hvac.name.to_s)
    dehumidifier_power = OpenStudio::Model::EnergyManagementSystemSensor.new(model, "Zone Dehumidifier #{EPlus::FuelTypeElectricity} Rate")
    dehumidifier_power.setName("#{zone_hvac.name} power htg")
    dehumidifier_power.setKeyName(zone_hvac.name.to_s)

    # actuator
    dehumidifier_load_adj_def = OpenStudio::Model::OtherEquipmentDefinition.new(model)
    dehumidifier_load_adj_def.setName("#{zone_hvac.name} sens htg adj def")
    dehumidifier_load_adj_def.setDesignLevel(0)
    dehumidifier_load_adj_def.setFractionRadiant(0)
    dehumidifier_load_adj_def.setFractionLatent(0)
    dehumidifier_load_adj_def.setFractionLost(0)
    dehumidifier_load_adj = OpenStudio::Model::OtherEquipment.new(dehumidifier_load_adj_def)
    dehumidifier_load_adj.setName("#{zone_hvac.name} sens htg adj")
    dehumidifier_load_adj.setSpace(living_space)
    dehumidifier_load_adj.setSchedule(model.alwaysOnDiscreteSchedule)

    dehumidifier_load_adj_act = OpenStudio::Model::EnergyManagementSystemActuator.new(dehumidifier_load_adj, *EPlus::EMSActuatorOtherEquipmentPower)
    dehumidifier_load_adj_act.setName("#{zone_hvac.name} sens htg adj act")

    # EMS program
    program = OpenStudio::Model::EnergyManagementSystemProgram.new(model)
    program.setName("#{zone_hvac.name} load adj program")
    program.addLine("If #{dehumidifier_sens_htg.name} > 0")
    program.addLine("  Set #{dehumidifier_load_adj_act.name} = - (#{dehumidifier_sens_htg.name} - #{dehumidifier_power.name}) * (1 - #{fraction_served})")
    program.addLine('Else')
    program.addLine("  Set #{dehumidifier_load_adj_act.name} = 0")
    program.addLine('EndIf')

    program_calling_manager = OpenStudio::Model::EnergyManagementSystemProgramCallingManager.new(model)
    program_calling_manager.setName(program.name.to_s + 'calling manager')
    program_calling_manager.setCallingPoint('BeginTimestepBeforePredictor')
    program_calling_manager.addProgram(program)
  end

  def self.create_supp_heating_coil(model, obj_name, heat_pump)
    fuel = heat_pump.backup_heating_fuel
    capacity = heat_pump.backup_heating_capacity
    efficiency = heat_pump.backup_heating_efficiency_percent
    efficiency = heat_pump.backup_heating_efficiency_afue if efficiency.nil?

    if fuel.nil?
      fuel = HPXML::FuelTypeElectricity
      capacity = 0.0
      efficiency = 1.0
    end

    if fuel == HPXML::FuelTypeElectricity
      htg_supp_coil = OpenStudio::Model::CoilHeatingElectric.new(model, model.alwaysOnDiscreteSchedule)
      htg_supp_coil.setEfficiency(efficiency)
    else
      htg_supp_coil = OpenStudio::Model::CoilHeatingGas.new(model)
      htg_supp_coil.setGasBurnerEfficiency(efficiency)
      htg_supp_coil.setParasiticElectricLoad(0)
      htg_supp_coil.setParasiticGasLoad(0)
      htg_supp_coil.setFuelType(EPlus.fuel_type(fuel))
    end
    htg_supp_coil.setName(obj_name + ' ' + Constants.ObjectNameBackupHeatingCoil)
    if not capacity.nil?
      htg_supp_coil.setNominalCapacity(UnitConversions.convert([capacity, Constants.small].max, 'Btu/hr', 'W')) # Used by HVACSizing measure
    end
    return htg_supp_coil
  end

  def self.create_supply_fan(model, obj_name, num_speeds, fan_watts_per_cfm)
    if num_speeds == 1
      fan = OpenStudio::Model::FanOnOff.new(model, model.alwaysOnDiscreteSchedule)
    else
      fan_power_curve = create_curve_exponent(model, [0, 1, 3], obj_name + ' fan power curve', -100, 100)
      fan_eff_curve = create_curve_cubic(model, [0, 1, 0, 0], obj_name + ' fan eff curve', 0, 1, 0.01, 1)
      fan = OpenStudio::Model::FanOnOff.new(model, model.alwaysOnDiscreteSchedule, fan_power_curve, fan_eff_curve)
    end
    set_fan_power(fan, fan_watts_per_cfm)
    fan.setName(obj_name + ' supply fan')
    fan.setEndUseSubcategory('supply fan')
    fan.setMotorEfficiency(1.0)
    fan.setMotorInAirstreamFraction(1.0)
    return fan
  end

  def self.create_air_loop_unitary_system(model, obj_name, fan, htg_coil, clg_coil, htg_supp_coil, supp_max_temp = nil)
    air_loop_unitary = OpenStudio::Model::AirLoopHVACUnitarySystem.new(model)
    air_loop_unitary.setName(obj_name + ' unitary system')
    air_loop_unitary.setAvailabilitySchedule(model.alwaysOnDiscreteSchedule)
    air_loop_unitary.setSupplyFan(fan)
    air_loop_unitary.setFanPlacement('BlowThrough')
    air_loop_unitary.setSupplyAirFanOperatingModeSchedule(model.alwaysOffDiscreteSchedule)
    if htg_coil.nil?
      air_loop_unitary.setSupplyAirFlowRateDuringHeatingOperation(0.0)
    else
      air_loop_unitary.setHeatingCoil(htg_coil)
    end
    if clg_coil.nil?
      air_loop_unitary.setSupplyAirFlowRateDuringCoolingOperation(0.0)
    else
      air_loop_unitary.setCoolingCoil(clg_coil)
    end
    if htg_supp_coil.nil?
      air_loop_unitary.setMaximumSupplyAirTemperature(UnitConversions.convert(120.0, 'F', 'C'))
    else
      air_loop_unitary.setSupplementalHeatingCoil(htg_supp_coil)
      air_loop_unitary.setMaximumSupplyAirTemperature(UnitConversions.convert(200.0, 'F', 'C')) # higher temp for supplemental heat as to not severely limit its use, resulting in unmet hours.
      air_loop_unitary.setMaximumOutdoorDryBulbTemperatureforSupplementalHeaterOperation(UnitConversions.convert(supp_max_temp, 'F', 'C'))
    end
    air_loop_unitary.setSupplyAirFlowRateWhenNoCoolingorHeatingisRequired(0)
    return air_loop_unitary
  end

  def self.create_air_loop(model, obj_name, system, control_zone, sequential_heat_load_frac, sequential_cool_load_frac)
    air_loop = OpenStudio::Model::AirLoopHVAC.new(model)
    air_loop.setAvailabilitySchedule(model.alwaysOnDiscreteSchedule)
    air_loop.setName(obj_name + ' airloop')
    air_loop.zoneSplitter.setName(obj_name + ' zone splitter')
    air_loop.zoneMixer.setName(obj_name + ' zone mixer')
    system.addToNode(air_loop.supplyInletNode)

    if system.is_a? OpenStudio::Model::AirLoopHVACUnitarySystem
      air_terminal = OpenStudio::Model::AirTerminalSingleDuctUncontrolled.new(model, model.alwaysOnDiscreteSchedule)
      system.setControllingZoneorThermostatLocation(control_zone)
    else
      air_terminal = OpenStudio::Model::AirTerminalSingleDuctVAVNoReheat.new(model, model.alwaysOnDiscreteSchedule)
      air_terminal.setConstantMinimumAirFlowFraction(0)
      air_terminal.setFixedMinimumAirFlowRate(0)
    end
    air_terminal.setName(obj_name + ' terminal')
    air_loop.multiAddBranchForZone(control_zone, air_terminal)

    control_zone.setSequentialHeatingFractionSchedule(air_terminal, get_sequential_load_schedule(model, sequential_heat_load_frac))
    control_zone.setSequentialCoolingFractionSchedule(air_terminal, get_sequential_load_schedule(model, sequential_cool_load_frac))

    return air_loop
  end

  def self.apply_dehumidifier_ief_to_ef_inputs(w_coeff, ef_coeff, ief, water_removal_rate)
    # Shift inputs under IEF test conditions to E+ supported EF test conditions
    # test conditions
    ief_db = UnitConversions.convert(65.0, 'F', 'C') # degree C
    rh = 60.0 # for both EF and IEF test conditions, %

    # Independent variables applied to curve equations
    var_array_ief = [1, ief_db, ief_db * ief_db, rh, rh * rh, ief_db * rh]

    # Curved values under EF test conditions
    curve_value_ef = 1 # Curves are normalized to 1.0 under EF test conditions, 80F, 60%
    # Curve values under IEF test conditions
    ef_curve_value_ief = var_array_ief.zip(ef_coeff).map { |var, coeff| var * coeff }.sum(0.0)
    water_removal_curve_value_ief = var_array_ief.zip(w_coeff).map { |var, coeff| var * coeff }.sum(0.0)

    # E+ inputs under EF test conditions
    ef_input = ief / ef_curve_value_ief * curve_value_ef
    water_removal_rate_input = water_removal_rate / water_removal_curve_value_ief * curve_value_ef

    return ef_input, water_removal_rate_input
  end

  def self.get_default_boiler_eae(heating_system)
    if heating_system.heating_system_type != HPXML::HVACTypeBoiler
      return
    end
    if not heating_system.electric_auxiliary_energy.nil?
      return heating_system.electric_auxiliary_energy
    end

    # From ANSI/RESNET/ICC 301-2019 Standard
    fuel = heating_system.heating_system_fuel

    if heating_system.is_shared_system
      distribution_system = heating_system.distribution_system
      distribution_type = distribution_system.distribution_system_type

      if distribution_type == HPXML::HVACDistributionTypeHydronic
        # Shared boiler w/ baseboard/radiators/etc
        if heating_system.shared_loop_watts.nil?
          return 220.0 # kWh/yr, per ANSI/RESNET/ICC 301-2019 Table 4.5.2(5)
        else
          sp_kw = UnitConversions.convert(heating_system.shared_loop_watts, 'W', 'kW')
          n_dweq = heating_system.number_of_units_served.to_f
          aux_in = 0.0
        end
      elsif distribution_type == HPXML::HVACDistributionTypeHydronicAndAir
        hydronic_and_air_type = distribution_system.hydronic_and_air_type
        if hydronic_and_air_type == HPXML::HydronicAndAirTypeFanCoil
          # Shared boiler w/ fan coil
          if heating_system.shared_loop_watts.nil? || heating_system.fan_coil_watts.nil?
            return 438.0 # kWh/yr, per ANSI/RESNET/ICC 301-2019 Table 4.5.2(5)
          else
            sp_kw = UnitConversions.convert(heating_system.shared_loop_watts, 'W', 'kW')
            n_dweq = heating_system.number_of_units_served.to_f
            aux_in = UnitConversions.convert(heating_system.fan_coil_watts, 'W', 'kW')
          end
        elsif hydronic_and_air_type == HPXML::HydronicAndAirTypeWaterLoopHeatPump
          # Shared boiler w/ WLHP
          if heating_system.shared_loop_watts.nil?
            return 265.0 # kWh/yr, per ANSI/RESNET/ICC 301-2019 Table 4.5.2(5)
          else
            sp_kw = UnitConversions.convert(heating_system.shared_loop_watts, 'W', 'kW')
            n_dweq = heating_system.number_of_units_served.to_f
            aux_in = 0.0 # ANSI/RESNET/ICC 301-2019 Section 4.4.7.2
          end
        else
          fail "Unexpected distribution type '#{hydronic_and_air_type}' for shared boiler."
        end
      else
        fail "Unexpected distribution type '#{distribution_type}' for shared boiler."
      end

      # ANSI/RESNET/ICC 301-2019 Equation 4.4-5
      return ((sp_kw / n_dweq) + aux_in) * 2080.0 # kWh/yr

    else # In-unit boilers

      if [HPXML::FuelTypeNaturalGas,
          HPXML::FuelTypePropane,
          HPXML::FuelTypeElectricity,
          HPXML::FuelTypeWoodCord,
          HPXML::FuelTypeWoodPellets].include? fuel
        return 170.0 # kWh/yr
      elsif [HPXML::FuelTypeOil,
             HPXML::FuelTypeOil1,
             HPXML::FuelTypeOil2,
             HPXML::FuelTypeOil4,
             HPXML::FuelTypeOil5or6,
             HPXML::FuelTypeDiesel,
             HPXML::FuelTypeKerosene,
             HPXML::FuelTypeCoal,
             HPXML::FuelTypeCoalAnthracite,
             HPXML::FuelTypeCoalBituminous,
             HPXML::FuelTypeCoke].include? fuel
        return 330.0 # kWh/yr
      end

    end
  end

  def self.calc_heat_cap_ft_spec_using_capacity_17F(num_speeds, heat_pump)
    # Indoor temperature slope and intercept used if Q_17 is specified (derived using heat_cap_ft_spec)
    # NOTE: Using Q_17 assumes the same curve for all speeds
    if num_speeds == 1
      iat_slope = -0.002303414
      iat_intercept = 0.18417308
    elsif num_speeds == 2
      iat_slope = -0.002947013
      iat_intercept = 0.23168251
    elsif num_speeds == 4
      iat_slope = -0.002897048
      iat_intercept = 0.209319129
    end

    # Derive coefficients from user input for heating capacity at 47F and 17F
    # Biquadratic: capacity multiplier = a + b*IAT + c*IAT^2 + d*OAT + e*OAT^2 + f*IAT*OAT
    x_A = 17.0
    y_A = heat_pump.heating_capacity_17F / heat_pump.heating_capacity
    x_B = 47.0 # 47F is the rating point
    y_B = 1.0

    oat_slope = (y_B - y_A) / (x_B - x_A)
    oat_intercept = y_A - (x_A * oat_slope)

    heat_cap_ft_spec = []
    (1..num_speeds).to_a.each do |speed, i|
      heat_cap_ft_spec << [oat_intercept + iat_intercept, iat_slope, 0, oat_slope, 0, 0]
    end

    return heat_cap_ft_spec
  end

  def self.calc_eir_from_cop(cop, fan_power_rated)
    return UnitConversions.convert((UnitConversions.convert(1.0, 'Btu', 'Wh') + fan_power_rated * 0.03333) / cop - fan_power_rated * 0.03333, 'Wh', 'Btu')
  end

  def self.calc_eir_from_eer(eer, fan_power_rated)
    return UnitConversions.convert((1.0 - UnitConversions.convert(fan_power_rated * 0.03333, 'Wh', 'Btu')) / eer - fan_power_rated * 0.03333, 'Wh', 'Btu')
  end

  def self.calc_eer_from_eir(eir, fan_power_rated)
    cfm_per_ton = 400.0
    cfm_per_btuh = cfm_per_ton / 12000.0
    return ((1.0 - 3.412 * (fan_power_rated * cfm_per_btuh)) / (eir / 3.412 + (fan_power_rated * cfm_per_btuh)))
  end

  def self.calc_eers_from_eir_2speed(eer_2, fan_power_rated, is_heat_pump)
    # Returns low and high stage eer A given high stage eer A

    eir_2_a = calc_eir_from_eer(eer_2, fan_power_rated)

    if not is_heat_pump
      eir_1_a = 0.8691 * eir_2_a + 0.0127 # Relationship derived using Dylan's data for two stage air conditioners
    else
      eir_1_a = 0.8887 * eir_2_a + 0.0083 # Relationship derived using Dylan's data for two stage heat pumps
    end

    return [calc_eer_from_eir(eir_1_a, fan_power_rated), eer_2]
  end

  def self.calc_eers_from_eir_4speed(eer_nom, fan_power_rated, calc_type = 'seer')
    # Returns eer A at minimum, intermediate, and nominal speed given eer A (and a fourth speed if calc_type != 'seer')

    eir_nom = calc_eir_from_eer(eer_nom, fan_power_rated)

    if calc_type.include? 'seer'
      indices = [0, 1, 4]
    else
      indices = [0, 1, 2, 4]
    end

    cop_ratios = [1.07, 1.11, 1.08, 1.05, 1.0] # Gross cop

    # Seer calculation is based on performance at three speeds
    cops = [cop_ratios[indices[0]], cop_ratios[indices[1]], cop_ratios[indices[2]]]

    unless calc_type.include? 'seer'
      cops << cop_ratios[indices[3]]
    end

    eers = []
    cops.each do |mult|
      eir = eir_nom / mult
      eers << calc_eer_from_eir(eir, fan_power_rated)
    end

    return eers
  end

  def self.calc_cop_from_eir(eir, fan_power_rated)
    cfm_per_ton = 400.0
    cfm_per_btuh = cfm_per_ton / 12000.0
    return (1.0 / 3.412 + fan_power_rated * cfm_per_btuh) / (eir / 3.412 + fan_power_rated * cfm_per_btuh)
  end

  def self.calc_cops_from_eir_2speed(cop_2, fan_power_rated)
    # Returns low and high stage rated cop given high stage cop

    eir_2 = calc_eir_from_cop(cop_2, fan_power_rated)

    eir_1 = 0.6241 * eir_2 + 0.0681 # Relationship derived using Dylan's data for Carrier two stage heat pumps

    return [calc_cop_from_eir(eir_1, fan_power_rated), cop_2]
  end

  def self.calc_cops_from_eir_4speed(cop_nom, fan_power_rated, calc_type = 'hspf')
    # Returns rated cop at minimum, intermediate, and nominal speed given rated cop

    eir_nom = calc_eir_from_cop(cop_nom, fan_power_rated)

    cop_ratios = [1.385171617, 1.183214059, 1.0, 0.95544453] # Updated based on Nordyne 3 ton heat pump

    # HSPF calculation is based on performance at three speeds
    if calc_type.include? 'hspf'
      indices = [0, 1, 2]
    else
      indices = [0, 1, 2, 3]
    end

    cops_net = []
    indices.each do |i|
      eir = eir_nom / cop_ratios[i]
      cops_net << calc_cop_from_eir(eir, fan_power_rated)
    end

    return cops_net
  end

  def self.calc_biquad(coeff, in_1, in_2)
    result = coeff[0] + coeff[1] * in_1 + coeff[2] * in_1 * in_1 + coeff[3] * in_2 + coeff[4] * in_2 * in_2 + coeff[5] * in_1 * in_2
    return result
  end

  def self.calc_eer_cooling_1speed(seer, fan_power_rated, coeff_eir)
    # Directly calculate cooling coil net eer at condition A (95/80/67) using Seer

    c_d = get_cool_c_d(1, seer)

    # 1. Calculate eer_b using Seer and c_d
    eer_b = seer / (1.0 - 0.5 * c_d)

    # 2. Calculate eir_b
    eir_b = calc_eir_from_eer(eer_b, fan_power_rated)

    # 3. Calculate eir_a using performance curves
    eir_a = eir_b / calc_biquad(coeff_eir[0], 67.0, 82.0)
    eer_a = calc_eer_from_eir(eir_a, fan_power_rated)

    return eer_a
  end

  def self.calc_eers_cooling_2speed(runner, seer, c_d, capacity_ratios, fanspeed_ratios, fan_power_rated, coeff_eir, coeff_q, is_heat_pump = false)
    # Iterate to find rated net eers given Seer using simple bisection method for two stage air conditioners

    # Initial large bracket of eer (A condition) to span possible seer range
    eer_a = 5.0
    eer_b = 20.0

    # Iterate
    iter_max = 100
    tol = 0.0001

    err = 1
    eer_c = (eer_a + eer_b) / 2.0
    (1..iter_max).each do |n|
      eers = calc_eers_from_eir_2speed(eer_a, fan_power_rated, is_heat_pump)
      f_a = calc_seer_2speed(eers, c_d, capacity_ratios, fanspeed_ratios, fan_power_rated, coeff_eir, coeff_q) - seer

      eers = calc_eers_from_eir_2speed(eer_c, fan_power_rated, is_heat_pump)
      f_c = calc_seer_2speed(eers, c_d, capacity_ratios, fanspeed_ratios, fan_power_rated, coeff_eir, coeff_q) - seer

      if f_c == 0
        return eer_c
      elsif f_a * f_c < 0
        eer_b = eer_c
      else
        eer_a = eer_c
      end

      eer_c = (eer_a + eer_b) / 2.0
      err = (eer_b - eer_a) / 2.0

      if err <= tol
        break
      end
    end

    if err > tol
      fail 'Two-speed cooling eers iteration failed to converge.'
    end

    return calc_eers_from_eir_2speed(eer_c, fan_power_rated, is_heat_pump)
  end

  def self.calc_eers_cooling_4speed(runner, seer, c_d, capacity_ratios, fanspeed_ratios, fan_power_rated, coeff_eir, coeff_q)
    # Iterate to find rated net eers given Seer using simple bisection method for two stage and variable speed air conditioners

    # Initial large bracket of eer (A condition) to span possible seer range
    eer_a = 5.0
    eer_b = 30.0

    # Iterate
    iter_max = 100
    tol = 0.0001

    err = 1
    eer_c = (eer_a + eer_b) / 2.0
    (1..iter_max).each do |n|
      eers = calc_eers_from_eir_4speed(eer_a, fan_power_rated, calc_type = 'seer')
      f_a = calc_seer_4speed(eers, c_d, capacity_ratios, fanspeed_ratios, fan_power_rated, coeff_eir, coeff_q) - seer

      eers = calc_eers_from_eir_4speed(eer_c, fan_power_rated, calc_type = 'seer')
      f_c = calc_seer_4speed(eers, c_d, capacity_ratios, fanspeed_ratios, fan_power_rated, coeff_eir, coeff_q) - seer

      if f_c == 0
        return eer_c
      elsif f_a * f_c < 0
        eer_b = eer_c
      else
        eer_a = eer_c
      end

      eer_c = (eer_a + eer_b) / 2.0
      err = (eer_b - eer_a) / 2.0

      if err <= tol
        break
      end
    end

    if err > tol
      fail 'Variable-speed cooling eers iteration failed to converge.'
    end

    return calc_eers_from_eir_4speed(eer_c, fan_power_rated, calc_type = 'model')
  end

  def self.calc_seer_2speed(eers, c_d, capacity_ratios, fanspeed_ratios, fan_power_rated, coeff_eir, coeff_q)
    eir_A2 = calc_eir_from_eer(eers[1], fan_power_rated)
    eir_B2 = eir_A2 * calc_biquad(coeff_eir[1], 67.0, 82.0)

    eir_A1 = calc_eir_from_eer(eers[0], fan_power_rated)
    eir_B1 = eir_A1 * calc_biquad(coeff_eir[0], 67.0, 82.0)
    eir_F1 = eir_A1 * calc_biquad(coeff_eir[0], 67.0, 67.0)

    q_A2 = 1.0
    q_B2 = q_A2 * calc_biquad(coeff_q[1], 67.0, 82.0)

    q_B1 = q_A2 * capacity_ratios[0] * calc_biquad(coeff_q[0], 67.0, 82.0)
    q_F1 = q_A2 * capacity_ratios[0] * calc_biquad(coeff_q[0], 67.0, 67.0)

    cfm_Btu_h = 400.0 / 12000.0

    q_A2_net = q_A2 - fan_power_rated * 3.412 * cfm_Btu_h
    q_B2_net = q_B2 - fan_power_rated * 3.412 * cfm_Btu_h
    q_B1_net = q_B1 - fan_power_rated * 3.412 * cfm_Btu_h * fanspeed_ratios[0]
    q_F1_net = q_F1 - fan_power_rated * 3.412 * cfm_Btu_h * fanspeed_ratios[0]

    p_A2 = (q_A2 * eir_A2) / 3.412 + fan_power_rated * cfm_Btu_h
    p_B2 = (q_B2 * eir_B2) / 3.412 + fan_power_rated * cfm_Btu_h
    p_B1 = (q_B1 * eir_B1) / 3.412 + fan_power_rated * cfm_Btu_h * fanspeed_ratios[0]
    p_F1 = (q_F1 * eir_F1) / 3.412 + fan_power_rated * cfm_Btu_h * fanspeed_ratios[0]

    t_bins = [67.0, 72.0, 77.0, 82.0, 87.0, 92.0, 97.0, 102.0]
    frac_hours = [0.214, 0.231, 0.216, 0.161, 0.104, 0.052, 0.018, 0.004]

    e_tot = 0.0
    q_tot = 0.0
    (0..7).each do |i|
      bL_i = ((t_bins[i] - 65.0) / (95.0 - 65.0)) * (q_A2_net / 1.1)
      q_low_i = q_F1_net + ((q_B1_net - q_F1_net) / (82.0 - 67.0)) * (t_bins[i] - 67.0)
      e_low_i = p_F1 + ((p_B1 - p_F1) / (82.0 - 67.0)) * (t_bins[i] - 67.0)
      q_high_i = q_B2_net + ((q_A2_net - q_B2_net) / (95.0 - 82.0)) * (t_bins[i] - 82.0)
      e_high_i = p_B2 + ((p_A2 - p_B2) / (95.0 - 82.0)) * (t_bins[i] - 82.0)
      if q_low_i >= bL_i
        pLF_i = 1.0 - c_d * (1.0 - (bL_i / q_low_i))
        q_i = bL_i * frac_hours[i]
        e_i = (((bL_i / q_low_i) * e_low_i) / pLF_i) * frac_hours[i]
      elsif (q_low_i < bL_i) && (bL_i < q_high_i)
        x_i = (q_high_i - bL_i) / (q_high_i - q_low_i)
        q_i = (x_i * q_low_i + (1.0 - x_i) * q_high_i) * frac_hours[i]
        e_i = (x_i * e_low_i + (1.0 - x_i) * e_high_i) * frac_hours[i]
      elsif q_high_i <= bL_i
        q_i = q_high_i * frac_hours[i]
        e_i = e_high_i * frac_hours[i]
      end

      e_tot += e_i
      q_tot += q_i
    end

    seer = q_tot / e_tot
    return seer
  end

  def self.calc_seer_4speed(eers, c_d, capacity_ratios, fanspeed_ratios, fan_power_rated, coeff_eir, coeff_q)
    n_max = 2
    n_int = 1
    n_min = 0

    wBin = 67.0
    tout_B = 82.0
    tout_E = 87.0
    tout_F = 67.0

    eir_A2 = calc_eir_from_eer(eers[n_max], fan_power_rated)
    eir_B2 = eir_A2 * calc_biquad(coeff_eir[n_max], wBin, tout_B)

    eir_Av = calc_eir_from_eer(eers[n_int], fan_power_rated)
    eir_Ev = eir_Av * calc_biquad(coeff_eir[n_int], wBin, tout_E)

    eir_A1 = calc_eir_from_eer(eers[n_min], fan_power_rated)
    eir_B1 = eir_A1 * calc_biquad(coeff_eir[n_min], wBin, tout_B)
    eir_F1 = eir_A1 * calc_biquad(coeff_eir[n_min], wBin, tout_F)

    q_A2 = capacity_ratios[n_max]
    q_B2 = q_A2 * calc_biquad(coeff_q[n_max], wBin, tout_B)
    q_Ev = capacity_ratios[n_int] * calc_biquad(coeff_q[n_int], wBin, tout_E)
    q_B1 = capacity_ratios[n_min] * calc_biquad(coeff_q[n_min], wBin, tout_B)
    q_F1 = capacity_ratios[n_min] * calc_biquad(coeff_q[n_min], wBin, tout_F)

    cfm_Btu_h = 400.0 / 12000.0

    q_A2_net = q_A2 - fan_power_rated * 3.412 * cfm_Btu_h * fanspeed_ratios[n_max]
    q_B2_net = q_B2 - fan_power_rated * 3.412 * cfm_Btu_h * fanspeed_ratios[n_max]
    q_Ev_net = q_Ev - fan_power_rated * 3.412 * cfm_Btu_h * fanspeed_ratios[n_int]
    q_B1_net = q_B1 - fan_power_rated * 3.412 * cfm_Btu_h * fanspeed_ratios[n_min]
    q_F1_net = q_F1 - fan_power_rated * 3.412 * cfm_Btu_h * fanspeed_ratios[n_min]

    p_A2 = (q_A2 * eir_A2) / 3.412 + fan_power_rated * cfm_Btu_h * fanspeed_ratios[n_max]
    p_B2 = (q_B2 * eir_B2) / 3.412 + fan_power_rated * cfm_Btu_h * fanspeed_ratios[n_max]
    p_Ev = (q_Ev * eir_Ev) / 3.412 + fan_power_rated * cfm_Btu_h * fanspeed_ratios[n_int]
    p_B1 = (q_B1 * eir_B1) / 3.412 + fan_power_rated * cfm_Btu_h * fanspeed_ratios[n_min]
    p_F1 = (q_F1 * eir_F1) / 3.412 + fan_power_rated * cfm_Btu_h * fanspeed_ratios[n_min]

    q_k1_87 = q_F1_net + (q_B1_net - q_F1_net) / (82.0 - 67.0) * (87.0 - 67.0)
    q_k2_87 = q_B2_net + (q_A2_net - q_B2_net) / (95.0 - 82.0) * (87.0 - 82.0)
    n_Q = (q_Ev_net - q_k1_87) / (q_k2_87 - q_k1_87)
    m_Q = (q_B1_net - q_F1_net) / (82.0 - 67.0) * (1.0 - n_Q) + (q_A2_net - q_B2_net) / (95.0 - 82.0) * n_Q
    p_k1_87 = p_F1 + (p_B1 - p_F1) / (82.0 - 67.0) * (87.0 - 67.0)
    p_k2_87 = p_B2 + (p_A2 - p_B2) / (95.0 - 82.0) * (87.0 - 82.0)
    n_E = (p_Ev - p_k1_87) / (p_k2_87 - p_k1_87)
    m_E = (p_B1 - p_F1) / (82.0 - 67.0) * (1.0 - n_E) + (p_A2 - p_B2) / (95.0 - 82.0) * n_E

    c_T_1_1 = q_A2_net / (1.1 * (95.0 - 65.0))
    c_T_1_2 = q_F1_net
    c_T_1_3 = (q_B1_net - q_F1_net) / (82.0 - 67.0)
    t_1 = (c_T_1_2 - 67.0 * c_T_1_3 + 65.0 * c_T_1_1) / (c_T_1_1 - c_T_1_3)
    q_T_1 = q_F1_net + (q_B1_net - q_F1_net) / (82.0 - 67.0) * (t_1 - 67.0)
    p_T_1 = p_F1 + (p_B1 - p_F1) / (82.0 - 67.0) * (t_1 - 67.0)
    eer_T_1 = q_T_1 / p_T_1

    t_v = (q_Ev_net - 87.0 * m_Q + 65.0 * c_T_1_1) / (c_T_1_1 - m_Q)
    q_T_v = q_Ev_net + m_Q * (t_v - 87.0)
    p_T_v = p_Ev + m_E * (t_v - 87.0)
    eer_T_v = q_T_v / p_T_v

    c_T_2_1 = c_T_1_1
    c_T_2_2 = q_B2_net
    c_T_2_3 = (q_A2_net - q_B2_net) / (95.0 - 82.0)
    t_2 = (c_T_2_2 - 82.0 * c_T_2_3 + 65.0 * c_T_2_1) / (c_T_2_1 - c_T_2_3)
    q_T_2 = q_B2_net + (q_A2_net - q_B2_net) / (95.0 - 82.0) * (t_2 - 82.0)
    p_T_2 = p_B2 + (p_A2 - p_B2) / (95.0 - 82.0) * (t_2 - 82.0)
    eer_T_2 = q_T_2 / p_T_2

    d = (t_2**2.0 - t_1**2.0) / (t_v**2.0 - t_1**2.0)
    b = (eer_T_1 - eer_T_2 - d * (eer_T_1 - eer_T_v)) / (t_1 - t_2 - d * (t_1 - t_v))
    c = (eer_T_1 - eer_T_2 - b * (t_1 - t_2)) / (t_1**2.0 - t_2**2.0)
    a = eer_T_2 - b * t_2 - c * t_2**2.0

    t_bins = [67.0, 72.0, 77.0, 82.0, 87.0, 92.0, 97.0, 102.0]
    frac_hours = [0.214, 0.231, 0.216, 0.161, 0.104, 0.052, 0.018, 0.004]

    e_tot = 0.0
    q_tot = 0.0
    (0..7).each do |i|
      bL = ((t_bins[i] - 65.0) / (95.0 - 65.0)) * (q_A2_net / 1.1)
      q_k1 = q_F1_net + (q_B1_net - q_F1_net) / (82.0 - 67.0) * (t_bins[i] - 67.0)
      p_k1 = p_F1 + (p_B1 - p_F1) / (82.0 - 67.0) * (t_bins[i] - 67)
      q_k2 = q_B2_net + (q_A2_net - q_B2_net) / (95.0 - 82.0) * (t_bins[i] - 82.0)
      p_k2 = p_B2 + (p_A2 - p_B2) / (95.0 - 82.0) * (t_bins[i] - 82.0)

      if bL <= q_k1
        x_k1 = bL / q_k1
        q_Tj_N = x_k1 * q_k1 * frac_hours[i]
        e_Tj_N = x_k1 * p_k1 * frac_hours[i] / (1.0 - c_d * (1.0 - x_k1))
      elsif (q_k1 < bL) && (bL <= q_k2)
        q_Tj_N = bL * frac_hours[i]
        eer_T_j = a + b * t_bins[i] + c * t_bins[i]**2.0
        e_Tj_N = q_Tj_N / eer_T_j
      else
        q_Tj_N = frac_hours[i] * q_k2
        e_Tj_N = frac_hours[i] * p_k2
      end

      q_tot += q_Tj_N
      e_tot += e_Tj_N
    end

    seer = q_tot / e_tot
    return seer
  end

  def self.calc_cop_heating_1speed(hspf, c_d, fan_power_rated, coeff_eir, coeff_q)
    # Iterate to find rated net cop given HSPF using simple bisection method

    # Initial large bracket to span possible hspf range
    cop_a = 0.1
    cop_b = 10.0

    # Iterate
    iter_max = 100
    tol = 0.0001

    err = 1
    cop_c = (cop_a + cop_b) / 2.0
    (1..iter_max).each do |n|
      f_a = calc_hspf_1speed(cop_a, c_d, fan_power_rated, coeff_eir, coeff_q) - hspf
      f_c = calc_hspf_1speed(cop_c, c_d, fan_power_rated, coeff_eir, coeff_q) - hspf

      if f_c == 0
        return cop_c
      elsif f_a * f_c < 0
        cop_b = cop_c
      else
        cop_a = cop_c
      end

      cop_c = (cop_a + cop_b) / 2.0
      err = (cop_b - cop_a) / 2.0

      if err <= tol
        break
      end
    end

    if err > tol
      fail 'Single-speed heating cop iteration failed to converge.'
    end

    return cop_c
  end

  def self.calc_cops_heating_2speed(hspf, c_d, capacity_ratios, fanspeed_ratios, fan_power_rated, coeff_eir, coeff_q)
    # Iterate to find rated net eers given Seer using simple bisection method for two stage air conditioners

    # Initial large bracket of cop to span possible hspf range
    cop_a = 1.0
    cop_b = 10.0

    # Iterate
    iter_max = 100
    tol = 0.0001

    err = 1
    cop_c = (cop_a + cop_b) / 2.0
    (1..iter_max).each do |n|
      cops = calc_cops_from_eir_2speed(cop_a, fan_power_rated)
      f_a = calc_hspf_2speed(cops, c_d, capacity_ratios, fanspeed_ratios, fan_power_rated, coeff_eir, coeff_q) - hspf

      cops = calc_cops_from_eir_2speed(cop_c, fan_power_rated)
      f_c = calc_hspf_2speed(cops, c_d, capacity_ratios, fanspeed_ratios, fan_power_rated, coeff_eir, coeff_q) - hspf

      if f_c == 0
        return cop_c
      elsif f_a * f_c < 0
        cop_b = cop_c
      else
        cop_a = cop_c
      end

      cop_c = (cop_a + cop_b) / 2.0
      err = (cop_b - cop_a) / 2.0

      if err <= tol
        break
      end
    end

    if err > tol
      fail 'Two-speed heating cop iteration failed to converge.'
    end

    return calc_cops_from_eir_2speed(cop_c, fan_power_rated)
  end

  def self.calc_cops_heating_4speed(runner, hspf, c_d, capacity_ratios, fanspeed_ratios, fan_power_rated, coeff_eir, coeff_q)
    # Iterate to find rated net cops given HSPF using simple bisection method for variable speed heat pumps

    # Initial large bracket of cop to span possible hspf range
    cop_a = 1.0
    cop_b = 15.0

    # Iterate
    iter_max = 100
    tol = 0.0001

    err = 1
    cop_c = (cop_a + cop_b) / 2.0
    (1..iter_max).each do |n|
      cops = calc_cops_from_eir_4speed(cop_a, fan_power_rated, calc_type = 'hspf')
      f_a = calc_hspf_4speed(cops, c_d, capacity_ratios, fanspeed_ratios, fan_power_rated, coeff_eir, coeff_q) - hspf

      cops = calc_cops_from_eir_4speed(cop_c, fan_power_rated, calc_type = 'hspf')
      f_c = calc_hspf_4speed(cops, c_d, capacity_ratios, fanspeed_ratios, fan_power_rated, coeff_eir, coeff_q) - hspf

      if f_c == 0
        return cop_c
      elsif f_a * f_c < 0
        cop_b = cop_c
      else
        cop_a = cop_c
      end

      cop_c = (cop_a + cop_b) / 2.0
      err = (cop_b - cop_a) / 2.0

      if err <= tol
        break
      end
    end

    if err > tol
      fail 'Variable-speed heating cops iteration failed to converge.'
    end

    return calc_cops_from_eir_4speed(cop_c, fan_power_rated, calc_type = 'model')
  end

  def self.calc_hspf_1speed(cop_47, c_d, fan_power_rated, coeff_eir, coeff_q)
    eir_47 = calc_eir_from_cop(cop_47, fan_power_rated)
    eir_35 = eir_47 * calc_biquad(coeff_eir[0], 70.0, 35.0)
    eir_17 = eir_47 * calc_biquad(coeff_eir[0], 70.0, 17.0)

    q_47 = 1.0
    q_35 = 0.7519
    q_17 = q_47 * calc_biquad(coeff_q[0], 70.0, 17.0)

    cfm_Btu_h = 400.0 / 12000.0

    q_47_net = q_47 + fan_power_rated * 3.412 * cfm_Btu_h
    q_35_net = q_35 + fan_power_rated * 3.412 * cfm_Btu_h
    q_17_net = q_17 + fan_power_rated * 3.412 * cfm_Btu_h

    p_47 = (q_47 * eir_47) / 3.412 + fan_power_rated * cfm_Btu_h
    p_35 = (q_35 * eir_35) / 3.412 + fan_power_rated * cfm_Btu_h
    p_17 = (q_17 * eir_17) / 3.412 + fan_power_rated * cfm_Btu_h

    t_bins = [62.0, 57.0, 52.0, 47.0, 42.0, 37.0, 32.0, 27.0, 22.0, 17.0, 12.0, 7.0, 2.0, -3.0, -8.0]
    frac_hours = [0.132, 0.111, 0.103, 0.093, 0.100, 0.109, 0.126, 0.087, 0.055, 0.036, 0.026, 0.013, 0.006, 0.002, 0.001]

    designtemp = 5.0
    t_off = 10.0
    t_on = 14.0
    ptot = 0.0
    rHtot = 0.0
    bLtot = 0.0
    dHRmin = q_47
    (0..14).each do |i|
      bL = ((65.0 - t_bins[i]) / (65.0 - designtemp)) * 0.77 * dHRmin

      if (t_bins[i] > 17.0) && (t_bins[i] < 45.0)
        q_h = q_17_net + (((q_35_net - q_17_net) * (t_bins[i] - 17.0)) / (35.0 - 17.0))
        p_h = p_17 + (((p_35 - p_17) * (t_bins[i] - 17.0)) / (35.0 - 17.0))
      else
        q_h = q_17_net + (((q_47_net - q_17_net) * (t_bins[i] - 17.0)) / (47.0 - 17.0))
        p_h = p_17 + (((p_47 - p_17) * (t_bins[i] - 17.0)) / (47.0 - 17.0))
      end

      x_t = [bL / q_h, 1.0].min

      pLF = 1.0 - (c_d * (1.0 - x_t))
      if (t_bins[i] <= t_off) || (q_h / (3.412 * p_h) < 1.0)
        sigma_t = 0.0
      elsif (t_off < t_bins[i]) && (t_bins[i] <= t_on) && (q_h / (p_h * 3.412) >= 1.0)
        sigma_t = 0.5
      elsif (t_bins[i] > t_on) && (q_h / (3.412 * p_h) >= 1.0)
        sigma_t = 1.0
      end

      p_h_i = (x_t * p_h * sigma_t / pLF) * frac_hours[i]
      rH_i = ((bL - (x_t * q_h * sigma_t)) / 3.412) * frac_hours[i]
      bL_i = bL * frac_hours[i]
      ptot += p_h_i
      rHtot += rH_i
      bLtot += bL_i
    end

    hspf = bLtot / (ptot + rHtot)
    return hspf
  end

  def self.calc_hspf_2speed(cops, c_d, capacity_ratios, fanspeed_ratios, fan_power_rated, coeff_eir, coeff_q)
    eir_47_H = calc_eir_from_cop(cops[1], fan_power_rated)
    eir_35_H = eir_47_H * calc_biquad(coeff_eir[1], 70.0, 35.0)
    eir_17_H = eir_47_H * calc_biquad(coeff_eir[1], 70.0, 17.0)

    eir_47_L = calc_eir_from_cop(cops[0], fan_power_rated)
    eir_62_L = eir_47_L * calc_biquad(coeff_eir[0], 70.0, 62.0)
    eir_35_L = eir_47_L * calc_biquad(coeff_eir[0], 70.0, 35.0)
    eir_17_L = eir_47_L * calc_biquad(coeff_eir[0], 70.0, 17.0)

    q_H47 = 1.0
    q_H35 = q_H47 * calc_biquad(coeff_q[1], 70.0, 35.0)
    q_H17 = q_H47 * calc_biquad(coeff_q[1], 70.0, 17.0)

    q_L47 = q_H47 * capacity_ratios[0]
    q_L62 = q_L47 * calc_biquad(coeff_q[0], 70.0, 62.0)
    q_L35 = q_L47 * calc_biquad(coeff_q[0], 70.0, 35.0)
    q_L17 = q_L47 * calc_biquad(coeff_q[0], 70.0, 17.0)

    cfm_Btu_h = 400.0 / 12000.0

    q_H47_net = q_H47 + fan_power_rated * 3.412 * cfm_Btu_h
    q_H35_net = q_H35 + fan_power_rated * 3.412 * cfm_Btu_h
    q_H17_net = q_H17 + fan_power_rated * 3.412 * cfm_Btu_h
    q_L62_net = q_L62 + fan_power_rated * 3.412 * cfm_Btu_h * fanspeed_ratios[0]
    q_L47_net = q_L47 + fan_power_rated * 3.412 * cfm_Btu_h * fanspeed_ratios[0]
    q_L35_net = q_L35 + fan_power_rated * 3.412 * cfm_Btu_h * fanspeed_ratios[0]
    q_L17_net = q_L17 + fan_power_rated * 3.412 * cfm_Btu_h * fanspeed_ratios[0]

    p_H47 = (q_H47 * eir_47_H) / 3.412 + fan_power_rated * cfm_Btu_h
    p_H35 = (q_H35 * eir_35_H) / 3.412 + fan_power_rated * cfm_Btu_h
    p_H17 = (q_H17 * eir_17_H) / 3.412 + fan_power_rated * cfm_Btu_h
    p_L62 = (q_L62 * eir_62_L) / 3.412 + fan_power_rated * cfm_Btu_h * fanspeed_ratios[0]
    p_L47 = (q_L47 * eir_47_L) / 3.412 + fan_power_rated * cfm_Btu_h * fanspeed_ratios[0]
    p_L35 = (q_L35 * eir_35_L) / 3.412 + fan_power_rated * cfm_Btu_h * fanspeed_ratios[0]
    p_L17 = (q_L17 * eir_17_L) / 3.412 + fan_power_rated * cfm_Btu_h * fanspeed_ratios[0]

    t_bins = [62.0, 57.0, 52.0, 47.0, 42.0, 37.0, 32.0, 27.0, 22.0, 17.0, 12.0, 7.0, 2.0, -3.0, -8.0]
    frac_hours = [0.132, 0.111, 0.103, 0.093, 0.100, 0.109, 0.126, 0.087, 0.055, 0.036, 0.026, 0.013, 0.006, 0.002, 0.001]

    designtemp = 5.0
    t_off = 10.0
    t_on = 14.0
    ptot = 0.0
    rHtot = 0.0
    bLtot = 0.0
    dHRmin = q_H47
    (0..14).each do |i|
      bL = ((65.0 - t_bins[i]) / (65.0 - designtemp)) * 0.77 * dHRmin

      if (17.0 < t_bins[i]) && (t_bins[i] < 45.0)
        q_h = q_H17_net + (((q_H35_net - q_H17_net) * (t_bins[i] - 17.0)) / (35.0 - 17.0))
        p_h = p_H17 + (((p_H35 - p_H17) * (t_bins[i] - 17.0)) / (35.0 - 17.0))
      else
        q_h = q_H17_net + (((q_H47_net - q_H17_net) * (t_bins[i] - 17.0)) / (47.0 - 17.0))
        p_h = p_H17 + (((p_H47 - p_H17) * (t_bins[i] - 17.0)) / (47.0 - 17.0))
      end

      if t_bins[i] >= 40.0
        q_l = q_L47_net + (((q_L62_net - q_L47_net) * (t_bins[i] - 47.0)) / (62.0 - 47.0))
        p_l = p_L47 + (((p_L62 - p_L47) * (t_bins[i] - 47.0)) / (62.0 - 47.0))
      elsif (17.0 <= t_bins[i]) && (t_bins[i] < 40.0)
        q_l = q_L17_net + (((q_L35_net - q_L17_net) * (t_bins[i] - 17.0)) / (35.0 - 17.0))
        p_l = p_L17 + (((p_L35 - p_L17) * (t_bins[i] - 17.0)) / (35.0 - 17.0))
      else
        q_l = q_L17_net + (((q_L47_net - q_L17_net) * (t_bins[i] - 17.0)) / (47.0 - 17.0))
        p_l = p_L17 + (((p_L47 - p_L17) * (t_bins[i] - 17.0)) / (47.0 - 17.0))
      end

      x_t_h = [bL / q_h, 1.0].min
      x_t_l = [bL / q_l, 1.0].min
      pLF = 1.0 - (c_d * (1.0 - x_t_l))
      if (t_bins[i] <= t_off) || (q_h / (p_h * 3.412) < 1.0)
        sigma_t_h = 0.0
      elsif (t_off < t_bins[i]) && (t_bins[i] <= t_on) && (q_h / (p_h * 3.412) >= 1.0)
        sigma_t_h = 0.5
      elsif (t_bins[i] > t_on) && (q_h / (p_h * 3.412) >= 1.0)
        sigma_t_h = 1.0
      end

      if t_bins[i] <= t_off
        sigma_t_l = 0.0
      elsif (t_off < t_bins[i]) && (t_bins[i] <= t_on)
        sigma_t_l = 0.5
      elsif t_bins[i] > t_on
        sigma_t_l = 1.0
      end

      if q_l > bL
        p_h_i = (x_t_l * p_l * sigma_t_l / pLF) * frac_hours[i]
        rH_i = (bL * (1.0 - sigma_t_l)) / 3.412 * frac_hours[i]
      elsif (q_l < bL) && (q_h > bL)
        x_t_l = ((q_h - bL) / (q_h - q_l))
        x_t_h = 1.0 - x_t_l
        p_h_i = (x_t_l * p_l + x_t_h * p_h) * sigma_t_l * frac_hours[i]
        rH_i = (bL * (1.0 - sigma_t_l)) / 3.412 * frac_hours[i]
      elsif q_h <= bL
        p_h_i = p_h * sigma_t_h * frac_hours[i]
        rH_i = (bL - (q_h * sigma_t_l)) / 3.412 * frac_hours[i]
      end

      bL_i = bL * frac_hours[i]
      ptot += p_h_i
      rHtot += rH_i
      bLtot += bL_i
    end

    hspf = bLtot / (ptot + rHtot)
    return hspf
  end

  def self.calc_hspf_4speed(cop_47, c_d, capacity_ratios, fanspeed_ratios, fan_power_rated, coeff_eir, coeff_q)
    n_max = 2
    n_int = 1
    n_min = 0

    tin = 70.0
    tout_3 = 17.0
    tout_2 = 35.0
    tout_0 = 62.0

    eir_H1_2 = calc_eir_from_cop(cop_47[n_max], fan_power_rated)
    eir_H3_2 = eir_H1_2 * calc_biquad(coeff_eir[n_max], tin, tout_3)

    eir_adjv = calc_eir_from_cop(cop_47[n_int], fan_power_rated)
    eir_H2_v = eir_adjv * calc_biquad(coeff_eir[n_int], tin, tout_2)

    eir_H1_1 = calc_eir_from_cop(cop_47[n_min], fan_power_rated)
    eir_H0_1 = eir_H1_1 * calc_biquad(coeff_eir[n_min], tin, tout_0)

    q_H1_2 = capacity_ratios[n_max]
    q_H3_2 = q_H1_2 * calc_biquad(coeff_q[n_max], tin, tout_3)

    q_H2_v = capacity_ratios[n_int] * calc_biquad(coeff_q[n_int], tin, tout_2)

    q_H1_1 = capacity_ratios[n_min]
    q_H0_1 = q_H1_1 * calc_biquad(coeff_q[n_min], tin, tout_0)

    cfm_Btu_h = 400.0 / 12000.0

    q_H1_2_net = q_H1_2 + fan_power_rated * 3.412 * cfm_Btu_h * fanspeed_ratios[n_max]
    q_H3_2_net = q_H3_2 + fan_power_rated * 3.412 * cfm_Btu_h * fanspeed_ratios[n_max]
    q_H2_v_net = q_H2_v + fan_power_rated * 3.412 * cfm_Btu_h * fanspeed_ratios[n_int]
    q_H1_1_net = q_H1_1 + fan_power_rated * 3.412 * cfm_Btu_h * fanspeed_ratios[n_min]
    q_H0_1_net = q_H0_1 + fan_power_rated * 3.412 * cfm_Btu_h * fanspeed_ratios[n_min]

    p_H1_2 = q_H1_2 * eir_H1_2 + fan_power_rated * 3.412 * cfm_Btu_h * fanspeed_ratios[n_max]
    p_H3_2 = q_H3_2 * eir_H3_2 + fan_power_rated * 3.412 * cfm_Btu_h * fanspeed_ratios[n_max]
    p_H2_v = q_H2_v * eir_H2_v + fan_power_rated * 3.412 * cfm_Btu_h * fanspeed_ratios[n_int]
    p_H1_1 = q_H1_1 * eir_H1_1 + fan_power_rated * 3.412 * cfm_Btu_h * fanspeed_ratios[n_min]
    p_H0_1 = q_H0_1 * eir_H0_1 + fan_power_rated * 3.412 * cfm_Btu_h * fanspeed_ratios[n_min]

    q_H35_2 = 0.9 * (q_H3_2_net + 0.6 * (q_H1_2_net - q_H3_2_net))
    p_H35_2 = 0.985 * (p_H3_2 + 0.6 * (p_H1_2 - p_H3_2))
    q_H35_1 = q_H1_1_net + (q_H0_1_net - q_H1_1_net) / (62.0 - 47.0) * (35.0 - 47.0)
    p_H35_1 = p_H1_1 + (p_H0_1 - p_H1_1) / (62.0 - 47.0) * (35.0 - 47.0)
    n_Q = (q_H2_v_net - q_H35_1) / (q_H35_2 - q_H35_1)
    m_Q = (q_H0_1_net - q_H1_1_net) / (62.0 - 47.0) * (1.0 - n_Q) + n_Q * (q_H35_2 - q_H3_2_net) / (35.0 - 17.0)
    n_E = (p_H2_v - p_H35_1) / (p_H35_2 - p_H35_1)
    m_E = (p_H0_1 - p_H1_1) / (62.0 - 47.0) * (1.0 - n_E) + n_E * (p_H35_2 - p_H3_2) / (35.0 - 17.0)

    t_OD = 5.0
    dHR = q_H1_2_net * (65.0 - t_OD) / 60.0

    c_T_3_1 = q_H1_1_net
    c_T_3_2 = (q_H0_1_net - q_H1_1_net) / (62.0 - 47.0)
    c_T_3_3 = 0.77 * dHR / (65.0 - t_OD)
    t_3 = (47.0 * c_T_3_2 + 65.0 * c_T_3_3 - c_T_3_1) / (c_T_3_2 + c_T_3_3)
    q_HT3_1 = q_H1_1_net + (q_H0_1_net - q_H1_1_net) / (62.0 - 47.0) * (t_3 - 47.0)
    p_HT3_1 = p_H1_1 + (p_H0_1 - p_H1_1) / (62.0 - 47.0) * (t_3 - 47.0)
    cop_T3_1 = q_HT3_1 / p_HT3_1

    c_T_v_1 = q_H2_v_net
    c_T_v_3 = c_T_3_3
    t_v = (35.0 * m_Q + 65 * c_T_v_3 - c_T_v_1) / (m_Q + c_T_v_3)
    q_HTv_v = q_H2_v_net + m_Q * (t_v - 35.0)
    p_HTv_v = p_H2_v + m_E * (t_v - 35.0)
    cop_Tv_v = q_HTv_v / p_HTv_v

    c_T_4_1 = q_H3_2_net
    c_T_4_2 = (q_H35_2 - q_H3_2_net) / (35.0 - 17.0)
    c_T_4_3 = c_T_v_3
    t_4 = (17.0 * c_T_4_2 + 65.0 * c_T_4_3 - c_T_4_1) / (c_T_4_2 + c_T_4_3)
    q_HT4_2 = q_H3_2_net + (q_H35_2 - q_H3_2_net) / (35.0 - 17.0) * (t_4 - 17.0)
    p_HT4_2 = p_H3_2 + (p_H35_2 - p_H3_2) / (35.0 - 17.0) * (t_4 - 17.0)
    cop_T4_2 = q_HT4_2 / p_HT4_2

    d = (t_3**2.0 - t_4**2.0) / (t_v**2.0 - t_4**2.0)
    b = (cop_T4_2 - cop_T3_1 - d * (cop_T4_2 - cop_Tv_v)) / (t_4 - t_3 - d * (t_4 - t_v))
    c = (cop_T4_2 - cop_T3_1 - b * (t_4 - t_3)) / (t_4**2.0 - t_3**2.0)
    a = cop_T4_2 - b * t_4 - c * t_4**2.0

    t_bins = [62.0, 57.0, 52.0, 47.0, 42.0, 37.0, 32.0, 27.0, 22.0, 17.0, 12.0, 7.0, 2.0, -3.0, -8.0]
    frac_hours = [0.132, 0.111, 0.103, 0.093, 0.100, 0.109, 0.126, 0.087, 0.055, 0.036, 0.026, 0.013, 0.006, 0.002, 0.001]

    t_off = 10.0
    t_on = t_off + 4
    etot = 0.0
    bLtot = 0.0
    (0..14).each do |i|
      bL = ((65.0 - t_bins[i]) / (65.0 - t_OD)) * 0.77 * dHR

      q_1 = q_H1_1_net + (q_H0_1_net - q_H1_1_net) / (62.0 - 47.0) * (t_bins[i] - 47.0)
      p_1 = p_H1_1 + (p_H0_1 - p_H1_1) / (62.0 - 47.0) * (t_bins[i] - 47.0)

      if (t_bins[i] <= 17.0) || (t_bins[i] >= 45.0)
        q_2 = q_H3_2_net + (q_H1_2_net - q_H3_2_net) * (t_bins[i] - 17.0) / (47.0 - 17.0)
        p_2 = p_H3_2 + (p_H1_2 - p_H3_2) * (t_bins[i] - 17.0) / (47.0 - 17.0)
      else
        q_2 = q_H3_2_net + (q_H35_2 - q_H3_2_net) * (t_bins[i] - 17.0) / (35.0 - 17.0)
        p_2 = p_H3_2 + (p_H35_2 - p_H3_2) * (t_bins[i] - 17.0) / (35.0 - 17.0)
      end

      if t_bins[i] <= t_off
        delta = 0.0
      elsif t_bins[i] >= t_on
        delta = 1.0
      else
        delta = 0.5
      end

      if bL <= q_1
        x_1 = bL / q_1
        e_Tj_n = delta * x_1 * p_1 * frac_hours[i] / (1.0 - c_d * (1.0 - x_1))
      elsif (q_1 < bL) && (bL <= q_2)
        cop_T_j = a + b * t_bins[i] + c * t_bins[i]**2.0
        e_Tj_n = delta * frac_hours[i] * bL / cop_T_j + (1.0 - delta) * bL * (frac_hours[i])
      else
        e_Tj_n = delta * frac_hours[i] * p_2 + frac_hours[i] * (bL - delta * q_2)
      end

      bLtot += frac_hours[i] * bL
      etot += e_Tj_n
    end

    hspf = bLtot / (etot / 3.412)
    return hspf
  end

  def self.calc_cfms_ton_rated(rated_airflow_rate, fan_speed_ratios, capacity_ratios)
    array = []
    fan_speed_ratios.each_with_index do |fanspeed_ratio, i|
      capacity_ratio = capacity_ratios[i]
      array << fanspeed_ratio * rated_airflow_rate / capacity_ratio
    end
    return array
  end

  def self.create_curve_biquadratic_constant(model)
    const_biquadratic = OpenStudio::Model::CurveBiquadratic.new(model)
    const_biquadratic.setName('ConstantBiquadratic')
    const_biquadratic.setCoefficient1Constant(1)
    const_biquadratic.setCoefficient2x(0)
    const_biquadratic.setCoefficient3xPOW2(0)
    const_biquadratic.setCoefficient4y(0)
    const_biquadratic.setCoefficient5yPOW2(0)
    const_biquadratic.setCoefficient6xTIMESY(0)
    const_biquadratic.setMinimumValueofx(-100)
    const_biquadratic.setMaximumValueofx(100)
    const_biquadratic.setMinimumValueofy(-100)
    const_biquadratic.setMaximumValueofy(100)
    return const_biquadratic
  end

  def self.create_curve_quadratic_constant(model)
    curve = OpenStudio::Model::CurveQuadratic.new(model)
    curve.setName('ConstantQuadratic')
    curve.setCoefficient1Constant(1)
    curve.setCoefficient2x(0)
    curve.setCoefficient3xPOW2(0)
    curve.setMinimumValueofx(-100)
    curve.setMaximumValueofx(100)
    curve.setMinimumCurveOutput(-100)
    curve.setMaximumCurveOutput(100)
    return curve
  end

  def self.create_curve_cubic_constant(model)
    constant_cubic = OpenStudio::Model::CurveCubic.new(model)
    constant_cubic.setName('ConstantCubic')
    constant_cubic.setCoefficient1Constant(1)
    constant_cubic.setCoefficient2x(0)
    constant_cubic.setCoefficient3xPOW2(0)
    constant_cubic.setCoefficient4xPOW3(0)
    constant_cubic.setMinimumValueofx(-100)
    constant_cubic.setMaximumValueofx(100)
    return constant_cubic
  end

  def self.convert_curve_biquadratic(coeff, ip_to_si = true)
    if ip_to_si
      # Convert IP curves to SI curves
      si_coeff = []
      si_coeff << coeff[0] + 32.0 * (coeff[1] + coeff[3]) + 1024.0 * (coeff[2] + coeff[4] + coeff[5])
      si_coeff << 9.0 / 5.0 * coeff[1] + 576.0 / 5.0 * coeff[2] + 288.0 / 5.0 * coeff[5]
      si_coeff << 81.0 / 25.0 * coeff[2]
      si_coeff << 9.0 / 5.0 * coeff[3] + 576.0 / 5.0 * coeff[4] + 288.0 / 5.0 * coeff[5]
      si_coeff << 81.0 / 25.0 * coeff[4]
      si_coeff << 81.0 / 25.0 * coeff[5]
      return si_coeff
    else
      # Convert SI curves to IP curves
      ip_coeff = []
      ip_coeff << coeff[0] - 160.0 / 9.0 * (coeff[1] + coeff[3]) + 25600.0 / 81.0 * (coeff[2] + coeff[4] + coeff[5])
      ip_coeff << 5.0 / 9.0 * (coeff[1] - 320.0 / 9.0 * coeff[2] - 160.0 / 9.0 * coeff[5])
      ip_coeff << 25.0 / 81.0 * coeff[2]
      ip_coeff << 5.0 / 9.0 * (coeff[3] - 320.0 / 9.0 * coeff[4] - 160.0 / 9.0 * coeff[5])
      ip_coeff << 25.0 / 81.0 * coeff[4]
      ip_coeff << 25.0 / 81.0 * coeff[5]
      return ip_coeff
    end
  end

  def self.convert_curve_gshp(coeff, gshp_to_biquadratic)
    m1 = 32 - 273.15 * 1.8
    m2 = 283 * 1.8
    if gshp_to_biquadratic
      biq_coeff = []
      biq_coeff << coeff[0] - m1 * ((coeff[1] + coeff[2]) / m2)
      biq_coeff << coeff[1] / m2
      biq_coeff << 0
      biq_coeff << coeff[2] / m2
      biq_coeff << 0
      biq_coeff << 0
      return biq_coeff
    else
      gsph_coeff = []
      gsph_coeff << coeff[0] + m1 * (coeff[1] + coeff[3])
      gsph_coeff << m2 * coeff[1]
      gsph_coeff << m2 * coeff[3]
      gsph_coeff << 0
      gsph_coeff << 0
      return gsph_coeff
    end
  end

  def self.create_curve_biquadratic(model, coeff, name, min_x, max_x, min_y, max_y)
    curve = OpenStudio::Model::CurveBiquadratic.new(model)
    curve.setName(name)
    curve.setCoefficient1Constant(coeff[0])
    curve.setCoefficient2x(coeff[1])
    curve.setCoefficient3xPOW2(coeff[2])
    curve.setCoefficient4y(coeff[3])
    curve.setCoefficient5yPOW2(coeff[4])
    curve.setCoefficient6xTIMESY(coeff[5])
    curve.setMinimumValueofx(min_x)
    curve.setMaximumValueofx(max_x)
    curve.setMinimumValueofy(min_y)
    curve.setMaximumValueofy(max_y)
    return curve
  end

  def self.create_curve_bicubic(model, coeff, name, min_x, max_x, min_y, max_y)
    curve = OpenStudio::Model::CurveBicubic.new(model)
    curve.setName(name)
    curve.setCoefficient1Constant(coeff[0])
    curve.setCoefficient2x(coeff[1])
    curve.setCoefficient3xPOW2(coeff[2])
    curve.setCoefficient4y(coeff[3])
    curve.setCoefficient5yPOW2(coeff[4])
    curve.setCoefficient6xTIMESY(coeff[5])
    curve.setCoefficient7xPOW3(coeff[6])
    curve.setCoefficient8yPOW3(coeff[7])
    curve.setCoefficient9xPOW2TIMESY(coeff[8])
    curve.setCoefficient10xTIMESYPOW2(coeff[9])
    curve.setMinimumValueofx(min_x)
    curve.setMaximumValueofx(max_x)
    curve.setMinimumValueofy(min_y)
    curve.setMaximumValueofy(max_y)
    return curve
  end

  def self.create_curve_quadratic(model, coeff, name, min_x, max_x, min_y, max_y, is_dimensionless = false)
    curve = OpenStudio::Model::CurveQuadratic.new(model)
    curve.setName(name)
    curve.setCoefficient1Constant(coeff[0])
    curve.setCoefficient2x(coeff[1])
    curve.setCoefficient3xPOW2(coeff[2])
    curve.setMinimumValueofx(min_x)
    curve.setMaximumValueofx(max_x)
    if not min_y.nil?
      curve.setMinimumCurveOutput(min_y)
    end
    if not max_y.nil?
      curve.setMaximumCurveOutput(max_y)
    end
    if is_dimensionless
      curve.setInputUnitTypeforX('Dimensionless')
      curve.setOutputUnitType('Dimensionless')
    end
    return curve
  end

  def self.create_curve_cubic(model, coeff, name, min_x, max_x, min_y, max_y)
    curve = OpenStudio::Model::CurveCubic.new(model)
    curve.setName(name)
    curve.setCoefficient1Constant(coeff[0])
    curve.setCoefficient2x(coeff[1])
    curve.setCoefficient3xPOW2(coeff[2])
    curve.setCoefficient4xPOW3(coeff[3])
    curve.setMinimumValueofx(min_x)
    curve.setMaximumValueofx(max_x)
    curve.setMinimumCurveOutput(min_y)
    curve.setMaximumCurveOutput(max_y)
    return curve
  end

  def self.create_curve_exponent(model, coeff, name, min_x, max_x)
    curve = OpenStudio::Model::CurveExponent.new(model)
    curve.setName(name)
    curve.setCoefficient1Constant(coeff[0])
    curve.setCoefficient2Constant(coeff[1])
    curve.setCoefficient3Constant(coeff[2])
    curve.setMinimumValueofx(min_x)
    curve.setMaximumValueofx(max_x)
    return curve
  end

  def self.create_dx_cooling_coil(model, obj_name, speed_indices, eirs, cap_ft_spec, eir_ft_spec, closs_fplr_spec, cap_fflow_spec, eir_fflow_spec, shrs_rated_gross, capacity, crankcase_kw, crankcase_temp, fan_power_rated)
    num_speeds = speed_indices.size

    if num_speeds > 1
      constant_biquadratic = create_curve_biquadratic_constant(model)
    end

    clg_coil = nil

    for speed_idx in speed_indices
      speed = speed_idx + 1
      cap_ft_spec_si = convert_curve_biquadratic(cap_ft_spec[speed_idx])
      eir_ft_spec_si = convert_curve_biquadratic(eir_ft_spec[speed_idx])
      cap_ft_curve = create_curve_biquadratic(model, cap_ft_spec_si, "Cool-Cap-fT#{speed}", 13.88, 23.88, 18.33, 51.66)
      eir_ft_curve = create_curve_biquadratic(model, eir_ft_spec_si, "Cool-eir-fT#{speed}", 13.88, 23.88, 18.33, 51.66)
      plf_fplr_curve = create_curve_quadratic(model, closs_fplr_spec[speed_idx], "Cool-PLF-fPLR#{speed}", 0, 1, 0.7, 1)
      cap_fff_curve = create_curve_quadratic(model, cap_fflow_spec[speed_idx], "Cool-Cap-fFF#{speed}", 0, 2, 0, 2)
      eir_fff_curve = create_curve_quadratic(model, eir_fflow_spec[speed_idx], "Cool-eir-fFF#{speed}", 0, 2, 0, 2)

      if num_speeds == 1
        clg_coil = OpenStudio::Model::CoilCoolingDXSingleSpeed.new(model, model.alwaysOnDiscreteSchedule, cap_ft_curve, cap_fff_curve, eir_ft_curve, eir_fff_curve, plf_fplr_curve)
        clg_coil.setRatedEvaporatorFanPowerPerVolumeFlowRate(fan_power_rated / UnitConversions.convert(1.0, 'cfm', 'm^3/s'))
        if not crankcase_temp.nil?
          clg_coil.setMaximumOutdoorDryBulbTemperatureForCrankcaseHeaterOperation(UnitConversions.convert(crankcase_temp, 'F', 'C'))
        end
        clg_coil.setRatedCOP(1.0 / eirs[speed_idx])
        clg_coil.setRatedSensibleHeatRatio(shrs_rated_gross[speed_idx])
        if not capacity.nil?
          clg_coil.setRatedTotalCoolingCapacity(UnitConversions.convert([capacity, Constants.small].max, 'Btu/hr', 'W')) # Used by HVACSizing measure
        end
        clg_coil.setNominalTimeForCondensateRemovalToBegin(1000.0)
        clg_coil.setRatioOfInitialMoistureEvaporationRateAndSteadyStateLatentCapacity(1.5)
        clg_coil.setMaximumCyclingRate(3.0)
        clg_coil.setLatentCapacityTimeConstant(45.0)
      else
        if clg_coil.nil?
          clg_coil = OpenStudio::Model::CoilCoolingDXMultiSpeed.new(model)
          clg_coil.setApplyPartLoadFractiontoSpeedsGreaterthan1(false)
          clg_coil.setApplyLatentDegradationtoSpeedsGreaterthan1(false)
          clg_coil.setFuelType(EPlus::FuelTypeElectricity)
          clg_coil.setAvailabilitySchedule(model.alwaysOnDiscreteSchedule)
          if not crankcase_temp.nil?
            clg_coil.setMaximumOutdoorDryBulbTemperatureforCrankcaseHeaterOperation(UnitConversions.convert(crankcase_temp, 'F', 'C'))
          end
        end
        stage = OpenStudio::Model::CoilCoolingDXMultiSpeedStageData.new(model, cap_ft_curve, cap_fff_curve, eir_ft_curve, eir_fff_curve, plf_fplr_curve, constant_biquadratic)
        stage.setGrossRatedCoolingCOP(1.0 / eirs[speed_idx])
        stage.setGrossRatedSensibleHeatRatio(shrs_rated_gross[speed_idx])
        if not capacity.nil?
          stage.setGrossRatedTotalCoolingCapacity(UnitConversions.convert([capacity, Constants.small].max, 'Btu/hr', 'W')) # Used by HVACSizing measure
        end
        stage.setNominalTimeforCondensateRemovaltoBegin(1000)
        stage.setRatioofInitialMoistureEvaporationRateandSteadyStateLatentCapacity(1.5)
        stage.setRatedWasteHeatFractionofPowerInput(0.2)
        stage.setMaximumCyclingRate(3.0)
        stage.setLatentCapacityTimeConstant(45.0)
        clg_coil.addStage(stage)
      end
    end

    clg_coil.setName(obj_name + ' clg coil')
    clg_coil.setCondenserType('AirCooled')
    clg_coil.setCrankcaseHeaterCapacity(UnitConversions.convert(crankcase_kw, 'kW', 'W'))

    return clg_coil
  end

  def self.create_dx_heating_coil(model, obj_name, speed_indices, eirs, cap_ft_spec, eir_ft_spec, closs_fplr_spec, cap_fflow_spec, eir_fflow_spec,
                                  capacity, crankcase_kw, crankcase_temp, fan_power_rated, hp_min_temp, fraction_heat_load_served)
    num_speeds = speed_indices.size

    if num_speeds > 1
      constant_biquadratic = create_curve_biquadratic_constant(model)
    end

    htg_coil = nil

    for speed_idx in speed_indices
      speed = speed_idx + 1
      cap_ft_spec_si = convert_curve_biquadratic(cap_ft_spec[speed_idx])
      eir_ft_spec_si = convert_curve_biquadratic(eir_ft_spec[speed_idx])
      cap_ft_curve = create_curve_biquadratic(model, cap_ft_spec_si, "HP_Heat-Cap-fT#{speed}", -100, 100, -100, 100)
      eir_ft_curve = create_curve_biquadratic(model, eir_ft_spec_si, "HP_Heat-eir-fT#{speed}", -100, 100, -100, 100)
      plf_fplr_curve = create_curve_quadratic(model, closs_fplr_spec[speed_idx], "HP_Heat-PLF-fPLR#{speed}", 0, 1, 0.7, 1)
      cap_fff_curve = create_curve_quadratic(model, cap_fflow_spec[speed_idx], "HP_Heat-CAP-fFF#{speed}", 0, 2, 0, 2)
      eir_fff_curve = create_curve_quadratic(model, eir_fflow_spec[speed_idx], "HP_Heat-eir-fFF#{speed}", 0, 2, 0, 2)

      if num_speeds == 1
        htg_coil = OpenStudio::Model::CoilHeatingDXSingleSpeed.new(model, model.alwaysOnDiscreteSchedule, cap_ft_curve, cap_fff_curve, eir_ft_curve, eir_fff_curve, plf_fplr_curve)
        htg_coil.setRatedSupplyFanPowerPerVolumeFlowRate(fan_power_rated / UnitConversions.convert(1.0, 'cfm', 'm^3/s'))
        htg_coil.setRatedCOP(1.0 / eirs[speed_idx])
        if not capacity.nil?
          htg_coil.setRatedTotalHeatingCapacity(UnitConversions.convert([capacity, Constants.small].max, 'Btu/hr', 'W')) # Used by HVACSizing measure
        end
        if not crankcase_temp.nil?
          htg_coil.setMaximumOutdoorDryBulbTemperatureforCrankcaseHeaterOperation(UnitConversions.convert(crankcase_temp, 'F', 'C'))
        end
      else
        if htg_coil.nil?
          htg_coil = OpenStudio::Model::CoilHeatingDXMultiSpeed.new(model)
          htg_coil.setFuelType(EPlus::FuelTypeElectricity)
          htg_coil.setApplyPartLoadFractiontoSpeedsGreaterthan1(false)
          htg_coil.setAvailabilitySchedule(model.alwaysOnDiscreteSchedule)
          if not crankcase_temp.nil?
            htg_coil.setMaximumOutdoorDryBulbTemperatureforCrankcaseHeaterOperation(UnitConversions.convert(crankcase_temp, 'F', 'C'))
          end
        end
        stage = OpenStudio::Model::CoilHeatingDXMultiSpeedStageData.new(model, cap_ft_curve, cap_fff_curve, eir_ft_curve, eir_fff_curve, plf_fplr_curve, constant_biquadratic)
        stage.setGrossRatedHeatingCOP(1.0 / eirs[speed_idx])
        if not capacity.nil?
          stage.setGrossRatedHeatingCapacity(UnitConversions.convert([capacity, Constants.small].max, 'Btu/hr', 'W')) # Used by HVACSizing measure
        end
        stage.setRatedWasteHeatFractionofPowerInput(0.2)
        htg_coil.addStage(stage)
      end
    end

    htg_coil.setName(obj_name + ' htg coil')
    htg_coil.setMinimumOutdoorDryBulbTemperatureforCompressorOperation(UnitConversions.convert(hp_min_temp, 'F', 'C'))
    htg_coil.setMaximumOutdoorDryBulbTemperatureforDefrostOperation(UnitConversions.convert(40.0, 'F', 'C'))
    if fraction_heat_load_served > 0
      defrost_eir_curve = create_curve_biquadratic(model, [0.1528, 0, 0, 0, 0, 0], 'Defrosteir', -100, 100, -100, 100) # Heating defrost curve for reverse cycle
      htg_coil.setDefrostEnergyInputRatioFunctionofTemperatureCurve(defrost_eir_curve)
      htg_coil.setDefrostStrategy('ReverseCycle')
      htg_coil.setDefrostControl('Timed')
    else
      htg_coil.setDefrostTimePeriodFraction(0)
    end
    htg_coil.setCrankcaseHeaterCapacity(UnitConversions.convert(crankcase_kw, 'kW', 'W'))

    return htg_coil
  end

  def self.calc_cool_eirs(num_speeds, eers, fan_power_rated)
    cool_eirs = []
    (0...num_speeds).to_a.each do |speed|
      eir = calc_eir_from_eer(eers[speed], fan_power_rated)
      cool_eirs << eir
    end
    return cool_eirs
  end

  def self.calc_heat_eirs(num_speeds, cops, fan_power_rated)
    heat_eirs = []
    (0...num_speeds).to_a.each do |speed|
      eir = calc_eir_from_cop(cops[speed], fan_power_rated)
      heat_eirs << eir
    end
    return heat_eirs
  end

  def self.calc_shrs_rated_gross(num_speeds, shr_Rated_Net, fan_power_rated, cfms_ton_rated)
    # Convert SHRs from net to gross
    cool_shrs_rated_gross = []
    (0...num_speeds).to_a.each do |speed|
      qtot_net_nominal = 12000.0
      qsens_net_nominal = qtot_net_nominal * shr_Rated_Net[speed]
      qtot_gross_nominal = qtot_net_nominal + UnitConversions.convert(cfms_ton_rated[speed] * fan_power_rated, 'Wh', 'Btu')
      qsens_gross_nominal = qsens_net_nominal + UnitConversions.convert(cfms_ton_rated[speed] * fan_power_rated, 'Wh', 'Btu')
      cool_shrs_rated_gross << (qsens_gross_nominal / qtot_gross_nominal)

      # Make sure SHR's are in valid range based on E+ model limits.
      # The following correlation was developed by Jon Winkler to test for maximum allowed SHR based on the 300 - 450 cfm/ton limits in E+
      maxSHR = 0.3821066 + 0.001050652 * cfms_ton_rated[speed] - 0.01
      cool_shrs_rated_gross[speed] = [cool_shrs_rated_gross[speed], maxSHR].min
      minSHR = 0.60 # Approximate minimum SHR such that an ADP exists
      cool_shrs_rated_gross[speed] = [cool_shrs_rated_gross[speed], minSHR].max
    end

    return cool_shrs_rated_gross
  end

  def self.calc_plr_coefficients(c_d)
    return [(1.0 - c_d), c_d, 0.0] # Linear part load model
  end

  def self.get_cool_c_d(num_speeds, seer)
    # Degradation coefficient for cooling
    if num_speeds == 1
      if seer < 13.0
        return 0.20
      else
        return 0.07
      end
    elsif num_speeds == 2
      return 0.11
    elsif num_speeds == 4
      return 0.25
    elsif num_speeds == 10
      return 0.25
    end
  end

  def self.get_heat_c_d(num_speeds, hspf)
    # Degradation coefficient for heating
    if num_speeds == 1
      if hspf < 7.0
        return 0.20
      else
        return 0.11
      end
    elsif num_speeds == 2
      return 0.11
    elsif num_speeds == 4
      return 0.24
    elsif num_speeds == 10
      return 0.40
    end
  end

  def self.get_fan_power_rated(seer)
    if seer <= 15
      return 0.365 # W/cfm
    else
      return 0.14 # W/cfm
    end
  end

  def self.set_fan_power(fan, fan_watts_per_cfm)
    if fan_watts_per_cfm > 0
      fan_eff = 0.75 # Overall Efficiency of the Fan, Motor and Drive
      fan.setFanEfficiency(fan_eff)
      fan.setPressureRise(fan_eff * fan_watts_per_cfm / UnitConversions.convert(1.0, 'cfm', 'm^3/s')) # Pa
    else
      fan.setFanEfficiency(1)
      fan.setPressureRise(0)
    end
  end

  def self.calc_pump_rated_flow_rate(pump_eff, pump_w, pump_head_pa)
    # Calculate needed pump rated flow rate to achieve a given pump power with an assumed
    # efficiency and pump head.
    return pump_eff * pump_w / pump_head_pa # m3/s
  end

  def self.existing_equipment(model, thermal_zone, runner)
    # Returns a list of equipment objects

    equipment = []
    hvac_types = []

    unitary_system_air_loops = get_unitary_system_air_loops(model, thermal_zone)
    unitary_system_air_loops.each do |unitary_system_air_loop|
      system, clg_coil, htg_coil, air_loop = unitary_system_air_loop
      equipment << system

      hvac_type_cool = system.additionalProperties.getFeatureAsString(Constants.SizingInfoHVACCoolType)
      hvac_types << hvac_type_cool.get if hvac_type_cool.is_initialized

      hvac_type_heat = system.additionalProperties.getFeatureAsString(Constants.SizingInfoHVACHeatType)
      hvac_types << hvac_type_heat.get if hvac_type_heat.is_initialized
    end

    ptacs = get_ptacs(model, thermal_zone)
    ptacs.each do |ptac|
      equipment << ptac
      hvac_types << ptac.additionalProperties.getFeatureAsString(Constants.SizingInfoHVACCoolType).get
    end

    evap_coolers = get_evap_coolers(model, thermal_zone)
    evap_coolers.each do |evap_cooler|
      equipment << evap_cooler
      hvac_types << evap_cooler.additionalProperties.getFeatureAsString(Constants.SizingInfoHVACCoolType).get
    end

    baseboards = get_baseboard_waters(model, thermal_zone)
    baseboards.each do |baseboard|
      equipment << baseboard
      hvac_types << baseboard.additionalProperties.getFeatureAsString(Constants.SizingInfoHVACHeatType).get
    end

    fancoils = get_fan_coils(model, thermal_zone)
    fancoils.each do |fancoil|
      equipment << fancoil
      hvac_types << fancoil.additionalProperties.getFeatureAsString(Constants.SizingInfoHVACHeatType).get
    end

    baseboards = get_baseboard_electrics(model, thermal_zone)
    baseboards.each do |baseboard|
      equipment << baseboard
      hvac_types << baseboard.additionalProperties.getFeatureAsString(Constants.SizingInfoHVACHeatType).get
    end

    unitary_system_hvac_map = get_unitary_system_hvac_map(model, thermal_zone)
    unitary_system_hvac_map.each do |unitary_system_zone_hvac|
      system, clg_coil, htg_coil = unitary_system_zone_hvac
      next if htg_coil.nil?

      equipment << system
      hvac_types << system.additionalProperties.getFeatureAsString(Constants.SizingInfoHVACHeatType).get
    end

    ideal_air = get_ideal_air(model, thermal_zone)
    if not ideal_air.nil?
      equipment << ideal_air
      hvac_types << ideal_air.additionalProperties.getFeatureAsString(Constants.SizingInfoHVACCoolType).get
      hvac_types << ideal_air.additionalProperties.getFeatureAsString(Constants.SizingInfoHVACHeatType).get
    end
    return equipment
  end

  def self.get_coils_from_hvac_equip(model, hvac_equip)
    # Returns the clg coil, htg coil, and supp htg coil as applicable
    clg_coil = nil
    htg_coil = nil
    supp_htg_coil = nil
    if hvac_equip.is_a? OpenStudio::Model::AirLoopHVACUnitarySystem
      htg_coil = get_coil_from_hvac_component(hvac_equip.heatingCoil)
      clg_coil = get_coil_from_hvac_component(hvac_equip.coolingCoil)
      supp_htg_coil = get_coil_from_hvac_component(hvac_equip.supplementalHeatingCoil)
    elsif hvac_equip.is_a? OpenStudio::Model::ZoneHVACBaseboardConvectiveWater
      htg_coil = get_coil_from_hvac_component(hvac_equip.heatingCoil)
    elsif hvac_equip.is_a? OpenStudio::Model::ZoneHVACFourPipeFanCoil
      htg_coil = get_coil_from_hvac_component(hvac_equip.heatingCoil)
    elsif hvac_equip.is_a? OpenStudio::Model::ZoneHVACPackagedTerminalAirConditioner
      htg_coil = get_coil_from_hvac_component(hvac_equip.heatingCoil)
      if (not htg_coil.nil?) && (htg_coil.availabilitySchedule == model.alwaysOffDiscreteSchedule)
        # Don't return coil if it is unused
        htg_coil = nil
      end
      clg_coil = get_coil_from_hvac_component(hvac_equip.coolingCoil)
    end
    return clg_coil, htg_coil, supp_htg_coil
  end

  def self.get_coil_from_hvac_component(hvac_component)
    # Check for optional objects
    if hvac_component.is_a? OpenStudio::Model::OptionalHVACComponent
      return if not hvac_component.is_initialized

      hvac_component = hvac_component.get
    end

    # Cooling coils
    if hvac_component.to_CoilCoolingDXSingleSpeed.is_initialized
      return hvac_component.to_CoilCoolingDXSingleSpeed.get
    elsif hvac_component.to_CoilCoolingDXMultiSpeed.is_initialized
      return hvac_component.to_CoilCoolingDXMultiSpeed.get
    elsif hvac_component.to_CoilCoolingWaterToAirHeatPumpEquationFit.is_initialized
      return hvac_component.to_CoilCoolingWaterToAirHeatPumpEquationFit.get
    end

    # Heating coils
    if hvac_component.to_CoilHeatingDXSingleSpeed.is_initialized
      return hvac_component.to_CoilHeatingDXSingleSpeed.get
    elsif hvac_component.to_CoilHeatingDXMultiSpeed.is_initialized
      return hvac_component.to_CoilHeatingDXMultiSpeed.get
    elsif hvac_component.to_CoilHeatingGas.is_initialized
      return hvac_component.to_CoilHeatingGas.get
    elsif hvac_component.to_CoilHeatingElectric.is_initialized
      return hvac_component.to_CoilHeatingElectric.get
    elsif hvac_component.to_CoilHeatingWaterBaseboard.is_initialized
      return hvac_component.to_CoilHeatingWaterBaseboard.get
    elsif hvac_component.to_CoilHeatingWater.is_initialized
      return hvac_component.to_CoilHeatingWater.get
    elsif hvac_component.to_CoilHeatingWaterToAirHeatPumpEquationFit.is_initialized
      return hvac_component.to_CoilHeatingWaterToAirHeatPumpEquationFit.get
    end

    return hvac_component
  end

  def self.get_unitary_system_from_air_loop_hvac(air_loop)
    # Returns the unitary system or nil
    air_loop.supplyComponents.each do |comp|
      next unless comp.to_AirLoopHVACUnitarySystem.is_initialized

      return comp.to_AirLoopHVACUnitarySystem.get
    end
    return
  end

  def self.get_evap_cooler_from_air_loop_hvac(air_loop)
    # Returns the evap cooler or nil
    air_loop.supplyComponents.each do |comp|
      next unless comp.to_EvaporativeCoolerDirectResearchSpecial.is_initialized

      return comp.to_EvaporativeCoolerDirectResearchSpecial.get
    end
    return
  end

  def self.get_unitary_system_air_loops(model, thermal_zone)
    # Returns the unitary system(s), cooling coil(s), heating coil(s), and air loops(s) if available
    unitary_system_air_loops = []
    thermal_zone.airLoopHVACs.each do |air_loop|
      system = get_unitary_system_from_air_loop_hvac(air_loop)
      next if system.nil?

      clg_coil = nil
      htg_coil = nil
      if system.coolingCoil.is_initialized
        clg_coil = system.coolingCoil.get
      end
      if system.heatingCoil.is_initialized
        htg_coil = system.heatingCoil.get
      end
      unitary_system_air_loops << [system, clg_coil, htg_coil, air_loop]
    end
    return unitary_system_air_loops
  end

  def self.get_unitary_system_hvac_map(model, thermal_zone)
    # Returns the unitary system, cooling coil, and heating coil if available
    unitary_system_hvac_map = []
    thermal_zone.equipment.each do |equipment|
      next unless equipment.to_AirLoopHVACUnitarySystem.is_initialized

      system = equipment.to_AirLoopHVACUnitarySystem.get
      clg_coil = nil
      htg_coil = nil
      if system.coolingCoil.is_initialized
        clg_coil = system.coolingCoil.get
      end
      if system.heatingCoil.is_initialized
        htg_coil = system.heatingCoil.get
      end
      unitary_system_hvac_map << [system, clg_coil, htg_coil]
    end
    return unitary_system_hvac_map
  end

  def self.get_ptacs(model, thermal_zone)
    # Returns the PTAC(s) if available
    ptacs = []
    model.getZoneHVACPackagedTerminalAirConditioners.each do |ptac|
      next unless thermal_zone.handle.to_s == ptac.thermalZone.get.handle.to_s

      ptacs << ptac
    end
    return ptacs
  end

  def self.get_evap_coolers(model, thermal_zone)
    # Returns the evaporative cooler if available
    evap_coolers = []
    thermal_zone.airLoopHVACs.each do |air_loop|
      evap_cooler = get_evap_cooler_from_air_loop_hvac(air_loop)
      next if evap_cooler.nil?

      evap_coolers << evap_cooler
    end
    return evap_coolers
  end

  def self.get_baseboard_waters(model, thermal_zone)
    # Returns the water baseboard if available
    baseboards = []
    model.getZoneHVACBaseboardConvectiveWaters.each do |baseboard|
      next unless thermal_zone.handle.to_s == baseboard.thermalZone.get.handle.to_s

      baseboards << baseboard
    end
    return baseboards
  end

  def self.get_fan_coils(model, thermal_zone)
    # Returns the fan coil if available
    fancoils = []
    model.getZoneHVACFourPipeFanCoils.each do |fancoil|
      next unless thermal_zone.handle.to_s == fancoil.thermalZone.get.handle.to_s

      fancoils << fancoil
    end
    return fancoils
  end

  def self.get_baseboard_electrics(model, thermal_zone)
    # Returns the electric baseboard if available
    baseboards = []
    model.getZoneHVACBaseboardConvectiveElectrics.each do |baseboard|
      next unless thermal_zone.handle.to_s == baseboard.thermalZone.get.handle.to_s

      baseboards << baseboard
    end
    return baseboards
  end

  def self.get_dehumidifiers(model, runner, thermal_zone)
    # Returns the dehumidifier if available
    dehums = []
    model.getZoneHVACDehumidifierDXs.each do |dehum|
      next unless thermal_zone.handle.to_s == dehum.thermalZone.get.handle.to_s

      dehums << dehum
    end
    return dehums
  end

  def self.get_ideal_air(model, thermal_zone)
    # Returns the heating ideal air loads system if available
    model.getZoneHVACIdealLoadsAirSystems.each do |ideal_air|
      next unless thermal_zone.handle.to_s == ideal_air.thermalZone.get.handle.to_s

      return ideal_air
    end
    return
  end

  def self.has_ducted_equipment(model, air_loop)
    if air_loop.name.to_s.include? Constants.ObjectNameEvaporativeCooler
      system = air_loop
    else
      system = get_unitary_system_from_air_loop_hvac(air_loop)
    end

    hvac_type_cool = system.additionalProperties.getFeatureAsString(Constants.SizingInfoHVACCoolType)
    hvac_type_cool = hvac_type_cool.get if hvac_type_cool.is_initialized
    hvac_type_heat = system.additionalProperties.getFeatureAsString(Constants.SizingInfoHVACHeatType)
    hvac_type_heat = hvac_type_heat.get if hvac_type_heat.is_initialized

    if [Constants.ObjectNameCentralAirConditioner,
        Constants.ObjectNameAirSourceHeatPump,
        Constants.ObjectNameGroundSourceHeatPump].include? hvac_type_cool
      return true
    elsif Constants.ObjectNameFurnace == hvac_type_heat
      return true
    elsif [Constants.ObjectNameMiniSplitHeatPump, Constants.ObjectNameEvaporativeCooler].include? hvac_type_cool
      is_ducted = system.additionalProperties.getFeatureAsBoolean(Constants.SizingInfoHVACSystemIsDucted).get
      if is_ducted
        return true
      end
    end

    return false
  end

  def self.calc_mshp_cfms_ton_cooling(cap_min_per, cap_max_per, cfm_ton_min, cfm_ton_max, num_speeds, dB_rated, wB_rated, shr)
    cool_capacity_ratios = [0.0] * num_speeds
    cool_cfms_ton_rated = [0.0] * num_speeds
    cool_shrs_rated = [0.0] * num_speeds

    cap_nom_per = 1.0
    cfm_ton_nom = ((cfm_ton_max - cfm_ton_min) / (cap_max_per - cap_min_per)) * (cap_nom_per - cap_min_per) + cfm_ton_min

    p_atm = 14.696 # standard atmospheric pressure (psia)

    ao = Psychrometrics.CoilAoFactor(dB_rated, wB_rated, p_atm, UnitConversions.convert(1, 'ton', 'kBtu/hr'), cfm_ton_nom, shr)

    (0...num_speeds).each do |i|
      cool_capacity_ratios[i] = cap_min_per + i * (cap_max_per - cap_min_per) / (num_speeds - 1)
      cool_cfms_ton_rated[i] = cfm_ton_min + i * (cfm_ton_max - cfm_ton_min) / (num_speeds - 1)
      # Calculate the SHR for each speed. Use minimum value of 0.98 to prevent E+ bypass factor calculation errors
      cool_shrs_rated[i] = [Psychrometrics.CalculateSHR(dB_rated, wB_rated, p_atm, UnitConversions.convert(cool_capacity_ratios[i], 'ton', 'kBtu/hr'), cool_cfms_ton_rated[i], ao), 0.98].min
    end

    return cool_cfms_ton_rated, cool_capacity_ratios, cool_shrs_rated
  end

  def self.calc_mshp_cool_eirs(runner, seer, fan_power, c_d, num_speeds, cool_capacity_ratios, cool_cfms_ton_rated, cool_eir_ft_spec, cool_cap_ft_spec)
    cops_norm = [1.901, 1.859, 1.746, 1.609, 1.474, 1.353, 1.247, 1.156, 1.079, 1.0]
    fan_powers_norm = [0.604, 0.634, 0.670, 0.711, 0.754, 0.800, 0.848, 0.898, 0.948, 1.0]

    cool_eirs = [0.0] * num_speeds
    fan_powers_rated = [0.0] * num_speeds
    eers_Rated = [0.0] * num_speeds

    cop_maxSpeed = 3.5 # 3.5 is an initial guess, final value solved for below

    (0...num_speeds).each do |i|
      fan_powers_rated[i] = fan_power * fan_powers_norm[i]
      eers_Rated[i] = UnitConversions.convert(cop_maxSpeed, 'W', 'Btu/hr') * cops_norm[i]
    end

    cop_maxSpeed_1 = cop_maxSpeed
    cop_maxSpeed_2 = cop_maxSpeed
    error = seer - calc_mshp_seer_4speed(eers_Rated, c_d, cool_capacity_ratios, cool_cfms_ton_rated, fan_powers_rated, true, cool_eir_ft_spec, cool_cap_ft_spec)
    error1 = error
    error2 = error

    itmax = 50 # maximum iterations
    cvg = false
    final_n = nil

    (1...itmax + 1).each do |n|
      final_n = n
      (0...num_speeds).each do |i|
        eers_Rated[i] = UnitConversions.convert(cop_maxSpeed, 'W', 'Btu/hr') * cops_norm[i]
      end

      error = seer - calc_mshp_seer_4speed(eers_Rated, c_d, cool_capacity_ratios, cool_cfms_ton_rated, fan_powers_rated, true, cool_eir_ft_spec, cool_cap_ft_spec)

      cop_maxSpeed, cvg, cop_maxSpeed_1, error1, cop_maxSpeed_2, error2 = MathTools.Iterate(cop_maxSpeed, error, cop_maxSpeed_1, error1, cop_maxSpeed_2, error2, n, cvg)

      if cvg
        break
      end
    end

    if (not cvg) || (final_n > itmax)
      cop_maxSpeed = UnitConversions.convert(0.547 * seer - 0.104, 'Btu/hr', 'W') # Correlation developed from JonW's MatLab scripts. Only used if an eer cannot be found.
      runner.registerWarning('Mini-split heat pump cop iteration failed to converge. Setting to default value.')
    end

    (0...num_speeds).each do |i|
      cool_eirs[i] = calc_eir_from_eer(UnitConversions.convert(cop_maxSpeed, 'W', 'Btu/hr') * cops_norm[i], fan_powers_rated[i])
    end

    return cool_eirs
  end

  def self.calc_mshp_seer_4speed(eer_a, c_d, capacity_ratio, cfm_tons, fan_power_rated, is_heat_pump, cool_eir_ft_spec, cool_cap_ft_spec)
    n_max = (eer_a.length - 1.0) - 3.0 # Don't use max speed; FIXME: this is different than calc_mshp_hspf_4speed?
    n_min = 0
    n_int = (n_min + (n_max - n_min) / 3.0).ceil.to_i

    wBin = 67.0
    tout_B = 82.0
    tout_E = 87.0
    tout_F = 67.0

    eir_A2 = calc_eir_from_eer(eer_a[n_max], fan_power_rated[n_max])
    eir_B2 = eir_A2 * MathTools.biquadratic(wBin, tout_B, cool_eir_ft_spec[n_max])

    eir_Av = calc_eir_from_eer(eer_a[n_int], fan_power_rated[n_int])
    eir_Ev = eir_Av * MathTools.biquadratic(wBin, tout_E, cool_eir_ft_spec[n_int])

    eir_A1 = calc_eir_from_eer(eer_a[n_min], fan_power_rated[n_min])
    eir_B1 = eir_A1 * MathTools.biquadratic(wBin, tout_B, cool_eir_ft_spec[n_min])
    eir_F1 = eir_A1 * MathTools.biquadratic(wBin, tout_F, cool_eir_ft_spec[n_min])

    q_A2 = capacity_ratio[n_max]
    q_B2 = q_A2 * MathTools.biquadratic(wBin, tout_B, cool_cap_ft_spec[n_max])
    q_Ev = capacity_ratio[n_int] * MathTools.biquadratic(wBin, tout_E, cool_cap_ft_spec[n_int])
    q_B1 = capacity_ratio[n_min] * MathTools.biquadratic(wBin, tout_B, cool_cap_ft_spec[n_min])
    q_F1 = capacity_ratio[n_min] * MathTools.biquadratic(wBin, tout_F, cool_cap_ft_spec[n_min])

    q_A2_net = q_A2 - fan_power_rated[n_max] * UnitConversions.convert(1, 'W', 'Btu/hr') * cfm_tons[n_max] / UnitConversions.convert(1, 'ton', 'Btu/hr')
    q_B2_net = q_B2 - fan_power_rated[n_max] * UnitConversions.convert(1, 'W', 'Btu/hr') * cfm_tons[n_max] / UnitConversions.convert(1, 'ton', 'Btu/hr')
    q_Ev_net = q_Ev - fan_power_rated[n_int] * UnitConversions.convert(1, 'W', 'Btu/hr') * cfm_tons[n_int] / UnitConversions.convert(1, 'ton', 'Btu/hr')
    q_B1_net = q_B1 - fan_power_rated[n_min] * UnitConversions.convert(1, 'W', 'Btu/hr') * cfm_tons[n_min] / UnitConversions.convert(1, 'ton', 'Btu/hr')
    q_F1_net = q_F1 - fan_power_rated[n_min] * UnitConversions.convert(1, 'W', 'Btu/hr') * cfm_tons[n_min] / UnitConversions.convert(1, 'ton', 'Btu/hr')

    p_A2 = UnitConversions.convert(q_A2 * eir_A2, 'Btu', 'Wh') + fan_power_rated[n_max] * cfm_tons[n_max] / UnitConversions.convert(1, 'ton', 'Btu/hr')
    p_B2 = UnitConversions.convert(q_B2 * eir_B2, 'Btu', 'Wh') + fan_power_rated[n_max] * cfm_tons[n_max] / UnitConversions.convert(1, 'ton', 'Btu/hr')
    p_Ev = UnitConversions.convert(q_Ev * eir_Ev, 'Btu', 'Wh') + fan_power_rated[n_int] * cfm_tons[n_int] / UnitConversions.convert(1, 'ton', 'Btu/hr')
    p_B1 = UnitConversions.convert(q_B1 * eir_B1, 'Btu', 'Wh') + fan_power_rated[n_min] * cfm_tons[n_min] / UnitConversions.convert(1, 'ton', 'Btu/hr')
    p_F1 = UnitConversions.convert(q_F1 * eir_F1, 'Btu', 'Wh') + fan_power_rated[n_min] * cfm_tons[n_min] / UnitConversions.convert(1, 'ton', 'Btu/hr')

    q_k1_87 = q_F1_net + (q_B1_net - q_F1_net) / (82.0 - 67.0) * (87 - 67.0)
    q_k2_87 = q_B2_net + (q_A2_net - q_B2_net) / (95.0 - 82.0) * (87.0 - 82.0)
    n_Q = (q_Ev_net - q_k1_87) / (q_k2_87 - q_k1_87)
    m_Q = (q_B1_net - q_F1_net) / (82.0 - 67.0) * (1.0 - n_Q) + (q_A2_net - q_B2_net) / (95.0 - 82.0) * n_Q
    p_k1_87 = p_F1 + (p_B1 - p_F1) / (82.0 - 67.0) * (87.0 - 67.0)
    p_k2_87 = p_B2 + (p_A2 - p_B2) / (95.0 - 82.0) * (87.0 - 82.0)
    n_E = (p_Ev - p_k1_87) / (p_k2_87 - p_k1_87)
    m_E = (p_B1 - p_F1) / (82.0 - 67.0) * (1.0 - n_E) + (p_A2 - p_B2) / (95.0 - 82.0) * n_E

    c_T_1_1 = q_A2_net / (1.1 * (95.0 - 65.0))
    c_T_1_2 = q_F1_net
    c_T_1_3 = (q_B1_net - q_F1_net) / (82.0 - 67.0)
    t_1 = (c_T_1_2 - 67.0 * c_T_1_3 + 65.0 * c_T_1_1) / (c_T_1_1 - c_T_1_3)
    q_T_1 = q_F1_net + (q_B1_net - q_F1_net) / (82.0 - 67.0) * (t_1 - 67.0)
    p_T_1 = p_F1 + (p_B1 - p_F1) / (82.0 - 67.0) * (t_1 - 67.0)
    eer_T_1 = q_T_1 / p_T_1

    t_v = (q_Ev_net - 87.0 * m_Q + 65.0 * c_T_1_1) / (c_T_1_1 - m_Q)
    q_T_v = q_Ev_net + m_Q * (t_v - 87.0)
    p_T_v = p_Ev + m_E * (t_v - 87.0)
    eer_T_v = q_T_v / p_T_v

    c_T_2_1 = c_T_1_1
    c_T_2_2 = q_B2_net
    c_T_2_3 = (q_A2_net - q_B2_net) / (95.0 - 82.0)
    t_2 = (c_T_2_2 - 82.0 * c_T_2_3 + 65.0 * c_T_2_1) / (c_T_2_1 - c_T_2_3)
    q_T_2 = q_B2_net + (q_A2_net - q_B2_net) / (95.0 - 82.0) * (t_2 - 82.0)
    p_T_2 = p_B2 + (p_A2 - p_B2) / (95.0 - 82.0) * (t_2 - 82.0)
    eer_T_2 = q_T_2 / p_T_2

    d = (t_2**2 - t_1**2) / (t_v**2 - t_1**2)
    b = (eer_T_1 - eer_T_2 - d * (eer_T_1 - eer_T_v)) / (t_1 - t_2 - d * (t_1 - t_v))
    c = (eer_T_1 - eer_T_2 - b * (t_1 - t_2)) / (t_1**2 - t_2**2)
    a = eer_T_2 - b * t_2 - c * t_2**2

    e_tot = 0
    q_tot = 0
    t_bins = [67.0, 72.0, 77.0, 82.0, 87.0, 92.0, 97.0, 102.0]
    frac_hours = [0.214, 0.231, 0.216, 0.161, 0.104, 0.052, 0.018, 0.004]

    (0...8).each do |_i|
      bL = ((t_bins[_i] - 65.0) / (95.0 - 65.0)) * (q_A2_net / 1.1)
      q_k1 = q_F1_net + (q_B1_net - q_F1_net) / (82.0 - 67.0) * (t_bins[_i] - 67.0)
      p_k1 = p_F1 + (p_B1 - p_F1) / (82.0 - 67.0) * (t_bins[_i] - 67)
      q_k2 = q_B2_net + (q_A2_net - q_B2_net) / (95.0 - 82.0) * (t_bins[_i] - 82.0)
      p_k2 = p_B2 + (p_A2 - p_B2) / (95.0 - 82.0) * (t_bins[_i] - 82.0)

      if bL <= q_k1
        x_k1 = bL / q_k1
        q_Tj_N = x_k1 * q_k1 * frac_hours[_i]
        e_Tj_N = x_k1 * p_k1 * frac_hours[_i] / (1 - c_d * (1 - x_k1))
      elsif (q_k1 < bL) && (bL <= q_k2)
        q_Tj_N = bL * frac_hours[_i]
        eer_T_j = a + b * t_bins[_i] + c * t_bins[_i]**2
        e_Tj_N = q_Tj_N / eer_T_j
      else
        q_Tj_N = frac_hours[_i] * q_k2
        e_Tj_N = frac_hours[_i] * p_k2
      end

      q_tot += q_Tj_N
      e_tot += e_Tj_N
    end

    seer = q_tot / e_tot
    return seer
  end

  def self.calc_mshp_cfms_ton_heating(cap_min_per, cap_max_per, cfm_ton_min, cfm_ton_max, num_speeds)
    heat_capacity_ratios = [0.0] * num_speeds
    heat_cfms_ton_rated = [0.0] * num_speeds

    (0...num_speeds).each do |i|
      heat_capacity_ratios[i] = cap_min_per + i * (cap_max_per - cap_min_per) / (num_speeds - 1)
      heat_cfms_ton_rated[i] = cfm_ton_min + i * (cfm_ton_max - cfm_ton_min) / (num_speeds - 1)
    end

    return heat_cfms_ton_rated, heat_capacity_ratios
  end

  def self.calc_mshp_heat_eirs(runner, hspf, fan_power, hp_min_temp, c_d, cool_cfms_ton_rated, num_speeds, heat_capacity_ratios, heat_cfms_ton_rated, heat_eir_ft_spec, heat_cap_ft_spec)
    cops_norm = [1.792, 1.502, 1.308, 1.207, 1.145, 1.105, 1.077, 1.056, 1.041, 1]
    fan_powers_norm = [0.577, 0.625, 0.673, 0.720, 0.768, 0.814, 0.861, 0.907, 0.954, 1]

    heat_eirs = [0.0] * num_speeds
    fan_powers_rated = [0.0] * num_speeds
    cops_rated = [0.0] * num_speeds

    cop_maxSpeed = 3.25 # 3.35 is an initial guess, final value solved for below

    (0...num_speeds).each do |i|
      fan_powers_rated[i] = fan_power * fan_powers_norm[i]
      cops_rated[i] = cop_maxSpeed * cops_norm[i]
    end

    cop_maxSpeed_1 = cop_maxSpeed
    cop_maxSpeed_2 = cop_maxSpeed
    error = hspf - calc_mshp_hspf_4speed(cops_rated, c_d, heat_capacity_ratios, heat_cfms_ton_rated, fan_powers_rated, hp_min_temp, heat_eir_ft_spec, heat_cap_ft_spec)

    error1 = error
    error2 = error

    itmax = 50 # maximum iterations
    cvg = false
    final_n = nil

    (1...itmax + 1).each do |n|
      final_n = n
      (0...num_speeds).each do |i|
        cops_rated[i] = cop_maxSpeed * cops_norm[i]
      end

      error = hspf - calc_mshp_hspf_4speed(cops_rated, c_d, heat_capacity_ratios, cool_cfms_ton_rated, fan_powers_rated, hp_min_temp, heat_eir_ft_spec, heat_cap_ft_spec)

      cop_maxSpeed, cvg, cop_maxSpeed_1, error1, cop_maxSpeed_2, error2 = MathTools.Iterate(cop_maxSpeed, error, cop_maxSpeed_1, error1, cop_maxSpeed_2, error2, n, cvg)

      if cvg
        break
      end
    end

    if (not cvg) || (final_n > itmax)
      cop_maxSpeed = UnitConversions.convert(0.4174 * hspf - 1.1134, 'Btu/hr', 'W') # Correlation developed from JonW's MatLab scripts. Only used if a cop cannot be found.
      runner.registerWarning('Mini-split heat pump cop iteration failed to converge. Setting to default value.')
    end

    (0...num_speeds).each do |i|
      heat_eirs[i] = calc_eir_from_cop(cop_maxSpeed * cops_norm[i], fan_powers_rated[i])
    end

    return heat_eirs
  end

  def self.calc_mshp_hspf_4speed(cop_47, c_d, capacity_ratio, cfm_tons, fan_power_rated, hp_min_temp, heat_eir_ft_spec, heat_cap_ft_spec)
    n_max = (cop_47.length - 1.0) #-3 # Don't use max speed; FIXME: this is different than calc_mshp_seer_4speed?
    n_min = 0
    n_int = (n_min + (n_max - n_min) / 3.0).ceil.to_i

    tin = 70.0
    tout_3 = 17.0
    tout_2 = 35.0
    tout_0 = 62.0

    eir_H1_2 = calc_eir_from_cop(cop_47[n_max], fan_power_rated[n_max])
    eir_H3_2 = eir_H1_2 * MathTools.biquadratic(tin, tout_3, heat_eir_ft_spec[n_max])

    eir_adjv = calc_eir_from_cop(cop_47[n_int], fan_power_rated[n_int])
    eir_H2_v = eir_adjv * MathTools.biquadratic(tin, tout_2, heat_eir_ft_spec[n_int])

    eir_H1_1 = calc_eir_from_cop(cop_47[n_min], fan_power_rated[n_min])
    eir_H0_1 = eir_H1_1 * MathTools.biquadratic(tin, tout_0, heat_eir_ft_spec[n_min])

    q_H1_2 = capacity_ratio[n_max]
    q_H3_2 = q_H1_2 * MathTools.biquadratic(tin, tout_3, heat_cap_ft_spec[n_max])

    q_H2_v = capacity_ratio[n_int] * MathTools.biquadratic(tin, tout_2, heat_cap_ft_spec[n_int])

    q_H1_1 = capacity_ratio[n_min]
    q_H0_1 = q_H1_1 * MathTools.biquadratic(tin, tout_0, heat_cap_ft_spec[n_min])

    q_H1_2_net = q_H1_2 + fan_power_rated[n_max] * UnitConversions.convert(1, 'W', 'Btu/hr') * cfm_tons[n_max] / UnitConversions.convert(1, 'ton', 'Btu/hr')
    q_H3_2_net = q_H3_2 + fan_power_rated[n_max] * UnitConversions.convert(1, 'W', 'Btu/hr') * cfm_tons[n_max] / UnitConversions.convert(1, 'ton', 'Btu/hr')
    q_H2_v_net = q_H2_v + fan_power_rated[n_int] * UnitConversions.convert(1, 'W', 'Btu/hr') * cfm_tons[n_int] / UnitConversions.convert(1, 'ton', 'Btu/hr')
    q_H1_1_net = q_H1_1 + fan_power_rated[n_min] * UnitConversions.convert(1, 'W', 'Btu/hr') * cfm_tons[n_min] / UnitConversions.convert(1, 'ton', 'Btu/hr')
    q_H0_1_net = q_H0_1 + fan_power_rated[n_min] * UnitConversions.convert(1, 'W', 'Btu/hr') * cfm_tons[n_min] / UnitConversions.convert(1, 'ton', 'Btu/hr')

    p_H1_2 = q_H1_2 * eir_H1_2 + fan_power_rated[n_max] * UnitConversions.convert(1, 'W', 'Btu/hr') * cfm_tons[n_max] / UnitConversions.convert(1, 'ton', 'Btu/hr')
    p_H3_2 = q_H3_2 * eir_H3_2 + fan_power_rated[n_max] * UnitConversions.convert(1, 'W', 'Btu/hr') * cfm_tons[n_max] / UnitConversions.convert(1, 'ton', 'Btu/hr')
    p_H2_v = q_H2_v * eir_H2_v + fan_power_rated[n_int] * UnitConversions.convert(1, 'W', 'Btu/hr') * cfm_tons[n_int] / UnitConversions.convert(1, 'ton', 'Btu/hr')
    p_H1_1 = q_H1_1 * eir_H1_1 + fan_power_rated[n_min] * UnitConversions.convert(1, 'W', 'Btu/hr') * cfm_tons[n_min] / UnitConversions.convert(1, 'ton', 'Btu/hr')
    p_H0_1 = q_H0_1 * eir_H0_1 + fan_power_rated[n_min] * UnitConversions.convert(1, 'W', 'Btu/hr') * cfm_tons[n_min] / UnitConversions.convert(1, 'ton', 'Btu/hr')

    q_H35_2 = 0.9 * (q_H3_2_net + 0.6 * (q_H1_2_net - q_H3_2_net))
    p_H35_2 = 0.985 * (p_H3_2 + 0.6 * (p_H1_2 - p_H3_2))
    q_H35_1 = q_H1_1_net + (q_H0_1_net - q_H1_1_net) / (62.0 - 47.0) * (35.0 - 47.0)
    p_H35_1 = p_H1_1 + (p_H0_1 - p_H1_1) / (62.0 - 47.0) * (35.0 - 47.0)
    n_Q = (q_H2_v_net - q_H35_1) / (q_H35_2 - q_H35_1)
    m_Q = (q_H0_1_net - q_H1_1_net) / (62.0 - 47.0) * (1 - n_Q) + n_Q * (q_H35_2 - q_H3_2_net) / (35.0 - 17.0)
    n_E = (p_H2_v - p_H35_1) / (p_H35_2 - p_H35_1)
    m_E = (p_H0_1 - p_H1_1) / (62.0 - 47.0) * (1.0 - n_E) + n_E * (p_H35_2 - p_H3_2) / (35.0 - 17.0)

    t_OD = 5.0
    dHR = q_H1_2_net * (65.0 - t_OD) / 60.0

    c_T_3_1 = q_H1_1_net
    c_T_3_2 = (q_H0_1_net - q_H1_1_net) / (62.0 - 47.0)
    c_T_3_3 = 0.77 * dHR / (65.0 - t_OD)
    t_3 = (47.0 * c_T_3_2 + 65.0 * c_T_3_3 - c_T_3_1) / (c_T_3_2 + c_T_3_3)
    q_HT3_1 = q_H1_1_net + (q_H0_1_net - q_H1_1_net) / (62.0 - 47.0) * (t_3 - 47.0)
    p_HT3_1 = p_H1_1 + (p_H0_1 - p_H1_1) / (62.0 - 47.0) * (t_3 - 47.0)
    cop_T3_1 = q_HT3_1 / p_HT3_1

    c_T_v_1 = q_H2_v_net
    c_T_v_3 = c_T_3_3
    t_v = (35.0 * m_Q + 65.0 * c_T_v_3 - c_T_v_1) / (m_Q + c_T_v_3)
    q_HTv_v = q_H2_v_net + m_Q * (t_v - 35.0)
    p_HTv_v = p_H2_v + m_E * (t_v - 35.0)
    cop_Tv_v = q_HTv_v / p_HTv_v

    c_T_4_1 = q_H3_2_net
    c_T_4_2 = (q_H35_2 - q_H3_2_net) / (35.0 - 17.0)
    c_T_4_3 = c_T_v_3
    t_4 = (17.0 * c_T_4_2 + 65.0 * c_T_4_3 - c_T_4_1) / (c_T_4_2 + c_T_4_3)
    q_HT4_2 = q_H3_2_net + (q_H35_2 - q_H3_2_net) / (35.0 - 17.0) * (t_4 - 17.0)
    p_HT4_2 = p_H3_2 + (p_H35_2 - p_H3_2) / (35.0 - 17.0) * (t_4 - 17.0)
    cop_T4_2 = q_HT4_2 / p_HT4_2

    d = (t_3**2 - t_4**2) / (t_v**2 - t_4**2)
    b = (cop_T4_2 - cop_T3_1 - d * (cop_T4_2 - cop_Tv_v)) / (t_4 - t_3 - d * (t_4 - t_v))
    c = (cop_T4_2 - cop_T3_1 - b * (t_4 - t_3)) / (t_4**2 - t_3**2)
    a = cop_T4_2 - b * t_4 - c * t_4**2

    t_bins = [62.0, 57.0, 52.0, 47.0, 42.0, 37.0, 32.0, 27.0, 22.0, 17.0, 12.0, 7.0, 2.0, -3.0, -8.0]
    frac_hours = [0.132, 0.111, 0.103, 0.093, 0.100, 0.109, 0.126, 0.087, 0.055, 0.036, 0.026, 0.013, 0.006, 0.002, 0.001]

    # T_off = hp_min_temp
    t_off = 10.0
    t_on = t_off + 4.0
    etot = 0
    bLtot = 0

    (0...15).each do |_i|
      bL = ((65.0 - t_bins[_i]) / (65.0 - t_OD)) * 0.77 * dHR

      q_1 = q_H1_1_net + (q_H0_1_net - q_H1_1_net) / (62.0 - 47.0) * (t_bins[_i] - 47.0)
      p_1 = p_H1_1 + (p_H0_1 - p_H1_1) / (62.0 - 47.0) * (t_bins[_i] - 47.0)

      if (t_bins[_i] <= 17.0) || (t_bins[_i] >= 45.0)
        q_2 = q_H3_2_net + (q_H1_2_net - q_H3_2_net) * (t_bins[_i] - 17.0) / (47.0 - 17.0)
        p_2 = p_H3_2 + (p_H1_2 - p_H3_2) * (t_bins[_i] - 17.0) / (47.0 - 17.0)
      else
        q_2 = q_H3_2_net + (q_H35_2 - q_H3_2_net) * (t_bins[_i] - 17) / (35.0 - 17.0)
        p_2 = p_H3_2 + (p_H35_2 - p_H3_2) * (t_bins[_i] - 17.0) / (35.0 - 17.0)
      end

      if t_bins[_i] <= t_off
        delta = 0
      elsif t_bins[_i] >= t_on
        delta = 1.0
      else
        delta = 0.5
      end

      if bL <= q_1
        x_1 = bL / q_1
        e_Tj_n = delta * x_1 * p_1 * frac_hours[_i] / (1.0 - c_d * (1.0 - x_1))
      elsif (q_1 < bL) && (bL <= q_2)
        cop_T_j = a + b * t_bins[_i] + c * t_bins[_i]**2
        e_Tj_n = delta * frac_hours[_i] * bL / cop_T_j + (1.0 - delta) * bL * (frac_hours[_i])
      else
        e_Tj_n = delta * frac_hours[_i] * p_2 + frac_hours[_i] * (bL - delta * q_2)
      end

      bLtot += frac_hours[_i] * bL
      etot += e_Tj_n
    end

    hspf = bLtot / UnitConversions.convert(etot, 'Btu/hr', 'W')
    return hspf
  end

  def self.calc_sequential_load_fraction(load_fraction, remaining_fraction)
    if remaining_fraction > 0
      sequential_load_frac = load_fraction / remaining_fraction # Fraction of remaining load served by this system
    else
      sequential_load_frac = 0.0
    end

    return sequential_load_frac
  end

  def self.get_sequential_load_schedule(model, value)
    s = OpenStudio::Model::ScheduleConstant.new(model)
    s.setName('Sequential Fraction Schedule')
    if value > 1
      s.setValue(1.0)
    else
      s.setValue(value.round(5))
    end
    Schedule.set_schedule_type_limits(model, s, Constants.ScheduleTypeLimitsFraction)
    return s
  end

  def self.get_crankcase_assumptions(fraction_cool_load_served)
    crankcase_kw = 0.05 * fraction_cool_load_served # From RESNET Publication No. 002-2017
    crankcase_temp = 50.0 # From RESNET Publication No. 002-2017
    return crankcase_kw, crankcase_temp
  end

  def self.get_heat_pump_temp_assumptions(heat_pump)
    # Calculates:
    # 1. Minimum temperature for HP compressor operation
    # 2. Maximum temperature for HP supplemental heating operation
    if not heat_pump.backup_heating_switchover_temp.nil?
      hp_min_temp = heat_pump.backup_heating_switchover_temp
      supp_max_temp = heat_pump.backup_heating_switchover_temp
    else
      supp_max_temp = 40.0
      # Minimum temperature for Heat Pump operation:
      if heat_pump.heat_pump_type == HPXML::HVACTypeHeatPumpMiniSplit
        hp_min_temp = -30.0 # deg-F
      else
        hp_min_temp = 0.0 # deg-F
      end
    end
    return hp_min_temp, supp_max_temp
  end

  def self.get_default_duct_surface_area(duct_type, ncfl_ag, cfa_served, n_returns)
    # Fraction of primary ducts (ducts outside conditioned space)
    f_out = (ncfl_ag <= 1) ? 1.0 : 0.75

    if duct_type == HPXML::DuctTypeSupply
      primary_duct_area = 0.27 * cfa_served * f_out
      secondary_duct_area = 0.27 * cfa_served * (1.0 - f_out)
    elsif duct_type == HPXML::DuctTypeReturn
      b_r = (n_returns < 6) ? (0.05 * n_returns) : 0.25
      primary_duct_area = b_r * cfa_served * f_out
      secondary_duct_area = b_r * cfa_served * (1.0 - f_out)
    end

    return primary_duct_area, secondary_duct_area
  end

  def self.get_default_duct_locations(hpxml)
    primary_duct_location_hierarchy = [HPXML::LocationBasementConditioned,
                                       HPXML::LocationBasementUnconditioned,
                                       HPXML::LocationCrawlspaceVented,
                                       HPXML::LocationCrawlspaceUnvented,
                                       HPXML::LocationAtticVented,
                                       HPXML::LocationAtticUnvented,
                                       HPXML::LocationGarage]

    primary_duct_location = nil
    primary_duct_location_hierarchy.each do |space_type|
      if hpxml.has_space_type(space_type)
        primary_duct_location = space_type
        break
      end
    end
    secondary_duct_location = HPXML::LocationLivingSpace

    return primary_duct_location, secondary_duct_location
  end

  def self.get_default_gshp_pump_power()
    return 30.0 # W/ton, per ANSI/RESNET/ICC 301-2019 Section 4.4.5 (closed loop)
  end

  def self.apply_shared_systems(hpxml)
    apply_shared_cooling_systems(hpxml)
    apply_shared_heating_systems(hpxml)
    HPXMLDefaults.apply_hvac(hpxml)

    # Remove any orphaned HVAC distributions
    hpxml.hvac_distributions.each do |hvac_distribution|
      hvac_systems = []
      (hpxml.heating_systems + hpxml.cooling_systems + hpxml.heat_pumps).each do |hvac_system|
        next if hvac_system.distribution_system_idref.nil?
        next unless hvac_system.distribution_system_idref == hvac_distribution.id

        hvac_systems << hvac_system
      end
      next unless hvac_systems.empty?

      hvac_distribution.delete
    end
  end

  def self.apply_shared_cooling_systems(hpxml)
    hpxml.cooling_systems.each do |cooling_system|
      next unless cooling_system.is_shared_system

      distribution_system = cooling_system.distribution_system
      distribution_type = distribution_system.distribution_system_type
      hydronic_and_air_type = distribution_system.hydronic_and_air_type

      # Calculate air conditioner SEER equivalent
      n_dweq = cooling_system.number_of_units_served.to_f
      aux = cooling_system.shared_loop_watts

      if cooling_system.cooling_system_type == HPXML::HVACTypeChiller

        # Chiller w/ baseboard or fan coil or water loop heat pump
        cap = cooling_system.cooling_capacity
        chiller_input = UnitConversions.convert(cooling_system.cooling_efficiency_kw_per_ton * UnitConversions.convert(cap, 'Btu/hr', 'ton'), 'kW', 'W')
        if distribution_type == HPXML::HVACDistributionTypeHydronic
          aux_dweq = 0.0
        elsif distribution_type == HPXML::HVACDistributionTypeHydronicAndAir
          if hydronic_and_air_type == HPXML::HydronicAndAirTypeFanCoil
            aux_dweq = cooling_system.fan_coil_watts
          elsif hydronic_and_air_type == HPXML::HydronicAndAirTypeWaterLoopHeatPump
            aux_dweq = cooling_system.wlhp_cooling_capacity / cooling_system.wlhp_cooling_efficiency_eer
          else
            fail "Unexpected distribution type '#{hydronic_and_air_type}' for chiller."
          end
        else
          fail "Unexpected distribution type '#{distribution_type}' for chiller."
        end
        # ANSI/RESNET/ICC 301-2019 Equation 4.4-2
        seer_eq = (cap - 3.41 * aux - 3.41 * aux_dweq * n_dweq) / (chiller_input + aux + aux_dweq * n_dweq)

      elsif cooling_system.cooling_system_type == HPXML::HVACTypeCoolingTower

        # Cooling tower w/ water loop heat pump
        if distribution_type == HPXML::HVACDistributionTypeHydronicAndAir
          hydronic_and_air_type = distribution_system.hydronic_and_air_type
          if hydronic_and_air_type == HPXML::HydronicAndAirTypeWaterLoopHeatPump
            wlhp_cap = cooling_system.wlhp_cooling_capacity
            wlhp_input = wlhp_cap / cooling_system.wlhp_cooling_efficiency_eer
          else
            fail "Unexpected distribution type '#{hydronic_and_air_type}' for cooling tower."
          end
        else
          fail "Unexpected hydronic distribution type '#{distribution_type}' for cooling tower."
        end
        # ANSI/RESNET/ICC 301-2019 Equation 4.4-3
        seer_eq = (wlhp_cap - 3.41 * aux / n_dweq) / (wlhp_input + aux / n_dweq)

      else
        fail "Unexpected cooling system type '#{cooling_system.cooling_system_type}'."
      end

      cooling_system.cooling_system_type = HPXML::HVACTypeCentralAirConditioner
      cooling_system.cooling_efficiency_seer = seer_eq
      cooling_system.cooling_capacity = nil # Autosize the equipment

      # Assign new distribution system to air conditioner
      if distribution_type == HPXML::HVACDistributionTypeHydronic
        # Assign DSE=1
        hpxml.hvac_distributions.add(id: "#{cooling_system.id}AirDistributionSystem",
                                     distribution_system_type: HPXML::HVACDistributionTypeDSE,
                                     annual_cooling_dse: 1)
        cooling_system.distribution_system_idref = hpxml.hvac_distributions[-1].id
      elsif distribution_type == HPXML::HVACDistributionTypeHydronicAndAir
        # Assign AirDistribution
        hpxml.hvac_distributions << distribution_system.dup
        hpxml.hvac_distributions[-1].id = "#{cooling_system.id}AirDistributionSystem"
        hpxml.hvac_distributions[-1].distribution_system_type = HPXML::HVACDistributionTypeAir
        cooling_system.distribution_system_idref = hpxml.hvac_distributions[-1].id
      end
    end
  end

  def self.apply_shared_heating_systems(hpxml)
    hpxml.heating_systems.each do |heating_system|
      next unless heating_system.is_shared_system

      distribution_system = heating_system.distribution_system
      distribution_type = distribution_system.distribution_system_type
      hydronic_and_air_type = distribution_system.hydronic_and_air_type

      if heating_system.heating_system_type == HPXML::HVACTypeBoiler && hydronic_and_air_type.to_s == HPXML::HydronicAndAirTypeWaterLoopHeatPump

        # Shared boiler w/ water loop heat pump
        # Per ANSI/RESNET/ICC 301-2019 Section 4.4.7.2, model as:
        # A) heat pump with constant efficiency and duct losses, fraction heat load served = 1/COP
        # B) boiler, fraction heat load served = 1-1/COP
        fraction_heat_load_served = heating_system.fraction_heat_load_served

        # Heat pump
        hpxml.heat_pumps.add(id: "#{heating_system.id}_WLHP",
                             distribution_system_idref: heating_system.distribution_system_idref,
                             heat_pump_type: HPXML::HVACTypeHeatPumpWaterLoopToAir,
                             heat_pump_fuel: HPXML::FuelTypeElectricity,
                             heating_efficiency_cop: heating_system.wlhp_heating_efficiency_cop,
                             fraction_heat_load_served: fraction_heat_load_served * (1.0 / heating_system.wlhp_heating_efficiency_cop),
                             fraction_cool_load_served: 0.0)

        # Boiler
        heating_system.electric_auxiliary_energy = get_default_boiler_eae(heating_system)
        heating_system.fraction_heat_load_served = fraction_heat_load_served * (1.0 - 1.0 / heating_system.wlhp_heating_efficiency_cop)
        heating_system.distribution_system_idref = "#{heating_system.id}_Baseboard"
        hpxml.hvac_distributions.add(id: heating_system.distribution_system_idref,
                                     distribution_system_type: HPXML::HVACDistributionTypeHydronic,
                                     hydronic_type: HPXML::HydronicTypeBaseboard)
      end

      heating_system.heating_capacity = nil # Autosize the equipment
    end
  end
end<|MERGE_RESOLUTION|>--- conflicted
+++ resolved
@@ -1337,47 +1337,6 @@
     clg_start_month = 1
     clg_end_month = 12
 
-<<<<<<< HEAD
-    # Base heating setpoint
-    htg_setpoint = hvac_control.heating_setpoint_temp
-    htg_weekday_setpoints = [[htg_setpoint] * 24] * 12
-
-    # Apply heating setback?
-    htg_setback = hvac_control.heating_setback_temp
-
-    if not htg_setback.nil?
-      htg_setback_hrs_per_week = hvac_control.heating_setback_hours_per_week
-      htg_setback_start_hr = hvac_control.heating_setback_start_hour
-      for m in 1..12
-        for hr in htg_setback_start_hr..htg_setback_start_hr + Integer(htg_setback_hrs_per_week / 7.0) - 1
-          htg_weekday_setpoints[m - 1][hr % 24] = htg_setback
-        end
-      end
-    end
-    htg_weekend_setpoints = htg_weekday_setpoints
-
-    # Optionally apply 24-hr heating setpoint schedules
-    if (not hvac_control.weekday_heating_setpoints.nil?) && (not hvac_control.weekend_heating_setpoints.nil?)
-      htg_weekday_setpoints = hvac_control.weekday_heating_setpoints.split(', ').map { |i| i.to_f }
-      htg_weekday_setpoints = [htg_weekday_setpoints] * 12
-
-      htg_weekend_setpoints = hvac_control.weekend_heating_setpoints.split(', ').map { |i| i.to_f }
-      htg_weekend_setpoints = [htg_weekend_setpoints] * 12
-    end
-
-    # Base cooling setpoint
-    clg_setpoint = hvac_control.cooling_setpoint_temp
-    clg_weekday_setpoints = [[clg_setpoint] * 24] * 12
-
-    # Apply cooling setup?
-    clg_setup = hvac_control.cooling_setup_temp
-    if not clg_setup.nil?
-      clg_setup_hrs_per_week = hvac_control.cooling_setup_hours_per_week
-      clg_setup_start_hr = hvac_control.cooling_setup_start_hour
-      for m in 1..12
-        for hr in clg_setup_start_hr..clg_setup_start_hr + Integer(clg_setup_hrs_per_week / 7.0) - 1
-          clg_weekday_setpoints[m - 1][hr % 24] = clg_setup
-=======
     if hvac_control.weekday_heating_setpoints.nil? || hvac_control.weekend_heating_setpoints.nil?
       # Base heating setpoint
       htg_setpoint = hvac_control.heating_setpoint_temp
@@ -1418,7 +1377,6 @@
           for hr in clg_setup_start_hr..clg_setup_start_hr + Integer(clg_setup_hrs_per_week / 7.0) - 1
             clg_weekday_setpoints[m - 1][hr % 24] = clg_setup
           end
->>>>>>> 7f189ca9
         end
       end
       clg_weekend_setpoints = clg_weekday_setpoints.dup
@@ -1439,29 +1397,6 @@
           next unless operation == 1
 
           clg_weekday_setpoints[m] = [clg_weekday_setpoints[m], Array.new(24, clg_ceiling_fan_offset)].transpose.map { |i| i.reduce(:+) }
-          clg_weekend_setpoints[m] = [clg_weekend_setpoints[m], Array.new(24, clg_ceiling_fan_offset)].transpose.map { |i| i.reduce(:+) }
-        end
-      end
-    end
-
-    # Optionally apply 24-hr cooling setpoint schedules
-    if (not hvac_control.weekday_cooling_setpoints.nil?) && (not hvac_control.weekend_cooling_setpoints.nil?)
-      clg_weekday_setpoints = hvac_control.weekday_cooling_setpoints.split(', ').map { |i| i.to_f }
-      clg_weekday_setpoints = [clg_weekday_setpoints] * 12
-      if not clg_ceiling_fan_offset.nil?
-        HVAC.get_default_ceiling_fan_months(weather).each_with_index do |operation, m|
-          next unless operation == 1
-
-          clg_weekday_setpoints[m] = [clg_weekday_setpoints[m], Array.new(24, clg_ceiling_fan_offset)].transpose.map { |i| i.reduce(:+) }
-        end
-      end
-
-      clg_weekend_setpoints = hvac_control.weekend_cooling_setpoints.split(', ').map { |i| i.to_f }
-      clg_weekend_setpoints = [clg_weekend_setpoints] * 12
-      if not clg_ceiling_fan_offset.nil?
-        HVAC.get_default_ceiling_fan_months(weather).each_with_index do |operation, m|
-          next unless operation == 1
-
           clg_weekend_setpoints[m] = [clg_weekend_setpoints[m], Array.new(24, clg_ceiling_fan_offset)].transpose.map { |i| i.reduce(:+) }
         end
       end
