# frozen_string_literal: true

# Collection of methods related to HVAC systems.
module HVAC
  AirSourceHeatRatedODB = 47.0 # degF, Rated outdoor drybulb for air-source systems, heating
  AirSourceHeatRatedIDB = 70.0 # degF, Rated indoor drybulb for air-source systems, heating
  AirSourceCoolRatedODB = 95.0 # degF, Rated outdoor drybulb for air-source systems, cooling
  AirSourceCoolRatedOWB = 75.0 # degF, Rated outdoor wetbulb for air-source systems, cooling
  AirSourceCoolRatedIDB = 80.0 # degF, Rated indoor drybulb for air-source systems, cooling
  AirSourceCoolRatedIWB = 67.0 # degF, Rated indoor wetbulb for air-source systems, cooling
  RatedCFMPerTon = 400.0 # cfm/ton of rated capacity, RESNET HERS Addendum 82
  CrankcaseHeaterTemp = 50.0 # degF, RESNET HERS Addendum 82
  MinCapacity = 1.0 # Btuh
  MinAirflow = 3.0 # cfm; E+ min airflow is 0.001 m3/s
  GroundSourceHeatRatedWET = 70.0 # degF, Rated water entering temperature for ground-source systems, heating
  GroundSourceHeatRatedIDB = 70.0 # degF, Rated indoor drybulb for ground-source systems, heating
  GroundSourceCoolRatedWET = 85.0 # degF, Rated water entering temperature for ground-source systems, cooling
  GroundSourceCoolRatedIDB = 80.0 # degF, Rated indoor drybulb for ground-source systems, cooling
  GroundSourceCoolRatedIWB = 67.0 # degF, Rated indoor wetbulb for ground-source systems, cooling

  # Adds any HVAC Systems to the OpenStudio model.
  #
  # @param runner [OpenStudio::Measure::OSRunner] Object typically used to display warnings
  # @param model [OpenStudio::Model::Model] OpenStudio Model object
  # @param weather [WeatherFile] Weather object containing EPW information
  # @param spaces [Hash] Map of HPXML locations => OpenStudio Space objects
  # @param hpxml_bldg [HPXML::Building] HPXML Building object representing an individual dwelling unit
  # @param hpxml_header [HPXML::Header] HPXML Header object (one per HPXML file)
  # @param schedules_file [SchedulesFile] SchedulesFile wrapper class instance of detailed schedule files
  # @param hvac_season_days [Hash] Map of htg/clg => Array of 365 days with 1s during the heating/cooling season and 0s otherwise
  # @return [Hash] Map of HPXML System ID -> AirLoopHVAC (or ZoneHVACFourPipeFanCoil)
  def self.apply_hvac_systems(runner, model, weather, spaces, hpxml_bldg, hpxml_header, schedules_file, hvac_season_days)
    # Init
    hvac_remaining_load_fracs = { htg: 1.0, clg: 1.0 }
    airloop_map = {}

    if hpxml_bldg.hvac_controls.size == 0
      return airloop_map
    end

    hvac_unavailable_periods = { htg: Schedule.get_unavailable_periods(runner, SchedulesFile::Columns[:SpaceHeating].name, hpxml_header.unavailable_periods),
                                 clg: Schedule.get_unavailable_periods(runner, SchedulesFile::Columns[:SpaceCooling].name, hpxml_header.unavailable_periods) }

    apply_unit_multiplier(hpxml_bldg, hpxml_header)
    ensure_nonzero_sizing_values(hpxml_bldg)
    apply_ideal_air_systems(model, weather, spaces, hpxml_bldg, hpxml_header, hvac_season_days, hvac_unavailable_periods, hvac_remaining_load_fracs)
    apply_cooling_system(runner, model, weather, spaces, hpxml_bldg, hpxml_header, schedules_file, airloop_map, hvac_season_days, hvac_unavailable_periods, hvac_remaining_load_fracs)
    hp_backup_obj = apply_heating_system(runner, model, weather, spaces, hpxml_bldg, hpxml_header, schedules_file, airloop_map, hvac_season_days, hvac_unavailable_periods, hvac_remaining_load_fracs)
    apply_heat_pump(runner, model, weather, spaces, hpxml_bldg, hpxml_header, schedules_file, airloop_map, hvac_season_days, hvac_unavailable_periods, hvac_remaining_load_fracs, hp_backup_obj)

    return airloop_map
  end

  # Adds any HPXML Cooling Systems to the OpenStudio model.
  #
  # @param runner [OpenStudio::Measure::OSRunner] Object typically used to display warnings
  # @param model [OpenStudio::Model::Model] OpenStudio Model object
  # @param weather [WeatherFile] Weather object containing EPW information
  # @param spaces [Hash] Map of HPXML locations => OpenStudio Space objects
  # @param hpxml_bldg [HPXML::Building] HPXML Building object representing an individual dwelling unit
  # @param hpxml_header [HPXML::Header] HPXML Header object (one per HPXML file)
  # @param schedules_file [SchedulesFile] SchedulesFile wrapper class instance of detailed schedule files
  # @param airloop_map [Hash] Map of HPXML System ID => OpenStudio AirLoopHVAC (or ZoneHVACFourPipeFanCoil or ZoneHVACBaseboardConvectiveWater) objects
  # @param hvac_season_days [Hash] Map of htg/clg => Array of 365 days with 1s during the heating/cooling season and 0s otherwise
  # @param hvac_unavailable_periods [Hash] Map of htg/clg => HPXML::UnavailablePeriods for heating/cooling
  # @param hvac_remaining_load_fracs [Hash] Map of htg/clg => Fraction of heating/cooling load that has not yet been met
  # @return [nil]
  def self.apply_cooling_system(runner, model, weather, spaces, hpxml_bldg, hpxml_header, schedules_file, airloop_map,
                                hvac_season_days, hvac_unavailable_periods, hvac_remaining_load_fracs)
    conditioned_zone = spaces[HPXML::LocationConditionedSpace].thermalZone.get

    get_hpxml_hvac_systems(hpxml_bldg).each do |hvac_system|
      next if hvac_system[:cooling].nil?
      next unless hvac_system[:cooling].is_a? HPXML::CoolingSystem

      cooling_system = hvac_system[:cooling]
      heating_system = hvac_system[:heating]

      check_distribution_system(cooling_system, cooling_system.cooling_system_type)

      hvac_sequential_load_fracs = {}

      # Calculate cooling sequential load fractions
      hvac_sequential_load_fracs[:clg] = calc_sequential_load_fractions(cooling_system.fraction_cool_load_served.to_f, hvac_remaining_load_fracs[:clg], hvac_season_days[:clg])
      hvac_remaining_load_fracs[:clg] -= cooling_system.fraction_cool_load_served.to_f

      # Calculate heating sequential load fractions
      if not heating_system.nil?
        hvac_sequential_load_fracs[:htg] = calc_sequential_load_fractions(heating_system.fraction_heat_load_served, hvac_remaining_load_fracs[:htg], hvac_season_days[:htg])
        hvac_remaining_load_fracs[:htg] -= heating_system.fraction_heat_load_served
      elsif cooling_system.has_integrated_heating
        hvac_sequential_load_fracs[:htg] = calc_sequential_load_fractions(cooling_system.integrated_heating_system_fraction_heat_load_served, hvac_remaining_load_fracs[:htg], hvac_season_days[:htg])
        hvac_remaining_load_fracs[:htg] -= cooling_system.integrated_heating_system_fraction_heat_load_served
      else
        hvac_sequential_load_fracs[:htg] = [0]
      end

      sys_id = cooling_system.id
      case cooling_system.cooling_system_type
      when HPXML::HVACTypeCentralAirConditioner, HPXML::HVACTypeRoomAirConditioner,
           HPXML::HVACTypeMiniSplitAirConditioner, HPXML::HVACTypePTAC
        airloop_map[sys_id] = apply_air_source_hvac_systems(runner, model, weather, hpxml_bldg, hpxml_header, cooling_system, heating_system,
                                                            hvac_sequential_load_fracs, conditioned_zone, hvac_unavailable_periods, schedules_file)
      when HPXML::HVACTypeEvaporativeCooler
        airloop_map[sys_id] = apply_evaporative_cooler(model, hpxml_bldg, cooling_system, hvac_sequential_load_fracs, conditioned_zone, hvac_unavailable_periods)
      end
    end
  end

  # Adds any HPXML Heating Systems to the OpenStudio model.
  #
  # @param runner [OpenStudio::Measure::OSRunner] Object typically used to display warnings
  # @param model [OpenStudio::Model::Model] OpenStudio Model object
  # @param weather [WeatherFile] Weather object containing EPW information
  # @param spaces [Hash] Map of HPXML locations => OpenStudio Space objects
  # @param hpxml_bldg [HPXML::Building] HPXML Building object representing an individual dwelling unit
  # @param hpxml_header [HPXML::Header] HPXML Header object (one per HPXML file)
  # @param schedules_file [SchedulesFile] SchedulesFile wrapper class instance of detailed schedule files
  # @param airloop_map [Hash] Map of HPXML System ID => OpenStudio AirLoopHVAC (or ZoneHVACFourPipeFanCoil or ZoneHVACBaseboardConvectiveWater) objects
  # @param hvac_season_days [Hash] Map of htg/clg => Array of 365 days with 1s during the heating/cooling season and 0s otherwise
  # @param hvac_unavailable_periods [Hash] Map of htg/clg => HPXML::UnavailablePeriods for heating/cooling
  # @param hvac_remaining_load_fracs [Hash] Map of htg/clg => Fraction of heating/cooling load that has not yet been met
  # @return [OpenStudio::Model::ModelObject] Heat pump separate backup heating system equipment object
  def self.apply_heating_system(runner, model, weather, spaces, hpxml_bldg, hpxml_header, schedules_file, airloop_map,
                                hvac_season_days, hvac_unavailable_periods, hvac_remaining_load_fracs)
    conditioned_zone = spaces[HPXML::LocationConditionedSpace].thermalZone.get
    hp_backup_obj = nil

    get_hpxml_hvac_systems(hpxml_bldg).each do |hvac_system|
      next if hvac_system[:heating].nil?
      next unless hvac_system[:heating].is_a? HPXML::HeatingSystem

      cooling_system = hvac_system[:cooling]
      heating_system = hvac_system[:heating]

      check_distribution_system(heating_system, heating_system.heating_system_type)

      if (heating_system.heating_system_type == HPXML::HVACTypeFurnace) && (not cooling_system.nil?)
        next # Already processed combined AC+furnace
      end

      hvac_sequential_load_fracs = {}

      # Calculate heating sequential load fractions
      if heating_system.is_heat_pump_backup_system
        # Heating system will be last in the EquipmentList and should meet entirety of
        # remaining load during the heating season.
        hvac_sequential_load_fracs[:htg] = hvac_season_days[:htg].map(&:to_f)
        if not heating_system.fraction_heat_load_served.nil?
          fail 'Heat pump backup system cannot have a fraction heat load served specified.'
        end
      else
        hvac_sequential_load_fracs[:htg] = calc_sequential_load_fractions(heating_system.fraction_heat_load_served, hvac_remaining_load_fracs[:htg], hvac_season_days[:htg])
        hvac_remaining_load_fracs[:htg] -= heating_system.fraction_heat_load_served
      end

      sys_id = heating_system.id
      case heating_system.heating_system_type
      when HPXML::HVACTypeFurnace
        airloop_map[sys_id] = apply_air_source_hvac_systems(runner, model, weather, hpxml_bldg, hpxml_header, nil, heating_system,
                                                            hvac_sequential_load_fracs, conditioned_zone, hvac_unavailable_periods, schedules_file)
      when HPXML::HVACTypeBoiler
        airloop_map[sys_id] = apply_boiler(runner, model, heating_system, hvac_sequential_load_fracs, conditioned_zone, hvac_unavailable_periods)
      when HPXML::HVACTypeElectricResistance
        apply_electric_baseboard(model, heating_system, hvac_sequential_load_fracs, conditioned_zone, hvac_unavailable_periods)
      when HPXML::HVACTypeStove, HPXML::HVACTypeSpaceHeater, HPXML::HVACTypeWallFurnace,
           HPXML::HVACTypeFloorFurnace, HPXML::HVACTypeFireplace
        apply_unit_heater(model, heating_system, hvac_sequential_load_fracs, conditioned_zone, hvac_unavailable_periods)
      end

      next unless heating_system.is_heat_pump_backup_system

      # Store OS object for later use
      hp_backup_obj = model.getZoneHVACEquipmentLists.find { |el| el.thermalZone == conditioned_zone }.equipment[-1]
    end
    return hp_backup_obj
  end

  # Adds any HPXML Heat Pumps to the OpenStudio model.
  #
  # @param runner [OpenStudio::Measure::OSRunner] Object typically used to display warnings
  # @param model [OpenStudio::Model::Model] OpenStudio Model object
  # @param weather [WeatherFile] Weather object containing EPW information
  # @param spaces [Hash] Map of HPXML locations => OpenStudio Space objects
  # @param hpxml_bldg [HPXML::Building] HPXML Building object representing an individual dwelling unit
  # @param hpxml_header [HPXML::Header] HPXML Header object (one per HPXML file)
  # @param schedules_file [SchedulesFile] SchedulesFile wrapper class instance of detailed schedule files
  # @param airloop_map [Hash] Map of HPXML System ID => OpenStudio AirLoopHVAC (or ZoneHVACFourPipeFanCoil or ZoneHVACBaseboardConvectiveWater) objects
  # @param hvac_season_days [Hash] Map of htg/clg => Array of 365 days with 1s during the heating/cooling season and 0s otherwise
  # @param hvac_unavailable_periods [Hash] Map of htg/clg => HPXML::UnavailablePeriods for heating/cooling
  # @param hvac_remaining_load_fracs [Hash] Map of htg/clg => Fraction of heating/cooling load that has not yet been met
  # @param hp_backup_obj [OpenStudio::Model::ModelObject] Heat pump separate backup heating system equipment object
  # @return [nil]
  def self.apply_heat_pump(runner, model, weather, spaces, hpxml_bldg, hpxml_header, schedules_file, airloop_map,
                           hvac_season_days, hvac_unavailable_periods, hvac_remaining_load_fracs, hp_backup_obj)
    conditioned_zone = spaces[HPXML::LocationConditionedSpace].thermalZone.get

    get_hpxml_hvac_systems(hpxml_bldg).each do |hvac_system|
      next if hvac_system[:cooling].nil?
      next unless hvac_system[:cooling].is_a? HPXML::HeatPump

      heat_pump = hvac_system[:cooling]

      check_distribution_system(heat_pump, heat_pump.heat_pump_type)

      hvac_sequential_load_fracs = {}

      # Calculate heating sequential load fractions
      hvac_sequential_load_fracs[:htg] = calc_sequential_load_fractions(heat_pump.fraction_heat_load_served, hvac_remaining_load_fracs[:htg], hvac_season_days[:htg])
      hvac_remaining_load_fracs[:htg] -= heat_pump.fraction_heat_load_served

      # Calculate cooling sequential load fractions
      hvac_sequential_load_fracs[:clg] = calc_sequential_load_fractions(heat_pump.fraction_cool_load_served, hvac_remaining_load_fracs[:clg], hvac_season_days[:clg])
      hvac_remaining_load_fracs[:clg] -= heat_pump.fraction_cool_load_served

      sys_id = heat_pump.id
      case heat_pump.heat_pump_type
      when HPXML::HVACTypeHeatPumpWaterLoopToAir
        airloop_map[sys_id] = apply_water_loop_to_air_heat_pump(model, heat_pump, hvac_sequential_load_fracs, conditioned_zone, hvac_unavailable_periods)
      when HPXML::HVACTypeHeatPumpAirToAir, HPXML::HVACTypeHeatPumpMiniSplit,
           HPXML::HVACTypeHeatPumpPTHP, HPXML::HVACTypeHeatPumpRoom
        airloop_map[sys_id] = apply_air_source_hvac_systems(runner, model, weather, hpxml_bldg, hpxml_header, heat_pump, heat_pump,
                                                            hvac_sequential_load_fracs, conditioned_zone, hvac_unavailable_periods, schedules_file)
      when HPXML::HVACTypeHeatPumpGroundToAir
        airloop_map[sys_id] = apply_ground_source_heat_pump(runner, model, weather, hpxml_bldg, hpxml_header, heat_pump,
                                                            hvac_sequential_load_fracs, conditioned_zone, hvac_unavailable_periods)
      end

      next if heat_pump.backup_system.nil?

      equipment_list = model.getZoneHVACEquipmentLists.find { |el| el.thermalZone == conditioned_zone }

      # Set priority to be last (i.e., after the heat pump that it is backup for)
      equipment_list.setHeatingPriority(hp_backup_obj, 99)
      equipment_list.setCoolingPriority(hp_backup_obj, 99)
    end
  end

  # Adds the HPXML air-source hvac system (central/minisplit/room ACs or HPs, furnace, etc.) to the OpenStudio model.
  #
  # @param runner [OpenStudio::Measure::OSRunner] Object typically used to display warnings
  # @param model [OpenStudio::Model::Model] OpenStudio Model object
  # @param weather [WeatherFile] Weather object containing EPW information
  # @param hpxml_bldg [HPXML::Building] HPXML Building object representing an individual dwelling unit
  # @param hpxml_header [HPXML::Header] HPXML Header object (one per HPXML file)
  # @param cooling_system [HPXML::CoolingSystem or HPXML::HeatPump] The HPXML cooling system or heat pump of interest
  # @param heating_system [HPXML::HeatingSystem or HPXML::HeatPump] The HPXML heating system or heat pump of interest
  # @param hvac_sequential_load_fracs [Hash<Array<Double>>] Map of htg/clg => Array of daily fractions of remaining heating/cooling load to be met by the HVAC system
  # @param control_zone [OpenStudio::Model::ThermalZone] Conditioned space thermal zone
  # @param hvac_unavailable_periods [Hash] Map of htg/clg => HPXML::UnavailablePeriods for heating/cooling
  # @param schedules_file [SchedulesFile] SchedulesFile wrapper class instance of detailed schedule files
  # @return [OpenStudio::Model::AirLoopHVAC] The newly created air loop hvac object
  def self.apply_air_source_hvac_systems(runner, model, weather, hpxml_bldg, hpxml_header, cooling_system, heating_system,
                                         hvac_sequential_load_fracs, control_zone, hvac_unavailable_periods, schedules_file)
    if not cooling_system.nil?
      clg_ap = cooling_system.additional_properties
    end
    if not heating_system.nil?
      htg_ap = heating_system.additional_properties
    end

    if (not cooling_system.nil?)
      has_deadband_control = hpxml_header.hvac_onoff_thermostat_deadband.to_f > 0.0
      # Error-checking
      if has_deadband_control
        if not [HPXML::HVACCompressorTypeSingleStage, HPXML::HVACCompressorTypeTwoStage].include? cooling_system.compressor_type
          # Throw error and stop simulation, because the setpoint schedule is already shifted, user will get wrong results otherwise.
          runner.registerError('On-off thermostat deadband currently is only supported for single speed or two speed air source systems.')
        end
        if hpxml_bldg.building_construction.number_of_units > 1
          # Throw error and stop simulation
          runner.registerError('NumberofUnits greater than 1 is not supported for on-off thermostat deadband.')
        end
      end
    else
      has_deadband_control = false
    end

    is_heatpump = false
    if not cooling_system.nil?
      if cooling_system.is_a? HPXML::HeatPump
        is_heatpump = true
        case cooling_system.heat_pump_type
        when HPXML::HVACTypeHeatPumpAirToAir
          obj_name = Constants::ObjectTypeAirSourceHeatPump
        when HPXML::HVACTypeHeatPumpMiniSplit
          obj_name = Constants::ObjectTypeMiniSplitHeatPump
        when HPXML::HVACTypeHeatPumpPTHP
          obj_name = Constants::ObjectTypePTHP
          fan_watts_per_cfm = 0.0
        when HPXML::HVACTypeHeatPumpRoom
          obj_name = Constants::ObjectTypeRoomHP
          fan_watts_per_cfm = 0.0
        else
          fail "Unexpected heat pump type: #{cooling_system.heat_pump_type}."
        end
      elsif cooling_system.is_a? HPXML::CoolingSystem
        case cooling_system.cooling_system_type
        when HPXML::HVACTypeCentralAirConditioner
          if heating_system.nil?
            obj_name = Constants::ObjectTypeCentralAirConditioner
          else
            obj_name = Constants::ObjectTypeCentralAirConditionerAndFurnace
            # error checking for fan motor type
            if (not cooling_system.fan_motor_type.nil?) && (not heating_system.fan_motor_type.nil?) && (cooling_system.fan_motor_type != heating_system.fan_motor_type)
              fail "Fan motor types for heating system '#{heating_system.id}' (#{heating_system.fan_motor_type}) and cooling system '#{cooling_system.id}' (#{cooling_system.fan_motor_type}) are attached to a single distribution system and therefore must be the same."
            end
            # error checking for fan power
            if (not cooling_system.fan_watts_per_cfm.nil?) && (not heating_system.fan_watts_per_cfm.nil?) && (cooling_system.fan_watts_per_cfm != heating_system.fan_watts_per_cfm)
              fail "Fan powers for heating system '#{heating_system.id}' (#{heating_system.fan_watts_per_cfm} W/cfm) and cooling system '#{cooling_system.id}' (#{cooling_system.fan_watts_per_cfm} W/cfm) are attached to a single distribution system and therefore must be the same."
            end
          end
        when HPXML::HVACTypeRoomAirConditioner, HPXML::HVACTypePTAC
          fan_watts_per_cfm = 0.0
          if cooling_system.cooling_system_type == HPXML::HVACTypeRoomAirConditioner
            obj_name = Constants::ObjectTypeRoomAC
          else
            obj_name = Constants::ObjectTypePTAC
          end
        when HPXML::HVACTypeMiniSplitAirConditioner
          obj_name = Constants::ObjectTypeMiniSplitAirConditioner
        else
          fail "Unexpected cooling system type: #{cooling_system.cooling_system_type}."
        end
      end
    elsif (heating_system.is_a? HPXML::HeatingSystem) && (heating_system.heating_system_type == HPXML::HVACTypeFurnace)
      obj_name = Constants::ObjectTypeFurnace
    else
      fail "Unexpected heating system type: #{heating_system.heating_system_type}, expect central air source hvac systems."
    end
    if fan_watts_per_cfm.nil?
      if (not cooling_system.nil?) && (not cooling_system.fan_watts_per_cfm.nil?)
        fan_watts_per_cfm = cooling_system.fan_watts_per_cfm
      else
        fan_watts_per_cfm = heating_system.fan_watts_per_cfm
      end
    end

    # Calculate fan heating/cooling airflow rates at all speeds
    fan_cfms = []
    if not cooling_system.nil?
      clg_cfm = clg_ap.cooling_actual_airflow_cfm
      clg_ap.cool_capacity_ratios.each do |capacity_ratio|
        fan_cfms << clg_cfm * capacity_ratio
      end
      if (cooling_system.is_a? HPXML::CoolingSystem) && cooling_system.has_integrated_heating
        htg_cfm = cooling_system.integrated_heating_system_airflow_cfm
        fan_cfms << htg_cfm
      end
    end
    if not heating_system.nil?
      if is_heatpump
        htg_cfm = htg_ap.heating_actual_airflow_cfm
        htg_ap.heat_capacity_ratios.each do |capacity_ratio|
          fan_cfms << htg_cfm * capacity_ratio
        end
      else
        htg_cfm = htg_ap.heating_actual_airflow_cfm
        fan_cfms << htg_cfm
      end
    end

    if not cooling_system.nil?
      # Cooling Coil
      clg_coil = create_dx_cooling_coil(model, obj_name, cooling_system, weather.data.AnnualMaxDrybulb, has_deadband_control)
      if (cooling_system.is_a? HPXML::CoolingSystem) && cooling_system.has_integrated_heating
        htg_coil = Model.add_coil_heating(
          model,
          name: "#{obj_name} htg coil",
          efficiency: cooling_system.integrated_heating_system_efficiency_percent,
          capacity: UnitConversions.convert(cooling_system.integrated_heating_system_capacity, 'Btu/hr', 'W'),
          fuel_type: cooling_system.integrated_heating_system_fuel
        )
        htg_coil.additionalProperties.setFeature('HPXML_ID', cooling_system.id) # Used by reporting measure
      end
    end

    if not heating_system.nil?
      if is_heatpump
        supp_max_temp = htg_ap.supp_max_temp

        # Heating Coil
        htg_coil = create_dx_heating_coil(model, obj_name, heating_system, weather.data.AnnualMinDrybulb, has_deadband_control)

        # Supplemental Heating Coil
        htg_supp_coil = create_heat_pump_supplemental_heating_coil(model, obj_name, heating_system, hpxml_header, runner, hpxml_bldg)
      else
        # Heating Coil
        htg_coil = Model.add_coil_heating(
          model,
          name: "#{obj_name} htg coil",
          efficiency: heating_system.heating_efficiency_afue,
          capacity: UnitConversions.convert(heating_system.heating_capacity, 'Btu/hr', 'W'),
          fuel_type: heating_system.heating_system_fuel,
          off_cycle_gas_load: UnitConversions.convert(heating_system.pilot_light_btuh.to_f, 'Btu/hr', 'W')
        )
        htg_coil.additionalProperties.setFeature('HPXML_ID', heating_system.id) # Used by reporting measure
        htg_coil.additionalProperties.setFeature('IsHeatPumpBackup', heating_system.is_heat_pump_backup_system) # Used by reporting measure
      end
    end

    # Fan
    hvac_system = cooling_system.nil? ? heating_system : cooling_system
    fan = create_supply_fan(model, obj_name, fan_watts_per_cfm, fan_cfms, hvac_system)
    if heating_system.is_a?(HPXML::HeatPump) && (not heating_system.backup_system.nil?) && (not htg_ap.hp_min_temp.nil?)
      # Disable blower fan power below compressor lockout temperature if separate backup heating system
      add_fan_power_ems_program(model, fan, htg_ap.hp_min_temp)
    end
    if (not cooling_system.nil?) && (not heating_system.nil?) && (cooling_system == heating_system)
      add_fan_pump_disaggregation_ems_program(model, fan, htg_coil, clg_coil, htg_supp_coil, cooling_system)
    else
      if not cooling_system.nil?
        if cooling_system.has_integrated_heating
          add_fan_pump_disaggregation_ems_program(model, fan, htg_coil, clg_coil, nil, cooling_system)
        else
          add_fan_pump_disaggregation_ems_program(model, fan, nil, clg_coil, nil, cooling_system)
        end
      end
      if not heating_system.nil?
        if heating_system.is_heat_pump_backup_system
          add_fan_pump_disaggregation_ems_program(model, fan, nil, nil, htg_coil, heating_system)
        else
          add_fan_pump_disaggregation_ems_program(model, fan, htg_coil, nil, htg_supp_coil, heating_system)
        end
      end
    end

    # Unitary System
    air_loop_unitary = create_air_loop_unitary_system(model, obj_name, fan, htg_coil, clg_coil, htg_supp_coil, htg_cfm, clg_cfm, supp_max_temp)

    # Unitary System Performance
    if (not clg_ap.nil?) && (clg_ap.cool_capacity_ratios.size > 1)
      perf = OpenStudio::Model::UnitarySystemPerformanceMultispeed.new(model)
      perf.setSingleModeOperation(false)
      for speed in 1..clg_ap.cool_capacity_ratios.size
        if is_heatpump
          f = OpenStudio::Model::SupplyAirflowRatioField.new(htg_ap.heat_capacity_ratios[speed - 1], clg_ap.cool_capacity_ratios[speed - 1])
        else
          f = OpenStudio::Model::SupplyAirflowRatioField.fromCoolingRatio(clg_ap.cool_capacity_ratios[speed - 1])
        end
        perf.addSupplyAirflowRatioField(f)
      end
      air_loop_unitary.setDesignSpecificationMultispeedObject(perf)
    end

    # Air Loop
    air_loop = create_air_loop(model, obj_name, air_loop_unitary, control_zone, hvac_sequential_load_fracs, [htg_cfm.to_f, clg_cfm.to_f].max, heating_system, hvac_unavailable_periods)

    add_backup_staging_ems_program(model, air_loop_unitary, htg_supp_coil, control_zone, htg_coil)
    apply_installation_quality_ems_program(model, heating_system, cooling_system, air_loop_unitary, htg_coil, clg_coil, control_zone)

    # supp coil control in staging EMS
    add_two_speed_staging_ems_program(model, air_loop_unitary, htg_supp_coil, control_zone, has_deadband_control, cooling_system)

    add_supplemental_coil_ems_program(model, htg_supp_coil, control_zone, htg_coil, has_deadband_control, cooling_system)

    add_variable_speed_power_ems_program(runner, model, air_loop_unitary, control_zone, heating_system, cooling_system, htg_supp_coil, clg_coil, htg_coil, schedules_file)

    if is_heatpump
      ems_program = apply_defrost_ems_program(model, htg_coil, control_zone.spaces[0], cooling_system, hpxml_bldg.building_construction.number_of_units)
      if cooling_system.pan_heater_watts.to_f > 0
        apply_pan_heater_ems_program(model, ems_program, htg_coil, control_zone.spaces[0], cooling_system, hvac_unavailable_periods[:htg])
      end
    end
    return air_loop
  end

  # Adds the HPXML evaporative cooler system to the OpenStudio model.
  #
  # @param model [OpenStudio::Model::Model] OpenStudio Model object
  # @param hpxml_bldg [HPXML::Building] HPXML Building object representing an individual dwelling unit
  # @param cooling_system [HPXML::CoolingSystem or HPXML::HeatPump] The HPXML cooling system or heat pump of interest
  # @param hvac_sequential_load_fracs [Hash<Array<Double>>] Map of htg/clg => Array of daily fractions of remaining heating/cooling load to be met by the HVAC system
  # @param control_zone [OpenStudio::Model::ThermalZone] Conditioned space thermal zone
  # @param hvac_unavailable_periods [Hash] Map of htg/clg => HPXML::UnavailablePeriods for heating/cooling
  # @return [OpenStudio::Model::AirLoopHVAC] The newly created air loop hvac object
  def self.apply_evaporative_cooler(model, hpxml_bldg, cooling_system, hvac_sequential_load_fracs, control_zone, hvac_unavailable_periods)
    obj_name = Constants::ObjectTypeEvaporativeCooler

    clg_ap = cooling_system.additional_properties
    clg_cfm = clg_ap.cooling_actual_airflow_cfm
    unit_multiplier = hpxml_bldg.building_construction.number_of_units

    # Evap Cooler
    evap_cooler = OpenStudio::Model::EvaporativeCoolerDirectResearchSpecial.new(model, model.alwaysOnDiscreteSchedule)
    evap_cooler.setName(obj_name)
    evap_cooler.setCoolerEffectiveness(clg_ap.effectiveness)
    evap_cooler.setEvaporativeOperationMinimumDrybulbTemperature(0) # relax limitation to open evap cooler for any potential cooling
    evap_cooler.setEvaporativeOperationMaximumLimitWetbulbTemperature(50) # relax limitation to open evap cooler for any potential cooling
    evap_cooler.setEvaporativeOperationMaximumLimitDrybulbTemperature(50) # relax limitation to open evap cooler for any potential cooling
    evap_cooler.setPrimaryAirDesignFlowRate(UnitConversions.convert(clg_cfm, 'cfm', 'm^3/s'))
    evap_cooler.additionalProperties.setFeature('HPXML_ID', cooling_system.id) # Used by reporting measure

    # Air Loop
    air_loop = create_air_loop(model, obj_name, evap_cooler, control_zone, hvac_sequential_load_fracs, clg_cfm, nil, hvac_unavailable_periods)

    # Fan
    fan_watts_per_cfm = [2.79 * (clg_cfm / unit_multiplier)**-0.29, 0.6].min # W/cfm; fit of efficacy to air flow from the CEC listed equipment
    fan = create_supply_fan(model, obj_name, fan_watts_per_cfm, [clg_cfm], cooling_system)
    fan.addToNode(air_loop.supplyInletNode)
    add_fan_pump_disaggregation_ems_program(model, fan, nil, evap_cooler, nil, cooling_system)

    # Outdoor air intake system
    oa_intake_controller = OpenStudio::Model::ControllerOutdoorAir.new(model)
    oa_intake_controller.setName("#{air_loop.name} OA Controller")
    oa_intake_controller.setMinimumLimitType('FixedMinimum')
    oa_intake_controller.resetEconomizerMinimumLimitDryBulbTemperature
    oa_intake_controller.setMinimumFractionofOutdoorAirSchedule(model.alwaysOnDiscreteSchedule)
    oa_intake_controller.setMaximumOutdoorAirFlowRate(UnitConversions.convert(clg_cfm, 'cfm', 'm^3/s'))

    oa_intake = OpenStudio::Model::AirLoopHVACOutdoorAirSystem.new(model, oa_intake_controller)
    oa_intake.setName("#{air_loop.name} OA System")
    oa_intake.addToNode(air_loop.supplyInletNode)

    # air handler controls
    # setpoint follows OAT WetBulb
    evap_stpt_manager = OpenStudio::Model::SetpointManagerFollowOutdoorAirTemperature.new(model)
    evap_stpt_manager.setName('Follow OATwb')
    evap_stpt_manager.setReferenceTemperatureType('OutdoorAirWetBulb')
    evap_stpt_manager.setOffsetTemperatureDifference(0.0)
    evap_stpt_manager.addToNode(air_loop.supplyOutletNode)

    return air_loop
  end

  # Adds the HPXML ground-source heat pump system to the OpenStudio model.
  #
  # @param runner [OpenStudio::Measure::OSRunner] Object typically used to display warnings
  # @param model [OpenStudio::Model::Model] OpenStudio Model object
  # @param weather [WeatherFile] Weather object containing EPW information
  # @param hpxml_bldg [HPXML::Building] HPXML Building object representing an individual dwelling unit
  # @param hpxml_header [HPXML::Header] HPXML Header object (one per HPXML file)
  # @param heat_pump [HPXML::HeatPump] The HPXML heat pump of interest
  # @param hvac_sequential_load_fracs [Hash<Array<Double>>] Map of htg/clg => Array of daily fractions of remaining heating/cooling load to be met by the HVAC system
  # @param control_zone [OpenStudio::Model::ThermalZone] Conditioned space thermal zone
  # @param hvac_unavailable_periods [Hash] Map of htg/clg => HPXML::UnavailablePeriods for heating/cooling
  # @return [OpenStudio::Model::AirLoopHVAC] The newly created air loop hvac object
  def self.apply_ground_source_heat_pump(runner, model, weather, hpxml_bldg, hpxml_header, heat_pump,
                                         hvac_sequential_load_fracs, control_zone, hvac_unavailable_periods)

    unit_multiplier = hpxml_bldg.building_construction.number_of_units
    if unit_multiplier > 1
      # FUTURE: Figure out how to allow this. If we allow it, update docs and hpxml_translator_test.rb too.
      # https://github.com/NREL/OpenStudio-HPXML/issues/1499
      fail 'NumberofUnits greater than 1 is not supported for ground-to-air heat pumps.'
    end

    obj_name = Constants::ObjectTypeGroundSourceHeatPump

    geothermal_loop = heat_pump.geothermal_loop
    hp_ap = heat_pump.additional_properties

    htg_cfm = hp_ap.heating_actual_airflow_cfm
    clg_cfm = hp_ap.cooling_actual_airflow_cfm
    htg_air_flow_rated = calc_rated_airflow(heat_pump.heating_capacity, hp_ap.heat_rated_cfm_per_ton, 'm^3/s')
    clg_air_flow_rated = calc_rated_airflow(heat_pump.cooling_capacity, hp_ap.cool_rated_cfm_per_ton, 'm^3/s')

    if hp_ap.frac_glycol == 0
      hp_ap.fluid_type = EPlus::FluidWater
      runner.registerWarning("Specified #{hp_ap.fluid_type} fluid type and 0 fraction of glycol, so assuming #{EPlus::FluidWater} fluid type.")
    end

    # Apply unit multiplier
    geothermal_loop.loop_flow *= unit_multiplier
    geothermal_loop.num_bore_holes *= unit_multiplier

    if [HPXML::AdvancedResearchGroundToAirHeatPumpModelTypeStandard].include? hpxml_header.ground_to_air_heat_pump_model_type
      # Cooling Coil
      clg_total_cap_curve = Model.add_curve_quad_linear(
        model,
        name: "#{obj_name} clg total cap curve",
        coeff: hp_ap.cool_cap_curve_spec[0]
      )
      clg_sens_cap_curve = Model.add_curve_quint_linear(
        model,
        name: "#{obj_name} clg sens cap curve",
        coeff: hp_ap.cool_sh_curve_spec[0]
      )
      clg_power_curve = Model.add_curve_quad_linear(
        model,
        name: "#{obj_name} clg power curve",
        coeff: hp_ap.cool_power_curve_spec[0]
      )
      clg_coil = OpenStudio::Model::CoilCoolingWaterToAirHeatPumpEquationFit.new(model, clg_total_cap_curve, clg_sens_cap_curve, clg_power_curve)
      clg_coil.setName(obj_name + ' clg coil')
      clg_coil.setRatedCoolingCoefficientofPerformance(hp_ap.cool_rated_cops[0])
      clg_coil.setNominalTimeforCondensateRemovaltoBegin(1000)
      clg_coil.setRatioofInitialMoistureEvaporationRateandSteadyStateLatentCapacity(1.5)
      clg_coil.setRatedAirFlowRate(clg_air_flow_rated)
      clg_coil.setRatedWaterFlowRate(UnitConversions.convert(geothermal_loop.loop_flow, 'gal/min', 'm^3/s'))
      clg_coil.setRatedEnteringWaterTemperature(UnitConversions.convert(80, 'F', 'C'))
      clg_coil.setRatedEnteringAirDryBulbTemperature(UnitConversions.convert(80, 'F', 'C'))
      clg_coil.setRatedEnteringAirWetBulbTemperature(UnitConversions.convert(67, 'F', 'C'))
      # TODO: Add net to gross conversion after RESNET PR: https://github.com/NREL/OpenStudio-HPXML/pull/1879
      clg_coil.setRatedTotalCoolingCapacity(UnitConversions.convert(heat_pump.cooling_capacity, 'Btu/hr', 'W'))
      clg_coil.setRatedSensibleCoolingCapacity(UnitConversions.convert(heat_pump.cooling_capacity * hp_ap.cool_rated_shr_gross, 'Btu/hr', 'W'))
      # Heating Coil
      htg_cap_curve = Model.add_curve_quad_linear(
        model,
        name: "#{obj_name} htg cap curve",
        coeff: hp_ap.heat_cap_curve_spec[0]
      )
      htg_power_curve = Model.add_curve_quad_linear(
        model,
        name: "#{obj_name} htg power curve",
        coeff: hp_ap.heat_power_curve_spec[0]
      )
      htg_coil = OpenStudio::Model::CoilHeatingWaterToAirHeatPumpEquationFit.new(model, htg_cap_curve, htg_power_curve)
      htg_coil.setName(obj_name + ' htg coil')
      htg_coil.setRatedHeatingCoefficientofPerformance(hp_ap.heat_rated_cops[0])
      htg_coil.setRatedAirFlowRate(htg_air_flow_rated)
      htg_coil.setRatedWaterFlowRate(UnitConversions.convert(geothermal_loop.loop_flow, 'gal/min', 'm^3/s'))
      htg_coil.setRatedEnteringWaterTemperature(UnitConversions.convert(60, 'F', 'C'))
      htg_coil.setRatedEnteringAirDryBulbTemperature(UnitConversions.convert(70, 'F', 'C'))
      # TODO: Add net to gross conversion after RESNET PR: https://github.com/NREL/OpenStudio-HPXML/pull/1879
      htg_coil.setRatedHeatingCapacity(UnitConversions.convert(heat_pump.heating_capacity, 'Btu/hr', 'W'))
    elsif [HPXML::AdvancedResearchGroundToAirHeatPumpModelTypeExperimental].include? hpxml_header.ground_to_air_heat_pump_model_type
      num_speeds = hp_ap.cool_capacity_ratios.size
      if heat_pump.compressor_type == HPXML::HVACCompressorTypeVariableSpeed
        plf_fplr_curve = Model.add_curve_quadratic(
          model,
          name: 'Cool-PLF-fPLR',
          coeff: [1.0, 0.0, 0.0],
          min_x: 0, max_x: 1, min_y: 0.7, max_y: 1
        )
      else
        # Derived from: https://www.e3s-conferences.org/articles/e3sconf/pdf/2018/19/e3sconf_eko-dok2018_00139.pdf
        plf_fplr_curve = Model.add_curve_cubic(
          model,
          name: 'Cool-PLF-fPLR',
          coeff: [0.4603, 1.6416, -1.8588, 0.7605],
          min_x: 0, max_x: 1, min_y: 0.7, max_y: 1
        )
      end
      clg_coil = OpenStudio::Model::CoilCoolingWaterToAirHeatPumpVariableSpeedEquationFit.new(model, plf_fplr_curve)
      clg_coil.setName(obj_name + ' clg coil')
      clg_coil.setNominalTimeforCondensatetoBeginLeavingtheCoil(1000)
      clg_coil.setInitialMoistureEvaporationRateDividedbySteadyStateACLatentCapacity(1.5)
      clg_coil.setNominalSpeedLevel(num_speeds)
      clg_coil.setRatedAirFlowRateAtSelectedNominalSpeedLevel(clg_air_flow_rated)
      clg_coil.setRatedWaterFlowRateAtSelectedNominalSpeedLevel(UnitConversions.convert(geothermal_loop.loop_flow, 'gal/min', 'm^3/s'))
      # TODO: Add net to gross conversion after RESNET PR: https://github.com/NREL/OpenStudio-HPXML/pull/1879
      clg_coil.setGrossRatedTotalCoolingCapacityAtSelectedNominalSpeedLevel(UnitConversions.convert(heat_pump.cooling_capacity, 'Btu/hr', 'W'))
      for i in 0..(num_speeds - 1)
        cap_ft_curve = Model.add_curve_biquadratic(
          model,
          name: "Cool-CAP-fT#{i + 1}",
          coeff: hp_ap.cool_cap_ft_spec[i],
          min_x: -100, max_x: 100, min_y: -100, max_y: 100
        )
        cap_faf_curve = Model.add_curve_quadratic(
          model,
          name: "Cool-CAP-fAF#{i + 1}",
          coeff: hp_ap.cool_cap_fflow_spec[i],
          min_x: 0, max_x: 2, min_y: 0, max_y: 2
        )
        cap_fwf_curve = Model.add_curve_quadratic(
          model,
          name: "Cool-CAP-fWF#{i + 1}",
          coeff: hp_ap.cool_cap_fwf_spec[i],
          min_x: 0.45, max_x: 2, min_y: 0, max_y: 2
        )
        eir_ft_curve = Model.add_curve_biquadratic(
          model,
          name: "Cool-EIR-fT#{i + 1}",
          coeff: hp_ap.cool_eir_ft_spec[i],
          min_x: -100, max_x: 100, min_y: -100, max_y: 100
        )
        eir_faf_curve = Model.add_curve_quadratic(
          model,
          name: "Cool-EIR-fAF#{i + 1}",
          coeff: hp_ap.cool_eir_fflow_spec[i],
          min_x: 0, max_x: 2, min_y: 0, max_y: 2
        )
        eir_fwf_curve = Model.add_curve_quadratic(
          model,
          name: "Cool-EIR-fWF#{i + 1}",
          coeff: hp_ap.cool_eir_fwf_spec[i],
          min_x: 0.45, max_x: 2, min_y: 0, max_y: 2
        )
        # Recoverable heat modifier as a function of indoor wet-bulb and water entering temperatures.
        waste_heat_ft = Model.add_curve_biquadratic(
          model,
          name: "WasteHeat-FT#{i + 1}",
          coeff: [1, 0, 0, 0, 0, 0]
        )
        speed = OpenStudio::Model::CoilCoolingWaterToAirHeatPumpVariableSpeedEquationFitSpeedData.new(model, cap_ft_curve, cap_faf_curve, cap_fwf_curve, eir_ft_curve, eir_faf_curve, eir_fwf_curve, waste_heat_ft)
        # TODO: Add net to gross conversion after RESNET PR: https://github.com/NREL/OpenStudio-HPXML/pull/1879
        speed.setReferenceUnitGrossRatedTotalCoolingCapacity(UnitConversions.convert(heat_pump.cooling_capacity, 'Btu/hr', 'W') * hp_ap.cool_capacity_ratios[i])
        speed.setReferenceUnitGrossRatedSensibleHeatRatio(hp_ap.cool_rated_shr_gross)
        speed.setReferenceUnitGrossRatedCoolingCOP(hp_ap.cool_rated_cops[i])
        speed.setReferenceUnitRatedAirFlowRate(UnitConversions.convert(UnitConversions.convert(heat_pump.cooling_capacity, 'Btu/hr', 'ton') * hp_ap.cool_capacity_ratios[i] * hp_ap.cool_rated_cfm_per_ton, 'cfm', 'm^3/s'))
        speed.setReferenceUnitRatedWaterFlowRate(UnitConversions.convert(geothermal_loop.loop_flow, 'gal/min', 'm^3/s') * hp_ap.cool_capacity_ratios[i])
        speed.setReferenceUnitWasteHeatFractionofInputPowerAtRatedConditions(0.0)
        clg_coil.addSpeed(speed)
      end
      if heat_pump.compressor_type == HPXML::HVACCompressorTypeVariableSpeed
        plf_fplr_curve = Model.add_curve_quadratic(
          model,
          name: 'Heat-PLF-fPLR',
          coeff: [1.0, 0.0, 0.0],
          min_x: 0, max_x: 1, min_y: 0.7, max_y: 1
        )
      else
        # Derived from: https://www.e3s-conferences.org/articles/e3sconf/pdf/2018/19/e3sconf_eko-dok2018_00139.pdf
        plf_fplr_curve = Model.add_curve_cubic(
          model,
          name: 'Heat-PLF-fPLR',
          coeff: [0.4603, 1.6416, -1.8588, 0.7605],
          min_x: 0, max_x: 1, min_y: 0.7, max_y: 1
        )
      end
      htg_coil = OpenStudio::Model::CoilHeatingWaterToAirHeatPumpVariableSpeedEquationFit.new(model, plf_fplr_curve)
      htg_coil.setName(obj_name + ' htg coil')
      htg_coil.setNominalSpeedLevel(num_speeds)
      htg_coil.setRatedAirFlowRateAtSelectedNominalSpeedLevel(htg_air_flow_rated)
      htg_coil.setRatedWaterFlowRateAtSelectedNominalSpeedLevel(UnitConversions.convert(geothermal_loop.loop_flow, 'gal/min', 'm^3/s'))
      # TODO: Add net to gross conversion after RESNET PR: https://github.com/NREL/OpenStudio-HPXML/pull/1879
      htg_coil.setRatedHeatingCapacityAtSelectedNominalSpeedLevel(UnitConversions.convert(heat_pump.heating_capacity, 'Btu/hr', 'W'))
      for i in 0..(num_speeds - 1)
        cap_ft_curve = Model.add_curve_biquadratic(
          model,
          name: "Heat-CAP-fT#{i + 1}",
          coeff: hp_ap.heat_cap_ft_spec[i],
          min_x: -100, max_x: 100, min_y: -100, max_y: 100
        )
        cap_faf_curve = Model.add_curve_quadratic(
          model,
          name: "Heat-CAP-fAF#{i + 1}",
          coeff: hp_ap.heat_cap_fflow_spec[i],
          min_x: 0, max_x: 2, min_y: 0, max_y: 2
        )
        cap_fwf_curve = Model.add_curve_quadratic(
          model,
          name: "Heat-CAP-fWF#{i + 1}",
          coeff: hp_ap.heat_cap_fwf_spec[i],
          min_x: 0.45, max_x: 2, min_y: 0, max_y: 2
        )
        eir_ft_curve = Model.add_curve_biquadratic(
          model,
          name: "Heat-EIR-fT#{i + 1}",
          coeff: hp_ap.heat_eir_ft_spec[i],
          min_x: -100, max_x: 100, min_y: -100, max_y: 100
        )
        eir_faf_curve = Model.add_curve_quadratic(
          model,
          name: "Heat-EIR-fAF#{i + 1}",
          coeff: hp_ap.heat_eir_fflow_spec[i],
          min_x: 0, max_x: 2, min_y: 0, max_y: 2
        )
        eir_fwf_curve = Model.add_curve_quadratic(
          model,
          name: "Heat-EIR-fWF#{i + 1}",
          coeff: hp_ap.heat_eir_fwf_spec[i],
          min_x: 0.45, max_x: 2, min_y: 0, max_y: 2
        )
        # Recoverable heat modifier as a function of indoor wet-bulb and water entering temperatures.
        waste_heat_ft = Model.add_curve_biquadratic(
          model,
          name: "WasteHeat-FT#{i + 1}",
          coeff: [1, 0, 0, 0, 0, 0]
        )
        speed = OpenStudio::Model::CoilHeatingWaterToAirHeatPumpVariableSpeedEquationFitSpeedData.new(model, cap_ft_curve, cap_faf_curve, cap_fwf_curve, eir_ft_curve, eir_faf_curve, eir_fwf_curve, waste_heat_ft)
        # TODO: Add net to gross conversion after RESNET PR: https://github.com/NREL/OpenStudio-HPXML/pull/1879
        speed.setReferenceUnitGrossRatedHeatingCapacity(UnitConversions.convert(heat_pump.heating_capacity, 'Btu/hr', 'W') * hp_ap.heat_capacity_ratios[i])
        speed.setReferenceUnitGrossRatedHeatingCOP(hp_ap.heat_rated_cops[i])
        speed.setReferenceUnitRatedAirFlow(UnitConversions.convert(UnitConversions.convert(heat_pump.heating_capacity, 'Btu/hr', 'ton') * hp_ap.heat_capacity_ratios[i] * hp_ap.heat_rated_cfm_per_ton, 'cfm', 'm^3/s'))
        speed.setReferenceUnitRatedWaterFlowRate(UnitConversions.convert(geothermal_loop.loop_flow, 'gal/min', 'm^3/s') * hp_ap.heat_capacity_ratios[i])
        speed.setReferenceUnitWasteHeatFractionofInputPowerAtRatedConditions(0.0)
        htg_coil.addSpeed(speed)
      end
    end
    clg_coil.additionalProperties.setFeature('HPXML_ID', heat_pump.id) # Used by reporting measure
    htg_coil.additionalProperties.setFeature('HPXML_ID', heat_pump.id) # Used by reporting measure

    # Supplemental Heating Coil
    htg_supp_coil = create_heat_pump_supplemental_heating_coil(model, obj_name, heat_pump)

    # Site Ground Temperature Undisturbed
    xing = OpenStudio::Model::SiteGroundTemperatureUndisturbedXing.new(model)
    xing.setSoilSurfaceTemperatureAmplitude1(UnitConversions.convert(weather.data.DeepGroundSurfTempAmp1, 'deltaf', 'deltac'))
    xing.setSoilSurfaceTemperatureAmplitude2(UnitConversions.convert(weather.data.DeepGroundSurfTempAmp2, 'deltaf', 'deltac'))
    xing.setPhaseShiftofTemperatureAmplitude1(weather.data.DeepGroundPhaseShiftTempAmp1)
    xing.setPhaseShiftofTemperatureAmplitude2(weather.data.DeepGroundPhaseShiftTempAmp2)

    # Ground Heat Exchanger
    ground_heat_exch_vert = OpenStudio::Model::GroundHeatExchangerVertical.new(model, xing)
    ground_heat_exch_vert.setName(obj_name + ' exchanger')
    ground_heat_exch_vert.setBoreHoleRadius(UnitConversions.convert(geothermal_loop.bore_diameter / 2.0, 'in', 'm'))
    ground_heat_exch_vert.setGroundThermalConductivity(UnitConversions.convert(hpxml_bldg.site.ground_conductivity, 'Btu/(hr*ft*R)', 'W/(m*K)'))
    ground_heat_exch_vert.setGroundThermalHeatCapacity(UnitConversions.convert(hpxml_bldg.site.ground_conductivity / hpxml_bldg.site.ground_diffusivity, 'Btu/(ft^3*F)', 'J/(m^3*K)'))
    ground_heat_exch_vert.setGroundTemperature(UnitConversions.convert(weather.data.DeepGroundAnnualTemp, 'F', 'C'))
    ground_heat_exch_vert.setGroutThermalConductivity(UnitConversions.convert(geothermal_loop.grout_conductivity, 'Btu/(hr*ft*R)', 'W/(m*K)'))
    ground_heat_exch_vert.setPipeThermalConductivity(UnitConversions.convert(geothermal_loop.pipe_conductivity, 'Btu/(hr*ft*R)', 'W/(m*K)'))
    ground_heat_exch_vert.setPipeOutDiameter(UnitConversions.convert(hp_ap.pipe_od, 'in', 'm'))
    ground_heat_exch_vert.setUTubeDistance(UnitConversions.convert(geothermal_loop.shank_spacing, 'in', 'm'))
    ground_heat_exch_vert.setPipeThickness(UnitConversions.convert((hp_ap.pipe_od - hp_ap.pipe_id) / 2.0, 'in', 'm'))
    ground_heat_exch_vert.setMaximumLengthofSimulation(1)
    ground_heat_exch_vert.setDesignFlowRate(UnitConversions.convert(geothermal_loop.loop_flow, 'gal/min', 'm^3/s'))
    ground_heat_exch_vert.setNumberofBoreHoles(geothermal_loop.num_bore_holes)
    ground_heat_exch_vert.setBoreHoleLength(UnitConversions.convert(geothermal_loop.bore_length, 'ft', 'm'))
    ground_heat_exch_vert.setBoreHoleTopDepth(2) # Consistent with G-function library
    ground_heat_exch_vert.setGFunctionReferenceRatio(ground_heat_exch_vert.boreHoleRadius.get / ground_heat_exch_vert.boreHoleLength.get) # ensure this ratio is consistent with rb/H so that g values will be taken as-is
    ground_heat_exch_vert.removeAllGFunctions
    for i in 0..(hp_ap.GSHP_G_Functions[0].size - 1)
      ground_heat_exch_vert.addGFunction(hp_ap.GSHP_G_Functions[0][i], hp_ap.GSHP_G_Functions[1][i])
    end
    xing = ground_heat_exch_vert.undisturbedGroundTemperatureModel.to_SiteGroundTemperatureUndisturbedXing.get
    xing.setSoilThermalConductivity(ground_heat_exch_vert.groundThermalConductivity.get)
    xing.setSoilSpecificHeat(ground_heat_exch_vert.groundThermalHeatCapacity.get / xing.soilDensity)
    xing.setAverageSoilSurfaceTemperature(ground_heat_exch_vert.groundTemperature.get)

    # Plant Loop
    plant_loop = Model.add_plant_loop(
      model,
      name: "#{obj_name} condenser loop",
      fluid_type: hp_ap.fluid_type,
      glycol_concentration: (hp_ap.frac_glycol * 100).to_i,
      min_temp: UnitConversions.convert(hp_ap.design_hw, 'F', 'C'),
      max_temp: 48.88889,
      max_flow_rate: UnitConversions.convert(geothermal_loop.loop_flow, 'gal/min', 'm^3/s')
    )

    plant_loop.addSupplyBranchForComponent(ground_heat_exch_vert)
    plant_loop.addDemandBranchForComponent(htg_coil)
    plant_loop.addDemandBranchForComponent(clg_coil)

    # FIXME: Workaround for https://github.com/NREL/OpenStudio/issues/5458
    # Set the fluid type again because plant_loop.addSupplyBranchForComponent(ground_heat_exch_vert) resets it to Water
    # Remove the following line if the above issue is addressed
    plant_loop.setFluidType(hp_ap.fluid_type)

    sizing_plant = plant_loop.sizingPlant
    sizing_plant.setLoopType('Condenser')
    sizing_plant.setDesignLoopExitTemperature(UnitConversions.convert(hp_ap.design_chw, 'F', 'C'))
    sizing_plant.setLoopDesignTemperatureDifference(UnitConversions.convert(hp_ap.design_delta_t, 'deltaF', 'deltaC'))

    setpoint_mgr_follow_ground_temp = OpenStudio::Model::SetpointManagerFollowGroundTemperature.new(model)
    setpoint_mgr_follow_ground_temp.setName(obj_name + ' condenser loop temp')
    setpoint_mgr_follow_ground_temp.setControlVariable('Temperature')
    setpoint_mgr_follow_ground_temp.setMaximumSetpointTemperature(48.88889)
    setpoint_mgr_follow_ground_temp.setMinimumSetpointTemperature(UnitConversions.convert(hp_ap.design_hw, 'F', 'C'))
    setpoint_mgr_follow_ground_temp.setReferenceGroundTemperatureObjectType('Site:GroundTemperature:Deep')
    setpoint_mgr_follow_ground_temp.addToNode(plant_loop.supplyOutletNode)

    # Pump
<<<<<<< HEAD
    if heat_pump.cooling_capacity > 1.0
      pump_w = heat_pump.pump_watts_per_ton * UnitConversions.convert(heat_pump.cooling_capacity, 'Btu/hr', 'ton')
    else
      pump_w = heat_pump.pump_watts_per_ton * UnitConversions.convert(heat_pump.heating_capacity, 'Btu/hr', 'ton')
    end
    if heat_pump.is_shared_system
      pump_w += heat_pump.shared_loop_watts / heat_pump.number_of_units_served.to_f
    end
=======
    pump_w = get_pump_power_watts(heat_pump)
>>>>>>> 2a8afe31
    pump_w = [pump_w, 1.0].max # prevent error if zero
    pump = Model.add_pump_variable_speed(
      model,
      name: "#{obj_name} pump",
      rated_power: pump_w
    )
    pump.addToNode(plant_loop.supplyInletNode)
    add_fan_pump_disaggregation_ems_program(model, pump, htg_coil, clg_coil, htg_supp_coil, heat_pump)

    # Pipes
    chiller_bypass_pipe = Model.add_pipe_adiabatic(model)
    plant_loop.addSupplyBranchForComponent(chiller_bypass_pipe)
    coil_bypass_pipe = Model.add_pipe_adiabatic(model)
    plant_loop.addDemandBranchForComponent(coil_bypass_pipe)
    supply_outlet_pipe = Model.add_pipe_adiabatic(model)
    supply_outlet_pipe.addToNode(plant_loop.supplyOutletNode)
    demand_inlet_pipe = Model.add_pipe_adiabatic(model)
    demand_inlet_pipe.addToNode(plant_loop.demandInletNode)
    demand_outlet_pipe = Model.add_pipe_adiabatic(model)
    demand_outlet_pipe.addToNode(plant_loop.demandOutletNode)

    # Fan
    fan_cfms = []
    hp_ap.cool_capacity_ratios.each do |capacity_ratio|
      fan_cfms << clg_cfm * capacity_ratio
    end
    hp_ap.heat_capacity_ratios.each do |capacity_ratio|
      fan_cfms << htg_cfm * capacity_ratio
    end
    fan = create_supply_fan(model, obj_name, heat_pump.fan_watts_per_cfm, fan_cfms, heat_pump)
    add_fan_pump_disaggregation_ems_program(model, fan, htg_coil, clg_coil, htg_supp_coil, heat_pump)

    # Unitary System
    air_loop_unitary = create_air_loop_unitary_system(model, obj_name, fan, htg_coil, clg_coil, htg_supp_coil, htg_cfm, clg_cfm, 40.0)
    add_pump_power_ems_program(model, pump, air_loop_unitary, heat_pump)
    if (heat_pump.compressor_type == HPXML::HVACCompressorTypeVariableSpeed) && (hpxml_header.ground_to_air_heat_pump_model_type == HPXML::AdvancedResearchGroundToAirHeatPumpModelTypeExperimental)
      add_ghp_pump_mass_flow_rate_ems_program(model, pump, control_zone, htg_coil, clg_coil)
    end

    # Air Loop
    air_loop = create_air_loop(model, obj_name, air_loop_unitary, control_zone, hvac_sequential_load_fracs, [htg_cfm, clg_cfm].max, heat_pump, hvac_unavailable_periods)

    # HVAC Installation Quality
    apply_installation_quality_ems_program(model, heat_pump, heat_pump, air_loop_unitary, htg_coil, clg_coil, control_zone)

    return air_loop
  end

  # Adds the HPXML water-loop heat pump system to the OpenStudio model.
  #
  # @param model [OpenStudio::Model::Model] OpenStudio Model object
  # @param heat_pump [HPXML::HeatPump] The HPXML heat pump of interest
  # @param hvac_sequential_load_fracs [Hash<Array<Double>>] Map of htg/clg => Array of daily fractions of remaining heating/cooling load to be met by the HVAC system
  # @param control_zone [OpenStudio::Model::ThermalZone] Conditioned space thermal zone
  # @param hvac_unavailable_periods [Hash] Map of htg/clg => HPXML::UnavailablePeriods for heating/cooling
  # @return [OpenStudio::Model::AirLoopHVAC] The newly created air loop hvac object
  def self.apply_water_loop_to_air_heat_pump(model, heat_pump, hvac_sequential_load_fracs, control_zone, hvac_unavailable_periods)
    if heat_pump.fraction_cool_load_served > 0
      # WLHPs connected to chillers or cooling towers should have already been converted to
      # central air conditioners
      fail 'WLHP model should only be called for central boilers.'
    end

    obj_name = Constants::ObjectTypeWaterLoopHeatPump

    hp_ap = heat_pump.additional_properties
    htg_cfm = hp_ap.heating_actual_airflow_cfm

    # Cooling Coil (none)
    clg_coil = nil

    # Heating Coil (model w/ constant efficiency)
    constant_biquadratic = Model.add_curve_biquadratic(
      model,
      name: 'ConstantBiquadratic',
      coeff: [1, 0, 0, 0, 0, 0]
    )
    constant_quadratic = Model.add_curve_quadratic(
      model,
      name: 'ConstantQuadratic',
      coeff: [1, 0, 0]
    )
    htg_coil = OpenStudio::Model::CoilHeatingDXSingleSpeed.new(model, model.alwaysOnDiscreteSchedule, constant_biquadratic, constant_quadratic, constant_biquadratic, constant_quadratic, constant_quadratic)
    htg_coil.setName(obj_name + ' htg coil')
    htg_coil.setRatedCOP(heat_pump.heating_efficiency_cop)
    htg_coil.setDefrostTimePeriodFraction(0.00001) # Disable defrost; avoid E+ warning w/ value of zero
    htg_coil.setMinimumOutdoorDryBulbTemperatureforCompressorOperation(-40)
    htg_coil.setRatedTotalHeatingCapacity(UnitConversions.convert(heat_pump.heating_capacity, 'Btu/hr', 'W'))
    htg_coil.setRatedAirFlowRate(htg_cfm)
    htg_coil.additionalProperties.setFeature('HPXML_ID', heat_pump.id) # Used by reporting measure

    # Supplemental Heating Coil
    htg_supp_coil = create_heat_pump_supplemental_heating_coil(model, obj_name, heat_pump)

    # Fan
    fan_power_installed = 0.0 # Use provided net COP
    fan = create_supply_fan(model, obj_name, fan_power_installed, [htg_cfm], heat_pump)
    add_fan_pump_disaggregation_ems_program(model, fan, htg_coil, clg_coil, htg_supp_coil, heat_pump)

    # Unitary System
    air_loop_unitary = create_air_loop_unitary_system(model, obj_name, fan, htg_coil, clg_coil, htg_supp_coil, htg_cfm, nil)

    # Air Loop
    air_loop = create_air_loop(model, obj_name, air_loop_unitary, control_zone, hvac_sequential_load_fracs, htg_cfm, heat_pump, hvac_unavailable_periods)

    return air_loop
  end

  # Get the outdoor unit (compressor) power (W) using regression based on (output) capacity.
  # The equation is a derived regression for the minimum circuit amp (MCA) of direct expansion compressor from 201 product datapoints (including central ACs, room ACs, and ASHPs) collected between 2023-2024.
  #
  # @param capacity [Double] Direct expansion coil rated (output) capacity [kBtu/hr].
  # @param voltage [String] '120' or '240'
  # @return [Double] Direct expansion coil rated (input) capacity (W)
  def self.get_dx_coil_power_watts_from_capacity(capacity, voltage)
    required_amperage = 0.631 * capacity + 1.615
    power = required_amperage * Float(voltage)
    return power
  end

  # Get the indoor unit (air handler) power (W).
  #
  # @param fan_watts_per_cfm [Double] Blower fan watts per cfm [W/cfm]
  # @param airflow_cfm [Double] HVAC system airflow rate [cfm]
  # @return [Double] Blower fan power [W]
  def self.get_blower_fan_power_watts(fan_watts_per_cfm, airflow_cfm)
    return 0.0 if fan_watts_per_cfm.nil? || airflow_cfm.nil?

    return fan_watts_per_cfm * airflow_cfm
  end

  # Get the boiler or GHP pump power (W).
  #
  # @param hvac_system [HPXML::HeatingSystem or HPXML::HeatPump] The HPXML HVAC system of interest
  # @return [Double] Pump power [W]
  def self.get_pump_power_watts(hvac_system)
    if hvac_system.is_a?(HPXML::HeatingSystem) && (not hvac_system.electric_auxiliary_energy.nil?)
      return hvac_system.electric_auxiliary_energy / 2.08
    elsif hvac_system.is_a?(HPXML::HeatPump) && (not hvac_system.pump_watts_per_ton.nil?)
      if hvac_system.cooling_capacity > 1.0
        return hvac_system.pump_watts_per_ton * UnitConversions.convert(hvac_system.cooling_capacity, 'Btu/hr', 'ton')
      else
        return hvac_system.pump_watts_per_ton * UnitConversions.convert(hvac_system.heating_capacity, 'Btu/hr', 'ton')
      end
    end

    return 0.0
  end

  # Returns the heating input capacity, calculated as the heating rated (output) capacity divided by the rated efficiency.
  #
  # @param heating_capacity [Double] Heating output capacity [Btu/hr]
  # @param heating_efficiency_afue [Double] Rated efficiency [AFUE]
  # @param heating_efficiency_percent [Double] Rated efficiency [Percent]
  # @return [Double] The heating input capacity [Btu/hr]
  def self.get_heating_input_capacity(heating_capacity, heating_efficiency_afue, heating_efficiency_percent)
    if not heating_efficiency_afue.nil?
      return heating_capacity / heating_efficiency_afue
    elsif not heating_efficiency_percent.nil?
      return heating_capacity / heating_efficiency_percent
    else
      return
    end
  end

  # Adds the HPXML boiler system to the OpenStudio model.
  #
  # @param runner [OpenStudio::Measure::OSRunner] Object typically used to display warnings
  # @param model [OpenStudio::Model::Model] OpenStudio Model object
  # @param heating_system [HPXML::HeatingSystem or HPXML::HeatPump] The HPXML heating system or heat pump of interest
  # @param hvac_sequential_load_fracs [Hash<Array<Double>>] Map of htg/clg => Array of daily fractions of remaining heating/cooling load to be met by the HVAC system
  # @param control_zone [OpenStudio::Model::ThermalZone] Conditioned space thermal zone
  # @param hvac_unavailable_periods [Hash] Map of htg/clg => HPXML::UnavailablePeriods for heating/cooling
  # @return [OpenStudio::Model::ZoneHVACFourPipeFanCoil or OpenStudio::Model::ZoneHVACBaseboardConvectiveWater] The newly created zone hvac object
  def self.apply_boiler(runner, model, heating_system, hvac_sequential_load_fracs, control_zone, hvac_unavailable_periods)
    obj_name = Constants::ObjectTypeBoiler
    is_condensing = false # FUTURE: Expose as input; default based on AFUE
    oat_reset_enabled = false
    oat_high = nil
    oat_low = nil
    oat_hwst_high = nil
    oat_hwst_low = nil
    design_temp = 180.0 # F

    if oat_reset_enabled
      if oat_high.nil? || oat_low.nil? || oat_hwst_low.nil? || oat_hwst_high.nil?
        runner.registerWarning('Boiler outdoor air temperature (OAT) reset is enabled but no setpoints were specified so OAT reset is being disabled.')
        oat_reset_enabled = false
      end
    end

    # Plant Loop
    plant_loop = Model.add_plant_loop(
      model,
      name: "#{obj_name} hydronic heat loop"
    )

    loop_sizing = plant_loop.sizingPlant
    loop_sizing.setLoopType('Heating')
    loop_sizing.setDesignLoopExitTemperature(UnitConversions.convert(design_temp, 'F', 'C'))
    loop_sizing.setLoopDesignTemperatureDifference(UnitConversions.convert(20.0, 'deltaF', 'deltaC'))

    # Pump
    pump_w = get_pump_power_watts(heating_system)
    pump_w = [pump_w, 1.0].max # prevent error if zero
    pump = Model.add_pump_variable_speed(
      model,
      name: "#{obj_name} hydronic pump",
      rated_power: pump_w
    )
    pump.addToNode(plant_loop.supplyInletNode)

    # Boiler
    boiler = OpenStudio::Model::BoilerHotWater.new(model)
    boiler.setName(obj_name)
    boiler.setFuelType(EPlus.fuel_type(heating_system.heating_system_fuel))
    if is_condensing
      # Convert Rated Efficiency at 80F and 1.0PLR where the performance curves are derived from to Design condition as input
      boiler_RatedHWRT = UnitConversions.convert(80.0, 'F', 'C')
      plr_Rated = 1.0
      plr_Design = 1.0
      boiler_DesignHWRT = UnitConversions.convert(design_temp - 20.0, 'F', 'C')
      # Efficiency curves are normalized using 80F return water temperature, at 0.254PLR
      condBlr_TE_Coeff = [1.058343061, 0.052650153, 0.0087272, 0.001742217, 0.00000333715, 0.000513723]
      boilerEff_Norm = heating_system.heating_efficiency_afue / (condBlr_TE_Coeff[0] - condBlr_TE_Coeff[1] * plr_Rated - condBlr_TE_Coeff[2] * plr_Rated**2 - condBlr_TE_Coeff[3] * boiler_RatedHWRT + condBlr_TE_Coeff[4] * boiler_RatedHWRT**2 + condBlr_TE_Coeff[5] * boiler_RatedHWRT * plr_Rated)
      boilerEff_Design = boilerEff_Norm * (condBlr_TE_Coeff[0] - condBlr_TE_Coeff[1] * plr_Design - condBlr_TE_Coeff[2] * plr_Design**2 - condBlr_TE_Coeff[3] * boiler_DesignHWRT + condBlr_TE_Coeff[4] * boiler_DesignHWRT**2 + condBlr_TE_Coeff[5] * boiler_DesignHWRT * plr_Design)
      boiler.setNominalThermalEfficiency(boilerEff_Design)
      boiler.setEfficiencyCurveTemperatureEvaluationVariable('EnteringBoiler')
      boiler_eff_curve = Model.add_curve_biquadratic(
        model,
        name: 'CondensingBoilerEff',
        coeff: [1.058343061, -0.052650153, -0.0087272, -0.001742217, 0.00000333715, 0.000513723],
        min_x: 0.2, max_x: 1.0, min_y: 30.0, max_y: 85.0
      )
    else
      boiler.setNominalThermalEfficiency(heating_system.heating_efficiency_afue)
      boiler.setEfficiencyCurveTemperatureEvaluationVariable('LeavingBoiler')
      boiler_eff_curve = Model.add_curve_bicubic(
        model,
        name: 'NonCondensingBoilerEff',
        coeff: [1.111720116, 0.078614078, -0.400425756, 0.0, -0.000156783, 0.009384599, 0.234257955, 1.32927e-06, -0.004446701, -1.22498e-05],
        min_x: 0.1, max_x: 1.0, min_y: 20.0, max_y: 80.0
      )
    end
    boiler.setNormalizedBoilerEfficiencyCurve(boiler_eff_curve)
    boiler.setMinimumPartLoadRatio(0.0)
    boiler.setMaximumPartLoadRatio(1.0)
    boiler.setBoilerFlowMode('LeavingSetpointModulated')
    boiler.setOptimumPartLoadRatio(1.0)
    boiler.setWaterOutletUpperTemperatureLimit(99.9)
    boiler.setOnCycleParasiticElectricLoad(0)
    boiler.setNominalCapacity(UnitConversions.convert(heating_system.heating_capacity, 'Btu/hr', 'W'))
    boiler.setOffCycleParasiticFuelLoad(UnitConversions.convert(heating_system.pilot_light_btuh.to_f, 'Btu/hr', 'W'))
    plant_loop.addSupplyBranchForComponent(boiler)
    boiler.additionalProperties.setFeature('HPXML_ID', heating_system.id) # Used by reporting measure
    boiler.additionalProperties.setFeature('IsHeatPumpBackup', heating_system.is_heat_pump_backup_system) # Used by reporting measure
    add_pump_power_ems_program(model, pump, boiler, heating_system)

    if is_condensing && oat_reset_enabled
      setpoint_manager_oar = OpenStudio::Model::SetpointManagerOutdoorAirReset.new(model)
      setpoint_manager_oar.setName(obj_name + ' outdoor reset')
      setpoint_manager_oar.setControlVariable('Temperature')
      setpoint_manager_oar.setSetpointatOutdoorLowTemperature(UnitConversions.convert(oat_hwst_low, 'F', 'C'))
      setpoint_manager_oar.setOutdoorLowTemperature(UnitConversions.convert(oat_low, 'F', 'C'))
      setpoint_manager_oar.setSetpointatOutdoorHighTemperature(UnitConversions.convert(oat_hwst_high, 'F', 'C'))
      setpoint_manager_oar.setOutdoorHighTemperature(UnitConversions.convert(oat_high, 'F', 'C'))
      setpoint_manager_oar.addToNode(plant_loop.supplyOutletNode)
    end

    supply_setpoint = Model.add_schedule_constant(
      model,
      name: "#{obj_name} hydronic heat supply setpoint",
      value: UnitConversions.convert(design_temp, 'F', 'C'),
      limits: EPlus::ScheduleTypeLimitsTemperature
    )

    setpoint_manager = OpenStudio::Model::SetpointManagerScheduled.new(model, supply_setpoint)
    setpoint_manager.setName(obj_name + ' hydronic heat loop setpoint manager')
    setpoint_manager.setControlVariable('Temperature')
    setpoint_manager.addToNode(plant_loop.supplyOutletNode)

    pipe_supply_bypass = Model.add_pipe_adiabatic(model)
    plant_loop.addSupplyBranchForComponent(pipe_supply_bypass)
    pipe_supply_outlet = Model.add_pipe_adiabatic(model)
    pipe_supply_outlet.addToNode(plant_loop.supplyOutletNode)
    pipe_demand_bypass = Model.add_pipe_adiabatic(model)
    plant_loop.addDemandBranchForComponent(pipe_demand_bypass)
    pipe_demand_inlet = Model.add_pipe_adiabatic(model)
    pipe_demand_inlet.addToNode(plant_loop.demandInletNode)
    pipe_demand_outlet = Model.add_pipe_adiabatic(model)
    pipe_demand_outlet.addToNode(plant_loop.demandOutletNode)

    bb_ua = UnitConversions.convert(heating_system.heating_capacity, 'Btu/hr', 'W') / UnitConversions.convert(UnitConversions.convert(loop_sizing.designLoopExitTemperature, 'C', 'F') - 10.0 - 95.0, 'deltaF', 'deltaC') * 3.0 # W/K
    max_water_flow = UnitConversions.convert(heating_system.heating_capacity, 'Btu/hr', 'W') / UnitConversions.convert(20.0, 'deltaF', 'deltaC') / 4.186 / 998.2 / 1000.0 * 2.0 # m^3/s

    if heating_system.distribution_system.air_type.to_s == HPXML::AirTypeFanCoil
      # Fan
      fan_cfm = RatedCFMPerTon * UnitConversions.convert(heating_system.heating_capacity, 'Btu/hr', 'ton') # CFM
      fan = create_supply_fan(model, obj_name, 0.0, [fan_cfm], heating_system) # fan energy included in above pump via Electric Auxiliary Energy (EAE)

      # Heating Coil
      htg_coil = OpenStudio::Model::CoilHeatingWater.new(model, model.alwaysOnDiscreteSchedule)
      htg_coil.setRatedCapacity(UnitConversions.convert(heating_system.heating_capacity, 'Btu/hr', 'W'))
      htg_coil.setUFactorTimesAreaValue(bb_ua)
      htg_coil.setMaximumWaterFlowRate(max_water_flow)
      htg_coil.setPerformanceInputMethod('NominalCapacity')
      htg_coil.setName(obj_name + ' htg coil')
      plant_loop.addDemandBranchForComponent(htg_coil)

      # Cooling Coil (always off)
      clg_coil = OpenStudio::Model::CoilCoolingWater.new(model, model.alwaysOffDiscreteSchedule)
      clg_coil.setName(obj_name + ' clg coil')
      clg_coil.setDesignWaterFlowRate(0.0022)
      clg_coil.setDesignAirFlowRate(1.45)
      clg_coil.setDesignInletWaterTemperature(6.1)
      clg_coil.setDesignInletAirTemperature(25.0)
      clg_coil.setDesignOutletAirTemperature(10.0)
      clg_coil.setDesignInletAirHumidityRatio(0.012)
      clg_coil.setDesignOutletAirHumidityRatio(0.008)
      plant_loop.addDemandBranchForComponent(clg_coil)

      # Fan Coil
      zone_hvac = OpenStudio::Model::ZoneHVACFourPipeFanCoil.new(model, model.alwaysOnDiscreteSchedule, fan, clg_coil, htg_coil)
      zone_hvac.setCapacityControlMethod('CyclingFan')
      zone_hvac.setName(obj_name + ' fan coil')
      zone_hvac.setMaximumSupplyAirTemperatureInHeatingMode(UnitConversions.convert(120.0, 'F', 'C'))
      zone_hvac.setHeatingConvergenceTolerance(0.001)
      zone_hvac.setMinimumSupplyAirTemperatureInCoolingMode(UnitConversions.convert(55.0, 'F', 'C'))
      zone_hvac.setMaximumColdWaterFlowRate(0.0)
      zone_hvac.setCoolingConvergenceTolerance(0.001)
      zone_hvac.setMaximumOutdoorAirFlowRate(0.0)
      zone_hvac.setMaximumSupplyAirFlowRate(UnitConversions.convert(fan_cfm, 'cfm', 'm^3/s'))
      zone_hvac.setMaximumHotWaterFlowRate(max_water_flow)
      zone_hvac.addToThermalZone(control_zone)
      add_fan_pump_disaggregation_ems_program(model, pump, zone_hvac, nil, nil, heating_system)
    else
      # Heating Coil
      htg_coil = OpenStudio::Model::CoilHeatingWaterBaseboard.new(model)
      htg_coil.setName(obj_name + ' htg coil')
      htg_coil.setConvergenceTolerance(0.001)
      htg_coil.setHeatingDesignCapacity(UnitConversions.convert(heating_system.heating_capacity, 'Btu/hr', 'W'))
      htg_coil.setUFactorTimesAreaValue(bb_ua)
      htg_coil.setMaximumWaterFlowRate(max_water_flow)
      htg_coil.setHeatingDesignCapacityMethod('HeatingDesignCapacity')
      plant_loop.addDemandBranchForComponent(htg_coil)

      # Baseboard
      zone_hvac = OpenStudio::Model::ZoneHVACBaseboardConvectiveWater.new(model, model.alwaysOnDiscreteSchedule, htg_coil)
      zone_hvac.setName(obj_name + ' baseboard')
      zone_hvac.addToThermalZone(control_zone)
      zone_hvac.additionalProperties.setFeature('IsHeatPumpBackup', heating_system.is_heat_pump_backup_system) # Used by reporting measure
      if heating_system.is_heat_pump_backup_system
        add_fan_pump_disaggregation_ems_program(model, pump, nil, nil, zone_hvac, heating_system)
      else
        add_fan_pump_disaggregation_ems_program(model, pump, zone_hvac, nil, nil, heating_system)
      end
    end

    set_sequential_load_fractions(model, control_zone, zone_hvac, hvac_sequential_load_fracs, hvac_unavailable_periods, heating_system)

    return zone_hvac
  end

  # Adds the HPXML electric baseboard system to the OpenStudio model.
  #
  # @param model [OpenStudio::Model::Model] OpenStudio Model object
  # @param heating_system [HPXML::HeatingSystem or HPXML::HeatPump] The HPXML heating system or heat pump of interest
  # @param hvac_sequential_load_fracs [Hash<Array<Double>>] Map of htg/clg => Array of daily fractions of remaining heating/cooling load to be met by the HVAC system
  # @param control_zone [OpenStudio::Model::ThermalZone] Conditioned space thermal zone
  # @param hvac_unavailable_periods [Hash] Map of htg/clg => HPXML::UnavailablePeriods for heating/cooling
  # @return [nil]
  def self.apply_electric_baseboard(model, heating_system, hvac_sequential_load_fracs, control_zone, hvac_unavailable_periods)
    obj_name = Constants::ObjectTypeElectricBaseboard

    # Baseboard
    zone_hvac = OpenStudio::Model::ZoneHVACBaseboardConvectiveElectric.new(model)
    zone_hvac.setName(obj_name)
    zone_hvac.setEfficiency(heating_system.heating_efficiency_percent)
    zone_hvac.setNominalCapacity(UnitConversions.convert(heating_system.heating_capacity, 'Btu/hr', 'W'))
    zone_hvac.addToThermalZone(control_zone)
    zone_hvac.additionalProperties.setFeature('HPXML_ID', heating_system.id) # Used by reporting measure
    zone_hvac.additionalProperties.setFeature('IsHeatPumpBackup', heating_system.is_heat_pump_backup_system) # Used by reporting measure

    set_sequential_load_fractions(model, control_zone, zone_hvac, hvac_sequential_load_fracs, hvac_unavailable_periods, heating_system)
  end

  # Adds the HPXML unit heater system (wall/floor furnace, space heater, stove, fireplace, etc.) to the OpenStudio model.
  #
  # @param model [OpenStudio::Model::Model] OpenStudio Model object
  # @param heating_system [HPXML::HeatingSystem or HPXML::HeatPump] The HPXML heating system or heat pump of interest
  # @param hvac_sequential_load_fracs [Hash<Array<Double>>] Map of htg/clg => Array of daily fractions of remaining heating/cooling load to be met by the HVAC system
  # @param control_zone [OpenStudio::Model::ThermalZone] Conditioned space thermal zone
  # @param hvac_unavailable_periods [Hash] Map of htg/clg => HPXML::UnavailablePeriods for heating/cooling
  # @return [nil]
  def self.apply_unit_heater(model, heating_system, hvac_sequential_load_fracs, control_zone, hvac_unavailable_periods)
    obj_name = Constants::ObjectTypeUnitHeater

    htg_ap = heating_system.additional_properties

    # Heating Coil
    efficiency = heating_system.heating_efficiency_afue
    efficiency = heating_system.heating_efficiency_percent if efficiency.nil?
    htg_coil = Model.add_coil_heating(
      model,
      name: "#{obj_name} htg coil",
      efficiency: efficiency,
      capacity: UnitConversions.convert(heating_system.heating_capacity, 'Btu/hr', 'W'),
      fuel_type: heating_system.heating_system_fuel,
      off_cycle_gas_load: UnitConversions.convert(heating_system.pilot_light_btuh.to_f, 'Btu/hr', 'W')
    )
    htg_coil.additionalProperties.setFeature('HPXML_ID', heating_system.id) # Used by reporting measure
    htg_coil.additionalProperties.setFeature('IsHeatPumpBackup', heating_system.is_heat_pump_backup_system) # Used by reporting measure

    # Fan
    htg_cfm = htg_ap.heating_actual_airflow_cfm
    fan_watts_per_cfm = heating_system.fan_watts / htg_cfm
    fan = create_supply_fan(model, obj_name, fan_watts_per_cfm, [htg_cfm], heating_system)
    add_fan_pump_disaggregation_ems_program(model, fan, htg_coil, nil, nil, heating_system)

    # Unitary System
    unitary_system = create_air_loop_unitary_system(model, obj_name, fan, htg_coil, nil, nil, htg_cfm, nil)
    unitary_system.setControllingZoneorThermostatLocation(control_zone)
    unitary_system.addToThermalZone(control_zone)

    set_sequential_load_fractions(model, control_zone, unitary_system, hvac_sequential_load_fracs, hvac_unavailable_periods, heating_system)
  end

  # Adds ideal air systems as needed to meet the load under certain circumstances:
  # 1. the sum of fractions load served is less than 1 and greater than 0 (e.g., room ACs serving a portion of the home's load),
  #    in which case we need the ideal system to help fully condition the thermal zone to prevent incorrect heat transfers, or
  # 2. ASHRAE 140 tests where we need heating/cooling loads.
  #
  # @param model [OpenStudio::Model::Model] OpenStudio Model object
  # @param weather [WeatherFile] Weather object containing EPW information
  # @param spaces [Hash] Map of HPXML locations => OpenStudio Space objects
  # @param hpxml_bldg [HPXML::Building] HPXML Building object representing an individual dwelling unit
  # @param hpxml_header [HPXML::Header] HPXML Header object (one per HPXML file)
  # @param hvac_season_days [Hash] Map of htg/clg => Array of 365 days with 1s during the heating/cooling season and 0s otherwise
  # @param hvac_unavailable_periods [Hash] Map of htg/clg => HPXML::UnavailablePeriods for heating/cooling
  # @param hvac_remaining_load_fracs [Hash] Map of htg/clg => Fraction of heating/cooling load that has not yet been met
  # @return [nil]
  def self.apply_ideal_air_systems(model, weather, spaces, hpxml_bldg, hpxml_header, hvac_season_days,
                                   hvac_unavailable_periods, hvac_remaining_load_fracs)
    conditioned_zone = spaces[HPXML::LocationConditionedSpace].thermalZone.get

    if hpxml_header.apply_ashrae140_assumptions && (hpxml_bldg.total_fraction_heat_load_served + hpxml_bldg.total_fraction_heat_load_served == 0.0)
      cooling_load_frac = 1.0
      heating_load_frac = 1.0
      if hpxml_header.apply_ashrae140_assumptions
        if weather.header.StateProvinceRegion.downcase == 'co'
          cooling_load_frac = 0.0
        elsif weather.header.StateProvinceRegion.downcase == 'nv'
          heating_load_frac = 0.0
        else
          fail 'Unexpected location for ASHRAE 140 run.'
        end
      end
      hvac_sequential_load_fracs = { htg: [heating_load_frac],
                                     clg: [cooling_load_frac] }
      apply_ideal_air_system(model, conditioned_zone, hvac_sequential_load_fracs, hvac_unavailable_periods)
      return
    end

    hvac_sequential_load_fracs = {}

    if (hpxml_bldg.total_fraction_heat_load_served < 1.0) && (hpxml_bldg.total_fraction_heat_load_served > 0.0)
      hvac_sequential_load_fracs[:htg] = calc_sequential_load_fractions(hvac_remaining_load_fracs[:htg] - hpxml_bldg.total_fraction_heat_load_served, hvac_remaining_load_fracs[:htg], hvac_season_days[:htg])
      hvac_remaining_load_fracs[:htg] -= (1.0 - hpxml_bldg.total_fraction_heat_load_served)
    else
      hvac_sequential_load_fracs[:htg] = [0.0]
    end

    if (hpxml_bldg.total_fraction_cool_load_served < 1.0) && (hpxml_bldg.total_fraction_cool_load_served > 0.0)
      hvac_sequential_load_fracs[:clg] = calc_sequential_load_fractions(hvac_remaining_load_fracs[:clg] - hpxml_bldg.total_fraction_cool_load_served, hvac_remaining_load_fracs[:clg], hvac_season_days[:clg])
      hvac_remaining_load_fracs[:clg] -= (1.0 - hpxml_bldg.total_fraction_cool_load_served)
    else
      hvac_sequential_load_fracs[:clg] = [0.0]
    end

    if (hvac_sequential_load_fracs[:htg].sum > 0.0) || (hvac_sequential_load_fracs[:clg].sum > 0.0)
      apply_ideal_air_system(model, conditioned_zone, hvac_sequential_load_fracs, hvac_unavailable_periods)
    end
  end

  # Adds the ideal air system to the OpenStudio model.
  #
  # @param model [OpenStudio::Model::Model] OpenStudio Model object
  # @param control_zone [OpenStudio::Model::ThermalZone] Conditioned space thermal zone
  # @param hvac_sequential_load_fracs [Hash<Array<Double>>] Map of htg/clg => Array of daily fractions of remaining heating/cooling load to be met by the HVAC system
  # @param hvac_unavailable_periods [Hash] Map of htg/clg => HPXML::UnavailablePeriods for heating/cooling
  # @return [nil]
  def self.apply_ideal_air_system(model, control_zone, hvac_sequential_load_fracs, hvac_unavailable_periods)
    obj_name = Constants::ObjectTypeIdealAirSystem

    # Ideal Air System
    ideal_air = OpenStudio::Model::ZoneHVACIdealLoadsAirSystem.new(model)
    ideal_air.setName(obj_name)
    ideal_air.setMaximumHeatingSupplyAirTemperature(50)
    ideal_air.setMinimumCoolingSupplyAirTemperature(10)
    ideal_air.setMaximumHeatingSupplyAirHumidityRatio(0.015)
    ideal_air.setMinimumCoolingSupplyAirHumidityRatio(0.01)
    if hvac_sequential_load_fracs[:htg].sum > 0
      ideal_air.setHeatingLimit('NoLimit')
    else
      ideal_air.setHeatingLimit('LimitCapacity')
      ideal_air.setMaximumSensibleHeatingCapacity(0)
    end
    if hvac_sequential_load_fracs[:clg].sum > 0
      ideal_air.setCoolingLimit('NoLimit')
    else
      ideal_air.setCoolingLimit('LimitCapacity')
      ideal_air.setMaximumTotalCoolingCapacity(0)
    end
    ideal_air.setDehumidificationControlType('None')
    ideal_air.setHumidificationControlType('None')
    ideal_air.addToThermalZone(control_zone)

    set_sequential_load_fractions(model, control_zone, ideal_air, hvac_sequential_load_fracs, hvac_unavailable_periods)
  end

  # Adds any HPXML Dehumidifiers to the OpenStudio model.
  #
  # @param runner [OpenStudio::Measure::OSRunner] Object typically used to display warnings
  # @param model [OpenStudio::Model::Model] OpenStudio Model object
  # @param spaces [Hash] Map of HPXML locations => OpenStudio Space objects
  # @param hpxml_bldg [HPXML::Building] HPXML Building object representing an individual dwelling unit
  # @param hpxml_header [HPXML::Header] HPXML Header object (one per HPXML file)
  # @return [nil]
  def self.apply_dehumidifiers(runner, model, spaces, hpxml_bldg, hpxml_header)
    dehumidifiers = hpxml_bldg.dehumidifiers
    return if dehumidifiers.size == 0

    conditioned_space = spaces[HPXML::LocationConditionedSpace]
    unit_multiplier = hpxml_bldg.building_construction.number_of_units

    dehumidifier_id = dehumidifiers[0].id # Syncs with the ReportSimulationOutput measure, which only looks at first dehumidifier ID

    if dehumidifiers.map { |d| d.rh_setpoint }.uniq.size > 1
      fail 'All dehumidifiers must have the same setpoint but multiple setpoints were specified.'
    end

    if unit_multiplier > 1
      # FUTURE: Figure out how to allow this. If we allow it, update docs and hpxml_translator_test.rb too.
      # https://github.com/NREL/OpenStudio-HPXML/issues/1499
      fail 'NumberofUnits greater than 1 is not supported for dehumidifiers.'
    end

    # Dehumidifier coefficients
    # Generic model coefficients from Winkler, Christensen, and Tomerlin (2011)
    w_coeff = [-1.162525707, 0.02271469, -0.000113208, 0.021110538, -0.0000693034, 0.000378843]
    ef_coeff = [-1.902154518, 0.063466565, -0.000622839, 0.039540407, -0.000125637, -0.000176722]
    pl_coeff = [0.90, 0.10, 0.0]

    dehumidifiers.each do |dehumidifier|
      next unless dehumidifier.energy_factor.nil?

      convert_dehumidifier_ief_to_ef(dehumidifier, w_coeff, ef_coeff)
    end

    # Combine HPXML dehumidifiers into a single EnergyPlus dehumidifier
    total_capacity = dehumidifiers.map { |d| d.capacity }.sum
    avg_energy_factor = dehumidifiers.map { |d| d.energy_factor * d.capacity }.sum / total_capacity
    total_fraction_served = dehumidifiers.map { |d| d.fraction_served }.sum

    # Apply unit multiplier
    total_capacity *= unit_multiplier

    control_zone = conditioned_space.thermalZone.get
    obj_name = Constants::ObjectTypeDehumidifier

    rh_setpoint = dehumidifiers[0].rh_setpoint * 100.0 # (EnergyPlus uses 60 for 60% RH)
    rh_setpoint_sch = Model.add_schedule_constant(
      model,
      name: "#{obj_name} rh setpoint",
      value: rh_setpoint
    )

    capacity_curve = Model.add_curve_biquadratic(
      model,
      name: 'DXDH-CAP-fT',
      coeff: w_coeff,
      min_x: -100, max_x: 100, min_y: -100, max_y: 100
    )
    energy_factor_curve = Model.add_curve_biquadratic(
      model,
      name: 'DXDH-EF-fT',
      coeff: ef_coeff,
      min_x: -100, max_x: 100, min_y: -100, max_y: 100
    )
    part_load_frac_curve = Model.add_curve_quadratic(
      model,
      name: 'DXDH-PLF-fPLR',
      coeff: pl_coeff,
      min_x: 0, max_x: 1, min_y: 0.7, max_y: 1
    )

    # Calculate air flow rate by assuming 2.75 cfm/pint/day (based on experimental test data)
    air_flow_rate = 2.75 * total_capacity

    # Humidity Setpoint
    humidistat = OpenStudio::Model::ZoneControlHumidistat.new(model)
    humidistat.setName(obj_name + ' humidistat')
    humidistat.setHumidifyingRelativeHumiditySetpointSchedule(rh_setpoint_sch)
    humidistat.setDehumidifyingRelativeHumiditySetpointSchedule(rh_setpoint_sch)
    control_zone.setZoneControlHumidistat(humidistat)

    # Availability Schedule
    dehum_unavailable_periods = Schedule.get_unavailable_periods(runner, SchedulesFile::Columns[:Dehumidifier].name, hpxml_header.unavailable_periods)
    avail_sch = ScheduleConstant.new(model, obj_name + ' schedule', 1.0, EPlus::ScheduleTypeLimitsFraction, unavailable_periods: dehum_unavailable_periods)
    avail_sch = avail_sch.schedule

    # Dehumidifier
    dehumidifier = OpenStudio::Model::ZoneHVACDehumidifierDX.new(model, capacity_curve, energy_factor_curve, part_load_frac_curve)
    dehumidifier.setName(obj_name)
    dehumidifier.setAvailabilitySchedule(avail_sch)
    dehumidifier.setRatedWaterRemoval(UnitConversions.convert(total_capacity, 'pint', 'L'))
    dehumidifier.setRatedEnergyFactor(avg_energy_factor / total_fraction_served)
    dehumidifier.setRatedAirFlowRate(UnitConversions.convert(air_flow_rate, 'cfm', 'm^3/s'))
    dehumidifier.setMinimumDryBulbTemperatureforDehumidifierOperation(10)
    dehumidifier.setMaximumDryBulbTemperatureforDehumidifierOperation(40)
    dehumidifier.addToThermalZone(control_zone)
    dehumidifier.additionalProperties.setFeature('HPXML_ID', dehumidifier_id) # Used by reporting measure

    if total_fraction_served < 1.0
      add_dehumidifier_load_adjustment_ems_program(model, dehumidifier, total_fraction_served, conditioned_space)
    end
  end

  # Adds an HPXML Ceiling Fan to the OpenStudio model.
  #
  # @param runner [OpenStudio::Measure::OSRunner] Object typically used to display warnings
  # @param model [OpenStudio::Model::Model] OpenStudio Model object
  # @param spaces [Hash] Map of HPXML locations => OpenStudio Space objects
  # @param weather [WeatherFile] Weather object containing EPW information
  # @param hpxml_bldg [HPXML::Building] HPXML Building object representing an individual dwelling unit
  # @param hpxml_header [HPXML::Header] HPXML Header object (one per HPXML file)
  # @param schedules_file [SchedulesFile] SchedulesFile wrapper class instance of detailed schedule files
  # @return [nil]
  def self.apply_ceiling_fans(runner, model, spaces, weather, hpxml_bldg, hpxml_header, schedules_file)
    if hpxml_bldg.building_occupancy.number_of_residents == 0
      # Operational calculation w/ zero occupants, zero out energy use
      return
    end
    return if hpxml_bldg.ceiling_fans.size == 0

    ceiling_fan = hpxml_bldg.ceiling_fans[0]

    obj_name = Constants::ObjectTypeCeilingFan
    hrs_per_day = 10.5 # From ANSI/RESNET/ICC 301-2022
    cfm_per_w = ceiling_fan.efficiency
    label_energy_use = ceiling_fan.label_energy_use
    count = ceiling_fan.count
    if !label_energy_use.nil? # priority if both provided
      annual_kwh = UnitConversions.convert(count * label_energy_use * hrs_per_day * 365.0, 'Wh', 'kWh')
    elsif !cfm_per_w.nil?
      medium_cfm = 3000.0 # cfm, per ANSI/RESNET/ICC 301-2019
      annual_kwh = UnitConversions.convert(count * medium_cfm / cfm_per_w * hrs_per_day * 365.0, 'Wh', 'kWh')
    end

    # Create schedule
    ceiling_fan_sch = nil
    ceiling_fan_col_name = SchedulesFile::Columns[:CeilingFan].name
    if not schedules_file.nil?
      annual_kwh *= Defaults.get_ceiling_fan_months(weather).map(&:to_f).sum(0.0) / 12.0
      ceiling_fan_design_level = schedules_file.calc_design_level_from_annual_kwh(col_name: ceiling_fan_col_name, annual_kwh: annual_kwh)
      ceiling_fan_sch = schedules_file.create_schedule_file(model, col_name: ceiling_fan_col_name)
    end
    if ceiling_fan_sch.nil?
      ceiling_fan_unavailable_periods = Schedule.get_unavailable_periods(runner, ceiling_fan_col_name, hpxml_header.unavailable_periods)
      annual_kwh *= ceiling_fan.monthly_multipliers.split(',').map(&:to_f).sum(0.0) / 12.0
      ceiling_fan_sch_obj = MonthWeekdayWeekendSchedule.new(model, obj_name + ' schedule', ceiling_fan.weekday_fractions, ceiling_fan.weekend_fractions, ceiling_fan.monthly_multipliers, EPlus::ScheduleTypeLimitsFraction, unavailable_periods: ceiling_fan_unavailable_periods)
      ceiling_fan_design_level = ceiling_fan_sch_obj.calc_design_level_from_daily_kwh(annual_kwh / 365.0)
      ceiling_fan_sch = ceiling_fan_sch_obj.schedule
    else
      runner.registerWarning("Both '#{ceiling_fan_col_name}' schedule file and weekday fractions provided; the latter will be ignored.") if !ceiling_fan.weekday_fractions.nil?
      runner.registerWarning("Both '#{ceiling_fan_col_name}' schedule file and weekend fractions provided; the latter will be ignored.") if !ceiling_fan.weekend_fractions.nil?
      runner.registerWarning("Both '#{ceiling_fan_col_name}' schedule file and monthly multipliers provided; the latter will be ignored.") if !ceiling_fan.monthly_multipliers.nil?
    end

    Model.add_electric_equipment(
      model,
      name: obj_name,
      end_use: obj_name,
      space: spaces[HPXML::LocationConditionedSpace],
      design_level: ceiling_fan_design_level,
      frac_radiant: 0.558,
      frac_latent: 0,
      frac_lost: 0,
      schedule: ceiling_fan_sch
    )
  end

  # Adds an HPXML HVAC Control to the OpenStudio model.
  #
  # @param runner [OpenStudio::Measure::OSRunner] Object typically used to display warnings
  # @param model [OpenStudio::Model::Model] OpenStudio Model object
  # @param weather [WeatherFile] Weather object containing EPW information
  # @param spaces [Hash] Map of HPXML locations => OpenStudio Space objects
  # @param hpxml_bldg [HPXML::Building] HPXML Building object representing an individual dwelling unit
  # @param hpxml_header [HPXML::Header] HPXML Header object (one per HPXML file)
  # @param schedules_file [SchedulesFile] SchedulesFile wrapper class instance of detailed schedule files
  # @return [Hash] Map of htg/clg => Array of 365 days with 1s during the heating/cooling season and 0s otherwise
  def self.apply_setpoints(runner, model, weather, spaces, hpxml_bldg, hpxml_header, schedules_file)
    return {} if hpxml_bldg.hvac_controls.size == 0

    hvac_control = hpxml_bldg.hvac_controls[0]
    conditioned_zone = spaces[HPXML::LocationConditionedSpace].thermalZone.get

    # Set 365 (or 366 for a leap year) heating/cooling day arrays based on heating/cooling seasons.
    hvac_season_days = {}
    hvac_season_days[:htg] = Calendar.get_daily_season(hpxml_header.sim_calendar_year, hvac_control.seasons_heating_begin_month, hvac_control.seasons_heating_begin_day,
                                                       hvac_control.seasons_heating_end_month, hvac_control.seasons_heating_end_day)
    hvac_season_days[:clg] = Calendar.get_daily_season(hpxml_header.sim_calendar_year, hvac_control.seasons_cooling_begin_month, hvac_control.seasons_cooling_begin_day,
                                                       hvac_control.seasons_cooling_end_month, hvac_control.seasons_cooling_end_day)
    if hvac_season_days[:htg].include?(0) || hvac_season_days[:clg].include?(0)
      runner.registerWarning('It is not possible to eliminate all HVAC energy use (e.g. crankcase/defrost energy) in EnergyPlus outside of an HVAC season.')
    end

    heating_sch = nil
    cooling_sch = nil
    year = hpxml_header.sim_calendar_year
    onoff_thermostat_ddb = hpxml_header.hvac_onoff_thermostat_deadband.to_f
    if not schedules_file.nil?
      heating_sch = schedules_file.create_schedule_file(model, col_name: SchedulesFile::Columns[:HeatingSetpoint].name)
    end
    if not schedules_file.nil?
      cooling_sch = schedules_file.create_schedule_file(model, col_name: SchedulesFile::Columns[:CoolingSetpoint].name)
    end

    # permit mixing detailed schedules with simple schedules
    if heating_sch.nil?
      htg_wd_setpoints, htg_we_setpoints = get_hvac_setpoints(:htg, hpxml_bldg, hvac_control, year, onoff_thermostat_ddb, weather)
    else
      runner.registerWarning("Both '#{SchedulesFile::Columns[:HeatingSetpoint].name}' schedule file and heating setpoint temperature provided; the latter will be ignored.") if !hvac_control.heating_setpoint_temp.nil?
    end

    if cooling_sch.nil?
      clg_wd_setpoints, clg_we_setpoints = get_hvac_setpoints(:clg, hpxml_bldg, hvac_control, year, onoff_thermostat_ddb, weather)
    else
      runner.registerWarning("Both '#{SchedulesFile::Columns[:CoolingSetpoint].name}' schedule file and cooling setpoint temperature provided; the latter will be ignored.") if !hvac_control.cooling_setpoint_temp.nil?
    end

    # only deal with deadband issue if both schedules are simple
    if heating_sch.nil? && cooling_sch.nil?
      # Ensure that we don't construct a setpoint schedule where the cooling setpoint
      # is less than the heating setpoint, which would result in an E+ error.
      #
      # Note: It's tempting to adjust the setpoints, e.g., outside of the heating/cooling seasons,
      # to prevent unmet hours being reported. This is a dangerous idea. These setpoints are used
      # by natural ventilation, Kiva initialization, and probably other things.
      warning = false
      for i in 0..(Calendar.num_days_in_year(year) - 1)
        if (hvac_season_days[:htg][i] == hvac_season_days[:clg][i]) # both (or neither) heating/cooling seasons
          htg_wkdy = htg_wd_setpoints[i].zip(clg_wd_setpoints[i]).map { |h, c| c < h ? (h + c) / 2.0 : h }
          htg_wked = htg_we_setpoints[i].zip(clg_we_setpoints[i]).map { |h, c| c < h ? (h + c) / 2.0 : h }
          clg_wkdy = htg_wd_setpoints[i].zip(clg_wd_setpoints[i]).map { |h, c| c < h ? (h + c) / 2.0 : c }
          clg_wked = htg_we_setpoints[i].zip(clg_we_setpoints[i]).map { |h, c| c < h ? (h + c) / 2.0 : c }
        elsif hvac_season_days[:htg][i] == 1 # heating only seasons; cooling has minimum of heating
          htg_wkdy = htg_wd_setpoints[i]
          htg_wked = htg_we_setpoints[i]
          clg_wkdy = htg_wd_setpoints[i].zip(clg_wd_setpoints[i]).map { |h, c| c < h ? h : c }
          clg_wked = htg_we_setpoints[i].zip(clg_we_setpoints[i]).map { |h, c| c < h ? h : c }
        elsif hvac_season_days[:clg][i] == 1 # cooling only seasons; heating has maximum of cooling
          htg_wkdy = clg_wd_setpoints[i].zip(htg_wd_setpoints[i]).map { |c, h| c < h ? c : h }
          htg_wked = clg_we_setpoints[i].zip(htg_we_setpoints[i]).map { |c, h| c < h ? c : h }
          clg_wkdy = clg_wd_setpoints[i]
          clg_wked = clg_we_setpoints[i]
        else
          fail 'HeatingSeason and CoolingSeason, when combined, must span the entire year.'
        end
        if (htg_wkdy != htg_wd_setpoints[i]) || (htg_wked != htg_we_setpoints[i]) || (clg_wkdy != clg_wd_setpoints[i]) || (clg_wked != clg_we_setpoints[i])
          warning = true
        end
        htg_wd_setpoints[i] = htg_wkdy
        htg_we_setpoints[i] = htg_wked
        clg_wd_setpoints[i] = clg_wkdy
        clg_we_setpoints[i] = clg_wked
      end

      if warning
        runner.registerWarning('HVAC setpoints have been automatically adjusted to prevent periods where the heating setpoint is greater than the cooling setpoint.')
      end
    end

    if heating_sch.nil?
      heating_setpoint = HourlyByDaySchedule.new(model, 'heating setpoint', htg_wd_setpoints, htg_we_setpoints, nil, false)
      heating_sch = heating_setpoint.schedule
    end

    if cooling_sch.nil?
      cooling_setpoint = HourlyByDaySchedule.new(model, 'cooling setpoint', clg_wd_setpoints, clg_we_setpoints, nil, false)
      cooling_sch = cooling_setpoint.schedule
    end

    # Set the setpoint schedules
    thermostat_setpoint = OpenStudio::Model::ThermostatSetpointDualSetpoint.new(model)
    thermostat_setpoint.setName("#{conditioned_zone.name} temperature setpoint")
    thermostat_setpoint.setHeatingSetpointTemperatureSchedule(heating_sch)
    thermostat_setpoint.setCoolingSetpointTemperatureSchedule(cooling_sch)
    thermostat_setpoint.setTemperatureDifferenceBetweenCutoutAndSetpoint(UnitConversions.convert(onoff_thermostat_ddb, 'deltaF', 'deltaC'))
    conditioned_zone.setThermostatSetpointDualSetpoint(thermostat_setpoint)

    return hvac_season_days
  end

  # Returns heating or cooling setpoint arrays for weekdays and weekends.
  #
  # @param mode [Symbol] Heating (:htg) or cooling (:clg)
  # @param hpxml_bldg [HPXML::Building] HPXML Building object representing an individual dwelling unit
  # @param hvac_control [HPXML::HVACControl] The HPXML HVAC control of interest
  # @param year [Integer] the calendar year
  # @param offset_db [Double] On-off thermostat deadband (F)
  # @param weather [WeatherFile] Weather object containing EPW information
  # @return [Array<Array<Double>>, Array<Array<Double>>] 365-element heating setpoints arrays for weekdays and weekends, with 24-hour setpoint values for each day (C)
  def self.get_hvac_setpoints(mode, hpxml_bldg, hvac_control, year, offset_db, weather)
    if mode == :htg
      wd_setpoints = hvac_control.weekday_heating_setpoints
      we_setpoints = hvac_control.weekend_heating_setpoints
      setpoint = hvac_control.heating_setpoint_temp
      setback = hvac_control.heating_setback_temp
      setback_hrs_per_week = hvac_control.heating_setback_hours_per_week
      setback_start_hr = hvac_control.heating_setback_start_hour
    elsif mode == :clg
      wd_setpoints = hvac_control.weekday_cooling_setpoints
      we_setpoints = hvac_control.weekend_cooling_setpoints
      setpoint = hvac_control.cooling_setpoint_temp
      setback = hvac_control.cooling_setup_temp
      setback_hrs_per_week = hvac_control.cooling_setup_hours_per_week
      setback_start_hr = hvac_control.cooling_setup_start_hour
    end

    num_days = Calendar.num_days_in_year(year)

    if wd_setpoints.nil? || we_setpoints.nil?
      # Base heating setpoint
      wd_setpoints = [[setpoint] * 24] * num_days
      # Apply heating setback?
      if not setback.nil?
        for d in 1..num_days
          for hr in setback_start_hr..setback_start_hr + Integer(setback_hrs_per_week / 7.0) - 1
            wd_setpoints[d - 1][hr % 24] = setback
          end
        end
      end
      we_setpoints = wd_setpoints.dup
    else
      # 24-hr weekday/weekend heating setpoint schedules
      wd_setpoints = [wd_setpoints.split(',').map { |i| Float(i) }] * num_days
      we_setpoints = [we_setpoints.split(',').map { |i| Float(i) }] * num_days
    end

    # Apply cooling setpoint offset due to ceiling fan?
    has_ceiling_fan = (hpxml_bldg.ceiling_fans.size > 0)
    clg_ceiling_fan_offset = hvac_control.ceiling_fan_cooling_setpoint_temp_offset
    if mode == :clg && has_ceiling_fan && (not clg_ceiling_fan_offset.nil?) && hpxml_bldg.building_occupancy.number_of_residents != 0 # If operational calculation w/ zero occupants, exclude ceiling fan setpoint adjustment
      months = Defaults.get_ceiling_fan_months(weather)
      Calendar.months_to_days(year, months).each_with_index do |operation, d|
        next if operation != 1

        wd_setpoints[d] = [wd_setpoints[d], Array.new(24, clg_ceiling_fan_offset)].transpose.map { |i| i.sum }
        we_setpoints[d] = [we_setpoints[d], Array.new(24, clg_ceiling_fan_offset)].transpose.map { |i| i.sum }
      end
    end

    # Apply thermostat offset due to onoff control
    sign = (mode == :htg ? -1 : 1)
    wd_setpoints = wd_setpoints.map { |i| i.map { |j| UnitConversions.convert(j + sign * offset_db / 2.0, 'F', 'C') } }
    we_setpoints = we_setpoints.map { |i| i.map { |j| UnitConversions.convert(j + sign * offset_db / 2.0, 'F', 'C') } }

    return wd_setpoints, we_setpoints
  end

  # Calculates heating/cooling seasons per the Building America House Simulation Protocols (BAHSP) definition.
  #
  # @param weather [WeatherFile] Weather object containing EPW information
  # @param latitude [Double] Latitude (degrees)
  # @return [Array<Integer>, Array<Integer>] Arrays of 12 months with 1s during the heating/cooling season and 0s otherwise
  def self.get_building_america_hvac_seasons(weather, latitude)
    monthly_temps = weather.data.MonthlyAvgDrybulbs
    heat_design_db = weather.design.HeatingDrybulb
    is_southern_hemisphere = (latitude < 0)

    # create basis lists with zero for every month
    cooling_season_temp_basis = Array.new(monthly_temps.length, 0.0)
    heating_season_temp_basis = Array.new(monthly_temps.length, 0.0)

    if is_southern_hemisphere
      override_heating_months = [6, 7] # July, August
      override_cooling_months = [0, 11] # December, January
    else
      override_heating_months = [0, 11] # December, January
      override_cooling_months = [6, 7] # July, August
    end

    monthly_temps.each_with_index do |temp, i|
      if temp < 66.0
        heating_season_temp_basis[i] = 1.0
      elsif temp >= 66.0
        cooling_season_temp_basis[i] = 1.0
      end

      if (override_heating_months.include? i) && (heat_design_db < 59.0)
        heating_season_temp_basis[i] = 1.0
      elsif override_cooling_months.include? i
        cooling_season_temp_basis[i] = 1.0
      end
    end

    cooling_season = Array.new(monthly_temps.length, 0.0)
    heating_season = Array.new(monthly_temps.length, 0.0)

    for i in 0..11
      # Heating overlaps with cooling at beginning of summer
      prevmonth = i - 1

      if ((heating_season_temp_basis[i] == 1.0) || ((cooling_season_temp_basis[prevmonth] == 0.0) && (cooling_season_temp_basis[i] == 1.0)))
        heating_season[i] = 1.0
      else
        heating_season[i] = 0.0
      end

      if ((cooling_season_temp_basis[i] == 1.0) || ((heating_season_temp_basis[prevmonth] == 0.0) && (heating_season_temp_basis[i] == 1.0)))
        cooling_season[i] = 1.0
      else
        cooling_season[i] = 0.0
      end
    end

    # Find the first month of cooling and add one month
    for i in 0..11
      if cooling_season[i] == 1.0
        cooling_season[i - 1] = 1.0
        break
      end
    end

    return heating_season, cooling_season
  end

  # Creates an EMS program to disable fan power below the heat pump's minimum compressor
  # operating temperature; the backup heating system will be operating instead.
  #
  # @param model [OpenStudio::Model::Model] OpenStudio Model object
  # @param fan [OpenStudio::Model::FanSystemModel] OpenStudio FanSystemModel object
  # @param hp_min_temp [Double] Minimum heat pump compressor operating temperature for heating
  # @return [nil]
  def self.add_fan_power_ems_program(model, fan, hp_min_temp)
    # Sensors
    tout_db_sensor = Model.add_ems_sensor(
      model,
      name: 'tout_db',
      output_var_or_meter_name: 'Site Outdoor Air Drybulb Temperature',
      key_name: 'Environment'
    )

    # Actuators
    fan_pressure_rise_act = Model.add_ems_actuator(
      name: "#{fan.name} pressure rise act",
      model_object: fan,
      comp_type_and_control: EPlus::EMSActuatorFanPressureRise
    )

    fan_total_efficiency_act = Model.add_ems_actuator(
      name: "#{fan.name} total efficiency act",
      model_object: fan,
      comp_type_and_control: EPlus::EMSActuatorFanTotalEfficiency
    )

    # Program
    fan_program = Model.add_ems_program(
      model,
      name: "#{fan.name} power program"
    )
    fan_program.addLine("If #{tout_db_sensor.name} < #{UnitConversions.convert(hp_min_temp, 'F', 'C').round(2)}")
    fan_program.addLine("  Set #{fan_pressure_rise_act.name} = 0")
    fan_program.addLine("  Set #{fan_total_efficiency_act.name} = 1")
    fan_program.addLine('Else')
    fan_program.addLine("  Set #{fan_pressure_rise_act.name} = NULL")
    fan_program.addLine("  Set #{fan_total_efficiency_act.name} = NULL")
    fan_program.addLine('EndIf')

    # Calling Point
    Model.add_ems_program_calling_manager(
      model,
      name: "#{fan_program.name} calling manager",
      calling_point: 'AfterPredictorBeforeHVACManagers',
      ems_programs: [fan_program]
    )
  end

  # Create EMS program to correctly account for pump power consumption based on heating object part load ratio
  # Without EMS, the pump power will vary according to the plant loop part load ratio
  # (based on flow rate) rather than the component part load ratio (based on load).
  #
  # @param model [OpenStudio::Model::Model] OpenStudio Model object
  # @param pump [OpenStudio::Model::PumpVariableSpeed] OpenStudio variable-speed pump object
  # @param heating_object [OpenStudio::Model::AirLoopHVACUnitarySystem or OpenStudio::Model::BoilerHotWater] OpenStudio unitary system object or boiler object
  # @param hvac_system [HPXML::HeatPump or HPXML::HeatingSystem] HPXML heat pump or heating system object
  # @return [nil]
  def self.add_pump_power_ems_program(model, pump, heating_object, hvac_system)
    # Sensors
    if heating_object.is_a? OpenStudio::Model::BoilerHotWater
      heating_plr_sensor = Model.add_ems_sensor(
        model,
        name: "#{heating_object.name} plr s",
        output_var_or_meter_name: 'Boiler Part Load Ratio',
        key_name: heating_object.name
      )
    elsif heating_object.is_a? OpenStudio::Model::AirLoopHVACUnitarySystem
      htg_coil = heating_object.heatingCoil.get
      clg_coil = heating_object.coolingCoil.get
      # GHP model, variable speed coils
      if htg_coil.to_CoilHeatingWaterToAirHeatPumpVariableSpeedEquationFit.is_initialized
        htg_coil = htg_coil.to_CoilHeatingWaterToAirHeatPumpVariableSpeedEquationFit.get
        clg_coil = clg_coil.to_CoilCoolingWaterToAirHeatPumpVariableSpeedEquationFit.get
        heating_plr_sensor = Model.add_ems_sensor(
          model,
          name: "#{htg_coil.name} plr s",
          output_var_or_meter_name: 'Heating Coil Part Load Ratio',
          key_name: htg_coil.name
        )
        heating_nsl_sensor = Model.add_ems_sensor(
          model,
          name: "#{htg_coil.name} nsl s",
          output_var_or_meter_name: 'Heating Coil Neighboring Speed Levels Ratio',
          key_name: htg_coil.name
        )
        heating_usl_sensor = Model.add_ems_sensor(
          model,
          name: "#{htg_coil.name} usl s",
          output_var_or_meter_name: 'Heating Coil Upper Speed Level',
          key_name: htg_coil.name
        )
        cooling_plr_sensor = Model.add_ems_sensor(
          model,
          name: "#{clg_coil.name} plr s",
          output_var_or_meter_name: 'Cooling Coil Part Load Ratio',
          key_name: clg_coil.name
        )
        cooling_nsl_sensor = Model.add_ems_sensor(
          model,
          name: "#{clg_coil.name} nsl s",
          output_var_or_meter_name: 'Cooling Coil Neighboring Speed Levels Ratio',
          key_name: clg_coil.name
        )
        cooling_usl_sensor = Model.add_ems_sensor(
          model,
          name: "#{clg_coil.name} usl s",
          output_var_or_meter_name: 'Cooling Coil Upper Speed Level',
          key_name: clg_coil.name
        )
      # GHP model, single speed coils
      else
        heating_plr_sensor = Model.add_ems_sensor(
          model,
          name: "#{heating_object.name} plr s",
          output_var_or_meter_name: 'Unitary System Part Load Ratio',
          key_name: heating_object.name
        )
      end
    end

    pump_mfr_sensor = Model.add_ems_sensor(
      model,
      name: "#{pump.name} mfr s",
      output_var_or_meter_name: 'Pump Mass Flow Rate',
      key_name: pump.name
    )

    # Internal variable
    pump_rated_mfr_var = Model.add_ems_internal_var(
      model,
      name: "#{pump.name} rated mfr",
      model_object: pump,
      type: EPlus::EMSIntVarPumpMFR
    )

    # Actuator
    pump_pressure_rise_act = Model.add_ems_actuator(
      name: "#{pump.name} pressure rise act",
      model_object: pump,
      comp_type_and_control: EPlus::EMSActuatorPumpPressureRise
    )

    # Program
    # See https://bigladdersoftware.com/epx/docs/9-3/ems-application-guide/hvac-systems-001.html#pump
    pump_program = Model.add_ems_program(
      model,
      name: "#{pump.name} power program"
    )
    if cooling_plr_sensor.nil?
      pump_program.addLine("Set hvac_plr = #{heating_plr_sensor.name}")
    else
      hvac_ap = hvac_system.additional_properties
      pump_program.addLine("Set heating_pump_vfr_max = #{htg_coil.speeds[-1].referenceUnitRatedWaterFlowRate}")
      pump_program.addLine("Set cooling_pump_vfr_max = #{clg_coil.speeds[-1].referenceUnitRatedWaterFlowRate}")
      pump_program.addLine('Set htg_flow_rate = 0.0')
      pump_program.addLine('Set clg_flow_rate = 0.0')
      (1..htg_coil.speeds.size).each do |i|
        # Initialization
        pump_program.addLine("Set heating_pump_vfr_#{i} = heating_pump_vfr_max * #{hvac_ap.heat_capacity_ratios[i - 1]}")
        pump_program.addLine("Set heating_fraction_time_#{i} = 0.0")
      end
      pump_program.addLine("If #{heating_usl_sensor.name} == 1")
      pump_program.addLine("  Set heating_fraction_time_1 = #{heating_plr_sensor.name}")
      (1..(htg_coil.speeds.size - 1)).each do |i|
        pump_program.addLine("ElseIf #{heating_usl_sensor.name} == #{i + 1}")
        pump_program.addLine("  Set heating_fraction_time_#{i} = 1.0 - #{heating_nsl_sensor.name}")
        pump_program.addLine("  Set heating_fraction_time_#{i + 1} = #{heating_nsl_sensor.name}")
      end
      pump_program.addLine('EndIf')
      # sum up to get the actual flow rate
      (1..htg_coil.speeds.size).each do |i|
        pump_program.addLine("Set htg_flow_rate = htg_flow_rate + heating_fraction_time_#{i} * heating_pump_vfr_#{i}")
      end
      pump_program.addLine('Set heating_plr = htg_flow_rate / heating_pump_vfr_max')

      # Cooling
      (1..clg_coil.speeds.size).each do |i|
        # Initialization
        pump_program.addLine("Set cooling_pump_vfr_#{i} = cooling_pump_vfr_max * #{hvac_ap.cool_capacity_ratios[i - 1]}")
        pump_program.addLine("Set cooling_fraction_time_#{i} = 0.0")
      end
      pump_program.addLine("If #{cooling_usl_sensor.name} == 1")
      pump_program.addLine("  Set cooling_fraction_time_1 = #{cooling_plr_sensor.name}")
      (1..(clg_coil.speeds.size - 1)).each do |i|
        pump_program.addLine("ElseIf (#{cooling_usl_sensor.name}) == #{i + 1}")
        pump_program.addLine("  Set cooling_fraction_time_#{i} = 1.0 - #{cooling_nsl_sensor.name}")
        pump_program.addLine("  Set cooling_fraction_time_#{i + 1} = #{cooling_nsl_sensor.name}")
      end
      pump_program.addLine('EndIf')
      # sum up to get the actual flow rate
      (1..clg_coil.speeds.size).each do |i|
        pump_program.addLine("Set clg_flow_rate = clg_flow_rate + cooling_fraction_time_#{i} * heating_pump_vfr_#{i}")
      end
      pump_program.addLine('Set cooling_plr = clg_flow_rate / cooling_pump_vfr_max')
      pump_program.addLine('Set hvac_plr = @Max cooling_plr heating_plr')
    end
    pump_program.addLine("Set pump_total_eff = #{pump_rated_mfr_var.name} / 1000 * #{pump.ratedPumpHead} / #{pump.ratedPowerConsumption.get}")
    pump_program.addLine("Set pump_vfr = #{pump_mfr_sensor.name} / 1000")
    pump_program.addLine('If pump_vfr > 0')
    pump_program.addLine("  Set #{pump_pressure_rise_act.name} = #{pump.ratedPowerConsumption.get} * hvac_plr * pump_total_eff / pump_vfr")
    pump_program.addLine('Else')
    pump_program.addLine("  Set #{pump_pressure_rise_act.name} = 0")
    pump_program.addLine('EndIf')

    # Calling Point
    Model.add_ems_program_calling_manager(
      model,
      name: "#{pump_program.name} calling manager",
      calling_point: 'EndOfSystemTimestepBeforeHVACReporting',
      ems_programs: [pump_program]
    )
  end

  # Add EMS program to actuate pump mass flow rate, to work around an E+ bug: https://github.com/NREL/EnergyPlus/issues/10936
  #
  # @param model [OpenStudio::Model::Model] OpenStudio Model object
  # @param pump [OpenStudio::Model::PumpVariableSpeed] OpenStudio variable speed pump object
  # @param control_zone [OpenStudio::Model::ThermalZone] Conditioned space thermal zone
  # @param htg_coil [OpenStudio::Model::CoilHeatingWaterToAirHeatPumpEquationFit or OpenStudio::Model::CoilHeatingWaterToAirHeatPumpVariableSpeedEquationFit] OpenStudio Heating Coil object
  # @param clg_coil [OpenStudio::Model::CoilCoolingWaterToAirHeatPumpEquationFit or OpenStudio::Model::CoilCoolingWaterToAirHeatPumpVariableSpeedEquationFit] OpenStudio Cooling Coil object
  # @return [nil]
  def self.add_ghp_pump_mass_flow_rate_ems_program(model, pump, control_zone, htg_coil, clg_coil)
    # Sensors
    htg_load_sensor = Model.add_ems_sensor(
      model,
      name: "#{control_zone.name} predicted heating loads",
      output_var_or_meter_name: 'Zone Predicted Sensible Load to Heating Setpoint Heat Transfer Rate',
      key_name: control_zone.name
    )

    clg_load_sensor = Model.add_ems_sensor(
      model,
      name: "#{control_zone.name} predicted cooling loads",
      output_var_or_meter_name: 'Zone Predicted Sensible Load to Cooling Setpoint Heat Transfer Rate',
      key_name: control_zone.name
    )

    # Actuator
    pump_mfr_act = Model.add_ems_actuator(
      name: "#{pump.name} mfr act",
      model_object: pump,
      comp_type_and_control: EPlus::EMSActuatorPumpMassFlowRate
    )

    # Program
    # See https://bigladdersoftware.com/epx/docs/9-3/ems-application-guide/hvac-systems-001.html#pump
    pump_program = Model.add_ems_program(
      model,
      name: "#{pump.name} mfr program"
    )
    pump_program.addLine("If #{htg_load_sensor.name} > 0.0 && #{clg_load_sensor.name} > 0.0") # Heating loads
    pump_program.addLine("  Set estimated_plr = (@ABS #{htg_load_sensor.name}) / #{htg_coil.ratedHeatingCapacityAtSelectedNominalSpeedLevel}") # Use nominal capacity for estimation
    pump_program.addLine("  Set max_vfr_htg = #{htg_coil.ratedWaterFlowRateAtSelectedNominalSpeedLevel}")
    pump_program.addLine('  Set estimated_vfr = estimated_plr * max_vfr_htg')
    pump_program.addLine("  If estimated_vfr < #{htg_coil.speeds[0].referenceUnitRatedWaterFlowRate}") # Actuate the water flow rate below first stage
    pump_program.addLine("    Set #{pump_mfr_act.name} = estimated_vfr * 1000.0")
    pump_program.addLine('  Else')
    pump_program.addLine("    Set #{pump_mfr_act.name} = NULL")
    pump_program.addLine('  EndIf')
    pump_program.addLine("ElseIf #{htg_load_sensor.name} < 0.0 && #{clg_load_sensor.name} < 0.0") # Cooling loads
    pump_program.addLine("  Set estimated_plr = (@ABS #{clg_load_sensor.name}) / #{clg_coil.grossRatedTotalCoolingCapacityAtSelectedNominalSpeedLevel}") # Use nominal capacity for estimation
    pump_program.addLine("  Set max_vfr_clg = #{clg_coil.ratedWaterFlowRateAtSelectedNominalSpeedLevel}")
    pump_program.addLine('  Set estimated_vfr = estimated_plr * max_vfr_clg')
    pump_program.addLine("  If estimated_vfr < #{clg_coil.speeds[0].referenceUnitRatedWaterFlowRate}") # Actuate the water flow rate below first stage
    pump_program.addLine("    Set #{pump_mfr_act.name} = estimated_vfr * 1000.0")
    pump_program.addLine('  Else')
    pump_program.addLine("    Set #{pump_mfr_act.name} = NULL")
    pump_program.addLine('  EndIf')
    pump_program.addLine('Else')
    pump_program.addLine("  Set #{pump_mfr_act.name} = NULL")
    pump_program.addLine('EndIf')

    # Calling Point
    Model.add_ems_program_calling_manager(
      model,
      name: "#{pump_program.name} calling manager",
      calling_point: 'AfterPredictorBeforeHVACManagers',
      ems_programs: [pump_program]
    )
  end

  # Creates an EMS program to disaggregate the fan or pump energy use into heating
  # vs cooling vs backup heating.
  #
  # @param model [OpenStudio::Model::Model] OpenStudio Model object
  # @param fan_or_pump [OpenStudio::Model::FanSystemModel or OpenStudio::Model::PumpVariableSpeed] Fan or pump model object for disaggregation
  # @param htg_object [OpenStudio::Model::CoilHeatingXXX or OpenStudio::Model::ZoneHVACBaseboardConvectiveWater or OpenStudio::Model::ZoneHVACFourPipeFanCoil] Heating object to determine when system is in heating mode
  # @param clg_object [OpenStudio::Model::CoilCoolingXXX or OpenStudio::Model::EvaporativeCoolerDirectResearchSpecial] Cooling model object to determine when system is in cooling mode
  # @param backup_htg_object [OpenStudio::Model::CoilHeatingXXX or OpenStudio::Model::ZoneHVACBaseboardConvectiveWater] Heat pump backup model object to determine when system is in backup heating mode
  # @param hpxml_object [HPXML::HeatingSystem or HPXML::CoolingSystem or HPXML::HeatPump] The corresponding HPXML HVAC system
  # @return [nil]
  def self.add_fan_pump_disaggregation_ems_program(model, fan_or_pump, htg_object, clg_object, backup_htg_object, hpxml_object)
    sys_id = hpxml_object.id

    if fan_or_pump.is_a? OpenStudio::Model::FanSystemModel
      var = 'Fan Electricity Energy'
    elsif fan_or_pump.is_a? OpenStudio::Model::PumpVariableSpeed
      var = 'Pump Electricity Energy'
    else
      fail "Unexpected fan/pump object '#{fan_or_pump.name}'."
    end
    fan_or_pump_sensor = Model.add_ems_sensor(
      model,
      name: "#{fan_or_pump.name} s",
      output_var_or_meter_name: var,
      key_name: fan_or_pump.name
    )

    fan_or_pump_var = Model.ems_friendly_name(fan_or_pump.name)

    if clg_object.nil?
      clg_object_sensor = nil
    else
      if clg_object.is_a? OpenStudio::Model::EvaporativeCoolerDirectResearchSpecial
        var = 'Evaporative Cooler Water Volume'
      else
        var = 'Cooling Coil Total Cooling Energy'
      end

      clg_object_sensor = Model.add_ems_sensor(
        model,
        name: "#{clg_object.name} s",
        output_var_or_meter_name: var,
        key_name: clg_object.name
      )
    end

    if htg_object.nil?
      htg_object_sensor = nil
    else
      if htg_object.is_a? OpenStudio::Model::ZoneHVACBaseboardConvectiveWater
        var = 'Baseboard Total Heating Energy'
      elsif htg_object.is_a? OpenStudio::Model::ZoneHVACFourPipeFanCoil
        var = 'Fan Coil Heating Energy'
      else
        var = 'Heating Coil Heating Energy'
      end

      htg_object_sensor = Model.add_ems_sensor(
        model,
        name: "#{htg_object.name} s",
        output_var_or_meter_name: var,
        key_name: htg_object.name
      )
    end

    if backup_htg_object.nil?
      backup_htg_object_sensor = nil
    else
      if backup_htg_object.is_a? OpenStudio::Model::ZoneHVACBaseboardConvectiveWater
        var = 'Baseboard Total Heating Energy'
      else
        var = 'Heating Coil Heating Energy'
      end

      backup_htg_object_sensor = Model.add_ems_sensor(
        model,
        name: "#{backup_htg_object.name} s",
        output_var_or_meter_name: var,
        key_name: backup_htg_object.name
      )
    end

    sensors = { 'clg' => clg_object_sensor,
                'primary_htg' => htg_object_sensor,
                'backup_htg' => backup_htg_object_sensor }
    sensors = sensors.select { |_m, s| !s.nil? }

    # Disaggregate electric fan/pump energy
    fan_or_pump_program = Model.add_ems_program(
      model,
      name: "#{fan_or_pump_var} disaggregate program"
    )

    if htg_object.is_a?(OpenStudio::Model::ZoneHVACBaseboardConvectiveWater) || htg_object.is_a?(OpenStudio::Model::ZoneHVACFourPipeFanCoil)
      # Pump may occasionally run when baseboard isn't, so just assign all pump energy here
      mode, _sensor = sensors.first
      if (sensors.size != 1) || (mode != 'primary_htg')
        fail 'Unexpected situation.'
      end

      fan_or_pump_program.addLine("  Set #{fan_or_pump_var}_#{mode} = #{fan_or_pump_sensor.name}")
    else
      sensors.keys.each do |mode|
        fan_or_pump_program.addLine("Set #{fan_or_pump_var}_#{mode} = 0")
      end
      sensors.each_with_index do |(mode, sensor), i|
        if i == 0
          if_else_str = "If #{sensor.name} > 0"
        elsif i == sensors.size - 1
          # Use else for last mode to make sure we don't miss any energy use
          # See https://github.com/NREL/OpenStudio-HPXML/issues/1424
          if_else_str = 'Else'
        else
          if_else_str = "ElseIf #{sensor.name} > 0"
        end
        if mode == 'primary_htg' && sensors.keys[i + 1] == 'backup_htg'
          # HP with both primary and backup heating
          # If both are operating, apportion energy use
          fan_or_pump_program.addLine("#{if_else_str} && (#{sensors.values[i + 1].name} > 0)")
          fan_or_pump_program.addLine("  Set #{fan_or_pump_var}_#{mode} = #{fan_or_pump_sensor.name} * #{sensor.name} / (#{sensor.name} + #{sensors.values[i + 1].name})")
          fan_or_pump_program.addLine("  Set #{fan_or_pump_var}_#{sensors.keys[i + 1]} = #{fan_or_pump_sensor.name} * #{sensors.values[i + 1].name} / (#{sensor.name} + #{sensors.values[i + 1].name})")
          if_else_str = if_else_str.gsub('If', 'ElseIf') if if_else_str.start_with?('If')
        end
        fan_or_pump_program.addLine(if_else_str)
        fan_or_pump_program.addLine("  Set #{fan_or_pump_var}_#{mode} = #{fan_or_pump_sensor.name}")
      end
      fan_or_pump_program.addLine('EndIf')
    end

    Model.add_ems_program_calling_manager(
      model,
      name: "#{fan_or_pump.name} disaggregate program calling manager",
      calling_point: 'EndOfSystemTimestepBeforeHVACReporting',
      ems_programs: [fan_or_pump_program]
    )

    sensors.each do |mode, sensor|
      next if sensor.nil?

      object_type = { 'clg' => Constants::ObjectTypeFanPumpDisaggregateCool,
                      'primary_htg' => Constants::ObjectTypeFanPumpDisaggregatePrimaryHeat,
                      'backup_htg' => Constants::ObjectTypeFanPumpDisaggregateBackupHeat }[mode]

      fan_or_pump_ems_output_var = Model.add_ems_output_variable(
        model,
        name: "#{fan_or_pump.name} #{object_type}",
        ems_variable_name: "#{fan_or_pump_var}_#{mode}",
        type_of_data: 'Summed',
        update_frequency: 'SystemTimestep',
        ems_program_or_subroutine: fan_or_pump_program,
        units: 'J'
      )
      fan_or_pump_ems_output_var.additionalProperties.setFeature('HPXML_ID', sys_id) # Used by reporting measure
      fan_or_pump_ems_output_var.additionalProperties.setFeature('ObjectType', object_type) # Used by reporting measure
    end
  end

  # Adjusts the HVAC load to the space when a dehumidifier serves less than 100% dehumidification load, since
  # the EnergyPlus dehumidifier object can only model 100% dehumidification.
  #
  # @param model [OpenStudio::Model::Model] OpenStudio Model object
  # @param dehumidifier [OpenStudio::Model::ZoneHVACDehumidifierDX] The dehumidifier model object
  # @param fraction_served [Double] Fraction of dehumidification load served
  # @param conditioned_space [OpenStudio::Model::Space] OpenStudio Space object for conditioned zone
  # @return [nil]
  def self.add_dehumidifier_load_adjustment_ems_program(model, dehumidifier, fraction_served, conditioned_space)
    # sensor
    dehumidifier_sens_htg = Model.add_ems_sensor(
      model,
      name: "#{dehumidifier.name} sens htg",
      output_var_or_meter_name: 'Zone Dehumidifier Sensible Heating Rate',
      key_name: dehumidifier.name
    )

    dehumidifier_power = Model.add_ems_sensor(
      model,
      name: "#{dehumidifier.name} power htg",
      output_var_or_meter_name: 'Zone Dehumidifier Electricity Rate',
      key_name: dehumidifier.name
    )

    # actuator
    dehumidifier_load_adj = Model.add_other_equipment(
      model,
      name: "#{dehumidifier.name} sens htg adj",
      end_use: nil,
      space: conditioned_space,
      design_level: 0,
      frac_radiant: 0,
      frac_latent: 0,
      frac_lost: 0,
      schedule: model.alwaysOnDiscreteSchedule,
      fuel_type: nil
    )
    dehumidifier_load_adj_act = Model.add_ems_actuator(
      name: "#{dehumidifier.name} sens htg adj act",
      model_object: dehumidifier_load_adj,
      comp_type_and_control: EPlus::EMSActuatorOtherEquipmentPower
    )

    # EMS program
    program = Model.add_ems_program(
      model,
      name: "#{dehumidifier.name} load adj program"
    )
    program.addLine("If #{dehumidifier_sens_htg.name} > 0")
    program.addLine("  Set #{dehumidifier_load_adj_act.name} = - (#{dehumidifier_sens_htg.name} - #{dehumidifier_power.name}) * (1 - #{fraction_served})")
    program.addLine('Else')
    program.addLine("  Set #{dehumidifier_load_adj_act.name} = 0")
    program.addLine('EndIf')

    Model.add_ems_program_calling_manager(
      model,
      name: "#{program.name} calling manager",
      calling_point: 'BeginZoneTimestepAfterInitHeatBalance',
      ems_programs: [program]
    )
  end

  # Creates and returns the heat pump supplemental coil object with specified performance.
  #
  # @param model [OpenStudio::Model::Model] OpenStudio Model object
  # @param obj_name [String] Name for the OpenStudio object
  # @param heat_pump [HPXML::HeatPump] The HPXML heat pump of interest
  # @param hpxml_header [HPXML::Header] HPXML Header object (one per HPXML file)
  # @param runner [OpenStudio::Measure::OSRunner] Object typically used to display warnings
  # @param hpxml_bldg [HPXML::Building] HPXML Building object representing an individual dwelling unit
  # @return [OpenStudio::Model::CoilHeatingXXX] The newly created coil object
  def self.create_heat_pump_supplemental_heating_coil(model, obj_name, heat_pump, hpxml_header = nil, runner = nil, hpxml_bldg = nil)
    fuel = heat_pump.backup_heating_fuel
    capacity = heat_pump.backup_heating_capacity
    efficiency = heat_pump.backup_heating_efficiency_percent
    efficiency = heat_pump.backup_heating_efficiency_afue if efficiency.nil?

    if fuel.nil?
      return
    end

    backup_heating_capacity_increment = hpxml_header.heat_pump_backup_heating_capacity_increment unless hpxml_header.nil?
    backup_heating_capacity_increment = nil unless fuel == HPXML::FuelTypeElectricity
    if not backup_heating_capacity_increment.nil?
      if hpxml_bldg.building_construction.number_of_units > 1
        # Throw error and stop simulation
        runner.registerError('NumberofUnits greater than 1 is not supported for multi-staging backup coil.')
      end
      max_num_stages = 4

      num_stages = [(capacity / backup_heating_capacity_increment).ceil(), max_num_stages].min
      # OpenStudio only supports 4 stages for now
      if (capacity / backup_heating_capacity_increment).ceil() > 4
        runner.registerWarning("EnergyPlus only supports #{max_num_stages} stages for multi-stage electric backup coil. Combined the remaining capacities in the last stage.")
      end

      htg_supp_coil = OpenStudio::Model::CoilHeatingElectricMultiStage.new(model)
      htg_supp_coil.setAvailabilitySchedule(model.alwaysOnDiscreteSchedule)
      htg_supp_coil.setName(obj_name + ' backup htg coil')
      stage_capacity = 0.0

      (1..num_stages).each do |stage_i|
        stage = OpenStudio::Model::CoilHeatingElectricMultiStageStageData.new(model)
        if stage_i == max_num_stages
          increment = (capacity - stage_capacity) # Model remaining capacity anyways
        else
          increment = backup_heating_capacity_increment
        end
        next if increment <= 5 # Tolerance to avoid modeling small capacity stage

        # There are two cases to throw this warning:
        #   1. More stages are needed so that the remaining capacities are combined in last stage.
        #   2. Total capacity is not able to be perfectly divided by increment.
        # For the first case, the above warning of num_stages has already thrown
        if (increment - backup_heating_capacity_increment).abs > 1
          runner.registerWarning("Calculated multi-stage backup coil capacity increment for last stage is not equal to user input, actual capacity increment is #{increment} Btu/hr.")
        end
        stage_capacity += increment

        stage.setNominalCapacity(UnitConversions.convert(stage_capacity, 'Btu/hr', 'W'))
        stage.setEfficiency(efficiency)
        htg_supp_coil.addStage(stage)
      end
    else
      htg_supp_coil = Model.add_coil_heating(
        model,
        name: "#{obj_name} backup htg coil",
        efficiency: efficiency,
        capacity: UnitConversions.convert(capacity, 'Btu/hr', 'W'),
        fuel_type: fuel
      )
    end
    htg_supp_coil.additionalProperties.setFeature('HPXML_ID', heat_pump.id) # Used by reporting measure
    htg_supp_coil.additionalProperties.setFeature('IsHeatPumpBackup', true) # Used by reporting measure

    return htg_supp_coil
  end

  # Create OpenStudio FanSystemModel object for HVAC system supply fan
  #
  # @param model [OpenStudio::Model::Model] OpenStudio Model object
  # @param obj_name [String] Name for the OpenStudio object
  # @param fan_watts_per_cfm [Double] Fan efficacy watts per cfm
  # @param fan_cfms [Array<Double>] Fan airflow rates at all speeds, both heating and cooling
  # @param hvac_system [HPXML::HeatingSystem or HPXML::CoolingSystem or HPXML::HeatPump] The HPXML HVAC system of interest
  # @return [OpenStudio::Model::FanSystemModel] OpenStudio FanSystemModel object
  def self.create_supply_fan(model, obj_name, fan_watts_per_cfm, fan_cfms, hvac_system)
    max_fan_cfm = Float(fan_cfms.max) # Convert to float to prevent integer division below
    fan = Model.add_fan_system_model(
      model,
      name: "#{obj_name} supply fan",
      end_use: 'supply fan',
      power_per_flow: fan_watts_per_cfm / UnitConversions.convert(1.0, 'cfm', 'm^3/s'),
      max_flow_rate: UnitConversions.convert(max_fan_cfm, 'cfm', 'm^3/s')
    )

    fan_cfms.sort.each do |fan_cfm|
      fan_ratio = fan_cfm / max_fan_cfm
      power_fraction = (fan_watts_per_cfm == 0) ? 1.0 : calculate_fan_power(1.0, fan_ratio, hvac_system)
      fan.addSpeed(fan_ratio.round(5), power_fraction.round(5))
    end

    return fan
  end

  # Calculates fan power at any speed given the fan power at max speed and a fan speed ratio.
  #
  # @param max_fan_power [Double] Rated fan power consumption (W)
  # @param fan_ratio [Double] Fan cfm ratio to max speed
  # @param hvac_system [HPXML::HeatingSystem or HPXML::CoolingSystem or HPXML::HeatPump] The HPXML HVAC system of interest
  # @return [Double] Fan power at the given speed (W)
  def self.calculate_fan_power(max_fan_power, fan_ratio, hvac_system)
    if hvac_system.fan_motor_type.nil?
      # For system types that fan_motor_type is not specified, the fan_ratio should be 1
      fail 'Missing fan motor type for systems where more than one speed is modeled' unless (fan_ratio == 1.0 || max_fan_power == 0.0)

      return max_fan_power
    else
      # Based on RESNET HERS Addendum 82
      if hvac_system.fan_motor_type == HPXML::HVACFanMotorTypeBPM
        pow = hvac_system.distribution_system_idref.nil? ? 3 : 2.75
        return max_fan_power * (fan_ratio**pow)
      elsif hvac_system.fan_motor_type == HPXML::HVACFanMotorTypePSC
        return max_fan_power * fan_ratio * (0.3 * fan_ratio + 0.7)
      end
    end
  end

  # Creates and returns the air loop HVAC unitary system.
  #
  # @param model [OpenStudio::Model::Model] OpenStudio Model object
  # @param obj_name [String] Name for the OpenStudio object
  # @param fan [OpenStudio::Model::FanSystemModel] HVAC supply fan model object
  # @param htg_coil [OpenStudio::Model::CoilHeatingXXX] Heating coil model object
  # @param clg_coil [OpenStudio::Model::CoilCoolingXXX] Cooling coil model object
  # @param htg_supp_coil [OpenStudio::Model::CoilHeatingXXX] Heat pump backup heating coil model object
  # @param htg_cfm [Double] Heating airflow rate (cfm)
  # @param clg_cfm [Double] Cooling airflow rate (cfm)
  # @param supp_max_temp [Double] Maximum outdoor temperature for heat pump backup heating (F)
  # @return [OpenStudio::Model::AirLoopHVACUnitarySystem] OpenStudio Air Loop HVAC Unitary System object
  def self.create_air_loop_unitary_system(model, obj_name, fan, htg_coil, clg_coil, htg_supp_coil, htg_cfm, clg_cfm, supp_max_temp = nil)
    cycle_fan_sch = Model.add_schedule_constant(
      model,
      name: "#{obj_name} auto fan schedule",
      value: 0, # 0 denotes that fan cycles on and off to meet the load (i.e., AUTO fan) as opposed to continuous operation
      limits: EPlus::ScheduleTypeLimitsOnOff
    )

    air_loop_unitary = OpenStudio::Model::AirLoopHVACUnitarySystem.new(model)
    air_loop_unitary.setName(obj_name + ' unitary system')
    air_loop_unitary.setAvailabilitySchedule(model.alwaysOnDiscreteSchedule)
    air_loop_unitary.setSupplyFan(fan)
    air_loop_unitary.setFanPlacement('BlowThrough')
    air_loop_unitary.setSupplyAirFanOperatingModeSchedule(cycle_fan_sch)
    if htg_coil.nil?
      air_loop_unitary.setSupplyAirFlowRateDuringHeatingOperation(0.0)
    else
      air_loop_unitary.setHeatingCoil(htg_coil)
      air_loop_unitary.setSupplyAirFlowRateDuringHeatingOperation(UnitConversions.convert(htg_cfm, 'cfm', 'm^3/s'))
    end
    if clg_coil.nil?
      air_loop_unitary.setSupplyAirFlowRateDuringCoolingOperation(0.0)
    else
      air_loop_unitary.setCoolingCoil(clg_coil)
      air_loop_unitary.setSupplyAirFlowRateDuringCoolingOperation(UnitConversions.convert(clg_cfm, 'cfm', 'm^3/s'))
    end
    if htg_supp_coil.nil?
      air_loop_unitary.setMaximumSupplyAirTemperature(UnitConversions.convert(120.0, 'F', 'C'))
    else
      air_loop_unitary.setSupplementalHeatingCoil(htg_supp_coil)
      air_loop_unitary.setMaximumSupplyAirTemperature(UnitConversions.convert(200.0, 'F', 'C')) # higher temp for supplemental heat as to not severely limit its use, resulting in unmet hours.
      if not supp_max_temp.nil?
        air_loop_unitary.setMaximumOutdoorDryBulbTemperatureforSupplementalHeaterOperation(UnitConversions.convert(supp_max_temp, 'F', 'C'))
      end
    end
    air_loop_unitary.setSupplyAirFlowRateWhenNoCoolingorHeatingisRequired(0)
    return air_loop_unitary
  end

  # Creates and returns the air loop HVAC.
  #
  # @param model [OpenStudio::Model::Model] OpenStudio Model object
  # @param obj_name [String] Name for the OpenStudio object
  # @param hvac_object [OpenStudio::Model::AirLoopHVACUnitarySystem or OpenStudio::Model::EvaporativeCoolerDirectResearchSpecial] The HVAC model object
  # @param control_zone [OpenStudio::Model::ThermalZone] Conditioned space thermal zone
  # @param hvac_sequential_load_fracs [Hash<Array<Double>>] Map of htg/clg => Array of daily fractions of remaining heating/cooling load to be met by the HVAC system
  # @param airflow_cfm [Double] Maximum airflow rate (cfm)
  # @param heating_system [HPXML::HeatingSystem or HPXML::HeatPump] The HPXML heating system or heat pump of interest
  # @param hvac_unavailable_periods [Hash] Map of htg/clg => HPXML::UnavailablePeriods for heating/cooling
  # @return [OpenStudio::Model::AirLoopHVAC] OpenStudio Air Loop HVAC object
  def self.create_air_loop(model, obj_name, hvac_object, control_zone, hvac_sequential_load_fracs, airflow_cfm, heating_system, hvac_unavailable_periods)
    air_loop = OpenStudio::Model::AirLoopHVAC.new(model)
    air_loop.setAvailabilitySchedule(model.alwaysOnDiscreteSchedule)
    air_loop.setName(obj_name + ' airloop')
    air_loop.zoneSplitter.setName(obj_name + ' zone splitter')
    air_loop.zoneMixer.setName(obj_name + ' zone mixer')
    air_loop.setDesignSupplyAirFlowRate(UnitConversions.convert(airflow_cfm, 'cfm', 'm^3/s'))
    hvac_object.addToNode(air_loop.supplyInletNode)

    if hvac_object.is_a? OpenStudio::Model::AirLoopHVACUnitarySystem
      air_terminal = OpenStudio::Model::AirTerminalSingleDuctUncontrolled.new(model, model.alwaysOnDiscreteSchedule)
      hvac_object.setControllingZoneorThermostatLocation(control_zone)
    else
      air_terminal = OpenStudio::Model::AirTerminalSingleDuctVAVNoReheat.new(model, model.alwaysOnDiscreteSchedule)
      air_terminal.setConstantMinimumAirFlowFraction(0)
      air_terminal.setFixedMinimumAirFlowRate(0)
    end
    air_terminal.setMaximumAirFlowRate(UnitConversions.convert(airflow_cfm, 'cfm', 'm^3/s'))
    air_terminal.setName(obj_name + ' terminal')
    air_loop.multiAddBranchForZone(control_zone, air_terminal)

    set_sequential_load_fractions(model, control_zone, air_terminal, hvac_sequential_load_fracs, hvac_unavailable_periods, heating_system)

    return air_loop
  end

  # Converts inputs tested under IEF test conditions to those under EF test conditions, which is what
  # EnergyPlus needs), including performance curves.
  #
  # @param dehumidifier [HPXML::Dehumidifier] The HPXML Dehumidifier of interest
  # @param w_coeff [Array<Double>] Capacity curve coefficients
  # @param ef_coeff [Array<Double>] Energy Factor curve coefficients
  # @return [nil]
  def self.convert_dehumidifier_ief_to_ef(dehumidifier, w_coeff, ef_coeff)
    if dehumidifier.type == HPXML::DehumidifierTypePortable
      ief_db = UnitConversions.convert(65.0, 'F', 'C') # degree C
    elsif dehumidifier.type == HPXML::DehumidifierTypeWholeHome
      ief_db = UnitConversions.convert(73.0, 'F', 'C') # degree C
    end
    rh = 60.0 # for both EF and IEF test conditions, %

    # Independent variables applied to curve equations
    var_array_ief = [1, ief_db, ief_db * ief_db, rh, rh * rh, ief_db * rh]

    # Curved values under EF test conditions
    curve_value_ef = 1 # Curves are normalized to 1.0 under EF test conditions, 80F, 60%

    # Curve values under IEF test conditions
    ef_curve_value_ief = var_array_ief.zip(ef_coeff).map { |var, coeff| var * coeff }.sum(0.0)
    water_removal_curve_value_ief = var_array_ief.zip(w_coeff).map { |var, coeff| var * coeff }.sum(0.0)

    # E+ inputs under EF test conditions
    dehumidifier.energy_factor = dehumidifier.integrated_energy_factor / ef_curve_value_ief * curve_value_ef
    dehumidifier.capacity = dehumidifier.capacity / water_removal_curve_value_ief * curve_value_ef
  end

  # Returns biquadratic curve coefficients converted from IP units to SI units.
  #
  # @param coeff [Array<Double>] Curve coefficients in IP units
  # @return [Array<Double>] Curve coefficients in SI units
  def self.convert_biquadratic_coeff_to_si(coeff)
    si_coeff = []
    si_coeff << coeff[0] + 32.0 * (coeff[1] + coeff[3]) + 1024.0 * (coeff[2] + coeff[4] + coeff[5])
    si_coeff << 9.0 / 5.0 * coeff[1] + 576.0 / 5.0 * coeff[2] + 288.0 / 5.0 * coeff[5]
    si_coeff << 81.0 / 25.0 * coeff[2]
    si_coeff << 9.0 / 5.0 * coeff[3] + 576.0 / 5.0 * coeff[4] + 288.0 / 5.0 * coeff[5]
    si_coeff << 81.0 / 25.0 * coeff[4]
    si_coeff << 81.0 / 25.0 * coeff[5]
    return si_coeff
  end

  # Convert net capacity (and optionally, COP) to gross values. Net values include the supply fan while
  # gross values exclude the supply fan.
  #
  # @param mode [Symbol] Heating (:htg) or cooling (:clg)
  # @param net_cap [Double] Net heating/cooling capacity (Btu/hr)
  # @param fan_power [Double] Rated fan power (W)
  # @param net_cop [Double] Heating/cooling COP (W/W)
  # @return [Double, Double] Gross capacity (Btu/hr) and gross COP (W/W)
  def self.convert_net_to_gross_capacity_cop(mode, net_cap, fan_power, net_cop = nil)
    net_cap_watts = UnitConversions.convert(net_cap, 'Btu/hr', 'W')
    if mode == :clg
      gross_cap_watts = net_cap_watts + fan_power
    else
      gross_cap_watts = net_cap_watts - fan_power
    end
    if not net_cop.nil?
      net_power = net_cap_watts / net_cop
      gross_power = net_power - fan_power
      gross_cop = gross_cap_watts / gross_power
    end
    gross_cap_btu_hr = UnitConversions.convert(gross_cap_watts, 'W', 'Btu/hr')
    return gross_cap_btu_hr, gross_cop
  end

  # Pre-processes the detailed performance user inputs, extrapolate data for OS TableLookup object
  #
  # @param hvac_system [HPXML::HeatingSystem or HPXML::CoolingSystem or HPXML::HeatPump] The HPXML HVAC system of interest
  # @param mode [Symbol] Heating (:htg) or cooling (:clg)
  # @param weather_temp [Double] Minimum (for heating) or maximum (for cooling) outdoor drybulb temperature
  # @param hp_min_temp [Double] Minimum heat pump compressor operating temperature for heating
  # @return [nil]
  def self.process_detailed_performance_data(hvac_system, mode, weather_temp, hp_min_temp = nil)
    detailed_performance_data = (mode == :clg) ? hvac_system.cooling_detailed_performance_data : hvac_system.heating_detailed_performance_data
    hvac_ap = hvac_system.additional_properties

    datapoints_by_speed = { HPXML::CapacityDescriptionMinimum => [],
                            HPXML::CapacityDescriptionNominal => [],
                            HPXML::CapacityDescriptionMaximum => [] }
    detailed_performance_data.sort_by { |dp| dp.outdoor_temperature }.each do |datapoint|
      next if datapoints_by_speed[datapoint.capacity_description].nil?

      datapoints_by_speed[datapoint.capacity_description] << datapoint
    end
    datapoints_by_speed.delete_if { |_k, v| v.empty? }

    if mode == :clg
      hvac_ap.cooling_datapoints_by_speed = datapoints_by_speed
    elsif mode == :htg
      hvac_ap.heating_datapoints_by_speed = datapoints_by_speed
    end

    extrapolate_datapoints(datapoints_by_speed, mode, hp_min_temp, weather_temp, hvac_system)
    correct_ft_cap_eir(hvac_system, datapoints_by_speed, mode)
  end

  # Converts net (i.e., including fan power) capacities/COPs to gross values (i.e., excluding
  # fan power) for a HVAC performance datapoint.
  #
  # @param dp [HPXML::CoolingDetailedPerformanceData or HPXML::HeatingDetailedPerformanceData] The detailed performance data point of interest
  # @param mode [Symbol] Heating (:htg) or cooling (:clg)
  # @param speed_index [Integer] Array index for the given speed
  # @param hvac_system [HPXML::HeatingSystem or HPXML::CoolingSystem or HPXML::HeatPump] The HPXML HVAC system of interest
  # @return [nil]
  def self.convert_datapoint_net_to_gross(dp, mode, speed_index, hvac_system)
    hvac_ap = hvac_system.additional_properties

    # Calculate rated cfm based on cooling per AHRI
    rated_cfm = calc_rated_airflow(hvac_system.cooling_capacity, hvac_ap.cool_rated_cfm_per_ton, 'cfm')
    if rated_cfm < MinAirflow # Resort to heating if we get a HP w/ only heating
      rated_cfm = calc_rated_airflow(hvac_system.heating_capacity, hvac_ap.heat_rated_cfm_per_ton, 'cfm')
    end

    if mode == :htg
      fan_cfm = calc_rated_airflow(hvac_system.heating_capacity, hvac_ap.heat_rated_cfm_per_ton, 'cfm') * hvac_ap.heat_capacity_ratios[speed_index]
    else
      fan_cfm = calc_rated_airflow(hvac_system.cooling_capacity, hvac_ap.cool_rated_cfm_per_ton, 'cfm') * hvac_ap.cool_capacity_ratios[speed_index]
    end

    fan_ratio = fan_cfm / rated_cfm
    fan_power = calculate_fan_power(hvac_ap.fan_power_rated * rated_cfm, fan_ratio, hvac_system)
    dp.gross_capacity, dp.gross_efficiency_cop = convert_net_to_gross_capacity_cop(mode, dp.capacity, fan_power, dp.efficiency_cop)
    dp.input_power = dp.capacity / dp.efficiency_cop # Btu/hr
    dp.gross_input_power = dp.gross_capacity / dp.gross_efficiency_cop # Btu/hr
  end

  # Extrapolate data points at the min/max outdoor drybulb temperatures to cover the full range of
  # equipment operation. Extrapolates net capacity and input power per RESNET HERS Addendum 82:
  # - Cooling, Min ODB: Linear from 82F and 95F, but no less than 50% power of the 82F value
  # - Cooling, Max ODB: Linear from 82F and 95F
  # - Heating, Min ODB: Linear from lowest two temperatures
  # - Heating, Max ODB: Linear from 17F and 47F
  #
  # @param datapoints_by_speed [Hash] Map of capacity description => array of detailed performance datapoints
  # @param mode [Symbol] Heating (:htg) or cooling (:clg)
  # @param hp_min_temp [Double] Minimum heat pump compressor operating temperature for heating
  # @param weather_temp [Double] Minimum (for heating) or maximum (for cooling) outdoor drybulb temperature
  # @param hvac_system [HPXML::HeatingSystem or HPXML::CoolingSystem or HPXML::HeatPump] The HPXML HVAC system of interest
  # @return [nil]
  def self.extrapolate_datapoints(datapoints_by_speed, mode, hp_min_temp, weather_temp, hvac_system)
    # Set of data used for table lookup
    datapoints_by_speed.each_with_index do |(capacity_description, datapoints), speed_index|
      user_odbs = datapoints.map { |dp| dp.outdoor_temperature }

      # Calculate gross values for all datapoints
      datapoints.each do |dp|
        convert_datapoint_net_to_gross(dp, mode, speed_index, hvac_system)
        if dp.gross_capacity <= 0
          fail "Double check inputs for '#{hvac_system.id}'; calculated negative gross capacity for mode=#{mode}, speed=#{capacity_description}, outdoor_temperature=#{dp.outdoor_temperature}"
        elsif dp.gross_input_power <= 0
          fail "Double check inputs for '#{hvac_system.id}'; calculated negative gross input power for mode=#{mode}, speed=#{capacity_description}, outdoor_temperature=#{dp.outdoor_temperature}"
        end
      end

      # Determine min/max ODB temperatures to extrapolate to, to cover full range of equipment operation.
      outdoor_dry_bulbs = []
      if mode == :clg
        # Max cooling ODB temperature
        max_odb = weather_temp
        if max_odb > user_odbs.max
          outdoor_dry_bulbs << [:max, max_odb, nil]
        end

        # Min cooling ODB temperature(s)
        dp82f = datapoints.find { |dp| dp.outdoor_temperature == 82.0 }
        dp95f = datapoints.find { |dp| dp.outdoor_temperature == 95.0 }
        if dp82f.input_power < dp95f.input_power
          # If power decreasing at lower ODB temperatures, add datapoint at 50% power
          min_power = 0.5 * dp82f.input_power
          odb_at_min_power = MathTools.interp2(min_power, dp82f.input_power, dp95f.input_power, 82.0, 95.0)
          if odb_at_min_power < user_odbs.min
            outdoor_dry_bulbs << [:min, odb_at_min_power]
          end
        end
        min_odb = 40.0
        if min_odb < user_odbs.min && (odb_at_min_power.nil? || min_odb < odb_at_min_power)
          outdoor_dry_bulbs << [:min, min_odb, min_power]
        end
      else
        # Min heating ODB temperature
        min_odb = [hp_min_temp, weather_temp].max
        if min_odb < user_odbs.min
          outdoor_dry_bulbs << [:min, min_odb, nil]
        end

        # Max heating OBD temperature
        max_odb = 70.0
        if max_odb > user_odbs.max
          outdoor_dry_bulbs << [:max, max_odb, nil]
        end
      end

      # Add new datapoint at min/max ODB temperatures
      n_tries = 1000
      outdoor_dry_bulbs.each do |target_type, target_odb, min_power_constraint|
        if mode == :clg
          new_dp = HPXML::CoolingPerformanceDataPoint.new(nil)
        else
          new_dp = HPXML::HeatingPerformanceDataPoint.new(nil)
        end

        for i in 1..n_tries
          new_dp.outdoor_temperature = target_odb
          new_dp.capacity = extrapolate_datapoint(datapoints, capacity_description, target_odb, :capacity).round
          new_dp.input_power = extrapolate_datapoint(datapoints, capacity_description, target_odb, :input_power)
          if (not min_power_constraint.nil?)
            if new_dp.input_power < min_power_constraint
              new_dp.input_power = min_power_constraint
            end
          end
          new_dp.efficiency_cop = (new_dp.capacity / new_dp.input_power).round(4)
          convert_datapoint_net_to_gross(new_dp, mode, speed_index, hvac_system)

          if new_dp.capacity >= MinCapacity && new_dp.gross_capacity > 0 && new_dp.input_power > 0 && new_dp.gross_input_power > 0
            break
          end

          # Increment/decrement outdoor temperature and try again
          if target_type == :max
            target_odb -= 0.1 # deg-F
          elsif target_type == :min
            target_odb += 0.1 # deg-F
          end

          if i == n_tries
            fail 'Unexpected error.'
          end
        end

        datapoints << new_dp
      end
    end

    add_datapoint_adaptive_step_size(datapoints_by_speed, mode, hvac_system)
  end

  # Extrapolates the given performance property for the specified target value and property.
  #
  # @param datapoints [HPXML::CoolingDetailedPerformanceData or HPXML::HeatingDetailedPerformanceData] Array of detailed performance datapoints at a given speed
  # @param capacity_description [String] The capacity description (HPXML::CapacityDescriptionXXX)
  # @param target_odb [Double] The target outdoor drybulb temperature to extrapolate to (F)
  # @param property [Symbol] The datapoint property to extrapolate (e.g., :capacity, :input_power, etc.)
  # @return [Double] The extrapolated value (F)
  def self.extrapolate_datapoint(datapoints, capacity_description, target_odb, property)
    datapoints = datapoints.select { |dp| dp.capacity_description == capacity_description }

    target_dp = datapoints.find { |dp| dp.outdoor_temperature == target_odb }
    if not target_dp.nil?
      return target_dp.send(property)
    end

    if datapoints.size < 2
      fail 'Unexpected error: Not enough datapoints to extrapolate.'
    end

    sorted_dps = datapoints.sort_by { |dp| dp.outdoor_temperature }

    # Check if target_odb is between any two adjacent datapoints; if so, interpolate.
    for i in 0..(sorted_dps.size - 2)
      dp1 = sorted_dps[i]
      dp2 = sorted_dps[i + 1]
      next unless (target_odb >= dp1.outdoor_temperature && target_odb <= dp2.outdoor_temperature) ||
                  (target_odb <= dp1.outdoor_temperature && target_odb >= dp2.outdoor_temperature)

      val = MathTools.interp2(target_odb, dp1.outdoor_temperature, dp2.outdoor_temperature, dp1.send(property), dp2.send(property))
      return val
    end

    # If we got this far, need to perform extrapolation instead

    # Extrapolate from first two temperatures or last two temperatures?
    if target_odb < sorted_dps[0].outdoor_temperature && target_odb < sorted_dps[1].outdoor_temperature
      indices = [0, 1]
    elsif target_odb > sorted_dps[-2].outdoor_temperature && target_odb > sorted_dps[-1].outdoor_temperature
      indices = [-2, -1]
    else
      fail 'Unexpected error: Could not determine extrapolation indices.'
    end

    # Perform extrapolation
    dp1 = sorted_dps[indices[0]]
    dp2 = sorted_dps[indices[1]]
    val = MathTools.interp2(target_odb, dp1.outdoor_temperature, dp2.outdoor_temperature, dp1.send(property), dp2.send(property))

    if val.nan?
      fail 'Unexpected error: Extrapolated result was NaN.'
    end

    return val
  end

  # Adds datapoints at intermediate outdoor drybulb temperatures to ensure EIR performance is appropriately
  # calculated over the full range of equipment operation. An adaptive step size is used to ensure we
  # reasonably reflect the extrapolation of net power/capacity curves without adding too many points and
  # incurring a runtime penalty. See https://github.com/NREL/EnergyPlus/issues/10169 for context.
  #
  # @param datapoints_by_speed [Hash] Map of capacity description => array of detailed performance datapoints
  # @param mode [Symbol] Heating (:htg) or cooling (:clg)
  # @param hvac_system [HPXML::HeatingSystem or HPXML::CoolingSystem or HPXML::HeatPump] The HPXML HVAC system of interest
  # @return [nil]
  def self.add_datapoint_adaptive_step_size(datapoints_by_speed, mode, hvac_system)
    tol = 0.2 # Good balance between runtime performance and accuracy
    datapoints_by_speed.each_with_index do |(capacity_description, datapoints), speed_index|
      datapoints_sorted = datapoints.sort_by { |dp| dp.outdoor_temperature }
      datapoints_sorted.each_with_index do |dp, i|
        next unless i < (datapoints_sorted.size - 1)

        dp2 = datapoints_sorted[i + 1]
        if mode == :clg
          eir_rated = 1 / datapoints_sorted.find { |dp| dp.outdoor_temperature == HVAC::AirSourceCoolRatedODB }.efficiency_cop
        else
          eir_rated = 1 / datapoints_sorted.find { |dp| dp.outdoor_temperature == HVAC::AirSourceHeatRatedODB }.efficiency_cop
        end
        eir_diff = ((1 / dp2.efficiency_cop) / eir_rated) - ((1 / dp.efficiency_cop) / eir_rated)
        n_pt = (eir_diff.abs / tol).ceil() - 1
        next if n_pt < 1

        for j in 1..n_pt
          if mode == :clg
            new_dp = HPXML::CoolingPerformanceDataPoint.new(nil)
          else
            new_dp = HPXML::HeatingPerformanceDataPoint.new(nil)
          end
          # Interpolate based on net power and capacity per RESNET HERS Addendum 82.
          new_dp.input_power = dp.input_power + Float(j) / (n_pt + 1) * (dp2.input_power - dp.input_power)
          new_dp.capacity = (dp.capacity + Float(j) / (n_pt + 1) * (dp2.capacity - dp.capacity)).round
          new_dp.outdoor_temperature = dp.outdoor_temperature + Float(j) / (n_pt + 1) * (dp2.outdoor_temperature - dp.outdoor_temperature)
          new_dp.efficiency_cop = (new_dp.capacity / new_dp.input_power).round(4)
          new_dp.capacity_description = capacity_description
          convert_datapoint_net_to_gross(new_dp, mode, speed_index, hvac_system)
          datapoints << new_dp
        end
      end
    end
  end

  # Adds detailed performance datapoints to include sensitivity to indoor temperatures.
  # Based on RESNET HERS Addendum 82.
  #
  # @param hvac_system [HPXML::HeatingSystem or HPXML::CoolingSystem or HPXML::HeatPump] The HPXML HVAC system of interest
  # @param datapoints_by_speed [Hash] Map of capacity description => array of detailed performance datapoints
  # @param mode [Symbol] Heating (:htg) or cooling (:clg)
  # @return [nil]
  def self.correct_ft_cap_eir(hvac_system, datapoints_by_speed, mode)
    hvac_ap = hvac_system.additional_properties
    if mode == :clg
      rated_t_i = HVAC::AirSourceCoolRatedIWB
      indoor_t = [57.0, rated_t_i, 72.0]
    else
      rated_t_i = HVAC::AirSourceHeatRatedIDB
      indoor_t = [60.0, rated_t_i, 80.0]
    end
    cap_ft_spec_ss = hvac_ap.cool_cap_ft_spec
    eir_ft_spec_ss = hvac_ap.cool_eir_ft_spec

    datapoints_by_speed.each do |_capacity_description, datapoints|
      datapoints.each do |dp|
        if mode == :clg
          dp.indoor_wetbulb = rated_t_i
        else
          dp.indoor_temperature = rated_t_i
        end
      end
    end

    # table lookup output values
    datapoints_by_speed.each do |_capacity_description, datapoints|
      # create a new array to temporarily store expanded data points, to concat after the existing data loop
      array_tmp = Array.new
      indoor_t.each do |t_i|
        # introduce indoor conditions other than rated, expand to rated data points
        next if t_i == rated_t_i

        data_tmp = Array.new
        datapoints.each do |dp|
          dp_new = dp.dup
          data_tmp << dp_new

          if mode == :clg
            dp_new.indoor_wetbulb = t_i
            # Cooling variations shall be held constant for Tiwb less than 57°F and greater than 72°F, and for Todb less than 75°F
            curve_t_o = [dp_new.outdoor_temperature, 75].max
          else
            dp_new.indoor_temperature = t_i
            curve_t_o = dp_new.outdoor_temperature
          end

          # capacity FT curve output
          cap_ft_curve_output = MathTools.biquadratic(t_i, curve_t_o, cap_ft_spec_ss)
          cap_ft_curve_output_rated = MathTools.biquadratic(rated_t_i, curve_t_o, cap_ft_spec_ss)
          cap_correction_factor = cap_ft_curve_output / cap_ft_curve_output_rated

          # corrected capacity hash, with two temperature independent variables
          dp_new.gross_capacity *= cap_correction_factor

          # EIR FT curve output
          eir_ft_curve_output = MathTools.biquadratic(t_i, curve_t_o, eir_ft_spec_ss)
          eir_ft_curve_output_rated = MathTools.biquadratic(rated_t_i, curve_t_o, eir_ft_spec_ss)
          eir_correction_factor = eir_ft_curve_output / eir_ft_curve_output_rated
          dp_new.gross_efficiency_cop /= eir_correction_factor
        end
        array_tmp << data_tmp
      end
      array_tmp.each do |new_data|
        datapoints.concat(new_data)
      end
    end
  end

  # Creates and returns a DX cooling coil object with specified performance.
  #
  # @param model [OpenStudio::Model::Model] OpenStudio Model object
  # @param obj_name [String] Name for the OpenStudio object
  # @param cooling_system [HPXML::CoolingSystem or HPXML::HeatPump] The HPXML cooling system or heat pump of interest
  # @param weather_max_drybulb [Double] Maximum outdoor drybulb temperature
  # @param has_deadband_control [Boolean] Whether to apply on off thermostat deadband
  # @return [OpenStudio::Model::CoilCoolingDXSingleSpeed or OpenStudio::Model::CoilCoolingDXMultiSpeed] The new cooling coil
  def self.create_dx_cooling_coil(model, obj_name, cooling_system, weather_max_drybulb, has_deadband_control = false)
    clg_ap = cooling_system.additional_properties

    if cooling_system.cooling_detailed_performance_data.empty?
      net_capacity = cooling_system.cooling_capacity
      rated_fan_power = clg_ap.fan_power_rated * calc_rated_airflow(net_capacity, clg_ap.cool_rated_cfm_per_ton, 'cfm')
      gross_capacity = convert_net_to_gross_capacity_cop(:clg, net_capacity, rated_fan_power)[0]
      clg_ap.cool_rated_capacities_net = [net_capacity]
      clg_ap.cool_rated_capacities_gross = [gross_capacity]
      fail 'Unexpected error.' if clg_ap.cool_capacity_ratios.size != 1 || clg_ap.cool_capacity_ratios[0] != 1
    else
      process_detailed_performance_data(cooling_system, :clg, weather_max_drybulb)
    end

    clg_coil = nil
    coil_name = obj_name + ' clg coil'
    num_speeds = clg_ap.cool_capacity_ratios.size
    for i in 0..(num_speeds - 1)
      if not cooling_system.cooling_detailed_performance_data.empty?
        capacity_description = clg_ap.cooling_datapoints_by_speed.keys[i]
        speed_performance_data = clg_ap.cooling_datapoints_by_speed[capacity_description].sort_by { |dp| [dp.indoor_wetbulb, dp.outdoor_temperature] }
        var_iwb = Model.add_table_independent_variable(
          model,
          name: 'wet_bulb_temp_in',
          min: -100,
          max: 100,
          values: speed_performance_data.map { |dp| UnitConversions.convert(dp.indoor_wetbulb, 'F', 'C') }.uniq
        )
        var_odb = Model.add_table_independent_variable(
          model,
          name: 'dry_bulb_temp_out',
          min: -100,
          max: 100,
          values: speed_performance_data.map { |dp| UnitConversions.convert(dp.outdoor_temperature, 'F', 'C') }.uniq
        )

        if i == 0
          clg_ap.cool_rated_capacities_gross = []
          clg_ap.cool_rated_capacities_net = []
          clg_ap.cool_rated_cops = []
        end

        rate_dp = speed_performance_data.find { |dp| (dp.indoor_wetbulb == HVAC::AirSourceCoolRatedIWB) && (dp.outdoor_temperature == HVAC::AirSourceCoolRatedODB) }
        clg_ap.cool_rated_cops << rate_dp.gross_efficiency_cop
        clg_ap.cool_rated_capacities_gross << rate_dp.gross_capacity
        clg_ap.cool_rated_capacities_net << rate_dp.capacity
        cap_ft_curve = Model.add_table_lookup(
          model,
          name: "Cool-CAP-fT#{i + 1}",
          ind_vars: [var_iwb, var_odb],
          output_values: speed_performance_data.map { |dp| dp.gross_capacity / rate_dp.gross_capacity },
          output_min: 0.0
        )
        eir_ft_curve = Model.add_table_lookup(
          model,
          name: "Cool-EIR-fT#{i + 1}",
          ind_vars: [var_iwb, var_odb],
          output_values: speed_performance_data.map { |dp| (1.0 / dp.gross_efficiency_cop) / (1.0 / rate_dp.gross_efficiency_cop) },
          output_min: 0.0
        )
      else
        cap_ft_curve = Model.add_curve_biquadratic(
          model,
          name: "Cool-CAP-fT#{i + 1}",
          coeff: convert_biquadratic_coeff_to_si(clg_ap.cool_cap_ft_spec),
          min_x: -100, max_x: 100, min_y: -100, max_y: 100
        )
        eir_ft_curve = Model.add_curve_biquadratic(
          model,
          name: "Cool-EIR-fT#{i + 1}",
          coeff: convert_biquadratic_coeff_to_si(clg_ap.cool_eir_ft_spec),
          min_x: -100, max_x: 100, min_y: -100, max_y: 100
        )
      end
      cap_fff_curve = Model.add_curve_quadratic(
        model,
        name: "Cool-CAP-fFF#{i + 1}",
        coeff: clg_ap.cool_cap_fflow_spec,
        min_x: 0, max_x: 2, min_y: 0, max_y: 2
      )
      eir_fff_curve = Model.add_curve_quadratic(
        model,
        name: "Cool-EIR-fFF#{i + 1}",
        coeff: clg_ap.cool_eir_fflow_spec,
        min_x: 0, max_x: 2, min_y: 0, max_y: 2
      )
      if i == 0
        cap_fff_curve_0 = cap_fff_curve
        eir_fff_curve_0 = eir_fff_curve
      end
      if has_deadband_control
        # Zero out impact of part load ratio
        plf_fplr_curve = Model.add_curve_quadratic(
          model,
          name: "Cool-PLF-fPLR#{i + 1}",
          coeff: [1.0, 0.0, 0.0],
          min_x: 0, max_x: 1, min_y: 0.7, max_y: 1
        )
      else
        plf_fplr_curve = Model.add_curve_quadratic(
          model,
          name: "Cool-PLF-fPLR#{i + 1}",
          coeff: clg_ap.plf_fplr_spec,
          min_x: 0, max_x: 1, min_y: 0.7, max_y: 1
        )
      end

      if num_speeds == 1
        clg_coil = OpenStudio::Model::CoilCoolingDXSingleSpeed.new(model, model.alwaysOnDiscreteSchedule, cap_ft_curve, cap_fff_curve, eir_ft_curve, eir_fff_curve, plf_fplr_curve)
        # Coil COP calculation based on system type
        clg_coil.setRatedCOP(clg_ap.cool_rated_cops[i])
        clg_coil.setMaximumOutdoorDryBulbTemperatureForCrankcaseHeaterOperation(UnitConversions.convert(CrankcaseHeaterTemp, 'F', 'C'))
        clg_coil.setRatedSensibleHeatRatio(clg_ap.cool_rated_shr_gross)
        clg_coil.setNominalTimeForCondensateRemovalToBegin(1000.0)
        clg_coil.setRatioOfInitialMoistureEvaporationRateAndSteadyStateLatentCapacity(1.5)
        clg_coil.setMaximumCyclingRate(3.0)
        clg_coil.setLatentCapacityTimeConstant(45.0)
        clg_coil.setRatedTotalCoolingCapacity(UnitConversions.convert(clg_ap.cool_rated_capacities_gross[i], 'Btu/hr', 'W'))
        clg_coil.setRatedAirFlowRate(calc_rated_airflow(clg_ap.cool_rated_capacities_net[i], clg_ap.cool_rated_cfm_per_ton, 'm^3/s'))
      else
        if clg_coil.nil?
          clg_coil = OpenStudio::Model::CoilCoolingDXMultiSpeed.new(model)
          clg_coil.setApplyPartLoadFractiontoSpeedsGreaterthan1(false)
          clg_coil.setApplyLatentDegradationtoSpeedsGreaterthan1(false)
          clg_coil.setFuelType(EPlus::FuelTypeElectricity)
          clg_coil.setAvailabilitySchedule(model.alwaysOnDiscreteSchedule)
          clg_coil.setMaximumOutdoorDryBulbTemperatureforCrankcaseHeaterOperation(UnitConversions.convert(CrankcaseHeaterTemp, 'F', 'C'))
          constant_biquadratic = Model.add_curve_biquadratic(
            model,
            name: 'ConstantBiquadratic',
            coeff: [1, 0, 0, 0, 0, 0]
          )
        end
        stage = OpenStudio::Model::CoilCoolingDXMultiSpeedStageData.new(model, cap_ft_curve, cap_fff_curve, eir_ft_curve, eir_fff_curve, plf_fplr_curve, constant_biquadratic)
        stage.setGrossRatedCoolingCOP(clg_ap.cool_rated_cops[i])
        stage.setGrossRatedSensibleHeatRatio(clg_ap.cool_rated_shr_gross)
        stage.setNominalTimeforCondensateRemovaltoBegin(1000)
        stage.setRatioofInitialMoistureEvaporationRateandSteadyStateLatentCapacity(1.5)
        stage.setRatedWasteHeatFractionofPowerInput(0.2)
        stage.setMaximumCyclingRate(3.0)
        stage.setLatentCapacityTimeConstant(45.0)
        stage.setGrossRatedTotalCoolingCapacity(UnitConversions.convert(clg_ap.cool_rated_capacities_gross[i], 'Btu/hr', 'W'))
        stage.setRatedAirFlowRate(calc_rated_airflow(clg_ap.cool_rated_capacities_net[i], clg_ap.cool_rated_cfm_per_ton, 'm^3/s'))
        clg_coil.addStage(stage)
      end
    end

    clg_coil.setName(coil_name)
    clg_coil.setCondenserType('AirCooled')
    clg_coil.setCrankcaseHeaterCapacity(cooling_system.crankcase_heater_watts)
    clg_coil.additionalProperties.setFeature('HPXML_ID', cooling_system.id) # Used by reporting measure
    if has_deadband_control
      # Apply startup capacity degradation
      add_capacity_degradation_ems_proram(model, clg_ap, clg_coil.name.get, true, cap_fff_curve_0, eir_fff_curve_0)
    end

    return clg_coil
  end

  # Creates and returns a DX heating coil object with specified performance.
  #
  # @param model [OpenStudio::Model::Model] OpenStudio Model object
  # @param obj_name [String] Name for the OpenStudio object
  # @param heating_system [HPXML::HeatingSystem or HPXML::HeatPump] The HPXML heating system or heat pump of interest
  # @param weather_min_drybulb [Double] Minimum outdoor drybulb temperature
  # @param has_deadband_control [Boolean] Whether to apply on off thermostat deadband
  # @return [OpenStudio::Model::CoilHeatingDXSingleSpeed or OpenStudio::Model::CoilHeatingDXMultiSpeed] The new heating coil
  def self.create_dx_heating_coil(model, obj_name, heating_system, weather_min_drybulb, has_deadband_control = false)
    htg_ap = heating_system.additional_properties

    if heating_system.heating_detailed_performance_data.empty?
      net_capacity = heating_system.heating_capacity
      rated_fan_power = htg_ap.fan_power_rated * calc_rated_airflow(net_capacity, htg_ap.heat_rated_cfm_per_ton, 'cfm')
      gross_capacity = convert_net_to_gross_capacity_cop(:htg, net_capacity, rated_fan_power)[0]
      htg_ap.heat_rated_capacities_net = [net_capacity]
      htg_ap.heat_rated_capacities_gross = [gross_capacity]
      fail 'Unexpected error.' if htg_ap.heat_capacity_ratios.size != 1 || htg_ap.heat_capacity_ratios[0] != 1
    else
      process_detailed_performance_data(heating_system, :htg, weather_min_drybulb, htg_ap.hp_min_temp)
    end

    htg_coil = nil
    coil_name = obj_name + ' htg coil'

    num_speeds = htg_ap.heat_capacity_ratios.size
    for i in 0..(num_speeds - 1)
      if not heating_system.heating_detailed_performance_data.empty?
        capacity_description = htg_ap.heating_datapoints_by_speed.keys[i]
        speed_performance_data = htg_ap.heating_datapoints_by_speed[capacity_description].sort_by { |dp| [dp.indoor_temperature, dp.outdoor_temperature] }
        var_idb = Model.add_table_independent_variable(
          model,
          name: 'dry_bulb_temp_in',
          min: -100,
          max: 100,
          values: speed_performance_data.map { |dp| UnitConversions.convert(dp.indoor_temperature, 'F', 'C') }.uniq
        )
        var_odb = Model.add_table_independent_variable(
          model,
          name: 'dry_bulb_temp_out',
          min: -100,
          max: 100,
          values: speed_performance_data.map { |dp| UnitConversions.convert(dp.outdoor_temperature, 'F', 'C') }.uniq
        )

        if i == 0
          htg_ap.heat_rated_capacities_gross = []
          htg_ap.heat_rated_capacities_net = []
          htg_ap.heat_rated_cops = []
        end

        rate_dp = speed_performance_data.find { |dp| (dp.indoor_temperature == HVAC::AirSourceHeatRatedIDB) && (dp.outdoor_temperature == HVAC::AirSourceHeatRatedODB) }
        htg_ap.heat_rated_cops << rate_dp.gross_efficiency_cop
        htg_ap.heat_rated_capacities_net << rate_dp.capacity
        htg_ap.heat_rated_capacities_gross << rate_dp.gross_capacity
        cap_ft_curve = Model.add_table_lookup(
          model,
          name: "Heat-CAP-fT#{i + 1}",
          ind_vars: [var_idb, var_odb],
          output_values: speed_performance_data.map { |dp| dp.gross_capacity / rate_dp.gross_capacity },
          output_min: 0.0
        )
        eir_ft_curve = Model.add_table_lookup(
          model,
          name: "Heat-EIR-fT#{i + 1}",
          ind_vars: [var_idb, var_odb],
          output_values: speed_performance_data.map { |dp| (1.0 / dp.gross_efficiency_cop) / (1.0 / rate_dp.gross_efficiency_cop) },
          output_min: 0.0
        )
      else
        cap_ft_curve = Model.add_curve_biquadratic(
          model,
          name: "Heat-CAP-fT#{i + 1}",
          coeff: convert_biquadratic_coeff_to_si(htg_ap.heat_cap_ft_spec),
          min_x: -100, max_x: 100, min_y: -100, max_y: 100
        )
        eir_ft_curve = Model.add_curve_biquadratic(
          model,
          name: "Heat-EIR-fT#{i + 1}",
          coeff: convert_biquadratic_coeff_to_si(htg_ap.heat_eir_ft_spec),
          min_x: -100, max_x: 100, min_y: -100, max_y: 100
        )
      end
      cap_fff_curve = Model.add_curve_quadratic(
        model,
        name: "Heat-CAP-fFF#{i + 1}",
        coeff: htg_ap.heat_cap_fflow_spec,
        min_x: 0, max_x: 2, min_y: 0, max_y: 2
      )
      eir_fff_curve = Model.add_curve_quadratic(
        model,
        name: "Heat-EIR-fFF#{i + 1}",
        coeff: htg_ap.heat_eir_fflow_spec,
        min_x: 0, max_x: 2, min_y: 0, max_y: 2
      )
      if i == 0
        cap_fff_curve_0 = cap_fff_curve
        eir_fff_curve_0 = eir_fff_curve
      end
      if has_deadband_control
        # Zero out impact of part load ratio
        plf_fplr_curve = Model.add_curve_quadratic(
          model,
          name: "Heat-PLF-fPLR#{i + 1}",
          coeff: [1.0, 0.0, 0.0],
          min_x: 0, max_x: 1, min_y: 0.7, max_y: 1
        )
      else
        plf_fplr_curve = Model.add_curve_quadratic(
          model,
          name: "Heat-PLF-fPLR#{i + 1}",
          coeff: htg_ap.plf_fplr_spec,
          min_x: 0, max_x: 1, min_y: 0.7, max_y: 1
        )
      end

      if num_speeds == 1
        htg_coil = OpenStudio::Model::CoilHeatingDXSingleSpeed.new(model, model.alwaysOnDiscreteSchedule, cap_ft_curve, cap_fff_curve, eir_ft_curve, eir_fff_curve, plf_fplr_curve)
        if heating_system.heating_efficiency_cop.nil?
          htg_coil.setRatedCOP(htg_ap.heat_rated_cops[i])
        else # PTHP or room heat pump
          htg_coil.setRatedCOP(heating_system.heating_efficiency_cop)
        end
        htg_coil.setRatedTotalHeatingCapacity(UnitConversions.convert(htg_ap.heat_rated_capacities_gross[i], 'Btu/hr', 'W'))
        htg_coil.setRatedAirFlowRate(calc_rated_airflow(htg_ap.heat_rated_capacities_net[i], htg_ap.heat_rated_cfm_per_ton, 'm^3/s'))
        defrost_time_fraction = 0.1 # 6min/hr
      else
        if htg_coil.nil?
          htg_coil = OpenStudio::Model::CoilHeatingDXMultiSpeed.new(model)
          htg_coil.setFuelType(EPlus::FuelTypeElectricity)
          htg_coil.setApplyPartLoadFractiontoSpeedsGreaterthan1(false)
          htg_coil.setAvailabilitySchedule(model.alwaysOnDiscreteSchedule)
          constant_biquadratic = Model.add_curve_biquadratic(
            model,
            name: 'ConstantBiquadratic',
            coeff: [1, 0, 0, 0, 0, 0]
          )
        end
        stage = OpenStudio::Model::CoilHeatingDXMultiSpeedStageData.new(model, cap_ft_curve, cap_fff_curve, eir_ft_curve, eir_fff_curve, plf_fplr_curve, constant_biquadratic)
        stage.setGrossRatedHeatingCOP(htg_ap.heat_rated_cops[i])
        stage.setRatedWasteHeatFractionofPowerInput(0.2)
        stage.setGrossRatedHeatingCapacity(UnitConversions.convert(htg_ap.heat_rated_capacities_gross[i], 'Btu/hr', 'W'))
        stage.setRatedAirFlowRate(calc_rated_airflow(htg_ap.heat_rated_capacities_net[i], htg_ap.heat_rated_cfm_per_ton, 'm^3/s'))
        htg_coil.addStage(stage)
        defrost_time_fraction = 0.06667 # 4min/hr
      end
    end

    htg_coil.setName(coil_name)
    htg_coil.setMinimumOutdoorDryBulbTemperatureforCompressorOperation(UnitConversions.convert(htg_ap.hp_min_temp, 'F', 'C'))
    htg_coil.setMaximumOutdoorDryBulbTemperatureforDefrostOperation(UnitConversions.convert(40.0, 'F', 'C'))
    htg_coil.setDefrostControl('Timed')
    htg_coil.setDefrostStrategy('Resistive')
    htg_coil.setDefrostTimePeriodFraction(defrost_time_fraction)
    htg_coil.setResistiveDefrostHeaterCapacity(0.000001) # We model defrost via EMS. Use non-zero value to prevent E+ warning

    # Per E+ documentation, if an air-to-air heat pump, the crankcase heater defined for the DX cooling coil is ignored and the crankcase heater power defined for the DX heating coil is used
    htg_coil.setMaximumOutdoorDryBulbTemperatureforCrankcaseHeaterOperation(UnitConversions.convert(CrankcaseHeaterTemp, 'F', 'C'))
    htg_coil.setCrankcaseHeaterCapacity(heating_system.crankcase_heater_watts)
    htg_coil.additionalProperties.setFeature('HPXML_ID', heating_system.id) # Used by reporting measure
    htg_coil.additionalProperties.setFeature('FractionHeatLoadServed', heating_system.fraction_heat_load_served) # Used by reporting measure
    if has_deadband_control
      # Apply startup capacity degradation
      add_capacity_degradation_ems_proram(model, htg_ap, htg_coil.name.get, false, cap_fff_curve_0, eir_fff_curve_0)
    end

    return htg_coil
  end

  # Return the time needed to reach full capacity based on c_d assumption, used for degradation EMS program.
  #
  # @param c_d [Double] Degradation coefficient
  # @return [Double] Time to reach full capacity (minutes)
  def self.calc_time_to_full_cap(c_d)
    # assuming a linear relationship between points we have data for: 2 minutes at 0.08 and 5 minutes at 0.23
    time = (20.0 * c_d + 0.4).round
    time = [time, get_time_to_full_cap_limits[0]].max
    time = [time, get_time_to_full_cap_limits[1]].min
    return time
  end

  # Return min and max limit to time needed to reach full capacity
  #
  # @return [Array<Integer, Integer>] Minimum and maximum time to reach full capacity (minutes)
  def self.get_time_to_full_cap_limits()
    return [2, 5]
  end

  # Return the EMS actuator and EMS global variable for backup coil availability schedule.
  # This is called every time EMS uses this actuator to avoid conflicts across different EMS programs.
  #
  # @param model [OpenStudio::Model::Model] OpenStudio Model object
  # @param htg_supp_coil [OpenStudio::Model::CoilHeatingElectric or OpenStudio::Model::CoilHeatingElectricMultiStage] OpenStudio Supplemental Heating Coil object
  # @return [Array<OpenStudio::Model::EnergyManagementSystemActuator, OpenStudio::Model::EnergyManagementSystemGlobalVariable>] OpenStudio EMS Actuator and Global Variable objects for supplemental coil availability schedule
  def self.get_supp_coil_avail_sch_actuator(model, htg_supp_coil)
    actuator = model.getEnergyManagementSystemActuators.find { |act| act.name.get.include? Model.ems_friendly_name(htg_supp_coil.availabilitySchedule.name) }
    global_var_supp_avail = model.getEnergyManagementSystemGlobalVariables.find { |var| var.name.get.include? Model.ems_friendly_name(htg_supp_coil.name) }

    return actuator, global_var_supp_avail unless actuator.nil?

    # No actuator for current backup coil availability schedule
    # Create a new schedule for supp availability
    # Make sure only being called once in case of multiple cloning
    supp_avail_sch = htg_supp_coil.availabilitySchedule.clone.to_ScheduleConstant.get
    supp_avail_sch.setName("#{htg_supp_coil.name} avail sch")
    htg_supp_coil.setAvailabilitySchedule(supp_avail_sch)

    supp_coil_avail_act = Model.add_ems_actuator(
      name: "#{htg_supp_coil.availabilitySchedule.name} act",
      model_object: htg_supp_coil.availabilitySchedule,
      comp_type_and_control: EPlus::EMSActuatorScheduleConstantValue
    )

    # global variable to integrate different EMS program actuating the same schedule
    global_var_supp_avail = Model.add_ems_global_var(
      model,
      var_name: "#{htg_supp_coil.name} avail global"
    )

    global_var_supp_avail_program = Model.add_ems_program(
      model,
      name: "#{global_var_supp_avail.name} init program"
    )
    global_var_supp_avail_program.addLine("Set #{global_var_supp_avail.name} = 1")

    Model.add_ems_program_calling_manager(
      model,
      name: "#{global_var_supp_avail_program.name} calling manager",
      calling_point: 'BeginZoneTimestepBeforeInitHeatBalance',
      ems_programs: [global_var_supp_avail_program]
    )
    return supp_coil_avail_act, global_var_supp_avail
  end

  # Apply EMS program to control back up coil behavior when single speed system is modeled with on-off thermostat feature.
  # Back up coil is turned on after 5 mins that heat pump is not able to maintain setpoints.
  #
  # @param model [OpenStudio::Model::Model] OpenStudio Model object
  # @param htg_supp_coil [OpenStudio::Model::CoilHeatingElectric or OpenStudio::Model::CoilHeatingElectricMultiStage] OpenStudio Supplemental Heating Coil object
  # @param control_zone [OpenStudio::Model::ThermalZone] Conditioned space thermal zone
  # @param htg_coil [OpenStudio::Model::CoilHeatingDXSingleSpeed or OpenStudio::Model::CoilHeatingDXMultiSpeed] OpenStudio Heating Coil object
  # @param has_deadband_control [Boolean] Whether to apply on off thermostat deadband
  # @param cooling_system [HPXML::CoolingSystem or HPXML::HeatPump] The HPXML cooling system or heat pump of interest
  # @return [nil]
  def self.add_supplemental_coil_ems_program(model, htg_supp_coil, control_zone, htg_coil, has_deadband_control, cooling_system)
    return if htg_supp_coil.nil?
    return unless cooling_system.compressor_type == HPXML::HVACCompressorTypeSingleStage
    return unless has_deadband_control
    return if htg_supp_coil.is_a? OpenStudio::Model::CoilHeatingElectricMultiStage

    # Sensors
    tin_sensor = Model.add_ems_sensor(
      model,
      name: 'zone air temp',
      output_var_or_meter_name: 'Zone Mean Air Temperature',
      key_name: control_zone.name
    )

    htg_sch = control_zone.thermostatSetpointDualSetpoint.get.heatingSetpointTemperatureSchedule.get
    htg_sp_ss = Model.add_ems_sensor(
      model,
      name: 'htg_setpoint',
      output_var_or_meter_name: 'Schedule Value',
      key_name: htg_sch.name
    )

    supp_coil_energy = Model.add_ems_sensor(
      model,
      name: 'supp coil electric energy',
      output_var_or_meter_name: 'Heating Coil Electricity Energy',
      key_name: htg_supp_coil.name
    )

    htg_coil_energy = Model.add_ems_sensor(
      model,
      name: 'hp htg coil electric energy',
      output_var_or_meter_name: 'Heating Coil Electricity Energy',
      key_name: htg_coil.name
    )

    # Trend variables
    supp_energy_trend = Model.add_ems_trend_var(
      model,
      ems_object: supp_coil_energy,
      num_timesteps_logged: 1
    )

    htg_energy_trend = Model.add_ems_trend_var(
      model,
      ems_object: htg_coil_energy,
      num_timesteps_logged: 5
    )

    # Actuators
    supp_coil_avail_act, global_var_supp_avail = get_supp_coil_avail_sch_actuator(model, htg_supp_coil)

    ddb = model.getThermostatSetpointDualSetpoints[0].temperatureDifferenceBetweenCutoutAndSetpoint

    # Program
    supp_coil_avail_program = Model.add_ems_program(
      model,
      name: "#{htg_supp_coil.name} control program"
    )
    supp_coil_avail_program.addLine("If #{global_var_supp_avail.name} == 0") # Other EMS set it to be 0.0, keep the logic
    supp_coil_avail_program.addLine("  Set #{supp_coil_avail_act.name} = 0")
    supp_coil_avail_program.addLine('Else') # global variable = 1
    supp_coil_avail_program.addLine("  Set living_t = #{tin_sensor.name}")
    supp_coil_avail_program.addLine("  Set htg_sp_l = #{htg_sp_ss.name}")
    supp_coil_avail_program.addLine("  Set htg_sp_h = #{htg_sp_ss.name} + #{ddb}")
    supp_coil_avail_program.addLine("  If (@TRENDVALUE #{supp_energy_trend.name} 1) > 0") # backup coil is turned on, keep it on until reaching upper end of ddb in case of high frequency oscillations
    supp_coil_avail_program.addLine('    If living_t > htg_sp_h')
    supp_coil_avail_program.addLine("      Set #{global_var_supp_avail.name} = 0")
    supp_coil_avail_program.addLine("      Set #{supp_coil_avail_act.name} = 0")
    supp_coil_avail_program.addLine('    Else')
    supp_coil_avail_program.addLine("      Set #{supp_coil_avail_act.name} = 1")
    supp_coil_avail_program.addLine('    EndIf')
    supp_coil_avail_program.addLine('  Else') # Only turn on the backup coil when temperature is below lower end of ddb.
    r_s_a = ["#{htg_energy_trend.name} > 0"]
    # Observe 5 mins before turning on supp coil
    for t_i in 1..4
      r_s_a << "(@TrendValue #{htg_energy_trend.name} #{t_i}) > 0"
    end
    supp_coil_avail_program.addLine("    If #{r_s_a.join(' && ')}")
    supp_coil_avail_program.addLine('      If living_t > htg_sp_l')
    supp_coil_avail_program.addLine("        Set #{global_var_supp_avail.name} = 0")
    supp_coil_avail_program.addLine("        Set #{supp_coil_avail_act.name} = 0")
    supp_coil_avail_program.addLine('      Else')
    supp_coil_avail_program.addLine("        Set #{supp_coil_avail_act.name} = 1")
    supp_coil_avail_program.addLine('      EndIf')
    supp_coil_avail_program.addLine('    Else')
    supp_coil_avail_program.addLine("      Set #{global_var_supp_avail.name} = 0")
    supp_coil_avail_program.addLine("      Set #{supp_coil_avail_act.name} = 0")
    supp_coil_avail_program.addLine('    EndIf')
    supp_coil_avail_program.addLine('  EndIf')
    supp_coil_avail_program.addLine('EndIf')

    # ProgramCallingManagers
    Model.add_ems_program_calling_manager(
      model,
      name: "#{supp_coil_avail_program.name} calling manager",
      calling_point: 'InsideHVACSystemIterationLoop',
      ems_programs: [supp_coil_avail_program]
    )
  end

  # Apply capacity degradation EMS to account for realistic start-up losses.
  # Capacity function of airflow rate curve and EIR function of airflow rate curve are actuated to
  # capture the impact of start-up losses.
  #
  # @param model [OpenStudio::Model::Model] OpenStudio Model object
  # @param system_ap [HPXML::AdditionalProperties] HPXML Cooling System or HPXML Heating System Additional Properties
  # @param coil_name [String] Cooling or heating coil name
  # @param is_cooling [Boolean] True if apply to cooling system
  # @param cap_fff_curve [OpenStudio::Model::CurveQuadratic] OpenStudio CurveQuadratic object for heat pump capacity function of air flow rates
  # @param eir_fff_curve [OpenStudio::Model::CurveQuadratic] OpenStudio CurveQuadratic object for heat pump eir function of air flow rates
  # @return [nil]
  def self.add_capacity_degradation_ems_proram(model, system_ap, coil_name, is_cooling, cap_fff_curve, eir_fff_curve)
    # Note: Currently only available in 1 min time step
    if is_cooling
      cap_fflow_spec = system_ap.cool_cap_fflow_spec
      eir_fflow_spec = system_ap.cool_eir_fflow_spec
      ss_var_name = 'Cooling Coil Electricity Energy'
    else
      cap_fflow_spec = system_ap.heat_cap_fflow_spec
      eir_fflow_spec = system_ap.heat_eir_fflow_spec
      ss_var_name = 'Heating Coil Electricity Energy'
    end
    number_of_timestep_logged = calc_time_to_full_cap(system_ap.c_d)

    # Sensors
    cap_curve_var_in = Model.add_ems_sensor(
      model,
      name: "#{cap_fff_curve.name.get.gsub('-', '_')} Var",
      output_var_or_meter_name: 'Performance Curve Input Variable 1 Value',
      key_name: cap_fff_curve.name
    )

    eir_curve_var_in = Model.add_ems_sensor(
      model,
      name: "#{eir_fff_curve.name.get.gsub('-', '_')} Var",
      output_var_or_meter_name: 'Performance Curve Input Variable 1 Value',
      key_name: eir_fff_curve.name
    )

    coil_power_ss = Model.add_ems_sensor(
      model,
      name: "#{coil_name} electric energy",
      output_var_or_meter_name: ss_var_name,
      key_name: coil_name
    )

    # Trend variable
    coil_power_ss_trend = Model.add_ems_trend_var(
      model,
      ems_object: coil_power_ss,
      num_timesteps_logged: number_of_timestep_logged
    )

    # Actuators
    cc_actuator = Model.add_ems_actuator(
      name: "#{cap_fff_curve.name} value",
      model_object: cap_fff_curve,
      comp_type_and_control: EPlus::EMSActuatorCurveResult
    )

    ec_actuator = Model.add_ems_actuator(
      name: "#{eir_fff_curve.name} value",
      model_object: eir_fff_curve,
      comp_type_and_control: EPlus::EMSActuatorCurveResult
    )

    # Program
    cycling_degrad_program = Model.add_ems_program(
      model,
      name: "#{coil_name} cycling degradation program"
    )

    # Check values within min/max limits
    cycling_degrad_program.addLine("If #{cap_curve_var_in.name} < #{cap_fff_curve.minimumValueofx}")
    cycling_degrad_program.addLine("  Set #{cap_curve_var_in.name} = #{cap_fff_curve.minimumValueofx}")
    cycling_degrad_program.addLine("ElseIf #{cap_curve_var_in.name} > #{cap_fff_curve.maximumValueofx}")
    cycling_degrad_program.addLine("  Set #{cap_curve_var_in.name} = #{cap_fff_curve.maximumValueofx}")
    cycling_degrad_program.addLine('EndIf')
    cycling_degrad_program.addLine("If #{eir_curve_var_in.name} < #{eir_fff_curve.minimumValueofx}")
    cycling_degrad_program.addLine("  Set #{eir_curve_var_in.name} = #{eir_fff_curve.minimumValueofx}")
    cycling_degrad_program.addLine("ElseIf #{eir_curve_var_in.name} > #{eir_fff_curve.maximumValueofx}")
    cycling_degrad_program.addLine("  Set #{eir_curve_var_in.name} = #{eir_fff_curve.maximumValueofx}")
    cycling_degrad_program.addLine('EndIf')
    cc_out_calc = []
    ec_out_calc = []
    cap_fflow_spec.each_with_index do |coeff, i|
      c_name = "c_#{i + 1}_cap"
      cycling_degrad_program.addLine("Set #{c_name} = #{coeff}")
      cc_out_calc << c_name + " * (#{cap_curve_var_in.name}^#{i})"
    end
    eir_fflow_spec.each_with_index do |coeff, i|
      c_name = "c_#{i + 1}_eir"
      cycling_degrad_program.addLine("Set #{c_name} = #{coeff}")
      ec_out_calc << c_name + " * (#{eir_curve_var_in.name}^#{i})"
    end
    cycling_degrad_program.addLine("Set cc_out = #{cc_out_calc.join(' + ')}")
    cycling_degrad_program.addLine("Set ec_out = #{ec_out_calc.join(' + ')}")
    (0..number_of_timestep_logged).each do |t_i|
      if t_i == 0
        cycling_degrad_program.addLine("Set cc_now = #{coil_power_ss_trend.name}")
      else
        cycling_degrad_program.addLine("Set cc_#{t_i}_ago = @TrendValue #{coil_power_ss_trend.name} #{t_i}")
      end
    end
    (1..number_of_timestep_logged).each do |t_i|
      if t_i == 1
        cycling_degrad_program.addLine("If cc_#{t_i}_ago == 0 && cc_now > 0") # Coil just turned on
      else
        r_s_a = ['cc_now > 0']
        for i in 1..t_i - 1
          r_s_a << "cc_#{i}_ago > 0"
        end
        r_s = r_s_a.join(' && ')
        cycling_degrad_program.addLine("ElseIf cc_#{t_i}_ago == 0 && #{r_s}")
      end
      # Curve fit from Winkler's thesis, page 200: https://drum.lib.umd.edu/bitstream/handle/1903/9493/Winkler_umd_0117E_10504.pdf?sequence=1&isAllowed=y
      # use average curve value ( ~ at 0.5 min).
      # This curve reached steady state in 2 mins, assume shape for high efficiency units, scale it down based on number_of_timestep_logged
      cycling_degrad_program.addLine("  Set exp = @Exp((-2.19722) * #{get_time_to_full_cap_limits[0]} / #{number_of_timestep_logged} * #{t_i - 0.5})")
      cycling_degrad_program.addLine('  Set cc_mult = (-1.0125 * exp + 1.0125)')
      cycling_degrad_program.addLine('  Set cc_mult = @Min cc_mult 1.0')
    end
    cycling_degrad_program.addLine('Else')
    cycling_degrad_program.addLine('  Set cc_mult = 1.0')
    cycling_degrad_program.addLine('EndIf')
    cycling_degrad_program.addLine("Set #{cc_actuator.name} = cc_mult * cc_out")
    # power is ramped up in less than 1 min, only second level simulation can capture power startup behavior
    cycling_degrad_program.addLine("Set #{ec_actuator.name} = ec_out / cc_mult")

    # ProgramCallingManagers
    Model.add_ems_program_calling_manager(
      model,
      name: "#{cycling_degrad_program.name} calling manager",
      calling_point: 'InsideHVACSystemIterationLoop',
      ems_programs: [cycling_degrad_program]
    )
  end

  # Apply time-based realistic staging EMS program for two speed system.
  # Observe 5 mins before ramping up the speed level, or enable the backup coil.
  #
  # @param model [OpenStudio::Model::Model] OpenStudio Model object
  # @param unitary_system [OpenStudio::Model::AirLoopHVACUnitarySystem] OpenStudio Air Loop HVAC Unitary System object
  # @param htg_supp_coil [OpenStudio::Model::CoilHeatingElectric or OpenStudio::Model::CoilHeatingElectricMultiStage] OpenStudio Supplemental Heating Coil object
  # @param control_zone [OpenStudio::Model::ThermalZone] Conditioned space thermal zone
  # @param has_deadband_control [Boolean] Whether to apply on off thermostat deadband
  # @param cooling_system [HPXML::CoolingSystem or HPXML::HeatPump] The HPXML cooling system or heat pump of interest
  # @return [nil]
  def self.add_two_speed_staging_ems_program(model, unitary_system, htg_supp_coil, control_zone, has_deadband_control, cooling_system)
    # Note: Currently only available in 1 min time step
    return unless has_deadband_control
    return unless cooling_system.compressor_type == HPXML::HVACCompressorTypeTwoStage

    number_of_timestep_logged = 5 # wait 5 mins to check demand

    is_heatpump = cooling_system.is_a? HPXML::HeatPump

    # Sensors
    if not htg_supp_coil.nil?
      backup_coil_energy = Model.add_ems_sensor(
        model,
        name: "#{htg_supp_coil.name} heating energy",
        output_var_or_meter_name: 'Heating Coil Heating Energy',
        key_name: htg_supp_coil.name
      )

      # Trend variable
      backup_energy_trend = Model.add_ems_trend_var(
        model,
        ems_object: backup_coil_energy,
        num_timesteps_logged: 1
      )

      supp_coil_avail_act, global_var_supp_avail = get_supp_coil_avail_sch_actuator(model, htg_supp_coil)
    end
    # Sensors
    living_temp_ss = Model.add_ems_sensor(
      model,
      name: "#{control_zone.name} temp",
      output_var_or_meter_name: 'Zone Air Temperature',
      key_name: control_zone.name
    )

    htg_sch = control_zone.thermostatSetpointDualSetpoint.get.heatingSetpointTemperatureSchedule.get
    clg_sch = control_zone.thermostatSetpointDualSetpoint.get.coolingSetpointTemperatureSchedule.get

    htg_sp_ss = Model.add_ems_sensor(
      model,
      name: "#{control_zone.name} htg setpoint",
      output_var_or_meter_name: 'Schedule Value',
      key_name: htg_sch.name
    )

    clg_sp_ss = Model.add_ems_sensor(
      model,
      name: "#{control_zone.name} clg setpoint",
      output_var_or_meter_name: 'Schedule Value',
      key_name: clg_sch.name
    )

    unitary_var = Model.add_ems_sensor(
      model,
      name: "#{unitary_system.name}  speed level",
      output_var_or_meter_name: 'Unitary System DX Coil Speed Level',
      key_name: unitary_system.name
    )

    # Actuators
    unitary_actuator = Model.add_ems_actuator(
      name: "#{unitary_system.name} speed override",
      model_object: unitary_system,
      comp_type_and_control: EPlus::EMSActuatorUnitarySystemCoilSpeedLevel
    )

    # Trend variable
    unitary_speed_var_trend = Model.add_ems_trend_var(
      model,
      ems_object: unitary_var,
      num_timesteps_logged: number_of_timestep_logged
    )

    ddb = model.getThermostatSetpointDualSetpoints[0].temperatureDifferenceBetweenCutoutAndSetpoint

    # Program
    realistic_cycling_program = Model.add_ems_program(
      model,
      name: "#{unitary_system.name} realistic cycling"
    )

    # Check values within min/max limits
    realistic_cycling_program.addLine("Set living_t = #{living_temp_ss.name}")
    realistic_cycling_program.addLine("Set htg_sp_l = #{htg_sp_ss.name}")
    realistic_cycling_program.addLine("Set htg_sp_h = #{htg_sp_ss.name} + #{ddb}")
    realistic_cycling_program.addLine("Set clg_sp_l = #{clg_sp_ss.name} - #{ddb}")
    realistic_cycling_program.addLine("Set clg_sp_h = #{clg_sp_ss.name}")

    (1..number_of_timestep_logged).each do |t_i|
      realistic_cycling_program.addLine("Set unitary_var_#{t_i}_ago = @TrendValue #{unitary_speed_var_trend.name} #{t_i}")
    end
    s_trend_low = []
    s_trend_high = []
    (1..number_of_timestep_logged).each do |t_i|
      s_trend_low << "(unitary_var_#{t_i}_ago == 1)"
      s_trend_high << "(unitary_var_#{t_i}_ago == 2)"
    end
    # Cooling
    # Setpoint not met and low speed is on for 5 time steps
    realistic_cycling_program.addLine("If (living_t - clg_sp_h > 0.0) && (#{s_trend_low.join(' && ')})")
    # Enable high speed unitary system
    realistic_cycling_program.addLine("  Set #{unitary_actuator.name} = 2")
    # Keep high speed unitary on until setpoint +- deadband is met
    realistic_cycling_program.addLine('ElseIf (unitary_var_1_ago == 2) && ((living_t - clg_sp_l > 0.0))')
    realistic_cycling_program.addLine("  Set #{unitary_actuator.name} = 2")
    realistic_cycling_program.addLine('Else')
    realistic_cycling_program.addLine("  Set #{unitary_actuator.name} = 1")
    realistic_cycling_program.addLine('EndIf')
    if is_heatpump
      # Heating
      realistic_cycling_program.addLine("If (htg_sp_l - living_t > 0.0) && (#{s_trend_low.join(' && ')})")
      # Enable high speed unitary system
      realistic_cycling_program.addLine("  Set #{unitary_actuator.name} = 2")
      # Keep high speed unitary on until setpoint +- deadband is met
      realistic_cycling_program.addLine('ElseIf (unitary_var_1_ago == 2) && (htg_sp_h - living_t > 0.0)')
      realistic_cycling_program.addLine("  Set #{unitary_actuator.name} = 2")
      realistic_cycling_program.addLine('Else')
      realistic_cycling_program.addLine("  Set #{unitary_actuator.name} = 1")
      realistic_cycling_program.addLine('EndIf')
      if (not htg_supp_coil.nil?) && (not (htg_supp_coil.is_a? OpenStudio::Model::CoilHeatingElectricMultiStage))
        realistic_cycling_program.addLine("If #{global_var_supp_avail.name} == 0") # Other EMS set it to be 0.0, keep the logic
        realistic_cycling_program.addLine("  Set #{supp_coil_avail_act.name} = 0")
        realistic_cycling_program.addLine('Else') # global variable = 1
        realistic_cycling_program.addLine("  Set #{supp_coil_avail_act.name} = 1")
        realistic_cycling_program.addLine("  If (htg_sp_l - living_t > 0.0) && (#{s_trend_high.join(' && ')})")
        realistic_cycling_program.addLine("    Set #{supp_coil_avail_act.name} = 1")
        realistic_cycling_program.addLine("  ElseIf ((@TRENDVALUE #{backup_energy_trend.name} 1) > 0) && (htg_sp_h - living_t > 0.0)") # backup coil is turned on, keep it on until reaching upper end of ddb in case of high frequency oscillations
        realistic_cycling_program.addLine("    Set #{supp_coil_avail_act.name} = 1")
        realistic_cycling_program.addLine('  Else')
        realistic_cycling_program.addLine("    Set #{global_var_supp_avail.name} = 0")
        realistic_cycling_program.addLine("    Set #{supp_coil_avail_act.name} = 0")
        realistic_cycling_program.addLine('  EndIf')
        realistic_cycling_program.addLine('EndIf')
      end
    end

    # ProgramCallingManagers
    Model.add_ems_program_calling_manager(
      model,
      name: "#{realistic_cycling_program.name} Program Manager",
      calling_point: 'InsideHVACSystemIterationLoop',
      ems_programs: [realistic_cycling_program]
    )
  end

  # Apply maximum power ratio schedule for variable speed system.
  # Creates EMS program to determine and control the stage that can reach the maximum power constraint.
  #
  # @param runner [OpenStudio::Measure::OSRunner] Object typically used to display warnings
  # @param model [OpenStudio::Model::Model] OpenStudio Model object
  # @param air_loop_unitary [OpenStudio::Model::AirLoopHVACUnitarySystem] Air loop for the HVAC system
  # @param control_zone [OpenStudio::Model::ThermalZone] Conditioned space thermal zone
  # @param heating_system [HPXML::HeatingSystem or HPXML::HeatPump] The HPXML heating system or heat pump of interest
  # @param cooling_system [HPXML::CoolingSystem or HPXML::HeatPump] The HPXML cooling system or heat pump of interest
  # @param htg_supp_coil [OpenStudio::Model::CoilHeatingElectric or CoilHeatingElectricMultiStage] OpenStudio Supplemental Heating Coil object
  # @param clg_coil [OpenStudio::Model::CoilCoolingDXMultiSpeed] OpenStudio MultiStage Cooling Coil object
  # @param htg_coil [OpenStudio::Model::CoilHeatingDXMultiSpeed] OpenStudio MultiStage Heating Coil object
  # @param schedules_file [SchedulesFile] SchedulesFile wrapper class instance of detailed schedule files
  # @return [nil]
  def self.add_variable_speed_power_ems_program(runner, model, air_loop_unitary, control_zone, heating_system, cooling_system, htg_supp_coil, clg_coil, htg_coil, schedules_file)
    return if schedules_file.nil?
    return if clg_coil.nil? && htg_coil.nil?

    max_pow_ratio_sch = schedules_file.create_schedule_file(model, col_name: SchedulesFile::Columns[:HVACMaximumPowerRatio].name, schedule_type_limits_name: EPlus::ScheduleTypeLimitsFraction)
    return if max_pow_ratio_sch.nil?

    # Check maximum power ratio schedules only used in var speed systems,
    clg_coil = nil unless (cooling_system.compressor_type == HPXML::HVACCompressorTypeVariableSpeed)
    htg_coil = nil unless ((heating_system.is_a? HPXML::HeatPump) && heating_system.compressor_type == HPXML::HVACCompressorTypeVariableSpeed)
    htg_supp_coil = nil unless ((heating_system.is_a? HPXML::HeatPump) && heating_system.compressor_type == HPXML::HVACCompressorTypeVariableSpeed)
    # No variable speed coil
    if clg_coil.nil? && htg_coil.nil?
      runner.registerWarning('Maximum power ratio schedule is only supported for variable speed systems.')
    end

    if (htg_coil.is_a? OpenStudio::Model::CoilHeatingDXMultiSpeed) && (heating_system.backup_type != HPXML::HeatPumpBackupTypeIntegrated)
      htg_coil = nil
      htg_supp_coil = nil
      runner.registerWarning('Maximum power ratio schedule is only supported for integrated backup system. Schedule is ignored for heating.')
    end

    return if (clg_coil.nil? && htg_coil.nil?)

    # sensors
    pow_ratio_sensor = Model.add_ems_sensor(
      model,
      name: "#{air_loop_unitary.name} power_ratio",
      output_var_or_meter_name: 'Schedule Value',
      key_name: max_pow_ratio_sch.name
    )

    indoor_temp_sensor = Model.add_ems_sensor(
      model,
      name: "#{control_zone.name} indoor_temp",
      output_var_or_meter_name: 'Zone Air Temperature',
      key_name: control_zone.name
    )

    htg_spt_sensor = Model.add_ems_sensor(
      model,
      name: "#{control_zone.name} htg_spt_temp",
      output_var_or_meter_name: 'Zone Thermostat Heating Setpoint Temperature',
      key_name: control_zone.name
    )

    clg_spt_sensor = Model.add_ems_sensor(
      model,
      name: "#{control_zone.name} clg_spt_temp",
      output_var_or_meter_name: 'Zone Thermostat Cooling Setpoint Temperature',
      key_name: control_zone.name
    )

    load_sensor = Model.add_ems_sensor(
      model,
      name: "#{air_loop_unitary.name} sens load",
      output_var_or_meter_name: 'Unitary System Predicted Sensible Load to Setpoint Heat Transfer Rate',
      key_name: air_loop_unitary.name
    )

    # global variable
    temp_offset_signal = Model.add_ems_global_var(
      model,
      var_name: "#{air_loop_unitary.name} temp offset"
    )

    # Temp offset Initialization Program
    # Temperature offset signal used to see if the hvac is recovering temperature to setpoint.
    # If abs (indoor temperature - setpoint) > offset, then hvac and backup is allowed to operate without cap to recover temperature until it reaches setpoint
    temp_offset_program = Model.add_ems_program(
      model,
      name: "#{air_loop_unitary.name} temp offset init program"
    )
    temp_offset_program.addLine("Set #{temp_offset_signal.name} = 0")

    # calling managers
    Model.add_ems_program_calling_manager(
      model,
      name: "#{temp_offset_program.name} calling manager",
      calling_point: 'BeginNewEnvironment',
      ems_programs: [temp_offset_program]
    )

    Model.add_ems_program_calling_manager(
      model,
      name: "#{temp_offset_program.name} calling manager2",
      calling_point: 'AfterNewEnvironmentWarmUpIsComplete',
      ems_programs: [temp_offset_program]
    )

    # actuator
    coil_speed_act = Model.add_ems_actuator(
      name: "#{air_loop_unitary.name} coil speed level",
      model_object: air_loop_unitary,
      comp_type_and_control: EPlus::EMSActuatorUnitarySystemCoilSpeedLevel
    )
    if not htg_supp_coil.nil?
      supp_coil_avail_act, global_var_supp_avail = get_supp_coil_avail_sch_actuator(model, htg_supp_coil)
    end

    # EMS program
    program = Model.add_ems_program(
      model,
      name: "#{air_loop_unitary.name} max power ratio program"
    )
    program.addLine('Set clg_mode = 0')
    program.addLine('Set htg_mode = 0')
    program.addLine("If #{load_sensor.name} > 0")
    program.addLine('  Set htg_mode = 1')
    program.addLine("  Set setpoint = #{htg_spt_sensor.name}")
    program.addLine("ElseIf #{load_sensor.name} < 0")
    program.addLine('  Set clg_mode = 1')
    program.addLine("  Set setpoint = #{clg_spt_sensor.name}")
    program.addLine('EndIf')
    program.addLine("Set sens_load = @Abs #{load_sensor.name}")
    program.addLine('Set clg_mode = 0') if clg_coil.nil?
    program.addLine('Set htg_mode = 0') if htg_coil.nil?

    [htg_coil, clg_coil].each do |coil|
      next if coil.nil?

      coil_cap_stage_fff_sensors = []
      coil_cap_stage_ft_sensors = []
      coil_eir_stage_fff_sensors = []
      coil_eir_stage_ft_sensors = []
      coil_eir_stage_plf_sensors = []
      # Heating/Cooling specific calculations and names
      if coil.is_a? OpenStudio::Model::CoilHeatingDXMultiSpeed
        cap_fff_curve_name = 'heatingCapacityFunctionofFlowFractionCurve'
        cap_ft_curve_name = 'heatingCapacityFunctionofTemperatureCurve'
        capacity_name = 'grossRatedHeatingCapacity'
        cop_name = 'grossRatedHeatingCOP'
        cap_multiplier = 'htg_frost_multiplier_cap'
        pow_multiplier = 'htg_frost_multiplier_pow'
        mode_s = 'If htg_mode > 0'

        # Outdoor sensors added to calculate defrost adjustment for heating
        outdoor_db_sensor = Model.add_ems_sensor(
          model,
          name: 'outdoor_db',
          output_var_or_meter_name: 'Site Outdoor Air Drybulb Temperature',
          key_name: nil
        )

        outdoor_w_sensor = Model.add_ems_sensor(
          model,
          name: 'outdoor_w',
          output_var_or_meter_name: 'Site Outdoor Air Humidity Ratio',
          key_name: nil
        )

        outdoor_bp_sensor = Model.add_ems_sensor(
          model,
          name: 'outdoor_bp',
          output_var_or_meter_name: 'Site Outdoor Air Barometric Pressure',
          key_name: nil
        )

        # Calculate capacity and eirs for later use of full-load power calculations at each stage
        # Equations from E+ source code
        program.addLine('If htg_mode > 0')
        program.addLine("  If #{outdoor_db_sensor.name} < 4.444444,")
        program.addLine("    Set T_coil_out = 0.82 * #{outdoor_db_sensor.name} - 8.589")
        program.addLine("    Set delta_humidity_ratio = @MAX 0 (#{outdoor_w_sensor.name} - (@WFnTdbRhPb T_coil_out 1.0 #{outdoor_bp_sensor.name}))")
        program.addLine("    Set #{cap_multiplier} = 0.909 - 107.33 * delta_humidity_ratio")
        program.addLine("    Set #{pow_multiplier} = 0.90 - 36.45 * delta_humidity_ratio")
        program.addLine('  Else')
        program.addLine("    Set #{cap_multiplier} = 1.0")
        program.addLine("    Set #{pow_multiplier} = 1.0")
        program.addLine('  EndIf')
        program.addLine('EndIf')
      elsif coil.is_a? OpenStudio::Model::CoilCoolingDXMultiSpeed
        cap_fff_curve_name = 'totalCoolingCapacityFunctionofFlowFractionCurve'
        cap_ft_curve_name = 'totalCoolingCapacityFunctionofTemperatureCurve'
        capacity_name = 'grossRatedTotalCoolingCapacity'
        cop_name = 'grossRatedCoolingCOP'
        cap_multiplier = 'shr'
        pow_multiplier = '1.0'
        mode_s = 'If clg_mode > 0'

        # cooling coil cooling rate sensors to calculate real time SHR
        clg_tot_sensor = Model.add_ems_sensor(
          model,
          name: "#{coil.name} total cooling rate",
          output_var_or_meter_name: 'Cooling Coil Total Cooling Rate',
          key_name: coil.name
        )

        clg_sens_sensor = Model.add_ems_sensor(
          model,
          name: "#{coil.name} sens cooling rate",
          output_var_or_meter_name: 'Cooling Coil Sensible Cooling Rate',
          key_name: coil.name
        )

        program.addLine('If clg_mode > 0')
        program.addLine("  If #{clg_tot_sensor.name} > 0")
        program.addLine("    Set #{cap_multiplier} = #{clg_sens_sensor.name} / #{clg_tot_sensor.name}")
        program.addLine('  Else')
        # Missing dynamic SHR, set rated instead
        program.addLine("    Set #{cap_multiplier} = #{coil.stages[-1].grossRatedSensibleHeatRatio}")
        program.addLine('  EndIf')
        program.addLine('EndIf')
      end
      # Heating and cooling performance curve sensors that need to be added
      coil.stages.each_with_index do |stage, i|
        coil_cap_stage_fff_sensors << Model.add_ems_sensor(
          model,
          name: "#{coil.name} cap stage #{i} fff",
          output_var_or_meter_name: 'Performance Curve Output Value',
          key_name: stage.send(cap_fff_curve_name).name
        )

        coil_cap_stage_ft_sensors << Model.add_ems_sensor(
          model,
          name: "#{coil.name} cap stage #{i} ft",
          output_var_or_meter_name: 'Performance Curve Output Value',
          key_name: stage.send(cap_ft_curve_name).name
        )

        coil_eir_stage_fff_sensors << Model.add_ems_sensor(
          model,
          name: "#{coil.name} eir stage #{i} fff",
          output_var_or_meter_name: 'Performance Curve Output Value',
          key_name: stage.energyInputRatioFunctionofFlowFractionCurve.name
        )

        coil_eir_stage_ft_sensors << Model.add_ems_sensor(
          model,
          name: "#{coil.name} eir stage #{i} ft",
          output_var_or_meter_name: 'Performance Curve Output Value',
          key_name: stage.energyInputRatioFunctionofTemperatureCurve.name
        )

        coil_eir_stage_plf_sensors << Model.add_ems_sensor(
          model,
          name: "#{coil.name} eir stage #{i} fplr",
          output_var_or_meter_name: 'Performance Curve Output Value',
          key_name: stage.partLoadFractionCorrelationCurve.name
        )
      end
      # Calculate the target speed ratio that operates at the target power output
      program.addLine(mode_s)
      coil.stages.each_with_index do |stage, i|
        program.addLine("  Set rt_capacity_#{i} = #{stage.send(capacity_name)} * #{coil_cap_stage_fff_sensors[i].name} * #{coil_cap_stage_ft_sensors[i].name}")
        program.addLine("  Set rt_capacity_#{i}_adj = rt_capacity_#{i} * #{cap_multiplier}")
        program.addLine("  Set rated_eir_#{i} = 1 / #{stage.send(cop_name)}")
        program.addLine("  Set plf = #{coil_eir_stage_plf_sensors[i].name}")
        program.addLine("  If #{coil_eir_stage_plf_sensors[i].name} > 0.0")
        program.addLine("    Set rt_eir_#{i} = rated_eir_#{i} * #{coil_eir_stage_ft_sensors[i].name} * #{coil_eir_stage_fff_sensors[i].name} / #{coil_eir_stage_plf_sensors[i].name}")
        program.addLine('  Else')
        program.addLine("    Set rt_eir_#{i} = 0")
        program.addLine('  EndIf')
        program.addLine("  Set rt_power_#{i} = rt_eir_#{i} * rt_capacity_#{i} * #{pow_multiplier}") # use unadjusted capacity value in pow calculations
      end
      program.addLine("  Set target_power = #{coil.stages[-1].send(capacity_name)} * rated_eir_#{coil.stages.size - 1} * #{pow_ratio_sensor.name}")
      (0..coil.stages.size - 1).each do |i|
        if i == 0
          program.addLine("  If target_power < rt_power_#{i}")
          program.addLine("    Set target_speed_ratio = target_power / rt_power_#{i}")
        else
          program.addLine("  ElseIf target_power < rt_power_#{i}")
          program.addLine("    Set target_speed_ratio = (target_power - rt_power_#{i - 1}) / (rt_power_#{i} - rt_power_#{i - 1}) + #{i}")
        end
      end
      program.addLine('  Else')
      program.addLine("    Set target_speed_ratio = #{coil.stages.size}")
      program.addLine('  EndIf')

      # Calculate the current power that needs to meet zone loads
      (0..coil.stages.size - 1).each do |i|
        if i == 0
          program.addLine("  If sens_load <= rt_capacity_#{i}_adj")
          program.addLine("    Set current_power = sens_load / rt_capacity_#{i}_adj * rt_power_#{i}")
        else
          program.addLine("  ElseIf sens_load <= rt_capacity_#{i}_adj")
          program.addLine("    Set hs_speed_ratio = (sens_load - rt_capacity_#{i - 1}_adj) / (rt_capacity_#{i}_adj - rt_capacity_#{i - 1}_adj)")
          program.addLine('    Set ls_speed_ratio = 1 - hs_speed_ratio')
          program.addLine("    Set current_power = hs_speed_ratio * rt_power_#{i} + ls_speed_ratio * rt_power_#{i - 1}")
        end
      end
      program.addLine('  Else')
      program.addLine("    Set current_power = rt_power_#{coil.stages.size - 1}")
      program.addLine('  EndIf')
      program.addLine('EndIf')
    end

    program.addLine("Set #{supp_coil_avail_act.name} = #{global_var_supp_avail.name}") unless htg_supp_coil.nil?
    program.addLine('If htg_mode > 0 || clg_mode > 0')
    program.addLine("  If (#{pow_ratio_sensor.name} == 1) || ((@Abs (#{indoor_temp_sensor.name} - setpoint)) > #{UnitConversions.convert(4, 'deltaF', 'deltaC')}) || #{temp_offset_signal.name} == 1")
    program.addLine("    Set #{coil_speed_act.name} = NULL")
    program.addLine("    If ((@Abs (#{indoor_temp_sensor.name} - setpoint)) > #{UnitConversions.convert(4, 'deltaF', 'deltaC')})")
    program.addLine("      Set #{temp_offset_signal.name} = 1")
    program.addLine("    ElseIf (@Abs (#{indoor_temp_sensor.name} - setpoint)) < 0.001") # Temperature recovered
    program.addLine("      Set #{temp_offset_signal.name} = 0")
    program.addLine('    EndIf')
    program.addLine('  Else')
    # general & critical curtailment, operation refers to AHRI Standard 1380 2019
    program.addLine('    If current_power >= target_power')
    program.addLine("      Set #{coil_speed_act.name} = target_speed_ratio")
    if not htg_supp_coil.nil?
      program.addLine("      Set #{global_var_supp_avail.name} = 0")
      program.addLine("      Set #{supp_coil_avail_act.name} = 0")
    end
    program.addLine('    Else')
    program.addLine("      Set #{coil_speed_act.name} = NULL")
    program.addLine('    EndIf')
    program.addLine('  EndIf')
    program.addLine('EndIf')

    # calling manager
    Model.add_ems_program_calling_manager(
      model,
      name: "#{program.name} calling manager",
      calling_point: 'InsideHVACSystemIterationLoop',
      ems_programs: [program]
    )
  end

  # Apply time-based realistic staging EMS program for integrated multi-stage backup system.
  # Observe 5 mins before ramping up the speed level.
  #
  # @param model [OpenStudio::Model::Model] OpenStudio Model object
  # @param unitary_system [OpenStudio::Model::AirLoopHVACUnitarySystem] OpenStudio Air Loop HVAC Unitary System object
  # @param htg_supp_coil [OpenStudio::Model::CoilHeatingElectric or CoilHeatingElectricMultiStage] OpenStudio Supplemental Heating Coil object
  # @param control_zone [OpenStudio::Model::ThermalZone] Conditioned space thermal zone
  # @param htg_coil [OpenStudio::Model::CoilHeatingDXSingleSpeed or OpenStudio::Model::CoilHeatingDXMultiSpeed] OpenStudio Heating Coil object
  # @return [nil]
  def self.add_backup_staging_ems_program(model, unitary_system, htg_supp_coil, control_zone, htg_coil)
    return unless htg_supp_coil.is_a? OpenStudio::Model::CoilHeatingElectricMultiStage

    # Note: Currently only available in 1 min time step
    number_of_timestep_logged = 5 # wait 5 mins to check demand
    max_htg_coil_stage = (htg_coil.is_a? OpenStudio::Model::CoilHeatingDXSingleSpeed) ? 1 : htg_coil.stages.size
    ddb = model.getThermostatSetpointDualSetpoints[0].temperatureDifferenceBetweenCutoutAndSetpoint

    # Sensors
    living_temp_ss = Model.add_ems_sensor(
      model,
      name: 'living temp',
      output_var_or_meter_name: 'Zone Mean Air Temperature',
      key_name: control_zone.name
    )

    htg_sp_ss = Model.add_ems_sensor(
      model,
      name: 'htg_setpoint',
      output_var_or_meter_name: 'Zone Thermostat Heating Setpoint Temperature',
      key_name: control_zone.name
    )

    backup_coil_htg_rate = Model.add_ems_sensor(
      model,
      name: 'supp coil heating rate',
      output_var_or_meter_name: 'Heating Coil Heating Rate',
      key_name: htg_supp_coil.name
    )

    # Need to use availability actuator because there's a bug in E+ that didn't handle the speed level = 0 correctly.See: https://github.com/NREL/EnergyPlus/pull/9392#discussion_r1578624175
    supp_coil_avail_act, global_var_supp_avail = get_supp_coil_avail_sch_actuator(model, htg_supp_coil)

    # Trend variables
    zone_temp_trend = Model.add_ems_trend_var(
      model,
      ems_object: living_temp_ss,
      num_timesteps_logged: number_of_timestep_logged
    )

    setpoint_temp_trend = Model.add_ems_trend_var(
      model,
      ems_object: htg_sp_ss,
      num_timesteps_logged: number_of_timestep_logged
    )

    backup_coil_htg_rate_trend = Model.add_ems_trend_var(
      model,
      ems_object: backup_coil_htg_rate,
      num_timesteps_logged: number_of_timestep_logged
    )

    if max_htg_coil_stage > 1
      unitary_var = Model.add_ems_sensor(
        model,
        name: "#{unitary_system.name} speed level",
        output_var_or_meter_name: 'Unitary System DX Coil Speed Level',
        key_name: unitary_system.name
      )

      unitary_speed_var_trend = Model.add_ems_trend_var(
        model,
        ems_object: unitary_var,
        num_timesteps_logged: number_of_timestep_logged
      )
    end

    # Actuators
    supp_stage_act = Model.add_ems_actuator(
      name: "#{unitary_system.name} backup stage level",
      model_object: unitary_system,
      comp_type_and_control: EPlus::EMSActuatorUnitarySystemSuppCoilSpeedLevel
    )

    # Staging Program
    supp_staging_program = Model.add_ems_program(
      model,
      name: "#{unitary_system.name} backup staging"
    )

    # Check values within min/max limits

    s_trend = []
    (1..number_of_timestep_logged).each do |t_i|
      supp_staging_program.addLine("Set zone_temp_#{t_i}_ago = @TrendValue #{zone_temp_trend.name} #{t_i}")
      supp_staging_program.addLine("Set htg_spt_temp_#{t_i}_ago = @TrendValue #{setpoint_temp_trend.name} #{t_i}")
      supp_staging_program.addLine("Set supp_htg_rate_#{t_i}_ago = @TrendValue #{backup_coil_htg_rate_trend.name} #{t_i}")
      if max_htg_coil_stage > 1
        supp_staging_program.addLine("Set unitary_var_#{t_i}_ago = @TrendValue #{unitary_speed_var_trend.name} #{t_i}")
        s_trend << "((htg_spt_temp_#{t_i}_ago - zone_temp_#{t_i}_ago > 0.01) && (unitary_var_#{t_i}_ago == #{max_htg_coil_stage}))"
      else
        s_trend << "(htg_spt_temp_#{t_i}_ago - zone_temp_#{t_i}_ago > 0.01)"
      end
    end
    # Logic to determine whether to enable backup coil
    supp_staging_program.addLine("If #{global_var_supp_avail.name} == 0") # Other EMS set it to be 0.0, keep the logic
    supp_staging_program.addLine("  Set #{supp_coil_avail_act.name} = 0")
    supp_staging_program.addLine('Else') # global variable = 1
    supp_staging_program.addLine("  Set #{supp_coil_avail_act.name} = 1")
    supp_staging_program.addLine("  If (supp_htg_rate_1_ago > 0) && (#{htg_sp_ss.name} + #{living_temp_ss.name} > 0.01)")
    supp_staging_program.addLine("    Set #{supp_coil_avail_act.name} = 1") # Keep backup coil on until reaching setpoint
    supp_staging_program.addLine("  ElseIf (#{s_trend.join(' && ')})")
    if ddb > 0.0
      supp_staging_program.addLine("    If (#{living_temp_ss.name} >= #{htg_sp_ss.name} - #{ddb})")
      supp_staging_program.addLine("      Set #{global_var_supp_avail.name} = 0")
      supp_staging_program.addLine("      Set #{supp_coil_avail_act.name} = 0")
      supp_staging_program.addLine('    EndIf')
    end
    supp_staging_program.addLine('  Else')
    supp_staging_program.addLine("    Set #{global_var_supp_avail.name} = 0")
    supp_staging_program.addLine("    Set #{supp_coil_avail_act.name} = 0")
    supp_staging_program.addLine('  EndIf')
    supp_staging_program.addLine('EndIf')
    supp_staging_program.addLine("If #{supp_coil_avail_act.name} == 1")
    # Determine the stage
    for i in (1..htg_supp_coil.stages.size)
      s = []
      for t_i in (1..number_of_timestep_logged)
        if i == 1
          # stays at stage 0 for 5 mins
          s << "(supp_htg_rate_#{t_i}_ago < #{htg_supp_coil.stages[i - 1].nominalCapacity.get})"
        else
          # stays at stage i-1 for 5 mins
          s << "(supp_htg_rate_#{t_i}_ago < #{htg_supp_coil.stages[i - 1].nominalCapacity.get}) && (supp_htg_rate_#{t_i}_ago >= #{htg_supp_coil.stages[i - 2].nominalCapacity.get})"
        end
      end
      if i == 1
        supp_staging_program.addLine("  If #{s.join(' && ')}")
      else
        supp_staging_program.addLine("  ElseIf #{s.join(' && ')}")
      end
      supp_staging_program.addLine("    Set #{supp_stage_act.name} = #{i}")
    end
    supp_staging_program.addLine('  EndIf')
    supp_staging_program.addLine('EndIf')

    # ProgramCallingManagers
    Model.add_ems_program_calling_manager(
      model,
      name: "#{supp_staging_program.name} Program Manager",
      calling_point: 'InsideHVACSystemIterationLoop',
      ems_programs: [supp_staging_program]
    )
  end

  # Returns the EnergyPlus sequential load fractions for every day of the year.
  #
  # @param load_frac [Double] Fraction of heating or cooling load served by this HVAC system
  # @param remaining_load_frac [Double] Fraction of heating (or cooling) load remaining prior to this HVAC system
  # @param hvac_season_days [Array<Double>] Array of 365 days with 1s during the heating/cooling season and 0s otherwise
  # @return [Array<Double>] Array of daily fractions of remaining heating/cooling load to be met by the HVAC system
  def self.calc_sequential_load_fractions(load_frac, remaining_load_frac, hvac_season_days)
    if remaining_load_frac > 0
      sequential_load_frac = load_frac / remaining_load_frac
    else
      sequential_load_frac = 0.0
    end
    sequential_load_fracs = hvac_season_days.map { |d| d * sequential_load_frac }

    return sequential_load_fracs
  end

  # Returns an OpenStudio schedule that applies to the sequential load.
  #
  # @param model [OpenStudio::Model::Model] OpenStudio Model object
  # @param hvac_sequential_load_fracs [Array<Double>] Array of daily fractions of remaining heating/cooling load to be met by the HVAC system
  # @param unavailable_periods [HPXML::UnavailablePeriods] Object that defines periods for, e.g., power outages or vacancies
  # @return [OpenStudio::Model::ScheduleXXX] The schedule for the sequential load fractions
  def self.get_sequential_load_schedule(model, hvac_sequential_load_fracs, unavailable_periods)
    if hvac_sequential_load_fracs.nil?
      hvac_sequential_load_fracs = [0]
      unavailable_periods = []
    end

    values = hvac_sequential_load_fracs.map { |f| f > 1 ? 1.0 : f.round(5) }

    sch_name = 'Sequential Fraction Schedule'
    if values.uniq.length == 1
      s = ScheduleConstant.new(model, sch_name, values[0], EPlus::ScheduleTypeLimitsFraction, unavailable_periods: unavailable_periods)
      s = s.schedule
    else
      s = Schedule.create_ruleset_from_daily_season(model, sch_name, values)
      Schedule.set_unavailable_periods(model, s, sch_name, unavailable_periods)
    end

    return s
  end

  # Assigns heating/cooling sequential load fraction schedules to the HVAC objects. This specifies
  # how much of the heating/cooling load is served by the given HVAC system.
  #
  # For heat pump backup heating systems, we also use an EMS program to actuate the sequential load
  # fraction schedule to prevent operation above the given switchover/lockout temperature.
  #
  # @param model [OpenStudio::Model::Model] OpenStudio Model object
  # @param control_zone [OpenStudio::Model::ThermalZone] Conditioned space thermal zone
  # @param hvac_object [OpenStudio::Model::Foo] HVAC model object that the sequential fraction schedule is assigned to
  # @param hvac_sequential_load_fracs [Hash<Array<Double>>] Map of htg/clg => Array of daily fractions of remaining heating/cooling load to be met by the HVAC system
  # @param hvac_unavailable_periods [Hash] Map of htg/clg => HPXML::UnavailablePeriods for heating/cooling
  # @param heating_system [HPXML::HeatingSystem or HPXML::HeatPump] The HPXML heating system or heat pump of interest
  # @return [nil]
  def self.set_sequential_load_fractions(model, control_zone, hvac_object, hvac_sequential_load_fracs, hvac_unavailable_periods, heating_system = nil)
    heating_sch = get_sequential_load_schedule(model, hvac_sequential_load_fracs[:htg], hvac_unavailable_periods[:htg])
    cooling_sch = get_sequential_load_schedule(model, hvac_sequential_load_fracs[:clg], hvac_unavailable_periods[:clg])
    control_zone.setSequentialHeatingFractionSchedule(hvac_object, heating_sch)
    control_zone.setSequentialCoolingFractionSchedule(hvac_object, cooling_sch)

    if (not heating_system.nil?) && (heating_system.is_a? HPXML::HeatingSystem) && heating_system.is_heat_pump_backup_system
      max_heating_temp = heating_system.primary_heat_pump.additional_properties.supp_max_temp
      if max_heating_temp.nil?
        return
      end

      # Backup system for a heat pump, and heat pump has been set with
      # backup heating switchover temperature or backup heating lockout temperature.
      # Use EMS to prevent operation of this system above the specified temperature.

      # Sensor
      tout_db_sensor = Model.add_ems_sensor(
        model,
        name: 'tout db',
        output_var_or_meter_name: 'Site Outdoor Air Drybulb Temperature',
        key_name: 'Environment'
      )

      # Actuator
      if heating_sch.is_a? OpenStudio::Model::ScheduleConstant
        comp_type_and_control = EPlus::EMSActuatorScheduleConstantValue
      elsif heating_sch.is_a? OpenStudio::Model::ScheduleRuleset
        comp_type_and_control = EPlus::EMSActuatorScheduleYearValue
      else
        fail "Unexpected heating schedule type: #{heating_sch.class}."
      end
      actuator = Model.add_ems_actuator(
        name: "#{heating_sch.name} act",
        model_object: heating_sch,
        comp_type_and_control: comp_type_and_control
      )

      # Program
      temp_override_program = Model.add_ems_program(
        model,
        name: "#{heating_sch.name} max heating temp program"
      )
      temp_override_program.addLine("Set max_heating_temp = #{UnitConversions.convert(max_heating_temp, 'F', 'C')}")
      temp_override_program.addLine("If #{tout_db_sensor.name} > max_heating_temp")
      temp_override_program.addLine("  Set #{actuator.name} = 0")
      temp_override_program.addLine('Else')
      temp_override_program.addLine("  Set #{actuator.name} = NULL") # Allow normal operation
      temp_override_program.addLine('EndIf')

      Model.add_ems_program_calling_manager(
        model,
        name: "#{heating_sch.name} program manager",
        calling_point: 'BeginZoneTimestepAfterInitHeatBalance',
        ems_programs: [temp_override_program]
      )
    end
  end

  # Adds the ANSI/RESNET/ICC 301 equations for HVAC blower airflow defects and refrigerant charge defects
  # to the HVAC installation quality EMS program.
  #
  # @param model [OpenStudio::Model::Model] OpenStudio Model object
  # @param obj_name [String] Name for the OpenStudio object
  # @param mode [Symbol] Heating (:htg) or cooling (:clg)
  # @param fault_program [OpenStudio::Model::EnergyManagementSystemProgram] The EMS program of interest
  # @param tin_sensor [OpenStudio::Model::EnergyManagementSystemSensor] The indoor temperature sensor
  # @param tout_sensor [OpenStudio::Model::EnergyManagementSystemSensor] The outdoor temperature sensor
  # @param hvac_coil [OpenStudio::Model::CoilCoolingXXX or OpenStudio::Model::CoilHeatingXXX] Cooling or heating coil model object
  # @param f_chg [Double] Refrigerant charge defect ratio (i.e., (InstalledCharge - DesignCharge) / DesignCharge)
  # @param airflow_defect_ratio [Double] Airflow defect ratio (i.e., (InstalledAirflow - DesignAirflow) / DesignAirflow)
  # @param airflow_rated_defect_ratio [Array<Double>] Rated airflow defect ratio (i.e., (InstalledAirflow - RatedAirflow) / RatedAirflow)) at each speed
  # @param hvac_ap [HPXML::AdditionalProperties] AdditionalProperties object for the HVAC system
  # @return [nil]
  def self.add_installation_quality_ems_program_equations(model, obj_name, mode, fault_program, tin_sensor, tout_sensor, hvac_coil, f_chg, airflow_defect_ratio, airflow_rated_defect_ratio, hvac_ap)
    if mode == :clg
      if hvac_coil.is_a? OpenStudio::Model::CoilCoolingDXSingleSpeed
        num_speeds = 1
        cap_fff_curves = [hvac_coil.totalCoolingCapacityFunctionOfFlowFractionCurve.to_CurveQuadratic.get]
        eir_pow_fff_curves = [hvac_coil.energyInputRatioFunctionOfFlowFractionCurve.to_CurveQuadratic.get]
      elsif hvac_coil.is_a? OpenStudio::Model::CoilCoolingDXMultiSpeed
        num_speeds = hvac_coil.stages.size
        if hvac_coil.stages[0].totalCoolingCapacityFunctionofFlowFractionCurve.to_CurveQuadratic.is_initialized
          cap_fff_curves = hvac_coil.stages.map { |stage| stage.totalCoolingCapacityFunctionofFlowFractionCurve.to_CurveQuadratic.get }
          eir_pow_fff_curves = hvac_coil.stages.map { |stage| stage.energyInputRatioFunctionofFlowFractionCurve.to_CurveQuadratic.get }
        else
          cap_fff_curves = hvac_coil.stages.map { |stage| stage.totalCoolingCapacityFunctionofFlowFractionCurve.to_TableLookup.get }
          eir_pow_fff_curves = hvac_coil.stages.map { |stage| stage.energyInputRatioFunctionofFlowFractionCurve.to_TableLookup.get }
        end
      elsif hvac_coil.is_a? OpenStudio::Model::CoilCoolingWaterToAirHeatPumpVariableSpeedEquationFit
        num_speeds = hvac_coil.speeds.size
        cap_fff_curves = hvac_coil.speeds.map { |speed| speed.totalCoolingCapacityFunctionofAirFlowFractionCurve.to_CurveQuadratic.get }
        eir_pow_fff_curves = hvac_coil.speeds.map { |speed| speed.energyInputRatioFunctionofAirFlowFractionCurve.to_CurveQuadratic.get }
      elsif hvac_coil.is_a? OpenStudio::Model::CoilCoolingWaterToAirHeatPumpEquationFit
        num_speeds = 1
        cap_fff_curves = [hvac_coil.totalCoolingCapacityCurve.to_CurveQuadLinear.get] # quadlinear curve, only forth term is for airflow
        eir_pow_fff_curves = [hvac_coil.coolingPowerConsumptionCurve.to_CurveQuadLinear.get] # quadlinear curve, only forth term is for airflow

        # variables are the same for eir and cap curve
        var1_sensor = Model.add_ems_sensor(
          model,
          name: 'Cool Cap Curve Var 1',
          output_var_or_meter_name: 'Performance Curve Input Variable 1 Value',
          key_name: cap_fff_curves[0].name
        )

        var2_sensor = Model.add_ems_sensor(
          model,
          name: 'Cool Cap Curve Var 2',
          output_var_or_meter_name: 'Performance Curve Input Variable 2 Value',
          key_name: cap_fff_curves[0].name
        )

        var4_sensor = Model.add_ems_sensor(
          model,
          name: 'Cool Cap Curve Var 4',
          output_var_or_meter_name: 'Performance Curve Input Variable 4 Value',
          key_name: cap_fff_curves[0].name
        )
      else
        fail 'cooling coil not supported'
      end
    elsif mode == :htg
      if hvac_coil.is_a? OpenStudio::Model::CoilHeatingDXSingleSpeed
        num_speeds = 1
        cap_fff_curves = [hvac_coil.totalHeatingCapacityFunctionofFlowFractionCurve.to_CurveQuadratic.get]
        eir_pow_fff_curves = [hvac_coil.energyInputRatioFunctionofFlowFractionCurve.to_CurveQuadratic.get]
      elsif hvac_coil.is_a? OpenStudio::Model::CoilHeatingDXMultiSpeed
        num_speeds = hvac_coil.stages.size
        if hvac_coil.stages[0].heatingCapacityFunctionofFlowFractionCurve.to_CurveQuadratic.is_initialized
          cap_fff_curves = hvac_coil.stages.map { |stage| stage.heatingCapacityFunctionofFlowFractionCurve.to_CurveQuadratic.get }
          eir_pow_fff_curves = hvac_coil.stages.map { |stage| stage.energyInputRatioFunctionofFlowFractionCurve.to_CurveQuadratic.get }
        else
          cap_fff_curves = hvac_coil.stages.map { |stage| stage.heatingCapacityFunctionofFlowFractionCurve.to_TableLookup.get }
          eir_pow_fff_curves = hvac_coil.stages.map { |stage| stage.energyInputRatioFunctionofFlowFractionCurve.to_TableLookup.get }
        end
      elsif hvac_coil.is_a? OpenStudio::Model::CoilHeatingWaterToAirHeatPumpVariableSpeedEquationFit
        num_speeds = hvac_coil.speeds.size
        cap_fff_curves = hvac_coil.speeds.map { |speed| speed.totalHeatingCapacityFunctionofAirFlowFractionCurve.to_CurveQuadratic.get }
        eir_pow_fff_curves = hvac_coil.speeds.map { |speed| speed.energyInputRatioFunctionofAirFlowFractionCurve.to_CurveQuadratic.get }
      elsif hvac_coil.is_a? OpenStudio::Model::CoilHeatingWaterToAirHeatPumpEquationFit
        num_speeds = 1
        cap_fff_curves = [hvac_coil.heatingCapacityCurve.to_CurveQuadLinear.get] # quadlinear curve, only forth term is for airflow
        eir_pow_fff_curves = [hvac_coil.heatingPowerConsumptionCurve.to_CurveQuadLinear.get] # quadlinear curve, only forth term is for airflow

        # variables are the same for eir and cap curve
        var1_sensor = Model.add_ems_sensor(
          model,
          name: 'Heat Cap Curve Var 1',
          output_var_or_meter_name: 'Performance Curve Input Variable 1 Value',
          key_name: cap_fff_curves[0].name
        )

        var2_sensor = Model.add_ems_sensor(
          model,
          name: 'Heat Cap Curve Var 2',
          output_var_or_meter_name: 'Performance Curve Input Variable 2 Value',
          key_name: cap_fff_curves[0].name
        )

        var4_sensor = Model.add_ems_sensor(
          model,
          name: 'Heat Cap Curve Var 4',
          output_var_or_meter_name: 'Performance Curve Input Variable 4 Value',
          key_name: cap_fff_curves[0].name
        )
      else
        fail 'heating coil not supported'
      end
    end

    # Apply Cutler curve airflow coefficients to later equations
    if mode == :clg
      cap_fflow_spec = hvac_ap.cool_cap_fflow_spec_iq
      eir_fflow_spec = hvac_ap.cool_eir_fflow_spec_iq
      qgr_values = hvac_ap.cool_qgr_values
      p_values = hvac_ap.cool_p_values
      ff_chg_values = hvac_ap.cool_ff_chg_values
      suffix = 'clg'
    elsif mode == :htg
      cap_fflow_spec = hvac_ap.heat_cap_fflow_spec_iq
      eir_fflow_spec = hvac_ap.heat_eir_fflow_spec_iq
      qgr_values = hvac_ap.heat_qgr_values
      p_values = hvac_ap.heat_p_values
      ff_chg_values = hvac_ap.heat_ff_chg_values
      suffix = 'htg'
    end
    fault_program.addLine("Set a1_AF_Qgr_#{suffix} = #{cap_fflow_spec[0]}")
    fault_program.addLine("Set a2_AF_Qgr_#{suffix} = #{cap_fflow_spec[1]}")
    fault_program.addLine("Set a3_AF_Qgr_#{suffix} = #{cap_fflow_spec[2]}")
    fault_program.addLine("Set a1_AF_EIR_#{suffix} = #{eir_fflow_spec[0]}")
    fault_program.addLine("Set a2_AF_EIR_#{suffix} = #{eir_fflow_spec[1]}")
    fault_program.addLine("Set a3_AF_EIR_#{suffix} = #{eir_fflow_spec[2]}")

    # charge fault coefficients
    fault_program.addLine("Set a1_CH_Qgr_#{suffix} = #{qgr_values[0]}")
    fault_program.addLine("Set a2_CH_Qgr_#{suffix} = #{qgr_values[1]}")
    fault_program.addLine("Set a3_CH_Qgr_#{suffix} = #{qgr_values[2]}")
    fault_program.addLine("Set a4_CH_Qgr_#{suffix} = #{qgr_values[3]}")

    fault_program.addLine("Set a1_CH_P_#{suffix} = #{p_values[0]}")
    fault_program.addLine("Set a2_CH_P_#{suffix} = #{p_values[1]}")
    fault_program.addLine("Set a3_CH_P_#{suffix} = #{p_values[2]}")
    fault_program.addLine("Set a4_CH_P_#{suffix} = #{p_values[3]}")

    fault_program.addLine("Set q0_CH_#{suffix} = a1_CH_Qgr_#{suffix}")
    fault_program.addLine("Set q1_CH_#{suffix} = a2_CH_Qgr_#{suffix}*#{tin_sensor.name}")
    fault_program.addLine("Set q2_CH_#{suffix} = a3_CH_Qgr_#{suffix}*#{tout_sensor.name}")
    fault_program.addLine("Set q3_CH_#{suffix} = a4_CH_Qgr_#{suffix}*F_CH")
    fault_program.addLine("Set Y_CH_Q_#{suffix} = 1 + ((q0_CH_#{suffix}+(q1_CH_#{suffix})+(q2_CH_#{suffix})+(q3_CH_#{suffix}))*F_CH)")

    fault_program.addLine("Set p1_CH_#{suffix} = a1_CH_P_#{suffix}")
    fault_program.addLine("Set p2_CH_#{suffix} = a2_CH_P_#{suffix}*#{tin_sensor.name}")
    fault_program.addLine("Set p3_CH_#{suffix} = a3_CH_P_#{suffix}*#{tout_sensor.name}")
    fault_program.addLine("Set p4_CH_#{suffix} = a4_CH_P_#{suffix}*F_CH")
    fault_program.addLine("Set Y_CH_COP_#{suffix} = Y_CH_Q_#{suffix}/(1 + (p1_CH_#{suffix}+(p2_CH_#{suffix})+(p3_CH_#{suffix})+(p4_CH_#{suffix}))*F_CH)")

    # air flow defect and charge defect combined to modify airflow curve output
    ff_ch = 1.0 / (1.0 + (qgr_values[0] + (qgr_values[1] * ff_chg_values[0]) + (qgr_values[2] * ff_chg_values[1]) + (qgr_values[3] * f_chg)) * f_chg)
    fault_program.addLine("Set FF_CH = #{ff_ch.round(3)}")

    for speed in 0..(num_speeds - 1)
      cap_fff_curve = cap_fff_curves[speed]
      cap_fff_act = Model.add_ems_actuator(
        name: "#{obj_name} cap act #{suffix}",
        model_object: cap_fff_curve,
        comp_type_and_control: EPlus::EMSActuatorCurveResult
      )

      eir_pow_fff_curve = eir_pow_fff_curves[speed]
      eir_pow_act = Model.add_ems_actuator(
        name: "#{obj_name} eir pow act #{suffix}",
        model_object: eir_pow_fff_curve,
        comp_type_and_control: EPlus::EMSActuatorCurveResult
      )

      fault_program.addLine("Set FF_AF_#{suffix} = 1.0 + (#{airflow_rated_defect_ratio[speed].round(3)})")
      fault_program.addLine("Set q_AF_CH_#{suffix} = (a1_AF_Qgr_#{suffix}) + ((a2_AF_Qgr_#{suffix})*FF_CH) + ((a3_AF_Qgr_#{suffix})*FF_CH*FF_CH)")
      fault_program.addLine("Set eir_AF_CH_#{suffix} = (a1_AF_EIR_#{suffix}) + ((a2_AF_EIR_#{suffix})*FF_CH) + ((a3_AF_EIR_#{suffix})*FF_CH*FF_CH)")
      fault_program.addLine("Set p_CH_Q_#{suffix} = Y_CH_Q_#{suffix}/q_AF_CH_#{suffix}")
      fault_program.addLine("Set p_CH_COP_#{suffix} = Y_CH_COP_#{suffix}*eir_AF_CH_#{suffix}")
      fault_program.addLine("Set FF_AF_comb_#{suffix} = FF_CH * FF_AF_#{suffix}")
      fault_program.addLine("Set p_AF_Q_#{suffix} = (a1_AF_Qgr_#{suffix}) + ((a2_AF_Qgr_#{suffix})*FF_AF_comb_#{suffix}) + ((a3_AF_Qgr_#{suffix})*FF_AF_comb_#{suffix}*FF_AF_comb_#{suffix})")
      fault_program.addLine("Set p_AF_COP_#{suffix} = 1.0 / ((a1_AF_EIR_#{suffix}) + ((a2_AF_EIR_#{suffix})*FF_AF_comb_#{suffix}) + ((a3_AF_EIR_#{suffix})*FF_AF_comb_#{suffix}*FF_AF_comb_#{suffix}))")
      fault_program.addLine("Set FF_AF_nodef_#{suffix} = FF_AF_#{suffix} / (1 + (#{airflow_defect_ratio.round(3)}))")
      fault_program.addLine("Set CAP_Cutler_Curve_Pre_#{suffix} = (a1_AF_Qgr_#{suffix}) + ((a2_AF_Qgr_#{suffix})*FF_AF_nodef_#{suffix}) + ((a3_AF_Qgr_#{suffix})*FF_AF_nodef_#{suffix}*FF_AF_nodef_#{suffix})")
      fault_program.addLine("Set EIR_Cutler_Curve_Pre_#{suffix} = (a1_AF_EIR_#{suffix}) + ((a2_AF_EIR_#{suffix})*FF_AF_nodef_#{suffix}) + ((a3_AF_EIR_#{suffix})*FF_AF_nodef_#{suffix}*FF_AF_nodef_#{suffix})")
      fault_program.addLine("Set CAP_Cutler_Curve_After_#{suffix} = p_CH_Q_#{suffix} * p_AF_Q_#{suffix}")
      fault_program.addLine("Set EIR_Cutler_Curve_After_#{suffix} = (1.0 / (p_CH_COP_#{suffix} * p_AF_COP_#{suffix}))")
      fault_program.addLine("Set CAP_IQ_adj_#{suffix} = CAP_Cutler_Curve_After_#{suffix} / CAP_Cutler_Curve_Pre_#{suffix}")
      fault_program.addLine("Set EIR_IQ_adj_#{suffix} = EIR_Cutler_Curve_After_#{suffix} / EIR_Cutler_Curve_Pre_#{suffix}")
      # NOTE: heat pump (cooling) curves don't exhibit expected trends at extreme faults;
      if (not hvac_coil.is_a? OpenStudio::Model::CoilCoolingWaterToAirHeatPumpEquationFit) && (not hvac_coil.is_a? OpenStudio::Model::CoilHeatingWaterToAirHeatPumpEquationFit)
        if (hvac_coil.is_a? OpenStudio::Model::CoilCoolingWaterToAirHeatPumpVariableSpeedEquationFit) || (hvac_coil.is_a? OpenStudio::Model::CoilHeatingWaterToAirHeatPumpVariableSpeedEquationFit)
          cap_fff_specs_coeff = (mode == :clg) ? hvac_ap.cool_cap_fflow_spec[speed] : hvac_ap.heat_cap_fflow_spec[speed]
          eir_fff_specs_coeff = (mode == :clg) ? hvac_ap.cool_eir_fflow_spec[speed] : hvac_ap.heat_eir_fflow_spec[speed]
        else
          cap_fff_specs_coeff = (mode == :clg) ? hvac_ap.cool_cap_fflow_spec : hvac_ap.heat_cap_fflow_spec
          eir_fff_specs_coeff = (mode == :clg) ? hvac_ap.cool_eir_fflow_spec : hvac_ap.heat_eir_fflow_spec
        end
        fault_program.addLine("Set CAP_c1_#{suffix} = #{cap_fff_specs_coeff[0]}")
        fault_program.addLine("Set CAP_c2_#{suffix} = #{cap_fff_specs_coeff[1]}")
        fault_program.addLine("Set CAP_c3_#{suffix} = #{cap_fff_specs_coeff[2]}")
        fault_program.addLine("Set EIR_c1_#{suffix} = #{eir_fff_specs_coeff[0]}")
        fault_program.addLine("Set EIR_c2_#{suffix} = #{eir_fff_specs_coeff[1]}")
        fault_program.addLine("Set EIR_c3_#{suffix} = #{eir_fff_specs_coeff[2]}")
        fault_program.addLine("Set cap_curve_v_pre_#{suffix} = (CAP_c1_#{suffix}) + ((CAP_c2_#{suffix})*FF_AF_nodef_#{suffix}) + ((CAP_c3_#{suffix})*FF_AF_nodef_#{suffix}*FF_AF_nodef_#{suffix})")
        fault_program.addLine("Set eir_curve_v_pre_#{suffix} = (EIR_c1_#{suffix}) + ((EIR_c2_#{suffix})*FF_AF_nodef_#{suffix}) + ((EIR_c3_#{suffix})*FF_AF_nodef_#{suffix}*FF_AF_nodef_#{suffix})")
        fault_program.addLine("Set #{cap_fff_act.name} = cap_curve_v_pre_#{suffix} * CAP_IQ_adj_#{suffix}")
        fault_program.addLine("Set #{eir_pow_act.name} = eir_curve_v_pre_#{suffix} * EIR_IQ_adj_#{suffix}")
      else
        fault_program.addLine("Set CAP_c1_#{suffix} = #{cap_fff_curve.coefficient1Constant}")
        fault_program.addLine("Set CAP_c2_#{suffix} = #{cap_fff_curve.coefficient2w}")
        fault_program.addLine("Set CAP_c3_#{suffix} = #{cap_fff_curve.coefficient3x}")
        fault_program.addLine("Set CAP_c4_#{suffix} = #{cap_fff_curve.coefficient4y}")
        fault_program.addLine("Set CAP_c5_#{suffix} = #{cap_fff_curve.coefficient5z}")
        fault_program.addLine("Set Pow_c1_#{suffix} = #{eir_pow_fff_curve.coefficient1Constant}")
        fault_program.addLine("Set Pow_c2_#{suffix} = #{eir_pow_fff_curve.coefficient2w}")
        fault_program.addLine("Set Pow_c3_#{suffix} = #{eir_pow_fff_curve.coefficient3x}")
        fault_program.addLine("Set Pow_c4_#{suffix} = #{eir_pow_fff_curve.coefficient4y}")
        fault_program.addLine("Set Pow_c5_#{suffix} = #{eir_pow_fff_curve.coefficient5z}")
        fault_program.addLine("Set cap_curve_v_pre_#{suffix} = CAP_c1_#{suffix} + ((CAP_c2_#{suffix})*#{var1_sensor.name}) + (CAP_c3_#{suffix}*#{var2_sensor.name}) + (CAP_c4_#{suffix}*FF_AF_nodef_#{suffix}) + (CAP_c5_#{suffix}*#{var4_sensor.name})")
        fault_program.addLine("Set pow_curve_v_pre_#{suffix} = Pow_c1_#{suffix} + ((Pow_c2_#{suffix})*#{var1_sensor.name}) + (Pow_c3_#{suffix}*#{var2_sensor.name}) + (Pow_c4_#{suffix}*FF_AF_nodef_#{suffix})+ (Pow_c5_#{suffix}*#{var4_sensor.name})")
        fault_program.addLine("Set #{cap_fff_act.name} = cap_curve_v_pre_#{suffix} * CAP_IQ_adj_#{suffix}")
        fault_program.addLine("Set #{eir_pow_act.name} = pow_curve_v_pre_#{suffix} * EIR_IQ_adj_#{suffix} * CAP_IQ_adj_#{suffix}") # equationfit power curve modifies power instead of cop/eir, should also multiply capacity adjustment
      end
      fault_program.addLine("If #{cap_fff_act.name} < 0.0")
      fault_program.addLine("  Set #{cap_fff_act.name} = 1.0")
      fault_program.addLine('EndIf')
      fault_program.addLine("If #{eir_pow_act.name} < 0.0")
      fault_program.addLine("  Set #{eir_pow_act.name} = 1.0")
      fault_program.addLine('EndIf')
    end
  end

  # Adds an EMS program to the OpenStudio model that adjusts the performance of the HVAC system based
  # on the ANSI/RESNET/ICC 301 equations for HVAC blower airflow defects and refrigerant charge defects.
  #
  # @param model [OpenStudio::Model::Model] OpenStudio Model object
  # @param heating_system [HPXML::HeatingSystem or HPXML::HeatPump] The HPXML heating system or heat pump of interest
  # @param cooling_system [HPXML::CoolingSystem or HPXML::HeatPump] The HPXML cooling system or heat pump of interest
  # @param air_loop_unitary [OpenStudio::Model::AirLoopHVACUnitarySystem] OpenStudio Air Loop HVAC Unitary System object
  # @param htg_coil [OpenStudio::Model::CoilHeatingXXX] Heating coil model object
  # @param clg_coil [OpenStudio::Model::CoilCoolingXXX] Cooling coil model object
  # @param control_zone [OpenStudio::Model::ThermalZone] Conditioned space thermal zone
  # @return [nil]
  def self.apply_installation_quality_ems_program(model, heating_system, cooling_system, air_loop_unitary, htg_coil, clg_coil, control_zone)
    if not cooling_system.nil?
      charge_defect_ratio = cooling_system.charge_defect_ratio
      cool_airflow_defect_ratio = cooling_system.airflow_defect_ratio
      clg_ap = cooling_system.additional_properties
    end
    if not heating_system.nil?
      heat_airflow_defect_ratio = heating_system.airflow_defect_ratio
      htg_ap = heating_system.additional_properties
    end
    return if (charge_defect_ratio.to_f.abs < 0.001) && (cool_airflow_defect_ratio.to_f.abs < 0.001) && (heat_airflow_defect_ratio.to_f.abs < 0.001)

    cool_airflow_rated_defect_ratio = []
    if (not clg_coil.nil?) && (cooling_system.fraction_cool_load_served > 0)
      clg_cfm = clg_ap.cooling_actual_airflow_cfm
      if clg_coil.to_CoilCoolingDXSingleSpeed.is_initialized || clg_coil.to_CoilCoolingWaterToAirHeatPumpEquationFit.is_initialized
        cool_airflow_rated_defect_ratio = [UnitConversions.convert(clg_cfm, 'cfm', 'm^3/s') / clg_coil.ratedAirFlowRate.get - 1.0]
      elsif clg_coil.to_CoilCoolingWaterToAirHeatPumpVariableSpeedEquationFit.is_initialized
        cool_airflow_rated_defect_ratio = clg_coil.speeds.zip(clg_ap.cool_capacity_ratios).map { |speed, speed_ratio| UnitConversions.convert(clg_cfm * speed_ratio, 'cfm', 'm^3/s') / speed.referenceUnitRatedAirFlowRate - 1.0 }
      elsif clg_coil.to_CoilCoolingDXMultiSpeed.is_initialized
        cool_airflow_rated_defect_ratio = clg_coil.stages.zip(clg_ap.cool_capacity_ratios).map { |stage, speed_ratio| UnitConversions.convert(clg_cfm * speed_ratio, 'cfm', 'm^3/s') / stage.ratedAirFlowRate.get - 1.0 }
      end
    end

    heat_airflow_rated_defect_ratio = []
    if (not htg_coil.nil?) && (heating_system.fraction_heat_load_served > 0)
      htg_cfm = htg_ap.heating_actual_airflow_cfm
      if htg_coil.to_CoilHeatingDXSingleSpeed.is_initialized || htg_coil.to_CoilHeatingWaterToAirHeatPumpEquationFit.is_initialized
        heat_airflow_rated_defect_ratio = [UnitConversions.convert(htg_cfm, 'cfm', 'm^3/s') / htg_coil.ratedAirFlowRate.get - 1.0]
      elsif htg_coil.to_CoilHeatingWaterToAirHeatPumpVariableSpeedEquationFit.is_initialized
        heat_airflow_rated_defect_ratio = htg_coil.speeds.zip(htg_ap.heat_capacity_ratios).map { |speed, speed_ratio| UnitConversions.convert(htg_cfm * speed_ratio, 'cfm', 'm^3/s') / speed.referenceUnitRatedAirFlow - 1.0 }
      elsif htg_coil.to_CoilHeatingDXMultiSpeed.is_initialized
        heat_airflow_rated_defect_ratio = htg_coil.stages.zip(htg_ap.heat_capacity_ratios).map { |stage, speed_ratio| UnitConversions.convert(htg_cfm * speed_ratio, 'cfm', 'm^3/s') / stage.ratedAirFlowRate.get - 1.0 }
      end
    end

    return if cool_airflow_rated_defect_ratio.empty? && heat_airflow_rated_defect_ratio.empty?

    obj_name = "#{air_loop_unitary.name} install quality program"

    tin_sensor = Model.add_ems_sensor(
      model,
      name: "#{obj_name} tin s",
      output_var_or_meter_name: 'Zone Mean Air Temperature',
      key_name: control_zone.name
    )

    tout_sensor = Model.add_ems_sensor(
      model,
      name: "#{obj_name} tt s",
      output_var_or_meter_name: 'Zone Outdoor Air Drybulb Temperature',
      key_name: control_zone.name
    )

    fault_program = Model.add_ems_program(
      model,
      name: "#{obj_name} program"
    )

    f_chg = charge_defect_ratio.to_f
    fault_program.addLine("Set F_CH = #{f_chg.round(3)}")

    if not cool_airflow_rated_defect_ratio.empty?
      add_installation_quality_ems_program_equations(model, obj_name, :clg, fault_program, tin_sensor, tout_sensor, clg_coil, f_chg, cool_airflow_defect_ratio, cool_airflow_rated_defect_ratio, clg_ap)
    end

    if not heat_airflow_rated_defect_ratio.empty?
      add_installation_quality_ems_program_equations(model, obj_name, :htg, fault_program, tin_sensor, tout_sensor, htg_coil, f_chg, heat_airflow_defect_ratio, heat_airflow_rated_defect_ratio, htg_ap)
    end

    Model.add_ems_program_calling_manager(
      model,
      name: "#{obj_name} program manager",
      calling_point: 'BeginZoneTimestepAfterInitHeatBalance',
      ems_programs: [fault_program]
    )
  end

  # Creates an EMS program to add pan heater energy use for a heat pump.
  # A pan heater ensures that water melted during the defrost cycle does not refreeze into ice and
  # result in fan obstruction or coil damage.
  #
  # @param model [OpenStudio::Model::Model] OpenStudio Model object
  # @param ems_program [OpenStudio::Model::EnergyManagementSystemProgram] OpenStudio EMS program w/ defrost model
  # @param htg_coil [OpenStudio::Model::CoilHeatingDXSingleSpeed or OpenStudio::Model::CoilHeatingDXMultiSpeed] OpenStudio Heating Coil object
  # @param conditioned_space [OpenStudio::Model::Space] OpenStudio Space object for conditioned zone
  # @param heat_pump [HPXML::HeatPump] The HPXML heat pump of interest
  # @param heating_unavailable_periods [HPXML::UnavailablePeriods] Unavailable periods for heating
  # @return [nil]
  def self.apply_pan_heater_ems_program(model, ems_program, htg_coil, conditioned_space, heat_pump, heating_unavailable_periods)
    # Other equipment/actuator
    cnt = model.getOtherEquipments.count { |e| e.endUseSubcategory.start_with? Constants::ObjectTypePanHeater } # Ensure unique meter for each heat pump
    pan_heater_energy_oe = Model.add_other_equipment(
      model,
      name: "#{htg_coil.name} pan heater energy",
      end_use: "#{Constants::ObjectTypePanHeater}#{cnt + 1}",
      space: conditioned_space,
      design_level: 0,
      frac_radiant: 0,
      frac_latent: 0,
      frac_lost: 1,
      schedule: model.alwaysOnDiscreteSchedule,
      fuel_type: HPXML::FuelTypeElectricity
    )
    pan_heater_energy_oe.additionalProperties.setFeature('HPXML_ID', heat_pump.id) # Used by reporting measure

    pan_heater_energy_oe_act = Model.add_ems_actuator(
      name: "#{pan_heater_energy_oe.name} act",
      model_object: pan_heater_energy_oe,
      comp_type_and_control: EPlus::EMSActuatorOtherEquipmentPower
    )

    # Create HVAC availability sensor
    if not heating_unavailable_periods.empty?
      htg_avail_sch = ScheduleConstant.new(model, 'heating availability schedule', 1.0, EPlus::ScheduleTypeLimitsFraction, unavailable_periods: heating_unavailable_periods)

      htg_avail_sensor = Model.add_ems_sensor(
        model,
        name: "#{htg_avail_sch.schedule.name} s",
        output_var_or_meter_name: 'Schedule Value',
        key_name: htg_avail_sch.schedule.name
      )
    end

    # EMS program
    if htg_avail_sensor.nil?
      ems_program.addLine("If (T_out <= #{UnitConversions.convert(32.0, 'F', 'C')})")
    else # Don't run pan heater during heating unavailable period
      ems_program.addLine("If (T_out <= #{UnitConversions.convert(32.0, 'F', 'C')}) && (#{htg_avail_sensor.name} == 1)")
    end
    if heat_pump.pan_heater_control_type == HPXML::HVACPanHeaterControlTypeContinuous
      ems_program.addLine("  Set #{pan_heater_energy_oe_act.name} = #{heat_pump.pan_heater_watts}")
    elsif heat_pump.pan_heater_control_type == HPXML::HVACPanHeaterControlTypeDefrost
      ems_program.addLine("  Set #{pan_heater_energy_oe_act.name} = fraction_defrost * #{heat_pump.pan_heater_watts}")
    end
    ems_program.addLine('Else')
    ems_program.addLine("  Set #{pan_heater_energy_oe_act.name} = 0.0")
    ems_program.addLine('EndIf')
  end

  # Create EMS program and Other equipment objects to account for delivered cooling load and supplemental heating energy during defrost.
  # The defrost model is defined per RESNET HERS Addendum 82.
  #
  # @param model [OpenStudio::Model::Model] OpenStudio Model object
  # @param htg_coil [OpenStudio::Model::CoilHeatingDXSingleSpeed or OpenStudio::Model::CoilHeatingDXMultiSpeed] OpenStudio Heating Coil object
  # @param conditioned_space [OpenStudio::Model::Space] OpenStudio Space object for conditioned zone
  # @param heat_pump [HPXML::HeatPump] HPXML Heat Pump object
  # @param unit_multiplier [Integer] Number of similar dwelling units
  # @return [OpenStudio::Model::EnergyManagementSystemProgram] OpenStudio EMS program for defrost model
  def self.apply_defrost_ems_program(model, htg_coil, conditioned_space, heat_pump, unit_multiplier)
    if heat_pump.backup_heating_active_during_defrost && heat_pump.backup_type == HPXML::HeatPumpBackupTypeIntegrated
      supp_sys_fuel = heat_pump.backup_heating_fuel
      supp_sys_capacity = UnitConversions.convert(heat_pump.backup_heating_capacity, 'Btu/hr', 'W') / unit_multiplier
      supp_sys_efficiency = heat_pump.backup_heating_efficiency_percent
      supp_sys_efficiency = heat_pump.backup_heating_efficiency_afue if supp_sys_efficiency.nil?
    else
      supp_sys_capacity = 0.0
      supp_sys_efficiency = 0.0
      supp_sys_fuel = HPXML::FuelTypeElectricity
    end

    # Other equipment/actuator
    defrost_heat_load_oe = Model.add_other_equipment(
      model,
      name: "#{htg_coil.name} defrost heat load",
      end_use: nil,
      space: conditioned_space,
      design_level: 0,
      frac_radiant: 0,
      frac_latent: 0,
      frac_lost: 0,
      schedule: model.alwaysOnDiscreteSchedule,
      fuel_type: nil
    )
    defrost_heat_load_oe.additionalProperties.setFeature('ObjectType', Constants::ObjectTypeHPDefrostHeatLoad) # Used by reporting measure
    defrost_heat_load_oe_act = Model.add_ems_actuator(
      name: "#{defrost_heat_load_oe.name} act",
      model_object: defrost_heat_load_oe,
      comp_type_and_control: EPlus::EMSActuatorOtherEquipmentPower
    )

    cnt = model.getOtherEquipments.count { |e| e.endUseSubcategory.start_with? Constants::ObjectTypeHPDefrostSupplHeat } # Ensure unique meter for each other equipment
    defrost_supp_heat_energy_oe = Model.add_other_equipment(
      model,
      name: "#{htg_coil.name} defrost supp heat energy",
      end_use: "#{Constants::ObjectTypeHPDefrostSupplHeat}#{cnt + 1}",
      space: conditioned_space,
      design_level: 0,
      frac_radiant: 0,
      frac_latent: 0,
      frac_lost: 1.0,
      schedule: model.alwaysOnDiscreteSchedule,
      fuel_type: supp_sys_fuel
    )
    defrost_supp_heat_energy_oe.additionalProperties.setFeature('HPXML_ID', heat_pump.id) # Used by reporting measure

    defrost_supp_heat_energy_oe_act = Model.add_ems_actuator(
      name: "#{defrost_supp_heat_energy_oe.name} act",
      model_object: defrost_supp_heat_energy_oe,
      comp_type_and_control: EPlus::EMSActuatorOtherEquipmentPower
    )
    # frost multiplier actuators
    cap_multiplier_comp_type_and_control = (htg_coil.is_a? OpenStudio::Model::CoilHeatingDXSingleSpeed) ? EPlus::EMSActuatorFrostHeatingCapacityMultiplierSingleSpeedDX : EPlus::EMSActuatorFrostHeatingCapacityMultiplierMultiSpeedDX
    frost_cap_multiplier_act = Model.add_ems_actuator(
      name: "#{htg_coil.name} frost cap multiplier act",
      model_object: htg_coil,
      comp_type_and_control: cap_multiplier_comp_type_and_control
    )
    pow_multiplier_comp_type_and_control = (htg_coil.is_a? OpenStudio::Model::CoilHeatingDXSingleSpeed) ? EPlus::EMSActuatorFrostHeatingInputPowerMultiplierSingleSpeedDX : EPlus::EMSActuatorFrostHeatingInputPowerMultiplierMultiSpeedDX
    frost_pow_multiplier_act = Model.add_ems_actuator(
      name: "#{htg_coil.name} frost pow multiplier act",
      model_object: htg_coil,
      comp_type_and_control: pow_multiplier_comp_type_and_control
    )

    # Sensors
    tout_db_sensor = Model.add_ems_sensor(
      model,
      name: "#{htg_coil.name} tout s",
      output_var_or_meter_name: 'Site Outdoor Air Drybulb Temperature',
      key_name: 'Environment'
    )

    htg_coil_rtf_sensor = Model.add_ems_sensor(
      model,
      name: "#{htg_coil.name} rtf s",
      output_var_or_meter_name: 'Heating Coil Runtime Fraction',
      key_name: htg_coil.name
    )

    htg_coil_htg_rate_sensor = Model.add_ems_sensor(
      model,
      name: "#{htg_coil.name} deliverd htg",
      output_var_or_meter_name: 'Heating Coil Heating Rate',
      key_name: htg_coil.name
    )

    # EMS program
    max_oat_defrost = htg_coil.maximumOutdoorDryBulbTemperatureforDefrostOperation
    program = Model.add_ems_program(
      model,
      name: "#{htg_coil.name} defrost program"
    )
    program.addLine("Set T_out = #{tout_db_sensor.name}")
    program.addLine('Set F_defrost = 0.134 - (0.003 * ((T_out * 1.8) + 32))')
    program.addLine('Set F_defrost = @Min F_defrost 0.08')
    program.addLine('Set F_defrost = @Max F_defrost 0')
    program.addLine("Set #{frost_cap_multiplier_act.name} = 1.0 - 1.8 * F_defrost")
    program.addLine("Set #{frost_pow_multiplier_act.name} = 1.0 - 0.3 * F_defrost")
    program.addLine("If T_out <= #{max_oat_defrost}")
    program.addLine('  Set fraction_compressor_htg = 1.0 - F_defrost')
    # Steady state compressor runtime fraction including heating cycle and defrost cycle
    program.addLine("  Set fraction_compressor_ss = #{htg_coil_rtf_sensor.name} * #{frost_cap_multiplier_act.name} / fraction_compressor_htg")
    program.addLine('  Set fraction_defrost = F_defrost * (@Max 1.0 fraction_compressor_ss)')
    program.addLine("  If #{htg_coil_rtf_sensor.name} > 0")
    program.addLine("    Set q_dot_defrost = (fraction_compressor_htg * (#{htg_coil_htg_rate_sensor.name} / #{frost_cap_multiplier_act.name}) - #{htg_coil_htg_rate_sensor.name}) / #{unit_multiplier} / fraction_defrost")
    program.addLine('  Else')
    program.addLine('    Set q_dot_defrost = 0.0')
    program.addLine('  EndIf')
    program.addLine("  Set supp_capacity = #{supp_sys_capacity}")
    program.addLine("  Set supp_efficiency = #{supp_sys_efficiency}")
    program.addLine('  Set supp_delivered_htg = @Min q_dot_defrost supp_capacity')
    program.addLine('  If supp_efficiency > 0.0')
    program.addLine('    Set supp_design_level = supp_delivered_htg / supp_efficiency') # Assume perfect tempering
    program.addLine('  Else')
    program.addLine('    Set supp_design_level = 0.0')
    program.addLine('  EndIf')
    program.addLine("  Set #{defrost_heat_load_oe_act.name} = (supp_delivered_htg - q_dot_defrost) * fraction_defrost")
    program.addLine("  Set #{defrost_supp_heat_energy_oe_act.name} = fraction_defrost * supp_design_level")
    program.addLine('Else')
    program.addLine("  Set #{defrost_heat_load_oe_act.name} = 0")
    program.addLine("  Set #{defrost_supp_heat_energy_oe_act.name} = 0")
    program.addLine('EndIf')

    Model.add_ems_program_calling_manager(
      model,
      name: "#{program.name} calling manager",
      calling_point: 'InsideHVACSystemIterationLoop',
      ems_programs: [program]
    )
    return program
  end

  # Calculates the rated airflow rate for a given speed.
  #
  # @param net_rated_capacity [Double] Net rated capacity for the given speed (Btu/hr)
  # @param rated_cfm_per_ton [Double] Rated airflow rate (cfm/ton)
  # @param output_units [string] Airflow rate units ('cfm' or 'm^3/s')
  # @return [Double] Rated airflow rate in the specified output units
  def self.calc_rated_airflow(net_rated_capacity, rated_cfm_per_ton, output_units)
    return UnitConversions.convert(net_rated_capacity, 'Btu/hr', 'ton') * UnitConversions.convert(rated_cfm_per_ton, 'cfm', output_units)
  end

  # Returns a list of HPXML HVAC (heating/cooling) systems, incorporating whether multiple systems are
  # connected to the same distribution system (e.g., a furnace + central air conditioner w/ the same ducts).
  #
  # @param hpxml_bldg [HPXML::Building] HPXML Building object representing an individual dwelling unit
  # @return [Array<Hash>] List of HPXML HVAC (heating and/or cooling) systems
  def self.get_hpxml_hvac_systems(hpxml_bldg)
    # Returns whether the specified HVAC system is part of a central air conditioner and furnace
    # attached to the same distribution system.
    #
    # @param hvac_system [HPXML::HeatingSystem or HPXML::CoolingSystem or HPXML::HeatPump] The HPXML HVAC system of interest
    # @return [Boolean] True if it's a central AC/furnace system on the same distribution system
    def self.is_attached_central_ac_and_furnace(hvac_system)
      if hvac_system.is_a? HPXML::CoolingSystem
        clg_type = hvac_system.cooling_system_type
        attached_system = hvac_system.attached_heating_system
        htg_type = attached_system.heating_system_type if attached_system.is_a? HPXML::HeatingSystem
      elsif hvac_system.is_a? HPXML::HeatingSystem
        htg_type = hvac_system.heating_system_type
        attached_system = hvac_system.attached_cooling_system
        clg_type = attached_system.cooling_system_type if attached_system.is_a? HPXML::CoolingSystem
      end
      return (htg_type == HPXML::HVACTypeFurnace) && (clg_type == HPXML::HVACTypeCentralAirConditioner)
    end

    hvac_systems = []

    hpxml_bldg.cooling_systems.each do |cooling_system|
      heating_system = nil
      if is_attached_central_ac_and_furnace(cooling_system)
        heating_system = cooling_system.attached_heating_system
      end
      hvac_systems << { cooling: cooling_system,
                        heating: heating_system }
    end

    hpxml_bldg.heating_systems.each do |heating_system|
      next if heating_system.is_heat_pump_backup_system # Will be processed later
      if is_attached_central_ac_and_furnace(heating_system)
        next # Already processed with cooling
      end

      hvac_systems << { cooling: nil,
                        heating: heating_system }
    end

    # Heat pump with backup system must be sorted last so that the last two
    # HVAC systems in the EnergyPlus EquipmentList are 1) the heat pump and
    # 2) the heat pump backup system.
    hpxml_bldg.heat_pumps.sort_by { |hp| hp.backup_system_idref.to_s }.each do |heat_pump|
      hvac_systems << { cooling: heat_pump,
                        heating: heat_pump }
    end

    hpxml_bldg.heating_systems.each do |heating_system|
      next unless heating_system.is_heat_pump_backup_system

      hvac_systems << { cooling: nil,
                        heating: heating_system }
    end

    return hvac_systems
  end

  # Ensure that no capacities/airflows are zero in order to prevent potential E+ errors.
  #
  # @param hpxml_bldg [HPXML::Building] HPXML Building object representing an individual dwelling unit
  # @return [nil]
  def self.ensure_nonzero_sizing_values(hpxml_bldg)
    speed_descriptions = [HPXML::CapacityDescriptionMinimum, HPXML::CapacityDescriptionNominal, HPXML::CapacityDescriptionMaximum]
    hpxml_bldg.heating_systems.each do |htg_sys|
      htg_ap = htg_sys.additional_properties
      htg_sys.heating_capacity = [htg_sys.heating_capacity, MinCapacity].max
      htg_ap.heating_actual_airflow_cfm = [htg_ap.heating_actual_airflow_cfm, MinAirflow].max unless htg_ap.heating_actual_airflow_cfm.nil?
    end
    hpxml_bldg.cooling_systems.each do |clg_sys|
      clg_ap = clg_sys.additional_properties
      clg_sys.cooling_capacity = [clg_sys.cooling_capacity, MinCapacity].max
      clg_ap.cooling_actual_airflow_cfm = [clg_ap.cooling_actual_airflow_cfm, MinAirflow].max
      next if clg_sys.cooling_detailed_performance_data.empty?

      clg_sys.cooling_detailed_performance_data.each do |dp|
        speed = speed_descriptions.index(dp.capacity_description) + 1
        dp.capacity = [dp.capacity, MinCapacity * speed].max
      end
    end
    hpxml_bldg.heat_pumps.each do |hp_sys|
      hp_ap = hp_sys.additional_properties
      hp_sys.cooling_capacity = [hp_sys.cooling_capacity, MinCapacity].max
      hp_ap.cooling_actual_airflow_cfm = [hp_ap.cooling_actual_airflow_cfm, MinAirflow].max
      hp_sys.heating_capacity = [hp_sys.heating_capacity, MinCapacity].max
      hp_ap.heating_actual_airflow_cfm = [hp_ap.heating_actual_airflow_cfm, MinAirflow].max
      hp_sys.heating_capacity_17F = [hp_sys.heating_capacity_17F, MinCapacity].max unless hp_sys.heating_capacity_17F.nil?
      hp_sys.backup_heating_capacity = [hp_sys.backup_heating_capacity, MinCapacity].max unless hp_sys.backup_heating_capacity.nil?
      if not hp_sys.heating_detailed_performance_data.empty?
        hp_sys.heating_detailed_performance_data.each do |dp|
          next if dp.capacity.nil?

          speed = speed_descriptions.index(dp.capacity_description) + 1
          dp.capacity = [dp.capacity, MinCapacity * speed].max
        end
      end
      next if hp_sys.cooling_detailed_performance_data.empty?

      hp_sys.cooling_detailed_performance_data.each do |dp|
        next if dp.capacity.nil?

        speed = speed_descriptions.index(dp.capacity_description) + 1
        dp.capacity = [dp.capacity, MinCapacity * speed].max
      end
    end
  end

  # Apply unit multiplier (E+ thermal zone multiplier) to HVAC systems; E+ sends the
  # multiplied thermal zone load to the HVAC system, so the HVAC system needs to be
  # sized to meet the entire multiplied zone load.
  #
  # @param hpxml_bldg [HPXML::Building] HPXML Building object representing an individual dwelling unit
  # @param hpxml_header [HPXML::Header] HPXML Header object (one per HPXML file)
  # @return [nil]
  def self.apply_unit_multiplier(hpxml_bldg, hpxml_header)
    unit_multiplier = hpxml_bldg.building_construction.number_of_units
    hpxml_bldg.heating_systems.each do |htg_sys|
      hp_ap = htg_sys.additional_properties
      htg_sys.heating_capacity *= unit_multiplier
      htg_sys.heating_design_airflow_cfm *= unit_multiplier unless htg_sys.heating_design_airflow_cfm.nil?
      hp_ap.heating_actual_airflow_cfm *= unit_multiplier unless hp_ap.heating_actual_airflow_cfm.nil?
      htg_sys.pilot_light_btuh *= unit_multiplier unless htg_sys.pilot_light_btuh.nil?
      htg_sys.electric_auxiliary_energy *= unit_multiplier unless htg_sys.electric_auxiliary_energy.nil?
      htg_sys.fan_watts *= unit_multiplier unless htg_sys.fan_watts.nil?
      htg_sys.heating_detailed_performance_data.each do |dp|
        dp.capacity *= unit_multiplier unless dp.capacity.nil?
      end
    end
    hpxml_bldg.cooling_systems.each do |clg_sys|
      clg_ap = clg_sys.additional_properties
      clg_sys.cooling_capacity *= unit_multiplier
      clg_sys.cooling_design_airflow_cfm *= unit_multiplier
      clg_ap.cooling_actual_airflow_cfm *= unit_multiplier
      clg_sys.crankcase_heater_watts *= unit_multiplier unless clg_sys.crankcase_heater_watts.nil?
      clg_sys.integrated_heating_system_capacity *= unit_multiplier unless clg_sys.integrated_heating_system_capacity.nil?
      clg_sys.integrated_heating_system_airflow_cfm *= unit_multiplier unless clg_sys.integrated_heating_system_airflow_cfm.nil?
      clg_sys.cooling_detailed_performance_data.each do |dp|
        dp.capacity *= unit_multiplier unless dp.capacity.nil?
      end
    end
    hpxml_bldg.heat_pumps.each do |hp_sys|
      hp_ap = hp_sys.additional_properties
      hp_sys.cooling_capacity *= unit_multiplier
      hp_sys.cooling_design_airflow_cfm *= unit_multiplier
      hp_ap.cooling_actual_airflow_cfm *= unit_multiplier
      hp_sys.heating_capacity *= unit_multiplier
      hp_sys.heating_design_airflow_cfm *= unit_multiplier
      hp_ap.heating_actual_airflow_cfm *= unit_multiplier
      hp_sys.heating_capacity_17F *= unit_multiplier unless hp_sys.heating_capacity_17F.nil?
      hp_sys.backup_heating_capacity *= unit_multiplier unless hp_sys.backup_heating_capacity.nil?
      hp_sys.crankcase_heater_watts *= unit_multiplier unless hp_sys.crankcase_heater_watts.nil?
      hpxml_header.heat_pump_backup_heating_capacity_increment *= unit_multiplier unless hpxml_header.heat_pump_backup_heating_capacity_increment.nil?
      hp_sys.heating_detailed_performance_data.each do |dp|
        dp.capacity *= unit_multiplier unless dp.capacity.nil?
      end
      hp_sys.cooling_detailed_performance_data.each do |dp|
        dp.capacity *= unit_multiplier unless dp.capacity.nil?
      end
    end
  end

  # Calculates rated SEER (older metric) from rated SEER2 (newer metric).
  #
  # Source: ANSI/RESNET/ICC 301 Table 4.4.4.1(1) SEER2/HSPF2 Conversion Factors
  # Note that this is a regression based on products on the market, not a conversion.
  #
  # @param hvac_system [HPXML::CoolingSystem or HPXML::HeatPump] The HPXML HVAC system of interest
  # @return [Double] SEER value (Btu/Wh)
  def self.calc_seer_from_seer2(hvac_system)
    is_ducted = !hvac_system.distribution_system_idref.nil?
    if is_ducted
      case hvac_system.equipment_type
      when HPXML::HVACEquipmentTypeSplit,
           HPXML::HVACEquipmentTypePackaged
        return hvac_system.cooling_efficiency_seer2 / 0.95
      when HPXML::HVACEquipmentTypeSDHV
        return hvac_system.cooling_efficiency_seer2 / 1.00
      when HPXML::HVACEquipmentTypeSpaceConstrained
        if hvac_system.is_a?(HPXML::HeatPump)
          return hvac_system.cooling_efficiency_seer2 / 0.99
        elsif hvac_system.is_a?(HPXML::CoolingSystem)
          return hvac_system.cooling_efficiency_seer2 / 0.97
        end
      end
    else # Ductless systems
      return hvac_system.cooling_efficiency_seer2 / 1.00
    end
  end

  # Calculates rated SEER2 (newer metric) from rated SEER (older metric).
  #
  # Source: ANSI/RESNET/ICC 301 Table 4.4.4.1(1) SEER2/HSPF2 Conversion Factors
  # Note that this is a regression based on products on the market, not a conversion.
  #
  # @param hvac_system [HPXML::CoolingSystem or HPXML::HeatPump] The HPXML HVAC system of interest
  # @return [Double] SEER2 value (Btu/Wh)
  def self.calc_seer2_from_seer(hvac_system)
    is_ducted = !hvac_system.distribution_system_idref.nil?
    if is_ducted
      case hvac_system.equipment_type
      when HPXML::HVACEquipmentTypeSplit,
           HPXML::HVACEquipmentTypePackaged
        return hvac_system.cooling_efficiency_seer * 0.95
      when HPXML::HVACEquipmentTypeSDHV
        return hvac_system.cooling_efficiency_seer * 1.00
      when HPXML::HVACEquipmentTypeSpaceConstrained
        if hvac_system.is_a?(HPXML::HeatPump)
          return hvac_system.cooling_efficiency_seer * 0.99
        elsif hvac_system.is_a?(HPXML::CoolingSystem)
          return hvac_system.cooling_efficiency_seer * 0.97
        end
      end
    else # Ductless systems
      return hvac_system.cooling_efficiency_seer * 1.00
    end
  end

  # Calculates rated EER (older metric) from rated EER2 (newer metric).
  #
  # Source: ANSI/RESNET/ICC 301 Table 4.4.4.1(1) SEER2/HSPF2 Conversion Factors
  # Note that this is a regression based on products on the market, not a conversion.
  #
  # @param hvac_system [HPXML::CoolingSystem or HPXML::HeatPump] The HPXML HVAC system of interest
  # @return [Double] EER value (Btu/Wh)
  def self.calc_eer_from_eer2(hvac_system)
    is_ducted = !hvac_system.distribution_system_idref.nil?
    if is_ducted
      case hvac_system.equipment_type
      when HPXML::HVACEquipmentTypeSplit
        HPXML::HVACEquipmentTypePackaged
        return hvac_system.cooling_efficiency_eer2 / 0.95
      when HPXML::HVACEquipmentTypeSDHV
        return hvac_system.cooling_efficiency_eer2 / 1.00
      when HPXML::HVACEquipmentTypeSpaceConstrained
        if hvac_system.is_a?(HPXML::HeatPump)
          return hvac_system.cooling_efficiency_eer2 / 0.99
        elsif hvac_system.is_a?(HPXML::CoolingSystem)
          return hvac_system.cooling_efficiency_eer2 / 0.97
        end
      end
    else # Ductless systems
      return hvac_system.cooling_efficiency_eer2 / 1.00
    end
  end

  # Calculates rated EER2 (newer metric) from rated EER (older metric).
  #
  # Source: ANSI/RESNET/ICC 301 Table 4.4.4.1(1) SEER2/HSPF2 Conversion Factors
  # Note that this is a regression based on products on the market, not a conversion.
  #
  # @param hvac_system [HPXML::CoolingSystem or HPXML::HeatPump] The HPXML HVAC system of interest
  # @return [Double] EER2 value (Btu/Wh)
  def self.calc_eer2_from_eer(hvac_system)
    is_ducted = !hvac_system.distribution_system_idref.nil?
    if is_ducted
      case hvac_system.equipment_type
      when HPXML::HVACEquipmentTypeSplit,
           HPXML::HVACEquipmentTypePackaged
        return hvac_system.cooling_efficiency_eer * 0.95
      when HPXML::HVACEquipmentTypeSDHV
        return hvac_system.cooling_efficiency_eer * 1.00
      when HPXML::HVACEquipmentTypeSpaceConstrained
        if hvac_system.is_a?(HPXML::HeatPump)
          return hvac_system.cooling_efficiency_eer * 0.99
        elsif hvac_system.is_a?(HPXML::CoolingSystem)
          return hvac_system.cooling_efficiency_eer * 0.97
        end
      end
    else # Ductless systems
      return hvac_system.cooling_efficiency_eer * 1.00
    end
  end

  # Calculates rated HSPF (older metric) from rated HSPF2 (newer metric).
  #
  # Source: ANSI/RESNET/ICC 301 Table 4.4.4.1(1) SEER2/HSPF2 Conversion Factors
  # This is based on a regression of products, not a translation.
  #
  # @param heat_pump [HPXML::HeatPump] The HPXML Heat Pump of interest
  # @return [Double] HSPF value (Btu/Wh)
  def self.calc_hspf_from_hspf2(heat_pump)
    is_ducted = !heat_pump.distribution_system_idref.nil?
    if is_ducted
      case heat_pump.equipment_type
      when HPXML::HVACEquipmentTypeSplit,
           HPXML::HVACEquipmentTypeSDHV,
           HPXML::HVACEquipmentTypeSpaceConstrained
        return heat_pump.heating_efficiency_hspf2 / 0.85
      when HPXML::HVACEquipmentTypePackaged
        return heat_pump.heating_efficiency_hspf2 / 0.84
      end
    else # Ductless system
      return heat_pump.heating_efficiency_hspf2 / 0.90
    end
  end

  # Calculates rated HSPF2 (newer metric) from rated HSPF (older metric).
  #
  # Source: ANSI/RESNET/ICC 301 Table 4.4.4.1(1) SEER2/HSPF2 Conversion Factors
  # This is based on a regression of products, not a translation.
  #
  # @param heat_pump [HPXML::HeatPump] The HPXML Heat Pump of interest
  # @return [Double] HSPF2 value (Btu/Wh)
  def self.calc_hspf2_from_hspf(heat_pump)
    is_ducted = !heat_pump.distribution_system_idref.nil?
    if is_ducted
      case heat_pump.equipment_type
      when HPXML::HVACEquipmentTypeSplit,
           HPXML::HVACEquipmentTypeSDHV,
           HPXML::HVACEquipmentTypeSpaceConstrained
        return heat_pump.heating_efficiency_hspf * 0.85
      when HPXML::HVACEquipmentTypePackaged
        return heat_pump.heating_efficiency_hspf * 0.84
      end
    else # Ductless system
      return heat_pump.heating_efficiency_hspf * 0.90
    end
  end

  # Calculates rated CEER (newer metric) from rated EER (older metric).
  #
  # Source: http://documents.dps.ny.gov/public/Common/ViewDoc.aspx?DocRefId=%7BB6A57FC0-6376-4401-92BD-D66EC1930DCF%7D
  #
  # @param cooling_system [HPXML::CoolingSystem] The HPXML Cooling System of interest
  # @return [Double] CEER value (Btu/Wh)
  def self.calc_ceer_from_eer(cooling_system)
    return cooling_system.cooling_efficiency_eer / 1.01
  end

  # Calculates rated EER (older metric) from rated CEER (newer metric).
  #
  # Source: http://documents.dps.ny.gov/public/Common/ViewDoc.aspx?DocRefId=%7BB6A57FC0-6376-4401-92BD-D66EC1930DCF%7D
  #
  # @param cooling_system [HPXML::CoolingSystem] The HPXML Cooling System of interest
  # @return [Double] EER value (Btu/Wh)
  def self.calc_eer_from_ceer(cooling_system)
    return cooling_system.cooling_efficiency_ceer * 1.01
  end

  # Check provided HVAC system and distribution types against what is allowed.
  #
  # @param hvac_system [HPXML::HeatingSystem or HPXML::CoolingSystem or HPXML::HeatPump] The HPXML HVAC system of interest
  # @param system_type [String] the HVAC system type of interest
  # @return [nil]
  def self.check_distribution_system(hvac_system, system_type)
    hvac_distribution = hvac_system.distribution_system
    return if hvac_distribution.nil?

    hvac_distribution_type_map = {
      HPXML::HVACTypeFurnace => [HPXML::HVACDistributionTypeAir, HPXML::HVACDistributionTypeDSE],
      HPXML::HVACTypeBoiler => [HPXML::HVACDistributionTypeHydronic, HPXML::HVACDistributionTypeAir, HPXML::HVACDistributionTypeDSE],
      HPXML::HVACTypeCentralAirConditioner => [HPXML::HVACDistributionTypeAir, HPXML::HVACDistributionTypeDSE],
      HPXML::HVACTypeEvaporativeCooler => [HPXML::HVACDistributionTypeAir, HPXML::HVACDistributionTypeDSE],
      HPXML::HVACTypeMiniSplitAirConditioner => [HPXML::HVACDistributionTypeAir, HPXML::HVACDistributionTypeDSE],
      HPXML::HVACTypeRoomAirConditioner => [HPXML::HVACDistributionTypeDSE],
      HPXML::HVACTypePTAC => [HPXML::HVACDistributionTypeDSE],
      HPXML::HVACTypeHeatPumpAirToAir => [HPXML::HVACDistributionTypeAir, HPXML::HVACDistributionTypeDSE],
      HPXML::HVACTypeHeatPumpMiniSplit => [HPXML::HVACDistributionTypeAir, HPXML::HVACDistributionTypeDSE],
      HPXML::HVACTypeHeatPumpGroundToAir => [HPXML::HVACDistributionTypeAir, HPXML::HVACDistributionTypeDSE],
      HPXML::HVACTypeHeatPumpWaterLoopToAir => [HPXML::HVACDistributionTypeAir, HPXML::HVACDistributionTypeDSE],
      HPXML::HVACTypeHeatPumpPTHP => [HPXML::HVACDistributionTypeDSE],
      HPXML::HVACTypeHeatPumpRoom => [HPXML::HVACDistributionTypeDSE],
    }

    if not hvac_distribution_type_map[system_type].include? hvac_distribution.distribution_system_type
      fail "Incorrect HVAC distribution system type for HVAC type: '#{system_type}'. Should be one of: #{hvac_distribution_type_map[system_type]}"
    end

    # Also check that DSE=1 if PTAC/PTHP/RoomAC/RoomHP, since it is only used to attach a CFIS system
    if is_room_dx_hvac_system(hvac_system)
      if ((not hvac_distribution.annual_cooling_dse.nil?) && (hvac_distribution.annual_cooling_dse != 1)) ||
         ((not hvac_distribution.annual_heating_dse.nil?) && (hvac_distribution.annual_heating_dse != 1))
        fail "HVAC type '#{system_type}' must have a heating and/or cooling DSE of 1."
      end
    end
  end

  # Returns whether the HVAC system is a DX system that serves a room (e.g., room/window air conditioner
  # or PTAC/PTHP).
  #
  # @param hvac_system [HPXML::HeatingSystem or HPXML::CoolingSystem or HPXML::HeatPump] The HPXML HVAC system of interest
  # @return [Boolean] True if a room DX system
  def self.is_room_dx_hvac_system(hvac_system)
    if hvac_system.is_a? HPXML::CoolingSystem
      return [HPXML::HVACTypePTAC,
              HPXML::HVACTypeRoomAirConditioner].include? hvac_system.cooling_system_type
    elsif hvac_system.is_a? HPXML::HeatPump
      return [HPXML::HVACTypeHeatPumpPTHP,
              HPXML::HVACTypeHeatPumpRoom].include? hvac_system.heat_pump_type
    end
    return false
  end
end<|MERGE_RESOLUTION|>--- conflicted
+++ resolved
@@ -844,18 +844,10 @@
     setpoint_mgr_follow_ground_temp.addToNode(plant_loop.supplyOutletNode)
 
     # Pump
-<<<<<<< HEAD
-    if heat_pump.cooling_capacity > 1.0
-      pump_w = heat_pump.pump_watts_per_ton * UnitConversions.convert(heat_pump.cooling_capacity, 'Btu/hr', 'ton')
-    else
-      pump_w = heat_pump.pump_watts_per_ton * UnitConversions.convert(heat_pump.heating_capacity, 'Btu/hr', 'ton')
-    end
+    pump_w = get_pump_power_watts(heat_pump)
     if heat_pump.is_shared_system
       pump_w += heat_pump.shared_loop_watts / heat_pump.number_of_units_served.to_f
     end
-=======
-    pump_w = get_pump_power_watts(heat_pump)
->>>>>>> 2a8afe31
     pump_w = [pump_w, 1.0].max # prevent error if zero
     pump = Model.add_pump_variable_speed(
       model,
