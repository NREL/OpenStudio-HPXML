--- conflicted
+++ resolved
@@ -352,11 +352,7 @@
     end
 
     # Air Loop
-<<<<<<< HEAD
-    air_loop = create_air_loop(model, obj_name, air_loop_unitary, control_zone, sequential_heat_load_fracs, sequential_cool_load_fracs, fan_cfm, stpt_manager, supp_chiller_coil)
-=======
-    air_loop = create_air_loop(model, obj_name, air_loop_unitary, control_zone, sequential_heat_load_fracs, sequential_cool_load_fracs, [htg_cfm, clg_cfm].max)
->>>>>>> 216e7b13
+    air_loop = create_air_loop(model, obj_name, air_loop_unitary, control_zone, sequential_heat_load_fracs, sequential_cool_load_fracs, [htg_cfm, clg_cfm].max, stpt_manager, supp_chiller_coil)
     hvac_map[heat_pump.id] << air_loop
 
     # HVAC Installation Quality
