--- conflicted
+++ resolved
@@ -1046,11 +1046,7 @@
   # @param has_ceiling_fan [TODO] TODO
   # @param heating_days [TODO] TODO
   # @param cooling_days [TODO] TODO
-<<<<<<< HEAD
-  # @param year [Integer] the calendar year
-=======
   # @param hpxml_header [HPXML::Header] HPXML Header object (one per HPXML file)
->>>>>>> 96b31f5e
   # @param schedules_file [SchedulesFile] SchedulesFile wrapper class instance of detailed schedule files
   # @return [TODO] TODO
   def self.apply_setpoints(model, runner, weather, hvac_control, conditioned_zone, has_ceiling_fan, heating_days, cooling_days, hpxml_header, schedules_file)
@@ -1161,12 +1157,8 @@
   # TODO
   #
   # @param hvac_control [TODO] TODO
-<<<<<<< HEAD
   # @param year [Integer] the calendar year
-=======
-  # @param year [TODO] TODO
   # @param offset_db [Float] On-off thermostat deadband (F)
->>>>>>> 96b31f5e
   # @return [TODO] TODO
   def self.get_heating_setpoints(hvac_control, year, offset_db)
     num_days = Constants.NumDaysInYear(year)
@@ -1208,14 +1200,9 @@
   #
   # @param hvac_control [TODO] TODO
   # @param has_ceiling_fan [TODO] TODO
-<<<<<<< HEAD
   # @param year [Integer] the calendar year
-  # @param weather [WeatherProcess] Weather object
-=======
-  # @param year [TODO] TODO
-  # @param weather [WeatherFile] Weather object containing EPW information
+  # @param weather [WeatherProcess] Weather object containing EPW information
   # @param offset_db [Float] On-off thermostat deadband (F)
->>>>>>> 96b31f5e
   # @return [TODO] TODO
   def self.get_cooling_setpoints(hvac_control, has_ceiling_fan, year, weather, offset_db)
     num_days = Constants.NumDaysInYear(year)
