--- conflicted
+++ resolved
@@ -783,13 +783,8 @@
       weekday_sch = ceiling_fan.weekday_fractions
       weekend_sch = ceiling_fan.weekend_fractions
       monthly_sch = ceiling_fan.monthly_multipliers
-<<<<<<< HEAD
       ceiling_fan_sch_obj = MonthWeekdayWeekendSchedule.new(model, obj_name + ' schedule', weekday_sch, weekend_sch, monthly_sch, Constants.ScheduleTypeLimitsFraction, vacancy_periods: ceiling_fan_vacancy_periods)
-      ceiling_fan_design_level = ceiling_fan_sch_obj.calcDesignLevelFromDailykWh(annual_kwh / 365.0)
-=======
-      ceiling_fan_sch_obj = MonthWeekdayWeekendSchedule.new(model, obj_name + ' schedule', weekday_sch, weekend_sch, monthly_sch, Constants.ScheduleTypeLimitsFraction)
       ceiling_fan_design_level = ceiling_fan_sch_obj.calc_design_level_from_daily_kwh(annual_kwh / 365.0)
->>>>>>> 11782a8c
       ceiling_fan_sch = ceiling_fan_sch_obj.schedule
     else
       runner.registerWarning("Both '#{ceiling_fan_col_name}' schedule file and weekday fractions provided; the latter will be ignored.") if !ceiling_fan.weekday_fractions.nil?
