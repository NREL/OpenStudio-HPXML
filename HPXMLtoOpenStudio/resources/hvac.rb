--- conflicted
+++ resolved
@@ -40,60 +40,7 @@
       # Cooling Coil
 
       cool_c_d = get_cool_c_d(num_speeds, cooling_system.cooling_efficiency_seer)
-<<<<<<< HEAD
-      if num_speeds == 1
-        cool_rated_airflow_rate = 386.1 # cfm/ton
-        cool_capacity_ratios = [1.0]
-        cool_fan_speed_ratios = [1.0]
-        cool_shrs = [cooling_system.cooling_shr]
-        cool_cap_ft_spec = [[3.670270705, -0.098652414, 0.000955906, 0.006552414, -0.0000156, -0.000131877]]
-        cool_eir_ft_spec = [[-3.302695861, 0.137871531, -0.001056996, -0.012573945, 0.000214638, -0.000145054]]
-        cool_cap_fflow_spec = [[0.718605468, 0.410099989, -0.128705457]]
-        cool_eir_fflow_spec = [[1.32299905, -0.477711207, 0.154712157]]
-        cool_eers = [calc_eer_cooling_1speed(cooling_system.cooling_efficiency_seer, fan_power_rated, cool_eir_ft_spec)]
-      elsif num_speeds == 2
-        cool_rated_airflow_rate = 355.2 # cfm/ton
-        cool_capacity_ratios = [0.72, 1.0]
-        cool_fan_speed_ratios = [0.86, 1.0]
-        cool_shrs = [cooling_system.cooling_shr - 0.02, cooling_system.cooling_shr] # TODO: is the following assumption correct (revisit Dylan's data?)? OR should value from HPXML be used for both stages
-        cool_cap_ft_spec = [[3.940185508, -0.104723455, 0.001019298, 0.006471171, -0.00000953, -0.000161658],
-                            [3.109456535, -0.085520461, 0.000863238, 0.00863049, -0.0000210, -0.000140186]]
-        cool_eir_ft_spec = [[-3.877526888, 0.164566276, -0.001272755, -0.019956043, 0.000256512, -0.000133539],
-                            [-1.990708931, 0.093969249, -0.00073335, -0.009062553, 0.000165099, -0.0000997]]
-        cool_cap_fflow_spec = [[0.65673024, 0.516470835, -0.172887149],
-                               [0.690334551, 0.464383753, -0.154507638]]
-        cool_eir_fflow_spec = [[1.562945114, -0.791859997, 0.230030877],
-                               [1.31565404, -0.482467162, 0.166239001]]
-        cool_eers = calc_eers_cooling_2speed(runner, cooling_system.cooling_efficiency_seer, cool_c_d, cool_capacity_ratios, cool_fan_speed_ratios, fan_power_rated, cool_eir_ft_spec, cool_cap_ft_spec)
-      elsif num_speeds == 4
-        cool_rated_airflow_rate = 411.0 # cfm/ton
-        cool_capacity_ratios = [0.36, 0.51, 0.67, 1.0]
-        cool_fan_speed_ratios = [0.42, 0.54, 0.68, 1.0]
-        cool_shrs = [1.115, 1.026, 1.013, 1.0].map { |mult| cooling_system.cooling_shr * mult }
-        # The following coefficients were generated using NREL experimental performance mapping for the Carrier unit
-        cool_cap_coeff_perf_map = [[1.6516044444444447, 0.0698916049382716, -0.0005546296296296296, -0.08870160493827162, 0.0004135802469135802, 0.00029077160493827157],
-                                   [-6.84948049382716, 0.26946, -0.0019413580246913577, -0.03281469135802469, 0.00015694444444444442, 3.32716049382716e-05],
-                                   [-4.53543086419753, 0.15358543209876546, -0.0009345679012345678, 0.002666913580246914, -7.993827160493826e-06, -0.00011617283950617283],
-                                   [-3.500948395061729, 0.11738987654320988, -0.0006580246913580248, 0.007003148148148148, -2.8518518518518517e-05, -0.0001284259259259259],
-                                   [1.8769221728395058, -0.04768641975308643, 0.0006885802469135801, 0.006643395061728395, 1.4209876543209876e-05, -0.00024043209876543206]]
-        cool_cap_ft_spec = cool_cap_coeff_perf_map.select { |i| [0, 1, 2, 4].include? cool_cap_coeff_perf_map.index(i) }
-        cool_cap_ft_spec_3 = cool_cap_coeff_perf_map.select { |i| [0, 1, 4].include? cool_cap_coeff_perf_map.index(i) }
-        cool_eir_coeff_perf_map = [[2.896298765432099, -0.12487654320987657, 0.0012148148148148148, 0.04492037037037037, 8.734567901234567e-05, -0.0006348765432098764],
-                                   [6.428076543209876, -0.20913209876543212, 0.0018521604938271604, 0.024392592592592594, 0.00019691358024691356, -0.0006012345679012346],
-                                   [5.136356049382716, -0.1591530864197531, 0.0014151234567901232, 0.018665555555555557, 0.00020398148148148147, -0.0005407407407407407],
-                                   [1.3823471604938273, -0.02875123456790123, 0.00038302469135802463, 0.006344814814814816, 0.00024836419753086417, -0.00047469135802469134],
-                                   [-1.0411735802469133, 0.055261604938271605, -0.0004404320987654321, 0.0002154938271604939, 0.00017484567901234564, -0.0002017901234567901]]
-        cool_eir_ft_spec = cool_eir_coeff_perf_map.select { |i| [0, 1, 2, 4].include? cool_eir_coeff_perf_map.index(i) }
-        cool_eir_ft_spec_3 = cool_eir_coeff_perf_map.select { |i| [0, 1, 4].include? cool_eir_coeff_perf_map.index(i) }
-        cool_cap_fflow_spec = [[1, 0, 0]] * 4
-        cool_eir_fflow_spec = [[1, 0, 0]] * 4
-        cap_ratio_seer_3 = cool_capacity_ratios.select { |i| [0, 1, 3].include? cool_capacity_ratios.index(i) }
-        fan_speed_seer_3 = cool_fan_speed_ratios.select { |i| [0, 1, 3].include? cool_fan_speed_ratios.index(i) }
-        cool_eers = calc_eers_cooling_4speed(runner, cooling_system.cooling_efficiency_seer, cool_c_d, cap_ratio_seer_3, fan_speed_seer_3, fan_power_rated, cool_eir_ft_spec_3, cool_cap_ft_spec_3)
-      end
-=======
       cool_rated_airflow_rate, cool_fan_speed_ratios, cool_capacity_ratios, cool_shrs, cool_eers, cool_cap_ft_spec, cool_eir_ft_spec, cool_cap_fflow_spec, cool_eir_fflow_spec = get_hp_clg_curves(num_speeds, cooling_system, fan_power_rated, cool_c_d, runner)
->>>>>>> ab78f816
       cool_cfms_ton_rated = calc_cfms_ton_rated(cool_rated_airflow_rate, cool_fan_speed_ratios, cool_capacity_ratios)
       cool_shrs_rated_gross = calc_shrs_rated_gross(num_speeds, cool_shrs, fan_power_rated, cool_cfms_ton_rated)
       cool_eirs = calc_cool_eirs(num_speeds, cool_eers, fan_power_rated)
@@ -177,15 +124,12 @@
       air_loop_unitary.additionalProperties.setFeature(Constants.SizingInfoHVACFracCoolLoadServed, cooling_system.fraction_cool_load_served)
       air_loop_unitary.additionalProperties.setFeature(Constants.SizingInfoHVACCoolType, Constants.ObjectNameCentralAirConditioner)
       air_loop_unitary.additionalProperties.setFeature(Constants.SizingInfoHVACChargeDefectRatio, cooling_system.charge_defect_ratio)
-<<<<<<< HEAD
-=======
       if not cooling_system.airflow_cfm_per_ton.nil?
         air_loop_unitary.additionalProperties.setFeature(Constants.SizingInfoHVACActualCFMPerTonCooling, cooling_system.airflow_cfm_per_ton)
         air_loop_unitary.additionalProperties.setFeature(Constants.SizingInfoHVACAirflowDefectRatioCooling, 0.0) # FIXME: Is this right?
       else
         air_loop_unitary.additionalProperties.setFeature(Constants.SizingInfoHVACAirflowDefectRatioCooling, cooling_system.airflow_defect_ratio)
       end
->>>>>>> ab78f816
     end
     if not heating_system.nil?
       air_loop_unitary.additionalProperties.setFeature(Constants.SizingInfoHVACFracHeatLoadServed, heating_system.fraction_heat_load_served)
@@ -195,21 +139,6 @@
         air_loop_unitary.additionalProperties.setFeature(Constants.SizingInfoHVACAirflowDefectRatioHeating, 0.0) # FIXME: Is this right?
       else
         air_loop_unitary.additionalProperties.setFeature(Constants.SizingInfoHVACAirflowDefectRatioHeating, heating_system.airflow_defect_ratio)
-      end
-    end
-    if not cooling_system.nil?
-      if not cooling_system.airflow_cfm_per_ton.nil?
-        air_loop_unitary.additionalProperties.setFeature(Constants.SizingInfoHVACActualCFMperTon, cooling_system.airflow_cfm_per_ton)
-        air_loop_unitary.additionalProperties.setFeature(Constants.SizingInfoHVACAirflowDefectRatio, 0.0) # FIXME: Is this right?
-      else
-        air_loop_unitary.additionalProperties.setFeature(Constants.SizingInfoHVACAirflowDefectRatio, cooling_system.airflow_defect_ratio)
-      end
-    else
-      if not heating_system.airflow_cfm_per_ton.nil?
-        air_loop_unitary.additionalProperties.setFeature(Constants.SizingInfoHVACActualCFMperTon, heating_system.airflow_cfm_per_ton)
-        air_loop_unitary.additionalProperties.setFeature(Constants.SizingInfoHVACAirflowDefectRatio, 0.0) # FIXME: Is this right?
-      else
-        air_loop_unitary.additionalProperties.setFeature(Constants.SizingInfoHVACAirflowDefectRatio, heating_system.airflow_defect_ratio)
       end
     end
   end
@@ -481,12 +410,6 @@
     air_loop_unitary.additionalProperties.setFeature(Constants.SizingInfoHVACHeatType, Constants.ObjectNameAirSourceHeatPump)
     air_loop_unitary.additionalProperties.setFeature(Constants.SizingInfoHVACChargeDefectRatio, heat_pump.charge_defect_ratio)
     if not heat_pump.airflow_cfm_per_ton.nil?
-<<<<<<< HEAD
-      air_loop_unitary.additionalProperties.setFeature(Constants.SizingInfoHVACActualCFMperTon, heat_pump.airflow_cfm_per_ton)
-      air_loop_unitary.additionalProperties.setFeature(Constants.SizingInfoHVACAirflowDefectRatio, 0.0) # FIXME: Is this right?
-    else
-      air_loop_unitary.additionalProperties.setFeature(Constants.SizingInfoHVACAirflowDefectRatio, heat_pump.airflow_defect_ratio)
-=======
       air_loop_unitary.additionalProperties.setFeature(Constants.SizingInfoHVACActualCFMPerTonCooling, heat_pump.airflow_cfm_per_ton)
       air_loop_unitary.additionalProperties.setFeature(Constants.SizingInfoHVACAirflowDefectRatioCooling, 0.0) # FIXME: Is this right?
       air_loop_unitary.additionalProperties.setFeature(Constants.SizingInfoHVACActualCFMPerTonHeating, heat_pump.airflow_cfm_per_ton)
@@ -494,7 +417,6 @@
     else
       air_loop_unitary.additionalProperties.setFeature(Constants.SizingInfoHVACAirflowDefectRatioCooling, heat_pump.airflow_defect_ratio)
       air_loop_unitary.additionalProperties.setFeature(Constants.SizingInfoHVACAirflowDefectRatioHeating, heat_pump.airflow_defect_ratio)
->>>>>>> ab78f816
     end
   end
 
@@ -717,13 +639,6 @@
     air_loop_unitary.additionalProperties.setFeature(Constants.SizingInfoHVACSHR, cool_shrs_rated_gross_4.join(','))
     air_loop_unitary.additionalProperties.setFeature(Constants.SizingInfoHVACCoolType, Constants.ObjectNameMiniSplitHeatPump)
     air_loop_unitary.additionalProperties.setFeature(Constants.SizingInfoHVACHeatType, Constants.ObjectNameMiniSplitHeatPump)
-<<<<<<< HEAD
-    if not heat_pump.airflow_cfm_per_ton.nil?
-      air_loop_unitary.additionalProperties.setFeature(Constants.SizingInfoHVACActualCFMperTon, heat_pump.airflow_cfm_per_ton)
-      air_loop_unitary.additionalProperties.setFeature(Constants.SizingInfoHVACAirflowDefectRatio, 0.0) # FIXME: Is this right?
-    else
-      air_loop_unitary.additionalProperties.setFeature(Constants.SizingInfoHVACAirflowDefectRatio, heat_pump.airflow_defect_ratio)
-=======
     air_loop_unitary.additionalProperties.setFeature(Constants.SizingInfoHVACChargeDefectRatio, heat_pump.charge_defect_ratio)
     if not heat_pump.airflow_cfm_per_ton.nil?
       air_loop_unitary.additionalProperties.setFeature(Constants.SizingInfoHVACActualCFMPerTonCooling, heat_pump.airflow_cfm_per_ton)
@@ -733,7 +648,6 @@
     else
       air_loop_unitary.additionalProperties.setFeature(Constants.SizingInfoHVACAirflowDefectRatioCooling, heat_pump.airflow_defect_ratio)
       air_loop_unitary.additionalProperties.setFeature(Constants.SizingInfoHVACAirflowDefectRatioHeating, heat_pump.airflow_defect_ratio)
->>>>>>> ab78f816
     end
   end
 
@@ -999,12 +913,6 @@
     air_loop_unitary.additionalProperties.setFeature(Constants.SizingInfoHVACHeatType, Constants.ObjectNameGroundSourceHeatPump)
     air_loop_unitary.additionalProperties.setFeature(Constants.SizingInfoHVACPumpPower, heat_pump.pump_watts_per_ton)
     if not heat_pump.airflow_cfm_per_ton.nil?
-<<<<<<< HEAD
-      air_loop_unitary.additionalProperties.setFeature(Constants.SizingInfoHVACActualCFMperTon, heat_pump.airflow_cfm_per_ton)
-      air_loop_unitary.additionalProperties.setFeature(Constants.SizingInfoHVACAirflowDefectRatio, 0.0) # FIXME: Is this right?
-    else
-      air_loop_unitary.additionalProperties.setFeature(Constants.SizingInfoHVACAirflowDefectRatio, heat_pump.airflow_defect_ratio)
-=======
       air_loop_unitary.additionalProperties.setFeature(Constants.SizingInfoHVACActualCFMPerTonCooling, heat_pump.airflow_cfm_per_ton)
       air_loop_unitary.additionalProperties.setFeature(Constants.SizingInfoHVACAirflowDefectRatioCooling, 0.0) # FIXME: Is this right?
       air_loop_unitary.additionalProperties.setFeature(Constants.SizingInfoHVACActualCFMPerTonHeating, heat_pump.airflow_cfm_per_ton)
@@ -1012,7 +920,6 @@
     else
       air_loop_unitary.additionalProperties.setFeature(Constants.SizingInfoHVACAirflowDefectRatioCooling, heat_pump.airflow_defect_ratio)
       air_loop_unitary.additionalProperties.setFeature(Constants.SizingInfoHVACAirflowDefectRatioHeating, heat_pump.airflow_defect_ratio)
->>>>>>> ab78f816
     end
   end
 
@@ -1294,11 +1201,7 @@
     hvac_map[heating_system.id] = []
     obj_name = Constants.ObjectNameUnitHeater
     sequential_heat_load_frac = calc_sequential_load_fraction(heating_system.fraction_heat_load_served, remaining_heat_load_frac)
-<<<<<<< HEAD
-    cfms_ton_rated = [350.0]
-=======
     airflow_cfm_per_ton = 350.0
->>>>>>> ab78f816
 
     # Heating Coil
 
@@ -1322,11 +1225,7 @@
 
     # Fan
 
-<<<<<<< HEAD
-    fan = create_supply_fan(model, obj_name, 1, heating_system.fan_watts_per_cfm)
-=======
     fan = create_supply_fan(model, obj_name, 1, nil) # Fan power assigned in hvac_sizing.rb
->>>>>>> ab78f816
     hvac_map[heating_system.id] += disaggregate_fan_or_pump(model, fan, htg_coil, nil, nil)
 
     # Unitary System
@@ -1340,25 +1239,11 @@
     control_zone.setSequentialCoolingFractionSchedule(unitary_system, get_sequential_load_schedule(model, 0))
 
     # Store info for HVAC Sizing measure
-<<<<<<< HEAD
-    unitary_system.additionalProperties.setFeature(Constants.SizingInfoHVACRatedCFMperTonHeating, cfms_ton_rated.join(','))
-    unitary_system.additionalProperties.setFeature(Constants.SizingInfoHVACFracHeatLoadServed, heating_system.fraction_heat_load_served)
-    unitary_system.additionalProperties.setFeature(Constants.SizingInfoHVACHeatType, Constants.ObjectNameUnitHeater)
-    if not heating_system.airflow_cfm_per_ton.nil?
-      unitary_system.additionalProperties.setFeature(Constants.SizingInfoHVACActualCFMperTon, heating_system.airflow_cfm_per_ton)
-      unitary_system.additionalProperties.setFeature(Constants.SizingInfoHVACAirflowDefectRatio, 0.0) # FIXME: Is this right?
-    elsif not heating_system.airflow_defect_ratio.nil?
-      unitary_system.additionalProperties.setFeature(Constants.SizingInfoHVACAirflowDefectRatio, heating_system.airflow_defect_ratio)
-    else
-      unitary_system.additionalProperties.setFeature(Constants.SizingInfoHVACAirflowDefectRatio, 0.0)
-    end
-=======
     unitary_system.additionalProperties.setFeature(Constants.SizingInfoHVACRatedCFMperTonHeating, [airflow_cfm_per_ton].join(','))
     unitary_system.additionalProperties.setFeature(Constants.SizingInfoHVACActualCFMPerTonHeating, airflow_cfm_per_ton)
     unitary_system.additionalProperties.setFeature(Constants.SizingInfoHVACFracHeatLoadServed, heating_system.fraction_heat_load_served)
     unitary_system.additionalProperties.setFeature(Constants.SizingInfoHVACHeatType, Constants.ObjectNameUnitHeater)
     unitary_system.additionalProperties.setFeature(Constants.SizingInfoHVACFanWatts, heating_system.fan_watts)
->>>>>>> ab78f816
   end
 
   def self.apply_ideal_air_loads(model, runner, obj_name, sequential_cool_load_frac,
@@ -1618,19 +1503,6 @@
     return clg_sp, clg_setup_sp, clg_setup_hrs_per_week, clg_setup_start_hr
   end
 
-<<<<<<< HEAD
-  def self.get_default_compressor_type(hvac_type, seer)
-    if [HPXML::HVACTypeCentralAirConditioner,
-        HPXML::HVACTypeHeatPumpAirToAir].include? hvac_type
-      if seer <= 15
-        return HPXML::HVACCompressorTypeSingleStage
-      elsif seer <= 21
-        return HPXML::HVACCompressorTypeTwoStage
-      elsif seer > 21
-        return HPXML::HVACCompressorTypeVariableSpeed
-      end
-    end
-=======
   def self.get_hp_clg_curves(num_speeds, heat_pump, fan_power_rated, cool_c_d, runner)
     if num_speeds == 1
       cool_rated_airflow_rate = 394.2 # cfm/ton
@@ -1696,7 +1568,6 @@
         return HPXML::HVACCompressorTypeVariableSpeed
       end
     end
->>>>>>> ab78f816
     return
   end
 
@@ -2034,15 +1905,6 @@
       fan_eff_curve = create_curve_cubic(model, [0, 1, 0, 0], obj_name + ' fan eff curve', 0, 1, 0.01, 1)
       fan = OpenStudio::Model::FanOnOff.new(model, model.alwaysOnDiscreteSchedule, fan_power_curve, fan_eff_curve)
     end
-<<<<<<< HEAD
-    if fan_watts_per_cfm > 0
-      fan_eff = 0.75 # Overall Efficiency of the Fan, Motor and Drive
-      fan.setFanEfficiency(fan_eff)
-      fan.setPressureRise(calc_fan_pressure_rise(fan_eff, fan_watts_per_cfm))
-    else
-      fan.setFanEfficiency(1)
-      fan.setPressureRise(0)
-=======
     if not fan_watts_per_cfm.nil?
       if fan_watts_per_cfm > 0
         fan_eff = 0.75 # Overall Efficiency of the Fan, Motor and Drive
@@ -2052,7 +1914,6 @@
         fan.setFanEfficiency(1)
         fan.setPressureRise(0)
       end
->>>>>>> ab78f816
     end
     fan.setName(obj_name + ' supply fan')
     fan.setEndUseSubcategory('supply fan')
