--- conflicted
+++ resolved
@@ -1120,8 +1120,7 @@
 
   def self.set_cool_curves_central_air_source(heat_pump, use_eer = false)
     hp_ap = heat_pump.additional_properties
-    system_type = heat_pump.is_a?(HPXML::HeatPump) ? heat_pump.heat_pump_type : heat_pump.cooling_system_type
-    hp_ap.cool_rated_cfm_per_ton = get_default_cool_cfm_per_ton(heat_pump.compressor_type, system_type, use_eer)
+    hp_ap.cool_rated_cfm_per_ton = get_default_cool_cfm_per_ton(heat_pump.compressor_type, use_eer)
     is_ducted = !heat_pump.distribution_system_idref.nil?
     hp_ap.cool_capacity_ratios = get_cool_capacity_ratios(heat_pump, is_ducted)
     if heat_pump.compressor_type == HPXML::HVACCompressorTypeSingleStage
@@ -1172,7 +1171,7 @@
 
   def self.set_heat_curves_central_air_source(heat_pump, use_cop = false)
     hp_ap = heat_pump.additional_properties
-    hp_ap.heat_rated_cfm_per_ton = get_default_heat_cfm_per_ton(heat_pump.compressor_type, heat_pump.heat_pump_type, use_cop)
+    hp_ap.heat_rated_cfm_per_ton = get_default_heat_cfm_per_ton(heat_pump.compressor_type, use_cop)
     heating_capacity_retention_temp = heat_pump.heating_capacity_17F.nil? ? heat_pump.heating_capacity_retention_temp : 17
     heating_capacity_retention_fraction = heat_pump.heating_capacity_17F.nil? ? heat_pump.heating_capacity_retention_fraction : (heat_pump.heating_capacity == 0.0 ? 0.0 : heat_pump.heating_capacity_17F / heat_pump.heating_capacity)
     hp_ap.heat_cap_fflow_spec, hp_ap.heat_eir_fflow_spec = get_heat_cap_eir_fflow_spec(heat_pump.compressor_type)
@@ -1212,8 +1211,7 @@
     min_capacity_maintenance_5 = get_heat_min_capacity_maintainence_5(is_ducted)
 
     max_cop_47 = calc_heat_max_cop_47_from_hspf(heat_pump.heating_efficiency_hspf, max_capacity_maintenance_5, is_ducted)
-<<<<<<< HEAD
-    max_capacity_47 = calc_heat_max_capacity_47_from_rated(heat_pump.heating_capacity, is_ducted)
+    max_capacity_47 = heat_pump.heating_capacity / get_heat_capacity_ratio_from_max_to_rated(is_ducted)
     min_capacity_47 = max_capacity_47 / hp_ap.heat_capacity_ratios[-1] * hp_ap.heat_capacity_ratios[0]
     min_cop_47 = calc_heat_min_cop_47_from_hspf_max_cop_47(heat_pump.heating_efficiency_hspf, max_cop_47, is_ducted)
     max_capacity_5 = max_capacity_47 * max_capacity_maintenance_5
@@ -1225,16 +1223,12 @@
     min_capacity_17 = (min_capacity_47 - min_capacity_5) / (47.0 - 5.0) * (17.0 - 47.0) + min_capacity_47
     min_cop_17 = (min_cop_47 - min_cop_5) / (47.0 - 5.0) * (17.0 - 47.0) + min_cop_47
 
+    # Model maximum capacity only, so airflow should be scaled to maximum capacity
+    heat_pump.heating_airflow_cfm /= get_heat_capacity_ratio_from_max_to_rated(is_ducted)
+
     # performance data at 47F, maximum speed
     detailed_performance_data.add(capacity: max_capacity_47.round(1),
                                   efficiency_cop: max_cop_47.round(4),
-=======
-    max_capacity_47 = heat_pump.heating_capacity / get_heat_capacity_ratio_from_max_to_rated(is_ducted)
-    # Model maximum capacity only, so airflow should be scaled to maximum capacity
-    heat_pump.heating_airflow_cfm /= get_heat_capacity_ratio_from_max_to_rated(is_ducted)
-    detailed_performance_data.add(capacity: max_capacity_47,
-                                  efficiency_cop: max_cop_47,
->>>>>>> 2aab954f
                                   capacity_description: HPXML::CapacityDescriptionMaximum,
                                   outdoor_temperature: 47)
     # performance data at 47F, minimum speed
@@ -1274,8 +1268,7 @@
     cop_ratio = is_ducted ? 1.231 : (0.01377 * hvac_system.cooling_efficiency_seer + 1.13948)
 
     max_cop_95 = is_ducted ? (0.1953 * hvac_system.cooling_efficiency_seer) : (0.08184 * hvac_system.cooling_efficiency_seer + 1.173)
-<<<<<<< HEAD
-    max_capacity_95 = hvac_system.cooling_capacity
+    max_capacity_95 = hvac_system.cooling_capacity / get_cool_capacity_ratio_from_max_to_rated()
     min_capacity_95 = max_capacity_95 / hvac_ap.cool_capacity_ratios[-1] * hvac_ap.cool_capacity_ratios[0]
     min_cop_95 = cop_ratio * max_cop_95
     max_capacity_82 = max_capacity_95 * 1.033
@@ -1283,16 +1276,12 @@
     min_capacity_82 = min_capacity_95 * 1.099
     min_cop_82 = is_ducted ? (1.402 * min_cop_95) : (1.333 * min_cop_95)
 
+    # Model maximum capacity only, so airflow should be scaled to maximum capacity
+    hvac_system.cooling_airflow_cfm /= get_cool_capacity_ratio_from_max_to_rated()
+
     # performance data at 95F, maximum speed
     detailed_performance_data.add(capacity: max_capacity_95.round(1),
                                   efficiency_cop: max_cop_95.round(4),
-=======
-    max_capacity_95 = hvac_system.cooling_capacity / get_cool_capacity_ratio_from_max_to_rated()
-    # Model maximum capacity only, so airflow should be scaled to maximum capacity
-    hvac_system.cooling_airflow_cfm /= get_cool_capacity_ratio_from_max_to_rated()
-    detailed_performance_data.add(capacity: max_capacity_95,
-                                  efficiency_cop: max_cop_95,
->>>>>>> 2aab954f
                                   capacity_description: HPXML::CapacityDescriptionMaximum,
                                   outdoor_temperature: 95)
     # performance data at 95F, minimum speed
@@ -1333,7 +1322,7 @@
     fail 'Unable to get heating capacity ratios.'
   end
 
-  def self.get_default_cool_cfm_per_ton(compressor_type, system_type, use_eer = false)
+  def self.get_default_cool_cfm_per_ton(compressor_type, use_eer = false)
     # cfm/ton of rated capacity
     if compressor_type == HPXML::HVACCompressorTypeSingleStage
       if not use_eer
@@ -1350,7 +1339,7 @@
     end
   end
 
-  def self.get_default_heat_cfm_per_ton(compressor_type, system_type, use_cop_or_htg_sys = false)
+  def self.get_default_heat_cfm_per_ton(compressor_type, use_cop_or_htg_sys = false)
     # cfm/ton of rated capacity
     if compressor_type == HPXML::HVACCompressorTypeSingleStage
       if not use_cop_or_htg_sys
@@ -2568,11 +2557,7 @@
   end
 
   def self.create_table_lookup_constant(model, value, table_name = nil, dimension = 1)
-    vars = []
-    for i in 1..dimension
-      var_constant = { name: 'constant_var', min: -100, max: 100, values: [0, 1] }
-      vars << var_constant
-    end
+    vars = [{ name: 'constant_var', min: -100, max: 100, values: [0, 1] }] * dimension
     values = [value] * (2**dimension)
     name = table_name.nil? ? 'ConstantTable' : table_name
     return create_table_lookup(model, name, vars, values, -100, 100)
