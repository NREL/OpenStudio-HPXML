--- conflicted
+++ resolved
@@ -970,9 +970,6 @@
     return air_loop
   end
 
-<<<<<<< HEAD
-  # Adds the HPXML boiler system to the OpenStudio model.
-=======
   # Get the outdoor unit (compressor) power (W) using regression based on (output) capacity.
   # The equation is a derived regression for the minimum circuit amp (MCA) of direct expansion compressor from 201 product datapoints (including central ACs, room ACs, and ASHPs) collected between 2023-2024.
   #
@@ -1022,8 +1019,7 @@
     end
   end
 
-  # TODO
->>>>>>> 1b19b1b5
+  # Adds the HPXML boiler system to the OpenStudio model.
   #
   # @param runner [OpenStudio::Measure::OSRunner] Object typically used to display warnings
   # @param model [OpenStudio::Model::Model] OpenStudio Model object
