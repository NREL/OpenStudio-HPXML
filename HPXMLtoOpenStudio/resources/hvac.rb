--- conflicted
+++ resolved
@@ -2,13 +2,8 @@
 
 class HVAC
   def self.apply_central_air_conditioner_furnace(model, runner, cooling_system, heating_system,
-<<<<<<< HEAD
-                                                 remaining_cool_load_frac, remaining_heat_load_frac,
-                                                 control_zone, hvac_map, hvac_control)
-=======
                                                  sequential_cool_load_fracs, sequential_heat_load_fracs,
                                                  control_zone, hvac_map)
->>>>>>> 87c1eecc
 
     hvac_map[cooling_system.id] = [] unless cooling_system.nil?
     hvac_map[heating_system.id] = [] unless heating_system.nil?
@@ -104,11 +99,7 @@
     end
 
     # Air Loop
-<<<<<<< HEAD
-    air_loop = create_air_loop(model, obj_name, air_loop_unitary, control_zone, sequential_heat_load_frac, sequential_cool_load_frac, fan_cfm, hvac_control)
-=======
     air_loop = create_air_loop(model, obj_name, air_loop_unitary, control_zone, sequential_heat_load_fracs, sequential_cool_load_fracs, fan_cfm)
->>>>>>> 87c1eecc
     if not cooling_system.nil?
       hvac_map[cooling_system.id] << air_loop
     end
@@ -121,13 +112,8 @@
   end
 
   def self.apply_room_air_conditioner(model, runner, cooling_system,
-<<<<<<< HEAD
-                                      remaining_cool_load_frac, control_zone,
-                                      hvac_map, hvac_control)
-=======
                                       sequential_cool_load_fracs, control_zone,
                                       hvac_map)
->>>>>>> 87c1eecc
 
     hvac_map[cooling_system.id] = []
     obj_name = Constants.ObjectNameRoomAirConditioner
@@ -180,15 +166,6 @@
     ptac.addToThermalZone(control_zone)
     hvac_map[cooling_system.id] << ptac
 
-<<<<<<< HEAD
-    control_zone.setSequentialCoolingFractionSchedule(ptac, get_sequential_load_schedule(model, sequential_cool_load_frac, 'cooling', hvac_control))
-    control_zone.setSequentialHeatingFractionSchedule(ptac, get_sequential_load_schedule(model, 0, 'heating', hvac_control))
-  end
-
-  def self.apply_evaporative_cooler(model, runner, cooling_system,
-                                    remaining_cool_load_frac, control_zone,
-                                    hvac_map, hvac_control)
-=======
     control_zone.setSequentialCoolingFractionSchedule(ptac, get_sequential_load_schedule(model, sequential_cool_load_fracs))
     control_zone.setSequentialHeatingFractionSchedule(ptac, get_sequential_load_schedule(model, [0]))
   end
@@ -196,7 +173,6 @@
   def self.apply_evaporative_cooler(model, runner, cooling_system,
                                     sequential_cool_load_fracs, control_zone,
                                     hvac_map)
->>>>>>> 87c1eecc
 
     hvac_map[cooling_system.id] = []
     obj_name = Constants.ObjectNameEvaporativeCooler
@@ -215,11 +191,7 @@
     hvac_map[cooling_system.id] << evap_cooler
 
     # Air Loop
-<<<<<<< HEAD
-    air_loop = create_air_loop(model, obj_name, evap_cooler, control_zone, 0, sequential_cool_load_frac, clg_cfm, hvac_control)
-=======
     air_loop = create_air_loop(model, obj_name, evap_cooler, control_zone, [0], sequential_cool_load_fracs, clg_cfm)
->>>>>>> 87c1eecc
     hvac_map[cooling_system.id] << air_loop
 
     # Fan
@@ -262,14 +234,8 @@
   end
 
   def self.apply_central_air_to_air_heat_pump(model, runner, heat_pump,
-<<<<<<< HEAD
-                                              remaining_heat_load_frac,
-                                              remaining_cool_load_frac,
-                                              control_zone, hvac_map, hvac_control)
-=======
                                               sequential_heat_load_fracs, sequential_cool_load_fracs,
                                               control_zone, hvac_map)
->>>>>>> 87c1eecc
 
     hvac_map[heat_pump.id] = []
     obj_name = Constants.ObjectNameAirSourceHeatPump
@@ -312,11 +278,7 @@
     end
 
     # Air Loop
-<<<<<<< HEAD
-    air_loop = create_air_loop(model, obj_name, air_loop_unitary, control_zone, sequential_heat_load_frac, sequential_cool_load_frac, fan_cfm, hvac_control)
-=======
     air_loop = create_air_loop(model, obj_name, air_loop_unitary, control_zone, sequential_heat_load_fracs, sequential_cool_load_fracs, fan_cfm)
->>>>>>> 87c1eecc
     hvac_map[heat_pump.id] << air_loop
 
     # HVAC Installation Quality
@@ -324,13 +286,8 @@
   end
 
   def self.apply_mini_split_air_conditioner(model, runner, cooling_system,
-<<<<<<< HEAD
-                                            remaining_cool_load_frac,
-                                            control_zone, hvac_map, hvac_control)
-=======
                                             sequential_cool_load_fracs,
                                             control_zone, hvac_map)
->>>>>>> 87c1eecc
 
     hvac_map[cooling_system.id] = []
     obj_name = Constants.ObjectNameMiniSplitAirConditioner
@@ -361,11 +318,7 @@
     air_loop_unitary.setDesignSpecificationMultispeedObject(perf)
 
     # Air Loop
-<<<<<<< HEAD
-    air_loop = create_air_loop(model, obj_name, air_loop_unitary, control_zone, 0, sequential_cool_load_frac, clg_cfm, hvac_control)
-=======
     air_loop = create_air_loop(model, obj_name, air_loop_unitary, control_zone, [0], sequential_cool_load_fracs, clg_cfm)
->>>>>>> 87c1eecc
     hvac_map[cooling_system.id] << air_loop
 
     # HVAC Installation Quality
@@ -373,14 +326,8 @@
   end
 
   def self.apply_mini_split_heat_pump(model, runner, heat_pump,
-<<<<<<< HEAD
-                                      remaining_heat_load_frac,
-                                      remaining_cool_load_frac,
-                                      control_zone, hvac_map, hvac_control)
-=======
                                       sequential_heat_load_fracs, sequential_cool_load_fracs,
                                       control_zone, hvac_map)
->>>>>>> 87c1eecc
 
     hvac_map[heat_pump.id] = []
     obj_name = Constants.ObjectNameMiniSplitHeatPump
@@ -421,11 +368,7 @@
     air_loop_unitary.setDesignSpecificationMultispeedObject(perf)
 
     # Air Loop
-<<<<<<< HEAD
-    air_loop = create_air_loop(model, obj_name, air_loop_unitary, control_zone, sequential_heat_load_frac, sequential_cool_load_frac, fan_cfm, hvac_control)
-=======
     air_loop = create_air_loop(model, obj_name, air_loop_unitary, control_zone, sequential_heat_load_fracs, sequential_cool_load_fracs, fan_cfm)
->>>>>>> 87c1eecc
     hvac_map[heat_pump.id] << air_loop
 
     # HVAC Installation Quality
@@ -433,13 +376,8 @@
   end
 
   def self.apply_ground_to_air_heat_pump(model, runner, weather, heat_pump,
-<<<<<<< HEAD
-                                         remaining_heat_load_frac, remaining_cool_load_frac,
-                                         control_zone, hvac_map, hvac_control)
-=======
                                          sequential_heat_load_fracs, sequential_cool_load_fracs,
                                          control_zone, hvac_map)
->>>>>>> 87c1eecc
 
     hvac_map[heat_pump.id] = []
     obj_name = Constants.ObjectNameGroundSourceHeatPump
@@ -605,11 +543,7 @@
     end
 
     # Air Loop
-<<<<<<< HEAD
-    air_loop = create_air_loop(model, obj_name, air_loop_unitary, control_zone, sequential_heat_load_frac, sequential_cool_load_frac, fan_cfm, hvac_control)
-=======
     air_loop = create_air_loop(model, obj_name, air_loop_unitary, control_zone, sequential_heat_load_fracs, sequential_cool_load_fracs, fan_cfm)
->>>>>>> 87c1eecc
     hvac_map[heat_pump.id] << air_loop
 
     # HVAC Installation Quality
@@ -617,13 +551,8 @@
   end
 
   def self.apply_water_loop_to_air_heat_pump(model, runner, heat_pump,
-<<<<<<< HEAD
-                                             remaining_heat_load_frac, remaining_cool_load_frac,
-                                             control_zone, hvac_map, hvac_control)
-=======
                                              sequential_heat_load_fracs, sequential_cool_load_fracs,
                                              control_zone, hvac_map)
->>>>>>> 87c1eecc
     if heat_pump.fraction_cool_load_served > 0
       # WLHPs connected to chillers or cooling towers should have already been converted to
       # central air conditioners
@@ -665,22 +594,13 @@
     hvac_map[heat_pump.id] << air_loop_unitary
 
     # Air Loop
-<<<<<<< HEAD
-    air_loop = create_air_loop(model, obj_name, air_loop_unitary, control_zone, sequential_heat_load_frac, sequential_cool_load_frac, htg_cfm, hvac_control)
-=======
     air_loop = create_air_loop(model, obj_name, air_loop_unitary, control_zone, sequential_heat_load_fracs, sequential_cool_load_fracs, htg_cfm)
->>>>>>> 87c1eecc
     hvac_map[heat_pump.id] << air_loop
   end
 
   def self.apply_boiler(model, runner, heating_system,
-<<<<<<< HEAD
-                        remaining_heat_load_frac, control_zone,
-                        hvac_map, hvac_control)
-=======
                         sequential_heat_load_fracs, control_zone,
                         hvac_map)
->>>>>>> 87c1eecc
 
     hvac_map[heating_system.id] = []
     obj_name = Constants.ObjectNameBoiler
@@ -860,15 +780,6 @@
       hvac_map[heating_system.id] += disaggregate_fan_or_pump(model, pump, zone_hvac, nil, nil)
     end
 
-<<<<<<< HEAD
-    control_zone.setSequentialHeatingFractionSchedule(zone_hvac, get_sequential_load_schedule(model, sequential_heat_load_frac, 'heating', hvac_control))
-    control_zone.setSequentialCoolingFractionSchedule(zone_hvac, get_sequential_load_schedule(model, 0, 'cooling', hvac_control))
-  end
-
-  def self.apply_electric_baseboard(model, runner, heating_system,
-                                    remaining_heat_load_frac, control_zone,
-                                    hvac_map, hvac_control)
-=======
     control_zone.setSequentialHeatingFractionSchedule(zone_hvac, get_sequential_load_schedule(model, sequential_heat_load_fracs))
     control_zone.setSequentialCoolingFractionSchedule(zone_hvac, get_sequential_load_schedule(model, [0]))
   end
@@ -876,7 +787,6 @@
   def self.apply_electric_baseboard(model, runner, heating_system,
                                     sequential_heat_load_fracs, control_zone,
                                     hvac_map)
->>>>>>> 87c1eecc
 
     hvac_map[heating_system.id] = []
     obj_name = Constants.ObjectNameElectricBaseboard
@@ -889,15 +799,6 @@
     zone_hvac.addToThermalZone(control_zone)
     hvac_map[heating_system.id] << zone_hvac
 
-<<<<<<< HEAD
-    control_zone.setSequentialHeatingFractionSchedule(zone_hvac, get_sequential_load_schedule(model, sequential_heat_load_frac, 'heating', hvac_control))
-    control_zone.setSequentialCoolingFractionSchedule(zone_hvac, get_sequential_load_schedule(model, 0, 'cooling', hvac_control))
-  end
-
-  def self.apply_unit_heater(model, runner, heating_system,
-                             remaining_heat_load_frac, control_zone,
-                             hvac_map, hvac_control)
-=======
     control_zone.setSequentialHeatingFractionSchedule(zone_hvac, get_sequential_load_schedule(model, sequential_heat_load_fracs))
     control_zone.setSequentialCoolingFractionSchedule(zone_hvac, get_sequential_load_schedule(model, [0]))
   end
@@ -905,7 +806,6 @@
   def self.apply_unit_heater(model, runner, heating_system,
                              sequential_heat_load_fracs, control_zone,
                              hvac_map)
->>>>>>> 87c1eecc
 
     hvac_map[heating_system.id] = []
     obj_name = Constants.ObjectNameUnitHeater
@@ -941,21 +841,12 @@
     unitary_system.addToThermalZone(control_zone)
     hvac_map[heating_system.id] << unitary_system
 
-<<<<<<< HEAD
-    control_zone.setSequentialHeatingFractionSchedule(unitary_system, get_sequential_load_schedule(model, sequential_heat_load_frac, 'heating', hvac_control))
-    control_zone.setSequentialCoolingFractionSchedule(unitary_system, get_sequential_load_schedule(model, 0, 'cooling', hvac_control))
-  end
-
-  def self.apply_ideal_air_loads(model, runner, obj_name, sequential_cool_load_frac,
-                                 sequential_heat_load_frac, control_zone, hvac_control)
-=======
     control_zone.setSequentialHeatingFractionSchedule(unitary_system, get_sequential_load_schedule(model, sequential_heat_load_fracs))
     control_zone.setSequentialCoolingFractionSchedule(unitary_system, get_sequential_load_schedule(model, [0]))
   end
 
   def self.apply_ideal_air_loads(model, runner, obj_name, sequential_cool_load_fracs,
                                  sequential_heat_load_fracs, control_zone)
->>>>>>> 87c1eecc
 
     # Ideal Air System
     ideal_air = OpenStudio::Model::ZoneHVACIdealLoadsAirSystem.new(model)
@@ -980,13 +871,8 @@
     ideal_air.setHumidificationControlType('None')
     ideal_air.addToThermalZone(control_zone)
 
-<<<<<<< HEAD
-    control_zone.setSequentialCoolingFractionSchedule(ideal_air, get_sequential_load_schedule(model, sequential_cool_load_frac, 'cooling', hvac_control))
-    control_zone.setSequentialHeatingFractionSchedule(ideal_air, get_sequential_load_schedule(model, sequential_heat_load_frac, 'heating', hvac_control))
-=======
     control_zone.setSequentialCoolingFractionSchedule(ideal_air, get_sequential_load_schedule(model, sequential_cool_load_fracs))
     control_zone.setSequentialHeatingFractionSchedule(ideal_air, get_sequential_load_schedule(model, sequential_heat_load_fracs))
->>>>>>> 87c1eecc
   end
 
   def self.apply_dehumidifiers(model, runner, dehumidifiers, living_space, hvac_map)
@@ -1089,22 +975,8 @@
     equip.setSchedule(ceiling_fan_sch)
   end
 
-<<<<<<< HEAD
-  def self.apply_setpoints(model, runner, weather, hvac_control, living_zone, has_ceiling_fan)
-    htg_start_month = hvac_control.seasons_heating_begin_month
-    htg_start_day = hvac_control.seasons_heating_begin_day
-    htg_end_month = hvac_control.seasons_heating_end_month
-    htg_end_day = hvac_control.seasons_heating_end_day
-    clg_start_month = hvac_control.seasons_cooling_begin_month
-    clg_start_day = hvac_control.seasons_cooling_begin_day
-    clg_end_month = hvac_control.seasons_cooling_end_month
-    clg_end_day = hvac_control.seasons_cooling_end_day
-
-    num_days = Constants.YearNumDays(model)
-=======
   def self.apply_setpoints(model, runner, weather, hvac_control, living_zone, has_ceiling_fan, heating_days, cooling_days)
     num_days = Schedule.get_num_days_in_year(model)
->>>>>>> 87c1eecc
 
     if hvac_control.weekday_heating_setpoints.nil? || hvac_control.weekend_heating_setpoints.nil?
       # Base heating setpoint
@@ -1172,19 +1044,9 @@
       end
     end
 
-<<<<<<< HEAD
-    # Create heating/cooling season schedules
-    heating_season = get_daily_season(model, htg_start_month, htg_start_day, htg_end_month, htg_end_day)
-    cooling_season = get_daily_season(model, clg_start_month, clg_start_day, clg_end_month, clg_end_day)
-
-    # Create setpoint schedules
-    (0..(num_days - 1)).to_a.each do |i|
-      if (heating_season[i] == 1) && (cooling_season[i] == 1) # overlap seasons
-=======
     # Create setpoint schedules
     (0..(num_days - 1)).to_a.each do |i|
       if (heating_days[i] == 1) && (cooling_days[i] == 1) # overlap seasons
->>>>>>> 87c1eecc
         htg_wkdy = htg_weekday_setpoints[i].zip(clg_weekday_setpoints[i]).map { |h, c| c < h ? (h + c) / 2.0 : h }
         htg_wked = htg_weekend_setpoints[i].zip(clg_weekend_setpoints[i]).map { |h, c| c < h ? (h + c) / 2.0 : h }
         clg_wkdy = htg_weekday_setpoints[i].zip(clg_weekday_setpoints[i]).map { |h, c| c < h ? (h + c) / 2.0 : c }
@@ -1200,11 +1062,7 @@
         clg_wkdy = htg_weekday_setpoints[i].zip(clg_weekday_setpoints[i]).map { |h, c| c < h ? c : c }
         clg_wked = htg_weekend_setpoints[i].zip(clg_weekend_setpoints[i]).map { |h, c| c < h ? c : c }
       else
-<<<<<<< HEAD
-        fail 'Must be in either heating or cooling season.'
-=======
         fail 'HeatingSeason and CoolingSeason, when combined, must span the entire year.'
->>>>>>> 87c1eecc
       end
       htg_weekday_setpoints[i] = htg_wkdy
       htg_weekend_setpoints[i] = htg_wked
@@ -1225,27 +1083,6 @@
     thermostat_setpoint.setHeatingSetpointTemperatureSchedule(heating_setpoint.schedule)
     thermostat_setpoint.setCoolingSetpointTemperatureSchedule(cooling_setpoint.schedule)
     living_zone.setThermostatSetpointDualSetpoint(thermostat_setpoint)
-  end
-
-  def self.get_daily_season(model, start_month, start_day, end_month, end_day)
-    year = model.getYearDescription.assumedYear
-    day_ts = Time.new(year, 1, 1)
-    start_ts = Time.new(year, start_month, start_day)
-    end_ts = Time.new(year, end_month, end_day)
-    num_days = Constants.YearNumDays(model)
-    season = Array.new(num_days, 0)
-    (0..(num_days - 1)).each do |i|
-      if start_ts <= end_ts
-        season[i] = 1 if start_ts <= day_ts && day_ts <= end_ts
-      else
-        season[i] = 1 if start_ts <= day_ts && day_ts <= Time.new(year, 12, 31)
-        season[i] = 1 if Time.new(year, 1, 1) <= day_ts && day_ts <= end_ts
-      end
-
-      day_ts += (60 * 60 * 24) # 1 day
-    end
-
-    return season
   end
 
   def self.get_default_heating_setpoint(control_type)
@@ -1881,11 +1718,7 @@
     return air_loop_unitary
   end
 
-<<<<<<< HEAD
-  def self.create_air_loop(model, obj_name, system, control_zone, sequential_heat_load_frac, sequential_cool_load_frac, airflow_cfm, hvac_control)
-=======
   def self.create_air_loop(model, obj_name, system, control_zone, sequential_heat_load_fracs, sequential_cool_load_fracs, airflow_cfm)
->>>>>>> 87c1eecc
     air_loop = OpenStudio::Model::AirLoopHVAC.new(model)
     air_loop.setAvailabilitySchedule(model.alwaysOnDiscreteSchedule)
     air_loop.setName(obj_name + ' airloop')
@@ -1906,13 +1739,8 @@
     air_terminal.setName(obj_name + ' terminal')
     air_loop.multiAddBranchForZone(control_zone, air_terminal)
 
-<<<<<<< HEAD
-    control_zone.setSequentialHeatingFractionSchedule(air_terminal, get_sequential_load_schedule(model, sequential_heat_load_frac, 'heating', hvac_control))
-    control_zone.setSequentialCoolingFractionSchedule(air_terminal, get_sequential_load_schedule(model, sequential_cool_load_frac, 'cooling', hvac_control))
-=======
     control_zone.setSequentialHeatingFractionSchedule(air_terminal, get_sequential_load_schedule(model, sequential_heat_load_fracs))
     control_zone.setSequentialCoolingFractionSchedule(air_terminal, get_sequential_load_schedule(model, sequential_cool_load_fracs))
->>>>>>> 87c1eecc
 
     return air_loop
   end
@@ -3773,47 +3601,6 @@
     return sequential_load_fracs
   end
 
-<<<<<<< HEAD
-  def self.get_sequential_load_schedule(model, value, heating_or_cooling, hvac_control)
-    htg_start_month = hvac_control.seasons_heating_begin_month
-    htg_start_day = hvac_control.seasons_heating_begin_day
-    htg_end_month = hvac_control.seasons_heating_end_month
-    htg_end_day = hvac_control.seasons_heating_end_day
-    clg_start_month = hvac_control.seasons_cooling_begin_month
-    clg_start_day = hvac_control.seasons_cooling_begin_day
-    clg_end_month = hvac_control.seasons_cooling_end_month
-    clg_end_day = hvac_control.seasons_cooling_end_day
-
-    heating_season = get_daily_season(model, htg_start_month, htg_start_day, htg_end_month, htg_end_day)
-    cooling_season = get_daily_season(model, clg_start_month, clg_start_day, clg_end_month, clg_end_day)
-
-    values = []
-    if heating_or_cooling == 'heating'
-      heating_season.each do |mult|
-        values.push(value * mult)
-      end
-    elsif heating_or_cooling == 'cooling'
-      cooling_season.each do |mult|
-        values.push(value * mult)
-      end
-    end
-
-    if values.uniq.length == 1
-      s = OpenStudio::Model::ScheduleConstant.new(model)
-      s.setName('Sequential Fraction Schedule')
-      if value > 1
-        s.setValue(1.0)
-      else
-        s.setValue(value.round(5))
-      end
-    else
-      start_date = OpenStudio::Date.new(OpenStudio::MonthOfYear.new(1), 1, model.getYearDescription.assumedYear)
-      timestep_day = OpenStudio::Time.new(1, 0)
-      ts = OpenStudio::TimeSeries.new(start_date, timestep_day, OpenStudio::createVector(values), '')
-      s = OpenStudio::Model::ScheduleInterval.fromTimeSeries(ts, model).get
-    end
-
-=======
   def self.get_sequential_load_schedule(model, fractions)
     values = fractions.map { |f| f > 1 ? 1.0 : f.round(5) }
 
@@ -3825,7 +3612,6 @@
     end
 
     s.setName('Sequential Fraction Schedule')
->>>>>>> 87c1eecc
     Schedule.set_schedule_type_limits(model, s, Constants.ScheduleTypeLimitsFraction)
     return s
   end
