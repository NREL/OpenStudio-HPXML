--- conflicted
+++ resolved
@@ -4468,17 +4468,6 @@
     return { rh_setpoint: rh_setpoint, ief: ief }
   end
 
-<<<<<<< HEAD
-  def self.set_demand_flexibility(hvac_system)
-    hvac_ap = hvac_system.additional_properties
-
-    hvac_ap.demand_flexibility = false
-    if hvac_system.is_a?(HPXML::HeatPump)
-      if hvac_system.flex || hvac_system.modulating || hvac_system.dual_source || hvac_system.ihp_grid_ac || hvac_system.ihp_ice_storage || hvac_system.ihp_pcm_storage
-        hvac_ap.demand_flexibility = true
-      end
-    end
-=======
   def self.get_default_hvac_efficiency_by_year_installed(year, hvac_type, fuel_type, units)
     if [HPXML::HVACTypeWallFurnace, HPXML::HVACTypeFloorFurnace].include? hvac_type
       # For wall/floor furnaces, map other fuel types to natural gas because the lookup table only provides efficiencies for natural gas.
@@ -4517,6 +4506,16 @@
     end
 
     return value
->>>>>>> 3e3ee571
+  end
+
+  def self.set_demand_flexibility(hvac_system)
+    hvac_ap = hvac_system.additional_properties
+
+    hvac_ap.demand_flexibility = false
+    if hvac_system.is_a?(HPXML::HeatPump)
+      if hvac_system.flex || hvac_system.modulating || hvac_system.dual_source || hvac_system.ihp_grid_ac || hvac_system.ihp_ice_storage || hvac_system.ihp_pcm_storage
+        hvac_ap.demand_flexibility = true
+      end
+    end
   end
 end