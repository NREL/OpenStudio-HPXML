# frozen_string_literal: true

class HVAC
  def self.apply_central_air_conditioner_furnace(model, runner, cooling_system, heating_system,
                                                 remaining_cool_load_frac, remaining_heat_load_frac,
                                                 control_zone, hvac_map)

    hvac_map[cooling_system.id] = [] unless cooling_system.nil?
    hvac_map[heating_system.id] = [] unless heating_system.nil?
    if heating_system.nil?
      obj_name = Constants.ObjectNameCentralAirConditioner
    elsif cooling_system.nil?
      obj_name = Constants.ObjectNameFurnace
    else
      obj_name = Constants.ObjectNameCentralAirConditionerAndFurnace
    end

    if not heating_system.nil?
      sequential_heat_load_frac = calc_sequential_load_fraction(heating_system.fraction_heat_load_served, remaining_heat_load_frac)
    else
      sequential_heat_load_frac = 0.0
    end
    if not cooling_system.nil?
      sequential_cool_load_frac = calc_sequential_load_fraction(cooling_system.fraction_cool_load_served, remaining_cool_load_frac)
    else
      sequential_cool_load_frac = 0.0
    end

    if not cooling_system.nil?
      if cooling_system.compressor_type == HPXML::HVACCompressorTypeSingleStage
        num_speeds = 1
      elsif cooling_system.compressor_type == HPXML::HVACCompressorTypeTwoStage
        num_speeds = 2
      elsif cooling_system.compressor_type == HPXML::HVACCompressorTypeVariableSpeed
        num_speeds = 4
      end
      fan_power_rated = get_fan_power_rated(cooling_system.cooling_efficiency_seer)
      crankcase_kw, crankcase_temp = get_crankcase_assumptions(cooling_system.fraction_cool_load_served)

      # Cooling Coil

      cool_c_d = get_cool_c_d(num_speeds, cooling_system.cooling_efficiency_seer)
      cool_rated_airflow_rate, cool_fan_speed_ratios, cool_capacity_ratios, cool_shrs, cool_eers, cool_cap_ft_spec, cool_eir_ft_spec, cool_cap_fflow_spec, cool_eir_fflow_spec = get_hp_clg_curves(num_speeds, cooling_system, fan_power_rated, cool_c_d, runner)
      cool_cfms_ton_rated = calc_cfms_ton_rated(cool_rated_airflow_rate, cool_fan_speed_ratios, cool_capacity_ratios)
      cool_shrs_rated_gross = calc_shrs_rated_gross(num_speeds, cool_shrs, fan_power_rated, cool_cfms_ton_rated)
      cool_eirs = calc_cool_eirs(num_speeds, cool_eers, fan_power_rated)
      cool_closs_fplr_spec = [calc_plr_coefficients(cool_c_d)] * num_speeds
      clg_coil = create_dx_cooling_coil(model, obj_name, (0...num_speeds).to_a, cool_eirs, cool_cap_ft_spec, cool_eir_ft_spec, cool_closs_fplr_spec, cool_cap_fflow_spec, cool_eir_fflow_spec, cool_shrs_rated_gross, cooling_system.cooling_capacity, crankcase_kw, crankcase_temp, fan_power_rated, is_ddb_control(control_zone))
      hvac_map[cooling_system.id] << clg_coil
    end

    if not heating_system.nil?

      # Heating Coil

      if heating_system.heating_system_fuel == HPXML::FuelTypeElectricity
        htg_coil = OpenStudio::Model::CoilHeatingElectric.new(model)
        htg_coil.setEfficiency(heating_system.heating_efficiency_afue)
      else
        htg_coil = OpenStudio::Model::CoilHeatingGas.new(model)
        htg_coil.setGasBurnerEfficiency(heating_system.heating_efficiency_afue)
        htg_coil.setParasiticElectricLoad(0)
        htg_coil.setParasiticGasLoad(0)
        htg_coil.setFuelType(EPlus.fuel_type(heating_system.heating_system_fuel))
      end
      htg_coil.setName(obj_name + ' htg coil')
      if not heating_system.heating_capacity.nil?
        htg_coil.setNominalCapacity(UnitConversions.convert([heating_system.heating_capacity, Constants.small].max, 'Btu/hr', 'W')) # Used by HVACSizing measure
      end
      hvac_map[heating_system.id] << htg_coil
    end

    # Fan

    if (not cooling_system.nil?) && (not heating_system.nil?) && (cooling_system.fan_watts_per_cfm.to_f != heating_system.fan_watts_per_cfm.to_f)
      fail "Fan powers for heating system '#{heating_system.id}' and cooling system '#{cooling_system.id}' must be the same."
    end
    if (not cooling_system.nil?) && (not cooling_system.fan_watts_per_cfm.nil?)
      fan_watts_per_cfm = cooling_system.fan_watts_per_cfm
    else
      fan_watts_per_cfm = heating_system.fan_watts_per_cfm
    end
    fan = create_supply_fan(model, obj_name, num_speeds, fan_watts_per_cfm)
    if not cooling_system.nil?
      hvac_map[cooling_system.id] += disaggregate_fan_or_pump(model, fan, nil, clg_coil, nil)
    end
    if not heating_system.nil?
      hvac_map[heating_system.id] += disaggregate_fan_or_pump(model, fan, htg_coil, nil, nil)
    end

    # Unitary System

    air_loop_unitary = create_air_loop_unitary_system(model, obj_name, fan, htg_coil, clg_coil, nil)
    if not cooling_system.nil?
      hvac_map[cooling_system.id] << air_loop_unitary
    end
    if not heating_system.nil?
      hvac_map[heating_system.id] << air_loop_unitary
    end

    if (not cooling_system.nil?) && (num_speeds > 1)
      # Unitary System Performance
      perf = OpenStudio::Model::UnitarySystemPerformanceMultispeed.new(model)
      perf.setSingleModeOperation(false)
      for speed in 1..num_speeds
        f = OpenStudio::Model::SupplyAirflowRatioField.fromCoolingRatio(cool_fan_speed_ratios[speed - 1])
        perf.addSupplyAirflowRatioField(f)
      end
      air_loop_unitary.setDesignSpecificationMultispeedObject(perf)
    end

    # Air Loop

    air_loop = create_air_loop(model, obj_name, air_loop_unitary, control_zone, sequential_heat_load_frac, sequential_cool_load_frac)
    if not cooling_system.nil?
      hvac_map[cooling_system.id] << air_loop
    end
    if not heating_system.nil?
      hvac_map[heating_system.id] << air_loop
    end

    # Store info for HVAC Sizing measure
    if not cooling_system.nil?
      air_loop_unitary.additionalProperties.setFeature(Constants.SizingInfoHVACCapacityRatioCooling, cool_capacity_ratios.join(','))
      air_loop_unitary.additionalProperties.setFeature(Constants.SizingInfoHVACRatedCFMperTonCooling, cool_cfms_ton_rated.join(','))
      air_loop_unitary.additionalProperties.setFeature(Constants.SizingInfoHVACFracCoolLoadServed, cooling_system.fraction_cool_load_served)
      air_loop_unitary.additionalProperties.setFeature(Constants.SizingInfoHVACCoolType, Constants.ObjectNameCentralAirConditioner)
    end
    if not heating_system.nil?
      air_loop_unitary.additionalProperties.setFeature(Constants.SizingInfoHVACFracHeatLoadServed, heating_system.fraction_heat_load_served)
      air_loop_unitary.additionalProperties.setFeature(Constants.SizingInfoHVACHeatType, Constants.ObjectNameFurnace)
    end
  end

  def self.apply_room_air_conditioner(model, runner, cooling_system,
                                      remaining_cool_load_frac, control_zone,
                                      hvac_map)

    hvac_map[cooling_system.id] = []
    obj_name = Constants.ObjectNameRoomAirConditioner
    sequential_cool_load_frac = calc_sequential_load_fraction(cooling_system.fraction_cool_load_served, remaining_cool_load_frac)

    # Performance curves
    # From Frigidaire 10.7 eer unit in Winkler et. al. Lab Testing of Window ACs (2013)

    cool_cap_ft_spec = [0.43945980246913574, -0.0008922469135802481, 0.00013984567901234569, 0.0038489259259259253, -5.6327160493827156e-05, 2.041358024691358e-05]
    cool_cap_ft_spec_si = convert_curve_biquadratic(cool_cap_ft_spec)
    cool_eir_ft_spec = [6.310506172839506, -0.17705185185185185, 0.0014645061728395061, 0.012571604938271608, 0.0001493827160493827, -0.00040308641975308644]
    cool_eir_ft_spec_si = convert_curve_biquadratic(cool_eir_ft_spec)
    cool_cap_fflow_spec = [0.887, 0.1128, 0]
    cool_eir_fflow_spec = [1.763, -0.6081, 0]
    cool_plf_fplr = [0.78, 0.22, 0]
    cfms_ton_rated = [312] # cfm/ton, medium speed

    roomac_cap_ft_curve = create_curve_biquadratic(model, cool_cap_ft_spec_si, 'RoomAC-Cap-fT', 0, 100, 0, 100)
    roomac_cap_fff_curve = create_curve_quadratic(model, cool_cap_fflow_spec, 'RoomAC-Cap-fFF', 0, 2, 0, 2)
    roomac_eir_ft_curve = create_curve_biquadratic(model, cool_eir_ft_spec_si, 'RoomAC-eir-fT', 0, 100, 0, 100)
    roomcac_eir_fff_curve = create_curve_quadratic(model, cool_eir_fflow_spec, 'RoomAC-eir-fFF', 0, 2, 0, 2)
    roomac_plf_fplr_curve = create_curve_quadratic(model, cool_plf_fplr, 'RoomAC-PLF-fPLR', 0, 1, 0, 1)

    # Cooling Coil

    clg_coil = OpenStudio::Model::CoilCoolingDXSingleSpeed.new(model, model.alwaysOnDiscreteSchedule, roomac_cap_ft_curve, roomac_cap_fff_curve, roomac_eir_ft_curve, roomcac_eir_fff_curve, roomac_plf_fplr_curve)
    clg_coil.setName(obj_name + ' clg coil')
    if not cooling_system.cooling_capacity.nil?
      clg_coil.setRatedTotalCoolingCapacity(UnitConversions.convert([cooling_system.cooling_capacity, Constants.small].max, 'Btu/hr', 'W')) # Used by HVACSizing measure
    end
    clg_coil.setRatedSensibleHeatRatio(cooling_system.cooling_shr)
    clg_coil.setRatedCOP(UnitConversions.convert(cooling_system.cooling_efficiency_eer, 'Btu/hr', 'W'))
    clg_coil.setRatedEvaporatorFanPowerPerVolumeFlowRate(773.3)
    clg_coil.setEvaporativeCondenserEffectiveness(0.9)
    clg_coil.setMaximumOutdoorDryBulbTemperatureForCrankcaseHeaterOperation(10)
    clg_coil.setBasinHeaterSetpointTemperature(2)
    hvac_map[cooling_system.id] << clg_coil

    # Fan
    fan = create_supply_fan(model, obj_name, 1, 0.0) # Fan power included in EER (net COP) above
    hvac_map[cooling_system.id] += disaggregate_fan_or_pump(model, fan, nil, clg_coil, nil)

    # Heating Coil (none)

    htg_coil = OpenStudio::Model::CoilHeatingElectric.new(model, model.alwaysOffDiscreteSchedule())
    htg_coil.setName(obj_name + ' htg coil')

    # PTAC

    ptac = OpenStudio::Model::ZoneHVACPackagedTerminalAirConditioner.new(model, model.alwaysOnDiscreteSchedule, fan, htg_coil, clg_coil)
    ptac.setName(obj_name)
    ptac.setSupplyAirFanOperatingModeSchedule(model.alwaysOffDiscreteSchedule)
    ptac.addToThermalZone(control_zone)
    hvac_map[cooling_system.id] << ptac

    control_zone.setSequentialCoolingFractionSchedule(ptac, get_sequential_load_schedule(model, sequential_cool_load_frac))
    control_zone.setSequentialHeatingFractionSchedule(ptac, get_sequential_load_schedule(model, 0))

    # Store info for HVAC Sizing measure
    ptac.additionalProperties.setFeature(Constants.SizingInfoHVACRatedCFMperTonCooling, cfms_ton_rated.join(','))
    ptac.additionalProperties.setFeature(Constants.SizingInfoHVACFracCoolLoadServed, cooling_system.fraction_cool_load_served)
    ptac.additionalProperties.setFeature(Constants.SizingInfoHVACCoolType, Constants.ObjectNameRoomAirConditioner)
  end

  def self.apply_evaporative_cooler(model, runner, cooling_system,
                                    remaining_cool_load_frac, control_zone,
                                    hvac_map)

    hvac_map[cooling_system.id] = []
    obj_name = Constants.ObjectNameEvaporativeCooler
    sequential_cool_load_frac = calc_sequential_load_fraction(cooling_system.fraction_cool_load_served, remaining_cool_load_frac)

    # Evap Cooler

    evap_cooler = OpenStudio::Model::EvaporativeCoolerDirectResearchSpecial.new(model, model.alwaysOnDiscreteSchedule)
    evap_cooler.setName(obj_name)
    evap_cooler.setCoolerEffectiveness(0.72) # Assumed effectiveness
    evap_cooler.setEvaporativeOperationMinimumDrybulbTemperature(0) # relax limitation to open evap cooler for any potential cooling
    evap_cooler.setEvaporativeOperationMaximumLimitWetbulbTemperature(50) # relax limitation to open evap cooler for any potential cooling
    evap_cooler.setEvaporativeOperationMaximumLimitDrybulbTemperature(50) # relax limitation to open evap cooler for any potential cooling
    hvac_map[cooling_system.id] << evap_cooler

    # Air Loop

    air_loop = create_air_loop(model, obj_name, evap_cooler, control_zone, 0, sequential_cool_load_frac)
    air_loop.additionalProperties.setFeature(Constants.SizingInfoHVACSystemIsDucted, !cooling_system.distribution_system_idref.nil?)
    air_loop.additionalProperties.setFeature(Constants.SizingInfoHVACCoolType, Constants.ObjectNameEvaporativeCooler)
    hvac_map[cooling_system.id] << air_loop

    # Fan
    # Use VariableVolume object
    fan = OpenStudio::Model::FanVariableVolume.new(model, model.alwaysOnDiscreteSchedule)
    fan.setName(obj_name + ' supply fan')
    fan.setEndUseSubcategory('supply fan')
    fan.setMotorEfficiency(1)
    fan.setMotorInAirstreamFraction(0)
    fan.setFanPowerCoefficient1(0)
    fan.setFanPowerCoefficient2(1)
    fan.setFanPowerCoefficient3(0)
    fan.setFanPowerCoefficient4(0)
    fan.setFanPowerCoefficient5(0)
    set_fan_power(fan, cooling_system.fan_watts_per_cfm.to_f)
    fan.addToNode(air_loop.supplyInletNode)
    hvac_map[cooling_system.id] += disaggregate_fan_or_pump(model, fan, nil, evap_cooler, nil)

    # Outdoor air intake system
    oa_intake_controller = OpenStudio::Model::ControllerOutdoorAir.new(model)
    oa_intake_controller.setName("#{air_loop.name} OA Controller")
    oa_intake_controller.setMinimumLimitType('FixedMinimum')
    oa_intake_controller.resetEconomizerMinimumLimitDryBulbTemperature
    oa_intake_controller.setMinimumFractionofOutdoorAirSchedule(model.alwaysOnDiscreteSchedule)

    oa_intake = OpenStudio::Model::AirLoopHVACOutdoorAirSystem.new(model, oa_intake_controller)
    oa_intake.setName("#{air_loop.name} OA System")
    oa_intake.addToNode(air_loop.supplyInletNode)

    # air handler controls
    # setpoint follows OAT WetBulb
    evap_stpt_manager = OpenStudio::Model::SetpointManagerFollowOutdoorAirTemperature.new(model)
    evap_stpt_manager.setName('Follow OATwb')
    evap_stpt_manager.setReferenceTemperatureType('OutdoorAirWetBulb')
    evap_stpt_manager.setOffsetTemperatureDifference(0.0)
    evap_stpt_manager.addToNode(air_loop.supplyOutletNode)

    # Store info for HVAC Sizing measure
    evap_cooler.additionalProperties.setFeature(Constants.SizingInfoHVACFracCoolLoadServed, cooling_system.fraction_cool_load_served)
    evap_cooler.additionalProperties.setFeature(Constants.SizingInfoHVACCoolType, Constants.ObjectNameEvaporativeCooler)
  end

  def self.apply_central_air_to_air_heat_pump(model, runner, heat_pump,
                                              remaining_heat_load_frac,
                                              remaining_cool_load_frac,
                                              control_zone, hvac_map)

    hvac_map[heat_pump.id] = []
    obj_name = Constants.ObjectNameAirSourceHeatPump
    sequential_heat_load_frac = calc_sequential_load_fraction(heat_pump.fraction_heat_load_served, remaining_heat_load_frac)
    sequential_cool_load_frac = calc_sequential_load_fraction(heat_pump.fraction_cool_load_served, remaining_cool_load_frac)
    if heat_pump.compressor_type == HPXML::HVACCompressorTypeSingleStage
      num_speeds = 1
    elsif heat_pump.compressor_type == HPXML::HVACCompressorTypeTwoStage
      num_speeds = 2
    elsif heat_pump.compressor_type == HPXML::HVACCompressorTypeVariableSpeed
      num_speeds = 4
    end
    fan_power_rated = get_fan_power_rated(heat_pump.cooling_efficiency_seer)
    if heat_pump.fraction_heat_load_served <= 0
      crankcase_kw, crankcase_temp = 0, nil
    else
      crankcase_kw, crankcase_temp = get_crankcase_assumptions(heat_pump.fraction_cool_load_served)
    end
    hp_min_temp, supp_max_temp = get_heat_pump_temp_assumptions(heat_pump)

    # Cooling Coil

    cool_c_d = get_cool_c_d(num_speeds, heat_pump.cooling_efficiency_seer)
    cool_rated_airflow_rate, cool_fan_speed_ratios, cool_capacity_ratios, cool_shrs, cool_eers, cool_cap_ft_spec, cool_eir_ft_spec, cool_cap_fflow_spec, cool_eir_fflow_spec = get_hp_clg_curves(num_speeds, heat_pump, fan_power_rated, cool_c_d, runner)
    cool_cfms_ton_rated = calc_cfms_ton_rated(cool_rated_airflow_rate, cool_fan_speed_ratios, cool_capacity_ratios)
    cool_shrs_rated_gross = calc_shrs_rated_gross(num_speeds, cool_shrs, fan_power_rated, cool_cfms_ton_rated)
    cool_eirs = calc_cool_eirs(num_speeds, cool_eers, fan_power_rated)
    cool_closs_fplr_spec = [calc_plr_coefficients(cool_c_d)] * num_speeds
    clg_coil = create_dx_cooling_coil(model, obj_name, (0...num_speeds).to_a, cool_eirs, cool_cap_ft_spec, cool_eir_ft_spec, cool_closs_fplr_spec, cool_cap_fflow_spec, cool_eir_fflow_spec, cool_shrs_rated_gross, heat_pump.cooling_capacity, 0, nil, fan_power_rated, is_ddb_control(control_zone))
    hvac_map[heat_pump.id] << clg_coil

    # Heating Coil

    heat_c_d = get_heat_c_d(num_speeds, heat_pump.heating_efficiency_hspf)
    if num_speeds == 1
      heat_rated_airflow_rate = 384.1 # cfm/ton
      heat_capacity_ratios = [1.0]
      heat_fan_speed_ratios = [1.0]
      heat_eir_ft_spec = [[0.718398423, 0.003498178, 0.000142202, -0.005724331, 0.00014085, -0.000215321]]
      heat_cap_fflow_spec = [[0.694045465, 0.474207981, -0.168253446]]
      heat_eir_fflow_spec = [[2.185418751, -1.942827919, 0.757409168]]
      if heat_pump.heating_capacity_17F.nil?
        heat_cap_ft_spec = [[0.566333415, -0.000744164, -0.0000103, 0.009414634, 0.0000506, -0.00000675]]
      else
        heat_cap_ft_spec = calc_heat_cap_ft_spec_using_capacity_17F(num_speeds, heat_pump)
      end
      heat_cops = [calc_cop_heating_1speed(heat_pump.heating_efficiency_hspf, heat_c_d, fan_power_rated, heat_eir_ft_spec, heat_cap_ft_spec)]
    elsif num_speeds == 2
      heat_rated_airflow_rate = 352.2 # cfm/ton
      heat_capacity_ratios = [0.72, 1.0]
      heat_fan_speed_ratios = [0.8, 1.0]
      heat_eir_ft_spec = [[0.36338171, 0.013523725, 0.000258872, -0.009450269, 0.000439519, -0.000653723],
                          [0.981100941, -0.005158493, 0.000243416, -0.005274352, 0.000230742, -0.000336954]]
      heat_cap_fflow_spec = [[0.741466907, 0.378645444, -0.119754733],
                             [0.76634609, 0.32840943, -0.094701495]]
      heat_eir_fflow_spec = [[2.153618211, -1.737190609, 0.584269478],
                             [2.001041353, -1.58869128, 0.587593517]]
      if heat_pump.heating_capacity_17F.nil?
        heat_cap_ft_spec = [[0.335690634, 0.002405123, -0.0000464, 0.013498735, 0.0000499, -0.00000725],
                            [0.306358843, 0.005376987, -0.0000579, 0.011645092, 0.0000591, -0.0000203]]
      else
        heat_cap_ft_spec = calc_heat_cap_ft_spec_using_capacity_17F(num_speeds, heat_pump)
      end
      heat_cops = calc_cops_heating_2speed(heat_pump.heating_efficiency_hspf, heat_c_d, heat_capacity_ratios, heat_fan_speed_ratios, fan_power_rated, heat_eir_ft_spec, heat_cap_ft_spec)
    elsif num_speeds == 4
      heat_rated_airflow_rate = 296.9 # cfm/ton
      heat_capacity_ratios = [0.33, 0.56, 1.0, 1.17]
      heat_fan_speed_ratios = [0.63, 0.76, 1.0, 1.19]
      heat_eir_ft_spec = [[0.708311527, 0.020732093, 0.000391479, -0.037640031, 0.000979937, -0.001079042],
                          [0.025480155, 0.020169585, 0.000121341, -0.004429789, 0.000166472, -0.00036447],
                          [0.379003189, 0.014195012, 0.0000821046, -0.008894061, 0.000151519, -0.000210299],
                          [0.690404655, 0.00616619, 0.000137643, -0.009350199, 0.000153427, -0.000213258]]
      heat_cap_fflow_spec = [[1, 0, 0]] * 4
      heat_eir_fflow_spec = [[1, 0, 0]] * 4
      if heat_pump.heating_capacity_17F.nil?
        heat_cap_ft_spec = [[0.304192655, -0.003972566, 0.0000196432, 0.024471251, -0.000000774126, -0.0000841323],
                            [0.496381324, -0.00144792, 0.0, 0.016020855, 0.0000203447, -0.0000584118],
                            [0.697171186, -0.006189599, 0.0000337077, 0.014291981, 0.0000105633, -0.0000387956],
                            [0.555513805, -0.001337363, -0.00000265117, 0.014328826, 0.0000163849, -0.0000480711]]
      else
        heat_cap_ft_spec = calc_heat_cap_ft_spec_using_capacity_17F(num_speeds, heat_pump)
      end
      heat_cops = calc_cops_heating_4speed(runner, heat_pump.heating_efficiency_hspf, heat_c_d, heat_capacity_ratios, heat_fan_speed_ratios, fan_power_rated, heat_eir_ft_spec, heat_cap_ft_spec)
    end
    heat_cfms_ton_rated = calc_cfms_ton_rated(heat_rated_airflow_rate, heat_fan_speed_ratios, heat_capacity_ratios)
    heat_eirs = calc_heat_eirs(num_speeds, heat_cops, fan_power_rated)
    heat_closs_fplr_spec = [calc_plr_coefficients(heat_c_d)] * num_speeds
    htg_coil = create_dx_heating_coil(model, obj_name, (0...num_speeds).to_a, heat_eirs, heat_cap_ft_spec, heat_eir_ft_spec, heat_closs_fplr_spec, heat_cap_fflow_spec, heat_eir_fflow_spec, heat_pump.heating_capacity, crankcase_kw, crankcase_temp, fan_power_rated, hp_min_temp, heat_pump.fraction_heat_load_served, is_ddb_control(control_zone))
    hvac_map[heat_pump.id] << htg_coil

    # Supplemental Heating Coil

    htg_supp_coil = create_supp_heating_coil(model, obj_name, heat_pump)
    hvac_map[heat_pump.id] << htg_supp_coil

    # Fan
    fan = create_supply_fan(model, obj_name, num_speeds, heat_pump.fan_watts_per_cfm)
    hvac_map[heat_pump.id] += disaggregate_fan_or_pump(model, fan, htg_coil, clg_coil, htg_supp_coil)

    # Unitary System

    air_loop_unitary = create_air_loop_unitary_system(model, obj_name, fan, htg_coil, clg_coil, htg_supp_coil, supp_max_temp)
    hvac_map[heat_pump.id] << air_loop_unitary

    if num_speeds > 1
      # Unitary System Performance
      perf = OpenStudio::Model::UnitarySystemPerformanceMultispeed.new(model)
      perf.setSingleModeOperation(false)
      for speed in 1..num_speeds
        f = OpenStudio::Model::SupplyAirflowRatioField.new(heat_fan_speed_ratios[speed - 1], cool_fan_speed_ratios[speed - 1])
        perf.addSupplyAirflowRatioField(f)
      end
      air_loop_unitary.setDesignSpecificationMultispeedObject(perf)
    end

    # Air Loop

    air_loop = create_air_loop(model, obj_name, air_loop_unitary, control_zone, sequential_heat_load_frac, sequential_cool_load_frac)
    hvac_map[heat_pump.id] << air_loop

    # Store info for HVAC Sizing measure
    air_loop_unitary.additionalProperties.setFeature(Constants.SizingInfoHVACCapacityRatioHeating, heat_capacity_ratios.join(','))
    air_loop_unitary.additionalProperties.setFeature(Constants.SizingInfoHVACCapacityRatioCooling, cool_capacity_ratios.join(','))
    air_loop_unitary.additionalProperties.setFeature(Constants.SizingInfoHVACRatedCFMperTonHeating, heat_cfms_ton_rated.join(','))
    air_loop_unitary.additionalProperties.setFeature(Constants.SizingInfoHVACRatedCFMperTonCooling, cool_cfms_ton_rated.join(','))
    air_loop_unitary.additionalProperties.setFeature(Constants.SizingInfoHVACFracHeatLoadServed, heat_pump.fraction_heat_load_served)
    air_loop_unitary.additionalProperties.setFeature(Constants.SizingInfoHVACFracCoolLoadServed, heat_pump.fraction_cool_load_served)
    air_loop_unitary.additionalProperties.setFeature(Constants.SizingInfoHVACCoolType, Constants.ObjectNameAirSourceHeatPump)
    air_loop_unitary.additionalProperties.setFeature(Constants.SizingInfoHVACHeatType, Constants.ObjectNameAirSourceHeatPump)
  end

  def self.apply_mini_split_air_conditioner(model, runner, cooling_system,
                                            remaining_cool_load_frac,
                                            control_zone, hvac_map)

    # Shoehorn cooling_system object into a corresponding heat_pump object
    heat_pump = HPXML::HeatPump.new(cooling_system.hpxml_object)
    heat_pump.id = cooling_system.id
    heat_pump.heat_pump_type = HPXML::HVACTypeHeatPumpMiniSplit
    heat_pump.heat_pump_fuel = cooling_system.cooling_system_fuel
    heat_pump.cooling_capacity = cooling_system.cooling_capacity
    if !heat_pump.cooling_capacity.nil?
      heat_pump.heating_capacity = 0
    end
    heat_pump.cooling_shr = cooling_system.cooling_shr
    heat_pump.fraction_heat_load_served = 0
    heat_pump.fraction_cool_load_served = cooling_system.fraction_cool_load_served
    heat_pump.cooling_efficiency_seer = cooling_system.cooling_efficiency_seer
    heat_pump.heating_efficiency_hspf = 7.7 # Arbitrary; shouldn't affect energy use  TODO: Allow nil
    heat_pump.distribution_system_idref = cooling_system.distribution_system_idref
    heat_pump.fan_watts_per_cfm = cooling_system.fan_watts_per_cfm

    apply_mini_split_heat_pump(model, runner, heat_pump, 0,
                               remaining_cool_load_frac,
                               control_zone, hvac_map)
  end

  def self.apply_mini_split_heat_pump(model, runner, heat_pump,
                                      remaining_heat_load_frac,
                                      remaining_cool_load_frac,
                                      control_zone, hvac_map)

    hvac_map[heat_pump.id] = []
    obj_name = Constants.ObjectNameMiniSplitHeatPump
    sequential_heat_load_frac = calc_sequential_load_fraction(heat_pump.fraction_heat_load_served, remaining_heat_load_frac)
    sequential_cool_load_frac = calc_sequential_load_fraction(heat_pump.fraction_cool_load_served, remaining_cool_load_frac)
    num_speeds = 10
    mshp_indices = [1, 3, 5, 9]
    hp_min_temp, supp_max_temp = get_heat_pump_temp_assumptions(heat_pump)
    pan_heater_power = 0.0 # W, disabled
    if not heat_pump.distribution_system.nil?
      fan_power_rated = 0.18 # W/cfm, ducted
    else
      fan_power_rated = heat_pump.fan_watts_per_cfm # ductless, installed and rated value should be equal
    end

    # Calculate generic inputs
    min_cooling_capacity = 0.4 # frac
    max_cooling_capacity = 1.2 # frac
    min_cooling_airflow_rate = 200.0
    max_cooling_airflow_rate = 425.0
    min_heating_capacity = 0.3 # frac
    max_heating_capacity = 1.2 # frac
    min_heating_airflow_rate = 200.0
    max_heating_airflow_rate = 400.0
    if heat_pump.heating_capacity.nil?
      heating_capacity_offset = 2300.0 # Btu/hr
    else
      heating_capacity_offset = heat_pump.heating_capacity - heat_pump.cooling_capacity
    end
    if heat_pump.heating_capacity_17F.nil?
      cap_retention_frac = 0.25 # frac
      cap_retention_temp = -5.0 # deg-F
    else
      cap_retention_frac = heat_pump.heating_capacity_17F / heat_pump.heating_capacity
      cap_retention_temp = 17.0 # deg-F
    end

    # Cooling Coil

    cool_cap_ft_spec = [[0.7531983499655835, 0.003618193903031667, 0.0, 0.006574385031351544, -6.87181191015432e-05, 0.0]] * num_speeds
    cool_eir_ft_spec = [[-0.06376924779982301, -0.0013360593470367282, 1.413060577993827e-05, 0.019433076486584752, -4.91395947154321e-05, -4.909341249475308e-05]] * num_speeds
    cool_cap_fflow_spec = [[1, 0, 0]] * num_speeds
    cool_eir_fflow_spec = [[1, 0, 0]] * num_speeds
    cool_c_d = get_cool_c_d(num_speeds, heat_pump.cooling_efficiency_seer)
    cool_closs_fplr_spec = [calc_plr_coefficients(cool_c_d)] * num_speeds
    dB_rated = 80.0 # deg-F
    wB_rated = 67.0 # deg-F
    cool_cfms_ton_rated, cool_capacity_ratios, cool_shrs_rated_gross = calc_mshp_cfms_ton_cooling(min_cooling_capacity, max_cooling_capacity, min_cooling_airflow_rate, max_cooling_airflow_rate, num_speeds, dB_rated, wB_rated, heat_pump.cooling_shr)

    cool_eirs = calc_mshp_cool_eirs(runner, heat_pump.cooling_efficiency_seer, fan_power_rated, cool_c_d, num_speeds, cool_capacity_ratios, cool_cfms_ton_rated, cool_eir_ft_spec, cool_cap_ft_spec)
    clg_coil = create_dx_cooling_coil(model, obj_name, mshp_indices, cool_eirs, cool_cap_ft_spec, cool_eir_ft_spec, cool_closs_fplr_spec, cool_cap_fflow_spec, cool_eir_fflow_spec, cool_shrs_rated_gross, heat_pump.cooling_capacity, 0.0, nil, nil, is_ddb_control(control_zone))
    hvac_map[heat_pump.id] << clg_coil

    # Heating Coil

    # cop/eir as a function of temperature
    # Generic curves (=Daikin from lab data)
    heat_eir_ft_spec = [[0.9999941697687026, 0.004684593830254383, 5.901286675833333e-05, -0.0028624467783091973, 1.3041120194135802e-05, -0.00016172918478765433]] * num_speeds
    heat_cap_fflow_spec = [[1, 0, 0]] * num_speeds
    heat_eir_fflow_spec = [[1, 0, 0]] * num_speeds

    # Derive coefficients from user input for capacity retention at outdoor drybulb temperature X [C].
    # Biquadratic: capacity multiplier = a + b*IAT + c*IAT^2 + d*OAT + e*OAT^2 + f*IAT*OAT
    x_A = UnitConversions.convert(cap_retention_temp, 'F', 'C')
    y_A = cap_retention_frac
    x_B = UnitConversions.convert(47.0, 'F', 'C') # 47F is the rating point
    y_B = 1.0 # Maximum capacity factor is 1 at the rating point, by definition (this is maximum capacity, not nominal capacity)
    oat_slope = (y_B - y_A) / (x_B - x_A)
    oat_intercept = y_A - (x_A * oat_slope)

    # Coefficients for the indoor temperature relationship are retained from the generic curve (Daikin lab data).
    iat_slope = -0.010386676170938
    iat_intercept = 0.219274275
    a = oat_intercept + iat_intercept
    b = iat_slope
    c = 0
    d = oat_slope
    e = 0
    f = 0
    heat_cap_ft_spec = [convert_curve_biquadratic([a, b, c, d, e, f], false)] * num_speeds

    heat_c_d = get_heat_c_d(num_speeds, heat_pump.heating_efficiency_hspf)
    heat_closs_fplr_spec = [calc_plr_coefficients(heat_c_d)] * num_speeds
    heat_cfms_ton_rated, heat_capacity_ratios = calc_mshp_cfms_ton_heating(min_heating_capacity, max_heating_capacity, min_heating_airflow_rate, max_heating_airflow_rate, num_speeds)
    heat_eirs = calc_mshp_heat_eirs(runner, heat_pump.heating_efficiency_hspf, fan_power_rated, hp_min_temp, heat_c_d, cool_cfms_ton_rated, num_speeds, heat_capacity_ratios, heat_cfms_ton_rated, heat_eir_ft_spec, heat_cap_ft_spec)
    htg_coil = create_dx_heating_coil(model, obj_name, mshp_indices, heat_eirs, heat_cap_ft_spec, heat_eir_ft_spec, heat_closs_fplr_spec, heat_cap_fflow_spec, heat_eir_fflow_spec, heat_pump.heating_capacity, 0.0, nil, nil, hp_min_temp, heat_pump.fraction_heat_load_served, is_ddb_control(control_zone))
    hvac_map[heat_pump.id] << htg_coil

    # Supplemental Heating Coil

    htg_supp_coil = create_supp_heating_coil(model, obj_name, heat_pump)
    hvac_map[heat_pump.id] << htg_supp_coil

    # Fan
    fan = create_supply_fan(model, obj_name, 4, heat_pump.fan_watts_per_cfm)
    hvac_map[heat_pump.id] += disaggregate_fan_or_pump(model, fan, htg_coil, clg_coil, htg_supp_coil)

    # Unitary System

    air_loop_unitary = create_air_loop_unitary_system(model, obj_name, fan, htg_coil, clg_coil, htg_supp_coil, supp_max_temp)
    hvac_map[heat_pump.id] << air_loop_unitary

    perf = OpenStudio::Model::UnitarySystemPerformanceMultispeed.new(model)
    perf.setSingleModeOperation(false)
    mshp_indices.each do |mshp_index|
      ratio_heating = heat_cfms_ton_rated[mshp_index] / heat_cfms_ton_rated[mshp_indices[-1]]
      ratio_cooling = cool_cfms_ton_rated[mshp_index] / cool_cfms_ton_rated[mshp_indices[-1]]
      f = OpenStudio::Model::SupplyAirflowRatioField.new(ratio_heating, ratio_cooling)
      perf.addSupplyAirflowRatioField(f)
    end
    air_loop_unitary.setDesignSpecificationMultispeedObject(perf)

    # Air Loop

    air_loop = create_air_loop(model, obj_name, air_loop_unitary, control_zone, sequential_heat_load_frac, sequential_cool_load_frac)
    hvac_map[heat_pump.id] << air_loop

    if pan_heater_power > 0

      mshp_sensor = OpenStudio::Model::EnergyManagementSystemSensor.new(model, "Heating Coil #{EPlus::FuelTypeElectricity} Energy")
      mshp_sensor.setName("#{obj_name} vrf energy sensor")
      mshp_sensor.setKeyName(obj_name + ' coil')

      equip_def = OpenStudio::Model::ElectricEquipmentDefinition.new(model)
      equip_def.setName(obj_name + ' pan heater equip')
      equip = OpenStudio::Model::ElectricEquipment.new(equip_def)
      equip.setName(equip_def.name.to_s)
      equip.setSpace(control_zone.spaces[0])
      equip_def.setFractionRadiant(0)
      equip_def.setFractionLatent(0)
      equip_def.setFractionLost(1)
      equip.setSchedule(model.alwaysOnDiscreteSchedule)
      equip.setEndUseSubcategory(obj_name + ' pan heater')

      pan_heater_actuator = OpenStudio::Model::EnergyManagementSystemActuator.new(equip, *EPlus::EMSActuatorElectricEquipmentPower)
      pan_heater_actuator.setName("#{obj_name} pan heater actuator")

      tout_sensor = OpenStudio::Model::EnergyManagementSystemSensor.new(model, 'Zone Outdoor Air Drybulb Temperature')
      tout_sensor.setName("#{obj_name} tout sensor")
      thermal_zones.each do |thermal_zone|
        if Geometry.is_living(thermal_zone)
          tout_sensor.setKeyName(thermal_zone.name.to_s)
          break
        end
      end

      program = OpenStudio::Model::EnergyManagementSystemProgram.new(model)
      program.setName(obj_name + ' pan heater program')
      if not heat_pump.cooling_capacity.nil?
        num_outdoor_units = (UnitConversions.convert([heat_pump.cooling_capacity, Constants.small].max, 'Btu/hr', 'ton') / 1.5).ceil # Assume 1.5 tons max per outdoor unit
      else
        num_outdoor_units = 2
      end
      pan_heater_power *= num_outdoor_units # W
      program.addLine("Set #{pan_heater_actuator.name} = 0")
      program.addLine("If #{mshp_sensor.name} > 0")
      program.addLine("  If #{tout_sensor.name} <= #{UnitConversions.convert(32.0, 'F', 'C').round(3)}")
      program.addLine("    Set #{pan_heater_actuator.name} = #{pan_heater_power}")
      program.addLine('  EndIf')
      program.addLine('EndIf')

      program_calling_manager = OpenStudio::Model::EnergyManagementSystemProgramCallingManager.new(model)
      program_calling_manager.setName(obj_name + ' pan heater program calling manager')
      program_calling_manager.setCallingPoint('BeginTimestepBeforePredictor')
      program_calling_manager.addProgram(program)

    end

    # Store info for HVAC Sizing measure
    heat_capacity_ratios_4 = []
    cool_capacity_ratios_4 = []
    heat_cfms_ton_rated_4 = []
    cool_cfms_ton_rated_4 = []
    cool_shrs_rated_gross_4 = []
    mshp_indices.each do |mshp_index|
      heat_capacity_ratios_4 << heat_capacity_ratios[mshp_index]
      cool_capacity_ratios_4 << cool_capacity_ratios[mshp_index]
      heat_cfms_ton_rated_4 << heat_cfms_ton_rated[mshp_index]
      cool_cfms_ton_rated_4 << cool_cfms_ton_rated[mshp_index]
      cool_shrs_rated_gross_4 << cool_shrs_rated_gross[mshp_index]
    end
    air_loop_unitary.additionalProperties.setFeature(Constants.SizingInfoHVACSystemIsDucted, !heat_pump.distribution_system_idref.nil?)
    air_loop_unitary.additionalProperties.setFeature(Constants.SizingInfoHVACCapacityRatioHeating, heat_capacity_ratios_4.join(','))
    air_loop_unitary.additionalProperties.setFeature(Constants.SizingInfoHVACCapacityRatioCooling, cool_capacity_ratios_4.join(','))
    air_loop_unitary.additionalProperties.setFeature(Constants.SizingInfoHVACRatedCFMperTonHeating, heat_cfms_ton_rated_4.join(','))
    air_loop_unitary.additionalProperties.setFeature(Constants.SizingInfoHVACRatedCFMperTonCooling, cool_cfms_ton_rated_4.join(','))
    air_loop_unitary.additionalProperties.setFeature(Constants.SizingInfoHVACHeatingCapacityOffset, heating_capacity_offset)
    air_loop_unitary.additionalProperties.setFeature(Constants.SizingInfoHVACFracHeatLoadServed, heat_pump.fraction_heat_load_served)
    air_loop_unitary.additionalProperties.setFeature(Constants.SizingInfoHVACFracCoolLoadServed, heat_pump.fraction_cool_load_served)
    air_loop_unitary.additionalProperties.setFeature(Constants.SizingInfoHVACSHR, cool_shrs_rated_gross_4.join(','))
    air_loop_unitary.additionalProperties.setFeature(Constants.SizingInfoHVACCoolType, Constants.ObjectNameMiniSplitHeatPump)
    air_loop_unitary.additionalProperties.setFeature(Constants.SizingInfoHVACHeatType, Constants.ObjectNameMiniSplitHeatPump)
  end

  def self.apply_ground_to_air_heat_pump(model, runner, weather, heat_pump,
                                         remaining_heat_load_frac, remaining_cool_load_frac,
                                         control_zone, hvac_map)

    hvac_map[heat_pump.id] = []
    obj_name = Constants.ObjectNameGroundSourceHeatPump
    sequential_heat_load_frac = calc_sequential_load_fraction(heat_pump.fraction_heat_load_served, remaining_heat_load_frac)
    sequential_cool_load_frac = calc_sequential_load_fraction(heat_pump.fraction_cool_load_served, remaining_cool_load_frac)
    pipe_cond = 0.23 # Pipe thermal conductivity, default to high density polyethylene
    ground_conductivity = 0.6
    grout_conductivity = 0.4
    bore_config = nil # Autosize
    bore_holes = nil # Autosize
    bore_depth = nil # Autosize
    bore_spacing = 20.0
    bore_diameter = 5.0
    pipe_size = 0.75
    ground_diffusivity = 0.0208
    fluid_type = Constants.FluidPropyleneGlycol
    frac_glycol = 0.3
    design_delta_t = 10.0
    chw_design = [85.0, weather.design.CoolingDrybulb - 15.0, weather.data.AnnualAvgDrybulb + 10.0].max # Temperature of water entering indoor coil,use 85F as lower bound
    if fluid_type == Constants.FluidWater
      hw_design = [45.0, weather.design.HeatingDrybulb + 35.0, weather.data.AnnualAvgDrybulb - 10.0].max # Temperature of fluid entering indoor coil, use 45F as lower bound for water
    else
      hw_design = [35.0, weather.design.HeatingDrybulb + 35.0, weather.data.AnnualAvgDrybulb - 10.0].min # Temperature of fluid entering indoor coil, use 35F as upper bound
    end
    # Pipe nominal size conversion to pipe outside diameter and inside diameter,
    # only pipe sizes <= 2" are used here with DR11 (dimension ratio),
    if pipe_size == 0.75 # 3/4" pipe
      pipe_od = 1.050
      pipe_id = 0.859
    elsif pipe_size == 1.0 # 1" pipe
      pipe_od = 1.315
      pipe_id = 1.076
    elsif pipe_size == 1.25 # 1-1/4" pipe
      pipe_od = 1.660
      pipe_id = 1.358
    end
    u_tube_spacing_type = 'b'
    # Calculate distance between pipes
    if u_tube_spacing_type == 'as'
      # Two tubes, spaced 1/8” apart at the center of the borehole
      u_tube_spacing = 0.125
    elsif u_tube_spacing_type == 'b'
      # Two tubes equally spaced between the borehole edges
      u_tube_spacing = 0.9661
    elsif u_tube_spacing_type == 'c'
      # Both tubes placed against outer edge of borehole
      u_tube_spacing = bore_diameter - 2 * pipe_od
    end
    shank_spacing = u_tube_spacing + pipe_od # Distance from center of pipe to center of pipe

    if frac_glycol == 0
      fluid_type = Constants.FluidWater
      runner.registerWarning("Specified #{fluid_type} fluid type and 0 fraction of glycol, so assuming #{Constants.FluidWater} fluid type.")
    end

    # Cooling Coil

    coil_bf = 0.08060000
    cool_cap_ft_spec = [0.39039063, 0.01382596, 0.00000000, -0.00445738, 0.00000000, 0.00000000]
    cool_SH_ft_spec = [4.27136253, -0.04678521, 0.00000000, -0.00219031, 0.00000000, 0.00000000]
    cool_power_ft_spec = [0.01717338, 0.00316077, 0.00000000, 0.01043792, 0.00000000, 0.00000000]
    coil_bf_ft_spec = [1.21005458, -0.00664200, 0.00000000, 0.00348246, 0.00000000, 0.00000000]
    gshp_cool_cap_fT_coeff = convert_curve_gshp(cool_cap_ft_spec, false)
    gshp_cool_power_fT_coeff = convert_curve_gshp(cool_power_ft_spec, false)
    gshp_cool_SH_fT_coeff = convert_curve_gshp(cool_SH_ft_spec, false)

    # FUTURE: Reconcile these adjustments with ANSI/RESNET/ICC 301-2019 Section 4.4.5
    fan_adjust_kw = UnitConversions.convert(400.0, 'Btu/hr', 'ton') * UnitConversions.convert(1.0, 'cfm', 'm^3/s') * 1000.0 * 0.35 * 249.0 / 300.0 # Adjustment per ISO 13256-1 Internal pressure drop across heat pump assumed to be 0.5 in. w.g.
    pump_adjust_kw = UnitConversions.convert(3.0, 'Btu/hr', 'ton') * UnitConversions.convert(1.0, 'gal/min', 'm^3/s') * 1000.0 * 6.0 * 2990.0 / 3000.0 # Adjustment per ISO 13256-1 Internal Pressure drop across heat pump coil assumed to be 11ft w.g.
    cooling_eir = UnitConversions.convert((1.0 - heat_pump.cooling_efficiency_eer * (fan_adjust_kw + pump_adjust_kw)) / (heat_pump.cooling_efficiency_eer * (1.0 + UnitConversions.convert(fan_adjust_kw, 'Wh', 'Btu'))), 'Wh', 'Btu')

    clg_coil = OpenStudio::Model::CoilCoolingWaterToAirHeatPumpEquationFit.new(model)
    clg_coil.setName(obj_name + ' clg coil')
    if not heat_pump.cooling_capacity.nil?
      clg_coil.setRatedTotalCoolingCapacity(UnitConversions.convert([heat_pump.cooling_capacity, Constants.small].max, 'Btu/hr', 'W')) # Used by HVACSizing measure
    end
    clg_coil.setRatedCoolingCoefficientofPerformance(1.0 / cooling_eir)
    clg_coil.setTotalCoolingCapacityCoefficient1(gshp_cool_cap_fT_coeff[0])
    clg_coil.setTotalCoolingCapacityCoefficient2(gshp_cool_cap_fT_coeff[1])
    clg_coil.setTotalCoolingCapacityCoefficient3(gshp_cool_cap_fT_coeff[2])
    clg_coil.setTotalCoolingCapacityCoefficient4(gshp_cool_cap_fT_coeff[3])
    clg_coil.setTotalCoolingCapacityCoefficient5(gshp_cool_cap_fT_coeff[4])
    clg_coil.setSensibleCoolingCapacityCoefficient1(gshp_cool_SH_fT_coeff[0])
    clg_coil.setSensibleCoolingCapacityCoefficient2(0)
    clg_coil.setSensibleCoolingCapacityCoefficient3(gshp_cool_SH_fT_coeff[1])
    clg_coil.setSensibleCoolingCapacityCoefficient4(gshp_cool_SH_fT_coeff[2])
    clg_coil.setSensibleCoolingCapacityCoefficient5(gshp_cool_SH_fT_coeff[3])
    clg_coil.setSensibleCoolingCapacityCoefficient6(gshp_cool_SH_fT_coeff[4])
    clg_coil.setCoolingPowerConsumptionCoefficient1(gshp_cool_power_fT_coeff[0])
    clg_coil.setCoolingPowerConsumptionCoefficient2(gshp_cool_power_fT_coeff[1])
    clg_coil.setCoolingPowerConsumptionCoefficient3(gshp_cool_power_fT_coeff[2])
    clg_coil.setCoolingPowerConsumptionCoefficient4(gshp_cool_power_fT_coeff[3])
    clg_coil.setCoolingPowerConsumptionCoefficient5(gshp_cool_power_fT_coeff[4])
    clg_coil.setNominalTimeforCondensateRemovaltoBegin(1000)
    clg_coil.setRatioofInitialMoistureEvaporationRateandSteadyStateLatentCapacity(1.5)
    hvac_map[heat_pump.id] << clg_coil

    # Heating Coil

    heat_cap_ft_spec = [0.67104926, -0.00210834, 0.00000000, 0.01491424, 0.00000000, 0.00000000]
    heat_power_ft_spec = [-0.46308105, 0.02008988, 0.00000000, 0.00300222, 0.00000000, 0.00000000]
    gshp_heat_cap_fT_coeff = convert_curve_gshp(heat_cap_ft_spec, false)
    gshp_heat_power_fT_coeff = convert_curve_gshp(heat_power_ft_spec, false)

    heating_eir = (1.0 - heat_pump.heating_efficiency_cop * (fan_adjust_kw + pump_adjust_kw)) / (heat_pump.heating_efficiency_cop * (1.0 - fan_adjust_kw))

    htg_coil = OpenStudio::Model::CoilHeatingWaterToAirHeatPumpEquationFit.new(model)
    htg_coil.setName(obj_name + ' htg coil')
    if not heat_pump.heating_capacity.nil?
      htg_coil.setRatedHeatingCapacity(UnitConversions.convert([heat_pump.heating_capacity, Constants.small].max, 'Btu/hr', 'W')) # Used by HVACSizing measure
    end
    htg_coil.setRatedHeatingCoefficientofPerformance(1.0 / heating_eir)
    htg_coil.setHeatingCapacityCoefficient1(gshp_heat_cap_fT_coeff[0])
    htg_coil.setHeatingCapacityCoefficient2(gshp_heat_cap_fT_coeff[1])
    htg_coil.setHeatingCapacityCoefficient3(gshp_heat_cap_fT_coeff[2])
    htg_coil.setHeatingCapacityCoefficient4(gshp_heat_cap_fT_coeff[3])
    htg_coil.setHeatingCapacityCoefficient5(gshp_heat_cap_fT_coeff[4])
    htg_coil.setHeatingPowerConsumptionCoefficient1(gshp_heat_power_fT_coeff[0])
    htg_coil.setHeatingPowerConsumptionCoefficient2(gshp_heat_power_fT_coeff[1])
    htg_coil.setHeatingPowerConsumptionCoefficient3(gshp_heat_power_fT_coeff[2])
    htg_coil.setHeatingPowerConsumptionCoefficient4(gshp_heat_power_fT_coeff[3])
    htg_coil.setHeatingPowerConsumptionCoefficient5(gshp_heat_power_fT_coeff[4])
    hvac_map[heat_pump.id] << htg_coil

    # Supplemental Heating Coil

    htg_supp_coil = create_supp_heating_coil(model, obj_name, heat_pump)
    hvac_map[heat_pump.id] << htg_supp_coil

    # Ground Heat Exchanger

    ground_heat_exch_vert = OpenStudio::Model::GroundHeatExchangerVertical.new(model)
    ground_heat_exch_vert.setName(obj_name + ' exchanger')
    ground_heat_exch_vert.setBoreHoleRadius(UnitConversions.convert(bore_diameter / 2.0, 'in', 'm'))
    ground_heat_exch_vert.setGroundThermalConductivity(UnitConversions.convert(ground_conductivity, 'Btu/(hr*ft*R)', 'W/(m*K)'))
    ground_heat_exch_vert.setGroundThermalHeatCapacity(UnitConversions.convert(ground_conductivity / ground_diffusivity, 'Btu/(ft^3*F)', 'J/(m^3*K)'))
    ground_heat_exch_vert.setGroundTemperature(UnitConversions.convert(weather.data.AnnualAvgDrybulb, 'F', 'C'))
    ground_heat_exch_vert.setGroutThermalConductivity(UnitConversions.convert(grout_conductivity, 'Btu/(hr*ft*R)', 'W/(m*K)'))
    ground_heat_exch_vert.setPipeThermalConductivity(UnitConversions.convert(pipe_cond, 'Btu/(hr*ft*R)', 'W/(m*K)'))
    ground_heat_exch_vert.setPipeOutDiameter(UnitConversions.convert(pipe_od, 'in', 'm'))
    ground_heat_exch_vert.setUTubeDistance(UnitConversions.convert(shank_spacing, 'in', 'm'))
    ground_heat_exch_vert.setPipeThickness(UnitConversions.convert((pipe_od - pipe_id) / 2.0, 'in', 'm'))
    ground_heat_exch_vert.setMaximumLengthofSimulation(1)
    ground_heat_exch_vert.setGFunctionReferenceRatio(0.0005)

    # Plant Loop

    plant_loop = OpenStudio::Model::PlantLoop.new(model)
    plant_loop.setName(obj_name + ' condenser loop')
    if fluid_type == Constants.FluidWater
      plant_loop.setFluidType('Water')
    else
      plant_loop.setFluidType({ Constants.FluidPropyleneGlycol => 'PropyleneGlycol', Constants.FluidEthyleneGlycol => 'EthyleneGlycol' }[fluid_type])
      plant_loop.setGlycolConcentration((frac_glycol * 100).to_i)
    end
    plant_loop.setMaximumLoopTemperature(48.88889)
    plant_loop.setMinimumLoopTemperature(UnitConversions.convert(hw_design, 'F', 'C'))
    plant_loop.setMinimumLoopFlowRate(0)
    plant_loop.setLoadDistributionScheme('SequentialLoad')
    plant_loop.addSupplyBranchForComponent(ground_heat_exch_vert)
    plant_loop.addDemandBranchForComponent(htg_coil)
    plant_loop.addDemandBranchForComponent(clg_coil)
    hvac_map[heat_pump.id] << plant_loop

    sizing_plant = plant_loop.sizingPlant
    sizing_plant.setLoopType('Condenser')
    sizing_plant.setDesignLoopExitTemperature(UnitConversions.convert(chw_design, 'F', 'C'))
    sizing_plant.setLoopDesignTemperatureDifference(UnitConversions.convert(design_delta_t, 'R', 'K'))

    setpoint_mgr_follow_ground_temp = OpenStudio::Model::SetpointManagerFollowGroundTemperature.new(model)
    setpoint_mgr_follow_ground_temp.setName(obj_name + ' condenser loop temp')
    setpoint_mgr_follow_ground_temp.setControlVariable('Temperature')
    setpoint_mgr_follow_ground_temp.setMaximumSetpointTemperature(48.88889)
    setpoint_mgr_follow_ground_temp.setMinimumSetpointTemperature(UnitConversions.convert(hw_design, 'F', 'C'))
    setpoint_mgr_follow_ground_temp.setReferenceGroundTemperatureObjectType('Site:GroundTemperature:Deep')
    setpoint_mgr_follow_ground_temp.addToNode(plant_loop.supplyOutletNode)

    # Pump

    # Pump power set in hvac_sizing.rb
    pump = OpenStudio::Model::PumpVariableSpeed.new(model)
    pump.setName(obj_name + ' pump')
    pump.setMotorEfficiency(0.85)
    pump.setRatedPumpHead(20000)
    pump.setFractionofMotorInefficienciestoFluidStream(0)
    pump.setCoefficient1ofthePartLoadPerformanceCurve(0)
    pump.setCoefficient2ofthePartLoadPerformanceCurve(1)
    pump.setCoefficient3ofthePartLoadPerformanceCurve(0)
    pump.setCoefficient4ofthePartLoadPerformanceCurve(0)
    pump.setMinimumFlowRate(0)
    pump.setPumpControlType('Intermittent')
    pump.addToNode(plant_loop.supplyInletNode)
    hvac_map[heat_pump.id] << pump
    hvac_map[heat_pump.id] += disaggregate_fan_or_pump(model, pump, htg_coil, clg_coil, htg_supp_coil)

    # Pipes

    chiller_bypass_pipe = OpenStudio::Model::PipeAdiabatic.new(model)
    plant_loop.addSupplyBranchForComponent(chiller_bypass_pipe)
    coil_bypass_pipe = OpenStudio::Model::PipeAdiabatic.new(model)
    plant_loop.addDemandBranchForComponent(coil_bypass_pipe)
    supply_outlet_pipe = OpenStudio::Model::PipeAdiabatic.new(model)
    supply_outlet_pipe.addToNode(plant_loop.supplyOutletNode)
    demand_inlet_pipe = OpenStudio::Model::PipeAdiabatic.new(model)
    demand_inlet_pipe.addToNode(plant_loop.demandInletNode)
    demand_outlet_pipe = OpenStudio::Model::PipeAdiabatic.new(model)
    demand_outlet_pipe.addToNode(plant_loop.demandOutletNode)

    # Fan

    fan = create_supply_fan(model, obj_name, 1, heat_pump.fan_watts_per_cfm)
    hvac_map[heat_pump.id] += disaggregate_fan_or_pump(model, fan, htg_coil, clg_coil, htg_supp_coil)

    # Unitary System

    air_loop_unitary = create_air_loop_unitary_system(model, obj_name, fan, htg_coil, clg_coil, htg_supp_coil, 40.0)
    hvac_map[heat_pump.id] << air_loop_unitary

    if heat_pump.is_shared_system
      # Shared pump power per ANSI/RESNET/ICC 301-2019 Section 4.4.5.1 (pump runs 8760)
      # Ancillary fields do not correctly work so using ElectricEquipment object instead;
      # Revert when https://github.com/NREL/EnergyPlus/issues/8230 is fixed.
      shared_pump_w = heat_pump.shared_loop_watts / heat_pump.number_of_units_served.to_f
      # air_loop_unitary.setAncilliaryOffCycleElectricPower(shared_pump_w)
      # air_loop_unitary.setAncilliaryOnCycleElectricPower(shared_pump_w)
      equip_def = OpenStudio::Model::ElectricEquipmentDefinition.new(model)
      equip_def.setName(Constants.ObjectNameSharedPump(obj_name))
      equip = OpenStudio::Model::ElectricEquipment.new(equip_def)
      equip.setName(equip_def.name.to_s)
      equip.setSpace(control_zone.spaces[0])
      equip_def.setDesignLevel(shared_pump_w)
      equip_def.setFractionRadiant(0)
      equip_def.setFractionLatent(0)
      equip_def.setFractionLost(1)
      equip.setSchedule(model.alwaysOnDiscreteSchedule)
      equip.setEndUseSubcategory(equip_def.name.to_s)
      hvac_map[heat_pump.id] += disaggregate_fan_or_pump(model, equip, htg_coil, clg_coil, htg_supp_coil)
    end

    # Air Loop

    air_loop = create_air_loop(model, obj_name, air_loop_unitary, control_zone, sequential_heat_load_frac, sequential_cool_load_frac)
    hvac_map[heat_pump.id] << air_loop

    # Store info for HVAC Sizing measure
    air_loop_unitary.additionalProperties.setFeature(Constants.SizingInfoHVACSHR, heat_pump.cooling_shr.to_s)
    air_loop_unitary.additionalProperties.setFeature(Constants.SizingInfoGSHPCoil_BF_FT_SPEC, coil_bf_ft_spec.join(','))
    air_loop_unitary.additionalProperties.setFeature(Constants.SizingInfoGSHPCoilBF, coil_bf)
    air_loop_unitary.additionalProperties.setFeature(Constants.SizingInfoHVACFracHeatLoadServed, heat_pump.fraction_heat_load_served)
    air_loop_unitary.additionalProperties.setFeature(Constants.SizingInfoHVACFracCoolLoadServed, heat_pump.fraction_cool_load_served)
    air_loop_unitary.additionalProperties.setFeature(Constants.SizingInfoGSHPBoreSpacing, bore_spacing)
    air_loop_unitary.additionalProperties.setFeature(Constants.SizingInfoGSHPBoreHoles, bore_holes.to_s)
    air_loop_unitary.additionalProperties.setFeature(Constants.SizingInfoGSHPBoreDepth, bore_depth.to_s)
    air_loop_unitary.additionalProperties.setFeature(Constants.SizingInfoGSHPBoreConfig, bore_config.to_s)
    air_loop_unitary.additionalProperties.setFeature(Constants.SizingInfoGSHPUTubeSpacingType, u_tube_spacing_type)
    air_loop_unitary.additionalProperties.setFeature(Constants.SizingInfoHVACCoolType, Constants.ObjectNameGroundSourceHeatPump)
    air_loop_unitary.additionalProperties.setFeature(Constants.SizingInfoHVACHeatType, Constants.ObjectNameGroundSourceHeatPump)
    air_loop_unitary.additionalProperties.setFeature(Constants.SizingInfoHVACPumpPower, heat_pump.pump_watts_per_ton)
  end

  def self.apply_water_loop_to_air_heat_pump(model, runner, heat_pump,
                                             remaining_heat_load_frac, remaining_cool_load_frac,
                                             control_zone, hvac_map)
    if heat_pump.fraction_cool_load_served > 0
      # WLHPs connected to chillers or cooling towers should have already been converted to
      # central air conditioners
      fail 'WLHP model should only be called for central boilers.'
    end

    hvac_map[heat_pump.id] = []
    obj_name = Constants.ObjectNameWaterLoopHeatPump
    sequential_heat_load_frac = calc_sequential_load_fraction(heat_pump.fraction_heat_load_served, remaining_heat_load_frac)
    sequential_cool_load_frac = 0.0
    hp_min_temp, supp_max_temp = get_heat_pump_temp_assumptions(heat_pump)

    # Cooling Coil

    clg_coil = nil

    # Heating Coil (model w/ constant efficiency)
    constant_biquadratic = create_curve_biquadratic_constant(model)
    constant_quadratic = create_curve_quadratic_constant(model)
    htg_coil = OpenStudio::Model::CoilHeatingDXSingleSpeed.new(model, model.alwaysOnDiscreteSchedule, constant_biquadratic, constant_quadratic, constant_biquadratic, constant_quadratic, constant_quadratic)
    htg_coil.setName(obj_name + ' htg coil')
    htg_coil.setRatedCOP(heat_pump.heating_efficiency_cop)
    htg_coil.setDefrostTimePeriodFraction(0.00001) # Disable defrost; avoid E+ warning w/ value of zero
    htg_coil.setMinimumOutdoorDryBulbTemperatureforCompressorOperation(UnitConversions.convert(hp_min_temp, 'F', 'C'))
    hvac_map[heat_pump.id] << htg_coil

    # Supplemental Heating Coil

    htg_supp_coil = create_supp_heating_coil(model, obj_name, heat_pump)
    hvac_map[heat_pump.id] << htg_supp_coil

    # Fan

    fan_power_installed = 0.5 # FIXME
    fan = create_supply_fan(model, obj_name, 1, fan_power_installed)
    hvac_map[heat_pump.id] += disaggregate_fan_or_pump(model, fan, htg_coil, clg_coil, htg_supp_coil)

    # Unitary System

    air_loop_unitary = create_air_loop_unitary_system(model, obj_name, fan, htg_coil, clg_coil, htg_supp_coil, supp_max_temp)
    hvac_map[heat_pump.id] << air_loop_unitary

    # Air Loop

    air_loop = create_air_loop(model, obj_name, air_loop_unitary, control_zone, sequential_heat_load_frac, sequential_cool_load_frac)
    hvac_map[heat_pump.id] << air_loop

    # Store info for HVAC Sizing measure
    air_loop_unitary.additionalProperties.setFeature(Constants.SizingInfoHVACFracHeatLoadServed, heat_pump.fraction_heat_load_served)
    air_loop_unitary.additionalProperties.setFeature(Constants.SizingInfoHVACFracCoolLoadServed, heat_pump.fraction_cool_load_served)
    air_loop_unitary.additionalProperties.setFeature(Constants.SizingInfoHVACCoolType, Constants.ObjectNameWaterLoopHeatPump)
    air_loop_unitary.additionalProperties.setFeature(Constants.SizingInfoHVACHeatType, Constants.ObjectNameWaterLoopHeatPump)
  end

  def self.apply_boiler(model, runner, heating_system,
                        remaining_heat_load_frac, control_zone,
                        hvac_map)

    hvac_map[heating_system.id] = []
    obj_name = Constants.ObjectNameBoiler
    sequential_heat_load_frac = calc_sequential_load_fraction(heating_system.fraction_heat_load_served, remaining_heat_load_frac)
    is_condensing = false # FUTURE: Expose as input; default based on AFUE
    oat_reset_enabled = false
    oat_high = nil
    oat_low = nil
    oat_hwst_high = nil
    oat_hwst_low = nil
    design_temp = 180.0 # deg-F

    if oat_reset_enabled
      if oat_high.nil? || oat_low.nil? || oat_hwst_low.nil? || oat_hwst_high.nil?
        runner.registerWarning('Boiler outdoor air temperature (OAT) reset is enabled but no setpoints were specified so OAT reset is being disabled.')
        oat_reset_enabled = false
      end
    end

    # Plant Loop

    plant_loop = OpenStudio::Model::PlantLoop.new(model)
    plant_loop.setName(obj_name + ' hydronic heat loop')
    plant_loop.setFluidType('Water')
    plant_loop.setMaximumLoopTemperature(100)
    plant_loop.setMinimumLoopTemperature(0)
    plant_loop.setMinimumLoopFlowRate(0)
    plant_loop.autocalculatePlantLoopVolume()
    hvac_map[heating_system.id] << plant_loop

    loop_sizing = plant_loop.sizingPlant
    loop_sizing.setLoopType('Heating')
    loop_sizing.setDesignLoopExitTemperature(UnitConversions.convert(design_temp - 32.0, 'R', 'K'))
    loop_sizing.setLoopDesignTemperatureDifference(UnitConversions.convert(20.0, 'R', 'K'))

    # Pump

    pump_w = heating_system.electric_auxiliary_energy / 2.08
    pump = OpenStudio::Model::PumpVariableSpeed.new(model)
    pump.setName(obj_name + ' hydronic pump')
    pump.setRatedPowerConsumption(pump_w)
    pump.setMotorEfficiency(0.85)
    pump.setRatedPumpHead(20000)
    pump.setRatedFlowRate(calc_pump_rated_flow_rate(0.75, pump_w, pump.ratedPumpHead))
    pump.setFractionofMotorInefficienciestoFluidStream(0)
    pump.setCoefficient1ofthePartLoadPerformanceCurve(0)
    pump.setCoefficient2ofthePartLoadPerformanceCurve(1)
    pump.setCoefficient3ofthePartLoadPerformanceCurve(0)
    pump.setCoefficient4ofthePartLoadPerformanceCurve(0)
    pump.setPumpControlType('Intermittent')
    pump.addToNode(plant_loop.supplyInletNode)
    hvac_map[heating_system.id] << pump

    # Boiler

    boiler = OpenStudio::Model::BoilerHotWater.new(model)
    boiler.setName(obj_name)
    boiler.setFuelType(EPlus.fuel_type(heating_system.heating_system_fuel))
    if not heating_system.heating_capacity.nil?
      boiler.setNominalCapacity(UnitConversions.convert([heating_system.heating_capacity, Constants.small].max, 'Btu/hr', 'W')) # Used by HVACSizing measure
    end
    if is_condensing
      # Convert Rated Efficiency at 80F and 1.0PLR where the performance curves are derived from to Design condition as input
      boiler_RatedHWRT = UnitConversions.convert(80.0 - 32.0, 'R', 'K')
      plr_Rated = 1.0
      plr_Design = 1.0
      boiler_DesignHWRT = UnitConversions.convert(design_temp - 20.0 - 32.0, 'R', 'K')
      # Efficiency curves are normalized using 80F return water temperature, at 0.254PLR
      condBlr_TE_Coeff = [1.058343061, 0.052650153, 0.0087272, 0.001742217, 0.00000333715, 0.000513723]
      boilerEff_Norm = heating_system.heating_efficiency_afue / (condBlr_TE_Coeff[0] - condBlr_TE_Coeff[1] * plr_Rated - condBlr_TE_Coeff[2] * plr_Rated**2 - condBlr_TE_Coeff[3] * boiler_RatedHWRT + condBlr_TE_Coeff[4] * boiler_RatedHWRT**2 + condBlr_TE_Coeff[5] * boiler_RatedHWRT * plr_Rated)
      boilerEff_Design = boilerEff_Norm * (condBlr_TE_Coeff[0] - condBlr_TE_Coeff[1] * plr_Design - condBlr_TE_Coeff[2] * plr_Design**2 - condBlr_TE_Coeff[3] * boiler_DesignHWRT + condBlr_TE_Coeff[4] * boiler_DesignHWRT**2 + condBlr_TE_Coeff[5] * boiler_DesignHWRT * plr_Design)
      boiler.setNominalThermalEfficiency(boilerEff_Design)
      boiler.setEfficiencyCurveTemperatureEvaluationVariable('EnteringBoiler')
      boiler_eff_curve = create_curve_biquadratic(model, [1.058343061, -0.052650153, -0.0087272, -0.001742217, 0.00000333715, 0.000513723], 'CondensingBoilerEff', 0.2, 1.0, 30.0, 85.0)
    else
      boiler.setNominalThermalEfficiency(heating_system.heating_efficiency_afue)
      boiler.setEfficiencyCurveTemperatureEvaluationVariable('LeavingBoiler')
      boiler_eff_curve = create_curve_bicubic(model, [1.111720116, 0.078614078, -0.400425756, 0.0, -0.000156783, 0.009384599, 0.234257955, 1.32927e-06, -0.004446701, -1.22498e-05], 'NonCondensingBoilerEff', 0.1, 1.0, 20.0, 80.0)
    end
    boiler.setNormalizedBoilerEfficiencyCurve(boiler_eff_curve)
    boiler.setMinimumPartLoadRatio(0.0)
    boiler.setMaximumPartLoadRatio(1.0)
    boiler.setBoilerFlowMode('LeavingSetpointModulated')
    boiler.setOptimumPartLoadRatio(1.0)
    boiler.setWaterOutletUpperTemperatureLimit(99.9)
    boiler.setParasiticElectricLoad(0)
    plant_loop.addSupplyBranchForComponent(boiler)
    hvac_map[heating_system.id] << boiler
    set_pump_power_ems_program(model, pump_w, pump, boiler)

    if is_condensing && oat_reset_enabled
      setpoint_manager_oar = OpenStudio::Model::SetpointManagerOutdoorAirReset.new(model)
      setpoint_manager_oar.setName(obj_name + ' outdoor reset')
      setpoint_manager_oar.setControlVariable('Temperature')
      setpoint_manager_oar.setSetpointatOutdoorLowTemperature(UnitConversions.convert(oat_hwst_low, 'F', 'C'))
      setpoint_manager_oar.setOutdoorLowTemperature(UnitConversions.convert(oat_low, 'F', 'C'))
      setpoint_manager_oar.setSetpointatOutdoorHighTemperature(UnitConversions.convert(oat_hwst_high, 'F', 'C'))
      setpoint_manager_oar.setOutdoorHighTemperature(UnitConversions.convert(oat_high, 'F', 'C'))
      setpoint_manager_oar.addToNode(plant_loop.supplyOutletNode)
    end

    hydronic_heat_supply_setpoint = OpenStudio::Model::ScheduleConstant.new(model)
    hydronic_heat_supply_setpoint.setName(obj_name + ' hydronic heat supply setpoint')
    hydronic_heat_supply_setpoint.setValue(UnitConversions.convert(design_temp, 'F', 'C'))

    setpoint_manager_scheduled = OpenStudio::Model::SetpointManagerScheduled.new(model, hydronic_heat_supply_setpoint)
    setpoint_manager_scheduled.setName(obj_name + ' hydronic heat loop setpoint manager')
    setpoint_manager_scheduled.setControlVariable('Temperature')
    setpoint_manager_scheduled.addToNode(plant_loop.supplyOutletNode)

    pipe_supply_bypass = OpenStudio::Model::PipeAdiabatic.new(model)
    plant_loop.addSupplyBranchForComponent(pipe_supply_bypass)
    pipe_supply_outlet = OpenStudio::Model::PipeAdiabatic.new(model)
    pipe_supply_outlet.addToNode(plant_loop.supplyOutletNode)
    pipe_demand_bypass = OpenStudio::Model::PipeAdiabatic.new(model)
    plant_loop.addDemandBranchForComponent(pipe_demand_bypass)
    pipe_demand_inlet = OpenStudio::Model::PipeAdiabatic.new(model)
    pipe_demand_inlet.addToNode(plant_loop.demandInletNode)
    pipe_demand_outlet = OpenStudio::Model::PipeAdiabatic.new(model)
    pipe_demand_outlet.addToNode(plant_loop.demandOutletNode)

    if heating_system.distribution_system.hydronic_and_air_type.to_s == HPXML::HydronicAndAirTypeFanCoil
      # Fan
      fan = create_supply_fan(model, obj_name, 1, 0.0) # fan energy included in above pump via Electrix Auxiliar Energy (EAE)

      # Heating Coil
      htg_coil = OpenStudio::Model::CoilHeatingWater.new(model, model.alwaysOnDiscreteSchedule)
      htg_coil.setName(obj_name + ' htg coil')
      if not heating_system.heating_capacity.nil?
        htg_coil.setRatedCapacity(UnitConversions.convert([heating_system.heating_capacity, Constants.small].max, 'Btu/hr', 'W')) # Used by HVACSizing measure
      end
      plant_loop.addDemandBranchForComponent(htg_coil)

      # Cooling Coil (always off)
      clg_coil = OpenStudio::Model::CoilCoolingWater.new(model, model.alwaysOffDiscreteSchedule)
      clg_coil.setName(obj_name + ' clg coil')
      clg_coil.setDesignWaterFlowRate(0.0022)
      clg_coil.setDesignAirFlowRate(1.45)
      clg_coil.setDesignInletWaterTemperature(6.1)
      clg_coil.setDesignInletAirTemperature(25.0)
      clg_coil.setDesignOutletAirTemperature(10.0)
      clg_coil.setDesignInletAirHumidityRatio(0.012)
      clg_coil.setDesignOutletAirHumidityRatio(0.008)
      plant_loop.addDemandBranchForComponent(clg_coil)

      # Fan Coil
      zone_hvac = OpenStudio::Model::ZoneHVACFourPipeFanCoil.new(model, model.alwaysOnDiscreteSchedule, fan, clg_coil, htg_coil)
      zone_hvac.setName(obj_name + ' fan coil')
      zone_hvac.setMaximumSupplyAirTemperatureInHeatingMode(UnitConversions.convert(120.0, 'F', 'C'))
      zone_hvac.setHeatingConvergenceTolerance(0.001)
      zone_hvac.setMinimumSupplyAirTemperatureInCoolingMode(UnitConversions.convert(55.0, 'F', 'C'))
      zone_hvac.setMaximumColdWaterFlowRate(0.0)
      zone_hvac.setCoolingConvergenceTolerance(0.001)
      zone_hvac.setMaximumOutdoorAirFlowRate(0.0)
      zone_hvac.addToThermalZone(control_zone)
      hvac_map[heating_system.id] << zone_hvac
      hvac_map[heating_system.id] += disaggregate_fan_or_pump(model, pump, zone_hvac, nil, nil)
    else
      # Heating Coil
      htg_coil = OpenStudio::Model::CoilHeatingWaterBaseboard.new(model)
      htg_coil.setName(obj_name + ' htg coil')
      if not heating_system.heating_capacity.nil?
        htg_coil.setHeatingDesignCapacity(UnitConversions.convert([heating_system.heating_capacity, Constants.small].max, 'Btu/hr', 'W')) # Used by HVACSizing measure
      end
      htg_coil.setConvergenceTolerance(0.001)
      plant_loop.addDemandBranchForComponent(htg_coil)
      hvac_map[heating_system.id] << htg_coil

      # Baseboard
      zone_hvac = OpenStudio::Model::ZoneHVACBaseboardConvectiveWater.new(model, model.alwaysOnDiscreteSchedule, htg_coil)
      zone_hvac.setName(obj_name + ' baseboard')
      zone_hvac.addToThermalZone(control_zone)
      hvac_map[heating_system.id] << zone_hvac
      hvac_map[heating_system.id] += disaggregate_fan_or_pump(model, pump, zone_hvac, nil, nil)
    end

    control_zone.setSequentialHeatingFractionSchedule(zone_hvac, get_sequential_load_schedule(model, sequential_heat_load_frac))
    control_zone.setSequentialCoolingFractionSchedule(zone_hvac, get_sequential_load_schedule(model, 0))

    # Store info for HVAC Sizing measure
    zone_hvac.additionalProperties.setFeature(Constants.SizingInfoHVACFracHeatLoadServed, heating_system.fraction_heat_load_served)
    zone_hvac.additionalProperties.setFeature(Constants.SizingInfoHVACHeatType, Constants.ObjectNameBoiler)
  end

  def self.apply_electric_baseboard(model, runner, heating_system,
                                    remaining_heat_load_frac, control_zone,
                                    hvac_map)

    hvac_map[heating_system.id] = []
    obj_name = Constants.ObjectNameElectricBaseboard
    sequential_heat_load_frac = calc_sequential_load_fraction(heating_system.fraction_heat_load_served, remaining_heat_load_frac)

    # Baseboard

    zone_hvac = OpenStudio::Model::ZoneHVACBaseboardConvectiveElectric.new(model)
    zone_hvac.setName(obj_name)
    if not heating_system.heating_capacity.nil?
      zone_hvac.setNominalCapacity(UnitConversions.convert([heating_system.heating_capacity, Constants.small].max, 'Btu/hr', 'W')) # Used by HVACSizing measure
    end
    zone_hvac.setEfficiency(heating_system.heating_efficiency_percent)
    zone_hvac.addToThermalZone(control_zone)
    hvac_map[heating_system.id] << zone_hvac

    control_zone.setSequentialHeatingFractionSchedule(zone_hvac, get_sequential_load_schedule(model, sequential_heat_load_frac))
    control_zone.setSequentialCoolingFractionSchedule(zone_hvac, get_sequential_load_schedule(model, 0))

    # Store info for HVAC Sizing measure
    zone_hvac.additionalProperties.setFeature(Constants.SizingInfoHVACFracHeatLoadServed, heating_system.fraction_heat_load_served)
    zone_hvac.additionalProperties.setFeature(Constants.SizingInfoHVACHeatType, Constants.ObjectNameElectricBaseboard)
  end

  def self.apply_unit_heater(model, runner, heating_system,
                             remaining_heat_load_frac, control_zone,
                             hvac_map)

    hvac_map[heating_system.id] = []
    obj_name = Constants.ObjectNameUnitHeater
    sequential_heat_load_frac = calc_sequential_load_fraction(heating_system.fraction_heat_load_served, remaining_heat_load_frac)
    airflow_cfm_per_ton = 350.0

    # Heating Coil

    efficiency = heating_system.heating_efficiency_afue
    efficiency = heating_system.heating_efficiency_percent if efficiency.nil?
    if heating_system.heating_system_fuel == HPXML::FuelTypeElectricity
      htg_coil = OpenStudio::Model::CoilHeatingElectric.new(model)
      htg_coil.setEfficiency(efficiency)
    else
      htg_coil = OpenStudio::Model::CoilHeatingGas.new(model)
      htg_coil.setGasBurnerEfficiency(efficiency)
      htg_coil.setParasiticElectricLoad(0.0)
      htg_coil.setParasiticGasLoad(0)
      htg_coil.setFuelType(EPlus.fuel_type(heating_system.heating_system_fuel))
    end
    htg_coil.setName(obj_name + ' htg coil')
    if not heating_system.heating_capacity.nil?
      htg_coil.setNominalCapacity(UnitConversions.convert([heating_system.heating_capacity, Constants.small].max, 'Btu/hr', 'W')) # Used by HVACSizing measure
    end
    hvac_map[heating_system.id] << htg_coil

    # Fan

    fan = create_supply_fan(model, obj_name, 1, 0.0) # Fan power assigned in hvac_sizing.rb
    hvac_map[heating_system.id] += disaggregate_fan_or_pump(model, fan, htg_coil, nil, nil)

    # Unitary System

    unitary_system = create_air_loop_unitary_system(model, obj_name, fan, htg_coil, nil, nil)
    unitary_system.setControllingZoneorThermostatLocation(control_zone)
    unitary_system.addToThermalZone(control_zone)
    hvac_map[heating_system.id] << unitary_system

    control_zone.setSequentialHeatingFractionSchedule(unitary_system, get_sequential_load_schedule(model, sequential_heat_load_frac))
    control_zone.setSequentialCoolingFractionSchedule(unitary_system, get_sequential_load_schedule(model, 0))

    # Store info for HVAC Sizing measure
    unitary_system.additionalProperties.setFeature(Constants.SizingInfoHVACRatedCFMperTonHeating, [airflow_cfm_per_ton].join(','))
    unitary_system.additionalProperties.setFeature(Constants.SizingInfoHVACFracHeatLoadServed, heating_system.fraction_heat_load_served)
    unitary_system.additionalProperties.setFeature(Constants.SizingInfoHVACHeatType, Constants.ObjectNameUnitHeater)
    unitary_system.additionalProperties.setFeature(Constants.SizingInfoHVACFanWatts, heating_system.fan_watts)
  end

  def self.apply_ideal_air_loads(model, runner, obj_name, sequential_cool_load_frac,
                                 sequential_heat_load_frac, control_zone)

    # Ideal Air System

    ideal_air = OpenStudio::Model::ZoneHVACIdealLoadsAirSystem.new(model)
    ideal_air.setName(obj_name)
    ideal_air.setMaximumHeatingSupplyAirTemperature(50)
    ideal_air.setMinimumCoolingSupplyAirTemperature(10)
    ideal_air.setMaximumHeatingSupplyAirHumidityRatio(0.015)
    ideal_air.setMinimumCoolingSupplyAirHumidityRatio(0.01)
    if sequential_heat_load_frac > 0
      ideal_air.setHeatingLimit('NoLimit')
    else
      ideal_air.setHeatingLimit('LimitCapacity')
      ideal_air.setMaximumSensibleHeatingCapacity(0)
    end
    if sequential_cool_load_frac > 0
      ideal_air.setCoolingLimit('NoLimit')
    else
      ideal_air.setCoolingLimit('LimitCapacity')
      ideal_air.setMaximumTotalCoolingCapacity(0)
    end
    ideal_air.setDehumidificationControlType('None')
    ideal_air.setHumidificationControlType('None')
    ideal_air.addToThermalZone(control_zone)

    control_zone.setSequentialCoolingFractionSchedule(ideal_air, get_sequential_load_schedule(model, sequential_cool_load_frac))
    control_zone.setSequentialHeatingFractionSchedule(ideal_air, get_sequential_load_schedule(model, sequential_heat_load_frac))

    # Store info for HVAC Sizing measure
    ideal_air.additionalProperties.setFeature(Constants.SizingInfoHVACCoolType, Constants.ObjectNameIdealAirSystem)
    ideal_air.additionalProperties.setFeature(Constants.SizingInfoHVACHeatType, Constants.ObjectNameIdealAirSystem)
  end

  def self.apply_dehumidifier(model, runner, dehumidifier, living_space, hvac_map)
    hvac_map[dehumidifier.id] = []

    water_removal_rate = dehumidifier.capacity
    energy_factor = dehumidifier.energy_factor

    control_zone = living_space.thermalZone.get
    obj_name = Constants.ObjectNameDehumidifier

    avg_rh_setpoint = dehumidifier.rh_setpoint * 100.0 # (EnergyPlus uses 60 for 60% RH)
    relative_humidity_setpoint_sch = OpenStudio::Model::ScheduleConstant.new(model)
    relative_humidity_setpoint_sch.setName(Constants.ObjectNameRelativeHumiditySetpoint)
    relative_humidity_setpoint_sch.setValue(avg_rh_setpoint)

    # Dehumidifier coefficients
    # Generic model coefficients from Winkler, Christensen, and Tomerlin (2011)
    w_coeff = [-1.162525707, 0.02271469, -0.000113208, 0.021110538, -0.0000693034, 0.000378843]
    ef_coeff = [-1.902154518, 0.063466565, -0.000622839, 0.039540407, -0.000125637, -0.000176722]
    pl_coeff = [0.90, 0.10, 0.0]
    water_removal_curve = create_curve_biquadratic(model, w_coeff, 'DXDH-WaterRemove-Cap-fT', -100, 100, -100, 100)
    energy_factor_curve = create_curve_biquadratic(model, ef_coeff, 'DXDH-EnergyFactor-fT', -100, 100, -100, 100)
    part_load_frac_curve = create_curve_quadratic(model, pl_coeff, 'DXDH-PLF-fPLR', 0, 1, 0.7, 1)
    if energy_factor.nil?
      # shift inputs tested under IEF test conditions to those under EF test conditions with performance curves
      energy_factor, water_removal_rate = apply_dehumidifier_ief_to_ef_inputs(dehumidifier.type, w_coeff, ef_coeff, dehumidifier.integrated_energy_factor, water_removal_rate)
    end

    # Calculate air flow rate by assuming 2.75 cfm/pint/day (based on experimental test data)
    air_flow_rate = 2.75 * water_removal_rate

    humidistat = OpenStudio::Model::ZoneControlHumidistat.new(model)
    humidistat.setName(obj_name + ' humidistat')
    humidistat.setHumidifyingRelativeHumiditySetpointSchedule(relative_humidity_setpoint_sch)
    humidistat.setDehumidifyingRelativeHumiditySetpointSchedule(relative_humidity_setpoint_sch)
    control_zone.setZoneControlHumidistat(humidistat)

    zone_hvac = OpenStudio::Model::ZoneHVACDehumidifierDX.new(model, water_removal_curve, energy_factor_curve, part_load_frac_curve)
    zone_hvac.setName(obj_name)
    zone_hvac.setAvailabilitySchedule(model.alwaysOnDiscreteSchedule)
    zone_hvac.setRatedWaterRemoval(UnitConversions.convert(water_removal_rate, 'pint', 'L'))
    zone_hvac.setRatedEnergyFactor(energy_factor / dehumidifier.fraction_served)
    zone_hvac.setRatedAirFlowRate(UnitConversions.convert(air_flow_rate, 'cfm', 'm^3/s'))
    zone_hvac.setMinimumDryBulbTemperatureforDehumidifierOperation(10)
    zone_hvac.setMaximumDryBulbTemperatureforDehumidifierOperation(40)

    zone_hvac.addToThermalZone(control_zone)

    hvac_map[dehumidifier.id] << zone_hvac
    if dehumidifier.fraction_served < 1.0
      adjust_dehumidifier_load_EMS(dehumidifier.fraction_served, zone_hvac, model, living_space)
    end
  end

  def self.apply_ceiling_fans(model, runner, weather, ceiling_fan, living_space)
    obj_name = Constants.ObjectNameCeilingFan
    monthly_sch = get_default_ceiling_fan_months(weather)
    medium_cfm = 3000.0
    weekday_sch = [0.0, 0.0, 0.0, 0.0, 0.0, 0.0, 0.0, 0.0, 0.0, 0.5, 1.0, 1.0, 1.0, 1.0, 1.0, 1.0, 1.0, 1.0, 1.0, 1.0, 0.0, 0.0, 0.0, 0.0]
    weekend_sch = weekday_sch
    hrs_per_day = weekday_sch.sum(0.0)
    cfm_per_w = ceiling_fan.efficiency
    quantity = ceiling_fan.quantity
    annual_kwh = UnitConversions.convert(quantity * medium_cfm / cfm_per_w * hrs_per_day * 365.0, 'Wh', 'kWh')
    annual_kwh *= monthly_sch.sum(0.0) / 12.0

    ceiling_fan_sch = MonthWeekdayWeekendSchedule.new(model, obj_name + ' schedule', weekday_sch, weekend_sch, monthly_sch, Constants.ScheduleTypeLimitsFraction)

    space_design_level = ceiling_fan_sch.calcDesignLevelFromDailykWh(annual_kwh / 365.0)

    equip_def = OpenStudio::Model::ElectricEquipmentDefinition.new(model)
    equip_def.setName(obj_name)
    equip = OpenStudio::Model::ElectricEquipment.new(equip_def)
    equip.setName(equip_def.name.to_s)
    equip.setSpace(living_space)
    equip_def.setDesignLevel(space_design_level)
    equip_def.setFractionRadiant(0.558)
    equip_def.setFractionLatent(0)
    equip_def.setFractionLost(0)
    equip.setEndUseSubcategory(obj_name)
    equip.setSchedule(ceiling_fan_sch.schedule)
  end

  def self.apply_setpoints(model, runner, weather, hvac_control, living_zone, has_ceiling_fan)
    # Assume heating/cooling seasons are year-round
    htg_start_month = 1
    htg_end_month = 12
    clg_start_month = 1
    clg_end_month = 12

    if hvac_control.weekday_heating_setpoints.nil? || hvac_control.weekend_heating_setpoints.nil?
      # Base heating setpoint
      htg_setpoint = hvac_control.heating_setpoint_temp
      htg_weekday_setpoints = [[htg_setpoint] * 24] * 12

      # Apply heating setback?
      htg_setback = hvac_control.heating_setback_temp
      if not htg_setback.nil?
        htg_setback_hrs_per_week = hvac_control.heating_setback_hours_per_week
        htg_setback_start_hr = hvac_control.heating_setback_start_hour
        for m in 1..12
          for hr in htg_setback_start_hr..htg_setback_start_hr + Integer(htg_setback_hrs_per_week / 7.0) - 1
            htg_weekday_setpoints[m - 1][hr % 24] = htg_setback
          end
        end
      end
<<<<<<< HEAD
    end

    # Base cooling setpoint
    clg_setpoint = hvac_control.cooling_setpoint_temp
    clg_weekday_setpoints = [[clg_setpoint] * 24] * 12

    # Apply cooling setup?
    clg_setup = hvac_control.cooling_setup_temp
    if not clg_setup.nil?
      clg_setup_hrs_per_week = hvac_control.cooling_setup_hours_per_week
      clg_setup_start_hr = hvac_control.cooling_setup_start_hour
      for m in 1..12
        for hr in clg_setup_start_hr..clg_setup_start_hr + Integer(clg_setup_hrs_per_week / 7.0) - 1
          clg_weekday_setpoints[m - 1][hr % 24] = clg_setup
=======
      htg_weekend_setpoints = htg_weekday_setpoints.dup
    else
      # 24-hr weekday/weekend heating setpoint schedules
      htg_weekday_setpoints = hvac_control.weekday_heating_setpoints.split(',').map { |i| Float(i) }
      htg_weekday_setpoints = [htg_weekday_setpoints] * 12

      htg_weekend_setpoints = hvac_control.weekend_heating_setpoints.split(',').map { |i| Float(i) }
      htg_weekend_setpoints = [htg_weekend_setpoints] * 12
    end

    if hvac_control.weekday_cooling_setpoints.nil? || hvac_control.weekend_cooling_setpoints.nil?
      # Base cooling setpoint
      clg_setpoint = hvac_control.cooling_setpoint_temp
      clg_weekday_setpoints = [[clg_setpoint] * 24] * 12

      # Apply cooling setup?
      clg_setup = hvac_control.cooling_setup_temp
      if not clg_setup.nil?
        clg_setup_hrs_per_week = hvac_control.cooling_setup_hours_per_week
        clg_setup_start_hr = hvac_control.cooling_setup_start_hour
        for m in 1..12
          for hr in clg_setup_start_hr..clg_setup_start_hr + Integer(clg_setup_hrs_per_week / 7.0) - 1
            clg_weekday_setpoints[m - 1][hr % 24] = clg_setup
          end
>>>>>>> 889e23a0
        end
      end
      clg_weekend_setpoints = clg_weekday_setpoints.dup
    else
      # 24-hr weekday/weekend cooling setpoint schedules
      clg_weekday_setpoints = hvac_control.weekday_cooling_setpoints.split(',').map { |i| Float(i) }
      clg_weekday_setpoints = [clg_weekday_setpoints] * 12

      clg_weekend_setpoints = hvac_control.weekend_cooling_setpoints.split(',').map { |i| Float(i) }
      clg_weekend_setpoints = [clg_weekend_setpoints] * 12
    end

    # Apply cooling setpoint offset due to ceiling fan?
    if has_ceiling_fan
      clg_ceiling_fan_offset = hvac_control.ceiling_fan_cooling_setpoint_temp_offset
      if not clg_ceiling_fan_offset.nil?
        HVAC.get_default_ceiling_fan_months(weather).each_with_index do |operation, m|
          next unless operation == 1

          clg_weekday_setpoints[m] = [clg_weekday_setpoints[m], Array.new(24, clg_ceiling_fan_offset)].transpose.map { |i| i.reduce(:+) }
          clg_weekend_setpoints[m] = [clg_weekend_setpoints[m], Array.new(24, clg_ceiling_fan_offset)].transpose.map { |i| i.reduce(:+) }
        end
      end
    end
<<<<<<< HEAD

    # Apply thermostat offset due to onoff control
    offset_db = hvac_control.onoff_thermostat_deadband
    if not offset_db.nil?
      for m in 1..12
        clg_weekday_setpoints[m - 1] = clg_weekday_setpoints[m - 1].map { |i| i + offset_db / 2.0 }
        htg_weekday_setpoints[m - 1] = htg_weekday_setpoints[m - 1].map { |i| i - offset_db / 2.0 }
      end
    end
    clg_weekend_setpoints = clg_weekday_setpoints
    htg_weekend_setpoints = htg_weekday_setpoints
=======
>>>>>>> 889e23a0

    # Create heating season schedule
    if htg_start_month <= htg_end_month
      heating_season = Array.new(htg_start_month - 1, 0) + Array.new(htg_end_month - htg_start_month + 1, 1) + Array.new(12 - htg_end_month, 0)
    else
      heating_season = Array.new(htg_end_month, 1) + Array.new(htg_start_month - htg_end_month - 1, 0) + Array.new(12 - htg_start_month + 1, 1)
    end
    heating_season_sch = MonthWeekdayWeekendSchedule.new(model, Constants.ObjectNameHeatingSeason, Array.new(24, 1), Array.new(24, 1), heating_season, Constants.ScheduleTypeLimitsOnOff, false)

    # Create cooling season schedule
    if clg_start_month <= clg_end_month
      cooling_season = Array.new(clg_start_month - 1, 0) + Array.new(clg_end_month - clg_start_month + 1, 1) + Array.new(12 - clg_end_month, 0)
    else
      cooling_season = Array.new(clg_end_month, 1) + Array.new(clg_start_month - clg_end_month - 1, 0) + Array.new(12 - clg_start_month + 1, 1)
    end
    cooling_season_sch = MonthWeekdayWeekendSchedule.new(model, Constants.ObjectNameCoolingSeason, Array.new(24, 1), Array.new(24, 1), cooling_season, Constants.ScheduleTypeLimitsOnOff, false)

    # Create setpoint schedules
    (0..11).to_a.each do |i|
      if (heating_season[i] == 1) && (cooling_season[i] == 1) # overlap seasons
        htg_wkdy = htg_weekday_setpoints[i].zip(clg_weekday_setpoints[i]).map { |h, c| c < h ? (h + c) / 2.0 : h }
        htg_wked = htg_weekend_setpoints[i].zip(clg_weekend_setpoints[i]).map { |h, c| c < h ? (h + c) / 2.0 : h }
        clg_wkdy = htg_weekday_setpoints[i].zip(clg_weekday_setpoints[i]).map { |h, c| c < h ? (h + c) / 2.0 : c }
        clg_wked = htg_weekend_setpoints[i].zip(clg_weekend_setpoints[i]).map { |h, c| c < h ? (h + c) / 2.0 : c }
      elsif heating_season[i] == 1 # heating only seasons; cooling has minimum of heating
        htg_wkdy = htg_weekday_setpoints[i].zip(clg_weekday_setpoints[i]).map { |h, c| c < h ? h : h }
        htg_wked = htg_weekend_setpoints[i].zip(clg_weekend_setpoints[i]).map { |h, c| c < h ? h : h }
        clg_wkdy = htg_weekday_setpoints[i].zip(clg_weekday_setpoints[i]).map { |h, c| c < h ? h : c }
        clg_wked = htg_weekend_setpoints[i].zip(clg_weekend_setpoints[i]).map { |h, c| c < h ? h : c }
      elsif cooling_season[i] == 1 # cooling only seasons; heating has maximum of cooling
        htg_wkdy = htg_weekday_setpoints[i].zip(clg_weekday_setpoints[i]).map { |h, c| c < h ? c : h }
        htg_wked = htg_weekend_setpoints[i].zip(clg_weekend_setpoints[i]).map { |h, c| c < h ? c : h }
        clg_wkdy = htg_weekday_setpoints[i].zip(clg_weekday_setpoints[i]).map { |h, c| c < h ? c : c }
        clg_wked = htg_weekend_setpoints[i].zip(clg_weekend_setpoints[i]).map { |h, c| c < h ? c : c }
      else
        fail 'Unhandled case.'
      end
      htg_weekday_setpoints[i] = htg_wkdy
      htg_weekend_setpoints[i] = htg_wked
      clg_weekday_setpoints[i] = clg_wkdy
      clg_weekend_setpoints[i] = clg_wked
    end
    htg_weekday_setpoints = htg_weekday_setpoints.map { |i| i.map { |j| UnitConversions.convert(j, 'F', 'C') } }
    htg_weekend_setpoints = htg_weekend_setpoints.map { |i| i.map { |j| UnitConversions.convert(j, 'F', 'C') } }
    clg_weekday_setpoints = clg_weekday_setpoints.map { |i| i.map { |j| UnitConversions.convert(j, 'F', 'C') } }
    clg_weekend_setpoints = clg_weekend_setpoints.map { |i| i.map { |j| UnitConversions.convert(j, 'F', 'C') } }
    heating_setpoint = HourlyByMonthSchedule.new(model, Constants.ObjectNameHeatingSetpoint, htg_weekday_setpoints, htg_weekend_setpoints, nil, false)
    cooling_setpoint = HourlyByMonthSchedule.new(model, Constants.ObjectNameCoolingSetpoint, clg_weekday_setpoints, clg_weekend_setpoints, nil, false)

    # Set the setpoint schedules
    thermostat_setpoint = OpenStudio::Model::ThermostatSetpointDualSetpoint.new(model)
    thermostat_setpoint.setName("#{living_zone.name} temperature setpoint")
    thermostat_setpoint.setHeatingSetpointTemperatureSchedule(heating_setpoint.schedule)
    thermostat_setpoint.setCoolingSetpointTemperatureSchedule(cooling_setpoint.schedule)
    if not offset_db.nil?
      thermostat_setpoint.setTemperatureDifferenceBetweenCutoutAndSetpoint(UnitConversions.convert(offset_db, 'r', 'k'))
    end
    living_zone.setThermostatSetpointDualSetpoint(thermostat_setpoint)
  end

  def self.get_default_heating_setpoint(control_type)
    # Per ANSI/RESNET/ICC 301
    htg_sp = 68 # F
    htg_setback_sp = nil
    htg_setback_hrs_per_week = nil
    htg_setback_start_hr = nil
    if control_type == HPXML::HVACControlTypeProgrammable
      htg_setback_sp = 66 # F
      htg_setback_hrs_per_week = 7 * 7 # 11 p.m. to 5:59 a.m., 7 days a week
      htg_setback_start_hr = 23 # 11 p.m.
    elsif control_type != HPXML::HVACControlTypeManual
      fail "Unexpected control type #{control_type}."
    end
    return htg_sp, htg_setback_sp, htg_setback_hrs_per_week, htg_setback_start_hr
  end

  def self.get_default_cooling_setpoint(control_type)
    # Per ANSI/RESNET/ICC 301
    clg_sp = 78 # F
    clg_setup_sp = nil
    clg_setup_hrs_per_week = nil
    clg_setup_start_hr = nil
    if control_type == HPXML::HVACControlTypeProgrammable
      clg_setup_sp = 80 # F
      clg_setup_hrs_per_week = 6 * 7 # 9 a.m. to 2:59 p.m., 7 days a week
      clg_setup_start_hr = 9 # 9 a.m.
    elsif control_type != HPXML::HVACControlTypeManual
      fail "Unexpected control type #{control_type}."
    end
    return clg_sp, clg_setup_sp, clg_setup_hrs_per_week, clg_setup_start_hr
  end

  def self.get_hp_clg_curves(num_speeds, heat_pump, fan_power_rated, cool_c_d, runner)
    if num_speeds == 1
      cool_rated_airflow_rate = 394.2 # cfm/ton
      cool_capacity_ratios = [1.0]
      cool_fan_speed_ratios = [1.0]
      cool_shrs = [heat_pump.cooling_shr]
      cool_cap_ft_spec = [[3.68637657, -0.098352478, 0.000956357, 0.005838141, -0.0000127, -0.000131702]]
      cool_eir_ft_spec = [[-3.437356399, 0.136656369, -0.001049231, -0.0079378, 0.000185435, -0.0001441]]
      cool_cap_fflow_spec = [[0.718664047, 0.41797409, -0.136638137]]
      cool_eir_fflow_spec = [[1.143487507, -0.13943972, -0.004047787]]
      cool_eers = [calc_eer_cooling_1speed(heat_pump.cooling_efficiency_seer, fan_power_rated, cool_eir_ft_spec)]
    elsif num_speeds == 2
      cool_rated_airflow_rate = 344.1 # cfm/ton
      cool_capacity_ratios = [0.72, 1.0]
      cool_fan_speed_ratios = [0.86, 1.0]
      cool_shrs = [heat_pump.cooling_shr - 0.014, heat_pump.cooling_shr] # TODO: is the following assumption correct (revisit Dylan's data?)? OR should value from HPXML be used for both stages?
      cool_cap_ft_spec = [[3.998418659, -0.108728222, 0.001056818, 0.007512314, -0.0000139, -0.000164716],
                          [3.466810106, -0.091476056, 0.000901205, 0.004163355, -0.00000919, -0.000110829]]
      cool_eir_ft_spec = [[-4.282911381, 0.181023691, -0.001357391, -0.026310378, 0.000333282, -0.000197405],
                          [-3.557757517, 0.112737397, -0.000731381, 0.013184877, 0.000132645, -0.000338716]]
      cool_cap_fflow_spec = [[0.655239515, 0.511655216, -0.166894731],
                             [0.618281092, 0.569060264, -0.187341356]]
      cool_eir_fflow_spec = [[1.639108268, -0.998953996, 0.359845728],
                             [1.570774717, -0.914152018, 0.343377302]]
      cool_eers = calc_eers_cooling_2speed(runner, heat_pump.cooling_efficiency_seer, cool_c_d, cool_capacity_ratios, cool_fan_speed_ratios, fan_power_rated, cool_eir_ft_spec, cool_cap_ft_spec, true)
    elsif num_speeds == 4
      cool_rated_airflow_rate = 411.0 # cfm/ton
      cool_capacity_ratios = [0.36, 0.51, 0.67, 1.0]
      cool_fan_speed_ratios = [0.42, 0.54, 0.68, 1.0]
      cool_shrs = [1.115, 1.026, 1.013, 1.0].map { |mult| heat_pump.cooling_shr * mult }
      # The following coefficients were generated using NREL experimental performance mapping for the Carrier unit
      cool_cap_coeff_perf_map = [[1.6516044444444447, 0.0698916049382716, -0.0005546296296296296, -0.08870160493827162, 0.0004135802469135802, 0.00029077160493827157],
                                 [-6.84948049382716, 0.26946, -0.0019413580246913577, -0.03281469135802469, 0.00015694444444444442, 3.32716049382716e-05],
                                 [-4.53543086419753, 0.15358543209876546, -0.0009345679012345678, 0.002666913580246914, -7.993827160493826e-06, -0.00011617283950617283],
                                 [-3.500948395061729, 0.11738987654320988, -0.0006580246913580248, 0.007003148148148148, -2.8518518518518517e-05, -0.0001284259259259259],
                                 [1.8769221728395058, -0.04768641975308643, 0.0006885802469135801, 0.006643395061728395, 1.4209876543209876e-05, -0.00024043209876543206]]
      cool_cap_ft_spec = cool_cap_coeff_perf_map.select { |i| [0, 1, 2, 4].include? cool_cap_coeff_perf_map.index(i) }
      cool_cap_ft_spec_3 = cool_cap_coeff_perf_map.select { |i| [0, 1, 4].include? cool_cap_coeff_perf_map.index(i) }
      cool_eir_coeff_perf_map = [[2.896298765432099, -0.12487654320987657, 0.0012148148148148148, 0.04492037037037037, 8.734567901234567e-05, -0.0006348765432098764],
                                 [6.428076543209876, -0.20913209876543212, 0.0018521604938271604, 0.024392592592592594, 0.00019691358024691356, -0.0006012345679012346],
                                 [5.136356049382716, -0.1591530864197531, 0.0014151234567901232, 0.018665555555555557, 0.00020398148148148147, -0.0005407407407407407],
                                 [1.3823471604938273, -0.02875123456790123, 0.00038302469135802463, 0.006344814814814816, 0.00024836419753086417, -0.00047469135802469134],
                                 [-1.0411735802469133, 0.055261604938271605, -0.0004404320987654321, 0.0002154938271604939, 0.00017484567901234564, -0.0002017901234567901]]
      cool_eir_ft_spec = cool_eir_coeff_perf_map.select { |i| [0, 1, 2, 4].include? cool_eir_coeff_perf_map.index(i) }
      cool_eir_ft_spec_3 = cool_eir_coeff_perf_map.select { |i| [0, 1, 4].include? cool_eir_coeff_perf_map.index(i) }
      cool_eir_fflow_spec = [[1, 0, 0]] * 4
      cool_cap_fflow_spec = [[1, 0, 0]] * 4
      cap_ratio_seer_3 = cool_capacity_ratios.select { |i| [0, 1, 3].include? cool_capacity_ratios.index(i) }
      fan_speed_seer_3 = cool_fan_speed_ratios.select { |i| [0, 1, 3].include? cool_fan_speed_ratios.index(i) }
      cool_eers = calc_eers_cooling_4speed(runner, heat_pump.cooling_efficiency_seer, cool_c_d, cap_ratio_seer_3, fan_speed_seer_3, fan_power_rated, cool_eir_ft_spec_3, cool_cap_ft_spec_3)
    end
    return cool_rated_airflow_rate, cool_fan_speed_ratios, cool_capacity_ratios, cool_shrs, cool_eers, cool_cap_ft_spec, cool_eir_ft_spec, cool_cap_fflow_spec, cool_eir_fflow_spec
  end

  def self.get_default_compressor_type(hvac_type, seer)
    if [HPXML::HVACTypeCentralAirConditioner,
        HPXML::HVACTypeHeatPumpAirToAir].include? hvac_type
      if seer <= 15
        return HPXML::HVACCompressorTypeSingleStage
      elsif seer <= 21
        return HPXML::HVACCompressorTypeTwoStage
      elsif seer > 21
        return HPXML::HVACCompressorTypeVariableSpeed
      end
    end
    return
  end

  def self.get_default_ceiling_fan_power()
    # Per ANSI/RESNET/ICC 301
    return 42.6 # W
  end

  def self.get_default_ceiling_fan_quantity(nbeds)
    # Per ANSI/RESNET/ICC 301
    return nbeds + 1
  end

  def self.get_default_ceiling_fan_months(weather)
    # Per ANSI/RESNET/ICC 301
    months = [0] * 12
    weather.data.MonthlyAvgDrybulbs.each_with_index do |val, m|
      next unless val > 63.0 # deg-F

      months[m] = 1
    end
    return months
  end

  def self.get_default_heating_and_cooling_seasons(weather)
    # Calculates heating/cooling seasons from BAHSP definition

    monthly_temps = weather.data.MonthlyAvgDrybulbs
    heat_design_db = weather.design.HeatingDrybulb

    # create basis lists with zero for every month
    cooling_season_temp_basis = Array.new(monthly_temps.length, 0.0)
    heating_season_temp_basis = Array.new(monthly_temps.length, 0.0)

    monthly_temps.each_with_index do |temp, i|
      if temp < 66.0
        heating_season_temp_basis[i] = 1.0
      elsif temp >= 66.0
        cooling_season_temp_basis[i] = 1.0
      end

      if ((i == 0) || (i == 11)) && (heat_design_db < 59.0)
        heating_season_temp_basis[i] = 1.0
      elsif (i == 6) || (i == 7)
        cooling_season_temp_basis[i] = 1.0
      end
    end

    cooling_season = Array.new(monthly_temps.length, 0.0)
    heating_season = Array.new(monthly_temps.length, 0.0)

    monthly_temps.each_with_index do |temp, i|
      # Heating overlaps with cooling at beginning of summer
      if i == 0 # January
        prevmonth = 11 # December
      else
        prevmonth = i - 1
      end

      if ((heating_season_temp_basis[i] == 1.0) || ((cooling_season_temp_basis[prevmonth] == 0.0) && (cooling_season_temp_basis[i] == 1.0)))
        heating_season[i] = 1.0
      else
        heating_season[i] = 0.0
      end

      if ((cooling_season_temp_basis[i] == 1.0) || ((heating_season_temp_basis[prevmonth] == 0.0) && (heating_season_temp_basis[i] == 1.0)))
        cooling_season[i] = 1.0
      else
        cooling_season[i] = 0.0
      end
    end

    # Find the first month of cooling and add one month
    (1...12).to_a.each do |i|
      if cooling_season[i] == 1.0
        cooling_season[i - 1] = 1.0
        break
      end
    end

    return heating_season, cooling_season
  end

  private

  def self.set_pump_power_ems_program(model, pump_w, pump, heating_object)
    # EMS is used to set the pump power.
    # Without EMS, the pump power will vary according to the plant loop part load ratio
    # (based on flow rate) rather than the boiler part load ratio (based on load).

    # Sensors
    if heating_object.is_a? OpenStudio::Model::BoilerHotWater
      heating_plr_sensor = OpenStudio::Model::EnergyManagementSystemSensor.new(model, 'Boiler Part Load Ratio')
      heating_plr_sensor.setName("#{heating_object.name} plr s")
      heating_plr_sensor.setKeyName(heating_object.name.to_s)
    elsif heating_object.is_a? OpenStudio::Model::AirLoopHVACUnitarySystem
      heating_plr_sensor = OpenStudio::Model::EnergyManagementSystemSensor.new(model, 'Unitary System Part Load Ratio')
      heating_plr_sensor.setName("#{heating_object.name} plr s")
      heating_plr_sensor.setKeyName(heating_object.name.to_s)
    end

    pump_mfr_sensor = OpenStudio::Model::EnergyManagementSystemSensor.new(model, 'Pump Mass Flow Rate')
    pump_mfr_sensor.setName("#{pump.name} mfr s")
    pump_mfr_sensor.setKeyName(pump.name.to_s)

    # Internal variable
    pump_rated_mfr_var = OpenStudio::Model::EnergyManagementSystemInternalVariable.new(model, EPlus::EMSIntVarPumpMFR)
    pump_rated_mfr_var.setName("#{pump.name} rated mfr")
    pump_rated_mfr_var.setInternalDataIndexKeyName(pump.name.to_s)

    # Actuator
    pump_pressure_rise_act = OpenStudio::Model::EnergyManagementSystemActuator.new(pump, *EPlus::EMSActuatorPumpPressureRise)
    pump_pressure_rise_act.setName("#{pump.name} pressure rise act")

    # Program
    # See https://bigladdersoftware.com/epx/docs/9-3/ems-application-guide/hvac-systems-001.html#pump
    pump_program = OpenStudio::Model::EnergyManagementSystemProgram.new(model)
    pump_program.setName("#{pump.name} power program")
    pump_program.addLine("Set heating_plr = #{heating_plr_sensor.name}")
    pump_program.addLine("Set pump_total_eff = #{pump_rated_mfr_var.name} / 1000 * #{pump.ratedPumpHead} / #{pump.ratedPowerConsumption.get}")
    pump_program.addLine("Set pump_vfr = #{pump_mfr_sensor.name} / 1000")
    pump_program.addLine('If pump_vfr > 0')
    pump_program.addLine("  Set #{pump_pressure_rise_act.name} = #{pump_w} * heating_plr * pump_total_eff / pump_vfr")
    pump_program.addLine('Else')
    pump_program.addLine("  Set #{pump_pressure_rise_act.name} = 0")
    pump_program.addLine('EndIf')

    # Calling Point
    pump_program_calling_manager = OpenStudio::Model::EnergyManagementSystemProgramCallingManager.new(model)
    pump_program_calling_manager.setName("#{pump.name} power program calling manager")
    pump_program_calling_manager.setCallingPoint('EndOfSystemTimestepBeforeHVACReporting')
    pump_program_calling_manager.addProgram(pump_program)
  end

  def self.disaggregate_fan_or_pump(model, fan_or_pump, htg_object, clg_object, backup_htg_object)
    # Disaggregate into heating/cooling output energy use.

    hvac_objects = []

    if fan_or_pump.is_a?(OpenStudio::Model::FanOnOff) || fan_or_pump.is_a?(OpenStudio::Model::FanVariableVolume)
      fan_or_pump_sensor = OpenStudio::Model::EnergyManagementSystemSensor.new(model, "Fan #{EPlus::FuelTypeElectricity} Energy")
    elsif fan_or_pump.is_a? OpenStudio::Model::PumpVariableSpeed
      fan_or_pump_sensor = OpenStudio::Model::EnergyManagementSystemSensor.new(model, "Pump #{EPlus::FuelTypeElectricity} Energy")
    elsif fan_or_pump.is_a? OpenStudio::Model::ElectricEquipment
      fan_or_pump_sensor = OpenStudio::Model::EnergyManagementSystemSensor.new(model, "Electric Equipment #{EPlus::FuelTypeElectricity} Energy")
    else
      fail "Unexpected fan/pump object '#{fan_or_pump.name}'."
    end
    fan_or_pump_sensor.setName("#{fan_or_pump.name} s")
    fan_or_pump_sensor.setKeyName(fan_or_pump.name.to_s)
    hvac_objects << fan_or_pump_sensor

    if clg_object.nil?
      clg_object_sensor = nil
    else
      if clg_object.is_a? OpenStudio::Model::EvaporativeCoolerDirectResearchSpecial
        var = 'Evaporative Cooler Water Volume'
      else
        var = "Cooling Coil #{EPlus::FuelTypeElectricity} Energy"
      end
      clg_object_sensor = OpenStudio::Model::EnergyManagementSystemSensor.new(model, var)
      clg_object_sensor.setName("#{clg_object.name} s")
      clg_object_sensor.setKeyName(clg_object.name.to_s)
      hvac_objects << clg_object_sensor
    end

    if htg_object.nil?
      htg_object_sensor = nil
    else
      var = "Heating Coil #{EPlus::FuelTypeElectricity} Energy"
      if htg_object.is_a? OpenStudio::Model::CoilHeatingGas
        var = "Heating Coil #{htg_object.fuelType} Energy"
      elsif htg_object.is_a? OpenStudio::Model::ZoneHVACBaseboardConvectiveWater
        var = 'Baseboard Total Heating Energy'
      elsif htg_object.is_a? OpenStudio::Model::ZoneHVACFourPipeFanCoil
        var = 'Fan Coil Heating Energy'
      end

      htg_object_sensor = OpenStudio::Model::EnergyManagementSystemSensor.new(model, var)
      htg_object_sensor.setName("#{htg_object.name} s")
      htg_object_sensor.setKeyName(htg_object.name.to_s)
      hvac_objects << htg_object_sensor
    end

    if backup_htg_object.nil?
      backup_htg_object_sensor = nil
    else
      var = "Heating Coil #{EPlus::FuelTypeElectricity} Energy"
      if backup_htg_object.is_a? OpenStudio::Model::CoilHeatingGas
        var = "Heating Coil #{backup_htg_object.fuelType} Energy"
      end

      backup_htg_object_sensor = OpenStudio::Model::EnergyManagementSystemSensor.new(model, var)
      backup_htg_object_sensor.setName("#{backup_htg_object.name} s")
      backup_htg_object_sensor.setKeyName(backup_htg_object.name.to_s)
      hvac_objects << backup_htg_object_sensor
    end

    sensors = { 'clg' => clg_object_sensor,
                'primary_htg' => htg_object_sensor,
                'backup_htg' => backup_htg_object_sensor }

    fan_or_pump_var = fan_or_pump.name.to_s.gsub(' ', '_')

    # Disaggregate electric fan/pump energy
    fan_or_pump_program = OpenStudio::Model::EnergyManagementSystemProgram.new(model)
    fan_or_pump_program.setName("#{fan_or_pump_var} disaggregate program")
    sensors.each do |mode, sensor|
      next if sensor.nil?

      fan_or_pump_program.addLine("Set #{fan_or_pump_var}_#{mode} = 0")
    end
    i = 0
    sensors.each do |mode, sensor|
      next if sensor.nil?

      if i == 0
        fan_or_pump_program.addLine("If #{sensor.name} > 0")
      elsif i == 2
        fan_or_pump_program.addLine('Else')
      else
        fan_or_pump_program.addLine("ElseIf #{sensor.name} > 0")
      end
      fan_or_pump_program.addLine("  Set #{fan_or_pump_var}_#{mode} = #{fan_or_pump_sensor.name}")
      i += 1
    end
    fan_or_pump_program.addLine('EndIf')
    hvac_objects << fan_or_pump_program

    fan_or_pump_program_calling_manager = OpenStudio::Model::EnergyManagementSystemProgramCallingManager.new(model)
    fan_or_pump_program_calling_manager.setName("#{fan_or_pump.name} disaggregate program calling manager")
    fan_or_pump_program_calling_manager.setCallingPoint('EndOfSystemTimestepBeforeHVACReporting')
    fan_or_pump_program_calling_manager.addProgram(fan_or_pump_program)
    hvac_objects << fan_or_pump_program_calling_manager

    sensors.each do |mode, sensor|
      next if sensor.nil?

      fan_or_pump_ems_output_var = OpenStudio::Model::EnergyManagementSystemOutputVariable.new(model, "#{fan_or_pump_var}_#{mode}")
      name = { 'clg' => Constants.ObjectNameFanPumpDisaggregateCool(fan_or_pump.name.to_s),
               'primary_htg' => Constants.ObjectNameFanPumpDisaggregatePrimaryHeat(fan_or_pump.name.to_s),
               'backup_htg' => Constants.ObjectNameFanPumpDisaggregateBackupHeat(fan_or_pump.name.to_s) }[mode]
      fan_or_pump_ems_output_var.setName(name)
      fan_or_pump_ems_output_var.setTypeOfDataInVariable('Summed')
      fan_or_pump_ems_output_var.setUpdateFrequency('SystemTimestep')
      fan_or_pump_ems_output_var.setEMSProgramOrSubroutineName(fan_or_pump_program)
      fan_or_pump_ems_output_var.setUnits('J')
      hvac_objects << fan_or_pump_ems_output_var

      # Used by HEScore
      # TODO: Move to HEScore project or reporting measure
      outputVariable = OpenStudio::Model::OutputVariable.new(fan_or_pump_ems_output_var.name.to_s, model)
      outputVariable.setReportingFrequency('monthly')
      outputVariable.setKeyValue('*')
    end

    return hvac_objects
  end

  def self.adjust_dehumidifier_load_EMS(fraction_served, zone_hvac, model, living_space)
    # adjust hvac load to space when dehumidifier serves less than 100% dehumidification load. (With E+ dehumidifier object, it can only model 100%)

    # sensor
    dehumidifier_sens_htg = OpenStudio::Model::EnergyManagementSystemSensor.new(model, 'Zone Dehumidifier Sensible Heating Rate')
    dehumidifier_sens_htg.setName("#{zone_hvac.name} sens htg")
    dehumidifier_sens_htg.setKeyName(zone_hvac.name.to_s)
    dehumidifier_power = OpenStudio::Model::EnergyManagementSystemSensor.new(model, "Zone Dehumidifier #{EPlus::FuelTypeElectricity} Rate")
    dehumidifier_power.setName("#{zone_hvac.name} power htg")
    dehumidifier_power.setKeyName(zone_hvac.name.to_s)

    # actuator
    dehumidifier_load_adj_def = OpenStudio::Model::OtherEquipmentDefinition.new(model)
    dehumidifier_load_adj_def.setName("#{zone_hvac.name} sens htg adj def")
    dehumidifier_load_adj_def.setDesignLevel(0)
    dehumidifier_load_adj_def.setFractionRadiant(0)
    dehumidifier_load_adj_def.setFractionLatent(0)
    dehumidifier_load_adj_def.setFractionLost(0)
    dehumidifier_load_adj = OpenStudio::Model::OtherEquipment.new(dehumidifier_load_adj_def)
    dehumidifier_load_adj.setName("#{zone_hvac.name} sens htg adj")
    dehumidifier_load_adj.setSpace(living_space)
    dehumidifier_load_adj.setSchedule(model.alwaysOnDiscreteSchedule)

    dehumidifier_load_adj_act = OpenStudio::Model::EnergyManagementSystemActuator.new(dehumidifier_load_adj, *EPlus::EMSActuatorOtherEquipmentPower)
    dehumidifier_load_adj_act.setName("#{zone_hvac.name} sens htg adj act")

    # EMS program
    program = OpenStudio::Model::EnergyManagementSystemProgram.new(model)
    program.setName("#{zone_hvac.name} load adj program")
    program.addLine("If #{dehumidifier_sens_htg.name} > 0")
    program.addLine("  Set #{dehumidifier_load_adj_act.name} = - (#{dehumidifier_sens_htg.name} - #{dehumidifier_power.name}) * (1 - #{fraction_served})")
    program.addLine('Else')
    program.addLine("  Set #{dehumidifier_load_adj_act.name} = 0")
    program.addLine('EndIf')

    program_calling_manager = OpenStudio::Model::EnergyManagementSystemProgramCallingManager.new(model)
    program_calling_manager.setName(program.name.to_s + 'calling manager')
    program_calling_manager.setCallingPoint('BeginTimestepBeforePredictor')
    program_calling_manager.addProgram(program)
  end

  def self.create_supp_heating_coil(model, obj_name, heat_pump)
    fuel = heat_pump.backup_heating_fuel
    capacity = heat_pump.backup_heating_capacity
    efficiency = heat_pump.backup_heating_efficiency_percent
    efficiency = heat_pump.backup_heating_efficiency_afue if efficiency.nil?

    if fuel.nil?
      fuel = HPXML::FuelTypeElectricity
      capacity = 0.0
      efficiency = 1.0
    end

    if fuel == HPXML::FuelTypeElectricity
      htg_supp_coil = OpenStudio::Model::CoilHeatingElectric.new(model, model.alwaysOnDiscreteSchedule)
      htg_supp_coil.setEfficiency(efficiency)
    else
      htg_supp_coil = OpenStudio::Model::CoilHeatingGas.new(model)
      htg_supp_coil.setGasBurnerEfficiency(efficiency)
      htg_supp_coil.setParasiticElectricLoad(0)
      htg_supp_coil.setParasiticGasLoad(0)
      htg_supp_coil.setFuelType(EPlus.fuel_type(fuel))
    end
    htg_supp_coil.setName(obj_name + ' ' + Constants.ObjectNameBackupHeatingCoil)
    if not capacity.nil?
      htg_supp_coil.setNominalCapacity(UnitConversions.convert([capacity, Constants.small].max, 'Btu/hr', 'W')) # Used by HVACSizing measure
    end
    return htg_supp_coil
  end

  def self.create_supply_fan(model, obj_name, num_speeds, fan_watts_per_cfm)
    if num_speeds == 1
      fan = OpenStudio::Model::FanOnOff.new(model, model.alwaysOnDiscreteSchedule)
    else
      fan_power_curve = create_curve_exponent(model, [0, 1, 3], obj_name + ' fan power curve', -100, 100)
      fan_eff_curve = create_curve_cubic(model, [0, 1, 0, 0], obj_name + ' fan eff curve', 0, 1, 0.01, 1)
      fan = OpenStudio::Model::FanOnOff.new(model, model.alwaysOnDiscreteSchedule, fan_power_curve, fan_eff_curve)
    end
    set_fan_power(fan, fan_watts_per_cfm)
    fan.setName(obj_name + ' supply fan')
    fan.setEndUseSubcategory('supply fan')
    fan.setMotorEfficiency(1.0)
    fan.setMotorInAirstreamFraction(1.0)
    return fan
  end

  def self.create_air_loop_unitary_system(model, obj_name, fan, htg_coil, clg_coil, htg_supp_coil, supp_max_temp = nil)
    air_loop_unitary = OpenStudio::Model::AirLoopHVACUnitarySystem.new(model)
    air_loop_unitary.setName(obj_name + ' unitary system')
    air_loop_unitary.setAvailabilitySchedule(model.alwaysOnDiscreteSchedule)
    air_loop_unitary.setSupplyFan(fan)
    air_loop_unitary.setFanPlacement('BlowThrough')
    air_loop_unitary.setSupplyAirFanOperatingModeSchedule(model.alwaysOffDiscreteSchedule)
    if htg_coil.nil?
      air_loop_unitary.setSupplyAirFlowRateDuringHeatingOperation(0.0)
    else
      air_loop_unitary.setHeatingCoil(htg_coil)
    end
    if clg_coil.nil?
      air_loop_unitary.setSupplyAirFlowRateDuringCoolingOperation(0.0)
    else
      air_loop_unitary.setCoolingCoil(clg_coil)
    end
    if htg_supp_coil.nil?
      air_loop_unitary.setMaximumSupplyAirTemperature(UnitConversions.convert(120.0, 'F', 'C'))
    else
      air_loop_unitary.setSupplementalHeatingCoil(htg_supp_coil)
      air_loop_unitary.setMaximumSupplyAirTemperature(UnitConversions.convert(200.0, 'F', 'C')) # higher temp for supplemental heat as to not severely limit its use, resulting in unmet hours.
      air_loop_unitary.setMaximumOutdoorDryBulbTemperatureforSupplementalHeaterOperation(UnitConversions.convert(supp_max_temp, 'F', 'C'))
    end
    air_loop_unitary.setSupplyAirFlowRateWhenNoCoolingorHeatingisRequired(0)
    return air_loop_unitary
  end

  def self.create_air_loop(model, obj_name, system, control_zone, sequential_heat_load_frac, sequential_cool_load_frac)
    air_loop = OpenStudio::Model::AirLoopHVAC.new(model)
    air_loop.setAvailabilitySchedule(model.alwaysOnDiscreteSchedule)
    air_loop.setName(obj_name + ' airloop')
    air_loop.zoneSplitter.setName(obj_name + ' zone splitter')
    air_loop.zoneMixer.setName(obj_name + ' zone mixer')
    system.addToNode(air_loop.supplyInletNode)

    if system.is_a? OpenStudio::Model::AirLoopHVACUnitarySystem
      air_terminal = OpenStudio::Model::AirTerminalSingleDuctUncontrolled.new(model, model.alwaysOnDiscreteSchedule)
      system.setControllingZoneorThermostatLocation(control_zone)
    else
      air_terminal = OpenStudio::Model::AirTerminalSingleDuctVAVNoReheat.new(model, model.alwaysOnDiscreteSchedule)
      air_terminal.setConstantMinimumAirFlowFraction(0)
      air_terminal.setFixedMinimumAirFlowRate(0)
    end
    air_terminal.setName(obj_name + ' terminal')
    air_loop.multiAddBranchForZone(control_zone, air_terminal)

    control_zone.setSequentialHeatingFractionSchedule(air_terminal, get_sequential_load_schedule(model, sequential_heat_load_frac))
    control_zone.setSequentialCoolingFractionSchedule(air_terminal, get_sequential_load_schedule(model, sequential_cool_load_frac))

    return air_loop
  end

  def self.apply_dehumidifier_ief_to_ef_inputs(dh_type, w_coeff, ef_coeff, ief, water_removal_rate)
    # Shift inputs under IEF test conditions to E+ supported EF test conditions
    # test conditions
    if dh_type == HPXML::DehumidifierTypePortable
      ief_db = UnitConversions.convert(65.0, 'F', 'C') # degree C
    elsif dh_type == HPXML::DehumidifierTypeWholeHome
      ief_db = UnitConversions.convert(73.0, 'F', 'C') # degree C
    end
    rh = 60.0 # for both EF and IEF test conditions, %

    # Independent variables applied to curve equations
    var_array_ief = [1, ief_db, ief_db * ief_db, rh, rh * rh, ief_db * rh]

    # Curved values under EF test conditions
    curve_value_ef = 1 # Curves are normalized to 1.0 under EF test conditions, 80F, 60%
    # Curve values under IEF test conditions
    ef_curve_value_ief = var_array_ief.zip(ef_coeff).map { |var, coeff| var * coeff }.sum(0.0)
    water_removal_curve_value_ief = var_array_ief.zip(w_coeff).map { |var, coeff| var * coeff }.sum(0.0)

    # E+ inputs under EF test conditions
    ef_input = ief / ef_curve_value_ief * curve_value_ef
    water_removal_rate_input = water_removal_rate / water_removal_curve_value_ief * curve_value_ef

    return ef_input, water_removal_rate_input
  end

  def self.get_default_boiler_eae(heating_system)
    if heating_system.heating_system_type != HPXML::HVACTypeBoiler
      return
    end
    if not heating_system.electric_auxiliary_energy.nil?
      return heating_system.electric_auxiliary_energy
    end

    # From ANSI/RESNET/ICC 301-2019 Standard
    fuel = heating_system.heating_system_fuel

    if heating_system.is_shared_system
      distribution_system = heating_system.distribution_system
      distribution_type = distribution_system.distribution_system_type

      if distribution_type == HPXML::HVACDistributionTypeHydronic
        # Shared boiler w/ baseboard/radiators/etc
        if heating_system.shared_loop_watts.nil?
          return 220.0 # kWh/yr, per ANSI/RESNET/ICC 301-2019 Table 4.5.2(5)
        else
          sp_kw = UnitConversions.convert(heating_system.shared_loop_watts, 'W', 'kW')
          n_dweq = heating_system.number_of_units_served.to_f
          aux_in = 0.0
        end
      elsif distribution_type == HPXML::HVACDistributionTypeHydronicAndAir
        hydronic_and_air_type = distribution_system.hydronic_and_air_type
        if hydronic_and_air_type == HPXML::HydronicAndAirTypeFanCoil
          # Shared boiler w/ fan coil
          if heating_system.shared_loop_watts.nil? || heating_system.fan_coil_watts.nil?
            return 438.0 # kWh/yr, per ANSI/RESNET/ICC 301-2019 Table 4.5.2(5)
          else
            sp_kw = UnitConversions.convert(heating_system.shared_loop_watts, 'W', 'kW')
            n_dweq = heating_system.number_of_units_served.to_f
            aux_in = UnitConversions.convert(heating_system.fan_coil_watts, 'W', 'kW')
          end
        elsif hydronic_and_air_type == HPXML::HydronicAndAirTypeWaterLoopHeatPump
          # Shared boiler w/ WLHP
          if heating_system.shared_loop_watts.nil?
            return 265.0 # kWh/yr, per ANSI/RESNET/ICC 301-2019 Table 4.5.2(5)
          else
            sp_kw = UnitConversions.convert(heating_system.shared_loop_watts, 'W', 'kW')
            n_dweq = heating_system.number_of_units_served.to_f
            aux_in = 0.0 # ANSI/RESNET/ICC 301-2019 Section 4.4.7.2
          end
        else
          fail "Unexpected distribution type '#{hydronic_and_air_type}' for shared boiler."
        end
      else
        fail "Unexpected distribution type '#{distribution_type}' for shared boiler."
      end

      # ANSI/RESNET/ICC 301-2019 Equation 4.4-5
      return ((sp_kw / n_dweq) + aux_in) * 2080.0 # kWh/yr

    else # In-unit boilers

      if [HPXML::FuelTypeNaturalGas,
          HPXML::FuelTypePropane,
          HPXML::FuelTypeElectricity,
          HPXML::FuelTypeWoodCord,
          HPXML::FuelTypeWoodPellets].include? fuel
        return 170.0 # kWh/yr
      elsif [HPXML::FuelTypeOil,
             HPXML::FuelTypeOil1,
             HPXML::FuelTypeOil2,
             HPXML::FuelTypeOil4,
             HPXML::FuelTypeOil5or6,
             HPXML::FuelTypeDiesel,
             HPXML::FuelTypeKerosene,
             HPXML::FuelTypeCoal,
             HPXML::FuelTypeCoalAnthracite,
             HPXML::FuelTypeCoalBituminous,
             HPXML::FuelTypeCoke].include? fuel
        return 330.0 # kWh/yr
      end

    end
  end

  def self.calc_heat_cap_ft_spec_using_capacity_17F(num_speeds, heat_pump)
    # Indoor temperature slope and intercept used if Q_17 is specified (derived using heat_cap_ft_spec)
    # NOTE: Using Q_17 assumes the same curve for all speeds
    if num_speeds == 1
      iat_slope = -0.002303414
      iat_intercept = 0.18417308
    elsif num_speeds == 2
      iat_slope = -0.002947013
      iat_intercept = 0.23168251
    elsif num_speeds == 4
      iat_slope = -0.002897048
      iat_intercept = 0.209319129
    end

    # Derive coefficients from user input for heating capacity at 47F and 17F
    # Biquadratic: capacity multiplier = a + b*IAT + c*IAT^2 + d*OAT + e*OAT^2 + f*IAT*OAT
    x_A = 17.0
    y_A = heat_pump.heating_capacity_17F / heat_pump.heating_capacity
    x_B = 47.0 # 47F is the rating point
    y_B = 1.0

    oat_slope = (y_B - y_A) / (x_B - x_A)
    oat_intercept = y_A - (x_A * oat_slope)

    heat_cap_ft_spec = []
    (1..num_speeds).to_a.each do |speed, i|
      heat_cap_ft_spec << [oat_intercept + iat_intercept, iat_slope, 0, oat_slope, 0, 0]
    end

    return heat_cap_ft_spec
  end

  def self.calc_eir_from_cop(cop, fan_power_rated)
    return UnitConversions.convert((UnitConversions.convert(1.0, 'Btu', 'Wh') + fan_power_rated * 0.03333) / cop - fan_power_rated * 0.03333, 'Wh', 'Btu')
  end

  def self.calc_eir_from_eer(eer, fan_power_rated)
    return UnitConversions.convert((1.0 - UnitConversions.convert(fan_power_rated * 0.03333, 'Wh', 'Btu')) / eer - fan_power_rated * 0.03333, 'Wh', 'Btu')
  end

  def self.calc_eer_from_eir(eir, fan_power_rated)
    cfm_per_ton = 400.0
    cfm_per_btuh = cfm_per_ton / 12000.0
    return ((1.0 - 3.412 * (fan_power_rated * cfm_per_btuh)) / (eir / 3.412 + (fan_power_rated * cfm_per_btuh)))
  end

  def self.calc_eers_from_eir_2speed(eer_2, fan_power_rated, is_heat_pump)
    # Returns low and high stage eer A given high stage eer A

    eir_2_a = calc_eir_from_eer(eer_2, fan_power_rated)

    if not is_heat_pump
      eir_1_a = 0.8691 * eir_2_a + 0.0127 # Relationship derived using Dylan's data for two stage air conditioners
    else
      eir_1_a = 0.8887 * eir_2_a + 0.0083 # Relationship derived using Dylan's data for two stage heat pumps
    end

    return [calc_eer_from_eir(eir_1_a, fan_power_rated), eer_2]
  end

  def self.calc_eers_from_eir_4speed(eer_nom, fan_power_rated, calc_type = 'seer')
    # Returns eer A at minimum, intermediate, and nominal speed given eer A (and a fourth speed if calc_type != 'seer')

    eir_nom = calc_eir_from_eer(eer_nom, fan_power_rated)

    if calc_type.include? 'seer'
      indices = [0, 1, 4]
    else
      indices = [0, 1, 2, 4]
    end

    cop_ratios = [1.07, 1.11, 1.08, 1.05, 1.0] # Gross cop

    # Seer calculation is based on performance at three speeds
    cops = [cop_ratios[indices[0]], cop_ratios[indices[1]], cop_ratios[indices[2]]]

    unless calc_type.include? 'seer'
      cops << cop_ratios[indices[3]]
    end

    eers = []
    cops.each do |mult|
      eir = eir_nom / mult
      eers << calc_eer_from_eir(eir, fan_power_rated)
    end

    return eers
  end

  def self.calc_cop_from_eir(eir, fan_power_rated)
    cfm_per_ton = 400.0
    cfm_per_btuh = cfm_per_ton / 12000.0
    return (1.0 / 3.412 + fan_power_rated * cfm_per_btuh) / (eir / 3.412 + fan_power_rated * cfm_per_btuh)
  end

  def self.calc_cops_from_eir_2speed(cop_2, fan_power_rated)
    # Returns low and high stage rated cop given high stage cop

    eir_2 = calc_eir_from_cop(cop_2, fan_power_rated)

    eir_1 = 0.6241 * eir_2 + 0.0681 # Relationship derived using Dylan's data for Carrier two stage heat pumps

    return [calc_cop_from_eir(eir_1, fan_power_rated), cop_2]
  end

  def self.calc_cops_from_eir_4speed(cop_nom, fan_power_rated, calc_type = 'hspf')
    # Returns rated cop at minimum, intermediate, and nominal speed given rated cop

    eir_nom = calc_eir_from_cop(cop_nom, fan_power_rated)

    cop_ratios = [1.385171617, 1.183214059, 1.0, 0.95544453] # Updated based on Nordyne 3 ton heat pump

    # HSPF calculation is based on performance at three speeds
    if calc_type.include? 'hspf'
      indices = [0, 1, 2]
    else
      indices = [0, 1, 2, 3]
    end

    cops_net = []
    indices.each do |i|
      eir = eir_nom / cop_ratios[i]
      cops_net << calc_cop_from_eir(eir, fan_power_rated)
    end

    return cops_net
  end

  def self.calc_biquad(coeff, in_1, in_2)
    result = coeff[0] + coeff[1] * in_1 + coeff[2] * in_1 * in_1 + coeff[3] * in_2 + coeff[4] * in_2 * in_2 + coeff[5] * in_1 * in_2
    return result
  end

  def self.calc_eer_cooling_1speed(seer, fan_power_rated, coeff_eir)
    # Directly calculate cooling coil net eer at condition A (95/80/67) using Seer

    c_d = get_cool_c_d(1, seer)

    # 1. Calculate eer_b using Seer and c_d
    eer_b = seer / (1.0 - 0.5 * c_d)

    # 2. Calculate eir_b
    eir_b = calc_eir_from_eer(eer_b, fan_power_rated)

    # 3. Calculate eir_a using performance curves
    eir_a = eir_b / calc_biquad(coeff_eir[0], 67.0, 82.0)
    eer_a = calc_eer_from_eir(eir_a, fan_power_rated)

    return eer_a
  end

  def self.calc_eers_cooling_2speed(runner, seer, c_d, capacity_ratios, fanspeed_ratios, fan_power_rated, coeff_eir, coeff_q, is_heat_pump = false)
    # Iterate to find rated net eers given Seer using simple bisection method for two stage air conditioners

    # Initial large bracket of eer (A condition) to span possible seer range
    eer_a = 5.0
    eer_b = 20.0

    # Iterate
    iter_max = 100
    tol = 0.0001

    err = 1
    eer_c = (eer_a + eer_b) / 2.0
    (1..iter_max).each do |n|
      eers = calc_eers_from_eir_2speed(eer_a, fan_power_rated, is_heat_pump)
      f_a = calc_seer_2speed(eers, c_d, capacity_ratios, fanspeed_ratios, fan_power_rated, coeff_eir, coeff_q) - seer

      eers = calc_eers_from_eir_2speed(eer_c, fan_power_rated, is_heat_pump)
      f_c = calc_seer_2speed(eers, c_d, capacity_ratios, fanspeed_ratios, fan_power_rated, coeff_eir, coeff_q) - seer

      if f_c == 0
        return eer_c
      elsif f_a * f_c < 0
        eer_b = eer_c
      else
        eer_a = eer_c
      end

      eer_c = (eer_a + eer_b) / 2.0
      err = (eer_b - eer_a) / 2.0

      if err <= tol
        break
      end
    end

    if err > tol
      fail 'Two-speed cooling eers iteration failed to converge.'
    end

    return calc_eers_from_eir_2speed(eer_c, fan_power_rated, is_heat_pump)
  end

  def self.calc_eers_cooling_4speed(runner, seer, c_d, capacity_ratios, fanspeed_ratios, fan_power_rated, coeff_eir, coeff_q)
    # Iterate to find rated net eers given Seer using simple bisection method for two stage and variable speed air conditioners

    # Initial large bracket of eer (A condition) to span possible seer range
    eer_a = 5.0
    eer_b = 30.0

    # Iterate
    iter_max = 100
    tol = 0.0001

    err = 1
    eer_c = (eer_a + eer_b) / 2.0
    (1..iter_max).each do |n|
      eers = calc_eers_from_eir_4speed(eer_a, fan_power_rated, calc_type = 'seer')
      f_a = calc_seer_4speed(eers, c_d, capacity_ratios, fanspeed_ratios, fan_power_rated, coeff_eir, coeff_q) - seer

      eers = calc_eers_from_eir_4speed(eer_c, fan_power_rated, calc_type = 'seer')
      f_c = calc_seer_4speed(eers, c_d, capacity_ratios, fanspeed_ratios, fan_power_rated, coeff_eir, coeff_q) - seer

      if f_c == 0
        return eer_c
      elsif f_a * f_c < 0
        eer_b = eer_c
      else
        eer_a = eer_c
      end

      eer_c = (eer_a + eer_b) / 2.0
      err = (eer_b - eer_a) / 2.0

      if err <= tol
        break
      end
    end

    if err > tol
      fail 'Variable-speed cooling eers iteration failed to converge.'
    end

    return calc_eers_from_eir_4speed(eer_c, fan_power_rated, calc_type = 'model')
  end

  def self.calc_seer_2speed(eers, c_d, capacity_ratios, fanspeed_ratios, fan_power_rated, coeff_eir, coeff_q)
    eir_A2 = calc_eir_from_eer(eers[1], fan_power_rated)
    eir_B2 = eir_A2 * calc_biquad(coeff_eir[1], 67.0, 82.0)

    eir_A1 = calc_eir_from_eer(eers[0], fan_power_rated)
    eir_B1 = eir_A1 * calc_biquad(coeff_eir[0], 67.0, 82.0)
    eir_F1 = eir_A1 * calc_biquad(coeff_eir[0], 67.0, 67.0)

    q_A2 = 1.0
    q_B2 = q_A2 * calc_biquad(coeff_q[1], 67.0, 82.0)

    q_B1 = q_A2 * capacity_ratios[0] * calc_biquad(coeff_q[0], 67.0, 82.0)
    q_F1 = q_A2 * capacity_ratios[0] * calc_biquad(coeff_q[0], 67.0, 67.0)

    cfm_Btu_h = 400.0 / 12000.0

    q_A2_net = q_A2 - fan_power_rated * 3.412 * cfm_Btu_h
    q_B2_net = q_B2 - fan_power_rated * 3.412 * cfm_Btu_h
    q_B1_net = q_B1 - fan_power_rated * 3.412 * cfm_Btu_h * fanspeed_ratios[0]
    q_F1_net = q_F1 - fan_power_rated * 3.412 * cfm_Btu_h * fanspeed_ratios[0]

    p_A2 = (q_A2 * eir_A2) / 3.412 + fan_power_rated * cfm_Btu_h
    p_B2 = (q_B2 * eir_B2) / 3.412 + fan_power_rated * cfm_Btu_h
    p_B1 = (q_B1 * eir_B1) / 3.412 + fan_power_rated * cfm_Btu_h * fanspeed_ratios[0]
    p_F1 = (q_F1 * eir_F1) / 3.412 + fan_power_rated * cfm_Btu_h * fanspeed_ratios[0]

    t_bins = [67.0, 72.0, 77.0, 82.0, 87.0, 92.0, 97.0, 102.0]
    frac_hours = [0.214, 0.231, 0.216, 0.161, 0.104, 0.052, 0.018, 0.004]

    e_tot = 0.0
    q_tot = 0.0
    (0..7).each do |i|
      bL_i = ((t_bins[i] - 65.0) / (95.0 - 65.0)) * (q_A2_net / 1.1)
      q_low_i = q_F1_net + ((q_B1_net - q_F1_net) / (82.0 - 67.0)) * (t_bins[i] - 67.0)
      e_low_i = p_F1 + ((p_B1 - p_F1) / (82.0 - 67.0)) * (t_bins[i] - 67.0)
      q_high_i = q_B2_net + ((q_A2_net - q_B2_net) / (95.0 - 82.0)) * (t_bins[i] - 82.0)
      e_high_i = p_B2 + ((p_A2 - p_B2) / (95.0 - 82.0)) * (t_bins[i] - 82.0)
      if q_low_i >= bL_i
        pLF_i = 1.0 - c_d * (1.0 - (bL_i / q_low_i))
        q_i = bL_i * frac_hours[i]
        e_i = (((bL_i / q_low_i) * e_low_i) / pLF_i) * frac_hours[i]
      elsif (q_low_i < bL_i) && (bL_i < q_high_i)
        x_i = (q_high_i - bL_i) / (q_high_i - q_low_i)
        q_i = (x_i * q_low_i + (1.0 - x_i) * q_high_i) * frac_hours[i]
        e_i = (x_i * e_low_i + (1.0 - x_i) * e_high_i) * frac_hours[i]
      elsif q_high_i <= bL_i
        q_i = q_high_i * frac_hours[i]
        e_i = e_high_i * frac_hours[i]
      end

      e_tot += e_i
      q_tot += q_i
    end

    seer = q_tot / e_tot
    return seer
  end

  def self.calc_seer_4speed(eers, c_d, capacity_ratios, fanspeed_ratios, fan_power_rated, coeff_eir, coeff_q)
    n_max = 2
    n_int = 1
    n_min = 0

    wBin = 67.0
    tout_B = 82.0
    tout_E = 87.0
    tout_F = 67.0

    eir_A2 = calc_eir_from_eer(eers[n_max], fan_power_rated)
    eir_B2 = eir_A2 * calc_biquad(coeff_eir[n_max], wBin, tout_B)

    eir_Av = calc_eir_from_eer(eers[n_int], fan_power_rated)
    eir_Ev = eir_Av * calc_biquad(coeff_eir[n_int], wBin, tout_E)

    eir_A1 = calc_eir_from_eer(eers[n_min], fan_power_rated)
    eir_B1 = eir_A1 * calc_biquad(coeff_eir[n_min], wBin, tout_B)
    eir_F1 = eir_A1 * calc_biquad(coeff_eir[n_min], wBin, tout_F)

    q_A2 = capacity_ratios[n_max]
    q_B2 = q_A2 * calc_biquad(coeff_q[n_max], wBin, tout_B)
    q_Ev = capacity_ratios[n_int] * calc_biquad(coeff_q[n_int], wBin, tout_E)
    q_B1 = capacity_ratios[n_min] * calc_biquad(coeff_q[n_min], wBin, tout_B)
    q_F1 = capacity_ratios[n_min] * calc_biquad(coeff_q[n_min], wBin, tout_F)

    cfm_Btu_h = 400.0 / 12000.0

    q_A2_net = q_A2 - fan_power_rated * 3.412 * cfm_Btu_h * fanspeed_ratios[n_max]
    q_B2_net = q_B2 - fan_power_rated * 3.412 * cfm_Btu_h * fanspeed_ratios[n_max]
    q_Ev_net = q_Ev - fan_power_rated * 3.412 * cfm_Btu_h * fanspeed_ratios[n_int]
    q_B1_net = q_B1 - fan_power_rated * 3.412 * cfm_Btu_h * fanspeed_ratios[n_min]
    q_F1_net = q_F1 - fan_power_rated * 3.412 * cfm_Btu_h * fanspeed_ratios[n_min]

    p_A2 = (q_A2 * eir_A2) / 3.412 + fan_power_rated * cfm_Btu_h * fanspeed_ratios[n_max]
    p_B2 = (q_B2 * eir_B2) / 3.412 + fan_power_rated * cfm_Btu_h * fanspeed_ratios[n_max]
    p_Ev = (q_Ev * eir_Ev) / 3.412 + fan_power_rated * cfm_Btu_h * fanspeed_ratios[n_int]
    p_B1 = (q_B1 * eir_B1) / 3.412 + fan_power_rated * cfm_Btu_h * fanspeed_ratios[n_min]
    p_F1 = (q_F1 * eir_F1) / 3.412 + fan_power_rated * cfm_Btu_h * fanspeed_ratios[n_min]

    q_k1_87 = q_F1_net + (q_B1_net - q_F1_net) / (82.0 - 67.0) * (87.0 - 67.0)
    q_k2_87 = q_B2_net + (q_A2_net - q_B2_net) / (95.0 - 82.0) * (87.0 - 82.0)
    n_Q = (q_Ev_net - q_k1_87) / (q_k2_87 - q_k1_87)
    m_Q = (q_B1_net - q_F1_net) / (82.0 - 67.0) * (1.0 - n_Q) + (q_A2_net - q_B2_net) / (95.0 - 82.0) * n_Q
    p_k1_87 = p_F1 + (p_B1 - p_F1) / (82.0 - 67.0) * (87.0 - 67.0)
    p_k2_87 = p_B2 + (p_A2 - p_B2) / (95.0 - 82.0) * (87.0 - 82.0)
    n_E = (p_Ev - p_k1_87) / (p_k2_87 - p_k1_87)
    m_E = (p_B1 - p_F1) / (82.0 - 67.0) * (1.0 - n_E) + (p_A2 - p_B2) / (95.0 - 82.0) * n_E

    c_T_1_1 = q_A2_net / (1.1 * (95.0 - 65.0))
    c_T_1_2 = q_F1_net
    c_T_1_3 = (q_B1_net - q_F1_net) / (82.0 - 67.0)
    t_1 = (c_T_1_2 - 67.0 * c_T_1_3 + 65.0 * c_T_1_1) / (c_T_1_1 - c_T_1_3)
    q_T_1 = q_F1_net + (q_B1_net - q_F1_net) / (82.0 - 67.0) * (t_1 - 67.0)
    p_T_1 = p_F1 + (p_B1 - p_F1) / (82.0 - 67.0) * (t_1 - 67.0)
    eer_T_1 = q_T_1 / p_T_1

    t_v = (q_Ev_net - 87.0 * m_Q + 65.0 * c_T_1_1) / (c_T_1_1 - m_Q)
    q_T_v = q_Ev_net + m_Q * (t_v - 87.0)
    p_T_v = p_Ev + m_E * (t_v - 87.0)
    eer_T_v = q_T_v / p_T_v

    c_T_2_1 = c_T_1_1
    c_T_2_2 = q_B2_net
    c_T_2_3 = (q_A2_net - q_B2_net) / (95.0 - 82.0)
    t_2 = (c_T_2_2 - 82.0 * c_T_2_3 + 65.0 * c_T_2_1) / (c_T_2_1 - c_T_2_3)
    q_T_2 = q_B2_net + (q_A2_net - q_B2_net) / (95.0 - 82.0) * (t_2 - 82.0)
    p_T_2 = p_B2 + (p_A2 - p_B2) / (95.0 - 82.0) * (t_2 - 82.0)
    eer_T_2 = q_T_2 / p_T_2

    d = (t_2**2.0 - t_1**2.0) / (t_v**2.0 - t_1**2.0)
    b = (eer_T_1 - eer_T_2 - d * (eer_T_1 - eer_T_v)) / (t_1 - t_2 - d * (t_1 - t_v))
    c = (eer_T_1 - eer_T_2 - b * (t_1 - t_2)) / (t_1**2.0 - t_2**2.0)
    a = eer_T_2 - b * t_2 - c * t_2**2.0

    t_bins = [67.0, 72.0, 77.0, 82.0, 87.0, 92.0, 97.0, 102.0]
    frac_hours = [0.214, 0.231, 0.216, 0.161, 0.104, 0.052, 0.018, 0.004]

    e_tot = 0.0
    q_tot = 0.0
    (0..7).each do |i|
      bL = ((t_bins[i] - 65.0) / (95.0 - 65.0)) * (q_A2_net / 1.1)
      q_k1 = q_F1_net + (q_B1_net - q_F1_net) / (82.0 - 67.0) * (t_bins[i] - 67.0)
      p_k1 = p_F1 + (p_B1 - p_F1) / (82.0 - 67.0) * (t_bins[i] - 67)
      q_k2 = q_B2_net + (q_A2_net - q_B2_net) / (95.0 - 82.0) * (t_bins[i] - 82.0)
      p_k2 = p_B2 + (p_A2 - p_B2) / (95.0 - 82.0) * (t_bins[i] - 82.0)

      if bL <= q_k1
        x_k1 = bL / q_k1
        q_Tj_N = x_k1 * q_k1 * frac_hours[i]
        e_Tj_N = x_k1 * p_k1 * frac_hours[i] / (1.0 - c_d * (1.0 - x_k1))
      elsif (q_k1 < bL) && (bL <= q_k2)
        q_Tj_N = bL * frac_hours[i]
        eer_T_j = a + b * t_bins[i] + c * t_bins[i]**2.0
        e_Tj_N = q_Tj_N / eer_T_j
      else
        q_Tj_N = frac_hours[i] * q_k2
        e_Tj_N = frac_hours[i] * p_k2
      end

      q_tot += q_Tj_N
      e_tot += e_Tj_N
    end

    seer = q_tot / e_tot
    return seer
  end

  def self.calc_cop_heating_1speed(hspf, c_d, fan_power_rated, coeff_eir, coeff_q)
    # Iterate to find rated net cop given HSPF using simple bisection method

    # Initial large bracket to span possible hspf range
    cop_a = 0.1
    cop_b = 10.0

    # Iterate
    iter_max = 100
    tol = 0.0001

    err = 1
    cop_c = (cop_a + cop_b) / 2.0
    (1..iter_max).each do |n|
      f_a = calc_hspf_1speed(cop_a, c_d, fan_power_rated, coeff_eir, coeff_q) - hspf
      f_c = calc_hspf_1speed(cop_c, c_d, fan_power_rated, coeff_eir, coeff_q) - hspf

      if f_c == 0
        return cop_c
      elsif f_a * f_c < 0
        cop_b = cop_c
      else
        cop_a = cop_c
      end

      cop_c = (cop_a + cop_b) / 2.0
      err = (cop_b - cop_a) / 2.0

      if err <= tol
        break
      end
    end

    if err > tol
      fail 'Single-speed heating cop iteration failed to converge.'
    end

    return cop_c
  end

  def self.calc_cops_heating_2speed(hspf, c_d, capacity_ratios, fanspeed_ratios, fan_power_rated, coeff_eir, coeff_q)
    # Iterate to find rated net eers given Seer using simple bisection method for two stage air conditioners

    # Initial large bracket of cop to span possible hspf range
    cop_a = 1.0
    cop_b = 10.0

    # Iterate
    iter_max = 100
    tol = 0.0001

    err = 1
    cop_c = (cop_a + cop_b) / 2.0
    (1..iter_max).each do |n|
      cops = calc_cops_from_eir_2speed(cop_a, fan_power_rated)
      f_a = calc_hspf_2speed(cops, c_d, capacity_ratios, fanspeed_ratios, fan_power_rated, coeff_eir, coeff_q) - hspf

      cops = calc_cops_from_eir_2speed(cop_c, fan_power_rated)
      f_c = calc_hspf_2speed(cops, c_d, capacity_ratios, fanspeed_ratios, fan_power_rated, coeff_eir, coeff_q) - hspf

      if f_c == 0
        return cop_c
      elsif f_a * f_c < 0
        cop_b = cop_c
      else
        cop_a = cop_c
      end

      cop_c = (cop_a + cop_b) / 2.0
      err = (cop_b - cop_a) / 2.0

      if err <= tol
        break
      end
    end

    if err > tol
      fail 'Two-speed heating cop iteration failed to converge.'
    end

    return calc_cops_from_eir_2speed(cop_c, fan_power_rated)
  end

  def self.calc_cops_heating_4speed(runner, hspf, c_d, capacity_ratios, fanspeed_ratios, fan_power_rated, coeff_eir, coeff_q)
    # Iterate to find rated net cops given HSPF using simple bisection method for variable speed heat pumps

    # Initial large bracket of cop to span possible hspf range
    cop_a = 1.0
    cop_b = 15.0

    # Iterate
    iter_max = 100
    tol = 0.0001

    err = 1
    cop_c = (cop_a + cop_b) / 2.0
    (1..iter_max).each do |n|
      cops = calc_cops_from_eir_4speed(cop_a, fan_power_rated, calc_type = 'hspf')
      f_a = calc_hspf_4speed(cops, c_d, capacity_ratios, fanspeed_ratios, fan_power_rated, coeff_eir, coeff_q) - hspf

      cops = calc_cops_from_eir_4speed(cop_c, fan_power_rated, calc_type = 'hspf')
      f_c = calc_hspf_4speed(cops, c_d, capacity_ratios, fanspeed_ratios, fan_power_rated, coeff_eir, coeff_q) - hspf

      if f_c == 0
        return cop_c
      elsif f_a * f_c < 0
        cop_b = cop_c
      else
        cop_a = cop_c
      end

      cop_c = (cop_a + cop_b) / 2.0
      err = (cop_b - cop_a) / 2.0

      if err <= tol
        break
      end
    end

    if err > tol
      fail 'Variable-speed heating cops iteration failed to converge.'
    end

    return calc_cops_from_eir_4speed(cop_c, fan_power_rated, calc_type = 'model')
  end

  def self.calc_hspf_1speed(cop_47, c_d, fan_power_rated, coeff_eir, coeff_q)
    eir_47 = calc_eir_from_cop(cop_47, fan_power_rated)
    eir_35 = eir_47 * calc_biquad(coeff_eir[0], 70.0, 35.0)
    eir_17 = eir_47 * calc_biquad(coeff_eir[0], 70.0, 17.0)

    q_47 = 1.0
    q_35 = 0.7519
    q_17 = q_47 * calc_biquad(coeff_q[0], 70.0, 17.0)

    cfm_Btu_h = 400.0 / 12000.0

    q_47_net = q_47 + fan_power_rated * 3.412 * cfm_Btu_h
    q_35_net = q_35 + fan_power_rated * 3.412 * cfm_Btu_h
    q_17_net = q_17 + fan_power_rated * 3.412 * cfm_Btu_h

    p_47 = (q_47 * eir_47) / 3.412 + fan_power_rated * cfm_Btu_h
    p_35 = (q_35 * eir_35) / 3.412 + fan_power_rated * cfm_Btu_h
    p_17 = (q_17 * eir_17) / 3.412 + fan_power_rated * cfm_Btu_h

    t_bins = [62.0, 57.0, 52.0, 47.0, 42.0, 37.0, 32.0, 27.0, 22.0, 17.0, 12.0, 7.0, 2.0, -3.0, -8.0]
    frac_hours = [0.132, 0.111, 0.103, 0.093, 0.100, 0.109, 0.126, 0.087, 0.055, 0.036, 0.026, 0.013, 0.006, 0.002, 0.001]

    designtemp = 5.0
    t_off = 10.0
    t_on = 14.0
    ptot = 0.0
    rHtot = 0.0
    bLtot = 0.0
    dHRmin = q_47
    (0..14).each do |i|
      bL = ((65.0 - t_bins[i]) / (65.0 - designtemp)) * 0.77 * dHRmin

      if (t_bins[i] > 17.0) && (t_bins[i] < 45.0)
        q_h = q_17_net + (((q_35_net - q_17_net) * (t_bins[i] - 17.0)) / (35.0 - 17.0))
        p_h = p_17 + (((p_35 - p_17) * (t_bins[i] - 17.0)) / (35.0 - 17.0))
      else
        q_h = q_17_net + (((q_47_net - q_17_net) * (t_bins[i] - 17.0)) / (47.0 - 17.0))
        p_h = p_17 + (((p_47 - p_17) * (t_bins[i] - 17.0)) / (47.0 - 17.0))
      end

      x_t = [bL / q_h, 1.0].min

      pLF = 1.0 - (c_d * (1.0 - x_t))
      if (t_bins[i] <= t_off) || (q_h / (3.412 * p_h) < 1.0)
        sigma_t = 0.0
      elsif (t_off < t_bins[i]) && (t_bins[i] <= t_on) && (q_h / (p_h * 3.412) >= 1.0)
        sigma_t = 0.5
      elsif (t_bins[i] > t_on) && (q_h / (3.412 * p_h) >= 1.0)
        sigma_t = 1.0
      end

      p_h_i = (x_t * p_h * sigma_t / pLF) * frac_hours[i]
      rH_i = ((bL - (x_t * q_h * sigma_t)) / 3.412) * frac_hours[i]
      bL_i = bL * frac_hours[i]
      ptot += p_h_i
      rHtot += rH_i
      bLtot += bL_i
    end

    hspf = bLtot / (ptot + rHtot)
    return hspf
  end

  def self.calc_hspf_2speed(cops, c_d, capacity_ratios, fanspeed_ratios, fan_power_rated, coeff_eir, coeff_q)
    eir_47_H = calc_eir_from_cop(cops[1], fan_power_rated)
    eir_35_H = eir_47_H * calc_biquad(coeff_eir[1], 70.0, 35.0)
    eir_17_H = eir_47_H * calc_biquad(coeff_eir[1], 70.0, 17.0)

    eir_47_L = calc_eir_from_cop(cops[0], fan_power_rated)
    eir_62_L = eir_47_L * calc_biquad(coeff_eir[0], 70.0, 62.0)
    eir_35_L = eir_47_L * calc_biquad(coeff_eir[0], 70.0, 35.0)
    eir_17_L = eir_47_L * calc_biquad(coeff_eir[0], 70.0, 17.0)

    q_H47 = 1.0
    q_H35 = q_H47 * calc_biquad(coeff_q[1], 70.0, 35.0)
    q_H17 = q_H47 * calc_biquad(coeff_q[1], 70.0, 17.0)

    q_L47 = q_H47 * capacity_ratios[0]
    q_L62 = q_L47 * calc_biquad(coeff_q[0], 70.0, 62.0)
    q_L35 = q_L47 * calc_biquad(coeff_q[0], 70.0, 35.0)
    q_L17 = q_L47 * calc_biquad(coeff_q[0], 70.0, 17.0)

    cfm_Btu_h = 400.0 / 12000.0

    q_H47_net = q_H47 + fan_power_rated * 3.412 * cfm_Btu_h
    q_H35_net = q_H35 + fan_power_rated * 3.412 * cfm_Btu_h
    q_H17_net = q_H17 + fan_power_rated * 3.412 * cfm_Btu_h
    q_L62_net = q_L62 + fan_power_rated * 3.412 * cfm_Btu_h * fanspeed_ratios[0]
    q_L47_net = q_L47 + fan_power_rated * 3.412 * cfm_Btu_h * fanspeed_ratios[0]
    q_L35_net = q_L35 + fan_power_rated * 3.412 * cfm_Btu_h * fanspeed_ratios[0]
    q_L17_net = q_L17 + fan_power_rated * 3.412 * cfm_Btu_h * fanspeed_ratios[0]

    p_H47 = (q_H47 * eir_47_H) / 3.412 + fan_power_rated * cfm_Btu_h
    p_H35 = (q_H35 * eir_35_H) / 3.412 + fan_power_rated * cfm_Btu_h
    p_H17 = (q_H17 * eir_17_H) / 3.412 + fan_power_rated * cfm_Btu_h
    p_L62 = (q_L62 * eir_62_L) / 3.412 + fan_power_rated * cfm_Btu_h * fanspeed_ratios[0]
    p_L47 = (q_L47 * eir_47_L) / 3.412 + fan_power_rated * cfm_Btu_h * fanspeed_ratios[0]
    p_L35 = (q_L35 * eir_35_L) / 3.412 + fan_power_rated * cfm_Btu_h * fanspeed_ratios[0]
    p_L17 = (q_L17 * eir_17_L) / 3.412 + fan_power_rated * cfm_Btu_h * fanspeed_ratios[0]

    t_bins = [62.0, 57.0, 52.0, 47.0, 42.0, 37.0, 32.0, 27.0, 22.0, 17.0, 12.0, 7.0, 2.0, -3.0, -8.0]
    frac_hours = [0.132, 0.111, 0.103, 0.093, 0.100, 0.109, 0.126, 0.087, 0.055, 0.036, 0.026, 0.013, 0.006, 0.002, 0.001]

    designtemp = 5.0
    t_off = 10.0
    t_on = 14.0
    ptot = 0.0
    rHtot = 0.0
    bLtot = 0.0
    dHRmin = q_H47
    (0..14).each do |i|
      bL = ((65.0 - t_bins[i]) / (65.0 - designtemp)) * 0.77 * dHRmin

      if (17.0 < t_bins[i]) && (t_bins[i] < 45.0)
        q_h = q_H17_net + (((q_H35_net - q_H17_net) * (t_bins[i] - 17.0)) / (35.0 - 17.0))
        p_h = p_H17 + (((p_H35 - p_H17) * (t_bins[i] - 17.0)) / (35.0 - 17.0))
      else
        q_h = q_H17_net + (((q_H47_net - q_H17_net) * (t_bins[i] - 17.0)) / (47.0 - 17.0))
        p_h = p_H17 + (((p_H47 - p_H17) * (t_bins[i] - 17.0)) / (47.0 - 17.0))
      end

      if t_bins[i] >= 40.0
        q_l = q_L47_net + (((q_L62_net - q_L47_net) * (t_bins[i] - 47.0)) / (62.0 - 47.0))
        p_l = p_L47 + (((p_L62 - p_L47) * (t_bins[i] - 47.0)) / (62.0 - 47.0))
      elsif (17.0 <= t_bins[i]) && (t_bins[i] < 40.0)
        q_l = q_L17_net + (((q_L35_net - q_L17_net) * (t_bins[i] - 17.0)) / (35.0 - 17.0))
        p_l = p_L17 + (((p_L35 - p_L17) * (t_bins[i] - 17.0)) / (35.0 - 17.0))
      else
        q_l = q_L17_net + (((q_L47_net - q_L17_net) * (t_bins[i] - 17.0)) / (47.0 - 17.0))
        p_l = p_L17 + (((p_L47 - p_L17) * (t_bins[i] - 17.0)) / (47.0 - 17.0))
      end

      x_t_h = [bL / q_h, 1.0].min
      x_t_l = [bL / q_l, 1.0].min
      pLF = 1.0 - (c_d * (1.0 - x_t_l))
      if (t_bins[i] <= t_off) || (q_h / (p_h * 3.412) < 1.0)
        sigma_t_h = 0.0
      elsif (t_off < t_bins[i]) && (t_bins[i] <= t_on) && (q_h / (p_h * 3.412) >= 1.0)
        sigma_t_h = 0.5
      elsif (t_bins[i] > t_on) && (q_h / (p_h * 3.412) >= 1.0)
        sigma_t_h = 1.0
      end

      if t_bins[i] <= t_off
        sigma_t_l = 0.0
      elsif (t_off < t_bins[i]) && (t_bins[i] <= t_on)
        sigma_t_l = 0.5
      elsif t_bins[i] > t_on
        sigma_t_l = 1.0
      end

      if q_l > bL
        p_h_i = (x_t_l * p_l * sigma_t_l / pLF) * frac_hours[i]
        rH_i = (bL * (1.0 - sigma_t_l)) / 3.412 * frac_hours[i]
      elsif (q_l < bL) && (q_h > bL)
        x_t_l = ((q_h - bL) / (q_h - q_l))
        x_t_h = 1.0 - x_t_l
        p_h_i = (x_t_l * p_l + x_t_h * p_h) * sigma_t_l * frac_hours[i]
        rH_i = (bL * (1.0 - sigma_t_l)) / 3.412 * frac_hours[i]
      elsif q_h <= bL
        p_h_i = p_h * sigma_t_h * frac_hours[i]
        rH_i = (bL - (q_h * sigma_t_l)) / 3.412 * frac_hours[i]
      end

      bL_i = bL * frac_hours[i]
      ptot += p_h_i
      rHtot += rH_i
      bLtot += bL_i
    end

    hspf = bLtot / (ptot + rHtot)
    return hspf
  end

  def self.calc_hspf_4speed(cop_47, c_d, capacity_ratios, fanspeed_ratios, fan_power_rated, coeff_eir, coeff_q)
    n_max = 2
    n_int = 1
    n_min = 0

    tin = 70.0
    tout_3 = 17.0
    tout_2 = 35.0
    tout_0 = 62.0

    eir_H1_2 = calc_eir_from_cop(cop_47[n_max], fan_power_rated)
    eir_H3_2 = eir_H1_2 * calc_biquad(coeff_eir[n_max], tin, tout_3)

    eir_adjv = calc_eir_from_cop(cop_47[n_int], fan_power_rated)
    eir_H2_v = eir_adjv * calc_biquad(coeff_eir[n_int], tin, tout_2)

    eir_H1_1 = calc_eir_from_cop(cop_47[n_min], fan_power_rated)
    eir_H0_1 = eir_H1_1 * calc_biquad(coeff_eir[n_min], tin, tout_0)

    q_H1_2 = capacity_ratios[n_max]
    q_H3_2 = q_H1_2 * calc_biquad(coeff_q[n_max], tin, tout_3)

    q_H2_v = capacity_ratios[n_int] * calc_biquad(coeff_q[n_int], tin, tout_2)

    q_H1_1 = capacity_ratios[n_min]
    q_H0_1 = q_H1_1 * calc_biquad(coeff_q[n_min], tin, tout_0)

    cfm_Btu_h = 400.0 / 12000.0

    q_H1_2_net = q_H1_2 + fan_power_rated * 3.412 * cfm_Btu_h * fanspeed_ratios[n_max]
    q_H3_2_net = q_H3_2 + fan_power_rated * 3.412 * cfm_Btu_h * fanspeed_ratios[n_max]
    q_H2_v_net = q_H2_v + fan_power_rated * 3.412 * cfm_Btu_h * fanspeed_ratios[n_int]
    q_H1_1_net = q_H1_1 + fan_power_rated * 3.412 * cfm_Btu_h * fanspeed_ratios[n_min]
    q_H0_1_net = q_H0_1 + fan_power_rated * 3.412 * cfm_Btu_h * fanspeed_ratios[n_min]

    p_H1_2 = q_H1_2 * eir_H1_2 + fan_power_rated * 3.412 * cfm_Btu_h * fanspeed_ratios[n_max]
    p_H3_2 = q_H3_2 * eir_H3_2 + fan_power_rated * 3.412 * cfm_Btu_h * fanspeed_ratios[n_max]
    p_H2_v = q_H2_v * eir_H2_v + fan_power_rated * 3.412 * cfm_Btu_h * fanspeed_ratios[n_int]
    p_H1_1 = q_H1_1 * eir_H1_1 + fan_power_rated * 3.412 * cfm_Btu_h * fanspeed_ratios[n_min]
    p_H0_1 = q_H0_1 * eir_H0_1 + fan_power_rated * 3.412 * cfm_Btu_h * fanspeed_ratios[n_min]

    q_H35_2 = 0.9 * (q_H3_2_net + 0.6 * (q_H1_2_net - q_H3_2_net))
    p_H35_2 = 0.985 * (p_H3_2 + 0.6 * (p_H1_2 - p_H3_2))
    q_H35_1 = q_H1_1_net + (q_H0_1_net - q_H1_1_net) / (62.0 - 47.0) * (35.0 - 47.0)
    p_H35_1 = p_H1_1 + (p_H0_1 - p_H1_1) / (62.0 - 47.0) * (35.0 - 47.0)
    n_Q = (q_H2_v_net - q_H35_1) / (q_H35_2 - q_H35_1)
    m_Q = (q_H0_1_net - q_H1_1_net) / (62.0 - 47.0) * (1.0 - n_Q) + n_Q * (q_H35_2 - q_H3_2_net) / (35.0 - 17.0)
    n_E = (p_H2_v - p_H35_1) / (p_H35_2 - p_H35_1)
    m_E = (p_H0_1 - p_H1_1) / (62.0 - 47.0) * (1.0 - n_E) + n_E * (p_H35_2 - p_H3_2) / (35.0 - 17.0)

    t_OD = 5.0
    dHR = q_H1_2_net * (65.0 - t_OD) / 60.0

    c_T_3_1 = q_H1_1_net
    c_T_3_2 = (q_H0_1_net - q_H1_1_net) / (62.0 - 47.0)
    c_T_3_3 = 0.77 * dHR / (65.0 - t_OD)
    t_3 = (47.0 * c_T_3_2 + 65.0 * c_T_3_3 - c_T_3_1) / (c_T_3_2 + c_T_3_3)
    q_HT3_1 = q_H1_1_net + (q_H0_1_net - q_H1_1_net) / (62.0 - 47.0) * (t_3 - 47.0)
    p_HT3_1 = p_H1_1 + (p_H0_1 - p_H1_1) / (62.0 - 47.0) * (t_3 - 47.0)
    cop_T3_1 = q_HT3_1 / p_HT3_1

    c_T_v_1 = q_H2_v_net
    c_T_v_3 = c_T_3_3
    t_v = (35.0 * m_Q + 65 * c_T_v_3 - c_T_v_1) / (m_Q + c_T_v_3)
    q_HTv_v = q_H2_v_net + m_Q * (t_v - 35.0)
    p_HTv_v = p_H2_v + m_E * (t_v - 35.0)
    cop_Tv_v = q_HTv_v / p_HTv_v

    c_T_4_1 = q_H3_2_net
    c_T_4_2 = (q_H35_2 - q_H3_2_net) / (35.0 - 17.0)
    c_T_4_3 = c_T_v_3
    t_4 = (17.0 * c_T_4_2 + 65.0 * c_T_4_3 - c_T_4_1) / (c_T_4_2 + c_T_4_3)
    q_HT4_2 = q_H3_2_net + (q_H35_2 - q_H3_2_net) / (35.0 - 17.0) * (t_4 - 17.0)
    p_HT4_2 = p_H3_2 + (p_H35_2 - p_H3_2) / (35.0 - 17.0) * (t_4 - 17.0)
    cop_T4_2 = q_HT4_2 / p_HT4_2

    d = (t_3**2.0 - t_4**2.0) / (t_v**2.0 - t_4**2.0)
    b = (cop_T4_2 - cop_T3_1 - d * (cop_T4_2 - cop_Tv_v)) / (t_4 - t_3 - d * (t_4 - t_v))
    c = (cop_T4_2 - cop_T3_1 - b * (t_4 - t_3)) / (t_4**2.0 - t_3**2.0)
    a = cop_T4_2 - b * t_4 - c * t_4**2.0

    t_bins = [62.0, 57.0, 52.0, 47.0, 42.0, 37.0, 32.0, 27.0, 22.0, 17.0, 12.0, 7.0, 2.0, -3.0, -8.0]
    frac_hours = [0.132, 0.111, 0.103, 0.093, 0.100, 0.109, 0.126, 0.087, 0.055, 0.036, 0.026, 0.013, 0.006, 0.002, 0.001]

    t_off = 10.0
    t_on = t_off + 4
    etot = 0.0
    bLtot = 0.0
    (0..14).each do |i|
      bL = ((65.0 - t_bins[i]) / (65.0 - t_OD)) * 0.77 * dHR

      q_1 = q_H1_1_net + (q_H0_1_net - q_H1_1_net) / (62.0 - 47.0) * (t_bins[i] - 47.0)
      p_1 = p_H1_1 + (p_H0_1 - p_H1_1) / (62.0 - 47.0) * (t_bins[i] - 47.0)

      if (t_bins[i] <= 17.0) || (t_bins[i] >= 45.0)
        q_2 = q_H3_2_net + (q_H1_2_net - q_H3_2_net) * (t_bins[i] - 17.0) / (47.0 - 17.0)
        p_2 = p_H3_2 + (p_H1_2 - p_H3_2) * (t_bins[i] - 17.0) / (47.0 - 17.0)
      else
        q_2 = q_H3_2_net + (q_H35_2 - q_H3_2_net) * (t_bins[i] - 17.0) / (35.0 - 17.0)
        p_2 = p_H3_2 + (p_H35_2 - p_H3_2) * (t_bins[i] - 17.0) / (35.0 - 17.0)
      end

      if t_bins[i] <= t_off
        delta = 0.0
      elsif t_bins[i] >= t_on
        delta = 1.0
      else
        delta = 0.5
      end

      if bL <= q_1
        x_1 = bL / q_1
        e_Tj_n = delta * x_1 * p_1 * frac_hours[i] / (1.0 - c_d * (1.0 - x_1))
      elsif (q_1 < bL) && (bL <= q_2)
        cop_T_j = a + b * t_bins[i] + c * t_bins[i]**2.0
        e_Tj_n = delta * frac_hours[i] * bL / cop_T_j + (1.0 - delta) * bL * (frac_hours[i])
      else
        e_Tj_n = delta * frac_hours[i] * p_2 + frac_hours[i] * (bL - delta * q_2)
      end

      bLtot += frac_hours[i] * bL
      etot += e_Tj_n
    end

    hspf = bLtot / (etot / 3.412)
    return hspf
  end

  def self.calc_cfms_ton_rated(rated_airflow_rate, fan_speed_ratios, capacity_ratios)
    array = []
    fan_speed_ratios.each_with_index do |fanspeed_ratio, i|
      capacity_ratio = capacity_ratios[i]
      array << fanspeed_ratio * rated_airflow_rate / capacity_ratio
    end
    return array
  end

  def self.create_curve_biquadratic_constant(model)
    const_biquadratic = OpenStudio::Model::CurveBiquadratic.new(model)
    const_biquadratic.setName('ConstantBiquadratic')
    const_biquadratic.setCoefficient1Constant(1)
    const_biquadratic.setCoefficient2x(0)
    const_biquadratic.setCoefficient3xPOW2(0)
    const_biquadratic.setCoefficient4y(0)
    const_biquadratic.setCoefficient5yPOW2(0)
    const_biquadratic.setCoefficient6xTIMESY(0)
    const_biquadratic.setMinimumValueofx(-100)
    const_biquadratic.setMaximumValueofx(100)
    const_biquadratic.setMinimumValueofy(-100)
    const_biquadratic.setMaximumValueofy(100)
    return const_biquadratic
  end

  def self.create_curve_quadratic_constant(model)
    curve = OpenStudio::Model::CurveQuadratic.new(model)
    curve.setName('ConstantQuadratic')
    curve.setCoefficient1Constant(1)
    curve.setCoefficient2x(0)
    curve.setCoefficient3xPOW2(0)
    curve.setMinimumValueofx(-100)
    curve.setMaximumValueofx(100)
    curve.setMinimumCurveOutput(-100)
    curve.setMaximumCurveOutput(100)
    return curve
  end

  def self.create_curve_cubic_constant(model)
    constant_cubic = OpenStudio::Model::CurveCubic.new(model)
    constant_cubic.setName('ConstantCubic')
    constant_cubic.setCoefficient1Constant(1)
    constant_cubic.setCoefficient2x(0)
    constant_cubic.setCoefficient3xPOW2(0)
    constant_cubic.setCoefficient4xPOW3(0)
    constant_cubic.setMinimumValueofx(-100)
    constant_cubic.setMaximumValueofx(100)
    return constant_cubic
  end

  def self.convert_curve_biquadratic(coeff, ip_to_si = true)
    if ip_to_si
      # Convert IP curves to SI curves
      si_coeff = []
      si_coeff << coeff[0] + 32.0 * (coeff[1] + coeff[3]) + 1024.0 * (coeff[2] + coeff[4] + coeff[5])
      si_coeff << 9.0 / 5.0 * coeff[1] + 576.0 / 5.0 * coeff[2] + 288.0 / 5.0 * coeff[5]
      si_coeff << 81.0 / 25.0 * coeff[2]
      si_coeff << 9.0 / 5.0 * coeff[3] + 576.0 / 5.0 * coeff[4] + 288.0 / 5.0 * coeff[5]
      si_coeff << 81.0 / 25.0 * coeff[4]
      si_coeff << 81.0 / 25.0 * coeff[5]
      return si_coeff
    else
      # Convert SI curves to IP curves
      ip_coeff = []
      ip_coeff << coeff[0] - 160.0 / 9.0 * (coeff[1] + coeff[3]) + 25600.0 / 81.0 * (coeff[2] + coeff[4] + coeff[5])
      ip_coeff << 5.0 / 9.0 * (coeff[1] - 320.0 / 9.0 * coeff[2] - 160.0 / 9.0 * coeff[5])
      ip_coeff << 25.0 / 81.0 * coeff[2]
      ip_coeff << 5.0 / 9.0 * (coeff[3] - 320.0 / 9.0 * coeff[4] - 160.0 / 9.0 * coeff[5])
      ip_coeff << 25.0 / 81.0 * coeff[4]
      ip_coeff << 25.0 / 81.0 * coeff[5]
      return ip_coeff
    end
  end

  def self.convert_curve_gshp(coeff, gshp_to_biquadratic)
    m1 = 32 - 273.15 * 1.8
    m2 = 283 * 1.8
    if gshp_to_biquadratic
      biq_coeff = []
      biq_coeff << coeff[0] - m1 * ((coeff[1] + coeff[2]) / m2)
      biq_coeff << coeff[1] / m2
      biq_coeff << 0
      biq_coeff << coeff[2] / m2
      biq_coeff << 0
      biq_coeff << 0
      return biq_coeff
    else
      gsph_coeff = []
      gsph_coeff << coeff[0] + m1 * (coeff[1] + coeff[3])
      gsph_coeff << m2 * coeff[1]
      gsph_coeff << m2 * coeff[3]
      gsph_coeff << 0
      gsph_coeff << 0
      return gsph_coeff
    end
  end

  def self.create_curve_biquadratic(model, coeff, name, min_x, max_x, min_y, max_y)
    curve = OpenStudio::Model::CurveBiquadratic.new(model)
    curve.setName(name)
    curve.setCoefficient1Constant(coeff[0])
    curve.setCoefficient2x(coeff[1])
    curve.setCoefficient3xPOW2(coeff[2])
    curve.setCoefficient4y(coeff[3])
    curve.setCoefficient5yPOW2(coeff[4])
    curve.setCoefficient6xTIMESY(coeff[5])
    curve.setMinimumValueofx(min_x)
    curve.setMaximumValueofx(max_x)
    curve.setMinimumValueofy(min_y)
    curve.setMaximumValueofy(max_y)
    return curve
  end

  def self.create_curve_bicubic(model, coeff, name, min_x, max_x, min_y, max_y)
    curve = OpenStudio::Model::CurveBicubic.new(model)
    curve.setName(name)
    curve.setCoefficient1Constant(coeff[0])
    curve.setCoefficient2x(coeff[1])
    curve.setCoefficient3xPOW2(coeff[2])
    curve.setCoefficient4y(coeff[3])
    curve.setCoefficient5yPOW2(coeff[4])
    curve.setCoefficient6xTIMESY(coeff[5])
    curve.setCoefficient7xPOW3(coeff[6])
    curve.setCoefficient8yPOW3(coeff[7])
    curve.setCoefficient9xPOW2TIMESY(coeff[8])
    curve.setCoefficient10xTIMESYPOW2(coeff[9])
    curve.setMinimumValueofx(min_x)
    curve.setMaximumValueofx(max_x)
    curve.setMinimumValueofy(min_y)
    curve.setMaximumValueofy(max_y)
    return curve
  end

  def self.create_curve_quadratic(model, coeff, name, min_x, max_x, min_y, max_y, is_dimensionless = false)
    curve = OpenStudio::Model::CurveQuadratic.new(model)
    curve.setName(name)
    curve.setCoefficient1Constant(coeff[0])
    curve.setCoefficient2x(coeff[1])
    curve.setCoefficient3xPOW2(coeff[2])
    curve.setMinimumValueofx(min_x)
    curve.setMaximumValueofx(max_x)
    if not min_y.nil?
      curve.setMinimumCurveOutput(min_y)
    end
    if not max_y.nil?
      curve.setMaximumCurveOutput(max_y)
    end
    if is_dimensionless
      curve.setInputUnitTypeforX('Dimensionless')
      curve.setOutputUnitType('Dimensionless')
    end
    return curve
  end

  def self.create_curve_cubic(model, coeff, name, min_x, max_x, min_y, max_y)
    curve = OpenStudio::Model::CurveCubic.new(model)
    curve.setName(name)
    curve.setCoefficient1Constant(coeff[0])
    curve.setCoefficient2x(coeff[1])
    curve.setCoefficient3xPOW2(coeff[2])
    curve.setCoefficient4xPOW3(coeff[3])
    curve.setMinimumValueofx(min_x)
    curve.setMaximumValueofx(max_x)
    curve.setMinimumCurveOutput(min_y)
    curve.setMaximumCurveOutput(max_y)
    return curve
  end

  def self.create_curve_exponent(model, coeff, name, min_x, max_x)
    curve = OpenStudio::Model::CurveExponent.new(model)
    curve.setName(name)
    curve.setCoefficient1Constant(coeff[0])
    curve.setCoefficient2Constant(coeff[1])
    curve.setCoefficient3Constant(coeff[2])
    curve.setMinimumValueofx(min_x)
    curve.setMaximumValueofx(max_x)
    return curve
  end

  def self.create_dx_cooling_coil(model, obj_name, speed_indices, eirs, cap_ft_spec, eir_ft_spec, closs_fplr_spec, cap_fflow_spec, eir_fflow_spec, shrs_rated_gross, capacity, crankcase_kw, crankcase_temp, fan_power_rated, is_ddb_control = false)
    num_speeds = speed_indices.size

    if num_speeds > 1
      constant_biquadratic = create_curve_biquadratic_constant(model)
    end

    clg_coil = nil
    clg_coil_name = obj_name + ' clg coil'

    for speed_idx in speed_indices
      speed = speed_idx + 1
      cap_ft_spec_si = convert_curve_biquadratic(cap_ft_spec[speed_idx])
      eir_ft_spec_si = convert_curve_biquadratic(eir_ft_spec[speed_idx])
      cap_ft_curve = create_curve_biquadratic(model, cap_ft_spec_si, "Cool-Cap-fT#{speed}", 13.88, 23.88, 18.33, 51.66)
      eir_ft_curve = create_curve_biquadratic(model, eir_ft_spec_si, "Cool-eir-fT#{speed}", 13.88, 23.88, 18.33, 51.66)
      cap_fff_curve = create_curve_quadratic(model, cap_fflow_spec[speed_idx], "Cool-Cap-fFF#{speed}", 0, 2, 0, 2)
      eir_fff_curve = create_curve_quadratic(model, eir_fflow_spec[speed_idx], "Cool-eir-fFF#{speed}", 0, 2, 0, 2)

      if num_speeds == 1
        if is_ddb_control
          # Zero out previous c_d PLR curve
          plf_fplr_curve = create_curve_quadratic(model, [1.0, 0.0, 0.0], "Cool-PLF-fPLR#{speed}", 0, 1, 0.7, 1)
        else
          plf_fplr_curve = create_curve_quadratic(model, closs_fplr_spec[speed_idx], "Cool-PLF-fPLR#{speed}", 0, 1, 0.7, 1)
        end
        clg_coil = OpenStudio::Model::CoilCoolingDXSingleSpeed.new(model, model.alwaysOnDiscreteSchedule, cap_ft_curve, cap_fff_curve, eir_ft_curve, eir_fff_curve, plf_fplr_curve)
        clg_coil.setRatedEvaporatorFanPowerPerVolumeFlowRate(fan_power_rated / UnitConversions.convert(1.0, 'cfm', 'm^3/s'))
        if not crankcase_temp.nil?
          clg_coil.setMaximumOutdoorDryBulbTemperatureForCrankcaseHeaterOperation(UnitConversions.convert(crankcase_temp, 'F', 'C'))
        end
        clg_coil.setRatedCOP(1.0 / eirs[speed_idx])
        clg_coil.setRatedSensibleHeatRatio(shrs_rated_gross[speed_idx])
        if not capacity.nil?
          clg_coil.setRatedTotalCoolingCapacity(UnitConversions.convert([capacity, Constants.small].max, 'Btu/hr', 'W')) # Used by HVACSizing measure
        end
        clg_coil.setNominalTimeForCondensateRemovalToBegin(1000.0)
        clg_coil.setRatioOfInitialMoistureEvaporationRateAndSteadyStateLatentCapacity(1.5)
        clg_coil.setMaximumCyclingRate(3.0)
        clg_coil.setLatentCapacityTimeConstant(45.0)
        if is_ddb_control
          apply_capacity_degradation_EMS(model, cap_fflow_spec[speed_idx], eir_fflow_spec[speed_idx], clg_coil_name, true, cap_fff_curve, eir_fff_curve)
        end
      else
        plf_fplr_curve = create_curve_quadratic(model, closs_fplr_spec[speed_idx], "Cool-PLF-fPLR#{speed}", 0, 1, 0.7, 1)
        if clg_coil.nil?
          clg_coil = OpenStudio::Model::CoilCoolingDXMultiSpeed.new(model)
          clg_coil.setApplyPartLoadFractiontoSpeedsGreaterthan1(false)
          clg_coil.setApplyLatentDegradationtoSpeedsGreaterthan1(false)
          clg_coil.setFuelType(EPlus::FuelTypeElectricity)
          clg_coil.setAvailabilitySchedule(model.alwaysOnDiscreteSchedule)
          if not crankcase_temp.nil?
            clg_coil.setMaximumOutdoorDryBulbTemperatureforCrankcaseHeaterOperation(UnitConversions.convert(crankcase_temp, 'F', 'C'))
          end
        end
        stage = OpenStudio::Model::CoilCoolingDXMultiSpeedStageData.new(model, cap_ft_curve, cap_fff_curve, eir_ft_curve, eir_fff_curve, plf_fplr_curve, constant_biquadratic)
        stage.setGrossRatedCoolingCOP(1.0 / eirs[speed_idx])
        stage.setGrossRatedSensibleHeatRatio(shrs_rated_gross[speed_idx])
        if not capacity.nil?
          stage.setGrossRatedTotalCoolingCapacity(UnitConversions.convert([capacity, Constants.small].max, 'Btu/hr', 'W')) # Used by HVACSizing measure
        end
        stage.setNominalTimeforCondensateRemovaltoBegin(1000)
        stage.setRatioofInitialMoistureEvaporationRateandSteadyStateLatentCapacity(1.5)
        stage.setRatedWasteHeatFractionofPowerInput(0.2)
        stage.setMaximumCyclingRate(3.0)
        stage.setLatentCapacityTimeConstant(45.0)
        clg_coil.addStage(stage)
      end
    end

    clg_coil.setName(clg_coil_name)
    clg_coil.setCondenserType('AirCooled')
    clg_coil.setCrankcaseHeaterCapacity(UnitConversions.convert(crankcase_kw, 'kW', 'W'))

    return clg_coil
  end

  def self.create_dx_heating_coil(model, obj_name, speed_indices, eirs, cap_ft_spec, eir_ft_spec, closs_fplr_spec, cap_fflow_spec, eir_fflow_spec,
                                  capacity, crankcase_kw, crankcase_temp, fan_power_rated, hp_min_temp, fraction_heat_load_served, is_ddb_control = false)
    num_speeds = speed_indices.size

    if num_speeds > 1
      constant_biquadratic = create_curve_biquadratic_constant(model)
    end

    htg_coil = nil
    htg_coil_name = obj_name + ' htg coil'

    for speed_idx in speed_indices
      speed = speed_idx + 1
      cap_ft_spec_si = convert_curve_biquadratic(cap_ft_spec[speed_idx])
      eir_ft_spec_si = convert_curve_biquadratic(eir_ft_spec[speed_idx])
      cap_ft_curve = create_curve_biquadratic(model, cap_ft_spec_si, "HP_Heat-Cap-fT#{speed}", -100, 100, -100, 100)
      eir_ft_curve = create_curve_biquadratic(model, eir_ft_spec_si, "HP_Heat-eir-fT#{speed}", -100, 100, -100, 100)
      cap_fff_curve = create_curve_quadratic(model, cap_fflow_spec[speed_idx], "HP_Heat-CAP-fFF#{speed}", 0, 2, 0, 2)
      eir_fff_curve = create_curve_quadratic(model, eir_fflow_spec[speed_idx], "HP_Heat-eir-fFF#{speed}", 0, 2, 0, 2)

      if num_speeds == 1
        if is_ddb_control
          # Zero out previous c_d PLR curve
          plf_fplr_curve = create_curve_quadratic(model, [1.0, 0.0, 0.0], "HP_Heat-PLF-fPLR#{speed}", 0, 1, 0.7, 1)
        else
          plf_fplr_curve = create_curve_quadratic(model, closs_fplr_spec[speed_idx], "HP_Heat-PLF-fPLR#{speed}", 0, 1, 0.7, 1)
        end
        htg_coil = OpenStudio::Model::CoilHeatingDXSingleSpeed.new(model, model.alwaysOnDiscreteSchedule, cap_ft_curve, cap_fff_curve, eir_ft_curve, eir_fff_curve, plf_fplr_curve)
        htg_coil.setRatedSupplyFanPowerPerVolumeFlowRate(fan_power_rated / UnitConversions.convert(1.0, 'cfm', 'm^3/s'))
        htg_coil.setRatedCOP(1.0 / eirs[speed_idx])
        if not capacity.nil?
          htg_coil.setRatedTotalHeatingCapacity(UnitConversions.convert([capacity, Constants.small].max, 'Btu/hr', 'W')) # Used by HVACSizing measure
        end
        if not crankcase_temp.nil?
          htg_coil.setMaximumOutdoorDryBulbTemperatureforCrankcaseHeaterOperation(UnitConversions.convert(crankcase_temp, 'F', 'C'))
        end
        if is_ddb_control
          apply_capacity_degradation_EMS(model, cap_fflow_spec[speed_idx], eir_fflow_spec[speed_idx], htg_coil_name, false, cap_fff_curve, eir_fff_curve)
        end
      else
        plf_fplr_curve = create_curve_quadratic(model, closs_fplr_spec[speed_idx], "HP_Heat-PLF-fPLR#{speed}", 0, 1, 0.7, 1)
        if htg_coil.nil?
          htg_coil = OpenStudio::Model::CoilHeatingDXMultiSpeed.new(model)
          htg_coil.setFuelType(EPlus::FuelTypeElectricity)
          htg_coil.setApplyPartLoadFractiontoSpeedsGreaterthan1(false)
          htg_coil.setAvailabilitySchedule(model.alwaysOnDiscreteSchedule)
          if not crankcase_temp.nil?
            htg_coil.setMaximumOutdoorDryBulbTemperatureforCrankcaseHeaterOperation(UnitConversions.convert(crankcase_temp, 'F', 'C'))
          end
        end
        stage = OpenStudio::Model::CoilHeatingDXMultiSpeedStageData.new(model, cap_ft_curve, cap_fff_curve, eir_ft_curve, eir_fff_curve, plf_fplr_curve, constant_biquadratic)
        stage.setGrossRatedHeatingCOP(1.0 / eirs[speed_idx])
        if not capacity.nil?
          stage.setGrossRatedHeatingCapacity(UnitConversions.convert([capacity, Constants.small].max, 'Btu/hr', 'W')) # Used by HVACSizing measure
        end
        stage.setRatedWasteHeatFractionofPowerInput(0.2)
        htg_coil.addStage(stage)
      end
    end

    htg_coil.setName(htg_coil_name)
    htg_coil.setMinimumOutdoorDryBulbTemperatureforCompressorOperation(UnitConversions.convert(hp_min_temp, 'F', 'C'))
    htg_coil.setMaximumOutdoorDryBulbTemperatureforDefrostOperation(UnitConversions.convert(40.0, 'F', 'C'))
    if fraction_heat_load_served > 0
      defrost_eir_curve = create_curve_biquadratic(model, [0.1528, 0, 0, 0, 0, 0], 'Defrosteir', -100, 100, -100, 100) # Heating defrost curve for reverse cycle
      htg_coil.setDefrostEnergyInputRatioFunctionofTemperatureCurve(defrost_eir_curve)
      htg_coil.setDefrostStrategy('ReverseCycle')
      htg_coil.setDefrostControl('Timed')
    else
      htg_coil.setDefrostTimePeriodFraction(0)
    end
    htg_coil.setCrankcaseHeaterCapacity(UnitConversions.convert(crankcase_kw, 'kW', 'W'))

    return htg_coil
  end

  def self.calc_cool_eirs(num_speeds, eers, fan_power_rated)
    cool_eirs = []
    (0...num_speeds).to_a.each do |speed|
      eir = calc_eir_from_eer(eers[speed], fan_power_rated)
      cool_eirs << eir
    end
    return cool_eirs
  end

  def self.calc_heat_eirs(num_speeds, cops, fan_power_rated)
    heat_eirs = []
    (0...num_speeds).to_a.each do |speed|
      eir = calc_eir_from_cop(cops[speed], fan_power_rated)
      heat_eirs << eir
    end
    return heat_eirs
  end

  def self.calc_shrs_rated_gross(num_speeds, shr_Rated_Net, fan_power_rated, cfms_ton_rated)
    # Convert SHRs from net to gross
    cool_shrs_rated_gross = []
    (0...num_speeds).to_a.each do |speed|
      qtot_net_nominal = 12000.0
      qsens_net_nominal = qtot_net_nominal * shr_Rated_Net[speed]
      qtot_gross_nominal = qtot_net_nominal + UnitConversions.convert(cfms_ton_rated[speed] * fan_power_rated, 'Wh', 'Btu')
      qsens_gross_nominal = qsens_net_nominal + UnitConversions.convert(cfms_ton_rated[speed] * fan_power_rated, 'Wh', 'Btu')
      cool_shrs_rated_gross << (qsens_gross_nominal / qtot_gross_nominal)

      # Make sure SHR's are in valid range based on E+ model limits.
      # The following correlation was developed by Jon Winkler to test for maximum allowed SHR based on the 300 - 450 cfm/ton limits in E+
      maxSHR = 0.3821066 + 0.001050652 * cfms_ton_rated[speed] - 0.01
      cool_shrs_rated_gross[speed] = [cool_shrs_rated_gross[speed], maxSHR].min
      minSHR = 0.60 # Approximate minimum SHR such that an ADP exists
      cool_shrs_rated_gross[speed] = [cool_shrs_rated_gross[speed], minSHR].max
    end

    return cool_shrs_rated_gross
  end

  def self.is_ddb_control(control_zone)
    thermostat = control_zone.thermostatSetpointDualSetpoint.get
    ddb = thermostat.temperatureDifferenceBetweenCutoutAndSetpoint
    if ddb != 0.0
      return true
    else
      return false
    end
  end

  def self.apply_capacity_degradation_EMS(model, cap_fflow_spec, eir_fflow_spec, coil_name, is_cooling, cap_fff_curve, eir_fff_curve)
    cap_time = 5 # Assumed minutes to take to ramp up to full capacity
    power_time = 3 # Assumed minutes to take to ramp up to full power
    number_of_timestep_logged = [cap_time, power_time].max

    # Sensors
    cap_curve_var_in = OpenStudio::Model::EnergyManagementSystemSensor.new(model, 'Performance Curve Input Variable 1 Value')
    cap_curve_var_in.setName('CAP fFF Var')
    cap_curve_var_in.setKeyName(cap_fff_curve.name.get)

    eir_curve_var_in = OpenStudio::Model::EnergyManagementSystemSensor.new(model, 'Performance Curve Input Variable 1 Value')
    eir_curve_var_in.setName('EIR fFF Var')
    eir_curve_var_in.setKeyName(eir_fff_curve.name.get)

    if is_cooling
      coil_energy = OpenStudio::Model::EnergyManagementSystemSensor.new(model, 'Cooling Coil Electricity Energy')
    else
      coil_energy = OpenStudio::Model::EnergyManagementSystemSensor.new(model, 'Heating Coil Electricity Energy')
    end
    coil_energy.setName('coil electric energy')
    coil_energy.setKeyName(coil_name)
    # Trend variable
    energy_trend = OpenStudio::Model::EnergyManagementSystemTrendVariable.new(model, coil_energy)
    energy_trend.setName("#{coil_energy.name} Trend")
    energy_trend.setNumberOfTimestepsToBeLogged(number_of_timestep_logged)

    # Actuators
    cc_actuator = OpenStudio::Model::EnergyManagementSystemActuator.new(cap_fff_curve, 'Curve', 'Curve Result')
    cc_actuator.setName(cap_fff_curve.name.get.gsub('-', '_') + ' value')
    ec_actuator = OpenStudio::Model::EnergyManagementSystemActuator.new(eir_fff_curve, 'Curve', 'Curve Result')
    ec_actuator.setName(eir_fff_curve.name.get.gsub('-', '_') + ' value')

    # Program
    realistic_cycling_program = OpenStudio::Model::EnergyManagementSystemProgram.new(model)
    # Check values within min/max limits
    realistic_cycling_program.setName("#{coil_name} realistic cycling")
    realistic_cycling_program.addLine("If #{cap_curve_var_in.name} < #{cap_fff_curve.minimumValueofx}")
    realistic_cycling_program.addLine("  Set #{cap_curve_var_in.name} = #{cap_fff_curve.minimumValueofx}")
    realistic_cycling_program.addLine("ElseIf #{cap_curve_var_in.name} > #{cap_fff_curve.maximumValueofx}")
    realistic_cycling_program.addLine("  Set #{cap_curve_var_in.name} = #{cap_fff_curve.maximumValueofx}")
    realistic_cycling_program.addLine('EndIf')
    realistic_cycling_program.addLine("If #{eir_curve_var_in.name} < #{eir_fff_curve.minimumValueofx}")
    realistic_cycling_program.addLine("  Set #{eir_curve_var_in.name} = #{eir_fff_curve.minimumValueofx}")
    realistic_cycling_program.addLine("ElseIf #{eir_curve_var_in.name} > #{eir_fff_curve.maximumValueofx}")
    realistic_cycling_program.addLine("  Set #{eir_curve_var_in.name} = #{eir_fff_curve.maximumValueofx}")
    realistic_cycling_program.addLine('EndIf')
    cc_out_calc = []
    ec_out_calc = []
    cap_fflow_spec.each_with_index do |coeff, i|
      c_name = "c_#{i + 1}_cap"
      realistic_cycling_program.addLine("Set #{c_name} = #{coeff}")
      cc_out_calc << c_name + " * (#{cap_curve_var_in.name}^#{i})"
    end
    eir_fflow_spec.each_with_index do |coeff, i|
      c_name = "c_#{i + 1}_eir"
      realistic_cycling_program.addLine("Set #{c_name} = #{coeff}")
      ec_out_calc << c_name + " * (#{eir_curve_var_in.name}^#{i})"
    end
    realistic_cycling_program.addLine("Set cc_out = #{cc_out_calc.join(' + ')}")
    realistic_cycling_program.addLine("Set ec_out = #{ec_out_calc.join(' + ')}")
    (0...number_of_timestep_logged).each do |t_i|
      if t_i == 0
        realistic_cycling_program.addLine("Set cc_now = #{energy_trend.name}")
      else
        realistic_cycling_program.addLine("Set cc_#{t_i}_ago = @TrendValue #{energy_trend.name} #{t_i}")
      end
    end
    (0...cap_time - 1).each do |t_i|
      if t_i == 0
        realistic_cycling_program.addLine("If cc_#{t_i + 1}_ago == 0 && cc_now > 0") # Coil just turned on
      else
        r_s_a = ['cc_now > 0']
        (0...t_i).each do |i|
          r_s_a << "cc_#{i + 1}_ago > 0"
        end
        r_s = r_s_a.join(' && ')
        realistic_cycling_program.addLine("ElseIf cc_#{t_i + 1}_ago == 0 && #{r_s}")
      end
      realistic_cycling_program.addLine("  Set cc_mult = 0.4087*(@Ln(#{t_i + 1}))+0.3466") # Note 1 in @Ln(1) is 1 MINUTE, at larger timesteps we'll have to populate the natural log dynamically
      if t_i < power_time
        realistic_cycling_program.addLine("  Set ec_mult = 0.273*(@Ln(#{t_i + 1})) + 0.7")
      else
        realistic_cycling_program.addLine('  Set ec_mult = 1.0')
      end
    end
    realistic_cycling_program.addLine('Else')
    realistic_cycling_program.addLine('  Set cc_mult = 1.0')
    realistic_cycling_program.addLine('  Set ec_mult = 1.0')
    realistic_cycling_program.addLine('EndIf')
    realistic_cycling_program.addLine("Set #{cc_actuator.name} = cc_mult * cc_out")
    realistic_cycling_program.addLine("Set #{ec_actuator.name} = ec_mult * ec_out / cc_mult")

    # ProgramCallingManagers
    program_calling_manager = OpenStudio::Model::EnergyManagementSystemProgramCallingManager.new(model)
    program_calling_manager.setName("#{realistic_cycling_program.name} ProgramManager")
    program_calling_manager.setCallingPoint('InsideHVACSystemIterationLoop')
    program_calling_manager.addProgram(realistic_cycling_program)

    # oems = model.getOutputEnergyManagementSystem
    # oems.setActuatorAvailabilityDictionaryReporting('Verbose')
    # oems.setInternalVariableAvailabilityDictionaryReporting('Verbose')
    # oems.setEMSRuntimeLanguageDebugOutputLevel('Verbose')
  end

  def self.calc_plr_coefficients(c_d)
    return [(1.0 - c_d), c_d, 0.0] # Linear part load model
  end

  def self.get_cool_c_d(num_speeds, seer)
    # Degradation coefficient for cooling
    if num_speeds == 1
      if seer < 13.0
        return 0.20
      else
        return 0.07
      end
    elsif num_speeds == 2
      return 0.11
    elsif num_speeds == 4
      return 0.25
    elsif num_speeds == 10
      return 0.25
    end
  end

  def self.get_heat_c_d(num_speeds, hspf)
    # Degradation coefficient for heating
    if num_speeds == 1
      if hspf < 7.0
        return 0.20
      else
        return 0.11
      end
    elsif num_speeds == 2
      return 0.11
    elsif num_speeds == 4
      return 0.24
    elsif num_speeds == 10
      return 0.40
    end
  end

  def self.get_fan_power_rated(seer)
    if seer <= 15
      return 0.365 # W/cfm
    else
      return 0.14 # W/cfm
    end
  end

  def self.set_fan_power(fan, fan_watts_per_cfm)
    if fan_watts_per_cfm > 0
      fan_eff = 0.75 # Overall Efficiency of the Fan, Motor and Drive
      fan.setFanEfficiency(fan_eff)
      fan.setPressureRise(fan_eff * fan_watts_per_cfm / UnitConversions.convert(1.0, 'cfm', 'm^3/s')) # Pa
    else
      fan.setFanEfficiency(1)
      fan.setPressureRise(0)
    end
  end

  def self.calc_pump_rated_flow_rate(pump_eff, pump_w, pump_head_pa)
    # Calculate needed pump rated flow rate to achieve a given pump power with an assumed
    # efficiency and pump head.
    return pump_eff * pump_w / pump_head_pa # m3/s
  end

  def self.existing_equipment(model, thermal_zone, runner)
    # Returns a list of equipment objects

    equipment = []
    hvac_types = []

    unitary_system_air_loops = get_unitary_system_air_loops(model, thermal_zone)
    unitary_system_air_loops.each do |unitary_system_air_loop|
      system, clg_coil, htg_coil, air_loop = unitary_system_air_loop
      equipment << system

      hvac_type_cool = system.additionalProperties.getFeatureAsString(Constants.SizingInfoHVACCoolType)
      hvac_types << hvac_type_cool.get if hvac_type_cool.is_initialized

      hvac_type_heat = system.additionalProperties.getFeatureAsString(Constants.SizingInfoHVACHeatType)
      hvac_types << hvac_type_heat.get if hvac_type_heat.is_initialized
    end

    ptacs = get_ptacs(model, thermal_zone)
    ptacs.each do |ptac|
      equipment << ptac
      hvac_types << ptac.additionalProperties.getFeatureAsString(Constants.SizingInfoHVACCoolType).get
    end

    evap_coolers = get_evap_coolers(model, thermal_zone)
    evap_coolers.each do |evap_cooler|
      equipment << evap_cooler
      hvac_types << evap_cooler.additionalProperties.getFeatureAsString(Constants.SizingInfoHVACCoolType).get
    end

    baseboards = get_baseboard_waters(model, thermal_zone)
    baseboards.each do |baseboard|
      equipment << baseboard
      hvac_types << baseboard.additionalProperties.getFeatureAsString(Constants.SizingInfoHVACHeatType).get
    end

    fancoils = get_fan_coils(model, thermal_zone)
    fancoils.each do |fancoil|
      equipment << fancoil
      hvac_types << fancoil.additionalProperties.getFeatureAsString(Constants.SizingInfoHVACHeatType).get
    end

    baseboards = get_baseboard_electrics(model, thermal_zone)
    baseboards.each do |baseboard|
      equipment << baseboard
      hvac_types << baseboard.additionalProperties.getFeatureAsString(Constants.SizingInfoHVACHeatType).get
    end

    unitary_system_hvac_map = get_unitary_system_hvac_map(model, thermal_zone)
    unitary_system_hvac_map.each do |unitary_system_zone_hvac|
      system, clg_coil, htg_coil = unitary_system_zone_hvac
      next if htg_coil.nil?

      equipment << system
      hvac_types << system.additionalProperties.getFeatureAsString(Constants.SizingInfoHVACHeatType).get
    end

    ideal_air = get_ideal_air(model, thermal_zone)
    if not ideal_air.nil?
      equipment << ideal_air
      hvac_types << ideal_air.additionalProperties.getFeatureAsString(Constants.SizingInfoHVACCoolType).get
      hvac_types << ideal_air.additionalProperties.getFeatureAsString(Constants.SizingInfoHVACHeatType).get
    end
    return equipment
  end

  def self.get_coils_from_hvac_equip(model, hvac_equip)
    # Returns the clg coil, htg coil, and supp htg coil as applicable
    clg_coil = nil
    htg_coil = nil
    supp_htg_coil = nil
    if hvac_equip.is_a? OpenStudio::Model::AirLoopHVACUnitarySystem
      htg_coil = get_coil_from_hvac_component(hvac_equip.heatingCoil)
      clg_coil = get_coil_from_hvac_component(hvac_equip.coolingCoil)
      supp_htg_coil = get_coil_from_hvac_component(hvac_equip.supplementalHeatingCoil)
    elsif hvac_equip.is_a? OpenStudio::Model::ZoneHVACBaseboardConvectiveWater
      htg_coil = get_coil_from_hvac_component(hvac_equip.heatingCoil)
    elsif hvac_equip.is_a? OpenStudio::Model::ZoneHVACFourPipeFanCoil
      htg_coil = get_coil_from_hvac_component(hvac_equip.heatingCoil)
    elsif hvac_equip.is_a? OpenStudio::Model::ZoneHVACPackagedTerminalAirConditioner
      htg_coil = get_coil_from_hvac_component(hvac_equip.heatingCoil)
      if (not htg_coil.nil?) && (htg_coil.availabilitySchedule == model.alwaysOffDiscreteSchedule)
        # Don't return coil if it is unused
        htg_coil = nil
      end
      clg_coil = get_coil_from_hvac_component(hvac_equip.coolingCoil)
    end
    return clg_coil, htg_coil, supp_htg_coil
  end

  def self.get_coil_from_hvac_component(hvac_component)
    # Check for optional objects
    if hvac_component.is_a? OpenStudio::Model::OptionalHVACComponent
      return if not hvac_component.is_initialized

      hvac_component = hvac_component.get
    end

    # Cooling coils
    if hvac_component.to_CoilCoolingDXSingleSpeed.is_initialized
      return hvac_component.to_CoilCoolingDXSingleSpeed.get
    elsif hvac_component.to_CoilCoolingDXMultiSpeed.is_initialized
      return hvac_component.to_CoilCoolingDXMultiSpeed.get
    elsif hvac_component.to_CoilCoolingWaterToAirHeatPumpEquationFit.is_initialized
      return hvac_component.to_CoilCoolingWaterToAirHeatPumpEquationFit.get
    end

    # Heating coils
    if hvac_component.to_CoilHeatingDXSingleSpeed.is_initialized
      return hvac_component.to_CoilHeatingDXSingleSpeed.get
    elsif hvac_component.to_CoilHeatingDXMultiSpeed.is_initialized
      return hvac_component.to_CoilHeatingDXMultiSpeed.get
    elsif hvac_component.to_CoilHeatingGas.is_initialized
      return hvac_component.to_CoilHeatingGas.get
    elsif hvac_component.to_CoilHeatingElectric.is_initialized
      return hvac_component.to_CoilHeatingElectric.get
    elsif hvac_component.to_CoilHeatingWaterBaseboard.is_initialized
      return hvac_component.to_CoilHeatingWaterBaseboard.get
    elsif hvac_component.to_CoilHeatingWater.is_initialized
      return hvac_component.to_CoilHeatingWater.get
    elsif hvac_component.to_CoilHeatingWaterToAirHeatPumpEquationFit.is_initialized
      return hvac_component.to_CoilHeatingWaterToAirHeatPumpEquationFit.get
    end

    return hvac_component
  end

  def self.get_unitary_system_from_air_loop_hvac(air_loop)
    # Returns the unitary system or nil
    air_loop.supplyComponents.each do |comp|
      next unless comp.to_AirLoopHVACUnitarySystem.is_initialized

      return comp.to_AirLoopHVACUnitarySystem.get
    end
    return
  end

  def self.get_evap_cooler_from_air_loop_hvac(air_loop)
    # Returns the evap cooler or nil
    air_loop.supplyComponents.each do |comp|
      next unless comp.to_EvaporativeCoolerDirectResearchSpecial.is_initialized

      return comp.to_EvaporativeCoolerDirectResearchSpecial.get
    end
    return
  end

  def self.get_unitary_system_air_loops(model, thermal_zone)
    # Returns the unitary system(s), cooling coil(s), heating coil(s), and air loops(s) if available
    unitary_system_air_loops = []
    thermal_zone.airLoopHVACs.each do |air_loop|
      system = get_unitary_system_from_air_loop_hvac(air_loop)
      next if system.nil?

      clg_coil = nil
      htg_coil = nil
      if system.coolingCoil.is_initialized
        clg_coil = system.coolingCoil.get
      end
      if system.heatingCoil.is_initialized
        htg_coil = system.heatingCoil.get
      end
      unitary_system_air_loops << [system, clg_coil, htg_coil, air_loop]
    end
    return unitary_system_air_loops
  end

  def self.get_unitary_system_hvac_map(model, thermal_zone)
    # Returns the unitary system, cooling coil, and heating coil if available
    unitary_system_hvac_map = []
    thermal_zone.equipment.each do |equipment|
      next unless equipment.to_AirLoopHVACUnitarySystem.is_initialized

      system = equipment.to_AirLoopHVACUnitarySystem.get
      clg_coil = nil
      htg_coil = nil
      if system.coolingCoil.is_initialized
        clg_coil = system.coolingCoil.get
      end
      if system.heatingCoil.is_initialized
        htg_coil = system.heatingCoil.get
      end
      unitary_system_hvac_map << [system, clg_coil, htg_coil]
    end
    return unitary_system_hvac_map
  end

  def self.get_ptacs(model, thermal_zone)
    # Returns the PTAC(s) if available
    ptacs = []
    model.getZoneHVACPackagedTerminalAirConditioners.each do |ptac|
      next unless thermal_zone.handle.to_s == ptac.thermalZone.get.handle.to_s

      ptacs << ptac
    end
    return ptacs
  end

  def self.get_evap_coolers(model, thermal_zone)
    # Returns the evaporative cooler if available
    evap_coolers = []
    thermal_zone.airLoopHVACs.each do |air_loop|
      evap_cooler = get_evap_cooler_from_air_loop_hvac(air_loop)
      next if evap_cooler.nil?

      evap_coolers << evap_cooler
    end
    return evap_coolers
  end

  def self.get_baseboard_waters(model, thermal_zone)
    # Returns the water baseboard if available
    baseboards = []
    model.getZoneHVACBaseboardConvectiveWaters.each do |baseboard|
      next unless thermal_zone.handle.to_s == baseboard.thermalZone.get.handle.to_s

      baseboards << baseboard
    end
    return baseboards
  end

  def self.get_fan_coils(model, thermal_zone)
    # Returns the fan coil if available
    fancoils = []
    model.getZoneHVACFourPipeFanCoils.each do |fancoil|
      next unless thermal_zone.handle.to_s == fancoil.thermalZone.get.handle.to_s

      fancoils << fancoil
    end
    return fancoils
  end

  def self.get_baseboard_electrics(model, thermal_zone)
    # Returns the electric baseboard if available
    baseboards = []
    model.getZoneHVACBaseboardConvectiveElectrics.each do |baseboard|
      next unless thermal_zone.handle.to_s == baseboard.thermalZone.get.handle.to_s

      baseboards << baseboard
    end
    return baseboards
  end

  def self.get_dehumidifiers(model, runner, thermal_zone)
    # Returns the dehumidifier if available
    dehums = []
    model.getZoneHVACDehumidifierDXs.each do |dehum|
      next unless thermal_zone.handle.to_s == dehum.thermalZone.get.handle.to_s

      dehums << dehum
    end
    return dehums
  end

  def self.get_ideal_air(model, thermal_zone)
    # Returns the heating ideal air loads system if available
    model.getZoneHVACIdealLoadsAirSystems.each do |ideal_air|
      next unless thermal_zone.handle.to_s == ideal_air.thermalZone.get.handle.to_s

      return ideal_air
    end
    return
  end

  def self.has_ducted_equipment(model, air_loop)
    if air_loop.name.to_s.include? Constants.ObjectNameEvaporativeCooler
      system = air_loop
    else
      system = get_unitary_system_from_air_loop_hvac(air_loop)
    end

    hvac_type_cool = system.additionalProperties.getFeatureAsString(Constants.SizingInfoHVACCoolType)
    hvac_type_cool = hvac_type_cool.get if hvac_type_cool.is_initialized
    hvac_type_heat = system.additionalProperties.getFeatureAsString(Constants.SizingInfoHVACHeatType)
    hvac_type_heat = hvac_type_heat.get if hvac_type_heat.is_initialized

    if [Constants.ObjectNameCentralAirConditioner,
        Constants.ObjectNameAirSourceHeatPump,
        Constants.ObjectNameGroundSourceHeatPump].include? hvac_type_cool
      return true
    elsif Constants.ObjectNameFurnace == hvac_type_heat
      return true
    elsif [Constants.ObjectNameMiniSplitHeatPump, Constants.ObjectNameEvaporativeCooler].include? hvac_type_cool
      is_ducted = system.additionalProperties.getFeatureAsBoolean(Constants.SizingInfoHVACSystemIsDucted).get
      if is_ducted
        return true
      end
    end

    return false
  end

  def self.calc_mshp_cfms_ton_cooling(cap_min_per, cap_max_per, cfm_ton_min, cfm_ton_max, num_speeds, dB_rated, wB_rated, shr)
    cool_capacity_ratios = [0.0] * num_speeds
    cool_cfms_ton_rated = [0.0] * num_speeds
    cool_shrs_rated = [0.0] * num_speeds

    cap_nom_per = 1.0
    cfm_ton_nom = ((cfm_ton_max - cfm_ton_min) / (cap_max_per - cap_min_per)) * (cap_nom_per - cap_min_per) + cfm_ton_min

    p_atm = 14.696 # standard atmospheric pressure (psia)

    ao = Psychrometrics.CoilAoFactor(dB_rated, wB_rated, p_atm, UnitConversions.convert(1, 'ton', 'kBtu/hr'), cfm_ton_nom, shr)

    (0...num_speeds).each do |i|
      cool_capacity_ratios[i] = cap_min_per + i * (cap_max_per - cap_min_per) / (num_speeds - 1)
      cool_cfms_ton_rated[i] = cfm_ton_min + i * (cfm_ton_max - cfm_ton_min) / (num_speeds - 1)
      # Calculate the SHR for each speed. Use minimum value of 0.98 to prevent E+ bypass factor calculation errors
      cool_shrs_rated[i] = [Psychrometrics.CalculateSHR(dB_rated, wB_rated, p_atm, UnitConversions.convert(cool_capacity_ratios[i], 'ton', 'kBtu/hr'), cool_cfms_ton_rated[i], ao), 0.98].min
    end

    return cool_cfms_ton_rated, cool_capacity_ratios, cool_shrs_rated
  end

  def self.calc_mshp_cool_eirs(runner, seer, fan_power, c_d, num_speeds, cool_capacity_ratios, cool_cfms_ton_rated, cool_eir_ft_spec, cool_cap_ft_spec)
    cops_norm = [1.901, 1.859, 1.746, 1.609, 1.474, 1.353, 1.247, 1.156, 1.079, 1.0]
    fan_powers_norm = [0.604, 0.634, 0.670, 0.711, 0.754, 0.800, 0.848, 0.898, 0.948, 1.0]

    cool_eirs = [0.0] * num_speeds
    fan_powers_rated = [0.0] * num_speeds
    eers_Rated = [0.0] * num_speeds

    cop_maxSpeed = 3.5 # 3.5 is an initial guess, final value solved for below

    (0...num_speeds).each do |i|
      fan_powers_rated[i] = fan_power * fan_powers_norm[i]
      eers_Rated[i] = UnitConversions.convert(cop_maxSpeed, 'W', 'Btu/hr') * cops_norm[i]
    end

    cop_maxSpeed_1 = cop_maxSpeed
    cop_maxSpeed_2 = cop_maxSpeed
    error = seer - calc_mshp_seer_4speed(eers_Rated, c_d, cool_capacity_ratios, cool_cfms_ton_rated, fan_powers_rated, true, cool_eir_ft_spec, cool_cap_ft_spec)
    error1 = error
    error2 = error

    itmax = 50 # maximum iterations
    cvg = false
    final_n = nil

    (1...itmax + 1).each do |n|
      final_n = n
      (0...num_speeds).each do |i|
        eers_Rated[i] = UnitConversions.convert(cop_maxSpeed, 'W', 'Btu/hr') * cops_norm[i]
      end

      error = seer - calc_mshp_seer_4speed(eers_Rated, c_d, cool_capacity_ratios, cool_cfms_ton_rated, fan_powers_rated, true, cool_eir_ft_spec, cool_cap_ft_spec)

      cop_maxSpeed, cvg, cop_maxSpeed_1, error1, cop_maxSpeed_2, error2 = MathTools.Iterate(cop_maxSpeed, error, cop_maxSpeed_1, error1, cop_maxSpeed_2, error2, n, cvg)

      if cvg
        break
      end
    end

    if (not cvg) || (final_n > itmax)
      cop_maxSpeed = UnitConversions.convert(0.547 * seer - 0.104, 'Btu/hr', 'W') # Correlation developed from JonW's MatLab scripts. Only used if an eer cannot be found.
      runner.registerWarning('Mini-split heat pump cop iteration failed to converge. Setting to default value.')
    end

    (0...num_speeds).each do |i|
      cool_eirs[i] = calc_eir_from_eer(UnitConversions.convert(cop_maxSpeed, 'W', 'Btu/hr') * cops_norm[i], fan_powers_rated[i])
    end

    return cool_eirs
  end

  def self.calc_mshp_seer_4speed(eer_a, c_d, capacity_ratio, cfm_tons, fan_power_rated, is_heat_pump, cool_eir_ft_spec, cool_cap_ft_spec)
    n_max = (eer_a.length - 1.0) - 3.0 # Don't use max speed; FIXME: this is different than calc_mshp_hspf_4speed?
    n_min = 0
    n_int = (n_min + (n_max - n_min) / 3.0).ceil.to_i

    wBin = 67.0
    tout_B = 82.0
    tout_E = 87.0
    tout_F = 67.0

    eir_A2 = calc_eir_from_eer(eer_a[n_max], fan_power_rated[n_max])
    eir_B2 = eir_A2 * MathTools.biquadratic(wBin, tout_B, cool_eir_ft_spec[n_max])

    eir_Av = calc_eir_from_eer(eer_a[n_int], fan_power_rated[n_int])
    eir_Ev = eir_Av * MathTools.biquadratic(wBin, tout_E, cool_eir_ft_spec[n_int])

    eir_A1 = calc_eir_from_eer(eer_a[n_min], fan_power_rated[n_min])
    eir_B1 = eir_A1 * MathTools.biquadratic(wBin, tout_B, cool_eir_ft_spec[n_min])
    eir_F1 = eir_A1 * MathTools.biquadratic(wBin, tout_F, cool_eir_ft_spec[n_min])

    q_A2 = capacity_ratio[n_max]
    q_B2 = q_A2 * MathTools.biquadratic(wBin, tout_B, cool_cap_ft_spec[n_max])
    q_Ev = capacity_ratio[n_int] * MathTools.biquadratic(wBin, tout_E, cool_cap_ft_spec[n_int])
    q_B1 = capacity_ratio[n_min] * MathTools.biquadratic(wBin, tout_B, cool_cap_ft_spec[n_min])
    q_F1 = capacity_ratio[n_min] * MathTools.biquadratic(wBin, tout_F, cool_cap_ft_spec[n_min])

    q_A2_net = q_A2 - fan_power_rated[n_max] * UnitConversions.convert(1, 'W', 'Btu/hr') * cfm_tons[n_max] / UnitConversions.convert(1, 'ton', 'Btu/hr')
    q_B2_net = q_B2 - fan_power_rated[n_max] * UnitConversions.convert(1, 'W', 'Btu/hr') * cfm_tons[n_max] / UnitConversions.convert(1, 'ton', 'Btu/hr')
    q_Ev_net = q_Ev - fan_power_rated[n_int] * UnitConversions.convert(1, 'W', 'Btu/hr') * cfm_tons[n_int] / UnitConversions.convert(1, 'ton', 'Btu/hr')
    q_B1_net = q_B1 - fan_power_rated[n_min] * UnitConversions.convert(1, 'W', 'Btu/hr') * cfm_tons[n_min] / UnitConversions.convert(1, 'ton', 'Btu/hr')
    q_F1_net = q_F1 - fan_power_rated[n_min] * UnitConversions.convert(1, 'W', 'Btu/hr') * cfm_tons[n_min] / UnitConversions.convert(1, 'ton', 'Btu/hr')

    p_A2 = UnitConversions.convert(q_A2 * eir_A2, 'Btu', 'Wh') + fan_power_rated[n_max] * cfm_tons[n_max] / UnitConversions.convert(1, 'ton', 'Btu/hr')
    p_B2 = UnitConversions.convert(q_B2 * eir_B2, 'Btu', 'Wh') + fan_power_rated[n_max] * cfm_tons[n_max] / UnitConversions.convert(1, 'ton', 'Btu/hr')
    p_Ev = UnitConversions.convert(q_Ev * eir_Ev, 'Btu', 'Wh') + fan_power_rated[n_int] * cfm_tons[n_int] / UnitConversions.convert(1, 'ton', 'Btu/hr')
    p_B1 = UnitConversions.convert(q_B1 * eir_B1, 'Btu', 'Wh') + fan_power_rated[n_min] * cfm_tons[n_min] / UnitConversions.convert(1, 'ton', 'Btu/hr')
    p_F1 = UnitConversions.convert(q_F1 * eir_F1, 'Btu', 'Wh') + fan_power_rated[n_min] * cfm_tons[n_min] / UnitConversions.convert(1, 'ton', 'Btu/hr')

    q_k1_87 = q_F1_net + (q_B1_net - q_F1_net) / (82.0 - 67.0) * (87 - 67.0)
    q_k2_87 = q_B2_net + (q_A2_net - q_B2_net) / (95.0 - 82.0) * (87.0 - 82.0)
    n_Q = (q_Ev_net - q_k1_87) / (q_k2_87 - q_k1_87)
    m_Q = (q_B1_net - q_F1_net) / (82.0 - 67.0) * (1.0 - n_Q) + (q_A2_net - q_B2_net) / (95.0 - 82.0) * n_Q
    p_k1_87 = p_F1 + (p_B1 - p_F1) / (82.0 - 67.0) * (87.0 - 67.0)
    p_k2_87 = p_B2 + (p_A2 - p_B2) / (95.0 - 82.0) * (87.0 - 82.0)
    n_E = (p_Ev - p_k1_87) / (p_k2_87 - p_k1_87)
    m_E = (p_B1 - p_F1) / (82.0 - 67.0) * (1.0 - n_E) + (p_A2 - p_B2) / (95.0 - 82.0) * n_E

    c_T_1_1 = q_A2_net / (1.1 * (95.0 - 65.0))
    c_T_1_2 = q_F1_net
    c_T_1_3 = (q_B1_net - q_F1_net) / (82.0 - 67.0)
    t_1 = (c_T_1_2 - 67.0 * c_T_1_3 + 65.0 * c_T_1_1) / (c_T_1_1 - c_T_1_3)
    q_T_1 = q_F1_net + (q_B1_net - q_F1_net) / (82.0 - 67.0) * (t_1 - 67.0)
    p_T_1 = p_F1 + (p_B1 - p_F1) / (82.0 - 67.0) * (t_1 - 67.0)
    eer_T_1 = q_T_1 / p_T_1

    t_v = (q_Ev_net - 87.0 * m_Q + 65.0 * c_T_1_1) / (c_T_1_1 - m_Q)
    q_T_v = q_Ev_net + m_Q * (t_v - 87.0)
    p_T_v = p_Ev + m_E * (t_v - 87.0)
    eer_T_v = q_T_v / p_T_v

    c_T_2_1 = c_T_1_1
    c_T_2_2 = q_B2_net
    c_T_2_3 = (q_A2_net - q_B2_net) / (95.0 - 82.0)
    t_2 = (c_T_2_2 - 82.0 * c_T_2_3 + 65.0 * c_T_2_1) / (c_T_2_1 - c_T_2_3)
    q_T_2 = q_B2_net + (q_A2_net - q_B2_net) / (95.0 - 82.0) * (t_2 - 82.0)
    p_T_2 = p_B2 + (p_A2 - p_B2) / (95.0 - 82.0) * (t_2 - 82.0)
    eer_T_2 = q_T_2 / p_T_2

    d = (t_2**2 - t_1**2) / (t_v**2 - t_1**2)
    b = (eer_T_1 - eer_T_2 - d * (eer_T_1 - eer_T_v)) / (t_1 - t_2 - d * (t_1 - t_v))
    c = (eer_T_1 - eer_T_2 - b * (t_1 - t_2)) / (t_1**2 - t_2**2)
    a = eer_T_2 - b * t_2 - c * t_2**2

    e_tot = 0
    q_tot = 0
    t_bins = [67.0, 72.0, 77.0, 82.0, 87.0, 92.0, 97.0, 102.0]
    frac_hours = [0.214, 0.231, 0.216, 0.161, 0.104, 0.052, 0.018, 0.004]

    (0...8).each do |_i|
      bL = ((t_bins[_i] - 65.0) / (95.0 - 65.0)) * (q_A2_net / 1.1)
      q_k1 = q_F1_net + (q_B1_net - q_F1_net) / (82.0 - 67.0) * (t_bins[_i] - 67.0)
      p_k1 = p_F1 + (p_B1 - p_F1) / (82.0 - 67.0) * (t_bins[_i] - 67)
      q_k2 = q_B2_net + (q_A2_net - q_B2_net) / (95.0 - 82.0) * (t_bins[_i] - 82.0)
      p_k2 = p_B2 + (p_A2 - p_B2) / (95.0 - 82.0) * (t_bins[_i] - 82.0)

      if bL <= q_k1
        x_k1 = bL / q_k1
        q_Tj_N = x_k1 * q_k1 * frac_hours[_i]
        e_Tj_N = x_k1 * p_k1 * frac_hours[_i] / (1 - c_d * (1 - x_k1))
      elsif (q_k1 < bL) && (bL <= q_k2)
        q_Tj_N = bL * frac_hours[_i]
        eer_T_j = a + b * t_bins[_i] + c * t_bins[_i]**2
        e_Tj_N = q_Tj_N / eer_T_j
      else
        q_Tj_N = frac_hours[_i] * q_k2
        e_Tj_N = frac_hours[_i] * p_k2
      end

      q_tot += q_Tj_N
      e_tot += e_Tj_N
    end

    seer = q_tot / e_tot
    return seer
  end

  def self.calc_mshp_cfms_ton_heating(cap_min_per, cap_max_per, cfm_ton_min, cfm_ton_max, num_speeds)
    heat_capacity_ratios = [0.0] * num_speeds
    heat_cfms_ton_rated = [0.0] * num_speeds

    (0...num_speeds).each do |i|
      heat_capacity_ratios[i] = cap_min_per + i * (cap_max_per - cap_min_per) / (num_speeds - 1)
      heat_cfms_ton_rated[i] = cfm_ton_min + i * (cfm_ton_max - cfm_ton_min) / (num_speeds - 1)
    end

    return heat_cfms_ton_rated, heat_capacity_ratios
  end

  def self.calc_mshp_heat_eirs(runner, hspf, fan_power, hp_min_temp, c_d, cool_cfms_ton_rated, num_speeds, heat_capacity_ratios, heat_cfms_ton_rated, heat_eir_ft_spec, heat_cap_ft_spec)
    cops_norm = [1.792, 1.502, 1.308, 1.207, 1.145, 1.105, 1.077, 1.056, 1.041, 1]
    fan_powers_norm = [0.577, 0.625, 0.673, 0.720, 0.768, 0.814, 0.861, 0.907, 0.954, 1]

    heat_eirs = [0.0] * num_speeds
    fan_powers_rated = [0.0] * num_speeds
    cops_rated = [0.0] * num_speeds

    cop_maxSpeed = 3.25 # 3.35 is an initial guess, final value solved for below

    (0...num_speeds).each do |i|
      fan_powers_rated[i] = fan_power * fan_powers_norm[i]
      cops_rated[i] = cop_maxSpeed * cops_norm[i]
    end

    cop_maxSpeed_1 = cop_maxSpeed
    cop_maxSpeed_2 = cop_maxSpeed
    error = hspf - calc_mshp_hspf_4speed(cops_rated, c_d, heat_capacity_ratios, heat_cfms_ton_rated, fan_powers_rated, hp_min_temp, heat_eir_ft_spec, heat_cap_ft_spec)

    error1 = error
    error2 = error

    itmax = 50 # maximum iterations
    cvg = false
    final_n = nil

    (1...itmax + 1).each do |n|
      final_n = n
      (0...num_speeds).each do |i|
        cops_rated[i] = cop_maxSpeed * cops_norm[i]
      end

      error = hspf - calc_mshp_hspf_4speed(cops_rated, c_d, heat_capacity_ratios, cool_cfms_ton_rated, fan_powers_rated, hp_min_temp, heat_eir_ft_spec, heat_cap_ft_spec)

      cop_maxSpeed, cvg, cop_maxSpeed_1, error1, cop_maxSpeed_2, error2 = MathTools.Iterate(cop_maxSpeed, error, cop_maxSpeed_1, error1, cop_maxSpeed_2, error2, n, cvg)

      if cvg
        break
      end
    end

    if (not cvg) || (final_n > itmax)
      cop_maxSpeed = UnitConversions.convert(0.4174 * hspf - 1.1134, 'Btu/hr', 'W') # Correlation developed from JonW's MatLab scripts. Only used if a cop cannot be found.
      runner.registerWarning('Mini-split heat pump cop iteration failed to converge. Setting to default value.')
    end

    (0...num_speeds).each do |i|
      heat_eirs[i] = calc_eir_from_cop(cop_maxSpeed * cops_norm[i], fan_powers_rated[i])
    end

    return heat_eirs
  end

  def self.calc_mshp_hspf_4speed(cop_47, c_d, capacity_ratio, cfm_tons, fan_power_rated, hp_min_temp, heat_eir_ft_spec, heat_cap_ft_spec)
    n_max = (cop_47.length - 1.0) #-3 # Don't use max speed; FIXME: this is different than calc_mshp_seer_4speed?
    n_min = 0
    n_int = (n_min + (n_max - n_min) / 3.0).ceil.to_i

    tin = 70.0
    tout_3 = 17.0
    tout_2 = 35.0
    tout_0 = 62.0

    eir_H1_2 = calc_eir_from_cop(cop_47[n_max], fan_power_rated[n_max])
    eir_H3_2 = eir_H1_2 * MathTools.biquadratic(tin, tout_3, heat_eir_ft_spec[n_max])

    eir_adjv = calc_eir_from_cop(cop_47[n_int], fan_power_rated[n_int])
    eir_H2_v = eir_adjv * MathTools.biquadratic(tin, tout_2, heat_eir_ft_spec[n_int])

    eir_H1_1 = calc_eir_from_cop(cop_47[n_min], fan_power_rated[n_min])
    eir_H0_1 = eir_H1_1 * MathTools.biquadratic(tin, tout_0, heat_eir_ft_spec[n_min])

    q_H1_2 = capacity_ratio[n_max]
    q_H3_2 = q_H1_2 * MathTools.biquadratic(tin, tout_3, heat_cap_ft_spec[n_max])

    q_H2_v = capacity_ratio[n_int] * MathTools.biquadratic(tin, tout_2, heat_cap_ft_spec[n_int])

    q_H1_1 = capacity_ratio[n_min]
    q_H0_1 = q_H1_1 * MathTools.biquadratic(tin, tout_0, heat_cap_ft_spec[n_min])

    q_H1_2_net = q_H1_2 + fan_power_rated[n_max] * UnitConversions.convert(1, 'W', 'Btu/hr') * cfm_tons[n_max] / UnitConversions.convert(1, 'ton', 'Btu/hr')
    q_H3_2_net = q_H3_2 + fan_power_rated[n_max] * UnitConversions.convert(1, 'W', 'Btu/hr') * cfm_tons[n_max] / UnitConversions.convert(1, 'ton', 'Btu/hr')
    q_H2_v_net = q_H2_v + fan_power_rated[n_int] * UnitConversions.convert(1, 'W', 'Btu/hr') * cfm_tons[n_int] / UnitConversions.convert(1, 'ton', 'Btu/hr')
    q_H1_1_net = q_H1_1 + fan_power_rated[n_min] * UnitConversions.convert(1, 'W', 'Btu/hr') * cfm_tons[n_min] / UnitConversions.convert(1, 'ton', 'Btu/hr')
    q_H0_1_net = q_H0_1 + fan_power_rated[n_min] * UnitConversions.convert(1, 'W', 'Btu/hr') * cfm_tons[n_min] / UnitConversions.convert(1, 'ton', 'Btu/hr')

    p_H1_2 = q_H1_2 * eir_H1_2 + fan_power_rated[n_max] * UnitConversions.convert(1, 'W', 'Btu/hr') * cfm_tons[n_max] / UnitConversions.convert(1, 'ton', 'Btu/hr')
    p_H3_2 = q_H3_2 * eir_H3_2 + fan_power_rated[n_max] * UnitConversions.convert(1, 'W', 'Btu/hr') * cfm_tons[n_max] / UnitConversions.convert(1, 'ton', 'Btu/hr')
    p_H2_v = q_H2_v * eir_H2_v + fan_power_rated[n_int] * UnitConversions.convert(1, 'W', 'Btu/hr') * cfm_tons[n_int] / UnitConversions.convert(1, 'ton', 'Btu/hr')
    p_H1_1 = q_H1_1 * eir_H1_1 + fan_power_rated[n_min] * UnitConversions.convert(1, 'W', 'Btu/hr') * cfm_tons[n_min] / UnitConversions.convert(1, 'ton', 'Btu/hr')
    p_H0_1 = q_H0_1 * eir_H0_1 + fan_power_rated[n_min] * UnitConversions.convert(1, 'W', 'Btu/hr') * cfm_tons[n_min] / UnitConversions.convert(1, 'ton', 'Btu/hr')

    q_H35_2 = 0.9 * (q_H3_2_net + 0.6 * (q_H1_2_net - q_H3_2_net))
    p_H35_2 = 0.985 * (p_H3_2 + 0.6 * (p_H1_2 - p_H3_2))
    q_H35_1 = q_H1_1_net + (q_H0_1_net - q_H1_1_net) / (62.0 - 47.0) * (35.0 - 47.0)
    p_H35_1 = p_H1_1 + (p_H0_1 - p_H1_1) / (62.0 - 47.0) * (35.0 - 47.0)
    n_Q = (q_H2_v_net - q_H35_1) / (q_H35_2 - q_H35_1)
    m_Q = (q_H0_1_net - q_H1_1_net) / (62.0 - 47.0) * (1 - n_Q) + n_Q * (q_H35_2 - q_H3_2_net) / (35.0 - 17.0)
    n_E = (p_H2_v - p_H35_1) / (p_H35_2 - p_H35_1)
    m_E = (p_H0_1 - p_H1_1) / (62.0 - 47.0) * (1.0 - n_E) + n_E * (p_H35_2 - p_H3_2) / (35.0 - 17.0)

    t_OD = 5.0
    dHR = q_H1_2_net * (65.0 - t_OD) / 60.0

    c_T_3_1 = q_H1_1_net
    c_T_3_2 = (q_H0_1_net - q_H1_1_net) / (62.0 - 47.0)
    c_T_3_3 = 0.77 * dHR / (65.0 - t_OD)
    t_3 = (47.0 * c_T_3_2 + 65.0 * c_T_3_3 - c_T_3_1) / (c_T_3_2 + c_T_3_3)
    q_HT3_1 = q_H1_1_net + (q_H0_1_net - q_H1_1_net) / (62.0 - 47.0) * (t_3 - 47.0)
    p_HT3_1 = p_H1_1 + (p_H0_1 - p_H1_1) / (62.0 - 47.0) * (t_3 - 47.0)
    cop_T3_1 = q_HT3_1 / p_HT3_1

    c_T_v_1 = q_H2_v_net
    c_T_v_3 = c_T_3_3
    t_v = (35.0 * m_Q + 65.0 * c_T_v_3 - c_T_v_1) / (m_Q + c_T_v_3)
    q_HTv_v = q_H2_v_net + m_Q * (t_v - 35.0)
    p_HTv_v = p_H2_v + m_E * (t_v - 35.0)
    cop_Tv_v = q_HTv_v / p_HTv_v

    c_T_4_1 = q_H3_2_net
    c_T_4_2 = (q_H35_2 - q_H3_2_net) / (35.0 - 17.0)
    c_T_4_3 = c_T_v_3
    t_4 = (17.0 * c_T_4_2 + 65.0 * c_T_4_3 - c_T_4_1) / (c_T_4_2 + c_T_4_3)
    q_HT4_2 = q_H3_2_net + (q_H35_2 - q_H3_2_net) / (35.0 - 17.0) * (t_4 - 17.0)
    p_HT4_2 = p_H3_2 + (p_H35_2 - p_H3_2) / (35.0 - 17.0) * (t_4 - 17.0)
    cop_T4_2 = q_HT4_2 / p_HT4_2

    d = (t_3**2 - t_4**2) / (t_v**2 - t_4**2)
    b = (cop_T4_2 - cop_T3_1 - d * (cop_T4_2 - cop_Tv_v)) / (t_4 - t_3 - d * (t_4 - t_v))
    c = (cop_T4_2 - cop_T3_1 - b * (t_4 - t_3)) / (t_4**2 - t_3**2)
    a = cop_T4_2 - b * t_4 - c * t_4**2

    t_bins = [62.0, 57.0, 52.0, 47.0, 42.0, 37.0, 32.0, 27.0, 22.0, 17.0, 12.0, 7.0, 2.0, -3.0, -8.0]
    frac_hours = [0.132, 0.111, 0.103, 0.093, 0.100, 0.109, 0.126, 0.087, 0.055, 0.036, 0.026, 0.013, 0.006, 0.002, 0.001]

    # T_off = hp_min_temp
    t_off = 10.0
    t_on = t_off + 4.0
    etot = 0
    bLtot = 0

    (0...15).each do |_i|
      bL = ((65.0 - t_bins[_i]) / (65.0 - t_OD)) * 0.77 * dHR

      q_1 = q_H1_1_net + (q_H0_1_net - q_H1_1_net) / (62.0 - 47.0) * (t_bins[_i] - 47.0)
      p_1 = p_H1_1 + (p_H0_1 - p_H1_1) / (62.0 - 47.0) * (t_bins[_i] - 47.0)

      if (t_bins[_i] <= 17.0) || (t_bins[_i] >= 45.0)
        q_2 = q_H3_2_net + (q_H1_2_net - q_H3_2_net) * (t_bins[_i] - 17.0) / (47.0 - 17.0)
        p_2 = p_H3_2 + (p_H1_2 - p_H3_2) * (t_bins[_i] - 17.0) / (47.0 - 17.0)
      else
        q_2 = q_H3_2_net + (q_H35_2 - q_H3_2_net) * (t_bins[_i] - 17) / (35.0 - 17.0)
        p_2 = p_H3_2 + (p_H35_2 - p_H3_2) * (t_bins[_i] - 17.0) / (35.0 - 17.0)
      end

      if t_bins[_i] <= t_off
        delta = 0
      elsif t_bins[_i] >= t_on
        delta = 1.0
      else
        delta = 0.5
      end

      if bL <= q_1
        x_1 = bL / q_1
        e_Tj_n = delta * x_1 * p_1 * frac_hours[_i] / (1.0 - c_d * (1.0 - x_1))
      elsif (q_1 < bL) && (bL <= q_2)
        cop_T_j = a + b * t_bins[_i] + c * t_bins[_i]**2
        e_Tj_n = delta * frac_hours[_i] * bL / cop_T_j + (1.0 - delta) * bL * (frac_hours[_i])
      else
        e_Tj_n = delta * frac_hours[_i] * p_2 + frac_hours[_i] * (bL - delta * q_2)
      end

      bLtot += frac_hours[_i] * bL
      etot += e_Tj_n
    end

    hspf = bLtot / UnitConversions.convert(etot, 'Btu/hr', 'W')
    return hspf
  end

  def self.calc_sequential_load_fraction(load_fraction, remaining_fraction)
    if remaining_fraction > 0
      sequential_load_frac = load_fraction / remaining_fraction # Fraction of remaining load served by this system
    else
      sequential_load_frac = 0.0
    end

    return sequential_load_frac
  end

  def self.get_sequential_load_schedule(model, value)
    s = OpenStudio::Model::ScheduleConstant.new(model)
    s.setName('Sequential Fraction Schedule')
    if value > 1
      s.setValue(1.0)
    else
      s.setValue(value.round(5))
    end
    Schedule.set_schedule_type_limits(model, s, Constants.ScheduleTypeLimitsFraction)
    return s
  end

  def self.get_crankcase_assumptions(fraction_cool_load_served)
    crankcase_kw = 0.05 * fraction_cool_load_served # From RESNET Publication No. 002-2017
    crankcase_temp = 50.0 # From RESNET Publication No. 002-2017
    return crankcase_kw, crankcase_temp
  end

  def self.get_heat_pump_temp_assumptions(heat_pump)
    # Calculates:
    # 1. Minimum temperature for HP compressor operation
    # 2. Maximum temperature for HP supplemental heating operation
    if not heat_pump.backup_heating_switchover_temp.nil?
      hp_min_temp = heat_pump.backup_heating_switchover_temp
      supp_max_temp = heat_pump.backup_heating_switchover_temp
    else
      supp_max_temp = 40.0
      # Minimum temperature for Heat Pump operation:
      if heat_pump.heat_pump_type == HPXML::HVACTypeHeatPumpMiniSplit
        hp_min_temp = -30.0 # deg-F
      else
        hp_min_temp = 0.0 # deg-F
      end
    end
    return hp_min_temp, supp_max_temp
  end

  def self.get_default_duct_surface_area(duct_type, ncfl_ag, cfa_served, n_returns)
    # Fraction of primary ducts (ducts outside conditioned space)
    f_out = (ncfl_ag <= 1) ? 1.0 : 0.75

    if duct_type == HPXML::DuctTypeSupply
      primary_duct_area = 0.27 * cfa_served * f_out
      secondary_duct_area = 0.27 * cfa_served * (1.0 - f_out)
    elsif duct_type == HPXML::DuctTypeReturn
      b_r = (n_returns < 6) ? (0.05 * n_returns) : 0.25
      primary_duct_area = b_r * cfa_served * f_out
      secondary_duct_area = b_r * cfa_served * (1.0 - f_out)
    end

    return primary_duct_area, secondary_duct_area
  end

  def self.get_default_duct_locations(hpxml)
    primary_duct_location_hierarchy = [HPXML::LocationBasementConditioned,
                                       HPXML::LocationBasementUnconditioned,
                                       HPXML::LocationCrawlspaceVented,
                                       HPXML::LocationCrawlspaceUnvented,
                                       HPXML::LocationAtticVented,
                                       HPXML::LocationAtticUnvented,
                                       HPXML::LocationGarage]

    primary_duct_location = nil
    primary_duct_location_hierarchy.each do |space_type|
      if hpxml.has_space_type(space_type)
        primary_duct_location = space_type
        break
      end
    end
    secondary_duct_location = HPXML::LocationLivingSpace

    return primary_duct_location, secondary_duct_location
  end

  def self.get_default_gshp_pump_power()
    return 30.0 # W/ton, per ANSI/RESNET/ICC 301-2019 Section 4.4.5 (closed loop)
  end

  def self.apply_shared_systems(hpxml)
    apply_shared_cooling_systems(hpxml)
    apply_shared_heating_systems(hpxml)
    HPXMLDefaults.apply_hvac(hpxml)

    # Remove any orphaned HVAC distributions
    hpxml.hvac_distributions.each do |hvac_distribution|
      hvac_systems = []
      (hpxml.heating_systems + hpxml.cooling_systems + hpxml.heat_pumps).each do |hvac_system|
        next if hvac_system.distribution_system_idref.nil?
        next unless hvac_system.distribution_system_idref == hvac_distribution.id

        hvac_systems << hvac_system
      end
      next unless hvac_systems.empty?

      hvac_distribution.delete
    end
  end

  def self.apply_shared_cooling_systems(hpxml)
    hpxml.cooling_systems.each do |cooling_system|
      next unless cooling_system.is_shared_system

      distribution_system = cooling_system.distribution_system
      distribution_type = distribution_system.distribution_system_type
      hydronic_and_air_type = distribution_system.hydronic_and_air_type

      # Calculate air conditioner SEER equivalent
      n_dweq = cooling_system.number_of_units_served.to_f
      aux = cooling_system.shared_loop_watts

      if cooling_system.cooling_system_type == HPXML::HVACTypeChiller

        # Chiller w/ baseboard or fan coil or water loop heat pump
        cap = cooling_system.cooling_capacity
        chiller_input = UnitConversions.convert(cooling_system.cooling_efficiency_kw_per_ton * UnitConversions.convert(cap, 'Btu/hr', 'ton'), 'kW', 'W')
        if distribution_type == HPXML::HVACDistributionTypeHydronic
          aux_dweq = 0.0
        elsif distribution_type == HPXML::HVACDistributionTypeHydronicAndAir
          if hydronic_and_air_type == HPXML::HydronicAndAirTypeFanCoil
            aux_dweq = cooling_system.fan_coil_watts
          elsif hydronic_and_air_type == HPXML::HydronicAndAirTypeWaterLoopHeatPump
            aux_dweq = cooling_system.wlhp_cooling_capacity / cooling_system.wlhp_cooling_efficiency_eer
          else
            fail "Unexpected distribution type '#{hydronic_and_air_type}' for chiller."
          end
        else
          fail "Unexpected distribution type '#{distribution_type}' for chiller."
        end
        # ANSI/RESNET/ICC 301-2019 Equation 4.4-2
        seer_eq = (cap - 3.41 * aux - 3.41 * aux_dweq * n_dweq) / (chiller_input + aux + aux_dweq * n_dweq)

      elsif cooling_system.cooling_system_type == HPXML::HVACTypeCoolingTower

        # Cooling tower w/ water loop heat pump
        if distribution_type == HPXML::HVACDistributionTypeHydronicAndAir
          hydronic_and_air_type = distribution_system.hydronic_and_air_type
          if hydronic_and_air_type == HPXML::HydronicAndAirTypeWaterLoopHeatPump
            wlhp_cap = cooling_system.wlhp_cooling_capacity
            wlhp_input = wlhp_cap / cooling_system.wlhp_cooling_efficiency_eer
          else
            fail "Unexpected distribution type '#{hydronic_and_air_type}' for cooling tower."
          end
        else
          fail "Unexpected hydronic distribution type '#{distribution_type}' for cooling tower."
        end
        # ANSI/RESNET/ICC 301-2019 Equation 4.4-3
        seer_eq = (wlhp_cap - 3.41 * aux / n_dweq) / (wlhp_input + aux / n_dweq)

      else
        fail "Unexpected cooling system type '#{cooling_system.cooling_system_type}'."
      end

      cooling_system.cooling_system_type = HPXML::HVACTypeCentralAirConditioner
      cooling_system.cooling_efficiency_seer = seer_eq
      cooling_system.cooling_capacity = nil # Autosize the equipment

      # Assign new distribution system to air conditioner
      if distribution_type == HPXML::HVACDistributionTypeHydronic
        # Assign DSE=1
        hpxml.hvac_distributions.add(id: "#{cooling_system.id}AirDistributionSystem",
                                     distribution_system_type: HPXML::HVACDistributionTypeDSE,
                                     annual_cooling_dse: 1)
        cooling_system.distribution_system_idref = hpxml.hvac_distributions[-1].id
      elsif distribution_type == HPXML::HVACDistributionTypeHydronicAndAir
        # Assign AirDistribution
        hpxml.hvac_distributions << distribution_system.dup
        hpxml.hvac_distributions[-1].id = "#{cooling_system.id}AirDistributionSystem"
        hpxml.hvac_distributions[-1].distribution_system_type = HPXML::HVACDistributionTypeAir
        cooling_system.distribution_system_idref = hpxml.hvac_distributions[-1].id
      end
    end
  end

  def self.apply_shared_heating_systems(hpxml)
    hpxml.heating_systems.each do |heating_system|
      next unless heating_system.is_shared_system

      distribution_system = heating_system.distribution_system
      distribution_type = distribution_system.distribution_system_type
      hydronic_and_air_type = distribution_system.hydronic_and_air_type

      if heating_system.heating_system_type == HPXML::HVACTypeBoiler && hydronic_and_air_type.to_s == HPXML::HydronicAndAirTypeWaterLoopHeatPump

        # Shared boiler w/ water loop heat pump
        # Per ANSI/RESNET/ICC 301-2019 Section 4.4.7.2, model as:
        # A) heat pump with constant efficiency and duct losses, fraction heat load served = 1/COP
        # B) boiler, fraction heat load served = 1-1/COP
        fraction_heat_load_served = heating_system.fraction_heat_load_served

        # Heat pump
        hpxml.heat_pumps.add(id: "#{heating_system.id}_WLHP",
                             distribution_system_idref: heating_system.distribution_system_idref,
                             heat_pump_type: HPXML::HVACTypeHeatPumpWaterLoopToAir,
                             heat_pump_fuel: HPXML::FuelTypeElectricity,
                             heating_efficiency_cop: heating_system.wlhp_heating_efficiency_cop,
                             fraction_heat_load_served: fraction_heat_load_served * (1.0 / heating_system.wlhp_heating_efficiency_cop),
                             fraction_cool_load_served: 0.0)

        # Boiler
        heating_system.electric_auxiliary_energy = get_default_boiler_eae(heating_system)
        heating_system.fraction_heat_load_served = fraction_heat_load_served * (1.0 - 1.0 / heating_system.wlhp_heating_efficiency_cop)
        heating_system.distribution_system_idref = "#{heating_system.id}_Baseboard"
        hpxml.hvac_distributions.add(id: heating_system.distribution_system_idref,
                                     distribution_system_type: HPXML::HVACDistributionTypeHydronic,
                                     hydronic_type: HPXML::HydronicTypeBaseboard)
      end

      heating_system.heating_capacity = nil # Autosize the equipment
    end
  end
end<|MERGE_RESOLUTION|>--- conflicted
+++ resolved
@@ -1348,22 +1348,6 @@
           end
         end
       end
-<<<<<<< HEAD
-    end
-
-    # Base cooling setpoint
-    clg_setpoint = hvac_control.cooling_setpoint_temp
-    clg_weekday_setpoints = [[clg_setpoint] * 24] * 12
-
-    # Apply cooling setup?
-    clg_setup = hvac_control.cooling_setup_temp
-    if not clg_setup.nil?
-      clg_setup_hrs_per_week = hvac_control.cooling_setup_hours_per_week
-      clg_setup_start_hr = hvac_control.cooling_setup_start_hour
-      for m in 1..12
-        for hr in clg_setup_start_hr..clg_setup_start_hr + Integer(clg_setup_hrs_per_week / 7.0) - 1
-          clg_weekday_setpoints[m - 1][hr % 24] = clg_setup
-=======
       htg_weekend_setpoints = htg_weekday_setpoints.dup
     else
       # 24-hr weekday/weekend heating setpoint schedules
@@ -1388,7 +1372,6 @@
           for hr in clg_setup_start_hr..clg_setup_start_hr + Integer(clg_setup_hrs_per_week / 7.0) - 1
             clg_weekday_setpoints[m - 1][hr % 24] = clg_setup
           end
->>>>>>> 889e23a0
         end
       end
       clg_weekend_setpoints = clg_weekday_setpoints.dup
@@ -1413,7 +1396,6 @@
         end
       end
     end
-<<<<<<< HEAD
 
     # Apply thermostat offset due to onoff control
     offset_db = hvac_control.onoff_thermostat_deadband
@@ -1421,12 +1403,10 @@
       for m in 1..12
         clg_weekday_setpoints[m - 1] = clg_weekday_setpoints[m - 1].map { |i| i + offset_db / 2.0 }
         htg_weekday_setpoints[m - 1] = htg_weekday_setpoints[m - 1].map { |i| i - offset_db / 2.0 }
-      end
-    end
-    clg_weekend_setpoints = clg_weekday_setpoints
-    htg_weekend_setpoints = htg_weekday_setpoints
-=======
->>>>>>> 889e23a0
+        clg_weekend_setpoints[m - 1] = clg_weekend_setpoints[m - 1].map { |i| i + offset_db / 2.0 }
+        htg_weekend_setpoints[m - 1] = htg_weekend_setpoints[m - 1].map { |i| i - offset_db / 2.0 }
+      end
+    end
 
     # Create heating season schedule
     if htg_start_month <= htg_end_month
