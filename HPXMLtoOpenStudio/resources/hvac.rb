# frozen_string_literal: true

class HVAC
  def self.apply_central_air_conditioner_furnace(model, runner, cooling_system, heating_system,
                                                 remaining_cool_load_frac, remaining_heat_load_frac,
                                                 control_zone, hvac_map)

    hvac_map[cooling_system.id] = [] unless cooling_system.nil?
    hvac_map[heating_system.id] = [] unless heating_system.nil?
    if heating_system.nil?
      obj_name = Constants.ObjectNameCentralAirConditioner
    elsif cooling_system.nil?
      obj_name = Constants.ObjectNameFurnace
    else
      obj_name = Constants.ObjectNameCentralAirConditionerAndFurnace
    end

    if not heating_system.nil?
      sequential_heat_load_frac = calc_sequential_load_fraction(heating_system.fraction_heat_load_served, remaining_heat_load_frac)
    else
      sequential_heat_load_frac = 0.0
    end
    if not cooling_system.nil?
      sequential_cool_load_frac = calc_sequential_load_fraction(cooling_system.fraction_cool_load_served, remaining_cool_load_frac)
    else
      sequential_cool_load_frac = 0.0
    end

    if not cooling_system.nil?
      if cooling_system.compressor_type == HPXML::HVACCompressorTypeSingleStage
        num_speeds = 1
      elsif cooling_system.compressor_type == HPXML::HVACCompressorTypeTwoStage
        num_speeds = 2
      elsif cooling_system.compressor_type == HPXML::HVACCompressorTypeVariableSpeed
        num_speeds = 4
      end
      fan_power_rated = get_fan_power_rated(cooling_system.cooling_efficiency_seer)
      crankcase_kw, crankcase_temp = get_crankcase_assumptions(cooling_system.fraction_cool_load_served)

      # Cooling Coil

      cool_c_d = get_cool_c_d(num_speeds, cooling_system.cooling_efficiency_seer)
      cool_rated_airflow_rate, cool_fan_speed_ratios, cool_capacity_ratios, cool_shrs, cool_eers, cool_cap_ft_spec, cool_eir_ft_spec, cool_cap_fflow_spec, cool_eir_fflow_spec = get_hp_clg_curves(num_speeds, cooling_system, fan_power_rated, cool_c_d, runner)
      cool_cfms_ton_rated = calc_cfms_ton_rated(cool_rated_airflow_rate, cool_fan_speed_ratios, cool_capacity_ratios)
      cool_shrs_rated_gross = calc_shrs_rated_gross(num_speeds, cool_shrs, fan_power_rated, cool_cfms_ton_rated)
      cool_eirs = calc_cool_eirs(num_speeds, cool_eers, fan_power_rated)
      cool_closs_fplr_spec = [calc_plr_coefficients(cool_c_d)] * num_speeds
      clg_coil = create_dx_cooling_coil(model, obj_name, (0...num_speeds).to_a, cool_eirs, cool_cap_ft_spec, cool_eir_ft_spec, cool_closs_fplr_spec, cool_cap_fflow_spec, cool_eir_fflow_spec, cool_shrs_rated_gross, cooling_system.cooling_capacity, crankcase_kw, crankcase_temp, fan_power_rated)
      hvac_map[cooling_system.id] << clg_coil
    end

    if not heating_system.nil?

      # Heating Coil

      if heating_system.heating_system_fuel == HPXML::FuelTypeElectricity
        htg_coil = OpenStudio::Model::CoilHeatingElectric.new(model)
        htg_coil.setEfficiency(heating_system.heating_efficiency_afue)
      else
        htg_coil = OpenStudio::Model::CoilHeatingGas.new(model)
        htg_coil.setGasBurnerEfficiency(heating_system.heating_efficiency_afue)
        htg_coil.setParasiticElectricLoad(0)
        htg_coil.setParasiticGasLoad(0)
        htg_coil.setFuelType(EPlus.fuel_type(heating_system.heating_system_fuel))
      end
      htg_coil.setName(obj_name + ' htg coil')
      if not heating_system.heating_capacity.nil?
        htg_coil.setNominalCapacity(UnitConversions.convert([heating_system.heating_capacity, Constants.small].max, 'Btu/hr', 'W')) # Used by HVACSizing measure
      end
      hvac_map[heating_system.id] << htg_coil
    end

    # Fan

    if not cooling_system.nil?
      fan_watts_per_cfm = cooling_system.fan_watts_per_cfm
    end
    if fan_watts_per_cfm.nil? && (not heating_system.nil?)
      fan_watts_per_cfm = heating_system.fan_watts_per_cfm
    end
    fan = create_supply_fan(model, obj_name, num_speeds, fan_watts_per_cfm)
    if not cooling_system.nil?
      hvac_map[cooling_system.id] += disaggregate_fan_or_pump(model, fan, nil, clg_coil, nil)
    end
    if not heating_system.nil?
      hvac_map[heating_system.id] += disaggregate_fan_or_pump(model, fan, htg_coil, nil, nil)
    end

    # Unitary System

    air_loop_unitary = create_air_loop_unitary_system(model, obj_name, fan, htg_coil, clg_coil, nil)
    if not cooling_system.nil?
      hvac_map[cooling_system.id] << air_loop_unitary
    end
    if not heating_system.nil?
      hvac_map[heating_system.id] << air_loop_unitary
    end

    if (not cooling_system.nil?) && (num_speeds > 1)
      # Unitary System Performance
      perf = OpenStudio::Model::UnitarySystemPerformanceMultispeed.new(model)
      perf.setSingleModeOperation(false)
      for speed in 1..num_speeds
        f = OpenStudio::Model::SupplyAirflowRatioField.fromCoolingRatio(cool_fan_speed_ratios[speed - 1])
        perf.addSupplyAirflowRatioField(f)
      end
      air_loop_unitary.setDesignSpecificationMultispeedObject(perf)
    end

    # Air Loop

    air_loop = create_air_loop(model, obj_name, air_loop_unitary, control_zone, sequential_heat_load_frac, sequential_cool_load_frac)
    if not cooling_system.nil?
      hvac_map[cooling_system.id] << air_loop
    end
    if not heating_system.nil?
      hvac_map[heating_system.id] << air_loop
    end

    # Store info for HVAC Sizing measure
    if not cooling_system.nil?
      air_loop_unitary.additionalProperties.setFeature(Constants.SizingInfoHVACCapacityRatioCooling, cool_capacity_ratios.join(','))
      air_loop_unitary.additionalProperties.setFeature(Constants.SizingInfoHVACRatedCFMperTonCooling, cool_cfms_ton_rated.join(','))
      air_loop_unitary.additionalProperties.setFeature(Constants.SizingInfoHVACFracCoolLoadServed, cooling_system.fraction_cool_load_served)
      air_loop_unitary.additionalProperties.setFeature(Constants.SizingInfoHVACCoolType, Constants.ObjectNameCentralAirConditioner)
      air_loop_unitary.additionalProperties.setFeature(Constants.SizingInfoHVACChargeDefectRatio, cooling_system.charge_defect_ratio)
      if not cooling_system.airflow_cfm_per_ton.nil?
        air_loop_unitary.additionalProperties.setFeature(Constants.SizingInfoHVACActualCFMPerTonCooling, cooling_system.airflow_cfm_per_ton)
        air_loop_unitary.additionalProperties.setFeature(Constants.SizingInfoHVACAirflowDefectRatioCooling, 0.0) # FIXME: Is this right?
      else
        air_loop_unitary.additionalProperties.setFeature(Constants.SizingInfoHVACAirflowDefectRatioCooling, cooling_system.airflow_defect_ratio)
      end
    end
    if not heating_system.nil?
      air_loop_unitary.additionalProperties.setFeature(Constants.SizingInfoHVACFracHeatLoadServed, heating_system.fraction_heat_load_served)
      air_loop_unitary.additionalProperties.setFeature(Constants.SizingInfoHVACHeatType, Constants.ObjectNameFurnace)
      if not heating_system.airflow_cfm_per_ton.nil?
        air_loop_unitary.additionalProperties.setFeature(Constants.SizingInfoHVACActualCFMPerTonHeating, heating_system.airflow_cfm_per_ton)
        air_loop_unitary.additionalProperties.setFeature(Constants.SizingInfoHVACAirflowDefectRatioHeating, 0.0) # FIXME: Is this right?
      else
        air_loop_unitary.additionalProperties.setFeature(Constants.SizingInfoHVACAirflowDefectRatioHeating, heating_system.airflow_defect_ratio)
      end
    end
  end

  def self.apply_room_air_conditioner(model, runner, cooling_system,
                                      remaining_cool_load_frac, control_zone,
                                      hvac_map)

    hvac_map[cooling_system.id] = []
    obj_name = Constants.ObjectNameRoomAirConditioner
    sequential_cool_load_frac = calc_sequential_load_fraction(cooling_system.fraction_cool_load_served, remaining_cool_load_frac)

    # Performance curves
    # From Frigidaire 10.7 eer unit in Winkler et. al. Lab Testing of Window ACs (2013)

    cool_cap_ft_spec = [0.43945980246913574, -0.0008922469135802481, 0.00013984567901234569, 0.0038489259259259253, -5.6327160493827156e-05, 2.041358024691358e-05]
    cool_cap_ft_spec_si = convert_curve_biquadratic(cool_cap_ft_spec)
    cool_eir_ft_spec = [6.310506172839506, -0.17705185185185185, 0.0014645061728395061, 0.012571604938271608, 0.0001493827160493827, -0.00040308641975308644]
    cool_eir_ft_spec_si = convert_curve_biquadratic(cool_eir_ft_spec)
    cool_cap_fflow_spec = [0.887, 0.1128, 0]
    cool_eir_fflow_spec = [1.763, -0.6081, 0]
    cool_plf_fplr = [0.78, 0.22, 0]
    cfms_ton_rated = [312] # cfm/ton, medium speed

    roomac_cap_ft_curve = create_curve_biquadratic(model, cool_cap_ft_spec_si, 'RoomAC-Cap-fT', 0, 100, 0, 100)
    roomac_cap_fff_curve = create_curve_quadratic(model, cool_cap_fflow_spec, 'RoomAC-Cap-fFF', 0, 2, 0, 2)
    roomac_eir_ft_curve = create_curve_biquadratic(model, cool_eir_ft_spec_si, 'RoomAC-eir-fT', 0, 100, 0, 100)
    roomcac_eir_fff_curve = create_curve_quadratic(model, cool_eir_fflow_spec, 'RoomAC-eir-fFF', 0, 2, 0, 2)
    roomac_plf_fplr_curve = create_curve_quadratic(model, cool_plf_fplr, 'RoomAC-PLF-fPLR', 0, 1, 0, 1)

    # Cooling Coil

    clg_coil = OpenStudio::Model::CoilCoolingDXSingleSpeed.new(model, model.alwaysOnDiscreteSchedule, roomac_cap_ft_curve, roomac_cap_fff_curve, roomac_eir_ft_curve, roomcac_eir_fff_curve, roomac_plf_fplr_curve)
    clg_coil.setName(obj_name + ' clg coil')
    if not cooling_system.cooling_capacity.nil?
      clg_coil.setRatedTotalCoolingCapacity(UnitConversions.convert([cooling_system.cooling_capacity, Constants.small].max, 'Btu/hr', 'W')) # Used by HVACSizing measure
    end
    clg_coil.setRatedSensibleHeatRatio(cooling_system.cooling_shr)
    clg_coil.setRatedCOP(UnitConversions.convert(cooling_system.cooling_efficiency_eer, 'Btu/hr', 'W'))
    clg_coil.setRatedEvaporatorFanPowerPerVolumeFlowRate(773.3)
    clg_coil.setEvaporativeCondenserEffectiveness(0.9)
    clg_coil.setMaximumOutdoorDryBulbTemperatureForCrankcaseHeaterOperation(10)
    clg_coil.setBasinHeaterSetpointTemperature(2)
    hvac_map[cooling_system.id] << clg_coil

    # Fan
    fan = create_supply_fan(model, obj_name, 1, 0.0)
    hvac_map[cooling_system.id] += disaggregate_fan_or_pump(model, fan, nil, clg_coil, nil)

    # Heating Coil (none)

    htg_coil = OpenStudio::Model::CoilHeatingElectric.new(model, model.alwaysOffDiscreteSchedule())
    htg_coil.setName(obj_name + ' htg coil')

    # PTAC

    ptac = OpenStudio::Model::ZoneHVACPackagedTerminalAirConditioner.new(model, model.alwaysOnDiscreteSchedule, fan, htg_coil, clg_coil)
    ptac.setName(obj_name)
    ptac.setSupplyAirFanOperatingModeSchedule(model.alwaysOffDiscreteSchedule)
    ptac.addToThermalZone(control_zone)
    hvac_map[cooling_system.id] << ptac

    control_zone.setSequentialCoolingFractionSchedule(ptac, get_sequential_load_schedule(model, sequential_cool_load_frac))
    control_zone.setSequentialHeatingFractionSchedule(ptac, get_sequential_load_schedule(model, 0))

    # Store info for HVAC Sizing measure
    ptac.additionalProperties.setFeature(Constants.SizingInfoHVACRatedCFMperTonCooling, cfms_ton_rated.join(','))
    ptac.additionalProperties.setFeature(Constants.SizingInfoHVACFracCoolLoadServed, cooling_system.fraction_cool_load_served)
    ptac.additionalProperties.setFeature(Constants.SizingInfoHVACCoolType, Constants.ObjectNameRoomAirConditioner)
  end

  def self.apply_evaporative_cooler(model, runner, cooling_system,
                                    remaining_cool_load_frac, control_zone,
                                    hvac_map)

    hvac_map[cooling_system.id] = []
    obj_name = Constants.ObjectNameEvaporativeCooler
    sequential_cool_load_frac = calc_sequential_load_fraction(cooling_system.fraction_cool_load_served, remaining_cool_load_frac)

    # Evap Cooler

    evap_cooler = OpenStudio::Model::EvaporativeCoolerDirectResearchSpecial.new(model, model.alwaysOnDiscreteSchedule)
    evap_cooler.setName(obj_name)
    evap_cooler.setCoolerEffectiveness(0.72) # Assumed effectiveness
    evap_cooler.setEvaporativeOperationMinimumDrybulbTemperature(0) # relax limitation to open evap cooler for any potential cooling
    evap_cooler.setEvaporativeOperationMaximumLimitWetbulbTemperature(50) # relax limitation to open evap cooler for any potential cooling
    evap_cooler.setEvaporativeOperationMaximumLimitDrybulbTemperature(50) # relax limitation to open evap cooler for any potential cooling
    hvac_map[cooling_system.id] << evap_cooler

    # Air Loop

    air_loop = create_air_loop(model, obj_name, evap_cooler, control_zone, 0, sequential_cool_load_frac)
    air_loop.additionalProperties.setFeature(Constants.SizingInfoHVACSystemIsDucted, !cooling_system.distribution_system_idref.nil?)
    air_loop.additionalProperties.setFeature(Constants.SizingInfoHVACCoolType, Constants.ObjectNameEvaporativeCooler)
    hvac_map[cooling_system.id] << air_loop

    # Fan

    fan = OpenStudio::Model::FanVariableVolume.new(model, model.alwaysOnDiscreteSchedule)
    fan.setName(obj_name + ' supply fan')
    fan.setEndUseSubcategory('supply fan')
    fan.setFanEfficiency(1)
    fan.setMotorEfficiency(1)
    fan.setMotorInAirstreamFraction(0)
    fan.setFanPowerCoefficient1(0)
    fan.setFanPowerCoefficient2(1)
    fan.setFanPowerCoefficient3(0)
    fan.setFanPowerCoefficient4(0)
    fan.setFanPowerCoefficient5(0)
    fan.addToNode(air_loop.supplyInletNode)
    hvac_map[cooling_system.id] += disaggregate_fan_or_pump(model, fan, nil, evap_cooler, nil)

    # Outdoor air intake system
    oa_intake_controller = OpenStudio::Model::ControllerOutdoorAir.new(model)
    oa_intake_controller.setName("#{air_loop.name} OA Controller")
    oa_intake_controller.setMinimumLimitType('FixedMinimum')
    oa_intake_controller.resetEconomizerMinimumLimitDryBulbTemperature
    oa_intake_controller.setMinimumFractionofOutdoorAirSchedule(model.alwaysOnDiscreteSchedule)

    oa_intake = OpenStudio::Model::AirLoopHVACOutdoorAirSystem.new(model, oa_intake_controller)
    oa_intake.setName("#{air_loop.name} OA System")
    oa_intake.addToNode(air_loop.supplyInletNode)

    # air handler controls
    # setpoint follows OAT WetBulb
    evap_stpt_manager = OpenStudio::Model::SetpointManagerFollowOutdoorAirTemperature.new(model)
    evap_stpt_manager.setName('Follow OATwb')
    evap_stpt_manager.setReferenceTemperatureType('OutdoorAirWetBulb')
    evap_stpt_manager.setOffsetTemperatureDifference(0.0)
    evap_stpt_manager.addToNode(air_loop.supplyOutletNode)

    # Store info for HVAC Sizing measure
    evap_cooler.additionalProperties.setFeature(Constants.SizingInfoHVACFracCoolLoadServed, cooling_system.fraction_cool_load_served)
    evap_cooler.additionalProperties.setFeature(Constants.SizingInfoHVACCoolType, Constants.ObjectNameEvaporativeCooler)
  end

  def self.apply_central_air_to_air_heat_pump(model, runner, heat_pump,
                                              remaining_heat_load_frac,
                                              remaining_cool_load_frac,
                                              control_zone, hvac_map)

    hvac_map[heat_pump.id] = []
    obj_name = Constants.ObjectNameAirSourceHeatPump
    sequential_heat_load_frac = calc_sequential_load_fraction(heat_pump.fraction_heat_load_served, remaining_heat_load_frac)
    sequential_cool_load_frac = calc_sequential_load_fraction(heat_pump.fraction_cool_load_served, remaining_cool_load_frac)
    if heat_pump.compressor_type == HPXML::HVACCompressorTypeSingleStage
      num_speeds = 1
    elsif heat_pump.compressor_type == HPXML::HVACCompressorTypeTwoStage
      num_speeds = 2
    elsif heat_pump.compressor_type == HPXML::HVACCompressorTypeVariableSpeed
      num_speeds = 4
    end
    fan_power_rated = get_fan_power_rated(heat_pump.cooling_efficiency_seer)
    if heat_pump.fraction_heat_load_served <= 0
      crankcase_kw, crankcase_temp = 0, nil
    else
      crankcase_kw, crankcase_temp = get_crankcase_assumptions(heat_pump.fraction_cool_load_served)
    end
    hp_min_temp, supp_max_temp = get_heat_pump_temp_assumptions(heat_pump)

    # Cooling Coil

    cool_c_d = get_cool_c_d(num_speeds, heat_pump.cooling_efficiency_seer)
    cool_rated_airflow_rate, cool_fan_speed_ratios, cool_capacity_ratios, cool_shrs, cool_eers, cool_cap_ft_spec, cool_eir_ft_spec, cool_cap_fflow_spec, cool_eir_fflow_spec = get_hp_clg_curves(num_speeds, heat_pump, fan_power_rated, cool_c_d, runner)
    cool_cfms_ton_rated = calc_cfms_ton_rated(cool_rated_airflow_rate, cool_fan_speed_ratios, cool_capacity_ratios)
    cool_shrs_rated_gross = calc_shrs_rated_gross(num_speeds, cool_shrs, fan_power_rated, cool_cfms_ton_rated)
    cool_eirs = calc_cool_eirs(num_speeds, cool_eers, fan_power_rated)
    cool_closs_fplr_spec = [calc_plr_coefficients(cool_c_d)] * num_speeds
    clg_coil = create_dx_cooling_coil(model, obj_name, (0...num_speeds).to_a, cool_eirs, cool_cap_ft_spec, cool_eir_ft_spec, cool_closs_fplr_spec, cool_cap_fflow_spec, cool_eir_fflow_spec, cool_shrs_rated_gross, heat_pump.cooling_capacity, 0, nil, fan_power_rated)
    hvac_map[heat_pump.id] << clg_coil

    # Heating Coil

    heat_c_d = get_heat_c_d(num_speeds, heat_pump.heating_efficiency_hspf)
    if num_speeds == 1
      heat_rated_airflow_rate = 384.1 # cfm/ton
      heat_capacity_ratios = [1.0]
      heat_fan_speed_ratios = [1.0]
      heat_eir_ft_spec = [[0.718398423, 0.003498178, 0.000142202, -0.005724331, 0.00014085, -0.000215321]]
      heat_cap_fflow_spec = [[0.694045465, 0.474207981, -0.168253446]]
      heat_eir_fflow_spec = [[2.185418751, -1.942827919, 0.757409168]]
      if heat_pump.heating_capacity_17F.nil?
        heat_cap_ft_spec = [[0.566333415, -0.000744164, -0.0000103, 0.009414634, 0.0000506, -0.00000675]]
      else
        heat_cap_ft_spec = calc_heat_cap_ft_spec_using_capacity_17F(num_speeds, heat_pump)
      end
      heat_cops = [calc_cop_heating_1speed(heat_pump.heating_efficiency_hspf, heat_c_d, fan_power_rated, heat_eir_ft_spec, heat_cap_ft_spec)]
    elsif num_speeds == 2
      heat_rated_airflow_rate = 352.2 # cfm/ton
      heat_capacity_ratios = [0.72, 1.0]
      heat_fan_speed_ratios = [0.8, 1.0]
      heat_eir_ft_spec = [[0.36338171, 0.013523725, 0.000258872, -0.009450269, 0.000439519, -0.000653723],
                          [0.981100941, -0.005158493, 0.000243416, -0.005274352, 0.000230742, -0.000336954]]
      heat_cap_fflow_spec = [[0.741466907, 0.378645444, -0.119754733],
                             [0.76634609, 0.32840943, -0.094701495]]
      heat_eir_fflow_spec = [[2.153618211, -1.737190609, 0.584269478],
                             [2.001041353, -1.58869128, 0.587593517]]
      if heat_pump.heating_capacity_17F.nil?
        heat_cap_ft_spec = [[0.335690634, 0.002405123, -0.0000464, 0.013498735, 0.0000499, -0.00000725],
                            [0.306358843, 0.005376987, -0.0000579, 0.011645092, 0.0000591, -0.0000203]]
      else
        heat_cap_ft_spec = calc_heat_cap_ft_spec_using_capacity_17F(num_speeds, heat_pump)
      end
      heat_cops = calc_cops_heating_2speed(heat_pump.heating_efficiency_hspf, heat_c_d, heat_capacity_ratios, heat_fan_speed_ratios, fan_power_rated, heat_eir_ft_spec, heat_cap_ft_spec)
    elsif num_speeds == 4
      heat_rated_airflow_rate = 296.9 # cfm/ton
      heat_capacity_ratios = [0.33, 0.56, 1.0, 1.17]
      heat_fan_speed_ratios = [0.63, 0.76, 1.0, 1.19]
      heat_eir_ft_spec = [[0.708311527, 0.020732093, 0.000391479, -0.037640031, 0.000979937, -0.001079042],
                          [0.025480155, 0.020169585, 0.000121341, -0.004429789, 0.000166472, -0.00036447],
                          [0.379003189, 0.014195012, 0.0000821046, -0.008894061, 0.000151519, -0.000210299],
                          [0.690404655, 0.00616619, 0.000137643, -0.009350199, 0.000153427, -0.000213258]]
      heat_cap_fflow_spec = [[1, 0, 0]] * 4
      heat_eir_fflow_spec = [[1, 0, 0]] * 4
      if heat_pump.heating_capacity_17F.nil?
        heat_cap_ft_spec = [[0.304192655, -0.003972566, 0.0000196432, 0.024471251, -0.000000774126, -0.0000841323],
                            [0.496381324, -0.00144792, 0.0, 0.016020855, 0.0000203447, -0.0000584118],
                            [0.697171186, -0.006189599, 0.0000337077, 0.014291981, 0.0000105633, -0.0000387956],
                            [0.555513805, -0.001337363, -0.00000265117, 0.014328826, 0.0000163849, -0.0000480711]]
      else
        heat_cap_ft_spec = calc_heat_cap_ft_spec_using_capacity_17F(num_speeds, heat_pump)
      end
      heat_cops = calc_cops_heating_4speed(runner, heat_pump.heating_efficiency_hspf, heat_c_d, heat_capacity_ratios, heat_fan_speed_ratios, fan_power_rated, heat_eir_ft_spec, heat_cap_ft_spec)
    end
    heat_cfms_ton_rated = calc_cfms_ton_rated(heat_rated_airflow_rate, heat_fan_speed_ratios, heat_capacity_ratios)
    heat_eirs = calc_heat_eirs(num_speeds, heat_cops, fan_power_rated)
    heat_closs_fplr_spec = [calc_plr_coefficients(heat_c_d)] * num_speeds
    htg_coil = create_dx_heating_coil(model, obj_name, (0...num_speeds).to_a, heat_eirs, heat_cap_ft_spec, heat_eir_ft_spec, heat_closs_fplr_spec, heat_cap_fflow_spec, heat_eir_fflow_spec, heat_pump.heating_capacity, crankcase_kw, crankcase_temp, fan_power_rated, hp_min_temp, heat_pump.fraction_heat_load_served)
    hvac_map[heat_pump.id] << htg_coil

    # Supplemental Heating Coil

    htg_supp_coil = create_supp_heating_coil(model, obj_name, heat_pump)
    hvac_map[heat_pump.id] << htg_supp_coil

    # Fan
    fan = create_supply_fan(model, obj_name, num_speeds, heat_pump.fan_watts_per_cfm)
    hvac_map[heat_pump.id] += disaggregate_fan_or_pump(model, fan, htg_coil, clg_coil, htg_supp_coil)

    # Unitary System

    air_loop_unitary = create_air_loop_unitary_system(model, obj_name, fan, htg_coil, clg_coil, htg_supp_coil, supp_max_temp)
    hvac_map[heat_pump.id] << air_loop_unitary

    if num_speeds > 1
      # Unitary System Performance
      perf = OpenStudio::Model::UnitarySystemPerformanceMultispeed.new(model)
      perf.setSingleModeOperation(false)
      for speed in 1..num_speeds
        f = OpenStudio::Model::SupplyAirflowRatioField.new(heat_fan_speed_ratios[speed - 1], cool_fan_speed_ratios[speed - 1])
        perf.addSupplyAirflowRatioField(f)
      end
      air_loop_unitary.setDesignSpecificationMultispeedObject(perf)
    end

    # Air Loop

    air_loop = create_air_loop(model, obj_name, air_loop_unitary, control_zone, sequential_heat_load_frac, sequential_cool_load_frac)
    hvac_map[heat_pump.id] << air_loop

    # Store info for HVAC Sizing measure
    air_loop_unitary.additionalProperties.setFeature(Constants.SizingInfoHVACCapacityRatioHeating, heat_capacity_ratios.join(','))
    air_loop_unitary.additionalProperties.setFeature(Constants.SizingInfoHVACCapacityRatioCooling, cool_capacity_ratios.join(','))
    air_loop_unitary.additionalProperties.setFeature(Constants.SizingInfoHVACRatedCFMperTonHeating, heat_cfms_ton_rated.join(','))
    air_loop_unitary.additionalProperties.setFeature(Constants.SizingInfoHVACRatedCFMperTonCooling, cool_cfms_ton_rated.join(','))
    air_loop_unitary.additionalProperties.setFeature(Constants.SizingInfoHVACFracHeatLoadServed, heat_pump.fraction_heat_load_served)
    air_loop_unitary.additionalProperties.setFeature(Constants.SizingInfoHVACFracCoolLoadServed, heat_pump.fraction_cool_load_served)
    air_loop_unitary.additionalProperties.setFeature(Constants.SizingInfoHVACCoolType, Constants.ObjectNameAirSourceHeatPump)
    air_loop_unitary.additionalProperties.setFeature(Constants.SizingInfoHVACHeatType, Constants.ObjectNameAirSourceHeatPump)
    air_loop_unitary.additionalProperties.setFeature(Constants.SizingInfoHVACChargeDefectRatio, heat_pump.charge_defect_ratio)
    if not heat_pump.airflow_cfm_per_ton.nil?
      air_loop_unitary.additionalProperties.setFeature(Constants.SizingInfoHVACActualCFMPerTonCooling, heat_pump.airflow_cfm_per_ton)
      air_loop_unitary.additionalProperties.setFeature(Constants.SizingInfoHVACAirflowDefectRatioCooling, 0.0) # FIXME: Is this right?
      air_loop_unitary.additionalProperties.setFeature(Constants.SizingInfoHVACActualCFMPerTonHeating, heat_pump.airflow_cfm_per_ton)
      air_loop_unitary.additionalProperties.setFeature(Constants.SizingInfoHVACAirflowDefectRatioHeating, 0.0) # FIXME: Is this right?
    else
      air_loop_unitary.additionalProperties.setFeature(Constants.SizingInfoHVACAirflowDefectRatioCooling, heat_pump.airflow_defect_ratio)
      air_loop_unitary.additionalProperties.setFeature(Constants.SizingInfoHVACAirflowDefectRatioHeating, heat_pump.airflow_defect_ratio)
    end
  end

  def self.apply_mini_split_air_conditioner(model, runner, cooling_system,
                                            remaining_cool_load_frac,
                                            control_zone, hvac_map)

    # Shoehorn cooling_system object into a corresponding heat_pump object
    heat_pump = HPXML::HeatPump.new(nil)
    heat_pump.id = cooling_system.id
    heat_pump.heat_pump_type = HPXML::HVACTypeHeatPumpMiniSplit
    heat_pump.heat_pump_fuel = cooling_system.cooling_system_fuel
    heat_pump.cooling_capacity = cooling_system.cooling_capacity
    if !heat_pump.cooling_capacity.nil?
      heat_pump.heating_capacity = 0
    end
    heat_pump.cooling_shr = cooling_system.cooling_shr
    heat_pump.fraction_heat_load_served = 0
    heat_pump.fraction_cool_load_served = cooling_system.fraction_cool_load_served
    heat_pump.cooling_efficiency_seer = cooling_system.cooling_efficiency_seer
    heat_pump.heating_efficiency_hspf = 7.7 # Arbitrary; shouldn't affect energy use  TODO: Allow nil
    heat_pump.distribution_system_idref = cooling_system.distribution_system_idref
    heat_pump.fan_watts_per_cfm = cooling_system.fan_watts_per_cfm
    heat_pump.airflow_defect_ratio = cooling_system.airflow_defect_ratio
    heat_pump.airflow_cfm_per_ton = cooling_system.airflow_cfm_per_ton
    heat_pump.charge_defect_ratio = cooling_system.charge_defect_ratio

    apply_mini_split_heat_pump(model, runner, heat_pump, 0,
                               remaining_cool_load_frac,
                               control_zone, hvac_map)
  end

  def self.apply_mini_split_heat_pump(model, runner, heat_pump,
                                      remaining_heat_load_frac,
                                      remaining_cool_load_frac,
                                      control_zone, hvac_map)

    hvac_map[heat_pump.id] = []
    obj_name = Constants.ObjectNameMiniSplitHeatPump
    sequential_heat_load_frac = calc_sequential_load_fraction(heat_pump.fraction_heat_load_served, remaining_heat_load_frac)
    sequential_cool_load_frac = calc_sequential_load_fraction(heat_pump.fraction_cool_load_served, remaining_cool_load_frac)
    num_speeds = 10
    mshp_indices = [1, 3, 5, 9]
    hp_min_temp, supp_max_temp = get_heat_pump_temp_assumptions(heat_pump)
    pan_heater_power = 0.0 # W, disabled
    fan_power_rated = 0.07 # W/cfm

    # Calculate generic inputs
    min_cooling_capacity = 0.4 # frac
    max_cooling_capacity = 1.2 # frac
    min_cooling_airflow_rate = 200.0
    max_cooling_airflow_rate = 425.0
    min_heating_capacity = 0.3 # frac
    max_heating_capacity = 1.2 # frac
    min_heating_airflow_rate = 200.0
    max_heating_airflow_rate = 400.0
    if heat_pump.heating_capacity.nil?
      heating_capacity_offset = 2300.0 # Btu/hr
    else
      heating_capacity_offset = heat_pump.heating_capacity - heat_pump.cooling_capacity
    end
    if heat_pump.heating_capacity_17F.nil?
      cap_retention_frac = 0.25 # frac
      cap_retention_temp = -5.0 # deg-F
    else
      cap_retention_frac = heat_pump.heating_capacity_17F / heat_pump.heating_capacity
      cap_retention_temp = 17.0 # deg-F
    end

    # Cooling Coil

    cool_cap_ft_spec = [[0.7531983499655835, 0.003618193903031667, 0.0, 0.006574385031351544, -6.87181191015432e-05, 0.0]] * num_speeds
    cool_eir_ft_spec = [[-0.06376924779982301, -0.0013360593470367282, 1.413060577993827e-05, 0.019433076486584752, -4.91395947154321e-05, -4.909341249475308e-05]] * num_speeds
    cool_cap_fflow_spec = [[1, 0, 0]] * num_speeds
    cool_eir_fflow_spec = [[1, 0, 0]] * num_speeds
    cool_c_d = get_cool_c_d(num_speeds, heat_pump.cooling_efficiency_seer)
    cool_closs_fplr_spec = [calc_plr_coefficients(cool_c_d)] * num_speeds
    dB_rated = 80.0 # deg-F
    wB_rated = 67.0 # deg-F
    cool_cfms_ton_rated, cool_capacity_ratios, cool_shrs_rated_gross = calc_mshp_cfms_ton_cooling(min_cooling_capacity, max_cooling_capacity, min_cooling_airflow_rate, max_cooling_airflow_rate, num_speeds, dB_rated, wB_rated, heat_pump.cooling_shr)
    cool_eirs = calc_mshp_cool_eirs(runner, heat_pump.cooling_efficiency_seer, fan_power_rated, cool_c_d, num_speeds, cool_capacity_ratios, cool_cfms_ton_rated, cool_eir_ft_spec, cool_cap_ft_spec)
    clg_coil = create_dx_cooling_coil(model, obj_name, mshp_indices, cool_eirs, cool_cap_ft_spec, cool_eir_ft_spec, cool_closs_fplr_spec, cool_cap_fflow_spec, cool_eir_fflow_spec, cool_shrs_rated_gross, heat_pump.cooling_capacity, 0.0, nil, nil)
    hvac_map[heat_pump.id] << clg_coil

    # Heating Coil

    # cop/eir as a function of temperature
    # Generic curves (=Daikin from lab data)
    heat_eir_ft_spec = [[0.9999941697687026, 0.004684593830254383, 5.901286675833333e-05, -0.0028624467783091973, 1.3041120194135802e-05, -0.00016172918478765433]] * num_speeds
    heat_cap_fflow_spec = [[1, 0, 0]] * num_speeds
    heat_eir_fflow_spec = [[1, 0, 0]] * num_speeds

    # Derive coefficients from user input for capacity retention at outdoor drybulb temperature X [C].
    # Biquadratic: capacity multiplier = a + b*IAT + c*IAT^2 + d*OAT + e*OAT^2 + f*IAT*OAT
    x_A = UnitConversions.convert(cap_retention_temp, 'F', 'C')
    y_A = cap_retention_frac
    x_B = UnitConversions.convert(47.0, 'F', 'C') # 47F is the rating point
    y_B = 1.0 # Maximum capacity factor is 1 at the rating point, by definition (this is maximum capacity, not nominal capacity)
    oat_slope = (y_B - y_A) / (x_B - x_A)
    oat_intercept = y_A - (x_A * oat_slope)

    # Coefficients for the indoor temperature relationship are retained from the generic curve (Daikin lab data).
    iat_slope = -0.010386676170938
    iat_intercept = 0.219274275
    a = oat_intercept + iat_intercept
    b = iat_slope
    c = 0
    d = oat_slope
    e = 0
    f = 0
    heat_cap_ft_spec = [convert_curve_biquadratic([a, b, c, d, e, f], false)] * num_speeds

    heat_c_d = get_heat_c_d(num_speeds, heat_pump.heating_efficiency_hspf)
    heat_closs_fplr_spec = [calc_plr_coefficients(heat_c_d)] * num_speeds
    heat_cfms_ton_rated, heat_capacity_ratios = calc_mshp_cfms_ton_heating(min_heating_capacity, max_heating_capacity, min_heating_airflow_rate, max_heating_airflow_rate, num_speeds)
    heat_eirs = calc_mshp_heat_eirs(runner, heat_pump.heating_efficiency_hspf, fan_power_rated, hp_min_temp, heat_c_d, cool_cfms_ton_rated, num_speeds, heat_capacity_ratios, heat_cfms_ton_rated, heat_eir_ft_spec, heat_cap_ft_spec)
    htg_coil = create_dx_heating_coil(model, obj_name, mshp_indices, heat_eirs, heat_cap_ft_spec, heat_eir_ft_spec, heat_closs_fplr_spec, heat_cap_fflow_spec, heat_eir_fflow_spec, heat_pump.heating_capacity, 0.0, nil, nil, hp_min_temp, heat_pump.fraction_heat_load_served)
    hvac_map[heat_pump.id] << htg_coil

    # Supplemental Heating Coil

    htg_supp_coil = create_supp_heating_coil(model, obj_name, heat_pump)
    hvac_map[heat_pump.id] << htg_supp_coil

    # Fan
    fan = create_supply_fan(model, obj_name, 4, heat_pump.fan_watts_per_cfm)
    hvac_map[heat_pump.id] += disaggregate_fan_or_pump(model, fan, htg_coil, clg_coil, htg_supp_coil)

    # Unitary System

    air_loop_unitary = create_air_loop_unitary_system(model, obj_name, fan, htg_coil, clg_coil, htg_supp_coil, supp_max_temp)
    hvac_map[heat_pump.id] << air_loop_unitary

    perf = OpenStudio::Model::UnitarySystemPerformanceMultispeed.new(model)
    perf.setSingleModeOperation(false)
    mshp_indices.each do |mshp_index|
      ratio_heating = heat_cfms_ton_rated[mshp_index] / heat_cfms_ton_rated[mshp_indices[-1]]
      ratio_cooling = cool_cfms_ton_rated[mshp_index] / cool_cfms_ton_rated[mshp_indices[-1]]
      f = OpenStudio::Model::SupplyAirflowRatioField.new(ratio_heating, ratio_cooling)
      perf.addSupplyAirflowRatioField(f)
    end
    air_loop_unitary.setDesignSpecificationMultispeedObject(perf)

    # Air Loop

    air_loop = create_air_loop(model, obj_name, air_loop_unitary, control_zone, sequential_heat_load_frac, sequential_cool_load_frac)
    hvac_map[heat_pump.id] << air_loop

    if pan_heater_power > 0

      mshp_sensor = OpenStudio::Model::EnergyManagementSystemSensor.new(model, "Heating Coil #{EPlus::FuelTypeElectricity} Energy")
      mshp_sensor.setName("#{obj_name} vrf energy sensor")
      mshp_sensor.setKeyName(obj_name + ' coil')

      equip_def = OpenStudio::Model::ElectricEquipmentDefinition.new(model)
      equip_def.setName(obj_name + ' pan heater equip')
      equip = OpenStudio::Model::ElectricEquipment.new(equip_def)
      equip.setName(equip_def.name.to_s)
      equip.setSpace(control_zone.spaces[0])
      equip_def.setFractionRadiant(0)
      equip_def.setFractionLatent(0)
      equip_def.setFractionLost(1)
      equip.setSchedule(model.alwaysOnDiscreteSchedule)
      equip.setEndUseSubcategory(obj_name + ' pan heater')

      pan_heater_actuator = OpenStudio::Model::EnergyManagementSystemActuator.new(equip, *EPlus::EMSActuatorElectricEquipmentPower)
      pan_heater_actuator.setName("#{obj_name} pan heater actuator")

      tout_sensor = OpenStudio::Model::EnergyManagementSystemSensor.new(model, 'Zone Outdoor Air Drybulb Temperature')
      tout_sensor.setName("#{obj_name} tout sensor")
      thermal_zones.each do |thermal_zone|
        if Geometry.is_living(thermal_zone)
          tout_sensor.setKeyName(thermal_zone.name.to_s)
          break
        end
      end

      program = OpenStudio::Model::EnergyManagementSystemProgram.new(model)
      program.setName(obj_name + ' pan heater program')
      if not heat_pump.cooling_capacity.nil?
        num_outdoor_units = (UnitConversions.convert([heat_pump.cooling_capacity, Constants.small].max, 'Btu/hr', 'ton') / 1.5).ceil # Assume 1.5 tons max per outdoor unit
      else
        num_outdoor_units = 2
      end
      pan_heater_power *= num_outdoor_units # W
      program.addLine("Set #{pan_heater_actuator.name} = 0")
      program.addLine("If #{mshp_sensor.name} > 0")
      program.addLine("  If #{tout_sensor.name} <= #{UnitConversions.convert(32.0, 'F', 'C').round(3)}")
      program.addLine("    Set #{pan_heater_actuator.name} = #{pan_heater_power}")
      program.addLine('  EndIf')
      program.addLine('EndIf')

      program_calling_manager = OpenStudio::Model::EnergyManagementSystemProgramCallingManager.new(model)
      program_calling_manager.setName(obj_name + ' pan heater program calling manager')
      program_calling_manager.setCallingPoint('BeginTimestepBeforePredictor')
      program_calling_manager.addProgram(program)

    end

    # Store info for HVAC Sizing measure
    heat_capacity_ratios_4 = []
    cool_capacity_ratios_4 = []
    heat_cfms_ton_rated_4 = []
    cool_cfms_ton_rated_4 = []
    cool_shrs_rated_gross_4 = []
    mshp_indices.each do |mshp_index|
      heat_capacity_ratios_4 << heat_capacity_ratios[mshp_index]
      cool_capacity_ratios_4 << cool_capacity_ratios[mshp_index]
      heat_cfms_ton_rated_4 << heat_cfms_ton_rated[mshp_index]
      cool_cfms_ton_rated_4 << cool_cfms_ton_rated[mshp_index]
      cool_shrs_rated_gross_4 << cool_shrs_rated_gross[mshp_index]
    end
    air_loop_unitary.additionalProperties.setFeature(Constants.SizingInfoHVACSystemIsDucted, !heat_pump.distribution_system_idref.nil?)
    air_loop_unitary.additionalProperties.setFeature(Constants.SizingInfoHVACCapacityRatioHeating, heat_capacity_ratios_4.join(','))
    air_loop_unitary.additionalProperties.setFeature(Constants.SizingInfoHVACCapacityRatioCooling, cool_capacity_ratios_4.join(','))
    air_loop_unitary.additionalProperties.setFeature(Constants.SizingInfoHVACRatedCFMperTonHeating, heat_cfms_ton_rated_4.join(','))
    air_loop_unitary.additionalProperties.setFeature(Constants.SizingInfoHVACRatedCFMperTonCooling, cool_cfms_ton_rated_4.join(','))
    air_loop_unitary.additionalProperties.setFeature(Constants.SizingInfoHVACHeatingCapacityOffset, heating_capacity_offset)
    air_loop_unitary.additionalProperties.setFeature(Constants.SizingInfoHVACFracHeatLoadServed, heat_pump.fraction_heat_load_served)
    air_loop_unitary.additionalProperties.setFeature(Constants.SizingInfoHVACFracCoolLoadServed, heat_pump.fraction_cool_load_served)
    air_loop_unitary.additionalProperties.setFeature(Constants.SizingInfoHVACSHR, cool_shrs_rated_gross_4.join(','))
    air_loop_unitary.additionalProperties.setFeature(Constants.SizingInfoHVACCoolType, Constants.ObjectNameMiniSplitHeatPump)
    air_loop_unitary.additionalProperties.setFeature(Constants.SizingInfoHVACHeatType, Constants.ObjectNameMiniSplitHeatPump)
    air_loop_unitary.additionalProperties.setFeature(Constants.SizingInfoHVACChargeDefectRatio, heat_pump.charge_defect_ratio)
    if not heat_pump.airflow_cfm_per_ton.nil?
      air_loop_unitary.additionalProperties.setFeature(Constants.SizingInfoHVACActualCFMPerTonCooling, heat_pump.airflow_cfm_per_ton)
      air_loop_unitary.additionalProperties.setFeature(Constants.SizingInfoHVACAirflowDefectRatioCooling, 0.0) # FIXME: Is this right?
      air_loop_unitary.additionalProperties.setFeature(Constants.SizingInfoHVACActualCFMPerTonHeating, heat_pump.airflow_cfm_per_ton)
      air_loop_unitary.additionalProperties.setFeature(Constants.SizingInfoHVACAirflowDefectRatioHeating, 0.0) # FIXME: Is this right?
    else
      air_loop_unitary.additionalProperties.setFeature(Constants.SizingInfoHVACAirflowDefectRatioCooling, heat_pump.airflow_defect_ratio)
      air_loop_unitary.additionalProperties.setFeature(Constants.SizingInfoHVACAirflowDefectRatioHeating, heat_pump.airflow_defect_ratio)
    end
  end

  def self.apply_ground_to_air_heat_pump(model, runner, weather, heat_pump,
                                         remaining_heat_load_frac, remaining_cool_load_frac,
                                         control_zone, hvac_map)

    hvac_map[heat_pump.id] = []
    obj_name = Constants.ObjectNameGroundSourceHeatPump
    sequential_heat_load_frac = calc_sequential_load_fraction(heat_pump.fraction_heat_load_served, remaining_heat_load_frac)
    sequential_cool_load_frac = calc_sequential_load_fraction(heat_pump.fraction_cool_load_served, remaining_cool_load_frac)
    pipe_cond = 0.23 # Pipe thermal conductivity, default to high density polyethylene
    ground_conductivity = 0.6
    grout_conductivity = 0.4
    bore_config = nil # Autosize
    bore_holes = nil # Autosize
    bore_depth = nil # Autosize
    bore_spacing = 20.0
    bore_diameter = 5.0
    pipe_size = 0.75
    ground_diffusivity = 0.0208
    fluid_type = Constants.FluidPropyleneGlycol
    frac_glycol = 0.3
    design_delta_t = 10.0
    chw_design = [85.0, weather.design.CoolingDrybulb - 15.0, weather.data.AnnualAvgDrybulb + 10.0].max # Temperature of water entering indoor coil,use 85F as lower bound
    if fluid_type == Constants.FluidWater
      hw_design = [45.0, weather.design.HeatingDrybulb + 35.0, weather.data.AnnualAvgDrybulb - 10.0].max # Temperature of fluid entering indoor coil, use 45F as lower bound for water
    else
      hw_design = [35.0, weather.design.HeatingDrybulb + 35.0, weather.data.AnnualAvgDrybulb - 10.0].min # Temperature of fluid entering indoor coil, use 35F as upper bound
    end
    # Pipe nominal size conversion to pipe outside diameter and inside diameter,
    # only pipe sizes <= 2" are used here with DR11 (dimension ratio),
    if pipe_size == 0.75 # 3/4" pipe
      pipe_od = 1.050
      pipe_id = 0.859
    elsif pipe_size == 1.0 # 1" pipe
      pipe_od = 1.315
      pipe_id = 1.076
    elsif pipe_size == 1.25 # 1-1/4" pipe
      pipe_od = 1.660
      pipe_id = 1.358
    end
    u_tube_spacing_type = 'b'
    # Calculate distance between pipes
    if u_tube_spacing_type == 'as'
      # Two tubes, spaced 1/8” apart at the center of the borehole
      u_tube_spacing = 0.125
    elsif u_tube_spacing_type == 'b'
      # Two tubes equally spaced between the borehole edges
      u_tube_spacing = 0.9661
    elsif u_tube_spacing_type == 'c'
      # Both tubes placed against outer edge of borehole
      u_tube_spacing = bore_diameter - 2 * pipe_od
    end
    shank_spacing = u_tube_spacing + pipe_od # Distance from center of pipe to center of pipe

    if frac_glycol == 0
      fluid_type = Constants.FluidWater
      runner.registerWarning("Specified #{fluid_type} fluid type and 0 fraction of glycol, so assuming #{Constants.FluidWater} fluid type.")
    end

    # Cooling Coil

    coil_bf = 0.08060000
    cool_cap_ft_spec = [0.39039063, 0.01382596, 0.00000000, -0.00445738, 0.00000000, 0.00000000]
    cool_SH_ft_spec = [4.27136253, -0.04678521, 0.00000000, -0.00219031, 0.00000000, 0.00000000]
    cool_power_ft_spec = [0.01717338, 0.00316077, 0.00000000, 0.01043792, 0.00000000, 0.00000000]
    coil_bf_ft_spec = [1.21005458, -0.00664200, 0.00000000, 0.00348246, 0.00000000, 0.00000000]
    gshp_cool_cap_fT_coeff = convert_curve_gshp(cool_cap_ft_spec, false)
    gshp_cool_power_fT_coeff = convert_curve_gshp(cool_power_ft_spec, false)
    gshp_cool_SH_fT_coeff = convert_curve_gshp(cool_SH_ft_spec, false)

    # FUTURE: Reconcile these adjustments with ANSI/RESNET/ICC 301-2019 Section 4.4.5
    fan_adjust_kw = UnitConversions.convert(400.0, 'Btu/hr', 'ton') * UnitConversions.convert(1.0, 'cfm', 'm^3/s') * 1000.0 * 0.35 * 249.0 / 300.0 # Adjustment per ISO 13256-1 Internal pressure drop across heat pump assumed to be 0.5 in. w.g.
    pump_adjust_kw = UnitConversions.convert(3.0, 'Btu/hr', 'ton') * UnitConversions.convert(1.0, 'gal/min', 'm^3/s') * 1000.0 * 6.0 * 2990.0 / 3000.0 # Adjustment per ISO 13256-1 Internal Pressure drop across heat pump coil assumed to be 11ft w.g.
    cooling_eir = UnitConversions.convert((1.0 - heat_pump.cooling_efficiency_eer * (fan_adjust_kw + pump_adjust_kw)) / (heat_pump.cooling_efficiency_eer * (1.0 + UnitConversions.convert(fan_adjust_kw, 'Wh', 'Btu'))), 'Wh', 'Btu')

    clg_coil = OpenStudio::Model::CoilCoolingWaterToAirHeatPumpEquationFit.new(model)
    clg_coil.setName(obj_name + ' clg coil')
    if not heat_pump.cooling_capacity.nil?
      clg_coil.setRatedTotalCoolingCapacity(UnitConversions.convert([heat_pump.cooling_capacity, Constants.small].max, 'Btu/hr', 'W')) # Used by HVACSizing measure
    end
    clg_coil.setRatedCoolingCoefficientofPerformance(1.0 / cooling_eir)
    clg_coil.setTotalCoolingCapacityCoefficient1(gshp_cool_cap_fT_coeff[0])
    clg_coil.setTotalCoolingCapacityCoefficient2(gshp_cool_cap_fT_coeff[1])
    clg_coil.setTotalCoolingCapacityCoefficient3(gshp_cool_cap_fT_coeff[2])
    clg_coil.setTotalCoolingCapacityCoefficient4(gshp_cool_cap_fT_coeff[3])
    clg_coil.setTotalCoolingCapacityCoefficient5(gshp_cool_cap_fT_coeff[4])
    clg_coil.setSensibleCoolingCapacityCoefficient1(gshp_cool_SH_fT_coeff[0])
    clg_coil.setSensibleCoolingCapacityCoefficient2(0)
    clg_coil.setSensibleCoolingCapacityCoefficient3(gshp_cool_SH_fT_coeff[1])
    clg_coil.setSensibleCoolingCapacityCoefficient4(gshp_cool_SH_fT_coeff[2])
    clg_coil.setSensibleCoolingCapacityCoefficient5(gshp_cool_SH_fT_coeff[3])
    clg_coil.setSensibleCoolingCapacityCoefficient6(gshp_cool_SH_fT_coeff[4])
    clg_coil.setCoolingPowerConsumptionCoefficient1(gshp_cool_power_fT_coeff[0])
    clg_coil.setCoolingPowerConsumptionCoefficient2(gshp_cool_power_fT_coeff[1])
    clg_coil.setCoolingPowerConsumptionCoefficient3(gshp_cool_power_fT_coeff[2])
    clg_coil.setCoolingPowerConsumptionCoefficient4(gshp_cool_power_fT_coeff[3])
    clg_coil.setCoolingPowerConsumptionCoefficient5(gshp_cool_power_fT_coeff[4])
    clg_coil.setNominalTimeforCondensateRemovaltoBegin(1000)
    clg_coil.setRatioofInitialMoistureEvaporationRateandSteadyStateLatentCapacity(1.5)
    hvac_map[heat_pump.id] << clg_coil

    # Heating Coil

    heat_cap_ft_spec = [0.67104926, -0.00210834, 0.00000000, 0.01491424, 0.00000000, 0.00000000]
    heat_power_ft_spec = [-0.46308105, 0.02008988, 0.00000000, 0.00300222, 0.00000000, 0.00000000]
    gshp_heat_cap_fT_coeff = convert_curve_gshp(heat_cap_ft_spec, false)
    gshp_heat_power_fT_coeff = convert_curve_gshp(heat_power_ft_spec, false)

    heating_eir = (1.0 - heat_pump.heating_efficiency_cop * (fan_adjust_kw + pump_adjust_kw)) / (heat_pump.heating_efficiency_cop * (1.0 - fan_adjust_kw))

    htg_coil = OpenStudio::Model::CoilHeatingWaterToAirHeatPumpEquationFit.new(model)
    htg_coil.setName(obj_name + ' htg coil')
    if not heat_pump.heating_capacity.nil?
      htg_coil.setRatedHeatingCapacity(UnitConversions.convert([heat_pump.heating_capacity, Constants.small].max, 'Btu/hr', 'W')) # Used by HVACSizing measure
    end
    htg_coil.setRatedHeatingCoefficientofPerformance(1.0 / heating_eir)
    htg_coil.setHeatingCapacityCoefficient1(gshp_heat_cap_fT_coeff[0])
    htg_coil.setHeatingCapacityCoefficient2(gshp_heat_cap_fT_coeff[1])
    htg_coil.setHeatingCapacityCoefficient3(gshp_heat_cap_fT_coeff[2])
    htg_coil.setHeatingCapacityCoefficient4(gshp_heat_cap_fT_coeff[3])
    htg_coil.setHeatingCapacityCoefficient5(gshp_heat_cap_fT_coeff[4])
    htg_coil.setHeatingPowerConsumptionCoefficient1(gshp_heat_power_fT_coeff[0])
    htg_coil.setHeatingPowerConsumptionCoefficient2(gshp_heat_power_fT_coeff[1])
    htg_coil.setHeatingPowerConsumptionCoefficient3(gshp_heat_power_fT_coeff[2])
    htg_coil.setHeatingPowerConsumptionCoefficient4(gshp_heat_power_fT_coeff[3])
    htg_coil.setHeatingPowerConsumptionCoefficient5(gshp_heat_power_fT_coeff[4])
    hvac_map[heat_pump.id] << htg_coil

    # Supplemental Heating Coil

    htg_supp_coil = create_supp_heating_coil(model, obj_name, heat_pump)
    hvac_map[heat_pump.id] << htg_supp_coil

    # Ground Heat Exchanger

    ground_heat_exch_vert = OpenStudio::Model::GroundHeatExchangerVertical.new(model)
    ground_heat_exch_vert.setName(obj_name + ' exchanger')
    ground_heat_exch_vert.setBoreHoleRadius(UnitConversions.convert(bore_diameter / 2.0, 'in', 'm'))
    ground_heat_exch_vert.setGroundThermalConductivity(UnitConversions.convert(ground_conductivity, 'Btu/(hr*ft*R)', 'W/(m*K)'))
    ground_heat_exch_vert.setGroundThermalHeatCapacity(UnitConversions.convert(ground_conductivity / ground_diffusivity, 'Btu/(ft^3*F)', 'J/(m^3*K)'))
    ground_heat_exch_vert.setGroundTemperature(UnitConversions.convert(weather.data.AnnualAvgDrybulb, 'F', 'C'))
    ground_heat_exch_vert.setGroutThermalConductivity(UnitConversions.convert(grout_conductivity, 'Btu/(hr*ft*R)', 'W/(m*K)'))
    ground_heat_exch_vert.setPipeThermalConductivity(UnitConversions.convert(pipe_cond, 'Btu/(hr*ft*R)', 'W/(m*K)'))
    ground_heat_exch_vert.setPipeOutDiameter(UnitConversions.convert(pipe_od, 'in', 'm'))
    ground_heat_exch_vert.setUTubeDistance(UnitConversions.convert(shank_spacing, 'in', 'm'))
    ground_heat_exch_vert.setPipeThickness(UnitConversions.convert((pipe_od - pipe_id) / 2.0, 'in', 'm'))
    ground_heat_exch_vert.setMaximumLengthofSimulation(1)
    ground_heat_exch_vert.setGFunctionReferenceRatio(0.0005)

    # Plant Loop

    plant_loop = OpenStudio::Model::PlantLoop.new(model)
    plant_loop.setName(obj_name + ' condenser loop')
    if fluid_type == Constants.FluidWater
      plant_loop.setFluidType('Water')
    else
      plant_loop.setFluidType({ Constants.FluidPropyleneGlycol => 'PropyleneGlycol', Constants.FluidEthyleneGlycol => 'EthyleneGlycol' }[fluid_type])
      plant_loop.setGlycolConcentration((frac_glycol * 100).to_i)
    end
    plant_loop.setMaximumLoopTemperature(48.88889)
    plant_loop.setMinimumLoopTemperature(UnitConversions.convert(hw_design, 'F', 'C'))
    plant_loop.setMinimumLoopFlowRate(0)
    plant_loop.setLoadDistributionScheme('SequentialLoad')
    plant_loop.addSupplyBranchForComponent(ground_heat_exch_vert)
    plant_loop.addDemandBranchForComponent(htg_coil)
    plant_loop.addDemandBranchForComponent(clg_coil)
    hvac_map[heat_pump.id] << plant_loop

    sizing_plant = plant_loop.sizingPlant
    sizing_plant.setLoopType('Condenser')
    sizing_plant.setDesignLoopExitTemperature(UnitConversions.convert(chw_design, 'F', 'C'))
    sizing_plant.setLoopDesignTemperatureDifference(UnitConversions.convert(design_delta_t, 'R', 'K'))

    setpoint_mgr_follow_ground_temp = OpenStudio::Model::SetpointManagerFollowGroundTemperature.new(model)
    setpoint_mgr_follow_ground_temp.setName(obj_name + ' condenser loop temp')
    setpoint_mgr_follow_ground_temp.setControlVariable('Temperature')
    setpoint_mgr_follow_ground_temp.setMaximumSetpointTemperature(48.88889)
    setpoint_mgr_follow_ground_temp.setMinimumSetpointTemperature(UnitConversions.convert(hw_design, 'F', 'C'))
    setpoint_mgr_follow_ground_temp.setReferenceGroundTemperatureObjectType('Site:GroundTemperature:Deep')
    setpoint_mgr_follow_ground_temp.addToNode(plant_loop.supplyOutletNode)

    # Pump

    # Pump power set in hvac_sizing.rb
    pump = OpenStudio::Model::PumpVariableSpeed.new(model)
    pump.setName(obj_name + ' pump')
    pump.setMotorEfficiency(0.85)
    pump.setRatedPumpHead(20000)
    pump.setFractionofMotorInefficienciestoFluidStream(0)
    pump.setCoefficient1ofthePartLoadPerformanceCurve(0)
    pump.setCoefficient2ofthePartLoadPerformanceCurve(1)
    pump.setCoefficient3ofthePartLoadPerformanceCurve(0)
    pump.setCoefficient4ofthePartLoadPerformanceCurve(0)
    pump.setMinimumFlowRate(0)
    pump.setPumpControlType('Intermittent')
    pump.addToNode(plant_loop.supplyInletNode)
    hvac_map[heat_pump.id] << pump
    hvac_map[heat_pump.id] += disaggregate_fan_or_pump(model, pump, htg_coil, clg_coil, htg_supp_coil)

    # Pipes

    chiller_bypass_pipe = OpenStudio::Model::PipeAdiabatic.new(model)
    plant_loop.addSupplyBranchForComponent(chiller_bypass_pipe)
    coil_bypass_pipe = OpenStudio::Model::PipeAdiabatic.new(model)
    plant_loop.addDemandBranchForComponent(coil_bypass_pipe)
    supply_outlet_pipe = OpenStudio::Model::PipeAdiabatic.new(model)
    supply_outlet_pipe.addToNode(plant_loop.supplyOutletNode)
    demand_inlet_pipe = OpenStudio::Model::PipeAdiabatic.new(model)
    demand_inlet_pipe.addToNode(plant_loop.demandInletNode)
    demand_outlet_pipe = OpenStudio::Model::PipeAdiabatic.new(model)
    demand_outlet_pipe.addToNode(plant_loop.demandOutletNode)

    # Fan

    fan = create_supply_fan(model, obj_name, 1, heat_pump.fan_watts_per_cfm)
    hvac_map[heat_pump.id] += disaggregate_fan_or_pump(model, fan, htg_coil, clg_coil, htg_supp_coil)

    # Unitary System

    air_loop_unitary = create_air_loop_unitary_system(model, obj_name, fan, htg_coil, clg_coil, htg_supp_coil, 40.0)
    hvac_map[heat_pump.id] << air_loop_unitary

    if heat_pump.is_shared_system
      # Shared pump power per ANSI/RESNET/ICC 301-2019 Section 4.4.5.1 (pump runs 8760)
      # Ancillary fields do not correctly work so using ElectricEquipment object instead;
      # Revert when https://github.com/NREL/EnergyPlus/issues/8230 is fixed.
      shared_pump_w = heat_pump.shared_loop_watts / heat_pump.number_of_units_served.to_f
      # air_loop_unitary.setAncilliaryOffCycleElectricPower(shared_pump_w)
      # air_loop_unitary.setAncilliaryOnCycleElectricPower(shared_pump_w)
      equip_def = OpenStudio::Model::ElectricEquipmentDefinition.new(model)
      equip_def.setName(Constants.ObjectNameSharedPump(obj_name))
      equip = OpenStudio::Model::ElectricEquipment.new(equip_def)
      equip.setName(equip_def.name.to_s)
      equip.setSpace(control_zone.spaces[0])
      equip_def.setDesignLevel(shared_pump_w)
      equip_def.setFractionRadiant(0)
      equip_def.setFractionLatent(0)
      equip_def.setFractionLost(1)
      equip.setSchedule(model.alwaysOnDiscreteSchedule)
      equip.setEndUseSubcategory(equip_def.name.to_s)
      hvac_map[heat_pump.id] += disaggregate_fan_or_pump(model, equip, htg_coil, clg_coil, htg_supp_coil)
    end

    # Air Loop

    air_loop = create_air_loop(model, obj_name, air_loop_unitary, control_zone, sequential_heat_load_frac, sequential_cool_load_frac)
    hvac_map[heat_pump.id] << air_loop

    # Store info for HVAC Sizing measure
    air_loop_unitary.additionalProperties.setFeature(Constants.SizingInfoHVACSHR, heat_pump.cooling_shr.to_s)
    air_loop_unitary.additionalProperties.setFeature(Constants.SizingInfoGSHPCoil_BF_FT_SPEC, coil_bf_ft_spec.join(','))
    air_loop_unitary.additionalProperties.setFeature(Constants.SizingInfoGSHPCoilBF, coil_bf)
    air_loop_unitary.additionalProperties.setFeature(Constants.SizingInfoHVACFracHeatLoadServed, heat_pump.fraction_heat_load_served)
    air_loop_unitary.additionalProperties.setFeature(Constants.SizingInfoHVACFracCoolLoadServed, heat_pump.fraction_cool_load_served)
    air_loop_unitary.additionalProperties.setFeature(Constants.SizingInfoGSHPBoreSpacing, bore_spacing)
    air_loop_unitary.additionalProperties.setFeature(Constants.SizingInfoGSHPBoreHoles, bore_holes.to_s)
    air_loop_unitary.additionalProperties.setFeature(Constants.SizingInfoGSHPBoreDepth, bore_depth.to_s)
    air_loop_unitary.additionalProperties.setFeature(Constants.SizingInfoGSHPBoreConfig, bore_config.to_s)
    air_loop_unitary.additionalProperties.setFeature(Constants.SizingInfoGSHPUTubeSpacingType, u_tube_spacing_type)
    air_loop_unitary.additionalProperties.setFeature(Constants.SizingInfoHVACCoolType, Constants.ObjectNameGroundSourceHeatPump)
    air_loop_unitary.additionalProperties.setFeature(Constants.SizingInfoHVACHeatType, Constants.ObjectNameGroundSourceHeatPump)
    air_loop_unitary.additionalProperties.setFeature(Constants.SizingInfoHVACPumpPower, heat_pump.pump_watts_per_ton)
    if not heat_pump.airflow_cfm_per_ton.nil?
      air_loop_unitary.additionalProperties.setFeature(Constants.SizingInfoHVACActualCFMPerTonCooling, heat_pump.airflow_cfm_per_ton)
      air_loop_unitary.additionalProperties.setFeature(Constants.SizingInfoHVACAirflowDefectRatioCooling, 0.0) # FIXME: Is this right?
      air_loop_unitary.additionalProperties.setFeature(Constants.SizingInfoHVACActualCFMPerTonHeating, heat_pump.airflow_cfm_per_ton)
      air_loop_unitary.additionalProperties.setFeature(Constants.SizingInfoHVACAirflowDefectRatioHeating, 0.0) # FIXME: Is this right?
    else
      air_loop_unitary.additionalProperties.setFeature(Constants.SizingInfoHVACAirflowDefectRatioCooling, heat_pump.airflow_defect_ratio)
      air_loop_unitary.additionalProperties.setFeature(Constants.SizingInfoHVACAirflowDefectRatioHeating, heat_pump.airflow_defect_ratio)
    end
  end

  def self.apply_water_loop_to_air_heat_pump(model, runner, heat_pump,
                                             remaining_heat_load_frac, remaining_cool_load_frac,
                                             control_zone, hvac_map)
    if heat_pump.fraction_cool_load_served > 0
      # WLHPs connected to chillers or cooling towers should have already been converted to
      # central air conditioners
      fail 'WLHP model should only be called for central boilers.'
    end

    hvac_map[heat_pump.id] = []
    obj_name = Constants.ObjectNameWaterLoopHeatPump
    sequential_heat_load_frac = calc_sequential_load_fraction(heat_pump.fraction_heat_load_served, remaining_heat_load_frac)
    sequential_cool_load_frac = 0.0
    hp_min_temp, supp_max_temp = get_heat_pump_temp_assumptions(heat_pump)

    # Cooling Coil

    clg_coil = nil

    # Heating Coil (model w/ constant efficiency)
    constant_biquadratic = create_curve_biquadratic_constant(model)
    constant_quadratic = create_curve_quadratic_constant(model)
    htg_coil = OpenStudio::Model::CoilHeatingDXSingleSpeed.new(model, model.alwaysOnDiscreteSchedule, constant_biquadratic, constant_quadratic, constant_biquadratic, constant_quadratic, constant_quadratic)
    htg_coil.setName(obj_name + ' htg coil')
    htg_coil.setRatedCOP(heat_pump.heating_efficiency_cop)
    htg_coil.setDefrostTimePeriodFraction(0.00001) # Disable defrost; avoid E+ warning w/ value of zero
    htg_coil.setMinimumOutdoorDryBulbTemperatureforCompressorOperation(UnitConversions.convert(hp_min_temp, 'F', 'C'))
    hvac_map[heat_pump.id] << htg_coil

    # Supplemental Heating Coil

    htg_supp_coil = create_supp_heating_coil(model, obj_name, heat_pump)
    hvac_map[heat_pump.id] << htg_supp_coil

    # Fan

    fan_power_installed = 0.5 # FIXME
    fan = create_supply_fan(model, obj_name, 1, fan_power_installed)
    hvac_map[heat_pump.id] += disaggregate_fan_or_pump(model, fan, htg_coil, clg_coil, htg_supp_coil)

    # Unitary System

    air_loop_unitary = create_air_loop_unitary_system(model, obj_name, fan, htg_coil, clg_coil, htg_supp_coil, supp_max_temp)
    hvac_map[heat_pump.id] << air_loop_unitary

    # Air Loop

    air_loop = create_air_loop(model, obj_name, air_loop_unitary, control_zone, sequential_heat_load_frac, sequential_cool_load_frac)
    hvac_map[heat_pump.id] << air_loop

    # Store info for HVAC Sizing measure
    air_loop_unitary.additionalProperties.setFeature(Constants.SizingInfoHVACFracHeatLoadServed, heat_pump.fraction_heat_load_served)
    air_loop_unitary.additionalProperties.setFeature(Constants.SizingInfoHVACFracCoolLoadServed, heat_pump.fraction_cool_load_served)
    air_loop_unitary.additionalProperties.setFeature(Constants.SizingInfoHVACCoolType, Constants.ObjectNameWaterLoopHeatPump)
    air_loop_unitary.additionalProperties.setFeature(Constants.SizingInfoHVACHeatType, Constants.ObjectNameWaterLoopHeatPump)
  end

  def self.apply_boiler(model, runner, heating_system,
                        remaining_heat_load_frac, control_zone,
                        hvac_map)

    hvac_map[heating_system.id] = []
    obj_name = Constants.ObjectNameBoiler
    sequential_heat_load_frac = calc_sequential_load_fraction(heating_system.fraction_heat_load_served, remaining_heat_load_frac)
    is_condensing = false # FUTURE: Expose as input; default based on AFUE
    oat_reset_enabled = false
    oat_high = nil
    oat_low = nil
    oat_hwst_high = nil
    oat_hwst_low = nil
    design_temp = 180.0 # deg-F

    if oat_reset_enabled
      if oat_high.nil? || oat_low.nil? || oat_hwst_low.nil? || oat_hwst_high.nil?
        runner.registerWarning('Boiler outdoor air temperature (OAT) reset is enabled but no setpoints were specified so OAT reset is being disabled.')
        oat_reset_enabled = false
      end
    end

    # Plant Loop

    plant_loop = OpenStudio::Model::PlantLoop.new(model)
    plant_loop.setName(obj_name + ' hydronic heat loop')
    plant_loop.setFluidType('Water')
    plant_loop.setMaximumLoopTemperature(100)
    plant_loop.setMinimumLoopTemperature(0)
    plant_loop.setMinimumLoopFlowRate(0)
    plant_loop.autocalculatePlantLoopVolume()
    hvac_map[heating_system.id] << plant_loop

    loop_sizing = plant_loop.sizingPlant
    loop_sizing.setLoopType('Heating')
    loop_sizing.setDesignLoopExitTemperature(UnitConversions.convert(design_temp - 32.0, 'R', 'K'))
    loop_sizing.setLoopDesignTemperatureDifference(UnitConversions.convert(20.0, 'R', 'K'))

    # Pump

    pump_w = heating_system.electric_auxiliary_energy / 2.08
    pump = OpenStudio::Model::PumpVariableSpeed.new(model)
    pump.setName(obj_name + ' hydronic pump')
    pump.setRatedPowerConsumption(pump_w)
    pump.setMotorEfficiency(0.85)
    pump.setRatedPumpHead(20000)
    pump.setRatedFlowRate(calc_pump_rated_flow_rate(0.75, pump_w, pump.ratedPumpHead))
    pump.setFractionofMotorInefficienciestoFluidStream(0)
    pump.setCoefficient1ofthePartLoadPerformanceCurve(0)
    pump.setCoefficient2ofthePartLoadPerformanceCurve(1)
    pump.setCoefficient3ofthePartLoadPerformanceCurve(0)
    pump.setCoefficient4ofthePartLoadPerformanceCurve(0)
    pump.setPumpControlType('Intermittent')
    pump.addToNode(plant_loop.supplyInletNode)
    hvac_map[heating_system.id] << pump

    # Boiler

    boiler = OpenStudio::Model::BoilerHotWater.new(model)
    boiler.setName(obj_name)
    boiler.setFuelType(EPlus.fuel_type(heating_system.heating_system_fuel))
    if not heating_system.heating_capacity.nil?
      boiler.setNominalCapacity(UnitConversions.convert([heating_system.heating_capacity, Constants.small].max, 'Btu/hr', 'W')) # Used by HVACSizing measure
    end
    if is_condensing
      # Convert Rated Efficiency at 80F and 1.0PLR where the performance curves are derived from to Design condition as input
      boiler_RatedHWRT = UnitConversions.convert(80.0 - 32.0, 'R', 'K')
      plr_Rated = 1.0
      plr_Design = 1.0
      boiler_DesignHWRT = UnitConversions.convert(design_temp - 20.0 - 32.0, 'R', 'K')
      # Efficiency curves are normalized using 80F return water temperature, at 0.254PLR
      condBlr_TE_Coeff = [1.058343061, 0.052650153, 0.0087272, 0.001742217, 0.00000333715, 0.000513723]
      boilerEff_Norm = heating_system.heating_efficiency_afue / (condBlr_TE_Coeff[0] - condBlr_TE_Coeff[1] * plr_Rated - condBlr_TE_Coeff[2] * plr_Rated**2 - condBlr_TE_Coeff[3] * boiler_RatedHWRT + condBlr_TE_Coeff[4] * boiler_RatedHWRT**2 + condBlr_TE_Coeff[5] * boiler_RatedHWRT * plr_Rated)
      boilerEff_Design = boilerEff_Norm * (condBlr_TE_Coeff[0] - condBlr_TE_Coeff[1] * plr_Design - condBlr_TE_Coeff[2] * plr_Design**2 - condBlr_TE_Coeff[3] * boiler_DesignHWRT + condBlr_TE_Coeff[4] * boiler_DesignHWRT**2 + condBlr_TE_Coeff[5] * boiler_DesignHWRT * plr_Design)
      boiler.setNominalThermalEfficiency(boilerEff_Design)
      boiler.setEfficiencyCurveTemperatureEvaluationVariable('EnteringBoiler')
      boiler_eff_curve = create_curve_biquadratic(model, [1.058343061, -0.052650153, -0.0087272, -0.001742217, 0.00000333715, 0.000513723], 'CondensingBoilerEff', 0.2, 1.0, 30.0, 85.0)
    else
      boiler.setNominalThermalEfficiency(heating_system.heating_efficiency_afue)
      boiler.setEfficiencyCurveTemperatureEvaluationVariable('LeavingBoiler')
      boiler_eff_curve = create_curve_bicubic(model, [1.111720116, 0.078614078, -0.400425756, 0.0, -0.000156783, 0.009384599, 0.234257955, 1.32927e-06, -0.004446701, -1.22498e-05], 'NonCondensingBoilerEff', 0.1, 1.0, 20.0, 80.0)
    end
    boiler.setNormalizedBoilerEfficiencyCurve(boiler_eff_curve)
    boiler.setMinimumPartLoadRatio(0.0)
    boiler.setMaximumPartLoadRatio(1.0)
    boiler.setBoilerFlowMode('LeavingSetpointModulated')
    boiler.setOptimumPartLoadRatio(1.0)
    boiler.setWaterOutletUpperTemperatureLimit(99.9)
    boiler.setParasiticElectricLoad(0)
    plant_loop.addSupplyBranchForComponent(boiler)
    hvac_map[heating_system.id] << boiler
    set_pump_power_ems_program(model, pump_w, pump, boiler)

    if is_condensing && oat_reset_enabled
      setpoint_manager_oar = OpenStudio::Model::SetpointManagerOutdoorAirReset.new(model)
      setpoint_manager_oar.setName(obj_name + ' outdoor reset')
      setpoint_manager_oar.setControlVariable('Temperature')
      setpoint_manager_oar.setSetpointatOutdoorLowTemperature(UnitConversions.convert(oat_hwst_low, 'F', 'C'))
      setpoint_manager_oar.setOutdoorLowTemperature(UnitConversions.convert(oat_low, 'F', 'C'))
      setpoint_manager_oar.setSetpointatOutdoorHighTemperature(UnitConversions.convert(oat_hwst_high, 'F', 'C'))
      setpoint_manager_oar.setOutdoorHighTemperature(UnitConversions.convert(oat_high, 'F', 'C'))
      setpoint_manager_oar.addToNode(plant_loop.supplyOutletNode)
    end

    hydronic_heat_supply_setpoint = OpenStudio::Model::ScheduleConstant.new(model)
    hydronic_heat_supply_setpoint.setName(obj_name + ' hydronic heat supply setpoint')
    hydronic_heat_supply_setpoint.setValue(UnitConversions.convert(design_temp, 'F', 'C'))

    setpoint_manager_scheduled = OpenStudio::Model::SetpointManagerScheduled.new(model, hydronic_heat_supply_setpoint)
    setpoint_manager_scheduled.setName(obj_name + ' hydronic heat loop setpoint manager')
    setpoint_manager_scheduled.setControlVariable('Temperature')
    setpoint_manager_scheduled.addToNode(plant_loop.supplyOutletNode)

    pipe_supply_bypass = OpenStudio::Model::PipeAdiabatic.new(model)
    plant_loop.addSupplyBranchForComponent(pipe_supply_bypass)
    pipe_supply_outlet = OpenStudio::Model::PipeAdiabatic.new(model)
    pipe_supply_outlet.addToNode(plant_loop.supplyOutletNode)
    pipe_demand_bypass = OpenStudio::Model::PipeAdiabatic.new(model)
    plant_loop.addDemandBranchForComponent(pipe_demand_bypass)
    pipe_demand_inlet = OpenStudio::Model::PipeAdiabatic.new(model)
    pipe_demand_inlet.addToNode(plant_loop.demandInletNode)
    pipe_demand_outlet = OpenStudio::Model::PipeAdiabatic.new(model)
    pipe_demand_outlet.addToNode(plant_loop.demandOutletNode)

    if heating_system.distribution_system.hydronic_and_air_type.to_s == HPXML::HydronicAndAirTypeFanCoil
      # Fan
      fan = create_supply_fan(model, obj_name, 1, 0.0) # fan energy included in above pump via Electrix Auxiliar Energy (EAE)

      # Heating Coil
      htg_coil = OpenStudio::Model::CoilHeatingWater.new(model, model.alwaysOnDiscreteSchedule)
      htg_coil.setName(obj_name + ' htg coil')
      if not heating_system.heating_capacity.nil?
        htg_coil.setRatedCapacity(UnitConversions.convert([heating_system.heating_capacity, Constants.small].max, 'Btu/hr', 'W')) # Used by HVACSizing measure
      end
      plant_loop.addDemandBranchForComponent(htg_coil)

      # Cooling Coil (always off)
      clg_coil = OpenStudio::Model::CoilCoolingWater.new(model, model.alwaysOffDiscreteSchedule)
      clg_coil.setName(obj_name + ' clg coil')
      clg_coil.setDesignWaterFlowRate(0.0022)
      clg_coil.setDesignAirFlowRate(1.45)
      clg_coil.setDesignInletWaterTemperature(6.1)
      clg_coil.setDesignInletAirTemperature(25.0)
      clg_coil.setDesignOutletAirTemperature(10.0)
      clg_coil.setDesignInletAirHumidityRatio(0.012)
      clg_coil.setDesignOutletAirHumidityRatio(0.008)
      plant_loop.addDemandBranchForComponent(clg_coil)

      # Fan Coil
      zone_hvac = OpenStudio::Model::ZoneHVACFourPipeFanCoil.new(model, model.alwaysOnDiscreteSchedule, fan, clg_coil, htg_coil)
      zone_hvac.setName(obj_name + ' fan coil')
      zone_hvac.setMaximumSupplyAirTemperatureInHeatingMode(UnitConversions.convert(120.0, 'F', 'C'))
      zone_hvac.setHeatingConvergenceTolerance(0.001)
      zone_hvac.setMinimumSupplyAirTemperatureInCoolingMode(UnitConversions.convert(55.0, 'F', 'C'))
      zone_hvac.setMaximumColdWaterFlowRate(0.0)
      zone_hvac.setCoolingConvergenceTolerance(0.001)
      zone_hvac.setMaximumOutdoorAirFlowRate(0.0)
      zone_hvac.addToThermalZone(control_zone)
      hvac_map[heating_system.id] << zone_hvac
      hvac_map[heating_system.id] += disaggregate_fan_or_pump(model, pump, zone_hvac, nil, nil)
    else
      # Heating Coil
      htg_coil = OpenStudio::Model::CoilHeatingWaterBaseboard.new(model)
      htg_coil.setName(obj_name + ' htg coil')
      if not heating_system.heating_capacity.nil?
        htg_coil.setHeatingDesignCapacity(UnitConversions.convert([heating_system.heating_capacity, Constants.small].max, 'Btu/hr', 'W')) # Used by HVACSizing measure
      end
      htg_coil.setConvergenceTolerance(0.001)
      plant_loop.addDemandBranchForComponent(htg_coil)
      hvac_map[heating_system.id] << htg_coil

      # Baseboard
      zone_hvac = OpenStudio::Model::ZoneHVACBaseboardConvectiveWater.new(model, model.alwaysOnDiscreteSchedule, htg_coil)
      zone_hvac.setName(obj_name + ' baseboard')
      zone_hvac.addToThermalZone(control_zone)
      hvac_map[heating_system.id] << zone_hvac
      hvac_map[heating_system.id] += disaggregate_fan_or_pump(model, pump, zone_hvac, nil, nil)
    end

    control_zone.setSequentialHeatingFractionSchedule(zone_hvac, get_sequential_load_schedule(model, sequential_heat_load_frac))
    control_zone.setSequentialCoolingFractionSchedule(zone_hvac, get_sequential_load_schedule(model, 0))

    # Store info for HVAC Sizing measure
    zone_hvac.additionalProperties.setFeature(Constants.SizingInfoHVACFracHeatLoadServed, heating_system.fraction_heat_load_served)
    zone_hvac.additionalProperties.setFeature(Constants.SizingInfoHVACHeatType, Constants.ObjectNameBoiler)
  end

  def self.apply_electric_baseboard(model, runner, heating_system,
                                    remaining_heat_load_frac, control_zone,
                                    hvac_map)

    hvac_map[heating_system.id] = []
    obj_name = Constants.ObjectNameElectricBaseboard
    sequential_heat_load_frac = calc_sequential_load_fraction(heating_system.fraction_heat_load_served, remaining_heat_load_frac)

    # Baseboard

    zone_hvac = OpenStudio::Model::ZoneHVACBaseboardConvectiveElectric.new(model)
    zone_hvac.setName(obj_name)
    if not heating_system.heating_capacity.nil?
      zone_hvac.setNominalCapacity(UnitConversions.convert([heating_system.heating_capacity, Constants.small].max, 'Btu/hr', 'W')) # Used by HVACSizing measure
    end
    zone_hvac.setEfficiency(heating_system.heating_efficiency_percent)
    zone_hvac.addToThermalZone(control_zone)
    hvac_map[heating_system.id] << zone_hvac

    control_zone.setSequentialHeatingFractionSchedule(zone_hvac, get_sequential_load_schedule(model, sequential_heat_load_frac))
    control_zone.setSequentialCoolingFractionSchedule(zone_hvac, get_sequential_load_schedule(model, 0))

    # Store info for HVAC Sizing measure
    zone_hvac.additionalProperties.setFeature(Constants.SizingInfoHVACFracHeatLoadServed, heating_system.fraction_heat_load_served)
    zone_hvac.additionalProperties.setFeature(Constants.SizingInfoHVACHeatType, Constants.ObjectNameElectricBaseboard)
  end

  def self.apply_unit_heater(model, runner, heating_system,
                             remaining_heat_load_frac, control_zone,
                             hvac_map)

    hvac_map[heating_system.id] = []
    obj_name = Constants.ObjectNameUnitHeater
    sequential_heat_load_frac = calc_sequential_load_fraction(heating_system.fraction_heat_load_served, remaining_heat_load_frac)
    airflow_cfm_per_ton = 350.0

    # Heating Coil

    efficiency = heating_system.heating_efficiency_afue
    efficiency = heating_system.heating_efficiency_percent if efficiency.nil?
    if heating_system.heating_system_fuel == HPXML::FuelTypeElectricity
      htg_coil = OpenStudio::Model::CoilHeatingElectric.new(model)
      htg_coil.setEfficiency(efficiency)
    else
      htg_coil = OpenStudio::Model::CoilHeatingGas.new(model)
      htg_coil.setGasBurnerEfficiency(efficiency)
      htg_coil.setParasiticElectricLoad(0.0)
      htg_coil.setParasiticGasLoad(0)
      htg_coil.setFuelType(EPlus.fuel_type(heating_system.heating_system_fuel))
    end
    htg_coil.setName(obj_name + ' htg coil')
    if not heating_system.heating_capacity.nil?
      htg_coil.setNominalCapacity(UnitConversions.convert([heating_system.heating_capacity, Constants.small].max, 'Btu/hr', 'W')) # Used by HVACSizing measure
    end
    hvac_map[heating_system.id] << htg_coil

    # Fan

    fan = create_supply_fan(model, obj_name, 1, nil) # Fan power assigned in hvac_sizing.rb
    hvac_map[heating_system.id] += disaggregate_fan_or_pump(model, fan, htg_coil, nil, nil)

    # Unitary System

    unitary_system = create_air_loop_unitary_system(model, obj_name, fan, htg_coil, nil, nil)
    unitary_system.setControllingZoneorThermostatLocation(control_zone)
    unitary_system.addToThermalZone(control_zone)
    hvac_map[heating_system.id] << unitary_system

    control_zone.setSequentialHeatingFractionSchedule(unitary_system, get_sequential_load_schedule(model, sequential_heat_load_frac))
    control_zone.setSequentialCoolingFractionSchedule(unitary_system, get_sequential_load_schedule(model, 0))

    # Store info for HVAC Sizing measure
    unitary_system.additionalProperties.setFeature(Constants.SizingInfoHVACRatedCFMperTonHeating, [airflow_cfm_per_ton].join(','))
    unitary_system.additionalProperties.setFeature(Constants.SizingInfoHVACActualCFMPerTonHeating, airflow_cfm_per_ton)
    unitary_system.additionalProperties.setFeature(Constants.SizingInfoHVACFracHeatLoadServed, heating_system.fraction_heat_load_served)
    unitary_system.additionalProperties.setFeature(Constants.SizingInfoHVACHeatType, Constants.ObjectNameUnitHeater)
    unitary_system.additionalProperties.setFeature(Constants.SizingInfoHVACFanWatts, heating_system.fan_watts)
  end

  def self.apply_ideal_air_loads(model, runner, obj_name, sequential_cool_load_frac,
                                 sequential_heat_load_frac, control_zone)

    # Ideal Air System

    ideal_air = OpenStudio::Model::ZoneHVACIdealLoadsAirSystem.new(model)
    ideal_air.setName(obj_name)
    ideal_air.setMaximumHeatingSupplyAirTemperature(50)
    ideal_air.setMinimumCoolingSupplyAirTemperature(10)
    ideal_air.setMaximumHeatingSupplyAirHumidityRatio(0.015)
    ideal_air.setMinimumCoolingSupplyAirHumidityRatio(0.01)
    if sequential_heat_load_frac > 0
      ideal_air.setHeatingLimit('NoLimit')
    else
      ideal_air.setHeatingLimit('LimitCapacity')
      ideal_air.setMaximumSensibleHeatingCapacity(0)
    end
    if sequential_cool_load_frac > 0
      ideal_air.setCoolingLimit('NoLimit')
    else
      ideal_air.setCoolingLimit('LimitCapacity')
      ideal_air.setMaximumTotalCoolingCapacity(0)
    end
    ideal_air.setDehumidificationControlType('None')
    ideal_air.setHumidificationControlType('None')
    ideal_air.addToThermalZone(control_zone)

    control_zone.setSequentialCoolingFractionSchedule(ideal_air, get_sequential_load_schedule(model, sequential_cool_load_frac))
    control_zone.setSequentialHeatingFractionSchedule(ideal_air, get_sequential_load_schedule(model, sequential_heat_load_frac))

    # Store info for HVAC Sizing measure
    ideal_air.additionalProperties.setFeature(Constants.SizingInfoHVACCoolType, Constants.ObjectNameIdealAirSystem)
    ideal_air.additionalProperties.setFeature(Constants.SizingInfoHVACHeatType, Constants.ObjectNameIdealAirSystem)
  end

  def self.apply_dehumidifier(model, runner, dehumidifier, living_space, hvac_map)
    hvac_map[dehumidifier.id] = []

    water_removal_rate = dehumidifier.capacity
    energy_factor = dehumidifier.energy_factor

    control_zone = living_space.thermalZone.get
    obj_name = Constants.ObjectNameDehumidifier

    avg_rh_setpoint = dehumidifier.rh_setpoint * 100.0 # (EnergyPlus uses 60 for 60% RH)
    relative_humidity_setpoint_sch = OpenStudio::Model::ScheduleConstant.new(model)
    relative_humidity_setpoint_sch.setName(Constants.ObjectNameRelativeHumiditySetpoint)
    relative_humidity_setpoint_sch.setValue(avg_rh_setpoint)

    # Dehumidifier coefficients
    # Generic model coefficients from Winkler, Christensen, and Tomerlin (2011)
    w_coeff = [-1.162525707, 0.02271469, -0.000113208, 0.021110538, -0.0000693034, 0.000378843]
    ef_coeff = [-1.902154518, 0.063466565, -0.000622839, 0.039540407, -0.000125637, -0.000176722]
    pl_coeff = [0.90, 0.10, 0.0]
    water_removal_curve = create_curve_biquadratic(model, w_coeff, 'DXDH-WaterRemove-Cap-fT', -100, 100, -100, 100)
    energy_factor_curve = create_curve_biquadratic(model, ef_coeff, 'DXDH-EnergyFactor-fT', -100, 100, -100, 100)
    part_load_frac_curve = create_curve_quadratic(model, pl_coeff, 'DXDH-PLF-fPLR', 0, 1, 0.7, 1)
    if energy_factor.nil?
      # shift inputs tested under IEF test conditions to those under EF test conditions with performance curves
      energy_factor, water_removal_rate = apply_dehumidifier_ief_to_ef_inputs(w_coeff, ef_coeff, dehumidifier.integrated_energy_factor, water_removal_rate)
    end

    # Calculate air flow rate by assuming 2.75 cfm/pint/day (based on experimental test data)
    air_flow_rate = 2.75 * water_removal_rate

    humidistat = OpenStudio::Model::ZoneControlHumidistat.new(model)
    humidistat.setName(obj_name + ' humidistat')
    humidistat.setHumidifyingRelativeHumiditySetpointSchedule(relative_humidity_setpoint_sch)
    humidistat.setDehumidifyingRelativeHumiditySetpointSchedule(relative_humidity_setpoint_sch)
    control_zone.setZoneControlHumidistat(humidistat)

    zone_hvac = OpenStudio::Model::ZoneHVACDehumidifierDX.new(model, water_removal_curve, energy_factor_curve, part_load_frac_curve)
    zone_hvac.setName(obj_name)
    zone_hvac.setAvailabilitySchedule(model.alwaysOnDiscreteSchedule)
    zone_hvac.setRatedWaterRemoval(UnitConversions.convert(water_removal_rate, 'pint', 'L'))
    zone_hvac.setRatedEnergyFactor(energy_factor / dehumidifier.fraction_served)
    zone_hvac.setRatedAirFlowRate(UnitConversions.convert(air_flow_rate, 'cfm', 'm^3/s'))
    zone_hvac.setMinimumDryBulbTemperatureforDehumidifierOperation(10)
    zone_hvac.setMaximumDryBulbTemperatureforDehumidifierOperation(40)

    zone_hvac.addToThermalZone(control_zone)

    hvac_map[dehumidifier.id] << zone_hvac
    if dehumidifier.fraction_served < 1.0
      adjust_dehumidifier_load_EMS(dehumidifier.fraction_served, zone_hvac, model, living_space)
    end
  end

  def self.apply_ceiling_fans(model, runner, weather, ceiling_fan, living_space)
    obj_name = Constants.ObjectNameCeilingFan
    monthly_sch = get_default_ceiling_fan_months(weather)
    medium_cfm = 3000.0
    weekday_sch = [0.0, 0.0, 0.0, 0.0, 0.0, 0.0, 0.0, 0.0, 0.0, 0.5, 1.0, 1.0, 1.0, 1.0, 1.0, 1.0, 1.0, 1.0, 1.0, 1.0, 0.0, 0.0, 0.0, 0.0]
    weekend_sch = weekday_sch
    hrs_per_day = weekday_sch.sum(0.0)
    cfm_per_w = ceiling_fan.efficiency
    quantity = ceiling_fan.quantity
    annual_kwh = UnitConversions.convert(quantity * medium_cfm / cfm_per_w * hrs_per_day * 365.0, 'Wh', 'kWh')
    annual_kwh *= monthly_sch.sum(0.0) / 12.0

    ceiling_fan_sch = MonthWeekdayWeekendSchedule.new(model, obj_name + ' schedule', weekday_sch, weekend_sch, monthly_sch, Constants.ScheduleTypeLimitsFraction)

    space_design_level = ceiling_fan_sch.calcDesignLevelFromDailykWh(annual_kwh / 365.0)

    equip_def = OpenStudio::Model::ElectricEquipmentDefinition.new(model)
    equip_def.setName(obj_name)
    equip = OpenStudio::Model::ElectricEquipment.new(equip_def)
    equip.setName(equip_def.name.to_s)
    equip.setSpace(living_space)
    equip_def.setDesignLevel(space_design_level)
    equip_def.setFractionRadiant(0.558)
    equip_def.setFractionLatent(0)
    equip_def.setFractionLost(0)
    equip.setEndUseSubcategory(obj_name)
    equip.setSchedule(ceiling_fan_sch.schedule)
  end

  def self.apply_setpoints(model, runner, weather, hvac_control, living_zone)
    # Assume heating/cooling seasons are year-round
    htg_start_month = 1
    htg_end_month = 12
    clg_start_month = 1
    clg_end_month = 12

    # Base heating setpoint
    htg_setpoint = hvac_control.heating_setpoint_temp
    htg_weekday_setpoints = [[htg_setpoint] * 24] * 12

    # Apply heating setback?
    htg_setback = hvac_control.heating_setback_temp
    if not htg_setback.nil?
      htg_setback_hrs_per_week = hvac_control.heating_setback_hours_per_week
      htg_setback_start_hr = hvac_control.heating_setback_start_hour
      for m in 1..12
        for hr in htg_setback_start_hr..htg_setback_start_hr + Integer(htg_setback_hrs_per_week / 7.0) - 1
          htg_weekday_setpoints[m - 1][hr % 24] = htg_setback
        end
      end
    end
    htg_weekend_setpoints = htg_weekday_setpoints

    # Base cooling setpoint
    clg_setpoint = hvac_control.cooling_setpoint_temp
    clg_weekday_setpoints = [[clg_setpoint] * 24] * 12

    # Apply cooling setup?
    clg_setup = hvac_control.cooling_setup_temp
    if not clg_setup.nil?
      clg_setup_hrs_per_week = hvac_control.cooling_setup_hours_per_week
      clg_setup_start_hr = hvac_control.cooling_setup_start_hour
      for m in 1..12
        for hr in clg_setup_start_hr..clg_setup_start_hr + Integer(clg_setup_hrs_per_week / 7.0) - 1
          clg_weekday_setpoints[m - 1][hr % 24] = clg_setup
        end
      end
    end

    # Apply cooling setpoint offset due to ceiling fan?
    clg_ceiling_fan_offset = hvac_control.ceiling_fan_cooling_setpoint_temp_offset
    if not clg_ceiling_fan_offset.nil?
      HVAC.get_default_ceiling_fan_months(weather).each_with_index do |operation, m|
        next unless operation == 1

        clg_weekday_setpoints[m] = [clg_weekday_setpoints[m], Array.new(24, clg_ceiling_fan_offset)].transpose.map { |i| i.reduce(:+) }
      end
    end
    clg_weekend_setpoints = clg_weekday_setpoints

    # Create heating season schedule
    if htg_start_month <= htg_end_month
      heating_season = Array.new(htg_start_month - 1, 0) + Array.new(htg_end_month - htg_start_month + 1, 1) + Array.new(12 - htg_end_month, 0)
    else
      heating_season = Array.new(htg_end_month, 1) + Array.new(htg_start_month - htg_end_month - 1, 0) + Array.new(12 - htg_start_month + 1, 1)
    end
    heating_season_sch = MonthWeekdayWeekendSchedule.new(model, Constants.ObjectNameHeatingSeason, Array.new(24, 1), Array.new(24, 1), heating_season, Constants.ScheduleTypeLimitsOnOff, false)

    # Create cooling season schedule
    if clg_start_month <= clg_end_month
      cooling_season = Array.new(clg_start_month - 1, 0) + Array.new(clg_end_month - clg_start_month + 1, 1) + Array.new(12 - clg_end_month, 0)
    else
      cooling_season = Array.new(clg_end_month, 1) + Array.new(clg_start_month - clg_end_month - 1, 0) + Array.new(12 - clg_start_month + 1, 1)
    end
    cooling_season_sch = MonthWeekdayWeekendSchedule.new(model, Constants.ObjectNameCoolingSeason, Array.new(24, 1), Array.new(24, 1), cooling_season, Constants.ScheduleTypeLimitsOnOff, false)

    # Create setpoint schedules
    (0..11).to_a.each do |i|
      if (heating_season[i] == 1) && (cooling_season[i] == 1) # overlap seasons
        htg_wkdy = htg_weekday_setpoints[i].zip(clg_weekday_setpoints[i]).map { |h, c| c < h ? (h + c) / 2.0 : h }
        htg_wked = htg_weekend_setpoints[i].zip(clg_weekend_setpoints[i]).map { |h, c| c < h ? (h + c) / 2.0 : h }
        clg_wkdy = htg_weekday_setpoints[i].zip(clg_weekday_setpoints[i]).map { |h, c| c < h ? (h + c) / 2.0 : c }
        clg_wked = htg_weekend_setpoints[i].zip(clg_weekend_setpoints[i]).map { |h, c| c < h ? (h + c) / 2.0 : c }
      elsif heating_season[i] == 1 # heating only seasons; cooling has minimum of heating
        htg_wkdy = htg_weekday_setpoints[i].zip(clg_weekday_setpoints[i]).map { |h, c| c < h ? h : h }
        htg_wked = htg_weekend_setpoints[i].zip(clg_weekend_setpoints[i]).map { |h, c| c < h ? h : h }
        clg_wkdy = htg_weekday_setpoints[i].zip(clg_weekday_setpoints[i]).map { |h, c| c < h ? h : c }
        clg_wked = htg_weekend_setpoints[i].zip(clg_weekend_setpoints[i]).map { |h, c| c < h ? h : c }
      elsif cooling_season[i] == 1 # cooling only seasons; heating has maximum of cooling
        htg_wkdy = htg_weekday_setpoints[i].zip(clg_weekday_setpoints[i]).map { |h, c| c < h ? c : h }
        htg_wked = htg_weekend_setpoints[i].zip(clg_weekend_setpoints[i]).map { |h, c| c < h ? c : h }
        clg_wkdy = htg_weekday_setpoints[i].zip(clg_weekday_setpoints[i]).map { |h, c| c < h ? c : c }
        clg_wked = htg_weekend_setpoints[i].zip(clg_weekend_setpoints[i]).map { |h, c| c < h ? c : c }
      else
        fail 'Unhandled case.'
      end
      htg_weekday_setpoints[i] = htg_wkdy
      htg_weekend_setpoints[i] = htg_wked
      clg_weekday_setpoints[i] = clg_wkdy
      clg_weekend_setpoints[i] = clg_wked
    end
    htg_weekday_setpoints = htg_weekday_setpoints.map { |i| i.map { |j| UnitConversions.convert(j, 'F', 'C') } }
    htg_weekend_setpoints = htg_weekend_setpoints.map { |i| i.map { |j| UnitConversions.convert(j, 'F', 'C') } }
    clg_weekday_setpoints = clg_weekday_setpoints.map { |i| i.map { |j| UnitConversions.convert(j, 'F', 'C') } }
    clg_weekend_setpoints = clg_weekend_setpoints.map { |i| i.map { |j| UnitConversions.convert(j, 'F', 'C') } }
    heating_setpoint = HourlyByMonthSchedule.new(model, Constants.ObjectNameHeatingSetpoint, htg_weekday_setpoints, htg_weekend_setpoints, nil, false)
    cooling_setpoint = HourlyByMonthSchedule.new(model, Constants.ObjectNameCoolingSetpoint, clg_weekday_setpoints, clg_weekend_setpoints, nil, false)

    # Set the setpoint schedules
    thermostat_setpoint = living_zone.thermostatSetpointDualSetpoint
    thermostat_setpoint = OpenStudio::Model::ThermostatSetpointDualSetpoint.new(model)
    thermostat_setpoint.setName("#{living_zone.name} temperature setpoint")
    thermostat_setpoint.setHeatingSetpointTemperatureSchedule(heating_setpoint.schedule)
    thermostat_setpoint.setCoolingSetpointTemperatureSchedule(cooling_setpoint.schedule)
    living_zone.setThermostatSetpointDualSetpoint(thermostat_setpoint)
  end

  def self.get_default_heating_setpoint(control_type)
    # Per ANSI/RESNET/ICC 301
    htg_sp = 68 # F
    htg_setback_sp = nil
    htg_setback_hrs_per_week = nil
    htg_setback_start_hr = nil
    if control_type == HPXML::HVACControlTypeProgrammable
      htg_setback_sp = 66 # F
      htg_setback_hrs_per_week = 7 * 7 # 11 p.m. to 5:59 a.m., 7 days a week
      htg_setback_start_hr = 23 # 11 p.m.
    elsif control_type != HPXML::HVACControlTypeManual
      fail "Unexpected control type #{control_type}."
    end
    return htg_sp, htg_setback_sp, htg_setback_hrs_per_week, htg_setback_start_hr
  end

  def self.get_default_cooling_setpoint(control_type)
    # Per ANSI/RESNET/ICC 301
    clg_sp = 78 # F
    clg_setup_sp = nil
    clg_setup_hrs_per_week = nil
    clg_setup_start_hr = nil
    if control_type == HPXML::HVACControlTypeProgrammable
      clg_setup_sp = 80 # F
      clg_setup_hrs_per_week = 6 * 7 # 9 a.m. to 2:59 p.m., 7 days a week
      clg_setup_start_hr = 9 # 9 a.m.
    elsif control_type != HPXML::HVACControlTypeManual
      fail "Unexpected control type #{control_type}."
    end
    return clg_sp, clg_setup_sp, clg_setup_hrs_per_week, clg_setup_start_hr
  end

  def self.get_hp_clg_curves(num_speeds, heat_pump, fan_power_rated, cool_c_d, runner)
    if num_speeds == 1
      cool_rated_airflow_rate = 394.2 # cfm/ton
      cool_capacity_ratios = [1.0]
      cool_fan_speed_ratios = [1.0]
      cool_shrs = [heat_pump.cooling_shr]
      cool_cap_ft_spec = [[3.68637657, -0.098352478, 0.000956357, 0.005838141, -0.0000127, -0.000131702]]
      cool_eir_ft_spec = [[-3.437356399, 0.136656369, -0.001049231, -0.0079378, 0.000185435, -0.0001441]]
      cool_cap_fflow_spec = [[0.718664047, 0.41797409, -0.136638137]]
      cool_eir_fflow_spec = [[1.143487507, -0.13943972, -0.004047787]]
      cool_eers = [calc_eer_cooling_1speed(heat_pump.cooling_efficiency_seer, fan_power_rated, cool_eir_ft_spec)]
    elsif num_speeds == 2
      cool_rated_airflow_rate = 344.1 # cfm/ton
      cool_capacity_ratios = [0.72, 1.0]
      cool_fan_speed_ratios = [0.86, 1.0]
      cool_shrs = [heat_pump.cooling_shr - 0.014, heat_pump.cooling_shr] # TODO: is the following assumption correct (revisit Dylan's data?)? OR should value from HPXML be used for both stages?
      cool_cap_ft_spec = [[3.998418659, -0.108728222, 0.001056818, 0.007512314, -0.0000139, -0.000164716],
                          [3.466810106, -0.091476056, 0.000901205, 0.004163355, -0.00000919, -0.000110829]]
      cool_eir_ft_spec = [[-4.282911381, 0.181023691, -0.001357391, -0.026310378, 0.000333282, -0.000197405],
                          [-3.557757517, 0.112737397, -0.000731381, 0.013184877, 0.000132645, -0.000338716]]
      cool_cap_fflow_spec = [[0.655239515, 0.511655216, -0.166894731],
                             [0.618281092, 0.569060264, -0.187341356]]
      cool_eir_fflow_spec = [[1.639108268, -0.998953996, 0.359845728],
                             [1.570774717, -0.914152018, 0.343377302]]
      cool_eers = calc_eers_cooling_2speed(runner, heat_pump.cooling_efficiency_seer, cool_c_d, cool_capacity_ratios, cool_fan_speed_ratios, fan_power_rated, cool_eir_ft_spec, cool_cap_ft_spec, true)
    elsif num_speeds == 4
      cool_rated_airflow_rate = 411.0 # cfm/ton
      cool_capacity_ratios = [0.36, 0.51, 0.67, 1.0]
      cool_fan_speed_ratios = [0.42, 0.54, 0.68, 1.0]
      cool_shrs = [1.115, 1.026, 1.013, 1.0].map { |mult| heat_pump.cooling_shr * mult }
      # The following coefficients were generated using NREL experimental performance mapping for the Carrier unit
      cool_cap_coeff_perf_map = [[1.6516044444444447, 0.0698916049382716, -0.0005546296296296296, -0.08870160493827162, 0.0004135802469135802, 0.00029077160493827157],
                                 [-6.84948049382716, 0.26946, -0.0019413580246913577, -0.03281469135802469, 0.00015694444444444442, 3.32716049382716e-05],
                                 [-4.53543086419753, 0.15358543209876546, -0.0009345679012345678, 0.002666913580246914, -7.993827160493826e-06, -0.00011617283950617283],
                                 [-3.500948395061729, 0.11738987654320988, -0.0006580246913580248, 0.007003148148148148, -2.8518518518518517e-05, -0.0001284259259259259],
                                 [1.8769221728395058, -0.04768641975308643, 0.0006885802469135801, 0.006643395061728395, 1.4209876543209876e-05, -0.00024043209876543206]]
      cool_cap_ft_spec = cool_cap_coeff_perf_map.select { |i| [0, 1, 2, 4].include? cool_cap_coeff_perf_map.index(i) }
      cool_cap_ft_spec_3 = cool_cap_coeff_perf_map.select { |i| [0, 1, 4].include? cool_cap_coeff_perf_map.index(i) }
      cool_eir_coeff_perf_map = [[2.896298765432099, -0.12487654320987657, 0.0012148148148148148, 0.04492037037037037, 8.734567901234567e-05, -0.0006348765432098764],
                                 [6.428076543209876, -0.20913209876543212, 0.0018521604938271604, 0.024392592592592594, 0.00019691358024691356, -0.0006012345679012346],
                                 [5.136356049382716, -0.1591530864197531, 0.0014151234567901232, 0.018665555555555557, 0.00020398148148148147, -0.0005407407407407407],
                                 [1.3823471604938273, -0.02875123456790123, 0.00038302469135802463, 0.006344814814814816, 0.00024836419753086417, -0.00047469135802469134],
                                 [-1.0411735802469133, 0.055261604938271605, -0.0004404320987654321, 0.0002154938271604939, 0.00017484567901234564, -0.0002017901234567901]]
      cool_eir_ft_spec = cool_eir_coeff_perf_map.select { |i| [0, 1, 2, 4].include? cool_eir_coeff_perf_map.index(i) }
      cool_eir_ft_spec_3 = cool_eir_coeff_perf_map.select { |i| [0, 1, 4].include? cool_eir_coeff_perf_map.index(i) }
      cool_eir_fflow_spec = [[1, 0, 0]] * 4
      cool_cap_fflow_spec = [[1, 0, 0]] * 4
      cap_ratio_seer_3 = cool_capacity_ratios.select { |i| [0, 1, 3].include? cool_capacity_ratios.index(i) }
      fan_speed_seer_3 = cool_fan_speed_ratios.select { |i| [0, 1, 3].include? cool_fan_speed_ratios.index(i) }
      cool_eers = calc_eers_cooling_4speed(runner, heat_pump.cooling_efficiency_seer, cool_c_d, cap_ratio_seer_3, fan_speed_seer_3, fan_power_rated, cool_eir_ft_spec_3, cool_cap_ft_spec_3)
    end
    return cool_rated_airflow_rate, cool_fan_speed_ratios, cool_capacity_ratios, cool_shrs, cool_eers, cool_cap_ft_spec, cool_eir_ft_spec, cool_cap_fflow_spec, cool_eir_fflow_spec
  end

  def self.get_default_compressor_type(hvac_type, seer)
    if [HPXML::HVACTypeCentralAirConditioner,
        HPXML::HVACTypeHeatPumpAirToAir].include? hvac_type
      if seer <= 15
        return HPXML::HVACCompressorTypeSingleStage
      elsif seer <= 21
        return HPXML::HVACCompressorTypeTwoStage
      elsif seer > 21
        return HPXML::HVACCompressorTypeVariableSpeed
      end
    end
    return
  end

  def self.get_default_ceiling_fan_power()
    # Per ANSI/RESNET/ICC 301
    return 42.6 # W
  end

  def self.get_default_ceiling_fan_quantity(nbeds)
    # Per ANSI/RESNET/ICC 301
    return nbeds + 1
  end

  def self.get_default_ceiling_fan_months(weather)
    # Per ANSI/RESNET/ICC 301
    months = [0] * 12
    weather.data.MonthlyAvgDrybulbs.each_with_index do |val, m|
      next unless val > 63.0 # deg-F

      months[m] = 1
    end
    return months
  end

  def self.get_default_heating_and_cooling_seasons(weather)
    # Calculates heating/cooling seasons from BAHSP definition

    monthly_temps = weather.data.MonthlyAvgDrybulbs
    heat_design_db = weather.design.HeatingDrybulb

    # create basis lists with zero for every month
    cooling_season_temp_basis = Array.new(monthly_temps.length, 0.0)
    heating_season_temp_basis = Array.new(monthly_temps.length, 0.0)

    monthly_temps.each_with_index do |temp, i|
      if temp < 66.0
        heating_season_temp_basis[i] = 1.0
      elsif temp >= 66.0
        cooling_season_temp_basis[i] = 1.0
      end

      if ((i == 0) || (i == 11)) && (heat_design_db < 59.0)
        heating_season_temp_basis[i] = 1.0
      elsif (i == 6) || (i == 7)
        cooling_season_temp_basis[i] = 1.0
      end
    end

    cooling_season = Array.new(monthly_temps.length, 0.0)
    heating_season = Array.new(monthly_temps.length, 0.0)

    monthly_temps.each_with_index do |temp, i|
      # Heating overlaps with cooling at beginning of summer
      if i == 0 # January
        prevmonth = 11 # December
      else
        prevmonth = i - 1
      end

      if ((heating_season_temp_basis[i] == 1.0) || ((cooling_season_temp_basis[prevmonth] == 0.0) && (cooling_season_temp_basis[i] == 1.0)))
        heating_season[i] = 1.0
      else
        heating_season[i] = 0.0
      end

      if ((cooling_season_temp_basis[i] == 1.0) || ((heating_season_temp_basis[prevmonth] == 0.0) && (heating_season_temp_basis[i] == 1.0)))
        cooling_season[i] = 1.0
      else
        cooling_season[i] = 0.0
      end
    end

    # Find the first month of cooling and add one month
    (1...12).to_a.each do |i|
      if cooling_season[i] == 1.0
        cooling_season[i - 1] = 1.0
        break
      end
    end

    return heating_season, cooling_season
  end

  private

  def self.set_pump_power_ems_program(model, pump_w, pump, heating_object)
    # EMS is used to set the pump power.
    # Without EMS, the pump power will vary according to the plant loop part load ratio
    # (based on flow rate) rather than the boiler part load ratio (based on load).

    # Sensors
    if heating_object.is_a? OpenStudio::Model::BoilerHotWater
      heating_plr_sensor = OpenStudio::Model::EnergyManagementSystemSensor.new(model, 'Boiler Part Load Ratio')
      heating_plr_sensor.setName("#{heating_object.name} plr s")
      heating_plr_sensor.setKeyName(heating_object.name.to_s)
    elsif heating_object.is_a? OpenStudio::Model::AirLoopHVACUnitarySystem
      heating_plr_sensor = OpenStudio::Model::EnergyManagementSystemSensor.new(model, 'Unitary System Part Load Ratio')
      heating_plr_sensor.setName("#{heating_object.name} plr s")
      heating_plr_sensor.setKeyName(heating_object.name.to_s)
    end

    pump_mfr_sensor = OpenStudio::Model::EnergyManagementSystemSensor.new(model, 'Pump Mass Flow Rate')
    pump_mfr_sensor.setName("#{pump.name} mfr s")
    pump_mfr_sensor.setKeyName(pump.name.to_s)

    # Internal variable
    pump_rated_mfr_var = OpenStudio::Model::EnergyManagementSystemInternalVariable.new(model, EPlus::EMSIntVarPumpMFR)
    pump_rated_mfr_var.setName("#{pump.name} rated mfr")
    pump_rated_mfr_var.setInternalDataIndexKeyName(pump.name.to_s)

    # Actuator
    pump_pressure_rise_act = OpenStudio::Model::EnergyManagementSystemActuator.new(pump, *EPlus::EMSActuatorPumpPressureRise)
    pump_pressure_rise_act.setName("#{pump.name} pressure rise act")

    # Program
    # See https://bigladdersoftware.com/epx/docs/9-3/ems-application-guide/hvac-systems-001.html#pump
    pump_program = OpenStudio::Model::EnergyManagementSystemProgram.new(model)
    pump_program.setName("#{pump.name} power program")
    pump_program.addLine("Set heating_plr = #{heating_plr_sensor.name}")
    pump_program.addLine("Set pump_total_eff = #{pump_rated_mfr_var.name} / 1000 * #{pump.ratedPumpHead} / #{pump.ratedPowerConsumption.get}")
    pump_program.addLine("Set pump_vfr = #{pump_mfr_sensor.name} / 1000")
    pump_program.addLine('If pump_vfr > 0')
    pump_program.addLine("  Set #{pump_pressure_rise_act.name} = #{pump_w} * heating_plr * pump_total_eff / pump_vfr")
    pump_program.addLine('Else')
    pump_program.addLine("  Set #{pump_pressure_rise_act.name} = 0")
    pump_program.addLine('EndIf')

    # Calling Point
    pump_program_calling_manager = OpenStudio::Model::EnergyManagementSystemProgramCallingManager.new(model)
    pump_program_calling_manager.setName("#{pump.name} power program calling manager")
    pump_program_calling_manager.setCallingPoint('EndOfSystemTimestepBeforeHVACReporting')
    pump_program_calling_manager.addProgram(pump_program)
  end

  def self.disaggregate_fan_or_pump(model, fan_or_pump, htg_object, clg_object, backup_htg_object)
    # Disaggregate into heating/cooling output energy use.

    hvac_objects = []

    if fan_or_pump.is_a?(OpenStudio::Model::FanOnOff) || fan_or_pump.is_a?(OpenStudio::Model::FanVariableVolume)
      fan_or_pump_sensor = OpenStudio::Model::EnergyManagementSystemSensor.new(model, "Fan #{EPlus::FuelTypeElectricity} Energy")
    elsif fan_or_pump.is_a? OpenStudio::Model::PumpVariableSpeed
      fan_or_pump_sensor = OpenStudio::Model::EnergyManagementSystemSensor.new(model, "Pump #{EPlus::FuelTypeElectricity} Energy")
    elsif fan_or_pump.is_a? OpenStudio::Model::ElectricEquipment
      fan_or_pump_sensor = OpenStudio::Model::EnergyManagementSystemSensor.new(model, "Electric Equipment #{EPlus::FuelTypeElectricity} Energy")
    else
      fail "Unexpected fan/pump object '#{fan_or_pump.name}'."
    end
    fan_or_pump_sensor.setName("#{fan_or_pump.name} s")
    fan_or_pump_sensor.setKeyName(fan_or_pump.name.to_s)
    hvac_objects << fan_or_pump_sensor

    if clg_object.nil?
      clg_object_sensor = nil
    else
      if clg_object.is_a? OpenStudio::Model::EvaporativeCoolerDirectResearchSpecial
        var = 'Evaporative Cooler Water Volume'
      else
        var = "Cooling Coil #{EPlus::FuelTypeElectricity} Energy"
      end
      clg_object_sensor = OpenStudio::Model::EnergyManagementSystemSensor.new(model, var)
      clg_object_sensor.setName("#{clg_object.name} s")
      clg_object_sensor.setKeyName(clg_object.name.to_s)
      hvac_objects << clg_object_sensor
    end

    if htg_object.nil?
      htg_object_sensor = nil
    else
      var = "Heating Coil #{EPlus::FuelTypeElectricity} Energy"
      if htg_object.is_a? OpenStudio::Model::CoilHeatingGas
        var = "Heating Coil #{htg_object.fuelType} Energy"
      elsif htg_object.is_a? OpenStudio::Model::ZoneHVACBaseboardConvectiveWater
        var = 'Baseboard Total Heating Energy'
      elsif htg_object.is_a? OpenStudio::Model::ZoneHVACFourPipeFanCoil
        var = 'Fan Coil Heating Energy'
      end

      htg_object_sensor = OpenStudio::Model::EnergyManagementSystemSensor.new(model, var)
      htg_object_sensor.setName("#{htg_object.name} s")
      htg_object_sensor.setKeyName(htg_object.name.to_s)
      hvac_objects << htg_object_sensor
    end

    if backup_htg_object.nil?
      backup_htg_object_sensor = nil
    else
      var = "Heating Coil #{EPlus::FuelTypeElectricity} Energy"
      if backup_htg_object.is_a? OpenStudio::Model::CoilHeatingGas
        var = "Heating Coil #{backup_htg_object.fuelType} Energy"
      end

      backup_htg_object_sensor = OpenStudio::Model::EnergyManagementSystemSensor.new(model, var)
      backup_htg_object_sensor.setName("#{backup_htg_object.name} s")
      backup_htg_object_sensor.setKeyName(backup_htg_object.name.to_s)
      hvac_objects << backup_htg_object_sensor
    end

    sensors = { 'clg' => clg_object_sensor,
                'primary_htg' => htg_object_sensor,
                'backup_htg' => backup_htg_object_sensor }

    fan_or_pump_var = fan_or_pump.name.to_s.gsub(' ', '_')

    # Disaggregate electric fan/pump energy
    fan_or_pump_program = OpenStudio::Model::EnergyManagementSystemProgram.new(model)
    fan_or_pump_program.setName("#{fan_or_pump_var} disaggregate program")
    sensors.each do |mode, sensor|
      next if sensor.nil?

      fan_or_pump_program.addLine("Set #{fan_or_pump_var}_#{mode} = 0")
    end
    i = 0
    sensors.each do |mode, sensor|
      next if sensor.nil?

      if i == 0
        fan_or_pump_program.addLine("If #{sensor.name} > 0")
      elsif i == 2
        fan_or_pump_program.addLine('Else')
      else
        fan_or_pump_program.addLine("ElseIf #{sensor.name} > 0")
      end
      fan_or_pump_program.addLine("  Set #{fan_or_pump_var}_#{mode} = #{fan_or_pump_sensor.name}")
      i += 1
    end
    fan_or_pump_program.addLine('EndIf')
    hvac_objects << fan_or_pump_program

    fan_or_pump_program_calling_manager = OpenStudio::Model::EnergyManagementSystemProgramCallingManager.new(model)
    fan_or_pump_program_calling_manager.setName("#{fan_or_pump.name} disaggregate program calling manager")
    fan_or_pump_program_calling_manager.setCallingPoint('EndOfSystemTimestepBeforeHVACReporting')
    fan_or_pump_program_calling_manager.addProgram(fan_or_pump_program)
    hvac_objects << fan_or_pump_program_calling_manager

    sensors.each do |mode, sensor|
      next if sensor.nil?

      fan_or_pump_ems_output_var = OpenStudio::Model::EnergyManagementSystemOutputVariable.new(model, "#{fan_or_pump_var}_#{mode}")
      name = { 'clg' => Constants.ObjectNameFanPumpDisaggregateCool(fan_or_pump.name.to_s),
               'primary_htg' => Constants.ObjectNameFanPumpDisaggregatePrimaryHeat(fan_or_pump.name.to_s),
               'backup_htg' => Constants.ObjectNameFanPumpDisaggregateBackupHeat(fan_or_pump.name.to_s) }[mode]
      fan_or_pump_ems_output_var.setName(name)
      fan_or_pump_ems_output_var.setTypeOfDataInVariable('Summed')
      fan_or_pump_ems_output_var.setUpdateFrequency('SystemTimestep')
      fan_or_pump_ems_output_var.setEMSProgramOrSubroutineName(fan_or_pump_program)
      fan_or_pump_ems_output_var.setUnits('J')
      hvac_objects << fan_or_pump_ems_output_var

      # Used by HEScore
      # TODO: Move to HEScore project or reporting measure
      outputVariable = OpenStudio::Model::OutputVariable.new(fan_or_pump_ems_output_var.name.to_s, model)
      outputVariable.setReportingFrequency('monthly')
      outputVariable.setKeyValue('*')
    end

    return hvac_objects
  end

  def self.adjust_dehumidifier_load_EMS(fraction_served, zone_hvac, model, living_space)
    # adjust hvac load to space when dehumidifier serves less than 100% dehumidification load. (With E+ dehumidifier object, it can only model 100%)

    # sensor
    dehumidifier_sens_htg = OpenStudio::Model::EnergyManagementSystemSensor.new(model, 'Zone Dehumidifier Sensible Heating Rate')
    dehumidifier_sens_htg.setName("#{zone_hvac.name} sens htg")
    dehumidifier_sens_htg.setKeyName(zone_hvac.name.to_s)
    dehumidifier_power = OpenStudio::Model::EnergyManagementSystemSensor.new(model, "Zone Dehumidifier #{EPlus::FuelTypeElectricity} Rate")
    dehumidifier_power.setName("#{zone_hvac.name} power htg")
    dehumidifier_power.setKeyName(zone_hvac.name.to_s)

    # actuator
    dehumidifier_load_adj_def = OpenStudio::Model::OtherEquipmentDefinition.new(model)
    dehumidifier_load_adj_def.setName("#{zone_hvac.name} sens htg adj def")
    dehumidifier_load_adj_def.setDesignLevel(0)
    dehumidifier_load_adj_def.setFractionRadiant(0)
    dehumidifier_load_adj_def.setFractionLatent(0)
    dehumidifier_load_adj_def.setFractionLost(0)
    dehumidifier_load_adj = OpenStudio::Model::OtherEquipment.new(dehumidifier_load_adj_def)
    dehumidifier_load_adj.setName("#{zone_hvac.name} sens htg adj")
    dehumidifier_load_adj.setSpace(living_space)
    dehumidifier_load_adj.setSchedule(model.alwaysOnDiscreteSchedule)

    dehumidifier_load_adj_act = OpenStudio::Model::EnergyManagementSystemActuator.new(dehumidifier_load_adj, *EPlus::EMSActuatorOtherEquipmentPower)
    dehumidifier_load_adj_act.setName("#{zone_hvac.name} sens htg adj act")

    # EMS program
    program = OpenStudio::Model::EnergyManagementSystemProgram.new(model)
    program.setName("#{zone_hvac.name} load adj program")
    program.addLine("If #{dehumidifier_sens_htg.name} > 0")
    program.addLine("  Set #{dehumidifier_load_adj_act.name} = - (#{dehumidifier_sens_htg.name} - #{dehumidifier_power.name}) * (1 - #{fraction_served})")
    program.addLine('Else')
    program.addLine("  Set #{dehumidifier_load_adj_act.name} = 0")
    program.addLine('EndIf')

    program_calling_manager = OpenStudio::Model::EnergyManagementSystemProgramCallingManager.new(model)
    program_calling_manager.setName(program.name.to_s + 'calling manager')
    program_calling_manager.setCallingPoint('BeginTimestepBeforePredictor')
    program_calling_manager.addProgram(program)
  end

  def self.create_supp_heating_coil(model, obj_name, heat_pump)
    fuel = heat_pump.backup_heating_fuel
    capacity = heat_pump.backup_heating_capacity
    efficiency = heat_pump.backup_heating_efficiency_percent
    efficiency = heat_pump.backup_heating_efficiency_afue if efficiency.nil?

    if fuel.nil?
      fuel = HPXML::FuelTypeElectricity
      capacity = 0.0
      efficiency = 1.0
    end

    if fuel == HPXML::FuelTypeElectricity
      htg_supp_coil = OpenStudio::Model::CoilHeatingElectric.new(model, model.alwaysOnDiscreteSchedule)
      htg_supp_coil.setEfficiency(efficiency)
    else
      htg_supp_coil = OpenStudio::Model::CoilHeatingGas.new(model)
      htg_supp_coil.setGasBurnerEfficiency(efficiency)
      htg_supp_coil.setParasiticElectricLoad(0)
      htg_supp_coil.setParasiticGasLoad(0)
      htg_supp_coil.setFuelType(EPlus.fuel_type(fuel))
    end
    htg_supp_coil.setName(obj_name + ' ' + Constants.ObjectNameBackupHeatingCoil)
    if not capacity.nil?
      htg_supp_coil.setNominalCapacity(UnitConversions.convert([capacity, Constants.small].max, 'Btu/hr', 'W')) # Used by HVACSizing measure
    end
    return htg_supp_coil
  end

  def self.create_supply_fan(model, obj_name, num_speeds, fan_watts_per_cfm)
    if num_speeds == 1
      fan = OpenStudio::Model::FanOnOff.new(model, model.alwaysOnDiscreteSchedule)
    else
      fan_power_curve = create_curve_exponent(model, [0, 1, 3], obj_name + ' fan power curve', -100, 100)
      fan_eff_curve = create_curve_cubic(model, [0, 1, 0, 0], obj_name + ' fan eff curve', 0, 1, 0.01, 1)
      fan = OpenStudio::Model::FanOnOff.new(model, model.alwaysOnDiscreteSchedule, fan_power_curve, fan_eff_curve)
    end
    if not fan_watts_per_cfm.nil?
      if fan_watts_per_cfm > 0
        fan_eff = 0.75 # Overall Efficiency of the Fan, Motor and Drive
        fan.setFanEfficiency(fan_eff)
        fan.setPressureRise(calc_fan_pressure_rise(fan_eff, fan_watts_per_cfm))
      else
        fan.setFanEfficiency(1)
        fan.setPressureRise(0)
      end
    end
    fan.setName(obj_name + ' supply fan')
    fan.setEndUseSubcategory('supply fan')
    fan.setMotorEfficiency(1.0)
    fan.setMotorInAirstreamFraction(1.0)
    return fan
  end

  def self.create_air_loop_unitary_system(model, obj_name, fan, htg_coil, clg_coil, htg_supp_coil, supp_max_temp = nil)
    air_loop_unitary = OpenStudio::Model::AirLoopHVACUnitarySystem.new(model)
    air_loop_unitary.setName(obj_name + ' unitary system')
    air_loop_unitary.setAvailabilitySchedule(model.alwaysOnDiscreteSchedule)
    air_loop_unitary.setSupplyFan(fan)
    air_loop_unitary.setFanPlacement('BlowThrough')
    air_loop_unitary.setSupplyAirFanOperatingModeSchedule(model.alwaysOffDiscreteSchedule)
    if htg_coil.nil?
      air_loop_unitary.setSupplyAirFlowRateDuringHeatingOperation(0.0)
    else
      air_loop_unitary.setHeatingCoil(htg_coil)
    end
    if clg_coil.nil?
      air_loop_unitary.setSupplyAirFlowRateDuringCoolingOperation(0.0)
    else
      air_loop_unitary.setCoolingCoil(clg_coil)
    end
    if htg_supp_coil.nil?
      air_loop_unitary.setMaximumSupplyAirTemperature(UnitConversions.convert(120.0, 'F', 'C'))
    else
      air_loop_unitary.setSupplementalHeatingCoil(htg_supp_coil)
      air_loop_unitary.setMaximumSupplyAirTemperature(UnitConversions.convert(200.0, 'F', 'C')) # higher temp for supplemental heat as to not severely limit its use, resulting in unmet hours.
      air_loop_unitary.setMaximumOutdoorDryBulbTemperatureforSupplementalHeaterOperation(UnitConversions.convert(supp_max_temp, 'F', 'C'))
    end
    air_loop_unitary.setSupplyAirFlowRateWhenNoCoolingorHeatingisRequired(0)
    return air_loop_unitary
  end

  def self.create_air_loop(model, obj_name, system, control_zone, sequential_heat_load_frac, sequential_cool_load_frac)
    air_loop = OpenStudio::Model::AirLoopHVAC.new(model)
    air_loop.setAvailabilitySchedule(model.alwaysOnDiscreteSchedule)
    air_loop.setName(obj_name + ' airloop')
    air_loop.zoneSplitter.setName(obj_name + ' zone splitter')
    air_loop.zoneMixer.setName(obj_name + ' zone mixer')
    system.addToNode(air_loop.supplyInletNode)

    if system.is_a? OpenStudio::Model::AirLoopHVACUnitarySystem
      air_terminal = OpenStudio::Model::AirTerminalSingleDuctUncontrolled.new(model, model.alwaysOnDiscreteSchedule)
      system.setControllingZoneorThermostatLocation(control_zone)
    else
      air_terminal = OpenStudio::Model::AirTerminalSingleDuctVAVNoReheat.new(model, model.alwaysOnDiscreteSchedule)
      air_terminal.setConstantMinimumAirFlowFraction(0)
      air_terminal.setFixedMinimumAirFlowRate(0)
    end
    air_terminal.setName(obj_name + ' terminal')
    air_loop.multiAddBranchForZone(control_zone, air_terminal)

    control_zone.setSequentialHeatingFractionSchedule(air_terminal, get_sequential_load_schedule(model, sequential_heat_load_frac))
    control_zone.setSequentialCoolingFractionSchedule(air_terminal, get_sequential_load_schedule(model, sequential_cool_load_frac))

    return air_loop
  end

  def self.apply_dehumidifier_ief_to_ef_inputs(w_coeff, ef_coeff, ief, water_removal_rate)
    # Shift inputs under IEF test conditions to E+ supported EF test conditions
    # test conditions
    ief_db = UnitConversions.convert(65.0, 'F', 'C') # degree C
    rh = 60.0 # for both EF and IEF test conditions, %

    # Independent variables applied to curve equations
    var_array_ief = [1, ief_db, ief_db * ief_db, rh, rh * rh, ief_db * rh]

    # Curved values under EF test conditions
    curve_value_ef = 1 # Curves are normalized to 1.0 under EF test conditions, 80F, 60%
    # Curve values under IEF test conditions
    ef_curve_value_ief = var_array_ief.zip(ef_coeff).map { |var, coeff| var * coeff }.sum(0.0)
    water_removal_curve_value_ief = var_array_ief.zip(w_coeff).map { |var, coeff| var * coeff }.sum(0.0)

    # E+ inputs under EF test conditions
    ef_input = ief / ef_curve_value_ief * curve_value_ef
    water_removal_rate_input = water_removal_rate / water_removal_curve_value_ief * curve_value_ef

    return ef_input, water_removal_rate_input
  end

  def self.get_default_boiler_eae(heating_system)
    if heating_system.heating_system_type != HPXML::HVACTypeBoiler
      return
    end
    if not heating_system.electric_auxiliary_energy.nil?
      return heating_system.electric_auxiliary_energy
    end

    # From ANSI/RESNET/ICC 301-2019 Standard
    fuel = heating_system.heating_system_fuel

    if heating_system.is_shared_system
      distribution_system = heating_system.distribution_system
      distribution_type = distribution_system.distribution_system_type

      if distribution_type == HPXML::HVACDistributionTypeHydronic
        # Shared boiler w/ baseboard/radiators/etc
        if heating_system.shared_loop_watts.nil?
          return 220.0 # kWh/yr, per ANSI/RESNET/ICC 301-2019 Table 4.5.2(5)
        else
          sp_kw = UnitConversions.convert(heating_system.shared_loop_watts, 'W', 'kW')
          n_dweq = heating_system.number_of_units_served.to_f
          aux_in = 0.0
        end
      elsif distribution_type == HPXML::HVACDistributionTypeHydronicAndAir
        hydronic_and_air_type = distribution_system.hydronic_and_air_type
        if hydronic_and_air_type == HPXML::HydronicAndAirTypeFanCoil
          # Shared boiler w/ fan coil
          if heating_system.shared_loop_watts.nil? || heating_system.fan_coil_watts.nil?
            return 438.0 # kWh/yr, per ANSI/RESNET/ICC 301-2019 Table 4.5.2(5)
          else
            sp_kw = UnitConversions.convert(heating_system.shared_loop_watts, 'W', 'kW')
            n_dweq = heating_system.number_of_units_served.to_f
            aux_in = UnitConversions.convert(heating_system.fan_coil_watts, 'W', 'kW')
          end
        elsif hydronic_and_air_type == HPXML::HydronicAndAirTypeWaterLoopHeatPump
          # Shared boiler w/ WLHP
          if heating_system.shared_loop_watts.nil?
            return 265.0 # kWh/yr, per ANSI/RESNET/ICC 301-2019 Table 4.5.2(5)
          else
            sp_kw = UnitConversions.convert(heating_system.shared_loop_watts, 'W', 'kW')
            n_dweq = heating_system.number_of_units_served.to_f
            aux_in = 0.0 # ANSI/RESNET/ICC 301-2019 Section 4.4.7.2
          end
        else
          fail "Unexpected distribution type '#{hydronic_and_air_type}' for shared boiler."
        end
      else
        fail "Unexpected distribution type '#{distribution_type}' for shared boiler."
      end

      # ANSI/RESNET/ICC 301-2019 Equation 4.4-5
      return ((sp_kw / n_dweq) + aux_in) * 2080.0 # kWh/yr

    else # In-unit boilers

      if [HPXML::FuelTypeNaturalGas,
          HPXML::FuelTypePropane,
          HPXML::FuelTypeElectricity,
          HPXML::FuelTypeWoodCord,
          HPXML::FuelTypeWoodPellets].include? fuel
        return 170.0 # kWh/yr
      elsif [HPXML::FuelTypeOil,
             HPXML::FuelTypeOil1,
             HPXML::FuelTypeOil2,
             HPXML::FuelTypeOil4,
             HPXML::FuelTypeOil5or6,
             HPXML::FuelTypeDiesel,
             HPXML::FuelTypeKerosene,
             HPXML::FuelTypeCoal,
             HPXML::FuelTypeCoalAnthracite,
             HPXML::FuelTypeCoalBituminous,
             HPXML::FuelTypeCoke].include? fuel
        return 330.0 # kWh/yr
      end

    end
  end

  def self.calc_heat_cap_ft_spec_using_capacity_17F(num_speeds, heat_pump)
    # Indoor temperature slope and intercept used if Q_17 is specified (derived using heat_cap_ft_spec)
    # NOTE: Using Q_17 assumes the same curve for all speeds
    if num_speeds == 1
      iat_slope = -0.002303414
      iat_intercept = 0.18417308
    elsif num_speeds == 2
      iat_slope = -0.002947013
      iat_intercept = 0.23168251
    elsif num_speeds == 4
      iat_slope = -0.002897048
      iat_intercept = 0.209319129
    end

    # Derive coefficients from user input for heating capacity at 47F and 17F
    # Biquadratic: capacity multiplier = a + b*IAT + c*IAT^2 + d*OAT + e*OAT^2 + f*IAT*OAT
    x_A = 17.0
    y_A = heat_pump.heating_capacity_17F / heat_pump.heating_capacity
    x_B = 47.0 # 47F is the rating point
    y_B = 1.0

    oat_slope = (y_B - y_A) / (x_B - x_A)
    oat_intercept = y_A - (x_A * oat_slope)

    heat_cap_ft_spec = []
    (1..num_speeds).to_a.each do |speed, i|
      heat_cap_ft_spec << [oat_intercept + iat_intercept, iat_slope, 0, oat_slope, 0, 0]
    end

    return heat_cap_ft_spec
  end

  def self.calc_eir_from_cop(cop, fan_power_rated)
    return UnitConversions.convert((UnitConversions.convert(1.0, 'Btu', 'Wh') + fan_power_rated * 0.03333) / cop - fan_power_rated * 0.03333, 'Wh', 'Btu')
  end

  def self.calc_eir_from_eer(eer, fan_power_rated)
    return UnitConversions.convert((1.0 - UnitConversions.convert(fan_power_rated * 0.03333, 'Wh', 'Btu')) / eer - fan_power_rated * 0.03333, 'Wh', 'Btu')
  end

  def self.calc_eer_from_eir(eir, fan_power_rated)
    cfm_per_ton = 400.0
    cfm_per_btuh = cfm_per_ton / 12000.0
    return ((1.0 - 3.412 * (fan_power_rated * cfm_per_btuh)) / (eir / 3.412 + (fan_power_rated * cfm_per_btuh)))
  end

  def self.calc_eers_from_eir_2speed(eer_2, fan_power_rated, is_heat_pump)
    # Returns low and high stage eer A given high stage eer A

    eir_2_a = calc_eir_from_eer(eer_2, fan_power_rated)

    if not is_heat_pump
      eir_1_a = 0.8691 * eir_2_a + 0.0127 # Relationship derived using Dylan's data for two stage air conditioners
    else
      eir_1_a = 0.8887 * eir_2_a + 0.0083 # Relationship derived using Dylan's data for two stage heat pumps
    end

    return [calc_eer_from_eir(eir_1_a, fan_power_rated), eer_2]
  end

  def self.calc_eers_from_eir_4speed(eer_nom, fan_power_rated, calc_type = 'seer')
    # Returns eer A at minimum, intermediate, and nominal speed given eer A (and a fourth speed if calc_type != 'seer')

    eir_nom = calc_eir_from_eer(eer_nom, fan_power_rated)

    if calc_type.include? 'seer'
      indices = [0, 1, 4]
    else
      indices = [0, 1, 2, 4]
    end

    cop_ratios = [1.07, 1.11, 1.08, 1.05, 1.0] # Gross cop

    # Seer calculation is based on performance at three speeds
    cops = [cop_ratios[indices[0]], cop_ratios[indices[1]], cop_ratios[indices[2]]]

    unless calc_type.include? 'seer'
      cops << cop_ratios[indices[3]]
    end

    eers = []
    cops.each do |mult|
      eir = eir_nom / mult
      eers << calc_eer_from_eir(eir, fan_power_rated)
    end

    return eers
  end

  def self.calc_cop_from_eir(eir, fan_power_rated)
    cfm_per_ton = 400.0
    cfm_per_btuh = cfm_per_ton / 12000.0
    return (1.0 / 3.412 + fan_power_rated * cfm_per_btuh) / (eir / 3.412 + fan_power_rated * cfm_per_btuh)
  end

  def self.calc_cops_from_eir_2speed(cop_2, fan_power_rated)
    # Returns low and high stage rated cop given high stage cop

    eir_2 = calc_eir_from_cop(cop_2, fan_power_rated)

    eir_1 = 0.6241 * eir_2 + 0.0681 # Relationship derived using Dylan's data for Carrier two stage heat pumps

    return [calc_cop_from_eir(eir_1, fan_power_rated), cop_2]
  end

  def self.calc_cops_from_eir_4speed(cop_nom, fan_power_rated, calc_type = 'hspf')
    # Returns rated cop at minimum, intermediate, and nominal speed given rated cop

    eir_nom = calc_eir_from_cop(cop_nom, fan_power_rated)

    cop_ratios = [1.385171617, 1.183214059, 1.0, 0.95544453] # Updated based on Nordyne 3 ton heat pump

    # HSPF calculation is based on performance at three speeds
    if calc_type.include? 'hspf'
      indices = [0, 1, 2]
    else
      indices = [0, 1, 2, 3]
    end

    cops_net = []
    indices.each do |i|
      eir = eir_nom / cop_ratios[i]
      cops_net << calc_cop_from_eir(eir, fan_power_rated)
    end

    return cops_net
  end

  def self.calc_biquad(coeff, in_1, in_2)
    result = coeff[0] + coeff[1] * in_1 + coeff[2] * in_1 * in_1 + coeff[3] * in_2 + coeff[4] * in_2 * in_2 + coeff[5] * in_1 * in_2
    return result
  end

  def self.calc_eer_cooling_1speed(seer, fan_power_rated, coeff_eir)
    # Directly calculate cooling coil net eer at condition A (95/80/67) using Seer

    c_d = get_cool_c_d(1, seer)

    # 1. Calculate eer_b using Seer and c_d
    eer_b = seer / (1.0 - 0.5 * c_d)

    # 2. Calculate eir_b
    eir_b = calc_eir_from_eer(eer_b, fan_power_rated)

    # 3. Calculate eir_a using performance curves
    eir_a = eir_b / calc_biquad(coeff_eir[0], 67.0, 82.0)
    eer_a = calc_eer_from_eir(eir_a, fan_power_rated)

    return eer_a
  end

  def self.calc_eers_cooling_2speed(runner, seer, c_d, capacity_ratios, fanspeed_ratios, fan_power_rated, coeff_eir, coeff_q, is_heat_pump = false)
    # Iterate to find rated net eers given Seer using simple bisection method for two stage air conditioners

    # Initial large bracket of eer (A condition) to span possible seer range
    eer_a = 5.0
    eer_b = 20.0

    # Iterate
    iter_max = 100
    tol = 0.0001

    err = 1
    eer_c = (eer_a + eer_b) / 2.0
    (1..iter_max).each do |n|
      eers = calc_eers_from_eir_2speed(eer_a, fan_power_rated, is_heat_pump)
      f_a = calc_seer_2speed(eers, c_d, capacity_ratios, fanspeed_ratios, fan_power_rated, coeff_eir, coeff_q) - seer

      eers = calc_eers_from_eir_2speed(eer_c, fan_power_rated, is_heat_pump)
      f_c = calc_seer_2speed(eers, c_d, capacity_ratios, fanspeed_ratios, fan_power_rated, coeff_eir, coeff_q) - seer

      if f_c == 0
        return eer_c
      elsif f_a * f_c < 0
        eer_b = eer_c
      else
        eer_a = eer_c
      end

      eer_c = (eer_a + eer_b) / 2.0
      err = (eer_b - eer_a) / 2.0

      if err <= tol
        break
      end
    end

    if err > tol
      fail 'Two-speed cooling eers iteration failed to converge.'
    end

    return calc_eers_from_eir_2speed(eer_c, fan_power_rated, is_heat_pump)
  end

  def self.calc_eers_cooling_4speed(runner, seer, c_d, capacity_ratios, fanspeed_ratios, fan_power_rated, coeff_eir, coeff_q)
    # Iterate to find rated net eers given Seer using simple bisection method for two stage and variable speed air conditioners

    # Initial large bracket of eer (A condition) to span possible seer range
    eer_a = 5.0
    eer_b = 30.0

    # Iterate
    iter_max = 100
    tol = 0.0001

    err = 1
    eer_c = (eer_a + eer_b) / 2.0
    (1..iter_max).each do |n|
      eers = calc_eers_from_eir_4speed(eer_a, fan_power_rated, calc_type = 'seer')
      f_a = calc_seer_4speed(eers, c_d, capacity_ratios, fanspeed_ratios, fan_power_rated, coeff_eir, coeff_q) - seer

      eers = calc_eers_from_eir_4speed(eer_c, fan_power_rated, calc_type = 'seer')
      f_c = calc_seer_4speed(eers, c_d, capacity_ratios, fanspeed_ratios, fan_power_rated, coeff_eir, coeff_q) - seer

      if f_c == 0
        return eer_c
      elsif f_a * f_c < 0
        eer_b = eer_c
      else
        eer_a = eer_c
      end

      eer_c = (eer_a + eer_b) / 2.0
      err = (eer_b - eer_a) / 2.0

      if err <= tol
        break
      end
    end

    if err > tol
      fail 'Variable-speed cooling eers iteration failed to converge.'
    end

    return calc_eers_from_eir_4speed(eer_c, fan_power_rated, calc_type = 'model')
  end

  def self.calc_seer_2speed(eers, c_d, capacity_ratios, fanspeed_ratios, fan_power_rated, coeff_eir, coeff_q)
    eir_A2 = calc_eir_from_eer(eers[1], fan_power_rated)
    eir_B2 = eir_A2 * calc_biquad(coeff_eir[1], 67.0, 82.0)

    eir_A1 = calc_eir_from_eer(eers[0], fan_power_rated)
    eir_B1 = eir_A1 * calc_biquad(coeff_eir[0], 67.0, 82.0)
    eir_F1 = eir_A1 * calc_biquad(coeff_eir[0], 67.0, 67.0)

    q_A2 = 1.0
    q_B2 = q_A2 * calc_biquad(coeff_q[1], 67.0, 82.0)

    q_B1 = q_A2 * capacity_ratios[0] * calc_biquad(coeff_q[0], 67.0, 82.0)
    q_F1 = q_A2 * capacity_ratios[0] * calc_biquad(coeff_q[0], 67.0, 67.0)

    cfm_Btu_h = 400.0 / 12000.0

    q_A2_net = q_A2 - fan_power_rated * 3.412 * cfm_Btu_h
    q_B2_net = q_B2 - fan_power_rated * 3.412 * cfm_Btu_h
    q_B1_net = q_B1 - fan_power_rated * 3.412 * cfm_Btu_h * fanspeed_ratios[0]
    q_F1_net = q_F1 - fan_power_rated * 3.412 * cfm_Btu_h * fanspeed_ratios[0]

    p_A2 = (q_A2 * eir_A2) / 3.412 + fan_power_rated * cfm_Btu_h
    p_B2 = (q_B2 * eir_B2) / 3.412 + fan_power_rated * cfm_Btu_h
    p_B1 = (q_B1 * eir_B1) / 3.412 + fan_power_rated * cfm_Btu_h * fanspeed_ratios[0]
    p_F1 = (q_F1 * eir_F1) / 3.412 + fan_power_rated * cfm_Btu_h * fanspeed_ratios[0]

    t_bins = [67.0, 72.0, 77.0, 82.0, 87.0, 92.0, 97.0, 102.0]
    frac_hours = [0.214, 0.231, 0.216, 0.161, 0.104, 0.052, 0.018, 0.004]

    e_tot = 0.0
    q_tot = 0.0
    (0..7).each do |i|
      bL_i = ((t_bins[i] - 65.0) / (95.0 - 65.0)) * (q_A2_net / 1.1)
      q_low_i = q_F1_net + ((q_B1_net - q_F1_net) / (82.0 - 67.0)) * (t_bins[i] - 67.0)
      e_low_i = p_F1 + ((p_B1 - p_F1) / (82.0 - 67.0)) * (t_bins[i] - 67.0)
      q_high_i = q_B2_net + ((q_A2_net - q_B2_net) / (95.0 - 82.0)) * (t_bins[i] - 82.0)
      e_high_i = p_B2 + ((p_A2 - p_B2) / (95.0 - 82.0)) * (t_bins[i] - 82.0)
      if q_low_i >= bL_i
        pLF_i = 1.0 - c_d * (1.0 - (bL_i / q_low_i))
        q_i = bL_i * frac_hours[i]
        e_i = (((bL_i / q_low_i) * e_low_i) / pLF_i) * frac_hours[i]
      elsif (q_low_i < bL_i) && (bL_i < q_high_i)
        x_i = (q_high_i - bL_i) / (q_high_i - q_low_i)
        q_i = (x_i * q_low_i + (1.0 - x_i) * q_high_i) * frac_hours[i]
        e_i = (x_i * e_low_i + (1.0 - x_i) * e_high_i) * frac_hours[i]
      elsif q_high_i <= bL_i
        q_i = q_high_i * frac_hours[i]
        e_i = e_high_i * frac_hours[i]
      end

      e_tot += e_i
      q_tot += q_i
    end

    seer = q_tot / e_tot
    return seer
  end

  def self.calc_seer_4speed(eers, c_d, capacity_ratios, fanspeed_ratios, fan_power_rated, coeff_eir, coeff_q)
    n_max = 2
    n_int = 1
    n_min = 0

    wBin = 67.0
    tout_B = 82.0
    tout_E = 87.0
    tout_F = 67.0

    eir_A2 = calc_eir_from_eer(eers[n_max], fan_power_rated)
    eir_B2 = eir_A2 * calc_biquad(coeff_eir[n_max], wBin, tout_B)

    eir_Av = calc_eir_from_eer(eers[n_int], fan_power_rated)
    eir_Ev = eir_Av * calc_biquad(coeff_eir[n_int], wBin, tout_E)

    eir_A1 = calc_eir_from_eer(eers[n_min], fan_power_rated)
    eir_B1 = eir_A1 * calc_biquad(coeff_eir[n_min], wBin, tout_B)
    eir_F1 = eir_A1 * calc_biquad(coeff_eir[n_min], wBin, tout_F)

    q_A2 = capacity_ratios[n_max]
    q_B2 = q_A2 * calc_biquad(coeff_q[n_max], wBin, tout_B)
    q_Ev = capacity_ratios[n_int] * calc_biquad(coeff_q[n_int], wBin, tout_E)
    q_B1 = capacity_ratios[n_min] * calc_biquad(coeff_q[n_min], wBin, tout_B)
    q_F1 = capacity_ratios[n_min] * calc_biquad(coeff_q[n_min], wBin, tout_F)

    cfm_Btu_h = 400.0 / 12000.0

    q_A2_net = q_A2 - fan_power_rated * 3.412 * cfm_Btu_h * fanspeed_ratios[n_max]
    q_B2_net = q_B2 - fan_power_rated * 3.412 * cfm_Btu_h * fanspeed_ratios[n_max]
    q_Ev_net = q_Ev - fan_power_rated * 3.412 * cfm_Btu_h * fanspeed_ratios[n_int]
    q_B1_net = q_B1 - fan_power_rated * 3.412 * cfm_Btu_h * fanspeed_ratios[n_min]
    q_F1_net = q_F1 - fan_power_rated * 3.412 * cfm_Btu_h * fanspeed_ratios[n_min]

    p_A2 = (q_A2 * eir_A2) / 3.412 + fan_power_rated * cfm_Btu_h * fanspeed_ratios[n_max]
    p_B2 = (q_B2 * eir_B2) / 3.412 + fan_power_rated * cfm_Btu_h * fanspeed_ratios[n_max]
    p_Ev = (q_Ev * eir_Ev) / 3.412 + fan_power_rated * cfm_Btu_h * fanspeed_ratios[n_int]
    p_B1 = (q_B1 * eir_B1) / 3.412 + fan_power_rated * cfm_Btu_h * fanspeed_ratios[n_min]
    p_F1 = (q_F1 * eir_F1) / 3.412 + fan_power_rated * cfm_Btu_h * fanspeed_ratios[n_min]

    q_k1_87 = q_F1_net + (q_B1_net - q_F1_net) / (82.0 - 67.0) * (87.0 - 67.0)
    q_k2_87 = q_B2_net + (q_A2_net - q_B2_net) / (95.0 - 82.0) * (87.0 - 82.0)
    n_Q = (q_Ev_net - q_k1_87) / (q_k2_87 - q_k1_87)
    m_Q = (q_B1_net - q_F1_net) / (82.0 - 67.0) * (1.0 - n_Q) + (q_A2_net - q_B2_net) / (95.0 - 82.0) * n_Q
    p_k1_87 = p_F1 + (p_B1 - p_F1) / (82.0 - 67.0) * (87.0 - 67.0)
    p_k2_87 = p_B2 + (p_A2 - p_B2) / (95.0 - 82.0) * (87.0 - 82.0)
    n_E = (p_Ev - p_k1_87) / (p_k2_87 - p_k1_87)
    m_E = (p_B1 - p_F1) / (82.0 - 67.0) * (1.0 - n_E) + (p_A2 - p_B2) / (95.0 - 82.0) * n_E

    c_T_1_1 = q_A2_net / (1.1 * (95.0 - 65.0))
    c_T_1_2 = q_F1_net
    c_T_1_3 = (q_B1_net - q_F1_net) / (82.0 - 67.0)
    t_1 = (c_T_1_2 - 67.0 * c_T_1_3 + 65.0 * c_T_1_1) / (c_T_1_1 - c_T_1_3)
    q_T_1 = q_F1_net + (q_B1_net - q_F1_net) / (82.0 - 67.0) * (t_1 - 67.0)
    p_T_1 = p_F1 + (p_B1 - p_F1) / (82.0 - 67.0) * (t_1 - 67.0)
    eer_T_1 = q_T_1 / p_T_1

    t_v = (q_Ev_net - 87.0 * m_Q + 65.0 * c_T_1_1) / (c_T_1_1 - m_Q)
    q_T_v = q_Ev_net + m_Q * (t_v - 87.0)
    p_T_v = p_Ev + m_E * (t_v - 87.0)
    eer_T_v = q_T_v / p_T_v

    c_T_2_1 = c_T_1_1
    c_T_2_2 = q_B2_net
    c_T_2_3 = (q_A2_net - q_B2_net) / (95.0 - 82.0)
    t_2 = (c_T_2_2 - 82.0 * c_T_2_3 + 65.0 * c_T_2_1) / (c_T_2_1 - c_T_2_3)
    q_T_2 = q_B2_net + (q_A2_net - q_B2_net) / (95.0 - 82.0) * (t_2 - 82.0)
    p_T_2 = p_B2 + (p_A2 - p_B2) / (95.0 - 82.0) * (t_2 - 82.0)
    eer_T_2 = q_T_2 / p_T_2

    d = (t_2**2.0 - t_1**2.0) / (t_v**2.0 - t_1**2.0)
    b = (eer_T_1 - eer_T_2 - d * (eer_T_1 - eer_T_v)) / (t_1 - t_2 - d * (t_1 - t_v))
    c = (eer_T_1 - eer_T_2 - b * (t_1 - t_2)) / (t_1**2.0 - t_2**2.0)
    a = eer_T_2 - b * t_2 - c * t_2**2.0

    t_bins = [67.0, 72.0, 77.0, 82.0, 87.0, 92.0, 97.0, 102.0]
    frac_hours = [0.214, 0.231, 0.216, 0.161, 0.104, 0.052, 0.018, 0.004]

    e_tot = 0.0
    q_tot = 0.0
    (0..7).each do |i|
      bL = ((t_bins[i] - 65.0) / (95.0 - 65.0)) * (q_A2_net / 1.1)
      q_k1 = q_F1_net + (q_B1_net - q_F1_net) / (82.0 - 67.0) * (t_bins[i] - 67.0)
      p_k1 = p_F1 + (p_B1 - p_F1) / (82.0 - 67.0) * (t_bins[i] - 67)
      q_k2 = q_B2_net + (q_A2_net - q_B2_net) / (95.0 - 82.0) * (t_bins[i] - 82.0)
      p_k2 = p_B2 + (p_A2 - p_B2) / (95.0 - 82.0) * (t_bins[i] - 82.0)

      if bL <= q_k1
        x_k1 = bL / q_k1
        q_Tj_N = x_k1 * q_k1 * frac_hours[i]
        e_Tj_N = x_k1 * p_k1 * frac_hours[i] / (1.0 - c_d * (1.0 - x_k1))
      elsif (q_k1 < bL) && (bL <= q_k2)
        q_Tj_N = bL * frac_hours[i]
        eer_T_j = a + b * t_bins[i] + c * t_bins[i]**2.0
        e_Tj_N = q_Tj_N / eer_T_j
      else
        q_Tj_N = frac_hours[i] * q_k2
        e_Tj_N = frac_hours[i] * p_k2
      end

      q_tot += q_Tj_N
      e_tot += e_Tj_N
    end

    seer = q_tot / e_tot
    return seer
  end

  def self.calc_cop_heating_1speed(hspf, c_d, fan_power_rated, coeff_eir, coeff_q)
    # Iterate to find rated net cop given HSPF using simple bisection method

    # Initial large bracket to span possible hspf range
    cop_a = 0.1
    cop_b = 10.0

    # Iterate
    iter_max = 100
    tol = 0.0001

    err = 1
    cop_c = (cop_a + cop_b) / 2.0
    (1..iter_max).each do |n|
      f_a = calc_hspf_1speed(cop_a, c_d, fan_power_rated, coeff_eir, coeff_q) - hspf
      f_c = calc_hspf_1speed(cop_c, c_d, fan_power_rated, coeff_eir, coeff_q) - hspf

      if f_c == 0
        return cop_c
      elsif f_a * f_c < 0
        cop_b = cop_c
      else
        cop_a = cop_c
      end

      cop_c = (cop_a + cop_b) / 2.0
      err = (cop_b - cop_a) / 2.0

      if err <= tol
        break
      end
    end

    if err > tol
      fail 'Single-speed heating cop iteration failed to converge.'
    end

    return cop_c
  end

  def self.calc_cops_heating_2speed(hspf, c_d, capacity_ratios, fanspeed_ratios, fan_power_rated, coeff_eir, coeff_q)
    # Iterate to find rated net eers given Seer using simple bisection method for two stage air conditioners

    # Initial large bracket of cop to span possible hspf range
    cop_a = 1.0
    cop_b = 10.0

    # Iterate
    iter_max = 100
    tol = 0.0001

    err = 1
    cop_c = (cop_a + cop_b) / 2.0
    (1..iter_max).each do |n|
      cops = calc_cops_from_eir_2speed(cop_a, fan_power_rated)
      f_a = calc_hspf_2speed(cops, c_d, capacity_ratios, fanspeed_ratios, fan_power_rated, coeff_eir, coeff_q) - hspf

      cops = calc_cops_from_eir_2speed(cop_c, fan_power_rated)
      f_c = calc_hspf_2speed(cops, c_d, capacity_ratios, fanspeed_ratios, fan_power_rated, coeff_eir, coeff_q) - hspf

      if f_c == 0
        return cop_c
      elsif f_a * f_c < 0
        cop_b = cop_c
      else
        cop_a = cop_c
      end

      cop_c = (cop_a + cop_b) / 2.0
      err = (cop_b - cop_a) / 2.0

      if err <= tol
        break
      end
    end

    if err > tol
      fail 'Two-speed heating cop iteration failed to converge.'
    end

    return calc_cops_from_eir_2speed(cop_c, fan_power_rated)
  end

  def self.calc_cops_heating_4speed(runner, hspf, c_d, capacity_ratios, fanspeed_ratios, fan_power_rated, coeff_eir, coeff_q)
    # Iterate to find rated net cops given HSPF using simple bisection method for variable speed heat pumps

    # Initial large bracket of cop to span possible hspf range
    cop_a = 1.0
    cop_b = 15.0

    # Iterate
    iter_max = 100
    tol = 0.0001

    err = 1
    cop_c = (cop_a + cop_b) / 2.0
    (1..iter_max).each do |n|
      cops = calc_cops_from_eir_4speed(cop_a, fan_power_rated, calc_type = 'hspf')
      f_a = calc_hspf_4speed(cops, c_d, capacity_ratios, fanspeed_ratios, fan_power_rated, coeff_eir, coeff_q) - hspf

      cops = calc_cops_from_eir_4speed(cop_c, fan_power_rated, calc_type = 'hspf')
      f_c = calc_hspf_4speed(cops, c_d, capacity_ratios, fanspeed_ratios, fan_power_rated, coeff_eir, coeff_q) - hspf

      if f_c == 0
        return cop_c
      elsif f_a * f_c < 0
        cop_b = cop_c
      else
        cop_a = cop_c
      end

      cop_c = (cop_a + cop_b) / 2.0
      err = (cop_b - cop_a) / 2.0

      if err <= tol
        break
      end
    end

    if err > tol
      fail 'Variable-speed heating cops iteration failed to converge.'
    end

    return calc_cops_from_eir_4speed(cop_c, fan_power_rated, calc_type = 'model')
  end

  def self.calc_hspf_1speed(cop_47, c_d, fan_power_rated, coeff_eir, coeff_q)
    eir_47 = calc_eir_from_cop(cop_47, fan_power_rated)
    eir_35 = eir_47 * calc_biquad(coeff_eir[0], 70.0, 35.0)
    eir_17 = eir_47 * calc_biquad(coeff_eir[0], 70.0, 17.0)

    q_47 = 1.0
    q_35 = 0.7519
    q_17 = q_47 * calc_biquad(coeff_q[0], 70.0, 17.0)

    cfm_Btu_h = 400.0 / 12000.0

    q_47_net = q_47 + fan_power_rated * 3.412 * cfm_Btu_h
    q_35_net = q_35 + fan_power_rated * 3.412 * cfm_Btu_h
    q_17_net = q_17 + fan_power_rated * 3.412 * cfm_Btu_h

    p_47 = (q_47 * eir_47) / 3.412 + fan_power_rated * cfm_Btu_h
    p_35 = (q_35 * eir_35) / 3.412 + fan_power_rated * cfm_Btu_h
    p_17 = (q_17 * eir_17) / 3.412 + fan_power_rated * cfm_Btu_h

    t_bins = [62.0, 57.0, 52.0, 47.0, 42.0, 37.0, 32.0, 27.0, 22.0, 17.0, 12.0, 7.0, 2.0, -3.0, -8.0]
    frac_hours = [0.132, 0.111, 0.103, 0.093, 0.100, 0.109, 0.126, 0.087, 0.055, 0.036, 0.026, 0.013, 0.006, 0.002, 0.001]

    designtemp = 5.0
    t_off = 10.0
    t_on = 14.0
    ptot = 0.0
    rHtot = 0.0
    bLtot = 0.0
    dHRmin = q_47
    (0..14).each do |i|
      bL = ((65.0 - t_bins[i]) / (65.0 - designtemp)) * 0.77 * dHRmin

      if (t_bins[i] > 17.0) && (t_bins[i] < 45.0)
        q_h = q_17_net + (((q_35_net - q_17_net) * (t_bins[i] - 17.0)) / (35.0 - 17.0))
        p_h = p_17 + (((p_35 - p_17) * (t_bins[i] - 17.0)) / (35.0 - 17.0))
      else
        q_h = q_17_net + (((q_47_net - q_17_net) * (t_bins[i] - 17.0)) / (47.0 - 17.0))
        p_h = p_17 + (((p_47 - p_17) * (t_bins[i] - 17.0)) / (47.0 - 17.0))
      end

      x_t = [bL / q_h, 1.0].min

      pLF = 1.0 - (c_d * (1.0 - x_t))
      if (t_bins[i] <= t_off) || (q_h / (3.412 * p_h) < 1.0)
        sigma_t = 0.0
      elsif (t_off < t_bins[i]) && (t_bins[i] <= t_on) && (q_h / (p_h * 3.412) >= 1.0)
        sigma_t = 0.5
      elsif (t_bins[i] > t_on) && (q_h / (3.412 * p_h) >= 1.0)
        sigma_t = 1.0
      end

      p_h_i = (x_t * p_h * sigma_t / pLF) * frac_hours[i]
      rH_i = ((bL - (x_t * q_h * sigma_t)) / 3.412) * frac_hours[i]
      bL_i = bL * frac_hours[i]
      ptot += p_h_i
      rHtot += rH_i
      bLtot += bL_i
    end

    hspf = bLtot / (ptot + rHtot)
    return hspf
  end

  def self.calc_hspf_2speed(cops, c_d, capacity_ratios, fanspeed_ratios, fan_power_rated, coeff_eir, coeff_q)
    eir_47_H = calc_eir_from_cop(cops[1], fan_power_rated)
    eir_35_H = eir_47_H * calc_biquad(coeff_eir[1], 70.0, 35.0)
    eir_17_H = eir_47_H * calc_biquad(coeff_eir[1], 70.0, 17.0)

    eir_47_L = calc_eir_from_cop(cops[0], fan_power_rated)
    eir_62_L = eir_47_L * calc_biquad(coeff_eir[0], 70.0, 62.0)
    eir_35_L = eir_47_L * calc_biquad(coeff_eir[0], 70.0, 35.0)
    eir_17_L = eir_47_L * calc_biquad(coeff_eir[0], 70.0, 17.0)

    q_H47 = 1.0
    q_H35 = q_H47 * calc_biquad(coeff_q[1], 70.0, 35.0)
    q_H17 = q_H47 * calc_biquad(coeff_q[1], 70.0, 17.0)

    q_L47 = q_H47 * capacity_ratios[0]
    q_L62 = q_L47 * calc_biquad(coeff_q[0], 70.0, 62.0)
    q_L35 = q_L47 * calc_biquad(coeff_q[0], 70.0, 35.0)
    q_L17 = q_L47 * calc_biquad(coeff_q[0], 70.0, 17.0)

    cfm_Btu_h = 400.0 / 12000.0

    q_H47_net = q_H47 + fan_power_rated * 3.412 * cfm_Btu_h
    q_H35_net = q_H35 + fan_power_rated * 3.412 * cfm_Btu_h
    q_H17_net = q_H17 + fan_power_rated * 3.412 * cfm_Btu_h
    q_L62_net = q_L62 + fan_power_rated * 3.412 * cfm_Btu_h * fanspeed_ratios[0]
    q_L47_net = q_L47 + fan_power_rated * 3.412 * cfm_Btu_h * fanspeed_ratios[0]
    q_L35_net = q_L35 + fan_power_rated * 3.412 * cfm_Btu_h * fanspeed_ratios[0]
    q_L17_net = q_L17 + fan_power_rated * 3.412 * cfm_Btu_h * fanspeed_ratios[0]

    p_H47 = (q_H47 * eir_47_H) / 3.412 + fan_power_rated * cfm_Btu_h
    p_H35 = (q_H35 * eir_35_H) / 3.412 + fan_power_rated * cfm_Btu_h
    p_H17 = (q_H17 * eir_17_H) / 3.412 + fan_power_rated * cfm_Btu_h
    p_L62 = (q_L62 * eir_62_L) / 3.412 + fan_power_rated * cfm_Btu_h * fanspeed_ratios[0]
    p_L47 = (q_L47 * eir_47_L) / 3.412 + fan_power_rated * cfm_Btu_h * fanspeed_ratios[0]
    p_L35 = (q_L35 * eir_35_L) / 3.412 + fan_power_rated * cfm_Btu_h * fanspeed_ratios[0]
    p_L17 = (q_L17 * eir_17_L) / 3.412 + fan_power_rated * cfm_Btu_h * fanspeed_ratios[0]

    t_bins = [62.0, 57.0, 52.0, 47.0, 42.0, 37.0, 32.0, 27.0, 22.0, 17.0, 12.0, 7.0, 2.0, -3.0, -8.0]
    frac_hours = [0.132, 0.111, 0.103, 0.093, 0.100, 0.109, 0.126, 0.087, 0.055, 0.036, 0.026, 0.013, 0.006, 0.002, 0.001]

    designtemp = 5.0
    t_off = 10.0
    t_on = 14.0
    ptot = 0.0
    rHtot = 0.0
    bLtot = 0.0
    dHRmin = q_H47
    (0..14).each do |i|
      bL = ((65.0 - t_bins[i]) / (65.0 - designtemp)) * 0.77 * dHRmin

      if (17.0 < t_bins[i]) && (t_bins[i] < 45.0)
        q_h = q_H17_net + (((q_H35_net - q_H17_net) * (t_bins[i] - 17.0)) / (35.0 - 17.0))
        p_h = p_H17 + (((p_H35 - p_H17) * (t_bins[i] - 17.0)) / (35.0 - 17.0))
      else
        q_h = q_H17_net + (((q_H47_net - q_H17_net) * (t_bins[i] - 17.0)) / (47.0 - 17.0))
        p_h = p_H17 + (((p_H47 - p_H17) * (t_bins[i] - 17.0)) / (47.0 - 17.0))
      end

      if t_bins[i] >= 40.0
        q_l = q_L47_net + (((q_L62_net - q_L47_net) * (t_bins[i] - 47.0)) / (62.0 - 47.0))
        p_l = p_L47 + (((p_L62 - p_L47) * (t_bins[i] - 47.0)) / (62.0 - 47.0))
      elsif (17.0 <= t_bins[i]) && (t_bins[i] < 40.0)
        q_l = q_L17_net + (((q_L35_net - q_L17_net) * (t_bins[i] - 17.0)) / (35.0 - 17.0))
        p_l = p_L17 + (((p_L35 - p_L17) * (t_bins[i] - 17.0)) / (35.0 - 17.0))
      else
        q_l = q_L17_net + (((q_L47_net - q_L17_net) * (t_bins[i] - 17.0)) / (47.0 - 17.0))
        p_l = p_L17 + (((p_L47 - p_L17) * (t_bins[i] - 17.0)) / (47.0 - 17.0))
      end

      x_t_h = [bL / q_h, 1.0].min
      x_t_l = [bL / q_l, 1.0].min
      pLF = 1.0 - (c_d * (1.0 - x_t_l))
      if (t_bins[i] <= t_off) || (q_h / (p_h * 3.412) < 1.0)
        sigma_t_h = 0.0
      elsif (t_off < t_bins[i]) && (t_bins[i] <= t_on) && (q_h / (p_h * 3.412) >= 1.0)
        sigma_t_h = 0.5
      elsif (t_bins[i] > t_on) && (q_h / (p_h * 3.412) >= 1.0)
        sigma_t_h = 1.0
      end

      if t_bins[i] <= t_off
        sigma_t_l = 0.0
      elsif (t_off < t_bins[i]) && (t_bins[i] <= t_on)
        sigma_t_l = 0.5
      elsif t_bins[i] > t_on
        sigma_t_l = 1.0
      end

      if q_l > bL
        p_h_i = (x_t_l * p_l * sigma_t_l / pLF) * frac_hours[i]
        rH_i = (bL * (1.0 - sigma_t_l)) / 3.412 * frac_hours[i]
      elsif (q_l < bL) && (q_h > bL)
        x_t_l = ((q_h - bL) / (q_h - q_l))
        x_t_h = 1.0 - x_t_l
        p_h_i = (x_t_l * p_l + x_t_h * p_h) * sigma_t_l * frac_hours[i]
        rH_i = (bL * (1.0 - sigma_t_l)) / 3.412 * frac_hours[i]
      elsif q_h <= bL
        p_h_i = p_h * sigma_t_h * frac_hours[i]
        rH_i = (bL - (q_h * sigma_t_l)) / 3.412 * frac_hours[i]
      end

      bL_i = bL * frac_hours[i]
      ptot += p_h_i
      rHtot += rH_i
      bLtot += bL_i
    end

    hspf = bLtot / (ptot + rHtot)
    return hspf
  end

  def self.calc_hspf_4speed(cop_47, c_d, capacity_ratios, fanspeed_ratios, fan_power_rated, coeff_eir, coeff_q)
    n_max = 2
    n_int = 1
    n_min = 0

    tin = 70.0
    tout_3 = 17.0
    tout_2 = 35.0
    tout_0 = 62.0

    eir_H1_2 = calc_eir_from_cop(cop_47[n_max], fan_power_rated)
    eir_H3_2 = eir_H1_2 * calc_biquad(coeff_eir[n_max], tin, tout_3)

    eir_adjv = calc_eir_from_cop(cop_47[n_int], fan_power_rated)
    eir_H2_v = eir_adjv * calc_biquad(coeff_eir[n_int], tin, tout_2)

    eir_H1_1 = calc_eir_from_cop(cop_47[n_min], fan_power_rated)
    eir_H0_1 = eir_H1_1 * calc_biquad(coeff_eir[n_min], tin, tout_0)

    q_H1_2 = capacity_ratios[n_max]
    q_H3_2 = q_H1_2 * calc_biquad(coeff_q[n_max], tin, tout_3)

    q_H2_v = capacity_ratios[n_int] * calc_biquad(coeff_q[n_int], tin, tout_2)

    q_H1_1 = capacity_ratios[n_min]
    q_H0_1 = q_H1_1 * calc_biquad(coeff_q[n_min], tin, tout_0)

    cfm_Btu_h = 400.0 / 12000.0

    q_H1_2_net = q_H1_2 + fan_power_rated * 3.412 * cfm_Btu_h * fanspeed_ratios[n_max]
    q_H3_2_net = q_H3_2 + fan_power_rated * 3.412 * cfm_Btu_h * fanspeed_ratios[n_max]
    q_H2_v_net = q_H2_v + fan_power_rated * 3.412 * cfm_Btu_h * fanspeed_ratios[n_int]
    q_H1_1_net = q_H1_1 + fan_power_rated * 3.412 * cfm_Btu_h * fanspeed_ratios[n_min]
    q_H0_1_net = q_H0_1 + fan_power_rated * 3.412 * cfm_Btu_h * fanspeed_ratios[n_min]

    p_H1_2 = q_H1_2 * eir_H1_2 + fan_power_rated * 3.412 * cfm_Btu_h * fanspeed_ratios[n_max]
    p_H3_2 = q_H3_2 * eir_H3_2 + fan_power_rated * 3.412 * cfm_Btu_h * fanspeed_ratios[n_max]
    p_H2_v = q_H2_v * eir_H2_v + fan_power_rated * 3.412 * cfm_Btu_h * fanspeed_ratios[n_int]
    p_H1_1 = q_H1_1 * eir_H1_1 + fan_power_rated * 3.412 * cfm_Btu_h * fanspeed_ratios[n_min]
    p_H0_1 = q_H0_1 * eir_H0_1 + fan_power_rated * 3.412 * cfm_Btu_h * fanspeed_ratios[n_min]

    q_H35_2 = 0.9 * (q_H3_2_net + 0.6 * (q_H1_2_net - q_H3_2_net))
    p_H35_2 = 0.985 * (p_H3_2 + 0.6 * (p_H1_2 - p_H3_2))
    q_H35_1 = q_H1_1_net + (q_H0_1_net - q_H1_1_net) / (62.0 - 47.0) * (35.0 - 47.0)
    p_H35_1 = p_H1_1 + (p_H0_1 - p_H1_1) / (62.0 - 47.0) * (35.0 - 47.0)
    n_Q = (q_H2_v_net - q_H35_1) / (q_H35_2 - q_H35_1)
    m_Q = (q_H0_1_net - q_H1_1_net) / (62.0 - 47.0) * (1.0 - n_Q) + n_Q * (q_H35_2 - q_H3_2_net) / (35.0 - 17.0)
    n_E = (p_H2_v - p_H35_1) / (p_H35_2 - p_H35_1)
    m_E = (p_H0_1 - p_H1_1) / (62.0 - 47.0) * (1.0 - n_E) + n_E * (p_H35_2 - p_H3_2) / (35.0 - 17.0)

    t_OD = 5.0
    dHR = q_H1_2_net * (65.0 - t_OD) / 60.0

    c_T_3_1 = q_H1_1_net
    c_T_3_2 = (q_H0_1_net - q_H1_1_net) / (62.0 - 47.0)
    c_T_3_3 = 0.77 * dHR / (65.0 - t_OD)
    t_3 = (47.0 * c_T_3_2 + 65.0 * c_T_3_3 - c_T_3_1) / (c_T_3_2 + c_T_3_3)
    q_HT3_1 = q_H1_1_net + (q_H0_1_net - q_H1_1_net) / (62.0 - 47.0) * (t_3 - 47.0)
    p_HT3_1 = p_H1_1 + (p_H0_1 - p_H1_1) / (62.0 - 47.0) * (t_3 - 47.0)
    cop_T3_1 = q_HT3_1 / p_HT3_1

    c_T_v_1 = q_H2_v_net
    c_T_v_3 = c_T_3_3
    t_v = (35.0 * m_Q + 65 * c_T_v_3 - c_T_v_1) / (m_Q + c_T_v_3)
    q_HTv_v = q_H2_v_net + m_Q * (t_v - 35.0)
    p_HTv_v = p_H2_v + m_E * (t_v - 35.0)
    cop_Tv_v = q_HTv_v / p_HTv_v

    c_T_4_1 = q_H3_2_net
    c_T_4_2 = (q_H35_2 - q_H3_2_net) / (35.0 - 17.0)
    c_T_4_3 = c_T_v_3
    t_4 = (17.0 * c_T_4_2 + 65.0 * c_T_4_3 - c_T_4_1) / (c_T_4_2 + c_T_4_3)
    q_HT4_2 = q_H3_2_net + (q_H35_2 - q_H3_2_net) / (35.0 - 17.0) * (t_4 - 17.0)
    p_HT4_2 = p_H3_2 + (p_H35_2 - p_H3_2) / (35.0 - 17.0) * (t_4 - 17.0)
    cop_T4_2 = q_HT4_2 / p_HT4_2

    d = (t_3**2.0 - t_4**2.0) / (t_v**2.0 - t_4**2.0)
    b = (cop_T4_2 - cop_T3_1 - d * (cop_T4_2 - cop_Tv_v)) / (t_4 - t_3 - d * (t_4 - t_v))
    c = (cop_T4_2 - cop_T3_1 - b * (t_4 - t_3)) / (t_4**2.0 - t_3**2.0)
    a = cop_T4_2 - b * t_4 - c * t_4**2.0

    t_bins = [62.0, 57.0, 52.0, 47.0, 42.0, 37.0, 32.0, 27.0, 22.0, 17.0, 12.0, 7.0, 2.0, -3.0, -8.0]
    frac_hours = [0.132, 0.111, 0.103, 0.093, 0.100, 0.109, 0.126, 0.087, 0.055, 0.036, 0.026, 0.013, 0.006, 0.002, 0.001]

    t_off = 10.0
    t_on = t_off + 4
    etot = 0.0
    bLtot = 0.0
    (0..14).each do |i|
      bL = ((65.0 - t_bins[i]) / (65.0 - t_OD)) * 0.77 * dHR

      q_1 = q_H1_1_net + (q_H0_1_net - q_H1_1_net) / (62.0 - 47.0) * (t_bins[i] - 47.0)
      p_1 = p_H1_1 + (p_H0_1 - p_H1_1) / (62.0 - 47.0) * (t_bins[i] - 47.0)

      if (t_bins[i] <= 17.0) || (t_bins[i] >= 45.0)
        q_2 = q_H3_2_net + (q_H1_2_net - q_H3_2_net) * (t_bins[i] - 17.0) / (47.0 - 17.0)
        p_2 = p_H3_2 + (p_H1_2 - p_H3_2) * (t_bins[i] - 17.0) / (47.0 - 17.0)
      else
        q_2 = q_H3_2_net + (q_H35_2 - q_H3_2_net) * (t_bins[i] - 17.0) / (35.0 - 17.0)
        p_2 = p_H3_2 + (p_H35_2 - p_H3_2) * (t_bins[i] - 17.0) / (35.0 - 17.0)
      end

      if t_bins[i] <= t_off
        delta = 0.0
      elsif t_bins[i] >= t_on
        delta = 1.0
      else
        delta = 0.5
      end

      if bL <= q_1
        x_1 = bL / q_1
        e_Tj_n = delta * x_1 * p_1 * frac_hours[i] / (1.0 - c_d * (1.0 - x_1))
      elsif (q_1 < bL) && (bL <= q_2)
        cop_T_j = a + b * t_bins[i] + c * t_bins[i]**2.0
        e_Tj_n = delta * frac_hours[i] * bL / cop_T_j + (1.0 - delta) * bL * (frac_hours[i])
      else
        e_Tj_n = delta * frac_hours[i] * p_2 + frac_hours[i] * (bL - delta * q_2)
      end

      bLtot += frac_hours[i] * bL
      etot += e_Tj_n
    end

    hspf = bLtot / (etot / 3.412)
    return hspf
  end

  def self.calc_cfms_ton_rated(rated_airflow_rate, fan_speed_ratios, capacity_ratios)
    array = []
    fan_speed_ratios.each_with_index do |fanspeed_ratio, i|
      capacity_ratio = capacity_ratios[i]
      array << fanspeed_ratio * rated_airflow_rate / capacity_ratio
    end
    return array
  end

  def self.create_curve_biquadratic_constant(model)
    const_biquadratic = OpenStudio::Model::CurveBiquadratic.new(model)
    const_biquadratic.setName('ConstantBiquadratic')
    const_biquadratic.setCoefficient1Constant(1)
    const_biquadratic.setCoefficient2x(0)
    const_biquadratic.setCoefficient3xPOW2(0)
    const_biquadratic.setCoefficient4y(0)
    const_biquadratic.setCoefficient5yPOW2(0)
    const_biquadratic.setCoefficient6xTIMESY(0)
    const_biquadratic.setMinimumValueofx(-100)
    const_biquadratic.setMaximumValueofx(100)
    const_biquadratic.setMinimumValueofy(-100)
    const_biquadratic.setMaximumValueofy(100)
    return const_biquadratic
  end

  def self.create_curve_quadratic_constant(model)
    curve = OpenStudio::Model::CurveQuadratic.new(model)
    curve.setName('ConstantQuadratic')
    curve.setCoefficient1Constant(1)
    curve.setCoefficient2x(0)
    curve.setCoefficient3xPOW2(0)
    curve.setMinimumValueofx(-100)
    curve.setMaximumValueofx(100)
    curve.setMinimumCurveOutput(-100)
    curve.setMaximumCurveOutput(100)
    return curve
  end

  def self.create_curve_cubic_constant(model)
    constant_cubic = OpenStudio::Model::CurveCubic.new(model)
    constant_cubic.setName('ConstantCubic')
    constant_cubic.setCoefficient1Constant(1)
    constant_cubic.setCoefficient2x(0)
    constant_cubic.setCoefficient3xPOW2(0)
    constant_cubic.setCoefficient4xPOW3(0)
    constant_cubic.setMinimumValueofx(-100)
    constant_cubic.setMaximumValueofx(100)
    return constant_cubic
  end

  def self.convert_curve_biquadratic(coeff, ip_to_si = true)
    if ip_to_si
      # Convert IP curves to SI curves
      si_coeff = []
      si_coeff << coeff[0] + 32.0 * (coeff[1] + coeff[3]) + 1024.0 * (coeff[2] + coeff[4] + coeff[5])
      si_coeff << 9.0 / 5.0 * coeff[1] + 576.0 / 5.0 * coeff[2] + 288.0 / 5.0 * coeff[5]
      si_coeff << 81.0 / 25.0 * coeff[2]
      si_coeff << 9.0 / 5.0 * coeff[3] + 576.0 / 5.0 * coeff[4] + 288.0 / 5.0 * coeff[5]
      si_coeff << 81.0 / 25.0 * coeff[4]
      si_coeff << 81.0 / 25.0 * coeff[5]
      return si_coeff
    else
      # Convert SI curves to IP curves
      ip_coeff = []
      ip_coeff << coeff[0] - 160.0 / 9.0 * (coeff[1] + coeff[3]) + 25600.0 / 81.0 * (coeff[2] + coeff[4] + coeff[5])
      ip_coeff << 5.0 / 9.0 * (coeff[1] - 320.0 / 9.0 * coeff[2] - 160.0 / 9.0 * coeff[5])
      ip_coeff << 25.0 / 81.0 * coeff[2]
      ip_coeff << 5.0 / 9.0 * (coeff[3] - 320.0 / 9.0 * coeff[4] - 160.0 / 9.0 * coeff[5])
      ip_coeff << 25.0 / 81.0 * coeff[4]
      ip_coeff << 25.0 / 81.0 * coeff[5]
      return ip_coeff
    end
  end

  def self.convert_curve_gshp(coeff, gshp_to_biquadratic)
    m1 = 32 - 273.15 * 1.8
    m2 = 283 * 1.8
    if gshp_to_biquadratic
      biq_coeff = []
      biq_coeff << coeff[0] - m1 * ((coeff[1] + coeff[2]) / m2)
      biq_coeff << coeff[1] / m2
      biq_coeff << 0
      biq_coeff << coeff[2] / m2
      biq_coeff << 0
      biq_coeff << 0
      return biq_coeff
    else
      gsph_coeff = []
      gsph_coeff << coeff[0] + m1 * (coeff[1] + coeff[3])
      gsph_coeff << m2 * coeff[1]
      gsph_coeff << m2 * coeff[3]
      gsph_coeff << 0
      gsph_coeff << 0
      return gsph_coeff
    end
  end

  def self.create_curve_biquadratic(model, coeff, name, min_x, max_x, min_y, max_y)
    curve = OpenStudio::Model::CurveBiquadratic.new(model)
    curve.setName(name)
    curve.setCoefficient1Constant(coeff[0])
    curve.setCoefficient2x(coeff[1])
    curve.setCoefficient3xPOW2(coeff[2])
    curve.setCoefficient4y(coeff[3])
    curve.setCoefficient5yPOW2(coeff[4])
    curve.setCoefficient6xTIMESY(coeff[5])
    curve.setMinimumValueofx(min_x)
    curve.setMaximumValueofx(max_x)
    curve.setMinimumValueofy(min_y)
    curve.setMaximumValueofy(max_y)
    return curve
  end

  def self.create_curve_bicubic(model, coeff, name, min_x, max_x, min_y, max_y)
    curve = OpenStudio::Model::CurveBicubic.new(model)
    curve.setName(name)
    curve.setCoefficient1Constant(coeff[0])
    curve.setCoefficient2x(coeff[1])
    curve.setCoefficient3xPOW2(coeff[2])
    curve.setCoefficient4y(coeff[3])
    curve.setCoefficient5yPOW2(coeff[4])
    curve.setCoefficient6xTIMESY(coeff[5])
    curve.setCoefficient7xPOW3(coeff[6])
    curve.setCoefficient8yPOW3(coeff[7])
    curve.setCoefficient9xPOW2TIMESY(coeff[8])
    curve.setCoefficient10xTIMESYPOW2(coeff[9])
    curve.setMinimumValueofx(min_x)
    curve.setMaximumValueofx(max_x)
    curve.setMinimumValueofy(min_y)
    curve.setMaximumValueofy(max_y)
    return curve
  end

  def self.create_curve_quadratic(model, coeff, name, min_x, max_x, min_y, max_y, is_dimensionless = false)
    curve = OpenStudio::Model::CurveQuadratic.new(model)
    curve.setName(name)
    curve.setCoefficient1Constant(coeff[0])
    curve.setCoefficient2x(coeff[1])
    curve.setCoefficient3xPOW2(coeff[2])
    curve.setMinimumValueofx(min_x)
    curve.setMaximumValueofx(max_x)
    if not min_y.nil?
      curve.setMinimumCurveOutput(min_y)
    end
    if not max_y.nil?
      curve.setMaximumCurveOutput(max_y)
    end
    if is_dimensionless
      curve.setInputUnitTypeforX('Dimensionless')
      curve.setOutputUnitType('Dimensionless')
    end
    return curve
  end

  def self.create_curve_cubic(model, coeff, name, min_x, max_x, min_y, max_y)
    curve = OpenStudio::Model::CurveCubic.new(model)
    curve.setName(name)
    curve.setCoefficient1Constant(coeff[0])
    curve.setCoefficient2x(coeff[1])
    curve.setCoefficient3xPOW2(coeff[2])
    curve.setCoefficient4xPOW3(coeff[3])
    curve.setMinimumValueofx(min_x)
    curve.setMaximumValueofx(max_x)
    curve.setMinimumCurveOutput(min_y)
    curve.setMaximumCurveOutput(max_y)
    return curve
  end

  def self.create_curve_exponent(model, coeff, name, min_x, max_x)
    curve = OpenStudio::Model::CurveExponent.new(model)
    curve.setName(name)
    curve.setCoefficient1Constant(coeff[0])
    curve.setCoefficient2Constant(coeff[1])
    curve.setCoefficient3Constant(coeff[2])
    curve.setMinimumValueofx(min_x)
    curve.setMaximumValueofx(max_x)
    return curve
  end

  def self.create_dx_cooling_coil(model, obj_name, speed_indices, eirs, cap_ft_spec, eir_ft_spec, closs_fplr_spec, cap_fflow_spec, eir_fflow_spec, shrs_rated_gross, capacity, crankcase_kw, crankcase_temp, fan_power_rated)
    num_speeds = speed_indices.size

    if num_speeds > 1
      constant_biquadratic = create_curve_biquadratic_constant(model)
    end

    clg_coil = nil

    for speed_idx in speed_indices
      speed = speed_idx + 1
      cap_ft_spec_si = convert_curve_biquadratic(cap_ft_spec[speed_idx])
      eir_ft_spec_si = convert_curve_biquadratic(eir_ft_spec[speed_idx])
      cap_ft_curve = create_curve_biquadratic(model, cap_ft_spec_si, "Cool-Cap-fT#{speed}", 13.88, 23.88, 18.33, 51.66)
      eir_ft_curve = create_curve_biquadratic(model, eir_ft_spec_si, "Cool-eir-fT#{speed}", 13.88, 23.88, 18.33, 51.66)
      plf_fplr_curve = create_curve_quadratic(model, closs_fplr_spec[speed_idx], "Cool-PLF-fPLR#{speed}", 0, 1, 0.7, 1)
      cap_fff_curve = create_curve_quadratic(model, cap_fflow_spec[speed_idx], "Cool-Cap-fFF#{speed}", 0, 2, 0, 2)
      eir_fff_curve = create_curve_quadratic(model, eir_fflow_spec[speed_idx], "Cool-eir-fFF#{speed}", 0, 2, 0, 2)

      if num_speeds == 1
        clg_coil = OpenStudio::Model::CoilCoolingDXSingleSpeed.new(model, model.alwaysOnDiscreteSchedule, cap_ft_curve, cap_fff_curve, eir_ft_curve, eir_fff_curve, plf_fplr_curve)
        clg_coil.setRatedEvaporatorFanPowerPerVolumeFlowRate(fan_power_rated / UnitConversions.convert(1.0, 'cfm', 'm^3/s'))
        if not crankcase_temp.nil?
          clg_coil.setMaximumOutdoorDryBulbTemperatureForCrankcaseHeaterOperation(UnitConversions.convert(crankcase_temp, 'F', 'C'))
        end
        clg_coil.setRatedCOP(1.0 / eirs[speed_idx])
        clg_coil.setRatedSensibleHeatRatio(shrs_rated_gross[speed_idx])
        if not capacity.nil?
          clg_coil.setRatedTotalCoolingCapacity(UnitConversions.convert([capacity, Constants.small].max, 'Btu/hr', 'W')) # Used by HVACSizing measure
        end
        clg_coil.setNominalTimeForCondensateRemovalToBegin(1000.0)
        clg_coil.setRatioOfInitialMoistureEvaporationRateAndSteadyStateLatentCapacity(1.5)
        clg_coil.setMaximumCyclingRate(3.0)
        clg_coil.setLatentCapacityTimeConstant(45.0)
      else
        if clg_coil.nil?
          clg_coil = OpenStudio::Model::CoilCoolingDXMultiSpeed.new(model)
          clg_coil.setApplyPartLoadFractiontoSpeedsGreaterthan1(false)
          clg_coil.setApplyLatentDegradationtoSpeedsGreaterthan1(false)
          clg_coil.setFuelType(EPlus::FuelTypeElectricity)
          clg_coil.setAvailabilitySchedule(model.alwaysOnDiscreteSchedule)
          if not crankcase_temp.nil?
            clg_coil.setMaximumOutdoorDryBulbTemperatureforCrankcaseHeaterOperation(UnitConversions.convert(crankcase_temp, 'F', 'C'))
          end
        end
        stage = OpenStudio::Model::CoilCoolingDXMultiSpeedStageData.new(model, cap_ft_curve, cap_fff_curve, eir_ft_curve, eir_fff_curve, plf_fplr_curve, constant_biquadratic)
        stage.setGrossRatedCoolingCOP(1.0 / eirs[speed_idx])
        stage.setGrossRatedSensibleHeatRatio(shrs_rated_gross[speed_idx])
        if not capacity.nil?
          stage.setGrossRatedTotalCoolingCapacity(UnitConversions.convert([capacity, Constants.small].max, 'Btu/hr', 'W')) # Used by HVACSizing measure
        end
        stage.setNominalTimeforCondensateRemovaltoBegin(1000)
        stage.setRatioofInitialMoistureEvaporationRateandSteadyStateLatentCapacity(1.5)
        stage.setRatedWasteHeatFractionofPowerInput(0.2)
        stage.setMaximumCyclingRate(3.0)
        stage.setLatentCapacityTimeConstant(45.0)
        clg_coil.addStage(stage)
      end
    end

    clg_coil.setName(obj_name + ' clg coil')
    clg_coil.setCondenserType('AirCooled')
    clg_coil.setCrankcaseHeaterCapacity(UnitConversions.convert(crankcase_kw, 'kW', 'W'))

    return clg_coil
  end

  def self.create_dx_heating_coil(model, obj_name, speed_indices, eirs, cap_ft_spec, eir_ft_spec, closs_fplr_spec, cap_fflow_spec, eir_fflow_spec,
                                  capacity, crankcase_kw, crankcase_temp, fan_power_rated, hp_min_temp, fraction_heat_load_served)
    num_speeds = speed_indices.size

    if num_speeds > 1
      constant_biquadratic = create_curve_biquadratic_constant(model)
    end

    htg_coil = nil

    for speed_idx in speed_indices
      speed = speed_idx + 1
      cap_ft_spec_si = convert_curve_biquadratic(cap_ft_spec[speed_idx])
      eir_ft_spec_si = convert_curve_biquadratic(eir_ft_spec[speed_idx])
      cap_ft_curve = create_curve_biquadratic(model, cap_ft_spec_si, "HP_Heat-Cap-fT#{speed}", -100, 100, -100, 100)
      eir_ft_curve = create_curve_biquadratic(model, eir_ft_spec_si, "HP_Heat-eir-fT#{speed}", -100, 100, -100, 100)
      plf_fplr_curve = create_curve_quadratic(model, closs_fplr_spec[speed_idx], "HP_Heat-PLF-fPLR#{speed}", 0, 1, 0.7, 1)
      cap_fff_curve = create_curve_quadratic(model, cap_fflow_spec[speed_idx], "HP_Heat-CAP-fFF#{speed}", 0, 2, 0, 2)
      eir_fff_curve = create_curve_quadratic(model, eir_fflow_spec[speed_idx], "HP_Heat-eir-fFF#{speed}", 0, 2, 0, 2)

      if num_speeds == 1
        htg_coil = OpenStudio::Model::CoilHeatingDXSingleSpeed.new(model, model.alwaysOnDiscreteSchedule, cap_ft_curve, cap_fff_curve, eir_ft_curve, eir_fff_curve, plf_fplr_curve)
        htg_coil.setRatedSupplyFanPowerPerVolumeFlowRate(fan_power_rated / UnitConversions.convert(1.0, 'cfm', 'm^3/s'))
        htg_coil.setRatedCOP(1.0 / eirs[speed_idx])
        if not capacity.nil?
          htg_coil.setRatedTotalHeatingCapacity(UnitConversions.convert([capacity, Constants.small].max, 'Btu/hr', 'W')) # Used by HVACSizing measure
        end
        if not crankcase_temp.nil?
          htg_coil.setMaximumOutdoorDryBulbTemperatureforCrankcaseHeaterOperation(UnitConversions.convert(crankcase_temp, 'F', 'C'))
        end
      else
        if htg_coil.nil?
          htg_coil = OpenStudio::Model::CoilHeatingDXMultiSpeed.new(model)
          htg_coil.setFuelType(EPlus::FuelTypeElectricity)
          htg_coil.setApplyPartLoadFractiontoSpeedsGreaterthan1(false)
          htg_coil.setAvailabilitySchedule(model.alwaysOnDiscreteSchedule)
          if not crankcase_temp.nil?
            htg_coil.setMaximumOutdoorDryBulbTemperatureforCrankcaseHeaterOperation(UnitConversions.convert(crankcase_temp, 'F', 'C'))
          end
        end
        stage = OpenStudio::Model::CoilHeatingDXMultiSpeedStageData.new(model, cap_ft_curve, cap_fff_curve, eir_ft_curve, eir_fff_curve, plf_fplr_curve, constant_biquadratic)
        stage.setGrossRatedHeatingCOP(1.0 / eirs[speed_idx])
        if not capacity.nil?
          stage.setGrossRatedHeatingCapacity(UnitConversions.convert([capacity, Constants.small].max, 'Btu/hr', 'W')) # Used by HVACSizing measure
        end
        stage.setRatedWasteHeatFractionofPowerInput(0.2)
        htg_coil.addStage(stage)
      end
    end

    htg_coil.setName(obj_name + ' htg coil')
    htg_coil.setMinimumOutdoorDryBulbTemperatureforCompressorOperation(UnitConversions.convert(hp_min_temp, 'F', 'C'))
    htg_coil.setMaximumOutdoorDryBulbTemperatureforDefrostOperation(UnitConversions.convert(40.0, 'F', 'C'))
    if fraction_heat_load_served > 0
      defrost_eir_curve = create_curve_biquadratic(model, [0.1528, 0, 0, 0, 0, 0], 'Defrosteir', -100, 100, -100, 100) # Heating defrost curve for reverse cycle
      htg_coil.setDefrostEnergyInputRatioFunctionofTemperatureCurve(defrost_eir_curve)
      htg_coil.setDefrostStrategy('ReverseCycle')
      htg_coil.setDefrostControl('Timed')
    else
      htg_coil.setDefrostTimePeriodFraction(0)
    end
    htg_coil.setCrankcaseHeaterCapacity(UnitConversions.convert(crankcase_kw, 'kW', 'W'))

    return htg_coil
  end

  def self.calc_cool_eirs(num_speeds, eers, fan_power_rated)
    cool_eirs = []
    (0...num_speeds).to_a.each do |speed|
      eir = calc_eir_from_eer(eers[speed], fan_power_rated)
      cool_eirs << eir
    end
    return cool_eirs
  end

  def self.calc_heat_eirs(num_speeds, cops, fan_power_rated)
    heat_eirs = []
    (0...num_speeds).to_a.each do |speed|
      eir = calc_eir_from_cop(cops[speed], fan_power_rated)
      heat_eirs << eir
    end
    return heat_eirs
  end

  def self.calc_shrs_rated_gross(num_speeds, shr_Rated_Net, fan_power_rated, cfms_ton_rated)
    # Convert SHRs from net to gross
    cool_shrs_rated_gross = []
    (0...num_speeds).to_a.each do |speed|
      qtot_net_nominal = 12000.0
      qsens_net_nominal = qtot_net_nominal * shr_Rated_Net[speed]
      qtot_gross_nominal = qtot_net_nominal + UnitConversions.convert(cfms_ton_rated[speed] * fan_power_rated, 'Wh', 'Btu')
      qsens_gross_nominal = qsens_net_nominal + UnitConversions.convert(cfms_ton_rated[speed] * fan_power_rated, 'Wh', 'Btu')
      cool_shrs_rated_gross << (qsens_gross_nominal / qtot_gross_nominal)

      # Make sure SHR's are in valid range based on E+ model limits.
      # The following correlation was developed by Jon Winkler to test for maximum allowed SHR based on the 300 - 450 cfm/ton limits in E+
      maxSHR = 0.3821066 + 0.001050652 * cfms_ton_rated[speed] - 0.01
      cool_shrs_rated_gross[speed] = [cool_shrs_rated_gross[speed], maxSHR].min
      minSHR = 0.60 # Approximate minimum SHR such that an ADP exists
      cool_shrs_rated_gross[speed] = [cool_shrs_rated_gross[speed], minSHR].max
    end

    return cool_shrs_rated_gross
  end

  def self.calc_plr_coefficients(c_d)
    return [(1.0 - c_d), c_d, 0.0] # Linear part load model
  end

  def self.get_cool_c_d(num_speeds, seer)
    # Degradation coefficient for cooling
    if num_speeds == 1
      if seer < 13.0
        return 0.20
      else
        return 0.07
      end
    elsif num_speeds == 2
      return 0.11
    elsif num_speeds == 4
      return 0.25
    elsif num_speeds == 10
      return 0.25
    end
  end

  def self.get_heat_c_d(num_speeds, hspf)
    # Degradation coefficient for heating
    if num_speeds == 1
      if hspf < 7.0
        return 0.20
      else
        return 0.11
      end
    elsif num_speeds == 2
      return 0.11
    elsif num_speeds == 4
      return 0.24
    elsif num_speeds == 10
      return 0.40
    end
  end

  def self.get_fan_power_rated(seer)
    if seer <= 15
      return 0.365 # W/cfm
    else
      return 0.14 # W/cfm
    end
  end

  def self.calc_fan_pressure_rise(fan_eff, fan_watts_per_cfm)
    # Calculates needed fan pressure rise to achieve a given fan power with an assumed efficiency.
    # Previously we calculated the fan efficiency from an assumed pressure rise, which could lead to
    # errors (fan efficiencies > 1).
    return fan_eff * fan_watts_per_cfm / UnitConversions.convert(1.0, 'cfm', 'm^3/s') # Pa
  end

  def self.calc_pump_rated_flow_rate(pump_eff, pump_w, pump_head_pa)
    # Calculate needed pump rated flow rate to achieve a given pump power with an assumed
    # efficiency and pump head.
    return pump_eff * pump_w / pump_head_pa # m3/s
  end

  def self.existing_equipment(model, thermal_zone, runner)
    # Returns a list of equipment objects

    equipment = []
    hvac_types = []

    unitary_system_air_loops = get_unitary_system_air_loops(model, thermal_zone)
    unitary_system_air_loops.each do |unitary_system_air_loop|
      system, clg_coil, htg_coil, air_loop = unitary_system_air_loop
      equipment << system

      hvac_type_cool = system.additionalProperties.getFeatureAsString(Constants.SizingInfoHVACCoolType)
      hvac_types << hvac_type_cool.get if hvac_type_cool.is_initialized

      hvac_type_heat = system.additionalProperties.getFeatureAsString(Constants.SizingInfoHVACHeatType)
      hvac_types << hvac_type_heat.get if hvac_type_heat.is_initialized
    end

    ptacs = get_ptacs(model, thermal_zone)
    ptacs.each do |ptac|
      equipment << ptac
      hvac_types << ptac.additionalProperties.getFeatureAsString(Constants.SizingInfoHVACCoolType).get
    end

    evap_coolers = get_evap_coolers(model, thermal_zone)
    evap_coolers.each do |evap_cooler|
      equipment << evap_cooler
      hvac_types << evap_cooler.additionalProperties.getFeatureAsString(Constants.SizingInfoHVACCoolType).get
    end

    baseboards = get_baseboard_waters(model, thermal_zone)
    baseboards.each do |baseboard|
      equipment << baseboard
      hvac_types << baseboard.additionalProperties.getFeatureAsString(Constants.SizingInfoHVACHeatType).get
    end

    fancoils = get_fan_coils(model, thermal_zone)
    fancoils.each do |fancoil|
      equipment << fancoil
      hvac_types << fancoil.additionalProperties.getFeatureAsString(Constants.SizingInfoHVACHeatType).get
    end

    baseboards = get_baseboard_electrics(model, thermal_zone)
    baseboards.each do |baseboard|
      equipment << baseboard
      hvac_types << baseboard.additionalProperties.getFeatureAsString(Constants.SizingInfoHVACHeatType).get
    end

    unitary_system_hvac_map = get_unitary_system_hvac_map(model, thermal_zone)
    unitary_system_hvac_map.each do |unitary_system_zone_hvac|
      system, clg_coil, htg_coil = unitary_system_zone_hvac
      next if htg_coil.nil?

      equipment << system
      hvac_types << system.additionalProperties.getFeatureAsString(Constants.SizingInfoHVACHeatType).get
    end

    ideal_air = get_ideal_air(model, thermal_zone)
    if not ideal_air.nil?
      equipment << ideal_air
      hvac_types << ideal_air.additionalProperties.getFeatureAsString(Constants.SizingInfoHVACCoolType).get
      hvac_types << ideal_air.additionalProperties.getFeatureAsString(Constants.SizingInfoHVACHeatType).get
    end
    return equipment
  end

  def self.get_coils_from_hvac_equip(model, hvac_equip)
    # Returns the clg coil, htg coil, and supp htg coil as applicable
    clg_coil = nil
    htg_coil = nil
    supp_htg_coil = nil
    if hvac_equip.is_a? OpenStudio::Model::AirLoopHVACUnitarySystem
      htg_coil = get_coil_from_hvac_component(hvac_equip.heatingCoil)
      clg_coil = get_coil_from_hvac_component(hvac_equip.coolingCoil)
      supp_htg_coil = get_coil_from_hvac_component(hvac_equip.supplementalHeatingCoil)
    elsif hvac_equip.is_a? OpenStudio::Model::ZoneHVACBaseboardConvectiveWater
      htg_coil = get_coil_from_hvac_component(hvac_equip.heatingCoil)
    elsif hvac_equip.is_a? OpenStudio::Model::ZoneHVACFourPipeFanCoil
      htg_coil = get_coil_from_hvac_component(hvac_equip.heatingCoil)
    elsif hvac_equip.is_a? OpenStudio::Model::ZoneHVACPackagedTerminalAirConditioner
      htg_coil = get_coil_from_hvac_component(hvac_equip.heatingCoil)
      if (not htg_coil.nil?) && (htg_coil.availabilitySchedule == model.alwaysOffDiscreteSchedule)
        # Don't return coil if it is unused
        htg_coil = nil
      end
      clg_coil = get_coil_from_hvac_component(hvac_equip.coolingCoil)
    end
    return clg_coil, htg_coil, supp_htg_coil
  end

  def self.get_coil_from_hvac_component(hvac_component)
    # Check for optional objects
    if hvac_component.is_a? OpenStudio::Model::OptionalHVACComponent
      return if not hvac_component.is_initialized

      hvac_component = hvac_component.get
    end

    # Cooling coils
    if hvac_component.to_CoilCoolingDXSingleSpeed.is_initialized
      return hvac_component.to_CoilCoolingDXSingleSpeed.get
    elsif hvac_component.to_CoilCoolingDXMultiSpeed.is_initialized
      return hvac_component.to_CoilCoolingDXMultiSpeed.get
    elsif hvac_component.to_CoilCoolingWaterToAirHeatPumpEquationFit.is_initialized
      return hvac_component.to_CoilCoolingWaterToAirHeatPumpEquationFit.get
    end

    # Heating coils
    if hvac_component.to_CoilHeatingDXSingleSpeed.is_initialized
      return hvac_component.to_CoilHeatingDXSingleSpeed.get
    elsif hvac_component.to_CoilHeatingDXMultiSpeed.is_initialized
      return hvac_component.to_CoilHeatingDXMultiSpeed.get
    elsif hvac_component.to_CoilHeatingGas.is_initialized
      return hvac_component.to_CoilHeatingGas.get
    elsif hvac_component.to_CoilHeatingElectric.is_initialized
      return hvac_component.to_CoilHeatingElectric.get
    elsif hvac_component.to_CoilHeatingWaterBaseboard.is_initialized
      return hvac_component.to_CoilHeatingWaterBaseboard.get
    elsif hvac_component.to_CoilHeatingWater.is_initialized
      return hvac_component.to_CoilHeatingWater.get
    elsif hvac_component.to_CoilHeatingWaterToAirHeatPumpEquationFit.is_initialized
      return hvac_component.to_CoilHeatingWaterToAirHeatPumpEquationFit.get
    end

    return hvac_component
  end

  def self.get_unitary_system_from_air_loop_hvac(air_loop)
    # Returns the unitary system or nil
    air_loop.supplyComponents.each do |comp|
      next unless comp.to_AirLoopHVACUnitarySystem.is_initialized

      return comp.to_AirLoopHVACUnitarySystem.get
    end
    return
  end

  def self.get_evap_cooler_from_air_loop_hvac(air_loop)
    # Returns the evap cooler or nil
    air_loop.supplyComponents.each do |comp|
      next unless comp.to_EvaporativeCoolerDirectResearchSpecial.is_initialized

      return comp.to_EvaporativeCoolerDirectResearchSpecial.get
    end
    return
  end

  def self.get_unitary_system_air_loops(model, thermal_zone)
    # Returns the unitary system(s), cooling coil(s), heating coil(s), and air loops(s) if available
    unitary_system_air_loops = []
    thermal_zone.airLoopHVACs.each do |air_loop|
      system = get_unitary_system_from_air_loop_hvac(air_loop)
      next if system.nil?

      clg_coil = nil
      htg_coil = nil
      if system.coolingCoil.is_initialized
        clg_coil = system.coolingCoil.get
      end
      if system.heatingCoil.is_initialized
        htg_coil = system.heatingCoil.get
      end
      unitary_system_air_loops << [system, clg_coil, htg_coil, air_loop]
    end
    return unitary_system_air_loops
  end

  def self.get_unitary_system_hvac_map(model, thermal_zone)
    # Returns the unitary system, cooling coil, and heating coil if available
    unitary_system_hvac_map = []
    thermal_zone.equipment.each do |equipment|
      next unless equipment.to_AirLoopHVACUnitarySystem.is_initialized

      system = equipment.to_AirLoopHVACUnitarySystem.get
      clg_coil = nil
      htg_coil = nil
      if system.coolingCoil.is_initialized
        clg_coil = system.coolingCoil.get
      end
      if system.heatingCoil.is_initialized
        htg_coil = system.heatingCoil.get
      end
      unitary_system_hvac_map << [system, clg_coil, htg_coil]
    end
    return unitary_system_hvac_map
  end

  def self.get_ptacs(model, thermal_zone)
    # Returns the PTAC(s) if available
    ptacs = []
    model.getZoneHVACPackagedTerminalAirConditioners.each do |ptac|
      next unless thermal_zone.handle.to_s == ptac.thermalZone.get.handle.to_s

      ptacs << ptac
    end
    return ptacs
  end

  def self.get_evap_coolers(model, thermal_zone)
    # Returns the evaporative cooler if available
    evap_coolers = []
    thermal_zone.airLoopHVACs.each do |air_loop|
      evap_cooler = get_evap_cooler_from_air_loop_hvac(air_loop)
      next if evap_cooler.nil?

      evap_coolers << evap_cooler
    end
    return evap_coolers
  end

  def self.get_baseboard_waters(model, thermal_zone)
    # Returns the water baseboard if available
    baseboards = []
    model.getZoneHVACBaseboardConvectiveWaters.each do |baseboard|
      next unless thermal_zone.handle.to_s == baseboard.thermalZone.get.handle.to_s

      baseboards << baseboard
    end
    return baseboards
  end

  def self.get_fan_coils(model, thermal_zone)
    # Returns the fan coil if available
    fancoils = []
    model.getZoneHVACFourPipeFanCoils.each do |fancoil|
      next unless thermal_zone.handle.to_s == fancoil.thermalZone.get.handle.to_s

      fancoils << fancoil
    end
    return fancoils
  end

  def self.get_baseboard_electrics(model, thermal_zone)
    # Returns the electric baseboard if available
    baseboards = []
    model.getZoneHVACBaseboardConvectiveElectrics.each do |baseboard|
      next unless thermal_zone.handle.to_s == baseboard.thermalZone.get.handle.to_s

      baseboards << baseboard
    end
    return baseboards
  end

  def self.get_dehumidifiers(model, runner, thermal_zone)
    # Returns the dehumidifier if available
    dehums = []
    model.getZoneHVACDehumidifierDXs.each do |dehum|
      next unless thermal_zone.handle.to_s == dehum.thermalZone.get.handle.to_s

      dehums << dehum
    end
    return dehums
  end

  def self.get_ideal_air(model, thermal_zone)
    # Returns the heating ideal air loads system if available
    model.getZoneHVACIdealLoadsAirSystems.each do |ideal_air|
      next unless thermal_zone.handle.to_s == ideal_air.thermalZone.get.handle.to_s

      return ideal_air
    end
    return
  end

  def self.has_ducted_equipment(model, air_loop)
    if air_loop.name.to_s.include? Constants.ObjectNameEvaporativeCooler
      system = air_loop
    else
      system = get_unitary_system_from_air_loop_hvac(air_loop)
    end

    hvac_type_cool = system.additionalProperties.getFeatureAsString(Constants.SizingInfoHVACCoolType)
    hvac_type_cool = hvac_type_cool.get if hvac_type_cool.is_initialized
    hvac_type_heat = system.additionalProperties.getFeatureAsString(Constants.SizingInfoHVACHeatType)
    hvac_type_heat = hvac_type_heat.get if hvac_type_heat.is_initialized

    if [Constants.ObjectNameCentralAirConditioner,
        Constants.ObjectNameAirSourceHeatPump,
        Constants.ObjectNameGroundSourceHeatPump].include? hvac_type_cool
      return true
    elsif Constants.ObjectNameFurnace == hvac_type_heat
      return true
    elsif [Constants.ObjectNameMiniSplitHeatPump, Constants.ObjectNameEvaporativeCooler].include? hvac_type_cool
      is_ducted = system.additionalProperties.getFeatureAsBoolean(Constants.SizingInfoHVACSystemIsDucted).get
      if is_ducted
        return true
      end
    end

    return false
  end

  def self.calc_mshp_cfms_ton_cooling(cap_min_per, cap_max_per, cfm_ton_min, cfm_ton_max, num_speeds, dB_rated, wB_rated, shr)
    cool_capacity_ratios = [0.0] * num_speeds
    cool_cfms_ton_rated = [0.0] * num_speeds
    cool_shrs_rated = [0.0] * num_speeds

    cap_nom_per = 1.0
    cfm_ton_nom = ((cfm_ton_max - cfm_ton_min) / (cap_max_per - cap_min_per)) * (cap_nom_per - cap_min_per) + cfm_ton_min

    p_atm = 14.696 # standard atmospheric pressure (psia)

    ao = Psychrometrics.CoilAoFactor(dB_rated, wB_rated, p_atm, UnitConversions.convert(1, 'ton', 'kBtu/hr'), cfm_ton_nom, shr)

    (0...num_speeds).each do |i|
      cool_capacity_ratios[i] = cap_min_per + i * (cap_max_per - cap_min_per) / (num_speeds - 1)
      cool_cfms_ton_rated[i] = cfm_ton_min + i * (cfm_ton_max - cfm_ton_min) / (num_speeds - 1)
      # Calculate the SHR for each speed. Use minimum value of 0.98 to prevent E+ bypass factor calculation errors
      cool_shrs_rated[i] = [Psychrometrics.CalculateSHR(dB_rated, wB_rated, p_atm, UnitConversions.convert(cool_capacity_ratios[i], 'ton', 'kBtu/hr'), cool_cfms_ton_rated[i], ao), 0.98].min
    end

    return cool_cfms_ton_rated, cool_capacity_ratios, cool_shrs_rated
  end

  def self.calc_mshp_cool_eirs(runner, seer, fan_power, c_d, num_speeds, cool_capacity_ratios, cool_cfms_ton_rated, cool_eir_ft_spec, cool_cap_ft_spec)
    cops_norm = [1.901, 1.859, 1.746, 1.609, 1.474, 1.353, 1.247, 1.156, 1.079, 1.0]
    fan_powers_norm = [0.604, 0.634, 0.670, 0.711, 0.754, 0.800, 0.848, 0.898, 0.948, 1.0]

    cool_eirs = [0.0] * num_speeds
    fan_powers_rated = [0.0] * num_speeds
    eers_Rated = [0.0] * num_speeds

    cop_maxSpeed = 3.5 # 3.5 is an initial guess, final value solved for below

    (0...num_speeds).each do |i|
      fan_powers_rated[i] = fan_power * fan_powers_norm[i]
      eers_Rated[i] = UnitConversions.convert(cop_maxSpeed, 'W', 'Btu/hr') * cops_norm[i]
    end

    cop_maxSpeed_1 = cop_maxSpeed
    cop_maxSpeed_2 = cop_maxSpeed
    error = seer - calc_mshp_seer_4speed(eers_Rated, c_d, cool_capacity_ratios, cool_cfms_ton_rated, fan_powers_rated, true, cool_eir_ft_spec, cool_cap_ft_spec)
    error1 = error
    error2 = error

    itmax = 50 # maximum iterations
    cvg = false
    final_n = nil

    (1...itmax + 1).each do |n|
      final_n = n
      (0...num_speeds).each do |i|
        eers_Rated[i] = UnitConversions.convert(cop_maxSpeed, 'W', 'Btu/hr') * cops_norm[i]
      end

      error = seer - calc_mshp_seer_4speed(eers_Rated, c_d, cool_capacity_ratios, cool_cfms_ton_rated, fan_powers_rated, true, cool_eir_ft_spec, cool_cap_ft_spec)

      cop_maxSpeed, cvg, cop_maxSpeed_1, error1, cop_maxSpeed_2, error2 = MathTools.Iterate(cop_maxSpeed, error, cop_maxSpeed_1, error1, cop_maxSpeed_2, error2, n, cvg)

      if cvg
        break
      end
    end

    if (not cvg) || (final_n > itmax)
      cop_maxSpeed = UnitConversions.convert(0.547 * seer - 0.104, 'Btu/hr', 'W') # Correlation developed from JonW's MatLab scripts. Only used if an eer cannot be found.
      runner.registerWarning('Mini-split heat pump cop iteration failed to converge. Setting to default value.')
    end

    (0...num_speeds).each do |i|
      cool_eirs[i] = calc_eir_from_eer(UnitConversions.convert(cop_maxSpeed, 'W', 'Btu/hr') * cops_norm[i], fan_powers_rated[i])
    end

    return cool_eirs
  end

  def self.calc_mshp_seer_4speed(eer_a, c_d, capacity_ratio, cfm_tons, fan_power_rated, is_heat_pump, cool_eir_ft_spec, cool_cap_ft_spec)
    n_max = (eer_a.length - 1.0) - 3.0 # Don't use max speed; FIXME: this is different than calc_mshp_hspf_4speed?
    n_min = 0
    n_int = (n_min + (n_max - n_min) / 3.0).ceil.to_i

    wBin = 67.0
    tout_B = 82.0
    tout_E = 87.0
    tout_F = 67.0

    eir_A2 = calc_eir_from_eer(eer_a[n_max], fan_power_rated[n_max])
    eir_B2 = eir_A2 * MathTools.biquadratic(wBin, tout_B, cool_eir_ft_spec[n_max])

    eir_Av = calc_eir_from_eer(eer_a[n_int], fan_power_rated[n_int])
    eir_Ev = eir_Av * MathTools.biquadratic(wBin, tout_E, cool_eir_ft_spec[n_int])

    eir_A1 = calc_eir_from_eer(eer_a[n_min], fan_power_rated[n_min])
    eir_B1 = eir_A1 * MathTools.biquadratic(wBin, tout_B, cool_eir_ft_spec[n_min])
    eir_F1 = eir_A1 * MathTools.biquadratic(wBin, tout_F, cool_eir_ft_spec[n_min])

    q_A2 = capacity_ratio[n_max]
    q_B2 = q_A2 * MathTools.biquadratic(wBin, tout_B, cool_cap_ft_spec[n_max])
    q_Ev = capacity_ratio[n_int] * MathTools.biquadratic(wBin, tout_E, cool_cap_ft_spec[n_int])
    q_B1 = capacity_ratio[n_min] * MathTools.biquadratic(wBin, tout_B, cool_cap_ft_spec[n_min])
    q_F1 = capacity_ratio[n_min] * MathTools.biquadratic(wBin, tout_F, cool_cap_ft_spec[n_min])

    q_A2_net = q_A2 - fan_power_rated[n_max] * UnitConversions.convert(1, 'W', 'Btu/hr') * cfm_tons[n_max] / UnitConversions.convert(1, 'ton', 'Btu/hr')
    q_B2_net = q_B2 - fan_power_rated[n_max] * UnitConversions.convert(1, 'W', 'Btu/hr') * cfm_tons[n_max] / UnitConversions.convert(1, 'ton', 'Btu/hr')
    q_Ev_net = q_Ev - fan_power_rated[n_int] * UnitConversions.convert(1, 'W', 'Btu/hr') * cfm_tons[n_int] / UnitConversions.convert(1, 'ton', 'Btu/hr')
    q_B1_net = q_B1 - fan_power_rated[n_min] * UnitConversions.convert(1, 'W', 'Btu/hr') * cfm_tons[n_min] / UnitConversions.convert(1, 'ton', 'Btu/hr')
    q_F1_net = q_F1 - fan_power_rated[n_min] * UnitConversions.convert(1, 'W', 'Btu/hr') * cfm_tons[n_min] / UnitConversions.convert(1, 'ton', 'Btu/hr')

    p_A2 = UnitConversions.convert(q_A2 * eir_A2, 'Btu', 'Wh') + fan_power_rated[n_max] * cfm_tons[n_max] / UnitConversions.convert(1, 'ton', 'Btu/hr')
    p_B2 = UnitConversions.convert(q_B2 * eir_B2, 'Btu', 'Wh') + fan_power_rated[n_max] * cfm_tons[n_max] / UnitConversions.convert(1, 'ton', 'Btu/hr')
    p_Ev = UnitConversions.convert(q_Ev * eir_Ev, 'Btu', 'Wh') + fan_power_rated[n_int] * cfm_tons[n_int] / UnitConversions.convert(1, 'ton', 'Btu/hr')
    p_B1 = UnitConversions.convert(q_B1 * eir_B1, 'Btu', 'Wh') + fan_power_rated[n_min] * cfm_tons[n_min] / UnitConversions.convert(1, 'ton', 'Btu/hr')
    p_F1 = UnitConversions.convert(q_F1 * eir_F1, 'Btu', 'Wh') + fan_power_rated[n_min] * cfm_tons[n_min] / UnitConversions.convert(1, 'ton', 'Btu/hr')

    q_k1_87 = q_F1_net + (q_B1_net - q_F1_net) / (82.0 - 67.0) * (87 - 67.0)
    q_k2_87 = q_B2_net + (q_A2_net - q_B2_net) / (95.0 - 82.0) * (87.0 - 82.0)
    n_Q = (q_Ev_net - q_k1_87) / (q_k2_87 - q_k1_87)
    m_Q = (q_B1_net - q_F1_net) / (82.0 - 67.0) * (1.0 - n_Q) + (q_A2_net - q_B2_net) / (95.0 - 82.0) * n_Q
    p_k1_87 = p_F1 + (p_B1 - p_F1) / (82.0 - 67.0) * (87.0 - 67.0)
    p_k2_87 = p_B2 + (p_A2 - p_B2) / (95.0 - 82.0) * (87.0 - 82.0)
    n_E = (p_Ev - p_k1_87) / (p_k2_87 - p_k1_87)
    m_E = (p_B1 - p_F1) / (82.0 - 67.0) * (1.0 - n_E) + (p_A2 - p_B2) / (95.0 - 82.0) * n_E

    c_T_1_1 = q_A2_net / (1.1 * (95.0 - 65.0))
    c_T_1_2 = q_F1_net
    c_T_1_3 = (q_B1_net - q_F1_net) / (82.0 - 67.0)
    t_1 = (c_T_1_2 - 67.0 * c_T_1_3 + 65.0 * c_T_1_1) / (c_T_1_1 - c_T_1_3)
    q_T_1 = q_F1_net + (q_B1_net - q_F1_net) / (82.0 - 67.0) * (t_1 - 67.0)
    p_T_1 = p_F1 + (p_B1 - p_F1) / (82.0 - 67.0) * (t_1 - 67.0)
    eer_T_1 = q_T_1 / p_T_1

    t_v = (q_Ev_net - 87.0 * m_Q + 65.0 * c_T_1_1) / (c_T_1_1 - m_Q)
    q_T_v = q_Ev_net + m_Q * (t_v - 87.0)
    p_T_v = p_Ev + m_E * (t_v - 87.0)
    eer_T_v = q_T_v / p_T_v

    c_T_2_1 = c_T_1_1
    c_T_2_2 = q_B2_net
    c_T_2_3 = (q_A2_net - q_B2_net) / (95.0 - 82.0)
    t_2 = (c_T_2_2 - 82.0 * c_T_2_3 + 65.0 * c_T_2_1) / (c_T_2_1 - c_T_2_3)
    q_T_2 = q_B2_net + (q_A2_net - q_B2_net) / (95.0 - 82.0) * (t_2 - 82.0)
    p_T_2 = p_B2 + (p_A2 - p_B2) / (95.0 - 82.0) * (t_2 - 82.0)
    eer_T_2 = q_T_2 / p_T_2

    d = (t_2**2 - t_1**2) / (t_v**2 - t_1**2)
    b = (eer_T_1 - eer_T_2 - d * (eer_T_1 - eer_T_v)) / (t_1 - t_2 - d * (t_1 - t_v))
    c = (eer_T_1 - eer_T_2 - b * (t_1 - t_2)) / (t_1**2 - t_2**2)
    a = eer_T_2 - b * t_2 - c * t_2**2

    e_tot = 0
    q_tot = 0
    t_bins = [67.0, 72.0, 77.0, 82.0, 87.0, 92.0, 97.0, 102.0]
    frac_hours = [0.214, 0.231, 0.216, 0.161, 0.104, 0.052, 0.018, 0.004]

    (0...8).each do |_i|
      bL = ((t_bins[_i] - 65.0) / (95.0 - 65.0)) * (q_A2_net / 1.1)
      q_k1 = q_F1_net + (q_B1_net - q_F1_net) / (82.0 - 67.0) * (t_bins[_i] - 67.0)
      p_k1 = p_F1 + (p_B1 - p_F1) / (82.0 - 67.0) * (t_bins[_i] - 67)
      q_k2 = q_B2_net + (q_A2_net - q_B2_net) / (95.0 - 82.0) * (t_bins[_i] - 82.0)
      p_k2 = p_B2 + (p_A2 - p_B2) / (95.0 - 82.0) * (t_bins[_i] - 82.0)

      if bL <= q_k1
        x_k1 = bL / q_k1
        q_Tj_N = x_k1 * q_k1 * frac_hours[_i]
        e_Tj_N = x_k1 * p_k1 * frac_hours[_i] / (1 - c_d * (1 - x_k1))
      elsif (q_k1 < bL) && (bL <= q_k2)
        q_Tj_N = bL * frac_hours[_i]
        eer_T_j = a + b * t_bins[_i] + c * t_bins[_i]**2
        e_Tj_N = q_Tj_N / eer_T_j
      else
        q_Tj_N = frac_hours[_i] * q_k2
        e_Tj_N = frac_hours[_i] * p_k2
      end

      q_tot += q_Tj_N
      e_tot += e_Tj_N
    end

    seer = q_tot / e_tot
    return seer
  end

  def self.calc_mshp_cfms_ton_heating(cap_min_per, cap_max_per, cfm_ton_min, cfm_ton_max, num_speeds)
    heat_capacity_ratios = [0.0] * num_speeds
    heat_cfms_ton_rated = [0.0] * num_speeds

    (0...num_speeds).each do |i|
      heat_capacity_ratios[i] = cap_min_per + i * (cap_max_per - cap_min_per) / (num_speeds - 1)
      heat_cfms_ton_rated[i] = cfm_ton_min + i * (cfm_ton_max - cfm_ton_min) / (num_speeds - 1)
    end

    return heat_cfms_ton_rated, heat_capacity_ratios
  end

  def self.calc_mshp_heat_eirs(runner, hspf, fan_power, hp_min_temp, c_d, cool_cfms_ton_rated, num_speeds, heat_capacity_ratios, heat_cfms_ton_rated, heat_eir_ft_spec, heat_cap_ft_spec)
    cops_norm = [1.792, 1.502, 1.308, 1.207, 1.145, 1.105, 1.077, 1.056, 1.041, 1]
    fan_powers_norm = [0.577, 0.625, 0.673, 0.720, 0.768, 0.814, 0.861, 0.907, 0.954, 1]

    heat_eirs = [0.0] * num_speeds
    fan_powers_rated = [0.0] * num_speeds
    cops_rated = [0.0] * num_speeds

    cop_maxSpeed = 3.25 # 3.35 is an initial guess, final value solved for below

    (0...num_speeds).each do |i|
      fan_powers_rated[i] = fan_power * fan_powers_norm[i]
      cops_rated[i] = cop_maxSpeed * cops_norm[i]
    end

    cop_maxSpeed_1 = cop_maxSpeed
    cop_maxSpeed_2 = cop_maxSpeed
    error = hspf - calc_mshp_hspf_4speed(cops_rated, c_d, heat_capacity_ratios, heat_cfms_ton_rated, fan_powers_rated, hp_min_temp, heat_eir_ft_spec, heat_cap_ft_spec)

    error1 = error
    error2 = error

    itmax = 50 # maximum iterations
    cvg = false
    final_n = nil

    (1...itmax + 1).each do |n|
      final_n = n
      (0...num_speeds).each do |i|
        cops_rated[i] = cop_maxSpeed * cops_norm[i]
      end

      error = hspf - calc_mshp_hspf_4speed(cops_rated, c_d, heat_capacity_ratios, cool_cfms_ton_rated, fan_powers_rated, hp_min_temp, heat_eir_ft_spec, heat_cap_ft_spec)

      cop_maxSpeed, cvg, cop_maxSpeed_1, error1, cop_maxSpeed_2, error2 = MathTools.Iterate(cop_maxSpeed, error, cop_maxSpeed_1, error1, cop_maxSpeed_2, error2, n, cvg)

      if cvg
        break
      end
    end

    if (not cvg) || (final_n > itmax)
      cop_maxSpeed = UnitConversions.convert(0.4174 * hspf - 1.1134, 'Btu/hr', 'W') # Correlation developed from JonW's MatLab scripts. Only used if a cop cannot be found.
      runner.registerWarning('Mini-split heat pump cop iteration failed to converge. Setting to default value.')
    end

    (0...num_speeds).each do |i|
      heat_eirs[i] = calc_eir_from_cop(cop_maxSpeed * cops_norm[i], fan_powers_rated[i])
    end

    return heat_eirs
  end

  def self.calc_mshp_hspf_4speed(cop_47, c_d, capacity_ratio, cfm_tons, fan_power_rated, hp_min_temp, heat_eir_ft_spec, heat_cap_ft_spec)
    n_max = (cop_47.length - 1.0) #-3 # Don't use max speed; FIXME: this is different than calc_mshp_seer_4speed?
    n_min = 0
    n_int = (n_min + (n_max - n_min) / 3.0).ceil.to_i

    tin = 70.0
    tout_3 = 17.0
    tout_2 = 35.0
    tout_0 = 62.0

    eir_H1_2 = calc_eir_from_cop(cop_47[n_max], fan_power_rated[n_max])
    eir_H3_2 = eir_H1_2 * MathTools.biquadratic(tin, tout_3, heat_eir_ft_spec[n_max])

    eir_adjv = calc_eir_from_cop(cop_47[n_int], fan_power_rated[n_int])
    eir_H2_v = eir_adjv * MathTools.biquadratic(tin, tout_2, heat_eir_ft_spec[n_int])

    eir_H1_1 = calc_eir_from_cop(cop_47[n_min], fan_power_rated[n_min])
    eir_H0_1 = eir_H1_1 * MathTools.biquadratic(tin, tout_0, heat_eir_ft_spec[n_min])

    q_H1_2 = capacity_ratio[n_max]
    q_H3_2 = q_H1_2 * MathTools.biquadratic(tin, tout_3, heat_cap_ft_spec[n_max])

    q_H2_v = capacity_ratio[n_int] * MathTools.biquadratic(tin, tout_2, heat_cap_ft_spec[n_int])

    q_H1_1 = capacity_ratio[n_min]
    q_H0_1 = q_H1_1 * MathTools.biquadratic(tin, tout_0, heat_cap_ft_spec[n_min])

    q_H1_2_net = q_H1_2 + fan_power_rated[n_max] * UnitConversions.convert(1, 'W', 'Btu/hr') * cfm_tons[n_max] / UnitConversions.convert(1, 'ton', 'Btu/hr')
    q_H3_2_net = q_H3_2 + fan_power_rated[n_max] * UnitConversions.convert(1, 'W', 'Btu/hr') * cfm_tons[n_max] / UnitConversions.convert(1, 'ton', 'Btu/hr')
    q_H2_v_net = q_H2_v + fan_power_rated[n_int] * UnitConversions.convert(1, 'W', 'Btu/hr') * cfm_tons[n_int] / UnitConversions.convert(1, 'ton', 'Btu/hr')
    q_H1_1_net = q_H1_1 + fan_power_rated[n_min] * UnitConversions.convert(1, 'W', 'Btu/hr') * cfm_tons[n_min] / UnitConversions.convert(1, 'ton', 'Btu/hr')
    q_H0_1_net = q_H0_1 + fan_power_rated[n_min] * UnitConversions.convert(1, 'W', 'Btu/hr') * cfm_tons[n_min] / UnitConversions.convert(1, 'ton', 'Btu/hr')

    p_H1_2 = q_H1_2 * eir_H1_2 + fan_power_rated[n_max] * UnitConversions.convert(1, 'W', 'Btu/hr') * cfm_tons[n_max] / UnitConversions.convert(1, 'ton', 'Btu/hr')
    p_H3_2 = q_H3_2 * eir_H3_2 + fan_power_rated[n_max] * UnitConversions.convert(1, 'W', 'Btu/hr') * cfm_tons[n_max] / UnitConversions.convert(1, 'ton', 'Btu/hr')
    p_H2_v = q_H2_v * eir_H2_v + fan_power_rated[n_int] * UnitConversions.convert(1, 'W', 'Btu/hr') * cfm_tons[n_int] / UnitConversions.convert(1, 'ton', 'Btu/hr')
    p_H1_1 = q_H1_1 * eir_H1_1 + fan_power_rated[n_min] * UnitConversions.convert(1, 'W', 'Btu/hr') * cfm_tons[n_min] / UnitConversions.convert(1, 'ton', 'Btu/hr')
    p_H0_1 = q_H0_1 * eir_H0_1 + fan_power_rated[n_min] * UnitConversions.convert(1, 'W', 'Btu/hr') * cfm_tons[n_min] / UnitConversions.convert(1, 'ton', 'Btu/hr')

    q_H35_2 = 0.9 * (q_H3_2_net + 0.6 * (q_H1_2_net - q_H3_2_net))
    p_H35_2 = 0.985 * (p_H3_2 + 0.6 * (p_H1_2 - p_H3_2))
    q_H35_1 = q_H1_1_net + (q_H0_1_net - q_H1_1_net) / (62.0 - 47.0) * (35.0 - 47.0)
    p_H35_1 = p_H1_1 + (p_H0_1 - p_H1_1) / (62.0 - 47.0) * (35.0 - 47.0)
    n_Q = (q_H2_v_net - q_H35_1) / (q_H35_2 - q_H35_1)
    m_Q = (q_H0_1_net - q_H1_1_net) / (62.0 - 47.0) * (1 - n_Q) + n_Q * (q_H35_2 - q_H3_2_net) / (35.0 - 17.0)
    n_E = (p_H2_v - p_H35_1) / (p_H35_2 - p_H35_1)
    m_E = (p_H0_1 - p_H1_1) / (62.0 - 47.0) * (1.0 - n_E) + n_E * (p_H35_2 - p_H3_2) / (35.0 - 17.0)

    t_OD = 5.0
    dHR = q_H1_2_net * (65.0 - t_OD) / 60.0

    c_T_3_1 = q_H1_1_net
    c_T_3_2 = (q_H0_1_net - q_H1_1_net) / (62.0 - 47.0)
    c_T_3_3 = 0.77 * dHR / (65.0 - t_OD)
    t_3 = (47.0 * c_T_3_2 + 65.0 * c_T_3_3 - c_T_3_1) / (c_T_3_2 + c_T_3_3)
    q_HT3_1 = q_H1_1_net + (q_H0_1_net - q_H1_1_net) / (62.0 - 47.0) * (t_3 - 47.0)
    p_HT3_1 = p_H1_1 + (p_H0_1 - p_H1_1) / (62.0 - 47.0) * (t_3 - 47.0)
    cop_T3_1 = q_HT3_1 / p_HT3_1

    c_T_v_1 = q_H2_v_net
    c_T_v_3 = c_T_3_3
    t_v = (35.0 * m_Q + 65.0 * c_T_v_3 - c_T_v_1) / (m_Q + c_T_v_3)
    q_HTv_v = q_H2_v_net + m_Q * (t_v - 35.0)
    p_HTv_v = p_H2_v + m_E * (t_v - 35.0)
    cop_Tv_v = q_HTv_v / p_HTv_v

    c_T_4_1 = q_H3_2_net
    c_T_4_2 = (q_H35_2 - q_H3_2_net) / (35.0 - 17.0)
    c_T_4_3 = c_T_v_3
    t_4 = (17.0 * c_T_4_2 + 65.0 * c_T_4_3 - c_T_4_1) / (c_T_4_2 + c_T_4_3)
    q_HT4_2 = q_H3_2_net + (q_H35_2 - q_H3_2_net) / (35.0 - 17.0) * (t_4 - 17.0)
    p_HT4_2 = p_H3_2 + (p_H35_2 - p_H3_2) / (35.0 - 17.0) * (t_4 - 17.0)
    cop_T4_2 = q_HT4_2 / p_HT4_2

    d = (t_3**2 - t_4**2) / (t_v**2 - t_4**2)
    b = (cop_T4_2 - cop_T3_1 - d * (cop_T4_2 - cop_Tv_v)) / (t_4 - t_3 - d * (t_4 - t_v))
    c = (cop_T4_2 - cop_T3_1 - b * (t_4 - t_3)) / (t_4**2 - t_3**2)
    a = cop_T4_2 - b * t_4 - c * t_4**2

    t_bins = [62.0, 57.0, 52.0, 47.0, 42.0, 37.0, 32.0, 27.0, 22.0, 17.0, 12.0, 7.0, 2.0, -3.0, -8.0]
    frac_hours = [0.132, 0.111, 0.103, 0.093, 0.100, 0.109, 0.126, 0.087, 0.055, 0.036, 0.026, 0.013, 0.006, 0.002, 0.001]

    # T_off = hp_min_temp
    t_off = 10.0
    t_on = t_off + 4.0
    etot = 0
    bLtot = 0

    (0...15).each do |_i|
      bL = ((65.0 - t_bins[_i]) / (65.0 - t_OD)) * 0.77 * dHR

      q_1 = q_H1_1_net + (q_H0_1_net - q_H1_1_net) / (62.0 - 47.0) * (t_bins[_i] - 47.0)
      p_1 = p_H1_1 + (p_H0_1 - p_H1_1) / (62.0 - 47.0) * (t_bins[_i] - 47.0)

      if (t_bins[_i] <= 17.0) || (t_bins[_i] >= 45.0)
        q_2 = q_H3_2_net + (q_H1_2_net - q_H3_2_net) * (t_bins[_i] - 17.0) / (47.0 - 17.0)
        p_2 = p_H3_2 + (p_H1_2 - p_H3_2) * (t_bins[_i] - 17.0) / (47.0 - 17.0)
      else
        q_2 = q_H3_2_net + (q_H35_2 - q_H3_2_net) * (t_bins[_i] - 17) / (35.0 - 17.0)
        p_2 = p_H3_2 + (p_H35_2 - p_H3_2) * (t_bins[_i] - 17.0) / (35.0 - 17.0)
      end

      if t_bins[_i] <= t_off
        delta = 0
      elsif t_bins[_i] >= t_on
        delta = 1.0
      else
        delta = 0.5
      end

      if bL <= q_1
        x_1 = bL / q_1
        e_Tj_n = delta * x_1 * p_1 * frac_hours[_i] / (1.0 - c_d * (1.0 - x_1))
      elsif (q_1 < bL) && (bL <= q_2)
        cop_T_j = a + b * t_bins[_i] + c * t_bins[_i]**2
        e_Tj_n = delta * frac_hours[_i] * bL / cop_T_j + (1.0 - delta) * bL * (frac_hours[_i])
      else
        e_Tj_n = delta * frac_hours[_i] * p_2 + frac_hours[_i] * (bL - delta * q_2)
      end

      bLtot += frac_hours[_i] * bL
      etot += e_Tj_n
    end

    hspf = bLtot / UnitConversions.convert(etot, 'Btu/hr', 'W')
    return hspf
  end

  def self.calc_sequential_load_fraction(load_fraction, remaining_fraction)
    if remaining_fraction > 0
      sequential_load_frac = load_fraction / remaining_fraction # Fraction of remaining load served by this system
    else
      sequential_load_frac = 0.0
    end

    return sequential_load_frac
  end

  def self.get_sequential_load_schedule(model, value)
    s = OpenStudio::Model::ScheduleConstant.new(model)
    s.setName('Sequential Fraction Schedule')
    if value > 1
      s.setValue(1.0)
    else
      s.setValue(value.round(5))
    end
    Schedule.set_schedule_type_limits(model, s, Constants.ScheduleTypeLimitsFraction)
    return s
  end

  def self.get_crankcase_assumptions(fraction_cool_load_served)
    crankcase_kw = 0.05 * fraction_cool_load_served # From RESNET Publication No. 002-2017
    crankcase_temp = 50.0 # From RESNET Publication No. 002-2017
    return crankcase_kw, crankcase_temp
  end

  def self.get_heat_pump_temp_assumptions(heat_pump)
    # Calculates:
    # 1. Minimum temperature for HP compressor operation
    # 2. Maximum temperature for HP supplemental heating operation
    if not heat_pump.backup_heating_switchover_temp.nil?
      hp_min_temp = heat_pump.backup_heating_switchover_temp
      supp_max_temp = heat_pump.backup_heating_switchover_temp
    else
      supp_max_temp = 40.0
      # Minimum temperature for Heat Pump operation:
      if heat_pump.heat_pump_type == HPXML::HVACTypeHeatPumpMiniSplit
        hp_min_temp = -30.0 # deg-F
      else
        hp_min_temp = 0.0 # deg-F
      end
    end
    return hp_min_temp, supp_max_temp
  end

  def self.get_default_duct_surface_area(duct_type, ncfl_ag, cfa_served, n_returns)
    # Fraction of primary ducts (ducts outside conditioned space)
    f_out = (ncfl_ag == 1) ? 1.0 : 0.75

    if duct_type == HPXML::DuctTypeSupply
      primary_duct_area = 0.27 * cfa_served * f_out
      secondary_duct_area = 0.27 * cfa_served * (1.0 - f_out)
    elsif duct_type == HPXML::DuctTypeReturn
      b_r = (n_returns < 6) ? (0.05 * n_returns) : 0.25
      primary_duct_area = b_r * cfa_served * f_out
      secondary_duct_area = b_r * cfa_served * (1.0 - f_out)
    end

    return primary_duct_area, secondary_duct_area
  end

  def self.get_default_duct_locations(hpxml)
    primary_duct_location_hierarchy = [HPXML::LocationBasementConditioned,
                                       HPXML::LocationBasementUnconditioned,
                                       HPXML::LocationCrawlspaceVented,
                                       HPXML::LocationCrawlspaceUnvented,
                                       HPXML::LocationAtticVented,
                                       HPXML::LocationAtticUnvented,
                                       HPXML::LocationGarage]

    primary_duct_location = nil
    primary_duct_location_hierarchy.each do |space_type|
      if hpxml.has_space_type(space_type)
        primary_duct_location = space_type
        break
      end
    end
    secondary_duct_location = HPXML::LocationLivingSpace

    return primary_duct_location, secondary_duct_location
  end

  def self.apply_installation_quality_EMS(model, unitary_system, clg_coil, htg_coil, control_zone, charge_defect_ratio, airflow_rated_defect_ratio_cool, airflow_rated_defect_ratio_heat)
    # TODO: Error checking on inputs

    # TEMP: For testing without
    # return

    return if airflow_rated_defect_ratio_cool.empty? && airflow_rated_defect_ratio_heat.empty?

    obj_name = "#{unitary_system.name} install quality"

    tin_sensor = OpenStudio::Model::EnergyManagementSystemSensor.new(model, 'Zone Mean Air Temperature')
    tin_sensor.setName("#{obj_name} tin s")
    tin_sensor.setKeyName(control_zone.name.to_s)

    tout_sensor = OpenStudio::Model::EnergyManagementSystemSensor.new(model, 'Zone Outdoor Air Drybulb Temperature')
    tout_sensor.setName("#{obj_name} tt s")
    tout_sensor.setKeyName(control_zone.name.to_s)

    fault_program = OpenStudio::Model::EnergyManagementSystemProgram.new(model)
    fault_program.setName("#{obj_name} program")

    f_chg = charge_defect_ratio
    fault_program.addLine("Set F_CH = #{f_chg.round(3)}")

    if not airflow_rated_defect_ratio_cool.empty?
      if clg_coil.is_a? OpenStudio::Model::CoilCoolingDXSingleSpeed
        num_speeds = 1
        cool_cap_fff_curves = [clg_coil.totalCoolingCapacityFunctionOfFlowFractionCurve.to_CurveQuadratic.get]
        cool_eir_fff_curves = [clg_coil.energyInputRatioFunctionOfFlowFractionCurve.to_CurveQuadratic.get]
      elsif clg_coil.is_a? OpenStudio::Model::CoilCoolingDXMultiSpeed
        num_speeds = clg_coil.stages.size
        cool_cap_fff_curves = clg_coil.stages.map { |stage| stage.totalCoolingCapacityFunctionofFlowFractionCurve.to_CurveQuadratic.get }
        cool_eir_fff_curves = clg_coil.stages.map { |stage| stage.energyInputRatioFunctionofFlowFractionCurve.to_CurveQuadratic.get }
      else
        puts clg_coil
        fail 'cooling coil not supported'
      end
      for speed in 0..(num_speeds - 1)
        cool_cap_fff_curve = cool_cap_fff_curves[speed]
        cool_cap_fff_act = OpenStudio::Model::EnergyManagementSystemActuator.new(cool_cap_fff_curve, 'Curve', 'Curve Result')
        cool_cap_fff_act.setName("#{obj_name} cap clg act")

        cool_eir_fff_curve = cool_eir_fff_curves[speed]
        cool_eir_fff_act = OpenStudio::Model::EnergyManagementSystemActuator.new(cool_eir_fff_curve, 'Curve', 'Curve Result')
        cool_eir_fff_act.setName("#{obj_name} eir clg act")

        # NOTE: heat pump (cooling) curves don't exhibit expected trends at extreme faults;
        fault_program.addLine("Set a1_AF_Qgr_c = #{cool_cap_fff_curve.coefficient1Constant}")
        fault_program.addLine("Set a2_AF_Qgr_c = #{cool_cap_fff_curve.coefficient2x}")
        fault_program.addLine("Set a3_AF_Qgr_c = #{cool_cap_fff_curve.coefficient3xPOW2}")
        fault_program.addLine("Set a1_AF_EIR_c = #{cool_eir_fff_curve.coefficient1Constant}")
        fault_program.addLine("Set a2_AF_EIR_c = #{cool_eir_fff_curve.coefficient2x}")
        fault_program.addLine("Set a3_AF_EIR_c = #{cool_eir_fff_curve.coefficient3xPOW2}")

        if f_chg <= 0
          qgr_values = [-9.46E-01, 4.93E-02, -1.18E-03, -1.15E+00]
          p_values = [-3.13E-01, 1.15E-02, 2.66E-03, -1.16E-01]
        else
          qgr_values = [-1.63E-01, 1.14E-02, -2.10E-04, -1.40E-01]
          p_values = [2.19E-01, -5.01E-03, 9.89E-04, 2.84E-01]
        end

        fault_program.addLine("Set a1_CH_Qgr_c = #{qgr_values[0]}")
        fault_program.addLine("Set a2_CH_Qgr_c = #{qgr_values[1]}")
        fault_program.addLine("Set a3_CH_Qgr_c = #{qgr_values[2]}")
        fault_program.addLine("Set a4_CH_Qgr_c = #{qgr_values[3]}")

        fault_program.addLine("Set a1_CH_P_c = #{p_values[0]}")
        fault_program.addLine("Set a2_CH_P_c = #{p_values[1]}")
        fault_program.addLine("Set a3_CH_P_c = #{p_values[2]}")
        fault_program.addLine("Set a4_CH_P_c = #{p_values[3]}")

        ff_ch_c = 1.0 / (1.0 + (qgr_values[0] + (qgr_values[1] * 26.67) + (qgr_values[2] * 35.0) + (qgr_values[3] * f_chg)) * f_chg)
        fault_program.addLine("Set FF_CH_c = #{ff_ch_c.round(3)}")

        fault_program.addLine('Set q0_CH = a1_CH_Qgr_c')
        fault_program.addLine("Set q1_CH = a2_CH_Qgr_c*#{tin_sensor.name}")
        fault_program.addLine("Set q2_CH = a3_CH_Qgr_c*#{tout_sensor.name}")
        fault_program.addLine('Set q3_CH = a4_CH_Qgr_c*F_CH')
        fault_program.addLine('Set Y_CH_Q_c = 1 + ((q0_CH+(q1_CH)+(q2_CH)+(q3_CH))*F_CH)')

        fault_program.addLine('Set q0_AF_CH = a1_AF_Qgr_c')
        fault_program.addLine('Set q1_AF_CH = a2_AF_Qgr_c*FF_CH_c')
        fault_program.addLine('Set q2_AF_CH = a3_AF_Qgr_c*FF_CH_c*FF_CH_c')
        fault_program.addLine('Set p_CH_Q_c = Y_CH_Q_c/(q0_AF_CH+(q1_AF_CH)+(q2_AF_CH))')

        fault_program.addLine('Set p1_CH = a1_CH_P_c')
        fault_program.addLine("Set p2_CH = a2_CH_P_c*#{tin_sensor.name}")
        fault_program.addLine("Set p3_CH = a3_CH_P_c*#{tout_sensor.name}")
        fault_program.addLine('Set p4_CH = a4_CH_P_c*F_CH')
        fault_program.addLine('Set Y_CH_COP_c = Y_CH_Q_c/(1 + (p1_CH+(p2_CH)+(p3_CH)+(p4_CH))*F_CH)')

        fault_program.addLine('Set eir0_AF_CH = a1_AF_EIR_c')
        fault_program.addLine('Set eir1_AF_CH = a2_AF_EIR_c*FF_CH_c')
        fault_program.addLine('Set eir2_AF_CH = a3_AF_EIR_c*FF_CH_c*FF_CH_c')
        fault_program.addLine('Set p_CH_COP_c = Y_CH_COP_c*(eir0_AF_CH+(eir1_AF_CH)+(eir2_AF_CH))')

<<<<<<< HEAD
        ff_af_c = 1.0 + airflow_rated_defect_ratio_cool[speed]
        ff_af_comb_c = ff_ch_c * ff_af_c
        fault_program.addLine("Set FF_AF_comb_c = #{ff_af_comb_c.round(3)}")
=======
        fault_program.addLine("Set FF_AF_c = 1.0 + #{airflow_rated_defect_ratio_cool[speed].round(3)}")
        fault_program.addLine('Set FF_AF_comb_c = FF_CH_c * FF_AF_c')
>>>>>>> 0f0f39bf

        fault_program.addLine('Set q0_AF_comb = a1_AF_Qgr_c')
        fault_program.addLine('Set q1_AF_comb = a2_AF_Qgr_c*FF_AF_comb_c')
        fault_program.addLine('Set q2_AF_comb = a3_AF_Qgr_c*FF_AF_comb_c*FF_AF_comb_c')
        fault_program.addLine('Set p_AF_Q_c = q0_AF_comb+(q1_AF_comb)+(q2_AF_comb)')

        fault_program.addLine('Set eir0_AF_comb = a1_AF_EIR_c')
        fault_program.addLine('Set eir1_AF_comb = a2_AF_EIR_c*FF_AF_comb_c')
        fault_program.addLine('Set eir2_AF_comb = a3_AF_EIR_c*FF_AF_comb_c*FF_AF_comb_c')
        fault_program.addLine('Set p_AF_COP_c = 1.0/(eir0_AF_comb+(eir1_AF_comb)+(eir2_AF_comb))')

        fault_program.addLine("Set #{cool_cap_fff_act.name} = (p_CH_Q_c * p_AF_Q_c)")
        fault_program.addLine("Set #{cool_eir_fff_act.name} = (1.0 / (p_CH_COP_c * p_AF_COP_c))")
      end
    end

    if not airflow_rated_defect_ratio_heat.empty?

      if htg_coil.is_a? OpenStudio::Model::CoilHeatingDXSingleSpeed
        num_speeds = 1
        heat_cap_fff_curves = [htg_coil.totalHeatingCapacityFunctionofFlowFractionCurve.to_CurveQuadratic.get]
        heat_eir_fff_curves = [htg_coil.energyInputRatioFunctionofFlowFractionCurve.to_CurveQuadratic.get]
      elsif htg_coil.is_a? OpenStudio::Model::CoilHeatingDXMultiSpeed
        num_speeds = htg_coil.stages.size
        heat_cap_fff_curves = htg_coil.stages.map { |stage| stage.heatingCapacityFunctionofFlowFractionCurve.to_CurveQuadratic.get }
        heat_eir_fff_curves = htg_coil.stages.map { |stage| stage.energyInputRatioFunctionofFlowFractionCurve.to_CurveQuadratic.get }
      else
        puts htg_coil
        fail 'heating coil not supported'
      end
      for speed in 0..(num_speeds - 1)
        heat_cap_fff_curve = heat_cap_fff_curves[speed]
        heat_cap_fff_act = OpenStudio::Model::EnergyManagementSystemActuator.new(heat_cap_fff_curve, 'Curve', 'Curve Result')
        heat_cap_fff_act.setName("#{obj_name} cap htg act")

        heat_eir_fff_curve = heat_eir_fff_curves[speed]
        heat_eir_fff_act = OpenStudio::Model::EnergyManagementSystemActuator.new(heat_eir_fff_curve, 'Curve', 'Curve Result')
        heat_eir_fff_act.setName("#{obj_name} eir htg act")

        fault_program.addLine("Set a1_AF_Qgr_h = #{heat_cap_fff_curve.coefficient1Constant}")
        fault_program.addLine("Set a2_AF_Qgr_h = #{heat_cap_fff_curve.coefficient2x}")
        fault_program.addLine("Set a3_AF_Qgr_h = #{heat_cap_fff_curve.coefficient3xPOW2}")
        fault_program.addLine("Set a1_AF_EIR_h = #{heat_eir_fff_curve.coefficient1Constant}")
        fault_program.addLine("Set a2_AF_EIR_h = #{heat_eir_fff_curve.coefficient2x}")
        fault_program.addLine("Set a3_AF_EIR_h = #{heat_eir_fff_curve.coefficient3xPOW2}")

        if f_chg <= 0
          qgr_values = [-0.0338595, 0.0202827, -2.6226343]
          p_values = [0.0615649, 0.0044554, -0.2598507]
        else
          qgr_values = [-0.0029514, 0.0007379, -0.0064112]
          p_values = [-0.0594134, 0.0159205, 1.8872153]
        end

        fault_program.addLine("Set a1_CH_Qgr_h = #{qgr_values[0]}")
        fault_program.addLine("Set a2_CH_Qgr_h = #{qgr_values[1]}")
        fault_program.addLine("Set a3_CH_Qgr_h = #{qgr_values[2]}")

        fault_program.addLine("Set a1_CH_P_h = #{p_values[0]}")
        fault_program.addLine("Set a2_CH_P_h = #{p_values[1]}")
        fault_program.addLine("Set a3_CH_P_h = #{p_values[2]}")

        ff_ch_h = 1 / (1 + (qgr_values[0] + qgr_values[1] * 8.33 + qgr_values[2] * f_chg) * f_chg)
        fault_program.addLine("Set FF_CH_h = #{ff_ch_h.round(3)}")

        fault_program.addLine('Set qh1_CH = a1_CH_Qgr_h')
        fault_program.addLine("Set qh2_CH = a2_CH_Qgr_h*#{tout_sensor.name}")
        fault_program.addLine('Set qh3_CH = a3_CH_Qgr_h*F_CH')
        fault_program.addLine('Set Y_CH_Q_h = 1 + ((qh1_CH+(qh2_CH)+(qh3_CH))*F_CH)')

        fault_program.addLine('Set qh0_AF_CH = a1_AF_Qgr_h')
        fault_program.addLine('Set qh1_AF_CH = a2_AF_Qgr_h*FF_CH_h')
        fault_program.addLine('Set qh2_AF_CH = a3_AF_Qgr_h*FF_CH_h*FF_CH_h')
        fault_program.addLine('Set p_CH_Q_h = Y_CH_Q_h/(qh0_AF_CH + (qh1_AF_CH) +(qh2_AF_CH))')

        fault_program.addLine('Set ph1_CH = a1_CH_P_h')
        fault_program.addLine("Set ph2_CH = a2_CH_P_h*#{tout_sensor.name}")
        fault_program.addLine('Set ph3_CH = a3_CH_P_h*F_CH')
        fault_program.addLine('Set Y_CH_COP_h = Y_CH_Q_h/(1 + ((ph1_CH+(ph2_CH)+(ph3_CH))*F_CH))')

        fault_program.addLine('Set eirh0_AF_CH = a1_AF_EIR_h')
        fault_program.addLine('Set eirh1_AF_CH = a2_AF_EIR_h*FF_CH_h')
        fault_program.addLine('Set eirh2_AF_CH = a3_AF_EIR_h*FF_CH_h*FF_CH_h')
        fault_program.addLine('Set p_CH_COP_h = Y_CH_COP_h*(eirh0_AF_CH + (eirh1_AF_CH) + (eirh2_AF_CH))')

<<<<<<< HEAD
        ff_af_h = 1.0 + airflow_rated_defect_ratio_heat[speed]
        ff_af_comb_h = ff_ch_h * ff_af_h
        fault_program.addLine("Set FF_AF_comb_h = #{ff_af_comb_h.round(3)}")
=======
        fault_program.addLine("Set FF_AF_h = 1.0 + #{airflow_rated_defect_ratio_heat[speed].round(3)}")
        fault_program.addLine('Set FF_AF_comb_h = FF_CH_h * FF_AF_h')
>>>>>>> 0f0f39bf

        fault_program.addLine('Set qh0_AF_comb = a1_AF_Qgr_h')
        fault_program.addLine('Set qh1_AF_comb = a2_AF_Qgr_h*FF_AF_comb_h')
        fault_program.addLine('Set qh2_AF_comb = a3_AF_Qgr_h*FF_AF_comb_h*FF_AF_comb_h')
        fault_program.addLine('Set p_AF_Q_h = qh0_AF_comb+(qh1_AF_comb)+(qh2_AF_comb)')

        fault_program.addLine('Set eirh0_AF_comb = a1_AF_EIR_h')
        fault_program.addLine('Set eirh1_AF_comb = a2_AF_EIR_h*FF_AF_comb_h')
        fault_program.addLine('Set eirh2_AF_comb = a3_AF_EIR_h*FF_AF_comb_h*FF_AF_comb_h')
        fault_program.addLine('Set p_AF_COP_h = 1.0/(eirh0_AF_comb+(eirh1_AF_comb)+(eirh2_AF_comb))')

        fault_program.addLine("Set #{heat_cap_fff_act.name} = (p_CH_Q_h * p_AF_Q_h)")
        fault_program.addLine("Set #{heat_eir_fff_act.name} = 1.0 / (p_CH_COP_h * p_AF_COP_h)")
      end
    end
    program_calling_manager = OpenStudio::Model::EnergyManagementSystemProgramCallingManager.new(model)
    program_calling_manager.setName("#{obj_name} program manager")
    program_calling_manager.setCallingPoint('InsideHVACSystemIterationLoop')
    program_calling_manager.addProgram(fault_program)
  end

  def self.get_default_gshp_pump_power()
    return 30.0 # W/ton, per ANSI/RESNET/ICC 301-2019 Section 4.4.5 (closed loop)
  end

  def self.apply_shared_systems(hpxml)
    apply_shared_cooling_systems(hpxml)
    apply_shared_heating_systems(hpxml)
    HPXMLDefaults.apply_hvac(hpxml)

    # Remove any orphaned HVAC distributions
    hpxml.hvac_distributions.each do |hvac_distribution|
      hvac_systems = []
      (hpxml.heating_systems + hpxml.cooling_systems + hpxml.heat_pumps).each do |hvac_system|
        next if hvac_system.distribution_system_idref.nil?
        next unless hvac_system.distribution_system_idref == hvac_distribution.id

        hvac_systems << hvac_system
      end
      next unless hvac_systems.empty?

      hvac_distribution.delete
    end
  end

  def self.apply_shared_cooling_systems(hpxml)
    hpxml.cooling_systems.each do |cooling_system|
      next unless cooling_system.is_shared_system

      distribution_system = cooling_system.distribution_system
      distribution_type = distribution_system.distribution_system_type
      hydronic_and_air_type = distribution_system.hydronic_and_air_type

      # Calculate air conditioner SEER equivalent
      n_dweq = cooling_system.number_of_units_served.to_f
      aux = cooling_system.shared_loop_watts

      if cooling_system.cooling_system_type == HPXML::HVACTypeChiller

        # Chiller w/ baseboard or fan coil or water loop heat pump
        cap = cooling_system.cooling_capacity
        chiller_input = UnitConversions.convert(cooling_system.cooling_efficiency_kw_per_ton * UnitConversions.convert(cap, 'Btu/hr', 'ton'), 'kW', 'W')
        if distribution_type == HPXML::HVACDistributionTypeHydronic
          aux_dweq = 0.0
        elsif distribution_type == HPXML::HVACDistributionTypeHydronicAndAir
          if hydronic_and_air_type == HPXML::HydronicAndAirTypeFanCoil
            aux_dweq = cooling_system.fan_coil_watts
          elsif hydronic_and_air_type == HPXML::HydronicAndAirTypeWaterLoopHeatPump
            aux_dweq = cooling_system.wlhp_cooling_capacity / cooling_system.wlhp_cooling_efficiency_eer
          else
            fail "Unexpected distribution type '#{hydronic_and_air_type}' for chiller."
          end
        else
          fail "Unexpected distribution type '#{distribution_type}' for chiller."
        end
        # ANSI/RESNET/ICC 301-2019 Equation 4.4-2
        seer_eq = (cap - 3.41 * aux - 3.41 * aux_dweq * n_dweq) / (chiller_input + aux + aux_dweq * n_dweq)

      elsif cooling_system.cooling_system_type == HPXML::HVACTypeCoolingTower

        # Cooling tower w/ water loop heat pump
        if distribution_type == HPXML::HVACDistributionTypeHydronicAndAir
          hydronic_and_air_type = distribution_system.hydronic_and_air_type
          if hydronic_and_air_type == HPXML::HydronicAndAirTypeWaterLoopHeatPump
            wlhp_cap = cooling_system.wlhp_cooling_capacity
            wlhp_input = wlhp_cap / cooling_system.wlhp_cooling_efficiency_eer
          else
            fail "Unexpected distribution type '#{hydronic_and_air_type}' for cooling tower."
          end
        else
          fail "Unexpected hydronic distribution type '#{distribution_type}' for cooling tower."
        end
        # ANSI/RESNET/ICC 301-2019 Equation 4.4-3
        seer_eq = (wlhp_cap - 3.41 * aux / n_dweq) / (wlhp_input + aux / n_dweq)

      else
        fail "Unexpected cooling system type '#{cooling_system.cooling_system_type}'."
      end

      cooling_system.cooling_system_type = HPXML::HVACTypeCentralAirConditioner
      cooling_system.cooling_efficiency_seer = seer_eq
      cooling_system.cooling_capacity = nil # Autosize the equipment

      # Assign new distribution system to air conditioner
      if distribution_type == HPXML::HVACDistributionTypeHydronic
        # Assign DSE=1
        hpxml.hvac_distributions.add(id: "#{cooling_system.id}AirDistributionSystem",
                                     distribution_system_type: HPXML::HVACDistributionTypeDSE,
                                     annual_cooling_dse: 1)
        cooling_system.distribution_system_idref = hpxml.hvac_distributions[-1].id
      elsif distribution_type == HPXML::HVACDistributionTypeHydronicAndAir
        # Assign AirDistribution
        hpxml.hvac_distributions << distribution_system.dup
        hpxml.hvac_distributions[-1].id = "#{cooling_system.id}AirDistributionSystem"
        hpxml.hvac_distributions[-1].distribution_system_type = HPXML::HVACDistributionTypeAir
        cooling_system.distribution_system_idref = hpxml.hvac_distributions[-1].id
      end
    end
  end

  def self.apply_shared_heating_systems(hpxml)
    hpxml.heating_systems.each do |heating_system|
      next unless heating_system.is_shared_system

      distribution_system = heating_system.distribution_system
      distribution_type = distribution_system.distribution_system_type
      hydronic_and_air_type = distribution_system.hydronic_and_air_type

      if heating_system.heating_system_type == HPXML::HVACTypeBoiler && hydronic_and_air_type.to_s == HPXML::HydronicAndAirTypeWaterLoopHeatPump

        # Shared boiler w/ water loop heat pump
        # Per ANSI/RESNET/ICC 301-2019 Section 4.4.7.2, model as:
        # A) heat pump with constant efficiency and duct losses, fraction heat load served = 1/COP
        # B) boiler, fraction heat load served = 1-1/COP
        fraction_heat_load_served = heating_system.fraction_heat_load_served

        # Heat pump
        hpxml.heat_pumps.add(id: "#{heating_system.id}_WLHP",
                             distribution_system_idref: heating_system.distribution_system_idref,
                             heat_pump_type: HPXML::HVACTypeHeatPumpWaterLoopToAir,
                             heat_pump_fuel: HPXML::FuelTypeElectricity,
                             heating_efficiency_cop: heating_system.wlhp_heating_efficiency_cop,
                             fraction_heat_load_served: fraction_heat_load_served * (1.0 / heating_system.wlhp_heating_efficiency_cop),
                             fraction_cool_load_served: 0.0)

        # Boiler
        heating_system.electric_auxiliary_energy = get_default_boiler_eae(heating_system)
        heating_system.fraction_heat_load_served = fraction_heat_load_served * (1.0 - 1.0 / heating_system.wlhp_heating_efficiency_cop)
        heating_system.distribution_system_idref = "#{heating_system.id}_Baseboard"
        hpxml.hvac_distributions.add(id: heating_system.distribution_system_idref,
                                     distribution_system_type: HPXML::HVACDistributionTypeHydronic,
                                     hydronic_type: HPXML::HydronicTypeBaseboard)
      end

      heating_system.heating_capacity = nil # Autosize the equipment
    end
  end
end<|MERGE_RESOLUTION|>--- conflicted
+++ resolved
@@ -4164,14 +4164,8 @@
         fault_program.addLine('Set eir2_AF_CH = a3_AF_EIR_c*FF_CH_c*FF_CH_c')
         fault_program.addLine('Set p_CH_COP_c = Y_CH_COP_c*(eir0_AF_CH+(eir1_AF_CH)+(eir2_AF_CH))')
 
-<<<<<<< HEAD
-        ff_af_c = 1.0 + airflow_rated_defect_ratio_cool[speed]
-        ff_af_comb_c = ff_ch_c * ff_af_c
-        fault_program.addLine("Set FF_AF_comb_c = #{ff_af_comb_c.round(3)}")
-=======
         fault_program.addLine("Set FF_AF_c = 1.0 + #{airflow_rated_defect_ratio_cool[speed].round(3)}")
         fault_program.addLine('Set FF_AF_comb_c = FF_CH_c * FF_AF_c')
->>>>>>> 0f0f39bf
 
         fault_program.addLine('Set q0_AF_comb = a1_AF_Qgr_c')
         fault_program.addLine('Set q1_AF_comb = a2_AF_Qgr_c*FF_AF_comb_c')
@@ -4257,14 +4251,8 @@
         fault_program.addLine('Set eirh2_AF_CH = a3_AF_EIR_h*FF_CH_h*FF_CH_h')
         fault_program.addLine('Set p_CH_COP_h = Y_CH_COP_h*(eirh0_AF_CH + (eirh1_AF_CH) + (eirh2_AF_CH))')
 
-<<<<<<< HEAD
-        ff_af_h = 1.0 + airflow_rated_defect_ratio_heat[speed]
-        ff_af_comb_h = ff_ch_h * ff_af_h
-        fault_program.addLine("Set FF_AF_comb_h = #{ff_af_comb_h.round(3)}")
-=======
         fault_program.addLine("Set FF_AF_h = 1.0 + #{airflow_rated_defect_ratio_heat[speed].round(3)}")
         fault_program.addLine('Set FF_AF_comb_h = FF_CH_h * FF_AF_h')
->>>>>>> 0f0f39bf
 
         fault_program.addLine('Set qh0_AF_comb = a1_AF_Qgr_h')
         fault_program.addLine('Set qh1_AF_comb = a2_AF_Qgr_h*FF_AF_comb_h')
