--- conflicted
+++ resolved
@@ -3,11 +3,7 @@
 class HVAC
   def self.apply_air_source_hvac_systems(model, cooling_system, heating_system,
                                          sequential_cool_load_fracs, sequential_heat_load_fracs,
-<<<<<<< HEAD
-                                         control_zone, is_ddb_control = false)
-=======
-                                         control_zone, hvac_unavailable_periods)
->>>>>>> a7a86bc0
+                                         control_zone, hvac_unavailable_periods, is_ddb_control = false)
     is_heatpump = false
     if not cooling_system.nil?
       if cooling_system.is_a? HPXML::HeatPump
@@ -470,11 +466,7 @@
 
     loop_sizing = plant_loop.sizingPlant
     loop_sizing.setLoopType('Heating')
-<<<<<<< HEAD
-    loop_sizing.setDesignLoopExitTemperature(UnitConversions.convert(design_temp - 32.0, 'deltaF', 'deltaC'))
-=======
     loop_sizing.setDesignLoopExitTemperature(UnitConversions.convert(design_temp, 'F', 'C'))
->>>>>>> a7a86bc0
     loop_sizing.setLoopDesignTemperatureDifference(UnitConversions.convert(20.0, 'deltaF', 'deltaC'))
 
     # Pump
@@ -500,17 +492,10 @@
     boiler.setFuelType(EPlus.fuel_type(heating_system.heating_system_fuel))
     if is_condensing
       # Convert Rated Efficiency at 80F and 1.0PLR where the performance curves are derived from to Design condition as input
-<<<<<<< HEAD
-      boiler_RatedHWRT = UnitConversions.convert(80.0 - 32.0, 'deltaF', 'deltaC')
-      plr_Rated = 1.0
-      plr_Design = 1.0
-      boiler_DesignHWRT = UnitConversions.convert(design_temp - 20.0 - 32.0, 'deltaF', 'deltaC')
-=======
       boiler_RatedHWRT = UnitConversions.convert(80.0, 'F', 'C')
       plr_Rated = 1.0
       plr_Design = 1.0
       boiler_DesignHWRT = UnitConversions.convert(design_temp - 20.0, 'F', 'C')
->>>>>>> a7a86bc0
       # Efficiency curves are normalized using 80F return water temperature, at 0.254PLR
       condBlr_TE_Coeff = [1.058343061, 0.052650153, 0.0087272, 0.001742217, 0.00000333715, 0.000513723]
       boilerEff_Norm = heating_system.heating_efficiency_afue / (condBlr_TE_Coeff[0] - condBlr_TE_Coeff[1] * plr_Rated - condBlr_TE_Coeff[2] * plr_Rated**2 - condBlr_TE_Coeff[3] * boiler_RatedHWRT + condBlr_TE_Coeff[4] * boiler_RatedHWRT**2 + condBlr_TE_Coeff[5] * boiler_RatedHWRT * plr_Rated)
@@ -1668,19 +1653,11 @@
     end
     htg_supp_coil.setNominalCapacity(UnitConversions.convert(capacity, 'Btu/hr', 'W'))
     htg_supp_coil.setName(obj_name + ' ' + Constants.ObjectNameBackupHeatingCoil)
-<<<<<<< HEAD
     if is_ddb_control
       apply_supp_control_for_ddb_thermostat(model, htg_supp_coil, control_zone, htg_coil)
     end
-    if heat_pump.is_dual_fuel
-      htg_supp_coil.additionalProperties.setFeature('HPXML_ID', heat_pump.id + '_DFHPBackup') # Used by reporting measure
-    else
-      htg_supp_coil.additionalProperties.setFeature('HPXML_ID', heat_pump.id) # Used by reporting measure
-    end
-=======
     htg_supp_coil.additionalProperties.setFeature('HPXML_ID', heat_pump.id) # Used by reporting measure
     htg_supp_coil.additionalProperties.setFeature('IsHeatPumpBackup', true) # Used by reporting measure
->>>>>>> a7a86bc0
 
     return htg_supp_coil
   end
