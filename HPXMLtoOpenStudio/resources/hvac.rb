--- conflicted
+++ resolved
@@ -3,12 +3,7 @@
 class HVAC
   def self.apply_air_source_hvac_systems(model, cooling_system, heating_system,
                                          sequential_cool_load_fracs, sequential_heat_load_fracs,
-<<<<<<< HEAD
-                                         control_zone, power_outage_periods, schedules_file)
-=======
-                                         control_zone,
-                                         hvac_off_periods)
->>>>>>> a61869f9
+                                         control_zone, hvac_off_periods, schedules_file)
     is_heatpump = false
     if not schedules_file.nil?
       max_cap_ratio_sch = schedules_file.create_schedule_file(col_name: SchedulesFile::ColumnMaximumCapacityRatio, schedule_type_limits_name: Constants.ScheduleTypeLimitsFraction)
@@ -1623,8 +1618,8 @@
     program.addLine("  Set current_speed = (#{coil_speed_level_sensor.name} - 1) + #{coil_cyc_ratio_sensor.name}")
     program.addLine("ElseIf #{coil_speed_level_sensor.name} > 1")
     program.addLine("  Set current_speed = (#{coil_speed_level_sensor.name} - 1) + #{coil_speed_ratio_sensor.name}")
-    program.addLine("Else")
-    program.addLine("  Set current_speed = 0")
+    program.addLine('Else')
+    program.addLine('  Set current_speed = 0')
     program.addLine('EndIf')
     program.addLine('If current_speed > target_speed')
     program.addLine("  Set #{coil_speed_act.name} = target_speed")
