require_relative 'constants'
require_relative 'geometry'
require_relative 'util'
require_relative 'unit_conversions'
require_relative 'psychrometrics'
require_relative 'schedules'

class HVAC
  def self.apply_central_ac_1speed(model, runner, seer, shrs,
                                   crankcase_kw, crankcase_temp,
                                   capacity, airflow_rate, frac_cool_load_served,
                                   sequential_cool_load_frac, control_zone,
                                   hvac_map, sys_id)

    num_speeds = 1
    fan_power_rated = get_fan_power_rated(seer)
    fan_power_installed = get_fan_power_installed(seer)
    capacity_ratios = HVAC.one_speed_capacity_ratios
    fan_speed_ratios = HVAC.one_speed_fan_speed_ratios

    # Cooling Coil
    rated_airflow_rate = 386.1 # cfm
    cfms_ton_rated = calc_cfms_ton_rated(rated_airflow_rate, fan_speed_ratios, capacity_ratios)
    eers = [calc_EER_cooling_1spd(seer, fan_power_rated, cOOL_EIR_FT_SPEC_AC)]
    cooling_eirs = calc_cooling_eirs(num_speeds, eers, fan_power_rated)
    shrs_rated_gross = calc_shrs_rated_gross(num_speeds, shrs, fan_power_rated, cfms_ton_rated)
    cOOL_CLOSS_FPLR_SPEC = [calc_plr_coefficients_cooling(num_speeds, seer)]

    obj_name = Constants.ObjectNameCentralAirConditioner

    # _processCurvesDXCooling

    clg_coil_stage_data = calc_coil_stage_data_cooling(model, capacity, (0...num_speeds).to_a, cooling_eirs, shrs_rated_gross, cOOL_CAP_FT_SPEC_AC, cOOL_EIR_FT_SPEC_AC, cOOL_CLOSS_FPLR_SPEC, cOOL_CAP_FFLOW_SPEC_AC, cOOL_EIR_FFLOW_SPEC_AC)

    # _processSystemCoolingCoil

    clg_coil = OpenStudio::Model::CoilCoolingDXSingleSpeed.new(model, model.alwaysOnDiscreteSchedule, clg_coil_stage_data[0].totalCoolingCapacityFunctionofTemperatureCurve, clg_coil_stage_data[0].totalCoolingCapacityFunctionofFlowFractionCurve, clg_coil_stage_data[0].energyInputRatioFunctionofTemperatureCurve, clg_coil_stage_data[0].energyInputRatioFunctionofFlowFractionCurve, clg_coil_stage_data[0].partLoadFractionCorrelationCurve)
    clg_coil_stage_data[0].remove
    clg_coil.setName(obj_name + ' clg coil')
    if capacity != Constants.SizingAuto
      clg_coil.setRatedTotalCoolingCapacity(UnitConversions.convert([capacity, Constants.small].max, 'Btu/hr', 'W')) # Used by HVACSizing measure
    end
    clg_coil.setRatedSensibleHeatRatio(shrs_rated_gross[0])
    clg_coil.setRatedCOP(1.0 / cooling_eirs[0])
    clg_coil.setRatedEvaporatorFanPowerPerVolumeFlowRate(fan_power_rated / UnitConversions.convert(1.0, 'cfm', 'm^3/s'))
    clg_coil.setNominalTimeForCondensateRemovalToBegin(1000.0)
    clg_coil.setRatioOfInitialMoistureEvaporationRateAndSteadyStateLatentCapacity(1.5)
    clg_coil.setMaximumCyclingRate(3.0)
    clg_coil.setLatentCapacityTimeConstant(45.0)
    clg_coil.setCondenserType('AirCooled')
    clg_coil.setCrankcaseHeaterCapacity(UnitConversions.convert(crankcase_kw, 'kW', 'W'))
    clg_coil.setMaximumOutdoorDryBulbTemperatureForCrankcaseHeaterOperation(UnitConversions.convert(crankcase_temp, 'F', 'C'))
    hvac_map[sys_id] << clg_coil

    # _processSystemFan

    fan = OpenStudio::Model::FanOnOff.new(model, model.alwaysOnDiscreteSchedule)
    fan_eff = 0.75 # Overall Efficiency of the Fan, Motor and Drive
    fan.setName(obj_name + ' supply fan')
    fan.setEndUseSubcategory('supply fan')
    fan.setFanEfficiency(fan_eff)
    fan.setPressureRise(calculate_fan_pressure_rise(fan_eff, fan_power_installed))
    fan.setMotorEfficiency(1.0)
    fan.setMotorInAirstreamFraction(1.0)
    hvac_map[sys_id] += disaggregate_fan_or_pump(model, fan, nil, clg_coil, nil)

    # _processSystemAir

    air_loop_unitary = OpenStudio::Model::AirLoopHVACUnitarySystem.new(model)
    air_loop_unitary.setName(obj_name + ' unitary system')
    air_loop_unitary.setAvailabilitySchedule(model.alwaysOnDiscreteSchedule)
    air_loop_unitary.setCoolingCoil(clg_coil)
    air_loop_unitary.setSupplyAirFlowRateDuringHeatingOperation(0.0)
    air_loop_unitary.setSupplyFan(fan)
    air_loop_unitary.setFanPlacement('BlowThrough')
    air_loop_unitary.setSupplyAirFanOperatingModeSchedule(model.alwaysOffDiscreteSchedule)
    air_loop_unitary.setMaximumSupplyAirTemperature(UnitConversions.convert(120.0, 'F', 'C'))
    air_loop_unitary.setSupplyAirFlowRateWhenNoCoolingorHeatingisRequired(0)
    if not airflow_rate.nil?
      air_loop_unitary.setSupplyAirFlowRateMethodDuringCoolingOperation('SupplyAirFlowRate')
      air_loop_unitary.setSupplyAirFlowRateDuringCoolingOperation(UnitConversions.convert(airflow_rate, 'cfm', 'm^3/s'))
    end
    hvac_map[sys_id] << air_loop_unitary

    air_loop = OpenStudio::Model::AirLoopHVAC.new(model)
    air_loop.setName(obj_name + ' airloop')
    air_supply_inlet_node = air_loop.supplyInletNode
    air_supply_outlet_node = air_loop.supplyOutletNode
    air_demand_inlet_node = air_loop.demandInletNode
    air_demand_outlet_node = air_loop.demandOutletNode
    hvac_map[sys_id] << air_loop

    air_loop_unitary.addToNode(air_supply_inlet_node)

    air_loop_unitary.setControllingZoneorThermostatLocation(control_zone)

    # _processSystemDemandSideAir
    # Demand Side

    # Supply Air
    zone_splitter = air_loop.zoneSplitter
    zone_splitter.setName(obj_name + ' zone splitter')

    zone_mixer = air_loop.zoneMixer
    zone_mixer.setName(obj_name + ' zone mixer')

    air_terminal_living = OpenStudio::Model::AirTerminalSingleDuctUncontrolled.new(model, model.alwaysOnDiscreteSchedule)
    air_terminal_living.setName(obj_name + " #{control_zone.name} terminal")
    air_loop.multiAddBranchForZone(control_zone, air_terminal_living)

    control_zone.setSequentialCoolingFractionSchedule(air_terminal_living, get_constant_schedule(model, sequential_cool_load_frac.round(5)))
    control_zone.setSequentialHeatingFractionSchedule(air_terminal_living, get_constant_schedule(model, 0))

    # Store info for HVAC Sizing measure
    air_loop_unitary.additionalProperties.setFeature(Constants.SizingInfoHVACRatedCFMperTonCooling, cfms_ton_rated.join(','))
    air_loop_unitary.additionalProperties.setFeature(Constants.SizingInfoHVACFracCoolLoadServed, frac_cool_load_served)
    air_loop_unitary.additionalProperties.setFeature(Constants.SizingInfoHVACCoolType, Constants.ObjectNameCentralAirConditioner)
  end

  def self.apply_central_ac_2speed(model, runner, seer, shrs,
                                   crankcase_kw, crankcase_temp,
                                   capacity, frac_cool_load_served,
                                   sequential_cool_load_frac, control_zone,
                                   hvac_map, sys_id)

    num_speeds = 2
    fan_power_rated = get_fan_power_rated(seer)
    fan_power_installed = get_fan_power_installed(seer)
    capacity_ratios = HVAC.two_speed_capacity_ratios
    fan_speed_ratios = HVAC.two_speed_fan_speed_ratios_cooling

    # Cooling Coil
    rated_airflow_rate = 355.2 # cfm
    cfms_ton_rated = calc_cfms_ton_rated(rated_airflow_rate, fan_speed_ratios, capacity_ratios)
    eers = calc_EERs_cooling_2spd(runner, seer, HVAC.get_c_d_cooling(num_speeds, seer), capacity_ratios, fan_speed_ratios, fan_power_rated, cOOL_EIR_FT_SPEC_AC(2), cOOL_CAP_FT_SPEC_AC(2))
    cooling_eirs = calc_cooling_eirs(num_speeds, eers, fan_power_rated)
    shrs_rated_gross = calc_shrs_rated_gross(num_speeds, shrs, fan_power_rated, cfms_ton_rated)
    cOOL_CLOSS_FPLR_SPEC = [calc_plr_coefficients_cooling(num_speeds, seer)] * num_speeds

    obj_name = Constants.ObjectNameCentralAirConditioner

    # _processCurvesDXCooling

    clg_coil_stage_data = calc_coil_stage_data_cooling(model, capacity, (0...num_speeds).to_a, cooling_eirs, shrs_rated_gross, cOOL_CAP_FT_SPEC_AC(2), cOOL_EIR_FT_SPEC_AC(2), cOOL_CLOSS_FPLR_SPEC, cOOL_CAP_FFLOW_SPEC_AC(2), cOOL_EIR_FFLOW_SPEC_AC(2))

    # _processSystemCoolingCoil

    clg_coil = OpenStudio::Model::CoilCoolingDXMultiSpeed.new(model)
    clg_coil.setName(obj_name + ' clg coil')
    clg_coil.setCondenserType('AirCooled')
    clg_coil.setApplyPartLoadFractiontoSpeedsGreaterthan1(false)
    clg_coil.setApplyLatentDegradationtoSpeedsGreaterthan1(false)
    clg_coil.setCrankcaseHeaterCapacity(UnitConversions.convert(crankcase_kw, 'kW', 'W'))
    clg_coil.setMaximumOutdoorDryBulbTemperatureforCrankcaseHeaterOperation(UnitConversions.convert(crankcase_temp, 'F', 'C'))
    clg_coil.setFuelType('electricity')
    clg_coil_stage_data.each do |stage|
      clg_coil.addStage(stage)
    end
    hvac_map[sys_id] << clg_coil

    # _processSystemFan

    fan_power_curve = create_curve_exponent(model, [0, 1, 3], obj_name + ' fan power curve', -100, 100)
    fan_eff_curve = create_curve_cubic(model, [0, 1, 0, 0], obj_name + ' fan eff curve', 0, 1, 0.01, 1)
    fan = OpenStudio::Model::FanOnOff.new(model, model.alwaysOnDiscreteSchedule, fan_power_curve, fan_eff_curve)
    fan_eff = 0.75 # Overall Efficiency of the Fan, Motor and Drive
    fan.setName(obj_name + ' supply fan')
    fan.setEndUseSubcategory('supply fan')
    fan.setFanEfficiency(fan_eff)
    fan.setPressureRise(calculate_fan_pressure_rise(fan_eff, fan_power_installed))
    fan.setMotorEfficiency(1.0)
    fan.setMotorInAirstreamFraction(1.0)
    hvac_map[sys_id] += disaggregate_fan_or_pump(model, fan, nil, clg_coil, nil)

    # _processSystemAir

    air_loop_unitary = OpenStudio::Model::AirLoopHVACUnitarySystem.new(model)
    air_loop_unitary.setName(obj_name + ' unitary system')
    air_loop_unitary.setAvailabilitySchedule(model.alwaysOnDiscreteSchedule)
    air_loop_unitary.setCoolingCoil(clg_coil)
    air_loop_unitary.setSupplyAirFlowRateDuringHeatingOperation(0.0)
    air_loop_unitary.setSupplyFan(fan)
    air_loop_unitary.setFanPlacement('BlowThrough')
    air_loop_unitary.setSupplyAirFanOperatingModeSchedule(model.alwaysOffDiscreteSchedule)
    air_loop_unitary.setMaximumSupplyAirTemperature(UnitConversions.convert(120.0, 'F', 'C'))
    air_loop_unitary.setSupplyAirFlowRateWhenNoCoolingorHeatingisRequired(0)
    hvac_map[sys_id] << air_loop_unitary

    perf = OpenStudio::Model::UnitarySystemPerformanceMultispeed.new(model)
    air_loop_unitary.setDesignSpecificationMultispeedObject(perf)
    perf.setSingleModeOperation(false)
    for speed in 1..num_speeds
      f = OpenStudio::Model::SupplyAirflowRatioField.fromCoolingRatio(fan_speed_ratios[speed - 1])
      perf.addSupplyAirflowRatioField(f)
    end

    air_loop = OpenStudio::Model::AirLoopHVAC.new(model)
    air_loop.setName(obj_name + ' airloop')
    air_supply_inlet_node = air_loop.supplyInletNode
    air_supply_outlet_node = air_loop.supplyOutletNode
    air_demand_inlet_node = air_loop.demandInletNode
    air_demand_outlet_node = air_loop.demandOutletNode
    hvac_map[sys_id] << air_loop

    air_loop_unitary.addToNode(air_supply_inlet_node)

    air_loop_unitary.setControllingZoneorThermostatLocation(control_zone)

    # _processSystemDemandSideAir
    # Demand Side

    # Supply Air
    zone_splitter = air_loop.zoneSplitter
    zone_splitter.setName(obj_name + ' zone splitter')

    zone_mixer = air_loop.zoneMixer
    zone_mixer.setName(obj_name + ' zone mixer')

    air_terminal_living = OpenStudio::Model::AirTerminalSingleDuctUncontrolled.new(model, model.alwaysOnDiscreteSchedule)
    air_terminal_living.setName(obj_name + " #{control_zone.name} terminal")
    air_loop.multiAddBranchForZone(control_zone, air_terminal_living)

    control_zone.setSequentialCoolingFractionSchedule(air_terminal_living, get_constant_schedule(model, sequential_cool_load_frac.round(5)))
    control_zone.setSequentialHeatingFractionSchedule(air_terminal_living, get_constant_schedule(model, 0))

    # Store info for HVAC Sizing measure
    air_loop_unitary.additionalProperties.setFeature(Constants.SizingInfoHVACCapacityRatioCooling, capacity_ratios.join(','))
    air_loop_unitary.additionalProperties.setFeature(Constants.SizingInfoHVACRatedCFMperTonCooling, cfms_ton_rated.join(','))
    air_loop_unitary.additionalProperties.setFeature(Constants.SizingInfoHVACFracCoolLoadServed, frac_cool_load_served)
    air_loop_unitary.additionalProperties.setFeature(Constants.SizingInfoHVACCoolType, Constants.ObjectNameCentralAirConditioner)
  end

  def self.apply_central_ac_4speed(model, runner, seer, shrs,
                                   crankcase_kw, crankcase_temp,
                                   capacity, frac_cool_load_served,
                                   sequential_cool_load_frac, control_zone,
                                   hvac_map, sys_id)

    num_speeds = 4
    fan_power_rated = get_fan_power_rated(seer)
    fan_power_installed = get_fan_power_installed(seer)
    capacity_ratios = HVAC.variable_speed_capacity_ratios_cooling
    fan_speed_ratios = HVAC.variable_speed_fan_speed_ratios_cooling

    cap_ratio_seer = [capacity_ratios[0], capacity_ratios[1], capacity_ratios[3]]
    fan_speed_seer = [fan_speed_ratios[0], fan_speed_ratios[1], fan_speed_ratios[3]]

    # Cooling Coil
    rated_airflow_rate = 411.0 # cfm
    cfms_ton_rated = calc_cfms_ton_rated(rated_airflow_rate, fan_speed_ratios, capacity_ratios)
    eers = calc_EERs_cooling_4spd(runner, seer, HVAC.get_c_d_cooling(num_speeds, seer), cap_ratio_seer, fan_speed_seer, fan_power_rated, cOOL_EIR_FT_SPEC_AC([0, 1, 4]), cOOL_CAP_FT_SPEC_AC([0, 1, 4]))
    cooling_eirs = calc_cooling_eirs(num_speeds, eers, fan_power_rated)
    shrs_rated_gross = calc_shrs_rated_gross(num_speeds, shrs, fan_power_rated, cfms_ton_rated)
    cOOL_CLOSS_FPLR_SPEC = [calc_plr_coefficients_cooling(num_speeds, seer)] * num_speeds

    hvac_map[sys_id] = []

    obj_name = Constants.ObjectNameCentralAirConditioner

    # _processCurvesDXCooling

    clg_coil_stage_data = calc_coil_stage_data_cooling(model, capacity, (0...num_speeds).to_a, cooling_eirs, shrs_rated_gross, cOOL_CAP_FT_SPEC_AC([0, 1, 2, 4]), cOOL_EIR_FT_SPEC_AC([0, 1, 2, 4]), cOOL_CLOSS_FPLR_SPEC, cOOL_CAP_FFLOW_SPEC_AC(4), cOOL_EIR_FFLOW_SPEC_AC(4))

    # _processSystemCoolingCoil

    clg_coil = OpenStudio::Model::CoilCoolingDXMultiSpeed.new(model)
    clg_coil.setName(obj_name + ' clg coil')
    clg_coil.setCondenserType('AirCooled')
    clg_coil.setApplyPartLoadFractiontoSpeedsGreaterthan1(false)
    clg_coil.setApplyLatentDegradationtoSpeedsGreaterthan1(false)
    clg_coil.setCrankcaseHeaterCapacity(UnitConversions.convert(crankcase_kw, 'kW', 'W'))
    clg_coil.setMaximumOutdoorDryBulbTemperatureforCrankcaseHeaterOperation(UnitConversions.convert(crankcase_temp, 'F', 'C'))
    clg_coil.setFuelType('electricity')
    clg_coil_stage_data.each do |stage|
      clg_coil.addStage(stage)
    end
    hvac_map[sys_id] << clg_coil

    # _processSystemFan

    fan_power_curve = create_curve_exponent(model, [0, 1, 3], obj_name + ' fan power curve', -100, 100)
    fan_eff_curve = create_curve_cubic(model, [0, 1, 0, 0], obj_name + ' fan eff curve', 0, 1, 0.01, 1)
    fan = OpenStudio::Model::FanOnOff.new(model, model.alwaysOnDiscreteSchedule, fan_power_curve, fan_eff_curve)
    fan_eff = 0.75 # Overall Efficiency of the Fan, Motor and Drive
    fan.setName(obj_name + ' supply fan')
    fan.setEndUseSubcategory('supply fan')
    fan.setFanEfficiency(fan_eff)
    fan.setPressureRise(calculate_fan_pressure_rise(fan_eff, fan_power_installed))
    fan.setMotorEfficiency(1.0)
    fan.setMotorInAirstreamFraction(1.0)
    hvac_map[sys_id] += disaggregate_fan_or_pump(model, fan, nil, clg_coil, nil)

    # _processSystemAir

    air_loop_unitary = OpenStudio::Model::AirLoopHVACUnitarySystem.new(model)
    air_loop_unitary.setName(obj_name + ' unitary system')
    air_loop_unitary.setAvailabilitySchedule(model.alwaysOnDiscreteSchedule)
    air_loop_unitary.setCoolingCoil(clg_coil)
    air_loop_unitary.setSupplyAirFlowRateDuringHeatingOperation(0.0)
    air_loop_unitary.setSupplyFan(fan)
    air_loop_unitary.setFanPlacement('BlowThrough')
    air_loop_unitary.setSupplyAirFanOperatingModeSchedule(model.alwaysOffDiscreteSchedule)
    air_loop_unitary.setMaximumSupplyAirTemperature(UnitConversions.convert(120.0, 'F', 'C'))
    air_loop_unitary.setSupplyAirFlowRateWhenNoCoolingorHeatingisRequired(0)
    hvac_map[sys_id] << air_loop_unitary

    perf = OpenStudio::Model::UnitarySystemPerformanceMultispeed.new(model)
    air_loop_unitary.setDesignSpecificationMultispeedObject(perf)
    perf.setSingleModeOperation(false)
    for speed in 1..num_speeds
      f = OpenStudio::Model::SupplyAirflowRatioField.fromCoolingRatio(fan_speed_ratios[speed - 1])
      perf.addSupplyAirflowRatioField(f)
    end

    air_loop = OpenStudio::Model::AirLoopHVAC.new(model)
    air_loop.setName(obj_name + ' airloop')
    air_supply_inlet_node = air_loop.supplyInletNode
    air_supply_outlet_node = air_loop.supplyOutletNode
    air_demand_inlet_node = air_loop.demandInletNode
    air_demand_outlet_node = air_loop.demandOutletNode
    hvac_map[sys_id] << air_loop

    air_loop_unitary.addToNode(air_supply_inlet_node)

    air_loop_unitary.setControllingZoneorThermostatLocation(control_zone)

    # _processSystemDemandSideAir
    # Demand Side

    # Supply Air
    zone_splitter = air_loop.zoneSplitter
    zone_splitter.setName(obj_name + ' zone splitter')

    zone_mixer = air_loop.zoneMixer
    zone_mixer.setName(obj_name + ' zone mixer')

    air_terminal_living = OpenStudio::Model::AirTerminalSingleDuctUncontrolled.new(model, model.alwaysOnDiscreteSchedule)
    air_terminal_living.setName(obj_name + " #{control_zone.name} terminal")
    air_loop.multiAddBranchForZone(control_zone, air_terminal_living)

    control_zone.setSequentialCoolingFractionSchedule(air_terminal_living, get_constant_schedule(model, sequential_cool_load_frac.round(5)))
    control_zone.setSequentialHeatingFractionSchedule(air_terminal_living, get_constant_schedule(model, 0))

    # Store info for HVAC Sizing measure
    air_loop_unitary.additionalProperties.setFeature(Constants.SizingInfoHVACCapacityRatioCooling, capacity_ratios.join(','))
    air_loop_unitary.additionalProperties.setFeature(Constants.SizingInfoHVACRatedCFMperTonCooling, cfms_ton_rated.join(','))
    air_loop_unitary.additionalProperties.setFeature(Constants.SizingInfoHVACFracCoolLoadServed, frac_cool_load_served)
    air_loop_unitary.additionalProperties.setFeature(Constants.SizingInfoHVACCoolType, Constants.ObjectNameCentralAirConditioner)
  end

  def self.apply_evaporative_cooler(model, runner, frac_cool_load_served,
                                    sequential_cool_load_frac, control_zone,
                                    hvac_map, sys_id, is_ducted)

    obj_name = Constants.ObjectNameEvaporativeCooler

    evap_cooler = OpenStudio::Model::EvaporativeCoolerDirectResearchSpecial.new(model, model.alwaysOnDiscreteSchedule)
    evap_cooler.setName(obj_name)
    evap_cooler.setCoolerEffectiveness(0.72) # Assumed effectiveness
    evap_cooler.setEvaporativeOperationMinimumDrybulbTemperature(0) # relax limitation to open evap cooler for any potential cooling
    evap_cooler.setEvaporativeOperationMaximumLimitWetbulbTemperature(50) # relax limitation to open evap cooler for any potential cooling
    evap_cooler.setEvaporativeOperationMaximumLimitDrybulbTemperature(50) # relax limitation to open evap cooler for any potential cooling
    hvac_map[sys_id] << evap_cooler

    air_loop = OpenStudio::Model::AirLoopHVAC.new(model)
    air_loop.setAvailabilitySchedule(model.alwaysOnDiscreteSchedule)
    air_loop.setName(obj_name + ' airloop')
    air_loop.additionalProperties.setFeature(Constants.OptionallyDuctedSystemIsDucted, is_ducted)
    air_loop.additionalProperties.setFeature(Constants.SizingInfoHVACCoolType, Constants.ObjectNameEvaporativeCooler)
    air_supply_inlet_node = air_loop.supplyInletNode
    air_supply_outlet_node = air_loop.supplyOutletNode
    air_demand_inlet_node = air_loop.demandInletNode
    air_demand_outlet_node = air_loop.demandOutletNode
    evap_cooler.addToNode(air_supply_inlet_node)
    hvac_map[sys_id] << air_loop

    fan = OpenStudio::Model::FanVariableVolume.new(model, model.alwaysOnDiscreteSchedule)
    fan.setName(obj_name + ' supply fan')
    fan.setEndUseSubcategory('supply fan')
    fan.setFanEfficiency(1)
    fan.setMotorEfficiency(1)
    fan.setMotorInAirstreamFraction(0)
    fan.setFanPowerCoefficient1(0)
    fan.setFanPowerCoefficient2(1)
    fan.setFanPowerCoefficient3(0)
    fan.setFanPowerCoefficient4(0)
    fan.setFanPowerCoefficient5(0)
    fan.addToNode(air_loop.supplyInletNode)
    hvac_map[sys_id] += disaggregate_fan_or_pump(model, fan, nil, evap_cooler, nil)

    # Outdoor air intake system
    oa_intake_controller = OpenStudio::Model::ControllerOutdoorAir.new(model)
    oa_intake_controller.setName("#{air_loop.name} OA Controller")
    oa_intake_controller.setMaximumOutdoorAirFlowRate(10) # Set an extreme large value here, will be reset by E+ using sized value
    oa_intake_controller.setMinimumLimitType('FixedMinimum')
    oa_intake_controller.resetEconomizerMinimumLimitDryBulbTemperature
    oa_intake_controller.setMinimumFractionofOutdoorAirSchedule(model.alwaysOnDiscreteSchedule)

    oa_intake = OpenStudio::Model::AirLoopHVACOutdoorAirSystem.new(model, oa_intake_controller)
    oa_intake.setName("#{air_loop.name} OA System")
    oa_intake.addToNode(air_loop.supplyInletNode)

    # air handler controls
    # setpoint follows OAT WetBulb
    evap_stpt_manager = OpenStudio::Model::SetpointManagerFollowOutdoorAirTemperature.new(model)
    evap_stpt_manager.setName('Follow OATwb')
    evap_stpt_manager.setReferenceTemperatureType('OutdoorAirWetBulb')
    evap_stpt_manager.setOffsetTemperatureDifference(0.0)
    evap_stpt_manager.addToNode(air_loop.supplyOutletNode)

    # Supply Air
    zone_splitter = air_loop.zoneSplitter
    zone_splitter.setName(obj_name + ' zone splitter')

    zone_mixer = air_loop.zoneMixer
    zone_mixer.setName(obj_name + ' zone mixer')

    air_terminal_living = OpenStudio::Model::AirTerminalSingleDuctVAVNoReheat.new(model, model.alwaysOnDiscreteSchedule)
    air_terminal_living.setName(obj_name + " #{control_zone.name} terminal")
    air_terminal_living.setConstantMinimumAirFlowFraction(0)
    air_loop.multiAddBranchForZone(control_zone, air_terminal_living)
    control_zone.setSequentialCoolingFractionSchedule(air_terminal_living, get_constant_schedule(model, sequential_cool_load_frac.round(5)))
    control_zone.setSequentialHeatingFractionSchedule(air_terminal_living, get_constant_schedule(model, 0))

    # Store info for HVAC Sizing measure
    evap_cooler.additionalProperties.setFeature(Constants.SizingInfoHVACFracCoolLoadServed, frac_cool_load_served)
    evap_cooler.additionalProperties.setFeature(Constants.SizingInfoHVACCoolType, Constants.ObjectNameEvaporativeCooler)
  end

  def self.apply_central_ashp_1speed(model, runner, seer, hspf, shrs,
                                     min_temp, crankcase_kw, crankcase_temp,
                                     heat_pump_capacity_cool, heat_pump_capacity_heat, heat_pump_capacity_heat_17F,
                                     supplemental_fuel_type, supplemental_efficiency, supplemental_capacity, supp_htg_max_outdoor_temp,
                                     frac_heat_load_served, frac_cool_load_served,
                                     sequential_heat_load_frac, sequential_cool_load_frac,
                                     control_zone, hvac_map, sys_id)

    num_speeds = 1
    fan_power_rated = get_fan_power_rated(seer)
    fan_power_installed = get_fan_power_installed(seer)
    capacity_ratios = HVAC.one_speed_capacity_ratios
    fan_speed_ratios = HVAC.one_speed_fan_speed_ratios

    # Cooling Coil
    rated_airflow_rate_cooling = 394.2 # cfm
    cfms_ton_rated_cooling = calc_cfms_ton_rated(rated_airflow_rate_cooling, fan_speed_ratios, capacity_ratios)
    eers = [calc_EER_cooling_1spd(seer, fan_power_rated, cOOL_EIR_FT_SPEC_ASHP)]
    cooling_eirs = calc_cooling_eirs(num_speeds, eers, fan_power_rated)
    shrs_rated_gross = calc_shrs_rated_gross(num_speeds, shrs, fan_power_rated, cfms_ton_rated_cooling)
    cOOL_CLOSS_FPLR_SPEC = [calc_plr_coefficients_cooling(num_speeds, seer)]

    # Heating Coil
    rated_airflow_rate_heating = 384.1 # cfm
    cfms_ton_rated_heating = calc_cfms_ton_rated(rated_airflow_rate_heating, fan_speed_ratios, capacity_ratios)
    cops = [calc_COP_heating_1spd(hspf, HVAC.get_c_d_heating(num_speeds, hspf), fan_power_rated, hEAT_EIR_FT_SPEC_ASHP, hEAT_CAP_FT_SPEC_ASHP(1, heat_pump_capacity_heat, heat_pump_capacity_heat_17F))]
    heating_eirs = calc_heating_eirs(num_speeds, cops, fan_power_rated)
    hEAT_CLOSS_FPLR_SPEC = [calc_plr_coefficients_heating(num_speeds, hspf)]

    # Heating defrost curve for reverse cycle
    defrost_eir_curve = create_curve_biquadratic(model, [0.1528, 0, 0, 0, 0, 0], 'DefrostEIR', -100, 100, -100, 100)

    obj_name = Constants.ObjectNameAirSourceHeatPump

    # _processCurvesDX

    htg_coil_stage_data = calc_coil_stage_data_heating(model, heat_pump_capacity_heat, (0...num_speeds).to_a, heating_eirs, hEAT_CAP_FT_SPEC_ASHP(1, heat_pump_capacity_heat, heat_pump_capacity_heat_17F), hEAT_EIR_FT_SPEC_ASHP, hEAT_CLOSS_FPLR_SPEC, hEAT_CAP_FFLOW_SPEC_ASHP, hEAT_EIR_FFLOW_SPEC_ASHP)
    clg_coil_stage_data = calc_coil_stage_data_cooling(model, heat_pump_capacity_cool, (0...num_speeds).to_a, cooling_eirs, shrs_rated_gross, cOOL_CAP_FT_SPEC_ASHP, cOOL_EIR_FT_SPEC_ASHP, cOOL_CLOSS_FPLR_SPEC, cOOL_CAP_FFLOW_SPEC_ASHP, cOOL_EIR_FFLOW_SPEC_ASHP)

    # _processSystemCoil

    htg_coil = OpenStudio::Model::CoilHeatingDXSingleSpeed.new(model, model.alwaysOnDiscreteSchedule, htg_coil_stage_data[0].heatingCapacityFunctionofTemperatureCurve, htg_coil_stage_data[0].heatingCapacityFunctionofFlowFractionCurve, htg_coil_stage_data[0].energyInputRatioFunctionofTemperatureCurve, htg_coil_stage_data[0].energyInputRatioFunctionofFlowFractionCurve, htg_coil_stage_data[0].partLoadFractionCorrelationCurve)
    htg_coil_stage_data[0].remove
    htg_coil.setName(obj_name + ' htg coil')
    if heat_pump_capacity_heat != Constants.SizingAuto
      htg_coil.setRatedTotalHeatingCapacity(UnitConversions.convert([heat_pump_capacity_heat, Constants.small].max, 'Btu/hr', 'W')) # Used by HVACSizing measure
    end
    htg_coil.setRatedCOP(1.0 / heating_eirs[0])
    htg_coil.setRatedSupplyFanPowerPerVolumeFlowRate(fan_power_rated / UnitConversions.convert(1.0, 'cfm', 'm^3/s'))
    htg_coil.setDefrostEnergyInputRatioFunctionofTemperatureCurve(defrost_eir_curve)
    htg_coil.setMinimumOutdoorDryBulbTemperatureforCompressorOperation(UnitConversions.convert(min_temp, 'F', 'C'))
    htg_coil.setMaximumOutdoorDryBulbTemperatureforDefrostOperation(UnitConversions.convert(40.0, 'F', 'C'))
    if frac_heat_load_served <= 0
      htg_coil.setCrankcaseHeaterCapacity(0.0)
    else
      htg_coil.setCrankcaseHeaterCapacity(UnitConversions.convert(crankcase_kw, 'kW', 'W'))
    end
    htg_coil.setMaximumOutdoorDryBulbTemperatureforCrankcaseHeaterOperation(UnitConversions.convert(crankcase_temp, 'F', 'C'))
    htg_coil.setDefrostStrategy('ReverseCycle')
    htg_coil.setDefrostControl('OnDemand')
    hvac_map[sys_id] << htg_coil

    htg_supp_coil = apply_supplemental_htg_coil(model, obj_name, supplemental_fuel_type, supplemental_efficiency, supplemental_capacity)
    hvac_map[sys_id] << htg_supp_coil

    clg_coil = OpenStudio::Model::CoilCoolingDXSingleSpeed.new(model, model.alwaysOnDiscreteSchedule, clg_coil_stage_data[0].totalCoolingCapacityFunctionofTemperatureCurve, clg_coil_stage_data[0].totalCoolingCapacityFunctionofFlowFractionCurve, clg_coil_stage_data[0].energyInputRatioFunctionofTemperatureCurve, clg_coil_stage_data[0].energyInputRatioFunctionofFlowFractionCurve, clg_coil_stage_data[0].partLoadFractionCorrelationCurve)
    clg_coil_stage_data[0].remove
    clg_coil.setName(obj_name + ' clg coil')
    if heat_pump_capacity_cool != Constants.SizingAuto
      clg_coil.setRatedTotalCoolingCapacity(UnitConversions.convert([heat_pump_capacity_cool, Constants.small].max, 'Btu/hr', 'W')) # Used by HVACSizing measure
    end
    clg_coil.setRatedSensibleHeatRatio(shrs_rated_gross[0])
    clg_coil.setRatedCOP(1.0 / cooling_eirs[0])
    clg_coil.setRatedEvaporatorFanPowerPerVolumeFlowRate(fan_power_rated / UnitConversions.convert(1.0, 'cfm', 'm^3/s'))
    clg_coil.setNominalTimeForCondensateRemovalToBegin(1000.0)
    clg_coil.setRatioOfInitialMoistureEvaporationRateAndSteadyStateLatentCapacity(1.5)
    clg_coil.setMaximumCyclingRate(3.0)
    clg_coil.setLatentCapacityTimeConstant(45.0)
    clg_coil.setCondenserType('AirCooled')
    hvac_map[sys_id] << clg_coil

    # _processSystemFan

    fan = OpenStudio::Model::FanOnOff.new(model, model.alwaysOnDiscreteSchedule)
    fan_eff = 0.75 # Overall Efficiency of the Fan, Motor and Drive
    fan.setName(obj_name + ' supply fan')
    fan.setEndUseSubcategory('supply fan')
    fan.setFanEfficiency(fan_eff)
    fan.setPressureRise(calculate_fan_pressure_rise(fan_eff, fan_power_installed))
    fan.setMotorEfficiency(1.0)
    fan.setMotorInAirstreamFraction(1.0)
    hvac_map[sys_id] += disaggregate_fan_or_pump(model, fan, htg_coil, clg_coil, htg_supp_coil)

    # _processSystemAir

    air_loop_unitary = OpenStudio::Model::AirLoopHVACUnitarySystem.new(model)
    air_loop_unitary.setName(obj_name + ' unitary system')
    air_loop_unitary.setAvailabilitySchedule(model.alwaysOnDiscreteSchedule)
    air_loop_unitary.setSupplyFan(fan)
    air_loop_unitary.setHeatingCoil(htg_coil)
    air_loop_unitary.setCoolingCoil(clg_coil)
    air_loop_unitary.setSupplementalHeatingCoil(htg_supp_coil)
    air_loop_unitary.setFanPlacement('BlowThrough')
    air_loop_unitary.setSupplyAirFanOperatingModeSchedule(model.alwaysOffDiscreteSchedule)
    air_loop_unitary.setMaximumSupplyAirTemperature(UnitConversions.convert(170.0, 'F', 'C')) # higher temp for supplemental heat as to not severely limit its use, resulting in unmet hours.
    air_loop_unitary.setMaximumOutdoorDryBulbTemperatureforSupplementalHeaterOperation(UnitConversions.convert(supp_htg_max_outdoor_temp, 'F', 'C'))
    air_loop_unitary.setSupplyAirFlowRateWhenNoCoolingorHeatingisRequired(0)
    hvac_map[sys_id] << air_loop_unitary

    air_loop = OpenStudio::Model::AirLoopHVAC.new(model)
    air_loop.setName(obj_name + ' airloop')
    air_supply_inlet_node = air_loop.supplyInletNode
    air_supply_outlet_node = air_loop.supplyOutletNode
    air_demand_inlet_node = air_loop.demandInletNode
    air_demand_outlet_node = air_loop.demandOutletNode
    hvac_map[sys_id] << air_loop

    air_loop_unitary.addToNode(air_supply_inlet_node)

    air_loop_unitary.setControllingZoneorThermostatLocation(control_zone)

    # _processSystemDemandSideAir
    # Demand Side

    # Supply Air
    zone_splitter = air_loop.zoneSplitter
    zone_splitter.setName(obj_name + ' zone splitter')

    zone_mixer = air_loop.zoneMixer
    zone_mixer.setName(obj_name + ' zone mixer')

    air_terminal_living = OpenStudio::Model::AirTerminalSingleDuctUncontrolled.new(model, model.alwaysOnDiscreteSchedule)
    air_terminal_living.setName(obj_name + " #{control_zone.name} terminal")
    air_loop.multiAddBranchForZone(control_zone, air_terminal_living)

    control_zone.setSequentialHeatingFractionSchedule(air_terminal_living, get_constant_schedule(model, sequential_heat_load_frac.round(5)))
    control_zone.setSequentialCoolingFractionSchedule(air_terminal_living, get_constant_schedule(model, sequential_cool_load_frac.round(5)))

    # Store info for HVAC Sizing measure
    air_loop_unitary.additionalProperties.setFeature(Constants.SizingInfoHVACRatedCFMperTonHeating, cfms_ton_rated_heating.join(','))
    air_loop_unitary.additionalProperties.setFeature(Constants.SizingInfoHVACRatedCFMperTonCooling, cfms_ton_rated_cooling.join(','))
    air_loop_unitary.additionalProperties.setFeature(Constants.SizingInfoHVACFracHeatLoadServed, frac_heat_load_served)
    air_loop_unitary.additionalProperties.setFeature(Constants.SizingInfoHVACFracCoolLoadServed, frac_cool_load_served)
    air_loop_unitary.additionalProperties.setFeature(Constants.SizingInfoHVACCoolType, Constants.ObjectNameAirSourceHeatPump)
    air_loop_unitary.additionalProperties.setFeature(Constants.SizingInfoHVACHeatType, Constants.ObjectNameAirSourceHeatPump)
  end

  def self.apply_central_ashp_2speed(model, runner, seer, hspf, shrs,
                                     min_temp, crankcase_kw, crankcase_temp,
                                     heat_pump_capacity_cool, heat_pump_capacity_heat, heat_pump_capacity_heat_17F,
                                     supplemental_fuel_type, supplemental_efficiency, supplemental_capacity, supp_htg_max_outdoor_temp,
                                     frac_heat_load_served, frac_cool_load_served,
                                     sequential_heat_load_frac, sequential_cool_load_frac,
                                     control_zone, hvac_map, sys_id)

    num_speeds = 2
    fan_power_rated = get_fan_power_rated(seer)
    fan_power_installed = get_fan_power_installed(seer)
    capacity_ratios = HVAC.two_speed_capacity_ratios
    fan_speed_ratios_heating = HVAC.two_speed_fan_speed_ratios_heating
    fan_speed_ratios_cooling = HVAC.two_speed_fan_speed_ratios_cooling

    # Cooling Coil
    rated_airflow_rate_cooling = 344.1 # cfm
    cfms_ton_rated_cooling = calc_cfms_ton_rated(rated_airflow_rate_cooling, fan_speed_ratios_cooling, capacity_ratios)
    eers = calc_EERs_cooling_2spd(runner, seer, HVAC.get_c_d_cooling(num_speeds, seer), capacity_ratios, fan_speed_ratios_cooling, fan_power_rated, cOOL_EIR_FT_SPEC_ASHP(2), cOOL_CAP_FT_SPEC_ASHP(2), true)
    cooling_eirs = calc_cooling_eirs(num_speeds, eers, fan_power_rated)
    shrs_rated_gross = calc_shrs_rated_gross(num_speeds, shrs, fan_power_rated, cfms_ton_rated_cooling)
    cOOL_CLOSS_FPLR_SPEC = [calc_plr_coefficients_cooling(num_speeds, seer)] * num_speeds

    # Heating Coil
    rated_airflow_rate_heating = 352.2 # cfm
    cfms_ton_rated_heating = calc_cfms_ton_rated(rated_airflow_rate_heating, fan_speed_ratios_heating, capacity_ratios)
    cops = calc_COPs_heating_2spd(hspf, HVAC.get_c_d_heating(num_speeds, hspf), capacity_ratios, fan_speed_ratios_heating, fan_power_rated, hEAT_EIR_FT_SPEC_ASHP(2), hEAT_CAP_FT_SPEC_ASHP(2, heat_pump_capacity_heat, heat_pump_capacity_heat_17F))
    heating_eirs = calc_heating_eirs(num_speeds, cops, fan_power_rated)
    hEAT_CLOSS_FPLR_SPEC = [calc_plr_coefficients_heating(num_speeds, hspf)] * num_speeds

    # Heating defrost curve for reverse cycle
    defrost_eir_curve = create_curve_biquadratic(model, [0.1528, 0, 0, 0, 0, 0], 'DefrostEIR', -100, 100, -100, 100)

    obj_name = Constants.ObjectNameAirSourceHeatPump

    # _processCurvesDX

    htg_coil_stage_data = calc_coil_stage_data_heating(model, heat_pump_capacity_heat, (0...num_speeds).to_a, heating_eirs, hEAT_CAP_FT_SPEC_ASHP(2, heat_pump_capacity_heat, heat_pump_capacity_heat_17F), hEAT_EIR_FT_SPEC_ASHP(2), hEAT_CLOSS_FPLR_SPEC, hEAT_CAP_FFLOW_SPEC_ASHP(2), hEAT_EIR_FFLOW_SPEC_ASHP(2))
    clg_coil_stage_data = calc_coil_stage_data_cooling(model, heat_pump_capacity_cool, (0...num_speeds).to_a, cooling_eirs, shrs_rated_gross, cOOL_CAP_FT_SPEC_ASHP(2), cOOL_EIR_FT_SPEC_ASHP(2), cOOL_CLOSS_FPLR_SPEC, cOOL_CAP_FFLOW_SPEC_ASHP(2), cOOL_EIR_FFLOW_SPEC_ASHP(2))

    # _processSystemCoil

    htg_coil = OpenStudio::Model::CoilHeatingDXMultiSpeed.new(model)
    htg_coil.setName(obj_name + ' htg coil')
    htg_coil.setMinimumOutdoorDryBulbTemperatureforCompressorOperation(UnitConversions.convert(min_temp, 'F', 'C'))
    if frac_heat_load_served <= 0
      htg_coil.setCrankcaseHeaterCapacity(0.0)
    else
      htg_coil.setCrankcaseHeaterCapacity(UnitConversions.convert(crankcase_kw, 'kW', 'W'))
    end
    htg_coil.setMaximumOutdoorDryBulbTemperatureforCrankcaseHeaterOperation(UnitConversions.convert(crankcase_temp, 'F', 'C'))
    htg_coil.setDefrostEnergyInputRatioFunctionofTemperatureCurve(defrost_eir_curve)
    htg_coil.setMaximumOutdoorDryBulbTemperatureforDefrostOperation(UnitConversions.convert(40.0, 'F', 'C'))
    htg_coil.setDefrostStrategy('ReverseCycle')
    htg_coil.setDefrostControl('OnDemand')
    htg_coil.setApplyPartLoadFractiontoSpeedsGreaterthan1(false)
    htg_coil.setFuelType('electricity')
    htg_coil_stage_data.each do |stage|
      htg_coil.addStage(stage)
    end
    hvac_map[sys_id] << htg_coil

    htg_supp_coil = apply_supplemental_htg_coil(model, obj_name, supplemental_fuel_type, supplemental_efficiency, supplemental_capacity)
    hvac_map[sys_id] << htg_supp_coil

    clg_coil = OpenStudio::Model::CoilCoolingDXMultiSpeed.new(model)
    clg_coil.setName(obj_name + ' clg coil')
    clg_coil.setCondenserType('AirCooled')
    clg_coil.setApplyPartLoadFractiontoSpeedsGreaterthan1(false)
    clg_coil.setApplyLatentDegradationtoSpeedsGreaterthan1(false)
    clg_coil.setFuelType('electricity')
    clg_coil_stage_data.each do |stage|
      clg_coil.addStage(stage)
    end
    hvac_map[sys_id] << clg_coil

    # _processSystemFan

    fan_power_curve = create_curve_exponent(model, [0, 1, 3], obj_name + ' fan power curve', -100, 100)
    fan_eff_curve = create_curve_cubic(model, [0, 1, 0, 0], obj_name + ' fan eff curve', 0, 1, 0.01, 1)
    fan = OpenStudio::Model::FanOnOff.new(model, model.alwaysOnDiscreteSchedule, fan_power_curve, fan_eff_curve)
    fan_eff = 0.75 # Overall Efficiency of the Fan, Motor and Drive
    fan.setName(obj_name + ' supply fan')
    fan.setEndUseSubcategory('supply fan')
    fan.setFanEfficiency(fan_eff)
    fan.setPressureRise(calculate_fan_pressure_rise(fan_eff, fan_power_installed))
    fan.setMotorEfficiency(1.0)
    fan.setMotorInAirstreamFraction(1.0)
    hvac_map[sys_id] += disaggregate_fan_or_pump(model, fan, htg_coil, clg_coil, htg_supp_coil)

    perf = OpenStudio::Model::UnitarySystemPerformanceMultispeed.new(model)
    perf.setSingleModeOperation(false)
    for speed in 1..num_speeds
      f = OpenStudio::Model::SupplyAirflowRatioField.new(fan_speed_ratios_heating[speed - 1], fan_speed_ratios_cooling[speed - 1])
      perf.addSupplyAirflowRatioField(f)
    end

    # _processSystemAir

    air_loop_unitary = OpenStudio::Model::AirLoopHVACUnitarySystem.new(model)
    air_loop_unitary.setName(obj_name + ' unitary system')
    air_loop_unitary.setAvailabilitySchedule(model.alwaysOnDiscreteSchedule)
    air_loop_unitary.setSupplyFan(fan)
    air_loop_unitary.setHeatingCoil(htg_coil)
    air_loop_unitary.setCoolingCoil(clg_coil)
    air_loop_unitary.setSupplementalHeatingCoil(htg_supp_coil)
    air_loop_unitary.setFanPlacement('BlowThrough')
    air_loop_unitary.setSupplyAirFanOperatingModeSchedule(model.alwaysOffDiscreteSchedule)
    air_loop_unitary.setMaximumSupplyAirTemperature(UnitConversions.convert(170.0, 'F', 'C')) # higher temp for supplemental heat as to not severely limit its use, resulting in unmet hours.
    air_loop_unitary.setMaximumOutdoorDryBulbTemperatureforSupplementalHeaterOperation(UnitConversions.convert(supp_htg_max_outdoor_temp, 'F', 'C'))
    air_loop_unitary.setSupplyAirFlowRateWhenNoCoolingorHeatingisRequired(0)
    air_loop_unitary.setDesignSpecificationMultispeedObject(perf)
    hvac_map[sys_id] << air_loop_unitary

    air_loop = OpenStudio::Model::AirLoopHVAC.new(model)
    air_loop.setName(obj_name + ' airloop')
    air_supply_inlet_node = air_loop.supplyInletNode
    air_supply_outlet_node = air_loop.supplyOutletNode
    air_demand_inlet_node = air_loop.demandInletNode
    air_demand_outlet_node = air_loop.demandOutletNode
    hvac_map[sys_id] << air_loop

    air_loop_unitary.addToNode(air_supply_inlet_node)

    air_loop_unitary.setControllingZoneorThermostatLocation(control_zone)

    # _processSystemDemandSideAir
    # Demand Side

    # Supply Air
    zone_splitter = air_loop.zoneSplitter
    zone_splitter.setName(obj_name + ' zone splitter')

    zone_mixer = air_loop.zoneMixer
    zone_mixer.setName(obj_name + ' zone mixer')

    air_terminal_living = OpenStudio::Model::AirTerminalSingleDuctUncontrolled.new(model, model.alwaysOnDiscreteSchedule)
    air_terminal_living.setName(obj_name + " #{control_zone.name} terminal")
    air_loop.multiAddBranchForZone(control_zone, air_terminal_living)

    control_zone.setSequentialHeatingFractionSchedule(air_terminal_living, get_constant_schedule(model, sequential_heat_load_frac.round(5)))
    control_zone.setSequentialCoolingFractionSchedule(air_terminal_living, get_constant_schedule(model, sequential_cool_load_frac.round(5)))

    # Store info for HVAC Sizing measure
    air_loop_unitary.additionalProperties.setFeature(Constants.SizingInfoHVACCapacityRatioHeating, capacity_ratios.join(','))
    air_loop_unitary.additionalProperties.setFeature(Constants.SizingInfoHVACCapacityRatioCooling, capacity_ratios.join(','))
    air_loop_unitary.additionalProperties.setFeature(Constants.SizingInfoHVACRatedCFMperTonHeating, cfms_ton_rated_heating.join(','))
    air_loop_unitary.additionalProperties.setFeature(Constants.SizingInfoHVACRatedCFMperTonCooling, cfms_ton_rated_cooling.join(','))
    air_loop_unitary.additionalProperties.setFeature(Constants.SizingInfoHVACFracHeatLoadServed, frac_heat_load_served)
    air_loop_unitary.additionalProperties.setFeature(Constants.SizingInfoHVACFracCoolLoadServed, frac_cool_load_served)
    air_loop_unitary.additionalProperties.setFeature(Constants.SizingInfoHVACCoolType, Constants.ObjectNameAirSourceHeatPump)
    air_loop_unitary.additionalProperties.setFeature(Constants.SizingInfoHVACHeatType, Constants.ObjectNameAirSourceHeatPump)
  end

  def self.apply_central_ashp_4speed(model, runner, seer, hspf, shrs,
                                     min_temp, crankcase_kw, crankcase_temp,
                                     heat_pump_capacity_cool, heat_pump_capacity_heat, heat_pump_capacity_heat_17F,
                                     supplemental_fuel_type, supplemental_efficiency, supplemental_capacity, supp_htg_max_outdoor_temp,
                                     frac_heat_load_served, frac_cool_load_served,
                                     sequential_heat_load_frac, sequential_cool_load_frac,
                                     control_zone, hvac_map, sys_id)

    num_speeds = 4
    fan_power_rated = get_fan_power_rated(seer)
    fan_power_installed = get_fan_power_installed(seer)
    capacity_ratios_heating = HVAC.variable_speed_capacity_ratios_heating
    capacity_ratios_cooling = HVAC.variable_speed_capacity_ratios_cooling
    fan_speed_ratios_heating = HVAC.variable_speed_fan_speed_ratios_heating
    fan_speed_ratios_cooling = HVAC.variable_speed_fan_speed_ratios_cooling

    cap_ratio_seer = [capacity_ratios_cooling[0], capacity_ratios_cooling[1], capacity_ratios_cooling[3]]
    fan_speed_seer = [fan_speed_ratios_cooling[0], fan_speed_ratios_cooling[1], fan_speed_ratios_cooling[3]]

    # Cooling Coil
    rated_airflow_rate_cooling = 411.0 # cfm
    cfms_ton_rated_cooling = calc_cfms_ton_rated(rated_airflow_rate_cooling, fan_speed_ratios_cooling, capacity_ratios_cooling)
    eers = calc_EERs_cooling_4spd(runner, seer, HVAC.get_c_d_cooling(num_speeds, seer), cap_ratio_seer, fan_speed_seer, fan_power_rated, cOOL_EIR_FT_SPEC_ASHP([0, 1, 4]), cOOL_CAP_FT_SPEC_ASHP([0, 1, 4]))
    cooling_eirs = calc_cooling_eirs(num_speeds, eers, fan_power_rated)
    shrs_rated_gross = calc_shrs_rated_gross(num_speeds, shrs, fan_power_rated, cfms_ton_rated_cooling)
    cOOL_CLOSS_FPLR_SPEC = [calc_plr_coefficients_cooling(num_speeds, seer)] * num_speeds

    # Heating Coil
    rated_airflow_rate_heating = 296.9 # cfm
    cfms_ton_rated_heating = calc_cfms_ton_rated(rated_airflow_rate_heating, fan_speed_ratios_heating, capacity_ratios_heating)
    cops = calc_COPs_heating_4spd(runner, hspf, HVAC.get_c_d_heating(num_speeds, hspf), capacity_ratios_heating, fan_speed_ratios_heating, fan_power_rated, hEAT_EIR_FT_SPEC_ASHP(4), hEAT_CAP_FT_SPEC_ASHP(4, heat_pump_capacity_heat, heat_pump_capacity_heat_17F))
    heating_eirs = calc_heating_eirs(num_speeds, cops, fan_power_rated)
    hEAT_CLOSS_FPLR_SPEC = [calc_plr_coefficients_heating(num_speeds, hspf)] * num_speeds

    # Heating defrost curve for reverse cycle
    defrost_eir_curve = create_curve_biquadratic(model, [0.1528, 0, 0, 0, 0, 0], 'DefrostEIR', -100, 100, -100, 100)

    obj_name = Constants.ObjectNameAirSourceHeatPump

    # _processCurvesDX

    htg_coil_stage_data = calc_coil_stage_data_heating(model, heat_pump_capacity_heat, (0...num_speeds).to_a, heating_eirs, hEAT_CAP_FT_SPEC_ASHP(4, heat_pump_capacity_heat, heat_pump_capacity_heat_17F), hEAT_EIR_FT_SPEC_ASHP(4), hEAT_CLOSS_FPLR_SPEC, hEAT_CAP_FFLOW_SPEC_ASHP(4), hEAT_EIR_FFLOW_SPEC_ASHP(4))
    clg_coil_stage_data = calc_coil_stage_data_cooling(model, heat_pump_capacity_cool, (0...num_speeds).to_a, cooling_eirs, shrs_rated_gross, cOOL_CAP_FT_SPEC_ASHP([0, 1, 2, 4]), cOOL_EIR_FT_SPEC_ASHP([0, 1, 2, 4]), cOOL_CLOSS_FPLR_SPEC, cOOL_CAP_FFLOW_SPEC_ASHP(4), cOOL_EIR_FFLOW_SPEC_ASHP(4))

    # _processSystemCoil

    htg_coil = OpenStudio::Model::CoilHeatingDXMultiSpeed.new(model)
    htg_coil.setName(obj_name + ' htg coil')
    htg_coil.setMinimumOutdoorDryBulbTemperatureforCompressorOperation(UnitConversions.convert(min_temp, 'F', 'C'))
    if frac_heat_load_served <= 0
      htg_coil.setCrankcaseHeaterCapacity(0.0)
    else
      htg_coil.setCrankcaseHeaterCapacity(UnitConversions.convert(crankcase_kw, 'kW', 'W'))
    end
    htg_coil.setMaximumOutdoorDryBulbTemperatureforCrankcaseHeaterOperation(UnitConversions.convert(crankcase_temp, 'F', 'C'))
    htg_coil.setDefrostEnergyInputRatioFunctionofTemperatureCurve(defrost_eir_curve)
    htg_coil.setMaximumOutdoorDryBulbTemperatureforDefrostOperation(UnitConversions.convert(40.0, 'F', 'C'))
    htg_coil.setDefrostStrategy('ReverseCycle')
    htg_coil.setDefrostControl('OnDemand')
    htg_coil.setApplyPartLoadFractiontoSpeedsGreaterthan1(false)
    htg_coil.setFuelType('electricity')
    htg_coil_stage_data.each do |stage|
      htg_coil.addStage(stage)
    end
    hvac_map[sys_id] << htg_coil

    htg_supp_coil = apply_supplemental_htg_coil(model, obj_name, supplemental_fuel_type, supplemental_efficiency, supplemental_capacity)
    hvac_map[sys_id] << htg_supp_coil

    clg_coil = OpenStudio::Model::CoilCoolingDXMultiSpeed.new(model)
    clg_coil.setName(obj_name + ' clg coil')
    clg_coil.setCondenserType('AirCooled')
    clg_coil.setApplyPartLoadFractiontoSpeedsGreaterthan1(false)
    clg_coil.setApplyLatentDegradationtoSpeedsGreaterthan1(false)
    clg_coil.setFuelType('electricity')
    clg_coil_stage_data.each do |stage|
      clg_coil.addStage(stage)
    end
    hvac_map[sys_id] << clg_coil

    # _processSystemFan

    fan_power_curve = create_curve_exponent(model, [0, 1, 3], obj_name + ' fan power curve', -100, 100)
    fan_eff_curve = create_curve_cubic(model, [0, 1, 0, 0], obj_name + ' fan eff curve', 0, 1, 0.01, 1)
    fan = OpenStudio::Model::FanOnOff.new(model, model.alwaysOnDiscreteSchedule, fan_power_curve, fan_eff_curve)
    fan_eff = 0.75 # Overall Efficiency of the Fan, Motor and Drive
    fan.setName(obj_name + ' supply fan')
    fan.setEndUseSubcategory('supply fan')
    fan.setFanEfficiency(fan_eff)
    fan.setPressureRise(calculate_fan_pressure_rise(fan_eff, fan_power_installed))
    fan.setMotorEfficiency(1.0)
    fan.setMotorInAirstreamFraction(1.0)
    hvac_map[sys_id] += disaggregate_fan_or_pump(model, fan, htg_coil, clg_coil, htg_supp_coil)

    perf = OpenStudio::Model::UnitarySystemPerformanceMultispeed.new(model)
    perf.setSingleModeOperation(false)
    for speed in 1..num_speeds
      f = OpenStudio::Model::SupplyAirflowRatioField.new(fan_speed_ratios_heating[speed - 1], fan_speed_ratios_cooling[speed - 1])
      perf.addSupplyAirflowRatioField(f)
    end

    # _processSystemAir

    air_loop_unitary = OpenStudio::Model::AirLoopHVACUnitarySystem.new(model)
    air_loop_unitary.setName(obj_name + ' unitary system')
    air_loop_unitary.setAvailabilitySchedule(model.alwaysOnDiscreteSchedule)
    air_loop_unitary.setSupplyFan(fan)
    air_loop_unitary.setHeatingCoil(htg_coil)
    air_loop_unitary.setCoolingCoil(clg_coil)
    air_loop_unitary.setSupplementalHeatingCoil(htg_supp_coil)
    air_loop_unitary.setFanPlacement('BlowThrough')
    air_loop_unitary.setSupplyAirFanOperatingModeSchedule(model.alwaysOffDiscreteSchedule)
    air_loop_unitary.setMaximumSupplyAirTemperature(UnitConversions.convert(170.0, 'F', 'C')) # higher temp for supplemental heat as to not severely limit its use, resulting in unmet hours.
    air_loop_unitary.setMaximumOutdoorDryBulbTemperatureforSupplementalHeaterOperation(UnitConversions.convert(supp_htg_max_outdoor_temp, 'F', 'C'))
    air_loop_unitary.setSupplyAirFlowRateWhenNoCoolingorHeatingisRequired(0)
    air_loop_unitary.setDesignSpecificationMultispeedObject(perf)
    hvac_map[sys_id] << air_loop_unitary

    air_loop = OpenStudio::Model::AirLoopHVAC.new(model)
    air_loop.setName(obj_name + ' airloop')
    air_supply_inlet_node = air_loop.supplyInletNode
    air_supply_outlet_node = air_loop.supplyOutletNode
    air_demand_inlet_node = air_loop.demandInletNode
    air_demand_outlet_node = air_loop.demandOutletNode
    hvac_map[sys_id] << air_loop

    air_loop_unitary.addToNode(air_supply_inlet_node)

    air_loop_unitary.setControllingZoneorThermostatLocation(control_zone)

    # _processSystemDemandSideAir
    # Demand Side

    # Supply Air
    zone_splitter = air_loop.zoneSplitter
    zone_splitter.setName(obj_name + ' zone splitter')

    zone_mixer = air_loop.zoneMixer
    zone_mixer.setName(obj_name + ' zone mixer')

    air_terminal_living = OpenStudio::Model::AirTerminalSingleDuctUncontrolled.new(model, model.alwaysOnDiscreteSchedule)
    air_terminal_living.setName(obj_name + " #{control_zone.name} terminal")
    air_loop.multiAddBranchForZone(control_zone, air_terminal_living)

    control_zone.setSequentialHeatingFractionSchedule(air_terminal_living, get_constant_schedule(model, sequential_heat_load_frac.round(5)))
    control_zone.setSequentialCoolingFractionSchedule(air_terminal_living, get_constant_schedule(model, sequential_cool_load_frac.round(5)))

    # Store info for HVAC Sizing measure
    air_loop_unitary.additionalProperties.setFeature(Constants.SizingInfoHVACCapacityRatioHeating, capacity_ratios_heating.join(','))
    air_loop_unitary.additionalProperties.setFeature(Constants.SizingInfoHVACCapacityRatioCooling, capacity_ratios_cooling.join(','))
    air_loop_unitary.additionalProperties.setFeature(Constants.SizingInfoHVACRatedCFMperTonHeating, cfms_ton_rated_heating.join(','))
    air_loop_unitary.additionalProperties.setFeature(Constants.SizingInfoHVACRatedCFMperTonCooling, cfms_ton_rated_cooling.join(','))
    air_loop_unitary.additionalProperties.setFeature(Constants.SizingInfoHVACFracHeatLoadServed, frac_heat_load_served)
    air_loop_unitary.additionalProperties.setFeature(Constants.SizingInfoHVACFracCoolLoadServed, frac_cool_load_served)
    air_loop_unitary.additionalProperties.setFeature(Constants.SizingInfoHVACCoolType, Constants.ObjectNameAirSourceHeatPump)
    air_loop_unitary.additionalProperties.setFeature(Constants.SizingInfoHVACHeatType, Constants.ObjectNameAirSourceHeatPump)
  end

  def self.apply_mshp(model, runner, seer, hspf, shr,
                      min_cooling_capacity, max_cooling_capacity,
                      min_cooling_airflow_rate, max_cooling_airflow_rate,
                      min_heating_capacity, max_heating_capacity,
                      min_heating_airflow_rate, max_heating_airflow_rate,
                      heating_capacity_offset, cap_retention_frac, cap_retention_temp,
                      pan_heater_power, fan_power, is_ducted,
                      heat_pump_capacity_cool, min_hp_temp, supplemental_fuel_type, supplemental_efficiency, supplemental_capacity, supp_htg_max_outdoor_temp,
                      frac_heat_load_served, frac_cool_load_served,
                      sequential_heat_load_frac, sequential_cool_load_frac,
                      control_zone, hvac_map, sys_id)

    num_speeds = 10

    # htg_supply_air_temp = 105
    supp_htg_max_supply_temp = 200.0
    max_defrost_temp = 40.0 # F

    # Performance curves
    cOOL_CAP_FT_SPEC = [[0.7531983499655835, 0.003618193903031667, 0.0, 0.006574385031351544, -6.87181191015432e-05, 0.0]] * num_speeds
    cOOL_EIR_FT_SPEC = [[-0.06376924779982301, -0.0013360593470367282, 1.413060577993827e-05, 0.019433076486584752, -4.91395947154321e-05, -4.909341249475308e-05]] * num_speeds
    cOOL_CAP_FFLOW_SPEC = [[1, 0, 0]] * num_speeds
    cOOL_EIR_FFLOW_SPEC = [[1, 0, 0]] * num_speeds

    # Mini-Split Heat Pump Heating Curve Coefficients
    # Derive coefficients from user input for capacity retention at outdoor drybulb temperature X [C].
    # Biquadratic: capacity multiplier = a + b*IAT + c*IAT^2 + d*OAT + e*OAT^2 + f*IAT*OAT
    x_A = UnitConversions.convert(cap_retention_temp, 'F', 'C')
    y_A = cap_retention_frac
    x_B = UnitConversions.convert(47.0, 'F', 'C') # 47F is the rating point
    y_B = 1.0 # Maximum capacity factor is 1 at the rating point, by definition (this is maximum capacity, not nominal capacity)
    oat_slope = (y_B - y_A) / (x_B - x_A)
    oat_intercept = y_A - (x_A * oat_slope)

    # Coefficients for the indoor temperature relationship are retained from the BEoptDefault curve (Daikin lab data).
    iat_slope = -0.010386676170938
    iat_intercept = 0.219274275

    a = oat_intercept + iat_intercept
    b = iat_slope
    c = 0
    d = oat_slope
    e = 0
    f = 0

    hEAT_CAP_FT_SPEC = [convert_curve_biquadratic([a, b, c, d, e, f], false)] * num_speeds

    # COP/EIR as a function of temperature
    # Generic "BEoptDefault" curves (=Daikin from lab data)
    hEAT_EIR_FT_SPEC = [[0.9999941697687026, 0.004684593830254383, 5.901286675833333e-05, -0.0028624467783091973, 1.3041120194135802e-05, -0.00016172918478765433]] * num_speeds
    hEAT_CAP_FFLOW_SPEC = [[1, 0, 0]] * num_speeds
    hEAT_EIR_FFLOW_SPEC = [[1, 0, 0]] * num_speeds

    # Cooling Coil
    c_d_cooling = HVAC.get_c_d_cooling(num_speeds, seer)
    cOOL_CLOSS_FPLR_SPEC = [calc_plr_coefficients_cooling(num_speeds, seer, c_d_cooling)] * num_speeds
    dB_rated = 80.0
    wB_rated = 67.0
    cfms_cooling, capacity_ratios_cooling, shrs_rated = calc_mshp_cfms_ton_cooling(min_cooling_capacity, max_cooling_capacity, min_cooling_airflow_rate, max_cooling_airflow_rate, num_speeds, dB_rated, wB_rated, shr)
    cooling_eirs = calc_mshp_cooling_eirs(runner, seer, fan_power, c_d_cooling, num_speeds, capacity_ratios_cooling, cfms_cooling, cOOL_EIR_FT_SPEC, cOOL_CAP_FT_SPEC)

    # Heating Coil
    c_d_heating = HVAC.get_c_d_heating(num_speeds, hspf)
    hEAT_CLOSS_FPLR_SPEC = [calc_plr_coefficients_heating(num_speeds, hspf, c_d_heating)] * num_speeds
    cfms_heating, capacity_ratios_heating = calc_mshp_cfms_ton_heating(min_heating_capacity, max_heating_capacity, min_heating_airflow_rate, max_heating_airflow_rate, num_speeds)
    heating_eirs = calc_mshp_heating_eirs(runner, hspf, fan_power, min_hp_temp, c_d_heating, cfms_cooling, num_speeds, capacity_ratios_heating, cfms_heating, hEAT_EIR_FT_SPEC, hEAT_CAP_FT_SPEC)

    defrost_eir_curve = create_curve_biquadratic(model, [0.1528, 0, 0, 0, 0, 0], 'DefrostEIR', -100, 100, -100, 100)

    mshp_indices = [1, 3, 5, 9]

    obj_name = Constants.ObjectNameMiniSplitHeatPump

    # _processCurvesDX

    if heat_pump_capacity_cool == Constants.SizingAuto
      heat_pump_capacity_heat = Constants.SizingAuto
    else
      heat_pump_capacity_heat = heat_pump_capacity_cool + heating_capacity_offset
    end
    htg_coil_stage_data = calc_coil_stage_data_heating(model, heat_pump_capacity_heat, mshp_indices, heating_eirs, hEAT_CAP_FT_SPEC, hEAT_EIR_FT_SPEC, hEAT_CLOSS_FPLR_SPEC, hEAT_CAP_FFLOW_SPEC, hEAT_EIR_FFLOW_SPEC)
    clg_coil_stage_data = calc_coil_stage_data_cooling(model, heat_pump_capacity_cool, mshp_indices, cooling_eirs, shrs_rated, cOOL_CAP_FT_SPEC, cOOL_EIR_FT_SPEC, cOOL_CLOSS_FPLR_SPEC, cOOL_CAP_FFLOW_SPEC, cOOL_EIR_FFLOW_SPEC)

    # _processSystemCoil

    htg_coil = OpenStudio::Model::CoilHeatingDXMultiSpeed.new(model)
    htg_coil.setName(obj_name + ' htg coil')
    htg_coil.setMinimumOutdoorDryBulbTemperatureforCompressorOperation(UnitConversions.convert(min_hp_temp, 'F', 'C'))
    htg_coil.setCrankcaseHeaterCapacity(0)
    htg_coil.setDefrostEnergyInputRatioFunctionofTemperatureCurve(defrost_eir_curve)
    htg_coil.setMaximumOutdoorDryBulbTemperatureforDefrostOperation(UnitConversions.convert(max_defrost_temp, 'F', 'C'))
    htg_coil.setDefrostStrategy('ReverseCycle')
    htg_coil.setDefrostControl('OnDemand')
    htg_coil.setApplyPartLoadFractiontoSpeedsGreaterthan1(false)
    htg_coil.setFuelType('electricity')
    htg_coil_stage_data.each do |stage|
      htg_coil.addStage(stage)
    end
    hvac_map[sys_id] << htg_coil

    htg_supp_coil = apply_supplemental_htg_coil(model, obj_name, supplemental_fuel_type, supplemental_efficiency, supplemental_capacity)
    hvac_map[sys_id] << htg_supp_coil

    clg_coil = OpenStudio::Model::CoilCoolingDXMultiSpeed.new(model)
    clg_coil.setName(obj_name + ' clg coil')
    clg_coil.setCondenserType('AirCooled')
    clg_coil.setApplyPartLoadFractiontoSpeedsGreaterthan1(false)
    clg_coil.setApplyLatentDegradationtoSpeedsGreaterthan1(false)
    clg_coil.setCrankcaseHeaterCapacity(0)
    clg_coil.setFuelType('electricity')
    clg_coil_stage_data.each do |stage|
      clg_coil.addStage(stage)
    end
    hvac_map[sys_id] << clg_coil

    # _processSystemFan

    fan_power_curve = create_curve_exponent(model, [0, 1, 3], obj_name + ' fan power curve', -100, 100)
    fan_eff_curve = create_curve_cubic(model, [0, 1, 0, 0], obj_name + ' fan eff curve', 0, 1, 0.01, 1)
    fan = OpenStudio::Model::FanOnOff.new(model, model.alwaysOnDiscreteSchedule, fan_power_curve, fan_eff_curve)
    fan_eff = UnitConversions.convert(UnitConversions.convert(0.1, 'inH2O', 'Pa') / fan_power, 'cfm', 'm^3/s') # Overall Efficiency of the Fan, Motor and Drive
    fan.setName(obj_name + ' supply fan')
    fan.setEndUseSubcategory('supply fan')
    fan.setFanEfficiency(fan_eff)
    fan.setPressureRise(calculate_fan_pressure_rise(fan_eff, fan_power))
    fan.setMotorEfficiency(1.0)
    fan.setMotorInAirstreamFraction(1.0)
    hvac_map[sys_id] += disaggregate_fan_or_pump(model, fan, htg_coil, clg_coil, htg_supp_coil)

    perf = OpenStudio::Model::UnitarySystemPerformanceMultispeed.new(model)
    perf.setSingleModeOperation(false)
    mshp_indices.each do |mshp_index|
      ratio_heating = cfms_heating[mshp_index] / cfms_heating[mshp_indices[-1]]
      ratio_cooling = cfms_cooling[mshp_index] / cfms_cooling[mshp_indices[-1]]
      f = OpenStudio::Model::SupplyAirflowRatioField.new(ratio_heating, ratio_cooling)
      perf.addSupplyAirflowRatioField(f)
    end

    # _processSystemAir

    air_loop_unitary = OpenStudio::Model::AirLoopHVACUnitarySystem.new(model)
    air_loop_unitary.setName(obj_name + ' unitary system')
    air_loop_unitary.setAvailabilitySchedule(model.alwaysOnDiscreteSchedule)
    air_loop_unitary.setSupplyFan(fan)
    air_loop_unitary.setHeatingCoil(htg_coil)
    air_loop_unitary.setCoolingCoil(clg_coil)
    air_loop_unitary.setSupplementalHeatingCoil(htg_supp_coil)
    air_loop_unitary.setFanPlacement('BlowThrough')
    air_loop_unitary.setSupplyAirFanOperatingModeSchedule(model.alwaysOffDiscreteSchedule)
    air_loop_unitary.setMaximumSupplyAirTemperature(UnitConversions.convert(supp_htg_max_supply_temp, 'F', 'C')) # higher temp for supplemental heat as to not severely limit its use, resulting in unmet hours.
    air_loop_unitary.setMaximumOutdoorDryBulbTemperatureforSupplementalHeaterOperation(UnitConversions.convert(supp_htg_max_outdoor_temp, 'F', 'C'))
    air_loop_unitary.setSupplyAirFlowRateWhenNoCoolingorHeatingisRequired(0)
    air_loop_unitary.setDesignSpecificationMultispeedObject(perf)
    hvac_map[sys_id] << air_loop_unitary

    air_loop = OpenStudio::Model::AirLoopHVAC.new(model)
    air_loop.setName(obj_name + ' airloop')
    air_supply_inlet_node = air_loop.supplyInletNode
    air_supply_outlet_node = air_loop.supplyOutletNode
    air_demand_inlet_node = air_loop.demandInletNode
    air_demand_outlet_node = air_loop.demandOutletNode
    hvac_map[sys_id] << air_loop

    air_loop_unitary.addToNode(air_supply_inlet_node)

    air_loop_unitary.setControllingZoneorThermostatLocation(control_zone)

    # _processSystemDemandSideAir
    # Demand Side

    # Supply Air
    zone_splitter = air_loop.zoneSplitter
    zone_splitter.setName(obj_name + ' zone splitter')

    zone_mixer = air_loop.zoneMixer
    zone_mixer.setName(obj_name + ' zone mixer')

    air_terminal_living = OpenStudio::Model::AirTerminalSingleDuctUncontrolled.new(model, model.alwaysOnDiscreteSchedule)
    air_terminal_living.setName(obj_name + " #{control_zone.name} terminal")
    air_loop.multiAddBranchForZone(control_zone, air_terminal_living)

    control_zone.setSequentialHeatingFractionSchedule(air_terminal_living, get_constant_schedule(model, sequential_heat_load_frac.round(5)))
    control_zone.setSequentialCoolingFractionSchedule(air_terminal_living, get_constant_schedule(model, sequential_cool_load_frac.round(5)))

    if pan_heater_power > 0

      mshp_sensor = OpenStudio::Model::EnergyManagementSystemSensor.new(model, 'Heating Coil Electric Energy')
      mshp_sensor.setName("#{obj_name} vrf energy sensor")
      mshp_sensor.setKeyName(obj_name + ' coil')

      equip_def = OpenStudio::Model::ElectricEquipmentDefinition.new(model)
      equip_def.setName(obj_name + ' pan heater equip')
      equip = OpenStudio::Model::ElectricEquipment.new(equip_def)
      equip.setName(equip_def.name.to_s)
      equip.setSpace(control_zone.spaces[0])
      equip_def.setFractionRadiant(0)
      equip_def.setFractionLatent(0)
      equip_def.setFractionLost(1)
      equip.setSchedule(model.alwaysOnDiscreteSchedule)
      equip.setEndUseSubcategory(obj_name + ' pan heater')

      pan_heater_actuator = OpenStudio::Model::EnergyManagementSystemActuator.new(equip, 'ElectricEquipment', 'Electric Power Level')
      pan_heater_actuator.setName("#{obj_name} pan heater actuator")

      tout_sensor = OpenStudio::Model::EnergyManagementSystemSensor.new(model, 'Zone Outdoor Air Drybulb Temperature')
      tout_sensor.setName("#{obj_name} tout sensor")
      thermal_zones.each do |thermal_zone|
        if Geometry.is_living(thermal_zone)
          tout_sensor.setKeyName(thermal_zone.name.to_s)
          break
        end
      end

      program = OpenStudio::Model::EnergyManagementSystemProgram.new(model)
      program.setName(obj_name + ' pan heater program')
      if heat_pump_capacity_cool != Constants.SizingAuto
        num_outdoor_units = (UnitConversions.convert([heat_pump_capacity_cool, Constants.small].max, 'Btu/hr', 'ton') / 1.5).ceil # Assume 1.5 tons max per outdoor unit
      else
        num_outdoor_units = 2
      end
      pan_heater_power *= num_outdoor_units # W
      program.addLine("Set #{pan_heater_actuator.name} = 0")
      program.addLine("If #{mshp_sensor.name} > 0")
      program.addLine("  If #{tout_sensor.name} <= #{UnitConversions.convert(32.0, 'F', 'C').round(3)}")
      program.addLine("    Set #{pan_heater_actuator.name} = #{pan_heater_power}")
      program.addLine('  EndIf')
      program.addLine('EndIf')

      program_calling_manager = OpenStudio::Model::EnergyManagementSystemProgramCallingManager.new(model)
      program_calling_manager.setName(obj_name + ' pan heater program calling manager')
      program_calling_manager.setCallingPoint('BeginTimestepBeforePredictor')
      program_calling_manager.addProgram(program)

    end

    # Store info for HVAC Sizing measure
    capacity_ratios_heating_4 = []
    capacity_ratios_cooling_4 = []
    cfms_heating_4 = []
    cfms_cooling_4 = []
    shrs_rated_4 = []
    mshp_indices.each do |mshp_index|
      capacity_ratios_heating_4 << capacity_ratios_heating[mshp_index]
      capacity_ratios_cooling_4 << capacity_ratios_cooling[mshp_index]
      cfms_heating_4 << cfms_heating[mshp_index]
      cfms_cooling_4 << cfms_cooling[mshp_index]
      shrs_rated_4 << shrs_rated[mshp_index]
    end
    air_loop_unitary.additionalProperties.setFeature(Constants.OptionallyDuctedSystemIsDucted, is_ducted)
    air_loop_unitary.additionalProperties.setFeature(Constants.SizingInfoHVACCapacityRatioHeating, capacity_ratios_heating_4.join(','))
    air_loop_unitary.additionalProperties.setFeature(Constants.SizingInfoHVACCapacityRatioCooling, capacity_ratios_cooling_4.join(','))
    air_loop_unitary.additionalProperties.setFeature(Constants.SizingInfoHVACHeatingCFMs, cfms_heating_4.join(','))
    air_loop_unitary.additionalProperties.setFeature(Constants.SizingInfoHVACCoolingCFMs, cfms_cooling_4.join(','))
    air_loop_unitary.additionalProperties.setFeature(Constants.SizingInfoHVACHeatingCapacityOffset, heating_capacity_offset)
    air_loop_unitary.additionalProperties.setFeature(Constants.SizingInfoHVACFracHeatLoadServed, frac_heat_load_served)
    air_loop_unitary.additionalProperties.setFeature(Constants.SizingInfoHVACFracCoolLoadServed, frac_cool_load_served)
    air_loop_unitary.additionalProperties.setFeature(Constants.SizingInfoHVACSHR, shrs_rated_4.join(','))
    air_loop_unitary.additionalProperties.setFeature(Constants.SizingInfoHVACCoolType, Constants.ObjectNameMiniSplitHeatPump)
    air_loop_unitary.additionalProperties.setFeature(Constants.SizingInfoHVACHeatType, Constants.ObjectNameMiniSplitHeatPump)
  end

  def self.apply_gshp(model, runner, weather, cop, eer, shr,
                      ground_conductivity, grout_conductivity,
                      bore_config, bore_holes, bore_depth,
                      bore_spacing, bore_diameter, pipe_size,
                      ground_diffusivity, fluid_type, frac_glycol,
                      design_delta_t, pump_head,
                      u_tube_leg_spacing, u_tube_spacing_type,
                      fan_power, heat_pump_capacity_cool, heat_pump_capacity_heat,
                      supplemental_efficiency, supplemental_capacity,
                      frac_heat_load_served, frac_cool_load_served,
                      sequential_heat_load_frac, sequential_cool_load_frac,
                      control_zone, hvac_map, sys_id)

    if frac_glycol == 0
      fluid_type = Constants.FluidWater
      runner.registerWarning("Specified #{fluid_type} fluid type and 0 fraction of glycol, so assuming #{Constants.FluidWater} fluid type.")
    end

    # Ground Loop Heat Exchanger
    pipe_od, pipe_id = get_gshp_hx_pipe_diameters(pipe_size)

    # Thermal Resistance of Pipe
    pipe_cond = 0.23 # Pipe thermal conductivity, default to high density polyethylene

    chw_design = get_gshp_HXCHWDesign(weather)
    hw_design = get_gshp_HXHWDesign(weather, fluid_type)

    # Cooling Coil
    coilBF = 0.08060000
    cOOL_CAP_FT_SPEC = [0.39039063, 0.01382596, 0.00000000, -0.00445738, 0.00000000, 0.00000000]
    cOOL_SH_FT_SPEC = [4.27136253, -0.04678521, 0.00000000, -0.00219031, 0.00000000, 0.00000000]
    cOOL_POWER_FT_SPEC = [0.01717338, 0.00316077, 0.00000000, 0.01043792, 0.00000000, 0.00000000]
    cOIL_BF_FT_SPEC = [1.21005458, -0.00664200, 0.00000000, 0.00348246, 0.00000000, 0.00000000]
    gshp_COOL_CAP_fT_coeff = convert_curve_gshp(cOOL_CAP_FT_SPEC, false)
    gshp_COOL_POWER_fT_coeff = convert_curve_gshp(cOOL_POWER_FT_SPEC, false)
    gshp_COOL_SH_fT_coeff = convert_curve_gshp(cOOL_SH_FT_SPEC, false)

    # Heating Coil
    hEAT_CAP_FT_SEC = [0.67104926, -0.00210834, 0.00000000, 0.01491424, 0.00000000, 0.00000000]
    hEAT_POWER_FT_SPEC = [-0.46308105, 0.02008988, 0.00000000, 0.00300222, 0.00000000, 0.00000000]
    gshp_HEAT_CAP_fT_coeff = convert_curve_gshp(hEAT_CAP_FT_SEC, false)
    gshp_HEAT_POWER_fT_coeff = convert_curve_gshp(hEAT_POWER_FT_SPEC, false)

    fanKW_Adjust = get_gshp_FanKW_Adjust(UnitConversions.convert(400.0, 'Btu/hr', 'ton'))
    pumpKW_Adjust = get_gshp_PumpKW_Adjust(UnitConversions.convert(3.0, 'Btu/hr', 'ton'))
    coolingEIR = get_gshp_cooling_eir(eer, fanKW_Adjust, pumpKW_Adjust)

    # Heating Coil
    heatingEIR = get_gshp_heating_eir(cop, fanKW_Adjust, pumpKW_Adjust)
    min_hp_temp = -30.0

    obj_name = Constants.ObjectNameGroundSourceHeatPump

    ground_heat_exch_vert = OpenStudio::Model::GroundHeatExchangerVertical.new(model)
    ground_heat_exch_vert.setName(obj_name + ' exchanger')
    ground_heat_exch_vert.setBoreHoleRadius(UnitConversions.convert(bore_diameter / 2.0, 'in', 'm'))
    ground_heat_exch_vert.setGroundThermalConductivity(UnitConversions.convert(ground_conductivity, 'Btu/(hr*ft*R)', 'W/(m*K)'))
    ground_heat_exch_vert.setGroundThermalHeatCapacity(UnitConversions.convert(ground_conductivity / ground_diffusivity, 'Btu/(ft^3*F)', 'J/(m^3*K)'))
    ground_heat_exch_vert.setGroundTemperature(UnitConversions.convert(weather.data.AnnualAvgDrybulb, 'F', 'C'))
    ground_heat_exch_vert.setGroutThermalConductivity(UnitConversions.convert(grout_conductivity, 'Btu/(hr*ft*R)', 'W/(m*K)'))
    ground_heat_exch_vert.setPipeThermalConductivity(UnitConversions.convert(pipe_cond, 'Btu/(hr*ft*R)', 'W/(m*K)'))
    ground_heat_exch_vert.setPipeOutDiameter(UnitConversions.convert(pipe_od, 'in', 'm'))
    ground_heat_exch_vert.setUTubeDistance(UnitConversions.convert(u_tube_leg_spacing, 'in', 'm'))
    ground_heat_exch_vert.setPipeThickness(UnitConversions.convert((pipe_od - pipe_id) / 2.0, 'in', 'm'))
    ground_heat_exch_vert.setMaximumLengthofSimulation(1)
    ground_heat_exch_vert.setGFunctionReferenceRatio(0.0005)

    plant_loop = OpenStudio::Model::PlantLoop.new(model)
    plant_loop.setName(obj_name + ' condenser loop')
    if fluid_type == Constants.FluidWater
      plant_loop.setFluidType('Water')
    else
      plant_loop.setFluidType({ Constants.FluidPropyleneGlycol => 'PropyleneGlycol', Constants.FluidEthyleneGlycol => 'EthyleneGlycol' }[fluid_type])
      plant_loop.setGlycolConcentration((frac_glycol * 100).to_i)
    end
    plant_loop.setMaximumLoopTemperature(48.88889)
    plant_loop.setMinimumLoopTemperature(UnitConversions.convert(hw_design, 'F', 'C'))
    plant_loop.setMinimumLoopFlowRate(0)
    plant_loop.setLoadDistributionScheme('SequentialLoad')
    hvac_map[sys_id] << plant_loop

    sizing_plant = plant_loop.sizingPlant
    sizing_plant.setLoopType('Condenser')
    sizing_plant.setDesignLoopExitTemperature(UnitConversions.convert(chw_design, 'F', 'C'))
    sizing_plant.setLoopDesignTemperatureDifference(UnitConversions.convert(design_delta_t, 'R', 'K'))

    setpoint_mgr_follow_ground_temp = OpenStudio::Model::SetpointManagerFollowGroundTemperature.new(model)
    setpoint_mgr_follow_ground_temp.setName(obj_name + ' condenser loop temp')
    setpoint_mgr_follow_ground_temp.setControlVariable('Temperature')
    setpoint_mgr_follow_ground_temp.setMaximumSetpointTemperature(48.88889)
    setpoint_mgr_follow_ground_temp.setMinimumSetpointTemperature(UnitConversions.convert(hw_design, 'F', 'C'))
    setpoint_mgr_follow_ground_temp.setReferenceGroundTemperatureObjectType('Site:GroundTemperature:Deep')
    setpoint_mgr_follow_ground_temp.addToNode(plant_loop.supplyOutletNode)

    pump = OpenStudio::Model::PumpVariableSpeed.new(model)
    pump.setName(obj_name + ' pump')
    pump.setRatedPumpHead(pump_head)
    pump.setMotorEfficiency(0.77 * 0.6)
    pump.setFractionofMotorInefficienciestoFluidStream(0)
    pump.setCoefficient1ofthePartLoadPerformanceCurve(0)
    pump.setCoefficient2ofthePartLoadPerformanceCurve(1)
    pump.setCoefficient3ofthePartLoadPerformanceCurve(0)
    pump.setCoefficient4ofthePartLoadPerformanceCurve(0)
    pump.setMinimumFlowRate(0)
    pump.setPumpControlType('Intermittent')
    pump.addToNode(plant_loop.supplyInletNode)
    hvac_map[sys_id] << pump

    plant_loop.addSupplyBranchForComponent(ground_heat_exch_vert)

    chiller_bypass_pipe = OpenStudio::Model::PipeAdiabatic.new(model)
    plant_loop.addSupplyBranchForComponent(chiller_bypass_pipe)
    coil_bypass_pipe = OpenStudio::Model::PipeAdiabatic.new(model)
    plant_loop.addDemandBranchForComponent(coil_bypass_pipe)
    supply_outlet_pipe = OpenStudio::Model::PipeAdiabatic.new(model)
    supply_outlet_pipe.addToNode(plant_loop.supplyOutletNode)
    demand_inlet_pipe = OpenStudio::Model::PipeAdiabatic.new(model)
    demand_inlet_pipe.addToNode(plant_loop.demandInletNode)
    demand_outlet_pipe = OpenStudio::Model::PipeAdiabatic.new(model)
    demand_outlet_pipe.addToNode(plant_loop.demandOutletNode)

    htg_coil = OpenStudio::Model::CoilHeatingWaterToAirHeatPumpEquationFit.new(model)
    htg_coil.setName(obj_name + ' htg coil')
    if heat_pump_capacity_heat != Constants.SizingAuto
      htg_coil.setRatedHeatingCapacity(UnitConversions.convert([heat_pump_capacity_heat, Constants.small].max, 'Btu/hr', 'W')) # Used by HVACSizing measure
    end
    htg_coil.setRatedHeatingCoefficientofPerformance(1.0 / heatingEIR)
    htg_coil.setHeatingCapacityCoefficient1(gshp_HEAT_CAP_fT_coeff[0])
    htg_coil.setHeatingCapacityCoefficient2(gshp_HEAT_CAP_fT_coeff[1])
    htg_coil.setHeatingCapacityCoefficient3(gshp_HEAT_CAP_fT_coeff[2])
    htg_coil.setHeatingCapacityCoefficient4(gshp_HEAT_CAP_fT_coeff[3])
    htg_coil.setHeatingCapacityCoefficient5(gshp_HEAT_CAP_fT_coeff[4])
    htg_coil.setHeatingPowerConsumptionCoefficient1(gshp_HEAT_POWER_fT_coeff[0])
    htg_coil.setHeatingPowerConsumptionCoefficient2(gshp_HEAT_POWER_fT_coeff[1])
    htg_coil.setHeatingPowerConsumptionCoefficient3(gshp_HEAT_POWER_fT_coeff[2])
    htg_coil.setHeatingPowerConsumptionCoefficient4(gshp_HEAT_POWER_fT_coeff[3])
    htg_coil.setHeatingPowerConsumptionCoefficient5(gshp_HEAT_POWER_fT_coeff[4])
    hvac_map[sys_id] << htg_coil

    htg_supp_coil = OpenStudio::Model::CoilHeatingElectric.new(model, model.alwaysOnDiscreteSchedule)
    htg_supp_coil.setName(obj_name + ' supp htg coil')
    htg_supp_coil.setEfficiency(supplemental_efficiency)
    if supplemental_capacity != Constants.SizingAuto
      htg_supp_coil.setNominalCapacity(UnitConversions.convert([supplemental_capacity, Constants.small].max, 'Btu/hr', 'W')) # Used by HVACSizing measure
    end
    hvac_map[sys_id] << htg_supp_coil

    clg_coil = OpenStudio::Model::CoilCoolingWaterToAirHeatPumpEquationFit.new(model)
    clg_coil.setName(obj_name + ' clg coil')
    if heat_pump_capacity_cool != Constants.SizingAuto
      clg_coil.setRatedTotalCoolingCapacity(UnitConversions.convert([heat_pump_capacity_cool, Constants.small].max, 'Btu/hr', 'W')) # Used by HVACSizing measure
    end
    clg_coil.setRatedCoolingCoefficientofPerformance(1.0 / coolingEIR)
    clg_coil.setTotalCoolingCapacityCoefficient1(gshp_COOL_CAP_fT_coeff[0])
    clg_coil.setTotalCoolingCapacityCoefficient2(gshp_COOL_CAP_fT_coeff[1])
    clg_coil.setTotalCoolingCapacityCoefficient3(gshp_COOL_CAP_fT_coeff[2])
    clg_coil.setTotalCoolingCapacityCoefficient4(gshp_COOL_CAP_fT_coeff[3])
    clg_coil.setTotalCoolingCapacityCoefficient5(gshp_COOL_CAP_fT_coeff[4])
    clg_coil.setSensibleCoolingCapacityCoefficient1(gshp_COOL_SH_fT_coeff[0])
    clg_coil.setSensibleCoolingCapacityCoefficient2(0)
    clg_coil.setSensibleCoolingCapacityCoefficient3(gshp_COOL_SH_fT_coeff[1])
    clg_coil.setSensibleCoolingCapacityCoefficient4(gshp_COOL_SH_fT_coeff[2])
    clg_coil.setSensibleCoolingCapacityCoefficient5(gshp_COOL_SH_fT_coeff[3])
    clg_coil.setSensibleCoolingCapacityCoefficient6(gshp_COOL_SH_fT_coeff[4])
    clg_coil.setCoolingPowerConsumptionCoefficient1(gshp_COOL_POWER_fT_coeff[0])
    clg_coil.setCoolingPowerConsumptionCoefficient2(gshp_COOL_POWER_fT_coeff[1])
    clg_coil.setCoolingPowerConsumptionCoefficient3(gshp_COOL_POWER_fT_coeff[2])
    clg_coil.setCoolingPowerConsumptionCoefficient4(gshp_COOL_POWER_fT_coeff[3])
    clg_coil.setCoolingPowerConsumptionCoefficient5(gshp_COOL_POWER_fT_coeff[4])
    clg_coil.setNominalTimeforCondensateRemovaltoBegin(1000)
    clg_coil.setRatioofInitialMoistureEvaporationRateandSteadyStateLatentCapacity(1.5)
    hvac_map[sys_id] << clg_coil

    plant_loop.addDemandBranchForComponent(htg_coil)
    plant_loop.addDemandBranchForComponent(clg_coil)

    fan = OpenStudio::Model::FanOnOff.new(model, model.alwaysOnDiscreteSchedule)
    fan_eff = 0.75 # Overall Efficiency of the Fan, Motor and Drive
    fan.setName(obj_name + ' supply fan')
    fan.setEndUseSubcategory('supply fan')
    fan.setFanEfficiency(fan_eff)
    fan.setPressureRise(calculate_fan_pressure_rise(fan_eff, fan_power))
    fan.setMotorEfficiency(1.0)
    fan.setMotorInAirstreamFraction(1.0)
    hvac_map[sys_id] += disaggregate_fan_or_pump(model, fan, htg_coil, clg_coil, htg_supp_coil)
    hvac_map[sys_id] += disaggregate_fan_or_pump(model, pump, htg_coil, clg_coil, htg_supp_coil)

    air_loop_unitary = OpenStudio::Model::AirLoopHVACUnitarySystem.new(model)
    air_loop_unitary.setName(obj_name + ' unitary system')
    air_loop_unitary.setAvailabilitySchedule(model.alwaysOnDiscreteSchedule)
    air_loop_unitary.setSupplyFan(fan)
    air_loop_unitary.setHeatingCoil(htg_coil)
    air_loop_unitary.setCoolingCoil(clg_coil)
    air_loop_unitary.setSupplementalHeatingCoil(htg_supp_coil)
    air_loop_unitary.setFanPlacement('BlowThrough')
    air_loop_unitary.setSupplyAirFanOperatingModeSchedule(model.alwaysOffDiscreteSchedule)
    air_loop_unitary.setMaximumSupplyAirTemperature(UnitConversions.convert(170.0, 'F', 'C')) # higher temp for supplemental heat as to not severely limit its use, resulting in unmet hours.
    air_loop_unitary.setMaximumOutdoorDryBulbTemperatureforSupplementalHeaterOperation(UnitConversions.convert(40.0, 'F', 'C'))
    air_loop_unitary.setSupplyAirFlowRateWhenNoCoolingorHeatingisRequired(0)
    hvac_map[sys_id] << air_loop_unitary

    air_loop = OpenStudio::Model::AirLoopHVAC.new(model)
    air_loop.setName(obj_name + ' airloop')
    air_supply_inlet_node = air_loop.supplyInletNode
    air_supply_outlet_node = air_loop.supplyOutletNode
    air_demand_inlet_node = air_loop.demandInletNode
    air_demand_outlet_node = air_loop.demandOutletNode
    hvac_map[sys_id] << air_loop

    air_loop_unitary.addToNode(air_supply_inlet_node)

    air_loop_unitary.setControllingZoneorThermostatLocation(control_zone)

    zone_splitter = air_loop.zoneSplitter
    zone_splitter.setName(obj_name + ' zone splitter')

    zone_mixer = air_loop.zoneMixer
    zone_mixer.setName(obj_name + ' zone mixer')

    air_terminal_living = OpenStudio::Model::AirTerminalSingleDuctUncontrolled.new(model, model.alwaysOnDiscreteSchedule)
    air_terminal_living.setName(obj_name + " #{control_zone.name} terminal")
    air_loop.multiAddBranchForZone(control_zone, air_terminal_living)

    control_zone.setSequentialHeatingFractionSchedule(air_terminal_living, get_constant_schedule(model, sequential_heat_load_frac.round(5)))
    control_zone.setSequentialCoolingFractionSchedule(air_terminal_living, get_constant_schedule(model, sequential_cool_load_frac.round(5)))

    # Store info for HVAC Sizing measure
    air_loop_unitary.additionalProperties.setFeature(Constants.SizingInfoHVACSHR, shr.to_s)
    air_loop_unitary.additionalProperties.setFeature(Constants.SizingInfoGSHPCoil_BF_FT_SPEC, cOIL_BF_FT_SPEC.join(','))
    air_loop_unitary.additionalProperties.setFeature(Constants.SizingInfoGSHPCoilBF, coilBF)
    air_loop_unitary.additionalProperties.setFeature(Constants.SizingInfoHVACFracHeatLoadServed, frac_heat_load_served)
    air_loop_unitary.additionalProperties.setFeature(Constants.SizingInfoHVACFracCoolLoadServed, frac_cool_load_served)
    air_loop_unitary.additionalProperties.setFeature(Constants.SizingInfoGSHPBoreSpacing, bore_spacing)
    air_loop_unitary.additionalProperties.setFeature(Constants.SizingInfoGSHPBoreHoles, bore_holes)
    air_loop_unitary.additionalProperties.setFeature(Constants.SizingInfoGSHPBoreDepth, bore_depth)
    air_loop_unitary.additionalProperties.setFeature(Constants.SizingInfoGSHPBoreConfig, bore_config)
    air_loop_unitary.additionalProperties.setFeature(Constants.SizingInfoGSHPUTubeSpacingType, u_tube_spacing_type)
    air_loop_unitary.additionalProperties.setFeature(Constants.SizingInfoHVACCoolType, Constants.ObjectNameGroundSourceHeatPump)
    air_loop_unitary.additionalProperties.setFeature(Constants.SizingInfoHVACHeatType, Constants.ObjectNameGroundSourceHeatPump)
  end

  def self.apply_room_ac(model, runner, eer, shr,
                         airflow_rate, capacity, frac_cool_load_served,
                         sequential_cool_load_frac, control_zone,
                         hvac_map, sys_id)

    # Performance curves
    # From Frigidaire 10.7 EER unit in Winkler et. al. Lab Testing of Window ACs (2013)

    cOOL_CAP_FT_SPEC = [0.43945980246913574, -0.0008922469135802481, 0.00013984567901234569, 0.0038489259259259253, -5.6327160493827156e-05, 2.041358024691358e-05]
    cOOL_CAP_FT_SPEC_si = convert_curve_biquadratic(cOOL_CAP_FT_SPEC)
    cOOL_EIR_FT_SPEC = [6.310506172839506, -0.17705185185185185, 0.0014645061728395061, 0.012571604938271608, 0.0001493827160493827, -0.00040308641975308644]
    cOOL_EIR_FT_SPEC_si = convert_curve_biquadratic(cOOL_EIR_FT_SPEC)
    cOOL_CAP_FFLOW_SPEC = [0.887, 0.1128, 0]
    cOOL_EIR_FFLOW_SPEC = [1.763, -0.6081, 0]
    cOOL_PLF_FPLR = [0.78, 0.22, 0]
    cfms_ton_rated = [312] # medium speed

    roomac_cap_ft_curve = create_curve_biquadratic(model, cOOL_CAP_FT_SPEC_si, 'RoomAC-Cap-fT', 0, 100, 0, 100)
    roomac_cap_fff_curve = create_curve_quadratic(model, cOOL_CAP_FFLOW_SPEC, 'RoomAC-Cap-fFF', 0, 2, 0, 2)
    roomac_eir_ft_curve = create_curve_biquadratic(model, cOOL_EIR_FT_SPEC_si, 'RoomAC-EIR-fT', 0, 100, 0, 100)
    roomcac_eir_fff_curve = create_curve_quadratic(model, cOOL_EIR_FFLOW_SPEC, 'RoomAC-EIR-fFF', 0, 2, 0, 2)
    roomac_plf_fplr_curve = create_curve_quadratic(model, cOOL_PLF_FPLR, 'RoomAC-PLF-fPLR', 0, 1, 0, 1)

    obj_name = Constants.ObjectNameRoomAirConditioner

    # _processSystemRoomAC

    clg_coil = OpenStudio::Model::CoilCoolingDXSingleSpeed.new(model, model.alwaysOnDiscreteSchedule, roomac_cap_ft_curve, roomac_cap_fff_curve, roomac_eir_ft_curve, roomcac_eir_fff_curve, roomac_plf_fplr_curve)
    clg_coil.setName(obj_name + " #{control_zone.name} clg coil")
    if capacity != Constants.SizingAuto
      clg_coil.setRatedTotalCoolingCapacity(UnitConversions.convert([capacity, Constants.small].max, 'Btu/hr', 'W')) # Used by HVACSizing measure
    end
    clg_coil.setRatedSensibleHeatRatio(shr)
    clg_coil.setRatedCOP(UnitConversions.convert(eer, 'Btu/hr', 'W'))
    clg_coil.setRatedEvaporatorFanPowerPerVolumeFlowRate(773.3)
    clg_coil.setEvaporativeCondenserEffectiveness(0.9)
    clg_coil.setMaximumOutdoorDryBulbTemperatureForCrankcaseHeaterOperation(10)
    clg_coil.setBasinHeaterSetpointTemperature(2)
    hvac_map[sys_id] << clg_coil

    fan = OpenStudio::Model::FanOnOff.new(model, model.alwaysOnDiscreteSchedule)
    fan.setName(obj_name + " #{control_zone.name} supply fan")
    fan.setEndUseSubcategory('supply fan')
    fan.setFanEfficiency(1)
    fan.setPressureRise(0)
    fan.setMotorEfficiency(1)
    fan.setMotorInAirstreamFraction(0)
    hvac_map[sys_id] += disaggregate_fan_or_pump(model, fan, nil, clg_coil, nil)

    htg_coil = OpenStudio::Model::CoilHeatingElectric.new(model, model.alwaysOffDiscreteSchedule())
    htg_coil.setName(obj_name + " #{control_zone.name} htg coil")

    ptac = OpenStudio::Model::ZoneHVACPackagedTerminalAirConditioner.new(model, model.alwaysOnDiscreteSchedule, fan, htg_coil, clg_coil)
    ptac.setName(obj_name + " #{control_zone.name}")
    ptac.setSupplyAirFanOperatingModeSchedule(model.alwaysOffDiscreteSchedule)
    ptac.addToThermalZone(control_zone)
    hvac_map[sys_id] << ptac

    control_zone.setSequentialCoolingFractionSchedule(ptac, get_constant_schedule(model, sequential_cool_load_frac.round(5)))
    control_zone.setSequentialHeatingFractionSchedule(ptac, get_constant_schedule(model, 0))

    # Store info for HVAC Sizing measure
    ptac.additionalProperties.setFeature(Constants.SizingInfoHVACCoolingCFMs, airflow_rate.to_s)
    ptac.additionalProperties.setFeature(Constants.SizingInfoHVACRatedCFMperTonCooling, cfms_ton_rated.join(','))
    ptac.additionalProperties.setFeature(Constants.SizingInfoHVACFracCoolLoadServed, frac_cool_load_served)
    ptac.additionalProperties.setFeature(Constants.SizingInfoHVACCoolType, Constants.ObjectNameRoomAirConditioner)
  end

  def self.apply_furnace(model, runner, fuel_type, afue,
                         capacity, airflow_rate, fan_power_installed,
                         frac_heat_load_served, sequential_heat_load_frac,
                         attached_clg_system, control_zone,
                         hvac_map, sys_id)

    # _processAirSystem

    obj_name = Constants.ObjectNameFurnace

    # _processSystemHeatingCoil

    if fuel_type == HPXML::FuelTypeElectricity
      htg_coil = OpenStudio::Model::CoilHeatingElectric.new(model)
      htg_coil.setEfficiency(afue)
    else
      htg_coil = OpenStudio::Model::CoilHeatingGas.new(model)
      htg_coil.setGasBurnerEfficiency(afue)
      htg_coil.setParasiticElectricLoad(0)
      htg_coil.setParasiticGasLoad(0)
      htg_coil.setFuelType(HelperMethods.eplus_fuel_map(fuel_type))
    end
    htg_coil.setName(obj_name + ' htg coil')
    if capacity != Constants.SizingAuto
      htg_coil.setNominalCapacity(UnitConversions.convert([capacity, Constants.small].max, 'Btu/hr', 'W')) # Used by HVACSizing measure
    end
    hvac_map[sys_id] << htg_coil

    if attached_clg_system.nil?
      # _processSystemFan

      fan = OpenStudio::Model::FanOnOff.new(model, model.alwaysOnDiscreteSchedule)
      fan_eff = 0.75 # Overall Efficiency of the Fan, Motor and Drive
      fan.setName(obj_name + ' supply fan')
      fan.setEndUseSubcategory('supply fan')
      fan.setFanEfficiency(fan_eff)
      fan.setPressureRise(calculate_fan_pressure_rise(fan_eff, fan_power_installed))
      fan.setMotorEfficiency(1.0)
      fan.setMotorInAirstreamFraction(1.0)
      hvac_map[sys_id] += disaggregate_fan_or_pump(model, fan, htg_coil, nil, nil)

      # _processSystemAir

      air_loop_unitary = OpenStudio::Model::AirLoopHVACUnitarySystem.new(model)
      air_loop_unitary.setName(obj_name + ' unitary system')
      air_loop_unitary.setAvailabilitySchedule(model.alwaysOnDiscreteSchedule)
      air_loop_unitary.setHeatingCoil(htg_coil)
      air_loop_unitary.setSupplyAirFlowRateDuringCoolingOperation(0.0)
      air_loop_unitary.setSupplyFan(fan)
      air_loop_unitary.setFanPlacement('BlowThrough')
      air_loop_unitary.setSupplyAirFanOperatingModeSchedule(model.alwaysOffDiscreteSchedule)
      air_loop_unitary.setMaximumSupplyAirTemperature(UnitConversions.convert(120.0, 'F', 'C'))
      air_loop_unitary.setSupplyAirFlowRateWhenNoCoolingorHeatingisRequired(0)
      if not airflow_rate.nil?
        air_loop_unitary.setSupplyAirFlowRateMethodDuringHeatingOperation('SupplyAirFlowRate')
        air_loop_unitary.setSupplyAirFlowRateDuringHeatingOperation(UnitConversions.convert(airflow_rate, 'cfm', 'm^3/s'))
      end
      hvac_map[sys_id] << air_loop_unitary

      air_loop = OpenStudio::Model::AirLoopHVAC.new(model)
      air_loop.setName(obj_name + ' airloop')
      air_supply_inlet_node = air_loop.supplyInletNode
      air_supply_outlet_node = air_loop.supplyOutletNode
      air_demand_inlet_node = air_loop.demandInletNode
      air_demand_outlet_node = air_loop.demandOutletNode
      hvac_map[sys_id] << air_loop

      air_loop_unitary.addToNode(air_supply_inlet_node)

      air_loop_unitary.setControllingZoneorThermostatLocation(control_zone)

      # _processSystemDemandSideAir
      # Demand Side

      # Supply Air
      zone_splitter = air_loop.zoneSplitter
      zone_splitter.setName(obj_name + ' zone splitter')

      zone_mixer = air_loop.zoneMixer
      zone_mixer.setName(obj_name + ' zone mixer')

      air_terminal_living = OpenStudio::Model::AirTerminalSingleDuctUncontrolled.new(model, model.alwaysOnDiscreteSchedule)
      air_terminal_living.setName(obj_name + " #{control_zone.name} terminal")
      air_loop.multiAddBranchForZone(control_zone, air_terminal_living)
      control_zone.setSequentialHeatingFractionSchedule(air_terminal_living, get_constant_schedule(model, sequential_heat_load_frac.round(5)))
      control_zone.setSequentialCoolingFractionSchedule(air_terminal_living, get_constant_schedule(model, 0))

      air_loop_unitary.additionalProperties.setFeature(Constants.SizingInfoHVACFracHeatLoadServed, frac_heat_load_served)
      air_loop_unitary.additionalProperties.setFeature(Constants.SizingInfoHVACHeatType, Constants.ObjectNameFurnace)
    else
      # Attach to existing cooling unitary system
      obj_name = Constants.ObjectNameCentralAirConditionerAndFurnace

      fan = attached_clg_system.supplyFan.get.to_FanOnOff.get
      fan.setName(obj_name + ' supply fan')

      # Remove old disaggregation program
      attached_clg_sys_id = nil
      hvac_map.each do |clg_sys_id, clg_objects|
        clg_objects.each do |clg_object|
          next unless clg_object == attached_clg_system

          attached_clg_sys_id = clg_sys_id
        end
      end
      hvac_map[attached_clg_sys_id].dup.each do |clg_object|
        next unless clg_object.is_a?(OpenStudio::Model::EnergyManagementSystemSensor) ||
                    clg_object.is_a?(OpenStudio::Model::EnergyManagementSystemProgram) ||
                    clg_object.is_a?(OpenStudio::Model::EnergyManagementSystemProgramCallingManager) ||
                    clg_object.is_a?(OpenStudio::Model::EnergyManagementSystemOutputVariable)

        clg_object.remove
        hvac_map[attached_clg_sys_id].delete clg_object
      end

      # Add new disaggregation program
      ems_fan_objects = disaggregate_fan_or_pump(model, fan, htg_coil, attached_clg_system.coolingCoil.get, nil)
      hvac_map[sys_id] += ems_fan_objects
      hvac_map[attached_clg_sys_id] += ems_fan_objects

      attached_clg_system.setHeatingCoil(htg_coil)
      attached_clg_system.setName(obj_name + ' unitary system')
      if not airflow_rate.nil?
        attached_clg_system.setSupplyAirFlowRateMethodDuringHeatingOperation('SupplyAirFlowRate')
        attached_clg_system.setSupplyAirFlowRateDuringHeatingOperation(UnitConversions.convert(airflow_rate, 'cfm', 'm^3/s'))
      end
      hvac_map[sys_id] << attached_clg_system

      air_loop = attached_clg_system.airLoopHVAC.get
      air_loop.setName(obj_name + ' airloop')
      hvac_map[sys_id] << air_loop

      zone_splitter = air_loop.zoneSplitter
      zone_splitter.setName(obj_name + ' zone splitter')

      zone_mixer = air_loop.zoneMixer
      zone_mixer.setName(obj_name + ' zone mixer')

      control_zone.airLoopHVACTerminals.each do |air_terminal_living|
        next unless air_terminal_living.airLoopHVAC.get == air_loop

        air_terminal_living.setName(obj_name + " #{control_zone.name} terminal")
        control_zone.setSequentialHeatingFractionSchedule(air_terminal_living, get_constant_schedule(model, sequential_heat_load_frac.round(5)))
      end

      attached_clg_system.additionalProperties.setFeature(Constants.SizingInfoHVACFracHeatLoadServed, frac_heat_load_served)
      attached_clg_system.additionalProperties.setFeature(Constants.SizingInfoHVACHeatType, Constants.ObjectNameFurnace)
    end
  end

  def self.apply_boiler(model, runner, fuel_type, system_type, afue,
                        oat_reset_enabled, oat_high, oat_low, oat_hwst_high, oat_hwst_low,
                        capacity, design_temp, frac_heat_load_served,
                        sequential_heat_load_frac, control_zone,
                        hvac_map, sys_id)

    # _processHydronicSystem

    if system_type == Constants.BoilerTypeSteam
      fail 'Cannot currently model steam boilers.'
    end

    if oat_reset_enabled
      if oat_high.nil? || oat_low.nil? || oat_hwst_low.nil? || oat_hwst_high.nil?
        runner.registerWarning('Boiler outdoor air temperature (OAT) reset is enabled but no setpoints were specified so OAT reset is being disabled.')
        oat_reset_enabled = false
      end
    end

    # _processCurvesBoiler

    boiler_eff_curve = get_boiler_curve(model, system_type == Constants.BoilerTypeCondensing)

    obj_name = Constants.ObjectNameBoiler

    # _processSystemHydronic

    plant_loop = OpenStudio::Model::PlantLoop.new(model)
    plant_loop.setName(obj_name + ' hydronic heat loop')
    plant_loop.setFluidType('Water')
    plant_loop.setMaximumLoopTemperature(100)
    plant_loop.setMinimumLoopTemperature(0)
    plant_loop.setMinimumLoopFlowRate(0)
    plant_loop.autocalculatePlantLoopVolume()
    hvac_map[sys_id] << plant_loop

    loop_sizing = plant_loop.sizingPlant
    loop_sizing.setLoopType('Heating')
    loop_sizing.setDesignLoopExitTemperature(UnitConversions.convert(design_temp - 32.0, 'R', 'K'))
    loop_sizing.setLoopDesignTemperatureDifference(UnitConversions.convert(20.0, 'R', 'K'))

    pump = OpenStudio::Model::PumpVariableSpeed.new(model)
    pump.setName(obj_name + ' hydronic pump')
    pump.setRatedPumpHead(20000)
    pump.setMotorEfficiency(0.9)
    pump.setFractionofMotorInefficienciestoFluidStream(0)
    pump.setCoefficient1ofthePartLoadPerformanceCurve(0)
    pump.setCoefficient2ofthePartLoadPerformanceCurve(1)
    pump.setCoefficient3ofthePartLoadPerformanceCurve(0)
    pump.setCoefficient4ofthePartLoadPerformanceCurve(0)
    pump.setPumpControlType('Intermittent')
    hvac_map[sys_id] << pump

    boiler = OpenStudio::Model::BoilerHotWater.new(model)
    boiler.setName(obj_name)
    boiler.setFuelType(HelperMethods.eplus_fuel_map(fuel_type))
    if capacity != Constants.SizingAuto
      boiler.setNominalCapacity(UnitConversions.convert([capacity, Constants.small].max, 'Btu/hr', 'W')) # Used by HVACSizing measure
    end
    if system_type == Constants.BoilerTypeCondensing
      # Convert Rated Efficiency at 80F and 1.0PLR where the performance curves are derived from to Design condition as input
      boiler_RatedHWRT = UnitConversions.convert(80.0 - 32.0, 'R', 'K')
      plr_Rated = 1.0
      plr_Design = 1.0
      boiler_DesignHWRT = UnitConversions.convert(design_temp - 20.0 - 32.0, 'R', 'K')
      # Efficiency curves are normalized using 80F return water temperature, at 0.254PLR
      condBlr_TE_Coeff = [1.058343061, 0.052650153, 0.0087272, 0.001742217, 0.00000333715, 0.000513723]
      boilerEff_Norm = afue / (condBlr_TE_Coeff[0] - condBlr_TE_Coeff[1] * plr_Rated - condBlr_TE_Coeff[2] * plr_Rated**2 - condBlr_TE_Coeff[3] * boiler_RatedHWRT + condBlr_TE_Coeff[4] * boiler_RatedHWRT**2 + condBlr_TE_Coeff[5] * boiler_RatedHWRT * plr_Rated)
      boilerEff_Design = boilerEff_Norm * (condBlr_TE_Coeff[0] - condBlr_TE_Coeff[1] * plr_Design - condBlr_TE_Coeff[2] * plr_Design**2 - condBlr_TE_Coeff[3] * boiler_DesignHWRT + condBlr_TE_Coeff[4] * boiler_DesignHWRT**2 + condBlr_TE_Coeff[5] * boiler_DesignHWRT * plr_Design)
      boiler.setNominalThermalEfficiency(boilerEff_Design)
      boiler.setEfficiencyCurveTemperatureEvaluationVariable('EnteringBoiler')
    else
      boiler.setNominalThermalEfficiency(afue)
      boiler.setEfficiencyCurveTemperatureEvaluationVariable('LeavingBoiler')
    end
    boiler.setNormalizedBoilerEfficiencyCurve(boiler_eff_curve)
    boiler.setDesignWaterOutletTemperature(UnitConversions.convert(design_temp - 32.0, 'R', 'K'))
    boiler.setMinimumPartLoadRatio(0.0)
    boiler.setMaximumPartLoadRatio(1.0)
    boiler.setBoilerFlowMode('LeavingSetpointModulated')
    boiler.setOptimumPartLoadRatio(1.0)
    boiler.setWaterOutletUpperTemperatureLimit(99.9)
    boiler.setParasiticElectricLoad(0)
    hvac_map[sys_id] << boiler

    if (system_type == Constants.BoilerTypeCondensing) && oat_reset_enabled
      setpoint_manager_oar = OpenStudio::Model::SetpointManagerOutdoorAirReset.new(model)
      setpoint_manager_oar.setName(obj_name + ' outdoor reset')
      setpoint_manager_oar.setControlVariable('Temperature')
      setpoint_manager_oar.setSetpointatOutdoorLowTemperature(UnitConversions.convert(oat_hwst_low, 'F', 'C'))
      setpoint_manager_oar.setOutdoorLowTemperature(UnitConversions.convert(oat_low, 'F', 'C'))
      setpoint_manager_oar.setSetpointatOutdoorHighTemperature(UnitConversions.convert(oat_hwst_high, 'F', 'C'))
      setpoint_manager_oar.setOutdoorHighTemperature(UnitConversions.convert(oat_high, 'F', 'C'))
      setpoint_manager_oar.addToNode(plant_loop.supplyOutletNode)
    end

    hydronic_heat_supply_setpoint = OpenStudio::Model::ScheduleConstant.new(model)
    hydronic_heat_supply_setpoint.setName(obj_name + ' hydronic heat supply setpoint')
    hydronic_heat_supply_setpoint.setValue(UnitConversions.convert(design_temp, 'F', 'C'))

    setpoint_manager_scheduled = OpenStudio::Model::SetpointManagerScheduled.new(model, hydronic_heat_supply_setpoint)
    setpoint_manager_scheduled.setName(obj_name + ' hydronic heat loop setpoint manager')
    setpoint_manager_scheduled.setControlVariable('Temperature')

    pipe_supply_bypass = OpenStudio::Model::PipeAdiabatic.new(model)
    pipe_supply_outlet = OpenStudio::Model::PipeAdiabatic.new(model)
    pipe_demand_bypass = OpenStudio::Model::PipeAdiabatic.new(model)
    pipe_demand_inlet = OpenStudio::Model::PipeAdiabatic.new(model)
    pipe_demand_outlet = OpenStudio::Model::PipeAdiabatic.new(model)

    plant_loop.addSupplyBranchForComponent(boiler)
    plant_loop.addSupplyBranchForComponent(pipe_supply_bypass)
    pump.addToNode(plant_loop.supplyInletNode)
    pipe_supply_outlet.addToNode(plant_loop.supplyOutletNode)
    setpoint_manager_scheduled.addToNode(plant_loop.supplyOutletNode)
    plant_loop.addDemandBranchForComponent(pipe_demand_bypass)
    pipe_demand_inlet.addToNode(plant_loop.demandInletNode)
    pipe_demand_outlet.addToNode(plant_loop.demandOutletNode)

    baseboard_coil = OpenStudio::Model::CoilHeatingWaterBaseboard.new(model)
    baseboard_coil.setName(obj_name + " #{control_zone.name} htg coil")
    if capacity != Constants.SizingAuto
      baseboard_coil.setHeatingDesignCapacity(UnitConversions.convert([capacity, Constants.small].max, 'Btu/hr', 'W')) # Used by HVACSizing measure
    end
    baseboard_coil.setConvergenceTolerance(0.001)
    hvac_map[sys_id] << baseboard_coil

    baseboard_heater = OpenStudio::Model::ZoneHVACBaseboardConvectiveWater.new(model, model.alwaysOnDiscreteSchedule, baseboard_coil)
    baseboard_heater.setName(obj_name + " #{control_zone.name}")
    baseboard_heater.addToThermalZone(control_zone)
    hvac_map[sys_id] << baseboard_heater
    hvac_map[sys_id] += disaggregate_fan_or_pump(model, pump, baseboard_heater, nil, nil)

    plant_loop.addDemandBranchForComponent(baseboard_coil)

    control_zone.setSequentialHeatingFractionSchedule(baseboard_heater, get_constant_schedule(model, sequential_heat_load_frac.round(5)))
    control_zone.setSequentialCoolingFractionSchedule(baseboard_heater, get_constant_schedule(model, 0))

    # Store info for HVAC Sizing measure
    baseboard_heater.additionalProperties.setFeature(Constants.SizingInfoHVACFracHeatLoadServed, frac_heat_load_served)
    baseboard_heater.additionalProperties.setFeature(Constants.SizingInfoHVACHeatType, Constants.ObjectNameBoiler)
  end

  def self.apply_electric_baseboard(model, runner, efficiency, capacity,
                                    frac_heat_load_served, sequential_heat_load_frac,
                                    control_zone, hvac_map, sys_id)

    obj_name = Constants.ObjectNameElectricBaseboard

    baseboard_heater = OpenStudio::Model::ZoneHVACBaseboardConvectiveElectric.new(model)
    baseboard_heater.setName(obj_name + " #{control_zone.name}")
    if capacity != Constants.SizingAuto
      baseboard_heater.setNominalCapacity(UnitConversions.convert([capacity, Constants.small].max, 'Btu/hr', 'W')) # Used by HVACSizing measure
    end
    baseboard_heater.setEfficiency(efficiency)
    hvac_map[sys_id] << baseboard_heater

    baseboard_heater.addToThermalZone(control_zone)
    control_zone.setSequentialHeatingFractionSchedule(baseboard_heater, get_constant_schedule(model, sequential_heat_load_frac.round(5)))
    control_zone.setSequentialCoolingFractionSchedule(baseboard_heater, get_constant_schedule(model, 0))

    # Store info for HVAC Sizing measure
    baseboard_heater.additionalProperties.setFeature(Constants.SizingInfoHVACFracHeatLoadServed, frac_heat_load_served)
    baseboard_heater.additionalProperties.setFeature(Constants.SizingInfoHVACHeatType, Constants.ObjectNameElectricBaseboard)
  end

  def self.apply_unit_heater(model, runner, fuel_type,
                             efficiency, capacity, fan_power,
                             airflow_rate, frac_heat_load_served,
                             sequential_heat_load_frac, control_zone,
                             hvac_map, sys_id)

    if (fan_power > 0) && (airflow_rate == 0)
      fail 'If Fan Power > 0, then Airflow Rate cannot be zero.'
    end

    obj_name = Constants.ObjectNameUnitHeater

    # _processSystemHeatingCoil

    if fuel_type == HPXML::FuelTypeElectricity
      htg_coil = OpenStudio::Model::CoilHeatingElectric.new(model)
      htg_coil.setEfficiency(efficiency)
    else
      htg_coil = OpenStudio::Model::CoilHeatingGas.new(model)
      htg_coil.setGasBurnerEfficiency(efficiency)
      htg_coil.setParasiticElectricLoad(0.0)
      htg_coil.setParasiticGasLoad(0)
      htg_coil.setFuelType(HelperMethods.eplus_fuel_map(fuel_type))
    end
    htg_coil.setName(obj_name + " #{control_zone.name} htg coil")
    if capacity != Constants.SizingAuto
      htg_coil.setNominalCapacity(UnitConversions.convert([capacity, Constants.small].max, 'Btu/hr', 'W')) # Used by HVACSizing measure
    end
    hvac_map[sys_id] << htg_coil

    fan = OpenStudio::Model::FanOnOff.new(model, model.alwaysOnDiscreteSchedule)
    fan.setName(obj_name + " #{control_zone.name} supply fan")
    fan.setEndUseSubcategory('supply fan')
    if fan_power > 0
      fan_eff = 0.75 # Overall Efficiency of the Fan, Motor and Drive
      fan.setFanEfficiency(fan_eff)
      fan.setPressureRise(calculate_fan_pressure_rise(fan_eff, fan_power))
    else
      fan.setFanEfficiency(1)
      fan.setPressureRise(0)
    end
    fan.setMotorEfficiency(1.0)
    fan.setMotorInAirstreamFraction(1.0)
    hvac_map[sys_id] += disaggregate_fan_or_pump(model, fan, htg_coil, nil, nil)

    # _processSystemAir

    unitary_system = OpenStudio::Model::AirLoopHVACUnitarySystem.new(model)
    unitary_system.setName(obj_name + " #{control_zone.name} unitary system")
    unitary_system.setAvailabilitySchedule(model.alwaysOnDiscreteSchedule)
    unitary_system.setHeatingCoil(htg_coil)
    unitary_system.setSupplyAirFlowRateMethodDuringCoolingOperation('SupplyAirFlowRate')
    unitary_system.setSupplyAirFlowRateDuringCoolingOperation(0.0)
    unitary_system.setSupplyFan(fan)
    unitary_system.setFanPlacement('BlowThrough')
    unitary_system.setSupplyAirFanOperatingModeSchedule(model.alwaysOffDiscreteSchedule)
    unitary_system.setMaximumSupplyAirTemperature(UnitConversions.convert(120.0, 'F', 'C'))
    unitary_system.setSupplyAirFlowRateWhenNoCoolingorHeatingisRequired(0)
    hvac_map[sys_id] << unitary_system

    unitary_system.setControllingZoneorThermostatLocation(control_zone)
    unitary_system.addToThermalZone(control_zone)

    control_zone.setSequentialHeatingFractionSchedule(unitary_system, get_constant_schedule(model, sequential_heat_load_frac.round(5)))
    control_zone.setSequentialCoolingFractionSchedule(unitary_system, get_constant_schedule(model, 0))

    # Store info for HVAC Sizing measure
    unitary_system.additionalProperties.setFeature(Constants.SizingInfoHVACRatedCFMperTonHeating, airflow_rate.to_s)
    unitary_system.additionalProperties.setFeature(Constants.SizingInfoHVACFracHeatLoadServed, frac_heat_load_served)
    unitary_system.additionalProperties.setFeature(Constants.SizingInfoHVACHeatType, Constants.ObjectNameUnitHeater)
  end

  def self.apply_ideal_air_loads(model, runner, sequential_cool_load_frac, sequential_heat_load_frac,
                                 control_zone)

    obj_name = Constants.ObjectNameIdealAirSystem

    ideal_air = OpenStudio::Model::ZoneHVACIdealLoadsAirSystem.new(model)
    ideal_air.setName(obj_name)
    ideal_air.setMaximumHeatingSupplyAirTemperature(50)
    ideal_air.setMinimumCoolingSupplyAirTemperature(10)
    ideal_air.setMaximumHeatingSupplyAirHumidityRatio(0.015)
    ideal_air.setMinimumCoolingSupplyAirHumidityRatio(0.01)
    ideal_air.setHeatingLimit('NoLimit')
    ideal_air.setCoolingLimit('NoLimit')
    ideal_air.setDehumidificationControlType('None')
    ideal_air.setHumidificationControlType('None')
    ideal_air.addToThermalZone(control_zone)

    control_zone.setSequentialCoolingFractionSchedule(ideal_air, get_constant_schedule(model, sequential_cool_load_frac.round(5)))
    control_zone.setSequentialHeatingFractionSchedule(ideal_air, get_constant_schedule(model, sequential_heat_load_frac.round(5)))

    # Store info for HVAC Sizing measure
    ideal_air.additionalProperties.setFeature(Constants.SizingInfoHVACCoolType, Constants.ObjectNameIdealAirSystem)
    ideal_air.additionalProperties.setFeature(Constants.SizingInfoHVACHeatType, Constants.ObjectNameIdealAirSystem)
  end

  def self.disaggregate_fan_or_pump(model, fan_or_pump, htg_object, clg_object, backup_htg_object)
    # Disaggregate into heating/cooling output energy use.

    hvac_objects = []

    if fan_or_pump.is_a?(OpenStudio::Model::FanOnOff) || fan_or_pump.is_a?(OpenStudio::Model::FanVariableVolume)
      fan_or_pump_sensor = OpenStudio::Model::EnergyManagementSystemSensor.new(model, 'Fan Electric Energy')
    elsif fan_or_pump.is_a? OpenStudio::Model::PumpVariableSpeed
      fan_or_pump_sensor = OpenStudio::Model::EnergyManagementSystemSensor.new(model, 'Pump Electric Energy')
    else
      fail "Unexpected fan/pump object '#{fan_or_pump.name}'."
    end
    fan_or_pump_sensor.setName("#{fan_or_pump.name} s")
    fan_or_pump_sensor.setKeyName(fan_or_pump.name.to_s)
    hvac_objects << fan_or_pump_sensor

    if clg_object.nil?
      clg_object_sensor = nil
    else
      if clg_object.is_a? OpenStudio::Model::EvaporativeCoolerDirectResearchSpecial
        var = 'Evaporative Cooler Water Volume'
      else
        var = 'Cooling Coil Electric Energy'
      end
      clg_object_sensor = OpenStudio::Model::EnergyManagementSystemSensor.new(model, var)
      clg_object_sensor.setName("#{clg_object.name} s")
      clg_object_sensor.setKeyName(clg_object.name.to_s)
      hvac_objects << clg_object_sensor
    end

    if htg_object.nil?
      htg_object_sensor = nil
    else
      var = 'Heating Coil Electric Energy'
      if htg_object.is_a? OpenStudio::Model::CoilHeatingGas
        var = { 'NaturalGas' => 'Heating Coil Gas Energy',
                'PropaneGas' => 'Heating Coil Propane Energy',
                'FuelOil#1' => 'Heating Coil FuelOil#1 Energy',
                'OtherFuel1' => 'Heating Coil OtherFuel1 Energy',
                'OtherFuel2' => 'Heating Coil OtherFuel2 Energy' }[htg_object.fuelType]
        fail "Unexpected heating coil '#{htg_object.name}'." if var.nil?
      elsif htg_object.is_a? OpenStudio::Model::ZoneHVACBaseboardConvectiveWater
        var = 'Baseboard Total Heating Energy'
      end

      htg_object_sensor = OpenStudio::Model::EnergyManagementSystemSensor.new(model, var)
      htg_object_sensor.setName("#{htg_object.name} s")
      htg_object_sensor.setKeyName(htg_object.name.to_s)
      hvac_objects << htg_object_sensor
    end

    if backup_htg_object.nil?
      backup_htg_object_sensor = nil
    else
      var = 'Heating Coil Electric Energy'
      if backup_htg_object.is_a? OpenStudio::Model::CoilHeatingGas
        var = { 'NaturalGas' => 'Heating Coil Gas Energy',
                'PropaneGas' => 'Heating Coil Propane Energy',
                'FuelOil#1' => 'Heating Coil FuelOil#1 Energy',
                'OtherFuel1' => 'Heating Coil OtherFuel1 Energy',
                'OtherFuel2' => 'Heating Coil OtherFuel2 Energy' }[backup_htg_object.fuelType]
        fail "Unexpected heating coil '#{backup_htg_object.name}'." if var.nil?
      end

      backup_htg_object_sensor = OpenStudio::Model::EnergyManagementSystemSensor.new(model, var)
      backup_htg_object_sensor.setName("#{backup_htg_object.name} s")
      backup_htg_object_sensor.setKeyName(backup_htg_object.name.to_s)
      hvac_objects << backup_htg_object_sensor
    end

    sensors = { 'clg' => clg_object_sensor,
                'primary_htg' => htg_object_sensor,
                'backup_htg' => backup_htg_object_sensor }

    fan_or_pump_var = fan_or_pump.name.to_s.gsub(' ', '_')

    # Disaggregate electric fan/pump energy
    fan_or_pump_program = OpenStudio::Model::EnergyManagementSystemProgram.new(model)
    fan_or_pump_program.setName("#{fan_or_pump_var} disaggregate program")
    sensors.each do |mode, sensor|
      next if sensor.nil?

      fan_or_pump_program.addLine("Set #{fan_or_pump_var}_#{mode} = 0")
    end
    i = 0
    sensors.each do |mode, sensor|
      next if sensor.nil?

      if i == 0
        fan_or_pump_program.addLine("If #{sensor.name} > 0")
      elsif i == 2
        fan_or_pump_program.addLine('Else')
      else
        fan_or_pump_program.addLine("ElseIf #{sensor.name} > 0")
      end
      fan_or_pump_program.addLine("  Set #{fan_or_pump_var}_#{mode} = #{fan_or_pump_sensor.name}")
      i += 1
    end
    fan_or_pump_program.addLine('EndIf')
    hvac_objects << fan_or_pump_program

    fan_or_pump_program_calling_manager = OpenStudio::Model::EnergyManagementSystemProgramCallingManager.new(model)
    fan_or_pump_program_calling_manager.setName("#{fan_or_pump.name} disaggregate program calling manager")
    fan_or_pump_program_calling_manager.setCallingPoint('EndOfSystemTimestepBeforeHVACReporting')
    fan_or_pump_program_calling_manager.addProgram(fan_or_pump_program)
    hvac_objects << fan_or_pump_program_calling_manager

    sensors.each do |mode, sensor|
      next if sensor.nil?

      fan_or_pump_ems_output_var = OpenStudio::Model::EnergyManagementSystemOutputVariable.new(model, "#{fan_or_pump_var}_#{mode}")
      name = { 'clg' => Constants.ObjectNameFanPumpDisaggregateCool(fan_or_pump.name.to_s),
               'primary_htg' => Constants.ObjectNameFanPumpDisaggregatePrimaryHeat(fan_or_pump.name.to_s),
               'backup_htg' => Constants.ObjectNameFanPumpDisaggregateBackupHeat(fan_or_pump.name.to_s) }[mode]
      fan_or_pump_ems_output_var.setName(name)
      fan_or_pump_ems_output_var.setTypeOfDataInVariable('Summed')
      fan_or_pump_ems_output_var.setUpdateFrequency('SystemTimestep')
      fan_or_pump_ems_output_var.setEMSProgramOrSubroutineName(fan_or_pump_program)
      fan_or_pump_ems_output_var.setUnits('J')
      hvac_objects << fan_or_pump_ems_output_var

      # Used by HEScore
      # TODO: Move to HEScore project or reporting measure
      outputVariable = OpenStudio::Model::OutputVariable.new(fan_or_pump_ems_output_var.name.to_s, model)
      outputVariable.setReportingFrequency('monthly')
      outputVariable.setKeyValue('*')
    end

    return hvac_objects
  end

  def self.apply_setpoints(model, runner, weather, living_zone,
                           htg_wkdy_monthly, htg_wked_monthly, htg_start_month, htg_end_month,
                           clg_wkdy_monthly, clg_wked_monthly, clg_start_month, clg_end_month)

    # Get heating season
    if htg_start_month <= htg_end_month
      heating_season = Array.new(htg_start_month - 1, 0) + Array.new(htg_end_month - htg_start_month + 1, 1) + Array.new(12 - htg_end_month, 0)
    else
      heating_season = Array.new(htg_end_month, 1) + Array.new(htg_start_month - htg_end_month - 1, 0) + Array.new(12 - htg_start_month + 1, 1)
    end

    # Get cooling season
    if clg_start_month <= clg_end_month
      cooling_season = Array.new(clg_start_month - 1, 0) + Array.new(clg_end_month - clg_start_month + 1, 1) + Array.new(12 - clg_end_month, 0)
    else
      cooling_season = Array.new(clg_end_month, 1) + Array.new(clg_start_month - clg_end_month - 1, 0) + Array.new(12 - clg_start_month + 1, 1)
    end

    heating_season_sch = MonthWeekdayWeekendSchedule.new(model, Constants.ObjectNameHeatingSeason, Array.new(24, 1), Array.new(24, 1), heating_season, 1.0, 1.0, false, true, Constants.ScheduleTypeLimitsOnOff)
    cooling_season_sch = MonthWeekdayWeekendSchedule.new(model, Constants.ObjectNameCoolingSeason, Array.new(24, 1), Array.new(24, 1), cooling_season, 1.0, 1.0, false, true, Constants.ScheduleTypeLimitsOnOff)

    htg_wkdy_monthly = htg_wkdy_monthly.map { |i| i.map { |j| UnitConversions.convert(j, 'F', 'C') } }
    htg_wked_monthly = htg_wked_monthly.map { |i| i.map { |j| UnitConversions.convert(j, 'F', 'C') } }
    clg_wkdy_monthly = clg_wkdy_monthly.map { |i| i.map { |j| UnitConversions.convert(j, 'F', 'C') } }
    clg_wked_monthly = clg_wked_monthly.map { |i| i.map { |j| UnitConversions.convert(j, 'F', 'C') } }

    (0..11).to_a.each do |i|
      if (heating_season[i] == 1) && (cooling_season[i] == 1) # overlap seasons
        htg_wkdy = htg_wkdy_monthly[i].zip(clg_wkdy_monthly[i]).map { |h, c| c < h ? (h + c) / 2.0 : h }
        htg_wked = htg_wked_monthly[i].zip(clg_wked_monthly[i]).map { |h, c| c < h ? (h + c) / 2.0 : h }
        clg_wkdy = htg_wkdy_monthly[i].zip(clg_wkdy_monthly[i]).map { |h, c| c < h ? (h + c) / 2.0 : c }
        clg_wked = htg_wked_monthly[i].zip(clg_wked_monthly[i]).map { |h, c| c < h ? (h + c) / 2.0 : c }
      elsif heating_season[i] == 1 # heating only seasons; cooling has minimum of heating
        htg_wkdy = htg_wkdy_monthly[i].zip(clg_wkdy_monthly[i]).map { |h, c| c < h ? h : h }
        htg_wked = htg_wked_monthly[i].zip(clg_wked_monthly[i]).map { |h, c| c < h ? h : h }
        clg_wkdy = htg_wkdy_monthly[i].zip(clg_wkdy_monthly[i]).map { |h, c| c < h ? h : c }
        clg_wked = htg_wked_monthly[i].zip(clg_wked_monthly[i]).map { |h, c| c < h ? h : c }
      elsif cooling_season[i] == 1 # cooling only seasons; heating has maximum of cooling
        htg_wkdy = htg_wkdy_monthly[i].zip(clg_wkdy_monthly[i]).map { |h, c| c < h ? c : h }
        htg_wked = htg_wked_monthly[i].zip(clg_wked_monthly[i]).map { |h, c| c < h ? c : h }
        clg_wkdy = htg_wkdy_monthly[i].zip(clg_wkdy_monthly[i]).map { |h, c| c < h ? c : c }
        clg_wked = htg_wked_monthly[i].zip(clg_wked_monthly[i]).map { |h, c| c < h ? c : c }
      else
        fail 'Unhandled case.'
      end
      htg_wkdy_monthly[i] = htg_wkdy
      htg_wked_monthly[i] = htg_wked
      clg_wkdy_monthly[i] = clg_wkdy
      clg_wked_monthly[i] = clg_wked
    end

    heating_setpoint = HourlyByMonthSchedule.new(model, Constants.ObjectNameHeatingSetpoint, htg_wkdy_monthly, htg_wked_monthly, normalize_values = false)
    cooling_setpoint = HourlyByMonthSchedule.new(model, Constants.ObjectNameCoolingSetpoint, clg_wkdy_monthly, clg_wked_monthly, normalize_values = false)

    # Set the setpoint schedules
    thermostat_setpoint = living_zone.thermostatSetpointDualSetpoint
    if thermostat_setpoint.is_initialized
      thermostat_setpoint = thermostat_setpoint.get
      thermostat_setpoint.setHeatingSetpointTemperatureSchedule(heating_setpoint.schedule)
      thermostat_setpoint.setCoolingSetpointTemperatureSchedule(cooling_setpoint.schedule)
    else
      thermostat_setpoint = OpenStudio::Model::ThermostatSetpointDualSetpoint.new(model)
      thermostat_setpoint.setName("#{living_zone.name} temperature setpoint")
      thermostat_setpoint.setHeatingSetpointTemperatureSchedule(heating_setpoint.schedule)
      thermostat_setpoint.setCoolingSetpointTemperatureSchedule(cooling_setpoint.schedule)
      living_zone.setThermostatSetpointDualSetpoint(thermostat_setpoint)
    end
  end

  def self.get_default_heating_setpoint(control_type)
    htg_sp = 68 # F
    htg_setback_sp = nil
    htg_setback_hrs_per_week = nil
    htg_setback_start_hr = nil
    if control_type == HPXML::HVACControlTypeProgrammable
      htg_setback_sp = 66 # F
      htg_setback_hrs_per_week = 7 * 7 # 11 p.m. to 5:59 a.m., 7 days a week
      htg_setback_start_hr = 23 # 11 p.m.
    elsif control_type != HPXML::HVACControlTypeManual
      fail "Unexpected control type #{control_type}."
    end
    return htg_sp, htg_setback_sp, htg_setback_hrs_per_week, htg_setback_start_hr
  end

  def self.get_default_cooling_setpoint(control_type)
    clg_sp = 78 # F
    clg_setup_sp = nil
    clg_setup_hrs_per_week = nil
    clg_setup_start_hr = nil
    if control_type == HPXML::HVACControlTypeProgrammable
      clg_setup_sp = 80 # F
      clg_setup_hrs_per_week = 6 * 7 # 9 a.m. to 2:59 p.m., 7 days a week
      clg_setup_start_hr = 9 # 9 a.m.
    elsif control_type != HPXML::HVACControlTypeManual
      fail "Unexpected control type #{control_type}."
    end
    return clg_sp, clg_setup_sp, clg_setup_hrs_per_week, clg_setup_start_hr
  end

  def self.get_default_compressor_type(seer)
    if seer <= 15
      return HPXML::HVACCompressorTypeSingleStage
    elsif seer <= 21
      return HPXML::HVACCompressorTypeTwoStage
    elsif seer > 21
      return HPXML::HVACCompressorTypeVariableSpeed
    end
  end

<<<<<<< HEAD
  def self.apply_dehumidifier(model, runner, energy_factor, integrated_energy_factor, water_removal_rate,
                              air_flow_rate, humidity_setpoint, control_zone, hvac_map, sys_id)
=======
  def self.apply_dehumidifier(model, runner, energy_factor, water_removal_rate,
                              air_flow_rate, humidity_setpoint, control_zone)

    # error checking
    if (humidity_setpoint < 0) || (humidity_setpoint > 1)
      fail 'Invalid humidity setpoint value entered.'
    end
    if (water_removal_rate != Constants.Auto) && (water_removal_rate.to_f <= 0)
      fail 'Invalid water removal rate value entered.'
    end
    if (energy_factor != Constants.Auto) && (energy_factor.to_f < 0)
      fail 'Invalid energy factor value entered.'
    end
    if (air_flow_rate != Constants.Auto) && (air_flow_rate.to_f < 0)
      fail 'Invalid air flow rate value entered.'
    end
>>>>>>> c904bba0

    obj_name = Constants.ObjectNameDehumidifier

    avg_rh_setpoint = humidity_setpoint * 100.0 # (EnergyPlus uses 60 for 60% RH)
    relative_humidity_setpoint_sch = OpenStudio::Model::ScheduleConstant.new(model)
    relative_humidity_setpoint_sch.setName(Constants.ObjectNameRelativeHumiditySetpoint)
    relative_humidity_setpoint_sch.setValue(avg_rh_setpoint)

    # Dehumidifier coefficients
    # Generic model coefficients from Winkler, Christensen, and Tomerlin (2011)
<<<<<<< HEAD
    w_coeff = [-1.162525707, 0.02271469, -0.000113208, 0.021110538, -0.0000693034, 0.000378843]
    ef_coeff = [-1.902154518, 0.063466565, -0.000622839, 0.039540407, -0.000125637, -0.000176722]
    pl_coeff = [0.90, 0.10, 0.0]
    water_removal_curve = create_curve_biquadratic(model, w_coeff, "DXDH-WaterRemove-Cap-fT", -100, 100, -100, 100)
    energy_factor_curve = create_curve_biquadratic(model, ef_coeff, "DXDH-EnergyFactor-fT", -100, 100, -100, 100)
    part_load_frac_curve = create_curve_quadratic(model, pl_coeff, "DXDH-PLF-fPLR", 0, 1, 0.7, 1)
    if energy_factor.nil?
      # shift inputs tested under IEF test conditions to those under EF test conditions with performance curves
      energy_factor, water_removal_rate = dehumidifier_ief_to_ef_inputs(w_coeff, ef_coeff, integrated_energy_factor, water_removal_rate)
    end

    # Calculate air flow rate by assuming 2.75 cfm/pint/day (based on experimental test data)
    air_flow_rate = 2.75 * water_removal_rate

    humidistat = OpenStudio::Model::ZoneControlHumidistat.new(model)
    humidistat.setName(obj_name + " #{control_zone.name} humidistat")
    humidistat.setHumidifyingRelativeHumiditySetpointSchedule(relative_humidity_setpoint_sch)
    humidistat.setDehumidifyingRelativeHumiditySetpointSchedule(relative_humidity_setpoint_sch)
    control_zone.setZoneControlHumidistat(humidistat)

    zone_hvac = OpenStudio::Model::ZoneHVACDehumidifierDX.new(model, water_removal_curve, energy_factor_curve, part_load_frac_curve)
    zone_hvac.setName(obj_name + " #{control_zone.name} dx")
    zone_hvac.setAvailabilitySchedule(model.alwaysOnDiscreteSchedule)
    zone_hvac.setRatedWaterRemoval(UnitConversions.convert(water_removal_rate, "pint", "L"))
    zone_hvac.setRatedEnergyFactor(energy_factor)
    zone_hvac.setRatedAirFlowRate(UnitConversions.convert(air_flow_rate, "cfm", "m^3/s"))
    zone_hvac.setMinimumDryBulbTemperatureforDehumidifierOperation(10)
    zone_hvac.setMaximumDryBulbTemperatureforDehumidifierOperation(40)

    zone_hvac.addToThermalZone(control_zone)
    # Only one dehumidifier allowed in current workflow.
    # If more than one allowed in the future, should remove this EMS program to avoid duplication
    hvac_map[sys_id] << zone_hvac
  end
=======
    water_removal_curve = create_curve_biquadratic(model, [-1.162525707, 0.02271469, -0.000113208, 0.021110538, -0.0000693034, 0.000378843], 'DXDH-WaterRemove-Cap-fT', -100, 100, -100, 100)
    energy_factor_curve = create_curve_biquadratic(model, [-1.902154518, 0.063466565, -0.000622839, 0.039540407, -0.000125637, -0.000176722], 'DXDH-EnergyFactor-fT', -100, 100, -100, 100)
    part_load_frac_curve = create_curve_quadratic(model, [0.90, 0.10, 0.0], 'DXDH-PLF-fPLR', 0, 1, 0.7, 1)

    control_zone.each do |control_zone, slave_zones|
      humidistat = OpenStudio::Model::ZoneControlHumidistat.new(model)
      humidistat.setName(obj_name + " #{control_zone.name} humidistat")
      humidistat.setHumidifyingRelativeHumiditySetpointSchedule(relative_humidity_setpoint_sch)
      humidistat.setDehumidifyingRelativeHumiditySetpointSchedule(relative_humidity_setpoint_sch)
      control_zone.setZoneControlHumidistat(humidistat)

      zone_hvac = OpenStudio::Model::ZoneHVACDehumidifierDX.new(model, water_removal_curve, energy_factor_curve, part_load_frac_curve)
      zone_hvac.setName(obj_name + " #{control_zone.name} dx")
      zone_hvac.setAvailabilitySchedule(model.alwaysOnDiscreteSchedule)
      if water_removal_rate != Constants.Auto
        zone_hvac.setRatedWaterRemoval(UnitConversions.convert(water_removal_rate.to_f, 'pint', 'L'))
      else
        zone_hvac.setRatedWaterRemoval(Constants.small) # Autosize flag for HVACSizing measure
      end
      if energy_factor != Constants.Auto
        zone_hvac.setRatedEnergyFactor(energy_factor.to_f)
      else
        zone_hvac.setRatedEnergyFactor(Constants.small) # Autosize flag for HVACSizing measure
      end
      if air_flow_rate != Constants.Auto
        zone_hvac.setRatedAirFlowRate(UnitConversions.convert(air_flow_rate.to_f, 'cfm', 'm^3/s'))
      else
        zone_hvac.setRatedAirFlowRate(Constants.small) # Autosize flag for HVACSizing measure
      end
      zone_hvac.setMinimumDryBulbTemperatureforDehumidifierOperation(10)
      zone_hvac.setMaximumDryBulbTemperatureforDehumidifierOperation(40)
>>>>>>> c904bba0

  def self.dehumidifier_ief_to_ef_inputs(w_coeff, ef_coeff, ief, water_removal_rate)
    # Shift inputs under IEF test conditions to E+ supported EF test conditions
    # test conditions
    ief_db = UnitConversions.convert(65.0, "F", "C") # degree C
    rh = 60.0 # for both EF and IEF test conditions, %

    # Independent ariables applied to curve equations
    var_array_ief = [1, ief_db, ief_db * ief_db, rh, rh * rh, ief_db * rh]

    # Curved values under EF test conditions
    curve_value_ef = 1 # Curves are nomalized to 1.0 under EF test conditions, 80F, 60%
    # Curve values under IEF test conditions
    ef_curve_value_ief = var_array_ief.zip(ef_coeff).map { |var, coeff| var * coeff }.inject(0, :+)
    water_removal_curve_value_ief = var_array_ief.zip(w_coeff).map { |var, coeff| var * coeff }.inject(0, :+)

    # E+ inputs under EF test conditions
    ef_input = ief / ef_curve_value_ief * curve_value_ef
    water_removal_rate_input = water_removal_rate / water_removal_curve_value_ief * curve_value_ef

    return ef_input, water_removal_rate_input
  end

  def self.apply_ceiling_fans(model, runner, annual_kWh, weekday_sch, weekend_sch, monthly_sch,
                              cfa, living_space)
    obj_name = Constants.ObjectNameCeilingFan

    ceiling_fan_sch = MonthWeekdayWeekendSchedule.new(model, obj_name + ' schedule', weekday_sch, weekend_sch, monthly_sch, 1.0, 1.0, true, true, Constants.ScheduleTypeLimitsFraction)

    space_design_level = ceiling_fan_sch.calcDesignLevelFromDailykWh(annual_kWh / 365.0)

    equip_def = OpenStudio::Model::ElectricEquipmentDefinition.new(model)
    equip_def.setName(obj_name)
    equip = OpenStudio::Model::ElectricEquipment.new(equip_def)
    equip.setName(equip_def.name.to_s)
    equip.setSpace(living_space)
    equip_def.setDesignLevel(space_design_level)
    equip_def.setFractionRadiant(0.558)
    equip_def.setFractionLatent(0)
    equip_def.setFractionLost(0)
    equip.setEndUseSubcategory(obj_name)
    equip.setSchedule(ceiling_fan_sch.schedule)
  end

  def self.get_default_ceiling_fan_power()
    return 42.6 # W
  end

  def self.get_default_ceiling_fan_quantity(nbeds)
    return nbeds + 1
  end

  def self.get_ceiling_fan_operation_months(weather)
    months = [0] * 12
    weather.data.MonthlyAvgDrybulbs.each_with_index do |val, m|
      next unless val > 63.0 # deg-F

      months[m] = 1
    end
    return months
  end

  def self.apply_eae_to_heating_fan(runner, eae_hvacs, eae, fuel, load_frac, htg_type)
    # Applies Electric Auxiliary Energy (EAE) for fuel heating equipment to fan power.

    if htg_type == HPXML::HVACTypeBoiler

      if eae.nil?
        eae = get_default_eae(htg_type, fuel, load_frac, nil)
      end

      elec_power = (eae / 2.08) # W

      eae_hvacs.each do |eae_hvac|
        next unless eae_hvac.is_a? OpenStudio::Model::PlantLoop

        eae_hvac.components.each do |plc|
          if plc.to_BoilerHotWater.is_initialized
            boiler = plc.to_BoilerHotWater.get
            boiler.setParasiticElectricLoad(0.0)
          elsif plc.to_PumpVariableSpeed.is_initialized
            pump = plc.to_PumpVariableSpeed.get
            pump_eff = 0.9
            pump_gpm = UnitConversions.convert(pump.ratedFlowRate.get, 'm^3/s', 'gal/min')
            pump_w_gpm = elec_power / pump_gpm # W/gpm
            pump.setRatedPowerConsumption(elec_power)
            pump.setRatedPumpHead(calculate_pump_head(pump_eff, pump_w_gpm))
            pump.setMotorEfficiency(1.0)
          end
        end
      end

    else # Furnace/WallFurnace/Stove

      unitary_systems = []
      eae_hvacs.each do |eae_hvac|
        if eae_hvac.is_a? OpenStudio::Model::AirLoopHVAC # Furnace
          unitary_systems << get_unitary_system_from_air_loop_hvac(eae_hvac)
        elsif eae_hvac.is_a? OpenStudio::Model::AirLoopHVACUnitarySystem # WallFurnace/Stove
          unitary_systems << eae_hvac
        end
      end

      unitary_systems.each do |unitary_system|
        if eae.nil?
          htg_coil = unitary_system.heatingCoil.get.to_CoilHeatingGas.get
          htg_capacity = UnitConversions.convert(htg_coil.nominalCapacity.get, 'W', 'kBtu/hr')
          eae = get_default_eae(htg_type, fuel, load_frac, htg_capacity)
        end
        elec_power = eae / 2.08 # W

        htg_coil = unitary_system.heatingCoil.get.to_CoilHeatingGas.get
        htg_coil.setParasiticElectricLoad(0.0)

        htg_cfm = UnitConversions.convert(unitary_system.supplyAirFlowRateDuringHeatingOperation.get, 'm^3/s', 'cfm')

        fan = unitary_system.supplyFan.get.to_FanOnOff.get
        if elec_power > 0
          fan_eff = 0.75 # Overall Efficiency of the Fan, Motor and Drive
          fan_w_cfm = elec_power / htg_cfm # W/cfm
          fan.setFanEfficiency(fan_eff)
          fan.setPressureRise(calculate_fan_pressure_rise(fan_eff, fan_w_cfm))
        else
          fan.setFanEfficiency(1)
          fan.setPressureRise(0)
        end
        fan.setMotorEfficiency(1.0)
        fan.setMotorInAirstreamFraction(1.0)
      end

    end
  end

  def self.get_default_eae(htg_type, fuel, load_frac, furnace_capacity_kbtuh)
    # From ANSI/RESNET/ICC 301 Standard
    if htg_type == HPXML::HVACTypeBoiler
      if (fuel == HPXML::FuelTypeNaturalGas) || (fuel == HPXML::FuelTypePropane)
        return 170.0 * load_frac # kWh/yr
      elsif fuel == HPXML::FuelTypeOil
        return 330.0 * load_frac # kWh/yr
      end
    elsif htg_type == HPXML::HVACTypeFurnace
      if (fuel == HPXML::FuelTypeNaturalGas) || (fuel == HPXML::FuelTypePropane)
        return (149.0 + 10.3 * furnace_capacity_kbtuh) * load_frac # kWh/yr
      elsif fuel == HPXML::FuelTypeOil
        return (439.0 + 5.5 * furnace_capacity_kbtuh) * load_frac # kWh/yr
      end
    end
    return 0.0
  end

  def self.one_speed_capacity_ratios
    return [1.0]
  end

  def self.one_speed_fan_speed_ratios
    return [1.0]
  end

  def self.two_speed_capacity_ratios
    return [0.72, 1.0]
  end

  def self.two_speed_fan_speed_ratios_heating
    return [0.8, 1.0]
  end

  def self.two_speed_fan_speed_ratios_cooling
    return [0.86, 1.0]
  end

  def self.variable_speed_capacity_ratios_cooling
    return [0.36, 0.51, 0.67, 1.0]
  end

  def self.variable_speed_fan_speed_ratios_cooling
    return [0.42, 0.54, 0.68, 1.0]
  end

  def self.variable_speed_capacity_ratios_heating
    return [0.33, 0.56, 1.0, 1.17]
  end

  def self.variable_speed_fan_speed_ratios_heating
    return [0.63, 0.76, 1.0, 1.19]
  end

  def self.cOOL_CAP_FT_SPEC_AC(num_speeds = 1)
    if num_speeds == 1
      return [[3.670270705, -0.098652414, 0.000955906, 0.006552414, -0.0000156, -0.000131877]]
    elsif num_speeds == 2
      return [[3.940185508, -0.104723455, 0.001019298, 0.006471171, -0.00000953, -0.000161658],
              [3.109456535, -0.085520461, 0.000863238, 0.00863049, -0.0000210, -0.000140186]]
    else
      # The following coefficients were generated using NREL experimental performance mapping for the Carrier unit
      cOOL_CAP_coeff_perf_map = [[1.6516044444444447, 0.0698916049382716, -0.0005546296296296296, -0.08870160493827162, 0.0004135802469135802, 0.00029077160493827157],
                                 [-6.84948049382716, 0.26946, -0.0019413580246913577, -0.03281469135802469, 0.00015694444444444442, 3.32716049382716e-05],
                                 [-4.53543086419753, 0.15358543209876546, -0.0009345679012345678, 0.002666913580246914, -7.993827160493826e-06, -0.00011617283950617283],
                                 [-3.500948395061729, 0.11738987654320988, -0.0006580246913580248, 0.007003148148148148, -2.8518518518518517e-05, -0.0001284259259259259],
                                 [1.8769221728395058, -0.04768641975308643, 0.0006885802469135801, 0.006643395061728395, 1.4209876543209876e-05, -0.00024043209876543206]]
      return cOOL_CAP_coeff_perf_map.select { |i| num_speeds.include? cOOL_CAP_coeff_perf_map.index(i) }
    end
  end

  def self.cOOL_EIR_FT_SPEC_AC(num_speeds = 1)
    if num_speeds == 1
      return [[-3.302695861, 0.137871531, -0.001056996, -0.012573945, 0.000214638, -0.000145054]]
    elsif num_speeds == 2
      return [[-3.877526888, 0.164566276, -0.001272755, -0.019956043, 0.000256512, -0.000133539],
              [-1.990708931, 0.093969249, -0.00073335, -0.009062553, 0.000165099, -0.0000997]]
    else
      # The following coefficients were generated using NREL experimental performance mapping for the Carrier unit
      cOOL_EIR_coeff_perf_map = [[2.896298765432099, -0.12487654320987657, 0.0012148148148148148, 0.04492037037037037, 8.734567901234567e-05, -0.0006348765432098764],
                                 [6.428076543209876, -0.20913209876543212, 0.0018521604938271604, 0.024392592592592594, 0.00019691358024691356, -0.0006012345679012346],
                                 [5.136356049382716, -0.1591530864197531, 0.0014151234567901232, 0.018665555555555557, 0.00020398148148148147, -0.0005407407407407407],
                                 [1.3823471604938273, -0.02875123456790123, 0.00038302469135802463, 0.006344814814814816, 0.00024836419753086417, -0.00047469135802469134],
                                 [-1.0411735802469133, 0.055261604938271605, -0.0004404320987654321, 0.0002154938271604939, 0.00017484567901234564, -0.0002017901234567901]]
      return cOOL_EIR_coeff_perf_map.select { |i| num_speeds.include? cOOL_EIR_coeff_perf_map.index(i) }
    end
  end

  def self.cOOL_CAP_FFLOW_SPEC_AC(num_speeds = 1)
    if num_speeds == 1
      return [[0.718605468, 0.410099989, -0.128705457]]
    elsif num_speeds == 2
      return [[0.65673024, 0.516470835, -0.172887149],
              [0.690334551, 0.464383753, -0.154507638]]
    elsif num_speeds == 4
      return [[1, 0, 0]] * 4
    end
  end

  def self.cOOL_EIR_FFLOW_SPEC_AC(num_speeds = 1)
    if num_speeds == 1
      return [[1.32299905, -0.477711207, 0.154712157]]
    elsif num_speeds == 2
      return [[1.562945114, -0.791859997, 0.230030877],
              [1.31565404, -0.482467162, 0.166239001]]
    elsif num_speeds == 4
      return [[1, 0, 0]] * 4
    end
  end

  def self.cOOL_CAP_FT_SPEC_ASHP(num_speeds = 1)
    if num_speeds == 1
      return [[3.68637657, -0.098352478, 0.000956357, 0.005838141, -0.0000127, -0.000131702]]
    elsif num_speeds == 2
      return [[3.998418659, -0.108728222, 0.001056818, 0.007512314, -0.0000139, -0.000164716],
              [3.466810106, -0.091476056, 0.000901205, 0.004163355, -0.00000919, -0.000110829]]
    else
      return cOOL_CAP_FT_SPEC_AC(num_speeds)
    end
  end

  def self.cOOL_EIR_FT_SPEC_ASHP(num_speeds = 1)
    if num_speeds == 1
      return [[-3.437356399, 0.136656369, -0.001049231, -0.0079378, 0.000185435, -0.0001441]]
    elsif num_speeds == 2
      return [[-4.282911381, 0.181023691, -0.001357391, -0.026310378, 0.000333282, -0.000197405],
              [-3.557757517, 0.112737397, -0.000731381, 0.013184877, 0.000132645, -0.000338716]]
    else
      return cOOL_EIR_FT_SPEC_AC(num_speeds)
    end
  end

  def self.cOOL_CAP_FFLOW_SPEC_ASHP(num_speeds = 1)
    if num_speeds == 1
      return [[0.718664047, 0.41797409, -0.136638137]]
    elsif num_speeds == 2
      return [[0.655239515, 0.511655216, -0.166894731],
              [0.618281092, 0.569060264, -0.187341356]]
    elsif num_speeds == 4
      return [[1, 0, 0]] * 4
    end
  end

  def self.cOOL_EIR_FFLOW_SPEC_ASHP(num_speeds = 1)
    if num_speeds == 1
      return [[1.143487507, -0.13943972, -0.004047787]]
    elsif num_speeds == 2
      return [[1.639108268, -0.998953996, 0.359845728],
              [1.570774717, -0.914152018, 0.343377302]]
    elsif num_speeds == 4
      return [[1, 0, 0]] * 4
    end
  end

  def self.hEAT_CAP_FT_SPEC_ASHP(num_speeds = 1, heat_pump_capacity_heat = nil, heat_pump_capacity_heat_17F = nil)
    if num_speeds == 1
      cap_coeff = [[0.566333415, -0.000744164, -0.0000103, 0.009414634, 0.0000506, -0.00000675]]

      # Indoor temperature slope and intercept used if Q_17 is specified (derived using cap_coeff)
      iat_slope = -0.002303414
      iat_intercept = 0.18417308
    elsif num_speeds == 2
      cap_coeff = [[0.335690634, 0.002405123, -0.0000464, 0.013498735, 0.0000499, -0.00000725],
                   [0.306358843, 0.005376987, -0.0000579, 0.011645092, 0.0000591, -0.0000203]]

      # Indoor temperature slope and intercept used if Q_17 is specified (derived using cap_coeff)
      # NOTE: Using Q_17 assumes the same curve for all speeds
      iat_slope = -0.002947013
      iat_intercept = 0.23168251
    elsif num_speeds == 4
      cap_coeff = [[0.304192655, -0.003972566, 0.0000196432, 0.024471251, -0.000000774126, -0.0000841323],
                   [0.496381324, -0.00144792, 0.0, 0.016020855, 0.0000203447, -0.0000584118],
                   [0.697171186, -0.006189599, 0.0000337077, 0.014291981, 0.0000105633, -0.0000387956],
                   [0.555513805, -0.001337363, -0.00000265117, 0.014328826, 0.0000163849, -0.0000480711]]

      # Indoor temperature slope and intercept used if Q_17 is specified (derived using cap_coeff)
      # NOTE: Using Q_17 assumes the same curve for all speeds
      iat_slope = -0.002897048
      iat_intercept = 0.209319129
    end

    if heat_pump_capacity_heat.nil? || heat_pump_capacity_heat_17F.nil? || (heat_pump_capacity_heat == Constants.SizingAuto)
      return cap_coeff
    end

    # Derive coefficients from user input for heating capacity at 47F and 17F
    # Biquadratic: capacity multiplier = a + b*IAT + c*IAT^2 + d*OAT + e*OAT^2 + f*IAT*OAT
    x_A = 17.0
    y_A = heat_pump_capacity_heat_17F / heat_pump_capacity_heat
    x_B = 47.0 # 47F is the rating point
    y_B = 1.0

    oat_slope = (y_B - y_A) / (x_B - x_A)
    oat_intercept = y_A - (x_A * oat_slope)

    cap_coeff = []
    (1..num_speeds).to_a.each do |speed, i|
      cap_coeff << [oat_intercept + iat_intercept, iat_slope, 0, oat_slope, 0, 0]
    end

    return cap_coeff
  end

  def self.hEAT_EIR_FT_SPEC_ASHP(num_speeds = 1)
    if num_speeds == 1
      return [[0.718398423, 0.003498178, 0.000142202, -0.005724331, 0.00014085, -0.000215321]]
    elsif num_speeds == 2
      return [[0.36338171, 0.013523725, 0.000258872, -0.009450269, 0.000439519, -0.000653723],
              [0.981100941, -0.005158493, 0.000243416, -0.005274352, 0.000230742, -0.000336954]]
    elsif num_speeds == 4
      return [[0.708311527, 0.020732093, 0.000391479, -0.037640031, 0.000979937, -0.001079042],
              [0.025480155, 0.020169585, 0.000121341, -0.004429789, 0.000166472, -0.00036447],
              [0.379003189, 0.014195012, 0.0000821046, -0.008894061, 0.000151519, -0.000210299],
              [0.690404655, 0.00616619, 0.000137643, -0.009350199, 0.000153427, -0.000213258]]
    end
  end

  def self.hEAT_CAP_FFLOW_SPEC_ASHP(num_speeds = 1)
    if num_speeds == 1
      return [[0.694045465, 0.474207981, -0.168253446]]
    elsif num_speeds == 2
      return [[0.741466907, 0.378645444, -0.119754733],
              [0.76634609, 0.32840943, -0.094701495]]
    elsif num_speeds == 4
      return [[1, 0, 0]] * 4
    end
  end

  def self.hEAT_EIR_FFLOW_SPEC_ASHP(num_speeds = 1)
    if num_speeds == 1
      return [[2.185418751, -1.942827919, 0.757409168]]
    elsif num_speeds == 2
      return [[2.153618211, -1.737190609, 0.584269478],
              [2.001041353, -1.58869128, 0.587593517]]
    elsif num_speeds == 4
      return [[1, 0, 0]] * 4
    end
  end

  private

  def self.apply_supplemental_htg_coil(model, obj_name, fuel_type, supplemental_efficiency, supplemental_capacity)
    if fuel_type == HPXML::FuelTypeElectricity
      htg_supp_coil = OpenStudio::Model::CoilHeatingElectric.new(model, model.alwaysOnDiscreteSchedule)
      htg_supp_coil.setEfficiency(supplemental_efficiency)
    else
      htg_supp_coil = OpenStudio::Model::CoilHeatingGas.new(model)
      htg_supp_coil.setGasBurnerEfficiency(supplemental_efficiency)
      htg_supp_coil.setParasiticElectricLoad(0)
      htg_supp_coil.setParasiticGasLoad(0)
      htg_supp_coil.setFuelType(HelperMethods.eplus_fuel_map(fuel_type))
    end
    htg_supp_coil.setName(obj_name + ' ' + Constants.ObjectNameBackupHeatingCoil)
    if supplemental_capacity != Constants.SizingAuto
      htg_supp_coil.setNominalCapacity(UnitConversions.convert([supplemental_capacity, Constants.small].max, 'Btu/hr', 'W')) # Used by HVACSizing measure
    end
    return htg_supp_coil
  end

  def self.get_gshp_hx_pipe_diameters(pipe_size)
    # Pipe norminal size convertion to pipe outside diameter and inside diameter,
    # only pipe sizes <= 2" are used here with DR11 (dimension ratio),
    if pipe_size == 0.75 # 3/4" pipe
      pipe_od = 1.050
      pipe_id = 0.859
    elsif pipe_size == 1.0 # 1" pipe
      pipe_od = 1.315
      pipe_id = 1.076
    elsif pipe_size == 1.25 # 1-1/4" pipe
      pipe_od = 1.660
      pipe_id = 1.358
    end
    return pipe_od, pipe_id
  end

  def self.get_gshp_HXCHWDesign(weather)
    return [85.0, weather.design.CoolingDrybulb - 15.0, weather.data.AnnualAvgDrybulb + 10.0].max # Temperature of water entering indoor coil,use 85F as lower bound
  end

  def self.get_gshp_HXHWDesign(weather, fluid_type)
    if fluid_type == Constants.FluidWater
      return [45.0, weather.design.HeatingDrybulb + 35.0, weather.data.AnnualAvgDrybulb - 10.0].max # Temperature of fluid entering indoor coil, use 45F as lower bound for water
    else
      return [35.0, weather.design.HeatingDrybulb + 35.0, weather.data.AnnualAvgDrybulb - 10.0].min # Temperature of fluid entering indoor coil, use 35F as upper bound
    end
  end

  def self.get_gshp_cooling_eir(eer, fanKW_Adjust, pumpKW_Adjust)
    return UnitConversions.convert((1.0 - eer * (fanKW_Adjust + pumpKW_Adjust)) / (eer * (1.0 + UnitConversions.convert(fanKW_Adjust, 'Wh', 'Btu'))), 'Wh', 'Btu')
  end

  def self.get_gshp_heating_eir(cop, fanKW_Adjust, pumpKW_Adjust)
    return (1.0 - cop * (fanKW_Adjust + pumpKW_Adjust)) / (cop * (1.0 - fanKW_Adjust))
  end

  def self.get_gshp_FanKW_Adjust(cfm_btuh)
    return cfm_btuh * UnitConversions.convert(1.0, 'cfm', 'm^3/s') * 1000.0 * 0.35 * 249.0 / 300.0 # Adjustment per ISO 13256-1 Internal pressure drop across heat pump assumed to be 0.5 in. w.g.
  end

  def self.get_gshp_PumpKW_Adjust(gpm_btuh)
    return gpm_btuh * UnitConversions.convert(1.0, 'gal/min', 'm^3/s') * 1000.0 * 6.0 * 2990.0 / 3000.0 # Adjustment per ISO 13256-1 Internal Pressure drop across heat pump coil assumed to be 11ft w.g.
  end

  def self.calc_EIR_from_COP(cop, fan_power_rated)
    return UnitConversions.convert((UnitConversions.convert(1.0, 'Btu', 'Wh') + fan_power_rated * 0.03333) / cop - fan_power_rated * 0.03333, 'Wh', 'Btu')
  end

  def self.calc_EIR_from_EER(eer, fan_power_rated)
    return UnitConversions.convert((1.0 - UnitConversions.convert(fan_power_rated * 0.03333, 'Wh', 'Btu')) / eer - fan_power_rated * 0.03333, 'Wh', 'Btu')
  end

  def self.calc_EER_from_EIR(eir, fan_power_rated)
    cfm_per_ton = 400.0
    cfm_per_btuh = cfm_per_ton / 12000.0
    return ((1.0 - 3.412 * (fan_power_rated * cfm_per_btuh)) / (eir / 3.412 + (fan_power_rated * cfm_per_btuh)))
  end

  def self.calc_COP_from_EIR(eir, fan_power_rated)
    cfm_per_ton = 400.0
    cfm_per_btuh = cfm_per_ton / 12000.0
    return (1.0 / 3.412 + fan_power_rated * cfm_per_btuh) / (eir / 3.412 + fan_power_rated * cfm_per_btuh)
  end

  def self.calc_EERs_from_EIR_2spd(eer_2, fan_power_rated, is_heat_pump)
    # Returns low and high stage EER A given high stage EER A

    eir_2_a = calc_EIR_from_EER(eer_2, fan_power_rated)

    if not is_heat_pump
      eir_1_a = 0.8691 * eir_2_a + 0.0127 # Relationship derived using Dylan's data for two stage air conditioners
    else
      eir_1_a = 0.8887 * eir_2_a + 0.0083 # Relationship derived using Dylan's data for two stage heat pumps
    end

    return [calc_EER_from_EIR(eir_1_a, fan_power_rated), eer_2]
  end

  def self.calc_EERs_from_EIR_4spd(eer_nom, fan_power_rated, calc_type = 'seer')
    # Returns EER A at minimum, intermediate, and nominal speed given EER A (and a fourth speed if calc_type != 'seer')

    eir_nom = calc_EIR_from_EER(eer_nom, fan_power_rated)

    if calc_type.include? 'seer'
      indices = [0, 1, 4]
    else
      indices = [0, 1, 2, 4]
    end

    cop_ratios = [1.07, 1.11, 1.08, 1.05, 1.0] # Gross COP

    # SEER calculation is based on performance at three speeds
    cops = [cop_ratios[indices[0]], cop_ratios[indices[1]], cop_ratios[indices[2]]]

    unless calc_type.include? 'seer'
      cops << cop_ratios[indices[3]]
    end

    eers = []
    cops.each do |mult|
      eir = eir_nom / mult
      eers << calc_EER_from_EIR(eir, fan_power_rated)
    end

    return eers
  end

  def self.calc_COPs_from_EIR_2spd(cop_2, fan_power_rated)
    # Returns low and high stage rated COP given high stage COP

    eir_2 = calc_EIR_from_COP(cop_2, fan_power_rated)

    eir_1 = 0.6241 * eir_2 + 0.0681 # Relationship derived using Dylan's data for Carrier two stage heat pumps

    return [calc_COP_from_EIR(eir_1, fan_power_rated), cop_2]
  end

  def self.calc_COPs_from_EIR_4spd(cop_nom, fan_power_rated, calc_type = 'hspf')
    # Returns rated COP at minimum, intermediate, and nominal speed given rated COP

    eir_nom = calc_EIR_from_COP(cop_nom, fan_power_rated)

    cop_ratios = [1.385171617, 1.183214059, 1.0, 0.95544453] # Updated based on Nordyne 3 ton heat pump

    # HSPF calculation is based on performance at three speeds
    if calc_type.include? 'hspf'
      indices = [0, 1, 2]
    else
      indices = [0, 1, 2, 3]
    end

    cops_net = []
    indices.each do |i|
      eir = eir_nom / cop_ratios[i]
      cops_net << calc_COP_from_EIR(eir, fan_power_rated)
    end

    return cops_net
  end

  def self.calc_biquad(coeff, in_1, in_2)
    result = coeff[0] + coeff[1] * in_1 + coeff[2] * in_1 * in_1 + coeff[3] * in_2 + coeff[4] * in_2 * in_2 + coeff[5] * in_1 * in_2
    return result
  end

  def self.calc_EER_cooling_1spd(seer, fan_power_rated, coeff_eir)
    # Directly calculate cooling coil net EER at condition A (95/80/67) using SEER

    c_d = HVAC.get_c_d_cooling(1, seer)

    # 1. Calculate eer_b using SEER and c_d
    eer_b = seer / (1.0 - 0.5 * c_d)

    # 2. Calculate eir_b
    eir_b = calc_EIR_from_EER(eer_b, fan_power_rated)

    # 3. Calculate eir_a using performance curves
    eir_a = eir_b / calc_biquad(coeff_eir[0], 67.0, 82.0)
    eer_a = calc_EER_from_EIR(eir_a, fan_power_rated)

    return eer_a
  end

  def self.calc_EERs_cooling_2spd(runner, seer, c_d, capacity_ratios, fanspeed_ratios, fan_power_rated, coeff_eir, coeff_q, is_heat_pump = false)
    # Iterate to find rated net EERs given SEER using simple bisection method for two stage air conditioners

    # Initial large bracket of EER (A condition) to span possible seer range
    eer_a = 5.0
    eer_b = 20.0

    # Iterate
    iter_max = 100
    tol = 0.0001

    err = 1
    eer_c = (eer_a + eer_b) / 2.0
    (1..iter_max).each do |n|
      eers = calc_EERs_from_EIR_2spd(eer_a, fan_power_rated, is_heat_pump)
      f_a = calc_SEER_TwoSpeed(eers, c_d, capacity_ratios, fanspeed_ratios, fan_power_rated, coeff_eir, coeff_q) - seer

      eers = calc_EERs_from_EIR_2spd(eer_c, fan_power_rated, is_heat_pump)
      f_c = calc_SEER_TwoSpeed(eers, c_d, capacity_ratios, fanspeed_ratios, fan_power_rated, coeff_eir, coeff_q) - seer

      if f_c == 0
        return eer_c
      elsif f_a * f_c < 0
        eer_b = eer_c
      else
        eer_a = eer_c
      end

      eer_c = (eer_a + eer_b) / 2.0
      err = (eer_b - eer_a) / 2.0

      if err <= tol
        break
      end
    end

    if err > tol
      fail 'Two-speed cooling EERs iteration failed to converge.'
    end

    return calc_EERs_from_EIR_2spd(eer_c, fan_power_rated, is_heat_pump)
  end

  def self.calc_EERs_cooling_4spd(runner, seer, c_d, capacity_ratios, fanspeed_ratios, fan_power_rated, coeff_eir, coeff_q)
    # Iterate to find rated net EERs given SEER using simple bisection method for two stage and variable speed air conditioners

    # Initial large bracket of EER (A condition) to span possible seer range
    eer_a = 5.0
    eer_b = 30.0

    # Iterate
    iter_max = 100
    tol = 0.0001

    err = 1
    eer_c = (eer_a + eer_b) / 2.0
    (1..iter_max).each do |n|
      eers = calc_EERs_from_EIR_4spd(eer_a, fan_power_rated, calc_type = 'seer')
      f_a = calc_SEER_VariableSpeed(eers, c_d, capacity_ratios, fanspeed_ratios, fan_power_rated, coeff_eir, coeff_q) - seer

      eers = calc_EERs_from_EIR_4spd(eer_c, fan_power_rated, calc_type = 'seer')
      f_c = calc_SEER_VariableSpeed(eers, c_d, capacity_ratios, fanspeed_ratios, fan_power_rated, coeff_eir, coeff_q) - seer

      if f_c == 0
        return eer_c
      elsif f_a * f_c < 0
        eer_b = eer_c
      else
        eer_a = eer_c
      end

      eer_c = (eer_a + eer_b) / 2.0
      err = (eer_b - eer_a) / 2.0

      if err <= tol
        break
      end
    end

    if err > tol
      fail 'Variable-speed cooling EERs iteration failed to converge.'
    end

    return calc_EERs_from_EIR_4spd(eer_c, fan_power_rated, calc_type = 'model')
  end

  def self.calc_SEER_TwoSpeed(eers, c_d, capacity_ratios, fanspeed_ratios, fan_power_rated, coeff_eir, coeff_q)
    eir_A2 = calc_EIR_from_EER(eers[1], fan_power_rated)
    eir_B2 = eir_A2 * calc_biquad(coeff_eir[1], 67.0, 82.0)

    eir_A1 = calc_EIR_from_EER(eers[0], fan_power_rated)
    eir_B1 = eir_A1 * calc_biquad(coeff_eir[0], 67.0, 82.0)
    eir_F1 = eir_A1 * calc_biquad(coeff_eir[0], 67.0, 67.0)

    q_A2 = 1.0
    q_B2 = q_A2 * calc_biquad(coeff_q[1], 67.0, 82.0)

    q_B1 = q_A2 * capacity_ratios[0] * calc_biquad(coeff_q[0], 67.0, 82.0)
    q_F1 = q_A2 * capacity_ratios[0] * calc_biquad(coeff_q[0], 67.0, 67.0)

    cfm_Btu_h = 400.0 / 12000.0

    q_A2_net = q_A2 - fan_power_rated * 3.412 * cfm_Btu_h
    q_B2_net = q_B2 - fan_power_rated * 3.412 * cfm_Btu_h
    q_B1_net = q_B1 - fan_power_rated * 3.412 * cfm_Btu_h * fanspeed_ratios[0]
    q_F1_net = q_F1 - fan_power_rated * 3.412 * cfm_Btu_h * fanspeed_ratios[0]

    p_A2 = (q_A2 * eir_A2) / 3.412 + fan_power_rated * cfm_Btu_h
    p_B2 = (q_B2 * eir_B2) / 3.412 + fan_power_rated * cfm_Btu_h
    p_B1 = (q_B1 * eir_B1) / 3.412 + fan_power_rated * cfm_Btu_h * fanspeed_ratios[0]
    p_F1 = (q_F1 * eir_F1) / 3.412 + fan_power_rated * cfm_Btu_h * fanspeed_ratios[0]

    t_bins = [67.0, 72.0, 77.0, 82.0, 87.0, 92.0, 97.0, 102.0]
    frac_hours = [0.214, 0.231, 0.216, 0.161, 0.104, 0.052, 0.018, 0.004]

    e_tot = 0.0
    q_tot = 0.0
    (0..7).each do |i|
      bL_i = ((t_bins[i] - 65.0) / (95.0 - 65.0)) * (q_A2_net / 1.1)
      q_low_i = q_F1_net + ((q_B1_net - q_F1_net) / (82.0 - 67.0)) * (t_bins[i] - 67.0)
      e_low_i = p_F1 + ((p_B1 - p_F1) / (82.0 - 67.0)) * (t_bins[i] - 67.0)
      q_high_i = q_B2_net + ((q_A2_net - q_B2_net) / (95.0 - 82.0)) * (t_bins[i] - 82.0)
      e_high_i = p_B2 + ((p_A2 - p_B2) / (95.0 - 82.0)) * (t_bins[i] - 82.0)
      if q_low_i >= bL_i
        pLF_i = 1.0 - c_d * (1.0 - (bL_i / q_low_i))
        q_i = bL_i * frac_hours[i]
        e_i = (((bL_i / q_low_i) * e_low_i) / pLF_i) * frac_hours[i]
      elsif (q_low_i < bL_i) && (bL_i < q_high_i)
        x_i = (q_high_i - bL_i) / (q_high_i - q_low_i)
        q_i = (x_i * q_low_i + (1.0 - x_i) * q_high_i) * frac_hours[i]
        e_i = (x_i * e_low_i + (1.0 - x_i) * e_high_i) * frac_hours[i]
      elsif q_high_i <= bL_i
        q_i = q_high_i * frac_hours[i]
        e_i = e_high_i * frac_hours[i]
      end

      e_tot += e_i
      q_tot += q_i
    end

    seer = q_tot / e_tot
    return seer
  end

  def self.calc_SEER_VariableSpeed(eers, c_d, capacity_ratios, fanspeed_ratios, fan_power_rated, coeff_eir, coeff_q)
    n_max = 2
    n_int = 1
    n_min = 0

    wBin = 67.0
    tout_B = 82.0
    tout_E = 87.0
    tout_F = 67.0

    eir_A2 = calc_EIR_from_EER(eers[n_max], fan_power_rated)
    eir_B2 = eir_A2 * calc_biquad(coeff_eir[n_max], wBin, tout_B)

    eir_Av = calc_EIR_from_EER(eers[n_int], fan_power_rated)
    eir_Ev = eir_Av * calc_biquad(coeff_eir[n_int], wBin, tout_E)

    eir_A1 = calc_EIR_from_EER(eers[n_min], fan_power_rated)
    eir_B1 = eir_A1 * calc_biquad(coeff_eir[n_min], wBin, tout_B)
    eir_F1 = eir_A1 * calc_biquad(coeff_eir[n_min], wBin, tout_F)

    q_A2 = capacity_ratios[n_max]
    q_B2 = q_A2 * calc_biquad(coeff_q[n_max], wBin, tout_B)
    q_Ev = capacity_ratios[n_int] * calc_biquad(coeff_q[n_int], wBin, tout_E)
    q_B1 = capacity_ratios[n_min] * calc_biquad(coeff_q[n_min], wBin, tout_B)
    q_F1 = capacity_ratios[n_min] * calc_biquad(coeff_q[n_min], wBin, tout_F)

    cfm_Btu_h = 400.0 / 12000.0

    q_A2_net = q_A2 - fan_power_rated * 3.412 * cfm_Btu_h * fanspeed_ratios[n_max]
    q_B2_net = q_B2 - fan_power_rated * 3.412 * cfm_Btu_h * fanspeed_ratios[n_max]
    q_Ev_net = q_Ev - fan_power_rated * 3.412 * cfm_Btu_h * fanspeed_ratios[n_int]
    q_B1_net = q_B1 - fan_power_rated * 3.412 * cfm_Btu_h * fanspeed_ratios[n_min]
    q_F1_net = q_F1 - fan_power_rated * 3.412 * cfm_Btu_h * fanspeed_ratios[n_min]

    p_A2 = (q_A2 * eir_A2) / 3.412 + fan_power_rated * cfm_Btu_h * fanspeed_ratios[n_max]
    p_B2 = (q_B2 * eir_B2) / 3.412 + fan_power_rated * cfm_Btu_h * fanspeed_ratios[n_max]
    p_Ev = (q_Ev * eir_Ev) / 3.412 + fan_power_rated * cfm_Btu_h * fanspeed_ratios[n_int]
    p_B1 = (q_B1 * eir_B1) / 3.412 + fan_power_rated * cfm_Btu_h * fanspeed_ratios[n_min]
    p_F1 = (q_F1 * eir_F1) / 3.412 + fan_power_rated * cfm_Btu_h * fanspeed_ratios[n_min]

    q_k1_87 = q_F1_net + (q_B1_net - q_F1_net) / (82.0 - 67.0) * (87.0 - 67.0)
    q_k2_87 = q_B2_net + (q_A2_net - q_B2_net) / (95.0 - 82.0) * (87.0 - 82.0)
    n_Q = (q_Ev_net - q_k1_87) / (q_k2_87 - q_k1_87)
    m_Q = (q_B1_net - q_F1_net) / (82.0 - 67.0) * (1.0 - n_Q) + (q_A2_net - q_B2_net) / (95.0 - 82.0) * n_Q
    p_k1_87 = p_F1 + (p_B1 - p_F1) / (82.0 - 67.0) * (87.0 - 67.0)
    p_k2_87 = p_B2 + (p_A2 - p_B2) / (95.0 - 82.0) * (87.0 - 82.0)
    n_E = (p_Ev - p_k1_87) / (p_k2_87 - p_k1_87)
    m_E = (p_B1 - p_F1) / (82.0 - 67.0) * (1.0 - n_E) + (p_A2 - p_B2) / (95.0 - 82.0) * n_E

    c_T_1_1 = q_A2_net / (1.1 * (95.0 - 65.0))
    c_T_1_2 = q_F1_net
    c_T_1_3 = (q_B1_net - q_F1_net) / (82.0 - 67.0)
    t_1 = (c_T_1_2 - 67.0 * c_T_1_3 + 65.0 * c_T_1_1) / (c_T_1_1 - c_T_1_3)
    q_T_1 = q_F1_net + (q_B1_net - q_F1_net) / (82.0 - 67.0) * (t_1 - 67.0)
    p_T_1 = p_F1 + (p_B1 - p_F1) / (82.0 - 67.0) * (t_1 - 67.0)
    eer_T_1 = q_T_1 / p_T_1

    t_v = (q_Ev_net - 87.0 * m_Q + 65.0 * c_T_1_1) / (c_T_1_1 - m_Q)
    q_T_v = q_Ev_net + m_Q * (t_v - 87.0)
    p_T_v = p_Ev + m_E * (t_v - 87.0)
    eer_T_v = q_T_v / p_T_v

    c_T_2_1 = c_T_1_1
    c_T_2_2 = q_B2_net
    c_T_2_3 = (q_A2_net - q_B2_net) / (95.0 - 82.0)
    t_2 = (c_T_2_2 - 82.0 * c_T_2_3 + 65.0 * c_T_2_1) / (c_T_2_1 - c_T_2_3)
    q_T_2 = q_B2_net + (q_A2_net - q_B2_net) / (95.0 - 82.0) * (t_2 - 82.0)
    p_T_2 = p_B2 + (p_A2 - p_B2) / (95.0 - 82.0) * (t_2 - 82.0)
    eer_T_2 = q_T_2 / p_T_2

    d = (t_2**2.0 - t_1**2.0) / (t_v**2.0 - t_1**2.0)
    b = (eer_T_1 - eer_T_2 - d * (eer_T_1 - eer_T_v)) / (t_1 - t_2 - d * (t_1 - t_v))
    c = (eer_T_1 - eer_T_2 - b * (t_1 - t_2)) / (t_1**2.0 - t_2**2.0)
    a = eer_T_2 - b * t_2 - c * t_2**2.0

    t_bins = [67.0, 72.0, 77.0, 82.0, 87.0, 92.0, 97.0, 102.0]
    frac_hours = [0.214, 0.231, 0.216, 0.161, 0.104, 0.052, 0.018, 0.004]

    e_tot = 0.0
    q_tot = 0.0
    (0..7).each do |i|
      bL = ((t_bins[i] - 65.0) / (95.0 - 65.0)) * (q_A2_net / 1.1)
      q_k1 = q_F1_net + (q_B1_net - q_F1_net) / (82.0 - 67.0) * (t_bins[i] - 67.0)
      p_k1 = p_F1 + (p_B1 - p_F1) / (82.0 - 67.0) * (t_bins[i] - 67)
      q_k2 = q_B2_net + (q_A2_net - q_B2_net) / (95.0 - 82.0) * (t_bins[i] - 82.0)
      p_k2 = p_B2 + (p_A2 - p_B2) / (95.0 - 82.0) * (t_bins[i] - 82.0)

      if bL <= q_k1
        x_k1 = bL / q_k1
        q_Tj_N = x_k1 * q_k1 * frac_hours[i]
        e_Tj_N = x_k1 * p_k1 * frac_hours[i] / (1.0 - c_d * (1.0 - x_k1))
      elsif (q_k1 < bL) && (bL <= q_k2)
        q_Tj_N = bL * frac_hours[i]
        eer_T_j = a + b * t_bins[i] + c * t_bins[i]**2.0
        e_Tj_N = q_Tj_N / eer_T_j
      else
        q_Tj_N = frac_hours[i] * q_k2
        e_Tj_N = frac_hours[i] * p_k2
      end

      q_tot += q_Tj_N
      e_tot += e_Tj_N
    end

    seer = q_tot / e_tot
    return seer
  end

  def self.calc_COP_heating_1spd(hspf, c_d, fan_power_rated, coeff_eir, coeff_q)
    # Iterate to find rated net COP given HSPF using simple bisection method

    # Initial large bracket to span possible hspf range
    cop_a = 0.1
    cop_b = 10.0

    # Iterate
    iter_max = 100
    tol = 0.0001

    err = 1
    cop_c = (cop_a + cop_b) / 2.0
    (1..iter_max).each do |n|
      f_a = calc_HSPF_SingleSpeed(cop_a, c_d, fan_power_rated, coeff_eir, coeff_q) - hspf
      f_c = calc_HSPF_SingleSpeed(cop_c, c_d, fan_power_rated, coeff_eir, coeff_q) - hspf

      if f_c == 0
        return cop_c
      elsif f_a * f_c < 0
        cop_b = cop_c
      else
        cop_a = cop_c
      end

      cop_c = (cop_a + cop_b) / 2.0
      err = (cop_b - cop_a) / 2.0

      if err <= tol
        break
      end
    end

    if err > tol
      fail 'Single-speed heating COP iteration failed to converge.'
    end

    return cop_c
  end

  def self.calc_HSPF_SingleSpeed(cop_47, c_d, fan_power_rated, coeff_eir, coeff_q)
    eir_47 = calc_EIR_from_COP(cop_47, fan_power_rated)
    eir_35 = eir_47 * calc_biquad(coeff_eir[0], 70.0, 35.0)
    eir_17 = eir_47 * calc_biquad(coeff_eir[0], 70.0, 17.0)

    q_47 = 1.0
    q_35 = 0.7519
    q_17 = q_47 * calc_biquad(coeff_q[0], 70.0, 17.0)

    cfm_Btu_h = 400.0 / 12000.0

    q_47_net = q_47 + fan_power_rated * 3.412 * cfm_Btu_h
    q_35_net = q_35 + fan_power_rated * 3.412 * cfm_Btu_h
    q_17_net = q_17 + fan_power_rated * 3.412 * cfm_Btu_h

    p_47 = (q_47 * eir_47) / 3.412 + fan_power_rated * cfm_Btu_h
    p_35 = (q_35 * eir_35) / 3.412 + fan_power_rated * cfm_Btu_h
    p_17 = (q_17 * eir_17) / 3.412 + fan_power_rated * cfm_Btu_h

    t_bins = [62.0, 57.0, 52.0, 47.0, 42.0, 37.0, 32.0, 27.0, 22.0, 17.0, 12.0, 7.0, 2.0, -3.0, -8.0]
    frac_hours = [0.132, 0.111, 0.103, 0.093, 0.100, 0.109, 0.126, 0.087, 0.055, 0.036, 0.026, 0.013, 0.006, 0.002, 0.001]

    designtemp = 5.0
    t_off = 10.0
    t_on = 14.0
    ptot = 0.0
    rHtot = 0.0
    bLtot = 0.0
    dHRmin = q_47
    (0..14).each do |i|
      bL = ((65.0 - t_bins[i]) / (65.0 - designtemp)) * 0.77 * dHRmin

      if (t_bins[i] > 17.0) && (t_bins[i] < 45.0)
        q_h = q_17_net + (((q_35_net - q_17_net) * (t_bins[i] - 17.0)) / (35.0 - 17.0))
        p_h = p_17 + (((p_35 - p_17) * (t_bins[i] - 17.0)) / (35.0 - 17.0))
      else
        q_h = q_17_net + (((q_47_net - q_17_net) * (t_bins[i] - 17.0)) / (47.0 - 17.0))
        p_h = p_17 + (((p_47 - p_17) * (t_bins[i] - 17.0)) / (47.0 - 17.0))
      end

      x_t = [bL / q_h, 1.0].min

      pLF = 1.0 - (c_d * (1.0 - x_t))
      if (t_bins[i] <= t_off) || (q_h / (3.412 * p_h) < 1.0)
        sigma_t = 0.0
      elsif (t_off < t_bins[i]) && (t_bins[i] <= t_on) && (q_h / (p_h * 3.412) >= 1.0)
        sigma_t = 0.5
      elsif (t_bins[i] > t_on) && (q_h / (3.412 * p_h) >= 1.0)
        sigma_t = 1.0
      end

      p_h_i = (x_t * p_h * sigma_t / pLF) * frac_hours[i]
      rH_i = ((bL - (x_t * q_h * sigma_t)) / 3.412) * frac_hours[i]
      bL_i = bL * frac_hours[i]
      ptot += p_h_i
      rHtot += rH_i
      bLtot += bL_i
    end

    hspf = bLtot / (ptot + rHtot)
    return hspf
  end

  def self.calc_COPs_heating_2spd(hspf, c_d, capacity_ratios, fanspeed_ratios, fan_power_rated, coeff_eir, coeff_q)
    # Iterate to find rated net EERs given SEER using simple bisection method for two stage air conditioners

    # Initial large bracket of COP to span possible hspf range
    cop_a = 1.0
    cop_b = 10.0

    # Iterate
    iter_max = 100
    tol = 0.0001

    err = 1
    cop_c = (cop_a + cop_b) / 2.0
    (1..iter_max).each do |n|
      cops = calc_COPs_from_EIR_2spd(cop_a, fan_power_rated)
      f_a = calc_HSPF_TwoSpeed(cops, c_d, capacity_ratios, fanspeed_ratios, fan_power_rated, coeff_eir, coeff_q) - hspf

      cops = calc_COPs_from_EIR_2spd(cop_c, fan_power_rated)
      f_c = calc_HSPF_TwoSpeed(cops, c_d, capacity_ratios, fanspeed_ratios, fan_power_rated, coeff_eir, coeff_q) - hspf

      if f_c == 0
        return cop_c
      elsif f_a * f_c < 0
        cop_b = cop_c
      else
        cop_a = cop_c
      end

      cop_c = (cop_a + cop_b) / 2.0
      err = (cop_b - cop_a) / 2.0

      if err <= tol
        break
      end
    end

    if err > tol
      fail 'Two-speed heating COP iteration failed to converge.'
    end

    return calc_COPs_from_EIR_2spd(cop_c, fan_power_rated)
  end

  def self.calc_COPs_heating_4spd(runner, hspf, c_d, capacity_ratios, fanspeed_ratios, fan_power_rated, coeff_eir, coeff_q)
    # Iterate to find rated net COPs given HSPF using simple bisection method for variable speed heat pumps

    # Initial large bracket of COP to span possible hspf range
    cop_a = 1.0
    cop_b = 15.0

    # Iterate
    iter_max = 100
    tol = 0.0001

    err = 1
    cop_c = (cop_a + cop_b) / 2.0
    (1..iter_max).each do |n|
      cops = calc_COPs_from_EIR_4spd(cop_a, fan_power_rated, calc_type = 'hspf')
      f_a = calc_HSPF_VariableSpeed(cops, c_d, capacity_ratios, fanspeed_ratios, fan_power_rated, coeff_eir, coeff_q) - hspf

      cops = calc_COPs_from_EIR_4spd(cop_c, fan_power_rated, calc_type = 'hspf')
      f_c = calc_HSPF_VariableSpeed(cops, c_d, capacity_ratios, fanspeed_ratios, fan_power_rated, coeff_eir, coeff_q) - hspf

      if f_c == 0
        return cop_c
      elsif f_a * f_c < 0
        cop_b = cop_c
      else
        cop_a = cop_c
      end

      cop_c = (cop_a + cop_b) / 2.0
      err = (cop_b - cop_a) / 2.0

      if err <= tol
        break
      end
    end

    if err > tol
      fail 'Variable-speed heating COPs iteration failed to converge.'
    end

    return calc_COPs_from_EIR_4spd(cop_c, fan_power_rated, calc_type = 'model')
  end

  def self.calc_HSPF_TwoSpeed(cops, c_d, capacity_ratios, fanspeed_ratios, fan_power_rated, coeff_eir, coeff_q)
    eir_47_H = calc_EIR_from_COP(cops[1], fan_power_rated)
    eir_35_H = eir_47_H * calc_biquad(coeff_eir[1], 70.0, 35.0)
    eir_17_H = eir_47_H * calc_biquad(coeff_eir[1], 70.0, 17.0)

    eir_47_L = calc_EIR_from_COP(cops[0], fan_power_rated)
    eir_62_L = eir_47_L * calc_biquad(coeff_eir[0], 70.0, 62.0)
    eir_35_L = eir_47_L * calc_biquad(coeff_eir[0], 70.0, 35.0)
    eir_17_L = eir_47_L * calc_biquad(coeff_eir[0], 70.0, 17.0)

    q_H47 = 1.0
    q_H35 = q_H47 * calc_biquad(coeff_q[1], 70.0, 35.0)
    q_H17 = q_H47 * calc_biquad(coeff_q[1], 70.0, 17.0)

    q_L47 = q_H47 * capacity_ratios[0]
    q_L62 = q_L47 * calc_biquad(coeff_q[0], 70.0, 62.0)
    q_L35 = q_L47 * calc_biquad(coeff_q[0], 70.0, 35.0)
    q_L17 = q_L47 * calc_biquad(coeff_q[0], 70.0, 17.0)

    cfm_Btu_h = 400.0 / 12000.0

    q_H47_net = q_H47 + fan_power_rated * 3.412 * cfm_Btu_h
    q_H35_net = q_H35 + fan_power_rated * 3.412 * cfm_Btu_h
    q_H17_net = q_H17 + fan_power_rated * 3.412 * cfm_Btu_h
    q_L62_net = q_L62 + fan_power_rated * 3.412 * cfm_Btu_h * fanspeed_ratios[0]
    q_L47_net = q_L47 + fan_power_rated * 3.412 * cfm_Btu_h * fanspeed_ratios[0]
    q_L35_net = q_L35 + fan_power_rated * 3.412 * cfm_Btu_h * fanspeed_ratios[0]
    q_L17_net = q_L17 + fan_power_rated * 3.412 * cfm_Btu_h * fanspeed_ratios[0]

    p_H47 = (q_H47 * eir_47_H) / 3.412 + fan_power_rated * cfm_Btu_h
    p_H35 = (q_H35 * eir_35_H) / 3.412 + fan_power_rated * cfm_Btu_h
    p_H17 = (q_H17 * eir_17_H) / 3.412 + fan_power_rated * cfm_Btu_h
    p_L62 = (q_L62 * eir_62_L) / 3.412 + fan_power_rated * cfm_Btu_h * fanspeed_ratios[0]
    p_L47 = (q_L47 * eir_47_L) / 3.412 + fan_power_rated * cfm_Btu_h * fanspeed_ratios[0]
    p_L35 = (q_L35 * eir_35_L) / 3.412 + fan_power_rated * cfm_Btu_h * fanspeed_ratios[0]
    p_L17 = (q_L17 * eir_17_L) / 3.412 + fan_power_rated * cfm_Btu_h * fanspeed_ratios[0]

    t_bins = [62.0, 57.0, 52.0, 47.0, 42.0, 37.0, 32.0, 27.0, 22.0, 17.0, 12.0, 7.0, 2.0, -3.0, -8.0]
    frac_hours = [0.132, 0.111, 0.103, 0.093, 0.100, 0.109, 0.126, 0.087, 0.055, 0.036, 0.026, 0.013, 0.006, 0.002, 0.001]

    designtemp = 5.0
    t_off = 10.0
    t_on = 14.0
    ptot = 0.0
    rHtot = 0.0
    bLtot = 0.0
    dHRmin = q_H47
    (0..14).each do |i|
      bL = ((65.0 - t_bins[i]) / (65.0 - designtemp)) * 0.77 * dHRmin

      if (17.0 < t_bins[i]) && (t_bins[i] < 45.0)
        q_h = q_H17_net + (((q_H35_net - q_H17_net) * (t_bins[i] - 17.0)) / (35.0 - 17.0))
        p_h = p_H17 + (((p_H35 - p_H17) * (t_bins[i] - 17.0)) / (35.0 - 17.0))
      else
        q_h = q_H17_net + (((q_H47_net - q_H17_net) * (t_bins[i] - 17.0)) / (47.0 - 17.0))
        p_h = p_H17 + (((p_H47 - p_H17) * (t_bins[i] - 17.0)) / (47.0 - 17.0))
      end

      if t_bins[i] >= 40.0
        q_l = q_L47_net + (((q_L62_net - q_L47_net) * (t_bins[i] - 47.0)) / (62.0 - 47.0))
        p_l = p_L47 + (((p_L62 - p_L47) * (t_bins[i] - 47.0)) / (62.0 - 47.0))
      elsif (17.0 <= t_bins[i]) && (t_bins[i] < 40.0)
        q_l = q_L17_net + (((q_L35_net - q_L17_net) * (t_bins[i] - 17.0)) / (35.0 - 17.0))
        p_l = p_L17 + (((p_L35 - p_L17) * (t_bins[i] - 17.0)) / (35.0 - 17.0))
      else
        q_l = q_L17_net + (((q_L47_net - q_L17_net) * (t_bins[i] - 17.0)) / (47.0 - 17.0))
        p_l = p_L17 + (((p_L47 - p_L17) * (t_bins[i] - 17.0)) / (47.0 - 17.0))
      end

      x_t_h = [bL / q_h, 1.0].min
      x_t_l = [bL / q_l, 1.0].min
      pLF = 1.0 - (c_d * (1.0 - x_t_l))
      if (t_bins[i] <= t_off) || (q_h / (p_h * 3.412) < 1.0)
        sigma_t_h = 0.0
      elsif (t_off < t_bins[i]) && (t_bins[i] <= t_on) && (q_h / (p_h * 3.412) >= 1.0)
        sigma_t_h = 0.5
      elsif (t_bins[i] > t_on) && (q_h / (p_h * 3.412) >= 1.0)
        sigma_t_h = 1.0
      end

      if t_bins[i] <= t_off
        sigma_t_l = 0.0
      elsif (t_off < t_bins[i]) && (t_bins[i] <= t_on)
        sigma_t_l = 0.5
      elsif t_bins[i] > t_on
        sigma_t_l = 1.0
      end

      if q_l > bL
        p_h_i = (x_t_l * p_l * sigma_t_l / pLF) * frac_hours[i]
        rH_i = (bL * (1.0 - sigma_t_l)) / 3.412 * frac_hours[i]
      elsif (q_l < bL) && (q_h > bL)
        x_t_l = ((q_h - bL) / (q_h - q_l))
        x_t_h = 1.0 - x_t_l
        p_h_i = (x_t_l * p_l + x_t_h * p_h) * sigma_t_l * frac_hours[i]
        rH_i = (bL * (1.0 - sigma_t_l)) / 3.412 * frac_hours[i]
      elsif q_h <= bL
        p_h_i = p_h * sigma_t_h * frac_hours[i]
        rH_i = (bL - (q_h * sigma_t_l)) / 3.412 * frac_hours[i]
      end

      bL_i = bL * frac_hours[i]
      ptot += p_h_i
      rHtot += rH_i
      bLtot += bL_i
    end

    hspf = bLtot / (ptot + rHtot)
    return hspf
  end

  def self.calc_HSPF_VariableSpeed(cop_47, c_d, capacity_ratios, fanspeed_ratios, fan_power_rated, coeff_eir, coeff_q)
    n_max = 2
    n_int = 1
    n_min = 0

    tin = 70.0
    tout_3 = 17.0
    tout_2 = 35.0
    tout_0 = 62.0

    eir_H1_2 = calc_EIR_from_COP(cop_47[n_max], fan_power_rated)
    eir_H3_2 = eir_H1_2 * calc_biquad(coeff_eir[n_max], tin, tout_3)

    eir_adjv = calc_EIR_from_COP(cop_47[n_int], fan_power_rated)
    eir_H2_v = eir_adjv * calc_biquad(coeff_eir[n_int], tin, tout_2)

    eir_H1_1 = calc_EIR_from_COP(cop_47[n_min], fan_power_rated)
    eir_H0_1 = eir_H1_1 * calc_biquad(coeff_eir[n_min], tin, tout_0)

    q_H1_2 = capacity_ratios[n_max]
    q_H3_2 = q_H1_2 * calc_biquad(coeff_q[n_max], tin, tout_3)

    q_H2_v = capacity_ratios[n_int] * calc_biquad(coeff_q[n_int], tin, tout_2)

    q_H1_1 = capacity_ratios[n_min]
    q_H0_1 = q_H1_1 * calc_biquad(coeff_q[n_min], tin, tout_0)

    cfm_Btu_h = 400.0 / 12000.0

    q_H1_2_net = q_H1_2 + fan_power_rated * 3.412 * cfm_Btu_h * fanspeed_ratios[n_max]
    q_H3_2_net = q_H3_2 + fan_power_rated * 3.412 * cfm_Btu_h * fanspeed_ratios[n_max]
    q_H2_v_net = q_H2_v + fan_power_rated * 3.412 * cfm_Btu_h * fanspeed_ratios[n_int]
    q_H1_1_net = q_H1_1 + fan_power_rated * 3.412 * cfm_Btu_h * fanspeed_ratios[n_min]
    q_H0_1_net = q_H0_1 + fan_power_rated * 3.412 * cfm_Btu_h * fanspeed_ratios[n_min]

    p_H1_2 = q_H1_2 * eir_H1_2 + fan_power_rated * 3.412 * cfm_Btu_h * fanspeed_ratios[n_max]
    p_H3_2 = q_H3_2 * eir_H3_2 + fan_power_rated * 3.412 * cfm_Btu_h * fanspeed_ratios[n_max]
    p_H2_v = q_H2_v * eir_H2_v + fan_power_rated * 3.412 * cfm_Btu_h * fanspeed_ratios[n_int]
    p_H1_1 = q_H1_1 * eir_H1_1 + fan_power_rated * 3.412 * cfm_Btu_h * fanspeed_ratios[n_min]
    p_H0_1 = q_H0_1 * eir_H0_1 + fan_power_rated * 3.412 * cfm_Btu_h * fanspeed_ratios[n_min]

    q_H35_2 = 0.9 * (q_H3_2_net + 0.6 * (q_H1_2_net - q_H3_2_net))
    p_H35_2 = 0.985 * (p_H3_2 + 0.6 * (p_H1_2 - p_H3_2))
    q_H35_1 = q_H1_1_net + (q_H0_1_net - q_H1_1_net) / (62.0 - 47.0) * (35.0 - 47.0)
    p_H35_1 = p_H1_1 + (p_H0_1 - p_H1_1) / (62.0 - 47.0) * (35.0 - 47.0)
    n_Q = (q_H2_v_net - q_H35_1) / (q_H35_2 - q_H35_1)
    m_Q = (q_H0_1_net - q_H1_1_net) / (62.0 - 47.0) * (1.0 - n_Q) + n_Q * (q_H35_2 - q_H3_2_net) / (35.0 - 17.0)
    n_E = (p_H2_v - p_H35_1) / (p_H35_2 - p_H35_1)
    m_E = (p_H0_1 - p_H1_1) / (62.0 - 47.0) * (1.0 - n_E) + n_E * (p_H35_2 - p_H3_2) / (35.0 - 17.0)

    t_OD = 5.0
    dHR = q_H1_2_net * (65.0 - t_OD) / 60.0

    c_T_3_1 = q_H1_1_net
    c_T_3_2 = (q_H0_1_net - q_H1_1_net) / (62.0 - 47.0)
    c_T_3_3 = 0.77 * dHR / (65.0 - t_OD)
    t_3 = (47.0 * c_T_3_2 + 65.0 * c_T_3_3 - c_T_3_1) / (c_T_3_2 + c_T_3_3)
    q_HT3_1 = q_H1_1_net + (q_H0_1_net - q_H1_1_net) / (62.0 - 47.0) * (t_3 - 47.0)
    p_HT3_1 = p_H1_1 + (p_H0_1 - p_H1_1) / (62.0 - 47.0) * (t_3 - 47.0)
    cop_T3_1 = q_HT3_1 / p_HT3_1

    c_T_v_1 = q_H2_v_net
    c_T_v_3 = c_T_3_3
    t_v = (35.0 * m_Q + 65 * c_T_v_3 - c_T_v_1) / (m_Q + c_T_v_3)
    q_HTv_v = q_H2_v_net + m_Q * (t_v - 35.0)
    p_HTv_v = p_H2_v + m_E * (t_v - 35.0)
    cop_Tv_v = q_HTv_v / p_HTv_v

    c_T_4_1 = q_H3_2_net
    c_T_4_2 = (q_H35_2 - q_H3_2_net) / (35.0 - 17.0)
    c_T_4_3 = c_T_v_3
    t_4 = (17.0 * c_T_4_2 + 65.0 * c_T_4_3 - c_T_4_1) / (c_T_4_2 + c_T_4_3)
    q_HT4_2 = q_H3_2_net + (q_H35_2 - q_H3_2_net) / (35.0 - 17.0) * (t_4 - 17.0)
    p_HT4_2 = p_H3_2 + (p_H35_2 - p_H3_2) / (35.0 - 17.0) * (t_4 - 17.0)
    cop_T4_2 = q_HT4_2 / p_HT4_2

    d = (t_3**2.0 - t_4**2.0) / (t_v**2.0 - t_4**2.0)
    b = (cop_T4_2 - cop_T3_1 - d * (cop_T4_2 - cop_Tv_v)) / (t_4 - t_3 - d * (t_4 - t_v))
    c = (cop_T4_2 - cop_T3_1 - b * (t_4 - t_3)) / (t_4**2.0 - t_3**2.0)
    a = cop_T4_2 - b * t_4 - c * t_4**2.0

    t_bins = [62.0, 57.0, 52.0, 47.0, 42.0, 37.0, 32.0, 27.0, 22.0, 17.0, 12.0, 7.0, 2.0, -3.0, -8.0]
    frac_hours = [0.132, 0.111, 0.103, 0.093, 0.100, 0.109, 0.126, 0.087, 0.055, 0.036, 0.026, 0.013, 0.006, 0.002, 0.001]

    t_off = 10.0
    t_on = t_off + 4
    etot = 0.0
    bLtot = 0.0
    (0..14).each do |i|
      bL = ((65.0 - t_bins[i]) / (65.0 - t_OD)) * 0.77 * dHR

      q_1 = q_H1_1_net + (q_H0_1_net - q_H1_1_net) / (62.0 - 47.0) * (t_bins[i] - 47.0)
      p_1 = p_H1_1 + (p_H0_1 - p_H1_1) / (62.0 - 47.0) * (t_bins[i] - 47.0)

      if (t_bins[i] <= 17.0) || (t_bins[i] >= 45.0)
        q_2 = q_H3_2_net + (q_H1_2_net - q_H3_2_net) * (t_bins[i] - 17.0) / (47.0 - 17.0)
        p_2 = p_H3_2 + (p_H1_2 - p_H3_2) * (t_bins[i] - 17.0) / (47.0 - 17.0)
      else
        q_2 = q_H3_2_net + (q_H35_2 - q_H3_2_net) * (t_bins[i] - 17.0) / (35.0 - 17.0)
        p_2 = p_H3_2 + (p_H35_2 - p_H3_2) * (t_bins[i] - 17.0) / (35.0 - 17.0)
      end

      if t_bins[i] <= t_off
        delta = 0.0
      elsif t_bins[i] >= t_on
        delta = 1.0
      else
        delta = 0.5
      end

      if bL <= q_1
        x_1 = bL / q_1
        e_Tj_n = delta * x_1 * p_1 * frac_hours[i] / (1.0 - c_d * (1.0 - x_1))
      elsif (q_1 < bL) && (bL <= q_2)
        cop_T_j = a + b * t_bins[i] + c * t_bins[i]**2.0
        e_Tj_n = delta * frac_hours[i] * bL / cop_T_j + (1.0 - delta) * bL * (frac_hours[i])
      else
        e_Tj_n = delta * frac_hours[i] * p_2 + frac_hours[i] * (bL - delta * q_2)
      end

      bLtot += frac_hours[i] * bL
      etot += e_Tj_n
    end

    hspf = bLtot / (etot / 3.412)
    return hspf
  end

  def self.calc_cfms_ton_rated(rated_airflow_rate, fan_speed_ratios, capacity_ratios)
    array = []
    fan_speed_ratios.each_with_index do |fanspeed_ratio, i|
      capacity_ratio = capacity_ratios[i]
      array << fanspeed_ratio * rated_airflow_rate / capacity_ratio
    end
    return array
  end

  def self.create_curve_biquadratic_constant(model)
    const_biquadratic = OpenStudio::Model::CurveBiquadratic.new(model)
    const_biquadratic.setName('ConstantBiquadratic')
    const_biquadratic.setCoefficient1Constant(1)
    const_biquadratic.setCoefficient2x(0)
    const_biquadratic.setCoefficient3xPOW2(0)
    const_biquadratic.setCoefficient4y(0)
    const_biquadratic.setCoefficient5yPOW2(0)
    const_biquadratic.setCoefficient6xTIMESY(0)
    const_biquadratic.setMinimumValueofx(-100)
    const_biquadratic.setMaximumValueofx(100)
    const_biquadratic.setMinimumValueofy(-100)
    const_biquadratic.setMaximumValueofy(100)
    return const_biquadratic
  end

  def self.create_curve_cubic_constant(model)
    constant_cubic = OpenStudio::Model::CurveCubic.new(model)
    constant_cubic.setName('ConstantCubic')
    constant_cubic.setCoefficient1Constant(1)
    constant_cubic.setCoefficient2x(0)
    constant_cubic.setCoefficient3xPOW2(0)
    constant_cubic.setCoefficient4xPOW3(0)
    constant_cubic.setMinimumValueofx(-100)
    constant_cubic.setMaximumValueofx(100)
    return constant_cubic
  end

  def self.convert_curve_biquadratic(coeff, ip_to_si = true)
    if ip_to_si
      # Convert IP curves to SI curves
      si_coeff = []
      si_coeff << coeff[0] + 32.0 * (coeff[1] + coeff[3]) + 1024.0 * (coeff[2] + coeff[4] + coeff[5])
      si_coeff << 9.0 / 5.0 * coeff[1] + 576.0 / 5.0 * coeff[2] + 288.0 / 5.0 * coeff[5]
      si_coeff << 81.0 / 25.0 * coeff[2]
      si_coeff << 9.0 / 5.0 * coeff[3] + 576.0 / 5.0 * coeff[4] + 288.0 / 5.0 * coeff[5]
      si_coeff << 81.0 / 25.0 * coeff[4]
      si_coeff << 81.0 / 25.0 * coeff[5]
      return si_coeff
    else
      # Convert SI curves to IP curves
      ip_coeff = []
      ip_coeff << coeff[0] - 160.0 / 9.0 * (coeff[1] + coeff[3]) + 25600.0 / 81.0 * (coeff[2] + coeff[4] + coeff[5])
      ip_coeff << 5.0 / 9.0 * (coeff[1] - 320.0 / 9.0 * coeff[2] - 160.0 / 9.0 * coeff[5])
      ip_coeff << 25.0 / 81.0 * coeff[2]
      ip_coeff << 5.0 / 9.0 * (coeff[3] - 320.0 / 9.0 * coeff[4] - 160.0 / 9.0 * coeff[5])
      ip_coeff << 25.0 / 81.0 * coeff[4]
      ip_coeff << 25.0 / 81.0 * coeff[5]
      return ip_coeff
    end
  end

  def self.convert_curve_gshp(coeff, gshp_to_biquadratic)
    m1 = 32 - 273.15 * 1.8
    m2 = 283 * 1.8
    if gshp_to_biquadratic
      biq_coeff = []
      biq_coeff << coeff[0] - m1 * ((coeff[1] + coeff[2]) / m2)
      biq_coeff << coeff[1] / m2
      biq_coeff << 0
      biq_coeff << coeff[2] / m2
      biq_coeff << 0
      biq_coeff << 0
      return biq_coeff
    else
      gsph_coeff = []
      gsph_coeff << coeff[0] + m1 * (coeff[1] + coeff[3])
      gsph_coeff << m2 * coeff[1]
      gsph_coeff << m2 * coeff[3]
      gsph_coeff << 0
      gsph_coeff << 0
      return gsph_coeff
    end
  end

  def self.create_curve_biquadratic(model, coeff, name, minX, maxX, minY, maxY)
    curve = OpenStudio::Model::CurveBiquadratic.new(model)
    curve.setName(name)
    curve.setCoefficient1Constant(coeff[0])
    curve.setCoefficient2x(coeff[1])
    curve.setCoefficient3xPOW2(coeff[2])
    curve.setCoefficient4y(coeff[3])
    curve.setCoefficient5yPOW2(coeff[4])
    curve.setCoefficient6xTIMESY(coeff[5])
    curve.setMinimumValueofx(minX)
    curve.setMaximumValueofx(maxX)
    curve.setMinimumValueofy(minY)
    curve.setMaximumValueofy(maxY)
    return curve
  end

  def self.create_curve_bicubic(model, coeff, name, minX, maxX, minY, maxY)
    curve = OpenStudio::Model::CurveBicubic.new(model)
    curve.setName(name)
    curve.setCoefficient1Constant(coeff[0])
    curve.setCoefficient2x(coeff[1])
    curve.setCoefficient3xPOW2(coeff[2])
    curve.setCoefficient4y(coeff[3])
    curve.setCoefficient5yPOW2(coeff[4])
    curve.setCoefficient6xTIMESY(coeff[5])
    curve.setCoefficient7xPOW3(coeff[6])
    curve.setCoefficient8yPOW3(coeff[7])
    curve.setCoefficient9xPOW2TIMESY(coeff[8])
    curve.setCoefficient10xTIMESYPOW2(coeff[9])
    curve.setMinimumValueofx(minX)
    curve.setMaximumValueofx(maxX)
    curve.setMinimumValueofy(minY)
    curve.setMaximumValueofy(maxY)
    return curve
  end

  def self.create_curve_quadratic(model, coeff, name, minX, maxX, minY, maxY, is_dimensionless = false)
    curve = OpenStudio::Model::CurveQuadratic.new(model)
    curve.setName(name)
    curve.setCoefficient1Constant(coeff[0])
    curve.setCoefficient2x(coeff[1])
    curve.setCoefficient3xPOW2(coeff[2])
    curve.setMinimumValueofx(minX)
    curve.setMaximumValueofx(maxX)
    if not minY.nil?
      curve.setMinimumCurveOutput(minY)
    end
    if not maxY.nil?
      curve.setMaximumCurveOutput(maxY)
    end
    if is_dimensionless
      curve.setInputUnitTypeforX('Dimensionless')
      curve.setOutputUnitType('Dimensionless')
    end
    return curve
  end

  def self.create_curve_cubic(model, coeff, name, minX, maxX, minY, maxY)
    curve = OpenStudio::Model::CurveCubic.new(model)
    curve.setName(name)
    curve.setCoefficient1Constant(coeff[0])
    curve.setCoefficient2x(coeff[1])
    curve.setCoefficient3xPOW2(coeff[2])
    curve.setCoefficient4xPOW3(coeff[3])
    curve.setMinimumValueofx(minX)
    curve.setMaximumValueofx(maxX)
    curve.setMinimumCurveOutput(minY)
    curve.setMaximumCurveOutput(maxY)
    return curve
  end

  def self.create_curve_exponent(model, coeff, name, minX, maxX)
    curve = OpenStudio::Model::CurveExponent.new(model)
    curve.setName(name)
    curve.setCoefficient1Constant(coeff[0])
    curve.setCoefficient2Constant(coeff[1])
    curve.setCoefficient3Constant(coeff[2])
    curve.setMinimumValueofx(minX)
    curve.setMaximumValueofx(maxX)
    return curve
  end

  def self.calc_coil_stage_data_cooling(model, outputCapacity, speeds, cooling_eirs, shrs_rated_gross, cOOL_CAP_FT_SPEC, cOOL_EIR_FT_SPEC, cOOL_CLOSS_FPLR_SPEC, cOOL_CAP_FFLOW_SPEC, cOOL_EIR_FFLOW_SPEC)
    const_biquadratic = create_curve_biquadratic_constant(model)

    clg_coil_stage_data = []
    speeds.each_with_index do |speed, i|
      cOOL_CAP_FT_SPEC_si = convert_curve_biquadratic(cOOL_CAP_FT_SPEC[speed])
      cOOL_EIR_FT_SPEC_si = convert_curve_biquadratic(cOOL_EIR_FT_SPEC[speed])
      cool_cap_ft_curve = create_curve_biquadratic(model, cOOL_CAP_FT_SPEC_si, "Cool-Cap-fT#{speed + 1}", 13.88, 23.88, 18.33, 51.66)
      cool_eir_ft_curve = create_curve_biquadratic(model, cOOL_EIR_FT_SPEC_si, "Cool-EIR-fT#{speed + 1}", 13.88, 23.88, 18.33, 51.66)
      cool_plf_fplr_curve = create_curve_quadratic(model, cOOL_CLOSS_FPLR_SPEC[speed], "Cool-PLF-fPLR#{speed + 1}", 0, 1, 0.7, 1)
      cool_cap_fff_curve = create_curve_quadratic(model, cOOL_CAP_FFLOW_SPEC[speed], "Cool-Cap-fFF#{speed + 1}", 0, 2, 0, 2)
      cool_eir_fff_curve = create_curve_quadratic(model, cOOL_EIR_FFLOW_SPEC[speed], "Cool-EIR-fFF#{speed + 1}", 0, 2, 0, 2)

      stage_data = OpenStudio::Model::CoilCoolingDXMultiSpeedStageData.new(model,
                                                                           cool_cap_ft_curve,
                                                                           cool_cap_fff_curve,
                                                                           cool_eir_ft_curve,
                                                                           cool_eir_fff_curve,
                                                                           cool_plf_fplr_curve,
                                                                           const_biquadratic)
      if outputCapacity != Constants.SizingAuto
        stage_data.setGrossRatedTotalCoolingCapacity(UnitConversions.convert([outputCapacity, Constants.small].max, 'Btu/hr', 'W')) # Used by HVACSizing measure
      end
      stage_data.setGrossRatedSensibleHeatRatio(shrs_rated_gross[speed])
      stage_data.setGrossRatedCoolingCOP(1.0 / cooling_eirs[speed])
      stage_data.setNominalTimeforCondensateRemovaltoBegin(1000)
      stage_data.setRatioofInitialMoistureEvaporationRateandSteadyStateLatentCapacity(1.5)
      stage_data.setMaximumCyclingRate(3)
      stage_data.setLatentCapacityTimeConstant(45)
      stage_data.setRatedWasteHeatFractionofPowerInput(0.2)
      clg_coil_stage_data[i] = stage_data
    end
    return clg_coil_stage_data
  end

  def self.calc_coil_stage_data_heating(model, outputCapacity, speeds, heating_eirs, hEAT_CAP_FT_SPEC, hEAT_EIR_FT_SPEC, hEAT_CLOSS_FPLR_SPEC, hEAT_CAP_FFLOW_SPEC, hEAT_EIR_FFLOW_SPEC)
    const_biquadratic = create_curve_biquadratic_constant(model)

    htg_coil_stage_data = []
    # Loop through speeds to create curves for each speed
    speeds.each_with_index do |speed, i|
      hEAT_CAP_FT_SPEC_si = convert_curve_biquadratic(hEAT_CAP_FT_SPEC[speed])
      hEAT_EIR_FT_SPEC_si = convert_curve_biquadratic(hEAT_EIR_FT_SPEC[speed])
      hp_heat_cap_ft_curve = create_curve_biquadratic(model, hEAT_CAP_FT_SPEC_si, "HP_Heat-Cap-fT#{speed + 1}", -100, 100, -100, 100)
      hp_heat_eir_ft_curve = create_curve_biquadratic(model, hEAT_EIR_FT_SPEC_si, "HP_Heat-EIR-fT#{speed + 1}", -100, 100, -100, 100)
      hp_heat_plf_fplr_curve = create_curve_quadratic(model, hEAT_CLOSS_FPLR_SPEC[speed], "HP_Heat-PLF-fPLR#{speed + 1}", 0, 1, 0.7, 1)
      hp_heat_cap_fff_curve = create_curve_quadratic(model, hEAT_CAP_FFLOW_SPEC[speed], "HP_Heat-CAP-fFF#{speed + 1}", 0, 2, 0, 2)
      hp_heat_eir_fff_curve = create_curve_quadratic(model, hEAT_EIR_FFLOW_SPEC[speed], "HP_Heat-EIR-fFF#{speed + 1}", 0, 2, 0, 2)

      stage_data = OpenStudio::Model::CoilHeatingDXMultiSpeedStageData.new(model,
                                                                           hp_heat_cap_ft_curve,
                                                                           hp_heat_cap_fff_curve,
                                                                           hp_heat_eir_ft_curve,
                                                                           hp_heat_eir_fff_curve,
                                                                           hp_heat_plf_fplr_curve,
                                                                           const_biquadratic)
      if outputCapacity != Constants.SizingAuto
        stage_data.setGrossRatedHeatingCapacity(UnitConversions.convert([outputCapacity, Constants.small].max, 'Btu/hr', 'W')) # Used by HVACSizing measure
      end
      stage_data.setGrossRatedHeatingCOP(1.0 / heating_eirs[speed])
      stage_data.setRatedWasteHeatFractionofPowerInput(0.2)
      htg_coil_stage_data[i] = stage_data
    end
    return htg_coil_stage_data
  end

  def self.calc_cooling_eirs(num_speeds, coolingEER, fan_power_rated)
    cooling_eirs = []
    (0...num_speeds).to_a.each do |speed|
      eir = calc_EIR_from_EER(coolingEER[speed], fan_power_rated)
      cooling_eirs << eir
    end
    return cooling_eirs
  end

  def self.calc_heating_eirs(num_speeds, heatingCOP, fan_power_rated)
    heating_eirs = []
    (0...num_speeds).to_a.each do |speed|
      eir = calc_EIR_from_COP(heatingCOP[speed], fan_power_rated)
      heating_eirs << eir
    end
    return heating_eirs
  end

  def self.calc_shrs_rated_gross(num_speeds, shr_Rated_Net, fan_power_rated, cfms_ton_rated)
    # Convert SHRs from net to gross
    shrs_rated_gross = []
    (0...num_speeds).to_a.each do |speed|
      qtot_net_nominal = 12000.0
      qsens_net_nominal = qtot_net_nominal * shr_Rated_Net[speed]
      qtot_gross_nominal = qtot_net_nominal + UnitConversions.convert(cfms_ton_rated[speed] * fan_power_rated, 'Wh', 'Btu')
      qsens_gross_nominal = qsens_net_nominal + UnitConversions.convert(cfms_ton_rated[speed] * fan_power_rated, 'Wh', 'Btu')
      shrs_rated_gross << (qsens_gross_nominal / qtot_gross_nominal)

      # Make sure SHR's are in valid range based on E+ model limits.
      # The following correlation was developed by Jon Winkler to test for maximum allowed SHR based on the 300 - 450 cfm/ton limits in E+
      maxSHR = 0.3821066 + 0.001050652 * cfms_ton_rated[speed] - 0.01
      shrs_rated_gross[speed] = [shrs_rated_gross[speed], maxSHR].min
      minSHR = 0.60 # Approximate minimum SHR such that an ADP exists
      shrs_rated_gross[speed] = [shrs_rated_gross[speed], minSHR].max
    end

    return shrs_rated_gross
  end

  def self.calc_plr_coefficients_cooling(num_speeds, coolingSEER, c_d = nil)
    if c_d.nil?
      c_d = get_c_d_cooling(num_speeds, coolingSEER)
    end
    return [(1.0 - c_d), c_d, 0.0] # Linear part load model
  end

  def self.calc_plr_coefficients_heating(num_speeds, heatingHSPF, c_d = nil)
    if c_d.nil?
      c_d = get_c_d_heating(num_speeds, heatingHSPF)
    end
    return [(1.0 - c_d), c_d, 0.0] # Linear part load model
  end

  def self.get_c_d_cooling(num_speeds, coolingSEER)
    # Degradation coefficient for cooling
    if num_speeds == 1
      if coolingSEER < 13.0
        return 0.20
      else
        return 0.07
      end
    elsif num_speeds == 2
      return 0.11
    elsif num_speeds == 4
      return 0.25
    elsif num_speeds == 10
      return 0.25
    end
  end

  def self.get_c_d_heating(num_speeds, heatingHSPF)
    # Degradation coefficient for heating
    if num_speeds == 1
      if heatingHSPF < 7.0
        return 0.20
      else
        return 0.11
      end
    elsif num_speeds == 2
      return 0.11
    elsif num_speeds == 4
      return 0.24
    elsif num_speeds == 10
      return 0.40
    end
  end

  def self.get_fan_power_rated(seer)
    if seer <= 15
      return 0.365 # W/cfm
    else
      return 0.14 # W/cfm
    end
  end

  def self.get_fan_power_installed(seer)
    if seer <= 15
      return 0.365 # W/cfm
    else
      return 0.14 # W/cfm
    end
  end

  def self.get_boiler_curve(model, isCondensing)
    if isCondensing
      return create_curve_biquadratic(model, [1.058343061, -0.052650153, -0.0087272, -0.001742217, 0.00000333715, 0.000513723], 'CondensingBoilerEff', 0.2, 1.0, 30.0, 85.0)
    else
      return create_curve_bicubic(model, [1.111720116, 0.078614078, -0.400425756, 0.0, -0.000156783, 0.009384599, 0.234257955, 1.32927e-06, -0.004446701, -1.22498e-05], 'NonCondensingBoilerEff', 0.1, 1.0, 20.0, 80.0)
    end
  end

  def self.calculate_fan_pressure_rise(fan_eff, fan_power)
    # Calculates needed fan pressure rise to achieve a given fan power with an assumed efficiency.
    # Previously we calculated the fan efficiency from an assumed pressure rise, which could lead to
    # errors (fan efficiencies > 1).
    return fan_eff * fan_power / UnitConversions.convert(1.0, 'cfm', 'm^3/s') # Pa
  end

  def self.calculate_pump_head(pump_eff, pump_power)
    # Calculate needed pump head to achieve a given pump power with an assumed efficiency.
    # Previously we calculated the pump efficiency from an assumed pump head, which could lead to
    # errors (pump efficiencies > 1).
    return pump_eff * pump_power / UnitConversions.convert(1.0, 'gal/min', 'm^3/s') # Pa
  end

  def self.existing_equipment(model, thermal_zone, runner)
    # Returns a list of equipment objects

    equipment = []
    hvac_types = []

    unitary_system_air_loops = get_unitary_system_air_loops(model, thermal_zone)
    unitary_system_air_loops.each do |unitary_system_air_loop|
      system, clg_coil, htg_coil, air_loop = unitary_system_air_loop
      equipment << system

      hvac_type_cool = system.additionalProperties.getFeatureAsString(Constants.SizingInfoHVACCoolType)
      hvac_types << hvac_type_cool.get if hvac_type_cool.is_initialized

      hvac_type_heat = system.additionalProperties.getFeatureAsString(Constants.SizingInfoHVACHeatType)
      hvac_types << hvac_type_heat.get if hvac_type_heat.is_initialized
    end

    ptacs = get_ptacs(model, thermal_zone)
    ptacs.each do |ptac|
      equipment << ptac
      hvac_types << ptac.additionalProperties.getFeatureAsString(Constants.SizingInfoHVACCoolType).get
    end

    evap_coolers = get_evap_coolers(model, thermal_zone)
    evap_coolers.each do |evap_cooler|
      equipment << evap_cooler
      hvac_types << evap_cooler.additionalProperties.getFeatureAsString(Constants.SizingInfoHVACCoolType).get
    end

    baseboards = get_baseboard_waters(model, thermal_zone)
    baseboards.each do |baseboard|
      equipment << baseboard
      hvac_types << baseboard.additionalProperties.getFeatureAsString(Constants.SizingInfoHVACHeatType).get
    end

    baseboards = get_baseboard_electrics(model, thermal_zone)
    baseboards.each do |baseboard|
      equipment << baseboard
      hvac_types << baseboard.additionalProperties.getFeatureAsString(Constants.SizingInfoHVACHeatType).get
    end

    unitary_system_hvac_map = get_unitary_system_hvac_map(model, thermal_zone)
    unitary_system_hvac_map.each do |unitary_system_zone_hvac|
      system, clg_coil, htg_coil = unitary_system_zone_hvac
      next if htg_coil.nil?

      equipment << system
      hvac_types << system.additionalProperties.getFeatureAsString(Constants.SizingInfoHVACHeatType).get
    end

    ideal_air = get_ideal_air(model, thermal_zone)
    if not ideal_air.nil?
      equipment << ideal_air
      hvac_types << ideal_air.additionalProperties.getFeatureAsString(Constants.SizingInfoHVACCoolType).get
      hvac_types << ideal_air.additionalProperties.getFeatureAsString(Constants.SizingInfoHVACHeatType).get
    end
    return equipment
  end

  def self.get_coils_from_hvac_equip(model, hvac_equip)
    # Returns the clg coil, htg coil, and supp htg coil as applicable
    clg_coil = nil
    htg_coil = nil
    supp_htg_coil = nil
    if hvac_equip.is_a? OpenStudio::Model::AirLoopHVACUnitarySystem
      htg_coil = get_coil_from_hvac_component(hvac_equip.heatingCoil)
      clg_coil = get_coil_from_hvac_component(hvac_equip.coolingCoil)
      supp_htg_coil = get_coil_from_hvac_component(hvac_equip.supplementalHeatingCoil)
    elsif hvac_equip.is_a? OpenStudio::Model::ZoneHVACBaseboardConvectiveWater
      htg_coil = get_coil_from_hvac_component(hvac_equip.heatingCoil)
    elsif hvac_equip.is_a? OpenStudio::Model::ZoneHVACPackagedTerminalAirConditioner
      htg_coil = get_coil_from_hvac_component(hvac_equip.heatingCoil)
      if (not htg_coil.nil?) && (htg_coil.availabilitySchedule == model.alwaysOffDiscreteSchedule)
        # Don't return coil if it is unused
        htg_coil = nil
      end
      clg_coil = get_coil_from_hvac_component(hvac_equip.coolingCoil)
    end
    return clg_coil, htg_coil, supp_htg_coil
  end

  def self.get_coil_from_hvac_component(hvac_component)
    # Check for optional objects
    if hvac_component.is_a? OpenStudio::Model::OptionalHVACComponent
      return if not hvac_component.is_initialized

      hvac_component = hvac_component.get
    end

    # Cooling coils
    if hvac_component.to_CoilCoolingDXSingleSpeed.is_initialized
      return hvac_component.to_CoilCoolingDXSingleSpeed.get
    elsif hvac_component.to_CoilCoolingDXMultiSpeed.is_initialized
      return hvac_component.to_CoilCoolingDXMultiSpeed.get
    elsif hvac_component.to_CoilCoolingWaterToAirHeatPumpEquationFit.is_initialized
      return hvac_component.to_CoilCoolingWaterToAirHeatPumpEquationFit.get
    end

    # Heating coils
    if hvac_component.to_CoilHeatingDXSingleSpeed.is_initialized
      return hvac_component.to_CoilHeatingDXSingleSpeed.get
    elsif hvac_component.to_CoilHeatingDXMultiSpeed.is_initialized
      return hvac_component.to_CoilHeatingDXMultiSpeed.get
    elsif hvac_component.to_CoilHeatingGas.is_initialized
      return hvac_component.to_CoilHeatingGas.get
    elsif hvac_component.to_CoilHeatingElectric.is_initialized
      return hvac_component.to_CoilHeatingElectric.get
    elsif hvac_component.to_CoilHeatingWaterBaseboard.is_initialized
      return hvac_component.to_CoilHeatingWaterBaseboard.get
    elsif hvac_component.to_CoilHeatingWaterToAirHeatPumpEquationFit.is_initialized
      return hvac_component.to_CoilHeatingWaterToAirHeatPumpEquationFit.get
    end

    return hvac_component
  end

  def self.get_unitary_system_from_air_loop_hvac(air_loop)
    # Returns the unitary system or nil
    air_loop.supplyComponents.each do |comp|
      next unless comp.to_AirLoopHVACUnitarySystem.is_initialized

      return comp.to_AirLoopHVACUnitarySystem.get
    end
    return
  end

  def self.get_evap_cooler_from_air_loop_hvac(air_loop)
    # Returns the evap cooler or nil
    air_loop.supplyComponents.each do |comp|
      next unless comp.to_EvaporativeCoolerDirectResearchSpecial.is_initialized

      return comp.to_EvaporativeCoolerDirectResearchSpecial.get
    end
    return
  end

  def self.get_unitary_system_air_loops(model, thermal_zone)
    # Returns the unitary system(s), cooling coil(s), heating coil(s), and air loops(s) if available
    unitary_system_air_loops = []
    thermal_zone.airLoopHVACs.each do |air_loop|
      system = get_unitary_system_from_air_loop_hvac(air_loop)
      next if system.nil?

      clg_coil = nil
      htg_coil = nil
      if system.coolingCoil.is_initialized
        clg_coil = system.coolingCoil.get
      end
      if system.heatingCoil.is_initialized
        htg_coil = system.heatingCoil.get
      end
      unitary_system_air_loops << [system, clg_coil, htg_coil, air_loop]
    end
    return unitary_system_air_loops
  end

  def self.get_unitary_system_hvac_map(model, thermal_zone)
    # Returns the unitary system, cooling coil, and heating coil if available
    unitary_system_hvac_map = []
    thermal_zone.equipment.each do |equipment|
      next unless equipment.to_AirLoopHVACUnitarySystem.is_initialized

      system = equipment.to_AirLoopHVACUnitarySystem.get
      clg_coil = nil
      htg_coil = nil
      if system.coolingCoil.is_initialized
        clg_coil = system.coolingCoil.get
      end
      if system.heatingCoil.is_initialized
        htg_coil = system.heatingCoil.get
      end
      unitary_system_hvac_map << [system, clg_coil, htg_coil]
    end
    return unitary_system_hvac_map
  end

  def self.get_ptacs(model, thermal_zone)
    # Returns the PTAC(s) if available
    ptacs = []
    model.getZoneHVACPackagedTerminalAirConditioners.each do |ptac|
      next unless thermal_zone.handle.to_s == ptac.thermalZone.get.handle.to_s

      ptacs << ptac
    end
    return ptacs
  end

  def self.get_evap_coolers(model, thermal_zone)
    # Returns the evaporative cooler if available
    evap_coolers = []
    thermal_zone.airLoopHVACs.each do |air_loop|
      evap_cooler = get_evap_cooler_from_air_loop_hvac(air_loop)
      next if evap_cooler.nil?

      evap_coolers << evap_cooler
    end
    return evap_coolers
  end

  def self.get_baseboard_waters(model, thermal_zone)
    # Returns the water baseboard if available
    baseboards = []
    model.getZoneHVACBaseboardConvectiveWaters.each do |baseboard|
      next unless thermal_zone.handle.to_s == baseboard.thermalZone.get.handle.to_s

      baseboards << baseboard
    end
    return baseboards
  end

  def self.get_baseboard_electrics(model, thermal_zone)
    # Returns the electric baseboard if available
    baseboards = []
    model.getZoneHVACBaseboardConvectiveElectrics.each do |baseboard|
      next unless thermal_zone.handle.to_s == baseboard.thermalZone.get.handle.to_s

      baseboards << baseboard
    end
    return baseboards
  end

  def self.get_dehumidifiers(model, runner, thermal_zone)
    # Returns the dehumidifier if available
    dehums = []
    model.getZoneHVACDehumidifierDXs.each do |dehum|
      next unless thermal_zone.handle.to_s == dehum.thermalZone.get.handle.to_s

      dehums << dehum
    end
    return dehums
  end

  def self.get_ideal_air(model, thermal_zone)
    # Returns the heating ideal air loads system if available
    model.getZoneHVACIdealLoadsAirSystems.each do |ideal_air|
      next unless thermal_zone.handle.to_s == ideal_air.thermalZone.get.handle.to_s

      return ideal_air
    end
    return
  end

  def self.has_ducted_equipment(model, air_loop)
    if air_loop.name.to_s.include? Constants.ObjectNameEvaporativeCooler
      system = air_loop
    else
      system = get_unitary_system_from_air_loop_hvac(air_loop)
    end

    hvac_type_cool = system.additionalProperties.getFeatureAsString(Constants.SizingInfoHVACCoolType)
    hvac_type_cool = hvac_type_cool.get if hvac_type_cool.is_initialized
    hvac_type_heat = system.additionalProperties.getFeatureAsString(Constants.SizingInfoHVACHeatType)
    hvac_type_heat = hvac_type_heat.get if hvac_type_heat.is_initialized

    if [Constants.ObjectNameCentralAirConditioner,
        Constants.ObjectNameAirSourceHeatPump,
        Constants.ObjectNameGroundSourceHeatPump].include? hvac_type_cool
      return true
    elsif Constants.ObjectNameFurnace == hvac_type_heat
      return true
    elsif [Constants.ObjectNameMiniSplitHeatPump, Constants.ObjectNameEvaporativeCooler].include? hvac_type_cool
      is_ducted = system.additionalProperties.getFeatureAsBoolean(Constants.OptionallyDuctedSystemIsDucted).get
      if is_ducted
        return true
      end
    end

    return false
  end

  def self.calc_heating_and_cooling_seasons(model, weather)
    # Calculates heating/cooling seasons from BAHSP definition

    monthly_temps = weather.data.MonthlyAvgDrybulbs
    heat_design_db = weather.design.HeatingDrybulb

    # create basis lists with zero for every month
    cooling_season_temp_basis = Array.new(monthly_temps.length, 0.0)
    heating_season_temp_basis = Array.new(monthly_temps.length, 0.0)

    monthly_temps.each_with_index do |temp, i|
      if temp < 66.0
        heating_season_temp_basis[i] = 1.0
      elsif temp >= 66.0
        cooling_season_temp_basis[i] = 1.0
      end

      if ((i == 0) || (i == 11)) && (heat_design_db < 59.0)
        heating_season_temp_basis[i] = 1.0
      elsif (i == 6) || (i == 7)
        cooling_season_temp_basis[i] = 1.0
      end
    end

    cooling_season = Array.new(monthly_temps.length, 0.0)
    heating_season = Array.new(monthly_temps.length, 0.0)

    monthly_temps.each_with_index do |temp, i|
      # Heating overlaps with cooling at beginning of summer
      if i == 0 # January
        prevmonth = 11 # December
      else
        prevmonth = i - 1
      end

      if ((heating_season_temp_basis[i] == 1.0) || ((cooling_season_temp_basis[prevmonth] == 0.0) && (cooling_season_temp_basis[i] == 1.0)))
        heating_season[i] = 1.0
      else
        heating_season[i] = 0.0
      end

      if ((cooling_season_temp_basis[i] == 1.0) || ((heating_season_temp_basis[prevmonth] == 0.0) && (heating_season_temp_basis[i] == 1.0)))
        cooling_season[i] = 1.0
      else
        cooling_season[i] = 0.0
      end
    end

    # Find the first month of cooling and add one month
    (1...12).to_a.each do |i|
      if cooling_season[i] == 1.0
        cooling_season[i - 1] = 1.0
        break
      end
    end

    return heating_season, cooling_season
  end

  def self.calc_mshp_cfms_ton_cooling(cap_min_per, cap_max_per, cfm_ton_min, cfm_ton_max, num_speeds, dB_rated, wB_rated, shr)
    capacity_ratios_cooling = [0.0] * num_speeds
    cfms_cooling = [0.0] * num_speeds
    shrs_rated = [0.0] * num_speeds

    cap_nom_per = 1.0
    cfm_ton_nom = ((cfm_ton_max - cfm_ton_min) / (cap_max_per - cap_min_per)) * (cap_nom_per - cap_min_per) + cfm_ton_min

    p_atm = 14.696 # standard atmospheric pressure (psia)

    ao = Psychrometrics.CoilAoFactor(dB_rated, wB_rated, p_atm, UnitConversions.convert(1, 'ton', 'kBtu/hr'), cfm_ton_nom, shr)

    (0...num_speeds).each do |i|
      capacity_ratios_cooling[i] = cap_min_per + i * (cap_max_per - cap_min_per) / (num_speeds - 1)
      cfms_cooling[i] = cfm_ton_min + i * (cfm_ton_max - cfm_ton_min) / (num_speeds - 1)
      # Calculate the SHR for each speed. Use minimum value of 0.98 to prevent E+ bypass factor calculation errors
      shrs_rated[i] = [Psychrometrics.CalculateSHR(dB_rated, wB_rated, p_atm, UnitConversions.convert(capacity_ratios_cooling[i], 'ton', 'kBtu/hr'), cfms_cooling[i], ao), 0.98].min
    end

    return cfms_cooling, capacity_ratios_cooling, shrs_rated
  end

  def self.calc_mshp_cooling_eirs(runner, coolingSEER, supplyFanPower, c_d, num_speeds, capacity_ratios_cooling, cfms_cooling, cOOL_EIR_FT_SPEC, cOOL_CAP_FT_SPEC)
    cops_Norm = [1.901, 1.859, 1.746, 1.609, 1.474, 1.353, 1.247, 1.156, 1.079, 1.0]
    fanPows_Norm = [0.604, 0.634, 0.670, 0.711, 0.754, 0.800, 0.848, 0.898, 0.948, 1.0]

    cooling_eirs = [0.0] * num_speeds
    fanPowsRated = [0.0] * num_speeds
    eers_Rated = [0.0] * num_speeds

    cop_maxSpeed = 3.5 # 3.5 is an initial guess, final value solved for below

    (0...num_speeds).each do |i|
      fanPowsRated[i] = supplyFanPower * fanPows_Norm[i]
      eers_Rated[i] = UnitConversions.convert(cop_maxSpeed, 'W', 'Btu/hr') * cops_Norm[i]
    end

    cop_maxSpeed_1 = cop_maxSpeed
    cop_maxSpeed_2 = cop_maxSpeed
    error = coolingSEER - calc_mshp_SEER_VariableSpeed(eers_Rated, c_d, capacity_ratios_cooling, cfms_cooling, fanPowsRated, true, cOOL_EIR_FT_SPEC, cOOL_CAP_FT_SPEC)
    error1 = error
    error2 = error

    itmax = 50 # maximum iterations
    cvg = false
    final_n = nil

    (1...itmax + 1).each do |n|
      final_n = n
      (0...num_speeds).each do |i|
        eers_Rated[i] = UnitConversions.convert(cop_maxSpeed, 'W', 'Btu/hr') * cops_Norm[i]
      end

      error = coolingSEER - calc_mshp_SEER_VariableSpeed(eers_Rated, c_d, capacity_ratios_cooling, cfms_cooling, fanPowsRated, true, cOOL_EIR_FT_SPEC, cOOL_CAP_FT_SPEC)

      cop_maxSpeed, cvg, cop_maxSpeed_1, error1, cop_maxSpeed_2, error2 = MathTools.Iterate(cop_maxSpeed, error, cop_maxSpeed_1, error1, cop_maxSpeed_2, error2, n, cvg)

      if cvg
        break
      end
    end

    if (not cvg) || (final_n > itmax)
      cop_maxSpeed = UnitConversions.convert(0.547 * coolingSEER - 0.104, 'Btu/hr', 'W') # Correlation developed from JonW's MatLab scripts. Only used if an EER cannot be found.
      runner.registerWarning('Mini-split heat pump COP iteration failed to converge. Setting to default value.')
    end

    (0...num_speeds).each do |i|
      cooling_eirs[i] = calc_EIR_from_EER(UnitConversions.convert(cop_maxSpeed, 'W', 'Btu/hr') * cops_Norm[i], fanPowsRated[i])
    end

    return cooling_eirs
  end

  def self.calc_mshp_SEER_VariableSpeed(eer_A, c_d, capacityRatio, cfm_Tons, fan_power_rated, isHeatPump, cOOL_EIR_FT_SPEC, cOOL_CAP_FT_SPEC)
    n_max = (eer_A.length - 1.0) - 3.0 # Don't use max speed
    n_min = 0.0
    n_int = (n_min + (n_max - n_min) / 3.0).ceil.to_i

    wBin = 67.0
    tout_B = 82.0
    tout_E = 87.0
    tout_F = 67.0

    eir_A2 = calc_EIR_from_EER(eer_A[n_max], fan_power_rated[n_max])
    eir_B2 = eir_A2 * MathTools.biquadratic(wBin, tout_B, cOOL_EIR_FT_SPEC[n_max])

    eir_Av = calc_EIR_from_EER(eer_A[n_int], fan_power_rated[n_int])
    eir_Ev = eir_Av * MathTools.biquadratic(wBin, tout_E, cOOL_EIR_FT_SPEC[n_int])

    eir_A1 = calc_EIR_from_EER(eer_A[n_min], fan_power_rated[n_min])
    eir_B1 = eir_A1 * MathTools.biquadratic(wBin, tout_B, cOOL_EIR_FT_SPEC[n_min])
    eir_F1 = eir_A1 * MathTools.biquadratic(wBin, tout_F, cOOL_EIR_FT_SPEC[n_min])

    q_A2 = capacityRatio[n_max]
    q_B2 = q_A2 * MathTools.biquadratic(wBin, tout_B, cOOL_CAP_FT_SPEC[n_max])
    q_Ev = capacityRatio[n_int] * MathTools.biquadratic(wBin, tout_E, cOOL_CAP_FT_SPEC[n_int])
    q_B1 = capacityRatio[n_min] * MathTools.biquadratic(wBin, tout_B, cOOL_CAP_FT_SPEC[n_min])
    q_F1 = capacityRatio[n_min] * MathTools.biquadratic(wBin, tout_F, cOOL_CAP_FT_SPEC[n_min])

    q_A2_net = q_A2 - fan_power_rated[n_max] * UnitConversions.convert(1, 'W', 'Btu/hr') * cfm_Tons[n_max] / UnitConversions.convert(1, 'ton', 'Btu/hr')
    q_B2_net = q_B2 - fan_power_rated[n_max] * UnitConversions.convert(1, 'W', 'Btu/hr') * cfm_Tons[n_max] / UnitConversions.convert(1, 'ton', 'Btu/hr')
    q_Ev_net = q_Ev - fan_power_rated[n_int] * UnitConversions.convert(1, 'W', 'Btu/hr') * cfm_Tons[n_int] / UnitConversions.convert(1, 'ton', 'Btu/hr')
    q_B1_net = q_B1 - fan_power_rated[n_min] * UnitConversions.convert(1, 'W', 'Btu/hr') * cfm_Tons[n_min] / UnitConversions.convert(1, 'ton', 'Btu/hr')
    q_F1_net = q_F1 - fan_power_rated[n_min] * UnitConversions.convert(1, 'W', 'Btu/hr') * cfm_Tons[n_min] / UnitConversions.convert(1, 'ton', 'Btu/hr')

    p_A2 = UnitConversions.convert(q_A2 * eir_A2, 'Btu', 'Wh') + fan_power_rated[n_max] * cfm_Tons[n_max] / UnitConversions.convert(1, 'ton', 'Btu/hr')
    p_B2 = UnitConversions.convert(q_B2 * eir_B2, 'Btu', 'Wh') + fan_power_rated[n_max] * cfm_Tons[n_max] / UnitConversions.convert(1, 'ton', 'Btu/hr')
    p_Ev = UnitConversions.convert(q_Ev * eir_Ev, 'Btu', 'Wh') + fan_power_rated[n_int] * cfm_Tons[n_int] / UnitConversions.convert(1, 'ton', 'Btu/hr')
    p_B1 = UnitConversions.convert(q_B1 * eir_B1, 'Btu', 'Wh') + fan_power_rated[n_min] * cfm_Tons[n_min] / UnitConversions.convert(1, 'ton', 'Btu/hr')
    p_F1 = UnitConversions.convert(q_F1 * eir_F1, 'Btu', 'Wh') + fan_power_rated[n_min] * cfm_Tons[n_min] / UnitConversions.convert(1, 'ton', 'Btu/hr')

    q_k1_87 = q_F1_net + (q_B1_net - q_F1_net) / (82.0 - 67.0) * (87 - 67.0)
    q_k2_87 = q_B2_net + (q_A2_net - q_B2_net) / (95.0 - 82.0) * (87.0 - 82.0)
    n_Q = (q_Ev_net - q_k1_87) / (q_k2_87 - q_k1_87)
    m_Q = (q_B1_net - q_F1_net) / (82.0 - 67.0) * (1.0 - n_Q) + (q_A2_net - q_B2_net) / (95.0 - 82.0) * n_Q
    p_k1_87 = p_F1 + (p_B1 - p_F1) / (82.0 - 67.0) * (87.0 - 67.0)
    p_k2_87 = p_B2 + (p_A2 - p_B2) / (95.0 - 82.0) * (87.0 - 82.0)
    n_E = (p_Ev - p_k1_87) / (p_k2_87 - p_k1_87)
    m_E = (p_B1 - p_F1) / (82.0 - 67.0) * (1.0 - n_E) + (p_A2 - p_B2) / (95.0 - 82.0) * n_E

    c_T_1_1 = q_A2_net / (1.1 * (95.0 - 65.0))
    c_T_1_2 = q_F1_net
    c_T_1_3 = (q_B1_net - q_F1_net) / (82.0 - 67.0)
    t_1 = (c_T_1_2 - 67.0 * c_T_1_3 + 65.0 * c_T_1_1) / (c_T_1_1 - c_T_1_3)
    q_T_1 = q_F1_net + (q_B1_net - q_F1_net) / (82.0 - 67.0) * (t_1 - 67.0)
    p_T_1 = p_F1 + (p_B1 - p_F1) / (82.0 - 67.0) * (t_1 - 67.0)
    eer_T_1 = q_T_1 / p_T_1

    t_v = (q_Ev_net - 87.0 * m_Q + 65.0 * c_T_1_1) / (c_T_1_1 - m_Q)
    q_T_v = q_Ev_net + m_Q * (t_v - 87.0)
    p_T_v = p_Ev + m_E * (t_v - 87.0)
    eer_T_v = q_T_v / p_T_v

    c_T_2_1 = c_T_1_1
    c_T_2_2 = q_B2_net
    c_T_2_3 = (q_A2_net - q_B2_net) / (95.0 - 82.0)
    t_2 = (c_T_2_2 - 82.0 * c_T_2_3 + 65.0 * c_T_2_1) / (c_T_2_1 - c_T_2_3)
    q_T_2 = q_B2_net + (q_A2_net - q_B2_net) / (95.0 - 82.0) * (t_2 - 82.0)
    p_T_2 = p_B2 + (p_A2 - p_B2) / (95.0 - 82.0) * (t_2 - 82.0)
    eer_T_2 = q_T_2 / p_T_2

    d = (t_2**2 - t_1**2) / (t_v**2 - t_1**2)
    b = (eer_T_1 - eer_T_2 - d * (eer_T_1 - eer_T_v)) / (t_1 - t_2 - d * (t_1 - t_v))
    c = (eer_T_1 - eer_T_2 - b * (t_1 - t_2)) / (t_1**2 - t_2**2)
    a = eer_T_2 - b * t_2 - c * t_2**2

    e_tot = 0
    q_tot = 0
    t_bins = [67.0, 72.0, 77.0, 82.0, 87.0, 92.0, 97.0, 102.0]
    frac_hours = [0.214, 0.231, 0.216, 0.161, 0.104, 0.052, 0.018, 0.004]

    (0...8).each do |_i|
      bL = ((t_bins[_i] - 65.0) / (95.0 - 65.0)) * (q_A2_net / 1.1)
      q_k1 = q_F1_net + (q_B1_net - q_F1_net) / (82.0 - 67.0) * (t_bins[_i] - 67.0)
      p_k1 = p_F1 + (p_B1 - p_F1) / (82.0 - 67.0) * (t_bins[_i] - 67)
      q_k2 = q_B2_net + (q_A2_net - q_B2_net) / (95.0 - 82.0) * (t_bins[_i] - 82.0)
      p_k2 = p_B2 + (p_A2 - p_B2) / (95.0 - 82.0) * (t_bins[_i] - 82.0)

      if bL <= q_k1
        x_k1 = bL / q_k1
        q_Tj_N = x_k1 * q_k1 * frac_hours[_i]
        e_Tj_N = x_k1 * p_k1 * frac_hours[_i] / (1 - c_d * (1 - x_k1))
      elsif (q_k1 < bL) && (bL <= q_k2)
        q_Tj_N = bL * frac_hours[_i]
        eer_T_j = a + b * t_bins[_i] + c * t_bins[_i]**2
        e_Tj_N = q_Tj_N / eer_T_j
      else
        q_Tj_N = frac_hours[_i] * q_k2
        e_Tj_N = frac_hours[_i] * p_k2
      end

      q_tot += q_Tj_N
      e_tot += e_Tj_N
    end

    seer = q_tot / e_tot
    return seer
  end

  def self.calc_mshp_cfms_ton_heating(cap_min_per, cap_max_per, cfm_ton_min, cfm_ton_max, num_speeds)
    capacity_ratios_heating = [0.0] * num_speeds
    cfms_heating = [0.0] * num_speeds

    (0...num_speeds).each do |i|
      capacity_ratios_heating[i] = cap_min_per + i * (cap_max_per - cap_min_per) / (num_speeds - 1)
      cfms_heating[i] = cfm_ton_min + i * (cfm_ton_max - cfm_ton_min) / (num_speeds - 1)
    end

    return cfms_heating, capacity_ratios_heating
  end

  def self.calc_mshp_heating_eirs(runner, heatingHSPF, supplyFanPower, min_hp_temp, c_d, cfms_cooling, num_speeds, capacity_ratios_heating, cfms_heating, hEAT_EIR_FT_SPEC, hEAT_CAP_FT_SPEC)
    cops_Norm = [1.792, 1.502, 1.308, 1.207, 1.145, 1.105, 1.077, 1.056, 1.041, 1]
    fanPows_Norm = [0.577, 0.625, 0.673, 0.720, 0.768, 0.814, 0.861, 0.907, 0.954, 1]

    heating_eirs = [0.0] * num_speeds
    fanPowsRated = [0.0] * num_speeds
    cops_Rated = [0.0] * num_speeds

    cop_maxSpeed = 3.25 # 3.35 is an initial guess, final value solved for below

    (0...num_speeds).each do |i|
      fanPowsRated[i] = supplyFanPower * fanPows_Norm[i]
      cops_Rated[i] = cop_maxSpeed * cops_Norm[i]
    end

    cop_maxSpeed_1 = cop_maxSpeed
    cop_maxSpeed_2 = cop_maxSpeed
    error = heatingHSPF - calc_mshp_HSPF_VariableSpeed(cops_Rated, c_d, capacity_ratios_heating, cfms_heating, fanPowsRated, min_hp_temp, hEAT_EIR_FT_SPEC, hEAT_CAP_FT_SPEC)

    error1 = error
    error2 = error

    itmax = 50 # maximum iterations
    cvg = false
    final_n = nil

    (1...itmax + 1).each do |n|
      final_n = n
      (0...num_speeds).each do |i|
        cops_Rated[i] = cop_maxSpeed * cops_Norm[i]
      end

      error = heatingHSPF - calc_mshp_HSPF_VariableSpeed(cops_Rated, c_d, capacity_ratios_heating, cfms_cooling, fanPowsRated, min_hp_temp, hEAT_EIR_FT_SPEC, hEAT_CAP_FT_SPEC)

      cop_maxSpeed, cvg, cop_maxSpeed_1, error1, cop_maxSpeed_2, error2 = MathTools.Iterate(cop_maxSpeed, error, cop_maxSpeed_1, error1, cop_maxSpeed_2, error2, n, cvg)

      if cvg
        break
      end
    end

    if (not cvg) || (final_n > itmax)
      cop_maxSpeed = UnitConversions.convert(0.4174 * heatingHSPF - 1.1134, 'Btu/hr', 'W') # Correlation developed from JonW's MatLab scripts. Only used if a COP cannot be found.
      runner.registerWarning('Mini-split heat pump COP iteration failed to converge. Setting to default value.')
    end

    (0...num_speeds).each do |i|
      heating_eirs[i] = calc_EIR_from_COP(cop_maxSpeed * cops_Norm[i], fanPowsRated[i])
    end

    return heating_eirs
  end

  def self.calc_mshp_HSPF_VariableSpeed(cop_47, c_d, capacityRatio, cfm_Tons, fan_power_rated, min_temp, hEAT_EIR_FT_SPEC, hEAT_CAP_FT_SPEC)
    n_max = (cop_47.length - 1.0) #-3 # Don't use max speed
    n_min = 0
    n_int = (n_min + (n_max - n_min) / 3.0).ceil.to_i

    tin = 70.0
    tout_3 = 17.0
    tout_2 = 35.0
    tout_0 = 62.0

    eir_H1_2 = calc_EIR_from_COP(cop_47[n_max], fan_power_rated[n_max])
    eir_H3_2 = eir_H1_2 * MathTools.biquadratic(tin, tout_3, hEAT_EIR_FT_SPEC[n_max])

    eir_adjv = calc_EIR_from_COP(cop_47[n_int], fan_power_rated[n_int])
    eir_H2_v = eir_adjv * MathTools.biquadratic(tin, tout_2, hEAT_EIR_FT_SPEC[n_int])

    eir_H1_1 = calc_EIR_from_COP(cop_47[n_min], fan_power_rated[n_min])
    eir_H0_1 = eir_H1_1 * MathTools.biquadratic(tin, tout_0, hEAT_EIR_FT_SPEC[n_min])

    q_H1_2 = capacityRatio[n_max]
    q_H3_2 = q_H1_2 * MathTools.biquadratic(tin, tout_3, hEAT_CAP_FT_SPEC[n_max])

    q_H2_v = capacityRatio[n_int] * MathTools.biquadratic(tin, tout_2, hEAT_CAP_FT_SPEC[n_int])

    q_H1_1 = capacityRatio[n_min]
    q_H0_1 = q_H1_1 * MathTools.biquadratic(tin, tout_0, hEAT_CAP_FT_SPEC[n_min])

    q_H1_2_net = q_H1_2 + fan_power_rated[n_max] * UnitConversions.convert(1, 'W', 'Btu/hr') * cfm_Tons[n_max] / UnitConversions.convert(1, 'ton', 'Btu/hr')
    q_H3_2_net = q_H3_2 + fan_power_rated[n_max] * UnitConversions.convert(1, 'W', 'Btu/hr') * cfm_Tons[n_max] / UnitConversions.convert(1, 'ton', 'Btu/hr')
    q_H2_v_net = q_H2_v + fan_power_rated[n_int] * UnitConversions.convert(1, 'W', 'Btu/hr') * cfm_Tons[n_int] / UnitConversions.convert(1, 'ton', 'Btu/hr')
    q_H1_1_net = q_H1_1 + fan_power_rated[n_min] * UnitConversions.convert(1, 'W', 'Btu/hr') * cfm_Tons[n_min] / UnitConversions.convert(1, 'ton', 'Btu/hr')
    q_H0_1_net = q_H0_1 + fan_power_rated[n_min] * UnitConversions.convert(1, 'W', 'Btu/hr') * cfm_Tons[n_min] / UnitConversions.convert(1, 'ton', 'Btu/hr')

    p_H1_2 = q_H1_2 * eir_H1_2 + fan_power_rated[n_max] * UnitConversions.convert(1, 'W', 'Btu/hr') * cfm_Tons[n_max] / UnitConversions.convert(1, 'ton', 'Btu/hr')
    p_H3_2 = q_H3_2 * eir_H3_2 + fan_power_rated[n_max] * UnitConversions.convert(1, 'W', 'Btu/hr') * cfm_Tons[n_max] / UnitConversions.convert(1, 'ton', 'Btu/hr')
    p_H2_v = q_H2_v * eir_H2_v + fan_power_rated[n_int] * UnitConversions.convert(1, 'W', 'Btu/hr') * cfm_Tons[n_int] / UnitConversions.convert(1, 'ton', 'Btu/hr')
    p_H1_1 = q_H1_1 * eir_H1_1 + fan_power_rated[n_min] * UnitConversions.convert(1, 'W', 'Btu/hr') * cfm_Tons[n_min] / UnitConversions.convert(1, 'ton', 'Btu/hr')
    p_H0_1 = q_H0_1 * eir_H0_1 + fan_power_rated[n_min] * UnitConversions.convert(1, 'W', 'Btu/hr') * cfm_Tons[n_min] / UnitConversions.convert(1, 'ton', 'Btu/hr')

    q_H35_2 = 0.9 * (q_H3_2_net + 0.6 * (q_H1_2_net - q_H3_2_net))
    p_H35_2 = 0.985 * (p_H3_2 + 0.6 * (p_H1_2 - p_H3_2))
    q_H35_1 = q_H1_1_net + (q_H0_1_net - q_H1_1_net) / (62.0 - 47.0) * (35.0 - 47.0)
    p_H35_1 = p_H1_1 + (p_H0_1 - p_H1_1) / (62.0 - 47.0) * (35.0 - 47.0)
    n_Q = (q_H2_v_net - q_H35_1) / (q_H35_2 - q_H35_1)
    m_Q = (q_H0_1_net - q_H1_1_net) / (62.0 - 47.0) * (1 - n_Q) + n_Q * (q_H35_2 - q_H3_2_net) / (35.0 - 17.0)
    n_E = (p_H2_v - p_H35_1) / (p_H35_2 - p_H35_1)
    m_E = (p_H0_1 - p_H1_1) / (62.0 - 47.0) * (1.0 - n_E) + n_E * (p_H35_2 - p_H3_2) / (35.0 - 17.0)

    t_OD = 5.0
    dHR = q_H1_2_net * (65.0 - t_OD) / 60.0

    c_T_3_1 = q_H1_1_net
    c_T_3_2 = (q_H0_1_net - q_H1_1_net) / (62.0 - 47.0)
    c_T_3_3 = 0.77 * dHR / (65.0 - t_OD)
    t_3 = (47.0 * c_T_3_2 + 65.0 * c_T_3_3 - c_T_3_1) / (c_T_3_2 + c_T_3_3)
    q_HT3_1 = q_H1_1_net + (q_H0_1_net - q_H1_1_net) / (62.0 - 47.0) * (t_3 - 47.0)
    p_HT3_1 = p_H1_1 + (p_H0_1 - p_H1_1) / (62.0 - 47.0) * (t_3 - 47.0)
    cop_T3_1 = q_HT3_1 / p_HT3_1

    c_T_v_1 = q_H2_v_net
    c_T_v_3 = c_T_3_3
    t_v = (35.0 * m_Q + 65.0 * c_T_v_3 - c_T_v_1) / (m_Q + c_T_v_3)
    q_HTv_v = q_H2_v_net + m_Q * (t_v - 35.0)
    p_HTv_v = p_H2_v + m_E * (t_v - 35.0)
    cop_Tv_v = q_HTv_v / p_HTv_v

    c_T_4_1 = q_H3_2_net
    c_T_4_2 = (q_H35_2 - q_H3_2_net) / (35.0 - 17.0)
    c_T_4_3 = c_T_v_3
    t_4 = (17.0 * c_T_4_2 + 65.0 * c_T_4_3 - c_T_4_1) / (c_T_4_2 + c_T_4_3)
    q_HT4_2 = q_H3_2_net + (q_H35_2 - q_H3_2_net) / (35.0 - 17.0) * (t_4 - 17.0)
    p_HT4_2 = p_H3_2 + (p_H35_2 - p_H3_2) / (35.0 - 17.0) * (t_4 - 17.0)
    cop_T4_2 = q_HT4_2 / p_HT4_2

    d = (t_3**2 - t_4**2) / (t_v**2 - t_4**2)
    b = (cop_T4_2 - cop_T3_1 - d * (cop_T4_2 - cop_Tv_v)) / (t_4 - t_3 - d * (t_4 - t_v))
    c = (cop_T4_2 - cop_T3_1 - b * (t_4 - t_3)) / (t_4**2 - t_3**2)
    a = cop_T4_2 - b * t_4 - c * t_4**2

    t_bins = [62.0, 57.0, 52.0, 47.0, 42.0, 37.0, 32.0, 27.0, 22.0, 17.0, 12.0, 7.0, 2.0, -3.0, -8.0]
    frac_hours = [0.132, 0.111, 0.103, 0.093, 0.100, 0.109, 0.126, 0.087, 0.055, 0.036, 0.026, 0.013, 0.006, 0.002, 0.001]

    # T_off = min_temp
    t_off = 10.0
    t_on = t_off + 4.0
    etot = 0
    bLtot = 0

    (0...15).each do |_i|
      bL = ((65.0 - t_bins[_i]) / (65.0 - t_OD)) * 0.77 * dHR

      q_1 = q_H1_1_net + (q_H0_1_net - q_H1_1_net) / (62.0 - 47.0) * (t_bins[_i] - 47.0)
      p_1 = p_H1_1 + (p_H0_1 - p_H1_1) / (62.0 - 47.0) * (t_bins[_i] - 47.0)

      if (t_bins[_i] <= 17.0) || (t_bins[_i] >= 45.0)
        q_2 = q_H3_2_net + (q_H1_2_net - q_H3_2_net) * (t_bins[_i] - 17.0) / (47.0 - 17.0)
        p_2 = p_H3_2 + (p_H1_2 - p_H3_2) * (t_bins[_i] - 17.0) / (47.0 - 17.0)
      else
        q_2 = q_H3_2_net + (q_H35_2 - q_H3_2_net) * (t_bins[_i] - 17) / (35.0 - 17.0)
        p_2 = p_H3_2 + (p_H35_2 - p_H3_2) * (t_bins[_i] - 17.0) / (35.0 - 17.0)
      end

      if t_bins[_i] <= t_off
        delta = 0
      elsif t_bins[_i] >= t_on
        delta = 1.0
      else
        delta = 0.5
      end

      if bL <= q_1
        x_1 = bL / q_1
        e_Tj_n = delta * x_1 * p_1 * frac_hours[_i] / (1.0 - c_d * (1.0 - x_1))
      elsif (q_1 < bL) && (bL <= q_2)
        cop_T_j = a + b * t_bins[_i] + c * t_bins[_i]**2
        e_Tj_n = delta * frac_hours[_i] * bL / cop_T_j + (1.0 - delta) * bL * (frac_hours[_i])
      else
        e_Tj_n = delta * frac_hours[_i] * p_2 + frac_hours[_i] * (bL - delta * q_2)
      end

      bLtot += frac_hours[_i] * bL
      etot += e_Tj_n
    end

    hspf = bLtot / UnitConversions.convert(etot, 'Btu/hr', 'W')
    return hspf
  end

  def self.get_constant_schedule(model, value)
    s = OpenStudio::Model::ScheduleConstant.new(model)
    s.setName('Sequential Fraction Schedule')
    s.setValue(value)
    Schedule.set_schedule_type_limits(model, s, Constants.ScheduleTypeLimitsFraction)
    return s
  end
end<|MERGE_RESOLUTION|>--- conflicted
+++ resolved
@@ -2109,27 +2109,8 @@
     end
   end
 
-<<<<<<< HEAD
   def self.apply_dehumidifier(model, runner, energy_factor, integrated_energy_factor, water_removal_rate,
                               air_flow_rate, humidity_setpoint, control_zone, hvac_map, sys_id)
-=======
-  def self.apply_dehumidifier(model, runner, energy_factor, water_removal_rate,
-                              air_flow_rate, humidity_setpoint, control_zone)
-
-    # error checking
-    if (humidity_setpoint < 0) || (humidity_setpoint > 1)
-      fail 'Invalid humidity setpoint value entered.'
-    end
-    if (water_removal_rate != Constants.Auto) && (water_removal_rate.to_f <= 0)
-      fail 'Invalid water removal rate value entered.'
-    end
-    if (energy_factor != Constants.Auto) && (energy_factor.to_f < 0)
-      fail 'Invalid energy factor value entered.'
-    end
-    if (air_flow_rate != Constants.Auto) && (air_flow_rate.to_f < 0)
-      fail 'Invalid air flow rate value entered.'
-    end
->>>>>>> c904bba0
 
     obj_name = Constants.ObjectNameDehumidifier
 
@@ -2140,13 +2121,12 @@
 
     # Dehumidifier coefficients
     # Generic model coefficients from Winkler, Christensen, and Tomerlin (2011)
-<<<<<<< HEAD
     w_coeff = [-1.162525707, 0.02271469, -0.000113208, 0.021110538, -0.0000693034, 0.000378843]
     ef_coeff = [-1.902154518, 0.063466565, -0.000622839, 0.039540407, -0.000125637, -0.000176722]
     pl_coeff = [0.90, 0.10, 0.0]
-    water_removal_curve = create_curve_biquadratic(model, w_coeff, "DXDH-WaterRemove-Cap-fT", -100, 100, -100, 100)
-    energy_factor_curve = create_curve_biquadratic(model, ef_coeff, "DXDH-EnergyFactor-fT", -100, 100, -100, 100)
-    part_load_frac_curve = create_curve_quadratic(model, pl_coeff, "DXDH-PLF-fPLR", 0, 1, 0.7, 1)
+    water_removal_curve = create_curve_biquadratic(model, w_coeff, 'DXDH-WaterRemove-Cap-fT', -100, 100, -100, 100)
+    energy_factor_curve = create_curve_biquadratic(model, ef_coeff, 'DXDH-EnergyFactor-fT', -100, 100, -100, 100)
+    part_load_frac_curve = create_curve_quadratic(model, pl_coeff, 'DXDH-PLF-fPLR', 0, 1, 0.7, 1)
     if energy_factor.nil?
       # shift inputs tested under IEF test conditions to those under EF test conditions with performance curves
       energy_factor, water_removal_rate = dehumidifier_ief_to_ef_inputs(w_coeff, ef_coeff, integrated_energy_factor, water_removal_rate)
@@ -2164,9 +2144,9 @@
     zone_hvac = OpenStudio::Model::ZoneHVACDehumidifierDX.new(model, water_removal_curve, energy_factor_curve, part_load_frac_curve)
     zone_hvac.setName(obj_name + " #{control_zone.name} dx")
     zone_hvac.setAvailabilitySchedule(model.alwaysOnDiscreteSchedule)
-    zone_hvac.setRatedWaterRemoval(UnitConversions.convert(water_removal_rate, "pint", "L"))
+    zone_hvac.setRatedWaterRemoval(UnitConversions.convert(water_removal_rate, 'pint', 'L'))
     zone_hvac.setRatedEnergyFactor(energy_factor)
-    zone_hvac.setRatedAirFlowRate(UnitConversions.convert(air_flow_rate, "cfm", "m^3/s"))
+    zone_hvac.setRatedAirFlowRate(UnitConversions.convert(air_flow_rate, 'cfm', 'm^3/s'))
     zone_hvac.setMinimumDryBulbTemperatureforDehumidifierOperation(10)
     zone_hvac.setMaximumDryBulbTemperatureforDehumidifierOperation(40)
 
@@ -2175,44 +2155,11 @@
     # If more than one allowed in the future, should remove this EMS program to avoid duplication
     hvac_map[sys_id] << zone_hvac
   end
-=======
-    water_removal_curve = create_curve_biquadratic(model, [-1.162525707, 0.02271469, -0.000113208, 0.021110538, -0.0000693034, 0.000378843], 'DXDH-WaterRemove-Cap-fT', -100, 100, -100, 100)
-    energy_factor_curve = create_curve_biquadratic(model, [-1.902154518, 0.063466565, -0.000622839, 0.039540407, -0.000125637, -0.000176722], 'DXDH-EnergyFactor-fT', -100, 100, -100, 100)
-    part_load_frac_curve = create_curve_quadratic(model, [0.90, 0.10, 0.0], 'DXDH-PLF-fPLR', 0, 1, 0.7, 1)
-
-    control_zone.each do |control_zone, slave_zones|
-      humidistat = OpenStudio::Model::ZoneControlHumidistat.new(model)
-      humidistat.setName(obj_name + " #{control_zone.name} humidistat")
-      humidistat.setHumidifyingRelativeHumiditySetpointSchedule(relative_humidity_setpoint_sch)
-      humidistat.setDehumidifyingRelativeHumiditySetpointSchedule(relative_humidity_setpoint_sch)
-      control_zone.setZoneControlHumidistat(humidistat)
-
-      zone_hvac = OpenStudio::Model::ZoneHVACDehumidifierDX.new(model, water_removal_curve, energy_factor_curve, part_load_frac_curve)
-      zone_hvac.setName(obj_name + " #{control_zone.name} dx")
-      zone_hvac.setAvailabilitySchedule(model.alwaysOnDiscreteSchedule)
-      if water_removal_rate != Constants.Auto
-        zone_hvac.setRatedWaterRemoval(UnitConversions.convert(water_removal_rate.to_f, 'pint', 'L'))
-      else
-        zone_hvac.setRatedWaterRemoval(Constants.small) # Autosize flag for HVACSizing measure
-      end
-      if energy_factor != Constants.Auto
-        zone_hvac.setRatedEnergyFactor(energy_factor.to_f)
-      else
-        zone_hvac.setRatedEnergyFactor(Constants.small) # Autosize flag for HVACSizing measure
-      end
-      if air_flow_rate != Constants.Auto
-        zone_hvac.setRatedAirFlowRate(UnitConversions.convert(air_flow_rate.to_f, 'cfm', 'm^3/s'))
-      else
-        zone_hvac.setRatedAirFlowRate(Constants.small) # Autosize flag for HVACSizing measure
-      end
-      zone_hvac.setMinimumDryBulbTemperatureforDehumidifierOperation(10)
-      zone_hvac.setMaximumDryBulbTemperatureforDehumidifierOperation(40)
->>>>>>> c904bba0
 
   def self.dehumidifier_ief_to_ef_inputs(w_coeff, ef_coeff, ief, water_removal_rate)
     # Shift inputs under IEF test conditions to E+ supported EF test conditions
     # test conditions
-    ief_db = UnitConversions.convert(65.0, "F", "C") # degree C
+    ief_db = UnitConversions.convert(65.0, 'F', 'C') # degree C
     rh = 60.0 # for both EF and IEF test conditions, %
 
     # Independent ariables applied to curve equations
