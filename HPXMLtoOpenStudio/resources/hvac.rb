--- conflicted
+++ resolved
@@ -33,115 +33,36 @@
       sequential_cool_load_frac = 0.0
     end
 
-<<<<<<< HEAD
     is_realistic_staging = false
     is_ddb_control = false
     if not cooling_system.nil?
       if cooling_system.compressor_type == HPXML::HVACCompressorTypeSingleStage
-        num_speeds = 1
         is_ddb_control = (not hvac_control.onoff_thermostat_deadband.nil?) && (hvac_control.onoff_thermostat_deadband > 0)
       elsif cooling_system.compressor_type == HPXML::HVACCompressorTypeTwoStage
-        num_speeds = 2
         # only enable for two speed systems
         if hvac_control.realistic_staging == true
           is_realistic_staging = true
           is_ddb_control = true
         end
-      elsif cooling_system.compressor_type == HPXML::HVACCompressorTypeVariableSpeed
-        num_speeds = 4
       end
       fan_power_rated = get_fan_power_rated(cooling_system.cooling_efficiency_seer)
       crankcase_kw, crankcase_temp = get_crankcase_assumptions(cooling_system.fraction_cool_load_served)
 
       # Cooling Coil
-
-      cool_c_d = get_cool_c_d(num_speeds, cooling_system.cooling_efficiency_seer)
-      cool_rated_airflow_rate, cool_fan_speed_ratios, cool_capacity_ratios, cool_shrs, cool_eers, cool_cap_ft_spec, cool_eir_ft_spec, cool_cap_fflow_spec, cool_eir_fflow_spec = get_hp_clg_curves(num_speeds, cooling_system, fan_power_rated, cool_c_d, runner)
-      cool_cfms_ton_rated = calc_cfms_ton_rated(cool_rated_airflow_rate, cool_fan_speed_ratios, cool_capacity_ratios)
-      cool_shrs_rated_gross = calc_shrs_rated_gross(num_speeds, cool_shrs, fan_power_rated, cool_cfms_ton_rated)
-      cool_eirs = calc_cool_eirs(num_speeds, cool_eers, fan_power_rated)
-      clg_coils = []
-      if is_ddb_control
-        # Zero out impact of part load ratio
-        cool_closs_fplr_spec = [1.0, 0.0, 0.0] * num_speeds
-        # single speed system cooling coil or first speed cooling coil for two speed systems
-        clg_coil = create_dx_cooling_coil(model, obj_name, [0], [cool_eirs[0]], [cool_cap_ft_spec[0]], [cool_eir_ft_spec[0]], cool_closs_fplr_spec, [cool_cap_fflow_spec[0]], [cool_eir_fflow_spec[0]], [cool_shrs_rated_gross[0]], cooling_system.cooling_capacity * cool_capacity_ratios[0], crankcase_kw, crankcase_temp, fan_power_rated)
-
-        # Only apply startup capacity degradation on first coil for two speed systems
-        apply_capacity_degradation_EMS(model, cool_cap_fflow_spec[0], cool_eir_fflow_spec[0], clg_coil.name, true, clg_coil.totalCoolingCapacityFunctionOfFlowFractionCurve.to_CurveQuadratic.get, clg_coil.energyInputRatioFunctionOfFlowFractionCurve.to_CurveQuadratic.get)
-        clg_coils << clg_coil
+      clg_coils = create_dx_cooling_coils(model, obj_name, cooling_system, is_ddb_control, is_realistic_staging)
+      clg_coils.each do |clg_coil|
         hvac_map[cooling_system.id] << clg_coil
-        if is_realistic_staging
-          # Second speed cooling coil
-          clg_coil_speed2 = create_dx_cooling_coil(model, obj_name, [0], [cool_eirs[1]], [cool_cap_ft_spec[1]], [cool_eir_ft_spec[1]], cool_closs_fplr_spec, [cool_cap_fflow_spec[1]], [cool_eir_fflow_spec[1]], [cool_shrs_rated_gross[1]], cooling_system.cooling_capacity * cool_capacity_ratios[1], crankcase_kw, crankcase_temp, fan_power_rated)
-          hvac_map[cooling_system.id] << clg_coil_speed2
-          clg_coils << clg_coil_speed2
-        end
-=======
-    # Cooling Coil
-    if not cooling_system.nil?
-      clg_coil = create_dx_cooling_coil(model, obj_name, cooling_system)
-      hvac_map[cooling_system.id] << clg_coil
-    end
-
-    # Heating Coil
-    if not heating_system.nil?
-      if heating_system.heating_system_fuel == HPXML::FuelTypeElectricity
-        htg_coil = OpenStudio::Model::CoilHeatingElectric.new(model)
-        htg_coil.setEfficiency(heating_system.heating_efficiency_afue)
->>>>>>> b040b486
-      else
-        cool_closs_fplr_spec = [calc_plr_coefficients(cool_c_d)] * num_speeds
-        clg_coil = create_dx_cooling_coil(model, obj_name, (0...num_speeds).to_a, cool_eirs, cool_cap_ft_spec, cool_eir_ft_spec, cool_closs_fplr_spec, cool_cap_fflow_spec, cool_eir_fflow_spec, cool_shrs_rated_gross, cooling_system.cooling_capacity, crankcase_kw, crankcase_temp, fan_power_rated)
-        clg_coils << clg_coil
-        hvac_map[cooling_system.id] << clg_coil
-      end
-<<<<<<< HEAD
+      end
     end
 
     if is_realistic_staging
       num_system = 2
     else
       num_system = 1
-=======
-      htg_coil.setNominalCapacity(UnitConversions.convert(heating_system.heating_capacity, 'Btu/hr', 'W'))
-      htg_coil.setName(obj_name + ' htg coil')
-      hvac_map[heating_system.id] << htg_coil
-    end
-
-    # Fan
-    if (not cooling_system.nil?) && (not heating_system.nil?) && (cooling_system.fan_watts_per_cfm.to_f != heating_system.fan_watts_per_cfm.to_f)
-      fail "Fan powers for heating system '#{heating_system.id}' and cooling system '#{cooling_system.id}' are attached to a single distribution system and therefore must be the same."
-    end
-    if (not cooling_system.nil?) && (not cooling_system.fan_watts_per_cfm.nil?)
-      fan_watts_per_cfm = cooling_system.fan_watts_per_cfm
-    else
-      fan_watts_per_cfm = heating_system.fan_watts_per_cfm
-    end
-    if not cooling_system.nil?
-      num_speeds = clg_ap.num_speeds
-    else
-      num_speeds = 1
-    end
+    end
+
+    # Heating Coil
     if not heating_system.nil?
-      htg_cfm = heating_system.heating_airflow_cfm
-    end
-    if not cooling_system.nil?
-      clg_cfm = cooling_system.cooling_airflow_cfm
-    end
-    fan_cfm = [htg_cfm.to_f, clg_cfm.to_f].max
-    if not cooling_system.nil?
-      fan_cfm *= clg_ap.cool_fan_speed_ratios.max
-    end
-    fan = create_supply_fan(model, obj_name, num_speeds, fan_watts_per_cfm, fan_cfm)
-    if not cooling_system.nil?
-      hvac_map[cooling_system.id] += disaggregate_fan_or_pump(model, fan, nil, clg_coil, nil)
->>>>>>> b040b486
-    end
-
-    if not heating_system.nil?
-
-      # Heating Coil
       htg_coils = []
       (0...num_system).each do |i|
         if heating_system.heating_system_fuel == HPXML::FuelTypeElectricity
@@ -154,29 +75,41 @@
           htg_coil.setParasiticGasLoad(0)
           htg_coil.setFuelType(EPlus.fuel_type(heating_system.heating_system_fuel))
         end
+        htg_coil.setNominalCapacity(UnitConversions.convert(heating_system.heating_capacity, 'Btu/hr', 'W'))
         htg_coil.setName(obj_name + " htg coil #{i}")
-        if not heating_system.heating_capacity.nil?
-          htg_coil.setNominalCapacity(UnitConversions.convert([heating_system.heating_capacity, Constants.small].max, 'Btu/hr', 'W')) # Used by HVACSizing measure
-        end
         hvac_map[heating_system.id] << htg_coil
         htg_coils << htg_coil
       end
     end
-
-<<<<<<< HEAD
+    
+    # air loop unitary systems and fans
     air_loop_unitary_systems = []
+    if (not cooling_system.nil?) && (not heating_system.nil?) && (cooling_system.fan_watts_per_cfm.to_f != heating_system.fan_watts_per_cfm.to_f)
+      fail "Fan powers for heating system '#{heating_system.id}' and cooling system '#{cooling_system.id}' are attached to a single distribution system and therefore must be the same."
+    end
+    if (not cooling_system.nil?) && (not cooling_system.fan_watts_per_cfm.nil?)
+      fan_watts_per_cfm = cooling_system.fan_watts_per_cfm
+    else
+      fan_watts_per_cfm = heating_system.fan_watts_per_cfm
+    end
+    if not cooling_system.nil?
+      num_speeds = clg_ap.num_speeds
+    else
+      num_speeds = 1
+    end
+    if not heating_system.nil?
+      htg_cfm = heating_system.heating_airflow_cfm
+    end
+    if not cooling_system.nil?
+      clg_cfm = cooling_system.cooling_airflow_cfm
+    end
+    fan_cfm = [htg_cfm.to_f, clg_cfm.to_f].max
+    if not cooling_system.nil?
+      fan_cfm *= clg_ap.cool_fan_speed_ratios.max
+    end
     (0...num_system).each do |i|
       # Fan
-
-      if (not cooling_system.nil?) && (not heating_system.nil?) && (cooling_system.fan_watts_per_cfm.to_f != heating_system.fan_watts_per_cfm.to_f)
-        fail "Fan powers for heating system '#{heating_system.id}' and cooling system '#{cooling_system.id}' are attached to a single distribution system and therefore must be the same."
-      end
-      if (not cooling_system.nil?) && (not cooling_system.fan_watts_per_cfm.nil?)
-        fan_watts_per_cfm = cooling_system.fan_watts_per_cfm
-      else
-        fan_watts_per_cfm = heating_system.fan_watts_per_cfm
-      end
-      fan = create_supply_fan(model, obj_name, num_speeds, fan_watts_per_cfm)
+      fan = create_supply_fan(model, obj_name, num_speeds, fan_watts_per_cfm, fan_cfm)
       if not cooling_system.nil?
         hvac_map[cooling_system.id] += disaggregate_fan_or_pump(model, fan, nil, clg_coils[i], nil)
       end
@@ -186,9 +119,23 @@
     
       # Unitary System
 
-      cooling_coil = clg_coils.nil? ? nil : clg_coils[i]
-      heating_coil = htg_coils.nil? ? nil : htg_coils[i]
-      air_loop_unitary = create_air_loop_unitary_system(model, obj_name, fan, heating_coil, cooling_coil, nil)
+      cooling_coil = cooling_system.nil? ? nil : clg_coils[i]
+      heating_coil = heating_system.nil? ? nil : htg_coils[i]
+      if is_realistic_staging
+        air_loop_unitary = create_air_loop_unitary_system(model, obj_name, fan, heating_coil, cooling_coil, nil, htg_cfm, clg_cfm * clg_ap.cool_fan_speed_ratios[i])
+      else
+        air_loop_unitary = create_air_loop_unitary_system(model, obj_name, fan, heating_coil, cooling_coil, nil, htg_cfm, clg_cfm)
+        if (not cooling_system.nil?) && (num_speeds > 1)
+          # Unitary System Performance
+          perf = OpenStudio::Model::UnitarySystemPerformanceMultispeed.new(model)
+          perf.setSingleModeOperation(false)
+          for speed in 1..num_speeds
+            f = OpenStudio::Model::SupplyAirflowRatioField.fromCoolingRatio(clg_ap.cool_fan_speed_ratios[speed - 1])
+            perf.addSupplyAirflowRatioField(f)
+          end
+          air_loop_unitary.setDesignSpecificationMultispeedObject(perf)
+        end
+      end
       air_loop_unitary_systems << air_loop_unitary
       if not cooling_system.nil?
         hvac_map[cooling_system.id] << air_loop_unitary
@@ -196,44 +143,11 @@
       if not heating_system.nil?
         hvac_map[heating_system.id] << air_loop_unitary
       end
-
-      if (not cooling_system.nil?) && (num_speeds > 1) && (not is_realistic_staging)
-        # Unitary System Performance
-        perf = OpenStudio::Model::UnitarySystemPerformanceMultispeed.new(model)
-        perf.setSingleModeOperation(false)
-        for speed in 1..num_speeds
-          f = OpenStudio::Model::SupplyAirflowRatioField.fromCoolingRatio(cool_fan_speed_ratios[speed - 1])
-          perf.addSupplyAirflowRatioField(f)
-        end
-        air_loop_unitary.setDesignSpecificationMultispeedObject(perf)
-=======
-    # Unitary System
-    air_loop_unitary = create_air_loop_unitary_system(model, obj_name, fan, htg_coil, clg_coil, nil, htg_cfm, clg_cfm)
-    if not cooling_system.nil?
-      hvac_map[cooling_system.id] << air_loop_unitary
-    end
-    if not heating_system.nil?
-      hvac_map[heating_system.id] << air_loop_unitary
-    end
-
-    # Unitary System Performance
-    if (not cooling_system.nil?) && (num_speeds > 1)
-      perf = OpenStudio::Model::UnitarySystemPerformanceMultispeed.new(model)
-      perf.setSingleModeOperation(false)
-      for speed in 1..num_speeds
-        f = OpenStudio::Model::SupplyAirflowRatioField.fromCoolingRatio(clg_ap.cool_fan_speed_ratios[speed - 1])
-        perf.addSupplyAirflowRatioField(f)
->>>>>>> b040b486
-      end
     end
 
     # Air Loop
-<<<<<<< HEAD
     
-    air_loop = create_air_loop(model, obj_name, air_loop_unitary_systems, control_zone, sequential_heat_load_frac, sequential_cool_load_frac)
-=======
-    air_loop = create_air_loop(model, obj_name, air_loop_unitary, control_zone, sequential_heat_load_frac, sequential_cool_load_frac, fan_cfm)
->>>>>>> b040b486
+    air_loop = create_air_loop(model, obj_name, air_loop_unitary_systems, control_zone, sequential_heat_load_frac, sequential_cool_load_frac, fan_cfm)
     if not cooling_system.nil?
       hvac_map[cooling_system.id] << air_loop
     end
@@ -265,7 +179,6 @@
     roomcac_eir_fff_curve = create_curve_quadratic(model, clg_ap.cool_eir_fflow_spec[0], 'Cool-EIR-fFF', 0, 2, 0, 2)
     roomac_plf_fplr_curve = create_curve_quadratic(model, clg_ap.cool_plf_fplr_spec[0], 'Cool-PLF-fPLR', 0, 1, 0, 1)
 
-<<<<<<< HEAD
     is_ddb_control = (not hvac_control.onoff_thermostat_deadband.nil?) && (hvac_control.onoff_thermostat_deadband > 0)
     if is_ddb_control
       # Zero out impact of part load ratio
@@ -276,10 +189,6 @@
     else
       clg_coil = OpenStudio::Model::CoilCoolingDXSingleSpeed.new(model, model.alwaysOnDiscreteSchedule, roomac_cap_ft_curve, roomac_cap_fff_curve, roomac_eir_ft_curve, roomcac_eir_fff_curve, roomac_plf_fplr_curve)
     end
-=======
-    # Cooling Coil
-    clg_coil = OpenStudio::Model::CoilCoolingDXSingleSpeed.new(model, model.alwaysOnDiscreteSchedule, roomac_cap_ft_curve, roomac_cap_fff_curve, roomac_eir_ft_curve, roomcac_eir_fff_curve, roomac_plf_fplr_curve)
->>>>>>> b040b486
     clg_coil.setName(obj_name + ' clg coil')
     clg_coil.setRatedSensibleHeatRatio(cooling_system.cooling_shr)
     clg_coil.setRatedCOP(UnitConversions.convert(cooling_system.cooling_efficiency_eer, 'Btu/hr', 'W'))
@@ -340,14 +249,8 @@
     hvac_map[cooling_system.id] << evap_cooler
 
     # Air Loop
-<<<<<<< HEAD
-
-    air_loop = create_air_loop(model, obj_name, [evap_cooler], control_zone, 0, sequential_cool_load_frac)
-    air_loop.additionalProperties.setFeature(Constants.SizingInfoHVACSystemIsDucted, !cooling_system.distribution_system_idref.nil?)
-    air_loop.additionalProperties.setFeature(Constants.SizingInfoHVACCoolType, Constants.ObjectNameEvaporativeCooler)
-=======
-    air_loop = create_air_loop(model, obj_name, evap_cooler, control_zone, 0, sequential_cool_load_frac, clg_cfm)
->>>>>>> b040b486
+
+    air_loop = create_air_loop(model, obj_name, [evap_cooler], control_zone, 0, sequential_cool_load_frac, clg_cfm)
     hvac_map[cooling_system.id] << air_loop
 
     # Fan
@@ -398,142 +301,31 @@
     obj_name = Constants.ObjectNameAirSourceHeatPump
     sequential_heat_load_frac = calc_sequential_load_fraction(heat_pump.fraction_heat_load_served, remaining_heat_load_frac)
     sequential_cool_load_frac = calc_sequential_load_fraction(heat_pump.fraction_cool_load_served, remaining_cool_load_frac)
-<<<<<<< HEAD
 
     is_realistic_staging = false
     is_ddb_control = false
     if heat_pump.compressor_type == HPXML::HVACCompressorTypeSingleStage
-      num_speeds = 1
       is_ddb_control = (not hvac_control.onoff_thermostat_deadband.nil?) && (hvac_control.onoff_thermostat_deadband > 0)
     elsif heat_pump.compressor_type == HPXML::HVACCompressorTypeTwoStage
-      num_speeds = 2
         # only enable for two speed systems
         if hvac_control.realistic_staging == true
           is_realistic_staging = true
           is_ddb_control = true
         end
-    elsif heat_pump.compressor_type == HPXML::HVACCompressorTypeVariableSpeed
-      num_speeds = 4
-    end
-    fan_power_rated = get_fan_power_rated(heat_pump.cooling_efficiency_seer)
-    if heat_pump.fraction_heat_load_served <= 0
-      crankcase_kw, crankcase_temp = 0, nil
-    else
-      crankcase_kw, crankcase_temp = get_crankcase_assumptions(heat_pump.fraction_cool_load_served)
-    end
-    hp_min_temp, supp_max_temp = get_heat_pump_temp_assumptions(heat_pump)
-=======
->>>>>>> b040b486
+    end
 
     hp_ap = heat_pump.additional_properties
-
-<<<<<<< HEAD
-    cool_c_d = get_cool_c_d(num_speeds, heat_pump.cooling_efficiency_seer)
-    cool_rated_airflow_rate, cool_fan_speed_ratios, cool_capacity_ratios, cool_shrs, cool_eers, cool_cap_ft_spec, cool_eir_ft_spec, cool_cap_fflow_spec, cool_eir_fflow_spec = get_hp_clg_curves(num_speeds, heat_pump, fan_power_rated, cool_c_d, runner)
-    cool_cfms_ton_rated = calc_cfms_ton_rated(cool_rated_airflow_rate, cool_fan_speed_ratios, cool_capacity_ratios)
-    cool_shrs_rated_gross = calc_shrs_rated_gross(num_speeds, cool_shrs, fan_power_rated, cool_cfms_ton_rated)
-    cool_eirs = calc_cool_eirs(num_speeds, cool_eers, fan_power_rated)
-    clg_coils = []
-    if is_ddb_control
-        # Zero out impact of part load ratio
-        cool_closs_fplr_spec = [1.0, 0.0, 0.0] * num_speeds
-        # single speed system cooling coil or first speed cooling coil for two speed systems
-        clg_coil = create_dx_cooling_coil(model, obj_name, [0], [cool_eirs[0]], [cool_cap_ft_spec[0]], [cool_eir_ft_spec[0]], cool_closs_fplr_spec, [cool_cap_fflow_spec[0]], [cool_eir_fflow_spec[0]], [cool_shrs_rated_gross[0]], heat_pump.cooling_capacity * cool_capacity_ratios[0], 0, nil, fan_power_rated)
-
-        # Only apply startup capacity degradation on first coil for two speed systems
-        apply_capacity_degradation_EMS(model, cool_cap_fflow_spec[0], cool_eir_fflow_spec[0], clg_coil.name, true, clg_coil.totalCoolingCapacityFunctionOfFlowFractionCurve.to_CurveQuadratic.get, clg_coil.energyInputRatioFunctionOfFlowFractionCurve.to_CurveQuadratic.get)
-        clg_coils << clg_coil
-       hvac_map[heat_pump.id] << clg_coil
-        if is_realistic_staging
-          # Second speed cooling coil
-          clg_coil_speed2 = create_dx_cooling_coil(model, obj_name, [0], [cool_eirs[1]], [cool_cap_ft_spec[1]], [cool_eir_ft_spec[1]], cool_closs_fplr_spec, [cool_cap_fflow_spec[1]], [cool_eir_fflow_spec[1]], [cool_shrs_rated_gross[1]], heat_pump.cooling_capacity * cool_capacity_ratios[1], 0, nil, fan_power_rated)
-          hvac_map[heat_pump.id] << clg_coil_speed2
-          clg_coils << clg_coil_speed2
-        end
-    else
-      cool_closs_fplr_spec = [calc_plr_coefficients(cool_c_d)] * num_speeds
-      clg_coil = create_dx_cooling_coil(model, obj_name, (0...num_speeds).to_a, cool_eirs, cool_cap_ft_spec, cool_eir_ft_spec, cool_closs_fplr_spec, cool_cap_fflow_spec, cool_eir_fflow_spec, cool_shrs_rated_gross, heat_pump.cooling_capacity, 0, nil, fan_power_rated)
-      clg_coils << clg_coil
+    
+    # Cooling Coil
+    clg_coils = create_dx_cooling_coils(model, obj_name, heat_pump, is_ddb_control, is_realistic_staging)
+    clg_coils.each do |clg_coils|
       hvac_map[heat_pump.id] << clg_coil
     end
 
     # Heating Coil
-
-    htg_coils = []
-    heat_c_d = get_heat_c_d(num_speeds, heat_pump.heating_efficiency_hspf)
-    if num_speeds == 1
-      heat_rated_airflow_rate = 384.1 # cfm/ton
-      heat_capacity_ratios = [1.0]
-      heat_fan_speed_ratios = [1.0]
-      heat_eir_ft_spec = [[0.718398423, 0.003498178, 0.000142202, -0.005724331, 0.00014085, -0.000215321]]
-      heat_cap_fflow_spec = [[0.694045465, 0.474207981, -0.168253446]]
-      heat_eir_fflow_spec = [[2.185418751, -1.942827919, 0.757409168]]
-      if heat_pump.heating_capacity_17F.nil?
-        heat_cap_ft_spec = [[0.566333415, -0.000744164, -0.0000103, 0.009414634, 0.0000506, -0.00000675]]
-      else
-        heat_cap_ft_spec = calc_heat_cap_ft_spec_using_capacity_17F(num_speeds, heat_pump)
-      end
-      heat_cops = [calc_cop_heating_1speed(heat_pump.heating_efficiency_hspf, heat_c_d, fan_power_rated, heat_eir_ft_spec, heat_cap_ft_spec)]
-    elsif num_speeds == 2
-      heat_rated_airflow_rate = 352.2 # cfm/ton
-      heat_capacity_ratios = [0.72, 1.0]
-      heat_fan_speed_ratios = [0.8, 1.0]
-      heat_eir_ft_spec = [[0.36338171, 0.013523725, 0.000258872, -0.009450269, 0.000439519, -0.000653723],
-                          [0.981100941, -0.005158493, 0.000243416, -0.005274352, 0.000230742, -0.000336954]]
-      heat_cap_fflow_spec = [[0.741466907, 0.378645444, -0.119754733],
-                             [0.76634609, 0.32840943, -0.094701495]]
-      heat_eir_fflow_spec = [[2.153618211, -1.737190609, 0.584269478],
-                             [2.001041353, -1.58869128, 0.587593517]]
-      if heat_pump.heating_capacity_17F.nil?
-        heat_cap_ft_spec = [[0.335690634, 0.002405123, -0.0000464, 0.013498735, 0.0000499, -0.00000725],
-                            [0.306358843, 0.005376987, -0.0000579, 0.011645092, 0.0000591, -0.0000203]]
-      else
-        heat_cap_ft_spec = calc_heat_cap_ft_spec_using_capacity_17F(num_speeds, heat_pump)
-      end
-      heat_cops = calc_cops_heating_2speed(heat_pump.heating_efficiency_hspf, heat_c_d, heat_capacity_ratios, heat_fan_speed_ratios, fan_power_rated, heat_eir_ft_spec, heat_cap_ft_spec)
-    elsif num_speeds == 4
-      heat_rated_airflow_rate = 296.9 # cfm/ton
-      heat_capacity_ratios = [0.33, 0.56, 1.0, 1.17]
-      heat_fan_speed_ratios = [0.63, 0.76, 1.0, 1.19]
-      heat_eir_ft_spec = [[0.708311527, 0.020732093, 0.000391479, -0.037640031, 0.000979937, -0.001079042],
-                          [0.025480155, 0.020169585, 0.000121341, -0.004429789, 0.000166472, -0.00036447],
-                          [0.379003189, 0.014195012, 0.0000821046, -0.008894061, 0.000151519, -0.000210299],
-                          [0.690404655, 0.00616619, 0.000137643, -0.009350199, 0.000153427, -0.000213258]]
-      heat_cap_fflow_spec = [[1, 0, 0]] * 4
-      heat_eir_fflow_spec = [[1, 0, 0]] * 4
-      if heat_pump.heating_capacity_17F.nil?
-        heat_cap_ft_spec = [[0.304192655, -0.003972566, 0.0000196432, 0.024471251, -0.000000774126, -0.0000841323],
-                            [0.496381324, -0.00144792, 0.0, 0.016020855, 0.0000203447, -0.0000584118],
-                            [0.697171186, -0.006189599, 0.0000337077, 0.014291981, 0.0000105633, -0.0000387956],
-                            [0.555513805, -0.001337363, -0.00000265117, 0.014328826, 0.0000163849, -0.0000480711]]
-      else
-        heat_cap_ft_spec = calc_heat_cap_ft_spec_using_capacity_17F(num_speeds, heat_pump)
-      end
-      heat_cops = calc_cops_heating_4speed(runner, heat_pump.heating_efficiency_hspf, heat_c_d, heat_capacity_ratios, heat_fan_speed_ratios, fan_power_rated, heat_eir_ft_spec, heat_cap_ft_spec)
-    end
-    heat_cfms_ton_rated = calc_cfms_ton_rated(heat_rated_airflow_rate, heat_fan_speed_ratios, heat_capacity_ratios)
-    heat_eirs = calc_heat_eirs(num_speeds, heat_cops, fan_power_rated)
-    if is_ddb_control
-        # Zero out impact of part load ratio
-        heat_closs_fplr_spec = [1.0, 0.0, 0.0] * num_speeds
-        # single speed system cooling coil or first speed cooling coil for two speed systems
-        htg_coil = create_dx_heating_coil(model, obj_name, [0], [heat_eirs[0]], [heat_cap_ft_spec[0]], [heat_eir_ft_spec[0]], heat_closs_fplr_spec, [heat_cap_fflow_spec[0]], [heat_eir_fflow_spec[0]], heat_pump.heating_capacity * heat_capacity_ratios[0], crankcase_kw, crankcase_temp, fan_power_rated, hp_min_temp, heat_pump.fraction_heat_load_served)
-
-        # Only apply startup capacity degradation on first coil for two speed systems
-        apply_capacity_degradation_EMS(model, heat_cap_fflow_spec[0], heat_eir_fflow_spec[0], htg_coil.name, false, htg_coil.totalHeatingCapacityFunctionofFlowFractionCurve.to_CurveQuadratic.get, htg_coil.energyInputRatioFunctionofFlowFractionCurve.to_CurveQuadratic.get)
-        htg_coils << htg_coil
-        hvac_map[heat_pump.id] << htg_coil
-        if is_realistic_staging
-          # Second speed cooling coil
-          htg_coil_speed2 = create_dx_heating_coil(model, obj_name, [0], [heat_eirs[1]], [heat_cap_ft_spec[1]], [heat_eir_ft_spec[1]], heat_closs_fplr_spec, [heat_cap_fflow_spec[1]], [heat_eir_fflow_spec[1]], heat_pump.heating_capacity * heat_capacity_ratios[1], crankcase_kw, crankcase_temp, fan_power_rated, hp_min_temp, heat_pump.fraction_heat_load_served)
-          hvac_map[heat_pump.id] << htg_coil_speed2
-          htg_coils << htg_coil_speed2
-        end
-    else
-        heat_closs_fplr_spec = [calc_plr_coefficients(heat_c_d)] * num_speeds
-        htg_coil = create_dx_heating_coil(model, obj_name, (0...num_speeds).to_a, heat_eirs, heat_cap_ft_spec, heat_eir_ft_spec, heat_closs_fplr_spec, heat_cap_fflow_spec, heat_eir_fflow_spec, heat_pump.heating_capacity, crankcase_kw, crankcase_temp, fan_power_rated, hp_min_temp, heat_pump.fraction_heat_load_served)
-        htg_coils << htg_coil
-        hvac_map[heat_pump.id] << htg_coil
+    htg_coils = create_dx_heating_coils(model, obj_name, heat_pump)
+    htg_coils.each do |htg_coil|
+      hvac_map[heat_pump.id] << htg_coil
     end
 
     if is_realistic_staging
@@ -542,24 +334,102 @@
       num_system = 1
     end
  
-    htg_supp_coils = []
+    air_loop_unitary_systems = []
+    num_speeds = hp_ap.num_speeds
+    htg_cfm = heat_pump.heating_airflow_cfm
+    clg_cfm = heat_pump.cooling_airflow_cfm
+    fan_cfm = hp_ap.cool_fan_speed_ratios.max * [htg_cfm, clg_cfm].max
     (0...num_system).each do |i|
       # Supplemental Heating Coil
       htg_supp_coil = create_supp_heating_coil(model, obj_name, heat_pump)
       hvac_map[heat_pump.id] << htg_supp_coil
-      htg_supp_coils << htg_supp_coil
 
       # Fan
-      fan = create_supply_fan(model, obj_name, num_speeds, heat_pump.fan_watts_per_cfm)
-      hvac_map[heat_pump.id] += disaggregate_fan_or_pump(model, fan, htg_coil, clg_coil, htg_supp_coil)
+      fan = create_supply_fan(model, obj_name, num_speeds, heat_pump.fan_watts_per_cfm, fan_cfm)
+      hvac_map[heat_pump.id] += disaggregate_fan_or_pump(model, fan, htg_coils[i], clg_coils[i], htg_supp_coil)
+
+      # Unitary System
+      if realistic_staging
+        air_loop_unitary = create_air_loop_unitary_system(model, obj_name, fan, htg_coils[i], clg_coils[i], htg_supp_coil, htg_cfm * htg_ap.heat_fan_speed_ratios[i], clg_cfm * clg_ap.cool_fan_speed_ratios[i], hp_ap.supp_max_temp)
+      else
+        air_loop_unitary = create_air_loop_unitary_system(model, obj_name, fan, htg_coil, clg_coil, htg_supp_coil, htg_cfm, clg_cfm, hp_ap.supp_max_temp)
+        # Unitary System Performance
+        if num_speeds > 1
+          perf = OpenStudio::Model::UnitarySystemPerformanceMultispeed.new(model)
+          perf.setSingleModeOperation(false)
+          for speed in 1..num_speeds
+            f = OpenStudio::Model::SupplyAirflowRatioField.new(hp_ap.heat_fan_speed_ratios[speed - 1], hp_ap.cool_fan_speed_ratios[speed - 1])
+            perf.addSupplyAirflowRatioField(f)
+          end
+          air_loop_unitary.setDesignSpecificationMultispeedObject(perf)
+        end
+      end
+      hvac_map[heat_pump.id] << air_loop_unitary
+      air_loop_unitary_systems << air_loop_unitary
+    end
+
+    # Air Loop
+
+    air_loop = create_air_loop(model, obj_name, air_loop_unitary_systems, control_zone, sequential_heat_load_frac, sequential_cool_load_frac, fan_cfm)
+    hvac_map[heat_pump.id] << air_loop
+
+    # HVAC Installation Quality
+    apply_installation_quality(model, heat_pump, heat_pump, air_loop_unitary, htg_coil, clg_coil, control_zone)
+  end
+
+  def self.apply_mini_split_air_conditioner(model, runner, cooling_system,
+                                            remaining_cool_load_frac,
+                                            control_zone, hvac_map)
+
+    hvac_map[cooling_system.id] = []
+    obj_name = Constants.ObjectNameMiniSplitAirConditioner
+    sequential_cool_load_frac = calc_sequential_load_fraction(cooling_system.fraction_cool_load_served, remaining_cool_load_frac)
+
+    clg_ap = cooling_system.additional_properties
+
+    # Cooling Coil
+    clg_coil = create_dx_cooling_coil(model, obj_name, cooling_system)
+    hvac_map[cooling_system.id] << clg_coil
+
+    # Fan
+    num_speeds = clg_ap.num_speeds
+    clg_cfm = cooling_system.cooling_airflow_cfm
+    fan = create_supply_fan(model, obj_name, num_speeds, cooling_system.fan_watts_per_cfm, clg_cfm)
+    hvac_map[cooling_system.id] += disaggregate_fan_or_pump(model, fan, nil, clg_coil, nil)
 
     # Unitary System
-    if realistic_staging
-      air_loop_unitary = create_air_loop_unitary_system(model, obj_name, fan, htg_coil, clg_coil, htg_supp_coil, supp_max_temp)
-    else
-      air_loop_unitary = create_air_loop_unitary_system(model, obj_name, fan, htg_coil, clg_coil, htg_supp_coil, supp_max_temp)
-    end
-=======
+    air_loop_unitary = create_air_loop_unitary_system(model, obj_name, fan, nil, clg_coil, nil, nil, clg_cfm)
+    hvac_map[cooling_system.id] << air_loop_unitary
+
+    # Unitary System Performance
+    perf = OpenStudio::Model::UnitarySystemPerformanceMultispeed.new(model)
+    perf.setSingleModeOperation(false)
+    for i in 0..(num_speeds - 1)
+      f = OpenStudio::Model::SupplyAirflowRatioField.new(1.0, clg_ap.cool_fan_speed_ratios[i])
+      perf.addSupplyAirflowRatioField(f)
+    end
+    air_loop_unitary.setDesignSpecificationMultispeedObject(perf)
+
+    # Air Loop
+    air_loop = create_air_loop(model, obj_name, air_loop_unitary, control_zone, 0, sequential_cool_load_frac, clg_cfm)
+    hvac_map[cooling_system.id] << air_loop
+
+    # HVAC Installation Quality
+    apply_installation_quality(model, nil, cooling_system, air_loop_unitary, nil, clg_coil, control_zone)
+  end
+
+  def self.apply_mini_split_heat_pump(model, runner, heat_pump,
+                                      remaining_heat_load_frac,
+                                      remaining_cool_load_frac,
+                                      control_zone, hvac_map)
+
+    hvac_map[heat_pump.id] = []
+    obj_name = Constants.ObjectNameMiniSplitHeatPump
+    sequential_heat_load_frac = calc_sequential_load_fraction(heat_pump.fraction_heat_load_served, remaining_heat_load_frac)
+    sequential_cool_load_frac = calc_sequential_load_fraction(heat_pump.fraction_cool_load_served, remaining_cool_load_frac)
+
+    hp_ap = heat_pump.additional_properties
+
     # Cooling Coil
     clg_coil = create_dx_cooling_coil(model, obj_name, heat_pump)
     hvac_map[heat_pump.id] << clg_coil
@@ -582,123 +452,6 @@
 
     # Unitary System
     air_loop_unitary = create_air_loop_unitary_system(model, obj_name, fan, htg_coil, clg_coil, htg_supp_coil, htg_cfm, clg_cfm, hp_ap.supp_max_temp)
->>>>>>> b040b486
-    hvac_map[heat_pump.id] << air_loop_unitary
-
-    # Unitary System Performance
-    if num_speeds > 1
-      perf = OpenStudio::Model::UnitarySystemPerformanceMultispeed.new(model)
-      perf.setSingleModeOperation(false)
-      for speed in 1..num_speeds
-        f = OpenStudio::Model::SupplyAirflowRatioField.new(hp_ap.heat_fan_speed_ratios[speed - 1], hp_ap.cool_fan_speed_ratios[speed - 1])
-        perf.addSupplyAirflowRatioField(f)
-      end
-      air_loop_unitary.setDesignSpecificationMultispeedObject(perf)
-    end
-
-    # Air Loop
-<<<<<<< HEAD
-
-    air_loop = create_air_loop(model, obj_name, [air_loop_unitary], control_zone, sequential_heat_load_frac, sequential_cool_load_frac)
-=======
-    air_loop = create_air_loop(model, obj_name, air_loop_unitary, control_zone, sequential_heat_load_frac, sequential_cool_load_frac, fan_cfm)
->>>>>>> b040b486
-    hvac_map[heat_pump.id] << air_loop
-
-    # HVAC Installation Quality
-    apply_installation_quality(model, heat_pump, heat_pump, air_loop_unitary, htg_coil, clg_coil, control_zone)
-  end
-
-  def self.apply_mini_split_air_conditioner(model, runner, cooling_system,
-                                            remaining_cool_load_frac,
-                                            control_zone, hvac_map)
-
-    hvac_map[cooling_system.id] = []
-    obj_name = Constants.ObjectNameMiniSplitAirConditioner
-    sequential_cool_load_frac = calc_sequential_load_fraction(cooling_system.fraction_cool_load_served, remaining_cool_load_frac)
-
-    clg_ap = cooling_system.additional_properties
-
-    # Cooling Coil
-    clg_coil = create_dx_cooling_coil(model, obj_name, cooling_system)
-    hvac_map[cooling_system.id] << clg_coil
-
-    # Fan
-    num_speeds = clg_ap.num_speeds
-    clg_cfm = cooling_system.cooling_airflow_cfm
-    fan = create_supply_fan(model, obj_name, num_speeds, cooling_system.fan_watts_per_cfm, clg_cfm)
-    hvac_map[cooling_system.id] += disaggregate_fan_or_pump(model, fan, nil, clg_coil, nil)
-
-    # Unitary System
-    air_loop_unitary = create_air_loop_unitary_system(model, obj_name, fan, nil, clg_coil, nil, nil, clg_cfm)
-    hvac_map[cooling_system.id] << air_loop_unitary
-
-    # Unitary System Performance
-    perf = OpenStudio::Model::UnitarySystemPerformanceMultispeed.new(model)
-    perf.setSingleModeOperation(false)
-    for i in 0..(num_speeds - 1)
-      f = OpenStudio::Model::SupplyAirflowRatioField.new(1.0, clg_ap.cool_fan_speed_ratios[i])
-      perf.addSupplyAirflowRatioField(f)
-    end
-    air_loop_unitary.setDesignSpecificationMultispeedObject(perf)
-
-    # Air Loop
-    air_loop = create_air_loop(model, obj_name, air_loop_unitary, control_zone, 0, sequential_cool_load_frac, clg_cfm)
-    hvac_map[cooling_system.id] << air_loop
-
-    # HVAC Installation Quality
-    apply_installation_quality(model, nil, cooling_system, air_loop_unitary, nil, clg_coil, control_zone)
-  end
-
-  def self.apply_mini_split_heat_pump(model, runner, heat_pump,
-                                      remaining_heat_load_frac,
-                                      remaining_cool_load_frac,
-                                      control_zone, hvac_map)
-
-    hvac_map[heat_pump.id] = []
-    obj_name = Constants.ObjectNameMiniSplitHeatPump
-    sequential_heat_load_frac = calc_sequential_load_fraction(heat_pump.fraction_heat_load_served, remaining_heat_load_frac)
-    sequential_cool_load_frac = calc_sequential_load_fraction(heat_pump.fraction_cool_load_served, remaining_cool_load_frac)
-
-    hp_ap = heat_pump.additional_properties
-
-<<<<<<< HEAD
-    cool_cap_ft_spec = [[0.7531983499655835, 0.003618193903031667, 0.0, 0.006574385031351544, -6.87181191015432e-05, 0.0]] * num_speeds
-    cool_eir_ft_spec = [[-0.06376924779982301, -0.0013360593470367282, 1.413060577993827e-05, 0.019433076486584752, -4.91395947154321e-05, -4.909341249475308e-05]] * num_speeds
-    cool_cap_fflow_spec = [[1, 0, 0]] * num_speeds
-    cool_eir_fflow_spec = [[1, 0, 0]] * num_speeds
-    cool_c_d = get_cool_c_d(num_speeds, heat_pump.cooling_efficiency_seer)
-    cool_closs_fplr_spec = [calc_plr_coefficients(cool_c_d)] * num_speeds
-    dB_rated = 80.0 # deg-F
-    wB_rated = 67.0 # deg-F
-    cool_cfms_ton_rated, cool_capacity_ratios, cool_shrs_rated_gross = calc_mshp_cfms_ton_cooling(min_cooling_capacity, max_cooling_capacity, min_cooling_airflow_rate, max_cooling_airflow_rate, num_speeds, dB_rated, wB_rated, heat_pump.cooling_shr)
-
-    cool_eirs = calc_mshp_cool_eirs(runner, heat_pump.cooling_efficiency_seer, fan_power_rated, cool_c_d, num_speeds, cool_capacity_ratios, cool_cfms_ton_rated, cool_eir_ft_spec, cool_cap_ft_spec)
-    clg_coil = create_dx_cooling_coil(model, obj_name, mshp_indices, cool_eirs, cool_cap_ft_spec, cool_eir_ft_spec, cool_closs_fplr_spec, cool_cap_fflow_spec, cool_eir_fflow_spec, cool_shrs_rated_gross, heat_pump.cooling_capacity, 0.0, nil, nil)
-=======
-    # Cooling Coil
-    clg_coil = create_dx_cooling_coil(model, obj_name, heat_pump)
->>>>>>> b040b486
-    hvac_map[heat_pump.id] << clg_coil
-
-    # Heating Coil
-    htg_coil = create_dx_heating_coil(model, obj_name, heat_pump)
-    hvac_map[heat_pump.id] << htg_coil
-
-    # Supplemental Heating Coil
-    htg_supp_coil = create_supp_heating_coil(model, obj_name, heat_pump)
-    hvac_map[heat_pump.id] << htg_supp_coil
-
-    # Fan
-    num_speeds = hp_ap.num_speeds
-    htg_cfm = heat_pump.heating_airflow_cfm
-    clg_cfm = heat_pump.cooling_airflow_cfm
-    fan_cfm = hp_ap.cool_fan_speed_ratios.max * [htg_cfm, clg_cfm].max
-    fan = create_supply_fan(model, obj_name, num_speeds, heat_pump.fan_watts_per_cfm, fan_cfm)
-    hvac_map[heat_pump.id] += disaggregate_fan_or_pump(model, fan, htg_coil, clg_coil, htg_supp_coil)
-
-    # Unitary System
-    air_loop_unitary = create_air_loop_unitary_system(model, obj_name, fan, htg_coil, clg_coil, htg_supp_coil, htg_cfm, clg_cfm, hp_ap.supp_max_temp)
     hvac_map[heat_pump.id] << air_loop_unitary
 
     # Unitary System Performance
@@ -711,12 +464,8 @@
     air_loop_unitary.setDesignSpecificationMultispeedObject(perf)
 
     # Air Loop
-<<<<<<< HEAD
-
-    air_loop = create_air_loop(model, obj_name, [air_loop_unitary], control_zone, sequential_heat_load_frac, sequential_cool_load_frac)
-=======
-    air_loop = create_air_loop(model, obj_name, air_loop_unitary, control_zone, sequential_heat_load_frac, sequential_cool_load_frac, fan_cfm)
->>>>>>> b040b486
+
+    air_loop = create_air_loop(model, obj_name, [air_loop_unitary], control_zone, sequential_heat_load_frac, sequential_cool_load_frac, fan_cfm)
     hvac_map[heat_pump.id] << air_loop
 
     # HVAC Installation Quality
@@ -913,12 +662,8 @@
     end
 
     # Air Loop
-<<<<<<< HEAD
-
-    air_loop = create_air_loop(model, obj_name, [air_loop_unitary], control_zone, sequential_heat_load_frac, sequential_cool_load_frac)
-=======
-    air_loop = create_air_loop(model, obj_name, air_loop_unitary, control_zone, sequential_heat_load_frac, sequential_cool_load_frac, fan_cfm)
->>>>>>> b040b486
+
+    air_loop = create_air_loop(model, obj_name, [air_loop_unitary], control_zone, sequential_heat_load_frac, sequential_cool_load_frac, fan_cfm)
     hvac_map[heat_pump.id] << air_loop
 
     # HVAC Installation Quality
@@ -971,12 +716,8 @@
     hvac_map[heat_pump.id] << air_loop_unitary
 
     # Air Loop
-<<<<<<< HEAD
-
-    air_loop = create_air_loop(model, obj_name, [air_loop_unitary], control_zone, sequential_heat_load_frac, sequential_cool_load_frac)
-=======
-    air_loop = create_air_loop(model, obj_name, air_loop_unitary, control_zone, sequential_heat_load_frac, sequential_cool_load_frac, htg_cfm)
->>>>>>> b040b486
+
+    air_loop = create_air_loop(model, obj_name, [air_loop_unitary], control_zone, sequential_heat_load_frac, sequential_cool_load_frac, htg_cfm)
     hvac_map[heat_pump.id] << air_loop
   end
 
@@ -2129,18 +1870,14 @@
     return air_loop_unitary
   end
 
-<<<<<<< HEAD
-  def self.create_air_loop(model, obj_name, systems, control_zone, sequential_heat_load_frac, sequential_cool_load_frac)
-=======
-  def self.create_air_loop(model, obj_name, system, control_zone, sequential_heat_load_frac, sequential_cool_load_frac, airflow_cfm)
->>>>>>> b040b486
+  def self.create_air_loop(model, obj_name, systems, control_zone, sequential_heat_load_frac, sequential_cool_load_frac, airflow_cfm)
     air_loop = OpenStudio::Model::AirLoopHVAC.new(model)
     air_loop.setAvailabilitySchedule(model.alwaysOnDiscreteSchedule)
     air_loop.setName(obj_name + ' airloop')
     air_loop.zoneSplitter.setName(obj_name + ' zone splitter')
     air_loop.zoneMixer.setName(obj_name + ' zone mixer')
-<<<<<<< HEAD
     systems.each_with_index do |system, i|
+      air_loop.setDesignSupplyAirFlowRate(UnitConversions.convert(airflow_cfm, 'cfm', 'm^3/s'))
       system.addToNode(air_loop.supplyInletNode)
 
       if system.is_a? OpenStudio::Model::AirLoopHVACUnitarySystem
@@ -2151,24 +1888,9 @@
         air_terminal.setConstantMinimumAirFlowFraction(0)
         air_terminal.setFixedMinimumAirFlowRate(0)
       end
+      air_terminal.setMaximumAirFlowRate(UnitConversions.convert(airflow_cfm, 'cfm', 'm^3/s'))
       air_terminal.setName(obj_name + " terminal #{i}")
       air_loop.multiAddBranchForZone(control_zone, air_terminal)
-=======
-    air_loop.setDesignSupplyAirFlowRate(UnitConversions.convert(airflow_cfm, 'cfm', 'm^3/s'))
-    system.addToNode(air_loop.supplyInletNode)
-
-    if system.is_a? OpenStudio::Model::AirLoopHVACUnitarySystem
-      air_terminal = OpenStudio::Model::AirTerminalSingleDuctUncontrolled.new(model, model.alwaysOnDiscreteSchedule)
-      system.setControllingZoneorThermostatLocation(control_zone)
-    else
-      air_terminal = OpenStudio::Model::AirTerminalSingleDuctVAVNoReheat.new(model, model.alwaysOnDiscreteSchedule)
-      air_terminal.setConstantMinimumAirFlowFraction(0)
-      air_terminal.setFixedMinimumAirFlowRate(0)
-    end
-    air_terminal.setMaximumAirFlowRate(UnitConversions.convert(airflow_cfm, 'cfm', 'm^3/s'))
-    air_terminal.setName(obj_name + ' terminal')
-    air_loop.multiAddBranchForZone(control_zone, air_terminal)
->>>>>>> b040b486
 
       control_zone.setSequentialHeatingFractionSchedule(air_terminal, get_sequential_load_schedule(model, sequential_heat_load_frac))
       control_zone.setSequentialCoolingFractionSchedule(air_terminal, get_sequential_load_schedule(model, sequential_cool_load_frac))
@@ -3281,7 +3003,7 @@
     return curve
   end
 
-  def self.create_dx_cooling_coil(model, obj_name, cooling_system)
+  def self.create_dx_cooling_coils(model, obj_name, cooling_system, is_ddb_control=false, is_realistic_staging = false)
     clg_ap = cooling_system.additional_properties
 
     if cooling_system.is_a? HPXML::CoolingSystem
@@ -3294,164 +3016,186 @@
       constant_biquadratic = create_curve_biquadratic_constant(model)
     end
 
-    clg_coil = nil
+    clg_coils = []
     clg_coil_name = obj_name + ' clg coil'
 
-<<<<<<< HEAD
-    for speed_idx in speed_indices
-      speed = speed_idx + 1
-      cap_ft_spec_si = convert_curve_biquadratic(cap_ft_spec[speed_idx])
-      eir_ft_spec_si = convert_curve_biquadratic(eir_ft_spec[speed_idx])
-      cap_ft_curve = create_curve_biquadratic(model, cap_ft_spec_si, "Cool-Cap-fT#{speed}", 13.88, 23.88, 18.33, 51.66)
-      eir_ft_curve = create_curve_biquadratic(model, eir_ft_spec_si, "Cool-eir-fT#{speed}", 13.88, 23.88, 18.33, 51.66)
-      cap_fff_curve = create_curve_quadratic(model, cap_fflow_spec[speed_idx], "Cool-Cap-fFF#{speed}", 0, 2, 0, 2)
-      eir_fff_curve = create_curve_quadratic(model, eir_fflow_spec[speed_idx], "Cool-eir-fFF#{speed}", 0, 2, 0, 2)
-
-      if num_speeds == 1
-        plf_fplr_curve = create_curve_quadratic(model, closs_fplr_spec[speed_idx], "Cool-PLF-fPLR#{speed}", 0, 1, 0.7, 1)
-=======
     for i in 0..(clg_ap.num_speeds - 1)
       cap_ft_spec_si = convert_curve_biquadratic(clg_ap.cool_cap_ft_spec[i])
       eir_ft_spec_si = convert_curve_biquadratic(clg_ap.cool_eir_ft_spec[i])
       cap_ft_curve = create_curve_biquadratic(model, cap_ft_spec_si, "Cool-CAP-fT#{i + 1}", 13.88, 23.88, 18.33, 51.66)
       eir_ft_curve = create_curve_biquadratic(model, eir_ft_spec_si, "Cool-EIR-fT#{i + 1}", 13.88, 23.88, 18.33, 51.66)
-      plf_fplr_curve = create_curve_quadratic(model, clg_ap.cool_plf_fplr_spec[i], "Cool-PLF-fPLR#{i + 1}", 0, 1, 0.7, 1)
+      if is_ddb_control
+        # Zero out impact of part load ratio
+        plf_fplr_curve = create_curve_quadratic(model, [1.0, 0.0, 0.0], "Cool-PLF-fPLR#{i + 1}", 0, 1, 0.7, 1)
+      else 
+        plf_fplr_curve = create_curve_quadratic(model, clg_ap.cool_plf_fplr_spec[i], "Cool-PLF-fPLR#{i + 1}", 0, 1, 0.7, 1)
+      end
       cap_fff_curve = create_curve_quadratic(model, clg_ap.cool_cap_fflow_spec[i], "Cool-CAP-fFF#{i + 1}", 0, 2, 0, 2)
       eir_fff_curve = create_curve_quadratic(model, clg_ap.cool_eir_fflow_spec[i], "Cool-EIR-fFF#{i + 1}", 0, 2, 0, 2)
 
       if clg_ap.num_speeds == 1
->>>>>>> b040b486
-        clg_coil = OpenStudio::Model::CoilCoolingDXSingleSpeed.new(model, model.alwaysOnDiscreteSchedule, cap_ft_curve, cap_fff_curve, eir_ft_curve, eir_fff_curve, plf_fplr_curve)
-        clg_coil.setRatedEvaporatorFanPowerPerVolumeFlowRate(clg_ap.fan_power_rated / UnitConversions.convert(1.0, 'cfm', 'm^3/s'))
-        if not clg_ap.crankcase_temp.nil?
-          clg_coil.setMaximumOutdoorDryBulbTemperatureForCrankcaseHeaterOperation(UnitConversions.convert(clg_ap.crankcase_temp, 'F', 'C'))
+        clg_coil = create_single_speed_dx_cooling_coil(model, clg_coil_name, cap_ft_curve, cap_fff_curve, eir_ft_curve, eir_fff_curve, plf_fplr_curve, clg_ap, cooling_system.cooling_capacity)
+        if is_ddb_control
+          # Apply startup capacity degradation
+          apply_capacity_degradation_EMS(model, clg_ap.cool_cap_fflow_spec[0], clg_ap.cool_eir_fflow_spec[0], clg_coil.name, true, cap_fff_curve, eir_fff_curve)
         end
-        clg_coil.setRatedCOP(1.0 / clg_ap.cool_rated_eirs[i])
-        clg_coil.setRatedSensibleHeatRatio(clg_ap.cool_rated_shrs_gross[i])
-        clg_coil.setNominalTimeForCondensateRemovalToBegin(1000.0)
-        clg_coil.setRatioOfInitialMoistureEvaporationRateAndSteadyStateLatentCapacity(1.5)
-        clg_coil.setMaximumCyclingRate(3.0)
-        clg_coil.setLatentCapacityTimeConstant(45.0)
-        clg_coil.setRatedTotalCoolingCapacity(UnitConversions.convert(cooling_system.cooling_capacity, 'Btu/hr', 'W'))
-        clg_coil.setRatedAirFlowRate(calc_rated_airflow(cooling_system.cooling_capacity, clg_ap.cool_rated_cfm_per_ton[0], 1.0))
+        clg_coils << clg_coil
       else
-        plf_fplr_curve = create_curve_quadratic(model, closs_fplr_spec[speed_idx], "Cool-PLF-fPLR#{speed}", 0, 1, 0.7, 1)
-        if clg_coil.nil?
-          clg_coil = OpenStudio::Model::CoilCoolingDXMultiSpeed.new(model)
-          clg_coil.setApplyPartLoadFractiontoSpeedsGreaterthan1(false)
-          clg_coil.setApplyLatentDegradationtoSpeedsGreaterthan1(false)
-          clg_coil.setFuelType(EPlus::FuelTypeElectricity)
-          clg_coil.setAvailabilitySchedule(model.alwaysOnDiscreteSchedule)
-          if not clg_ap.crankcase_temp.nil?
-            clg_coil.setMaximumOutdoorDryBulbTemperatureforCrankcaseHeaterOperation(UnitConversions.convert(clg_ap.crankcase_temp, 'F', 'C'))
+        if is_realistic_staging
+          clg_coil_name = obj_name + ' clg coil' + " #{i}"
+          clg_coil = create_single_speed_dx_cooling_coil(model,  clg_coil_name, cap_ft_curve, cap_fff_curve, eir_ft_curve, eir_fff_curve, plf_fplr_curve, clg_ap, cooling_system.cooling_capacity * clg_ap.cool_capacity_ratios[i])
+          clg_coils << clg_coil
+          if (i == 0)
+            # Apply startup capacity degradation
+            apply_capacity_degradation_EMS(model, clg_ap.cool_cap_fflow_spec[0], clg_ap.cool_eir_fflow_spec[0], clg_coil.name, true, cap_fff_curve, eir_fff_curve)
           end
+        else
+          if clg_coil.nil?
+            clg_coil = OpenStudio::Model::CoilCoolingDXMultiSpeed.new(model)
+            clg_coil.setApplyPartLoadFractiontoSpeedsGreaterthan1(false)
+            clg_coil.setApplyLatentDegradationtoSpeedsGreaterthan1(false)
+            clg_coil.setFuelType(EPlus::FuelTypeElectricity)
+            clg_coil.setAvailabilitySchedule(model.alwaysOnDiscreteSchedule)
+            clg_coil.setName(clg_coil_name)
+            clg_coil.setCondenserType('AirCooled')
+            clg_coil.setCrankcaseHeaterCapacity(UnitConversions.convert(clg_ap.crankcase_kw, 'kW', 'W'))
+            if not clg_ap.crankcase_temp.nil?
+              clg_coil.setMaximumOutdoorDryBulbTemperatureforCrankcaseHeaterOperation(UnitConversions.convert(clg_ap.crankcase_temp, 'F', 'C'))
+            end
+          end
+          stage = OpenStudio::Model::CoilCoolingDXMultiSpeedStageData.new(model, cap_ft_curve, cap_fff_curve, eir_ft_curve, eir_fff_curve, plf_fplr_curve, constant_biquadratic)
+          stage.setGrossRatedCoolingCOP(1.0 / clg_ap.cool_rated_eirs[i])
+          stage.setGrossRatedSensibleHeatRatio(clg_ap.cool_rated_shrs_gross[i])
+          stage.setNominalTimeforCondensateRemovaltoBegin(1000)
+          stage.setRatioofInitialMoistureEvaporationRateandSteadyStateLatentCapacity(1.5)
+          stage.setRatedWasteHeatFractionofPowerInput(0.2)
+          stage.setMaximumCyclingRate(3.0)
+          stage.setLatentCapacityTimeConstant(45.0)
+          stage.setGrossRatedTotalCoolingCapacity(UnitConversions.convert(cooling_system.cooling_capacity, 'Btu/hr', 'W') * clg_ap.cool_capacity_ratios[i])
+          stage.setRatedAirFlowRate(calc_rated_airflow(cooling_system.cooling_capacity, clg_ap.cool_rated_cfm_per_ton[i], clg_ap.cool_capacity_ratios[i]))
+          clg_coil.addStage(stage)
+
+          clg_coils << clg_coil
         end
-        stage = OpenStudio::Model::CoilCoolingDXMultiSpeedStageData.new(model, cap_ft_curve, cap_fff_curve, eir_ft_curve, eir_fff_curve, plf_fplr_curve, constant_biquadratic)
-        stage.setGrossRatedCoolingCOP(1.0 / clg_ap.cool_rated_eirs[i])
-        stage.setGrossRatedSensibleHeatRatio(clg_ap.cool_rated_shrs_gross[i])
-        stage.setNominalTimeforCondensateRemovaltoBegin(1000)
-        stage.setRatioofInitialMoistureEvaporationRateandSteadyStateLatentCapacity(1.5)
-        stage.setRatedWasteHeatFractionofPowerInput(0.2)
-        stage.setMaximumCyclingRate(3.0)
-        stage.setLatentCapacityTimeConstant(45.0)
-        stage.setGrossRatedTotalCoolingCapacity(UnitConversions.convert(cooling_system.cooling_capacity, 'Btu/hr', 'W') * clg_ap.cool_capacity_ratios[i])
-        stage.setRatedAirFlowRate(calc_rated_airflow(cooling_system.cooling_capacity, clg_ap.cool_rated_cfm_per_ton[i], clg_ap.cool_capacity_ratios[i]))
-        clg_coil.addStage(stage)
-      end
-    end
-
-    clg_coil.setName(clg_coil_name)
-    clg_coil.setCondenserType('AirCooled')
-    clg_coil.setCrankcaseHeaterCapacity(UnitConversions.convert(clg_ap.crankcase_kw, 'kW', 'W'))
-
-    return clg_coil
-  end
-
-  def self.create_dx_heating_coil(model, obj_name, heating_system)
+      end
+    end
+
+    return clg_coils
+  end
+
+  def self.create_dx_heating_coils(model, obj_name, heating_system, is_ddb_control, is_realistic_staging)
     htg_ap = heating_system.additional_properties
-
-    if heating_system.is_a? HPXML::HeatingSystem
-      htg_type = heating_system.heating_system_type
-    elsif heating_system.is_a? HPXML::HeatPump
-      htg_type = heating_system.heat_pump_type
-    end
 
     if htg_ap.num_speeds > 1
       constant_biquadratic = create_curve_biquadratic_constant(model)
     end
 
-    htg_coil = nil
+    htg_coils = []
     htg_coil_name = obj_name + ' htg coil'
 
-<<<<<<< HEAD
-    for speed_idx in speed_indices
-      speed = speed_idx + 1
-      cap_ft_spec_si = convert_curve_biquadratic(cap_ft_spec[speed_idx])
-      eir_ft_spec_si = convert_curve_biquadratic(eir_ft_spec[speed_idx])
-      cap_ft_curve = create_curve_biquadratic(model, cap_ft_spec_si, "HP_Heat-Cap-fT#{speed}", -100, 100, -100, 100)
-      eir_ft_curve = create_curve_biquadratic(model, eir_ft_spec_si, "HP_Heat-eir-fT#{speed}", -100, 100, -100, 100)
-      cap_fff_curve = create_curve_quadratic(model, cap_fflow_spec[speed_idx], "HP_Heat-CAP-fFF#{speed}", 0, 2, 0, 2)
-      eir_fff_curve = create_curve_quadratic(model, eir_fflow_spec[speed_idx], "HP_Heat-eir-fFF#{speed}", 0, 2, 0, 2)
-
-      if num_speeds == 1
-        plf_fplr_curve = create_curve_quadratic(model, closs_fplr_spec[speed_idx], "HP_Heat-PLF-fPLR#{speed}", 0, 1, 0.7, 1)
-=======
     for i in 0..(htg_ap.num_speeds - 1)
       cap_ft_spec_si = convert_curve_biquadratic(htg_ap.heat_cap_ft_spec[i])
       eir_ft_spec_si = convert_curve_biquadratic(htg_ap.heat_eir_ft_spec[i])
       cap_ft_curve = create_curve_biquadratic(model, cap_ft_spec_si, "Heat-CAP-fT#{i + 1}", -100, 100, -100, 100)
       eir_ft_curve = create_curve_biquadratic(model, eir_ft_spec_si, "Heat-EIR-fT#{i + 1}", -100, 100, -100, 100)
-      plf_fplr_curve = create_curve_quadratic(model, htg_ap.heat_plf_fplr_spec[i], "Heat-PLF-fPLR#{i + 1}", 0, 1, 0.7, 1)
+      if is_ddb_control
+        # Zero out impact of part load ratio
+        plf_fplr_curve = create_curve_quadratic(model, [1.0, 0.0, 0.0], "Heat-PLF-fPLR#{i + 1}", 0, 1, 0.7, 1)
+      else 
+        plf_fplr_curve = create_curve_quadratic(model, htg_ap.heat_plf_fplr_spec[i], "Heat-PLF-fPLR#{i + 1}", 0, 1, 0.7, 1)
+      end
       cap_fff_curve = create_curve_quadratic(model, htg_ap.heat_cap_fflow_spec[i], "Heat-CAP-fFF#{i + 1}", 0, 2, 0, 2)
       eir_fff_curve = create_curve_quadratic(model, htg_ap.heat_eir_fflow_spec[i], "Heat-EIR-fFF#{i + 1}", 0, 2, 0, 2)
 
       if htg_ap.num_speeds == 1
->>>>>>> b040b486
-        htg_coil = OpenStudio::Model::CoilHeatingDXSingleSpeed.new(model, model.alwaysOnDiscreteSchedule, cap_ft_curve, cap_fff_curve, eir_ft_curve, eir_fff_curve, plf_fplr_curve)
-        htg_coil.setRatedSupplyFanPowerPerVolumeFlowRate(htg_ap.fan_power_rated / UnitConversions.convert(1.0, 'cfm', 'm^3/s'))
-        htg_coil.setRatedCOP(1.0 / htg_ap.heat_rated_eirs[i])
-        if not htg_ap.crankcase_temp.nil?
-          htg_coil.setMaximumOutdoorDryBulbTemperatureforCrankcaseHeaterOperation(UnitConversions.convert(htg_ap.crankcase_temp, 'F', 'C'))
+        htg_coil = create_single_speed_dx_heating_coil(model, htg_coil_name, cap_ft_curve, cap_fff_curve, eir_ft_curve, eir_fff_curve, plf_fplr_curve, htg_ap, heating_system.heating_capacity, heating_system.fraction_heat_load_served)
+        if is_ddb_control
+          # Apply startup capacity degradation
+          apply_capacity_degradation_EMS(model, htg_ap.heat_cap_fflow_spec[0], htg_ap.heat_eir_fflow_spec[0], htg_coil.name, false, cap_fff_curve, eir_fff_curve)
         end
-        htg_coil.setRatedTotalHeatingCapacity(UnitConversions.convert(heating_system.heating_capacity, 'Btu/hr', 'W'))
-        htg_coil.setRatedAirFlowRate(calc_rated_airflow(heating_system.heating_capacity, htg_ap.heat_rated_cfm_per_ton[0], 1.0))
       else
-        plf_fplr_curve = create_curve_quadratic(model, closs_fplr_spec[speed_idx], "HP_Heat-PLF-fPLR#{speed}", 0, 1, 0.7, 1)
-        if htg_coil.nil?
-          htg_coil = OpenStudio::Model::CoilHeatingDXMultiSpeed.new(model)
-          htg_coil.setFuelType(EPlus::FuelTypeElectricity)
-          htg_coil.setApplyPartLoadFractiontoSpeedsGreaterthan1(false)
-          htg_coil.setAvailabilitySchedule(model.alwaysOnDiscreteSchedule)
-          if not htg_ap.crankcase_temp.nil?
-            htg_coil.setMaximumOutdoorDryBulbTemperatureforCrankcaseHeaterOperation(UnitConversions.convert(htg_ap.crankcase_temp, 'F', 'C'))
+        if is_realistic_staging
+          htg_coil_name = obj_name + ' htg coil' + " #{i}"
+          htg_coil = create_single_speed_dx_heating_coil(model,  htg_coil_name, cap_ft_curve, cap_fff_curve, eir_ft_curve, eir_fff_curve, plf_fplr_curve, htg_ap, heating_system.heating_capacity * htg_ap.heat_capacity_ratios[i], heating_system.fraction_heat_load_served)
+          htg_coils << htg_coil
+          if (i == 0)
+            # Apply startup capacity degradation
+            apply_capacity_degradation_EMS(model, htg_ap.heat_cap_fflow_spec[0], htg_ap.heat_eir_fflow_spec[0], htg_coil.name, false, cap_fff_curve, eir_fff_curve)
           end
+        else
+          if htg_coil.nil?
+            htg_coil = OpenStudio::Model::CoilHeatingDXMultiSpeed.new(model)
+            htg_coil.setFuelType(EPlus::FuelTypeElectricity)
+            htg_coil.setApplyPartLoadFractiontoSpeedsGreaterthan1(false)
+            htg_coil.setAvailabilitySchedule(model.alwaysOnDiscreteSchedule)
+            htg_coil.setName(obj_name + ' htg coil')
+            htg_coil.setMinimumOutdoorDryBulbTemperatureforCompressorOperation(UnitConversions.convert(htg_ap.hp_min_temp, 'F', 'C'))
+            htg_coil.setMaximumOutdoorDryBulbTemperatureforDefrostOperation(UnitConversions.convert(40.0, 'F', 'C'))
+            defrost_eir_curve = create_curve_biquadratic(model, [0.1528, 0, 0, 0, 0, 0], 'Defrosteir', -100, 100, -100, 100) # Heating defrost curve for reverse cycle
+            htg_coil.setDefrostEnergyInputRatioFunctionofTemperatureCurve(defrost_eir_curve)
+            htg_coil.setDefrostStrategy('ReverseCycle')
+            htg_coil.setDefrostControl('Timed')
+            if heating_system.fraction_heat_load_served == 0
+              htg_coil.setResistiveDefrostHeaterCapacity(0)
+            end
+            htg_coil.setCrankcaseHeaterCapacity(UnitConversions.convert(htg_ap.crankcase_kw, 'kW', 'W'))
+            if not htg_ap.crankcase_temp.nil?
+              htg_coil.setMaximumOutdoorDryBulbTemperatureforCrankcaseHeaterOperation(UnitConversions.convert(htg_ap.crankcase_temp, 'F', 'C'))
+            end
+          end
+          stage = OpenStudio::Model::CoilHeatingDXMultiSpeedStageData.new(model, cap_ft_curve, cap_fff_curve, eir_ft_curve, eir_fff_curve, plf_fplr_curve, constant_biquadratic)
+          stage.setGrossRatedHeatingCOP(1.0 / htg_ap.heat_rated_eirs[i])
+          stage.setRatedWasteHeatFractionofPowerInput(0.2)
+          stage.setGrossRatedHeatingCapacity(UnitConversions.convert(heating_system.heating_capacity, 'Btu/hr', 'W') * htg_ap.heat_capacity_ratios[i])
+          stage.setRatedAirFlowRate(calc_rated_airflow(heating_system.heating_capacity, htg_ap.heat_rated_cfm_per_ton[i], htg_ap.heat_capacity_ratios[i]))
+          htg_coil.addStage(stage)
         end
-        stage = OpenStudio::Model::CoilHeatingDXMultiSpeedStageData.new(model, cap_ft_curve, cap_fff_curve, eir_ft_curve, eir_fff_curve, plf_fplr_curve, constant_biquadratic)
-        stage.setGrossRatedHeatingCOP(1.0 / htg_ap.heat_rated_eirs[i])
-        stage.setRatedWasteHeatFractionofPowerInput(0.2)
-        stage.setGrossRatedHeatingCapacity(UnitConversions.convert(heating_system.heating_capacity, 'Btu/hr', 'W') * htg_ap.heat_capacity_ratios[i])
-        stage.setRatedAirFlowRate(calc_rated_airflow(heating_system.heating_capacity, htg_ap.heat_rated_cfm_per_ton[i], htg_ap.heat_capacity_ratios[i]))
-        htg_coil.addStage(stage)
-      end
-    end
-
-<<<<<<< HEAD
+      end
+    end
+
+    return htg_coil
+  end
+
+  def self.create_single_speed_dx_cooling_coil(model, clg_coil_name, cap_ft_curve, cap_fff_curve, eir_ft_curve, eir_fff_curve, plf_fplr_curve, clg_ap, cooling_capacity)
+    clg_coil = OpenStudio::Model::CoilCoolingDXSingleSpeed.new(model, model.alwaysOnDiscreteSchedule, cap_ft_curve, cap_fff_curve, eir_ft_curve, eir_fff_curve, plf_fplr_curve)
+    clg_coil.setName(clg_coil_name)
+    clg_coil.setCondenserType('AirCooled')
+    clg_coil.setCrankcaseHeaterCapacity(UnitConversions.convert(clg_ap.crankcase_kw, 'kW', 'W'))
+    clg_coil.setRatedEvaporatorFanPowerPerVolumeFlowRate(clg_ap.fan_power_rated / UnitConversions.convert(1.0, 'cfm', 'm^3/s'))
+    if not clg_ap.crankcase_temp.nil?
+      clg_coil.setMaximumOutdoorDryBulbTemperatureForCrankcaseHeaterOperation(UnitConversions.convert(clg_ap.crankcase_temp, 'F', 'C'))
+    end
+    clg_coil.setRatedCOP(1.0 / clg_ap.cool_rated_eirs[i])
+    clg_coil.setRatedSensibleHeatRatio(clg_ap.cool_rated_shrs_gross[i])
+    clg_coil.setNominalTimeForCondensateRemovalToBegin(1000.0)
+    clg_coil.setRatioOfInitialMoistureEvaporationRateAndSteadyStateLatentCapacity(1.5)
+    clg_coil.setMaximumCyclingRate(3.0)
+    clg_coil.setLatentCapacityTimeConstant(45.0)
+    clg_coil.setRatedTotalCoolingCapacity(UnitConversions.convert(cooling_capacity, 'Btu/hr', 'W'))
+    clg_coil.setRatedAirFlowRate(calc_rated_airflow(cooling_capacity, clg_ap.cool_rated_cfm_per_ton[0], 1.0))
+    return clg_coil
+  end
+
+  def self.create_single_speed_dx_heating_coil(model, htg_coil_name, cap_ft_curve, cap_fff_curve, eir_ft_curve, eir_fff_curve, plf_fplr_curve, htg_ap, heating_capacity, fraction_heat_load_served)
+    htg_coil = OpenStudio::Model::CoilHeatingDXSingleSpeed.new(model, model.alwaysOnDiscreteSchedule, cap_ft_curve, cap_fff_curve, eir_ft_curve, eir_fff_curve, plf_fplr_curve)
     htg_coil.setName(htg_coil_name)
-    htg_coil.setMinimumOutdoorDryBulbTemperatureforCompressorOperation(UnitConversions.convert(hp_min_temp, 'F', 'C'))
-=======
-    htg_coil.setName(obj_name + ' htg coil')
+    htg_coil.setRatedSupplyFanPowerPerVolumeFlowRate(htg_ap.fan_power_rated / UnitConversions.convert(1.0, 'cfm', 'm^3/s'))
+    htg_coil.setRatedCOP(1.0 / htg_ap.heat_rated_eirs[i])
+    if not htg_ap.crankcase_temp.nil?
+      htg_coil.setMaximumOutdoorDryBulbTemperatureForCrankcaseHeaterOperation(UnitConversions.convert(htg_ap.crankcase_temp, 'F', 'C'))
+    end
+    htg_coil.setRatedTotalHeatingCapacity(UnitConversions.convert(heating_capacity, 'Btu/hr', 'W'))
+    htg_coil.setRatedAirFlowRate(calc_rated_airflow(heating_capacity, htg_ap.heat_rated_cfm_per_ton[0], 1.0))
     htg_coil.setMinimumOutdoorDryBulbTemperatureforCompressorOperation(UnitConversions.convert(htg_ap.hp_min_temp, 'F', 'C'))
->>>>>>> b040b486
     htg_coil.setMaximumOutdoorDryBulbTemperatureforDefrostOperation(UnitConversions.convert(40.0, 'F', 'C'))
     defrost_eir_curve = create_curve_biquadratic(model, [0.1528, 0, 0, 0, 0, 0], 'Defrosteir', -100, 100, -100, 100) # Heating defrost curve for reverse cycle
     htg_coil.setDefrostEnergyInputRatioFunctionofTemperatureCurve(defrost_eir_curve)
     htg_coil.setDefrostStrategy('ReverseCycle')
     htg_coil.setDefrostControl('Timed')
-    if heating_system.fraction_heat_load_served == 0
+    if fraction_heat_load_served == 0
       htg_coil.setResistiveDefrostHeaterCapacity(0)
     end
     htg_coil.setCrankcaseHeaterCapacity(UnitConversions.convert(htg_ap.crankcase_kw, 'kW', 'W'))
-
     return htg_coil
   end
 
